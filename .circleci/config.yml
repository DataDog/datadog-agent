--- conflicted
+++ resolved
@@ -15,11 +15,7 @@
 templates:
   job_template: &job_template
     docker:
-<<<<<<< HEAD
       - image: gcr.io/datadoghq/agent-circleci-runner:v49011072-e77b42c0
-=======
-      - image: gcr.io/datadoghq/agent-circleci-runner:v50094600-7b86dd80
->>>>>>> de096e7b
         environment:
           USE_SYSTEM_LIBS: "1"
     working_directory: /go/src/github.com/DataDog/datadog-agent
