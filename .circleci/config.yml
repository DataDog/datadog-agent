--- conflicted
+++ resolved
@@ -157,20 +157,21 @@
           name: run filename linting
           command: inv -e lint-filenames
 
-<<<<<<< HEAD
   python_linting:
-=======
-  shell_linting:
->>>>>>> c02fd539
-    <<: *job_template
-    steps:
-      - restore_cache: *restore_source
-      - restore_cache: *restore_deps
-      - run:
-<<<<<<< HEAD
+    <<: *job_template
+    steps:
+      - restore_cache: *restore_source
+      - restore_cache: *restore_deps
+      - run:
           name: lint python files
           command: inv -e lint-python
-=======
+
+  shell_linting:
+      <<: *job_template
+    steps:
+      - restore_cache: *restore_source
+      - restore_cache: *restore_deps
+      - run:
           name: Install shellcheck
           command: inv -e install-shellcheck
       - run:
@@ -182,7 +183,6 @@
           #SC2028: echo may not expand escape sequences. Use printf.
           #SC2059: Don't use variables in the printf format string. Use printf "..%s.." "$foo".
           command: shellcheck --severity=info -e SC2059 -e SC2028 --shell=bash ./cmd/**/*.sh ./omnibus/package-scripts/*/*
->>>>>>> c02fd539
 
   docker_tests:
     <<: *job_template
@@ -256,11 +256,10 @@
       - filename_linting:
           requires:
             - dependencies
-<<<<<<< HEAD
       - python_linting:
-=======
+          requires:
+            - dependencies
       - shell_linting:
->>>>>>> c02fd539
           requires:
             - dependencies
       - docker_tests:
