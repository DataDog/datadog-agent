version: 2

# This file uses YAML anchors to deduplicate steps
# see https://circleci.com/blog/circleci-hacks-reuse-yaml-in-your-circleci-config-with-yaml/
# and https://learnxinyminutes.com/docs/yaml/

experimental:
  # For some reason filtering out notifications keeps being undocumented and
  # marked as experimental but as of today, it's still working.
  notify:
    branches:
      only:
        - main

templates:
  job_template: &job_template
    docker:
      - image: gcr.io/datadoghq/agent-circleci-runner:v48372186-ff395e52
        environment:
          USE_SYSTEM_LIBS: "1"
    working_directory: /go/src/github.com/DataDog/datadog-agent

  step_templates:
    - restore_cache: &restore_deps
        keys:
          # The first match will be used. Doing that so new branches
          # use the default branch's cache but don't pollute it back.
          #
          # If incremental dep fails, increase the cache gen number
          # in restore_deps AND save_deps
          # See https://github.com/DataDog/datadog-agent/pull/2384
          - gen19-godeps-{{ checksum ".circleci/config.yml" }}-{{ .Branch }}-{{ .Revision }}
          - gen19-godeps-{{ checksum ".circleci/config.yml" }}-{{ .Branch }}-
          - gen19-godeps-{{ checksum ".circleci/config.yml" }}-main-
    - save_cache: &save_deps
        key: gen19-godeps-{{ checksum ".circleci/config.yml" }}-{{ .Branch }}-{{ .Revision }}
    - restore_cache: &restore_source
        keys:
          # Cache retrieval is faster than full git checkout
          - v5-repo-{{ .Revision }}
    - save_cache: &save_source
        key: v5-repo-{{ .Revision }}

jobs:
  checkout_code:
    docker:
      - image: alpine/git:latest
    working_directory: /go/src/github.com/DataDog/datadog-agent
    steps:
      - checkout
      - save_cache:
          <<: *save_source
          paths:
            - /go/src/github.com/DataDog/datadog-agent

  dependencies:
    <<: *job_template
    steps:
      - restore_cache: *restore_source
      - restore_cache: *restore_deps
      - run:
          name: check go version
          command: |
            inv -e check-go-version
      - run:
          name: grab go deps
          command: |
            inv -e deps
      - run:
          name: install go tooling
          command: |
            inv -e install-tools
      - save_cache:
          <<: *save_deps
          paths:
            - /go/pkg/mod
            - /go/bin
            - /go/src/github.com/DataDog/datadog-agent/dev
            - /usr/local/bin

<<<<<<< HEAD
=======
  unit_tests:
    <<: *job_template
    resource_class: xlarge
    steps:
      - restore_cache: *restore_source
      - restore_cache: *restore_deps
      - run:
          name: run unit tests
          no_output_timeout: 20m
          command: inv -e test --rerun-fails=2 --coverage --race --profile --cpus 8 --build-stdlib --test-washer
          environment:
            GO_TEST_SKIP_FLAKE: "true"

>>>>>>> c3cdb220
  integration_tests:
    <<: *job_template
    resource_class: large
    steps:
      - restore_cache: *restore_source
      - restore_cache: *restore_deps
      - setup_remote_docker
      - run:
          name: run integration tests
          command: inv -e integration-tests --race --remote-docker

  docker_tests:
    <<: *job_template
    steps:
      - restore_cache: *restore_source
      - restore_cache: *restore_deps
      - setup_remote_docker
      - run:
          name: run docker image tests
          command: inv -e docker.test
      - run:
          name: run docker image integration tests
          command: inv -e docker.integration-tests

workflows:
  version: 2
  test_and_build:
    jobs:
      - checkout_code
      - dependencies:
          requires:
            - checkout_code
      - integration_tests:
          requires:
            - dependencies
      - docker_tests:
          requires:
            - dependencies<|MERGE_RESOLUTION|>--- conflicted
+++ resolved
@@ -78,22 +78,6 @@
             - /go/src/github.com/DataDog/datadog-agent/dev
             - /usr/local/bin
 
-<<<<<<< HEAD
-=======
-  unit_tests:
-    <<: *job_template
-    resource_class: xlarge
-    steps:
-      - restore_cache: *restore_source
-      - restore_cache: *restore_deps
-      - run:
-          name: run unit tests
-          no_output_timeout: 20m
-          command: inv -e test --rerun-fails=2 --coverage --race --profile --cpus 8 --build-stdlib --test-washer
-          environment:
-            GO_TEST_SKIP_FLAKE: "true"
-
->>>>>>> c3cdb220
   integration_tests:
     <<: *job_template
     resource_class: large
