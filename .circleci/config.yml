--- conflicted
+++ resolved
@@ -15,11 +15,7 @@
 templates:
   job_template: &job_template
     docker:
-<<<<<<< HEAD
-      - image: gcr.io/datadoghq/agent-circleci-runner_test_only:v58771118-a7b9599b
-=======
       - image: gcr.io/datadoghq/agent-circleci-runner:v58799063-651eeeea
->>>>>>> a68bc0b8
         environment:
           USE_SYSTEM_LIBS: "1"
     working_directory: /go/src/github.com/DataDog/datadog-agent
