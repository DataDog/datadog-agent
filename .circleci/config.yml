--- conflicted
+++ resolved
@@ -15,11 +15,7 @@
 templates:
   job_template: &job_template
     docker:
-<<<<<<< HEAD
-      - image: gcr.io/datadoghq/agent-circleci-runner:v24628632-ba2232ce
-=======
       - image: gcr.io/datadoghq/agent-circleci-runner:v24931692-a06d857b
->>>>>>> fb0bad2f
         environment:
           USE_SYSTEM_LIBS: "1"
     working_directory: /go/src/github.com/DataDog/datadog-agent
