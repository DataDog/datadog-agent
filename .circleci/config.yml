version: 2

# This file uses YAML anchors to deduplicate steps
# see https://circleci.com/blog/circleci-hacks-reuse-yaml-in-your-circleci-config-with-yaml/
# and https://learnxinyminutes.com/docs/yaml/

experimental:
  # For some reason filtering out notifications keeps being undocumented and
  # marked as experimental but as of today, it's still working.
  notify:
    branches:
      only:
        - master

templates:
  job_template: &job_template
    docker:
      - image: datadog/datadog-agent-runner-circle:go11311
        environment:
          USE_SYSTEM_LIBS: "1"
    working_directory: /go/src/github.com/DataDog/datadog-agent

  step_templates:
    - restore_cache: &restore_deps
        keys:
          # The first match will be used. Doing that so new branches
          # use master's cache but don't pollute it back.
          #
          # If incremental dep fails, increase the cache gen number
          # in restore_deps AND save_deps
          # See https://github.com/DataDog/datadog-agent/pull/2384
          - gen15-godeps-{{ .Branch }}-{{ .Revision }}
          - gen15-godeps-{{ .Branch }}-
          - gen15-godeps-master-
    - save_cache: &save_deps
        key: gen15-godeps-{{ .Branch }}-{{ .Revision }}
    - restore_cache: &restore_source
        keys:
          # Cache retrieval is faster than full git checkout
          - v4-repo-{{ .Revision }}
    - save_cache: &save_source
        key: v4-repo-{{ .Revision }}

jobs:
  checkout_code:
    docker:
      - image: alpine/git:latest
    working_directory: /go/src/github.com/DataDog/datadog-agent
    steps:
      - checkout
      - save_cache:
          <<: *save_source
          paths:
            - /go/src/github.com/DataDog/datadog-agent

  dependencies:
    <<: *job_template
    steps:
      - restore_cache: *restore_source
      - restore_cache: *restore_deps
      - run:
          name: setup python deps
          command: |
            pip install wheel
            pip install -r requirements.txt
            pip3 install flake8==3.8.3 flake8-bugbear==20.1.4
      - run:
          name: grab go deps
          command: |
            inv deps --verbose --dep-vendor-only
      - run:
          name: build rtloader
          command: |
            inv rtloader.make --install-prefix=/go/src/github.com/DataDog/datadog-agent/dev
            inv rtloader.install
      - run:
          name: lint rtloader
          command: |
            inv rtloader.format --raise-if-changed
      - run:
          name: test rtloader
          command: |
            # remove base check before running tests, go on if pip fails
            pip uninstall datadog-checks-base -y || :
            inv rtloader.test
      - run:
          name: pre-compile go deps
          command: inv -e agent.build --exclude-rtloader --race --precompile-only
      - save_cache:
          <<: *save_deps
          paths:
            - /go/src/github.com/DataDog/datadog-agent/vendor
            - /go/src/github.com/DataDog/datadog-agent/dev
            - /go/pkg
            - /go/bin
            - /usr/local/lib/python2.7/dist-packages
            - /usr/local/lib/python3.6/dist-packages
            - /usr/local/bin

  unit_tests:
    <<: *job_template
    resource_class: large
    steps:
      - restore_cache: *restore_source
      - restore_cache: *restore_deps
      - run:
          name: run unit tests
          command: inv -e test --python-runtimes 3 --coverage --race --profile --fail-on-fmt --cpus 3
      - run:
          name: upload code coverage results
          # Never fail on coverage upload
          command: bash <(curl -s https://codecov.io/bash) -f profile.cov -F linux || true

  integration_tests:
    <<: *job_template
    steps:
      - restore_cache: *restore_source
      - restore_cache: *restore_deps
      - setup_remote_docker
      - run:
          name: run integration tests
          command: inv -e integration-tests --race --remote-docker

  release_note:
    <<: *job_template
    steps:
      - restore_cache: *restore_source
      - restore_cache: *restore_deps
      - run:
          command: inv -e lint-releasenote
          name: run PR check for release note

  team_label:
    <<: *job_template
    steps:
      - restore_cache: *restore_source
      - restore_cache: *restore_deps
      - run:
          command: inv -e lint-teamassignment
          name: run PR check for team assignment labels

  milestone:
    <<: *job_template
    steps:
      - restore_cache: *restore_source
      - restore_cache: *restore_deps
      - run:
          command: inv -e lint-milestone
          name: run PR check for milestone assignment

  filename_linting:
    <<: *job_template
    steps:
      - restore_cache: *restore_source
      - restore_cache: *restore_deps
      - run:
          name: run filename linting
          command: inv -e lint-filenames

  shell_linting:
    <<: *job_template
    steps:
      - restore_cache: *restore_source
      - restore_cache: *restore_deps
      - run:
          name: Install shellcheck
          command: inv -e install-shellcheck
      - run:
          name: Print shellcheck version
          command: shellcheck --version
      - run:
          name: Run shellcheck
          #Excludes:
          #SC2028: echo may not expand escape sequences. Use printf.
          #SC2059: Don't use variables in the printf format string. Use printf "..%s.." "$foo".
          command: shellcheck --severity=info -e SC2059 -e SC2028 --shell=bash ./cmd/**/*.sh ./omnibus/package-scripts/*/*

  python_linting:
    <<: *job_template
    steps:
      - restore_cache: *restore_source
      - restore_cache: *restore_deps
      - run:
          name: lint python files
          command: inv -e lint-python

  docker_tests:
    <<: *job_template
    steps:
      - restore_cache: *restore_source
      - restore_cache: *restore_deps
      - setup_remote_docker
      - run:
          name: run docker image tests
          command: inv -e docker.test
      - run:
          name: run docker image integration tests
          command: inv -e docker.integration-tests

  build_binaries:
    <<: *job_template
    steps:
      - restore_cache: *restore_source
      - restore_cache: *restore_deps
      - run:
          name: build dogstatsd
          command: inv -e dogstatsd.build --static
      - run:
          name: build agent
          command: inv -e agent.build --exclude-rtloader

  build_iot_agent:
    <<: *job_template
    steps:
      - restore_cache: *restore_source
      - restore_cache: *restore_deps
      - run:
          name: build iot agent
          command: inv -e agent.build --iot
      - run:
          name: test iot agent
          command: ./bin/agent/agent -c ./bin/agent/dist check cpu

  documentation_generation:
    <<: *job_template
    steps:
      - restore_cache: *restore_source
      - restore_cache: *restore_deps
      - run:
          name: generate doxygen documentation
          command: inv -e rtloader.generate-doc

  macos_build:
    macos:
      xcode: 10.1.0
    environment:
<<<<<<< HEAD
      BUILDIMAGES_VERSION: "fabf089e7a98f5a5347cec198a4720eff35fda71" # datadog-agent-buildimages commit to fetch to get the MacOS scripts
=======
      GO_VERSION: "1.13.11"
      RUBY_VERSION: "2.4"
>>>>>>> 8b4b48c7
      RELEASE_VERSION: "nightly-a7"
      AGENT_MAJOR_VERSION: "7"
      PYTHON_RUNTIMES: "3"
    working_directory: ~/go/src/github.com/DataDog/datadog-agent
    steps:
      - checkout
      - run:
          name: Setup builder
          command: |
            bash -c "$(curl -L https://raw.githubusercontent.com/DataDog/datadog-agent-buildimages/$BUILDIMAGES_VERSION/macos/builder_setup.sh)"
      - run:
          name: Run omnibus build
          no_output_timeout: 30m
          command: |
            export VERSION=$CIRCLE_SHA1
            bash -c "$(curl -L https://raw.githubusercontent.com/DataDog/datadog-agent-buildimages/$BUILDIMAGES_VERSION/macos/build_script.sh)"
      - run: mkdir -p ~/artifacts && cp omnibus/pkg/*.dmg ~/artifacts
      - store_artifacts:
          path: ~/artifacts

workflows:
  version: 2
  test_and_build:
    jobs:
      - checkout_code
      - macos_build
      - dependencies:
          requires:
            - checkout_code
      - unit_tests:
          requires:
            - dependencies
      - integration_tests:
          requires:
            - dependencies
      - release_note:
          requires:
            - dependencies
      - team_label:
          requires:
            - dependencies
      - milestone:
          requires:
            - dependencies
      - filename_linting:
          requires:
            - dependencies
      - shell_linting:
          requires:
            - dependencies
      - python_linting:
          requires:
            - dependencies
      - docker_tests:
          requires:
            - dependencies
      - documentation_generation:
          requires:
            - dependencies
      - build_binaries:
          requires:
            - unit_tests
            - integration_tests
            - docker_tests
      - build_iot_agent:
          requires:
            - unit_tests
            - integration_tests
            - docker_tests<|MERGE_RESOLUTION|>--- conflicted
+++ resolved
@@ -234,12 +234,7 @@
     macos:
       xcode: 10.1.0
     environment:
-<<<<<<< HEAD
-      BUILDIMAGES_VERSION: "fabf089e7a98f5a5347cec198a4720eff35fda71" # datadog-agent-buildimages commit to fetch to get the MacOS scripts
-=======
-      GO_VERSION: "1.13.11"
-      RUBY_VERSION: "2.4"
->>>>>>> 8b4b48c7
+      BUILDIMAGES_VERSION: "a8226a8e78774afad285e7372fe8c6c179340dd9" # datadog-agent-buildimages commit to fetch to get the MacOS scripts
       RELEASE_VERSION: "nightly-a7"
       AGENT_MAJOR_VERSION: "7"
       PYTHON_RUNTIMES: "3"
