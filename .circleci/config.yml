version: 2

# This file uses YAML anchors to deduplicate steps
# see https://circleci.com/blog/circleci-hacks-reuse-yaml-in-your-circleci-config-with-yaml/
# and https://learnxinyminutes.com/docs/yaml/

experimental:
  # For some reason filtering out notifications keeps being undocumented and
  # marked as experimental but as of today, it's still working.
  notify:
    branches:
      only:
        - main

templates:
  job_template: &job_template
    docker:
<<<<<<< HEAD
      - image: gcr.io/datadoghq/agent-circleci-runner_test_only:v24886707-a4e1d647
=======
      - image: gcr.io/datadoghq/agent-circleci-runner:v24931692-a06d857b
>>>>>>> 2618fb9d
        environment:
          USE_SYSTEM_LIBS: "1"
    working_directory: /go/src/github.com/DataDog/datadog-agent

  step_templates:
    - restore_cache: &restore_deps
        keys:
          # The first match will be used. Doing that so new branches
          # use the default branch's cache but don't pollute it back.
          #
          # If incremental dep fails, increase the cache gen number
          # in restore_deps AND save_deps
          # See https://github.com/DataDog/datadog-agent/pull/2384
          - gen19-godeps-{{ checksum ".circleci/config.yml" }}-{{ .Branch }}-{{ .Revision }}
          - gen19-godeps-{{ checksum ".circleci/config.yml" }}-{{ .Branch }}-
          - gen19-godeps-{{ checksum ".circleci/config.yml" }}-main-
    - save_cache: &save_deps
        key: gen19-godeps-{{ checksum ".circleci/config.yml" }}-{{ .Branch }}-{{ .Revision }}
    - restore_cache: &restore_source
        keys:
          # Cache retrieval is faster than full git checkout
          - v5-repo-{{ .Revision }}
    - save_cache: &save_source
        key: v5-repo-{{ .Revision }}

jobs:
  checkout_code:
    docker:
      - image: alpine/git:latest
    working_directory: /go/src/github.com/DataDog/datadog-agent
    steps:
      - checkout
      - save_cache:
          <<: *save_source
          paths:
            - /go/src/github.com/DataDog/datadog-agent

  dependencies:
    <<: *job_template
    steps:
      - restore_cache: *restore_source
      - restore_cache: *restore_deps
      - run:
          name: check go version
          command: |
            inv -e check-go-version
      - run:
          name: grab go deps
          command: |
            inv -e deps
      - run:
          name: build rtloader
          command: |
            inv rtloader.make --install-prefix=/go/src/github.com/DataDog/datadog-agent/dev
            inv rtloader.install
      - run:
          name: lint rtloader
          command: |
            inv rtloader.format --raise-if-changed
      - run:
          name: test rtloader
          command: |
            inv rtloader.test
      - run:
          name: install go tooling
          command: |
            inv -e install-tools
      - save_cache:
          <<: *save_deps
          paths:
            - /go/pkg/mod
            - /go/bin
            - /go/src/github.com/DataDog/datadog-agent/dev
            - /usr/local/bin

  unit_tests:
    <<: *job_template
    resource_class: xlarge
    steps:
      - restore_cache: *restore_source
      - restore_cache: *restore_deps
      - run:
          name: run unit tests
          no_output_timeout: 20m
          command: inv -e test --rerun-fails=2 --python-runtimes 3 --coverage --race --profile --cpus 8
      - run:
          name: upload code coverage results
          # Never fail on coverage upload
          command: inv -e codecov || true

  integration_tests:
    <<: *job_template
    resource_class: large
    steps:
      - restore_cache: *restore_source
      - restore_cache: *restore_deps
      - setup_remote_docker
      - run:
          name: run integration tests
          command: inv -e integration-tests --race --remote-docker

  release_note:
    <<: *job_template
    steps:
      - restore_cache: *restore_source
      - restore_cache: *restore_deps
      - run:
          command: inv -e lint-releasenote
          name: run PR check for release note

  team_label:
    <<: *job_template
    steps:
      - restore_cache: *restore_source
      - restore_cache: *restore_deps
      - run:
          command: inv -e lint-teamassignment
          name: run PR check for team assignment labels

  skip_qa:
    <<: *job_template
    steps:
      - restore_cache: *restore_source
      - restore_cache: *restore_deps
      - run:
          command: inv -e lint-skip-qa
          name: run PR check for skip-qa labels

  milestone:
    <<: *job_template
    steps:
      - restore_cache: *restore_source
      - restore_cache: *restore_deps
      - run:
          command: inv -e lint-milestone
          name: run PR check for milestone assignment

  go_linting:
    <<: *job_template
    resource_class: xlarge
    steps:
      - restore_cache: *restore_source
      - restore_cache: *restore_deps
      - run:
          name: run go linters
          no_output_timeout: 20m
          command: inv -e lint-go

  licenses_linting:
    <<: *job_template
    steps:
      - restore_cache: *restore_source
      - restore_cache: *restore_deps
      - run:
          name: run license linting
          command: inv -e lint-licenses

  copyrights_linting:
    <<: *job_template
    steps:
      - restore_cache: *restore_source
      - restore_cache: *restore_deps
      - run:
          name: run copyrights linting
          command: inv -e lint-copyrights

  filename_linting:
    <<: *job_template
    steps:
      - restore_cache: *restore_source
      - restore_cache: *restore_deps
      - run:
          name: run filename linting
          command: inv -e lint-filenames

  shell_linting:
    <<: *job_template
    steps:
      - restore_cache: *restore_source
      - restore_cache: *restore_deps
      - run:
          name: Install shellcheck
          command: inv -e install-shellcheck
      - run:
          name: Print shellcheck version
          command: shellcheck --version
      - run:
          name: Run shellcheck
          #Excludes:
          #SC2028: echo may not expand escape sequences. Use printf.
          #SC2059: Don't use variables in the printf format string. Use printf "..%s.." "$foo".
          command: shellcheck --severity=info -e SC2059 -e SC2028 --shell=bash ./cmd/**/*.sh ./omnibus/package-scripts/*/*

  python_linting:
    <<: *job_template
    steps:
      - restore_cache: *restore_source
      - restore_cache: *restore_deps
      - run:
          name: setting env vars for click
          command: |
            echo 'export LC_ALL="C.UTF-8"' >> $BASH_ENV
            echo 'export LANG="C.UTF-8"' >> $BASH_ENV
      - run:
          name: lint python files
          command: inv -e lint-python

  component_linting:
    <<: *job_template
    steps:
      - restore_cache: *restore_source
      - restore_cache: *restore_deps
      - run:
          name: run component linting
          command: inv -e lint-components lint-fxutil-oneshot-test

  codeowner_linting:
    <<: *job_template
    steps:
      - restore_cache: *restore_source
      - restore_cache: *restore_deps
      - run:
          name: run CODEOWNER linting
          command: inv -e github.lint-codeowner

  docker_tests:
    <<: *job_template
    steps:
      - restore_cache: *restore_source
      - restore_cache: *restore_deps
      - setup_remote_docker
      - run:
          name: run docker image tests
          command: inv -e docker.test
      - run:
          name: run docker image integration tests
          command: inv -e docker.integration-tests

  build_binaries:
    <<: *job_template
    resource_class: large
    steps:
      - restore_cache: *restore_source
      - restore_cache: *restore_deps
      - run:
          name: build dogstatsd
          command: inv -e dogstatsd.build --static
      - run:
          name: build agent
          command: inv -e agent.build --exclude-rtloader

  build_iot_agent:
    <<: *job_template
    steps:
      - restore_cache: *restore_source
      - restore_cache: *restore_deps
      - run:
          name: build iot agent
          command: inv -e agent.build --flavor iot
      - run:
          name: test iot agent
          command: DD_HOSTNAME=test-circleci-hostname ./bin/agent/agent -c ./bin/agent/dist check cpu

  documentation_generation:
    <<: *job_template
    steps:
      - restore_cache: *restore_source
      - restore_cache: *restore_deps
      - run:
          name: generate doxygen documentation
          command: inv -e rtloader.generate-doc

workflows:
  version: 2
  test_and_build:
    jobs:
      - checkout_code
      - dependencies:
          requires:
            - checkout_code
      - unit_tests:
          requires:
            - dependencies
      - integration_tests:
          requires:
            - dependencies
      - release_note:
          filters:
            branches:
              ignore:
                - main
          requires:
            - dependencies
      - team_label:
          filters:
            branches:
              ignore:
                - main
          requires:
            - dependencies
      - skip_qa:
          filters:
            branches:
              ignore:
                - main
          requires:
            - dependencies
      - milestone:
          filters:
            branches:
              ignore:
                - main
          requires:
            - dependencies
      - go_linting:
          requires:
            - dependencies
      - licenses_linting:
          requires:
            - dependencies
      - copyrights_linting:
          requires:
            - dependencies
      - filename_linting:
          requires:
            - dependencies
      - shell_linting:
          requires:
            - dependencies
      - python_linting:
          requires:
            - dependencies
      - component_linting:
          requires:
            - dependencies
      - codeowner_linting:
          requires:
            - dependencies
      - docker_tests:
          requires:
            - dependencies
      - documentation_generation:
          requires:
            - dependencies
      - build_binaries:
          requires:
            - unit_tests
            - integration_tests
            - docker_tests
      - build_iot_agent:
          requires:
            - unit_tests
            - integration_tests
            - docker_tests<|MERGE_RESOLUTION|>--- conflicted
+++ resolved
@@ -15,11 +15,7 @@
 templates:
   job_template: &job_template
     docker:
-<<<<<<< HEAD
-      - image: gcr.io/datadoghq/agent-circleci-runner_test_only:v24886707-a4e1d647
-=======
-      - image: gcr.io/datadoghq/agent-circleci-runner:v24931692-a06d857b
->>>>>>> 2618fb9d
+      - image: gcr.io/datadoghq/agent-circleci-runner_test_only:v25338552-74a027cb
         environment:
           USE_SYSTEM_LIBS: "1"
     working_directory: /go/src/github.com/DataDog/datadog-agent
