version: 2
# STS: When merging upstream changes, make sure changes to this config.yml are also put
# into the gitlab-ci.yml
#
# This file uses YAML anchors to deduplicate steps
# see https://circleci.com/blog/circleci-hacks-reuse-yaml-in-your-circleci-config-with-yaml/
# and https://learnxinyminutes.com/docs/yaml/

experimental:
  notify:
    branches:
      only:
      - master

templates:
  job_template: &job_template
    docker:
    - image: stackstate/stackstate-agent-runner-circle:latest
      environment:
        USE_SYSTEM_LIBS: "1"
    working_directory: /go/src/github.com/StackVista/stackstate-agent
  step_templates:
  - restore_cache: &restore_source
      keys:
      # Cache retrieval is faster than full git checkout
      - v2-repo-{{ .Revision }}
  - restore_cache: &restore_deps
      keys:
      # The first match will be used. Doing that so new branches
      # use master's cache but don't pollute it back.
      - v2-godeps-{{ .Branch }}-{{ .Revision }}
      - v2-godeps-{{ .Branch }}-
      - v2-godeps-master-
  - run: &enter_venv
      name: add virtualenv to bashrc
      command: echo "source /go/src/github.com/StackVista/stackstate-agent/venv/bin/activate" >> $BASH_ENV
  - restore_cache: &restore_artifacts
      keys:
      - v2-artifacts-{{ .Revision }}

jobs:
  build:
    <<: *job_template
    steps:
      - run:
          name: done
          command: echo "Done"

  checkout_code:
    <<: *job_template
    steps:
    - checkout
    - save_cache:
        key: v2-repo-{{ .Revision }}
        paths:
        - /go/src/github.com/StackVista/stackstate-agent

  dependencies:
    <<: *job_template
    steps:
<<<<<<< HEAD
    - restore_cache: *restore_source
    - restore_cache: *restore_deps
    - run:
        name: setup virtual env
        command: virtualenv /go/src/github.com/StackVista/stackstate-agent/venv
    - run: *enter_venv
    - run:
        name: setup python deps
        command: source ./venv/bin/activate && pip install -r requirements.txt
    - run:
        name: grab go deps
        command: source ./venv/bin/activate && inv deps
    - run:
        name: pre-compile go deps
        command: inv -e agent.build --race --precompile-only
    - save_cache:
        key: v2-godeps-{{ .Branch }}-{{ .Revision }}
        paths:
        - /go/src/github.com/StackVista/stackstate-agent/vendor
        - /go/src/github.com/StackVista/stackstate-agent/venv
        - /go/pkg
        - /go/bin
        - /usr/local/lib/python2.7/dist-packages
=======
      - restore_cache: *restore_source
      - run:
          name: setup virtual env
          command: virtualenv /go/src/github.com/StackVista/stackstate-agent/venv
      - run: *enter_venv
      - run:
          name: setup python deps
          command: source ./venv/bin/activate && pip install -r requirements.txt
      - run:
          name: grab go deps
          command: source ./venv/bin/activate && inv deps
      - run:
          name: pre-compile go deps
          command: inv -e agent.build --race --precompile-only
      - save_cache:
          key: v2-godeps-{{ .Branch }}-{{ .Revision }}
          paths:
            - /go/src/github.com/StackVista/stackstate-agent/vendor
            - /go/src/github.com/StackVista/stackstate-agent/venv
            - /go/pkg
            - /go/bin
            - /usr/local/lib/python2.7/dist-packages
>>>>>>> 0f9f246f

  unit_tests:
    <<: *job_template
    steps:
    - restore_cache: *restore_source
    - restore_cache: *restore_deps
    - run: *enter_venv
    - run:
        name: run unit tests
        command: inv -e test --coverage --race --profile --fail-on-fmt --cpus 4

  integration_tests:
    <<: *job_template
    steps:
    - restore_cache: *restore_source
    - restore_cache: *restore_deps
    - setup_remote_docker
    - run: *enter_venv
    - run:
        name: run integration tests
        command: inv -e integration-tests --race --remote-docker

  release_note:
    <<: *job_template
    steps:
    - restore_cache: *restore_source
    - restore_cache: *restore_deps
    - setup_remote_docker
    - run: *enter_venv
    - run:
        command: inv -e lint-releasenote
        name: run PR check for release note

  team_label:
    <<: *job_template
    steps:
    - restore_cache: *restore_source
    - restore_cache: *restore_deps
    - setup_remote_docker
    - run: *enter_venv
    - run:
        command: inv -e lint-teamassignment
        name: run PR check for team assignment labels

  filename_linting:
    <<: *job_template
    steps:
    - restore_cache: *restore_source
    - restore_cache: *restore_deps
    - setup_remote_docker
    - run: *enter_venv
    - run:
        name: run filename linting
        command: inv -e lint-filenames

  docker_integration_tests:
    <<: *job_template
    steps:
    - restore_cache: *restore_source
    - restore_cache: *restore_deps
    - setup_remote_docker
    - run: *enter_venv
    - run:
        name: run docker image tests
        command: inv -e docker.test
    - run:
        name: run docker image integration tests
        command: inv -e docker.integration-tests

  build_binaries:
    <<: *job_template
    steps:
    - restore_cache: *restore_source
    - restore_cache: *restore_deps
    - run: *enter_venv
    - run:
        name: build dogstatsd
        command: inv -e dogstatsd.build --static
    - run:
        name: build agent
        command: inv -e agent.build

  build_puppy:
    <<: *job_template
    steps:
    - restore_cache: *restore_source
    - restore_cache: *restore_deps
    - run: *enter_venv
    - run:
        name: build puppy
        command: inv -e agent.build --puppy
    - run:
        name: test puppy
        command: ./bin/agent/agent -c ./bin/agent/dist check cpu

<<<<<<< HEAD
  build_publish_deb:
    <<: *job_template
    steps:
    - restore_cache: *restore_source
    - restore_cache: *restore_deps
    - run:
        name: Git configure email
        command: git config --global user.email "circleci@stackstate"
    - run:
        name: Git configure name
        command: git config --global user.name "CircleCI Stackstate"
    - run:
        name: Ensure libtool
        command: apt-get install -y apt-utils libtool && apt-get install -y --only-upgrade libtool
    - run:
        name: Print Environment Variables
        command: printenv
    - run:
        name: Omnibus deb build
        command: inv -e agent.omnibus-build --base-dir ./omnibus --omnibus-s3-cache --skip-sign
    - run:
        name: Publish deb package
        command: deb-s3 upload --codename ${CIRCLE_BRANCH} --bucket ${STS_AWS_BUCKET} omnibus/pkg/*.deb
    - save_cache:
        key: v2-artifacts-{{ .Revision }}
        paths:
        - /go/src/github.com/StackVista/stackstate-agent/omnibus/pkg
        - /go/src/github.com/StackVista/stackstate-agent/Dockerfiles

  build_publish_image:
    <<: *job_template
    docker:
    - image: docker:18.06.0
    steps:
    - restore_cache: *restore_artifacts
    - setup_remote_docker:
        docker_layer_caching: true
    - run:
        name: Copy deb file to docker context
        command: cp omnibus/pkg/datadog-agent*_amd64.deb Dockerfiles/agent
    - run:
        name: Build image
        command: |
          TAG=${CIRCLE_SHA1:0:7}
          docker build -t stackstate/stackstate-agent:$TAG Dockerfiles/agent
          docker login -u $DOCKER_USER -p $DOCKER_PASS
          docker push stackstate/stackstate-agent:$TAG


workflows:
  version: 2
  build_test_deploy:
    jobs:
    - checkout_code
    - dependencies:
        requires:
        - checkout_code
    - unit_tests:
        requires:
        - dependencies
    - integration_tests:
        requires:
        - dependencies
=======

# STS: We move away from circleCI and only work with gitlab for now. 
# workflows:
#  version: 2
#  build_test_deploy:
#    jobs:
#      - checkout_code
#      - dependencies:
#         requires:
#            - checkout_code
#      - unit_tests:
#          requires:
#            - dependencies
#     - integration_tests:
#          requires:
#            - dependencies
>>>>>>> 0f9f246f
    #   - release_note:
    #       requires:
    #         - dependencies
    #   - team_label:
    #       requires:
    #         - dependencies
<<<<<<< HEAD
    - filename_linting:
        requires:
        - dependencies
    - docker_integration_tests:
        requires:
        - dependencies
    - build_binaries:
        requires:
        - unit_tests
        - integration_tests
        - docker_integration_tests
    - build_puppy:
        requires:
        - unit_tests
        - integration_tests
        - docker_integration_tests
    - build_publish_deb:
        requires:
        - build_binaries
    - build_publish_image:
        requires:
        - build_publish_deb
=======
#      - filename_linting:
#          requires:
#            - dependencies
#      - docker_integration_tests:
#          requires:
#            - dependencies
#      - build_binaries:
#          requires:
#            - dependencies
#      - build_puppy:
#          requires:
#            - dependencies
>>>>>>> 0f9f246f
<|MERGE_RESOLUTION|>--- conflicted
+++ resolved
@@ -58,31 +58,6 @@
   dependencies:
     <<: *job_template
     steps:
-<<<<<<< HEAD
-    - restore_cache: *restore_source
-    - restore_cache: *restore_deps
-    - run:
-        name: setup virtual env
-        command: virtualenv /go/src/github.com/StackVista/stackstate-agent/venv
-    - run: *enter_venv
-    - run:
-        name: setup python deps
-        command: source ./venv/bin/activate && pip install -r requirements.txt
-    - run:
-        name: grab go deps
-        command: source ./venv/bin/activate && inv deps
-    - run:
-        name: pre-compile go deps
-        command: inv -e agent.build --race --precompile-only
-    - save_cache:
-        key: v2-godeps-{{ .Branch }}-{{ .Revision }}
-        paths:
-        - /go/src/github.com/StackVista/stackstate-agent/vendor
-        - /go/src/github.com/StackVista/stackstate-agent/venv
-        - /go/pkg
-        - /go/bin
-        - /usr/local/lib/python2.7/dist-packages
-=======
       - restore_cache: *restore_source
       - run:
           name: setup virtual env
@@ -105,169 +80,103 @@
             - /go/pkg
             - /go/bin
             - /usr/local/lib/python2.7/dist-packages
->>>>>>> 0f9f246f
 
   unit_tests:
     <<: *job_template
     steps:
-    - restore_cache: *restore_source
-    - restore_cache: *restore_deps
-    - run: *enter_venv
-    - run:
-        name: run unit tests
-        command: inv -e test --coverage --race --profile --fail-on-fmt --cpus 4
+      - restore_cache: *restore_source
+      - restore_cache: *restore_deps
+      - run: *enter_venv
+      - run:
+          name: run unit tests
+          command: inv -e test --coverage --race --profile --fail-on-fmt --cpus 4
 
   integration_tests:
     <<: *job_template
     steps:
-    - restore_cache: *restore_source
-    - restore_cache: *restore_deps
-    - setup_remote_docker
-    - run: *enter_venv
-    - run:
-        name: run integration tests
-        command: inv -e integration-tests --race --remote-docker
+      - restore_cache: *restore_source
+      - restore_cache: *restore_deps
+      - setup_remote_docker
+      - run: *enter_venv
+      - run:
+          name: run integration tests
+          command: inv -e integration-tests --race --remote-docker
 
   release_note:
     <<: *job_template
     steps:
-    - restore_cache: *restore_source
-    - restore_cache: *restore_deps
-    - setup_remote_docker
-    - run: *enter_venv
-    - run:
-        command: inv -e lint-releasenote
-        name: run PR check for release note
+      - restore_cache: *restore_source
+      - restore_cache: *restore_deps
+      - setup_remote_docker
+      - run: *enter_venv
+      - run:
+          command: inv -e lint-releasenote
+          name: run PR check for release note
 
   team_label:
     <<: *job_template
     steps:
-    - restore_cache: *restore_source
-    - restore_cache: *restore_deps
-    - setup_remote_docker
-    - run: *enter_venv
-    - run:
-        command: inv -e lint-teamassignment
-        name: run PR check for team assignment labels
+      - restore_cache: *restore_source
+      - restore_cache: *restore_deps
+      - setup_remote_docker
+      - run: *enter_venv
+      - run:
+          command: inv -e lint-teamassignment
+          name: run PR check for team assignment labels
 
   filename_linting:
     <<: *job_template
     steps:
-    - restore_cache: *restore_source
-    - restore_cache: *restore_deps
-    - setup_remote_docker
-    - run: *enter_venv
-    - run:
-        name: run filename linting
-        command: inv -e lint-filenames
+      - restore_cache: *restore_source
+      - restore_cache: *restore_deps
+      - setup_remote_docker
+      - run: *enter_venv
+      - run:
+          name: run filename linting
+          command: inv -e lint-filenames
 
   docker_integration_tests:
     <<: *job_template
     steps:
-    - restore_cache: *restore_source
-    - restore_cache: *restore_deps
-    - setup_remote_docker
-    - run: *enter_venv
-    - run:
-        name: run docker image tests
-        command: inv -e docker.test
-    - run:
-        name: run docker image integration tests
-        command: inv -e docker.integration-tests
+      - restore_cache: *restore_source
+      - restore_cache: *restore_deps
+      - setup_remote_docker
+      - run: *enter_venv
+      - run:
+          name: run docker image tests
+          command: inv -e docker.test
+      - run:
+          name: run docker image integration tests
+          command: inv -e docker.integration-tests
 
   build_binaries:
     <<: *job_template
     steps:
-    - restore_cache: *restore_source
-    - restore_cache: *restore_deps
-    - run: *enter_venv
-    - run:
-        name: build dogstatsd
-        command: inv -e dogstatsd.build --static
-    - run:
-        name: build agent
-        command: inv -e agent.build
+      - restore_cache: *restore_source
+      - restore_cache: *restore_deps
+      - run: *enter_venv
+      - run:
+          name: build dogstatsd
+          command: inv -e dogstatsd.build --static
+      - run:
+          name: build agent
+          command: inv -e agent.build
 
   build_puppy:
     <<: *job_template
     steps:
-    - restore_cache: *restore_source
-    - restore_cache: *restore_deps
-    - run: *enter_venv
-    - run:
-        name: build puppy
-        command: inv -e agent.build --puppy
-    - run:
-        name: test puppy
-        command: ./bin/agent/agent -c ./bin/agent/dist check cpu
-
-<<<<<<< HEAD
-  build_publish_deb:
-    <<: *job_template
-    steps:
-    - restore_cache: *restore_source
-    - restore_cache: *restore_deps
-    - run:
-        name: Git configure email
-        command: git config --global user.email "circleci@stackstate"
-    - run:
-        name: Git configure name
-        command: git config --global user.name "CircleCI Stackstate"
-    - run:
-        name: Ensure libtool
-        command: apt-get install -y apt-utils libtool && apt-get install -y --only-upgrade libtool
-    - run:
-        name: Print Environment Variables
-        command: printenv
-    - run:
-        name: Omnibus deb build
-        command: inv -e agent.omnibus-build --base-dir ./omnibus --omnibus-s3-cache --skip-sign
-    - run:
-        name: Publish deb package
-        command: deb-s3 upload --codename ${CIRCLE_BRANCH} --bucket ${STS_AWS_BUCKET} omnibus/pkg/*.deb
-    - save_cache:
-        key: v2-artifacts-{{ .Revision }}
-        paths:
-        - /go/src/github.com/StackVista/stackstate-agent/omnibus/pkg
-        - /go/src/github.com/StackVista/stackstate-agent/Dockerfiles
-
-  build_publish_image:
-    <<: *job_template
-    docker:
-    - image: docker:18.06.0
-    steps:
-    - restore_cache: *restore_artifacts
-    - setup_remote_docker:
-        docker_layer_caching: true
-    - run:
-        name: Copy deb file to docker context
-        command: cp omnibus/pkg/datadog-agent*_amd64.deb Dockerfiles/agent
-    - run:
-        name: Build image
-        command: |
-          TAG=${CIRCLE_SHA1:0:7}
-          docker build -t stackstate/stackstate-agent:$TAG Dockerfiles/agent
-          docker login -u $DOCKER_USER -p $DOCKER_PASS
-          docker push stackstate/stackstate-agent:$TAG
-
-
-workflows:
-  version: 2
-  build_test_deploy:
-    jobs:
-    - checkout_code
-    - dependencies:
-        requires:
-        - checkout_code
-    - unit_tests:
-        requires:
-        - dependencies
-    - integration_tests:
-        requires:
-        - dependencies
-=======
-
-# STS: We move away from circleCI and only work with gitlab for now. 
+      - restore_cache: *restore_source
+      - restore_cache: *restore_deps
+      - run: *enter_venv
+      - run:
+          name: build puppy
+          command: inv -e agent.build --puppy
+      - run:
+          name: test puppy
+          command: ./bin/agent/agent -c ./bin/agent/dist check cpu
+
+
+# STS: We move away from circleCI and only work with gitlab for now.
 # workflows:
 #  version: 2
 #  build_test_deploy:
@@ -282,37 +191,12 @@
 #     - integration_tests:
 #          requires:
 #            - dependencies
->>>>>>> 0f9f246f
     #   - release_note:
     #       requires:
     #         - dependencies
     #   - team_label:
     #       requires:
     #         - dependencies
-<<<<<<< HEAD
-    - filename_linting:
-        requires:
-        - dependencies
-    - docker_integration_tests:
-        requires:
-        - dependencies
-    - build_binaries:
-        requires:
-        - unit_tests
-        - integration_tests
-        - docker_integration_tests
-    - build_puppy:
-        requires:
-        - unit_tests
-        - integration_tests
-        - docker_integration_tests
-    - build_publish_deb:
-        requires:
-        - build_binaries
-    - build_publish_image:
-        requires:
-        - build_publish_deb
-=======
 #      - filename_linting:
 #          requires:
 #            - dependencies
@@ -325,4 +209,3 @@
 #      - build_puppy:
 #          requires:
 #            - dependencies
->>>>>>> 0f9f246f
