--- conflicted
+++ resolved
@@ -10,7 +10,7 @@
   notify:
     branches:
       only:
-      - master
+        - master
 
 templates:
   job_template: &job_template
@@ -20,25 +20,6 @@
         USE_SYSTEM_LIBS: "1"
     working_directory: /go/src/github.com/StackVista/stackstate-agent
   step_templates:
-<<<<<<< HEAD
-  - restore_cache: &restore_source
-      keys:
-      # Cache retrieval is faster than full git checkout
-      - v2-repo-{{ .Revision }}
-  - restore_cache: &restore_deps
-      keys:
-      # The first match will be used. Doing that so new branches
-      # use master's cache but don't pollute it back.
-      - v2-godeps-{{ .Branch }}-{{ .Revision }}
-      - v2-godeps-{{ .Branch }}-
-      - v2-godeps-master-
-  - run: &enter_venv
-      name: add virtualenv to bashrc
-      command: echo "source /go/src/github.com/StackVista/stackstate-agent/venv/bin/activate" >> $BASH_ENV
-  - restore_cache: &restore_artifacts
-      keys:
-      - v2-artifacts-{{ .Revision }}
-=======
     - restore_cache: &restore_deps
         keys:
           # The first match will be used. Doing that so new branches
@@ -61,7 +42,6 @@
     - run: &enter_venv
         name: add virtualenv to bashrc
         command: echo "source /go/src/github.com/DataDog/datadog-agent/venv/bin/activate" >> $BASH_ENV
->>>>>>> e36980bb
 
 jobs:
   build:
@@ -74,16 +54,17 @@
   checkout_code:
     <<: *job_template
     steps:
-    - checkout
-    - save_cache:
-        key: v2-repo-{{ .Revision }}
-        paths:
-        - /go/src/github.com/StackVista/stackstate-agent
+      - checkout
+      - save_cache:
+          <<: *save_source
+          paths:
+            - /go/src/github.com/DataDog/datadog-agent
 
   dependencies:
     <<: *job_template
     steps:
       - restore_cache: *restore_source
+      - restore_cache: *restore_deps
       - run:
           name: setup virtual env
           command: virtualenv /go/src/github.com/StackVista/stackstate-agent/venv
@@ -98,7 +79,7 @@
           name: pre-compile go deps
           command: inv -e agent.build --race --precompile-only
       - save_cache:
-          key: v2-godeps-{{ .Branch }}-{{ .Revision }}
+          <<: *save_deps
           paths:
             - /go/src/github.com/StackVista/stackstate-agent/vendor
             - /go/src/github.com/StackVista/stackstate-agent/venv
@@ -136,7 +117,6 @@
     steps:
       - restore_cache: *restore_source
       - restore_cache: *restore_deps
-      - setup_remote_docker
       - run: *enter_venv
       - run:
           command: inv -e lint-releasenote
@@ -147,24 +127,32 @@
     steps:
       - restore_cache: *restore_source
       - restore_cache: *restore_deps
-      - setup_remote_docker
       - run: *enter_venv
       - run:
           command: inv -e lint-teamassignment
           name: run PR check for team assignment labels
 
+  milestone:
+    <<: *job_template
+    steps:
+      - restore_cache: *restore_source
+      - restore_cache: *restore_deps
+      - run: *enter_venv
+      - run:
+          command: inv -e lint-milestone
+          name: run PR check for milestone assignment
+
   filename_linting:
     <<: *job_template
     steps:
       - restore_cache: *restore_source
       - restore_cache: *restore_deps
-      - setup_remote_docker
       - run: *enter_venv
       - run:
           name: run filename linting
           command: inv -e lint-filenames
 
-  docker_integration_tests:
+  docker_tests:
     <<: *job_template
     steps:
       - restore_cache: *restore_source
