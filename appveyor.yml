version: '{branch}.{build}'
shallow_clone: false
platform: x64
skip_branch_with_pr: true

clone_folder: C:\gopath\src\github.com\DataDog\datadog-agent

# environment must be set for python 64 bit
environment:
  GOPATH: C:\gopath
  GOROOT: C:\go19
  RUBY_PATH: C:\Ruby23-x64
  RI_DEVKIT: C:\Ruby23-x64\DevKit\
  PYTHONPATH: c:\python27-x64
  PYTHONHOME: c:\python27-x64
  GLIB-URL: http://ftp.gnome.org/pub/gnome/binaries/win64/glib/2.26/glib_2.26.1-1_win64.zip
  PKG-CONFIG-URL: http://ftp.gnome.org/pub/gnome/binaries/win64/dependencies/pkg-config_0.23-2_win64.zip
  GETTEXT-URL: http://ftp.gnome.org/pub/gnome/binaries/win64/dependencies/gettext-runtime_0.18.1.1-2_win64.zip

install:
<<<<<<< HEAD
  - set PATH=%GOPATH%\bin;C:\%GOPATH%\bin;%RUBY_PATH%\bin;%RI_DEVKIT%bin;%RI_DEVKIT%mingw\bin;c:\python27-x64;c:\python27-x64\scripts;%PATH%
=======
  - mkdir c:\deps
  - cd c:\deps
  - curl -fsS -o glib.zip %GLIB-URL%
  - curl -fsS -o pkg-config.zip %PKG-CONFIG-URL%
  - curl -fsS -o gettext.zip %GETTEXT-URL%
  - 7z x *.zip > NUL
  - set PATH=C:\deps\bin;%GOPATH%\bin;%GOROOT%\bin;%RUBY_PATH%\bin;%RI_DEVKIT%bin;%RI_DEVKIT%mingw\bin;c:\python27-x64;c:\python27-x64\scripts;%PATH%
>>>>>>> f7aff39f
  - go version
  - pip install invoke

cache:
  - '%GOPATH%\bin'
  - '%GOPATH%\src\github.com\DataDog\datadog-agent\vendor'

build: off

test_script:
  - cd %APPVEYOR_BUILD_FOLDER%
  - inv -e deps
  - inv -e test --race --profile --fail-on-fmt<|MERGE_RESOLUTION|>--- conflicted
+++ resolved
@@ -18,9 +18,7 @@
   GETTEXT-URL: http://ftp.gnome.org/pub/gnome/binaries/win64/dependencies/gettext-runtime_0.18.1.1-2_win64.zip
 
 install:
-<<<<<<< HEAD
   - set PATH=%GOPATH%\bin;C:\%GOPATH%\bin;%RUBY_PATH%\bin;%RI_DEVKIT%bin;%RI_DEVKIT%mingw\bin;c:\python27-x64;c:\python27-x64\scripts;%PATH%
-=======
   - mkdir c:\deps
   - cd c:\deps
   - curl -fsS -o glib.zip %GLIB-URL%
@@ -28,7 +26,6 @@
   - curl -fsS -o gettext.zip %GETTEXT-URL%
   - 7z x *.zip > NUL
   - set PATH=C:\deps\bin;%GOPATH%\bin;%GOROOT%\bin;%RUBY_PATH%\bin;%RI_DEVKIT%bin;%RI_DEVKIT%mingw\bin;c:\python27-x64;c:\python27-x64\scripts;%PATH%
->>>>>>> f7aff39f
   - go version
   - pip install invoke
 
