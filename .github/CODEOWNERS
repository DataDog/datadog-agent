--- conflicted
+++ resolved
@@ -399,12 +399,9 @@
 /comp/core/log/impl-trace @DataDog/agent-apm
 
 # remoteagent implementation should also notify their respective teams
-<<<<<<< HEAD
-/comp/core/remoteagent/impl-securityagent @DataDog/agent-runtimes @DataDog/agent-security
-=======
 /comp/core/remoteagent/impl-systemprobe @DataDog/agent-runtimes @DataDog/ebpf-platform
 /comp/core/remoteagent/impl-trace @DataDog/agent-runtimes @DataDog/agent-apm
->>>>>>> 6d1d78fb
+/comp/core/remoteagent/impl-securityagent @DataDog/agent-runtimes @DataDog/agent-security
 
 # pkg
 /pkg/                                   @DataDog/agent-runtimes
