--- conflicted
+++ resolved
@@ -611,12 +611,8 @@
 /pkg/proto/pbgo/core/workloadfilter.pb.go     @DataDog/container-platform
 /pkg/proto/pbgo/core/workloadmeta.pb.go       @DataDog/container-platform
 /pkg/proto/pbgo/mocks/core              @DataDog/agent-runtimes
-<<<<<<< HEAD
+/pkg/proto/pbgo/privateactionrunner     @DataDog/action-platform
 /pkg/orchestrator/                      @DataDog/kubernetes-experiences
-=======
-/pkg/proto/pbgo/privateactionrunner     @DataDog/action-platform
-/pkg/orchestrator/                      @DataDog/container-app
->>>>>>> 63e373b3
 /pkg/network/                           @DataDog/cloud-network-monitoring
 /pkg/network/*usm*                      @DataDog/universal-service-monitoring
 /pkg/network/*_windows*.go              @DataDog/windows-products
