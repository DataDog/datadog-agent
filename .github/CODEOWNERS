# Package code owners

# The listed owners will be automatically added as reviewers for PRs,
# to ensure code quality and consistency of the package, and identify
# possible side effects.
# PRs should still be peer-reviewed by the team opening the PR

# See https://help.github.com/articles/about-codeowners/ for syntax
# Rules are matched bottom-to-top, so one team can own subdirectories
# and another the rest of the directory.

# When adding a new team to this file, don't forget to assign it
# a slack channel in tasks/libs/pipeline_notifications.py

# Config files for various CI systems / tasks
/.*                                     @DataDog/agent-devx
# changing the config of mockery will regenerate the mocks, so owners will have to review anyway
/.mockery.yaml                          # do not notify anyone
/.go-version                            @DataDog/agent-runtimes @DataDog/agent-delivery
# Go linters and pre-commit config
/.golangci.yml                          @DataDog/agent-devx
/.custom-gcl.yml                        @DataDog/agent-devx
/.pre-commit-config.yaml                @DataDog/agent-devx
/.vscode/                               @DataDog/agent-devx

/CHANGELOG.rst                          @DataDog/agent-delivery
/CHANGELOG-DCA.rst                      @DataDog/container-integrations @DataDog/container-platform
/CHANGELOG-INSTALLSCRIPT.rst            @DataDog/agent-delivery @DataDog/container-ecosystems

/*.md                                   @DataDog/agent-devx
/NOTICE                                 @DataDog/agent-delivery

/LICENSE*                               # do not notify anyone

# Todo: is this file still needed?
/Makefile.trace                         @DataDog/agent-delivery

/mkdocs.yml                             @DataDog/agent-devx
/release.json                           @DataDog/agent-delivery @DataDog/agent-integrations
/renovate.json                          @DataDog/agent-devx
/pyproject.toml                         @DataDog/agent-devx
/repository.datadog.yml                 @DataDog/agent-devx
/generate_tools.go                      @DataDog/agent-devx
/service.datadog.yaml                   @DataDog/agent-delivery

/modules.yml                            @DataDog/agent-runtimes
# if go.work changes then either .go-version or modules.yml changed too, so ASC might as well own it
/go.work                                @DataDog/agent-runtimes

/.github/CODEOWNERS                                  # do not notify anyone
/.github/*_TEMPLATE.md                               @DataDog/agent-devx
/.github/dependabot.yaml                             @DataDog/agent-devx
/.github/workflows/serverless-benchmarks.yml         @DataDog/serverless @Datadog/serverless-aws
/.github/workflows/serverless-binary-size.yml        @DataDog/serverless @Datadog/serverless-aws
/.github/workflows/serverless-integration.yml        @DataDog/serverless @Datadog/serverless-aws
/.github/workflows/cws-btfhub-sync.yml               @DataDog/agent-security
/.github/workflows/gohai.yml                         @DataDog/agent-configuration
/.github/workflows/go-update-commenter.yml           @DataDog/agent-runtimes
/.github/workflows/update_dependencies.yml           @DataDog/agent-runtimes
/.github/workflows/buildimages-update.yml            @DataDog/agent-delivery @DataDog/agent-runtimes
/.github/workflows/collector-generate-and-update.yml @DataDog/opentelemetry-agent

/.run                                                @DataDog/agent-devx
/.run/docker/                                        @DataDog/container-integrations @DataDog/container-platform

/skaffold.yaml                                       @DataDog/agent-devx @DataDog/container-platform
/.run/skaffold/                                      @DataDog/agent-devx @DataDog/container-platform

# Gitlab files
# Files containing job contents are owned by teams in charge of the jobs + agent-devx or agent-delivery
# Files that only describe structure (eg. includes, rules) are owned by agent-devx

/.gitlab/.ci-linters.yml                             @DataDog/agent-devx
/.gitlab/.pre/*                                      @DataDog/agent-devx
/.gitlab/check_deploy/*                              @DataDog/agent-delivery
/.gitlab/check_merge/*                               @DataDog/agent-devx
/.gitlab/deploy*/*                                   @DataDog/agent-delivery
/.gitlab/deps_fetch/*                                @DataDog/agent-devx
/.gitlab/e2e/*                                       @DataDog/agent-devx
/.gitlab/e2e_testing_deploy/*                        @DataDog/agent-devx
/.gitlab/e2e_install_packages/*                      @DataDog/agent-delivery @DataDog/container-ecosystems
/.gitlab/e2e_pre_test/*                              @DataDog/agent-devx
/.gitlab/kernel_matrix_testing/*                     @DataDog/agent-devx @DataDog/ebpf-platform
/.gitlab/lint/*                                      @DataDog/agent-devx
/.gitlab/maintenance_jobs/*                          @DataDog/agent-devx
/.gitlab/notify/*                                    @DataDog/agent-devx
/.gitlab/pkg_metrics/*                               @DataDog/agent-devx
/.gitlab/post_rc_build/*                             @DataDog/agent-devx
/.gitlab/setup/*                                     @DataDog/agent-devx
/.gitlab/trigger_release/*                           @DataDog/agent-devx

/.gitlab/binary_build/cws_instrumentation.yml        @DataDog/agent-devx @DataDog/agent-security
/.gitlab/binary_build/include.yml                    @DataDog/agent-devx
/.gitlab/binary_build/linux.yml                      @DataDog/agent-devx @DataDog/agent-delivery
/.gitlab/functional_test/include.yml                 @DataDog/agent-devx
/.gitlab/functional_test/static_quality_gate.yml     @DataDog/agent-delivery
/.gitlab/install_script_testing/install_script_testing.yml          @DataDog/agent-delivery @DataDog/container-ecosystems
/.gitlab/integration_test/dogstatsd.yml              @DataDog/agent-devx @DataDog/agent-metric-pipelines
/.gitlab/integration_test/include.yml                @DataDog/agent-devx
/.gitlab/integration_test/linux.yml                  @DataDog/agent-devx
/.gitlab/integration_test/otel.yml                   @DataDog/agent-devx @DataDog/opentelemetry-agent
/.gitlab/internal_image_deploy/internal_image_deploy.yml            @DataDog/agent-delivery
/.gitlab/internal_kubernetes_deploy/include.yml                     @DataDog/agent-devx
/.gitlab/internal_kubernetes_deploy/internal_kubernetes_deploy.yml  @DataDog/agent-delivery
/.gitlab/internal_kubernetes_deploy/rc_kubernetes_deploy.yml        @DataDog/agent-delivery
/.gitlab/package_deps_build/package_deps_build.yml   @DataDog/agent-devx @DataDog/ebpf-platform
/.gitlab/source_test/golang_deps_diff.yml            @DataDog/agent-devx
/.gitlab/source_test/*                               @DataDog/agent-devx
/.gitlab/source_test/linux.yml                       @DataDog/agent-devx
/.gitlab/source_test/macos.yml                       @DataDog/agent-devx
/.gitlab/source_test/notify.yml                      @DataDog/agent-devx
/.gitlab/source_test/slack.yml                       @DataDog/agent-devx
/.gitlab/source_test/tooling_unit_tests.yml          @DataDog/agent-devx

/.gitlab/binary_build/cluster_agent_cloudfoundry.yml @DataDog/agent-integrations @DataDog/agent-delivery
/.gitlab/binary_build/cluster_agent.yml              @DataDog/container-integrations @DataDog/agent-delivery
/.gitlab/binary_build/fakeintake.yml                 @DataDog/agent-devx
/.gitlab/binary_build/otel_agent.yml                 @DataDog/opentelemetry-agent @DataDog/agent-delivery
/.gitlab/binary_build/serverless.yml                 @DataDog/serverless @Datadog/serverless-aws @DataDog/agent-delivery
/.gitlab/binary_build/system_probe.yml               @DataDog/ebpf-platform @DataDog/agent-delivery
/.gitlab/binary_build/windows.yml                    @DataDog/agent-delivery @DataDog/windows-agent

<<<<<<< HEAD
/.gitlab/source_test/codeql_scan.yml                 @DataDog/sdlc-security

/.gitlab/benchmarks/                                 @DataDog/agent-devx-infra @DataDog/apm-ecosystems-performance @DataDog/agent-apm
=======
/.gitlab/benchmarks/                                 @DataDog/agent-devx @DataDog/apm-ecosystems-performance @DataDog/agent-apm
>>>>>>> 25c57dde

/.gitlab/deploy_containers/                          @DataDog/container-integrations @DataDog/agent-delivery
/.gitlab/deploy_dca/                                 @DataDog/container-integrations @DataDog/agent-delivery

/.gitlab/deploy_packages/                               @DataDog/agent-delivery
/.gitlab/deploy_packages/oci.yml                        @DataDog/agent-delivery @DataDog/fleet
/.gitlab/deploy_packages/windows.yml                    @DataDog/agent-delivery @DataDog/windows-agent
/.gitlab/deploy_packages/winget.yml                     @DataDog/agent-delivery @DataDog/windows-agent
/.gitlab/deploy_packages/cluster_agent_cloudfoundry.yml @DataDog/agent-integrations @DataDog/agent-devx
/.gitlab/deploy_packages/e2e.yml                        @DataDog/agent-devx @DataDog/agent-e2e-testing @DataDog/fleet

/.gitlab/deps_build/                                 @DataDog/ebpf-platform @DataDog/agent-delivery @DataDog/windows-agent

/.gitlab/e2e_install_packages/windows.yml            @DataDog/agent-delivery @DataDog/container-ecosystems @DataDog/windows-agent

/.gitlab/common/                                     @DataDog/agent-devx
/.gitlab/common/test_infra_version.yml               @DataDog/agent-devx

/.gitlab/e2e/e2e.yml                                 @DataDog/container-integrations @DataDog/agent-devx
/.gitlab/container_build/fakeintake.yml              @DataDog/agent-e2e-testing @DataDog/agent-devx
/.gitlab/binary_build/fakeintake.yml                 @DataDog/agent-e2e-testing @DataDog/agent-devx

/.gitlab/functional_test/serverless.yml              @DataDog/serverless @Datadog/serverless-aws @DataDog/agent-devx
/.gitlab/functional_test/oracle.yml                  @DataDog/agent-devx @DataDog/database-monitoring

/.gitlab/choco_build/choco_build.yml                 @DataDog/agent-delivery @DataDog/windows-agent

/.gitlab/integration_test/windows.yml                @DataDog/agent-devx @DataDog/windows-agent

/.gitlab/kernel_matrix_testing                       @DataDog/ebpf-platform
/.gitlab/kernel_matrix_testing/security_agent.yml    @DataDog/agent-security

/.gitlab/common/container_publish_job_templates.yml  @DataDog/container-integrations @DataDog/agent-delivery
/.gitlab/container_build/                            @DataDog/container-integrations @DataDog/agent-delivery
/.gitlab/container_build/include.yml                 @DataDog/container-integrations @DataDog/agent-delivery
/.gitlab/container_build/docker_windows*             @DataDog/agent-delivery @DataDog/windows-agent

/.gitlab/dev_container_deploy/                       @DataDog/container-integrations @DataDog/agent-delivery
/.gitlab/dev_container_deploy/fakeintake.yml         @DataDog/agent-devx
/.gitlab/dev_container_deploy/e2e.yml                @DataDog/agent-devx @DataDog/agent-e2e-testing
/.gitlab/dev_container_deploy/docker_windows.yml     @DataDog/agent-delivery @DataDog/windows-agent

/.gitlab/container_scan/container_scan.yml           @DataDog/container-integrations @DataDog/agent-delivery


/.gitlab/maintenance_jobs/docker.yml                 @DataDog/container-integrations @DataDog/agent-delivery

/.gitlab/source_test/ebpf.yml                        @DataDog/ebpf-platform @DataDog/agent-devx
/.gitlab/source_test/windows.yml                     @DataDog/agent-devx @DataDog/windows-agent
/.gitlab/source_test/go_generate_check.yml           @DataDog/agent-security

/.gitlab/package_build/                              @DataDog/agent-delivery
/.gitlab/package_build/windows.yml                   @DataDog/agent-delivery @DataDog/windows-agent
/.gitlab/package_build/installer.yml                 @DataDog/agent-delivery @DataDog/fleet
/.gitlab/packaging/                                  @DataDog/agent-delivery

/.gitlab/benchmarks/benchmarks.yml                   @DataDog/agent-apm

/.gitlab/functional_test/regression_detector.yml     @DataDog/single-machine-performance



/chocolatey/                            @DataDog/windows-agent

/cmd/                                   @DataDog/agent-configuration
/cmd/trace-agent/                       @DataDog/agent-apm
/cmd/agent/subcommands/controlsvc       @DataDog/windows-agent
/cmd/agent/subcommands/check            @DataDog/agent-runtimes @DataDog/agent-integrations
/cmd/agent/subcommands/dogstatsd*       @DataDog/agent-metric-pipelines
/cmd/agent/subcommands/integrations     @DataDog/agent-integrations @DataDog/agent-runtimes
/cmd/agent/subcommands/hostname         @DataDog/agent-runtimes
/cmd/agent/subcommands/version          @DataDog/agent-runtimes
/cmd/agent/subcommands/remoteconfig     @Datadog/remote-config
/cmd/agent/subcommands/snmp             @DataDog/ndm-core
/cmd/agent/subcommands/streamlogs       @DataDog/agent-log-pipelines
/cmd/agent/subcommands/analyzelogs      @DataDog/agent-log-pipelines
/cmd/agent/subcommands/streamep         @DataDog/container-integrations
/cmd/agent/subcommands/taggerlist       @DataDog/container-platform
/cmd/agent/subcommands/workloadlist     @DataDog/container-platform
/cmd/agent/subcommands/run/internal/clcrunnerapi/       @DataDog/container-platform
/cmd/agent/windows                      @DataDog/windows-agent
/cmd/agent/windows_resources            @DataDog/windows-agent
/cmd/agent/dist/conf.d/container.d/     @DataDog/container-integrations
/cmd/agent/dist/conf.d/containerd.d/    @DataDog/container-integrations
/cmd/agent/dist/conf.d/container_image.d/      @DataDog/container-integrations
/cmd/agent/dist/conf.d/container_lifecycle.d/  @DataDog/container-integrations
/cmd/agent/dist/conf.d/jetson.d/        @DataDog/agent-devx
/cmd/agent/dist/conf.d/oracle.d/    @DataDog/database-monitoring
/cmd/agent/dist/conf.d/oracle-dbm.d/    @DataDog/database-monitoring
/cmd/agent/dist/conf.d/network_path.d/  @DataDog/Networks
/cmd/agent/dist/conf.d/sbom.d/          @DataDog/agent-security @DataDog/container-integrations
/cmd/agent/dist/conf.d/service_discovery.d/          @DataDog/agent-discovery
/cmd/agent/dist/conf.d/snmp.d/          @DataDog/ndm-core
/cmd/agent/dist/conf.d/win32_event_log.d/ @DataDog/windows-agent
/cmd/agent/installer.go                 @DataDog/fleet
/cmd/agent/install*.sh                  @DataDog/container-ecosystems @DataDog/agent-delivery
/cmd/cluster-agent/                     @DataDog/container-platform
/cmd/cluster-agent-cloudfoundry/        @DataDog/agent-integrations
/cmd/cluster-agent/api/v1/cloudfoundry_metadata.go        @DataDog/agent-integrations
/cmd/cws-instrumentation/               @DataDog/agent-security
/cmd/dogstatsd/                         @DataDog/agent-metric-pipelines
/cmd/otel-agent/                        @DataDog/opentelemetry-agent
/cmd/process-agent/                     @DataDog/container-intake
/cmd/serverless/                        @DataDog/serverless @Datadog/serverless-aws
/cmd/serverless-init/                   @DataDog/serverless
/cmd/sbomgen/                           @DataDog/agent-security
/cmd/system-probe/                      @DataDog/ebpf-platform
/cmd/system-probe/modules/network_tracer*   @DataDog/Networks
/cmd/system-probe/modules/oom_kill_probe*   @DataDog/container-integrations
/cmd/system-probe/modules/process*      @DataDog/container-intake
/cmd/system-probe/modules/eventmonitor* @DataDog/agent-security
/cmd/system-probe/modules/tcp_queue_tracer* @DataDog/container-integrations
/cmd/system-probe/modules/traceroute*   @Datadog/Networks
/cmd/system-probe/modules/ping*         @DataDog/ndm-core
/cmd/system-probe/modules/language_detection* @DataDog/container-intake @DataDog/agent-discovery
/cmd/system-probe/modules/dynamic_instrumentation* @DataDog/debugger
/cmd/system-probe/windows_resources/    @DataDog/windows-kernel-integrations
/cmd/system-probe/main_windows*.go      @DataDog/windows-kernel-integrations
/cmd/system-probe/subcommands/runtime/  @DataDog/agent-security
/cmd/systray/                           @DataDog/windows-agent
/cmd/security-agent/                    @DataDog/agent-security
/cmd/installer/                         @DataDog/fleet @DataDog/windows-agent

/dev/                                   @DataDog/agent-devx
/devenv/                                @DataDog/agent-devx

/Dockerfiles/                            @DataDog/container-integrations
/Dockerfiles/agent/entrypoint.d.windows/ @DataDog/container-integrations @DataDog/windows-agent
/Dockerfiles/agent/entrypoint.ps1        @DataDog/container-integrations @DataDog/windows-agent
/Dockerfiles/agent/windows/              @DataDog/container-integrations @DataDog/windows-agent
/Dockerfiles/agent-ot                    @DataDog/opentelemetry-agent
/Dockerfiles/agent/bouncycastle-fips     @DataDog/agent-metric-pipelines

/docs/                                  @DataDog/agent-devx
/docs/dev/checks/                       @DataDog/agent-runtimes
/docs/cloud-workload-security/          @DataDog/documentation @DataDog/agent-security

/docs/public/components/                                     @DataDog/agent-runtimes
/docs/public/hostname/                                       @DataDog/agent-runtimes
/docs/public/architecture/dogstatsd/                         @DataDog/agent-metric-pipelines
/docs/public/guidelines/deprecated-components-documentation/ @DataDog/agent-runtimes

/google-marketplace/                    @DataDog/container-ecosystems

# These files are owned by all teams, but assigning them to @DataDog/agent-all causes a lot of spam
# Assigning them to a group that doesn't exist means nobody will receive notifications for them, but
# that should be fine since rarely we make PRs that only change those files alone.
/go.mod                                 # do not notify anyone
/go.sum                                 # do not notify anyone


/Makefile.trace                         @DataDog/agent-apm

/omnibus/                               @DataDog/agent-delivery
/omnibus/package-scripts/agent-rpm/     @DataDog/agent-delivery @DataDog/fleet
/omnibus/package-scripts/agent-deb/     @DataDog/agent-delivery @DataDog/fleet
/omnibus/package-scripts/installer-deb/ @DataDog/agent-delivery @DataDog/fleet
/omnibus/package-scripts/installer-rpm/ @DataDog/agent-delivery @DataDog/fleet
/omnibus/python-scripts/                @DataDog/agent-integrations @DataDog/windows-agent
/omnibus/config/patches/openscap/                         @DataDog/agent-cspm
/omnibus/config/software/datadog-agent-integrations-*.rb  @DataDog/agent-integrations
/omnibus/config/software/datadog-security-agent*.rb       @Datadog/agent-security @DataDog/agent-delivery
/omnibus/config/software/openscap.rb                      @DataDog/agent-cspm
/omnibus/config/software/sds.rb                           @DataDog/agent-log-pipelines
/omnibus/config/software/snmp-traps.rb                    @DataDog/ndm-core
/omnibus/config/templates/init-scripts-agent/             @DataDog/agent-delivery @DataDog/fleet
/omnibus/resources/*/msi/                                 @DataDog/windows-agent

# The following is managed by `dda inv lint-components` -- DO NOT EDIT
# BEGIN COMPONENTS
/comp @DataDog/agent-runtimes
/comp/agent @DataDog/agent-runtimes
/comp/aggregator @DataDog/agent-metric-pipelines
/comp/api @DataDog/agent-runtimes
/comp/checks @DataDog/agent-runtimes
/comp/collector @DataDog/agent-runtimes
/comp/core @DataDog/agent-runtimes
/comp/dogstatsd @DataDog/agent-metric-pipelines
/comp/forwarder @DataDog/agent-metric-pipelines
/comp/logs @DataDog/agent-log-pipelines
/comp/metadata @DataDog/agent-configuration
/comp/ndmtmp @DataDog/ndm-core
/comp/netflow @DataDog/ndm-integrations
/comp/networkpath @DataDog/Networks
/comp/otelcol @DataDog/opentelemetry-agent
/comp/process @DataDog/container-intake
/comp/remote-config @DataDog/remote-config
/comp/snmptraps @DataDog/ndm-core
/comp/systray @DataDog/windows-agent
/comp/trace @DataDog/agent-apm
/comp/updater @DataDog/fleet @DataDog/windows-agent
/comp/agent/cloudfoundrycontainer @DataDog/agent-integrations
/comp/agent/jmxlogger @DataDog/agent-metric-pipelines
/comp/aggregator/diagnosesendermanager @DataDog/agent-configuration
/comp/checks/agentcrashdetect @DataDog/windows-kernel-integrations
/comp/checks/windowseventlog @DataDog/windows-agent
/comp/checks/winregistry @DataDog/windows-agent
/comp/core/autodiscovery @DataDog/container-platform
/comp/core/config @DataDog/agent-configuration
/comp/core/configsync @DataDog/agent-configuration
/comp/core/flare @DataDog/agent-configuration
/comp/core/gui @DataDog/agent-configuration
/comp/core/profiler @DataDog/agent-configuration
/comp/core/secrets @DataDog/agent-configuration
/comp/core/settings @DataDog/agent-configuration
/comp/core/status @DataDog/agent-configuration
/comp/core/sysprobeconfig @DataDog/ebpf-platform
/comp/core/tagger @DataDog/container-platform
/comp/core/workloadmeta @DataDog/container-platform
/comp/forwarder/eventplatform @DataDog/agent-log-pipelines
/comp/forwarder/eventplatformreceiver @DataDog/agent-log-pipelines
/comp/forwarder/orchestrator @DataDog/agent-log-pipelines
/comp/metadata/clusteragent @DataDog/container-platform
/comp/metadata/haagent @DataDog/ndm-core
/comp/metadata/hostgpu @DataDog/ebpf-platform
/comp/metadata/packagesigning @DataDog/agent-delivery
/comp/trace/etwtracer @DataDog/windows-agent
/comp/autoscaling/datadogclient @DataDog/container-integrations
/comp/etw @DataDog/windows-agent
/comp/haagent @DataDog/ndm-core
/comp/languagedetection/client @DataDog/container-platform
/comp/rdnsquerier @DataDog/ndm-integrations
/comp/serializer/logscompression @DataDog/agent-log-pipelines
/comp/serializer/metricscompression @DataDog/agent-metric-pipelines
/comp/snmpscan @DataDog/ndm-core
# END COMPONENTS

# Additional notification to  @iglendd about Agent Telemetry changes for optional approval and governance acknowledgement
/comp/core/agenttelemetry               @DataDog/agent-runtimes @iglendd

# trace-agent logging implementation should also notify agent-apm
/comp/core/log/impl-trace @DataDog/agent-apm

# pkg
/pkg/                                   @DataDog/agent-runtimes
/pkg/api/                               @DataDog/agent-runtimes
/pkg/aggregator/                        @DataDog/agent-metric-pipelines
/pkg/collector/                         @DataDog/agent-runtimes
/pkg/commonchecks/                      @DataDog/agent-runtimes
/pkg/cli/                               @DataDog/agent-configuration
/pkg/cli/subcommands/check              @DataDog/agent-runtimes @DataDog/agent-integrations
/pkg/cli/subcommands/version            @DataDog/agent-runtimes
/pkg/cli/subcommands/clusterchecks      @DataDog/container-platform
/pkg/discovery/                         @DataDog/agent-discovery
/pkg/errors/                            @DataDog/agent-runtimes
/pkg/fips                               @DataDog/agent-runtimes
/pkg/gohai                              @DataDog/agent-configuration
/pkg/gpu/                               @DataDog/ebpf-platform
/pkg/jmxfetch/                          @DataDog/agent-metric-pipelines
/pkg/metrics/                           @DataDog/agent-metric-pipelines
/pkg/metrics/metricsource.go            @DataDog/agent-metric-pipelines @DataDog/agent-integrations
/pkg/serializer/                        @DataDog/agent-metric-pipelines
/pkg/serializer/internal/metrics/origin_mapping.go  @DataDog/agent-metric-pipelines @DataDog/agent-integrations
/pkg/serverless/                        @DataDog/serverless @Datadog/serverless-aws
/pkg/serverless/appsec/                 @DataDog/asm-go
/pkg/status/                            @DataDog/agent-configuration
/pkg/status/health                      @DataDog/agent-runtimes
/pkg/status/collector                   @DataDog/agent-runtimes
/pkg/status/clusteragent                @DataDog/container-platform
/pkg/telemetry/                         @DataDog/agent-runtimes
/pkg/telemetry/stat_gauge_wrapper.go    @DataDog/ebpf-platform
/pkg/telemetry/stat_counter_wrapper.go  @DataDog/ebpf-platform
/pkg/template/                          @DataDog/agent-runtimes
/pkg/version/                           @DataDog/agent-runtimes
/pkg/obfuscate/                         @DataDog/agent-apm
/pkg/trace/                             @DataDog/agent-apm
/pkg/trace/api/otlp*.go                 @DataDog/opentelemetry-agent
/pkg/trace/traceutil/otel*.go           @DataDog/opentelemetry-agent
/pkg/trace/stats/                       @DataDog/agent-apm @DataDog/opentelemetry-agent
/pkg/trace/telemetry/                   @DataDog/apm-trace-storage
/pkg/trace/transform/                   @DataDog/opentelemetry-agent
/comp/core/autodiscovery/listeners/           @DataDog/container-platform
/comp/core/autodiscovery/listeners/cloudfoundry*.go  @DataDog/agent-integrations
/comp/core/autodiscovery/listeners/snmp*.go   @DataDog/ndm-core
/comp/core/autodiscovery/providers/           @DataDog/container-platform
/comp/core/autodiscovery/providers/file*.go   @DataDog/agent-log-pipelines
/comp/core/autodiscovery/providers/config_reader*.go @DataDog/container-platform @DataDog/agent-log-pipelines
/comp/core/autodiscovery/providers/cloudfoundry*.go  @DataDog/agent-integrations
/comp/core/autodiscovery/providers/remote_config*.go  @DataDog/remote-config
/pkg/cloudfoundry                       @Datadog/agent-integrations
/pkg/clusteragent/                      @DataDog/container-platform
/pkg/clusteragent/autoscaling/          @DataDog/container-integrations
/pkg/clusteragent/admission/mutate/autoscaling          @DataDog/container-integrations
/pkg/clusteragent/admission/mutate/autoinstrumentation/ @DataDog/container-platform @DataDog/injection-platform
/pkg/clusteragent/admission/mutate/cwsinstrumentation    @Datadog/agent-security
/pkg/clusteragent/orchestrator/         @DataDog/container-app
/pkg/clusteragent/telemetry/            @DataDog/apm-trace-storage
/pkg/collector/                         @DataDog/agent-runtimes
/pkg/collector/corechecks/cluster/      @DataDog/container-integrations
/pkg/collector/corechecks/cluster/orchestrator  @DataDog/container-app
/pkg/collector/corechecks/containers/   @DataDog/container-integrations
/pkg/collector/corechecks/containerimage/       @DataDog/container-integrations
/pkg/collector/corechecks/containerlifecycle/   @DataDog/container-integrations
/pkg/collector/corechecks/ebpf/                       @DataDog/container-integrations
/pkg/collector/corechecks/ebpf/ebpf*                  @DataDog/ebpf-platform
/pkg/collector/corechecks/ebpf/probe/ebpfcheck/       @DataDog/ebpf-platform
/pkg/collector/corechecks/ebpf/c/runtime/ebpf*        @DataDog/ebpf-platform
/pkg/collector/corechecks/embed/                   @Datadog/agent-delivery
/pkg/collector/corechecks/embed/apm/               @DataDog/agent-apm
/pkg/collector/corechecks/embed/process/           @DataDog/container-intake
/pkg/collector/corechecks/gpu/                     @DataDog/ebpf-platform
/pkg/collector/corechecks/network-devices/         @DataDog/ndm-integrations
/pkg/collector/corechecks/orchestrator/   @DataDog/container-app
/pkg/collector/corechecks/net/          @DataDog/agent-runtimes
/pkg/collector/corechecks/net/wlan/     @DataDog/windows-agent
/pkg/collector/corechecks/oracle        @DataDog/database-monitoring
/pkg/collector/corechecks/sbom/         @DataDog/agent-security @DataDog/container-integrations
/pkg/collector/corechecks/servicediscovery/ @DataDog/agent-discovery
/pkg/collector/corechecks/snmp/         @DataDog/ndm-core
/pkg/collector/corechecks/system/                 @DataDog/agent-runtimes
/pkg/collector/corechecks/system/**/*_windows*.go @DataDog/agent-runtimes @DataDog/windows-agent
/pkg/collector/corechecks/system/wincrashdetect/  @DataDog/windows-kernel-integrations
/pkg/collector/corechecks/system/winkmem/         @DataDog/windows-agent
/pkg/collector/corechecks/system/winproc/         @DataDog/windows-agent
/pkg/collector/corechecks/systemd/      @DataDog/agent-integrations
/pkg/collector/corechecks/nvidia/       @DataDog/agent-runtimes
/pkg/config/                            @DataDog/agent-configuration
/pkg/config/config_template.yaml        @DataDog/agent-configuration @DataDog/documentation
/pkg/config/setup/apm.go                @DataDog/agent-apm @DataDog/agent-configuration
/pkg/config/autodiscovery/              @DataDog/container-integrations @DataDog/container-platform @DataDog/agent-configuration
/pkg/config/env                         @DataDog/container-integrations @DataDog/container-platform @DataDog/agent-configuration
/pkg/config/setup                            @DataDog/agent-configuration
/pkg/config/setup/process*.go                 @DataDog/container-intake @DataDog/agent-configuration
/pkg/config/setup/system_probe.go               @DataDog/ebpf-platform @DataDog/agent-configuration
/pkg/config/setup/system_probe_cws.go           @DataDog/agent-security @DataDog/agent-configuration
/pkg/config/setup/system_probe_cws_notwin.go    @DataDog/agent-security @DataDog/agent-configuration
/pkg/config/setup/system_probe_cws_windows.go   @DataDog/windows-kernel-integrations @DataDog/agent-configuration
/pkg/config/setup/security_agent.go             @DataDog/agent-security @DataDog/agent-configuration
/pkg/config/remote/                     @DataDog/remote-config
/pkg/config/remote/meta/                @DataDog/remote-config @DataDog/sdlc-security
/pkg/containerlifecycle/                @Datadog/container-integrations
/pkg/diagnose/                          @Datadog/container-platform
/pkg/diagnose/connectivity/             @DataDog/agent-configuration
/pkg/diagnose/ports/                    @DataDog/agent-configuration
/pkg/diagnose/ports/*windows*.go        @DataDog/windows-agent
/pkg/eventmonitor/                      @DataDog/ebpf-platform @DataDog/agent-security
/pkg/dynamicinstrumentation/            @DataDog/debugger
/pkg/flare/                             @DataDog/agent-configuration
/pkg/flare/clusteragent/manifests.go    @DataDog/container-ecosystems @DataDog/agent-configuration
/pkg/flare/*_win.go                     @Datadog/windows-agent @DataDog/agent-configuration
/pkg/flare/*_windows.go                 @Datadog/windows-agent @DataDog/agent-configuration
/pkg/flare/*_windows_test.go            @Datadog/windows-agent @DataDog/agent-configuration
/pkg/fleet/                             @DataDog/fleet @DataDog/windows-agent
/pkg/fleet/installer/setup/djm/         @DataDog/fleet @DataDog/data-jobs-monitoring
/pkg/pidfile/                           @DataDog/agent-runtimes
/pkg/persistentcache/                   @DataDog/agent-runtimes
/pkg/proto/                             @DataDog/agent-runtimes
/pkg/proto/datadog/languagedetection    @DataDog/container-intake
/pkg/proto/datadog/process              @DataDog/container-intake
/pkg/proto/datadog/trace                @DataDog/agent-apm
/pkg/proto/datadog/workloadmeta         @DataDog/container-platform
/pkg/remoteconfig/                      @DataDog/remote-config
/pkg/runtime/                           @DataDog/agent-runtimes
/pkg/system-probe/                      @DataDog/ebpf-platform
/pkg/system-probe/api/client/client_windows.go      @DataDog/windows-kernel-integrations
/pkg/system-probe/api/server/listener_windows.go    @DataDog/windows-kernel-integrations
/pkg/system-probe/config/adjust_npm.go  @DataDog/ebpf-platform @DataDog/Networks
/pkg/system-probe/config/adjust_usm.go  @DataDog/ebpf-platform @DataDog/universal-service-monitoring
/pkg/system-probe/config/adjust_security.go  @DataDog/ebpf-platform @DataDog/agent-security
/pkg/tagset/                            @DataDog/agent-runtimes
/pkg/util/                              @DataDog/agent-runtimes
/pkg/util/aggregatingqueue              @DataDog/container-integrations @DataDog/container-platform
/pkg/util/cloudproviders/cloudfoundry/  @DataDog/agent-integrations
/pkg/util/clusteragent/                 @DataDog/container-platform
/pkg/util/containerd/                   @DataDog/container-integrations
/pkg/util/containers/                   @DataDog/container-integrations
/pkg/util/crio/                         @DataDog/container-integrations
/pkg/util/docker/                       @DataDog/container-integrations
/pkg/util/ecs/                          @DataDog/container-integrations
/pkg/util/encoding/                     @DataDog/ebpf-platform
/pkg/util/funcs/                        @DataDog/ebpf-platform
/pkg/util/gpu/                          @DataDog/container-platform
/pkg/util/installinfo/                  @DataDog/agent-configuration
/pkg/util/kernel/                       @DataDog/ebpf-platform
/pkg/util/safeelf/                      @DataDog/ebpf-platform
/pkg/util/slices/                       @DataDog/ebpf-platform
/pkg/util/ktime                         @DataDog/agent-security
/pkg/util/kubernetes/                   @DataDog/container-integrations @DataDog/container-platform @DataDog/container-app
/pkg/util/podman/                       @DataDog/container-integrations
/pkg/util/port/                         @DataDog/agent-runtimes
/pkg/util/port/portlist/*windows*.go    @DataDog/windows-agent
/pkg/util/prometheus                    @DataDog/container-integrations
/pkg/util/tags/                         @DataDog/container-platform
/pkg/util/trivy/                        @DataDog/container-integrations @DataDog/agent-security
/pkg/util/uuid/                         @DataDog/agent-runtimes
/pkg/util/cgroups/                      @DataDog/container-integrations
/pkg/util/retry/                        @DataDog/container-platform
/pkg/util/intern/                       @DataDog/ebpf-platform
/pkg/util/crashreport/                  @DataDog/windows-kernel-integrations
/pkg/util/pdhutil/                      @DataDog/windows-agent
/pkg/util/winutil/                      @DataDog/windows-agent
/pkg/util/testutil/flake                @DataDog/agent-devx
/pkg/util/testutil/patternscanner.go    @DataDog/universal-service-monitoring @DataDog/ebpf-platform
/pkg/util/testutil/docker               @DataDog/universal-service-monitoring @DataDog/ebpf-platform
/pkg/util/trie                          @DataDog/container-integrations
/pkg/languagedetection                  @DataDog/container-intake @DataDog/agent-discovery
/pkg/linters/                           @DataDog/agent-devx
/pkg/linters/components/                @DataDog/agent-runtimes
/pkg/logs/                              @DataDog/agent-log-pipelines
/pkg/logs/launchers/container           @DataDog/agent-log-pipelines @DataDog/container-integrations
/pkg/logs/tailers/container             @DataDog/agent-log-pipelines @DataDog/container-integrations
/pkg/logs/launchers/windowsevent        @DataDog/agent-log-pipelines @DataDog/windows-agent
/pkg/logs/tailers/windowsevent          @DataDog/agent-log-pipelines @DataDog/windows-agent
/pkg/logs/util/windowsevent             @DataDog/agent-log-pipelines @DataDog/windows-agent
/pkg/logs/client                        @DataDog/agent-log-pipelines
/pkg/logs/diagnostic                    @DataDog/agent-log-pipelines
/pkg/logs/message                       @DataDog/agent-log-pipelines
/pkg/logs/pipeline                      @DataDog/agent-log-pipelines
/pkg/logs/processor                     @DataDog/agent-log-pipelines
/pkg/logs/sds                           @DataDog/agent-log-pipelines
/pkg/logs/sender                        @DataDog/agent-log-pipelines
/pkg/process/                           @DataDog/container-intake
/pkg/process/util/address*.go           @DataDog/Networks
/pkg/process/checks/net*.go             @DataDog/Networks
/pkg/process/metadata/parser/           @DataDog/universal-service-monitoring @DataDog/container-intake @DataDog/Networks
/pkg/process/metadata/parser/*windows*  @DataDog/universal-service-monitoring @DataDog/container-intake @DataDog/Networks @DataDog/windows-kernel-integrations
/pkg/process/monitor/                   @DataDog/universal-service-monitoring
/pkg/process/net/                       @DataDog/universal-service-monitoring @DataDog/Networks
/pkg/proto/datadog/remoteconfig/        @DataDog/remote-config
/pkg/proto/pbgo/                        # do not notify anyone
/pkg/proto/pbgo/trace                   @DataDog/agent-apm
/pkg/proto/pbgo/languagedetection       @DataDog/agent-apm
/pkg/proto/pbgo/process                 @DataDog/container-intake
/pkg/proto/pbgo/core                    @DataDog/agent-runtimes
/pkg/proto/pbgo/core/remoteconfig.pb.go       @DataDog/remote-config
/pkg/proto/pbgo/core/remoteconfig_gen.go      @DataDog/remote-config
/pkg/proto/pbgo/core/remoteconfig_gen_test.go @DataDog/remote-config
/pkg/proto/pbgo/mocks/core              @DataDog/agent-runtimes
/pkg/orchestrator/                      @DataDog/container-app
/pkg/network/                           @DataDog/Networks
/pkg/network/*usm*                      @DataDog/universal-service-monitoring
/pkg/network/*_windows*.go              @DataDog/windows-kernel-integrations
/pkg/network/config/config_test.go      @DataDog/Networks @DataDog/universal-service-monitoring @DataDog/windows-kernel-integrations
/pkg/network/driver_*.go                @DataDog/windows-kernel-integrations
/pkg/network/dns/*_windows*.go          @DataDog/windows-kernel-integrations
/pkg/network/driver/                    @DataDog/windows-kernel-integrations
/pkg/network/ebpf/c/prebuilt/usm*      @DataDog/universal-service-monitoring
/pkg/network/ebpf/c/runtime/usm*       @DataDog/universal-service-monitoring
/pkg/network/ebpf/c/prebuilt/shared-libraries*  @DataDog/universal-service-monitoring
/pkg/network/ebpf/c/runtime/shared-libraries*   @DataDog/universal-service-monitoring
/pkg/network/ebpf/c/shared-libraries/           @DataDog/universal-service-monitoring
/pkg/network/ebpf/c/protocols/          @DataDog/universal-service-monitoring
/pkg/network/encoding/marshal/*usm*     @DataDog/universal-service-monitoring
/pkg/network/encoding/marshal/*_windows*.go  @DataDog/windows-kernel-integrations
/pkg/network/go/                        @DataDog/universal-service-monitoring
/pkg/network/protocols/                 @DataDog/universal-service-monitoring
/pkg/network/protocols/http/driver_*.go         @DataDog/windows-kernel-integrations
/pkg/network/protocols/http/etw*.go             @DataDog/windows-kernel-integrations
/pkg/network/protocols/http/*_windows*.go       @DataDog/windows-kernel-integrations
/pkg/network/tracer/testutil/proxy/              @DataDog/universal-service-monitoring
/pkg/network/tracer/*_windows*.go               @DataDog/windows-kernel-integrations
/pkg/network/usm/                       @DataDog/universal-service-monitoring
/pkg/network/usm/tests/*_windows*.go    @DataDog/windows-kernel-integrations
/pkg/ebpf/                              @DataDog/ebpf-platform
/pkg/ebpf/map_cleaner*.go               @DataDog/universal-service-monitoring
/pkg/compliance/                        @DataDog/agent-cspm
/pkg/databasemonitoring                 @DataDog/database-monitoring
/pkg/kubestatemetrics                   @DataDog/container-integrations
/pkg/security/                          @DataDog/agent-security
/pkg/networkdevice/                     @DataDog/ndm-core
/pkg/snmp/                              @DataDog/ndm-core
/pkg/tagger/                            @DataDog/container-platform
/pkg/windowsdriver/                     @DataDog/windows-kernel-integrations
/comp/core/workloadmeta/collectors/internal/cloudfoundry @DataDog/agent-integrations
/comp/core/workloadmeta/collectors/internal/nvml @DataDog/ebpf-platform
/pkg/sbom/                              @DataDog/agent-security @DataDog/container-integrations
/pkg/networkpath/                       @DataDog/Networks
/pkg/collector/corechecks/networkpath/  @DataDog/Networks

/releasenotes/                          @DataDog/documentation
/releasenotes-dca/                      @DataDog/documentation

/rtloader/                              @DataDog/agent-runtimes

/tasks/                                 @DataDog/agent-devx
/tasks/msi.py                           @DataDog/windows-agent
/tasks/agent.py                         @DataDog/agent-runtimes
/tasks/go_deps.py                       @DataDog/agent-runtimes
/tasks/dogstatsd.py                     @DataDog/agent-metric-pipelines
/tasks/update_go.py                     @DataDog/agent-runtimes
/tasks/unit_tests/update_go_tests.py    @DataDog/agent-runtimes
/tasks/pkg_template.py                  @DataDog/agent-runtimes
/tasks/cluster_agent_cloudfoundry.py    @DataDog/agent-integrations
/tasks/devcontainer.py                  @DataDog/agent-devx @DataDog/container-platform
/tasks/skaffold.py                      @DataDog/agent-devx @DataDog/container-platform
/tasks/new_e2e_tests.py                 @DataDog/agent-e2e-testing @DataDog/agent-devx
/tasks/process_agent.py                 @DataDog/container-intake
/tasks/system_probe.py                  @DataDog/ebpf-platform
/tasks/ebpf.py                          @DataDog/ebpf-platform
/tasks/kmt.py                           @DataDog/ebpf-platform
/tasks/kernel_matrix_testing/           @DataDog/ebpf-platform
/tasks/ebpf_verifier/                   @DataDog/ebpf-platform
/tasks/trace_agent.py                   @DataDog/agent-apm
/tasks/quality_gates.py                 @DataDog/agent-delivery
/tasks/static_quality_gates/            @DataDog/agent-delivery
/tasks/rtloader.py                      @DataDog/agent-runtimes
/tasks/security_agent.py                @DataDog/agent-security
/tasks/sbomgen.py                       @DataDog/agent-security
/tasks/sds.py                           @DataDog/agent-log-pipelines
/tasks/systray.py                       @DataDog/windows-agent
/tasks/winbuildscripts/                 @DataDog/windows-agent
/tasks/winbuild.py                      @DataDog/windows-agent
/tasks/windows_resources.py             @DataDog/windows-agent
/tasks/collector.py                     @DataDog/opentelemetry-agent
/tasks/components.py                    @DataDog/agent-runtimes
/tasks/components_templates             @DataDog/agent-runtimes
/tasks/libs/ciproviders/                @DataDog/agent-devx
/tasks/libs/common/omnibus.py           @DataDog/agent-delivery
/tasks/omnibus.py                       @DataDog/agent-delivery
/tasks/release.py                       @DataDog/agent-delivery
/tasks/release_metrics/                 @DataDog/agent-delivery
/tasks/libs/releasing/                  @DataDog/agent-delivery
/tasks/unit_tests/components_tests.py   @DataDog/agent-runtimes
/tasks/unit_tests/omnibus_tests.py      @DataDog/agent-delivery
/tasks/unit_tests/testdata/components_src/ @DataDog/agent-runtimes
/tasks/installer.py                     @DataDog/fleet
/test/                                  @DataDog/agent-devx
/test/benchmarks/                       @DataDog/agent-metric-pipelines
/test/benchmarks/kubernetes_state/      @DataDog/container-integrations
/test/integration/                      @DataDog/container-integrations
/test/integration/docker/otel_agent_build_tests.py @DataDog/opentelemetry-agent
/test/integration/serverless            @DataDog/serverless @Datadog/serverless-aws
/test/integration/serverless_perf       @DataDog/serverless @Datadog/serverless-aws
/test/fakeintake/                             @DataDog/agent-e2e-testing @DataDog/agent-devx
/test/fakeintake/aggregator/ndmAggregator.go @DataDog/ndm-core
/test/fakeintake/aggregator/ndmAggregator_test.go @DataDog/ndm-core
/test/fakeintake/aggregator/ndmflowAggregator.go @DataDog/ndm-integrations
/test/fakeintake/aggregator/ndmflowAggregator_test.go @DataDog/ndm-integrations
/test/fakeintake/aggregator/servicediscovery* @DataDog/agent-discovery
/test/new-e2e/                                @DataDog/agent-e2e-testing @DataDog/agent-devx
/test/new-e2e/pkg/components/datadog-installer @DataDog/windows-agent
/test/new-e2e/pkg/testcommon/check            @DataDog/agent-runtimes
/test/new-e2e/test-infra-definition           @DataDog/agent-devx
/test/new-e2e/system-probe                    @DataDog/ebpf-platform
/test/new-e2e/scenarios/system-probe          @DataDog/ebpf-platform
/test/new-e2e/tests/agent-platform            @DataDog/container-ecosystems @DataDog/agent-delivery @DataDog/agent-devx
/test/new-e2e/tests/agent-runtimes            @DataDog/agent-runtimes
/test/new-e2e/tests/agent-configuration       @DataDog/agent-configuration
/test/new-e2e/tests/agent-metric-pipelines    @DataDog/agent-metric-pipelines
/test/new-e2e/tests/agent-subcommands         @DataDog/agent-configuration
/test/new-e2e/tests/agent-subcommands/check   @DataDog/agent-runtimes
/test/new-e2e/tests/agent-subcommands/health  @DataDog/agent-runtimes
/test/new-e2e/tests/agent-subcommands/hostname  @DataDog/agent-runtimes
/test/new-e2e/tests/containers                @DataDog/container-integrations @DataDog/container-platform
/test/new-e2e/tests/discovery                 @DataDog/agent-discovery
/test/new-e2e/tests/fips-compliance           @DataDog/agent-runtimes
/test/new-e2e/tests/ha-agent                  @DataDog/ndm-core
/test/new-e2e/tests/language-detection        @DataDog/container-intake
/test/new-e2e/tests/ndm                       @DataDog/ndm-core
/test/new-e2e/tests/ndm/netflow               @DataDog/ndm-integrations
/test/new-e2e/tests/netpath                   @DataDog/Networks
/test/new-e2e/tests/npm                       @DataDog/Networks
/test/new-e2e/tests/npm/ec2_1host_wkit_test.go @DataDog/Networks @DataDog/windows-kernel-integrations
/test/new-e2e/tests/orchestrator              @DataDog/container-app
/test/new-e2e/tests/otel                      @DataDog/opentelemetry-agent
/test/new-e2e/tests/process                   @DataDog/container-intake
/test/new-e2e/tests/sysprobe-functional     @DataDog/windows-kernel-integrations
/test/new-e2e/tests/security-agent-functional     @DataDog/windows-kernel-integrations @DataDog/agent-security
/test/new-e2e/tests/cws                       @DataDog/agent-security
/test/new-e2e/tests/agent-log-pipelines       @DataDog/agent-log-pipelines
/test/new-e2e/tests/windows                   @DataDog/windows-agent @DataDog/windows-kernel-integrations
/test/new-e2e/tests/apm                       @DataDog/agent-apm
/test/new-e2e/tests/remote-config             @DataDog/remote-config
/test/new-e2e/tests/installer                 @DataDog/fleet @DataDog/windows-agent
/test/new-e2e/tests/installer/script          @DataDog/fleet @DataDog/data-jobs-monitoring
/test/new-e2e/tests/gpu                       @Datadog/ebpf-platform
/test/otel/                                   @DataDog/opentelemetry-agent
/test/static/                                 @DataDog/agent-delivery
/test/system/                                 @DataDog/agent-runtimes
/test/system/dogstatsd/                       @DataDog/agent-metric-pipelines
/test/benchmarks/apm_scripts/                 @DataDog/agent-apm
/test/regression/                             @DataDog/single-machine-performance

/tools/                                 @DataDog/agent-devx
/tools/ci                               @DataDog/agent-devx
/tools/ebpf/                            @DataDog/ebpf-platform
/tools/gdb/                             @DataDog/agent-runtimes
/tools/go-update/                       @DataDog/agent-runtimes
/tools/NamedPipeCmd/                    @DataDog/windows-kernel-integrations
/tools/retry_file_dump/                 @DataDog/agent-metric-pipelines
/tools/windows/                         @DataDog/windows-agent
/tools/windows/DatadogAgentInstaller/WixSetup/localization-en-us.wxl @DataDog/windows-agent @DataDog/documentation
/tools/agent_QA/                        @DataDog/agent-devx

/internal/tools/                        @DataDog/agent-devx
/internal/third_party/client-go         @DataDog/container-platform
/internal/third_party/kubernetes        @DataDog/container-integrations
/internal/third_party/golang/           @DataDog/container-integrations

# With the introduction of go.work, dependencies bump modify go.mod and go.sum in a lot of file.
# Which bring a lot of team in the review each time. To make it smoother we no longer consider go.mod and go.sum owned by teams.
# Each team can individually decide to update CODEOWNERS to be requested for a review on each modification of their go.mod/sum
/**/go.mod                              # do not notify anyone
/**/go.sum                              # do not notify anyone

# Add here modules that need explicit review from the team owning them
/internal/tools/**/go.mod                @DataDog/agent-devx
/internal/tools/**/go.sum                @DataDog/agent-devx

/pkg/fleet/installer/go.mod              @DataDog/fleet
/pkg/fleet/installer/go.sum              @DataDog/fleet

/pkg/util/scrubber/go.mod                @DataDog/agent-runtimes
/pkg/util/scrubber/go.sum                @DataDog/agent-runtimes<|MERGE_RESOLUTION|>--- conflicted
+++ resolved
@@ -120,13 +120,9 @@
 /.gitlab/binary_build/system_probe.yml               @DataDog/ebpf-platform @DataDog/agent-delivery
 /.gitlab/binary_build/windows.yml                    @DataDog/agent-delivery @DataDog/windows-agent
 
-<<<<<<< HEAD
 /.gitlab/source_test/codeql_scan.yml                 @DataDog/sdlc-security
 
-/.gitlab/benchmarks/                                 @DataDog/agent-devx-infra @DataDog/apm-ecosystems-performance @DataDog/agent-apm
-=======
 /.gitlab/benchmarks/                                 @DataDog/agent-devx @DataDog/apm-ecosystems-performance @DataDog/agent-apm
->>>>>>> 25c57dde
 
 /.gitlab/deploy_containers/                          @DataDog/container-integrations @DataDog/agent-delivery
 /.gitlab/deploy_dca/                                 @DataDog/container-integrations @DataDog/agent-delivery
