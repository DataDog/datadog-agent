# Package code owners

# The listed owners will be automatically added as reviewers for PRs,
# to ensure code quality and consistency of the package, and identify
# possible side effects.
# PRs should still be peer-reviewed by the team opening the PR

# See https://help.github.com/articles/about-codeowners/ for syntax
# Rules are matched bottom-to-top, so one team can own subdirectories
# and another the rest of the directory.

# When adding a new team to this file, don't forget to assign it
# a slack channel in tasks/libs/pipeline_notifications.py

# Config files for various CI systems / tasks
/.*                                     @DataDog/agent-devx
# changing the config of mockery will regenerate the mocks, so owners will have to review anyway
/.mockery.yaml                          # do not notify anyone
/.go-version                            @DataDog/agent-runtimes @DataDog/agent-build
# Go linters and pre-commit config
/.golangci.yml                          @DataDog/agent-devx
/.custom-gcl.yml                        @DataDog/agent-devx
/.pre-commit-config.yaml                @DataDog/agent-devx
/.vscode/                               @DataDog/agent-devx

/.bazel*                                @DataDog/agent-build
/MODULE.bazel*                          @DataDog/agent-build
# Temporary during Bazel migration
/**/BUILD.bazel                         @DataDog/agent-build

/CHANGELOG.rst                          @DataDog/agent-delivery
/CHANGELOG-DCA.rst                      @DataDog/container-integrations @DataDog/container-platform
/CHANGELOG-INSTALLSCRIPT.rst            @DataDog/agent-delivery @DataDog/agent-onboarding

/*.md                                   @DataDog/agent-devx
/NOTICE                                 @DataDog/agent-delivery

/LICENSE*                               # do not notify anyone

/mkdocs.yml                             @DataDog/agent-devx
/release.json                           @DataDog/agent-build @DataDog/agent-delivery @DataDog/agent-integrations
/renovate.json                          @DataDog/agent-devx
/pyproject.toml                         @DataDog/agent-devx
/repository.datadog.yml                 @DataDog/agent-devx
/generate_tools.go                      @DataDog/agent-devx
/service.datadog.yaml                   @DataDog/agent-delivery @DataDog/agent-devx
/static-analysis.datadog.yml            @DataDog/agent-devx

/modules.yml                            @DataDog/agent-runtimes
# if go.work changes then either .go-version or modules.yml changed too, so ASC might as well own it
/go.work                                @DataDog/agent-runtimes

/.github/CODEOWNERS                                  # do not notify anyone
/.github/*_TEMPLATE.md                               @DataDog/agent-devx
/.github/dependabot.yaml                             @DataDog/agent-devx
/.github/workflows/serverless-benchmarks.yml         @DataDog/serverless @Datadog/serverless-aws
/.github/workflows/serverless-binary-size.yml        @DataDog/serverless @Datadog/serverless-aws
/.github/workflows/serverless-integration.yml        @DataDog/serverless @Datadog/serverless-aws
/.github/workflows/cws-btfhub-sync.yml               @DataDog/agent-security
/.github/workflows/gohai.yml                         @DataDog/agent-configuration
/.github/workflows/go-update-commenter.yml           @DataDog/agent-runtimes
/.github/workflows/update_dependencies.yml           @DataDog/agent-runtimes
/.github/workflows/buildimages-update.yml            @DataDog/agent-build @DataDog/agent-runtimes
/.github/workflows/collector-generate-and-update.yml @DataDog/opentelemetry-agent

/.github/chainguard/self.buildimages-update.*            @DataDog/agent-build @DataDog/agent-runtimes
/.github/chainguard/self.collector-generate-and-update.* @DataDog/opentelemetry-agent
/.github/chainguard/self.cws-btfhub-sync*               @DataDog/agent-security
/.github/chainguard/*                             @DataDog/agent-devx @DataDog/agent-build

/.run                                                @DataDog/agent-devx
/.run/docker/                                        @DataDog/container-integrations @DataDog/container-platform

/skaffold.yaml                                       @DataDog/agent-devx @DataDog/container-platform
/.run/skaffold/                                      @DataDog/agent-devx @DataDog/container-platform

# Gitlab files
# Files containing job contents are owned by teams in charge of the jobs + agent-devx or agent-delivery or agent-build
# Files that only describe structure (eg. includes, rules) are owned by agent-devx

/.gitlab/.ci-linters.yml                             @DataDog/agent-devx
/.gitlab/.pre/*                                      @DataDog/agent-devx
/.gitlab/check_deploy/*                              @DataDog/agent-delivery
/.gitlab/check_merge/*                               @DataDog/agent-devx
/.gitlab/deploy*/*                                   @DataDog/agent-delivery
/.gitlab/deps_fetch/*                                @DataDog/agent-devx
/.gitlab/e2e/*                                       @DataDog/agent-devx
/.gitlab/e2e_testing_deploy/*                        @DataDog/agent-devx
/.gitlab/e2e_install_packages/*                      @DataDog/agent-onboarding
/.gitlab/e2e_pre_test/*                              @DataDog/agent-devx
/.gitlab/kernel_matrix_testing/*                     @DataDog/agent-devx @DataDog/ebpf-platform
/.gitlab/lint/*                                      @DataDog/agent-devx
/.gitlab/maintenance_jobs/*                          @DataDog/agent-devx
/.gitlab/notify/*                                    @DataDog/agent-devx
/.gitlab/pkg_metrics/*                               @DataDog/agent-devx
/.gitlab/post_rc_build/*                             @DataDog/agent-devx
/.gitlab/setup/*                                     @DataDog/agent-devx
/.gitlab/trigger_distribution/*                      @DataDog/agent-delivery
/.gitlab/trigger_release/*                           @DataDog/agent-devx @DataDog/agent-delivery

/.gitlab/binary_build/cws_instrumentation.yml        @DataDog/agent-devx @DataDog/agent-security
/.gitlab/binary_build/include.yml                    @DataDog/agent-devx
/.gitlab/binary_build/linux.yml                      @DataDog/agent-devx @DataDog/agent-build
/.gitlab/functional_test/include.yml                 @DataDog/agent-devx
/.gitlab/functional_test/static_quality_gate.yml     @DataDog/agent-build
/.gitlab/install_script_testing/install_script_testing.yml          @DataDog/agent-build @DataDog/agent-onboarding
/.gitlab/integration_test/dogstatsd.yml              @DataDog/agent-devx @DataDog/agent-metric-pipelines
/.gitlab/integration_test/include.yml                @DataDog/agent-devx
/.gitlab/integration_test/linux.yml                  @DataDog/agent-devx
/.gitlab/integration_test/otel.yml                   @DataDog/agent-devx @DataDog/opentelemetry-agent
/.gitlab/internal_image_deploy/internal_image_deploy.yml            @DataDog/agent-delivery
/.gitlab/internal_kubernetes_deploy/include.yml                     @DataDog/agent-devx
/.gitlab/internal_kubernetes_deploy/internal_kubernetes_deploy.yml  @DataDog/agent-delivery
/.gitlab/internal_kubernetes_deploy/rc_kubernetes_deploy.yml        @DataDog/agent-delivery
/.gitlab/package_deps_build/package_deps_build.yml   @DataDog/agent-devx @DataDog/ebpf-platform
/.gitlab/source_test/golang_deps_diff.yml            @DataDog/agent-devx
/.gitlab/source_test/*                               @DataDog/agent-devx
/.gitlab/source_test/linux.yml                       @DataDog/agent-devx
/.gitlab/source_test/macos.yml                       @DataDog/agent-devx
/.gitlab/source_test/notify.yml                      @DataDog/agent-devx
/.gitlab/source_test/slack.yml                       @DataDog/agent-devx
/.gitlab/source_test/tooling_unit_tests.yml          @DataDog/agent-devx

/.gitlab/binary_build/cluster_agent_cloudfoundry.yml @DataDog/agent-integrations @DataDog/agent-build
/.gitlab/binary_build/cluster_agent.yml              @DataDog/container-integrations @DataDog/agent-build
/.gitlab/binary_build/fakeintake.yml                 @DataDog/agent-devx
/.gitlab/binary_build/serverless.yml                 @DataDog/serverless @Datadog/serverless-aws @DataDog/agent-build
/.gitlab/binary_build/otel_agent.yml                 @DataDog/opentelemetry-agent @DataDog/agent-build
/.gitlab/binary_build/system_probe.yml               @DataDog/ebpf-platform @DataDog/agent-build
/.gitlab/binary_build/windows.yml                    @DataDog/agent-build @DataDog/windows-products

/.gitlab/source_test/codeql_scan.yml                 @DataDog/sdlc-security

/.gitlab/benchmarks/                                 @DataDog/agent-devx @DataDog/apm-ecosystems-performance @DataDog/agent-apm

/.gitlab/deploy_containers/                          @DataDog/container-integrations @DataDog/agent-delivery
/.gitlab/deploy_dca/                                 @DataDog/container-integrations @DataDog/agent-delivery

/.gitlab/deploy_packages/                               @DataDog/agent-delivery
/.gitlab/deploy_packages/oci.yml                        @DataDog/agent-delivery @DataDog/fleet
/.gitlab/deploy_packages/windows.yml                    @DataDog/agent-delivery @DataDog/windows-products
/.gitlab/deploy_packages/winget.yml                     @DataDog/agent-delivery @DataDog/windows-products
/.gitlab/deploy_packages/cluster_agent_cloudfoundry.yml @DataDog/agent-integrations @DataDog/agent-devx
/.gitlab/deploy_packages/e2e.yml                        @DataDog/agent-devx @DataDog/agent-e2e-testing @DataDog/fleet

/.gitlab/deps_build/                                 @DataDog/ebpf-platform @DataDog/agent-build @DataDog/windows-products

<<<<<<< HEAD
/.gitlab/e2e_install_packages/windows.yml            @DataDog/agent-onboarding @DataDog/windows-agent
=======
/.gitlab/e2e_install_packages/windows.yml            @DataDog/container-ecosystems @DataDog/windows-products
>>>>>>> 2b8596fb

/.gitlab/common/                                     @DataDog/agent-devx
/.gitlab/common/test_infra_version.yml               @DataDog/agent-devx

/.gitlab/e2e/e2e.yml                                 @DataDog/container-integrations @DataDog/agent-devx
/.gitlab/container_build/fakeintake.yml              @DataDog/agent-e2e-testing @DataDog/agent-devx
/.gitlab/binary_build/fakeintake.yml                 @DataDog/agent-e2e-testing @DataDog/agent-devx

/.gitlab/functional_test/oracle.yml                  @DataDog/agent-devx @DataDog/database-monitoring

/.gitlab/choco_build/choco_build.yml                 @DataDog/agent-build @DataDog/windows-products

/.gitlab/integration_test/windows.yml                @DataDog/agent-devx @DataDog/windows-products

/.gitlab/kernel_matrix_testing                       @DataDog/ebpf-platform
/.gitlab/kernel_matrix_testing/security_agent.yml    @DataDog/agent-security

/.gitlab/common/container_publish_job_templates.yml  @DataDog/container-integrations @DataDog/agent-delivery
/.gitlab/container_build/                            @DataDog/container-integrations @DataDog/agent-build
/.gitlab/container_build/include.yml                 @DataDog/container-integrations @DataDog/agent-build
/.gitlab/container_build/docker_windows*             @DataDog/agent-build @DataDog/windows-products

/.gitlab/dev_container_deploy/                       @DataDog/container-integrations @DataDog/agent-delivery
/.gitlab/dev_container_deploy/fakeintake.yml         @DataDog/agent-devx
/.gitlab/dev_container_deploy/e2e.yml                @DataDog/agent-devx @DataDog/agent-e2e-testing
/.gitlab/dev_container_deploy/docker_windows.yml     @DataDog/agent-delivery @DataDog/windows-products

/.gitlab/container_scan/container_scan.yml           @DataDog/container-integrations @DataDog/agent-delivery


/.gitlab/maintenance_jobs/docker.yml                 @DataDog/container-integrations @DataDog/agent-delivery

/.gitlab/source_test/ebpf.yml                        @DataDog/ebpf-platform @DataDog/agent-devx
/.gitlab/source_test/windows.yml                     @DataDog/agent-devx @DataDog/windows-products
/.gitlab/source_test/go_generate_check.yml           @DataDog/agent-security

/.gitlab/package_build/                              @DataDog/agent-build
/.gitlab/package_build/windows.yml                   @DataDog/agent-build @DataDog/windows-products
/.gitlab/package_build/installer.yml                 @DataDog/agent-build @DataDog/fleet
/.gitlab/packaging/                                  @DataDog/agent-build

/.gitlab/benchmarks/benchmarks.yml                   @DataDog/agent-apm

/.gitlab/functional_test/regression_detector.yml     @DataDog/single-machine-performance



/chocolatey/                            @DataDog/windows-products

/cmd/                                   @DataDog/agent-configuration
/cmd/trace-agent/                       @DataDog/agent-apm
/cmd/agent/subcommands/controlsvc       @DataDog/windows-products
/cmd/agent/subcommands/check            @DataDog/agent-runtimes @DataDog/agent-integrations
/cmd/agent/subcommands/dogstatsd*       @DataDog/agent-metric-pipelines
/cmd/agent/subcommands/integrations     @DataDog/agent-integrations @DataDog/agent-runtimes
/cmd/agent/subcommands/hostname         @DataDog/agent-runtimes
/cmd/agent/subcommands/version          @DataDog/agent-runtimes
/cmd/agent/subcommands/remoteconfig     @Datadog/remote-config
/cmd/agent/subcommands/snmp             @DataDog/ndm-core
/cmd/agent/subcommands/streamlogs       @DataDog/agent-log-pipelines
/cmd/agent/subcommands/analyzelogs      @DataDog/agent-log-pipelines
/cmd/agent/subcommands/streamep         @DataDog/container-integrations
/cmd/agent/subcommands/taggerlist       @DataDog/container-platform
/cmd/agent/subcommands/workloadlist     @DataDog/container-platform
/cmd/agent/subcommands/run/internal/clcrunnerapi/       @DataDog/container-platform
/cmd/agent/windows                      @DataDog/windows-products
/cmd/agent/windows_resources            @DataDog/windows-products
/cmd/agent/dist/conf.d/container.d/     @DataDog/container-integrations
/cmd/agent/dist/conf.d/containerd.d/    @DataDog/container-integrations
/cmd/agent/dist/conf.d/container_image.d/      @DataDog/container-integrations
/cmd/agent/dist/conf.d/container_lifecycle.d/  @DataDog/container-integrations
/cmd/agent/dist/conf.d/jetson.d/        @DataDog/agent-devx
/cmd/agent/dist/conf.d/oracle.d/    @DataDog/database-monitoring
/cmd/agent/dist/conf.d/oracle-dbm.d/    @DataDog/database-monitoring
/cmd/agent/dist/conf.d/network_path.d/  @DataDog/Networks
/cmd/agent/dist/conf.d/sbom.d/          @DataDog/agent-security @DataDog/container-integrations
/cmd/agent/dist/conf.d/service_discovery.d/          @DataDog/agent-discovery
/cmd/agent/dist/conf.d/snmp.d/          @DataDog/ndm-core
/cmd/agent/dist/conf.d/win32_event_log.d/ @DataDog/windows-products
/cmd/agent/dist/conf.d/windows_certificate.d/ @DataDog/windows-products
/cmd/agent/installer.go                 @DataDog/fleet
/cmd/agent/install*.sh                  @DataDog/agent-onboarding @DataDog/agent-build
/cmd/cluster-agent/                     @DataDog/container-platform
/cmd/cluster-agent/subcommands/autoscalerlist   @DataDog/container-autoscaling @DataDog/container-integrations
/cmd/cluster-agent-cloudfoundry/        @DataDog/agent-integrations
/cmd/cluster-agent/api/v1/cloudfoundry_metadata.go        @DataDog/agent-integrations
/cmd/cws-instrumentation/               @DataDog/agent-security
/cmd/dogstatsd/                         @DataDog/agent-metric-pipelines
/cmd/otel-agent/                        @DataDog/opentelemetry-agent
/cmd/process-agent/                     @DataDog/container-experiences
/cmd/serverless/                        @DataDog/serverless @Datadog/serverless-aws
/cmd/serverless-init/                   @DataDog/serverless
/cmd/sbomgen/                           @DataDog/agent-security
/cmd/system-probe/                      @DataDog/ebpf-platform
/cmd/system-probe/modules/usm*          @DataDog/universal-service-monitoring
/cmd/system-probe/modules/network_tracer*   @DataDog/Networks
/cmd/system-probe/modules/oom_kill_probe*   @DataDog/container-integrations
/cmd/system-probe/modules/process*      @DataDog/container-experiences
/cmd/system-probe/modules/eventmonitor* @DataDog/agent-security
/cmd/system-probe/modules/tcp_queue_tracer* @DataDog/container-integrations
/cmd/system-probe/modules/traceroute*   @Datadog/Networks
/cmd/system-probe/modules/ping*         @DataDog/ndm-core
/cmd/system-probe/modules/language_detection* @DataDog/container-experiences @DataDog/agent-discovery
/cmd/system-probe/modules/dynamic_instrumentation* @DataDog/debugger-go
/cmd/system-probe/windows_resources/    @DataDog/windows-products
/cmd/system-probe/main_windows*.go      @DataDog/windows-products
/cmd/system-probe/subcommands/runtime/  @DataDog/agent-security
/cmd/systray/                           @DataDog/windows-products
/cmd/security-agent/                    @DataDog/agent-security
/cmd/installer/                         @DataDog/fleet @DataDog/windows-products

/dev/                                   @DataDog/agent-devx
/devenv/                                @DataDog/agent-devx

/Dockerfiles/                            @DataDog/agent-build
/Dockerfiles/agent/entrypoint.d.windows/ @DataDog/agent-build @DataDog/windows-products
/Dockerfiles/agent/entrypoint.ps1        @DataDog/agent-build @DataDog/windows-products
/Dockerfiles/agent/windows/              @DataDog/agent-build @DataDog/windows-products
/Dockerfiles/agent-ddot                  @DataDog/opentelemetry-agent
/Dockerfiles/agent/bouncycastle-fips     @DataDog/agent-metric-pipelines

/docs/                                  @DataDog/agent-devx
/docs/dev/checks/                       @DataDog/agent-runtimes
/docs/cloud-workload-security/          @DataDog/documentation @DataDog/agent-security

/docs/public/components/                                     @DataDog/agent-runtimes
/docs/public/hostname/                                       @DataDog/agent-runtimes
/docs/public/architecture/dogstatsd/                         @DataDog/agent-metric-pipelines
/docs/public/guidelines/deprecated-components-documentation/ @DataDog/agent-runtimes

# These files are owned by all teams, but assigning them to @DataDog/agent-all causes a lot of spam
# Assigning them to a group that doesn't exist means nobody will receive notifications for them, but
# that should be fine since rarely we make PRs that only change those files alone.
/go.mod                                 # do not notify anyone
/go.sum                                 # do not notify anyone

/omnibus/                               @DataDog/agent-build
/omnibus/package-scripts/agent-rpm/     @DataDog/agent-build @DataDog/fleet
/omnibus/package-scripts/agent-deb/     @DataDog/agent-build @DataDog/fleet
/omnibus/package-scripts/installer-deb/ @DataDog/agent-build @DataDog/fleet
/omnibus/package-scripts/installer-rpm/ @DataDog/agent-build @DataDog/fleet
/omnibus/python-scripts/                @DataDog/agent-integrations @DataDog/windows-products
/omnibus/config/patches/openscap/                         @DataDog/agent-cspm
/omnibus/config/software/datadog-agent-integrations-*.rb  @DataDog/agent-integrations
/omnibus/config/software/datadog-security-agent*.rb       @Datadog/agent-security @DataDog/agent-build
/omnibus/config/software/openscap.rb                      @DataDog/agent-cspm
/omnibus/config/software/snmp-traps.rb                    @DataDog/ndm-core
/omnibus/config/templates/init-scripts-agent/             @DataDog/agent-build @DataDog/fleet
/omnibus/resources/*/msi/                                 @DataDog/windows-products

# The following is managed by `dda inv lint-components` -- DO NOT EDIT
# BEGIN COMPONENTS
/comp @DataDog/agent-runtimes
/comp/agent @DataDog/agent-runtimes
/comp/aggregator @DataDog/agent-metric-pipelines
/comp/api @DataDog/agent-runtimes
/comp/checks @DataDog/agent-runtimes
/comp/collector @DataDog/agent-runtimes
/comp/core @DataDog/agent-runtimes
/comp/dogstatsd @DataDog/agent-metric-pipelines
/comp/forwarder @DataDog/agent-metric-pipelines
/comp/logs @DataDog/agent-log-pipelines
/comp/metadata @DataDog/agent-configuration
/comp/ndmtmp @DataDog/ndm-core
/comp/netflow @DataDog/ndm-integrations
/comp/networkpath @DataDog/Networks
/comp/otelcol @DataDog/opentelemetry-agent
/comp/process @DataDog/container-experiences
/comp/remote-config @DataDog/remote-config
/comp/snmptraps @DataDog/ndm-core
/comp/systray @DataDog/windows-products
/comp/trace @DataDog/agent-apm
/comp/updater @DataDog/fleet @DataDog/windows-products
/comp/agent/cloudfoundrycontainer @DataDog/agent-integrations
/comp/agent/jmxlogger @DataDog/agent-metric-pipelines
/comp/aggregator/diagnosesendermanager @DataDog/agent-configuration
/comp/checks/agentcrashdetect @DataDog/windows-products
/comp/checks/windowseventlog @DataDog/windows-products
/comp/checks/winregistry @DataDog/windows-products
/comp/core/autodiscovery @DataDog/container-platform
/comp/core/config @DataDog/agent-configuration
/comp/core/configsync @DataDog/agent-configuration
/comp/core/flare @DataDog/agent-configuration
/comp/core/gui @DataDog/agent-configuration
/comp/core/profiler @DataDog/agent-configuration
/comp/core/secrets @DataDog/agent-configuration
/comp/core/settings @DataDog/agent-configuration
/comp/core/status @DataDog/agent-configuration
/comp/core/sysprobeconfig @DataDog/ebpf-platform
/comp/core/tagger @DataDog/container-platform
/comp/core/workloadfilter @DataDog/container-platform
/comp/core/workloadmeta @DataDog/container-platform
/comp/forwarder/eventplatform @DataDog/agent-log-pipelines
/comp/forwarder/eventplatformreceiver @DataDog/agent-log-pipelines
/comp/forwarder/orchestrator @DataDog/container-app
/comp/metadata/clusteragent @DataDog/container-platform
/comp/metadata/haagent @DataDog/ndm-core
/comp/metadata/hostgpu @DataDog/ebpf-platform
/comp/metadata/packagesigning @DataDog/agent-delivery
/comp/metadata/softwareinventory @DataDog/windows-products
/comp/trace/etwtracer @DataDog/windows-products
/comp/updater/daemonchecker @DataDog/fleet
/comp/updater/ssistatus @DataDog/fleet
/comp/autoscaling/datadogclient @DataDog/container-integrations
/comp/connectivitychecker @DataDog/fleet
/comp/etw @DataDog/windows-products
/comp/fleetstatus @DataDog/fleet
/comp/haagent @DataDog/ndm-core
/comp/languagedetection/client @DataDog/container-platform
/comp/networkdeviceconfig @DataDog/network-device-monitoring
/comp/rdnsquerier @DataDog/ndm-integrations
/comp/serializer/logscompression @DataDog/agent-log-pipelines
/comp/serializer/metricscompression @DataDog/agent-metric-pipelines
/comp/snmpscan @DataDog/ndm-core
# END COMPONENTS

# Additional notification to  @iglendd about Agent Telemetry changes for optional approval and governance acknowledgement
/comp/core/agenttelemetry               @DataDog/agent-runtimes @iglendd

# trace-agent logging implementation should also notify agent-apm
/comp/core/log/impl-trace @DataDog/agent-apm

# pkg
/pkg/                                   @DataDog/agent-runtimes
/pkg/api/                               @DataDog/agent-runtimes
/pkg/aggregator/                        @DataDog/agent-metric-pipelines
/pkg/collector/                         @DataDog/agent-runtimes
/pkg/commonchecks/                      @DataDog/agent-runtimes
/pkg/cli/                               @DataDog/agent-configuration
/pkg/cli/subcommands/check              @DataDog/agent-runtimes @DataDog/agent-integrations
/pkg/cli/subcommands/version            @DataDog/agent-runtimes
/pkg/cli/subcommands/clusterchecks      @DataDog/container-platform
/pkg/cli/subcommands/autoscalerlist     @DataDog/container-autoscaling @DataDog/container-integrations
/pkg/discovery/                         @DataDog/agent-discovery
/pkg/errors/                            @DataDog/agent-runtimes
/pkg/fips                               @DataDog/agent-runtimes
/pkg/gohai                              @DataDog/agent-configuration
/pkg/gpu/                               @DataDog/ebpf-platform
/pkg/jmxfetch/                          @DataDog/agent-metric-pipelines
/pkg/metrics/                           @DataDog/agent-metric-pipelines
/pkg/metrics/metricsource.go            @DataDog/agent-metric-pipelines @DataDog/agent-integrations
/pkg/serializer/                        @DataDog/agent-metric-pipelines
/pkg/serializer/internal/metrics/origin_mapping.go  @DataDog/agent-metric-pipelines @DataDog/agent-integrations
/pkg/serverless/                        @DataDog/serverless @Datadog/serverless-aws
/pkg/serverless/appsec/                 @DataDog/asm-go
/pkg/status/                            @DataDog/agent-configuration
/pkg/status/health                      @DataDog/agent-runtimes
/pkg/status/collector                   @DataDog/agent-runtimes
/pkg/status/clusteragent                @DataDog/container-platform
/pkg/telemetry/                         @DataDog/agent-runtimes
/pkg/telemetry/stat_gauge_wrapper.go    @DataDog/ebpf-platform
/pkg/telemetry/stat_counter_wrapper.go  @DataDog/ebpf-platform
/pkg/template/                          @DataDog/agent-runtimes
/pkg/version/                           @DataDog/agent-runtimes
/pkg/obfuscate/                         @DataDog/agent-apm
/pkg/trace/                             @DataDog/agent-apm
/pkg/trace/api/otlp*.go                 @DataDog/opentelemetry-agent
/pkg/trace/traceutil/otel*.go           @DataDog/opentelemetry-agent
/pkg/trace/stats/                       @DataDog/agent-apm @DataDog/opentelemetry-agent
/pkg/trace/telemetry/                   @DataDog/apm-trace-storage
/pkg/trace/transform/                   @DataDog/opentelemetry-agent
/comp/core/autodiscovery/listeners/           @DataDog/container-platform
/comp/core/autodiscovery/listeners/cloudfoundry*.go  @DataDog/agent-integrations
/comp/core/autodiscovery/listeners/snmp*.go   @DataDog/ndm-core
/comp/core/autodiscovery/providers/           @DataDog/container-platform
/comp/core/autodiscovery/providers/file*.go   @DataDog/agent-log-pipelines
/comp/core/autodiscovery/providers/config_reader*.go @DataDog/container-platform @DataDog/agent-log-pipelines
/comp/core/autodiscovery/providers/cloudfoundry*.go  @DataDog/agent-integrations
/comp/core/autodiscovery/providers/process_log*.go @DataDog/agent-discovery @DataDog/agent-log-pipelines
/comp/core/autodiscovery/providers/remote_config*.go  @DataDog/remote-config
/pkg/cloudfoundry                       @Datadog/agent-integrations
/pkg/clusteragent/                      @DataDog/container-platform
/pkg/clusteragent/autoscaling/          @DataDog/container-autoscaling @DataDog/container-integrations
/pkg/clusteragent/admission/mutate/autoscaling          @DataDog/container-integrations
/pkg/clusteragent/admission/mutate/autoinstrumentation/ @DataDog/container-platform @DataDog/injection-platform
/pkg/clusteragent/admission/mutate/cwsinstrumentation    @Datadog/agent-security
/pkg/clusteragent/orchestrator/         @DataDog/container-app
/pkg/clusteragent/telemetry/            @DataDog/apm-trace-storage
/pkg/collector/                         @DataDog/agent-runtimes
/pkg/collector/corechecks/cluster/      @DataDog/container-integrations
/pkg/collector/corechecks/cluster/orchestrator  @DataDog/container-app
/pkg/collector/corechecks/containers/   @DataDog/container-integrations
/pkg/collector/corechecks/containerimage/       @DataDog/container-integrations
/pkg/collector/corechecks/containerlifecycle/   @DataDog/container-integrations
/pkg/collector/corechecks/ebpf/                       @DataDog/container-integrations
/pkg/collector/corechecks/ebpf/ebpf*                  @DataDog/ebpf-platform
/pkg/collector/corechecks/ebpf/probe/ebpfcheck/       @DataDog/ebpf-platform
/pkg/collector/corechecks/ebpf/c/runtime/ebpf*        @DataDog/ebpf-platform
/pkg/collector/corechecks/embed/                   @Datadog/agent-delivery
/pkg/collector/corechecks/embed/apm/               @DataDog/agent-apm
/pkg/collector/corechecks/embed/process/           @DataDog/container-experiences
/pkg/collector/corechecks/gpu/                     @DataDog/ebpf-platform
/pkg/collector/corechecks/network-devices/         @DataDog/ndm-integrations
/pkg/collector/corechecks/orchestrator/   @DataDog/container-app
/pkg/collector/corechecks/net/          @DataDog/agent-runtimes
/pkg/collector/corechecks/net/wlan/     @DataDog/windows-products
/pkg/collector/corechecks/oracle        @DataDog/database-monitoring
/pkg/collector/corechecks/sbom/         @DataDog/agent-security @DataDog/container-integrations
/pkg/collector/corechecks/servicediscovery/ @DataDog/agent-discovery
/pkg/collector/corechecks/snmp/         @DataDog/ndm-core
/pkg/collector/corechecks/system/                 @DataDog/agent-runtimes
/pkg/collector/corechecks/system/**/*_windows*.go @DataDog/agent-runtimes @DataDog/windows-products
/pkg/collector/corechecks/system/wincrashdetect/  @DataDog/windows-products
/pkg/collector/corechecks/system/windowscertificate/ @DataDog/windows-products
/pkg/collector/corechecks/system/winkmem/         @DataDog/windows-products
/pkg/collector/corechecks/system/winproc/         @DataDog/windows-products
/pkg/collector/corechecks/systemd/      @DataDog/agent-integrations
/pkg/collector/corechecks/nvidia/       @DataDog/agent-runtimes
/pkg/config/                            @DataDog/agent-configuration
/pkg/config/config_template.yaml        @DataDog/agent-configuration @DataDog/documentation
/pkg/config/setup/apm.go                @DataDog/agent-apm @DataDog/agent-configuration
/pkg/config/autodiscovery/              @DataDog/container-integrations @DataDog/container-platform @DataDog/agent-configuration
/pkg/config/env                         @DataDog/container-integrations @DataDog/container-platform @DataDog/agent-configuration
/pkg/config/setup                            @DataDog/agent-configuration
/pkg/config/setup/process*.go                 @DataDog/container-experiences @DataDog/agent-configuration
/pkg/config/setup/system_probe.go               @DataDog/ebpf-platform @DataDog/agent-configuration
/pkg/config/setup/system_probe_cws.go           @DataDog/agent-security @DataDog/agent-configuration
/pkg/config/setup/system_probe_cws_notwin.go    @DataDog/agent-security @DataDog/agent-configuration
/pkg/config/setup/system_probe_cws_windows.go   @DataDog/windows-products @DataDog/agent-configuration
/pkg/config/setup/security_agent.go             @DataDog/agent-security @DataDog/agent-configuration
/pkg/config/remote/                     @DataDog/remote-config
/pkg/config/remote/meta/                @DataDog/remote-config @DataDog/sdlc-security
/pkg/containerlifecycle/                @Datadog/container-integrations
/pkg/diagnose/                          @Datadog/container-platform
/pkg/diagnose/connectivity/             @DataDog/agent-configuration
/pkg/diagnose/firewallscanner/          @DataDog/ndm-core
/pkg/diagnose/ports/                    @DataDog/agent-configuration
/pkg/diagnose/ports/*windows*.go        @DataDog/windows-products
/pkg/eventmonitor/                      @DataDog/ebpf-platform @DataDog/agent-security
/pkg/dyninst/                           @DataDog/debugger-go
/pkg/flare/                             @DataDog/agent-configuration
<<<<<<< HEAD
/pkg/flare/clusteragent/manifests.go    @DataDog/agent-onboarding @DataDog/agent-configuration
/pkg/flare/*_win.go                     @Datadog/windows-agent @DataDog/agent-configuration
/pkg/flare/*_windows.go                 @Datadog/windows-agent @DataDog/agent-configuration
/pkg/flare/*_windows_test.go            @Datadog/windows-agent @DataDog/agent-configuration
/pkg/fleet/                             @DataDog/fleet @DataDog/windows-agent
=======
/pkg/flare/clusteragent/manifests.go    @DataDog/container-ecosystems @DataDog/agent-configuration
/pkg/flare/*_win.go                     @Datadog/windows-products @DataDog/agent-configuration
/pkg/flare/*_windows.go                 @Datadog/windows-products @DataDog/agent-configuration
/pkg/flare/*_windows_test.go            @Datadog/windows-products @DataDog/agent-configuration
/pkg/fleet/                             @DataDog/fleet @DataDog/windows-products
>>>>>>> 2b8596fb
/pkg/fleet/installer/setup/djm/         @DataDog/fleet @DataDog/data-jobs-monitoring
/pkg/inventory/                         @DataDog/windows-products
/pkg/inventory/software/                @DataDog/windows-products
/pkg/opentelemetry-mapping-go           @DataDog/opentelemetry-agent
/pkg/pidfile/                           @DataDog/agent-runtimes
/pkg/persistentcache/                   @DataDog/agent-runtimes
/pkg/proto/                             @DataDog/agent-runtimes
/pkg/proto/datadog/languagedetection    @DataDog/container-experiences
/pkg/proto/datadog/process              @DataDog/container-experiences
/pkg/proto/datadog/trace                @DataDog/agent-apm
/pkg/proto/datadog/workloadmeta         @DataDog/container-platform
/pkg/remoteconfig/                      @DataDog/remote-config
/pkg/runtime/                           @DataDog/agent-runtimes
/pkg/system-probe/                      @DataDog/ebpf-platform
/pkg/system-probe/api/client/client_windows.go      @DataDog/windows-products
/pkg/system-probe/api/server/listener_windows.go    @DataDog/windows-products
/pkg/system-probe/config/adjust_npm.go  @DataDog/ebpf-platform @DataDog/Networks
/pkg/system-probe/config/adjust_usm.go  @DataDog/ebpf-platform @DataDog/universal-service-monitoring
/pkg/system-probe/config/adjust_security.go  @DataDog/ebpf-platform @DataDog/agent-security
/pkg/tagset/                            @DataDog/agent-runtimes
/pkg/util/                              @DataDog/agent-runtimes
/pkg/util/aggregatingqueue              @DataDog/container-integrations @DataDog/container-platform
/pkg/util/cloudproviders/cloudfoundry/  @DataDog/agent-integrations
/pkg/util/clusteragent/                 @DataDog/container-platform
/pkg/util/containerd/                   @DataDog/container-integrations
/pkg/util/containers/                   @DataDog/container-integrations
/pkg/util/crio/                         @DataDog/container-integrations
/pkg/util/docker/                       @DataDog/container-integrations
/pkg/util/ecs/                          @DataDog/container-integrations
/pkg/util/encoding/                     @DataDog/ebpf-platform
/pkg/util/funcs/                        @DataDog/ebpf-platform
/pkg/util/gpu/                          @DataDog/container-platform
/pkg/util/installinfo/                  @DataDog/agent-configuration
/pkg/util/kernel/                       @DataDog/ebpf-platform
/pkg/util/safeelf/                      @DataDog/ebpf-platform
/pkg/util/slices/                       @DataDog/ebpf-platform
/pkg/util/ktime                         @DataDog/agent-security
/pkg/util/kubernetes/                   @DataDog/container-integrations @DataDog/container-platform @DataDog/container-app
/pkg/util/podman/                       @DataDog/container-integrations
/pkg/util/port/                         @DataDog/agent-runtimes
/pkg/util/port/portlist/*windows*.go    @DataDog/windows-products
/pkg/util/prometheus                    @DataDog/container-integrations
/pkg/util/quantile/                     @DataDog/opentelemetry-agent
/pkg/util/tags/                         @DataDog/container-platform
/pkg/util/trivy/                        @DataDog/agent-security @DataDog/container-integrations
/pkg/util/uuid/                         @DataDog/agent-runtimes
/pkg/util/cgroups/                      @DataDog/container-integrations
/pkg/util/retry/                        @DataDog/container-platform
/pkg/util/intern/                       @DataDog/ebpf-platform
/pkg/util/crashreport/                  @DataDog/windows-products
/pkg/util/pdhutil/                      @DataDog/windows-products
/pkg/util/winutil/                      @DataDog/windows-products
/pkg/util/testutil/flake                @DataDog/agent-devx
/pkg/util/testutil/patternscanner.go    @DataDog/universal-service-monitoring @DataDog/ebpf-platform
/pkg/util/testutil/docker               @DataDog/universal-service-monitoring @DataDog/ebpf-platform
/pkg/util/trie                          @DataDog/container-integrations
/pkg/languagedetection                  @DataDog/container-experiences @DataDog/agent-discovery
/pkg/linters/                           @DataDog/agent-devx
/pkg/linters/components/                @DataDog/agent-runtimes
/pkg/linters/components/pkgconfigusage  @DataDog/agent-configuration
/pkg/logs/                              @DataDog/agent-log-pipelines
/pkg/logs/launchers/container           @DataDog/agent-log-pipelines @DataDog/container-integrations
/pkg/logs/tailers/container             @DataDog/agent-log-pipelines @DataDog/container-integrations
/pkg/logs/launchers/windowsevent        @DataDog/agent-log-pipelines @DataDog/windows-products
/pkg/logs/tailers/windowsevent          @DataDog/agent-log-pipelines @DataDog/windows-products
/pkg/logs/util/windowsevent             @DataDog/agent-log-pipelines @DataDog/windows-products
/pkg/logs/client                        @DataDog/agent-log-pipelines
/pkg/logs/diagnostic                    @DataDog/agent-log-pipelines
/pkg/logs/message                       @DataDog/agent-log-pipelines
/pkg/logs/pipeline                      @DataDog/agent-log-pipelines
/pkg/logs/processor                     @DataDog/agent-log-pipelines
/pkg/logs/sds                           @DataDog/agent-log-pipelines
/pkg/logs/sender                        @DataDog/agent-log-pipelines
/pkg/process/                           @DataDog/container-experiences
/pkg/process/util/address*.go           @DataDog/Networks
/pkg/process/checks/net*.go             @DataDog/Networks
/pkg/process/metadata/parser/           @DataDog/universal-service-monitoring @DataDog/container-experiences @DataDog/Networks
/pkg/process/metadata/parser/*windows*  @DataDog/universal-service-monitoring @DataDog/container-experiences @DataDog/Networks @DataDog/windows-products
/pkg/process/monitor/                   @DataDog/universal-service-monitoring
/pkg/process/net/                       @DataDog/universal-service-monitoring @DataDog/Networks
/pkg/proto/datadog/remoteconfig/        @DataDog/remote-config
/pkg/proto/pbgo/                        # do not notify anyone
/pkg/proto/pbgo/trace                   @DataDog/agent-apm
/pkg/proto/pbgo/languagedetection       @DataDog/agent-apm
/pkg/proto/pbgo/process                 @DataDog/container-experiences
/pkg/proto/pbgo/core                    @DataDog/agent-runtimes
/pkg/proto/pbgo/core/remoteconfig.pb.go       @DataDog/remote-config
/pkg/proto/pbgo/core/remoteconfig_gen.go      @DataDog/remote-config
/pkg/proto/pbgo/core/remoteconfig_gen_test.go @DataDog/remote-config
/pkg/proto/pbgo/core/workloadmeta.pb.go       @DataDog/container-platform
/pkg/proto/pbgo/mocks/core              @DataDog/agent-runtimes
/pkg/orchestrator/                      @DataDog/container-app
/pkg/network/                           @DataDog/Networks
/pkg/network/*usm*                      @DataDog/universal-service-monitoring
/pkg/network/*_windows*.go              @DataDog/windows-products
/pkg/network/config/config_test.go      @DataDog/Networks @DataDog/universal-service-monitoring @DataDog/windows-products
/pkg/network/driver_*.go                @DataDog/windows-products
/pkg/network/dns/*_windows*.go          @DataDog/windows-products
/pkg/network/driver/                    @DataDog/windows-products
/pkg/network/ebpf/c/prebuilt/usm*      @DataDog/universal-service-monitoring
/pkg/network/ebpf/c/runtime/usm*       @DataDog/universal-service-monitoring
/pkg/network/ebpf/c/prebuilt/shared-libraries*  @DataDog/universal-service-monitoring
/pkg/network/ebpf/c/runtime/shared-libraries*   @DataDog/universal-service-monitoring
/pkg/network/ebpf/c/shared-libraries/           @DataDog/universal-service-monitoring
/pkg/network/ebpf/c/protocols/          @DataDog/universal-service-monitoring
/pkg/network/encoding/marshal/*usm*     @DataDog/universal-service-monitoring
/pkg/network/encoding/marshal/*_windows*.go  @DataDog/windows-products
/pkg/network/go/                        @DataDog/universal-service-monitoring
/pkg/network/protocols/                 @DataDog/universal-service-monitoring
/pkg/network/protocols/http/driver_*.go         @DataDog/windows-products
/pkg/network/protocols/http/etw*.go             @DataDog/windows-products
/pkg/network/protocols/http/*_windows*.go       @DataDog/windows-products
/pkg/network/tracer/testutil/proxy/              @DataDog/universal-service-monitoring
/pkg/network/tracer/*_windows*.go               @DataDog/windows-products
/pkg/network/usm/                       @DataDog/universal-service-monitoring
/pkg/network/usm/tests/*_windows*.go    @DataDog/windows-products
/pkg/ebpf/                              @DataDog/ebpf-platform
/pkg/ebpf/map_cleaner*.go               @DataDog/universal-service-monitoring
/pkg/compliance/                        @DataDog/agent-cspm
/pkg/databasemonitoring                 @DataDog/database-monitoring
/pkg/datastreams                        @DataDog/data-streams-monitoring
/pkg/kubestatemetrics                   @DataDog/container-integrations
/pkg/security/                          @DataDog/agent-security
/pkg/networkdevice/                     @DataDog/ndm-core
/pkg/snmp/                              @DataDog/ndm-core
/pkg/tagger/                            @DataDog/container-platform
/pkg/windowsdriver/                     @DataDog/windows-products
/comp/core/workloadmeta/collectors/internal/cloudfoundry  @DataDog/agent-integrations
/comp/core/workloadmeta/collectors/internal/containerd    @DataDog/container-platform @DataDog/container-integrations
/comp/core/workloadmeta/collectors/internal/crio          @DataDog/container-platform @DataDog/container-integrations
/comp/core/workloadmeta/collectors/internal/docker        @DataDog/container-platform @DataDog/container-integrations
/comp/core/workloadmeta/collectors/internal/ecs           @DataDog/container-platform @DataDog/container-integrations
/comp/core/workloadmeta/collectors/internal/ecsfargate    @DataDog/container-platform @DataDog/container-integrations
/comp/core/workloadmeta/collectors/internal/kubeapiserver @DataDog/container-platform @DataDog/container-integrations
/comp/core/workloadmeta/collectors/internal/kubelet       @DataDog/container-platform @DataDog/container-integrations
/comp/core/workloadmeta/collectors/internal/kubemetadata  @DataDog/container-platform @DataDog/container-integrations
/comp/core/workloadmeta/collectors/internal/nvml          @DataDog/ebpf-platform
/comp/core/workloadmeta/collectors/internal/podman        @DataDog/container-platform @DataDog/container-integrations
/comp/core/workloadmeta/collectors/internal/process       @DataDog/container-experiences @DataDog/container-platform
/comp/core/tagger/collectors            @DataDog/container-platform @DataDog/container-integrations
/pkg/sbom/                              @DataDog/agent-security @DataDog/container-integrations
/pkg/networkpath/                       @DataDog/Networks
/pkg/networkpath/traceroute/            @DataDog/Networks @DataDog/windows-products
/pkg/collector/corechecks/networkpath/  @DataDog/Networks

/releasenotes/                          @DataDog/documentation
/releasenotes-dca/                      @DataDog/documentation

/rtloader/                              @DataDog/agent-runtimes

/tasks/                                 @DataDog/agent-devx
/tasks/msi.py                           @DataDog/windows-products
/tasks/agent.py                         @DataDog/agent-runtimes
/tasks/go_deps.py                       @DataDog/agent-runtimes
/tasks/dogstatsd.py                     @DataDog/agent-metric-pipelines
/tasks/update_go.py                     @DataDog/agent-runtimes
/tasks/unit_tests/update_go_tests.py    @DataDog/agent-runtimes
/tasks/pkg_template.py                  @DataDog/agent-runtimes
/tasks/cluster_agent_cloudfoundry.py    @DataDog/agent-integrations
/tasks/devcontainer.py                  @DataDog/agent-devx @DataDog/container-platform
/tasks/skaffold.py                      @DataDog/agent-devx @DataDog/container-platform
/tasks/new_e2e_tests.py                 @DataDog/agent-e2e-testing @DataDog/agent-devx
/tasks/process_agent.py                 @DataDog/container-experiences
/tasks/system_probe.py                  @DataDog/ebpf-platform
/tasks/ebpf.py                          @DataDog/ebpf-platform
/tasks/kmt.py                           @DataDog/ebpf-platform
/tasks/kernel_matrix_testing/           @DataDog/ebpf-platform
/tasks/ebpf_verifier/                   @DataDog/ebpf-platform
/tasks/trace_agent.py                   @DataDog/agent-apm
/tasks/quality_gates.py                 @DataDog/agent-build
/tasks/static_quality_gates/            @DataDog/agent-build
/tasks/rtloader.py                      @DataDog/agent-runtimes
/tasks/security_agent.py                @DataDog/agent-security
/tasks/sbomgen.py                       @DataDog/agent-security
/tasks/libs/cws/                        @DataDog/agent-security
/tasks/sds.py                           @DataDog/agent-log-pipelines
/tasks/systray.py                       @DataDog/windows-products
/tasks/winbuildscripts/                 @DataDog/windows-products
/tasks/winbuild.py                      @DataDog/windows-products
/tasks/windows_resources.py             @DataDog/windows-products
/tasks/collector.py                     @DataDog/opentelemetry-agent
/tasks/components.py                    @DataDog/agent-runtimes
/tasks/components_templates             @DataDog/agent-runtimes
/tasks/libs/ciproviders/                @DataDog/agent-devx
/tasks/libs/common/omnibus.py           @DataDog/agent-build
/tasks/omnibus.py                       @DataDog/agent-build
/tasks/release.py                       @DataDog/agent-delivery
/tasks/release_metrics/                 @DataDog/agent-delivery
/tasks/libs/releasing/                  @DataDog/agent-delivery
/tasks/unit_tests/components_tests.py   @DataDog/agent-runtimes
/tasks/unit_tests/omnibus_tests.py      @DataDog/agent-build
/tasks/unit_tests/testdata/components_src/ @DataDog/agent-runtimes
/tasks/installer.py                     @DataDog/fleet
/test/                                  @DataDog/agent-devx
/test/benchmarks/                       @DataDog/agent-metric-pipelines
/test/benchmarks/kubernetes_state/      @DataDog/container-integrations
/test/integration/                      @DataDog/container-integrations
/test/integration/docker/otel_agent_build_tests.py @DataDog/opentelemetry-agent
/test/integration/serverless            @DataDog/serverless @Datadog/serverless-aws
/test/fakeintake/                             @DataDog/agent-e2e-testing @DataDog/agent-devx
/test/fakeintake/aggregator/ndmAggregator.go @DataDog/ndm-core
/test/fakeintake/aggregator/ndmAggregator_test.go @DataDog/ndm-core
/test/fakeintake/aggregator/ndmflowAggregator.go @DataDog/ndm-integrations
/test/fakeintake/aggregator/ndmflowAggregator_test.go @DataDog/ndm-integrations
/test/fakeintake/aggregator/servicediscovery* @DataDog/agent-discovery
/test/new-e2e/                                @DataDog/agent-e2e-testing @DataDog/agent-devx
/test/new-e2e/pkg/components/datadog-installer @DataDog/windows-products
/test/new-e2e/pkg/testcommon/check            @DataDog/agent-runtimes
/test/new-e2e/test-infra-definition           @DataDog/agent-devx
/test/new-e2e/system-probe                    @DataDog/ebpf-platform
/test/new-e2e/scenarios/system-probe          @DataDog/ebpf-platform
/test/new-e2e/tests/agent-platform            @DataDog/agent-onboarding @DataDog/agent-delivery @DataDog/agent-devx
/test/new-e2e/tests/agent-platform/common/agent_integration.go @DataDog/agent-integrations
/test/new-e2e/tests/agent-runtimes            @DataDog/agent-runtimes
/test/new-e2e/tests/agent-configuration       @DataDog/agent-configuration
/test/new-e2e/tests/agent-metric-pipelines    @DataDog/agent-metric-pipelines
/test/new-e2e/tests/agent-subcommands         @DataDog/agent-configuration
/test/new-e2e/tests/agent-subcommands/check   @DataDog/agent-runtimes
/test/new-e2e/tests/agent-subcommands/health  @DataDog/agent-runtimes
/test/new-e2e/tests/agent-subcommands/hostname  @DataDog/agent-runtimes
/test/new-e2e/tests/containers                @DataDog/container-integrations @DataDog/container-platform
/test/new-e2e/tests/discovery                 @DataDog/agent-discovery
/test/new-e2e/tests/fips-compliance           @DataDog/agent-runtimes
/test/new-e2e/tests/ha-agent                  @DataDog/ndm-core
/test/new-e2e/tests/language-detection        @DataDog/container-experiences
/test/new-e2e/tests/ndm                       @DataDog/ndm-core
/test/new-e2e/tests/ndm/netflow               @DataDog/ndm-integrations
/test/new-e2e/tests/netpath                   @DataDog/Networks @DataDog/windows-products
/test/new-e2e/tests/npm                       @DataDog/Networks
/test/new-e2e/tests/npm/ec2_1host_wkit_test.go @DataDog/Networks @DataDog/windows-products
/test/new-e2e/tests/orchestrator              @DataDog/container-app
/test/new-e2e/tests/otel                      @DataDog/opentelemetry-agent
/test/new-e2e/tests/process                   @DataDog/container-experiences
/test/new-e2e/tests/sysprobe-functional     @DataDog/windows-products
/test/new-e2e/tests/security-agent-functional     @DataDog/windows-products @DataDog/agent-security
/test/new-e2e/tests/cws                       @DataDog/agent-security
/test/new-e2e/tests/agent-log-pipelines       @DataDog/agent-log-pipelines
/test/new-e2e/tests/windows                   @DataDog/windows-products @DataDog/windows-products
/test/new-e2e/tests/apm                       @DataDog/agent-apm
/test/new-e2e/tests/remote-config             @DataDog/remote-config
/test/new-e2e/tests/installer                 @DataDog/fleet @DataDog/windows-products
/test/new-e2e/tests/installer/script          @DataDog/fleet @DataDog/data-jobs-monitoring
/test/new-e2e/tests/gpu                       @Datadog/ebpf-platform
/test/otel/                                   @DataDog/opentelemetry-agent
/test/static/                                 @DataDog/agent-build
/test/system/                                 @DataDog/agent-runtimes
/test/system/dogstatsd/                       @DataDog/agent-metric-pipelines
/test/benchmarks/apm_scripts/                 @DataDog/agent-apm
/test/regression/                             @DataDog/single-machine-performance
/test/regression/cases/docker_containers*     @DataDog/single-machine-performance @DataDog/container-integrations

/tools/                                 @DataDog/agent-devx
/tools/ci                               @DataDog/agent-devx
/tools/ebpf/                            @DataDog/ebpf-platform
/tools/gdb/                             @DataDog/agent-runtimes
/tools/go-update/                       @DataDog/agent-runtimes
/tools/NamedPipeCmd/                    @DataDog/windows-products
/tools/retry_file_dump/                 @DataDog/agent-metric-pipelines
/tools/windows/                         @DataDog/windows-products
/tools/windows/DatadogAgentInstaller/WixSetup/localization-en-us.wxl @DataDog/windows-products @DataDog/documentation
/tools/agent_QA/                        @DataDog/agent-devx

/internal/tools/                        @DataDog/agent-devx
/internal/third_party/client-go         @DataDog/container-platform
/internal/third_party/kubernetes        @DataDog/container-integrations
/internal/third_party/golang/           @DataDog/container-integrations

# With the introduction of go.work, dependencies bump modify go.mod and go.sum in a lot of file.
# Which bring a lot of team in the review each time. To make it smoother we no longer consider go.mod and go.sum owned by teams.
# Each team can individually decide to update CODEOWNERS to be requested for a review on each modification of their go.mod/sum
/**/go.mod                              # do not notify anyone
/**/go.sum                              # do not notify anyone

# Add here modules that need explicit review from the team owning them
/internal/tools/**/go.mod                @DataDog/agent-devx
/internal/tools/**/go.sum                @DataDog/agent-devx

/pkg/fleet/installer/go.mod              @DataDog/fleet
/pkg/fleet/installer/go.sum              @DataDog/fleet

/pkg/util/scrubber/go.mod                @DataDog/agent-runtimes
/pkg/util/scrubber/go.sum                @DataDog/agent-runtimes<|MERGE_RESOLUTION|>--- conflicted
+++ resolved
@@ -145,11 +145,7 @@
 
 /.gitlab/deps_build/                                 @DataDog/ebpf-platform @DataDog/agent-build @DataDog/windows-products
 
-<<<<<<< HEAD
-/.gitlab/e2e_install_packages/windows.yml            @DataDog/agent-onboarding @DataDog/windows-agent
-=======
-/.gitlab/e2e_install_packages/windows.yml            @DataDog/container-ecosystems @DataDog/windows-products
->>>>>>> 2b8596fb
+/.gitlab/e2e_install_packages/windows.yml            @DataDog/agent-onboarding @DataDog/windows-products
 
 /.gitlab/common/                                     @DataDog/agent-devx
 /.gitlab/common/test_infra_version.yml               @DataDog/agent-devx
@@ -481,19 +477,11 @@
 /pkg/eventmonitor/                      @DataDog/ebpf-platform @DataDog/agent-security
 /pkg/dyninst/                           @DataDog/debugger-go
 /pkg/flare/                             @DataDog/agent-configuration
-<<<<<<< HEAD
 /pkg/flare/clusteragent/manifests.go    @DataDog/agent-onboarding @DataDog/agent-configuration
-/pkg/flare/*_win.go                     @Datadog/windows-agent @DataDog/agent-configuration
-/pkg/flare/*_windows.go                 @Datadog/windows-agent @DataDog/agent-configuration
-/pkg/flare/*_windows_test.go            @Datadog/windows-agent @DataDog/agent-configuration
-/pkg/fleet/                             @DataDog/fleet @DataDog/windows-agent
-=======
-/pkg/flare/clusteragent/manifests.go    @DataDog/container-ecosystems @DataDog/agent-configuration
 /pkg/flare/*_win.go                     @Datadog/windows-products @DataDog/agent-configuration
 /pkg/flare/*_windows.go                 @Datadog/windows-products @DataDog/agent-configuration
 /pkg/flare/*_windows_test.go            @Datadog/windows-products @DataDog/agent-configuration
 /pkg/fleet/                             @DataDog/fleet @DataDog/windows-products
->>>>>>> 2b8596fb
 /pkg/fleet/installer/setup/djm/         @DataDog/fleet @DataDog/data-jobs-monitoring
 /pkg/inventory/                         @DataDog/windows-products
 /pkg/inventory/software/                @DataDog/windows-products
