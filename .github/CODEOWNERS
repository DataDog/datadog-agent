# Package code owners

# The listed owners will be automatically added as reviewers for PRs,
# to ensure code quality and consistency of the package, and identify
# possible side effects.
# PRs should still be peer-reviewed by the team opening the PR

# See https://help.github.com/articles/about-codeowners/ for syntax
# Rules are matched bottom-to-top, so one team can own subdirectories
# and another the rest of the directory.

# When adding a new team to this file, don't forget to assign it
# a slack channel in tasks/libs/pipeline_notifications.py

# Config files for various CI systems / tasks
/.*                                     @DataDog/agent-platform
/.go-version                            @DataDog/agent-shared-components @DataDog/agent-build-and-releases

/CHANGELOG.rst                          @DataDog/agent-build-and-releases
/CHANGELOG-DCA.rst                      @DataDog/container-integrations
/CHANGELOG-INSTALLSCRIPT.rst            @DataDog/agent-build-and-releases

/*.md                                   @DataDog/agent-platform @DataDog/documentation
/NOTICE                                 @DataDog/agent-build-and-releases @DataDog/documentation

/LICENSE*                               # do not notify anyone

# Todo: is this file still needed?
/Makefile.trace                         @DataDog/agent-build-and-releases

/release.json                           @DataDog/agent-build-and-releases @DataDog/agent-metrics-logs @DataDog/windows-kernel-integrations @DataDog/agent-release-management @DataDog/agent-security
/requirements.txt                       @DataDog/agent-platform
/pyproject.toml                         @DataDog/agent-platform
/setup.cfg                              @DataDog/agent-platform
/repository.datadog.yml                 @DataDog/agent-platform
/generate_tools.go                      @DataDog/agent-platform

/.circleci/                             @DataDog/agent-platform

/.github/CODEOWNERS                                 # do not notify anyone
/.github/*_TEMPLATE.md                              @DataDog/agent-all
/.github/dependabot.yaml                            @DataDog/agent-platform
/.github/workflows/serverless-benchmarks.yml        @DataDog/serverless
/.github/workflows/serverless-binary-size.yml       @DataDog/serverless
/.github/workflows/serverless-integration.yml       @DataDog/serverless
/.github/workflows/serverless-vuln-scan.yml         @DataDog/serverless
/.github/workflows/windows-*.yml                    @DataDog/windows-agent
/.github/workflows/cws-btfhub-sync.yml              @DataDog/agent-security
/.github/workflows/gohai.yml                        @DataDog/agent-shared-components
/.github/workflows/go-update-commenter.yml          @DataDog/agent-shared-components
/.github/workflows/buildimages-update.yml           @DataDog/agent-build-and-releases @DataDog/agent-shared-components

/.run                                               @DataDog/agent-platform
/.run/docker/                                       @DataDog/container-integrations

# Gitlab files
# Files containing job contents are owned by teams in charge of the jobs + agent-platform
# Files that only describe structure (eg. includes, rules) are owned by agent-platform

/.gitlab/                                            @DataDog/agent-platform

/.gitlab/binary_build/cluster_agent_cloudfoundry.yml @DataDog/platform-integrations @DataDog/agent-build-and-releases
/.gitlab/binary_build/cluster_agent.yml              @DataDog/container-integrations @DataDog/agent-build-and-releases
/.gitlab/binary_build/serverless.yml                 @DataDog/serverless @DataDog/agent-build-and-releases
/.gitlab/binary_build/system_probe.yml               @DataDog/ebpf-platform @DataDog/agent-build-and-releases
/.gitlab/binary_build/windows.yml                    @DataDog/agent-build-and-releases @DataDog/windows-agent

/.gitlab/benchmarks/                                 @DataDog/agent-platform @DataDog/apm-core-reliability-and-performance @DataDog/agent-apm

/.gitlab/deploy_containers/                          @DataDog/container-integrations @DataDog/agent-build-and-releases
/.gitlab/deploy_dca/                                 @DataDog/container-integrations @DataDog/agent-build-and-releases

/.gitlab/deploy_packages/                               @DataDog/agent-build-and-releases
/.gitlab/deploy_packages/windows.yml                    @DataDog/agent-build-and-releases @DataDog/windows-agent
/.gitlab/deploy_packages/winget.yml                     @DataDog/agent-build-and-releases @DataDog/windows-agent
/.gitlab/deploy_packages/cluster_agent_cloudfoundry.yml @DataDog/platform-integrations @DataDog/agent-platform

/.gitlab/deps_build/                                 @DataDog/ebpf-platform @DataDog/agent-build-and-releases @DataDog/windows-agent
/.gitlab/windows_python_build.yml                    @DataDog/windows-agent

/.gitlab/kitchen_*                                   @DataDog/agent-build-and-releases
/.gitlab/kitchen_testing/windows.yml                 @DataDog/agent-build-and-releases @DataDog/windows-agent
/.gitlab/kitchen_testing/new-e2e_testing/windows.yml @DataDog/agent-build-and-releases @DataDog/windows-agent

/.gitlab/common/                                     @DataDog/container-integrations @DataDog/agent-platform

/.gitlab/e2e.yml                                     @DataDog/container-integrations @DataDog/agent-platform
/.gitlab/fakeintake.yml                              @DataDog/agent-e2e-testing

/.gitlab/functional_test/security_agent.yml          @DataDog/agent-security @DataDog/agent-platform
/.gitlab/functional_test/serverless.yml              @DataDog/serverless @DataDog/agent-platform
/.gitlab/functional_test_cleanup.yml                 @DataDog/agent-security @DataDog/ebpf-platform @DataDog/agent-platform
/.gitlab/functional_test/system_probe_windows.yml    @DataDog/agent-platform @DataDog/windows-kernel-integrations
/.gitlab/functional_test/common.yml                  @DataDog/agent-platform @DataDog/windows-kernel-integrations @DataDog/ebpf-platform
/.gitlab/functional_test_sysprobe/system_probe.yml   @DataDog/ebpf-platform @DataDog/agent-platform

/.gitlab/integration_test/windows.yml                @DataDog/agent-platform @DataDog/windows-agent

/.gitlab/kernel_version_testing                      @DataDog/ebpf-platform
/.gitlab/kernel_version_testing/security_agent.yml   @DataDog/agent-security

/.gitlab/container_build/                            @DataDog/container-integrations @DataDog/agent-build-and-releases
/.gitlab/container_build/docker_windows_agent6.yml   @DataDog/agent-build-and-releases @DataDog/windows-agent
/.gitlab/container_build/docker_windows_agent7.yml   @DataDog/agent-build-and-releases @DataDog/windows-agent

/.gitlab/dev_container_deploy/                       @DataDog/container-integrations @DataDog/agent-build-and-releases
/.gitlab/dev_container_deploy/docker_windows.yml     @DataDog/agent-build-and-releases @DataDog/windows-agent

/.gitlab/container_scan.yml                          @DataDog/container-integrations @DataDog/agent-build-and-releases

/.gitlab/internal_image_deploy.yml                   @DataDog/container-integrations @DataDog/agent-build-and-releases

/.gitlab/maintenance_jobs/docker.yml                 @DataDog/container-integrations @DataDog/agent-build-and-releases

/.gitlab/source_test/ebpf.yml                        @DataDog/ebpf-platform @DataDog/agent-platform
/.gitlab/source_test/windows.yml                     @DataDog/agent-platform @DataDog/windows-agent

/.gitlab/package_build/                              @DataDog/agent-build-and-releases
/.gitlab/package_build/windows.yml                   @DataDog/agent-build-and-releases @DataDog/windows-agent

/.gitlab/choco_build.yml                             @DataDog/agent-build-and-releases @DataDog/windows-agent
/.gitlab/choco_deploy.yml                            @DataDog/agent-build-and-releases @DataDog/windows-agent

/.gitlab/benchmarks/benchmarks.yml                   @DataDog/agent-apm

/.gitlab/functional_test/regression_detector.yml     @DataDog/single-machine-performance
/.gitlab/functional_test/workload_checks.yml         @DataDog/single-machine-performance

/.gitlab/software_composition_analysis.yml           @DataDog/software-integrity-and-trust

/chocolatey/                            @DataDog/windows-agent

/cmd/                                   @DataDog/agent-shared-components
/cmd/trace-agent/                       @DataDog/agent-apm
/cmd/agent/subcommands/controlsvc       @DataDog/windows-agent
/cmd/agent/subcommands/dogstatsd*       @DataDog/agent-metrics-logs
/cmd/agent/subcommands/integrations     @DataDog/software-integrity-and-trust @DataDog/agent-integrations @DataDog/agent-shared-components
/cmd/agent/subcommands/remoteconfig     @Datadog/remote-config
/cmd/agent/subcommands/snmp             @DataDog/network-device-monitoring
/cmd/agent/subcommands/streamlogs       @DataDog/agent-metrics-logs
/cmd/agent/subcommands/streamep         @DataDog/container-integrations
/cmd/agent/subcommands/taggerlist       @DataDog/container-integrations
/cmd/agent/subcommands/workloadlist     @DataDog/container-integrations
/cmd/agent/subcommands/run/internal/clcrunnerapi/       @DataDog/container-integrations @DataDog/agent-shared-components
/cmd/agent/windows                      @DataDog/windows-agent
/cmd/agent/windows_resources            @DataDog/windows-agent
/cmd/agent/dist/conf.d/container.d/     @DataDog/container-integrations
/cmd/agent/dist/conf.d/containerd.d/    @DataDog/container-integrations
/cmd/agent/dist/conf.d/container_image.d/      @DataDog/container-integrations
/cmd/agent/dist/conf.d/container_lifecycle.d/  @DataDog/container-integrations
/cmd/agent/dist/conf.d/jetson.d/        @DataDog/agent-platform
/cmd/agent/dist/conf.d/oracle-dbm.d/    @DataDog/database-monitoring
/cmd/agent/dist/conf.d/oracle-dbm.d/conf.yaml.default @DataDog/database-monitoring
/cmd/agent/dist/conf.d/sbom.d/          @DataDog/container-integrations
/cmd/agent/dist/conf.d/snmp.d/          @DataDog/network-device-monitoring
/cmd/agent/install*.sh                  @DataDog/agent-build-and-releases
/cmd/agent/gui/views/private/js/apm.js                       @DataDog/agent-apm
/cmd/cluster-agent/                     @DataDog/container-integrations
/cmd/cluster-agent/commands/            @DataDog/container-integrations @DataDog/platform-integrations
/cmd/cluster-agent-cloudfoundry/        @DataDog/platform-integrations
/cmd/cluster-agent/api/v1/cloudfoundry_metadata.go        @DataDog/platform-integrations
/cmd/cws-instrumentation/               @DataDog/agent-security
/cmd/dogstatsd/                         @DataDog/agent-metrics-logs
/cmd/otel-agent/                        @DataDog/opentelemetry
/cmd/process-agent/                     @DataDog/processes
/cmd/serverless/                        @DataDog/serverless
/cmd/serverless-init/                   @DataDog/serverless
/cmd/system-probe/                      @DataDog/ebpf-platform
/cmd/system-probe/config/adjust_npm.go  @DataDog/ebpf-platform @DataDog/Networks
/cmd/system-probe/config/adjust_usm.go  @DataDog/ebpf-platform @DataDog/universal-service-monitoring
/cmd/system-probe/config/adjust_security.go  @DataDog/ebpf-platform @DataDog/agent-security
/cmd/system-probe/modules/network_tracer*   @DataDog/Networks
/cmd/system-probe/modules/oom_kill_probe*   @DataDog/container-integrations
/cmd/system-probe/modules/process*      @DataDog/processes
/cmd/system-probe/modules/eventmonitor* @DataDog/agent-security
/cmd/system-probe/modules/tcp_queue_tracer* @DataDog/container-integrations
<<<<<<< HEAD
/cmd/system-probe/modules/traceroute*  @DataDog/network-device-monitoring @Datadog/Networks
=======
/cmd/system-probe/modules/ping*         @DataDog/network-device-monitoring
>>>>>>> c5b8ed9a
/cmd/system-probe/windows/              @DataDog/windows-kernel-integrations
/cmd/system-probe/windows_resources/    @DataDog/windows-kernel-integrations
/cmd/system-probe/main_windows*.go      @DataDog/windows-kernel-integrations
/cmd/systray/                           @DataDog/windows-agent
/cmd/security-agent/                    @DataDog/agent-security
/cmd/updater/                           @DataDog/fleet

/dev/                                   @DataDog/agent-platform
/devenv/                                @DataDog/agent-platform

/Dockerfiles/                            @DataDog/container-integrations
/Dockerfiles/agent/entrypoint.d.windows/ @DataDog/container-integrations @DataDog/windows-agent
/Dockerfiles/agent/entrypoint.ps1        @DataDog/container-integrations @DataDog/windows-agent
/Dockerfiles/agent/windows/              @DataDog/container-integrations @DataDog/windows-agent

/docs/                                  @DataDog/documentation @DataDog/agent-platform
/docs/agent/                            @DataDog/documentation @DataDog/agent-shared-components
/docs/components/                       @DataDog/documentation @DataDog/agent-shared-components
/docs/dogstatsd/                        @DataDog/documentation @DataDog/agent-metrics-logs
/docs/trace-agent/                      @DataDog/documentation @DataDog/agent-apm
/docs/cluster-agent/                    @DataDog/documentation @DataDog/container-integrations
/docs/dev/checks/                       @DataDog/documentation @DataDog/agent-metrics-logs
/docs/cloud-workload-security/          @DataDog/documentation @DataDog/agent-security

/google-marketplace/                    @DataDog/container-ecosystems

# These files are owned by all teams, but assigning them to @DataDog/agent-all causes a lot of spam
# Assigning them to a group that doesn't exist means nobody will receive notifications for them, but
# that should be fine since rarely we make PRs that only change those files alone.
/go.mod                                 # do not notify anyone
/go.sum                                 # do not notify anyone

/Makefile.trace                         @DataDog/agent-apm

/omnibus/                               @DataDog/agent-build-and-releases
/omnibus/config/patches/openscap/                         @DataDog/agent-cspm
/omnibus/config/software/datadog-agent-integrations-*.rb  @DataDog/agent-integrations
/omnibus/config/software/datadog-security-agent*.rb       @Datadog/agent-security @DataDog/agent-build-and-releases
/omnibus/config/software/openscap.rb                      @DataDog/agent-cspm
/omnibus/config/software/snmp-traps.rb                    @DataDog/network-device-monitoring
/omnibus/resources/*/msi/                                 @DataDog/windows-agent

# The following is managed by `inv lint-components` -- DO NOT EDIT
# BEGIN COMPONENTS
/comp @DataDog/agent-shared-components
/comp/aggregator @DataDog/agent-shared-components
/comp/api @DataDog/agent-shared-components
/comp/checks @DataDog/agent-shared-components
/comp/collector @DataDog/agent-metrics-logs
/comp/core @DataDog/agent-shared-components
/comp/dogstatsd @DataDog/agent-metrics-logs
/comp/forwarder @DataDog/agent-shared-components
/comp/languagedetection @DataDog/container-integrations
/comp/logs @DataDog/agent-metrics-logs
/comp/metadata @DataDog/agent-shared-components
/comp/ndmtmp @DataDog/network-device-monitoring
/comp/netflow @DataDog/network-device-monitoring
/comp/otelcol @DataDog/opentelemetry
/comp/process @DataDog/processes
/comp/remote-config @DataDog/remote-config
/comp/snmptraps @DataDog/network-device-monitoring
/comp/systray @DataDog/windows-agent
/comp/trace @DataDog/agent-apm
/comp/updater @DataDog/fleet
/comp/checks/agentcrashdetect @DataDog/windows-kernel-integrations
/comp/checks/winregistry @DataDog/windows-agent
/comp/core/sysprobeconfig @DataDog/ebpf-platform
/comp/core/tagger @DataDog/container-integrations
/comp/core/workloadmeta @DataDog/container-integrations
/comp/forwarder/eventplatform @DataDog/agent-metrics-logs
/comp/forwarder/eventplatformreceiver @DataDog/agent-metrics-logs
/comp/forwarder/orchestrator @DataDog/agent-metrics-logs
/comp/forwarder/orchestrator/orchestratorinterface @DataDog/agent-metrics-logs
/comp/metadata/packagesigning @DataDog/agent-build-and-releases
/comp/trace/etwtracer @DataDog/windows-agent
/comp/etw @DataDog/windows-agent
# END COMPONENTS

# pkg
/pkg/                                   @DataDog/agent-shared-components
/pkg/api/                               @DataDog/agent-shared-components
/pkg/aggregator/                        @DataDog/agent-metrics-logs
/pkg/collector/                         @DataDog/agent-metrics-logs
/pkg/commonchecks/                      @DataDog/agent-metrics-logs
/pkg/cli/                               @DataDog/agent-shared-components
/pkg/cli/subcommands/clusterchecks      @DataDog/container-integrations
/pkg/dogstatsd/                         @DataDog/agent-metrics-logs
/pkg/errors/                            @DataDog/agent-shared-components
/pkg/forwarder/                         @DataDog/agent-metrics-logs @DataDog/agent-shared-components
/pkg/gohai                              @DataDog/agent-shared-components
/pkg/jmxfetch/                          @DataDog/agent-metrics-logs
/pkg/metadata/                          @DataDog/agent-shared-components
/pkg/metrics/                           @DataDog/agent-metrics-logs
/pkg/serializer/                        @DataDog/agent-metrics-logs
/pkg/serverless/                        @DataDog/serverless
/pkg/serverless/appsec/                 @DataDog/asm-go
/pkg/status/                            @DataDog/agent-shared-components
/pkg/status/templates/trace-agent.tmpl  @DataDog/agent-apm
/pkg/status/templates/process-agent.tmpl    @DataDog/processes
/pkg/telemetry/                         @DataDog/agent-shared-components
/pkg/telemetry/stat_gauge_wrapper.go    @DataDog/ebpf-platform
/pkg/telemetry/stat_counter_wrapper.go  @DataDog/ebpf-platform
/pkg/version/                           @DataDog/agent-shared-components
/pkg/obfuscate/                         @DataDog/agent-apm
/pkg/trace/                             @DataDog/agent-apm
/pkg/trace/api/otlp*.go                 @DataDog/opentelemetry
/pkg/trace/telemetry/                   @DataDog/telemetry-and-analytics
/pkg/autodiscovery/                     @DataDog/container-integrations @DataDog/agent-metrics-logs
/pkg/autodiscovery/listeners/           @DataDog/container-integrations
/pkg/autodiscovery/listeners/cloudfoundry*.go  @DataDog/platform-integrations
/pkg/autodiscovery/listeners/snmp*.go   @DataDog/network-device-monitoring
/pkg/autodiscovery/providers/           @DataDog/container-integrations
/pkg/autodiscovery/providers/file*.go   @DataDog/agent-metrics-logs
/pkg/autodiscovery/providers/config_reader*.go @DataDog/container-integrations @DataDog/agent-metrics-logs
/pkg/autodiscovery/providers/cloudfoundry*.go  @DataDog/platform-integrations
/pkg/autodiscovery/providers/remote_config*.go  @DataDog/remote-config
/pkg/cloudfoundry                       @Datadog/platform-integrations
/pkg/clusteragent/                      @DataDog/container-integrations
/pkg/clusteragent/orchestrator/         @DataDog/container-app
/pkg/clusteragent/telemetry/            @DataDog/telemetry-and-analytics
/pkg/collector/                         @DataDog/agent-metrics-logs
/pkg/collector/corechecks/cluster/      @DataDog/container-integrations
/pkg/collector/corechecks/cluster/orchestrator  @DataDog/container-app
/pkg/collector/corechecks/containers/   @DataDog/container-integrations
/pkg/collector/corechecks/containerimage/       @DataDog/container-integrations
/pkg/collector/corechecks/containerlifecycle/   @DataDog/container-integrations
/pkg/collector/corechecks/ebpf/                       @DataDog/container-integrations
/pkg/collector/corechecks/ebpf/ebpf*                  @DataDog/ebpf-platform
/pkg/collector/corechecks/ebpf/probe/ebpfcheck/       @DataDog/ebpf-platform
/pkg/collector/corechecks/ebpf/c/runtime/ebpf*        @DataDog/ebpf-platform
/pkg/collector/corechecks/embed/        @Datadog/agent-platform
/pkg/collector/corechecks/embed/jmx/    @Datadog/agent-metrics-logs
/pkg/collector/corechecks/embed/apm/            @Datadog/agent-platform @DataDog/agent-apm
/pkg/collector/corechecks/embed/process/  @Datadog/agent-platform @DataDog/processes
/pkg/collector/corechecks/orchestrator/   @DataDog/container-app
/pkg/collector/corechecks/kubernetes/       @DataDog/container-integrations
/pkg/collector/corechecks/net/          @DataDog/platform-integrations
/pkg/collector/corechecks/oracle-dbm        @DataDog/database-monitoring
/pkg/collector/corechecks/sbom/         @DataDog/container-integrations
/pkg/collector/corechecks/snmp/         @DataDog/network-device-monitoring
/pkg/collector/corechecks/system/                 @DataDog/platform-integrations
/pkg/collector/corechecks/system/**/*_windows*.go @DataDog/platform-integrations @DataDog/windows-agent
/pkg/collector/corechecks/system/wincrashdetect/  @DataDog/windows-kernel-integrations
/pkg/collector/corechecks/system/winkmem/         @DataDog/windows-agent
/pkg/collector/corechecks/system/winproc/         @DataDog/windows-agent
/pkg/collector/corechecks/systemd/      @DataDog/agent-integrations
/pkg/collector/corechecks/nvidia/       @DataDog/agent-platform
/pkg/collector/corechecks/windows_event_log/ @DataDog/windows-agent
/pkg/config/                            @DataDog/agent-shared-components
/pkg/config/config_template.yaml        @DataDog/agent-shared-components @DataDog/documentation
/pkg/config/setup/apm.go                @DataDog/agent-apm
/pkg/config/autodiscovery/              @Datadog/container-integrations
/pkg/config/env                         @DataDog/container-integrations @DataDog/container-app
/pkg/config/logs                        @Datadog/agent-shared-components @Datadog/agent-platform
/pkg/config/logs/internal/seelog/seelog_config.go          @Datadog/agent-shared-components
/pkg/config/setup                            @DataDog/agent-shared-components
/pkg/config/setup/process*.go                 @DataDog/processes
/pkg/config/setup/system_probe.go               @DataDog/ebpf-platform
/pkg/config/setup/system_probe_cws.go           @DataDog/agent-security
/pkg/config/setup/system_probe_cws_notwin.go    @DataDog/agent-security
/pkg/config/setup/system_probe_cws_windows.go   @DataDog/windows-kernel-integrations
/pkg/config/remote/                     @DataDog/remote-config
/pkg/config/remote/meta/                @DataDog/remote-config @DataDog/software-integrity-and-trust
/pkg/containerlifecycle/                @Datadog/container-integrations
/pkg/diagnose/                          @Datadog/container-integrations
/pkg/diagnose/connectivity/             @DataDog/agent-shared-components
/pkg/eventmonitor/                      @DataDog/ebpf-platform @DataDog/agent-security
/pkg/dynamicinstrumentation/            @DataDog/debugger
/pkg/epforwarder/                       @DataDog/agent-shared-components @DataDog/agent-metrics-logs
/pkg/flare/                             @DataDog/agent-shared-components
/pkg/flare/*_win.go                     @Datadog/windows-agent
/pkg/flare/*_windows.go                 @Datadog/windows-agent
/pkg/flare/*_windows_test.go            @Datadog/windows-agent
/pkg/otlp/                              @DataDog/opentelemetry
/pkg/otlp/*_serverless*.go              @DataDog/serverless
/pkg/otlp/*_not_serverless*.go          @DataDog/opentelemetry
/pkg/pidfile/                           @DataDog/agent-shared-components
/pkg/persistentcache/                   @DataDog/agent-metrics-logs
/pkg/proto/                             @DataDog/agent-shared-components
/pkg/proto/connectionserver/            @DataDog/universal-service-monitoring @DataDog/Networks
/pkg/proto/datadog/languagedetection    @DataDog/processes
/pkg/proto/datadog/process              @DataDog/processes
/pkg/proto/datadog/trace                @DataDog/agent-apm
/pkg/remoteconfig/                      @DataDog/remote-config
/pkg/runtime/                           @DataDog/agent-shared-components
/pkg/serializer/                        @DataDog/agent-metrics-logs
/pkg/tagset/                            @DataDog/agent-shared-components
/pkg/updater/                           @DataDog/fleet
/pkg/util/                              @DataDog/agent-shared-components
/pkg/util/aggregatingqueue              @DataDog/container-integrations
/pkg/util/cloudproviders/cloudfoundry/  @DataDog/platform-integrations
/pkg/util/clusteragent/                 @DataDog/container-integrations
/pkg/util/containerd/                   @DataDog/container-integrations
/pkg/util/containers/                   @DataDog/container-integrations
/pkg/util/containers/collectors/cloudfoundry.go              @DataDog/platform-integrations
/pkg/util/docker/                       @DataDog/container-integrations
/pkg/util/ecs/                          @DataDog/container-integrations
/pkg/util/funcs/                        @DataDog/ebpf-platform
/pkg/util/kernel/                       @DataDog/ebpf-platform
/pkg/util/kubernetes/                   @DataDog/container-integrations @DataDog/container-app
/pkg/util/orchestrator/                 @DataDog/container-app
/pkg/util/podman/                       @DataDog/container-integrations
/pkg/util/prometheus                    @DataDog/container-integrations
/pkg/util/trivy/                        @DataDog/container-integrations @DataDog/agent-security
/pkg/util/uuid/                         @DataDog/agent-shared-components
/pkg/util/cgroups/                      @DataDog/container-integrations
/pkg/util/retry/                        @DataDog/container-integrations
/pkg/util/intern/                       @DataDog/ebpf-platform
/pkg/util/crashreport/                  @DataDog/windows-kernel-integrations
/pkg/util/pdhutil/                      @DataDog/windows-agent
/pkg/util/winutil/                      @DataDog/windows-agent
/pkg/util/testutil/flake                @DataDog/agent-platform
/pkg/languagedetection                  @DataDog/processes @DataDog/universal-service-monitoring
/pkg/logs/                              @DataDog/agent-metrics-logs
/pkg/logs/launchers/windowsevent        @DataDog/agent-metrics-logs @DataDog/windows-agent
/pkg/logs/tailers/windowsevent          @DataDog/agent-metrics-logs @DataDog/windows-agent
/pkg/process/                           @DataDog/processes
/pkg/process/util/address*.go           @DataDog/Networks
/pkg/process/util/netns*.go             @DataDog/Networks
/pkg/process/checks/net*.go             @DataDog/Networks
/pkg/process/metadata/parser/           @DataDog/universal-service-monitoring @DataDog/processes @DataDog/Networks
/pkg/process/metadata/parser/*windows*  @DataDog/universal-service-monitoring @DataDog/processes @DataDog/Networks @DataDog/windows-kernel-integrations
/pkg/process/monitor/                   @DataDog/universal-service-monitoring
/pkg/process/net/                       @DataDog/processes @DataDog/Networks
/pkg/proto/datadog/remoteconfig/        @DataDog/remote-config
/pkg/proto/pbgo/                        # do not notify anyone
/pkg/proto/pbgo/trace                   @DataDog/agent-apm
/pkg/proto/pbgo/languagedetection       @DataDog/agent-apm
/pkg/proto/pbgo/process                 @DataDog/processes
/pkg/proto/pbgo/core                    @DataDog/agent-shared-components
/pkg/proto/pbgo/core/remoteconfig.pb.go       @DataDog/remote-config
/pkg/proto/pbgo/core/remoteconfig_gen.go      @DataDog/remote-config
/pkg/proto/pbgo/core/remoteconfig_gen_test.go @DataDog/remote-config
/pkg/proto/pbgo/mocks/core              @DataDog/agent-shared-components
/pkg/orchestrator/                      @DataDog/container-app
/pkg/network/                           @DataDog/Networks
/pkg/network/*usm*                      @DataDog/universal-service-monitoring
/pkg/network/*_windows*.go              @DataDog/windows-kernel-integrations
/pkg/network/config/config_test.go      @DataDog/Networks @DataDog/universal-service-monitoring @DataDog/windows-kernel-integrations
/pkg/network/driver_*.go                @DataDog/windows-kernel-integrations
/pkg/network/dns/*_windows*.go          @DataDog/windows-kernel-integrations
/pkg/network/driver/                    @DataDog/windows-kernel-integrations
/pkg/network/ebpf/c/prebuilt/usm*      @DataDog/universal-service-monitoring
/pkg/network/ebpf/c/runtime/usm*       @DataDog/universal-service-monitoring
/pkg/network/ebpf/c/prebuilt/shared-libraries*  @DataDog/universal-service-monitoring
/pkg/network/ebpf/c/runtime/shared-libraries*   @DataDog/universal-service-monitoring
/pkg/network/ebpf/c/shared-libraries/           @DataDog/universal-service-monitoring
/pkg/network/ebpf/c/prebuilt/http*      @DataDog/universal-service-monitoring
/pkg/network/ebpf/c/runtime/http*       @DataDog/universal-service-monitoring
/pkg/network/ebpf/c/protocols/          @DataDog/universal-service-monitoring
/pkg/network/encoding/marshal/http*     @DataDog/universal-service-monitoring
/pkg/network/encoding/marshal/kafka*    @DataDog/universal-service-monitoring
/pkg/network/encoding/marshal/*usm*     @DataDog/universal-service-monitoring
/pkg/network/encoding/marshal/*_windows*.go  @DataDog/windows-kernel-integrations
/pkg/network/etw/                       @DataDog/windows-kernel-integrations
/pkg/network/go/                        @DataDog/universal-service-monitoring
/pkg/network/protocols/                 @DataDog/universal-service-monitoring
/pkg/network/protocols/http/driver_*.go         @DataDog/windows-kernel-integrations
/pkg/network/protocols/http/etw*.go             @DataDog/windows-kernel-integrations
/pkg/network/protocols/http/*_windows*.go       @DataDog/windows-kernel-integrations
/pkg/network/tracer/*classification*.go         @DataDog/universal-service-monitoring
/pkg/network/tracer/testutil/http2/             @DataDog/universal-service-monitoring
/pkg/network/tracer/testutil/grpc/              @DataDog/universal-service-monitoring
/pkg/network/tracer/testutil/prefetch_file/     @DataDog/universal-service-monitoring
/pkg/network/tracer/testutil/proxy/              @DataDog/universal-service-monitoring
/pkg/network/tracer/*usm*.go                    @DataDog/universal-service-monitoring
/pkg/network/tracer/*_windows*.go               @DataDog/windows-kernel-integrations
/pkg/network/usm/                       @DataDog/universal-service-monitoring
/pkg/ebpf/                              @DataDog/ebpf-platform
/pkg/ebpf/bytecode/runtime/conntrack.go @DataDog/Networks @DataDog/universal-service-monitoring
/pkg/ebpf/bytecode/runtime/usm.go       @DataDog/Networks @DataDog/universal-service-monitoring
/pkg/ebpf/bytecode/runtime/oom-kill.go  @DataDog/container-integrations
/pkg/ebpf/bytecode/runtime/runtime-security.go  @DataDog/agent-security
/pkg/ebpf/bytecode/runtime/tcp-queue-length.go  @DataDog/container-integrations
/pkg/ebpf/bytecode/runtime/tracer.go    @DataDog/Networks @DataDog/universal-service-monitoring
/pkg/ebpf/map_cleaner*.go               @DataDog/universal-service-monitoring
/pkg/compliance/                        @DataDog/agent-cspm
/pkg/databasemonitoring                 @DataDog/database-monitoring
/pkg/kubestatemetrics                   @DataDog/container-integrations
/pkg/security/                          @DataDog/agent-security
/pkg/networkdevice/                     @DataDog/network-device-monitoring
/pkg/snmp/                              @DataDog/network-device-monitoring
/pkg/windowsdriver/                     @DataDog/windows-kernel-integrations
/comp/core/workloadmeta/collectors/internal/cloudfoundry @DataDog/platform-integrations
/pkg/sbom/                              @DataDog/container-integrations @DataDog/agent-security
/pkg/internaltelemetry                  @DataDog/windows-kernel-integrations
<<<<<<< HEAD
/pkg-config/                            @DataDog/agent-platform
/pkg/networkpath/                       @DataDog/network-device-monitoring @DataDog/Networks
/pkg/collector/corechecks/networkpath/  @DataDog/network-device-monitoring @DataDog/Networks
=======
/pkg-config/                            @DataDog/agent-build-and-releases
>>>>>>> c5b8ed9a

/releasenotes/                          @DataDog/documentation
/releasenotes-installscript/            @DataDog/documentation
/releasenotes-dca/                      @DataDog/documentation @DataDog/container-integrations

/rtloader/                              @DataDog/agent-metrics-logs

/tasks/                                 @DataDog/agent-platform
/tasks/msi.py                           @DataDog/windows-agent
/tasks/agent.py                         @DataDog/agent-shared-components
/tasks/update_go.py                     @DataDog/agent-shared-components
/tasks/unit-tests/update_go_tests.py    @DataDog/agent-shared-components
/tasks/cluster_agent_cloudfoundry.py    @DataDog/platform-integrations
/tasks/new_e2e_tests.py                 @DataDog/agent-e2e-testing
/tasks/process_agent.py                 @DataDog/processes
/tasks/system_probe.py                  @DataDog/ebpf-platform
/tasks/ebpf.py                          @DataDog/ebpf-platform
/tasks/kmt.py                           @DataDog/ebpf-platform
/tasks/kernel_matrix_testing/           @DataDog/ebpf-platform
/tasks/trace_agent.py                   @DataDog/agent-apm
/tasks/security_agent.py                @DataDog/agent-security
/tasks/systray.py                       @DataDog/windows-agent
/tasks/winbuildscripts/                 @DataDog/windows-agent
/tasks/windows_resources.py             @DataDog/windows-agent
/tasks/components.py                    @DataDog/agent-shared-components
/tasks/components_templates             @DataDog/agent-shared-components
/test/                                  @DataDog/agent-platform
/test/benchmarks/                       @DataDog/agent-metrics-logs
/test/benchmarks/kubernetes_state/      @DataDog/container-integrations
/test/e2e/                              @DataDog/container-integrations @DataDog/agent-security
/test/e2e/cws-tests/                    @DataDog/agent-security
/test/e2e/argo-workflows/otlp-workflow.yaml @DataDog/opentelemetry
/test/e2e/containers/otlp_sender/        @DataDog/opentelemetry
/test/integration/                      @DataDog/container-integrations
/test/integration/serverless            @DataDog/serverless
/test/integration/serverless_perf       @DataDog/serverless
/test/kitchen/                          @DataDog/agent-developer-tools
/test/kitchen/test-definitions/         @DataDog/agent-build-and-releases
/test/kitchen/test/integration/         @DataDog/agent-build-and-releases
/test/kitchen/kitchen-azure-security-agent-test.yml @DataDog/agent-security
/test/kitchen/kitchen-vagrant-security-agent.yml @DataDog/agent-security
/test/kitchen/site-cookbooks/dd-security-agent-check/ @DataDog/agent-security
/test/kitchen/test/integration/security-agent-stress/ @DataDog/agent-security
/test/kitchen/test/integration/security-agent-test/ @DataDog/agent-security
/test/kitchen/kitchen-azure-system-probe-test.yml @DataDog/ebpf-platform
/test/kitchen/kitchen-vagrant-system-probe.yml @DataDog/ebpf-platform
/test/kitchen/site-cookbooks/dd-system-probe-check/ @DataDog/ebpf-platform
/test/kitchen/test/integration/system-probe-test/ @DataDog/ebpf-platform
/test/kitchen/test/integration/win-all-subservices/ @DataDog/windows-agent
/test/kitchen/test/integration/win-alt-dir/ @DataDog/windows-agent
/test/kitchen/test/integration/win-install-fail/ @DataDog/windows-agent
/test/kitchen/test/integration/win-installopts/ @DataDog/windows-agent
/test/kitchen/test/integration/win-no-subservices/ @DataDog/windows-agent
/test/kitchen/test/integration/win-reinstall-option/ @DataDog/windows-agent
/test/kitchen/test/integration/win-repair/ @DataDog/windows-agent
/test/kitchen/test/integration/win-user/ @DataDog/windows-agent
/test/fakeintake/                             @DataDog/agent-e2e-testing
/test/new-e2e/                                @DataDog/agent-e2e-testing
/test/new-e2e/test-infra-definition           @DataDog/agent-platform
/test/new-e2e/system-probe                    @DataDog/ebpf-platform
/test/new-e2e/scenarios/system-probe          @DataDog/ebpf-platform
/test/new-e2e/tests/agent-platform/           @DataDog/agent-build-and-releases @DataDog/agent-developer-tools
/test/new-e2e/tests/agent-shared-components   @DataDog/agent-shared-components
/test/new-e2e/tests/agent-subcommands         @DataDog/agent-shared-components
/test/new-e2e/tests/containers                @DataDog/container-integrations
/test/new-e2e/tests/language-detection        @DataDog/processes
/test/new-e2e/tests/ndm                       @DataDog/network-device-monitoring
/test/new-e2e/tests/npm                       @DataDog/Networks
/test/new-e2e/tests/npm/ec2_1host_wkit_test.go @DataDog/windows-kernel-integrations
/test/new-e2e/tests/orchestrator              @DataDog/container-app
/test/new-e2e/tests/process                   @DataDog/processes
/test/new-e2e/tests/cws                       @DataDog/agent-security
/test/new-e2e/tests/agent-platform            @DataDog/agent-platform
/test/new-e2e/tests/agent-metric-logs   @DataDog/agent-metrics-logs
/test/new-e2e/tests/windows                   @DataDog/windows-agent @DataDog/windows-kernel-integrations
/test/new-e2e/tests/apm                       @DataDog/agent-apm
/test/new-e2e/tests/remote-config             @DataDog/remote-config
/test/new-e2e/tests/updater                   @DataDog/fleet
/test/system/                                 @DataDog/agent-shared-components
/test/system/dogstatsd/                       @DataDog/agent-metrics-logs
/test/benchmarks/apm_scripts/                 @DataDog/agent-apm
/test/regression/                             @DataDog/single-machine-performance
/test/workload-checks/                        @DataDog/single-machine-performance

/tools/                                 @DataDog/agent-platform
/tools/ebpf/                            @DataDog/ebpf-platform
/tools/gdb/                             @DataDog/agent-shared-components
/tools/go-update/                       @DataDog/agent-shared-components
/tools/retry_file_dump/                 @DataDog/agent-metrics-logs
/tools/windows/                         @DataDog/windows-agent
/tools/windows/DatadogAgentInstaller/WixSetup/localization-en-us.wxl @DataDog/windows-agent @DataDog/documentation
/tools/agent_QA/                        @DataDog/agent-metrics-logs

/internal/tools/                        @DataDog/agent-platform
/internal/third_party/client-go         @DataDog/container-integrations
/internal/third_party/kubernetes        @DataDog/container-integrations
/internal/third_party/golang/           @DataDog/container-integrations<|MERGE_RESOLUTION|>--- conflicted
+++ resolved
@@ -174,11 +174,8 @@
 /cmd/system-probe/modules/process*      @DataDog/processes
 /cmd/system-probe/modules/eventmonitor* @DataDog/agent-security
 /cmd/system-probe/modules/tcp_queue_tracer* @DataDog/container-integrations
-<<<<<<< HEAD
-/cmd/system-probe/modules/traceroute*  @DataDog/network-device-monitoring @Datadog/Networks
-=======
+/cmd/system-probe/modules/traceroute*   @DataDog/network-device-monitoring @Datadog/Networks
 /cmd/system-probe/modules/ping*         @DataDog/network-device-monitoring
->>>>>>> c5b8ed9a
 /cmd/system-probe/windows/              @DataDog/windows-kernel-integrations
 /cmd/system-probe/windows_resources/    @DataDog/windows-kernel-integrations
 /cmd/system-probe/main_windows*.go      @DataDog/windows-kernel-integrations
@@ -465,13 +462,9 @@
 /comp/core/workloadmeta/collectors/internal/cloudfoundry @DataDog/platform-integrations
 /pkg/sbom/                              @DataDog/container-integrations @DataDog/agent-security
 /pkg/internaltelemetry                  @DataDog/windows-kernel-integrations
-<<<<<<< HEAD
-/pkg-config/                            @DataDog/agent-platform
+/pkg-config/                            @DataDog/agent-build-and-releases
 /pkg/networkpath/                       @DataDog/network-device-monitoring @DataDog/Networks
 /pkg/collector/corechecks/networkpath/  @DataDog/network-device-monitoring @DataDog/Networks
-=======
-/pkg-config/                            @DataDog/agent-build-and-releases
->>>>>>> c5b8ed9a
 
 /releasenotes/                          @DataDog/documentation
 /releasenotes-installscript/            @DataDog/documentation
