--- conflicted
+++ resolved
@@ -99,17 +99,14 @@
 
 /cmd/                                   @DataDog/agent-shared-components
 /cmd/trace-agent/                       @DataDog/agent-apm
+/cmd/agent/subcommands/controlsvc       @DataDog/windows-agent
+/cmd/agent/subcommands/installsvc       @DataDog/windows-agent
 /cmd/agent/subcommands/integrations     @DataDog/software-integrity-and-trust @DataDog/agent-integrations @DataDog/agent-shared-components
+/cmd/agent/subcommands/removesvc        @DataDog/windows-agent
 /cmd/agent/subcommands/remoteconfig     @Datadog/remote-config
 /cmd/agent/subcommands/snmp             @DataDog/network-device-monitoring
-<<<<<<< HEAD
-/cmd/agent/subcommands/installsvc       @DataDog/windows-agent
-/cmd/agent/subcommands/removesvc        @DataDog/windows-agent
-/cmd/agent/subcommands/controlsvc       @DataDog/windows-agent
-=======
 /cmd/agent/subcommands/taggerlist       @DataDog/container-integrations
 /cmd/agent/subcommands/workloadlist     @DataDog/container-integrations
->>>>>>> b29c0603
 /cmd/agent/subcommands/run/internal/clcrunnerapi/       @DataDog/container-integrations @DataDog/agent-shared-components
 /cmd/agent/windows                      @DataDog/windows-agent
 /cmd/agent/dist/conf.d/jetson.d         @DataDog/agent-platform
