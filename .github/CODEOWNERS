--- conflicted
+++ resolved
@@ -150,7 +150,7 @@
 /cmd/cluster-agent/api/v1/cloudfoundry_metadata.go        @DataDog/platform-integrations
 /cmd/cws-instrumentation/               @DataDog/agent-security
 /cmd/dogstatsd/                         @DataDog/agent-metrics-logs
-/cmd/otel-agent/                        @DataDog/opentelemetry    
+/cmd/otel-agent/                        @DataDog/opentelemetry
 /cmd/process-agent/                     @DataDog/processes
 /cmd/serverless/                        @DataDog/serverless
 /cmd/serverless-init/                   @DataDog/serverless
@@ -489,11 +489,8 @@
 /test/new-e2e/tests/language-detection        @DataDog/processes
 /test/new-e2e/tests/ndm                       @DataDog/network-device-monitoring
 /test/new-e2e/tests/npm                       @DataDog/Networks
-<<<<<<< HEAD
 /test/new-e2e/tests/process                   @DataDog/processes
-=======
 /test/new-e2e/tests/cws                       @DataDog/agent-security
->>>>>>> c0bca6e8
 /test/new-e2e/tests/agent-platform            @DataDog/agent-platform
 /test/system/                                 @DataDog/agent-shared-components
 /test/system/dogstatsd/                       @DataDog/agent-metrics-logs
