--- conflicted
+++ resolved
@@ -198,15 +198,9 @@
 /pkg/logs/internal/launchers/traps/     @DataDog/infrastructure-integrations @DataDog/agent-core
 /pkg/logs/internal/tailers/traps/       @DataDog/infrastructure-integrations @DataDog/agent-core
 /pkg/process/                           @DataDog/processes
-<<<<<<< HEAD
-/pkg/process/util/address*              @DataDog/agent-network
-/pkg/process/util/netns*                @DataDog/agent-network
-/pkg/process/checks/net*                @DataDog/agent-network
-=======
 /pkg/process/util/address*.go           @DataDog/agent-network
 /pkg/process/util/netns*.go             @DataDog/agent-network
 /pkg/process/checks/net*.go             @DataDog/agent-network
->>>>>>> 2e8100e6
 /pkg/process/checks/pod*.go             @DataDog/container-app
 /pkg/process/net/                       @DataDog/processes @DataDog/agent-network
 /pkg/proto/datadog/remoteconfig/        @DataDog/remote-config
