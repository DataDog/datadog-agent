--- conflicted
+++ resolved
@@ -282,19 +282,12 @@
 /pkg/network/etw/                       @DataDog/windows-kernel-integrations
 /pkg/network/go/                        @DataDog/universal-service-monitoring
 /pkg/network/protocols/                 @DataDog/universal-service-monitoring
-<<<<<<< HEAD
-/pkg/network/protocols/http/driver_*.go   @DataDog/windows-kernel-integrations
-/pkg/network/protocols/http/*_windows*.go @DataDog/windows-kernel-integrations
-/pkg/network/tracer/*classification*.go @DataDog/universal-service-monitoring
-/pkg/network/tracer/*_windows*.go       @DataDog/windows-kernel-integrations
-/pkg/network/tracer/cmd/gotls_client    @DataDog/universal-service-monitoring
-=======
 /pkg/network/protocols/http/driver_*.go         @DataDog/windows-kernel-integrations
 /pkg/network/protocols/http/*_windows*.go       @DataDog/windows-kernel-integrations
 /pkg/network/tracer/*classification*.go         @DataDog/universal-service-monitoring
+/pkg/network/tracer/testutil/gotls_client       @DataDog/universal-service-monitoring
 /pkg/network/tracer/tracer_usm_linux_test.go    @DataDog/universal-service-monitoring
 /pkg/network/tracer/*_windows*.go               @DataDog/windows-kernel-integrations
->>>>>>> 9e3a68f5
 /pkg/ebpf/                              @DataDog/ebpf-platform
 /pkg/ebpf/bytecode/runtime/conntrack.go @DataDog/Networks
 /pkg/ebpf/bytecode/runtime/http.go      @DataDog/universal-service-monitoring
