--- conflicted
+++ resolved
@@ -175,12 +175,8 @@
 /pkg/autodiscovery/providers/           @DataDog/container-integrations
 /pkg/autodiscovery/providers/file*.go   @DataDog/agent-metrics-logs
 /pkg/autodiscovery/providers/config_reader*.go @DataDog/container-integrations @DataDog/agent-metrics-logs
-<<<<<<< HEAD
 /pkg/autodiscovery/providers/cloudfoundry*.go  @DataDog/platform-integrations
-=======
-/pkg/autodiscovery/providers/cloudfoundry*.go  @DataDog/integrations-tools-and-libraries
 /pkg/cloudfoundry                       @Datadog/platform-integrations
->>>>>>> eb65b6b5
 /pkg/clusteragent/                      @DataDog/container-integrations
 /pkg/clusteragent/orchestrator/         @DataDog/container-app
 /pkg/collector/                         @DataDog/agent-metrics-logs
