# Package code owners

# The listed owners will be automatically added as reviewers for PRs,
# to ensure code quality and consistency of the package, and identify
# possible side effects.
# PRs should still be peer-reviewed by the team opening the PR

# See https://help.github.com/articles/about-codeowners/ for syntax
# Rules are matched bottom-to-top, so one team can own subdirectories
# and another the rest of the directory.

# When adding a new team to this file, don't forget to assign it
# a slack channel in tasks/libs/pipeline_notifications.py

# Config files for various CI systems / tasks
/.*                                     @DataDog/agent-ci-experience
/.go-version                            @DataDog/agent-shared-components @DataDog/agent-build-and-releases

/CHANGELOG.rst                          @DataDog/agent-build-and-releases
/CHANGELOG-DCA.rst                      @DataDog/container-integrations
/CHANGELOG-INSTALLSCRIPT.rst            @DataDog/agent-build-and-releases

/*.md                                   @DataDog/agent-ci-experience @DataDog/documentation
/NOTICE                                 @DataDog/agent-build-and-releases @DataDog/documentation

/LICENSE*                               # do not notify anyone

# Todo: is this file still needed?
/Makefile.trace                         @DataDog/agent-build-and-releases

/release.json                           @DataDog/agent-build-and-releases @DataDog/agent-metrics-logs @DataDog/windows-kernel-integrations @DataDog/agent-release-management @DataDog/agent-security
<<<<<<< HEAD
/requirements.txt                       @DataDog/agent-ci-experience
/pyproject.toml                         @DataDog/agent-ci-experience
/setup.cfg                              @DataDog/agent-ci-experience
/repository.datadog.yml                 @DataDog/agent-ci-experience
/generate_tools.go                      @DataDog/agent-ci-experience
=======
/requirements.txt                       @DataDog/agent-platform
/pyproject.toml                         @DataDog/agent-platform
/setup.cfg                              @DataDog/agent-platform
/repository.datadog.yml                 @DataDog/agent-platform
/generate_tools.go                      @DataDog/agent-platform
/service.datadog.yaml                   @DataDog/agent-build-and-releases
>>>>>>> 0986fbcd

/.circleci/                             @DataDog/agent-ci-experience

/.github/CODEOWNERS                                 # do not notify anyone
/.github/*_TEMPLATE.md                              @DataDog/agent-all
/.github/dependabot.yaml                            @DataDog/agent-ci-experience
/.github/workflows/serverless-benchmarks.yml        @DataDog/serverless
/.github/workflows/serverless-binary-size.yml       @DataDog/serverless
/.github/workflows/serverless-integration.yml       @DataDog/serverless
/.github/workflows/serverless-vuln-scan.yml         @DataDog/serverless
/.github/workflows/windows-*.yml                    @DataDog/windows-agent
/.github/workflows/cws-btfhub-sync.yml              @DataDog/agent-security
/.github/workflows/gohai.yml                        @DataDog/agent-shared-components
/.github/workflows/go-update-commenter.yml          @DataDog/agent-shared-components
/.github/workflows/buildimages-update.yml           @DataDog/agent-build-and-releases @DataDog/agent-shared-components

/.run                                               @DataDog/agent-developer-tools
/.run/docker/                                       @DataDog/container-integrations

# Gitlab files
# Files containing job contents are owned by teams in charge of the jobs + agent-ci-experience
# Files that only describe structure (eg. includes, rules) are owned by agent-ci-experience

/.gitlab/                                            @DataDog/agent-ci-experience

/.gitlab/binary_build/cluster_agent_cloudfoundry.yml @DataDog/platform-integrations @DataDog/agent-build-and-releases
/.gitlab/binary_build/cluster_agent.yml              @DataDog/container-integrations @DataDog/agent-build-and-releases
/.gitlab/binary_build/serverless.yml                 @DataDog/serverless @DataDog/agent-build-and-releases
/.gitlab/binary_build/system_probe.yml               @DataDog/ebpf-platform @DataDog/agent-build-and-releases
/.gitlab/binary_build/windows.yml                    @DataDog/agent-build-and-releases @DataDog/windows-agent

/.gitlab/benchmarks/                                 @DataDog/agent-ci-experience @DataDog/apm-core-reliability-and-performance @DataDog/agent-apm

/.gitlab/deploy_containers/                          @DataDog/container-integrations @DataDog/agent-build-and-releases
/.gitlab/deploy_dca/                                 @DataDog/container-integrations @DataDog/agent-build-and-releases

/.gitlab/deploy_packages/                               @DataDog/agent-build-and-releases
/.gitlab/deploy_packages/windows.yml                    @DataDog/agent-build-and-releases @DataDog/windows-agent
/.gitlab/deploy_packages/winget.yml                     @DataDog/agent-build-and-releases @DataDog/windows-agent
/.gitlab/deploy_packages/cluster_agent_cloudfoundry.yml @DataDog/platform-integrations @DataDog/agent-ci-experience

/.gitlab/deps_build/                                 @DataDog/ebpf-platform @DataDog/agent-build-and-releases @DataDog/windows-agent
/.gitlab/windows_python_build.yml                    @DataDog/windows-agent

/.gitlab/kitchen_*                                   @DataDog/agent-build-and-releases
/.gitlab/kitchen_testing/windows.yml                 @DataDog/agent-build-and-releases @DataDog/windows-agent
/.gitlab/kitchen_testing/new-e2e_testing/windows.yml @DataDog/agent-build-and-releases @DataDog/windows-agent

/.gitlab/common/                                     @DataDog/container-integrations @DataDog/agent-ci-experience

/.gitlab/e2e.yml                                     @DataDog/container-integrations @DataDog/agent-developer-tools
/.gitlab/fakeintake.yml                              @DataDog/agent-e2e-testing @DataDog/agent-developer-tools

/.gitlab/functional_test/security_agent.yml          @DataDog/agent-security @DataDog/agent-ci-experience
/.gitlab/functional_test/serverless.yml              @DataDog/serverless @DataDog/agent-ci-experience
/.gitlab/functional_test_cleanup.yml                 @DataDog/agent-security @DataDog/ebpf-platform @DataDog/agent-ci-experience
/.gitlab/functional_test/system_probe_windows.yml    @DataDog/agent-ci-experience @DataDog/windows-kernel-integrations
/.gitlab/functional_test/common.yml                  @DataDog/agent-ci-experience @DataDog/windows-kernel-integrations @DataDog/ebpf-platform
/.gitlab/functional_test_sysprobe/system_probe.yml   @DataDog/ebpf-platform @DataDog/agent-ci-experience

/.gitlab/integration_test/windows.yml                @DataDog/agent-ci-experience @DataDog/windows-agent

/.gitlab/kernel_matrix_testing                       @DataDog/ebpf-platform
/.gitlab/kernel_matrix_testing/security_agent.yml    @DataDog/agent-security

/.gitlab/container_build/                            @DataDog/container-integrations @DataDog/agent-build-and-releases
/.gitlab/container_build/docker_windows_agent6.yml   @DataDog/agent-build-and-releases @DataDog/windows-agent
/.gitlab/container_build/docker_windows_agent7.yml   @DataDog/agent-build-and-releases @DataDog/windows-agent

/.gitlab/dev_container_deploy/                       @DataDog/container-integrations @DataDog/agent-build-and-releases
/.gitlab/dev_container_deploy/docker_windows.yml     @DataDog/agent-build-and-releases @DataDog/windows-agent

/.gitlab/container_scan.yml                          @DataDog/container-integrations @DataDog/agent-build-and-releases

/.gitlab/internal_image_deploy.yml                   @DataDog/container-integrations @DataDog/agent-build-and-releases

/.gitlab/maintenance_jobs/docker.yml                 @DataDog/container-integrations @DataDog/agent-build-and-releases

/.gitlab/source_test/ebpf.yml                        @DataDog/ebpf-platform @DataDog/agent-ci-experience
/.gitlab/source_test/windows.yml                     @DataDog/agent-ci-experience @DataDog/windows-agent

/.gitlab/package_build/                              @DataDog/agent-build-and-releases
/.gitlab/package_build/windows.yml                   @DataDog/agent-build-and-releases @DataDog/windows-agent

/.gitlab/choco_build.yml                             @DataDog/agent-build-and-releases @DataDog/windows-agent
/.gitlab/choco_deploy.yml                            @DataDog/agent-build-and-releases @DataDog/windows-agent

/.gitlab/benchmarks/benchmarks.yml                   @DataDog/agent-apm

/.gitlab/functional_test/regression_detector.yml     @DataDog/single-machine-performance
/.gitlab/functional_test/workload_checks.yml         @DataDog/single-machine-performance

/.gitlab/software_composition_analysis.yml           @DataDog/software-integrity-and-trust

/chocolatey/                            @DataDog/windows-agent

/cmd/                                   @DataDog/agent-shared-components
/cmd/trace-agent/                       @DataDog/agent-apm
/cmd/agent/subcommands/controlsvc       @DataDog/windows-agent
/cmd/agent/subcommands/dogstatsd*       @DataDog/agent-metrics-logs
/cmd/agent/subcommands/integrations     @DataDog/software-integrity-and-trust @DataDog/agent-integrations @DataDog/agent-shared-components
/cmd/agent/subcommands/remoteconfig     @Datadog/remote-config
/cmd/agent/subcommands/snmp             @DataDog/network-device-monitoring
/cmd/agent/subcommands/streamlogs       @DataDog/agent-metrics-logs
/cmd/agent/subcommands/streamep         @DataDog/container-integrations
/cmd/agent/subcommands/taggerlist       @DataDog/container-integrations
/cmd/agent/subcommands/workloadlist     @DataDog/container-integrations
/cmd/agent/subcommands/run/internal/clcrunnerapi/       @DataDog/container-integrations @DataDog/agent-shared-components
/cmd/agent/windows                      @DataDog/windows-agent
/cmd/agent/windows_resources            @DataDog/windows-agent
/cmd/agent/dist/conf.d/container.d/     @DataDog/container-integrations
/cmd/agent/dist/conf.d/containerd.d/    @DataDog/container-integrations
/cmd/agent/dist/conf.d/container_image.d/      @DataDog/container-integrations
/cmd/agent/dist/conf.d/container_lifecycle.d/  @DataDog/container-integrations
/cmd/agent/dist/conf.d/jetson.d/        @DataDog/@DataDog/agent-ci-experience
/cmd/agent/dist/conf.d/oracle-dbm.d/    @DataDog/database-monitoring
/cmd/agent/dist/conf.d/oracle-dbm.d/conf.yaml.default @DataDog/database-monitoring
/cmd/agent/dist/conf.d/sbom.d/          @DataDog/container-integrations
/cmd/agent/dist/conf.d/snmp.d/          @DataDog/network-device-monitoring
/cmd/agent/install*.sh                  @DataDog/agent-build-and-releases
/cmd/agent/gui/views/private/js/apm.js                       @DataDog/agent-apm
/cmd/agentless-scanner/                 @DataDog/agent-cspm
/cmd/cluster-agent/                     @DataDog/container-integrations
/cmd/cluster-agent/commands/            @DataDog/container-integrations @DataDog/platform-integrations
/cmd/cluster-agent-cloudfoundry/        @DataDog/platform-integrations
/cmd/cluster-agent/api/v1/cloudfoundry_metadata.go        @DataDog/platform-integrations
/cmd/cws-instrumentation/               @DataDog/agent-security
/cmd/dogstatsd/                         @DataDog/agent-metrics-logs
/cmd/otel-agent/                        @DataDog/opentelemetry
/cmd/process-agent/                     @DataDog/processes
/cmd/serverless/                        @DataDog/serverless
/cmd/serverless-init/                   @DataDog/serverless
/cmd/system-probe/                      @DataDog/ebpf-platform
/cmd/system-probe/config/adjust_npm.go  @DataDog/ebpf-platform @DataDog/Networks
/cmd/system-probe/config/adjust_usm.go  @DataDog/ebpf-platform @DataDog/universal-service-monitoring
/cmd/system-probe/config/adjust_security.go  @DataDog/ebpf-platform @DataDog/agent-security
/cmd/system-probe/modules/network_tracer*   @DataDog/Networks
/cmd/system-probe/modules/oom_kill_probe*   @DataDog/container-integrations
/cmd/system-probe/modules/process*      @DataDog/processes
/cmd/system-probe/modules/eventmonitor* @DataDog/agent-security
/cmd/system-probe/modules/tcp_queue_tracer* @DataDog/container-integrations
/cmd/system-probe/modules/traceroute*   @DataDog/network-device-monitoring @Datadog/Networks
/cmd/system-probe/modules/ping*         @DataDog/network-device-monitoring
/cmd/system-probe/windows/              @DataDog/windows-kernel-integrations
/cmd/system-probe/windows_resources/    @DataDog/windows-kernel-integrations
/cmd/system-probe/main_windows*.go      @DataDog/windows-kernel-integrations
/cmd/systray/                           @DataDog/windows-agent
/cmd/security-agent/                    @DataDog/agent-security
/cmd/updater/                           @DataDog/fleet

/dev/                                   @DataDog/agent-developer-tools
/devenv/                                @DataDog/agent-developer-tools

/Dockerfiles/                            @DataDog/container-integrations
/Dockerfiles/agent/entrypoint.d.windows/ @DataDog/container-integrations @DataDog/windows-agent
/Dockerfiles/agent/entrypoint.ps1        @DataDog/container-integrations @DataDog/windows-agent
/Dockerfiles/agent/windows/              @DataDog/container-integrations @DataDog/windows-agent

/docs/                                  @DataDog/documentation @DataDog/agent-developer-tools
/docs/agent/                            @DataDog/documentation @DataDog/agent-shared-components
/docs/components/                       @DataDog/documentation @DataDog/agent-shared-components
/docs/dogstatsd/                        @DataDog/documentation @DataDog/agent-metrics-logs
/docs/trace-agent/                      @DataDog/documentation @DataDog/agent-apm
/docs/cluster-agent/                    @DataDog/documentation @DataDog/container-integrations
/docs/dev/checks/                       @DataDog/documentation @DataDog/agent-metrics-logs
/docs/cloud-workload-security/          @DataDog/documentation @DataDog/agent-security

/docs/public/                                                @DataDog/agent-platform
/docs/public/architecture/components/                        @DataDog/agent-shared-components
/docs/public/guidelines/components/                          @DataDog/agent-shared-components
/docs/public/how-to/components/                              @DataDog/agent-shared-components

/google-marketplace/                    @DataDog/container-ecosystems

# These files are owned by all teams, but assigning them to @DataDog/agent-all causes a lot of spam
# Assigning them to a group that doesn't exist means nobody will receive notifications for them, but
# that should be fine since rarely we make PRs that only change those files alone.
/go.mod                                 # do not notify anyone
/go.sum                                 # do not notify anyone

/Makefile.trace                         @DataDog/agent-apm

/omnibus/                               @DataDog/agent-build-and-releases
/omnibus/config/patches/openscap/                         @DataDog/agent-cspm
/omnibus/config/software/datadog-agent-integrations-*.rb  @DataDog/agent-integrations
/omnibus/config/software/datadog-security-agent*.rb       @Datadog/agent-security @DataDog/agent-build-and-releases
/omnibus/config/software/openscap.rb                      @DataDog/agent-cspm
/omnibus/config/software/snmp-traps.rb                    @DataDog/network-device-monitoring
/omnibus/resources/*/msi/                                 @DataDog/windows-agent

# The following is managed by `inv lint-components` -- DO NOT EDIT
# BEGIN COMPONENTS
/comp @DataDog/agent-shared-components
/comp/aggregator @DataDog/agent-shared-components
/comp/api @DataDog/agent-shared-components
/comp/checks @DataDog/agent-shared-components
/comp/collector @DataDog/agent-metrics-logs
/comp/core @DataDog/agent-shared-components
/comp/dogstatsd @DataDog/agent-metrics-logs
/comp/forwarder @DataDog/agent-shared-components
/comp/languagedetection @DataDog/container-integrations
/comp/logs @DataDog/agent-metrics-logs
/comp/metadata @DataDog/agent-shared-components
/comp/ndmtmp @DataDog/network-device-monitoring
/comp/netflow @DataDog/network-device-monitoring
/comp/otelcol @DataDog/opentelemetry
/comp/process @DataDog/processes
/comp/remote-config @DataDog/remote-config
/comp/snmptraps @DataDog/network-device-monitoring
/comp/systray @DataDog/windows-agent
/comp/trace @DataDog/agent-apm
/comp/updater @DataDog/fleet
/comp/checks/agentcrashdetect @DataDog/windows-kernel-integrations
/comp/checks/winregistry @DataDog/windows-agent
/comp/core/autodiscovery @DataDog/container-integrations
/comp/core/sysprobeconfig @DataDog/ebpf-platform
/comp/core/tagger @DataDog/container-integrations
/comp/core/workloadmeta @DataDog/container-integrations
/comp/forwarder/eventplatform @DataDog/agent-metrics-logs
/comp/forwarder/eventplatformreceiver @DataDog/agent-metrics-logs
/comp/forwarder/orchestrator @DataDog/agent-metrics-logs
/comp/forwarder/orchestrator/orchestratorinterface @DataDog/agent-metrics-logs
/comp/metadata/packagesigning @DataDog/agent-build-and-releases
/comp/trace/etwtracer @DataDog/windows-agent
/comp/etw @DataDog/windows-agent
# END COMPONENTS

# pkg
/pkg/                                   @DataDog/agent-shared-components
/pkg/api/                               @DataDog/agent-shared-components
/pkg/aggregator/                        @DataDog/agent-metrics-logs
/pkg/collector/                         @DataDog/agent-metrics-logs
/pkg/commonchecks/                      @DataDog/agent-metrics-logs
/pkg/cli/                               @DataDog/agent-shared-components
/pkg/cli/subcommands/clusterchecks      @DataDog/container-integrations
/pkg/dogstatsd/                         @DataDog/agent-metrics-logs
/pkg/errors/                            @DataDog/agent-shared-components
/pkg/forwarder/                         @DataDog/agent-metrics-logs @DataDog/agent-shared-components
/pkg/gohai                              @DataDog/agent-shared-components
/pkg/jmxfetch/                          @DataDog/agent-metrics-logs
/pkg/metadata/                          @DataDog/agent-shared-components
/pkg/metrics/                           @DataDog/agent-metrics-logs
/pkg/serializer/                        @DataDog/agent-metrics-logs
/pkg/serverless/                        @DataDog/serverless
/pkg/serverless/appsec/                 @DataDog/asm-go
/pkg/status/                            @DataDog/agent-shared-components
/pkg/status/templates/trace-agent.tmpl  @DataDog/agent-apm
/pkg/status/templates/process-agent.tmpl    @DataDog/processes
/pkg/telemetry/                         @DataDog/agent-shared-components
/pkg/telemetry/stat_gauge_wrapper.go    @DataDog/ebpf-platform
/pkg/telemetry/stat_counter_wrapper.go  @DataDog/ebpf-platform
/pkg/version/                           @DataDog/agent-shared-components
/pkg/obfuscate/                         @DataDog/agent-apm
/pkg/trace/                             @DataDog/agent-apm
/pkg/trace/api/otlp*.go                 @DataDog/opentelemetry
/pkg/trace/telemetry/                   @DataDog/telemetry-and-analytics
/comp/core/autodiscovery/listeners/           @DataDog/container-integrations
/comp/core/autodiscovery/listeners/cloudfoundry*.go  @DataDog/platform-integrations
/comp/core/autodiscovery/listeners/snmp*.go   @DataDog/network-device-monitoring
/comp/core/autodiscovery/providers/           @DataDog/container-integrations
/comp/core/autodiscovery/providers/file*.go   @DataDog/agent-metrics-logs
/comp/core/autodiscovery/providers/config_reader*.go @DataDog/container-integrations @DataDog/agent-metrics-logs
/comp/core/autodiscovery/providers/cloudfoundry*.go  @DataDog/platform-integrations
/comp/core/autodiscovery/providers/remote_config*.go  @DataDog/remote-config
/pkg/cloudfoundry                       @Datadog/platform-integrations
/pkg/clusteragent/                      @DataDog/container-integrations
/pkg/clusteragent/orchestrator/         @DataDog/container-app
/pkg/clusteragent/telemetry/            @DataDog/telemetry-and-analytics
/pkg/collector/                         @DataDog/agent-metrics-logs
/pkg/collector/corechecks/cluster/      @DataDog/container-integrations
/pkg/collector/corechecks/cluster/orchestrator  @DataDog/container-app
/pkg/collector/corechecks/containers/   @DataDog/container-integrations
/pkg/collector/corechecks/containerimage/       @DataDog/container-integrations
/pkg/collector/corechecks/containerlifecycle/   @DataDog/container-integrations
/pkg/collector/corechecks/ebpf/                       @DataDog/container-integrations
/pkg/collector/corechecks/ebpf/ebpf*                  @DataDog/ebpf-platform
/pkg/collector/corechecks/ebpf/probe/ebpfcheck/       @DataDog/ebpf-platform
/pkg/collector/corechecks/ebpf/c/runtime/ebpf*        @DataDog/ebpf-platform
/pkg/collector/corechecks/embed/        @Datadog/agent-ci-experience
/pkg/collector/corechecks/embed/jmx/    @Datadog/agent-metrics-logs
/pkg/collector/corechecks/embed/apm/            @Datadog/agent-ci-experience @DataDog/agent-apm
/pkg/collector/corechecks/embed/process/  @Datadog/agent-ci-experience @DataDog/processes
/pkg/collector/corechecks/orchestrator/   @DataDog/container-app
/pkg/collector/corechecks/kubernetes/       @DataDog/container-integrations
/pkg/collector/corechecks/net/          @DataDog/platform-integrations
/pkg/collector/corechecks/oracle-dbm        @DataDog/database-monitoring
/pkg/collector/corechecks/sbom/         @DataDog/container-integrations
/pkg/collector/corechecks/snmp/         @DataDog/network-device-monitoring
/pkg/collector/corechecks/system/                 @DataDog/platform-integrations
/pkg/collector/corechecks/system/**/*_windows*.go @DataDog/platform-integrations @DataDog/windows-agent
/pkg/collector/corechecks/system/wincrashdetect/  @DataDog/windows-kernel-integrations
/pkg/collector/corechecks/system/winkmem/         @DataDog/windows-agent
/pkg/collector/corechecks/system/winproc/         @DataDog/windows-agent
/pkg/collector/corechecks/systemd/      @DataDog/agent-integrations
/pkg/collector/corechecks/nvidia/       @DataDog/agent-ci-experience
/pkg/collector/corechecks/windows_event_log/ @DataDog/windows-agent
/pkg/config/                            @DataDog/agent-shared-components
/pkg/config/config_template.yaml        @DataDog/agent-shared-components @DataDog/documentation
/pkg/config/setup/apm.go                @DataDog/agent-apm
/pkg/config/autodiscovery/              @Datadog/container-integrations
/pkg/config/env                         @DataDog/container-integrations @DataDog/container-app
/pkg/config/logs                        @Datadog/agent-shared-components @Datadog/agent-ci-experience
/pkg/config/logs/internal/seelog/seelog_config.go          @Datadog/agent-shared-components
/pkg/config/setup                            @DataDog/agent-shared-components
/pkg/config/setup/process*.go                 @DataDog/processes
/pkg/config/setup/system_probe.go               @DataDog/ebpf-platform
/pkg/config/setup/system_probe_cws.go           @DataDog/agent-security
/pkg/config/setup/system_probe_cws_notwin.go    @DataDog/agent-security
/pkg/config/setup/system_probe_cws_windows.go   @DataDog/windows-kernel-integrations
/pkg/config/remote/                     @DataDog/remote-config
/pkg/config/remote/meta/                @DataDog/remote-config @DataDog/software-integrity-and-trust
/pkg/containerlifecycle/                @Datadog/container-integrations
/pkg/diagnose/                          @Datadog/container-integrations
/pkg/diagnose/connectivity/             @DataDog/agent-shared-components
/pkg/eventmonitor/                      @DataDog/ebpf-platform @DataDog/agent-security
/pkg/dynamicinstrumentation/            @DataDog/debugger
/pkg/epforwarder/                       @DataDog/agent-shared-components @DataDog/agent-metrics-logs
/pkg/flare/                             @DataDog/agent-shared-components
/pkg/flare/*_win.go                     @Datadog/windows-agent
/pkg/flare/*_windows.go                 @Datadog/windows-agent
/pkg/flare/*_windows_test.go            @Datadog/windows-agent
/pkg/otlp/                              @DataDog/opentelemetry
/pkg/otlp/*_serverless*.go              @DataDog/serverless
/pkg/otlp/*_not_serverless*.go          @DataDog/opentelemetry
/pkg/pidfile/                           @DataDog/agent-shared-components
/pkg/persistentcache/                   @DataDog/agent-metrics-logs
/pkg/proto/                             @DataDog/agent-shared-components
/pkg/proto/datadog/languagedetection    @DataDog/processes
/pkg/proto/datadog/process              @DataDog/processes
/pkg/proto/datadog/trace                @DataDog/agent-apm
/pkg/remoteconfig/                      @DataDog/remote-config
/pkg/runtime/                           @DataDog/agent-shared-components
/pkg/serializer/                        @DataDog/agent-metrics-logs
/pkg/tagset/                            @DataDog/agent-shared-components
/pkg/updater/                           @DataDog/fleet
/pkg/util/                              @DataDog/agent-shared-components
/pkg/util/aggregatingqueue              @DataDog/container-integrations
/pkg/util/cloudproviders/cloudfoundry/  @DataDog/platform-integrations
/pkg/util/clusteragent/                 @DataDog/container-integrations
/pkg/util/containerd/                   @DataDog/container-integrations
/pkg/util/containers/                   @DataDog/container-integrations
/pkg/util/containers/collectors/cloudfoundry.go              @DataDog/platform-integrations
/pkg/util/docker/                       @DataDog/container-integrations
/pkg/util/ecs/                          @DataDog/container-integrations
/pkg/util/funcs/                        @DataDog/ebpf-platform
/pkg/util/kernel/                       @DataDog/ebpf-platform
/pkg/util/kubernetes/                   @DataDog/container-integrations @DataDog/container-app
/pkg/util/orchestrator/                 @DataDog/container-app
/pkg/util/podman/                       @DataDog/container-integrations
/pkg/util/prometheus                    @DataDog/container-integrations
/pkg/util/trivy/                        @DataDog/container-integrations @DataDog/agent-security
/pkg/util/uuid/                         @DataDog/agent-shared-components
/pkg/util/cgroups/                      @DataDog/container-integrations
/pkg/util/retry/                        @DataDog/container-integrations
/pkg/util/intern/                       @DataDog/ebpf-platform
/pkg/util/crashreport/                  @DataDog/windows-kernel-integrations
/pkg/util/pdhutil/                      @DataDog/windows-agent
/pkg/util/winutil/                      @DataDog/windows-agent
/pkg/util/testutil/flake                @DataDog/agent-developer-tools
/pkg/languagedetection                  @DataDog/processes @DataDog/universal-service-monitoring
/pkg/logs/                              @DataDog/agent-metrics-logs
/pkg/logs/launchers/windowsevent        @DataDog/agent-metrics-logs @DataDog/windows-agent
/pkg/logs/tailers/windowsevent          @DataDog/agent-metrics-logs @DataDog/windows-agent
/pkg/process/                           @DataDog/processes
/pkg/process/util/address*.go           @DataDog/Networks
/pkg/process/util/netns*.go             @DataDog/Networks
/pkg/process/checks/net*.go             @DataDog/Networks
/pkg/process/metadata/parser/           @DataDog/universal-service-monitoring @DataDog/processes @DataDog/Networks
/pkg/process/metadata/parser/*windows*  @DataDog/universal-service-monitoring @DataDog/processes @DataDog/Networks @DataDog/windows-kernel-integrations
/pkg/process/monitor/                   @DataDog/universal-service-monitoring
/pkg/process/net/                       @DataDog/processes @DataDog/Networks
/pkg/proto/datadog/remoteconfig/        @DataDog/remote-config
/pkg/proto/pbgo/                        # do not notify anyone
/pkg/proto/pbgo/trace                   @DataDog/agent-apm
/pkg/proto/pbgo/languagedetection       @DataDog/agent-apm
/pkg/proto/pbgo/process                 @DataDog/processes
/pkg/proto/pbgo/core                    @DataDog/agent-shared-components
/pkg/proto/pbgo/core/remoteconfig.pb.go       @DataDog/remote-config
/pkg/proto/pbgo/core/remoteconfig_gen.go      @DataDog/remote-config
/pkg/proto/pbgo/core/remoteconfig_gen_test.go @DataDog/remote-config
/pkg/proto/pbgo/mocks/core              @DataDog/agent-shared-components
/pkg/orchestrator/                      @DataDog/container-app
/pkg/network/                           @DataDog/Networks
/pkg/network/*usm*                      @DataDog/universal-service-monitoring
/pkg/network/*_windows*.go              @DataDog/windows-kernel-integrations
/pkg/network/config/config_test.go      @DataDog/Networks @DataDog/universal-service-monitoring @DataDog/windows-kernel-integrations
/pkg/network/driver_*.go                @DataDog/windows-kernel-integrations
/pkg/network/dns/*_windows*.go          @DataDog/windows-kernel-integrations
/pkg/network/driver/                    @DataDog/windows-kernel-integrations
/pkg/network/ebpf/c/prebuilt/usm*      @DataDog/universal-service-monitoring
/pkg/network/ebpf/c/runtime/usm*       @DataDog/universal-service-monitoring
/pkg/network/ebpf/c/prebuilt/shared-libraries*  @DataDog/universal-service-monitoring
/pkg/network/ebpf/c/runtime/shared-libraries*   @DataDog/universal-service-monitoring
/pkg/network/ebpf/c/shared-libraries/           @DataDog/universal-service-monitoring
/pkg/network/ebpf/c/prebuilt/http*      @DataDog/universal-service-monitoring
/pkg/network/ebpf/c/runtime/http*       @DataDog/universal-service-monitoring
/pkg/network/ebpf/c/protocols/          @DataDog/universal-service-monitoring
/pkg/network/encoding/marshal/http*     @DataDog/universal-service-monitoring
/pkg/network/encoding/marshal/kafka*    @DataDog/universal-service-monitoring
/pkg/network/encoding/marshal/*usm*     @DataDog/universal-service-monitoring
/pkg/network/encoding/marshal/*_windows*.go  @DataDog/windows-kernel-integrations
/pkg/network/etw/                       @DataDog/windows-kernel-integrations
/pkg/network/go/                        @DataDog/universal-service-monitoring
/pkg/network/protocols/                 @DataDog/universal-service-monitoring
/pkg/network/protocols/http/driver_*.go         @DataDog/windows-kernel-integrations
/pkg/network/protocols/http/etw*.go             @DataDog/windows-kernel-integrations
/pkg/network/protocols/http/*_windows*.go       @DataDog/windows-kernel-integrations
/pkg/network/tracer/*classification*.go         @DataDog/universal-service-monitoring
/pkg/network/tracer/testutil/http2/             @DataDog/universal-service-monitoring
/pkg/network/tracer/testutil/grpc/              @DataDog/universal-service-monitoring
/pkg/network/tracer/testutil/prefetch_file/     @DataDog/universal-service-monitoring
/pkg/network/tracer/testutil/proxy/              @DataDog/universal-service-monitoring
/pkg/network/tracer/*usm*.go                    @DataDog/universal-service-monitoring
/pkg/network/tracer/*_windows*.go               @DataDog/windows-kernel-integrations
/pkg/network/usm/                       @DataDog/universal-service-monitoring
/pkg/ebpf/                              @DataDog/ebpf-platform
/pkg/ebpf/bytecode/runtime/conntrack.go @DataDog/Networks @DataDog/universal-service-monitoring
/pkg/ebpf/bytecode/runtime/usm.go       @DataDog/Networks @DataDog/universal-service-monitoring
/pkg/ebpf/bytecode/runtime/oom-kill.go  @DataDog/container-integrations
/pkg/ebpf/bytecode/runtime/runtime-security.go  @DataDog/agent-security
/pkg/ebpf/bytecode/runtime/tcp-queue-length.go  @DataDog/container-integrations
/pkg/ebpf/bytecode/runtime/tracer.go    @DataDog/Networks @DataDog/universal-service-monitoring
/pkg/ebpf/map_cleaner*.go               @DataDog/universal-service-monitoring
/pkg/compliance/                        @DataDog/agent-cspm
/pkg/databasemonitoring                 @DataDog/database-monitoring
/pkg/kubestatemetrics                   @DataDog/container-integrations
/pkg/security/                          @DataDog/agent-security
/pkg/networkdevice/                     @DataDog/network-device-monitoring
/pkg/snmp/                              @DataDog/network-device-monitoring
/pkg/tagger/                            @DataDog/container-integrations
/pkg/windowsdriver/                     @DataDog/windows-kernel-integrations
/comp/core/workloadmeta/collectors/internal/cloudfoundry @DataDog/platform-integrations
/pkg/sbom/                              @DataDog/container-integrations @DataDog/agent-security
/pkg/internaltelemetry                  @DataDog/windows-kernel-integrations
/pkg-config/                            @DataDog/agent-build-and-releases
/pkg/networkpath/                       @DataDog/network-device-monitoring @DataDog/Networks
/pkg/collector/corechecks/networkpath/  @DataDog/network-device-monitoring @DataDog/Networks

/releasenotes/                          @DataDog/documentation
/releasenotes-installscript/            @DataDog/documentation
/releasenotes-dca/                      @DataDog/documentation @DataDog/container-integrations

/rtloader/                              @DataDog/agent-metrics-logs

/tasks/                                 @DataDog/agent-developer-tools @DataDog/agent-ci-experience
/tasks/msi.py                           @DataDog/windows-agent
/tasks/agent.py                         @DataDog/agent-shared-components
/tasks/update_go.py                     @DataDog/agent-shared-components
/tasks/unit-tests/update_go_tests.py    @DataDog/agent-shared-components
/tasks/cluster_agent_cloudfoundry.py    @DataDog/platform-integrations
/tasks/new_e2e_tests.py                 @DataDog/agent-e2e-testing @DataDog/agent-developer-tools
/tasks/process_agent.py                 @DataDog/processes
/tasks/system_probe.py                  @DataDog/ebpf-platform
/tasks/ebpf.py                          @DataDog/ebpf-platform
/tasks/kmt.py                           @DataDog/ebpf-platform
/tasks/kernel_matrix_testing/           @DataDog/ebpf-platform
/tasks/trace_agent.py                   @DataDog/agent-apm
/tasks/security_agent.py                @DataDog/agent-security
/tasks/systray.py                       @DataDog/windows-agent
/tasks/winbuildscripts/                 @DataDog/windows-agent
/tasks/windows_resources.py             @DataDog/windows-agent
/tasks/components.py                    @DataDog/agent-shared-components
/tasks/components_templates             @DataDog/agent-shared-components
/test/                                  @DataDog/agent-developer-tools
/test/benchmarks/                       @DataDog/agent-metrics-logs
/test/benchmarks/kubernetes_state/      @DataDog/container-integrations
/test/e2e/                              @DataDog/container-integrations @DataDog/agent-security
/test/e2e/cws-tests/                    @DataDog/agent-security
/test/e2e/argo-workflows/otlp-workflow.yaml @DataDog/opentelemetry
/test/e2e/containers/otlp_sender/        @DataDog/opentelemetry
/test/integration/                      @DataDog/container-integrations
/test/integration/serverless            @DataDog/serverless
/test/integration/serverless_perf       @DataDog/serverless
/test/kitchen/                          @DataDog/agent-developer-tools
/test/kitchen/test-definitions/         @DataDog/agent-build-and-releases
/test/kitchen/test/integration/         @DataDog/agent-build-and-releases
/test/kitchen/kitchen-azure-security-agent-test.yml @DataDog/agent-security
/test/kitchen/kitchen-vagrant-security-agent.yml @DataDog/agent-security
/test/kitchen/site-cookbooks/dd-security-agent-check/ @DataDog/agent-security
/test/kitchen/test/integration/security-agent-stress/ @DataDog/agent-security
/test/kitchen/test/integration/security-agent-test/ @DataDog/agent-security
/test/kitchen/kitchen-azure-system-probe-test.yml @DataDog/ebpf-platform
/test/kitchen/kitchen-vagrant-system-probe.yml @DataDog/ebpf-platform
/test/kitchen/site-cookbooks/dd-system-probe-check/ @DataDog/ebpf-platform
/test/kitchen/test/integration/system-probe-test/ @DataDog/ebpf-platform
/test/kitchen/test/integration/win-all-subservices/ @DataDog/windows-agent
/test/kitchen/test/integration/win-alt-dir/ @DataDog/windows-agent
/test/kitchen/test/integration/win-install-fail/ @DataDog/windows-agent
/test/kitchen/test/integration/win-installopts/ @DataDog/windows-agent
/test/kitchen/test/integration/win-no-subservices/ @DataDog/windows-agent
/test/kitchen/test/integration/win-sysprobe-test/ @DataDog/windows-kernel-integrations
/test/kitchen/test/integration/win-reinstall-option/ @DataDog/windows-agent
/test/kitchen/test/integration/win-repair/ @DataDog/windows-agent
/test/kitchen/test/integration/win-user/ @DataDog/windows-agent
/test/fakeintake/                             @DataDog/agent-e2e-testing @DataDog/agent-developer-tools
/test/new-e2e/                                @DataDog/agent-e2e-testing @DataDog/agent-developer-tools
/test/new-e2e/test-infra-definition           @DataDog/agent-developer-tools
/test/new-e2e/system-probe                    @DataDog/ebpf-platform
/test/new-e2e/scenarios/system-probe          @DataDog/ebpf-platform
/test/new-e2e/tests/agent-platform            @DataDog/agent-build-and-releases @DataDog/agent-developer-tools
/test/new-e2e/tests/agent-shared-components   @DataDog/agent-shared-components
/test/new-e2e/tests/agent-subcommands         @DataDog/agent-shared-components
/test/new-e2e/tests/containers                @DataDog/container-integrations
/test/new-e2e/tests/language-detection        @DataDog/processes
/test/new-e2e/tests/ndm                       @DataDog/network-device-monitoring
/test/new-e2e/tests/npm                       @DataDog/Networks
/test/new-e2e/tests/npm/ec2_1host_wkit_test.go @DataDog/windows-kernel-integrations
/test/new-e2e/tests/orchestrator              @DataDog/container-app
/test/new-e2e/tests/process                   @DataDog/processes
/test/new-e2e/tests/cws                       @DataDog/agent-security
/test/new-e2e/tests/agent-metric-logs   @DataDog/agent-metrics-logs
/test/new-e2e/tests/windows                   @DataDog/windows-agent @DataDog/windows-kernel-integrations
/test/new-e2e/tests/apm                       @DataDog/agent-apm
/test/new-e2e/tests/remote-config             @DataDog/remote-config
/test/new-e2e/tests/updater                   @DataDog/fleet
/test/system/                                 @DataDog/agent-shared-components
/test/system/dogstatsd/                       @DataDog/agent-metrics-logs
/test/benchmarks/apm_scripts/                 @DataDog/agent-apm
/test/regression/                             @DataDog/single-machine-performance
/test/workload-checks/                        @DataDog/single-machine-performance

/tools/                                 @DataDog/agent-developer-tools
/tools/ebpf/                            @DataDog/ebpf-platform
/tools/gdb/                             @DataDog/agent-shared-components
/tools/go-update/                       @DataDog/agent-shared-components
/tools/retry_file_dump/                 @DataDog/agent-metrics-logs
/tools/windows/                         @DataDog/windows-agent
/tools/windows/DatadogAgentInstaller/WixSetup/localization-en-us.wxl @DataDog/windows-agent @DataDog/documentation
/tools/agent_QA/                        @DataDog/agent-metrics-logs

/internal/tools/                        @DataDog/agent-developer-tools @DataDog/agent-ci-experience
/internal/third_party/client-go         @DataDog/container-integrations
/internal/third_party/kubernetes        @DataDog/container-integrations
/internal/third_party/golang/           @DataDog/container-integrations<|MERGE_RESOLUTION|>--- conflicted
+++ resolved
@@ -29,20 +29,12 @@
 /Makefile.trace                         @DataDog/agent-build-and-releases
 
 /release.json                           @DataDog/agent-build-and-releases @DataDog/agent-metrics-logs @DataDog/windows-kernel-integrations @DataDog/agent-release-management @DataDog/agent-security
-<<<<<<< HEAD
 /requirements.txt                       @DataDog/agent-ci-experience
 /pyproject.toml                         @DataDog/agent-ci-experience
 /setup.cfg                              @DataDog/agent-ci-experience
 /repository.datadog.yml                 @DataDog/agent-ci-experience
 /generate_tools.go                      @DataDog/agent-ci-experience
-=======
-/requirements.txt                       @DataDog/agent-platform
-/pyproject.toml                         @DataDog/agent-platform
-/setup.cfg                              @DataDog/agent-platform
-/repository.datadog.yml                 @DataDog/agent-platform
-/generate_tools.go                      @DataDog/agent-platform
 /service.datadog.yaml                   @DataDog/agent-build-and-releases
->>>>>>> 0986fbcd
 
 /.circleci/                             @DataDog/agent-ci-experience
 
