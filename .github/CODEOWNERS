--- conflicted
+++ resolved
@@ -403,11 +403,8 @@
 /pkg/cli/subcommands/version            @DataDog/agent-runtimes
 /pkg/cli/subcommands/clusterchecks      @DataDog/container-platform
 /pkg/cli/subcommands/autoscalerlist     @DataDog/container-autoscaling @DataDog/container-integrations
-<<<<<<< HEAD
 /pkg/delegatedauth                      @DataDog/core-authn
-=======
 /pkg/cli/subcommands/processchecks      @DataDog/container-experiences
->>>>>>> 285f0a33
 /pkg/discovery/                         @DataDog/agent-discovery
 /pkg/errors/                            @DataDog/agent-runtimes
 /pkg/privileged-logs/                        @DataDog/agent-discovery @DataDog/agent-log-pipelines
