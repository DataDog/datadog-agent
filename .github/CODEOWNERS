--- conflicted
+++ resolved
@@ -279,12 +279,8 @@
 /pkg/network/ebpf/c/runtime/http*       @DataDog/universal-service-monitoring
 /pkg/network/ebpf/c/http*               @DataDog/universal-service-monitoring
 /pkg/network/ebpf/c/go-tls-*            @DataDog/universal-service-monitoring
-<<<<<<< HEAD
-/pkg/network/ebpf/go-tls-*              @DataDog/universal-service-monitoring
-=======
 /pkg/network/ebpf/c/tags-types.h        @DataDog/universal-service-monitoring
 /pkg/network/ebpf/go_tls*               @DataDog/universal-service-monitoring
->>>>>>> 324ccec0
 /pkg/network/etw/                       @DataDog/windows-kernel-integrations
 /pkg/network/go/                        @DataDog/universal-service-monitoring
 /pkg/network/http/                      @DataDog/universal-service-monitoring
