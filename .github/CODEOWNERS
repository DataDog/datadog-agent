# Package code owners

# The listed owners will be automatically added as reviewers for PRs,
# to ensure code quality and consistency of the package, and identify
# possible side effects.
# PRs should still be peer-reviewed by the team opening the PR

# See https://help.github.com/articles/about-codeowners/ for syntax
# Rules are matched bottom-to-top, so one team can own subdirectories
# and another the rest of the directory.

# When adding a new team to this file, don't forget to assign it
# a slack channel in tasks/libs/pipeline_notifications.py

# Config files for various CI systems / tasks
/.*                                     @DataDog/agent-devx-infra
# changing the config of mockery will regenerate the mocks, so owners will have to review anyway
/.mockery.yaml                          # do not notify anyone
/.go-version                            @DataDog/agent-runtimes @DataDog/agent-delivery
# Go linters and pre-commit config
/.golangci.yml                          @DataDog/agent-devx-loops
/.custom-gcl.yml                        @DataDog/agent-devx-loops
/.pre-commit-config.yaml                @DataDog/agent-devx-loops
/.vscode/                               @DataDog/agent-devx-loops

/CHANGELOG.rst                          @DataDog/agent-delivery
/CHANGELOG-DCA.rst                      @DataDog/container-integrations @DataDog/container-platform
/CHANGELOG-INSTALLSCRIPT.rst            @DataDog/agent-delivery @DataDog/container-ecosystems

/*.md                                   @DataDog/agent-devx-infra
/NOTICE                                 @DataDog/agent-delivery

/LICENSE*                               # do not notify anyone

# Todo: is this file still needed?
/Makefile.trace                         @DataDog/agent-delivery

/mkdocs.yml                             @DataDog/agent-devx-infra
/release.json                           @DataDog/agent-delivery @DataDog/agent-metrics @DataDog/windows-kernel-integrations @DataDog/agent-security
/renovate.json                          @DataDog/agent-devx-infra
/requirements.txt                       @DataDog/agent-devx-infra
/pyproject.toml                         @DataDog/agent-devx-infra @DataDog/agent-devx-loops
/repository.datadog.yml                 @DataDog/agent-devx-infra
/generate_tools.go                      @DataDog/agent-devx-infra
/service.datadog.yaml                   @DataDog/agent-delivery
/static-analysis.datadog.yml            @DataDog/software-integrity-and-trust @DataDog/sdlc-security @DataDog/agent-devx-infra

/modules.yml                            @DataDog/agent-runtimes
# if go.work changes then either .go-version or modules.yml changed too, so ASC might as well own it
/go.work                                @DataDog/agent-runtimes

/.circleci/                             @DataDog/agent-devx-infra

/.github/CODEOWNERS                                  # do not notify anyone
/.github/*_TEMPLATE.md                               @DataDog/agent-devx-loops
/.github/dependabot.yaml                             @DataDog/agent-devx-infra
/.github/workflows/serverless-benchmarks.yml         @DataDog/serverless @Datadog/serverless-aws
/.github/workflows/serverless-binary-size.yml        @DataDog/serverless @Datadog/serverless-aws
/.github/workflows/serverless-integration.yml        @DataDog/serverless @Datadog/serverless-aws
/.github/workflows/cws-btfhub-sync.yml               @DataDog/agent-security
/.github/workflows/gohai.yml                         @DataDog/agent-configuration
/.github/workflows/go-update-commenter.yml           @DataDog/agent-runtimes
/.github/workflows/update_dependencies.yml           @DataDog/agent-runtimes
/.github/workflows/buildimages-update.yml            @DataDog/agent-delivery @DataDog/agent-runtimes
/.github/workflows/collector-generate-and-update.yml @DataDog/opentelemetry

/.run                                                @DataDog/agent-devx-loops
/.run/docker/                                        @DataDog/container-integrations @DataDog/container-platform

# Gitlab files
# Files containing job contents are owned by teams in charge of the jobs + agent-devx-infra or agent-delivery
# Files that only describe structure (eg. includes, rules) are owned by agent-devx-infra

/.gitlab/.ci-linters.yml                             @DataDog/agent-devx-infra
/.gitlab/.pre/*                                      @DataDog/agent-devx-infra
/.gitlab/check_deploy/*                              @DataDog/agent-delivery
/.gitlab/check_merge/*                               @DataDog/agent-devx-infra
/.gitlab/deploy*/*                                   @DataDog/agent-delivery
/.gitlab/deps_fetch/*                                @DataDog/agent-devx-infra
/.gitlab/e2e/*                                       @DataDog/agent-devx-infra @DataDog/agent-devx-loops
/.gitlab/e2e_testing_deploy/*                        @DataDog/agent-devx-loops @DataDog/agent-devx-infra
/.gitlab/e2e_install_packages/*                      @DataDog/agent-delivery @DataDog/container-ecosystems
/.gitlab/e2e_pre_test/*                              @DataDog/agent-devx-infra @DataDog/agent-devx-loops
/.gitlab/kernel_matrix_testing/*                     @DataDog/agent-devx-infra @DataDog/ebpf-platform
/.gitlab/lint/*                                      @DataDog/agent-devx-infra
/.gitlab/maintenance_jobs/*                          @DataDog/agent-devx-infra @DataDog/agent-devx-loops
/.gitlab/notify/*                                    @DataDog/agent-devx-infra
/.gitlab/pkg_metrics/*                               @DataDog/agent-devx-infra
/.gitlab/post_rc_build/*                             @DataDog/agent-devx-infra
/.gitlab/setup/*                                     @DataDog/agent-devx-infra
/.gitlab/trigger_release/*                           @DataDog/agent-devx-infra

/.gitlab/binary_build/cws_instrumentation.yml        @DataDog/agent-devx-infra @DataDog/agent-security
/.gitlab/binary_build/include.yml                    @DataDog/agent-devx-infra
/.gitlab/binary_build/linux.yml                      @DataDog/agent-devx-infra @DataDog/agent-delivery
/.gitlab/functional_test/include.yml                 @DataDog/agent-devx-infra
/.gitlab/functional_test/static_quality_gate.yml     @DataDog/agent-delivery
/.gitlab/install_script_testing/install_script_testing.yml          @DataDog/agent-delivery @DataDog/container-ecosystems
/.gitlab/integration_test/dogstatsd.yml              @DataDog/agent-devx-infra @DataDog/agent-metrics
/.gitlab/integration_test/include.yml                @DataDog/agent-devx-infra
/.gitlab/integration_test/linux.yml                  @DataDog/agent-devx-infra
/.gitlab/integration_test/otel.yml                   @DataDog/agent-devx-infra @DataDog/opentelemetry
/.gitlab/internal_image_deploy/internal_image_deploy.yml            @DataDog/agent-delivery
/.gitlab/internal_kubernetes_deploy/include.yml                     @DataDog/agent-devx-infra
/.gitlab/internal_kubernetes_deploy/internal_kubernetes_deploy.yml  @DataDog/agent-delivery
/.gitlab/internal_kubernetes_deploy/rc_kubernetes_deploy.yml        @DataDog/agent-delivery
/.gitlab/package_deps_build/package_deps_build.yml   @DataDog/agent-devx-infra @DataDog/ebpf-platform
/.gitlab/source_test/golang_deps_diff.yml            @DataDog/agent-devx-infra @DataDog/agent-devx-loops
/.gitlab/source_test/*                               @DataDog/agent-devx-infra
/.gitlab/source_test/linux.yml                       @DataDog/agent-devx-infra @DataDog/agent-devx-loops
/.gitlab/source_test/macos.yml                       @DataDog/agent-devx-infra @DataDog/agent-devx-loops
/.gitlab/source_test/notify.yml                      @DataDog/agent-devx-infra @DataDog/agent-devx-loops
/.gitlab/source_test/slack.yml                       @DataDog/agent-devx-infra @DataDog/agent-devx-loops
/.gitlab/source_test/tooling_unit_tests.yml          @DataDog/agent-devx-infra @DataDog/agent-devx-loops

/.gitlab/binary_build/cluster_agent_cloudfoundry.yml @DataDog/agent-integrations @DataDog/agent-delivery
/.gitlab/binary_build/cluster_agent.yml              @DataDog/container-integrations @DataDog/agent-delivery
/.gitlab/binary_build/fakeintake.yml                 @DataDog/agent-devx-loops
/.gitlab/binary_build/otel_agent.yml                 @DataDog/opentelemetry @DataDog/agent-delivery
/.gitlab/binary_build/serverless.yml                 @DataDog/serverless @Datadog/serverless-aws @DataDog/agent-delivery
/.gitlab/binary_build/system_probe.yml               @DataDog/ebpf-platform @DataDog/agent-delivery
/.gitlab/binary_build/windows.yml                    @DataDog/agent-delivery @DataDog/windows-agent

/.gitlab/benchmarks/                                 @DataDog/agent-devx-infra @DataDog/apm-ecosystems-performance @DataDog/agent-apm

/.gitlab/deploy_containers/                          @DataDog/container-integrations @DataDog/agent-delivery
/.gitlab/deploy_dca/                                 @DataDog/container-integrations @DataDog/agent-delivery

/.gitlab/deploy_packages/                               @DataDog/agent-delivery
/.gitlab/deploy_packages/oci.yml                        @DataDog/agent-delivery @DataDog/fleet
/.gitlab/deploy_packages/windows.yml                    @DataDog/agent-delivery @DataDog/windows-agent
/.gitlab/deploy_packages/winget.yml                     @DataDog/agent-delivery @DataDog/windows-agent
/.gitlab/deploy_packages/cluster_agent_cloudfoundry.yml @DataDog/agent-integrations @DataDog/agent-devx-infra
/.gitlab/deploy_packages/e2e.yml                        @DataDog/agent-devx-loops @DataDog/agent-e2e-testing @DataDog/fleet

/.gitlab/deps_build/                                 @DataDog/ebpf-platform @DataDog/agent-delivery @DataDog/windows-agent

/.gitlab/e2e_install_packages/windows.yml            @DataDog/agent-delivery @DataDog/container-ecosystems @DataDog/windows-agent

/.gitlab/common/                                     @DataDog/agent-devx-infra
/.gitlab/common/test_infra_version.yml               @DataDog/agent-devx-loops @DataDog/agent-devx-infra

/.gitlab/e2e/e2e.yml                                 @DataDog/container-integrations @DataDog/agent-devx-loops
/.gitlab/container_build/fakeintake.yml              @DataDog/agent-e2e-testing @DataDog/agent-devx-loops
/.gitlab/binary_build/fakeintake.yml                 @DataDog/agent-e2e-testing @DataDog/agent-devx-loops

/.gitlab/functional_test/serverless.yml              @DataDog/serverless @Datadog/serverless-aws @DataDog/agent-devx-infra
/.gitlab/functional_test/oracle.yml                  @DataDog/agent-devx-infra @DataDog/database-monitoring

/.gitlab/choco_build/choco_build.yml                 @DataDog/agent-delivery @DataDog/windows-agent

/.gitlab/integration_test/windows.yml                @DataDog/agent-devx-infra @DataDog/windows-agent

/.gitlab/kernel_matrix_testing                       @DataDog/ebpf-platform
/.gitlab/kernel_matrix_testing/security_agent.yml    @DataDog/agent-security

/.gitlab/common/container_publish_job_templates.yml  @DataDog/container-integrations @DataDog/agent-delivery
/.gitlab/container_build/                            @DataDog/container-integrations @DataDog/agent-delivery
/.gitlab/container_build/include.yml                 @DataDog/container-integrations @DataDog/agent-delivery
/.gitlab/container_build/docker_windows*             @DataDog/agent-delivery @DataDog/windows-agent

/.gitlab/dev_container_deploy/                       @DataDog/container-integrations @DataDog/agent-delivery
/.gitlab/dev_container_deploy/fakeintake.yml         @DataDog/agent-devx-loops
/.gitlab/dev_container_deploy/e2e.yml                @DataDog/agent-devx-loops @DataDog/agent-e2e-testing
/.gitlab/dev_container_deploy/docker_windows.yml     @DataDog/agent-delivery @DataDog/windows-agent

/.gitlab/container_scan/container_scan.yml           @DataDog/container-integrations @DataDog/agent-delivery


/.gitlab/maintenance_jobs/docker.yml                 @DataDog/container-integrations @DataDog/agent-delivery

/.gitlab/source_test/ebpf.yml                        @DataDog/ebpf-platform @DataDog/agent-devx-infra
/.gitlab/source_test/windows.yml                     @DataDog/agent-devx-infra @DataDog/windows-agent
/.gitlab/source_test/go_generate_check.yml           @DataDog/agent-security

/.gitlab/package_build/                              @DataDog/agent-delivery
/.gitlab/package_build/windows.yml                   @DataDog/agent-delivery @DataDog/windows-agent
/.gitlab/package_build/installer.yml                 @DataDog/agent-delivery @DataDog/fleet
/.gitlab/packaging/                                  @DataDog/agent-delivery

/.gitlab/benchmarks/benchmarks.yml                   @DataDog/agent-apm

/.gitlab/functional_test/regression_detector.yml     @DataDog/single-machine-performance



/chocolatey/                            @DataDog/windows-agent

/cmd/                                   @DataDog/agent-configuration
/cmd/trace-agent/                       @DataDog/agent-apm
/cmd/agent/subcommands/controlsvc       @DataDog/windows-agent
/cmd/agent/subcommands/dogstatsd*       @DataDog/agent-metrics
/cmd/agent/subcommands/integrations     @DataDog/agent-integrations @DataDog/agent-runtimes
/cmd/agent/subcommands/dogstatsd*       @DataDog/agent-metrics-logs
/cmd/agent/subcommands/remoteconfig     @Datadog/remote-config
/cmd/agent/subcommands/snmp             @DataDog/ndm-core
/cmd/agent/subcommands/streamlogs       @DataDog/agent-logs
/cmd/agent/subcommands/analyzelogs      @DataDog/agent-logs
/cmd/agent/subcommands/streamep         @DataDog/container-integrations
/cmd/agent/subcommands/taggerlist       @DataDog/container-platform
/cmd/agent/subcommands/workloadlist     @DataDog/container-platform
/cmd/agent/subcommands/run/internal/clcrunnerapi/       @DataDog/container-platform
/cmd/agent/windows                      @DataDog/windows-agent
/cmd/agent/windows_resources            @DataDog/windows-agent
/cmd/agent/dist/conf.d/container.d/     @DataDog/container-integrations
/cmd/agent/dist/conf.d/containerd.d/    @DataDog/container-integrations
/cmd/agent/dist/conf.d/container_image.d/      @DataDog/container-integrations
/cmd/agent/dist/conf.d/container_lifecycle.d/  @DataDog/container-integrations
/cmd/agent/dist/conf.d/jetson.d/        @DataDog/agent-devx-infra
/cmd/agent/dist/conf.d/oracle.d/    @DataDog/database-monitoring
/cmd/agent/dist/conf.d/oracle-dbm.d/    @DataDog/database-monitoring
/cmd/agent/dist/conf.d/network_path.d/  @DataDog/Networks @DataDog/network-device-monitoring
/cmd/agent/dist/conf.d/sbom.d/          @DataDog/container-integrations
/cmd/agent/dist/conf.d/snmp.d/          @DataDog/ndm-core
/cmd/agent/dist/conf.d/win32_event_log.d/ @DataDog/windows-agent
/cmd/agent/install*.sh                  @DataDog/container-ecosystems @DataDog/agent-delivery
/cmd/cluster-agent/                     @DataDog/container-platform
/cmd/cluster-agent-cloudfoundry/        @DataDog/agent-integrations
/cmd/cluster-agent/api/v1/cloudfoundry_metadata.go        @DataDog/agent-integrations
/cmd/cws-instrumentation/               @DataDog/agent-security
/cmd/dogstatsd/                         @DataDog/agent-metrics
/cmd/otel-agent/                        @DataDog/opentelemetry
/cmd/process-agent/                     @DataDog/container-intake
/cmd/serverless/                        @DataDog/serverless @Datadog/serverless-aws
/cmd/serverless-init/                   @DataDog/serverless
/cmd/system-probe/                      @DataDog/ebpf-platform
/cmd/system-probe/config/adjust_npm.go  @DataDog/ebpf-platform @DataDog/Networks
/cmd/system-probe/config/adjust_usm.go  @DataDog/ebpf-platform @DataDog/universal-service-monitoring
/cmd/system-probe/config/adjust_security.go  @DataDog/ebpf-platform @DataDog/agent-security
/cmd/system-probe/modules/network_tracer*   @DataDog/Networks
/cmd/system-probe/modules/oom_kill_probe*   @DataDog/container-integrations
/cmd/system-probe/modules/process*      @DataDog/container-intake
/cmd/system-probe/modules/eventmonitor* @DataDog/agent-security
/cmd/system-probe/modules/tcp_queue_tracer* @DataDog/container-integrations
/cmd/system-probe/modules/traceroute*   @DataDog/network-device-monitoring @Datadog/Networks
/cmd/system-probe/modules/ping*         @DataDog/ndm-core
/cmd/system-probe/modules/language_detection* @DataDog/container-intake @DataDog/universal-service-monitoring @DataDog/agent-discovery
/cmd/system-probe/modules/dynamic_instrumentation* @DataDog/debugger
/cmd/system-probe/windows_resources/    @DataDog/windows-kernel-integrations
/cmd/system-probe/main_windows*.go      @DataDog/windows-kernel-integrations
/cmd/system-probe/api/client/client_windows.go    @DataDog/windows-kernel-integrations
/cmd/system-probe/api/server/listener_windows.go    @DataDog/windows-kernel-integrations
/cmd/systray/                           @DataDog/windows-agent
/cmd/security-agent/                    @DataDog/agent-security
/cmd/installer/                         @DataDog/fleet @DataDog/windows-agent
/cmd/installer-downloader/              @DataDog/fleet

/dev/                                   @DataDog/agent-devx-loops
/devenv/                                @DataDog/agent-devx-loops

/Dockerfiles/                            @DataDog/container-integrations
/Dockerfiles/agent/entrypoint.d.windows/ @DataDog/container-integrations @DataDog/windows-agent
/Dockerfiles/agent/entrypoint.ps1        @DataDog/container-integrations @DataDog/windows-agent
/Dockerfiles/agent/windows/              @DataDog/container-integrations @DataDog/windows-agent
/Dockerfiles/agent-ot                    @DataDog/opentelemetry
/Dockerfiles/agent/bouncycastle-fips     @DataDog/agent-metrics

/docs/                                  @DataDog/agent-devx-loops
/docs/dev/checks/                       @DataDog/agent-metrics
/docs/cloud-workload-security/          @DataDog/documentation @DataDog/agent-security

/docs/public/components/                                     @DataDog/agent-runtimes
/docs/public/hostname/                                       @DataDog/agent-runtimes
/docs/public/architecture/dogstatsd/                         @DataDog/agent-metrics
/docs/public/guidelines/deprecated-components-documentation/ @DataDog/agent-runtimes

/google-marketplace/                    @DataDog/container-ecosystems

# These files are owned by all teams, but assigning them to @DataDog/agent-all causes a lot of spam
# Assigning them to a group that doesn't exist means nobody will receive notifications for them, but
# that should be fine since rarely we make PRs that only change those files alone.
/go.mod                                 # do not notify anyone
/go.sum                                 # do not notify anyone


/Makefile.trace                         @DataDog/agent-apm

/omnibus/                               @DataDog/agent-delivery
/omnibus/python-scripts/                @DataDog/agent-runtimes @DataDog/windows-agent
/omnibus/config/patches/openscap/                         @DataDog/agent-cspm
/omnibus/config/software/datadog-agent-integrations-*.rb  @DataDog/agent-integrations
/omnibus/config/software/datadog-security-agent*.rb       @Datadog/agent-security @DataDog/agent-delivery
/omnibus/config/software/openscap.rb                      @DataDog/agent-cspm
/omnibus/config/software/sds.rb                           @DataDog/agent-logs
/omnibus/config/software/snmp-traps.rb                    @DataDog/ndm-core
/omnibus/resources/*/msi/                                 @DataDog/windows-agent

# The following is managed by `inv lint-components` -- DO NOT EDIT
# BEGIN COMPONENTS
/comp @DataDog/agent-runtimes
/comp/agent @DataDog/agent-runtimes
/comp/aggregator @DataDog/agent-metrics
/comp/api @DataDog/agent-runtimes
/comp/checks @DataDog/agent-metrics
/comp/collector @DataDog/agent-metrics
/comp/core @DataDog/agent-runtimes
/comp/dogstatsd @DataDog/agent-metrics
/comp/forwarder @DataDog/agent-metrics
/comp/logs @DataDog/agent-logs
/comp/metadata @DataDog/agent-configuration
/comp/ndmtmp @DataDog/ndm-core
/comp/netflow @DataDog/ndm-integrations
/comp/networkpath @DataDog/Networks @DataDog/network-device-monitoring
/comp/otelcol @DataDog/opentelemetry
/comp/process @DataDog/container-intake
/comp/remote-config @DataDog/remote-config
/comp/snmptraps @DataDog/ndm-core
/comp/systray @DataDog/windows-agent
/comp/trace @DataDog/agent-apm
/comp/updater @DataDog/fleet @DataDog/windows-agent
/comp/agent/cloudfoundrycontainer @DataDog/agent-integrations
/comp/agent/jmxlogger @DataDog/agent-metrics
/comp/aggregator/diagnosesendermanager @DataDog/agent-configuration
/comp/checks/agentcrashdetect @DataDog/windows-kernel-integrations
/comp/checks/windowseventlog @DataDog/windows-agent
/comp/checks/winregistry @DataDog/windows-agent
/comp/core/autodiscovery @DataDog/container-platform
/comp/core/config @DataDog/agent-configuration
/comp/core/configsync @DataDog/agent-configuration
/comp/core/flare @DataDog/agent-configuration
/comp/core/gui @DataDog/agent-configuration
/comp/core/secrets @DataDog/agent-configuration
/comp/core/settings @DataDog/agent-configuration
/comp/core/status @DataDog/agent-configuration
/comp/core/sysprobeconfig @DataDog/ebpf-platform
/comp/core/tagger @DataDog/container-platform
/comp/core/workloadmeta @DataDog/container-platform
/comp/forwarder/eventplatform @DataDog/agent-logs
/comp/forwarder/eventplatformreceiver @DataDog/agent-logs
/comp/forwarder/orchestrator @DataDog/agent-logs
/comp/metadata/packagesigning @DataDog/agent-delivery
/comp/trace/etwtracer @DataDog/windows-agent
/comp/autoscaling/datadogclient @DataDog/container-integrations
/comp/etw @DataDog/windows-agent
/comp/haagent @DataDog/ndm-core
/comp/languagedetection/client @DataDog/container-platform
/comp/rdnsquerier @DataDog/ndm-integrations
/comp/serializer/logscompression @DataDog/agent-logs
/comp/serializer/metricscompression @DataDog/agent-metrics
/comp/snmpscan @DataDog/ndm-core
# END COMPONENTS

# Additional notification to  @iglendd about Agent Telemetry changes for optional approval and governance acknowledgement
/comp/core/agenttelemetry               @DataDog/agent-runtimes @iglendd

# trace-agent logging implementation should also notify agent-apm
/comp/core/log/impl-trace @DataDog/agent-apm

# pkg
/pkg/                                   @DataDog/agent-runtimes
/pkg/api/                               @DataDog/agent-runtimes
/pkg/aggregator/                        @DataDog/agent-metrics
/pkg/collector/                         @DataDog/agent-metrics
/pkg/commonchecks/                      @DataDog/agent-metrics
/pkg/cli/                               @DataDog/agent-configuration
/pkg/cli/subcommands/clusterchecks      @DataDog/container-platform
/pkg/discovery/                         @DataDog/agent-discovery
/pkg/errors/                            @DataDog/agent-runtimes
/pkg/fips                               @DataDog/agent-runtimes
/pkg/gohai                              @DataDog/agent-configuration
/pkg/gpu/                               @DataDog/ebpf-platform
/pkg/jmxfetch/                          @DataDog/agent-metrics
/pkg/metrics/                           @DataDog/agent-metrics
/pkg/metrics/metricsource.go            @DataDog/agent-metrics @DataDog/agent-integrations
/pkg/serializer/                        @DataDog/agent-metrics
/pkg/serializer/internal/metrics/origin_mapping.go  @DataDog/agent-metrics @DataDog/agent-integrations
/pkg/serverless/                        @DataDog/serverless @Datadog/serverless-aws
/pkg/serverless/appsec/                 @DataDog/asm-go
/pkg/status/                            @DataDog/agent-configuration
/pkg/telemetry/                         @DataDog/agent-runtimes
/pkg/telemetry/stat_gauge_wrapper.go    @DataDog/ebpf-platform
/pkg/telemetry/stat_counter_wrapper.go  @DataDog/ebpf-platform
/pkg/version/                           @DataDog/agent-runtimes
/pkg/obfuscate/                         @DataDog/agent-apm
/pkg/trace/                             @DataDog/agent-apm
/pkg/trace/api/otlp*.go                 @DataDog/opentelemetry
/pkg/trace/traceutil/otel*.go           @DataDog/opentelemetry
/pkg/trace/stats/                       @DataDog/agent-apm @DataDog/opentelemetry
/pkg/trace/telemetry/                   @DataDog/apm-trace-storage
/pkg/trace/transform/                   @DataDog/opentelemetry
/comp/core/autodiscovery/listeners/           @DataDog/container-platform
/comp/core/autodiscovery/listeners/cloudfoundry*.go  @DataDog/agent-integrations
/comp/core/autodiscovery/listeners/snmp*.go   @DataDog/ndm-core
/comp/core/autodiscovery/providers/           @DataDog/container-platform
/comp/core/autodiscovery/providers/file*.go   @DataDog/agent-logs
/comp/core/autodiscovery/providers/config_reader*.go @DataDog/container-platform @DataDog/agent-logs
/comp/core/autodiscovery/providers/cloudfoundry*.go  @DataDog/agent-integrations
/comp/core/autodiscovery/providers/remote_config*.go  @DataDog/remote-config
/pkg/cloudfoundry                       @Datadog/agent-integrations
/pkg/clusteragent/                      @DataDog/container-platform
/pkg/clusteragent/autoscaling/          @DataDog/container-integrations
/pkg/clusteragent/admission/mutate/autoscaling          @DataDog/container-integrations
/pkg/clusteragent/admission/mutate/autoinstrumentation/ @DataDog/container-platform @DataDog/injection-platform
/pkg/clusteragent/admission/mutate/cwsinstrumentation    @Datadog/agent-security
/pkg/clusteragent/orchestrator/         @DataDog/container-app
/pkg/clusteragent/telemetry/            @DataDog/apm-trace-storage
/pkg/collector/                         @DataDog/agent-metrics
/pkg/collector/corechecks/cluster/      @DataDog/container-integrations
/pkg/collector/corechecks/cluster/orchestrator  @DataDog/container-app
/pkg/collector/corechecks/containers/   @DataDog/container-integrations
/pkg/collector/corechecks/containerimage/       @DataDog/container-integrations
/pkg/collector/corechecks/containerlifecycle/   @DataDog/container-integrations
/pkg/collector/corechecks/ebpf/                       @DataDog/container-integrations
/pkg/collector/corechecks/ebpf/ebpf*                  @DataDog/ebpf-platform
/pkg/collector/corechecks/ebpf/probe/ebpfcheck/       @DataDog/ebpf-platform
/pkg/collector/corechecks/ebpf/c/runtime/ebpf*        @DataDog/ebpf-platform
/pkg/collector/corechecks/embed/                   @Datadog/agent-delivery
/pkg/collector/corechecks/embed/apm/               @DataDog/agent-apm
/pkg/collector/corechecks/embed/process/           @DataDog/container-intake
/pkg/collector/corechecks/gpu/                     @DataDog/ebpf-platform
/pkg/collector/corechecks/network-devices/         @DataDog/ndm-integrations
/pkg/collector/corechecks/orchestrator/   @DataDog/container-app
/pkg/collector/corechecks/net/          @DataDog/agent-runtimes
/pkg/collector/corechecks/oracle        @DataDog/database-monitoring
/pkg/collector/corechecks/sbom/         @DataDog/container-integrations
/pkg/collector/corechecks/servicediscovery/ @DataDog/agent-discovery
/pkg/collector/corechecks/snmp/         @DataDog/ndm-core
/pkg/collector/corechecks/system/                 @DataDog/agent-runtimes
/pkg/collector/corechecks/system/**/*_windows*.go @DataDog/agent-runtimes @DataDog/windows-agent
/pkg/collector/corechecks/system/wincrashdetect/  @DataDog/windows-kernel-integrations
/pkg/collector/corechecks/system/winkmem/         @DataDog/windows-agent
/pkg/collector/corechecks/system/winproc/         @DataDog/windows-agent
/pkg/collector/corechecks/systemd/      @DataDog/agent-integrations
/pkg/collector/corechecks/nvidia/       @DataDog/agent-runtimes
/pkg/config/                            @DataDog/agent-configuration
/pkg/config/config_template.yaml        @DataDog/agent-configuration @DataDog/documentation
/pkg/config/setup/apm.go                @DataDog/agent-apm @DataDog/agent-configuration
/pkg/config/autodiscovery/              @DataDog/container-integrations @DataDog/container-platform @DataDog/agent-configuration
/pkg/config/env                         @DataDog/container-integrations @DataDog/container-platform @DataDog/agent-configuration
/pkg/config/setup                            @DataDog/agent-configuration
/pkg/config/setup/process*.go                 @DataDog/container-intake @DataDog/agent-configuration
/pkg/config/setup/system_probe.go               @DataDog/ebpf-platform @DataDog/agent-configuration
/pkg/config/setup/system_probe_cws.go           @DataDog/agent-security @DataDog/agent-configuration
/pkg/config/setup/system_probe_cws_notwin.go    @DataDog/agent-security @DataDog/agent-configuration
/pkg/config/setup/system_probe_cws_windows.go   @DataDog/windows-kernel-integrations @DataDog/agent-configuration
/pkg/config/setup/security_agent.go             @DataDog/agent-security @DataDog/agent-configuration
/pkg/config/remote/                     @DataDog/remote-config
/pkg/config/remote/meta/                @DataDog/remote-config @DataDog/software-integrity-and-trust @DataDog/sdlc-security
/pkg/containerlifecycle/                @Datadog/container-integrations
/pkg/diagnose/                          @Datadog/container-platform
/pkg/diagnose/connectivity/             @DataDog/agent-configuration
/pkg/diagnose/ports/                    @DataDog/agent-configuration
/pkg/diagnose/ports/*windows*.go        @DataDog/windows-agent
/pkg/eventmonitor/                      @DataDog/ebpf-platform @DataDog/agent-security
/pkg/dynamicinstrumentation/            @DataDog/debugger
/pkg/flare/                             @DataDog/agent-configuration
/pkg/flare/clusteragent/manifests.go    @DataDog/container-ecosystems @DataDog/agent-configuration
/pkg/flare/*_win.go                     @Datadog/windows-agent @DataDog/agent-configuration
/pkg/flare/*_windows.go                 @Datadog/windows-agent @DataDog/agent-configuration
/pkg/flare/*_windows_test.go            @Datadog/windows-agent @DataDog/agent-configuration
/pkg/fleet/                             @DataDog/fleet @DataDog/windows-agent
/pkg/fleet/installer/setup/djm/         @DataDog/fleet @DataDog/data-jobs-monitoring
/pkg/pidfile/                           @DataDog/agent-runtimes
/pkg/persistentcache/                   @DataDog/agent-metrics
/pkg/proto/                             @DataDog/agent-runtimes
/pkg/proto/datadog/languagedetection    @DataDog/container-intake
/pkg/proto/datadog/process              @DataDog/container-intake
/pkg/proto/datadog/trace                @DataDog/agent-apm
/pkg/proto/datadog/workloadmeta         @DataDog/container-platform
/pkg/remoteconfig/                      @DataDog/remote-config
/pkg/runtime/                           @DataDog/agent-runtimes
/pkg/tagset/                            @DataDog/agent-runtimes
/pkg/util/                              @DataDog/agent-runtimes
/pkg/util/aggregatingqueue              @DataDog/container-integrations @DataDog/container-platform
/pkg/util/cloudproviders/cloudfoundry/  @DataDog/agent-integrations
/pkg/util/clusteragent/                 @DataDog/container-platform
/pkg/util/containerd/                   @DataDog/container-integrations
/pkg/util/containers/                   @DataDog/container-integrations
/pkg/util/crio/                         @DataDog/container-integrations
/pkg/util/docker/                       @DataDog/container-integrations
/pkg/util/ecs/                          @DataDog/container-integrations
/pkg/util/encoding/                     @DataDog/ebpf-platform
/pkg/util/funcs/                        @DataDog/ebpf-platform
/pkg/util/gpu/                          @DataDog/container-platform
/pkg/util/kernel/                       @DataDog/ebpf-platform
/pkg/util/safeelf/                      @DataDog/ebpf-platform
/pkg/util/slices/                       @DataDog/ebpf-platform
/pkg/util/ktime                         @DataDog/agent-security
/pkg/util/kubernetes/                   @DataDog/container-integrations @DataDog/container-platform @DataDog/container-app
/pkg/util/podman/                       @DataDog/container-integrations
/pkg/util/port/                         @DataDog/agent-runtimes
/pkg/util/port/portlist/*windows*.go    @DataDog/windows-agent
/pkg/util/prometheus                    @DataDog/container-integrations
/pkg/util/tags/                         @DataDog/container-platform
/pkg/util/trivy/                        @DataDog/container-integrations @DataDog/agent-security
/pkg/util/uuid/                         @DataDog/agent-runtimes
/pkg/util/cgroups/                      @DataDog/container-integrations
/pkg/util/retry/                        @DataDog/container-platform
/pkg/util/intern/                       @DataDog/ebpf-platform
/pkg/util/crashreport/                  @DataDog/windows-kernel-integrations
/pkg/util/pdhutil/                      @DataDog/windows-agent
/pkg/util/winutil/                      @DataDog/windows-agent
/pkg/util/testutil/flake                @DataDog/agent-devx-loops
/pkg/util/testutil/patternscanner.go    @DataDog/universal-service-monitoring @DataDog/ebpf-platform
/pkg/util/testutil/docker               @DataDog/universal-service-monitoring @DataDog/ebpf-platform
/pkg/util/trie                          @DataDog/container-integrations
/pkg/languagedetection                  @DataDog/container-intake @DataDog/universal-service-monitoring @DataDog/agent-discovery
/pkg/linters/                           @DataDog/agent-devx-loops
/pkg/linters/components/                @DataDog/agent-runtimes
/pkg/logs/                              @DataDog/agent-logs
/pkg/logs/launchers/windowsevent        @DataDog/agent-logs @DataDog/windows-agent
/pkg/logs/tailers/windowsevent          @DataDog/agent-logs @DataDog/windows-agent
/pkg/logs/util/windowsevent             @DataDog/agent-logs @DataDog/windows-agent
/pkg/logs/client                        @DataDog/agent-logs
/pkg/logs/diagnostic                    @DataDog/agent-logs
/pkg/logs/message                       @DataDog/agent-logs
/pkg/logs/pipeline                      @DataDog/agent-logs
/pkg/logs/processor                     @DataDog/agent-logs
/pkg/logs/sds                           @DataDog/agent-logs
/pkg/logs/sender                        @DataDog/agent-logs
/pkg/process/                           @DataDog/container-intake
/pkg/process/util/address*.go           @DataDog/Networks
/pkg/process/checks/net*.go             @DataDog/Networks
/pkg/process/metadata/parser/           @DataDog/universal-service-monitoring @DataDog/container-intake @DataDog/Networks
/pkg/process/metadata/parser/*windows*  @DataDog/universal-service-monitoring @DataDog/container-intake @DataDog/Networks @DataDog/windows-kernel-integrations
/pkg/process/monitor/                   @DataDog/universal-service-monitoring
/pkg/process/net/                       @DataDog/universal-service-monitoring @DataDog/Networks
/pkg/proto/datadog/remoteconfig/        @DataDog/remote-config
/pkg/proto/pbgo/                        # do not notify anyone
/pkg/proto/pbgo/trace                   @DataDog/agent-apm
/pkg/proto/pbgo/languagedetection       @DataDog/agent-apm
/pkg/proto/pbgo/process                 @DataDog/container-intake
/pkg/proto/pbgo/core                    @DataDog/agent-runtimes
/pkg/proto/pbgo/core/remoteconfig.pb.go       @DataDog/remote-config
/pkg/proto/pbgo/core/remoteconfig_gen.go      @DataDog/remote-config
/pkg/proto/pbgo/core/remoteconfig_gen_test.go @DataDog/remote-config
/pkg/proto/pbgo/mocks/core              @DataDog/agent-runtimes
/pkg/orchestrator/                      @DataDog/container-app
/pkg/network/                           @DataDog/Networks
/pkg/network/*usm*                      @DataDog/universal-service-monitoring
/pkg/network/*_windows*.go              @DataDog/windows-kernel-integrations
/pkg/network/config/config_test.go      @DataDog/Networks @DataDog/universal-service-monitoring @DataDog/windows-kernel-integrations
/pkg/network/driver_*.go                @DataDog/windows-kernel-integrations
/pkg/network/dns/*_windows*.go          @DataDog/windows-kernel-integrations
/pkg/network/driver/                    @DataDog/windows-kernel-integrations
/pkg/network/ebpf/c/prebuilt/usm*      @DataDog/universal-service-monitoring
/pkg/network/ebpf/c/runtime/usm*       @DataDog/universal-service-monitoring
/pkg/network/ebpf/c/prebuilt/shared-libraries*  @DataDog/universal-service-monitoring
/pkg/network/ebpf/c/runtime/shared-libraries*   @DataDog/universal-service-monitoring
/pkg/network/ebpf/c/shared-libraries/           @DataDog/universal-service-monitoring
/pkg/network/ebpf/c/protocols/          @DataDog/universal-service-monitoring
/pkg/network/encoding/marshal/*usm*     @DataDog/universal-service-monitoring
/pkg/network/encoding/marshal/*_windows*.go  @DataDog/windows-kernel-integrations
/pkg/network/go/                        @DataDog/universal-service-monitoring
/pkg/network/protocols/                 @DataDog/universal-service-monitoring
/pkg/network/protocols/http/driver_*.go         @DataDog/windows-kernel-integrations
/pkg/network/protocols/http/etw*.go             @DataDog/windows-kernel-integrations
/pkg/network/protocols/http/*_windows*.go       @DataDog/windows-kernel-integrations
/pkg/network/tracer/testutil/proxy/              @DataDog/universal-service-monitoring
/pkg/network/tracer/*_windows*.go               @DataDog/windows-kernel-integrations
/pkg/network/usm/                       @DataDog/universal-service-monitoring
/pkg/network/usm/tests/*_windows*.go    @DataDog/windows-kernel-integrations
/pkg/ebpf/                              @DataDog/ebpf-platform
/pkg/ebpf/map_cleaner*.go               @DataDog/universal-service-monitoring
/pkg/compliance/                        @DataDog/agent-cspm
/pkg/databasemonitoring                 @DataDog/database-monitoring
/pkg/kubestatemetrics                   @DataDog/container-integrations
/pkg/security/                          @DataDog/agent-security
/pkg/networkdevice/                     @DataDog/ndm-core
/pkg/snmp/                              @DataDog/ndm-core
/pkg/tagger/                            @DataDog/container-platform
/pkg/windowsdriver/                     @DataDog/windows-kernel-integrations
/comp/core/workloadmeta/collectors/internal/cloudfoundry @DataDog/agent-integrations
/comp/core/workloadmeta/collectors/internal/nvml @DataDog/ebpf-platform
/pkg/sbom/                              @DataDog/container-integrations @DataDog/agent-security
/pkg/internaltelemetry                  @DataDog/windows-kernel-integrations @DataDog/fleet
/pkg/networkpath/                       @DataDog/network-device-monitoring @DataDog/Networks
/pkg/collector/corechecks/networkpath/  @DataDog/network-device-monitoring @DataDog/Networks

/releasenotes/                          @DataDog/documentation
/releasenotes-dca/                      @DataDog/documentation

/rtloader/                              @DataDog/agent-metrics

/tasks/                                 @DataDog/agent-devx-loops @DataDog/agent-devx-infra
/tasks/msi.py                           @DataDog/windows-agent
/tasks/agent.py                         @DataDog/agent-runtimes
/tasks/go_deps.py                       @DataDog/agent-runtimes
/tasks/dogstatsd.py                     @DataDog/agent-metrics
/tasks/update_go.py                     @DataDog/agent-runtimes
/tasks/unit_tests/update_go_tests.py    @DataDog/agent-runtimes
/tasks/cluster_agent_cloudfoundry.py    @DataDog/agent-integrations
/tasks/new_e2e_tests.py                 @DataDog/agent-e2e-testing @DataDog/agent-devx-loops
/tasks/process_agent.py                 @DataDog/container-intake
/tasks/system_probe.py                  @DataDog/ebpf-platform
/tasks/ebpf.py                          @DataDog/ebpf-platform
/tasks/kmt.py                           @DataDog/ebpf-platform
/tasks/kernel_matrix_testing/           @DataDog/ebpf-platform
/tasks/ebpf_verifier/                   @DataDog/ebpf-platform
/tasks/trace_agent.py                   @DataDog/agent-apm
/tasks/quality_gates.py                 @DataDog/agent-delivery
/tasks/static_quality_gates/            @DataDog/agent-delivery
/tasks/rtloader.py                      @DataDog/agent-metrics
/tasks/security_agent.py                @DataDog/agent-security
/tasks/sds.py                           @DataDog/agent-logs
/tasks/systray.py                       @DataDog/windows-agent
/tasks/winbuildscripts/                 @DataDog/windows-agent
/tasks/winbuild.py                      @DataDog/windows-agent
/tasks/windows_resources.py             @DataDog/windows-agent
/tasks/collector.py                     @DataDog/opentelemetry
/tasks/components.py                    @DataDog/agent-runtimes
/tasks/components_templates             @DataDog/agent-runtimes
/tasks/libs/ciproviders/                @DataDog/agent-devx-infra
/tasks/libs/common/omnibus.py           @DataDog/agent-delivery
/tasks/omnibus.py                       @DataDog/agent-delivery
/tasks/release.py                       @DataDog/agent-delivery
/tasks/unit_tests/components_tests.py   @DataDog/agent-runtimes
/tasks/unit_tests/omnibus_tests.py      @DataDog/agent-delivery
/tasks/unit_tests/testdata/components_src/ @DataDog/agent-runtimes
/tasks/installer.py                     @DataDog/fleet
/test/                                  @DataDog/agent-devx-loops
/test/benchmarks/                       @DataDog/agent-metrics
/test/benchmarks/kubernetes_state/      @DataDog/container-integrations
/test/integration/                      @DataDog/container-integrations
/test/integration/docker/otel_agent_build_tests.py @DataDog/opentelemetry
/test/integration/serverless            @DataDog/serverless @Datadog/serverless-aws
/test/integration/serverless_perf       @DataDog/serverless @Datadog/serverless-aws
/test/fakeintake/                             @DataDog/agent-e2e-testing @DataDog/agent-devx-loops
/test/fakeintake/aggregator/ndmflowAggregator.go @DataDog/ndm-integrations
/test/fakeintake/aggregator/ndmflowAggregator_test.go @DataDog/ndm-integrations
/test/fakeintake/aggregator/servicediscovery* @DataDog/agent-discovery
/test/new-e2e/                                @DataDog/agent-e2e-testing @DataDog/agent-devx-loops
/test/new-e2e/pkg/components/datadog-installer @DataDog/windows-agent
/test/new-e2e/test-infra-definition           @DataDog/agent-devx-loops
/test/new-e2e/system-probe                    @DataDog/ebpf-platform
/test/new-e2e/scenarios/system-probe          @DataDog/ebpf-platform
/test/new-e2e/tests/agent-platform            @DataDog/container-ecosystems @DataDog/agent-delivery @DataDog/agent-devx-loops
/test/new-e2e/tests/agent-runtimes            @DataDog/agent-runtimes
/test/new-e2e/tests/agent-configuration       @DataDog/agent-configuration
/test/new-e2e/tests/agent-subcommands         @DataDog/agent-configuration
/test/new-e2e/tests/containers                @DataDog/container-integrations @DataDog/container-platform
/test/new-e2e/tests/discovery                 @DataDog/agent-discovery
/test/new-e2e/tests/fips-compliance           @DataDog/agent-runtimes
/test/new-e2e/tests/ha-agent                  @DataDog/ndm-core
/test/new-e2e/tests/language-detection        @DataDog/container-intake
/test/new-e2e/tests/ndm                       @DataDog/ndm-core
/test/new-e2e/tests/ndm/netflow               @DataDog/ndm-integrations
/test/new-e2e/tests/netpath                   @DataDog/Networks @DataDog/network-device-monitoring
/test/new-e2e/tests/npm                       @DataDog/Networks
/test/new-e2e/tests/npm/ec2_1host_wkit_test.go @DataDog/Networks @DataDog/windows-kernel-integrations
/test/new-e2e/tests/orchestrator              @DataDog/container-app
/test/new-e2e/tests/otel                      @DataDog/opentelemetry
/test/new-e2e/tests/process                   @DataDog/container-intake
/test/new-e2e/tests/sysprobe-functional     @DataDog/windows-kernel-integrations
/test/new-e2e/tests/security-agent-functional     @DataDog/windows-kernel-integrations @DataDog/agent-security
/test/new-e2e/tests/cws                       @DataDog/agent-security
/test/new-e2e/tests/agent-metrics-logs   @DataDog/agent-logs
/test/new-e2e/tests/windows                   @DataDog/windows-agent @DataDog/windows-kernel-integrations
/test/new-e2e/tests/apm                       @DataDog/agent-apm
/test/new-e2e/tests/remote-config             @DataDog/remote-config
/test/new-e2e/tests/installer                 @DataDog/fleet @DataDog/windows-agent
/test/new-e2e/tests/installer/script          @DataDog/fleet @DataDog/data-jobs-monitoring
/test/new-e2e/tests/gpu                       @Datadog/ebpf-platform
/test/otel/                                   @DataDog/opentelemetry
<<<<<<< HEAD
/test/static/                                 @DataDog/agent-delivery
/test/system/                                 @DataDog/agent-shared-components
=======
/test/system/                                 @DataDog/agent-runtimes
>>>>>>> 8b33915c
/test/system/dogstatsd/                       @DataDog/agent-metrics
/test/benchmarks/apm_scripts/                 @DataDog/agent-apm
/test/regression/                             @DataDog/single-machine-performance

/tools/                                 @DataDog/agent-devx-loops
/tools/ci                               @DataDog/agent-devx-infra
/tools/ebpf/                            @DataDog/ebpf-platform
/tools/gdb/                             @DataDog/agent-runtimes
/tools/go-update/                       @DataDog/agent-runtimes
/tools/NamedPipeCmd/                    @DataDog/windows-kernel-integrations
/tools/retry_file_dump/                 @DataDog/agent-metrics
/tools/windows/                         @DataDog/windows-agent
/tools/windows/DatadogAgentInstaller/WixSetup/localization-en-us.wxl @DataDog/windows-agent @DataDog/documentation
/tools/agent_QA/                        @DataDog/agent-metrics @DataDog/agent-logs

/internal/tools/                        @DataDog/agent-devx-loops @DataDog/agent-devx-infra
/internal/third_party/client-go         @DataDog/container-platform
/internal/third_party/kubernetes        @DataDog/container-integrations
/internal/third_party/golang/           @DataDog/container-integrations

# With the introduction of go.work, dependencies bump modify go.mod and go.sum in a lot of file.
# Which bring a lot of team in the review each time. To make it smoother we no longer consider go.mod and go.sum owned by teams.
# Each team can individually decide to update CODEOWNERS to be requested for a review on each modification of their go.mod/sum
/**/go.mod                              # do not notify anyone
/**/go.sum                              # do not notify anyone

# Add here modules that need explicit review from the team owning them
/internal/tools/**/go.mod                @DataDog/agent-devx-loops
/internal/tools/**/go.sum                @DataDog/agent-devx-loops

/pkg/util/scrubber/go.mod                @DataDog/agent-runtimes
/pkg/util/scrubber/go.sum                @DataDog/agent-runtimes<|MERGE_RESOLUTION|>--- conflicted
+++ resolved
@@ -652,12 +652,8 @@
 /test/new-e2e/tests/installer/script          @DataDog/fleet @DataDog/data-jobs-monitoring
 /test/new-e2e/tests/gpu                       @Datadog/ebpf-platform
 /test/otel/                                   @DataDog/opentelemetry
-<<<<<<< HEAD
 /test/static/                                 @DataDog/agent-delivery
-/test/system/                                 @DataDog/agent-shared-components
-=======
 /test/system/                                 @DataDog/agent-runtimes
->>>>>>> 8b33915c
 /test/system/dogstatsd/                       @DataDog/agent-metrics
 /test/benchmarks/apm_scripts/                 @DataDog/agent-apm
 /test/regression/                             @DataDog/single-machine-performance
