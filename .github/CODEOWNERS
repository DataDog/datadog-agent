# Package code owners

# The listed owners will be automatically added as reviewers for PRs,
# to ensure code quality and consistency of the package, and identify
# possible side effects.
# PRs should still be peer-reviewed by the team opening the PR

# See https://help.github.com/articles/about-codeowners/ for syntax
# Rules are matched bottom-to-top, so one team can own subdirectories
# and another the rest of the directory.

# When adding a new team to this file, don't forget to assign it
# a slack channel in tasks/libs/pipeline_notifications.py

# Config files for various CI systems / tasks
/.*                                     @DataDog/agent-devx
# changing the config of mockery will regenerate the mocks, so owners will have to review anyway
/.mockery.yaml                          # do not notify anyone
/.go-version                            @DataDog/agent-runtimes @DataDog/agent-build
# Go linters and pre-commit config
/.golangci.yml                          @DataDog/agent-devx
/.custom-gcl.yml                        @DataDog/agent-devx
/.pre-commit-config.yaml                @DataDog/agent-devx
/.vscode/                               @DataDog/agent-devx

/CHANGELOG.rst                          @DataDog/agent-delivery
/CHANGELOG-DCA.rst                      @DataDog/container-integrations @DataDog/container-platform
/CHANGELOG-INSTALLSCRIPT.rst            @DataDog/agent-delivery @DataDog/container-ecosystems

/*.md                                   @DataDog/agent-devx
/NOTICE                                 @DataDog/agent-delivery

/LICENSE*                               # do not notify anyone

# Todo: is this file still needed?
/Makefile.trace                         @DataDog/agent-delivery

/mkdocs.yml                             @DataDog/agent-devx
/release.json                           @DataDog/agent-delivery @DataDog/agent-integrations
/renovate.json                          @DataDog/agent-devx
/pyproject.toml                         @DataDog/agent-devx
/repository.datadog.yml                 @DataDog/agent-devx
/generate_tools.go                      @DataDog/agent-devx
/service.datadog.yaml                   @DataDog/agent-delivery
/static-analysis.datadog.yml            @DataDog/agent-devx

/modules.yml                            @DataDog/agent-runtimes
# if go.work changes then either .go-version or modules.yml changed too, so ASC might as well own it
/go.work                                @DataDog/agent-runtimes

/.github/CODEOWNERS                                  # do not notify anyone
/.github/*_TEMPLATE.md                               @DataDog/agent-devx
/.github/dependabot.yaml                             @DataDog/agent-devx
/.github/workflows/serverless-benchmarks.yml         @DataDog/serverless @Datadog/serverless-aws
/.github/workflows/serverless-binary-size.yml        @DataDog/serverless @Datadog/serverless-aws
/.github/workflows/serverless-integration.yml        @DataDog/serverless @Datadog/serverless-aws
/.github/workflows/cws-btfhub-sync.yml               @DataDog/agent-security
/.github/workflows/gohai.yml                         @DataDog/agent-configuration
/.github/workflows/go-update-commenter.yml           @DataDog/agent-runtimes
/.github/workflows/update_dependencies.yml           @DataDog/agent-runtimes
/.github/workflows/buildimages-update.yml            @DataDog/agent-build @DataDog/agent-runtimes
/.github/workflows/collector-generate-and-update.yml @DataDog/opentelemetry-agent

/.run                                                @DataDog/agent-devx
/.run/docker/                                        @DataDog/container-integrations @DataDog/container-platform

/skaffold.yaml                                       @DataDog/agent-devx @DataDog/container-platform
/.run/skaffold/                                      @DataDog/agent-devx @DataDog/container-platform

# Gitlab files
# Files containing job contents are owned by teams in charge of the jobs + agent-devx or agent-delivery or agent-build
# Files that only describe structure (eg. includes, rules) are owned by agent-devx

/.gitlab/.ci-linters.yml                             @DataDog/agent-devx
/.gitlab/.pre/*                                      @DataDog/agent-devx
/.gitlab/check_deploy/*                              @DataDog/agent-delivery
/.gitlab/check_merge/*                               @DataDog/agent-devx
/.gitlab/deploy*/*                                   @DataDog/agent-delivery
/.gitlab/deps_fetch/*                                @DataDog/agent-devx
/.gitlab/e2e/*                                       @DataDog/agent-devx
/.gitlab/e2e_testing_deploy/*                        @DataDog/agent-devx
/.gitlab/e2e_install_packages/*                      @DataDog/container-ecosystems
/.gitlab/e2e_pre_test/*                              @DataDog/agent-devx
/.gitlab/kernel_matrix_testing/*                     @DataDog/agent-devx @DataDog/ebpf-platform
/.gitlab/lint/*                                      @DataDog/agent-devx
/.gitlab/maintenance_jobs/*                          @DataDog/agent-devx
/.gitlab/notify/*                                    @DataDog/agent-devx
/.gitlab/pkg_metrics/*                               @DataDog/agent-devx
/.gitlab/post_rc_build/*                             @DataDog/agent-devx
/.gitlab/setup/*                                     @DataDog/agent-devx
/.gitlab/trigger_release/*                           @DataDog/agent-devx @DataDog/agent-delivery

/.gitlab/binary_build/cws_instrumentation.yml        @DataDog/agent-devx @DataDog/agent-security
/.gitlab/binary_build/include.yml                    @DataDog/agent-devx
/.gitlab/binary_build/linux.yml                      @DataDog/agent-devx @DataDog/agent-build
/.gitlab/functional_test/include.yml                 @DataDog/agent-devx
/.gitlab/functional_test/static_quality_gate.yml     @DataDog/agent-build
/.gitlab/install_script_testing/install_script_testing.yml          @DataDog/agent-build @DataDog/container-ecosystems
/.gitlab/integration_test/dogstatsd.yml              @DataDog/agent-devx @DataDog/agent-metric-pipelines
/.gitlab/integration_test/include.yml                @DataDog/agent-devx
/.gitlab/integration_test/linux.yml                  @DataDog/agent-devx
/.gitlab/integration_test/otel.yml                   @DataDog/agent-devx @DataDog/opentelemetry-agent
/.gitlab/internal_image_deploy/internal_image_deploy.yml            @DataDog/agent-delivery
/.gitlab/internal_kubernetes_deploy/include.yml                     @DataDog/agent-devx
/.gitlab/internal_kubernetes_deploy/internal_kubernetes_deploy.yml  @DataDog/agent-delivery
/.gitlab/internal_kubernetes_deploy/rc_kubernetes_deploy.yml        @DataDog/agent-delivery
/.gitlab/package_deps_build/package_deps_build.yml   @DataDog/agent-devx @DataDog/ebpf-platform
/.gitlab/source_test/golang_deps_diff.yml            @DataDog/agent-devx
/.gitlab/source_test/*                               @DataDog/agent-devx
/.gitlab/source_test/linux.yml                       @DataDog/agent-devx
/.gitlab/source_test/macos.yml                       @DataDog/agent-devx
/.gitlab/source_test/notify.yml                      @DataDog/agent-devx
/.gitlab/source_test/slack.yml                       @DataDog/agent-devx
/.gitlab/source_test/tooling_unit_tests.yml          @DataDog/agent-devx

/.gitlab/binary_build/cluster_agent_cloudfoundry.yml @DataDog/agent-integrations @DataDog/agent-build
/.gitlab/binary_build/cluster_agent.yml              @DataDog/container-integrations @DataDog/agent-build
/.gitlab/binary_build/fakeintake.yml                 @DataDog/agent-devx
/.gitlab/binary_build/serverless.yml                 @DataDog/serverless @Datadog/serverless-aws @DataDog/agent-build
/.gitlab/binary_build/otel_agent.yml                 @DataDog/opentelemetry-agent @DataDog/agent-build
/.gitlab/binary_build/system_probe.yml               @DataDog/ebpf-platform @DataDog/agent-build
/.gitlab/binary_build/windows.yml                    @DataDog/agent-build @DataDog/windows-agent

/.gitlab/source_test/codeql_scan.yml                 @DataDog/sdlc-security

/.gitlab/benchmarks/                                 @DataDog/agent-devx @DataDog/apm-ecosystems-performance @DataDog/agent-apm

/.gitlab/deploy_containers/                          @DataDog/container-integrations @DataDog/agent-delivery
/.gitlab/deploy_dca/                                 @DataDog/container-integrations @DataDog/agent-delivery

/.gitlab/deploy_packages/                               @DataDog/agent-delivery
/.gitlab/deploy_packages/oci.yml                        @DataDog/agent-delivery @DataDog/fleet
/.gitlab/deploy_packages/windows.yml                    @DataDog/agent-delivery @DataDog/windows-agent
/.gitlab/deploy_packages/winget.yml                     @DataDog/agent-delivery @DataDog/windows-agent
/.gitlab/deploy_packages/cluster_agent_cloudfoundry.yml @DataDog/agent-integrations @DataDog/agent-devx
/.gitlab/deploy_packages/e2e.yml                        @DataDog/agent-devx @DataDog/agent-e2e-testing @DataDog/fleet

/.gitlab/deps_build/                                 @DataDog/ebpf-platform @DataDog/agent-build @DataDog/windows-agent

/.gitlab/e2e_install_packages/windows.yml            @DataDog/container-ecosystems @DataDog/windows-agent

/.gitlab/common/                                     @DataDog/agent-devx
/.gitlab/common/test_infra_version.yml               @DataDog/agent-devx

/.gitlab/e2e/e2e.yml                                 @DataDog/container-integrations @DataDog/agent-devx
/.gitlab/container_build/fakeintake.yml              @DataDog/agent-e2e-testing @DataDog/agent-devx
/.gitlab/binary_build/fakeintake.yml                 @DataDog/agent-e2e-testing @DataDog/agent-devx

/.gitlab/functional_test/oracle.yml                  @DataDog/agent-devx @DataDog/database-monitoring

/.gitlab/choco_build/choco_build.yml                 @DataDog/agent-build @DataDog/windows-agent

/.gitlab/integration_test/windows.yml                @DataDog/agent-devx @DataDog/windows-agent

/.gitlab/kernel_matrix_testing                       @DataDog/ebpf-platform
/.gitlab/kernel_matrix_testing/security_agent.yml    @DataDog/agent-security

/.gitlab/common/container_publish_job_templates.yml  @DataDog/container-integrations @DataDog/agent-delivery
/.gitlab/container_build/                            @DataDog/container-integrations @DataDog/agent-build
/.gitlab/container_build/include.yml                 @DataDog/container-integrations @DataDog/agent-build
/.gitlab/container_build/docker_windows*             @DataDog/agent-build @DataDog/windows-agent

/.gitlab/dev_container_deploy/                       @DataDog/container-integrations @DataDog/agent-delivery
/.gitlab/dev_container_deploy/fakeintake.yml         @DataDog/agent-devx
/.gitlab/dev_container_deploy/e2e.yml                @DataDog/agent-devx @DataDog/agent-e2e-testing
/.gitlab/dev_container_deploy/docker_windows.yml     @DataDog/agent-delivery @DataDog/windows-agent

/.gitlab/container_scan/container_scan.yml           @DataDog/container-integrations @DataDog/agent-delivery


/.gitlab/maintenance_jobs/docker.yml                 @DataDog/container-integrations @DataDog/agent-delivery

/.gitlab/source_test/ebpf.yml                        @DataDog/ebpf-platform @DataDog/agent-devx
/.gitlab/source_test/windows.yml                     @DataDog/agent-devx @DataDog/windows-agent
/.gitlab/source_test/go_generate_check.yml           @DataDog/agent-security

<<<<<<< HEAD
/.gitlab/package_build/                              @DataDog/agent-delivery
/.gitlab/package_build/windows.yml                   @DataDog/agent-delivery @DataDog/windows-agent
/.gitlab/package_build/installer.yml                 @DataDog/agent-delivery @DataDog/fleet
/.gitlab/packaging/                                  @DataDog/agent-delivery
/.gitlab/trigger_distribution/                       @DataDog/agent-delivery
=======
/.gitlab/package_build/                              @DataDog/agent-build
/.gitlab/package_build/windows.yml                   @DataDog/agent-build @DataDog/windows-agent
/.gitlab/package_build/installer.yml                 @DataDog/agent-build @DataDog/fleet
/.gitlab/packaging/                                  @DataDog/agent-build
>>>>>>> 6e862a97

/.gitlab/benchmarks/benchmarks.yml                   @DataDog/agent-apm

/.gitlab/functional_test/regression_detector.yml     @DataDog/single-machine-performance



/chocolatey/                            @DataDog/windows-agent

/cmd/                                   @DataDog/agent-configuration
/cmd/trace-agent/                       @DataDog/agent-apm
/cmd/agent/subcommands/controlsvc       @DataDog/windows-agent
/cmd/agent/subcommands/check            @DataDog/agent-runtimes @DataDog/agent-integrations
/cmd/agent/subcommands/dogstatsd*       @DataDog/agent-metric-pipelines
/cmd/agent/subcommands/integrations     @DataDog/agent-integrations @DataDog/agent-runtimes
/cmd/agent/subcommands/hostname         @DataDog/agent-runtimes
/cmd/agent/subcommands/version          @DataDog/agent-runtimes
/cmd/agent/subcommands/remoteconfig     @Datadog/remote-config
/cmd/agent/subcommands/snmp             @DataDog/ndm-core
/cmd/agent/subcommands/streamlogs       @DataDog/agent-log-pipelines
/cmd/agent/subcommands/analyzelogs      @DataDog/agent-log-pipelines
/cmd/agent/subcommands/streamep         @DataDog/container-integrations
/cmd/agent/subcommands/taggerlist       @DataDog/container-platform
/cmd/agent/subcommands/workloadlist     @DataDog/container-platform
/cmd/agent/subcommands/run/internal/clcrunnerapi/       @DataDog/container-platform
/cmd/agent/windows                      @DataDog/windows-agent
/cmd/agent/windows_resources            @DataDog/windows-agent
/cmd/agent/dist/conf.d/container.d/     @DataDog/container-integrations
/cmd/agent/dist/conf.d/containerd.d/    @DataDog/container-integrations
/cmd/agent/dist/conf.d/container_image.d/      @DataDog/container-integrations
/cmd/agent/dist/conf.d/container_lifecycle.d/  @DataDog/container-integrations
/cmd/agent/dist/conf.d/jetson.d/        @DataDog/agent-devx
/cmd/agent/dist/conf.d/oracle.d/    @DataDog/database-monitoring
/cmd/agent/dist/conf.d/oracle-dbm.d/    @DataDog/database-monitoring
/cmd/agent/dist/conf.d/network_path.d/  @DataDog/Networks
/cmd/agent/dist/conf.d/sbom.d/          @DataDog/agent-security @DataDog/container-integrations
/cmd/agent/dist/conf.d/service_discovery.d/          @DataDog/agent-discovery
/cmd/agent/dist/conf.d/snmp.d/          @DataDog/ndm-core
/cmd/agent/dist/conf.d/win32_event_log.d/ @DataDog/windows-agent
/cmd/agent/dist/conf.d/windows_certificate.d/ @DataDog/windows-agent
/cmd/agent/installer.go                 @DataDog/fleet
/cmd/agent/install*.sh                  @DataDog/container-ecosystems @DataDog/agent-build
/cmd/cluster-agent/                     @DataDog/container-platform
/cmd/cluster-agent/subcommands/autoscalerlist   @DataDog/container-autoscaling @DataDog/container-integrations
/cmd/cluster-agent-cloudfoundry/        @DataDog/agent-integrations
/cmd/cluster-agent/api/v1/cloudfoundry_metadata.go        @DataDog/agent-integrations
/cmd/cws-instrumentation/               @DataDog/agent-security
/cmd/dogstatsd/                         @DataDog/agent-metric-pipelines
/cmd/otel-agent/                        @DataDog/opentelemetry-agent
/cmd/process-agent/                     @DataDog/container-experiences
/cmd/serverless/                        @DataDog/serverless @Datadog/serverless-aws
/cmd/serverless-init/                   @DataDog/serverless
/cmd/sbomgen/                           @DataDog/agent-security
/cmd/system-probe/                      @DataDog/ebpf-platform
/cmd/system-probe/modules/usm*          @DataDog/universal-service-monitoring
/cmd/system-probe/modules/network_tracer*   @DataDog/Networks
/cmd/system-probe/modules/oom_kill_probe*   @DataDog/container-integrations
/cmd/system-probe/modules/process*      @DataDog/container-experiences
/cmd/system-probe/modules/eventmonitor* @DataDog/agent-security
/cmd/system-probe/modules/tcp_queue_tracer* @DataDog/container-integrations
/cmd/system-probe/modules/traceroute*   @Datadog/Networks
/cmd/system-probe/modules/ping*         @DataDog/ndm-core
/cmd/system-probe/modules/language_detection* @DataDog/container-experiences @DataDog/agent-discovery
/cmd/system-probe/modules/dynamic_instrumentation* @DataDog/debugger-go
/cmd/system-probe/windows_resources/    @DataDog/windows-agent
/cmd/system-probe/main_windows*.go      @DataDog/windows-agent
/cmd/system-probe/subcommands/runtime/  @DataDog/agent-security
/cmd/systray/                           @DataDog/windows-agent
/cmd/security-agent/                    @DataDog/agent-security
/cmd/installer/                         @DataDog/fleet @DataDog/windows-agent

/dev/                                   @DataDog/agent-devx
/devenv/                                @DataDog/agent-devx

/Dockerfiles/                            @DataDog/agent-build
/Dockerfiles/agent/entrypoint.d.windows/ @DataDog/agent-build @DataDog/windows-agent
/Dockerfiles/agent/entrypoint.ps1        @DataDog/agent-build @DataDog/windows-agent
/Dockerfiles/agent/windows/              @DataDog/agent-build @DataDog/windows-agent
/Dockerfiles/agent-ddot                  @DataDog/opentelemetry-agent
/Dockerfiles/agent/bouncycastle-fips     @DataDog/agent-metric-pipelines

/docs/                                  @DataDog/agent-devx
/docs/dev/checks/                       @DataDog/agent-runtimes
/docs/cloud-workload-security/          @DataDog/documentation @DataDog/agent-security

/docs/public/components/                                     @DataDog/agent-runtimes
/docs/public/hostname/                                       @DataDog/agent-runtimes
/docs/public/architecture/dogstatsd/                         @DataDog/agent-metric-pipelines
/docs/public/guidelines/deprecated-components-documentation/ @DataDog/agent-runtimes

# These files are owned by all teams, but assigning them to @DataDog/agent-all causes a lot of spam
# Assigning them to a group that doesn't exist means nobody will receive notifications for them, but
# that should be fine since rarely we make PRs that only change those files alone.
/go.mod                                 # do not notify anyone
/go.sum                                 # do not notify anyone


/Makefile.trace                         @DataDog/agent-apm

/omnibus/                               @DataDog/agent-build
/omnibus/package-scripts/agent-rpm/     @DataDog/agent-build @DataDog/fleet
/omnibus/package-scripts/agent-deb/     @DataDog/agent-build @DataDog/fleet
/omnibus/package-scripts/installer-deb/ @DataDog/agent-build @DataDog/fleet
/omnibus/package-scripts/installer-rpm/ @DataDog/agent-build @DataDog/fleet
/omnibus/python-scripts/                @DataDog/agent-integrations @DataDog/windows-agent
/omnibus/config/patches/openscap/                         @DataDog/agent-cspm
/omnibus/config/software/datadog-agent-integrations-*.rb  @DataDog/agent-integrations
/omnibus/config/software/datadog-security-agent*.rb       @Datadog/agent-security @DataDog/agent-build
/omnibus/config/software/openscap.rb                      @DataDog/agent-cspm
/omnibus/config/software/sds.rb                           @DataDog/agent-log-pipelines
/omnibus/config/software/snmp-traps.rb                    @DataDog/ndm-core
/omnibus/config/templates/init-scripts-agent/             @DataDog/agent-build @DataDog/fleet
/omnibus/resources/*/msi/                                 @DataDog/windows-agent

# The following is managed by `dda inv lint-components` -- DO NOT EDIT
# BEGIN COMPONENTS
/comp @DataDog/agent-runtimes
/comp/agent @DataDog/agent-runtimes
/comp/aggregator @DataDog/agent-metric-pipelines
/comp/api @DataDog/agent-runtimes
/comp/checks @DataDog/agent-runtimes
/comp/collector @DataDog/agent-runtimes
/comp/core @DataDog/agent-runtimes
/comp/dogstatsd @DataDog/agent-metric-pipelines
/comp/forwarder @DataDog/agent-metric-pipelines
/comp/logs @DataDog/agent-log-pipelines
/comp/metadata @DataDog/agent-configuration
/comp/ndmtmp @DataDog/ndm-core
/comp/netflow @DataDog/ndm-integrations
/comp/networkpath @DataDog/Networks
/comp/otelcol @DataDog/opentelemetry-agent
/comp/process @DataDog/container-experiences
/comp/remote-config @DataDog/remote-config
/comp/snmptraps @DataDog/ndm-core
/comp/systray @DataDog/windows-agent
/comp/trace @DataDog/agent-apm
/comp/updater @DataDog/fleet @DataDog/windows-agent
/comp/agent/cloudfoundrycontainer @DataDog/agent-integrations
/comp/agent/jmxlogger @DataDog/agent-metric-pipelines
/comp/aggregator/diagnosesendermanager @DataDog/agent-configuration
/comp/checks/agentcrashdetect @DataDog/windows-agent
/comp/checks/windowseventlog @DataDog/windows-agent
/comp/checks/winregistry @DataDog/windows-agent
/comp/core/autodiscovery @DataDog/container-platform
/comp/core/config @DataDog/agent-configuration
/comp/core/configsync @DataDog/agent-configuration
/comp/core/flare @DataDog/agent-configuration
/comp/core/gui @DataDog/agent-configuration
/comp/core/profiler @DataDog/agent-configuration
/comp/core/secrets @DataDog/agent-configuration
/comp/core/settings @DataDog/agent-configuration
/comp/core/status @DataDog/agent-configuration
/comp/core/sysprobeconfig @DataDog/ebpf-platform
/comp/core/tagger @DataDog/container-platform
/comp/core/workloadmeta @DataDog/container-platform
/comp/forwarder/eventplatform @DataDog/agent-log-pipelines
/comp/forwarder/eventplatformreceiver @DataDog/agent-log-pipelines
/comp/forwarder/orchestrator @DataDog/container-app
/comp/metadata/clusteragent @DataDog/container-platform
/comp/metadata/haagent @DataDog/ndm-core
/comp/metadata/hostgpu @DataDog/ebpf-platform
/comp/metadata/packagesigning @DataDog/agent-delivery
/comp/trace/etwtracer @DataDog/windows-agent
/comp/updater/daemonchecker @DataDog/fleet
/comp/updater/ssistatus @DataDog/fleet
/comp/autoscaling/datadogclient @DataDog/container-integrations
/comp/etw @DataDog/windows-agent
/comp/fleetstatus @DataDog/fleet
/comp/haagent @DataDog/ndm-core
/comp/languagedetection/client @DataDog/container-platform
/comp/rdnsquerier @DataDog/ndm-integrations
/comp/serializer/logscompression @DataDog/agent-log-pipelines
/comp/serializer/metricscompression @DataDog/agent-metric-pipelines
/comp/snmpscan @DataDog/ndm-core
# END COMPONENTS

# Additional notification to  @iglendd about Agent Telemetry changes for optional approval and governance acknowledgement
/comp/core/agenttelemetry               @DataDog/agent-runtimes @iglendd

# trace-agent logging implementation should also notify agent-apm
/comp/core/log/impl-trace @DataDog/agent-apm

# pkg
/pkg/                                   @DataDog/agent-runtimes
/pkg/api/                               @DataDog/agent-runtimes
/pkg/aggregator/                        @DataDog/agent-metric-pipelines
/pkg/collector/                         @DataDog/agent-runtimes
/pkg/commonchecks/                      @DataDog/agent-runtimes
/pkg/cli/                               @DataDog/agent-configuration
/pkg/cli/subcommands/check              @DataDog/agent-runtimes @DataDog/agent-integrations
/pkg/cli/subcommands/version            @DataDog/agent-runtimes
/pkg/cli/subcommands/clusterchecks      @DataDog/container-platform
/pkg/cli/subcommands/autoscalerlist     @DataDog/container-autoscaling @DataDog/container-integrations
/pkg/discovery/                         @DataDog/agent-discovery
/pkg/errors/                            @DataDog/agent-runtimes
/pkg/fips                               @DataDog/agent-runtimes
/pkg/gohai                              @DataDog/agent-configuration
/pkg/gpu/                               @DataDog/ebpf-platform
/pkg/jmxfetch/                          @DataDog/agent-metric-pipelines
/pkg/metrics/                           @DataDog/agent-metric-pipelines
/pkg/metrics/metricsource.go            @DataDog/agent-metric-pipelines @DataDog/agent-integrations
/pkg/serializer/                        @DataDog/agent-metric-pipelines
/pkg/serializer/internal/metrics/origin_mapping.go  @DataDog/agent-metric-pipelines @DataDog/agent-integrations
/pkg/serverless/                        @DataDog/serverless @Datadog/serverless-aws
/pkg/serverless/appsec/                 @DataDog/asm-go
/pkg/status/                            @DataDog/agent-configuration
/pkg/status/health                      @DataDog/agent-runtimes
/pkg/status/collector                   @DataDog/agent-runtimes
/pkg/status/clusteragent                @DataDog/container-platform
/pkg/telemetry/                         @DataDog/agent-runtimes
/pkg/telemetry/stat_gauge_wrapper.go    @DataDog/ebpf-platform
/pkg/telemetry/stat_counter_wrapper.go  @DataDog/ebpf-platform
/pkg/template/                          @DataDog/agent-runtimes
/pkg/version/                           @DataDog/agent-runtimes
/pkg/obfuscate/                         @DataDog/agent-apm
/pkg/trace/                             @DataDog/agent-apm
/pkg/trace/api/otlp*.go                 @DataDog/opentelemetry-agent
/pkg/trace/traceutil/otel*.go           @DataDog/opentelemetry-agent
/pkg/trace/stats/                       @DataDog/agent-apm @DataDog/opentelemetry-agent
/pkg/trace/telemetry/                   @DataDog/apm-trace-storage
/pkg/trace/transform/                   @DataDog/opentelemetry-agent
/comp/core/autodiscovery/listeners/           @DataDog/container-platform
/comp/core/autodiscovery/listeners/cloudfoundry*.go  @DataDog/agent-integrations
/comp/core/autodiscovery/listeners/snmp*.go   @DataDog/ndm-core
/comp/core/autodiscovery/providers/           @DataDog/container-platform
/comp/core/autodiscovery/providers/file*.go   @DataDog/agent-log-pipelines
/comp/core/autodiscovery/providers/config_reader*.go @DataDog/container-platform @DataDog/agent-log-pipelines
/comp/core/autodiscovery/providers/cloudfoundry*.go  @DataDog/agent-integrations
/comp/core/autodiscovery/providers/remote_config*.go  @DataDog/remote-config
/pkg/cloudfoundry                       @Datadog/agent-integrations
/pkg/clusteragent/                      @DataDog/container-platform
/pkg/clusteragent/autoscaling/          @DataDog/container-autoscaling @DataDog/container-integrations
/pkg/clusteragent/admission/mutate/autoscaling          @DataDog/container-integrations
/pkg/clusteragent/admission/mutate/autoinstrumentation/ @DataDog/container-platform @DataDog/injection-platform
/pkg/clusteragent/admission/mutate/cwsinstrumentation    @Datadog/agent-security
/pkg/clusteragent/orchestrator/         @DataDog/container-app
/pkg/clusteragent/telemetry/            @DataDog/apm-trace-storage
/pkg/collector/                         @DataDog/agent-runtimes
/pkg/collector/corechecks/cluster/      @DataDog/container-integrations
/pkg/collector/corechecks/cluster/orchestrator  @DataDog/container-app
/pkg/collector/corechecks/containers/   @DataDog/container-integrations
/pkg/collector/corechecks/containerimage/       @DataDog/container-integrations
/pkg/collector/corechecks/containerlifecycle/   @DataDog/container-integrations
/pkg/collector/corechecks/ebpf/                       @DataDog/container-integrations
/pkg/collector/corechecks/ebpf/ebpf*                  @DataDog/ebpf-platform
/pkg/collector/corechecks/ebpf/probe/ebpfcheck/       @DataDog/ebpf-platform
/pkg/collector/corechecks/ebpf/c/runtime/ebpf*        @DataDog/ebpf-platform
/pkg/collector/corechecks/embed/                   @Datadog/agent-delivery
/pkg/collector/corechecks/embed/apm/               @DataDog/agent-apm
/pkg/collector/corechecks/embed/process/           @DataDog/container-experiences
/pkg/collector/corechecks/gpu/                     @DataDog/ebpf-platform
/pkg/collector/corechecks/network-devices/         @DataDog/ndm-integrations
/pkg/collector/corechecks/orchestrator/   @DataDog/container-app
/pkg/collector/corechecks/net/          @DataDog/agent-runtimes
/pkg/collector/corechecks/net/wlan/     @DataDog/windows-agent
/pkg/collector/corechecks/oracle        @DataDog/database-monitoring
/pkg/collector/corechecks/sbom/         @DataDog/agent-security @DataDog/container-integrations
/pkg/collector/corechecks/servicediscovery/ @DataDog/agent-discovery
/pkg/collector/corechecks/snmp/         @DataDog/ndm-core
/pkg/collector/corechecks/system/                 @DataDog/agent-runtimes
/pkg/collector/corechecks/system/**/*_windows*.go @DataDog/agent-runtimes @DataDog/windows-agent
/pkg/collector/corechecks/system/wincrashdetect/  @DataDog/windows-agent
/pkg/collector/corechecks/system/windowscertificate/ @DataDog/windows-agent
/pkg/collector/corechecks/system/winkmem/         @DataDog/windows-agent
/pkg/collector/corechecks/system/winproc/         @DataDog/windows-agent
/pkg/collector/corechecks/system/winsoftware/   @DataDog/windows-agent
/pkg/collector/corechecks/systemd/      @DataDog/agent-integrations
/pkg/collector/corechecks/nvidia/       @DataDog/agent-runtimes
/pkg/config/                            @DataDog/agent-configuration
/pkg/config/config_template.yaml        @DataDog/agent-configuration @DataDog/documentation
/pkg/config/setup/apm.go                @DataDog/agent-apm @DataDog/agent-configuration
/pkg/config/autodiscovery/              @DataDog/container-integrations @DataDog/container-platform @DataDog/agent-configuration
/pkg/config/env                         @DataDog/container-integrations @DataDog/container-platform @DataDog/agent-configuration
/pkg/config/setup                            @DataDog/agent-configuration
/pkg/config/setup/process*.go                 @DataDog/container-experiences @DataDog/agent-configuration
/pkg/config/setup/system_probe.go               @DataDog/ebpf-platform @DataDog/agent-configuration
/pkg/config/setup/system_probe_cws.go           @DataDog/agent-security @DataDog/agent-configuration
/pkg/config/setup/system_probe_cws_notwin.go    @DataDog/agent-security @DataDog/agent-configuration
/pkg/config/setup/system_probe_cws_windows.go   @DataDog/windows-agent @DataDog/agent-configuration
/pkg/config/setup/security_agent.go             @DataDog/agent-security @DataDog/agent-configuration
/pkg/config/remote/                     @DataDog/remote-config
/pkg/config/remote/meta/                @DataDog/remote-config @DataDog/sdlc-security
/pkg/containerlifecycle/                @Datadog/container-integrations
/pkg/diagnose/                          @Datadog/container-platform
/pkg/diagnose/connectivity/             @DataDog/agent-configuration
/pkg/diagnose/firewallscanner/          @DataDog/ndm-core
/pkg/diagnose/ports/                    @DataDog/agent-configuration
/pkg/diagnose/ports/*windows*.go        @DataDog/windows-agent
/pkg/eventmonitor/                      @DataDog/ebpf-platform @DataDog/agent-security
/pkg/dynamicinstrumentation/            @DataDog/debugger-go
/pkg/dyninst/                           @DataDog/debugger-go
/pkg/flare/                             @DataDog/agent-configuration
/pkg/flare/clusteragent/manifests.go    @DataDog/container-ecosystems @DataDog/agent-configuration
/pkg/flare/*_win.go                     @Datadog/windows-agent @DataDog/agent-configuration
/pkg/flare/*_windows.go                 @Datadog/windows-agent @DataDog/agent-configuration
/pkg/flare/*_windows_test.go            @Datadog/windows-agent @DataDog/agent-configuration
/pkg/fleet/                             @DataDog/fleet @DataDog/windows-agent
/pkg/fleet/installer/setup/djm/         @DataDog/fleet @DataDog/data-jobs-monitoring
/pkg/opentelemetry-mapping-go           @DataDog/opentelemetry-agent
/pkg/pidfile/                           @DataDog/agent-runtimes
/pkg/persistentcache/                   @DataDog/agent-runtimes
/pkg/proto/                             @DataDog/agent-runtimes
/pkg/proto/datadog/languagedetection    @DataDog/container-experiences
/pkg/proto/datadog/process              @DataDog/container-experiences
/pkg/proto/datadog/trace                @DataDog/agent-apm
/pkg/proto/datadog/workloadmeta         @DataDog/container-platform
/pkg/remoteconfig/                      @DataDog/remote-config
/pkg/runtime/                           @DataDog/agent-runtimes
/pkg/system-probe/                      @DataDog/ebpf-platform
/pkg/system-probe/api/client/client_windows.go      @DataDog/windows-agent
/pkg/system-probe/api/server/listener_windows.go    @DataDog/windows-agent
/pkg/system-probe/config/adjust_npm.go  @DataDog/ebpf-platform @DataDog/Networks
/pkg/system-probe/config/adjust_usm.go  @DataDog/ebpf-platform @DataDog/universal-service-monitoring
/pkg/system-probe/config/adjust_security.go  @DataDog/ebpf-platform @DataDog/agent-security
/pkg/tagset/                            @DataDog/agent-runtimes
/pkg/util/                              @DataDog/agent-runtimes
/pkg/util/aggregatingqueue              @DataDog/container-integrations @DataDog/container-platform
/pkg/util/cloudproviders/cloudfoundry/  @DataDog/agent-integrations
/pkg/util/clusteragent/                 @DataDog/container-platform
/pkg/util/containerd/                   @DataDog/container-integrations
/pkg/util/containers/                   @DataDog/container-integrations
/pkg/util/crio/                         @DataDog/container-integrations
/pkg/util/docker/                       @DataDog/container-integrations
/pkg/util/ecs/                          @DataDog/container-integrations
/pkg/util/encoding/                     @DataDog/ebpf-platform
/pkg/util/funcs/                        @DataDog/ebpf-platform
/pkg/util/gpu/                          @DataDog/container-platform
/pkg/util/installinfo/                  @DataDog/agent-configuration
/pkg/util/kernel/                       @DataDog/ebpf-platform
/pkg/util/safeelf/                      @DataDog/ebpf-platform
/pkg/util/slices/                       @DataDog/ebpf-platform
/pkg/util/ktime                         @DataDog/agent-security
/pkg/util/kubernetes/                   @DataDog/container-integrations @DataDog/container-platform @DataDog/container-app
/pkg/util/podman/                       @DataDog/container-integrations
/pkg/util/port/                         @DataDog/agent-runtimes
/pkg/util/port/portlist/*windows*.go    @DataDog/windows-agent
/pkg/util/prometheus                    @DataDog/container-integrations
/pkg/util/quantile/                     @DataDog/opentelemetry-agent
/pkg/util/tags/                         @DataDog/container-platform
/pkg/util/trivy/                        @DataDog/container-integrations @DataDog/agent-security
/pkg/util/uuid/                         @DataDog/agent-runtimes
/pkg/util/cgroups/                      @DataDog/container-integrations
/pkg/util/retry/                        @DataDog/container-platform
/pkg/util/intern/                       @DataDog/ebpf-platform
/pkg/util/crashreport/                  @DataDog/windows-agent
/pkg/util/pdhutil/                      @DataDog/windows-agent
/pkg/util/winutil/                      @DataDog/windows-agent
/pkg/util/testutil/flake                @DataDog/agent-devx
/pkg/util/testutil/patternscanner.go    @DataDog/universal-service-monitoring @DataDog/ebpf-platform
/pkg/util/testutil/docker               @DataDog/universal-service-monitoring @DataDog/ebpf-platform
/pkg/util/trie                          @DataDog/container-integrations
/pkg/languagedetection                  @DataDog/container-experiences @DataDog/agent-discovery
/pkg/linters/                           @DataDog/agent-devx
/pkg/linters/components/                @DataDog/agent-runtimes
/pkg/logs/                              @DataDog/agent-log-pipelines
/pkg/logs/launchers/container           @DataDog/agent-log-pipelines @DataDog/container-integrations
/pkg/logs/tailers/container             @DataDog/agent-log-pipelines @DataDog/container-integrations
/pkg/logs/launchers/windowsevent        @DataDog/agent-log-pipelines @DataDog/windows-agent
/pkg/logs/tailers/windowsevent          @DataDog/agent-log-pipelines @DataDog/windows-agent
/pkg/logs/util/windowsevent             @DataDog/agent-log-pipelines @DataDog/windows-agent
/pkg/logs/client                        @DataDog/agent-log-pipelines
/pkg/logs/diagnostic                    @DataDog/agent-log-pipelines
/pkg/logs/message                       @DataDog/agent-log-pipelines
/pkg/logs/pipeline                      @DataDog/agent-log-pipelines
/pkg/logs/processor                     @DataDog/agent-log-pipelines
/pkg/logs/sds                           @DataDog/agent-log-pipelines
/pkg/logs/sender                        @DataDog/agent-log-pipelines
/pkg/process/                           @DataDog/container-experiences
/pkg/process/util/address*.go           @DataDog/Networks
/pkg/process/checks/net*.go             @DataDog/Networks
/pkg/process/metadata/parser/           @DataDog/universal-service-monitoring @DataDog/container-experiences @DataDog/Networks
/pkg/process/metadata/parser/*windows*  @DataDog/universal-service-monitoring @DataDog/container-experiences @DataDog/Networks @DataDog/windows-agent
/pkg/process/monitor/                   @DataDog/universal-service-monitoring
/pkg/process/net/                       @DataDog/universal-service-monitoring @DataDog/Networks
/pkg/proto/datadog/remoteconfig/        @DataDog/remote-config
/pkg/proto/pbgo/                        # do not notify anyone
/pkg/proto/pbgo/trace                   @DataDog/agent-apm
/pkg/proto/pbgo/languagedetection       @DataDog/agent-apm
/pkg/proto/pbgo/process                 @DataDog/container-experiences
/pkg/proto/pbgo/core                    @DataDog/agent-runtimes
/pkg/proto/pbgo/core/remoteconfig.pb.go       @DataDog/remote-config
/pkg/proto/pbgo/core/remoteconfig_gen.go      @DataDog/remote-config
/pkg/proto/pbgo/core/remoteconfig_gen_test.go @DataDog/remote-config
/pkg/proto/pbgo/core/workloadmeta.pb.go       @DataDog/container-platform
/pkg/proto/pbgo/mocks/core              @DataDog/agent-runtimes
/pkg/orchestrator/                      @DataDog/container-app
/pkg/network/                           @DataDog/Networks
/pkg/network/*usm*                      @DataDog/universal-service-monitoring
/pkg/network/*_windows*.go              @DataDog/windows-agent
/pkg/network/config/config_test.go      @DataDog/Networks @DataDog/universal-service-monitoring @DataDog/windows-agent
/pkg/network/driver_*.go                @DataDog/windows-agent
/pkg/network/dns/*_windows*.go          @DataDog/windows-agent
/pkg/network/driver/                    @DataDog/windows-agent
/pkg/network/ebpf/c/prebuilt/usm*      @DataDog/universal-service-monitoring
/pkg/network/ebpf/c/runtime/usm*       @DataDog/universal-service-monitoring
/pkg/network/ebpf/c/prebuilt/shared-libraries*  @DataDog/universal-service-monitoring
/pkg/network/ebpf/c/runtime/shared-libraries*   @DataDog/universal-service-monitoring
/pkg/network/ebpf/c/shared-libraries/           @DataDog/universal-service-monitoring
/pkg/network/ebpf/c/protocols/          @DataDog/universal-service-monitoring
/pkg/network/encoding/marshal/*usm*     @DataDog/universal-service-monitoring
/pkg/network/encoding/marshal/*_windows*.go  @DataDog/windows-agent
/pkg/network/go/                        @DataDog/universal-service-monitoring
/pkg/network/protocols/                 @DataDog/universal-service-monitoring
/pkg/network/protocols/http/driver_*.go         @DataDog/windows-agent
/pkg/network/protocols/http/etw*.go             @DataDog/windows-agent
/pkg/network/protocols/http/*_windows*.go       @DataDog/windows-agent
/pkg/network/tracer/testutil/proxy/              @DataDog/universal-service-monitoring
/pkg/network/tracer/*_windows*.go               @DataDog/windows-agent
/pkg/network/usm/                       @DataDog/universal-service-monitoring
/pkg/network/usm/tests/*_windows*.go    @DataDog/windows-agent
/pkg/ebpf/                              @DataDog/ebpf-platform
/pkg/ebpf/map_cleaner*.go               @DataDog/universal-service-monitoring
/pkg/compliance/                        @DataDog/agent-cspm
/pkg/databasemonitoring                 @DataDog/database-monitoring
/pkg/kubestatemetrics                   @DataDog/container-integrations
/pkg/security/                          @DataDog/agent-security
/pkg/networkdevice/                     @DataDog/ndm-core
/pkg/snmp/                              @DataDog/ndm-core
/pkg/tagger/                            @DataDog/container-platform
/pkg/windowsdriver/                     @DataDog/windows-agent
/comp/core/workloadmeta/collectors/internal/cloudfoundry  @DataDog/agent-integrations
/comp/core/workloadmeta/collectors/internal/containerd    @DataDog/container-platform @DataDog/container-integrations
/comp/core/workloadmeta/collectors/internal/crio          @DataDog/container-platform @DataDog/container-integrations
/comp/core/workloadmeta/collectors/internal/docker        @DataDog/container-platform @DataDog/container-integrations
/comp/core/workloadmeta/collectors/internal/ecs           @DataDog/container-platform @DataDog/container-integrations
/comp/core/workloadmeta/collectors/internal/ecsfargate    @DataDog/container-platform @DataDog/container-integrations
/comp/core/workloadmeta/collectors/internal/kubeapiserver @DataDog/container-platform @DataDog/container-integrations
/comp/core/workloadmeta/collectors/internal/kubelet       @DataDog/container-platform @DataDog/container-integrations
/comp/core/workloadmeta/collectors/internal/kubemetadata  @DataDog/container-platform @DataDog/container-integrations
/comp/core/workloadmeta/collectors/internal/nvml          @DataDog/ebpf-platform
/comp/core/workloadmeta/collectors/internal/podman        @DataDog/container-platform @DataDog/container-integrations
/comp/core/workloadmeta/collectors/internal/process       @DataDog/container-experiences @DataDog/container-platform
/comp/core/tagger/collectors            @DataDog/container-platform @DataDog/container-integrations
/pkg/sbom/                              @DataDog/agent-security @DataDog/container-integrations
/pkg/networkpath/                       @DataDog/Networks
/pkg/networkpath/traceroute/            @DataDog/Networks @DataDog/windows-agent
/pkg/collector/corechecks/networkpath/  @DataDog/Networks

/releasenotes/                          @DataDog/documentation
/releasenotes-dca/                      @DataDog/documentation

/rtloader/                              @DataDog/agent-runtimes

/tasks/                                 @DataDog/agent-devx
/tasks/msi.py                           @DataDog/windows-agent
/tasks/agent.py                         @DataDog/agent-runtimes
/tasks/go_deps.py                       @DataDog/agent-runtimes
/tasks/dogstatsd.py                     @DataDog/agent-metric-pipelines
/tasks/update_go.py                     @DataDog/agent-runtimes
/tasks/unit_tests/update_go_tests.py    @DataDog/agent-runtimes
/tasks/pkg_template.py                  @DataDog/agent-runtimes
/tasks/cluster_agent_cloudfoundry.py    @DataDog/agent-integrations
/tasks/devcontainer.py                  @DataDog/agent-devx @DataDog/container-platform
/tasks/skaffold.py                      @DataDog/agent-devx @DataDog/container-platform
/tasks/new_e2e_tests.py                 @DataDog/agent-e2e-testing @DataDog/agent-devx
/tasks/process_agent.py                 @DataDog/container-experiences
/tasks/system_probe.py                  @DataDog/ebpf-platform
/tasks/ebpf.py                          @DataDog/ebpf-platform
/tasks/kmt.py                           @DataDog/ebpf-platform
/tasks/kernel_matrix_testing/           @DataDog/ebpf-platform
/tasks/ebpf_verifier/                   @DataDog/ebpf-platform
/tasks/trace_agent.py                   @DataDog/agent-apm
/tasks/quality_gates.py                 @DataDog/agent-build
/tasks/static_quality_gates/            @DataDog/agent-build
/tasks/rtloader.py                      @DataDog/agent-runtimes
/tasks/security_agent.py                @DataDog/agent-security
/tasks/sbomgen.py                       @DataDog/agent-security
/tasks/libs/cws/                        @DataDog/agent-security
/tasks/sds.py                           @DataDog/agent-log-pipelines
/tasks/systray.py                       @DataDog/windows-agent
/tasks/winbuildscripts/                 @DataDog/windows-agent
/tasks/winbuild.py                      @DataDog/windows-agent
/tasks/windows_resources.py             @DataDog/windows-agent
/tasks/collector.py                     @DataDog/opentelemetry-agent
/tasks/components.py                    @DataDog/agent-runtimes
/tasks/components_templates             @DataDog/agent-runtimes
/tasks/libs/ciproviders/                @DataDog/agent-devx
/tasks/libs/common/omnibus.py           @DataDog/agent-delivery
/tasks/omnibus.py                       @DataDog/agent-delivery
/tasks/release.py                       @DataDog/agent-delivery
/tasks/release_metrics/                 @DataDog/agent-delivery
/tasks/libs/releasing/                  @DataDog/agent-delivery
/tasks/unit_tests/components_tests.py   @DataDog/agent-runtimes
/tasks/unit_tests/omnibus_tests.py      @DataDog/agent-delivery
/tasks/unit_tests/testdata/components_src/ @DataDog/agent-runtimes
/tasks/installer.py                     @DataDog/fleet
/test/                                  @DataDog/agent-devx
/test/benchmarks/                       @DataDog/agent-metric-pipelines
/test/benchmarks/kubernetes_state/      @DataDog/container-integrations
/test/integration/                      @DataDog/container-integrations
/test/integration/docker/otel_agent_build_tests.py @DataDog/opentelemetry-agent
/test/integration/serverless            @DataDog/serverless @Datadog/serverless-aws
/test/fakeintake/                             @DataDog/agent-e2e-testing @DataDog/agent-devx
/test/fakeintake/aggregator/ndmAggregator.go @DataDog/ndm-core
/test/fakeintake/aggregator/ndmAggregator_test.go @DataDog/ndm-core
/test/fakeintake/aggregator/ndmflowAggregator.go @DataDog/ndm-integrations
/test/fakeintake/aggregator/ndmflowAggregator_test.go @DataDog/ndm-integrations
/test/fakeintake/aggregator/servicediscovery* @DataDog/agent-discovery
/test/new-e2e/                                @DataDog/agent-e2e-testing @DataDog/agent-devx
/test/new-e2e/pkg/components/datadog-installer @DataDog/windows-agent
/test/new-e2e/pkg/testcommon/check            @DataDog/agent-runtimes
/test/new-e2e/test-infra-definition           @DataDog/agent-devx
/test/new-e2e/system-probe                    @DataDog/ebpf-platform
/test/new-e2e/scenarios/system-probe          @DataDog/ebpf-platform
/test/new-e2e/tests/agent-platform            @DataDog/container-ecosystems @DataDog/agent-delivery @DataDog/agent-devx
/test/new-e2e/tests/agent-runtimes            @DataDog/agent-runtimes
/test/new-e2e/tests/agent-configuration       @DataDog/agent-configuration
/test/new-e2e/tests/agent-metric-pipelines    @DataDog/agent-metric-pipelines
/test/new-e2e/tests/agent-subcommands         @DataDog/agent-configuration
/test/new-e2e/tests/agent-subcommands/check   @DataDog/agent-runtimes
/test/new-e2e/tests/agent-subcommands/health  @DataDog/agent-runtimes
/test/new-e2e/tests/agent-subcommands/hostname  @DataDog/agent-runtimes
/test/new-e2e/tests/containers                @DataDog/container-integrations @DataDog/container-platform
/test/new-e2e/tests/discovery                 @DataDog/agent-discovery
/test/new-e2e/tests/fips-compliance           @DataDog/agent-runtimes
/test/new-e2e/tests/ha-agent                  @DataDog/ndm-core
/test/new-e2e/tests/language-detection        @DataDog/container-experiences
/test/new-e2e/tests/ndm                       @DataDog/ndm-core
/test/new-e2e/tests/ndm/netflow               @DataDog/ndm-integrations
/test/new-e2e/tests/netpath                   @DataDog/Networks @DataDog/windows-agent
/test/new-e2e/tests/npm                       @DataDog/Networks
/test/new-e2e/tests/npm/ec2_1host_wkit_test.go @DataDog/Networks @DataDog/windows-agent
/test/new-e2e/tests/orchestrator              @DataDog/container-app
/test/new-e2e/tests/otel                      @DataDog/opentelemetry-agent
/test/new-e2e/tests/process                   @DataDog/container-experiences
/test/new-e2e/tests/sysprobe-functional     @DataDog/windows-agent
/test/new-e2e/tests/security-agent-functional     @DataDog/windows-agent @DataDog/agent-security
/test/new-e2e/tests/cws                       @DataDog/agent-security
/test/new-e2e/tests/agent-log-pipelines       @DataDog/agent-log-pipelines
/test/new-e2e/tests/windows                   @DataDog/windows-agent @DataDog/windows-agent
/test/new-e2e/tests/apm                       @DataDog/agent-apm
/test/new-e2e/tests/remote-config             @DataDog/remote-config
/test/new-e2e/tests/installer                 @DataDog/fleet @DataDog/windows-agent
/test/new-e2e/tests/installer/script          @DataDog/fleet @DataDog/data-jobs-monitoring
/test/new-e2e/tests/gpu                       @Datadog/ebpf-platform
/test/otel/                                   @DataDog/opentelemetry-agent
/test/static/                                 @DataDog/agent-build
/test/system/                                 @DataDog/agent-runtimes
/test/system/dogstatsd/                       @DataDog/agent-metric-pipelines
/test/benchmarks/apm_scripts/                 @DataDog/agent-apm
/test/regression/                             @DataDog/single-machine-performance
/test/regression/cases/docker_containers*     @DataDog/single-machine-performance @DataDog/container-integrations

/tools/                                 @DataDog/agent-devx
/tools/ci                               @DataDog/agent-devx
/tools/ebpf/                            @DataDog/ebpf-platform
/tools/gdb/                             @DataDog/agent-runtimes
/tools/go-update/                       @DataDog/agent-runtimes
/tools/NamedPipeCmd/                    @DataDog/windows-agent
/tools/retry_file_dump/                 @DataDog/agent-metric-pipelines
/tools/windows/                         @DataDog/windows-agent
/tools/windows/DatadogAgentInstaller/WixSetup/localization-en-us.wxl @DataDog/windows-agent @DataDog/documentation
/tools/agent_QA/                        @DataDog/agent-devx

/internal/tools/                        @DataDog/agent-devx
/internal/third_party/client-go         @DataDog/container-platform
/internal/third_party/kubernetes        @DataDog/container-integrations
/internal/third_party/golang/           @DataDog/container-integrations

# With the introduction of go.work, dependencies bump modify go.mod and go.sum in a lot of file.
# Which bring a lot of team in the review each time. To make it smoother we no longer consider go.mod and go.sum owned by teams.
# Each team can individually decide to update CODEOWNERS to be requested for a review on each modification of their go.mod/sum
/**/go.mod                              # do not notify anyone
/**/go.sum                              # do not notify anyone

# Add here modules that need explicit review from the team owning them
/internal/tools/**/go.mod                @DataDog/agent-devx
/internal/tools/**/go.sum                @DataDog/agent-devx

/pkg/fleet/installer/go.mod              @DataDog/fleet
/pkg/fleet/installer/go.sum              @DataDog/fleet

/pkg/util/scrubber/go.mod                @DataDog/agent-runtimes
/pkg/util/scrubber/go.sum                @DataDog/agent-runtimes<|MERGE_RESOLUTION|>--- conflicted
+++ resolved
@@ -174,18 +174,12 @@
 /.gitlab/source_test/windows.yml                     @DataDog/agent-devx @DataDog/windows-agent
 /.gitlab/source_test/go_generate_check.yml           @DataDog/agent-security
 
-<<<<<<< HEAD
-/.gitlab/package_build/                              @DataDog/agent-delivery
-/.gitlab/package_build/windows.yml                   @DataDog/agent-delivery @DataDog/windows-agent
-/.gitlab/package_build/installer.yml                 @DataDog/agent-delivery @DataDog/fleet
-/.gitlab/packaging/                                  @DataDog/agent-delivery
-/.gitlab/trigger_distribution/                       @DataDog/agent-delivery
-=======
 /.gitlab/package_build/                              @DataDog/agent-build
 /.gitlab/package_build/windows.yml                   @DataDog/agent-build @DataDog/windows-agent
 /.gitlab/package_build/installer.yml                 @DataDog/agent-build @DataDog/fleet
 /.gitlab/packaging/                                  @DataDog/agent-build
->>>>>>> 6e862a97
+
+/.gitlab/trigger_distribution/                       @DataDog/agent-delivery
 
 /.gitlab/benchmarks/benchmarks.yml                   @DataDog/agent-apm
 
