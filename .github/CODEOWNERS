--- conflicted
+++ resolved
@@ -410,7 +410,7 @@
 /pkg/logs/                              @DataDog/agent-metrics-logs
 /pkg/logs/launchers/windowsevent        @DataDog/agent-metrics-logs @DataDog/windows-agent
 /pkg/logs/tailers/windowsevent          @DataDog/agent-metrics-logs @DataDog/windows-agent
-<<<<<<< HEAD
+/pkg/logs/util/windowsevent             @DataDog/agent-metrics-logs @DataDog/windows-agent
 /pkg/logs/client                        @DataDog/agent-processing-and-routing
 /pkg/logs/diagnostic                    @DataDog/agent-processing-and-routing
 /pkg/logs/message                       @DataDog/agent-processing-and-routing
@@ -418,9 +418,6 @@
 /pkg/logs/processor                     @DataDog/agent-processing-and-routing
 /pkg/logs/sds                           @DataDog/agent-processing-and-routing
 /pkg/logs/sender                        @DataDog/agent-processing-and-routing
-=======
-/pkg/logs/util/windowsevent             @DataDog/agent-metrics-logs @DataDog/windows-agent
->>>>>>> 4f065256
 /pkg/process/                           @DataDog/processes
 /pkg/process/util/address*.go           @DataDog/Networks
 /pkg/process/util/netns*.go             @DataDog/Networks
