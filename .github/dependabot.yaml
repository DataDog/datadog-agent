--- conflicted
+++ resolved
@@ -27,14 +27,11 @@
       - dependency-name: github.com/ugorji/go
       # Ignore internal modules
       - dependency-name: github.com/DataDog/datadog-agent/*
-<<<<<<< HEAD
-      # Ignore golang.org/x/... deps to avoid noise, they are updated together, pretty regularly
-      - dependency-name: golang.org/x/*
-=======
+      # Ignore golang.org/x/... deps to avoid noise, they are updated together, pretty regularly
+      - dependency-name: golang.org/x/*
       # OpenTelemetry collector packages need to be updated with inv rather than dependabot
       - dependency-name: go.opentelemetry.io/collector/*
       - dependency-name: github.com/open-telemetry/opentelemetry-collector-contrib/*
->>>>>>> 81ca6f9b
     schedule:
       interval: weekly
     open-pull-requests-limit: 100
@@ -60,14 +57,11 @@
       - dependency-name: github.com/DataDog/datadog-agent/*
       # See https://github.com/DataDog/datadog-agent/pull/10112
       - dependency-name: github.com/mailru/easyjson
-<<<<<<< HEAD
-      # Ignore golang.org/x/... deps to avoid noise, they are updated together, pretty regularly
-      - dependency-name: golang.org/x/*
-=======
+      # Ignore golang.org/x/... deps to avoid noise, they are updated together, pretty regularly
+      - dependency-name: golang.org/x/*
       # OpenTelemetry collector packages need to be updated with inv rather than dependabot
       - dependency-name: go.opentelemetry.io/collector/*
       - dependency-name: github.com/open-telemetry/opentelemetry-collector-contrib/*
->>>>>>> 81ca6f9b
     schedule:
       interval: weekly
     open-pull-requests-limit: 100
