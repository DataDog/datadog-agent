name: "Code Scanning - Action"

on:
  push:
    branches:
      - main
      - "[0-9]+.[0-9]+.x"
  pull_request:
    branches:
      - main
      - "[0-9]+.[0-9]+.x"

permissions: {}

jobs:
  CodeQL-Build:
    runs-on: ubuntu-20.04
    permissions:
      security-events: write
    strategy:
      matrix:
        language: ["go", "javascript", "python", "cpp"]

    steps:
      - name: Checkout repository
        uses: actions/checkout@11bd71901bbe5b1630ceea73d27597364c9af683 # v4.2.2
        with:
          fetch-depth: 0
          persist-credentials: false

      - name: Setup Python3
        uses: actions/setup-python@0b93645e9fea7318ecaed2b359559ac225c90a2b # v5.3.0
        with:
          python-version-file: .python-version
          cache: "pip"
      - run: pip3 install -r requirements.txt

      - name: Setup env variables
        run: |
          echo "CGO_LDFLAGS= -L${GITHUB_WORKSPACE}/rtloader/build/rtloader -ldl " >> $GITHUB_ENV
          echo "CGO_CFLAGS= -I${GITHUB_WORKSPACE}/rtloader/include  -I${GITHUB_WORKSPACE}/rtloader/common " >> $GITHUB_ENV

      - uses: actions/setup-go@3041bf56c941b39c61721a86cd11f3bb1338122a # v5.2.0
        with:
          go-version-file: ".go-version"

      - name: Initialize CodeQL
<<<<<<< HEAD
        uses: github/codeql-action/init@f09c1c0a94de965c15400f5634aa42fac8fb8f88 # v3.27.5
=======
        uses: github/codeql-action/init@df409f7d9260372bd5f19e5b04e83cb3c43714ae # v3.27.9
>>>>>>> 3db398a4
        with:
          languages: ${{ matrix.language }}
          config: |
            paths-ignore:
              - rtloader/build/rtloader/CMakeFiles/datadog-agent-rtloader.dir
              - rtloader/build/three/CMakeFiles/datadog-agent-three.dir
              - rtloader/build/test/CMakeFiles/run.dir
              - rtloader/build/CMakeFiles/clang-format.dir

      - name: Set Swap Space
        uses: pierotofy/set-swap-space@49819abfb41bd9b44fb781159c033dba90353a7c
        with:
          swap-size-gb: 10

      - name: Build DataDog agent
        run: |
          invoke install-tools
          invoke deps
          invoke agent.build --build-exclude=systemd

      - name: Perform CodeQL Analysis
<<<<<<< HEAD
        uses: github/codeql-action/analyze@f09c1c0a94de965c15400f5634aa42fac8fb8f88 # v3.27.5
=======
        uses: github/codeql-action/analyze@df409f7d9260372bd5f19e5b04e83cb3c43714ae # v3.27.9
>>>>>>> 3db398a4
<|MERGE_RESOLUTION|>--- conflicted
+++ resolved
@@ -45,11 +45,7 @@
           go-version-file: ".go-version"
 
       - name: Initialize CodeQL
-<<<<<<< HEAD
-        uses: github/codeql-action/init@f09c1c0a94de965c15400f5634aa42fac8fb8f88 # v3.27.5
-=======
         uses: github/codeql-action/init@df409f7d9260372bd5f19e5b04e83cb3c43714ae # v3.27.9
->>>>>>> 3db398a4
         with:
           languages: ${{ matrix.language }}
           config: |
@@ -71,8 +67,4 @@
           invoke agent.build --build-exclude=systemd
 
       - name: Perform CodeQL Analysis
-<<<<<<< HEAD
-        uses: github/codeql-action/analyze@f09c1c0a94de965c15400f5634aa42fac8fb8f88 # v3.27.5
-=======
-        uses: github/codeql-action/analyze@df409f7d9260372bd5f19e5b04e83cb3c43714ae # v3.27.9
->>>>>>> 3db398a4
+        uses: github/codeql-action/analyze@df409f7d9260372bd5f19e5b04e83cb3c43714ae # v3.27.9