--- conflicted
+++ resolved
@@ -48,34 +48,20 @@
     steps:
       - name: Check qa/[done|no-code-change] labels are not set together
         run: |
-<<<<<<< HEAD
-          skip=0
-          done=0
-          noChange=0
+          is_qa_done=1
+          is_qa_no_code_change=1
           for label in $LABELS; do
-            if [[ "$label" == "qa/skip-qa" ]]; then
-              skip=1
-            fi
             if [[ "$label" == "qa/done" ]]; then
-              done=1
+              is_qa_done=0
             fi
             if [[ "$label" == "qa/no-code-change" ]]; then
-              noChange=1
+              is_qa_no_code_change=0
             fi
           done
-          if [[ ($skip -eq 0 && $done -eq 0 && $noChange -eq 0) || ($skip -eq 1 && $done -ne $noChange) ]]; then
-            exit 0
-          else
-            echo "Skip QA labels are not correct on PR ${{github.event.number}}. You must set 'qa/skip-qa' with exacly 1 justification, 'qa/done' or 'qa/no-code-change'"
-            exit 1
-          fi
-        env:
-          LABELS: ${{ steps.pr-labels.outputs.LABELS }}
-=======
-          labels=$(gh pr view ${{github.event.number}} --json labels --jq '.labels[].name')
-          if [[ "$labels" =~ ^qa/done && "$labels" =~ ^qa/no-code-change ]]; then
+          if [ $is_qa_done -eq 0 ] && [ $is_qa_no_code_change -eq 0 ]; then
             echo "Both 'qa/done' and 'qa/no-code-change' labels are set -- only one of them should be set"
             exit 1
           fi
           echo "No issue with 'qa/done' and 'qa/no-code-change' labels"
->>>>>>> f8dca99d
+        env:
+          LABELS: ${{ steps.pr-labels.outputs.LABELS }}