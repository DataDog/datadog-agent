name: Create RC PR

on:
  workflow_dispatch:
  schedule:
    - cron: '0 14 * * 1,3,5' # Run on Monday, Wednesday, and Friday at 14:00 UTC
    - cron: '0 8 * * 1,3,5' # Same as above but at 08:00 UTC, to warn agent-integrations team about releasing

env:
  GITHUB_TOKEN: ${{ secrets.GITHUB_TOKEN }}

permissions: {}

jobs:
    find_release_branches:
        runs-on: ubuntu-latest
        outputs:
          branches: ${{ steps.branches.outputs.value }}
          warning: ${{ steps.warning.outputs.value }}
        steps:
            - name: Checkout repository
              uses: actions/checkout@11bd71901bbe5b1630ceea73d27597364c9af683 # v4.2.2
              with:
                sparse-checkout: 'tasks'
                persist-credentials: false

            - name: Install python
              uses: actions/setup-python@0b93645e9fea7318ecaed2b359559ac225c90a2b # v5.3.0
              with:
                python-version: 3.11
                cache: "pip"

            - name: Install Python dependencies
              run: |
                python -m pip install --upgrade pip
                pip install -r requirements.txt
                pip install -r tasks/libs/requirements-github.txt
                pip install -r tasks/requirements_release_tasks.txt

            - name: Determine the release active branches
              id: branches
              run: |
                echo "value=$(inv release.get-unreleased-release-branches)" >> $GITHUB_OUTPUT

            - name: Set the warning option
              id: warning
              if: github.event.schedule == '0 8 * * 1,3,5'
              run: |
                echo "value=-w" >> $GITHUB_OUTPUT

    create_rc_pr:
      runs-on: ubuntu-latest
      needs: find_release_branches
      permissions:
        contents: write
        pull-requests: write
      strategy:
        matrix:
          value: ${{fromJSON(needs.find_release_branches.outputs.branches)}}
        fail-fast: false
      steps:
<<<<<<< HEAD
            - name: Checkout release branch
              uses: actions/checkout@11bd71901bbe5b1630ceea73d27597364c9af683 # v4.2.2
=======
            - name: Checkout the main branch
              uses: actions/checkout@0ad4b8fadaa221de15dcec353f45205ec38ea70b # v4.1.4
>>>>>>> 22edfebf
              with:
                persist-credentials: true

            - name: Install python
              uses: actions/setup-python@0b93645e9fea7318ecaed2b359559ac225c90a2b # v5.3.0
              with:
                python-version: 3.11
                cache: "pip"

            - name: Install Python dependencies
              run: |
                python -m pip install --upgrade pip
                pip install -r requirements.txt
                pip install -r tasks/libs/requirements-github.txt
                pip install -r tasks/requirements_release_tasks.txt

            - name: Check for changes since last RC
              id: check_for_changes
              env:
                ATLASSIAN_USERNAME: ${{ secrets.ATLASSIAN_USERNAME }}
                ATLASSIAN_PASSWORD: ${{ secrets.ATLASSIAN_PASSWORD }}
                SLACK_API_TOKEN : ${{ secrets.SLACK_DATADOG_AGENT_BOT_TOKEN }}
                MATRIX: ${{ matrix.value }}
                WARNING: ${{ needs.find_release_branches.outputs.warning }}
              run: |
                if [ -n "${{ needs.find_release_branches.outputs.warning }}" ]; then
                  echo "CHANGES=$(inv -e release.check-for-changes -r "$MATRIX" "$WARNING")" >> $GITHUB_OUTPUT
                else
                  echo "CHANGES=$(inv -e release.check-for-changes -r "$MATRIX")" >> $GITHUB_OUTPUT
                fi

            - name: Create RC PR
              if: ${{ steps.check_for_changes.outputs.CHANGES == 'true'}}
              env:
                MATRIX: ${{ matrix.value }}
              run: |
                git config user.name "github-actions[bot]"
                git config user.email "41898282+github-actions[bot]@users.noreply.github.com"
                git fetch
                inv -e release.create-rc "$MATRIX" --slack-webhook=${{ secrets.AGENT_RELEASE_SYNC_SLACK_WEBHOOK }}<|MERGE_RESOLUTION|>--- conflicted
+++ resolved
@@ -59,13 +59,8 @@
           value: ${{fromJSON(needs.find_release_branches.outputs.branches)}}
         fail-fast: false
       steps:
-<<<<<<< HEAD
-            - name: Checkout release branch
+            - name: Checkout the main branch
               uses: actions/checkout@11bd71901bbe5b1630ceea73d27597364c9af683 # v4.2.2
-=======
-            - name: Checkout the main branch
-              uses: actions/checkout@0ad4b8fadaa221de15dcec353f45205ec38ea70b # v4.1.4
->>>>>>> 22edfebf
               with:
                 persist-credentials: true
 
