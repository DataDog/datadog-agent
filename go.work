go 1.25.5

// Disable new post-quantum key exchange mechanism X25519MLKEM768
// See https://github.com/DataDog/datadog-agent/issues/34323 for historical context.
// This should be revisited for go 1.25.x
godebug tlsmlkem=0

use (
	.
<<<<<<< HEAD
	./pkg/util/hostinfo
	./pkg/util/jsonquery
	cmd/secret-backend
=======
>>>>>>> f8046ecf
	comp/api/api/def
	comp/core/agenttelemetry/def
	comp/core/agenttelemetry/fx
	comp/core/agenttelemetry/impl
	comp/core/config
	comp/core/configsync
	comp/core/flare/builder
	comp/core/flare/types
	comp/core/hostname/hostnameinterface
	comp/core/ipc/def
	comp/core/ipc/httphelpers
	comp/core/ipc/impl
	comp/core/ipc/mock
	comp/core/log/def
	comp/core/log/fx
	comp/core/log/impl
	comp/core/log/impl-trace
	comp/core/log/mock
	comp/core/secrets/def
	comp/core/secrets/fx
	comp/core/secrets/impl
	comp/core/secrets/mock
	comp/core/secrets/noop-impl
	comp/core/secrets/utils
	comp/core/status
	comp/core/status/statusimpl
	comp/core/tagger/def
	comp/core/tagger/fx-remote
	comp/core/tagger/generic_store
	comp/core/tagger/impl-remote
	comp/core/tagger/origindetection
	comp/core/tagger/subscriber
	comp/core/tagger/tags
	comp/core/tagger/telemetry
	comp/core/tagger/types
	comp/core/tagger/utils
	comp/core/telemetry
	comp/def
	comp/forwarder/defaultforwarder
	comp/forwarder/orchestrator/orchestratorinterface
	comp/logs/agent/config
	comp/netflow/payload
	comp/otelcol/collector-contrib/def
	comp/otelcol/collector-contrib/impl
	comp/otelcol/converter/def
	comp/otelcol/converter/impl
	comp/otelcol/ddflareextension/def
	comp/otelcol/ddflareextension/impl
	comp/otelcol/ddflareextension/types
	comp/otelcol/ddprofilingextension/def
	comp/otelcol/ddprofilingextension/impl
	comp/otelcol/logsagentpipeline
	comp/otelcol/logsagentpipeline/logsagentpipelineimpl
	comp/otelcol/otlp/components/exporter/datadogexporter
	comp/otelcol/otlp/components/exporter/logsagentexporter
	comp/otelcol/otlp/components/exporter/serializerexporter
	comp/otelcol/otlp/components/metricsclient
	comp/otelcol/otlp/components/processor/infraattributesprocessor
	comp/otelcol/otlp/testutil
	comp/otelcol/status/def
	comp/otelcol/status/impl
	comp/serializer/logscompression
	comp/serializer/metricscompression
	comp/trace/agent/def
	comp/trace/compression/def
	comp/trace/compression/impl-gzip
	comp/trace/compression/impl-zstd
	internal/tools
	internal/tools/gotest-custom
	internal/tools/independent-lint
	internal/tools/modformatter
	internal/tools/modparser
	internal/tools/proto
	internal/tools/worksynchronizer
	pkg/aggregator/ckey
	pkg/api
	pkg/collector/check/defaults
	pkg/config/create
	pkg/config/env
	pkg/config/helper
	pkg/config/mock
	pkg/config/model
	pkg/config/nodetreemodel
	pkg/config/remote
	pkg/config/setup
	pkg/config/structure
	pkg/config/teeconfig
	pkg/config/utils
	pkg/config/viperconfig
	pkg/errors
	pkg/fips
	pkg/fleet/installer
	pkg/gohai
	pkg/linters/components/pkgconfigusage
	pkg/logs/client
	pkg/logs/diagnostic
	pkg/logs/message
	pkg/logs/metrics
	pkg/logs/pipeline
	pkg/logs/processor
	pkg/logs/sender
	pkg/logs/sources
	pkg/logs/status/statusinterface
	pkg/logs/status/utils
	pkg/logs/types
	pkg/logs/util/testutils
	pkg/metrics
	pkg/network/driver
	pkg/network/payload
	pkg/networkdevice/profile
	pkg/networkpath/payload
	pkg/obfuscate
	pkg/opentelemetry-mapping-go/inframetadata
	pkg/opentelemetry-mapping-go/inframetadata/gohai/internal/gohaitest
	pkg/opentelemetry-mapping-go/otlp/attributes
	pkg/opentelemetry-mapping-go/otlp/logs
	pkg/opentelemetry-mapping-go/otlp/metrics
	pkg/opentelemetry-mapping-go/otlp/rum
	pkg/orchestrator/model
	pkg/orchestrator/util
	pkg/process/util/api
	pkg/proto
	pkg/remoteconfig/state
	pkg/security/secl
	pkg/security/seclwin
	pkg/serializer
	pkg/ssi/testutils
	pkg/status/health
	pkg/tagger/types
	pkg/tagset
	pkg/telemetry
	pkg/template
	pkg/trace
	pkg/util/backoff
	pkg/util/buf
	pkg/util/cache
	pkg/util/cgroups
	pkg/util/common
	pkg/util/compression
	pkg/util/containers/image
	pkg/util/defaultpaths
	pkg/util/executable
	pkg/util/filesystem
	pkg/util/flavor
	pkg/util/fxutil
	pkg/util/grpc
	pkg/util/hostinfo
	pkg/util/hostname/validate
	pkg/util/http
	pkg/util/json
	pkg/util/jsonquery
	pkg/util/log
	pkg/util/log/setup
	pkg/util/option
	pkg/util/otel
	pkg/util/pointer
	pkg/util/prometheus
	pkg/util/quantile
	pkg/util/quantile/sketchtest
	pkg/util/scrubber
	pkg/util/sort
	pkg/util/startstop
	pkg/util/statstracker
	pkg/util/system
	pkg/util/system/socket
	pkg/util/testutil
	pkg/util/utilizationtracker
	pkg/util/uuid
	pkg/util/winutil
	pkg/version
	test/e2e-framework
	test/fakeintake
	test/new-e2e
	test/otel
	tools/retry_file_dump
)<|MERGE_RESOLUTION|>--- conflicted
+++ resolved
@@ -7,12 +7,7 @@
 
 use (
 	.
-<<<<<<< HEAD
-	./pkg/util/hostinfo
-	./pkg/util/jsonquery
-	cmd/secret-backend
-=======
->>>>>>> f8046ecf
+  cmd/secret-backend
 	comp/api/api/def
 	comp/core/agenttelemetry/def
 	comp/core/agenttelemetry/fx
