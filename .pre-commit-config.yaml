default_language_version:
  python: python3

repos:
- repo: https://gitlab.com/pycqa/flake8
  rev: 3.9.2 # should match major Python version
  hooks:
    - id: flake8
      additional_dependencies:
        - flake8-bugbear==21.11.28
        - flake8-comprehensions==3.7.0
        - flake8-unused-arguments==0.0.6
        - flake8-use-fstring==1.3.0
- repo: https://github.com/psf/black
  rev: 21.11b1
  hooks:
    - id: black
- repo: https://github.com/timothycrosley/isort/
  rev: 5.10.1
  hooks:
    - id: isort
- repo: https://github.com/jendrikseipp/vulture
  rev: v2.3
  hooks:
    - id: vulture
      args: ["--ignore-decorators", "@task", "--ignore-names", "test_*,Test*", "tasks"]
- repo: https://github.com/jumanjihouse/pre-commit-hooks
  rev: 2.1.5
  hooks:
    - id: shellcheck
      args: ["--severity=info", "-e", "SC2059", "-e", "SC2028"]
- repo: local
  hooks:
    - id: revive
      name: revive
      description: revive
      entry: 'python3 tasks/git-hooks/revive.py'
      language: system
      files: \.go$
    - id: govet
      name: govet
      description: go vet
      entry: 'python3 tasks/git-hooks/govet.py'
      language: system
      require_serial: true
      files: \.go$
    - id: gofmt
      name: gofmt
      description: go fmt
      entry: 'python3 tasks/git-hooks/gofmt.py'
      language: system
      files: \.go$
<<<<<<< HEAD
    - id: win-clang-format
      name: win-clang-format
      description: clang format for Windows
      entry: 'python3 tasks/git-hooks/wincpplang.py'
      language: system
      types_or: [c, cpp, cxx, h, hpp, hxx]
=======
    - id: clang-format
      name: clang-format
      description: clang-format
      entry: 'python3 tasks/git-hooks/clang-format.py'
      language: system
      require_serial: true
      files: '^pkg/(ebpf|network|security)/.*\.(c|h)$'
      exclude: '^pkg/ebpf/(c/bpf_endian|c/bpf_helpers|compiler/clang-stdarg).h$'
>>>>>>> 64f4d5a7
<|MERGE_RESOLUTION|>--- conflicted
+++ resolved
@@ -50,14 +50,6 @@
       entry: 'python3 tasks/git-hooks/gofmt.py'
       language: system
       files: \.go$
-<<<<<<< HEAD
-    - id: win-clang-format
-      name: win-clang-format
-      description: clang format for Windows
-      entry: 'python3 tasks/git-hooks/wincpplang.py'
-      language: system
-      types_or: [c, cpp, cxx, h, hpp, hxx]
-=======
     - id: clang-format
       name: clang-format
       description: clang-format
@@ -65,5 +57,4 @@
       language: system
       require_serial: true
       files: '^pkg/(ebpf|network|security)/.*\.(c|h)$'
-      exclude: '^pkg/ebpf/(c/bpf_endian|c/bpf_helpers|compiler/clang-stdarg).h$'
->>>>>>> 64f4d5a7
+      exclude: '^pkg/ebpf/(c/bpf_endian|c/bpf_helpers|compiler/clang-stdarg).h$'