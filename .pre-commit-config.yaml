default_language_version:
  python: python3
default_install_hook_types:
  - pre-commit
  - pre-push
default_stages:
  - pre-commit

repos:
- repo: https://github.com/astral-sh/ruff-pre-commit
  rev: 0ccbb5b7942d83fbcf7cb5e0fd99633efd2351d7 # v0.3.5
  hooks:
    - id: ruff
      args: [ --fix ]
    - id: ruff-format
- repo: https://github.com/jendrikseipp/vulture
  rev: 44aed44e226ec0e5660851462f764ec5d5da957c # v2.3
  hooks:
    - id: vulture
      args: ["--ignore-decorators", "@task", "--ignore-names", "test_*,Test*", "tasks"]
- repo: https://github.com/jumanjihouse/pre-commit-hooks
  rev: 7cc5848088fd8412905ab79feea6c8edc3ac76c6 # 2.1.5
  hooks:
    - id: shellcheck
      args: ["--severity=info", "-e", "SC2059", "-e", "SC2028"]
- repo: https://github.com/tekwizely/pre-commit-golang
  rev: bd69b816c43306f28bad4d7b303d981b0ecd2fd5 # v1.0.0-beta.5
  hooks:
    - id: go-fmt
      args: [ "-w", "-s" ]
- repo: local
  hooks:
    - id: protected-branches
      name: protected-branches
      description: checks that the commit isn't created on a protected branch
      entry: 'python3 tasks/git-hooks/protected-branches.py'
      language: system
      pass_filenames: false
    - id: revive
      name: revive
      description: revive
      entry: 'python3 tasks/git-hooks/revive.py'
      language: system
      files: \.go$
    - id: govet
      name: govet
      description: go vet
      entry: 'python3 tasks/git-hooks/govet.py'
      language: system
      require_serial: true
      files: \.go$
    - id: copyright
      name: copyright
      description: copyright headers
      entry: 'python3 -m tasks.git-hooks.copyright'
      language: system
      require_serial: true
      files: \.go$
    - id: win-clang-format
      name: win-clang-format
      description: clang-format
      entry: './tasks/git-hooks/wincpplang.py'
      language: system
      types_or: [c, c++, c#]
    - id: clang-format
      name: clang-format
      description: clang-format
      entry: 'python3 tasks/git-hooks/clang-format.py'
      language: system
      require_serial: true
      files: '^pkg/(ebpf|network|security)/.*\.(c|h)$'
      exclude: '^pkg/ebpf/(c/bpf_endian|c/bpf_helpers|compiler/clang-stdarg).h$'
    - id: go-mod-tidy
      name: go-mod-tidy
      description: check that all go.mod files are tidy
      entry: 'python3 -m tasks.git-hooks.go-mod-tidy'
      language: system
      require_serial: true
      files: (\.go|^go\.mod|^go\.sum)$
      # no need to pass filenames, all go.mod have to be tidied anyway
      pass_filenames: false
      # inv tidy-all takes several seconds so only run it on pre-push
      stages: [pre-push]
    - id: go-test
      name: go-test
      description: run go test on modified packages
      entry: 'inv test --only-modified-packages'
      language: system
      require_serial: true
      always_run: true
      pass_filenames: false
      stages: [pre-push]
    - id: shell-check-no-set-x
      name: shell-check-no-set-x
      description: check that no `set -x` is set within github / gitlab workflows
      entry: inv pre-commit.shell-check-no-set-x
      language: system
      require_serial: true
      files: (\.yaml|\.yml|\.sh|Dockerfile)$
<<<<<<< HEAD
      pass_filenames: false
=======
      pass_filenames: false
    - id: gitlab-configuration
      name: gitlab-configuration
      description: test the gitlab configuration on main
      entry: 'inv linter.gitlab-ci -t main'
      language: system
      require_serial: true
      files: .*gitlab.*\.yml$
      pass_filenames: false
      stages: [pre-push]
>>>>>>> ba665fee
<|MERGE_RESOLUTION|>--- conflicted
+++ resolved
@@ -97,9 +97,6 @@
       language: system
       require_serial: true
       files: (\.yaml|\.yml|\.sh|Dockerfile)$
-<<<<<<< HEAD
-      pass_filenames: false
-=======
       pass_filenames: false
     - id: gitlab-configuration
       name: gitlab-configuration
@@ -109,5 +106,4 @@
       require_serial: true
       files: .*gitlab.*\.yml$
       pass_filenames: false
-      stages: [pre-push]
->>>>>>> ba665fee
+      stages: [pre-push]