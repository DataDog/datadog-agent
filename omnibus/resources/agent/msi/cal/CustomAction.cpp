--- conflicted
+++ resolved
@@ -17,11 +17,8 @@
     ddRegKey regkeybase;
     RegKey keyRollback, keyInstall;
     DWORD nErr = NERR_Success;
-<<<<<<< HEAD
-=======
     bool bResetPassword = false;
 
->>>>>>> f58228b6
 
     std::wstring waitval;
 
@@ -178,14 +175,11 @@
             }
         }
     }
-<<<<<<< HEAD
     
     // add all the rights we want to the user (either existing or newly created)
 
     // set the account privileges regardless; if they're already set the OS will silently
     // ignore the request.    
-=======
->>>>>>> f58228b6
     hr = -1;
     sid = GetSidForUser(NULL, data.getQualifiedUsername().c_str());
     if (!sid) {
@@ -214,14 +208,9 @@
         goto LExit;
     }
     hr = 0;
-<<<<<<< HEAD
 
     if(!ddUserExists)
     {
-=======
-    
-    if(!ddUserExists){
->>>>>>> f58228b6
         hr = -1;
         nErr = AddUserToGroup(sid, L"S-1-5-32-558", L"Performance Monitor Users");
         if (nErr != NERR_Success) {
