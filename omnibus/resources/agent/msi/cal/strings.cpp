#include "stdafx.h"


std::wstring datadog_path ;                             //IDS_DATADOG_PATH
std::wstring datadog_key_root_base;                     // IDS_DATADOG_KEY_ROOT_BASE
std::wstring datadog_acl_key_datadog_base;              // IDS_DATADOG_ACL_KEY_DATADOG_BASE

std::wstring datadog_service_name;                      //IDS_DATADOG_SERVICE_NAME

std::wstring ddAgentUserName;                           // IDS_DATADOG_AGENT_USER_NAME

std::wstring ddAgentUserDescription;                    // IDS_DATADOG_AGENT_USER_DESCRIPTION

std::wstring traceService;                              // IDS_TRACE_SERVICE_NAME
std::wstring processService;                            // IDS_PROCESS_SERVICE_NAME
std::wstring agentService;                              // IDS_AGENT_SERVICE_NAME

std::wstring propertyDDAgentUserName;                   // IDS_PROPERTY_DDAGENTUSER
std::wstring propertyDDAgentUserPassword;               // IDS_PROPERTY_DDAGENTUSER_PASSWORD
std::wstring propertyAppDataDir;                        // IDS_PROPERTY_PROGRAMDATA
std::wstring propertyProgramFilesDir;                   // IDS_PROPERTY_PROGRAMFILESDIR

//std::wstring propertyEnableServicesDeferredKey(L"enableservices");
//std::wstring propertyRollbackState(L"CustomActionData");
std::wstring logsSuffix;                        // IDS_LOGSSUFFIX
std::wstring authTokenSuffix;                   // IDS_AUTHTOKENSUFFIX
std::wstring datadogyaml;                       // IDS_DATADOGYAML
std::wstring confdsuffix;                       // IDS_CONFSDSUFFIX
std::wstring logsdirsuffix;                     // IDS_LOGSDIRSUFFIX
std::wstring datadogdir;

std::wstring strRollbackKeyName;                // IDS_REGKEY_ROLLBACK_KEY_NAME
std::wstring strUninstallKeyName;               // IDS_REGKEY_UNINSTALL_KEY_NAME

std::wstring programdataroot;
std::wstring logfilename;
std::wstring authtokenfilename;
std::wstring datadogyamlfile;
std::wstring confddir;
std::wstring logdir;
std::wstring installdir;
std::wstring embedded2Dir;
std::wstring embedded3Dir;

std::wstring propertyCustomActionData(L"CustomActionData");
std::wstring datadog_key_root;
std::wstring datadog_acl_key_datadog;

std::wstring agent_exe;
std::wstring trace_exe;
std::wstring process_exe;

std::wstring* loadStrings[] = {
    &datadog_path,
    &datadog_key_root_base,
    &datadog_acl_key_datadog_base,
    &datadog_key_root,
    &datadog_service_name,
    &ddAgentUserName,
    &ddAgentUserDescription,
    &traceService,
    &processService,
    &agentService,
    &propertyDDAgentUserName,
    &propertyDDAgentUserPassword,
    &propertyAppDataDir,
    &propertyProgramFilesDir,
    &logsSuffix,
    &authTokenSuffix,
    &datadogyaml,
    &confdsuffix,
    &logsdirsuffix,
    &datadogdir,
    &strRollbackKeyName,
    &strUninstallKeyName
};

// strings for tracking install state
std::wstring installCreatedDDUser;
std::wstring installCreatedDDDomain;
std::wstring installInstalledServices;
std::wstring *installStrings[] = {
    &installCreatedDDUser,
    &installCreatedDDDomain,
    &installInstalledServices,
};
void loadStringToWstring(int id, std::wstring *target)
{
#define DEFAULT_BUFFER_SIZE 512
    wchar_t defaultbuffer[DEFAULT_BUFFER_SIZE];
    memset(defaultbuffer, 0, DEFAULT_BUFFER_SIZE * sizeof(wchar_t));
    int nRc = LoadStringW(hDllModule, id, defaultbuffer, DEFAULT_BUFFER_SIZE);

    if (nRc == 0) {
        // string isn't present
        return;
    }
    if (nRc < DEFAULT_BUFFER_SIZE - 1) {
        // it fit in the buffer, just return it
        *target = defaultbuffer;
        return;
    }
    // ideally, we'll never get here.  The LoadString API is lame, and doesn't
    // tell you how big a buffer you need.  So, keep trying until we don't use
    // the whole buffer

    nRc = DEFAULT_BUFFER_SIZE * 2; // initialize to get past the initial comparison in the for
    for (int bufsz = DEFAULT_BUFFER_SIZE * 2; nRc >= (bufsz - 1); bufsz += DEFAULT_BUFFER_SIZE)
    {
        wchar_t * tgtbuffer = new wchar_t[bufsz];
        memset(tgtbuffer, 0, bufsz * sizeof(wchar_t));
        nRc = LoadStringW(hDllModule, id, tgtbuffer, bufsz);
        if (nRc < bufsz - 1) {
            *target = tgtbuffer;
        }
        delete[] tgtbuffer;
    }
}
static bool initialized = false;

void getOsStrings()
{
    PWSTR outstr = NULL;
    // build up all the path-based strings
    std::wstring programfiles;

    ddRegKey ddroot;
    std::wstring confroot;
    if(!ddroot.getStringValue(L"ConfigRoot", programdataroot))
    {
        if(SHGetKnownFolderPath(FOLDERID_ProgramData, 0, 0, &outstr) == S_OK)
        {
            programdataroot = outstr;
            programdataroot += datadogdir;
        }
        if(programdataroot.back() != L'\\'){
            programdataroot += L"\\";
        }
    }
    if(!ddroot.getStringValue(L"InstallPath", installdir))
    {
        if(SHGetKnownFolderPath(FOLDERID_ProgramFiles, 0, 0, &outstr) == S_OK)
        {
            programfiles = outstr;
            installdir = programfiles + datadogdir;
        }
        if(installdir.back() != L'\\'){
            installdir += L"\\";
        }
    }
    logfilename = programdataroot + logsSuffix;
    authtokenfilename = programdataroot + authTokenSuffix;
    datadogyamlfile = programdataroot + datadogyaml;
    confddir = programdataroot + confdsuffix;
    logdir = programdataroot + logsdirsuffix;

    agent_exe = L"\"" + installdir + L"bin\\agent.exe\"";
    process_exe = L"\"" + installdir + L"bin\\agent\\process-agent.exe\" --config=\"" + programdataroot + L"datadog.yaml\"" ;
    trace_exe   = L"\"" + installdir + L"bin\\agent\\trace-agent.exe\" --config=\"" + programdataroot + L"datadog.yaml\"" ;
<<<<<<< HEAD

=======
    embedded2Dir = installdir + L"embedded2";
    embedded3Dir = installdir + L"embedded3";
>>>>>>> 72997574
    datadog_acl_key_datadog = datadog_acl_key_datadog_base + datadog_path;

}
void initializeStringsFromStringTable()
{
    if (initialized) {
        return;
    }
    for (int i = 0; i < sizeof(loadStrings) / sizeof(std::wstring*); i++)
    {
        loadStringToWstring(STRINGTABLE_BASE + i, loadStrings[i]);
    }
    for (int i = 0; i < sizeof(installStrings) / sizeof(std::wstring*); i++) {
        loadStringToWstring(INSTALLTABLE_BASE + i, installStrings[i]);
    }
    getOsStrings();
    initialized = true;
}

void toMbcs(std::string& target, LPCWSTR src) {
    size_t len = wcslen(src);
    size_t narrowlen = (2 * len) + 1;
    char * tgt = new char[narrowlen];
    wcstombs(tgt, src, narrowlen);
    target = tgt;
    delete[] tgt;
    return;
}

bool loadPropertyString(MSIHANDLE hInstall, LPCWSTR propertyName, std::wstring& dststr)
{
    wchar_t *dst = NULL;
    DWORD len = 0;
    if(loadPropertyString(hInstall, propertyName, &dst, &len)) {
        dststr = dst;
        delete [] dst;
        return true;
    }
    return false;
}

bool loadPropertyString(MSIHANDLE hInstall, LPCWSTR propertyName, wchar_t **dst, DWORD *len)
{
    TCHAR* szValueBuf = NULL;
    DWORD cchValueBuf = 0;
    std::string propertyname;
    std::string propval;
    toMbcs(propertyname, propertyName);

    UINT uiStat =  MsiGetProperty(hInstall, propertyName, L"", &cchValueBuf);
    //cchValueBuf now contains the size of the property's string, without null termination
    if (ERROR_MORE_DATA == uiStat)
    {
        ++cchValueBuf; // add 1 for null termination
        szValueBuf = new wchar_t[cchValueBuf];
        if (szValueBuf)
        {
            uiStat = MsiGetProperty(hInstall, propertyName, szValueBuf, &cchValueBuf);
        }
    }
    if (ERROR_SUCCESS != uiStat)
    {
        if (szValueBuf != NULL) 
           delete[] szValueBuf;
        WcaLog(LOGMSG_STANDARD, "failed to get  property");
        return false;
    }
    if (wcslen(szValueBuf) == 0){
        WcaLog(LOGMSG_STANDARD, "Property %s is empty", propertyname.c_str());
        delete [] szValueBuf;
        return false;
    }
    *dst=szValueBuf;
    *len = cchValueBuf;
    toMbcs(propval, szValueBuf);
    return true;
}


bool loadDdAgentPassword(MSIHANDLE hInstall, wchar_t **pass, DWORD *len) {
    return loadPropertyString(hInstall, propertyDDAgentUserPassword.c_str(), pass, len);
}<|MERGE_RESOLUTION|>--- conflicted
+++ resolved
@@ -157,12 +157,8 @@
     agent_exe = L"\"" + installdir + L"bin\\agent.exe\"";
     process_exe = L"\"" + installdir + L"bin\\agent\\process-agent.exe\" --config=\"" + programdataroot + L"datadog.yaml\"" ;
     trace_exe   = L"\"" + installdir + L"bin\\agent\\trace-agent.exe\" --config=\"" + programdataroot + L"datadog.yaml\"" ;
-<<<<<<< HEAD
-
-=======
     embedded2Dir = installdir + L"embedded2";
     embedded3Dir = installdir + L"embedded3";
->>>>>>> 72997574
     datadog_acl_key_datadog = datadog_acl_key_datadog_base + datadog_path;
 
 }
