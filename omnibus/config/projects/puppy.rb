--- conflicted
+++ resolved
@@ -125,14 +125,6 @@
   dependency 'datadog-agent-finalize'
 end
 
-<<<<<<< HEAD
-# System probe
-if linux?
-  dependency 'system-probe'
-end
-
-=======
->>>>>>> bfa923c6
 # version manifest file
 dependency 'version-manifest'
 
