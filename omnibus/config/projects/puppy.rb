# Unless explicitly stated otherwise all files in this repository are licensed
# under the Apache License Version 2.0.
# This product includes software developed at Datadog (https:#www.datadoghq.com/).
# Copyright 2016-2019 Datadog, Inc.

require "./lib/ostools.rb"

<<<<<<< HEAD
name 'stackstate-puppy'
if windows?
  # Windows doesn't want our e-mail address :(
  maintainer 'StackState Inc.'
else
  maintainer 'StackState info@stackstate.com'
end
homepage 'http://www.stackstate.com'
=======
name 'puppy'
package_name 'datadog-puppy'

homepage 'http://www.datadoghq.com'

>>>>>>> e36980bb
if ohai['platform'] == "windows"
  # Note: this is not the final install dir, not even the default one, just a convenient
  # spaceless dir in which the agent will be built.
  # Omnibus doesn't quote the Git commands it launches unfortunately, which makes it impossible
  # to put a space here...
<<<<<<< HEAD
  install_dir "C:/opt/stackstate-agent6/"
else
  install_dir '/opt/stackstate-agent6'
end

build_version do
  source :git, from_dependency: 'stackstate-puppy'
  output_format :dd_agent_format
end
=======
  install_dir "C:/opt/datadog-agent/"
  maintainer 'Datadog Inc.' # Windows doesn't want our e-mail address :(
else
  install_dir '/opt/datadog-agent'
  maintainer 'Datadog Packages <package@datadoghq.com>'
end

# build_version is computed by an invoke command/function.
# We can't call it directly from there, we pass it through the environment instead.
build_version ENV['PACKAGE_VERSION']
>>>>>>> e36980bb

build_iteration 1

description 'StackState Monitoring Agent
 The StackState Monitoring Agent is a lightweight process that monitors system
 processes and services'

# ------------------------------------
# Generic package information
# ------------------------------------

# .deb specific flags
package :deb do
  vendor 'StackState <info@stackstate.com>'
  epoch 1
  license 'Apache License Version 2.0'
  section 'utils'
  priority 'extra'
end

<<<<<<< HEAD
# .rpm specific flags
package :rpm do
  vendor 'StackState info@stackstate.com'
  epoch 1
  dist_tag ''
  license 'Simplified BSD License'
  category 'System Environment/Daemons'
  priority 'extra'
  if ENV.has_key?('RPM_SIGNING_PASSPHRASE') and not ENV['RPM_SIGNING_PASSPHRASE'].empty?
    signing_passphrase "#{ENV['RPM_SIGNING_PASSPHRASE']}"
  end
end

# OSX .pkg specific flags
package :pkg do
  identifier 'com.stackstate.agent'
  #signing_identity 'Developer ID Installer: StackState, Inc. (JKFCB4CN7C)'
end
compress :dmg do
  window_bounds '200, 200, 750, 600'
  pkg_position '10, 10'
end

# Windows .msi specific flags
package :msi do
  # previous upgrade code was used for older installs, and generated
  # per-user installs.  Changing upgrade code, and switching to
  # per-machine
  per_user_upgrade_code = '82210ed1-bbe4-4051-aa15-002ea31dde15'

  # For a consistent package management, please NEVER change this code
  upgrade_code '0c50421b-aefb-4f15-a809-7af256d608a5'
  bundle_msi true
  bundle_theme true
  wix_candle_extension 'WixUtilExtension'
  wix_light_extension 'WixUtilExtension'
  if ENV['SIGN_WINDOWS']
    signing_identity "ECCDAE36FDCB654D2CBAB3E8975AA55469F96E4C", machine_store: true, algorithm: "SHA256"
  end
  parameters({
    'InstallDir' => install_dir,
    'InstallFiles' => "#{Omnibus::Config.source_dir()}/stackstate-agent/stackstate-agent/packaging/stackstate-agent/win32/install_files",
    'BinFiles' => "#{Omnibus::Config.source_dir()}/stackstate-agent/stackstate-agent/bin/agent",
    'DistFiles' => "#{Omnibus::Config.source_dir()}/stackstate-agent/stackstate-agent/pkg/collector/dist",
    'PerUserUpgradeCode' => per_user_upgrade_code
  })
end

=======
>>>>>>> e36980bb
# ------------------------------------
# OS specific DSLs and dependencies
# ------------------------------------

# Linux
if linux?
  if debian?
<<<<<<< HEAD
    extra_package_file '/etc/init/stackstate-agent6.conf'
    extra_package_file '/lib/systemd/system/stackstate-agent6.service'
  end

  if redhat? || suse?
    extra_package_file '/lib/systemd/system/stackstate-agent6.service'
  end

  # Example configuration files for the agent and the checks
  extra_package_file '/etc/stackstate-agent/stackstate.yaml.example'

  # Custom checks directory
  extra_package_file '/etc/stackstate-agent/checks.d'
=======
    extra_package_file '/etc/init/datadog-agent.conf'
    extra_package_file '/lib/systemd/system/datadog-agent.service'
  end

  # Example configuration files for the agent and the checks
  extra_package_file '/etc/datadog-agent/datadog.yaml.example'
  extra_package_file '/etc/datadog-agent/conf.d/'

  # Logs directory
  extra_package_file '/var/log/datadog/'
>>>>>>> e36980bb
end

# ------------------------------------
# Dependencies
# ------------------------------------

# creates required build directories
dependency 'preparation'

# Datadog agent
dependency 'datadog-puppy'

# version manifest file
dependency 'version-manifest'

exclude '\.git*'
exclude 'bundler\/git'<|MERGE_RESOLUTION|>--- conflicted
+++ resolved
@@ -5,55 +5,38 @@
 
 require "./lib/ostools.rb"
 
-<<<<<<< HEAD
-name 'stackstate-puppy'
-if windows?
-  # Windows doesn't want our e-mail address :(
-  maintainer 'StackState Inc.'
-else
-  maintainer 'StackState info@stackstate.com'
-end
+name 'puppy'
+package_name 'stackstate-puppy'
+
 homepage 'http://www.stackstate.com'
-=======
-name 'puppy'
-package_name 'datadog-puppy'
 
-homepage 'http://www.datadoghq.com'
-
->>>>>>> e36980bb
 if ohai['platform'] == "windows"
   # Note: this is not the final install dir, not even the default one, just a convenient
   # spaceless dir in which the agent will be built.
   # Omnibus doesn't quote the Git commands it launches unfortunately, which makes it impossible
   # to put a space here...
-<<<<<<< HEAD
-  install_dir "C:/opt/stackstate-agent6/"
+  install_dir "C:/opt/stackstate-agent/"
+  maintainer 'StackState Inc.' # Windows doesn't want our e-mail address :(
 else
   install_dir '/opt/stackstate-agent6'
-end
-
-build_version do
-  source :git, from_dependency: 'stackstate-puppy'
-  output_format :dd_agent_format
-end
-=======
-  install_dir "C:/opt/datadog-agent/"
-  maintainer 'Datadog Inc.' # Windows doesn't want our e-mail address :(
-else
-  install_dir '/opt/datadog-agent'
-  maintainer 'Datadog Packages <package@datadoghq.com>'
+  maintainer 'StackState <info@stackstate.com>'
 end
 
 # build_version is computed by an invoke command/function.
 # We can't call it directly from there, we pass it through the environment instead.
 build_version ENV['PACKAGE_VERSION']
->>>>>>> e36980bb
 
 build_iteration 1
 
 description 'StackState Monitoring Agent
  The StackState Monitoring Agent is a lightweight process that monitors system
- processes and services'
+ processes and services, and sends information back to your Datadog account.
+ .
+ This package installs and runs the advanced Agent daemon, which queues and
+ forwards metrics from your applications as well as system services.
+ .
+ See http://www.stackstate.com for more information
+'
 
 # ------------------------------------
 # Generic package information
@@ -63,62 +46,11 @@
 package :deb do
   vendor 'StackState <info@stackstate.com>'
   epoch 1
-  license 'Apache License Version 2.0'
+  license 'Simplified BSD License'
   section 'utils'
   priority 'extra'
 end
 
-<<<<<<< HEAD
-# .rpm specific flags
-package :rpm do
-  vendor 'StackState info@stackstate.com'
-  epoch 1
-  dist_tag ''
-  license 'Simplified BSD License'
-  category 'System Environment/Daemons'
-  priority 'extra'
-  if ENV.has_key?('RPM_SIGNING_PASSPHRASE') and not ENV['RPM_SIGNING_PASSPHRASE'].empty?
-    signing_passphrase "#{ENV['RPM_SIGNING_PASSPHRASE']}"
-  end
-end
-
-# OSX .pkg specific flags
-package :pkg do
-  identifier 'com.stackstate.agent'
-  #signing_identity 'Developer ID Installer: StackState, Inc. (JKFCB4CN7C)'
-end
-compress :dmg do
-  window_bounds '200, 200, 750, 600'
-  pkg_position '10, 10'
-end
-
-# Windows .msi specific flags
-package :msi do
-  # previous upgrade code was used for older installs, and generated
-  # per-user installs.  Changing upgrade code, and switching to
-  # per-machine
-  per_user_upgrade_code = '82210ed1-bbe4-4051-aa15-002ea31dde15'
-
-  # For a consistent package management, please NEVER change this code
-  upgrade_code '0c50421b-aefb-4f15-a809-7af256d608a5'
-  bundle_msi true
-  bundle_theme true
-  wix_candle_extension 'WixUtilExtension'
-  wix_light_extension 'WixUtilExtension'
-  if ENV['SIGN_WINDOWS']
-    signing_identity "ECCDAE36FDCB654D2CBAB3E8975AA55469F96E4C", machine_store: true, algorithm: "SHA256"
-  end
-  parameters({
-    'InstallDir' => install_dir,
-    'InstallFiles' => "#{Omnibus::Config.source_dir()}/stackstate-agent/stackstate-agent/packaging/stackstate-agent/win32/install_files",
-    'BinFiles' => "#{Omnibus::Config.source_dir()}/stackstate-agent/stackstate-agent/bin/agent",
-    'DistFiles' => "#{Omnibus::Config.source_dir()}/stackstate-agent/stackstate-agent/pkg/collector/dist",
-    'PerUserUpgradeCode' => per_user_upgrade_code
-  })
-end
-
-=======
->>>>>>> e36980bb
 # ------------------------------------
 # OS specific DSLs and dependencies
 # ------------------------------------
@@ -126,32 +58,16 @@
 # Linux
 if linux?
   if debian?
-<<<<<<< HEAD
     extra_package_file '/etc/init/stackstate-agent6.conf'
-    extra_package_file '/lib/systemd/system/stackstate-agent6.service'
-  end
-
-  if redhat? || suse?
     extra_package_file '/lib/systemd/system/stackstate-agent6.service'
   end
 
   # Example configuration files for the agent and the checks
   extra_package_file '/etc/stackstate-agent/stackstate.yaml.example'
-
-  # Custom checks directory
-  extra_package_file '/etc/stackstate-agent/checks.d'
-=======
-    extra_package_file '/etc/init/datadog-agent.conf'
-    extra_package_file '/lib/systemd/system/datadog-agent.service'
-  end
-
-  # Example configuration files for the agent and the checks
-  extra_package_file '/etc/datadog-agent/datadog.yaml.example'
-  extra_package_file '/etc/datadog-agent/conf.d/'
+  extra_package_file '/etc/stackstate-agent/conf.d/'
 
   # Logs directory
   extra_package_file '/var/log/datadog/'
->>>>>>> e36980bb
 end
 
 # ------------------------------------
