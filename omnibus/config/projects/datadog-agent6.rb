#
# Copyright 2016 Datadog
#
# All Rights Reserved.
#
require "./lib/ostools.rb"

name 'datadog-agent6'
if windows?
  # Windows doesn't want our e-mail address :(
  maintainer 'Datadog Inc.'
else
  maintainer 'Datadog Packages <package@datadoghq.com>'
end
homepage 'http://www.datadoghq.com'
if ohai['platform'] == "windows"
  # Note: this is not the final install dir, not even the default one, just a convenient
  # spaceless dir in which the agent will be built.
  # Omnibus doesn't quote the Git commands it launches unfortunately, which makes it impossible
  # to put a space here...
  install_dir "C:/opt/datadog-agent6/"
else
  install_dir '/opt/datadog-agent6'
end

build_version do
  source :git, from_dependency: 'datadog-agent'
  output_format :dd_agent_format
end

build_iteration 1

description 'Datadog Monitoring Agent
 The Datadog Monitoring Agent is a lightweight process that monitors system
 processes and services, and sends information back to your Datadog account.
 .
 This package installs and runs the advanced Agent daemon, which queues and
 forwards metrics from your applications as well as system services.
 .
 See http://www.datadoghq.com/ for more information
'

# ------------------------------------
# Generic package information
# ------------------------------------

# .deb specific flags
package :deb do
  vendor 'Datadog <package@datadoghq.com>'
  epoch 1
  license 'Simplified BSD License'
  section 'utils'
  priority 'extra'
end

# .rpm specific flags
package :rpm do
  vendor 'Datadog <package@datadoghq.com>'
  epoch 1
  dist_tag ''
  license 'Simplified BSD License'
  category 'System Environment/Daemons'
  priority 'extra'
  if ENV.has_key?('RPM_SIGNING_PASSPHRASE') and not ENV['RPM_SIGNING_PASSPHRASE'].empty?
    signing_passphrase "#{ENV['RPM_SIGNING_PASSPHRASE']}"
  end
end

# OSX .pkg specific flags
package :pkg do
  identifier 'com.datadoghq.agent'
  #signing_identity 'Developer ID Installer: Datadog, Inc. (JKFCB4CN7C)'
end
compress :dmg do
  window_bounds '200, 200, 750, 600'
  pkg_position '10, 10'
end

# Windows .msi specific flags
package :msi do
  # previous upgrade code was used for older installs, and generated
  # per-user installs.  Changing upgrade code, and switching to
  # per-machine
  per_user_upgrade_code = '82210ed1-bbe4-4051-aa15-002ea31dde15'

  # For a consistent package management, please NEVER change this code
  upgrade_code '0c50421b-aefb-4f15-a809-7af256d608a5'
  bundle_msi true
  bundle_theme true
  wix_candle_extension 'WixUtilExtension'
  wix_light_extension 'WixUtilExtension'
  if ENV['SIGN_WINDOWS']
    signing_identity "ECCDAE36FDCB654D2CBAB3E8975AA55469F96E4C", machine_store: true, algorithm: "SHA256"
  end
  parameters({
    'InstallDir' => install_dir,
    'InstallFiles' => "#{Omnibus::Config.source_dir()}/datadog-agent/dd-agent/packaging/datadog-agent/win32/install_files",
    'BinFiles' => "#{Omnibus::Config.source_dir()}/datadog-agent/datadog-agent/bin/agent",
    'DistFiles' => "#{Omnibus::Config.source_dir()}/datadog-agent/datadog-agent/pkg/collector/dist",
    'PerUserUpgradeCode' => per_user_upgrade_code
  })
end

# ------------------------------------
# OS specific DSLs and dependencies
# ------------------------------------

# Linux
if linux?
  if debian?
    extra_package_file '/etc/init/datadog-agent6.conf'
    extra_package_file '/lib/systemd/system/datadog-agent6.service'
  end

  if redhat?
    extra_package_file '/lib/systemd/system/datadog-agent6.service'
  end

  # Linux-specific dependencies
  dependency 'procps-ng'
  dependency 'sysstat'
end

# ------------------------------------
# Dependencies
# ------------------------------------

# creates required build directories
dependency 'preparation'

# Datadog agent
dependency 'datadog-agent'

# Additional software
dependency 'datadog-agent-integrations'
<<<<<<< HEAD
=======
dependency 'datadog-trace-agent'
dependency 'jmxfetch'
>>>>>>> f8b5739a

unless windows?
  dependency 'datadog-trace-agent'
end

if windows?
  dependency 'datadog-upgrade-helper'
end
# version manifest file
dependency 'version-manifest'

exclude '\.git*'
exclude 'bundler\/git'<|MERGE_RESOLUTION|>--- conflicted
+++ resolved
@@ -133,11 +133,7 @@
 
 # Additional software
 dependency 'datadog-agent-integrations'
-<<<<<<< HEAD
-=======
-dependency 'datadog-trace-agent'
 dependency 'jmxfetch'
->>>>>>> f8b5739a
 
 unless windows?
   dependency 'datadog-trace-agent'
