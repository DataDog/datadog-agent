# Unless explicitly stated otherwise all files in this repository are licensed
# under the Apache License Version 2.0.
# This product includes software developed at Datadog (https:#www.datadoghq.com/).
# Copyright 2016-2020 Datadog, Inc.

require "./lib/ostools.rb"

name 'agent-binaries'
package_name 'agent-binaries'

homepage 'http://www.datadoghq.com'

if ohai['platform'] == "windows"
  # Note: this is not the final install dir, not even the default one, just a convenient
  # spaceless dir in which the agent will be built.
  # Omnibus doesn't quote the Git commands it launches unfortunately, which makes it impossible
  # to put a space here...
  install_dir "C:/opt/datadog-agent/"
  maintainer 'Datadog Inc.' # Windows doesn't want our e-mail address :(
else
  install_dir '/opt/datadog-agent'
  maintainer 'Datadog Packages <package@datadoghq.com>'
end

# build_version is computed by an invoke command/function.
# We can't call it directly from there, we pass it through the environment instead.
build_version ENV['PACKAGE_VERSION']

build_iteration 1

description 'Datadog Monitoring Agent
 The Datadog Monitoring Agent is a lightweight process that monitors system
 processes and services, and sends information back to your Datadog account.
 .
 This package installs and runs the advanced Agent daemon, which queues and
 forwards metrics from your applications as well as system services.
 .
 See http://www.datadoghq.com/ for more information
'

# ------------------------------------
# Generic package information
# ------------------------------------

# .msi specific flags
package :msi do
  skip_packager true
end
package :zip do
  extra_package_dirs [
      "#{Omnibus::Config.source_dir()}\\etc\\datadog-agent\\extra_package_files",
      "#{Omnibus::Config.source_dir()}\\cf-root",
    ]


  additional_sign_files [
    "#{Omnibus::Config.source_dir()}\\cf-root\\bin\\agent\\process-agent.exe",
    "#{Omnibus::Config.source_dir()}\\cf-root\\bin\\agent\\trace-agent.exe",
    "#{Omnibus::Config.source_dir()}\\cf-root\\bin\\agent\\dogstatsd.exe",
    "#{Omnibus::Config.source_dir()}\\cf-root\\bin\\agent.exe",
  ]
  if ENV['SIGN_PFX']
    signing_identity_file "#{ENV['SIGN_PFX']}", password: "#{ENV['SIGN_PFX_PW']}", algorithm: "SHA256"
  end

end


# ------------------------------------
# Dependencies
# ------------------------------------

# creates required build directories
dependency 'preparation'

# Datadog agent
<<<<<<< HEAD
=======
dependency 'datadog-iot-agent'
>>>>>>> cb3ca006
dependency 'datadog-dogstatsd'
dependency 'datadog-puppy'

# version manifest file
dependency 'version-manifest'

dependency 'datadog-buildpack-finalize'
exclude '\.git*'
exclude 'bundler\/git'<|MERGE_RESOLUTION|>--- conflicted
+++ resolved
@@ -74,12 +74,8 @@
 dependency 'preparation'
 
 # Datadog agent
-<<<<<<< HEAD
-=======
 dependency 'datadog-iot-agent'
->>>>>>> cb3ca006
 dependency 'datadog-dogstatsd'
-dependency 'datadog-puppy'
 
 # version manifest file
 dependency 'version-manifest'
