--- conflicted
+++ resolved
@@ -113,15 +113,11 @@
 # creates required build directories
 dependency 'datadog-agent-prepare'
 
-<<<<<<< HEAD
-# Datadog agent
-=======
 # Windows-specific dependencies
 if windows?
   dependency 'pywin32'
 end
 
->>>>>>> 0f9f246f
 dependency 'datadog-agent'
 
 # Additional software
@@ -163,9 +159,10 @@
   if debian?
     systemd_directory = "/lib/systemd/system"
 
-    extra_package_file "/etc/init.d/datadog-agent"
-    extra_package_file "/etc/init.d/datadog-agent-process"
-    extra_package_file "/etc/init.d/datadog-agent-trace"
+#    TODO: analyze effect
+#    extra_package_file "/etc/init.d/datadog-agent"
+#    extra_package_file "/etc/init.d/datadog-agent-process"
+#    extra_package_file "/etc/init.d/datadog-agent-trace"
   end
   extra_package_file "#{systemd_directory}/stackstate-agent.service"
   extra_package_file "#{systemd_directory}/stackstate-agent-process.service"
