--- conflicted
+++ resolved
@@ -384,11 +384,7 @@
     BINARIES_TO_SIGN = GO_BINARIES + PYTHON_BINARIES + OPENSSL_BINARIES + [
       "#{install_dir}\\bin\\agent\\ddtray.exe",
       "#{install_dir}\\bin\\agent\\libdatadog-agent-three.dll",
-<<<<<<< HEAD
-      "#{install_dir}\\datadog-installer.exe",
       "#{install_dir}\\bin\\agent\\dd-compile-policy.exe",
-=======
->>>>>>> 260bd887
     ]
 
     BINARIES_TO_SIGN.each do |bin|
