--- conflicted
+++ resolved
@@ -128,13 +128,7 @@
 
 # External agents
 dependency 'datadog-trace-agent'
-<<<<<<< HEAD
 dependency 'datadog-process-agent'  
-=======
-if linux?
-  dependency 'datadog-process-agent'
-end
->>>>>>> 4528e1a2
 
 if osx?
   dependency 'datadog-agent-mac-app'
