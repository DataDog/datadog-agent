--- conflicted
+++ resolved
@@ -152,135 +152,11 @@
       "#{Omnibus::Config.source_dir()}\\etc\\datadog-agent\\extra_package_files",
       "#{Omnibus::Config.source_dir()}\\cf-root"
     ]
-<<<<<<< HEAD
-=======
-
-    # Always sign everything for binaries zip
-    # noinspection RubyLiteralArrayInspection
-    additional_sign_files [
-      "#{Omnibus::Config.source_dir()}\\cf-root\\bin\\agent\\process-agent.exe",
-      "#{Omnibus::Config.source_dir()}\\cf-root\\bin\\agent\\trace-agent.exe",
-      "#{Omnibus::Config.source_dir()}\\cf-root\\bin\\agent.exe",
-      "#{Omnibus::Config.source_dir()}\\cf-root\\bin\\libdatadog-agent-three.dll"
-    ]
-    if with_python_runtime? "2"
-      additional_sign_files << "#{Omnibus::Config.source_dir()}\\cf-root\\bin\\libdatadog-agent-two.dll"
-    end
-    if ENV['SIGN_PFX']
-      signing_identity_file "#{ENV['SIGN_PFX']}", password: "#{ENV['SIGN_PFX_PW']}", algorithm: "SHA256"
-    end
-    if ENV['SIGN_WINDOWS_DD_WCS']
-      dd_wcssign true
-    end
-
->>>>>>> 465491a0
   end
 end
 
 package :msi do
-<<<<<<< HEAD
   skip_packager true
-=======
-
-  # For a consistent package management, please NEVER change this code
-  arch = "x64"
-  if windows_arch_i386?
-    upgrade_code '2497f989-f07e-4e8c-9e05-841ad3d4405f'
-    arch = "x86"
-  else
-    upgrade_code '0c50421b-aefb-4f15-a809-7af256d608a5'
-  end
-  wix_candle_extension 'WixUtilExtension'
-  wix_light_extension 'WixUtilExtension'
-  extra_package_dir "#{Omnibus::Config.source_dir()}\\etc\\datadog-agent\\extra_package_files"
-
-  # noinspection RubyLiteralArrayInspection
-  additional_sign_files_list = [
-    "#{Omnibus::Config.source_dir()}\\datadog-agent\\src\\github.com\\DataDog\\datadog-agent\\bin\\agent\\process-agent.exe",
-    "#{Omnibus::Config.source_dir()}\\datadog-agent\\src\\github.com\\DataDog\\datadog-agent\\bin\\agent\\trace-agent.exe",
-    "#{Omnibus::Config.source_dir()}\\datadog-agent\\src\\github.com\\DataDog\\datadog-agent\\bin\\agent\\agent.exe",
-    "#{Omnibus::Config.source_dir()}\\datadog-agent\\src\\github.com\\DataDog\\datadog-agent\\bin\\agent\\libdatadog-agent-three.dll",
-    "#{install_dir}\\bin\\agent\\ddtray.exe",
-    "#{install_dir}\\embedded3\\python.exe",
-    "#{install_dir}\\embedded3\\\\python3.dll",
-    "#{install_dir}\\embedded3\\\\python39.dll",
-    "#{install_dir}\\embedded3\\\\pythonw.exe"
-  ]
-  if with_python_runtime? '2'
-    # noinspection RubyLiteralArrayInspection
-    additional_sign_files_list.concat [
-      "#{Omnibus::Config.source_dir()}\\datadog-agent\\src\\github.com\\DataDog\\datadog-agent\\bin\\agent\\libdatadog-agent-two.dll",
-      "#{install_dir}\\embedded2\\python.exe",
-      "#{install_dir}\\embedded2\\python27.dll",
-      "#{install_dir}\\embedded2\\pythonw.exe"
-    ]
-  end
-  #if ENV['SIGN_WINDOWS']
-  #  signing_identity "ECCDAE36FDCB654D2CBAB3E8975AA55469F96E4C", machine_store: true, algorithm: "SHA256"
-  #end
-  if ENV['SIGN_PFX']
-    signing_identity_file "#{ENV['SIGN_PFX']}", password: "#{ENV['SIGN_PFX_PW']}", algorithm: "SHA256"
-  end
-  if ENV['SIGN_WINDOWS_DD_WCS']
-    dd_wcssign true
-  end
-
-  include_sysprobe = "false"
-  if not windows_arch_i386? and ENV['WINDOWS_DDNPM_DRIVER'] and not ENV['WINDOWS_DDNPM_DRIVER'].empty?
-    include_sysprobe = "true"
-    additional_sign_files_list << "#{Omnibus::Config.source_dir()}\\datadog-agent\\src\\github.com\\DataDog\\datadog-agent\\bin\\agent\\system-probe.exe"
-  end
-
-  include_apminject = "false"
-  if not windows_arch_i386? and ENV['WINDOWS_APMINJECT_MODULE'] and not ENV['WINDOWS_APMINJECT_MODULE'].empty?
-    include_apminject = "true"
-  end
-
-  include_procmon = "false"
-  if not windows_arch_i386? and ENV['WINDOWS_DDPROCMON_DRIVER'] and not ENV['WINDOWS_DDPROCMON_DRIVER'].empty?
-    include_procmon = "true"
-    additional_sign_files_list << "#{Omnibus::Config.source_dir()}\\datadog-agent\\src\\github.com\\DataDog\\datadog-agent\\bin\\agent\\security-agent.exe"
-  end
-
-  additional_sign_files additional_sign_files_list
-  parameters({
-    'InstallDir' => install_dir,
-    'InstallFiles' => "#{Omnibus::Config.source_dir()}/datadog-agent/dd-agent/packaging/datadog-agent/win32/install_files",
-    'BinFiles' => "#{Omnibus::Config.source_dir()}/datadog-agent/src/github.com/DataDog/datadog-agent/bin/agent",
-    'EtcFiles' => "#{Omnibus::Config.source_dir()}\\etc\\datadog-agent",
-    'IncludePython2' => "#{with_python_runtime? '2'}",
-    'IncludePython3' => "#{with_python_runtime? '3'}",
-    'Platform' => "#{arch}",
-    'IncludeSysprobe' => "#{include_sysprobe}",
-    'IncludeAPMInject' => "#{include_apminject}",
-    'IncludeProcmon' => "#{include_procmon}"
-  })
-  # This block runs before harvesting with heat.exe
-  # It runs in the scope of the packager, so all variables access are from the point-of-view of the packager.
-  # Therefore, `install_dir` does not refer to the `install_dir` of the Project but that of the Packager.
-  pre_heat do
-    def generate_embedded_archive(version)
-      safe_embedded_path = windows_safe_path(install_dir, "embedded#{version}")
-      safe_embedded_archive_path = windows_safe_path(install_dir, "embedded#{version}.7z")
-
-      shellout!(
-        <<-EOH.strip
-          7z a -mx=5 -ms=on #{safe_embedded_archive_path} #{safe_embedded_path}
-      EOH
-      )
-      FileUtils.rm_rf "#{safe_embedded_path}"
-    end
-
-    # Create the embedded zips and delete their folders
-    if File.exist?(windows_safe_path(install_dir, "embedded3"))
-      generate_embedded_archive(3)
-    end
-
-    if File.exist?(windows_safe_path(install_dir, "embedded2"))
-      generate_embedded_archive(2)
-    end
-  end
->>>>>>> 465491a0
 end
 
 # ------------------------------------
@@ -397,7 +273,6 @@
     end
   }
 
-<<<<<<< HEAD
   [
     "#{install_dir}\\bin\\agent\\agent.exe",
     "#{install_dir}\\bin\\agent\\trace-agent.exe",
@@ -410,28 +285,10 @@
     # strip the binary of debug symbols
     windows_symbol_stripping_file bin
   end
-=======
-  # Check the exported symbols from the binary
-  inspect_binary("#{Omnibus::Config.source_dir()}\\datadog-agent\\src\\github.com\\DataDog\\datadog-agent\\bin\\agent\\agent.exe", &raise_if_forbidden_symbol_found)
-  inspect_binary("#{Omnibus::Config.source_dir()}\\datadog-agent\\src\\github.com\\DataDog\\datadog-agent\\bin\\agent\\trace-agent.exe", &raise_if_forbidden_symbol_found)
-  inspect_binary("#{Omnibus::Config.source_dir()}\\datadog-agent\\src\\github.com\\DataDog\\datadog-agent\\bin\\agent\\process-agent.exe", &raise_if_forbidden_symbol_found)
-  inspect_binary("#{Omnibus::Config.source_dir()}\\datadog-agent\\src\\github.com\\DataDog\\datadog-agent\\bin\\agent\\system-probe.exe", &raise_if_forbidden_symbol_found)
-
-  #
-  # For Windows build, files need to be stripped must be specified here.
-  #
-  windows_symbol_stripping_file "#{Omnibus::Config.source_dir()}\\cf-root\\bin\\agent\\process-agent.exe"
-  windows_symbol_stripping_file "#{Omnibus::Config.source_dir()}\\cf-root\\bin\\agent\\trace-agent.exe"
-  windows_symbol_stripping_file "#{Omnibus::Config.source_dir()}\\cf-root\\bin\\agent.exe"
-  windows_symbol_stripping_file "#{Omnibus::Config.source_dir()}\\datadog-agent\\src\\github.com\\DataDog\\datadog-agent\\bin\\agent\\process-agent.exe"
-  windows_symbol_stripping_file "#{Omnibus::Config.source_dir()}\\datadog-agent\\src\\github.com\\DataDog\\datadog-agent\\bin\\agent\\trace-agent.exe"
-  windows_symbol_stripping_file "#{Omnibus::Config.source_dir()}\\datadog-agent\\src\\github.com\\DataDog\\datadog-agent\\bin\\agent\\agent.exe"
-  windows_symbol_stripping_file "#{Omnibus::Config.source_dir()}\\datadog-agent\\src\\github.com\\DataDog\\datadog-agent\\bin\\agent\\system-probe.exe"
   if not windows_arch_i386? and ENV['WINDOWS_DDPROCMON_DRIVER'] and not ENV['WINDOWS_DDPROCMON_DRIVER'].empty?
     windows_symbol_stripping_file "#{Omnibus::Config.source_dir()}\\datadog-agent\\src\\github.com\\DataDog\\datadog-agent\\bin\\agent\\security-agent.exe"
   end
 
->>>>>>> 465491a0
 end
 
 if linux_target? or windows_target?
