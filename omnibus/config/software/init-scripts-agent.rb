name 'init-scripts-agent'

description "Generate and configure init scripts packaging"

always_build true

build do
  output_config_dir = ENV["OUTPUT_CONFIG_DIR"] || ""
  if linux_target?
    etc_dir = "#{output_config_dir}/etc/datadog-agent"
    mkdir "/etc/init"
    if debian_target?
      # sysvinit support for debian only for now
      mkdir "/etc/init.d"

      erb source: "upstart_debian.conf.erb",
          dest: "/etc/init/datadog-agent.conf",
          mode: 0644,
          vars: { install_dir: install_dir, etc_dir: etc_dir }
      erb source: "upstart_debian.checks.conf.erb",
          dest: "/etc/init/datadog-agent-checks.conf",
          mode: 0644,
          vars: { install_dir: install_dir, etc_dir: etc_dir }
      erb source: "upstart_debian.process.conf.erb",
          dest: "/etc/init/datadog-agent-process.conf",
          mode: 0644,
          vars: { install_dir: install_dir, etc_dir: etc_dir }
      erb source: "upstart_debian.sysprobe.conf.erb",
          dest: "/etc/init/datadog-agent-sysprobe.conf",
          mode: 0644,
          vars: { install_dir: install_dir, etc_dir: etc_dir }
      erb source: "upstart_debian.trace.conf.erb",
          dest: "/etc/init/datadog-agent-trace.conf",
          mode: 0644,
          vars: { install_dir: install_dir, etc_dir: etc_dir }
      erb source: "upstart_debian.security.conf.erb",
          dest: "/etc/init/datadog-agent-security.conf",
          mode: 0644,
          vars: { install_dir: install_dir, etc_dir: etc_dir }
      erb source: "sysvinit_debian.erb",
          dest: "/etc/init.d/datadog-agent",
          mode: 0755,
          vars: { install_dir: install_dir, etc_dir: etc_dir }
      erb source: "sysvinit_debian.checks.erb",
          dest: "/etc/init.d/datadog-agent-checks",
          mode: 0755,
          vars: { install_dir: install_dir, etc_dir: etc_dir }
      erb source: "sysvinit_debian.process.erb",
          dest: "/etc/init.d/datadog-agent-process",
          mode: 0755,
          vars: { install_dir: install_dir, etc_dir: etc_dir }
      erb source: "sysvinit_debian.trace.erb",
          dest: "/etc/init.d/datadog-agent-trace",
          mode: 0755,
          vars: { install_dir: install_dir, etc_dir: etc_dir }
      erb source: "sysvinit_debian.security.erb",
          dest: "/etc/init.d/datadog-agent-security",
          mode: 0755,
          vars: { install_dir: install_dir, etc_dir: etc_dir }

      project.extra_package_file '/etc/init.d/datadog-agent'
      project.extra_package_file '/etc/init.d/datadog-agent-checks'
      project.extra_package_file '/etc/init.d/datadog-agent-process'
      project.extra_package_file '/etc/init.d/datadog-agent-trace'
      project.extra_package_file '/etc/init.d/datadog-agent-security'
    elsif redhat_target? || suse_target?
      # Ship a different upstart job definition on RHEL to accommodate the old
      # version of upstart (0.6.5) that RHEL 6 provides.
      erb source: "upstart_redhat.conf.erb",
          dest: "/etc/init/datadog-agent.conf",
          mode: 0644,
          vars: { install_dir: install_dir, etc_dir: etc_dir }
      erb source: "upstart_redhat.checks.conf.erb",
          dest: "/etc/init/datadog-agent-checks.conf",
          mode: 0644,
          vars: { install_dir: install_dir, etc_dir: etc_dir }
      erb source: "upstart_redhat.process.conf.erb",
          dest: "/etc/init/datadog-agent-process.conf",
          mode: 0644,
          vars: { install_dir: install_dir, etc_dir: etc_dir }
      erb source: "upstart_redhat.sysprobe.conf.erb",
          dest: "/etc/init/datadog-agent-sysprobe.conf",
          mode: 0644,
          vars: { install_dir: install_dir, etc_dir: etc_dir }
      erb source: "upstart_redhat.trace.conf.erb",
          dest: "/etc/init/datadog-agent-trace.conf",
          mode: 0644,
          vars: { install_dir: install_dir, etc_dir: etc_dir }
      erb source: "upstart_redhat.security.conf.erb",
          dest: "/etc/init/datadog-agent-security.conf",
          mode: 0644,
          vars: { install_dir: install_dir, etc_dir: etc_dir }
    end
    project.extra_package_file '/etc/init/datadog-agent.conf'
    project.extra_package_file '/etc/init/datadog-agent-checks.conf'
    project.extra_package_file '/etc/init/datadog-agent-process.conf'
    project.extra_package_file '/etc/init/datadog-agent-sysprobe.conf'
    project.extra_package_file '/etc/init/datadog-agent-trace.conf'
    project.extra_package_file '/etc/init/datadog-agent-security.conf'
<<<<<<< HEAD

    erb source: "systemd.service.erb",
        dest: "#{systemd_directory}/datadog-agent.service",
        mode: 0644,
        vars: { install_dir: install_dir, etc_dir: etc_dir }
    erb source: "systemd.checks.service.erb",
        dest: "#{systemd_directory}/datadog-agent-checks.service",
        mode: 0644,
        vars: { install_dir: install_dir, etc_dir: etc_dir }
    erb source: "systemd.process.service.erb",
        dest: "#{systemd_directory}/datadog-agent-process.service",
        mode: 0644,
        vars: { install_dir: install_dir, etc_dir: etc_dir }
    erb source: "systemd.sysprobe.service.erb",
        dest: "#{systemd_directory}/datadog-agent-sysprobe.service",
        mode: 0644,
        vars: { install_dir: install_dir, etc_dir: etc_dir }
    erb source: "systemd.trace.service.erb",
        dest: "#{systemd_directory}/datadog-agent-trace.service",
        mode: 0644,
        vars: { install_dir: install_dir, etc_dir: etc_dir }
    erb source: "systemd.security.service.erb",
        dest: "#{systemd_directory}/datadog-agent-security.service",
        mode: 0644,
        vars: { install_dir: install_dir, etc_dir: etc_dir }
    project.extra_package_file "#{systemd_directory}/datadog-agent.service"
    project.extra_package_file "#{systemd_directory}/datadog-agent-checks.service"
    project.extra_package_file "#{systemd_directory}/datadog-agent-process.service"
    project.extra_package_file "#{systemd_directory}/datadog-agent-sysprobe.service"
    project.extra_package_file "#{systemd_directory}/datadog-agent-trace.service"
    project.extra_package_file "#{systemd_directory}/datadog-agent-security.service"
=======
>>>>>>> 004777ae
  end
end<|MERGE_RESOLUTION|>--- conflicted
+++ resolved
@@ -97,39 +97,5 @@
     project.extra_package_file '/etc/init/datadog-agent-sysprobe.conf'
     project.extra_package_file '/etc/init/datadog-agent-trace.conf'
     project.extra_package_file '/etc/init/datadog-agent-security.conf'
-<<<<<<< HEAD
-
-    erb source: "systemd.service.erb",
-        dest: "#{systemd_directory}/datadog-agent.service",
-        mode: 0644,
-        vars: { install_dir: install_dir, etc_dir: etc_dir }
-    erb source: "systemd.checks.service.erb",
-        dest: "#{systemd_directory}/datadog-agent-checks.service",
-        mode: 0644,
-        vars: { install_dir: install_dir, etc_dir: etc_dir }
-    erb source: "systemd.process.service.erb",
-        dest: "#{systemd_directory}/datadog-agent-process.service",
-        mode: 0644,
-        vars: { install_dir: install_dir, etc_dir: etc_dir }
-    erb source: "systemd.sysprobe.service.erb",
-        dest: "#{systemd_directory}/datadog-agent-sysprobe.service",
-        mode: 0644,
-        vars: { install_dir: install_dir, etc_dir: etc_dir }
-    erb source: "systemd.trace.service.erb",
-        dest: "#{systemd_directory}/datadog-agent-trace.service",
-        mode: 0644,
-        vars: { install_dir: install_dir, etc_dir: etc_dir }
-    erb source: "systemd.security.service.erb",
-        dest: "#{systemd_directory}/datadog-agent-security.service",
-        mode: 0644,
-        vars: { install_dir: install_dir, etc_dir: etc_dir }
-    project.extra_package_file "#{systemd_directory}/datadog-agent.service"
-    project.extra_package_file "#{systemd_directory}/datadog-agent-checks.service"
-    project.extra_package_file "#{systemd_directory}/datadog-agent-process.service"
-    project.extra_package_file "#{systemd_directory}/datadog-agent-sysprobe.service"
-    project.extra_package_file "#{systemd_directory}/datadog-agent-trace.service"
-    project.extra_package_file "#{systemd_directory}/datadog-agent-security.service"
-=======
->>>>>>> 004777ae
   end
 end