--- conflicted
+++ resolved
@@ -25,22 +25,9 @@
 # doing this.
 name "cacerts"
 
-<<<<<<< HEAD
 # Omnibus breaks if there is no version on elements. You get an error like
 #   Software must specify a `version; to cache it in S3 (cacerts[/go/src/github.com/DataDog/datadog-agent/omnibus/config/software/cacerts.rb])!
-default_version "2025-08-12"
-=======
-# We have a synthetic monitor on the latest cacerts file to warn us when the latest
-# cacerts bundle changes.
-# This allows us to always use up-to-date cacerts, without breaking all builds
-# when they change.
 default_version "2025-09-09"
-source url: "https://curl.se/ca/cacert-#{version}.pem",
-       sha256: "f290e6acaf904a4121424ca3ebdd70652780707e28e8af999221786b86bb1975",
-       target_filename: "cacert.pem"
-
-relative_path "cacerts-#{version}"
->>>>>>> d4e385ba
 
 build do
   license "MPL-2.0"
