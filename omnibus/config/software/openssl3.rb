--- conflicted
+++ resolved
@@ -79,15 +79,11 @@
   ]
 
   if windows?
-<<<<<<< HEAD
-    configure_args << "no-zlib"
-    configure_args << "no-uplink"
-=======
     configure_args << [
       "--prefix=#{python_3_embedded}",
       "no-zlib",
+      "no-uplink",
     ]
->>>>>>> 95894ac0
     if ENV["AGENT_FLAVOR"] == "fips"
       configure_args << '--openssldir="C:/Program Files/Datadog/Datadog Agent/embedded3/ssl"'
       # Provide a context name for our configuration through the registry
