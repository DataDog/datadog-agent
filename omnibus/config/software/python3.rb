--- conflicted
+++ resolved
@@ -65,26 +65,21 @@
   end
 
 else
-<<<<<<< HEAD
+
   if windows_arch_i386?
     default_version "3.7.4"
 
-    source :url => "http://dbs-laptop/pkg/python-windows-#{version}-x86.zip",
+    source :url => "http://s3.amazonaws.com/dd-agent-omnibus/python-windows-#{version}-x86.zip",
             :sha256 => "c9ccf9cd81c06e49cb3186bef1e769a6b9da58d00dbb780f0185fbb2e8efba91"
   else
     dependency "vc_redist_14"
-    default_version "3.7.1"
-=======
-  dependency "vc_redist_14"
-  default_version "3.7.4"
+    default_version "3.7.4"
 
-  # note that startring with 3.7.3 on Windows, the zip should be created without the built-in pip
-  source :url => "https://s3.amazonaws.com/dd-agent-omnibus/python-windows-#{version}-amd64.zip",
+    # note that startring with 3.7.3 on Windows, the zip should be created without the built-in pip
+    source :url => "https://s3.amazonaws.com/dd-agent-omnibus/python-windows-#{version}-amd64.zip",
          :sha256 => "ce1782db64be81aa81e8a38102b4850ee03a0b30bf152a7d2b4b36a7a6e0c381"
->>>>>>> bcd80954
 
-    source :url => "https://s3.amazonaws.com/dd-agent-omnibus/python-windows-#{version}-amd64.zip",
-           :sha256 => "2ebd2eb2155f7c82ec3d2ba5203e0a250b6bbf60c7c5404f1e03f4bc71a096e1"
+
   end
   build do
     command "XCOPY /YEHIR *.* \"#{windows_safe_path(python_3_embedded)}\""
