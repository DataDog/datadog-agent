name "python3"

default_version "3.7.1"

if ohai["platform"] != "windows"
  dependency "libffi"
  dependency "ncurses"
  dependency "zlib"
  dependency "openssl"
  dependency "bzip2"
  dependency "libsqlite3"
  dependency "liblzma"
  dependency "libyaml"

  version "3.6.7" do
    source :sha256 => "b7c36f7ed8f7143b2c46153b7332db2227669f583ea0cce753facf549d1a4239"
  end

  version "3.7.1" do
    source :sha256 => "36c1b81ac29d0f8341f727ef40864d99d8206897be96be73dc34d4739c9c9f06"
  end

  source :url => "https://python.org/ftp/python/#{version}/Python-#{version}.tgz"

  relative_path "Python-#{version}"

  python_configure = ["./configure",
                      "--prefix=#{install_dir}/embedded"]

  if mac_os_x?
    python_configure.push("--enable-ipv6",
                          "--with-universal-archs=intel",
                          "--enable-shared")
  elsif linux?
    python_configure.push("--enable-shared",
                          "--enable-ipv6")
  elsif aix?
    # something here...
  end

  python_configure.push("--with-dbmliborder=")

  build do
    ship_license "PSFL"

    env = case ohai["platform"]
          when "aix"
            aix_env
          else
            {
              "CFLAGS" => "-I#{install_dir}/embedded/include -O2 -g -pipe",
              "LDFLAGS" => "-Wl,-rpath,#{install_dir}/embedded/lib -L#{install_dir}/embedded/lib",
            }
          end
    command python_configure.join(" "), :env => env
    command "make -j #{workers}", :env => env
    command "make install", :env => env
    # delete "#{install_dir}/embedded/lib/python2.7/test"

    # There exists no configure flag to tell Python to not compile readline support :(
    major, minor, bugfix = version.split(".")
    block do
      FileUtils.rm_f(Dir.glob("#{install_dir}/embedded/lib/python#{major}.#{minor}/lib-dynload/readline.*"))
    end
  end

else
<<<<<<< HEAD
  if windows_arch_i386?
    default_version "3.7.3"

    source :url => "http://dbs-laptop/pkg/python-windows-#{version}-x86.zip",
            :sha256 => "27b8712d98251e861698f3282598001d2e52cbc8dd3743f14313b9c9afedd545"
  else
    default_version "3.7.1"

    source :url => "https://s3.amazonaws.com/dd-agent-omnibus/python-windows-#{version}-amd64.zip",
            :sha256 => "c9da8a6890ce7df603724abebcd893c63616f499b9a619bb39399a09f382269a"
  end
=======
  dependency "vc_redist_14"
  default_version "3.7.1"

  source :url => "https://s3.amazonaws.com/dd-agent-omnibus/python-windows-#{version}-amd64.zip",
         :sha256 => "2ebd2eb2155f7c82ec3d2ba5203e0a250b6bbf60c7c5404f1e03f4bc71a096e1"
>>>>>>> 15bc3e91

  build do
    command "XCOPY /YEHIR *.* \"#{windows_safe_path(python_3_embedded)}\""
  end
end<|MERGE_RESOLUTION|>--- conflicted
+++ resolved
@@ -65,26 +65,18 @@
   end
 
 else
-<<<<<<< HEAD
   if windows_arch_i386?
     default_version "3.7.3"
 
     source :url => "http://dbs-laptop/pkg/python-windows-#{version}-x86.zip",
             :sha256 => "27b8712d98251e861698f3282598001d2e52cbc8dd3743f14313b9c9afedd545"
   else
+    dependency "vc_redist_14"
     default_version "3.7.1"
 
     source :url => "https://s3.amazonaws.com/dd-agent-omnibus/python-windows-#{version}-amd64.zip",
-            :sha256 => "c9da8a6890ce7df603724abebcd893c63616f499b9a619bb39399a09f382269a"
+           :sha256 => "2ebd2eb2155f7c82ec3d2ba5203e0a250b6bbf60c7c5404f1e03f4bc71a096e1"
   end
-=======
-  dependency "vc_redist_14"
-  default_version "3.7.1"
-
-  source :url => "https://s3.amazonaws.com/dd-agent-omnibus/python-windows-#{version}-amd64.zip",
-         :sha256 => "2ebd2eb2155f7c82ec3d2ba5203e0a250b6bbf60c7c5404f1e03f4bc71a096e1"
->>>>>>> 15bc3e91
-
   build do
     command "XCOPY /YEHIR *.* \"#{windows_safe_path(python_3_embedded)}\""
   end
