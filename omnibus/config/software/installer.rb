--- conflicted
+++ resolved
@@ -35,55 +35,9 @@
     command "invoke installer.build --rebuild --run-path=/var/run/datadog-installer --install-path=#{install_dir}", env: env
     mkdir "#{install_dir}/bin"
     copy 'bin/installer', "#{install_dir}/bin/"
-<<<<<<< HEAD
-
-    systemdPath = "#{install_dir}/systemd/"
-    erb source: "datadog-installer.service.erb",
-       dest: systemdPath + "datadog-installer.service",
-       mode: 0644,
-       vars: { installer_dir: "/opt/datadog-packages/datadog-installer/stable", etc_dir: etc_dir}
-
-    erb source: "datadog-installer-exp.service.erb",
-       dest: systemdPath + "datadog-installer-exp.service",
-       mode: 0644,
-       vars: { installer_dir: "/opt/datadog-packages/datadog-installer/experiment", etc_dir: etc_dir}
-
-    # Add stable agent units
-    templateToFile = {
-      "datadog-agent.service.erb" => "datadog-agent.service",
-      "datadog-agent-trace.service.erb" => "datadog-agent-trace.service",
-      "datadog-agent-process.service.erb" => "datadog-agent-process.service",
-      "datadog-agent-security.service.erb" => "datadog-agent-security.service",
-      "datadog-agent-sysprobe.service.erb" => "datadog-agent-sysprobe.service",
-    }
-    templateToFile.each do |template, file|
-      agent_dir = "/opt/datadog-packages/datadog-agent/stable"
-      erb source: template,
-         dest: systemdPath + file,
-         mode: 0644,
-         vars: { install_dir: install_dir, etc_dir: etc_dir, agent_dir: agent_dir }
-    end
-    # Add experiment agent units
-    expTemplateToFile = {
-      "datadog-agent-exp.service.erb" => "datadog-agent-exp.service",
-      "datadog-agent-trace-exp.service.erb" => "datadog-agent-trace-exp.service",
-      "datadog-agent-process-exp.service.erb" => "datadog-agent-process-exp.service",
-      "datadog-agent-security-exp.service.erb" => "datadog-agent-security-exp.service",
-      "datadog-agent-sysprobe-exp.service.erb" => "datadog-agent-sysprobe-exp.service",
-    }
-    expTemplateToFile.each do |template, file|
-      agent_dir = "/opt/datadog-packages/datadog-agent/experiment"
-      erb source: template,
-         dest: systemdPath + file,
-         mode: 0644,
-         vars: { etc_dir: etc_dir, agent_dir: agent_dir }
-    end
-
   elsif windows_target?
     command "inv -e installer.build --rebuild", env: env
     copy 'bin/installer/installer.exe', "#{install_dir}/datadog-installer.exe"
-=======
->>>>>>> 7356ded6
   end
 
   # Remove empty/unneeded folders
