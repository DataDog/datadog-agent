--- conflicted
+++ resolved
@@ -6,28 +6,18 @@
 require './lib/ostools.rb'
 require 'pathname'
 
-name 'datadog-puppy'
+name 'stackstate-puppy'
 
-<<<<<<< HEAD
-relative_path 'stackstate-puppy'
-=======
 license "Apache-2.0"
 license_file "../LICENSE"
->>>>>>> e36980bb
 
 source path: '..'
-relative_path 'src/github.com/DataDog/datadog-agent'
+relative_path 'src/github.com/StackVista/stackstate-agent'
 
 build do
-<<<<<<< HEAD
-  ship_license 'https://raw.githubusercontent.com/DataDog/dd-agent/master/LICENSE'
-  # the go deps needs to be installed (invoke dep) before running omnibus
-  # TODO: enable omnibus to run invoke deps while building the project
-  command "invoke -e agent.build --puppy --rebuild --use-embedded-libs --no-development"
-=======
   # set GOPATH on the omnibus source dir for this software
   gopath = Pathname.new(project_dir) + '../../../..'
-  etc_dir = "/etc/datadog-agent"
+  etc_dir = "/etc/stackstate-agent"
   env = {
     'GOPATH' => gopath.to_path,
     'PATH' => "#{gopath.to_path}/bin:#{ENV['PATH']}",
@@ -36,41 +26,26 @@
   env = with_embedded_path(env)
 
   command "invoke agent.build --puppy --rebuild --no-development", env: env
->>>>>>> e36980bb
   copy('bin', install_dir)
 
   mkdir "#{install_dir}/run/"
 
   if linux?
     # Config
-<<<<<<< HEAD
     mkdir '/etc/stackstate-agent'
+    mkdir "/var/log/stackstate-agent"
+
     move 'bin/agent/dist/stackstate.yaml', '/etc/stackstate-agent/stackstate.yaml.example'
-    mkdir '/etc/stackstate-agent/checks.d'
+    move 'bin/agent/dist/conf.d', '/etc/stackstate-agent/'
 
     if debian?
       erb source: "upstart.conf.erb",
           dest: "/etc/init/stackstate-agent6.conf",
-=======
-    mkdir '/etc/datadog-agent'
-    mkdir "/var/log/datadog"
-
-    move 'bin/agent/dist/datadog.yaml', '/etc/datadog-agent/datadog.yaml.example'
-    move 'bin/agent/dist/conf.d', '/etc/datadog-agent/'
-
-    if debian?
-      erb source: "upstart.conf.erb",
-          dest: "/etc/init/datadog-agent.conf",
->>>>>>> e36980bb
           mode: 0644,
           vars: { install_dir: install_dir }
 
       erb source: "systemd.service.erb",
-<<<<<<< HEAD
           dest: "/lib/systemd/system/stackstate-agent6.service",
-=======
-          dest: "/lib/systemd/system/datadog-agent.service",
->>>>>>> e36980bb
           mode: 0644,
           vars: { install_dir: install_dir }
     end
