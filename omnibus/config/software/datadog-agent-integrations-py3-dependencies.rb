name 'datadog-agent-integrations-py3-dependencies'

dependency 'pip3'
dependency 'setuptools3'

<<<<<<< HEAD
dependency 'confluent-kafka-python'

if arm_target?
  # same with libffi to build the cffi wheel
  dependency 'libffi'
  # same with libxml2 and libxslt to build the lxml wheel
  dependency 'libxml2'
  dependency 'libxslt'
end

if osx_target?
  dependency 'unixodbc'
  dependency 'sds'
end

=======
>>>>>>> 3c37a138
if linux_target?
  # odbc drivers used by the SQL Server integration
  dependency 'freetds'
  unless heroku_target?
    dependency 'msodbcsql18' # needed for SQL Server integration
  end
  dependency 'nfsiostat'
  # gstatus binary used by the glusterfs integration
  dependency 'gstatus'
end<|MERGE_RESOLUTION|>--- conflicted
+++ resolved
@@ -3,24 +3,6 @@
 dependency 'pip3'
 dependency 'setuptools3'
 
-<<<<<<< HEAD
-dependency 'confluent-kafka-python'
-
-if arm_target?
-  # same with libffi to build the cffi wheel
-  dependency 'libffi'
-  # same with libxml2 and libxslt to build the lxml wheel
-  dependency 'libxml2'
-  dependency 'libxslt'
-end
-
-if osx_target?
-  dependency 'unixodbc'
-  dependency 'sds'
-end
-
-=======
->>>>>>> 3c37a138
 if linux_target?
   # odbc drivers used by the SQL Server integration
   dependency 'freetds'
