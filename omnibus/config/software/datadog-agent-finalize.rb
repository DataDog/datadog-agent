--- conflicted
+++ resolved
@@ -163,16 +163,14 @@
             # recipe, but we need pg_config to build psycopq.
             delete "#{install_dir}/embedded/bin/pg_config"
 
-<<<<<<< HEAD
+            # Deduplicate files using symlinks
+            command "dda inv -- omnibus.deduplicate-files --directory #{install_dir}/embedded", cwd: Dir.pwd
+
             # Edit rpath from a true path to relative path for each binary if install_dir contains /opt/datadog-packages
             if install_dir.include?("/opt/datadog-packages")
               # The healthcheck will fail as the rpath doesn't contain install_dir
               command "inv omnibus.rpath-edit #{install_dir} #{install_dir}", cwd: Dir.pwd
             end
-=======
-            # Deduplicate files using symlinks
-            command "dda inv -- omnibus.deduplicate-files --directory #{install_dir}/embedded", cwd: Dir.pwd
->>>>>>> 4309eb1c
         end
 
         if osx_target?
