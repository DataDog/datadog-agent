# Unless explicitly stated otherwise all files in this repository are licensed
# under the Apache License Version 2.0.
# This product includes software developed at Datadog (https:#www.datadoghq.com/).
# Copyright 2016-2019 Datadog, Inc.

# This software definition doesn"t build anything, it"s the place where we create
# files outside the omnibus installation directory, so that we can add them to
# the package manifest using `extra_package_file` in the project definition.
require './lib/ostools.rb'

name "datadog-agent-finalize"
description "steps required to finalize the build"
default_version "1.0.0"
skip_transitive_dependency_licensing true

build do
    # TODO too many things done here, should be split
    block do
        # Conf files

        if windows?
            conf_dir_root = "#{Omnibus::Config.source_dir()}/etc/stackstate-agent"
            conf_dir = "#{conf_dir_root}/extra_package_files/EXAMPLECONFSLOCATION"
            mkdir conf_dir
<<<<<<< HEAD
            move "#{install_dir}/etc/stackstate-agent/stackstate.yaml.example", conf_dir_root, :force=>true
            move "#{install_dir}/etc/stackstate-agent/root.json", conf_dir_root, :force=>true
            delete "#{install_dir}/etc/stackstate-agent/trace-agent.conf.example"
            move "#{install_dir}/etc/stackstate-agent/conf.d/*", conf_dir, :force=>true
=======
            move "#{install_dir}/etc/datadog-agent/datadog.yaml.example", conf_dir_root, :force=>true
            move "#{install_dir}/etc/datadog-agent/conf.d/*", conf_dir, :force=>true
>>>>>>> e36980bb
            delete "#{install_dir}/bin/agent/agent.exe"
            # TODO why does this get generated at all
            delete "#{install_dir}/bin/agent/agent.exe~"

            # remove the config files for the subservices; they'll be started
            # based on the config file
            delete "#{conf_dir}/apm.yaml.default"
            # load isn't supported by windows
            delete "#{conf_dir}/load.d"

            # cleanup clutter
            delete "#{install_dir}/etc"
            delete "#{install_dir}/bin/agent/dist/conf.d"
            delete "#{install_dir}/bin/agent/dist/*.conf*"
            delete "#{install_dir}/bin/agent/dist/*.yaml"
        elsif linux?
            # Move system service files
            mkdir "/etc/init"
<<<<<<< HEAD
            move "#{install_dir}/scripts/stackstate-agent.conf", "/etc/init"
            move "#{install_dir}/scripts/stackstate-agent-trace.conf", "/etc/init"
            move "#{install_dir}/scripts/stackstate-agent-process.conf", "/etc/init"
=======
            move "#{install_dir}/scripts/datadog-agent.conf", "/etc/init"
            move "#{install_dir}/scripts/datadog-agent-trace.conf", "/etc/init"
            move "#{install_dir}/scripts/datadog-agent-process.conf", "/etc/init"
            move "#{install_dir}/scripts/datadog-agent-network.conf", "/etc/init"
>>>>>>> e36980bb
            systemd_directory = "/usr/lib/systemd/system"
            if debian?
                # debian recommends using a different directory for systemd unit files
                systemd_directory = "/lib/systemd/system"

                # sysvinit support for debian only for now
<<<<<<< HEAD
               mkdir "/etc/init.d"
               move "#{install_dir}/scripts/stackstate-agent", "/etc/init.d"
               move "#{install_dir}/scripts/stackstate-agent-trace", "/etc/init.d"
               move "#{install_dir}/scripts/stackstate-agent-process", "/etc/init.d"
            end
            mkdir systemd_directory
            move "#{install_dir}/scripts/stackstate-agent.service", systemd_directory
            move "#{install_dir}/scripts/stackstate-agent-trace.service", systemd_directory
            move "#{install_dir}/scripts/stackstate-agent-process.service", systemd_directory

            # Move checks and configuration files
            mkdir "/etc/stackstate-agent"
            move "#{install_dir}/bin/agent/sts-agent", "/usr/bin/sts-agent"
            move "#{install_dir}/etc/stackstate-agent/stackstate.yaml.example", "/etc/stackstate-agent"
            delete "#{install_dir}/etc/stackstate-agent/trace-agent.conf.example"
            move "#{install_dir}/etc/stackstate-agent/conf.d", "/etc/stackstate-agent", :force=>true
=======
                mkdir "/etc/init.d"
                move "#{install_dir}/scripts/datadog-agent", "/etc/init.d"
                move "#{install_dir}/scripts/datadog-agent-trace", "/etc/init.d"
                move "#{install_dir}/scripts/datadog-agent-process", "/etc/init.d"
                move "#{install_dir}/scripts/datadog-agent-network", "/etc/init.d"
            end
            mkdir systemd_directory
            move "#{install_dir}/scripts/datadog-agent.service", systemd_directory
            move "#{install_dir}/scripts/datadog-agent-trace.service", systemd_directory
            move "#{install_dir}/scripts/datadog-agent-process.service", systemd_directory
            move "#{install_dir}/scripts/datadog-agent-network.service", systemd_directory

            # Move checks and configuration files
            mkdir "/etc/datadog-agent"
            move "#{install_dir}/bin/agent/dd-agent", "/usr/bin/dd-agent"
            move "#{install_dir}/etc/datadog-agent/datadog.yaml.example", "/etc/datadog-agent"
            move "#{install_dir}/etc/datadog-agent/network-tracer.yaml.example", "/etc/datadog-agent"
            move "#{install_dir}/etc/datadog-agent/conf.d", "/etc/datadog-agent", :force=>true
>>>>>>> e36980bb

            # Create empty directories so that they're owned by the package
            # (also requires `extra_package_file` directive in project def)
            mkdir "/etc/stackstate-agent/checks.d"
            mkdir "/var/log/stackstate-agent"

            # remove unused configs
            delete "/etc/stackstate-agent/conf.d/apm.yaml.default"

            # remove windows specific configs
            delete "/etc/stackstate-agent/conf.d/winproc.d"

            # cleanup clutter
            delete "#{install_dir}/etc"
        elsif osx?
            # Remove linux specific configs
            delete "#{install_dir}/etc/conf.d/file_handle.d"

            # remove windows specific configs
            delete "#{install_dir}/etc/conf.d/winproc.d"

            # Nothing to move on osx, the confs already live in /opt/datadog-agent/etc/
        end
    end
end<|MERGE_RESOLUTION|>--- conflicted
+++ resolved
@@ -22,15 +22,8 @@
             conf_dir_root = "#{Omnibus::Config.source_dir()}/etc/stackstate-agent"
             conf_dir = "#{conf_dir_root}/extra_package_files/EXAMPLECONFSLOCATION"
             mkdir conf_dir
-<<<<<<< HEAD
             move "#{install_dir}/etc/stackstate-agent/stackstate.yaml.example", conf_dir_root, :force=>true
-            move "#{install_dir}/etc/stackstate-agent/root.json", conf_dir_root, :force=>true
-            delete "#{install_dir}/etc/stackstate-agent/trace-agent.conf.example"
             move "#{install_dir}/etc/stackstate-agent/conf.d/*", conf_dir, :force=>true
-=======
-            move "#{install_dir}/etc/datadog-agent/datadog.yaml.example", conf_dir_root, :force=>true
-            move "#{install_dir}/etc/datadog-agent/conf.d/*", conf_dir, :force=>true
->>>>>>> e36980bb
             delete "#{install_dir}/bin/agent/agent.exe"
             # TODO why does this get generated at all
             delete "#{install_dir}/bin/agent/agent.exe~"
@@ -49,59 +42,34 @@
         elsif linux?
             # Move system service files
             mkdir "/etc/init"
-<<<<<<< HEAD
             move "#{install_dir}/scripts/stackstate-agent.conf", "/etc/init"
             move "#{install_dir}/scripts/stackstate-agent-trace.conf", "/etc/init"
             move "#{install_dir}/scripts/stackstate-agent-process.conf", "/etc/init"
-=======
-            move "#{install_dir}/scripts/datadog-agent.conf", "/etc/init"
-            move "#{install_dir}/scripts/datadog-agent-trace.conf", "/etc/init"
-            move "#{install_dir}/scripts/datadog-agent-process.conf", "/etc/init"
-            move "#{install_dir}/scripts/datadog-agent-network.conf", "/etc/init"
->>>>>>> e36980bb
+            move "#{install_dir}/scripts/stackstate-agent-network.conf", "/etc/init"
             systemd_directory = "/usr/lib/systemd/system"
             if debian?
                 # debian recommends using a different directory for systemd unit files
                 systemd_directory = "/lib/systemd/system"
 
                 # sysvinit support for debian only for now
-<<<<<<< HEAD
-               mkdir "/etc/init.d"
-               move "#{install_dir}/scripts/stackstate-agent", "/etc/init.d"
-               move "#{install_dir}/scripts/stackstate-agent-trace", "/etc/init.d"
-               move "#{install_dir}/scripts/stackstate-agent-process", "/etc/init.d"
+                mkdir "/etc/init.d"
+                move "#{install_dir}/scripts/stackstate-agent", "/etc/init.d"
+                move "#{install_dir}/scripts/stackstate-agent-trace", "/etc/init.d"
+                move "#{install_dir}/scripts/stackstate-agent-process", "/etc/init.d"
+                move "#{install_dir}/scripts/stackstate-agent-network", "/etc/init.d"
             end
             mkdir systemd_directory
             move "#{install_dir}/scripts/stackstate-agent.service", systemd_directory
             move "#{install_dir}/scripts/stackstate-agent-trace.service", systemd_directory
             move "#{install_dir}/scripts/stackstate-agent-process.service", systemd_directory
-
-            # Move checks and configuration files
-            mkdir "/etc/stackstate-agent"
-            move "#{install_dir}/bin/agent/sts-agent", "/usr/bin/sts-agent"
-            move "#{install_dir}/etc/stackstate-agent/stackstate.yaml.example", "/etc/stackstate-agent"
-            delete "#{install_dir}/etc/stackstate-agent/trace-agent.conf.example"
-            move "#{install_dir}/etc/stackstate-agent/conf.d", "/etc/stackstate-agent", :force=>true
-=======
-                mkdir "/etc/init.d"
-                move "#{install_dir}/scripts/datadog-agent", "/etc/init.d"
-                move "#{install_dir}/scripts/datadog-agent-trace", "/etc/init.d"
-                move "#{install_dir}/scripts/datadog-agent-process", "/etc/init.d"
-                move "#{install_dir}/scripts/datadog-agent-network", "/etc/init.d"
-            end
-            mkdir systemd_directory
-            move "#{install_dir}/scripts/datadog-agent.service", systemd_directory
-            move "#{install_dir}/scripts/datadog-agent-trace.service", systemd_directory
-            move "#{install_dir}/scripts/datadog-agent-process.service", systemd_directory
-            move "#{install_dir}/scripts/datadog-agent-network.service", systemd_directory
+            move "#{install_dir}/scripts/stackstate-agent-network.service", systemd_directory
 
             # Move checks and configuration files
             mkdir "/etc/datadog-agent"
-            move "#{install_dir}/bin/agent/dd-agent", "/usr/bin/dd-agent"
-            move "#{install_dir}/etc/datadog-agent/datadog.yaml.example", "/etc/datadog-agent"
-            move "#{install_dir}/etc/datadog-agent/network-tracer.yaml.example", "/etc/datadog-agent"
-            move "#{install_dir}/etc/datadog-agent/conf.d", "/etc/datadog-agent", :force=>true
->>>>>>> e36980bb
+            move "#{install_dir}/bin/agent/sts-agent", "/usr/bin/sts-agent"
+            move "#{install_dir}/etc/stackstate-agent/stackstate.yaml.example", "/etc/stackstate-agent"
+            move "#{install_dir}/etc/stackstate-agent/network-tracer.yaml.example", "/etc/stackstate-agent"
+            move "#{install_dir}/etc/stackstate-agent/conf.d", "/etc/stackstate-agent", :force=>true
 
             # Create empty directories so that they're owned by the package
             # (also requires `extra_package_file` directive in project def)
