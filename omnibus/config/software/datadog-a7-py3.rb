name "datadog-a7-py3"
default_version "0.0.6"

dependency "pip3"

build do
  ship_license "https://raw.githubusercontent.com/DataDog/datadog-checks-shared/master/LICENSE"

  # aliases for the pips
  if windows?
    pip3 = "#{windows_safe_path(python_3_embedded)}\\Scripts\\pip.exe"
    python3 = "#{windows_safe_path(python_3_embedded)}\\python.exe"
  else
    pip3 = "#{install_dir}/embedded/bin/pip3"
    python3 = "#{install_dir}/embedded/bin/python3"
  end

  if windows?
    # this pins a dependency of pylint->datadog-a7, later versions (up to v3.7.1) are broken.
    command "#{python3} -m pip install configparser==3.5.0"
<<<<<<< HEAD
    command "#{python3} -m pip install datadog-a7==#{version}
=======
    command "#{python3} -m pip install datadog-a7==#{version}"
>>>>>>> a9be1864
  else
    command "#{pip3} install configparser==3.5.0"
    command "#{pip3} install datadog-a7==#{version}"
  end
end<|MERGE_RESOLUTION|>--- conflicted
+++ resolved
@@ -18,11 +18,7 @@
   if windows?
     # this pins a dependency of pylint->datadog-a7, later versions (up to v3.7.1) are broken.
     command "#{python3} -m pip install configparser==3.5.0"
-<<<<<<< HEAD
-    command "#{python3} -m pip install datadog-a7==#{version}
-=======
     command "#{python3} -m pip install datadog-a7==#{version}"
->>>>>>> a9be1864
   else
     command "#{pip3} install configparser==3.5.0"
     command "#{pip3} install datadog-a7==#{version}"
