# Unless explicitly stated otherwise all files in this repository are licensed
# under the Apache License Version 2.0.
# This product includes software developed at Datadog (https:#www.datadoghq.com/).
# Copyright 2016-present Datadog, Inc.

require './lib/ostools.rb'
require 'pathname'

name 'datadog-agent'

# creates required build directories
dependency 'datadog-agent-prepare'

dependency "python3"

dependency "openscap" if linux_target? and !arm7l_target? and !heroku_target? # Security-agent dependency, not needed for Heroku

# Alternative memory allocator which has better support for memory allocated by cgo calls,
# especially at higher thread counts.
dependency "libjemalloc" if linux_target?

dependency 'agent-dependencies'
dependency 'datadog-agent-dependencies'

source path: '..'
relative_path 'src/github.com/DataDog/datadog-agent'

always_build true

build do
  license :project_license

  # set GOPATH on the omnibus source dir for this software
  gopath = Pathname.new(project_dir) + '../../../..'
  flavor_arg = ENV['AGENT_FLAVOR']
  fips_arg = fips_mode? ? "--fips-mode" : ""
  if windows_target?
    env = {
        'GOPATH' => gopath.to_path,
        'PATH' => "#{gopath.to_path}/bin:#{ENV['PATH']}",
    }
    major_version_arg = "%MAJOR_VERSION%"
  else
    env = {
        'GOPATH' => gopath.to_path,
        'PATH' => "#{gopath.to_path}/bin:#{ENV['PATH']}",
        "LDFLAGS" => "-Wl,-rpath,#{install_dir}/embedded/lib -L#{install_dir}/embedded/lib",
        "CGO_CFLAGS" => "-I. -I#{install_dir}/embedded/include",
        "CGO_LDFLAGS" => "-Wl,-rpath,#{install_dir}/embedded/lib -L#{install_dir}/embedded/lib"
    }
    major_version_arg = "$MAJOR_VERSION"
  end

  unless ENV["OMNIBUS_GOMODCACHE"].nil? || ENV["OMNIBUS_GOMODCACHE"].empty?
    gomodcache = Pathname.new(ENV["OMNIBUS_GOMODCACHE"])
    env["GOMODCACHE"] = gomodcache.to_path
  end

  # include embedded path (mostly for `pkg-config` binary)
  env = with_standard_compiler_flags(with_embedded_path(env))
  default_install_dir = "/opt/datadog-agent"
  if Omnibus::Config.host_distribution == "ociru"
    default_install_dir = "#{install_dir}"
  end

  # we assume the go deps are already installed before running omnibus
  if windows_target?
    platform = windows_arch_i386? ? "x86" : "x64"
    do_windows_sysprobe = ""
    if not windows_arch_i386? and ENV['WINDOWS_DDNPM_DRIVER'] and not ENV['WINDOWS_DDNPM_DRIVER'].empty?
      do_windows_sysprobe = "--windows-sysprobe"
    end
    command "inv -e rtloader.clean"
    command "inv -e rtloader.make --install-prefix \"#{windows_safe_path(python_2_embedded)}\" --cmake-options \"-G \\\"Unix Makefiles\\\" \\\"-DPython3_EXECUTABLE=#{windows_safe_path(python_3_embedded)}\\python.exe\"\"", :env => env
    command "mv rtloader/bin/*.dll  #{install_dir}/bin/agent/"
    command "inv -e agent.build --exclude-rtloader --major-version #{major_version_arg} --rebuild --no-development --install-path=#{install_dir} --embedded-path=#{install_dir}/embedded #{do_windows_sysprobe} --flavor #{flavor_arg}", env: env
    command "inv -e systray.build --major-version #{major_version_arg} --rebuild", env: env
  else
    command "inv -e rtloader.clean"
    command "inv -e rtloader.make --install-prefix \"#{install_dir}/embedded\" --cmake-options '-DCMAKE_CXX_FLAGS:=\"-D_GLIBCXX_USE_CXX11_ABI=0\" -DCMAKE_INSTALL_LIBDIR=lib -DCMAKE_FIND_FRAMEWORK:STRING=NEVER -DPython3_EXECUTABLE=#{install_dir}/embedded/bin/python3'", :env => env
    command "inv -e rtloader.install"

    include_sds = ""
    if linux_target?
        include_sds = "--include-sds" # we only support SDS on Linux targets for now
    end
    command "inv -e agent.build --exclude-rtloader #{include_sds} --major-version #{major_version_arg} --rebuild --no-development --install-path=#{install_dir} --embedded-path=#{default_install_dir}/embedded --python-home-2=#{default_install_dir}/embedded --python-home-3=#{default_install_dir}/embedded --flavor #{flavor_arg}", env: env

    if heroku_target?
      command "inv -e agent.build --exclude-rtloader --major-version #{major_version_arg} --rebuild --no-development --install-path=#{install_dir} --embedded-path=#{install_dir}/embedded --python-home-2=#{install_dir}/embedded --python-home-3=#{install_dir}/embedded --flavor #{flavor_arg} --agent-bin=bin/agent/core-agent", env: env
    end
  end

  if osx_target?
    conf_dir = "#{install_dir}/etc"
  else
    conf_dir = "#{install_dir}/etc/datadog-agent"
  end
  mkdir conf_dir
  mkdir "#{install_dir}/bin"
  unless windows_target?
    mkdir "#{install_dir}/run/"
    mkdir "#{install_dir}/scripts/"
  end

  # move around bin and config files
  move 'bin/agent/dist/datadog.yaml', "#{conf_dir}/datadog.yaml.example"
  move 'bin/agent/dist/conf.d', "#{conf_dir}/"

  unless windows_target?
    copy 'bin/agent', "#{install_dir}/bin/"
  else
    copy 'bin/agent/ddtray.exe', "#{install_dir}/bin/agent"
    copy 'bin/agent/agent.exe', "#{install_dir}/bin/agent"
    copy 'bin/agent/dist', "#{install_dir}/bin/agent"
    mkdir Omnibus::Config.package_dir() unless Dir.exists?(Omnibus::Config.package_dir())
  end

  platform = windows_arch_i386? ? "x86" : "x64"
  command "invoke trace-agent.build --install-path=#{install_dir} --major-version #{major_version_arg} --flavor #{flavor_arg}", :env => env

  if windows_target?
    copy 'bin/trace-agent/trace-agent.exe', "#{install_dir}/bin/agent"
  else
    copy 'bin/trace-agent/trace-agent', "#{install_dir}/embedded/bin"
  end

  # Process agent
  command "invoke -e process-agent.build --install-path=#{install_dir} --major-version #{major_version_arg} --flavor #{flavor_arg}", :env => env

  if windows_target?
    copy 'bin/process-agent/process-agent.exe', "#{install_dir}/bin/agent"
  else
    copy 'bin/process-agent/process-agent', "#{install_dir}/embedded/bin"
  end

  # System-probe
  sysprobe_support = (not heroku_target?) && (linux_target? || (windows_target? && do_windows_sysprobe != ""))
  if sysprobe_support
<<<<<<< HEAD
    if not bundled_agents.include? "system-probe"
      if windows_target?
        command "invoke -e system-probe.build #{fips_arg}", env: env
      elsif linux_target?
        command "invoke -e system-probe.build-sysprobe-binary #{fips_arg} --install-path=#{install_dir}", env: env
      end
=======
    if windows_target?
      command "invoke -e system-probe.build", env: env
    elsif linux_target?
      command "invoke -e system-probe.build-sysprobe-binary --install-path=#{install_dir}", env: env
>>>>>>> 924a1502
    end

    if windows_target?
      copy 'bin/system-probe/system-probe.exe', "#{install_dir}/bin/agent"
    elsif linux_target?
      copy "bin/system-probe/system-probe", "#{install_dir}/embedded/bin"
    end

    # Add SELinux policy for system-probe
    if debian_target? || redhat_target?
      mkdir "#{conf_dir}/selinux"
      command "inv -e selinux.compile-system-probe-policy-file --output-directory #{conf_dir}/selinux", env: env
    end

    move 'bin/agent/dist/system-probe.yaml', "#{conf_dir}/system-probe.yaml.example"
  end

  # Security agent
  secagent_support = (not heroku_target?) and (not windows_target? or (ENV['WINDOWS_DDPROCMON_DRIVER'] and not ENV['WINDOWS_DDPROCMON_DRIVER'].empty?))
  if secagent_support
<<<<<<< HEAD
    if not bundled_agents.include? "security-agent"
      command "invoke -e security-agent.build #{fips_arg} --install-path=#{install_dir} --major-version #{major_version_arg}", :env => env
    end
=======
    command "invoke -e security-agent.build --install-path=#{install_dir} --major-version #{major_version_arg}", :env => env
>>>>>>> 924a1502
    if windows_target?
      copy 'bin/security-agent/security-agent.exe', "#{install_dir}/bin/agent"
    else
      copy 'bin/security-agent/security-agent', "#{install_dir}/embedded/bin"
    end
    move 'bin/agent/dist/security-agent.yaml', "#{conf_dir}/security-agent.yaml.example"
  end

  # CWS Instrumentation
  cws_inst_support = !heroku_target? && linux_target?
  if cws_inst_support
    command "invoke -e cws-instrumentation.build", :env => env
    copy 'bin/cws-instrumentation/cws-instrumentation', "#{install_dir}/embedded/bin"
  end

  # OTel agent
  if ot_target?
    unless windows_target?
      command "invoke -e otel-agent.build", :env => env
      copy 'bin/otel-agent/otel-agent', "#{install_dir}/embedded/bin"

      move 'bin/otel-agent/dist/otel-config.yaml', "#{conf_dir}/otel-config.yaml.example"
    end
  end

  # APM Injection agent
  if windows_target?
    if ENV['WINDOWS_APMINJECT_MODULE'] and not ENV['WINDOWS_APMINJECT_MODULE'].empty?
      command "inv agent.generate-config --build-type apm-injection --output-file ./bin/agent/dist/apm-inject.yaml", :env => env
      move 'bin/agent/dist/apm-inject.yaml', "#{conf_dir}/apm-inject.yaml.example"
    end
  end

  if osx_target?
    # Launchd service definition
    erb source: "launchd.plist.example.erb",
        dest: "#{conf_dir}/com.datadoghq.agent.plist.example",
        mode: 0644,
        vars: { install_dir: install_dir }

    erb source: "gui.launchd.plist.erb",
        dest: "#{conf_dir}/com.datadoghq.gui.plist.example",
        mode: 0644

    # Systray GUI
    app_temp_dir = "#{install_dir}/Datadog Agent.app/Contents"
    mkdir "#{app_temp_dir}/MacOS"
    systray_build_dir = "#{project_dir}/comp/core/gui/guiimpl/systray"
    # Target OSX 10.10 (it brings significant changes to Cocoa and Foundation APIs, and older versions of OSX are EOL'ed)
    # Add @executable_path/../Frameworks to rpath to find the swift libs in the Frameworks folder.
    command 'swiftc -O -swift-version "5" -target "x86_64-apple-macosx10.10" -Xlinker \'-rpath\' -Xlinker \'@executable_path/../Frameworks\' Sources/*.swift -o gui', cwd: systray_build_dir
    copy "#{systray_build_dir}/gui", "#{app_temp_dir}/MacOS/"
    copy "#{systray_build_dir}/agent.png", "#{app_temp_dir}/MacOS/"
  end

  # The file below is touched by software builds that don't put anything in the installation
  # directory (libgcc right now) so that the git_cache gets updated let's remove it from the
  # final package
  # Change RPATH from the install_dir to relative RPATH
  unless windows_target?
    delete "#{install_dir}/uselessfile"
  end

  # TODO: move this to omnibus-ruby::health-check.rb
  # check that linux binaries contains OpenSSL symbols when building to support FIPS
  if fips_mode? && linux_target?
      # Put the ruby code in a block to prevent omnibus from running it directly but rather at build step with the rest of the code above.
      # If not in a block, it will search for binaries that have not been built yet.
      block do
        LINUX_BINARIES = [
          "#{install_dir}/bin/agent/agent",
          "#{install_dir}/embedded/bin/trace-agent",
          "#{install_dir}/embedded/bin/process-agent",
          "#{install_dir}/embedded/bin/security-agent",
          "#{install_dir}/embedded/bin/system-probe",
        ]

        symbol = "_Cfunc_go_openssl"
        check_block = Proc.new { |binary, symbols|
          count = symbols.scan(symbol).count
          if count > 0
            log.info(log_key) { "Symbol '#{symbol}' found #{count} times in binary '#{binary}'." }
          else
            raise FIPSSymbolsNotFound.new("Expected to find '#{symbol}' symbol in #{binary} but did not")
          end
        }.curry

        LINUX_BINARIES.each do |bin|
          partially_applied_check = check_block.call(bin)
          GoSymbolsInspector.new(bin,  &partially_applied_check).inspect()
        end
      end
  end


  python_scripts_dir = "#{project_dir}/omnibus/python-scripts"
  mkdir "#{install_dir}/python-scripts"
  copy "#{python_scripts_dir}/*", "#{install_dir}/python-scripts"
end<|MERGE_RESOLUTION|>--- conflicted
+++ resolved
@@ -137,19 +137,10 @@
   # System-probe
   sysprobe_support = (not heroku_target?) && (linux_target? || (windows_target? && do_windows_sysprobe != ""))
   if sysprobe_support
-<<<<<<< HEAD
-    if not bundled_agents.include? "system-probe"
-      if windows_target?
-        command "invoke -e system-probe.build #{fips_arg}", env: env
-      elsif linux_target?
-        command "invoke -e system-probe.build-sysprobe-binary #{fips_arg} --install-path=#{install_dir}", env: env
-      end
-=======
     if windows_target?
-      command "invoke -e system-probe.build", env: env
+      command "invoke -e system-probe.build #{fips_arg}", env: env
     elsif linux_target?
-      command "invoke -e system-probe.build-sysprobe-binary --install-path=#{install_dir}", env: env
->>>>>>> 924a1502
+      command "invoke -e system-probe.build-sysprobe-binary #{fips_arg} --install-path=#{install_dir}", env: env
     end
 
     if windows_target?
@@ -170,13 +161,7 @@
   # Security agent
   secagent_support = (not heroku_target?) and (not windows_target? or (ENV['WINDOWS_DDPROCMON_DRIVER'] and not ENV['WINDOWS_DDPROCMON_DRIVER'].empty?))
   if secagent_support
-<<<<<<< HEAD
-    if not bundled_agents.include? "security-agent"
-      command "invoke -e security-agent.build #{fips_arg} --install-path=#{install_dir} --major-version #{major_version_arg}", :env => env
-    end
-=======
-    command "invoke -e security-agent.build --install-path=#{install_dir} --major-version #{major_version_arg}", :env => env
->>>>>>> 924a1502
+    command "invoke -e security-agent.build #{fips_arg} --install-path=#{install_dir} --major-version #{major_version_arg}", :env => env
     if windows_target?
       copy 'bin/security-agent/security-agent.exe', "#{install_dir}/bin/agent"
     else
