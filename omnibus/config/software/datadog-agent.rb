--- conflicted
+++ resolved
@@ -151,11 +151,7 @@
       if windows_target?
         command "invoke -e system-probe.build #{fips_arg}", env: env
       elsif linux_target?
-<<<<<<< HEAD
-        command "invoke -e system-probe.build-sysprobe-binary #{fips_arg} --install-path=#{install_dir} --no-bundle", env: env
-=======
-        command "invoke -e system-probe.build-sysprobe-binary --install-path=#{install_dir}", env: env
->>>>>>> cab236ec
+        command "invoke -e system-probe.build-sysprobe-binary #{fips_arg} --install-path=#{install_dir}", env: env
       end
     end
 
@@ -178,11 +174,7 @@
   secagent_support = (not heroku_target?) and (not windows_target? or (ENV['WINDOWS_DDPROCMON_DRIVER'] and not ENV['WINDOWS_DDPROCMON_DRIVER'].empty?))
   if secagent_support
     if not bundled_agents.include? "security-agent"
-<<<<<<< HEAD
-      command "invoke -e security-agent.build #{fips_arg} --install-path=#{install_dir} --major-version #{major_version_arg} --no-bundle", :env => env
-=======
-      command "invoke -e security-agent.build --install-path=#{install_dir} --major-version #{major_version_arg}", :env => env
->>>>>>> cab236ec
+      command "invoke -e security-agent.build #{fips_arg} --install-path=#{install_dir} --major-version #{major_version_arg}", :env => env
     end
     if windows_target?
       copy 'bin/security-agent/security-agent.exe', "#{install_dir}/bin/agent"
