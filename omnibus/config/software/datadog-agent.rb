--- conflicted
+++ resolved
@@ -122,24 +122,12 @@
     copy 'bin/process-agent/process-agent', "#{install_dir}/embedded/bin"
   end
 
-
-<<<<<<< HEAD
-  # Build the system-probe
-  if linux?
-    command "invoke -e system-probe.build --python-runtimes #{py_runtimes_arg} --major-version #{major_version_arg} --go-version=1.10.1", :env => env
-    copy 'bin/system-probe/system-probe', "#{install_dir}/embedded/bin"
-    block { File.chmod(0755, "#{install_dir}/embedded/bin/system-probe") }
-
-    # Add SELinux policy for system-probe
-    if debian? || redhat?
-      mkdir "#{conf_dir}/selinux"
-      command "inv -e selinux.compile-system-probe-policy-file --output-directory #{conf_dir}/selinux", env: env
-    end
-  end
-
-
-=======
->>>>>>> ae69351d
+  # Add SELinux policy for system-probe
+  if debian? || redhat?
+    mkdir "#{conf_dir}/selinux"
+    command "inv -e selinux.compile-system-probe-policy-file --output-directory #{conf_dir}/selinux", env: env
+  end
+
   if linux?
     if debian?
       erb source: "upstart_debian.conf.erb",
