--- conflicted
+++ resolved
@@ -24,13 +24,6 @@
   dependency "libjemalloc" if linux_target?
 
   dependency 'datadog-agent-dependencies'
-<<<<<<< HEAD
-
-  dependency "installer" if linux_target? and !heroku_target?
-
-  dependency "dd-compile-policy" if linux_target? and !heroku_target?
-=======
->>>>>>> 2a843930
 end
 
 source path: '..',
