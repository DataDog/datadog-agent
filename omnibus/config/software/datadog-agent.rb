--- conflicted
+++ resolved
@@ -37,7 +37,6 @@
 
   # set GOPATH on the omnibus source dir for this software
   gopath = Pathname.new(project_dir) + '../../../..'
-  msgoroot = "/usr/local/msgo"
   flavor_arg = ENV['AGENT_FLAVOR']
   fips_args = fips_mode? ? "--fips-mode" : ""
   if windows_target?
@@ -66,11 +65,6 @@
   env = with_standard_compiler_flags(with_embedded_path(env))
 
   # Use msgo toolchain when fips mode is enabled
-<<<<<<< HEAD
-  if fips_mode? && !windows_target?
-    env["GOROOT"] = msgoroot
-    env["PATH"] = "#{msgoroot}/bin:#{env['PATH']}"
-=======
   if fips_mode?
     if windows_target?
       msgoroot = ENV['MSGO_ROOT']
@@ -87,7 +81,6 @@
       env["GOROOT"] = msgoroot
       env["PATH"] = "#{msgoroot}/bin:#{env['PATH']}"
     end
->>>>>>> 3db398a4
   end
 
   # we assume the go deps are already installed before running omnibus
@@ -112,17 +105,10 @@
     if linux_target?
         include_sds = "--include-sds" # we only support SDS on Linux targets for now
     end
-<<<<<<< HEAD
-    command "inv -e agent.build --exclude-rtloader #{include_sds} --major-version #{major_version_arg} --rebuild --no-development --install-path=#{install_dir} --embedded-path=#{install_dir}/embedded --flavor #{flavor_arg}", env: env
-
-    if heroku_target?
-      command "inv -e agent.build --exclude-rtloader --major-version #{major_version_arg} --rebuild --no-development --install-path=#{install_dir} --embedded-path=#{install_dir}/embedded --flavor #{flavor_arg} --agent-bin=bin/agent/core-agent", env: env
-=======
     command "inv -e agent.build --exclude-rtloader #{include_sds} --major-version #{major_version_arg} --no-development --install-path=#{install_dir} --embedded-path=#{install_dir}/embedded --flavor #{flavor_arg} #{bundle_arg}", env: env
 
     if heroku_target?
       command "inv -e agent.build --exclude-rtloader --major-version #{major_version_arg} --no-development --install-path=#{install_dir} --embedded-path=#{install_dir}/embedded --flavor #{flavor_arg} --agent-bin=bin/agent/core-agent --bundle agent", env: env
->>>>>>> 3db398a4
     end
   end
 
