--- conflicted
+++ resolved
@@ -85,11 +85,7 @@
     command "inv -e systray.build --major-version #{major_version_arg} --rebuild", env: env
   else
     command "inv -e rtloader.clean"
-<<<<<<< HEAD
-    command "inv -e rtloader.make --python-runtimes #{py_runtimes_arg} --install-prefix \"#{install_dir}/embedded\" --cmake-options '-DCMAKE_CXX_FLAGS:=\"-D_GLIBCXX_USE_CXX11_ABI=0 -I#{default_install_dir}/embedded/include\" -DCMAKE_C_FLAGS:=\"-I#{default_install_dir}/embedded/include\" -DCMAKE_INSTALL_LIBDIR=lib -DCMAKE_FIND_FRAMEWORK:STRING=NEVER'", :env => env
-=======
     command "inv -e rtloader.make --python-runtimes #{py_runtimes_arg} --install-prefix \"#{install_dir}/embedded\" --cmake-options '-DCMAKE_CXX_FLAGS:=\"-D_GLIBCXX_USE_CXX11_ABI=0\" -DCMAKE_INSTALL_LIBDIR=lib -DCMAKE_FIND_FRAMEWORK:STRING=NEVER'", :env => env
->>>>>>> b755dfa4
     command "inv -e rtloader.install"
     bundle_arg = bundled_agents ? bundled_agents.map { |k| "--bundle #{k}" }.join(" ") : "--bundle agent"
 
