#!/bin/sh
#
# Perform necessary stackstate-agent removal steps after package is uninstalled.
#
# .deb: STEP 3 of 5
# .rpm: STEP 5 of 6

KNOWN_DISTRIBUTION="(Debian|Ubuntu|RedHat|CentOS|openSUSE|Amazon|Arista|SUSE)"
DISTRIBUTION=$(lsb_release -d 2>/dev/null | grep -Eo $KNOWN_DISTRIBUTION  || grep -Eo $KNOWN_DISTRIBUTION /etc/issue 2>/dev/null || grep -Eo $KNOWN_DISTRIBUTION /etc/Eos-release 2>/dev/null || grep -m1 -Eo $KNOWN_DISTRIBUTION /etc/os-release 2>/dev/null || uname -s)

<<<<<<< HEAD
INSTALL_DIR=/opt/stackstate-agent
TUF_REPO_DIR=/etc/stackstate-agent/repositories
LOG_DIR=/var/log/stackstate-agent
CONFIG_DIR=/etc/stackstate-agent
=======
INSTALL_DIR=/opt/datadog-agent
LOG_DIR=/var/log/datadog
CONFIG_DIR=/etc/datadog-agent
>>>>>>> e36980bb

# Remove the symlink to the binary.
rm -f "/usr/bin/stackstate-agent"

if [ -f "/etc/debian_version" ] || [ "$DISTRIBUTION" = "Debian" ] || [ "$DISTRIBUTION" = "Ubuntu" ]; then
    set -e

    case "$1" in
        purge)
            echo "Deleting stackstate-agent user"
            deluser stackstate-agent --quiet
            echo "Deleting stackstate-agent group"
            getent group stackstate-agent >/dev/null && delgroup stackstate-agent --quiet || true
            echo "Force-deleting $INSTALL_DIR"
            rm -rf $INSTALL_DIR
            rm -rf $LOG_DIR
            rm -rf $CONFIG_DIR
        ;;
        *)
        ;;
    esac
elif [ -f "/etc/redhat-release" ] || [ -f "/etc/system-release" ] || [ -f "/etc/SuSE-release" ] || [ "$DISTRIBUTION" = "RedHat" ] || [ "$DISTRIBUTION" = "CentOS" ] || [ "$DISTRIBUTION" = "openSUSE" ] || [ "$DISTRIBUTION" = "Amazon" ] || [ "$DISTRIBUTION" = "SUSE" ] || [ "$DISTRIBUTION" = "Arista" ]; then
    case "$*" in
        0)
            # We're uninstalling.
<<<<<<< HEAD
            # We don't delete the stackstate-agent user/group (see https://fedoraproject.org/wiki/Packaging:UsersAndGroups#Allocation_Strategies)
            rm -rf $TUF_REPO_DIR
=======
            # We don't delete the dd-agent user/group (see https://fedoraproject.org/wiki/Packaging:UsersAndGroups#Allocation_Strategies)
>>>>>>> e36980bb
        ;;
        1)
            # We're upgrading.
        ;;
        *)
        ;;
    esac
else
    echo "[ ${Red}FAILED ${RCol}]\tYour system is currently not supported by this script.";
fi

exit 0<|MERGE_RESOLUTION|>--- conflicted
+++ resolved
@@ -8,16 +8,9 @@
 KNOWN_DISTRIBUTION="(Debian|Ubuntu|RedHat|CentOS|openSUSE|Amazon|Arista|SUSE)"
 DISTRIBUTION=$(lsb_release -d 2>/dev/null | grep -Eo $KNOWN_DISTRIBUTION  || grep -Eo $KNOWN_DISTRIBUTION /etc/issue 2>/dev/null || grep -Eo $KNOWN_DISTRIBUTION /etc/Eos-release 2>/dev/null || grep -m1 -Eo $KNOWN_DISTRIBUTION /etc/os-release 2>/dev/null || uname -s)
 
-<<<<<<< HEAD
 INSTALL_DIR=/opt/stackstate-agent
-TUF_REPO_DIR=/etc/stackstate-agent/repositories
-LOG_DIR=/var/log/stackstate-agent
+LOG_DIR=/var/log/stackstate
 CONFIG_DIR=/etc/stackstate-agent
-=======
-INSTALL_DIR=/opt/datadog-agent
-LOG_DIR=/var/log/datadog
-CONFIG_DIR=/etc/datadog-agent
->>>>>>> e36980bb
 
 # Remove the symlink to the binary.
 rm -f "/usr/bin/stackstate-agent"
@@ -43,12 +36,7 @@
     case "$*" in
         0)
             # We're uninstalling.
-<<<<<<< HEAD
             # We don't delete the stackstate-agent user/group (see https://fedoraproject.org/wiki/Packaging:UsersAndGroups#Allocation_Strategies)
-            rm -rf $TUF_REPO_DIR
-=======
-            # We don't delete the dd-agent user/group (see https://fedoraproject.org/wiki/Packaging:UsersAndGroups#Allocation_Strategies)
->>>>>>> e36980bb
         ;;
         1)
             # We're upgrading.
