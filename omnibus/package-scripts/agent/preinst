#!/bin/sh
#
# Perform necessary stackstate-agent setup steps before package is installed.
#
# .deb: STEP 2 of 5
# .rpm: STEP 2 of 6

INSTALL_DIR=/opt/stackstate-agent
LOG_DIR=/var/log/stackstate-agent
SERVICE_NAME=stackstate-agent

KNOWN_DISTRIBUTION="(Debian|Ubuntu|RedHat|CentOS|openSUSE|Amazon|Arista|SUSE)"
DISTRIBUTION=$(lsb_release -d 2>/dev/null | grep -Eo $KNOWN_DISTRIBUTION  || grep -Eo $KNOWN_DISTRIBUTION /etc/issue 2>/dev/null || grep -Eo $KNOWN_DISTRIBUTION /etc/Eos-release 2>/dev/null || grep -m1 -Eo $KNOWN_DISTRIBUTION /etc/os-release 2>/dev/null || uname -s)
if [ -f "/etc/debian_version" ] || [ "$DISTRIBUTION" = "Debian" ] || [ "$DISTRIBUTION" = "Ubuntu" ]; then
    DISTRIBUTION_FAMILY="Debian"
fi
# Linux installation
if [ "$DISTRIBUTION" != "Darwin" ]; then
    set -e

    if [ -f "/lib/systemd/system/$SERVICE_NAME.service" ] || [ -f "/usr/lib/systemd/system/$SERVICE_NAME.service" ]; then
        # Stop an already running agent
        # Only supports systemd and upstart
        if command -v systemctl >/dev/null 2>&1; then
            systemctl stop $SERVICE_NAME-process || true
            systemctl stop $SERVICE_NAME-sysprobe || true
            systemctl stop $SERVICE_NAME-trace || true
            systemctl stop $SERVICE_NAME || true
        elif command -v initctl >/dev/null 2>&1; then
            initctl stop $SERVICE_NAME-process || true
            initctl stop $SERVICE_NAME-sysprobe || true
            initctl stop $SERVICE_NAME-trace || true
            initctl stop $SERVICE_NAME || true
        elif [ "$DISTRIBUTION_FAMILY" = "Debian" ]; then
            if command -v service >/dev/null 2>&1; then
                service $SERVICE_NAME-process stop || true
                service $SERVICE_NAME-sysprobe stop || true
                service $SERVICE_NAME-trace stop || true
                service $SERVICE_NAME stop || true
            else
                echo "[ WARNING ]\tCannot detect a supported init system. The datadog-agent package only provides service files for systemd, upstart and sysvinit."
            fi
        else
            echo "[ WARNING ]\tCannot detect a supported init system. The stackstate-agent package only provides service files for systemd and upstart."
        fi
    fi

    # For versions < 6.10 using the custom datadog-pip, TUF and in-toto files were kept in TUF_REPO_DIR.
    # They were not being cleaned by these versions, so let's do that now on install/upgrade
    TUF_REPO_DIR=$INSTALL_DIR/repositories
    if [ -d $TUF_REPO_DIR ]; then
        rm -rf $TUF_REPO_DIR
    fi

    if [ -f "/etc/debian_version" ] || [ "$DISTRIBUTION" = "Debian" ] || [ "$DISTRIBUTION" = "Ubuntu" ]; then
        # Nothing specific on Debian
        :
        #DEBHELPER#
    elif [ -f "/etc/redhat-release" ] || [ -f "/etc/system-release" ] || [ -f "/etc/SuSE-release" ] || [ "$DISTRIBUTION" = "RedHat" ] || [ "$DISTRIBUTION" = "CentOS" ] || [ "$DISTRIBUTION" = "openSUSE" ] || [ "$DISTRIBUTION" = "Amazon" ] || [ "$DISTRIBUTION" = "SUSE" ] || [ "$DISTRIBUTION" = "Arista" ]; then
        # RPM Agents < 5.18.0 expect the preinst script of the _new_ package to stop the agent service on upgrade (which is defined with an init.d script on Agent 5)
        # So let's stop the Agent 5 service here until we don't want to support upgrades from Agents < 5.18.0 anymore
        if [ -f "/etc/init.d/stackstate-agent" ]; then
            /etc/init.d/stackstate-agent stop || true
        fi

        # Set up `stackstate-agent` user and group
        getent group stackstate-agent >/dev/null || groupadd -r stackstate-agent
        getent passwd stackstate-agent >/dev/null || \
            useradd -r -M -g stackstate-agent -d $INSTALL_DIR -s /sbin/nologin \
                -c "Stackstate Agent" stackstate-agent && \
                { usermod -L stackstate-agent || echo "[ WARNING ]\tCannot lock the 'stackstate-agent' user account"; }


        # Starting with 6.10, integrations are also uninstalled on package removal

        # Since 6.18.0, a file containing all integrations files which have been installed by
        # the package is available. We use it to remove only the datadog-related check files which
        # have *NOT* been installed by the package (eg: installed using the `integration` command).

        if [ -f "$INSTALL_DIR/embedded/.installed_by_pkg.txt" ]; then
            echo "Removing integrations installed with the 'agent integration' command"

            # List all files in the embedded dir of the datadog-agent install dir
            PREV_DIR=$(pwd)
            cd $INSTALL_DIR
            find . -depth -path './embedded/lib/python*/site-packages/datadog_*' > $INSTALL_DIR/embedded/.all-integrations.txt

            # List all files in the embedded dir of the datadog-agent install dir
            # which were not installed by the package and rm them.
            grep -Fxv -f $INSTALL_DIR/embedded/.installed_by_pkg.txt $INSTALL_DIR/embedded/.all-integrations.txt | grep -v '^#' | xargs --no-run-if-empty -I '{}' rm -r $INSTALL_DIR/{}

            rm $INSTALL_DIR/embedded/.all-integrations.txt
            cd "$PREV_DIR"
        else
            PIP2_PATH=$INSTALL_DIR/embedded/bin/pip2
            PIP3_PATH=$INSTALL_DIR/embedded/bin/pip3
            if [ -x $PIP2_PATH ]; then
                echo "Uninstalling Python 2 integrations..."
                $PIP2_PATH freeze | grep ^datadog- | grep -v datadog-checks-base | xargs $PIP2_PATH uninstall -y -q --no-cache-dir || true
            fi
            if [ -x $PIP3_PATH ]; then
                echo "Uninstalling Python 3 integrations..."
                $PIP3_PATH freeze | grep ^datadog- | grep -v datadog-checks-base | xargs $PIP3_PATH uninstall -y -q --no-cache-dir || true
            fi
        fi

        # Delete all the .pyc/.pyo files in the embedded dir that are part of the old agent's package
        # This MUST be done after using pip or any python, because executing python might generate .pyc files
        if [ -f "$INSTALL_DIR/embedded/.py_compiled_files.txt" ]; then
            # (commented lines are filtered out)
            cat $INSTALL_DIR/embedded/.py_compiled_files.txt | grep -v '^#' | xargs rm -f
        fi

    else
        echo "[ FAILED ]\tYour system is currently not supported by this script.";
        exit 1;
    fi
else
    # macOS
    mkdir -p $LOG_DIR

    CONF_DIR="$INSTALL_DIR/etc"
    APP_DIR="/Applications/Stackstate Agent.app"

    LOG_FILE="$LOG_DIR/preinstall.log"
    exec > $LOG_FILE 2>&1

    # Determine current user if he is using the Graphical installer
    # shellcheck disable=SC2009
    INSTALL_USER=$(ps aux | grep "CoreServices/Installer" | grep -v grep | awk '{print $1;}')

    # Otherwise, we hope he is using the install script and try to use this user
    # If it fails, no choice but to use root :'(
    if [ -z "$INSTALL_USER" ] || [ "$INSTALL_USER" = "root" ]; then
<<<<<<< HEAD
        SCRIPT_INSTALL="yes"
        INSTALL_USER=`cat /tmp/stackstate-install-user || echo 'root'`
=======
        INSTALL_USER=$(cat /tmp/datadog-install-user || echo 'root')
>>>>>>> bb51b8da
    fi
    echo "INSTALL_USER: $INSTALL_USER"

    USER_HOME=$(sudo -Hu "$INSTALL_USER" sh -c 'echo $HOME')

    if [ -e "$CONF_DIR/stackstate.conf" ] || [ -e "$CONF_DIR/stackstate.yaml" ]; then
        echo "# State at the beginning"
        echo "## Agent version"
        grep AGENT_VERSION $INSTALL_DIR/agent/config.py || echo "No config.py file (agent 5)"
        stackstate-agent version || echo "No stackstate-agent binary version (agent 6)"
        echo "## $INSTALL_DIR"
        ls -al $INSTALL_DIR || echo "No agent installed"
        echo "## $APP_DIR/Contents/Resources"
        ls -al "$APP_DIR/Contents/Resources" || echo "No app installed"

        echo '# Stop old agent'
        echo '## Trying to stop agent 5'
        $INSTALL_DIR/bin/stackstate-agent stop || true
        echo '## Trying to stop agent 6'
        sudo -Hu "$INSTALL_USER" launchctl stop com.datadoghq.agent || true
        echo '## Trying to kill agent GUI'
<<<<<<< HEAD
        kill `ps aux | grep 'Stackstate Agent.app' | grep -v grep  | cut -d ' ' -f 4` || true
=======
        kill "$(pgrep -f 'Datadog Agent.app')"
>>>>>>> bb51b8da

        echo '## Trying to unload agent 6 launchd service'
        sudo -Hu "$INSTALL_USER" launchctl unload -w "$USER_HOME/Library/LaunchAgents/com.datadoghq.agent.plist" || true

        # Save old conf
        rm -rvf /tmp/{checks,conf}.d/* /tmp/stackstate.conf /tmp/stackstate.yaml
        mkdir -vp /tmp/{conf,checks}.d
        cp -vf $CONF_DIR/stackstate.conf /tmp
        cp -vf $CONF_DIR/stackstate.yaml /tmp
        cp -vfR $CONF_DIR/conf.d/* /tmp/conf.d
        find /tmp/conf.d '(' -name '*.yaml.example' -o -name '*.yaml.default' ')' -delete -print # don't save old example and default yamls
        cp -vfR $CONF_DIR/checks.d/* /tmp/checks.d
    fi

    echo '# Deleting old stackstate-agent link'
    rm -vf /usr/local/bin/stackstate-agent

    echo '# Deleting old stackstate-agent files'
    rm -rf $INSTALL_DIR/agent || true
    rm -rf $INSTALL_DIR/checks.d || true

    echo "# Disabling the login launch of the app"
<<<<<<< HEAD
    sudo -u $INSTALL_USER osascript -e 'tell application "System Events" to delete every login item whose name is "Stackstate Agent"'
=======
    sudo -u "$INSTALL_USER" osascript -e 'tell application "System Events" to delete every login item whose name is "Datadog Agent"'
>>>>>>> bb51b8da

    # Debriefing time
    echo "# State at the end"
    echo "## Agent version"
    grep AGENT_VERSION $INSTALL_DIR/agent/config.py || echo "No config.py file (agent 5)"
    stackstate-agent version || echo "No stackstate-agent binary version (agent 6)"
    echo "## $INSTALL_DIR"
    ls -al $INSTALL_DIR || echo "No agent installed"
    echo "## $APP_DIR/Contents/Resources"
    ls -al "$APP_DIR/Contents/Resources" || echo "No app installed"
fi

exit 0<|MERGE_RESOLUTION|>--- conflicted
+++ resolved
@@ -132,12 +132,7 @@
     # Otherwise, we hope he is using the install script and try to use this user
     # If it fails, no choice but to use root :'(
     if [ -z "$INSTALL_USER" ] || [ "$INSTALL_USER" = "root" ]; then
-<<<<<<< HEAD
-        SCRIPT_INSTALL="yes"
-        INSTALL_USER=`cat /tmp/stackstate-install-user || echo 'root'`
-=======
-        INSTALL_USER=$(cat /tmp/datadog-install-user || echo 'root')
->>>>>>> bb51b8da
+        INSTALL_USER=$(cat /tmp/stackstate-install-user || echo 'root')
     fi
     echo "INSTALL_USER: $INSTALL_USER"
 
@@ -159,11 +154,7 @@
         echo '## Trying to stop agent 6'
         sudo -Hu "$INSTALL_USER" launchctl stop com.datadoghq.agent || true
         echo '## Trying to kill agent GUI'
-<<<<<<< HEAD
-        kill `ps aux | grep 'Stackstate Agent.app' | grep -v grep  | cut -d ' ' -f 4` || true
-=======
-        kill "$(pgrep -f 'Datadog Agent.app')"
->>>>>>> bb51b8da
+        kill "$(pgrep -f 'Stackstate Agent.app')"
 
         echo '## Trying to unload agent 6 launchd service'
         sudo -Hu "$INSTALL_USER" launchctl unload -w "$USER_HOME/Library/LaunchAgents/com.datadoghq.agent.plist" || true
@@ -186,11 +177,7 @@
     rm -rf $INSTALL_DIR/checks.d || true
 
     echo "# Disabling the login launch of the app"
-<<<<<<< HEAD
-    sudo -u $INSTALL_USER osascript -e 'tell application "System Events" to delete every login item whose name is "Stackstate Agent"'
-=======
-    sudo -u "$INSTALL_USER" osascript -e 'tell application "System Events" to delete every login item whose name is "Datadog Agent"'
->>>>>>> bb51b8da
+    sudo -u "$INSTALL_USER" osascript -e 'tell application "System Events" to delete every login item whose name is "Stackstate Agent"'
 
     # Debriefing time
     echo "# State at the end"
