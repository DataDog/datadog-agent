--- conflicted
+++ resolved
@@ -80,11 +80,7 @@
             update-rc.d $SERVICE_NAME-process defaults || echo "[ WARNING ]\tCannot enable $SERVICE_NAME-process with update-rc.d"
             update-rc.d $SERVICE_NAME-trace defaults || echo "[ WARNING ]\tCannot enable $SERVICE_NAME-trace with update-rc.d"
         else
-<<<<<<< HEAD
-            echo "[ WARNING ]\tCannot detect a supported init system. The datadog-agent package only provides service files for systemd, upstart and sysvinit."
-=======
             echo "[ WARNING ]\tCannot detect a supported init system. The stackstate-agent package only provides service files for systemd and upstart."
->>>>>>> 0f9f246f
         fi
 
         # TODO: Use a configcheck command on the agent to determine if it's safe to restart,
@@ -98,11 +94,7 @@
             elif command -v service >/dev/null 2>&1; then
                 service $SERVICE_NAME restart || true
             else
-<<<<<<< HEAD
-                echo "[ WARNING ]\tCannot detect a supported init system. The datadog-agent package only provides service files for systemd, upstart and sysvinit."
-=======
                 echo "[ WARNING ]\tCannot detect a supported init system. The stackstate-agent package only provides service files for systemd and upstart."
->>>>>>> 0f9f246f
             fi
         else
             # No stackstate.yaml file is present. This is probably a clean install made with the
