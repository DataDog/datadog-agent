--- conflicted
+++ resolved
@@ -4,68 +4,4 @@
 #
 # .deb: STEP 5 of 5
 
-<<<<<<< HEAD
-readonly PACKAGES_DIR=/opt/datadog-packages
-readonly INSTALL_DIR=/opt/datadog-installer
-readonly BOOTSTRAP_INSTALLER=${INSTALL_DIR}/bin/installer/installer
-readonly STABLE_INSTALLER=${PACKAGES_DIR}/datadog-installer/stable/bin/installer/installer
-readonly PACKAGES_LOCK_DIR=/var/run/datadog-packages
-
-bootstrap() {
-    if [ -z "$DD_INSTALLER_OCI_BOOTSTRAP_VERSION" ]; then
-        $BOOTSTRAP_INSTALLER bootstrap --package "datadog-installer" && \
-        $STABLE_INSTALLER bootstrap
-    else
-        $BOOTSTRAP_INSTALLER bootstrap --package "datadog-installer" --version "$DD_INSTALLER_OCI_BOOTSTRAP_VERSION" && \
-        $STABLE_INSTALLER bootstrap
-    fi
-}
-
-add_user_and_group() {
-    # Only create group and/or user if they don't already exist
-    NAME=$1
-    HOME_DIR=$2
-    getent group "$NAME" >/dev/null || (echo "Creating $NAME group" && addgroup --system "$NAME" --quiet)
-    set +e
-    id -u "$NAME" >/dev/null 2>&1
-    USER_EXISTS=$?
-    set -e
-    if [ ! $USER_EXISTS -eq 0 ]; then
-        echo "Creating $NAME user"
-        adduser --system "$NAME" --disabled-login --shell /usr/sbin/nologin --home "$HOME_DIR" --no-create-home --group --quiet
-    elif id -nG "$NAME" | grep --invert-match --word-regexp --quiet "$NAME"; then
-        # User exists but is not part of the $NAME group
-        echo "Adding $NAME user to $NAME group"
-        usermod -g "$NAME" "$NAME"
-    fi
-}
-
-set -e
-case "$1" in
-    configure)
-        add_user_and_group 'dd-installer' $PACKAGES_DIR
-    ;;
-    abort-upgrade|abort-remove|abort-deconfigure)
-    ;;
-    *)
-    ;;
-esac
-
-# Set proper rights to the dd-installer user
-chown -R dd-installer:dd-installer ${PACKAGES_DIR}
-chown -R dd-installer:dd-installer ${PACKAGES_LOCK_DIR}
-chown -R dd-installer:dd-installer ${INSTALL_DIR}
-
-# Lock_dir is world read/write/x as any application with a tracer injected
-# needs to write PID files
-chmod 777 ${PACKAGES_LOCK_DIR}
-
-# we currently allow failures to install the installer
-(bootstrap) || exit_code=$?
-if [ -n "$exit_code" ]; then
-    echo "Failed to bootstrap the installer: $exit_code"
-fi
-
-=======
->>>>>>> e496f869
 exit 0