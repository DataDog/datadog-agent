#!/bin/sh
#
# Perform necessary datadog-agent setup steps prior to remove the old package.
#
# .deb: STEP 1 of 5

INSTALL_DIR=/opt/datadog-agent
SERVICE_NAME=datadog-agent

stop_agent()
{
    # Stop an already running agent
    # supports systemd, upstart and sysvinit
    if command -v systemctl >/dev/null 2>&1; then
        systemctl stop $SERVICE_NAME-process || true
        systemctl stop $SERVICE_NAME-sysprobe || true
        systemctl stop $SERVICE_NAME-trace || true
        systemctl stop $SERVICE_NAME-security || true
        systemctl stop $SERVICE_NAME || true
    elif command -v initctl >/dev/null 2>&1; then
        initctl stop $SERVICE_NAME-process || true
        initctl stop $SERVICE_NAME-sysprobe || true
        initctl stop $SERVICE_NAME-trace || true
        initctl stop $SERVICE_NAME-security || true
        initctl stop $SERVICE_NAME || true
    elif command -v service >/dev/null 2>&1; then
        service $SERVICE_NAME-process stop || true
        # TODO: investigate if the following line could be used in other cases than with sysvinit systems (which don't support sysprobe).
        # If not, remove it.
        service $SERVICE_NAME-sysprobe stop || true
        service $SERVICE_NAME-trace stop || true
        service $SERVICE_NAME-security stop || true
        service $SERVICE_NAME stop || true
    else
        echo "[ WARNING ]\tCannot detect a supported init system. The datadog-agent package only provides service files for systemd, upstart and sysvinit."
    fi
}

deregister_agent()
{
    # Disable agent start on system boot
    # supports systemd, upstart and sysvinit
    if command -v systemctl >/dev/null 2>&1; then
        # Force systemd to ignore the sysvinit scripts. Only cosmetic, remove some irrelevant warnings during upgrade
        SYSTEMCTL_SKIP_SYSV=true systemctl disable $SERVICE_NAME-process || true
        SYSTEMCTL_SKIP_SYSV=true systemctl disable $SERVICE_NAME-sysprobe || true
        SYSTEMCTL_SKIP_SYSV=true systemctl disable $SERVICE_NAME-trace || true
        SYSTEMCTL_SKIP_SYSV=true systemctl disable $SERVICE_NAME-security || true
        SYSTEMCTL_SKIP_SYSV=true systemctl disable $SERVICE_NAME || true
    elif command -v initctl >/dev/null 2>&1; then
        # Nothing to do, this is defined directly in the upstart job file
        :
    elif command -v update-rc.d >/dev/null 2>&1; then
        update-rc.d -f $SERVICE_NAME-process remove || true
        # TODO: investigate if the following line could be used in other cases than with sysvinit systems (which don't support sysprobe).
        # If not, remove it.
        update-rc.d -f $SERVICE_NAME-sysprobe remove || true
        update-rc.d -f $SERVICE_NAME-trace remove || true
        update-rc.d -f $SERVICE_NAME-security remove || true
        update-rc.d -f $SERVICE_NAME remove || true
    else
        echo "[ WARNING ]\tCannot detect a supported init system. The datadog-agent package only provides service files for systemd, upstart and sysvinit."
    fi
}

remove_py_compiled_files()
{
    # Delete all the .pyc files in the embedded dir that are part of the agent's package
    # This MUST be done after using pip or any python, because executing python might generate .pyc files
    if [ -f "$INSTALL_DIR/embedded/.py_compiled_files.txt" ]; then
        # (commented lines are filtered out)
        cat $INSTALL_DIR/embedded/.py_compiled_files.txt | grep -v '^#' | xargs rm -f
    fi
}

remove_custom_integrations()
{
    # Since 6.18.0, a file containing all integrations files which have been installed by
    # the package is available. We use it to remove only the datadog-related check files which
    # have *NOT* been installed by the package (eg: installed using the `integration` command).

    if [ -f "$INSTALL_DIR/embedded/.installed_by_pkg.txt" ]; then
        echo "Removing integrations installed with the 'agent integration' command"

        # List all files in the embedded dir of the datadog-agent install dir
        PREV_DIR=$(pwd)
        cd "$INSTALL_DIR" || return
        find . -depth -path './embedded/lib/python*/site-packages/datadog_*' > $INSTALL_DIR/embedded/.all-integrations.txt

        # List all files in the embedded dir of the datadog-agent install dir
        # which were not installed by the package and rm them.
        grep -Fxv -f $INSTALL_DIR/embedded/.installed_by_pkg.txt $INSTALL_DIR/embedded/.all-integrations.txt | grep -v '^#' | xargs --no-run-if-empty -I '{}' rm -r $INSTALL_DIR/{}

        rm $INSTALL_DIR/embedded/.all-integrations.txt
        cd "$PREV_DIR" || return
    fi
}

remove_run_dir()
{
    if [ -d "$INSTALL_DIR/run" ]; then
        rm -rf "$INSTALL_DIR/run" || true
    fi
}

<<<<<<< HEAD
remove_remote_config_db()
{
    # Remote config stores a cache of the current repository state in
    # /opt/datadog-agent/run. This is a best-effort solution, as users can
    # decide to put this file in another place by changing the top-level
    # run_path config value.
    if [ -f "$INSTALL_DIR/run/remote-config.db" ]; then
        echo "Removing remote configuration config database"
        rm "$INSTALL_DIR/run/remote-config.db" || true
    fi
=======
remove_sysprobe_core_files()
{
    # Remove any unpacked BTF files
    find "$INSTALL_DIR/embedded/share/system-probe/ebpf/co-re/btf" -name "*.btf*" -type f -delete || true
    # And remove empty directories
    find "$INSTALL_DIR/embedded/share/system-probe/ebpf/co-re" -type d -empty -delete || true
>>>>>>> 73f7a352
}

remove_persist_integration_files()
{
    # Remove any file related to reinstalling non-core integrations (see python-scripts/packages.py for the names)
    if [ -f "$INSTALL_DIR/.pre_python_installed_packages.txt" ]; then
        rm "$INSTALL_DIR/.pre_python_installed_packages.txt" || true
    fi
    if [ -f "$INSTALL_DIR/.post_python_installed_packages.txt" ]; then
        rm "$INSTALL_DIR/.post_python_installed_packages.txt" || true
    fi
    if [ -f "$INSTALL_DIR/.diff_python_installed_packages.txt" ]; then
        rm "$INSTALL_DIR/.diff_python_installed_packages.txt" || true
    fi
}

remove_fips_module()
{
    # We explicitly remove the ssl directory because files within this folder are generated via a script
    # outside of package installation (deb package only removes files initially present in the package).
    rm -rf "${INSTALL_DIR}/embedded/ssl/fipsmodule.cnf" || true
}

case "$1" in #this can't be merged with the later case block because running 'remove_custom_integrations' would defeat the persisting integrations feature
    upgrade)
        # We're upgrading.
        if [ -f "$INSTALL_DIR/embedded/bin/python" ]; then
            ${INSTALL_DIR}/embedded/bin/python "${INSTALL_DIR}/python-scripts/pre.py" "${INSTALL_DIR}" || true
        fi
    ;;
    *)
    ;;
esac
stop_agent
deregister_agent
remove_custom_integrations
remove_py_compiled_files
remove_sysprobe_core_files

case "$1" in
    remove)
        # We're uninstalling.
        remove_run_dir
        remove_fips_module
        remove_persist_integration_files
    ;;
    upgrade)
        # We're upgrading.
    ;;
    *)
    ;;
esac

# Delete all .pyc files in the `agent/` and the `bin/agent/dist` dirs
find $INSTALL_DIR/bin/agent/dist -name '*.py[co]' -type f -delete || echo "Unable to delete .pyc files in $INSTALL_DIR/bin/agent/dist"
find $INSTALL_DIR/bin/agent/dist -name '__pycache__' -type d -delete || echo "Unable to delete __pycache__ directories in $INSTALL_DIR/bin/agent/dist"
# Delete all .pyc files in the `python-scripts/` dir
find $INSTALL_DIR/python-scripts -name '*.py[co]' -type f -delete || echo "Unable to delete .pyc files in $INSTALL_DIR/python-scripts"
find $INSTALL_DIR/python-scripts -name '__pycache__' -type d -delete || echo "Unable to delete __pycache__ directories in $INSTALL_DIR/python-scripts"

exit 0<|MERGE_RESOLUTION|>--- conflicted
+++ resolved
@@ -103,27 +103,6 @@
     fi
 }
 
-<<<<<<< HEAD
-remove_remote_config_db()
-{
-    # Remote config stores a cache of the current repository state in
-    # /opt/datadog-agent/run. This is a best-effort solution, as users can
-    # decide to put this file in another place by changing the top-level
-    # run_path config value.
-    if [ -f "$INSTALL_DIR/run/remote-config.db" ]; then
-        echo "Removing remote configuration config database"
-        rm "$INSTALL_DIR/run/remote-config.db" || true
-    fi
-=======
-remove_sysprobe_core_files()
-{
-    # Remove any unpacked BTF files
-    find "$INSTALL_DIR/embedded/share/system-probe/ebpf/co-re/btf" -name "*.btf*" -type f -delete || true
-    # And remove empty directories
-    find "$INSTALL_DIR/embedded/share/system-probe/ebpf/co-re" -type d -empty -delete || true
->>>>>>> 73f7a352
-}
-
 remove_persist_integration_files()
 {
     # Remove any file related to reinstalling non-core integrations (see python-scripts/packages.py for the names)
