#!/bin/sh
#
# Perform necessary datadog-agent setup steps before package is installed.
#
# .deb: STEP 2 of 5

INSTALL_DIR=/opt/datadog-agent
SERVICE_NAME=datadog-agent

set -e

if [ -f "/lib/systemd/system/$SERVICE_NAME.service" ] || [ -f "/usr/lib/systemd/system/$SERVICE_NAME.service" ]; then
    # Stop an already running agent
    # supports systemd, upstart and sysvinit
    if command -v systemctl >/dev/null 2>&1; then
        systemctl stop $SERVICE_NAME-process || true
        systemctl stop $SERVICE_NAME-sysprobe || true
        systemctl stop $SERVICE_NAME-trace || true
        systemctl stop $SERVICE_NAME-security || true
        systemctl stop $SERVICE_NAME || true
    elif command -v initctl >/dev/null 2>&1; then
        initctl stop $SERVICE_NAME-process || true
        initctl stop $SERVICE_NAME-sysprobe || true
        initctl stop $SERVICE_NAME-trace || true
        initctl stop $SERVICE_NAME-security || true
        initctl stop $SERVICE_NAME || true
    elif command -v service >/dev/null 2>&1; then
        service $SERVICE_NAME-process stop || true
        service $SERVICE_NAME-sysprobe stop || true
        service $SERVICE_NAME-trace stop || true
        service $SERVICE_NAME-security stop || true
        service $SERVICE_NAME stop || true
    else
        echo "[ WARNING ]\tCannot detect a supported init system. The datadog-agent package only provides service files for systemd, upstart and sysvinit."
    fi
fi

<<<<<<< HEAD
# For versions < 6.10 using the custom datadog-pip, TUF and in-toto files were kept in TUF_REPO_DIR.
# They were not being cleaned by these versions, so let's do that now on install/upgrade
TUF_REPO_DIR=$INSTALL_DIR/repositories
if [ -d $TUF_REPO_DIR ]; then
    rm -rf $TUF_REPO_DIR
fi
=======
# Remove any unpacked BTF files
find "$INSTALL_DIR/embedded/share/system-probe/ebpf/co-re/btf" -name "*.btf*" -type f -delete || true
# And remove empty directories
find "$INSTALL_DIR/embedded/share/system-probe/ebpf/co-re" -type d -empty -delete || true
>>>>>>> 73f7a352

exit 0<|MERGE_RESOLUTION|>--- conflicted
+++ resolved
@@ -35,18 +35,4 @@
     fi
 fi
 
-<<<<<<< HEAD
-# For versions < 6.10 using the custom datadog-pip, TUF and in-toto files were kept in TUF_REPO_DIR.
-# They were not being cleaned by these versions, so let's do that now on install/upgrade
-TUF_REPO_DIR=$INSTALL_DIR/repositories
-if [ -d $TUF_REPO_DIR ]; then
-    rm -rf $TUF_REPO_DIR
-fi
-=======
-# Remove any unpacked BTF files
-find "$INSTALL_DIR/embedded/share/system-probe/ebpf/co-re/btf" -name "*.btf*" -type f -delete || true
-# And remove empty directories
-find "$INSTALL_DIR/embedded/share/system-probe/ebpf/co-re" -type d -empty -delete || true
->>>>>>> 73f7a352
-
 exit 0