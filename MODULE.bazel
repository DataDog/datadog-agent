--- conflicted
+++ resolved
@@ -32,11 +32,7 @@
 # Temporary until a future rules_pkg release
 git_override(
     module_name = "rules_pkg",
-<<<<<<< HEAD
     commit = "46bd2689886984c2b77d6005595f351e404dfa57",
-=======
-    commit = "daa496412d12598d6b24619a9a6cd6fc137de384",
->>>>>>> 3946dc35
     remote = "https://github.com/bazelbuild/rules_pkg",
 )
 
