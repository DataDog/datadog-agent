--- conflicted
+++ resolved
@@ -19,6 +19,7 @@
     - govet                     # Vet examines Go source code and reports suspicious constructs, such as Printf calls whose arguments do not align with the format string
     - ineffassign               # Detects when assignments to existing variables are not used
     - misspell                  # Finds commonly misspelled English words in comments
+    - perfsprint                # replace uses of fmt.Sprintf and fmt.Errorf with better (both in CPU and memory) alternatives
     - pkgconfigusage            # Linter for checking usage of pkgconfig inside components folder
     - revive                    # Revive is a replacement for golint, a coding style checker
     - staticcheck               # staticcheck is a go vet on steroids, applying a ton of static analysis checks
@@ -660,217 +661,6 @@
     - path: comp/systray/systray/systrayimpl/doflare.go
       linters:
         - pkgconfigusage
-<<<<<<< HEAD
-
-linters:
-  disable-all: true
-  enable:
-    - unconvert                 # Remove unnecessary type conversions
-    - unused                    # Checks Go code for unused constants, variables, functions and types
-    - ineffassign               # Detects when assignments to existing variables are not used
-    - misspell                  # Finds commonly misspelled English words in comments
-    - gofmt                     # Gofmt checks whether code was gofmt-ed
-    - revive                    # Revive is a replacement for golint, a coding style checker
-    - errcheck                  # errcheck is a program for checking for unchecked errors in go programs.
-    - staticcheck               # staticcheck is a go vet on steroids, applying a ton of static analysis checks
-    - govet                     # Vet examines Go source code and reports suspicious constructs, such as Printf calls whose arguments do not align with the format string
-    - depguard                  # Depguard is useful for preventing specific packages from being used
-    - bodyclose                 # checks whether HTTP response body is closed successfully
-    - gosimple                  # Linter for Go source code that specializes in simplifying code
-    - gocheckcompilerdirectives # Checks Go compiler directives syntax
-    - pkgconfigusage            # Linter for checking usage of pkgconfig inside components folder
-    - forbidigo                 # prevent usage of unwanted/deprecated symbol in the code base
-    - perfsprint                # replace uses of fmt.Sprintf and fmt.Errorf with better (both in CPU and memory) alternatives
-
-linters-settings:
-  depguard:
-    rules:
-      main:
-        files:
-          - $all
-        deny:
-          - pkg: "io/ioutil"
-            desc: "Deprecated since Go 1.16. Use package io or os instead."
-          - pkg: "github.com/golang/glog"
-            desc: "Crashes Windows nanoserver and significantly delays Agent startup on Windows Domain Controllers."
-            # IDE auto-imports often import `gotest.tools/assert` instead of `testify/assert` by default
-            # feel free to remove the following line if you really need it in several files as opposed to testify/assert
-            # note that if it's just for a single file, you can just add `//nolint:depguard` before the import
-            # the goal is just to limit the risk of accidental imports
-          - pkg: "gotest.tools/assert"
-            desc: "Not really forbidden to use, but it is usually imported by mistake instead of github.com/stretchr/testify/assert"
-          - pkg: "github.com/tj/assert"
-            desc: "Not really forbidden to use, but it is usually imported by mistake instead of github.com/stretchr/testify/assert, and confusing since it actually has the behavior of github.com/stretchr/testify/require"
-          - pkg: "debug/elf"
-            desc: "prefer pkg/util/safeelf to prevent panics during parsing"
-          - pkg: "golang.org/x/exp/slices"
-            desc: "use the std slices package instead"
-          - pkg: "github.com/aws/aws-sdk-go/"
-            desc: "use the v2 sdk instead"
-      logger:
-        files:
-          - "!**/pkg/util/log/**"
-        deny:
-          - pkg: "github.com/cihub/seelog"
-            desc: "seelog should not be used directly. Use `pkg/util/log` instead."
-      templates:
-        deny:
-          # see https://github.com/golang/go/issues/72895 for details
-          - pkg: "text/template"
-            desc: "Use \"github.com/DataDog/datadog-agent/pkg/template/text\" instead to avoid disabling dead code elimination."
-          - pkg: "html/template"
-            desc: "Use \"github.com/DataDog/datadog-agent/pkg/template/html\" instead to avoid disabling dead code elimination."
-        files:
-          - "**/cmd/**"
-          - "**/comp/**"
-          - "**/pkg/**"
-          - "!**/pkg/template/**"
-          - "!**/pkg/security/generators/**"
-          - "!**/pkg/network/go/lutgen/**"
-          - "!$test"
-          - "!**/tests/**"
-
-  errcheck:
-    exclude-functions:
-      - (*github.com/DataDog/datadog-agent/pkg/collector/corechecks.CheckBase).Warn
-      - (*github.com/DataDog/datadog-agent/pkg/collector/corechecks.CheckBase).Warnf
-      - (*github.com/lxn/walk.NotifyIcon).Dispose
-      - (*golang.org/x/sys/windows/svc/mgr.Mgr).Disconnect
-      - (github.com/DataDog/datadog-agent/comp/core/flare/builder.FlareBuilder).AddFile
-      - (github.com/DataDog/datadog-agent/comp/core/flare/builder.FlareBuilder).AddFileFromFunc
-      - (github.com/DataDog/datadog-agent/comp/core/flare/builder.FlareBuilder).AddFileWithoutScrubbing
-      - (github.com/DataDog/datadog-agent/comp/core/flare/builder.FlareBuilder).CopyDir
-      - (github.com/DataDog/datadog-agent/comp/core/flare/builder.FlareBuilder).CopyDirTo
-      - (github.com/DataDog/datadog-agent/comp/core/flare/builder.FlareBuilder).CopyDirToWithoutScrubbing
-      - (github.com/DataDog/datadog-agent/comp/core/flare/builder.FlareBuilder).CopyFile
-      - (github.com/DataDog/datadog-agent/comp/core/flare/builder.FlareBuilder).CopyFileTo
-      - (github.com/DataDog/datadog-agent/comp/core/log/def.Component).ChangeLogLevel
-      - (github.com/DataDog/datadog-agent/comp/core/log/def.Component).Critical
-      - (github.com/DataDog/datadog-agent/comp/core/log/def.Component).Criticalf
-      - (github.com/DataDog/datadog-agent/comp/core/log/def.Component).Error
-      - (github.com/DataDog/datadog-agent/comp/core/log/def.Component).Errorf
-      - (github.com/DataDog/datadog-agent/comp/core/log/def.Component).Warn
-      - (github.com/DataDog/datadog-agent/comp/core/log/def.Component).Warnf
-      - (net/http.ResponseWriter).Write
-      - fmt.Sscanf
-      - github.com/cihub/seelog.Warnf
-      - github.com/DataDog/datadog-agent/pkg/util/log.ChangeLogLevel
-      - github.com/DataDog/datadog-agent/pkg/util/log.Critical
-      - github.com/DataDog/datadog-agent/pkg/util/log.Criticalc
-      - github.com/DataDog/datadog-agent/pkg/util/log.Criticalf
-      - github.com/DataDog/datadog-agent/pkg/util/log.CriticalStackDepth
-      - github.com/DataDog/datadog-agent/pkg/util/log.Error
-      - github.com/DataDog/datadog-agent/pkg/util/log.Errorc
-      - github.com/DataDog/datadog-agent/pkg/util/log.Errorf
-      - github.com/DataDog/datadog-agent/pkg/util/log.ErrorStackDepth
-      - github.com/DataDog/datadog-agent/pkg/util/log.JMXError
-      - github.com/DataDog/datadog-agent/pkg/util/log.logContextWithError
-      - github.com/DataDog/datadog-agent/pkg/util/log.logFormatWithError
-      - github.com/DataDog/datadog-agent/pkg/util/log.Warn
-      - github.com/DataDog/datadog-agent/pkg/util/log.Warnc
-      - github.com/DataDog/datadog-agent/pkg/util/log.Warnf
-      - github.com/DataDog/datadog-agent/pkg/util/log.WarnStackDepth
-      - github.com/DataDog/datadog-agent/pkg/util/log.WarnfStackDepth
-      - golang.org/x/sys/windows.CloseHandle
-      - golang.org/x/sys/windows.FreeLibrary
-      - golang.org/x/sys/windows.FreeSid
-      - golang.org/x/sys/windows.LocalFree
-      - golang.org/x/sys/windows.RegCloseKey
-      - golang.org/x/sys/windows.SetEvent
-      - golang.org/x/sys/windows/registry.Close
-      - golang.org/x/sys/windows/svc/debug.Close
-      - golang.org/x/sys/windows/svc/debug.Error
-      - golang.org/x/sys/windows/svc/debug.Info
-      - golang.org/x/sys/windows/svc/debug.Warning
-      - pkg/util/log.JMXError
-      - syscall.CloseHandle
-  staticcheck:
-    checks: ["all",
-             "-ST1000", "-ST1003", "-ST1016", "-ST1020", "-ST1021", "-ST1022", # These ones are disabled by default on staticcheck
-             "-ST1013", # Use HTTP code enums instead of integers
-             # Actual issues that should be fixed eventually
-             "-SA6002", # TODO: Fix sync.Pools
-             "-SA4025", # TODO: Fix trace unit test
-             "-SA4011", "-SA4031", # Disabling these to re-enable golanci-lint default tests
-             "-SA4023"  # Fix the lint_macos_gitlab_amd64 linter discrepancy while we find the issue (see https://github.com/dominikh/go-tools/issues/847)
-            ]
-  govet:
-    settings:
-      printf:
-        funcs:
-          - github.com/DataDog/datadog-agent/pkg/util/log.Tracef
-          - github.com/DataDog/datadog-agent/pkg/util/log.Debugf
-          - github.com/DataDog/datadog-agent/pkg/util/log.Infof
-          - github.com/DataDog/datadog-agent/pkg/util/log.Printf
-          - github.com/DataDog/datadog-agent/pkg/util/log.Warnf
-          - github.com/DataDog/datadog-agent/pkg/util/log.Errorf
-          - (github.com/DataDog/datadog-agent/comp/core/log/def.Component).Tracef
-          - (github.com/DataDog/datadog-agent/comp/core/log/def.Component).Debugf
-          - (github.com/DataDog/datadog-agent/comp/core/log/def.Component).Infof
-          - (github.com/DataDog/datadog-agent/comp/core/log/def.Component).Warnf
-          - (github.com/DataDog/datadog-agent/comp/core/log/def.Component).Errorf
-          - (github.com/DataDog/datadog-agent/comp/core/log/def.Component).Criticalf
-  revive:
-    # in order to change revive config, the default configuration must be explicitly defined
-    # https://github.com/mgechev/revive/blob/master/defaults.toml
-    #
-    # see https://github.com/golangci/golangci-lint/blob/master/.golangci.reference.yml for the golangci-lint config syntax
-    ignore-generated-header: false
-    severity: "warning"
-    confidence: 0.8
-    rules:
-      - name: blank-imports
-      - name: context-as-argument
-      - name: context-keys-type
-      - name: dot-imports
-      - name: empty-block
-      - name: error-naming
-      - name: error-return
-      - name: error-strings
-      - name: errorf
-      - name: exported
-      - name: increment-decrement
-      - name: indent-error-flow
-      - name: package-comments
-      - name: range
-      - name: receiver-naming
-      - name: redefines-builtin-id
-      - name: superfluous-else
-      - name: time-naming
-      - name: unexported-return
-      - name: unreachable-code
-      - name: unused-parameter
-        arguments:
-          - allowRegex: "^_"
-      - name: var-declaration
-      - name: var-naming
-      # non-default rules:
-      - name: duplicated-imports
-  forbidigo:
-    forbid:
-      - p: ^model.NewConfig.*$
-        pkg: ^github.com/DataDog/datadog-agent/pkg/config/model$
-        msg: use pkg/config/mock instead in tests or the config component
-      - p: ^setup.SetDatadog.*$
-        pkg: ^github.com/DataDog/datadog-agent/pkg/config/setup$
-        msg: use pkg/config/mock instead for tests or the config component
-      - p: ^setup.SetSystemProbe.*$
-        pkg: ^github.com/DataDog/datadog-agent/pkg/config/setup$
-        msg: use pkg/config/mock instead for tests or the config component
-      - p: ^.*\.BindEnv$
-        pkg: ^github.com/DataDog/datadog-agent/pkg/config/model$
-        msg: use BindEnvAndSetDefault instead of BindEnv to ensure proper defaults are set
-      - p: ^.*\.SetKnown$
-        pkg: ^github.com/DataDog/datadog-agent/pkg/config/model$
-        msg: usage of SetKnown is discouraged
-      - p: RevertFinishedBackToBuilder
-        msg: RevertFinishedBackToBuilder is typically not needed, so using it is discouraged. Only existing OTel usage is allowed.
-    analyze-types: true
-  custom:
-    pkgconfigusage:
-      type: "module"
-      description: "Check usage of pkgconfig in components folder"
-=======
     paths:
       - pkg/util/cloudproviders/cloudfoundry/bbscache_test.go
       - pkg/util/intern/string.go
@@ -883,7 +673,6 @@
       - third_party$
       - builtin$
       - examples$
->>>>>>> 85c6f0a5
 
 run:
   allow-parallel-runners: true
