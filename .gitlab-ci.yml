--- conflicted
+++ resolved
@@ -48,912 +48,6 @@
   STS_AWS_RELEASE_BUCKET_WIN: stackstate-agent-3
   STS_AWS_TEST_BUCKET_WIN: stackstate-agent-3-test
 
-<<<<<<< HEAD
-######################### pipeline bricks
-
-.retrieve_linux_go_deps_script: &retrieve_linux_go_deps_script |
-  echo "~~~~~> Trying to retrieve_linux_go_deps"
-  ls *.tar.gz || true
-  [ -e "go-bin.tar.gz" ] && mkdir -p $GOPATH/bin && tar xzf go-bin.tar.gz -C $GOPATH/bin
-  [ -e "go-pkg.tar.gz" ] && mkdir -p $GOPATH/pkg && tar xzf go-pkg.tar.gz -C $GOPATH/pkg
-  [ -e "vendor.tar.gz" ] && mkdir vendor && tar xzf vendor.tar.gz -C vendor
-  rm -f go-bin.tar.gz go-pkg.tar.gz vendor.tar.gz || true
-  echo "~~~~~> /Trying..."
-
-.configure_centos_env_script: &configure_centos_env_script |
-  . /root/.gimme/envs/go1.13.11.env
-  . /root/miniconda3/etc/profile.d/conda.sh
-  conda activate ddpy3
-  mkdir -p /go/src/github.com/StackVista
-  rm -rf /go/src/github.com/StackVista/stackstate-agent || true
-  ln -s $CI_PROJECT_DIR /go/src/github.com/StackVista/stackstate-agent
-  . /usr/local/rvm/scripts/rvm
-  export PATH=/go/bin:/usr/local/go/bin:$PATH
-  eval $(gimme)
-
-.configure_debian_env_script: &configure_debian_env_script |
-  . /root/miniconda3/etc/profile.d/conda.sh # TODO: check possibility to use bash from the start
-  conda activate ddpy3
-  mkdir -p /go/src/github.com/StackVista
-  rm -rf /go/src/github.com/StackVista/stackstate-agent || true
-  . /usr/local/rvm/scripts/rvm
-  ln -s $CI_PROJECT_DIR /go/src/github.com/StackVista/stackstate-agent
-
-.configure_windows_ps1_env_script: &configure_windows_ps1_env_script |
-  Import-Module C:\tools\miniconda3\shell\condabin\conda-hook.ps1
-  conda activate ddpy3
-  $current_dir=Get-Location
-  cmd /c if exist %GOPATH%\src\github.com\StackVista\stackstate-agent rd /s/q %GOPATH%\src\github.com\StackVista\stackstate-agent
-  New-Item -ItemType SymbolicLink -Path "c:\\gopath\\src\\github.com\\StackVista\\stackstate-agent" -Target $current_dir
-
-######################### /pipeline bricks
-
-
-before_script:
- - *configure_debian_env_script
- - *retrieve_linux_go_deps_script
-
-
-## prepare stage
-
-clear_deps_deb_cache:
-  stage: prepare
-  before_script: []
-  cache:
-    policy: push
-    key: "deps-deb-$CI_COMMIT_REF_SLUG"
-    paths:
-      - vendor
-      - venv
-  when: manual
-  script:
-    - rm -rf $CI_PROJECT_DIR/venv
-    - rm -rf $CI_PROJECT_DIR/vendor
-
-clear_deps_rpm_cache:
-  stage: prepare
-  before_script: []
-  cache:
-    policy: push
-    key: "deps-rpm-$CI_COMMIT_REF_SLUG"
-    paths:
-      - vendor
-      - venv
-  when: manual
-  script:
-    - rm -rf $CI_PROJECT_DIR/venv
-    - rm -rf $CI_PROJECT_DIR/vendor
-
-clear_deps_win_cache:
-  stage: prepare
-  before_script:
-    - set WIN_CI_PROJECT_DIR=%CD%
-    - set WORKON_HOME=%WIN_CI_PROJECT_DIR%
-  cache:
-    policy: push
-    key: "deps-win-$CI_COMMIT_REF_SLUG"
-    paths:
-      - vendor
-      - venv
-  when: manual
-  script:
-    - "if (Test-Path IN_CI_PROJECT_DIR%\\vendor) { Remove-Item -Force -Recurse %WIN_CI_PROJECT_DIR%\\vendor }"
-    - "if (Test-Path %WIN_CI_PROJECT_DIR%\\venv) { Remove-Item -Force -Recurse %WIN_CI_PROJECT_DIR%\\venv }"
-    - "if (Test-Path C:\\opt\\stackstate-agent) { Remove-Item -Force -Recurse C:\\opt\\stackstate-agent }"
-  tags:
-    - windows_agent7_ps1
-
-deps_deb:
-  stage: prepare
-  cache:
-    key: "deps-deb-$CI_COMMIT_REF_SLUG"
-    paths:
-      - vendor
-      - venv
-  script:
-    - conda activate ddpy3
-    - inv -e deps --verbose --dep-vendor-only
-    - inv version -u > version.txt
-    - cd $GOPATH/pkg && tar czf $CI_PROJECT_DIR/go-pkg.tar.gz .
-    - cd $GOPATH/bin && tar czf $CI_PROJECT_DIR/go-bin.tar.gz .
-    - cd $CI_PROJECT_DIR/vendor && tar czf $CI_PROJECT_DIR/vendor.tar.gz .
-  artifacts:
-    paths:
-      - $CI_PROJECT_DIR/version.txt
-      - $CI_PROJECT_DIR/go-pkg.tar.gz
-      - $CI_PROJECT_DIR/go-bin.tar.gz
-      - $CI_PROJECT_DIR/vendor.tar.gz
-    expire_in: 1 week
-
-deps_deb_py2:
-  stage: prepare
-  cache:
-    key: "deps-deb-py2-$CI_COMMIT_REF_SLUG"
-    paths:
-      - vendor
-      - venv
-  script:
-    - conda activate ddpy2
-    - inv -e deps --verbose --dep-vendor-only
-    - inv version -u > version.txt
-    - cd $GOPATH/pkg && tar czf $CI_PROJECT_DIR/go-pkg.tar.gz .
-    - cd $GOPATH/bin && tar czf $CI_PROJECT_DIR/go-bin.tar.gz .
-    - cd $CI_PROJECT_DIR/vendor && tar czf $CI_PROJECT_DIR/vendor.tar.gz .
-  artifacts:
-    paths:
-      - $CI_PROJECT_DIR/version.txt
-      - $CI_PROJECT_DIR/go-pkg.tar.gz
-      - $CI_PROJECT_DIR/go-bin.tar.gz
-      - $CI_PROJECT_DIR/vendor.tar.gz
-    expire_in: 1 week
-
-.agent_base: &agent_base
-  rules:
-    - if: $CI_COMMIT_MESSAGE =~ /\[cluster-agent]/
-      when: never
-    - if: $CI_COMMIT_MESSAGE !~ /\[cluster-agent]/
-      when: on_success
-
-deps_rpm:
-  <<: *agent_base
-  stage: prepare
-  image: docker.io/stackstate/stackstate-agent-runner-gitlab:centos6_latest_v7
-  cache:
-    key: "deps-rpm-$CI_COMMIT_REF_SLUG"
-    paths:
-      - vendor
-  before_script:
-    - *configure_centos_env_script
-  script:
-    - inv -e deps --verbose --dep-vendor-only
-    - inv version -u > version.txt
-    - cd $GOPATH/pkg && tar czf $CI_PROJECT_DIR/go-pkg.tar.gz .
-    - cd $GOPATH/bin && tar czf $CI_PROJECT_DIR/go-bin.tar.gz .
-    - cd $CI_PROJECT_DIR/vendor && tar czf $CI_PROJECT_DIR/vendor.tar.gz .
-  artifacts:
-    paths:
-      - $CI_PROJECT_DIR/version.txt
-      - $CI_PROJECT_DIR/go-pkg.tar.gz
-      - $CI_PROJECT_DIR/go-bin.tar.gz
-      - $CI_PROJECT_DIR/vendor.tar.gz
-    expire_in: 1 week
-
-deps_win:
-  <<: *agent_base
-  stage: prepare
-  before_script:
-    - *configure_windows_ps1_env_script
-  cache:
-    key: "deps-win-$CI_COMMIT_REF_SLUG"
-    paths:
-      - vendor
-  script:
-    - inv deps
-    - inv version -u > version.txt
-    - cd $Env:GOPATH/pkg ; tar --force-local -czf $CI_PROJECT_DIR/go-pkg.tar.gz .
-    - cd $Env:GOPATH/bin ; tar --force-local -czf $CI_PROJECT_DIR/go-bin.tar.gz .
-    - cd $Env:CI_PROJECT_DIR/vendor ; tar --force-local -czf $CI_PROJECT_DIR/vendor.tar.gz .
-  artifacts:
-    paths:
-      - $CI_PROJECT_DIR/version.txt
-      - $CI_PROJECT_DIR/go-pkg.tar.gz
-      - $CI_PROJECT_DIR/go-bin.tar.gz
-      - $CI_PROJECT_DIR/vendor.tar.gz
-    expire_in: 1 week
-  tags:
-    - windows_agent7_ps1
-
-
-## build_and_test stage
-
-unit_tests:
-  <<: *agent_base
-  stage: build_and_test
-  needs:
-    - deps_deb
-#  variables: TODO: fix
-#    PYTHON_RUNTIMES: '2'
-#    INTEGRATIONS_VERSION: $RELEASE_VERSION_6
-#    CONDA_ENV: ddpy2
-  script:
-    # We run inv deps again because /go/bin is not cached and we need binaries like golint, misspell
-    - inv deps
-    - inv -e agent.build --race --precompile-only --major-version 2
-    # TODO: check why formatting rules differ from previous step
-    - gofmt -l -w -s ./pkg ./cmd
-    # TODO: --python-runtimes "$PYTHON_RUNTIMES"
-    - inv -e rtloader.test
-    - inv -e test --coverage --race --profile --fail-on-fmt --cpus 4 --major-version 2
-  retry:
-    max: 2
-    when:
-      - runner_system_failure
-      - stuck_or_timeout_failure
-      - script_failure
-  tags:
-    - sts-aws
-
-unit_tests_cluster_agent:
-  <<: *agent_base
-  stage: build_and_test
-  needs:
-    - deps_deb
-  script:
-    # We run inv deps again because /go/bin is not cached and we need binaries like golint, misspell
-    - inv deps
-    - inv -e agent.build --race --precompile-only --major-version 2
-    # TODO: check why formatting rules differ from previous step
-    - gofmt -l -w -s ./pkg ./cmd
-    # TODO: --python-runtimes "$PYTHON_RUNTIMES"
-    - inv -e rtloader.test
-    - inv -e test --coverage --race --profile --fail-on-fmt --cpus 4 --major-version 2 --build-include docker,linux,kubelet,kubeapiserver,python,orchestrator,clusterchecks,zlib
-  retry:
-    max: 2
-    when:
-      - runner_system_failure
-      - stuck_or_timeout_failure
-      - script_failure
-  tags:
-    - sts-aws
-
-# TODO:  Not observed in v7 in a direct form ?
-#integration_tests:
-#  stage: build_and_test
-#  needs:
-#    - deps_deb
-#  script:
-#    - inv -e integration-tests --race --remote-docker
-#  tags:
-#    - sts-aws
-
-filename_linting:
-  <<: *agent_base
-  stage: build_and_test
-  needs:
-    - deps_deb
-  script:
-    - inv -e lint-filenames
-
-# TODO:  Not observed in v7 in a direct form ?
-#docker_integration_tests:
-#  <<: *agent_base
-#  stage: build_and_test
-#  needs:
-#    - deps_deb
-#  variables:
-#      DOCKER_DRIVER: overlay
-#      DOCKER_HOST: tcp://docker:2375
-#      DOCKER_TLS_CERTDIR: ""
-#  services:
-#    - docker:18.09-dind
-#  script:
-#    - inv -e docker.integration-tests
-#  retry:
-#    max: 2
-#    when:
-#      - runner_system_failure
-#      - stuck_or_timeout_failure
-#      - script_failure
-#  tags:
-#    - sts-aws
-
-build_binaries:
-  <<: *agent_base
-  stage: build_and_test
-  needs:
-    - deps_deb
-  script:
-    - inv -e dogstatsd.build --static --major-version 2
-    - inv -e rtloader.make
-    - inv -e rtloader.install
-    - cd $SRC_PATH
-    - inv -e agent.build --major-version 2
-  tags:
-    - sts-k8s-m-runner
-
-#[VS] todo: obosolete in agent7?
-#build_puppy:
-#  stage: build_and_test
-#  needs:
-#    - deps_deb
-#  script:
-#    - inv -e agent.build --puppy
-#    - ./bin/agent/agent -c ./bin/agent/dist check cpu
-
-build_cluster_agent:
-  stage: build_and_test
-  needs:
-    - deps_deb
-  script:
-    - inv -e cluster-agent.build
-    - inv -e version
-    - ls -la $CI_PROJECT_DIR/bin/
-  artifacts:
-    paths:
-      - $CI_PROJECT_DIR/bin/stackstate-cluster-agent
-      - $CI_PROJECT_DIR/Dockerfiles/cluster-agent/stackstate-cluster.yaml
-      - $CI_PROJECT_DIR/version.txt
-
-clear_build_deb_cache:
-  stage: build_and_test
-  cache:
-    policy: push
-    key: "build-deb-$CI_COMMIT_REF_SLUG"
-    paths:
-      - .omnibus
-  when: manual
-  script:
-    - mkdir -p .omnibus
-    - rm -rf .omnibus/*
-
-clear_build_rpm_cache:
-  stage: build_and_test
-  cache:
-    policy: push
-    key: "build-rpm-$CI_COMMIT_REF_SLUG"
-    paths:
-      - .omnibus
-  when: manual
-  script:
-    - mkdir -p .omnibus
-    - rm -rf .omnibus/*
-
-
-build_deb:
-  stage: build_and_test
-  needs:
-    - deps_deb
-  tags:
-    - sts-k8s-xl-no-docker-runner
-  cache:
-    key: "build-deb-$CI_COMMIT_REF_SLUG"
-    paths:
-      - .omnibus
-      - .gems
-  script:
-    # We move .omnibus out of the CI root because this seems to cause issues with git
-    # cloning in omnibus and operations on datadog-agent
-  - mv $CI_PROJECT_DIR/.omnibus /omnibus || mkdir -p /omnibus
-
-  - inv version
-  - cat version.txt || true
-  - source ./.gitlab-scripts/setup_artifactory.sh
-
-  - inv -e agent.omnibus-build --gem-path $CI_PROJECT_DIR/.gems --base-dir $OMNIBUS_BASE_DIR --skip-deps --skip-sign --major-version 2
-
-    # Prepare outputs
-  - mkdir -p $CI_PROJECT_DIR/outcomes/pkg && mkdir -p $CI_PROJECT_DIR/outcomes/dockerfiles && mkdir -p $CI_PROJECT_DIR/outcomes/binary
-  - cp -r $OMNIBUS_BASE_DIR/pkg $CI_PROJECT_DIR/outcomes
-  - cp -r $CI_PROJECT_DIR/Dockerfiles $CI_PROJECT_DIR/outcomes
-  - cp -r /opt/stackstate-agent/embedded/bin/trace-agent  $CI_PROJECT_DIR/outcomes/binary/
-
-  - ls -la $CI_PROJECT_DIR/outcomes/Dockerfiles
-
-    # Prepare cache
-    # Drop packages for cache
-  - rm -rf /omnibus/pkg
-    # Drop agent for cache (will be resynced anyway)
-  - rm -rf /omnibus/src/datadog-agent
-    # Drop symlink because it will fail the build when coming from a cache
-  - rm /omnibus/src/datadog-agent/src/github.com/StackVista/stackstate-agent/vendor/github.com/coreos/etcd/cmd/etcd || echo "Not found"
-  - mv /omnibus $CI_PROJECT_DIR/.omnibus
-  artifacts:
-    paths:
-        - $CI_PROJECT_DIR/outcomes/pkg/*.deb
-        - $CI_PROJECT_DIR/outcomes/pkg/*.json
-        - $CI_PROJECT_DIR/outcomes/Dockerfiles/agent
-        - $CI_PROJECT_DIR/outcomes/Dockerfiles/cluster-agent
-        - $CI_PROJECT_DIR/outcomes/Dockerfiles/dogstatsd
-        - $CI_PROJECT_DIR/outcomes/Dockerfiles/manifests
-        - $CI_PROJECT_DIR/version.txt
-        - $CI_PROJECT_DIR/outcomes/binary/trace-agent
-    expire_in: 1 week
-  retry:
-    max: 2
-    when:
-      - runner_system_failure
-
-
-build_deb_py2:
-  stage: build_and_test
-  needs:
-    - deps_deb_py2
-  tags:
-    - sts-k8s-xl-no-docker-runner
-  cache:
-    key: "build-deb-py2-$CI_COMMIT_REF_SLUG"
-    paths:
-      - .omnibus
-      - .gems
-  script:
-    # We move .omnibus out of the CI root because this seems to cause issues with git
-    # cloning in omnibus and operations on datadog-agent
-  - mv $CI_PROJECT_DIR/.omnibus /omnibus || mkdir -p /omnibus
-
-  - conda activate ddpy2
-  - inv version
-  - cat version.txt || true
-  - source ./.gitlab-scripts/setup_artifactory.sh
-
-  - inv -e agent.omnibus-build --gem-path $CI_PROJECT_DIR/.gems --base-dir $OMNIBUS_BASE_DIR --skip-deps --skip-sign --major-version 2 --python-runtimes 2
-
-    # Prepare outputs
-  - mkdir -p $CI_PROJECT_DIR/outcomes/pkg && mkdir -p $CI_PROJECT_DIR/outcomes/dockerfiles && mkdir -p $CI_PROJECT_DIR/outcomes/binary
-  - cp -r $OMNIBUS_BASE_DIR/pkg $CI_PROJECT_DIR/outcomes
-  - cp -r $CI_PROJECT_DIR/Dockerfiles $CI_PROJECT_DIR/outcomes
-  - cp -r /opt/stackstate-agent/embedded/bin/trace-agent  $CI_PROJECT_DIR/outcomes/binary/
-
-  - ls -la $CI_PROJECT_DIR/outcomes/Dockerfiles
-
-    # Prepare cache
-    # Drop packages for cache
-  - rm -rf /omnibus/pkg
-    # Drop agent for cache (will be resynced anyway)
-  - rm -rf /omnibus/src/datadog-agent
-    # Drop symlink because it will fail the build when coming from a cache
-  - rm /omnibus/src/datadog-agent/src/github.com/StackVista/stackstate-agent/vendor/github.com/coreos/etcd/cmd/etcd || echo "Not found"
-#  - mv /omnibus $CI_PROJECT_DIR/.omnibus
-  artifacts:
-    paths:
-        - $CI_PROJECT_DIR/outcomes/pkg/*.deb
-        - $CI_PROJECT_DIR/outcomes/pkg/*.json
-        - $CI_PROJECT_DIR/outcomes/Dockerfiles/agent
-        - $CI_PROJECT_DIR/outcomes/Dockerfiles/cluster-agent
-        - $CI_PROJECT_DIR/outcomes/Dockerfiles/dogstatsd
-        - $CI_PROJECT_DIR/outcomes/Dockerfiles/manifests
-        - $CI_PROJECT_DIR/version.txt
-        - $CI_PROJECT_DIR/outcomes/binary/trace-agent
-    expire_in: 1 week
-
-build_rpm:
-  <<: *agent_base
-  stage: build_and_test
-  image: docker.io/stackstate/stackstate-agent-runner-gitlab:centos6_latest_v7
-  needs:
-    - deps_rpm
-  tags:
-    - sts-k8s-xl-no-docker-runner
-  cache:
-    key: "build-rpm-$CI_COMMIT_REF_SLUG"
-    paths:
-      - .omnibus
-      - .gems
-  before_script:
-    - *configure_centos_env_script
-    - *retrieve_linux_go_deps_script
-  script:
-    # We move .omnibus out of the CI root because this seems to cause issues with git
-    # cloning in omnibus and operations on datadog-agent
-  - mv $CI_PROJECT_DIR/.omnibus /omnibus || mkdir -p /omnibus
-
-  - inv version
-  - cat version.txt || true
-  - source ./.gitlab-scripts/setup_artifactory.sh
-
-# TODO:  --python-runtimes "$PYTHON_RUNTIMES" --system-probe-bin=/tmp/system-probe --libbcc-tarball=/tmp/libbcc.tar.xz
-  - inv -e agent.omnibus-build --gem-path $CI_PROJECT_DIR/.gems --major-version 2 --base-dir $OMNIBUS_BASE_DIR --skip-deps
-#  - find $OMNIBUS_BASE_DIR/pkg -type f -name '*.rpm' ! -name '*dbg*.rpm' -print0 | xargs -0 -I '{}' rpm -i '{}'
-#  - find $OMNIBUS_BASE_DIR/pkg -type f -name '*dbg*.rpm' -print0 | xargs -0 -I '{}' rpm -i '{}'
-
-    # Prepare outputs
-  - mkdir -p $CI_PROJECT_DIR/outcomes/pkg && mkdir -p $CI_PROJECT_DIR/outcomes/dockerfiles
-  - cp -r $OMNIBUS_BASE_DIR/pkg $CI_PROJECT_DIR/outcomes
-  - cp -r $CI_PROJECT_DIR/Dockerfiles $CI_PROJECT_DIR/outcomes
-
-  - ls -la $CI_PROJECT_DIR/outcomes/Dockerfiles
-
-#    # Prepare cache
-#    # Drop packages for cache
-  - rm -rf /omnibus/pkg
-#    # Drop agent for cache (will be resynced anyway)
-  - rm -rf /omnibus/src/datadog-agent
-#    # Drop symlink because it will fail the build when coming from a cache
-  - rm /omnibus/src/datadog-agent/src/github.com/StackVista/stackstate-agent/vendor/github.com/coreos/etcd/cmd/etcd || echo "Not found"
-  - mv /omnibus $CI_PROJECT_DIR/.omnibus
-  artifacts:
-    paths:
-        - $CI_PROJECT_DIR/outcomes/pkg/*.rpm
-        - $CI_PROJECT_DIR/outcomes/pkg/*.json
-        - $CI_PROJECT_DIR/outcomes/Dockerfiles/agent
-        - $CI_PROJECT_DIR/outcomes/Dockerfiles/cluster-agent
-        - $CI_PROJECT_DIR/outcomes/Dockerfiles/dogstatsd
-        - $CI_PROJECT_DIR/outcomes/Dockerfiles/manifests
-        - $CI_PROJECT_DIR/version.txt
-    expire_in: 1 week
-  retry:
-    max: 2
-    when:
-      - runner_system_failure
-
-
-build_win:
-  <<: *agent_base
-  stage: build_and_test
-  variables:
-    <<: *globalvariables
-    OMNIBUS_BASE_DIR: c:/omnibus-ruby
-  needs:
-    - deps_win
-  cache:
-    key: "build-win-$CI_COMMIT_REF_SLUG"
-    paths:
-      - .gems
-  before_script:
-    - *configure_windows_ps1_env_script
-    - Import-VisualStudioVars 2017 -Architecture amd64
-    - ridk enable
-  script:
-    - cmd.exe /c "%GOPATH%\src\github.com\StackVista\stackstate-agent\.gitlab-scripts\setup_artifactory.cmd"
-    - inv -e agent.omnibus-build --gem-path $CI_PROJECT_DIR/.gems --skip-sign --log-level debug --major-version 2
-  after_script:
-    - cmd.exe /c "copy %GOPATH%\src\github.com\StackVista\stackstate-agent\omnibus\pkg\*.msi"
-  artifacts:
-    expire_in: 2 weeks
-    paths:
-      - ./*.msi
-      - "version.txt"
-  tags:
-    - windows_agent7_ps1
-  retry:
-    max: 2
-    when:
-      - runner_system_failure
-      - stuck_or_timeout_failure
-      - script_failure
-
-
-## pre_release stage
-
-test_deb_renaming:
-  <<: *agent_base
-  stage: pre_release
-  needs:
-    - build_deb
-  before_script: []
-  script:
-  # test v2 family
-    ./test/renaming/test_deb.sh $CI_PROJECT_DIR/outcomes/pkg/stackstate-agent_2*.deb
-
-test_rpm_renaming:
-  <<: *agent_base
-  stage: pre_release
-  image: docker.io/stackstate/stackstate-agent-runner-gitlab:centos6_20190429
-  needs:
-    - build_rpm
-  before_script: []
-  script:
-    # test v2 family
-    ./test/renaming/test_rpm.sh $CI_PROJECT_DIR/outcomes/pkg/stackstate-agent-2*.rpm
-
-pre_release_deb:
-  <<: *agent_base
-  stage: pre_release
-  needs:
-    - deps_deb
-    - build_deb
-  script:
-# //TODO: move to image
-    - apt-get install -y apt-utils libtool debsigs
-    - ls -la /usr/local/rvm/gems/ruby-2.4.2/bin/
-    - source /usr/local/rvm/scripts/rvm && gem install deb-s3
-# //
-    - source /usr/local/rvm/scripts/rvm
-    - cd $CI_PROJECT_DIR/omnibus/package-scripts && ./sign_debian_package.sh
-    - cd $CI_PROJECT_DIR/omnibus/package-scripts && ./publish_package.sh $STS_AWS_TEST_BUCKET
-    - cd $CI_PROJECT_DIR && inv release.generate-install -t
-    - cd $CI_PROJECT_DIR/cmd/agent && aws.rb -e "Aws::S3::Resource.new.bucket(ENV['STS_AWS_TEST_BUCKET']).object('install.sh').upload_file('./install.sh', acl:'public-read')"
-
-pre_release_win:
-  <<: *agent_base
-  stage: pre_release
-  needs:
-    - deps_win
-    - build_win
-  variables:
-    <<: *globalvariables
-    OMNIBUS_BASE_DIR: c:/omnibus-ruby
-  before_script:
-    - *configure_windows_ps1_env_script
-    - Import-VisualStudioVars 2017 -Architecture amd64
-    - ridk enable
-  script:
-    - $env:VERSION = Get-Content version.txt -First 1
-# //TODO: in Windows MSI is build with hash shorter on one character. Find where.
-    - $Env:VERSION=$Env:VERSION.Substring(0,$Env:VERSION.Length-1)
-    - $filename = "stackstate-agent-" + $Env:VERSION + "-1-x86_64.msi"
-    - $filename
-    - Copy-Item $filename -Destination stackstate-agent-latest-1-x86_64.msi
-    - ls
-    - aws.exe s3 cp . s3://$Env:STS_AWS_TEST_BUCKET_WIN/windows/$Env:CI_COMMIT_REF_NAME --recursive --exclude "*" --include "*.msi" --acl public-read
-    - inv release.generate-install -t
-    - aws.exe s3 cp ./cmd/agent/install.ps1 s3://$Env:STS_AWS_TEST_BUCKET_WIN/install.ps1 --acl public-read
-    - aws.exe s3 ls s3://$Env:STS_AWS_TEST_BUCKET_WIN/windows/$Env:CI_COMMIT_REF_NAME/
-    - aws.exe s3 ls s3://$Env:STS_AWS_TEST_BUCKET_WIN/
-  tags:
-    - windows_agent7_ps1
-  retry:
-    max: 2
-    when:
-      - runner_system_failure
-      - stuck_or_timeout_failure
-      - script_failure
-
-pre_release_rpm:
-  <<: *agent_base
-  stage: pre_release
-  image: docker.io/stackstate/stackstate-agent-runner-gitlab:deb-rpmpublisher
-  needs:
-    - build_rpm
-  before_script: []
-  script:
-    - cd $CI_PROJECT_DIR/omnibus/package-scripts && ./sign_rpm_package.sh
-    - cd $CI_PROJECT_DIR/omnibus/package-scripts && ./publish_package_rpm.sh $STS_AWS_TEST_BUCKET_YUM
-
-pre_release_main_agent_image: &pre_release_image
-  stage: pre_release
-  image: docker:18.06.0
-  needs:
-    - build_deb
-  variables:
-    DOCKER_DRIVER: overlay
-    DOCKER_HOST: tcp://docker:2375
-    DOCKER_TLS_CERTDIR: ""
-  services:
-    - docker:18.09-dind
-  before_script: []
-  script:
-    - cd $CI_PROJECT_DIR
-    - export VERSION=`cat version.txt`
-    - cp ./outcomes/pkg/stackstate-agent_2*.deb ./Dockerfiles/agent
-    - ./omnibus/package-scripts/publish_image.sh $CI_COMMIT_REF_NAME $STS_DOCKER_TEST_REPO $CI_PROJECT_DIR/Dockerfiles/agent $CI_COMMIT_SHORT_SHA
-  tags:
-    - sts-k8s-m-runner
-
-pre_release_trace_agent_image:
-  <<: *agent_base
-  <<: *pre_release_image
-  script:
-    - cd $CI_PROJECT_DIR
-    - export VERSION=`cat version.txt`
-    - cp ./outcomes/binary/trace-agent Dockerfiles/trace-agent
-    - ./omnibus/package-scripts/publish_image.sh $CI_COMMIT_REF_NAME $STS_DOCKER_TEST_REPO_TRACE $CI_PROJECT_DIR/Dockerfiles/trace-agent $CI_COMMIT_SHORT_SHA
-
-pre_release_cluster_agent_image:
-  <<: *pre_release_image
-  needs:
-    - build_cluster_agent
-  script:
-    - cd $CI_PROJECT_DIR
-    - cp -r ./bin/stackstate-cluster-agent* ./Dockerfiles/cluster-agent
-    - ./omnibus/package-scripts/publish_image.sh $CI_COMMIT_REF_NAME $STS_DOCKER_TEST_REPO_CLUSTER $CI_PROJECT_DIR/Dockerfiles/cluster-agent $CI_COMMIT_SHORT_SHA
-
-
-## acceptance stage
-
-.molecule_base: &molecule_base
-  stage: acceptance
-  dependencies: []
-  before_script:
-    - export AWS_ACCESS_KEY_ID=${MOLECULE_AWS_ACCESS_KEY_ID}
-    - export AWS_SECRET_ACCESS_KEY=${MOLECULE_AWS_SECRET_ACCESS_KEY}
-    - export MOLECULE_RUN_ID=${CI_JOB_ID}
-    - export LC_CTYPE=en_US.UTF-8
-    - export LANG=en_US.UTF-8
-  retry:
-    max: 2
-    when:
-      - runner_system_failure
-      - stuck_or_timeout_failure
-      - script_failure
-
-molecule_tests_vms:
-  <<: *agent_base
-  <<: *molecule_base
-  needs:
-    - pre_release_deb
-    - pre_release_rpm
-    - pre_release_win
-  script:
-    - cd $CI_PROJECT_DIR/test && ./molecule3.sh test -s vms
-  artifacts:
-    when: always
-    paths:
-      - $CI_PROJECT_DIR/test/molecule-role/molecule/vms/topic-*.json
-      - $CI_PROJECT_DIR/test/molecule-role/molecule/vms/*.log
-    expire_in: 1 week
-
-molecule_tests_compose:
-  <<: *agent_base
-  <<: *molecule_base
-  needs:
-    - pre_release_main_agent_image
-  script:
-    - cd $CI_PROJECT_DIR/test && ./molecule3.sh test -s compose
-  artifacts:
-    when: always
-    paths:
-      - $CI_PROJECT_DIR/test/molecule-role/molecule/compose/topic-*.json
-      - $CI_PROJECT_DIR/test/molecule-role/molecule/compose/*.log
-    expire_in: 1 week
-
-molecule_tests_integrations:
-  <<: *agent_base
-  <<: *molecule_base
-  needs:
-    - pre_release_main_agent_image
-  script:
-    - cd $CI_PROJECT_DIR/test && ./molecule3.sh test -s integrations
-  artifacts:
-    when: always
-    paths:
-      - $CI_PROJECT_DIR/test/molecule-role/molecule/integrations/topic-*.json
-      - $CI_PROJECT_DIR/test/molecule-role/molecule/integrations/*.log
-    expire_in: 1 week
-
-molecule_tests_kubernetes:
-  <<: *molecule_base
-  resource_group: kubernetes-test-cluster
-  needs:
-    - pre_release_cluster_agent_image
-    - pre_release_main_agent_image
-  script:
-    - cd $CI_PROJECT_DIR/test && ./molecule3.sh test -s kubernetes
-  artifacts:
-    when: always
-    paths:
-      - $CI_PROJECT_DIR/test/molecule-role/molecule/kubernetes/topic-*.json
-      - $CI_PROJECT_DIR/test/molecule-role/molecule/kubernetes/*.log
-    expire_in: 1 week
-
-molecule_tests_local_install:
-  <<: *agent_base
-  <<: *molecule_base
-  needs:
-    - pre_release_deb
-    - pre_release_rpm
-  script:
-    - cd $CI_PROJECT_DIR/test && ./molecule3.sh test -s localinstall
-#  only:
-#    - tags
-#    - master
-
-molecule_tests_secrets:
-  <<: *agent_base
-  <<: *molecule_base
-  needs:
-    - pre_release_deb
-  script:
-    - cd $CI_PROJECT_DIR/test && ./molecule3.sh test -s secrets
-  artifacts:
-    when: always
-    paths:
-      - $CI_PROJECT_DIR/test/molecule-role/molecule/secrets/*.log
-    expire_in: 1 week
-#  only:
-#    - tags
-#    - master
-
-molecule_tests_swarm:
-  <<: *agent_base
-  <<: *molecule_base
-  needs:
-    - pre_release_cluster_agent_image
-    - pre_release_main_agent_image
-  script:
-    - cd $CI_PROJECT_DIR/test && ./molecule3.sh test -s swarm
-  artifacts:
-    when: always
-    paths:
-      - $CI_PROJECT_DIR/test/molecule-role/molecule/swarm/topic-*.json
-    expire_in: 1 week
-
-## release stage
-
-release_deb:
-  stage: release
-  dependencies:
-    - deps_deb
-    - build_deb
-  script:
-    - source .gitlab-scripts/setup_env.sh
-    - apt-get install -y apt-utils libtool debsigs
-    - cd $CI_PROJECT_DIR/omnibus/package-scripts && ./sign_debian_package.sh
-    - cd $CI_PROJECT_DIR/omnibus/package-scripts && ./publish_package.sh $STS_AWS_RELEASE_BUCKET stable
-    - cd $CI_PROJECT_DIR && inv release.generate-install
-    - cd $CI_PROJECT_DIR/cmd/agent && aws.rb -e "Aws::S3::Resource.new.bucket(ENV['STS_AWS_RELEASE_BUCKET']).object('install.sh').upload_file('./install.sh', acl:'public-read')"
-  when: manual
-  only:
-    - tags
-    - triggers
-
-release_rpm:
-  stage: release
-  dependencies:
-    - build_rpm
-  before_script:
-    - mkdir -p /go/src/github.com/StackVista
-    - ln -s $CI_PROJECT_DIR /go/src/github.com/StackVista/stackstate-agent
-  script:
-    - cd $CI_PROJECT_DIR/omnibus/package-scripts && ./sign_rpm_package.sh
-    - cd $CI_PROJECT_DIR/omnibus/package-scripts && ./publish_package_rpm.sh $STS_AWS_RELEASE_BUCKET_YUM stable
-  when: manual
-  only:
-    - tags
-    - triggers
-
-release_win:
-  stage: release
-  dependencies:
-    - deps_win
-    - build_win
-  before_script: []
-  script:
-    - set WIN_CI_PROJECT_DIR=%CD%
-    - set WORKON_HOME=%WIN_CI_PROJECT_DIR%
-    - call %WORKON_HOME%\venv\Scripts\activate.bat
-    - call ridk enable
-    - $env:VERSION = Get-Content version.txt -First 1
-    - $filename = "stackstate-agent-" + $Env:VERSION + "-1-x86_64.msi"
-    - $filename
-    - Copy-Item $filename -Destination stackstate-agent-latest-1-x86_64.msi
-    - inv release.generate-install
-    - aws.exe s3 cp . s3://%STS_AWS_RELEASE_BUCKET_WIN%/windows/stable --recursive --exclude "*" --include "*.msi" --acl public-read
-    - cd %WIN_CI_PROJECT_DIR%/cmd/agent && aws.exe s3 cp . s3://%STS_AWS_RELEASE_BUCKET_WIN% --recursive --exclude "*" --include "install.ps1" --acl public-read
-  when: manual
-  only:
-    - tags
-    - triggers
-  tags:
-    - windows_agent7_ps1
-  retry:
-    max: 2
-    when:
-      - runner_system_failure
-      - stuck_or_timeout_failure
-      - script_failure
-
-release_main_agent_image: &release_image
-  stage: release
-  image: docker:18.06.0
-  dependencies:
-    - build_deb
-  variables:
-    DOCKER_DRIVER: overlay
-    DOCKER_HOST: tcp://docker:2375
-    DOCKER_TLS_CERTDIR: ""
-  services:
-    - docker:18.09-dind
-  before_script: []
-  script:
-    - cd $CI_PROJECT_DIR
-    - export VERSION=`cat version.txt`
-    - cp ./outcomes/pkg/stackstate-agent_2*.deb Dockerfiles/agent
-    - ./omnibus/package-scripts/publish_image.sh $VERSION $STS_DOCKER_RELEASE_REPO $CI_PROJECT_DIR/Dockerfiles/agent latest
-  when: manual
-  only:
-    - tags
-    - triggers
-  tags:
-    - sts-k8s-m-runner
-
-release_trace_agent_image:
-  <<: *release_image
-  script:
-    - cd $CI_PROJECT_DIR
-    - export VERSION=`cat version.txt`
-    - cp ./outcomes/binary/trace-agent Dockerfiles/trace-agent
-    - ./omnibus/package-scripts/publish_image.sh $VERSION $STS_DOCKER_RELEASE_REPO_TRACE $CI_PROJECT_DIR/Dockerfiles/trace-agent latest
-
-release_cluster_agent_image:
-  <<: *release_image
-  dependencies:
-    - build_cluster_agent
-  script:
-    - cd $CI_PROJECT_DIR
-    - export VERSION=`cat version.txt`
-    - cp -r ./bin/stackstate-cluster-agent/* ./Dockerfiles/cluster-agent
-    - ./omnibus/package-scripts/publish_image.sh $VERSION $STS_DOCKER_RELEASE_REPO_CLUSTER $CI_PROJECT_DIR/Dockerfiles/cluster-agent latest
-=======
 agent2:
   stage: triggers
   variables:
@@ -970,5 +64,4 @@
     <<: *agent3_variables
   trigger:
     include: .gitlab-ci-agent.yml
-    strategy: depend
->>>>>>> 847cc302
+    strategy: depend