---
include:
  - /.gitlab/setup.yml
  - /.gitlab/shared.yml
  - /.gitlab/maintenance_jobs.yml
  - /.gitlab/deps_build.yml
  - /.gitlab/package_deps_build.yml
  - /.gitlab/deps_fetch.yml
  - /.gitlab/source_test.yml
  - /.gitlab/source_test_stats.yml
  - /.gitlab/source_test_junit_upload.yml
  - /.gitlab/binary_build.yml
  - /.gitlab/cancel-prev-pipelines.yml
  - /.gitlab/do_not_merge.yml
  - /.gitlab/integration_test.yml
  - /.gitlab/package_build.yml
  - /.gitlab/kitchen_deploy.yml
  - /.gitlab/kitchen_testing.yml
  - /.gitlab/kitchen_tests_upload.yml
  - /.gitlab/new-e2e_testing.yml
  - /.gitlab/new-e2e_common/testing.yml
  - /.gitlab/install_script_testing.yml
  - /.gitlab/pkg_metrics.yml
  - /.gitlab/container_build.yml
  - /.gitlab/container_scan.yml
  - /.gitlab/check_deploy.yml
  - /.gitlab/dev_container_deploy.yml
  - /.gitlab/deploy_common.yml
  - /.gitlab/deploy_containers.yml
  - /.gitlab/deploy_packages.yml
  - /.gitlab/deploy_cws_instrumentation.yml
  - /.gitlab/deploy_dca.yml
  - /.gitlab/choco_build.yml
  - /.gitlab/choco_deploy.yml
  - /.gitlab/internal_image_deploy.yml
  - /.gitlab/trigger_release.yml
  - /.gitlab/e2e.yml
  - /.gitlab/e2e_test_junit_upload.yml
  - /.gitlab/fakeintake.yml
  - /.gitlab/kitchen_cleanup.yml
  - /.gitlab/functional_test.yml
  - /.gitlab/functional_test_cleanup.yml
  - /.gitlab/functional_test_junit_upload.yml
  - /.gitlab/internal_kubernetes_deploy.yml
  - /.gitlab/notify.yml
  - /.gitlab/kitchen_common/cleanup.yml
  - /.gitlab/kitchen_common/testing.yml
  - /.gitlab/benchmarks/benchmarks.yml
  - /.gitlab/benchmarks/macrobenchmarks.yml

default:
  retry:
    max: 2
    when:
      - runner_system_failure
      - stuck_or_timeout_failure
      - unknown_failure
      - api_failure

stages:
  - .pre
  - setup
  - maintenance_jobs
  - deps_build
  - deps_fetch
  - source_test
  - source_test_stats
  - source_test_junit_upload
  - binary_build
  - package_deps_build
  - kernel_matrix_testing
  - integration_test
  - benchmarks
  - package_build
  - kitchen_deploy
  - kitchen_testing
  - kitchen_tests_upload
  - pkg_metrics
  - container_build
  - container_scan
  - check_deploy
  - dev_container_deploy
  - deploy_containers
  - deploy_packages
  - trigger_release
  - deploy_cws_instrumentation
  - deploy_dca
  - choco_build
  - choco_deploy
  - internal_image_deploy
  - install_script_testing
  - e2e
  - e2e_test_junit_upload
  - kitchen_cleanup
  - functional_test
  - functional_test_sysprobe
  - functional_test_cleanup
  - functional_test_junit_upload
  - internal_kubernetes_deploy
  - check_merge
  - notify

variables:
  # Directory in which we execute the omnibus build.
  # For an unknown reason, it does not go well with
  # a ruby dependency if we build directly into $CI_PROJECT_DIR/.omnibus
  OMNIBUS_BASE_DIR: /omnibus
  # Directory in which we put the artifacts after the build
  # Must be in $CI_PROJECT_DIR
  OMNIBUS_PACKAGE_DIR: $CI_PROJECT_DIR/omnibus/pkg/
  # Directory in which we put the SUSE artifacts after the SUSE build
  # Must be in $CI_PROJECT_DIR
  # RPM builds and SUSE RPM builds create artifacts with the same name.
  # To differentiate them, we put them in different folders. That also
  # avoids accidentally overwriting files when downloading artifacts from
  # both RPM and SUSE rpm jobs.
  OMNIBUS_PACKAGE_DIR_SUSE: $CI_PROJECT_DIR/omnibus/suse/pkg
  DD_AGENT_TESTING_DIR: $CI_PROJECT_DIR/test/kitchen
  STATIC_BINARIES_DIR: bin/static
  DOGSTATSD_BINARIES_DIR: bin/dogstatsd
  AGENT_BINARIES_DIR: bin/agent
  CLUSTER_AGENT_BINARIES_DIR: bin/datadog-cluster-agent
  CWS_INSTRUMENTATION_BINARIES_DIR: bin/cws-instrumentation
  CLUSTER_AGENT_CLOUDFOUNDRY_BINARIES_DIR: bin/datadog-cluster-agent-cloudfoundry
  SYSTEM_PROBE_BINARIES_DIR: bin/system-probe
  DEB_S3_BUCKET: apt.datad0g.com
  RPM_S3_BUCKET: yum.datad0g.com
  MACOS_S3_BUCKET: dd-agent-macostesting
  WIN_S3_BUCKET: dd-agent-mstesting
  PROCESS_S3_BUCKET: datad0g-process-agent
  BUCKET_BRANCH: dev # path inside the staging s3 buckets to release to: 'dev', 'nightly', 'oldnightly', 'beta' or 'stable'
  DEB_TESTING_S3_BUCKET: apttesting.datad0g.com
  RPM_TESTING_S3_BUCKET: yumtesting.datad0g.com
  WINDOWS_TESTING_S3_BUCKET_A6: pipelines/A6/$CI_PIPELINE_ID
  WINDOWS_TESTING_S3_BUCKET_A7: pipelines/A7/$CI_PIPELINE_ID
  WINDOWS_BUILDS_S3_BUCKET: $WIN_S3_BUCKET/builds
  DEB_RPM_TESTING_BUCKET_BRANCH: testing # branch of the DEB_TESTING_S3_BUCKET and RPM_TESTING_S3_BUCKET repos to release to, 'testing'
  DD_REPO_BRANCH_NAME: $CI_COMMIT_REF_NAME
  S3_CP_OPTIONS: --only-show-errors --region us-east-1 --sse AES256
  S3_CP_CMD: aws s3 cp $S3_CP_OPTIONS
  S3_ARTIFACTS_URI: s3://dd-ci-artefacts-build-stable/$CI_PROJECT_NAME/$CI_PIPELINE_ID
  S3_PERMANENT_ARTIFACTS_URI: s3://dd-ci-persistent-artefacts-build-stable/$CI_PROJECT_NAME
  S3_SBOM_STORAGE_URI: s3://sbom-root-us1-ddbuild-io/$CI_PROJECT_NAME/$CI_PIPELINE_ID
  S3_RELEASE_ARTIFACTS_URI: s3://dd-release-artifacts/$CI_PROJECT_NAME/$CI_PIPELINE_ID
  ## comment out both lines below (S3_OMNIBUS_CACHE_BUCKET and USE_S3_CACHING) to allow
  ## build to succeed with S3 caching disabled.
  S3_OMNIBUS_CACHE_BUCKET: dd-ci-datadog-agent-omnibus-cache-build-stable
  USE_S3_CACHING: --omnibus-s3-cache
  ## comment out the line below to disable integration wheels cache
  INTEGRATION_WHEELS_CACHE_BUCKET: dd-agent-omnibus
  S3_DD_AGENT_OMNIBUS_LLVM_URI: s3://dd-agent-omnibus/llvm
  S3_DD_AGENT_OMNIBUS_BTFS_URI: s3://dd-agent-omnibus/btfs
  GENERAL_ARTIFACTS_CACHE_BUCKET_URL: https://dd-agent-omnibus.s3.amazonaws.com
  S3_DSD6_URI: s3://dsd6-staging
  RELEASE_VERSION_6: nightly
  RELEASE_VERSION_7: nightly-a7

  # Build images versions
  # To use images from datadog-agent-buildimages dev branches, set the corresponding
  # SUFFIX variable to _test_only
  DATADOG_AGENT_BUILDIMAGES_SUFFIX: ""
  DATADOG_AGENT_BUILDIMAGES: v23168861-fcc48431
  DATADOG_AGENT_WINBUILDIMAGES_SUFFIX: ""
  DATADOG_AGENT_WINBUILDIMAGES: v23168861-fcc48431
  DATADOG_AGENT_ARMBUILDIMAGES_SUFFIX: ""
  DATADOG_AGENT_ARMBUILDIMAGES: v23168861-fcc48431
  DATADOG_AGENT_SYSPROBE_BUILDIMAGES_SUFFIX: ""
  DATADOG_AGENT_SYSPROBE_BUILDIMAGES: v23168861-fcc48431
  DATADOG_AGENT_KERNEL_MATRIX_TESTING_BUILDIMAGES_SUFFIX: ""
  DATADOG_AGENT_KERNEL_MATRIX_TESTING_BUILDIMAGES: v23168861-fcc48431
  DATADOG_AGENT_NIKOS_BUILDIMAGES_SUFFIX: ""
  DATADOG_AGENT_NIKOS_BUILDIMAGES: v23168861-fcc48431
  DATADOG_AGENT_BTF_GEN_BUILDIMAGES_SUFFIX: ""
  DATADOG_AGENT_BTF_GEN_BUILDIMAGES: v23168861-fcc48431
  # To use images from test-infra-definitions dev branches, set the SUFFIX variable to -dev
  # and check the job creating the image to make sure you have the right SHA prefix
  TEST_INFRA_DEFINITIONS_BUILDIMAGES_SUFFIX: ""
<<<<<<< HEAD
  TEST_INFRA_DEFINITIONS_BUILDIMAGES: 7f00690093a5
=======
  TEST_INFRA_DEFINITIONS_BUILDIMAGES: 58b54f06414b
>>>>>>> 8ed0fb92
  DATADOG_AGENT_BUILDERS: v22276738-b36b132

  DATADOG_AGENT_EMBEDDED_PATH: /opt/datadog-agent/embedded
  DEB_GPG_KEY_ID: ad9589b7
  DEB_GPG_KEY_NAME: "Datadog, Inc. Master key"
  DEB_GPG_KEY_SSM_NAME: ci.datadog-agent.deb_signing_private_key_${DEB_GPG_KEY_ID}
  DEB_SIGNING_PASSPHRASE_SSM_NAME: ci.datadog-agent.deb_signing_key_passphrase_${DEB_GPG_KEY_ID}
  RPM_GPG_KEY_ID: fd4bf915
  RPM_GPG_KEY_NAME: "Datadog, Inc. RPM key"
  RPM_GPG_KEY_SSM_NAME: ci.datadog-agent.rpm_signing_private_key_${RPM_GPG_KEY_ID}
  RPM_SIGNING_PASSPHRASE_SSM_NAME: ci.datadog-agent.rpm_signing_key_passphrase_${RPM_GPG_KEY_ID}
  # docker.io authentication
  DOCKER_REGISTRY_LOGIN_SSM_KEY: docker_hub_login
  DOCKER_REGISTRY_PWD_SSM_KEY: docker_hub_pwd
  DOCKER_REGISTRY_URL: docker.io
  KITCHEN_INFRASTRUCTURE_FLAKES_RETRY: 2
  ARTIFACTORY_USERNAME: datadog-agent
  ARTIFACTORY_TOKEN_SSM_NAME: ci.datadog-agent.artifactory_token
  ARTIFACTORY_BYPASS_SSM_NAME: ci.datadog-agent.artifactory_bypass
  ARTIFACTORY_URL: datadog.jfrog.io
  ARTIFACTORY_GEMS_PATH: artifactory/api/gems/agent-gems
  ARTIFACTORY_PYPI_PATH: artifactory/api/pypi/agent-pypi/simple
  CLANG_LLVM_VER: 12.0.1
  KERNEL_MATRIX_TESTING_X86_AMI_ID: "ami-00e807c0351f270b7"
  KERNEL_MATRIX_TESTING_ARM_AMI_ID: "ami-0be4fd85ce146ab3b"

#
# Condition mixins for simplification of rules
#
.if_main_branch: &if_main_branch
  if: $CI_COMMIT_BRANCH == "main"

.if_not_main_branch: &if_not_main_branch
  if: $CI_COMMIT_BRANCH != "main"

.if_release_branch: &if_release_branch
  if: $CI_COMMIT_BRANCH =~ /^[0-9]+\.[0-9]+\.x$/

.if_version_6: &if_version_6
  if: $RELEASE_VERSION_6 != ""

.if_not_version_6: &if_not_version_6
  if: $RELEASE_VERSION_6 == ""

.if_version_7: &if_version_7
  if: $RELEASE_VERSION_7 != ""

.if_not_version_7: &if_not_version_7
  if: $RELEASE_VERSION_7 == ""

.if_deploy: &if_deploy
  if: $DEPLOY_AGENT == "true"

.if_not_deploy: &if_not_deploy
  if: $DEPLOY_AGENT != "true"

.if_tagged_commit: &if_tagged_commit
  if: $CI_COMMIT_TAG != null

.if_not_nightly_repo_branch: &if_not_nightly_repo_branch
  if: $BUCKET_BRANCH != "nightly" && $BUCKET_BRANCH != "oldnightly"

.if_not_nightly_or_dev_repo_branch: &if_not_nightly_or_dev_repo_branch
  if: $BUCKET_BRANCH != "nightly" && $BUCKET_BRANCH != "oldnightly" && $BUCKET_BRANCH != "dev"

.if_not_stable_or_beta_repo_branch: &if_not_stable_or_beta_repo_branch
  if: $BUCKET_BRANCH != "beta" && $BUCKET_BRANCH != "stable"

.if_not_stable_repo_branch: &if_not_stable_repo_branch
  if: $BUCKET_BRANCH != "stable"

# CI_PIPELINE_SOURCE can be set to "trigger" or "pipeline" depending on how the trigger was done.
# See https://docs.gitlab.com/ee/ci/triggers/index.html#configure-cicd-jobs-to-run-in-triggered-pipelines.
.if_triggered_pipeline: &if_triggered_pipeline
  if: $CI_PIPELINE_SOURCE == "trigger" || $CI_PIPELINE_SOURCE == "pipeline"

# Rule to trigger all builds conditionally.
# By default:
# - on main and deploy pipelines, all builds are run
# - on branch pipelines, only a subset of build jobs are run (the ARM and MacOS jobs are not run).
# RUN_ALL_BUILDS can be set to true to force all build jobs to be run on a branch pipeline.
# RUN_ALL_BUILDS has no effect on main/deploy pipelines: they always run all builds (as some jobs
# on main and deploy pipelines depend on jobs that are only run if we run all builds).
.if_run_all_builds: &if_run_all_builds
  if: $CI_COMMIT_BRANCH == "main" || $DEPLOY_AGENT == "true" || $RUN_ALL_BUILDS == "true"

.if_not_run_all_builds: &if_not_run_all_builds
  if: $CI_COMMIT_BRANCH != "main" && $DEPLOY_AGENT != "true" && $RUN_ALL_BUILDS != "true"

# Rule to trigger test kitchen setup, run, and cleanup.
# By default:
# - on main and deploy pipelines, kitchen tests are run
# - on branch pipelines, kitchen tests are not run
# RUN_KITCHEN_TESTS can be set to true to force kitchen tests to be run on a branch pipeline.
# RUN_KITCHEN_TESTS can be set to false to force kitchen tests to not run on main/deploy pipelines.
.if_kitchen: &if_kitchen
  if: ($CI_COMMIT_BRANCH == "main"  || $DEPLOY_AGENT == "true" || $RUN_KITCHEN_TESTS == "true") && $RUN_KITCHEN_TESTS != "false"

# Rules to trigger default kitchen tests.
# Some of the kitchen tests are run on all pipelines by default. They can only be disabled
# by setting RUN_KITCHEN_TESTS to false.
.if_default_kitchen: &if_default_kitchen
  if: $RUN_KITCHEN_TESTS != "false"

.if_testing_cleanup: &if_testing_cleanup
  if: $TESTING_CLEANUP == "true"

.if_not_e2e: &if_not_e2e
  if: $RUN_KITCHEN_TESTS == "false"

.if_deploy_on_beta_repo_branch: &if_deploy_on_beta_repo_branch
  if: $DEPLOY_AGENT == "true" && $BUCKET_BRANCH == "beta"

.if_deploy_on_stable_repo_branch: &if_deploy_on_stable_repo_branch
  if: $DEPLOY_AGENT == "true" && $BUCKET_BRANCH == "stable"

# Rule to trigger jobs only when a tag matches a given pattern (for RCs)
# on the beta branch.
# Note: due to workflow rules, rc tag => deploy pipeline, so there's technically no
# need to check again if the pipeline is a deploy pipeline, but it doesn't hurt
# to explicitly add it.
.if_deploy_on_rc_tag_on_beta_repo_branch: &if_rc_tag_on_beta_repo_branch
  if: $DEPLOY_AGENT == "true" && $BUCKET_BRANCH == "beta" && $CI_COMMIT_TAG =~ /^[0-9]+\.[0-9]+\.[0-9]+-rc\.[0-9]+$/

.if_scheduled_main: &if_scheduled_main
  if: $CI_PIPELINE_SOURCE == "schedule" && $CI_COMMIT_BRANCH == "main"

#
# Workflow rules
# Rules used to define whether a pipeline should run, and with which variables
#

# WARNING: Do not change below if you want to globally disable the caching proxy (all branches would need to be rebased for it to be effectively disabled).
# Instead use the break-glass mechanism by looking for the "Remotely disable Artifactory" doc in Confluence.
workflow:
  rules:
    - <<: *if_triggered_pipeline
      variables:
        USE_CACHING_PROXY_PYTHON: "false"
        USE_CACHING_PROXY_RUBY: "false"
    - <<: *if_main_branch
      variables:
        USE_CACHING_PROXY_PYTHON: "true"
        USE_CACHING_PROXY_RUBY: "true"
    - <<: *if_release_branch
      variables:
        USE_CACHING_PROXY_PYTHON: "true"
        USE_CACHING_PROXY_RUBY: "true"
    - <<: *if_deploy
      variables:
        USE_CACHING_PROXY_PYTHON: "true"
        USE_CACHING_PROXY_RUBY: "true"
    - if: $CI_COMMIT_TAG == null
      variables:
        USE_CACHING_PROXY_PYTHON: "false"
        USE_CACHING_PROXY_RUBY: "false"

#
# List of rule blocks used in the pipeline
# Any job in the pipeline either runs (with when: on_success) in all pipelines, or follows one of the below rule blocks.
#

.manual:
  - when: manual
    allow_failure: true

.on_a6:
  - <<: *if_version_6

.on_a6_manual:
  - <<: *if_version_6
    when: manual
    allow_failure: true

.on_a7:
  - <<: *if_version_7

.on_a7_manual:
  - <<: *if_version_7
    when: manual
    allow_failure: true

.on_dev_branch_manual:
  - <<: *if_main_branch
    when: never
  - <<: *if_tagged_commit
    when: never
  - when: manual
    allow_failure: true

.on_main:
  - <<: *if_main_branch

.on_main_manual:
  - <<: *if_main_branch
    when: manual
    allow_failure: true

.on_main_a6:
  - <<: *if_not_version_6
    when: never
  - <<: *if_main_branch

.on_main_a7:
  - <<: *if_not_version_7
    when: never
  - <<: *if_main_branch

.on_tag_or_a7:
  - <<: *if_tagged_commit
  - <<: *if_version_7

.on_tag_or_a7_all_builds:
  - <<: *if_not_run_all_builds
    when: never
  - <<: *if_tagged_commit
  - <<: *if_version_7

.on_deploy:
  - <<: *if_deploy

.on_deploy_failure:
  - <<: *if_deploy
    when: on_failure

.on_deploy_a6:
  - <<: *if_not_version_6
    when: never
  - <<: *if_deploy

.on_deploy_a6_failure:
  - <<: *if_not_version_6
    when: never
  - <<: *if_deploy
    when: on_failure

.on_deploy_a6_rc:
  - <<: *if_not_version_6
    when: never
  - <<: *if_not_deploy
    when: never
  - <<: *if_rc_tag_on_beta_repo_branch
    when: on_success
    variables:
      AGENT_REPOSITORY: agent
      DSD_REPOSITORY: dogstatsd
      IMG_REGISTRIES: public

.on_deploy_a6_manual:
  - <<: *if_not_version_6
    when: never
  - <<: *if_not_deploy
    when: never
  - <<: *if_not_stable_or_beta_repo_branch
    when: manual
    allow_failure: true
    variables:
      AGENT_REPOSITORY: agent-dev
      IMG_REGISTRIES: dev
  - when: manual
    allow_failure: true
    variables:
      AGENT_REPOSITORY: agent
      IMG_REGISTRIES: public

# Same as on_deploy_a6_manual, except the job would not run on pipelines
# using beta branch, it would only run for the final release.
.on_deploy_a6_manual_final:
  - <<: *if_not_version_6
    when: never
  - <<: *if_not_deploy
    when: never
  - <<: *if_deploy_on_beta_repo_branch
    when: never
  - <<: *if_not_stable_or_beta_repo_branch
    when: manual
    allow_failure: true
    variables:
      AGENT_REPOSITORY: agent-dev
      IMG_REGISTRIES: dev
  - when: manual
    allow_failure: true
    variables:
      AGENT_REPOSITORY: agent
      IMG_REGISTRIES: public

# This rule is a variation of on_deploy_a6_manual where
# the job is usually run manually, except when the pipeline
# builds an RC: in this case, the job is run automatically.
# This is done to reduce the number of manual steps that have
# to be done when creating RCs.
.on_deploy_a6_manual_auto_on_rc:
  - <<: *if_not_version_6
    when: never
  - <<: *if_not_deploy
    when: never
  - <<: *if_not_stable_or_beta_repo_branch
    when: manual
    allow_failure: true
    variables:
      AGENT_REPOSITORY: agent-dev
      IMG_REGISTRIES: dev
  - <<: *if_rc_tag_on_beta_repo_branch
    when: on_success
    variables:
      AGENT_REPOSITORY: agent
      DSD_REPOSITORY: dogstatsd
      IMG_REGISTRIES: public
  - when: manual
    allow_failure: true
    variables:
      AGENT_REPOSITORY: agent
      IMG_REGISTRIES: public

.on_deploy_a7:
  - <<: *if_not_version_7
    when: never
  - <<: *if_deploy

.on_deploy_a7_failure:
  - <<: *if_not_version_7
    when: never
  - <<: *if_deploy
    when: on_failure

.on_deploy_a7_rc:
  - <<: *if_not_version_7
    when: never
  - <<: *if_not_deploy
    when: never
  - <<: *if_rc_tag_on_beta_repo_branch
    when: on_success
    variables:
      AGENT_REPOSITORY: agent
      DSD_REPOSITORY: dogstatsd
      IMG_REGISTRIES: public

.on_deploy_a7_manual:
  - <<: *if_not_version_7
    when: never
  - <<: *if_not_deploy
    when: never
  - <<: *if_not_stable_or_beta_repo_branch
    when: manual
    allow_failure: true
    variables:
      AGENT_REPOSITORY: agent-dev
      DSD_REPOSITORY: dogstatsd-dev
      IMG_REGISTRIES: dev
  - when: manual
    allow_failure: true
    variables:
      AGENT_REPOSITORY: agent
      DSD_REPOSITORY: dogstatsd
      IMG_REGISTRIES: public

# rule to trigger job for internal image deployment if deploy is set or
# manually if not
.on_deploy_a7_internal_or_manual:
  - <<: *if_not_version_7
    when: never
  - <<: *if_deploy
    variables:
      RELEASE_PROD: "true"
  - when: manual
    allow_failure: true
    variables:
      RELEASE_PROD: "false"

# Same as on_deploy_a7_manual, except the job would not run on pipelines
# using beta branch, it would only run for the final release.
.on_deploy_a7_manual_final:
  - <<: *if_not_version_7
    when: never
  - <<: *if_not_deploy
    when: never
  - <<: *if_deploy_on_beta_repo_branch
    when: never
  - <<: *if_not_stable_or_beta_repo_branch
    when: manual
    allow_failure: true
    variables:
      AGENT_REPOSITORY: agent-dev
      DSD_REPOSITORY: dogstatsd-dev
      IMG_REGISTRIES: dev
  - when: manual
    allow_failure: true
    variables:
      AGENT_REPOSITORY: agent
      DSD_REPOSITORY: dogstatsd
      IMG_REGISTRIES: public

# This rule is a variation of on_deploy_a7_manual where
# the job is usually run manually, except when the pipeline
# builds an RC: in this case, the job is run automatically.
# This is done to reduce the number of manual steps that have
# to be done when creating RCs.
.on_deploy_a7_manual_auto_on_rc:
  - <<: *if_not_version_7
    when: never
  - <<: *if_not_deploy
    when: never
  - <<: *if_not_stable_or_beta_repo_branch
    when: manual
    allow_failure: true
    variables:
      AGENT_REPOSITORY: agent-dev
      DSD_REPOSITORY: dogstatsd-dev
      IMG_REGISTRIES: dev
  - <<: *if_rc_tag_on_beta_repo_branch
    when: on_success
    variables:
      AGENT_REPOSITORY: agent
      DSD_REPOSITORY: dogstatsd
      IMG_REGISTRIES: public
  - when: manual
    allow_failure: true
    variables:
      AGENT_REPOSITORY: agent
      DSD_REPOSITORY: dogstatsd
      IMG_REGISTRIES: public

# This is used for image vulnerability scanning. Because agent 6
# uses python 2, which has many vulnerabilities that will not get
# patched, we do not wish to scan this image. For this reason, only
# agent 7 versions should be published internally using these
# configurations.
.on_deploy_a7_internal_rc:
  - <<: *if_not_version_7
    when: never
  - <<: *if_not_deploy
    when: never
  - <<: *if_rc_tag_on_beta_repo_branch
    when: on_success
    variables:
      AGENT_REPOSITORY: ci/datadog-agent/agent-release
      CLUSTER_AGENT_REPOSITORY: ci/datadog-agent/cluster-agent-release
      DSD_REPOSITORY: ci/datadog-agent/dogstatsd-release
      IMG_REGISTRIES: internal-aws-ddbuild

# Same as on_deploy_a7_manual_final, except the job is used to publish images
# to our internal registries.
.on_deploy_a7_internal_manual_final:
  - <<: *if_not_version_7
    when: never
  - <<: *if_not_deploy
    when: never
  - <<: *if_deploy_on_beta_repo_branch
    when: never
  - <<: *if_not_stable_or_beta_repo_branch
    when: never
  - when: manual
    allow_failure: true
    variables:
      AGENT_REPOSITORY: ci/datadog-agent/agent-release
      CLUSTER_AGENT_REPOSITORY: ci/datadog-agent/cluster-agent-release
      DSD_REPOSITORY: ci/datadog-agent/dogstatsd-release
      IMG_REGISTRIES: internal-aws-ddbuild

.on_deploy_nightly_repo_branch_a6:
  - <<: *if_not_version_6
    when: never
  - <<: *if_not_nightly_or_dev_repo_branch
    when: never
  - <<: *if_deploy

.on_deploy_nightly_repo_branch_a7:
  - <<: *if_not_version_7
    when: never
  - <<: *if_not_nightly_or_dev_repo_branch
    when: never
  - <<: *if_deploy

.on_deploy_stable_or_beta_repo_branch:
  - <<: *if_not_stable_or_beta_repo_branch
    when: never
  - <<: *if_deploy

.on_deploy_stable_or_beta_repo_branch_a6:
  - <<: *if_not_version_6
    when: never
  - <<: *if_not_stable_or_beta_repo_branch
    when: never
  - <<: *if_deploy

.on_deploy_stable_or_beta_repo_branch_a6_manual:
  - <<: *if_not_version_6
    when: never
  - <<: *if_not_stable_or_beta_repo_branch
    when: never
  - <<: *if_deploy
    when: manual
    allow_failure: true

.on_deploy_stable_or_beta_repo_branch_a7:
  - <<: *if_not_version_7
    when: never
  - <<: *if_not_stable_or_beta_repo_branch
    when: never
  - <<: *if_deploy

.on_deploy_stable_or_beta_repo_branch_a7_manual:
  - <<: *if_not_version_7
    when: never
  - <<: *if_not_stable_or_beta_repo_branch
    when: never
  - <<: *if_deploy
    when: manual
    allow_failure: true

.on_deploy_stable_or_rc_tag_on_beta_repo_branch_a7:
  - <<: *if_not_version_7
    when: never
  - <<: *if_not_stable_or_beta_repo_branch
    when: never
  - <<: *if_rc_tag_on_beta_repo_branch
    when: on_success
  - <<: *if_deploy_on_stable_repo_branch
    when: on_success
  - when: never

.on_deploy_stable_or_rc_tag_on_beta_repo_branch_a7_manual_on_stable:
  - <<: *if_not_version_7
    when: never
  - <<: *if_not_stable_or_beta_repo_branch
    when: never
  - <<: *if_rc_tag_on_beta_repo_branch
    when: on_success
  - <<: *if_deploy_on_stable_repo_branch
    when: manual
    allow_failure: true
  - when: never

# This rule is a variation of on_deploy_stable_or_beta_repo_branch_a7_manual where
# the job is usually run manually, except when the pipeline
# builds an RC: in this case, the job is run automatically.
# This is done to reduce the number of manual steps that have
# to be done when creating RCs.
.on_deploy_stable_or_beta_repo_branch_a7_manual_auto_on_rc:
  - <<: *if_not_version_7
    when: never
  - <<: *if_not_stable_or_beta_repo_branch
    when: never
  - <<: *if_rc_tag_on_beta_repo_branch
    when: on_success
  - <<: *if_deploy
    when: manual
    allow_failure: true

# This rule will add the job as manual when running on beta deploy branch
# and will add it as a regular automatically running job when running
# on stable deploy branch.
.on_deploy_stable_or_beta_manual_auto_on_stable:
  - <<: *if_not_stable_or_beta_repo_branch
    when: never
  - <<: *if_not_deploy
    when: never
  - <<: *if_not_stable_repo_branch
    when: manual
    allow_failure: true
  - when: on_success

.on_deploy_stable_repo_branch_a7_manual:
  - <<: *if_not_version_7
    when: never
  - <<: *if_not_stable_repo_branch
    when: never
  - <<: *if_deploy
    when: manual
    allow_failure: true

.except_deploy:
  - <<: *if_deploy
    when: never
  - when: on_success

.on_a6_except_deploy:
  - <<: *if_not_version_6
    when: never
  - <<: *if_deploy
    when: never
  - when: on_success

.on_a7_except_deploy:
  - <<: *if_not_version_7
    when: never
  - <<: *if_deploy
    when: never
  - when: on_success

.on_main_or_release_branch:
  - <<: *if_main_branch
  - <<: *if_release_branch

.except_main_or_release_branch:
  - <<: *if_main_branch
    when: never
  - <<: *if_release_branch
    when: never

.on_main_or_release_branch_or_deploy_always:
  - <<: *if_deploy
    when: always
  - <<: *if_main_branch
    when: always
  - <<: *if_release_branch
    when: always

.on_all_builds:
  - <<: *if_run_all_builds

.on_all_builds_a6:
  - <<: *if_not_version_6
    when: never
  - <<: *if_run_all_builds

.on_all_builds_a6_manual:
  - <<: *if_not_version_6
    when: never
  - <<: *if_run_all_builds
    when: manual
    allow_failure: true

.on_all_builds_a7:
  - <<: *if_not_version_7
    when: never
  - <<: *if_run_all_builds

.on_all_builds_a7_manual:
  - <<: *if_not_version_7
    when: never
  - <<: *if_run_all_builds
    when: manual
    allow_failure: true

.on_kitchen_tests_a6:
  - <<: *if_not_version_6
    when: never
  - <<: *if_kitchen

.on_kitchen_tests_a6_always:
  - <<: *if_not_version_6
    when: never
  - <<: *if_kitchen
    when: always

.on_all_kitchen_builds_a6:
  - <<: *if_not_version_6
    when: never
  - <<: *if_not_run_all_builds
    when: never
  - <<: *if_kitchen

.on_kitchen_tests_a7:
  - <<: *if_not_version_7
    when: never
  - <<: *if_kitchen

.on_kitchen_tests_a7_always:
  - <<: *if_not_version_7
    when: never
  - <<: *if_kitchen
    when: always

.on_all_kitchen_builds_a7:
  - <<: *if_not_version_7
    when: never
  - <<: *if_not_run_all_builds
    when: never
  - <<: *if_kitchen

.on_all_new-e2e_tests_a7:
  - <<: *if_not_version_7
    when: never
  - <<: *if_not_run_all_builds
    when: never
  - <<: *if_kitchen

# Default kitchen tests are also run on dev branches
# In that case, the target OS versions is a subset of the
# available versions, stored in DEFAULT_KITCHEN_OSVERS
.on_default_kitchen_tests_a7:
  - <<: *if_not_version_7
    when: never
  - <<: *if_kitchen
  - <<: *if_default_kitchen
    variables:
      KITCHEN_OSVERS: $DEFAULT_KITCHEN_OSVERS

.on_default_new-e2e_tests_a7:
  - <<: *if_not_version_7
    when: never
  - <<: *if_kitchen
  - <<: *if_default_kitchen
    variables:
      E2E_OSVERS: $E2E_BRANCH_OSVERS

.on_default_kitchen_tests_a7_always:
  - <<: *if_not_version_7
    when: never
  - <<: *if_kitchen
    when: always
  - <<: *if_default_kitchen
    when: always
    variables:
      KITCHEN_OSVERS: $DEFAULT_KITCHEN_OSVERS

.on_main_or_testing_cleanup:
  - <<: *if_main_branch
  - <<: *if_testing_cleanup

.on_testing_cleanup:
  - <<: *if_testing_cleanup

.on_security_agent_changes_or_manual:
  - <<: *if_main_branch
    allow_failure: true
  - changes:
      paths:
        - pkg/ebpf/**/*
        - pkg/security/**/*
        - pkg/eventmonitor/**/*
        - test/kitchen/site-cookbooks/dd-security-agent-check/**/*
        - test/kitchen/test/integration/security-agent-test/**/*
        - test/kitchen/test/integration/security-agent-stress/**/*
        - .gitlab/functional_test/security_agent.yml
      compare_to: main # TODO: use a variable, when this is supported https://gitlab.com/gitlab-org/gitlab/-/issues/369916
    when: on_success
  - when: manual
    allow_failure: true

.on_system_probe_changes_or_manual:
  - <<: *if_main_branch
  - changes:
      paths:
        - pkg/collector/corechecks/ebpf/**/*
        - pkg/ebpf/**/*
        - pkg/network/**/*
        - pkg/process/monitor/*
        - pkg/util/kernel/**/*
        - test/kitchen/site-cookbooks/dd-system-probe-check/**/*
        - test/kitchen/test/integration/system-probe-test/**/*
        - test/kitchen/test/integration/win-sysprobe-test/**/*
        - .gitlab/functional_test_sysprobe/system_probe.yml
        - .gitlab/kernel_version_testing/system_probe.yml
        - test/new-e2e/system-probe/**/*
        - test/new-e2e/scenarios/system-probe/**/*
        - test/new-e2e/runner/**/*
        - test/new-e2e-utils/**/*
        - test/new-e2e/go.mod
        - tasks/system_probe.py
      compare_to: main # TODO: use a variable, when this is supported https://gitlab.com/gitlab-org/gitlab/-/issues/369916
    when: on_success
  - when: manual
    allow_failure: true

.on_install_script_release_manual:
  - <<: *if_not_version_7
    when: never
  - <<: *if_not_version_6
    when: never
  - <<: *if_not_main_branch
    when: never
  - <<: *if_kitchen
    when: manual
    allow_failure: true

.on_trace_agent_changes_or_manual:
  - changes:
      - pkg/trace/**/*
      - .gitlab/benchmarks/*
    when: on_success
  - when: manual
    allow_failure: true

.on_scheduled_main:
  - <<: *if_scheduled_main

.on_scheduled_main_or_manual:
  - <<: *if_scheduled_main
    when: always
  - when: manual
    allow_failure: true

.on_main_and_no_skip_e2e:
  - <<: *if_not_e2e
    when: never
  - <<: *if_main_branch
    when: on_success<|MERGE_RESOLUTION|>--- conflicted
+++ resolved
@@ -175,11 +175,7 @@
   # To use images from test-infra-definitions dev branches, set the SUFFIX variable to -dev
   # and check the job creating the image to make sure you have the right SHA prefix
   TEST_INFRA_DEFINITIONS_BUILDIMAGES_SUFFIX: ""
-<<<<<<< HEAD
   TEST_INFRA_DEFINITIONS_BUILDIMAGES: 7f00690093a5
-=======
-  TEST_INFRA_DEFINITIONS_BUILDIMAGES: 58b54f06414b
->>>>>>> 8ed0fb92
   DATADOG_AGENT_BUILDERS: v22276738-b36b132
 
   DATADOG_AGENT_EMBEDDED_PATH: /opt/datadog-agent/embedded
