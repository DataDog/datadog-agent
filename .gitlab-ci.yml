--- conflicted
+++ resolved
@@ -176,11 +176,7 @@
   # To use images from test-infra-definitions dev branches, set the SUFFIX variable to -dev
   # and check the job creating the image to make sure you have the right SHA prefix
   TEST_INFRA_DEFINITIONS_BUILDIMAGES_SUFFIX: ""
-<<<<<<< HEAD
   TEST_INFRA_DEFINITIONS_BUILDIMAGES: 67d2009bcd81
-=======
-  TEST_INFRA_DEFINITIONS_BUILDIMAGES: 281b2a324002
->>>>>>> 81dd7652
   DATADOG_AGENT_BUILDERS: v22276738-b36b132
 
   DATADOG_AGENT_EMBEDDED_PATH: /opt/datadog-agent/embedded
