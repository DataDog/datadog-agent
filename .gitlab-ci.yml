--- conflicted
+++ resolved
@@ -208,12 +208,8 @@
   CLANG_LLVM_VER: 12.0.1
   KERNEL_MATRIX_TESTING_X86_AMI_ID: "ami-0c54d42f8f4180b0c"
   KERNEL_MATRIX_TESTING_ARM_AMI_ID: "ami-021f04c00ecfa8590"
-<<<<<<< HEAD
   RUN_E2E_TESTS: "manual" # Should be "auto", "manual", "off" it will change the trigger condition for new-e2e tests on branch != main
   RUN_UNIT_TESTS: "auto" # Should be "auto", "on", "off" it will change the trigger condition for new-unit tests on branch != main
-=======
-  RUN_E2E_TESTS: "auto" # Should be "off", "auto" or "on" it will change the trigger condition for new-e2e tests on branch != main
->>>>>>> 39eea0d6
   # skip known flaky tests by default
   GO_TEST_SKIP_FLAKE: "true"
 
@@ -1330,18 +1326,10 @@
   - <<: *if_mergequeue
     when: never
 
-<<<<<<< HEAD
 .except_disable_unit_tests:
   - <<: *if_disable_unit_tests
     when: never
 
-.if_run_e2e_tests:
-  - <<: *if_disable_e2e
-    when: never
-  - <<: *if_auto_e2e
-
-=======
->>>>>>> 39eea0d6
 .on_packaging_change:
   - !reference [.except_mergequeue] # The prerequisites are not run in the mergequeue pipeline so we need to skip this rule
   - changes:
