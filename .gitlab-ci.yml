--- conflicted
+++ resolved
@@ -175,13 +175,8 @@
   DATADOG_AGENT_BTF_GEN_BUILDIMAGES: v24931692-a06d857b
   # To use images from test-infra-definitions dev branches, set the SUFFIX variable to -dev
   # and check the job creating the image to make sure you have the right SHA prefix
-<<<<<<< HEAD
   TEST_INFRA_DEFINITIONS_BUILDIMAGES_SUFFIX: "-dev"
   TEST_INFRA_DEFINITIONS_BUILDIMAGES: a11bb0a317fd
-=======
-  TEST_INFRA_DEFINITIONS_BUILDIMAGES_SUFFIX: ""
-  TEST_INFRA_DEFINITIONS_BUILDIMAGES: 1c2911bf4b31
->>>>>>> cc6e693c
   DATADOG_AGENT_BUILDERS: v22276738-b36b132
 
   DATADOG_AGENT_EMBEDDED_PATH: /opt/datadog-agent/embedded
