---
include:
  - .gitlab/.pre/include.yml
  - .gitlab/benchmarks/include.yml
  - .gitlab/binary_build/include.yml
  - .gitlab/check_deploy/check_deploy.yml
  - .gitlab/check_merge/do_not_merge.yml
  - .gitlab/choco_build/choco_build.yml
  - .gitlab/powershell_script_signing/powershell_script_signing.yml
  - .gitlab/powershell_script_deploy/powershell_script_deploy.yml
  - .gitlab/common/shared.yml
  - .gitlab/common/skip_ci_check.yml
  - .gitlab/common/test_infra_version.yml
  - .gitlab/container_build/include.yml
  - .gitlab/container_scan/container_scan.yml
  - .gitlab/deploy_containers/deploy_containers.yml
  - .gitlab/deploy_cws_instrumentation/deploy_cws_instrumentation.yml
  - .gitlab/deploy_dca/deploy_dca.yml
  - .gitlab/deploy_packages/include.yml
  - .gitlab/deps_build/deps_build.yml
  - .gitlab/deps_fetch/deps_fetch.yml
  - .gitlab/dev_container_deploy/include.yml
  - .gitlab/e2e/e2e.yml
  - .gitlab/e2e_install_packages/include.yml
  - .gitlab/e2e_pre_test/e2e_pre_test.yml
  - .gitlab/e2e_testing_deploy/e2e_deploy.yml
  - .gitlab/functional_test/include.yml
  - .gitlab/install_script_testing/install_script_testing.yml
  - .gitlab/integration_test/include.yml
  - .gitlab/internal_image_deploy/internal_image_deploy.yml
  - .gitlab/internal_kubernetes_deploy/include.yml
  - .gitlab/lint/include.yml
  - .gitlab/maintenance_jobs/include.yml
  - .gitlab/notify/notify.yml
  - .gitlab/package_build/include.yml
  - .gitlab/packaging/include.yml
  - .gitlab/package_deps_build/package_deps_build.yml
  - .gitlab/pkg_metrics/pkg_metrics.yml
  - .gitlab/post_rc_build/post_rc_tasks.yml
  - .gitlab/setup/setup.yml
  - .gitlab/source_test/include.yml
  - .gitlab/trigger_release/trigger_release.yml

default:
  retry:
    max: 2
    exit_codes: 42
    when:
      - runner_system_failure
      - stuck_or_timeout_failure
      - unknown_failure
      - api_failure
      - scheduler_failure
      - stale_schedule
      - data_integrity_failure

stages:
  - .pre
  - setup
  - maintenance_jobs
  - deps_build
  - deps_fetch
  - lint
  - source_test
  - source_test_stats
  - software_composition_analysis
  - binary_build
  - package_deps_build
  - kernel_matrix_testing_prepare
  - kernel_matrix_testing_system_probe
  - kernel_matrix_testing_security_agent
  - kernel_matrix_testing_cleanup
  - integration_test
  - benchmarks
  - package_build
  - packaging
  - pkg_metrics
  - container_build
  - container_scan
  - check_deploy
  - dev_container_deploy
  - deploy_containers
  - deploy_packages
  - deploy_cws_instrumentation
  - deploy_dca
  - choco_and_install_script_build
  - trigger_release
  - install_script_deploy
  - internal_image_deploy
  - e2e_deploy
  - install_script_testing
  - e2e_pre_test
  - e2e_init
  - e2e
  - e2e_cleanup
  - e2e_k8s
  - e2e_install_packages
  - functional_test
  - junit_upload
  - internal_kubernetes_deploy
  - post_rc_build
  - check_merge
  - notify

variables:
  # Directory in which we execute the omnibus build.
  # For an unknown reason, it does not go well with
  # a ruby dependency if we build directly into $CI_PROJECT_DIR/.omnibus
  OMNIBUS_BASE_DIR: /omnibus
  # Directory in which we put the artifacts after the build
  # Must be in $CI_PROJECT_DIR
  OMNIBUS_PACKAGE_DIR: $CI_PROJECT_DIR/omnibus/pkg/
  # Directory in which we put the SUSE artifacts after the SUSE build
  # Must be in $CI_PROJECT_DIR
  # RPM builds and SUSE RPM builds create artifacts with the same name.
  # To differentiate them, we put them in different folders. That also
  # avoids accidentally overwriting files when downloading artifacts from
  # both RPM and SUSE rpm jobs.
  OMNIBUS_PACKAGE_DIR_SUSE: $CI_PROJECT_DIR/omnibus/suse/pkg
  DD_AGENT_TESTING_DIR: $CI_PROJECT_DIR/test/new-e2e/tests
  STATIC_BINARIES_DIR: bin/static
  DOGSTATSD_BINARIES_DIR: bin/dogstatsd
  AGENT_BINARIES_DIR: bin/agent
  CLUSTER_AGENT_BINARIES_DIR: bin/datadog-cluster-agent
  CWS_INSTRUMENTATION_BINARIES_DIR: bin/cws-instrumentation
  CLUSTER_AGENT_CLOUDFOUNDRY_BINARIES_DIR: bin/datadog-cluster-agent-cloudfoundry
  SYSTEM_PROBE_BINARIES_DIR: bin/system-probe
  DEB_S3_BUCKET: apt.datad0g.com
  RPM_S3_BUCKET: yum.datad0g.com
  MACOS_S3_BUCKET: dd-agent-macostesting
  WIN_S3_BUCKET: dd-agent-mstesting
  PROCESS_S3_BUCKET: datad0g-process-agent
  BUCKET_BRANCH: dev # path inside the staging s3 buckets to release to: 'dev', 'nightly', 'oldnightly', 'beta' or 'stable'
  DEB_TESTING_S3_BUCKET: apttesting.datad0g.com
  RPM_TESTING_S3_BUCKET: yumtesting.datad0g.com
  INSTALLER_TESTING_S3_BUCKET: installtesting.datad0g.com
  WINDOWS_TESTING_S3_BUCKET_A6: pipelines/A6/$CI_PIPELINE_ID
  WINDOWS_TESTING_S3_BUCKET_A7: pipelines/A7/$CI_PIPELINE_ID
  WINDOWS_BUILDS_S3_BUCKET: $WIN_S3_BUCKET/builds
  WINDOWS_POWERSHELL_DIR: $CI_PROJECT_DIR/signed_scripts
  DEB_RPM_TESTING_BUCKET_BRANCH: testing # branch of the DEB_TESTING_S3_BUCKET and RPM_TESTING_S3_BUCKET repos to release to, 'testing'
  S3_CP_OPTIONS: --no-progress --region us-east-1 --sse AES256
  S3_CP_CMD: aws s3 cp $S3_CP_OPTIONS
  S3_ARTIFACTS_URI: s3://dd-ci-artefacts-build-stable/$CI_PROJECT_NAME/$CI_PIPELINE_ID
  S3_PROJECT_ARTIFACTS_URI: s3://dd-ci-artefacts-build-stable/$CI_PROJECT_NAME
  S3_PERMANENT_ARTIFACTS_URI: s3://dd-ci-persistent-artefacts-build-stable/$CI_PROJECT_NAME
  S3_SBOM_STORAGE_URI: s3://sbom-root-us1-ddbuild-io/$CI_PROJECT_NAME/$CI_PIPELINE_ID
  S3_RELEASE_ARTIFACTS_URI: s3://dd-release-artifacts/$CI_PROJECT_NAME/$CI_PIPELINE_ID
  S3_RELEASE_INSTALLER_ARTIFACTS_URI: s3://dd-release-artifacts/datadog-installer/$CI_PIPELINE_ID
  ## comment out both lines below (S3_OMNIBUS_CACHE_BUCKET and USE_S3_CACHING) to allow
  ## build to succeed with S3 caching disabled.
  S3_OMNIBUS_CACHE_BUCKET: dd-ci-datadog-agent-omnibus-cache-build-stable
  S3_OMNIBUS_GIT_CACHE_BUCKET: dd-ci-datadog-agent-omnibus-git-cache-build-stable
  USE_S3_CACHING: --omnibus-s3-cache
  # This value is not used on windows, a specific value is provided to
  # our build containers in the windows build jobs
  OMNIBUS_GIT_CACHE_DIR: /tmp/omnibus-git-cache
  ## comment out the line below to disable integration wheels cache
  INTEGRATION_WHEELS_CACHE_BUCKET: dd-agent-omnibus
  S3_DD_AGENT_OMNIBUS_LLVM_URI: s3://dd-agent-omnibus/llvm
  S3_DD_AGENT_OMNIBUS_BTFS_URI: s3://dd-agent-omnibus/btfs
  S3_DD_AGENT_OMNIBUS_JAVA_URI: s3://dd-agent-omnibus/openjdk
  BTFHUB_ARCHIVE_BRANCH: main
  GENERAL_ARTIFACTS_CACHE_BUCKET_URL: https://dd-agent-omnibus.s3.amazonaws.com
  S3_DSD6_URI: s3://dsd6-staging
  RELEASE_VERSION_6: nightly
  RELEASE_VERSION_7: nightly-a7

  # Build images versions
  # To use images from datadog-agent-buildimages dev branches, set the corresponding
  # SUFFIX variable to _test_only
  DATADOG_AGENT_BUILDIMAGES_SUFFIX: ""
<<<<<<< HEAD
  DATADOG_AGENT_BUILDIMAGES: v50094600-7b86dd80
  DATADOG_AGENT_WINBUILDIMAGES_SUFFIX: ""
  DATADOG_AGENT_WINBUILDIMAGES: v50094600-7b86dd80
  DATADOG_AGENT_ARMBUILDIMAGES_SUFFIX: ""
  DATADOG_AGENT_ARMBUILDIMAGES: v50094600-7b86dd80
  DATADOG_AGENT_SYSPROBE_BUILDIMAGES_SUFFIX: ""
  DATADOG_AGENT_SYSPROBE_BUILDIMAGES: v50094600-7b86dd80
  DATADOG_AGENT_BTF_GEN_BUILDIMAGES_SUFFIX: ""
  DATADOG_AGENT_BTF_GEN_BUILDIMAGES: v50094600-7b86dd80
  # New images to enable different version per image - not used yet
  CI_IMAGE_BTF_GEN: v50094600-7b86dd80
  CI_IMAGE_BTF_GEN_SUFFIX: ""
  CI_IMAGE_DEB_X64: v50094600-7b86dd80
  CI_IMAGE_DEB_X64_SUFFIX: ""
  CI_IMAGE_DEB_ARM64: v50094600-7b86dd80
  CI_IMAGE_DEB_ARM64_SUFFIX: ""
  CI_IMAGE_DEB_ARMHF: v50094600-7b86dd80
  CI_IMAGE_DEB_ARMHF_SUFFIX: ""
  CI_IMAGE_DD_AGENT_TESTING: v50094600-7b86dd80
  CI_IMAGE_DD_AGENT_TESTING_SUFFIX: ""
  CI_IMAGE_DOCKER_X64: v50094600-7b86dd80
  CI_IMAGE_DOCKER_X64_SUFFIX: ""
  CI_IMAGE_DOCKER_ARM64: v50094600-7b86dd80
  CI_IMAGE_DOCKER_ARM64_SUFFIX: ""
  CI_IMAGE_GITLAB_AGENT_DEPLOY: v50094600-7b86dd80
  CI_IMAGE_GITLAB_AGENT_DEPLOY_SUFFIX: ""
  CI_IMAGE_LINUX_GLIBC_2_17_X64: v50094600-7b86dd80
  CI_IMAGE_LINUX_GLIBC_2_17_X64_SUFFIX: ""
  CI_IMAGE_LINUX_GLIBC_2_23_ARM64: v50094600-7b86dd80
  CI_IMAGE_LINUX_GLIBC_2_23_ARM64_SUFFIX: ""
  CI_IMAGE_SYSTEM_PROBE_X64: v50094600-7b86dd80
  CI_IMAGE_SYSTEM_PROBE_X64_SUFFIX: ""
  CI_IMAGE_SYSTEM_PROBE_ARM64: v50094600-7b86dd80
  CI_IMAGE_SYSTEM_PROBE_ARM64_SUFFIX: ""
  CI_IMAGE_RPM_X64: v50094600-7b86dd80
  CI_IMAGE_RPM_X64_SUFFIX: ""
  CI_IMAGE_RPM_ARM64: v50094600-7b86dd80
  CI_IMAGE_RPM_ARM64_SUFFIX: ""
  CI_IMAGE_RPM_ARMHF: v50094600-7b86dd80
  CI_IMAGE_RPM_ARMHF_SUFFIX: ""
  CI_IMAGE_WIN_1809_X64: v50094600-7b86dd80
  CI_IMAGE_WIN_1809_X64_SUFFIX: ""
  CI_IMAGE_WIN_LTSC2022_X64: v50094600-7b86dd80
=======
  DATADOG_AGENT_BUILDIMAGES: v50263243-1a30c934
  DATADOG_AGENT_WINBUILDIMAGES_SUFFIX: ""
  DATADOG_AGENT_WINBUILDIMAGES: v50263243-1a30c934
  DATADOG_AGENT_ARMBUILDIMAGES_SUFFIX: ""
  DATADOG_AGENT_ARMBUILDIMAGES: v50263243-1a30c934
  DATADOG_AGENT_SYSPROBE_BUILDIMAGES_SUFFIX: ""
  DATADOG_AGENT_SYSPROBE_BUILDIMAGES: v50263243-1a30c934
  DATADOG_AGENT_BTF_GEN_BUILDIMAGES_SUFFIX: ""
  DATADOG_AGENT_BTF_GEN_BUILDIMAGES: v50263243-1a30c934
  # New images to enable different version per image - not used yet
  CI_IMAGE_BTF_GEN: v50263243-1a30c934
  CI_IMAGE_BTF_GEN_SUFFIX: ""
  CI_IMAGE_DEB_X64: v50263243-1a30c934
  CI_IMAGE_DEB_X64_SUFFIX: ""
  CI_IMAGE_DEB_ARM64: v50263243-1a30c934
  CI_IMAGE_DEB_ARM64_SUFFIX: ""
  CI_IMAGE_DEB_ARMHF: v50263243-1a30c934
  CI_IMAGE_DEB_ARMHF_SUFFIX: ""
  CI_IMAGE_DD_AGENT_TESTING: v50263243-1a30c934
  CI_IMAGE_DD_AGENT_TESTING_SUFFIX: ""
  CI_IMAGE_DOCKER_X64: v50263243-1a30c934
  CI_IMAGE_DOCKER_X64_SUFFIX: ""
  CI_IMAGE_DOCKER_ARM64: v50263243-1a30c934
  CI_IMAGE_DOCKER_ARM64_SUFFIX: ""
  CI_IMAGE_GITLAB_AGENT_DEPLOY: v50263243-1a30c934
  CI_IMAGE_GITLAB_AGENT_DEPLOY_SUFFIX: ""
  CI_IMAGE_LINUX_GLIBC_2_17_X64: v50263243-1a30c934
  CI_IMAGE_LINUX_GLIBC_2_17_X64_SUFFIX: ""
  CI_IMAGE_LINUX_GLIBC_2_23_ARM64: v50263243-1a30c934
  CI_IMAGE_LINUX_GLIBC_2_23_ARM64_SUFFIX: ""
  CI_IMAGE_SYSTEM_PROBE_X64: v50263243-1a30c934
  CI_IMAGE_SYSTEM_PROBE_X64_SUFFIX: ""
  CI_IMAGE_SYSTEM_PROBE_ARM64: v50263243-1a30c934
  CI_IMAGE_SYSTEM_PROBE_ARM64_SUFFIX: ""
  CI_IMAGE_RPM_X64: v50263243-1a30c934
  CI_IMAGE_RPM_X64_SUFFIX: ""
  CI_IMAGE_RPM_ARM64: v50263243-1a30c934
  CI_IMAGE_RPM_ARM64_SUFFIX: ""
  CI_IMAGE_RPM_ARMHF: v50263243-1a30c934
  CI_IMAGE_RPM_ARMHF_SUFFIX: ""
  CI_IMAGE_WIN_1809_X64: v50263243-1a30c934
  CI_IMAGE_WIN_1809_X64_SUFFIX: ""
  CI_IMAGE_WIN_LTSC2022_X64: v50263243-1a30c934
>>>>>>> 3db398a4
  CI_IMAGE_WIN_LTSC2022_X64_SUFFIX: ""

  DATADOG_AGENT_EMBEDDED_PATH: /opt/datadog-agent/embedded
  DEB_GPG_KEY_ID: c0962c7d
  DEB_GPG_KEY_NAME: "Datadog, Inc. APT key"
  RPM_GPG_KEY_ID: b01082d3
  RPM_GPG_KEY_NAME: "Datadog, Inc. RPM key"
  DOCKER_REGISTRY_URL: docker.io
  KITCHEN_INFRASTRUCTURE_FLAKES_RETRY: 2
  CLANG_LLVM_VER: 12.0.1
  KERNEL_MATRIX_TESTING_X86_AMI_ID: "ami-05b3973acf5422348"
  KERNEL_MATRIX_TESTING_ARM_AMI_ID: "ami-0b5f838a19d37fc61"
  RUN_E2E_TESTS: "auto" # Should be "off", "auto" or "on" it will change the trigger condition for new-e2e tests on branch != main
  RUN_KMT_TESTS: "auto" # Should be "auto" or "on". "on" forces all Kernel Matrix Testing jobs to run.
  RUN_UNIT_TESTS: "auto" # Should be "auto", "on", "off" it will change the trigger condition for unit tests on branch != main
  # skip known flaky tests by default
  GO_TEST_SKIP_FLAKE: "true"

  # Start aws ssm variables
  # They must be defined as environment variables in the GitLab CI/CD settings, to ease rotation if needed
  API_KEY_ORG2: ci.datadog-agent.datadog_api_key_org2  # agent-devx-infra
  CHANGELOG_COMMIT_SHA: ci.datadog-agent.gitlab_changelog_commit_sha  # agent-devx-infra
  CHOCOLATEY_API_KEY: ci.datadog-agent.chocolatey_api_key  # windows-agent
  CODECOV_TOKEN: ci.datadog-agent.codecov_token  # agent-devx-infra
  DEB_GPG_KEY: ci.datadog-agent.deb_signing_private_key_${DEB_GPG_KEY_ID}  # agent-delivery
  DEB_SIGNING_PASSPHRASE: ci.datadog-agent.deb_signing_key_passphrase_${DEB_GPG_KEY_ID}  # agent-delivery
  DOCKER_REGISTRY_LOGIN: ci.datadog-agent.docker_hub_login  # container-integrations
  DOCKER_REGISTRY_PWD: ci.datadog-agent.docker_hub_pwd  # container-integrations
  RPM_GPG_KEY: ci.datadog-agent.rpm_signing_private_key_${RPM_GPG_KEY_ID}  # agent-delivery
  RPM_SIGNING_PASSPHRASE: ci.datadog-agent.rpm_signing_key_passphrase_${RPM_GPG_KEY_ID}  # agent-delivery
  VCPKG_BLOB_SAS_URL: ci.datadog-agent-buildimages.vcpkg_blob_sas_url  # windows-agent
  WINGET_PAT: ci.datadog-agent.winget_pat  # windows-agent
  # End aws ssm variables

  # Start vault variables
  AGENT_API_KEY_ORG2: agent-api-key-org-2  # agent-devx-infra
  AGENT_APP_KEY_ORG2: agent-ci-app-key-org-2  # agent-devx-infra
  AGENT_GITHUB_APP: agent-github-app  # agent-devx-infra
  AGENT_QA_E2E: agent-qa-e2e  # agent-devx-loops
  ATLASSIAN_WRITE: atlassian-write  # agent-devx-infra
  CODECOV: codecov  # agent-devx-infra
  DOCKER_REGISTRY_RO: dockerhub-readonly  # agent-delivery
  E2E_AZURE: e2e-azure  # agent-devx-loops
  E2E_GCP: e2e-gcp  # agent-devx-loops
  GITLAB_TOKEN: gitlab-token  # agent-devx-infra
  INSTALL_SCRIPT_API_KEY_ORG2: install-script-api-key-org-2  # agent-devx-infra
  MACOS_GITHUB_APP_1: macos-github-app-one  # agent-devx-infra
  MACOS_GITHUB_APP_2: macos-github-app-two  # agent-devx-infra
  SLACK_AGENT: slack-agent-ci  # agent-devx-infra
  SMP_ACCOUNT: smp  # single-machine-performance
  # End vault variables

  DD_PKG_VERSION: "latest"

  # Job stage attempts (see https://docs.gitlab.com/ee/ci/runners/configure_runners.html#job-stages-attempts)
  ARTIFACT_DOWNLOAD_ATTEMPTS: 2
  EXECUTOR_JOB_SECTION_ATTEMPTS: 2
  GET_SOURCES_ATTEMPTS: 2
  RESTORE_CACHE_ATTEMPTS: 2
  # Feature flags
  FF_SCRIPT_SECTIONS: 1 # Prevent multiline scripts log collapsing, see https://gitlab.com/gitlab-org/gitlab-runner/-/issues/3392
  FF_KUBERNETES_HONOR_ENTRYPOINT: true # Honor the entrypoint in the Docker image when running Kubernetes jobs
  FF_TIMESTAMPS: true

#
# Condition mixins for simplification of rules
#
.if_main_branch: &if_main_branch
  if: $CI_COMMIT_BRANCH == "main"

.if_not_main_branch: &if_not_main_branch
  if: $CI_COMMIT_BRANCH != "main"

.if_release_branch: &if_release_branch
  if: $CI_COMMIT_BRANCH =~ /^[0-9]+\.[0-9]+\.x$/

.if_version_7: &if_version_7
  if: $RELEASE_VERSION_7 != ""

.if_not_version_7: &if_not_version_7
  if: $RELEASE_VERSION_7 == ""

.if_deploy: &if_deploy
  if: $DEPLOY_AGENT == "true" || $DDR_WORKFLOW_ID != null

.if_not_deploy: &if_not_deploy
  if: $DEPLOY_AGENT != "true" && $DDR_WORKFLOW_ID == null

.if_deploy_installer: &if_deploy_installer
  if: $DEPLOY_INSTALLER == "true" || $DDR_WORKFLOW_ID != null

.if_tagged_commit: &if_tagged_commit
  if: $CI_COMMIT_TAG != null

.if_not_nightly_or_dev_repo_branch: &if_not_nightly_or_dev_repo_branch
  if: $BUCKET_BRANCH != "nightly" && $BUCKET_BRANCH != "oldnightly" && $BUCKET_BRANCH != "dev"

.if_not_stable_or_beta_repo_branch: &if_not_stable_or_beta_repo_branch
  if: $BUCKET_BRANCH != "beta" && $BUCKET_BRANCH != "stable"

.if_not_stable_repo_branch: &if_not_stable_repo_branch
  if: $BUCKET_BRANCH != "stable"

# CI_PIPELINE_SOURCE can be set to "trigger" or "pipeline" depending on how the trigger was done.
# See https://docs.gitlab.com/ee/ci/triggers/index.html#configure-cicd-jobs-to-run-in-triggered-pipelines.
.if_triggered_pipeline: &if_triggered_pipeline
  if: $CI_PIPELINE_SOURCE == "trigger" || $CI_PIPELINE_SOURCE == "pipeline"

# Rule to trigger all builds conditionally.
# By default:
# - on main and deploy pipelines, all builds are run
# - on branch pipelines, only a subset of build jobs are run (the ARM and MacOS jobs are not run).
# RUN_ALL_BUILDS can be set to true to force all build jobs to be run on a branch pipeline.
# RUN_ALL_BUILDS has no effect on main/deploy pipelines: they always run all builds (as some jobs
# on main and deploy pipelines depend on jobs that are only run if we run all builds).
.if_run_all_builds: &if_run_all_builds
  if: $CI_COMMIT_BRANCH == "main" || $DEPLOY_AGENT == "true" || $RUN_ALL_BUILDS == "true" || $DDR_WORKFLOW_ID != null

.if_not_run_all_builds: &if_not_run_all_builds
  if: $CI_COMMIT_BRANCH != "main" && $DEPLOY_AGENT != "true" && $RUN_ALL_BUILDS != "true" && $DDR_WORKFLOW_ID == null

# Rule to trigger test setup, run, and cleanup.
# By default:
# - on main and deploy pipelines, installer tests are run
# - on branch pipelines, installer tests are run on a subset of the OSes we test
# RUN_E2E_TESTS can be set to on to force all the installer tests to be run on a branch pipeline.
# RUN_E2E_TESTS can be set to false to force installer tests to not run on main/deploy pipelines.
.if_installer_tests: &if_installer_tests
  if: ($CI_COMMIT_BRANCH == "main"  || $DEPLOY_AGENT == "true" || $RUN_E2E_TESTS == "on" || $DDR_WORKFLOW_ID != null) && $RUN_E2E_TESTS != "off"

.if_testing_cleanup: &if_testing_cleanup
  if: $TESTING_CLEANUP == "true"

.if_run_all_e2e_tests: &if_run_all_e2e_tests
  if: $RUN_E2E_TESTS == "on"

# When RUN_E2E_TESTS is set to "auto". We do not enforce a behavior for the tests.
# The behavior of each test will be defined by its rules.
# For example for new-e2e tests created by each team, here is an example of such rules: https://github.com/DataDog/datadog-agent/blob/ba7079d92077ab5898378594dcafb9cd88a77e57/.gitlab-ci.yml#L1160-L1167
# For the installer tests when RUN_E2E_TESTS is set to "auto", we run a subset of tests on branch pipelines and all the tests on main.
.if_auto_e2e_tests: &if_auto_e2e_tests
  if: $RUN_E2E_TESTS == "auto"

.if_disable_e2e_tests: &if_disable_e2e_tests
  if: $RUN_E2E_TESTS == "off"

# Enable forcing all KMT tests to run
.if_run_all_kmt_tests: &if_run_all_kmt_tests
  if: $RUN_KMT_TESTS == 'on'

.if_disable_unit_tests: &if_disable_unit_tests
  if: $RUN_UNIT_TESTS == "off"

.if_run_all_unit_tests: &if_run_all_unit_tests
  if: $RUN_UNIT_TESTS == "on"

.if_deploy_on_beta_repo_branch: &if_deploy_on_beta_repo_branch
  if: ($DEPLOY_AGENT == "true" || $DDR_WORKFLOW_ID != null) && $BUCKET_BRANCH == "beta"

# Rule to trigger jobs only when a tag matches a given pattern (for RCs)
# on the beta branch.
# Note: due to workflow rules, rc tag => deploy pipeline, so there's technically no
# need to check again if the pipeline is a deploy pipeline, but it doesn't hurt
# to explicitly add it.
.if_deploy_on_rc_tag_on_beta_repo_branch: &if_deploy_on_rc_tag_on_beta_repo_branch
  if: ($DEPLOY_AGENT == "true" || $DDR_WORKFLOW_ID != null) && $BUCKET_BRANCH == "beta" && $CI_COMMIT_TAG =~ /^[0-9]+\.[0-9]+\.[0-9]+-rc\.[0-9]+$/

.if_scheduled_main: &if_scheduled_main
  if: $CI_PIPELINE_SOURCE == "schedule" && $CI_COMMIT_BRANCH == "main"

# Rule to trigger jobs only when a branch matches the mergequeue pattern.
.if_mergequeue: &if_mergequeue
  if: $CI_COMMIT_BRANCH =~ /^mq-working-branch-/

.fakeintake_paths: &fakeintake_paths
  paths:
    - "test/fakeintake/**/*"
    - .gitlab/binary_build/fakeintake.yml
    - .gitlab/container_build/fakeintake.yml
    - .gitlab/dev_container_deploy/fakeintake.yml

#
# Workflow rules
# Rules used to define whether a pipeline should run, and with which variables
#
workflow:
  rules:
    - <<: *if_triggered_pipeline
    - <<: *if_main_branch
      variables:
        GO_TEST_SKIP_FLAKE: "false"
    - <<: *if_release_branch
    - <<: *if_deploy
    - <<: *if_deploy_installer
    - if: $CI_COMMIT_TAG == null

#
# List of rule blocks used in the pipeline
# Any job in the pipeline either runs (with when: on_success) in all pipelines, or follows one of the below rule blocks.
#

.except_mergequeue:
  - <<: *if_mergequeue
    when: never

.on_mergequeue:
  - <<: *if_mergequeue
    when: on_success

.manual:
  - !reference [.except_mergequeue]
  - when: manual
    allow_failure: true

.except_no_a7:
  - !reference [.except_mergequeue]
  - <<: *if_not_version_7
    when: never

.on_dev_branch_manual:
  - !reference [.except_mergequeue]
  - <<: *if_main_branch
    when: never
  - <<: *if_tagged_commit
    when: never
  - when: manual
    allow_failure: true

.on_main:
  - <<: *if_main_branch

.on_main_manual:
  - <<: *if_main_branch
    when: manual
    allow_failure: true

.on_main_always:
  - <<: *if_main_branch
    when: always

.on_tag_or_a7:
  - !reference [.except_mergequeue]
  - <<: *if_tagged_commit
  - <<: *if_version_7

.on_deploy:
  - <<: *if_deploy

.on_deploy_installer:
  - <<: *if_deploy_installer

.on_deploy_failure:
  - <<: *if_deploy
    when: on_failure

.on_deploy_rc:
  - <<: *if_not_deploy
    when: never
  - <<: *if_deploy_on_rc_tag_on_beta_repo_branch
    when: on_success
    variables:
      AGENT_REPOSITORY: agent
      DSD_REPOSITORY: dogstatsd
      IMG_REGISTRIES: public

# rule to trigger job for internal image deployment if deploy is set or
# manually if not
.on_deploy_internal_or_manual:
  - !reference [.except_mergequeue]
  - <<: *if_deploy
    variables:
      RELEASE_PROD: "true"
  - when: manual
    allow_failure: true
    variables:
      RELEASE_PROD: "false"

# Same as on_deploy_manual, except the job would not run on pipelines
# using beta branch, it would only run for the final release.
.on_deploy_manual_final:
  - <<: *if_not_deploy
    when: never
  - <<: *if_deploy_on_beta_repo_branch
    when: never
  - <<: *if_not_stable_or_beta_repo_branch
    when: manual
    allow_failure: true
    variables:
      AGENT_REPOSITORY: agent-dev
      DSD_REPOSITORY: dogstatsd-dev
      IMG_REGISTRIES: dev
  - when: manual
    allow_failure: true
    variables:
      AGENT_REPOSITORY: agent
      DSD_REPOSITORY: dogstatsd
      IMG_REGISTRIES: public

# This rule is a variation of on_deploy_manual where
# the job is usually run manually, except when the pipeline
# builds an RC: in this case, the job is run automatically.
# This is done to reduce the number of manual steps that have
# to be done when creating RCs.
.on_deploy_manual_auto_on_rc:
  - <<: *if_not_deploy
    when: never
  - <<: *if_not_stable_or_beta_repo_branch
    when: manual
    allow_failure: true
    variables:
      AGENT_REPOSITORY: agent-dev
      DSD_REPOSITORY: dogstatsd-dev
      IMG_REGISTRIES: dev
  - <<: *if_deploy_on_rc_tag_on_beta_repo_branch
    when: on_success
    variables:
      AGENT_REPOSITORY: agent
      DSD_REPOSITORY: dogstatsd
      IMG_REGISTRIES: public
  - when: manual
    allow_failure: true
    variables:
      AGENT_REPOSITORY: agent
      DSD_REPOSITORY: dogstatsd
      IMG_REGISTRIES: public

# This is used for image vulnerability scanning. Because agent 6
# uses python 2, which has many vulnerabilities that will not get
# patched, we do not wish to scan this image. For this reason, only
# agent 7 versions should be published internally using these
# configurations.
.on_deploy_internal_rc:
  - <<: *if_not_deploy
    when: never
  - <<: *if_deploy_on_rc_tag_on_beta_repo_branch
    when: on_success
    variables:
      AGENT_REPOSITORY: ci/datadog-agent/agent-release
      CLUSTER_AGENT_REPOSITORY: ci/datadog-agent/cluster-agent-release
      DSD_REPOSITORY: ci/datadog-agent/dogstatsd-release
      IMG_REGISTRIES: internal-aws-ddbuild

# Same as on_deploy_manual_final, except the job is used to publish images
# to our internal registries.
.on_deploy_internal_manual_final:
  - <<: *if_not_deploy
    when: never
  - <<: *if_deploy_on_beta_repo_branch
    when: never
  - <<: *if_not_stable_or_beta_repo_branch
    when: never
  - when: manual
    allow_failure: true
    variables:
      AGENT_REPOSITORY: ci/datadog-agent/agent-release
      CLUSTER_AGENT_REPOSITORY: ci/datadog-agent/cluster-agent-release
      DSD_REPOSITORY: ci/datadog-agent/dogstatsd-release
      IMG_REGISTRIES: internal-aws-ddbuild

.on_deploy_nightly_repo_branch:
  - <<: *if_not_nightly_or_dev_repo_branch
    when: never
  - <<: *if_deploy

.on_deploy_nightly_repo_branch_always:
  - <<: *if_not_nightly_or_dev_repo_branch
    when: never
  - <<: *if_deploy
    when: always

.on_deploy_stable_or_beta_repo_branch:
  - !reference [.except_mergequeue]
  - <<: *if_not_stable_or_beta_repo_branch
    when: manual
    allow_failure: true
  - <<: *if_deploy

.on_deploy_stable_or_beta_repo_branch_manual:
  - <<: *if_not_stable_or_beta_repo_branch
    when: never
  - <<: *if_deploy
    when: manual
    allow_failure: true

# This rule will add the job as manual when running on beta deploy branch
# and will add it as a regular automatically running job when running
# on stable deploy branch.
.on_deploy_stable_or_beta_manual_auto_on_stable:
  - <<: *if_not_stable_or_beta_repo_branch
    when: never
  - <<: *if_not_deploy
    when: never
  - <<: *if_not_stable_repo_branch
    when: manual
    allow_failure: true
  - when: on_success

.except_deploy:
  - <<: *if_deploy
    when: never

.except_no_tests_no_deploy:
  - if: $DEPLOY_AGENT == "false" && $DDR_WORKFLOW_ID == null && $RUN_E2E_TESTS == "off"
    when: manual
    allow_failure: true

.on_main_or_release_branch:
  - <<: *if_main_branch
  - <<: *if_release_branch

.only_main:
  - <<: *if_not_main_branch
    when: never

.except_main_or_release_branch:
  - <<: *if_main_branch
    when: never
  - <<: *if_release_branch
    when: never
  - !reference [.except_mergequeue]

.on_main_or_release_branch_or_deploy_always:
  - <<: *if_deploy
    when: always
  - <<: *if_main_branch
    when: always
  - <<: *if_release_branch
    when: always

.on_all_builds:
  - <<: *if_run_all_builds

.on_all_builds_manual:
  - <<: *if_run_all_builds
    when: manual
    allow_failure: true

.on_e2e_tests:
  - <<: *if_installer_tests

.on_all_install_script_tests:
  - <<: *if_installer_tests

.on_default_new_e2e_tests:
  - !reference [.except_mergequeue]
  - <<: *if_disable_e2e_tests
    when: never
  - <<: *if_installer_tests
  - <<: *if_auto_e2e_tests
    variables:
      E2E_OSVERS: $E2E_BRANCH_OSVERS

.on_main_or_testing_cleanup:
  - <<: *if_main_branch
  - <<: *if_testing_cleanup

.on_testing_cleanup:
  - <<: *if_testing_cleanup

.security_agent_change_paths: &security_agent_change_paths
  - pkg/ebpf/**/*
  - pkg/security/**/*
  - pkg/eventmonitor/**/*
  - .gitlab/kernel_matrix_testing/security_agent.yml
  - .gitlab/kernel_matrix_testing/common.yml
  - .gitlab/source_test/ebpf.yml
  - test/new-e2e/tests/cws/**/*
  - test/new-e2e/system-probe/**/*
  - test/new-e2e/scenarios/system-probe/**/*
  - test/new-e2e/pkg/runner/**/*
  - test/new-e2e/pkg/utils/**/*
  - test/new-e2e/go.mod
  - tasks/security_agent.py
  - tasks/kmt.py
  - tasks/kernel_matrix_testing/*

.on_security_agent_changes_or_manual:
  - <<: *if_main_branch
    allow_failure: true
  - !reference [.except_mergequeue]
  - <<: *if_run_all_kmt_tests
  - changes:
      paths: *security_agent_change_paths
      compare_to: main # TODO: use a variable, when this is supported https://gitlab.com/gitlab-org/gitlab/-/issues/369916
  - when: manual
    allow_failure: true

.if_windows_installer_changes: &if_windows_installer_changes
  changes:
      paths:
        - tools/windows/DatadogAgentInstaller/**/*
        - .gitlab/e2e_install_packages/windows.yml
        - test/new-e2e/tests/windows/install-test/**/*
        - test/new-e2e/tests/windows/domain-test/**/*
        - tasks/msi.py
      compare_to: main # TODO: use a variable, when this is supported https://gitlab.com/gitlab-org/gitlab/-/issues/369916

.except_windows_installer_changes:
  - <<: *if_windows_installer_changes
    when: never

.system_probe_change_paths: &system_probe_change_paths
  - cmd/system-probe/**/*
  - pkg/collector/corechecks/ebpf/**/*
  - pkg/collector/corechecks/servicediscovery/module/*
  - pkg/ebpf/**/*
  - pkg/network/**/*
  - pkg/process/monitor/*
  - pkg/util/kernel/**/*
  - pkg/dynamicinstrumentation/**/*
  - pkg/gpu/**/*
  - .gitlab/kernel_matrix_testing/system_probe.yml
  - .gitlab/kernel_matrix_testing/common.yml
  - .gitlab/source_test/ebpf.yml
  - test/new-e2e/system-probe/**/*
  - test/new-e2e/scenarios/system-probe/**/*
  - test/new-e2e/pkg/runner/**/*
  - test/new-e2e/pkg/utils/**/*
  - test/new-e2e/go.mod
  - tasks/system_probe.py
  - tasks/kmt.py
  - tasks/kernel_matrix_testing/*

.on_system_probe_or_e2e_changes_or_manual:
  - <<: *if_main_branch
  - !reference [.except_mergequeue]
  - <<: *if_run_all_kmt_tests
  - changes:
      paths: *system_probe_change_paths
      compare_to: main # TODO: use a variable, when this is supported https://gitlab.com/gitlab-org/gitlab/-/issues/369916

# New E2E related rules

.on_e2e_main_release_or_rc: # This rule is used as a base for all new-e2e rules
  - <<: *if_disable_e2e_tests
    when: never
  - !reference [.except_mergequeue]
  - <<: *if_run_all_e2e_tests
    when: on_success
  - <<: *if_main_branch
    when: on_success
  - <<: *if_release_branch
    when: on_success
  - if: $CI_COMMIT_TAG =~ /^[0-9]+\.[0-9]+\.[0-9]+-rc\.[0-9]+$/
    when: on_success
  - changes:
      paths:
        - .gitlab/e2e/e2e.yml
        - test/new-e2e/pkg/**/*
        - test/new-e2e/go.mod
        - flakes.yaml
      compare_to: main # TODO: use a variable, when this is supported https://gitlab.com/gitlab-org/gitlab/-/issues/369916

.on_e2e_or_windows_installer_changes:
  - !reference [.on_e2e_main_release_or_rc]
  - <<: *if_windows_installer_changes
    when: on_success

.on_e2e_or_fakeintake_changes_or_manual:
  - !reference [.on_e2e_main_release_or_rc]
  - changes:
      <<: *fakeintake_paths
      compare_to: main # TODO: use a variable, when this is supported https://gitlab.com/gitlab-org/gitlab/-/issues/369916
    variables:
      FAKEINTAKE_IMAGE_OVERRIDE: "public.ecr.aws/datadog/fakeintake:v$CI_COMMIT_SHORT_SHA"
    when: on_success
  - changes:
      paths:
        - test/new-e2e/test-infra-definition/*
      compare_to: main # TODO: use a variable, when this is supported https://gitlab.com/gitlab-org/gitlab/-/issues/369916
    when: on_success
  - when: manual
    allow_failure: true

.on_container_or_e2e_changes:
  - !reference [.on_e2e_main_release_or_rc]
  - changes:
      paths:
        - comp/core/tagger/**/*
        - comp/core/workloadmeta/**/*
        - comp/core/autodiscovery/listeners/**/*
        - comp/core/autodiscovery/providers/**/*
        - comp/languagedetection/**/*
        - pkg/clusteragent/admission/mutate/**/*
        - pkg/collector/corechecks/cluster/**/*
        - pkg/collector/corechecks/containers/**/*
        - pkg/collector/corechecks/containerimage/**/*
        - pkg/collector/corechecks/containerlifecycle/**/*
        - pkg/collector/corechecks/sbom/**/*
        - pkg/sbom/**/*
        - pkg/util/clusteragent/**/*
        - pkg/util/containerd/**/*
        - pkg/util/containers/**/*
        - pkg/util/docker/**/*
        - pkg/util/ecs/**/*
        - pkg/util/kubernetes/**/*
        - pkg/util/cgroups/**/*
        - pkg/util/trivy/**/*
        - test/new-e2e/tests/containers/**/*
        - test/new-e2e/go.mod
      compare_to: main # TODO: use a variable, when this is supported https://gitlab.com/gitlab-org/gitlab/-/issues/369916
    when: on_success

.on_rc_or_e2e_changes:
  - !reference [.on_e2e_main_release_or_rc]
  - changes:
      paths:
        - pkg/config/remote/**/*
        - comp/remote-config/**/*
        - test/new-e2e/tests/remote-config/**/*
      compare_to: main # TODO: use a variable, when this is supported https://gitlab.com/gitlab-org/gitlab/-/issues/369916

.on_asc_or_e2e_changes:
  - !reference [.on_e2e_main_release_or_rc]
  - changes:
      paths:
        - cmd/**/*
        - pkg/**/*
        - comp/**/*
        - test/new-e2e/tests/agent-shared-components/**/*
      compare_to: main # TODO: use a variable, when this is supported https://gitlab.com/gitlab-org/gitlab/-/issues/369916

.on_subcommands_or_e2e_changes:
  - !reference [.on_e2e_main_release_or_rc]
  - changes:
      paths:
        - cmd/**/*
        - pkg/**/*
        - comp/**/*
        - test/new-e2e/tests/agent-subcommands/**/*
      compare_to: main # TODO: use a variable, when this is supported https://gitlab.com/gitlab-org/gitlab/-/issues/369916

.on_language-detection_or_e2e_changes:
  - !reference [.on_e2e_main_release_or_rc]
  - changes:
      paths:
        # TODO: Add paths that should trigger tests for language detection
        - test/new-e2e/tests/language-detection/**/*
      compare_to: main # TODO: use a variable, when this is supported https://gitlab.com/gitlab-org/gitlab/-/issues/369916

.on_npm_or_e2e_changes:
  - !reference [.on_e2e_main_release_or_rc]
  - changes:
      paths:
        # TODO: Add paths that should trigger tests for npm
        - pkg/network/**/*
        - test/new-e2e/tests/npm/**/*
      compare_to: main # TODO: use a variable, when this is supported https://gitlab.com/gitlab-org/gitlab/-/issues/369916

.on_discovery_or_e2e_changes:
  - !reference [.on_e2e_main_release_or_rc]
  - changes:
      paths:
        - test/new-e2e/tests/discovery/**/*
        - pkg/collector/corechecks/servicediscovery/**/*
      compare_to: main # TODO: use a variable, when this is supported https://gitlab.com/gitlab-org/gitlab/-/issues/369916

.on_aml_or_e2e_changes:
  - !reference [.on_e2e_main_release_or_rc]
  - changes:
      paths:
        - test/new-e2e/tests/agent-metrics-logs/**/*
        - cmd/agent/subcommands/dogstatsd*/*
        - cmd/agent/subcommands/streamlogs/*
        - cmd/dogstatsd/**/*
        - comp/agent/jmxlogger/**/*
        - comp/aggregator/**/*
        - comp/collector/**/*
        - comp/core/agenttelemetry/**/*
        - comp/core/autodiscovery/providers/config_reader*.go
        - comp/core/autodiscovery/providers/file*.go
        - comp/dogstatsd/**/*
        - comp/forwarder/**/*
        - comp/logs/**/*
        - comp/serializer/compression/**/*
        - pkg/aggregator/**/*
        - pkg/collector/**/*
        - pkg/commonchecks/**/*
        - pkg/jmxfetch/**/*
        - pkg/logs/**/*
        - pkg/metrics/**/*
        - pkg/persistentcache/**/*
        - pkg/serializer/**/*
        - rtloader/**/*
      compare_to: main # TODO: use a variable, when this is supported https://gitlab.com/gitlab-org/gitlab/-/issues/369916

.on_cws_or_e2e_changes:
  - !reference [.on_e2e_main_release_or_rc]
  - changes:
      paths: *security_agent_change_paths
      compare_to: main # TODO: use a variable, when this is supported https://gitlab.com/gitlab-org/gitlab/-/issues/369916

.on_process_or_e2e_changes:
  - !reference [.on_e2e_main_release_or_rc]
  - changes:
      paths:
        - test/new-e2e/tests/process/**/*
        - cmd/process-agent/**/*
        - comp/process/**/*
        - pkg/process/**/*
        - pkg/config/setup/process.go
      compare_to: main # TODO: use a variable, when this is supported https://gitlab.com/gitlab-org/gitlab/-/issues/369916

.on_orchestrator_or_e2e_changes:
  - !reference [.on_e2e_main_release_or_rc]
  - changes:
      paths:
        # TODO: Add paths that should trigger tests for orchestrator
        - test/new-e2e/tests/orchestrator/**/*
      compare_to: main # TODO: use a variable, when this is supported https://gitlab.com/gitlab-org/gitlab/-/issues/369916

.on_apm_or_e2e_changes:
  - !reference [.on_e2e_main_release_or_rc]
  - changes:
      paths:
        - pkg/trace/**/*
        - cmd/trace-agent/**/*
        - comp/trace/**/*
        - test/new-e2e/tests/apm/**/*
        - test/new-e2e/go.mod
      compare_to: main # TODO: use a variable, when this is supported https://gitlab.com/gitlab-org/gitlab/-/issues/369916
    when: on_success

.on_installer_or_e2e_changes:
  - !reference [.on_e2e_main_release_or_rc]
  - changes:
      paths:
        - .gitlab/**/*
        - omnibus/config/**/*
        - pkg/fleet/**/*
        - cmd/installer/**/*
        - test/new-e2e/tests/installer/**/*
        - tasks/installer.py
      compare_to: main # TODO: use a variable, when this is supported https://gitlab.com/gitlab-org/gitlab/-/issues/369916
    when: on_success

.on_ndm_netflow_or_e2e_changes:
  - !reference [.on_e2e_main_release_or_rc]
  - changes:
      paths:
        - comp/netflow/**/*
        - test/new-e2e/tests/ndm/netflow/**/*
        - test/new-e2e/go.mod
      compare_to: main # TODO: use a variable, when this is supported https://gitlab.com/gitlab-org/gitlab/-/issues/369916
    when: on_success

.on_ndm_snmp_or_e2e_changes:
  - !reference [.on_e2e_main_release_or_rc]
  - changes:
      paths:
        - pkg/collector/corechecks/snmp/**/*
        - test/new-e2e/tests/ndm/snmp/**/*
        - test/new-e2e/go.mod
      compare_to: main # TODO: use a variable, when this is supported https://gitlab.com/gitlab-org/gitlab/-/issues/369916
    when: on_success
  - when: manual
    allow_failure: true

.on_ha_agent_or_e2e_changes:
  - !reference [.on_e2e_main_release_or_rc]
  - changes:
      paths:
        - comp/haagent/**/*
        - pkg/aggregator/**/*
        - test/new-e2e/tests/ha-agent/**/*
        - test/new-e2e/go.mod
      compare_to: main # TODO: use a variable, when this is supported https://gitlab.com/gitlab-org/gitlab/-/issues/369916
    when: on_success

<<<<<<< HEAD
=======
.on_netpath_or_e2e_changes:
  - !reference [.on_e2e_main_release_or_rc]
  - changes:
      paths:
        - pkg/collector/corechecks/networkpath/**/*
        - test/new-e2e/tests/netpath/**/*
        - test/new-e2e/go.mod
      compare_to: main # TODO: use a variable, when this is supported https://gitlab.com/gitlab-org/gitlab/-/issues/369916
    when: on_success

>>>>>>> 3db398a4
.on_otel_or_e2e_changes:
  - !reference [.on_e2e_main_release_or_rc]
  - changes:
      paths:
        - cmd/otel-agent/**/*
        - comp/otelcol/**/*
        - pkg/trace/api/otlp.go
        - pkg/trace/stats/otel_util.go
        - pkg/trace/transform/transform.go
        - test/new-e2e/tests/otel/**/*
      compare_to: main # TODO: use a variable, when this is supported https://gitlab.com/gitlab-org/gitlab/-/issues/369916
    when: on_success

.on_windows_service_or_e2e_changes:
  - !reference [.on_e2e_main_release_or_rc]
  - changes:
      paths:
        - cmd/**/*
        - pkg/util/winutil/servicemain/**/*
        - pkg/util/winutil/messagestrings/**/*
        - tasks/windows_resources.py
        - test/new-e2e/tests/windows/service-test/**/*
      compare_to: main # TODO: use a variable, when this is supported https://gitlab.com/gitlab-org/gitlab/-/issues/369916
    when: on_success

.on_trace_agent_changes_or_manual:
  - !reference [.except_mergequeue]
  - changes:
      paths:
        - pkg/trace/**/*
        - .gitlab/benchmarks/*
      compare_to: main # TODO: use a variable, when this is supported https://gitlab.com/gitlab-org/gitlab/-/issues/369916
    when: on_success
  - when: manual
    allow_failure: true

.on_cspm_or_e2e_changes:
  - !reference [.on_e2e_main_release_or_rc]
  - changes:
      paths:
        - pkg/security/**/*
        - test/new-e2e/tests/cspm/**/* #TODO: Add other paths that should trigger the execution of CSPM e2e tests
      compare_to: main # TODO: use a variable, when this is supported https://gitlab.com/gitlab-org/gitlab/-/issues/369916
    when: on_success

.on_windows_systemprobe_or_e2e_changes:
  - !reference [.on_e2e_main_release_or_rc]
  - changes:
      paths:
        - pkg/collector/corechecks/servicediscovery/module/*
        - pkg/network/**/*
        - pkg/process/monitor/*
        - pkg/util/kernel/**/*
        - test/new-e2e/tests/sysprobe-functional/**/*
      compare_to: main # TODO: use a variable, when this is supported https://gitlab.com/gitlab-org/gitlab/-/issues/369916
    when: on_success

.on_windows_security_or_e2e_changes:
  - !reference [.on_e2e_main_release_or_rc]
  - changes:
      paths:
        - pkg/security/**/*
        - pkg/eventmonitor/**/*
        - test/new-e2e/tests/security-agent-functional/**/*
      compare_to: main # TODO: use a variable, when this is supported https://gitlab.com/gitlab-org/gitlab/-/issues/369916
    when: on_success

.on_scheduled_main:
  - <<: *if_scheduled_main

.on_scheduled_main_or_manual:
  - <<: *if_scheduled_main
    when: always
  - when: manual
    allow_failure: true

.on_main_or_rc_and_no_skip_e2e:
  - <<: *if_disable_e2e_tests
    when: never
  - <<: *if_release_branch
    when: on_success
  - if: $CI_COMMIT_TAG =~ /^[0-9]+\.[0-9]+\.[0-9]+-rc\.[0-9]+$/
    when: on_success
  - <<: *if_main_branch
    when: on_success

.except_disable_unit_tests:
  - <<: *if_disable_unit_tests
    when: never

.except_disable_e2e_tests:
  - <<: *if_disable_e2e_tests
    when: never

.on_macos_gui_change:
  - !reference [.except_mergequeue] # The prerequisites are not run in the mergequeue pipeline so we need to skip this rule
  - changes:
      paths:
        - comp/core/gui/guiimpl/systray/**/*
      compare_to: main # TODO: use a variable, when this is supported https://gitlab.com/gitlab-org/gitlab/-/issues/369916

.on_packaging_change:
  - !reference [.except_mergequeue] # The prerequisites are not run in the mergequeue pipeline so we need to skip this rule
  - changes:
      paths:
        - omnibus/**/*
        - .gitlab-ci.yml
        - release.json
        - .gitlab/package_build/**/*
      compare_to: main # TODO: use a variable, when this is supported https://gitlab.com/gitlab-org/gitlab/-/issues/369916

.on_go-version_change:
  - !reference [.except_mergequeue] # The prerequisites are not run in the mergequeue pipeline so we need to skip this rule
  - changes:
      paths:
        - .go-version
      compare_to: main # TODO: use a variable, when this is supported https://gitlab.com/gitlab-org/gitlab/-/issues/369916

.on_fakeintake_changes:
  - changes:
      <<: *fakeintake_paths
      compare_to: main # TODO: use a variable, when this is supported https://gitlab.com/gitlab-org/gitlab/-/issues/369916

.on_fakeintake_changes_on_main:
  - changes:
      <<: *fakeintake_paths
    <<: *if_main_branch

.fast_on_dev_branch_only:
  - <<: *if_main_branch
    variables:
      FAST_TESTS: "false"
      # Push coverage cache on main branch
      COVERAGE_CACHE_FLAG: "--push-coverage-cache"
  - <<: *if_release_branch
    variables:
      FAST_TESTS: "false"
      COVERAGE_CACHE_FLAG: ""
  - <<: *if_tagged_commit
    variables:
      FAST_TESTS: "false"
      COVERAGE_CACHE_FLAG: ""
  - <<: *if_triggered_pipeline
    variables:
      FAST_TESTS: "false"
      COVERAGE_CACHE_FLAG: ""
  - <<: *if_run_all_unit_tests
    variables:
      FAST_TESTS: "false"
      COVERAGE_CACHE_FLAG: ""
  - variables:
      FAST_TESTS: "true"
      # Pull coverage cache on dev branches
      COVERAGE_CACHE_FLAG: "--pull-coverage-cache"

.on_gitlab_changes:
  changes:
    paths:
      - .gitlab-ci.yml
      - .gitlab/**/*
      - .gitlab/**/.*
    compare_to: main # TODO: use a variable, when this is supported https://gitlab.com/gitlab-org/gitlab/-/issues/369916

.on_gitlab_changes_or_mergequeue_or_main:
  - !reference [.on_gitlab_changes]
  - !reference [.on_mergequeue]
  - !reference [.on_main]

.on_invoke_tasks_changes:
  - <<: *if_main_branch
  - changes:
      paths:
        - tasks/**/*
      compare_to: main # TODO: use a variable, when this is supported https://gitlab.com/gitlab-org/gitlab/-/issues/369916

.on_powershell_module_or_e2e_changes_or_manual:
  - !reference [.on_e2e_main_release_or_rc]
  - changes:
      paths:
        - test/new-e2e/tests/windows/powershell-module-test/*
      compare_to: main # TODO: use a variable, when this is supported https://gitlab.com/gitlab-org/gitlab/-/issues/369916
  - when: manual
    allow_failure: true

.on_gpu_or_e2e_changes:
  - !reference [.on_e2e_main_release_or_rc]
  - changes:
      paths:
        - pkg/gpu/**/*
        - test/new-e2e/tests/gpu/**/*
        - pkg/collector/corechecks/gpu/**/*
      compare_to: main # TODO: use a variable, when this is supported https://gitlab.com/gitlab-org/gitlab/-/issues/369916<|MERGE_RESOLUTION|>--- conflicted
+++ resolved
@@ -170,51 +170,6 @@
   # To use images from datadog-agent-buildimages dev branches, set the corresponding
   # SUFFIX variable to _test_only
   DATADOG_AGENT_BUILDIMAGES_SUFFIX: ""
-<<<<<<< HEAD
-  DATADOG_AGENT_BUILDIMAGES: v50094600-7b86dd80
-  DATADOG_AGENT_WINBUILDIMAGES_SUFFIX: ""
-  DATADOG_AGENT_WINBUILDIMAGES: v50094600-7b86dd80
-  DATADOG_AGENT_ARMBUILDIMAGES_SUFFIX: ""
-  DATADOG_AGENT_ARMBUILDIMAGES: v50094600-7b86dd80
-  DATADOG_AGENT_SYSPROBE_BUILDIMAGES_SUFFIX: ""
-  DATADOG_AGENT_SYSPROBE_BUILDIMAGES: v50094600-7b86dd80
-  DATADOG_AGENT_BTF_GEN_BUILDIMAGES_SUFFIX: ""
-  DATADOG_AGENT_BTF_GEN_BUILDIMAGES: v50094600-7b86dd80
-  # New images to enable different version per image - not used yet
-  CI_IMAGE_BTF_GEN: v50094600-7b86dd80
-  CI_IMAGE_BTF_GEN_SUFFIX: ""
-  CI_IMAGE_DEB_X64: v50094600-7b86dd80
-  CI_IMAGE_DEB_X64_SUFFIX: ""
-  CI_IMAGE_DEB_ARM64: v50094600-7b86dd80
-  CI_IMAGE_DEB_ARM64_SUFFIX: ""
-  CI_IMAGE_DEB_ARMHF: v50094600-7b86dd80
-  CI_IMAGE_DEB_ARMHF_SUFFIX: ""
-  CI_IMAGE_DD_AGENT_TESTING: v50094600-7b86dd80
-  CI_IMAGE_DD_AGENT_TESTING_SUFFIX: ""
-  CI_IMAGE_DOCKER_X64: v50094600-7b86dd80
-  CI_IMAGE_DOCKER_X64_SUFFIX: ""
-  CI_IMAGE_DOCKER_ARM64: v50094600-7b86dd80
-  CI_IMAGE_DOCKER_ARM64_SUFFIX: ""
-  CI_IMAGE_GITLAB_AGENT_DEPLOY: v50094600-7b86dd80
-  CI_IMAGE_GITLAB_AGENT_DEPLOY_SUFFIX: ""
-  CI_IMAGE_LINUX_GLIBC_2_17_X64: v50094600-7b86dd80
-  CI_IMAGE_LINUX_GLIBC_2_17_X64_SUFFIX: ""
-  CI_IMAGE_LINUX_GLIBC_2_23_ARM64: v50094600-7b86dd80
-  CI_IMAGE_LINUX_GLIBC_2_23_ARM64_SUFFIX: ""
-  CI_IMAGE_SYSTEM_PROBE_X64: v50094600-7b86dd80
-  CI_IMAGE_SYSTEM_PROBE_X64_SUFFIX: ""
-  CI_IMAGE_SYSTEM_PROBE_ARM64: v50094600-7b86dd80
-  CI_IMAGE_SYSTEM_PROBE_ARM64_SUFFIX: ""
-  CI_IMAGE_RPM_X64: v50094600-7b86dd80
-  CI_IMAGE_RPM_X64_SUFFIX: ""
-  CI_IMAGE_RPM_ARM64: v50094600-7b86dd80
-  CI_IMAGE_RPM_ARM64_SUFFIX: ""
-  CI_IMAGE_RPM_ARMHF: v50094600-7b86dd80
-  CI_IMAGE_RPM_ARMHF_SUFFIX: ""
-  CI_IMAGE_WIN_1809_X64: v50094600-7b86dd80
-  CI_IMAGE_WIN_1809_X64_SUFFIX: ""
-  CI_IMAGE_WIN_LTSC2022_X64: v50094600-7b86dd80
-=======
   DATADOG_AGENT_BUILDIMAGES: v50263243-1a30c934
   DATADOG_AGENT_WINBUILDIMAGES_SUFFIX: ""
   DATADOG_AGENT_WINBUILDIMAGES: v50263243-1a30c934
@@ -258,7 +213,6 @@
   CI_IMAGE_WIN_1809_X64: v50263243-1a30c934
   CI_IMAGE_WIN_1809_X64_SUFFIX: ""
   CI_IMAGE_WIN_LTSC2022_X64: v50263243-1a30c934
->>>>>>> 3db398a4
   CI_IMAGE_WIN_LTSC2022_X64_SUFFIX: ""
 
   DATADOG_AGENT_EMBEDDED_PATH: /opt/datadog-agent/embedded
@@ -1028,8 +982,6 @@
       compare_to: main # TODO: use a variable, when this is supported https://gitlab.com/gitlab-org/gitlab/-/issues/369916
     when: on_success
 
-<<<<<<< HEAD
-=======
 .on_netpath_or_e2e_changes:
   - !reference [.on_e2e_main_release_or_rc]
   - changes:
@@ -1040,7 +992,6 @@
       compare_to: main # TODO: use a variable, when this is supported https://gitlab.com/gitlab-org/gitlab/-/issues/369916
     when: on_success
 
->>>>>>> 3db398a4
 .on_otel_or_e2e_changes:
   - !reference [.on_e2e_main_release_or_rc]
   - changes:
