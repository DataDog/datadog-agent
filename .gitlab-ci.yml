---
include:
  - .gitlab/.pre/include.yml
  - .gitlab/benchmarks/include.yml
  - .gitlab/binary_build/include.yml
  - .gitlab/check_deploy/check_deploy.yml
  - .gitlab/check_merge/do_not_merge.yml
  - .gitlab/choco_build/choco_build.yml
  - .gitlab/common/shared.yml
  - .gitlab/common/skip_ci_check.yml
  - .gitlab/common/test_infra_version.yml
  - .gitlab/container_build/include.yml
  - .gitlab/container_scan/container_scan.yml
  - .gitlab/deploy_packages/include.yml
  - .gitlab/deps_build/deps_build.yml
  - .gitlab/deps_fetch/deps_fetch.yml
  - .gitlab/dev_container_deploy/include.yml
  - .gitlab/e2e/e2e.yml
  - .gitlab/e2e_install_packages/include.yml
  - .gitlab/e2e_pre_test/e2e_pre_test.yml
  - .gitlab/e2e_testing_deploy/e2e_deploy.yml
  - .gitlab/functional_test/include.yml
  - .gitlab/install_script_testing/install_script_testing.yml
  - .gitlab/integration_test/include.yml
  - .gitlab/internal_image_deploy/internal_image_deploy.yml
  - .gitlab/internal_kubernetes_deploy/include.yml
  - .gitlab/lint/include.yml
  - .gitlab/maintenance_jobs/include.yml
  - .gitlab/notify/notify.yml
  - .gitlab/package_build/include.yml
  - .gitlab/packaging/include.yml
  - .gitlab/package_deps_build/package_deps_build.yml
  - .gitlab/pkg_metrics/pkg_metrics.yml
  - .gitlab/post_rc_build/post_rc_tasks.yml
  - .gitlab/trigger_distribution/trigger_distribution.yml
  - .gitlab/trigger_distribution/conditions.yml
  - .gitlab/setup/setup.yml
  - .gitlab/source_test/include.yml
  - .gitlab/scan/windows.yml

default:
  retry:
    max: 2
    exit_codes:
      - 42
      - 101 # Failed to extract dependencies
    when:
      - runner_system_failure
      - stuck_or_timeout_failure
      - unknown_failure
      - api_failure
      - scheduler_failure
      - stale_schedule
      - data_integrity_failure

stages:
  - .pre
  - setup
  - maintenance_jobs
  - deps_build
  - deps_fetch
  - lint
  - source_test
  - source_test_stats
  - software_composition_analysis
  - binary_build
  - package_deps_build
  - kernel_matrix_testing_prepare
  - kernel_matrix_testing_system_probe
  - kernel_matrix_testing_security_agent
  - kernel_matrix_testing_cleanup
  - integration_test
  - benchmarks
  - package_build
  - packaging
  - pkg_metrics
  - container_build
  - container_scan
  - scan
  - check_deploy
  - dev_container_deploy
  - deploy_packages
  - choco_build
  - install_script_deploy
  - internal_image_deploy
  - e2e_deploy
  - install_script_testing
  - e2e_pre_test
  - e2e_init
  - e2e
  - e2e_cleanup
  - e2e_k8s
  - e2e_install_packages
  - functional_test
  - trigger_distribution
  - junit_upload
  - internal_kubernetes_deploy
  - post_rc_build
  - check_merge
  - notify

variables:
  # Special variable that allows us to set the pipeline to compute the code coverage of the e2e tests. It will impact several jobs so that
  # the agent is build with a special flag that allow computing code coverage of the binary when it is running.
  E2E_COVERAGE_PIPELINE: false
  # Directory in which we execute the omnibus build.
  # For an unknown reason, it does not go well with
  # a ruby dependency if we build directly into $CI_PROJECT_DIR/.omnibus
  OMNIBUS_BASE_DIR: /omnibus
  # Directory in which we put the artifacts after the build
  # Must be in $CI_PROJECT_DIR
  OMNIBUS_PACKAGE_DIR: $CI_PROJECT_DIR/omnibus/pkg/
  # Directory in which we put the SUSE artifacts after the SUSE build
  # Must be in $CI_PROJECT_DIR
  # RPM builds and SUSE RPM builds create artifacts with the same name.
  # To differentiate them, we put them in different folders. That also
  # avoids accidentally overwriting files when downloading artifacts from
  # both RPM and SUSE rpm jobs.
  OMNIBUS_PACKAGE_DIR_SUSE: $CI_PROJECT_DIR/omnibus/suse/pkg
  DD_AGENT_TESTING_DIR: $CI_PROJECT_DIR/test/new-e2e/tests
  STATIC_BINARIES_DIR: bin/static
  DOGSTATSD_BINARIES_DIR: bin/dogstatsd
  AGENT_BINARIES_DIR: bin/agent
  CLUSTER_AGENT_BINARIES_DIR: bin/datadog-cluster-agent
  CWS_INSTRUMENTATION_BINARIES_DIR: bin/cws-instrumentation
  CLUSTER_AGENT_CLOUDFOUNDRY_BINARIES_DIR: bin/datadog-cluster-agent-cloudfoundry
  SYSTEM_PROBE_BINARIES_DIR: bin/system-probe
  DEB_S3_BUCKET: apt.datad0g.com
  RPM_S3_BUCKET: yum.datad0g.com
  MACOS_S3_BUCKET: dd-agent-macostesting
  WIN_S3_BUCKET: dd-agent-mstesting
  PROCESS_S3_BUCKET: datad0g-process-agent
  BUCKET_BRANCH: dev # path inside the staging s3 buckets to release to: 'dev', 'nightly', 'oldnightly', 'beta' or 'stable'
  DEB_TESTING_S3_BUCKET: apttesting.datad0g.com
  RPM_TESTING_S3_BUCKET: yumtesting.datad0g.com
  INSTALLER_TESTING_S3_BUCKET: installtesting.datad0g.com
  WINDOWS_TESTING_S3_BUCKET: pipelines/A7/$CI_PIPELINE_ID
  WINDOWS_BUILDS_S3_BUCKET: $WIN_S3_BUCKET/builds
  WINDOWS_POWERSHELL_DIR: $CI_PROJECT_DIR/signed_scripts
  DEB_RPM_TESTING_BUCKET_BRANCH: testing # branch of the DEB_TESTING_S3_BUCKET and RPM_TESTING_S3_BUCKET repos to release to, 'testing'
  S3_CP_OPTIONS: --no-progress --region us-east-1 --sse AES256
  S3_CP_CMD: aws s3 cp $S3_CP_OPTIONS
  S3_ARTIFACTS_URI: s3://dd-ci-artefacts-build-stable/$CI_PROJECT_NAME/$CI_PIPELINE_ID
  S3_PROJECT_ARTIFACTS_URI: s3://dd-ci-artefacts-build-stable/$CI_PROJECT_NAME
  S3_PERMANENT_ARTIFACTS_URI: s3://dd-ci-persistent-artefacts-build-stable/$CI_PROJECT_NAME
  S3_SBOM_STORAGE_URI: s3://sbom-root-us1-ddbuild-io/$CI_PROJECT_NAME/$CI_PIPELINE_ID
  S3_RELEASE_ARTIFACTS_URI: s3://dd-release-artifacts/$CI_PROJECT_NAME/$CI_PIPELINE_ID
  S3_RELEASE_INSTALLER_ARTIFACTS_URI: s3://dd-release-artifacts/datadog-installer/$CI_PIPELINE_ID
  ## comment out both lines below (S3_OMNIBUS_CACHE_BUCKET and USE_S3_CACHING) to allow
  ## build to succeed with S3 caching disabled.
  S3_OMNIBUS_CACHE_BUCKET: dd-ci-datadog-agent-omnibus-cache-build-stable
  S3_OMNIBUS_GIT_CACHE_BUCKET: dd-ci-datadog-agent-omnibus-git-cache-build-stable
  # This value is not used on windows, a specific value is provided to
  # our build containers in the windows build jobs
  OMNIBUS_GIT_CACHE_DIR: /tmp/omnibus-git-cache
  ## comment out the line below to disable integration wheels cache
  INTEGRATION_WHEELS_CACHE_BUCKET: dd-agent-omnibus
  S3_DD_AGENT_OMNIBUS_LLVM_URI: s3://dd-agent-omnibus/llvm
  S3_DD_AGENT_OMNIBUS_BTFS_URI: s3://dd-agent-omnibus/btfs
  S3_DD_AGENT_OMNIBUS_JAVA_URI: s3://dd-agent-omnibus/openjdk
  BTFHUB_ARCHIVE_BRANCH: main
  COMPARE_TO_BRANCH: main
  GENERAL_ARTIFACTS_CACHE_BUCKET_URL: https://dd-agent-omnibus.s3.amazonaws.com
  S3_DSD6_URI: s3://dsd6-staging

  # Build images versions
  # To use images from datadog-agent-buildimages dev branches, set the corresponding
  # SUFFIX variable to
  CI_IMAGE_BTF_GEN: v69766501-45da1c0b
  CI_IMAGE_BTF_GEN_SUFFIX: ""
  CI_IMAGE_DEB_X64: v69766501-45da1c0b
  CI_IMAGE_DEB_X64_SUFFIX: ""
  CI_IMAGE_DEB_ARM64: v69766501-45da1c0b
  CI_IMAGE_DEB_ARM64_SUFFIX: ""
  CI_IMAGE_DEB_ARMHF: v69766501-45da1c0b
  CI_IMAGE_DEB_ARMHF_SUFFIX: ""
  CI_IMAGE_DOCKER_X64: v69766501-45da1c0b
  CI_IMAGE_DOCKER_X64_SUFFIX: ""
  CI_IMAGE_DOCKER_ARM64: v69766501-45da1c0b
  CI_IMAGE_DOCKER_ARM64_SUFFIX: ""
  CI_IMAGE_GITLAB_AGENT_DEPLOY: v69766501-45da1c0b
  CI_IMAGE_GITLAB_AGENT_DEPLOY_SUFFIX: ""
  CI_IMAGE_LINUX_GLIBC_2_17_X64: v69766501-45da1c0b
  CI_IMAGE_LINUX_GLIBC_2_17_X64_SUFFIX: ""
  CI_IMAGE_LINUX_GLIBC_2_23_ARM64: v69766501-45da1c0b
  CI_IMAGE_LINUX_GLIBC_2_23_ARM64_SUFFIX: ""
  CI_IMAGE_RPM_X64: v69766501-45da1c0b
  CI_IMAGE_RPM_X64_SUFFIX: ""
  CI_IMAGE_RPM_ARM64: v69766501-45da1c0b
  CI_IMAGE_RPM_ARM64_SUFFIX: ""
  CI_IMAGE_RPM_ARMHF: v69766501-45da1c0b
  CI_IMAGE_RPM_ARMHF_SUFFIX: ""
  CI_IMAGE_WIN_LTSC2022_X64: v68287210-66c494d7
  CI_IMAGE_WIN_LTSC2022_X64_SUFFIX: ""

  DATADOG_AGENT_EMBEDDED_PATH: /opt/datadog-agent/embedded
  DEB_GPG_KEY_ID: c0962c7d
  DEB_GPG_KEY_NAME: "Datadog, Inc. APT key"
  RPM_GPG_KEY_ID: b01082d3
  RPM_GPG_KEY_NAME: "Datadog, Inc. RPM key"
  DOCKER_REGISTRY_URL: docker.io
  KITCHEN_INFRASTRUCTURE_FLAKES_RETRY: 2
  CLANG_LLVM_VER: 12.0.1
  CLANG_BUILD_VERSION: "v60409452-ee70de70"
  KERNEL_MATRIX_TESTING_X86_AMI_ID: "ami-05b3973acf5422348"
  KERNEL_MATRIX_TESTING_ARM_AMI_ID: "ami-0b5f838a19d37fc61"
  RUN_E2E_TESTS: "auto" # Should be "off", "auto" or "on" it will change the trigger condition for new-e2e tests on branch != main
  RUN_KMT_TESTS: "auto" # Should be "auto" or "on". "on" forces all Kernel Matrix Testing jobs to run.
  RUN_UNIT_TESTS: "auto" # Should be "auto", "on", "off" it will change the trigger condition for unit tests on branch != main
  # skip known flaky tests by default
  GO_TEST_SKIP_FLAKE: "true"

  # Start aws ssm variables
  # They must be defined as environment variables in the GitLab CI/CD settings, to ease rotation if needed
  API_KEY_ORG2: ci.datadog-agent.datadog_api_key_org2 # agent-devx
  CHANGELOG_COMMIT_SHA: ci.datadog-agent.gitlab_changelog_commit_sha # agent-devx
  CHOCOLATEY_API_KEY: ci.datadog-agent.chocolatey_api_key # windows-agent
  CODECOV_TOKEN: ci.datadog-agent.codecov_token # agent-devx
  DEB_GPG_KEY: ci.datadog-agent.deb_signing_private_key_${DEB_GPG_KEY_ID} # agent-delivery
  DEB_SIGNING_PASSPHRASE: ci.datadog-agent.deb_signing_key_passphrase_${DEB_GPG_KEY_ID} # agent-delivery
  DOCKER_REGISTRY_LOGIN: ci.datadog-agent.docker_hub_login # container-integrations
  DOCKER_REGISTRY_PWD: ci.datadog-agent.docker_hub_pwd # container-integrations
  RPM_GPG_KEY: ci.datadog-agent.rpm_signing_private_key_${RPM_GPG_KEY_ID} # agent-delivery
  RPM_SIGNING_PASSPHRASE: ci.datadog-agent.rpm_signing_key_passphrase_${RPM_GPG_KEY_ID} # agent-delivery
  VCPKG_BLOB_SAS_URL: ci.datadog-agent-buildimages.vcpkg_blob_sas_url # windows-agent
  WINGET_PAT: ci.datadog-agent.winget_pat # windows-agent
  # End aws ssm variables

  # Start vault variables
  AGENT_API_KEY_ORG2: agent-api-key-org-2 # agent-devx
  AGENT_APP_KEY_ORG2: agent-app-key-org-2 # agent-devx
  AGENT_GITHUB_APP: agent-github-app # agent-devx
  AGENT_QA_E2E: agent-qa-e2e # agent-devx
  ATLASSIAN_WRITE: atlassian-write # agent-devx
  CODECOV: codecov # agent-devx
  DOCKER_REGISTRY_RO: dockerhub-readonly # agent-delivery
  E2E_AZURE: e2e-azure # agent-devx
  E2E_GCP: e2e-gcp # agent-devx
  GITLAB_TOKEN: gitlab-token # agent-devx
  INSTALL_SCRIPT_API_KEY_ORG2: install-script-api-key-org-2 # agent-devx
  MACOS_GITHUB_APP_1: macos-github-app-one # agent-devx
  MACOS_GITHUB_APP_2: macos-github-app-two # agent-devx
  MACOS_APPLE_APPLICATION_SIGNING: apple-application-signing # agent-delivery
  MACOS_APPLE_DEVELOPER_ACCOUNT: apple-developer-account # agent-delivery
  MACOS_APPLE_INSTALLER_SIGNING: apple-installer-signing # agent-delivery
  MACOS_KEYCHAIN_PWD: ci-keychain # agent-delivery
  SLACK_AGENT: slack-agent-ci # agent-devx
  SMP_ACCOUNT: smp # single-machine-performance
  VIRUS_TOTAL: virus-total  # windows-agent
  # End vault variables

  DD_PKG_VERSION: "latest"
  PIPELINE_KEY_ALIAS: "alias/ci_datadog-agent_pipeline-key"

  # Job cloning strategy
  OVERRIDE_GIT_STRATEGY: "s3"

  # Job stage attempts (see https://docs.gitlab.com/ee/ci/runners/configure_runners.html#job-stages-attempts)
  ARTIFACT_DOWNLOAD_ATTEMPTS: 2
  EXECUTOR_JOB_SECTION_ATTEMPTS: 2
  GET_SOURCES_ATTEMPTS: 2
  RESTORE_CACHE_ATTEMPTS: 2
  # Feature flags
  FF_SCRIPT_SECTIONS: 1 # Prevent multiline scripts log collapsing, see https://gitlab.com/gitlab-org/gitlab-runner/-/issues/3392
  FF_KUBERNETES_HONOR_ENTRYPOINT: true # Honor the entrypoint in the Docker image when running Kubernetes jobs
  FF_TIMESTAMPS: true
  FF_USE_FASTZIP: true

#
# Condition mixins for simplification of rules
#
.if_main_branch: &if_main_branch
  if: $CI_COMMIT_BRANCH == "main"

.if_not_main_branch: &if_not_main_branch
  if: $CI_COMMIT_BRANCH != "main"

.if_release_branch: &if_release_branch
  if: $CI_COMMIT_BRANCH =~ /^[0-9]+\.[0-9]+\.x$/

.if_deploy: &if_deploy
  if: $DEPLOY_AGENT == "true" || $DDR_WORKFLOW_ID != null

.if_deploy_stable: &if_deploy_stable
  if: ($DEPLOY_AGENT == "true" || $DDR_WORKFLOW_ID != null) && $BUCKET_BRANCH == "stable"

.if_deploy_installer_stable: &if_deploy_installer_stable
  if: ($DEPLOY_INSTALLER == "true" || $DDR_WORKFLOW_ID != null) && $BUCKET_BRANCH == "stable"

.if_tagged_commit: &if_tagged_commit
  if: $CI_COMMIT_TAG != null

.if_not_stable_or_beta_repo_branch: &if_not_stable_or_beta_repo_branch
  if: $BUCKET_BRANCH != "beta" && $BUCKET_BRANCH != "stable"

.if_not_nightly_or_dev_repo_branch: &if_not_nightly_or_dev_repo_branch
  if: $BUCKET_BRANCH != "nightly" && $BUCKET_BRANCH != "oldnightly" && $BUCKET_BRANCH != "dev"

# CI_PIPELINE_SOURCE can be set to "trigger" or "pipeline" depending on how the trigger was done.
# See https://docs.gitlab.com/ee/ci/triggers/index.html#configure-cicd-jobs-to-run-in-triggered-pipelines.
.if_triggered_pipeline: &if_triggered_pipeline
  if: $CI_PIPELINE_SOURCE == "trigger" || $CI_PIPELINE_SOURCE == "pipeline"

# Rule to trigger all builds conditionally.
# By default:
# - on main and deploy pipelines, all builds are run
# - on branch pipelines, only a subset of build jobs are run (the ARM and MacOS jobs are not run).
# RUN_ALL_BUILDS can be set to true to force all build jobs to be run on a branch pipeline.
# RUN_ALL_BUILDS has no effect on main/deploy pipelines: they always run all builds (as some jobs
# on main and deploy pipelines depend on jobs that are only run if we run all builds).
.if_run_all_builds: &if_run_all_builds
  if: $CI_COMMIT_BRANCH == "main" || $DEPLOY_AGENT == "true" || $RUN_ALL_BUILDS == "true" || $DDR_WORKFLOW_ID != null

.if_not_run_all_builds: &if_not_run_all_builds
  if: $CI_COMMIT_BRANCH != "main" && $DEPLOY_AGENT != "true" && $RUN_ALL_BUILDS != "true" && $DDR_WORKFLOW_ID == null

# Rule to trigger test setup, run, and cleanup.
# By default:
# - on main and deploy pipelines, installer tests are run
# - on branch pipelines, installer tests are run on a subset of the OSes we test
# RUN_E2E_TESTS can be set to on to force all the installer tests to be run on a branch pipeline.
# RUN_E2E_TESTS can be set to false to force installer tests to not run on main/deploy pipelines.
.if_installer_tests: &if_installer_tests
  if: ($CI_COMMIT_BRANCH == "main"  || $DEPLOY_AGENT == "true" || $RUN_E2E_TESTS == "on" || $DDR_WORKFLOW_ID != null) && $RUN_E2E_TESTS != "off"

.if_run_all_e2e_tests: &if_run_all_e2e_tests
  if: $RUN_E2E_TESTS == "on"

# When RUN_E2E_TESTS is set to "auto". We do not enforce a behavior for the tests.
# The behavior of each test will be defined by its rules.
# For example for new-e2e tests created by each team, here is an example of such rules: https://github.com/DataDog/datadog-agent/blob/ba7079d92077ab5898378594dcafb9cd88a77e57/.gitlab-ci.yml#L1160-L1167
# For the installer tests when RUN_E2E_TESTS is set to "auto", we run a subset of tests on branch pipelines and all the tests on main.
.if_auto_e2e_tests: &if_auto_e2e_tests
  if: $RUN_E2E_TESTS == "auto"

.if_disable_e2e_tests: &if_disable_e2e_tests
  if: $RUN_E2E_TESTS == "off"

# Enable forcing all KMT tests to run
.if_run_all_kmt_tests: &if_run_all_kmt_tests
  if: $RUN_KMT_TESTS == 'on'

.if_disable_unit_tests: &if_disable_unit_tests
  if: $RUN_UNIT_TESTS == "off"

.if_run_all_unit_tests: &if_run_all_unit_tests
  if: $RUN_UNIT_TESTS == "on"

# Schedule on main branch come from conductor, pipeline source is `pipeline`, we use the conductor env variable for identification
.if_scheduled_main: &if_scheduled_main
  if: $DDR_WORKFLOW_ID != null && $CI_COMMIT_BRANCH == "main"

# Rule to trigger jobs only when a branch matches the mergequeue pattern.
.if_mergequeue: &if_mergequeue
  if: $CI_COMMIT_BRANCH =~ /^mq-working-branch-/

.fakeintake_paths: &fakeintake_paths
  paths:
    - "test/fakeintake/**/*"
    - .gitlab/binary_build/fakeintake.yml
    - .gitlab/container_build/fakeintake.yml
    - .gitlab/dev_container_deploy/fakeintake.yml

.if_coverage_pipeline: &if_coverage_pipeline
  if: $E2E_COVERAGE_PIPELINE == "true"

#
# Workflow rules
# Rules used to define whether a pipeline should run, and with which variables
#
workflow:
  rules:
    - <<: *if_triggered_pipeline
    - <<: *if_main_branch
      variables:
        GO_TEST_SKIP_FLAKE: "false"
    - <<: *if_release_branch
    - <<: *if_deploy
    - !reference [.if_deploy_installer]
    - if: $CI_COMMIT_TAG == null

#
# List of rule blocks used in the pipeline
# Any job in the pipeline either runs (with when: on_success) in all pipelines, or follows one of the below rule blocks.
#

.except_mergequeue:
  - <<: *if_mergequeue
    when: never

.on_mergequeue:
  - <<: *if_mergequeue
    when: on_success

.manual:
  - !reference [.except_mergequeue]
  - when: manual
    allow_failure: true

.on_main:
  - <<: *if_main_branch

.on_main_manual:
  - <<: *if_main_branch
    when: manual
    allow_failure: true

.on_main_always:
  - <<: *if_main_branch
    when: always

.on_deploy:
  - <<: *if_deploy

.on_deploy_manual:
  - <<: *if_deploy
    when: manual
    allow_failure: true

.on_deploy_success:
  - <<: *if_deploy
    when: on_success

.on_deploy_failure:
  - <<: *if_deploy
    when: on_failure

# rule to trigger job for internal image deployment if deploy is set or
# manually if not
.on_deploy_internal_or_manual:
  - !reference [.except_mergequeue]
  - <<: *if_deploy
    variables:
      RELEASE_PROD: "true"
  - when: manual
    allow_failure: true
    variables:
      RELEASE_PROD: "false"

.on_deploy_nightly_repo_branch:
  - <<: *if_not_nightly_or_dev_repo_branch
    when: never
  - <<: *if_deploy

.on_deploy_stable_or_beta_repo_branch:
  - !reference [.except_mergequeue]
  - <<: *if_not_stable_or_beta_repo_branch
    when: manual
    allow_failure: true
  - <<: *if_deploy

# Alternative of the above to have an agent-release-management trigger
# for stable branches in case of failure in any previous job
.on_deploy_stable_on_failure:
  - <<: *if_deploy_stable
    when: on_failure

# Alternative of the above to have an agent-release-management trigger
# for stable branches in case of failure in any previous job
.on_deploy_installer_stable_on_failure:
  - <<: *if_deploy_installer_stable
    when: on_failure

.except_deploy:
  - <<: *if_deploy
    when: never

.except_no_tests_no_deploy:
  - if: $DEPLOY_AGENT == "false" && $DDR_WORKFLOW_ID == null && $RUN_E2E_TESTS == "off"
    when: manual
    allow_failure: true

.on_main_or_release_branch:
  - <<: *if_main_branch
  - <<: *if_release_branch

.not_on_release_branch_or_tagged_commit:
  - <<: *if_release_branch
    when: never
  - <<: *if_tagged_commit
    when: never

.only_main:
  - <<: *if_not_main_branch
    when: never

.except_main_release_or_mq:
  - <<: *if_main_branch
    when: never
  - <<: *if_release_branch
    when: never
  - !reference [.except_mergequeue]

.on_dev_branches:
  - !reference [.except_main_release_or_mq]
  - <<: *if_tagged_commit
    when: never

.on_main_or_release_branch_or_deploy_always:
  - <<: *if_deploy
    when: always
  - <<: *if_main_branch
    when: always
  - <<: *if_release_branch
    when: always

.on_main_or_release_branch_or_deploy_manual:
  - <<: *if_deploy
    when: manual
    allow_failure: true
  - <<: *if_main_branch
    when: manual
    allow_failure: true
  - <<: *if_release_branch
    when: manual
    allow_failure: true

.on_all_builds:
  - <<: *if_run_all_builds

.on_e2e_tests:
  - <<: *if_installer_tests

.on_all_install_script_tests:
  - <<: *if_installer_tests

.on_default_new_e2e_tests:
  - !reference [.except_mergequeue]
  - <<: *if_disable_e2e_tests
    when: never
  - <<: *if_installer_tests
  - <<: *if_auto_e2e_tests
    variables:
      E2E_OSVERS: $E2E_BRANCH_OSVERS

.security_agent_change_paths: &security_agent_change_paths
  - pkg/ebpf/**/*
  - pkg/security/**/*
  - pkg/eventmonitor/**/*
  - .gitlab/kernel_matrix_testing/security_agent.yml
  - .gitlab/kernel_matrix_testing/common.yml
  - .gitlab/source_test/ebpf.yml
  - test/new-e2e/tests/cws/**/*
  - test/new-e2e/system-probe/**/*
  - test/new-e2e/scenarios/system-probe/**/*
  - test/new-e2e/pkg/runner/**/*
  - test/new-e2e/pkg/utils/**/*
  - test/new-e2e/go.mod
  - tasks/security_agent.py
  - tasks/kmt.py
  - tasks/kernel_matrix_testing/*

.on_security_agent_changes_or_manual:
  - <<: *if_main_branch
    allow_failure: true
  - !reference [.except_mergequeue]
  - <<: *if_run_all_kmt_tests
  - changes:
      paths: *security_agent_change_paths
      compare_to: $COMPARE_TO_BRANCH
  - when: manual
    allow_failure: true

.if_windows_installer_changes: &if_windows_installer_changes
  changes:
    paths:
      - tools/windows/DatadogAgentInstaller/**/*
      - .gitlab/e2e_install_packages/windows.yml
      - test/new-e2e/tests/windows/install-test/**/*
      - test/new-e2e/tests/windows/domain-test/**/*
      - tasks/msi.py
      - omnibus/python-scripts/**/*
      - omnibus/lib/**/*
      - omnibus/config/projects/agent.rb
      - omnibus/config/software/**/*
      - omnibus/config/templates/**/*
      - release.json
    compare_to: $COMPARE_TO_BRANCH

.except_windows_installer_changes:
  - <<: *if_windows_installer_changes
    when: never

.system_probe_change_paths: &system_probe_change_paths
  - cmd/system-probe/**/*
  - pkg/collector/corechecks/ebpf/**/*
  - pkg/collector/corechecks/servicediscovery/module/*
  - pkg/ebpf/**/*
  - pkg/network/**/*
  - pkg/process/monitor/*
  - pkg/util/kernel/**/*
  - pkg/dynamicinstrumentation/**/*
  - pkg/dyninst/**/*
  - pkg/gpu/**/*
  - .gitlab/kernel_matrix_testing/system_probe.yml
  - .gitlab/kernel_matrix_testing/common.yml
  - .gitlab/source_test/ebpf.yml
  - test/new-e2e/system-probe/**/*
  - test/new-e2e/scenarios/system-probe/**/*
  - test/new-e2e/pkg/runner/**/*
  - test/new-e2e/pkg/utils/**/*
  - test/new-e2e/go.mod
  - tasks/system_probe.py
  - tasks/kmt.py
  - tasks/kernel_matrix_testing/*

.on_system_probe_or_e2e_changes_or_manual:
  - <<: *if_main_branch
  - !reference [.except_mergequeue]
  - <<: *if_run_all_kmt_tests
  - changes:
      paths: *system_probe_change_paths
      compare_to: $COMPARE_TO_BRANCH
  - when: manual
    allow_failure: true

# New E2E related rules

.on_e2e_main_release_or_rc: # This rule is used as a base for all new-e2e rules
  - <<: *if_disable_e2e_tests
    when: never
  - !reference [.except_mergequeue]
  - <<: *if_run_all_e2e_tests
    when: on_success
  - <<: *if_main_branch
    when: on_success
  - <<: *if_release_branch
    when: on_success
  - if: $CI_COMMIT_TAG =~ /^[0-9]+\.[0-9]+\.[0-9]+-rc\.[0-9]+$/
    when: on_success
  - changes:
      paths:
        - .gitlab/e2e/e2e.yml
        - test/new-e2e/pkg/**/*
        - test/new-e2e/go.mod
        - flakes.yaml
        - release.json
      compare_to: $COMPARE_TO_BRANCH

.on_e2e_or_windows_installer_changes:
  - !reference [.on_e2e_main_release_or_rc]
  - <<: *if_windows_installer_changes
    when: on_success

.on_e2e_or_fakeintake_changes_or_manual:
  - !reference [.on_e2e_main_release_or_rc]
  - changes:
      <<: *fakeintake_paths
      compare_to: $COMPARE_TO_BRANCH
    variables:
      FAKEINTAKE_IMAGE_OVERRIDE: "public.ecr.aws/datadog/fakeintake:v$CI_COMMIT_SHORT_SHA"
    when: on_success
  - changes:
      paths:
        - test/new-e2e/test-infra-definition/*
      compare_to: $COMPARE_TO_BRANCH
    when: on_success
  - when: manual
    allow_failure: true

.on_container_or_e2e_changes:
  - !reference [.on_e2e_main_release_or_rc]
  - changes:
      paths:
        - comp/core/tagger/**/*
        - comp/core/workloadmeta/**/*
        - comp/core/autodiscovery/listeners/**/*
        - comp/core/autodiscovery/providers/**/*
        - comp/languagedetection/**/*
        - pkg/clusteragent/admission/mutate/**/*
        - pkg/collector/corechecks/cluster/**/*
        - pkg/collector/corechecks/containers/**/*
        - pkg/collector/corechecks/containerimage/**/*
        - pkg/collector/corechecks/containerlifecycle/**/*
        - pkg/collector/corechecks/sbom/**/*
        - pkg/sbom/**/*
        - pkg/util/clusteragent/**/*
        - pkg/util/containerd/**/*
        - pkg/util/containers/**/*
        - pkg/util/docker/**/*
        - pkg/util/ecs/**/*
        - pkg/util/kubernetes/**/*
        - pkg/util/cgroups/**/*
        - pkg/util/trivy/**/*
        - test/new-e2e/tests/containers/**/*
        - test/new-e2e/go.mod
      compare_to: $COMPARE_TO_BRANCH
    when: on_success

.on_rc_or_e2e_changes:
  - !reference [.on_e2e_main_release_or_rc]
  - changes:
      paths:
        - pkg/config/remote/**/*
        - comp/remote-config/**/*
        - test/new-e2e/tests/remote-config/**/*
      compare_to: $COMPARE_TO_BRANCH

.on_arun_or_e2e_changes:
  - !reference [.on_e2e_main_release_or_rc]
  - changes:
      paths:
        - cmd/**/*
        - pkg/**/*
        - comp/**/*
        - test/new-e2e/tests/agent-runtimes/**/*
      compare_to: $COMPARE_TO_BRANCH

.on_acfg_or_e2e_changes:
  - !reference [.on_e2e_main_release_or_rc]
  - changes:
      paths:
        - cmd/**/*
        - pkg/**/*
        - comp/**/*
        - test/new-e2e/tests/agent-configuration//**/*
      compare_to: $COMPARE_TO_BRANCH

.on_subcommands_or_e2e_changes:
  - !reference [.on_e2e_main_release_or_rc]
  - changes:
      paths:
        - cmd/**/*
        - pkg/**/*
        - comp/**/*
        - test/new-e2e/tests/agent-subcommands/**/*
      compare_to: $COMPARE_TO_BRANCH

.on_language-detection_or_e2e_changes:
  - !reference [.on_e2e_main_release_or_rc]
  - changes:
      paths:
        - test/new-e2e/tests/language-detection/**/*
        - cmd/process-agent/**/*
        - comp/process/**/*
        - pkg/process/**/*
        - comp/core/workloadmeta/collectors/internal/process/**/*
        - comp/core/workloadmeta/collectors/internal/processlanguage/**/*
        - comp/core/workloadmeta/collectors/internal/remote/processcollector/**/*
      compare_to: $COMPARE_TO_BRANCH

.on_npm_or_e2e_changes:
  - !reference [.on_e2e_main_release_or_rc]
  - changes:
      paths:
        # TODO: Add paths that should trigger tests for npm
        - pkg/network/**/*
        - test/new-e2e/tests/npm/**/*
      compare_to: $COMPARE_TO_BRANCH

.on_discovery_or_e2e_changes:
  - !reference [.on_e2e_main_release_or_rc]
  - changes:
      paths:
        - cmd/agent/dist/conf.d/service_discovery.d/*
        - test/new-e2e/tests/discovery/**/*
        - pkg/collector/corechecks/servicediscovery/**/*
        - pkg/discovery/**/*
      compare_to: $COMPARE_TO_BRANCH

.on_amp_or_e2e_changes:
  - !reference [.on_e2e_main_release_or_rc]
  - changes:
      paths:
        - test/new-e2e/tests/agent-metric-pipelines/**/*
        - cmd/agent/subcommands/dogstatsd*/*
        - cmd/dogstatsd/**/*
        - comp/agent/jmxlogger/**/*
        - comp/aggregator/**/*
        - comp/collector/**/*
        - comp/core/agenttelemetry/**/*
        - comp/dogstatsd/**/*
        - comp/forwarder/**/*
        - comp/serializer/**/*
        - pkg/aggregator/**/*
        - pkg/collector/**/*
        - pkg/commonchecks/**/*
        - pkg/jmxfetch/**/*
        - pkg/metrics/**/*
        - pkg/persistentcache/**/*
        - pkg/serializer/**/*
        - rtloader/**/*
      compare_to: $COMPARE_TO_BRANCH

.on_alp_or_e2e_changes:
  - !reference [.on_e2e_main_release_or_rc]
  - changes:
      paths:
        - test/new-e2e/tests/agent-log-pipelines/**/*
        - cmd/agent/subcommands/streamlogs/*
        - comp/core/agenttelemetry/**/*
        - comp/core/autodiscovery/providers/config_reader*.go
        - comp/core/autodiscovery/providers/file*.go
        - comp/logs/**/*
        - pkg/logs/**/*
      compare_to: $COMPARE_TO_BRANCH

.on_cws_or_e2e_changes:
  - !reference [.on_e2e_main_release_or_rc]
  - changes:
      paths: *security_agent_change_paths
      compare_to: $COMPARE_TO_BRANCH

.on_process_or_e2e_changes:
  - !reference [.on_e2e_main_release_or_rc]
  - changes:
      paths:
        - test/new-e2e/tests/process/**/*
        - cmd/process-agent/**/*
        - comp/process/**/*
        - pkg/process/**/*
        - pkg/config/setup/process.go
      compare_to: $COMPARE_TO_BRANCH

.on_orchestrator_or_e2e_changes:
  - !reference [.on_e2e_main_release_or_rc]
  - changes:
      paths:
        - comp/forwarder/defaultforwarder/**/*
        - pkg/collector/corechecks/cluster/orchestrator/**/*
        - pkg/collector/corechecks/orchestrator/**/*
        - test/new-e2e/tests/orchestrator/**/*
      compare_to: $COMPARE_TO_BRANCH

.on_apm_or_e2e_changes:
  - !reference [.on_e2e_main_release_or_rc]
  - changes:
      paths:
        - pkg/trace/**/*
        - cmd/trace-agent/**/*
        - comp/trace/**/*
        - test/new-e2e/tests/apm/**/*
        - test/new-e2e/go.mod
      compare_to: $COMPARE_TO_BRANCH
    when: on_success

.on_installer_or_e2e_changes:
  - !reference [.on_e2e_main_release_or_rc]
  - changes:
      paths:
        - .gitlab/**/*
        - omnibus/config/**/*
        - pkg/fleet/**/*
        - cmd/installer/**/*
        - test/new-e2e/tests/installer/**/*
        - tasks/installer.py
      compare_to: $COMPARE_TO_BRANCH
    when: on_success

.on_ndm_netflow_or_e2e_changes:
  - !reference [.on_e2e_main_release_or_rc]
  - changes:
      paths:
        - comp/netflow/**/*
        - test/new-e2e/tests/ndm/netflow/**/*
        - test/new-e2e/go.mod
      compare_to: $COMPARE_TO_BRANCH
    when: on_success

.on_ndm_snmp_or_e2e_changes:
  - !reference [.on_e2e_main_release_or_rc]
  - changes:
      paths:
        - pkg/collector/corechecks/snmp/**/*
        - test/new-e2e/tests/ndm/snmp/**/*
        - test/new-e2e/go.mod
      compare_to: $COMPARE_TO_BRANCH
    when: on_success
  - when: manual
    allow_failure: true

.on_ha_agent_or_e2e_changes:
  - !reference [.on_e2e_main_release_or_rc]
  - changes:
      paths:
        - comp/haagent/**/*
        - pkg/aggregator/**/*
        - test/new-e2e/tests/ha-agent/**/*
        - test/new-e2e/go.mod
      compare_to: $COMPARE_TO_BRANCH
    when: on_success

.on_netpath_or_e2e_changes:
  - !reference [.on_e2e_main_release_or_rc]
  - changes:
      paths:
        - pkg/collector/corechecks/networkpath/**/*
        - test/new-e2e/tests/netpath/**/*
        - test/new-e2e/go.mod
      compare_to: $COMPARE_TO_BRANCH
    when: on_success

.on_otel_or_e2e_changes:
  - !reference [.on_e2e_main_release_or_rc]
  - changes:
      paths:
        - cmd/otel-agent/**/*
        - comp/core/tagger/**/*
        - comp/otelcol/**/*
        - pkg/config/setup/otlp.go
        - pkg/trace/api/otlp.go
        - pkg/trace/stats/otel_util.go
        - pkg/trace/traceutil/otel_util.go
        - pkg/trace/transform/transform.go
        - test/new-e2e/tests/otel/**/*
      compare_to: $COMPARE_TO_BRANCH
    when: on_success

.on_windows_service_or_e2e_changes:
  - !reference [.on_e2e_main_release_or_rc]
  - changes:
      paths:
        - cmd/**/*
        - pkg/util/winutil/servicemain/**/*
        - pkg/util/winutil/messagestrings/**/*
        - tasks/windows_resources.py
        - test/new-e2e/tests/windows/service-test/**/*
      compare_to: $COMPARE_TO_BRANCH
    when: on_success

.on_windows_certificate_or_e2e_changes:
  - !reference [.on_e2e_main_release_or_rc]
  - changes:
      paths:
        - test/new-e2e/tests/windows/windows-certificate/**/*
        - pkg/collector/corechecks/system/windowscertificate/**/*
      compare_to: $COMPARE_TO_BRANCH
    when: on_success

.on_trace_agent_changes_or_manual:
  - !reference [.except_mergequeue]
  - changes:
      paths:
        - pkg/trace/**/*
        - .gitlab/benchmarks/*
      compare_to: $COMPARE_TO_BRANCH
    when: on_success
  - when: manual
    allow_failure: true

.on_cspm_or_e2e_changes:
  - !reference [.on_e2e_main_release_or_rc]
  - changes:
      paths:
        - pkg/security/**/*
        - test/new-e2e/tests/cspm/**/* #TODO: Add other paths that should trigger the execution of CSPM e2e tests
      compare_to: $COMPARE_TO_BRANCH
    when: on_success

.on_windows_systemprobe_or_e2e_changes:
  - !reference [.on_e2e_main_release_or_rc]
  - changes:
      paths:
        - pkg/collector/corechecks/servicediscovery/module/*
        - pkg/network/**/*
        - pkg/process/monitor/*
        - pkg/util/kernel/**/*
        - test/new-e2e/tests/sysprobe-functional/**/*
      compare_to: $COMPARE_TO_BRANCH
    when: on_success

.on_windows_security_or_e2e_changes:
  - !reference [.on_e2e_main_release_or_rc]
  - changes:
      paths:
        - pkg/security/**/*
        - pkg/eventmonitor/**/*
        - test/new-e2e/tests/security-agent-functional/**/*
      compare_to: $COMPARE_TO_BRANCH
    when: on_success

.on_scheduled_main:
  - <<: *if_scheduled_main
    when: always

.on_main_or_rc_and_no_skip_e2e:
  - <<: *if_disable_e2e_tests
    when: never
  - <<: *if_release_branch
    when: on_success
  - if: $CI_COMMIT_TAG =~ /^[0-9]+\.[0-9]+\.[0-9]+-rc\.[0-9]+$/
    when: on_success
  - <<: *if_main_branch
    when: on_success

.except_disable_unit_tests:
  - <<: *if_disable_unit_tests
    when: never

.except_disable_e2e_tests:
  - <<: *if_disable_e2e_tests
    when: never

.on_macos_gui_change:
  - !reference [.except_mergequeue] # The prerequisites are not run in the mergequeue pipeline so we need to skip this rule
  - changes:
      paths:
        - comp/core/gui/guiimpl/systray/**/*
      compare_to: $COMPARE_TO_BRANCH

.on_packaging_change:
  - !reference [.except_mergequeue] # The prerequisites are not run in the mergequeue pipeline so we need to skip this rule
  - changes:
      paths:
        - omnibus/**/*
        - .gitlab-ci.yml
        - release.json
        - .gitlab/package_build/**/*
      compare_to: $COMPARE_TO_BRANCH

.on_go-version_change:
  - !reference [.except_mergequeue] # The prerequisites are not run in the mergequeue pipeline so we need to skip this rule
  - changes:
      paths:
        - .go-version
      compare_to: $COMPARE_TO_BRANCH

.on_fakeintake_changes:
  - changes:
      <<: *fakeintake_paths
      compare_to: $COMPARE_TO_BRANCH

.on_fakeintake_changes_on_main:
  - changes:
      <<: *fakeintake_paths
    <<: *if_main_branch

.fast_on_dev_branch_only:
  - <<: *if_main_branch
    variables:
      FAST_TESTS: "false"
      # Push coverage cache on main branch
      COVERAGE_CACHE_FLAG: "--push-coverage-cache"
  - <<: *if_release_branch
    variables:
      FAST_TESTS: "false"
      COVERAGE_CACHE_FLAG: ""
  - <<: *if_tagged_commit
    variables:
      FAST_TESTS: "false"
      COVERAGE_CACHE_FLAG: ""
  - <<: *if_triggered_pipeline
    variables:
      FAST_TESTS: "false"
      COVERAGE_CACHE_FLAG: ""
  - <<: *if_run_all_unit_tests
    variables:
      FAST_TESTS: "false"
      COVERAGE_CACHE_FLAG: ""
  - variables:
      FAST_TESTS: "true"
      # Pull coverage cache on dev branches
      COVERAGE_CACHE_FLAG: "--pull-coverage-cache"

.on_gitlab_changes:
  changes:
    paths:
      - .gitlab-ci.yml
      - .gitlab/**/*
      - .gitlab/**/.*
    compare_to: $COMPARE_TO_BRANCH

.on_gitlab_changes_or_mergequeue_or_main:
  - !reference [.on_gitlab_changes]
  - !reference [.on_mergequeue]
  - !reference [.on_main]

.on_invoke_tasks_changes:
  - <<: *if_main_branch
  - changes:
      paths:
        - tasks/**/*
      compare_to: $COMPARE_TO_BRANCH

.on_powershell_module_or_e2e_changes_or_manual:
  - !reference [.on_e2e_main_release_or_rc]
  - changes:
      paths:
        - test/new-e2e/tests/windows/powershell-module-test/*
      compare_to: $COMPARE_TO_BRANCH
  - when: manual
    allow_failure: true

.on_gpu_or_e2e_changes:
  - !reference [.on_e2e_main_release_or_rc]
  - changes:
      paths:
        - pkg/gpu/**/*
        - test/new-e2e/tests/gpu/**/*
        - pkg/collector/corechecks/gpu/**/*
        - comp/core/workloadmeta/collectors/internal/nvml/**/*
        - comp/core/autodiscovery/providers/gpu.go
        - pkg/config/autodiscovery/autodiscovery.go
      compare_to: $COMPARE_TO_BRANCH

.on_installer_systemd_changes:
  - <<: *if_main_branch
  - !reference [.except_mergequeue]
  - changes:
      paths:
        - pkg/fleet/installer/packages/embedded/templates/**/*.service
      compare_to: $COMPARE_TO_BRANCH
  - when: manual
    allow_failure: true

<<<<<<< HEAD
# windows_docker_2022 configures the job to use the Windows Server 2022 runners.
# Use in jobs that need to run on Windows Server 2022 runners.
.windows_docker_2022:
  tags: ["runner:windows-docker", "windowsversion:2022"]
  variables:
    # Full image name for Agent windows build image, for use in docker run command
    WINBUILDIMAGE: registry.ddbuild.io/ci/datadog-agent-buildimages/windows_ltsc2022_${ARCH}${CI_IMAGE_WIN_LTSC2022_X64_SUFFIX}:${CI_IMAGE_WIN_LTSC2022_X64}

# The windows-v2 runner is currently only used in container_build jobs needed to do authenticated push. It should not replace the basic windows runner, unless agreeded first with #ci-infra team
.windows_docker_v2_2022:
  tags: ["windows-v2:2022"]
  variables:
    # Full image name for Agent windows build image, for use in docker run command
    WINBUILDIMAGE: registry.ddbuild.io/ci/datadog-agent-buildimages/windows_ltsc2022_${ARCH}${CI_IMAGE_WIN_LTSC2022_X64_SUFFIX}:${CI_IMAGE_WIN_LTSC2022_X64}

# windows_docker_2019 configures the job to use the Windows Server 2019 runners.
# Use in jobs that need to run on Windows Server 2019 runners.
.windows_docker_2019:
  tags: ["windows-v2:2019"]

# windows_docker_default configures the job to use the default Windows Server runners
# Use in jobs that may need to have their version updated in the future.
#
# Current default: Windows Server 2022
.windows_docker_default:
  extends: .windows_docker_v2_2022


test_api:
  image: registry.ddbuild.io/ci/datadog-agent-buildimages/deb_x64$CI_IMAGE_DEB_X64_SUFFIX:$CI_IMAGE_DEB_X64
  tags: ["arch:amd64"]
  stage: source_test
  needs: []
  script:
    - |
      set -e
      if [ $(uname -m) = x86_64 ]; then
        AAA="amd64";
      else
        AAA="arm64";
      fi;
      curl -OL "binaries.ddbuild.io/dd-source/authanywhere/LATEST/authanywhere-linux-${AAA}"
      mv "authanywhere-linux-${AAA}" /bin/authanywhere
      chmod +x /bin/authanywhere
    - |
      curl https://agent-ci-api.us1.ddbuild.io/internal/agent-ci-api/hello -w "%{http_code}\n" -H "$(authanywhere --audience rapid-agent-devx)" -H "X-DdOrigin: ${CI_JOB_URL:-curl-authanywhere}" || true
    - |
      python3 -m pip install "git+https://github.com/DataDog/datadog-agent-dev.git@v$(cat .dda/version)"
      dda self dep sync -f legacy-tasks
    - dda inv -- -e api hello --env prod
=======

.except_coverage_pipeline:
  - <<: *if_coverage_pipeline
    when: never
>>>>>>> 9cd4057b
<|MERGE_RESOLUTION|>--- conflicted
+++ resolved
@@ -1103,14 +1103,6 @@
   - when: manual
     allow_failure: true
 
-<<<<<<< HEAD
-# windows_docker_2022 configures the job to use the Windows Server 2022 runners.
-# Use in jobs that need to run on Windows Server 2022 runners.
-.windows_docker_2022:
-  tags: ["runner:windows-docker", "windowsversion:2022"]
-  variables:
-    # Full image name for Agent windows build image, for use in docker run command
-    WINBUILDIMAGE: registry.ddbuild.io/ci/datadog-agent-buildimages/windows_ltsc2022_${ARCH}${CI_IMAGE_WIN_LTSC2022_X64_SUFFIX}:${CI_IMAGE_WIN_LTSC2022_X64}
 
 # The windows-v2 runner is currently only used in container_build jobs needed to do authenticated push. It should not replace the basic windows runner, unless agreeded first with #ci-infra team
 .windows_docker_v2_2022:
@@ -1131,32 +1123,6 @@
 .windows_docker_default:
   extends: .windows_docker_v2_2022
 
-
-test_api:
-  image: registry.ddbuild.io/ci/datadog-agent-buildimages/deb_x64$CI_IMAGE_DEB_X64_SUFFIX:$CI_IMAGE_DEB_X64
-  tags: ["arch:amd64"]
-  stage: source_test
-  needs: []
-  script:
-    - |
-      set -e
-      if [ $(uname -m) = x86_64 ]; then
-        AAA="amd64";
-      else
-        AAA="arm64";
-      fi;
-      curl -OL "binaries.ddbuild.io/dd-source/authanywhere/LATEST/authanywhere-linux-${AAA}"
-      mv "authanywhere-linux-${AAA}" /bin/authanywhere
-      chmod +x /bin/authanywhere
-    - |
-      curl https://agent-ci-api.us1.ddbuild.io/internal/agent-ci-api/hello -w "%{http_code}\n" -H "$(authanywhere --audience rapid-agent-devx)" -H "X-DdOrigin: ${CI_JOB_URL:-curl-authanywhere}" || true
-    - |
-      python3 -m pip install "git+https://github.com/DataDog/datadog-agent-dev.git@v$(cat .dda/version)"
-      dda self dep sync -f legacy-tasks
-    - dda inv -- -e api hello --env prod
-=======
-
 .except_coverage_pipeline:
   - <<: *if_coverage_pipeline
-    when: never
->>>>>>> 9cd4057b
+    when: never