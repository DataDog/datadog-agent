---
include:
  - .gitlab/.pre/cancel-prev-pipelines.yml
  - .gitlab/benchmarks/include.yml
  - .gitlab/binary_build/include.yml
  - .gitlab/check_deploy/check_deploy.yml
  - .gitlab/check_merge/do_not_merge.yml
  - .gitlab/choco_build/choco_build.yml
  - .gitlab/choco_deploy/choco_deploy.yml
  - .gitlab/common/shared.yml
  - .gitlab/common/pr_commenter.yml
  - .gitlab/common/test_infra_version.yml
  - .gitlab/container_build/include.yml
  - .gitlab/container_scan/container_scan.yml
  - .gitlab/deploy_containers/deploy_containers.yml
  - .gitlab/deploy_cws_instrumentation/deploy_cws_instrumentation.yml
  - .gitlab/deploy_dca/deploy_dca.yml
  - .gitlab/deploy_packages/include.yml
  - .gitlab/deps_build/deps_build.yml
  - .gitlab/deps_fetch/deps_fetch.yml
  - .gitlab/dev_container_deploy/include.yml
  - .gitlab/e2e/e2e.yml
  - .gitlab/e2e_pre_test/e2e_pre_test.yml
  - .gitlab/functional_test/include.yml
  - .gitlab/functional_test_cleanup/functional_test_cleanup.yml
  - .gitlab/install_script_testing/install_script_testing.yml
  - .gitlab/integration_test/include.yml
  - .gitlab/internal_image_deploy/internal_image_deploy.yml
  - .gitlab/internal_kubernetes_deploy/include.yml
  - .gitlab/junit_upload/junit_upload.yml
  - .gitlab/kitchen_cleanup/include.yml
  - .gitlab/kitchen_deploy/kitchen_deploy.yml
  - .gitlab/kitchen_testing/include.yml
  - .gitlab/maintenance_jobs/include.yml
  - .gitlab/notify/notify.yml
  - .gitlab/package_build/include.yml
  - .gitlab/packaging/include.yml
  - .gitlab/package_deps_build/package_deps_build.yml
  - .gitlab/pkg_metrics/pkg_metrics.yml
  - .gitlab/post_rc_build/post_rc_tasks.yml
  - .gitlab/setup/setup.yml
  - .gitlab/software_composition_analysis/software_composition_analysis.yml
  - .gitlab/source_test/include.yml
  - .gitlab/trigger_release/trigger_release.yml

default:
  retry:
    max: 2
    when:
      - runner_system_failure
      - stuck_or_timeout_failure
      - unknown_failure
      - api_failure
      - scheduler_failure
      - stale_schedule
      - data_integrity_failure

stages:
  - .pre
  - setup
  - maintenance_jobs
  - deps_build
  - deps_fetch
  - source_test
  - source_test_stats
  - software_composition_analysis
  - binary_build
  - package_deps_build
  - kernel_matrix_testing_prepare
  - kernel_matrix_testing_system_probe
  - kernel_matrix_testing_security_agent
  - kernel_matrix_testing_cleanup
  - integration_test
  - benchmarks
  - package_build
  - pkg_metrics
  - packaging
  - kitchen_deploy
  - e2e_pre_test
  - kitchen_testing
  - container_build
  - container_scan
  - check_deploy
  - dev_container_deploy
  - deploy_containers
  - deploy_packages
  - deploy_cws_instrumentation
  - deploy_dca
  - trigger_release
  - choco_build
  - choco_deploy
  - internal_image_deploy
  - install_script_testing
  - e2e
  - kitchen_cleanup
  - functional_test
  - functional_test_sysprobe
  - functional_test_cleanup
  - junit_upload
  - internal_kubernetes_deploy
  - post_rc_build
  - check_merge
  - notify

variables:
  # Directory in which we execute the omnibus build.
  # For an unknown reason, it does not go well with
  # a ruby dependency if we build directly into $CI_PROJECT_DIR/.omnibus
  OMNIBUS_BASE_DIR: /omnibus
  # Directory in which we put the artifacts after the build
  # Must be in $CI_PROJECT_DIR
  OMNIBUS_PACKAGE_DIR: $CI_PROJECT_DIR/omnibus/pkg/
  # Directory in which we put the SUSE artifacts after the SUSE build
  # Must be in $CI_PROJECT_DIR
  # RPM builds and SUSE RPM builds create artifacts with the same name.
  # To differentiate them, we put them in different folders. That also
  # avoids accidentally overwriting files when downloading artifacts from
  # both RPM and SUSE rpm jobs.
  OMNIBUS_PACKAGE_DIR_SUSE: $CI_PROJECT_DIR/omnibus/suse/pkg
  DD_AGENT_TESTING_DIR: $CI_PROJECT_DIR/test/kitchen
  STATIC_BINARIES_DIR: bin/static
  DOGSTATSD_BINARIES_DIR: bin/dogstatsd
  AGENTLESS_SCANNER_BINARIES_DIR: bin/agentless-scanner
  AGENT_BINARIES_DIR: bin/agent
  CLUSTER_AGENT_BINARIES_DIR: bin/datadog-cluster-agent
  CWS_INSTRUMENTATION_BINARIES_DIR: bin/cws-instrumentation
  CLUSTER_AGENT_CLOUDFOUNDRY_BINARIES_DIR: bin/datadog-cluster-agent-cloudfoundry
  SYSTEM_PROBE_BINARIES_DIR: bin/system-probe
  DEB_S3_BUCKET: apt.datad0g.com
  RPM_S3_BUCKET: yum.datad0g.com
  MACOS_S3_BUCKET: dd-agent-macostesting
  WIN_S3_BUCKET: dd-agent-mstesting
  PROCESS_S3_BUCKET: datad0g-process-agent
  BUCKET_BRANCH: dev # path inside the staging s3 buckets to release to: 'dev', 'nightly', 'oldnightly', 'beta' or 'stable'
  DEB_TESTING_S3_BUCKET: apttesting.datad0g.com
  RPM_TESTING_S3_BUCKET: yumtesting.datad0g.com
  WINDOWS_TESTING_S3_BUCKET_A6: pipelines/A6/$CI_PIPELINE_ID
  WINDOWS_TESTING_S3_BUCKET_A7: pipelines/A7/$CI_PIPELINE_ID
  WINDOWS_BUILDS_S3_BUCKET: $WIN_S3_BUCKET/builds
  DEB_RPM_TESTING_BUCKET_BRANCH: testing # branch of the DEB_TESTING_S3_BUCKET and RPM_TESTING_S3_BUCKET repos to release to, 'testing'
  S3_CP_OPTIONS: --only-show-errors --region us-east-1 --sse AES256
  S3_CP_CMD: aws s3 cp $S3_CP_OPTIONS
  S3_ARTIFACTS_URI: s3://dd-ci-artefacts-build-stable/$CI_PROJECT_NAME/$CI_PIPELINE_ID
  S3_PERMANENT_ARTIFACTS_URI: s3://dd-ci-persistent-artefacts-build-stable/$CI_PROJECT_NAME
  S3_SBOM_STORAGE_URI: s3://sbom-root-us1-ddbuild-io/$CI_PROJECT_NAME/$CI_PIPELINE_ID
  S3_RELEASE_ARTIFACTS_URI: s3://dd-release-artifacts/$CI_PROJECT_NAME/$CI_PIPELINE_ID
  ## comment out both lines below (S3_OMNIBUS_CACHE_BUCKET and USE_S3_CACHING) to allow
  ## build to succeed with S3 caching disabled.
  S3_OMNIBUS_CACHE_BUCKET: dd-ci-datadog-agent-omnibus-cache-build-stable
  USE_S3_CACHING: --omnibus-s3-cache
  ## comment out the line below to disable integration wheels cache
  INTEGRATION_WHEELS_CACHE_BUCKET: dd-agent-omnibus
  S3_DD_AGENT_OMNIBUS_LLVM_URI: s3://dd-agent-omnibus/llvm
  S3_DD_AGENT_OMNIBUS_BTFS_URI: s3://dd-agent-omnibus/btfs
  BTFHUB_ARCHIVE_BRANCH: no-kmod
  GENERAL_ARTIFACTS_CACHE_BUCKET_URL: https://dd-agent-omnibus.s3.amazonaws.com
  S3_DSD6_URI: s3://dsd6-staging
  RELEASE_VERSION_6: nightly
  RELEASE_VERSION_7: nightly-a7

  # Build images versions
  # To use images from datadog-agent-buildimages dev branches, set the corresponding
  # SUFFIX variable to _test_only
  DATADOG_AGENT_BUILDIMAGES_SUFFIX: ""
<<<<<<< HEAD
  DATADOG_AGENT_BUILDIMAGES: v31093399-8b6ca2e3
  DATADOG_AGENT_WINBUILDIMAGES_SUFFIX: ""
  DATADOG_AGENT_WINBUILDIMAGES: v31093399-8b6ca2e3
  DATADOG_AGENT_ARMBUILDIMAGES_SUFFIX: ""
  DATADOG_AGENT_ARMBUILDIMAGES: v31093399-8b6ca2e3
  DATADOG_AGENT_SYSPROBE_BUILDIMAGES_SUFFIX: ""
  DATADOG_AGENT_SYSPROBE_BUILDIMAGES: v31093399-8b6ca2e3
  DATADOG_AGENT_KERNEL_MATRIX_TESTING_BUILDIMAGES_SUFFIX: ""
  DATADOG_AGENT_KERNEL_MATRIX_TESTING_BUILDIMAGES: v31093399-8b6ca2e3
  DATADOG_AGENT_NIKOS_BUILDIMAGES_SUFFIX: ""
  DATADOG_AGENT_NIKOS_BUILDIMAGES: v31093399-8b6ca2e3
  DATADOG_AGENT_BTF_GEN_BUILDIMAGES_SUFFIX: ""
  DATADOG_AGENT_BTF_GEN_BUILDIMAGES: v31093399-8b6ca2e3
  # To use images from test-infra-definitions dev branches, set the SUFFIX variable to -dev
  # and check the job creating the image to make sure you have the right SHA prefix
  TEST_INFRA_DEFINITIONS_BUILDIMAGES_SUFFIX: ""
  # Make sure to update test-infra-definitions version in go.mod as well
  TEST_INFRA_DEFINITIONS_BUILDIMAGES: e9cf37ed9d96
=======
  DATADOG_AGENT_BUILDIMAGES: v31342166-4135b1c3
  DATADOG_AGENT_WINBUILDIMAGES_SUFFIX: ""
  DATADOG_AGENT_WINBUILDIMAGES: v31342166-4135b1c3
  DATADOG_AGENT_ARMBUILDIMAGES_SUFFIX: ""
  DATADOG_AGENT_ARMBUILDIMAGES: v31342166-4135b1c3
  DATADOG_AGENT_SYSPROBE_BUILDIMAGES_SUFFIX: ""
  DATADOG_AGENT_SYSPROBE_BUILDIMAGES: v31342166-4135b1c3
  DATADOG_AGENT_KERNEL_MATRIX_TESTING_BUILDIMAGES_SUFFIX: ""
  DATADOG_AGENT_KERNEL_MATRIX_TESTING_BUILDIMAGES: v31342166-4135b1c3
  DATADOG_AGENT_NIKOS_BUILDIMAGES_SUFFIX: ""
  DATADOG_AGENT_NIKOS_BUILDIMAGES: v31342166-4135b1c3
  DATADOG_AGENT_BTF_GEN_BUILDIMAGES_SUFFIX: ""
  DATADOG_AGENT_BTF_GEN_BUILDIMAGES: v31342166-4135b1c3
>>>>>>> 8175271c
  DATADOG_AGENT_BUILDERS: v28719426-b6a4fd9

  DATADOG_AGENT_EMBEDDED_PATH: /opt/datadog-agent/embedded
  DEB_GPG_KEY_ID: ad9589b7
  DEB_GPG_KEY_NAME: "Datadog, Inc. Master key"
  RPM_GPG_KEY_ID: fd4bf915
  RPM_GPG_KEY_NAME: "Datadog, Inc. RPM key"
  DOCKER_REGISTRY_URL: docker.io
  KITCHEN_INFRASTRUCTURE_FLAKES_RETRY: 2
  ARTIFACTORY_USERNAME: datadog-agent
  ARTIFACTORY_URL: datadog.jfrog.io
  ARTIFACTORY_GEMS_PATH: artifactory/api/gems/agent-gems
  ARTIFACTORY_PYPI_PATH: artifactory/api/pypi/agent-pypi/simple
  CLANG_LLVM_VER: 12.0.1
  KERNEL_MATRIX_TESTING_X86_AMI_ID: "ami-0c54d42f8f4180b0c"
  KERNEL_MATRIX_TESTING_ARM_AMI_ID: "ami-021f04c00ecfa8590"
  RUN_E2E_TESTS: "auto" # Should be "off", "auto" or "on" it will change the trigger condition for new-e2e tests on branch != main
  RUN_KMT_TESTS: "auto" # Should be "auto" or "on". "on" forces all Kernel Matrix Testing jobs to run.
  RUN_UNIT_TESTS: "auto" # Should be "auto", "on", "off" it will change the trigger condition for unit tests on branch != main
  # skip known flaky tests by default
  GO_TEST_SKIP_FLAKE: "true"

  # List of parameters retrieved from AWS SSM
  # They must be defined as environment variables in the GitLab CI/CD settings, to ease rotation if needed
  AGENT_QA_PROFILE_SSM_NAME: ci.datadog-agent.agent-qa-profile  # agent-ci-experience
  API_KEY_ORG2_SSM_NAME: ci.datadog-agent.datadog_api_key_org2  # agent-ci-experience
  API_KEY_SSM_NAME: ci.datadog-agent.datadog_api_key  # agent-ci-experience
  APP_KEY_ORG2_SSM_NAME: ci.datadog-agent.datadog_app_key_org2  # agent-ci-experience
  ARTIFACTORY_TOKEN_SSM_NAME: ci.datadog-agent.artifactory_token  # agent-ci-experience
  ARTIFACTORY_BYPASS_SSM_NAME: ci.datadog-agent.artifactory_bypass  # agent-ci-experience
  CHANGELOG_COMMIT_SHA_SSM_NAME: ci.datadog-agent.gitlab_changelog_commit_sha  # agent-ci-experience
  CHOCOLATEY_API_KEY_SSM_NAME: ci.datadog-agent.chocolatey_api_key  # windows-agent
  DEB_GPG_KEY_SSM_NAME: ci.datadog-agent.deb_signing_private_key_v2_${DEB_GPG_KEY_ID}  # agent-build-and-releases
  DEB_SIGNING_PASSPHRASE_SSM_NAME: ci.datadog-agent.deb_signing_key_passphrase_v2_${DEB_GPG_KEY_ID}  # agent-build-and-releases
  DOCKER_REGISTRY_LOGIN_SSM_KEY: ci.datadog-agent.docker_hub_login  # agent-ci-experience
  DOCKER_REGISTRY_PWD_SSM_KEY: ci.datadog-agent.docker_hub_pwd  # agent-ci-experience
  E2E_TESTS_API_KEY_SSM_NAME: ci.datadog-agent.e2e_tests_api_key  # agent-developer-tools
  E2E_TESTS_APP_KEY_SSM_NAME: ci.datadog-agent.e2e_tests_app_key  # agent-developer-tools
  E2E_TESTS_RC_KEY_SSM_NAME: ci.datadog-agent.e2e_tests_rc_key  # agent-developer-tools
  KITCHEN_EC2_SSH_KEY_SSM_NAME: ci.datadog-agent.aws_ec2_kitchen_ssh_key  # agent-developer-tools
  KITCHEN_AZURE_CLIENT_ID_SSM_NAME: ci.datadog-agent.azure_kitchen_client_id  # agent-developer-tools
  KITCHEN_AZURE_CLIENT_SECRET_SSM_NAME: ci.datadog-agent.azure_kitchen_client_secret  # agent-developer-tools
  KITCHEN_AZURE_SUBSCRIPTION_ID_SSM_NAME: ci.datadog-agent.azure_kitchen_subscription_id  # agent-developer-tools
  KITCHEN_AZURE_TENANT_ID_SSM_NAME: ci.datadog-agent.azure_kitchen_tenant_id  # agent-developer-tools
  GITLAB_SCHEDULER_TOKEN_SSM_NAME: ci.datadog-agent.gitlab_pipelines_scheduler_token  # ci-cd
  GITLAB_READ_API_TOKEN_SSM_NAME: ci.datadog-agent.gitlab_read_api_token  # ci-cd
  INSTALL_SCRIPT_API_KEY_SSM_NAME: ci.agent-linux-install-script.datadog_api_key  # agent-build-and-releases
  JIRA_READ_API_TOKEN_SSM_NAME: ci.datadog-agent.jira_read_api_token  # agent-ci-experience
  MACOS_GITHUB_APP_ID_SSM_NAME: ci.datadog-agent.macos_github_app_id  # agent-ci-experience
  MACOS_GITHUB_INSTALLATION_ID_SSM_NAME: ci.datadog-agent.macos_github_installation_id  # agent-ci-experience
  MACOS_GITHUB_KEY_SSM_NAME: ci.datadog-agent.macos_github_key_b64  # agent-ci-experience
  RPM_GPG_KEY_SSM_NAME: ci.datadog-agent.rpm_signing_private_key_v2_${RPM_GPG_KEY_ID}  # agent-build-and-releases
  RPM_SIGNING_PASSPHRASE_SSM_NAME: ci.datadog-agent.rpm_signing_key_passphrase_v2_${RPM_GPG_KEY_ID}  # agent-build-and-releases
  SMP_ACCOUNT_ID_SSM_NAME: ci.datadog-agent.single-machine-performance-account-id  # single-machine-performance
  SMP_AGENT_TEAM_ID_SSM_NAME: ci.datadog-agent.single-machine-performance-agent-team-id  # single-machine-performance
  SMP_API_SSM_NAME: ci.datadog-agent.single-machine-performance-api  # single-machine-performance
  SMP_BOT_ACCESS_KEY_SSM_NAME: ci.datadog-agent.single-machine-performance-bot-access-key  # single-machine-performance
  SMP_BOT_ACCESS_KEY_ID_SSM_NAME: ci.datadog-agent.single-machine-performance-bot-access-key-id  # single-machine-performance
  SSH_KEY_SSM_NAME: ci.datadog-agent.ssh_key  # system-probe
  SSH_KEY_RSA_SSM_NAME: ci.datadog-agent.ssh_key_rsa  # agent-developer-tools
  SSH_PUBLIC_KEY_RSA_SSM_NAME: ci.datadog-agent.ssh_public_key_rsa  # agent-developer-tools
  VCPKG_BLOB_SAS_URL_SSM_NAME: ci.datadog-agent-buildimages.vcpkg_blob_sas_url  # windows-agent
  WINGET_PAT_SSM_NAME: ci.datadog-agent.winget_pat  # windows-agent


  # Job stage attempts (see https://docs.gitlab.com/ee/ci/runners/configure_runners.html#job-stages-attempts)
  ARTIFACT_DOWNLOAD_ATTEMPTS: 2
  EXECUTOR_JOB_SECTION_ATTEMPTS: 2
  GET_SOURCES_ATTEMPTS: 2
  RESTORE_CACHE_ATTEMPTS: 2
  # Feature flags
  FF_SCRIPT_SECTIONS: 1 # Prevent multiline scripts log collapsing, see https://gitlab.com/gitlab-org/gitlab-runner/-/issues/3392

#
# Condition mixins for simplification of rules
#
.if_main_branch: &if_main_branch
  if: $CI_COMMIT_BRANCH == "main"

.if_release_branch: &if_release_branch
  if: $CI_COMMIT_BRANCH =~ /^[0-9]+\.[0-9]+\.x$/

.if_version_6: &if_version_6
  if: $RELEASE_VERSION_6 != ""

.if_not_version_6: &if_not_version_6
  if: $RELEASE_VERSION_6 == ""

.if_version_7: &if_version_7
  if: $RELEASE_VERSION_7 != ""

.if_not_version_7: &if_not_version_7
  if: $RELEASE_VERSION_7 == ""

.if_deploy: &if_deploy
  if: $DEPLOY_AGENT == "true"

.if_not_deploy: &if_not_deploy
  if: $DEPLOY_AGENT != "true"

.if_tagged_commit: &if_tagged_commit
  if: $CI_COMMIT_TAG != null

.if_not_nightly_or_dev_repo_branch: &if_not_nightly_or_dev_repo_branch
  if: $BUCKET_BRANCH != "nightly" && $BUCKET_BRANCH != "oldnightly" && $BUCKET_BRANCH != "dev"

.if_not_stable_or_beta_repo_branch: &if_not_stable_or_beta_repo_branch
  if: $BUCKET_BRANCH != "beta" && $BUCKET_BRANCH != "stable"

.if_not_stable_repo_branch: &if_not_stable_repo_branch
  if: $BUCKET_BRANCH != "stable"

# CI_PIPELINE_SOURCE can be set to "trigger" or "pipeline" depending on how the trigger was done.
# See https://docs.gitlab.com/ee/ci/triggers/index.html#configure-cicd-jobs-to-run-in-triggered-pipelines.
.if_triggered_pipeline: &if_triggered_pipeline
  if: $CI_PIPELINE_SOURCE == "trigger" || $CI_PIPELINE_SOURCE == "pipeline"

# Rule to trigger all builds conditionally.
# By default:
# - on main and deploy pipelines, all builds are run
# - on branch pipelines, only a subset of build jobs are run (the ARM and MacOS jobs are not run).
# RUN_ALL_BUILDS can be set to true to force all build jobs to be run on a branch pipeline.
# RUN_ALL_BUILDS has no effect on main/deploy pipelines: they always run all builds (as some jobs
# on main and deploy pipelines depend on jobs that are only run if we run all builds).
.if_run_all_builds: &if_run_all_builds
  if: $CI_COMMIT_BRANCH == "main" || $DEPLOY_AGENT == "true" || $RUN_ALL_BUILDS == "true"

.if_not_run_all_builds: &if_not_run_all_builds
  if: $CI_COMMIT_BRANCH != "main" && $DEPLOY_AGENT != "true" && $RUN_ALL_BUILDS != "true"

# Rule to trigger test setup, run, and cleanup.
# By default:
# - on main and deploy pipelines, installer tests are run
# - on branch pipelines, installer tests are run on a subset of the OSes we test
# RUN_E2E_TESTS can be set to on to force all the installer tests to be run on a branch pipeline.
# RUN_E2E_TESTS can be set to false to force installer tests to not run on main/deploy pipelines.
.if_installer_tests: &if_installer_tests
  if: ($CI_COMMIT_BRANCH == "main"  || $DEPLOY_AGENT == "true" || $RUN_E2E_TESTS == "on") && $RUN_E2E_TESTS != "off"

.if_testing_cleanup: &if_testing_cleanup
  if: $TESTING_CLEANUP == "true"

.if_run_all_e2e_tests: &if_run_all_e2e_tests
  if: $RUN_E2E_TESTS == "on"

# When RUN_E2E_TESTS is set to "auto". We do not enforce a behavior for the tests.
# The behavior of each test will be defined by its rules.
# For example for new-e2e tests created by each team, here is an example of such rules: https://github.com/DataDog/datadog-agent/blob/ba7079d92077ab5898378594dcafb9cd88a77e57/.gitlab-ci.yml#L1160-L1167
# For the installer tests when RUN_E2E_TESTS is set to "auto", we run a subset of tests on branch pipelines and all the tests on main.
.if_auto_e2e_tests: &if_auto_e2e_tests
  if: $RUN_E2E_TESTS == "auto"

.if_disable_e2e_tests: &if_disable_e2e_tests
  if: $RUN_E2E_TESTS == "off"

# Enable forcing all KMT tests to run
.if_run_all_kmt_tests: &if_run_all_kmt_tests
  if: $RUN_KMT_TESTS == 'on'

.if_disable_unit_tests: &if_disable_unit_tests
  if: $RUN_UNIT_TESTS == "off"

.if_run_all_unit_tests: &if_run_all_unit_tests
  if: $RUN_UNIT_TESTS == "on"

.if_deploy_on_beta_repo_branch: &if_deploy_on_beta_repo_branch
  if: $DEPLOY_AGENT == "true" && $BUCKET_BRANCH == "beta"

# Rule to trigger jobs only when a tag matches a given pattern (for RCs)
# on the beta branch.
# Note: due to workflow rules, rc tag => deploy pipeline, so there's technically no
# need to check again if the pipeline is a deploy pipeline, but it doesn't hurt
# to explicitly add it.
.if_deploy_on_rc_tag_on_beta_repo_branch: &if_deploy_on_rc_tag_on_beta_repo_branch
  if: $DEPLOY_AGENT == "true" && $BUCKET_BRANCH == "beta" && $CI_COMMIT_TAG =~ /^[0-9]+\.[0-9]+\.[0-9]+-rc\.[0-9]+$/

.if_scheduled_main: &if_scheduled_main
  if: $CI_PIPELINE_SOURCE == "schedule" && $CI_COMMIT_BRANCH == "main"

# Rule to trigger jobs only when a branch matches the mergequeue pattern.
.if_mergequeue: &if_mergequeue
  if: $CI_COMMIT_BRANCH =~ /^mq-working-branch-/

#
# Workflow rules
# Rules used to define whether a pipeline should run, and with which variables
#

# WARNING: Do not change below if you want to globally disable the caching proxy (all branches would need to be rebased for it to be effectively disabled).
# Instead use the break-glass mechanism by looking for the "Remotely disable Artifactory" doc in Confluence.
workflow:
  rules:
    - <<: *if_triggered_pipeline
      variables:
        USE_CACHING_PROXY_PYTHON: "false"
        USE_CACHING_PROXY_RUBY: "false"
    - <<: *if_main_branch
      variables:
        USE_CACHING_PROXY_PYTHON: "true"
        USE_CACHING_PROXY_RUBY: "true"
        GO_TEST_SKIP_FLAKE: "false"
    - <<: *if_release_branch
      variables:
        USE_CACHING_PROXY_PYTHON: "true"
        USE_CACHING_PROXY_RUBY: "true"
    - <<: *if_deploy
      variables:
        USE_CACHING_PROXY_PYTHON: "true"
        USE_CACHING_PROXY_RUBY: "true"
    - if: $CI_COMMIT_TAG == null
      variables:
        USE_CACHING_PROXY_PYTHON: "false"
        USE_CACHING_PROXY_RUBY: "false"

#
# List of rule blocks used in the pipeline
# Any job in the pipeline either runs (with when: on_success) in all pipelines, or follows one of the below rule blocks.
#

.except_mergequeue:
  - <<: *if_mergequeue
    when: never

.manual:
  - !reference [.except_mergequeue]
  - when: manual
    allow_failure: true

.except_no_a6_or_no_a7:
  - !reference [.except_mergequeue]
  - <<: *if_not_version_6
    when: never
  - <<: *if_not_version_7
    when: never

.on_dev_branch_manual:
  - !reference [.except_mergequeue]
  - <<: *if_main_branch
    when: never
  - <<: *if_tagged_commit
    when: never
  - when: manual
    allow_failure: true

.on_main:
  - <<: *if_main_branch

.on_main_manual:
  - <<: *if_main_branch
    when: manual
    allow_failure: true

.on_tag_or_a7:
  - !reference [.except_mergequeue]
  - <<: *if_tagged_commit
  - <<: *if_version_7

.on_deploy:
  - <<: *if_deploy

.on_deploy_failure:
  - <<: *if_deploy
    when: on_failure

.on_deploy_rc:
  - <<: *if_not_deploy
    when: never
  - <<: *if_deploy_on_rc_tag_on_beta_repo_branch
    when: on_success
    variables:
      AGENT_REPOSITORY: agent
      DSD_REPOSITORY: dogstatsd
      IMG_REGISTRIES: public

# rule to trigger job for internal image deployment if deploy is set or
# manually if not
.on_deploy_internal_or_manual:
  - !reference [.except_mergequeue]
  - <<: *if_deploy
    variables:
      RELEASE_PROD: "true"
  - when: manual
    allow_failure: true
    variables:
      RELEASE_PROD: "false"

# Same as on_deploy_manual, except the job would not run on pipelines
# using beta branch, it would only run for the final release.
.on_deploy_manual_final:
  - <<: *if_not_deploy
    when: never
  - <<: *if_deploy_on_beta_repo_branch
    when: never
  - <<: *if_not_stable_or_beta_repo_branch
    when: manual
    allow_failure: true
    variables:
      AGENT_REPOSITORY: agent-dev
      DSD_REPOSITORY: dogstatsd-dev
      IMG_REGISTRIES: dev
  - when: manual
    allow_failure: true
    variables:
      AGENT_REPOSITORY: agent
      DSD_REPOSITORY: dogstatsd
      IMG_REGISTRIES: public

# This rule is a variation of on_deploy_manual where
# the job is usually run manually, except when the pipeline
# builds an RC: in this case, the job is run automatically.
# This is done to reduce the number of manual steps that have
# to be done when creating RCs.
.on_deploy_manual_auto_on_rc:
  - <<: *if_not_deploy
    when: never
  - <<: *if_not_stable_or_beta_repo_branch
    when: manual
    allow_failure: true
    variables:
      AGENT_REPOSITORY: agent-dev
      DSD_REPOSITORY: dogstatsd-dev
      IMG_REGISTRIES: dev
  - <<: *if_deploy_on_rc_tag_on_beta_repo_branch
    when: on_success
    variables:
      AGENT_REPOSITORY: agent
      DSD_REPOSITORY: dogstatsd
      IMG_REGISTRIES: public
  - when: manual
    allow_failure: true
    variables:
      AGENT_REPOSITORY: agent
      DSD_REPOSITORY: dogstatsd
      IMG_REGISTRIES: public

# This is used for image vulnerability scanning. Because agent 6
# uses python 2, which has many vulnerabilities that will not get
# patched, we do not wish to scan this image. For this reason, only
# agent 7 versions should be published internally using these
# configurations.
.on_deploy_internal_rc:
  - <<: *if_not_deploy
    when: never
  - <<: *if_deploy_on_rc_tag_on_beta_repo_branch
    when: on_success
    variables:
      AGENT_REPOSITORY: ci/datadog-agent/agent-release
      CLUSTER_AGENT_REPOSITORY: ci/datadog-agent/cluster-agent-release
      DSD_REPOSITORY: ci/datadog-agent/dogstatsd-release
      IMG_REGISTRIES: internal-aws-ddbuild

# Same as on_deploy_manual_final, except the job is used to publish images
# to our internal registries.
.on_deploy_internal_manual_final:
  - <<: *if_not_deploy
    when: never
  - <<: *if_deploy_on_beta_repo_branch
    when: never
  - <<: *if_not_stable_or_beta_repo_branch
    when: never
  - when: manual
    allow_failure: true
    variables:
      AGENT_REPOSITORY: ci/datadog-agent/agent-release
      CLUSTER_AGENT_REPOSITORY: ci/datadog-agent/cluster-agent-release
      DSD_REPOSITORY: ci/datadog-agent/dogstatsd-release
      IMG_REGISTRIES: internal-aws-ddbuild

.on_deploy_nightly_repo_branch:
  - <<: *if_not_nightly_or_dev_repo_branch
    when: never
  - <<: *if_deploy

.on_deploy_stable_or_beta_repo_branch:
  - <<: *if_not_stable_or_beta_repo_branch
    when: never
  - <<: *if_deploy

.on_deploy_stable_or_beta_repo_branch_manual:
  - <<: *if_not_stable_or_beta_repo_branch
    when: never
  - <<: *if_deploy
    when: manual
    allow_failure: true

# This rule will add the job as manual when running on beta deploy branch
# and will add it as a regular automatically running job when running
# on stable deploy branch.
.on_deploy_stable_or_beta_manual_auto_on_stable:
  - <<: *if_not_stable_or_beta_repo_branch
    when: never
  - <<: *if_not_deploy
    when: never
  - <<: *if_not_stable_repo_branch
    when: manual
    allow_failure: true
  - when: on_success

.except_deploy:
  - <<: *if_deploy
    when: never
  - when: on_success

.except_no_tests_no_deploy:
  - if: $DEPLOY_AGENT == "false" && $RUN_E2E_TESTS == "off"
    when: never

.on_main_or_release_branch:
  - <<: *if_main_branch
  - <<: *if_release_branch

.on_main_or_release_branch_or_all_builds:
  - <<: *if_main_branch
  - <<: *if_release_branch
  - <<: *if_run_all_builds
  - <<: *if_run_all_unit_tests

.except_main_or_release_branch:
  - <<: *if_main_branch
    when: never
  - <<: *if_release_branch
    when: never
  - !reference [.except_mergequeue]

.on_main_or_release_branch_or_deploy_always:
  - <<: *if_deploy
    when: always
  - <<: *if_main_branch
    when: always
  - <<: *if_release_branch
    when: always

.on_all_builds:
  - <<: *if_run_all_builds

.on_all_builds_manual:
  - <<: *if_run_all_builds
    when: manual
    allow_failure: true

.on_kitchen_tests:
  - <<: *if_installer_tests

.on_kitchen_tests_always:
  - <<: *if_installer_tests
    when: always

.on_all_new_e2e_tests:
  - <<: *if_not_run_all_builds
    when: never
  - <<: *if_installer_tests

# Default kitchen tests are also run on dev branches
# In that case, the target OS versions is a subset of the
# available versions, stored in DEFAULT_KITCHEN_OSVERS
.on_default_kitchen_tests:
  - !reference [.except_mergequeue]
  - <<: *if_installer_tests
  - <<: *if_auto_e2e_tests
    variables:
      KITCHEN_OSVERS: $DEFAULT_KITCHEN_OSVERS

.on_default_new_e2e_tests:
  - !reference [.except_mergequeue]
  - <<: *if_disable_e2e_tests
    when: never
  - <<: *if_installer_tests
  - <<: *if_auto_e2e_tests
    variables:
      E2E_OSVERS: $E2E_BRANCH_OSVERS

.on_default_kitchen_tests_always:
  - !reference [.except_mergequeue]
  - <<: *if_installer_tests
    when: always
  - <<: *if_auto_e2e_tests
    when: always
    variables:
      KITCHEN_OSVERS: $DEFAULT_KITCHEN_OSVERS

.on_main_or_testing_cleanup:
  - <<: *if_main_branch
  - <<: *if_testing_cleanup

.on_testing_cleanup:
  - <<: *if_testing_cleanup

.security_agent_change_paths: &security_agent_change_paths
  - pkg/ebpf/**/*
  - pkg/security/**/*
  - pkg/eventmonitor/**/*
  - test/kitchen/site-cookbooks/dd-security-agent-check/**/*
  - test/kitchen/test/integration/security-agent-test/**/*
  - test/kitchen/test/integration/security-agent-stress/**/*
  - .gitlab/functional_test/security_agent.yml
  - .gitlab/kernel_matrix_testing/security_agent.yml
  - .gitlab/kernel_matrix_testing/common.yml
  - test/new-e2e/system-probe/**/*
  - test/new-e2e/scenarios/system-probe/**/*
  - test/new-e2e/runner/**/*
  - test/new-e2e-utils/**/*
  - test/new-e2e/go.mod
  - tasks/security_agent.py
  - tasks/kmt.py
  - tasks/kernel_matrix_testing/*

.on_security_agent_changes_or_manual:
  - <<: *if_main_branch
    allow_failure: true
  - !reference [.except_mergequeue]
  - <<: *if_run_all_kmt_tests
  - changes:
      paths: *security_agent_change_paths
      compare_to: main # TODO: use a variable, when this is supported https://gitlab.com/gitlab-org/gitlab/-/issues/369916
  - when: manual
    allow_failure: true

.if_windows_installer_changes: &if_windows_installer_changes
  changes:
      paths:
        - tools/windows/DatadogAgentInstaller/**/*
        - .gitlab/new-e2e_testing/windows.yml
        - test/new-e2e/tests/windows/install-test/**/*
        - test/new-e2e/tests/windows/domain-test/**/*
        - tasks/msi.py
      compare_to: main # TODO: use a variable, when this is supported https://gitlab.com/gitlab-org/gitlab/-/issues/369916

.on_windows_installer_changes_or_manual:
  - <<: *if_disable_e2e_tests
    when: never
  - <<: *if_main_branch
  - !reference [.except_mergequeue]
  - <<: *if_windows_installer_changes
    when: on_success
  - when: manual
    allow_failure: true

.except_windows_installer_changes:
  - <<: *if_windows_installer_changes
    when: never

.system_probe_change_paths: &system_probe_change_paths
  - pkg/collector/corechecks/ebpf/**/*
  - pkg/ebpf/**/*
  - pkg/network/**/*
  - pkg/process/monitor/*
  - pkg/util/kernel/**/*
  - test/kitchen/site-cookbooks/dd-system-probe-check/**/*
  - test/kitchen/test/integration/system-probe-test/**/*
  - test/kitchen/test/integration/win-sysprobe-test/**/*
  - .gitlab/functional_test/system_probe_windows.yml
  - .gitlab/functional_test_sysprobe/system_probe.yml
  - .gitlab/kernel_matrix_testing/system_probe.yml
  - .gitlab/kernel_matrix_testing/common.yml
  - test/new-e2e/system-probe/**/*
  - test/new-e2e/scenarios/system-probe/**/*
  - test/new-e2e/runner/**/*
  - test/new-e2e-utils/**/*
  - test/new-e2e/go.mod
  - tasks/system_probe.py
  - tasks/kmt.py
  - tasks/kernel_matrix_testing/*

.on_system_probe_or_e2e_changes_or_manual:
  - <<: *if_main_branch
  - !reference [.except_mergequeue]
  - <<: *if_run_all_kmt_tests
  - changes:
      paths: *system_probe_change_paths
      compare_to: main # TODO: use a variable, when this is supported https://gitlab.com/gitlab-org/gitlab/-/issues/369916
  - when: manual
    allow_failure: true

.on_e2e_changes_or_manual:
  - <<: *if_main_branch
  - !reference [.except_mergequeue]
  - changes:
      paths:
        - test/new-e2e/pkg/**/*
        - test/new-e2e/test-infra-definition/*
        - test/new-e2e/go.mod
      compare_to: main # TODO: use a variable, when this is supported https://gitlab.com/gitlab-org/gitlab/-/issues/369916
    when: on_success
  - when: manual
    allow_failure: true

# New E2E related rules


.on_e2e_main_release_or_rc: # This rule is used as a base for all new-e2e rules
  - <<: *if_disable_e2e_tests
    when: never
  - !reference [.except_mergequeue]
  - <<: *if_run_all_e2e_tests
    when: on_success
  - <<: *if_main_branch
    when: on_success
  - <<: *if_release_branch
    when: on_success
  - if: $CI_COMMIT_TAG =~ /^[0-9]+\.[0-9]+\.[0-9]+-rc\.[0-9]+$/
    when: on_success
  - changes:
      paths:
        - test/new-e2e/pkg/**/*
        - test/new-e2e/go.mod
      compare_to: main # TODO: use a variable, when this is supported https://gitlab.com/gitlab-org/gitlab/-/issues/369916

.on_container_or_e2e_changes_or_manual:
  - !reference [.on_e2e_main_release_or_rc]
  - changes:
      paths:
        - comp/core/tagger/**/*
        - comp/core/workloadmeta/**/*
        - comp/core/autodiscovery/listeners/**/*
        - comp/core/autodiscovery/providers/**/*
        - pkg/collector/corechecks/cluster/**/*
        - pkg/collector/corechecks/containers/**/*
        - pkg/collector/corechecks/containerimage/**/*
        - pkg/collector/corechecks/containerlifecycle/**/*
        - pkg/collector/corechecks/kubernetes/**/*
        - pkg/collector/corechecks/sbom/**/*
        - pkg/util/clusteragent/**/*
        - pkg/util/containerd/**/*
        - pkg/util/containers/**/*
        - pkg/util/docker/**/*
        - pkg/util/ecs/**/*
        - pkg/util/kubernetes/**/*
        - pkg/util/cgroups/**/*
        - test/new-e2e/tests/containers/**/*
        - test/new-e2e/go.mod
      compare_to: main # TODO: use a variable, when this is supported https://gitlab.com/gitlab-org/gitlab/-/issues/369916
    when: on_success
  - when: manual
    allow_failure: true

.on_rc_or_e2e_changes_or_manual:
  - !reference [.on_e2e_main_release_or_rc]
  - changes:
      paths:
        - pkg/config/remote/**/*
        - comp/remote-config/**/*
        - test/new-e2e/tests/remote-config/**/*
      compare_to: main # TODO: use a variable, when this is supported https://gitlab.com/gitlab-org/gitlab/-/issues/369916
  - when: manual
    allow_failure: true

.on_asc_or_e2e_changes_or_manual:
  - !reference [.on_e2e_main_release_or_rc]
  - changes:
      paths:
        # TODO: Add paths that should trigger tests for ASC
        - test/new-e2e/tests/agent-shared-components/**/*
      compare_to: main # TODO: use a variable, when this is supported https://gitlab.com/gitlab-org/gitlab/-/issues/369916
  - when: manual
    allow_failure: true

.on_subcommands_or_e2e_changes_or_manual:
  - !reference [.on_e2e_main_release_or_rc]
  - changes:
      paths:
        - cmd/**/*
        - pkg/**/*
        - comp/**/*
        - test/new-e2e/tests/agent-subcommands/**/*
      compare_to: main # TODO: use a variable, when this is supported https://gitlab.com/gitlab-org/gitlab/-/issues/369916
  - when: manual
    allow_failure: true

.on_language-detection_or_e2e_changes_or_manual:
  - !reference [.on_e2e_main_release_or_rc]
  - changes:
      paths:
        # TODO: Add paths that should trigger tests for language detection
        - test/new-e2e/tests/language-detection/**/*
      compare_to: main # TODO: use a variable, when this is supported https://gitlab.com/gitlab-org/gitlab/-/issues/369916
  - when: manual
    allow_failure: true

.on_npm_or_e2e_changes_or_manual:
  - !reference [.on_e2e_main_release_or_rc]
  - changes:
      paths:
        # TODO: Add paths that should trigger tests for npm
        - test/new-e2e/tests/npm/**/*
      compare_to: main # TODO: use a variable, when this is supported https://gitlab.com/gitlab-org/gitlab/-/issues/369916
  - when: manual
    allow_failure: true

.on_aml_or_e2e_changes_or_manual:
  - !reference [.on_e2e_main_release_or_rc]
  - changes:
      paths:
        # TODO: Add paths that should trigger tests for AML
        - test/new-e2e/tests/agent-metrics-logs/**/*
      compare_to: main # TODO: use a variable, when this is supported https://gitlab.com/gitlab-org/gitlab/-/issues/369916
  - when: manual
    allow_failure: true

.on_cws_or_e2e_changes_or_manual:
  - !reference [.on_e2e_main_release_or_rc]
  - changes:
      paths:
        # TODO: Add paths that should trigger tests for CWS
        - test/new-e2e/tests/cws/**/*
      compare_to: main # TODO: use a variable, when this is supported https://gitlab.com/gitlab-org/gitlab/-/issues/369916
  - when: manual
    allow_failure: true

.on_process_or_e2e_changes_or_manual:
  - !reference [.on_e2e_main_release_or_rc]
  - changes:
      paths:
        # TODO: Add paths that should trigger tests for process
        - test/new-e2e/tests/process/**/*
      compare_to: main # TODO: use a variable, when this is supported https://gitlab.com/gitlab-org/gitlab/-/issues/369916
  - when: manual
    allow_failure: true

.on_orchestrator_or_e2e_changes_or_manual:
  - !reference [.on_e2e_main_release_or_rc]
  - changes:
      paths:
        # TODO: Add paths that should trigger tests for orchestrator
        - test/new-e2e/tests/orchestrator/**/*
      compare_to: main # TODO: use a variable, when this is supported https://gitlab.com/gitlab-org/gitlab/-/issues/369916
  - when: manual
    allow_failure: true

.on_apm_or_e2e_changes_or_manual:
  - !reference [.on_e2e_main_release_or_rc]
  - changes:
      paths:
        - pkg/trace/**/*
        - cmd/trace-agent/**/*
        - comp/trace/**/*
        - test/new-e2e/tests/apm/**/*
        - test/new-e2e/go.mod
      compare_to: main # TODO: use a variable, when this is supported https://gitlab.com/gitlab-org/gitlab/-/issues/369916
    when: on_success
  - when: manual
    allow_failure: true

.on_updater_or_e2e_changes_or_manual:
  - <<: *if_disable_e2e_tests
    when: never
  - !reference [.except_mergequeue]
  - <<: *if_main_branch
    when: on_success
  - <<: *if_release_branch
    when: on_success
  - if: $CI_COMMIT_TAG =~ /^[0-9]+\.[0-9]+\.[0-9]+-rc\.[0-9]+$/
    when: on_success
  - changes:
      paths:
        - .gitlab/**/*
        - omnibus/config/**/*
        - pkg/updater/**/*
        - cmd/updater/**/*
        - test/new-e2e/tests/updater/**/*
        - tasks/updater.py
        - test/new-e2e/go.mod
      compare_to: main # TODO: use a variable, when this is supported https://gitlab.com/gitlab-org/gitlab/-/issues/369916
    when: on_success
  - when: manual
    allow_failure: true

.on_trace_agent_changes_or_manual:
  - !reference [.except_mergequeue]
  - changes:
      paths:
        - pkg/trace/**/*
        - .gitlab/benchmarks/*
      compare_to: main # TODO: use a variable, when this is supported https://gitlab.com/gitlab-org/gitlab/-/issues/369916
    when: on_success
  - when: manual
    allow_failure: true

.on_scheduled_main:
  - <<: *if_scheduled_main

.on_scheduled_main_or_manual:
  - <<: *if_scheduled_main
    when: always
  - when: manual
    allow_failure: true

.on_main_or_rc_and_no_skip_e2e:
  - <<: *if_disable_e2e_tests
    when: never
  - <<: *if_release_branch
    when: on_success
  - if: $CI_COMMIT_TAG =~ /^[0-9]+\.[0-9]+\.[0-9]+-rc\.[0-9]+$/
    when: on_success
  - <<: *if_main_branch
    when: on_success

.except_disable_unit_tests:
  - <<: *if_disable_unit_tests
    when: never

.on_packaging_change:
  - !reference [.except_mergequeue] # The prerequisites are not run in the mergequeue pipeline so we need to skip this rule
  - changes:
      paths:
        - omnibus/**/*
        - .gitlab-ci.yml
        - .gitlab/package_build.yml
        - release.json
        - .gitlab/package_build/**/*
      compare_to: main # TODO: use a variable, when this is supported https://gitlab.com/gitlab-org/gitlab/-/issues/369916

.on_go-version_change:
  - !reference [.except_mergequeue] # The prerequisites are not run in the mergequeue pipeline so we need to skip this rule
  - changes:
      paths:
        - .go-version
      compare_to: main # TODO: use a variable, when this is supported https://gitlab.com/gitlab-org/gitlab/-/issues/369916

.on_fakeintake_changes: &on_fakeintake_changes
  changes:
    - "test/fakeintake/**/*"
    - .gitlab/binary_build/fakeintake.yml
    - .gitlab/container_build/fakeintake.yml
    - .gitlab/dev_container_deploy/fakeintake.yml

.on_fakeintake_changes_on_main_or_manual:
  - <<: *on_fakeintake_changes
    if: $CI_COMMIT_BRANCH == "main"
  - <<: *on_fakeintake_changes
    when: manual
    allow_failure: true

.on_fakeintake_changes_on_main:
  - <<: *on_fakeintake_changes
    if: $CI_COMMIT_BRANCH == "main"

.fast_on_dev_branch_only:
  - <<: *if_main_branch
    variables:
      FAST_TESTS: "false"
  - <<: *if_release_branch
    variables:
      FAST_TESTS: "false"
  - <<: *if_tagged_commit
    variables:
      FAST_TESTS: "false"
  - <<: *if_triggered_pipeline
    variables:
      FAST_TESTS: "false"
  - <<: *if_run_all_unit_tests
    variables:
      FAST_TESTS: "false"
  - variables:
      FAST_TESTS: "true"<|MERGE_RESOLUTION|>--- conflicted
+++ resolved
@@ -162,26 +162,6 @@
   # To use images from datadog-agent-buildimages dev branches, set the corresponding
   # SUFFIX variable to _test_only
   DATADOG_AGENT_BUILDIMAGES_SUFFIX: ""
-<<<<<<< HEAD
-  DATADOG_AGENT_BUILDIMAGES: v31093399-8b6ca2e3
-  DATADOG_AGENT_WINBUILDIMAGES_SUFFIX: ""
-  DATADOG_AGENT_WINBUILDIMAGES: v31093399-8b6ca2e3
-  DATADOG_AGENT_ARMBUILDIMAGES_SUFFIX: ""
-  DATADOG_AGENT_ARMBUILDIMAGES: v31093399-8b6ca2e3
-  DATADOG_AGENT_SYSPROBE_BUILDIMAGES_SUFFIX: ""
-  DATADOG_AGENT_SYSPROBE_BUILDIMAGES: v31093399-8b6ca2e3
-  DATADOG_AGENT_KERNEL_MATRIX_TESTING_BUILDIMAGES_SUFFIX: ""
-  DATADOG_AGENT_KERNEL_MATRIX_TESTING_BUILDIMAGES: v31093399-8b6ca2e3
-  DATADOG_AGENT_NIKOS_BUILDIMAGES_SUFFIX: ""
-  DATADOG_AGENT_NIKOS_BUILDIMAGES: v31093399-8b6ca2e3
-  DATADOG_AGENT_BTF_GEN_BUILDIMAGES_SUFFIX: ""
-  DATADOG_AGENT_BTF_GEN_BUILDIMAGES: v31093399-8b6ca2e3
-  # To use images from test-infra-definitions dev branches, set the SUFFIX variable to -dev
-  # and check the job creating the image to make sure you have the right SHA prefix
-  TEST_INFRA_DEFINITIONS_BUILDIMAGES_SUFFIX: ""
-  # Make sure to update test-infra-definitions version in go.mod as well
-  TEST_INFRA_DEFINITIONS_BUILDIMAGES: e9cf37ed9d96
-=======
   DATADOG_AGENT_BUILDIMAGES: v31342166-4135b1c3
   DATADOG_AGENT_WINBUILDIMAGES_SUFFIX: ""
   DATADOG_AGENT_WINBUILDIMAGES: v31342166-4135b1c3
@@ -195,7 +175,6 @@
   DATADOG_AGENT_NIKOS_BUILDIMAGES: v31342166-4135b1c3
   DATADOG_AGENT_BTF_GEN_BUILDIMAGES_SUFFIX: ""
   DATADOG_AGENT_BTF_GEN_BUILDIMAGES: v31342166-4135b1c3
->>>>>>> 8175271c
   DATADOG_AGENT_BUILDERS: v28719426-b6a4fd9
 
   DATADOG_AGENT_EMBEDDED_PATH: /opt/datadog-agent/embedded
