---
include:
  - /.gitlab/setup.yml
  - /.gitlab/shared.yml
  - /.gitlab/maintenance_jobs.yml
  - /.gitlab/deps_build.yml
  - /.gitlab/package_deps_build.yml
  - /.gitlab/deps_fetch.yml
  - /.gitlab/source_test.yml
  - /.gitlab/source_test_junit_upload.yml
  - /.gitlab/binary_build.yml
  - /.gitlab/cancel-prev-pipelines.yml
  - /.gitlab/do_not_merge.yml
  - /.gitlab/integration_test.yml
  - /.gitlab/package_build.yml
  - /.gitlab/kitchen_deploy.yml
  - /.gitlab/kitchen_testing.yml
  - /.gitlab/kitchen_tests_upload.yml
  - /.gitlab/new-e2e_testing.yml
  - /.gitlab/new-e2e_common/testing.yml
  - /.gitlab/install_script_testing.yml
  - /.gitlab/pkg_metrics.yml
  - /.gitlab/container_build.yml
  - /.gitlab/container_scan.yml
  - /.gitlab/check_deploy.yml
  - /.gitlab/dev_container_deploy.yml
  - /.gitlab/deploy_common.yml
  - /.gitlab/deploy_containers.yml
  - /.gitlab/deploy_packages.yml
  - /.gitlab/deploy_dca.yml
  - /.gitlab/choco_build.yml
  - /.gitlab/choco_deploy.yml
  - /.gitlab/internal_image_deploy.yml
  - /.gitlab/trigger_release.yml
  - /.gitlab/e2e.yml
  - /.gitlab/e2e_test_junit_upload.yml
  - /.gitlab/fakeintake.yml
  - /.gitlab/kitchen_cleanup.yml
  - /.gitlab/functional_test.yml
  - /.gitlab/functional_test_cleanup.yml
  - /.gitlab/functional_test_junit_upload.yml
  - /.gitlab/internal_kubernetes_deploy.yml
  - /.gitlab/notify.yml
  - /.gitlab/kitchen_common/cleanup.yml
  - /.gitlab/kitchen_common/testing.yml
  - /.gitlab/benchmarks/benchmarks.yml
  - /.gitlab/benchmarks/macrobenchmarks.yml

default:
  retry:
    max: 2
    when:
      - runner_system_failure
      - stuck_or_timeout_failure
      - unknown_failure
      - api_failure

stages:
  - .pre
  - setup
  - maintenance_jobs
  - deps_build
  - deps_fetch
  - source_test
  - source_test_junit_upload
  - binary_build
  - package_deps_build
  - kernel_matrix_testing
  - integration_test
  - benchmarks
  - package_build
  - kitchen_deploy
  - kitchen_testing
  - kitchen_tests_upload
  - pkg_metrics
  - container_build
  - container_scan
  - check_deploy
  - dev_container_deploy
  - deploy_containers
  - deploy_packages
  - trigger_release
  - deploy_dca
  - choco_build
  - choco_deploy
  - internal_image_deploy
  - install_script_testing
  - e2e
  - e2e_test_junit_upload
  - kitchen_cleanup
  - functional_test
  - functional_test_cleanup
  - functional_test_junit_upload
  - internal_kubernetes_deploy
  - notify

variables:
  #Do not change this - must be the repository name for Kubernetes runners to work
  KUBERNETES_SERVICE_ACCOUNT_OVERWRITE: "datadog-agent"
  # Directory in which we execute the omnibus build.
  # For an unknown reason, it does not go well with
  # a ruby dependency if we build directly into $CI_PROJECT_DIR/.omnibus
  OMNIBUS_BASE_DIR: /omnibus
  # Directory in which we put the artifacts after the build
  # Must be in $CI_PROJECT_DIR
  OMNIBUS_PACKAGE_DIR: $CI_PROJECT_DIR/omnibus/pkg/
  # Directory in which we put the SUSE artifacts after the SUSE build
  # Must be in $CI_PROJECT_DIR
  # RPM builds and SUSE RPM builds create artifacts with the same name.
  # To differentiate them, we put them in different folders. That also
  # avoids accidentally overwriting files when downloading artifacts from
  # both RPM and SUSE rpm jobs.
  OMNIBUS_PACKAGE_DIR_SUSE: $CI_PROJECT_DIR/omnibus/suse/pkg
  DD_AGENT_TESTING_DIR: $CI_PROJECT_DIR/test/kitchen
  STATIC_BINARIES_DIR: bin/static
  DOGSTATSD_BINARIES_DIR: bin/dogstatsd
  AGENT_BINARIES_DIR: bin/agent
  CLUSTER_AGENT_BINARIES_DIR: bin/datadog-cluster-agent
  CLUSTER_AGENT_CLOUDFOUNDRY_BINARIES_DIR: bin/datadog-cluster-agent-cloudfoundry
  SYSTEM_PROBE_BINARIES_DIR: bin/system-probe
  DEB_S3_BUCKET: apt.datad0g.com
  RPM_S3_BUCKET: yum.datad0g.com
  MACOS_S3_BUCKET: dd-agent-macostesting
  WIN_S3_BUCKET: dd-agent-mstesting
  PROCESS_S3_BUCKET: datad0g-process-agent
  BUCKET_BRANCH: nightly # path inside the staging s3 buckets to release to: 'nightly', 'oldnightly', 'beta' or 'stable'
  DEB_TESTING_S3_BUCKET: apttesting.datad0g.com
  RPM_TESTING_S3_BUCKET: yumtesting.datad0g.com
  WINDOWS_TESTING_S3_BUCKET_A6: pipelines/A6/$CI_PIPELINE_ID
  WINDOWS_TESTING_S3_BUCKET_A7: pipelines/A7/$CI_PIPELINE_ID
  WINDOWS_BUILDS_S3_BUCKET: $WIN_S3_BUCKET/builds
  DEB_RPM_TESTING_BUCKET_BRANCH: testing # branch of the DEB_TESTING_S3_BUCKET and RPM_TESTING_S3_BUCKET repos to release to, 'testing'
  DD_REPO_BRANCH_NAME: $CI_COMMIT_REF_NAME
  S3_CP_OPTIONS: --only-show-errors --region us-east-1 --sse AES256
  S3_CP_CMD: aws s3 cp $S3_CP_OPTIONS
  S3_ARTIFACTS_URI: s3://dd-ci-artefacts-build-stable/$CI_PROJECT_NAME/$CI_PIPELINE_ID
  S3_PERMANENT_ARTIFACTS_URI: s3://dd-ci-persistent-artefacts-build-stable/$CI_PROJECT_NAME
  S3_SBOM_STORAGE_URI: s3://sbom-root-us1-ddbuild-io/$CI_PROJECT_NAME/$CI_PIPELINE_ID
  S3_RELEASE_ARTIFACTS_URI: s3://dd-release-artifacts/$CI_PROJECT_NAME/$CI_PIPELINE_ID
  ## comment out both lines below (S3_OMNIBUS_CACHE_BUCKET and USE_S3_CACHING) to allow
  ## build to succeed with S3 caching disabled.
  S3_OMNIBUS_CACHE_BUCKET: dd-ci-datadog-agent-omnibus-cache-build-stable
  USE_S3_CACHING: --omnibus-s3-cache
  ## comment out the line below to disable integration wheels cache
  INTEGRATION_WHEELS_CACHE_BUCKET: dd-agent-omnibus
  S3_DD_AGENT_OMNIBUS_LLVM_URI: s3://dd-agent-omnibus/llvm
  S3_DD_AGENT_OMNIBUS_BTFS_URI: s3://dd-agent-omnibus/btfs
  GENERAL_ARTIFACTS_CACHE_BUCKET_URL: https://dd-agent-omnibus.s3.amazonaws.com
  S3_DSD6_URI: s3://dsd6-staging
  RELEASE_VERSION_6: nightly
  RELEASE_VERSION_7: nightly-a7

  # Build images versions
  # To use images from datadog-agent-buildimages dev branches, set the corresponding
  # SUFFIX variable to _test_only
  DATADOG_AGENT_BUILDIMAGES_SUFFIX: ""
  DATADOG_AGENT_BUILDIMAGES: v21999990-f991d55
  DATADOG_AGENT_WINBUILDIMAGES_SUFFIX: ""
  DATADOG_AGENT_WINBUILDIMAGES: v21999990-f991d55
  DATADOG_AGENT_ARMBUILDIMAGES_SUFFIX: ""
  DATADOG_AGENT_ARMBUILDIMAGES: v21999990-f991d55
  DATADOG_AGENT_SYSPROBE_BUILDIMAGES_SUFFIX: ""
  DATADOG_AGENT_SYSPROBE_BUILDIMAGES: v21999990-f991d55
  DATADOG_AGENT_KERNEL_MATRIX_TESTING_BUILDIMAGES_SUFFIX: ""
  DATADOG_AGENT_KERNEL_MATRIX_TESTING_BUILDIMAGES: v21999990-f991d55
  DATADOG_AGENT_NIKOS_BUILDIMAGES_SUFFIX: ""
  DATADOG_AGENT_NIKOS_BUILDIMAGES: v21999990-f991d55
  DATADOG_AGENT_BTF_GEN_BUILDIMAGES_SUFFIX: ""
<<<<<<< HEAD
  DATADOG_AGENT_BTF_GEN_BUILDIMAGES: v20878799-a2f77ae
  # To use images from test-infra-definitions dev branches, set the SUFFIX variable to -dev
  # and check the job creating the image to make sure you have the right SHA prefix
  TEST_INFRA_DEFINITIONS_BUILDIMAGES_SUFFIX: "-dev"
  TEST_INFRA_DEFINITIONS_BUILDIMAGES: 19385035
  DATADOG_AGENT_BUILDERS: v19474930-fe4bcd9
=======
  DATADOG_AGENT_BTF_GEN_BUILDIMAGES: v21999990-f991d55
  # To use images from test-infra-definitions dev branches, set the SUFFIX variable to -dev
  # and check the job creating the image to make sure you have the right SHA prefix
  TEST_INFRA_DEFINITIONS_BUILDIMAGES_SUFFIX: ""
  TEST_INFRA_DEFINITIONS_BUILDIMAGES: d2510f65b6fe
  DATADOG_AGENT_BUILDERS: v21429255-6b46caa
>>>>>>> 7e00ed61

  DATADOG_AGENT_EMBEDDED_PATH: /opt/datadog-agent/embedded
  DEB_GPG_KEY_ID: ad9589b7
  DEB_GPG_KEY_NAME: "Datadog, Inc. Master key"
  DEB_GPG_KEY_SSM_NAME: ci.datadog-agent.deb_signing_private_key_${DEB_GPG_KEY_ID}
  DEB_SIGNING_PASSPHRASE_SSM_NAME: ci.datadog-agent.deb_signing_key_passphrase_${DEB_GPG_KEY_ID}
  RPM_GPG_KEY_ID: fd4bf915
  RPM_GPG_KEY_NAME: "Datadog, Inc. RPM key"
  RPM_GPG_KEY_SSM_NAME: ci.datadog-agent.rpm_signing_private_key_${RPM_GPG_KEY_ID}
  RPM_SIGNING_PASSPHRASE_SSM_NAME: ci.datadog-agent.rpm_signing_key_passphrase_${RPM_GPG_KEY_ID}
  # docker.io authentication
  DOCKER_REGISTRY_LOGIN_SSM_KEY: docker_hub_login
  DOCKER_REGISTRY_PWD_SSM_KEY: docker_hub_pwd
  DOCKER_REGISTRY_URL: docker.io
  KITCHEN_INFRASTRUCTURE_FLAKES_RETRY: 2
  ARTIFACTORY_USERNAME: datadog-agent
  ARTIFACTORY_TOKEN_SSM_NAME: ci.datadog-agent.artifactory_token
  ARTIFACTORY_BYPASS_SSM_NAME: ci.datadog-agent.artifactory_bypass
  ARTIFACTORY_URL: datadog.jfrog.io
  ARTIFACTORY_GEMS_PATH: artifactory/api/gems/agent-gems
  ARTIFACTORY_PYPI_PATH: artifactory/api/pypi/agent-pypi/simple
  CLANG_LLVM_VER: 12.0.1
  KERNEL_MATRIX_TESTING_X86_AMI_ID: "ami-098ea4991ff2d244c"
  KERNEL_MATRIX_TESTING_ARM_AMI_ID: "ami-04493daab2918046c"

#
# Condition mixins for simplification of rules
#
.if_main_branch: &if_main_branch
  if: $CI_COMMIT_BRANCH == "main"

.if_not_main_branch: &if_not_main_branch
  if: $CI_COMMIT_BRANCH != "main"

.if_release_branch: &if_release_branch
  if: $CI_COMMIT_BRANCH =~ /^[0-9]+\.[0-9]+\.x$/

.if_version_6: &if_version_6
  if: $RELEASE_VERSION_6 != ""

.if_not_version_6: &if_not_version_6
  if: $RELEASE_VERSION_6 == ""

.if_version_7: &if_version_7
  if: $RELEASE_VERSION_7 != ""

.if_not_version_7: &if_not_version_7
  if: $RELEASE_VERSION_7 == ""

.if_deploy: &if_deploy
  if: $DEPLOY_AGENT == "true"

.if_not_deploy: &if_not_deploy
  if: $DEPLOY_AGENT != "true"

.if_tagged_commit: &if_tagged_commit
  if: $CI_COMMIT_TAG != null

.if_not_nightly_repo_branch: &if_not_nightly_repo_branch
  if: $BUCKET_BRANCH != "nightly" && $BUCKET_BRANCH != "oldnightly"

.if_not_stable_or_beta_repo_branch: &if_not_stable_or_beta_repo_branch
  if: $BUCKET_BRANCH != "beta" && $BUCKET_BRANCH != "stable"

.if_not_stable_repo_branch: &if_not_stable_repo_branch
  if: $BUCKET_BRANCH != "stable"

# CI_PIPELINE_SOURCE can be set to "trigger" or "pipeline" depending on how the trigger was done.
# See https://docs.gitlab.com/ee/ci/triggers/index.html#configure-cicd-jobs-to-run-in-triggered-pipelines.
.if_triggered_pipeline: &if_triggered_pipeline
  if: $CI_PIPELINE_SOURCE == "trigger" || $CI_PIPELINE_SOURCE == "pipeline"

# Rule to trigger all builds conditionally.
# By default:
# - on main and deploy pipelines, all builds are run
# - on branch pipelines, only a subset of build jobs are run (the ARM and MacOS jobs are not run).
# RUN_ALL_BUILDS can be set to true to force all build jobs to be run on a branch pipeline.
# RUN_ALL_BUILDS has no effect on main/deploy pipelines: they always run all builds (as some jobs
# on main and deploy pipelines depend on jobs that are only run if we run all builds).
.if_run_all_builds: &if_run_all_builds
  if: $CI_COMMIT_BRANCH == "main" || $DEPLOY_AGENT == "true" || $RUN_ALL_BUILDS == "true"

.if_not_run_all_builds: &if_not_run_all_builds
  if: $CI_COMMIT_BRANCH != "main" && $DEPLOY_AGENT != "true" && $RUN_ALL_BUILDS != "true"

# Rule to trigger test kitchen setup, run, and cleanup.
# By default:
# - on main and deploy pipelines, kitchen tests are run
# - on branch pipelines, kitchen tests are not run
# RUN_KITCHEN_TESTS can be set to true to force kitchen tests to be run on a branch pipeline.
# RUN_KITCHEN_TESTS can be set to false to force kitchen tests to not run on main/deploy pipelines.
.if_kitchen: &if_kitchen
  if: ($CI_COMMIT_BRANCH == "main"  || $DEPLOY_AGENT == "true" || $RUN_KITCHEN_TESTS == "true") && $RUN_KITCHEN_TESTS != "false"

# Rules to trigger default kitchen tests.
# Some of the kitchen tests are run on all pipelines by default. They can only be disabled
# by setting RUN_KITCHEN_TESTS to false.
.if_default_kitchen: &if_default_kitchen
  if: $RUN_KITCHEN_TESTS != "false"

.if_testing_cleanup: &if_testing_cleanup
  if: $TESTING_CLEANUP == "true"

.if_not_e2e: &if_not_e2e
  if: $RUN_KITCHEN_TESTS == "false"

.if_deploy_on_beta_repo_branch: &if_deploy_on_beta_repo_branch
  if: $DEPLOY_AGENT == "true" && $BUCKET_BRANCH == "beta"

.if_deploy_on_stable_repo_branch: &if_deploy_on_stable_repo_branch
  if: $DEPLOY_AGENT == "true" && $BUCKET_BRANCH == "stable"

# Rule to trigger jobs only when a tag matches a given pattern (for RCs)
# on the beta branch.
# Note: due to workflow rules, rc tag => deploy pipeline, so there's technically no
# need to check again if the pipeline is a deploy pipeline, but it doesn't hurt
# to explicitly add it.
.if_deploy_on_rc_tag_on_beta_repo_branch: &if_rc_tag_on_beta_repo_branch
  if: $DEPLOY_AGENT == "true" && $BUCKET_BRANCH == "beta" && $CI_COMMIT_TAG =~ /^[0-9]+\.[0-9]+\.[0-9]+-rc\.[0-9]+$/

.if_scheduled_main: &if_scheduled_main
  if: $CI_PIPELINE_SOURCE == "schedule" && $CI_COMMIT_BRANCH == "main"

#
# Workflow rules
# Rules used to define whether a pipeline should run, and with which variables
#

# WARNING: Do not change below if you want to globally disable the caching proxy (all branches would need to be rebased for it to be effectively disabled).
# Instead use the break-glass mechanism by looking for the "Remotely disable Artifactory" doc in Confluence.
workflow:
  rules:
    - <<: *if_triggered_pipeline
      variables:
        USE_CACHING_PROXY_PYTHON: "false"
        USE_CACHING_PROXY_RUBY: "false"
    - <<: *if_main_branch
      variables:
        USE_CACHING_PROXY_PYTHON: "true"
        USE_CACHING_PROXY_RUBY: "true"
    - <<: *if_release_branch
      variables:
        USE_CACHING_PROXY_PYTHON: "true"
        USE_CACHING_PROXY_RUBY: "true"
    - <<: *if_deploy
      variables:
        USE_CACHING_PROXY_PYTHON: "true"
        USE_CACHING_PROXY_RUBY: "true"
    - if: $CI_COMMIT_TAG == null
      variables:
        USE_CACHING_PROXY_PYTHON: "false"
        USE_CACHING_PROXY_RUBY: "false"

#
# List of rule blocks used in the pipeline
# Any job in the pipeline either runs (with when: on_success) in all pipelines, or follows one of the below rule blocks.
#

.manual:
  - when: manual
    allow_failure: true

.on_a6:
  - <<: *if_version_6

.on_a6_manual:
  - <<: *if_version_6
    when: manual
    allow_failure: true

.on_a7:
  - <<: *if_version_7

.on_a7_manual:
  - <<: *if_version_7
    when: manual
    allow_failure: true

.on_dev_branch_manual:
  - <<: *if_main_branch
    when: never
  - <<: *if_tagged_commit
    when: never
  - when: manual
    allow_failure: true

.on_main:
  - <<: *if_main_branch

.on_main_manual:
  - <<: *if_main_branch
    when: manual
    allow_failure: true

.on_main_a6:
  - <<: *if_not_version_6
    when: never
  - <<: *if_main_branch

.on_main_a7:
  - <<: *if_not_version_7
    when: never
  - <<: *if_main_branch

.on_tag_or_a7:
  - <<: *if_tagged_commit
  - <<: *if_version_7

.on_tag_or_a7_all_builds:
  - <<: *if_not_run_all_builds
    when: never
  - <<: *if_tagged_commit
  - <<: *if_version_7

.on_deploy:
  - <<: *if_deploy

.on_deploy_failure:
  - <<: *if_deploy
    when: on_failure

.on_deploy_a6:
  - <<: *if_not_version_6
    when: never
  - <<: *if_deploy

.on_deploy_a6_rc:
  - <<: *if_not_version_6
    when: never
  - <<: *if_not_deploy
    when: never
  - <<: *if_rc_tag_on_beta_repo_branch
    when: on_success
    variables:
      AGENT_REPOSITORY: agent
      DSD_REPOSITORY: dogstatsd
      IMG_REGISTRIES: public

.on_deploy_a6_manual:
  - <<: *if_not_version_6
    when: never
  - <<: *if_not_deploy
    when: never
  - <<: *if_not_stable_or_beta_repo_branch
    when: manual
    allow_failure: true
    variables:
      AGENT_REPOSITORY: agent-dev
      IMG_REGISTRIES: dev
  - when: manual
    allow_failure: true
    variables:
      AGENT_REPOSITORY: agent
      IMG_REGISTRIES: public

# Same as on_deploy_a6_manual, except the job would not run on pipelines
# using beta branch, it would only run for the final release.
.on_deploy_a6_manual_final:
  - <<: *if_not_version_6
    when: never
  - <<: *if_not_deploy
    when: never
  - <<: *if_deploy_on_beta_repo_branch
    when: never
  - <<: *if_not_stable_or_beta_repo_branch
    when: manual
    allow_failure: true
    variables:
      AGENT_REPOSITORY: agent-dev
      IMG_REGISTRIES: dev
  - when: manual
    allow_failure: true
    variables:
      AGENT_REPOSITORY: agent
      IMG_REGISTRIES: public

# This rule is a variation of on_deploy_a6_manual where
# the job is usually run manually, except when the pipeline
# builds an RC: in this case, the job is run automatically.
# This is done to reduce the number of manual steps that have
# to be done when creating RCs.
.on_deploy_a6_manual_auto_on_rc:
  - <<: *if_not_version_6
    when: never
  - <<: *if_not_deploy
    when: never
  - <<: *if_not_stable_or_beta_repo_branch
    when: manual
    allow_failure: true
    variables:
      AGENT_REPOSITORY: agent-dev
      IMG_REGISTRIES: dev
  - <<: *if_rc_tag_on_beta_repo_branch
    when: on_success
    variables:
      AGENT_REPOSITORY: agent
      DSD_REPOSITORY: dogstatsd
      IMG_REGISTRIES: public
  - when: manual
    allow_failure: true
    variables:
      AGENT_REPOSITORY: agent
      IMG_REGISTRIES: public

.on_deploy_a7:
  - <<: *if_not_version_7
    when: never
  - <<: *if_deploy

.on_deploy_a7_rc:
  - <<: *if_not_version_7
    when: never
  - <<: *if_not_deploy
    when: never
  - <<: *if_rc_tag_on_beta_repo_branch
    when: on_success
    variables:
      AGENT_REPOSITORY: agent
      DSD_REPOSITORY: dogstatsd
      IMG_REGISTRIES: public

.on_deploy_a7_manual:
  - <<: *if_not_version_7
    when: never
  - <<: *if_not_deploy
    when: never
  - <<: *if_not_stable_or_beta_repo_branch
    when: manual
    allow_failure: true
    variables:
      AGENT_REPOSITORY: agent-dev
      DSD_REPOSITORY: dogstatsd-dev
      IMG_REGISTRIES: dev
  - when: manual
    allow_failure: true
    variables:
      AGENT_REPOSITORY: agent
      DSD_REPOSITORY: dogstatsd
      IMG_REGISTRIES: public

# rule to trigger job for internal image deployment if deploy is set or
# manually if not
.on_deploy_a7_internal_or_manual:
  - <<: *if_not_version_7
    when: never
  - <<: *if_deploy
    variables:
      RELEASE_PROD: "true"
  - when: manual
    allow_failure: true
    variables:
      RELEASE_PROD: "false"

# Same as on_deploy_a7_manual, except the job would not run on pipelines
# using beta branch, it would only run for the final release.
.on_deploy_a7_manual_final:
  - <<: *if_not_version_7
    when: never
  - <<: *if_not_deploy
    when: never
  - <<: *if_deploy_on_beta_repo_branch
    when: never
  - <<: *if_not_stable_or_beta_repo_branch
    when: manual
    allow_failure: true
    variables:
      AGENT_REPOSITORY: agent-dev
      DSD_REPOSITORY: dogstatsd-dev
      IMG_REGISTRIES: dev
  - when: manual
    allow_failure: true
    variables:
      AGENT_REPOSITORY: agent
      DSD_REPOSITORY: dogstatsd
      IMG_REGISTRIES: public

# This rule is a variation of on_deploy_a7_manual where
# the job is usually run manually, except when the pipeline
# builds an RC: in this case, the job is run automatically.
# This is done to reduce the number of manual steps that have
# to be done when creating RCs.
.on_deploy_a7_manual_auto_on_rc:
  - <<: *if_not_version_7
    when: never
  - <<: *if_not_deploy
    when: never
  - <<: *if_not_stable_or_beta_repo_branch
    when: manual
    allow_failure: true
    variables:
      AGENT_REPOSITORY: agent-dev
      DSD_REPOSITORY: dogstatsd-dev
      IMG_REGISTRIES: dev
  - <<: *if_rc_tag_on_beta_repo_branch
    when: on_success
    variables:
      AGENT_REPOSITORY: agent
      DSD_REPOSITORY: dogstatsd
      IMG_REGISTRIES: public
  - when: manual
    allow_failure: true
    variables:
      AGENT_REPOSITORY: agent
      DSD_REPOSITORY: dogstatsd
      IMG_REGISTRIES: public

# This is used for image vulnerability scanning. Because agent 6
# uses python 2, which has many vulnerabilities that will not get
# patched, we do not wish to scan this image. For this reason, only
# agent 7 versions should be published internally using these
# configurations.
.on_deploy_a7_internal_rc:
  - <<: *if_not_version_7
    when: never
  - <<: *if_not_deploy
    when: never
  - <<: *if_rc_tag_on_beta_repo_branch
    when: on_success
    variables:
      AGENT_REPOSITORY: ci/datadog-agent/agent-release
      CLUSTER_AGENT_REPOSITORY: ci/datadog-agent/cluster-agent-release
      DSD_REPOSITORY: ci/datadog-agent/dogstatsd-release
      IMG_REGISTRIES: internal-aws-ddbuild

# Same as on_deploy_a7_manual_final, except the job is used to publish images
# to our internal registries.
.on_deploy_a7_internal_manual_final:
  - <<: *if_not_version_7
    when: never
  - <<: *if_not_deploy
    when: never
  - <<: *if_deploy_on_beta_repo_branch
    when: never
  - <<: *if_not_stable_or_beta_repo_branch
    when: never
  - when: manual
    allow_failure: true
    variables:
      AGENT_REPOSITORY: ci/datadog-agent/agent-release
      CLUSTER_AGENT_REPOSITORY: ci/datadog-agent/cluster-agent-release
      DSD_REPOSITORY: ci/datadog-agent/dogstatsd-release
      IMG_REGISTRIES: internal-aws-ddbuild

.on_deploy_nightly_repo_branch_a6:
  - <<: *if_not_version_6
    when: never
  - <<: *if_not_nightly_repo_branch
    when: never
  - <<: *if_deploy

.on_deploy_nightly_repo_branch_a7:
  - <<: *if_not_version_7
    when: never
  - <<: *if_not_nightly_repo_branch
    when: never
  - <<: *if_deploy

.on_deploy_stable_or_beta_repo_branch:
  - <<: *if_not_stable_or_beta_repo_branch
    when: never
  - <<: *if_deploy

.on_deploy_stable_or_beta_repo_branch_a6:
  - <<: *if_not_version_6
    when: never
  - <<: *if_not_stable_or_beta_repo_branch
    when: never
  - <<: *if_deploy

.on_deploy_stable_or_beta_repo_branch_a6_manual:
  - <<: *if_not_version_6
    when: never
  - <<: *if_not_stable_or_beta_repo_branch
    when: never
  - <<: *if_deploy
    when: manual
    allow_failure: true

.on_deploy_stable_or_beta_repo_branch_a7:
  - <<: *if_not_version_7
    when: never
  - <<: *if_not_stable_or_beta_repo_branch
    when: never
  - <<: *if_deploy

.on_deploy_stable_or_beta_repo_branch_a7_manual:
  - <<: *if_not_version_7
    when: never
  - <<: *if_not_stable_or_beta_repo_branch
    when: never
  - <<: *if_deploy
    when: manual
    allow_failure: true

.on_deploy_stable_or_rc_tag_on_beta_repo_branch_a7:
  - <<: *if_not_version_7
    when: never
  - <<: *if_not_stable_or_beta_repo_branch
    when: never
  - <<: *if_rc_tag_on_beta_repo_branch
    when: on_success
  - <<: *if_deploy_on_stable_repo_branch
    when: on_success
  - when: never

.on_deploy_stable_or_rc_tag_on_beta_repo_branch_a7_manual_on_stable:
  - <<: *if_not_version_7
    when: never
  - <<: *if_not_stable_or_beta_repo_branch
    when: never
  - <<: *if_rc_tag_on_beta_repo_branch
    when: on_success
  - <<: *if_deploy_on_stable_repo_branch
    when: manual
    allow_failure: true
  - when: never

# This rule is a variation of on_deploy_stable_or_beta_repo_branch_a7_manual where
# the job is usually run manually, except when the pipeline
# builds an RC: in this case, the job is run automatically.
# This is done to reduce the number of manual steps that have
# to be done when creating RCs.
.on_deploy_stable_or_beta_repo_branch_a7_manual_auto_on_rc:
  - <<: *if_not_version_7
    when: never
  - <<: *if_not_stable_or_beta_repo_branch
    when: never
  - <<: *if_rc_tag_on_beta_repo_branch
    when: on_success
  - <<: *if_deploy
    when: manual
    allow_failure: true

# This rule will add the job as manual when running on beta deploy branch
# and will add it as a regular automatically running job when running
# on stable deploy branch.
.on_deploy_stable_or_beta_manual_auto_on_stable:
  - <<: *if_not_stable_or_beta_repo_branch
    when: never
  - <<: *if_not_deploy
    when: never
  - <<: *if_not_stable_repo_branch
    when: manual
    allow_failure: true
  - when: on_success

.on_deploy_stable_repo_branch_a7_manual:
  - <<: *if_not_version_7
    when: never
  - <<: *if_not_stable_repo_branch
    when: never
  - <<: *if_deploy
    when: manual
    allow_failure: true

.except_deploy:
  - <<: *if_deploy
    when: never
  - when: on_success

.on_a6_except_deploy:
  - <<: *if_not_version_6
    when: never
  - <<: *if_deploy
    when: never
  - when: on_success

.on_a7_except_deploy:
  - <<: *if_not_version_7
    when: never
  - <<: *if_deploy
    when: never
  - when: on_success

.on_main_or_release_branch:
  - <<: *if_main_branch
  - <<: *if_release_branch

.except_main_or_release_branch:
  - <<: *if_main_branch
    when: never
  - <<: *if_release_branch
    when: never

.on_main_or_release_branch_or_deploy_always:
  - <<: *if_deploy
    when: always
  - <<: *if_main_branch
    when: always
  - <<: *if_release_branch
    when: always

.on_all_builds:
  - <<: *if_run_all_builds

.on_all_builds_a6:
  - <<: *if_not_version_6
    when: never
  - <<: *if_run_all_builds

.on_all_builds_a6_manual:
  - <<: *if_not_version_6
    when: never
  - <<: *if_run_all_builds
    when: manual
    allow_failure: true

.on_all_builds_a7:
  - <<: *if_not_version_7
    when: never
  - <<: *if_run_all_builds

.on_all_builds_a7_manual:
  - <<: *if_not_version_7
    when: never
  - <<: *if_run_all_builds
    when: manual
    allow_failure: true

.on_kitchen_tests_a6:
  - <<: *if_not_version_6
    when: never
  - <<: *if_kitchen

.on_kitchen_tests_a6_always:
  - <<: *if_not_version_6
    when: never
  - <<: *if_kitchen
    when: always

.on_all_kitchen_builds_a6:
  - <<: *if_not_version_6
    when: never
  - <<: *if_not_run_all_builds
    when: never
  - <<: *if_kitchen

.on_kitchen_tests_a7:
  - <<: *if_not_version_7
    when: never
  - <<: *if_kitchen

.on_kitchen_tests_a7_always:
  - <<: *if_not_version_7
    when: never
  - <<: *if_kitchen
    when: always

.on_all_kitchen_builds_a7:
  - <<: *if_not_version_7
    when: never
  - <<: *if_not_run_all_builds
    when: never
  - <<: *if_kitchen

# Default kitchen tests are also run on dev branches
# In that case, the target OS versions is a subset of the
# available versions, stored in DEFAULT_KITCHEN_OSVERS
.on_default_kitchen_tests_a7:
  - <<: *if_not_version_7
    when: never
  - <<: *if_kitchen
  - <<: *if_default_kitchen
    variables:
      KITCHEN_OSVERS: $DEFAULT_KITCHEN_OSVERS

.on_default_new-e2e_tests_a7:
  - <<: *if_not_version_7
    when: never
  - <<: *if_kitchen
  - <<: *if_default_kitchen
    variables:
      E2E_OSVERS: $E2E_BRANCH_OSVERS

.on_default_kitchen_tests_a7_always:
  - <<: *if_not_version_7
    when: never
  - <<: *if_kitchen
    when: always
  - <<: *if_default_kitchen
    when: always
    variables:
      KITCHEN_OSVERS: $DEFAULT_KITCHEN_OSVERS

.on_main_or_testing_cleanup:
  - <<: *if_main_branch
  - <<: *if_testing_cleanup

.on_testing_cleanup:
  - <<: *if_testing_cleanup

.on_security_agent_changes_or_manual:
  - <<: *if_main_branch
    allow_failure: true
  - changes:
      paths:
        - pkg/ebpf/**/*
        - pkg/security/**/*
        - pkg/eventmonitor/**/*
        - test/kitchen/site-cookbooks/dd-security-agent-check/**/*
        - test/kitchen/test/integration/security-agent-test/**/*
        - test/kitchen/test/integration/security-agent-stress/**/*
        - .gitlab/functional_test/security_agent.yml
      compare_to: main # TODO: use a variable, when this is supported https://gitlab.com/gitlab-org/gitlab/-/issues/369916
    when: on_success
  - when: manual
    allow_failure: true

.on_system_probe_changes_or_manual:
  - <<: *if_main_branch
  - changes:
      paths:
        - pkg/collector/corechecks/ebpf/**/*
        - pkg/ebpf/**/*
        - pkg/network/**/*
        - pkg/process/monitor/*
        - pkg/util/kernel/**/*
        - test/kitchen/site-cookbooks/dd-system-probe-check/**/*
        - test/kitchen/test/integration/system-probe-test/**/*
        - test/kitchen/test/integration/win-sysprobe-test/**/*
        - .gitlab/functional_test/system_probe.yml
        - .gitlab/kernel_version_testing/system_probe.yml
        - test/new-e2e/system-probe/**/*
        - test/new-e2e/scenarios/system-probe/**/*
        - test/new-e2e/runner/**/*
        - test/new-e2e-utils/**/*
        - test/new-e2e/go.mod
        - tasks/system_probe.py
      compare_to: main # TODO: use a variable, when this is supported https://gitlab.com/gitlab-org/gitlab/-/issues/369916
    when: on_success
  - when: manual
    allow_failure: true

.on_install_script_release_manual:
  - <<: *if_not_version_7
    when: never
  - <<: *if_not_version_6
    when: never
  - <<: *if_not_main_branch
    when: never
  - <<: *if_kitchen
    when: manual
    allow_failure: true

.on_trace_agent_changes_or_manual:
  - changes:
      - pkg/trace/**/*
      - .gitlab/benchmarks/*
    when: on_success
  - when: manual
    allow_failure: true

.on_scheduled_main:
  - <<: *if_scheduled_main

.on_scheduled_main_or_manual:
  - <<: *if_scheduled_main
    when: always
  - when: manual
    allow_failure: true

.on_main_and_no_skip_e2e:
  - <<: *if_not_e2e
    when: never
  - <<: *if_main_branch
    when: on_success<|MERGE_RESOLUTION|>--- conflicted
+++ resolved
@@ -166,21 +166,12 @@
   DATADOG_AGENT_NIKOS_BUILDIMAGES_SUFFIX: ""
   DATADOG_AGENT_NIKOS_BUILDIMAGES: v21999990-f991d55
   DATADOG_AGENT_BTF_GEN_BUILDIMAGES_SUFFIX: ""
-<<<<<<< HEAD
-  DATADOG_AGENT_BTF_GEN_BUILDIMAGES: v20878799-a2f77ae
+  DATADOG_AGENT_BTF_GEN_BUILDIMAGES: v21999990-f991d55
   # To use images from test-infra-definitions dev branches, set the SUFFIX variable to -dev
   # and check the job creating the image to make sure you have the right SHA prefix
   TEST_INFRA_DEFINITIONS_BUILDIMAGES_SUFFIX: "-dev"
   TEST_INFRA_DEFINITIONS_BUILDIMAGES: 19385035
-  DATADOG_AGENT_BUILDERS: v19474930-fe4bcd9
-=======
-  DATADOG_AGENT_BTF_GEN_BUILDIMAGES: v21999990-f991d55
-  # To use images from test-infra-definitions dev branches, set the SUFFIX variable to -dev
-  # and check the job creating the image to make sure you have the right SHA prefix
-  TEST_INFRA_DEFINITIONS_BUILDIMAGES_SUFFIX: ""
-  TEST_INFRA_DEFINITIONS_BUILDIMAGES: d2510f65b6fe
   DATADOG_AGENT_BUILDERS: v21429255-6b46caa
->>>>>>> 7e00ed61
 
   DATADOG_AGENT_EMBEDDED_PATH: /opt/datadog-agent/embedded
   DEB_GPG_KEY_ID: ad9589b7
