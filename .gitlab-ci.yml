include: 'https://gitlab-templates.ddbuild.io/slack-notifier/v1/template.yml'

default:
  retry:
    max: 2
    when:
      - runner_system_failure
      - stuck_or_timeout_failure
      - unknown_failure
      - api_failure

stages:
  - fail_on_tag
  - deps_build
  - source_test
  - binary_build
  - integration_test
  - package_build
  - internal_deploy
  - check_deploy
  - testkitchen_deploy
  - testkitchen_testing
  - pkg_metrics
  - image_build
  - image_deploy
  - deploy6
  - deploy7
  - deploy_invalidate
  - trigger_release
  - e2e
  - testkitchen_cleanup
  - notify

variables:
  # The SRC_PATH is in the GOPATH of the builders which
  # currently is /go
  SRC_PATH: /go/src/github.com/DataDog/datadog-agent
  # Directory in which we execute the omnibus build.
  # For an unknown reason, it does not go well with
  # a ruby dependency if we build directly into $CI_PROJECT_DIR/.omnibus
  OMNIBUS_BASE_DIR: /.omnibus
  # Directory in which we put the artifacts after the build
  # Must be in $CI_PROJECT_DIR
  OMNIBUS_PACKAGE_DIR: $CI_PROJECT_DIR/.omnibus/pkg/
  # Directory in which we execute the omnibus build for SUSE
  # as we want to separate the RPM built for this distro.
  OMNIBUS_BASE_DIR_SUSE: /.omnibus/suse
  # Directory in which we put the artifacts after the build
  # Must be in $CI_PROJECT_DIR
  OMNIBUS_PACKAGE_DIR_SUSE: $CI_PROJECT_DIR/.omnibus/suse/pkg
  OMNIBUS_BASE_DIR_WIN: c:\omni-base\$CI_RUNNER_ID
  OMNIBUS_BASE_DIR_WIN_OMNIBUS: c:/omni-base/$CI_RUNNER_ID
  DD_AGENT_TESTING_DIR: $CI_PROJECT_DIR/test/kitchen
  STATIC_BINARIES_DIR: bin/static
  DOGSTATSD_BINARIES_DIR: bin/dogstatsd
  AGENT_BINARIES_DIR: bin/agent
  CLUSTER_AGENT_BINARIES_DIR: bin/datadog-cluster-agent
  CLUSTER_AGENT_CLOUDFOUNDRY_BINARIES_DIR: bin/datadog-cluster-agent-cloudfoundry
  SYSTEM_PROBE_BINARIES_DIR: bin/system-probe
  DEB_S3_BUCKET: apt.datad0g.com
  RPM_S3_BUCKET: yum.datad0g.com
  WIN_S3_BUCKET: dd-agent-mstesting
  PROCESS_S3_BUCKET: datad0g-process-agent
  ANDROID_S3_BUCKET: dd-agent-androidtesting
  DEB_RPM_BUCKET_BRANCH: nightly  # branch of the DEB_S3_BUCKET and RPM_S3_BUCKET repos to release to, 'nightly' or 'beta'
  DEB_TESTING_S3_BUCKET: apttesting.datad0g.com
  RPM_TESTING_S3_BUCKET: yumtesting.datad0g.com
  WINDOWS_TESTING_S3_BUCKET_A6: pipelines/A6/$CI_PIPELINE_ID
  WINDOWS_TESTING_S3_BUCKET_A7: pipelines/A7/$CI_PIPELINE_ID
  WINDOWS_BUILDS_S3_BUCKET: $WIN_S3_BUCKET/builds
  ANDROID_BUILDS_S3_BUCKET: $ANDROID_S3_BUCKET/builds
  DEB_RPM_TESTING_BUCKET_BRANCH: testing  # branch of the DEB_TESTING_S3_BUCKET and RPM_TESTING_S3_BUCKET repos to release to, 'testing'
  DD_REPO_BRANCH_NAME: $CI_COMMIT_REF_NAME
  S3_CP_OPTIONS: --only-show-errors --region us-east-1 --sse AES256
  S3_CP_CMD: aws s3 cp $S3_CP_OPTIONS
  S3_ARTIFACTS_URI: s3://dd-ci-artefacts-build-stable/$CI_PROJECT_NAME/$CI_PIPELINE_ID
## comment out both lines below (S3_OMNIBUS_CACHE_BUCKET and USE_S3_CACHING) to allow
## build to succeed with S3 caching disabled.
  S3_OMNIBUS_CACHE_BUCKET: dd-ci-datadog-agent-omnibus-cache-build-stable
  USE_S3_CACHING: --omnibus-s3-cache
  S3_DSD6_URI: s3://dsd6-staging
  RELEASE_VERSION_6: nightly
  RELEASE_VERSION_7: nightly-a7
  DATADOG_AGENT_BUILDIMAGES: v2424505-0439a40
<<<<<<< HEAD
  DATADOG_AGENT_BUILDERS: v2651527-1cd6470
=======
  DATADOG_AGENT_BUILDERS: v2649088-3d6e4db
>>>>>>> 02d1dc4c
  DATADOG_AGENT_WINBUILDIMAGES: v2468030-cbaf3fe
  DATADOG_AGENT_WINBUILDERS: v2348149-ba6640d
  DATADOG_AGENT_ARMBUILDIMAGES: v2631088-1129f60
  DATADOG_AGENT_SYSPROBE_BUILDIMAGES: v2424505-0439a40
  BCC_VERSION: v0.12.0
  SYSTEM_PROBE_GO_VERSION: 1.13.8

#
# Condition mixins for simplification of rules
#

.if_master_branch: &if_master_branch
  if: $CI_COMMIT_BRANCH == "master"

.if_not_master_branch: &if_not_master_branch
  if: $CI_COMMIT_BRANCH != "master"

.if_tagged_commit: &if_tagged_commit
  if: $CI_COMMIT_TAG != null

.if_not_tagged_commit: &if_not_tagged_commit
  if: $CI_COMMIT_TAG == null

# run job only when triggered by an external tool (ex: Jenkins). This is used
# for jobs that run both on nightlies and tags
.if_triggered: &if_triggered
  if: $CI_PIPELINE_SOURCE == "trigger"

.if_not_triggered: &if_not_triggered
  if: $CI_PIPELINE_SOURCE != "trigger"

# anchor to trigger test kitchen setup, run, and cleanup (so all stages
# are run if one stage is run).  Triggers as defined:
# - master
# - tags (a tagged build)
# - triggers (as above, when triggered by an external tool like jenkins)
# - web (when the build is triggered by a specific build request through the
#        web interface.  This way, if a kitchen run is desired on a specific branch,
#        it can be triggered by requesting a specific build)
#
.if_test_kitchen_triggered: &if_test_kitchen_triggered
  if: $CI_COMMIT_BRANCH == "master" || $CI_COMMIT_TAG != null || $CI_PIPELINE_SOURCE == "trigger" || $CI_PIPELINE_SOURCE == "web"

.if_not_test_kitchen_triggered: &if_not_test_kitchen_triggered
  if: $CI_COMMIT_BRANCH != "master" && $CI_COMMIT_TAG == null && $CI_PIPELINE_SOURCE != "trigger" && $CI_PIPELINE_SOURCE != "web"

# true only when triggered by an external tool (ex: Jenkins) and when
# RELEASE_VERSION_X is NOT "nightly". In this setting we are building either a
# new tagged version of the agent (an RC for example). In both cases the
# artifacts should be uploaded to our staging repository.
.if_triggered_on_tag_6: &if_triggered_on_tag_6
  # no  RELEASE_VERSION means a nightly build for omnibus
  if: $CI_PIPELINE_SOURCE == "trigger" && $RELEASE_VERSION_6 != "nightly" && $RELEASE_VERSION_6 != ""

.if_not_triggered_on_tag_6: &if_not_triggered_on_tag_6
  # no  RELEASE_VERSION means a nightly build for omnibus
  if: $CI_PIPELINE_SOURCE != "trigger" || $RELEASE_VERSION_6 == "nightly" || $RELEASE_VERSION_6 == ""

.if_triggered_on_tag_7: &if_triggered_on_tag_7
  # no  RELEASE_VERSION means a nightly build for omnibus
  if: $CI_PIPELINE_SOURCE == "trigger" && $RELEASE_VERSION_7 != "nightly-a7" && $RELEASE_VERSION_7 != ""

.if_not_triggered_on_tag_7: &if_not_triggered_on_tag_7
  # no  RELEASE_VERSION means a nightly build for omnibus
  if: $CI_PIPELINE_SOURCE != "trigger" || $RELEASE_VERSION_7 == "nightly-a7" || $RELEASE_VERSION_7 == ""

# true only when triggered by an external tool (ex: Jenkins) and when
# RELEASE_VERSION_X is "nightly". In this setting we build from master and update
# the nightly build for windows, linux and docker.
.if_triggered_on_nightly: &if_triggered_on_nightly
  if: $CI_PIPELINE_SOURCE == "trigger" && $RELEASE_VERSION_6 == "nightly" && $RELEASE_VERSION_7 == "nightly-a7"

.if_not_triggered_on_nightly: &if_not_triggered_on_nightly
  if: $CI_PIPELINE_SOURCE != "trigger" || $RELEASE_VERSION_6 != "nightly" || $RELEASE_VERSION_7 != "nightly-a7"

# true only when RELEASE_VERSION_X is not set
.if_version_6: &if_version_6
  if: $RELEASE_VERSION_6 != ""

.if_not_version_6: &if_not_version_6
  if: $RELEASE_VERSION_6 == ""

.if_version_7: &if_version_7
  if: $RELEASE_VERSION_7 != ""

.if_not_version_7: &if_not_version_7
  if: $RELEASE_VERSION_7 == ""

# Fail if we're running a pipeline on a non-triggered tag build
fail_on_non_triggered_tag:
  stage: fail_on_tag
  image: 486234852809.dkr.ecr.us-east-1.amazonaws.com/ci/datadog-agent-buildimages/deb_x64:$DATADOG_AGENT_BUILDIMAGES
  tags: [ "runner:main", "size:2xlarge" ]
  script:
    - env | grep CI_
    - echo CI_PIPELINE_SOURCE=$CI_PIPELINE_SOURCE CI_COMMIT_TAG=$CI_COMMIT_TAG
    - '[[ $CI_COMMIT_TAG == dca-* || $CI_COMMIT_TAG == "" || $CI_PIPELINE_SOURCE != "push" ]]'

#
# deps_build
#
#

# build libbcc
.build_libbcc_common:
  stage: deps_build
  needs: ["fail_on_non_triggered_tag"]
  script:
    - git clone -b "$BCC_VERSION" --depth=1 https://github.com/iovisor/bcc.git /tmp/bcc
    - mkdir /tmp/bcc/build
    - cd /tmp/bcc/build
    - cmake .. -DCMAKE_INSTALL_PREFIX=/opt/libbcc -DCMAKE_EXE_LINKER_FLAGS='-Wl,-rpath,/opt/datadog-agent/embedded/lib' -DCMAKE_SHARED_LINKER_FLAGS='-Wl,-rpath,/opt/datadog-agent/embedded/lib'
    - make -j 4 #"$(nproc)"
    - make install
    - cd /opt/libbcc
    - chmod go-rwx lib/libbcc*
    - rm share/bcc/introspection/bps
    - cp $(ldd lib/libbcc.so | awk '$1 ~ /^libtinfo/ {system("dirname " $3)}')/libtinfo* lib
    - tar cvaf /tmp/libbcc.tar.xz .
    - $S3_CP_CMD /tmp/libbcc.tar.xz $S3_ARTIFACTS_URI/libbcc-$ARCH.tar.xz

build_libbcc_x64:
  extends: .build_libbcc_common
  image: 486234852809.dkr.ecr.us-east-1.amazonaws.com/ci/datadog-agent-buildimages/system-probe_x64:$DATADOG_AGENT_BUILDIMAGES
  tags: [ "runner:main", "size:large" ]
  variables:
    ARCH: amd64

build_libbcc_arm64:
  extends: .build_libbcc_common
  image: 486234852809.dkr.ecr.us-east-1.amazonaws.com/ci/datadog-agent-buildimages/system-probe_arm64:$DATADOG_AGENT_ARMBUILDIMAGES
  tags: ["runner:docker-arm", "platform:arm64"]
  variables:
    ARCH: arm64


#
# source_test
#
#

# run tests for windows-64
.run_old_tests_windows_base:
  stage: source_test
  needs: ["fail_on_non_triggered_tag"]
  tags: ["runner:windows-docker", "windowsversion:1809"]
  script:
    - docker run --rm -m 8192M -v "$(Get-Location):c:\mnt" -e IS_AWS_CONTAINER=true -e SIGN_WINDOWS=true -e PY_RUNTIMES="$PYTHON_RUNTIMES" -e NEW_BUILDER="$NEW_BUILDER" 486234852809.dkr.ecr.us-east-1.amazonaws.com/ci/datadog-agent-builders/windows_1809_${ARCH}:${Env:DATADOG_AGENT_WINBUILDERS} c:\mnt\tasks\winbuildscripts\unittests.bat
  variables:
    NEW_BUILDER: "false"

run_old_tests_windows-x64:
  # temporarily allow failure for tests
  extends: .run_old_tests_windows_base
  variables:
    PYTHON_RUNTIMES: 3
    ARCH: "x64"

run_old_tests_windows-x86:
  rules:
    - <<: *if_not_triggered
  # temporarily allow failure for tests
  extends: .run_old_tests_windows_base
  allow_failure: true
  variables:
    PYTHON_RUNTIMES: 3
    ARCH: "x86"

.run_tests_windows_base:
  stage: source_test
  needs: ["fail_on_non_triggered_tag"]
  tags: ["runner:windows-docker", "windowsversion:1809"]
  script:
    - docker run --rm -m 8192M -v "$(Get-Location):c:\mnt" -e AWS_NETWORKING=true -e SIGN_WINDOWS=true -e PY_RUNTIMES="$PYTHON_RUNTIMES" -e NEW_BUILDER="$NEW_BUILDER" 486234852809.dkr.ecr.us-east-1.amazonaws.com/ci/datadog-agent-buildimages/windows_1809_${ARCH}:$Env:DATADOG_AGENT_WINBUILDIMAGES c:\mnt\tasks\winbuildscripts\unittests.bat
  variables:
    NEW_BUILDER: "true"

run_tests_windows-x64:
  # temporarily allow failure for tests
  extends: .run_tests_windows_base
  variables:
    PYTHON_RUNTIMES: 3
    ARCH: "x64"

run_tests_windows-x86:
  rules:
    - <<: *if_not_triggered
  # temporarily allow failure for tests
  extends: .run_tests_windows_base
  allow_failure: true
  variables:
    PYTHON_RUNTIMES: 3
    ARCH: "x86"

.run_tests_preparation: &run_tests_preparation
  needs: ["fail_on_non_triggered_tag"]
  before_script:
    - source /root/.bashrc && conda activate $CONDA_ENV
    - python3 -m pip install wheel
    - python3 -m pip install -r requirements.txt
    - GO111MODULE=off go get gopkg.in/yaml.v2
    - GO111MODULE=off go get github.com/stretchr/testify
    - inv -e rtloader.make --install-prefix=$SRC_PATH/dev --python-runtimes "$PYTHON_RUNTIMES"
    - inv -e rtloader.install
    - inv -e rtloader.format --raise-if-changed
    - inv -e rtloader.test
    - inv -e deps --verbose --dep-vendor-only --integrations-version "$INTEGRATIONS_VERSION"

# run tests for deb-x64
run_tests_deb-x64-py2:
  stage: source_test
  image: 486234852809.dkr.ecr.us-east-1.amazonaws.com/ci/datadog-agent-buildimages/deb_x64:$DATADOG_AGENT_BUILDIMAGES
  tags: [ "runner:main", "size:2xlarge" ]
  variables:
    PYTHON_RUNTIMES: '2'
    INTEGRATIONS_VERSION: $RELEASE_VERSION_6
    CONDA_ENV: ddpy2
  <<: *run_tests_preparation
  script:
    - inv -e test --race --profile --python-runtimes "$PYTHON_RUNTIMES" --cpus 4

run_tests_deb-x64-py3:
  stage: source_test
  image: 486234852809.dkr.ecr.us-east-1.amazonaws.com/ci/datadog-agent-buildimages/deb_x64:$DATADOG_AGENT_BUILDIMAGES
  tags: [ "runner:main", "size:2xlarge" ]
  variables:
    PYTHON_RUNTIMES: '3'
    INTEGRATIONS_VERSION: $RELEASE_VERSION_7
    CONDA_ENV: ddpy3
  <<: *run_tests_preparation
  script:
    - inv -e test --race --profile --python-runtimes "$PYTHON_RUNTIMES" --cpus 4

# run tests for rpm-x64
run_tests_rpm-x64-py2:
  stage: source_test
  image: 486234852809.dkr.ecr.us-east-1.amazonaws.com/ci/datadog-agent-buildimages/rpm_x64:$DATADOG_AGENT_BUILDIMAGES
  tags: [ "runner:main", "size:2xlarge" ]
  variables:
    PYTHON_RUNTIMES: '2'
    INTEGRATIONS_VERSION: $RELEASE_VERSION_6
    CONDA_ENV: ddpy2
  <<: *run_tests_preparation
  script:
    # Exclude systemd because it cannot succeed on Centos 6: the image doesn't have the shared object required by
    # https://github.com/coreos/go-systemd/blob/c8cc474ba8655dfbdb0ac7fcc09b7faf5b643caf/sdjournal/functions.go#L46
    # This is OK because the test on systemd still runs on the debian image above
    - inv -e test --race --profile --python-runtimes "$PYTHON_RUNTIMES" --cpus 4 --build-exclude=systemd

run_tests_rpm-x64-py3:
  stage: source_test
  image: 486234852809.dkr.ecr.us-east-1.amazonaws.com/ci/datadog-agent-buildimages/rpm_x64:$DATADOG_AGENT_BUILDIMAGES
  tags: [ "runner:main", "size:2xlarge" ]
  variables:
    PYTHON_RUNTIMES: '3'
    INTEGRATIONS_VERSION: $RELEASE_VERSION_7
    CONDA_ENV: ddpy3
  <<: *run_tests_preparation
  script:
    # Exclude systemd because it cannot succeed on Centos 6: the image doesn't have the shared object required by
    # https://github.com/coreos/go-systemd/blob/c8cc474ba8655dfbdb0ac7fcc09b7faf5b643caf/sdjournal/functions.go#L46
    # This is OK because the test on systemd still runs on the debian image above
    - inv -e test --race --profile --python-runtimes "$PYTHON_RUNTIMES" --cpus 4 --build-exclude=systemd

# run tests for eBPF code
run_tests_ebpf:
  stage: source_test
  needs: ["build_libbcc_x64"]
  image: 486234852809.dkr.ecr.us-east-1.amazonaws.com/ci/datadog-agent-buildimages/system-probe_x64:$DATADOG_AGENT_SYSPROBE_BUILDIMAGES
  before_script:
    - mkdir -p $CI_PROJECT_DIR/.tmp/binary-ebpf
    - cd $SRC_PATH
    - python3 -m pip install -r requirements.txt
    - inv -e deps --verbose --dep-vendor-only --no-checks
    # Retrieve libbcc from S3
    - $S3_CP_CMD $S3_ARTIFACTS_URI/libbcc-amd64.tar.xz /tmp/libbcc.tar.xz
    - mkdir /opt/libbcc
    - tar -xvf /tmp/libbcc.tar.xz -C /opt/libbcc
  after_script:
    - cd $SRC_PATH
    - cp ./pkg/ebpf/c/tracer-ebpf.o  $CI_PROJECT_DIR/.tmp/binary-ebpf/tracer-ebpf.o
    - cp ./pkg/ebpf/c/tracer-ebpf-debug.o  $CI_PROJECT_DIR/.tmp/binary-ebpf/tracer-ebpf-debug.o
  tags: [ "runner:main", "size:large" ]
  script:
    # For now only check bpf bytes since we don't have a way to run eBPF tests without mounting a debugfs
    - CGO_CFLAGS='-I/opt/libbcc/include' CGO_LDFLAGS='-Wl,-rpath,/opt/libbcc/lib -L/opt/libbcc/lib' inv -e system-probe.test --only-check-bpf-bytes

  artifacts:
    when: always
    paths:
      - $CI_PROJECT_DIR/.tmp/binary-ebpf

# scan the dependencies for security vulnerabilities with snyk
run_security_scan_test:
  rules:
    - <<: *if_master_branch
  stage: source_test
  needs: ["fail_on_non_triggered_tag"]
  image: 486234852809.dkr.ecr.us-east-1.amazonaws.com/snyk:latest
  tags: ["runner:main", "size:large"]
  before_script:
    # this image isn't built in the datadog-agent-builders repo
    # it doesn't have invoke so we install the dependencies without invoke
    - mkdir -p $GOPATH/src/github.com/DataDog/datadog-agent
    - rsync -azr --delete ./ $GOPATH/src/github.com/DataDog/datadog-agent
    - cd $GOPATH/src/github.com/DataDog/datadog-agent
    - python3 -m pip install -r requirements.txt
    - inv -e deps --dep-vendor-only
  script:
    - set +x     # don't print the api key to the logs
    # send the list of the dependencies to snyk
    - SNYK_TOKEN=$(aws ssm get-parameter --region us-east-1 --name ci.datadog-agent.snyk_token --with-decryption --query "Parameter.Value" --out text)
      snyk monitor --command=python3 --project-name=datadog-agent-requirements.txt --file=requirements.txt --package-manager=pip
    - SNYK_TOKEN=$(aws ssm get-parameter --region us-east-1 --name ci.datadog-agent.snyk_token --with-decryption --query "Parameter.Value" --out text)
      snyk monitor --project-name=datadog-agent-go.sum --file=go.mod

# check consistency of go.mod file with project imports
run_go_tidy_check:
  stage: source_test
  needs: ["fail_on_non_triggered_tag"]
  image: 486234852809.dkr.ecr.us-east-1.amazonaws.com/ci/datadog-agent-buildimages/deb_x64:$DATADOG_AGENT_BUILDIMAGES
  tags: [ "runner:main", "size:large" ]
  before_script:
    - cd $SRC_PATH
    - python3 -m pip install --upgrade --ignore-installed pip setuptools
    - python3 -m pip install -r requirements.txt
    - inv -e deps --no-dep-ensure --no-checks
  script:
    # Print a message and fail if "go mod tidy" modifies go.mod
    - go mod tidy
    - git diff-files --exit-code go.mod || (echo "go.mod is out of sync with project imports. Please run 'inv deps' and commit the changes on go.mod/go.sum." && false)

#
# binary_build
#

# build dogstatsd static for deb-x64
build_dogstatsd_static-deb_x64:
  stage: binary_build
  image: 486234852809.dkr.ecr.us-east-1.amazonaws.com/ci/datadog-agent-buildimages/deb_x64:$DATADOG_AGENT_BUILDIMAGES
  tags: [ "runner:main", "size:large" ]
  needs: ["run_tests_deb-x64-py3"]
  before_script:
    - source /root/.bashrc && conda activate ddpy3
    - inv -e deps --no-checks --verbose --dep-vendor-only
  script:
    - inv -e dogstatsd.build --static --major-version 7
    - $S3_CP_CMD $SRC_PATH/$STATIC_BINARIES_DIR/dogstatsd $S3_ARTIFACTS_URI/static/dogstatsd

# build dogstatsd for deb-x64
build_dogstatsd-deb_x64:
  stage: binary_build
  image: 486234852809.dkr.ecr.us-east-1.amazonaws.com/ci/datadog-agent-buildimages/deb_x64:$DATADOG_AGENT_BUILDIMAGES
  tags: [ "runner:main", "size:large" ]
  needs: ["run_tests_deb-x64-py3"]
  before_script:
    - source /root/.bashrc && conda activate ddpy3
    - inv -e deps --no-checks --verbose --dep-vendor-only
  script:
    - inv -e dogstatsd.build --major-version 7
    - $S3_CP_CMD $SRC_PATH/$DOGSTATSD_BINARIES_DIR/dogstatsd $S3_ARTIFACTS_URI/dogstatsd/dogstatsd

# build dogstatsd static for deb-arm
build_dogstatsd_static-deb_arm64:
  stage: binary_build
  image: 486234852809.dkr.ecr.us-east-1.amazonaws.com/ci/datadog-agent-buildimages/deb_arm64:$DATADOG_AGENT_ARMBUILDIMAGES
  tags: ["runner:docker-arm", "platform:arm64"]
  needs: ["run_tests_deb-x64-py3"]
  variables:
    ARCH: arm64
  before_script:
    - source /root/.bashrc
    # Hack to work around the cloning issue with arm runners
    - mkdir -p $GOPATH/src/github.com/DataDog
    - cp -R $GOPATH/src/github.com/*/*/DataDog/datadog-agent $GOPATH/src/github.com/DataDog
    - cd $SRC_PATH
    - inv -e deps --no-checks --verbose --dep-vendor-only
  script:
    - inv -e dogstatsd.build --static --major-version 7
    - $S3_CP_CMD $SRC_PATH/$STATIC_BINARIES_DIR/dogstatsd $S3_ARTIFACTS_URI/static/dogstatsd.$ARCH

# build dogstatsd linked for deb-arm
build_dogstatsd-deb_arm64:
  stage: binary_build
  image: 486234852809.dkr.ecr.us-east-1.amazonaws.com/ci/datadog-agent-buildimages/deb_arm64:$DATADOG_AGENT_ARMBUILDIMAGES
  tags: ["runner:docker-arm", "platform:arm64"]
  needs: ["run_tests_deb-x64-py3"]
  variables:
    ARCH: arm64
  before_script:
    - source /root/.bashrc
    # Hack to work around the cloning issue with arm runners
    - mkdir -p $GOPATH/src/github.com/DataDog
    - cp -R $GOPATH/src/github.com/*/*/DataDog/datadog-agent $GOPATH/src/github.com/DataDog
    - cd $SRC_PATH
    - inv -e deps --no-checks --verbose --dep-vendor-only
  script:
    - inv -e dogstatsd.build --major-version 7
    - $S3_CP_CMD $SRC_PATH/$DOGSTATSD_BINARIES_DIR/dogstatsd $S3_ARTIFACTS_URI/dogstatsd/dogstatsd.$ARCH

.cluster_agent-build_common: &cluster_agent-build_common
  stage: binary_build
  needs: ["run_go_tidy_check"]
  script:
    - inv -e cluster-agent.build
    - $S3_CP_CMD $SRC_PATH/$CLUSTER_AGENT_BINARIES_DIR/datadog-cluster-agent $S3_ARTIFACTS_URI/datadog-cluster-agent.$ARCH
    - $S3_CP_CMD $SRC_PATH/Dockerfiles/cluster-agent/datadog-cluster.yaml $S3_ARTIFACTS_URI/datadog-cluster.yaml

# build cluster-agent bin
cluster_agent-build_amd64:
  <<: *cluster_agent-build_common
  image: 486234852809.dkr.ecr.us-east-1.amazonaws.com/ci/datadog-agent-buildimages/deb_x64:$DATADOG_AGENT_BUILDIMAGES
  tags: [ "runner:main", "size:large" ]
  variables:
    ARCH: amd64
  before_script:
    - source /root/.bashrc && conda activate ddpy3
    - inv -e deps --no-checks --verbose --dep-vendor-only

cluster_agent-build_arm64:
  <<: *cluster_agent-build_common
  image: 486234852809.dkr.ecr.us-east-1.amazonaws.com/ci/datadog-agent-buildimages/deb_arm64:$DATADOG_AGENT_BUILDIMAGES
  tags: ["runner:docker-arm", "platform:arm64"]
  variables:
    ARCH: arm64
  before_script:
    - source /root/.bashrc
    # Hack to work around the cloning issue with arm runners
    - mkdir -p $GOPATH/src/github.com/DataDog
    - cp -R $GOPATH/src/github.com/*/*/DataDog/datadog-agent $GOPATH/src/github.com/DataDog
    - cd $SRC_PATH
    - inv -e deps --no-checks --verbose --dep-vendor-only

# build cluster-agent-cloudfoundry bin
cluster_agent_cloudfoundry-build_amd64:
  rules:
    - <<: *if_version_7
  stage: binary_build
  needs: ["run_go_tidy_check"]
  image: 486234852809.dkr.ecr.us-east-1.amazonaws.com/ci/datadog-agent-buildimages/deb_x64:$DATADOG_AGENT_BUILDIMAGES
  tags: [ "runner:main", "size:large" ]
  artifacts:
    expire_in: 2 weeks
    paths:
      - $OMNIBUS_PACKAGE_DIR
  variables:
    ARCH: amd64
  before_script:
    - source /root/.bashrc && conda activate ddpy3
    - inv -e deps --no-checks --verbose --dep-vendor-only
  script:
    - inv -e cluster-agent-cloudfoundry.build
    - cd $SRC_PATH/$CLUSTER_AGENT_CLOUDFOUNDRY_BINARIES_DIR
    - mkdir -p $OMNIBUS_PACKAGE_DIR
    - export PACKAGE_VERSION=$(inv agent.version --url-safe --major-version 7)
    - tar cf $OMNIBUS_PACKAGE_DIR/datadog-cluster-agent-cloudfoundry-$PACKAGE_VERSION-$ARCH.tar.xz datadog-cluster-agent-cloudfoundry

#
# integration_test
#

# run benchmarks on deb
# run_benchmarks-deb_x64:
#   stage: integration_test
#   image: 486234852809.dkr.ecr.us-east-1.amazonaws.com/ci/datadog-agent-buildimages/deb_x64:$DATADOG_AGENT_BUILDIMAGES
#   allow_failure: true  # FIXME: this was set to true to temporarily unblock the pipeline
#   tags: [ "runner:main", "size:large" ]
#   script:
#     - inv -e bench.aggregator
#     # FIXME: in our docker image, non ascii characters printed by the benchmark
#     # make invoke traceback. For now, the workaround is to call the benchmarks
#     # manually
#     - inv -e bench.build-dogstatsd

#     - set +x # make sure we don't output the creds to the build log
#     - DD_AGENT_API_KEY=$(aws ssm get-parameter --region us-east-1 --name ci.datadog-agent.dd_agent_api_key --with-decryption --query "Parameter.Value" --out text)

#     # dogstatsd validation - not really benchmarking: gitlab isn't the right place to do this.
#     - ./bin/benchmarks/dogstatsd -pps=20000 -dur 30 -ser 5 -branch $DD_REPO_BRANCH_NAME -api-key $DD_AGENT_API_KEY
#   artifacts:
#     expire_in: 2 weeks
#     paths:
#       - benchmarks

# check the size of the static dogstatsd binary
run_dogstatsd_size_test:
  stage: integration_test
  needs: ["build_dogstatsd_static-deb_x64"]
  image: 486234852809.dkr.ecr.us-east-1.amazonaws.com/ci/datadog-agent-buildimages/deb_x64:$DATADOG_AGENT_BUILDIMAGES
  tags: [ "runner:main", "size:large" ]
  before_script:
    - source /root/.bashrc && conda activate ddpy3
    # Disable global before_script
    - mkdir -p $STATIC_BINARIES_DIR
    - $S3_CP_CMD $S3_ARTIFACTS_URI/static/dogstatsd $STATIC_BINARIES_DIR/dogstatsd
  script:
    - inv -e dogstatsd.size-test --skip-build

# check the size of the static dogstatsd binary
run_dogstatsd_arm_size_test:
  stage: integration_test
  needs: ["build_dogstatsd_static-deb_arm64"]
  image: 486234852809.dkr.ecr.us-east-1.amazonaws.com/ci/datadog-agent-buildimages/deb_arm64:$DATADOG_AGENT_ARMBUILDIMAGES
  tags: ["runner:docker-arm", "platform:arm64"]
  variables:
    ARCH: arm64
  before_script:
    - source /root/.bashrc
    # Disable global before_script
    - mkdir -p $STATIC_BINARIES_DIR
    - $S3_CP_CMD $S3_ARTIFACTS_URI/static/dogstatsd.$ARCH $STATIC_BINARIES_DIR/dogstatsd
  script:
    - inv -e dogstatsd.size-test --skip-build

.system-probe_build_common:
  before_script:
    # Hack to work around the cloning issue with arm runners
    - mkdir -p $GOPATH/src/github.com/DataDog
    - '[[ "$ARCH" == arm64 ]] && cp -R $GOPATH/src/github.com/*/*/DataDog/datadog-agent $GOPATH/src/github.com/DataDog'
    - cd $SRC_PATH
    - inv -e deps --no-checks --verbose --dep-vendor-only
    # Retrieve libbcc from S3
    - $S3_CP_CMD $S3_ARTIFACTS_URI/libbcc-$ARCH.tar.xz /tmp/libbcc.tar.xz
    - mkdir -p /opt/datadog-agent/embedded
    - tar -xvf /tmp/libbcc.tar.xz -C /opt/datadog-agent/embedded

  script:
    - CGO_CFLAGS='-I/opt/datadog-agent/embedded/include' CGO_LDFLAGS='-Wl,-rpath,/opt/datadog-agent/embedded/lib -L/opt/datadog-agent/embedded/lib' inv -e system-probe.build --go-version=$SYSTEM_PROBE_GO_VERSION
    - CGO_CFLAGS='-I/opt/datadog-agent/embedded/include' CGO_LDFLAGS='-Wl,-rpath,/opt/datadog-agent/embedded/lib -L/opt/datadog-agent/embedded/lib' inv -e system-probe.test --only-check-bpf-bytes
    - $S3_CP_CMD $SRC_PATH/$SYSTEM_PROBE_BINARIES_DIR/system-probe $S3_ARTIFACTS_URI/system-probe.$ARCH

build_system-probe-x64:
  stage: binary_build
  image: 486234852809.dkr.ecr.us-east-1.amazonaws.com/ci/datadog-agent-buildimages/system-probe_x64:$DATADOG_AGENT_SYSPROBE_BUILDIMAGES
  needs: ["build_libbcc_x64", "run_tests_deb-x64-py3"]
  tags: [ "runner:main", "size:large" ]
  extends: .system-probe_build_common
  variables:
    ARCH: amd64

build_system-probe-arm64:
  stage: binary_build
  image: 486234852809.dkr.ecr.us-east-1.amazonaws.com/ci/datadog-agent-buildimages/system-probe_arm64:$DATADOG_AGENT_SYSPROBE_BUILDIMAGES
  needs: ["build_libbcc_arm64", "run_go_tidy_check"]
  tags: ["runner:docker-arm", "platform:arm64"]
  extends: .system-probe_build_common
  variables:
    ARCH: arm64

#
# package_build
#
#
.agent_build_common_deb: &agent_build_common_deb
  script:
    - echo "About to build for $RELEASE_VERSION"
    # remove artifacts from previous pipelines that may come from the cache
    - rm -rf $OMNIBUS_PACKAGE_DIR/*
    # Artifacts and cache must live within project directory but we run omnibus in a neutral directory.
    # Thus, we move the artifacts at the end in a gitlab-friendly dir.
    - $S3_CP_CMD $S3_ARTIFACTS_URI/system-probe.${PACKAGE_ARCH} /tmp/system-probe
    - chmod 755 /tmp/system-probe
    - $S3_CP_CMD $S3_ARTIFACTS_URI/libbcc-${PACKAGE_ARCH}.tar.xz /tmp/libbcc.tar.xz
    # Use --skip-deps since the deps are installed by `before_script`.
    - inv -e agent.omnibus-build --release-version "$RELEASE_VERSION" --major-version "$AGENT_MAJOR_VERSION" --python-runtimes "$PYTHON_RUNTIMES" --base-dir $OMNIBUS_BASE_DIR ${USE_S3_CACHING} --skip-deps --system-probe-bin=/tmp/system-probe --libbcc-tarball=/tmp/libbcc.tar.xz
    - $S3_CP_CMD $OMNIBUS_BASE_DIR/pkg/datadog-agent_*_${PACKAGE_ARCH}.deb $S3_ARTIFACTS_URI/$DESTINATION_DEB
    - $S3_CP_CMD $OMNIBUS_BASE_DIR/pkg/datadog-agent-dbg_*_${PACKAGE_ARCH}.deb $S3_ARTIFACTS_URI/$DESTINATION_DBG_DEB
    - mkdir -p $OMNIBUS_PACKAGE_DIR && cp $OMNIBUS_BASE_DIR/pkg/datadog-agent*_${PACKAGE_ARCH}.deb{,.metadata.json} $OMNIBUS_PACKAGE_DIR
  # TODO: enabling the cache cause builds to be slower and slower on `master`. Re-enable once this is investigated/fixed
  # cache:
  #   # cache per branch
  #   key: $CI_COMMIT_REF_NAME
  #   paths:
  #     - $OMNIBUS_BASE_DIR
  artifacts:
    expire_in: 2 weeks
    paths:
      - $OMNIBUS_PACKAGE_DIR

# build Agent package for deb-x64
agent_deb-x64-a6:
  rules:
    - <<: *if_version_6
  stage: package_build
  image: 486234852809.dkr.ecr.us-east-1.amazonaws.com/ci/datadog-agent-buildimages/deb_x64:$DATADOG_AGENT_BUILDIMAGES
  tags: [ "runner:main", "size:2xlarge" ]
  needs: ["run_tests_deb-x64-py2", "run_tests_deb-x64-py3", "build_system-probe-x64"]
  variables:
    AWS_CONTAINER_CREDENTIALS_RELATIVE_URI: /credentials
    CONDA_ENV: ddpy3
    AGENT_MAJOR_VERSION: 6
    PYTHON_RUNTIMES: '2,3'
    PACKAGE_ARCH: amd64
    DESTINATION_DEB: 'datadog-agent_6_amd64.deb'
    DESTINATION_DBG_DEB: 'datadog-agent-dbg_6_amd64.deb'
  before_script:
    - source /root/.bashrc && conda activate $CONDA_ENV
    - inv -e deps --no-checks --verbose --dep-vendor-only
    - export RELEASE_VERSION=$RELEASE_VERSION_6
  <<: *agent_build_common_deb

agent_deb-x64-a7:
  rules:
    - <<: *if_version_7
  stage: package_build
  image: 486234852809.dkr.ecr.us-east-1.amazonaws.com/ci/datadog-agent-buildimages/deb_x64:$DATADOG_AGENT_BUILDIMAGES
  tags: [ "runner:main", "size:2xlarge" ]
  needs: ["run_tests_deb-x64-py3", "build_system-probe-x64"]
  variables:
    AWS_CONTAINER_CREDENTIALS_RELATIVE_URI: /credentials
    CONDA_ENV: ddpy3
    AGENT_MAJOR_VERSION: 7
    PYTHON_RUNTIMES: '3'
    PACKAGE_ARCH: amd64
    DESTINATION_DEB: 'datadog-agent_7_amd64.deb'
    DESTINATION_DBG_DEB: 'datadog-agent-dbg_7_amd64.deb'
  before_script:
    - source /root/.bashrc && conda activate $CONDA_ENV
    - inv -e deps --no-checks --verbose --dep-vendor-only
    - export RELEASE_VERSION=$RELEASE_VERSION_7
  <<: *agent_build_common_deb

agent_deb-arm64-a6:
  rules:
    - <<: *if_version_6
  stage: package_build
  needs: ["run_go_tidy_check", "build_system-probe-arm64"]
  image: 486234852809.dkr.ecr.us-east-1.amazonaws.com/ci/datadog-agent-buildimages/deb_arm64:$DATADOG_AGENT_ARMBUILDIMAGES
  tags: ["runner:docker-arm", "platform:arm64"]
  variables:
    AGENT_MAJOR_VERSION: 6
    PYTHON_RUNTIMES: '2,3'
    PACKAGE_ARCH: arm64
    DESTINATION_DEB: 'datadog-agent_6_arm64.deb'
    DESTINATION_DBG_DEB: 'datadog-agent-dbg_6_arm64.deb'
  before_script:
    - source /root/.bashrc
    - inv -e deps --no-checks --verbose --dep-vendor-only
    - export RELEASE_VERSION=$RELEASE_VERSION_6
  <<: *agent_build_common_deb

agent_deb-arm64-a7:
  rules:
    - <<: *if_version_7
  stage: package_build
  needs: ["run_go_tidy_check", "build_system-probe-arm64"]
  image: 486234852809.dkr.ecr.us-east-1.amazonaws.com/ci/datadog-agent-buildimages/deb_arm64:$DATADOG_AGENT_ARMBUILDIMAGES
  tags: ["runner:docker-arm", "platform:arm64"]
  variables:
    AGENT_MAJOR_VERSION: 7
    PYTHON_RUNTIMES: '3'
    PACKAGE_ARCH: arm64
    DESTINATION_DEB: 'datadog-agent_7_arm64.deb'
    DESTINATION_DBG_DEB: 'datadog-agent-dbg_7_arm64.deb'
  before_script:
    - source /root/.bashrc
    - inv -e deps --no-checks --verbose --dep-vendor-only
    - export RELEASE_VERSION=$RELEASE_VERSION_7
  <<: *agent_build_common_deb


.iot_agent_build_common_deb: &iot_agent_build_common_deb
  rules:
    - <<: *if_version_7
  script:
    - echo "About to build for $RELEASE_VERSION_7"
    - echo "Detected host architecture $(uname -m)"
    # $DD_TARGET_ARCH is only set by Arm build images, so assume amd64 if not present
    - echo "Target architecture ${DD_TARGET_ARCH:=amd64}"
    # remove artifacts from previous pipelines that may come from the cache
    - rm -rf $OMNIBUS_PACKAGE_DIR/*
    # Artifacts and cache must live within project directory but we run omnibus in a neutral directory.
    # Thus, we move the artifacts at the end in a gitlab-friendly dir.
    # Use --skip-deps since the deps are installed by `before_script`.
    - inv -e agent.omnibus-build --iot --log-level debug --release-version "$RELEASE_VERSION_7" --major-version 7 --base-dir $OMNIBUS_BASE_DIR --skip-deps
    - find $OMNIBUS_BASE_DIR/pkg
    - find $OMNIBUS_BASE_DIR/pkg -name "datadog-iot-agent*_${PACKAGE_ARCH}.deb" -exec dpkg -c {} \;
    - $S3_CP_CMD $OMNIBUS_BASE_DIR/pkg/datadog-iot-agent*_${PACKAGE_ARCH}.deb $S3_ARTIFACTS_URI/$DESTINATION_DEB
    - mkdir -p $OMNIBUS_PACKAGE_DIR && cp $OMNIBUS_BASE_DIR/pkg/datadog-iot-agent*_${PACKAGE_ARCH}.deb{,.metadata.json} $OMNIBUS_PACKAGE_DIR
  # TODO: enabling the cache cause builds to be slower and slower on `master`. Re-enable once this is investigated/fixed
  # cache:
  #   # cache per branch
  #   key: $CI_COMMIT_REF_NAME
  #   paths:
  #     - $OMNIBUS_BASE_DIR
  artifacts:
    expire_in: 2 weeks
    paths:
      - $OMNIBUS_PACKAGE_DIR

iot_agent_deb-x64:
  stage: package_build
  image: 486234852809.dkr.ecr.us-east-1.amazonaws.com/ci/datadog-agent-buildimages/deb_x64:$DATADOG_AGENT_BUILDIMAGES
  tags: [ "runner:main", "size:2xlarge" ]
  needs: [ "fail_on_non_triggered_tag"]
  variables:
    PACKAGE_ARCH: amd64
    DESTINATION_DEB: 'datadog-iot-agent_7_amd64.deb'
  before_script:
    # This is done inside entrypoint.sh
    # - source /root/.bashrc && conda activate ddpy3
    - inv -e deps --verbose --dep-vendor-only --no-checks
  <<: *iot_agent_build_common_deb

iot_agent_deb-arm64:
  stage: package_build
  image: 486234852809.dkr.ecr.us-east-1.amazonaws.com/ci/datadog-agent-buildimages/deb_arm64:$DATADOG_AGENT_ARMBUILDIMAGES
  tags: ["runner:docker-arm", "platform:arm64"]
  needs: [ "fail_on_non_triggered_tag"]
  variables:
    PACKAGE_ARCH: arm64
    DESTINATION_DEB: 'datadog-iot-agent_7_arm64.deb'
  before_script:
    - inv -e deps --verbose --dep-vendor-only --no-checks
  <<: *iot_agent_build_common_deb

iot_agent_deb-armhf:
  stage: package_build
  image: 486234852809.dkr.ecr.us-east-1.amazonaws.com/ci/datadog-agent-buildimages/deb_armhf:$DATADOG_AGENT_ARMBUILDIMAGES
  # Run with platform:arm64 since no platform:armhf exists and arm64 should be backwards compatible
  tags: ["runner:docker-arm", "platform:arm64"]
  needs: [ "fail_on_non_triggered_tag"]
  variables:
    PACKAGE_ARCH: armhf
    DESTINATION_DEB: 'datadog-iot-agent_7_armhf.deb'
  before_script:
    - inv -e deps --verbose --dep-vendor-only --no-checks
  <<: *iot_agent_build_common_deb

.agent_build_common_rpm: &agent_build_common_rpm
  script:
    - echo "About to build for $RELEASE_VERSION"
    # remove artifacts from previous pipelines that may come from the cache
    - rm -rf $OMNIBUS_PACKAGE_DIR/*
    # Artifacts and cache must live within project directory but we run omnibus in a neutral directory.
    # Thus, we move the artifacts at the end in a gitlab-friendly dir.
    - set +x
    - RPM_GPG_KEY=$(aws ssm get-parameter --region us-east-1 --name ci.datadog-agent.rpm_signing_private_key_e09422b3 --with-decryption --query "Parameter.Value" --out text)
    - printf -- "$RPM_GPG_KEY" | gpg --import --batch
    - export RPM_SIGNING_PASSPHRASE=$(aws ssm get-parameter --region us-east-1 --name ci.datadog-agent.rpm_signing_key_passphrase_e09422b3 --with-decryption --query "Parameter.Value" --out text)
    - set -x

    - $S3_CP_CMD $S3_ARTIFACTS_URI/system-probe.${PACKAGE_ARCH} /tmp/system-probe
    - chmod 755 /tmp/system-probe
    - $S3_CP_CMD $S3_ARTIFACTS_URI/libbcc-${PACKAGE_ARCH}.tar.xz /tmp/libbcc.tar.xz
    # use --skip-deps since the deps are installed by `before_script`
    - inv -e agent.omnibus-build --release-version "$RELEASE_VERSION" --major-version "$AGENT_MAJOR_VERSION" --python-runtimes "$PYTHON_RUNTIMES" --base-dir $OMNIBUS_BASE_DIR  ${USE_S3_CACHING} --skip-deps --system-probe-bin=/tmp/system-probe --libbcc-tarball=/tmp/libbcc.tar.xz
    - find $OMNIBUS_BASE_DIR/pkg -type f -name '*.rpm' ! -name '*dbg*.rpm' -print0 | xargs -0 -I '{}' rpm -i '{}'
    - find $OMNIBUS_BASE_DIR/pkg -type f -name '*dbg*.rpm' -print0 | xargs -0 -I '{}' rpm -i '{}'
    - mkdir -p $OMNIBUS_PACKAGE_DIR && cp $OMNIBUS_BASE_DIR/pkg/*.{rpm,metadata.json} $OMNIBUS_PACKAGE_DIR
  # TODO: enabling the cache cause builds to be slower and slower on `master`. Re-enable once this is investigated/fixed
  # cache:
  #   # cache per branch
  #   key: $CI_COMMIT_REF_NAME
  #   paths:
  #     - $OMNIBUS_BASE_DIR
  artifacts:
    expire_in: 2 weeks
    paths:
      - $OMNIBUS_PACKAGE_DIR

# build Agent package for rpm-x64
agent_rpm-x64-a6:
  rules:
    - <<: *if_version_6
  stage: package_build
  image: 486234852809.dkr.ecr.us-east-1.amazonaws.com/ci/datadog-agent-buildimages/rpm_x64:$DATADOG_AGENT_BUILDIMAGES
  tags: [ "runner:main", "size:2xlarge" ]
  needs: ["run_tests_rpm-x64-py2", "run_tests_rpm-x64-py3", "build_system-probe-x64"]
  variables:
    AWS_CONTAINER_CREDENTIALS_RELATIVE_URI: /credentials
    AGENT_MAJOR_VERSION: 6
    PYTHON_RUNTIMES: '2,3'
    PACKAGE_ARCH: amd64
    CONDA_ENV: ddpy3
  before_script:
    - source /root/.bashrc && conda activate $CONDA_ENV
    - inv -e deps --no-checks --verbose --dep-vendor-only
    - export RELEASE_VERSION=$RELEASE_VERSION_6
  <<: *agent_build_common_rpm

# build Agent package for rpm-x64
agent_rpm-x64-a7:
  rules:
    - <<: *if_version_7
  stage: package_build
  image: 486234852809.dkr.ecr.us-east-1.amazonaws.com/ci/datadog-agent-buildimages/rpm_x64:$DATADOG_AGENT_BUILDIMAGES
  tags: [ "runner:main", "size:2xlarge" ]
  needs: ["run_tests_rpm-x64-py3", "build_system-probe-x64"]
  variables:
    AWS_CONTAINER_CREDENTIALS_RELATIVE_URI: /credentials
    AGENT_MAJOR_VERSION: 7
    PYTHON_RUNTIMES: '3'
    PACKAGE_ARCH: amd64
    CONDA_ENV: ddpy3
  before_script:
    - source /root/.bashrc && conda activate $CONDA_ENV
    - inv -e deps --no-checks --verbose --dep-vendor-only
    - export RELEASE_VERSION=$RELEASE_VERSION_7
  <<: *agent_build_common_rpm

# build Agent package for rpm-arm64
agent_rpm-arm64-a6:
  rules:
    - <<: *if_version_6
  stage: package_build
  needs: ["run_go_tidy_check", "build_system-probe-arm64"]
  image: 486234852809.dkr.ecr.us-east-1.amazonaws.com/ci/datadog-agent-buildimages/rpm_arm64:$DATADOG_AGENT_ARMBUILDIMAGES
  tags: ["runner:docker-arm", "platform:arm64"]
  variables:
    AGENT_MAJOR_VERSION: 6
    PYTHON_RUNTIMES: '2,3'
    PACKAGE_ARCH: arm64
  before_script:
    - source /root/.bashrc
    - inv -e deps --no-checks --verbose --dep-vendor-only
    - export RELEASE_VERSION=$RELEASE_VERSION_6
  <<: *agent_build_common_rpm

# build Agent package for rpm-arm64
agent_rpm-arm64-a7:
  rules:
    - <<: *if_version_7
  stage: package_build
  needs: ["run_go_tidy_check", "build_system-probe-arm64"]
  image: 486234852809.dkr.ecr.us-east-1.amazonaws.com/ci/datadog-agent-buildimages/rpm_arm64:$DATADOG_AGENT_ARMBUILDIMAGES
  tags: ["runner:docker-arm", "platform:arm64"]
  variables:
    AGENT_MAJOR_VERSION: 7
    PYTHON_RUNTIMES: '3'
    PACKAGE_ARCH: arm64
  before_script:
    - source /root/.bashrc
    - inv -e deps --no-checks --verbose --dep-vendor-only
    - export RELEASE_VERSION=$RELEASE_VERSION_7
  <<: *agent_build_common_rpm

.iot_agent_build_common_rpm: &iot_agent_build_common_rpm
  rules:
    - <<: *if_version_7
  script:
    - echo "About to build iot agent for $RELEASE_VERSION_7"
    - echo "Detected host architecture $(uname -m)"
    # $DD_TARGET_ARCH is only set by Arm build images, so assume amd64 if not present
    - echo "Target architecture ${DD_TARGET_ARCH:=amd64}"
    # remove artifacts from previous pipelines that may come from the cache
    - rm -rf $OMNIBUS_PACKAGE_DIR/*
    # Artifacts and cache must live within project directory but we run omnibus in a neutral directory.
    # Thus, we move the artifacts at the end in a gitlab-friendly dir.
    - set +x
    - RPM_GPG_KEY=$(aws ssm get-parameter --region us-east-1 --name ci.datadog-agent.rpm_signing_private_key_e09422b3 --with-decryption --query "Parameter.Value" --out text)
    - printf -- "$RPM_GPG_KEY" | gpg --import --batch
    - export RPM_SIGNING_PASSPHRASE=$(aws ssm get-parameter --region us-east-1 --name ci.datadog-agent.rpm_signing_key_passphrase_e09422b3 --with-decryption --query "Parameter.Value" --out text)
    - set -x
    # Use --skip-deps since the deps are installed by `before_script`.
    - inv -e agent.omnibus-build --iot --log-level debug --release-version "$RELEASE_VERSION_7" --major-version 7 --base-dir $OMNIBUS_BASE_DIR --skip-deps
    - ls $OMNIBUS_BASE_DIR/pkg/
    - mkdir -p $OMNIBUS_PACKAGE_DIR && cp $OMNIBUS_BASE_DIR/pkg/*.{rpm,metadata.json} $OMNIBUS_PACKAGE_DIR
  artifacts:
    expire_in: 2 weeks
    paths:
      - $OMNIBUS_PACKAGE_DIR

iot_agent_rpm-x64:
  stage: package_build
  image: 486234852809.dkr.ecr.us-east-1.amazonaws.com/ci/datadog-agent-buildimages/rpm_x64:$DATADOG_AGENT_BUILDIMAGES
  tags: [ "runner:main", "size:2xlarge" ]
  needs: [ "fail_on_non_triggered_tag"]
  before_script:
    # This is done inside entrypoint.sh
    # - source /root/.bashrc && conda activate ddpy3
    - inv -e deps --verbose --dep-vendor-only --no-checks
  <<: *iot_agent_build_common_rpm

iot_agent_rpm-arm64:
  stage: package_build
  image: 486234852809.dkr.ecr.us-east-1.amazonaws.com/ci/datadog-agent-buildimages/rpm_arm64:$DATADOG_AGENT_ARMBUILDIMAGES
  tags: ["runner:docker-arm", "platform:arm64"]
  needs: [ "fail_on_non_triggered_tag"]
  before_script:
    - inv -e deps --verbose --dep-vendor-only --no-checks
  <<: *iot_agent_build_common_rpm

iot_agent_rpm-armhf:
  stage: package_build
  image: 486234852809.dkr.ecr.us-east-1.amazonaws.com/ci/datadog-agent-buildimages/rpm_armhf:$DATADOG_AGENT_ARMBUILDIMAGES
  # Run with platform:arm64 since no platform:armhf exists and arm64 should be backwards compatible
  tags: ["runner:docker-arm", "platform:arm64"]
  needs: [ "fail_on_non_triggered_tag"]
  before_script:
    # Ensures uname -m reports armv7l
    - export LD_PRELOAD="/usr/local/lib/libfakearmv7l.so"
    - inv -e deps --verbose --dep-vendor-only --no-checks
  <<: *iot_agent_build_common_rpm

.agent_build_common_suse_rpm: &agent_build_common_suse_rpm
  script:
    - echo "About to build for $RELEASE_VERSION"
    # remove artifacts from previous pipelines that may come from the cache
    - rm -rf $OMNIBUS_PACKAGE_DIR_SUSE/*
    # Artifacts and cache must live within project directory but we run omnibus in a neutral directory.
    # Thus, we move the artifacts at the end in a gitlab-friendly dir.
    - set +x
    - RPM_GPG_KEY=$(aws ssm get-parameter --region us-east-1 --name ci.datadog-agent.rpm_signing_private_key_e09422b3 --with-decryption --query "Parameter.Value" --out text)
    - printf -- "$RPM_GPG_KEY" | gpg --import --batch
    - export RPM_SIGNING_PASSPHRASE=$(aws ssm get-parameter --region us-east-1 --name ci.datadog-agent.rpm_signing_key_passphrase_e09422b3 --with-decryption --query "Parameter.Value" --out text)
    - set -x
    - $S3_CP_CMD $S3_ARTIFACTS_URI/system-probe.${PACKAGE_ARCH} /tmp/system-probe
    - chmod 755 /tmp/system-probe
    - $S3_CP_CMD $S3_ARTIFACTS_URI/libbcc-${PACKAGE_ARCH}.tar.xz /tmp/libbcc.tar.xz
    # use --skip-deps since the deps are installed by `before_script`
    - inv -e agent.omnibus-build --release-version "$RELEASE_VERSION" --major-version "$AGENT_MAJOR_VERSION" --python-runtimes "$PYTHON_RUNTIMES" --base-dir $OMNIBUS_BASE_DIR_SUSE ${USE_S3_CACHING} --skip-deps --system-probe-bin=/tmp/system-probe --libbcc-tarball=/tmp/libbcc.tar.xz
    - find $OMNIBUS_BASE_DIR_SUSE/pkg -type f -name '*.rpm' ! -name '*dbg*.rpm' -print0 | xargs -0 -I '{}' zypper in '{}'
    - find $OMNIBUS_BASE_DIR_SUSE/pkg -type f -name '*dbg*.rpm' -print0 | xargs -0 -I '{}' zypper in '{}'
    - mkdir -p $OMNIBUS_PACKAGE_DIR_SUSE && cp $OMNIBUS_BASE_DIR_SUSE/pkg/*.{rpm,metadata.json} $OMNIBUS_PACKAGE_DIR_SUSE
    # FIXME: skip the installation step until we fix the preinst/postinst scripts in the rpm package
    # to also work with SUSE11
    # - rpm -i $OMNIBUS_PACKAGE_DIR_SUSE/*.rpm
  # TODO: enabling the cache cause builds to be slower and slower on `master`. Re-enable once this is investigated/fixed
  # cache:
  #   # cache per branch
  #   key: $CI_COMMIT_REF_NAME
  #   paths:
  #     - $OMNIBUS_BASE_DIR_SUSE
  artifacts:
    expire_in: 2 weeks
    paths:
      - $OMNIBUS_PACKAGE_DIR_SUSE

# build Agent package for suse-x64
agent_suse-x64-a6:
  rules:
    - <<: *if_version_6
  stage: package_build
  needs: ["run_tests_rpm-x64-py2", "run_tests_rpm-x64-py3", "build_system-probe-x64"]
  image: 486234852809.dkr.ecr.us-east-1.amazonaws.com/ci/datadog-agent-builders/suse_x64:$DATADOG_AGENT_BUILDERS
  tags: [ "runner:main", "size:2xlarge" ]
  variables:
    AWS_CONTAINER_CREDENTIALS_RELATIVE_URI: /credentials
    AGENT_MAJOR_VERSION: 6
    PYTHON_RUNTIMES: '2,3'
    PACKAGE_ARCH: amd64
  before_script:
    - export RELEASE_VERSION=$RELEASE_VERSION_6
    - inv -e deps --no-checks --verbose --dep-vendor-only
  <<: *agent_build_common_suse_rpm

# build Agent package for suse-x64
agent_suse-x64-a7:
  rules:
    - <<: *if_version_7
  stage: package_build
  needs: ["run_tests_rpm-x64-py3", "build_system-probe-x64"]
  image: 486234852809.dkr.ecr.us-east-1.amazonaws.com/ci/datadog-agent-builders/suse_x64:$DATADOG_AGENT_BUILDERS
  tags: [ "runner:main", "size:2xlarge" ]
  variables:
    AWS_CONTAINER_CREDENTIALS_RELATIVE_URI: /credentials
    AGENT_MAJOR_VERSION: 7
    PYTHON_RUNTIMES: '3'
    PACKAGE_ARCH: amd64
  before_script:
    - export RELEASE_VERSION=$RELEASE_VERSION_7
    - inv -e deps --no-checks --verbose --dep-vendor-only
  <<: *agent_build_common_suse_rpm

iot_agent_suse-x64:
  rules:
    - <<: *if_version_7
  stage: package_build
  image: 486234852809.dkr.ecr.us-east-1.amazonaws.com/ci/datadog-agent-builders/suse_x64:$DATADOG_AGENT_BUILDERS
  tags: [ "runner:main", "size:2xlarge" ]
  needs: [ "fail_on_non_triggered_tag"]
  before_script:
    # This is done inside entrypoint.sh
    # - source /root/.bashrc && conda activate ddpy3
    - inv -e deps --verbose --dep-vendor-only --no-checks
  script:
    - echo "About to build iot agent for $RELEASE_VERSION_7"
    - echo "Detected host architecture $(uname -m)"
    # $DD_TARGET_ARCH is only set by Arm build images, so assume amd64 if not present
    - echo "Target architecture ${DD_TARGET_ARCH:=amd64}"
    # remove artifacts from previous pipelines that may come from the cache
    - rm -rf $OMNIBUS_PACKAGE_DIR_SUSE/*
    # Artifacts and cache must live within project directory but we run omnibus in a neutral directory.
    # Thus, we move the artifacts at the end in a gitlab-friendly dir.
    - set +x
    - RPM_GPG_KEY=$(aws ssm get-parameter --region us-east-1 --name ci.datadog-agent.rpm_signing_private_key_e09422b3 --with-decryption --query "Parameter.Value" --out text)
    - printf -- "$RPM_GPG_KEY" | gpg --import --batch
    - export RPM_SIGNING_PASSPHRASE=$(aws ssm get-parameter --region us-east-1 --name ci.datadog-agent.rpm_signing_key_passphrase_e09422b3 --with-decryption --query "Parameter.Value" --out text)
    - set -x
    # Use --skip-deps since the deps are installed by `before_script`.
    - inv -e agent.omnibus-build --iot --log-level debug --release-version "$RELEASE_VERSION_7" --major-version 7 --base-dir $OMNIBUS_BASE_DIR --skip-deps
    - ls $OMNIBUS_BASE_DIR/pkg/
    - mkdir -p $OMNIBUS_PACKAGE_DIR_SUSE && cp $OMNIBUS_BASE_DIR/pkg/*.{rpm,metadata.json} $OMNIBUS_PACKAGE_DIR_SUSE
  artifacts:
    expire_in: 2 weeks
    paths:
      - $OMNIBUS_PACKAGE_DIR_SUSE

# cloudfoundry iot build/windows
windows_zip_agent_binaries_x64-a7:
  rules:
    - <<: *if_version_7
  stage: package_build
  tags: ["runner:windows-docker", "windowsversion:1809"]
  needs: ["run_go_tidy_check"]
  variables:
    ARCH: "x64"
    AGENT_MAJOR_VERSION: 7
    OMNIBUS_TARGET: agent_binaries
  before_script:
    - set RELEASE_VERSION $RELEASE_VERSION_7
  script:
    - if (Test-Path .omnibus) { remove-item -recurse -force .omnibus }
    - if (Test-Path build-out) { remove-item -recurse -force build-out }
    - mkdir .omnibus\pkg
    - docker run --rm -m 4096M -v "$(Get-Location):c:\mnt" -e OMNIBUS_TARGET=${OMNIBUS_TARGET} -e WINDOWS_BUILDER=true -e RELEASE_VERSION="$RELEASE_VERSION" -e MAJOR_VERSION="$AGENT_MAJOR_VERSION" -e PY_RUNTIMES="$PYTHON_RUNTIMES" -e AWS_NETWORKING=true -e SIGN_WINDOWS=true 486234852809.dkr.ecr.us-east-1.amazonaws.com/ci/datadog-agent-buildimages/windows_1809_${ARCH}:${Env:DATADOG_AGENT_WINBUILDIMAGES} c:\mnt\tasks\winbuildscripts\buildwin.bat
    - copy build-out\*.zip .omnibus\pkg
  artifacts:
    expire_in: 2 weeks
    paths:
      - .omnibus/pkg

##
## windows dockerized builds
##

.windows_msi_base:
  stage: package_build
  needs: ["run_go_tidy_check"]
  tags: ["runner:windows-docker", "windowsversion:1809"]
  # Unavailable on gitlab < 12.3
  # timeout: 2h 00m
  script:
    - if (Test-Path .omnibus) { remove-item -recurse -force .omnibus }
    - if (Test-Path build-out) { remove-item -recurse -force build-out }
    - mkdir .omnibus\pkg
    - docker run --rm -m 4096M -v "$(Get-Location):c:\mnt" -e CI_JOB_ID=${CI_JOB_ID} -e OMNIBUS_TARGET=${OMNIBUS_TARGET} -e WINDOWS_BUILDER=true -e RELEASE_VERSION="$RELEASE_VERSION" -e MAJOR_VERSION="$AGENT_MAJOR_VERSION" -e PY_RUNTIMES="$PYTHON_RUNTIMES" -e AWS_NETWORKING=true -e SIGN_WINDOWS=true -e TARGET_ARCH="$ARCH" 486234852809.dkr.ecr.us-east-1.amazonaws.com/ci/datadog-agent-buildimages/windows_1809_${ARCH}:${Env:DATADOG_AGENT_WINBUILDIMAGES} c:\mnt\tasks\winbuildscripts\buildwin.bat
    - copy build-out\${CI_JOB_ID}\*.msi .omnibus\pkg
    - if (Test-Path build-out\${CI_JOB_ID}\*.zip) { copy build-out\${CI_JOB_ID}\*.zip .omnibus\pkg }
    - remove-item -recurse -force build-out\${CI_JOB_ID}
    - get-childitem build-out
    - get-childitem .omnibus\pkg
  artifacts:
    expire_in: 2 weeks
    paths:
      - .omnibus/pkg

.windows_main_agent_base:
  extends: .windows_msi_base
  variables:
    OMNIBUS_TARGET: main

windows_msi_x64-a7:
  rules:
    - <<: *if_version_7
  extends: .windows_main_agent_base
  variables:
    ARCH: "x64"
    AGENT_MAJOR_VERSION: 7
    PYTHON_RUNTIMES: '3'
  before_script:
    - set RELEASE_VERSION $RELEASE_VERSION_7

windows_msi_x86-a7:
  rules:
    - <<: *if_not_version_7
      when: never
    - <<: *if_triggered
      when: never
    - when: on_success
  extends: .windows_main_agent_base
  allow_failure: true
  variables:
    ARCH: "x86"
    AGENT_MAJOR_VERSION: 7
    PYTHON_RUNTIMES: '3'
  before_script:
    - set RELEASE_VERSION $RELEASE_VERSION_7

windows_msi_x64-a6:
  rules:
    - <<: *if_version_6
  extends: .windows_main_agent_base
  variables:
    ARCH: "x64"
    AGENT_MAJOR_VERSION: 6
    PYTHON_RUNTIMES: '2,3'
  before_script:
    - set RELEASE_VERSION $RELEASE_VERSION_6

windows_msi_x86-a6:
  rules:
    - <<: *if_not_version_6
      when: never
    - <<: *if_triggered
      when: never
    - when: on_success
  extends: .windows_main_agent_base
  allow_failure: true
  variables:
    ARCH: "x86"
    AGENT_MAJOR_VERSION: 6
    PYTHON_RUNTIMES: '2,3'
  before_script:
    - set RELEASE_VERSION $RELEASE_VERSION_6

# build dogstatsd package for Windows
windows_dsd_msi_x64-a7:
  rules:
    - <<: *if_version_7
  extends: .windows_msi_base
  variables:
    ARCH: "x64"
    PYTHON_RUNTIMES: ""
    AGENT_MAJOR_VERSION: '7'
    OMNIBUS_TARGET: dogstatsd
  before_script:
    - set RELEASE_VERSION $RELEASE_VERSION_7

windows_choco_online_7_x64:
  rules:
    - <<: *if_version_7
  stage: image_build
  tags: ["runner:windows-docker", "windowsversion:1809"]
  needs: ["windows_msi_x64-a7"]
  variables:
    ARCH: "x64"
  script:
    - $ErrorActionPreference = "Stop"
    - docker run --rm -v "$(Get-Location):c:\mnt" 486234852809.dkr.ecr.us-east-1.amazonaws.com/ci/datadog-agent-builders/windows_1809_${ARCH}:${Env:DATADOG_AGENT_WINBUILDERS} c:\mnt\tasks\winbuildscripts\chocopack.bat online
    - If ($lastExitCode -ne "0") { throw "Previous command returned $lastExitCode" }
    - copy build-out\*.nupkg .omnibus\pkg
  artifacts:
    expire_in: 2 weeks
    paths:
      - .omnibus/pkg

windows_choco_offline_7_x64:
  rules:
    - <<: *if_version_7
      when: manual
      allow_failure: true
  stage: image_build
  tags: ["runner:windows-docker", "windowsversion:1809"]
  needs: ["windows_msi_x64-a7"]
  variables:
    ARCH: "x64"
  script:
    - $ErrorActionPreference = "Stop"
    - Get-ChildItem .omnibus\pkg
    - copy .omnibus\pkg\*.msi .\chocolatey\tools-offline\
    - docker run --rm -v "$(Get-Location):c:\mnt" 486234852809.dkr.ecr.us-east-1.amazonaws.com/ci/datadog-agent-builders/windows_1809_${ARCH}:${Env:DATADOG_AGENT_WINBUILDERS} c:\mnt\tasks\winbuildscripts\chocopack.bat offline
    - If ($lastExitCode -ne "0") { throw "Previous command returned $lastExitCode" }
    - copy build-out\*.nupkg .omnibus\pkg
  artifacts:
    expire_in: 2 weeks
    paths:
      - .omnibus/pkg

publish_choco_7_x64:
  rules:
    - <<: *if_version_7
      when: manual
      allow_failure: true
  stage: image_deploy
  tags: ["runner:windows-docker", "windowsversion:1809"]
  needs: ["windows_choco_online_7_x64"]
  variables:
    ARCH: "x64"
  before_script:
    - $chocolateyApiKey = (aws ssm get-parameter --region us-east-1 --name ci.datadog-agent.chocolatey_api_key --with-decryption --query "Parameter.Value" --out text)
  script:
    - $ErrorActionPreference = "Stop"
    - Get-ChildItem .omnibus\pkg
    - if (Test-Path nupkg) { remove-item -recurse -force nupkg }
    - mkdir nupkg
    - copy .omnibus\pkg\*.nupkg nupkg\
    - Get-ChildItem nupkg
    - docker run --rm -v "$(Get-Location):c:\mnt" -e CHOCOLATEY_API_KEY=${chocolateyApiKey} 486234852809.dkr.ecr.us-east-1.amazonaws.com/ci/datadog-agent-builders/windows_1809_${ARCH}:${Env:DATADOG_AGENT_WINBUILDERS} c:\mnt\tasks\winbuildscripts\chocopush.bat
    - If ($lastExitCode -ne "0") { throw "Previous command returned $lastExitCode" }

# build Agent package for android
agent_android_apk:
  rules:
    - <<: *if_not_version_7
      when: never
    - <<: *if_triggered
      when: never
    - when: on_success
  stage: package_build
  image: 486234852809.dkr.ecr.us-east-1.amazonaws.com/ci/datadog-agent-builders/android_builder:$DATADOG_AGENT_BUILDERS
  tags: [ "runner:main", "size:large" ]
  variables:
    AWS_CONTAINER_CREDENTIALS_RELATIVE_URI: /credentials
  before_script:
    - echo running android before_script
    - cd $SRC_PATH
    - python3 -m pip install -r requirements.txt
    - inv -e deps --android --dep-vendor-only --no-checks
    # Some Android license has changed, we have to accept the new version.
    # But on top of that, there is a bug in sdkmanager not updating correctly
    # the existing license, so, we have to manually accept the new license.
    # https://issuetracker.google.com/issues/123054726
    # The real fix will be to change the builders
    - echo "24333f8a63b6825ea9c5514f83c2829b004d1fee" > "$ANDROID_HOME/licenses/android-sdk-license"
  script:
    # remove artifacts from previous pipelines that may come from the cache
    - rm -rf $OMNIBUS_PACKAGE_DIR/*
    # for now do the steps manually.  Should eventually move this to an invoke
    # task
    - inv -e android.build --major-version 7
    - mkdir -p $OMNIBUS_PACKAGE_DIR
    - cp ./bin/agent/ddagent-*-unsigned.apk $OMNIBUS_PACKAGE_DIR
  artifacts:
    expire_in: 2 weeks
    paths:
      - $OMNIBUS_PACKAGE_DIR

# build Dogstastd package for deb-x64
dogstatsd_deb-x64:
  rules:
    - <<: *if_version_7
  stage: package_build
  image: 486234852809.dkr.ecr.us-east-1.amazonaws.com/ci/datadog-agent-buildimages/deb_x64:$DATADOG_AGENT_BUILDIMAGES
  tags: [ "runner:main", "size:large" ]
  needs: ["build_dogstatsd-deb_x64"]
  variables:
    AWS_CONTAINER_CREDENTIALS_RELATIVE_URI: /credentials
  before_script:
    - source /root/.bashrc && conda activate ddpy3
    - inv -e deps --no-checks --verbose --dep-vendor-only
  script:
    # remove artifacts from previous pipelines that may come from the cache
    - rm -rf $OMNIBUS_PACKAGE_DIR/*
    # Artifacts and cache must live within project directory but we run omnibus in a neutral directory.
    # Thus, we move the artifacts at the end in a gitlab-friendly dir.
    # Use --skip-deps since the deps are installed by `before_script`.
    - inv -e dogstatsd.omnibus-build --release-version "$RELEASE_VERSION_7" --major-version 7 --base-dir $OMNIBUS_BASE_DIR ${USE_S3_CACHING} --skip-deps
    - find $OMNIBUS_BASE_DIR/pkg -name "datadog-dogstatsd*_amd64.deb" -exec dpkg -c {} \;
    - $S3_CP_CMD $OMNIBUS_BASE_DIR/pkg/datadog-dogstatsd*_amd64.deb $S3_ARTIFACTS_URI/datadog-dogstatsd_amd64.deb
    - mkdir -p $OMNIBUS_PACKAGE_DIR && cp $OMNIBUS_BASE_DIR/pkg/datadog-dogstatsd*_amd64.deb{,.metadata.json} $OMNIBUS_PACKAGE_DIR
  # TODO: enabling the cache cause builds to be slower and slower on `master`. Re-enable once this is investigated/fixed
  # cache:
  #   # cache per branch
  #   key: $CI_COMMIT_REF_NAME
  #   paths:
  #     - $OMNIBUS_BASE_DIR
  artifacts:
    expire_in: 2 weeks
    paths:
      - $OMNIBUS_PACKAGE_DIR

# build Dogstastd package for rpm-x64
dogstatsd_rpm-x64:
  rules:
    - <<: *if_version_7
  stage: package_build
  image: 486234852809.dkr.ecr.us-east-1.amazonaws.com/ci/datadog-agent-buildimages/rpm_x64:$DATADOG_AGENT_BUILDIMAGES
  tags: [ "runner:main", "size:large" ]
  needs: ["build_dogstatsd-deb_x64"]
  variables:
    AWS_CONTAINER_CREDENTIALS_RELATIVE_URI: /credentials
  before_script:
    - source /root/.bashrc && conda activate ddpy3
    - inv -e deps --no-checks --verbose --dep-vendor-only
  script:
    # remove artifacts from previous pipelines that may come from the cache
    - rm -rf $OMNIBUS_PACKAGE_DIR/*
    # Artifacts and cache must live within project directory but we run omnibus
    # from the GOPATH (see above). We then call `invoke` passing --base-dir,
    # pointing to a gitlab-friendly location.
    - set +x
    - RPM_GPG_KEY=$(aws ssm get-parameter --region us-east-1 --name ci.datadog-agent.rpm_signing_private_key --with-decryption --query "Parameter.Value" --out text)
    - printf -- "$RPM_GPG_KEY" | gpg --import --batch
    - export RPM_SIGNING_PASSPHRASE=$(aws ssm get-parameter --region us-east-1 --name ci.datadog-agent.rpm_signing_key_passphrase --with-decryption --query "Parameter.Value" --out text)
    - set -x
    # Use --skip-deps since the deps are installed by `before_script`.
    - inv -e dogstatsd.omnibus-build --release-version "$RELEASE_VERSION_7" --major-version 7 --base-dir $OMNIBUS_BASE_DIR ${USE_S3_CACHING} --skip-deps
    - find $OMNIBUS_BASE_DIR/pkg -type f -name '*.rpm' -print0 | sort -z | xargs -0 -I '{}' rpm -i '{}'
    - mkdir -p $OMNIBUS_PACKAGE_DIR && cp $OMNIBUS_BASE_DIR/pkg/*.{rpm,metadata.json} $OMNIBUS_PACKAGE_DIR
  # TODO: enabling the cache cause builds to be slower and slower on `master`. Re-enable once this is investigated/fixed
  # cache:
  #   # cache per branch
  #   key: $CI_COMMIT_REF_NAME
  #   paths:
  #     - $OMNIBUS_BASE_DIR
  artifacts:
    expire_in: 2 weeks
    paths:
      - $OMNIBUS_PACKAGE_DIR


# build Dogstastd package for rpm-x64
dogstatsd_suse-x64:
  rules:
    - <<: *if_version_7
  stage: package_build
  image: 486234852809.dkr.ecr.us-east-1.amazonaws.com/ci/datadog-agent-builders/suse_x64:$DATADOG_AGENT_BUILDERS
  tags: [ "runner:main", "size:large" ]
  needs: ["build_dogstatsd-deb_x64"]
  variables:
    AWS_CONTAINER_CREDENTIALS_RELATIVE_URI: /credentials
  before_script:
    - inv -e deps --no-checks --dep-vendor-only
  script:
    # remove artifacts from previous pipelines that may come from the cache
    - rm -rf $OMNIBUS_PACKAGE_DIR_SUSE/*
    # Artifacts and cache must live within project directory but we run omnibus
    # from the GOPATH (see above). We then call `invoke` passing --base-dir,
    # pointing to a gitlab-friendly location.
    - set +x
    - RPM_GPG_KEY=$(aws ssm get-parameter --region us-east-1 --name ci.datadog-agent.rpm_signing_private_key --with-decryption --query "Parameter.Value" --out text)
    - printf -- "$RPM_GPG_KEY" | gpg --import --batch
    - export RPM_SIGNING_PASSPHRASE=$(aws ssm get-parameter --region us-east-1 --name ci.datadog-agent.rpm_signing_key_passphrase --with-decryption --query "Parameter.Value" --out text)
    - set -x
    # Use --skip-deps since the deps are installed by `before_script`.
    - inv -e dogstatsd.omnibus-build --release-version "$RELEASE_VERSION_7" --major-version 7 --base-dir $OMNIBUS_BASE_DIR_SUSE ${USE_S3_CACHING} --skip-deps
    - find $OMNIBUS_BASE_DIR_SUSE/pkg -type f -name '*.rpm' -print0 | sort -z | xargs -0 -I '{}' rpm -i '{}'
    - mkdir -p $OMNIBUS_PACKAGE_DIR_SUSE && cp $OMNIBUS_BASE_DIR_SUSE/pkg/*.{rpm,metadata.json} $OMNIBUS_PACKAGE_DIR_SUSE
  # TODO: enabling the cache cause builds to be slower and slower on `master`. Re-enable once this is investigated/fixed
  # cache:
  #   # cache per branch
  #   key: $CI_COMMIT_REF_NAME
  #   paths:
  #     - $OMNIBUS_BASE_DIR_SUSE
  artifacts:
    expire_in: 2 weeks
    paths:
      - $OMNIBUS_PACKAGE_DIR_SUSE

# deploy debian packages to apt staging repo
deploy_deb_testing-a6:
  rules:
    - <<: *if_not_version_6
      when: never
    - <<: *if_test_kitchen_triggered
  stage: testkitchen_deploy
  needs: ["agent_deb-x64-a6"]
  image: 486234852809.dkr.ecr.us-east-1.amazonaws.com/ci/datadog-agent-builders/gitlab_agent_deploy:$DATADOG_AGENT_BUILDERS
  before_script:
    - ls $OMNIBUS_PACKAGE_DIR
  tags: [ "runner:main", "size:large" ]
  variables:
    DD_PIPELINE_ID: $CI_PIPELINE_ID-a6
  script:
    - set +x # make sure we don't output the creds to the build log

    - APT_SIGNING_KEY_ID=$(aws ssm get-parameter --region us-east-1 --name ci.datadog-agent.apt_signing_key_id --with-decryption --query "Parameter.Value" --out text)
    - APT_SIGNING_PRIVATE_KEY_PART1=$(aws ssm get-parameter --region us-east-1 --name ci.datadog-agent.apt_signing_private_key_part1 --with-decryption --query "Parameter.Value" --out text)
    - APT_SIGNING_PRIVATE_KEY_PART2=$(aws ssm get-parameter --region us-east-1 --name ci.datadog-agent.apt_signing_private_key_part2 --with-decryption --query "Parameter.Value" --out text)
    - APT_SIGNING_KEY_PASSPHRASE=$(aws ssm get-parameter --region us-east-1 --name ci.datadog-agent.apt_signing_key_passphrase --with-decryption --query "Parameter.Value" --out text)

    - echo "$APT_SIGNING_KEY_ID"
    - printf -- "$APT_SIGNING_PRIVATE_KEY_PART1\n$APT_SIGNING_PRIVATE_KEY_PART2\n" | gpg --import --batch

    - echo "$APT_SIGNING_KEY_PASSPHRASE" | deb-s3 upload -c "pipeline-$DD_PIPELINE_ID" -m 6 -b $DEB_TESTING_S3_BUCKET -a amd64 --sign=$APT_SIGNING_KEY_ID --gpg_options="--passphrase-fd 0 --batch --digest-algo SHA512" --preserve_versions --visibility public $OMNIBUS_PACKAGE_DIR/datadog-*_6*amd64.deb
    - echo "$APT_SIGNING_KEY_PASSPHRASE" | deb-s3 upload -c "pipeline-$DD_PIPELINE_ID" -m 6 -b $DEB_TESTING_S3_BUCKET -a x86_64 --sign=$APT_SIGNING_KEY_ID --gpg_options="--passphrase-fd 0 --batch --digest-algo SHA512" --preserve_versions --visibility public $OMNIBUS_PACKAGE_DIR/datadog-*_6*amd64.deb

deploy_deb_testing-a7:
  rules:
    - <<: *if_not_version_7
      when: never
    - <<: *if_test_kitchen_triggered
  stage: testkitchen_deploy
  needs: ["agent_deb-x64-a7", "iot_agent_deb-x64"]
  image: 486234852809.dkr.ecr.us-east-1.amazonaws.com/ci/datadog-agent-builders/gitlab_agent_deploy:$DATADOG_AGENT_BUILDERS
  before_script:
    - ls $OMNIBUS_PACKAGE_DIR
  tags: [ "runner:main", "size:large" ]
  variables:
    DD_PIPELINE_ID: $CI_PIPELINE_ID-a7
  script:
    - set +x # make sure we don't output the creds to the build log

    - APT_SIGNING_KEY_ID=$(aws ssm get-parameter --region us-east-1 --name ci.datadog-agent.apt_signing_key_id --with-decryption --query "Parameter.Value" --out text)
    - APT_SIGNING_PRIVATE_KEY_PART1=$(aws ssm get-parameter --region us-east-1 --name ci.datadog-agent.apt_signing_private_key_part1 --with-decryption --query "Parameter.Value" --out text)
    - APT_SIGNING_PRIVATE_KEY_PART2=$(aws ssm get-parameter --region us-east-1 --name ci.datadog-agent.apt_signing_private_key_part2 --with-decryption --query "Parameter.Value" --out text)
    - APT_SIGNING_KEY_PASSPHRASE=$(aws ssm get-parameter --region us-east-1 --name ci.datadog-agent.apt_signing_key_passphrase --with-decryption --query "Parameter.Value" --out text)

    - echo "$APT_SIGNING_KEY_ID"
    - printf -- "$APT_SIGNING_PRIVATE_KEY_PART1\n$APT_SIGNING_PRIVATE_KEY_PART2\n" | gpg --import --batch

    - echo "$APT_SIGNING_KEY_PASSPHRASE" | deb-s3 upload -c "pipeline-$DD_PIPELINE_ID" -m 7 -b $DEB_TESTING_S3_BUCKET -a amd64 --sign=$APT_SIGNING_KEY_ID --gpg_options="--passphrase-fd 0 --batch --digest-algo SHA512" --preserve_versions --visibility public $OMNIBUS_PACKAGE_DIR/datadog-*_7*amd64.deb
    - echo "$APT_SIGNING_KEY_PASSPHRASE" | deb-s3 upload -c "pipeline-$DD_PIPELINE_ID" -m 7 -b $DEB_TESTING_S3_BUCKET -a x86_64 --sign=$APT_SIGNING_KEY_ID --gpg_options="--passphrase-fd 0 --batch --digest-algo SHA512" --preserve_versions --visibility public $OMNIBUS_PACKAGE_DIR/datadog-*_7*amd64.deb

# deploy rpm packages to yum staging repo
deploy_rpm_testing-a6:
  rules:
    - <<: *if_not_version_6
      when: never
    - <<: *if_test_kitchen_triggered
  stage: testkitchen_deploy
  needs: ["agent_rpm-x64-a6"]
  image: 486234852809.dkr.ecr.us-east-1.amazonaws.com/ci/datadog-agent-builders/gitlab_agent_deploy:$DATADOG_AGENT_BUILDERS
  before_script:
    - ls $OMNIBUS_PACKAGE_DIR
  tags: [ "runner:main", "size:large" ]
  variables:
    DD_PIPELINE_ID: $CI_PIPELINE_ID-a6
  script:
    - rpm-s3 --verbose --visibility public-read -c "https://s3.amazonaws.com" -b $RPM_TESTING_S3_BUCKET -p "pipeline-$DD_PIPELINE_ID/6/x86_64/" $OMNIBUS_PACKAGE_DIR/datadog-*-6.*x86_64.rpm

deploy_rpm_testing-a7:
  rules:
    - <<: *if_not_version_7
      when: never
    - <<: *if_test_kitchen_triggered
  stage: testkitchen_deploy
  needs: ["agent_rpm-x64-a7", "iot_agent_rpm-x64"]
  image: 486234852809.dkr.ecr.us-east-1.amazonaws.com/ci/datadog-agent-builders/gitlab_agent_deploy:$DATADOG_AGENT_BUILDERS
  before_script:
    - ls $OMNIBUS_PACKAGE_DIR
  tags: [ "runner:main", "size:large" ]
  variables:
    DD_PIPELINE_ID: $CI_PIPELINE_ID-a7
  script:
    - rpm-s3 --verbose --visibility public-read -c "https://s3.amazonaws.com" -b $RPM_TESTING_S3_BUCKET -p "pipeline-$DD_PIPELINE_ID/7/x86_64/" $OMNIBUS_PACKAGE_DIR/datadog-*-7.*x86_64.rpm

# deploy rpm packages to yum staging repo
deploy_suse_rpm_testing-a6:
  rules:
    - <<: *if_not_version_6
      when: never
    - <<: *if_test_kitchen_triggered
  stage: testkitchen_deploy
  needs: ["agent_suse-x64-a6"]
  image: 486234852809.dkr.ecr.us-east-1.amazonaws.com/ci/datadog-agent-builders/gitlab_agent_deploy:$DATADOG_AGENT_BUILDERS
  before_script:
    - ls $OMNIBUS_PACKAGE_DIR_SUSE
  tags: [ "runner:main", "size:large" ]
  variables:
    DD_PIPELINE_ID: $CI_PIPELINE_ID-a6
  script:
    - rpm-s3 --verbose --visibility public-read -c "https://s3.amazonaws.com" -b $RPM_TESTING_S3_BUCKET -p "suse/pipeline-$DD_PIPELINE_ID/6/x86_64/" $OMNIBUS_PACKAGE_DIR_SUSE/datadog-*-6.*x86_64.rpm

deploy_suse_rpm_testing-a7:
  rules:
    - <<: *if_not_version_7
      when: never
    - <<: *if_test_kitchen_triggered
  stage: testkitchen_deploy
  needs: ["agent_suse-x64-a7", "iot_agent_suse-x64"]
  image: 486234852809.dkr.ecr.us-east-1.amazonaws.com/ci/datadog-agent-builders/gitlab_agent_deploy:$DATADOG_AGENT_BUILDERS
  before_script:
    - ls $OMNIBUS_PACKAGE_DIR_SUSE
  tags: [ "runner:main", "size:large" ]
  variables:
    DD_PIPELINE_ID: $CI_PIPELINE_ID-a7
  script:
    - rpm-s3 --verbose --visibility public-read -c "https://s3.amazonaws.com" -b $RPM_TESTING_S3_BUCKET -p "suse/pipeline-$DD_PIPELINE_ID/7/x86_64/" $OMNIBUS_PACKAGE_DIR_SUSE/datadog-*-7.*x86_64.rpm

# deploy windows packages to our testing bucket
deploy_windows_testing-a6:
  rules:
    - <<: *if_not_version_6
      when: never
    - <<: *if_test_kitchen_triggered
  stage: testkitchen_deploy
  needs: ["windows_msi_x64-a6"]
  image: 486234852809.dkr.ecr.us-east-1.amazonaws.com/ci/datadog-agent-builders/gitlab_agent_deploy:$DATADOG_AGENT_BUILDERS
  before_script:
    - ls $OMNIBUS_PACKAGE_DIR
  tags: [ "runner:main", "size:large" ]
  script:
    - $S3_CP_CMD --recursive --exclude "*" --include "datadog-agent-6.*.msi" $OMNIBUS_PACKAGE_DIR s3://$WIN_S3_BUCKET/$WINDOWS_TESTING_S3_BUCKET_A6 --grants read=uri=http://acs.amazonaws.com/groups/global/AllUsers full=id=3a6e02b08553fd157ae3fb918945dd1eaae5a1aa818940381ef07a430cf25732

deploy_windows_testing-a7:
  rules:
    - <<: *if_not_version_7
      when: never
    - <<: *if_test_kitchen_triggered
  stage: testkitchen_deploy
  needs: ["windows_msi_x64-a7"]
  image: 486234852809.dkr.ecr.us-east-1.amazonaws.com/ci/datadog-agent-builders/gitlab_agent_deploy:$DATADOG_AGENT_BUILDERS
  before_script:
    - ls $OMNIBUS_PACKAGE_DIR
  tags: [ "runner:main", "size:large" ]
  script:
    - $S3_CP_CMD --recursive --exclude "*" --include "datadog-agent-7.*.msi" $OMNIBUS_PACKAGE_DIR s3://$WIN_S3_BUCKET/$WINDOWS_TESTING_S3_BUCKET_A7 --grants read=uri=http://acs.amazonaws.com/groups/global/AllUsers full=id=3a6e02b08553fd157ae3fb918945dd1eaae5a1aa818940381ef07a430cf25732

#
# Kitchen Test Common templates
#

.kitchen_common: &kitchen_common
  stage: testkitchen_testing
  image: 486234852809.dkr.ecr.us-east-1.amazonaws.com/ci/datadog-agent-builders/dd-agent-testing:$DATADOG_AGENT_BUILDERS
  artifacts:
    expire_in: 2 weeks
    when: always
    paths:
      - $CI_PROJECT_DIR/kitchen_logs
  tags: [ "runner:main", "size:large" ]
  retry: 1


# Kitchen: agents
# ---------------

.kitchen_agent_a6: &kitchen_agent_a6
  rules:
    - <<: *if_not_version_6
      when: never
    - <<: *if_test_kitchen_triggered
  <<: *kitchen_common
  variables:
    AGENT_MAJOR_VERSION: 6
    DD_PIPELINE_ID: $CI_PIPELINE_ID-a6

.kitchen_agent_a7: &kitchen_agent_a7
  rules:
    - <<: *if_not_version_7
      when: never
    - <<: *if_test_kitchen_triggered
  <<: *kitchen_common
  variables:
    AGENT_MAJOR_VERSION: 7
    DD_PIPELINE_ID: $CI_PIPELINE_ID-a7


# Kitchen: OSes
# -------------

.kitchen_os_windows: &kitchen_os_windows
  before_script: # Note: if you are changing this, remember to also change .kitchen_test_windows_installer, which has a copy of this with less TEST_PLATFORMS defined.
    - if [ $AGENT_MAJOR_VERSION == "7" ]; then export WINDOWS_TESTING_S3_BUCKET=$WINDOWS_TESTING_S3_BUCKET_A7; else export WINDOWS_TESTING_S3_BUCKET=$WINDOWS_TESTING_S3_BUCKET_A6; fi
    - rsync -azr --delete ./ $SRC_PATH
    - export TEST_PLATFORMS="win2008r2,id,/subscriptions/8c56d827-5f07-45ce-8f2b-6c5001db5c6f/resourceGroups/kitchen-test-images/providers/Microsoft.Compute/galleries/kitchenimages/images/Windows2008-R2-SP1/versions/1.0.0"
    - export TEST_PLATFORMS="$TEST_PLATFORMS|win2012,urn,MicrosoftWindowsServer:WindowsServer:2012-Datacenter:3.127.20190410"
    - export TEST_PLATFORMS="$TEST_PLATFORMS|win2012r2,urn,MicrosoftWindowsServer:WindowsServer:2012-R2-Datacenter:4.127.20190416"
    - export TEST_PLATFORMS="$TEST_PLATFORMS|win2016,urn,MicrosoftWindowsServer:WindowsServer:2016-Datacenter-Server-Core:2016.127.20190416"
    - export TEST_PLATFORMS="$TEST_PLATFORMS|win2019,urn,MicrosoftWindowsServer:WindowsServer:2019-Datacenter-Core:2019.0.20190410"
    - cd $DD_AGENT_TESTING_DIR
    - bash -l tasks/kitchen_setup.sh

.kitchen_os_centos: &kitchen_os_centos
  before_script:
    - rsync -azr --delete ./ $SRC_PATH
    - export TEST_PLATFORMS="centos-69,urn,OpenLogic:CentOS:6.9:6.9.20180530"
    - export TEST_PLATFORMS="$TEST_PLATFORMS|centos-77,urn,OpenLogic:CentOS:7.7:7.7.201912090"
    - export TEST_PLATFORMS="$TEST_PLATFORMS|rhel-81,urn,RedHat:RHEL:8.1:8.1.2020020415"
    - cd $DD_AGENT_TESTING_DIR
    - bash -l tasks/kitchen_setup.sh

.kitchen_os_suse: &kitchen_os_suse
  before_script:
    - rsync -azr --delete ./ $SRC_PATH
    - export TEST_PLATFORMS="sles-12,urn,SUSE:SLES-BYOS:12-SP4:2019.11.13"
    - export TEST_PLATFORMS="$TEST_PLATFORMS|sles-15,urn,SUSE:SLES-BYOS:15:2019.11.15"
    - cd $DD_AGENT_TESTING_DIR
    - bash -l tasks/kitchen_setup.sh

.kitchen_os_debian: &kitchen_os_debian
  before_script:
    - rsync -azr --delete ./ $SRC_PATH
    - export TEST_PLATFORMS="debian-8,urn,credativ:Debian:8:8.20190313.0"
    - export TEST_PLATFORMS="$TEST_PLATFORMS|debian-9,urn,credativ:Debian:9:9.20190515.0"
    - export TEST_PLATFORMS="$TEST_PLATFORMS|debian-10,urn,Debian:debian-10:10:0.20190709.401"
    - cd $DD_AGENT_TESTING_DIR
    - bash -l tasks/kitchen_setup.sh

.kitchen_os_ubuntu: &kitchen_os_ubuntu
  before_script:
    - rsync -azr --delete ./ $SRC_PATH
    - export TEST_PLATFORMS="ubuntu-14-04,urn,Canonical:UbuntuServer:14.04.5-LTS:14.04.201905140"
    - export TEST_PLATFORMS="$TEST_PLATFORMS|ubuntu-16-04,urn,Canonical:UbuntuServer:16.04.0-LTS:16.04.201906170"
    - export TEST_PLATFORMS="$TEST_PLATFORMS|ubuntu-18-04,urn,Canonical:UbuntuServer:18.04-LTS:18.04.201906040"
    - export TEST_PLATFORMS="$TEST_PLATFORMS|ubuntu-20-04,urn,Canonical:0001-com-ubuntu-server-focal:20_04-lts:20.04.202004230"
    - cd $DD_AGENT_TESTING_DIR
    - bash -l tasks/kitchen_setup.sh

# Kitchen: tests
# --------------

.kitchen_test_chef:
  script:
    - bash -l tasks/run-test-kitchen.sh chef-test $AGENT_MAJOR_VERSION

.kitchen_test_step_by_step:
  script:
    - bash -l tasks/run-test-kitchen.sh step-by-step-test $AGENT_MAJOR_VERSION

.kitchen_test_install_script:
  script:
    - bash -l tasks/run-test-kitchen.sh install-script-test $AGENT_MAJOR_VERSION

.kitchen_test_upgrade5:
  script:
    - bash -l tasks/run-test-kitchen.sh upgrade5-test $AGENT_MAJOR_VERSION

.kitchen_test_upgrade6:
  script:
    - bash -l tasks/run-test-kitchen.sh upgrade6-test $AGENT_MAJOR_VERSION

.kitchen_test_upgrade7:
  script:
    - bash -l tasks/run-test-kitchen.sh upgrade7-test $AGENT_MAJOR_VERSION

.kitchen_test_windows_installer:
  before_script: # Override kitchen_os_windows default with a smaller set of TEST_PLATFORMS
    - if [ $AGENT_MAJOR_VERSION == "7" ]; then export WINDOWS_TESTING_S3_BUCKET=$WINDOWS_TESTING_S3_BUCKET_A7; else export WINDOWS_TESTING_S3_BUCKET=$WINDOWS_TESTING_S3_BUCKET_A6; fi
    - rsync -azr --delete ./ $SRC_PATH
    - export TEST_PLATFORMS="win2012,urn,MicrosoftWindowsServer:WindowsServer:2012-Datacenter:3.127.20190410"
    - cd $DD_AGENT_TESTING_DIR
    - bash -l tasks/kitchen_setup.sh
  script:
    - bash -l tasks/run-test-kitchen.sh windows-install-test $AGENT_MAJOR_VERSION

# Kitchen: Agent flavor locations
# -------------------------------

.kitchen_datadog_agent_flavor:
  variables:
    AGENT_FLAVOR: "datadog-agent"

.kitchen_datadog_iot_agent_flavor:
  variables:
    AGENT_FLAVOR: "datadog-iot-agent"

# Kitchen: Azure locations
# -------------------------------

.kitchen_azure_location_north_central_us:
  variables:
    AZURE_LOCATION: "North Central US"

.kitchen_azure_location_west_central_us:
  variables:
    AZURE_LOCATION: "West Central US"

.kitchen_azure_location_central_us:
  variables:
    AZURE_LOCATION: "Central US"

.kitchen_azure_location_south_central_us:
  variables:
    AZURE_LOCATION: "South Central US"

# Kitchen: Test types (test suite * agent flavor + azure location)
# -------------------------------

.kitchen_test_chef_agent:
  extends:
    - .kitchen_test_chef
    - .kitchen_datadog_agent_flavor
    - .kitchen_azure_location_north_central_us

.kitchen_test_step_by_step_agent:
  extends:
    - .kitchen_test_step_by_step
    - .kitchen_datadog_agent_flavor
    - .kitchen_azure_location_central_us

.kitchen_test_install_script_agent:
  extends:
    - .kitchen_test_install_script
    - .kitchen_datadog_agent_flavor
    - .kitchen_azure_location_south_central_us

.kitchen_test_install_script_iot_agent:
  extends:
    - .kitchen_test_install_script
    - .kitchen_datadog_iot_agent_flavor
    - .kitchen_azure_location_west_central_us

.kitchen_test_upgrade5_agent:
  extends:
    - .kitchen_test_upgrade5
    - .kitchen_datadog_agent_flavor
    - .kitchen_azure_location_central_us

.kitchen_test_upgrade6_agent:
  extends:
    - .kitchen_test_upgrade6
    - .kitchen_datadog_agent_flavor
    - .kitchen_azure_location_south_central_us

.kitchen_test_upgrade7_agent:
  extends:
    - .kitchen_test_upgrade7
    - .kitchen_datadog_agent_flavor
    - .kitchen_azure_location_north_central_us

.kitchen_test_windows_installer_agent:
  extends:
    - .kitchen_test_windows_installer
    - .kitchen_datadog_agent_flavor
    - .kitchen_azure_location_north_central_us


# Kitchen: scenarios (os * agent)
# -------------------------------

.kitchen_scenario_windows_a6:
  extends:
    - .kitchen_os_windows
    - .kitchen_agent_a6
  needs: ["deploy_windows_testing-a6"]

.kitchen_scenario_windows_a7:
  extends:
    - .kitchen_os_windows
    - .kitchen_agent_a7
  needs: ["deploy_windows_testing-a7"]

.kitchen_scenario_centos_a6:
  extends:
    - .kitchen_os_centos
    - .kitchen_agent_a6
  needs: ["deploy_rpm_testing-a6"]

.kitchen_scenario_centos_a7:
  extends:
    - .kitchen_os_centos
    - .kitchen_agent_a7
  needs: ["deploy_rpm_testing-a7"]

.kitchen_scenario_ubuntu_a6:
  extends:
    - .kitchen_os_ubuntu
    - .kitchen_agent_a6
  needs: ["deploy_deb_testing-a6"]

.kitchen_scenario_ubuntu_a7:
  extends:
    - .kitchen_os_ubuntu
    - .kitchen_agent_a7
  needs: ["deploy_deb_testing-a7"]

.kitchen_scenario_suse_a6:
  extends:
    - .kitchen_os_suse
    - .kitchen_agent_a6
  needs: ["deploy_suse_rpm_testing-a6"]

.kitchen_scenario_suse_a7:
  extends:
    - .kitchen_os_suse
    - .kitchen_agent_a7
  needs: ["deploy_suse_rpm_testing-a7"]

.kitchen_scenario_debian_a6:
  extends:
    - .kitchen_os_debian
    - .kitchen_agent_a6
  needs: ["deploy_deb_testing-a6"]

.kitchen_scenario_debian_a7:
  extends:
    - .kitchen_os_debian
    - .kitchen_agent_a7
  needs: ["deploy_deb_testing-a7"]


# Kitchen: final test matrix (tests * scenarios)
# ----------------------------------------------

# run dd-agent-testing for the windows installer
kitchen_windows_installer_agent-a6:
  allow_failure: true
  extends:
    - .kitchen_scenario_windows_a6
    - .kitchen_test_windows_installer_agent
  retry: 0

kitchen_windows_installer_agent-a7:
  allow_failure: true
  extends:
    - .kitchen_scenario_windows_a7
    - .kitchen_test_windows_installer_agent
  retry: 0

# run dd-agent-testing on windows
kitchen_windows_chef_agent-a6:
  allow_failure: false
  extends:
    - .kitchen_scenario_windows_a6
    - .kitchen_test_chef_agent

kitchen_windows_chef_agent-a7:
  allow_failure: false
  extends:
    - .kitchen_scenario_windows_a7
    - .kitchen_test_chef_agent

kitchen_windows_upgrade5_agent-a6:
  allow_failure: false
  extends:
    - .kitchen_scenario_windows_a6
    - .kitchen_test_upgrade5_agent

kitchen_windows_upgrade5_agent-a7:
  allow_failure: false
  extends:
    - .kitchen_scenario_windows_a7
    - .kitchen_test_upgrade5_agent

kitchen_windows_upgrade6_agent-a6:
  allow_failure: false
  extends:
    - .kitchen_scenario_windows_a6
    - .kitchen_test_upgrade6_agent

kitchen_windows_upgrade6_agent-a7:
  allow_failure: false
  extends:
    - .kitchen_scenario_windows_a7
    - .kitchen_test_upgrade6_agent

kitchen_windows_upgrade7_agent-a7:
  allow_failure: false
  extends:
    - .kitchen_scenario_windows_a7
    - .kitchen_test_upgrade7_agent

# run dd-agent-testing on centos
kitchen_centos_chef_agent-a6:
  allow_failure: false
  extends:
    - .kitchen_scenario_centos_a6
    - .kitchen_test_chef_agent

kitchen_centos_chef_agent-a7:
  allow_failure: false
  extends:
    - .kitchen_scenario_centos_a7
    - .kitchen_test_chef_agent

kitchen_centos_install_script_agent-a6:
  allow_failure: false
  extends:
    - .kitchen_scenario_centos_a6
    - .kitchen_test_install_script_agent

kitchen_centos_install_script_agent-a7:
  allow_failure: false
  extends:
    - .kitchen_scenario_centos_a7
    - .kitchen_test_install_script_agent

kitchen_centos_install_script_iot_agent-a7:
  allow_failure: false
  extends:
    - .kitchen_scenario_centos_a7
    - .kitchen_test_install_script_iot_agent

kitchen_centos_step_by_step_agent-a6:
  allow_failure: false
  extends:
    - .kitchen_scenario_centos_a6
    - .kitchen_test_step_by_step_agent

kitchen_centos_step_by_step_agent-a7:
  allow_failure: false
  extends:
    - .kitchen_scenario_centos_a7
    - .kitchen_test_step_by_step_agent

kitchen_centos_upgrade5_agent-a6:
  allow_failure: false
  extends:
    - .kitchen_scenario_centos_a6
    - .kitchen_test_upgrade5_agent

kitchen_centos_upgrade5_agent-a7:
  allow_failure: false
  extends:
    - .kitchen_scenario_centos_a7
    - .kitchen_test_upgrade5_agent

kitchen_centos_upgrade6_agent-a6:
  allow_failure: false
  extends:
    - .kitchen_scenario_centos_a6
    - .kitchen_test_upgrade6_agent

kitchen_centos_upgrade6_agent-a7:
  allow_failure: false
  extends:
    - .kitchen_scenario_centos_a7
    - .kitchen_test_upgrade6_agent

kitchen_centos_upgrade7_agent-a7:
  allow_failure: false
  extends:
    - .kitchen_scenario_centos_a7
    - .kitchen_test_upgrade7_agent

# run dd-agent-testing on ubuntu
# Could fail if we encounter the issue with apt locks/azure agent, but should be investigated if that's the case
kitchen_ubuntu_chef_agent-a6:
  allow_failure: false
  extends:
    - .kitchen_scenario_ubuntu_a6
    - .kitchen_test_chef_agent

kitchen_ubuntu_chef_agent-a7:
  allow_failure: false
  extends:
    - .kitchen_scenario_ubuntu_a7
    - .kitchen_test_chef_agent

kitchen_ubuntu_install_script_agent-a6:
  allow_failure: false
  extends:
    - .kitchen_scenario_ubuntu_a6
    - .kitchen_test_install_script_agent

kitchen_ubuntu_install_script_agent-a7:
  allow_failure: false
  extends:
    - .kitchen_scenario_ubuntu_a7
    - .kitchen_test_install_script_agent

kitchen_ubuntu_install_script_iot_agent-a7:
  allow_failure: false
  extends:
    - .kitchen_scenario_ubuntu_a7
    - .kitchen_test_install_script_iot_agent

kitchen_ubuntu_step_by_step_agent-a6:
  allow_failure: false
  extends:
    - .kitchen_scenario_ubuntu_a6
    - .kitchen_test_step_by_step_agent

kitchen_ubuntu_step_by_step_agent-a7:
  allow_failure: false
  extends:
    - .kitchen_scenario_ubuntu_a7
    - .kitchen_test_step_by_step_agent

kitchen_ubuntu_upgrade5_agent-a6:
  allow_failure: false
  extends:
    - .kitchen_scenario_ubuntu_a6
    - .kitchen_test_upgrade5_agent

kitchen_ubuntu_upgrade5_agent-a7:
  allow_failure: false
  extends:
    - .kitchen_scenario_ubuntu_a7
    - .kitchen_test_upgrade5_agent

kitchen_ubuntu_upgrade6_agent-a6:
  allow_failure: false
  extends:
    - .kitchen_scenario_ubuntu_a6
    - .kitchen_test_upgrade6_agent

kitchen_ubuntu_upgrade6_agent-a7:
  allow_failure: false
  extends:
    - .kitchen_scenario_ubuntu_a7
    - .kitchen_test_upgrade6_agent

kitchen_ubuntu_upgrade7_agent-a7:
  allow_failure: false
  extends:
    - .kitchen_scenario_ubuntu_a7
    - .kitchen_test_upgrade7_agent

# run dd-agent-testing on suse
kitchen_suse_chef_agent-a6:
  allow_failure: false
  extends:
    - .kitchen_scenario_suse_a6
    - .kitchen_test_chef_agent

kitchen_suse_chef_agent-a7:
  allow_failure: false
  extends:
    - .kitchen_scenario_suse_a7
    - .kitchen_test_chef_agent

kitchen_suse_install_script_agent-a6:
  allow_failure: false
  extends:
    - .kitchen_scenario_suse_a6
    - .kitchen_test_install_script_agent

kitchen_suse_install_script_agent-a7:
  allow_failure: false
  extends:
    - .kitchen_scenario_suse_a7
    - .kitchen_test_install_script_agent

kitchen_suse_install_script_iot_agent-a7:
  allow_failure: false
  extends:
    - .kitchen_scenario_suse_a7
    - .kitchen_test_install_script_iot_agent

kitchen_suse_step_by_step_agent-a6:
  allow_failure: false
  extends:
    - .kitchen_scenario_suse_a6
    - .kitchen_test_step_by_step_agent

kitchen_suse_step_by_step_agent-a7:
  allow_failure: false
  extends:
    - .kitchen_scenario_suse_a7
    - .kitchen_test_step_by_step_agent

kitchen_suse_upgrade5_agent-a6:
  allow_failure: false
  extends:
    - .kitchen_scenario_suse_a6
    - .kitchen_test_upgrade5_agent

kitchen_suse_upgrade5_agent-a7:
  allow_failure: false
  extends:
    - .kitchen_scenario_suse_a7
    - .kitchen_test_upgrade5_agent

kitchen_suse_upgrade6_agent-a6:
  allow_failure: false
  extends:
    - .kitchen_scenario_suse_a6
    - .kitchen_test_upgrade6_agent

kitchen_suse_upgrade6_agent-a7:
  allow_failure: false
  extends:
    - .kitchen_scenario_suse_a7
    - .kitchen_test_upgrade6_agent

kitchen_suse_upgrade7_agent-a7:
  allow_failure: false
  extends:
    - .kitchen_scenario_suse_a7
    - .kitchen_test_upgrade7_agent

# run dd-agent-testing on debian
# Could fail if we encounter the issue with apt locks/azure agent, but should be investigated if that's the case
kitchen_debian_chef_agent-a6:
  allow_failure: false
  extends:
    - .kitchen_scenario_debian_a6
    - .kitchen_test_chef_agent

kitchen_debian_chef_agent-a7:
  allow_failure: false
  extends:
    - .kitchen_scenario_debian_a7
    - .kitchen_test_chef_agent

kitchen_debian_install_script_agent-a6:
  allow_failure: false
  extends:
    - .kitchen_scenario_debian_a6
    - .kitchen_test_install_script_agent

kitchen_debian_install_script_agent-a7:
  allow_failure: false
  extends:
    - .kitchen_scenario_debian_a7
    - .kitchen_test_install_script_agent

kitchen_debian_install_script_iot_agent-a7:
  allow_failure: false
  extends:
    - .kitchen_scenario_debian_a7
    - .kitchen_test_install_script_iot_agent

kitchen_debian_step_by_step_agent-a6:
  allow_failure: false
  extends:
    - .kitchen_scenario_debian_a6
    - .kitchen_test_step_by_step_agent

kitchen_debian_step_by_step_agent-a7:
  allow_failure: false
  extends:
    - .kitchen_scenario_debian_a7
    - .kitchen_test_step_by_step_agent

kitchen_debian_upgrade5_agent-a6:
  allow_failure: false
  extends:
    - .kitchen_scenario_debian_a6
    - .kitchen_test_upgrade5_agent

kitchen_debian_upgrade5_agent-a7:
  allow_failure: false
  extends:
    - .kitchen_scenario_debian_a7
    - .kitchen_test_upgrade5_agent

kitchen_debian_upgrade6_agent-a6:
  allow_failure: false
  extends:
    - .kitchen_scenario_debian_a6
    - .kitchen_test_upgrade6_agent

kitchen_debian_upgrade6_agent-a7:
  allow_failure: false
  extends:
    - .kitchen_scenario_debian_a7
    - .kitchen_test_upgrade6_agent

kitchen_debian_upgrade7_agent_agent-a7:
  allow_failure: false
  extends:
    - .kitchen_scenario_debian_a7
    - .kitchen_test_upgrade7_agent

.kitchen_cleanup_s3_common: &kitchen_cleanup_s3_common
  stage: testkitchen_cleanup
  image: 486234852809.dkr.ecr.us-east-1.amazonaws.com/ci/datadog-agent-builders/gitlab_agent_deploy:$DATADOG_AGENT_BUILDERS
  tags: [ "runner:main", "size:large" ]
  script:
    - aws s3 rm s3://$DEB_TESTING_S3_BUCKET/dists/pipeline-$DD_PIPELINE_ID --recursive
    - aws s3 rm s3://$RPM_TESTING_S3_BUCKET/pipeline-$DD_PIPELINE_ID --recursive
    - aws s3 rm s3://$RPM_TESTING_S3_BUCKET/suse/pipeline-$DD_PIPELINE_ID --recursive
    - if [ $AGENT_MAJOR_VERSION == "7" ]; then export WINDOWS_TESTING_S3_BUCKET=$WINDOWS_TESTING_S3_BUCKET_A7; else export WINDOWS_TESTING_S3_BUCKET=$WINDOWS_TESTING_S3_BUCKET_A6; fi
    - aws s3 rm s3://$WIN_S3_BUCKET/$WINDOWS_TESTING_S3_BUCKET --recursive
    - cd $OMNIBUS_PACKAGE_DIR
    - for deb in $(ls *amd64.deb); do aws s3 rm s3://$DEB_TESTING_S3_BUCKET/pool/d/da/$deb --recursive; done
  # even if this fails, it shouldn't block the pipeline.
  allow_failure: true

# kitchen tests cleanup
testkitchen_cleanup_s3-a6:
  rules:
    - <<: *if_not_version_6
      when: never
    - <<: *if_not_test_kitchen_triggered
      when: never
    - when: always
  variables:
    AGENT_MAJOR_VERSION: 6
    DD_PIPELINE_ID: $CI_PIPELINE_ID-a6
  dependencies:
    - agent_deb-x64-a6
  <<: *kitchen_cleanup_s3_common

testkitchen_cleanup_s3-a7:
  rules:
    - <<: *if_not_version_7
      when: never
    - <<: *if_not_test_kitchen_triggered
      when: never
    - when: always
  variables:
    AGENT_MAJOR_VERSION: 7
    DD_PIPELINE_ID: $CI_PIPELINE_ID-a7
  dependencies:
    - agent_deb-x64-a7
  <<: *kitchen_cleanup_s3_common

.kitchen_cleanup_azure_common: &kitchen_cleanup_azure_common
  rules:
    - <<: *if_test_kitchen_triggered
      when: always
  stage: testkitchen_cleanup
  image: 486234852809.dkr.ecr.us-east-1.amazonaws.com/ci/datadog-agent-builders/dd-agent-testing:$DATADOG_AGENT_BUILDERS
  tags: [ "runner:main", "size:large" ]
  dependencies: []
  before_script:
    - rsync -azr --delete ./ $SRC_PATH
  script:
    - cd $DD_AGENT_TESTING_DIR
    - bash -l tasks/clean.sh
  # even if this fails, it shouldn't block the pipeline.
  allow_failure: true

testkitchen_cleanup_azure-a6:
  variables:
    DD_PIPELINE_ID: $CI_PIPELINE_ID-a6
  <<: *kitchen_cleanup_azure_common

testkitchen_cleanup_azure-a7:
  variables:
    DD_PIPELINE_ID: $CI_PIPELINE_ID-a7
  <<: *kitchen_cleanup_azure_common

#
# pkg_metrics: send metrics about packages
#

send_pkg_size-a6:
  rules:
    - <<: *if_not_version_6
      when: never
    - <<: *if_triggered
  stage: pkg_metrics
  allow_failure: true
  image: 486234852809.dkr.ecr.us-east-1.amazonaws.com/ci/datadog-agent-buildimages/deb_x64:$DATADOG_AGENT_BUILDIMAGES
  before_script:
    # FIXME: tmp while we uppdate the base image
    - apt-get install -y wget rpm2cpio cpio
    - ls -l $OMNIBUS_PACKAGE_DIR
    - ls -l $OMNIBUS_PACKAGE_DIR_SUSE
  tags: [ "runner:main", "size:large" ]
  dependencies:
    - agent_deb-x64-a6
    - agent_rpm-x64-a6
    - agent_suse-x64-a6
  script:
    - source /root/.bashrc && conda activate ddpy3
    - mkdir -p /tmp/deb/agent
    - mkdir -p /tmp/rpm/agent
    - mkdir -p /tmp/suse/agent

    # we silence dpkg and cpio output so we don't exceed gitlab log limit

    # debian
    - dpkg -x $OMNIBUS_PACKAGE_DIR/datadog-agent_6*_amd64.deb /tmp/deb/agent > /dev/null
    - DEB_AGENT_SIZE=$(du -sB1 /tmp/deb/agent | sed 's/\([0-9]\+\).\+/\1/')
    # centos
    - cd /tmp/rpm/agent && rpm2cpio $OMNIBUS_PACKAGE_DIR/datadog-agent-6.*.x86_64.rpm | cpio -idm > /dev/null
    - RPM_AGENT_SIZE=$(du -sB1 /tmp/rpm/agent | sed 's/\([0-9]\+\).\+/\1/')
    # suse
    - cd /tmp/suse/agent && rpm2cpio $OMNIBUS_PACKAGE_DIR_SUSE/datadog-agent-6.*.x86_64.rpm | cpio -idm > /dev/null
    - SUSE_AGENT_SIZE=$(du -sB1 /tmp/suse/agent | sed 's/\([0-9]\+\).\+/\1/')

    - currenttime=$(date +%s)
    - DD_API_KEY=$(aws ssm get-parameter --region us-east-1 --name ci.datadog-agent.datadog_api_key --with-decryption --query "Parameter.Value" --out text)
    - |
      curl --fail -X POST -H "Content-type: application/json" \
      -d "{\"series\":[
            {\"metric\":\"datadog.agent.package.size\",\"points\":[[$currenttime, $DEB_AGENT_SIZE]], \"tags\":[\"os:debian\", \"package:agent\", \"agent:6\"]},
            {\"metric\":\"datadog.agent.package.size\",\"points\":[[$currenttime, $RPM_AGENT_SIZE]], \"tags\":[\"os:centos\", \"package:agent\", \"agent:6\"]},
            {\"metric\":\"datadog.agent.package.size\",\"points\":[[$currenttime, $SUSE_AGENT_SIZE]], \"tags\":[\"os:suse\", \"package:agent\", \"agent:6\"]}
          ]}" \
      "https://api.datadoghq.com/api/v1/series?api_key=$DD_API_KEY"

send_pkg_size-a7:
  rules:
    - <<: *if_not_version_7
      when: never
    - <<: *if_triggered
  stage: pkg_metrics
  allow_failure: true
  image: 486234852809.dkr.ecr.us-east-1.amazonaws.com/ci/datadog-agent-buildimages/deb_x64:$DATADOG_AGENT_BUILDIMAGES
  before_script:
    # FIXME: tmp while we uppdate the base image
    - apt-get install -y wget rpm2cpio cpio
    - ls -l $OMNIBUS_PACKAGE_DIR
    - ls -l $OMNIBUS_PACKAGE_DIR_SUSE
  tags: [ "runner:main", "size:large" ]
  dependencies:
    - agent_deb-x64-a7
    - iot_agent_deb-x64
    - dogstatsd_deb-x64
    - agent_rpm-x64-a7
    - iot_agent_rpm-x64
    - dogstatsd_rpm-x64
    - agent_suse-x64-a7
    - dogstatsd_suse-x64
    - iot_agent_suse-x64
  script:
    - source /root/.bashrc && conda activate ddpy3
    - mkdir -p /tmp/deb/agent /tmp/deb/dogstatsd /tmp/deb/iot-agent
    - mkdir -p /tmp/rpm/agent /tmp/rpm/dogstatsd /tmp/rpm/iot-agent
    - mkdir -p /tmp/suse/agent /tmp/suse/dogstatsd /tmp/suse/iot-agent

    # We silence dpkg and cpio output so we don't exceed gitlab log limit

    # debian
    - dpkg -x $OMNIBUS_PACKAGE_DIR/datadog-agent_7*_amd64.deb /tmp/deb/agent > /dev/null
    - dpkg -x $OMNIBUS_PACKAGE_DIR/datadog-iot-agent_7*_amd64.deb /tmp/deb/iot-agent > /dev/null
    - dpkg -x $OMNIBUS_PACKAGE_DIR/datadog-dogstatsd_7*_amd64.deb /tmp/deb/dogstatsd > /dev/null
    - DEB_AGENT_SIZE=$(du -sB1 /tmp/deb/agent | sed 's/\([0-9]\+\).\+/\1/')
    - DEB_DOGSTATSD_SIZE=$(du -sB1 /tmp/deb/dogstatsd | sed 's/\([0-9]\+\).\+/\1/')
    - DEB_IOT_AGENT_SIZE=$(du -sB1 /tmp/deb/iot-agent | sed 's/\([0-9]\+\).\+/\1/')
    # centos
    - cd /tmp/rpm/agent && rpm2cpio $OMNIBUS_PACKAGE_DIR/datadog-agent-7.*.x86_64.rpm | cpio -idm > /dev/null
    - cd /tmp/rpm/dogstatsd && rpm2cpio $OMNIBUS_PACKAGE_DIR/datadog-dogstatsd-7.*.x86_64.rpm | cpio -idm > /dev/null
    - cd /tmp/rpm/iot-agent && rpm2cpio $OMNIBUS_PACKAGE_DIR/datadog-iot-agent-7.*.x86_64.rpm | cpio -idm > /dev/null
    - RPM_AGENT_SIZE=$(du -sB1 /tmp/rpm/agent | sed 's/\([0-9]\+\).\+/\1/')
    - RPM_DOGSTATSD_SIZE=$(du -sB1 /tmp/rpm/dogstatsd | sed 's/\([0-9]\+\).\+/\1/')
    - RPM_IOT_AGENT_SIZE=$(du -sB1 /tmp/rpm/iot-agent | sed 's/\([0-9]\+\).\+/\1/')
    # suse
    - cd /tmp/suse/agent && rpm2cpio $OMNIBUS_PACKAGE_DIR_SUSE/datadog-agent-7.*.x86_64.rpm | cpio -idm > /dev/null
    - cd /tmp/suse/dogstatsd && rpm2cpio $OMNIBUS_PACKAGE_DIR_SUSE/datadog-dogstatsd-7.*.x86_64.rpm | cpio -idm > /dev/null
    - cd /tmp/suse/iot-agent && rpm2cpio $OMNIBUS_PACKAGE_DIR_SUSE/datadog-iot-agent-7.*.x86_64.rpm | cpio -idm > /dev/null
    - SUSE_AGENT_SIZE=$(du -sB1 /tmp/suse/agent | sed 's/\([0-9]\+\).\+/\1/')
    - SUSE_DOGSTATSD_SIZE=$(du -sB1 /tmp/suse/dogstatsd | sed 's/\([0-9]\+\).\+/\1/')
    - SUSE_IOT_AGENT_SIZE=$(du -sB1 /tmp/suse/iot-agent | sed 's/\([0-9]\+\).\+/\1/')

    - currenttime=$(date +%s)
    - DD_API_KEY=$(aws ssm get-parameter --region us-east-1 --name ci.datadog-agent.datadog_api_key --with-decryption --query "Parameter.Value" --out text)
    - |
      curl --fail -X POST -H "Content-type: application/json" \
      -d "{\"series\":[
            {\"metric\":\"datadog.agent.package.size\",\"points\":[[$currenttime, $DEB_AGENT_SIZE]], \"tags\":[\"os:debian\", \"package:agent\", \"agent:7\"]},
            {\"metric\":\"datadog.agent.package.size\",\"points\":[[$currenttime, $DEB_DOGSTATSD_SIZE]], \"tags\":[\"os:debian\", \"package:dogstatsd\", \"agent:7\"]},
            {\"metric\":\"datadog.agent.package.size\",\"points\":[[$currenttime, $DEB_IOT_AGENT_SIZE]], \"tags\":[\"os:debian\", \"package:iot-agent\", \"agent:7\"]},
            {\"metric\":\"datadog.agent.package.size\",\"points\":[[$currenttime, $RPM_AGENT_SIZE]], \"tags\":[\"os:centos\", \"package:agent\", \"agent:7\"]},
            {\"metric\":\"datadog.agent.package.size\",\"points\":[[$currenttime, $RPM_DOGSTATSD_SIZE]], \"tags\":[\"os:centos\", \"package:dogstatsd\", \"agent:7\"]},
            {\"metric\":\"datadog.agent.package.size\",\"points\":[[$currenttime, $RPM_IOT_AGENT_SIZE]], \"tags\":[\"os:centos\", \"package:iot-agent\", \"agent:7\"]},
            {\"metric\":\"datadog.agent.package.size\",\"points\":[[$currenttime, $SUSE_AGENT_SIZE]], \"tags\":[\"os:suse\", \"package:agent\", \"agent:7\"]},
            {\"metric\":\"datadog.agent.package.size\",\"points\":[[$currenttime, $SUSE_DOGSTATSD_SIZE]], \"tags\":[\"os:suse\", \"package:dogstatsd\", \"agent:7\"]},
            {\"metric\":\"datadog.agent.package.size\",\"points\":[[$currenttime, $SUSE_IOT_AGENT_SIZE]], \"tags\":[\"os:suse\", \"package:iot-agent\", \"agent:7\"]}
          ]}" \
      "https://api.datadoghq.com/api/v1/series?api_key=$DD_API_KEY"

#
# image_build
#

.docker_build_job_definition: &docker_build_job_definition
  stage: image_build
  script:
    - aws s3 sync --only-show-errors $S3_ARTIFACTS_URI $BUILD_CONTEXT
    - TAG_SUFFIX=${TAG_SUFFIX:-}
    - BUILD_ARG=${BUILD_ARG:-}
    - TARGET_TAG=$IMAGE:v$CI_PIPELINE_ID-${CI_COMMIT_SHA:0:7}$TAG_SUFFIX-$ARCH
    # Pull base image(s) with content trust enabled
    # FIXME: Use Python 3 when python3-pip is available in docker image
    - python2 -m pip install -r requirements.txt
    - inv -e docker.pull-base-images --signed-pull $BUILD_CONTEXT/$ARCH/Dockerfile
    # Build testing stage if provided
    - test "$TESTING_ARG" && docker build --file $BUILD_CONTEXT/$ARCH/Dockerfile $TESTING_ARG $BUILD_CONTEXT
    # Build release stage and push to ECR
    - docker build $BUILD_ARG --file $BUILD_CONTEXT/$ARCH/Dockerfile --pull --tag $TARGET_TAG $BUILD_CONTEXT
    - docker push $TARGET_TAG

.docker_build_job_definition_amd64: &docker_build_job_definition_amd64
  image: 486234852809.dkr.ecr.us-east-1.amazonaws.com/docker:v1907756-26d65dc-18.09.6
  tags: ["runner:docker", "size:large"]
  variables:
    ARCH: amd64

.docker_build_job_definition_arm64: &docker_build_job_definition_arm64
  image: 486234852809.dkr.ecr.us-east-1.amazonaws.com/docker:v1903032-53399bc-18.09.6-arm64
  tags: ["runner:docker-arm", "platform:arm64"]
  variables:
    ARCH: arm64

# build agent6 py2 image
docker_build_agent6:
  rules:
    - <<: *if_version_6
      when: on_success
  <<: *docker_build_job_definition
  extends: .docker_build_job_definition_amd64
  needs:
    - job: agent_deb-x64-a6
      artifacts: false
  variables:
    IMAGE: 486234852809.dkr.ecr.us-east-1.amazonaws.com/ci/datadog-agent/agent
    BUILD_CONTEXT: Dockerfiles/agent
    TAG_SUFFIX: -6
    BUILD_ARG: --target release --build-arg PYTHON_VERSION=2 --build-arg DD_AGENT_ARTIFACT=datadog-agent_6*_amd64.deb
    TESTING_ARG:  --target testing --build-arg PYTHON_VERSION=2 --build-arg DD_AGENT_ARTIFACT=datadog-agent_6*_amd64.deb

docker_build_agent6_arm64:
  rules:
    - <<: *if_version_6
      when: on_success
  <<: *docker_build_job_definition
  extends: .docker_build_job_definition_arm64
  needs:
    - job: agent_deb-arm64-a6
      artifacts: false
  variables:
    IMAGE: 486234852809.dkr.ecr.us-east-1.amazonaws.com/ci/datadog-agent/agent
    BUILD_CONTEXT: Dockerfiles/agent
    TAG_SUFFIX: -6
    BUILD_ARG: --target release --build-arg PYTHON_VERSION=2 --build-arg DD_AGENT_ARTIFACT=datadog-agent_6*arm64.deb
    TESTING_ARG:  --target testing --build-arg PYTHON_VERSION=2 --build-arg DD_AGENT_ARTIFACT=datadog-agent_6*arm64.deb

# build agent6 py2 jmx image
docker_build_agent6_jmx:
  rules:
    - <<: *if_version_6
      when: on_success
  <<: *docker_build_job_definition
  extends: .docker_build_job_definition_amd64
  needs:
    - job: agent_deb-x64-a6
      artifacts: false
  variables:
    IMAGE: 486234852809.dkr.ecr.us-east-1.amazonaws.com/ci/datadog-agent/agent
    BUILD_CONTEXT: Dockerfiles/agent
    BUILD_ARTIFACT_GLOB: datadog-agent_6*_amd64.deb
    TAG_SUFFIX: -6-jmx
    BUILD_ARG: --target release --build-arg WITH_JMX=true --build-arg PYTHON_VERSION=2 --build-arg DD_AGENT_ARTIFACT=datadog-agent_6*_amd64.deb
    TESTING_ARG:  --target testing --build-arg WITH_JMX=true --build-arg PYTHON_VERSION=2 --build-arg DD_AGENT_ARTIFACT=datadog-agent_6*_amd64.deb

# build agent6 py2 jmx image
docker_build_agent6_jmx_arm64:
  rules:
    - <<: *if_version_6
      when: on_success
  <<: *docker_build_job_definition
  extends: .docker_build_job_definition_arm64
  needs:
    - job: agent_deb-arm64-a6
      artifacts: false
  variables:
    IMAGE: 486234852809.dkr.ecr.us-east-1.amazonaws.com/ci/datadog-agent/agent
    BUILD_CONTEXT: Dockerfiles/agent
    BUILD_ARTIFACT_GLOB: datadog-agent_6*arm64.deb
    TAG_SUFFIX: -6-jmx
    BUILD_ARG: --target release --build-arg WITH_JMX=true --build-arg PYTHON_VERSION=2 --build-arg DD_AGENT_ARTIFACT=datadog-agent_6*arm64.deb
    TESTING_ARG:  --target testing --build-arg WITH_JMX=true --build-arg PYTHON_VERSION=2 --build-arg DD_AGENT_ARTIFACT=datadog-agent_6*arm64.deb

# TESTING ONLY: This image is for internal testing purposes, not customer facing.
# build agent6 jmx unified image (including python3)
docker_build_agent6_py2py3_jmx:
  rules:
    - <<: *if_version_6
      when: on_success
  <<: *docker_build_job_definition
  extends: .docker_build_job_definition_amd64
  needs:
    - job: agent_deb-x64-a6
      artifacts: false
  variables:
    IMAGE: 486234852809.dkr.ecr.us-east-1.amazonaws.com/ci/datadog-agent/agent
    BUILD_CONTEXT: Dockerfiles/agent
    TAG_SUFFIX: -6-py2py3-jmx
    BUILD_ARG: --target release --build-arg WITH_JMX=true --build-arg DD_AGENT_ARTIFACT=datadog-agent_6*_amd64.deb
    TESTING_ARG:  --target testing --build-arg WITH_JMX=true --build-arg DD_AGENT_ARTIFACT=datadog-agent_6*_amd64.deb

# build agent7 image
docker_build_agent7:
  rules:
    - <<: *if_version_7
      when: on_success
  <<: *docker_build_job_definition
  extends: .docker_build_job_definition_amd64
  needs:
    - job: agent_deb-x64-a7
      artifacts: false
  variables:
    IMAGE: 486234852809.dkr.ecr.us-east-1.amazonaws.com/ci/datadog-agent/agent
    BUILD_CONTEXT: Dockerfiles/agent
    TAG_SUFFIX: -7
    BUILD_ARG: --target release --build-arg PYTHON_VERSION=3 --build-arg DD_AGENT_ARTIFACT=datadog-agent_7*_amd64.deb
    TESTING_ARG:  --target testing --build-arg PYTHON_VERSION=3 --build-arg DD_AGENT_ARTIFACT=datadog-agent_7*_amd64.deb

docker_build_agent7_arm64:
  rules:
    - <<: *if_version_7
      when: on_success
  <<: *docker_build_job_definition
  extends: .docker_build_job_definition_arm64
  needs:
    - job: agent_deb-arm64-a7
      artifacts: false
  variables:
    IMAGE: 486234852809.dkr.ecr.us-east-1.amazonaws.com/ci/datadog-agent/agent
    BUILD_CONTEXT: Dockerfiles/agent
    TAG_SUFFIX: -7
    BUILD_ARG: --target release --build-arg PYTHON_VERSION=3 --build-arg DD_AGENT_ARTIFACT=datadog-agent_7*_arm64.deb
    TESTING_ARG:  --target testing --build-arg PYTHON_VERSION=3 --build-arg DD_AGENT_ARTIFACT=datadog-agent_7*_arm64.deb

# build agent7 jmx image
docker_build_agent7_jmx:
  rules:
    - <<: *if_version_7
      when: on_success
  <<: *docker_build_job_definition
  extends: .docker_build_job_definition_amd64
  needs:
    - job: agent_deb-x64-a7
      artifacts: false
  variables:
    IMAGE: 486234852809.dkr.ecr.us-east-1.amazonaws.com/ci/datadog-agent/agent
    BUILD_CONTEXT: Dockerfiles/agent
    TAG_SUFFIX: -7-jmx
    BUILD_ARG: --target release --build-arg WITH_JMX=true --build-arg PYTHON_VERSION=3 --build-arg DD_AGENT_ARTIFACT=datadog-agent_7*_amd64.deb
    TESTING_ARG:  --target testing --build-arg WITH_JMX=true --build-arg PYTHON_VERSION=3 --build-arg DD_AGENT_ARTIFACT=datadog-agent_7*_amd64.deb

docker_build_agent7_jmx_arm64:
  rules:
    - <<: *if_version_7
      when: on_success
  <<: *docker_build_job_definition
  extends: .docker_build_job_definition_arm64
  needs:
    - job: agent_deb-arm64-a7
      artifacts: false
  variables:
    IMAGE: 486234852809.dkr.ecr.us-east-1.amazonaws.com/ci/datadog-agent/agent
    BUILD_CONTEXT: Dockerfiles/agent
    TAG_SUFFIX: -7-jmx
    BUILD_ARG: --target release --build-arg WITH_JMX=true --build-arg PYTHON_VERSION=3 --build-arg DD_AGENT_ARTIFACT=datadog-agent_7*_arm64.deb
    TESTING_ARG:  --target testing --build-arg WITH_JMX=true --build-arg PYTHON_VERSION=3 --build-arg DD_AGENT_ARTIFACT=datadog-agent_7*_arm64.deb

# build agent7_windows image
docker_build_agent7_windows1809:
  rules:
    - <<: *if_version_7
      when: on_success
  stage: image_build
  before_script: [ "# noop" ] # Override top level entry
  needs:
    - windows_msi_x64-a7
  tags: ["runner:windows-docker", "windowsversion:1809"]
  variables:
    IMAGE: 486234852809.dkr.ecr.us-east-1.amazonaws.com/ci/datadog-agent/agent
    BUILD_CONTEXT: Dockerfiles/agent
    TAG_SUFFIX: -7
    BUILD_ARG: --build-arg BASE_IMAGE=mcr.microsoft.com/powershell:windowsservercore-1809 --build-arg WITH_JMX=false
  script:
    - $ErrorActionPreference = "Stop"
    - $SHORT_CI_COMMIT_SHA = ${CI_COMMIT_SHA}.Substring(0,7)
    - $TARGET_TAG = "${IMAGE}:v${CI_PIPELINE_ID}-${SHORT_CI_COMMIT_SHA}${TAG_SUFFIX}-win1809-amd64"
    - cp ${OMNIBUS_PACKAGE_DIR}/datadog-agent-7*-x86_64.zip ${BUILD_CONTEXT}/datadog-agent-7-latest.amd64.zip
    - powershell -Command "docker build ${BUILD_ARG} --pull --file ${BUILD_CONTEXT}/windows/amd64/Dockerfile --tag ${TARGET_TAG} ${BUILD_CONTEXT}"
    - If ($lastExitCode -ne "0") { throw "Previous command returned $lastExitCode" }
    - docker push ${TARGET_TAG}
    - If ($lastExitCode -ne "0") { throw "Previous command returned $lastExitCode" }
    - docker rmi ${TARGET_TAG}
    - If ($lastExitCode -ne "0") { throw "Previous command returned $lastExitCode" }
  after_script:
    - docker image prune -f # Dangling images
    - docker builder prune -a -f # Build cache

docker_build_agent7_windows1809_jmx:
  rules:
    - <<: *if_version_7
      when: on_success
  stage: image_build
  before_script: [ "# noop" ] # Override top level entry
  needs:
    - windows_msi_x64-a7
  tags: ["runner:windows-docker", "windowsversion:1809"]
  variables:
    IMAGE: 486234852809.dkr.ecr.us-east-1.amazonaws.com/ci/datadog-agent/agent
    BUILD_CONTEXT: Dockerfiles/agent
    TAG_SUFFIX: -7-jmx
    BUILD_ARG: --build-arg BASE_IMAGE=mcr.microsoft.com/powershell:windowsservercore-1809 --build-arg WITH_JMX=true
  script:
    - $ErrorActionPreference = "Stop"
    - $SHORT_CI_COMMIT_SHA = ${CI_COMMIT_SHA}.Substring(0,7)
    - $TARGET_TAG = "${IMAGE}:v${CI_PIPELINE_ID}-${SHORT_CI_COMMIT_SHA}${TAG_SUFFIX}-win1809-amd64"
    - cp ${OMNIBUS_PACKAGE_DIR}/datadog-agent-7*-x86_64.zip ${BUILD_CONTEXT}/datadog-agent-7-latest.amd64.zip
    - powershell -Command "docker build ${BUILD_ARG} --pull --file ${BUILD_CONTEXT}/windows/amd64/Dockerfile --tag ${TARGET_TAG} ${BUILD_CONTEXT}"
    - If ($lastExitCode -ne "0") { throw "Previous command returned $lastExitCode" }
    - docker push ${TARGET_TAG}
    - If ($lastExitCode -ne "0") { throw "Previous command returned $lastExitCode" }
    - docker rmi ${TARGET_TAG}
    - If ($lastExitCode -ne "0") { throw "Previous command returned $lastExitCode" }
  after_script:
    - docker image prune -f # Dangling images
    - docker builder prune -a -f # Build cache

# build agent7_windows image
docker_build_agent7_windows1909:
  rules:
    - <<: *if_version_7
      when: on_success
  stage: image_build
  before_script: [ "# noop" ] # Override top level entry
  needs:
    - windows_msi_x64-a7
  tags: ["runner:windows-docker", "windowsversion:1909"]
  variables:
    IMAGE: 486234852809.dkr.ecr.us-east-1.amazonaws.com/ci/datadog-agent/agent
    BUILD_CONTEXT: Dockerfiles/agent
    TAG_SUFFIX: -7
    BUILD_ARG: --build-arg BASE_IMAGE=mcr.microsoft.com/powershell:windowsservercore-1909 --build-arg WITH_JMX=false
  script:
    - $ErrorActionPreference = "Stop"
    - $SHORT_CI_COMMIT_SHA = ${CI_COMMIT_SHA}.Substring(0,7)
    - $TARGET_TAG = "${IMAGE}:v${CI_PIPELINE_ID}-${SHORT_CI_COMMIT_SHA}${TAG_SUFFIX}-win1909-amd64"
    - cp ${OMNIBUS_PACKAGE_DIR}/datadog-agent-7*-x86_64.zip ${BUILD_CONTEXT}/datadog-agent-7-latest.amd64.zip
    - powershell -Command "docker build ${BUILD_ARG} --pull --file ${BUILD_CONTEXT}/windows/amd64/Dockerfile --tag ${TARGET_TAG} ${BUILD_CONTEXT}"
    - If ($lastExitCode -ne "0") { throw "Previous command returned $lastExitCode" }
    - docker push ${TARGET_TAG}
    - If ($lastExitCode -ne "0") { throw "Previous command returned $lastExitCode" }
    - docker rmi ${TARGET_TAG}
    - If ($lastExitCode -ne "0") { throw "Previous command returned $lastExitCode" }
  after_script:
    - docker image prune -f # Dangling images
    - docker builder prune -a -f # Build cache

docker_build_agent7_windows1909_jmx:
  rules:
    - <<: *if_version_7
      when: on_success
  stage: image_build
  before_script: [ "# noop" ] # Override top level entry
  needs:
    - windows_msi_x64-a7
  tags: ["runner:windows-docker", "windowsversion:1909"]
  variables:
    IMAGE: 486234852809.dkr.ecr.us-east-1.amazonaws.com/ci/datadog-agent/agent
    BUILD_CONTEXT: Dockerfiles/agent
    TAG_SUFFIX: -7-jmx
    BUILD_ARG: --build-arg BASE_IMAGE=mcr.microsoft.com/powershell:windowsservercore-1909 --build-arg WITH_JMX=true
  script:
    - $ErrorActionPreference = "Stop"
    - $SHORT_CI_COMMIT_SHA = ${CI_COMMIT_SHA}.Substring(0,7)
    - $TARGET_TAG = "${IMAGE}:v${CI_PIPELINE_ID}-${SHORT_CI_COMMIT_SHA}${TAG_SUFFIX}-win1909-amd64"
    - cp ${OMNIBUS_PACKAGE_DIR}/datadog-agent-7*-x86_64.zip ${BUILD_CONTEXT}/datadog-agent-7-latest.amd64.zip
    - powershell -Command "docker build ${BUILD_ARG} --pull --file ${BUILD_CONTEXT}/windows/amd64/Dockerfile --tag ${TARGET_TAG} ${BUILD_CONTEXT}"
    - If ($lastExitCode -ne "0") { throw "Previous command returned $lastExitCode" }
    - docker push ${TARGET_TAG}
    - If ($lastExitCode -ne "0") { throw "Previous command returned $lastExitCode" }
    - docker rmi ${TARGET_TAG}
    - If ($lastExitCode -ne "0") { throw "Previous command returned $lastExitCode" }
  after_script:
    - docker image prune -f # Dangling images
    - docker builder prune -a -f # Build cache

# build the cluster-agent image
build_cluster_agent_amd64:
  <<: *docker_build_job_definition
  extends: .docker_build_job_definition_amd64
  needs:
    - job: cluster_agent-build_amd64
      artifacts: false
  variables:
    IMAGE: 486234852809.dkr.ecr.us-east-1.amazonaws.com/ci/datadog-agent/cluster-agent
    BUILD_CONTEXT: Dockerfiles/cluster-agent

build_cluster_agent_arm64:
  <<: *docker_build_job_definition
  extends: .docker_build_job_definition_arm64
  needs:
    - job: cluster_agent-build_arm64
      artifacts: false
  variables:
    IMAGE: 486234852809.dkr.ecr.us-east-1.amazonaws.com/ci/datadog-agent/cluster-agent
    BUILD_CONTEXT: Dockerfiles/cluster-agent

# build the dogstatsd image
docker_build_dogstatsd_amd64:
  <<: *docker_build_job_definition
  extends: .docker_build_job_definition_amd64
  needs:
    - job: build_dogstatsd_static-deb_x64
      artifacts: false
  variables:
    IMAGE: 486234852809.dkr.ecr.us-east-1.amazonaws.com/ci/datadog-agent/dogstatsd
    BUILD_CONTEXT: Dockerfiles/dogstatsd/alpine

#
# Docker dev image deployments
#

twistlock_scan-6:
  rules:
    - <<: *if_version_6
  stage: image_deploy
  tags: [ "runner:docker", "size:large" ]
  image: 486234852809.dkr.ecr.us-east-1.amazonaws.com/twistlock-cli:2.5.121
  dependencies: [] # Don't download Gitlab artefacts
  allow_failure: true # Don't block the pipeline
  variables:
    SRC_AGENT: 486234852809.dkr.ecr.us-east-1.amazonaws.com/ci/datadog-agent/agent
    SRC_DSD: 486234852809.dkr.ecr.us-east-1.amazonaws.com/ci/datadog-agent/dogstatsd
    SRC_DCA: 486234852809.dkr.ecr.us-east-1.amazonaws.com/ci/datadog-agent/cluster-agent
  before_script:
    - export SRC_TAG=v$CI_PIPELINE_ID-${CI_COMMIT_SHA:0:7}
    - export DOCKER_CLIENT_ADDRESS=$DOCKER_HOST
    - TWISTLOCK_PASS=$(aws ssm get-parameter --region us-east-1 --name ci.datadog-agent.twistlock_password --with-decryption --query "Parameter.Value" --out text)
    - scan () { echo -e "\n==== Scanning $1 ====\n"; docker pull $1 > /dev/null; /twistcli images scan --address="$TWISTLOCK_URL" --user="$TWISTLOCK_USER" --password="$TWISTLOCK_PASS" --vulnerability-threshold=$THRESHOLD --details $1; }
  script:
    - scan ${SRC_AGENT}:${SRC_TAG}-6-amd64
    - scan ${SRC_AGENT}:${SRC_TAG}-6-jmx-amd64
    - scan ${SRC_DSD}:${SRC_TAG}-amd64
    - scan ${SRC_DCA}:${SRC_TAG}-amd64

twistlock_scan-7:
  rules:
    - <<: *if_version_7
  stage: image_deploy
  tags: [ "runner:docker", "size:large" ]
  image: 486234852809.dkr.ecr.us-east-1.amazonaws.com/twistlock-cli:2.5.121
  dependencies: [] # Don't download Gitlab artefacts
  allow_failure: true # Don't block the pipeline
  variables:
    SRC_AGENT: 486234852809.dkr.ecr.us-east-1.amazonaws.com/ci/datadog-agent/agent
    SRC_DSD: 486234852809.dkr.ecr.us-east-1.amazonaws.com/ci/datadog-agent/dogstatsd
    SRC_DCA: 486234852809.dkr.ecr.us-east-1.amazonaws.com/ci/datadog-agent/cluster-agent
  before_script:
    - export SRC_TAG=v$CI_PIPELINE_ID-${CI_COMMIT_SHA:0:7}
    - export DOCKER_CLIENT_ADDRESS=$DOCKER_HOST
    - TWISTLOCK_PASS=$(aws ssm get-parameter --region us-east-1 --name ci.datadog-agent.twistlock_password --with-decryption --query "Parameter.Value" --out text)
    - scan () { echo -e "\n==== Scanning $1 ====\n"; docker pull $1 > /dev/null; /twistcli images scan --address="$TWISTLOCK_URL" --user="$TWISTLOCK_USER" --password="$TWISTLOCK_PASS" --vulnerability-threshold=$THRESHOLD --details $1; }
  script:
    - scan ${SRC_AGENT}:${SRC_TAG}-7-amd64
    - scan ${SRC_AGENT}:${SRC_TAG}-7-jmx-amd64

.docker_hub_variables: &docker_hub_variables
  DOCKER_REGISTRY_LOGIN_SSM_KEY: docker_hub_login
  DOCKER_REGISTRY_PWD_SSM_KEY: docker_hub_pwd
  DELEGATION_KEY_SSM_KEY: docker_hub_signing_key
  DELEGATION_PASS_SSM_KEY: docker_hub_signing_pass
  DOCKER_REGISTRY_URL: docker.io
  SRC_AGENT: 486234852809.dkr.ecr.us-east-1.amazonaws.com/ci/datadog-agent/agent
  SRC_DSD: 486234852809.dkr.ecr.us-east-1.amazonaws.com/ci/datadog-agent/dogstatsd
  SRC_DCA: 486234852809.dkr.ecr.us-east-1.amazonaws.com/ci/datadog-agent/cluster-agent

.quay_variables: &quay_variables
  <<: *docker_hub_variables
  DOCKER_REGISTRY_LOGIN_SSM_KEY: quay_login
  DOCKER_REGISTRY_PWD_SSM_KEY: quay_pwd
  DOCKER_REGISTRY_URL: quay.io

.docker_tag_job_definition: &docker_tag_job_definition
  stage: image_deploy
  tags: [ "runner:docker", "size:large" ]
  image: 486234852809.dkr.ecr.us-east-1.amazonaws.com/docker-notary:v1912023-8c8dc1c-0.6.1
  variables:
    <<: *docker_hub_variables
  before_script:
    - export SRC_TAG=v$CI_PIPELINE_ID-${CI_COMMIT_SHA:0:7}
    - DOCKER_REGISTRY_LOGIN=$(aws ssm get-parameter --region us-east-1 --name ci.datadog-agent.$DOCKER_REGISTRY_LOGIN_SSM_KEY --with-decryption --query "Parameter.Value" --out text)
    - aws ssm get-parameter --region us-east-1 --name ci.datadog-agent.$DOCKER_REGISTRY_PWD_SSM_KEY --with-decryption --query "Parameter.Value" --out text | docker login --username "$DOCKER_REGISTRY_LOGIN" --password-stdin "$DOCKER_REGISTRY_URL"
    # FIXME: Use Python 3 when python3-pip is available in docker image
    - python2 -m pip install -r requirements.txt
    - if [[ -z "$DELEGATION_PASS_SSM_KEY" ]]; then echo "No signing key set"; exit 0; fi
    - echo "Importing delegation signing key"
    - export DOCKER_CONTENT_TRUST_REPOSITORY_PASSPHRASE=$(aws ssm get-parameter --region us-east-1 --name ci.datadog-agent.$DELEGATION_PASS_SSM_KEY --with-decryption --query "Parameter.Value" --out text)
    - export NOTARY_AUTH=$(echo "$DOCKER_REGISTRY_LOGIN:$(aws ssm get-parameter --region us-east-1 --name ci.datadog-agent.$DOCKER_REGISTRY_PWD_SSM_KEY --with-decryption --query "Parameter.Value" --out text)" | base64)
    - export NOTARY_DELEGATION_PASSPHRASE="$DOCKER_CONTENT_TRUST_REPOSITORY_PASSPHRASE"
    - aws ssm get-parameter --region us-east-1 --name ci.datadog-agent.$DELEGATION_KEY_SSM_KEY --with-decryption --query "Parameter.Value" --out text > /tmp/docker.key
    - notary -d ~/.docker/trust key import /tmp/docker.key; rm /tmp/docker.key

.docker_tag_windows_job_definition: &docker_tag_windows_job_definition
  stage: image_deploy
  variables:
    <<: *docker_hub_variables
  before_script:
    - $SHORT_CI_COMMIT_SHA = ${CI_COMMIT_SHA}.Substring(0,7)
    - $SRC_TAG = "v${CI_PIPELINE_ID}-${SHORT_CI_COMMIT_SHA}"
    - mkdir ci-scripts
    - |
      @"
      Set-PSDebug -Trace 1
      `$ErrorActionPreference = "Stop"
      # ECR Login
      `$AWS_ECR_PASSWORD = aws ecr get-login-password --region us-east-1
      docker login --username AWS --password "`${AWS_ECR_PASSWORD}" 486234852809.dkr.ecr.us-east-1.amazonaws.com
      - If ($lastExitCode -ne "0") { throw "Previous command returned $lastExitCode" }
      # DockerHub login
      `$DOCKER_REGISTRY_LOGIN = aws ssm get-parameter --region us-east-1 --name ci.datadog-agent.${DOCKER_REGISTRY_LOGIN_SSM_KEY} --with-decryption --query "Parameter.Value" --out text
      `$DOCKER_REGISTRY_PWD = aws ssm get-parameter --region us-east-1 --name ci.datadog-agent.${DOCKER_REGISTRY_PWD_SSM_KEY} --with-decryption --query "Parameter.Value" --out text
      docker login --username "`${DOCKER_REGISTRY_LOGIN}" --password "`${DOCKER_REGISTRY_PWD}" "${DOCKER_REGISTRY_URL}"
      - If ($lastExitCode -ne "0") { throw "Previous command returned $lastExitCode" }
      # DockerHub image signing
      `$Env:DOCKER_CONTENT_TRUST_REPOSITORY_PASSPHRASE = aws ssm get-parameter --region us-east-1 --name ci.datadog-agent.${DELEGATION_PASS_SSM_KEY} --with-decryption --query "Parameter.Value" --out text
      `$Env:NOTARY_DELEGATION_PASSPHRASE = `$Env:DOCKER_CONTENT_TRUST_REPOSITORY_PASSPHRASE
      `$Env:NOTARY_AUTH = "`${DOCKER_REGISTRY_LOGIN}:`${DOCKER_REGISTRY_PWD}"
      `$bytes = [System.Text.Encoding]::Unicode.GetBytes(`$Env:NOTARY_AUTH)
      `$Env:NOTARY_AUTH = [Convert]::ToBase64String(`$bytes)
      aws ssm get-parameter --region us-east-1 --name ci.datadog-agent.${DELEGATION_KEY_SSM_KEY} --with-decryption --query "Parameter.Value" --out text | Set-Content -Encoding ASCII docker.key
      - If ($lastExitCode -ne "0") { throw "Previous command returned $lastExitCode" }
      docker trust key load `$PWD\docker.key
      - If ($lastExitCode -ne "0") { throw "Previous command returned $lastExitCode" }
      Remove-Item `$PWD\docker.key
      "@ | out-file ci-scripts/docker-publish.ps1
  after_script:
    - $ErrorActionPreference = "Stop"
    - cat ci-scripts/docker-publish.ps1
    - docker run --rm -w C:\mnt -e IS_AWS_CONTAINER=true -e SIGN_WINDOWS=true -v "$(Get-Location):C:\mnt" -v \\.\pipe\docker_engine:\\.\pipe\docker_engine 486234852809.dkr.ecr.us-east-1.amazonaws.com/ci/datadog-agent-builders/windows_${Env:VARIANT}_x64:${Env:DATADOG_AGENT_WINBUILDERS} powershell -C C:\mnt\ci-scripts\docker-publish.ps1
    - If ($lastExitCode -ne "0") { throw "Previous command returned $lastExitCode" }

dev_branch_docker_hub-a6:
  rules:
    - <<: *if_version_6
      when: manual
      allow_failure: true
  <<: *docker_tag_job_definition
  needs:
  - docker_build_agent6
  - docker_build_agent6_jmx
  - docker_build_agent6_py2py3_jmx
  script:
    - inv -e docker.publish --signed-push ${SRC_AGENT}:${SRC_TAG}-6-amd64             datadog/agent-dev:${CI_COMMIT_REF_SLUG}
    - inv -e docker.publish --signed-push ${SRC_AGENT}:${SRC_TAG}-6-amd64             datadog/agent-dev:${CI_COMMIT_REF_SLUG}-py2
    - inv -e docker.publish --signed-push ${SRC_AGENT}:${SRC_TAG}-6-jmx-amd64         datadog/agent-dev:${CI_COMMIT_REF_SLUG}-jmx
    - inv -e docker.publish --signed-push ${SRC_AGENT}:${SRC_TAG}-6-jmx-amd64         datadog/agent-dev:${CI_COMMIT_REF_SLUG}-py2-jmx
    - inv -e docker.publish --signed-push ${SRC_AGENT}:${SRC_TAG}-6-py2py3-jmx-amd64  datadog/agent-dev:${CI_COMMIT_REF_SLUG}-py2py3-jmx

dev_branch_docker_hub-dogstatsd:
  rules:
    - when: manual
      allow_failure: true
  <<: *docker_tag_job_definition
  needs:
    - docker_build_dogstatsd_amd64
  script:
  - inv -e docker.publish --signed-push ${SRC_DSD}:${SRC_TAG}-amd64                 datadog/dogstatsd-dev:${CI_COMMIT_REF_SLUG}

dev_branch_docker_hub-a7:
  rules:
    - <<: *if_version_7
      when: manual
      allow_failure: true
  <<: *docker_tag_job_definition
  needs:
    - docker_build_agent7
    - docker_build_agent7_jmx
  script:
    - inv -e docker.publish --signed-push ${SRC_AGENT}:${SRC_TAG}-7-amd64             datadog/agent-dev:${CI_COMMIT_REF_SLUG}-py3
    - inv -e docker.publish --signed-push ${SRC_AGENT}:${SRC_TAG}-7-jmx-amd64         datadog/agent-dev:${CI_COMMIT_REF_SLUG}-py3-jmx

dev_branch_docker_hub-a7-windows:
  rules:
    - <<: *if_version_7
      when: manual
      allow_failure: true
  extends: .docker_tag_windows_job_definition
  variables:
    VARIANT: 1909
  tags: ["runner:windows-docker", "windowsversion:1909"]
  needs:
    - docker_build_agent7_windows1809
    - docker_build_agent7_windows1809_jmx
    - docker_build_agent7_windows1909
    - docker_build_agent7_windows1909_jmx
  script:
    - |
      @"
      # On newer Kernel we can pull/push older images even though these images won't run
      inv -e docker.publish --signed-push ${SRC_AGENT}:${SRC_TAG}-7-win1809-amd64 datadog/agent-dev:${CI_COMMIT_REF_SLUG}-py3-win1809
      inv -e docker.publish --signed-push ${SRC_AGENT}:${SRC_TAG}-7-jmx-win1809-amd64 datadog/agent-dev:${CI_COMMIT_REF_SLUG}-py3-jmx-win1809
      inv -e docker.publish --signed-push ${SRC_AGENT}:${SRC_TAG}-7-win1909-amd64 datadog/agent-dev:${CI_COMMIT_REF_SLUG}-py3-win1909
      inv -e docker.publish --signed-push ${SRC_AGENT}:${SRC_TAG}-7-jmx-win1909-amd64 datadog/agent-dev:${CI_COMMIT_REF_SLUG}-py3-jmx-win1909

      inv -e docker.publish-manifest --signed-push --name datadog/agent-dev --tag ${CI_COMMIT_REF_SLUG}-py3-win --image datadog/agent-dev:${CI_COMMIT_REF_SLUG}-py3-win1809,windows/amd64 --image datadog/agent-dev:${CI_COMMIT_REF_SLUG}-py3-win1909,windows/amd64
      inv -e docker.publish-manifest --signed-push --name datadog/agent-dev --tag ${CI_COMMIT_REF_SLUG}-py3-jmx-win --image datadog/agent-dev:${CI_COMMIT_REF_SLUG}-py3-jmx-win1809,windows/amd64 --image datadog/agent-dev:${CI_COMMIT_REF_SLUG}-py3-jmx-win1909,windows/amd64
      "@ | Add-Content ci-scripts/docker-publish.ps1

dev_branch_multiarch_docker_hub-a6:
  rules:
    - <<: *if_version_6
      when: manual
      allow_failure: true
  <<: *docker_tag_job_definition
  needs:
    - docker_build_agent6
    - docker_build_agent6_arm64
    - docker_build_agent6_jmx
    - docker_build_agent6_jmx_arm64
    - docker_build_agent6_py2py3_jmx
  script:
    # Platform-specific agent images
    - inv -e docker.publish-bulk --signed-push --platform linux/amd64 --platform linux/arm64 --src-template ${SRC_AGENT}:${SRC_TAG}-6-ARCH      --dst-template datadog/agent-dev-ARCH:${CI_COMMIT_REF_SLUG}
    - inv -e docker.publish-bulk --signed-push --platform linux/amd64 --platform linux/arm64 --src-template ${SRC_AGENT}:${SRC_TAG}-6-ARCH      --dst-template datadog/agent-dev-ARCH:${CI_COMMIT_REF_SLUG}-py2
    - inv -e docker.publish-bulk --signed-push --platform linux/amd64 --platform linux/arm64 --src-template ${SRC_AGENT}:${SRC_TAG}-6-jmx-ARCH  --dst-template datadog/agent-dev-ARCH:${CI_COMMIT_REF_SLUG}-jmx
    - inv -e docker.publish-bulk --signed-push --platform linux/amd64 --platform linux/arm64 --src-template ${SRC_AGENT}:${SRC_TAG}-6-jmx-ARCH  --dst-template datadog/agent-dev-ARCH:${CI_COMMIT_REF_SLUG}-py2-jmx
    # Other images
    - inv -e docker.publish --signed-push ${SRC_AGENT}:${SRC_TAG}-6-py2py3-jmx-amd64 datadog/agent-dev:${CI_COMMIT_REF_SLUG}-py2py3-jmx
    # Manifests
    - inv -e docker.publish-manifest --signed-push --name datadog/agent-dev --tag ${CI_COMMIT_REF_SLUG} --image datadog/agent-dev-amd64:${CI_COMMIT_REF_SLUG},linux/amd64 --image datadog/agent-dev-arm64:${CI_COMMIT_REF_SLUG},linux/arm64
    - inv -e docker.publish-manifest --signed-push --name datadog/agent-dev --tag ${CI_COMMIT_REF_SLUG}-py2 --image datadog/agent-dev-amd64:${CI_COMMIT_REF_SLUG}-py2,linux/amd64 --image datadog/agent-dev-arm64:${CI_COMMIT_REF_SLUG}-py2,linux/arm64
    - inv -e docker.publish-manifest --signed-push --name datadog/agent-dev --tag ${CI_COMMIT_REF_SLUG}-jmx --image datadog/agent-dev-amd64:${CI_COMMIT_REF_SLUG}-jmx,linux/amd64 --image datadog/agent-dev-arm64:${CI_COMMIT_REF_SLUG}-jmx,linux/arm64
    - inv -e docker.publish-manifest --signed-push --name datadog/agent-dev --tag ${CI_COMMIT_REF_SLUG}-py2-jmx --image datadog/agent-dev-amd64:${CI_COMMIT_REF_SLUG}-py2-jmx,linux/amd64 --image datadog/agent-dev-arm64:${CI_COMMIT_REF_SLUG}-py2-jmx,linux/arm64

dev_branch_multiarch_docker_hub-a7:
  rules:
    - <<: *if_version_7
      when: manual
      allow_failure: true
  <<: *docker_tag_job_definition
  needs:
    - docker_build_agent7
    - docker_build_agent7_arm64
    - docker_build_agent7_jmx
    - docker_build_agent7_jmx_arm64
  script:
    # Platform-specific agent images
    - inv -e docker.publish-bulk --signed-push --platform linux/amd64 --platform linux/arm64 --src-template ${SRC_AGENT}:${SRC_TAG}-7-ARCH      --dst-template datadog/agent-dev-ARCH:${CI_COMMIT_REF_SLUG}-py3
    - inv -e docker.publish-bulk --signed-push --platform linux/amd64 --platform linux/arm64 --src-template ${SRC_AGENT}:${SRC_TAG}-7-jmx-ARCH  --dst-template datadog/agent-dev-ARCH:${CI_COMMIT_REF_SLUG}-py3-jmx
    # Manifests
    - inv -e docker.publish-manifest --signed-push --name datadog/agent-dev --tag ${CI_COMMIT_REF_SLUG}-py3 --image datadog/agent-dev-amd64:${CI_COMMIT_REF_SLUG}-py3,linux/amd64 --image datadog/agent-dev-arm64:${CI_COMMIT_REF_SLUG}-py3,linux/arm64
    - inv -e docker.publish-manifest --signed-push --name datadog/agent-dev --tag ${CI_COMMIT_REF_SLUG}-py3-jmx --image datadog/agent-dev-amd64:${CI_COMMIT_REF_SLUG}-py3-jmx,linux/amd64 --image datadog/agent-dev-arm64:${CI_COMMIT_REF_SLUG}-py3-jmx,linux/arm64

dev_branch_multiarch_docker_hub-dogstatsd:
  rules:
    - <<: *if_version_7
      when: manual
      allow_failure: true
  <<: *docker_tag_job_definition
  needs:
    - docker_build_dogstatsd_amd64
  script:
    # Platform-specific agent images
    - inv -e docker.publish --signed-push ${SRC_DSD}:${SRC_TAG}-amd64 datadog/dogstatsd-dev:${CI_COMMIT_REF_SLUG}

dev_master_docker_hub-a6:
  rules:
    - <<: *if_not_version_6
      when: never
    - <<: *if_master_branch
  <<: *docker_tag_job_definition
  needs:
    - docker_build_agent6
    - docker_build_agent6_jmx
    - docker_build_agent6_py2py3_jmx
  script:
    - inv -e docker.publish --signed-push ${SRC_AGENT}:${SRC_TAG}-6-amd64       datadog/agent-dev:master
    - inv -e docker.publish --signed-push ${SRC_AGENT}:${SRC_TAG}-6-amd64       datadog/agent-dev:master-py2
    - inv -e docker.publish --signed-push ${SRC_AGENT}:${SRC_TAG}-6-jmx-amd64   datadog/agent-dev:master-jmx
    - inv -e docker.publish --signed-push ${SRC_AGENT}:${SRC_TAG}-6-jmx-amd64   datadog/agent-dev:master-py2-jmx

dev_master_docker_hub-a7:
  rules:
    - <<: *if_not_version_7
      when: never
    - <<: *if_master_branch
  <<: *docker_tag_job_definition
  needs:
    - docker_build_agent7
    - docker_build_agent7_jmx
  script:
    - inv -e docker.publish --signed-push ${SRC_AGENT}:${SRC_TAG}-7-amd64       datadog/agent-dev:master-py3
    - inv -e docker.publish --signed-push ${SRC_AGENT}:${SRC_TAG}-7-jmx-amd64   datadog/agent-dev:master-py3-jmx

dev_master_docker_hub-a7-windows:
  rules:
    - <<: *if_not_version_7
      when: never
    - <<: *if_master_branch
  extends: .docker_tag_windows_job_definition
  variables:
    VARIANT: 1909
  tags: ["runner:windows-docker", "windowsversion:1909"]
  needs:
    - docker_build_agent7_windows1809
    - docker_build_agent7_windows1809_jmx
    - docker_build_agent7_windows1909
    - docker_build_agent7_windows1909_jmx
  script:
    - |
      @"
      # On newer Kernel we can pull/push older images even though these images won't run
      inv -e docker.publish --signed-push ${SRC_AGENT}:${SRC_TAG}-7-win1809-amd64 datadog/agent-dev:master-py3-win1809
      inv -e docker.publish --signed-push ${SRC_AGENT}:${SRC_TAG}-7-jmx-win1809-amd64 datadog/agent-dev:master-py3-jmx-win1809
      inv -e docker.publish --signed-push ${SRC_AGENT}:${SRC_TAG}-7-win1909-amd64 datadog/agent-dev:master-py3-win1909
      inv -e docker.publish --signed-push ${SRC_AGENT}:${SRC_TAG}-7-jmx-win1909-amd64 datadog/agent-dev:master-py3-jmx-win1909

      inv -e docker.publish-manifest --signed-push --name datadog/agent-dev --tag datadog/agent-dev:master-py3-win --image datadog/agent-dev:master-py3-win1809,windows/amd64 --image datadog/agent-dev:master-py3-win1909,windows/amd64
      inv -e docker.publish-manifest --signed-push --name datadog/agent-dev --tag datadog/agent-dev:master-py3-jmx-win --image datadog/agent-dev:master-py3-jmx-win1809,windows/amd64 --image datadog/agent-dev:master-py3-jmx-win1909,windows/amd64
      "@ | Add-Content ci-scripts/docker-publish.ps1
    - cat ci-scripts/docker-publish.ps1

dev_master_docker_hub-dogstatsd:
  rules:
    - <<: *if_not_version_7
      when: never
    - <<: *if_master_branch
  <<: *docker_tag_job_definition
  needs:
    - docker_build_dogstatsd_amd64
  script:
    - inv -e docker.publish --signed-push ${SRC_DSD}:${SRC_TAG}-amd64           datadog/dogstatsd-dev:master

dca_dev_branch_docker_hub:
  rules:
    - <<: *if_not_master_branch
      when: manual
      allow_failure: true
  <<: *docker_tag_job_definition
  needs:
    - build_cluster_agent_amd64
  script:
    - inv -e docker.publish --signed-push ${SRC_DCA}:${SRC_TAG}-amd64 datadog/cluster-agent-dev:${CI_COMMIT_REF_SLUG}

dca_dev_branch_multiarch_docker_hub:
  rules:
    - <<: *if_not_master_branch
      when: manual
      allow_failure: true
  <<: *docker_tag_job_definition
  needs:
    - build_cluster_agent_amd64
    - build_cluster_agent_arm64
  script:
    - inv -e docker.publish-bulk --signed-push --platform linux/amd64 --platform linux/arm64 --src-template ${SRC_DCA}:${SRC_TAG}-ARCH --dst-template datadog/cluster-agent-dev-ARCH:${CI_COMMIT_REF_SLUG}
    - inv -e docker.publish-manifest --signed-push --name datadog/cluster-agent-dev --tag ${CI_COMMIT_REF_SLUG} --image datadog/cluster-agent-dev-amd64:${CI_COMMIT_REF_SLUG},linux/amd64 --image datadog/cluster-agent-dev-arm64:${CI_COMMIT_REF_SLUG},linux/arm64

dca_dev_master_docker_hub:
  rules:
    - <<: *if_master_branch
  <<: *docker_tag_job_definition
  needs: ["build_cluster_agent_amd64"]
  script:
    - inv -e docker.publish --signed-push ${SRC_DCA}:${SRC_TAG}-amd64 datadog/cluster-agent-dev:master

# deploys nightlies to agent-dev
dev_nightly_docker_hub-a6:
  rules:
    - <<: *if_not_version_6
      when: never
    - <<: *if_triggered_on_nightly
  <<: *docker_tag_job_definition
  needs:
    - docker_build_agent6
    - docker_build_agent6_jmx
    - docker_build_agent6_py2py3_jmx
  script:
    - inv -e docker.publish --signed-push ${SRC_AGENT}:${SRC_TAG}-6-amd64       datadog/agent-dev:nightly-${CI_COMMIT_SHORT_SHA}
    - inv -e docker.publish --signed-push ${SRC_AGENT}:${SRC_TAG}-6-amd64       datadog/agent-dev:nightly-${CI_COMMIT_SHORT_SHA}-py2
    - inv -e docker.publish --signed-push ${SRC_AGENT}:${SRC_TAG}-6-jmx-amd64   datadog/agent-dev:nightly-${CI_COMMIT_SHORT_SHA}-jmx
    - inv -e docker.publish --signed-push ${SRC_AGENT}:${SRC_TAG}-6-jmx-amd64   datadog/agent-dev:nightly-${CI_COMMIT_SHORT_SHA}-py2-jmx

# deploys nightlies to agent-dev
dev_nightly_docker_hub-a7:
  rules:
    - <<: *if_not_version_7
      when: never
    - <<: *if_triggered_on_nightly
  <<: *docker_tag_job_definition
  needs:
    - docker_build_agent7
    - docker_build_agent7_jmx
  script:
    - inv -e docker.publish --signed-push ${SRC_AGENT}:${SRC_TAG}-7-amd64       datadog/agent-dev:nightly-${CI_COMMIT_SHORT_SHA}-py3
    - inv -e docker.publish --signed-push ${SRC_AGENT}:${SRC_TAG}-7-jmx-amd64   datadog/agent-dev:nightly-${CI_COMMIT_SHORT_SHA}-py3-jmx

dev_nightly_docker_hub-a7-windows:
  rules:
    - <<: *if_not_version_7
      when: never
    - <<: *if_triggered_on_nightly
  extends: .docker_tag_windows_job_definition
  variables:
    VARIANT: 1909
  tags: ["runner:windows-docker", "windowsversion:1909"]
  needs:
    - docker_build_agent7_windows1809
    - docker_build_agent7_windows1809_jmx
    - docker_build_agent7_windows1909
    - docker_build_agent7_windows1909_jmx
  script:
    - |
      @"
      inv -e docker.publish --signed-push ${SRC_AGENT}:${SRC_TAG}-7-win1809-amd64 datadog/agent-dev:nightly-${CI_COMMIT_SHORT_SHA}-py3-win1809
      inv -e docker.publish --signed-push ${SRC_AGENT}:${SRC_TAG}-7-jmx-win1809-amd64 datadog/agent-dev:nightly-${CI_COMMIT_SHORT_SHA}-py3-jmx-win1809
      inv -e docker.publish --signed-push ${SRC_AGENT}:${SRC_TAG}-7-win1909-amd64 datadog/agent-dev:nightly-${CI_COMMIT_SHORT_SHA}-py3-win1909
      inv -e docker.publish --signed-push ${SRC_AGENT}:${SRC_TAG}-7-jmx-win1909-amd64 datadog/agent-dev:nightly-${CI_COMMIT_SHORT_SHA}-py3-jmx-win1909
      "@ | Add-Content ci-scripts/docker-publish.ps1

# deploys nightlies to agent-dev
dev_nightly_docker_hub-dogstatsd:
  rules:
    - <<: *if_not_version_7
      when: never
    - <<: *if_triggered_on_nightly
  <<: *docker_tag_job_definition
  needs:
    - docker_build_dogstatsd_amd64
  script:
    - inv -e docker.publish --signed-push ${SRC_DSD}:${SRC_TAG}-amd64           datadog/dogstatsd-dev:nightly-${CI_COMMIT_SHORT_SHA}
#
# Check Deploy
#

# Check that the current version hasn't already been deployed (we don't want to
# overwrite a public package). To update an erroneous package, first remove it
# from our S3 bucket.
check_already_deployed_version_6:
  rules:
    - <<: *if_not_version_6
      when: never
    - <<: *if_triggered
  stage: check_deploy
  image: 486234852809.dkr.ecr.us-east-1.amazonaws.com/ci/datadog-agent-builders/gitlab_agent_deploy:$DATADOG_AGENT_BUILDERS
  before_script:
    - ls $OMNIBUS_PACKAGE_DIR
  tags: [ "runner:main", "size:large" ]
  dependencies:
    - agent_deb-x64-a6
    - agent_deb-arm64-a6
  script:
    - cd $OMNIBUS_PACKAGE_DIR && ~/deploy_scripts/fail_deb_is_pkg_already_exists.sh datadog-agent_6*_amd64.deb
    - cd $OMNIBUS_PACKAGE_DIR && ~/deploy_scripts/fail_deb_is_pkg_already_exists.sh datadog-agent_6*_arm64.deb

check_already_deployed_version_7:
  rules:
    - <<: *if_not_version_7
      when: never
    - <<: *if_triggered
  stage: check_deploy
  image: 486234852809.dkr.ecr.us-east-1.amazonaws.com/ci/datadog-agent-builders/gitlab_agent_deploy:$DATADOG_AGENT_BUILDERS
  before_script:
    - ls $OMNIBUS_PACKAGE_DIR
  tags: [ "runner:main", "size:large" ]
  dependencies:
    - agent_deb-x64-a7
    - agent_deb-arm64-a7
  script:
    - cd $OMNIBUS_PACKAGE_DIR && ~/deploy_scripts/fail_deb_is_pkg_already_exists.sh datadog-agent_7*_amd64.deb
    - cd $OMNIBUS_PACKAGE_DIR && ~/deploy_scripts/fail_deb_is_pkg_already_exists.sh datadog-agent_7*_arm64.deb

# If we trigger a build only pipeline we stop here.
check_if_build_only:
  rules:
    - <<: *if_triggered
  stage: check_deploy
  image: 486234852809.dkr.ecr.us-east-1.amazonaws.com/ci/datadog-agent-builders/gitlab_agent_deploy:$DATADOG_AGENT_BUILDERS
  tags: [ "runner:main", "size:large" ]
  dependencies: []
  script:
    - if [ "$DEB_RPM_BUCKET_BRANCH" == "none" ]; then echo "Stopping pipeline"; exit 1; fi

#
# deploy
#

# deploy debian packages to apt staging repo
deploy_staging_deb-6:
  rules:
    - <<: *if_not_version_6
      when: never
    - <<: *if_triggered
  stage: deploy6
  resource_group: deb_bucket
  image: 486234852809.dkr.ecr.us-east-1.amazonaws.com/ci/datadog-agent-builders/gitlab_agent_deploy:$DATADOG_AGENT_BUILDERS
  before_script:
    - ls $OMNIBUS_PACKAGE_DIR
  tags: [ "runner:main", "size:large" ]
  dependencies:
    - agent_deb-x64-a6
    - agent_deb-arm64-a6
  script:
    # We first check that the current version hasn't already been deployed
    # (same as the check_already_deployed_version). We do this twice to mitigate
    # races and issues with retries while failing early if there is an issue.
    - pushd $OMNIBUS_PACKAGE_DIR
    - ~/deploy_scripts/fail_deb_is_pkg_already_exists.sh *_6.*amd64.deb
    - popd

    - set +x # make sure we don't output the creds to the build log

    - APT_SIGNING_KEY_ID=$(aws ssm get-parameter --region us-east-1 --name ci.datadog-agent.apt_signing_key_id --with-decryption --query "Parameter.Value" --out text)
    - APT_SIGNING_PRIVATE_KEY_PART1=$(aws ssm get-parameter --region us-east-1 --name ci.datadog-agent.apt_signing_private_key_part1 --with-decryption --query "Parameter.Value" --out text)
    - APT_SIGNING_PRIVATE_KEY_PART2=$(aws ssm get-parameter --region us-east-1 --name ci.datadog-agent.apt_signing_private_key_part2 --with-decryption --query "Parameter.Value" --out text)
    - APT_SIGNING_KEY_PASSPHRASE=$(aws ssm get-parameter --region us-east-1 --name ci.datadog-agent.apt_signing_key_passphrase --with-decryption --query "Parameter.Value" --out text)

    - echo "$APT_SIGNING_KEY_ID"
    - printf -- "$APT_SIGNING_PRIVATE_KEY_PART1\n$APT_SIGNING_PRIVATE_KEY_PART2\n" | gpg --import --batch

    # Release the artifacts to the "6" component
    - echo "$APT_SIGNING_KEY_PASSPHRASE" | deb-s3 upload -c $DEB_RPM_BUCKET_BRANCH -m 6 -b $DEB_S3_BUCKET -a amd64 --sign=$APT_SIGNING_KEY_ID --gpg_options="--passphrase-fd 0 --batch --digest-algo SHA512" --preserve_versions --visibility public $OMNIBUS_PACKAGE_DIR/*_6.*amd64.deb
    - echo "$APT_SIGNING_KEY_PASSPHRASE" | deb-s3 upload -c $DEB_RPM_BUCKET_BRANCH -m 6 -b $DEB_S3_BUCKET -a x86_64 --sign=$APT_SIGNING_KEY_ID --gpg_options="--passphrase-fd 0 --batch --digest-algo SHA512" --preserve_versions --visibility public $OMNIBUS_PACKAGE_DIR/*_6.*amd64.deb
    - echo "$APT_SIGNING_KEY_PASSPHRASE" | deb-s3 upload -c $DEB_RPM_BUCKET_BRANCH -m 6 -b $DEB_S3_BUCKET -a arm64 --sign=$APT_SIGNING_KEY_ID --gpg_options="--passphrase-fd 0 --batch --digest-algo SHA512" --preserve_versions --visibility public $OMNIBUS_PACKAGE_DIR/*_6.*arm64.deb

promote_install_script:
  rules:
    - <<: *if_test_kitchen_triggered
      when: manual
      allow_failure: true
  stage: deploy7
  image: 486234852809.dkr.ecr.us-east-1.amazonaws.com/ci/datadog-agent-builders/deploy:$DATADOG_AGENT_BUILDERS
  tags: [ "runner:main", "size:large" ]
  dependencies:
    - kitchen_centos_install_script_agent-a6
    - kitchen_centos_install_script_agent-a7
    - kitchen_centos_install_script_iot_agent-a7
    - kitchen_debian_install_script_agent-a6
    - kitchen_debian_install_script_agent-a7
    - kitchen_debian_install_script_iot_agent-a7
    - kitchen_suse_install_script_agent-a6
    - kitchen_suse_install_script_agent-a7
    - kitchen_suse_install_script_iot_agent-a7
    - kitchen_ubuntu_install_script_agent-a6
    - kitchen_ubuntu_install_script_agent-a7
    - kitchen_ubuntu_install_script_iot_agent-a7
  script:
    - $S3_CP_CMD ./cmd/agent/install_script.sh s3://dd-agent/scripts/install_script.sh --grants read=uri=http://acs.amazonaws.com/groups/global/AllUsers full=id=3a6e02b08553fd157ae3fb918945dd1eaae5a1aa818940381ef07a430cf25732
    - $S3_CP_CMD ./cmd/agent/install_mac_os.sh s3://dd-agent/scripts/install_mac_os.sh --grants read=uri=http://acs.amazonaws.com/groups/global/AllUsers full=id=3a6e02b08553fd157ae3fb918945dd1eaae5a1aa818940381ef07a430cf25732

deploy_staging_deb-7:
  rules:
    - <<: *if_not_version_7
      when: never
    - <<: *if_triggered
  stage: deploy7
  resource_group: deb_bucket
  image: 486234852809.dkr.ecr.us-east-1.amazonaws.com/ci/datadog-agent-builders/gitlab_agent_deploy:$DATADOG_AGENT_BUILDERS
  before_script:
    - ls $OMNIBUS_PACKAGE_DIR
  tags: [ "runner:main", "size:large" ]
  dependencies:
    - agent_deb-x64-a7
    - agent_deb-arm64-a7
    - iot_agent_deb-x64
    - iot_agent_deb-arm64
    - iot_agent_deb-armhf
    - dogstatsd_deb-x64
  script:
    # We first check that the current version hasn't already been deployed
    # (same as the check_already_deployed_version). We do this twice to mitigate
    # races and issues with retries while failing early if there is an issue.
    - pushd $OMNIBUS_PACKAGE_DIR
    - ~/deploy_scripts/fail_deb_is_pkg_already_exists.sh *_7.*amd64.deb
    - popd

    - set +x # make sure we don't output the creds to the build log

    - APT_SIGNING_KEY_ID=$(aws ssm get-parameter --region us-east-1 --name ci.datadog-agent.apt_signing_key_id --with-decryption --query "Parameter.Value" --out text)
    - APT_SIGNING_PRIVATE_KEY_PART1=$(aws ssm get-parameter --region us-east-1 --name ci.datadog-agent.apt_signing_private_key_part1 --with-decryption --query "Parameter.Value" --out text)
    - APT_SIGNING_PRIVATE_KEY_PART2=$(aws ssm get-parameter --region us-east-1 --name ci.datadog-agent.apt_signing_private_key_part2 --with-decryption --query "Parameter.Value" --out text)
    - APT_SIGNING_KEY_PASSPHRASE=$(aws ssm get-parameter --region us-east-1 --name ci.datadog-agent.apt_signing_key_passphrase --with-decryption --query "Parameter.Value" --out text)

    - echo "$APT_SIGNING_KEY_ID"
    - printf -- "$APT_SIGNING_PRIVATE_KEY_PART1\n$APT_SIGNING_PRIVATE_KEY_PART2\n" | gpg --import --batch

    # Release the artifacts to the "7" component
<<<<<<< HEAD
    - echo "$APT_SIGNING_KEY_PASSPHRASE" | deb-s3 upload -c $DEB_RPM_BUCKET_BRANCH -m 7 -b $DEB_S3_BUCKET -a amd64 --sign=$APT_SIGNING_KEY_ID --gpg_options="--passphrase-fd 0 --batch --digest-algo SHA512" --preserve_versions --visibility public $OMNIBUS_PACKAGE_DIR/*_7.*amd64.deb
    - echo "$APT_SIGNING_KEY_PASSPHRASE" | deb-s3 upload -c $DEB_RPM_BUCKET_BRANCH -m 7 -b $DEB_S3_BUCKET -a x86_64 --sign=$APT_SIGNING_KEY_ID --gpg_options="--passphrase-fd 0 --batch --digest-algo SHA512" --preserve_versions --visibility public $OMNIBUS_PACKAGE_DIR/*_7.*amd64.deb
    - echo "$APT_SIGNING_KEY_PASSPHRASE" | deb-s3 upload -c $DEB_RPM_BUCKET_BRANCH -m 7 -b $DEB_S3_BUCKET -a arm64 --sign=$APT_SIGNING_KEY_ID --gpg_options="--passphrase-fd 0 --batch --digest-algo SHA512" --preserve_versions --visibility public $OMNIBUS_PACKAGE_DIR/*_7.*arm64.deb
=======
    - echo "$APT_SIGNING_KEY_PASSPHRASE" | deb-s3 upload -c $DEB_RPM_BUCKET_BRANCH -m 7 -b $DEB_S3_BUCKET -a amd64 --sign=$APT_SIGNING_KEY_ID --gpg_options="--passphrase-fd 0 --pinentry-mode loopback --batch --digest-algo SHA512" --preserve_versions --visibility public $OMNIBUS_PACKAGE_DIR/*_7.*amd64.deb
    - echo "$APT_SIGNING_KEY_PASSPHRASE" | deb-s3 upload -c $DEB_RPM_BUCKET_BRANCH -m 7 -b $DEB_S3_BUCKET -a x86_64 --sign=$APT_SIGNING_KEY_ID --gpg_options="--passphrase-fd 0 --pinentry-mode loopback --batch --digest-algo SHA512" --preserve_versions --visibility public $OMNIBUS_PACKAGE_DIR/*_7.*amd64.deb
    - echo "$APT_SIGNING_KEY_PASSPHRASE" | deb-s3 upload -c $DEB_RPM_BUCKET_BRANCH -m 7 -b $DEB_S3_BUCKET -a arm64 --sign=$APT_SIGNING_KEY_ID --gpg_options="--passphrase-fd 0 --pinentry-mode loopback --batch --digest-algo SHA512" --preserve_versions --visibility public $OMNIBUS_PACKAGE_DIR/*_7.*arm64.deb
    - echo "$APT_SIGNING_KEY_PASSPHRASE" | deb-s3 upload -c $DEB_RPM_BUCKET_BRANCH -m 7 -b $DEB_S3_BUCKET -a armhf --sign=$APT_SIGNING_KEY_ID --gpg_options="--passphrase-fd 0 --pinentry-mode loopback --batch --digest-algo SHA512" --preserve_versions --visibility public $OMNIBUS_PACKAGE_DIR/*_7.*armhf.deb
>>>>>>> 02d1dc4c

# nightlies (6), deployed to bucket/master
deploy_staging_windows_master-a6:
  rules:
    - <<: *if_not_version_6
      when: never
    - <<: *if_triggered_on_nightly
  stage: deploy6
  image: 486234852809.dkr.ecr.us-east-1.amazonaws.com/ci/datadog-agent-builders/gitlab_agent_deploy:$DATADOG_AGENT_BUILDERS
  before_script:
    - ls $OMNIBUS_PACKAGE_DIR
  tags: [ "runner:main", "size:large" ]
  dependencies:
    - windows_msi_x64-a6
  script:
    - $S3_CP_CMD --recursive --exclude "*" --include "datadog-agent-6*.msi" $OMNIBUS_PACKAGE_DIR s3://$WINDOWS_BUILDS_S3_BUCKET/master/ --grants read=uri=http://acs.amazonaws.com/groups/global/AllUsers full=id=3a6e02b08553fd157ae3fb918945dd1eaae5a1aa818940381ef07a430cf25732

# nightlies (7 and dogstatsd), deployed to bucket/master
deploy_staging_windows_master-a7:
  rules:
    - <<: *if_not_version_7
      when: never
    - <<: *if_triggered_on_nightly
  stage: deploy7
  image: 486234852809.dkr.ecr.us-east-1.amazonaws.com/ci/datadog-agent-builders/gitlab_agent_deploy:$DATADOG_AGENT_BUILDERS
  before_script:
    - ls $OMNIBUS_PACKAGE_DIR
  tags: [ "runner:main", "size:large" ]
  dependencies:
    - windows_msi_x64-a7
    - windows_dsd_msi_x64-a7
  script:
    - $S3_CP_CMD --recursive --exclude "*" --include "datadog-agent-7*.msi" $OMNIBUS_PACKAGE_DIR s3://$WINDOWS_BUILDS_S3_BUCKET/master/ --grants read=uri=http://acs.amazonaws.com/groups/global/AllUsers full=id=3a6e02b08553fd157ae3fb918945dd1eaae5a1aa818940381ef07a430cf25732
    - $S3_CP_CMD --recursive --exclude "*" --include "datadog-dogstatsd-7*.msi" $OMNIBUS_PACKAGE_DIR s3://$WINDOWS_BUILDS_S3_BUCKET/master/ --grants read=uri=http://acs.amazonaws.com/groups/global/AllUsers full=id=3a6e02b08553fd157ae3fb918945dd1eaae5a1aa818940381ef07a430cf25732

# nightlies latest (6), deployed to bucket/master
deploy_staging_windows_master-latest-a6:
  rules:
    - <<: *if_not_version_6
      when: never
    - <<: *if_triggered_on_nightly
  stage: deploy6
  image: 486234852809.dkr.ecr.us-east-1.amazonaws.com/ci/datadog-agent-builders/gitlab_agent_deploy:$DATADOG_AGENT_BUILDERS
  before_script:
    - ls $OMNIBUS_PACKAGE_DIR
  tags: [ "runner:main", "size:large" ]
  dependencies:
    - windows_msi_x64-a6
  script:
    - $S3_CP_CMD $OMNIBUS_PACKAGE_DIR/datadog-agent-6*-x86_64.msi "s3://$WINDOWS_BUILDS_S3_BUCKET/master/datadog-agent-6-latest.amd64.msi" --grants read=uri=http://acs.amazonaws.com/groups/global/AllUsers full=id=3a6e02b08553fd157ae3fb918945dd1eaae5a1aa818940381ef07a430cf25732

# nightlies latest (7), deployed to bucket/master
deploy_staging_windows_master-latest-a7:
  rules:
    - <<: *if_not_version_7
      when: never
    - <<: *if_triggered_on_nightly
  stage: deploy7
  image: 486234852809.dkr.ecr.us-east-1.amazonaws.com/ci/datadog-agent-builders/gitlab_agent_deploy:$DATADOG_AGENT_BUILDERS
  before_script:
    - ls $OMNIBUS_PACKAGE_DIR
  tags: [ "runner:main", "size:large" ]
  dependencies:
    - windows_msi_x64-a7
    - windows_dsd_msi_x64-a7
  script:
    - $S3_CP_CMD $OMNIBUS_PACKAGE_DIR/datadog-agent-7*-x86_64.msi "s3://$WINDOWS_BUILDS_S3_BUCKET/master/datadog-agent-7-latest.amd64.msi" --grants read=uri=http://acs.amazonaws.com/groups/global/AllUsers full=id=3a6e02b08553fd157ae3fb918945dd1eaae5a1aa818940381ef07a430cf25732

# triggered builds (6), deployed to bucket/tagged
deploy_staging_windows_tags-a6:
  rules:
    - <<: *if_triggered_on_tag_6
  stage: deploy6
  image: 486234852809.dkr.ecr.us-east-1.amazonaws.com/ci/datadog-agent-builders/gitlab_agent_deploy:$DATADOG_AGENT_BUILDERS
  before_script:
    - ls $OMNIBUS_PACKAGE_DIR
  tags: [ "runner:main", "size:large" ]
  dependencies:
    - windows_msi_x64-a6
  script:
    - $S3_CP_CMD --recursive --exclude "*" --include "datadog-agent-6*.msi" $OMNIBUS_PACKAGE_DIR s3://$WINDOWS_BUILDS_S3_BUCKET/tagged/ --grants read=uri=http://acs.amazonaws.com/groups/global/AllUsers full=id=3a6e02b08553fd157ae3fb918945dd1eaae5a1aa818940381ef07a430cf25732

# triggered builds (7), deployed to bucket/tagged
deploy_staging_windows_tags-a7:
  rules:
    - <<: *if_triggered_on_tag_7
  stage: deploy7
  image: 486234852809.dkr.ecr.us-east-1.amazonaws.com/ci/datadog-agent-builders/gitlab_agent_deploy:$DATADOG_AGENT_BUILDERS
  before_script:
    - ls $OMNIBUS_PACKAGE_DIR
  tags: [ "runner:main", "size:large" ]
  dependencies:
    - windows_msi_x64-a7
    - windows_dsd_msi_x64-a7
  script:
    - $S3_CP_CMD --recursive --exclude "*" --include "datadog-agent-7*.msi" $OMNIBUS_PACKAGE_DIR s3://$WINDOWS_BUILDS_S3_BUCKET/tagged/ --grants read=uri=http://acs.amazonaws.com/groups/global/AllUsers full=id=3a6e02b08553fd157ae3fb918945dd1eaae5a1aa818940381ef07a430cf25732

# triggered builds latest (6, x64 only), deployed to bucket/tagged
deploy_staging_windows_tags-latest-a6:
  rules:
    - <<: *if_triggered_on_tag_6
  stage: deploy6
  image: 486234852809.dkr.ecr.us-east-1.amazonaws.com/ci/datadog-agent-builders/gitlab_agent_deploy:$DATADOG_AGENT_BUILDERS
  before_script:
    - ls $OMNIBUS_PACKAGE_DIR
  tags: [ "runner:main", "size:large" ]
  dependencies:
    - windows_msi_x64-a6
  script:
    # By default we update the "latest" artifacts on our s3 bucket so the
    # staging box can pick it up. Allow the job to skip this step if needed
    # (when building a custom beta for example).
    - if [ "WINDOWS_DO_NOT_UPDATE_LATEST" != "true" ]; then $S3_CP_CMD $OMNIBUS_PACKAGE_DIR/datadog-agent-6*-x86_64.msi s3://$WINDOWS_BUILDS_S3_BUCKET/tagged/datadog-agent-6-latest.amd64.msi --grants read=uri=http://acs.amazonaws.com/groups/global/AllUsers full=id=3a6e02b08553fd157ae3fb918945dd1eaae5a1aa818940381ef07a430cf25732; fi

# triggered builds latest (7, x64 only), deployed to bucket/tagged
deploy_staging_windows_tags-latest-a7:
  rules:
    - <<: *if_triggered_on_tag_7
  stage: deploy7
  image: 486234852809.dkr.ecr.us-east-1.amazonaws.com/ci/datadog-agent-builders/gitlab_agent_deploy:$DATADOG_AGENT_BUILDERS
  before_script:
    - ls $OMNIBUS_PACKAGE_DIR
  tags: [ "runner:main", "size:large" ]
  dependencies:
    - windows_msi_x64-a7
    - windows_dsd_msi_x64-a7
  script:
    # By default we update the "latest" artifacts on our s3 bucket so the
    # staging box can pick it up. Allow the job to skip this step if needed
    # (when building a custom beta for example).
    - if [ "WINDOWS_DO_NOT_UPDATE_LATEST" != "true" ]; then $S3_CP_CMD $OMNIBUS_PACKAGE_DIR/datadog-agent-7*-x86_64.msi s3://$WINDOWS_BUILDS_S3_BUCKET/tagged/datadog-agent-7-latest.amd64.msi --grants read=uri=http://acs.amazonaws.com/groups/global/AllUsers full=id=3a6e02b08553fd157ae3fb918945dd1eaae5a1aa818940381ef07a430cf25732; fi

# deploy android packages to a public s3 bucket when tagged
deploy_staging_android_tags:
  rules:
    # - <<: *if_triggered_on_tag_7
    # This means this job is never run, but let's keep it around in case we need it one day
    - when: never
  stage: deploy7
  image: 486234852809.dkr.ecr.us-east-1.amazonaws.com/ci/datadog-agent-builders/gitlab_agent_deploy:$DATADOG_AGENT_BUILDERS
  before_script:
    - ls $OMNIBUS_PACKAGE_DIR
  tags: [ "runner:main", "size:large" ]
  dependencies:
    - agent_android_apk
  script:
    - $S3_CP_CMD --recursive --exclude "*" --include "*.apk" $OMNIBUS_PACKAGE_DIR s3://$ANDROID_BUILDS_S3_BUCKET/tagged/ --grants read=uri=http://acs.amazonaws.com/groups/global/AllUsers full=id=3a6e02b08553fd157ae3fb918945dd1eaae5a1aa818940381ef07a430cf25732

# deploy rpm packages to yum staging repo
deploy_staging_rpm-6:
  rules:
    - <<: *if_not_version_6
      when: never
    - <<: *if_triggered
  stage: deploy6
  resource_group: rpm_bucket
  image: 486234852809.dkr.ecr.us-east-1.amazonaws.com/ci/datadog-agent-builders/gitlab_agent_deploy:$DATADOG_AGENT_BUILDERS
  before_script:
    - ls $OMNIBUS_PACKAGE_DIR
  tags: [ "runner:main", "size:large" ]
  dependencies:
    - agent_rpm-x64-a6
    - agent_rpm-arm64-a6
  script:
    - rpm-s3 --verbose --visibility public-read -c "https://s3.amazonaws.com" -b $RPM_S3_BUCKET -p "$DEB_RPM_BUCKET_BRANCH/6/x86_64/" $OMNIBUS_PACKAGE_DIR/*-6.*x86_64.rpm
    - rpm-s3 --verbose --visibility public-read -c "https://s3.amazonaws.com" -b $RPM_S3_BUCKET -p "$DEB_RPM_BUCKET_BRANCH/6/aarch64/" $OMNIBUS_PACKAGE_DIR/*-6.*aarch64.rpm

deploy_staging_rpm-7:
  rules:
    - <<: *if_not_version_7
      when: never
    - <<: *if_triggered
  stage: deploy7
  resource_group: rpm_bucket
  image: 486234852809.dkr.ecr.us-east-1.amazonaws.com/ci/datadog-agent-builders/gitlab_agent_deploy:$DATADOG_AGENT_BUILDERS
  before_script:
    - ls $OMNIBUS_PACKAGE_DIR
  tags: [ "runner:main", "size:large" ]
  dependencies:
    - agent_rpm-x64-a7
    - agent_rpm-arm64-a7
    - iot_agent_rpm-x64
    - iot_agent_rpm-arm64
    - iot_agent_rpm-armhf
    - dogstatsd_rpm-x64
  script:
    - rpm-s3 --verbose --visibility public-read -c "https://s3.amazonaws.com" -b $RPM_S3_BUCKET -p "$DEB_RPM_BUCKET_BRANCH/7/x86_64/" $OMNIBUS_PACKAGE_DIR/*-7.*x86_64.rpm
    - rpm-s3 --verbose --visibility public-read -c "https://s3.amazonaws.com" -b $RPM_S3_BUCKET -p "$DEB_RPM_BUCKET_BRANCH/7/aarch64/" $OMNIBUS_PACKAGE_DIR/*-7.*aarch64.rpm
    - rpm-s3 --verbose --visibility public-read -c "https://s3.amazonaws.com" -b $RPM_S3_BUCKET -p "$DEB_RPM_BUCKET_BRANCH/7/armv7hl/" $OMNIBUS_PACKAGE_DIR/*-7.*armv7hl.rpm

# deploy suse rpm packages to yum staging repo
# NOTE: no SuSE ARM builds currently.
deploy_staging_suse_rpm-6:
  rules:
    - <<: *if_not_version_6
      when: never
    - <<: *if_triggered
  stage: deploy6
  resource_group: suse_bucket
  image: 486234852809.dkr.ecr.us-east-1.amazonaws.com/ci/datadog-agent-builders/gitlab_agent_deploy:$DATADOG_AGENT_BUILDERS
  before_script:
    - ls $OMNIBUS_PACKAGE_DIR_SUSE
  tags: [ "runner:main", "size:large" ]
  dependencies:
    - agent_suse-x64-a6
  script:
    - rpm-s3 --verbose --visibility public-read -c "https://s3.amazonaws.com" -b $RPM_S3_BUCKET -p "suse/$DEB_RPM_BUCKET_BRANCH/6/x86_64/" $OMNIBUS_PACKAGE_DIR_SUSE/*-6.*x86_64.rpm

deploy_staging_suse_rpm-7:
  rules:
    - <<: *if_not_version_6
      when: never
    - <<: *if_triggered
  stage: deploy7
  resource_group: suse_bucket
  image: 486234852809.dkr.ecr.us-east-1.amazonaws.com/ci/datadog-agent-builders/gitlab_agent_deploy:$DATADOG_AGENT_BUILDERS
  before_script:
    - ls $OMNIBUS_PACKAGE_DIR_SUSE
  tags: [ "runner:main", "size:large" ]
  dependencies:
    - agent_suse-x64-a7
    - dogstatsd_suse-x64
    - iot_agent_suse-x64
  script:
    - rpm-s3 --verbose --visibility public-read -c "https://s3.amazonaws.com" -b $RPM_S3_BUCKET -p "suse/$DEB_RPM_BUCKET_BRANCH/7/x86_64/" $OMNIBUS_PACKAGE_DIR_SUSE/*-7.*x86_64.rpm

# deploy dsd binary to staging bucket
deploy_staging_dsd:
  rules:
    - <<: *if_not_version_7
      when: never
    - <<: *if_triggered
  stage: deploy7
  image: 486234852809.dkr.ecr.us-east-1.amazonaws.com/ci/datadog-agent-builders/gitlab_agent_deploy:$DATADOG_AGENT_BUILDERS
  tags: [ "runner:main", "size:large" ]
  dependencies: []
  script:
    - $S3_CP_CMD $S3_ARTIFACTS_URI/dogstatsd/dogstatsd ./dogstatsd
    - export PACKAGE_VERSION=$(inv agent.version --url-safe --major-version 7)
<<<<<<< HEAD
    - aws s3 cp --region us-east-1 ./dogstatsd $S3_DSD6_URI/linux/dogstatsd-$PACKAGE_VERSION --grants read=uri=http://acs.amazonaws.com/groups/global/AllUsers full=id=3a6e02b08553fd157ae3fb918945dd1eaae5a1aa818940381ef07a430cf25732

# deploy iot-agent binary to staging bucket
deploy_staging_iot_agent:
  rules:
    - <<: *if_not_version_7
      when: never
    - <<: *if_triggered
  stage: deploy7
  image: 486234852809.dkr.ecr.us-east-1.amazonaws.com/ci/datadog-agent-builders/gitlab_agent_deploy:$DATADOG_AGENT_BUILDERS
  tags: [ "runner:main", "size:large" ]
  dependencies: []
  script:
    - $S3_CP_CMD $S3_ARTIFACTS_URI/iot/agent ./agent
    - export PACKAGE_VERSION=$(inv agent.version --url-safe --major-version 7)
    - aws s3 cp --region us-east-1 ./agent $S3_DSD6_URI/linux/iot/agent-$PACKAGE_VERSION --grants read=uri=http://acs.amazonaws.com/groups/global/AllUsers full=id=3a6e02b08553fd157ae3fb918945dd1eaae5a1aa818940381ef07a430cf25732
=======
    - $S3_CP_CMD ./dogstatsd $S3_DSD6_URI/linux/dogstatsd-$PACKAGE_VERSION --grants read=uri=http://acs.amazonaws.com/groups/global/AllUsers full=id=3a6e02b08553fd157ae3fb918945dd1eaae5a1aa818940381ef07a430cf25732
>>>>>>> 02d1dc4c

# deploy agent windows zip to the staging bucket, currently used for cloudfoundry bosh
deploy_staging_datadog_agent_windows_zip:
  rules:
    - <<: *if_triggered_on_tag_7
  stage: deploy7
  dependencies: [ "windows_msi_x64-a7"]
  image: 486234852809.dkr.ecr.us-east-1.amazonaws.com/ci/datadog-agent-builders/gitlab_agent_deploy:$DATADOG_AGENT_BUILDERS
  before_script:
    - ls $OMNIBUS_PACKAGE_DIR
  tags: [ "runner:main", "size:large" ]
  script:
    - $S3_CP_CMD --recursive --exclude "*" --include "datadog-agent-7.*.zip" $OMNIBUS_PACKAGE_DIR $S3_DSD6_URI/windows/agent7/bosh/ --grants read=uri=http://acs.amazonaws.com/groups/global/AllUsers full=id=3a6e02b08553fd157ae3fb918945dd1eaae5a1aa818940381ef07a430cf25732

deploy_cluster_agent_cloudfoundry:
  rules:
    - <<: *if_not_version_7
      when: never
    - <<: *if_triggered
  stage: deploy7
  image: 486234852809.dkr.ecr.us-east-1.amazonaws.com/ci/datadog-agent-builders/gitlab_agent_deploy:$DATADOG_AGENT_BUILDERS
  dependencies:
    - cluster_agent_cloudfoundry-build_amd64
  before_script:
    - ls $OMNIBUS_PACKAGE_DIR
  tags: [ "runner:main", "size:large" ]
  script:
    - $S3_CP_CMD --recursive --exclude "*" --include "datadog-cluster-agent-cloudfoundry-*.tar.xz" $OMNIBUS_PACKAGE_DIR $S3_DSD6_URI/linux/cluster-agent-cloudfoundry/ --grants read=uri=http://acs.amazonaws.com/groups/global/AllUsers full=id=3a6e02b08553fd157ae3fb918945dd1eaae5a1aa818940381ef07a430cf25732

# deploy datadog agent windows binaries to staging bucket. Currently used for cloudfoundry builpack
deploy_staging_datadog_agent_windows_binaries_zip:
  rules:
    - <<: *if_triggered_on_tag_7
  stage: deploy7
  dependencies: [ "windows_zip_agent_binaries_x64-a7"]
  image: 486234852809.dkr.ecr.us-east-1.amazonaws.com/ci/datadog-agent-builders/gitlab_agent_deploy:$DATADOG_AGENT_BUILDERS
  before_script:
    - ls $OMNIBUS_PACKAGE_DIR
  tags: [ "runner:main", "size:large" ]
  script:
    - $S3_CP_CMD --recursive --exclude "*" --include "agent-binaries-7.*.zip" $OMNIBUS_PACKAGE_DIR $S3_DSD6_URI/windows/agent7/buildpack/ --grants read=uri=http://acs.amazonaws.com/groups/global/AllUsers full=id=3a6e02b08553fd157ae3fb918945dd1eaae5a1aa818940381ef07a430cf25732

# deploy process agent and system-probe to staging bucket
deploy_staging_process_and_sysprobe:
  rules:
    - when: manual
      allow_failure: true
  stage: internal_deploy
  image: 486234852809.dkr.ecr.us-east-1.amazonaws.com/ci/datadog-agent-builders/gitlab_agent_deploy:$DATADOG_AGENT_BUILDERS
  before_script:
    - cd $OMNIBUS_PACKAGE_DIR
    - ls
  tags: [ "runner:main", "size:large" ]
  dependencies:
    - agent_deb-x64-a7
  script:
    # The shell expansion `datadog-agent_*_amd64.deb` might return multiple
    # entries, so we sort them and get the first one.
    - dpkg -x $(ls -1 datadog-agent_*_amd64.deb | sort -V | head -n 1) ./out
    # Use tag or shortened branch with short commit hash to identify the binary
    - export SHORT_REF=$(echo $CI_COMMIT_REF_NAME | cut -d'/' -f2- | cut -c -10 | sed -E 's/[^[:alnum:]]+/-/g')
    - export NAME="${CI_COMMIT_TAG:-$SHORT_REF}-${CI_COMMIT_SHA:0:7}"
    - echo "Uploading with name=$NAME"
    - $S3_CP_CMD ./out/opt/datadog-agent/embedded/bin/process-agent s3://$PROCESS_S3_BUCKET/process-agent-amd64-$NAME --grants read=uri=http://acs.amazonaws.com/groups/global/AllUsers full=id=612548d92af7fa77f7ad7bcab230494f7310438ac6332e904a8fb2e6daa5cb23
    - $S3_CP_CMD ./out/opt/datadog-agent/embedded/bin/system-probe s3://$PROCESS_S3_BUCKET/system-probe-amd64-$NAME --grants read=uri=http://acs.amazonaws.com/groups/global/AllUsers full=id=612548d92af7fa77f7ad7bcab230494f7310438ac6332e904a8fb2e6daa5cb23

#
# Docker releases
#

tag_release_6:
  rules:
    - <<: *if_triggered_on_tag_6
      when: manual
      allow_failure: true
  <<: *docker_tag_job_definition
  stage: deploy6
  dependencies:
    - docker_build_agent6
    - docker_build_agent6_arm64
    - docker_build_agent6_jmx
    - docker_build_agent6_jmx_arm64
  script:
    - VERSION=$(inv -e agent.version --major-version 6)
    # Platform-specific agent images
    - inv -e docker.publish-bulk --signed-push --platform linux/amd64 --platform linux/arm64 --src-template ${SRC_AGENT}:${SRC_TAG}-6-ARCH      --dst-template datadog/agent-ARCH:${VERSION}
    - inv -e docker.publish-bulk --signed-push --platform linux/amd64 --platform linux/arm64 --src-template ${SRC_AGENT}:${SRC_TAG}-6-jmx-ARCH  --dst-template datadog/agent-ARCH:${VERSION}-jmx
    # Manifests
    - inv -e docker.publish-manifest --signed-push --name datadog/agent --tag ${VERSION} --image datadog/agent-amd64:${VERSION},linux/amd64 --image datadog/agent-arm64:${VERSION},linux/arm64
    - inv -e docker.publish-manifest --signed-push --name datadog/agent --tag ${VERSION}-jmx  --image datadog/agent-amd64:${VERSION}-jmx,linux/amd64 --image datadog/agent-arm64:${VERSION}-jmx,linux/arm64

latest_release_6:
  rules:
    - <<: *if_triggered_on_tag_6
      when: manual
      allow_failure: true
  <<: *docker_tag_job_definition
  stage: deploy6
  dependencies:
    - docker_build_agent6
    - docker_build_agent6_arm64
    - docker_build_agent6_jmx
    - docker_build_agent6_jmx_arm64
  script:
    - VERSION=$(inv -e agent.version --major-version 6)
    - inv -e docker.publish-manifest --signed-push --name datadog/agent --tag latest-py2 --image datadog/agent-amd64:${VERSION},linux/amd64 --image datadog/agent-arm64:${VERSION},linux/arm64
    - inv -e docker.publish-manifest --signed-push --name datadog/agent --tag latest-py2-jmx --image datadog/agent-amd64:${VERSION}-jmx,linux/amd64 --image datadog/agent-arm64:${VERSION}-jmx,linux/arm64
    - inv -e docker.publish-manifest --signed-push --name datadog/agent --tag 6 --image datadog/agent-amd64:${VERSION},linux/amd64 --image datadog/agent-arm64:${VERSION},linux/arm64
    - inv -e docker.publish-manifest --signed-push --name datadog/agent --tag 6-jmx --image datadog/agent-amd64:${VERSION}-jmx,linux/amd64 --image datadog/agent-arm64:${VERSION}-jmx,linux/arm64

tag_release_7_linux:
  rules:
    - <<: *if_triggered_on_tag_7
      when: manual
      allow_failure: true
  <<: *docker_tag_job_definition
  stage: deploy7
  dependencies:
    - docker_build_agent7
    - docker_build_agent7_arm64
    - docker_build_agent7_jmx
    - docker_build_agent7_jmx_arm64
    - docker_build_dogstatsd_amd64
  script:
    - VERSION=$(inv -e agent.version --major-version 7)
    - inv -e docker.publish-bulk --signed-push --platform linux/amd64 --platform linux/arm64 --src-template ${SRC_AGENT}:${SRC_TAG}-7-ARCH      --dst-template datadog/agent-ARCH:${VERSION}
    - inv -e docker.publish-bulk --signed-push --platform linux/amd64 --platform linux/arm64 --src-template ${SRC_AGENT}:${SRC_TAG}-7-jmx-ARCH  --dst-template datadog/agent-ARCH:${VERSION}-jmx
    - inv -e docker.publish --signed-push ${SRC_DSD}:${SRC_TAG}-amd64 datadog/dogstatsd:${VERSION}

tag_release_7_windows:
  rules:
    - <<: *if_triggered_on_tag_7
      when: manual
      allow_failure: true
  stage: deploy7
  extends: .docker_tag_windows_job_definition
  variables:
    VARIANT: 1909
  tags: ["runner:windows-docker", "windowsversion:1909"]
  dependencies:
    - docker_build_agent7_windows1809
    - docker_build_agent7_windows1809_jmx
    - docker_build_agent7_windows1909
    - docker_build_agent7_windows1909_jmx
  script:
    - |
      @"
      `$VERSION = inv -e agent.version --major-version 7
      inv -e docker.publish-bulk --signed-push --platform windows/amd64 --src-template ${SRC_AGENT}:${SRC_TAG}-7-win1809-ARCH --dst-template datadog/agent-ARCH:`${VERSION}-win1809
      inv -e docker.publish-bulk --signed-push --platform windows/amd64 --src-template ${SRC_AGENT}:${SRC_TAG}-7-jmx-win1809-ARCH --dst-template datadog/agent-ARCH:`${VERSION}-jmx-win1809
      inv -e docker.publish-bulk --signed-push --platform windows/amd64 --src-template ${SRC_AGENT}:${SRC_TAG}-7-win1909-ARCH --dst-template datadog/agent-ARCH:`${VERSION}-win1909
      inv -e docker.publish-bulk --signed-push --platform windows/amd64 --src-template ${SRC_AGENT}:${SRC_TAG}-7-jmx-win1909-ARCH --dst-template datadog/agent-ARCH:`${VERSION}-jmx-win1909
      "@ | Add-Content ci-scripts/docker-publish.ps1

tag_release_7_manifests:
  rules:
    - <<: *if_triggered_on_tag_7
      when: manual
      allow_failure: true
  <<: *docker_tag_job_definition
  stage: deploy7
  # HACK: a job should not depend on manual jobs, otherwise it blocks
  # the next stages of the pipeline until said manual jobs are run
  # (the job remains in a pending state until all its dependencies
  # are run).
  # However, this job implicitly still needs both of the below jobs,
  # and thus should be run after these two manual jobs.
  # needs:
  #   - tag_release_7_linux
  #   - tag_release_7_windows
  dependencies: []
  script:
    - VERSION=$(inv -e agent.version --major-version 7)
    - inv -e docker.publish-manifest --signed-push --name datadog/agent --tag ${VERSION}
      --image datadog/agent-amd64:${VERSION},linux/amd64
      --image datadog/agent-amd64:${VERSION}-win1809,windows/amd64
      --image datadog/agent-amd64:${VERSION}-win1909,windows/amd64
      --image datadog/agent-arm64:${VERSION},linux/arm64
    - inv -e docker.publish-manifest --signed-push --name datadog/agent --tag ${VERSION}-jmx
      --image datadog/agent-amd64:${VERSION}-jmx,linux/amd64
      --image datadog/agent-amd64:${VERSION}-jmx-win1809,windows/amd64
      --image datadog/agent-amd64:${VERSION}-jmx-win1909,windows/amd64
      --image datadog/agent-arm64:${VERSION}-jmx,linux/arm64

latest_release_7:
  rules:
    - <<: *if_triggered_on_tag_7
      when: manual
      allow_failure: true
  <<: *docker_tag_job_definition
  stage: deploy7
  dependencies:
    - docker_build_agent7
    - docker_build_agent7_arm64
    - docker_build_agent7_jmx
    - docker_build_agent7_jmx_arm64
    - docker_build_dogstatsd_amd64
    - docker_build_agent7_windows1809
    - docker_build_agent7_windows1809_jmx
    - docker_build_agent7_windows1909
    - docker_build_agent7_windows1909_jmx
  script:
    - VERSION=$(inv -e agent.version --major-version 7)
    # Dogstatsd
    - inv -e docker.publish --signed-push ${SRC_DSD}:${SRC_TAG}-amd64 datadog/dogstatsd:latest
    - inv -e docker.publish --signed-push ${SRC_DSD}:${SRC_TAG}-amd64 datadog/dogstatsd:7
    # Manifests
    - inv -e docker.publish-manifest --signed-push --name datadog/agent --tag latest
      --image datadog/agent-amd64:${VERSION},linux/amd64
      --image datadog/agent-amd64:${VERSION}-win1809,windows/amd64
      --image datadog/agent-amd64:${VERSION}-win1909,windows/amd64
      --image datadog/agent-arm64:${VERSION},linux/arm64
    - inv -e docker.publish-manifest --signed-push --name datadog/agent --tag latest-jmx
      --image datadog/agent-amd64:${VERSION}-jmx,linux/amd64
      --image datadog/agent-amd64:${VERSION}-jmx-win1809,windows/amd64
      --image datadog/agent-amd64:${VERSION}-jmx-win1909,windows/amd64
      --image datadog/agent-arm64:${VERSION}-jmx,linux/arm64
    - inv -e docker.publish-manifest --signed-push --name datadog/agent --tag 7
      --image datadog/agent-amd64:${VERSION},linux/amd64
      --image datadog/agent-amd64:${VERSION}-win1809,windows/amd64
      --image datadog/agent-amd64:${VERSION}-win1909,windows/amd64
      --image datadog/agent-arm64:${VERSION},linux/arm64
    - inv -e docker.publish-manifest --signed-push --name datadog/agent --tag 7-jmx
      --image datadog/agent-amd64:${VERSION}-jmx,linux/amd64
      --image datadog/agent-amd64:${VERSION}-jmx-win1809,windows/amd64
      --image datadog/agent-amd64:${VERSION}-jmx-win1909,windows/amd64
      --image datadog/agent-arm64:${VERSION}-jmx,linux/arm64

#
# Use these steps to revert the latest tags to a previous release
# while maintaining content trust signatures
# - remove the leading dot from the name
# - set the RELEASE envvar
# - in the gitlab pipeline view, trigger the step (in the first column)
#

.latest_revert_to_previous_release_6:
  rules:
    - when: manual
      allow_failure: true
  <<: *docker_tag_job_definition
  stage: source_test
  variables:
    <<: *docker_hub_variables
    RELEASE: ""  # tag name of the non-jmx version, for example "6.9.0"
  script:
    - if [[ -z "$RELEASE" ]]; then echo "Need release version to revert to"; exit 1; fi
    - inv -e docker.publish-manifest --signed-push --name datadog/agent --tag latest-py2 --image datadog/agent-amd64:${RELEASE},linux/amd64 --image datadog/agent-arm64:${RELEASE},linux/arm64
    - inv -e docker.publish-manifest --signed-push --name datadog/agent --tag latest-py2-jmx --image datadog/agent-amd64:${RELEASE}-jmx,linux/amd64 --image datadog/agent-arm64:${RELEASE}-jmx,linux/arm64

.latest_revert_to_previous_release_7:
  rules:
    - when: manual
      allow_failure: true
  <<: *docker_tag_job_definition
  stage: source_test
  variables:
    <<: *docker_hub_variables
    RELEASE: ""  # tag name of the non-jmx version, for example "6.9.0"
  script:
    - if [[ -z "$RELEASE" ]]; then echo "Need release version to revert to"; exit 1; fi
    - inv -e docker.publish-manifest --signed-push --name datadog/agent --tag latest --image datadog/agent-amd64:${RELEASE},linux/amd64 --image datadog/agent-arm64:${RELEASE},linux/arm64
    - inv -e docker.publish-manifest --signed-push --name datadog/agent --tag latest-jmx --image datadog/agent-amd64:${RELEASE}-jmx,linux/amd64 --image datadog/agent-arm64:${RELEASE}-jmx,linux/arm64
    - inv -e docker.publish --signed-pull --signed-push datadog/dogstatsd:${RELEASE} datadog/dogstatsd:latest

#
# Use this step to delete a tag of a given image
# We call the Docker Hub API because docker cli doesn't support deleting tags
# - remove the leading dot from the name
# - set the IMAGE and TAG envvars
# - in the gitlab pipeline view, trigger the step (in the first column)
#
.delete_docker_tag:
  rules:
    - when: manual
      allow_failure: true
  tags: [ "runner:docker", "size:large" ]
  image: 486234852809.dkr.ecr.us-east-1.amazonaws.com/docker-notary:0.6.1
  before_script:
    - DOCKER_REGISTRY_LOGIN=$(aws ssm get-parameter --region us-east-1 --name ci.datadog-agent.$DOCKER_REGISTRY_LOGIN_SSM_KEY --with-decryption --query "Parameter.Value" --out text)
    - PASS=$(aws ssm get-parameter --region us-east-1 --name ci.datadog-agent.$DOCKER_REGISTRY_PWD_SSM_KEY --with-decryption --query "Parameter.Value" --out text)
    # FIXME: Use Python 3 when python3-pip is available in docker-notary image
    - python2 -m pip install -r requirements.txt
    - |
      export DOCKER_TOKEN=`curl -s -H "Content-Type: application/json" -X POST -d '{"username": "'$DOCKER_REGISTRY_LOGIN'", "password": "'$PASS'"}' https://hub.docker.com/v2/users/login/ | python -c 'import sys, json; print(json.load(sys.stdin)["token"].strip())'`
  dependencies: [] # Don't download Gitlab artefacts
  stage: source_test
  variables:
    <<: *docker_hub_variables
    IMAGE: ""  # image name, for example "agent"
    TAG: ""  # tag name, for example "6.9.0"
    ORGANIZATION: "datadog"
  script:
    - if [[ -z "$IMAGE" ]]; then echo "Need an image"; exit 1; fi
    - if [[ -z "$TAG" ]]; then echo "Need a tag to delete"; exit 1; fi
    - inv -e docker.delete ${ORGANIZATION} ${IMAGE} ${TAG} ${DOCKER_TOKEN} &>/dev/null

#
# Cloudfront cache invalidation:
# Duplicated in 2 jobs: one that runs "on success" of the previous stage, and one that runs "on failure" of previous stages.
# Compared to having 1 single job that runs "always", this setup guarantees that if earlier stages first failed and were
# then retried successfully, the cloudfront invalidation will also run after the successful retry.
#
.deploy_cloudfront_invalidate: &deploy_cloudfront_invalidate
  stage: deploy_invalidate
  image: 486234852809.dkr.ecr.us-east-1.amazonaws.com/ci/datadog-agent-builders/gitlab_agent_deploy:$DATADOG_AGENT_BUILDERS
  tags: [ "runner:main", "size:large" ]
  dependencies: []
  script:
    - cd ~/deploy_scripts/cloudfront-invalidation
    - "REPO=apt REPO_ENV=staging PATTERN_SUBSTRING=/$DEB_RPM_BUCKET_BRANCH/ ./invalidate.sh"
    - "REPO=yum REPO_ENV=staging PATTERN_SUBSTRING=/$DEB_RPM_BUCKET_BRANCH/ ./invalidate.sh"

deploy_cloudfront_invalidate_on_success:
  rules:
    - <<: *if_triggered
      when: on_success
  <<: *deploy_cloudfront_invalidate

deploy_cloudfront_invalidate_on_failure:
  rules:
    - <<: *if_triggered
      when: on_failure
  <<: *deploy_cloudfront_invalidate

#
# Trigger release pipelines
#

# The trigger jobs are always run (even on failing pipelines)
# because there's no way to retry a trigger job once it gets skipped
# because of a pipeline failure, even when retrying the pipeline.
trigger_release_7:
  rules:
    - <<: *if_triggered_on_tag_7
      when: always
  stage: trigger_release
  variables:
    RELEASE_VERSION: $RELEASE_VERSION_7-1
  trigger:
    project: DataDog/agent-release-management
    branch: master

trigger_release_6:
  rules:
    - <<: *if_triggered_on_tag_6
      when: always
  stage: trigger_release
  variables:
    RELEASE_VERSION: $RELEASE_VERSION_6-1
  trigger:
    project: DataDog/agent-release-management
    branch: master

#
# end to end
#

.pupernetes_template: &pupernetes_template
  stage: e2e
  image: 486234852809.dkr.ecr.us-east-1.amazonaws.com/ci/datadog-agent-builders/gitlab_agent_deploy:$DATADOG_AGENT_BUILDERS
  tags: [ "runner:main", "size:large" ]
  dependencies: []
  before_script:
  - cd $SRC_PATH
  - python3 -m pip install -r requirements.txt
  script:
  - inv -e e2e-tests --image=datadog/agent-dev:${CI_COMMIT_REF_SLUG}-py2
  - inv -e e2e-tests --image=datadog/agent-dev:${CI_COMMIT_REF_SLUG}-py3

pupernetes-dev:
  rules:
    - <<: *if_master_branch
      when: never
    - <<: *if_tagged_commit
      when: never
    - when: manual
      allow_failure: true
  <<: *pupernetes_template

pupernetes-master:
  <<: *pupernetes_template
  rules:
    - <<: *if_master_branch
  script:
  - inv -e e2e-tests --image=datadog/agent-dev:master-py2
  - inv -e e2e-tests --image=datadog/agent-dev:master-py3

pupernetes-tags-6:
  rules:
    - <<: *if_triggered_on_tag_6
      when: manual
      allow_failure: true
  <<: *pupernetes_template
  script:
  - VERSION=$(inv -e agent.version --major-version 6)
  - inv -e e2e-tests --image=datadog/agent:${VERSION}

pupernetes-tags-7:
  rules:
    - <<: *if_triggered_on_tag_7
      when: manual
      allow_failure: true
  <<: *pupernetes_template
  script:
  - VERSION=$(inv -e agent.version --major-version 7)
  - inv -e e2e-tests --image=datadog/agent:${VERSION}

notify-on-failure:
  extends: .slack-notifier-base
  rules:
    - <<: *if_master_branch
      when: on_failure
    - <<: *if_triggered
      when: on_failure
  dependencies: []
  script: |
    BUILD_URL="$CI_PROJECT_URL/pipelines/$CI_PIPELINE_ID"
    COMMIT_URL="$CI_PROJECT_URL/commit/$CI_COMMIT_SHA"

    COMMIT_AUTHOR=$(git show -s --format="%an" HEAD)

    MESSAGE_TEXT=":host-red: $CI_PROJECT_NAME: Pipeline <$BUILD_URL|$CI_PIPELINE_ID> for $CI_COMMIT_REF_NAME failed.
    $CI_COMMIT_TITLE (<$COMMIT_URL|$CI_COMMIT_SHORT_SHA>) by $COMMIT_AUTHOR"
    postmessage "#datadog-agent-pipelines" "$MESSAGE_TEXT"<|MERGE_RESOLUTION|>--- conflicted
+++ resolved
@@ -82,11 +82,7 @@
   RELEASE_VERSION_6: nightly
   RELEASE_VERSION_7: nightly-a7
   DATADOG_AGENT_BUILDIMAGES: v2424505-0439a40
-<<<<<<< HEAD
-  DATADOG_AGENT_BUILDERS: v2651527-1cd6470
-=======
-  DATADOG_AGENT_BUILDERS: v2649088-3d6e4db
->>>>>>> 02d1dc4c
+  DATADOG_AGENT_BUILDERS: v2656676-91a77f7
   DATADOG_AGENT_WINBUILDIMAGES: v2468030-cbaf3fe
   DATADOG_AGENT_WINBUILDERS: v2348149-ba6640d
   DATADOG_AGENT_ARMBUILDIMAGES: v2631088-1129f60
@@ -3293,16 +3289,10 @@
     - printf -- "$APT_SIGNING_PRIVATE_KEY_PART1\n$APT_SIGNING_PRIVATE_KEY_PART2\n" | gpg --import --batch
 
     # Release the artifacts to the "7" component
-<<<<<<< HEAD
     - echo "$APT_SIGNING_KEY_PASSPHRASE" | deb-s3 upload -c $DEB_RPM_BUCKET_BRANCH -m 7 -b $DEB_S3_BUCKET -a amd64 --sign=$APT_SIGNING_KEY_ID --gpg_options="--passphrase-fd 0 --batch --digest-algo SHA512" --preserve_versions --visibility public $OMNIBUS_PACKAGE_DIR/*_7.*amd64.deb
     - echo "$APT_SIGNING_KEY_PASSPHRASE" | deb-s3 upload -c $DEB_RPM_BUCKET_BRANCH -m 7 -b $DEB_S3_BUCKET -a x86_64 --sign=$APT_SIGNING_KEY_ID --gpg_options="--passphrase-fd 0 --batch --digest-algo SHA512" --preserve_versions --visibility public $OMNIBUS_PACKAGE_DIR/*_7.*amd64.deb
     - echo "$APT_SIGNING_KEY_PASSPHRASE" | deb-s3 upload -c $DEB_RPM_BUCKET_BRANCH -m 7 -b $DEB_S3_BUCKET -a arm64 --sign=$APT_SIGNING_KEY_ID --gpg_options="--passphrase-fd 0 --batch --digest-algo SHA512" --preserve_versions --visibility public $OMNIBUS_PACKAGE_DIR/*_7.*arm64.deb
-=======
-    - echo "$APT_SIGNING_KEY_PASSPHRASE" | deb-s3 upload -c $DEB_RPM_BUCKET_BRANCH -m 7 -b $DEB_S3_BUCKET -a amd64 --sign=$APT_SIGNING_KEY_ID --gpg_options="--passphrase-fd 0 --pinentry-mode loopback --batch --digest-algo SHA512" --preserve_versions --visibility public $OMNIBUS_PACKAGE_DIR/*_7.*amd64.deb
-    - echo "$APT_SIGNING_KEY_PASSPHRASE" | deb-s3 upload -c $DEB_RPM_BUCKET_BRANCH -m 7 -b $DEB_S3_BUCKET -a x86_64 --sign=$APT_SIGNING_KEY_ID --gpg_options="--passphrase-fd 0 --pinentry-mode loopback --batch --digest-algo SHA512" --preserve_versions --visibility public $OMNIBUS_PACKAGE_DIR/*_7.*amd64.deb
-    - echo "$APT_SIGNING_KEY_PASSPHRASE" | deb-s3 upload -c $DEB_RPM_BUCKET_BRANCH -m 7 -b $DEB_S3_BUCKET -a arm64 --sign=$APT_SIGNING_KEY_ID --gpg_options="--passphrase-fd 0 --pinentry-mode loopback --batch --digest-algo SHA512" --preserve_versions --visibility public $OMNIBUS_PACKAGE_DIR/*_7.*arm64.deb
-    - echo "$APT_SIGNING_KEY_PASSPHRASE" | deb-s3 upload -c $DEB_RPM_BUCKET_BRANCH -m 7 -b $DEB_S3_BUCKET -a armhf --sign=$APT_SIGNING_KEY_ID --gpg_options="--passphrase-fd 0 --pinentry-mode loopback --batch --digest-algo SHA512" --preserve_versions --visibility public $OMNIBUS_PACKAGE_DIR/*_7.*armhf.deb
->>>>>>> 02d1dc4c
+    - echo "$APT_SIGNING_KEY_PASSPHRASE" | deb-s3 upload -c $DEB_RPM_BUCKET_BRANCH -m 7 -b $DEB_S3_BUCKET -a armhf --sign=$APT_SIGNING_KEY_ID --gpg_options="--passphrase-fd 0 --batch --digest-algo SHA512" --preserve_versions --visibility public $OMNIBUS_PACKAGE_DIR/*_7.*armhf.deb
 
 # nightlies (6), deployed to bucket/master
 deploy_staging_windows_master-a6:
@@ -3542,26 +3532,7 @@
   script:
     - $S3_CP_CMD $S3_ARTIFACTS_URI/dogstatsd/dogstatsd ./dogstatsd
     - export PACKAGE_VERSION=$(inv agent.version --url-safe --major-version 7)
-<<<<<<< HEAD
-    - aws s3 cp --region us-east-1 ./dogstatsd $S3_DSD6_URI/linux/dogstatsd-$PACKAGE_VERSION --grants read=uri=http://acs.amazonaws.com/groups/global/AllUsers full=id=3a6e02b08553fd157ae3fb918945dd1eaae5a1aa818940381ef07a430cf25732
-
-# deploy iot-agent binary to staging bucket
-deploy_staging_iot_agent:
-  rules:
-    - <<: *if_not_version_7
-      when: never
-    - <<: *if_triggered
-  stage: deploy7
-  image: 486234852809.dkr.ecr.us-east-1.amazonaws.com/ci/datadog-agent-builders/gitlab_agent_deploy:$DATADOG_AGENT_BUILDERS
-  tags: [ "runner:main", "size:large" ]
-  dependencies: []
-  script:
-    - $S3_CP_CMD $S3_ARTIFACTS_URI/iot/agent ./agent
-    - export PACKAGE_VERSION=$(inv agent.version --url-safe --major-version 7)
-    - aws s3 cp --region us-east-1 ./agent $S3_DSD6_URI/linux/iot/agent-$PACKAGE_VERSION --grants read=uri=http://acs.amazonaws.com/groups/global/AllUsers full=id=3a6e02b08553fd157ae3fb918945dd1eaae5a1aa818940381ef07a430cf25732
-=======
     - $S3_CP_CMD ./dogstatsd $S3_DSD6_URI/linux/dogstatsd-$PACKAGE_VERSION --grants read=uri=http://acs.amazonaws.com/groups/global/AllUsers full=id=3a6e02b08553fd157ae3fb918945dd1eaae5a1aa818940381ef07a430cf25732
->>>>>>> 02d1dc4c
 
 # deploy agent windows zip to the staging bucket, currently used for cloudfoundry bosh
 deploy_staging_datadog_agent_windows_zip:
