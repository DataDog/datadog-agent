---
include:
  - .gitlab/.pre/include.yml
  - .gitlab/benchmarks/include.yml
  - .gitlab/binary_build/include.yml
  - .gitlab/check_deploy/check_deploy.yml
  - .gitlab/check_merge/do_not_merge.yml
  - .gitlab/choco_build/choco_build.yml
  - .gitlab/common/shared.yml
  - .gitlab/common/skip_ci_check.yml
  - .gitlab/common/test_infra_version.yml
  - .gitlab/common/trigger_distribution_conditions.yml
  - .gitlab/container_build/include.yml
  - .gitlab/container_scan/container_scan.yml
  - .gitlab/deploy_packages/include.yml
  - .gitlab/deps_build/deps_build.yml
  - .gitlab/deps_fetch/deps_fetch.yml
  - .gitlab/dev_container_deploy/include.yml
  - .gitlab/e2e/e2e.yml
  - .gitlab/e2e_install_packages/include.yml
  - .gitlab/e2e_pre_test/e2e_pre_test.yml
  - .gitlab/e2e_testing_deploy/e2e_deploy.yml
  - .gitlab/functional_test/include.yml
  - .gitlab/install_script_testing/install_script_testing.yml
  - .gitlab/integration_test/include.yml
  - .gitlab/internal_image_deploy/internal_image_deploy.yml
  - .gitlab/internal_kubernetes_deploy/include.yml
  - .gitlab/lint/include.yml
  - .gitlab/maintenance_jobs/include.yml
  - .gitlab/notify/notify.yml
  - .gitlab/package_build/include.yml
  - .gitlab/packaging/include.yml
  - .gitlab/package_deps_build/package_deps_build.yml
  - .gitlab/pkg_metrics/pkg_metrics.yml
  - .gitlab/post_rc_build/post_rc_tasks.yml
  - .gitlab/trigger_distribution/trigger_distribution.yml
  - .gitlab/setup/setup.yml
  - .gitlab/source_test/include.yml
  - .gitlab/trigger_release/installer.yml

default:
  retry:
    max: 2
    exit_codes:
      - 42
      - 101 # Failed to extract dependencies
    when:
      - runner_system_failure
      - stuck_or_timeout_failure
      - unknown_failure
      - api_failure
      - scheduler_failure
      - stale_schedule
      - data_integrity_failure

stages:
  - .pre
  - trigger_distribution
  - setup
  - maintenance_jobs
  - deps_build
  - deps_fetch
  - lint
  - source_test
  - source_test_stats
  - software_composition_analysis
  - binary_build
  - package_deps_build
  - kernel_matrix_testing_prepare
  - kernel_matrix_testing_system_probe
  - kernel_matrix_testing_security_agent
  - kernel_matrix_testing_cleanup
  - integration_test
  - benchmarks
  - package_build
  - packaging
  - pkg_metrics
  - container_build
  - container_scan
  - check_deploy
  - dev_container_deploy
  - deploy_packages
  - choco_build
  - install_script_deploy
  - internal_image_deploy
  - e2e_deploy
  - install_script_testing
  - e2e_pre_test
  - e2e_init
  - e2e
  - e2e_cleanup
  - e2e_k8s
  - e2e_install_packages
  - functional_test
  - junit_upload
  - internal_kubernetes_deploy
  - post_rc_build
  - check_merge
  - trigger_release
  - notify

variables:
  # Directory in which we execute the omnibus build.
  # For an unknown reason, it does not go well with
  # a ruby dependency if we build directly into $CI_PROJECT_DIR/.omnibus
  OMNIBUS_BASE_DIR: /omnibus
  # Directory in which we put the artifacts after the build
  # Must be in $CI_PROJECT_DIR
  OMNIBUS_PACKAGE_DIR: $CI_PROJECT_DIR/omnibus/pkg/
  # Directory in which we put the SUSE artifacts after the SUSE build
  # Must be in $CI_PROJECT_DIR
  # RPM builds and SUSE RPM builds create artifacts with the same name.
  # To differentiate them, we put them in different folders. That also
  # avoids accidentally overwriting files when downloading artifacts from
  # both RPM and SUSE rpm jobs.
  OMNIBUS_PACKAGE_DIR_SUSE: $CI_PROJECT_DIR/omnibus/suse/pkg
  DD_AGENT_TESTING_DIR: $CI_PROJECT_DIR/test/new-e2e/tests
  STATIC_BINARIES_DIR: bin/static
  DOGSTATSD_BINARIES_DIR: bin/dogstatsd
  AGENT_BINARIES_DIR: bin/agent
  CLUSTER_AGENT_BINARIES_DIR: bin/datadog-cluster-agent
  CWS_INSTRUMENTATION_BINARIES_DIR: bin/cws-instrumentation
  CLUSTER_AGENT_CLOUDFOUNDRY_BINARIES_DIR: bin/datadog-cluster-agent-cloudfoundry
  SYSTEM_PROBE_BINARIES_DIR: bin/system-probe
  DEB_S3_BUCKET: apt.datad0g.com
  RPM_S3_BUCKET: yum.datad0g.com
  MACOS_S3_BUCKET: dd-agent-macostesting
  WIN_S3_BUCKET: dd-agent-mstesting
  PROCESS_S3_BUCKET: datad0g-process-agent
  BUCKET_BRANCH: dev # path inside the staging s3 buckets to release to: 'dev', 'nightly', 'oldnightly', 'beta' or 'stable'
  DEB_TESTING_S3_BUCKET: apttesting.datad0g.com
  RPM_TESTING_S3_BUCKET: yumtesting.datad0g.com
  INSTALLER_TESTING_S3_BUCKET: installtesting.datad0g.com
  WINDOWS_TESTING_S3_BUCKET: pipelines/A7/$CI_PIPELINE_ID
  WINDOWS_BUILDS_S3_BUCKET: $WIN_S3_BUCKET/builds
  WINDOWS_POWERSHELL_DIR: $CI_PROJECT_DIR/signed_scripts
  DEB_RPM_TESTING_BUCKET_BRANCH: testing # branch of the DEB_TESTING_S3_BUCKET and RPM_TESTING_S3_BUCKET repos to release to, 'testing'
  S3_CP_OPTIONS: --no-progress --region us-east-1 --sse AES256
  S3_CP_CMD: aws s3 cp $S3_CP_OPTIONS
  S3_ARTIFACTS_URI: s3://dd-ci-artefacts-build-stable/$CI_PROJECT_NAME/$CI_PIPELINE_ID
  S3_PROJECT_ARTIFACTS_URI: s3://dd-ci-artefacts-build-stable/$CI_PROJECT_NAME
  S3_PERMANENT_ARTIFACTS_URI: s3://dd-ci-persistent-artefacts-build-stable/$CI_PROJECT_NAME
  S3_SBOM_STORAGE_URI: s3://sbom-root-us1-ddbuild-io/$CI_PROJECT_NAME/$CI_PIPELINE_ID
  S3_RELEASE_ARTIFACTS_URI: s3://dd-release-artifacts/$CI_PROJECT_NAME/$CI_PIPELINE_ID
  S3_RELEASE_INSTALLER_ARTIFACTS_URI: s3://dd-release-artifacts/datadog-installer/$CI_PIPELINE_ID
  ## comment out both lines below (S3_OMNIBUS_CACHE_BUCKET and USE_S3_CACHING) to allow
  ## build to succeed with S3 caching disabled.
  S3_OMNIBUS_CACHE_BUCKET: dd-ci-datadog-agent-omnibus-cache-build-stable
  S3_OMNIBUS_GIT_CACHE_BUCKET: dd-ci-datadog-agent-omnibus-git-cache-build-stable
  # This value is not used on windows, a specific value is provided to
  # our build containers in the windows build jobs
  OMNIBUS_GIT_CACHE_DIR: /tmp/omnibus-git-cache
  ## comment out the line below to disable integration wheels cache
  INTEGRATION_WHEELS_CACHE_BUCKET: dd-agent-omnibus
  S3_DD_AGENT_OMNIBUS_LLVM_URI: s3://dd-agent-omnibus/llvm
  S3_DD_AGENT_OMNIBUS_BTFS_URI: s3://dd-agent-omnibus/btfs
  S3_DD_AGENT_OMNIBUS_JAVA_URI: s3://dd-agent-omnibus/openjdk
  BTFHUB_ARCHIVE_BRANCH: main
  COMPARE_TO_BRANCH: main
  GENERAL_ARTIFACTS_CACHE_BUCKET_URL: https://dd-agent-omnibus.s3.amazonaws.com
  S3_DSD6_URI: s3://dsd6-staging

  # Build images versions
  # To use images from datadog-agent-buildimages dev branches, set the corresponding
  # SUFFIX variable to
  CI_IMAGE_BTF_GEN: v66293343-2eef00c4
  CI_IMAGE_BTF_GEN_SUFFIX: ""
  CI_IMAGE_DEB_X64: v66293343-2eef00c4
  CI_IMAGE_DEB_X64_SUFFIX: ""
  CI_IMAGE_DEB_ARM64: v66293343-2eef00c4
  CI_IMAGE_DEB_ARM64_SUFFIX: ""
  CI_IMAGE_DEB_ARMHF: v66293343-2eef00c4
  CI_IMAGE_DEB_ARMHF_SUFFIX: ""
  CI_IMAGE_DOCKER_X64: v66293343-2eef00c4
  CI_IMAGE_DOCKER_X64_SUFFIX: ""
  CI_IMAGE_DOCKER_ARM64: v66293343-2eef00c4
  CI_IMAGE_DOCKER_ARM64_SUFFIX: ""
  CI_IMAGE_GITLAB_AGENT_DEPLOY: v66293343-2eef00c4
  CI_IMAGE_GITLAB_AGENT_DEPLOY_SUFFIX: ""
  CI_IMAGE_LINUX_GLIBC_2_17_X64: v66293343-2eef00c4
  CI_IMAGE_LINUX_GLIBC_2_17_X64_SUFFIX: ""
  CI_IMAGE_LINUX_GLIBC_2_23_ARM64: v66293343-2eef00c4
  CI_IMAGE_LINUX_GLIBC_2_23_ARM64_SUFFIX: ""
  CI_IMAGE_RPM_X64: v66293343-2eef00c4
  CI_IMAGE_RPM_X64_SUFFIX: ""
  CI_IMAGE_RPM_ARM64: v66293343-2eef00c4
  CI_IMAGE_RPM_ARM64_SUFFIX: ""
  CI_IMAGE_RPM_ARMHF: v66293343-2eef00c4
  CI_IMAGE_RPM_ARMHF_SUFFIX: ""
  CI_IMAGE_WIN_LTSC2022_X64: v66293343-2eef00c4
  CI_IMAGE_WIN_LTSC2022_X64_SUFFIX: ""

  DATADOG_AGENT_EMBEDDED_PATH: /opt/datadog-agent/embedded
  DEB_GPG_KEY_ID: c0962c7d
  DEB_GPG_KEY_NAME: "Datadog, Inc. APT key"
  RPM_GPG_KEY_ID: b01082d3
  RPM_GPG_KEY_NAME: "Datadog, Inc. RPM key"
  DOCKER_REGISTRY_URL: docker.io
  KITCHEN_INFRASTRUCTURE_FLAKES_RETRY: 2
  CLANG_LLVM_VER: 12.0.1
  CLANG_BUILD_VERSION: "v60409452-ee70de70"
  KERNEL_MATRIX_TESTING_X86_AMI_ID: "ami-05b3973acf5422348"
  KERNEL_MATRIX_TESTING_ARM_AMI_ID: "ami-0b5f838a19d37fc61"
  RUN_E2E_TESTS: "auto" # Should be "off", "auto" or "on" it will change the trigger condition for new-e2e tests on branch != main
  RUN_KMT_TESTS: "auto" # Should be "auto" or "on". "on" forces all Kernel Matrix Testing jobs to run.
  RUN_UNIT_TESTS: "auto" # Should be "auto", "on", "off" it will change the trigger condition for unit tests on branch != main
  # skip known flaky tests by default
  GO_TEST_SKIP_FLAKE: "true"

  # Start aws ssm variables
  # They must be defined as environment variables in the GitLab CI/CD settings, to ease rotation if needed
  API_KEY_ORG2: ci.datadog-agent.datadog_api_key_org2 # agent-devx
  CHANGELOG_COMMIT_SHA: ci.datadog-agent.gitlab_changelog_commit_sha # agent-devx
  CHOCOLATEY_API_KEY: ci.datadog-agent.chocolatey_api_key # windows-agent
  CODECOV_TOKEN: ci.datadog-agent.codecov_token # agent-devx
  DEB_GPG_KEY: ci.datadog-agent.deb_signing_private_key_${DEB_GPG_KEY_ID} # agent-delivery
  DEB_SIGNING_PASSPHRASE: ci.datadog-agent.deb_signing_key_passphrase_${DEB_GPG_KEY_ID} # agent-delivery
  DOCKER_REGISTRY_LOGIN: ci.datadog-agent.docker_hub_login # container-integrations
  DOCKER_REGISTRY_PWD: ci.datadog-agent.docker_hub_pwd # container-integrations
  RPM_GPG_KEY: ci.datadog-agent.rpm_signing_private_key_${RPM_GPG_KEY_ID} # agent-delivery
  RPM_SIGNING_PASSPHRASE: ci.datadog-agent.rpm_signing_key_passphrase_${RPM_GPG_KEY_ID} # agent-delivery
  VCPKG_BLOB_SAS_URL: ci.datadog-agent-buildimages.vcpkg_blob_sas_url # windows-agent
  WINGET_PAT: ci.datadog-agent.winget_pat # windows-agent
  # End aws ssm variables

  # Start vault variables
  AGENT_API_KEY_ORG2: agent-api-key-org-2 # agent-devx
  AGENT_APP_KEY_ORG2: agent-app-key-org-2 # agent-devx
  AGENT_GITHUB_APP: agent-github-app # agent-devx
  AGENT_QA_E2E: agent-qa-e2e # agent-devx
  ATLASSIAN_WRITE: atlassian-write # agent-devx
  CODECOV: codecov # agent-devx
  DOCKER_REGISTRY_RO: dockerhub-readonly # agent-delivery
  E2E_AZURE: e2e-azure # agent-devx
  E2E_GCP: e2e-gcp # agent-devx
  GITLAB_TOKEN: gitlab-token # agent-devx
  INSTALL_SCRIPT_API_KEY_ORG2: install-script-api-key-org-2 # agent-devx
  MACOS_GITHUB_APP_1: macos-github-app-one # agent-devx
  MACOS_GITHUB_APP_2: macos-github-app-two # agent-devx
  MACOS_APPLE_APPLICATION_SIGNING: apple-application-signing # agent-delivery
  MACOS_APPLE_DEVELOPER_ACCOUNT: apple-developer-account # agent-delivery
  MACOS_APPLE_INSTALLER_SIGNING: apple-installer-signing # agent-delivery
  MACOS_KEYCHAIN_PWD: ci-keychain # agent-delivery
  SLACK_AGENT: slack-agent-ci # agent-devx
  SMP_ACCOUNT: smp # single-machine-performance
  # End vault variables

  DD_PKG_VERSION: "latest"
  PIPELINE_KEY_ALIAS: "alias/ci_datadog-agent_pipeline-key"

  # Job stage attempts (see https://docs.gitlab.com/ee/ci/runners/configure_runners.html#job-stages-attempts)
  ARTIFACT_DOWNLOAD_ATTEMPTS: 2
  EXECUTOR_JOB_SECTION_ATTEMPTS: 2
  GET_SOURCES_ATTEMPTS: 2
  RESTORE_CACHE_ATTEMPTS: 2
  # Feature flags
  FF_SCRIPT_SECTIONS: 1 # Prevent multiline scripts log collapsing, see https://gitlab.com/gitlab-org/gitlab-runner/-/issues/3392
  FF_KUBERNETES_HONOR_ENTRYPOINT: true # Honor the entrypoint in the Docker image when running Kubernetes jobs
  FF_TIMESTAMPS: true

#
# Condition mixins for simplification of rules
#
.if_main_branch: &if_main_branch
  if: $CI_COMMIT_BRANCH == "main"

.if_not_main_branch: &if_not_main_branch
  if: $CI_COMMIT_BRANCH != "main"

.if_release_branch: &if_release_branch
  if: $CI_COMMIT_BRANCH =~ /^[0-9]+\.[0-9]+\.x$/

.if_deploy: &if_deploy
  if: $DEPLOY_AGENT == "true" || $DDR_WORKFLOW_ID != null

.if_deploy_stable: &if_deploy_stable
  if: ($DEPLOY_AGENT == "true" || $DDR_WORKFLOW_ID != null) && $BUCKET_BRANCH == "stable"

.if_deploy_installer_stable: &if_deploy_installer_stable
  if: ($DEPLOY_INSTALLER == "true" || $DDR_WORKFLOW_ID != null) && $BUCKET_BRANCH == "stable"

.if_tagged_commit: &if_tagged_commit
  if: $CI_COMMIT_TAG != null

.if_not_stable_or_beta_repo_branch: &if_not_stable_or_beta_repo_branch
  if: $BUCKET_BRANCH != "beta" && $BUCKET_BRANCH != "stable"

.if_not_nightly_or_dev_repo_branch: &if_not_nightly_or_dev_repo_branch
  if: $BUCKET_BRANCH != "nightly" && $BUCKET_BRANCH != "oldnightly" && $BUCKET_BRANCH != "dev"

# CI_PIPELINE_SOURCE can be set to "trigger" or "pipeline" depending on how the trigger was done.
# See https://docs.gitlab.com/ee/ci/triggers/index.html#configure-cicd-jobs-to-run-in-triggered-pipelines.
.if_triggered_pipeline: &if_triggered_pipeline
  if: $CI_PIPELINE_SOURCE == "trigger" || $CI_PIPELINE_SOURCE == "pipeline"

# Rule to trigger all builds conditionally.
# By default:
# - on main and deploy pipelines, all builds are run
# - on branch pipelines, only a subset of build jobs are run (the ARM and MacOS jobs are not run).
# RUN_ALL_BUILDS can be set to true to force all build jobs to be run on a branch pipeline.
# RUN_ALL_BUILDS has no effect on main/deploy pipelines: they always run all builds (as some jobs
# on main and deploy pipelines depend on jobs that are only run if we run all builds).
.if_run_all_builds: &if_run_all_builds
  if: $CI_COMMIT_BRANCH == "main" || $DEPLOY_AGENT == "true" || $RUN_ALL_BUILDS == "true" || $DDR_WORKFLOW_ID != null

.if_not_run_all_builds: &if_not_run_all_builds
  if: $CI_COMMIT_BRANCH != "main" && $DEPLOY_AGENT != "true" && $RUN_ALL_BUILDS != "true" && $DDR_WORKFLOW_ID == null

# Rule to trigger test setup, run, and cleanup.
# By default:
# - on main and deploy pipelines, installer tests are run
# - on branch pipelines, installer tests are run on a subset of the OSes we test
# RUN_E2E_TESTS can be set to on to force all the installer tests to be run on a branch pipeline.
# RUN_E2E_TESTS can be set to false to force installer tests to not run on main/deploy pipelines.
.if_installer_tests: &if_installer_tests
  if: ($CI_COMMIT_BRANCH == "main"  || $DEPLOY_AGENT == "true" || $RUN_E2E_TESTS == "on" || $DDR_WORKFLOW_ID != null) && $RUN_E2E_TESTS != "off"

.if_run_all_e2e_tests: &if_run_all_e2e_tests
  if: $RUN_E2E_TESTS == "on"

# When RUN_E2E_TESTS is set to "auto". We do not enforce a behavior for the tests.
# The behavior of each test will be defined by its rules.
# For example for new-e2e tests created by each team, here is an example of such rules: https://github.com/DataDog/datadog-agent/blob/ba7079d92077ab5898378594dcafb9cd88a77e57/.gitlab-ci.yml#L1160-L1167
# For the installer tests when RUN_E2E_TESTS is set to "auto", we run a subset of tests on branch pipelines and all the tests on main.
.if_auto_e2e_tests: &if_auto_e2e_tests
  if: $RUN_E2E_TESTS == "auto"

.if_disable_e2e_tests: &if_disable_e2e_tests
  if: $RUN_E2E_TESTS == "off"

# Enable forcing all KMT tests to run
.if_run_all_kmt_tests: &if_run_all_kmt_tests
  if: $RUN_KMT_TESTS == 'on'

.if_disable_unit_tests: &if_disable_unit_tests
  if: $RUN_UNIT_TESTS == "off"

.if_run_all_unit_tests: &if_run_all_unit_tests
  if: $RUN_UNIT_TESTS == "on"

<<<<<<< HEAD
=======
.if_deploy_on_beta_repo_branch: &if_deploy_on_beta_repo_branch
  if: ($DEPLOY_AGENT == "true" || $DDR_WORKFLOW_ID != null) && $BUCKET_BRANCH == "beta"

# Rule to trigger jobs only when a tag matches a given pattern (for RCs)
# on the beta branch.
# Note: due to workflow rules, rc tag => deploy pipeline, so there's technically no
# need to check again if the pipeline is a deploy pipeline, but it doesn't hurt
# to explicitly add it.
.if_deploy_on_rc_tag_on_beta_repo_branch:
  &if_deploy_on_rc_tag_on_beta_repo_branch
  if: ($DEPLOY_AGENT == "true" || $DDR_WORKFLOW_ID != null) && $BUCKET_BRANCH == "beta" && $CI_COMMIT_TAG =~ /^[0-9]+\.[0-9]+\.[0-9]+-rc\.[0-9]+$/

>>>>>>> 6e862a97
# Schedule on main branch come from conductor, pipeline source is `pipeline`, we use the conductor env variable for identification
.if_scheduled_main: &if_scheduled_main
  if: $DDR_WORKFLOW_ID != null && $CI_COMMIT_BRANCH == "main"

# Rule to trigger jobs only when a branch matches the mergequeue pattern.
.if_mergequeue: &if_mergequeue
  if: $CI_COMMIT_BRANCH =~ /^mq-working-branch-/

.fakeintake_paths: &fakeintake_paths
  paths:
    - "test/fakeintake/**/*"
    - .gitlab/binary_build/fakeintake.yml
    - .gitlab/container_build/fakeintake.yml
    - .gitlab/dev_container_deploy/fakeintake.yml

#
# Workflow rules
# Rules used to define whether a pipeline should run, and with which variables
#
workflow:
  rules:
    - <<: *if_triggered_pipeline
    - <<: *if_main_branch
      variables:
        GO_TEST_SKIP_FLAKE: "false"
    - <<: *if_release_branch
    - <<: *if_deploy
    - !reference [.if_deploy_installer]
    - if: $CI_COMMIT_TAG == null

#
# List of rule blocks used in the pipeline
# Any job in the pipeline either runs (with when: on_success) in all pipelines, or follows one of the below rule blocks.
#

.except_mergequeue:
  - <<: *if_mergequeue
    when: never

.on_mergequeue:
  - <<: *if_mergequeue
    when: on_success

.manual:
  - !reference [.except_mergequeue]
  - when: manual
    allow_failure: true

.on_main:
  - <<: *if_main_branch

.on_main_manual:
  - <<: *if_main_branch
    when: manual
    allow_failure: true

.on_main_always:
  - <<: *if_main_branch
    when: always

.on_deploy_manual:
  - <<: *if_deploy
    when: manual
    allow_failure: true

.on_deploy_success:
  - <<: *if_deploy
    when: on_success

.on_deploy_failure:
  - <<: *if_deploy
    when: on_failure

<<<<<<< HEAD
=======
.on_deploy_installer_failure:
  - <<: *if_deploy_installer
    when: on_failure

.on_deploy_rc:
  - <<: *if_not_deploy
    when: never
  - <<: *if_deploy_on_rc_tag_on_beta_repo_branch
    when: on_success
    variables:
      AGENT_REPOSITORY: agent
      OTEL_AGENT_REPOSITORY: ddot-collector
      DSD_REPOSITORY: dogstatsd
      IMG_REGISTRIES: public

>>>>>>> 6e862a97
# rule to trigger job for internal image deployment if deploy is set or
# manually if not
.on_deploy_internal_or_manual:
  - !reference [.except_mergequeue]
  - <<: *if_deploy
    variables:
      RELEASE_PROD: "true"
  - when: manual
    allow_failure: true
    variables:
      RELEASE_PROD: "false"

<<<<<<< HEAD
=======
# Same as on_deploy_manual, except the job would not run on pipelines
# using beta branch, it would only run for the final release.
.on_deploy_manual_final:
  - <<: *if_not_deploy
    when: never
  - <<: *if_deploy_on_beta_repo_branch
    when: never
  - <<: *if_not_stable_or_beta_repo_branch
    when: manual
    allow_failure: true
    variables:
      AGENT_REPOSITORY: agent-dev
      OTEL_AGENT_REPOSITORY: ddot-collector-dev
      DSD_REPOSITORY: dogstatsd-dev
      IMG_REGISTRIES: dev
  - when: manual
    allow_failure: true
    variables:
      AGENT_REPOSITORY: agent
      OTEL_AGENT_REPOSITORY: ddot-collector
      DSD_REPOSITORY: dogstatsd
      IMG_REGISTRIES: public

# This rule is a variation of on_deploy_manual where
# the job is usually run manually, except when the pipeline
# builds an RC: in this case, the job is run automatically.
# This is done to reduce the number of manual steps that have
# to be done when creating RCs.
.on_deploy_manual_auto_on_rc:
  - <<: *if_not_deploy
    when: never
  - <<: *if_not_stable_or_beta_repo_branch
    when: manual
    allow_failure: true
    variables:
      AGENT_REPOSITORY: agent-dev
      OTEL_AGENT_REPOSITORY: ddot-collector-dev
      DSD_REPOSITORY: dogstatsd-dev
      IMG_REGISTRIES: dev
  - <<: *if_deploy_on_rc_tag_on_beta_repo_branch
    when: on_success
    variables:
      AGENT_REPOSITORY: agent
      OTEL_AGENT_REPOSITORY: ddot-collector
      DSD_REPOSITORY: dogstatsd
      IMG_REGISTRIES: public
  - when: manual
    allow_failure: true
    variables:
      AGENT_REPOSITORY: agent
      OTEL_AGENT_REPOSITORY: ddot-collector
      DSD_REPOSITORY: dogstatsd
      IMG_REGISTRIES: public

# This is used for image vulnerability scanning. Because agent 6
# uses python 2, which has many vulnerabilities that will not get
# patched, we do not wish to scan this image. For this reason, only
# agent 7 versions should be published internally using these
# configurations.
.on_deploy_internal_rc:
  - <<: *if_not_deploy
    when: never
  - <<: *if_deploy_on_rc_tag_on_beta_repo_branch
    when: on_success
    variables:
      AGENT_REPOSITORY: ci/datadog-agent/agent-release
      CLUSTER_AGENT_REPOSITORY: ci/datadog-agent/cluster-agent-release
      OTEL_AGENT_REPOSITORY: ci/datadog-agent/otel-agent-release
      DSD_REPOSITORY: ci/datadog-agent/dogstatsd-release
      IMG_REGISTRIES: internal-aws-ddbuild

# Same as on_deploy_manual_final, except the job is used to publish images
# to our internal registries.
.on_deploy_internal_manual_final:
  - <<: *if_not_deploy
    when: never
  - <<: *if_deploy_on_beta_repo_branch
    when: never
  - <<: *if_not_stable_or_beta_repo_branch
    when: never
  - when: manual
    allow_failure: true
    variables:
      AGENT_REPOSITORY: ci/datadog-agent/agent-release
      OTEL_AGENT_REPOSITORY: ci/datadog-agent/otel-agent-release
      CLUSTER_AGENT_REPOSITORY: ci/datadog-agent/cluster-agent-release
      DSD_REPOSITORY: ci/datadog-agent/dogstatsd-release
      IMG_REGISTRIES: internal-aws-ddbuild

>>>>>>> 6e862a97
.on_deploy_nightly_repo_branch:
  - <<: *if_not_nightly_or_dev_repo_branch
    when: never
  - <<: *if_deploy

.on_deploy_stable_or_beta_repo_branch:
  - !reference [.except_mergequeue]
  - <<: *if_not_stable_or_beta_repo_branch
    when: manual
    allow_failure: true
  - <<: *if_deploy

# Alternative of the above to have an agent-release-management trigger
# for stable branches in case of failure in any previous job
.on_deploy_stable_on_failure:
  - <<: *if_deploy_stable
    when: on_failure

# Alternative of the above to have an agent-release-management trigger
# for stable branches in case of failure in any previous job
.on_deploy_installer_stable_on_failure:
  - <<: *if_deploy_installer_stable
    when: on_failure

.except_deploy:
  - <<: *if_deploy
    when: never

.except_no_tests_no_deploy:
  - if: $DEPLOY_AGENT == "false" && $DDR_WORKFLOW_ID == null && $RUN_E2E_TESTS == "off"
    when: manual
    allow_failure: true

.on_main_or_release_branch:
  - <<: *if_main_branch
  - <<: *if_release_branch

.not_on_release_branch_or_tagged_commit:
  - <<: *if_release_branch
    when: never
  - <<: *if_tagged_commit
    when: never

.only_main:
  - <<: *if_not_main_branch
    when: never

.except_main_release_or_mq:
  - <<: *if_main_branch
    when: never
  - <<: *if_release_branch
    when: never
  - !reference [.except_mergequeue]

.on_dev_branches:
  - !reference [.except_main_release_or_mq]
  - <<: *if_tagged_commit
    when: never

.on_main_or_release_branch_or_deploy_always:
  - <<: *if_deploy
    when: always
  - <<: *if_main_branch
    when: always
  - <<: *if_release_branch
    when: always

.on_main_or_release_branch_or_deploy_manual:
  - <<: *if_deploy
    when: manual
    allow_failure: true
  - <<: *if_main_branch
    when: manual
    allow_failure: true
  - <<: *if_release_branch
    when: manual
    allow_failure: true

.on_all_builds:
  - <<: *if_run_all_builds

.on_e2e_tests:
  - <<: *if_installer_tests

.on_all_install_script_tests:
  - <<: *if_installer_tests

.on_default_new_e2e_tests:
  - !reference [.except_mergequeue]
  - <<: *if_disable_e2e_tests
    when: never
  - <<: *if_installer_tests
  - <<: *if_auto_e2e_tests
    variables:
      E2E_OSVERS: $E2E_BRANCH_OSVERS

.security_agent_change_paths: &security_agent_change_paths
  - pkg/ebpf/**/*
  - pkg/security/**/*
  - pkg/eventmonitor/**/*
  - .gitlab/kernel_matrix_testing/security_agent.yml
  - .gitlab/kernel_matrix_testing/common.yml
  - .gitlab/source_test/ebpf.yml
  - test/new-e2e/tests/cws/**/*
  - test/new-e2e/system-probe/**/*
  - test/new-e2e/scenarios/system-probe/**/*
  - test/new-e2e/pkg/runner/**/*
  - test/new-e2e/pkg/utils/**/*
  - test/new-e2e/go.mod
  - tasks/security_agent.py
  - tasks/kmt.py
  - tasks/kernel_matrix_testing/*

.on_security_agent_changes_or_manual:
  - <<: *if_main_branch
    allow_failure: true
  - !reference [.except_mergequeue]
  - <<: *if_run_all_kmt_tests
  - changes:
      paths: *security_agent_change_paths
      compare_to: $COMPARE_TO_BRANCH
  - when: manual
    allow_failure: true

.if_windows_installer_changes: &if_windows_installer_changes
  changes:
    paths:
      - tools/windows/DatadogAgentInstaller/**/*
      - .gitlab/e2e_install_packages/windows.yml
      - test/new-e2e/tests/windows/install-test/**/*
      - test/new-e2e/tests/windows/domain-test/**/*
      - tasks/msi.py
      - omnibus/python-scripts/**/*
      - omnibus/lib/**/*
      - omnibus/config/projects/agent.rb
      - omnibus/config/software/**/*
      - omnibus/config/templates/**/*
      - release.json
    compare_to: $COMPARE_TO_BRANCH

.except_windows_installer_changes:
  - <<: *if_windows_installer_changes
    when: never

.system_probe_change_paths: &system_probe_change_paths
  - cmd/system-probe/**/*
  - pkg/collector/corechecks/ebpf/**/*
  - pkg/collector/corechecks/servicediscovery/module/*
  - pkg/ebpf/**/*
  - pkg/network/**/*
  - pkg/process/monitor/*
  - pkg/util/kernel/**/*
  - pkg/dynamicinstrumentation/**/*
  - pkg/dyninst/**/*
  - pkg/gpu/**/*
  - .gitlab/kernel_matrix_testing/system_probe.yml
  - .gitlab/kernel_matrix_testing/common.yml
  - .gitlab/source_test/ebpf.yml
  - test/new-e2e/system-probe/**/*
  - test/new-e2e/scenarios/system-probe/**/*
  - test/new-e2e/pkg/runner/**/*
  - test/new-e2e/pkg/utils/**/*
  - test/new-e2e/go.mod
  - tasks/system_probe.py
  - tasks/kmt.py
  - tasks/kernel_matrix_testing/*

.on_system_probe_or_e2e_changes_or_manual:
  - <<: *if_main_branch
  - !reference [.except_mergequeue]
  - <<: *if_run_all_kmt_tests
  - changes:
      paths: *system_probe_change_paths
      compare_to: $COMPARE_TO_BRANCH

# New E2E related rules

.on_e2e_main_release_or_rc: # This rule is used as a base for all new-e2e rules
  - <<: *if_disable_e2e_tests
    when: never
  - !reference [.except_mergequeue]
  - <<: *if_run_all_e2e_tests
    when: on_success
  - <<: *if_main_branch
    when: on_success
  - <<: *if_release_branch
    when: on_success
  - if: $CI_COMMIT_TAG =~ /^[0-9]+\.[0-9]+\.[0-9]+-rc\.[0-9]+$/
    when: on_success
  - changes:
      paths:
        - .gitlab/e2e/e2e.yml
        - test/new-e2e/pkg/**/*
        - test/new-e2e/go.mod
        - flakes.yaml
        - release.json
      compare_to: $COMPARE_TO_BRANCH

.on_e2e_or_windows_installer_changes:
  - !reference [.on_e2e_main_release_or_rc]
  - <<: *if_windows_installer_changes
    when: on_success

.on_e2e_or_fakeintake_changes_or_manual:
  - !reference [.on_e2e_main_release_or_rc]
  - changes:
      <<: *fakeintake_paths
      compare_to: $COMPARE_TO_BRANCH
    variables:
      FAKEINTAKE_IMAGE_OVERRIDE: "public.ecr.aws/datadog/fakeintake:v$CI_COMMIT_SHORT_SHA"
    when: on_success
  - changes:
      paths:
        - test/new-e2e/test-infra-definition/*
      compare_to: $COMPARE_TO_BRANCH
    when: on_success
  - when: manual
    allow_failure: true

.on_container_or_e2e_changes:
  - !reference [.on_e2e_main_release_or_rc]
  - changes:
      paths:
        - comp/core/tagger/**/*
        - comp/core/workloadmeta/**/*
        - comp/core/autodiscovery/listeners/**/*
        - comp/core/autodiscovery/providers/**/*
        - comp/languagedetection/**/*
        - pkg/clusteragent/admission/mutate/**/*
        - pkg/collector/corechecks/cluster/**/*
        - pkg/collector/corechecks/containers/**/*
        - pkg/collector/corechecks/containerimage/**/*
        - pkg/collector/corechecks/containerlifecycle/**/*
        - pkg/collector/corechecks/sbom/**/*
        - pkg/sbom/**/*
        - pkg/util/clusteragent/**/*
        - pkg/util/containerd/**/*
        - pkg/util/containers/**/*
        - pkg/util/docker/**/*
        - pkg/util/ecs/**/*
        - pkg/util/kubernetes/**/*
        - pkg/util/cgroups/**/*
        - pkg/util/trivy/**/*
        - test/new-e2e/tests/containers/**/*
        - test/new-e2e/go.mod
      compare_to: $COMPARE_TO_BRANCH
    when: on_success

.on_rc_or_e2e_changes:
  - !reference [.on_e2e_main_release_or_rc]
  - changes:
      paths:
        - pkg/config/remote/**/*
        - comp/remote-config/**/*
        - test/new-e2e/tests/remote-config/**/*
      compare_to: $COMPARE_TO_BRANCH

.on_arun_or_e2e_changes:
  - !reference [.on_e2e_main_release_or_rc]
  - changes:
      paths:
        - cmd/**/*
        - pkg/**/*
        - comp/**/*
        - test/new-e2e/tests/agent-runtimes/**/*
      compare_to: $COMPARE_TO_BRANCH

.on_acfg_or_e2e_changes:
  - !reference [.on_e2e_main_release_or_rc]
  - changes:
      paths:
        - cmd/**/*
        - pkg/**/*
        - comp/**/*
        - test/new-e2e/tests/agent-configuration//**/*
      compare_to: $COMPARE_TO_BRANCH

.on_subcommands_or_e2e_changes:
  - !reference [.on_e2e_main_release_or_rc]
  - changes:
      paths:
        - cmd/**/*
        - pkg/**/*
        - comp/**/*
        - test/new-e2e/tests/agent-subcommands/**/*
      compare_to: $COMPARE_TO_BRANCH

.on_language-detection_or_e2e_changes:
  - !reference [.on_e2e_main_release_or_rc]
  - changes:
      paths:
        # TODO: Add paths that should trigger tests for language detection
        - test/new-e2e/tests/language-detection/**/*
      compare_to: $COMPARE_TO_BRANCH

.on_npm_or_e2e_changes:
  - !reference [.on_e2e_main_release_or_rc]
  - changes:
      paths:
        # TODO: Add paths that should trigger tests for npm
        - pkg/network/**/*
        - test/new-e2e/tests/npm/**/*
      compare_to: $COMPARE_TO_BRANCH

.on_discovery_or_e2e_changes:
  - !reference [.on_e2e_main_release_or_rc]
  - changes:
      paths:
        - cmd/agent/dist/conf.d/service_discovery.d/*
        - test/new-e2e/tests/discovery/**/*
        - pkg/collector/corechecks/servicediscovery/**/*
        - pkg/discovery/**/*
      compare_to: $COMPARE_TO_BRANCH

.on_amp_or_e2e_changes:
  - !reference [.on_e2e_main_release_or_rc]
  - changes:
      paths:
        - test/new-e2e/tests/agent-metric-pipelines/**/*
        - cmd/agent/subcommands/dogstatsd*/*
        - cmd/dogstatsd/**/*
        - comp/agent/jmxlogger/**/*
        - comp/aggregator/**/*
        - comp/collector/**/*
        - comp/core/agenttelemetry/**/*
        - comp/dogstatsd/**/*
        - comp/forwarder/**/*
        - comp/serializer/**/*
        - pkg/aggregator/**/*
        - pkg/collector/**/*
        - pkg/commonchecks/**/*
        - pkg/jmxfetch/**/*
        - pkg/metrics/**/*
        - pkg/persistentcache/**/*
        - pkg/serializer/**/*
        - rtloader/**/*
      compare_to: $COMPARE_TO_BRANCH

.on_alp_or_e2e_changes:
  - !reference [.on_e2e_main_release_or_rc]
  - changes:
      paths:
        - test/new-e2e/tests/agent-log-pipelines/**/*
        - cmd/agent/subcommands/streamlogs/*
        - comp/core/agenttelemetry/**/*
        - comp/core/autodiscovery/providers/config_reader*.go
        - comp/core/autodiscovery/providers/file*.go
        - comp/logs/**/*
        - pkg/logs/**/*
      compare_to: $COMPARE_TO_BRANCH

.on_cws_or_e2e_changes:
  - !reference [.on_e2e_main_release_or_rc]
  - changes:
      paths: *security_agent_change_paths
      compare_to: $COMPARE_TO_BRANCH

.on_process_or_e2e_changes:
  - !reference [.on_e2e_main_release_or_rc]
  - changes:
      paths:
        - test/new-e2e/tests/process/**/*
        - cmd/process-agent/**/*
        - comp/process/**/*
        - pkg/process/**/*
        - pkg/config/setup/process.go
      compare_to: $COMPARE_TO_BRANCH

.on_orchestrator_or_e2e_changes:
  - !reference [.on_e2e_main_release_or_rc]
  - changes:
      paths:
        - comp/forwarder/defaultforwarder/**/*
        - pkg/collector/corechecks/cluster/orchestrator/**/*
        - pkg/collector/corechecks/orchestrator/**/*
        - test/new-e2e/tests/orchestrator/**/*
      compare_to: $COMPARE_TO_BRANCH

.on_apm_or_e2e_changes:
  - !reference [.on_e2e_main_release_or_rc]
  - changes:
      paths:
        - pkg/trace/**/*
        - cmd/trace-agent/**/*
        - comp/trace/**/*
        - test/new-e2e/tests/apm/**/*
        - test/new-e2e/go.mod
      compare_to: $COMPARE_TO_BRANCH
    when: on_success

.on_installer_or_e2e_changes:
  - !reference [.on_e2e_main_release_or_rc]
  - changes:
      paths:
        - .gitlab/**/*
        - omnibus/config/**/*
        - pkg/fleet/**/*
        - cmd/installer/**/*
        - test/new-e2e/tests/installer/**/*
        - tasks/installer.py
      compare_to: $COMPARE_TO_BRANCH
    when: on_success

.on_ndm_netflow_or_e2e_changes:
  - !reference [.on_e2e_main_release_or_rc]
  - changes:
      paths:
        - comp/netflow/**/*
        - test/new-e2e/tests/ndm/netflow/**/*
        - test/new-e2e/go.mod
      compare_to: $COMPARE_TO_BRANCH
    when: on_success

.on_ndm_snmp_or_e2e_changes:
  - !reference [.on_e2e_main_release_or_rc]
  - changes:
      paths:
        - pkg/collector/corechecks/snmp/**/*
        - test/new-e2e/tests/ndm/snmp/**/*
        - test/new-e2e/go.mod
      compare_to: $COMPARE_TO_BRANCH
    when: on_success
  - when: manual
    allow_failure: true

.on_ha_agent_or_e2e_changes:
  - !reference [.on_e2e_main_release_or_rc]
  - changes:
      paths:
        - comp/haagent/**/*
        - pkg/aggregator/**/*
        - test/new-e2e/tests/ha-agent/**/*
        - test/new-e2e/go.mod
      compare_to: $COMPARE_TO_BRANCH
    when: on_success

.on_netpath_or_e2e_changes:
  - !reference [.on_e2e_main_release_or_rc]
  - changes:
      paths:
        - pkg/collector/corechecks/networkpath/**/*
        - test/new-e2e/tests/netpath/**/*
        - test/new-e2e/go.mod
      compare_to: $COMPARE_TO_BRANCH
    when: on_success

.on_otel_or_e2e_changes:
  - !reference [.on_e2e_main_release_or_rc]
  - changes:
      paths:
        - cmd/otel-agent/**/*
        - comp/core/tagger/**/*
        - comp/otelcol/**/*
        - pkg/config/setup/otlp.go
        - pkg/trace/api/otlp.go
        - pkg/trace/stats/otel_util.go
        - pkg/trace/traceutil/otel_util.go
        - pkg/trace/transform/transform.go
        - test/new-e2e/tests/otel/**/*
      compare_to: $COMPARE_TO_BRANCH
    when: on_success

.on_windows_service_or_e2e_changes:
  - !reference [.on_e2e_main_release_or_rc]
  - changes:
      paths:
        - cmd/**/*
        - pkg/util/winutil/servicemain/**/*
        - pkg/util/winutil/messagestrings/**/*
        - tasks/windows_resources.py
        - test/new-e2e/tests/windows/service-test/**/*
      compare_to: $COMPARE_TO_BRANCH
    when: on_success

.on_trace_agent_changes_or_manual:
  - !reference [.except_mergequeue]
  - changes:
      paths:
        - pkg/trace/**/*
        - .gitlab/benchmarks/*
      compare_to: $COMPARE_TO_BRANCH
    when: on_success
  - when: manual
    allow_failure: true

.on_cspm_or_e2e_changes:
  - !reference [.on_e2e_main_release_or_rc]
  - changes:
      paths:
        - pkg/security/**/*
        - test/new-e2e/tests/cspm/**/* #TODO: Add other paths that should trigger the execution of CSPM e2e tests
      compare_to: $COMPARE_TO_BRANCH
    when: on_success

.on_windows_systemprobe_or_e2e_changes:
  - !reference [.on_e2e_main_release_or_rc]
  - changes:
      paths:
        - pkg/collector/corechecks/servicediscovery/module/*
        - pkg/network/**/*
        - pkg/process/monitor/*
        - pkg/util/kernel/**/*
        - test/new-e2e/tests/sysprobe-functional/**/*
      compare_to: $COMPARE_TO_BRANCH
    when: on_success

.on_windows_security_or_e2e_changes:
  - !reference [.on_e2e_main_release_or_rc]
  - changes:
      paths:
        - pkg/security/**/*
        - pkg/eventmonitor/**/*
        - test/new-e2e/tests/security-agent-functional/**/*
      compare_to: $COMPARE_TO_BRANCH
    when: on_success

.on_scheduled_main:
  - <<: *if_scheduled_main
    when: always

.on_main_or_rc_and_no_skip_e2e:
  - <<: *if_disable_e2e_tests
    when: never
  - <<: *if_release_branch
    when: on_success
  - if: $CI_COMMIT_TAG =~ /^[0-9]+\.[0-9]+\.[0-9]+-rc\.[0-9]+$/
    when: on_success
  - <<: *if_main_branch
    when: on_success

.except_disable_unit_tests:
  - <<: *if_disable_unit_tests
    when: never

.except_disable_e2e_tests:
  - <<: *if_disable_e2e_tests
    when: never

.on_macos_gui_change:
  - !reference [.except_mergequeue] # The prerequisites are not run in the mergequeue pipeline so we need to skip this rule
  - changes:
      paths:
        - comp/core/gui/guiimpl/systray/**/*
      compare_to: $COMPARE_TO_BRANCH

.on_packaging_change:
  - !reference [.except_mergequeue] # The prerequisites are not run in the mergequeue pipeline so we need to skip this rule
  - changes:
      paths:
        - omnibus/**/*
        - .gitlab-ci.yml
        - release.json
        - .gitlab/package_build/**/*
      compare_to: $COMPARE_TO_BRANCH

.on_go-version_change:
  - !reference [.except_mergequeue] # The prerequisites are not run in the mergequeue pipeline so we need to skip this rule
  - changes:
      paths:
        - .go-version
      compare_to: $COMPARE_TO_BRANCH

.on_fakeintake_changes:
  - changes:
      <<: *fakeintake_paths
      compare_to: $COMPARE_TO_BRANCH

.on_fakeintake_changes_on_main:
  - changes:
      <<: *fakeintake_paths
    <<: *if_main_branch

.fast_on_dev_branch_only:
  - <<: *if_main_branch
    variables:
      FAST_TESTS: "false"
      # Push coverage cache on main branch
      COVERAGE_CACHE_FLAG: "--push-coverage-cache"
  - <<: *if_release_branch
    variables:
      FAST_TESTS: "false"
      COVERAGE_CACHE_FLAG: ""
  - <<: *if_tagged_commit
    variables:
      FAST_TESTS: "false"
      COVERAGE_CACHE_FLAG: ""
  - <<: *if_triggered_pipeline
    variables:
      FAST_TESTS: "false"
      COVERAGE_CACHE_FLAG: ""
  - <<: *if_run_all_unit_tests
    variables:
      FAST_TESTS: "false"
      COVERAGE_CACHE_FLAG: ""
  - variables:
      FAST_TESTS: "true"
      # Pull coverage cache on dev branches
      COVERAGE_CACHE_FLAG: "--pull-coverage-cache"

.on_gitlab_changes:
  changes:
    paths:
      - .gitlab-ci.yml
      - .gitlab/**/*
      - .gitlab/**/.*
    compare_to: $COMPARE_TO_BRANCH

.on_gitlab_changes_or_mergequeue_or_main:
  - !reference [.on_gitlab_changes]
  - !reference [.on_mergequeue]
  - !reference [.on_main]

.on_invoke_tasks_changes:
  - <<: *if_main_branch
  - changes:
      paths:
        - tasks/**/*
      compare_to: $COMPARE_TO_BRANCH

.on_powershell_module_or_e2e_changes_or_manual:
  - !reference [.on_e2e_main_release_or_rc]
  - changes:
      paths:
        - test/new-e2e/tests/windows/powershell-module-test/*
      compare_to: $COMPARE_TO_BRANCH
  - when: manual
    allow_failure: true

.on_gpu_or_e2e_changes:
  - !reference [.on_e2e_main_release_or_rc]
  - changes:
      paths:
        - pkg/gpu/**/*
        - test/new-e2e/tests/gpu/**/*
        - pkg/collector/corechecks/gpu/**/*
        - comp/core/workloadmeta/collectors/internal/nvml/**/*
        - comp/core/autodiscovery/providers/gpu.go
        - pkg/config/autodiscovery/autodiscovery.go
      compare_to: $COMPARE_TO_BRANCH

.on_installer_systemd_changes:
  - <<: *if_main_branch
  - !reference [.except_mergequeue]
  - changes:
      paths:
        - pkg/fleet/installer/packages/embedded/templates/**/*.service
      compare_to: $COMPARE_TO_BRANCH
  - when: manual
    allow_failure: true

# windows_docker_2022 configures the job to use the Windows Server 2022 runners.
# Use in jobs that need to run on Windows Server 2022 runners.
.windows_docker_2022:
  tags: ["runner:windows-docker", "windowsversion:2022"]
  variables:
    # Full image name for Agent windows build image, for use in docker run command
    WINBUILDIMAGE: registry.ddbuild.io/ci/datadog-agent-buildimages/windows_ltsc2022_${ARCH}${CI_IMAGE_WIN_LTSC2022_X64_SUFFIX}:${CI_IMAGE_WIN_LTSC2022_X64}

# windows_docker_2019 configures the job to use the Windows Server 2019 runners.
# Use in jobs that need to run on Windows Server 2019 runners.
.windows_docker_2019:
  tags: ["windows-v2:2019"]<|MERGE_RESOLUTION|>--- conflicted
+++ resolved
@@ -338,21 +338,6 @@
 .if_run_all_unit_tests: &if_run_all_unit_tests
   if: $RUN_UNIT_TESTS == "on"
 
-<<<<<<< HEAD
-=======
-.if_deploy_on_beta_repo_branch: &if_deploy_on_beta_repo_branch
-  if: ($DEPLOY_AGENT == "true" || $DDR_WORKFLOW_ID != null) && $BUCKET_BRANCH == "beta"
-
-# Rule to trigger jobs only when a tag matches a given pattern (for RCs)
-# on the beta branch.
-# Note: due to workflow rules, rc tag => deploy pipeline, so there's technically no
-# need to check again if the pipeline is a deploy pipeline, but it doesn't hurt
-# to explicitly add it.
-.if_deploy_on_rc_tag_on_beta_repo_branch:
-  &if_deploy_on_rc_tag_on_beta_repo_branch
-  if: ($DEPLOY_AGENT == "true" || $DDR_WORKFLOW_ID != null) && $BUCKET_BRANCH == "beta" && $CI_COMMIT_TAG =~ /^[0-9]+\.[0-9]+\.[0-9]+-rc\.[0-9]+$/
-
->>>>>>> 6e862a97
 # Schedule on main branch come from conductor, pipeline source is `pipeline`, we use the conductor env variable for identification
 .if_scheduled_main: &if_scheduled_main
   if: $DDR_WORKFLOW_ID != null && $CI_COMMIT_BRANCH == "main"
@@ -426,24 +411,6 @@
   - <<: *if_deploy
     when: on_failure
 
-<<<<<<< HEAD
-=======
-.on_deploy_installer_failure:
-  - <<: *if_deploy_installer
-    when: on_failure
-
-.on_deploy_rc:
-  - <<: *if_not_deploy
-    when: never
-  - <<: *if_deploy_on_rc_tag_on_beta_repo_branch
-    when: on_success
-    variables:
-      AGENT_REPOSITORY: agent
-      OTEL_AGENT_REPOSITORY: ddot-collector
-      DSD_REPOSITORY: dogstatsd
-      IMG_REGISTRIES: public
-
->>>>>>> 6e862a97
 # rule to trigger job for internal image deployment if deploy is set or
 # manually if not
 .on_deploy_internal_or_manual:
@@ -456,98 +423,6 @@
     variables:
       RELEASE_PROD: "false"
 
-<<<<<<< HEAD
-=======
-# Same as on_deploy_manual, except the job would not run on pipelines
-# using beta branch, it would only run for the final release.
-.on_deploy_manual_final:
-  - <<: *if_not_deploy
-    when: never
-  - <<: *if_deploy_on_beta_repo_branch
-    when: never
-  - <<: *if_not_stable_or_beta_repo_branch
-    when: manual
-    allow_failure: true
-    variables:
-      AGENT_REPOSITORY: agent-dev
-      OTEL_AGENT_REPOSITORY: ddot-collector-dev
-      DSD_REPOSITORY: dogstatsd-dev
-      IMG_REGISTRIES: dev
-  - when: manual
-    allow_failure: true
-    variables:
-      AGENT_REPOSITORY: agent
-      OTEL_AGENT_REPOSITORY: ddot-collector
-      DSD_REPOSITORY: dogstatsd
-      IMG_REGISTRIES: public
-
-# This rule is a variation of on_deploy_manual where
-# the job is usually run manually, except when the pipeline
-# builds an RC: in this case, the job is run automatically.
-# This is done to reduce the number of manual steps that have
-# to be done when creating RCs.
-.on_deploy_manual_auto_on_rc:
-  - <<: *if_not_deploy
-    when: never
-  - <<: *if_not_stable_or_beta_repo_branch
-    when: manual
-    allow_failure: true
-    variables:
-      AGENT_REPOSITORY: agent-dev
-      OTEL_AGENT_REPOSITORY: ddot-collector-dev
-      DSD_REPOSITORY: dogstatsd-dev
-      IMG_REGISTRIES: dev
-  - <<: *if_deploy_on_rc_tag_on_beta_repo_branch
-    when: on_success
-    variables:
-      AGENT_REPOSITORY: agent
-      OTEL_AGENT_REPOSITORY: ddot-collector
-      DSD_REPOSITORY: dogstatsd
-      IMG_REGISTRIES: public
-  - when: manual
-    allow_failure: true
-    variables:
-      AGENT_REPOSITORY: agent
-      OTEL_AGENT_REPOSITORY: ddot-collector
-      DSD_REPOSITORY: dogstatsd
-      IMG_REGISTRIES: public
-
-# This is used for image vulnerability scanning. Because agent 6
-# uses python 2, which has many vulnerabilities that will not get
-# patched, we do not wish to scan this image. For this reason, only
-# agent 7 versions should be published internally using these
-# configurations.
-.on_deploy_internal_rc:
-  - <<: *if_not_deploy
-    when: never
-  - <<: *if_deploy_on_rc_tag_on_beta_repo_branch
-    when: on_success
-    variables:
-      AGENT_REPOSITORY: ci/datadog-agent/agent-release
-      CLUSTER_AGENT_REPOSITORY: ci/datadog-agent/cluster-agent-release
-      OTEL_AGENT_REPOSITORY: ci/datadog-agent/otel-agent-release
-      DSD_REPOSITORY: ci/datadog-agent/dogstatsd-release
-      IMG_REGISTRIES: internal-aws-ddbuild
-
-# Same as on_deploy_manual_final, except the job is used to publish images
-# to our internal registries.
-.on_deploy_internal_manual_final:
-  - <<: *if_not_deploy
-    when: never
-  - <<: *if_deploy_on_beta_repo_branch
-    when: never
-  - <<: *if_not_stable_or_beta_repo_branch
-    when: never
-  - when: manual
-    allow_failure: true
-    variables:
-      AGENT_REPOSITORY: ci/datadog-agent/agent-release
-      OTEL_AGENT_REPOSITORY: ci/datadog-agent/otel-agent-release
-      CLUSTER_AGENT_REPOSITORY: ci/datadog-agent/cluster-agent-release
-      DSD_REPOSITORY: ci/datadog-agent/dogstatsd-release
-      IMG_REGISTRIES: internal-aws-ddbuild
-
->>>>>>> 6e862a97
 .on_deploy_nightly_repo_branch:
   - <<: *if_not_nightly_or_dev_repo_branch
     when: never
