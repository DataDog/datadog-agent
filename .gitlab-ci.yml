--- conflicted
+++ resolved
@@ -207,11 +207,7 @@
     - patch -p1 < "$CI_PROJECT_DIR"/omnibus/config/software/libbcc_compat.patch
     - mkdir /tmp/bcc/build
     - cd /tmp/bcc/build
-<<<<<<< HEAD
-    - cmake .. -DCMAKE_INSTALL_PREFIX=/opt/libbcc -DCMAKE_EXE_LINKER_FLAGS='-Wl,-rpath,$DATADOG_AGENT_EMBEDDED_PATH/lib' -DCMAKE_SHARED_LINKER_FLAGS='-Wl,-rpath,$DATADOG_AGENT_EMBEDDED_PATH/lib'
-=======
     - cmake .. -DCMAKE_INSTALL_PREFIX=/opt/libbcc -DCMAKE_EXE_LINKER_FLAGS="-Wl,-rpath,$DATADOG_AGENT_EMBEDDED_PATH/lib" -DCMAKE_SHARED_LINKER_FLAGS="-Wl,-rpath,$DATADOG_AGENT_EMBEDDED_PATH/lib"
->>>>>>> 1688ad13
     - make -j 4 #"$(nproc)"
     # Check that libbcc has no references to too recent glibc
     - objdump -p src/cc/libbcc.so | grep GLIBC_2.29 && exit 1
@@ -694,11 +690,7 @@
 
   script:
     - inv -e system-probe.build --go-version=$SYSTEM_PROBE_GO_VERSION --embedded-path=$DATADOG_AGENT_EMBEDDED_PATH
-<<<<<<< HEAD
-    - inv -e system-probe.test --only-check-bpf-bytes --embedded-path=$DATADOG_AGENT_EMBEDDED_PATH
-=======
     - inv -e system-probe.test --only-check-bpf-bytes
->>>>>>> 1688ad13
     - $S3_CP_CMD $SRC_PATH/$SYSTEM_PROBE_BINARIES_DIR/system-probe $S3_ARTIFACTS_URI/system-probe.$ARCH
 
 build_system-probe-x64:
