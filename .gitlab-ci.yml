--- conflicted
+++ resolved
@@ -784,16 +784,10 @@
 
 molecule_tests_kubernetes:
   <<: *molecule_base
+  resource_group: kubernetes-test-cluster
   needs:
     - pre_release_cluster_agent_image
-<<<<<<< HEAD
     - pre_release_main_agent_image
-=======
-    - pre_release_image
-  resource_group: kubernetes-test-cluster
-  dependencies: []
-  <<: *molecule_base
->>>>>>> 1756ba1d
   script:
     - cd $CI_PROJECT_DIR/test && ./molecule3.sh test -s kubernetes
   artifacts:
