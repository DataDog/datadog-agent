--- conflicted
+++ resolved
@@ -169,13 +169,8 @@
   # Build images versions
   # To use images from datadog-agent-buildimages dev branches, set the corresponding
   # SUFFIX variable to _test_only
-<<<<<<< HEAD
   DATADOG_AGENT_BUILDIMAGES_SUFFIX: "_test_only"
   DATADOG_AGENT_BUILDIMAGES: v56125345-ecff35ad
-=======
-  DATADOG_AGENT_BUILDIMAGES_SUFFIX: ""
-  DATADOG_AGENT_BUILDIMAGES: v55944546-15f10f5c
->>>>>>> 7a8951c3
   DATADOG_AGENT_WINBUILDIMAGES_SUFFIX: ""
   DATADOG_AGENT_WINBUILDIMAGES: v55944546-15f10f5c
   DATADOG_AGENT_ARMBUILDIMAGES_SUFFIX: ""
