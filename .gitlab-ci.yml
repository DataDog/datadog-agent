--- conflicted
+++ resolved
@@ -168,11 +168,7 @@
   # To use images from test-infra-definitions dev branches, set the SUFFIX variable to -dev
   # and check the job creating the image to make sure you have the right SHA prefix
   TEST_INFRA_DEFINITIONS_BUILDIMAGES_SUFFIX: ""
-<<<<<<< HEAD
   TEST_INFRA_DEFINITIONS_BUILDIMAGES: fa347534ae4c
-=======
-  TEST_INFRA_DEFINITIONS_BUILDIMAGES: 8d38c2a2a794
->>>>>>> 745ae7df
   DATADOG_AGENT_BUILDERS: v21429255-6b46caa
 
   DATADOG_AGENT_EMBEDDED_PATH: /opt/datadog-agent/embedded
