---
include:
  - .gitlab/.pre/include.yml
  - .gitlab/benchmarks/include.yml
  - .gitlab/binary_build/include.yml
  - .gitlab/check_deploy/check_deploy.yml
  - .gitlab/check_merge/do_not_merge.yml
  - .gitlab/choco_build/choco_build.yml
  - .gitlab/common/shared.yml
  - .gitlab/common/skip_ci_check.yml
  - .gitlab/common/test_infra_version.yml
  - .gitlab/container_build/include.yml
  - .gitlab/container_scan/container_scan.yml
  - .gitlab/deploy_containers/deploy_containers.yml
  - .gitlab/deploy_cws_instrumentation/deploy_cws_instrumentation.yml
  - .gitlab/deploy_dca/deploy_dca.yml
  - .gitlab/deploy_packages/include.yml
  - .gitlab/deps_build/deps_build.yml
  - .gitlab/deps_fetch/deps_fetch.yml
  - .gitlab/dev_container_deploy/include.yml
  - .gitlab/e2e/e2e.yml
  - .gitlab/e2e_install_packages/include.yml
  - .gitlab/e2e_pre_test/e2e_pre_test.yml
  - .gitlab/e2e_testing_deploy/e2e_deploy.yml
  - .gitlab/functional_test/include.yml
  - .gitlab/install_script_testing/install_script_testing.yml
  - .gitlab/integration_test/include.yml
  - .gitlab/internal_image_deploy/internal_image_deploy.yml
  - .gitlab/internal_kubernetes_deploy/include.yml
  - .gitlab/lint/include.yml
  - .gitlab/maintenance_jobs/include.yml
  - .gitlab/notify/notify.yml
  - .gitlab/package_build/include.yml
  - .gitlab/packaging/include.yml
  - .gitlab/package_deps_build/package_deps_build.yml
  - .gitlab/pkg_metrics/pkg_metrics.yml
  - .gitlab/post_rc_build/post_rc_tasks.yml
  - .gitlab/setup/setup.yml
  - .gitlab/source_test/include.yml
  - .gitlab/trigger_release/trigger_release.yml

default:
  retry:
    max: 2
    exit_codes:
      - 42
      - 101 # Failed to extract dependencies
    when:
      - runner_system_failure
      - stuck_or_timeout_failure
      - unknown_failure
      - api_failure
      - scheduler_failure
      - stale_schedule
      - data_integrity_failure

stages:
  - .pre
  - setup
  - maintenance_jobs
  - deps_build
  - deps_fetch
  - lint
  - source_test
  - source_test_stats
  - software_composition_analysis
  - binary_build
  - package_deps_build
  - kernel_matrix_testing_prepare
  - kernel_matrix_testing_system_probe
  - kernel_matrix_testing_security_agent
  - kernel_matrix_testing_cleanup
  - integration_test
  - benchmarks
  - package_build
  - packaging
  - pkg_metrics
  - container_build
  - container_scan
  - check_deploy
  - dev_container_deploy
  - deploy_containers
  - deploy_packages
  - deploy_cws_instrumentation
  - deploy_dca
  - choco_build
  - trigger_release
  - install_script_deploy
  - internal_image_deploy
  - e2e_deploy
  - install_script_testing
  - e2e_pre_test
  - e2e_init
  - e2e
  - e2e_cleanup
  - e2e_k8s
  - e2e_install_packages
  - functional_test
  - junit_upload
  - internal_kubernetes_deploy
  - post_rc_build
  - check_merge
  - notify

variables:
  # Directory in which we execute the omnibus build.
  # For an unknown reason, it does not go well with
  # a ruby dependency if we build directly into $CI_PROJECT_DIR/.omnibus
  OMNIBUS_BASE_DIR: /omnibus
  # Directory in which we put the artifacts after the build
  # Must be in $CI_PROJECT_DIR
  OMNIBUS_PACKAGE_DIR: $CI_PROJECT_DIR/omnibus/pkg/
  # Directory in which we put the SUSE artifacts after the SUSE build
  # Must be in $CI_PROJECT_DIR
  # RPM builds and SUSE RPM builds create artifacts with the same name.
  # To differentiate them, we put them in different folders. That also
  # avoids accidentally overwriting files when downloading artifacts from
  # both RPM and SUSE rpm jobs.
  OMNIBUS_PACKAGE_DIR_SUSE: $CI_PROJECT_DIR/omnibus/suse/pkg
  DD_AGENT_TESTING_DIR: $CI_PROJECT_DIR/test/new-e2e/tests
  STATIC_BINARIES_DIR: bin/static
  DOGSTATSD_BINARIES_DIR: bin/dogstatsd
  AGENT_BINARIES_DIR: bin/agent
  CLUSTER_AGENT_BINARIES_DIR: bin/datadog-cluster-agent
  CWS_INSTRUMENTATION_BINARIES_DIR: bin/cws-instrumentation
  CLUSTER_AGENT_CLOUDFOUNDRY_BINARIES_DIR: bin/datadog-cluster-agent-cloudfoundry
  SYSTEM_PROBE_BINARIES_DIR: bin/system-probe
  DEB_S3_BUCKET: apt.datad0g.com
  RPM_S3_BUCKET: yum.datad0g.com
  MACOS_S3_BUCKET: dd-agent-macostesting
  WIN_S3_BUCKET: dd-agent-mstesting
  PROCESS_S3_BUCKET: datad0g-process-agent
  BUCKET_BRANCH: dev # path inside the staging s3 buckets to release to: 'dev', 'nightly', 'oldnightly', 'beta' or 'stable'
  DEB_TESTING_S3_BUCKET: apttesting.datad0g.com
  RPM_TESTING_S3_BUCKET: yumtesting.datad0g.com
  INSTALLER_TESTING_S3_BUCKET: installtesting.datad0g.com
  WINDOWS_TESTING_S3_BUCKET_A6: pipelines/A6/$CI_PIPELINE_ID
  WINDOWS_TESTING_S3_BUCKET_A7: pipelines/A7/$CI_PIPELINE_ID
  WINDOWS_BUILDS_S3_BUCKET: $WIN_S3_BUCKET/builds
  WINDOWS_POWERSHELL_DIR: $CI_PROJECT_DIR/signed_scripts
  DEB_RPM_TESTING_BUCKET_BRANCH: testing # branch of the DEB_TESTING_S3_BUCKET and RPM_TESTING_S3_BUCKET repos to release to, 'testing'
  S3_CP_OPTIONS: --no-progress --region us-east-1 --sse AES256
  S3_CP_CMD: aws s3 cp $S3_CP_OPTIONS
  S3_ARTIFACTS_URI: s3://dd-ci-artefacts-build-stable/$CI_PROJECT_NAME/$CI_PIPELINE_ID
  S3_PROJECT_ARTIFACTS_URI: s3://dd-ci-artefacts-build-stable/$CI_PROJECT_NAME
  S3_PERMANENT_ARTIFACTS_URI: s3://dd-ci-persistent-artefacts-build-stable/$CI_PROJECT_NAME
  S3_SBOM_STORAGE_URI: s3://sbom-root-us1-ddbuild-io/$CI_PROJECT_NAME/$CI_PIPELINE_ID
  S3_RELEASE_ARTIFACTS_URI: s3://dd-release-artifacts/$CI_PROJECT_NAME/$CI_PIPELINE_ID
  S3_RELEASE_INSTALLER_ARTIFACTS_URI: s3://dd-release-artifacts/datadog-installer/$CI_PIPELINE_ID
  ## comment out both lines below (S3_OMNIBUS_CACHE_BUCKET and USE_S3_CACHING) to allow
  ## build to succeed with S3 caching disabled.
  S3_OMNIBUS_CACHE_BUCKET: dd-ci-datadog-agent-omnibus-cache-build-stable
  S3_OMNIBUS_GIT_CACHE_BUCKET: dd-ci-datadog-agent-omnibus-git-cache-build-stable
  USE_S3_CACHING: --omnibus-s3-cache
  # This value is not used on windows, a specific value is provided to
  # our build containers in the windows build jobs
  OMNIBUS_GIT_CACHE_DIR: /tmp/omnibus-git-cache
  ## comment out the line below to disable integration wheels cache
  INTEGRATION_WHEELS_CACHE_BUCKET: dd-agent-omnibus
  S3_DD_AGENT_OMNIBUS_LLVM_URI: s3://dd-agent-omnibus/llvm
  S3_DD_AGENT_OMNIBUS_BTFS_URI: s3://dd-agent-omnibus/btfs
  S3_DD_AGENT_OMNIBUS_JAVA_URI: s3://dd-agent-omnibus/openjdk
  BTFHUB_ARCHIVE_BRANCH: main
  GENERAL_ARTIFACTS_CACHE_BUCKET_URL: https://dd-agent-omnibus.s3.amazonaws.com
  S3_DSD6_URI: s3://dsd6-staging
  RELEASE_VERSION_6: nightly
  RELEASE_VERSION_7: nightly-a7

  # Build images versions
  # To use images from datadog-agent-buildimages dev branches, set the corresponding
  # SUFFIX variable to _test_only
  DATADOG_AGENT_BUILDIMAGES_SUFFIX: ""
  DATADOG_AGENT_BUILDIMAGES: v57956792-9c6a3311
  DATADOG_AGENT_WINBUILDIMAGES_SUFFIX: ""
  DATADOG_AGENT_WINBUILDIMAGES: v57956792-9c6a3311
  DATADOG_AGENT_ARMBUILDIMAGES_SUFFIX: ""
  DATADOG_AGENT_ARMBUILDIMAGES: v57956792-9c6a3311
  DATADOG_AGENT_SYSPROBE_BUILDIMAGES_SUFFIX: ""
  DATADOG_AGENT_SYSPROBE_BUILDIMAGES: v57956792-9c6a3311
  DATADOG_AGENT_BTF_GEN_BUILDIMAGES_SUFFIX: ""
  DATADOG_AGENT_BTF_GEN_BUILDIMAGES: v57956792-9c6a3311
  # New images to enable different version per image - not used yet
  CI_IMAGE_BTF_GEN: v57956792-9c6a3311
  CI_IMAGE_BTF_GEN_SUFFIX: ""
  CI_IMAGE_DEB_X64: v57956792-9c6a3311
  CI_IMAGE_DEB_X64_SUFFIX: ""
  CI_IMAGE_DEB_ARM64: v57956792-9c6a3311
  CI_IMAGE_DEB_ARM64_SUFFIX: ""
  CI_IMAGE_DEB_ARMHF: v57956792-9c6a3311
  CI_IMAGE_DEB_ARMHF_SUFFIX: ""
  CI_IMAGE_DD_AGENT_TESTING: v57956792-9c6a3311
  CI_IMAGE_DD_AGENT_TESTING_SUFFIX: ""
  CI_IMAGE_DOCKER_X64: v57956792-9c6a3311
  CI_IMAGE_DOCKER_X64_SUFFIX: ""
  CI_IMAGE_DOCKER_ARM64: v57956792-9c6a3311
  CI_IMAGE_DOCKER_ARM64_SUFFIX: ""
  CI_IMAGE_GITLAB_AGENT_DEPLOY: v57956792-9c6a3311
  CI_IMAGE_GITLAB_AGENT_DEPLOY_SUFFIX: ""
  CI_IMAGE_LINUX_GLIBC_2_17_X64: v57956792-9c6a3311
  CI_IMAGE_LINUX_GLIBC_2_17_X64_SUFFIX: ""
  CI_IMAGE_LINUX_GLIBC_2_23_ARM64: v57956792-9c6a3311
  CI_IMAGE_LINUX_GLIBC_2_23_ARM64_SUFFIX: ""
  CI_IMAGE_SYSTEM_PROBE_X64: v57956792-9c6a3311
  CI_IMAGE_SYSTEM_PROBE_X64_SUFFIX: ""
  CI_IMAGE_SYSTEM_PROBE_ARM64: v57956792-9c6a3311
  CI_IMAGE_SYSTEM_PROBE_ARM64_SUFFIX: ""
  CI_IMAGE_RPM_X64: v57956792-9c6a3311
  CI_IMAGE_RPM_X64_SUFFIX: ""
  CI_IMAGE_RPM_ARM64: v57956792-9c6a3311
  CI_IMAGE_RPM_ARM64_SUFFIX: ""
  CI_IMAGE_RPM_ARMHF: v57956792-9c6a3311
  CI_IMAGE_RPM_ARMHF_SUFFIX: ""
  CI_IMAGE_WIN_LTSC2022_X64: v57956792-9c6a3311
  CI_IMAGE_WIN_LTSC2022_X64_SUFFIX: ""

  DATADOG_AGENT_EMBEDDED_PATH: /opt/datadog-agent/embedded
  DEB_GPG_KEY_ID: c0962c7d
  DEB_GPG_KEY_NAME: "Datadog, Inc. APT key"
  RPM_GPG_KEY_ID: b01082d3
  RPM_GPG_KEY_NAME: "Datadog, Inc. RPM key"
  DOCKER_REGISTRY_URL: docker.io
  KITCHEN_INFRASTRUCTURE_FLAKES_RETRY: 2
  CLANG_LLVM_VER: 12.0.1
  KERNEL_MATRIX_TESTING_X86_AMI_ID: "ami-05b3973acf5422348"
  KERNEL_MATRIX_TESTING_ARM_AMI_ID: "ami-0b5f838a19d37fc61"
  RUN_E2E_TESTS: "auto" # Should be "off", "auto" or "on" it will change the trigger condition for new-e2e tests on branch != main
  RUN_KMT_TESTS: "auto" # Should be "auto" or "on". "on" forces all Kernel Matrix Testing jobs to run.
  RUN_UNIT_TESTS: "auto" # Should be "auto", "on", "off" it will change the trigger condition for unit tests on branch != main
  # skip known flaky tests by default
  GO_TEST_SKIP_FLAKE: "true"

  # Start aws ssm variables
  # They must be defined as environment variables in the GitLab CI/CD settings, to ease rotation if needed
  API_KEY_ORG2: ci.datadog-agent.datadog_api_key_org2  # agent-devx-infra
  CHANGELOG_COMMIT_SHA: ci.datadog-agent.gitlab_changelog_commit_sha  # agent-devx-infra
  CHOCOLATEY_API_KEY: ci.datadog-agent.chocolatey_api_key  # windows-agent
  CODECOV_TOKEN: ci.datadog-agent.codecov_token  # agent-devx-infra
  DEB_GPG_KEY: ci.datadog-agent.deb_signing_private_key_${DEB_GPG_KEY_ID}  # agent-delivery
  DEB_SIGNING_PASSPHRASE: ci.datadog-agent.deb_signing_key_passphrase_${DEB_GPG_KEY_ID}  # agent-delivery
  DOCKER_REGISTRY_LOGIN: ci.datadog-agent.docker_hub_login  # container-integrations
  DOCKER_REGISTRY_PWD: ci.datadog-agent.docker_hub_pwd  # container-integrations
  RPM_GPG_KEY: ci.datadog-agent.rpm_signing_private_key_${RPM_GPG_KEY_ID}  # agent-delivery
  RPM_SIGNING_PASSPHRASE: ci.datadog-agent.rpm_signing_key_passphrase_${RPM_GPG_KEY_ID}  # agent-delivery
  VCPKG_BLOB_SAS_URL: ci.datadog-agent-buildimages.vcpkg_blob_sas_url  # windows-agent
  WINGET_PAT: ci.datadog-agent.winget_pat  # windows-agent
  # End aws ssm variables

  # Start vault variables
  AGENT_API_KEY_ORG2: agent-api-key-org-2  # agent-devx-infra
  AGENT_APP_KEY_ORG2: agent-ci-app-key-org-2  # agent-devx-infra
  AGENT_GITHUB_APP: agent-github-app  # agent-devx-infra
  AGENT_QA_E2E: agent-qa-e2e  # agent-devx-loops
  ATLASSIAN_WRITE: atlassian-write  # agent-devx-infra
  CODECOV: codecov  # agent-devx-infra
  DOCKER_REGISTRY_RO: dockerhub-readonly  # agent-delivery
  E2E_AZURE: e2e-azure  # agent-devx-loops
  E2E_GCP: e2e-gcp  # agent-devx-loops
  GITLAB_TOKEN: gitlab-token  # agent-devx-infra
  INSTALL_SCRIPT_API_KEY_ORG2: install-script-api-key-org-2  # agent-devx-infra
  MACOS_GITHUB_APP_1: macos-github-app-one  # agent-devx-infra
  MACOS_GITHUB_APP_2: macos-github-app-two  # agent-devx-infra
  SLACK_AGENT: slack-agent-ci  # agent-devx-infra
  SMP_ACCOUNT: smp  # single-machine-performance
  # End vault variables

  DD_PKG_VERSION: "latest"

  # Job stage attempts (see https://docs.gitlab.com/ee/ci/runners/configure_runners.html#job-stages-attempts)
  ARTIFACT_DOWNLOAD_ATTEMPTS: 2
  EXECUTOR_JOB_SECTION_ATTEMPTS: 2
  GET_SOURCES_ATTEMPTS: 2
  RESTORE_CACHE_ATTEMPTS: 2
  # Feature flags
  FF_SCRIPT_SECTIONS: 1 # Prevent multiline scripts log collapsing, see https://gitlab.com/gitlab-org/gitlab-runner/-/issues/3392
  FF_KUBERNETES_HONOR_ENTRYPOINT: true # Honor the entrypoint in the Docker image when running Kubernetes jobs
  FF_TIMESTAMPS: true

#
# Condition mixins for simplification of rules
#
.if_main_branch: &if_main_branch
  if: $CI_COMMIT_BRANCH == "main"

.if_not_main_branch: &if_not_main_branch
  if: $CI_COMMIT_BRANCH != "main"

.if_release_branch: &if_release_branch
  if: $CI_COMMIT_BRANCH =~ /^[0-9]+\.[0-9]+\.x$/

.if_version_7: &if_version_7
  if: $RELEASE_VERSION_7 != ""

.if_not_version_7: &if_not_version_7
  if: $RELEASE_VERSION_7 == ""

.if_deploy: &if_deploy
  if: $DEPLOY_AGENT == "true" || $DDR_WORKFLOW_ID != null

.if_deploy_stable: &if_deploy_stable
  if: ($DEPLOY_AGENT == "true" || $DDR_WORKFLOW_ID != null) && $BUCKET_BRANCH == "stable"

.if_not_deploy: &if_not_deploy
  if: $DEPLOY_AGENT != "true" && $DDR_WORKFLOW_ID == null

.if_deploy_installer: &if_deploy_installer
  if: $DEPLOY_INSTALLER == "true" || $DDR_WORKFLOW_ID != null

.if_tagged_commit: &if_tagged_commit
  if: $CI_COMMIT_TAG != null

.if_not_nightly_or_dev_repo_branch: &if_not_nightly_or_dev_repo_branch
  if: $BUCKET_BRANCH != "nightly" && $BUCKET_BRANCH != "oldnightly" && $BUCKET_BRANCH != "dev"

.if_not_stable_or_beta_repo_branch: &if_not_stable_or_beta_repo_branch
  if: $BUCKET_BRANCH != "beta" && $BUCKET_BRANCH != "stable"

.if_not_stable_repo_branch: &if_not_stable_repo_branch
  if: $BUCKET_BRANCH != "stable"

# CI_PIPELINE_SOURCE can be set to "trigger" or "pipeline" depending on how the trigger was done.
# See https://docs.gitlab.com/ee/ci/triggers/index.html#configure-cicd-jobs-to-run-in-triggered-pipelines.
.if_triggered_pipeline: &if_triggered_pipeline
  if: $CI_PIPELINE_SOURCE == "trigger" || $CI_PIPELINE_SOURCE == "pipeline"

# Rule to trigger all builds conditionally.
# By default:
# - on main and deploy pipelines, all builds are run
# - on branch pipelines, only a subset of build jobs are run (the ARM and MacOS jobs are not run).
# RUN_ALL_BUILDS can be set to true to force all build jobs to be run on a branch pipeline.
# RUN_ALL_BUILDS has no effect on main/deploy pipelines: they always run all builds (as some jobs
# on main and deploy pipelines depend on jobs that are only run if we run all builds).
.if_run_all_builds: &if_run_all_builds
  if: $CI_COMMIT_BRANCH == "main" || $DEPLOY_AGENT == "true" || $RUN_ALL_BUILDS == "true" || $DDR_WORKFLOW_ID != null

.if_not_run_all_builds: &if_not_run_all_builds
  if: $CI_COMMIT_BRANCH != "main" && $DEPLOY_AGENT != "true" && $RUN_ALL_BUILDS != "true" && $DDR_WORKFLOW_ID == null

# Rule to trigger test setup, run, and cleanup.
# By default:
# - on main and deploy pipelines, installer tests are run
# - on branch pipelines, installer tests are run on a subset of the OSes we test
# RUN_E2E_TESTS can be set to on to force all the installer tests to be run on a branch pipeline.
# RUN_E2E_TESTS can be set to false to force installer tests to not run on main/deploy pipelines.
.if_installer_tests: &if_installer_tests
  if: ($CI_COMMIT_BRANCH == "main"  || $DEPLOY_AGENT == "true" || $RUN_E2E_TESTS == "on" || $DDR_WORKFLOW_ID != null) && $RUN_E2E_TESTS != "off"

.if_run_all_e2e_tests: &if_run_all_e2e_tests
  if: $RUN_E2E_TESTS == "on"

# When RUN_E2E_TESTS is set to "auto". We do not enforce a behavior for the tests.
# The behavior of each test will be defined by its rules.
# For example for new-e2e tests created by each team, here is an example of such rules: https://github.com/DataDog/datadog-agent/blob/ba7079d92077ab5898378594dcafb9cd88a77e57/.gitlab-ci.yml#L1160-L1167
# For the installer tests when RUN_E2E_TESTS is set to "auto", we run a subset of tests on branch pipelines and all the tests on main.
.if_auto_e2e_tests: &if_auto_e2e_tests
  if: $RUN_E2E_TESTS == "auto"

.if_disable_e2e_tests: &if_disable_e2e_tests
  if: $RUN_E2E_TESTS == "off"

# Enable forcing all KMT tests to run
.if_run_all_kmt_tests: &if_run_all_kmt_tests
  if: $RUN_KMT_TESTS == 'on'

.if_disable_unit_tests: &if_disable_unit_tests
  if: $RUN_UNIT_TESTS == "off"

.if_run_all_unit_tests: &if_run_all_unit_tests
  if: $RUN_UNIT_TESTS == "on"

.if_deploy_on_beta_repo_branch: &if_deploy_on_beta_repo_branch
  if: ($DEPLOY_AGENT == "true" || $DDR_WORKFLOW_ID != null) && $BUCKET_BRANCH == "beta"

# Rule to trigger jobs only when a tag matches a given pattern (for RCs)
# on the beta branch.
# Note: due to workflow rules, rc tag => deploy pipeline, so there's technically no
# need to check again if the pipeline is a deploy pipeline, but it doesn't hurt
# to explicitly add it.
.if_deploy_on_rc_tag_on_beta_repo_branch: &if_deploy_on_rc_tag_on_beta_repo_branch
  if: ($DEPLOY_AGENT == "true" || $DDR_WORKFLOW_ID != null) && $BUCKET_BRANCH == "beta" && $CI_COMMIT_TAG =~ /^[0-9]+\.[0-9]+\.[0-9]+-rc\.[0-9]+$/

# Schedule on main branch come from conductor, pipeline source is `pipeline`, we use the conductor env variable for identification
.if_scheduled_main: &if_scheduled_main
  if: $DDR_WORKFLOW_ID != null && $CI_COMMIT_BRANCH == "main"

# Rule to trigger jobs only when a branch matches the mergequeue pattern.
.if_mergequeue: &if_mergequeue
  if: $CI_COMMIT_BRANCH =~ /^mq-working-branch-/

.fakeintake_paths: &fakeintake_paths
  paths:
    - "test/fakeintake/**/*"
    - .gitlab/binary_build/fakeintake.yml
    - .gitlab/container_build/fakeintake.yml
    - .gitlab/dev_container_deploy/fakeintake.yml

#
# Workflow rules
# Rules used to define whether a pipeline should run, and with which variables
#
workflow:
  rules:
    - <<: *if_triggered_pipeline
    - <<: *if_main_branch
      variables:
        GO_TEST_SKIP_FLAKE: "false"
    - <<: *if_release_branch
    - <<: *if_deploy
    - <<: *if_deploy_installer
    - if: $CI_COMMIT_TAG == null

#
# List of rule blocks used in the pipeline
# Any job in the pipeline either runs (with when: on_success) in all pipelines, or follows one of the below rule blocks.
#

.except_mergequeue:
  - <<: *if_mergequeue
    when: never

.on_mergequeue:
  - <<: *if_mergequeue
    when: on_success

.manual:
  - !reference [.except_mergequeue]
  - when: manual
    allow_failure: true

.on_main:
  - <<: *if_main_branch

.on_main_manual:
  - <<: *if_main_branch
    when: manual
    allow_failure: true

.on_main_always:
  - <<: *if_main_branch
    when: always

.on_tag_or_a7:
  - !reference [.except_mergequeue]
  - <<: *if_tagged_commit
  - <<: *if_version_7

.on_deploy:
  - <<: *if_deploy

.on_deploy_installer:
  - <<: *if_deploy_installer

.on_deploy_failure:
  - <<: *if_deploy
    when: on_failure

.on_deploy_rc:
  - <<: *if_not_deploy
    when: never
  - <<: *if_deploy_on_rc_tag_on_beta_repo_branch
    when: on_success
    variables:
      AGENT_REPOSITORY: agent
      DSD_REPOSITORY: dogstatsd
      IMG_REGISTRIES: public

# rule to trigger job for internal image deployment if deploy is set or
# manually if not
.on_deploy_internal_or_manual:
  - !reference [.except_mergequeue]
  - <<: *if_deploy
    variables:
      RELEASE_PROD: "true"
  - when: manual
    allow_failure: true
    variables:
      RELEASE_PROD: "false"

# Same as on_deploy_manual, except the job would not run on pipelines
# using beta branch, it would only run for the final release.
.on_deploy_manual_final:
  - <<: *if_not_deploy
    when: never
  - <<: *if_deploy_on_beta_repo_branch
    when: never
  - <<: *if_not_stable_or_beta_repo_branch
    when: manual
    allow_failure: true
    variables:
      AGENT_REPOSITORY: agent-dev
      DSD_REPOSITORY: dogstatsd-dev
      IMG_REGISTRIES: dev
  - when: manual
    allow_failure: true
    variables:
      AGENT_REPOSITORY: agent
      DSD_REPOSITORY: dogstatsd
      IMG_REGISTRIES: public

# This rule is a variation of on_deploy_manual where
# the job is usually run manually, except when the pipeline
# builds an RC: in this case, the job is run automatically.
# This is done to reduce the number of manual steps that have
# to be done when creating RCs.
.on_deploy_manual_auto_on_rc:
  - <<: *if_not_deploy
    when: never
  - <<: *if_not_stable_or_beta_repo_branch
    when: manual
    allow_failure: true
    variables:
      AGENT_REPOSITORY: agent-dev
      DSD_REPOSITORY: dogstatsd-dev
      IMG_REGISTRIES: dev
  - <<: *if_deploy_on_rc_tag_on_beta_repo_branch
    when: on_success
    variables:
      AGENT_REPOSITORY: agent
      DSD_REPOSITORY: dogstatsd
      IMG_REGISTRIES: public
  - when: manual
    allow_failure: true
    variables:
      AGENT_REPOSITORY: agent
      DSD_REPOSITORY: dogstatsd
      IMG_REGISTRIES: public

# This is used for image vulnerability scanning. Because agent 6
# uses python 2, which has many vulnerabilities that will not get
# patched, we do not wish to scan this image. For this reason, only
# agent 7 versions should be published internally using these
# configurations.
.on_deploy_internal_rc:
  - <<: *if_not_deploy
    when: never
  - <<: *if_deploy_on_rc_tag_on_beta_repo_branch
    when: on_success
    variables:
      AGENT_REPOSITORY: ci/datadog-agent/agent-release
      CLUSTER_AGENT_REPOSITORY: ci/datadog-agent/cluster-agent-release
      DSD_REPOSITORY: ci/datadog-agent/dogstatsd-release
      IMG_REGISTRIES: internal-aws-ddbuild

# Same as on_deploy_manual_final, except the job is used to publish images
# to our internal registries.
.on_deploy_internal_manual_final:
  - <<: *if_not_deploy
    when: never
  - <<: *if_deploy_on_beta_repo_branch
    when: never
  - <<: *if_not_stable_or_beta_repo_branch
    when: never
  - when: manual
    allow_failure: true
    variables:
      AGENT_REPOSITORY: ci/datadog-agent/agent-release
      CLUSTER_AGENT_REPOSITORY: ci/datadog-agent/cluster-agent-release
      DSD_REPOSITORY: ci/datadog-agent/dogstatsd-release
      IMG_REGISTRIES: internal-aws-ddbuild

.on_deploy_nightly_repo_branch:
  - <<: *if_not_nightly_or_dev_repo_branch
    when: never
  - <<: *if_deploy

.on_deploy_stable_or_beta_repo_branch:
  - !reference [.except_mergequeue]
  - <<: *if_not_stable_or_beta_repo_branch
    when: manual
    allow_failure: true
  - <<: *if_deploy

.on_deploy_stable_or_beta_repo_branch_manual:
  - <<: *if_not_stable_or_beta_repo_branch
    when: never
  - <<: *if_deploy
    when: manual
    allow_failure: true

# This rule will add the job as manual when running on beta deploy branch
# and will add it as a regular automatically running job when running
# on stable deploy branch.
.on_deploy_stable_or_beta_manual_auto_on_stable:
  - <<: *if_not_stable_or_beta_repo_branch
    when: never
  - <<: *if_not_deploy
    when: never
  - <<: *if_not_stable_repo_branch
    when: manual
    allow_failure: true
  - when: on_success

# Alternative of the above to have an agent-release-management trigger
# for stable branches in case of failure in any previous job
.on_deploy_stable_on_failure:
  - <<: *if_deploy_stable
    when: on_failure

.except_deploy:
  - <<: *if_deploy
    when: never

.except_no_tests_no_deploy:
  - if: $DEPLOY_AGENT == "false" && $DDR_WORKFLOW_ID == null && $RUN_E2E_TESTS == "off"
    when: manual
    allow_failure: true

.on_main_or_release_branch:
  - <<: *if_main_branch
  - <<: *if_release_branch

<<<<<<< HEAD
.not_on_release_branch:
  - <<: *if_release_branch
    when: never

.not_on_release_branch_or_tagged_commit:
  - <<: *if_release_branch
    when: never
  - <<: *if_tagged_commit
    when: never

=======
>>>>>>> 7df95a62
.only_main:
  - <<: *if_not_main_branch
    when: never

.except_main_release_or_mq:
  - <<: *if_main_branch
    when: never
  - <<: *if_release_branch
    when: never
  - !reference [.except_mergequeue]

.on_dev_branches:
  - !reference [.except_main_release_or_mq]
  - <<: *if_tagged_commit
    when: never

.on_main_or_release_branch_or_deploy_always:
  - <<: *if_deploy
    when: always
  - <<: *if_main_branch
    when: always
  - <<: *if_release_branch
    when: always

.on_all_builds:
  - <<: *if_run_all_builds

.on_e2e_tests:
  - <<: *if_installer_tests

.on_all_install_script_tests:
  - <<: *if_installer_tests

.on_default_new_e2e_tests:
  - !reference [.except_mergequeue]
  - <<: *if_disable_e2e_tests
    when: never
  - <<: *if_installer_tests
  - <<: *if_auto_e2e_tests
    variables:
      E2E_OSVERS: $E2E_BRANCH_OSVERS

.security_agent_change_paths: &security_agent_change_paths
  - pkg/ebpf/**/*
  - pkg/security/**/*
  - pkg/eventmonitor/**/*
  - .gitlab/kernel_matrix_testing/security_agent.yml
  - .gitlab/kernel_matrix_testing/common.yml
  - .gitlab/source_test/ebpf.yml
  - test/new-e2e/tests/cws/**/*
  - test/new-e2e/system-probe/**/*
  - test/new-e2e/scenarios/system-probe/**/*
  - test/new-e2e/pkg/runner/**/*
  - test/new-e2e/pkg/utils/**/*
  - test/new-e2e/go.mod
  - tasks/security_agent.py
  - tasks/kmt.py
  - tasks/kernel_matrix_testing/*

.on_security_agent_changes_or_manual:
  - <<: *if_main_branch
    allow_failure: true
  - !reference [.except_mergequeue]
  - <<: *if_run_all_kmt_tests
  - changes:
      paths: *security_agent_change_paths
      compare_to: main # TODO: use a variable, when this is supported https://gitlab.com/gitlab-org/gitlab/-/issues/369916
  - when: manual
    allow_failure: true

.if_windows_installer_changes: &if_windows_installer_changes
  changes:
      paths:
        - tools/windows/DatadogAgentInstaller/**/*
        - .gitlab/e2e_install_packages/windows.yml
        - test/new-e2e/tests/windows/install-test/**/*
        - test/new-e2e/tests/windows/domain-test/**/*
        - tasks/msi.py
        - omnibus/python-scripts/**/*
        - omnibus/lib/**/*
        - omnibus/config/projects/agent.rb
        - omnibus/config/software/**/*
        - omnibus/config/templates/**/*
        - release.json
      compare_to: main # TODO: use a variable, when this is supported https://gitlab.com/gitlab-org/gitlab/-/issues/369916

.except_windows_installer_changes:
  - <<: *if_windows_installer_changes
    when: never

.system_probe_change_paths: &system_probe_change_paths
  - cmd/system-probe/**/*
  - pkg/collector/corechecks/ebpf/**/*
  - pkg/collector/corechecks/servicediscovery/module/*
  - pkg/ebpf/**/*
  - pkg/network/**/*
  - pkg/process/monitor/*
  - pkg/util/kernel/**/*
  - pkg/dynamicinstrumentation/**/*
  - pkg/gpu/**/*
  - .gitlab/kernel_matrix_testing/system_probe.yml
  - .gitlab/kernel_matrix_testing/common.yml
  - .gitlab/source_test/ebpf.yml
  - test/new-e2e/system-probe/**/*
  - test/new-e2e/scenarios/system-probe/**/*
  - test/new-e2e/pkg/runner/**/*
  - test/new-e2e/pkg/utils/**/*
  - test/new-e2e/go.mod
  - tasks/system_probe.py
  - tasks/kmt.py
  - tasks/kernel_matrix_testing/*

.on_system_probe_or_e2e_changes_or_manual:
  - <<: *if_main_branch
  - !reference [.except_mergequeue]
  - <<: *if_run_all_kmt_tests
  - changes:
      paths: *system_probe_change_paths
      compare_to: main # TODO: use a variable, when this is supported https://gitlab.com/gitlab-org/gitlab/-/issues/369916

# New E2E related rules

.on_e2e_main_release_or_rc: # This rule is used as a base for all new-e2e rules
  - <<: *if_disable_e2e_tests
    when: never
  - !reference [.except_mergequeue]
  - <<: *if_run_all_e2e_tests
    when: on_success
  - <<: *if_main_branch
    when: on_success
  - <<: *if_release_branch
    when: on_success
  - if: $CI_COMMIT_TAG =~ /^[0-9]+\.[0-9]+\.[0-9]+-rc\.[0-9]+$/
    when: on_success
  - changes:
      paths:
        - .gitlab/e2e/e2e.yml
        - test/new-e2e/pkg/**/*
        - test/new-e2e/go.mod
        - flakes.yaml
      compare_to: main # TODO: use a variable, when this is supported https://gitlab.com/gitlab-org/gitlab/-/issues/369916

.on_e2e_or_windows_installer_changes:
  - !reference [.on_e2e_main_release_or_rc]
  - <<: *if_windows_installer_changes
    when: on_success

.on_e2e_or_fakeintake_changes_or_manual:
  - !reference [.on_e2e_main_release_or_rc]
  - changes:
      <<: *fakeintake_paths
      compare_to: main # TODO: use a variable, when this is supported https://gitlab.com/gitlab-org/gitlab/-/issues/369916
    variables:
      FAKEINTAKE_IMAGE_OVERRIDE: "public.ecr.aws/datadog/fakeintake:v$CI_COMMIT_SHORT_SHA"
    when: on_success
  - changes:
      paths:
        - test/new-e2e/test-infra-definition/*
      compare_to: main # TODO: use a variable, when this is supported https://gitlab.com/gitlab-org/gitlab/-/issues/369916
    when: on_success
  - when: manual
    allow_failure: true

.on_container_or_e2e_changes:
  - !reference [.on_e2e_main_release_or_rc]
  - changes:
      paths:
        - comp/core/tagger/**/*
        - comp/core/workloadmeta/**/*
        - comp/core/autodiscovery/listeners/**/*
        - comp/core/autodiscovery/providers/**/*
        - comp/languagedetection/**/*
        - pkg/clusteragent/admission/mutate/**/*
        - pkg/collector/corechecks/cluster/**/*
        - pkg/collector/corechecks/containers/**/*
        - pkg/collector/corechecks/containerimage/**/*
        - pkg/collector/corechecks/containerlifecycle/**/*
        - pkg/collector/corechecks/sbom/**/*
        - pkg/sbom/**/*
        - pkg/util/clusteragent/**/*
        - pkg/util/containerd/**/*
        - pkg/util/containers/**/*
        - pkg/util/docker/**/*
        - pkg/util/ecs/**/*
        - pkg/util/kubernetes/**/*
        - pkg/util/cgroups/**/*
        - pkg/util/trivy/**/*
        - test/new-e2e/tests/containers/**/*
        - test/new-e2e/go.mod
      compare_to: main # TODO: use a variable, when this is supported https://gitlab.com/gitlab-org/gitlab/-/issues/369916
    when: on_success

.on_rc_or_e2e_changes:
  - !reference [.on_e2e_main_release_or_rc]
  - changes:
      paths:
        - pkg/config/remote/**/*
        - comp/remote-config/**/*
        - test/new-e2e/tests/remote-config/**/*
      compare_to: main # TODO: use a variable, when this is supported https://gitlab.com/gitlab-org/gitlab/-/issues/369916

.on_arun_or_e2e_changes:
  - !reference [.on_e2e_main_release_or_rc]
  - changes:
      paths:
        - cmd/**/*
        - pkg/**/*
        - comp/**/*
        - test/new-e2e/tests/agent-runtimes/**/*
      compare_to: main # TODO: use a variable, when this is supported https://gitlab.com/gitlab-org/gitlab/-/issues/369916

.on_acfg_or_e2e_changes:
  - !reference [.on_e2e_main_release_or_rc]
  - changes:
      paths:
        - cmd/**/*
        - pkg/**/*
        - comp/**/*
        - test/new-e2e/tests/agent-configuration//**/*
      compare_to: main # TODO: use a variable, when this is supported https://gitlab.com/gitlab-org/gitlab/-/issues/369916

.on_subcommands_or_e2e_changes:
  - !reference [.on_e2e_main_release_or_rc]
  - changes:
      paths:
        - cmd/**/*
        - pkg/**/*
        - comp/**/*
        - test/new-e2e/tests/agent-subcommands/**/*
      compare_to: main # TODO: use a variable, when this is supported https://gitlab.com/gitlab-org/gitlab/-/issues/369916

.on_language-detection_or_e2e_changes:
  - !reference [.on_e2e_main_release_or_rc]
  - changes:
      paths:
        # TODO: Add paths that should trigger tests for language detection
        - test/new-e2e/tests/language-detection/**/*
      compare_to: main # TODO: use a variable, when this is supported https://gitlab.com/gitlab-org/gitlab/-/issues/369916

.on_npm_or_e2e_changes:
  - !reference [.on_e2e_main_release_or_rc]
  - changes:
      paths:
        # TODO: Add paths that should trigger tests for npm
        - pkg/network/**/*
        - test/new-e2e/tests/npm/**/*
      compare_to: main # TODO: use a variable, when this is supported https://gitlab.com/gitlab-org/gitlab/-/issues/369916

.on_discovery_or_e2e_changes:
  - !reference [.on_e2e_main_release_or_rc]
  - changes:
      paths:
        - test/new-e2e/tests/discovery/**/*
        - pkg/collector/corechecks/servicediscovery/**/*
      compare_to: main # TODO: use a variable, when this is supported https://gitlab.com/gitlab-org/gitlab/-/issues/369916

.on_amp_or_e2e_changes:
  - !reference [.on_e2e_main_release_or_rc]
  - changes:
      paths:
        - test/new-e2e/tests/agent-metric-pipelines/**/*
        - cmd/agent/subcommands/dogstatsd*/*
        - cmd/dogstatsd/**/*
        - comp/agent/jmxlogger/**/*
        - comp/aggregator/**/*
        - comp/collector/**/*
        - comp/core/agenttelemetry/**/*
        - comp/dogstatsd/**/*
        - comp/forwarder/**/*
        - comp/serializer/**/*
        - pkg/aggregator/**/*
        - pkg/collector/**/*
        - pkg/commonchecks/**/*
        - pkg/jmxfetch/**/*
        - pkg/metrics/**/*
        - pkg/persistentcache/**/*
        - pkg/serializer/**/*
        - rtloader/**/*
      compare_to: main # TODO: use a variable, when this is supported https://gitlab.com/gitlab-org/gitlab/-/issues/369916

.on_alp_or_e2e_changes:
  - !reference [.on_e2e_main_release_or_rc]
  - changes:
      paths:
        - test/new-e2e/tests/agent-log-pipelines/**/*
        - cmd/agent/subcommands/streamlogs/*
        - comp/core/agenttelemetry/**/*
        - comp/core/autodiscovery/providers/config_reader*.go
        - comp/core/autodiscovery/providers/file*.go
        - comp/logs/**/*
        - pkg/logs/**/*
      compare_to: main # TODO: use a variable, when this is supported https://gitlab.com/gitlab-org/gitlab/-/issues/369916

.on_cws_or_e2e_changes:
  - !reference [.on_e2e_main_release_or_rc]
  - changes:
      paths: *security_agent_change_paths
      compare_to: main # TODO: use a variable, when this is supported https://gitlab.com/gitlab-org/gitlab/-/issues/369916

.on_process_or_e2e_changes:
  - !reference [.on_e2e_main_release_or_rc]
  - changes:
      paths:
        - test/new-e2e/tests/process/**/*
        - cmd/process-agent/**/*
        - comp/process/**/*
        - pkg/process/**/*
        - pkg/config/setup/process.go
      compare_to: main # TODO: use a variable, when this is supported https://gitlab.com/gitlab-org/gitlab/-/issues/369916

.on_orchestrator_or_e2e_changes:
  - !reference [.on_e2e_main_release_or_rc]
  - changes:
      paths:
        - pkg/collector/corechecks/cluster/orchestrator/**/*
        - pkg/collector/corechecks/orchestrator/**/*
        - test/new-e2e/tests/orchestrator/**/*
      compare_to: main # TODO: use a variable, when this is supported https://gitlab.com/gitlab-org/gitlab/-/issues/369916

.on_apm_or_e2e_changes:
  - !reference [.on_e2e_main_release_or_rc]
  - changes:
      paths:
        - pkg/trace/**/*
        - cmd/trace-agent/**/*
        - comp/trace/**/*
        - test/new-e2e/tests/apm/**/*
        - test/new-e2e/go.mod
      compare_to: main # TODO: use a variable, when this is supported https://gitlab.com/gitlab-org/gitlab/-/issues/369916
    when: on_success

.on_installer_or_e2e_changes:
  - !reference [.on_e2e_main_release_or_rc]
  - changes:
      paths:
        - .gitlab/**/*
        - omnibus/config/**/*
        - pkg/fleet/**/*
        - cmd/installer/**/*
        - test/new-e2e/tests/installer/**/*
        - tasks/installer.py
      compare_to: main # TODO: use a variable, when this is supported https://gitlab.com/gitlab-org/gitlab/-/issues/369916
    when: on_success

.on_ndm_netflow_or_e2e_changes:
  - !reference [.on_e2e_main_release_or_rc]
  - changes:
      paths:
        - comp/netflow/**/*
        - test/new-e2e/tests/ndm/netflow/**/*
        - test/new-e2e/go.mod
      compare_to: main # TODO: use a variable, when this is supported https://gitlab.com/gitlab-org/gitlab/-/issues/369916
    when: on_success

.on_ndm_snmp_or_e2e_changes:
  - !reference [.on_e2e_main_release_or_rc]
  - changes:
      paths:
        - pkg/collector/corechecks/snmp/**/*
        - test/new-e2e/tests/ndm/snmp/**/*
        - test/new-e2e/go.mod
      compare_to: main # TODO: use a variable, when this is supported https://gitlab.com/gitlab-org/gitlab/-/issues/369916
    when: on_success
  - when: manual
    allow_failure: true

.on_ha_agent_or_e2e_changes:
  - !reference [.on_e2e_main_release_or_rc]
  - changes:
      paths:
        - comp/haagent/**/*
        - pkg/aggregator/**/*
        - test/new-e2e/tests/ha-agent/**/*
        - test/new-e2e/go.mod
      compare_to: main # TODO: use a variable, when this is supported https://gitlab.com/gitlab-org/gitlab/-/issues/369916
    when: on_success

.on_netpath_or_e2e_changes:
  - !reference [.on_e2e_main_release_or_rc]
  - changes:
      paths:
        - pkg/collector/corechecks/networkpath/**/*
        - test/new-e2e/tests/netpath/**/*
        - test/new-e2e/go.mod
      compare_to: main # TODO: use a variable, when this is supported https://gitlab.com/gitlab-org/gitlab/-/issues/369916
    when: on_success

.on_otel_or_e2e_changes:
  - !reference [.on_e2e_main_release_or_rc]
  - changes:
      paths:
        - cmd/otel-agent/**/*
        - comp/otelcol/**/*
        - pkg/trace/api/otlp.go
        - pkg/trace/stats/otel_util.go
        - pkg/trace/transform/transform.go
        - test/new-e2e/tests/otel/**/*
      compare_to: main # TODO: use a variable, when this is supported https://gitlab.com/gitlab-org/gitlab/-/issues/369916
    when: on_success

.on_windows_service_or_e2e_changes:
  - !reference [.on_e2e_main_release_or_rc]
  - changes:
      paths:
        - cmd/**/*
        - pkg/util/winutil/servicemain/**/*
        - pkg/util/winutil/messagestrings/**/*
        - tasks/windows_resources.py
        - test/new-e2e/tests/windows/service-test/**/*
      compare_to: main # TODO: use a variable, when this is supported https://gitlab.com/gitlab-org/gitlab/-/issues/369916
    when: on_success

.on_trace_agent_changes_or_manual:
  - !reference [.except_mergequeue]
  - changes:
      paths:
        - pkg/trace/**/*
        - .gitlab/benchmarks/*
      compare_to: main # TODO: use a variable, when this is supported https://gitlab.com/gitlab-org/gitlab/-/issues/369916
    when: on_success
  - when: manual
    allow_failure: true

.on_cspm_or_e2e_changes:
  - !reference [.on_e2e_main_release_or_rc]
  - changes:
      paths:
        - pkg/security/**/*
        - test/new-e2e/tests/cspm/**/* #TODO: Add other paths that should trigger the execution of CSPM e2e tests
      compare_to: main # TODO: use a variable, when this is supported https://gitlab.com/gitlab-org/gitlab/-/issues/369916
    when: on_success

.on_windows_systemprobe_or_e2e_changes:
  - !reference [.on_e2e_main_release_or_rc]
  - changes:
      paths:
        - pkg/collector/corechecks/servicediscovery/module/*
        - pkg/network/**/*
        - pkg/process/monitor/*
        - pkg/util/kernel/**/*
        - test/new-e2e/tests/sysprobe-functional/**/*
      compare_to: main # TODO: use a variable, when this is supported https://gitlab.com/gitlab-org/gitlab/-/issues/369916
    when: on_success

.on_windows_security_or_e2e_changes:
  - !reference [.on_e2e_main_release_or_rc]
  - changes:
      paths:
        - pkg/security/**/*
        - pkg/eventmonitor/**/*
        - test/new-e2e/tests/security-agent-functional/**/*
      compare_to: main # TODO: use a variable, when this is supported https://gitlab.com/gitlab-org/gitlab/-/issues/369916
    when: on_success

.on_scheduled_main:
  - <<: *if_scheduled_main
    when: always

.on_main_or_rc_and_no_skip_e2e:
  - <<: *if_disable_e2e_tests
    when: never
  - <<: *if_release_branch
    when: on_success
  - if: $CI_COMMIT_TAG =~ /^[0-9]+\.[0-9]+\.[0-9]+-rc\.[0-9]+$/
    when: on_success
  - <<: *if_main_branch
    when: on_success

.except_disable_unit_tests:
  - <<: *if_disable_unit_tests
    when: never

.except_disable_e2e_tests:
  - <<: *if_disable_e2e_tests
    when: never

.on_macos_gui_change:
  - !reference [.except_mergequeue] # The prerequisites are not run in the mergequeue pipeline so we need to skip this rule
  - changes:
      paths:
        - comp/core/gui/guiimpl/systray/**/*
      compare_to: main # TODO: use a variable, when this is supported https://gitlab.com/gitlab-org/gitlab/-/issues/369916

.on_packaging_change:
  - !reference [.except_mergequeue] # The prerequisites are not run in the mergequeue pipeline so we need to skip this rule
  - changes:
      paths:
        - omnibus/**/*
        - .gitlab-ci.yml
        - release.json
        - .gitlab/package_build/**/*
      compare_to: main # TODO: use a variable, when this is supported https://gitlab.com/gitlab-org/gitlab/-/issues/369916

.on_go-version_change:
  - !reference [.except_mergequeue] # The prerequisites are not run in the mergequeue pipeline so we need to skip this rule
  - changes:
      paths:
        - .go-version
      compare_to: main # TODO: use a variable, when this is supported https://gitlab.com/gitlab-org/gitlab/-/issues/369916

.on_fakeintake_changes:
  - changes:
      <<: *fakeintake_paths
      compare_to: main # TODO: use a variable, when this is supported https://gitlab.com/gitlab-org/gitlab/-/issues/369916

.on_fakeintake_changes_on_main:
  - changes:
      <<: *fakeintake_paths
    <<: *if_main_branch

.fast_on_dev_branch_only:
  - <<: *if_main_branch
    variables:
      FAST_TESTS: "false"
      # Push coverage cache on main branch
      COVERAGE_CACHE_FLAG: "--push-coverage-cache"
  - <<: *if_release_branch
    variables:
      FAST_TESTS: "false"
      COVERAGE_CACHE_FLAG: ""
  - <<: *if_tagged_commit
    variables:
      FAST_TESTS: "false"
      COVERAGE_CACHE_FLAG: ""
  - <<: *if_triggered_pipeline
    variables:
      FAST_TESTS: "false"
      COVERAGE_CACHE_FLAG: ""
  - <<: *if_run_all_unit_tests
    variables:
      FAST_TESTS: "false"
      COVERAGE_CACHE_FLAG: ""
  - variables:
      FAST_TESTS: "true"
      # Pull coverage cache on dev branches
      COVERAGE_CACHE_FLAG: "--pull-coverage-cache"

.on_gitlab_changes:
  changes:
    paths:
      - .gitlab-ci.yml
      - .gitlab/**/*
      - .gitlab/**/.*
    compare_to: main # TODO: use a variable, when this is supported https://gitlab.com/gitlab-org/gitlab/-/issues/369916

.on_gitlab_changes_or_mergequeue_or_main:
  - !reference [.on_gitlab_changes]
  - !reference [.on_mergequeue]
  - !reference [.on_main]

.on_invoke_tasks_changes:
  - <<: *if_main_branch
  - changes:
      paths:
        - tasks/**/*
      compare_to: main # TODO: use a variable, when this is supported https://gitlab.com/gitlab-org/gitlab/-/issues/369916

.on_powershell_module_or_e2e_changes_or_manual:
  - !reference [.on_e2e_main_release_or_rc]
  - changes:
      paths:
        - test/new-e2e/tests/windows/powershell-module-test/*
      compare_to: main # TODO: use a variable, when this is supported https://gitlab.com/gitlab-org/gitlab/-/issues/369916
  - when: manual
    allow_failure: true

.on_gpu_or_e2e_changes:
  - !reference [.on_e2e_main_release_or_rc]
  - changes:
      paths:
        - pkg/gpu/**/*
        - test/new-e2e/tests/gpu/**/*
        - pkg/collector/corechecks/gpu/**/*
        - comp/core/workloadmeta/collectors/internal/nvml/**/*
        - comp/core/autodiscovery/providers/gpu.go
        - pkg/config/autodiscovery/autodiscovery.go
      compare_to: main # TODO: use a variable, when this is supported https://gitlab.com/gitlab-org/gitlab/-/issues/369916

# windows_docker_2022 configures the job to use the Windows Server 2022 runners.
# Use in jobs that need to run on Windows Server 2022 runners.
.windows_docker_2022:
  tags: ["runner:windows-docker", "windowsversion:2022"]
  variables:
    # Full image name for Agent windows build image, for use in docker run command
    WINBUILDIMAGE: registry.ddbuild.io/ci/datadog-agent-buildimages/windows_ltsc2022_${ARCH}${DATADOG_AGENT_WINBUILDIMAGES_SUFFIX}:${DATADOG_AGENT_WINBUILDIMAGES}

# windows_docker_2019 configures the job to use the Windows Server 2019 runners.
# Use in jobs that need to run on Windows Server 2019 runners.
.windows_docker_2019:
  tags: ["runner:windows-docker", "windowsversion:1809"]

# windows_docker_default configures the job to use the default Windows Server runners
# Use in jobs that may need to have their version updated in the future.
#
# Current default: Windows Server 2022
.windows_docker_default:
  extends: .windows_docker_2022<|MERGE_RESOLUTION|>--- conflicted
+++ resolved
@@ -608,19 +608,12 @@
   - <<: *if_main_branch
   - <<: *if_release_branch
 
-<<<<<<< HEAD
-.not_on_release_branch:
-  - <<: *if_release_branch
-    when: never
-
 .not_on_release_branch_or_tagged_commit:
   - <<: *if_release_branch
     when: never
   - <<: *if_tagged_commit
     when: never
 
-=======
->>>>>>> 7df95a62
 .only_main:
   - <<: *if_not_main_branch
     when: never
