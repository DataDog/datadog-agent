--- conflicted
+++ resolved
@@ -183,11 +183,7 @@
   # and check the job creating the image to make sure you have the right SHA prefix
   TEST_INFRA_DEFINITIONS_BUILDIMAGES_SUFFIX: ""
   # Make sure to update test-infra-definitions version in go.mod as well
-<<<<<<< HEAD
-  TEST_INFRA_DEFINITIONS_BUILDIMAGES: 8947f9495a80
-=======
   TEST_INFRA_DEFINITIONS_BUILDIMAGES: a1d921006e35
->>>>>>> 98985280
   DATADOG_AGENT_BUILDERS: v22276738-b36b132
 
   DATADOG_AGENT_EMBEDDED_PATH: /opt/datadog-agent/embedded
