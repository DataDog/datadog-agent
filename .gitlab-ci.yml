stages:
  - source_test
  - binary_build
  - integration_test
  - package_build
  - internal_deploy
  - check_deploy
  - testkitchen_deploy
  - testkitchen_testing
  - pkg_metrics
  - image_build
  - image_deploy
  - deploy
  - deploy_invalidate
  - e2e
  - testkitchen_cleanup

variables:
  # The SRC_PATH is in the GOPATH of the builders which
  # currently is /go
  SRC_PATH: /go/src/github.com/DataDog/datadog-agent
  # Directory in which we execute the omnibus build.
  # For an unknown reason, it does not go well with
  # a ruby dependency if we build directly into $CI_PROJECT_DIR/.omnibus
  OMNIBUS_BASE_DIR: /.omnibus
  # Directory in which we put the artifacts after the build
  # Must be in $CI_PROJECT_DIR
  OMNIBUS_PACKAGE_DIR: $CI_PROJECT_DIR/.omnibus/pkg/
  # Directory in which we execute the omnibus build for SUSE
  # as we want to separate the RPM built for this distro.
  OMNIBUS_BASE_DIR_SUSE: /.omnibus/suse
  # Directory in which we put the artifacts after the build
  # Must be in $CI_PROJECT_DIR
  OMNIBUS_PACKAGE_DIR_SUSE: $CI_PROJECT_DIR/.omnibus/suse/pkg
  OMNIBUS_BASE_DIR_WIN: c:\omni-base\$CI_RUNNER_ID
  OMNIBUS_BASE_DIR_WIN_OMNIBUS: c:/omni-base/$CI_RUNNER_ID
  DD_AGENT_TESTING_DIR: $CI_PROJECT_DIR/test/kitchen
  STATIC_BINARIES_DIR: bin/static
  DOGSTATSD_BINARIES_DIR: bin/dogstatsd
  AGENT_BINARIES_DIR: bin/agent
  CLUSTER_AGENT_BINARIES_DIR: bin/datadog-cluster-agent
  SYSTEM_PROBE_BINARIES_DIR: bin/system-probe
  DEB_S3_BUCKET: apt.datad0g.com
  RPM_S3_BUCKET: yum.datad0g.com
  WIN_S3_BUCKET: dd-agent-mstesting
  PROCESS_S3_BUCKET: datad0g-process-agent
  ANDROID_S3_BUCKET: dd-agent-androidtesting
  DEB_RPM_BUCKET_BRANCH: nightly  # branch of the DEB_S3_BUCKET and RPM_S3_BUCKET repos to release to, 'nightly' or 'beta'
  DEB_TESTING_S3_BUCKET: apttesting.datad0g.com
  RPM_TESTING_S3_BUCKET: yumtesting.datad0g.com
  WINDOWS_TESTING_S3_BUCKET_A6: $WIN_S3_BUCKET/pipelines/A6/$CI_PIPELINE_ID
  WINDOWS_TESTING_S3_BUCKET_A7: $WIN_S3_BUCKET/pipelines/A7/$CI_PIPELINE_ID
  WINDOWS_BUILDS_S3_BUCKET: $WIN_S3_BUCKET/builds
  ANDROID_BUILDS_S3_BUCKET: $ANDROID_S3_BUCKET/builds
  DEB_RPM_TESTING_BUCKET_BRANCH: testing  # branch of the DEB_TESTING_S3_BUCKET and RPM_TESTING_S3_BUCKET repos to release to, 'testing'
  DD_REPO_BRANCH_NAME: $CI_COMMIT_REF_NAME
  S3_CP_OPTIONS: --only-show-errors --region us-east-1 --sse AES256
  S3_CP_CMD: aws s3 cp $S3_CP_OPTIONS
  S3_ARTIFACTS_URI: s3://dd-ci-artefacts-build-stable/$CI_PROJECT_NAME/$CI_PIPELINE_ID
  S3_OMNIBUS_CACHE_BUCKET: dd-ci-datadog-agent-omnibus-cache-build-stable
  S3_DSD6_URI: s3://dsd6-staging/linux
  RELEASE_VERSION_6: nightly
  RELEASE_VERSION_7: nightly
  DATADOG_AGENT_BUILDIMAGES: v1709713-2adac2a
  DATADOG_AGENT_BUILDERS: v1755190-c671974
  DATADOG_AGENT_WINBUILDIMAGES: v1782031-7bc5447


# Default before_script for all the jobs. If you create a new job and don't want this to execute
# you NEED to overwrite it.
before_script:
  - echo running default before_script
  - cd $SRC_PATH
  - pip install --upgrade --ignore-installed pip setuptools
  - pip install -r requirements.txt
  - inv -e deps --dep-vendor-only

#
# Trigger conditions
#

# run job only when triggered by an external tool (ex: Jenkins). This is used
# for jobs that run both on nightlies and tags
.run_when_triggered: &run_when_triggered
  only:
    - triggers


# anchor to trigger test kitchen setup, run, and cleanup (so all stages
# are run if one stage is run).  Triggers as defined:
# - master
# - tags (a tagged build)
# - triggers (as above, when triggered by an external tool like jenkins)
# - web (when the build is triggered by a specific build request through the
#        web interface.  This way, if a kitchen run is desired on a specific branch,
#        it can be triggered by requesting a specific build)
#
.run_when_testkitchen_triggered: &run_when_testkitchen_triggered
  only:
    - master
    - tags
    - triggers
    - web

# run job only when triggered by an external tool (ex: Jenkins) and when
# RELEASE_VERSION_X is NOT "nightly". In this setting we are building either a
# new tagged version of the agent (an RC for example). In both cases the
# artifacts should be uploaded to our staging repository.

.run_when_triggered_on_tag_6: &run_when_triggered_on_tag_6
  only:
    refs:
      - triggers
  except: # we have to use except since gitlab doens't handle '!=' operator
    variables:
      - $RELEASE_VERSION_6 == "nightly"
      - $RELEASE_VERSION_6 == "" # no  RELEASE_VERSION means a nightly build for omnibus

.run_when_triggered_on_tag_7: &run_when_triggered_on_tag_7
  only:
    refs:
      - triggers
  except: # we have to use except since gitlab doens't handle '!=' operator
    variables:
      - $RELEASE_VERSION_7 == "nightly"
      - $RELEASE_VERSION_7 == "" # no  RELEASE_VERSION means a nightly build for omnibus

# run job only when triggered by an external tool (ex: Jenkins) and when
# RELEASE_VERSION_X is "nightly". In this setting we build from master and update
# the nightly build for windows, linux and docker.

.run_when_triggered_on_nightly: &run_when_triggered_on_nightly
  only:
    refs:
      - triggers
    variables:
      - $RELEASE_VERSION_6 == "nightly"
      - $RELEASE_VERSION_7 == "nightly"

# skip job only when triggered by an external tool (ex: Jenkins) and when
# BUILD_AGENT_X is set to "no".

.skip_when_unwanted_on_6: &skip_when_unwanted_on_6
  except:
    variables:
      - $RELEASE_VERSION_6 == ""

.skip_when_unwanted_on_7: &skip_when_unwanted_on_7
  except:
    variables:
      - $RELEASE_VERSION_7 == ""

#
# source_test
#
#


# run tests for windows-64
.run_tests_windows_base:
  stage: source_test
  before_script:
    - echo "Running windows source tests"
  tags: ["runner:windows-docker", "windowsversion:1809"]
  script:
<<<<<<< HEAD
    - docker run --rm -m 4096M -v "$(Get-Location):c:\mnt" -e IS_AWS_CONTAINER=true -e SIGN_WINDOWS=true 486234852809.dkr.ecr.us-east-1.amazonaws.com/ci/datadog-agent-builders/windows_${ARCH}:$Env:DATADOG_AGENT_WINBUILDIMAGES \unittests.bat

run_tests_windows-x64:
  # temporarily allow failure for tests
  extends: .run_tests_windows_base
  allow_failure: true
  variables:
    ARCH: "x64"

run_tests_windows-x86:
  # temporarily allow failure for tests
  extends: .run_tests_windows_base
  allow_failure: true
  variables:
    ARCH: "x86"
=======
    - docker run --rm -m 4096M -v "$(Get-Location):c:\mnt" -e IS_AWS_CONTAINER=true -e SIGN_WINDOWS=true 486234852809.dkr.ecr.us-east-1.amazonaws.com/ci/datadog-agent-builders/windows_${ARCH}:$Env:DATADOG_AGENT_WINBUILDIMAGES \unittests.bat --release-version %RELEASE_VERSION%

# TODO: disabled until slowness issues are solved
# run_tests_windows-x64:
#   # temporarily allow failure for tests
#   extends: .run_tests_windows_base
#   allow_failure: true
#   variables:
#     ARCH: "x64"

# run_tests_windows-x86:
#   # temporarily allow failure for tests
#   extends: .run_tests_windows_base
#   allow_failure: true
#   variables:
#     ARCH: "x86"
>>>>>>> dbf69903


.run_tests_preparation: &run_tests_preparation
  before_script:
    - source /root/.bashrc && conda activate $CONDA_ENV
    - pip install wheel
    - pip install -r requirements.txt
    - go get gopkg.in/yaml.v2
    - go get github.com/stretchr/testify
    - inv -e rtloader.build --install-prefix=$SRC_PATH/dev
    - inv -e rtloader.install
    - inv -e rtloader.format --raise-if-changed
    - inv -e rtloader.test
    - inv deps --verbose --dep-vendor-only

# run tests for deb-x64
run_tests_deb-x64-py2:
  stage: source_test
  image: 486234852809.dkr.ecr.us-east-1.amazonaws.com/ci/datadog-agent-buildimages/deb_x64:$DATADOG_AGENT_BUILDIMAGES
  tags: [ "runner:main", "size:2xlarge" ]
  variables:
    PYTHON_RUNTIMES: '2'
    CONDA_ENV: ddpy2
  <<: *run_tests_preparation
  script:
    - inv -e test --race --profile --cpus 4

run_tests_deb-x64-py3:
  stage: source_test
  image: 486234852809.dkr.ecr.us-east-1.amazonaws.com/ci/datadog-agent-buildimages/deb_x64:$DATADOG_AGENT_BUILDIMAGES
  tags: [ "runner:main", "size:2xlarge" ]
  variables:
    PYTHON_RUNTIMES: '3'
    CONDA_ENV: ddpy3
  <<: *run_tests_preparation
  script:
    - inv -e test --race --profile --cpus 4

# run tests for rpm-x64
run_tests_rpm-x64-py2:
  stage: source_test
  image: 486234852809.dkr.ecr.us-east-1.amazonaws.com/ci/datadog-agent-buildimages/rpm_x64:$DATADOG_AGENT_BUILDIMAGES
  tags: [ "runner:main", "size:2xlarge" ]
  variables:
    PYTHON_RUNTIMES: '2'
    CONDA_ENV: ddpy2
  <<: *run_tests_preparation
  script:
    # Exclude systemd because it cannot succeed on Centos 6: the image doesn't have the shared object required by
    # https://github.com/coreos/go-systemd/blob/c8cc474ba8655dfbdb0ac7fcc09b7faf5b643caf/sdjournal/functions.go#L46
    # This is OK because the test on systemd still runs on the debian image above
    - inv -e test --race --profile --cpus 4 --build-exclude=systemd

run_tests_rpm-x64-py3:
  stage: source_test
  image: 486234852809.dkr.ecr.us-east-1.amazonaws.com/ci/datadog-agent-buildimages/rpm_x64:$DATADOG_AGENT_BUILDIMAGES
  tags: [ "runner:main", "size:2xlarge" ]
  variables:
    PYTHON_RUNTIMES: '3'
    CONDA_ENV: ddpy3
  <<: *run_tests_preparation
  script:
    # Exclude systemd because it cannot succeed on Centos 6: the image doesn't have the shared object required by
    # https://github.com/coreos/go-systemd/blob/c8cc474ba8655dfbdb0ac7fcc09b7faf5b643caf/sdjournal/functions.go#L46
    # This is OK because the test on systemd still runs on the debian image above
    - inv -e test --race --profile --cpus 4 --build-exclude=systemd

# run tests for eBPF code
run_tests_ebpf:
  allow_failure: true
  stage: source_test
  # TODO(processes): change this to be ebpf:latest when we move to go1.12.x on the agent
  image: 486234852809.dkr.ecr.us-east-1.amazonaws.com/ci/datadog-agent-builders/ebpf:go1.10.1
  before_script:
    - cd $SRC_PATH
    - inv -e deps --verbose --dep-vendor-only
  tags: [ "runner:main", "size:large" ]
  script:
    # For now only check bpf bytes since we don't have a way to run eBPF tests without mounting a debugfs
    - inv -e system-probe.test --only-check-bpf-bytes

# scan the dependencies for security vulnerabilities with snyk
run_security_scan_test:
  stage: source_test
  image: 486234852809.dkr.ecr.us-east-1.amazonaws.com/snyk:latest
  tags: ["runner:main", "size:large"]
  only:
    - master
  before_script:
    # this image isn't built in the datadog-agent-builders repo
    # it doesn't have invoke so we install the dependencies without invoke
    - mkdir -p $GOPATH/src/github.com/DataDog/datadog-agent
    - rsync -azr --delete ./ $GOPATH/src/github.com/DataDog/datadog-agent
    - cd $GOPATH/src/github.com/DataDog/datadog-agent
    - pip install -r requirements.txt
    - inv deps --dep-vendor-only
  script:
    - set +x     # don't print the api key to the logs
    # send the list of the dependencies to snyk
    - SNYK_TOKEN=$(aws ssm get-parameter --region us-east-1 --name ci.datadog-agent.snyk_token --with-decryption --query "Parameter.Value" --out text)
      snyk monitor --project-name=datadog-agent-requirements.txt --file=requirements.txt --package-manager=pip
    - SNYK_TOKEN=$(aws ssm get-parameter --region us-east-1 --name ci.datadog-agent.snyk_token --with-decryption --query "Parameter.Value" --out text)
      snyk monitor --project-name=datadog-agent-gopkg.lock --file=Gopkg.lock

# check consistency of Gopkg.lock
run_dep_check_lock:
  stage: source_test
  image: 486234852809.dkr.ecr.us-east-1.amazonaws.com/ci/datadog-agent-buildimages/deb_x64:$DATADOG_AGENT_BUILDIMAGES
  tags: [ "runner:main", "size:large" ]
  before_script:
    - cd $SRC_PATH
    - pip install --upgrade --ignore-installed pip setuptools
    - pip install -r requirements.txt
    - inv -e deps --no-dep-ensure --no-checks
  script:
    # Print a message and fail if dep check fails
    - dep check --skip-vendor || (echo "Gopkg.lock is out of sync with Gopkg.toml and project imports. Please run 'inv deps' and commit the change on Gopkg.lock." && false)

#
# binary_build
#

# build dogstatsd static for deb-x64
build_dogstatsd_static-deb_x64:
  stage: binary_build
  image: 486234852809.dkr.ecr.us-east-1.amazonaws.com/ci/datadog-agent-buildimages/deb_x64:$DATADOG_AGENT_BUILDIMAGES
  tags: [ "runner:main", "size:large" ]
  before_script:
    - source /root/.bashrc && conda activate ddpy3
    - inv deps --verbose --dep-vendor-only
  script:
    - inv -e dogstatsd.build --static
    - $S3_CP_CMD $SRC_PATH/$STATIC_BINARIES_DIR/dogstatsd $S3_ARTIFACTS_URI/static/dogstatsd

# build puppy agent for deb-x64, to make sure the build is not broken because of build flags
build_puppy_agent-deb_x64:
  stage: binary_build
  image: 486234852809.dkr.ecr.us-east-1.amazonaws.com/ci/datadog-agent-buildimages/deb_x64:$DATADOG_AGENT_BUILDIMAGES
  tags: [ "runner:main", "size:large" ]
  before_script:
    - source /root/.bashrc && conda activate ddpy3
    - inv deps --verbose --dep-vendor-only --no-checks
  script:
    - inv -e agent.build --puppy
    - $S3_CP_CMD $SRC_PATH/$AGENT_BINARIES_DIR/agent $S3_ARTIFACTS_URI/puppy/agent

# build puppy agent for ARM, to make sure the build is not broken because of build targets
build_puppy_agent-deb_x64_arm:
  stage: binary_build
  image: 486234852809.dkr.ecr.us-east-1.amazonaws.com/ci/datadog-agent-buildimages/deb_x64:$DATADOG_AGENT_BUILDIMAGES
  tags: [ "runner:main", "size:large" ]
  before_script:
    - source /root/.bashrc && conda activate ddpy3
    - inv deps --verbose --dep-vendor-only --no-checks
  script:
    - GOOS=linux GOARCH=arm inv -e agent.build --puppy

# build dogstatsd for deb-x64
build_dogstatsd-deb_x64:
  stage: binary_build
  image: 486234852809.dkr.ecr.us-east-1.amazonaws.com/ci/datadog-agent-buildimages/deb_x64:$DATADOG_AGENT_BUILDIMAGES
  tags: [ "runner:main", "size:large" ]
  before_script:
    - source /root/.bashrc && conda activate ddpy3
    - inv deps --verbose --dep-vendor-only
  script:
    - inv -e dogstatsd.build
    - $S3_CP_CMD $SRC_PATH/$DOGSTATSD_BINARIES_DIR/dogstatsd $S3_ARTIFACTS_URI/dogstatsd/dogstatsd

# build cluster-agent bin
cluster_agent-build:
  stage: binary_build
  image: 486234852809.dkr.ecr.us-east-1.amazonaws.com/ci/datadog-agent-buildimages/deb_x64:$DATADOG_AGENT_BUILDIMAGES
  tags: [ "runner:main", "size:large" ]
  before_script:
    - source /root/.bashrc && conda activate ddpy3
    - inv deps --verbose --dep-vendor-only
  script:
    - inv -e cluster-agent.build
    - $S3_CP_CMD $SRC_PATH/$CLUSTER_AGENT_BINARIES_DIR/datadog-cluster-agent $S3_ARTIFACTS_URI/datadog-cluster-agent
    - $S3_CP_CMD $SRC_PATH/Dockerfiles/cluster-agent/datadog-cluster.yaml $S3_ARTIFACTS_URI/datadog-cluster.yaml
    - $S3_CP_CMD --recursive $SRC_PATH/$CLUSTER_AGENT_BINARIES_DIR/dist/templates $S3_ARTIFACTS_URI/dist/templates

# build system-probe bin
system_probe-build:
  stage: binary_build
  # TODO(processes): change this to be ebpf:latest when we move to go1.12.x on the agent
  image: 486234852809.dkr.ecr.us-east-1.amazonaws.com/ci/datadog-agent-builders/ebpf:go1.10.1
  before_script:
    - cd $SRC_PATH
    - inv -e deps --verbose --dep-vendor-only
  tags: [ "runner:main", "size:large" ]
  script:
    - inv -e system-probe.build
    - $S3_CP_CMD $SRC_PATH/$SYSTEM_PROBE_BINARIES_DIR/system-probe $S3_ARTIFACTS_URI/system-probe

#
# integration_test
#

# run benchmarks on deb
# run_benchmarks-deb_x64:
#   stage: integration_test
#   image: 486234852809.dkr.ecr.us-east-1.amazonaws.com/ci/datadog-agent-buildimages/deb_x64:$DATADOG_AGENT_BUILDIMAGES
#   allow_failure: true  # FIXME: this was set to true to temporarily unblock the pipeline
#   tags: [ "runner:main", "size:large" ]
#   script:
#     - inv -e bench.aggregator
#     # FIXME: in our docker image, non ascii characters printed by the benchmark
#     # make invoke traceback. For now, the workaround is to call the benchmarks
#     # manually
#     - inv -e bench.build-dogstatsd

#     - set +x # make sure we don't output the creds to the build log
#     - DD_AGENT_API_KEY=$(aws ssm get-parameter --region us-east-1 --name ci.datadog-agent.dd_agent_api_key --with-decryption --query "Parameter.Value" --out text)

#     # dogstatsd validation - not really benchmarking: gitlab isn't the right place to do this.
#     - ./bin/benchmarks/dogstatsd -pps=20000 -dur 30 -ser 5 -branch $DD_REPO_BRANCH_NAME -api-key $DD_AGENT_API_KEY
#   artifacts:
#     expire_in: 2 weeks
#     paths:
#       - benchmarks

# check the size of the static dogstatsd binary
run_dogstatsd_size_test:
  stage: integration_test
  image: 486234852809.dkr.ecr.us-east-1.amazonaws.com/ci/datadog-agent-buildimages/deb_x64:$DATADOG_AGENT_BUILDIMAGES
  tags: [ "runner:main", "size:large" ]
  before_script:
    - source /root/.bashrc && conda activate ddpy3
    # Disable global before_script
    - mkdir -p $STATIC_BINARIES_DIR
    - $S3_CP_CMD $S3_ARTIFACTS_URI/static/dogstatsd $STATIC_BINARIES_DIR/dogstatsd
  script:
    - inv -e dogstatsd.size-test --skip-build

#
# package_build
#
#
.agent_build_common_deb: &agent_build_common_deb
  script:
    - echo "About to build for $RELEASE_VERSION"
    # remove artifacts from previous pipelines that may come from the cache
    - rm -rf $OMNIBUS_PACKAGE_DIR/*
    # Retrieve the system-probe from S3
    - $S3_CP_CMD $S3_ARTIFACTS_URI/system-probe $SRC_PATH/$SYSTEM_PROBE_BINARIES_DIR/system-probe
    # Artifacts and cache must live within project directory but we run omnibus in a neutral directory.
    # Thus, we move the artifacts at the end in a gitlab-friendly dir.
    # Use --skip-deps since the deps are installed by `before_script`.
    - inv -e agent.omnibus-build --release-version "$RELEASE_VERSION" --base-dir $OMNIBUS_BASE_DIR --omnibus-s3-cache --skip-deps
    - find $OMNIBUS_BASE_DIR/pkg -name "datadog-agent*_amd64.deb" -exec dpkg -c {} \;
    - $S3_CP_CMD $OMNIBUS_BASE_DIR/pkg/datadog-agent_*_amd64.deb $S3_ARTIFACTS_URI/$DESTINATION_DEB
    - $S3_CP_CMD $OMNIBUS_BASE_DIR/pkg/datadog-agent-dbg_*_amd64.deb $S3_ARTIFACTS_URI/$DESTINATION_DBG_DEB
    - mkdir -p $OMNIBUS_PACKAGE_DIR && cp $OMNIBUS_BASE_DIR/pkg/datadog-agent*_amd64.deb{,.metadata.json} $OMNIBUS_PACKAGE_DIR
  # TODO: enabling the cache cause builds to be slower and slower on `master`. Re-enable once this is investigated/fixed
  # cache:
  #   # cache per branch
  #   key: $CI_COMMIT_REF_NAME
  #   paths:
  #     - $OMNIBUS_BASE_DIR
  artifacts:
    expire_in: 2 weeks
    paths:
      - $OMNIBUS_PACKAGE_DIR

# build Agent package for deb-x64
agent_deb-x64-a6:
  stage: package_build
  image: 486234852809.dkr.ecr.us-east-1.amazonaws.com/ci/datadog-agent-buildimages/deb_x64:$DATADOG_AGENT_BUILDIMAGES
  tags: [ "runner:main", "size:2xlarge" ]
  variables:
    AWS_CONTAINER_CREDENTIALS_RELATIVE_URI: /credentials
    CONDA_ENV: ddpy3
    PYTHON_RUNTIMES: '2,3'
    DESTINATION_DEB: 'datadog-agent_6_amd64.deb'
    DESTINATION_DBG_DEB: 'datadog-agent-dbg_6_amd64.deb'
  before_script:
    - source /root/.bashrc && conda activate $CONDA_ENV
    - inv -e deps --verbose --dep-vendor-only
    - export RELEASE_VERSION=$RELEASE_VERSION_6
  <<: *skip_when_unwanted_on_6
  <<: *agent_build_common_deb

agent_deb-x64-a7:
  stage: package_build
  image: 486234852809.dkr.ecr.us-east-1.amazonaws.com/ci/datadog-agent-buildimages/deb_x64:$DATADOG_AGENT_BUILDIMAGES
  tags: [ "runner:main", "size:2xlarge" ]
  variables:
    AWS_CONTAINER_CREDENTIALS_RELATIVE_URI: /credentials
    CONDA_ENV: ddpy3
    PYTHON_RUNTIMES: '3'
    DESTINATION_DEB: 'datadog-agent_7_amd64.deb'
    DESTINATION_DBG_DEB: 'datadog-agent-dbg_7_amd64.deb'
  before_script:
    - source /root/.bashrc && conda activate $CONDA_ENV
    - inv -e deps --verbose --dep-vendor-only
    - export RELEASE_VERSION=$RELEASE_VERSION_7
  <<: *skip_when_unwanted_on_7
  <<: *agent_build_common_deb

# build Agent package for deb-x64
puppy_deb-x64:
  stage: package_build
  image: 486234852809.dkr.ecr.us-east-1.amazonaws.com/ci/datadog-agent-buildimages/deb_x64:$DATADOG_AGENT_BUILDIMAGES
  tags: [ "runner:main", "size:2xlarge" ]
  variables:
    AWS_CONTAINER_CREDENTIALS_RELATIVE_URI: /credentials
  before_script:
    - source /root/.bashrc && conda activate ddpy3
    - inv -e deps --verbose --dep-vendor-only --no-checks
  <<: *skip_when_unwanted_on_6
  script:
    # remove artifacts from previous pipelines that may come from the cache
    - rm -rf $OMNIBUS_PACKAGE_DIR/*
    # Artifacts and cache must live within project directory but we run omnibus in a neutral directory.
    # Thus, we move the artifacts at the end in a gitlab-friendly dir.
    # Use --skip-deps since the deps are installed by `before_script`.
    - inv -e agent.omnibus-build --puppy --log-level debug --release-version "$RELEASE_VERSION_6" --base-dir $OMNIBUS_BASE_DIR --skip-deps
    - find $OMNIBUS_BASE_DIR/pkg -name "datadog-puppy*_amd64.deb" -exec dpkg -c {} \;
    - $S3_CP_CMD $OMNIBUS_BASE_DIR/pkg/datadog-puppy*_amd64.deb $S3_ARTIFACTS_URI/datadog-puppy_amd64.deb
    - mkdir -p $OMNIBUS_PACKAGE_DIR && cp $OMNIBUS_BASE_DIR/pkg/datadog-puppy*_amd64.deb{,.metadata.json} $OMNIBUS_PACKAGE_DIR
  # TODO: enabling the cache cause builds to be slower and slower on `master`. Re-enable once this is investigated/fixed
  # cache:
  #   # cache per branch
  #   key: $CI_COMMIT_REF_NAME
  #   paths:
  #     - $OMNIBUS_BASE_DIR
  artifacts:
    expire_in: 2 weeks
    paths:
      - $OMNIBUS_PACKAGE_DIR

.agent_build_common_rpm: &agent_build_common_rpm
  script:
    - echo "About to build for $RELEASE_VERSION"
    # remove artifacts from previous pipelines that may come from the cache
    - rm -rf $OMNIBUS_PACKAGE_DIR/*
    # Artifacts and cache must live within project directory but we run omnibus in a neutral directory.
    # Thus, we move the artifacts at the end in a gitlab-friendly dir.
    - set +x
    - RPM_GPG_KEY=$(aws ssm get-parameter --region us-east-1 --name ci.datadog-agent.rpm_signing_private_key_e09422b3 --with-decryption --query "Parameter.Value" --out text)
    - printf -- "$RPM_GPG_KEY" | gpg --import --batch
    - export RPM_SIGNING_PASSPHRASE=$(aws ssm get-parameter --region us-east-1 --name ci.datadog-agent.rpm_signing_key_passphrase_e09422b3 --with-decryption --query "Parameter.Value" --out text)
    - set -x
    # Retrieve the system-probe from S3
    - $S3_CP_CMD $S3_ARTIFACTS_URI/system-probe $SRC_PATH/$SYSTEM_PROBE_BINARIES_DIR/system-probe
    # use --skip-deps since the deps are installed by `before_script`
    - inv -e agent.omnibus-build --release-version "$RELEASE_VERSION" --base-dir $OMNIBUS_BASE_DIR --omnibus-s3-cache --skip-deps
    - find $OMNIBUS_BASE_DIR/pkg -type f -name '*.rpm' ! -name '*dbg*.rpm' -print0 | xargs -0 -I '{}' rpm -i '{}'
    - find $OMNIBUS_BASE_DIR/pkg -type f -name '*dbg*.rpm' -print0 | xargs -0 -I '{}' rpm -i '{}'
    - mkdir -p $OMNIBUS_PACKAGE_DIR && cp $OMNIBUS_BASE_DIR/pkg/*.{rpm,metadata.json} $OMNIBUS_PACKAGE_DIR
  # TODO: enabling the cache cause builds to be slower and slower on `master`. Re-enable once this is investigated/fixed
  # cache:
  #   # cache per branch
  #   key: $CI_COMMIT_REF_NAME
  #   paths:
  #     - $OMNIBUS_BASE_DIR
  artifacts:
    expire_in: 2 weeks
    paths:
      - $OMNIBUS_PACKAGE_DIR

# build Agent package for rpm-x64
agent_rpm-x64-a6:
  stage: package_build
  image: 486234852809.dkr.ecr.us-east-1.amazonaws.com/ci/datadog-agent-buildimages/rpm_x64:$DATADOG_AGENT_BUILDIMAGES
  tags: [ "runner:main", "size:2xlarge" ]
  variables:
    AWS_CONTAINER_CREDENTIALS_RELATIVE_URI: /credentials
    PYTHON_RUNTIMES: '2,3'
    CONDA_ENV: ddpy3
  before_script:
    - source /root/.bashrc && conda activate $CONDA_ENV
    - inv -e deps --verbose --dep-vendor-only
    - export RELEASE_VERSION=$RELEASE_VERSION_6
  <<: *skip_when_unwanted_on_6
  <<: *agent_build_common_rpm

# build Agent package for rpm-x64
agent_rpm-x64-a7:
  stage: package_build
  image: 486234852809.dkr.ecr.us-east-1.amazonaws.com/ci/datadog-agent-buildimages/rpm_x64:$DATADOG_AGENT_BUILDIMAGES
  tags: [ "runner:main", "size:2xlarge" ]
  variables:
    AWS_CONTAINER_CREDENTIALS_RELATIVE_URI: /credentials
    PYTHON_RUNTIMES: '3'
    CONDA_ENV: ddpy3
  before_script:
    - source /root/.bashrc && conda activate $CONDA_ENV
    - inv -e deps --verbose --dep-vendor-only
    - export RELEASE_VERSION=$RELEASE_VERSION_7
  <<: *skip_when_unwanted_on_7
  <<: *agent_build_common_rpm

.agent_build_common_suse_rpm: &agent_build_common_suse_rpm
  script:
    - echo "About to build for $RELEASE_VERSION"
    # remove artifacts from previous pipelines that may come from the cache
    - rm -rf $OMNIBUS_PACKAGE_DIR_SUSE/*
    # Artifacts and cache must live within project directory but we run omnibus in a neutral directory.
    # Thus, we move the artifacts at the end in a gitlab-friendly dir.
    - set +x
    - RPM_GPG_KEY=$(aws ssm get-parameter --region us-east-1 --name ci.datadog-agent.rpm_signing_private_key_e09422b3 --with-decryption --query "Parameter.Value" --out text)
    - printf -- "$RPM_GPG_KEY" | gpg --import --batch
    - export RPM_SIGNING_PASSPHRASE=$(aws ssm get-parameter --region us-east-1 --name ci.datadog-agent.rpm_signing_key_passphrase_e09422b3 --with-decryption --query "Parameter.Value" --out text)
    - set -x
    # Retrieve the system-probe from S3
    - $S3_CP_CMD $S3_ARTIFACTS_URI/system-probe $SRC_PATH/$SYSTEM_PROBE_BINARIES_DIR/system-probe
    # use --skip-deps since the deps are installed by `before_script`
    - inv -e agent.omnibus-build --release-version "$RELEASE_VERSION" --base-dir $OMNIBUS_BASE_DIR_SUSE --omnibus-s3-cache --skip-deps
    - find $OMNIBUS_BASE_DIR_SUSE/pkg -type f -name '*.rpm' ! -name '*dbg*.rpm' -print0 | xargs -0 -I '{}' zypper in '{}'
    - find $OMNIBUS_BASE_DIR_SUSE/pkg -type f -name '*dbg*.rpm' -print0 | xargs -0 -I '{}' zypper in '{}'
    - mkdir -p $OMNIBUS_PACKAGE_DIR_SUSE && cp $OMNIBUS_BASE_DIR_SUSE/pkg/*.{rpm,metadata.json} $OMNIBUS_PACKAGE_DIR_SUSE
    # FIXME: skip the installation step until we fix the preinst/postinst scripts in the rpm package
    # to also work with SUSE11
    # - rpm -i $OMNIBUS_PACKAGE_DIR_SUSE/*.rpm
  # TODO: enabling the cache cause builds to be slower and slower on `master`. Re-enable once this is investigated/fixed
  # cache:
  #   # cache per branch
  #   key: $CI_COMMIT_REF_NAME
  #   paths:
  #     - $OMNIBUS_BASE_DIR_SUSE
  artifacts:
    expire_in: 2 weeks
    paths:
      - $OMNIBUS_PACKAGE_DIR_SUSE

# build Agent package for suse-x64
agent_suse-x64-a6:
  stage: package_build
  image: 486234852809.dkr.ecr.us-east-1.amazonaws.com/ci/datadog-agent-builders/suse_x64:$DATADOG_AGENT_BUILDERS
  tags: [ "runner:main", "size:2xlarge" ]
  variables:
    AWS_CONTAINER_CREDENTIALS_RELATIVE_URI: /credentials
    PYTHON_RUNTIMES: '2,3'
  before_script:
    - export RELEASE_VERSION=$RELEASE_VERSION_6
    - inv -e deps --verbose --dep-vendor-only
  <<: *skip_when_unwanted_on_6
  <<: *agent_build_common_suse_rpm

# build Agent package for suse-x64
agent_suse-x64-a7:
  stage: package_build
  image: 486234852809.dkr.ecr.us-east-1.amazonaws.com/ci/datadog-agent-builders/suse_x64:$DATADOG_AGENT_BUILDERS
  tags: [ "runner:main", "size:2xlarge" ]
  variables:
    AWS_CONTAINER_CREDENTIALS_RELATIVE_URI: /credentials
    PYTHON_RUNTIMES: '3'
  before_script:
    - export RELEASE_VERSION=$RELEASE_VERSION_7
    - inv -e deps --verbose --dep-vendor-only
  <<: *skip_when_unwanted_on_7
  <<: *agent_build_common_suse_rpm



##
## windows dockerized builds
##
.dockerbuild_windows_msi_base:
  before_script:
    - mkdir .omnibus\pkg
  stage: package_build
  tags: ["runner:windows-docker", "windowsversion:1809"]
  # Unavailable on gitlab < 12.3
  # timeout: 2h 00m
  script:
    - docker run --rm -m 4096M -v "$(Get-Location):c:\mnt" -e WINDOWS_BUILDER=true -e PYTHON_RUNTIMES=${PYTHON_RUNTIMES} -e IS_AWS_CONTAINER=true -e SIGN_WINDOWS=true 486234852809.dkr.ecr.us-east-1.amazonaws.com/ci/datadog-agent-builders/windows_${ARCH}:$Env:DATADOG_AGENT_WINBUILDIMAGES \build-agent6.bat --release-version %RELEASE_VERSION%
    - copy build-out\*.msi .omnibus\pkg
  artifacts:
    expire_in: 2 weeks
    paths:
      - .omnibus/pkg

dockerbuild_windows_msi_x64-a7:
  extends: .dockerbuild_windows_msi_base
  variables:
    ARCH: "x64"
    PYTHON_RUNTIMES: '3'
  before_script:
    - set RELEASE_VERSION %RELEASE_VERSION_7%
  <<: *skip_when_unwanted_on_7

dockerbuild_windows_msi_x86-a7:
  extends: .dockerbuild_windows_msi_base
  variables:
    ARCH: "x86"
    PYTHON_RUNTIMES: '3'
  before_script:
    - set RELEASE_VERSION %RELEASE_VERSION_7%
  <<: *skip_when_unwanted_on_7

dockerbuild_windows_msi_x64-a6:
  extends: .dockerbuild_windows_msi_base
  variables:
    ARCH: "x64"
    PYTHON_RUNTIMES: '2,3'
  before_script:
    - set RELEASE_VERSION %RELEASE_VERSION_6%
  <<: *skip_when_unwanted_on_6

dockerbuild_windows_msi_x86-a6:
  extends: .dockerbuild_windows_msi_base
  variables:
    ARCH: "x86"
    PYTHON_RUNTIMES: '2,3'
  before_script:
    - set RELEASE_VERSION %RELEASE_VERSION_6%
  <<: *skip_when_unwanted_on_6


# build Agent package for android
agent_android_apk:
  stage: package_build
  image: 486234852809.dkr.ecr.us-east-1.amazonaws.com/ci/datadog-agent-builders/android_builder:$DATADOG_AGENT_BUILDERS
  tags: [ "runner:main", "size:large" ]
  variables:
    AWS_CONTAINER_CREDENTIALS_RELATIVE_URI: /credentials
  <<: *skip_when_unwanted_on_6
  before_script:
    - echo running android before_script
    - cd $SRC_PATH
    - pip install -U pip
    - pip install -r requirements.txt
    - inv -e deps --android --dep-vendor-only --no-checks
    # Some Android license has changed, we have to accept the new version.
    # But on top of that, there is a bug in sdkmanager not updating correctly
    # the existing license, so, we have to manually accept the new license.
    # https://issuetracker.google.com/issues/123054726
    # The real fix will be to change the builders
    - echo "24333f8a63b6825ea9c5514f83c2829b004d1fee" > "$ANDROID_HOME/licenses/android-sdk-license"
  script:
    # remove artifacts from previous pipelines that may come from the cache
    - rm -rf $OMNIBUS_PACKAGE_DIR/*
    # for now do the steps manually.  Should eventually move this to an invoke
    # task
    - inv -e android.build
    - mkdir -p $OMNIBUS_PACKAGE_DIR
    - cp ./bin/agent/ddagent-*-unsigned.apk $OMNIBUS_PACKAGE_DIR
  artifacts:
    expire_in: 2 weeks
    paths:
      - $OMNIBUS_PACKAGE_DIR

# build Dogstastd package for deb-x64
dogstatsd_deb-x64:
  stage: package_build
  image: 486234852809.dkr.ecr.us-east-1.amazonaws.com/ci/datadog-agent-buildimages/deb_x64:$DATADOG_AGENT_BUILDIMAGES
  tags: [ "runner:main", "size:large" ]
  <<: *skip_when_unwanted_on_6
  variables:
    AWS_CONTAINER_CREDENTIALS_RELATIVE_URI: /credentials
  before_script:
    - source /root/.bashrc && conda activate ddpy3
    - inv -e deps --verbose --dep-vendor-only
  script:
    # remove artifacts from previous pipelines that may come from the cache
    - rm -rf $OMNIBUS_PACKAGE_DIR/*
    # Artifacts and cache must live within project directory but we run omnibus in a neutral directory.
    # Thus, we move the artifacts at the end in a gitlab-friendly dir.
    # Use --skip-deps since the deps are installed by `before_script`.
    - inv -e dogstatsd.omnibus-build --release-version "$RELEASE_VERSION_6" --base-dir $OMNIBUS_BASE_DIR --omnibus-s3-cache --skip-deps
    - find $OMNIBUS_BASE_DIR/pkg -name "datadog-dogstatsd*_amd64.deb" -exec dpkg -c {} \;
    - $S3_CP_CMD $OMNIBUS_BASE_DIR/pkg/datadog-dogstatsd*_amd64.deb $S3_ARTIFACTS_URI/datadog-dogstatsd_amd64.deb
    - mkdir -p $OMNIBUS_PACKAGE_DIR && cp $OMNIBUS_BASE_DIR/pkg/datadog-dogstatsd*_amd64.deb{,.metadata.json} $OMNIBUS_PACKAGE_DIR
  # TODO: enabling the cache cause builds to be slower and slower on `master`. Re-enable once this is investigated/fixed
  # cache:
  #   # cache per branch
  #   key: $CI_COMMIT_REF_NAME
  #   paths:
  #     - $OMNIBUS_BASE_DIR
  artifacts:
    expire_in: 2 weeks
    paths:
      - $OMNIBUS_PACKAGE_DIR

# build Dogstastd package for rpm-x64
dogstatsd_rpm-x64:
  stage: package_build
  image: 486234852809.dkr.ecr.us-east-1.amazonaws.com/ci/datadog-agent-buildimages/rpm_x64:$DATADOG_AGENT_BUILDIMAGES
  tags: [ "runner:main", "size:large" ]
  <<: *skip_when_unwanted_on_6
  variables:
    AWS_CONTAINER_CREDENTIALS_RELATIVE_URI: /credentials
  before_script:
    - source /root/.bashrc && conda activate ddpy3
    - inv -e deps --verbose --dep-vendor-only
  script:
    # remove artifacts from previous pipelines that may come from the cache
    - rm -rf $OMNIBUS_PACKAGE_DIR/*
    # Artifacts and cache must live within project directory but we run omnibus
    # from the GOPATH (see above). We then call `invoke` passing --base-dir,
    # pointing to a gitlab-friendly location.
    - set +x
    - RPM_GPG_KEY=$(aws ssm get-parameter --region us-east-1 --name ci.datadog-agent.rpm_signing_private_key --with-decryption --query "Parameter.Value" --out text)
    - printf -- "$RPM_GPG_KEY" | gpg --import --batch
    - export RPM_SIGNING_PASSPHRASE=$(aws ssm get-parameter --region us-east-1 --name ci.datadog-agent.rpm_signing_key_passphrase --with-decryption --query "Parameter.Value" --out text)
    - set -x
    # Use --skip-deps since the deps are installed by `before_script`.
    - inv -e dogstatsd.omnibus-build --release-version "$RELEASE_VERSION_6" --base-dir $OMNIBUS_BASE_DIR --omnibus-s3-cache --skip-deps
    - find $OMNIBUS_BASE_DIR/pkg -type f -name '*.rpm' -print0 | sort -z | xargs -0 -I '{}' rpm -i '{}'
    - mkdir -p $OMNIBUS_PACKAGE_DIR && cp $OMNIBUS_BASE_DIR/pkg/*.{rpm,metadata.json} $OMNIBUS_PACKAGE_DIR
  # TODO: enabling the cache cause builds to be slower and slower on `master`. Re-enable once this is investigated/fixed
  # cache:
  #   # cache per branch
  #   key: $CI_COMMIT_REF_NAME
  #   paths:
  #     - $OMNIBUS_BASE_DIR
  artifacts:
    expire_in: 2 weeks
    paths:
      - $OMNIBUS_PACKAGE_DIR


# build Dogstastd package for rpm-x64
dogstatsd_suse-x64:
  stage: package_build
  image: 486234852809.dkr.ecr.us-east-1.amazonaws.com/ci/datadog-agent-builders/suse_x64:$DATADOG_AGENT_BUILDERS
  tags: [ "runner:main", "size:large" ]
  <<: *skip_when_unwanted_on_6
  variables:
    AWS_CONTAINER_CREDENTIALS_RELATIVE_URI: /credentials
  script:
    # remove artifacts from previous pipelines that may come from the cache
    - rm -rf $OMNIBUS_PACKAGE_DIR/*
    # Artifacts and cache must live within project directory but we run omnibus
    # from the GOPATH (see above). We then call `invoke` passing --base-dir,
    # pointing to a gitlab-friendly location.
    - set +x
    - RPM_GPG_KEY=$(aws ssm get-parameter --region us-east-1 --name ci.datadog-agent.rpm_signing_private_key --with-decryption --query "Parameter.Value" --out text)
    - printf -- "$RPM_GPG_KEY" | gpg --import --batch
    - export RPM_SIGNING_PASSPHRASE=$(aws ssm get-parameter --region us-east-1 --name ci.datadog-agent.rpm_signing_key_passphrase --with-decryption --query "Parameter.Value" --out text)
    - set -x
    # Use --skip-deps since the deps are installed by `before_script`.
    - inv -e dogstatsd.omnibus-build --release-version "$RELEASE_VERSION_6" --base-dir $OMNIBUS_BASE_DIR_SUSE --omnibus-s3-cache --skip-deps
    - find $OMNIBUS_BASE_DIR_SUSE/pkg -type f -name '*.rpm' -print0 | sort -z | xargs -0 -I '{}' rpm -i '{}'
    - mkdir -p $OMNIBUS_PACKAGE_DIR_SUSE && cp $OMNIBUS_BASE_DIR_SUSE/pkg/*.{rpm,metadata.json} $OMNIBUS_PACKAGE_DIR_SUSE
  # TODO: enabling the cache cause builds to be slower and slower on `master`. Re-enable once this is investigated/fixed
  # cache:
  #   # cache per branch
  #   key: $CI_COMMIT_REF_NAME
  #   paths:
  #     - $OMNIBUS_BASE_DIR_SUSE
  artifacts:
    expire_in: 2 weeks
    paths:
      - $OMNIBUS_PACKAGE_DIR_SUSE

# deploy debian packages to apt staging repo
deploy_deb_testing-a6:
  stage: testkitchen_deploy
  image: 486234852809.dkr.ecr.us-east-1.amazonaws.com/ci/datadog-agent-builders/deploy:$DATADOG_AGENT_BUILDERS
  before_script:
    - ls $OMNIBUS_PACKAGE_DIR
  <<: *run_when_testkitchen_triggered
  <<: *skip_when_unwanted_on_6
  tags: [ "runner:main", "size:large" ]
  script:
    - source /usr/local/rvm/scripts/rvm
    - rvm use 2.4

    - set +x # make sure we don't output the creds to the build log

    - APT_SIGNING_KEY_ID=$(aws ssm get-parameter --region us-east-1 --name ci.datadog-agent.apt_signing_key_id --with-decryption --query "Parameter.Value" --out text)
    - APT_SIGNING_PRIVATE_KEY_PART1=$(aws ssm get-parameter --region us-east-1 --name ci.datadog-agent.apt_signing_private_key_part1 --with-decryption --query "Parameter.Value" --out text)
    - APT_SIGNING_PRIVATE_KEY_PART2=$(aws ssm get-parameter --region us-east-1 --name ci.datadog-agent.apt_signing_private_key_part2 --with-decryption --query "Parameter.Value" --out text)
    - APT_SIGNING_KEY_PASSPHRASE=$(aws ssm get-parameter --region us-east-1 --name ci.datadog-agent.apt_signing_key_passphrase --with-decryption --query "Parameter.Value" --out text)

    - echo "$APT_SIGNING_KEY_ID"
    - printf -- "$APT_SIGNING_PRIVATE_KEY_PART1\n$APT_SIGNING_PRIVATE_KEY_PART2\n" | gpg --import --batch

    - echo "$APT_SIGNING_KEY_PASSPHRASE" | deb-s3 upload -c "pipeline-$CI_PIPELINE_ID-a6" -b $DEB_TESTING_S3_BUCKET -a amd64 --sign=$APT_SIGNING_KEY_ID --gpg_options="--passphrase-fd 0 --pinentry-mode loopback --batch --digest-algo SHA512" --preserve_versions --visibility public $OMNIBUS_PACKAGE_DIR/datadog-*_6*amd64.deb
    - echo "$APT_SIGNING_KEY_PASSPHRASE" | deb-s3 upload -c "pipeline-$CI_PIPELINE_ID-a6" -b $DEB_TESTING_S3_BUCKET -a x86_64 --sign=$APT_SIGNING_KEY_ID --gpg_options="--passphrase-fd 0 --pinentry-mode loopback --batch --digest-algo SHA512" --preserve_versions --visibility public $OMNIBUS_PACKAGE_DIR/datadog-*_6*amd64.deb

deploy_deb_testing-a7:
  stage: testkitchen_deploy
  image: 486234852809.dkr.ecr.us-east-1.amazonaws.com/ci/datadog-agent-builders/deploy:$DATADOG_AGENT_BUILDERS
  before_script:
    - ls $OMNIBUS_PACKAGE_DIR
  <<: *run_when_testkitchen_triggered
  <<: *skip_when_unwanted_on_7
  tags: [ "runner:main", "size:large" ]
  script:
    - source /usr/local/rvm/scripts/rvm
    - rvm use 2.4

    - set +x # make sure we don't output the creds to the build log

    - APT_SIGNING_KEY_ID=$(aws ssm get-parameter --region us-east-1 --name ci.datadog-agent.apt_signing_key_id --with-decryption --query "Parameter.Value" --out text)
    - APT_SIGNING_PRIVATE_KEY_PART1=$(aws ssm get-parameter --region us-east-1 --name ci.datadog-agent.apt_signing_private_key_part1 --with-decryption --query "Parameter.Value" --out text)
    - APT_SIGNING_PRIVATE_KEY_PART2=$(aws ssm get-parameter --region us-east-1 --name ci.datadog-agent.apt_signing_private_key_part2 --with-decryption --query "Parameter.Value" --out text)
    - APT_SIGNING_KEY_PASSPHRASE=$(aws ssm get-parameter --region us-east-1 --name ci.datadog-agent.apt_signing_key_passphrase --with-decryption --query "Parameter.Value" --out text)

    - echo "$APT_SIGNING_KEY_ID"
    - printf -- "$APT_SIGNING_PRIVATE_KEY_PART1\n$APT_SIGNING_PRIVATE_KEY_PART2\n" | gpg --import --batch

    - echo "$APT_SIGNING_KEY_PASSPHRASE" | deb-s3 upload -c "pipeline-$CI_PIPELINE_ID-a7" -b $DEB_TESTING_S3_BUCKET -a amd64 --sign=$APT_SIGNING_KEY_ID --gpg_options="--passphrase-fd 0 --pinentry-mode loopback --batch --digest-algo SHA512" --preserve_versions --visibility public $OMNIBUS_PACKAGE_DIR/datadog-*_7*amd64.deb
    - echo "$APT_SIGNING_KEY_PASSPHRASE" | deb-s3 upload -c "pipeline-$CI_PIPELINE_ID-a7" -b $DEB_TESTING_S3_BUCKET -a x86_64 --sign=$APT_SIGNING_KEY_ID --gpg_options="--passphrase-fd 0 --pinentry-mode loopback --batch --digest-algo SHA512" --preserve_versions --visibility public $OMNIBUS_PACKAGE_DIR/datadog-*_7*amd64.deb


# deploy rpm packages to yum staging repo
deploy_rpm_testing-a6:
  <<: *run_when_testkitchen_triggered
  <<: *skip_when_unwanted_on_6
  stage: testkitchen_deploy
  image: 486234852809.dkr.ecr.us-east-1.amazonaws.com/ci/datadog-agent-builders/deploy:$DATADOG_AGENT_BUILDERS
  before_script:
    - ls $OMNIBUS_PACKAGE_DIR
  tags: [ "runner:main", "size:large" ]
  script:
    - source /usr/local/rvm/scripts/rvm
    - rvm use 2.4
    - mkdir -p ./rpmrepo/x86_64/
    - aws s3 sync s3://$RPM_TESTING_S3_BUCKET/pipeline-$CI_PIPELINE_ID-a6 ./rpmrepo/
    - cp $OMNIBUS_PACKAGE_DIR/datadog-*-6.*x86_64.rpm ./rpmrepo/x86_64/
    - createrepo --update -v --checksum sha ./rpmrepo/x86_64
    - aws s3 sync ./rpmrepo/ s3://$RPM_TESTING_S3_BUCKET/pipeline-$CI_PIPELINE_ID-a6 --grants read=uri=http://acs.amazonaws.com/groups/global/AllUsers full=id=3a6e02b08553fd157ae3fb918945dd1eaae5a1aa818940381ef07a430cf25732

deploy_rpm_testing-a7:
  <<: *run_when_testkitchen_triggered
  <<: *skip_when_unwanted_on_7
  stage: testkitchen_deploy
  image: 486234852809.dkr.ecr.us-east-1.amazonaws.com/ci/datadog-agent-builders/deploy:$DATADOG_AGENT_BUILDERS
  before_script:
    - ls $OMNIBUS_PACKAGE_DIR
  tags: [ "runner:main", "size:large" ]
  script:
    - source /usr/local/rvm/scripts/rvm
    - rvm use 2.4
    - mkdir -p ./rpmrepo/x86_64/
    - aws s3 sync s3://$RPM_TESTING_S3_BUCKET/pipeline-$CI_PIPELINE_ID-a7 ./rpmrepo/
    - cp $OMNIBUS_PACKAGE_DIR/datadog-*-7.*x86_64.rpm ./rpmrepo/x86_64/
    - createrepo --update -v --checksum sha ./rpmrepo/x86_64
    - aws s3 sync ./rpmrepo/ s3://$RPM_TESTING_S3_BUCKET/pipeline-$CI_PIPELINE_ID-a7 --grants read=uri=http://acs.amazonaws.com/groups/global/AllUsers full=id=3a6e02b08553fd157ae3fb918945dd1eaae5a1aa818940381ef07a430cf25732

# deploy rpm packages to yum staging repo
deploy_suse_rpm_testing-a6:
  <<: *run_when_testkitchen_triggered
  <<: *skip_when_unwanted_on_6
  stage: testkitchen_deploy
  image: 486234852809.dkr.ecr.us-east-1.amazonaws.com/ci/datadog-agent-builders/deploy:$DATADOG_AGENT_BUILDERS
  before_script:
    - ls $OMNIBUS_PACKAGE_DIR_SUSE
  tags: [ "runner:main", "size:large" ]
  script:
    - source /usr/local/rvm/scripts/rvm
    - rvm use 2.4
    - mkdir -p ./rpmrepo/suse/x86_64/
    - aws s3 sync s3://$RPM_TESTING_S3_BUCKET/suse/pipeline-$CI_PIPELINE_ID-a6 ./rpmrepo/
    - cp $OMNIBUS_PACKAGE_DIR_SUSE/datadog-*-6.*x86_64.rpm ./rpmrepo/suse/x86_64/
    - createrepo --update -v --checksum sha ./rpmrepo/suse/x86_64
    - aws s3 sync ./rpmrepo/suse/ s3://$RPM_TESTING_S3_BUCKET/suse/pipeline-$CI_PIPELINE_ID-a6 --grants read=uri=http://acs.amazonaws.com/groups/global/AllUsers full=id=3a6e02b08553fd157ae3fb918945dd1eaae5a1aa818940381ef07a430cf25732

deploy_suse_rpm_testing-a7:
  <<: *run_when_testkitchen_triggered
  <<: *skip_when_unwanted_on_7
  stage: testkitchen_deploy
  image: 486234852809.dkr.ecr.us-east-1.amazonaws.com/ci/datadog-agent-builders/deploy:$DATADOG_AGENT_BUILDERS
  before_script:
    - ls $OMNIBUS_PACKAGE_DIR_SUSE
  tags: [ "runner:main", "size:large" ]
  script:
    - source /usr/local/rvm/scripts/rvm
    - rvm use 2.4
    - mkdir -p ./rpmrepo/suse/x86_64/
    - aws s3 sync s3://$RPM_TESTING_S3_BUCKET/suse/pipeline-$CI_PIPELINE_ID-a7 ./rpmrepo/
    - cp $OMNIBUS_PACKAGE_DIR_SUSE/datadog-*-7.*x86_64.rpm ./rpmrepo/suse/x86_64/
    - createrepo --update -v --checksum sha ./rpmrepo/suse/x86_64
    - aws s3 sync ./rpmrepo/suse/ s3://$RPM_TESTING_S3_BUCKET/suse/pipeline-$CI_PIPELINE_ID-a7 --grants read=uri=http://acs.amazonaws.com/groups/global/AllUsers full=id=3a6e02b08553fd157ae3fb918945dd1eaae5a1aa818940381ef07a430cf25732

# deploy windows packages to our testing bucket
deploy_windows_testing-a6:
  <<: *run_when_testkitchen_triggered
  <<: *skip_when_unwanted_on_6
  stage: testkitchen_deploy
  image: 486234852809.dkr.ecr.us-east-1.amazonaws.com/ci/datadog-agent-builders/deploy:$DATADOG_AGENT_BUILDERS
  before_script:
    - ls $OMNIBUS_PACKAGE_DIR
  tags: [ "runner:main", "size:large" ]
  script:
    - $S3_CP_CMD --recursive --exclude "*" --include "datadog-agent-6.*.msi" $OMNIBUS_PACKAGE_DIR s3://$WINDOWS_TESTING_S3_BUCKET_A6 --grants read=uri=http://acs.amazonaws.com/groups/global/AllUsers full=id=3a6e02b08553fd157ae3fb918945dd1eaae5a1aa818940381ef07a430cf25732

deploy_windows_testing-a7:
  <<: *run_when_testkitchen_triggered
  <<: *skip_when_unwanted_on_7
  stage: testkitchen_deploy
  image: 486234852809.dkr.ecr.us-east-1.amazonaws.com/ci/datadog-agent-builders/deploy:$DATADOG_AGENT_BUILDERS
  before_script:
    - ls $OMNIBUS_PACKAGE_DIR
  tags: [ "runner:main", "size:large" ]
  script:
    - $S3_CP_CMD --recursive --exclude "*" --include "datadog-agent-7.*.msi" $OMNIBUS_PACKAGE_DIR s3://$WINDOWS_TESTING_S3_BUCKET_A7 --grants read=uri=http://acs.amazonaws.com/groups/global/AllUsers full=id=3a6e02b08553fd157ae3fb918945dd1eaae5a1aa818940381ef07a430cf25732


#
# Kitchen Test Common templates
#

.kitchen_common: &kitchen_common
  script:
    - cd $DD_AGENT_TESTING_DIR
    - rm -rf $CI_PROJECT_DIR/kitchen_logs
    - rm -rf $DD_AGENT_TESTING_DIR/.kitchen
    - mkdir $CI_PROJECT_DIR/kitchen_logs
    - ln -s $CI_PROJECT_DIR/kitchen_logs $DD_AGENT_TESTING_DIR/.kitchen
    - bash -l tasks/run-test-kitchen.sh
  artifacts:
    expire_in: 2 weeks
    when: always
    paths:
      - $CI_PROJECT_DIR/kitchen_logs

.kitchen_windows_installer_common: &kitchen_windows_installer_common
  script:
    - cd $DD_AGENT_TESTING_DIR
    - rm -rf $CI_PROJECT_DIR/kitchen_logs
    - rm -rf $DD_AGENT_TESTING_DIR/.kitchen
    - mkdir $CI_PROJECT_DIR/kitchen_logs
    - ln -s $CI_PROJECT_DIR/kitchen_logs $DD_AGENT_TESTING_DIR/.kitchen
    - bash -l tasks/run-test-kitchen.sh windows-install-test
  artifacts:
    expire_in: 2 weeks
    when: always
    paths:
      - $CI_PROJECT_DIR/kitchen_logs

.kitchen_windows_upgrade_common: &kitchen_windows_upgrade_common
  script:
    - cd $DD_AGENT_TESTING_DIR
    - rm -rf $CI_PROJECT_DIR/kitchen_logs
    - rm -rf $DD_AGENT_TESTING_DIR/.kitchen
    - mkdir $CI_PROJECT_DIR/kitchen_logs
    - ln -s $CI_PROJECT_DIR/kitchen_logs $DD_AGENT_TESTING_DIR/.kitchen
    - bash -l tasks/run-test-kitchen.sh windows-upgrade5-test
  artifacts:
    expire_in: 2 weeks
    when: always
    paths:
      - $CI_PROJECT_DIR/kitchen_logs

kitchen_windows_upgrade5to6:
  stage: testkitchen_testing
  allow_failure: true
  image: 486234852809.dkr.ecr.us-east-1.amazonaws.com/ci/datadog-agent-builders/dd-agent-testing:$DATADOG_AGENT_BUILDERS
  <<: *run_when_testkitchen_triggered
  <<: *skip_when_unwanted_on_6
  variables:
    PYTHON_RUNTIMES: '2,3'
    DD_PIPELINE_ID: $CI_PIPELINE_ID-a6
  before_script:
    - rsync -azr --delete ./ $SRC_PATH
    - export WINDOWS_TESTING_S3_BUCKET=$WINDOWS_TESTING_S3_BUCKET_A6
    - export TEST_PLATFORMS="win2008r2,MicrosoftWindowsServer:WindowsServer:2008-R2-SP1:2.127.20190603"
    - export TEST_PLATFORMS="$TEST_PLATFORMS|win2012,MicrosoftWindowsServer:WindowsServer:2012-Datacenter:3.127.20190603"
    - export TEST_PLATFORMS="$TEST_PLATFORMS|win2012r2,MicrosoftWindowsServer:WindowsServer:2012-R2-Datacenter:4.127.20190603"
    - export TEST_PLATFORMS="$TEST_PLATFORMS|win2016,MicrosoftWindowsServer:WindowsServer:2016-Datacenter-Server-Core:2016.127.20190603"
    - export TEST_PLATFORMS="$TEST_PLATFORMS|win2019,MicrosoftWindowsServer:WindowsServer:2019-Datacenter-Core:2019.0.20190603"
  tags: [ "runner:main", "size:large" ]
  <<: *kitchen_windows_upgrade_common

kitchen_windows_upgrade5to7:
  stage: testkitchen_testing
  allow_failure: true
  image: 486234852809.dkr.ecr.us-east-1.amazonaws.com/ci/datadog-agent-builders/dd-agent-testing:$DATADOG_AGENT_BUILDERS
  <<: *run_when_testkitchen_triggered
  <<: *skip_when_unwanted_on_7
  variables:
    PYTHON_RUNTIMES: '3'
    DD_PIPELINE_ID: $CI_PIPELINE_ID-a7
  before_script:
    - rsync -azr --delete ./ $SRC_PATH
    - export WINDOWS_TESTING_S3_BUCKET=$WINDOWS_TESTING_S3_BUCKET_A7
    - export TEST_PLATFORMS="win2008r2,MicrosoftWindowsServer:WindowsServer:2008-R2-SP1:2.127.20190603"
    - export TEST_PLATFORMS="$TEST_PLATFORMS|win2012,MicrosoftWindowsServer:WindowsServer:2012-Datacenter:3.127.20190603"
    - export TEST_PLATFORMS="$TEST_PLATFORMS|win2012r2,MicrosoftWindowsServer:WindowsServer:2012-R2-Datacenter:4.127.20190603"
    - export TEST_PLATFORMS="$TEST_PLATFORMS|win2016,MicrosoftWindowsServer:WindowsServer:2016-Datacenter-Server-Core:2016.127.20190603"
    - export TEST_PLATFORMS="$TEST_PLATFORMS|win2019,MicrosoftWindowsServer:WindowsServer:2019-Datacenter-Core:2019.0.20190603"
  tags: [ "runner:main", "size:large" ]
  <<: *kitchen_windows_upgrade_common

# run dd-agent-testing on windows
kitchen_windows-a6:
  stage: testkitchen_testing
  allow_failure: false
  image: 486234852809.dkr.ecr.us-east-1.amazonaws.com/ci/datadog-agent-builders/dd-agent-testing:$DATADOG_AGENT_BUILDERS
  <<: *run_when_testkitchen_triggered
  <<: *skip_when_unwanted_on_6
  variables:
    PYTHON_RUNTIMES: '2,3'
    DD_PIPELINE_ID: $CI_PIPELINE_ID-a6
  before_script:
    - rsync -azr --delete ./ $SRC_PATH
    - export WINDOWS_TESTING_S3_BUCKET=$WINDOWS_TESTING_S3_BUCKET_A6
    - export TEST_PLATFORMS="win2008r2,MicrosoftWindowsServer:WindowsServer:2008-R2-SP1:2.127.20190603"
    - export TEST_PLATFORMS="$TEST_PLATFORMS|win2012,MicrosoftWindowsServer:WindowsServer:2012-Datacenter:3.127.20190603"
    - export TEST_PLATFORMS="$TEST_PLATFORMS|win2012r2,MicrosoftWindowsServer:WindowsServer:2012-R2-Datacenter:4.127.20190603"
    - export TEST_PLATFORMS="$TEST_PLATFORMS|win2016,MicrosoftWindowsServer:WindowsServer:2016-Datacenter-Server-Core:2016.127.20190603"
    - export TEST_PLATFORMS="$TEST_PLATFORMS|win2019,MicrosoftWindowsServer:WindowsServer:2019-Datacenter-Core:2019.0.20190603"
  tags: [ "runner:main", "size:large" ]
  <<: *kitchen_common

kitchen_windows-a7:
  stage: testkitchen_testing
  allow_failure: false
  image: 486234852809.dkr.ecr.us-east-1.amazonaws.com/ci/datadog-agent-builders/dd-agent-testing:$DATADOG_AGENT_BUILDERS
  <<: *run_when_testkitchen_triggered
  <<: *skip_when_unwanted_on_7
  variables:
    PYTHON_RUNTIMES: '3'
    DD_PIPELINE_ID: $CI_PIPELINE_ID-a7
  before_script:
    - rsync -azr --delete ./ $SRC_PATH
    - export WINDOWS_TESTING_S3_BUCKET=$WINDOWS_TESTING_S3_BUCKET_A7
    - export TEST_PLATFORMS="win2012,MicrosoftWindowsServer:WindowsServer:2012-Datacenter:3.127.20190603"
    - export TEST_PLATFORMS="$TEST_PLATFORMS|win2012r2,MicrosoftWindowsServer:WindowsServer:2012-R2-Datacenter:4.127.20190603"
    - export TEST_PLATFORMS="$TEST_PLATFORMS|win2016,MicrosoftWindowsServer:WindowsServer:2016-Datacenter-Server-Core:2016.127.20190603"
    - export TEST_PLATFORMS="$TEST_PLATFORMS|win2019,MicrosoftWindowsServer:WindowsServer:2019-Datacenter-Core:2019.0.20190603"
  tags: [ "runner:main", "size:large" ]
  <<: *kitchen_common

kitchen_windows-a7-2008:
  stage: testkitchen_testing
  allow_failure: true
  image: 486234852809.dkr.ecr.us-east-1.amazonaws.com/ci/datadog-agent-builders/dd-agent-testing:$DATADOG_AGENT_BUILDERS
  <<: *run_when_testkitchen_triggered
  <<: *skip_when_unwanted_on_7
  variables:
    PYTHON_RUNTIMES: '3'
    DD_PIPELINE_ID: $CI_PIPELINE_ID-a7
  before_script:
    - rsync -azr --delete ./ $SRC_PATH
    - export WINDOWS_TESTING_S3_BUCKET=$WINDOWS_TESTING_S3_BUCKET_A7
    - export TEST_PLATFORMS="win2008r2,MicrosoftWindowsServer:WindowsServer:2008-R2-SP1:2.127.20190603"
  tags: [ "runner:main", "size:large" ]
  <<: *kitchen_common


kitchen_windows_installer-a6:
  stage: testkitchen_testing
  allow_failure: true
  image: 486234852809.dkr.ecr.us-east-1.amazonaws.com/ci/datadog-agent-builders/dd-agent-testing:$DATADOG_AGENT_BUILDERS
  <<: *run_when_testkitchen_triggered
  <<: *skip_when_unwanted_on_6
  variables:
    PYTHON_RUNTIMES: '2,3'
    DD_PIPELINE_ID: $CI_PIPELINE_ID-a6
  before_script:
    - rsync -azr --delete ./ $SRC_PATH
    - export WINDOWS_TESTING_S3_BUCKET=$WINDOWS_TESTING_S3_BUCKET_A6
    - export TEST_PLATFORMS="win2012,MicrosoftWindowsServer:WindowsServer:2012-Datacenter:3.127.20190603"
  tags: [ "runner:main", "size:large" ]
  <<: *kitchen_windows_installer_common

kitchen_windows_installer-a7:
  stage: testkitchen_testing
  allow_failure: true
  image: 486234852809.dkr.ecr.us-east-1.amazonaws.com/ci/datadog-agent-builders/dd-agent-testing:$DATADOG_AGENT_BUILDERS
  <<: *run_when_testkitchen_triggered
  <<: *skip_when_unwanted_on_7
  variables:
    PYTHON_RUNTIMES: '3'
    DD_PIPELINE_ID: $CI_PIPELINE_ID-a7
  before_script:
    - rsync -azr --delete ./ $SRC_PATH
    - export WINDOWS_TESTING_S3_BUCKET=$WINDOWS_TESTING_S3_BUCKET_A7
    - export TEST_PLATFORMS="win2012,MicrosoftWindowsServer:WindowsServer:2012-Datacenter:3.127.20190603"
  tags: [ "runner:main", "size:large" ]
  <<: *kitchen_windows_installer_common


# run dd-agent-testing on centos
kitchen_centos-a6:
  stage: testkitchen_testing
  allow_failure: false
  image: 486234852809.dkr.ecr.us-east-1.amazonaws.com/ci/datadog-agent-builders/dd-agent-testing:$DATADOG_AGENT_BUILDERS
  <<: *run_when_testkitchen_triggered
  <<: *skip_when_unwanted_on_6
  variables:
    PYTHON_RUNTIMES: '2,3'
    DD_PIPELINE_ID: $CI_PIPELINE_ID-a6
  before_script:
    - rsync -azr --delete ./ $SRC_PATH
    - export TEST_PLATFORMS="centos-69,OpenLogic:CentOS:6.9:6.9.20180530"
    - export TEST_PLATFORMS="$TEST_PLATFORMS|centos-76,OpenLogic:CentOS:7.6:7.6.20190402"
    - export TEST_PLATFORMS="$TEST_PLATFORMS|rhel-80,RedHat:RHEL:8:8.0.2019062020"
  tags: [ "runner:main", "size:large" ]
  <<: *kitchen_common

kitchen_centos-a7:
  stage: testkitchen_testing
  allow_failure: false
  image: 486234852809.dkr.ecr.us-east-1.amazonaws.com/ci/datadog-agent-builders/dd-agent-testing:$DATADOG_AGENT_BUILDERS
  <<: *run_when_testkitchen_triggered
  <<: *skip_when_unwanted_on_7
  variables:
    PYTHON_RUNTIMES: '3'
    DD_PIPELINE_ID: $CI_PIPELINE_ID-a7
  before_script:
    - rsync -azr --delete ./ $SRC_PATH
    - export TEST_PLATFORMS="centos-69,OpenLogic:CentOS:6.9:6.9.20180530"
    - export TEST_PLATFORMS="$TEST_PLATFORMS|centos-76,OpenLogic:CentOS:7.6:7.6.20190402"
    - export TEST_PLATFORMS="$TEST_PLATFORMS|rhel-80,RedHat:RHEL:8:8.0.2019062020"
  tags: [ "runner:main", "size:large" ]
  <<: *kitchen_common

# run dd-agent-testing on ubuntu
# Could fail if we encounter the issue with apt locks/azure agent, but should be investigated if that's the case
kitchen_ubuntu-a6:
  stage: testkitchen_testing
  allow_failure: false
  image: 486234852809.dkr.ecr.us-east-1.amazonaws.com/ci/datadog-agent-builders/dd-agent-testing:$DATADOG_AGENT_BUILDERS
  <<: *run_when_testkitchen_triggered
  <<: *skip_when_unwanted_on_6
  variables:
    PYTHON_RUNTIMES: '2,3'
    DD_PIPELINE_ID: $CI_PIPELINE_ID-a6
  before_script:
    - rsync -azr --delete ./ $SRC_PATH
    - export TEST_PLATFORMS="ubuntu-14-04,Canonical:UbuntuServer:14.04.5-LTS:14.04.201905140"
    - export TEST_PLATFORMS="$TEST_PLATFORMS|ubuntu-16-04,Canonical:UbuntuServer:16.04.0-LTS:16.04.201906170"
    - export TEST_PLATFORMS="$TEST_PLATFORMS|ubuntu-18-04,Canonical:UbuntuServer:18.04-LTS:18.04.201906040"
  tags: [ "runner:main", "size:large" ]
  <<: *kitchen_common

kitchen_ubuntu-a7:
  stage: testkitchen_testing
  allow_failure: false
  image: 486234852809.dkr.ecr.us-east-1.amazonaws.com/ci/datadog-agent-builders/dd-agent-testing:$DATADOG_AGENT_BUILDERS
  <<: *run_when_testkitchen_triggered
  <<: *skip_when_unwanted_on_7
  variables:
    PYTHON_RUNTIMES: '3'
    DD_PIPELINE_ID: $CI_PIPELINE_ID-a7
  before_script:
    - rsync -azr --delete ./ $SRC_PATH
    - export TEST_PLATFORMS="ubuntu-14-04,Canonical:UbuntuServer:14.04.5-LTS:14.04.201905140"
    - export TEST_PLATFORMS="$TEST_PLATFORMS|ubuntu-16-04,Canonical:UbuntuServer:16.04.0-LTS:16.04.201906170"
    - export TEST_PLATFORMS="$TEST_PLATFORMS|ubuntu-18-04,Canonical:UbuntuServer:18.04-LTS:18.04.201906040"
  tags: [ "runner:main", "size:large" ]
  <<: *kitchen_common

# run dd-agent-testing on suse
kitchen_suse-a6:
  stage: testkitchen_testing
  allow_failure: false
  image: 486234852809.dkr.ecr.us-east-1.amazonaws.com/ci/datadog-agent-builders/dd-agent-testing:$DATADOG_AGENT_BUILDERS
  <<: *run_when_testkitchen_triggered
  <<: *skip_when_unwanted_on_6
  variables:
    PYTHON_RUNTIMES: '2,3'
    DD_PIPELINE_ID: $CI_PIPELINE_ID-a6
  before_script:
    - rsync -azr --delete ./ $SRC_PATH
    - export TEST_PLATFORMS="sles-12,SUSE:SLES:12-SP4:2019.06.17"
    - export TEST_PLATFORMS="$TEST_PLATFORMS|sles-15,SUSE:SLES-Standard:15:2019.06.17"
  tags: [ "runner:main", "size:large" ]
  <<: *kitchen_common

kitchen_suse-a7:
  stage: testkitchen_testing
  allow_failure: false
  image: 486234852809.dkr.ecr.us-east-1.amazonaws.com/ci/datadog-agent-builders/dd-agent-testing:$DATADOG_AGENT_BUILDERS
  <<: *run_when_testkitchen_triggered
  <<: *skip_when_unwanted_on_7
  variables:
    PYTHON_RUNTIMES: '3'
    DD_PIPELINE_ID: $CI_PIPELINE_ID-a7
  before_script:
    - rsync -azr --delete ./ $SRC_PATH
    - export TEST_PLATFORMS="sles-12,SUSE:SLES:12-SP4:2019.06.17"
    - export TEST_PLATFORMS="$TEST_PLATFORMS|sles-15,SUSE:SLES-Standard:15:2019.06.17"
  tags: [ "runner:main", "size:large" ]
  <<: *kitchen_common

# run dd-agent-testing on debian
# Could fail if we encounter the issue with apt locks/azure agent, but should be investigated if that's the case
kitchen_debian-a6:
  stage: testkitchen_testing
  allow_failure: false
  image: 486234852809.dkr.ecr.us-east-1.amazonaws.com/ci/datadog-agent-builders/dd-agent-testing:$DATADOG_AGENT_BUILDERS
  <<: *run_when_testkitchen_triggered
  <<: *skip_when_unwanted_on_6
  variables:
    PYTHON_RUNTIMES: '2,3'
    DD_PIPELINE_ID: $CI_PIPELINE_ID-a6
  before_script:
    - rsync -azr --delete ./ $SRC_PATH
    - export TEST_PLATFORMS="debian-8,credativ:Debian:8:8.20190313.0"
    - export TEST_PLATFORMS="$TEST_PLATFORMS|debian-9,credativ:Debian:9:9.20190515.0"
    - export TEST_PLATFORMS="$TEST_PLATFORMS|debian-10,Debian:debian-10:10:0.20190709.401"
  tags: [ "runner:main", "size:large" ]
  <<: *kitchen_common

kitchen_debian-a7:
  stage: testkitchen_testing
  allow_failure: false
  image: 486234852809.dkr.ecr.us-east-1.amazonaws.com/ci/datadog-agent-builders/dd-agent-testing:$DATADOG_AGENT_BUILDERS
  <<: *run_when_testkitchen_triggered
  <<: *skip_when_unwanted_on_7
  variables:
    PYTHON_RUNTIMES: '3'
    DD_PIPELINE_ID: $CI_PIPELINE_ID-a7
  before_script:
    - rsync -azr --delete ./ $SRC_PATH
    - export TEST_PLATFORMS="debian-8,credativ:Debian:8:8.20190313.0"
    - export TEST_PLATFORMS="$TEST_PLATFORMS|debian-9,credativ:Debian:9:9.20190515.0"
    - export TEST_PLATFORMS="$TEST_PLATFORMS|debian-10,Debian:debian-10:10:0.20190709.401"
  tags: [ "runner:main", "size:large" ]
  <<: *kitchen_common

#
# pkg_metrics: send metrics about packages
#

send_pkg_size-a6:
  stage: pkg_metrics
  <<: *run_when_triggered
  <<: *skip_when_unwanted_on_6
  image: 486234852809.dkr.ecr.us-east-1.amazonaws.com/ci/datadog-agent-buildimages/deb_x64:$DATADOG_AGENT_BUILDIMAGES
  before_script:
    # tmp while we uppdate the base image
    - apt-get install -y wget rpm2cpio cpio
    - ls -l $OMNIBUS_PACKAGE_DIR
    - ls -l $OMNIBUS_PACKAGE_DIR_SUSE
  tags: [ "runner:main", "size:large" ]
  script:
    - source /root/.bashrc && conda activate ddpy3
    - mkdir -p /tmp/deb/agent /tmp/deb/dogstatsd /tmp/deb/puppy
    - mkdir -p /tmp/rpm/agent /tmp/rpm/dogstatsd
    - mkdir -p /tmp/suse/agent /tmp/suse/dogstatsd

    # we silence dpkg and cpio output so we don't exceed gitlab log limit

    # TODO: figure out what the versioning will be for puppy + dogstatsd with A7
    # debian
    - dpkg -x $OMNIBUS_PACKAGE_DIR/datadog-agent_6*_amd64.deb /tmp/deb/agent > /dev/null
    - dpkg -x $OMNIBUS_PACKAGE_DIR/datadog-dogstatsd_6*_amd64.deb /tmp/deb/dogstatsd > /dev/null
    - DEB_AGENT_SIZE=$(du -sB1 /tmp/deb/agent | sed 's/\([0-9]\+\).\+/\1/')
    - DEB_DOGSTATSD_SIZE=$(du -sB1 /tmp/deb/dogstatsd | sed 's/\([0-9]\+\).\+/\1/')
    - DEB_PUPPY_SIZE=$(du -sB1 /tmp/deb/puppy | sed 's/\([0-9]\+\).\+/\1/')
    # centos
    - cd /tmp/rpm/agent && rpm2cpio $OMNIBUS_PACKAGE_DIR/datadog-agent-6.*.x86_64.rpm | cpio -idm > /dev/null
    - cd /tmp/rpm/dogstatsd && rpm2cpio $OMNIBUS_PACKAGE_DIR/datadog-dogstatsd-6.*.x86_64.rpm | cpio -idm > /dev/null
    - RPM_AGENT_SIZE=$(du -sB1 /tmp/rpm/agent | sed 's/\([0-9]\+\).\+/\1/')
    - RPM_DOGSTATSD_SIZE=$(du -sB1 /tmp/rpm/dogstatsd | sed 's/\([0-9]\+\).\+/\1/')
    # suse
    - cd /tmp/suse/agent && rpm2cpio $OMNIBUS_PACKAGE_DIR_SUSE/datadog-agent-6.*.x86_64.rpm | cpio -idm > /dev/null
    - cd /tmp/suse/dogstatsd && rpm2cpio $OMNIBUS_PACKAGE_DIR/datadog-dogstatsd-6.*.x86_64.rpm | cpio -idm > /dev/null
    - SUSE_AGENT_SIZE=$(du -sB1 /tmp/suse/agent | sed 's/\([0-9]\+\).\+/\1/')
    - SUSE_DOGSTATSD_SIZE=$(du -sB1 /tmp/suse/dogstatsd | sed 's/\([0-9]\+\).\+/\1/')

    - currenttime=$(date +%s)
    - DD_API_KEY=$(aws ssm get-parameter --region us-east-1 --name ci.datadog-agent.datadog_api_key --with-decryption --query "Parameter.Value" --out text)
    - |
      curl  -X POST -H "Content-type: application/json" \
      -d "{\"series\":[
            {\"metric\":\"datadog.agent.package.size\",\"points\":[[$currenttime, $DEB_AGENT_SIZE]], \"tags\":[\"os:debian\", \"package:agent\", \"agent:6\"]},
            {\"metric\":\"datadog.agent.package.size\",\"points\":[[$currenttime, $DEB_DOGSTATSD_SIZE]], \"tags\":[\"os:debian\", \"package:dogstatsd\", \"agent:6\"]},
            {\"metric\":\"datadog.agent.package.size\",\"points\":[[$currenttime, $DEB_PUPPY_SIZE]], \"tags\":[\"os:debian\", \"package:puppy\", \"agent:6\"]},
            {\"metric\":\"datadog.agent.package.size\",\"points\":[[$currenttime, $RPM_AGENT_SIZE]], \"tags\":[\"os:centos\", \"package:agent\", \"agent:6\"]},
            {\"metric\":\"datadog.agent.package.size\",\"points\":[[$currenttime, $RPM_DOGSTATSD_SIZE]], \"tags\":[\"os:centos\", \"package:dogstatsd\", \"agent:6\"]},
            {\"metric\":\"datadog.agent.package.size\",\"points\":[[$currenttime, $SUSE_AGENT_SIZE]], \"tags\":[\"os:suse\", \"package:agent\", \"agent:6\"]},
            {\"metric\":\"datadog.agent.package.size\",\"points\":[[$currenttime, $SUSE_DOGSTATSD_SIZE]], \"tags\":[\"os:suse\", \"package:dogstatsd\", \"agent:6\"]}
          ]}" \
      "https://api.datadoghq.com/api/v1/series?api_key=$DD_API_KEY"

send_pkg_size-a7:
  stage: pkg_metrics
  <<: *run_when_triggered
  <<: *skip_when_unwanted_on_7
  image: 486234852809.dkr.ecr.us-east-1.amazonaws.com/ci/datadog-agent-buildimages/deb_x64:$DATADOG_AGENT_BUILDIMAGES
  before_script:
    # tmp while we uppdate the base image
    - apt-get install -y wget rpm2cpio cpio
    - ls -l $OMNIBUS_PACKAGE_DIR
    - ls -l $OMNIBUS_PACKAGE_DIR_SUSE
  tags: [ "runner:main", "size:large" ]
  script:
    - source /root/.bashrc && conda activate ddpy3
    - mkdir -p /tmp/deb/agent /tmp/deb/dogstatsd /tmp/deb/puppy
    - mkdir -p /tmp/rpm/agent /tmp/rpm/dogstatsd
    - mkdir -p /tmp/suse/agent /tmp/suse/dogstatsd

    # we silence dpkg and cpio output so we don't exceed gitlab log limit

    # TODO: figure out what the versioning will be for puppy + dogstatsd with A7
    # debian
    - dpkg -x $OMNIBUS_PACKAGE_DIR/datadog-agent_7*_amd64.deb /tmp/deb/agent > /dev/null
    - dpkg -x $OMNIBUS_PACKAGE_DIR/datadog-puppy_7*_amd64.deb /tmp/deb/puppy > /dev/null
    - DEB_AGENT_SIZE=$(du -sB1 /tmp/deb/agent | sed 's/\([0-9]\+\).\+/\1/')
    - DEB_DOGSTATSD_SIZE=$(du -sB1 /tmp/deb/dogstatsd | sed 's/\([0-9]\+\).\+/\1/')
    - DEB_PUPPY_SIZE=$(du -sB1 /tmp/deb/puppy | sed 's/\([0-9]\+\).\+/\1/')
    # centos
    - cd /tmp/rpm/agent && rpm2cpio $OMNIBUS_PACKAGE_DIR/datadog-agent-7.*.x86_64.rpm | cpio -idm > /dev/null
    - RPM_AGENT_SIZE=$(du -sB1 /tmp/rpm/agent | sed 's/\([0-9]\+\).\+/\1/')
    - RPM_DOGSTATSD_SIZE=$(du -sB1 /tmp/rpm/dogstatsd | sed 's/\([0-9]\+\).\+/\1/')
    # suse
    - cd /tmp/suse/agent && rpm2cpio $OMNIBUS_PACKAGE_DIR_SUSE/datadog-agent-7.*.x86_64.rpm | cpio -idm > /dev/null
    - SUSE_AGENT_SIZE=$(du -sB1 /tmp/suse/agent | sed 's/\([0-9]\+\).\+/\1/')
    - SUSE_DOGSTATSD_SIZE=$(du -sB1 /tmp/suse/dogstatsd | sed 's/\([0-9]\+\).\+/\1/')

    - currenttime=$(date +%s)
    - DD_API_KEY=$(aws ssm get-parameter --region us-east-1 --name ci.datadog-agent.datadog_api_key --with-decryption --query "Parameter.Value" --out text)
    - |
      curl  -X POST -H "Content-type: application/json" \
      -d "{\"series\":[
            {\"metric\":\"datadog.agent.package.size\",\"points\":[[$currenttime, $DEB_AGENT_SIZE]], \"tags\":[\"os:debian\", \"package:agent\", \"agent:7\"]},
            {\"metric\":\"datadog.agent.package.size\",\"points\":[[$currenttime, $DEB_DOGSTATSD_SIZE]], \"tags\":[\"os:debian\", \"package:dogstatsd\", \"agent:7\"]},
            {\"metric\":\"datadog.agent.package.size\",\"points\":[[$currenttime, $DEB_PUPPY_SIZE]], \"tags\":[\"os:debian\", \"package:puppy\", \"agent:7\"]},
            {\"metric\":\"datadog.agent.package.size\",\"points\":[[$currenttime, $RPM_AGENT_SIZE]], \"tags\":[\"os:centos\", \"package:agent\", \"agent:7\"]},
            {\"metric\":\"datadog.agent.package.size\",\"points\":[[$currenttime, $RPM_DOGSTATSD_SIZE]], \"tags\":[\"os:centos\", \"package:dogstatsd\", \"agent:7\"]},
            {\"metric\":\"datadog.agent.package.size\",\"points\":[[$currenttime, $SUSE_AGENT_SIZE]], \"tags\":[\"os:suse\", \"package:agent\", \"agent:7\"]},
            {\"metric\":\"datadog.agent.package.size\",\"points\":[[$currenttime, $SUSE_DOGSTATSD_SIZE]], \"tags\":[\"os:suse\", \"package:dogstatsd\", \"agent:7\"]}
          ]}" \
      "https://api.datadoghq.com/api/v1/series?api_key=$DD_API_KEY"


.kitchen_cleanup_s3_common: &kitchen_cleanup_s3_common
  script:
    - aws s3 rm s3://$DEB_TESTING_S3_BUCKET/dists/pipeline-$DD_PIPELINE_ID --recursive
    - aws s3 rm s3://$RPM_TESTING_S3_BUCKET/pipeline-$DD_PIPELINE_ID --recursive
    - aws s3 rm s3://$RPM_TESTING_S3_BUCKET/suse/pipeline-$DD_PIPELINE_ID --recursive
    - aws s3 rm s3://$WINDOWS_TESTING_S3_BUCKET_A6 --recursive
    - cd $OMNIBUS_PACKAGE_DIR
    - for deb in $(ls *amd64.deb); do aws s3 rm s3://$DEB_TESTING_S3_BUCKET/pool/d/da/$deb --recursive; done

# kitchen tests cleanup
testkitchen_cleanup_s3-a6:
  stage: testkitchen_cleanup
  image: 486234852809.dkr.ecr.us-east-1.amazonaws.com/ci/datadog-agent-builders/deploy:$DATADOG_AGENT_BUILDERS
  <<: *run_when_testkitchen_triggered
  tags: [ "runner:main", "size:large" ]
  variables:
    DD_PIPELINE_ID: $CI_PIPELINE_ID-a6
  before_script:
    - ls
  # even if this fails, it shouldn't block the pipeline.
  allow_failure: true
  when: always
  <<: *kitchen_cleanup_s3_common

testkitchen_cleanup_s3-a7:
  stage: testkitchen_cleanup
  image: 486234852809.dkr.ecr.us-east-1.amazonaws.com/ci/datadog-agent-builders/deploy:$DATADOG_AGENT_BUILDERS
  <<: *run_when_testkitchen_triggered
  tags: [ "runner:main", "size:large" ]
  variables:
    DD_PIPELINE_ID: $CI_PIPELINE_ID-a7
  before_script:
    - ls
  # even if this fails, it shouldn't block the pipeline.
  allow_failure: true
  when: always
  <<: *kitchen_cleanup_s3_common

# run dd-agent-testing
testkitchen_cleanup_azure-a6:
  stage: testkitchen_cleanup
  image: 486234852809.dkr.ecr.us-east-1.amazonaws.com/ci/datadog-agent-builders/dd-agent-testing:$DATADOG_AGENT_BUILDERS
  <<: *run_when_testkitchen_triggered
  # even if this fails, it shouldn't block the pipeline.
  allow_failure: true
  when: always
  tags: [ "runner:main", "size:large" ]
  variables:
    DD_PIPELINE_ID: $CI_PIPELINE_ID-a6
  before_script:
    - rsync -azr --delete ./ $SRC_PATH
  script:
    - cd $DD_AGENT_TESTING_DIR
    - bash -l tasks/clean.sh

testkitchen_cleanup_azure-a7:
  stage: testkitchen_cleanup
  image: 486234852809.dkr.ecr.us-east-1.amazonaws.com/ci/datadog-agent-builders/dd-agent-testing:$DATADOG_AGENT_BUILDERS
  <<: *run_when_testkitchen_triggered
  # even if this fails, it shouldn't block the pipeline.
  allow_failure: true
  when: always
  tags: [ "runner:main", "size:large" ]
  variables:
    DD_PIPELINE_ID: $CI_PIPELINE_ID-a7
  before_script:
    - rsync -azr --delete ./ $SRC_PATH
  script:
    - cd $DD_AGENT_TESTING_DIR
    - bash -l tasks/clean.sh

#
# image_build
#

.docker_build_job_definition: &docker_build_job_definition
  stage: image_build
  tags: [ "runner:docker", "size:large" ]
  image: 486234852809.dkr.ecr.us-east-1.amazonaws.com/docker-notary:0.6.1
  before_script: [ "# noop" ] # Override top level entry
  dependencies: [] # Don't download Gitlab artifacts
  script:
    - aws s3 sync --only-show-errors $S3_ARTIFACTS_URI $BUILD_CONTEXT
    - TAG_SUFFIX=${TAG_SUFFIX:-}
    - BUILD_ARG=${BUILD_ARG:-}
    - TARGET_TAG=$IMAGE:v$CI_PIPELINE_ID-${CI_COMMIT_SHA:0:7}$TAG_SUFFIX
    # Pull base image(s) with content trust enabled
    - pip install -r requirements.txt
    - inv -e docker.pull-base-images --signed-pull $BUILD_CONTEXT/Dockerfile
    # Build testing stage if provided
    - test "$TESTING_ARG" && docker build $TESTING_ARG $BUILD_CONTEXT
    # Build release stage and push to ECR
    - docker build $BUILD_ARG --pull --tag $TARGET_TAG $BUILD_CONTEXT
    - docker push $TARGET_TAG

# build agent6 image
build_agent6:
  <<: *docker_build_job_definition
  <<: *skip_when_unwanted_on_6
  variables:
    IMAGE: &agent_ecr 486234852809.dkr.ecr.us-east-1.amazonaws.com/ci/datadog-agent/agent
    BUILD_CONTEXT: Dockerfiles/agent
    TAG_SUFFIX: -py2
    BUILD_ARG: --target release --build-arg PYTHON_VERSION=2 --build-arg DD_AGENT_ARTIFACT=datadog-agent_6*_amd64.deb
    TESTING_ARG:  --target testing --build-arg PYTHON_VERSION=2 --build-arg DD_AGENT_ARTIFACT=datadog-agent_6*_amd64.deb

# build agent6 jmx image
build_agent6_jmx:
  <<: *docker_build_job_definition
  <<: *skip_when_unwanted_on_6
  variables:
    IMAGE: &agent_ecr 486234852809.dkr.ecr.us-east-1.amazonaws.com/ci/datadog-agent/agent
    BUILD_CONTEXT: Dockerfiles/agent
    BUILD_ARTIFACT_GLOB: datadog-agent_6*_amd64.deb
    TAG_SUFFIX: -py2-jmx
    BUILD_ARG: --target release --build-arg WITH_JMX=true --build-arg PYTHON_VERSION=2 --build-arg DD_AGENT_ARTIFACT=datadog-agent_6*_amd64.deb
    TESTING_ARG:  --target testing --build-arg WITH_JMX=true --build-arg PYTHON_VERSION=2 --build-arg DD_AGENT_ARTIFACT=datadog-agent_6*_amd64.deb

# TESTING ONLY: This image is for internal testing purposes, not customer facing.
# build agent6 jmx unified image (including python3)
build_agent6_py2py3_jmx:
  <<: *docker_build_job_definition
  <<: *skip_when_unwanted_on_6
  variables:
    IMAGE: &agent_ecr 486234852809.dkr.ecr.us-east-1.amazonaws.com/ci/datadog-agent/agent
    BUILD_CONTEXT: Dockerfiles/agent
    TAG_SUFFIX: -py2py3-jmx
    BUILD_ARG: --target release --build-arg WITH_JMX=true --build-arg DD_AGENT_ARTIFACT=datadog-agent_6*_amd64.deb
    TESTING_ARG:  --target testing --build-arg WITH_JMX=true --build-arg DD_AGENT_ARTIFACT=datadog-agent_6*_amd64.deb

# build agent7 image
build_agent7:
  <<: *docker_build_job_definition
  <<: *skip_when_unwanted_on_7
  variables:
    IMAGE: &agent_ecr 486234852809.dkr.ecr.us-east-1.amazonaws.com/ci/datadog-agent/agent
    BUILD_CONTEXT: Dockerfiles/agent
    TAG_SUFFIX: -py3
    BUILD_ARG: --target release --build-arg PYTHON_VERSION=3 --build-arg DD_AGENT_ARTIFACT=datadog-agent_7*_amd64.deb
    TESTING_ARG:  --target testing --build-arg PYTHON_VERSION=3 --build-arg DD_AGENT_ARTIFACT=datadog-agent_7*_amd64.deb

# build agent7 jmx image
build_agent7_jmx:
  <<: *docker_build_job_definition
  <<: *skip_when_unwanted_on_7
  variables:
    IMAGE: &agent_ecr 486234852809.dkr.ecr.us-east-1.amazonaws.com/ci/datadog-agent/agent
    BUILD_CONTEXT: Dockerfiles/agent
    TAG_SUFFIX: -py3-jmx
    BUILD_ARG: --target release --build-arg WITH_JMX=true --build-arg PYTHON_VERSION=3 --build-arg DD_AGENT_ARTIFACT=datadog-agent_7*_amd64.deb
    TESTING_ARG:  --target testing --build-arg WITH_JMX=true --build-arg PYTHON_VERSION=3 --build-arg DD_AGENT_ARTIFACT=datadog-agent_7*_amd64.deb

# build the cluster-agent image
build_cluster_agent:
  <<: *docker_build_job_definition
  variables:
    IMAGE: &cluster-agent_ecr 486234852809.dkr.ecr.us-east-1.amazonaws.com/ci/datadog-agent/cluster-agent
    BUILD_CONTEXT: Dockerfiles/cluster-agent

# build the dogstatsd image
build_dogstatsd:
  <<: *docker_build_job_definition
  variables:
    IMAGE: &dogstatsd_ecr 486234852809.dkr.ecr.us-east-1.amazonaws.com/ci/datadog-agent/dogstatsd
    BUILD_CONTEXT: Dockerfiles/dogstatsd/alpine

#
# Docker dev image deployments
#

twistlock_scan:
  stage: image_deploy
  tags: [ "runner:docker", "size:large" ]
  image: 486234852809.dkr.ecr.us-east-1.amazonaws.com/twistlock-cli:2.5.121
  dependencies: [] # Don't download Gitlab artefacts
  allow_failure: true # Don't block the pipeline
  variables:
    SRC_AGENT: *agent_ecr
    SRC_DSD: *dogstatsd_ecr
    SRC_DCA: *cluster-agent_ecr
  before_script:
    - export SRC_TAG=v$CI_PIPELINE_ID-${CI_COMMIT_SHA:0:7}
    - export DOCKER_CLIENT_ADDRESS=$DOCKER_HOST
    - TWISTLOCK_PASS=$(aws ssm get-parameter --region us-east-1 --name ci.datadog-agent.twistlock_password --with-decryption --query "Parameter.Value" --out text)
    - scan () { echo -e "\n==== Scanning $1 ====\n"; docker pull $1 > /dev/null; /twistcli images scan --address="$TWISTLOCK_URL" --user="$TWISTLOCK_USER" --password="$TWISTLOCK_PASS" --vulnerability-threshold=$THRESHOLD --details $1; }
  script:
    - scan ${SRC_AGENT}:${SRC_TAG}-py2
    - scan ${SRC_AGENT}:${SRC_TAG}-py3
    - scan ${SRC_AGENT}:${SRC_TAG}-py2-jmx
    - scan ${SRC_AGENT}:${SRC_TAG}-py3-jmx
    - scan ${SRC_DSD}:${SRC_TAG}
    - scan ${SRC_DCA}:${SRC_TAG}

.docker_tag_job_definition: &docker_tag_job_definition
  stage: image_deploy
  tags: [ "runner:docker", "size:large" ]
  image: 486234852809.dkr.ecr.us-east-1.amazonaws.com/docker-notary:0.6.1
  before_script:
    - export SRC_TAG=v$CI_PIPELINE_ID-${CI_COMMIT_SHA:0:7}
    - DOCKER_REGISTRY_LOGIN=$(aws ssm get-parameter --region us-east-1 --name ci.datadog-agent.$DOCKER_REGISTRY_LOGIN_SSM_KEY --with-decryption --query "Parameter.Value" --out text)
    - aws ssm get-parameter --region us-east-1 --name ci.datadog-agent.$DOCKER_REGISTRY_PWD_SSM_KEY --with-decryption --query "Parameter.Value" --out text | docker login --username "$DOCKER_REGISTRY_LOGIN" --password-stdin "$DOCKER_REGISTRY_URL"
    - pip install -r requirements.txt
    - if [[ -z "$DELEGATION_PASS_SSM_KEY" ]]; then echo "No signing key set"; exit 0; fi
    - echo "Importing delegation signing key"
    - export DOCKER_CONTENT_TRUST_REPOSITORY_PASSPHRASE=$(aws ssm get-parameter --region us-east-1 --name ci.datadog-agent.$DELEGATION_PASS_SSM_KEY --with-decryption --query "Parameter.Value" --out text)
    - aws ssm get-parameter --region us-east-1 --name ci.datadog-agent.$DELEGATION_KEY_SSM_KEY --with-decryption --query "Parameter.Value" --out text > /tmp/docker.key
    - notary -d ~/.docker/trust key import /tmp/docker.key; rm /tmp/docker.key
  dependencies: [] # Don't download Gitlab artefacts

.docker_hub_variables: &docker_hub_variables
  DOCKER_REGISTRY_LOGIN_SSM_KEY: docker_hub_login
  DOCKER_REGISTRY_PWD_SSM_KEY: docker_hub_pwd
  DELEGATION_KEY_SSM_KEY: docker_hub_signing_key
  DELEGATION_PASS_SSM_KEY: docker_hub_signing_pass
  DOCKER_REGISTRY_URL: docker.io
  SRC_AGENT: *agent_ecr
  SRC_DSD: *dogstatsd_ecr
  SRC_DCA: *cluster-agent_ecr

.quay_variables: &quay_variables
  <<: *docker_hub_variables
  DOCKER_REGISTRY_LOGIN_SSM_KEY: quay_login
  DOCKER_REGISTRY_PWD_SSM_KEY: quay_pwd
  DOCKER_REGISTRY_URL: quay.io

dev_branch_docker_hub:
  <<: *docker_tag_job_definition
  when: manual
  except:
    - master
  variables:
    <<: *docker_hub_variables
  script:
    - inv -e docker.publish --signed-push ${SRC_AGENT}:${SRC_TAG}-py2 datadog/agent-dev:${CI_COMMIT_REF_SLUG}
    - inv -e docker.publish --signed-push ${SRC_AGENT}:${SRC_TAG}-py2 datadog/agent-dev:${CI_COMMIT_REF_SLUG}-py2
    - inv -e docker.publish --signed-push ${SRC_AGENT}:${SRC_TAG}-py3 datadog/agent-dev:${CI_COMMIT_REF_SLUG}-py3
    - inv -e docker.publish --signed-push ${SRC_AGENT}:${SRC_TAG}-py2-jmx datadog/agent-dev:${CI_COMMIT_REF_SLUG}-jmx
    - inv -e docker.publish --signed-push ${SRC_AGENT}:${SRC_TAG}-py2-jmx datadog/agent-dev:${CI_COMMIT_REF_SLUG}-py2-jmx
    - inv -e docker.publish --signed-push ${SRC_AGENT}:${SRC_TAG}-py3-jmx datadog/agent-dev:${CI_COMMIT_REF_SLUG}-py3-jmx
    - inv -e docker.publish --signed-push ${SRC_AGENT}:${SRC_TAG}-py2py3-jmx datadog/agent-dev:${CI_COMMIT_REF_SLUG}-py2py3-jmx
    - inv -e docker.publish --signed-push ${SRC_DSD}:${SRC_TAG} datadog/dogstatsd-dev:${CI_COMMIT_REF_SLUG}

dev_master_docker_hub:
  <<: *docker_tag_job_definition
  only:
    - master
  variables:
    <<: *docker_hub_variables
  script:
    - inv -e docker.publish --signed-push ${SRC_AGENT}:${SRC_TAG}-py2 datadog/agent-dev:master
    - inv -e docker.publish --signed-push ${SRC_AGENT}:${SRC_TAG}-py2 datadog/agent-dev:master-py2
    - inv -e docker.publish --signed-push ${SRC_AGENT}:${SRC_TAG}-py3 datadog/agent-dev:master-py3
    - inv -e docker.publish --signed-push ${SRC_AGENT}:${SRC_TAG}-py2-jmx datadog/agent-dev:master-jmx
    - inv -e docker.publish --signed-push ${SRC_AGENT}:${SRC_TAG}-py2-jmx datadog/agent-dev:master-py2-jmx
    - inv -e docker.publish --signed-push ${SRC_AGENT}:${SRC_TAG}-py3-jmx datadog/agent-dev:master-py3-jmx
    - inv -e docker.publish --signed-push ${SRC_DSD}:${SRC_TAG} datadog/dogstatsd-dev:master

dca_dev_branch_docker_hub:
  <<: *docker_tag_job_definition
  when: manual
  except:
    - master
  variables:
    <<: *docker_hub_variables
  script:
    - inv -e docker.publish --signed-push ${SRC_DCA}:${SRC_TAG} datadog/cluster-agent-dev:${CI_COMMIT_REF_SLUG}

dca_dev_master_docker_hub:
  <<: *docker_tag_job_definition
  only:
    - master
  variables:
    <<: *docker_hub_variables
  script:
    - inv -e docker.publish --signed-push ${SRC_DCA}:${SRC_TAG} datadog/cluster-agent-dev:master

# deploys nightlies to agent-dev
dev_nightly_docker_hub:
  <<: *docker_tag_job_definition
  <<: *run_when_triggered_on_nightly
  variables:
    <<: *docker_hub_variables
  script:
    - inv -e docker.publish --signed-push ${SRC_AGENT}:${SRC_TAG}-py2 datadog/agent-dev:nightly-${CI_COMMIT_SHORT_SHA}
    - inv -e docker.publish --signed-push ${SRC_AGENT}:${SRC_TAG}-py2 datadog/agent-dev:nightly-${CI_COMMIT_SHORT_SHA}-py2
    - inv -e docker.publish --signed-push ${SRC_AGENT}:${SRC_TAG}-py3 datadog/agent-dev:nightly-${CI_COMMIT_SHORT_SHA}-py3
    - inv -e docker.publish --signed-push ${SRC_AGENT}:${SRC_TAG}-py2-jmx datadog/agent-dev:nightly-${CI_COMMIT_SHORT_SHA}-jmx
    - inv -e docker.publish --signed-push ${SRC_AGENT}:${SRC_TAG}-py2-jmx datadog/agent-dev:nightly-${CI_COMMIT_SHORT_SHA}-py2-jmx
    - inv -e docker.publish --signed-push ${SRC_AGENT}:${SRC_TAG}-py3-jmx datadog/agent-dev:nightly-${CI_COMMIT_SHORT_SHA}-py3-jmx
    - inv -e docker.publish --signed-push ${SRC_DSD}:${SRC_TAG} datadog/dogstatsd-dev:nightly-${CI_COMMIT_SHORT_SHA}

#
# Check Deploy
#

# Check that the current version hasn't already been deployed (we don't want to
# overwrite a public package). To update an erroneous package, first remove it
# from our S3 bucket.
check_already_deployed_version_6:
  <<: *run_when_triggered
  <<: *skip_when_unwanted_on_6
  stage: check_deploy
  image: 486234852809.dkr.ecr.us-east-1.amazonaws.com/ci/datadog-agent-builders/deploy:$DATADOG_AGENT_BUILDERS
  before_script:
    - ls $OMNIBUS_PACKAGE_DIR
  tags: [ "runner:main", "size:large" ]
  script:
    - cd $OMNIBUS_PACKAGE_DIR && /deploy_scripts/fail_deb_is_pkg_already_exists.sh datadog-agent_6*_amd64.deb

check_already_deployed_version_7:
  <<: *run_when_triggered
  <<: *skip_when_unwanted_on_7
  stage: check_deploy
  image: 486234852809.dkr.ecr.us-east-1.amazonaws.com/ci/datadog-agent-builders/deploy:$DATADOG_AGENT_BUILDERS
  before_script:
    - ls $OMNIBUS_PACKAGE_DIR
  tags: [ "runner:main", "size:large" ]
  script:
    - cd $OMNIBUS_PACKAGE_DIR && /deploy_scripts/fail_deb_is_pkg_already_exists.sh datadog-agent_7*_amd64.deb

# If we trigger a build only pipeline we stop here.
check_if_build_only:
  <<: *run_when_triggered
  stage: check_deploy
  image: 486234852809.dkr.ecr.us-east-1.amazonaws.com/ci/datadog-agent-builders/deploy:$DATADOG_AGENT_BUILDERS
  before_script:
    - ls $OMNIBUS_PACKAGE_DIR
  tags: [ "runner:main", "size:large" ]
  script:
    - if [ "$DEB_RPM_BUCKET_BRANCH" == "none" ]; then echo "Stopping pipeline"; exit 1; fi

#
# deploy
#

# deploy debian packages to apt staging repo
deploy_deb-6:
  <<: *run_when_triggered
  <<: *skip_when_unwanted_on_6
  stage: deploy
  image: 486234852809.dkr.ecr.us-east-1.amazonaws.com/ci/datadog-agent-builders/deploy:$DATADOG_AGENT_BUILDERS
  before_script:
    - ls $OMNIBUS_PACKAGE_DIR
  tags: [ "runner:main", "size:large" ]
  script:
    # We first check that the current version hasn't already been deployed
    # (same as the check_already_deployed_version). We do this twice to mitigate
    # races and issues with retries while failing early if there is an issue.
    - pushd $OMNIBUS_PACKAGE_DIR
    - /deploy_scripts/fail_deb_is_pkg_already_exists.sh
    - popd
    - source /usr/local/rvm/scripts/rvm
    - rvm use 2.4

    - set +x # make sure we don't output the creds to the build log

    - APT_SIGNING_KEY_ID=$(aws ssm get-parameter --region us-east-1 --name ci.datadog-agent.apt_signing_key_id --with-decryption --query "Parameter.Value" --out text)
    - APT_SIGNING_PRIVATE_KEY_PART1=$(aws ssm get-parameter --region us-east-1 --name ci.datadog-agent.apt_signing_private_key_part1 --with-decryption --query "Parameter.Value" --out text)
    - APT_SIGNING_PRIVATE_KEY_PART2=$(aws ssm get-parameter --region us-east-1 --name ci.datadog-agent.apt_signing_private_key_part2 --with-decryption --query "Parameter.Value" --out text)
    - APT_SIGNING_KEY_PASSPHRASE=$(aws ssm get-parameter --region us-east-1 --name ci.datadog-agent.apt_signing_key_passphrase --with-decryption --query "Parameter.Value" --out text)

    - echo "$APT_SIGNING_KEY_ID"
    - printf -- "$APT_SIGNING_PRIVATE_KEY_PART1\n$APT_SIGNING_PRIVATE_KEY_PART2\n" | gpg --import --batch

    # Release the artifacts to the "6" component
    - echo "$APT_SIGNING_KEY_PASSPHRASE" | deb-s3 upload -c $DEB_RPM_BUCKET_BRANCH -m 6 -b $DEB_S3_BUCKET -a amd64 --sign=$APT_SIGNING_KEY_ID --gpg_options="--passphrase-fd 0 --pinentry-mode loopback --batch --digest-algo SHA512" --preserve_versions --visibility public $OMNIBUS_PACKAGE_DIR/*_6.*amd64.deb
    - echo "$APT_SIGNING_KEY_PASSPHRASE" | deb-s3 upload -c $DEB_RPM_BUCKET_BRANCH -m 6 -b $DEB_S3_BUCKET -a x86_64 --sign=$APT_SIGNING_KEY_ID --gpg_options="--passphrase-fd 0 --pinentry-mode loopback --batch --digest-algo SHA512" --preserve_versions --visibility public $OMNIBUS_PACKAGE_DIR/*_6.*amd64.deb

deploy_deb-7:
  <<: *run_when_triggered
  <<: *skip_when_unwanted_on_7
  stage: deploy
  image: 486234852809.dkr.ecr.us-east-1.amazonaws.com/ci/datadog-agent-builders/deploy:$DATADOG_AGENT_BUILDERS
  before_script:
    - ls $OMNIBUS_PACKAGE_DIR
  tags: [ "runner:main", "size:large" ]
  script:
    # We first check that the current version hasn't already been deployed
    # (same as the check_already_deployed_version). We do this twice to mitigate
    # races and issues with retries while failing early if there is an issue.
    - pushd $OMNIBUS_PACKAGE_DIR
    - /deploy_scripts/fail_deb_is_pkg_already_exists.sh
    - popd
    - source /usr/local/rvm/scripts/rvm
    - rvm use 2.4

    - set +x # make sure we don't output the creds to the build log

    - APT_SIGNING_KEY_ID=$(aws ssm get-parameter --region us-east-1 --name ci.datadog-agent.apt_signing_key_id --with-decryption --query "Parameter.Value" --out text)
    - APT_SIGNING_PRIVATE_KEY_PART1=$(aws ssm get-parameter --region us-east-1 --name ci.datadog-agent.apt_signing_private_key_part1 --with-decryption --query "Parameter.Value" --out text)
    - APT_SIGNING_PRIVATE_KEY_PART2=$(aws ssm get-parameter --region us-east-1 --name ci.datadog-agent.apt_signing_private_key_part2 --with-decryption --query "Parameter.Value" --out text)
    - APT_SIGNING_KEY_PASSPHRASE=$(aws ssm get-parameter --region us-east-1 --name ci.datadog-agent.apt_signing_key_passphrase --with-decryption --query "Parameter.Value" --out text)

    - echo "$APT_SIGNING_KEY_ID"
    - printf -- "$APT_SIGNING_PRIVATE_KEY_PART1\n$APT_SIGNING_PRIVATE_KEY_PART2\n" | gpg --import --batch

    # Release the artifacts to the "7" component
    - echo "$APT_SIGNING_KEY_PASSPHRASE" | deb-s3 upload -c $DEB_RPM_BUCKET_BRANCH -m 7 -b $DEB_S3_BUCKET -a amd64 --sign=$APT_SIGNING_KEY_ID --gpg_options="--passphrase-fd 0 --pinentry-mode loopback --batch --digest-algo SHA512" --preserve_versions --visibility public $OMNIBUS_PACKAGE_DIR/*_7.*amd64.deb
    - echo "$APT_SIGNING_KEY_PASSPHRASE" | deb-s3 upload -c $DEB_RPM_BUCKET_BRANCH -m 7 -b $DEB_S3_BUCKET -a x86_64 --sign=$APT_SIGNING_KEY_ID --gpg_options="--passphrase-fd 0 --pinentry-mode loopback --batch --digest-algo SHA512" --preserve_versions --visibility public $OMNIBUS_PACKAGE_DIR/*_7.*amd64.deb

# deploy windows packages to a public s3 bucket when pushed on master
deploy_windows_master:
  stage: deploy
  image: 486234852809.dkr.ecr.us-east-1.amazonaws.com/ci/datadog-agent-builders/deploy:$DATADOG_AGENT_BUILDERS
  before_script:
    - ls $OMNIBUS_PACKAGE_DIR
  <<: *run_when_triggered_on_nightly
  tags: [ "runner:main", "size:large" ]
  script:
    - $S3_CP_CMD --recursive --exclude "*" --include "*.msi" $OMNIBUS_PACKAGE_DIR s3://$WINDOWS_BUILDS_S3_BUCKET/master/ --grants read=uri=http://acs.amazonaws.com/groups/global/AllUsers full=id=3a6e02b08553fd157ae3fb918945dd1eaae5a1aa818940381ef07a430cf25732

deploy_windows_master-latest-6:
  stage: deploy
  image: 486234852809.dkr.ecr.us-east-1.amazonaws.com/ci/datadog-agent-builders/deploy:$DATADOG_AGENT_BUILDERS
  before_script:
    - ls $OMNIBUS_PACKAGE_DIR
  <<: *run_when_triggered_on_nightly
  tags: [ "runner:main", "size:large" ]
  script:
    - $S3_CP_CMD $OMNIBUS_PACKAGE_DIR/datadog-agent-6*-x86_64.msi "s3://$WINDOWS_BUILDS_S3_BUCKET/master/datadog-agent-6-latest.amd64.msi" --grants read=uri=http://acs.amazonaws.com/groups/global/AllUsers full=id=3a6e02b08553fd157ae3fb918945dd1eaae5a1aa818940381ef07a430cf25732

deploy_windows_master-latest-7:
  stage: deploy
  image: 486234852809.dkr.ecr.us-east-1.amazonaws.com/ci/datadog-agent-builders/deploy:$DATADOG_AGENT_BUILDERS
  before_script:
    - ls $OMNIBUS_PACKAGE_DIR
  <<: *run_when_triggered_on_nightly
  tags: [ "runner:main", "size:large" ]
  script:
    - $S3_CP_CMD $OMNIBUS_PACKAGE_DIR/datadog-agent-7*-x86_64.msi "s3://$WINDOWS_BUILDS_S3_BUCKET/master/datadog-agent-7-latest.amd64.msi" --grants read=uri=http://acs.amazonaws.com/groups/global/AllUsers full=id=3a6e02b08553fd157ae3fb918945dd1eaae5a1aa818940381ef07a430cf25732

# deploy windows packages to a public s3 bucket when tagged
deploy_windows_tags:
  stage: deploy
  image: 486234852809.dkr.ecr.us-east-1.amazonaws.com/ci/datadog-agent-builders/deploy:$DATADOG_AGENT_BUILDERS
  before_script:
    - ls $OMNIBUS_PACKAGE_DIR
  <<: *run_when_triggered_on_tag_6
  tags: [ "runner:main", "size:large" ]
  script:
    - $S3_CP_CMD --recursive --exclude "*" --include "*.msi" $OMNIBUS_PACKAGE_DIR s3://$WINDOWS_BUILDS_S3_BUCKET/tagged/ --grants read=uri=http://acs.amazonaws.com/groups/global/AllUsers full=id=3a6e02b08553fd157ae3fb918945dd1eaae5a1aa818940381ef07a430cf25732

deploy_windows_tags-latest-6:
  stage: deploy
  image: 486234852809.dkr.ecr.us-east-1.amazonaws.com/ci/datadog-agent-builders/deploy:$DATADOG_AGENT_BUILDERS
  before_script:
    - ls $OMNIBUS_PACKAGE_DIR
  <<: *run_when_triggered_on_tag_6
  <<: *skip_when_unwanted_on_6
  tags: [ "runner:main", "size:large" ]
  script:
    # By default we update the "latest" artifacts on our s3 bucket so the
    # staging box can pick it up. Allow the job to skip this step if needed
    # (when building a custom beta for example).
    - if [ "WINDOWS_DO_NOT_UPDATE_LATEST" != "true" ]; then $S3_CP_CMD $OMNIBUS_PACKAGE_DIR/datadog-agent-6*-x86_64.msi s3://$WINDOWS_BUILDS_S3_BUCKET/tagged/datadog-agent-6-latest.amd64.msi --grants read=uri=http://acs.amazonaws.com/groups/global/AllUsers full=id=3a6e02b08553fd157ae3fb918945dd1eaae5a1aa818940381ef07a430cf25732; fi

deploy_windows_tags-latest-7:
  stage: deploy
  image: 486234852809.dkr.ecr.us-east-1.amazonaws.com/ci/datadog-agent-builders/deploy:$DATADOG_AGENT_BUILDERS
  before_script:
    - ls $OMNIBUS_PACKAGE_DIR
  <<: *run_when_triggered_on_tag_7
  <<: *skip_when_unwanted_on_7
  tags: [ "runner:main", "size:large" ]
  script:
    # By default we update the "latest" artifacts on our s3 bucket so the
    # staging box can pick it up. Allow the job to skip this step if needed
    # (when building a custom beta for example).
    - if [ "WINDOWS_DO_NOT_UPDATE_LATEST" != "true" ]; then $S3_CP_CMD $OMNIBUS_PACKAGE_DIR/datadog-agent-7*-x86_64.msi s3://$WINDOWS_BUILDS_S3_BUCKET/tagged/datadog-agent-7-latest.amd64.msi --grants read=uri=http://acs.amazonaws.com/groups/global/AllUsers full=id=3a6e02b08553fd157ae3fb918945dd1eaae5a1aa818940381ef07a430cf25732; fi

# deploy android packages to a public s3 bucket when tagged
deploy_android_tags:
  stage: deploy
  image: 486234852809.dkr.ecr.us-east-1.amazonaws.com/ci/datadog-agent-builders/deploy:$DATADOG_AGENT_BUILDERS
  before_script:
    - ls $OMNIBUS_PACKAGE_DIR
  <<: *run_when_triggered_on_tag_6
  tags: [ "runner:main", "size:large" ]
  script:
    - $S3_CP_CMD --recursive --exclude "*" --include "*.apk" $OMNIBUS_PACKAGE_DIR s3://$ANDROID_BUILDS_S3_BUCKET/tagged/ --grants read=uri=http://acs.amazonaws.com/groups/global/AllUsers full=id=3a6e02b08553fd157ae3fb918945dd1eaae5a1aa818940381ef07a430cf25732

# deploy rpm packages to yum staging repo
deploy_rpm-6:
  <<: *run_when_triggered
  <<: *skip_when_unwanted_on_6
  stage: deploy
  image: 486234852809.dkr.ecr.us-east-1.amazonaws.com/ci/datadog-agent-builders/deploy:$DATADOG_AGENT_BUILDERS
  before_script:
    - ls $OMNIBUS_PACKAGE_DIR
  tags: [ "runner:main", "size:large" ]
  script:
    - source /usr/local/rvm/scripts/rvm
    - rvm use 2.4
    - mkdir -p ./rpmrepo/6/x86_64/
    - aws s3 sync s3://$RPM_S3_BUCKET/$DEB_RPM_BUCKET_BRANCH/6/ ./rpmrepo/6/

    # add RPMs to new "6" branch
    - cp $OMNIBUS_PACKAGE_DIR/*-6.*x86_64.rpm ./rpmrepo/6/x86_64/
    - createrepo --update -v --checksum sha ./rpmrepo/6/x86_64

    # sync to S3
    - aws s3 sync ./rpmrepo/6/ s3://$RPM_S3_BUCKET/$DEB_RPM_BUCKET_BRANCH/6/ --grants read=uri=http://acs.amazonaws.com/groups/global/AllUsers full=id=3a6e02b08553fd157ae3fb918945dd1eaae5a1aa818940381ef07a430cf25732

deploy_rpm-7:
  <<: *run_when_triggered
  <<: *skip_when_unwanted_on_7
  stage: deploy
  image: 486234852809.dkr.ecr.us-east-1.amazonaws.com/ci/datadog-agent-builders/deploy:$DATADOG_AGENT_BUILDERS
  before_script:
    - ls $OMNIBUS_PACKAGE_DIR
  tags: [ "runner:main", "size:large" ]
  script:
    - source /usr/local/rvm/scripts/rvm
    - rvm use 2.4
    - mkdir -p ./rpmrepo/7/x86_64/
    - aws s3 sync s3://$RPM_S3_BUCKET/$DEB_RPM_BUCKET_BRANCH/7/ ./rpmrepo/7/

    # add RPMs to new "7" branch
    - cp $OMNIBUS_PACKAGE_DIR/*-7.*x86_64.rpm ./rpmrepo/7/x86_64/
    - createrepo --update -v --checksum sha ./rpmrepo/7/x86_64

    # sync to S3
    - aws s3 sync ./rpmrepo/7/ s3://$RPM_S3_BUCKET/$DEB_RPM_BUCKET_BRANCH/7/ --grants read=uri=http://acs.amazonaws.com/groups/global/AllUsers full=id=3a6e02b08553fd157ae3fb918945dd1eaae5a1aa818940381ef07a430cf25732

# deploy suse rpm packages to yum staging repo
deploy_suse_rpm-6:
  <<: *run_when_triggered
  <<: *skip_when_unwanted_on_6
  stage: deploy
  image: 486234852809.dkr.ecr.us-east-1.amazonaws.com/ci/datadog-agent-builders/deploy:$DATADOG_AGENT_BUILDERS
  before_script:
    - ls $OMNIBUS_PACKAGE_DIR_SUSE
  tags: [ "runner:main", "size:large" ]
  script:
    - source /usr/local/rvm/scripts/rvm
    - rvm use 2.4
    - mkdir -p ./rpmrepo/6/x86_64/
    - aws s3 sync s3://$RPM_S3_BUCKET/suse/$DEB_RPM_BUCKET_BRANCH/6/ ./rpmrepo/6/

    # add RPMs to new "6" branch
    - cp $OMNIBUS_PACKAGE_DIR_SUSE/*-6.*x86_64.rpm ./rpmrepo/6/x86_64/
    - createrepo --update -v --checksum sha ./rpmrepo/6/x86_64

    # sync to S3
    - aws s3 sync ./rpmrepo/6/ s3://$RPM_S3_BUCKET/suse/$DEB_RPM_BUCKET_BRANCH/6/ --grants read=uri=http://acs.amazonaws.com/groups/global/AllUsers full=id=3a6e02b08553fd157ae3fb918945dd1eaae5a1aa818940381ef07a430cf25732

deploy_suse_rpm-7:
  <<: *run_when_triggered
  <<: *skip_when_unwanted_on_7
  stage: deploy
  image: 486234852809.dkr.ecr.us-east-1.amazonaws.com/ci/datadog-agent-builders/deploy:$DATADOG_AGENT_BUILDERS
  before_script:
    - ls $OMNIBUS_PACKAGE_DIR_SUSE
  tags: [ "runner:main", "size:large" ]
  script:
    - source /usr/local/rvm/scripts/rvm
    - rvm use 2.4
    - mkdir -p ./rpmrepo/7/x86_64/
    - aws s3 sync s3://$RPM_S3_BUCKET/suse/$DEB_RPM_BUCKET_BRANCH/7/ ./rpmrepo/7/

    # add RPMs to new "7" branch
    - cp $OMNIBUS_PACKAGE_DIR_SUSE/*-7.*x86_64.rpm ./rpmrepo/7/x86_64/
    - createrepo --update -v --checksum sha ./rpmrepo/7/x86_64

    # sync to S3
    - aws s3 sync ./rpmrepo/7/ s3://$RPM_S3_BUCKET/suse/$DEB_RPM_BUCKET_BRANCH/7/ --grants read=uri=http://acs.amazonaws.com/groups/global/AllUsers full=id=3a6e02b08553fd157ae3fb918945dd1eaae5a1aa818940381ef07a430cf25732

# deploy dsd binary to staging bucket
deploy_dsd:
  <<: *run_when_triggered
  stage: deploy
  image: 486234852809.dkr.ecr.us-east-1.amazonaws.com/ci/datadog-agent-builders/deploy:$DATADOG_AGENT_BUILDERS
  before_script:
    - ls $OMNIBUS_PACKAGE_DIR
  tags: [ "runner:main", "size:large" ]
  script:
    - $S3_CP_CMD $S3_ARTIFACTS_URI/dogstatsd/dogstatsd ./dogstatsd
    - export PACKAGE_VERSION=$(inv agent.version --url-safe)
    - aws s3 cp --region us-east-1 ./dogstatsd $S3_DSD6_URI/dogstatsd-$PACKAGE_VERSION --grants read=uri=http://acs.amazonaws.com/groups/global/AllUsers full=id=3a6e02b08553fd157ae3fb918945dd1eaae5a1aa818940381ef07a430cf25732

# deploy dsd binary to staging bucket
deploy_puppy:
  <<: *run_when_triggered
  stage: deploy
  image: 486234852809.dkr.ecr.us-east-1.amazonaws.com/ci/datadog-agent-builders/deploy:$DATADOG_AGENT_BUILDERS
  before_script:
    - ls $OMNIBUS_PACKAGE_DIR
  tags: [ "runner:main", "size:large" ]
  script:
    - $S3_CP_CMD $S3_ARTIFACTS_URI/puppy/agent ./agent
    - export PACKAGE_VERSION=$(inv agent.version --url-safe)
    - aws s3 cp --region us-east-1 ./agent $S3_DSD6_URI/puppy/agent-$PACKAGE_VERSION --grants read=uri=http://acs.amazonaws.com/groups/global/AllUsers full=id=3a6e02b08553fd157ae3fb918945dd1eaae5a1aa818940381ef07a430cf25732

# deploy process agent and system-probe to staging bucket
deploy_process_and_sysprobe:
  stage: internal_deploy
  when: manual
  image: 486234852809.dkr.ecr.us-east-1.amazonaws.com/ci/datadog-agent-builders/deploy:$DATADOG_AGENT_BUILDERS
  before_script:
    - cd $OMNIBUS_PACKAGE_DIR
    - ls
  tags: [ "runner:main", "size:large" ]
  script:
    - dpkg -x datadog-agent_*_amd64.deb ./out
    # Use tag or shortened branch with short commit hash to identify the binary
    - export SHORT_REF=$(echo $CI_COMMIT_REF_NAME | cut -d'/' -f2- | cut -c -10 | sed -E 's/[^[:alnum:]]+/-/g')
    - export NAME="${CI_COMMIT_TAG:-$SHORT_REF}-${CI_COMMIT_SHA:0:7}"
    - echo "Uploading with name=$NAME"
    - $S3_CP_CMD ./out/opt/datadog-agent/embedded/bin/process-agent s3://$PROCESS_S3_BUCKET/process-agent-amd64-$NAME --grants read=uri=http://acs.amazonaws.com/groups/global/AllUsers full=id=612548d92af7fa77f7ad7bcab230494f7310438ac6332e904a8fb2e6daa5cb23
    - $S3_CP_CMD ./out/opt/datadog-agent/embedded/bin/system-probe s3://$PROCESS_S3_BUCKET/system-probe-amd64-$NAME --grants read=uri=http://acs.amazonaws.com/groups/global/AllUsers full=id=612548d92af7fa77f7ad7bcab230494f7310438ac6332e904a8fb2e6daa5cb23

#
# Docker releases
#

tag_release_6:
  <<: *docker_tag_job_definition
  <<: *run_when_triggered_on_tag_6
  <<: *skip_when_unwanted_on_6
  stage: deploy
  when: manual
  variables:
    PYTHON_RUNTIMES: '2,3'
    <<: *docker_hub_variables
  script:
    - VERSION=$(inv -e agent.version)
    - inv -e docker.publish --signed-push ${SRC_AGENT}:${SRC_TAG}-py2 datadog/agent:${VERSION}
    - inv -e docker.publish --signed-push ${SRC_AGENT}:${SRC_TAG}-py2-jmx datadog/agent:${VERSION}-jmx
    - inv -e docker.publish --signed-push ${SRC_AGENT}:${SRC_TAG}-py3 datadog/agent:${VERSION}-py3
    - inv -e docker.publish --signed-push ${SRC_AGENT}:${SRC_TAG}-py3-jmx datadog/agent:${VERSION}-py3-jmx
    - inv -e docker.publish --signed-push ${SRC_DSD}:${SRC_TAG} datadog/dogstatsd:${VERSION}

tag_release_7:
  <<: *docker_tag_job_definition
  <<: *run_when_triggered_on_tag_7
  <<: *skip_when_unwanted_on_7
  stage: deploy
  when: manual
  variables:
    PYTHON_RUNTIMES: '3'
    <<: *docker_hub_variables
  script:
    - VERSION=$(inv -e agent.version)
    - inv -e docker.publish --signed-push ${SRC_AGENT}:${SRC_TAG}-py3 datadog/agent:${VERSION}
    - inv -e docker.publish --signed-push ${SRC_AGENT}:${SRC_TAG}-py3-jmx datadog/agent:${VERSION}-jmx

latest_release_6:
  <<: *docker_tag_job_definition
  <<: *run_when_triggered_on_tag_6
  <<: *skip_when_unwanted_on_6
  stage: deploy
  when: manual
  variables:
    <<: *docker_hub_variables
  script:
    - inv -e docker.publish --signed-push ${SRC_AGENT}:${SRC_TAG}-py2 datadog/agent:latest
    - inv -e docker.publish --signed-push ${SRC_AGENT}:${SRC_TAG}-py2-jmx datadog/agent:latest-jmx
    # TODO: remove previous lines when agent 7 is released
    - inv -e docker.publish --signed-push ${SRC_AGENT}:${SRC_TAG}-py2 datadog/agent:latest-py2
    - inv -e docker.publish --signed-push ${SRC_AGENT}:${SRC_TAG}-py2-jmx datadog/agent:latest-py2-jmx
    - inv -e docker.publish --signed-push ${SRC_AGENT}:${SRC_TAG}-py2 datadog/agent:6-py2
    - inv -e docker.publish --signed-push ${SRC_AGENT}:${SRC_TAG}-py3 datadog/agent:6-py3
    - inv -e docker.publish --signed-push ${SRC_AGENT}:${SRC_TAG}-py2-jmx datadog/agent:6-py2-jmx
    - inv -e docker.publish --signed-push ${SRC_AGENT}:${SRC_TAG}-py3-jmx datadog/agent:6-py3-jmx
    - inv -e docker.publish --signed-push ${SRC_DSD}:${SRC_TAG} datadog/dogstatsd:latest

latest_release_7:
  <<: *docker_tag_job_definition
  <<: *run_when_triggered_on_tag_7
  <<: *skip_when_unwanted_on_7
  stage: deploy
  when: manual
  variables:
    <<: *docker_hub_variables
  script:
    # TODO: uncomment the following when agent 7 is released
    #- inv -e docker.publish --signed-push ${SRC_AGENT}:${SRC_TAG}-py3 datadog/agent:latest
    #- inv -e docker.publish --signed-push ${SRC_AGENT}:${SRC_TAG}-py3-jmx datadog/agent:latest-jmx
    - inv -e docker.publish --signed-push ${SRC_AGENT}:${SRC_TAG}-py3 datadog/agent:7
    - inv -e docker.publish --signed-push ${SRC_AGENT}:${SRC_TAG}-py3-jmx datadog/agent:7-jmx

#
# Use these steps to revert the latest tags to a previous release
# while maintaining content trust signatures
# - remove the leading dot from the name
# - set the RELEASE envvar
# - in the gitlab pipeline view, trigger the step (in the first column)
#

.latest_revert_to_previous_release_6:
  <<: *docker_tag_job_definition
  stage: source_test
  when: manual
  variables:
    <<: *docker_hub_variables
    RELEASE: ""  # tag name of the non-jmx version, for example "6.9.0"
  script:
    - if [[ -z "$RELEASE" ]]; then echo "Need release version to revert to"; exit 1; fi
    - inv -e docker.publish --signed-pull --signed-push datadog/agent:${RELEASE} datadog/agent:latest
    - inv -e docker.publish --signed-pull --signed-push datadog/agent:${RELEASE}-jmx datadog/agent:latest-jmx
    # TODO: remove previous lines and uncomment the following when agent 7 is released
    #- inv -e docker.publish --signed-pull --signed-push datadog/agent:${RELEASE} datadog/agent:latest-py2
    #- inv -e docker.publish --signed-pull --signed-push datadog/agent:${RELEASE}-jmx datadog/agent:latest-py2-jmx
    - inv -e docker.publish --signed-pull --signed-push datadog/dogstatsd:${RELEASE} datadog/dogstatsd:latest

.latest_revert_to_previous_release_7:
  <<: *docker_tag_job_definition
  stage: source_test
  when: manual
  variables:
    <<: *docker_hub_variables
    RELEASE: ""  # tag name of the non-jmx version, for example "6.9.0"
  script:
    - if [[ -z "$RELEASE" ]]; then echo "Need release version to revert to"; exit 1; fi
    - inv -e docker.publish --signed-pull --signed-push datadog/agent:${RELEASE} datadog/agent:latest-py3
    - inv -e docker.publish --signed-pull --signed-push datadog/agent:${RELEASE}-jmx datadog/agent:latest-py3-jmx

#
# Use this step to delete a tag of a given image
# We call the Docker Hub API because docker cli doesn't support deleting tags
# - remove the leading dot from the name
# - set the IMAGE and TAG envvars
# - in the gitlab pipeline view, trigger the step (in the first column)
#
.delete_docker_tag:
  tags: [ "runner:docker", "size:large" ]
  image: 486234852809.dkr.ecr.us-east-1.amazonaws.com/docker-notary:0.6.1
  before_script:
    - DOCKER_REGISTRY_LOGIN=$(aws ssm get-parameter --region us-east-1 --name ci.datadog-agent.$DOCKER_REGISTRY_LOGIN_SSM_KEY --with-decryption --query "Parameter.Value" --out text)
    - PASS=$(aws ssm get-parameter --region us-east-1 --name ci.datadog-agent.$DOCKER_REGISTRY_PWD_SSM_KEY --with-decryption --query "Parameter.Value" --out text)
    - pip install -r requirements.txt
    - |
      export DOCKER_TOKEN=`curl -s -H "Content-Type: application/json" -X POST -d '{"username": "'$DOCKER_REGISTRY_LOGIN'", "password": "'$PASS'"}' https://hub.docker.com/v2/users/login/ | python -c 'import sys, json; print(json.load(sys.stdin)["token"].strip())'`
  dependencies: [] # Don't download Gitlab artefacts
  stage: source_test
  when: manual
  variables:
    <<: *docker_hub_variables
    IMAGE: ""  # image name, for example "agent"
    TAG: ""  # tag name, for example "6.9.0"
    ORGANIZATION: "datadog"
  script:
    - if [[ -z "$IMAGE" ]]; then echo "Need an image"; exit 1; fi
    - if [[ -z "$TAG" ]]; then echo "Need a tag to delete"; exit 1; fi
    - inv -e docker.delete ${ORGANIZATION} ${IMAGE} ${TAG} ${DOCKER_TOKEN} &>/dev/null

# invalidate cloudfront cache
deploy_cloudfront_invalidate:
  <<: *run_when_triggered
  stage: deploy_invalidate
  image: 486234852809.dkr.ecr.us-east-1.amazonaws.com/ci/datadog-agent-builders/deploy:$DATADOG_AGENT_BUILDERS
  before_script:
    - ls $OMNIBUS_PACKAGE_DIR
  tags: [ "runner:main", "size:large" ]
  when: always
  script:
    - cd /deploy_scripts/cloudfront-invalidation
    - "REPO=apt PATTERN_SUBSTRING=/$DEB_RPM_BUCKET_BRANCH/ ./invalidate.sh"
    - "REPO=yum PATTERN_SUBSTRING=/$DEB_RPM_BUCKET_BRANCH/ ./invalidate.sh"

#
# end to end
#

.pupernetes_template: &pupernetes_template
  stage: e2e
  image: 486234852809.dkr.ecr.us-east-1.amazonaws.com/ci/datadog-agent-builders/deploy:$DATADOG_AGENT_BUILDERS
  tags: [ "runner:main", "size:large" ]
  before_script: [ "# noop" ] # Override top level entry
  script:
  - inv -e e2e-tests --image=datadog/agent-dev:${CI_COMMIT_REF_SLUG}-py2
  - inv -e e2e-tests --image=datadog/agent-dev:${CI_COMMIT_REF_SLUG}-py3

pupernetes-dev:
  <<: *pupernetes_template
  when: manual
  except:
    - master
    - tags

pupernetes-master:
  <<: *pupernetes_template
  only:
    - master
  script:
  - inv -e e2e-tests --image=datadog/agent-dev:master-py2
  - inv -e e2e-tests --image=datadog/agent-dev:master-py3

pupernetes-tags:
  <<: *pupernetes_template
  <<: *run_when_triggered_on_tag_6
  when: manual
  script:
  # note: it's not the agent-dev
  - inv -e e2e-tests --image=datadog/agent:$CI_COMMIT_TAG
  - inv -e e2e-tests --image=datadog/agent:${CI_COMMIT_TAG}-py3<|MERGE_RESOLUTION|>--- conflicted
+++ resolved
@@ -155,7 +155,6 @@
 #
 #
 
-
 # run tests for windows-64
 .run_tests_windows_base:
   stage: source_test
@@ -163,24 +162,7 @@
     - echo "Running windows source tests"
   tags: ["runner:windows-docker", "windowsversion:1809"]
   script:
-<<<<<<< HEAD
     - docker run --rm -m 4096M -v "$(Get-Location):c:\mnt" -e IS_AWS_CONTAINER=true -e SIGN_WINDOWS=true 486234852809.dkr.ecr.us-east-1.amazonaws.com/ci/datadog-agent-builders/windows_${ARCH}:$Env:DATADOG_AGENT_WINBUILDIMAGES \unittests.bat
-
-run_tests_windows-x64:
-  # temporarily allow failure for tests
-  extends: .run_tests_windows_base
-  allow_failure: true
-  variables:
-    ARCH: "x64"
-
-run_tests_windows-x86:
-  # temporarily allow failure for tests
-  extends: .run_tests_windows_base
-  allow_failure: true
-  variables:
-    ARCH: "x86"
-=======
-    - docker run --rm -m 4096M -v "$(Get-Location):c:\mnt" -e IS_AWS_CONTAINER=true -e SIGN_WINDOWS=true 486234852809.dkr.ecr.us-east-1.amazonaws.com/ci/datadog-agent-builders/windows_${ARCH}:$Env:DATADOG_AGENT_WINBUILDIMAGES \unittests.bat --release-version %RELEASE_VERSION%
 
 # TODO: disabled until slowness issues are solved
 # run_tests_windows-x64:
@@ -196,8 +178,6 @@
 #   allow_failure: true
 #   variables:
 #     ARCH: "x86"
->>>>>>> dbf69903
-
 
 .run_tests_preparation: &run_tests_preparation
   before_script:
