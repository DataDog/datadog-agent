---
include:
  - /.gitlab/setup.yml
  - /.gitlab/shared.yml
  - /.gitlab/maintenance_jobs.yml
  - /.gitlab/deps_build.yml
  - /.gitlab/package_deps_build.yml
  - /.gitlab/deps_fetch.yml
  - /.gitlab/source_test.yml
  - /.gitlab/source_test_stats.yml
  - /.gitlab/source_test_junit_upload.yml
  - /.gitlab/binary_build.yml
  - /.gitlab/cancel-prev-pipelines.yml
  - /.gitlab/do_not_merge.yml
  - /.gitlab/integration_test.yml
  - /.gitlab/package_build.yml
  - /.gitlab/kitchen_deploy.yml
  - /.gitlab/e2e_pre_test.yml
  - /.gitlab/kitchen_testing.yml
  - /.gitlab/kitchen_tests_upload.yml
  - /.gitlab/new-e2e_testing.yml
  - /.gitlab/new-e2e_common/testing.yml
  - /.gitlab/install_script_testing.yml
  - /.gitlab/pkg_metrics.yml
  - /.gitlab/container_build.yml
  - /.gitlab/container_scan.yml
  - /.gitlab/check_deploy.yml
  - /.gitlab/dev_container_deploy.yml
  - /.gitlab/deploy_common.yml
  - /.gitlab/deploy_containers.yml
  - /.gitlab/deploy_packages.yml
  - /.gitlab/deploy_cws_instrumentation.yml
  - /.gitlab/deploy_dca.yml
  - /.gitlab/choco_build.yml
  - /.gitlab/choco_deploy.yml
  - /.gitlab/internal_image_deploy.yml
  - /.gitlab/trigger_release.yml
  - /.gitlab/e2e.yml
  - /.gitlab/e2e_test_junit_upload.yml
  - /.gitlab/fakeintake.yml
  - /.gitlab/kitchen_cleanup.yml
  - /.gitlab/functional_test.yml
  - /.gitlab/functional_test_cleanup.yml
  - /.gitlab/functional_test_junit_upload.yml
  - /.gitlab/internal_kubernetes_deploy.yml
  - /.gitlab/notify.yml
  - /.gitlab/kitchen_common/cleanup.yml
  - /.gitlab/kitchen_common/testing.yml
  - /.gitlab/functional_test/common.yml
  - /.gitlab/benchmarks/benchmarks.yml
  - /.gitlab/benchmarks/macrobenchmarks.yml
  - /.gitlab/rc_jobs/rc_kubernetes_deploy.yml
  - /.gitlab/rc_jobs/post_rc_tasks.yml

default:
  retry:
    max: 2
    when:
      - runner_system_failure
      - stuck_or_timeout_failure
      - unknown_failure
      - api_failure
      - scheduler_failure
      - stale_schedule
      - data_integrity_failure

stages:
  - .pre
  - setup
  - maintenance_jobs
  - deps_build
  - deps_fetch
  - source_test
  - source_test_stats
  - source_test_junit_upload
  - binary_build
  - package_deps_build
  - kernel_matrix_testing
  - integration_test
  - benchmarks
  - package_build
  - kitchen_deploy
  - e2e_pre_test
  - e2e_pre_test_junit_upload
  - kitchen_testing
  - kitchen_tests_upload
  - pkg_metrics
  - container_build
  - container_scan
  - check_deploy
  - dev_container_deploy
  - deploy_containers
  - deploy_packages
  - deploy_cws_instrumentation
  - deploy_dca
  - trigger_release
  - choco_build
  - choco_deploy
  - internal_image_deploy
  - install_script_testing
  - e2e
  - e2e_test_junit_upload
  - kitchen_cleanup
  - functional_test
  - functional_test_sysprobe
  - functional_test_cleanup
  - functional_test_junit_upload
  - internal_kubernetes_deploy
  - post_rc_build
  - check_merge
  - notify

variables:
  # Directory in which we execute the omnibus build.
  # For an unknown reason, it does not go well with
  # a ruby dependency if we build directly into $CI_PROJECT_DIR/.omnibus
  OMNIBUS_BASE_DIR: /omnibus
  # Directory in which we put the artifacts after the build
  # Must be in $CI_PROJECT_DIR
  OMNIBUS_PACKAGE_DIR: $CI_PROJECT_DIR/omnibus/pkg/
  # Directory in which we put the SUSE artifacts after the SUSE build
  # Must be in $CI_PROJECT_DIR
  # RPM builds and SUSE RPM builds create artifacts with the same name.
  # To differentiate them, we put them in different folders. That also
  # avoids accidentally overwriting files when downloading artifacts from
  # both RPM and SUSE rpm jobs.
  OMNIBUS_PACKAGE_DIR_SUSE: $CI_PROJECT_DIR/omnibus/suse/pkg
  DD_AGENT_TESTING_DIR: $CI_PROJECT_DIR/test/kitchen
  STATIC_BINARIES_DIR: bin/static
  DOGSTATSD_BINARIES_DIR: bin/dogstatsd
  AGENT_BINARIES_DIR: bin/agent
  CLUSTER_AGENT_BINARIES_DIR: bin/datadog-cluster-agent
  CWS_INSTRUMENTATION_BINARIES_DIR: bin/cws-instrumentation
  CLUSTER_AGENT_CLOUDFOUNDRY_BINARIES_DIR: bin/datadog-cluster-agent-cloudfoundry
  SYSTEM_PROBE_BINARIES_DIR: bin/system-probe
  DEB_S3_BUCKET: apt.datad0g.com
  RPM_S3_BUCKET: yum.datad0g.com
  MACOS_S3_BUCKET: dd-agent-macostesting
  WIN_S3_BUCKET: dd-agent-mstesting
  PROCESS_S3_BUCKET: datad0g-process-agent
  BUCKET_BRANCH: dev # path inside the staging s3 buckets to release to: 'dev', 'nightly', 'oldnightly', 'beta' or 'stable'
  DEB_TESTING_S3_BUCKET: apttesting.datad0g.com
  RPM_TESTING_S3_BUCKET: yumtesting.datad0g.com
  WINDOWS_TESTING_S3_BUCKET_A6: pipelines/A6/$CI_PIPELINE_ID
  WINDOWS_TESTING_S3_BUCKET_A7: pipelines/A7/$CI_PIPELINE_ID
  WINDOWS_BUILDS_S3_BUCKET: $WIN_S3_BUCKET/builds
  DEB_RPM_TESTING_BUCKET_BRANCH: testing # branch of the DEB_TESTING_S3_BUCKET and RPM_TESTING_S3_BUCKET repos to release to, 'testing'
  S3_CP_OPTIONS: --only-show-errors --region us-east-1 --sse AES256
  S3_CP_CMD: aws s3 cp $S3_CP_OPTIONS
  S3_ARTIFACTS_URI: s3://dd-ci-artefacts-build-stable/$CI_PROJECT_NAME/$CI_PIPELINE_ID
  S3_PERMANENT_ARTIFACTS_URI: s3://dd-ci-persistent-artefacts-build-stable/$CI_PROJECT_NAME
  S3_SBOM_STORAGE_URI: s3://sbom-root-us1-ddbuild-io/$CI_PROJECT_NAME/$CI_PIPELINE_ID
  S3_RELEASE_ARTIFACTS_URI: s3://dd-release-artifacts/$CI_PROJECT_NAME/$CI_PIPELINE_ID
  ## comment out both lines below (S3_OMNIBUS_CACHE_BUCKET and USE_S3_CACHING) to allow
  ## build to succeed with S3 caching disabled.
  S3_OMNIBUS_CACHE_BUCKET: dd-ci-datadog-agent-omnibus-cache-build-stable
  USE_S3_CACHING: --omnibus-s3-cache
  ## comment out the line below to disable integration wheels cache
  INTEGRATION_WHEELS_CACHE_BUCKET: dd-agent-omnibus
  S3_DD_AGENT_OMNIBUS_LLVM_URI: s3://dd-agent-omnibus/llvm
  S3_DD_AGENT_OMNIBUS_BTFS_URI: s3://dd-agent-omnibus/btfs
  BTFHUB_ARCHIVE_BRANCH: main
  GENERAL_ARTIFACTS_CACHE_BUCKET_URL: https://dd-agent-omnibus.s3.amazonaws.com
  S3_DSD6_URI: s3://dsd6-staging
  RELEASE_VERSION_6: nightly
  RELEASE_VERSION_7: nightly-a7

  # Build images versions
  # To use images from datadog-agent-buildimages dev branches, set the corresponding
  # SUFFIX variable to _test_only
  DATADOG_AGENT_BUILDIMAGES_SUFFIX: ""
  DATADOG_AGENT_BUILDIMAGES: v27950662-17e84032
  DATADOG_AGENT_WINBUILDIMAGES_SUFFIX: ""
  DATADOG_AGENT_WINBUILDIMAGES: v27950662-17e84032
  DATADOG_AGENT_ARMBUILDIMAGES_SUFFIX: ""
  DATADOG_AGENT_ARMBUILDIMAGES: v27950662-17e84032
  DATADOG_AGENT_SYSPROBE_BUILDIMAGES_SUFFIX: ""
  DATADOG_AGENT_SYSPROBE_BUILDIMAGES: v27950662-17e84032
  DATADOG_AGENT_KERNEL_MATRIX_TESTING_BUILDIMAGES_SUFFIX: ""
  DATADOG_AGENT_KERNEL_MATRIX_TESTING_BUILDIMAGES: v27950662-17e84032
  DATADOG_AGENT_NIKOS_BUILDIMAGES_SUFFIX: ""
  DATADOG_AGENT_NIKOS_BUILDIMAGES: v27950662-17e84032
  DATADOG_AGENT_BTF_GEN_BUILDIMAGES_SUFFIX: ""
  DATADOG_AGENT_BTF_GEN_BUILDIMAGES: v27950662-17e84032
  # To use images from test-infra-definitions dev branches, set the SUFFIX variable to -dev
  # and check the job creating the image to make sure you have the right SHA prefix
  TEST_INFRA_DEFINITIONS_BUILDIMAGES_SUFFIX: ""
<<<<<<< HEAD
  TEST_INFRA_DEFINITIONS_BUILDIMAGES: a1ba419a9b85
=======
  TEST_INFRA_DEFINITIONS_BUILDIMAGES: 6ba25fcf6a61
>>>>>>> d1b6687b
  DATADOG_AGENT_BUILDERS: v22276738-b36b132

  DATADOG_AGENT_EMBEDDED_PATH: /opt/datadog-agent/embedded
  DEB_GPG_KEY_ID: ad9589b7
  DEB_GPG_KEY_NAME: "Datadog, Inc. Master key"
  DEB_GPG_KEY_SSM_NAME: ci.datadog-agent.deb_signing_private_key_${DEB_GPG_KEY_ID}
  DEB_SIGNING_PASSPHRASE_SSM_NAME: ci.datadog-agent.deb_signing_key_passphrase_${DEB_GPG_KEY_ID}
  RPM_GPG_KEY_ID: fd4bf915
  RPM_GPG_KEY_NAME: "Datadog, Inc. RPM key"
  RPM_GPG_KEY_SSM_NAME: ci.datadog-agent.rpm_signing_private_key_${RPM_GPG_KEY_ID}
  RPM_SIGNING_PASSPHRASE_SSM_NAME: ci.datadog-agent.rpm_signing_key_passphrase_${RPM_GPG_KEY_ID}
  # docker.io authentication
  DOCKER_REGISTRY_LOGIN_SSM_KEY: docker_hub_login
  DOCKER_REGISTRY_PWD_SSM_KEY: docker_hub_pwd
  DOCKER_REGISTRY_URL: docker.io
  KITCHEN_INFRASTRUCTURE_FLAKES_RETRY: 2
  ARTIFACTORY_USERNAME: datadog-agent
  ARTIFACTORY_TOKEN_SSM_NAME: ci.datadog-agent.artifactory_token
  ARTIFACTORY_BYPASS_SSM_NAME: ci.datadog-agent.artifactory_bypass
  ARTIFACTORY_URL: datadog.jfrog.io
  ARTIFACTORY_GEMS_PATH: artifactory/api/gems/agent-gems
  ARTIFACTORY_PYPI_PATH: artifactory/api/pypi/agent-pypi/simple
  CLANG_LLVM_VER: 12.0.1
  KERNEL_MATRIX_TESTING_X86_AMI_ID: "ami-00e807c0351f270b7"
  KERNEL_MATRIX_TESTING_ARM_AMI_ID: "ami-0be4fd85ce146ab3b"
  RUN_E2E_TESTS: "manual" # Should be "auto", "manual", "off" it will change the trigger condition for new-e2e tests on branch != main
  # skip known flaky tests by default
  GO_TEST_SKIP_FLAKE: "true"

  # Job stage attempts (see https://docs.gitlab.com/ee/ci/runners/configure_runners.html#job-stages-attempts)
  ARTIFACT_DOWNLOAD_ATTEMPTS: 2
  EXECUTOR_JOB_SECTION_ATTEMPTS: 2
  GET_SOURCES_ATTEMPTS: 2
  RESTORE_CACHE_ATTEMPTS: 2

#
# Condition mixins for simplification of rules
#
.if_main_branch: &if_main_branch
  if: $CI_COMMIT_BRANCH == "main"

.if_not_main_branch: &if_not_main_branch
  if: $CI_COMMIT_BRANCH != "main"

.if_release_branch: &if_release_branch
  if: $CI_COMMIT_BRANCH =~ /^[0-9]+\.[0-9]+\.x$/

.if_version_6: &if_version_6
  if: $RELEASE_VERSION_6 != ""

.if_not_version_6: &if_not_version_6
  if: $RELEASE_VERSION_6 == ""

.if_version_7: &if_version_7
  if: $RELEASE_VERSION_7 != ""

.if_not_version_7: &if_not_version_7
  if: $RELEASE_VERSION_7 == ""

.if_deploy: &if_deploy
  if: $DEPLOY_AGENT == "true"

.if_not_deploy: &if_not_deploy
  if: $DEPLOY_AGENT != "true"

.if_tagged_commit: &if_tagged_commit
  if: $CI_COMMIT_TAG != null

.if_not_nightly_repo_branch: &if_not_nightly_repo_branch
  if: $BUCKET_BRANCH != "nightly" && $BUCKET_BRANCH != "oldnightly"

.if_not_nightly_or_dev_repo_branch: &if_not_nightly_or_dev_repo_branch
  if: $BUCKET_BRANCH != "nightly" && $BUCKET_BRANCH != "oldnightly" && $BUCKET_BRANCH != "dev"

.if_not_stable_or_beta_repo_branch: &if_not_stable_or_beta_repo_branch
  if: $BUCKET_BRANCH != "beta" && $BUCKET_BRANCH != "stable"

.if_not_stable_repo_branch: &if_not_stable_repo_branch
  if: $BUCKET_BRANCH != "stable"

# CI_PIPELINE_SOURCE can be set to "trigger" or "pipeline" depending on how the trigger was done.
# See https://docs.gitlab.com/ee/ci/triggers/index.html#configure-cicd-jobs-to-run-in-triggered-pipelines.
.if_triggered_pipeline: &if_triggered_pipeline
  if: $CI_PIPELINE_SOURCE == "trigger" || $CI_PIPELINE_SOURCE == "pipeline"

# Rule to trigger all builds conditionally.
# By default:
# - on main and deploy pipelines, all builds are run
# - on branch pipelines, only a subset of build jobs are run (the ARM and MacOS jobs are not run).
# RUN_ALL_BUILDS can be set to true to force all build jobs to be run on a branch pipeline.
# RUN_ALL_BUILDS has no effect on main/deploy pipelines: they always run all builds (as some jobs
# on main and deploy pipelines depend on jobs that are only run if we run all builds).
.if_run_all_builds: &if_run_all_builds
  if: $CI_COMMIT_BRANCH == "main" || $DEPLOY_AGENT == "true" || $RUN_ALL_BUILDS == "true"

.if_not_run_all_builds: &if_not_run_all_builds
  if: $CI_COMMIT_BRANCH != "main" && $DEPLOY_AGENT != "true" && $RUN_ALL_BUILDS != "true"

# Rule to trigger test kitchen setup, run, and cleanup.
# By default:
# - on main and deploy pipelines, kitchen tests are run
# - on branch pipelines, kitchen tests are not run
# RUN_KITCHEN_TESTS can be set to true to force kitchen tests to be run on a branch pipeline.
# RUN_KITCHEN_TESTS can be set to false to force kitchen tests to not run on main/deploy pipelines.
.if_kitchen: &if_kitchen
  if: ($CI_COMMIT_BRANCH == "main"  || $DEPLOY_AGENT == "true" || $RUN_KITCHEN_TESTS == "true") && $RUN_KITCHEN_TESTS != "false"

# Rules to trigger default kitchen tests.
# Some of the kitchen tests are run on all pipelines by default. They can only be disabled
# by setting RUN_KITCHEN_TESTS to false.
.if_default_kitchen: &if_default_kitchen
  if: $RUN_KITCHEN_TESTS != "false"

.if_testing_cleanup: &if_testing_cleanup
  if: $TESTING_CLEANUP == "true"

.if_not_e2e: &if_not_e2e
  if: $RUN_KITCHEN_TESTS == "false"

.if_auto_e2e: &if_auto_e2e
  if: $RUN_E2E_TESTS == "auto"

.if_disable_e2e: &if_disable_e2e
  if: $RUN_E2E_TESTS == "off"

.if_deploy_on_beta_repo_branch: &if_deploy_on_beta_repo_branch
  if: $DEPLOY_AGENT == "true" && $BUCKET_BRANCH == "beta"

.if_deploy_on_stable_repo_branch: &if_deploy_on_stable_repo_branch
  if: $DEPLOY_AGENT == "true" && $BUCKET_BRANCH == "stable"

# Rule to trigger jobs only when a tag matches a given pattern (for RCs)
# on the beta branch.
# Note: due to workflow rules, rc tag => deploy pipeline, so there's technically no
# need to check again if the pipeline is a deploy pipeline, but it doesn't hurt
# to explicitly add it.
.if_deploy_on_rc_tag_on_beta_repo_branch: &if_rc_tag_on_beta_repo_branch
  if: $DEPLOY_AGENT == "true" && $BUCKET_BRANCH == "beta" && $CI_COMMIT_TAG =~ /^[0-9]+\.[0-9]+\.[0-9]+-rc\.[0-9]+$/

.if_scheduled_main: &if_scheduled_main
  if: $CI_PIPELINE_SOURCE == "schedule" && $CI_COMMIT_BRANCH == "main"

# Rule to trigger jobs only when a branch matches the mergequeue pattern.
.if_mergequeue: &if_mergequeue
  if: $CI_COMMIT_BRANCH =~ /^mq-working-branch-/

#
# Workflow rules
# Rules used to define whether a pipeline should run, and with which variables
#

# WARNING: Do not change below if you want to globally disable the caching proxy (all branches would need to be rebased for it to be effectively disabled).
# Instead use the break-glass mechanism by looking for the "Remotely disable Artifactory" doc in Confluence.
workflow:
  rules:
    - <<: *if_triggered_pipeline
      variables:
        USE_CACHING_PROXY_PYTHON: "false"
        USE_CACHING_PROXY_RUBY: "false"
    - <<: *if_main_branch
      variables:
        USE_CACHING_PROXY_PYTHON: "true"
        USE_CACHING_PROXY_RUBY: "true"
        GO_TEST_SKIP_FLAKE: "false"
    - <<: *if_release_branch
      variables:
        USE_CACHING_PROXY_PYTHON: "true"
        USE_CACHING_PROXY_RUBY: "true"
    - <<: *if_deploy
      variables:
        USE_CACHING_PROXY_PYTHON: "true"
        USE_CACHING_PROXY_RUBY: "true"
    - if: $CI_COMMIT_TAG == null
      variables:
        USE_CACHING_PROXY_PYTHON: "false"
        USE_CACHING_PROXY_RUBY: "false"

#
# List of rule blocks used in the pipeline
# Any job in the pipeline either runs (with when: on_success) in all pipelines, or follows one of the below rule blocks.
#

.manual:
  - <<: *if_mergequeue
    when: never
  - when: manual
    allow_failure: true

.on_a6:
  - <<: *if_mergequeue
    when: never
  - <<: *if_version_6

.on_a6_manual:
  - <<: *if_mergequeue
    when: never
  - <<: *if_version_6
    when: manual
    allow_failure: true

.on_a7:
  - <<: *if_mergequeue
    when: never
  - <<: *if_version_7

.on_a7_manual:
  - <<: *if_mergequeue
    when: never
  - <<: *if_version_7
    when: manual
    allow_failure: true

.on_dev_branch_manual:
  - <<: *if_mergequeue
    when: never
  - <<: *if_main_branch
    when: never
  - <<: *if_tagged_commit
    when: never
  - when: manual
    allow_failure: true

.on_main:
  - <<: *if_main_branch

.on_main_manual:
  - <<: *if_main_branch
    when: manual
    allow_failure: true

.on_main_a6:
  - <<: *if_not_version_6
    when: never
  - <<: *if_main_branch

.on_main_a7:
  - <<: *if_not_version_7
    when: never
  - <<: *if_main_branch

.on_tag_or_a7:
  - <<: *if_mergequeue
    when: never
  - <<: *if_tagged_commit
  - <<: *if_version_7

.on_tag_or_a7_all_builds:
  - <<: *if_not_run_all_builds
    when: never
  - <<: *if_tagged_commit
  - <<: *if_version_7

.on_deploy:
  - <<: *if_deploy

.on_deploy_failure:
  - <<: *if_deploy
    when: on_failure

.on_deploy_a6:
  - <<: *if_not_version_6
    when: never
  - <<: *if_deploy

.on_deploy_a6_failure:
  - <<: *if_not_version_6
    when: never
  - <<: *if_deploy
    when: on_failure

.on_deploy_a6_rc:
  - <<: *if_not_version_6
    when: never
  - <<: *if_not_deploy
    when: never
  - <<: *if_rc_tag_on_beta_repo_branch
    when: on_success
    variables:
      AGENT_REPOSITORY: agent
      DSD_REPOSITORY: dogstatsd
      IMG_REGISTRIES: public

.on_deploy_a6_manual:
  - <<: *if_not_version_6
    when: never
  - <<: *if_not_deploy
    when: never
  - <<: *if_not_stable_or_beta_repo_branch
    when: manual
    allow_failure: true
    variables:
      AGENT_REPOSITORY: agent-dev
      IMG_REGISTRIES: dev
  - when: manual
    allow_failure: true
    variables:
      AGENT_REPOSITORY: agent
      IMG_REGISTRIES: public

# Same as on_deploy_a6_manual, except the job would not run on pipelines
# using beta branch, it would only run for the final release.
.on_deploy_a6_manual_final:
  - <<: *if_not_version_6
    when: never
  - <<: *if_not_deploy
    when: never
  - <<: *if_deploy_on_beta_repo_branch
    when: never
  - <<: *if_not_stable_or_beta_repo_branch
    when: manual
    allow_failure: true
    variables:
      AGENT_REPOSITORY: agent-dev
      IMG_REGISTRIES: dev
  - when: manual
    allow_failure: true
    variables:
      AGENT_REPOSITORY: agent
      IMG_REGISTRIES: public

# This rule is a variation of on_deploy_a6_manual where
# the job is usually run manually, except when the pipeline
# builds an RC: in this case, the job is run automatically.
# This is done to reduce the number of manual steps that have
# to be done when creating RCs.
.on_deploy_a6_manual_auto_on_rc:
  - <<: *if_not_version_6
    when: never
  - <<: *if_not_deploy
    when: never
  - <<: *if_not_stable_or_beta_repo_branch
    when: manual
    allow_failure: true
    variables:
      AGENT_REPOSITORY: agent-dev
      IMG_REGISTRIES: dev
  - <<: *if_rc_tag_on_beta_repo_branch
    when: on_success
    variables:
      AGENT_REPOSITORY: agent
      DSD_REPOSITORY: dogstatsd
      IMG_REGISTRIES: public
  - when: manual
    allow_failure: true
    variables:
      AGENT_REPOSITORY: agent
      IMG_REGISTRIES: public

.on_deploy_a7:
  - <<: *if_not_version_7
    when: never
  - <<: *if_deploy

.on_deploy_a7_failure:
  - <<: *if_not_version_7
    when: never
  - <<: *if_deploy
    when: on_failure

.on_deploy_a7_rc:
  - <<: *if_not_version_7
    when: never
  - <<: *if_not_deploy
    when: never
  - <<: *if_rc_tag_on_beta_repo_branch
    when: on_success
    variables:
      AGENT_REPOSITORY: agent
      DSD_REPOSITORY: dogstatsd
      IMG_REGISTRIES: public

.on_deploy_a7_manual:
  - <<: *if_not_version_7
    when: never
  - <<: *if_not_deploy
    when: never
  - <<: *if_not_stable_or_beta_repo_branch
    when: manual
    allow_failure: true
    variables:
      AGENT_REPOSITORY: agent-dev
      DSD_REPOSITORY: dogstatsd-dev
      IMG_REGISTRIES: dev
  - when: manual
    allow_failure: true
    variables:
      AGENT_REPOSITORY: agent
      DSD_REPOSITORY: dogstatsd
      IMG_REGISTRIES: public

# rule to trigger job for internal image deployment if deploy is set or
# manually if not
.on_deploy_a7_internal_or_manual:
  - <<: *if_mergequeue
    when: never
  - <<: *if_not_version_7
    when: never
  - <<: *if_deploy
    variables:
      RELEASE_PROD: "true"
  - when: manual
    allow_failure: true
    variables:
      RELEASE_PROD: "false"

# Same as on_deploy_a7_manual, except the job would not run on pipelines
# using beta branch, it would only run for the final release.
.on_deploy_a7_manual_final:
  - <<: *if_not_version_7
    when: never
  - <<: *if_not_deploy
    when: never
  - <<: *if_deploy_on_beta_repo_branch
    when: never
  - <<: *if_not_stable_or_beta_repo_branch
    when: manual
    allow_failure: true
    variables:
      AGENT_REPOSITORY: agent-dev
      DSD_REPOSITORY: dogstatsd-dev
      IMG_REGISTRIES: dev
  - when: manual
    allow_failure: true
    variables:
      AGENT_REPOSITORY: agent
      DSD_REPOSITORY: dogstatsd
      IMG_REGISTRIES: public

# This rule is a variation of on_deploy_a7_manual where
# the job is usually run manually, except when the pipeline
# builds an RC: in this case, the job is run automatically.
# This is done to reduce the number of manual steps that have
# to be done when creating RCs.
.on_deploy_a7_manual_auto_on_rc:
  - <<: *if_not_version_7
    when: never
  - <<: *if_not_deploy
    when: never
  - <<: *if_not_stable_or_beta_repo_branch
    when: manual
    allow_failure: true
    variables:
      AGENT_REPOSITORY: agent-dev
      DSD_REPOSITORY: dogstatsd-dev
      IMG_REGISTRIES: dev
  - <<: *if_rc_tag_on_beta_repo_branch
    when: on_success
    variables:
      AGENT_REPOSITORY: agent
      DSD_REPOSITORY: dogstatsd
      IMG_REGISTRIES: public
  - when: manual
    allow_failure: true
    variables:
      AGENT_REPOSITORY: agent
      DSD_REPOSITORY: dogstatsd
      IMG_REGISTRIES: public

# This is used for image vulnerability scanning. Because agent 6
# uses python 2, which has many vulnerabilities that will not get
# patched, we do not wish to scan this image. For this reason, only
# agent 7 versions should be published internally using these
# configurations.
.on_deploy_a7_internal_rc:
  - <<: *if_not_version_7
    when: never
  - <<: *if_not_deploy
    when: never
  - <<: *if_rc_tag_on_beta_repo_branch
    when: on_success
    variables:
      AGENT_REPOSITORY: ci/datadog-agent/agent-release
      CLUSTER_AGENT_REPOSITORY: ci/datadog-agent/cluster-agent-release
      DSD_REPOSITORY: ci/datadog-agent/dogstatsd-release
      IMG_REGISTRIES: internal-aws-ddbuild

# Same as on_deploy_a7_manual_final, except the job is used to publish images
# to our internal registries.
.on_deploy_a7_internal_manual_final:
  - <<: *if_not_version_7
    when: never
  - <<: *if_not_deploy
    when: never
  - <<: *if_deploy_on_beta_repo_branch
    when: never
  - <<: *if_not_stable_or_beta_repo_branch
    when: never
  - when: manual
    allow_failure: true
    variables:
      AGENT_REPOSITORY: ci/datadog-agent/agent-release
      CLUSTER_AGENT_REPOSITORY: ci/datadog-agent/cluster-agent-release
      DSD_REPOSITORY: ci/datadog-agent/dogstatsd-release
      IMG_REGISTRIES: internal-aws-ddbuild

.on_deploy_nightly_repo_branch_a6:
  - <<: *if_not_version_6
    when: never
  - <<: *if_not_nightly_or_dev_repo_branch
    when: never
  - <<: *if_deploy

.on_deploy_nightly_repo_branch_a7:
  - <<: *if_not_version_7
    when: never
  - <<: *if_not_nightly_or_dev_repo_branch
    when: never
  - <<: *if_deploy

.on_deploy_stable_or_beta_repo_branch:
  - <<: *if_not_stable_or_beta_repo_branch
    when: never
  - <<: *if_deploy

.on_deploy_stable_or_beta_repo_branch_a6:
  - <<: *if_not_version_6
    when: never
  - <<: *if_not_stable_or_beta_repo_branch
    when: never
  - <<: *if_deploy

.on_deploy_stable_or_beta_repo_branch_a6_manual:
  - <<: *if_not_version_6
    when: never
  - <<: *if_not_stable_or_beta_repo_branch
    when: never
  - <<: *if_deploy
    when: manual
    allow_failure: true

.on_deploy_stable_or_beta_repo_branch_a7:
  - <<: *if_not_version_7
    when: never
  - <<: *if_not_stable_or_beta_repo_branch
    when: never
  - <<: *if_deploy

.on_deploy_stable_or_beta_repo_branch_a7_manual:
  - <<: *if_not_version_7
    when: never
  - <<: *if_not_stable_or_beta_repo_branch
    when: never
  - <<: *if_deploy
    when: manual
    allow_failure: true

.on_deploy_stable_or_rc_tag_on_beta_repo_branch_a7:
  - <<: *if_not_version_7
    when: never
  - <<: *if_not_stable_or_beta_repo_branch
    when: never
  - <<: *if_rc_tag_on_beta_repo_branch
    when: on_success
  - <<: *if_deploy_on_stable_repo_branch
    when: on_success
  - when: never

.on_deploy_stable_or_rc_tag_on_beta_repo_branch_a7_manual_on_stable:
  - <<: *if_not_version_7
    when: never
  - <<: *if_not_stable_or_beta_repo_branch
    when: never
  - <<: *if_rc_tag_on_beta_repo_branch
    when: on_success
  - <<: *if_deploy_on_stable_repo_branch
    when: manual
    allow_failure: true
  - when: never

# This rule is a variation of on_deploy_stable_or_beta_repo_branch_a7_manual where
# the job is usually run manually, except when the pipeline
# builds an RC: in this case, the job is run automatically.
# This is done to reduce the number of manual steps that have
# to be done when creating RCs.
.on_deploy_stable_or_beta_repo_branch_a7_manual_auto_on_rc:
  - <<: *if_not_version_7
    when: never
  - <<: *if_not_stable_or_beta_repo_branch
    when: never
  - <<: *if_rc_tag_on_beta_repo_branch
    when: on_success
  - <<: *if_deploy
    when: manual
    allow_failure: true

# This rule will add the job as manual when running on beta deploy branch
# and will add it as a regular automatically running job when running
# on stable deploy branch.
.on_deploy_stable_or_beta_manual_auto_on_stable:
  - <<: *if_not_stable_or_beta_repo_branch
    when: never
  - <<: *if_not_deploy
    when: never
  - <<: *if_not_stable_repo_branch
    when: manual
    allow_failure: true
  - when: on_success

.on_deploy_stable_repo_branch_a7_manual:
  - <<: *if_not_version_7
    when: never
  - <<: *if_not_stable_repo_branch
    when: never
  - <<: *if_deploy
    when: manual
    allow_failure: true

.except_deploy:
  - <<: *if_deploy
    when: never
  - when: on_success

.except_no_tests_no_deploy:
  - if: $RUN_KITCHEN_TESTS == "false" && $DEPLOY_AGENT == "false" && $RUN_E2E_TESTS == "off"
    when: never

.on_a6_except_deploy:
  - <<: *if_not_version_6
    when: never
  - <<: *if_deploy
    when: never
  - when: on_success

.on_a7_except_deploy:
  - <<: *if_not_version_7
    when: never
  - <<: *if_deploy
    when: never
  - when: on_success

.on_main_or_release_branch:
  - <<: *if_main_branch
  - <<: *if_release_branch

.except_main_or_release_branch:
  - <<: *if_main_branch
    when: never
  - <<: *if_release_branch
    when: never
  - <<: *if_mergequeue
    when: never

.on_main_or_release_branch_or_deploy_always:
  - <<: *if_deploy
    when: always
  - <<: *if_main_branch
    when: always
  - <<: *if_release_branch
    when: always

.on_all_builds:
  - <<: *if_run_all_builds

.on_all_builds_a6:
  - <<: *if_not_version_6
    when: never
  - <<: *if_run_all_builds

.on_all_builds_a6_manual:
  - <<: *if_not_version_6
    when: never
  - <<: *if_run_all_builds
    when: manual
    allow_failure: true

.on_all_builds_a7:
  - <<: *if_not_version_7
    when: never
  - <<: *if_run_all_builds

.on_all_builds_a7_manual:
  - <<: *if_not_version_7
    when: never
  - <<: *if_run_all_builds
    when: manual
    allow_failure: true

.on_kitchen_tests_a6:
  - <<: *if_not_version_6
    when: never
  - <<: *if_kitchen

.on_kitchen_tests_a6_always:
  - <<: *if_not_version_6
    when: never
  - <<: *if_kitchen
    when: always

.on_all_kitchen_builds_a6:
  - <<: *if_not_version_6
    when: never
  - <<: *if_not_run_all_builds
    when: never
  - <<: *if_kitchen

.on_kitchen_tests_a7:
  - <<: *if_not_version_7
    when: never
  - <<: *if_kitchen

.on_kitchen_tests_a7_always:
  - <<: *if_not_version_7
    when: never
  - <<: *if_kitchen
    when: always

.on_all_kitchen_builds_a7:
  - <<: *if_not_version_7
    when: never
  - <<: *if_not_run_all_builds
    when: never
  - <<: *if_kitchen

.on_all_new-e2e_tests_a7:
  - <<: *if_not_version_7
    when: never
  - <<: *if_not_run_all_builds
    when: never
  - <<: *if_kitchen

# Default kitchen tests are also run on dev branches
# In that case, the target OS versions is a subset of the
# available versions, stored in DEFAULT_KITCHEN_OSVERS
.on_default_kitchen_tests_a7:
  - <<: *if_mergequeue
    when: never
  - <<: *if_not_version_7
    when: never
  - <<: *if_kitchen
  - <<: *if_default_kitchen
    variables:
      KITCHEN_OSVERS: $DEFAULT_KITCHEN_OSVERS

.on_default_new-e2e_tests_a7:
  - <<: *if_mergequeue
    when: never
  - <<: *if_not_version_7
    when: never
  - <<: *if_kitchen
  - <<: *if_default_kitchen
    variables:
      E2E_OSVERS: $E2E_BRANCH_OSVERS

.on_default_kitchen_tests_a7_always:
  - <<: *if_mergequeue
    when: never
  - <<: *if_not_version_7
    when: never
  - <<: *if_kitchen
    when: always
  - <<: *if_default_kitchen
    when: always
    variables:
      KITCHEN_OSVERS: $DEFAULT_KITCHEN_OSVERS

.on_main_or_testing_cleanup:
  - <<: *if_main_branch
  - <<: *if_testing_cleanup

.on_testing_cleanup:
  - <<: *if_testing_cleanup

.on_security_agent_changes_or_manual:
  - <<: *if_main_branch
    allow_failure: true
  - <<: *if_mergequeue
    when: never
  - changes:
      paths:
        - pkg/ebpf/**/*
        - pkg/security/**/*
        - pkg/eventmonitor/**/*
        - test/kitchen/site-cookbooks/dd-security-agent-check/**/*
        - test/kitchen/test/integration/security-agent-test/**/*
        - test/kitchen/test/integration/security-agent-stress/**/*
        - .gitlab/functional_test/security_agent.yml
      compare_to: main # TODO: use a variable, when this is supported https://gitlab.com/gitlab-org/gitlab/-/issues/369916
    when: on_success
  - when: manual
    allow_failure: true

.if_windows_installer_changes: &if_windows_installer_changes
  changes:
      paths:
        - tools/windows/DatadogAgentInstaller/**/*
        - .gitlab/new-e2e_testing/windows.yml
        - test/new-e2e/tests/windows/install-test/**/*
        - tasks/msi.py
      compare_to: main # TODO: use a variable, when this is supported https://gitlab.com/gitlab-org/gitlab/-/issues/369916

.on_windows_installer_changes_or_manual:
  - <<: *if_main_branch
  - <<: *if_mergequeue
    when: never
  - <<: *if_windows_installer_changes
    when: on_success
  - when: manual
    allow_failure: true

.except_windows_installer_changes:
  - <<: *if_windows_installer_changes
    when: never

.on_system_probe_or_e2e_changes_or_manual:
  - <<: *if_main_branch
  - <<: *if_mergequeue
    when: never
  - changes:
      paths:
        - pkg/collector/corechecks/ebpf/**/*
        - pkg/ebpf/**/*
        - pkg/network/**/*
        - pkg/process/monitor/*
        - pkg/util/kernel/**/*
        - test/kitchen/site-cookbooks/dd-system-probe-check/**/*
        - test/kitchen/test/integration/system-probe-test/**/*
        - test/kitchen/test/integration/win-sysprobe-test/**/*
        - .gitlab/functional_test/system_probe_windows.yml
        - .gitlab/functional_test_sysprobe/system_probe.yml
        - .gitlab/kernel_version_testing/system_probe.yml
        - test/new-e2e/system-probe/**/*
        - test/new-e2e/scenarios/system-probe/**/*
        - test/new-e2e/runner/**/*
        - test/new-e2e-utils/**/*
        - test/new-e2e/go.mod
        - tasks/system_probe.py
      compare_to: main # TODO: use a variable, when this is supported https://gitlab.com/gitlab-org/gitlab/-/issues/369916
    when: on_success
  - when: manual
    allow_failure: true

.on_e2e_changes_or_manual:
  - <<: *if_main_branch
  - <<: *if_mergequeue
    when: never
  - changes:
      paths:
        - test/new-e2e/pkg/**/*
        - test/new-e2e/test-infra-definition/*
        - test/new-e2e/go.mod
      compare_to: main # TODO: use a variable, when this is supported https://gitlab.com/gitlab-org/gitlab/-/issues/369916
    when: on_success
  - when: manual
    allow_failure: true

.on_container_or_e2e_changes_or_manual:
  - <<: *if_disable_e2e
    when: never
  - <<: *if_main_branch
    when: on_success
  - <<: *if_mergequeue
    when: never
  - changes:
      paths:
        - comp/core/tagger/**/*
        - comp/core/workloadmeta/**/*
        - pkg/autodiscovery/listeners/**/*
        - pkg/autodiscovery/providers/**/*
        - pkg/collector/corechecks/cluster/**/*
        - pkg/collector/corechecks/containers/**/*
        - pkg/collector/corechecks/containerimage/**/*
        - pkg/collector/corechecks/containerlifecycle/**/*
        - pkg/collector/corechecks/kubernetes/**/*
        - pkg/collector/corechecks/sbom/**/*
        - pkg/util/clusteragent/**/*
        - pkg/util/containerd/**/*
        - pkg/util/containers/**/*
        - pkg/util/docker/**/*
        - pkg/util/ecs/**/*
        - pkg/util/kubernetes/**/*
        - pkg/util/cgroups/**/*
        - test/new-e2e/tests/containers/**/*
        - test/new-e2e/go.mod
      compare_to: main # TODO: use a variable, when this is supported https://gitlab.com/gitlab-org/gitlab/-/issues/369916
    when: on_success
  - when: manual
    allow_failure: true

.on_rc_or_e2e_changes_or_manual:
  - <<: *if_disable_e2e
    when: never
  - <<: *if_main_branch
    when: on_success
  - <<: *if_mergequeue
    when: never
  - changes:
      paths:
        - pkg/config/remote/**/*
        - comp/remote-config/**/*
        - test/new-e2e/tests/remote-config/**/*
  - when: manual
    allow_failure: true

.on_install_script_release_manual:
  - <<: *if_not_version_7
    when: never
  - <<: *if_not_version_6
    when: never
  - <<: *if_not_main_branch
    when: never
  - <<: *if_kitchen
    when: manual
    allow_failure: true

.on_apm_or_e2e_changes_or_manual:
  - <<: *if_disable_e2e
    when: never
  - <<: *if_main_branch
    when: on_success
  - <<: *if_mergequeue
    when: never
  - changes:
      paths:
        - pkg/trace/**/*
        - cmd/trace-agent/**/*
        - comp/trace/**/*
        - test/new-e2e/tests/apm/**/*
        - test/new-e2e/go.mod
      compare_to: main # TODO: use a variable, when this is supported https://gitlab.com/gitlab-org/gitlab/-/issues/369916
    when: on_success
  - when: manual
    allow_failure: true

.on_trace_agent_changes_or_manual:
  - changes:
      - pkg/trace/**/*
      - .gitlab/benchmarks/*
    when: on_success
  - when: manual
    allow_failure: true

.on_scheduled_main:
  - <<: *if_scheduled_main

.on_scheduled_main_or_manual:
  - <<: *if_scheduled_main
    when: always
  - when: manual
    allow_failure: true

.on_main_or_rc_and_no_skip_e2e:
  - <<: *if_not_e2e
    when: never
  - <<: *if_tagged_commit
    when: on_success
  - <<: *if_main_branch
    when: on_success

.except_mergequeue:
  - <<: *if_mergequeue
    when: never

.if_run_e2e_tests:
  - <<: *if_disable_e2e
    when: never
  - <<: *if_auto_e2e

.on_omnibus_change:
  - !reference [.except_mergequeue] # The prerequisites are not run in the mergequeue pipeline so we need to skip this rule
  - changes:
      paths:
        - omnibus/**/*
      compare_to: main # TODO: use a variable, when this is supported https://gitlab.com/gitlab-org/gitlab/-/issues/369916

.on_go-version_change:
  - !reference [.except_mergequeue] # The prerequisites are not run in the mergequeue pipeline so we need to skip this rule
  - changes:
      paths:
        - .go-version
      compare_to: main # TODO: use a variable, when this is supported https://gitlab.com/gitlab-org/gitlab/-/issues/369916<|MERGE_RESOLUTION|>--- conflicted
+++ resolved
@@ -185,11 +185,7 @@
   # To use images from test-infra-definitions dev branches, set the SUFFIX variable to -dev
   # and check the job creating the image to make sure you have the right SHA prefix
   TEST_INFRA_DEFINITIONS_BUILDIMAGES_SUFFIX: ""
-<<<<<<< HEAD
-  TEST_INFRA_DEFINITIONS_BUILDIMAGES: a1ba419a9b85
-=======
   TEST_INFRA_DEFINITIONS_BUILDIMAGES: 6ba25fcf6a61
->>>>>>> d1b6687b
   DATADOG_AGENT_BUILDERS: v22276738-b36b132
 
   DATADOG_AGENT_EMBEDDED_PATH: /opt/datadog-agent/embedded
