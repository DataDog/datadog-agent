--- conflicted
+++ resolved
@@ -77,11 +77,6 @@
   - kitchen_deploy
   - e2e_pre_test
   - kitchen_testing
-<<<<<<< HEAD
-  - kitchen_tests_upload
-=======
-  - pkg_metrics
->>>>>>> a6f695e0
   - container_build
   - container_scan
   - check_deploy
@@ -179,10 +174,6 @@
   DATADOG_AGENT_NIKOS_BUILDIMAGES: v30370116-6cfed421
   DATADOG_AGENT_BTF_GEN_BUILDIMAGES_SUFFIX: ""
   DATADOG_AGENT_BTF_GEN_BUILDIMAGES: v30370116-6cfed421
-<<<<<<< HEAD
-  DATADOG_CI_UPLOADER_IMAGE: v30094440-66830d2d
-=======
->>>>>>> a6f695e0
   # To use images from test-infra-definitions dev branches, set the SUFFIX variable to -dev
   # and check the job creating the image to make sure you have the right SHA prefix
   TEST_INFRA_DEFINITIONS_BUILDIMAGES_SUFFIX: ""
