--- conflicted
+++ resolved
@@ -151,11 +151,7 @@
   # To use images from datadog-agent-buildimages dev branches, set the corresponding
   # SUFFIX variable to _test_only
   DATADOG_AGENT_BUILDIMAGES_SUFFIX: ""
-<<<<<<< HEAD
   DATADOG_AGENT_BUILDIMAGES: v20433308-6861270
-=======
-  DATADOG_AGENT_BUILDIMAGES: v19979316-3aa3d4b
->>>>>>> 4171a5cc
   DATADOG_AGENT_WINBUILDIMAGES_SUFFIX: ""
   DATADOG_AGENT_WINBUILDIMAGES: v19979316-3aa3d4b
   DATADOG_AGENT_ARMBUILDIMAGES_SUFFIX: ""
