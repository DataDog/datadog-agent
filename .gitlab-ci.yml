include: 'https://gitlab-templates.ddbuild.io/slack-notifier/v1/template.yml'

default:
  retry:
    max: 2
    when:
      - runner_system_failure
      - stuck_or_timeout_failure
      - unknown_failure
      - api_failure

stages:
  - fail_on_tag
  - deps_build
  - deps_fetch
  - source_test
  - binary_build
  - integration_test
  - package_build
  - internal_deploy
  - check_deploy
  - testkitchen_deploy
  - testkitchen_testing
  - pkg_metrics
  - image_build
  - image_deploy
  - deploy6
  - deploy7
  - deploy7-manifests
  - deploy_invalidate
  - trigger_release
  - e2e
  - testkitchen_cleanup
  - notify

variables:
  # The SRC_PATH is in the GOPATH of the builders which
  # currently is /go
  SRC_PATH: /go/src/github.com/DataDog/datadog-agent
  # Directory in which we execute the omnibus build.
  # For an unknown reason, it does not go well with
  # a ruby dependency if we build directly into $CI_PROJECT_DIR/.omnibus
  OMNIBUS_BASE_DIR: /.omnibus
  # Directory in which we put the artifacts after the build
  # Must be in $CI_PROJECT_DIR
  OMNIBUS_PACKAGE_DIR: $CI_PROJECT_DIR/.omnibus/pkg/
  # Directory in which we execute the omnibus build for SUSE
  # as we want to separate the RPM built for this distro.
  OMNIBUS_BASE_DIR_SUSE: /.omnibus/suse
  # Directory in which we put the artifacts after the build
  # Must be in $CI_PROJECT_DIR
  OMNIBUS_PACKAGE_DIR_SUSE: $CI_PROJECT_DIR/.omnibus/suse/pkg
  OMNIBUS_BASE_DIR_WIN: c:\omni-base\$CI_RUNNER_ID
  OMNIBUS_BASE_DIR_WIN_OMNIBUS: c:/omni-base/$CI_RUNNER_ID
  DD_AGENT_TESTING_DIR: $CI_PROJECT_DIR/test/kitchen
  STATIC_BINARIES_DIR: bin/static
  DOGSTATSD_BINARIES_DIR: bin/dogstatsd
  AGENT_BINARIES_DIR: bin/agent
  CLUSTER_AGENT_BINARIES_DIR: bin/datadog-cluster-agent
  CLUSTER_AGENT_CLOUDFOUNDRY_BINARIES_DIR: bin/datadog-cluster-agent-cloudfoundry
  SYSTEM_PROBE_BINARIES_DIR: bin/system-probe
  DEB_S3_BUCKET: apt.datad0g.com
  RPM_S3_BUCKET: yum.datad0g.com
  WIN_S3_BUCKET: dd-agent-mstesting
  PROCESS_S3_BUCKET: datad0g-process-agent
  ANDROID_S3_BUCKET: dd-agent-androidtesting
  DEB_RPM_BUCKET_BRANCH: nightly  # branch of the DEB_S3_BUCKET and RPM_S3_BUCKET repos to release to, 'nightly' or 'beta'
  DEB_TESTING_S3_BUCKET: apttesting.datad0g.com
  RPM_TESTING_S3_BUCKET: yumtesting.datad0g.com
  WINDOWS_TESTING_S3_BUCKET_A6: pipelines/A6/$CI_PIPELINE_ID
  WINDOWS_TESTING_S3_BUCKET_A7: pipelines/A7/$CI_PIPELINE_ID
  WINDOWS_BUILDS_S3_BUCKET: $WIN_S3_BUCKET/builds
  ANDROID_BUILDS_S3_BUCKET: $ANDROID_S3_BUCKET/builds
  DEB_RPM_TESTING_BUCKET_BRANCH: testing  # branch of the DEB_TESTING_S3_BUCKET and RPM_TESTING_S3_BUCKET repos to release to, 'testing'
  DD_REPO_BRANCH_NAME: $CI_COMMIT_REF_NAME
  S3_CP_OPTIONS: --only-show-errors --region us-east-1 --sse AES256
  S3_CP_CMD: aws s3 cp $S3_CP_OPTIONS
  S3_ARTIFACTS_URI: s3://dd-ci-artefacts-build-stable/$CI_PROJECT_NAME/$CI_PIPELINE_ID
## comment out both lines below (S3_OMNIBUS_CACHE_BUCKET and USE_S3_CACHING) to allow
## build to succeed with S3 caching disabled.
  S3_OMNIBUS_CACHE_BUCKET: dd-ci-datadog-agent-omnibus-cache-build-stable
  USE_S3_CACHING: --omnibus-s3-cache
  S3_DSD6_URI: s3://dsd6-staging
  RELEASE_VERSION_6: nightly
  RELEASE_VERSION_7: nightly-a7
  DATADOG_AGENT_BUILDIMAGES: v2424505-0439a40
  DATADOG_AGENT_BUILDERS: v2448672-5304c3c
  DATADOG_AGENT_WINBUILDIMAGES: v2468030-cbaf3fe
  DATADOG_AGENT_WINBUILDERS: v2348149-ba6640d
  DATADOG_AGENT_ARMBUILDIMAGES: v2631088-1129f60
  DATADOG_AGENT_SYSPROBE_BUILDIMAGES: v2424505-0439a40
  BCC_VERSION: v0.12.0
  SYSTEM_PROBE_GO_VERSION: 1.13.8

#
# Condition mixins for simplification of rules
#

.if_master_branch: &if_master_branch
  if: $CI_COMMIT_BRANCH == "master"

.if_not_master_branch: &if_not_master_branch
  if: $CI_COMMIT_BRANCH != "master"

.if_tagged_commit: &if_tagged_commit
  if: $CI_COMMIT_TAG != null

.if_not_tagged_commit: &if_not_tagged_commit
  if: $CI_COMMIT_TAG == null

# run job only when triggered by an external tool (ex: Jenkins). This is used
# for jobs that run both on nightlies and tags
.if_triggered: &if_triggered
  if: $CI_PIPELINE_SOURCE == "trigger"

.if_not_triggered: &if_not_triggered
  if: $CI_PIPELINE_SOURCE != "trigger"

# anchor to trigger test kitchen setup, run, and cleanup (so all stages
# are run if one stage is run).  Triggers as defined:
# - master
# - tags (a tagged build)
# - triggers (as above, when triggered by an external tool like jenkins)
# - web (when the build is triggered by a specific build request through the
#        web interface.  This way, if a kitchen run is desired on a specific branch,
#        it can be triggered by requesting a specific build)
#
.if_test_kitchen_triggered: &if_test_kitchen_triggered
  if: $CI_COMMIT_BRANCH == "master" || $CI_COMMIT_TAG != null || $CI_PIPELINE_SOURCE == "trigger" || $CI_PIPELINE_SOURCE == "web"

.if_not_test_kitchen_triggered: &if_not_test_kitchen_triggered
  if: $CI_COMMIT_BRANCH != "master" && $CI_COMMIT_TAG == null && $CI_PIPELINE_SOURCE != "trigger" && $CI_PIPELINE_SOURCE != "web"

# true only when triggered by an external tool (ex: Jenkins) and when
# RELEASE_VERSION_X is NOT "nightly". In this setting we are building either a
# new tagged version of the agent (an RC for example). In both cases the
# artifacts should be uploaded to our staging repository.
.if_triggered_on_tag_6: &if_triggered_on_tag_6
  # no  RELEASE_VERSION means a nightly build for omnibus
  if: $CI_PIPELINE_SOURCE == "trigger" && $RELEASE_VERSION_6 != "nightly" && $RELEASE_VERSION_6 != ""

.if_not_triggered_on_tag_6: &if_not_triggered_on_tag_6
  # no  RELEASE_VERSION means a nightly build for omnibus
  if: $CI_PIPELINE_SOURCE != "trigger" || $RELEASE_VERSION_6 == "nightly" || $RELEASE_VERSION_6 == ""

.if_triggered_on_tag_7: &if_triggered_on_tag_7
  # no  RELEASE_VERSION means a nightly build for omnibus
  if: $CI_PIPELINE_SOURCE == "trigger" && $RELEASE_VERSION_7 != "nightly-a7" && $RELEASE_VERSION_7 != ""

.if_not_triggered_on_tag_7: &if_not_triggered_on_tag_7
  # no  RELEASE_VERSION means a nightly build for omnibus
  if: $CI_PIPELINE_SOURCE != "trigger" || $RELEASE_VERSION_7 == "nightly-a7" || $RELEASE_VERSION_7 == ""

# true only when triggered by an external tool (ex: Jenkins) and when
# RELEASE_VERSION_X is "nightly". In this setting we build from master and update
# the nightly build for windows, linux and docker.
.if_triggered_on_nightly: &if_triggered_on_nightly
  if: $CI_PIPELINE_SOURCE == "trigger" && $RELEASE_VERSION_6 == "nightly" && $RELEASE_VERSION_7 == "nightly-a7"

.if_not_triggered_on_nightly: &if_not_triggered_on_nightly
  if: $CI_PIPELINE_SOURCE != "trigger" || $RELEASE_VERSION_6 != "nightly" || $RELEASE_VERSION_7 != "nightly-a7"

# true only when RELEASE_VERSION_X is not set
.if_version_6: &if_version_6
  if: $RELEASE_VERSION_6 != ""

.if_not_version_6: &if_not_version_6
  if: $RELEASE_VERSION_6 == ""

.if_version_7: &if_version_7
  if: $RELEASE_VERSION_7 != ""

.if_not_version_7: &if_not_version_7
  if: $RELEASE_VERSION_7 == ""

# Fail if we're running a pipeline on a non-triggered tag build
fail_on_non_triggered_tag:
  stage: fail_on_tag
  image: 486234852809.dkr.ecr.us-east-1.amazonaws.com/ci/datadog-agent-buildimages/deb_x64:$DATADOG_AGENT_BUILDIMAGES
  tags: [ "runner:main", "size:2xlarge" ]
  script:
    - env | grep CI_
    - echo CI_PIPELINE_SOURCE=$CI_PIPELINE_SOURCE CI_COMMIT_TAG=$CI_COMMIT_TAG
    - '[[ $CI_COMMIT_TAG == dca-* || $CI_COMMIT_TAG == "" || $CI_PIPELINE_SOURCE != "push" ]]'

#
# deps_build
#
#

# build libbcc
.build_libbcc_common:
  stage: deps_build
  needs: ["fail_on_non_triggered_tag"]
  script:
    - git clone -b "$BCC_VERSION" --depth=1 https://github.com/iovisor/bcc.git /tmp/bcc
    - mkdir /tmp/bcc/build
    - cd /tmp/bcc/build
    - cmake .. -DCMAKE_INSTALL_PREFIX=/opt/libbcc -DCMAKE_EXE_LINKER_FLAGS='-Wl,-rpath,/opt/datadog-agent/embedded/lib' -DCMAKE_SHARED_LINKER_FLAGS='-Wl,-rpath,/opt/datadog-agent/embedded/lib'
    - make -j 4 #"$(nproc)"
    - make install
    - cd /opt/libbcc
    - chmod go-rwx lib/libbcc*
    - rm share/bcc/introspection/bps
    - cp $(ldd lib/libbcc.so | awk '$1 ~ /^libtinfo/ {system("dirname " $3)}')/libtinfo* lib
    - tar cvaf /tmp/libbcc.tar.xz .
    - $S3_CP_CMD /tmp/libbcc.tar.xz $S3_ARTIFACTS_URI/libbcc-$ARCH.tar.xz

build_libbcc_x64:
  extends: .build_libbcc_common
  image: 486234852809.dkr.ecr.us-east-1.amazonaws.com/ci/datadog-agent-buildimages/system-probe_x64:$DATADOG_AGENT_BUILDIMAGES
  tags: [ "runner:main", "size:large" ]
  variables:
    ARCH: amd64

build_libbcc_arm64:
  extends: .build_libbcc_common
  image: 486234852809.dkr.ecr.us-east-1.amazonaws.com/ci/datadog-agent-buildimages/system-probe_arm64:$DATADOG_AGENT_ARMBUILDIMAGES
  tags: ["runner:docker-arm", "platform:arm64"]
  variables:
    ARCH: arm64


#
# source_test
#
#

linux_x64_go_deps:
  stage: deps_fetch
  needs: ["fail_on_non_triggered_tag"]
  image: 486234852809.dkr.ecr.us-east-1.amazonaws.com/ci/datadog-agent-buildimages/deb_x64:$DATADOG_AGENT_BUILDIMAGES
  tags: [ "runner:main", "size:2xlarge" ]
  script:
    - inv -e deps --verbose --dep-vendor-only --no-checks
    - inv -e lint-licenses
    - cd $GOPATH/pkg && tar czf $CI_PROJECT_DIR/go-pkg.tar.gz .
    - cd $GOPATH/bin && tar czf $CI_PROJECT_DIR/go-bin.tar.gz .
    - cd $CI_PROJECT_DIR/vendor && tar czf $CI_PROJECT_DIR/vendor.tar.gz .
  artifacts:
    expire_in: 1 day
    paths:
      - $CI_PROJECT_DIR/go-pkg.tar.gz
      - $CI_PROJECT_DIR/go-bin.tar.gz
      - $CI_PROJECT_DIR/vendor.tar.gz

linux_arm64_go_deps:
  stage: deps_fetch
  needs: ["fail_on_non_triggered_tag"]
  image: 486234852809.dkr.ecr.us-east-1.amazonaws.com/ci/datadog-agent-buildimages/deb_arm64:$DATADOG_AGENT_BUILDIMAGES
  tags: ["runner:docker-arm", "platform:arm64"]
  script:
    - inv -e deps --verbose --dep-vendor-only --no-checks
    - inv -e lint-licenses
    - cd $GOPATH/pkg && tar czf $CI_PROJECT_DIR/go-pkg.tar.gz .
    - cd $GOPATH/bin && tar czf $CI_PROJECT_DIR/go-bin.tar.gz .
    - cd $CI_PROJECT_DIR/vendor && tar czf $CI_PROJECT_DIR/vendor.tar.gz .
  artifacts:
    expire_in: 1 day
    paths:
      - $CI_PROJECT_DIR/go-pkg.tar.gz
      - $CI_PROJECT_DIR/go-bin.tar.gz
      - $CI_PROJECT_DIR/vendor.tar.gz

.retrieve_linux_go_deps: &retrieve_linux_go_deps |
  mkdir -p $GOPATH/bin && tar xzf go-bin.tar.gz -C $GOPATH/bin
  mkdir -p $GOPATH/pkg && tar xzf go-pkg.tar.gz -C $GOPATH/pkg
  mkdir vendor && tar xzf vendor.tar.gz -C vendor
  rm -f go-bin.tar.gz go-pkg.tar.gz vendor.tar.gz

# run tests for windows-64
.run_old_tests_windows_base:
  stage: source_test
  needs: ["fail_on_non_triggered_tag"]
  tags: ["runner:windows-docker", "windowsversion:1809"]
  script:
    - docker run --rm -m 8192M -v "$(Get-Location):c:\mnt" -e IS_AWS_CONTAINER=true -e SIGN_WINDOWS=true -e PY_RUNTIMES="$PYTHON_RUNTIMES" -e NEW_BUILDER="$NEW_BUILDER" 486234852809.dkr.ecr.us-east-1.amazonaws.com/ci/datadog-agent-builders/windows_1809_${ARCH}:${Env:DATADOG_AGENT_WINBUILDERS} c:\mnt\tasks\winbuildscripts\unittests.bat
  variables:
    NEW_BUILDER: "false"

run_old_tests_windows-x64:
  # temporarily allow failure for tests
  extends: .run_old_tests_windows_base
  variables:
    PYTHON_RUNTIMES: 3
    ARCH: "x64"

run_old_tests_windows-x86:
  rules:
    - <<: *if_not_triggered
  # temporarily allow failure for tests
  extends: .run_old_tests_windows_base
  allow_failure: true
  variables:
    PYTHON_RUNTIMES: 3
    ARCH: "x86"

.run_tests_windows_base:
  stage: source_test
  needs: ["fail_on_non_triggered_tag"]
  tags: ["runner:windows-docker", "windowsversion:1809"]
  script:
    - docker run --rm -m 8192M -v "$(Get-Location):c:\mnt" -e AWS_NETWORKING=true -e SIGN_WINDOWS=true -e PY_RUNTIMES="$PYTHON_RUNTIMES" -e NEW_BUILDER="$NEW_BUILDER" 486234852809.dkr.ecr.us-east-1.amazonaws.com/ci/datadog-agent-buildimages/windows_1809_${ARCH}:$Env:DATADOG_AGENT_WINBUILDIMAGES c:\mnt\tasks\winbuildscripts\unittests.bat
  variables:
    NEW_BUILDER: "true"

run_tests_windows-x64:
  # temporarily allow failure for tests
  extends: .run_tests_windows_base
  variables:
    PYTHON_RUNTIMES: 3
    ARCH: "x64"

run_tests_windows-x86:
  rules:
    - <<: *if_not_triggered
  # temporarily allow failure for tests
  extends: .run_tests_windows_base
  allow_failure: true
  variables:
    PYTHON_RUNTIMES: 3
    ARCH: "x86"

.run_tests_preparation: &run_tests_preparation
  needs: ["fail_on_non_triggered_tag", "linux_x64_go_deps"]
  before_script:
    - *retrieve_linux_go_deps
    - source /root/.bashrc && conda activate $CONDA_ENV
    - pip install wheel
    - pip install -r requirements.txt
    - GO111MODULE=off go get gopkg.in/yaml.v2
    - GO111MODULE=off go get github.com/stretchr/testify
    - inv -e rtloader.make --install-prefix=$SRC_PATH/dev --python-runtimes "$PYTHON_RUNTIMES"
    - inv -e rtloader.install
    - inv -e rtloader.format --raise-if-changed
    - inv -e rtloader.test
    - inv -e deps --verbose --no-dep-ensure --no-bootstrap

# run tests for deb-x64
run_tests_deb-x64-py2:
  stage: source_test
  image: 486234852809.dkr.ecr.us-east-1.amazonaws.com/ci/datadog-agent-buildimages/deb_x64:$DATADOG_AGENT_BUILDIMAGES
  tags: [ "runner:main", "size:2xlarge" ]
  variables:
    PYTHON_RUNTIMES: '2'
    CONDA_ENV: ddpy2
  <<: *run_tests_preparation
  script:
    - inv -e test --race --profile --python-runtimes "$PYTHON_RUNTIMES" --cpus 4

run_tests_deb-x64-py3:
  stage: source_test
  image: 486234852809.dkr.ecr.us-east-1.amazonaws.com/ci/datadog-agent-buildimages/deb_x64:$DATADOG_AGENT_BUILDIMAGES
  tags: [ "runner:main", "size:2xlarge" ]
  variables:
    PYTHON_RUNTIMES: '3'
    CONDA_ENV: ddpy3
  <<: *run_tests_preparation
  script:
    - inv -e test --race --profile --python-runtimes "$PYTHON_RUNTIMES" --cpus 4

# run tests for rpm-x64
run_tests_rpm-x64-py2:
  stage: source_test
  image: 486234852809.dkr.ecr.us-east-1.amazonaws.com/ci/datadog-agent-buildimages/rpm_x64:$DATADOG_AGENT_BUILDIMAGES
  tags: [ "runner:main", "size:2xlarge" ]
  variables:
    PYTHON_RUNTIMES: '2'
    CONDA_ENV: ddpy2
  <<: *run_tests_preparation
  script:
    # Exclude systemd because it cannot succeed on Centos 6: the image doesn't have the shared object required by
    # https://github.com/coreos/go-systemd/blob/c8cc474ba8655dfbdb0ac7fcc09b7faf5b643caf/sdjournal/functions.go#L46
    # This is OK because the test on systemd still runs on the debian image above
    - inv -e test --race --profile --python-runtimes "$PYTHON_RUNTIMES" --cpus 4 --build-exclude=systemd

run_tests_rpm-x64-py3:
  stage: source_test
  image: 486234852809.dkr.ecr.us-east-1.amazonaws.com/ci/datadog-agent-buildimages/rpm_x64:$DATADOG_AGENT_BUILDIMAGES
  tags: [ "runner:main", "size:2xlarge" ]
  variables:
    PYTHON_RUNTIMES: '3'
    CONDA_ENV: ddpy3
  <<: *run_tests_preparation
  script:
    # Exclude systemd because it cannot succeed on Centos 6: the image doesn't have the shared object required by
    # https://github.com/coreos/go-systemd/blob/c8cc474ba8655dfbdb0ac7fcc09b7faf5b643caf/sdjournal/functions.go#L46
    # This is OK because the test on systemd still runs on the debian image above
    - inv -e test --race --profile --python-runtimes "$PYTHON_RUNTIMES" --cpus 4 --build-exclude=systemd

# run tests for eBPF code
run_tests_ebpf:
  stage: source_test
  needs: ["build_libbcc_x64", "linux_x64_go_deps"]
  image: 486234852809.dkr.ecr.us-east-1.amazonaws.com/ci/datadog-agent-buildimages/system-probe_x64:$DATADOG_AGENT_SYSPROBE_BUILDIMAGES
  before_script:
    - *retrieve_linux_go_deps
    - mkdir -p $CI_PROJECT_DIR/.tmp/binary-ebpf
    - cd $SRC_PATH
    - pip3 install -r requirements.txt
    # Retrieve libbcc from S3
    - $S3_CP_CMD $S3_ARTIFACTS_URI/libbcc-amd64.tar.xz /tmp/libbcc.tar.xz
    - mkdir /opt/libbcc
    - tar -xvf /tmp/libbcc.tar.xz -C /opt/libbcc
  after_script:
    - cd $SRC_PATH
    - cp ./pkg/ebpf/c/tracer-ebpf.o  $CI_PROJECT_DIR/.tmp/binary-ebpf/tracer-ebpf.o
    - cp ./pkg/ebpf/c/tracer-ebpf-debug.o  $CI_PROJECT_DIR/.tmp/binary-ebpf/tracer-ebpf-debug.o
  tags: [ "runner:main", "size:large" ]
  script:
    # For now only check bpf bytes since we don't have a way to run eBPF tests without mounting a debugfs
    - CGO_CFLAGS='-I/opt/libbcc/include' CGO_LDFLAGS='-Wl,-rpath,/opt/libbcc/lib -L/opt/libbcc/lib' inv -e system-probe.test --only-check-bpf-bytes

  artifacts:
    when: always
    paths:
      - $CI_PROJECT_DIR/.tmp/binary-ebpf

# scan the dependencies for security vulnerabilities with snyk
run_security_scan_test:
  rules:
    - <<: *if_master_branch
  stage: source_test
  needs: ["fail_on_non_triggered_tag", "linux_x64_go_deps"]
  image: 486234852809.dkr.ecr.us-east-1.amazonaws.com/snyk:latest
  tags: ["runner:main", "size:large"]
  before_script:
    # this image isn't built in the datadog-agent-builders repo
    # it doesn't have invoke so we install the dependencies without invoke
    - *retrieve_linux_go_deps
    - mkdir -p $GOPATH/src/github.com/DataDog/datadog-agent
    - rsync -r vendor $GOPATH/src/github.com/DataDog/datadog-agent/
    - rsync -azr --delete ./ $GOPATH/src/github.com/DataDog/datadog-agent
    - cd $GOPATH/src/github.com/DataDog/datadog-agent
    - pip install -r requirements.txt
    - inv -e deps --no-dep-ensure --no-bootstrap
  script:
    - set +x     # don't print the api key to the logs
    # send the list of the dependencies to snyk
    - SNYK_TOKEN=$(aws ssm get-parameter --region us-east-1 --name ci.datadog-agent.snyk_token --with-decryption --query "Parameter.Value" --out text)
      snyk monitor --project-name=datadog-agent-requirements.txt --file=requirements.txt --package-manager=pip
    - SNYK_TOKEN=$(aws ssm get-parameter --region us-east-1 --name ci.datadog-agent.snyk_token --with-decryption --query "Parameter.Value" --out text)
      snyk monitor --project-name=datadog-agent-go.sum --file=go.mod

# check consistency of go.mod file with project imports
run_go_tidy_check:
  stage: source_test
  needs: ["fail_on_non_triggered_tag"]
  image: 486234852809.dkr.ecr.us-east-1.amazonaws.com/ci/datadog-agent-buildimages/deb_x64:$DATADOG_AGENT_BUILDIMAGES
  tags: [ "runner:main", "size:large" ]
  before_script:
    - cd $SRC_PATH
    - pip install --upgrade --ignore-installed pip setuptools
    - pip install -r requirements.txt
    - inv -e deps --no-dep-ensure --no-checks
  script:
    # Print a message and fail if "go mod tidy" modifies go.mod
    - go mod tidy
    - git diff-files --exit-code go.mod || (echo "go.mod is out of sync with project imports. Please run 'inv deps' and commit the changes on go.mod/go.sum." && false)

#
# binary_build
#

# build dogstatsd static for deb-x64
build_dogstatsd_static-deb_x64:
  stage: binary_build
  image: 486234852809.dkr.ecr.us-east-1.amazonaws.com/ci/datadog-agent-buildimages/deb_x64:$DATADOG_AGENT_BUILDIMAGES
  tags: [ "runner:main", "size:large" ]
  needs: ["run_tests_deb-x64-py3", "linux_x64_go_deps"]
  before_script:
    - *retrieve_linux_go_deps
    - source /root/.bashrc && conda activate ddpy3
  script:
    - inv -e dogstatsd.build --static --major-version 7
    - $S3_CP_CMD $SRC_PATH/$STATIC_BINARIES_DIR/dogstatsd $S3_ARTIFACTS_URI/static/dogstatsd

# build dogstatsd for deb-x64
build_dogstatsd-deb_x64:
  stage: binary_build
  image: 486234852809.dkr.ecr.us-east-1.amazonaws.com/ci/datadog-agent-buildimages/deb_x64:$DATADOG_AGENT_BUILDIMAGES
  tags: [ "runner:main", "size:large" ]
  needs: ["run_tests_deb-x64-py3", "linux_x64_go_deps"]
  before_script:
    - *retrieve_linux_go_deps
    - source /root/.bashrc && conda activate ddpy3
  script:
    - inv -e dogstatsd.build --major-version 7
    - $S3_CP_CMD $SRC_PATH/$DOGSTATSD_BINARIES_DIR/dogstatsd $S3_ARTIFACTS_URI/dogstatsd/dogstatsd

# build dogstatsd static for deb-arm
build_dogstatsd_static-deb_arm64:
  stage: binary_build
  image: 486234852809.dkr.ecr.us-east-1.amazonaws.com/ci/datadog-agent-buildimages/deb_arm64:$DATADOG_AGENT_ARMBUILDIMAGES
  tags: ["runner:docker-arm", "platform:arm64"]
  needs: ["run_tests_deb-x64-py3", "linux_arm64_go_deps"]
  variables:
    ARCH: arm64
  before_script:
    - *retrieve_linux_go_deps
    - source /root/.bashrc
    # Hack to work around the cloning issue with arm runners
    - mkdir -p $GOPATH/src/github.com/DataDog
    - cp -R $GOPATH/src/github.com/*/*/DataDog/datadog-agent $GOPATH/src/github.com/DataDog
    - cd $SRC_PATH
  script:
    - inv -e dogstatsd.build --static --major-version 7
    - $S3_CP_CMD $SRC_PATH/$STATIC_BINARIES_DIR/dogstatsd $S3_ARTIFACTS_URI/static/dogstatsd.$ARCH

# build dogstatsd linked for deb-arm
build_dogstatsd-deb_arm64:
  stage: binary_build
  image: 486234852809.dkr.ecr.us-east-1.amazonaws.com/ci/datadog-agent-buildimages/deb_arm64:$DATADOG_AGENT_ARMBUILDIMAGES
  tags: ["runner:docker-arm", "platform:arm64"]
  needs: ["run_tests_deb-x64-py3", "linux_arm64_go_deps"]
  variables:
    ARCH: arm64
  before_script:
    - *retrieve_linux_go_deps
    - source /root/.bashrc
    # Hack to work around the cloning issue with arm runners
    - mkdir -p $GOPATH/src/github.com/DataDog
    - cp -R $GOPATH/src/github.com/*/*/DataDog/datadog-agent $GOPATH/src/github.com/DataDog
    - cd $SRC_PATH
  script:
    - inv -e dogstatsd.build --major-version 7
    - $S3_CP_CMD $SRC_PATH/$DOGSTATSD_BINARIES_DIR/dogstatsd $S3_ARTIFACTS_URI/dogstatsd/dogstatsd.$ARCH

<<<<<<< HEAD
# build iot agent for deb-x64, to make sure the build is not broken because of build flags
build_iot_agent-deb_x64:
  stage: binary_build
  image: 486234852809.dkr.ecr.us-east-1.amazonaws.com/ci/datadog-agent-buildimages/deb_x64:$DATADOG_AGENT_BUILDIMAGES
  tags: [ "runner:main", "size:large" ]
  needs: ["run_tests_deb-x64-py3", "linux_x64_go_deps"]
  before_script:
    - *retrieve_linux_go_deps
    - source /root/.bashrc && conda activate ddpy3
  script:
    - inv -e agent.build --iot --major-version 7
    - $S3_CP_CMD $SRC_PATH/$AGENT_BINARIES_DIR/agent $S3_ARTIFACTS_URI/iot/agent

# build iot agent for ARM, to make sure the build is not broken because of build targets
build_iot_agent-deb_arm64:
  stage: binary_build
  image: 486234852809.dkr.ecr.us-east-1.amazonaws.com/ci/datadog-agent-buildimages/deb_arm64:$DATADOG_AGENT_BUILDIMAGES
  tags: ["runner:docker-arm", "platform:arm64"]
  needs: ["run_tests_deb-x64-py3", "linux_arm64_go_deps"]
  variables:
    ARCH: arm64
  before_script:
    - *retrieve_linux_go_deps
    - source /root/.bashrc
    # Hack to work around the cloning issue with arm runners
    - mkdir -p $GOPATH/src/github.com/DataDog
    - cp -R $GOPATH/src/github.com/*/*/DataDog/datadog-agent $GOPATH/src/github.com/DataDog
    - cd $SRC_PATH
  script:
    - inv -e agent.build --iot --major-version 7

=======
>>>>>>> a32419c6
.cluster_agent-build_common: &cluster_agent-build_common
  stage: binary_build
  needs: ["run_go_tidy_check"]
  script:
    - inv -e cluster-agent.build
    - $S3_CP_CMD $SRC_PATH/$CLUSTER_AGENT_BINARIES_DIR/datadog-cluster-agent $S3_ARTIFACTS_URI/datadog-cluster-agent.$ARCH
    - $S3_CP_CMD $SRC_PATH/Dockerfiles/cluster-agent/datadog-cluster.yaml $S3_ARTIFACTS_URI/datadog-cluster.yaml

# build cluster-agent bin
cluster_agent-build_amd64:
  <<: *cluster_agent-build_common
  image: 486234852809.dkr.ecr.us-east-1.amazonaws.com/ci/datadog-agent-buildimages/deb_x64:$DATADOG_AGENT_BUILDIMAGES
  tags: [ "runner:main", "size:large" ]
  needs: ["run_go_tidy_check", "linux_x64_go_deps"]
  variables:
    ARCH: amd64
  before_script:
    - *retrieve_linux_go_deps
    - source /root/.bashrc && conda activate ddpy3

cluster_agent-build_arm64:
  <<: *cluster_agent-build_common
  image: 486234852809.dkr.ecr.us-east-1.amazonaws.com/ci/datadog-agent-buildimages/deb_arm64:$DATADOG_AGENT_BUILDIMAGES
  tags: ["runner:docker-arm", "platform:arm64"]
  needs: ["run_go_tidy_check", "linux_arm64_go_deps"]
  variables:
    ARCH: arm64
  before_script:
    - *retrieve_linux_go_deps
    - source /root/.bashrc
    # Hack to work around the cloning issue with arm runners
    - mkdir -p $GOPATH/src/github.com/DataDog
    - cp -R $GOPATH/src/github.com/*/*/DataDog/datadog-agent $GOPATH/src/github.com/DataDog
    - cd $SRC_PATH

# build cluster-agent-cloudfoundry bin
cluster_agent_cloudfoundry-build_amd64:
  rules:
    - <<: *if_version_7
  stage: binary_build
  needs: ["run_go_tidy_check", "linux_x64_go_deps"]
  image: 486234852809.dkr.ecr.us-east-1.amazonaws.com/ci/datadog-agent-buildimages/deb_x64:$DATADOG_AGENT_BUILDIMAGES
  tags: [ "runner:main", "size:large" ]
  artifacts:
    expire_in: 2 weeks
    paths:
      - $OMNIBUS_PACKAGE_DIR
  variables:
    ARCH: amd64
  before_script:
    - *retrieve_linux_go_deps
    - source /root/.bashrc && conda activate ddpy3
  script:
    - inv -e cluster-agent-cloudfoundry.build
    - cd $SRC_PATH/$CLUSTER_AGENT_CLOUDFOUNDRY_BINARIES_DIR
    - mkdir -p $OMNIBUS_PACKAGE_DIR
    - export PACKAGE_VERSION=$(inv agent.version --url-safe --major-version 7)
    - tar cf $OMNIBUS_PACKAGE_DIR/datadog-cluster-agent-cloudfoundry-$PACKAGE_VERSION-$ARCH.tar.xz datadog-cluster-agent-cloudfoundry

#
# integration_test
#

# run benchmarks on deb
# run_benchmarks-deb_x64:
#   stage: integration_test
#   image: 486234852809.dkr.ecr.us-east-1.amazonaws.com/ci/datadog-agent-buildimages/deb_x64:$DATADOG_AGENT_BUILDIMAGES
#   allow_failure: true  # FIXME: this was set to true to temporarily unblock the pipeline
#   tags: [ "runner:main", "size:large" ]
#   script:
#     - inv -e bench.aggregator
#     # FIXME: in our docker image, non ascii characters printed by the benchmark
#     # make invoke traceback. For now, the workaround is to call the benchmarks
#     # manually
#     - inv -e bench.build-dogstatsd

#     - set +x # make sure we don't output the creds to the build log
#     - DD_AGENT_API_KEY=$(aws ssm get-parameter --region us-east-1 --name ci.datadog-agent.dd_agent_api_key --with-decryption --query "Parameter.Value" --out text)

#     # dogstatsd validation - not really benchmarking: gitlab isn't the right place to do this.
#     - ./bin/benchmarks/dogstatsd -pps=20000 -dur 30 -ser 5 -branch $DD_REPO_BRANCH_NAME -api-key $DD_AGENT_API_KEY
#   artifacts:
#     expire_in: 2 weeks
#     paths:
#       - benchmarks

# check the size of the static dogstatsd binary
run_dogstatsd_size_test:
  stage: integration_test
  needs: ["build_dogstatsd_static-deb_x64"]
  image: 486234852809.dkr.ecr.us-east-1.amazonaws.com/ci/datadog-agent-buildimages/deb_x64:$DATADOG_AGENT_BUILDIMAGES
  tags: [ "runner:main", "size:large" ]
  before_script:
    - source /root/.bashrc && conda activate ddpy3
    # Disable global before_script
    - mkdir -p $STATIC_BINARIES_DIR
    - $S3_CP_CMD $S3_ARTIFACTS_URI/static/dogstatsd $STATIC_BINARIES_DIR/dogstatsd
  script:
    - inv -e dogstatsd.size-test --skip-build

# check the size of the static dogstatsd binary
run_dogstatsd_arm_size_test:
  stage: integration_test
  needs: ["build_dogstatsd_static-deb_arm64"]
  image: 486234852809.dkr.ecr.us-east-1.amazonaws.com/ci/datadog-agent-buildimages/deb_arm64:$DATADOG_AGENT_ARMBUILDIMAGES
  tags: ["runner:docker-arm", "platform:arm64"]
  variables:
    ARCH: arm64
  before_script:
    - source /root/.bashrc
    # Disable global before_script
    - mkdir -p $STATIC_BINARIES_DIR
    - $S3_CP_CMD $S3_ARTIFACTS_URI/static/dogstatsd.$ARCH $STATIC_BINARIES_DIR/dogstatsd
  script:
    - inv -e dogstatsd.size-test --skip-build

.system-probe_build_common:
  before_script:
    # Hack to work around the cloning issue with arm runners
    - mkdir -p $GOPATH/src/github.com/DataDog
    - '[[ "$ARCH" == arm64 ]] && cp -R $GOPATH/src/github.com/*/*/DataDog/datadog-agent $GOPATH/src/github.com/DataDog'
    - cd $SRC_PATH
    - inv -e deps --no-checks --verbose --dep-vendor-only
    # Retrieve libbcc from S3
    - $S3_CP_CMD $S3_ARTIFACTS_URI/libbcc-$ARCH.tar.xz /tmp/libbcc.tar.xz
    - mkdir -p /opt/datadog-agent/embedded
    - tar -xvf /tmp/libbcc.tar.xz -C /opt/datadog-agent/embedded

  script:
    - CGO_CFLAGS='-I/opt/datadog-agent/embedded/include' CGO_LDFLAGS='-Wl,-rpath,/opt/datadog-agent/embedded/lib -L/opt/datadog-agent/embedded/lib' inv -e system-probe.build --go-version=$SYSTEM_PROBE_GO_VERSION
    - CGO_CFLAGS='-I/opt/datadog-agent/embedded/include' CGO_LDFLAGS='-Wl,-rpath,/opt/datadog-agent/embedded/lib -L/opt/datadog-agent/embedded/lib' inv -e system-probe.test --only-check-bpf-bytes
    - $S3_CP_CMD $SRC_PATH/$SYSTEM_PROBE_BINARIES_DIR/system-probe $S3_ARTIFACTS_URI/system-probe.$ARCH

build_system-probe-x64:
  stage: binary_build
  image: 486234852809.dkr.ecr.us-east-1.amazonaws.com/ci/datadog-agent-buildimages/system-probe_x64:$DATADOG_AGENT_SYSPROBE_BUILDIMAGES
  needs: ["build_libbcc_x64", "run_tests_deb-x64-py3"]
  tags: [ "runner:main", "size:large" ]
  extends: .system-probe_build_common
  variables:
    ARCH: amd64

build_system-probe-arm64:
  stage: binary_build
  image: 486234852809.dkr.ecr.us-east-1.amazonaws.com/ci/datadog-agent-buildimages/system-probe_arm64:$DATADOG_AGENT_SYSPROBE_BUILDIMAGES
  needs: ["build_libbcc_arm64", "run_go_tidy_check"]
  tags: ["runner:docker-arm", "platform:arm64"]
  extends: .system-probe_build_common
  variables:
    ARCH: arm64

#
# package_build
#
#
.agent_build_common_deb: &agent_build_common_deb
  script:
    - echo "About to build for $RELEASE_VERSION"
    # remove artifacts from previous pipelines that may come from the cache
    - rm -rf $OMNIBUS_PACKAGE_DIR/*
    # Artifacts and cache must live within project directory but we run omnibus in a neutral directory.
    # Thus, we move the artifacts at the end in a gitlab-friendly dir.
    - $S3_CP_CMD $S3_ARTIFACTS_URI/system-probe.${PACKAGE_ARCH} /tmp/system-probe
    - chmod 755 /tmp/system-probe
    - $S3_CP_CMD $S3_ARTIFACTS_URI/libbcc-${PACKAGE_ARCH}.tar.xz /tmp/libbcc.tar.xz
    # Use --skip-deps since the deps are installed by `before_script`.
    - inv -e agent.omnibus-build --release-version "$RELEASE_VERSION" --major-version "$AGENT_MAJOR_VERSION" --python-runtimes "$PYTHON_RUNTIMES" --base-dir $OMNIBUS_BASE_DIR ${USE_S3_CACHING} --skip-deps --system-probe-bin=/tmp/system-probe --libbcc-tarball=/tmp/libbcc.tar.xz
    - $S3_CP_CMD $OMNIBUS_BASE_DIR/pkg/datadog-agent_*_${PACKAGE_ARCH}.deb $S3_ARTIFACTS_URI/$DESTINATION_DEB
    - $S3_CP_CMD $OMNIBUS_BASE_DIR/pkg/datadog-agent-dbg_*_${PACKAGE_ARCH}.deb $S3_ARTIFACTS_URI/$DESTINATION_DBG_DEB
    - mkdir -p $OMNIBUS_PACKAGE_DIR && cp $OMNIBUS_BASE_DIR/pkg/datadog-agent*_${PACKAGE_ARCH}.deb{,.metadata.json} $OMNIBUS_PACKAGE_DIR
  # TODO: enabling the cache cause builds to be slower and slower on `master`. Re-enable once this is investigated/fixed
  # cache:
  #   # cache per branch
  #   key: $CI_COMMIT_REF_NAME
  #   paths:
  #     - $OMNIBUS_BASE_DIR
  artifacts:
    expire_in: 2 weeks
    paths:
      - $OMNIBUS_PACKAGE_DIR

# build Agent package for deb-x64
agent_deb-x64-a6:
  rules:
    - <<: *if_version_6
  stage: package_build
  image: 486234852809.dkr.ecr.us-east-1.amazonaws.com/ci/datadog-agent-buildimages/deb_x64:$DATADOG_AGENT_BUILDIMAGES
  tags: [ "runner:main", "size:2xlarge" ]
  needs: ["run_tests_deb-x64-py2", "run_tests_deb-x64-py3", "build_system-probe-x64", "linux_x64_go_deps"]
  variables:
    AWS_CONTAINER_CREDENTIALS_RELATIVE_URI: /credentials
    CONDA_ENV: ddpy3
    AGENT_MAJOR_VERSION: 6
    PYTHON_RUNTIMES: '2,3'
    PACKAGE_ARCH: amd64
    DESTINATION_DEB: 'datadog-agent_6_amd64.deb'
    DESTINATION_DBG_DEB: 'datadog-agent-dbg_6_amd64.deb'
  before_script:
    - *retrieve_linux_go_deps
    - source /root/.bashrc && conda activate $CONDA_ENV
    - export RELEASE_VERSION=$RELEASE_VERSION_6
  <<: *agent_build_common_deb

agent_deb-x64-a7:
  rules:
    - <<: *if_version_7
  stage: package_build
  image: 486234852809.dkr.ecr.us-east-1.amazonaws.com/ci/datadog-agent-buildimages/deb_x64:$DATADOG_AGENT_BUILDIMAGES
  tags: [ "runner:main", "size:2xlarge" ]
  needs: ["run_tests_deb-x64-py3", "build_system-probe-x64", "linux_x64_go_deps"]
  variables:
    AWS_CONTAINER_CREDENTIALS_RELATIVE_URI: /credentials
    CONDA_ENV: ddpy3
    AGENT_MAJOR_VERSION: 7
    PYTHON_RUNTIMES: '3'
    PACKAGE_ARCH: amd64
    DESTINATION_DEB: 'datadog-agent_7_amd64.deb'
    DESTINATION_DBG_DEB: 'datadog-agent-dbg_7_amd64.deb'
  before_script:
    - *retrieve_linux_go_deps
    - source /root/.bashrc && conda activate $CONDA_ENV
    - export RELEASE_VERSION=$RELEASE_VERSION_7
  <<: *agent_build_common_deb

agent_deb-arm-a6:
  rules:
    - <<: *if_version_6
  stage: package_build
  needs: ["run_go_tidy_check", "build_system-probe-arm64", "linux_arm64_go_deps"]
  image: 486234852809.dkr.ecr.us-east-1.amazonaws.com/ci/datadog-agent-buildimages/deb_arm64:$DATADOG_AGENT_ARMBUILDIMAGES
  tags: ["runner:docker-arm", "platform:arm64"]
  variables:
    AGENT_MAJOR_VERSION: 6
    PYTHON_RUNTIMES: '2,3'
    PACKAGE_ARCH: arm64
    DESTINATION_DEB: 'datadog-agent_6_arm64.deb'
    DESTINATION_DBG_DEB: 'datadog-agent-dbg_6_arm64.deb'
  before_script:
    - *retrieve_linux_go_deps
    - source /root/.bashrc
    - export RELEASE_VERSION=$RELEASE_VERSION_6
  <<: *agent_build_common_deb

agent_deb-arm-a7:
  rules:
    - <<: *if_version_7
  stage: package_build
  needs: ["run_go_tidy_check", "build_system-probe-arm64", "linux_arm64_go_deps"]
  image: 486234852809.dkr.ecr.us-east-1.amazonaws.com/ci/datadog-agent-buildimages/deb_arm64:$DATADOG_AGENT_ARMBUILDIMAGES
  tags: ["runner:docker-arm", "platform:arm64"]
  variables:
    AGENT_MAJOR_VERSION: 7
    PYTHON_RUNTIMES: '3'
    PACKAGE_ARCH: arm64
    DESTINATION_DEB: 'datadog-agent_7_arm64.deb'
    DESTINATION_DBG_DEB: 'datadog-agent-dbg_7_arm64.deb'
  before_script:
    - *retrieve_linux_go_deps
    - source /root/.bashrc
    - export RELEASE_VERSION=$RELEASE_VERSION_7
  <<: *agent_build_common_deb

<<<<<<< HEAD
# build Agent package for deb-x64
iot_agent_deb-x64:
  stage: package_build
  image: 486234852809.dkr.ecr.us-east-1.amazonaws.com/ci/datadog-agent-buildimages/deb_x64:$DATADOG_AGENT_BUILDIMAGES
  tags: [ "runner:main", "size:2xlarge" ]
  needs: ["build_iot_agent-deb_x64", "linux_x64_go_deps"]
  variables:
    AWS_CONTAINER_CREDENTIALS_RELATIVE_URI: /credentials
    PACKAGE_ARCH: amd64
  before_script:
    - *retrieve_linux_go_deps
    - source /root/.bashrc && conda activate ddpy3
  <<: *skip_when_unwanted_on_7
=======

.iot_agent_build_common_deb: &iot_agent_build_common_deb
  rules:
    - <<: *if_version_7
>>>>>>> a32419c6
  script:
    - echo "About to build for $RELEASE_VERSION_7"
    - echo "Detected host architecture $(uname -m)"
    # $DD_TARGET_ARCH is only set by Arm build images, so assume amd64 if not present
    - echo "Target architecture ${DD_TARGET_ARCH:=amd64}"
    # remove artifacts from previous pipelines that may come from the cache
    - rm -rf $OMNIBUS_PACKAGE_DIR/*
    # Artifacts and cache must live within project directory but we run omnibus in a neutral directory.
    # Thus, we move the artifacts at the end in a gitlab-friendly dir.
    # Use --skip-deps since the deps are installed by `before_script`.
    - inv -e agent.omnibus-build --iot --log-level debug --release-version "$RELEASE_VERSION_7" --major-version 7 --base-dir $OMNIBUS_BASE_DIR --skip-deps
    - find $OMNIBUS_BASE_DIR/pkg
    - find $OMNIBUS_BASE_DIR/pkg -name "datadog-iot-agent*_${PACKAGE_ARCH}.deb" -exec dpkg -c {} \;
    - $S3_CP_CMD $OMNIBUS_BASE_DIR/pkg/datadog-iot-agent*_${PACKAGE_ARCH}.deb $S3_ARTIFACTS_URI/$DESTINATION_DEB
    - mkdir -p $OMNIBUS_PACKAGE_DIR && cp $OMNIBUS_BASE_DIR/pkg/datadog-iot-agent*_${PACKAGE_ARCH}.deb{,.metadata.json} $OMNIBUS_PACKAGE_DIR
  # TODO: enabling the cache cause builds to be slower and slower on `master`. Re-enable once this is investigated/fixed
  # cache:
  #   # cache per branch
  #   key: $CI_COMMIT_REF_NAME
  #   paths:
  #     - $OMNIBUS_BASE_DIR
  artifacts:
    expire_in: 2 weeks
    paths:
      - $OMNIBUS_PACKAGE_DIR

iot_agent_deb-x64:
  stage: package_build
  image: 486234852809.dkr.ecr.us-east-1.amazonaws.com/ci/datadog-agent-buildimages/deb_x64:$DATADOG_AGENT_BUILDIMAGES
  tags: [ "runner:main", "size:2xlarge" ]
  needs: [ "fail_on_non_triggered_tag"]
  variables:
    PACKAGE_ARCH: amd64
    DESTINATION_DEB: 'datadog-iot-agent_7_amd64.deb'
  before_script:
    # This is done inside entrypoint.sh
    # - source /root/.bashrc && conda activate ddpy3
    - inv -e deps --verbose --dep-vendor-only --no-checks
  <<: *iot_agent_build_common_deb

iot_agent_deb-arm64:
  stage: package_build
  image: 486234852809.dkr.ecr.us-east-1.amazonaws.com/ci/datadog-agent-buildimages/deb_arm64:$DATADOG_AGENT_ARMBUILDIMAGES
  tags: ["runner:docker-arm", "platform:arm64"]
<<<<<<< HEAD
  needs: ["build_iot_agent-deb_arm64", "linux_arm64_go_deps"]
=======
  needs: [ "fail_on_non_triggered_tag"]
>>>>>>> a32419c6
  variables:
    PACKAGE_ARCH: arm64
    DESTINATION_DEB: 'datadog-iot-agent_7_arm64.deb'
  before_script:
<<<<<<< HEAD
    - *retrieve_linux_go_deps
    - source /root/.bashrc
    - export RELEASE_VERSION=$RELEASE_VERSION_7
  <<: *skip_when_unwanted_on_7
  script:
    # remove artifacts from previous pipelines that may come from the cache
    - rm -rf $OMNIBUS_PACKAGE_DIR/*
    # Artifacts and cache must live within project directory but we run omnibus in a neutral directory.
    # Thus, we move the artifacts at the end in a gitlab-friendly dir.
    # Use --skip-deps since the deps are installed by `before_script`.
    - inv -e agent.omnibus-build --iot --log-level debug --release-version "$RELEASE_VERSION_7" --major-version 7 --base-dir $OMNIBUS_BASE_DIR --skip-deps
    - find $OMNIBUS_BASE_DIR/pkg
    - find $OMNIBUS_BASE_DIR/pkg -name "datadog-iot-agent*_arm64.deb" -exec dpkg -c {} \;
    - $S3_CP_CMD $OMNIBUS_BASE_DIR/pkg/datadog-iot-agent*_arm64.deb $S3_ARTIFACTS_URI/datadog-iot-agent_arm64.deb
    - mkdir -p $OMNIBUS_PACKAGE_DIR && cp $OMNIBUS_BASE_DIR/pkg/datadog-iot-agent*_arm64.deb{,.metadata.json} $OMNIBUS_PACKAGE_DIR
  # TODO: enabling the cache cause builds to be slower and slower on `master`. Re-enable once this is investigated/fixed
  # cache:
  #   # cache per branch
  #   key: $CI_COMMIT_REF_NAME
  #   paths:
  #     - $OMNIBUS_BASE_DIR
  artifacts:
    expire_in: 2 weeks
    paths:
      - $OMNIBUS_PACKAGE_DIR
=======
    - inv -e deps --verbose --dep-vendor-only --no-checks
  <<: *iot_agent_build_common_deb

iot_agent_deb-armhf:
  stage: package_build
  image: 486234852809.dkr.ecr.us-east-1.amazonaws.com/ci/datadog-agent-buildimages/deb_armhf:$DATADOG_AGENT_ARMBUILDIMAGES
  # Run with platform:arm64 since no platform:armhf exists and arm64 should be backwards compatible
  tags: ["runner:docker-arm", "platform:arm64"]
  needs: [ "fail_on_non_triggered_tag"]
  variables:
    PACKAGE_ARCH: armhf
    DESTINATION_DEB: 'datadog-iot-agent_7_armhf.deb'
  before_script:
    - inv -e deps --verbose --dep-vendor-only --no-checks
  <<: *iot_agent_build_common_deb
>>>>>>> a32419c6

.agent_build_common_rpm: &agent_build_common_rpm
  script:
    - echo "About to build for $RELEASE_VERSION"
    # remove artifacts from previous pipelines that may come from the cache
    - rm -rf $OMNIBUS_PACKAGE_DIR/*
    # Artifacts and cache must live within project directory but we run omnibus in a neutral directory.
    # Thus, we move the artifacts at the end in a gitlab-friendly dir.
    - set +x
    - RPM_GPG_KEY=$(aws ssm get-parameter --region us-east-1 --name ci.datadog-agent.rpm_signing_private_key_e09422b3 --with-decryption --query "Parameter.Value" --out text)
    - printf -- "$RPM_GPG_KEY" | gpg --import --batch
    - export RPM_SIGNING_PASSPHRASE=$(aws ssm get-parameter --region us-east-1 --name ci.datadog-agent.rpm_signing_key_passphrase_e09422b3 --with-decryption --query "Parameter.Value" --out text)
    - set -x

    - $S3_CP_CMD $S3_ARTIFACTS_URI/system-probe.${PACKAGE_ARCH} /tmp/system-probe
    - chmod 755 /tmp/system-probe
    - $S3_CP_CMD $S3_ARTIFACTS_URI/libbcc-${PACKAGE_ARCH}.tar.xz /tmp/libbcc.tar.xz
    # use --skip-deps since the deps are installed by `before_script`
    - inv -e agent.omnibus-build --release-version "$RELEASE_VERSION" --major-version "$AGENT_MAJOR_VERSION" --python-runtimes "$PYTHON_RUNTIMES" --base-dir $OMNIBUS_BASE_DIR  ${USE_S3_CACHING} --skip-deps --system-probe-bin=/tmp/system-probe --libbcc-tarball=/tmp/libbcc.tar.xz
    - find $OMNIBUS_BASE_DIR/pkg -type f -name '*.rpm' ! -name '*dbg*.rpm' -print0 | xargs -0 -I '{}' rpm -i '{}'
    - find $OMNIBUS_BASE_DIR/pkg -type f -name '*dbg*.rpm' -print0 | xargs -0 -I '{}' rpm -i '{}'
    - mkdir -p $OMNIBUS_PACKAGE_DIR && cp $OMNIBUS_BASE_DIR/pkg/*.{rpm,metadata.json} $OMNIBUS_PACKAGE_DIR
  # TODO: enabling the cache cause builds to be slower and slower on `master`. Re-enable once this is investigated/fixed
  # cache:
  #   # cache per branch
  #   key: $CI_COMMIT_REF_NAME
  #   paths:
  #     - $OMNIBUS_BASE_DIR
  artifacts:
    expire_in: 2 weeks
    paths:
      - $OMNIBUS_PACKAGE_DIR

# build Agent package for rpm-x64
agent_rpm-x64-a6:
  rules:
    - <<: *if_version_6
  stage: package_build
  image: 486234852809.dkr.ecr.us-east-1.amazonaws.com/ci/datadog-agent-buildimages/rpm_x64:$DATADOG_AGENT_BUILDIMAGES
  tags: [ "runner:main", "size:2xlarge" ]
  needs: ["run_tests_rpm-x64-py2", "run_tests_rpm-x64-py3", "build_system-probe-x64", "linux_x64_go_deps"]
  variables:
    AWS_CONTAINER_CREDENTIALS_RELATIVE_URI: /credentials
    AGENT_MAJOR_VERSION: 6
    PYTHON_RUNTIMES: '2,3'
    PACKAGE_ARCH: amd64
    CONDA_ENV: ddpy3
  before_script:
    - *retrieve_linux_go_deps
    - source /root/.bashrc && conda activate $CONDA_ENV
    - export RELEASE_VERSION=$RELEASE_VERSION_6
  <<: *agent_build_common_rpm

# build Agent package for rpm-x64
agent_rpm-x64-a7:
  rules:
    - <<: *if_version_7
  stage: package_build
  image: 486234852809.dkr.ecr.us-east-1.amazonaws.com/ci/datadog-agent-buildimages/rpm_x64:$DATADOG_AGENT_BUILDIMAGES
  tags: [ "runner:main", "size:2xlarge" ]
  needs: ["run_tests_rpm-x64-py3", "build_system-probe-x64", "linux_x64_go_deps"]
  variables:
    AWS_CONTAINER_CREDENTIALS_RELATIVE_URI: /credentials
    AGENT_MAJOR_VERSION: 7
    PYTHON_RUNTIMES: '3'
    PACKAGE_ARCH: amd64
    CONDA_ENV: ddpy3
  before_script:
    - *retrieve_linux_go_deps
    - source /root/.bashrc && conda activate $CONDA_ENV
    - export RELEASE_VERSION=$RELEASE_VERSION_7
  <<: *agent_build_common_rpm

# build Agent package for rpm-arm64
agent_rpm-arm-a6:
  rules:
    - <<: *if_version_6
  stage: package_build
  needs: ["run_go_tidy_check", "build_system-probe-arm64", "linux_arm64_go_deps"]
  image: 486234852809.dkr.ecr.us-east-1.amazonaws.com/ci/datadog-agent-buildimages/rpm_arm64:$DATADOG_AGENT_ARMBUILDIMAGES
  tags: ["runner:docker-arm", "platform:arm64"]
  variables:
    AGENT_MAJOR_VERSION: 6
    PYTHON_RUNTIMES: '2,3'
    PACKAGE_ARCH: arm64
  before_script:
    - *retrieve_linux_go_deps
    - source /root/.bashrc
    - export RELEASE_VERSION=$RELEASE_VERSION_6
  <<: *agent_build_common_rpm

# build Agent package for rpm-arm64
agent_rpm-arm-a7:
  rules:
    - <<: *if_version_7
  stage: package_build
  needs: ["run_go_tidy_check", "build_system-probe-arm64", "linux_arm64_go_deps"]
  image: 486234852809.dkr.ecr.us-east-1.amazonaws.com/ci/datadog-agent-buildimages/rpm_arm64:$DATADOG_AGENT_ARMBUILDIMAGES
  tags: ["runner:docker-arm", "platform:arm64"]
  variables:
    AGENT_MAJOR_VERSION: 7
    PYTHON_RUNTIMES: '3'
    PACKAGE_ARCH: arm64
  before_script:
    - *retrieve_linux_go_deps
    - source /root/.bashrc
    - export RELEASE_VERSION=$RELEASE_VERSION_7
  <<: *agent_build_common_rpm

<<<<<<< HEAD
iot_agent_rpm-x64:
  stage: package_build
  image: 486234852809.dkr.ecr.us-east-1.amazonaws.com/ci/datadog-agent-buildimages/rpm_x64:$DATADOG_AGENT_BUILDIMAGES
  tags: [ "runner:main", "size:2xlarge" ]
  needs: ["build_iot_agent-deb_x64", "linux_x64_go_deps"]
  variables:
    AWS_CONTAINER_CREDENTIALS_RELATIVE_URI: /credentials
  before_script:
    - *retrieve_linux_go_deps
    - source /root/.bashrc && conda activate ddpy3
  <<: *skip_when_unwanted_on_7
=======
.iot_agent_build_common_rpm: &iot_agent_build_common_rpm
  rules:
    - <<: *if_version_7
>>>>>>> a32419c6
  script:
    - echo "About to build iot agent for $RELEASE_VERSION_7"
    - echo "Detected host architecture $(uname -m)"
    # $DD_TARGET_ARCH is only set by Arm build images, so assume amd64 if not present
    - echo "Target architecture ${DD_TARGET_ARCH:=amd64}"
    # remove artifacts from previous pipelines that may come from the cache
    - rm -rf $OMNIBUS_PACKAGE_DIR/*
    # Artifacts and cache must live within project directory but we run omnibus in a neutral directory.
    # Thus, we move the artifacts at the end in a gitlab-friendly dir.
    - set +x
    - RPM_GPG_KEY=$(aws ssm get-parameter --region us-east-1 --name ci.datadog-agent.rpm_signing_private_key_e09422b3 --with-decryption --query "Parameter.Value" --out text)
    - printf -- "$RPM_GPG_KEY" | gpg --import --batch
    - export RPM_SIGNING_PASSPHRASE=$(aws ssm get-parameter --region us-east-1 --name ci.datadog-agent.rpm_signing_key_passphrase_e09422b3 --with-decryption --query "Parameter.Value" --out text)
    - set -x
    # Use --skip-deps since the deps are installed by `before_script`.
    - inv -e agent.omnibus-build --iot --log-level debug --release-version "$RELEASE_VERSION_7" --major-version 7 --base-dir $OMNIBUS_BASE_DIR --skip-deps
    - ls $OMNIBUS_BASE_DIR/pkg/
    - mkdir -p $OMNIBUS_PACKAGE_DIR && cp $OMNIBUS_BASE_DIR/pkg/*.{rpm,metadata.json} $OMNIBUS_PACKAGE_DIR
  artifacts:
    expire_in: 2 weeks
    paths:
      - $OMNIBUS_PACKAGE_DIR

iot_agent_rpm-x64:
  stage: package_build
  image: 486234852809.dkr.ecr.us-east-1.amazonaws.com/ci/datadog-agent-buildimages/rpm_x64:$DATADOG_AGENT_BUILDIMAGES
  tags: [ "runner:main", "size:2xlarge" ]
  needs: [ "fail_on_non_triggered_tag"]
  before_script:
    # This is done inside entrypoint.sh
    # - source /root/.bashrc && conda activate ddpy3
    - inv -e deps --verbose --dep-vendor-only --no-checks
  <<: *iot_agent_build_common_rpm

iot_agent_rpm-arm64:
  stage: package_build
  image: 486234852809.dkr.ecr.us-east-1.amazonaws.com/ci/datadog-agent-buildimages/rpm_arm64:$DATADOG_AGENT_ARMBUILDIMAGES
  tags: ["runner:docker-arm", "platform:arm64"]
<<<<<<< HEAD
  needs: ["build_iot_agent-deb_arm64", "linux_arm64_go_deps"]
  variables:
    AGENT_MAJOR_VERSION: 7
    PYTHON_RUNTIMES: '3'
  before_script:
    - *retrieve_linux_go_deps
    - source /root/.bashrc
    # Hack to work around the cloning issue with arm runners
    # - mkdir -p $GOPATH/src/github.com/DataDog
    # - cp -R $GOPATH/src/github.com/*/*/DataDog/datadog-agent $GOPATH/src/github.com/DataDog
    # - cd $SRC_PATH
    - export RELEASE_VERSION=$RELEASE_VERSION_7
  <<: *skip_when_unwanted_on_7
  script:
    - echo "About to build iot agent for $RELEASE_VERSION"
    # remove artifacts from previous pipelines that may come from the cache
    - rm -rf $OMNIBUS_PACKAGE_DIR/*
    # Artifacts and cache must live within project directory but we run omnibus in a neutral directory.
    # Thus, we move the artifacts at the end in a gitlab-friendly dir.
    # Use --skip-deps since the deps are installed by `before_script`.
    - set +x
    - RPM_GPG_KEY=$(aws ssm get-parameter --region us-east-1 --name ci.datadog-agent.rpm_signing_private_key_e09422b3 --with-decryption --query "Parameter.Value" --out text)
    - printf -- "$RPM_GPG_KEY" | gpg --import --batch
    - export RPM_SIGNING_PASSPHRASE=$(aws ssm get-parameter --region us-east-1 --name ci.datadog-agent.rpm_signing_key_passphrase_e09422b3 --with-decryption --query "Parameter.Value" --out text)
    - set -x
=======
  needs: [ "fail_on_non_triggered_tag"]
  before_script:
    - inv -e deps --verbose --dep-vendor-only --no-checks
  <<: *iot_agent_build_common_rpm
>>>>>>> a32419c6

iot_agent_rpm-armhf:
  stage: package_build
  image: 486234852809.dkr.ecr.us-east-1.amazonaws.com/ci/datadog-agent-buildimages/rpm_armhf:$DATADOG_AGENT_ARMBUILDIMAGES
  # Run with platform:arm64 since no platform:armhf exists and arm64 should be backwards compatible
  tags: ["runner:docker-arm", "platform:arm64"]
  needs: [ "fail_on_non_triggered_tag"]
  before_script:
    # Ensures uname -m reports armv7l
    - export LD_PRELOAD="/usr/local/lib/libfakearmv7l.so"
    - inv -e deps --verbose --dep-vendor-only --no-checks
  <<: *iot_agent_build_common_rpm

.agent_build_common_suse_rpm: &agent_build_common_suse_rpm
  script:
    - echo "About to build for $RELEASE_VERSION"
    # remove artifacts from previous pipelines that may come from the cache
    - rm -rf $OMNIBUS_PACKAGE_DIR_SUSE/*
    # Artifacts and cache must live within project directory but we run omnibus in a neutral directory.
    # Thus, we move the artifacts at the end in a gitlab-friendly dir.
    - set +x
    - RPM_GPG_KEY=$(aws ssm get-parameter --region us-east-1 --name ci.datadog-agent.rpm_signing_private_key_e09422b3 --with-decryption --query "Parameter.Value" --out text)
    - printf -- "$RPM_GPG_KEY" | gpg --import --batch
    - export RPM_SIGNING_PASSPHRASE=$(aws ssm get-parameter --region us-east-1 --name ci.datadog-agent.rpm_signing_key_passphrase_e09422b3 --with-decryption --query "Parameter.Value" --out text)
    - set -x
    - $S3_CP_CMD $S3_ARTIFACTS_URI/system-probe.${PACKAGE_ARCH} /tmp/system-probe
    - chmod 755 /tmp/system-probe
    - $S3_CP_CMD $S3_ARTIFACTS_URI/libbcc-${PACKAGE_ARCH}.tar.xz /tmp/libbcc.tar.xz
    # use --skip-deps since the deps are installed by `before_script`
    - inv -e agent.omnibus-build --release-version "$RELEASE_VERSION" --major-version "$AGENT_MAJOR_VERSION" --python-runtimes "$PYTHON_RUNTIMES" --base-dir $OMNIBUS_BASE_DIR_SUSE ${USE_S3_CACHING} --skip-deps --system-probe-bin=/tmp/system-probe --libbcc-tarball=/tmp/libbcc.tar.xz
    - find $OMNIBUS_BASE_DIR_SUSE/pkg -type f -name '*.rpm' ! -name '*dbg*.rpm' -print0 | xargs -0 -I '{}' zypper in '{}'
    - find $OMNIBUS_BASE_DIR_SUSE/pkg -type f -name '*dbg*.rpm' -print0 | xargs -0 -I '{}' zypper in '{}'
    - mkdir -p $OMNIBUS_PACKAGE_DIR_SUSE && cp $OMNIBUS_BASE_DIR_SUSE/pkg/*.{rpm,metadata.json} $OMNIBUS_PACKAGE_DIR_SUSE
    # FIXME: skip the installation step until we fix the preinst/postinst scripts in the rpm package
    # to also work with SUSE11
    # - rpm -i $OMNIBUS_PACKAGE_DIR_SUSE/*.rpm
  # TODO: enabling the cache cause builds to be slower and slower on `master`. Re-enable once this is investigated/fixed
  # cache:
  #   # cache per branch
  #   key: $CI_COMMIT_REF_NAME
  #   paths:
  #     - $OMNIBUS_BASE_DIR_SUSE
  artifacts:
    expire_in: 2 weeks
    paths:
      - $OMNIBUS_PACKAGE_DIR_SUSE

# build Agent package for suse-x64
agent_suse-x64-a6:
  rules:
    - <<: *if_version_6
  stage: package_build
  needs: ["run_tests_rpm-x64-py2", "run_tests_rpm-x64-py3", "build_system-probe-x64", "linux_x64_go_deps"]
  image: 486234852809.dkr.ecr.us-east-1.amazonaws.com/ci/datadog-agent-builders/suse_x64:$DATADOG_AGENT_BUILDERS
  tags: [ "runner:main", "size:2xlarge" ]
  variables:
    AWS_CONTAINER_CREDENTIALS_RELATIVE_URI: /credentials
    AGENT_MAJOR_VERSION: 6
    PYTHON_RUNTIMES: '2,3'
    PACKAGE_ARCH: amd64
  before_script:
    - *retrieve_linux_go_deps
    - export RELEASE_VERSION=$RELEASE_VERSION_6
<<<<<<< HEAD
  <<: *skip_when_unwanted_on_6
=======
    - inv -e deps --no-checks --verbose --dep-vendor-only
>>>>>>> a32419c6
  <<: *agent_build_common_suse_rpm

# build Agent package for suse-x64
agent_suse-x64-a7:
  rules:
    - <<: *if_version_7
  stage: package_build
  needs: ["run_tests_rpm-x64-py3", "build_system-probe-x64", "linux_x64_go_deps"]
  image: 486234852809.dkr.ecr.us-east-1.amazonaws.com/ci/datadog-agent-builders/suse_x64:$DATADOG_AGENT_BUILDERS
  tags: [ "runner:main", "size:2xlarge" ]
  variables:
    AWS_CONTAINER_CREDENTIALS_RELATIVE_URI: /credentials
    AGENT_MAJOR_VERSION: 7
    PYTHON_RUNTIMES: '3'
    PACKAGE_ARCH: amd64
  before_script:
    - *retrieve_linux_go_deps
    - export RELEASE_VERSION=$RELEASE_VERSION_7
<<<<<<< HEAD
  <<: *skip_when_unwanted_on_7
=======
    - inv -e deps --no-checks --verbose --dep-vendor-only
>>>>>>> a32419c6
  <<: *agent_build_common_suse_rpm

iot_agent_suse-x64:
  rules:
    - <<: *if_version_7
  stage: package_build
  image: 486234852809.dkr.ecr.us-east-1.amazonaws.com/ci/datadog-agent-builders/suse_x64:$DATADOG_AGENT_BUILDERS
  tags: [ "runner:main", "size:2xlarge" ]
<<<<<<< HEAD
  needs: ["build_iot_agent-deb_x64", "linux_x64_go_deps"]
  variables:
    AWS_CONTAINER_CREDENTIALS_RELATIVE_URI: /credentials
  before_script:
    - *retrieve_linux_go_deps
    - source /root/.bashrc && conda activate ddpy3
  <<: *skip_when_unwanted_on_7
=======
  needs: [ "fail_on_non_triggered_tag"]
  before_script:
    # This is done inside entrypoint.sh
    # - source /root/.bashrc && conda activate ddpy3
    - inv -e deps --verbose --dep-vendor-only --no-checks
>>>>>>> a32419c6
  script:
    - echo "About to build iot agent for $RELEASE_VERSION_7"
    - echo "Detected host architecture $(uname -m)"
    # $DD_TARGET_ARCH is only set by Arm build images, so assume amd64 if not present
    - echo "Target architecture ${DD_TARGET_ARCH:=amd64}"
    # remove artifacts from previous pipelines that may come from the cache
    - rm -rf $OMNIBUS_PACKAGE_DIR_SUSE/*
    # Artifacts and cache must live within project directory but we run omnibus in a neutral directory.
    # Thus, we move the artifacts at the end in a gitlab-friendly dir.
    - set +x
    - RPM_GPG_KEY=$(aws ssm get-parameter --region us-east-1 --name ci.datadog-agent.rpm_signing_private_key_e09422b3 --with-decryption --query "Parameter.Value" --out text)
    - printf -- "$RPM_GPG_KEY" | gpg --import --batch
    - export RPM_SIGNING_PASSPHRASE=$(aws ssm get-parameter --region us-east-1 --name ci.datadog-agent.rpm_signing_key_passphrase_e09422b3 --with-decryption --query "Parameter.Value" --out text)
    - set -x
    # Use --skip-deps since the deps are installed by `before_script`.
    - inv -e agent.omnibus-build --iot --log-level debug --release-version "$RELEASE_VERSION_7" --major-version 7 --base-dir $OMNIBUS_BASE_DIR --skip-deps
    - ls $OMNIBUS_BASE_DIR/pkg/
    - mkdir -p $OMNIBUS_PACKAGE_DIR_SUSE && cp $OMNIBUS_BASE_DIR/pkg/*.{rpm,metadata.json} $OMNIBUS_PACKAGE_DIR_SUSE
  artifacts:
    expire_in: 2 weeks
    paths:
      - $OMNIBUS_PACKAGE_DIR_SUSE

# cloudfoundry iot build/windows
windows_zip_agent_binaries_x64-a7:
  rules:
    - <<: *if_version_7
  stage: package_build
  tags: ["runner:windows-docker", "windowsversion:1809"]
  needs: ["run_go_tidy_check"]
  variables:
    ARCH: "x64"
    AGENT_MAJOR_VERSION: 7
    OMNIBUS_TARGET: agent_binaries
  before_script:
    - set RELEASE_VERSION $RELEASE_VERSION_7
  script:
    - if (Test-Path .omnibus) { remove-item -recurse -force .omnibus }
    - if (Test-Path build-out) { remove-item -recurse -force build-out }
    - mkdir .omnibus\pkg
    - docker run --rm -m 4096M -v "$(Get-Location):c:\mnt" -e OMNIBUS_TARGET=${OMNIBUS_TARGET} -e WINDOWS_BUILDER=true -e RELEASE_VERSION="$RELEASE_VERSION" -e MAJOR_VERSION="$AGENT_MAJOR_VERSION" -e PY_RUNTIMES="$PYTHON_RUNTIMES" -e AWS_NETWORKING=true -e SIGN_WINDOWS=true 486234852809.dkr.ecr.us-east-1.amazonaws.com/ci/datadog-agent-buildimages/windows_1809_${ARCH}:${Env:DATADOG_AGENT_WINBUILDIMAGES} c:\mnt\tasks\winbuildscripts\buildwin.bat
    - copy build-out\*.zip .omnibus\pkg
  artifacts:
    expire_in: 2 weeks
    paths:
      - .omnibus/pkg

##
## windows dockerized builds
##

.windows_msi_base:
  stage: package_build
  needs: ["run_go_tidy_check"]
  tags: ["runner:windows-docker", "windowsversion:1809"]
  # Unavailable on gitlab < 12.3
  # timeout: 2h 00m
  script:
    - if (Test-Path .omnibus) { remove-item -recurse -force .omnibus }
    - if (Test-Path build-out) { remove-item -recurse -force build-out }
    - mkdir .omnibus\pkg
    - docker run --rm -m 4096M -v "$(Get-Location):c:\mnt" -e CI_JOB_ID=${CI_JOB_ID} -e OMNIBUS_TARGET=${OMNIBUS_TARGET} -e WINDOWS_BUILDER=true -e RELEASE_VERSION="$RELEASE_VERSION" -e MAJOR_VERSION="$AGENT_MAJOR_VERSION" -e PY_RUNTIMES="$PYTHON_RUNTIMES" -e AWS_NETWORKING=true -e SIGN_WINDOWS=true -e TARGET_ARCH="$ARCH" 486234852809.dkr.ecr.us-east-1.amazonaws.com/ci/datadog-agent-buildimages/windows_1809_${ARCH}:${Env:DATADOG_AGENT_WINBUILDIMAGES} c:\mnt\tasks\winbuildscripts\buildwin.bat
    - copy build-out\${CI_JOB_ID}\*.msi .omnibus\pkg
    - if (Test-Path build-out\${CI_JOB_ID}\*.zip) { copy build-out\${CI_JOB_ID}\*.zip .omnibus\pkg }
    - remove-item -recurse -force build-out\${CI_JOB_ID}
    - get-childitem build-out
    - get-childitem .omnibus\pkg
  artifacts:
    expire_in: 2 weeks
    paths:
      - .omnibus/pkg

.windows_main_agent_base:
  extends: .windows_msi_base
  variables:
    OMNIBUS_TARGET: main

windows_msi_x64-a7:
  rules:
    - <<: *if_version_7
  extends: .windows_main_agent_base
  variables:
    ARCH: "x64"
    AGENT_MAJOR_VERSION: 7
    PYTHON_RUNTIMES: '3'
  before_script:
    - set RELEASE_VERSION $RELEASE_VERSION_7

windows_msi_x86-a7:
  rules:
    - <<: *if_not_version_7
      when: never
    - <<: *if_triggered
      when: never
    - when: on_success
  extends: .windows_main_agent_base
  allow_failure: true
  variables:
    ARCH: "x86"
    AGENT_MAJOR_VERSION: 7
    PYTHON_RUNTIMES: '3'
  before_script:
    - set RELEASE_VERSION $RELEASE_VERSION_7

windows_msi_x64-a6:
  rules:
    - <<: *if_version_6
  extends: .windows_main_agent_base
  variables:
    ARCH: "x64"
    AGENT_MAJOR_VERSION: 6
    PYTHON_RUNTIMES: '2,3'
  before_script:
    - set RELEASE_VERSION $RELEASE_VERSION_6

windows_msi_x86-a6:
  rules:
    - <<: *if_not_version_6
      when: never
    - <<: *if_triggered
      when: never
    - when: on_success
  extends: .windows_main_agent_base
  allow_failure: true
  variables:
    ARCH: "x86"
    AGENT_MAJOR_VERSION: 6
    PYTHON_RUNTIMES: '2,3'
  before_script:
    - set RELEASE_VERSION $RELEASE_VERSION_6

# build dogstatsd package for Windows
windows_dsd_msi_x64-a7:
  rules:
    - <<: *if_version_7
  extends: .windows_msi_base
  variables:
    ARCH: "x64"
    PYTHON_RUNTIMES: ""
    AGENT_MAJOR_VERSION: '7'
    OMNIBUS_TARGET: dogstatsd
  before_script:
    - set RELEASE_VERSION $RELEASE_VERSION_7

windows_choco_online_7_x64:
  rules:
    - <<: *if_version_7
  stage: image_build
  tags: ["runner:windows-docker", "windowsversion:1809"]
  needs: ["windows_msi_x64-a7"]
  variables:
    ARCH: "x64"
  script:
    - $ErrorActionPreference = "Stop"
    - docker run --rm -v "$(Get-Location):c:\mnt" 486234852809.dkr.ecr.us-east-1.amazonaws.com/ci/datadog-agent-builders/windows_1809_${ARCH}:${Env:DATADOG_AGENT_WINBUILDERS} c:\mnt\tasks\winbuildscripts\chocopack.bat online
    - copy build-out\*.nupkg .omnibus\pkg
  artifacts:
    expire_in: 2 weeks
    paths:
      - .omnibus/pkg

windows_choco_offline_7_x64:
  rules:
    - <<: *if_version_7
      when: manual
      allow_failure: true
  stage: image_build
  tags: ["runner:windows-docker", "windowsversion:1809"]
  needs: ["windows_msi_x64-a7"]
  variables:
    ARCH: "x64"
  script:
    - $ErrorActionPreference = "Stop"
    - Get-ChildItem .omnibus\pkg
    - copy .omnibus\pkg\*.msi .\chocolatey\tools-offline\
    - docker run --rm -v "$(Get-Location):c:\mnt" 486234852809.dkr.ecr.us-east-1.amazonaws.com/ci/datadog-agent-builders/windows_1809_${ARCH}:${Env:DATADOG_AGENT_WINBUILDERS} c:\mnt\tasks\winbuildscripts\chocopack.bat offline
    - copy build-out\*.nupkg .omnibus\pkg
  artifacts:
    expire_in: 2 weeks
    paths:
      - .omnibus/pkg

publish_choco_7_x64:
  rules:
    - <<: *if_version_7
      when: manual
      allow_failure: true
  stage: image_deploy
  tags: ["runner:windows-docker", "windowsversion:1809"]
  needs: ["windows_choco_online_7_x64"]
  variables:
    ARCH: "x64"
  before_script:
    - $chocolateyApiKey = (aws ssm get-parameter --region us-east-1 --name ci.datadog-agent.chocolatey_api_key --with-decryption --query "Parameter.Value" --out text)
  script:
    - $ErrorActionPreference = "Stop"
    - Get-ChildItem .omnibus\pkg
    - if (Test-Path nupkg) { remove-item -recurse -force nupkg }
    - mkdir nupkg
    - copy .omnibus\pkg\*.nupkg nupkg\
    - Get-ChildItem nupkg
    - docker run --rm -v "$(Get-Location):c:\mnt" -e CHOCOLATEY_API_KEY=${chocolateyApiKey} 486234852809.dkr.ecr.us-east-1.amazonaws.com/ci/datadog-agent-builders/windows_1809_${ARCH}:${Env:DATADOG_AGENT_WINBUILDERS} c:\mnt\tasks\winbuildscripts\chocopush.bat

# build Agent package for android
agent_android_apk:
  rules:
    - <<: *if_not_version_7
      when: never
    - <<: *if_triggered
      when: never
    - when: on_success
  stage: package_build
  image: 486234852809.dkr.ecr.us-east-1.amazonaws.com/ci/datadog-agent-builders/android_builder:$DATADOG_AGENT_BUILDERS
  tags: [ "runner:main", "size:large" ]
  variables:
    AWS_CONTAINER_CREDENTIALS_RELATIVE_URI: /credentials
  before_script:
    - echo running android before_script
    - cd $SRC_PATH
    - pip install -U pip
    - pip install -r requirements.txt
    - inv -e deps --android --dep-vendor-only --no-checks
    # Some Android license has changed, we have to accept the new version.
    # But on top of that, there is a bug in sdkmanager not updating correctly
    # the existing license, so, we have to manually accept the new license.
    # https://issuetracker.google.com/issues/123054726
    # The real fix will be to change the builders
    - echo "24333f8a63b6825ea9c5514f83c2829b004d1fee" > "$ANDROID_HOME/licenses/android-sdk-license"
  script:
    # remove artifacts from previous pipelines that may come from the cache
    - rm -rf $OMNIBUS_PACKAGE_DIR/*
    # for now do the steps manually.  Should eventually move this to an invoke
    # task
    - inv -e android.build --major-version 7
    - mkdir -p $OMNIBUS_PACKAGE_DIR
    - cp ./bin/agent/ddagent-*-unsigned.apk $OMNIBUS_PACKAGE_DIR
  artifacts:
    expire_in: 2 weeks
    paths:
      - $OMNIBUS_PACKAGE_DIR

# build Dogstastd package for deb-x64
dogstatsd_deb-x64:
  rules:
    - <<: *if_version_7
  stage: package_build
  image: 486234852809.dkr.ecr.us-east-1.amazonaws.com/ci/datadog-agent-buildimages/deb_x64:$DATADOG_AGENT_BUILDIMAGES
  tags: [ "runner:main", "size:large" ]
<<<<<<< HEAD
  needs: ["build_dogstatsd-deb_x64", "linux_x64_go_deps"]
  <<: *skip_when_unwanted_on_7
=======
  needs: ["build_dogstatsd-deb_x64"]
>>>>>>> a32419c6
  variables:
    AWS_CONTAINER_CREDENTIALS_RELATIVE_URI: /credentials
  before_script:
    - *retrieve_linux_go_deps
    - source /root/.bashrc && conda activate ddpy3
  script:
    # remove artifacts from previous pipelines that may come from the cache
    - rm -rf $OMNIBUS_PACKAGE_DIR/*
    # Artifacts and cache must live within project directory but we run omnibus in a neutral directory.
    # Thus, we move the artifacts at the end in a gitlab-friendly dir.
    # Use --skip-deps since the deps are installed by `before_script`.
    - inv -e dogstatsd.omnibus-build --release-version "$RELEASE_VERSION_7" --major-version 7 --base-dir $OMNIBUS_BASE_DIR ${USE_S3_CACHING} --skip-deps
    - find $OMNIBUS_BASE_DIR/pkg -name "datadog-dogstatsd*_amd64.deb" -exec dpkg -c {} \;
    - $S3_CP_CMD $OMNIBUS_BASE_DIR/pkg/datadog-dogstatsd*_amd64.deb $S3_ARTIFACTS_URI/datadog-dogstatsd_amd64.deb
    - mkdir -p $OMNIBUS_PACKAGE_DIR && cp $OMNIBUS_BASE_DIR/pkg/datadog-dogstatsd*_amd64.deb{,.metadata.json} $OMNIBUS_PACKAGE_DIR
  # TODO: enabling the cache cause builds to be slower and slower on `master`. Re-enable once this is investigated/fixed
  # cache:
  #   # cache per branch
  #   key: $CI_COMMIT_REF_NAME
  #   paths:
  #     - $OMNIBUS_BASE_DIR
  artifacts:
    expire_in: 2 weeks
    paths:
      - $OMNIBUS_PACKAGE_DIR

# build Dogstastd package for rpm-x64
dogstatsd_rpm-x64:
  rules:
    - <<: *if_version_7
  stage: package_build
  image: 486234852809.dkr.ecr.us-east-1.amazonaws.com/ci/datadog-agent-buildimages/rpm_x64:$DATADOG_AGENT_BUILDIMAGES
  tags: [ "runner:main", "size:large" ]
<<<<<<< HEAD
  needs: ["build_dogstatsd-deb_x64", "linux_x64_go_deps"]
  <<: *skip_when_unwanted_on_7
=======
  needs: ["build_dogstatsd-deb_x64"]
>>>>>>> a32419c6
  variables:
    AWS_CONTAINER_CREDENTIALS_RELATIVE_URI: /credentials
  before_script:
    - *retrieve_linux_go_deps
    - source /root/.bashrc && conda activate ddpy3
  script:
    # remove artifacts from previous pipelines that may come from the cache
    - rm -rf $OMNIBUS_PACKAGE_DIR/*
    # Artifacts and cache must live within project directory but we run omnibus
    # from the GOPATH (see above). We then call `invoke` passing --base-dir,
    # pointing to a gitlab-friendly location.
    - set +x
    - RPM_GPG_KEY=$(aws ssm get-parameter --region us-east-1 --name ci.datadog-agent.rpm_signing_private_key --with-decryption --query "Parameter.Value" --out text)
    - printf -- "$RPM_GPG_KEY" | gpg --import --batch
    - export RPM_SIGNING_PASSPHRASE=$(aws ssm get-parameter --region us-east-1 --name ci.datadog-agent.rpm_signing_key_passphrase --with-decryption --query "Parameter.Value" --out text)
    - set -x
    # Use --skip-deps since the deps are installed by `before_script`.
    - inv -e dogstatsd.omnibus-build --release-version "$RELEASE_VERSION_7" --major-version 7 --base-dir $OMNIBUS_BASE_DIR ${USE_S3_CACHING} --skip-deps
    - find $OMNIBUS_BASE_DIR/pkg -type f -name '*.rpm' -print0 | sort -z | xargs -0 -I '{}' rpm -i '{}'
    - mkdir -p $OMNIBUS_PACKAGE_DIR && cp $OMNIBUS_BASE_DIR/pkg/*.{rpm,metadata.json} $OMNIBUS_PACKAGE_DIR
  # TODO: enabling the cache cause builds to be slower and slower on `master`. Re-enable once this is investigated/fixed
  # cache:
  #   # cache per branch
  #   key: $CI_COMMIT_REF_NAME
  #   paths:
  #     - $OMNIBUS_BASE_DIR
  artifacts:
    expire_in: 2 weeks
    paths:
      - $OMNIBUS_PACKAGE_DIR


# build Dogstastd package for rpm-x64
dogstatsd_suse-x64:
  rules:
    - <<: *if_version_7
  stage: package_build
  image: 486234852809.dkr.ecr.us-east-1.amazonaws.com/ci/datadog-agent-builders/suse_x64:$DATADOG_AGENT_BUILDERS
  tags: [ "runner:main", "size:large" ]
<<<<<<< HEAD
  needs: ["build_dogstatsd-deb_x64", "linux_x64_go_deps"]
  <<: *skip_when_unwanted_on_7
=======
  needs: ["build_dogstatsd-deb_x64"]
>>>>>>> a32419c6
  variables:
    AWS_CONTAINER_CREDENTIALS_RELATIVE_URI: /credentials
  before_script:
    - *retrieve_linux_go_deps
  script:
    # remove artifacts from previous pipelines that may come from the cache
    - rm -rf $OMNIBUS_PACKAGE_DIR_SUSE/*
    # Artifacts and cache must live within project directory but we run omnibus
    # from the GOPATH (see above). We then call `invoke` passing --base-dir,
    # pointing to a gitlab-friendly location.
    - set +x
    - RPM_GPG_KEY=$(aws ssm get-parameter --region us-east-1 --name ci.datadog-agent.rpm_signing_private_key --with-decryption --query "Parameter.Value" --out text)
    - printf -- "$RPM_GPG_KEY" | gpg --import --batch
    - export RPM_SIGNING_PASSPHRASE=$(aws ssm get-parameter --region us-east-1 --name ci.datadog-agent.rpm_signing_key_passphrase --with-decryption --query "Parameter.Value" --out text)
    - set -x
    # Use --skip-deps since the deps are installed by `before_script`.
    - inv -e dogstatsd.omnibus-build --release-version "$RELEASE_VERSION_7" --major-version 7 --base-dir $OMNIBUS_BASE_DIR_SUSE ${USE_S3_CACHING} --skip-deps
    - find $OMNIBUS_BASE_DIR_SUSE/pkg -type f -name '*.rpm' -print0 | sort -z | xargs -0 -I '{}' rpm -i '{}'
    - mkdir -p $OMNIBUS_PACKAGE_DIR_SUSE && cp $OMNIBUS_BASE_DIR_SUSE/pkg/*.{rpm,metadata.json} $OMNIBUS_PACKAGE_DIR_SUSE
  # TODO: enabling the cache cause builds to be slower and slower on `master`. Re-enable once this is investigated/fixed
  # cache:
  #   # cache per branch
  #   key: $CI_COMMIT_REF_NAME
  #   paths:
  #     - $OMNIBUS_BASE_DIR_SUSE
  artifacts:
    expire_in: 2 weeks
    paths:
      - $OMNIBUS_PACKAGE_DIR_SUSE

# deploy debian packages to apt staging repo
deploy_deb_testing-a6:
  rules:
    - <<: *if_not_version_6
      when: never
    - <<: *if_test_kitchen_triggered
  stage: testkitchen_deploy
  needs: ["agent_deb-x64-a6"]
  image: 486234852809.dkr.ecr.us-east-1.amazonaws.com/ci/datadog-agent-builders/deploy:$DATADOG_AGENT_BUILDERS
  before_script:
    - ls $OMNIBUS_PACKAGE_DIR
  tags: [ "runner:main", "size:large" ]
  variables:
    DD_PIPELINE_ID: $CI_PIPELINE_ID-a6
  script:
    - source /usr/local/rvm/scripts/rvm
    - rvm use 2.4

    - set +x # make sure we don't output the creds to the build log

    - APT_SIGNING_KEY_ID=$(aws ssm get-parameter --region us-east-1 --name ci.datadog-agent.apt_signing_key_id --with-decryption --query "Parameter.Value" --out text)
    - APT_SIGNING_PRIVATE_KEY_PART1=$(aws ssm get-parameter --region us-east-1 --name ci.datadog-agent.apt_signing_private_key_part1 --with-decryption --query "Parameter.Value" --out text)
    - APT_SIGNING_PRIVATE_KEY_PART2=$(aws ssm get-parameter --region us-east-1 --name ci.datadog-agent.apt_signing_private_key_part2 --with-decryption --query "Parameter.Value" --out text)
    - APT_SIGNING_KEY_PASSPHRASE=$(aws ssm get-parameter --region us-east-1 --name ci.datadog-agent.apt_signing_key_passphrase --with-decryption --query "Parameter.Value" --out text)

    - echo "$APT_SIGNING_KEY_ID"
    - printf -- "$APT_SIGNING_PRIVATE_KEY_PART1\n$APT_SIGNING_PRIVATE_KEY_PART2\n" | gpg --import --batch

    - echo "$APT_SIGNING_KEY_PASSPHRASE" | deb-s3 upload -c "pipeline-$DD_PIPELINE_ID" -m 6 -b $DEB_TESTING_S3_BUCKET -a amd64 --sign=$APT_SIGNING_KEY_ID --gpg_options="--passphrase-fd 0 --pinentry-mode loopback --batch --digest-algo SHA512" --preserve_versions --visibility public $OMNIBUS_PACKAGE_DIR/datadog-*_6*amd64.deb
    - echo "$APT_SIGNING_KEY_PASSPHRASE" | deb-s3 upload -c "pipeline-$DD_PIPELINE_ID" -m 6 -b $DEB_TESTING_S3_BUCKET -a x86_64 --sign=$APT_SIGNING_KEY_ID --gpg_options="--passphrase-fd 0 --pinentry-mode loopback --batch --digest-algo SHA512" --preserve_versions --visibility public $OMNIBUS_PACKAGE_DIR/datadog-*_6*amd64.deb

deploy_deb_testing-a7:
  rules:
    - <<: *if_not_version_7
      when: never
    - <<: *if_test_kitchen_triggered
  stage: testkitchen_deploy
  needs: ["agent_deb-x64-a7", "iot_agent_deb-x64"]
  image: 486234852809.dkr.ecr.us-east-1.amazonaws.com/ci/datadog-agent-builders/deploy:$DATADOG_AGENT_BUILDERS
  before_script:
    - ls $OMNIBUS_PACKAGE_DIR
  tags: [ "runner:main", "size:large" ]
  variables:
    DD_PIPELINE_ID: $CI_PIPELINE_ID-a7
  script:
    - source /usr/local/rvm/scripts/rvm
    - rvm use 2.4

    - set +x # make sure we don't output the creds to the build log

    - APT_SIGNING_KEY_ID=$(aws ssm get-parameter --region us-east-1 --name ci.datadog-agent.apt_signing_key_id --with-decryption --query "Parameter.Value" --out text)
    - APT_SIGNING_PRIVATE_KEY_PART1=$(aws ssm get-parameter --region us-east-1 --name ci.datadog-agent.apt_signing_private_key_part1 --with-decryption --query "Parameter.Value" --out text)
    - APT_SIGNING_PRIVATE_KEY_PART2=$(aws ssm get-parameter --region us-east-1 --name ci.datadog-agent.apt_signing_private_key_part2 --with-decryption --query "Parameter.Value" --out text)
    - APT_SIGNING_KEY_PASSPHRASE=$(aws ssm get-parameter --region us-east-1 --name ci.datadog-agent.apt_signing_key_passphrase --with-decryption --query "Parameter.Value" --out text)

    - echo "$APT_SIGNING_KEY_ID"
    - printf -- "$APT_SIGNING_PRIVATE_KEY_PART1\n$APT_SIGNING_PRIVATE_KEY_PART2\n" | gpg --import --batch

    - echo "$APT_SIGNING_KEY_PASSPHRASE" | deb-s3 upload -c "pipeline-$DD_PIPELINE_ID" -m 7 -b $DEB_TESTING_S3_BUCKET -a amd64 --sign=$APT_SIGNING_KEY_ID --gpg_options="--passphrase-fd 0 --pinentry-mode loopback --batch --digest-algo SHA512" --preserve_versions --visibility public $OMNIBUS_PACKAGE_DIR/datadog-*_7*amd64.deb
    - echo "$APT_SIGNING_KEY_PASSPHRASE" | deb-s3 upload -c "pipeline-$DD_PIPELINE_ID" -m 7 -b $DEB_TESTING_S3_BUCKET -a x86_64 --sign=$APT_SIGNING_KEY_ID --gpg_options="--passphrase-fd 0 --pinentry-mode loopback --batch --digest-algo SHA512" --preserve_versions --visibility public $OMNIBUS_PACKAGE_DIR/datadog-*_7*amd64.deb

# deploy rpm packages to yum staging repo
deploy_rpm_testing-a6:
  rules:
    - <<: *if_not_version_6
      when: never
    - <<: *if_test_kitchen_triggered
  stage: testkitchen_deploy
  needs: ["agent_rpm-x64-a6"]
  image: 486234852809.dkr.ecr.us-east-1.amazonaws.com/ci/datadog-agent-builders/deploy:$DATADOG_AGENT_BUILDERS
  before_script:
    - ls $OMNIBUS_PACKAGE_DIR
  tags: [ "runner:main", "size:large" ]
  variables:
    DD_PIPELINE_ID: $CI_PIPELINE_ID-a6
  script:
    - source /usr/local/rvm/scripts/rvm
    - rvm use 2.4
    - rpm-s3 --verbose --visibility public-read -c "https://s3.amazonaws.com" -b $RPM_TESTING_S3_BUCKET -p "pipeline-$DD_PIPELINE_ID/6/x86_64/" $OMNIBUS_PACKAGE_DIR/datadog-*-6.*x86_64.rpm

deploy_rpm_testing-a7:
  rules:
    - <<: *if_not_version_7
      when: never
    - <<: *if_test_kitchen_triggered
  stage: testkitchen_deploy
  needs: ["agent_rpm-x64-a7", "iot_agent_rpm-x64"]
  image: 486234852809.dkr.ecr.us-east-1.amazonaws.com/ci/datadog-agent-builders/deploy:$DATADOG_AGENT_BUILDERS
  before_script:
    - ls $OMNIBUS_PACKAGE_DIR
  tags: [ "runner:main", "size:large" ]
  variables:
    DD_PIPELINE_ID: $CI_PIPELINE_ID-a7
  script:
    - source /usr/local/rvm/scripts/rvm
    - rvm use 2.4
    - rpm-s3 --verbose --visibility public-read -c "https://s3.amazonaws.com" -b $RPM_TESTING_S3_BUCKET -p "pipeline-$DD_PIPELINE_ID/7/x86_64/" $OMNIBUS_PACKAGE_DIR/datadog-*-7.*x86_64.rpm

# deploy rpm packages to yum staging repo
deploy_suse_rpm_testing-a6:
  rules:
    - <<: *if_not_version_6
      when: never
    - <<: *if_test_kitchen_triggered
  stage: testkitchen_deploy
  needs: ["agent_suse-x64-a6"]
  image: 486234852809.dkr.ecr.us-east-1.amazonaws.com/ci/datadog-agent-builders/deploy:$DATADOG_AGENT_BUILDERS
  before_script:
    - ls $OMNIBUS_PACKAGE_DIR_SUSE
  tags: [ "runner:main", "size:large" ]
  variables:
    DD_PIPELINE_ID: $CI_PIPELINE_ID-a6
  script:
    - source /usr/local/rvm/scripts/rvm
    - rvm use 2.4
    - rpm-s3 --verbose --visibility public-read -c "https://s3.amazonaws.com" -b $RPM_TESTING_S3_BUCKET -p "suse/pipeline-$DD_PIPELINE_ID/6/x86_64/" $OMNIBUS_PACKAGE_DIR_SUSE/datadog-*-6.*x86_64.rpm

deploy_suse_rpm_testing-a7:
  rules:
    - <<: *if_not_version_7
      when: never
    - <<: *if_test_kitchen_triggered
  stage: testkitchen_deploy
  needs: ["agent_suse-x64-a7", "iot_agent_suse-x64"]
  image: 486234852809.dkr.ecr.us-east-1.amazonaws.com/ci/datadog-agent-builders/deploy:$DATADOG_AGENT_BUILDERS
  before_script:
    - ls $OMNIBUS_PACKAGE_DIR_SUSE
  tags: [ "runner:main", "size:large" ]
  variables:
    DD_PIPELINE_ID: $CI_PIPELINE_ID-a7
  script:
    - source /usr/local/rvm/scripts/rvm
    - rvm use 2.4
    - rpm-s3 --verbose --visibility public-read -c "https://s3.amazonaws.com" -b $RPM_TESTING_S3_BUCKET -p "suse/pipeline-$DD_PIPELINE_ID/7/x86_64/" $OMNIBUS_PACKAGE_DIR_SUSE/datadog-*-7.*x86_64.rpm

# deploy windows packages to our testing bucket
deploy_windows_testing-a6:
  rules:
    - <<: *if_not_version_6
      when: never
    - <<: *if_test_kitchen_triggered
  stage: testkitchen_deploy
  needs: ["windows_msi_x64-a6"]
  image: 486234852809.dkr.ecr.us-east-1.amazonaws.com/ci/datadog-agent-builders/deploy:$DATADOG_AGENT_BUILDERS
  before_script:
    - ls $OMNIBUS_PACKAGE_DIR
  tags: [ "runner:main", "size:large" ]
  script:
    - $S3_CP_CMD --recursive --exclude "*" --include "datadog-agent-6.*.msi" $OMNIBUS_PACKAGE_DIR s3://$WIN_S3_BUCKET/$WINDOWS_TESTING_S3_BUCKET_A6 --grants read=uri=http://acs.amazonaws.com/groups/global/AllUsers full=id=3a6e02b08553fd157ae3fb918945dd1eaae5a1aa818940381ef07a430cf25732

deploy_windows_testing-a7:
  rules:
    - <<: *if_not_version_7
      when: never
    - <<: *if_test_kitchen_triggered
  stage: testkitchen_deploy
  needs: ["windows_msi_x64-a7"]
  image: 486234852809.dkr.ecr.us-east-1.amazonaws.com/ci/datadog-agent-builders/deploy:$DATADOG_AGENT_BUILDERS
  before_script:
    - ls $OMNIBUS_PACKAGE_DIR
  tags: [ "runner:main", "size:large" ]
  script:
    - $S3_CP_CMD --recursive --exclude "*" --include "datadog-agent-7.*.msi" $OMNIBUS_PACKAGE_DIR s3://$WIN_S3_BUCKET/$WINDOWS_TESTING_S3_BUCKET_A7 --grants read=uri=http://acs.amazonaws.com/groups/global/AllUsers full=id=3a6e02b08553fd157ae3fb918945dd1eaae5a1aa818940381ef07a430cf25732

#
# Kitchen Test Common templates
#

.kitchen_common: &kitchen_common
  stage: testkitchen_testing
  image: 486234852809.dkr.ecr.us-east-1.amazonaws.com/ci/datadog-agent-builders/dd-agent-testing:$DATADOG_AGENT_BUILDERS
  artifacts:
    expire_in: 2 weeks
    when: always
    paths:
      - $CI_PROJECT_DIR/kitchen_logs
  tags: [ "runner:main", "size:large" ]
  retry: 1


# Kitchen: agents
# ---------------

.kitchen_agent_a6: &kitchen_agent_a6
  rules:
    - <<: *if_not_version_6
      when: never
    - <<: *if_test_kitchen_triggered
  <<: *kitchen_common
  variables:
    AGENT_MAJOR_VERSION: 6
    DD_PIPELINE_ID: $CI_PIPELINE_ID-a6

.kitchen_agent_a7: &kitchen_agent_a7
  rules:
    - <<: *if_not_version_7
      when: never
    - <<: *if_test_kitchen_triggered
  <<: *kitchen_common
  variables:
    AGENT_MAJOR_VERSION: 7
    DD_PIPELINE_ID: $CI_PIPELINE_ID-a7


# Kitchen: OSes
# -------------

.kitchen_os_windows: &kitchen_os_windows
  before_script: # Note: if you are changing this, remember to also change .kitchen_test_windows_installer, which has a copy of this with less TEST_PLATFORMS defined.
    - if [ $AGENT_MAJOR_VERSION == "7" ]; then export WINDOWS_TESTING_S3_BUCKET=$WINDOWS_TESTING_S3_BUCKET_A7; else export WINDOWS_TESTING_S3_BUCKET=$WINDOWS_TESTING_S3_BUCKET_A6; fi
    - rsync -azr --delete ./ $SRC_PATH
    - export TEST_PLATFORMS="win2008r2,id,/subscriptions/8c56d827-5f07-45ce-8f2b-6c5001db5c6f/resourceGroups/kitchen-test-images/providers/Microsoft.Compute/galleries/kitchenimages/images/Windows2008-R2-SP1/versions/1.0.0"
    - export TEST_PLATFORMS="$TEST_PLATFORMS|win2012,urn,MicrosoftWindowsServer:WindowsServer:2012-Datacenter:3.127.20190410"
    - export TEST_PLATFORMS="$TEST_PLATFORMS|win2012r2,urn,MicrosoftWindowsServer:WindowsServer:2012-R2-Datacenter:4.127.20190416"
    - export TEST_PLATFORMS="$TEST_PLATFORMS|win2016,urn,MicrosoftWindowsServer:WindowsServer:2016-Datacenter-Server-Core:2016.127.20190416"
    - export TEST_PLATFORMS="$TEST_PLATFORMS|win2019,urn,MicrosoftWindowsServer:WindowsServer:2019-Datacenter-Core:2019.0.20190410"
    - cd $DD_AGENT_TESTING_DIR
    - bash -l tasks/kitchen_setup.sh

.kitchen_os_centos: &kitchen_os_centos
  before_script:
    - rsync -azr --delete ./ $SRC_PATH
    - export TEST_PLATFORMS="centos-69,urn,OpenLogic:CentOS:6.9:6.9.20180530"
    - export TEST_PLATFORMS="$TEST_PLATFORMS|centos-77,urn,OpenLogic:CentOS:7.7:7.7.201912090"
    - export TEST_PLATFORMS="$TEST_PLATFORMS|rhel-81,urn,RedHat:RHEL:8.1:8.1.2020020415"
    - cd $DD_AGENT_TESTING_DIR
    - bash -l tasks/kitchen_setup.sh

.kitchen_os_suse: &kitchen_os_suse
  before_script:
    - rsync -azr --delete ./ $SRC_PATH
    - export TEST_PLATFORMS="sles-12,urn,SUSE:SLES-BYOS:12-SP4:2019.11.13"
    - export TEST_PLATFORMS="$TEST_PLATFORMS|sles-15,urn,SUSE:SLES-BYOS:15:2019.11.15"
    - cd $DD_AGENT_TESTING_DIR
    - bash -l tasks/kitchen_setup.sh

.kitchen_os_debian: &kitchen_os_debian
  before_script:
    - rsync -azr --delete ./ $SRC_PATH
    - export TEST_PLATFORMS="debian-8,urn,credativ:Debian:8:8.20190313.0"
    - export TEST_PLATFORMS="$TEST_PLATFORMS|debian-9,urn,credativ:Debian:9:9.20190515.0"
    - export TEST_PLATFORMS="$TEST_PLATFORMS|debian-10,urn,Debian:debian-10:10:0.20190709.401"
    - cd $DD_AGENT_TESTING_DIR
    - bash -l tasks/kitchen_setup.sh

.kitchen_os_ubuntu: &kitchen_os_ubuntu
  before_script:
    - rsync -azr --delete ./ $SRC_PATH
    - export TEST_PLATFORMS="ubuntu-14-04,urn,Canonical:UbuntuServer:14.04.5-LTS:14.04.201905140"
    - export TEST_PLATFORMS="$TEST_PLATFORMS|ubuntu-16-04,urn,Canonical:UbuntuServer:16.04.0-LTS:16.04.201906170"
    - export TEST_PLATFORMS="$TEST_PLATFORMS|ubuntu-18-04,urn,Canonical:UbuntuServer:18.04-LTS:18.04.201906040"
    - export TEST_PLATFORMS="$TEST_PLATFORMS|ubuntu-20-04,urn,Canonical:0001-com-ubuntu-server-focal:20_04-lts:20.04.202004230"
    - cd $DD_AGENT_TESTING_DIR
    - bash -l tasks/kitchen_setup.sh

# Kitchen: tests
# --------------

.kitchen_test_chef:
  script:
    - bash -l tasks/run-test-kitchen.sh chef-test $AGENT_MAJOR_VERSION

.kitchen_test_step_by_step:
  script:
    - bash -l tasks/run-test-kitchen.sh step-by-step-test $AGENT_MAJOR_VERSION

.kitchen_test_install_script:
  script:
    - bash -l tasks/run-test-kitchen.sh install-script-test $AGENT_MAJOR_VERSION

.kitchen_test_upgrade5:
  script:
    - bash -l tasks/run-test-kitchen.sh upgrade5-test $AGENT_MAJOR_VERSION

.kitchen_test_upgrade6:
  script:
    - bash -l tasks/run-test-kitchen.sh upgrade6-test $AGENT_MAJOR_VERSION

.kitchen_test_upgrade7:
  script:
    - bash -l tasks/run-test-kitchen.sh upgrade7-test $AGENT_MAJOR_VERSION

.kitchen_test_windows_installer:
  before_script: # Override kitchen_os_windows default with a smaller set of TEST_PLATFORMS
    - if [ $AGENT_MAJOR_VERSION == "7" ]; then export WINDOWS_TESTING_S3_BUCKET=$WINDOWS_TESTING_S3_BUCKET_A7; else export WINDOWS_TESTING_S3_BUCKET=$WINDOWS_TESTING_S3_BUCKET_A6; fi
    - rsync -azr --delete ./ $SRC_PATH
    - export TEST_PLATFORMS="win2012,urn,MicrosoftWindowsServer:WindowsServer:2012-Datacenter:3.127.20190410"
    - cd $DD_AGENT_TESTING_DIR
    - bash -l tasks/kitchen_setup.sh
  script:
    - bash -l tasks/run-test-kitchen.sh windows-install-test $AGENT_MAJOR_VERSION

# Kitchen: Agent flavor locations
# -------------------------------

.kitchen_datadog_agent_flavor:
  variables:
    AGENT_FLAVOR: "datadog-agent"

.kitchen_datadog_iot_agent_flavor:
  variables:
    AGENT_FLAVOR: "datadog-iot-agent"

# Kitchen: Azure locations
# -------------------------------

.kitchen_azure_location_north_central_us:
  variables:
    AZURE_LOCATION: "North Central US"

.kitchen_azure_location_west_central_us:
  variables:
    AZURE_LOCATION: "West Central US"

.kitchen_azure_location_central_us:
  variables:
    AZURE_LOCATION: "Central US"

.kitchen_azure_location_south_central_us:
  variables:
    AZURE_LOCATION: "South Central US"

# Kitchen: Test types (test suite * agent flavor + azure location)
# -------------------------------

.kitchen_test_chef_agent:
  extends:
    - .kitchen_test_chef
    - .kitchen_datadog_agent_flavor
    - .kitchen_azure_location_north_central_us

.kitchen_test_step_by_step_agent:
  extends:
    - .kitchen_test_step_by_step
    - .kitchen_datadog_agent_flavor
    - .kitchen_azure_location_central_us

.kitchen_test_install_script_agent:
  extends:
    - .kitchen_test_install_script
    - .kitchen_datadog_agent_flavor
    - .kitchen_azure_location_south_central_us

.kitchen_test_install_script_iot_agent:
  extends:
    - .kitchen_test_install_script
    - .kitchen_datadog_iot_agent_flavor
    - .kitchen_azure_location_west_central_us

.kitchen_test_upgrade5_agent:
  extends:
    - .kitchen_test_upgrade5
    - .kitchen_datadog_agent_flavor
    - .kitchen_azure_location_central_us

.kitchen_test_upgrade6_agent:
  extends:
    - .kitchen_test_upgrade6
    - .kitchen_datadog_agent_flavor
    - .kitchen_azure_location_south_central_us

.kitchen_test_upgrade7_agent:
  extends:
    - .kitchen_test_upgrade7
    - .kitchen_datadog_agent_flavor
    - .kitchen_azure_location_north_central_us

.kitchen_test_windows_installer_agent:
  extends:
    - .kitchen_test_windows_installer
    - .kitchen_datadog_agent_flavor
    - .kitchen_azure_location_north_central_us


# Kitchen: scenarios (os * agent)
# -------------------------------

.kitchen_scenario_windows_a6:
  extends:
    - .kitchen_os_windows
    - .kitchen_agent_a6
  needs: ["deploy_windows_testing-a6"]

.kitchen_scenario_windows_a7:
  extends:
    - .kitchen_os_windows
    - .kitchen_agent_a7
  needs: ["deploy_windows_testing-a7"]

.kitchen_scenario_centos_a6:
  extends:
    - .kitchen_os_centos
    - .kitchen_agent_a6
  needs: ["deploy_rpm_testing-a6"]

.kitchen_scenario_centos_a7:
  extends:
    - .kitchen_os_centos
    - .kitchen_agent_a7
  needs: ["deploy_rpm_testing-a7"]

.kitchen_scenario_ubuntu_a6:
  extends:
    - .kitchen_os_ubuntu
    - .kitchen_agent_a6
  needs: ["deploy_deb_testing-a6"]

.kitchen_scenario_ubuntu_a7:
  extends:
    - .kitchen_os_ubuntu
    - .kitchen_agent_a7
  needs: ["deploy_deb_testing-a7"]

.kitchen_scenario_suse_a6:
  extends:
    - .kitchen_os_suse
    - .kitchen_agent_a6
  needs: ["deploy_suse_rpm_testing-a6"]

.kitchen_scenario_suse_a7:
  extends:
    - .kitchen_os_suse
    - .kitchen_agent_a7
  needs: ["deploy_suse_rpm_testing-a7"]

.kitchen_scenario_debian_a6:
  extends:
    - .kitchen_os_debian
    - .kitchen_agent_a6
  needs: ["deploy_deb_testing-a6"]

.kitchen_scenario_debian_a7:
  extends:
    - .kitchen_os_debian
    - .kitchen_agent_a7
  needs: ["deploy_deb_testing-a7"]


# Kitchen: final test matrix (tests * scenarios)
# ----------------------------------------------

# run dd-agent-testing for the windows installer
kitchen_windows_installer_agent-a6:
  allow_failure: true
  extends:
    - .kitchen_scenario_windows_a6
    - .kitchen_test_windows_installer_agent
  retry: 0

kitchen_windows_installer_agent-a7:
  allow_failure: true
  extends:
    - .kitchen_scenario_windows_a7
    - .kitchen_test_windows_installer_agent
  retry: 0

# run dd-agent-testing on windows
kitchen_windows_chef_agent-a6:
  allow_failure: false
  extends:
    - .kitchen_scenario_windows_a6
    - .kitchen_test_chef_agent

kitchen_windows_chef_agent-a7:
  allow_failure: false
  extends:
    - .kitchen_scenario_windows_a7
    - .kitchen_test_chef_agent

kitchen_windows_upgrade5_agent-a6:
  allow_failure: false
  extends:
    - .kitchen_scenario_windows_a6
    - .kitchen_test_upgrade5_agent

kitchen_windows_upgrade5_agent-a7:
  allow_failure: false
  extends:
    - .kitchen_scenario_windows_a7
    - .kitchen_test_upgrade5_agent

kitchen_windows_upgrade6_agent-a6:
  allow_failure: false
  extends:
    - .kitchen_scenario_windows_a6
    - .kitchen_test_upgrade6_agent

kitchen_windows_upgrade6_agent-a7:
  allow_failure: false
  extends:
    - .kitchen_scenario_windows_a7
    - .kitchen_test_upgrade6_agent

kitchen_windows_upgrade7_agent-a7:
  allow_failure: false
  extends:
    - .kitchen_scenario_windows_a7
    - .kitchen_test_upgrade7_agent

# run dd-agent-testing on centos
kitchen_centos_chef_agent-a6:
  allow_failure: false
  extends:
    - .kitchen_scenario_centos_a6
    - .kitchen_test_chef_agent

kitchen_centos_chef_agent-a7:
  allow_failure: false
  extends:
    - .kitchen_scenario_centos_a7
    - .kitchen_test_chef_agent

kitchen_centos_install_script_agent-a6:
  allow_failure: false
  extends:
    - .kitchen_scenario_centos_a6
    - .kitchen_test_install_script_agent

kitchen_centos_install_script_agent-a7:
  allow_failure: false
  extends:
    - .kitchen_scenario_centos_a7
    - .kitchen_test_install_script_agent

kitchen_centos_install_script_iot_agent-a7:
  allow_failure: false
  extends:
    - .kitchen_scenario_centos_a7
    - .kitchen_test_install_script_iot_agent

kitchen_centos_step_by_step_agent-a6:
  allow_failure: false
  extends:
    - .kitchen_scenario_centos_a6
    - .kitchen_test_step_by_step_agent

kitchen_centos_step_by_step_agent-a7:
  allow_failure: false
  extends:
    - .kitchen_scenario_centos_a7
    - .kitchen_test_step_by_step_agent

kitchen_centos_upgrade5_agent-a6:
  allow_failure: false
  extends:
    - .kitchen_scenario_centos_a6
    - .kitchen_test_upgrade5_agent

kitchen_centos_upgrade5_agent-a7:
  allow_failure: false
  extends:
    - .kitchen_scenario_centos_a7
    - .kitchen_test_upgrade5_agent

kitchen_centos_upgrade6_agent-a6:
  allow_failure: false
  extends:
    - .kitchen_scenario_centos_a6
    - .kitchen_test_upgrade6_agent

kitchen_centos_upgrade6_agent-a7:
  allow_failure: false
  extends:
    - .kitchen_scenario_centos_a7
    - .kitchen_test_upgrade6_agent

kitchen_centos_upgrade7_agent-a7:
  allow_failure: false
  extends:
    - .kitchen_scenario_centos_a7
    - .kitchen_test_upgrade7_agent

# run dd-agent-testing on ubuntu
# Could fail if we encounter the issue with apt locks/azure agent, but should be investigated if that's the case
kitchen_ubuntu_chef_agent-a6:
  allow_failure: false
  extends:
    - .kitchen_scenario_ubuntu_a6
    - .kitchen_test_chef_agent

kitchen_ubuntu_chef_agent-a7:
  allow_failure: false
  extends:
    - .kitchen_scenario_ubuntu_a7
    - .kitchen_test_chef_agent

kitchen_ubuntu_install_script_agent-a6:
  allow_failure: false
  extends:
    - .kitchen_scenario_ubuntu_a6
    - .kitchen_test_install_script_agent

kitchen_ubuntu_install_script_agent-a7:
  allow_failure: false
  extends:
    - .kitchen_scenario_ubuntu_a7
    - .kitchen_test_install_script_agent

kitchen_ubuntu_install_script_iot_agent-a7:
  allow_failure: false
  extends:
    - .kitchen_scenario_ubuntu_a7
    - .kitchen_test_install_script_iot_agent

kitchen_ubuntu_step_by_step_agent-a6:
  allow_failure: false
  extends:
    - .kitchen_scenario_ubuntu_a6
    - .kitchen_test_step_by_step_agent

kitchen_ubuntu_step_by_step_agent-a7:
  allow_failure: false
  extends:
    - .kitchen_scenario_ubuntu_a7
    - .kitchen_test_step_by_step_agent

kitchen_ubuntu_upgrade5_agent-a6:
  allow_failure: false
  extends:
    - .kitchen_scenario_ubuntu_a6
    - .kitchen_test_upgrade5_agent

kitchen_ubuntu_upgrade5_agent-a7:
  allow_failure: false
  extends:
    - .kitchen_scenario_ubuntu_a7
    - .kitchen_test_upgrade5_agent

kitchen_ubuntu_upgrade6_agent-a6:
  allow_failure: false
  extends:
    - .kitchen_scenario_ubuntu_a6
    - .kitchen_test_upgrade6_agent

kitchen_ubuntu_upgrade6_agent-a7:
  allow_failure: false
  extends:
    - .kitchen_scenario_ubuntu_a7
    - .kitchen_test_upgrade6_agent

kitchen_ubuntu_upgrade7_agent-a7:
  allow_failure: false
  extends:
    - .kitchen_scenario_ubuntu_a7
    - .kitchen_test_upgrade7_agent

# run dd-agent-testing on suse
kitchen_suse_chef_agent-a6:
  allow_failure: false
  extends:
    - .kitchen_scenario_suse_a6
    - .kitchen_test_chef_agent

kitchen_suse_chef_agent-a7:
  allow_failure: false
  extends:
    - .kitchen_scenario_suse_a7
    - .kitchen_test_chef_agent

kitchen_suse_install_script_agent-a6:
  allow_failure: false
  extends:
    - .kitchen_scenario_suse_a6
    - .kitchen_test_install_script_agent

kitchen_suse_install_script_agent-a7:
  allow_failure: false
  extends:
    - .kitchen_scenario_suse_a7
    - .kitchen_test_install_script_agent

kitchen_suse_install_script_iot_agent-a7:
  allow_failure: false
  extends:
    - .kitchen_scenario_suse_a7
    - .kitchen_test_install_script_iot_agent

kitchen_suse_step_by_step_agent-a6:
  allow_failure: false
  extends:
    - .kitchen_scenario_suse_a6
    - .kitchen_test_step_by_step_agent

kitchen_suse_step_by_step_agent-a7:
  allow_failure: false
  extends:
    - .kitchen_scenario_suse_a7
    - .kitchen_test_step_by_step_agent

kitchen_suse_upgrade5_agent-a6:
  allow_failure: false
  extends:
    - .kitchen_scenario_suse_a6
    - .kitchen_test_upgrade5_agent

kitchen_suse_upgrade5_agent-a7:
  allow_failure: false
  extends:
    - .kitchen_scenario_suse_a7
    - .kitchen_test_upgrade5_agent

kitchen_suse_upgrade6_agent-a6:
  allow_failure: false
  extends:
    - .kitchen_scenario_suse_a6
    - .kitchen_test_upgrade6_agent

kitchen_suse_upgrade6_agent-a7:
  allow_failure: false
  extends:
    - .kitchen_scenario_suse_a7
    - .kitchen_test_upgrade6_agent

kitchen_suse_upgrade7_agent-a7:
  allow_failure: false
  extends:
    - .kitchen_scenario_suse_a7
    - .kitchen_test_upgrade7_agent

# run dd-agent-testing on debian
# Could fail if we encounter the issue with apt locks/azure agent, but should be investigated if that's the case
kitchen_debian_chef_agent-a6:
  allow_failure: false
  extends:
    - .kitchen_scenario_debian_a6
    - .kitchen_test_chef_agent

kitchen_debian_chef_agent-a7:
  allow_failure: false
  extends:
    - .kitchen_scenario_debian_a7
    - .kitchen_test_chef_agent

kitchen_debian_install_script_agent-a6:
  allow_failure: false
  extends:
    - .kitchen_scenario_debian_a6
    - .kitchen_test_install_script_agent

kitchen_debian_install_script_agent-a7:
  allow_failure: false
  extends:
    - .kitchen_scenario_debian_a7
    - .kitchen_test_install_script_agent

kitchen_debian_install_script_iot_agent-a7:
  allow_failure: false
  extends:
    - .kitchen_scenario_debian_a7
    - .kitchen_test_install_script_iot_agent

kitchen_debian_step_by_step_agent-a6:
  allow_failure: false
  extends:
    - .kitchen_scenario_debian_a6
    - .kitchen_test_step_by_step_agent

kitchen_debian_step_by_step_agent-a7:
  allow_failure: false
  extends:
    - .kitchen_scenario_debian_a7
    - .kitchen_test_step_by_step_agent

kitchen_debian_upgrade5_agent-a6:
  allow_failure: false
  extends:
    - .kitchen_scenario_debian_a6
    - .kitchen_test_upgrade5_agent

kitchen_debian_upgrade5_agent-a7:
  allow_failure: false
  extends:
    - .kitchen_scenario_debian_a7
    - .kitchen_test_upgrade5_agent

kitchen_debian_upgrade6_agent-a6:
  allow_failure: false
  extends:
    - .kitchen_scenario_debian_a6
    - .kitchen_test_upgrade6_agent

kitchen_debian_upgrade6_agent-a7:
  allow_failure: false
  extends:
    - .kitchen_scenario_debian_a7
    - .kitchen_test_upgrade6_agent

kitchen_debian_upgrade7_agent_agent-a7:
  allow_failure: false
  extends:
    - .kitchen_scenario_debian_a7
    - .kitchen_test_upgrade7_agent

.kitchen_cleanup_s3_common: &kitchen_cleanup_s3_common
  stage: testkitchen_cleanup
  image: 486234852809.dkr.ecr.us-east-1.amazonaws.com/ci/datadog-agent-builders/deploy:$DATADOG_AGENT_BUILDERS
  tags: [ "runner:main", "size:large" ]
  script:
    - aws s3 rm s3://$DEB_TESTING_S3_BUCKET/dists/pipeline-$DD_PIPELINE_ID --recursive
    - aws s3 rm s3://$RPM_TESTING_S3_BUCKET/pipeline-$DD_PIPELINE_ID --recursive
    - aws s3 rm s3://$RPM_TESTING_S3_BUCKET/suse/pipeline-$DD_PIPELINE_ID --recursive
    - if [ $AGENT_MAJOR_VERSION == "7" ]; then export WINDOWS_TESTING_S3_BUCKET=$WINDOWS_TESTING_S3_BUCKET_A7; else export WINDOWS_TESTING_S3_BUCKET=$WINDOWS_TESTING_S3_BUCKET_A6; fi
    - aws s3 rm s3://$WIN_S3_BUCKET/$WINDOWS_TESTING_S3_BUCKET --recursive
    - cd $OMNIBUS_PACKAGE_DIR
    - for deb in $(ls *amd64.deb); do aws s3 rm s3://$DEB_TESTING_S3_BUCKET/pool/d/da/$deb --recursive; done
  # even if this fails, it shouldn't block the pipeline.
  allow_failure: true

# kitchen tests cleanup
testkitchen_cleanup_s3-a6:
  rules:
    - <<: *if_not_version_6
      when: never
    - <<: *if_not_test_kitchen_triggered
      when: never
    - when: always
  variables:
    AGENT_MAJOR_VERSION: 6
    DD_PIPELINE_ID: $CI_PIPELINE_ID-a6
  dependencies:
    - agent_deb-x64-a6
  <<: *kitchen_cleanup_s3_common

testkitchen_cleanup_s3-a7:
  rules:
    - <<: *if_not_version_7
      when: never
    - <<: *if_not_test_kitchen_triggered
      when: never
    - when: always
  variables:
    AGENT_MAJOR_VERSION: 7
    DD_PIPELINE_ID: $CI_PIPELINE_ID-a7
  dependencies:
    - agent_deb-x64-a7
  <<: *kitchen_cleanup_s3_common

.kitchen_cleanup_azure_common: &kitchen_cleanup_azure_common
  rules:
    - <<: *if_test_kitchen_triggered
      when: always
  stage: testkitchen_cleanup
  image: 486234852809.dkr.ecr.us-east-1.amazonaws.com/ci/datadog-agent-builders/dd-agent-testing:$DATADOG_AGENT_BUILDERS
  tags: [ "runner:main", "size:large" ]
  dependencies: []
  before_script:
    - rsync -azr --delete ./ $SRC_PATH
  script:
    - cd $DD_AGENT_TESTING_DIR
    - bash -l tasks/clean.sh
  # even if this fails, it shouldn't block the pipeline.
  allow_failure: true

testkitchen_cleanup_azure-a6:
  variables:
    DD_PIPELINE_ID: $CI_PIPELINE_ID-a6
  <<: *kitchen_cleanup_azure_common

testkitchen_cleanup_azure-a7:
  variables:
    DD_PIPELINE_ID: $CI_PIPELINE_ID-a7
  <<: *kitchen_cleanup_azure_common

#
# pkg_metrics: send metrics about packages
#

send_pkg_size-a6:
  rules:
    - <<: *if_not_version_6
      when: never
    - <<: *if_triggered
  stage: pkg_metrics
  allow_failure: true
  image: 486234852809.dkr.ecr.us-east-1.amazonaws.com/ci/datadog-agent-buildimages/deb_x64:$DATADOG_AGENT_BUILDIMAGES
  before_script:
    # FIXME: tmp while we uppdate the base image
    - apt-get install -y wget rpm2cpio cpio
    - ls -l $OMNIBUS_PACKAGE_DIR
    - ls -l $OMNIBUS_PACKAGE_DIR_SUSE
  tags: [ "runner:main", "size:large" ]
  dependencies:
    - agent_deb-x64-a6
    - agent_rpm-x64-a6
    - agent_suse-x64-a6
  script:
    - source /root/.bashrc && conda activate ddpy3
    - mkdir -p /tmp/deb/agent
    - mkdir -p /tmp/rpm/agent
    - mkdir -p /tmp/suse/agent

    # we silence dpkg and cpio output so we don't exceed gitlab log limit

    # debian
    - dpkg -x $OMNIBUS_PACKAGE_DIR/datadog-agent_6*_amd64.deb /tmp/deb/agent > /dev/null
    - DEB_AGENT_SIZE=$(du -sB1 /tmp/deb/agent | sed 's/\([0-9]\+\).\+/\1/')
    # centos
    - cd /tmp/rpm/agent && rpm2cpio $OMNIBUS_PACKAGE_DIR/datadog-agent-6.*.x86_64.rpm | cpio -idm > /dev/null
    - RPM_AGENT_SIZE=$(du -sB1 /tmp/rpm/agent | sed 's/\([0-9]\+\).\+/\1/')
    # suse
    - cd /tmp/suse/agent && rpm2cpio $OMNIBUS_PACKAGE_DIR_SUSE/datadog-agent-6.*.x86_64.rpm | cpio -idm > /dev/null
    - SUSE_AGENT_SIZE=$(du -sB1 /tmp/suse/agent | sed 's/\([0-9]\+\).\+/\1/')

    - currenttime=$(date +%s)
    - DD_API_KEY=$(aws ssm get-parameter --region us-east-1 --name ci.datadog-agent.datadog_api_key --with-decryption --query "Parameter.Value" --out text)
    - |
      curl --fail -X POST -H "Content-type: application/json" \
      -d "{\"series\":[
            {\"metric\":\"datadog.agent.package.size\",\"points\":[[$currenttime, $DEB_AGENT_SIZE]], \"tags\":[\"os:debian\", \"package:agent\", \"agent:6\"]},
            {\"metric\":\"datadog.agent.package.size\",\"points\":[[$currenttime, $RPM_AGENT_SIZE]], \"tags\":[\"os:centos\", \"package:agent\", \"agent:6\"]},
            {\"metric\":\"datadog.agent.package.size\",\"points\":[[$currenttime, $SUSE_AGENT_SIZE]], \"tags\":[\"os:suse\", \"package:agent\", \"agent:6\"]}
          ]}" \
      "https://api.datadoghq.com/api/v1/series?api_key=$DD_API_KEY"

send_pkg_size-a7:
  rules:
    - <<: *if_not_version_7
      when: never
    - <<: *if_triggered
  stage: pkg_metrics
  allow_failure: true
  image: 486234852809.dkr.ecr.us-east-1.amazonaws.com/ci/datadog-agent-buildimages/deb_x64:$DATADOG_AGENT_BUILDIMAGES
  before_script:
    # FIXME: tmp while we uppdate the base image
    - apt-get install -y wget rpm2cpio cpio
    - ls -l $OMNIBUS_PACKAGE_DIR
    - ls -l $OMNIBUS_PACKAGE_DIR_SUSE
  tags: [ "runner:main", "size:large" ]
  dependencies:
    - agent_deb-x64-a7
    - iot_agent_deb-x64
    - dogstatsd_deb-x64
    - agent_rpm-x64-a7
    - iot_agent_rpm-x64
    - dogstatsd_rpm-x64
    - agent_suse-x64-a7
    - dogstatsd_suse-x64
    - iot_agent_suse-x64
  script:
    - source /root/.bashrc && conda activate ddpy3
    - mkdir -p /tmp/deb/agent /tmp/deb/dogstatsd /tmp/deb/iot-agent
    - mkdir -p /tmp/rpm/agent /tmp/rpm/dogstatsd /tmp/rpm/iot-agent
    - mkdir -p /tmp/suse/agent /tmp/suse/dogstatsd /tmp/suse/iot-agent

    # We silence dpkg and cpio output so we don't exceed gitlab log limit

    # debian
    - dpkg -x $OMNIBUS_PACKAGE_DIR/datadog-agent_7*_amd64.deb /tmp/deb/agent > /dev/null
    - dpkg -x $OMNIBUS_PACKAGE_DIR/datadog-iot-agent_7*_amd64.deb /tmp/deb/iot-agent > /dev/null
    - dpkg -x $OMNIBUS_PACKAGE_DIR/datadog-dogstatsd_7*_amd64.deb /tmp/deb/dogstatsd > /dev/null
    - DEB_AGENT_SIZE=$(du -sB1 /tmp/deb/agent | sed 's/\([0-9]\+\).\+/\1/')
    - DEB_DOGSTATSD_SIZE=$(du -sB1 /tmp/deb/dogstatsd | sed 's/\([0-9]\+\).\+/\1/')
    - DEB_IOT_AGENT_SIZE=$(du -sB1 /tmp/deb/iot-agent | sed 's/\([0-9]\+\).\+/\1/')
    # centos
    - cd /tmp/rpm/agent && rpm2cpio $OMNIBUS_PACKAGE_DIR/datadog-agent-7.*.x86_64.rpm | cpio -idm > /dev/null
    - cd /tmp/rpm/dogstatsd && rpm2cpio $OMNIBUS_PACKAGE_DIR/datadog-dogstatsd-7.*.x86_64.rpm | cpio -idm > /dev/null
    - cd /tmp/rpm/iot-agent && rpm2cpio $OMNIBUS_PACKAGE_DIR/datadog-iot-agent-7.*.x86_64.rpm | cpio -idm > /dev/null
    - RPM_AGENT_SIZE=$(du -sB1 /tmp/rpm/agent | sed 's/\([0-9]\+\).\+/\1/')
    - RPM_DOGSTATSD_SIZE=$(du -sB1 /tmp/rpm/dogstatsd | sed 's/\([0-9]\+\).\+/\1/')
    - RPM_IOT_AGENT_SIZE=$(du -sB1 /tmp/rpm/iot-agent | sed 's/\([0-9]\+\).\+/\1/')
    # suse
    - cd /tmp/suse/agent && rpm2cpio $OMNIBUS_PACKAGE_DIR_SUSE/datadog-agent-7.*.x86_64.rpm | cpio -idm > /dev/null
    - cd /tmp/suse/dogstatsd && rpm2cpio $OMNIBUS_PACKAGE_DIR_SUSE/datadog-dogstatsd-7.*.x86_64.rpm | cpio -idm > /dev/null
    - cd /tmp/suse/iot-agent && rpm2cpio $OMNIBUS_PACKAGE_DIR_SUSE/datadog-iot-agent-7.*.x86_64.rpm | cpio -idm > /dev/null
    - SUSE_AGENT_SIZE=$(du -sB1 /tmp/suse/agent | sed 's/\([0-9]\+\).\+/\1/')
    - SUSE_DOGSTATSD_SIZE=$(du -sB1 /tmp/suse/dogstatsd | sed 's/\([0-9]\+\).\+/\1/')
    - SUSE_IOT_AGENT_SIZE=$(du -sB1 /tmp/suse/iot-agent | sed 's/\([0-9]\+\).\+/\1/')

    - currenttime=$(date +%s)
    - DD_API_KEY=$(aws ssm get-parameter --region us-east-1 --name ci.datadog-agent.datadog_api_key --with-decryption --query "Parameter.Value" --out text)
    - |
      curl --fail -X POST -H "Content-type: application/json" \
      -d "{\"series\":[
            {\"metric\":\"datadog.agent.package.size\",\"points\":[[$currenttime, $DEB_AGENT_SIZE]], \"tags\":[\"os:debian\", \"package:agent\", \"agent:7\"]},
            {\"metric\":\"datadog.agent.package.size\",\"points\":[[$currenttime, $DEB_DOGSTATSD_SIZE]], \"tags\":[\"os:debian\", \"package:dogstatsd\", \"agent:7\"]},
            {\"metric\":\"datadog.agent.package.size\",\"points\":[[$currenttime, $DEB_IOT_AGENT_SIZE]], \"tags\":[\"os:debian\", \"package:iot-agent\", \"agent:7\"]},
            {\"metric\":\"datadog.agent.package.size\",\"points\":[[$currenttime, $RPM_AGENT_SIZE]], \"tags\":[\"os:centos\", \"package:agent\", \"agent:7\"]},
            {\"metric\":\"datadog.agent.package.size\",\"points\":[[$currenttime, $RPM_DOGSTATSD_SIZE]], \"tags\":[\"os:centos\", \"package:dogstatsd\", \"agent:7\"]},
            {\"metric\":\"datadog.agent.package.size\",\"points\":[[$currenttime, $RPM_IOT_AGENT_SIZE]], \"tags\":[\"os:centos\", \"package:iot-agent\", \"agent:7\"]},
            {\"metric\":\"datadog.agent.package.size\",\"points\":[[$currenttime, $SUSE_AGENT_SIZE]], \"tags\":[\"os:suse\", \"package:agent\", \"agent:7\"]},
            {\"metric\":\"datadog.agent.package.size\",\"points\":[[$currenttime, $SUSE_DOGSTATSD_SIZE]], \"tags\":[\"os:suse\", \"package:dogstatsd\", \"agent:7\"]},
            {\"metric\":\"datadog.agent.package.size\",\"points\":[[$currenttime, $SUSE_IOT_AGENT_SIZE]], \"tags\":[\"os:suse\", \"package:iot-agent\", \"agent:7\"]}
          ]}" \
      "https://api.datadoghq.com/api/v1/series?api_key=$DD_API_KEY"

#
# image_build
#

.docker_build_job_definition: &docker_build_job_definition
  stage: image_build
  script:
    - aws s3 sync --only-show-errors $S3_ARTIFACTS_URI $BUILD_CONTEXT
    - TAG_SUFFIX=${TAG_SUFFIX:-}
    - BUILD_ARG=${BUILD_ARG:-}
    - TARGET_TAG=$IMAGE:v$CI_PIPELINE_ID-${CI_COMMIT_SHA:0:7}$TAG_SUFFIX-$ARCH
    # Pull base image(s) with content trust enabled
    - pip install -r requirements.txt
    - inv -e docker.pull-base-images --signed-pull $BUILD_CONTEXT/$ARCH/Dockerfile
    # Build testing stage if provided
    - test "$TESTING_ARG" && docker build --file $BUILD_CONTEXT/$ARCH/Dockerfile $TESTING_ARG $BUILD_CONTEXT
    # Build release stage and push to ECR
    - docker build $BUILD_ARG --file $BUILD_CONTEXT/$ARCH/Dockerfile --pull --tag $TARGET_TAG $BUILD_CONTEXT
    - docker push $TARGET_TAG

.docker_build_job_definition_amd64: &docker_build_job_definition_amd64
  image: 486234852809.dkr.ecr.us-east-1.amazonaws.com/docker:v1907756-26d65dc-18.09.6
  tags: ["runner:docker", "size:large"]
  variables:
    ARCH: amd64

.docker_build_job_definition_arm64: &docker_build_job_definition_arm64
  image: 486234852809.dkr.ecr.us-east-1.amazonaws.com/docker:v1903032-53399bc-18.09.6-arm64
  tags: ["runner:docker-arm", "platform:arm64"]
  variables:
    ARCH: arm64

# build agent6 py2 image
docker_build_agent6:
  rules:
    - <<: *if_version_6
      when: on_success
  <<: *docker_build_job_definition
  extends: .docker_build_job_definition_amd64
  needs:
    - job: agent_deb-x64-a6
      artifacts: false
  variables:
    IMAGE: 486234852809.dkr.ecr.us-east-1.amazonaws.com/ci/datadog-agent/agent
    BUILD_CONTEXT: Dockerfiles/agent
    TAG_SUFFIX: -6
    BUILD_ARG: --target release --build-arg PYTHON_VERSION=2 --build-arg DD_AGENT_ARTIFACT=datadog-agent_6*_amd64.deb
    TESTING_ARG:  --target testing --build-arg PYTHON_VERSION=2 --build-arg DD_AGENT_ARTIFACT=datadog-agent_6*_amd64.deb

docker_build_agent6_arm64:
  rules:
    - <<: *if_version_6
      when: on_success
  <<: *docker_build_job_definition
  extends: .docker_build_job_definition_arm64
  needs:
    - job: agent_deb-arm-a6
      artifacts: false
  variables:
    IMAGE: 486234852809.dkr.ecr.us-east-1.amazonaws.com/ci/datadog-agent/agent
    BUILD_CONTEXT: Dockerfiles/agent
    TAG_SUFFIX: -6
    BUILD_ARG: --target release --build-arg PYTHON_VERSION=2 --build-arg DD_AGENT_ARTIFACT=datadog-agent_6*arm64.deb
    TESTING_ARG:  --target testing --build-arg PYTHON_VERSION=2 --build-arg DD_AGENT_ARTIFACT=datadog-agent_6*arm64.deb

# build agent6 py2 jmx image
docker_build_agent6_jmx:
  rules:
    - <<: *if_version_6
      when: on_success
  <<: *docker_build_job_definition
  extends: .docker_build_job_definition_amd64
  needs:
    - job: agent_deb-x64-a6
      artifacts: false
  variables:
    IMAGE: 486234852809.dkr.ecr.us-east-1.amazonaws.com/ci/datadog-agent/agent
    BUILD_CONTEXT: Dockerfiles/agent
    BUILD_ARTIFACT_GLOB: datadog-agent_6*_amd64.deb
    TAG_SUFFIX: -6-jmx
    BUILD_ARG: --target release --build-arg WITH_JMX=true --build-arg PYTHON_VERSION=2 --build-arg DD_AGENT_ARTIFACT=datadog-agent_6*_amd64.deb
    TESTING_ARG:  --target testing --build-arg WITH_JMX=true --build-arg PYTHON_VERSION=2 --build-arg DD_AGENT_ARTIFACT=datadog-agent_6*_amd64.deb

# build agent6 py2 jmx image
docker_build_agent6_jmx_arm64:
  rules:
    - <<: *if_version_6
      when: on_success
  <<: *docker_build_job_definition
  extends: .docker_build_job_definition_arm64
  needs:
    - job: agent_deb-arm-a6
      artifacts: false
  variables:
    IMAGE: 486234852809.dkr.ecr.us-east-1.amazonaws.com/ci/datadog-agent/agent
    BUILD_CONTEXT: Dockerfiles/agent
    BUILD_ARTIFACT_GLOB: datadog-agent_6*arm64.deb
    TAG_SUFFIX: -6-jmx
    BUILD_ARG: --target release --build-arg WITH_JMX=true --build-arg PYTHON_VERSION=2 --build-arg DD_AGENT_ARTIFACT=datadog-agent_6*arm64.deb
    TESTING_ARG:  --target testing --build-arg WITH_JMX=true --build-arg PYTHON_VERSION=2 --build-arg DD_AGENT_ARTIFACT=datadog-agent_6*arm64.deb

# TESTING ONLY: This image is for internal testing purposes, not customer facing.
# build agent6 jmx unified image (including python3)
docker_build_agent6_py2py3_jmx:
  rules:
    - <<: *if_version_6
      when: on_success
  <<: *docker_build_job_definition
  extends: .docker_build_job_definition_amd64
  needs:
    - job: agent_deb-x64-a6
      artifacts: false
  variables:
    IMAGE: 486234852809.dkr.ecr.us-east-1.amazonaws.com/ci/datadog-agent/agent
    BUILD_CONTEXT: Dockerfiles/agent
    TAG_SUFFIX: -6-py2py3-jmx
    BUILD_ARG: --target release --build-arg WITH_JMX=true --build-arg DD_AGENT_ARTIFACT=datadog-agent_6*_amd64.deb
    TESTING_ARG:  --target testing --build-arg WITH_JMX=true --build-arg DD_AGENT_ARTIFACT=datadog-agent_6*_amd64.deb

# build agent7 image
docker_build_agent7:
  rules:
    - <<: *if_version_7
      when: on_success
  <<: *docker_build_job_definition
  extends: .docker_build_job_definition_amd64
  needs:
    - job: agent_deb-x64-a7
      artifacts: false
  variables:
    IMAGE: 486234852809.dkr.ecr.us-east-1.amazonaws.com/ci/datadog-agent/agent
    BUILD_CONTEXT: Dockerfiles/agent
    TAG_SUFFIX: -7
    BUILD_ARG: --target release --build-arg PYTHON_VERSION=3 --build-arg DD_AGENT_ARTIFACT=datadog-agent_7*_amd64.deb
    TESTING_ARG:  --target testing --build-arg PYTHON_VERSION=3 --build-arg DD_AGENT_ARTIFACT=datadog-agent_7*_amd64.deb

docker_build_agent7_arm64:
  rules:
    - <<: *if_version_7
      when: on_success
  <<: *docker_build_job_definition
  extends: .docker_build_job_definition_arm64
  needs:
    - job: agent_deb-arm-a7
      artifacts: false
  variables:
    IMAGE: 486234852809.dkr.ecr.us-east-1.amazonaws.com/ci/datadog-agent/agent
    BUILD_CONTEXT: Dockerfiles/agent
    TAG_SUFFIX: -7
    BUILD_ARG: --target release --build-arg PYTHON_VERSION=3 --build-arg DD_AGENT_ARTIFACT=datadog-agent_7*_arm64.deb
    TESTING_ARG:  --target testing --build-arg PYTHON_VERSION=3 --build-arg DD_AGENT_ARTIFACT=datadog-agent_7*_arm64.deb

# build agent7 jmx image
docker_build_agent7_jmx:
  rules:
    - <<: *if_version_7
      when: on_success
  <<: *docker_build_job_definition
  extends: .docker_build_job_definition_amd64
  needs:
    - job: agent_deb-x64-a7
      artifacts: false
  variables:
    IMAGE: 486234852809.dkr.ecr.us-east-1.amazonaws.com/ci/datadog-agent/agent
    BUILD_CONTEXT: Dockerfiles/agent
    TAG_SUFFIX: -7-jmx
    BUILD_ARG: --target release --build-arg WITH_JMX=true --build-arg PYTHON_VERSION=3 --build-arg DD_AGENT_ARTIFACT=datadog-agent_7*_amd64.deb
    TESTING_ARG:  --target testing --build-arg WITH_JMX=true --build-arg PYTHON_VERSION=3 --build-arg DD_AGENT_ARTIFACT=datadog-agent_7*_amd64.deb

docker_build_agent7_jmx_arm64:
  rules:
    - <<: *if_version_7
      when: on_success
  <<: *docker_build_job_definition
  extends: .docker_build_job_definition_arm64
  needs:
    - job: agent_deb-arm-a7
      artifacts: false
  variables:
    IMAGE: 486234852809.dkr.ecr.us-east-1.amazonaws.com/ci/datadog-agent/agent
    BUILD_CONTEXT: Dockerfiles/agent
    TAG_SUFFIX: -7-jmx
    BUILD_ARG: --target release --build-arg WITH_JMX=true --build-arg PYTHON_VERSION=3 --build-arg DD_AGENT_ARTIFACT=datadog-agent_7*_arm64.deb
    TESTING_ARG:  --target testing --build-arg WITH_JMX=true --build-arg PYTHON_VERSION=3 --build-arg DD_AGENT_ARTIFACT=datadog-agent_7*_arm64.deb

# build agent7_windows image
docker_build_agent7_windows1809:
  rules:
    - <<: *if_version_7
      when: on_success
  stage: image_build
  before_script: [ "# noop" ] # Override top level entry
  needs:
    - windows_msi_x64-a7
  tags: ["runner:windows-docker", "windowsversion:1809"]
  variables:
    IMAGE: 486234852809.dkr.ecr.us-east-1.amazonaws.com/ci/datadog-agent/agent
    BUILD_CONTEXT: Dockerfiles/agent
    TAG_SUFFIX: -7
    BUILD_ARG: --build-arg BASE_IMAGE=mcr.microsoft.com/powershell:windowsservercore-1809 --build-arg WITH_JMX=false
  script:
    - $ErrorActionPreference = "Stop"
    - $SHORT_CI_COMMIT_SHA = ${CI_COMMIT_SHA}.Substring(0,7)
    - $TARGET_TAG = "${IMAGE}:v${CI_PIPELINE_ID}-${SHORT_CI_COMMIT_SHA}${TAG_SUFFIX}-win1809-amd64"
    - cp ${OMNIBUS_PACKAGE_DIR}/datadog-agent-7*-x86_64.zip ${BUILD_CONTEXT}/datadog-agent-7-latest.amd64.zip
    - powershell -Command "docker build ${BUILD_ARG} --pull --file ${BUILD_CONTEXT}/windows/amd64/Dockerfile --tag ${TARGET_TAG} ${BUILD_CONTEXT}"
    - docker push ${TARGET_TAG}
    - docker rmi ${TARGET_TAG}
  after_script:
    - docker image prune -f # Dangling images
    - docker builder prune -a -f # Build cache

docker_build_agent7_windows1809_jmx:
  rules:
    - <<: *if_version_7
      when: on_success
  stage: image_build
  before_script: [ "# noop" ] # Override top level entry
  needs:
    - windows_msi_x64-a7
  tags: ["runner:windows-docker", "windowsversion:1809"]
  variables:
    IMAGE: 486234852809.dkr.ecr.us-east-1.amazonaws.com/ci/datadog-agent/agent
    BUILD_CONTEXT: Dockerfiles/agent
    TAG_SUFFIX: -7-jmx
    BUILD_ARG: --build-arg BASE_IMAGE=mcr.microsoft.com/powershell:windowsservercore-1809 --build-arg WITH_JMX=true
  script:
    - $ErrorActionPreference = "Stop"
    - $SHORT_CI_COMMIT_SHA = ${CI_COMMIT_SHA}.Substring(0,7)
    - $TARGET_TAG = "${IMAGE}:v${CI_PIPELINE_ID}-${SHORT_CI_COMMIT_SHA}${TAG_SUFFIX}-win1809-amd64"
    - cp ${OMNIBUS_PACKAGE_DIR}/datadog-agent-7*-x86_64.zip ${BUILD_CONTEXT}/datadog-agent-7-latest.amd64.zip
    - powershell -Command "docker build ${BUILD_ARG} --pull --file ${BUILD_CONTEXT}/windows/amd64/Dockerfile --tag ${TARGET_TAG} ${BUILD_CONTEXT}"
    - docker push ${TARGET_TAG}
    - docker rmi ${TARGET_TAG}
  after_script:
    - docker image prune -f # Dangling images
    - docker builder prune -a -f # Build cache

# build agent7_windows image
docker_build_agent7_windows1909:
  rules:
    - <<: *if_version_7
      when: on_success
  stage: image_build
  before_script: [ "# noop" ] # Override top level entry
  needs:
    - windows_msi_x64-a7
  tags: ["runner:windows-docker", "windowsversion:1909"]
  variables:
    IMAGE: 486234852809.dkr.ecr.us-east-1.amazonaws.com/ci/datadog-agent/agent
    BUILD_CONTEXT: Dockerfiles/agent
    TAG_SUFFIX: -7
    BUILD_ARG: --build-arg BASE_IMAGE=mcr.microsoft.com/powershell:windowsservercore-1909 --build-arg WITH_JMX=false
  script:
    - $ErrorActionPreference = "Stop"
    - $SHORT_CI_COMMIT_SHA = ${CI_COMMIT_SHA}.Substring(0,7)
    - $TARGET_TAG = "${IMAGE}:v${CI_PIPELINE_ID}-${SHORT_CI_COMMIT_SHA}${TAG_SUFFIX}-win1909-amd64"
    - cp ${OMNIBUS_PACKAGE_DIR}/datadog-agent-7*-x86_64.zip ${BUILD_CONTEXT}/datadog-agent-7-latest.amd64.zip
    - powershell -Command "docker build ${BUILD_ARG} --pull --file ${BUILD_CONTEXT}/windows/amd64/Dockerfile --tag ${TARGET_TAG} ${BUILD_CONTEXT}"
    - docker push ${TARGET_TAG}
    - docker rmi ${TARGET_TAG}
  after_script:
    - docker image prune -f # Dangling images
    - docker builder prune -a -f # Build cache

docker_build_agent7_windows1909_jmx:
  rules:
    - <<: *if_version_7
      when: on_success
  stage: image_build
  before_script: [ "# noop" ] # Override top level entry
  needs:
    - windows_msi_x64-a7
  tags: ["runner:windows-docker", "windowsversion:1909"]
  variables:
    IMAGE: 486234852809.dkr.ecr.us-east-1.amazonaws.com/ci/datadog-agent/agent
    BUILD_CONTEXT: Dockerfiles/agent
    TAG_SUFFIX: -7-jmx
    BUILD_ARG: --build-arg BASE_IMAGE=mcr.microsoft.com/powershell:windowsservercore-1909 --build-arg WITH_JMX=true
  script:
    - $ErrorActionPreference = "Stop"
    - $SHORT_CI_COMMIT_SHA = ${CI_COMMIT_SHA}.Substring(0,7)
    - $TARGET_TAG = "${IMAGE}:v${CI_PIPELINE_ID}-${SHORT_CI_COMMIT_SHA}${TAG_SUFFIX}-win1909-amd64"
    - cp ${OMNIBUS_PACKAGE_DIR}/datadog-agent-7*-x86_64.zip ${BUILD_CONTEXT}/datadog-agent-7-latest.amd64.zip
    - powershell -Command "docker build ${BUILD_ARG} --pull --file ${BUILD_CONTEXT}/windows/amd64/Dockerfile --tag ${TARGET_TAG} ${BUILD_CONTEXT}"
    - docker push ${TARGET_TAG}
    - docker rmi ${TARGET_TAG}
  after_script:
    - docker image prune -f # Dangling images
    - docker builder prune -a -f # Build cache

# build the cluster-agent image
build_cluster_agent_amd64:
  <<: *docker_build_job_definition
  extends: .docker_build_job_definition_amd64
  needs:
    - job: cluster_agent-build_amd64
      artifacts: false
  variables:
    IMAGE: 486234852809.dkr.ecr.us-east-1.amazonaws.com/ci/datadog-agent/cluster-agent
    BUILD_CONTEXT: Dockerfiles/cluster-agent

build_cluster_agent_arm64:
  <<: *docker_build_job_definition
  extends: .docker_build_job_definition_arm64
  needs:
    - job: cluster_agent-build_arm64
      artifacts: false
  variables:
    IMAGE: 486234852809.dkr.ecr.us-east-1.amazonaws.com/ci/datadog-agent/cluster-agent
    BUILD_CONTEXT: Dockerfiles/cluster-agent

# build the dogstatsd image
docker_build_dogstatsd_amd64:
  <<: *docker_build_job_definition
  extends: .docker_build_job_definition_amd64
  needs:
    - job: build_dogstatsd_static-deb_x64
      artifacts: false
  variables:
    IMAGE: 486234852809.dkr.ecr.us-east-1.amazonaws.com/ci/datadog-agent/dogstatsd
    BUILD_CONTEXT: Dockerfiles/dogstatsd/alpine

#
# Docker dev image deployments
#

twistlock_scan-6:
  rules:
    - <<: *if_version_6
  stage: image_deploy
  tags: [ "runner:docker", "size:large" ]
  image: 486234852809.dkr.ecr.us-east-1.amazonaws.com/twistlock-cli:2.5.121
  dependencies: [] # Don't download Gitlab artefacts
  allow_failure: true # Don't block the pipeline
  variables:
    SRC_AGENT: 486234852809.dkr.ecr.us-east-1.amazonaws.com/ci/datadog-agent/agent
    SRC_DSD: 486234852809.dkr.ecr.us-east-1.amazonaws.com/ci/datadog-agent/dogstatsd
    SRC_DCA: 486234852809.dkr.ecr.us-east-1.amazonaws.com/ci/datadog-agent/cluster-agent
  before_script:
    - export SRC_TAG=v$CI_PIPELINE_ID-${CI_COMMIT_SHA:0:7}
    - export DOCKER_CLIENT_ADDRESS=$DOCKER_HOST
    - TWISTLOCK_PASS=$(aws ssm get-parameter --region us-east-1 --name ci.datadog-agent.twistlock_password --with-decryption --query "Parameter.Value" --out text)
    - scan () { echo -e "\n==== Scanning $1 ====\n"; docker pull $1 > /dev/null; /twistcli images scan --address="$TWISTLOCK_URL" --user="$TWISTLOCK_USER" --password="$TWISTLOCK_PASS" --vulnerability-threshold=$THRESHOLD --details $1; }
  script:
    - scan ${SRC_AGENT}:${SRC_TAG}-6-amd64
    - scan ${SRC_AGENT}:${SRC_TAG}-6-jmx-amd64
    - scan ${SRC_DSD}:${SRC_TAG}-amd64
    - scan ${SRC_DCA}:${SRC_TAG}-amd64

twistlock_scan-7:
  rules:
    - <<: *if_version_7
  stage: image_deploy
  tags: [ "runner:docker", "size:large" ]
  image: 486234852809.dkr.ecr.us-east-1.amazonaws.com/twistlock-cli:2.5.121
  dependencies: [] # Don't download Gitlab artefacts
  allow_failure: true # Don't block the pipeline
  variables:
    SRC_AGENT: 486234852809.dkr.ecr.us-east-1.amazonaws.com/ci/datadog-agent/agent
    SRC_DSD: 486234852809.dkr.ecr.us-east-1.amazonaws.com/ci/datadog-agent/dogstatsd
    SRC_DCA: 486234852809.dkr.ecr.us-east-1.amazonaws.com/ci/datadog-agent/cluster-agent
  before_script:
    - export SRC_TAG=v$CI_PIPELINE_ID-${CI_COMMIT_SHA:0:7}
    - export DOCKER_CLIENT_ADDRESS=$DOCKER_HOST
    - TWISTLOCK_PASS=$(aws ssm get-parameter --region us-east-1 --name ci.datadog-agent.twistlock_password --with-decryption --query "Parameter.Value" --out text)
    - scan () { echo -e "\n==== Scanning $1 ====\n"; docker pull $1 > /dev/null; /twistcli images scan --address="$TWISTLOCK_URL" --user="$TWISTLOCK_USER" --password="$TWISTLOCK_PASS" --vulnerability-threshold=$THRESHOLD --details $1; }
  script:
    - scan ${SRC_AGENT}:${SRC_TAG}-7-amd64
    - scan ${SRC_AGENT}:${SRC_TAG}-7-jmx-amd64

.docker_hub_variables: &docker_hub_variables
  DOCKER_REGISTRY_LOGIN_SSM_KEY: docker_hub_login
  DOCKER_REGISTRY_PWD_SSM_KEY: docker_hub_pwd
  DELEGATION_KEY_SSM_KEY: docker_hub_signing_key
  DELEGATION_PASS_SSM_KEY: docker_hub_signing_pass
  DOCKER_REGISTRY_URL: docker.io
  SRC_AGENT: 486234852809.dkr.ecr.us-east-1.amazonaws.com/ci/datadog-agent/agent
  SRC_DSD: 486234852809.dkr.ecr.us-east-1.amazonaws.com/ci/datadog-agent/dogstatsd
  SRC_DCA: 486234852809.dkr.ecr.us-east-1.amazonaws.com/ci/datadog-agent/cluster-agent

.quay_variables: &quay_variables
  <<: *docker_hub_variables
  DOCKER_REGISTRY_LOGIN_SSM_KEY: quay_login
  DOCKER_REGISTRY_PWD_SSM_KEY: quay_pwd
  DOCKER_REGISTRY_URL: quay.io

.docker_tag_job_definition: &docker_tag_job_definition
  stage: image_deploy
  tags: [ "runner:docker", "size:large" ]
  image: 486234852809.dkr.ecr.us-east-1.amazonaws.com/docker-notary:v1912023-8c8dc1c-0.6.1
  variables:
    <<: *docker_hub_variables
  before_script:
    - export SRC_TAG=v$CI_PIPELINE_ID-${CI_COMMIT_SHA:0:7}
    - DOCKER_REGISTRY_LOGIN=$(aws ssm get-parameter --region us-east-1 --name ci.datadog-agent.$DOCKER_REGISTRY_LOGIN_SSM_KEY --with-decryption --query "Parameter.Value" --out text)
    - aws ssm get-parameter --region us-east-1 --name ci.datadog-agent.$DOCKER_REGISTRY_PWD_SSM_KEY --with-decryption --query "Parameter.Value" --out text | docker login --username "$DOCKER_REGISTRY_LOGIN" --password-stdin "$DOCKER_REGISTRY_URL"
    - pip install -r requirements.txt
    - if [[ -z "$DELEGATION_PASS_SSM_KEY" ]]; then echo "No signing key set"; exit 0; fi
    - echo "Importing delegation signing key"
    - export DOCKER_CONTENT_TRUST_REPOSITORY_PASSPHRASE=$(aws ssm get-parameter --region us-east-1 --name ci.datadog-agent.$DELEGATION_PASS_SSM_KEY --with-decryption --query "Parameter.Value" --out text)
    - export NOTARY_AUTH=$(echo "$DOCKER_REGISTRY_LOGIN:$(aws ssm get-parameter --region us-east-1 --name ci.datadog-agent.$DOCKER_REGISTRY_PWD_SSM_KEY --with-decryption --query "Parameter.Value" --out text)" | base64)
    - export NOTARY_DELEGATION_PASSPHRASE="$DOCKER_CONTENT_TRUST_REPOSITORY_PASSPHRASE"
    - aws ssm get-parameter --region us-east-1 --name ci.datadog-agent.$DELEGATION_KEY_SSM_KEY --with-decryption --query "Parameter.Value" --out text > /tmp/docker.key
    - notary -d ~/.docker/trust key import /tmp/docker.key; rm /tmp/docker.key

.docker_tag_windows_job_definition: &docker_tag_windows_job_definition
  stage: image_deploy
  variables:
    <<: *docker_hub_variables
  before_script:
    - $SHORT_CI_COMMIT_SHA = ${CI_COMMIT_SHA}.Substring(0,7)
    - $SRC_TAG = "v${CI_PIPELINE_ID}-${SHORT_CI_COMMIT_SHA}"
    - mkdir ci-scripts
    - |
      @"
      Set-PSDebug -Trace 1
      `$ErrorActionPreference = "Stop"
      # ECR Login
      `$AWS_ECR_PASSWORD = aws ecr get-login-password --region us-east-1
      docker login --username AWS --password "`${AWS_ECR_PASSWORD}" 486234852809.dkr.ecr.us-east-1.amazonaws.com
      # DockerHub login
      `$DOCKER_REGISTRY_LOGIN = aws ssm get-parameter --region us-east-1 --name ci.datadog-agent.${DOCKER_REGISTRY_LOGIN_SSM_KEY} --with-decryption --query "Parameter.Value" --out text
      `$DOCKER_REGISTRY_PWD = aws ssm get-parameter --region us-east-1 --name ci.datadog-agent.${DOCKER_REGISTRY_PWD_SSM_KEY} --with-decryption --query "Parameter.Value" --out text
      docker login --username "`${DOCKER_REGISTRY_LOGIN}" --password "`${DOCKER_REGISTRY_PWD}" "${DOCKER_REGISTRY_URL}"
      # DockerHub image signing
      `$Env:DOCKER_CONTENT_TRUST_REPOSITORY_PASSPHRASE = aws ssm get-parameter --region us-east-1 --name ci.datadog-agent.${DELEGATION_PASS_SSM_KEY} --with-decryption --query "Parameter.Value" --out text
      `$Env:NOTARY_DELEGATION_PASSPHRASE = `$Env:DOCKER_CONTENT_TRUST_REPOSITORY_PASSPHRASE
      `$Env:NOTARY_AUTH = "`${DOCKER_REGISTRY_LOGIN}:`${DOCKER_REGISTRY_PWD}"
      `$bytes = [System.Text.Encoding]::Unicode.GetBytes(`$Env:NOTARY_AUTH)
      `$Env:NOTARY_AUTH = [Convert]::ToBase64String(`$bytes)
      aws ssm get-parameter --region us-east-1 --name ci.datadog-agent.${DELEGATION_KEY_SSM_KEY} --with-decryption --query "Parameter.Value" --out text | Set-Content -Encoding ASCII docker.key
      docker trust key load `$PWD\docker.key
      Remove-Item `$PWD\docker.key
      "@ | out-file ci-scripts/docker-publish.ps1
  after_script:
    - cat ci-scripts/docker-publish.ps1
    - docker run --rm -w C:\mnt -e IS_AWS_CONTAINER=true -e SIGN_WINDOWS=true -v "$(Get-Location):C:\mnt" -v \\.\pipe\docker_engine:\\.\pipe\docker_engine 486234852809.dkr.ecr.us-east-1.amazonaws.com/ci/datadog-agent-builders/windows_${Env:VARIANT}_x64:${Env:DATADOG_AGENT_WINBUILDERS} powershell -C C:\mnt\ci-scripts\docker-publish.ps1

dev_branch_docker_hub-a6:
  rules:
    - <<: *if_version_6
      when: manual
      allow_failure: true
  <<: *docker_tag_job_definition
  needs:
  - docker_build_agent6
  - docker_build_agent6_jmx
  - docker_build_agent6_py2py3_jmx
  script:
    - inv -e docker.publish --signed-push ${SRC_AGENT}:${SRC_TAG}-6-amd64             datadog/agent-dev:${CI_COMMIT_REF_SLUG}
    - inv -e docker.publish --signed-push ${SRC_AGENT}:${SRC_TAG}-6-amd64             datadog/agent-dev:${CI_COMMIT_REF_SLUG}-py2
    - inv -e docker.publish --signed-push ${SRC_AGENT}:${SRC_TAG}-6-jmx-amd64         datadog/agent-dev:${CI_COMMIT_REF_SLUG}-jmx
    - inv -e docker.publish --signed-push ${SRC_AGENT}:${SRC_TAG}-6-jmx-amd64         datadog/agent-dev:${CI_COMMIT_REF_SLUG}-py2-jmx
    - inv -e docker.publish --signed-push ${SRC_AGENT}:${SRC_TAG}-6-py2py3-jmx-amd64  datadog/agent-dev:${CI_COMMIT_REF_SLUG}-py2py3-jmx

dev_branch_docker_hub-dogstatsd:
  rules:
    - when: manual
      allow_failure: true
  <<: *docker_tag_job_definition
  needs:
    - docker_build_dogstatsd_amd64
  script:
  - inv -e docker.publish --signed-push ${SRC_DSD}:${SRC_TAG}-amd64                 datadog/dogstatsd-dev:${CI_COMMIT_REF_SLUG}

dev_branch_docker_hub-a7:
  rules:
    - <<: *if_version_7
      when: manual
      allow_failure: true
  <<: *docker_tag_job_definition
  needs:
    - docker_build_agent7
    - docker_build_agent7_jmx
  script:
    - inv -e docker.publish --signed-push ${SRC_AGENT}:${SRC_TAG}-7-amd64             datadog/agent-dev:${CI_COMMIT_REF_SLUG}-py3
    - inv -e docker.publish --signed-push ${SRC_AGENT}:${SRC_TAG}-7-jmx-amd64         datadog/agent-dev:${CI_COMMIT_REF_SLUG}-py3-jmx

dev_branch_docker_hub-a7-windows:
  rules:
    - <<: *if_version_7
      when: manual
      allow_failure: true
  extends: .docker_tag_windows_job_definition
  variables:
    VARIANT: 1909
  tags: ["runner:windows-docker", "windowsversion:1909"]
  needs:
    - docker_build_agent7_windows1809
    - docker_build_agent7_windows1809_jmx
    - docker_build_agent7_windows1909
    - docker_build_agent7_windows1909_jmx
  script:
    - |
      @"
      # On newer Kernel we can pull/push older images even though these images won't run
      inv -e docker.publish --signed-push ${SRC_AGENT}:${SRC_TAG}-7-win1809-amd64 datadog/agent-dev:${CI_COMMIT_REF_SLUG}-py3-win1809
      inv -e docker.publish --signed-push ${SRC_AGENT}:${SRC_TAG}-7-jmx-win1809-amd64 datadog/agent-dev:${CI_COMMIT_REF_SLUG}-py3-jmx-win1809
      inv -e docker.publish --signed-push ${SRC_AGENT}:${SRC_TAG}-7-win1909-amd64 datadog/agent-dev:${CI_COMMIT_REF_SLUG}-py3-win1909
      inv -e docker.publish --signed-push ${SRC_AGENT}:${SRC_TAG}-7-jmx-win1909-amd64 datadog/agent-dev:${CI_COMMIT_REF_SLUG}-py3-jmx-win1909

      inv -e docker.publish-manifest --signed-push --name datadog/agent-dev --tag ${CI_COMMIT_REF_SLUG}-py3-win --image datadog/agent-dev:${CI_COMMIT_REF_SLUG}-py3-win1809,windows/amd64 --image datadog/agent-dev:${CI_COMMIT_REF_SLUG}-py3-win1909,windows/amd64
      inv -e docker.publish-manifest --signed-push --name datadog/agent-dev --tag ${CI_COMMIT_REF_SLUG}-py3-jmx-win --image datadog/agent-dev:${CI_COMMIT_REF_SLUG}-py3-jmx-win1809,windows/amd64 --image datadog/agent-dev:${CI_COMMIT_REF_SLUG}-py3-jmx-win1909,windows/amd64
      "@ | Add-Content ci-scripts/docker-publish.ps1

dev_branch_multiarch_docker_hub-a6:
  rules:
    - <<: *if_version_6
      when: manual
      allow_failure: true
  <<: *docker_tag_job_definition
  needs:
    - docker_build_agent6
    - docker_build_agent6_arm64
    - docker_build_agent6_jmx
    - docker_build_agent6_jmx_arm64
    - docker_build_agent6_py2py3_jmx
  script:
    # Platform-specific agent images
    - inv -e docker.publish-bulk --signed-push --platform linux/amd64 --platform linux/arm64 --src-template ${SRC_AGENT}:${SRC_TAG}-6-ARCH      --dst-template datadog/agent-dev-ARCH:${CI_COMMIT_REF_SLUG}
    - inv -e docker.publish-bulk --signed-push --platform linux/amd64 --platform linux/arm64 --src-template ${SRC_AGENT}:${SRC_TAG}-6-ARCH      --dst-template datadog/agent-dev-ARCH:${CI_COMMIT_REF_SLUG}-py2
    - inv -e docker.publish-bulk --signed-push --platform linux/amd64 --platform linux/arm64 --src-template ${SRC_AGENT}:${SRC_TAG}-6-jmx-ARCH  --dst-template datadog/agent-dev-ARCH:${CI_COMMIT_REF_SLUG}-jmx
    - inv -e docker.publish-bulk --signed-push --platform linux/amd64 --platform linux/arm64 --src-template ${SRC_AGENT}:${SRC_TAG}-6-jmx-ARCH  --dst-template datadog/agent-dev-ARCH:${CI_COMMIT_REF_SLUG}-py2-jmx
    # Other images
    - inv -e docker.publish --signed-push ${SRC_AGENT}:${SRC_TAG}-6-py2py3-jmx-amd64 datadog/agent-dev:${CI_COMMIT_REF_SLUG}-py2py3-jmx
    # Manifests
    - inv -e docker.publish-manifest --signed-push --name datadog/agent-dev --tag ${CI_COMMIT_REF_SLUG} --image datadog/agent-dev-amd64:${CI_COMMIT_REF_SLUG},linux/amd64 --image datadog/agent-dev-arm64:${CI_COMMIT_REF_SLUG},linux/arm64
    - inv -e docker.publish-manifest --signed-push --name datadog/agent-dev --tag ${CI_COMMIT_REF_SLUG}-py2 --image datadog/agent-dev-amd64:${CI_COMMIT_REF_SLUG}-py2,linux/amd64 --image datadog/agent-dev-arm64:${CI_COMMIT_REF_SLUG}-py2,linux/arm64
    - inv -e docker.publish-manifest --signed-push --name datadog/agent-dev --tag ${CI_COMMIT_REF_SLUG}-jmx --image datadog/agent-dev-amd64:${CI_COMMIT_REF_SLUG}-jmx,linux/amd64 --image datadog/agent-dev-arm64:${CI_COMMIT_REF_SLUG}-jmx,linux/arm64
    - inv -e docker.publish-manifest --signed-push --name datadog/agent-dev --tag ${CI_COMMIT_REF_SLUG}-py2-jmx --image datadog/agent-dev-amd64:${CI_COMMIT_REF_SLUG}-py2-jmx,linux/amd64 --image datadog/agent-dev-arm64:${CI_COMMIT_REF_SLUG}-py2-jmx,linux/arm64

dev_branch_multiarch_docker_hub-a7:
  rules:
    - <<: *if_version_7
      when: manual
      allow_failure: true
  <<: *docker_tag_job_definition
  needs:
    - docker_build_agent7
    - docker_build_agent7_arm64
    - docker_build_agent7_jmx
    - docker_build_agent7_jmx_arm64
  script:
    # Platform-specific agent images
    - inv -e docker.publish-bulk --signed-push --platform linux/amd64 --platform linux/arm64 --src-template ${SRC_AGENT}:${SRC_TAG}-7-ARCH      --dst-template datadog/agent-dev-ARCH:${CI_COMMIT_REF_SLUG}-py3
    - inv -e docker.publish-bulk --signed-push --platform linux/amd64 --platform linux/arm64 --src-template ${SRC_AGENT}:${SRC_TAG}-7-jmx-ARCH  --dst-template datadog/agent-dev-ARCH:${CI_COMMIT_REF_SLUG}-py3-jmx
    # Manifests
    - inv -e docker.publish-manifest --signed-push --name datadog/agent-dev --tag ${CI_COMMIT_REF_SLUG}-py3 --image datadog/agent-dev-amd64:${CI_COMMIT_REF_SLUG}-py3,linux/amd64 --image datadog/agent-dev-arm64:${CI_COMMIT_REF_SLUG}-py3,linux/arm64
    - inv -e docker.publish-manifest --signed-push --name datadog/agent-dev --tag ${CI_COMMIT_REF_SLUG}-py3-jmx --image datadog/agent-dev-amd64:${CI_COMMIT_REF_SLUG}-py3-jmx,linux/amd64 --image datadog/agent-dev-arm64:${CI_COMMIT_REF_SLUG}-py3-jmx,linux/arm64

dev_branch_multiarch_docker_hub-dogstatsd:
  rules:
    - <<: *if_version_7
      when: manual
      allow_failure: true
  <<: *docker_tag_job_definition
  needs:
    - docker_build_dogstatsd_amd64
  script:
    # Platform-specific agent images
    - inv -e docker.publish --signed-push ${SRC_DSD}:${SRC_TAG}-amd64 datadog/dogstatsd-dev:${CI_COMMIT_REF_SLUG}

dev_master_docker_hub-a6:
  rules:
    - <<: *if_not_version_6
      when: never
    - <<: *if_master_branch
  <<: *docker_tag_job_definition
  needs:
    - docker_build_agent6
    - docker_build_agent6_jmx
    - docker_build_agent6_py2py3_jmx
  script:
    - inv -e docker.publish --signed-push ${SRC_AGENT}:${SRC_TAG}-6-amd64       datadog/agent-dev:master
    - inv -e docker.publish --signed-push ${SRC_AGENT}:${SRC_TAG}-6-amd64       datadog/agent-dev:master-py2
    - inv -e docker.publish --signed-push ${SRC_AGENT}:${SRC_TAG}-6-jmx-amd64   datadog/agent-dev:master-jmx
    - inv -e docker.publish --signed-push ${SRC_AGENT}:${SRC_TAG}-6-jmx-amd64   datadog/agent-dev:master-py2-jmx

dev_master_docker_hub-a7:
  rules:
    - <<: *if_not_version_7
      when: never
    - <<: *if_master_branch
  <<: *docker_tag_job_definition
  needs:
    - docker_build_agent7
    - docker_build_agent7_jmx
  script:
    - inv -e docker.publish --signed-push ${SRC_AGENT}:${SRC_TAG}-7-amd64       datadog/agent-dev:master-py3
    - inv -e docker.publish --signed-push ${SRC_AGENT}:${SRC_TAG}-7-jmx-amd64   datadog/agent-dev:master-py3-jmx

dev_master_docker_hub-a7-windows:
  rules:
    - <<: *if_not_version_7
      when: never
    - <<: *if_master_branch
  extends: .docker_tag_windows_job_definition
  variables:
    VARIANT: 1909
  tags: ["runner:windows-docker", "windowsversion:1909"]
  needs:
    - docker_build_agent7_windows1809
    - docker_build_agent7_windows1809_jmx
    - docker_build_agent7_windows1909
    - docker_build_agent7_windows1909_jmx
  script:
    - |
      @"
      # On newer Kernel we can pull/push older images even though these images won't run
      inv -e docker.publish --signed-push ${SRC_AGENT}:${SRC_TAG}-7-win1809-amd64 datadog/agent-dev:master-py3-win1809
      inv -e docker.publish --signed-push ${SRC_AGENT}:${SRC_TAG}-7-jmx-win1809-amd64 datadog/agent-dev:master-py3-jmx-win1809
      inv -e docker.publish --signed-push ${SRC_AGENT}:${SRC_TAG}-7-win1909-amd64 datadog/agent-dev:master-py3-win1909
      inv -e docker.publish --signed-push ${SRC_AGENT}:${SRC_TAG}-7-jmx-win1909-amd64 datadog/agent-dev:master-py3-jmx-win1909

      inv -e docker.publish-manifest --signed-push --name datadog/agent-dev --tag datadog/agent-dev:master-py3-win --image datadog/agent-dev:master-py3-win1809,windows/amd64 --image datadog/agent-dev:master-py3-win1909,windows/amd64
      inv -e docker.publish-manifest --signed-push --name datadog/agent-dev --tag datadog/agent-dev:master-py3-jmx-win --image datadog/agent-dev:master-py3-jmx-win1809,windows/amd64 --image datadog/agent-dev:master-py3-jmx-win1909,windows/amd64
      "@ | Add-Content ci-scripts/docker-publish.ps1
    - cat ci-scripts/docker-publish.ps1

dev_master_docker_hub-dogstatsd:
  rules:
    - <<: *if_not_version_7
      when: never
    - <<: *if_master_branch
  <<: *docker_tag_job_definition
  needs:
    - docker_build_dogstatsd_amd64
  script:
    - inv -e docker.publish --signed-push ${SRC_DSD}:${SRC_TAG}-amd64           datadog/dogstatsd-dev:master

dca_dev_branch_docker_hub:
  rules:
    - <<: *if_not_master_branch
      when: manual
      allow_failure: true
  <<: *docker_tag_job_definition
  needs:
    - build_cluster_agent_amd64
  script:
    - inv -e docker.publish --signed-push ${SRC_DCA}:${SRC_TAG}-amd64 datadog/cluster-agent-dev:${CI_COMMIT_REF_SLUG}

dca_dev_branch_multiarch_docker_hub:
  rules:
    - <<: *if_not_master_branch
      when: manual
      allow_failure: true
  <<: *docker_tag_job_definition
  needs:
    - build_cluster_agent_amd64
    - build_cluster_agent_arm64
  script:
    - inv -e docker.publish-bulk --signed-push --platform linux/amd64 --platform linux/arm64 --src-template ${SRC_DCA}:${SRC_TAG}-ARCH --dst-template datadog/cluster-agent-dev-ARCH:${CI_COMMIT_REF_SLUG}
    - inv -e docker.publish-manifest --signed-push --name datadog/cluster-agent-dev --tag ${CI_COMMIT_REF_SLUG} --image datadog/cluster-agent-dev-amd64:${CI_COMMIT_REF_SLUG},linux/amd64 --image datadog/cluster-agent-dev-arm64:${CI_COMMIT_REF_SLUG},linux/arm64

dca_dev_master_docker_hub:
  rules:
    - <<: *if_master_branch
  <<: *docker_tag_job_definition
  needs: ["build_cluster_agent_amd64"]
  script:
    - inv -e docker.publish --signed-push ${SRC_DCA}:${SRC_TAG}-amd64 datadog/cluster-agent-dev:master

# deploys nightlies to agent-dev
dev_nightly_docker_hub-a6:
  rules:
    - <<: *if_not_version_6
      when: never
    - <<: *if_triggered_on_nightly
  <<: *docker_tag_job_definition
  needs:
    - docker_build_agent6
    - docker_build_agent6_jmx
    - docker_build_agent6_py2py3_jmx
  script:
    - inv -e docker.publish --signed-push ${SRC_AGENT}:${SRC_TAG}-6-amd64       datadog/agent-dev:nightly-${CI_COMMIT_SHORT_SHA}
    - inv -e docker.publish --signed-push ${SRC_AGENT}:${SRC_TAG}-6-amd64       datadog/agent-dev:nightly-${CI_COMMIT_SHORT_SHA}-py2
    - inv -e docker.publish --signed-push ${SRC_AGENT}:${SRC_TAG}-6-jmx-amd64   datadog/agent-dev:nightly-${CI_COMMIT_SHORT_SHA}-jmx
    - inv -e docker.publish --signed-push ${SRC_AGENT}:${SRC_TAG}-6-jmx-amd64   datadog/agent-dev:nightly-${CI_COMMIT_SHORT_SHA}-py2-jmx

# deploys nightlies to agent-dev
dev_nightly_docker_hub-a7:
  rules:
    - <<: *if_not_version_7
      when: never
    - <<: *if_triggered_on_nightly
  <<: *docker_tag_job_definition
  needs:
    - docker_build_agent7
    - docker_build_agent7_jmx
  script:
    - inv -e docker.publish --signed-push ${SRC_AGENT}:${SRC_TAG}-7-amd64       datadog/agent-dev:nightly-${CI_COMMIT_SHORT_SHA}-py3
    - inv -e docker.publish --signed-push ${SRC_AGENT}:${SRC_TAG}-7-jmx-amd64   datadog/agent-dev:nightly-${CI_COMMIT_SHORT_SHA}-py3-jmx

dev_nightly_docker_hub-a7-windows:
  rules:
    - <<: *if_not_version_7
      when: never
    - <<: *if_triggered_on_nightly
  extends: .docker_tag_windows_job_definition
  variables:
    VARIANT: 1909
  tags: ["runner:windows-docker", "windowsversion:1909"]
  needs:
    - docker_build_agent7_windows1809
    - docker_build_agent7_windows1809_jmx
    - docker_build_agent7_windows1909
    - docker_build_agent7_windows1909_jmx
  script:
    - |
      @"
      inv -e docker.publish --signed-push ${SRC_AGENT}:${SRC_TAG}-7-win1809-amd64 datadog/agent-dev:nightly-${CI_COMMIT_SHORT_SHA}-py3-win1809
      inv -e docker.publish --signed-push ${SRC_AGENT}:${SRC_TAG}-7-jmx-win1809-amd64 datadog/agent-dev:nightly-${CI_COMMIT_SHORT_SHA}-py3-jmx-win1809
      inv -e docker.publish --signed-push ${SRC_AGENT}:${SRC_TAG}-7-win1909-amd64 datadog/agent-dev:nightly-${CI_COMMIT_SHORT_SHA}-py3-win1909
      inv -e docker.publish --signed-push ${SRC_AGENT}:${SRC_TAG}-7-jmx-win1909-amd64 datadog/agent-dev:nightly-${CI_COMMIT_SHORT_SHA}-py3-jmx-win1909
      "@ | Add-Content ci-scripts/docker-publish.ps1

# deploys nightlies to agent-dev
dev_nightly_docker_hub-dogstatsd:
  rules:
    - <<: *if_not_version_7
      when: never
    - <<: *if_triggered_on_nightly
  <<: *docker_tag_job_definition
  needs:
    - docker_build_dogstatsd_amd64
  script:
    - inv -e docker.publish --signed-push ${SRC_DSD}:${SRC_TAG}-amd64           datadog/dogstatsd-dev:nightly-${CI_COMMIT_SHORT_SHA}
#
# Check Deploy
#

# Check that the current version hasn't already been deployed (we don't want to
# overwrite a public package). To update an erroneous package, first remove it
# from our S3 bucket.
check_already_deployed_version_6:
  rules:
    - <<: *if_not_version_6
      when: never
    - <<: *if_triggered
  stage: check_deploy
  image: 486234852809.dkr.ecr.us-east-1.amazonaws.com/ci/datadog-agent-builders/deploy:$DATADOG_AGENT_BUILDERS
  before_script:
    - ls $OMNIBUS_PACKAGE_DIR
  tags: [ "runner:main", "size:large" ]
  dependencies:
    - agent_deb-x64-a6
    - agent_deb-arm-a6
  script:
    - cd $OMNIBUS_PACKAGE_DIR && /deploy_scripts/fail_deb_is_pkg_already_exists.sh datadog-agent_6*_amd64.deb
    - cd $OMNIBUS_PACKAGE_DIR && /deploy_scripts/fail_deb_is_pkg_already_exists.sh datadog-agent_6*_arm64.deb

check_already_deployed_version_7:
  rules:
    - <<: *if_not_version_7
      when: never
    - <<: *if_triggered
  stage: check_deploy
  image: 486234852809.dkr.ecr.us-east-1.amazonaws.com/ci/datadog-agent-builders/deploy:$DATADOG_AGENT_BUILDERS
  before_script:
    - ls $OMNIBUS_PACKAGE_DIR
  tags: [ "runner:main", "size:large" ]
  dependencies:
    - agent_deb-x64-a7
    - agent_deb-arm-a7
  script:
    - cd $OMNIBUS_PACKAGE_DIR && /deploy_scripts/fail_deb_is_pkg_already_exists.sh datadog-agent_7*_amd64.deb
    - cd $OMNIBUS_PACKAGE_DIR && /deploy_scripts/fail_deb_is_pkg_already_exists.sh datadog-agent_7*_arm64.deb

# If we trigger a build only pipeline we stop here.
check_if_build_only:
  rules:
    - <<: *if_triggered
  stage: check_deploy
  image: 486234852809.dkr.ecr.us-east-1.amazonaws.com/ci/datadog-agent-builders/deploy:$DATADOG_AGENT_BUILDERS
  tags: [ "runner:main", "size:large" ]
  dependencies: []
  script:
    - if [ "$DEB_RPM_BUCKET_BRANCH" == "none" ]; then echo "Stopping pipeline"; exit 1; fi

#
# deploy
#

# deploy debian packages to apt staging repo
deploy_staging_deb-6:
  rules:
    - <<: *if_not_version_6
      when: never
    - <<: *if_triggered
  stage: deploy6
  resource_group: deb_bucket
  image: 486234852809.dkr.ecr.us-east-1.amazonaws.com/ci/datadog-agent-builders/deploy:$DATADOG_AGENT_BUILDERS
  before_script:
    - ls $OMNIBUS_PACKAGE_DIR
  tags: [ "runner:main", "size:large" ]
  dependencies:
    - agent_deb-x64-a6
    - agent_deb-arm-a6
  script:
    # We first check that the current version hasn't already been deployed
    # (same as the check_already_deployed_version). We do this twice to mitigate
    # races and issues with retries while failing early if there is an issue.
    - pushd $OMNIBUS_PACKAGE_DIR
    - /deploy_scripts/fail_deb_is_pkg_already_exists.sh *_6.*amd64.deb
    - popd
    - source /usr/local/rvm/scripts/rvm
    - rvm use 2.4

    - set +x # make sure we don't output the creds to the build log

    - APT_SIGNING_KEY_ID=$(aws ssm get-parameter --region us-east-1 --name ci.datadog-agent.apt_signing_key_id --with-decryption --query "Parameter.Value" --out text)
    - APT_SIGNING_PRIVATE_KEY_PART1=$(aws ssm get-parameter --region us-east-1 --name ci.datadog-agent.apt_signing_private_key_part1 --with-decryption --query "Parameter.Value" --out text)
    - APT_SIGNING_PRIVATE_KEY_PART2=$(aws ssm get-parameter --region us-east-1 --name ci.datadog-agent.apt_signing_private_key_part2 --with-decryption --query "Parameter.Value" --out text)
    - APT_SIGNING_KEY_PASSPHRASE=$(aws ssm get-parameter --region us-east-1 --name ci.datadog-agent.apt_signing_key_passphrase --with-decryption --query "Parameter.Value" --out text)

    - echo "$APT_SIGNING_KEY_ID"
    - printf -- "$APT_SIGNING_PRIVATE_KEY_PART1\n$APT_SIGNING_PRIVATE_KEY_PART2\n" | gpg --import --batch

    # Release the artifacts to the "6" component
    - echo "$APT_SIGNING_KEY_PASSPHRASE" | deb-s3 upload -c $DEB_RPM_BUCKET_BRANCH -m 6 -b $DEB_S3_BUCKET -a amd64 --sign=$APT_SIGNING_KEY_ID --gpg_options="--passphrase-fd 0 --pinentry-mode loopback --batch --digest-algo SHA512" --preserve_versions --visibility public $OMNIBUS_PACKAGE_DIR/*_6.*amd64.deb
    - echo "$APT_SIGNING_KEY_PASSPHRASE" | deb-s3 upload -c $DEB_RPM_BUCKET_BRANCH -m 6 -b $DEB_S3_BUCKET -a x86_64 --sign=$APT_SIGNING_KEY_ID --gpg_options="--passphrase-fd 0 --pinentry-mode loopback --batch --digest-algo SHA512" --preserve_versions --visibility public $OMNIBUS_PACKAGE_DIR/*_6.*amd64.deb
    - echo "$APT_SIGNING_KEY_PASSPHRASE" | deb-s3 upload -c $DEB_RPM_BUCKET_BRANCH -m 6 -b $DEB_S3_BUCKET -a arm64 --sign=$APT_SIGNING_KEY_ID --gpg_options="--passphrase-fd 0 --pinentry-mode loopback --batch --digest-algo SHA512" --preserve_versions --visibility public $OMNIBUS_PACKAGE_DIR/*_6.*arm64.deb

deploy_staging_deb-7:
  rules:
    - <<: *if_not_version_7
      when: never
    - <<: *if_triggered
  stage: deploy7
  resource_group: deb_bucket
  image: 486234852809.dkr.ecr.us-east-1.amazonaws.com/ci/datadog-agent-builders/deploy:$DATADOG_AGENT_BUILDERS
  before_script:
    - ls $OMNIBUS_PACKAGE_DIR
  tags: [ "runner:main", "size:large" ]
  dependencies:
    - agent_deb-x64-a7
    - agent_deb-arm-a7
    - iot_agent_deb-x64
    - iot_agent_deb-arm64
    - dogstatsd_deb-x64
  script:
    # We first check that the current version hasn't already been deployed
    # (same as the check_already_deployed_version). We do this twice to mitigate
    # races and issues with retries while failing early if there is an issue.
    - pushd $OMNIBUS_PACKAGE_DIR
    - /deploy_scripts/fail_deb_is_pkg_already_exists.sh *_7.*amd64.deb
    - popd
    - source /usr/local/rvm/scripts/rvm
    - rvm use 2.4

    - set +x # make sure we don't output the creds to the build log

    - APT_SIGNING_KEY_ID=$(aws ssm get-parameter --region us-east-1 --name ci.datadog-agent.apt_signing_key_id --with-decryption --query "Parameter.Value" --out text)
    - APT_SIGNING_PRIVATE_KEY_PART1=$(aws ssm get-parameter --region us-east-1 --name ci.datadog-agent.apt_signing_private_key_part1 --with-decryption --query "Parameter.Value" --out text)
    - APT_SIGNING_PRIVATE_KEY_PART2=$(aws ssm get-parameter --region us-east-1 --name ci.datadog-agent.apt_signing_private_key_part2 --with-decryption --query "Parameter.Value" --out text)
    - APT_SIGNING_KEY_PASSPHRASE=$(aws ssm get-parameter --region us-east-1 --name ci.datadog-agent.apt_signing_key_passphrase --with-decryption --query "Parameter.Value" --out text)

    - echo "$APT_SIGNING_KEY_ID"
    - printf -- "$APT_SIGNING_PRIVATE_KEY_PART1\n$APT_SIGNING_PRIVATE_KEY_PART2\n" | gpg --import --batch

    # Release the artifacts to the "7" component
    - echo "$APT_SIGNING_KEY_PASSPHRASE" | deb-s3 upload -c $DEB_RPM_BUCKET_BRANCH -m 7 -b $DEB_S3_BUCKET -a amd64 --sign=$APT_SIGNING_KEY_ID --gpg_options="--passphrase-fd 0 --pinentry-mode loopback --batch --digest-algo SHA512" --preserve_versions --visibility public $OMNIBUS_PACKAGE_DIR/*_7.*amd64.deb
    - echo "$APT_SIGNING_KEY_PASSPHRASE" | deb-s3 upload -c $DEB_RPM_BUCKET_BRANCH -m 7 -b $DEB_S3_BUCKET -a x86_64 --sign=$APT_SIGNING_KEY_ID --gpg_options="--passphrase-fd 0 --pinentry-mode loopback --batch --digest-algo SHA512" --preserve_versions --visibility public $OMNIBUS_PACKAGE_DIR/*_7.*amd64.deb
    - echo "$APT_SIGNING_KEY_PASSPHRASE" | deb-s3 upload -c $DEB_RPM_BUCKET_BRANCH -m 7 -b $DEB_S3_BUCKET -a arm64 --sign=$APT_SIGNING_KEY_ID --gpg_options="--passphrase-fd 0 --pinentry-mode loopback --batch --digest-algo SHA512" --preserve_versions --visibility public $OMNIBUS_PACKAGE_DIR/*_7.*arm64.deb

# nightlies (6), deployed to bucket/master
deploy_staging_windows_master-a6:
  rules:
    - <<: *if_not_version_6
      when: never
    - <<: *if_triggered_on_nightly
  stage: deploy6
  image: 486234852809.dkr.ecr.us-east-1.amazonaws.com/ci/datadog-agent-builders/deploy:$DATADOG_AGENT_BUILDERS
  before_script:
    - ls $OMNIBUS_PACKAGE_DIR
  tags: [ "runner:main", "size:large" ]
  dependencies:
    - windows_msi_x64-a6
  script:
    - $S3_CP_CMD --recursive --exclude "*" --include "datadog-agent-6*.msi" $OMNIBUS_PACKAGE_DIR s3://$WINDOWS_BUILDS_S3_BUCKET/master/ --grants read=uri=http://acs.amazonaws.com/groups/global/AllUsers full=id=3a6e02b08553fd157ae3fb918945dd1eaae5a1aa818940381ef07a430cf25732

# nightlies (7 and dogstatsd), deployed to bucket/master
deploy_staging_windows_master-a7:
  rules:
    - <<: *if_not_version_7
      when: never
    - <<: *if_triggered_on_nightly
  stage: deploy7
  image: 486234852809.dkr.ecr.us-east-1.amazonaws.com/ci/datadog-agent-builders/deploy:$DATADOG_AGENT_BUILDERS
  before_script:
    - ls $OMNIBUS_PACKAGE_DIR
  tags: [ "runner:main", "size:large" ]
  dependencies:
    - windows_msi_x64-a7
    - windows_dsd_msi_x64-a7
  script:
    - $S3_CP_CMD --recursive --exclude "*" --include "datadog-agent-7*.msi" $OMNIBUS_PACKAGE_DIR s3://$WINDOWS_BUILDS_S3_BUCKET/master/ --grants read=uri=http://acs.amazonaws.com/groups/global/AllUsers full=id=3a6e02b08553fd157ae3fb918945dd1eaae5a1aa818940381ef07a430cf25732
    - $S3_CP_CMD --recursive --exclude "*" --include "datadog-dogstatsd-7*.msi" $OMNIBUS_PACKAGE_DIR s3://$WINDOWS_BUILDS_S3_BUCKET/master/ --grants read=uri=http://acs.amazonaws.com/groups/global/AllUsers full=id=3a6e02b08553fd157ae3fb918945dd1eaae5a1aa818940381ef07a430cf25732

# nightlies latest (6), deployed to bucket/master
deploy_staging_windows_master-latest-a6:
  rules:
    - <<: *if_not_version_6
      when: never
    - <<: *if_triggered_on_nightly
  stage: deploy6
  image: 486234852809.dkr.ecr.us-east-1.amazonaws.com/ci/datadog-agent-builders/deploy:$DATADOG_AGENT_BUILDERS
  before_script:
    - ls $OMNIBUS_PACKAGE_DIR
  tags: [ "runner:main", "size:large" ]
  dependencies:
    - windows_msi_x64-a6
  script:
    - $S3_CP_CMD $OMNIBUS_PACKAGE_DIR/datadog-agent-6*-x86_64.msi "s3://$WINDOWS_BUILDS_S3_BUCKET/master/datadog-agent-6-latest.amd64.msi" --grants read=uri=http://acs.amazonaws.com/groups/global/AllUsers full=id=3a6e02b08553fd157ae3fb918945dd1eaae5a1aa818940381ef07a430cf25732

# nightlies latest (7), deployed to bucket/master
deploy_staging_windows_master-latest-a7:
  rules:
    - <<: *if_not_version_7
      when: never
    - <<: *if_triggered_on_nightly
  stage: deploy7
  image: 486234852809.dkr.ecr.us-east-1.amazonaws.com/ci/datadog-agent-builders/deploy:$DATADOG_AGENT_BUILDERS
  before_script:
    - ls $OMNIBUS_PACKAGE_DIR
  tags: [ "runner:main", "size:large" ]
  dependencies:
    - windows_msi_x64-a7
    - windows_dsd_msi_x64-a7
  script:
    - $S3_CP_CMD $OMNIBUS_PACKAGE_DIR/datadog-agent-7*-x86_64.msi "s3://$WINDOWS_BUILDS_S3_BUCKET/master/datadog-agent-7-latest.amd64.msi" --grants read=uri=http://acs.amazonaws.com/groups/global/AllUsers full=id=3a6e02b08553fd157ae3fb918945dd1eaae5a1aa818940381ef07a430cf25732

# triggered builds (6), deployed to bucket/tagged
deploy_staging_windows_tags-a6:
  rules:
    - <<: *if_triggered_on_tag_6
  stage: deploy6
  image: 486234852809.dkr.ecr.us-east-1.amazonaws.com/ci/datadog-agent-builders/deploy:$DATADOG_AGENT_BUILDERS
  before_script:
    - ls $OMNIBUS_PACKAGE_DIR
  tags: [ "runner:main", "size:large" ]
  dependencies:
    - windows_msi_x64-a6
  script:
    - $S3_CP_CMD --recursive --exclude "*" --include "datadog-agent-6*.msi" $OMNIBUS_PACKAGE_DIR s3://$WINDOWS_BUILDS_S3_BUCKET/tagged/ --grants read=uri=http://acs.amazonaws.com/groups/global/AllUsers full=id=3a6e02b08553fd157ae3fb918945dd1eaae5a1aa818940381ef07a430cf25732

# triggered builds (7), deployed to bucket/tagged
deploy_staging_windows_tags-a7:
  rules:
    - <<: *if_triggered_on_tag_7
  stage: deploy7
  image: 486234852809.dkr.ecr.us-east-1.amazonaws.com/ci/datadog-agent-builders/deploy:$DATADOG_AGENT_BUILDERS
  before_script:
    - ls $OMNIBUS_PACKAGE_DIR
  tags: [ "runner:main", "size:large" ]
  dependencies:
    - windows_msi_x64-a7
    - windows_dsd_msi_x64-a7
  script:
    - $S3_CP_CMD --recursive --exclude "*" --include "datadog-agent-7*.msi" $OMNIBUS_PACKAGE_DIR s3://$WINDOWS_BUILDS_S3_BUCKET/tagged/ --grants read=uri=http://acs.amazonaws.com/groups/global/AllUsers full=id=3a6e02b08553fd157ae3fb918945dd1eaae5a1aa818940381ef07a430cf25732

# triggered builds latest (6, x64 only), deployed to bucket/tagged
deploy_staging_windows_tags-latest-a6:
  rules:
    - <<: *if_triggered_on_tag_6
  stage: deploy6
  image: 486234852809.dkr.ecr.us-east-1.amazonaws.com/ci/datadog-agent-builders/deploy:$DATADOG_AGENT_BUILDERS
  before_script:
    - ls $OMNIBUS_PACKAGE_DIR
  tags: [ "runner:main", "size:large" ]
  dependencies:
    - windows_msi_x64-a6
  script:
    # By default we update the "latest" artifacts on our s3 bucket so the
    # staging box can pick it up. Allow the job to skip this step if needed
    # (when building a custom beta for example).
    - if [ "WINDOWS_DO_NOT_UPDATE_LATEST" != "true" ]; then $S3_CP_CMD $OMNIBUS_PACKAGE_DIR/datadog-agent-6*-x86_64.msi s3://$WINDOWS_BUILDS_S3_BUCKET/tagged/datadog-agent-6-latest.amd64.msi --grants read=uri=http://acs.amazonaws.com/groups/global/AllUsers full=id=3a6e02b08553fd157ae3fb918945dd1eaae5a1aa818940381ef07a430cf25732; fi

# triggered builds latest (7, x64 only), deployed to bucket/tagged
deploy_staging_windows_tags-latest-a7:
  rules:
    - <<: *if_triggered_on_tag_7
  stage: deploy7
  image: 486234852809.dkr.ecr.us-east-1.amazonaws.com/ci/datadog-agent-builders/deploy:$DATADOG_AGENT_BUILDERS
  before_script:
    - ls $OMNIBUS_PACKAGE_DIR
  tags: [ "runner:main", "size:large" ]
  dependencies:
    - windows_msi_x64-a7
    - windows_dsd_msi_x64-a7
  script:
    # By default we update the "latest" artifacts on our s3 bucket so the
    # staging box can pick it up. Allow the job to skip this step if needed
    # (when building a custom beta for example).
    - if [ "WINDOWS_DO_NOT_UPDATE_LATEST" != "true" ]; then $S3_CP_CMD $OMNIBUS_PACKAGE_DIR/datadog-agent-7*-x86_64.msi s3://$WINDOWS_BUILDS_S3_BUCKET/tagged/datadog-agent-7-latest.amd64.msi --grants read=uri=http://acs.amazonaws.com/groups/global/AllUsers full=id=3a6e02b08553fd157ae3fb918945dd1eaae5a1aa818940381ef07a430cf25732; fi

# deploy android packages to a public s3 bucket when tagged
deploy_staging_android_tags:
  rules:
    # - <<: *if_triggered_on_tag_7
    # This means this job is never run, but let's keep it around in case we need it one day
    - when: never
  stage: deploy7
  image: 486234852809.dkr.ecr.us-east-1.amazonaws.com/ci/datadog-agent-builders/deploy:$DATADOG_AGENT_BUILDERS
  before_script:
    - ls $OMNIBUS_PACKAGE_DIR
  tags: [ "runner:main", "size:large" ]
  dependencies:
    - agent_android_apk
  script:
    - $S3_CP_CMD --recursive --exclude "*" --include "*.apk" $OMNIBUS_PACKAGE_DIR s3://$ANDROID_BUILDS_S3_BUCKET/tagged/ --grants read=uri=http://acs.amazonaws.com/groups/global/AllUsers full=id=3a6e02b08553fd157ae3fb918945dd1eaae5a1aa818940381ef07a430cf25732

# deploy rpm packages to yum staging repo
deploy_staging_rpm-6:
  rules:
    - <<: *if_not_version_6
      when: never
    - <<: *if_triggered
  stage: deploy6
  resource_group: rpm_bucket
  image: 486234852809.dkr.ecr.us-east-1.amazonaws.com/ci/datadog-agent-builders/deploy:$DATADOG_AGENT_BUILDERS
  before_script:
    - ls $OMNIBUS_PACKAGE_DIR
  tags: [ "runner:main", "size:large" ]
  dependencies:
    - agent_rpm-x64-a6
    - agent_rpm-arm-a6
  script:
    - source /usr/local/rvm/scripts/rvm
    - rvm use 2.4
    - rpm-s3 --verbose --visibility public-read -c "https://s3.amazonaws.com" -b $RPM_S3_BUCKET -p "$DEB_RPM_BUCKET_BRANCH/6/x86_64/" $OMNIBUS_PACKAGE_DIR/*-6.*x86_64.rpm
    - rpm-s3 --verbose --visibility public-read -c "https://s3.amazonaws.com" -b $RPM_S3_BUCKET -p "$DEB_RPM_BUCKET_BRANCH/6/aarch64/" $OMNIBUS_PACKAGE_DIR/*-6.*aarch64.rpm

deploy_staging_rpm-7:
  rules:
    - <<: *if_not_version_7
      when: never
    - <<: *if_triggered
  stage: deploy7
  resource_group: rpm_bucket
  image: 486234852809.dkr.ecr.us-east-1.amazonaws.com/ci/datadog-agent-builders/deploy:$DATADOG_AGENT_BUILDERS
  before_script:
    - ls $OMNIBUS_PACKAGE_DIR
  tags: [ "runner:main", "size:large" ]
  dependencies:
    - agent_rpm-x64-a7
    - agent_rpm-arm-a7
    - iot_agent_rpm-x64
    - iot_agent_rpm-arm64
    - dogstatsd_rpm-x64
  script:
    - source /usr/local/rvm/scripts/rvm
    - rvm use 2.4
    - rpm-s3 --verbose --visibility public-read -c "https://s3.amazonaws.com" -b $RPM_S3_BUCKET -p "$DEB_RPM_BUCKET_BRANCH/7/x86_64/" $OMNIBUS_PACKAGE_DIR/*-7.*x86_64.rpm
    - rpm-s3 --verbose --visibility public-read -c "https://s3.amazonaws.com" -b $RPM_S3_BUCKET -p "$DEB_RPM_BUCKET_BRANCH/7/aarch64/" $OMNIBUS_PACKAGE_DIR/*-7.*aarch64.rpm

# deploy suse rpm packages to yum staging repo
# NOTE: no SuSE ARM builds currently.
deploy_staging_suse_rpm-6:
  rules:
    - <<: *if_not_version_6
      when: never
    - <<: *if_triggered
  stage: deploy6
  resource_group: suse_bucket
  image: 486234852809.dkr.ecr.us-east-1.amazonaws.com/ci/datadog-agent-builders/deploy:$DATADOG_AGENT_BUILDERS
  before_script:
    - ls $OMNIBUS_PACKAGE_DIR_SUSE
  tags: [ "runner:main", "size:large" ]
  dependencies:
    - agent_suse-x64-a6
  script:
    - source /usr/local/rvm/scripts/rvm
    - rvm use 2.4
    - rpm-s3 --verbose --visibility public-read -c "https://s3.amazonaws.com" -b $RPM_S3_BUCKET -p "suse/$DEB_RPM_BUCKET_BRANCH/6/x86_64/" $OMNIBUS_PACKAGE_DIR_SUSE/*-6.*x86_64.rpm

deploy_staging_suse_rpm-7:
  rules:
    - <<: *if_not_version_6
      when: never
    - <<: *if_triggered
  stage: deploy7
  resource_group: suse_bucket
  image: 486234852809.dkr.ecr.us-east-1.amazonaws.com/ci/datadog-agent-builders/deploy:$DATADOG_AGENT_BUILDERS
  before_script:
    - ls $OMNIBUS_PACKAGE_DIR_SUSE
  tags: [ "runner:main", "size:large" ]
  dependencies:
    - agent_suse-x64-a7
    - dogstatsd_suse-x64
    - iot_agent_suse-x64
  script:
    - source /usr/local/rvm/scripts/rvm
    - rvm use 2.4
    - rpm-s3 --verbose --visibility public-read -c "https://s3.amazonaws.com" -b $RPM_S3_BUCKET -p "suse/$DEB_RPM_BUCKET_BRANCH/7/x86_64/" $OMNIBUS_PACKAGE_DIR_SUSE/*-7.*x86_64.rpm

# deploy dsd binary to staging bucket
deploy_staging_dsd:
  rules:
    - <<: *if_not_version_7
      when: never
    - <<: *if_triggered
  stage: deploy7
  image: 486234852809.dkr.ecr.us-east-1.amazonaws.com/ci/datadog-agent-builders/deploy:$DATADOG_AGENT_BUILDERS
  tags: [ "runner:main", "size:large" ]
  dependencies: []
  script:
    - $S3_CP_CMD $S3_ARTIFACTS_URI/dogstatsd/dogstatsd ./dogstatsd
    - export PACKAGE_VERSION=$(inv agent.version --url-safe --major-version 7)
    - aws s3 cp --region us-east-1 ./dogstatsd $S3_DSD6_URI/linux/dogstatsd-$PACKAGE_VERSION --grants read=uri=http://acs.amazonaws.com/groups/global/AllUsers full=id=3a6e02b08553fd157ae3fb918945dd1eaae5a1aa818940381ef07a430cf25732

# deploy iot-agent binary to staging bucket
deploy_staging_iot_agent:
  rules:
    - <<: *if_not_version_7
      when: never
    - <<: *if_triggered
  stage: deploy7
  image: 486234852809.dkr.ecr.us-east-1.amazonaws.com/ci/datadog-agent-builders/deploy:$DATADOG_AGENT_BUILDERS
  tags: [ "runner:main", "size:large" ]
  dependencies: []
  script:
    - $S3_CP_CMD $S3_ARTIFACTS_URI/iot/agent ./agent
    - export PACKAGE_VERSION=$(inv agent.version --url-safe --major-version 7)
    - aws s3 cp --region us-east-1 ./agent $S3_DSD6_URI/linux/iot/agent-$PACKAGE_VERSION --grants read=uri=http://acs.amazonaws.com/groups/global/AllUsers full=id=3a6e02b08553fd157ae3fb918945dd1eaae5a1aa818940381ef07a430cf25732

# deploy agent windows zip to the staging bucket, currently used for cloudfoundry bosh
deploy_staging_datadog_agent_windows_zip:
  rules:
    - <<: *if_triggered_on_tag_7
  stage: deploy7
  dependencies: [ "windows_msi_x64-a7"]
  image: 486234852809.dkr.ecr.us-east-1.amazonaws.com/ci/datadog-agent-builders/deploy:$DATADOG_AGENT_BUILDERS
  before_script:
    - ls $OMNIBUS_PACKAGE_DIR
  tags: [ "runner:main", "size:large" ]
  script:
    - $S3_CP_CMD --recursive --exclude "*" --include "datadog-agent-7.*.zip" $OMNIBUS_PACKAGE_DIR $S3_DSD6_URI/windows/agent7/bosh/ --grants read=uri=http://acs.amazonaws.com/groups/global/AllUsers full=id=3a6e02b08553fd157ae3fb918945dd1eaae5a1aa818940381ef07a430cf25732

deploy_cluster_agent_cloudfoundry:
  rules:
    - <<: *if_not_version_7
      when: never
    - <<: *if_triggered
  stage: deploy7
  image: 486234852809.dkr.ecr.us-east-1.amazonaws.com/ci/datadog-agent-builders/deploy:$DATADOG_AGENT_BUILDERS
  dependencies:
    - cluster_agent_cloudfoundry-build_amd64
  before_script:
    - ls $OMNIBUS_PACKAGE_DIR
  tags: [ "runner:main", "size:large" ]
  script:
    - $S3_CP_CMD --recursive --exclude "*" --include "datadog-cluster-agent-cloudfoundry-*.tar.xz" $OMNIBUS_PACKAGE_DIR $S3_DSD6_URI/linux/cluster-agent-cloudfoundry/ --grants read=uri=http://acs.amazonaws.com/groups/global/AllUsers full=id=3a6e02b08553fd157ae3fb918945dd1eaae5a1aa818940381ef07a430cf25732

# deploy datadog agent windows binaries to staging bucket. Currently used for cloudfoundry builpack
deploy_staging_datadog_agent_windows_binaries_zip:
  rules:
    - <<: *if_triggered_on_tag_7
  stage: deploy7
  dependencies: [ "windows_zip_agent_binaries_x64-a7"]
  image: 486234852809.dkr.ecr.us-east-1.amazonaws.com/ci/datadog-agent-builders/deploy:$DATADOG_AGENT_BUILDERS
  before_script:
    - ls $OMNIBUS_PACKAGE_DIR
  tags: [ "runner:main", "size:large" ]
  script:
    - $S3_CP_CMD --recursive --exclude "*" --include "agent-binaries-7.*.zip" $OMNIBUS_PACKAGE_DIR $S3_DSD6_URI/windows/agent7/buildpack/ --grants read=uri=http://acs.amazonaws.com/groups/global/AllUsers full=id=3a6e02b08553fd157ae3fb918945dd1eaae5a1aa818940381ef07a430cf25732

# deploy process agent and system-probe to staging bucket
deploy_staging_process_and_sysprobe:
  rules:
    - when: manual
      allow_failure: true
  stage: internal_deploy
  image: 486234852809.dkr.ecr.us-east-1.amazonaws.com/ci/datadog-agent-builders/deploy:$DATADOG_AGENT_BUILDERS
  before_script:
    - cd $OMNIBUS_PACKAGE_DIR
    - ls
  tags: [ "runner:main", "size:large" ]
  dependencies:
    - agent_deb-x64-a7
  script:
    # The shell expansion `datadog-agent_*_amd64.deb` might return multiple
    # entries, so we sort them and get the first one.
    - dpkg -x $(ls -1 datadog-agent_*_amd64.deb | sort -V | head -n 1) ./out
    # Use tag or shortened branch with short commit hash to identify the binary
    - export SHORT_REF=$(echo $CI_COMMIT_REF_NAME | cut -d'/' -f2- | cut -c -10 | sed -E 's/[^[:alnum:]]+/-/g')
    - export NAME="${CI_COMMIT_TAG:-$SHORT_REF}-${CI_COMMIT_SHA:0:7}"
    - echo "Uploading with name=$NAME"
    - $S3_CP_CMD ./out/opt/datadog-agent/embedded/bin/process-agent s3://$PROCESS_S3_BUCKET/process-agent-amd64-$NAME --grants read=uri=http://acs.amazonaws.com/groups/global/AllUsers full=id=612548d92af7fa77f7ad7bcab230494f7310438ac6332e904a8fb2e6daa5cb23
    - $S3_CP_CMD ./out/opt/datadog-agent/embedded/bin/system-probe s3://$PROCESS_S3_BUCKET/system-probe-amd64-$NAME --grants read=uri=http://acs.amazonaws.com/groups/global/AllUsers full=id=612548d92af7fa77f7ad7bcab230494f7310438ac6332e904a8fb2e6daa5cb23

#
# Docker releases
#

tag_release_6:
  rules:
    - <<: *if_triggered_on_tag_6
      when: manual
      allow_failure: true
  <<: *docker_tag_job_definition
  stage: deploy6
  dependencies:
    - docker_build_agent6
    - docker_build_agent6_arm64
    - docker_build_agent6_jmx
    - docker_build_agent6_jmx_arm64
  script:
    - VERSION=$(inv -e agent.version --major-version 6)
    # Platform-specific agent images
    - inv -e docker.publish-bulk --signed-push --platform linux/amd64 --platform linux/arm64 --src-template ${SRC_AGENT}:${SRC_TAG}-6-ARCH      --dst-template datadog/agent-ARCH:${VERSION}
    - inv -e docker.publish-bulk --signed-push --platform linux/amd64 --platform linux/arm64 --src-template ${SRC_AGENT}:${SRC_TAG}-6-jmx-ARCH  --dst-template datadog/agent-ARCH:${VERSION}-jmx
    # Manifests
    - inv -e docker.publish-manifest --signed-push --name datadog/agent --tag ${VERSION} --image datadog/agent-amd64:${VERSION},linux/amd64 --image datadog/agent-arm64:${VERSION},linux/arm64
    - inv -e docker.publish-manifest --signed-push --name datadog/agent --tag ${VERSION}-jmx  --image datadog/agent-amd64:${VERSION}-jmx,linux/amd64 --image datadog/agent-arm64:${VERSION}-jmx,linux/arm64

latest_release_6:
  rules:
    - <<: *if_triggered_on_tag_6
      when: manual
      allow_failure: true
  <<: *docker_tag_job_definition
  stage: deploy6
  dependencies:
    - docker_build_agent6
    - docker_build_agent6_arm64
    - docker_build_agent6_jmx
    - docker_build_agent6_jmx_arm64
  script:
    - VERSION=$(inv -e agent.version --major-version 6)
    - inv -e docker.publish-manifest --signed-push --name datadog/agent --tag latest-py2 --image datadog/agent-amd64:${VERSION},linux/amd64 --image datadog/agent-arm64:${VERSION},linux/arm64
    - inv -e docker.publish-manifest --signed-push --name datadog/agent --tag latest-py2-jmx --image datadog/agent-amd64:${VERSION}-jmx,linux/amd64 --image datadog/agent-arm64:${VERSION}-jmx,linux/arm64
    - inv -e docker.publish-manifest --signed-push --name datadog/agent --tag 6 --image datadog/agent-amd64:${VERSION},linux/amd64 --image datadog/agent-arm64:${VERSION},linux/arm64
    - inv -e docker.publish-manifest --signed-push --name datadog/agent --tag 6-jmx --image datadog/agent-amd64:${VERSION}-jmx,linux/amd64 --image datadog/agent-arm64:${VERSION}-jmx,linux/arm64

tag_release_7_linux:
  rules:
    - <<: *if_triggered_on_tag_7
      when: manual
      allow_failure: true
  <<: *docker_tag_job_definition
  stage: deploy7
  dependencies:
    - docker_build_agent7
    - docker_build_agent7_arm64
    - docker_build_agent7_jmx
    - docker_build_agent7_jmx_arm64
    - docker_build_dogstatsd_amd64
  script:
    - VERSION=$(inv -e agent.version --major-version 7)
    - inv -e docker.publish-bulk --signed-push --platform linux/amd64 --platform linux/arm64 --src-template ${SRC_AGENT}:${SRC_TAG}-7-ARCH      --dst-template datadog/agent-ARCH:${VERSION}
    - inv -e docker.publish-bulk --signed-push --platform linux/amd64 --platform linux/arm64 --src-template ${SRC_AGENT}:${SRC_TAG}-7-jmx-ARCH  --dst-template datadog/agent-ARCH:${VERSION}-jmx
    - inv -e docker.publish --signed-push ${SRC_DSD}:${SRC_TAG}-amd64 datadog/dogstatsd:${VERSION}

tag_release_7_windows:
  rules:
    - <<: *if_triggered_on_tag_7
      when: manual
      allow_failure: true
  stage: deploy7
  extends: .docker_tag_windows_job_definition
  variables:
    VARIANT: 1909
  tags: ["runner:windows-docker", "windowsversion:1909"]
  dependencies:
    - docker_build_agent7_windows1809
    - docker_build_agent7_windows1809_jmx
    - docker_build_agent7_windows1909
    - docker_build_agent7_windows1909_jmx
  script:
    - |
      @"
      `$VERSION = inv -e agent.version --major-version 7
      inv -e docker.publish-bulk --signed-push --platform windows/amd64 --src-template ${SRC_AGENT}:${SRC_TAG}-7-win1809-ARCH --dst-template datadog/agent-ARCH:`${VERSION}-win1809
      inv -e docker.publish-bulk --signed-push --platform windows/amd64 --src-template ${SRC_AGENT}:${SRC_TAG}-7-jmx-win1809-ARCH --dst-template datadog/agent-ARCH:`${VERSION}-jmx-win1809
      inv -e docker.publish-bulk --signed-push --platform windows/amd64 --src-template ${SRC_AGENT}:${SRC_TAG}-7-win1909-ARCH --dst-template datadog/agent-ARCH:`${VERSION}-win1909
      inv -e docker.publish-bulk --signed-push --platform windows/amd64 --src-template ${SRC_AGENT}:${SRC_TAG}-7-jmx-win1909-ARCH --dst-template datadog/agent-ARCH:`${VERSION}-jmx-win1909
      "@ | Add-Content ci-scripts/docker-publish.ps1

tag_release_7_manifests:
  rules:
    - <<: *if_triggered_on_tag_7
      when: manual
      allow_failure: true
  <<: *docker_tag_job_definition
  stage: deploy7-manifests
  # HACK: a job should not depend on manual jobs, otherwise it blocks
  # the next stages of the pipeline until said manual jobs are run
  # (the job remains in a pending state until all its dependencies
  # are run).
  # However, this job implicitly still needs both of the below jobs,
  # and thus should be run after these two manual jobs.
  # needs:
  #   - tag_release_7_linux
  #   - tag_release_7_windows
  dependencies: []
  script:
    - VERSION=$(inv -e agent.version --major-version 7)
    - inv -e docker.publish-manifest --signed-push --name datadog/agent --tag ${VERSION}
      --image datadog/agent-amd64:${VERSION},linux/amd64
      --image datadog/agent-amd64:${VERSION}-win1809,windows/amd64
      --image datadog/agent-amd64:${VERSION}-win1909,windows/amd64
      --image datadog/agent-arm64:${VERSION},linux/arm64
    - inv -e docker.publish-manifest --signed-push --name datadog/agent --tag ${VERSION}-jmx
      --image datadog/agent-amd64:${VERSION}-jmx,linux/amd64
      --image datadog/agent-amd64:${VERSION}-jmx-win1809,windows/amd64
      --image datadog/agent-amd64:${VERSION}-jmx-win1909,windows/amd64
      --image datadog/agent-arm64:${VERSION}-jmx,linux/arm64

latest_release_7:
  rules:
    - <<: *if_triggered_on_tag_7
      when: manual
      allow_failure: true
  <<: *docker_tag_job_definition
  stage: deploy7
  dependencies:
    - docker_build_agent7
    - docker_build_agent7_arm64
    - docker_build_agent7_jmx
    - docker_build_agent7_jmx_arm64
    - docker_build_dogstatsd_amd64
    - docker_build_agent7_windows1809
    - docker_build_agent7_windows1809_jmx
    - docker_build_agent7_windows1909
    - docker_build_agent7_windows1909_jmx
  script:
    - VERSION=$(inv -e agent.version --major-version 7)
    # Dogstatsd
    - inv -e docker.publish --signed-push ${SRC_DSD}:${SRC_TAG}-amd64 datadog/dogstatsd:latest
    - inv -e docker.publish --signed-push ${SRC_DSD}:${SRC_TAG}-amd64 datadog/dogstatsd:7
    # Manifests
    - inv -e docker.publish-manifest --signed-push --name datadog/agent --tag latest
      --image datadog/agent-amd64:${VERSION},linux/amd64
      --image datadog/agent-amd64:${VERSION}-win1809,windows/amd64
      --image datadog/agent-amd64:${VERSION}-win1909,windows/amd64
      --image datadog/agent-arm64:${VERSION},linux/arm64
    - inv -e docker.publish-manifest --signed-push --name datadog/agent --tag latest-jmx
      --image datadog/agent-amd64:${VERSION}-jmx,linux/amd64
      --image datadog/agent-amd64:${VERSION}-jmx-win1809,windows/amd64
      --image datadog/agent-amd64:${VERSION}-jmx-win1909,windows/amd64
      --image datadog/agent-arm64:${VERSION}-jmx,linux/arm64
    - inv -e docker.publish-manifest --signed-push --name datadog/agent --tag 7
      --image datadog/agent-amd64:${VERSION},linux/amd64
      --image datadog/agent-amd64:${VERSION}-win1809,windows/amd64
      --image datadog/agent-amd64:${VERSION}-win1909,windows/amd64
      --image datadog/agent-arm64:${VERSION},linux/arm64
    - inv -e docker.publish-manifest --signed-push --name datadog/agent --tag 7-jmx
      --image datadog/agent-amd64:${VERSION}-jmx,linux/amd64
      --image datadog/agent-amd64:${VERSION}-jmx-win1809,windows/amd64
      --image datadog/agent-amd64:${VERSION}-jmx-win1909,windows/amd64
      --image datadog/agent-arm64:${VERSION}-jmx,linux/arm64

#
# Use these steps to revert the latest tags to a previous release
# while maintaining content trust signatures
# - remove the leading dot from the name
# - set the RELEASE envvar
# - in the gitlab pipeline view, trigger the step (in the first column)
#

.latest_revert_to_previous_release_6:
  rules:
    - when: manual
      allow_failure: true
  <<: *docker_tag_job_definition
  stage: source_test
  variables:
    <<: *docker_hub_variables
    RELEASE: ""  # tag name of the non-jmx version, for example "6.9.0"
  script:
    - if [[ -z "$RELEASE" ]]; then echo "Need release version to revert to"; exit 1; fi
    - inv -e docker.publish-manifest --signed-push --name datadog/agent --tag latest-py2 --image datadog/agent-amd64:${RELEASE},linux/amd64 --image datadog/agent-arm64:${RELEASE},linux/arm64
    - inv -e docker.publish-manifest --signed-push --name datadog/agent --tag latest-py2-jmx --image datadog/agent-amd64:${RELEASE}-jmx,linux/amd64 --image datadog/agent-arm64:${RELEASE}-jmx,linux/arm64

.latest_revert_to_previous_release_7:
  rules:
    - when: manual
      allow_failure: true
  <<: *docker_tag_job_definition
  stage: source_test
  variables:
    <<: *docker_hub_variables
    RELEASE: ""  # tag name of the non-jmx version, for example "6.9.0"
  script:
    - if [[ -z "$RELEASE" ]]; then echo "Need release version to revert to"; exit 1; fi
    - inv -e docker.publish-manifest --signed-push --name datadog/agent --tag latest --image datadog/agent-amd64:${RELEASE},linux/amd64 --image datadog/agent-arm64:${RELEASE},linux/arm64
    - inv -e docker.publish-manifest --signed-push --name datadog/agent --tag latest-jmx --image datadog/agent-amd64:${RELEASE}-jmx,linux/amd64 --image datadog/agent-arm64:${RELEASE}-jmx,linux/arm64
    - inv -e docker.publish --signed-pull --signed-push datadog/dogstatsd:${RELEASE} datadog/dogstatsd:latest

#
# Use this step to delete a tag of a given image
# We call the Docker Hub API because docker cli doesn't support deleting tags
# - remove the leading dot from the name
# - set the IMAGE and TAG envvars
# - in the gitlab pipeline view, trigger the step (in the first column)
#
.delete_docker_tag:
  rules:
    - when: manual
      allow_failure: true
  tags: [ "runner:docker", "size:large" ]
  image: 486234852809.dkr.ecr.us-east-1.amazonaws.com/docker-notary:0.6.1
  before_script:
    - DOCKER_REGISTRY_LOGIN=$(aws ssm get-parameter --region us-east-1 --name ci.datadog-agent.$DOCKER_REGISTRY_LOGIN_SSM_KEY --with-decryption --query "Parameter.Value" --out text)
    - PASS=$(aws ssm get-parameter --region us-east-1 --name ci.datadog-agent.$DOCKER_REGISTRY_PWD_SSM_KEY --with-decryption --query "Parameter.Value" --out text)
    - pip install -r requirements.txt
    - |
      export DOCKER_TOKEN=`curl -s -H "Content-Type: application/json" -X POST -d '{"username": "'$DOCKER_REGISTRY_LOGIN'", "password": "'$PASS'"}' https://hub.docker.com/v2/users/login/ | python -c 'import sys, json; print(json.load(sys.stdin)["token"].strip())'`
  dependencies: [] # Don't download Gitlab artefacts
  stage: source_test
  variables:
    <<: *docker_hub_variables
    IMAGE: ""  # image name, for example "agent"
    TAG: ""  # tag name, for example "6.9.0"
    ORGANIZATION: "datadog"
  script:
    - if [[ -z "$IMAGE" ]]; then echo "Need an image"; exit 1; fi
    - if [[ -z "$TAG" ]]; then echo "Need a tag to delete"; exit 1; fi
    - inv -e docker.delete ${ORGANIZATION} ${IMAGE} ${TAG} ${DOCKER_TOKEN} &>/dev/null

#
# Cloudfront cache invalidation:
# Duplicated in 2 jobs: one that runs "on success" of the previous stage, and one that runs "on failure" of previous stages.
# Compared to having 1 single job that runs "always", this setup guarantees that if earlier stages first failed and were
# then retried successfully, the cloudfront invalidation will also run after the successful retry.
#
.deploy_cloudfront_invalidate: &deploy_cloudfront_invalidate
  stage: deploy_invalidate
  image: 486234852809.dkr.ecr.us-east-1.amazonaws.com/ci/datadog-agent-builders/deploy:$DATADOG_AGENT_BUILDERS
  tags: [ "runner:main", "size:large" ]
  dependencies: []
  script:
    - cd /deploy_scripts/cloudfront-invalidation
    - "REPO=apt PATTERN_SUBSTRING=/$DEB_RPM_BUCKET_BRANCH/ ./invalidate.sh"
    - "REPO=yum PATTERN_SUBSTRING=/$DEB_RPM_BUCKET_BRANCH/ ./invalidate.sh"

deploy_cloudfront_invalidate_on_success:
  rules:
    - <<: *if_triggered
      when: on_success
  <<: *deploy_cloudfront_invalidate

deploy_cloudfront_invalidate_on_failure:
  rules:
    - <<: *if_triggered
      when: on_failure
  <<: *deploy_cloudfront_invalidate

#
# Trigger release pipelines
#

# The trigger jobs are always run (even on failing pipelines)
# because there's no way to retry a trigger job once it gets skipped
# because of a pipeline failure, even when retrying the pipeline.
trigger_release_7:
  rules:
    - <<: *if_triggered_on_tag_7
      when: always
  stage: trigger_release
  variables:
    RELEASE_VERSION: $RELEASE_VERSION_7-1
  trigger:
    project: DataDog/agent-release-management
    branch: master

trigger_release_6:
  rules:
    - <<: *if_triggered_on_tag_6
      when: always
  stage: trigger_release
  variables:
    RELEASE_VERSION: $RELEASE_VERSION_6-1
  trigger:
    project: DataDog/agent-release-management
    branch: master

#
# end to end
#

.pupernetes_template: &pupernetes_template
  stage: e2e
  image: 486234852809.dkr.ecr.us-east-1.amazonaws.com/ci/datadog-agent-builders/deploy:$DATADOG_AGENT_BUILDERS
  tags: [ "runner:main", "size:large" ]
  dependencies: []
  before_script:
  - cd $SRC_PATH
  - pip install --upgrade --ignore-installed pip setuptools
  - pip install -r requirements.txt
  script:
  - inv -e e2e-tests --image=datadog/agent-dev:${CI_COMMIT_REF_SLUG}-py2
  - inv -e e2e-tests --image=datadog/agent-dev:${CI_COMMIT_REF_SLUG}-py3

pupernetes-dev:
  rules:
    - <<: *if_master_branch
      when: never
    - <<: *if_tagged_commit
      when: never
    - when: manual
      allow_failure: true
  <<: *pupernetes_template

pupernetes-master:
  <<: *pupernetes_template
  rules:
    - <<: *if_master_branch
  script:
  - inv -e e2e-tests --image=datadog/agent-dev:master-py2
  - inv -e e2e-tests --image=datadog/agent-dev:master-py3

pupernetes-tags-6:
  rules:
    - <<: *if_triggered_on_tag_6
      when: manual
      allow_failure: true
  <<: *pupernetes_template
  script:
  - VERSION=$(inv -e agent.version --major-version 6)
  - inv -e e2e-tests --image=datadog/agent:${VERSION}

pupernetes-tags-7:
  rules:
    - <<: *if_triggered_on_tag_7
      when: manual
      allow_failure: true
  <<: *pupernetes_template
  script:
  - VERSION=$(inv -e agent.version --major-version 7)
  - inv -e e2e-tests --image=datadog/agent:${VERSION}

notify-on-failure:
  extends: .slack-notifier-base
  rules:
    - <<: *if_master_branch
      when: on_failure
    - <<: *if_triggered
      when: on_failure
  dependencies: []
  script: |
    BUILD_URL="$CI_PROJECT_URL/pipelines/$CI_PIPELINE_ID"
    COMMIT_URL="$CI_PROJECT_URL/commit/$CI_COMMIT_SHA"

    COMMIT_AUTHOR=$(git show -s --format="%an" HEAD)

    MESSAGE_TEXT=":host-red: $CI_PROJECT_NAME: Pipeline <$BUILD_URL|$CI_PIPELINE_ID> for $CI_COMMIT_REF_NAME failed.
    $CI_COMMIT_TITLE (<$COMMIT_URL|$CI_COMMIT_SHORT_SHA>) by $COMMIT_AUTHOR"
    postmessage "#datadog-agent-pipelines" "$MESSAGE_TEXT"<|MERGE_RESOLUTION|>--- conflicted
+++ resolved
@@ -429,7 +429,6 @@
     # it doesn't have invoke so we install the dependencies without invoke
     - *retrieve_linux_go_deps
     - mkdir -p $GOPATH/src/github.com/DataDog/datadog-agent
-    - rsync -r vendor $GOPATH/src/github.com/DataDog/datadog-agent/
     - rsync -azr --delete ./ $GOPATH/src/github.com/DataDog/datadog-agent
     - cd $GOPATH/src/github.com/DataDog/datadog-agent
     - pip install -r requirements.txt
@@ -526,40 +525,6 @@
     - inv -e dogstatsd.build --major-version 7
     - $S3_CP_CMD $SRC_PATH/$DOGSTATSD_BINARIES_DIR/dogstatsd $S3_ARTIFACTS_URI/dogstatsd/dogstatsd.$ARCH
 
-<<<<<<< HEAD
-# build iot agent for deb-x64, to make sure the build is not broken because of build flags
-build_iot_agent-deb_x64:
-  stage: binary_build
-  image: 486234852809.dkr.ecr.us-east-1.amazonaws.com/ci/datadog-agent-buildimages/deb_x64:$DATADOG_AGENT_BUILDIMAGES
-  tags: [ "runner:main", "size:large" ]
-  needs: ["run_tests_deb-x64-py3", "linux_x64_go_deps"]
-  before_script:
-    - *retrieve_linux_go_deps
-    - source /root/.bashrc && conda activate ddpy3
-  script:
-    - inv -e agent.build --iot --major-version 7
-    - $S3_CP_CMD $SRC_PATH/$AGENT_BINARIES_DIR/agent $S3_ARTIFACTS_URI/iot/agent
-
-# build iot agent for ARM, to make sure the build is not broken because of build targets
-build_iot_agent-deb_arm64:
-  stage: binary_build
-  image: 486234852809.dkr.ecr.us-east-1.amazonaws.com/ci/datadog-agent-buildimages/deb_arm64:$DATADOG_AGENT_BUILDIMAGES
-  tags: ["runner:docker-arm", "platform:arm64"]
-  needs: ["run_tests_deb-x64-py3", "linux_arm64_go_deps"]
-  variables:
-    ARCH: arm64
-  before_script:
-    - *retrieve_linux_go_deps
-    - source /root/.bashrc
-    # Hack to work around the cloning issue with arm runners
-    - mkdir -p $GOPATH/src/github.com/DataDog
-    - cp -R $GOPATH/src/github.com/*/*/DataDog/datadog-agent $GOPATH/src/github.com/DataDog
-    - cd $SRC_PATH
-  script:
-    - inv -e agent.build --iot --major-version 7
-
-=======
->>>>>>> a32419c6
 .cluster_agent-build_common: &cluster_agent-build_common
   stage: binary_build
   needs: ["run_go_tidy_check"]
@@ -822,26 +787,9 @@
     - export RELEASE_VERSION=$RELEASE_VERSION_7
   <<: *agent_build_common_deb
 
-<<<<<<< HEAD
-# build Agent package for deb-x64
-iot_agent_deb-x64:
-  stage: package_build
-  image: 486234852809.dkr.ecr.us-east-1.amazonaws.com/ci/datadog-agent-buildimages/deb_x64:$DATADOG_AGENT_BUILDIMAGES
-  tags: [ "runner:main", "size:2xlarge" ]
-  needs: ["build_iot_agent-deb_x64", "linux_x64_go_deps"]
-  variables:
-    AWS_CONTAINER_CREDENTIALS_RELATIVE_URI: /credentials
-    PACKAGE_ARCH: amd64
-  before_script:
-    - *retrieve_linux_go_deps
-    - source /root/.bashrc && conda activate ddpy3
-  <<: *skip_when_unwanted_on_7
-=======
-
 .iot_agent_build_common_deb: &iot_agent_build_common_deb
   rules:
     - <<: *if_version_7
->>>>>>> a32419c6
   script:
     - echo "About to build for $RELEASE_VERSION_7"
     - echo "Detected host architecture $(uname -m)"
@@ -872,57 +820,24 @@
   stage: package_build
   image: 486234852809.dkr.ecr.us-east-1.amazonaws.com/ci/datadog-agent-buildimages/deb_x64:$DATADOG_AGENT_BUILDIMAGES
   tags: [ "runner:main", "size:2xlarge" ]
-  needs: [ "fail_on_non_triggered_tag"]
+  needs: ["fail_on_non_triggered_tag", "linux_x64_go_deps"]
   variables:
     PACKAGE_ARCH: amd64
     DESTINATION_DEB: 'datadog-iot-agent_7_amd64.deb'
   before_script:
-    # This is done inside entrypoint.sh
-    # - source /root/.bashrc && conda activate ddpy3
-    - inv -e deps --verbose --dep-vendor-only --no-checks
+    - *retrieve_linux_go_deps
   <<: *iot_agent_build_common_deb
 
 iot_agent_deb-arm64:
   stage: package_build
   image: 486234852809.dkr.ecr.us-east-1.amazonaws.com/ci/datadog-agent-buildimages/deb_arm64:$DATADOG_AGENT_ARMBUILDIMAGES
   tags: ["runner:docker-arm", "platform:arm64"]
-<<<<<<< HEAD
-  needs: ["build_iot_agent-deb_arm64", "linux_arm64_go_deps"]
-=======
-  needs: [ "fail_on_non_triggered_tag"]
->>>>>>> a32419c6
+  needs: ["fail_on_non_triggered_tag", "linux_arm64_go_deps"]
   variables:
     PACKAGE_ARCH: arm64
     DESTINATION_DEB: 'datadog-iot-agent_7_arm64.deb'
   before_script:
-<<<<<<< HEAD
     - *retrieve_linux_go_deps
-    - source /root/.bashrc
-    - export RELEASE_VERSION=$RELEASE_VERSION_7
-  <<: *skip_when_unwanted_on_7
-  script:
-    # remove artifacts from previous pipelines that may come from the cache
-    - rm -rf $OMNIBUS_PACKAGE_DIR/*
-    # Artifacts and cache must live within project directory but we run omnibus in a neutral directory.
-    # Thus, we move the artifacts at the end in a gitlab-friendly dir.
-    # Use --skip-deps since the deps are installed by `before_script`.
-    - inv -e agent.omnibus-build --iot --log-level debug --release-version "$RELEASE_VERSION_7" --major-version 7 --base-dir $OMNIBUS_BASE_DIR --skip-deps
-    - find $OMNIBUS_BASE_DIR/pkg
-    - find $OMNIBUS_BASE_DIR/pkg -name "datadog-iot-agent*_arm64.deb" -exec dpkg -c {} \;
-    - $S3_CP_CMD $OMNIBUS_BASE_DIR/pkg/datadog-iot-agent*_arm64.deb $S3_ARTIFACTS_URI/datadog-iot-agent_arm64.deb
-    - mkdir -p $OMNIBUS_PACKAGE_DIR && cp $OMNIBUS_BASE_DIR/pkg/datadog-iot-agent*_arm64.deb{,.metadata.json} $OMNIBUS_PACKAGE_DIR
-  # TODO: enabling the cache cause builds to be slower and slower on `master`. Re-enable once this is investigated/fixed
-  # cache:
-  #   # cache per branch
-  #   key: $CI_COMMIT_REF_NAME
-  #   paths:
-  #     - $OMNIBUS_BASE_DIR
-  artifacts:
-    expire_in: 2 weeks
-    paths:
-      - $OMNIBUS_PACKAGE_DIR
-=======
-    - inv -e deps --verbose --dep-vendor-only --no-checks
   <<: *iot_agent_build_common_deb
 
 iot_agent_deb-armhf:
@@ -937,7 +852,6 @@
   before_script:
     - inv -e deps --verbose --dep-vendor-only --no-checks
   <<: *iot_agent_build_common_deb
->>>>>>> a32419c6
 
 .agent_build_common_rpm: &agent_build_common_rpm
   script:
@@ -1047,23 +961,9 @@
     - export RELEASE_VERSION=$RELEASE_VERSION_7
   <<: *agent_build_common_rpm
 
-<<<<<<< HEAD
-iot_agent_rpm-x64:
-  stage: package_build
-  image: 486234852809.dkr.ecr.us-east-1.amazonaws.com/ci/datadog-agent-buildimages/rpm_x64:$DATADOG_AGENT_BUILDIMAGES
-  tags: [ "runner:main", "size:2xlarge" ]
-  needs: ["build_iot_agent-deb_x64", "linux_x64_go_deps"]
-  variables:
-    AWS_CONTAINER_CREDENTIALS_RELATIVE_URI: /credentials
-  before_script:
-    - *retrieve_linux_go_deps
-    - source /root/.bashrc && conda activate ddpy3
-  <<: *skip_when_unwanted_on_7
-=======
 .iot_agent_build_common_rpm: &iot_agent_build_common_rpm
   rules:
     - <<: *if_version_7
->>>>>>> a32419c6
   script:
     - echo "About to build iot agent for $RELEASE_VERSION_7"
     - echo "Detected host architecture $(uname -m)"
@@ -1091,49 +991,19 @@
   stage: package_build
   image: 486234852809.dkr.ecr.us-east-1.amazonaws.com/ci/datadog-agent-buildimages/rpm_x64:$DATADOG_AGENT_BUILDIMAGES
   tags: [ "runner:main", "size:2xlarge" ]
-  needs: [ "fail_on_non_triggered_tag"]
-  before_script:
-    # This is done inside entrypoint.sh
-    # - source /root/.bashrc && conda activate ddpy3
-    - inv -e deps --verbose --dep-vendor-only --no-checks
+  needs: ["fail_on_non_triggered_tag", "linux_x64_go_deps"]
+  before_script:
+    - *retrieve_linux_go_deps
   <<: *iot_agent_build_common_rpm
 
 iot_agent_rpm-arm64:
   stage: package_build
   image: 486234852809.dkr.ecr.us-east-1.amazonaws.com/ci/datadog-agent-buildimages/rpm_arm64:$DATADOG_AGENT_ARMBUILDIMAGES
   tags: ["runner:docker-arm", "platform:arm64"]
-<<<<<<< HEAD
-  needs: ["build_iot_agent-deb_arm64", "linux_arm64_go_deps"]
-  variables:
-    AGENT_MAJOR_VERSION: 7
-    PYTHON_RUNTIMES: '3'
+  needs: ["fail_on_non_triggered_tag", "linux_arm64_go_deps"]
   before_script:
     - *retrieve_linux_go_deps
-    - source /root/.bashrc
-    # Hack to work around the cloning issue with arm runners
-    # - mkdir -p $GOPATH/src/github.com/DataDog
-    # - cp -R $GOPATH/src/github.com/*/*/DataDog/datadog-agent $GOPATH/src/github.com/DataDog
-    # - cd $SRC_PATH
-    - export RELEASE_VERSION=$RELEASE_VERSION_7
-  <<: *skip_when_unwanted_on_7
-  script:
-    - echo "About to build iot agent for $RELEASE_VERSION"
-    # remove artifacts from previous pipelines that may come from the cache
-    - rm -rf $OMNIBUS_PACKAGE_DIR/*
-    # Artifacts and cache must live within project directory but we run omnibus in a neutral directory.
-    # Thus, we move the artifacts at the end in a gitlab-friendly dir.
-    # Use --skip-deps since the deps are installed by `before_script`.
-    - set +x
-    - RPM_GPG_KEY=$(aws ssm get-parameter --region us-east-1 --name ci.datadog-agent.rpm_signing_private_key_e09422b3 --with-decryption --query "Parameter.Value" --out text)
-    - printf -- "$RPM_GPG_KEY" | gpg --import --batch
-    - export RPM_SIGNING_PASSPHRASE=$(aws ssm get-parameter --region us-east-1 --name ci.datadog-agent.rpm_signing_key_passphrase_e09422b3 --with-decryption --query "Parameter.Value" --out text)
-    - set -x
-=======
-  needs: [ "fail_on_non_triggered_tag"]
-  before_script:
-    - inv -e deps --verbose --dep-vendor-only --no-checks
   <<: *iot_agent_build_common_rpm
->>>>>>> a32419c6
 
 iot_agent_rpm-armhf:
   stage: package_build
@@ -1197,11 +1067,6 @@
   before_script:
     - *retrieve_linux_go_deps
     - export RELEASE_VERSION=$RELEASE_VERSION_6
-<<<<<<< HEAD
-  <<: *skip_when_unwanted_on_6
-=======
-    - inv -e deps --no-checks --verbose --dep-vendor-only
->>>>>>> a32419c6
   <<: *agent_build_common_suse_rpm
 
 # build Agent package for suse-x64
@@ -1220,11 +1085,7 @@
   before_script:
     - *retrieve_linux_go_deps
     - export RELEASE_VERSION=$RELEASE_VERSION_7
-<<<<<<< HEAD
-  <<: *skip_when_unwanted_on_7
-=======
     - inv -e deps --no-checks --verbose --dep-vendor-only
->>>>>>> a32419c6
   <<: *agent_build_common_suse_rpm
 
 iot_agent_suse-x64:
@@ -1233,21 +1094,9 @@
   stage: package_build
   image: 486234852809.dkr.ecr.us-east-1.amazonaws.com/ci/datadog-agent-builders/suse_x64:$DATADOG_AGENT_BUILDERS
   tags: [ "runner:main", "size:2xlarge" ]
-<<<<<<< HEAD
-  needs: ["build_iot_agent-deb_x64", "linux_x64_go_deps"]
-  variables:
-    AWS_CONTAINER_CREDENTIALS_RELATIVE_URI: /credentials
+  needs: ["fail_on_non_triggered_tag", "linux_x64_go_deps"]
   before_script:
     - *retrieve_linux_go_deps
-    - source /root/.bashrc && conda activate ddpy3
-  <<: *skip_when_unwanted_on_7
-=======
-  needs: [ "fail_on_non_triggered_tag"]
-  before_script:
-    # This is done inside entrypoint.sh
-    # - source /root/.bashrc && conda activate ddpy3
-    - inv -e deps --verbose --dep-vendor-only --no-checks
->>>>>>> a32419c6
   script:
     - echo "About to build iot agent for $RELEASE_VERSION_7"
     - echo "Detected host architecture $(uname -m)"
@@ -1496,12 +1345,7 @@
   stage: package_build
   image: 486234852809.dkr.ecr.us-east-1.amazonaws.com/ci/datadog-agent-buildimages/deb_x64:$DATADOG_AGENT_BUILDIMAGES
   tags: [ "runner:main", "size:large" ]
-<<<<<<< HEAD
   needs: ["build_dogstatsd-deb_x64", "linux_x64_go_deps"]
-  <<: *skip_when_unwanted_on_7
-=======
-  needs: ["build_dogstatsd-deb_x64"]
->>>>>>> a32419c6
   variables:
     AWS_CONTAINER_CREDENTIALS_RELATIVE_URI: /credentials
   before_script:
@@ -1535,12 +1379,7 @@
   stage: package_build
   image: 486234852809.dkr.ecr.us-east-1.amazonaws.com/ci/datadog-agent-buildimages/rpm_x64:$DATADOG_AGENT_BUILDIMAGES
   tags: [ "runner:main", "size:large" ]
-<<<<<<< HEAD
   needs: ["build_dogstatsd-deb_x64", "linux_x64_go_deps"]
-  <<: *skip_when_unwanted_on_7
-=======
-  needs: ["build_dogstatsd-deb_x64"]
->>>>>>> a32419c6
   variables:
     AWS_CONTAINER_CREDENTIALS_RELATIVE_URI: /credentials
   before_script:
@@ -1580,12 +1419,7 @@
   stage: package_build
   image: 486234852809.dkr.ecr.us-east-1.amazonaws.com/ci/datadog-agent-builders/suse_x64:$DATADOG_AGENT_BUILDERS
   tags: [ "runner:main", "size:large" ]
-<<<<<<< HEAD
   needs: ["build_dogstatsd-deb_x64", "linux_x64_go_deps"]
-  <<: *skip_when_unwanted_on_7
-=======
-  needs: ["build_dogstatsd-deb_x64"]
->>>>>>> a32419c6
   variables:
     AWS_CONTAINER_CREDENTIALS_RELATIVE_URI: /credentials
   before_script:
