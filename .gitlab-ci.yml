image: stackstate/stackstate-agent-runner-gitlab:deb_20190429

stages:
- prepare
- build_and_test
- pre_release
- acceptance
- release

variables:
  STS_AWS_RELEASE_BUCKET: stackstate-agent-2
  STS_AWS_TEST_BUCKET: stackstate-agent-2-test
  STS_AWS_RELEASE_BUCKET_YUM: stackstate-agent-2-rpm
  STS_AWS_TEST_BUCKET_YUM: stackstate-agent-2-rpm-test
  STS_AWS_RELEASE_BUCKET_WIN: stackstate-agent-2
  STS_AWS_TEST_BUCKET_WIN: stackstate-agent-2-test
<<<<<<< HEAD
  STS_DOCKER_RELEASE_REPO: stackstate-agent-2
  STS_DOCKER_TEST_REPO: stackstate-agent-2-test
  STS_DOCKER_RELEASE_REPO_CLUSTER: stackstate-cluster-agent
  STS_DOCKER_TEST_REPO_CLUSTER: stackstate-cluster-agent-test
=======
  STS_DOCKER_TEST_REPO_TRACE: stackstate-trace-agent-test 
  STS_DOCKER_RELEASE_REPO_TRACE: stackstate-trace-agent
>>>>>>> 60df79a3

before_script:
 - mkdir -p /go/src/github.com/StackVista
 - ln -s $CI_PROJECT_DIR /go/src/github.com/StackVista/stackstate-agent
   # Either we already have a venv, or we still need to make it (as part of get_deps.sh)
 - source .gitlab-scripts/setup_env.sh

clear_deps_deb_cache:
  stage: prepare
  before_script: []
  cache:
    policy: push
    key: "deps-deb-$CI_COMMIT_REF_SLUG"
    paths:
      - vendor
      - venv
  when: manual
  script:
    - rm -rf $CI_PROJECT_DIR/venv
    - rm -rf $CI_PROJECT_DIR/vendor

clear_deps_rpm_cache:
  stage: prepare
  before_script: []
  cache:
    policy: push
    key: "deps-rpm-$CI_COMMIT_REF_SLUG"
    paths:
      - vendor
      - venv
  when: manual
  script:
    - rm -rf $CI_PROJECT_DIR/venv
    - rm -rf $CI_PROJECT_DIR/vendor

clear_deps_win_cache:
  stage: prepare
  before_script:
    - set WIN_CI_PROJECT_DIR=%CD%
    - set WORKON_HOME=%WIN_CI_PROJECT_DIR%
  cache:
    policy: push
    key: "deps-win-$CI_COMMIT_REF_SLUG"
    paths:
      - vendor
      - venv
  when: manual
  script:
    - "if exist %WIN_CI_PROJECT_DIR%\\vendor rd /s/q %WIN_CI_PROJECT_DIR%\\vendor"
    - "if exist %WIN_CI_PROJECT_DIR%\\venv rd /s/q %WIN_CI_PROJECT_DIR%\\venv"
    - "if exist C:\\opt\\stackstate-agent rd /s/q C:\\opt\\stackstate-agent"
  tags:
    - sts_windows

deps_deb:
  stage: prepare
  cache:
    key: "deps-deb-$CI_COMMIT_REF_SLUG"
    paths:
      - vendor
      - venv
  script:
    - pip install -r requirements.txt
    - inv deps
    - inv version -u > version.txt
  artifacts:
    paths:
      - $CI_PROJECT_DIR/vendor
      - $CI_PROJECT_DIR/venv
      - $CI_PROJECT_DIR/version.txt
    expire_in: 1 week

deps_rpm:
  stage: prepare
  image: stackstate/stackstate-agent-runner-gitlab:centos6
  cache:
    key: "deps-rpm-$CI_COMMIT_REF_SLUG"
    paths:
      - vendor
      - venv
  script:
    - pip install -r requirements.txt
    - inv deps
    - inv version -u > version.txt
  artifacts:
    paths:
      - $CI_PROJECT_DIR/vendor
      - $CI_PROJECT_DIR/venv
      - $CI_PROJECT_DIR/version.txt
    expire_in: 1 week

deps_win:
  stage: prepare
  before_script:
    - set WIN_CI_PROJECT_DIR=%CD%
    - set WORKON_HOME=%WIN_CI_PROJECT_DIR%
  cache:
    key: "deps-win-$CI_COMMIT_REF_SLUG"
    paths:
      - vendor
      - venv
  script:
    - call .gitlab-scripts/windows_build_env.cmd
    - call .gitlab-scripts/windows_deps.cmd
    - inv version -u > version.txt
  artifacts:
    paths:
      - "vendor"
      - "venv"
      - "version.txt"
    expire_in: 1 week
  tags:
    - sts_windows

unit_tests:
  stage: build_and_test
  dependencies:
    - deps_deb
  script:
    # We run inv deps again because /go/bin is not cached and we need binaries like golint, misspell
    - inv deps
    - inv -e agent.build --race --precompile-only
    #TODO: check why formatting rules differ from previous step
    - gofmt -l -w -s ./pkg ./cmd

    - inv -e test --coverage --race --profile --fail-on-fmt --cpus 4 --build-exclude clusterchecks,kubeapiserver,kubelet

integration_tests:
  stage: build_and_test
  dependencies:
    - deps_deb
  script:
    - inv -e integration-tests --race --remote-docker
  tags:
    - sts-aws

filename_linting:
  stage: build_and_test
  dependencies:
    - deps_deb
  script:
    - inv -e lint-filenames

docker_integration_tests:
  stage: build_and_test
  dependencies:
    - deps_deb
  variables:
      DOCKER_DRIVER: overlay
  services:
    - docker:dind
  script:
    - inv -e docker.integration-tests
  tags:
    - sts-aws

build_binaries:
  stage: build_and_test
  dependencies:
    - deps_deb
  script:
    - inv -e dogstatsd.build --static
    - inv -e agent.build

build_puppy:
  stage: build_and_test
  dependencies:
    - deps_deb
  script:
    - inv -e agent.build --puppy
    - ./bin/agent/agent -c ./bin/agent/dist check cpu

build_cluster_agent:
  stage: build_and_test
  dependencies:
    - deps_deb
  script:
    - inv -e cluster-agent.build
  artifacts:
    paths:
      - $CI_PROJECT_DIR/bin/stackstate-cluster-agent
      - $CI_PROJECT_DIR/Dockerfiles/cluster-agent/stackstate-cluster.yaml

clear_build_deb_cache:
  stage: build_and_test
  cache:
    policy: push
    key: "build-deb-$CI_COMMIT_REF_SLUG"
    paths:
      - .omnibus
  when: manual
  script:
    - mkdir -p .omnibus
    - rm -rf .omnibus/*

clear_build_rpm_cache:
  stage: build_and_test
  cache:
    policy: push
    key: "build-rpm-$CI_COMMIT_REF_SLUG"
    paths:
      - .omnibus
  when: manual
  script:
    - mkdir -p .omnibus
    - rm -rf .omnibus/*


build_deb:
  stage: build_and_test
  dependencies:
    - deps_deb
  tags:
    # We put the deb build on sts-aws because it runs long and we do want to have it run fast.
    # It also cuts into our pipeline quotum
    - sts-aws
    #- slavko_shell
  cache:
    key: "build-deb-$CI_COMMIT_REF_SLUG"
    paths:
      - .omnibus
  script:
    # We move .omnibus out of the CI root because this seems to cause issues with git
    # cloning in omnibus and operations on datadog-agent
  - mv $CI_PROJECT_DIR/.omnibus /omnibus || mkdir -p /omnibus

  - inv version
  - cat version.txt || true

  - inv -e agent.omnibus-build --base-dir /omnibus --skip-sign

    # Prepare outputs
  - mkdir -p $CI_PROJECT_DIR/outcomes/pkg && mkdir -p $CI_PROJECT_DIR/outcomes/dockerfiles && mkdir -p $CI_PROJECT_DIR/outcomes/binary
  - cp -r /omnibus/pkg $CI_PROJECT_DIR/outcomes
  - cp -r /go/src/github.com/StackVista/stackstate-agent/Dockerfiles $CI_PROJECT_DIR/outcomes
  - cp -r /opt/stackstate-agent/embedded/bin/trace-agent  $CI_PROJECT_DIR/outcomes/binary/


    # Prepare cache
    # Drop packages for cache
  - rm -rf /omnibus/pkg
    # Drop agent for cache (will be resynced anyway)
  - rm -rf /omnibus/src/datadog-agent
    # Drop symlink because it will fail the build when coming from a cache
  - rm /omnibus/src/datadog-agent/src/github.com/StackVista/stackstate-agent/vendor/github.com/coreos/etcd/cmd/etcd || echo "Not found"
  - mv /omnibus $CI_PROJECT_DIR/.omnibus
  artifacts:
    paths:
        - $CI_PROJECT_DIR/outcomes/pkg/*.deb
        - $CI_PROJECT_DIR/outcomes/pkg/*.json
        - $CI_PROJECT_DIR/outcomes/Dockerfiles/agent
        - $CI_PROJECT_DIR/outcomes/Dockerfiles/cluster-agent
        - $CI_PROJECT_DIR/outcomes/Dockerfiles/dogstatsd
        - $CI_PROJECT_DIR/outcomes/Dockerfiles/manifests
        - $CI_PROJECT_DIR/version.txt
        - $CI_PROJECT_DIR/outcomes/binary/trace-agent
        
    expire_in: 1 week

build_rpm:
  stage: build_and_test
  image: stackstate/stackstate-agent-runner-gitlab:centos6_20190429
  dependencies:
    - deps_rpm
  tags:
    # We put the deb build on sts-aws because it runs long and we do want to have it run fast.
    # It also cuts into our pipeline quotum
    - sts-aws
  cache:
    key: "build-rpm-$CI_COMMIT_REF_SLUG"
    paths:
      - .omnibus
  script:
    # We move .omnibus out of the CI root because this seems to cause issues with git
    # cloning in omnibus and operations on datadog-agent
  - mv $CI_PROJECT_DIR/.omnibus /omnibus || mkdir -p /omnibus

  - inv version
  - cat version.txt || true

  - inv -e agent.omnibus-build --base-dir /omnibus --skip-sign

    # Prepare outputs
  - mkdir -p $CI_PROJECT_DIR/outcomes/pkg && mkdir -p $CI_PROJECT_DIR/outcomes/dockerfiles
  - cp -r /omnibus/pkg $CI_PROJECT_DIR/outcomes
  - cp -r /go/src/github.com/StackVista/stackstate-agent/Dockerfiles $CI_PROJECT_DIR/outcomes

    # Prepare cache
    # Drop packages for cache
  - rm -rf /omnibus/pkg
    # Drop agent for cache (will be resynced anyway)
  - rm -rf /omnibus/src/datadog-agent
    # Drop symlink because it will fail the build when coming from a cache
  - rm /omnibus/src/datadog-agent/src/github.com/StackVista/stackstate-agent/vendor/github.com/coreos/etcd/cmd/etcd || echo "Not found"
  - mv /omnibus $CI_PROJECT_DIR/.omnibus
  artifacts:
    paths:
        - $CI_PROJECT_DIR/outcomes/pkg/*.rpm
        - $CI_PROJECT_DIR/outcomes/pkg/*.json
        - $CI_PROJECT_DIR/outcomes/Dockerfiles/agent
        - $CI_PROJECT_DIR/outcomes/Dockerfiles/cluster-agent
        - $CI_PROJECT_DIR/outcomes/Dockerfiles/dogstatsd
        - $CI_PROJECT_DIR/outcomes/Dockerfiles/manifests
        - $CI_PROJECT_DIR/version.txt
    expire_in: 1 week

build_win:
  stage: build_and_test
  dependencies:
    - deps_win
  before_script: []
  script:
    - set WIN_CI_PROJECT_DIR=%CD%
    - set WORKON_HOME=%WIN_CI_PROJECT_DIR%
    - call .gitlab-scripts/windows_build_env.cmd
# debug
#    - call .gitlab-scripts/windows_deps.cmd
#    - inv version -u > version.txt
#    - whoami
# /debug
    - call .gitlab-scripts/windows_build.cmd
  after_script:
    - copy %GOPATH%\src\github.com\StackVista\stackstate-agent\omnibus\pkg\*.msi
  artifacts:
    expire_in: 2 weeks
    paths:
      - ./*.msi
      - "version.txt"
  tags:
    - sts_windows

test_deb_renaming:
  stage: pre_release
  dependencies:
    - build_deb
  before_script: []
  script:
    ./test/renaming/test_deb.sh $CI_PROJECT_DIR/outcomes/pkg/*.deb

test_rpm_renaming:
  stage: pre_release
  image: stackstate/stackstate-agent-runner-gitlab:centos6_20190429
  dependencies:
    - build_rpm
  before_script: []
  script:
    ./test/renaming/test_rpm.sh $CI_PROJECT_DIR/outcomes/pkg/*.rpm

pre_release_deb:
  stage: pre_release
  dependencies:
    - deps_deb
    - build_deb
  script:
    - source .gitlab-scripts/setup_env.sh
    - apt-get install -y apt-utils libtool debsigs
    - cd $CI_PROJECT_DIR/omnibus/package-scripts && ./sign_debian_package.sh
    - cd $CI_PROJECT_DIR/omnibus/package-scripts && ./publish_package.sh $STS_AWS_TEST_BUCKET
    - cd $CI_PROJECT_DIR && inv release.generate-install -t
    - cd $CI_PROJECT_DIR/cmd/agent && aws.rb -e "Aws::S3::Resource.new.bucket(ENV['STS_AWS_TEST_BUCKET']).object('install.sh').upload_file('./install.sh', acl:'public-read')"

pre_release_win:
  stage: pre_release
  dependencies:
    - deps_win
    - build_win
  before_script: []
  script:
    - set WIN_CI_PROJECT_DIR=%CD%
    - set WORKON_HOME=%WIN_CI_PROJECT_DIR%
    - call %WORKON_HOME%\venv\Scripts\activate.bat
    - call ridk enable
    - set /P VERSION=< version.txt
    - copy stackstate-agent-%VERSION%-1-x86_64.msi stackstate-agent-latest-1-x86_64.msi
    - aws.exe s3 cp . s3://%STS_AWS_TEST_BUCKET_WIN%/windows/%CI_COMMIT_REF_NAME% --recursive --exclude "*" --include "*.msi" --acl public-read
    - cd %WIN_CI_PROJECT_DIR% && inv release.generate-install -t
    - cd %WIN_CI_PROJECT_DIR%/cmd/agent && aws -e "Aws::S3::Resource.new.bucket(ENV['STS_AWS_TEST_BUCKET_WIN']).object('install.ps1').upload_file('./install.ps1', acl:'public-read')"
  tags:
    - sts_windows

pre_release_rpm:
  stage: pre_release
#  image: stackstate/stackstate-agent-runner-gitlab:rpm.latest
  dependencies:
    - build_rpm
  before_script: []
  script:
    - cd $CI_PROJECT_DIR/omnibus/package-scripts && ./sign_rpm_package.sh
    - cd $CI_PROJECT_DIR/omnibus/package-scripts && ./publish_package_rpm.sh $STS_AWS_TEST_BUCKET_YUM

pre_release_image:
  stage: pre_release
  image: docker:18.06.0
  dependencies:
    - build_deb
  variables:
    DOCKER_DRIVER: overlay
  services:
    - docker:dind
  before_script: []
  script:
    - cd $CI_PROJECT_DIR
    - export VERSION=`cat version.txt`
    - cp ./outcomes/pkg/*.deb ./Dockerfiles/agent
    - ./omnibus/package-scripts/publish_image.sh $CI_COMMIT_REF_NAME $STS_DOCKER_TEST_REPO $CI_PROJECT_DIR/Dockerfiles/agent

pre_release_cluster_agent_image:
  stage: pre_release
  image: docker:18.06.0
  dependencies:
    - build_cluster_agent
  variables:
    DOCKER_DRIVER: overlay
  services:
    - docker:dind
  before_script: []
  script:
    - cd $CI_PROJECT_DIR
    - cp -r ./bin/stackstate-cluster-agent/* ./Dockerfiles/cluster-agent
    - ./omnibus/package-scripts/publish_image.sh $CI_COMMIT_REF_NAME $STS_DOCKER_TEST_REPO_CLUSTER $CI_PROJECT_DIR/Dockerfiles/cluster-agent

pre_release_trace_agent_image:
  stage: pre_release
  image: docker:18.06.0
  dependencies: 
    - build_deb
  variables:
    DOCKER_DRIVER: overlay
  services:
    - docker:dind
  before_script: []  
  script:
    - cd $CI_PROJECT_DIR
    - export VERSION=`cat version.txt`
    - ./omnibus/package-scripts/publish_trace_agent.sh $CI_COMMIT_REF_NAME $STS_DOCKER_TEST_REPO_TRACE $CI_PROJECT_DIR/outcomes/binary/trace-agent
    
molecule_tests_vms:
  stage: acceptance
  dependencies: []
  before_script: []
  script:
   - export MOLECULE_RUN_ID=${CI_JOB_ID}
   - export AGENT_GITLAB_BRANCH=${CI_COMMIT_REF_NAME}
   - cd $CI_PROJECT_DIR/test && ./molecule.sh test -s vms
  artifacts:
    when: always
    paths:
      - $CI_PROJECT_DIR/test/molecule-role/molecule/vms/topic-*.json
      - $CI_PROJECT_DIR/test/molecule-role/molecule/vms/*.log
    expire_in: 1 week

molecule_tests_compose:
  stage: acceptance
  dependencies: []
  before_script: []
  script:
   - export MOLECULE_RUN_ID=${CI_JOB_ID}
   - export AGENT_GITLAB_BRANCH=${CI_COMMIT_REF_NAME}
   - cd $CI_PROJECT_DIR/test && ./molecule.sh test -s compose
  artifacts:
    when: always
    paths:
      - $CI_PROJECT_DIR/test/molecule-role/molecule/compose/topic-*.json
      - $CI_PROJECT_DIR/test/molecule-role/molecule/compose/*.log
    expire_in: 1 week

release_deb:
  stage: release
  dependencies:
    - deps_deb
    - build_deb
  script:
    - source .gitlab-scripts/setup_env.sh
    - apt-get install -y apt-utils libtool debsigs
    - cd $CI_PROJECT_DIR/omnibus/package-scripts && ./sign_debian_package.sh
    - cd $CI_PROJECT_DIR/omnibus/package-scripts && ./publish_package.sh $STS_AWS_RELEASE_BUCKET stable
    - cd $CI_PROJECT_DIR && inv release.generate-install
    - cd $CI_PROJECT_DIR/cmd/agent && aws.rb -e "Aws::S3::Resource.new.bucket(ENV['STS_AWS_RELEASE_BUCKET']).object('install.sh').upload_file('./install.sh', acl:'public-read')"
  when: manual
  only:
    - tags
    - triggers

release_rpm:
  stage: release
  dependencies:
    - build_rpm
  before_script:
    - mkdir -p /go/src/github.com/StackVista
    - ln -s $CI_PROJECT_DIR /go/src/github.com/StackVista/stackstate-agent
  script:
    - cd $CI_PROJECT_DIR/omnibus/package-scripts && ./sign_rpm_package.sh
    - cd $CI_PROJECT_DIR/omnibus/package-scripts && ./publish_package_rpm.sh $STS_AWS_RELEASE_BUCKET_YUM stable
  when: manual
  only:
    - tags
    - triggers

release_win:
  stage: release
  dependencies:
    - deps_win
    - build_win
  before_script: []
  script:
    - set WIN_CI_PROJECT_DIR=%CD%
    - set WORKON_HOME=%WIN_CI_PROJECT_DIR%
    - call %WORKON_HOME%\venv\Scripts\activate.bat
    - call ridk enable
    - set /P VERSION=< version.txt
    - copy stackstate-agent-%VERSION%-1-x86_64.msi stackstate-agent-latest-1-x86_64.msi
    - cd %WIN_CI_PROJECT_DIR% && inv release.generate-install -t
    - aws.exe s3 cp . s3://%STS_AWS_RELEASE_BUCKET_WIN%/windows/stable --recursive --exclude "*" --include "*.msi" --acl public-read
    - cd %WIN_CI_PROJECT_DIR%/cmd/agent && aws.exe s3 cp . s3://%STS_AWS_RELEASE_BUCKET_WIN% --recursive --exclude "*" --include "install.ps1" --acl public-read
  tags:
    - sts_windows
  when: manual
  only:
    - tags
    - triggers

release_image:
  stage: release
  image: docker:18.06.0
  dependencies:
    - build_deb

  variables:
    DOCKER_DRIVER: overlay
  services:
    - docker:dind
  before_script: []
  script:
    - cd $CI_PROJECT_DIR
    - export VERSION=`cat version.txt`
    - export PUSH_LATEST=true
    - cp ./outcomes/pkg/*.deb Dockerfiles/agent
    - ./omnibus/package-scripts/publish_image.sh $VERSION $STS_DOCKER_RELEASE_REPO $CI_PROJECT_DIR/Dockerfiles/agent $PUSH_LATEST
  when: manual
  only:
    - tags
    - triggers

release_trace-agent_image:
  stage: release
  image: docker:18.06.0
  dependencies:
    - build_deb
  variables:
    DOCKER_DRIVER: overlay
  services:
    - docker:dind
  before_script: []  
  script:
    - cd $CI_PROJECT_DIR
    - export VERSION=`cat version.txt`
    - export PUSH_LATEST=true
    - ./omnibus/package-scripts/publish_trace_agent.sh $VERSION $STS_DOCKER_TEST_REPO_TRACE $CI_PROJECT_DIR/outcomes/binary/trace-agent $PUSH_LATEST
  when: manual
  only:
    - tags
    - trigger    
#docker_test:
#  stage: docker_test
#  image: docker:latest
#  variables:
#    DOCKER_DRIVER: overlay
#  services:
#  - docker:dind
#  before_script:
#  - printenv
#  - docker info
#  script:
#    - docker ps<|MERGE_RESOLUTION|>--- conflicted
+++ resolved
@@ -14,15 +14,12 @@
   STS_AWS_TEST_BUCKET_YUM: stackstate-agent-2-rpm-test
   STS_AWS_RELEASE_BUCKET_WIN: stackstate-agent-2
   STS_AWS_TEST_BUCKET_WIN: stackstate-agent-2-test
-<<<<<<< HEAD
   STS_DOCKER_RELEASE_REPO: stackstate-agent-2
   STS_DOCKER_TEST_REPO: stackstate-agent-2-test
+  STS_DOCKER_RELEASE_REPO_TRACE: stackstate-trace-agent
+  STS_DOCKER_TEST_REPO_TRACE: stackstate-trace-agent-test
   STS_DOCKER_RELEASE_REPO_CLUSTER: stackstate-cluster-agent
   STS_DOCKER_TEST_REPO_CLUSTER: stackstate-cluster-agent-test
-=======
-  STS_DOCKER_TEST_REPO_TRACE: stackstate-trace-agent-test 
-  STS_DOCKER_RELEASE_REPO_TRACE: stackstate-trace-agent
->>>>>>> 60df79a3
 
 before_script:
  - mkdir -p /go/src/github.com/StackVista
@@ -259,7 +256,6 @@
   - cp -r /omnibus/pkg $CI_PROJECT_DIR/outcomes
   - cp -r /go/src/github.com/StackVista/stackstate-agent/Dockerfiles $CI_PROJECT_DIR/outcomes
   - cp -r /opt/stackstate-agent/embedded/bin/trace-agent  $CI_PROJECT_DIR/outcomes/binary/
-
 
     # Prepare cache
     # Drop packages for cache
@@ -279,7 +275,6 @@
         - $CI_PROJECT_DIR/outcomes/Dockerfiles/manifests
         - $CI_PROJECT_DIR/version.txt
         - $CI_PROJECT_DIR/outcomes/binary/trace-agent
-        
     expire_in: 1 week
 
 build_rpm:
@@ -429,6 +424,22 @@
     - cp ./outcomes/pkg/*.deb ./Dockerfiles/agent
     - ./omnibus/package-scripts/publish_image.sh $CI_COMMIT_REF_NAME $STS_DOCKER_TEST_REPO $CI_PROJECT_DIR/Dockerfiles/agent
 
+pre_release_trace_agent_image:
+  stage: pre_release
+  image: docker:18.06.0
+  dependencies:
+    - build_deb
+  variables:
+    DOCKER_DRIVER: overlay
+  services:
+    - docker:dind
+  before_script: []
+  script:
+    - cd $CI_PROJECT_DIR
+    - export VERSION=`cat version.txt`
+    - cp ./outcomes/binary/trace-agent Dockerfiles/trace-agent
+    - ./omnibus/package-scripts/publish_image.sh $CI_COMMIT_REF_NAME $STS_DOCKER_TEST_REPO_TRACE $CI_PROJECT_DIR/Dockerfiles/trace-agent
+
 pre_release_cluster_agent_image:
   stage: pre_release
   image: docker:18.06.0
@@ -444,21 +455,6 @@
     - cp -r ./bin/stackstate-cluster-agent/* ./Dockerfiles/cluster-agent
     - ./omnibus/package-scripts/publish_image.sh $CI_COMMIT_REF_NAME $STS_DOCKER_TEST_REPO_CLUSTER $CI_PROJECT_DIR/Dockerfiles/cluster-agent
 
-pre_release_trace_agent_image:
-  stage: pre_release
-  image: docker:18.06.0
-  dependencies: 
-    - build_deb
-  variables:
-    DOCKER_DRIVER: overlay
-  services:
-    - docker:dind
-  before_script: []  
-  script:
-    - cd $CI_PROJECT_DIR
-    - export VERSION=`cat version.txt`
-    - ./omnibus/package-scripts/publish_trace_agent.sh $CI_COMMIT_REF_NAME $STS_DOCKER_TEST_REPO_TRACE $CI_PROJECT_DIR/outcomes/binary/trace-agent
-    
 molecule_tests_vms:
   stage: acceptance
   dependencies: []
@@ -549,7 +545,6 @@
   image: docker:18.06.0
   dependencies:
     - build_deb
-
   variables:
     DOCKER_DRIVER: overlay
   services:
@@ -566,7 +561,7 @@
     - tags
     - triggers
 
-release_trace-agent_image:
+release_trace_agent_image:
   stage: release
   image: docker:18.06.0
   dependencies:
@@ -575,16 +570,35 @@
     DOCKER_DRIVER: overlay
   services:
     - docker:dind
-  before_script: []  
+  before_script: []
   script:
     - cd $CI_PROJECT_DIR
     - export VERSION=`cat version.txt`
     - export PUSH_LATEST=true
-    - ./omnibus/package-scripts/publish_trace_agent.sh $VERSION $STS_DOCKER_TEST_REPO_TRACE $CI_PROJECT_DIR/outcomes/binary/trace-agent $PUSH_LATEST
+    - cp ./outcomes/binary/trace-agent Dockerfiles/trace-agent
+    - ./omnibus/package-scripts/publish_image.sh $VERSION $STS_DOCKER_RELEASE_REPO_TRACE $CI_PROJECT_DIR/Dockerfiles/trace-agent $PUSH_LATEST
   when: manual
   only:
     - tags
-    - trigger    
+    - trigger
+
+release_cluster_agent_image:
+  stage: release
+  image: docker:18.06.0
+  dependencies:
+    - build_cluster_agent
+  variables:
+    DOCKER_DRIVER: overlay
+  services:
+    - docker:dind
+  before_script: []
+  script:
+    - cd $CI_PROJECT_DIR
+    - export VERSION=`cat version.txt`
+    - export PUSH_LATEST=true
+    - cp -r ./bin/stackstate-cluster-agent/* ./Dockerfiles/cluster-agent
+    - ./omnibus/package-scripts/publish_image.sh $VERSION $STS_DOCKER_RELEASE_REPO_CLUSTER $CI_PROJECT_DIR/Dockerfiles/cluster-agent
+
 #docker_test:
 #  stage: docker_test
 #  image: docker:latest
