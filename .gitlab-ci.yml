--- conflicted
+++ resolved
@@ -523,7 +523,6 @@
       - $CI_PROJECT_DIR/test/molecule-role/molecule/kubernetes/*.log
     expire_in: 1 week
 
-<<<<<<< HEAD
 molecule_tests_secrets:
   stage: acceptance
   dependencies: []
@@ -543,8 +542,6 @@
     paths:
       - $CI_PROJECT_DIR/test/molecule-role/molecule/secrets/*.log
     expire_in: 1 week
-=======
->>>>>>> 48fb064d
 
 release_deb:
   stage: release
