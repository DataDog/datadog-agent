--- conflicted
+++ resolved
@@ -185,11 +185,7 @@
   # To use images from test-infra-definitions dev branches, set the SUFFIX variable to -dev
   # and check the job creating the image to make sure you have the right SHA prefix
   TEST_INFRA_DEFINITIONS_BUILDIMAGES_SUFFIX: ""
-<<<<<<< HEAD
-  TEST_INFRA_DEFINITIONS_BUILDIMAGES: 6fb9eefe0004
-=======
   TEST_INFRA_DEFINITIONS_BUILDIMAGES: 6ba25fcf6a61
->>>>>>> dd111d51
   DATADOG_AGENT_BUILDERS: v22276738-b36b132
 
   DATADOG_AGENT_EMBEDDED_PATH: /opt/datadog-agent/embedded
