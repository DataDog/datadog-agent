--- conflicted
+++ resolved
@@ -740,25 +740,10 @@
     - export RELEASE_VERSION=$RELEASE_VERSION_7
   <<: *agent_build_common_deb
 
-<<<<<<< HEAD
 
 .iot_agent_build_common_deb: &iot_agent_build_common_deb
-=======
-# build Agent package for deb-x64
-iot_agent_deb-x64:
   rules:
     - <<: *if_version_7
-  stage: package_build
-  image: 486234852809.dkr.ecr.us-east-1.amazonaws.com/ci/datadog-agent-buildimages/deb_x64:$DATADOG_AGENT_BUILDIMAGES
-  tags: [ "runner:main", "size:2xlarge" ]
-  needs: ["build_iot_agent-deb_x64"]
-  variables:
-    AWS_CONTAINER_CREDENTIALS_RELATIVE_URI: /credentials
-    PACKAGE_ARCH: amd64
-  before_script:
-    - source /root/.bashrc && conda activate ddpy3
-    - inv -e deps --verbose --dep-vendor-only --no-checks
->>>>>>> 61170066
   script:
     - echo "About to build for $RELEASE_VERSION_7"
     - echo "Detected host architecture $(uname -m)"
@@ -811,9 +796,7 @@
     PACKAGE_ARCH: arm64
     DESTINATION_DEB: 'datadog-iot-agent_7_arm64.deb'
   before_script:
-<<<<<<< HEAD
     - inv -e deps --verbose --dep-vendor-only --no-checks
-  <<: *skip_when_unwanted_on_7
   <<: *iot_agent_build_common_deb
 
 iot_agent_deb-armhf:
@@ -829,32 +812,6 @@
     - inv -e deps --verbose --dep-vendor-only --no-checks
   <<: *skip_when_unwanted_on_7
   <<: *iot_agent_build_common_deb
-=======
-    - source /root/.bashrc
-    - inv -e deps --verbose --dep-vendor-only
-    - export RELEASE_VERSION=$RELEASE_VERSION_7
-  script:
-    # remove artifacts from previous pipelines that may come from the cache
-    - rm -rf $OMNIBUS_PACKAGE_DIR/*
-    # Artifacts and cache must live within project directory but we run omnibus in a neutral directory.
-    # Thus, we move the artifacts at the end in a gitlab-friendly dir.
-    # Use --skip-deps since the deps are installed by `before_script`.
-    - inv -e agent.omnibus-build --iot --log-level debug --release-version "$RELEASE_VERSION_7" --major-version 7 --base-dir $OMNIBUS_BASE_DIR --skip-deps
-    - find $OMNIBUS_BASE_DIR/pkg
-    - find $OMNIBUS_BASE_DIR/pkg -name "datadog-iot-agent*_arm64.deb" -exec dpkg -c {} \;
-    - $S3_CP_CMD $OMNIBUS_BASE_DIR/pkg/datadog-iot-agent*_arm64.deb $S3_ARTIFACTS_URI/datadog-iot-agent_arm64.deb
-    - mkdir -p $OMNIBUS_PACKAGE_DIR && cp $OMNIBUS_BASE_DIR/pkg/datadog-iot-agent*_arm64.deb{,.metadata.json} $OMNIBUS_PACKAGE_DIR
-  # TODO: enabling the cache cause builds to be slower and slower on `master`. Re-enable once this is investigated/fixed
-  # cache:
-  #   # cache per branch
-  #   key: $CI_COMMIT_REF_NAME
-  #   paths:
-  #     - $OMNIBUS_BASE_DIR
-  artifacts:
-    expire_in: 2 weeks
-    paths:
-      - $OMNIBUS_PACKAGE_DIR
->>>>>>> 61170066
 
 .agent_build_common_rpm: &agent_build_common_rpm
   script:
@@ -964,22 +921,9 @@
     - export RELEASE_VERSION=$RELEASE_VERSION_7
   <<: *agent_build_common_rpm
 
-<<<<<<< HEAD
 .iot_agent_build_common_rpm: &iot_agent_build_common_rpm
-=======
-iot_agent_rpm-x64:
   rules:
     - <<: *if_version_7
-  stage: package_build
-  image: 486234852809.dkr.ecr.us-east-1.amazonaws.com/ci/datadog-agent-buildimages/rpm_x64:$DATADOG_AGENT_BUILDIMAGES
-  tags: [ "runner:main", "size:2xlarge" ]
-  needs: ["build_iot_agent-deb_x64"]
-  variables:
-    AWS_CONTAINER_CREDENTIALS_RELATIVE_URI: /credentials
-  before_script:
-    - source /root/.bashrc && conda activate ddpy3
-    - inv -e deps --verbose --dep-vendor-only --no-checks
->>>>>>> 61170066
   script:
     - echo "About to build iot agent for $RELEASE_VERSION_7"
     - echo "Detected host architecture $(uname -m)"
@@ -1023,31 +967,8 @@
   tags: ["runner:docker-arm", "platform:arm64"]
   needs: [ "fail_on_non_triggered_tag"]
   before_script:
-<<<<<<< HEAD
     - inv -e deps --verbose --dep-vendor-only --no-checks
-  <<: *skip_when_unwanted_on_7
   <<: *iot_agent_build_common_rpm
-=======
-    - source /root/.bashrc
-    # Hack to work around the cloning issue with arm runners
-    # - mkdir -p $GOPATH/src/github.com/DataDog
-    # - cp -R $GOPATH/src/github.com/*/*/DataDog/datadog-agent $GOPATH/src/github.com/DataDog
-    # - cd $SRC_PATH
-    - inv -e deps --verbose --dep-vendor-only
-    - export RELEASE_VERSION=$RELEASE_VERSION_7
-  script:
-    - echo "About to build iot agent for $RELEASE_VERSION"
-    # remove artifacts from previous pipelines that may come from the cache
-    - rm -rf $OMNIBUS_PACKAGE_DIR/*
-    # Artifacts and cache must live within project directory but we run omnibus in a neutral directory.
-    # Thus, we move the artifacts at the end in a gitlab-friendly dir.
-    # Use --skip-deps since the deps are installed by `before_script`.
-    - set +x
-    - RPM_GPG_KEY=$(aws ssm get-parameter --region us-east-1 --name ci.datadog-agent.rpm_signing_private_key_e09422b3 --with-decryption --query "Parameter.Value" --out text)
-    - printf -- "$RPM_GPG_KEY" | gpg --import --batch
-    - export RPM_SIGNING_PASSPHRASE=$(aws ssm get-parameter --region us-east-1 --name ci.datadog-agent.rpm_signing_key_passphrase_e09422b3 --with-decryption --query "Parameter.Value" --out text)
-    - set -x
->>>>>>> 61170066
 
 iot_agent_rpm-armhf:
   stage: package_build
