include: 'https://gitlab-templates.ddbuild.io/slack-notifier/v1/template.yml'

default:
  retry:
    max: 2
    when:
      - runner_system_failure
      - stuck_or_timeout_failure
      - unknown_failure
      - api_failure

stages:
  - fail_on_tag
  - deps_build
  - deps_fetch
  - source_test
  - binary_build
  - integration_test
  - package_build
  - internal_deploy
  - check_deploy
  - testkitchen_deploy
  - testkitchen_testing
  - pkg_metrics
  - image_build
  - image_deploy
  - deploy6
  - deploy7
  - deploy_invalidate
  - trigger_release
  - e2e
  - testkitchen_cleanup
  - notify

variables:
  # The SRC_PATH is in the GOPATH of the builders which
  # currently is /go
  SRC_PATH: /go/src/github.com/DataDog/datadog-agent
  # Directory in which we execute the omnibus build.
  # For an unknown reason, it does not go well with
  # a ruby dependency if we build directly into $CI_PROJECT_DIR/.omnibus
  OMNIBUS_BASE_DIR: /.omnibus
  # Directory in which we put the artifacts after the build
  # Must be in $CI_PROJECT_DIR
  OMNIBUS_PACKAGE_DIR: $CI_PROJECT_DIR/.omnibus/pkg/
  # Directory in which we execute the omnibus build for SUSE
  # as we want to separate the RPM built for this distro.
  OMNIBUS_BASE_DIR_SUSE: /.omnibus/suse
  # Directory in which we put the artifacts after the build
  # Must be in $CI_PROJECT_DIR
  OMNIBUS_PACKAGE_DIR_SUSE: $CI_PROJECT_DIR/.omnibus/suse/pkg
  OMNIBUS_BASE_DIR_WIN: c:\omni-base\$CI_RUNNER_ID
  OMNIBUS_BASE_DIR_WIN_OMNIBUS: c:/omni-base/$CI_RUNNER_ID
  DD_AGENT_TESTING_DIR: $CI_PROJECT_DIR/test/kitchen
  STATIC_BINARIES_DIR: bin/static
  DOGSTATSD_BINARIES_DIR: bin/dogstatsd
  AGENT_BINARIES_DIR: bin/agent
  CLUSTER_AGENT_BINARIES_DIR: bin/datadog-cluster-agent
  CLUSTER_AGENT_CLOUDFOUNDRY_BINARIES_DIR: bin/datadog-cluster-agent-cloudfoundry
  SYSTEM_PROBE_BINARIES_DIR: bin/system-probe
  DEB_S3_BUCKET: apt.datad0g.com
  RPM_S3_BUCKET: yum.datad0g.com
  WIN_S3_BUCKET: dd-agent-mstesting
  PROCESS_S3_BUCKET: datad0g-process-agent
  ANDROID_S3_BUCKET: dd-agent-androidtesting
  DEB_RPM_BUCKET_BRANCH: nightly  # branch of the DEB_S3_BUCKET and RPM_S3_BUCKET repos to release to, 'nightly' or 'beta'
  DEB_TESTING_S3_BUCKET: apttesting.datad0g.com
  RPM_TESTING_S3_BUCKET: yumtesting.datad0g.com
  WINDOWS_TESTING_S3_BUCKET_A6: pipelines/A6/$CI_PIPELINE_ID
  WINDOWS_TESTING_S3_BUCKET_A7: pipelines/A7/$CI_PIPELINE_ID
  WINDOWS_BUILDS_S3_BUCKET: $WIN_S3_BUCKET/builds
  ANDROID_BUILDS_S3_BUCKET: $ANDROID_S3_BUCKET/builds
  DEB_RPM_TESTING_BUCKET_BRANCH: testing  # branch of the DEB_TESTING_S3_BUCKET and RPM_TESTING_S3_BUCKET repos to release to, 'testing'
  DD_REPO_BRANCH_NAME: $CI_COMMIT_REF_NAME
  S3_CP_OPTIONS: --only-show-errors --region us-east-1 --sse AES256
  S3_CP_CMD: aws s3 cp $S3_CP_OPTIONS
  S3_ARTIFACTS_URI: s3://dd-ci-artefacts-build-stable/$CI_PROJECT_NAME/$CI_PIPELINE_ID
## comment out both lines below (S3_OMNIBUS_CACHE_BUCKET and USE_S3_CACHING) to allow
## build to succeed with S3 caching disabled.
  S3_OMNIBUS_CACHE_BUCKET: dd-ci-datadog-agent-omnibus-cache-build-stable
  USE_S3_CACHING: --omnibus-s3-cache
  S3_DSD6_URI: s3://dsd6-staging
  RELEASE_VERSION_6: nightly
  RELEASE_VERSION_7: nightly-a7
  DATADOG_AGENT_BUILDIMAGES: v2424505-0439a40
  DATADOG_AGENT_BUILDERS: v2649088-3d6e4db
  DATADOG_AGENT_WINBUILDIMAGES: v2468030-cbaf3fe
  DATADOG_AGENT_WINBUILDERS: v2348149-ba6640d
  DATADOG_AGENT_ARMBUILDIMAGES: v2631088-1129f60
  DATADOG_AGENT_SYSPROBE_BUILDIMAGES: v2424505-0439a40
  BCC_VERSION: v0.12.0
  SYSTEM_PROBE_GO_VERSION: 1.13.8

#
# Condition mixins for simplification of rules
#

.if_master_branch: &if_master_branch
  if: $CI_COMMIT_BRANCH == "master"

.if_not_master_branch: &if_not_master_branch
  if: $CI_COMMIT_BRANCH != "master"

.if_tagged_commit: &if_tagged_commit
  if: $CI_COMMIT_TAG != null

.if_not_tagged_commit: &if_not_tagged_commit
  if: $CI_COMMIT_TAG == null

# run job only when triggered by an external tool (ex: Jenkins). This is used
# for jobs that run both on nightlies and tags
.if_triggered: &if_triggered
  if: $CI_PIPELINE_SOURCE == "trigger"

.if_not_triggered: &if_not_triggered
  if: $CI_PIPELINE_SOURCE != "trigger"

# anchor to trigger test kitchen setup, run, and cleanup (so all stages
# are run if one stage is run).  Triggers as defined:
# - master
# - tags (a tagged build)
# - triggers (as above, when triggered by an external tool like jenkins)
# - web (when the build is triggered by a specific build request through the
#        web interface.  This way, if a kitchen run is desired on a specific branch,
#        it can be triggered by requesting a specific build)
#
.if_test_kitchen_triggered: &if_test_kitchen_triggered
  if: $CI_COMMIT_BRANCH == "master" || $CI_COMMIT_TAG != null || $CI_PIPELINE_SOURCE == "trigger" || $CI_PIPELINE_SOURCE == "web"

.if_not_test_kitchen_triggered: &if_not_test_kitchen_triggered
  if: $CI_COMMIT_BRANCH != "master" && $CI_COMMIT_TAG == null && $CI_PIPELINE_SOURCE != "trigger" && $CI_PIPELINE_SOURCE != "web"

# true only when triggered by an external tool (ex: Jenkins) and when
# RELEASE_VERSION_X is NOT "nightly". In this setting we are building either a
# new tagged version of the agent (an RC for example). In both cases the
# artifacts should be uploaded to our staging repository.
.if_triggered_on_tag_6: &if_triggered_on_tag_6
  # no  RELEASE_VERSION means a nightly build for omnibus
  if: $CI_PIPELINE_SOURCE == "trigger" && $RELEASE_VERSION_6 != "nightly" && $RELEASE_VERSION_6 != ""

.if_not_triggered_on_tag_6: &if_not_triggered_on_tag_6
  # no  RELEASE_VERSION means a nightly build for omnibus
  if: $CI_PIPELINE_SOURCE != "trigger" || $RELEASE_VERSION_6 == "nightly" || $RELEASE_VERSION_6 == ""

.if_triggered_on_tag_7: &if_triggered_on_tag_7
  # no  RELEASE_VERSION means a nightly build for omnibus
  if: $CI_PIPELINE_SOURCE == "trigger" && $RELEASE_VERSION_7 != "nightly-a7" && $RELEASE_VERSION_7 != ""

.if_not_triggered_on_tag_7: &if_not_triggered_on_tag_7
  # no  RELEASE_VERSION means a nightly build for omnibus
  if: $CI_PIPELINE_SOURCE != "trigger" || $RELEASE_VERSION_7 == "nightly-a7" || $RELEASE_VERSION_7 == ""

# true only when triggered by an external tool (ex: Jenkins) and when
# RELEASE_VERSION_X is "nightly". In this setting we build from master and update
# the nightly build for windows, linux and docker.
.if_triggered_on_nightly: &if_triggered_on_nightly
  if: $CI_PIPELINE_SOURCE == "trigger" && $RELEASE_VERSION_6 == "nightly" && $RELEASE_VERSION_7 == "nightly-a7"

.if_not_triggered_on_nightly: &if_not_triggered_on_nightly
  if: $CI_PIPELINE_SOURCE != "trigger" || $RELEASE_VERSION_6 != "nightly" || $RELEASE_VERSION_7 != "nightly-a7"

# true only when RELEASE_VERSION_X is not set
.if_version_6: &if_version_6
  if: $RELEASE_VERSION_6 != ""

.if_not_version_6: &if_not_version_6
  if: $RELEASE_VERSION_6 == ""

.if_version_7: &if_version_7
  if: $RELEASE_VERSION_7 != ""

.if_not_version_7: &if_not_version_7
  if: $RELEASE_VERSION_7 == ""

# Fail if we're running a pipeline on a non-triggered tag build
fail_on_non_triggered_tag:
  stage: fail_on_tag
  image: 486234852809.dkr.ecr.us-east-1.amazonaws.com/ci/datadog-agent-buildimages/deb_x64:$DATADOG_AGENT_BUILDIMAGES
  tags: [ "runner:main", "size:2xlarge" ]
  script:
    - env | grep CI_
    - echo CI_PIPELINE_SOURCE=$CI_PIPELINE_SOURCE CI_COMMIT_TAG=$CI_COMMIT_TAG
    - '[[ $CI_COMMIT_TAG == dca-* || $CI_COMMIT_TAG == "" || $CI_PIPELINE_SOURCE != "push" ]]'

#
# deps_build
#
#

# build libbcc
.build_libbcc_common:
  stage: deps_build
  needs: ["fail_on_non_triggered_tag"]
  script:
    - git clone -b "$BCC_VERSION" --depth=1 https://github.com/iovisor/bcc.git /tmp/bcc
    - mkdir /tmp/bcc/build
    - cd /tmp/bcc/build
    - cmake .. -DCMAKE_INSTALL_PREFIX=/opt/libbcc -DCMAKE_EXE_LINKER_FLAGS='-Wl,-rpath,/opt/datadog-agent/embedded/lib' -DCMAKE_SHARED_LINKER_FLAGS='-Wl,-rpath,/opt/datadog-agent/embedded/lib'
    - make -j 4 #"$(nproc)"
    - make install
    - cd /opt/libbcc
    - chmod go-rwx lib/libbcc*
    - rm share/bcc/introspection/bps
    - cp $(ldd lib/libbcc.so | awk '$1 ~ /^libtinfo/ {system("dirname " $3)}')/libtinfo* lib
    - tar cvaf /tmp/libbcc.tar.xz .
    - $S3_CP_CMD /tmp/libbcc.tar.xz $S3_ARTIFACTS_URI/libbcc-$ARCH.tar.xz

build_libbcc_x64:
  extends: .build_libbcc_common
  image: 486234852809.dkr.ecr.us-east-1.amazonaws.com/ci/datadog-agent-buildimages/system-probe_x64:$DATADOG_AGENT_BUILDIMAGES
  tags: [ "runner:main", "size:large" ]
  variables:
    ARCH: amd64

build_libbcc_arm64:
  extends: .build_libbcc_common
  image: 486234852809.dkr.ecr.us-east-1.amazonaws.com/ci/datadog-agent-buildimages/system-probe_arm64:$DATADOG_AGENT_ARMBUILDIMAGES
  tags: ["runner:docker-arm", "platform:arm64"]
  variables:
    ARCH: arm64


#
# source_test
#
#

.go_deps:
  stage: deps_fetch
  needs: ["fail_on_non_triggered_tag"]
  script:
    - inv -e deps --verbose --dep-vendor-only --no-checks
    - cd $GOPATH/pkg && tar czf $CI_PROJECT_DIR/go-pkg.tar.gz .
    - cd $GOPATH/bin && tar czf $CI_PROJECT_DIR/go-bin.tar.gz .
    - cd $CI_PROJECT_DIR/vendor && tar czf $CI_PROJECT_DIR/vendor.tar.gz .
  artifacts:
    expire_in: 1 day
    paths:
      - $CI_PROJECT_DIR/go-pkg.tar.gz
      - $CI_PROJECT_DIR/go-bin.tar.gz
      - $CI_PROJECT_DIR/vendor.tar.gz

linux_x64_go_deps:
  extends: .go_deps
  image: 486234852809.dkr.ecr.us-east-1.amazonaws.com/ci/datadog-agent-buildimages/deb_x64:$DATADOG_AGENT_BUILDIMAGES
  tags: [ "runner:main", "size:2xlarge" ]

linux_arm64_go_deps:
  extends: .go_deps
  image: 486234852809.dkr.ecr.us-east-1.amazonaws.com/ci/datadog-agent-buildimages/deb_arm64:$DATADOG_AGENT_ARMBUILDIMAGES
  tags: ["runner:docker-arm", "platform:arm64"]

linux_armhf_go_deps:
  extends: .go_deps
  image: 486234852809.dkr.ecr.us-east-1.amazonaws.com/ci/datadog-agent-buildimages/deb_armhf:$DATADOG_AGENT_ARMBUILDIMAGES
  tags: ["runner:docker-arm", "platform:arm64"]


.retrieve_linux_go_deps: &retrieve_linux_go_deps |
  mkdir -p $GOPATH/bin && tar xzf go-bin.tar.gz -C $GOPATH/bin
  mkdir -p $GOPATH/pkg && tar xzf go-pkg.tar.gz -C $GOPATH/pkg
  mkdir vendor && tar xzf vendor.tar.gz -C vendor
  rm -f go-bin.tar.gz go-pkg.tar.gz vendor.tar.gz

# run tests for windows-64
.run_old_tests_windows_base:
  stage: source_test
  needs: ["fail_on_non_triggered_tag"]
  tags: ["runner:windows-docker", "windowsversion:1809"]
  script:
    - docker run --rm -m 8192M -v "$(Get-Location):c:\mnt" -e IS_AWS_CONTAINER=true -e SIGN_WINDOWS=true -e PY_RUNTIMES="$PYTHON_RUNTIMES" -e NEW_BUILDER="$NEW_BUILDER" 486234852809.dkr.ecr.us-east-1.amazonaws.com/ci/datadog-agent-builders/windows_1809_${ARCH}:${Env:DATADOG_AGENT_WINBUILDERS} c:\mnt\tasks\winbuildscripts\unittests.bat
  variables:
    NEW_BUILDER: "false"

run_old_tests_windows-x64:
  # temporarily allow failure for tests
  extends: .run_old_tests_windows_base
  variables:
    PYTHON_RUNTIMES: 3
    ARCH: "x64"

run_old_tests_windows-x86:
  rules:
    - <<: *if_not_triggered
  # temporarily allow failure for tests
  extends: .run_old_tests_windows_base
  allow_failure: true
  variables:
    PYTHON_RUNTIMES: 3
    ARCH: "x86"

.run_tests_windows_base:
  stage: source_test
  needs: ["fail_on_non_triggered_tag"]
  tags: ["runner:windows-docker", "windowsversion:1809"]
  script:
    - docker run --rm -m 8192M -v "$(Get-Location):c:\mnt" -e AWS_NETWORKING=true -e SIGN_WINDOWS=true -e PY_RUNTIMES="$PYTHON_RUNTIMES" -e NEW_BUILDER="$NEW_BUILDER" 486234852809.dkr.ecr.us-east-1.amazonaws.com/ci/datadog-agent-buildimages/windows_1809_${ARCH}:$Env:DATADOG_AGENT_WINBUILDIMAGES c:\mnt\tasks\winbuildscripts\unittests.bat
  variables:
    NEW_BUILDER: "true"

run_tests_windows-x64:
  # temporarily allow failure for tests
  extends: .run_tests_windows_base
  variables:
    PYTHON_RUNTIMES: 3
    ARCH: "x64"

run_tests_windows-x86:
  rules:
    - <<: *if_not_triggered
  # temporarily allow failure for tests
  extends: .run_tests_windows_base
  allow_failure: true
  variables:
    PYTHON_RUNTIMES: 3
    ARCH: "x86"

.run_tests_preparation: &run_tests_preparation
  needs: ["fail_on_non_triggered_tag", "linux_x64_go_deps"]
  before_script:
    - *retrieve_linux_go_deps
    - source /root/.bashrc && conda activate $CONDA_ENV
    - python3 -m pip install wheel
    - python3 -m pip install -r requirements.txt
    - GO111MODULE=off go get gopkg.in/yaml.v2
    - GO111MODULE=off go get github.com/stretchr/testify
    - inv -e rtloader.make --install-prefix=$SRC_PATH/dev --python-runtimes "$PYTHON_RUNTIMES"
    - inv -e rtloader.install
    - inv -e rtloader.format --raise-if-changed
    - inv -e rtloader.test
<<<<<<< HEAD
    - inv -e deps --verbose --no-dep-ensure --no-bootstrap
=======
    - inv -e deps --verbose --dep-vendor-only --integrations-version "$INTEGRATIONS_VERSION"
>>>>>>> 02d1dc4c

# run tests for deb-x64
run_tests_deb-x64-py2:
  stage: source_test
  image: 486234852809.dkr.ecr.us-east-1.amazonaws.com/ci/datadog-agent-buildimages/deb_x64:$DATADOG_AGENT_BUILDIMAGES
  tags: [ "runner:main", "size:2xlarge" ]
  variables:
    PYTHON_RUNTIMES: '2'
    INTEGRATIONS_VERSION: $RELEASE_VERSION_6
    CONDA_ENV: ddpy2
  <<: *run_tests_preparation
  script:
    - inv -e test --race --profile --python-runtimes "$PYTHON_RUNTIMES" --cpus 4

run_tests_deb-x64-py3:
  stage: source_test
  image: 486234852809.dkr.ecr.us-east-1.amazonaws.com/ci/datadog-agent-buildimages/deb_x64:$DATADOG_AGENT_BUILDIMAGES
  tags: [ "runner:main", "size:2xlarge" ]
  variables:
    PYTHON_RUNTIMES: '3'
    INTEGRATIONS_VERSION: $RELEASE_VERSION_7
    CONDA_ENV: ddpy3
  <<: *run_tests_preparation
  script:
    - inv -e test --race --profile --python-runtimes "$PYTHON_RUNTIMES" --cpus 4

# run tests for rpm-x64
run_tests_rpm-x64-py2:
  stage: source_test
  image: 486234852809.dkr.ecr.us-east-1.amazonaws.com/ci/datadog-agent-buildimages/rpm_x64:$DATADOG_AGENT_BUILDIMAGES
  tags: [ "runner:main", "size:2xlarge" ]
  variables:
    PYTHON_RUNTIMES: '2'
    INTEGRATIONS_VERSION: $RELEASE_VERSION_6
    CONDA_ENV: ddpy2
  <<: *run_tests_preparation
  script:
    # Exclude systemd because it cannot succeed on Centos 6: the image doesn't have the shared object required by
    # https://github.com/coreos/go-systemd/blob/c8cc474ba8655dfbdb0ac7fcc09b7faf5b643caf/sdjournal/functions.go#L46
    # This is OK because the test on systemd still runs on the debian image above
    - inv -e test --race --profile --python-runtimes "$PYTHON_RUNTIMES" --cpus 4 --build-exclude=systemd

run_tests_rpm-x64-py3:
  stage: source_test
  image: 486234852809.dkr.ecr.us-east-1.amazonaws.com/ci/datadog-agent-buildimages/rpm_x64:$DATADOG_AGENT_BUILDIMAGES
  tags: [ "runner:main", "size:2xlarge" ]
  variables:
    PYTHON_RUNTIMES: '3'
    INTEGRATIONS_VERSION: $RELEASE_VERSION_7
    CONDA_ENV: ddpy3
  <<: *run_tests_preparation
  script:
    # Exclude systemd because it cannot succeed on Centos 6: the image doesn't have the shared object required by
    # https://github.com/coreos/go-systemd/blob/c8cc474ba8655dfbdb0ac7fcc09b7faf5b643caf/sdjournal/functions.go#L46
    # This is OK because the test on systemd still runs on the debian image above
    - inv -e test --race --profile --python-runtimes "$PYTHON_RUNTIMES" --cpus 4 --build-exclude=systemd

# run tests for eBPF code
run_tests_ebpf:
  stage: source_test
  needs: ["build_libbcc_x64", "linux_x64_go_deps"]
  image: 486234852809.dkr.ecr.us-east-1.amazonaws.com/ci/datadog-agent-buildimages/system-probe_x64:$DATADOG_AGENT_SYSPROBE_BUILDIMAGES
  before_script:
    - *retrieve_linux_go_deps
    - mkdir -p $CI_PROJECT_DIR/.tmp/binary-ebpf
    - cd $SRC_PATH
<<<<<<< HEAD
    - pip3 install -r requirements.txt
=======
    - python3 -m pip install -r requirements.txt
    - inv -e deps --verbose --dep-vendor-only --no-checks
>>>>>>> 02d1dc4c
    # Retrieve libbcc from S3
    - $S3_CP_CMD $S3_ARTIFACTS_URI/libbcc-amd64.tar.xz /tmp/libbcc.tar.xz
    - mkdir /opt/libbcc
    - tar -xvf /tmp/libbcc.tar.xz -C /opt/libbcc
  after_script:
    - cd $SRC_PATH
    - cp ./pkg/ebpf/c/tracer-ebpf.o  $CI_PROJECT_DIR/.tmp/binary-ebpf/tracer-ebpf.o
    - cp ./pkg/ebpf/c/tracer-ebpf-debug.o  $CI_PROJECT_DIR/.tmp/binary-ebpf/tracer-ebpf-debug.o
  tags: [ "runner:main", "size:large" ]
  script:
    # For now only check bpf bytes since we don't have a way to run eBPF tests without mounting a debugfs
    - CGO_CFLAGS='-I/opt/libbcc/include' CGO_LDFLAGS='-Wl,-rpath,/opt/libbcc/lib -L/opt/libbcc/lib' inv -e system-probe.test --only-check-bpf-bytes

  artifacts:
    when: always
    paths:
      - $CI_PROJECT_DIR/.tmp/binary-ebpf

# scan the dependencies for security vulnerabilities with snyk
run_security_scan_test:
  rules:
    - <<: *if_master_branch
  stage: source_test
  needs: ["fail_on_non_triggered_tag", "linux_x64_go_deps"]
  image: 486234852809.dkr.ecr.us-east-1.amazonaws.com/snyk:latest
  tags: ["runner:main", "size:large"]
  before_script:
    # this image isn't built in the datadog-agent-builders repo
    # it doesn't have invoke so we install the dependencies without invoke
    - *retrieve_linux_go_deps
    - mkdir -p $GOPATH/src/github.com/DataDog/datadog-agent
    - rsync -azr --delete ./ $GOPATH/src/github.com/DataDog/datadog-agent
    - cd $GOPATH/src/github.com/DataDog/datadog-agent
<<<<<<< HEAD
    - pip install -r requirements.txt
    - inv -e deps --no-dep-ensure --no-bootstrap
=======
    - python3 -m pip install -r requirements.txt
    - inv -e deps --dep-vendor-only
>>>>>>> 02d1dc4c
  script:
    - set +x     # don't print the api key to the logs
    # send the list of the dependencies to snyk
    - SNYK_TOKEN=$(aws ssm get-parameter --region us-east-1 --name ci.datadog-agent.snyk_token --with-decryption --query "Parameter.Value" --out text)
      snyk monitor --command=python3 --project-name=datadog-agent-requirements.txt --file=requirements.txt --package-manager=pip
    - SNYK_TOKEN=$(aws ssm get-parameter --region us-east-1 --name ci.datadog-agent.snyk_token --with-decryption --query "Parameter.Value" --out text)
      snyk monitor --project-name=datadog-agent-go.sum --file=go.mod

# check consistency of go.mod file with project imports
run_go_tidy_check:
  stage: source_test
  needs: ["fail_on_non_triggered_tag", "linux_x64_go_deps"]
  image: 486234852809.dkr.ecr.us-east-1.amazonaws.com/ci/datadog-agent-buildimages/deb_x64:$DATADOG_AGENT_BUILDIMAGES
  tags: [ "runner:main", "size:large" ]
  before_script:
<<<<<<< HEAD
    - *retrieve_linux_go_deps
    - pip install --upgrade --ignore-installed pip setuptools
    - pip install -r requirements.txt
=======
    - cd $SRC_PATH
    - python3 -m pip install --upgrade --ignore-installed pip setuptools
    - python3 -m pip install -r requirements.txt
    - inv -e deps --no-dep-ensure --no-checks
>>>>>>> 02d1dc4c
  script:
    # Print a message and fail if "go mod tidy" modifies go.mod
    - go mod tidy
    - git diff-files --exit-code go.mod || (echo "go.mod is out of sync with project imports. Please run 'inv deps' and commit the changes on go.mod/go.sum." && false)

#
# binary_build
#

# build dogstatsd static for deb-x64
build_dogstatsd_static-deb_x64:
  stage: binary_build
  image: 486234852809.dkr.ecr.us-east-1.amazonaws.com/ci/datadog-agent-buildimages/deb_x64:$DATADOG_AGENT_BUILDIMAGES
  tags: [ "runner:main", "size:large" ]
  needs: ["run_tests_deb-x64-py3", "linux_x64_go_deps"]
  before_script:
    - *retrieve_linux_go_deps
    - source /root/.bashrc && conda activate ddpy3
  script:
    - inv -e dogstatsd.build --static --major-version 7
    - $S3_CP_CMD $SRC_PATH/$STATIC_BINARIES_DIR/dogstatsd $S3_ARTIFACTS_URI/static/dogstatsd

# build dogstatsd for deb-x64
build_dogstatsd-deb_x64:
  stage: binary_build
  image: 486234852809.dkr.ecr.us-east-1.amazonaws.com/ci/datadog-agent-buildimages/deb_x64:$DATADOG_AGENT_BUILDIMAGES
  tags: [ "runner:main", "size:large" ]
  needs: ["run_tests_deb-x64-py3", "linux_x64_go_deps"]
  before_script:
    - *retrieve_linux_go_deps
    - source /root/.bashrc && conda activate ddpy3
  script:
    - inv -e dogstatsd.build --major-version 7
    - $S3_CP_CMD $SRC_PATH/$DOGSTATSD_BINARIES_DIR/dogstatsd $S3_ARTIFACTS_URI/dogstatsd/dogstatsd

# build dogstatsd static for deb-arm
build_dogstatsd_static-deb_arm64:
  stage: binary_build
  image: 486234852809.dkr.ecr.us-east-1.amazonaws.com/ci/datadog-agent-buildimages/deb_arm64:$DATADOG_AGENT_ARMBUILDIMAGES
  tags: ["runner:docker-arm", "platform:arm64"]
  needs: ["run_tests_deb-x64-py3", "linux_arm64_go_deps"]
  variables:
    ARCH: arm64
  before_script:
    - *retrieve_linux_go_deps
    - source /root/.bashrc
    # Hack to work around the cloning issue with arm runners
    - mkdir -p $GOPATH/src/github.com/DataDog
    - cp -R $GOPATH/src/github.com/*/*/DataDog/datadog-agent $GOPATH/src/github.com/DataDog
    - cd $SRC_PATH
  script:
    - inv -e dogstatsd.build --static --major-version 7
    - $S3_CP_CMD $SRC_PATH/$STATIC_BINARIES_DIR/dogstatsd $S3_ARTIFACTS_URI/static/dogstatsd.$ARCH

# build dogstatsd linked for deb-arm
build_dogstatsd-deb_arm64:
  stage: binary_build
  image: 486234852809.dkr.ecr.us-east-1.amazonaws.com/ci/datadog-agent-buildimages/deb_arm64:$DATADOG_AGENT_ARMBUILDIMAGES
  tags: ["runner:docker-arm", "platform:arm64"]
  needs: ["run_tests_deb-x64-py3", "linux_arm64_go_deps"]
  variables:
    ARCH: arm64
  before_script:
    - *retrieve_linux_go_deps
    - source /root/.bashrc
    # Hack to work around the cloning issue with arm runners
    - mkdir -p $GOPATH/src/github.com/DataDog
    - cp -R $GOPATH/src/github.com/*/*/DataDog/datadog-agent $GOPATH/src/github.com/DataDog
    - cd $SRC_PATH
  script:
    - inv -e dogstatsd.build --major-version 7
    - $S3_CP_CMD $SRC_PATH/$DOGSTATSD_BINARIES_DIR/dogstatsd $S3_ARTIFACTS_URI/dogstatsd/dogstatsd.$ARCH

.cluster_agent-build_common: &cluster_agent-build_common
  stage: binary_build
  needs: ["run_go_tidy_check"]
  script:
    - inv -e cluster-agent.build
    - $S3_CP_CMD $SRC_PATH/$CLUSTER_AGENT_BINARIES_DIR/datadog-cluster-agent $S3_ARTIFACTS_URI/datadog-cluster-agent.$ARCH
    - $S3_CP_CMD $SRC_PATH/Dockerfiles/cluster-agent/datadog-cluster.yaml $S3_ARTIFACTS_URI/datadog-cluster.yaml

# build cluster-agent bin
cluster_agent-build_amd64:
  <<: *cluster_agent-build_common
  image: 486234852809.dkr.ecr.us-east-1.amazonaws.com/ci/datadog-agent-buildimages/deb_x64:$DATADOG_AGENT_BUILDIMAGES
  tags: [ "runner:main", "size:large" ]
  needs: ["run_go_tidy_check", "linux_x64_go_deps"]
  variables:
    ARCH: amd64
  before_script:
    - *retrieve_linux_go_deps
    - source /root/.bashrc && conda activate ddpy3

cluster_agent-build_arm64:
  <<: *cluster_agent-build_common
  image: 486234852809.dkr.ecr.us-east-1.amazonaws.com/ci/datadog-agent-buildimages/deb_arm64:$DATADOG_AGENT_BUILDIMAGES
  tags: ["runner:docker-arm", "platform:arm64"]
  needs: ["run_go_tidy_check", "linux_arm64_go_deps"]
  variables:
    ARCH: arm64
  before_script:
    - *retrieve_linux_go_deps
    - source /root/.bashrc
    # Hack to work around the cloning issue with arm runners
    - mkdir -p $GOPATH/src/github.com/DataDog
    - cp -R $GOPATH/src/github.com/*/*/DataDog/datadog-agent $GOPATH/src/github.com/DataDog
    - cd $SRC_PATH

# build cluster-agent-cloudfoundry bin
cluster_agent_cloudfoundry-build_amd64:
  rules:
    - <<: *if_version_7
  stage: binary_build
  needs: ["run_go_tidy_check", "linux_x64_go_deps"]
  image: 486234852809.dkr.ecr.us-east-1.amazonaws.com/ci/datadog-agent-buildimages/deb_x64:$DATADOG_AGENT_BUILDIMAGES
  tags: [ "runner:main", "size:large" ]
  artifacts:
    expire_in: 2 weeks
    paths:
      - $OMNIBUS_PACKAGE_DIR
  variables:
    ARCH: amd64
  before_script:
    - *retrieve_linux_go_deps
    - source /root/.bashrc && conda activate ddpy3
  script:
    - inv -e cluster-agent-cloudfoundry.build
    - cd $SRC_PATH/$CLUSTER_AGENT_CLOUDFOUNDRY_BINARIES_DIR
    - mkdir -p $OMNIBUS_PACKAGE_DIR
    - export PACKAGE_VERSION=$(inv agent.version --url-safe --major-version 7)
    - tar cf $OMNIBUS_PACKAGE_DIR/datadog-cluster-agent-cloudfoundry-$PACKAGE_VERSION-$ARCH.tar.xz datadog-cluster-agent-cloudfoundry

#
# integration_test
#

# run benchmarks on deb
# run_benchmarks-deb_x64:
#   stage: integration_test
#   image: 486234852809.dkr.ecr.us-east-1.amazonaws.com/ci/datadog-agent-buildimages/deb_x64:$DATADOG_AGENT_BUILDIMAGES
#   allow_failure: true  # FIXME: this was set to true to temporarily unblock the pipeline
#   tags: [ "runner:main", "size:large" ]
#   script:
#     - inv -e bench.aggregator
#     # FIXME: in our docker image, non ascii characters printed by the benchmark
#     # make invoke traceback. For now, the workaround is to call the benchmarks
#     # manually
#     - inv -e bench.build-dogstatsd

#     - set +x # make sure we don't output the creds to the build log
#     - DD_AGENT_API_KEY=$(aws ssm get-parameter --region us-east-1 --name ci.datadog-agent.dd_agent_api_key --with-decryption --query "Parameter.Value" --out text)

#     # dogstatsd validation - not really benchmarking: gitlab isn't the right place to do this.
#     - ./bin/benchmarks/dogstatsd -pps=20000 -dur 30 -ser 5 -branch $DD_REPO_BRANCH_NAME -api-key $DD_AGENT_API_KEY
#   artifacts:
#     expire_in: 2 weeks
#     paths:
#       - benchmarks

# check the size of the static dogstatsd binary
run_dogstatsd_size_test:
  stage: integration_test
  needs: ["build_dogstatsd_static-deb_x64"]
  image: 486234852809.dkr.ecr.us-east-1.amazonaws.com/ci/datadog-agent-buildimages/deb_x64:$DATADOG_AGENT_BUILDIMAGES
  tags: [ "runner:main", "size:large" ]
  before_script:
    - source /root/.bashrc && conda activate ddpy3
    # Disable global before_script
    - mkdir -p $STATIC_BINARIES_DIR
    - $S3_CP_CMD $S3_ARTIFACTS_URI/static/dogstatsd $STATIC_BINARIES_DIR/dogstatsd
  script:
    - inv -e dogstatsd.size-test --skip-build

# check the size of the static dogstatsd binary
run_dogstatsd_arm_size_test:
  stage: integration_test
  needs: ["build_dogstatsd_static-deb_arm64"]
  image: 486234852809.dkr.ecr.us-east-1.amazonaws.com/ci/datadog-agent-buildimages/deb_arm64:$DATADOG_AGENT_ARMBUILDIMAGES
  tags: ["runner:docker-arm", "platform:arm64"]
  variables:
    ARCH: arm64
  before_script:
    - source /root/.bashrc
    # Disable global before_script
    - mkdir -p $STATIC_BINARIES_DIR
    - $S3_CP_CMD $S3_ARTIFACTS_URI/static/dogstatsd.$ARCH $STATIC_BINARIES_DIR/dogstatsd
  script:
    - inv -e dogstatsd.size-test --skip-build

.system-probe_build_common:
  before_script:
    # Hack to work around the cloning issue with arm runners
    - mkdir -p $GOPATH/src/github.com/DataDog
    - '[[ "$ARCH" == arm64 ]] && cp -R $GOPATH/src/github.com/*/*/DataDog/datadog-agent $GOPATH/src/github.com/DataDog'
    - cd $SRC_PATH
    - inv -e deps --no-checks --verbose --dep-vendor-only
    # Retrieve libbcc from S3
    - $S3_CP_CMD $S3_ARTIFACTS_URI/libbcc-$ARCH.tar.xz /tmp/libbcc.tar.xz
    - mkdir -p /opt/datadog-agent/embedded
    - tar -xvf /tmp/libbcc.tar.xz -C /opt/datadog-agent/embedded

  script:
    - CGO_CFLAGS='-I/opt/datadog-agent/embedded/include' CGO_LDFLAGS='-Wl,-rpath,/opt/datadog-agent/embedded/lib -L/opt/datadog-agent/embedded/lib' inv -e system-probe.build --go-version=$SYSTEM_PROBE_GO_VERSION
    - CGO_CFLAGS='-I/opt/datadog-agent/embedded/include' CGO_LDFLAGS='-Wl,-rpath,/opt/datadog-agent/embedded/lib -L/opt/datadog-agent/embedded/lib' inv -e system-probe.test --only-check-bpf-bytes
    - $S3_CP_CMD $SRC_PATH/$SYSTEM_PROBE_BINARIES_DIR/system-probe $S3_ARTIFACTS_URI/system-probe.$ARCH

build_system-probe-x64:
  stage: binary_build
  image: 486234852809.dkr.ecr.us-east-1.amazonaws.com/ci/datadog-agent-buildimages/system-probe_x64:$DATADOG_AGENT_SYSPROBE_BUILDIMAGES
  needs: ["build_libbcc_x64", "run_tests_deb-x64-py3"]
  tags: [ "runner:main", "size:large" ]
  extends: .system-probe_build_common
  variables:
    ARCH: amd64

build_system-probe-arm64:
  stage: binary_build
  image: 486234852809.dkr.ecr.us-east-1.amazonaws.com/ci/datadog-agent-buildimages/system-probe_arm64:$DATADOG_AGENT_SYSPROBE_BUILDIMAGES
  needs: ["build_libbcc_arm64", "run_go_tidy_check"]
  tags: ["runner:docker-arm", "platform:arm64"]
  extends: .system-probe_build_common
  variables:
    ARCH: arm64

#
# package_build
#
#
.agent_build_common_deb: &agent_build_common_deb
  script:
    - echo "About to build for $RELEASE_VERSION"
    # remove artifacts from previous pipelines that may come from the cache
    - rm -rf $OMNIBUS_PACKAGE_DIR/*
    # Artifacts and cache must live within project directory but we run omnibus in a neutral directory.
    # Thus, we move the artifacts at the end in a gitlab-friendly dir.
    - $S3_CP_CMD $S3_ARTIFACTS_URI/system-probe.${PACKAGE_ARCH} /tmp/system-probe
    - chmod 755 /tmp/system-probe
    - $S3_CP_CMD $S3_ARTIFACTS_URI/libbcc-${PACKAGE_ARCH}.tar.xz /tmp/libbcc.tar.xz
    # Use --skip-deps since the deps are installed by `before_script`.
    - inv -e agent.omnibus-build --release-version "$RELEASE_VERSION" --major-version "$AGENT_MAJOR_VERSION" --python-runtimes "$PYTHON_RUNTIMES" --base-dir $OMNIBUS_BASE_DIR ${USE_S3_CACHING} --skip-deps --system-probe-bin=/tmp/system-probe --libbcc-tarball=/tmp/libbcc.tar.xz
    - $S3_CP_CMD $OMNIBUS_BASE_DIR/pkg/datadog-agent_*_${PACKAGE_ARCH}.deb $S3_ARTIFACTS_URI/$DESTINATION_DEB
    - $S3_CP_CMD $OMNIBUS_BASE_DIR/pkg/datadog-agent-dbg_*_${PACKAGE_ARCH}.deb $S3_ARTIFACTS_URI/$DESTINATION_DBG_DEB
    - mkdir -p $OMNIBUS_PACKAGE_DIR && cp $OMNIBUS_BASE_DIR/pkg/datadog-agent*_${PACKAGE_ARCH}.deb{,.metadata.json} $OMNIBUS_PACKAGE_DIR
  # TODO: enabling the cache cause builds to be slower and slower on `master`. Re-enable once this is investigated/fixed
  # cache:
  #   # cache per branch
  #   key: $CI_COMMIT_REF_NAME
  #   paths:
  #     - $OMNIBUS_BASE_DIR
  artifacts:
    expire_in: 2 weeks
    paths:
      - $OMNIBUS_PACKAGE_DIR

# build Agent package for deb-x64
agent_deb-x64-a6:
  rules:
    - <<: *if_version_6
  stage: package_build
  image: 486234852809.dkr.ecr.us-east-1.amazonaws.com/ci/datadog-agent-buildimages/deb_x64:$DATADOG_AGENT_BUILDIMAGES
  tags: [ "runner:main", "size:2xlarge" ]
  needs: ["run_tests_deb-x64-py2", "run_tests_deb-x64-py3", "build_system-probe-x64", "linux_x64_go_deps"]
  variables:
    AWS_CONTAINER_CREDENTIALS_RELATIVE_URI: /credentials
    CONDA_ENV: ddpy3
    AGENT_MAJOR_VERSION: 6
    PYTHON_RUNTIMES: '2,3'
    PACKAGE_ARCH: amd64
    DESTINATION_DEB: 'datadog-agent_6_amd64.deb'
    DESTINATION_DBG_DEB: 'datadog-agent-dbg_6_amd64.deb'
  before_script:
    - *retrieve_linux_go_deps
    - source /root/.bashrc && conda activate $CONDA_ENV
    - export RELEASE_VERSION=$RELEASE_VERSION_6
  <<: *agent_build_common_deb

agent_deb-x64-a7:
  rules:
    - <<: *if_version_7
  stage: package_build
  image: 486234852809.dkr.ecr.us-east-1.amazonaws.com/ci/datadog-agent-buildimages/deb_x64:$DATADOG_AGENT_BUILDIMAGES
  tags: [ "runner:main", "size:2xlarge" ]
  needs: ["run_tests_deb-x64-py3", "build_system-probe-x64", "linux_x64_go_deps"]
  variables:
    AWS_CONTAINER_CREDENTIALS_RELATIVE_URI: /credentials
    CONDA_ENV: ddpy3
    AGENT_MAJOR_VERSION: 7
    PYTHON_RUNTIMES: '3'
    PACKAGE_ARCH: amd64
    DESTINATION_DEB: 'datadog-agent_7_amd64.deb'
    DESTINATION_DBG_DEB: 'datadog-agent-dbg_7_amd64.deb'
  before_script:
    - *retrieve_linux_go_deps
    - source /root/.bashrc && conda activate $CONDA_ENV
    - export RELEASE_VERSION=$RELEASE_VERSION_7
  <<: *agent_build_common_deb

agent_deb-arm64-a6:
  rules:
    - <<: *if_version_6
  stage: package_build
  needs: ["run_go_tidy_check", "build_system-probe-arm64", "linux_arm64_go_deps"]
  image: 486234852809.dkr.ecr.us-east-1.amazonaws.com/ci/datadog-agent-buildimages/deb_arm64:$DATADOG_AGENT_ARMBUILDIMAGES
  tags: ["runner:docker-arm", "platform:arm64"]
  variables:
    AGENT_MAJOR_VERSION: 6
    PYTHON_RUNTIMES: '2,3'
    PACKAGE_ARCH: arm64
    DESTINATION_DEB: 'datadog-agent_6_arm64.deb'
    DESTINATION_DBG_DEB: 'datadog-agent-dbg_6_arm64.deb'
  before_script:
    - *retrieve_linux_go_deps
    - source /root/.bashrc
    - export RELEASE_VERSION=$RELEASE_VERSION_6
  <<: *agent_build_common_deb

agent_deb-arm64-a7:
  rules:
    - <<: *if_version_7
  stage: package_build
  needs: ["run_go_tidy_check", "build_system-probe-arm64", "linux_arm64_go_deps"]
  image: 486234852809.dkr.ecr.us-east-1.amazonaws.com/ci/datadog-agent-buildimages/deb_arm64:$DATADOG_AGENT_ARMBUILDIMAGES
  tags: ["runner:docker-arm", "platform:arm64"]
  variables:
    AGENT_MAJOR_VERSION: 7
    PYTHON_RUNTIMES: '3'
    PACKAGE_ARCH: arm64
    DESTINATION_DEB: 'datadog-agent_7_arm64.deb'
    DESTINATION_DBG_DEB: 'datadog-agent-dbg_7_arm64.deb'
  before_script:
    - *retrieve_linux_go_deps
    - source /root/.bashrc
    - export RELEASE_VERSION=$RELEASE_VERSION_7
  <<: *agent_build_common_deb

.iot_agent_build_common_deb: &iot_agent_build_common_deb
  rules:
    - <<: *if_version_7
  script:
    - *retrieve_linux_go_deps
    - echo "About to build for $RELEASE_VERSION_7"
    - echo "Detected host architecture $(uname -m)"
    # $DD_TARGET_ARCH is only set by Arm build images, so assume amd64 if not present
    - echo "Target architecture ${DD_TARGET_ARCH:=amd64}"
    # remove artifacts from previous pipelines that may come from the cache
    - rm -rf $OMNIBUS_PACKAGE_DIR/*
    # Artifacts and cache must live within project directory but we run omnibus in a neutral directory.
    # Thus, we move the artifacts at the end in a gitlab-friendly dir.
    # Use --skip-deps since the deps are installed by `before_script`.
    - inv -e agent.omnibus-build --iot --log-level debug --release-version "$RELEASE_VERSION_7" --major-version 7 --base-dir $OMNIBUS_BASE_DIR --skip-deps
    - find $OMNIBUS_BASE_DIR/pkg
    - find $OMNIBUS_BASE_DIR/pkg -name "datadog-iot-agent*_${PACKAGE_ARCH}.deb" -exec dpkg -c {} \;
    - $S3_CP_CMD $OMNIBUS_BASE_DIR/pkg/datadog-iot-agent*_${PACKAGE_ARCH}.deb $S3_ARTIFACTS_URI/$DESTINATION_DEB
    - mkdir -p $OMNIBUS_PACKAGE_DIR && cp $OMNIBUS_BASE_DIR/pkg/datadog-iot-agent*_${PACKAGE_ARCH}.deb{,.metadata.json} $OMNIBUS_PACKAGE_DIR
  # TODO: enabling the cache cause builds to be slower and slower on `master`. Re-enable once this is investigated/fixed
  # cache:
  #   # cache per branch
  #   key: $CI_COMMIT_REF_NAME
  #   paths:
  #     - $OMNIBUS_BASE_DIR
  artifacts:
    expire_in: 2 weeks
    paths:
      - $OMNIBUS_PACKAGE_DIR

iot_agent_deb-x64:
  stage: package_build
  image: 486234852809.dkr.ecr.us-east-1.amazonaws.com/ci/datadog-agent-buildimages/deb_x64:$DATADOG_AGENT_BUILDIMAGES
  tags: [ "runner:main", "size:2xlarge" ]
  needs: ["fail_on_non_triggered_tag", "linux_x64_go_deps"]
  variables:
    PACKAGE_ARCH: amd64
    DESTINATION_DEB: 'datadog-iot-agent_7_amd64.deb'
  <<: *iot_agent_build_common_deb

iot_agent_deb-arm64:
  stage: package_build
  image: 486234852809.dkr.ecr.us-east-1.amazonaws.com/ci/datadog-agent-buildimages/deb_arm64:$DATADOG_AGENT_ARMBUILDIMAGES
  tags: ["runner:docker-arm", "platform:arm64"]
  needs: ["fail_on_non_triggered_tag", "linux_arm64_go_deps"]
  variables:
    PACKAGE_ARCH: arm64
    DESTINATION_DEB: 'datadog-iot-agent_7_arm64.deb'
  <<: *iot_agent_build_common_deb

iot_agent_deb-armhf:
  stage: package_build
  image: 486234852809.dkr.ecr.us-east-1.amazonaws.com/ci/datadog-agent-buildimages/deb_armhf:$DATADOG_AGENT_ARMBUILDIMAGES
  # Run with platform:arm64 since no platform:armhf exists and arm64 should be backwards compatible
  tags: ["runner:docker-arm", "platform:arm64"]
  needs: ["fail_on_non_triggered_tag", "linux_armhf_go_deps"]
  variables:
    PACKAGE_ARCH: armhf
    DESTINATION_DEB: 'datadog-iot-agent_7_armhf.deb'
  <<: *iot_agent_build_common_deb

.agent_build_common_rpm: &agent_build_common_rpm
  script:
    - echo "About to build for $RELEASE_VERSION"
    # remove artifacts from previous pipelines that may come from the cache
    - rm -rf $OMNIBUS_PACKAGE_DIR/*
    # Artifacts and cache must live within project directory but we run omnibus in a neutral directory.
    # Thus, we move the artifacts at the end in a gitlab-friendly dir.
    - set +x
    - RPM_GPG_KEY=$(aws ssm get-parameter --region us-east-1 --name ci.datadog-agent.rpm_signing_private_key_e09422b3 --with-decryption --query "Parameter.Value" --out text)
    - printf -- "$RPM_GPG_KEY" | gpg --import --batch
    - export RPM_SIGNING_PASSPHRASE=$(aws ssm get-parameter --region us-east-1 --name ci.datadog-agent.rpm_signing_key_passphrase_e09422b3 --with-decryption --query "Parameter.Value" --out text)
    - set -x

    - $S3_CP_CMD $S3_ARTIFACTS_URI/system-probe.${PACKAGE_ARCH} /tmp/system-probe
    - chmod 755 /tmp/system-probe
    - $S3_CP_CMD $S3_ARTIFACTS_URI/libbcc-${PACKAGE_ARCH}.tar.xz /tmp/libbcc.tar.xz
    # use --skip-deps since the deps are installed by `before_script`
    - inv -e agent.omnibus-build --release-version "$RELEASE_VERSION" --major-version "$AGENT_MAJOR_VERSION" --python-runtimes "$PYTHON_RUNTIMES" --base-dir $OMNIBUS_BASE_DIR  ${USE_S3_CACHING} --skip-deps --system-probe-bin=/tmp/system-probe --libbcc-tarball=/tmp/libbcc.tar.xz
    - find $OMNIBUS_BASE_DIR/pkg -type f -name '*.rpm' ! -name '*dbg*.rpm' -print0 | xargs -0 -I '{}' rpm -i '{}'
    - find $OMNIBUS_BASE_DIR/pkg -type f -name '*dbg*.rpm' -print0 | xargs -0 -I '{}' rpm -i '{}'
    - mkdir -p $OMNIBUS_PACKAGE_DIR && cp $OMNIBUS_BASE_DIR/pkg/*.{rpm,metadata.json} $OMNIBUS_PACKAGE_DIR
  # TODO: enabling the cache cause builds to be slower and slower on `master`. Re-enable once this is investigated/fixed
  # cache:
  #   # cache per branch
  #   key: $CI_COMMIT_REF_NAME
  #   paths:
  #     - $OMNIBUS_BASE_DIR
  artifacts:
    expire_in: 2 weeks
    paths:
      - $OMNIBUS_PACKAGE_DIR

# build Agent package for rpm-x64
agent_rpm-x64-a6:
  rules:
    - <<: *if_version_6
  stage: package_build
  image: 486234852809.dkr.ecr.us-east-1.amazonaws.com/ci/datadog-agent-buildimages/rpm_x64:$DATADOG_AGENT_BUILDIMAGES
  tags: [ "runner:main", "size:2xlarge" ]
  needs: ["run_tests_rpm-x64-py2", "run_tests_rpm-x64-py3", "build_system-probe-x64", "linux_x64_go_deps"]
  variables:
    AWS_CONTAINER_CREDENTIALS_RELATIVE_URI: /credentials
    AGENT_MAJOR_VERSION: 6
    PYTHON_RUNTIMES: '2,3'
    PACKAGE_ARCH: amd64
    CONDA_ENV: ddpy3
  before_script:
    - *retrieve_linux_go_deps
    - source /root/.bashrc && conda activate $CONDA_ENV
    - export RELEASE_VERSION=$RELEASE_VERSION_6
  <<: *agent_build_common_rpm

# build Agent package for rpm-x64
agent_rpm-x64-a7:
  rules:
    - <<: *if_version_7
  stage: package_build
  image: 486234852809.dkr.ecr.us-east-1.amazonaws.com/ci/datadog-agent-buildimages/rpm_x64:$DATADOG_AGENT_BUILDIMAGES
  tags: [ "runner:main", "size:2xlarge" ]
  needs: ["run_tests_rpm-x64-py3", "build_system-probe-x64", "linux_x64_go_deps"]
  variables:
    AWS_CONTAINER_CREDENTIALS_RELATIVE_URI: /credentials
    AGENT_MAJOR_VERSION: 7
    PYTHON_RUNTIMES: '3'
    PACKAGE_ARCH: amd64
    CONDA_ENV: ddpy3
  before_script:
    - *retrieve_linux_go_deps
    - source /root/.bashrc && conda activate $CONDA_ENV
    - export RELEASE_VERSION=$RELEASE_VERSION_7
  <<: *agent_build_common_rpm

# build Agent package for rpm-arm64
agent_rpm-arm64-a6:
  rules:
    - <<: *if_version_6
  stage: package_build
  needs: ["run_go_tidy_check", "build_system-probe-arm64", "linux_arm64_go_deps"]
  image: 486234852809.dkr.ecr.us-east-1.amazonaws.com/ci/datadog-agent-buildimages/rpm_arm64:$DATADOG_AGENT_ARMBUILDIMAGES
  tags: ["runner:docker-arm", "platform:arm64"]
  variables:
    AGENT_MAJOR_VERSION: 6
    PYTHON_RUNTIMES: '2,3'
    PACKAGE_ARCH: arm64
  before_script:
    - *retrieve_linux_go_deps
    - source /root/.bashrc
    - export RELEASE_VERSION=$RELEASE_VERSION_6
  <<: *agent_build_common_rpm

# build Agent package for rpm-arm64
agent_rpm-arm64-a7:
  rules:
    - <<: *if_version_7
  stage: package_build
  needs: ["run_go_tidy_check", "build_system-probe-arm64", "linux_arm64_go_deps"]
  image: 486234852809.dkr.ecr.us-east-1.amazonaws.com/ci/datadog-agent-buildimages/rpm_arm64:$DATADOG_AGENT_ARMBUILDIMAGES
  tags: ["runner:docker-arm", "platform:arm64"]
  variables:
    AGENT_MAJOR_VERSION: 7
    PYTHON_RUNTIMES: '3'
    PACKAGE_ARCH: arm64
  before_script:
    - *retrieve_linux_go_deps
    - source /root/.bashrc
    - export RELEASE_VERSION=$RELEASE_VERSION_7
  <<: *agent_build_common_rpm

.iot_agent_build_common_rpm: &iot_agent_build_common_rpm
  rules:
    - <<: *if_version_7
  script:
    - *retrieve_linux_go_deps
    - echo "About to build iot agent for $RELEASE_VERSION_7"
    - echo "Detected host architecture $(uname -m)"
    # $DD_TARGET_ARCH is only set by Arm build images, so assume amd64 if not present
    - echo "Target architecture ${DD_TARGET_ARCH:=amd64}"
    # remove artifacts from previous pipelines that may come from the cache
    - rm -rf $OMNIBUS_PACKAGE_DIR/*
    # Artifacts and cache must live within project directory but we run omnibus in a neutral directory.
    # Thus, we move the artifacts at the end in a gitlab-friendly dir.
    - set +x
    - RPM_GPG_KEY=$(aws ssm get-parameter --region us-east-1 --name ci.datadog-agent.rpm_signing_private_key_e09422b3 --with-decryption --query "Parameter.Value" --out text)
    - printf -- "$RPM_GPG_KEY" | gpg --import --batch
    - export RPM_SIGNING_PASSPHRASE=$(aws ssm get-parameter --region us-east-1 --name ci.datadog-agent.rpm_signing_key_passphrase_e09422b3 --with-decryption --query "Parameter.Value" --out text)
    - set -x
    # Use --skip-deps since the deps are installed by `before_script`.
    - inv -e agent.omnibus-build --iot --log-level debug --release-version "$RELEASE_VERSION_7" --major-version 7 --base-dir $OMNIBUS_BASE_DIR --skip-deps
    - ls $OMNIBUS_BASE_DIR/pkg/
    - mkdir -p $OMNIBUS_PACKAGE_DIR && cp $OMNIBUS_BASE_DIR/pkg/*.{rpm,metadata.json} $OMNIBUS_PACKAGE_DIR
  artifacts:
    expire_in: 2 weeks
    paths:
      - $OMNIBUS_PACKAGE_DIR

iot_agent_rpm-x64:
  stage: package_build
  image: 486234852809.dkr.ecr.us-east-1.amazonaws.com/ci/datadog-agent-buildimages/rpm_x64:$DATADOG_AGENT_BUILDIMAGES
  tags: [ "runner:main", "size:2xlarge" ]
  needs: ["fail_on_non_triggered_tag", "linux_x64_go_deps"]
  <<: *iot_agent_build_common_rpm

iot_agent_rpm-arm64:
  stage: package_build
  image: 486234852809.dkr.ecr.us-east-1.amazonaws.com/ci/datadog-agent-buildimages/rpm_arm64:$DATADOG_AGENT_ARMBUILDIMAGES
  tags: ["runner:docker-arm", "platform:arm64"]
  needs: ["fail_on_non_triggered_tag", "linux_arm64_go_deps"]
  <<: *iot_agent_build_common_rpm

iot_agent_rpm-armhf:
  stage: package_build
  image: 486234852809.dkr.ecr.us-east-1.amazonaws.com/ci/datadog-agent-buildimages/rpm_armhf:$DATADOG_AGENT_ARMBUILDIMAGES
  # Run with platform:arm64 since no platform:armhf exists and arm64 should be backwards compatible
  tags: ["runner:docker-arm", "platform:arm64"]
  needs: [ "fail_on_non_triggered_tag", "linux_armhf_go_deps"]
  before_script:
    # Ensures uname -m reports armv7l
    - export LD_PRELOAD="/usr/local/lib/libfakearmv7l.so"
  <<: *iot_agent_build_common_rpm

.agent_build_common_suse_rpm: &agent_build_common_suse_rpm
  script:
    - echo "About to build for $RELEASE_VERSION"
    # remove artifacts from previous pipelines that may come from the cache
    - rm -rf $OMNIBUS_PACKAGE_DIR_SUSE/*
    # Artifacts and cache must live within project directory but we run omnibus in a neutral directory.
    # Thus, we move the artifacts at the end in a gitlab-friendly dir.
    - set +x
    - RPM_GPG_KEY=$(aws ssm get-parameter --region us-east-1 --name ci.datadog-agent.rpm_signing_private_key_e09422b3 --with-decryption --query "Parameter.Value" --out text)
    - printf -- "$RPM_GPG_KEY" | gpg --import --batch
    - export RPM_SIGNING_PASSPHRASE=$(aws ssm get-parameter --region us-east-1 --name ci.datadog-agent.rpm_signing_key_passphrase_e09422b3 --with-decryption --query "Parameter.Value" --out text)
    - set -x
    - $S3_CP_CMD $S3_ARTIFACTS_URI/system-probe.${PACKAGE_ARCH} /tmp/system-probe
    - chmod 755 /tmp/system-probe
    - $S3_CP_CMD $S3_ARTIFACTS_URI/libbcc-${PACKAGE_ARCH}.tar.xz /tmp/libbcc.tar.xz
    # use --skip-deps since the deps are installed by `before_script`
    - inv -e agent.omnibus-build --release-version "$RELEASE_VERSION" --major-version "$AGENT_MAJOR_VERSION" --python-runtimes "$PYTHON_RUNTIMES" --base-dir $OMNIBUS_BASE_DIR_SUSE ${USE_S3_CACHING} --skip-deps --system-probe-bin=/tmp/system-probe --libbcc-tarball=/tmp/libbcc.tar.xz
    - find $OMNIBUS_BASE_DIR_SUSE/pkg -type f -name '*.rpm' ! -name '*dbg*.rpm' -print0 | xargs -0 -I '{}' zypper in '{}'
    - find $OMNIBUS_BASE_DIR_SUSE/pkg -type f -name '*dbg*.rpm' -print0 | xargs -0 -I '{}' zypper in '{}'
    - mkdir -p $OMNIBUS_PACKAGE_DIR_SUSE && cp $OMNIBUS_BASE_DIR_SUSE/pkg/*.{rpm,metadata.json} $OMNIBUS_PACKAGE_DIR_SUSE
    # FIXME: skip the installation step until we fix the preinst/postinst scripts in the rpm package
    # to also work with SUSE11
    # - rpm -i $OMNIBUS_PACKAGE_DIR_SUSE/*.rpm
  # TODO: enabling the cache cause builds to be slower and slower on `master`. Re-enable once this is investigated/fixed
  # cache:
  #   # cache per branch
  #   key: $CI_COMMIT_REF_NAME
  #   paths:
  #     - $OMNIBUS_BASE_DIR_SUSE
  artifacts:
    expire_in: 2 weeks
    paths:
      - $OMNIBUS_PACKAGE_DIR_SUSE

# build Agent package for suse-x64
agent_suse-x64-a6:
  rules:
    - <<: *if_version_6
  stage: package_build
  needs: ["run_tests_rpm-x64-py2", "run_tests_rpm-x64-py3", "build_system-probe-x64", "linux_x64_go_deps"]
  image: 486234852809.dkr.ecr.us-east-1.amazonaws.com/ci/datadog-agent-builders/suse_x64:$DATADOG_AGENT_BUILDERS
  tags: [ "runner:main", "size:2xlarge" ]
  variables:
    AWS_CONTAINER_CREDENTIALS_RELATIVE_URI: /credentials
    AGENT_MAJOR_VERSION: 6
    PYTHON_RUNTIMES: '2,3'
    PACKAGE_ARCH: amd64
  before_script:
    - *retrieve_linux_go_deps
    - export RELEASE_VERSION=$RELEASE_VERSION_6
  <<: *agent_build_common_suse_rpm

# build Agent package for suse-x64
agent_suse-x64-a7:
  rules:
    - <<: *if_version_7
  stage: package_build
  needs: ["run_tests_rpm-x64-py3", "build_system-probe-x64", "linux_x64_go_deps"]
  image: 486234852809.dkr.ecr.us-east-1.amazonaws.com/ci/datadog-agent-builders/suse_x64:$DATADOG_AGENT_BUILDERS
  tags: [ "runner:main", "size:2xlarge" ]
  variables:
    AWS_CONTAINER_CREDENTIALS_RELATIVE_URI: /credentials
    AGENT_MAJOR_VERSION: 7
    PYTHON_RUNTIMES: '3'
    PACKAGE_ARCH: amd64
  before_script:
    - *retrieve_linux_go_deps
    - export RELEASE_VERSION=$RELEASE_VERSION_7
    - inv -e deps --no-checks --verbose --dep-vendor-only
  <<: *agent_build_common_suse_rpm

iot_agent_suse-x64:
  rules:
    - <<: *if_version_7
  stage: package_build
  image: 486234852809.dkr.ecr.us-east-1.amazonaws.com/ci/datadog-agent-builders/suse_x64:$DATADOG_AGENT_BUILDERS
  tags: [ "runner:main", "size:2xlarge" ]
  needs: ["fail_on_non_triggered_tag", "linux_x64_go_deps"]
  before_script:
    - *retrieve_linux_go_deps
  script:
    - echo "About to build iot agent for $RELEASE_VERSION_7"
    - echo "Detected host architecture $(uname -m)"
    # $DD_TARGET_ARCH is only set by Arm build images, so assume amd64 if not present
    - echo "Target architecture ${DD_TARGET_ARCH:=amd64}"
    # remove artifacts from previous pipelines that may come from the cache
    - rm -rf $OMNIBUS_PACKAGE_DIR_SUSE/*
    # Artifacts and cache must live within project directory but we run omnibus in a neutral directory.
    # Thus, we move the artifacts at the end in a gitlab-friendly dir.
    - set +x
    - RPM_GPG_KEY=$(aws ssm get-parameter --region us-east-1 --name ci.datadog-agent.rpm_signing_private_key_e09422b3 --with-decryption --query "Parameter.Value" --out text)
    - printf -- "$RPM_GPG_KEY" | gpg --import --batch
    - export RPM_SIGNING_PASSPHRASE=$(aws ssm get-parameter --region us-east-1 --name ci.datadog-agent.rpm_signing_key_passphrase_e09422b3 --with-decryption --query "Parameter.Value" --out text)
    - set -x
    # Use --skip-deps since the deps are installed by `before_script`.
    - inv -e agent.omnibus-build --iot --log-level debug --release-version "$RELEASE_VERSION_7" --major-version 7 --base-dir $OMNIBUS_BASE_DIR --skip-deps
    - ls $OMNIBUS_BASE_DIR/pkg/
    - mkdir -p $OMNIBUS_PACKAGE_DIR_SUSE && cp $OMNIBUS_BASE_DIR/pkg/*.{rpm,metadata.json} $OMNIBUS_PACKAGE_DIR_SUSE
  artifacts:
    expire_in: 2 weeks
    paths:
      - $OMNIBUS_PACKAGE_DIR_SUSE

# cloudfoundry iot build/windows
windows_zip_agent_binaries_x64-a7:
  rules:
    - <<: *if_version_7
  stage: package_build
  tags: ["runner:windows-docker", "windowsversion:1809"]
  needs: ["run_go_tidy_check"]
  variables:
    ARCH: "x64"
    AGENT_MAJOR_VERSION: 7
    OMNIBUS_TARGET: agent_binaries
  before_script:
    - set RELEASE_VERSION $RELEASE_VERSION_7
  script:
    - if (Test-Path .omnibus) { remove-item -recurse -force .omnibus }
    - if (Test-Path build-out) { remove-item -recurse -force build-out }
    - mkdir .omnibus\pkg
    - docker run --rm -m 4096M -v "$(Get-Location):c:\mnt" -e OMNIBUS_TARGET=${OMNIBUS_TARGET} -e WINDOWS_BUILDER=true -e RELEASE_VERSION="$RELEASE_VERSION" -e MAJOR_VERSION="$AGENT_MAJOR_VERSION" -e PY_RUNTIMES="$PYTHON_RUNTIMES" -e AWS_NETWORKING=true -e SIGN_WINDOWS=true 486234852809.dkr.ecr.us-east-1.amazonaws.com/ci/datadog-agent-buildimages/windows_1809_${ARCH}:${Env:DATADOG_AGENT_WINBUILDIMAGES} c:\mnt\tasks\winbuildscripts\buildwin.bat
    - copy build-out\*.zip .omnibus\pkg
  artifacts:
    expire_in: 2 weeks
    paths:
      - .omnibus/pkg

##
## windows dockerized builds
##

.windows_msi_base:
  stage: package_build
  needs: ["run_go_tidy_check"]
  tags: ["runner:windows-docker", "windowsversion:1809"]
  # Unavailable on gitlab < 12.3
  # timeout: 2h 00m
  script:
    - if (Test-Path .omnibus) { remove-item -recurse -force .omnibus }
    - if (Test-Path build-out) { remove-item -recurse -force build-out }
    - mkdir .omnibus\pkg
    - docker run --rm -m 4096M -v "$(Get-Location):c:\mnt" -e CI_JOB_ID=${CI_JOB_ID} -e OMNIBUS_TARGET=${OMNIBUS_TARGET} -e WINDOWS_BUILDER=true -e RELEASE_VERSION="$RELEASE_VERSION" -e MAJOR_VERSION="$AGENT_MAJOR_VERSION" -e PY_RUNTIMES="$PYTHON_RUNTIMES" -e AWS_NETWORKING=true -e SIGN_WINDOWS=true -e TARGET_ARCH="$ARCH" 486234852809.dkr.ecr.us-east-1.amazonaws.com/ci/datadog-agent-buildimages/windows_1809_${ARCH}:${Env:DATADOG_AGENT_WINBUILDIMAGES} c:\mnt\tasks\winbuildscripts\buildwin.bat
    - copy build-out\${CI_JOB_ID}\*.msi .omnibus\pkg
    - if (Test-Path build-out\${CI_JOB_ID}\*.zip) { copy build-out\${CI_JOB_ID}\*.zip .omnibus\pkg }
    - remove-item -recurse -force build-out\${CI_JOB_ID}
    - get-childitem build-out
    - get-childitem .omnibus\pkg
  artifacts:
    expire_in: 2 weeks
    paths:
      - .omnibus/pkg

.windows_main_agent_base:
  extends: .windows_msi_base
  variables:
    OMNIBUS_TARGET: main

windows_msi_x64-a7:
  rules:
    - <<: *if_version_7
  extends: .windows_main_agent_base
  variables:
    ARCH: "x64"
    AGENT_MAJOR_VERSION: 7
    PYTHON_RUNTIMES: '3'
  before_script:
    - set RELEASE_VERSION $RELEASE_VERSION_7

windows_msi_x86-a7:
  rules:
    - <<: *if_not_version_7
      when: never
    - <<: *if_triggered
      when: never
    - when: on_success
  extends: .windows_main_agent_base
  allow_failure: true
  variables:
    ARCH: "x86"
    AGENT_MAJOR_VERSION: 7
    PYTHON_RUNTIMES: '3'
  before_script:
    - set RELEASE_VERSION $RELEASE_VERSION_7

windows_msi_x64-a6:
  rules:
    - <<: *if_version_6
  extends: .windows_main_agent_base
  variables:
    ARCH: "x64"
    AGENT_MAJOR_VERSION: 6
    PYTHON_RUNTIMES: '2,3'
  before_script:
    - set RELEASE_VERSION $RELEASE_VERSION_6

windows_msi_x86-a6:
  rules:
    - <<: *if_not_version_6
      when: never
    - <<: *if_triggered
      when: never
    - when: on_success
  extends: .windows_main_agent_base
  allow_failure: true
  variables:
    ARCH: "x86"
    AGENT_MAJOR_VERSION: 6
    PYTHON_RUNTIMES: '2,3'
  before_script:
    - set RELEASE_VERSION $RELEASE_VERSION_6

# build dogstatsd package for Windows
windows_dsd_msi_x64-a7:
  rules:
    - <<: *if_version_7
  extends: .windows_msi_base
  variables:
    ARCH: "x64"
    PYTHON_RUNTIMES: ""
    AGENT_MAJOR_VERSION: '7'
    OMNIBUS_TARGET: dogstatsd
  before_script:
    - set RELEASE_VERSION $RELEASE_VERSION_7

windows_choco_online_7_x64:
  rules:
    - <<: *if_version_7
  stage: image_build
  tags: ["runner:windows-docker", "windowsversion:1809"]
  needs: ["windows_msi_x64-a7"]
  variables:
    ARCH: "x64"
  script:
    - $ErrorActionPreference = "Stop"
    - docker run --rm -v "$(Get-Location):c:\mnt" 486234852809.dkr.ecr.us-east-1.amazonaws.com/ci/datadog-agent-builders/windows_1809_${ARCH}:${Env:DATADOG_AGENT_WINBUILDERS} c:\mnt\tasks\winbuildscripts\chocopack.bat online
    - If ($lastExitCode -ne "0") { throw "Previous command returned $lastExitCode" }
    - copy build-out\*.nupkg .omnibus\pkg
  artifacts:
    expire_in: 2 weeks
    paths:
      - .omnibus/pkg

windows_choco_offline_7_x64:
  rules:
    - <<: *if_version_7
      when: manual
      allow_failure: true
  stage: image_build
  tags: ["runner:windows-docker", "windowsversion:1809"]
  needs: ["windows_msi_x64-a7"]
  variables:
    ARCH: "x64"
  script:
    - $ErrorActionPreference = "Stop"
    - Get-ChildItem .omnibus\pkg
    - copy .omnibus\pkg\*.msi .\chocolatey\tools-offline\
    - docker run --rm -v "$(Get-Location):c:\mnt" 486234852809.dkr.ecr.us-east-1.amazonaws.com/ci/datadog-agent-builders/windows_1809_${ARCH}:${Env:DATADOG_AGENT_WINBUILDERS} c:\mnt\tasks\winbuildscripts\chocopack.bat offline
    - If ($lastExitCode -ne "0") { throw "Previous command returned $lastExitCode" }
    - copy build-out\*.nupkg .omnibus\pkg
  artifacts:
    expire_in: 2 weeks
    paths:
      - .omnibus/pkg

publish_choco_7_x64:
  rules:
    - <<: *if_version_7
      when: manual
      allow_failure: true
  stage: image_deploy
  tags: ["runner:windows-docker", "windowsversion:1809"]
  needs: ["windows_choco_online_7_x64"]
  variables:
    ARCH: "x64"
  before_script:
    - $chocolateyApiKey = (aws ssm get-parameter --region us-east-1 --name ci.datadog-agent.chocolatey_api_key --with-decryption --query "Parameter.Value" --out text)
  script:
    - $ErrorActionPreference = "Stop"
    - Get-ChildItem .omnibus\pkg
    - if (Test-Path nupkg) { remove-item -recurse -force nupkg }
    - mkdir nupkg
    - copy .omnibus\pkg\*.nupkg nupkg\
    - Get-ChildItem nupkg
    - docker run --rm -v "$(Get-Location):c:\mnt" -e CHOCOLATEY_API_KEY=${chocolateyApiKey} 486234852809.dkr.ecr.us-east-1.amazonaws.com/ci/datadog-agent-builders/windows_1809_${ARCH}:${Env:DATADOG_AGENT_WINBUILDERS} c:\mnt\tasks\winbuildscripts\chocopush.bat
    - If ($lastExitCode -ne "0") { throw "Previous command returned $lastExitCode" }

# build Agent package for android
agent_android_apk:
  rules:
    - <<: *if_not_version_7
      when: never
    - <<: *if_triggered
      when: never
    - when: on_success
  stage: package_build
  image: 486234852809.dkr.ecr.us-east-1.amazonaws.com/ci/datadog-agent-builders/android_builder:$DATADOG_AGENT_BUILDERS
  tags: [ "runner:main", "size:large" ]
  variables:
    AWS_CONTAINER_CREDENTIALS_RELATIVE_URI: /credentials
  before_script:
    - echo running android before_script
    - cd $SRC_PATH
    - python3 -m pip install -r requirements.txt
    - inv -e deps --android --dep-vendor-only --no-checks
    # Some Android license has changed, we have to accept the new version.
    # But on top of that, there is a bug in sdkmanager not updating correctly
    # the existing license, so, we have to manually accept the new license.
    # https://issuetracker.google.com/issues/123054726
    # The real fix will be to change the builders
    - echo "24333f8a63b6825ea9c5514f83c2829b004d1fee" > "$ANDROID_HOME/licenses/android-sdk-license"
  script:
    # remove artifacts from previous pipelines that may come from the cache
    - rm -rf $OMNIBUS_PACKAGE_DIR/*
    # for now do the steps manually.  Should eventually move this to an invoke
    # task
    - inv -e android.build --major-version 7
    - mkdir -p $OMNIBUS_PACKAGE_DIR
    - cp ./bin/agent/ddagent-*-unsigned.apk $OMNIBUS_PACKAGE_DIR
  artifacts:
    expire_in: 2 weeks
    paths:
      - $OMNIBUS_PACKAGE_DIR

# build Dogstastd package for deb-x64
dogstatsd_deb-x64:
  rules:
    - <<: *if_version_7
  stage: package_build
  image: 486234852809.dkr.ecr.us-east-1.amazonaws.com/ci/datadog-agent-buildimages/deb_x64:$DATADOG_AGENT_BUILDIMAGES
  tags: [ "runner:main", "size:large" ]
  needs: ["build_dogstatsd-deb_x64", "linux_x64_go_deps"]
  variables:
    AWS_CONTAINER_CREDENTIALS_RELATIVE_URI: /credentials
  before_script:
    - *retrieve_linux_go_deps
    - source /root/.bashrc && conda activate ddpy3
  script:
    # remove artifacts from previous pipelines that may come from the cache
    - rm -rf $OMNIBUS_PACKAGE_DIR/*
    # Artifacts and cache must live within project directory but we run omnibus in a neutral directory.
    # Thus, we move the artifacts at the end in a gitlab-friendly dir.
    # Use --skip-deps since the deps are installed by `before_script`.
    - inv -e dogstatsd.omnibus-build --release-version "$RELEASE_VERSION_7" --major-version 7 --base-dir $OMNIBUS_BASE_DIR ${USE_S3_CACHING} --skip-deps
    - find $OMNIBUS_BASE_DIR/pkg -name "datadog-dogstatsd*_amd64.deb" -exec dpkg -c {} \;
    - $S3_CP_CMD $OMNIBUS_BASE_DIR/pkg/datadog-dogstatsd*_amd64.deb $S3_ARTIFACTS_URI/datadog-dogstatsd_amd64.deb
    - mkdir -p $OMNIBUS_PACKAGE_DIR && cp $OMNIBUS_BASE_DIR/pkg/datadog-dogstatsd*_amd64.deb{,.metadata.json} $OMNIBUS_PACKAGE_DIR
  # TODO: enabling the cache cause builds to be slower and slower on `master`. Re-enable once this is investigated/fixed
  # cache:
  #   # cache per branch
  #   key: $CI_COMMIT_REF_NAME
  #   paths:
  #     - $OMNIBUS_BASE_DIR
  artifacts:
    expire_in: 2 weeks
    paths:
      - $OMNIBUS_PACKAGE_DIR

# build Dogstastd package for rpm-x64
dogstatsd_rpm-x64:
  rules:
    - <<: *if_version_7
  stage: package_build
  image: 486234852809.dkr.ecr.us-east-1.amazonaws.com/ci/datadog-agent-buildimages/rpm_x64:$DATADOG_AGENT_BUILDIMAGES
  tags: [ "runner:main", "size:large" ]
  needs: ["build_dogstatsd-deb_x64", "linux_x64_go_deps"]
  variables:
    AWS_CONTAINER_CREDENTIALS_RELATIVE_URI: /credentials
  before_script:
    - *retrieve_linux_go_deps
    - source /root/.bashrc && conda activate ddpy3
  script:
    # remove artifacts from previous pipelines that may come from the cache
    - rm -rf $OMNIBUS_PACKAGE_DIR/*
    # Artifacts and cache must live within project directory but we run omnibus
    # from the GOPATH (see above). We then call `invoke` passing --base-dir,
    # pointing to a gitlab-friendly location.
    - set +x
    - RPM_GPG_KEY=$(aws ssm get-parameter --region us-east-1 --name ci.datadog-agent.rpm_signing_private_key --with-decryption --query "Parameter.Value" --out text)
    - printf -- "$RPM_GPG_KEY" | gpg --import --batch
    - export RPM_SIGNING_PASSPHRASE=$(aws ssm get-parameter --region us-east-1 --name ci.datadog-agent.rpm_signing_key_passphrase --with-decryption --query "Parameter.Value" --out text)
    - set -x
    # Use --skip-deps since the deps are installed by `before_script`.
    - inv -e dogstatsd.omnibus-build --release-version "$RELEASE_VERSION_7" --major-version 7 --base-dir $OMNIBUS_BASE_DIR ${USE_S3_CACHING} --skip-deps
    - find $OMNIBUS_BASE_DIR/pkg -type f -name '*.rpm' -print0 | sort -z | xargs -0 -I '{}' rpm -i '{}'
    - mkdir -p $OMNIBUS_PACKAGE_DIR && cp $OMNIBUS_BASE_DIR/pkg/*.{rpm,metadata.json} $OMNIBUS_PACKAGE_DIR
  # TODO: enabling the cache cause builds to be slower and slower on `master`. Re-enable once this is investigated/fixed
  # cache:
  #   # cache per branch
  #   key: $CI_COMMIT_REF_NAME
  #   paths:
  #     - $OMNIBUS_BASE_DIR
  artifacts:
    expire_in: 2 weeks
    paths:
      - $OMNIBUS_PACKAGE_DIR


# build Dogstastd package for rpm-x64
dogstatsd_suse-x64:
  rules:
    - <<: *if_version_7
  stage: package_build
  image: 486234852809.dkr.ecr.us-east-1.amazonaws.com/ci/datadog-agent-builders/suse_x64:$DATADOG_AGENT_BUILDERS
  tags: [ "runner:main", "size:large" ]
  needs: ["build_dogstatsd-deb_x64", "linux_x64_go_deps"]
  variables:
    AWS_CONTAINER_CREDENTIALS_RELATIVE_URI: /credentials
  before_script:
    - *retrieve_linux_go_deps
  script:
    # remove artifacts from previous pipelines that may come from the cache
    - rm -rf $OMNIBUS_PACKAGE_DIR_SUSE/*
    # Artifacts and cache must live within project directory but we run omnibus
    # from the GOPATH (see above). We then call `invoke` passing --base-dir,
    # pointing to a gitlab-friendly location.
    - set +x
    - RPM_GPG_KEY=$(aws ssm get-parameter --region us-east-1 --name ci.datadog-agent.rpm_signing_private_key --with-decryption --query "Parameter.Value" --out text)
    - printf -- "$RPM_GPG_KEY" | gpg --import --batch
    - export RPM_SIGNING_PASSPHRASE=$(aws ssm get-parameter --region us-east-1 --name ci.datadog-agent.rpm_signing_key_passphrase --with-decryption --query "Parameter.Value" --out text)
    - set -x
    # Use --skip-deps since the deps are installed by `before_script`.
    - inv -e dogstatsd.omnibus-build --release-version "$RELEASE_VERSION_7" --major-version 7 --base-dir $OMNIBUS_BASE_DIR_SUSE ${USE_S3_CACHING} --skip-deps
    - find $OMNIBUS_BASE_DIR_SUSE/pkg -type f -name '*.rpm' -print0 | sort -z | xargs -0 -I '{}' rpm -i '{}'
    - mkdir -p $OMNIBUS_PACKAGE_DIR_SUSE && cp $OMNIBUS_BASE_DIR_SUSE/pkg/*.{rpm,metadata.json} $OMNIBUS_PACKAGE_DIR_SUSE
  # TODO: enabling the cache cause builds to be slower and slower on `master`. Re-enable once this is investigated/fixed
  # cache:
  #   # cache per branch
  #   key: $CI_COMMIT_REF_NAME
  #   paths:
  #     - $OMNIBUS_BASE_DIR_SUSE
  artifacts:
    expire_in: 2 weeks
    paths:
      - $OMNIBUS_PACKAGE_DIR_SUSE

# deploy debian packages to apt staging repo
deploy_deb_testing-a6:
  rules:
    - <<: *if_not_version_6
      when: never
    - <<: *if_test_kitchen_triggered
  stage: testkitchen_deploy
  needs: ["agent_deb-x64-a6"]
  image: 486234852809.dkr.ecr.us-east-1.amazonaws.com/ci/datadog-agent-builders/deploy:$DATADOG_AGENT_BUILDERS
  before_script:
    - ls $OMNIBUS_PACKAGE_DIR
  tags: [ "runner:main", "size:large" ]
  variables:
    DD_PIPELINE_ID: $CI_PIPELINE_ID-a6
  script:
    - source /usr/local/rvm/scripts/rvm
    - rvm use 2.4

    - set +x # make sure we don't output the creds to the build log

    - APT_SIGNING_KEY_ID=$(aws ssm get-parameter --region us-east-1 --name ci.datadog-agent.apt_signing_key_id --with-decryption --query "Parameter.Value" --out text)
    - APT_SIGNING_PRIVATE_KEY_PART1=$(aws ssm get-parameter --region us-east-1 --name ci.datadog-agent.apt_signing_private_key_part1 --with-decryption --query "Parameter.Value" --out text)
    - APT_SIGNING_PRIVATE_KEY_PART2=$(aws ssm get-parameter --region us-east-1 --name ci.datadog-agent.apt_signing_private_key_part2 --with-decryption --query "Parameter.Value" --out text)
    - APT_SIGNING_KEY_PASSPHRASE=$(aws ssm get-parameter --region us-east-1 --name ci.datadog-agent.apt_signing_key_passphrase --with-decryption --query "Parameter.Value" --out text)

    - echo "$APT_SIGNING_KEY_ID"
    - printf -- "$APT_SIGNING_PRIVATE_KEY_PART1\n$APT_SIGNING_PRIVATE_KEY_PART2\n" | gpg --import --batch

    - echo "$APT_SIGNING_KEY_PASSPHRASE" | deb-s3 upload -c "pipeline-$DD_PIPELINE_ID" -m 6 -b $DEB_TESTING_S3_BUCKET -a amd64 --sign=$APT_SIGNING_KEY_ID --gpg_options="--passphrase-fd 0 --pinentry-mode loopback --batch --digest-algo SHA512" --preserve_versions --visibility public $OMNIBUS_PACKAGE_DIR/datadog-*_6*amd64.deb
    - echo "$APT_SIGNING_KEY_PASSPHRASE" | deb-s3 upload -c "pipeline-$DD_PIPELINE_ID" -m 6 -b $DEB_TESTING_S3_BUCKET -a x86_64 --sign=$APT_SIGNING_KEY_ID --gpg_options="--passphrase-fd 0 --pinentry-mode loopback --batch --digest-algo SHA512" --preserve_versions --visibility public $OMNIBUS_PACKAGE_DIR/datadog-*_6*amd64.deb

deploy_deb_testing-a7:
  rules:
    - <<: *if_not_version_7
      when: never
    - <<: *if_test_kitchen_triggered
  stage: testkitchen_deploy
  needs: ["agent_deb-x64-a7", "iot_agent_deb-x64"]
  image: 486234852809.dkr.ecr.us-east-1.amazonaws.com/ci/datadog-agent-builders/deploy:$DATADOG_AGENT_BUILDERS
  before_script:
    - ls $OMNIBUS_PACKAGE_DIR
  tags: [ "runner:main", "size:large" ]
  variables:
    DD_PIPELINE_ID: $CI_PIPELINE_ID-a7
  script:
    - source /usr/local/rvm/scripts/rvm
    - rvm use 2.4

    - set +x # make sure we don't output the creds to the build log

    - APT_SIGNING_KEY_ID=$(aws ssm get-parameter --region us-east-1 --name ci.datadog-agent.apt_signing_key_id --with-decryption --query "Parameter.Value" --out text)
    - APT_SIGNING_PRIVATE_KEY_PART1=$(aws ssm get-parameter --region us-east-1 --name ci.datadog-agent.apt_signing_private_key_part1 --with-decryption --query "Parameter.Value" --out text)
    - APT_SIGNING_PRIVATE_KEY_PART2=$(aws ssm get-parameter --region us-east-1 --name ci.datadog-agent.apt_signing_private_key_part2 --with-decryption --query "Parameter.Value" --out text)
    - APT_SIGNING_KEY_PASSPHRASE=$(aws ssm get-parameter --region us-east-1 --name ci.datadog-agent.apt_signing_key_passphrase --with-decryption --query "Parameter.Value" --out text)

    - echo "$APT_SIGNING_KEY_ID"
    - printf -- "$APT_SIGNING_PRIVATE_KEY_PART1\n$APT_SIGNING_PRIVATE_KEY_PART2\n" | gpg --import --batch

    - echo "$APT_SIGNING_KEY_PASSPHRASE" | deb-s3 upload -c "pipeline-$DD_PIPELINE_ID" -m 7 -b $DEB_TESTING_S3_BUCKET -a amd64 --sign=$APT_SIGNING_KEY_ID --gpg_options="--passphrase-fd 0 --pinentry-mode loopback --batch --digest-algo SHA512" --preserve_versions --visibility public $OMNIBUS_PACKAGE_DIR/datadog-*_7*amd64.deb
    - echo "$APT_SIGNING_KEY_PASSPHRASE" | deb-s3 upload -c "pipeline-$DD_PIPELINE_ID" -m 7 -b $DEB_TESTING_S3_BUCKET -a x86_64 --sign=$APT_SIGNING_KEY_ID --gpg_options="--passphrase-fd 0 --pinentry-mode loopback --batch --digest-algo SHA512" --preserve_versions --visibility public $OMNIBUS_PACKAGE_DIR/datadog-*_7*amd64.deb

# deploy rpm packages to yum staging repo
deploy_rpm_testing-a6:
  rules:
    - <<: *if_not_version_6
      when: never
    - <<: *if_test_kitchen_triggered
  stage: testkitchen_deploy
  needs: ["agent_rpm-x64-a6"]
  image: 486234852809.dkr.ecr.us-east-1.amazonaws.com/ci/datadog-agent-builders/deploy:$DATADOG_AGENT_BUILDERS
  before_script:
    - ls $OMNIBUS_PACKAGE_DIR
  tags: [ "runner:main", "size:large" ]
  variables:
    DD_PIPELINE_ID: $CI_PIPELINE_ID-a6
  script:
    - rpm-s3 --verbose --visibility public-read -c "https://s3.amazonaws.com" -b $RPM_TESTING_S3_BUCKET -p "pipeline-$DD_PIPELINE_ID/6/x86_64/" $OMNIBUS_PACKAGE_DIR/datadog-*-6.*x86_64.rpm

deploy_rpm_testing-a7:
  rules:
    - <<: *if_not_version_7
      when: never
    - <<: *if_test_kitchen_triggered
  stage: testkitchen_deploy
  needs: ["agent_rpm-x64-a7", "iot_agent_rpm-x64"]
  image: 486234852809.dkr.ecr.us-east-1.amazonaws.com/ci/datadog-agent-builders/deploy:$DATADOG_AGENT_BUILDERS
  before_script:
    - ls $OMNIBUS_PACKAGE_DIR
  tags: [ "runner:main", "size:large" ]
  variables:
    DD_PIPELINE_ID: $CI_PIPELINE_ID-a7
  script:
    - rpm-s3 --verbose --visibility public-read -c "https://s3.amazonaws.com" -b $RPM_TESTING_S3_BUCKET -p "pipeline-$DD_PIPELINE_ID/7/x86_64/" $OMNIBUS_PACKAGE_DIR/datadog-*-7.*x86_64.rpm

# deploy rpm packages to yum staging repo
deploy_suse_rpm_testing-a6:
  rules:
    - <<: *if_not_version_6
      when: never
    - <<: *if_test_kitchen_triggered
  stage: testkitchen_deploy
  needs: ["agent_suse-x64-a6"]
  image: 486234852809.dkr.ecr.us-east-1.amazonaws.com/ci/datadog-agent-builders/deploy:$DATADOG_AGENT_BUILDERS
  before_script:
    - ls $OMNIBUS_PACKAGE_DIR_SUSE
  tags: [ "runner:main", "size:large" ]
  variables:
    DD_PIPELINE_ID: $CI_PIPELINE_ID-a6
  script:
    - rpm-s3 --verbose --visibility public-read -c "https://s3.amazonaws.com" -b $RPM_TESTING_S3_BUCKET -p "suse/pipeline-$DD_PIPELINE_ID/6/x86_64/" $OMNIBUS_PACKAGE_DIR_SUSE/datadog-*-6.*x86_64.rpm

deploy_suse_rpm_testing-a7:
  rules:
    - <<: *if_not_version_7
      when: never
    - <<: *if_test_kitchen_triggered
  stage: testkitchen_deploy
  needs: ["agent_suse-x64-a7", "iot_agent_suse-x64"]
  image: 486234852809.dkr.ecr.us-east-1.amazonaws.com/ci/datadog-agent-builders/deploy:$DATADOG_AGENT_BUILDERS
  before_script:
    - ls $OMNIBUS_PACKAGE_DIR_SUSE
  tags: [ "runner:main", "size:large" ]
  variables:
    DD_PIPELINE_ID: $CI_PIPELINE_ID-a7
  script:
    - rpm-s3 --verbose --visibility public-read -c "https://s3.amazonaws.com" -b $RPM_TESTING_S3_BUCKET -p "suse/pipeline-$DD_PIPELINE_ID/7/x86_64/" $OMNIBUS_PACKAGE_DIR_SUSE/datadog-*-7.*x86_64.rpm

# deploy windows packages to our testing bucket
deploy_windows_testing-a6:
  rules:
    - <<: *if_not_version_6
      when: never
    - <<: *if_test_kitchen_triggered
  stage: testkitchen_deploy
  needs: ["windows_msi_x64-a6"]
  image: 486234852809.dkr.ecr.us-east-1.amazonaws.com/ci/datadog-agent-builders/deploy:$DATADOG_AGENT_BUILDERS
  before_script:
    - ls $OMNIBUS_PACKAGE_DIR
  tags: [ "runner:main", "size:large" ]
  script:
    - $S3_CP_CMD --recursive --exclude "*" --include "datadog-agent-6.*.msi" $OMNIBUS_PACKAGE_DIR s3://$WIN_S3_BUCKET/$WINDOWS_TESTING_S3_BUCKET_A6 --grants read=uri=http://acs.amazonaws.com/groups/global/AllUsers full=id=3a6e02b08553fd157ae3fb918945dd1eaae5a1aa818940381ef07a430cf25732

deploy_windows_testing-a7:
  rules:
    - <<: *if_not_version_7
      when: never
    - <<: *if_test_kitchen_triggered
  stage: testkitchen_deploy
  needs: ["windows_msi_x64-a7"]
  image: 486234852809.dkr.ecr.us-east-1.amazonaws.com/ci/datadog-agent-builders/deploy:$DATADOG_AGENT_BUILDERS
  before_script:
    - ls $OMNIBUS_PACKAGE_DIR
  tags: [ "runner:main", "size:large" ]
  script:
    - $S3_CP_CMD --recursive --exclude "*" --include "datadog-agent-7.*.msi" $OMNIBUS_PACKAGE_DIR s3://$WIN_S3_BUCKET/$WINDOWS_TESTING_S3_BUCKET_A7 --grants read=uri=http://acs.amazonaws.com/groups/global/AllUsers full=id=3a6e02b08553fd157ae3fb918945dd1eaae5a1aa818940381ef07a430cf25732

#
# Kitchen Test Common templates
#

.kitchen_common: &kitchen_common
  stage: testkitchen_testing
  image: 486234852809.dkr.ecr.us-east-1.amazonaws.com/ci/datadog-agent-builders/dd-agent-testing:$DATADOG_AGENT_BUILDERS
  artifacts:
    expire_in: 2 weeks
    when: always
    paths:
      - $CI_PROJECT_DIR/kitchen_logs
  tags: [ "runner:main", "size:large" ]
  retry: 1


# Kitchen: agents
# ---------------

.kitchen_agent_a6: &kitchen_agent_a6
  rules:
    - <<: *if_not_version_6
      when: never
    - <<: *if_test_kitchen_triggered
  <<: *kitchen_common
  variables:
    AGENT_MAJOR_VERSION: 6
    DD_PIPELINE_ID: $CI_PIPELINE_ID-a6

.kitchen_agent_a7: &kitchen_agent_a7
  rules:
    - <<: *if_not_version_7
      when: never
    - <<: *if_test_kitchen_triggered
  <<: *kitchen_common
  variables:
    AGENT_MAJOR_VERSION: 7
    DD_PIPELINE_ID: $CI_PIPELINE_ID-a7


# Kitchen: OSes
# -------------

.kitchen_os_windows: &kitchen_os_windows
  before_script: # Note: if you are changing this, remember to also change .kitchen_test_windows_installer, which has a copy of this with less TEST_PLATFORMS defined.
    - if [ $AGENT_MAJOR_VERSION == "7" ]; then export WINDOWS_TESTING_S3_BUCKET=$WINDOWS_TESTING_S3_BUCKET_A7; else export WINDOWS_TESTING_S3_BUCKET=$WINDOWS_TESTING_S3_BUCKET_A6; fi
    - rsync -azr --delete ./ $SRC_PATH
    - export TEST_PLATFORMS="win2008r2,id,/subscriptions/8c56d827-5f07-45ce-8f2b-6c5001db5c6f/resourceGroups/kitchen-test-images/providers/Microsoft.Compute/galleries/kitchenimages/images/Windows2008-R2-SP1/versions/1.0.0"
    - export TEST_PLATFORMS="$TEST_PLATFORMS|win2012,urn,MicrosoftWindowsServer:WindowsServer:2012-Datacenter:3.127.20190410"
    - export TEST_PLATFORMS="$TEST_PLATFORMS|win2012r2,urn,MicrosoftWindowsServer:WindowsServer:2012-R2-Datacenter:4.127.20190416"
    - export TEST_PLATFORMS="$TEST_PLATFORMS|win2016,urn,MicrosoftWindowsServer:WindowsServer:2016-Datacenter-Server-Core:2016.127.20190416"
    - export TEST_PLATFORMS="$TEST_PLATFORMS|win2019,urn,MicrosoftWindowsServer:WindowsServer:2019-Datacenter-Core:2019.0.20190410"
    - cd $DD_AGENT_TESTING_DIR
    - bash -l tasks/kitchen_setup.sh

.kitchen_os_centos: &kitchen_os_centos
  before_script:
    - rsync -azr --delete ./ $SRC_PATH
    - export TEST_PLATFORMS="centos-69,urn,OpenLogic:CentOS:6.9:6.9.20180530"
    - export TEST_PLATFORMS="$TEST_PLATFORMS|centos-77,urn,OpenLogic:CentOS:7.7:7.7.201912090"
    - export TEST_PLATFORMS="$TEST_PLATFORMS|rhel-81,urn,RedHat:RHEL:8.1:8.1.2020020415"
    - cd $DD_AGENT_TESTING_DIR
    - bash -l tasks/kitchen_setup.sh

.kitchen_os_suse: &kitchen_os_suse
  before_script:
    - rsync -azr --delete ./ $SRC_PATH
    - export TEST_PLATFORMS="sles-12,urn,SUSE:SLES-BYOS:12-SP4:2019.11.13"
    - export TEST_PLATFORMS="$TEST_PLATFORMS|sles-15,urn,SUSE:SLES-BYOS:15:2019.11.15"
    - cd $DD_AGENT_TESTING_DIR
    - bash -l tasks/kitchen_setup.sh

.kitchen_os_debian: &kitchen_os_debian
  before_script:
    - rsync -azr --delete ./ $SRC_PATH
    - export TEST_PLATFORMS="debian-8,urn,credativ:Debian:8:8.20190313.0"
    - export TEST_PLATFORMS="$TEST_PLATFORMS|debian-9,urn,credativ:Debian:9:9.20190515.0"
    - export TEST_PLATFORMS="$TEST_PLATFORMS|debian-10,urn,Debian:debian-10:10:0.20190709.401"
    - cd $DD_AGENT_TESTING_DIR
    - bash -l tasks/kitchen_setup.sh

.kitchen_os_ubuntu: &kitchen_os_ubuntu
  before_script:
    - rsync -azr --delete ./ $SRC_PATH
    - export TEST_PLATFORMS="ubuntu-14-04,urn,Canonical:UbuntuServer:14.04.5-LTS:14.04.201905140"
    - export TEST_PLATFORMS="$TEST_PLATFORMS|ubuntu-16-04,urn,Canonical:UbuntuServer:16.04.0-LTS:16.04.201906170"
    - export TEST_PLATFORMS="$TEST_PLATFORMS|ubuntu-18-04,urn,Canonical:UbuntuServer:18.04-LTS:18.04.201906040"
    - export TEST_PLATFORMS="$TEST_PLATFORMS|ubuntu-20-04,urn,Canonical:0001-com-ubuntu-server-focal:20_04-lts:20.04.202004230"
    - cd $DD_AGENT_TESTING_DIR
    - bash -l tasks/kitchen_setup.sh

# Kitchen: tests
# --------------

.kitchen_test_chef:
  script:
    - bash -l tasks/run-test-kitchen.sh chef-test $AGENT_MAJOR_VERSION

.kitchen_test_step_by_step:
  script:
    - bash -l tasks/run-test-kitchen.sh step-by-step-test $AGENT_MAJOR_VERSION

.kitchen_test_install_script:
  script:
    - bash -l tasks/run-test-kitchen.sh install-script-test $AGENT_MAJOR_VERSION

.kitchen_test_upgrade5:
  script:
    - bash -l tasks/run-test-kitchen.sh upgrade5-test $AGENT_MAJOR_VERSION

.kitchen_test_upgrade6:
  script:
    - bash -l tasks/run-test-kitchen.sh upgrade6-test $AGENT_MAJOR_VERSION

.kitchen_test_upgrade7:
  script:
    - bash -l tasks/run-test-kitchen.sh upgrade7-test $AGENT_MAJOR_VERSION

.kitchen_test_windows_installer:
  before_script: # Override kitchen_os_windows default with a smaller set of TEST_PLATFORMS
    - if [ $AGENT_MAJOR_VERSION == "7" ]; then export WINDOWS_TESTING_S3_BUCKET=$WINDOWS_TESTING_S3_BUCKET_A7; else export WINDOWS_TESTING_S3_BUCKET=$WINDOWS_TESTING_S3_BUCKET_A6; fi
    - rsync -azr --delete ./ $SRC_PATH
    - export TEST_PLATFORMS="win2012,urn,MicrosoftWindowsServer:WindowsServer:2012-Datacenter:3.127.20190410"
    - cd $DD_AGENT_TESTING_DIR
    - bash -l tasks/kitchen_setup.sh
  script:
    - bash -l tasks/run-test-kitchen.sh windows-install-test $AGENT_MAJOR_VERSION

# Kitchen: Agent flavor locations
# -------------------------------

.kitchen_datadog_agent_flavor:
  variables:
    AGENT_FLAVOR: "datadog-agent"

.kitchen_datadog_iot_agent_flavor:
  variables:
    AGENT_FLAVOR: "datadog-iot-agent"

# Kitchen: Azure locations
# -------------------------------

.kitchen_azure_location_north_central_us:
  variables:
    AZURE_LOCATION: "North Central US"

.kitchen_azure_location_west_central_us:
  variables:
    AZURE_LOCATION: "West Central US"

.kitchen_azure_location_central_us:
  variables:
    AZURE_LOCATION: "Central US"

.kitchen_azure_location_south_central_us:
  variables:
    AZURE_LOCATION: "South Central US"

# Kitchen: Test types (test suite * agent flavor + azure location)
# -------------------------------

.kitchen_test_chef_agent:
  extends:
    - .kitchen_test_chef
    - .kitchen_datadog_agent_flavor
    - .kitchen_azure_location_north_central_us

.kitchen_test_step_by_step_agent:
  extends:
    - .kitchen_test_step_by_step
    - .kitchen_datadog_agent_flavor
    - .kitchen_azure_location_central_us

.kitchen_test_install_script_agent:
  extends:
    - .kitchen_test_install_script
    - .kitchen_datadog_agent_flavor
    - .kitchen_azure_location_south_central_us

.kitchen_test_install_script_iot_agent:
  extends:
    - .kitchen_test_install_script
    - .kitchen_datadog_iot_agent_flavor
    - .kitchen_azure_location_west_central_us

.kitchen_test_upgrade5_agent:
  extends:
    - .kitchen_test_upgrade5
    - .kitchen_datadog_agent_flavor
    - .kitchen_azure_location_central_us

.kitchen_test_upgrade6_agent:
  extends:
    - .kitchen_test_upgrade6
    - .kitchen_datadog_agent_flavor
    - .kitchen_azure_location_south_central_us

.kitchen_test_upgrade7_agent:
  extends:
    - .kitchen_test_upgrade7
    - .kitchen_datadog_agent_flavor
    - .kitchen_azure_location_north_central_us

.kitchen_test_windows_installer_agent:
  extends:
    - .kitchen_test_windows_installer
    - .kitchen_datadog_agent_flavor
    - .kitchen_azure_location_north_central_us


# Kitchen: scenarios (os * agent)
# -------------------------------

.kitchen_scenario_windows_a6:
  extends:
    - .kitchen_os_windows
    - .kitchen_agent_a6
  needs: ["deploy_windows_testing-a6"]

.kitchen_scenario_windows_a7:
  extends:
    - .kitchen_os_windows
    - .kitchen_agent_a7
  needs: ["deploy_windows_testing-a7"]

.kitchen_scenario_centos_a6:
  extends:
    - .kitchen_os_centos
    - .kitchen_agent_a6
  needs: ["deploy_rpm_testing-a6"]

.kitchen_scenario_centos_a7:
  extends:
    - .kitchen_os_centos
    - .kitchen_agent_a7
  needs: ["deploy_rpm_testing-a7"]

.kitchen_scenario_ubuntu_a6:
  extends:
    - .kitchen_os_ubuntu
    - .kitchen_agent_a6
  needs: ["deploy_deb_testing-a6"]

.kitchen_scenario_ubuntu_a7:
  extends:
    - .kitchen_os_ubuntu
    - .kitchen_agent_a7
  needs: ["deploy_deb_testing-a7"]

.kitchen_scenario_suse_a6:
  extends:
    - .kitchen_os_suse
    - .kitchen_agent_a6
  needs: ["deploy_suse_rpm_testing-a6"]

.kitchen_scenario_suse_a7:
  extends:
    - .kitchen_os_suse
    - .kitchen_agent_a7
  needs: ["deploy_suse_rpm_testing-a7"]

.kitchen_scenario_debian_a6:
  extends:
    - .kitchen_os_debian
    - .kitchen_agent_a6
  needs: ["deploy_deb_testing-a6"]

.kitchen_scenario_debian_a7:
  extends:
    - .kitchen_os_debian
    - .kitchen_agent_a7
  needs: ["deploy_deb_testing-a7"]


# Kitchen: final test matrix (tests * scenarios)
# ----------------------------------------------

# run dd-agent-testing for the windows installer
kitchen_windows_installer_agent-a6:
  allow_failure: true
  extends:
    - .kitchen_scenario_windows_a6
    - .kitchen_test_windows_installer_agent
  retry: 0

kitchen_windows_installer_agent-a7:
  allow_failure: true
  extends:
    - .kitchen_scenario_windows_a7
    - .kitchen_test_windows_installer_agent
  retry: 0

# run dd-agent-testing on windows
kitchen_windows_chef_agent-a6:
  allow_failure: false
  extends:
    - .kitchen_scenario_windows_a6
    - .kitchen_test_chef_agent

kitchen_windows_chef_agent-a7:
  allow_failure: false
  extends:
    - .kitchen_scenario_windows_a7
    - .kitchen_test_chef_agent

kitchen_windows_upgrade5_agent-a6:
  allow_failure: false
  extends:
    - .kitchen_scenario_windows_a6
    - .kitchen_test_upgrade5_agent

kitchen_windows_upgrade5_agent-a7:
  allow_failure: false
  extends:
    - .kitchen_scenario_windows_a7
    - .kitchen_test_upgrade5_agent

kitchen_windows_upgrade6_agent-a6:
  allow_failure: false
  extends:
    - .kitchen_scenario_windows_a6
    - .kitchen_test_upgrade6_agent

kitchen_windows_upgrade6_agent-a7:
  allow_failure: false
  extends:
    - .kitchen_scenario_windows_a7
    - .kitchen_test_upgrade6_agent

kitchen_windows_upgrade7_agent-a7:
  allow_failure: false
  extends:
    - .kitchen_scenario_windows_a7
    - .kitchen_test_upgrade7_agent

# run dd-agent-testing on centos
kitchen_centos_chef_agent-a6:
  allow_failure: false
  extends:
    - .kitchen_scenario_centos_a6
    - .kitchen_test_chef_agent

kitchen_centos_chef_agent-a7:
  allow_failure: false
  extends:
    - .kitchen_scenario_centos_a7
    - .kitchen_test_chef_agent

kitchen_centos_install_script_agent-a6:
  allow_failure: false
  extends:
    - .kitchen_scenario_centos_a6
    - .kitchen_test_install_script_agent

kitchen_centos_install_script_agent-a7:
  allow_failure: false
  extends:
    - .kitchen_scenario_centos_a7
    - .kitchen_test_install_script_agent

kitchen_centos_install_script_iot_agent-a7:
  allow_failure: false
  extends:
    - .kitchen_scenario_centos_a7
    - .kitchen_test_install_script_iot_agent

kitchen_centos_step_by_step_agent-a6:
  allow_failure: false
  extends:
    - .kitchen_scenario_centos_a6
    - .kitchen_test_step_by_step_agent

kitchen_centos_step_by_step_agent-a7:
  allow_failure: false
  extends:
    - .kitchen_scenario_centos_a7
    - .kitchen_test_step_by_step_agent

kitchen_centos_upgrade5_agent-a6:
  allow_failure: false
  extends:
    - .kitchen_scenario_centos_a6
    - .kitchen_test_upgrade5_agent

kitchen_centos_upgrade5_agent-a7:
  allow_failure: false
  extends:
    - .kitchen_scenario_centos_a7
    - .kitchen_test_upgrade5_agent

kitchen_centos_upgrade6_agent-a6:
  allow_failure: false
  extends:
    - .kitchen_scenario_centos_a6
    - .kitchen_test_upgrade6_agent

kitchen_centos_upgrade6_agent-a7:
  allow_failure: false
  extends:
    - .kitchen_scenario_centos_a7
    - .kitchen_test_upgrade6_agent

kitchen_centos_upgrade7_agent-a7:
  allow_failure: false
  extends:
    - .kitchen_scenario_centos_a7
    - .kitchen_test_upgrade7_agent

# run dd-agent-testing on ubuntu
# Could fail if we encounter the issue with apt locks/azure agent, but should be investigated if that's the case
kitchen_ubuntu_chef_agent-a6:
  allow_failure: false
  extends:
    - .kitchen_scenario_ubuntu_a6
    - .kitchen_test_chef_agent

kitchen_ubuntu_chef_agent-a7:
  allow_failure: false
  extends:
    - .kitchen_scenario_ubuntu_a7
    - .kitchen_test_chef_agent

kitchen_ubuntu_install_script_agent-a6:
  allow_failure: false
  extends:
    - .kitchen_scenario_ubuntu_a6
    - .kitchen_test_install_script_agent

kitchen_ubuntu_install_script_agent-a7:
  allow_failure: false
  extends:
    - .kitchen_scenario_ubuntu_a7
    - .kitchen_test_install_script_agent

kitchen_ubuntu_install_script_iot_agent-a7:
  allow_failure: false
  extends:
    - .kitchen_scenario_ubuntu_a7
    - .kitchen_test_install_script_iot_agent

kitchen_ubuntu_step_by_step_agent-a6:
  allow_failure: false
  extends:
    - .kitchen_scenario_ubuntu_a6
    - .kitchen_test_step_by_step_agent

kitchen_ubuntu_step_by_step_agent-a7:
  allow_failure: false
  extends:
    - .kitchen_scenario_ubuntu_a7
    - .kitchen_test_step_by_step_agent

kitchen_ubuntu_upgrade5_agent-a6:
  allow_failure: false
  extends:
    - .kitchen_scenario_ubuntu_a6
    - .kitchen_test_upgrade5_agent

kitchen_ubuntu_upgrade5_agent-a7:
  allow_failure: false
  extends:
    - .kitchen_scenario_ubuntu_a7
    - .kitchen_test_upgrade5_agent

kitchen_ubuntu_upgrade6_agent-a6:
  allow_failure: false
  extends:
    - .kitchen_scenario_ubuntu_a6
    - .kitchen_test_upgrade6_agent

kitchen_ubuntu_upgrade6_agent-a7:
  allow_failure: false
  extends:
    - .kitchen_scenario_ubuntu_a7
    - .kitchen_test_upgrade6_agent

kitchen_ubuntu_upgrade7_agent-a7:
  allow_failure: false
  extends:
    - .kitchen_scenario_ubuntu_a7
    - .kitchen_test_upgrade7_agent

# run dd-agent-testing on suse
kitchen_suse_chef_agent-a6:
  allow_failure: false
  extends:
    - .kitchen_scenario_suse_a6
    - .kitchen_test_chef_agent

kitchen_suse_chef_agent-a7:
  allow_failure: false
  extends:
    - .kitchen_scenario_suse_a7
    - .kitchen_test_chef_agent

kitchen_suse_install_script_agent-a6:
  allow_failure: false
  extends:
    - .kitchen_scenario_suse_a6
    - .kitchen_test_install_script_agent

kitchen_suse_install_script_agent-a7:
  allow_failure: false
  extends:
    - .kitchen_scenario_suse_a7
    - .kitchen_test_install_script_agent

kitchen_suse_install_script_iot_agent-a7:
  allow_failure: false
  extends:
    - .kitchen_scenario_suse_a7
    - .kitchen_test_install_script_iot_agent

kitchen_suse_step_by_step_agent-a6:
  allow_failure: false
  extends:
    - .kitchen_scenario_suse_a6
    - .kitchen_test_step_by_step_agent

kitchen_suse_step_by_step_agent-a7:
  allow_failure: false
  extends:
    - .kitchen_scenario_suse_a7
    - .kitchen_test_step_by_step_agent

kitchen_suse_upgrade5_agent-a6:
  allow_failure: false
  extends:
    - .kitchen_scenario_suse_a6
    - .kitchen_test_upgrade5_agent

kitchen_suse_upgrade5_agent-a7:
  allow_failure: false
  extends:
    - .kitchen_scenario_suse_a7
    - .kitchen_test_upgrade5_agent

kitchen_suse_upgrade6_agent-a6:
  allow_failure: false
  extends:
    - .kitchen_scenario_suse_a6
    - .kitchen_test_upgrade6_agent

kitchen_suse_upgrade6_agent-a7:
  allow_failure: false
  extends:
    - .kitchen_scenario_suse_a7
    - .kitchen_test_upgrade6_agent

kitchen_suse_upgrade7_agent-a7:
  allow_failure: false
  extends:
    - .kitchen_scenario_suse_a7
    - .kitchen_test_upgrade7_agent

# run dd-agent-testing on debian
# Could fail if we encounter the issue with apt locks/azure agent, but should be investigated if that's the case
kitchen_debian_chef_agent-a6:
  allow_failure: false
  extends:
    - .kitchen_scenario_debian_a6
    - .kitchen_test_chef_agent

kitchen_debian_chef_agent-a7:
  allow_failure: false
  extends:
    - .kitchen_scenario_debian_a7
    - .kitchen_test_chef_agent

kitchen_debian_install_script_agent-a6:
  allow_failure: false
  extends:
    - .kitchen_scenario_debian_a6
    - .kitchen_test_install_script_agent

kitchen_debian_install_script_agent-a7:
  allow_failure: false
  extends:
    - .kitchen_scenario_debian_a7
    - .kitchen_test_install_script_agent

kitchen_debian_install_script_iot_agent-a7:
  allow_failure: false
  extends:
    - .kitchen_scenario_debian_a7
    - .kitchen_test_install_script_iot_agent

kitchen_debian_step_by_step_agent-a6:
  allow_failure: false
  extends:
    - .kitchen_scenario_debian_a6
    - .kitchen_test_step_by_step_agent

kitchen_debian_step_by_step_agent-a7:
  allow_failure: false
  extends:
    - .kitchen_scenario_debian_a7
    - .kitchen_test_step_by_step_agent

kitchen_debian_upgrade5_agent-a6:
  allow_failure: false
  extends:
    - .kitchen_scenario_debian_a6
    - .kitchen_test_upgrade5_agent

kitchen_debian_upgrade5_agent-a7:
  allow_failure: false
  extends:
    - .kitchen_scenario_debian_a7
    - .kitchen_test_upgrade5_agent

kitchen_debian_upgrade6_agent-a6:
  allow_failure: false
  extends:
    - .kitchen_scenario_debian_a6
    - .kitchen_test_upgrade6_agent

kitchen_debian_upgrade6_agent-a7:
  allow_failure: false
  extends:
    - .kitchen_scenario_debian_a7
    - .kitchen_test_upgrade6_agent

kitchen_debian_upgrade7_agent_agent-a7:
  allow_failure: false
  extends:
    - .kitchen_scenario_debian_a7
    - .kitchen_test_upgrade7_agent

.kitchen_cleanup_s3_common: &kitchen_cleanup_s3_common
  stage: testkitchen_cleanup
  image: 486234852809.dkr.ecr.us-east-1.amazonaws.com/ci/datadog-agent-builders/deploy:$DATADOG_AGENT_BUILDERS
  tags: [ "runner:main", "size:large" ]
  script:
    - aws s3 rm s3://$DEB_TESTING_S3_BUCKET/dists/pipeline-$DD_PIPELINE_ID --recursive
    - aws s3 rm s3://$RPM_TESTING_S3_BUCKET/pipeline-$DD_PIPELINE_ID --recursive
    - aws s3 rm s3://$RPM_TESTING_S3_BUCKET/suse/pipeline-$DD_PIPELINE_ID --recursive
    - if [ $AGENT_MAJOR_VERSION == "7" ]; then export WINDOWS_TESTING_S3_BUCKET=$WINDOWS_TESTING_S3_BUCKET_A7; else export WINDOWS_TESTING_S3_BUCKET=$WINDOWS_TESTING_S3_BUCKET_A6; fi
    - aws s3 rm s3://$WIN_S3_BUCKET/$WINDOWS_TESTING_S3_BUCKET --recursive
    - cd $OMNIBUS_PACKAGE_DIR
    - for deb in $(ls *amd64.deb); do aws s3 rm s3://$DEB_TESTING_S3_BUCKET/pool/d/da/$deb --recursive; done
  # even if this fails, it shouldn't block the pipeline.
  allow_failure: true

# kitchen tests cleanup
testkitchen_cleanup_s3-a6:
  rules:
    - <<: *if_not_version_6
      when: never
    - <<: *if_not_test_kitchen_triggered
      when: never
    - when: always
  variables:
    AGENT_MAJOR_VERSION: 6
    DD_PIPELINE_ID: $CI_PIPELINE_ID-a6
  dependencies:
    - agent_deb-x64-a6
  <<: *kitchen_cleanup_s3_common

testkitchen_cleanup_s3-a7:
  rules:
    - <<: *if_not_version_7
      when: never
    - <<: *if_not_test_kitchen_triggered
      when: never
    - when: always
  variables:
    AGENT_MAJOR_VERSION: 7
    DD_PIPELINE_ID: $CI_PIPELINE_ID-a7
  dependencies:
    - agent_deb-x64-a7
  <<: *kitchen_cleanup_s3_common

.kitchen_cleanup_azure_common: &kitchen_cleanup_azure_common
  rules:
    - <<: *if_test_kitchen_triggered
      when: always
  stage: testkitchen_cleanup
  image: 486234852809.dkr.ecr.us-east-1.amazonaws.com/ci/datadog-agent-builders/dd-agent-testing:$DATADOG_AGENT_BUILDERS
  tags: [ "runner:main", "size:large" ]
  dependencies: []
  before_script:
    - rsync -azr --delete ./ $SRC_PATH
  script:
    - cd $DD_AGENT_TESTING_DIR
    - bash -l tasks/clean.sh
  # even if this fails, it shouldn't block the pipeline.
  allow_failure: true

testkitchen_cleanup_azure-a6:
  variables:
    DD_PIPELINE_ID: $CI_PIPELINE_ID-a6
  <<: *kitchen_cleanup_azure_common

testkitchen_cleanup_azure-a7:
  variables:
    DD_PIPELINE_ID: $CI_PIPELINE_ID-a7
  <<: *kitchen_cleanup_azure_common

#
# pkg_metrics: send metrics about packages
#

send_pkg_size-a6:
  rules:
    - <<: *if_not_version_6
      when: never
    - <<: *if_triggered
  stage: pkg_metrics
  allow_failure: true
  image: 486234852809.dkr.ecr.us-east-1.amazonaws.com/ci/datadog-agent-buildimages/deb_x64:$DATADOG_AGENT_BUILDIMAGES
  before_script:
    # FIXME: tmp while we uppdate the base image
    - apt-get install -y wget rpm2cpio cpio
    - ls -l $OMNIBUS_PACKAGE_DIR
    - ls -l $OMNIBUS_PACKAGE_DIR_SUSE
  tags: [ "runner:main", "size:large" ]
  dependencies:
    - agent_deb-x64-a6
    - agent_rpm-x64-a6
    - agent_suse-x64-a6
  script:
    - source /root/.bashrc && conda activate ddpy3
    - mkdir -p /tmp/deb/agent
    - mkdir -p /tmp/rpm/agent
    - mkdir -p /tmp/suse/agent

    # we silence dpkg and cpio output so we don't exceed gitlab log limit

    # debian
    - dpkg -x $OMNIBUS_PACKAGE_DIR/datadog-agent_6*_amd64.deb /tmp/deb/agent > /dev/null
    - DEB_AGENT_SIZE=$(du -sB1 /tmp/deb/agent | sed 's/\([0-9]\+\).\+/\1/')
    # centos
    - cd /tmp/rpm/agent && rpm2cpio $OMNIBUS_PACKAGE_DIR/datadog-agent-6.*.x86_64.rpm | cpio -idm > /dev/null
    - RPM_AGENT_SIZE=$(du -sB1 /tmp/rpm/agent | sed 's/\([0-9]\+\).\+/\1/')
    # suse
    - cd /tmp/suse/agent && rpm2cpio $OMNIBUS_PACKAGE_DIR_SUSE/datadog-agent-6.*.x86_64.rpm | cpio -idm > /dev/null
    - SUSE_AGENT_SIZE=$(du -sB1 /tmp/suse/agent | sed 's/\([0-9]\+\).\+/\1/')

    - currenttime=$(date +%s)
    - DD_API_KEY=$(aws ssm get-parameter --region us-east-1 --name ci.datadog-agent.datadog_api_key --with-decryption --query "Parameter.Value" --out text)
    - |
      curl --fail -X POST -H "Content-type: application/json" \
      -d "{\"series\":[
            {\"metric\":\"datadog.agent.package.size\",\"points\":[[$currenttime, $DEB_AGENT_SIZE]], \"tags\":[\"os:debian\", \"package:agent\", \"agent:6\"]},
            {\"metric\":\"datadog.agent.package.size\",\"points\":[[$currenttime, $RPM_AGENT_SIZE]], \"tags\":[\"os:centos\", \"package:agent\", \"agent:6\"]},
            {\"metric\":\"datadog.agent.package.size\",\"points\":[[$currenttime, $SUSE_AGENT_SIZE]], \"tags\":[\"os:suse\", \"package:agent\", \"agent:6\"]}
          ]}" \
      "https://api.datadoghq.com/api/v1/series?api_key=$DD_API_KEY"

send_pkg_size-a7:
  rules:
    - <<: *if_not_version_7
      when: never
    - <<: *if_triggered
  stage: pkg_metrics
  allow_failure: true
  image: 486234852809.dkr.ecr.us-east-1.amazonaws.com/ci/datadog-agent-buildimages/deb_x64:$DATADOG_AGENT_BUILDIMAGES
  before_script:
    # FIXME: tmp while we uppdate the base image
    - apt-get install -y wget rpm2cpio cpio
    - ls -l $OMNIBUS_PACKAGE_DIR
    - ls -l $OMNIBUS_PACKAGE_DIR_SUSE
  tags: [ "runner:main", "size:large" ]
  dependencies:
    - agent_deb-x64-a7
    - iot_agent_deb-x64
    - dogstatsd_deb-x64
    - agent_rpm-x64-a7
    - iot_agent_rpm-x64
    - dogstatsd_rpm-x64
    - agent_suse-x64-a7
    - dogstatsd_suse-x64
    - iot_agent_suse-x64
  script:
    - source /root/.bashrc && conda activate ddpy3
    - mkdir -p /tmp/deb/agent /tmp/deb/dogstatsd /tmp/deb/iot-agent
    - mkdir -p /tmp/rpm/agent /tmp/rpm/dogstatsd /tmp/rpm/iot-agent
    - mkdir -p /tmp/suse/agent /tmp/suse/dogstatsd /tmp/suse/iot-agent

    # We silence dpkg and cpio output so we don't exceed gitlab log limit

    # debian
    - dpkg -x $OMNIBUS_PACKAGE_DIR/datadog-agent_7*_amd64.deb /tmp/deb/agent > /dev/null
    - dpkg -x $OMNIBUS_PACKAGE_DIR/datadog-iot-agent_7*_amd64.deb /tmp/deb/iot-agent > /dev/null
    - dpkg -x $OMNIBUS_PACKAGE_DIR/datadog-dogstatsd_7*_amd64.deb /tmp/deb/dogstatsd > /dev/null
    - DEB_AGENT_SIZE=$(du -sB1 /tmp/deb/agent | sed 's/\([0-9]\+\).\+/\1/')
    - DEB_DOGSTATSD_SIZE=$(du -sB1 /tmp/deb/dogstatsd | sed 's/\([0-9]\+\).\+/\1/')
    - DEB_IOT_AGENT_SIZE=$(du -sB1 /tmp/deb/iot-agent | sed 's/\([0-9]\+\).\+/\1/')
    # centos
    - cd /tmp/rpm/agent && rpm2cpio $OMNIBUS_PACKAGE_DIR/datadog-agent-7.*.x86_64.rpm | cpio -idm > /dev/null
    - cd /tmp/rpm/dogstatsd && rpm2cpio $OMNIBUS_PACKAGE_DIR/datadog-dogstatsd-7.*.x86_64.rpm | cpio -idm > /dev/null
    - cd /tmp/rpm/iot-agent && rpm2cpio $OMNIBUS_PACKAGE_DIR/datadog-iot-agent-7.*.x86_64.rpm | cpio -idm > /dev/null
    - RPM_AGENT_SIZE=$(du -sB1 /tmp/rpm/agent | sed 's/\([0-9]\+\).\+/\1/')
    - RPM_DOGSTATSD_SIZE=$(du -sB1 /tmp/rpm/dogstatsd | sed 's/\([0-9]\+\).\+/\1/')
    - RPM_IOT_AGENT_SIZE=$(du -sB1 /tmp/rpm/iot-agent | sed 's/\([0-9]\+\).\+/\1/')
    # suse
    - cd /tmp/suse/agent && rpm2cpio $OMNIBUS_PACKAGE_DIR_SUSE/datadog-agent-7.*.x86_64.rpm | cpio -idm > /dev/null
    - cd /tmp/suse/dogstatsd && rpm2cpio $OMNIBUS_PACKAGE_DIR_SUSE/datadog-dogstatsd-7.*.x86_64.rpm | cpio -idm > /dev/null
    - cd /tmp/suse/iot-agent && rpm2cpio $OMNIBUS_PACKAGE_DIR_SUSE/datadog-iot-agent-7.*.x86_64.rpm | cpio -idm > /dev/null
    - SUSE_AGENT_SIZE=$(du -sB1 /tmp/suse/agent | sed 's/\([0-9]\+\).\+/\1/')
    - SUSE_DOGSTATSD_SIZE=$(du -sB1 /tmp/suse/dogstatsd | sed 's/\([0-9]\+\).\+/\1/')
    - SUSE_IOT_AGENT_SIZE=$(du -sB1 /tmp/suse/iot-agent | sed 's/\([0-9]\+\).\+/\1/')

    - currenttime=$(date +%s)
    - DD_API_KEY=$(aws ssm get-parameter --region us-east-1 --name ci.datadog-agent.datadog_api_key --with-decryption --query "Parameter.Value" --out text)
    - |
      curl --fail -X POST -H "Content-type: application/json" \
      -d "{\"series\":[
            {\"metric\":\"datadog.agent.package.size\",\"points\":[[$currenttime, $DEB_AGENT_SIZE]], \"tags\":[\"os:debian\", \"package:agent\", \"agent:7\"]},
            {\"metric\":\"datadog.agent.package.size\",\"points\":[[$currenttime, $DEB_DOGSTATSD_SIZE]], \"tags\":[\"os:debian\", \"package:dogstatsd\", \"agent:7\"]},
            {\"metric\":\"datadog.agent.package.size\",\"points\":[[$currenttime, $DEB_IOT_AGENT_SIZE]], \"tags\":[\"os:debian\", \"package:iot-agent\", \"agent:7\"]},
            {\"metric\":\"datadog.agent.package.size\",\"points\":[[$currenttime, $RPM_AGENT_SIZE]], \"tags\":[\"os:centos\", \"package:agent\", \"agent:7\"]},
            {\"metric\":\"datadog.agent.package.size\",\"points\":[[$currenttime, $RPM_DOGSTATSD_SIZE]], \"tags\":[\"os:centos\", \"package:dogstatsd\", \"agent:7\"]},
            {\"metric\":\"datadog.agent.package.size\",\"points\":[[$currenttime, $RPM_IOT_AGENT_SIZE]], \"tags\":[\"os:centos\", \"package:iot-agent\", \"agent:7\"]},
            {\"metric\":\"datadog.agent.package.size\",\"points\":[[$currenttime, $SUSE_AGENT_SIZE]], \"tags\":[\"os:suse\", \"package:agent\", \"agent:7\"]},
            {\"metric\":\"datadog.agent.package.size\",\"points\":[[$currenttime, $SUSE_DOGSTATSD_SIZE]], \"tags\":[\"os:suse\", \"package:dogstatsd\", \"agent:7\"]},
            {\"metric\":\"datadog.agent.package.size\",\"points\":[[$currenttime, $SUSE_IOT_AGENT_SIZE]], \"tags\":[\"os:suse\", \"package:iot-agent\", \"agent:7\"]}
          ]}" \
      "https://api.datadoghq.com/api/v1/series?api_key=$DD_API_KEY"

#
# image_build
#

.docker_build_job_definition: &docker_build_job_definition
  stage: image_build
  script:
    - aws s3 sync --only-show-errors $S3_ARTIFACTS_URI $BUILD_CONTEXT
    - TAG_SUFFIX=${TAG_SUFFIX:-}
    - BUILD_ARG=${BUILD_ARG:-}
    - TARGET_TAG=$IMAGE:v$CI_PIPELINE_ID-${CI_COMMIT_SHA:0:7}$TAG_SUFFIX-$ARCH
    # Pull base image(s) with content trust enabled
    # FIXME: Use Python 3 when python3-pip is available in docker image
    - python2 -m pip install -r requirements.txt
    - inv -e docker.pull-base-images --signed-pull $BUILD_CONTEXT/$ARCH/Dockerfile
    # Build testing stage if provided
    - test "$TESTING_ARG" && docker build --file $BUILD_CONTEXT/$ARCH/Dockerfile $TESTING_ARG $BUILD_CONTEXT
    # Build release stage and push to ECR
    - docker build $BUILD_ARG --file $BUILD_CONTEXT/$ARCH/Dockerfile --pull --tag $TARGET_TAG $BUILD_CONTEXT
    - docker push $TARGET_TAG

.docker_build_job_definition_amd64: &docker_build_job_definition_amd64
  image: 486234852809.dkr.ecr.us-east-1.amazonaws.com/docker:v1907756-26d65dc-18.09.6
  tags: ["runner:docker", "size:large"]
  variables:
    ARCH: amd64

.docker_build_job_definition_arm64: &docker_build_job_definition_arm64
  image: 486234852809.dkr.ecr.us-east-1.amazonaws.com/docker:v1903032-53399bc-18.09.6-arm64
  tags: ["runner:docker-arm", "platform:arm64"]
  variables:
    ARCH: arm64

# build agent6 py2 image
docker_build_agent6:
  rules:
    - <<: *if_version_6
      when: on_success
  <<: *docker_build_job_definition
  extends: .docker_build_job_definition_amd64
  needs:
    - job: agent_deb-x64-a6
      artifacts: false
  variables:
    IMAGE: 486234852809.dkr.ecr.us-east-1.amazonaws.com/ci/datadog-agent/agent
    BUILD_CONTEXT: Dockerfiles/agent
    TAG_SUFFIX: -6
    BUILD_ARG: --target release --build-arg PYTHON_VERSION=2 --build-arg DD_AGENT_ARTIFACT=datadog-agent_6*_amd64.deb
    TESTING_ARG:  --target testing --build-arg PYTHON_VERSION=2 --build-arg DD_AGENT_ARTIFACT=datadog-agent_6*_amd64.deb

docker_build_agent6_arm64:
  rules:
    - <<: *if_version_6
      when: on_success
  <<: *docker_build_job_definition
  extends: .docker_build_job_definition_arm64
  needs:
    - job: agent_deb-arm64-a6
      artifacts: false
  variables:
    IMAGE: 486234852809.dkr.ecr.us-east-1.amazonaws.com/ci/datadog-agent/agent
    BUILD_CONTEXT: Dockerfiles/agent
    TAG_SUFFIX: -6
    BUILD_ARG: --target release --build-arg PYTHON_VERSION=2 --build-arg DD_AGENT_ARTIFACT=datadog-agent_6*arm64.deb
    TESTING_ARG:  --target testing --build-arg PYTHON_VERSION=2 --build-arg DD_AGENT_ARTIFACT=datadog-agent_6*arm64.deb

# build agent6 py2 jmx image
docker_build_agent6_jmx:
  rules:
    - <<: *if_version_6
      when: on_success
  <<: *docker_build_job_definition
  extends: .docker_build_job_definition_amd64
  needs:
    - job: agent_deb-x64-a6
      artifacts: false
  variables:
    IMAGE: 486234852809.dkr.ecr.us-east-1.amazonaws.com/ci/datadog-agent/agent
    BUILD_CONTEXT: Dockerfiles/agent
    BUILD_ARTIFACT_GLOB: datadog-agent_6*_amd64.deb
    TAG_SUFFIX: -6-jmx
    BUILD_ARG: --target release --build-arg WITH_JMX=true --build-arg PYTHON_VERSION=2 --build-arg DD_AGENT_ARTIFACT=datadog-agent_6*_amd64.deb
    TESTING_ARG:  --target testing --build-arg WITH_JMX=true --build-arg PYTHON_VERSION=2 --build-arg DD_AGENT_ARTIFACT=datadog-agent_6*_amd64.deb

# build agent6 py2 jmx image
docker_build_agent6_jmx_arm64:
  rules:
    - <<: *if_version_6
      when: on_success
  <<: *docker_build_job_definition
  extends: .docker_build_job_definition_arm64
  needs:
    - job: agent_deb-arm64-a6
      artifacts: false
  variables:
    IMAGE: 486234852809.dkr.ecr.us-east-1.amazonaws.com/ci/datadog-agent/agent
    BUILD_CONTEXT: Dockerfiles/agent
    BUILD_ARTIFACT_GLOB: datadog-agent_6*arm64.deb
    TAG_SUFFIX: -6-jmx
    BUILD_ARG: --target release --build-arg WITH_JMX=true --build-arg PYTHON_VERSION=2 --build-arg DD_AGENT_ARTIFACT=datadog-agent_6*arm64.deb
    TESTING_ARG:  --target testing --build-arg WITH_JMX=true --build-arg PYTHON_VERSION=2 --build-arg DD_AGENT_ARTIFACT=datadog-agent_6*arm64.deb

# TESTING ONLY: This image is for internal testing purposes, not customer facing.
# build agent6 jmx unified image (including python3)
docker_build_agent6_py2py3_jmx:
  rules:
    - <<: *if_version_6
      when: on_success
  <<: *docker_build_job_definition
  extends: .docker_build_job_definition_amd64
  needs:
    - job: agent_deb-x64-a6
      artifacts: false
  variables:
    IMAGE: 486234852809.dkr.ecr.us-east-1.amazonaws.com/ci/datadog-agent/agent
    BUILD_CONTEXT: Dockerfiles/agent
    TAG_SUFFIX: -6-py2py3-jmx
    BUILD_ARG: --target release --build-arg WITH_JMX=true --build-arg DD_AGENT_ARTIFACT=datadog-agent_6*_amd64.deb
    TESTING_ARG:  --target testing --build-arg WITH_JMX=true --build-arg DD_AGENT_ARTIFACT=datadog-agent_6*_amd64.deb

# build agent7 image
docker_build_agent7:
  rules:
    - <<: *if_version_7
      when: on_success
  <<: *docker_build_job_definition
  extends: .docker_build_job_definition_amd64
  needs:
    - job: agent_deb-x64-a7
      artifacts: false
  variables:
    IMAGE: 486234852809.dkr.ecr.us-east-1.amazonaws.com/ci/datadog-agent/agent
    BUILD_CONTEXT: Dockerfiles/agent
    TAG_SUFFIX: -7
    BUILD_ARG: --target release --build-arg PYTHON_VERSION=3 --build-arg DD_AGENT_ARTIFACT=datadog-agent_7*_amd64.deb
    TESTING_ARG:  --target testing --build-arg PYTHON_VERSION=3 --build-arg DD_AGENT_ARTIFACT=datadog-agent_7*_amd64.deb

docker_build_agent7_arm64:
  rules:
    - <<: *if_version_7
      when: on_success
  <<: *docker_build_job_definition
  extends: .docker_build_job_definition_arm64
  needs:
    - job: agent_deb-arm64-a7
      artifacts: false
  variables:
    IMAGE: 486234852809.dkr.ecr.us-east-1.amazonaws.com/ci/datadog-agent/agent
    BUILD_CONTEXT: Dockerfiles/agent
    TAG_SUFFIX: -7
    BUILD_ARG: --target release --build-arg PYTHON_VERSION=3 --build-arg DD_AGENT_ARTIFACT=datadog-agent_7*_arm64.deb
    TESTING_ARG:  --target testing --build-arg PYTHON_VERSION=3 --build-arg DD_AGENT_ARTIFACT=datadog-agent_7*_arm64.deb

# build agent7 jmx image
docker_build_agent7_jmx:
  rules:
    - <<: *if_version_7
      when: on_success
  <<: *docker_build_job_definition
  extends: .docker_build_job_definition_amd64
  needs:
    - job: agent_deb-x64-a7
      artifacts: false
  variables:
    IMAGE: 486234852809.dkr.ecr.us-east-1.amazonaws.com/ci/datadog-agent/agent
    BUILD_CONTEXT: Dockerfiles/agent
    TAG_SUFFIX: -7-jmx
    BUILD_ARG: --target release --build-arg WITH_JMX=true --build-arg PYTHON_VERSION=3 --build-arg DD_AGENT_ARTIFACT=datadog-agent_7*_amd64.deb
    TESTING_ARG:  --target testing --build-arg WITH_JMX=true --build-arg PYTHON_VERSION=3 --build-arg DD_AGENT_ARTIFACT=datadog-agent_7*_amd64.deb

docker_build_agent7_jmx_arm64:
  rules:
    - <<: *if_version_7
      when: on_success
  <<: *docker_build_job_definition
  extends: .docker_build_job_definition_arm64
  needs:
    - job: agent_deb-arm64-a7
      artifacts: false
  variables:
    IMAGE: 486234852809.dkr.ecr.us-east-1.amazonaws.com/ci/datadog-agent/agent
    BUILD_CONTEXT: Dockerfiles/agent
    TAG_SUFFIX: -7-jmx
    BUILD_ARG: --target release --build-arg WITH_JMX=true --build-arg PYTHON_VERSION=3 --build-arg DD_AGENT_ARTIFACT=datadog-agent_7*_arm64.deb
    TESTING_ARG:  --target testing --build-arg WITH_JMX=true --build-arg PYTHON_VERSION=3 --build-arg DD_AGENT_ARTIFACT=datadog-agent_7*_arm64.deb

# build agent7_windows image
docker_build_agent7_windows1809:
  rules:
    - <<: *if_version_7
      when: on_success
  stage: image_build
  before_script: [ "# noop" ] # Override top level entry
  needs:
    - windows_msi_x64-a7
  tags: ["runner:windows-docker", "windowsversion:1809"]
  variables:
    IMAGE: 486234852809.dkr.ecr.us-east-1.amazonaws.com/ci/datadog-agent/agent
    BUILD_CONTEXT: Dockerfiles/agent
    TAG_SUFFIX: -7
    BUILD_ARG: --build-arg BASE_IMAGE=mcr.microsoft.com/powershell:windowsservercore-1809 --build-arg WITH_JMX=false
  script:
    - $ErrorActionPreference = "Stop"
    - $SHORT_CI_COMMIT_SHA = ${CI_COMMIT_SHA}.Substring(0,7)
    - $TARGET_TAG = "${IMAGE}:v${CI_PIPELINE_ID}-${SHORT_CI_COMMIT_SHA}${TAG_SUFFIX}-win1809-amd64"
    - cp ${OMNIBUS_PACKAGE_DIR}/datadog-agent-7*-x86_64.zip ${BUILD_CONTEXT}/datadog-agent-7-latest.amd64.zip
    - powershell -Command "docker build ${BUILD_ARG} --pull --file ${BUILD_CONTEXT}/windows/amd64/Dockerfile --tag ${TARGET_TAG} ${BUILD_CONTEXT}"
    - If ($lastExitCode -ne "0") { throw "Previous command returned $lastExitCode" }
    - docker push ${TARGET_TAG}
    - If ($lastExitCode -ne "0") { throw "Previous command returned $lastExitCode" }
    - docker rmi ${TARGET_TAG}
    - If ($lastExitCode -ne "0") { throw "Previous command returned $lastExitCode" }
  after_script:
    - docker image prune -f # Dangling images
    - docker builder prune -a -f # Build cache

docker_build_agent7_windows1809_jmx:
  rules:
    - <<: *if_version_7
      when: on_success
  stage: image_build
  before_script: [ "# noop" ] # Override top level entry
  needs:
    - windows_msi_x64-a7
  tags: ["runner:windows-docker", "windowsversion:1809"]
  variables:
    IMAGE: 486234852809.dkr.ecr.us-east-1.amazonaws.com/ci/datadog-agent/agent
    BUILD_CONTEXT: Dockerfiles/agent
    TAG_SUFFIX: -7-jmx
    BUILD_ARG: --build-arg BASE_IMAGE=mcr.microsoft.com/powershell:windowsservercore-1809 --build-arg WITH_JMX=true
  script:
    - $ErrorActionPreference = "Stop"
    - $SHORT_CI_COMMIT_SHA = ${CI_COMMIT_SHA}.Substring(0,7)
    - $TARGET_TAG = "${IMAGE}:v${CI_PIPELINE_ID}-${SHORT_CI_COMMIT_SHA}${TAG_SUFFIX}-win1809-amd64"
    - cp ${OMNIBUS_PACKAGE_DIR}/datadog-agent-7*-x86_64.zip ${BUILD_CONTEXT}/datadog-agent-7-latest.amd64.zip
    - powershell -Command "docker build ${BUILD_ARG} --pull --file ${BUILD_CONTEXT}/windows/amd64/Dockerfile --tag ${TARGET_TAG} ${BUILD_CONTEXT}"
    - If ($lastExitCode -ne "0") { throw "Previous command returned $lastExitCode" }
    - docker push ${TARGET_TAG}
    - If ($lastExitCode -ne "0") { throw "Previous command returned $lastExitCode" }
    - docker rmi ${TARGET_TAG}
    - If ($lastExitCode -ne "0") { throw "Previous command returned $lastExitCode" }
  after_script:
    - docker image prune -f # Dangling images
    - docker builder prune -a -f # Build cache

# build agent7_windows image
docker_build_agent7_windows1909:
  rules:
    - <<: *if_version_7
      when: on_success
  stage: image_build
  before_script: [ "# noop" ] # Override top level entry
  needs:
    - windows_msi_x64-a7
  tags: ["runner:windows-docker", "windowsversion:1909"]
  variables:
    IMAGE: 486234852809.dkr.ecr.us-east-1.amazonaws.com/ci/datadog-agent/agent
    BUILD_CONTEXT: Dockerfiles/agent
    TAG_SUFFIX: -7
    BUILD_ARG: --build-arg BASE_IMAGE=mcr.microsoft.com/powershell:windowsservercore-1909 --build-arg WITH_JMX=false
  script:
    - $ErrorActionPreference = "Stop"
    - $SHORT_CI_COMMIT_SHA = ${CI_COMMIT_SHA}.Substring(0,7)
    - $TARGET_TAG = "${IMAGE}:v${CI_PIPELINE_ID}-${SHORT_CI_COMMIT_SHA}${TAG_SUFFIX}-win1909-amd64"
    - cp ${OMNIBUS_PACKAGE_DIR}/datadog-agent-7*-x86_64.zip ${BUILD_CONTEXT}/datadog-agent-7-latest.amd64.zip
    - powershell -Command "docker build ${BUILD_ARG} --pull --file ${BUILD_CONTEXT}/windows/amd64/Dockerfile --tag ${TARGET_TAG} ${BUILD_CONTEXT}"
    - If ($lastExitCode -ne "0") { throw "Previous command returned $lastExitCode" }
    - docker push ${TARGET_TAG}
    - If ($lastExitCode -ne "0") { throw "Previous command returned $lastExitCode" }
    - docker rmi ${TARGET_TAG}
    - If ($lastExitCode -ne "0") { throw "Previous command returned $lastExitCode" }
  after_script:
    - docker image prune -f # Dangling images
    - docker builder prune -a -f # Build cache

docker_build_agent7_windows1909_jmx:
  rules:
    - <<: *if_version_7
      when: on_success
  stage: image_build
  before_script: [ "# noop" ] # Override top level entry
  needs:
    - windows_msi_x64-a7
  tags: ["runner:windows-docker", "windowsversion:1909"]
  variables:
    IMAGE: 486234852809.dkr.ecr.us-east-1.amazonaws.com/ci/datadog-agent/agent
    BUILD_CONTEXT: Dockerfiles/agent
    TAG_SUFFIX: -7-jmx
    BUILD_ARG: --build-arg BASE_IMAGE=mcr.microsoft.com/powershell:windowsservercore-1909 --build-arg WITH_JMX=true
  script:
    - $ErrorActionPreference = "Stop"
    - $SHORT_CI_COMMIT_SHA = ${CI_COMMIT_SHA}.Substring(0,7)
    - $TARGET_TAG = "${IMAGE}:v${CI_PIPELINE_ID}-${SHORT_CI_COMMIT_SHA}${TAG_SUFFIX}-win1909-amd64"
    - cp ${OMNIBUS_PACKAGE_DIR}/datadog-agent-7*-x86_64.zip ${BUILD_CONTEXT}/datadog-agent-7-latest.amd64.zip
    - powershell -Command "docker build ${BUILD_ARG} --pull --file ${BUILD_CONTEXT}/windows/amd64/Dockerfile --tag ${TARGET_TAG} ${BUILD_CONTEXT}"
    - If ($lastExitCode -ne "0") { throw "Previous command returned $lastExitCode" }
    - docker push ${TARGET_TAG}
    - If ($lastExitCode -ne "0") { throw "Previous command returned $lastExitCode" }
    - docker rmi ${TARGET_TAG}
    - If ($lastExitCode -ne "0") { throw "Previous command returned $lastExitCode" }
  after_script:
    - docker image prune -f # Dangling images
    - docker builder prune -a -f # Build cache

# build the cluster-agent image
build_cluster_agent_amd64:
  <<: *docker_build_job_definition
  extends: .docker_build_job_definition_amd64
  needs:
    - job: cluster_agent-build_amd64
      artifacts: false
  variables:
    IMAGE: 486234852809.dkr.ecr.us-east-1.amazonaws.com/ci/datadog-agent/cluster-agent
    BUILD_CONTEXT: Dockerfiles/cluster-agent

build_cluster_agent_arm64:
  <<: *docker_build_job_definition
  extends: .docker_build_job_definition_arm64
  needs:
    - job: cluster_agent-build_arm64
      artifacts: false
  variables:
    IMAGE: 486234852809.dkr.ecr.us-east-1.amazonaws.com/ci/datadog-agent/cluster-agent
    BUILD_CONTEXT: Dockerfiles/cluster-agent

# build the dogstatsd image
docker_build_dogstatsd_amd64:
  <<: *docker_build_job_definition
  extends: .docker_build_job_definition_amd64
  needs:
    - job: build_dogstatsd_static-deb_x64
      artifacts: false
  variables:
    IMAGE: 486234852809.dkr.ecr.us-east-1.amazonaws.com/ci/datadog-agent/dogstatsd
    BUILD_CONTEXT: Dockerfiles/dogstatsd/alpine

#
# Docker dev image deployments
#

twistlock_scan-6:
  rules:
    - <<: *if_version_6
  stage: image_deploy
  tags: [ "runner:docker", "size:large" ]
  image: 486234852809.dkr.ecr.us-east-1.amazonaws.com/twistlock-cli:2.5.121
  dependencies: [] # Don't download Gitlab artefacts
  allow_failure: true # Don't block the pipeline
  variables:
    SRC_AGENT: 486234852809.dkr.ecr.us-east-1.amazonaws.com/ci/datadog-agent/agent
    SRC_DSD: 486234852809.dkr.ecr.us-east-1.amazonaws.com/ci/datadog-agent/dogstatsd
    SRC_DCA: 486234852809.dkr.ecr.us-east-1.amazonaws.com/ci/datadog-agent/cluster-agent
  before_script:
    - export SRC_TAG=v$CI_PIPELINE_ID-${CI_COMMIT_SHA:0:7}
    - export DOCKER_CLIENT_ADDRESS=$DOCKER_HOST
    - TWISTLOCK_PASS=$(aws ssm get-parameter --region us-east-1 --name ci.datadog-agent.twistlock_password --with-decryption --query "Parameter.Value" --out text)
    - scan () { echo -e "\n==== Scanning $1 ====\n"; docker pull $1 > /dev/null; /twistcli images scan --address="$TWISTLOCK_URL" --user="$TWISTLOCK_USER" --password="$TWISTLOCK_PASS" --vulnerability-threshold=$THRESHOLD --details $1; }
  script:
    - scan ${SRC_AGENT}:${SRC_TAG}-6-amd64
    - scan ${SRC_AGENT}:${SRC_TAG}-6-jmx-amd64
    - scan ${SRC_DSD}:${SRC_TAG}-amd64
    - scan ${SRC_DCA}:${SRC_TAG}-amd64

twistlock_scan-7:
  rules:
    - <<: *if_version_7
  stage: image_deploy
  tags: [ "runner:docker", "size:large" ]
  image: 486234852809.dkr.ecr.us-east-1.amazonaws.com/twistlock-cli:2.5.121
  dependencies: [] # Don't download Gitlab artefacts
  allow_failure: true # Don't block the pipeline
  variables:
    SRC_AGENT: 486234852809.dkr.ecr.us-east-1.amazonaws.com/ci/datadog-agent/agent
    SRC_DSD: 486234852809.dkr.ecr.us-east-1.amazonaws.com/ci/datadog-agent/dogstatsd
    SRC_DCA: 486234852809.dkr.ecr.us-east-1.amazonaws.com/ci/datadog-agent/cluster-agent
  before_script:
    - export SRC_TAG=v$CI_PIPELINE_ID-${CI_COMMIT_SHA:0:7}
    - export DOCKER_CLIENT_ADDRESS=$DOCKER_HOST
    - TWISTLOCK_PASS=$(aws ssm get-parameter --region us-east-1 --name ci.datadog-agent.twistlock_password --with-decryption --query "Parameter.Value" --out text)
    - scan () { echo -e "\n==== Scanning $1 ====\n"; docker pull $1 > /dev/null; /twistcli images scan --address="$TWISTLOCK_URL" --user="$TWISTLOCK_USER" --password="$TWISTLOCK_PASS" --vulnerability-threshold=$THRESHOLD --details $1; }
  script:
    - scan ${SRC_AGENT}:${SRC_TAG}-7-amd64
    - scan ${SRC_AGENT}:${SRC_TAG}-7-jmx-amd64

.docker_hub_variables: &docker_hub_variables
  DOCKER_REGISTRY_LOGIN_SSM_KEY: docker_hub_login
  DOCKER_REGISTRY_PWD_SSM_KEY: docker_hub_pwd
  DELEGATION_KEY_SSM_KEY: docker_hub_signing_key
  DELEGATION_PASS_SSM_KEY: docker_hub_signing_pass
  DOCKER_REGISTRY_URL: docker.io
  SRC_AGENT: 486234852809.dkr.ecr.us-east-1.amazonaws.com/ci/datadog-agent/agent
  SRC_DSD: 486234852809.dkr.ecr.us-east-1.amazonaws.com/ci/datadog-agent/dogstatsd
  SRC_DCA: 486234852809.dkr.ecr.us-east-1.amazonaws.com/ci/datadog-agent/cluster-agent

.quay_variables: &quay_variables
  <<: *docker_hub_variables
  DOCKER_REGISTRY_LOGIN_SSM_KEY: quay_login
  DOCKER_REGISTRY_PWD_SSM_KEY: quay_pwd
  DOCKER_REGISTRY_URL: quay.io

.docker_tag_job_definition: &docker_tag_job_definition
  stage: image_deploy
  tags: [ "runner:docker", "size:large" ]
  image: 486234852809.dkr.ecr.us-east-1.amazonaws.com/docker-notary:v1912023-8c8dc1c-0.6.1
  variables:
    <<: *docker_hub_variables
  before_script:
    - export SRC_TAG=v$CI_PIPELINE_ID-${CI_COMMIT_SHA:0:7}
    - DOCKER_REGISTRY_LOGIN=$(aws ssm get-parameter --region us-east-1 --name ci.datadog-agent.$DOCKER_REGISTRY_LOGIN_SSM_KEY --with-decryption --query "Parameter.Value" --out text)
    - aws ssm get-parameter --region us-east-1 --name ci.datadog-agent.$DOCKER_REGISTRY_PWD_SSM_KEY --with-decryption --query "Parameter.Value" --out text | docker login --username "$DOCKER_REGISTRY_LOGIN" --password-stdin "$DOCKER_REGISTRY_URL"
    # FIXME: Use Python 3 when python3-pip is available in docker image
    - python2 -m pip install -r requirements.txt
    - if [[ -z "$DELEGATION_PASS_SSM_KEY" ]]; then echo "No signing key set"; exit 0; fi
    - echo "Importing delegation signing key"
    - export DOCKER_CONTENT_TRUST_REPOSITORY_PASSPHRASE=$(aws ssm get-parameter --region us-east-1 --name ci.datadog-agent.$DELEGATION_PASS_SSM_KEY --with-decryption --query "Parameter.Value" --out text)
    - export NOTARY_AUTH=$(echo "$DOCKER_REGISTRY_LOGIN:$(aws ssm get-parameter --region us-east-1 --name ci.datadog-agent.$DOCKER_REGISTRY_PWD_SSM_KEY --with-decryption --query "Parameter.Value" --out text)" | base64)
    - export NOTARY_DELEGATION_PASSPHRASE="$DOCKER_CONTENT_TRUST_REPOSITORY_PASSPHRASE"
    - aws ssm get-parameter --region us-east-1 --name ci.datadog-agent.$DELEGATION_KEY_SSM_KEY --with-decryption --query "Parameter.Value" --out text > /tmp/docker.key
    - notary -d ~/.docker/trust key import /tmp/docker.key; rm /tmp/docker.key

.docker_tag_windows_job_definition: &docker_tag_windows_job_definition
  stage: image_deploy
  variables:
    <<: *docker_hub_variables
  before_script:
    - $SHORT_CI_COMMIT_SHA = ${CI_COMMIT_SHA}.Substring(0,7)
    - $SRC_TAG = "v${CI_PIPELINE_ID}-${SHORT_CI_COMMIT_SHA}"
    - mkdir ci-scripts
    - |
      @"
      Set-PSDebug -Trace 1
      `$ErrorActionPreference = "Stop"
      # ECR Login
      `$AWS_ECR_PASSWORD = aws ecr get-login-password --region us-east-1
      docker login --username AWS --password "`${AWS_ECR_PASSWORD}" 486234852809.dkr.ecr.us-east-1.amazonaws.com
      - If ($lastExitCode -ne "0") { throw "Previous command returned $lastExitCode" }
      # DockerHub login
      `$DOCKER_REGISTRY_LOGIN = aws ssm get-parameter --region us-east-1 --name ci.datadog-agent.${DOCKER_REGISTRY_LOGIN_SSM_KEY} --with-decryption --query "Parameter.Value" --out text
      `$DOCKER_REGISTRY_PWD = aws ssm get-parameter --region us-east-1 --name ci.datadog-agent.${DOCKER_REGISTRY_PWD_SSM_KEY} --with-decryption --query "Parameter.Value" --out text
      docker login --username "`${DOCKER_REGISTRY_LOGIN}" --password "`${DOCKER_REGISTRY_PWD}" "${DOCKER_REGISTRY_URL}"
      - If ($lastExitCode -ne "0") { throw "Previous command returned $lastExitCode" }
      # DockerHub image signing
      `$Env:DOCKER_CONTENT_TRUST_REPOSITORY_PASSPHRASE = aws ssm get-parameter --region us-east-1 --name ci.datadog-agent.${DELEGATION_PASS_SSM_KEY} --with-decryption --query "Parameter.Value" --out text
      `$Env:NOTARY_DELEGATION_PASSPHRASE = `$Env:DOCKER_CONTENT_TRUST_REPOSITORY_PASSPHRASE
      `$Env:NOTARY_AUTH = "`${DOCKER_REGISTRY_LOGIN}:`${DOCKER_REGISTRY_PWD}"
      `$bytes = [System.Text.Encoding]::Unicode.GetBytes(`$Env:NOTARY_AUTH)
      `$Env:NOTARY_AUTH = [Convert]::ToBase64String(`$bytes)
      aws ssm get-parameter --region us-east-1 --name ci.datadog-agent.${DELEGATION_KEY_SSM_KEY} --with-decryption --query "Parameter.Value" --out text | Set-Content -Encoding ASCII docker.key
      - If ($lastExitCode -ne "0") { throw "Previous command returned $lastExitCode" }
      docker trust key load `$PWD\docker.key
      - If ($lastExitCode -ne "0") { throw "Previous command returned $lastExitCode" }
      Remove-Item `$PWD\docker.key
      "@ | out-file ci-scripts/docker-publish.ps1
  after_script:
    - $ErrorActionPreference = "Stop"
    - cat ci-scripts/docker-publish.ps1
    - docker run --rm -w C:\mnt -e IS_AWS_CONTAINER=true -e SIGN_WINDOWS=true -v "$(Get-Location):C:\mnt" -v \\.\pipe\docker_engine:\\.\pipe\docker_engine 486234852809.dkr.ecr.us-east-1.amazonaws.com/ci/datadog-agent-builders/windows_${Env:VARIANT}_x64:${Env:DATADOG_AGENT_WINBUILDERS} powershell -C C:\mnt\ci-scripts\docker-publish.ps1
    - If ($lastExitCode -ne "0") { throw "Previous command returned $lastExitCode" }

dev_branch_docker_hub-a6:
  rules:
    - <<: *if_version_6
      when: manual
      allow_failure: true
  <<: *docker_tag_job_definition
  needs:
  - docker_build_agent6
  - docker_build_agent6_jmx
  - docker_build_agent6_py2py3_jmx
  script:
    - inv -e docker.publish --signed-push ${SRC_AGENT}:${SRC_TAG}-6-amd64             datadog/agent-dev:${CI_COMMIT_REF_SLUG}
    - inv -e docker.publish --signed-push ${SRC_AGENT}:${SRC_TAG}-6-amd64             datadog/agent-dev:${CI_COMMIT_REF_SLUG}-py2
    - inv -e docker.publish --signed-push ${SRC_AGENT}:${SRC_TAG}-6-jmx-amd64         datadog/agent-dev:${CI_COMMIT_REF_SLUG}-jmx
    - inv -e docker.publish --signed-push ${SRC_AGENT}:${SRC_TAG}-6-jmx-amd64         datadog/agent-dev:${CI_COMMIT_REF_SLUG}-py2-jmx
    - inv -e docker.publish --signed-push ${SRC_AGENT}:${SRC_TAG}-6-py2py3-jmx-amd64  datadog/agent-dev:${CI_COMMIT_REF_SLUG}-py2py3-jmx

dev_branch_docker_hub-dogstatsd:
  rules:
    - when: manual
      allow_failure: true
  <<: *docker_tag_job_definition
  needs:
    - docker_build_dogstatsd_amd64
  script:
  - inv -e docker.publish --signed-push ${SRC_DSD}:${SRC_TAG}-amd64                 datadog/dogstatsd-dev:${CI_COMMIT_REF_SLUG}

dev_branch_docker_hub-a7:
  rules:
    - <<: *if_version_7
      when: manual
      allow_failure: true
  <<: *docker_tag_job_definition
  needs:
    - docker_build_agent7
    - docker_build_agent7_jmx
  script:
    - inv -e docker.publish --signed-push ${SRC_AGENT}:${SRC_TAG}-7-amd64             datadog/agent-dev:${CI_COMMIT_REF_SLUG}-py3
    - inv -e docker.publish --signed-push ${SRC_AGENT}:${SRC_TAG}-7-jmx-amd64         datadog/agent-dev:${CI_COMMIT_REF_SLUG}-py3-jmx

dev_branch_docker_hub-a7-windows:
  rules:
    - <<: *if_version_7
      when: manual
      allow_failure: true
  extends: .docker_tag_windows_job_definition
  variables:
    VARIANT: 1909
  tags: ["runner:windows-docker", "windowsversion:1909"]
  needs:
    - docker_build_agent7_windows1809
    - docker_build_agent7_windows1809_jmx
    - docker_build_agent7_windows1909
    - docker_build_agent7_windows1909_jmx
  script:
    - |
      @"
      # On newer Kernel we can pull/push older images even though these images won't run
      inv -e docker.publish --signed-push ${SRC_AGENT}:${SRC_TAG}-7-win1809-amd64 datadog/agent-dev:${CI_COMMIT_REF_SLUG}-py3-win1809
      inv -e docker.publish --signed-push ${SRC_AGENT}:${SRC_TAG}-7-jmx-win1809-amd64 datadog/agent-dev:${CI_COMMIT_REF_SLUG}-py3-jmx-win1809
      inv -e docker.publish --signed-push ${SRC_AGENT}:${SRC_TAG}-7-win1909-amd64 datadog/agent-dev:${CI_COMMIT_REF_SLUG}-py3-win1909
      inv -e docker.publish --signed-push ${SRC_AGENT}:${SRC_TAG}-7-jmx-win1909-amd64 datadog/agent-dev:${CI_COMMIT_REF_SLUG}-py3-jmx-win1909

      inv -e docker.publish-manifest --signed-push --name datadog/agent-dev --tag ${CI_COMMIT_REF_SLUG}-py3-win --image datadog/agent-dev:${CI_COMMIT_REF_SLUG}-py3-win1809,windows/amd64 --image datadog/agent-dev:${CI_COMMIT_REF_SLUG}-py3-win1909,windows/amd64
      inv -e docker.publish-manifest --signed-push --name datadog/agent-dev --tag ${CI_COMMIT_REF_SLUG}-py3-jmx-win --image datadog/agent-dev:${CI_COMMIT_REF_SLUG}-py3-jmx-win1809,windows/amd64 --image datadog/agent-dev:${CI_COMMIT_REF_SLUG}-py3-jmx-win1909,windows/amd64
      "@ | Add-Content ci-scripts/docker-publish.ps1

dev_branch_multiarch_docker_hub-a6:
  rules:
    - <<: *if_version_6
      when: manual
      allow_failure: true
  <<: *docker_tag_job_definition
  needs:
    - docker_build_agent6
    - docker_build_agent6_arm64
    - docker_build_agent6_jmx
    - docker_build_agent6_jmx_arm64
    - docker_build_agent6_py2py3_jmx
  script:
    # Platform-specific agent images
    - inv -e docker.publish-bulk --signed-push --platform linux/amd64 --platform linux/arm64 --src-template ${SRC_AGENT}:${SRC_TAG}-6-ARCH      --dst-template datadog/agent-dev-ARCH:${CI_COMMIT_REF_SLUG}
    - inv -e docker.publish-bulk --signed-push --platform linux/amd64 --platform linux/arm64 --src-template ${SRC_AGENT}:${SRC_TAG}-6-ARCH      --dst-template datadog/agent-dev-ARCH:${CI_COMMIT_REF_SLUG}-py2
    - inv -e docker.publish-bulk --signed-push --platform linux/amd64 --platform linux/arm64 --src-template ${SRC_AGENT}:${SRC_TAG}-6-jmx-ARCH  --dst-template datadog/agent-dev-ARCH:${CI_COMMIT_REF_SLUG}-jmx
    - inv -e docker.publish-bulk --signed-push --platform linux/amd64 --platform linux/arm64 --src-template ${SRC_AGENT}:${SRC_TAG}-6-jmx-ARCH  --dst-template datadog/agent-dev-ARCH:${CI_COMMIT_REF_SLUG}-py2-jmx
    # Other images
    - inv -e docker.publish --signed-push ${SRC_AGENT}:${SRC_TAG}-6-py2py3-jmx-amd64 datadog/agent-dev:${CI_COMMIT_REF_SLUG}-py2py3-jmx
    # Manifests
    - inv -e docker.publish-manifest --signed-push --name datadog/agent-dev --tag ${CI_COMMIT_REF_SLUG} --image datadog/agent-dev-amd64:${CI_COMMIT_REF_SLUG},linux/amd64 --image datadog/agent-dev-arm64:${CI_COMMIT_REF_SLUG},linux/arm64
    - inv -e docker.publish-manifest --signed-push --name datadog/agent-dev --tag ${CI_COMMIT_REF_SLUG}-py2 --image datadog/agent-dev-amd64:${CI_COMMIT_REF_SLUG}-py2,linux/amd64 --image datadog/agent-dev-arm64:${CI_COMMIT_REF_SLUG}-py2,linux/arm64
    - inv -e docker.publish-manifest --signed-push --name datadog/agent-dev --tag ${CI_COMMIT_REF_SLUG}-jmx --image datadog/agent-dev-amd64:${CI_COMMIT_REF_SLUG}-jmx,linux/amd64 --image datadog/agent-dev-arm64:${CI_COMMIT_REF_SLUG}-jmx,linux/arm64
    - inv -e docker.publish-manifest --signed-push --name datadog/agent-dev --tag ${CI_COMMIT_REF_SLUG}-py2-jmx --image datadog/agent-dev-amd64:${CI_COMMIT_REF_SLUG}-py2-jmx,linux/amd64 --image datadog/agent-dev-arm64:${CI_COMMIT_REF_SLUG}-py2-jmx,linux/arm64

dev_branch_multiarch_docker_hub-a7:
  rules:
    - <<: *if_version_7
      when: manual
      allow_failure: true
  <<: *docker_tag_job_definition
  needs:
    - docker_build_agent7
    - docker_build_agent7_arm64
    - docker_build_agent7_jmx
    - docker_build_agent7_jmx_arm64
  script:
    # Platform-specific agent images
    - inv -e docker.publish-bulk --signed-push --platform linux/amd64 --platform linux/arm64 --src-template ${SRC_AGENT}:${SRC_TAG}-7-ARCH      --dst-template datadog/agent-dev-ARCH:${CI_COMMIT_REF_SLUG}-py3
    - inv -e docker.publish-bulk --signed-push --platform linux/amd64 --platform linux/arm64 --src-template ${SRC_AGENT}:${SRC_TAG}-7-jmx-ARCH  --dst-template datadog/agent-dev-ARCH:${CI_COMMIT_REF_SLUG}-py3-jmx
    # Manifests
    - inv -e docker.publish-manifest --signed-push --name datadog/agent-dev --tag ${CI_COMMIT_REF_SLUG}-py3 --image datadog/agent-dev-amd64:${CI_COMMIT_REF_SLUG}-py3,linux/amd64 --image datadog/agent-dev-arm64:${CI_COMMIT_REF_SLUG}-py3,linux/arm64
    - inv -e docker.publish-manifest --signed-push --name datadog/agent-dev --tag ${CI_COMMIT_REF_SLUG}-py3-jmx --image datadog/agent-dev-amd64:${CI_COMMIT_REF_SLUG}-py3-jmx,linux/amd64 --image datadog/agent-dev-arm64:${CI_COMMIT_REF_SLUG}-py3-jmx,linux/arm64

dev_branch_multiarch_docker_hub-dogstatsd:
  rules:
    - <<: *if_version_7
      when: manual
      allow_failure: true
  <<: *docker_tag_job_definition
  needs:
    - docker_build_dogstatsd_amd64
  script:
    # Platform-specific agent images
    - inv -e docker.publish --signed-push ${SRC_DSD}:${SRC_TAG}-amd64 datadog/dogstatsd-dev:${CI_COMMIT_REF_SLUG}

dev_master_docker_hub-a6:
  rules:
    - <<: *if_not_version_6
      when: never
    - <<: *if_master_branch
  <<: *docker_tag_job_definition
  needs:
    - docker_build_agent6
    - docker_build_agent6_jmx
    - docker_build_agent6_py2py3_jmx
  script:
    - inv -e docker.publish --signed-push ${SRC_AGENT}:${SRC_TAG}-6-amd64       datadog/agent-dev:master
    - inv -e docker.publish --signed-push ${SRC_AGENT}:${SRC_TAG}-6-amd64       datadog/agent-dev:master-py2
    - inv -e docker.publish --signed-push ${SRC_AGENT}:${SRC_TAG}-6-jmx-amd64   datadog/agent-dev:master-jmx
    - inv -e docker.publish --signed-push ${SRC_AGENT}:${SRC_TAG}-6-jmx-amd64   datadog/agent-dev:master-py2-jmx

dev_master_docker_hub-a7:
  rules:
    - <<: *if_not_version_7
      when: never
    - <<: *if_master_branch
  <<: *docker_tag_job_definition
  needs:
    - docker_build_agent7
    - docker_build_agent7_jmx
  script:
    - inv -e docker.publish --signed-push ${SRC_AGENT}:${SRC_TAG}-7-amd64       datadog/agent-dev:master-py3
    - inv -e docker.publish --signed-push ${SRC_AGENT}:${SRC_TAG}-7-jmx-amd64   datadog/agent-dev:master-py3-jmx

dev_master_docker_hub-a7-windows:
  rules:
    - <<: *if_not_version_7
      when: never
    - <<: *if_master_branch
  extends: .docker_tag_windows_job_definition
  variables:
    VARIANT: 1909
  tags: ["runner:windows-docker", "windowsversion:1909"]
  needs:
    - docker_build_agent7_windows1809
    - docker_build_agent7_windows1809_jmx
    - docker_build_agent7_windows1909
    - docker_build_agent7_windows1909_jmx
  script:
    - |
      @"
      # On newer Kernel we can pull/push older images even though these images won't run
      inv -e docker.publish --signed-push ${SRC_AGENT}:${SRC_TAG}-7-win1809-amd64 datadog/agent-dev:master-py3-win1809
      inv -e docker.publish --signed-push ${SRC_AGENT}:${SRC_TAG}-7-jmx-win1809-amd64 datadog/agent-dev:master-py3-jmx-win1809
      inv -e docker.publish --signed-push ${SRC_AGENT}:${SRC_TAG}-7-win1909-amd64 datadog/agent-dev:master-py3-win1909
      inv -e docker.publish --signed-push ${SRC_AGENT}:${SRC_TAG}-7-jmx-win1909-amd64 datadog/agent-dev:master-py3-jmx-win1909

      inv -e docker.publish-manifest --signed-push --name datadog/agent-dev --tag datadog/agent-dev:master-py3-win --image datadog/agent-dev:master-py3-win1809,windows/amd64 --image datadog/agent-dev:master-py3-win1909,windows/amd64
      inv -e docker.publish-manifest --signed-push --name datadog/agent-dev --tag datadog/agent-dev:master-py3-jmx-win --image datadog/agent-dev:master-py3-jmx-win1809,windows/amd64 --image datadog/agent-dev:master-py3-jmx-win1909,windows/amd64
      "@ | Add-Content ci-scripts/docker-publish.ps1
    - cat ci-scripts/docker-publish.ps1

dev_master_docker_hub-dogstatsd:
  rules:
    - <<: *if_not_version_7
      when: never
    - <<: *if_master_branch
  <<: *docker_tag_job_definition
  needs:
    - docker_build_dogstatsd_amd64
  script:
    - inv -e docker.publish --signed-push ${SRC_DSD}:${SRC_TAG}-amd64           datadog/dogstatsd-dev:master

dca_dev_branch_docker_hub:
  rules:
    - <<: *if_not_master_branch
      when: manual
      allow_failure: true
  <<: *docker_tag_job_definition
  needs:
    - build_cluster_agent_amd64
  script:
    - inv -e docker.publish --signed-push ${SRC_DCA}:${SRC_TAG}-amd64 datadog/cluster-agent-dev:${CI_COMMIT_REF_SLUG}

dca_dev_branch_multiarch_docker_hub:
  rules:
    - <<: *if_not_master_branch
      when: manual
      allow_failure: true
  <<: *docker_tag_job_definition
  needs:
    - build_cluster_agent_amd64
    - build_cluster_agent_arm64
  script:
    - inv -e docker.publish-bulk --signed-push --platform linux/amd64 --platform linux/arm64 --src-template ${SRC_DCA}:${SRC_TAG}-ARCH --dst-template datadog/cluster-agent-dev-ARCH:${CI_COMMIT_REF_SLUG}
    - inv -e docker.publish-manifest --signed-push --name datadog/cluster-agent-dev --tag ${CI_COMMIT_REF_SLUG} --image datadog/cluster-agent-dev-amd64:${CI_COMMIT_REF_SLUG},linux/amd64 --image datadog/cluster-agent-dev-arm64:${CI_COMMIT_REF_SLUG},linux/arm64

dca_dev_master_docker_hub:
  rules:
    - <<: *if_master_branch
  <<: *docker_tag_job_definition
  needs: ["build_cluster_agent_amd64"]
  script:
    - inv -e docker.publish --signed-push ${SRC_DCA}:${SRC_TAG}-amd64 datadog/cluster-agent-dev:master

# deploys nightlies to agent-dev
dev_nightly_docker_hub-a6:
  rules:
    - <<: *if_not_version_6
      when: never
    - <<: *if_triggered_on_nightly
  <<: *docker_tag_job_definition
  needs:
    - docker_build_agent6
    - docker_build_agent6_jmx
    - docker_build_agent6_py2py3_jmx
  script:
    - inv -e docker.publish --signed-push ${SRC_AGENT}:${SRC_TAG}-6-amd64       datadog/agent-dev:nightly-${CI_COMMIT_SHORT_SHA}
    - inv -e docker.publish --signed-push ${SRC_AGENT}:${SRC_TAG}-6-amd64       datadog/agent-dev:nightly-${CI_COMMIT_SHORT_SHA}-py2
    - inv -e docker.publish --signed-push ${SRC_AGENT}:${SRC_TAG}-6-jmx-amd64   datadog/agent-dev:nightly-${CI_COMMIT_SHORT_SHA}-jmx
    - inv -e docker.publish --signed-push ${SRC_AGENT}:${SRC_TAG}-6-jmx-amd64   datadog/agent-dev:nightly-${CI_COMMIT_SHORT_SHA}-py2-jmx

# deploys nightlies to agent-dev
dev_nightly_docker_hub-a7:
  rules:
    - <<: *if_not_version_7
      when: never
    - <<: *if_triggered_on_nightly
  <<: *docker_tag_job_definition
  needs:
    - docker_build_agent7
    - docker_build_agent7_jmx
  script:
    - inv -e docker.publish --signed-push ${SRC_AGENT}:${SRC_TAG}-7-amd64       datadog/agent-dev:nightly-${CI_COMMIT_SHORT_SHA}-py3
    - inv -e docker.publish --signed-push ${SRC_AGENT}:${SRC_TAG}-7-jmx-amd64   datadog/agent-dev:nightly-${CI_COMMIT_SHORT_SHA}-py3-jmx

dev_nightly_docker_hub-a7-windows:
  rules:
    - <<: *if_not_version_7
      when: never
    - <<: *if_triggered_on_nightly
  extends: .docker_tag_windows_job_definition
  variables:
    VARIANT: 1909
  tags: ["runner:windows-docker", "windowsversion:1909"]
  needs:
    - docker_build_agent7_windows1809
    - docker_build_agent7_windows1809_jmx
    - docker_build_agent7_windows1909
    - docker_build_agent7_windows1909_jmx
  script:
    - |
      @"
      inv -e docker.publish --signed-push ${SRC_AGENT}:${SRC_TAG}-7-win1809-amd64 datadog/agent-dev:nightly-${CI_COMMIT_SHORT_SHA}-py3-win1809
      inv -e docker.publish --signed-push ${SRC_AGENT}:${SRC_TAG}-7-jmx-win1809-amd64 datadog/agent-dev:nightly-${CI_COMMIT_SHORT_SHA}-py3-jmx-win1809
      inv -e docker.publish --signed-push ${SRC_AGENT}:${SRC_TAG}-7-win1909-amd64 datadog/agent-dev:nightly-${CI_COMMIT_SHORT_SHA}-py3-win1909
      inv -e docker.publish --signed-push ${SRC_AGENT}:${SRC_TAG}-7-jmx-win1909-amd64 datadog/agent-dev:nightly-${CI_COMMIT_SHORT_SHA}-py3-jmx-win1909
      "@ | Add-Content ci-scripts/docker-publish.ps1

# deploys nightlies to agent-dev
dev_nightly_docker_hub-dogstatsd:
  rules:
    - <<: *if_not_version_7
      when: never
    - <<: *if_triggered_on_nightly
  <<: *docker_tag_job_definition
  needs:
    - docker_build_dogstatsd_amd64
  script:
    - inv -e docker.publish --signed-push ${SRC_DSD}:${SRC_TAG}-amd64           datadog/dogstatsd-dev:nightly-${CI_COMMIT_SHORT_SHA}
#
# Check Deploy
#

# Check that the current version hasn't already been deployed (we don't want to
# overwrite a public package). To update an erroneous package, first remove it
# from our S3 bucket.
check_already_deployed_version_6:
  rules:
    - <<: *if_not_version_6
      when: never
    - <<: *if_triggered
  stage: check_deploy
  image: 486234852809.dkr.ecr.us-east-1.amazonaws.com/ci/datadog-agent-builders/deploy:$DATADOG_AGENT_BUILDERS
  before_script:
    - ls $OMNIBUS_PACKAGE_DIR
  tags: [ "runner:main", "size:large" ]
  dependencies:
    - agent_deb-x64-a6
    - agent_deb-arm64-a6
  script:
    - cd $OMNIBUS_PACKAGE_DIR && /deploy_scripts/fail_deb_is_pkg_already_exists.sh datadog-agent_6*_amd64.deb
    - cd $OMNIBUS_PACKAGE_DIR && /deploy_scripts/fail_deb_is_pkg_already_exists.sh datadog-agent_6*_arm64.deb

check_already_deployed_version_7:
  rules:
    - <<: *if_not_version_7
      when: never
    - <<: *if_triggered
  stage: check_deploy
  image: 486234852809.dkr.ecr.us-east-1.amazonaws.com/ci/datadog-agent-builders/deploy:$DATADOG_AGENT_BUILDERS
  before_script:
    - ls $OMNIBUS_PACKAGE_DIR
  tags: [ "runner:main", "size:large" ]
  dependencies:
    - agent_deb-x64-a7
    - agent_deb-arm64-a7
  script:
    - cd $OMNIBUS_PACKAGE_DIR && /deploy_scripts/fail_deb_is_pkg_already_exists.sh datadog-agent_7*_amd64.deb
    - cd $OMNIBUS_PACKAGE_DIR && /deploy_scripts/fail_deb_is_pkg_already_exists.sh datadog-agent_7*_arm64.deb

# If we trigger a build only pipeline we stop here.
check_if_build_only:
  rules:
    - <<: *if_triggered
  stage: check_deploy
  image: 486234852809.dkr.ecr.us-east-1.amazonaws.com/ci/datadog-agent-builders/deploy:$DATADOG_AGENT_BUILDERS
  tags: [ "runner:main", "size:large" ]
  dependencies: []
  script:
    - if [ "$DEB_RPM_BUCKET_BRANCH" == "none" ]; then echo "Stopping pipeline"; exit 1; fi

#
# deploy
#

# deploy debian packages to apt staging repo
deploy_staging_deb-6:
  rules:
    - <<: *if_not_version_6
      when: never
    - <<: *if_triggered
  stage: deploy6
  resource_group: deb_bucket
  image: 486234852809.dkr.ecr.us-east-1.amazonaws.com/ci/datadog-agent-builders/deploy:$DATADOG_AGENT_BUILDERS
  before_script:
    - ls $OMNIBUS_PACKAGE_DIR
  tags: [ "runner:main", "size:large" ]
  dependencies:
    - agent_deb-x64-a6
    - agent_deb-arm64-a6
  script:
    # We first check that the current version hasn't already been deployed
    # (same as the check_already_deployed_version). We do this twice to mitigate
    # races and issues with retries while failing early if there is an issue.
    - pushd $OMNIBUS_PACKAGE_DIR
    - /deploy_scripts/fail_deb_is_pkg_already_exists.sh *_6.*amd64.deb
    - popd
    - source /usr/local/rvm/scripts/rvm
    - rvm use 2.4

    - set +x # make sure we don't output the creds to the build log

    - APT_SIGNING_KEY_ID=$(aws ssm get-parameter --region us-east-1 --name ci.datadog-agent.apt_signing_key_id --with-decryption --query "Parameter.Value" --out text)
    - APT_SIGNING_PRIVATE_KEY_PART1=$(aws ssm get-parameter --region us-east-1 --name ci.datadog-agent.apt_signing_private_key_part1 --with-decryption --query "Parameter.Value" --out text)
    - APT_SIGNING_PRIVATE_KEY_PART2=$(aws ssm get-parameter --region us-east-1 --name ci.datadog-agent.apt_signing_private_key_part2 --with-decryption --query "Parameter.Value" --out text)
    - APT_SIGNING_KEY_PASSPHRASE=$(aws ssm get-parameter --region us-east-1 --name ci.datadog-agent.apt_signing_key_passphrase --with-decryption --query "Parameter.Value" --out text)

    - echo "$APT_SIGNING_KEY_ID"
    - printf -- "$APT_SIGNING_PRIVATE_KEY_PART1\n$APT_SIGNING_PRIVATE_KEY_PART2\n" | gpg --import --batch

    # Release the artifacts to the "6" component
    - echo "$APT_SIGNING_KEY_PASSPHRASE" | deb-s3 upload -c $DEB_RPM_BUCKET_BRANCH -m 6 -b $DEB_S3_BUCKET -a amd64 --sign=$APT_SIGNING_KEY_ID --gpg_options="--passphrase-fd 0 --pinentry-mode loopback --batch --digest-algo SHA512" --preserve_versions --visibility public $OMNIBUS_PACKAGE_DIR/*_6.*amd64.deb
    - echo "$APT_SIGNING_KEY_PASSPHRASE" | deb-s3 upload -c $DEB_RPM_BUCKET_BRANCH -m 6 -b $DEB_S3_BUCKET -a x86_64 --sign=$APT_SIGNING_KEY_ID --gpg_options="--passphrase-fd 0 --pinentry-mode loopback --batch --digest-algo SHA512" --preserve_versions --visibility public $OMNIBUS_PACKAGE_DIR/*_6.*amd64.deb
    - echo "$APT_SIGNING_KEY_PASSPHRASE" | deb-s3 upload -c $DEB_RPM_BUCKET_BRANCH -m 6 -b $DEB_S3_BUCKET -a arm64 --sign=$APT_SIGNING_KEY_ID --gpg_options="--passphrase-fd 0 --pinentry-mode loopback --batch --digest-algo SHA512" --preserve_versions --visibility public $OMNIBUS_PACKAGE_DIR/*_6.*arm64.deb

promote_install_script:
  rules:
    - <<: *if_test_kitchen_triggered
      when: manual
      allow_failure: true
  stage: deploy7
  image: 486234852809.dkr.ecr.us-east-1.amazonaws.com/ci/datadog-agent-builders/deploy:$DATADOG_AGENT_BUILDERS
  tags: [ "runner:main", "size:large" ]
  dependencies:
    - kitchen_centos_install_script_agent-a6
    - kitchen_centos_install_script_agent-a7
    - kitchen_centos_install_script_iot_agent-a7
    - kitchen_debian_install_script_agent-a6
    - kitchen_debian_install_script_agent-a7
    - kitchen_debian_install_script_iot_agent-a7
    - kitchen_suse_install_script_agent-a6
    - kitchen_suse_install_script_agent-a7
    - kitchen_suse_install_script_iot_agent-a7
    - kitchen_ubuntu_install_script_agent-a6
    - kitchen_ubuntu_install_script_agent-a7
    - kitchen_ubuntu_install_script_iot_agent-a7
  script:
    - $S3_CP_CMD ./cmd/agent/install_script.sh s3://dd-agent/scripts/install_script.sh --grants read=uri=http://acs.amazonaws.com/groups/global/AllUsers full=id=3a6e02b08553fd157ae3fb918945dd1eaae5a1aa818940381ef07a430cf25732
    - $S3_CP_CMD ./cmd/agent/install_mac_os.sh s3://dd-agent/scripts/install_mac_os.sh --grants read=uri=http://acs.amazonaws.com/groups/global/AllUsers full=id=3a6e02b08553fd157ae3fb918945dd1eaae5a1aa818940381ef07a430cf25732

deploy_staging_deb-7:
  rules:
    - <<: *if_not_version_7
      when: never
    - <<: *if_triggered
  stage: deploy7
  resource_group: deb_bucket
  image: 486234852809.dkr.ecr.us-east-1.amazonaws.com/ci/datadog-agent-builders/deploy:$DATADOG_AGENT_BUILDERS
  before_script:
    - ls $OMNIBUS_PACKAGE_DIR
  tags: [ "runner:main", "size:large" ]
  dependencies:
    - agent_deb-x64-a7
    - agent_deb-arm64-a7
    - iot_agent_deb-x64
    - iot_agent_deb-arm64
    - iot_agent_deb-armhf
    - dogstatsd_deb-x64
  script:
    # We first check that the current version hasn't already been deployed
    # (same as the check_already_deployed_version). We do this twice to mitigate
    # races and issues with retries while failing early if there is an issue.
    - pushd $OMNIBUS_PACKAGE_DIR
    - /deploy_scripts/fail_deb_is_pkg_already_exists.sh *_7.*amd64.deb
    - popd
    - source /usr/local/rvm/scripts/rvm
    - rvm use 2.4

    - set +x # make sure we don't output the creds to the build log

    - APT_SIGNING_KEY_ID=$(aws ssm get-parameter --region us-east-1 --name ci.datadog-agent.apt_signing_key_id --with-decryption --query "Parameter.Value" --out text)
    - APT_SIGNING_PRIVATE_KEY_PART1=$(aws ssm get-parameter --region us-east-1 --name ci.datadog-agent.apt_signing_private_key_part1 --with-decryption --query "Parameter.Value" --out text)
    - APT_SIGNING_PRIVATE_KEY_PART2=$(aws ssm get-parameter --region us-east-1 --name ci.datadog-agent.apt_signing_private_key_part2 --with-decryption --query "Parameter.Value" --out text)
    - APT_SIGNING_KEY_PASSPHRASE=$(aws ssm get-parameter --region us-east-1 --name ci.datadog-agent.apt_signing_key_passphrase --with-decryption --query "Parameter.Value" --out text)

    - echo "$APT_SIGNING_KEY_ID"
    - printf -- "$APT_SIGNING_PRIVATE_KEY_PART1\n$APT_SIGNING_PRIVATE_KEY_PART2\n" | gpg --import --batch

    # Release the artifacts to the "7" component
    - echo "$APT_SIGNING_KEY_PASSPHRASE" | deb-s3 upload -c $DEB_RPM_BUCKET_BRANCH -m 7 -b $DEB_S3_BUCKET -a amd64 --sign=$APT_SIGNING_KEY_ID --gpg_options="--passphrase-fd 0 --pinentry-mode loopback --batch --digest-algo SHA512" --preserve_versions --visibility public $OMNIBUS_PACKAGE_DIR/*_7.*amd64.deb
    - echo "$APT_SIGNING_KEY_PASSPHRASE" | deb-s3 upload -c $DEB_RPM_BUCKET_BRANCH -m 7 -b $DEB_S3_BUCKET -a x86_64 --sign=$APT_SIGNING_KEY_ID --gpg_options="--passphrase-fd 0 --pinentry-mode loopback --batch --digest-algo SHA512" --preserve_versions --visibility public $OMNIBUS_PACKAGE_DIR/*_7.*amd64.deb
    - echo "$APT_SIGNING_KEY_PASSPHRASE" | deb-s3 upload -c $DEB_RPM_BUCKET_BRANCH -m 7 -b $DEB_S3_BUCKET -a arm64 --sign=$APT_SIGNING_KEY_ID --gpg_options="--passphrase-fd 0 --pinentry-mode loopback --batch --digest-algo SHA512" --preserve_versions --visibility public $OMNIBUS_PACKAGE_DIR/*_7.*arm64.deb
    - echo "$APT_SIGNING_KEY_PASSPHRASE" | deb-s3 upload -c $DEB_RPM_BUCKET_BRANCH -m 7 -b $DEB_S3_BUCKET -a armhf --sign=$APT_SIGNING_KEY_ID --gpg_options="--passphrase-fd 0 --pinentry-mode loopback --batch --digest-algo SHA512" --preserve_versions --visibility public $OMNIBUS_PACKAGE_DIR/*_7.*armhf.deb

# nightlies (6), deployed to bucket/master
deploy_staging_windows_master-a6:
  rules:
    - <<: *if_not_version_6
      when: never
    - <<: *if_triggered_on_nightly
  stage: deploy6
  image: 486234852809.dkr.ecr.us-east-1.amazonaws.com/ci/datadog-agent-builders/deploy:$DATADOG_AGENT_BUILDERS
  before_script:
    - ls $OMNIBUS_PACKAGE_DIR
  tags: [ "runner:main", "size:large" ]
  dependencies:
    - windows_msi_x64-a6
  script:
    - $S3_CP_CMD --recursive --exclude "*" --include "datadog-agent-6*.msi" $OMNIBUS_PACKAGE_DIR s3://$WINDOWS_BUILDS_S3_BUCKET/master/ --grants read=uri=http://acs.amazonaws.com/groups/global/AllUsers full=id=3a6e02b08553fd157ae3fb918945dd1eaae5a1aa818940381ef07a430cf25732

# nightlies (7 and dogstatsd), deployed to bucket/master
deploy_staging_windows_master-a7:
  rules:
    - <<: *if_not_version_7
      when: never
    - <<: *if_triggered_on_nightly
  stage: deploy7
  image: 486234852809.dkr.ecr.us-east-1.amazonaws.com/ci/datadog-agent-builders/deploy:$DATADOG_AGENT_BUILDERS
  before_script:
    - ls $OMNIBUS_PACKAGE_DIR
  tags: [ "runner:main", "size:large" ]
  dependencies:
    - windows_msi_x64-a7
    - windows_dsd_msi_x64-a7
  script:
    - $S3_CP_CMD --recursive --exclude "*" --include "datadog-agent-7*.msi" $OMNIBUS_PACKAGE_DIR s3://$WINDOWS_BUILDS_S3_BUCKET/master/ --grants read=uri=http://acs.amazonaws.com/groups/global/AllUsers full=id=3a6e02b08553fd157ae3fb918945dd1eaae5a1aa818940381ef07a430cf25732
    - $S3_CP_CMD --recursive --exclude "*" --include "datadog-dogstatsd-7*.msi" $OMNIBUS_PACKAGE_DIR s3://$WINDOWS_BUILDS_S3_BUCKET/master/ --grants read=uri=http://acs.amazonaws.com/groups/global/AllUsers full=id=3a6e02b08553fd157ae3fb918945dd1eaae5a1aa818940381ef07a430cf25732

# nightlies latest (6), deployed to bucket/master
deploy_staging_windows_master-latest-a6:
  rules:
    - <<: *if_not_version_6
      when: never
    - <<: *if_triggered_on_nightly
  stage: deploy6
  image: 486234852809.dkr.ecr.us-east-1.amazonaws.com/ci/datadog-agent-builders/deploy:$DATADOG_AGENT_BUILDERS
  before_script:
    - ls $OMNIBUS_PACKAGE_DIR
  tags: [ "runner:main", "size:large" ]
  dependencies:
    - windows_msi_x64-a6
  script:
    - $S3_CP_CMD $OMNIBUS_PACKAGE_DIR/datadog-agent-6*-x86_64.msi "s3://$WINDOWS_BUILDS_S3_BUCKET/master/datadog-agent-6-latest.amd64.msi" --grants read=uri=http://acs.amazonaws.com/groups/global/AllUsers full=id=3a6e02b08553fd157ae3fb918945dd1eaae5a1aa818940381ef07a430cf25732

# nightlies latest (7), deployed to bucket/master
deploy_staging_windows_master-latest-a7:
  rules:
    - <<: *if_not_version_7
      when: never
    - <<: *if_triggered_on_nightly
  stage: deploy7
  image: 486234852809.dkr.ecr.us-east-1.amazonaws.com/ci/datadog-agent-builders/deploy:$DATADOG_AGENT_BUILDERS
  before_script:
    - ls $OMNIBUS_PACKAGE_DIR
  tags: [ "runner:main", "size:large" ]
  dependencies:
    - windows_msi_x64-a7
    - windows_dsd_msi_x64-a7
  script:
    - $S3_CP_CMD $OMNIBUS_PACKAGE_DIR/datadog-agent-7*-x86_64.msi "s3://$WINDOWS_BUILDS_S3_BUCKET/master/datadog-agent-7-latest.amd64.msi" --grants read=uri=http://acs.amazonaws.com/groups/global/AllUsers full=id=3a6e02b08553fd157ae3fb918945dd1eaae5a1aa818940381ef07a430cf25732

# triggered builds (6), deployed to bucket/tagged
deploy_staging_windows_tags-a6:
  rules:
    - <<: *if_triggered_on_tag_6
  stage: deploy6
  image: 486234852809.dkr.ecr.us-east-1.amazonaws.com/ci/datadog-agent-builders/deploy:$DATADOG_AGENT_BUILDERS
  before_script:
    - ls $OMNIBUS_PACKAGE_DIR
  tags: [ "runner:main", "size:large" ]
  dependencies:
    - windows_msi_x64-a6
  script:
    - $S3_CP_CMD --recursive --exclude "*" --include "datadog-agent-6*.msi" $OMNIBUS_PACKAGE_DIR s3://$WINDOWS_BUILDS_S3_BUCKET/tagged/ --grants read=uri=http://acs.amazonaws.com/groups/global/AllUsers full=id=3a6e02b08553fd157ae3fb918945dd1eaae5a1aa818940381ef07a430cf25732

# triggered builds (7), deployed to bucket/tagged
deploy_staging_windows_tags-a7:
  rules:
    - <<: *if_triggered_on_tag_7
  stage: deploy7
  image: 486234852809.dkr.ecr.us-east-1.amazonaws.com/ci/datadog-agent-builders/deploy:$DATADOG_AGENT_BUILDERS
  before_script:
    - ls $OMNIBUS_PACKAGE_DIR
  tags: [ "runner:main", "size:large" ]
  dependencies:
    - windows_msi_x64-a7
    - windows_dsd_msi_x64-a7
  script:
    - $S3_CP_CMD --recursive --exclude "*" --include "datadog-agent-7*.msi" $OMNIBUS_PACKAGE_DIR s3://$WINDOWS_BUILDS_S3_BUCKET/tagged/ --grants read=uri=http://acs.amazonaws.com/groups/global/AllUsers full=id=3a6e02b08553fd157ae3fb918945dd1eaae5a1aa818940381ef07a430cf25732

# triggered builds latest (6, x64 only), deployed to bucket/tagged
deploy_staging_windows_tags-latest-a6:
  rules:
    - <<: *if_triggered_on_tag_6
  stage: deploy6
  image: 486234852809.dkr.ecr.us-east-1.amazonaws.com/ci/datadog-agent-builders/deploy:$DATADOG_AGENT_BUILDERS
  before_script:
    - ls $OMNIBUS_PACKAGE_DIR
  tags: [ "runner:main", "size:large" ]
  dependencies:
    - windows_msi_x64-a6
  script:
    # By default we update the "latest" artifacts on our s3 bucket so the
    # staging box can pick it up. Allow the job to skip this step if needed
    # (when building a custom beta for example).
    - if [ "WINDOWS_DO_NOT_UPDATE_LATEST" != "true" ]; then $S3_CP_CMD $OMNIBUS_PACKAGE_DIR/datadog-agent-6*-x86_64.msi s3://$WINDOWS_BUILDS_S3_BUCKET/tagged/datadog-agent-6-latest.amd64.msi --grants read=uri=http://acs.amazonaws.com/groups/global/AllUsers full=id=3a6e02b08553fd157ae3fb918945dd1eaae5a1aa818940381ef07a430cf25732; fi

# triggered builds latest (7, x64 only), deployed to bucket/tagged
deploy_staging_windows_tags-latest-a7:
  rules:
    - <<: *if_triggered_on_tag_7
  stage: deploy7
  image: 486234852809.dkr.ecr.us-east-1.amazonaws.com/ci/datadog-agent-builders/deploy:$DATADOG_AGENT_BUILDERS
  before_script:
    - ls $OMNIBUS_PACKAGE_DIR
  tags: [ "runner:main", "size:large" ]
  dependencies:
    - windows_msi_x64-a7
    - windows_dsd_msi_x64-a7
  script:
    # By default we update the "latest" artifacts on our s3 bucket so the
    # staging box can pick it up. Allow the job to skip this step if needed
    # (when building a custom beta for example).
    - if [ "WINDOWS_DO_NOT_UPDATE_LATEST" != "true" ]; then $S3_CP_CMD $OMNIBUS_PACKAGE_DIR/datadog-agent-7*-x86_64.msi s3://$WINDOWS_BUILDS_S3_BUCKET/tagged/datadog-agent-7-latest.amd64.msi --grants read=uri=http://acs.amazonaws.com/groups/global/AllUsers full=id=3a6e02b08553fd157ae3fb918945dd1eaae5a1aa818940381ef07a430cf25732; fi

# deploy android packages to a public s3 bucket when tagged
deploy_staging_android_tags:
  rules:
    # - <<: *if_triggered_on_tag_7
    # This means this job is never run, but let's keep it around in case we need it one day
    - when: never
  stage: deploy7
  image: 486234852809.dkr.ecr.us-east-1.amazonaws.com/ci/datadog-agent-builders/deploy:$DATADOG_AGENT_BUILDERS
  before_script:
    - ls $OMNIBUS_PACKAGE_DIR
  tags: [ "runner:main", "size:large" ]
  dependencies:
    - agent_android_apk
  script:
    - $S3_CP_CMD --recursive --exclude "*" --include "*.apk" $OMNIBUS_PACKAGE_DIR s3://$ANDROID_BUILDS_S3_BUCKET/tagged/ --grants read=uri=http://acs.amazonaws.com/groups/global/AllUsers full=id=3a6e02b08553fd157ae3fb918945dd1eaae5a1aa818940381ef07a430cf25732

# deploy rpm packages to yum staging repo
deploy_staging_rpm-6:
  rules:
    - <<: *if_not_version_6
      when: never
    - <<: *if_triggered
  stage: deploy6
  resource_group: rpm_bucket
  image: 486234852809.dkr.ecr.us-east-1.amazonaws.com/ci/datadog-agent-builders/deploy:$DATADOG_AGENT_BUILDERS
  before_script:
    - ls $OMNIBUS_PACKAGE_DIR
  tags: [ "runner:main", "size:large" ]
  dependencies:
    - agent_rpm-x64-a6
    - agent_rpm-arm64-a6
  script:
    - rpm-s3 --verbose --visibility public-read -c "https://s3.amazonaws.com" -b $RPM_S3_BUCKET -p "$DEB_RPM_BUCKET_BRANCH/6/x86_64/" $OMNIBUS_PACKAGE_DIR/*-6.*x86_64.rpm
    - rpm-s3 --verbose --visibility public-read -c "https://s3.amazonaws.com" -b $RPM_S3_BUCKET -p "$DEB_RPM_BUCKET_BRANCH/6/aarch64/" $OMNIBUS_PACKAGE_DIR/*-6.*aarch64.rpm

deploy_staging_rpm-7:
  rules:
    - <<: *if_not_version_7
      when: never
    - <<: *if_triggered
  stage: deploy7
  resource_group: rpm_bucket
  image: 486234852809.dkr.ecr.us-east-1.amazonaws.com/ci/datadog-agent-builders/deploy:$DATADOG_AGENT_BUILDERS
  before_script:
    - ls $OMNIBUS_PACKAGE_DIR
  tags: [ "runner:main", "size:large" ]
  dependencies:
    - agent_rpm-x64-a7
    - agent_rpm-arm64-a7
    - iot_agent_rpm-x64
    - iot_agent_rpm-arm64
    - iot_agent_rpm-armhf
    - dogstatsd_rpm-x64
  script:
    - rpm-s3 --verbose --visibility public-read -c "https://s3.amazonaws.com" -b $RPM_S3_BUCKET -p "$DEB_RPM_BUCKET_BRANCH/7/x86_64/" $OMNIBUS_PACKAGE_DIR/*-7.*x86_64.rpm
    - rpm-s3 --verbose --visibility public-read -c "https://s3.amazonaws.com" -b $RPM_S3_BUCKET -p "$DEB_RPM_BUCKET_BRANCH/7/aarch64/" $OMNIBUS_PACKAGE_DIR/*-7.*aarch64.rpm
    - rpm-s3 --verbose --visibility public-read -c "https://s3.amazonaws.com" -b $RPM_S3_BUCKET -p "$DEB_RPM_BUCKET_BRANCH/7/armv7hl/" $OMNIBUS_PACKAGE_DIR/*-7.*armv7hl.rpm

# deploy suse rpm packages to yum staging repo
# NOTE: no SuSE ARM builds currently.
deploy_staging_suse_rpm-6:
  rules:
    - <<: *if_not_version_6
      when: never
    - <<: *if_triggered
  stage: deploy6
  resource_group: suse_bucket
  image: 486234852809.dkr.ecr.us-east-1.amazonaws.com/ci/datadog-agent-builders/deploy:$DATADOG_AGENT_BUILDERS
  before_script:
    - ls $OMNIBUS_PACKAGE_DIR_SUSE
  tags: [ "runner:main", "size:large" ]
  dependencies:
    - agent_suse-x64-a6
  script:
    - rpm-s3 --verbose --visibility public-read -c "https://s3.amazonaws.com" -b $RPM_S3_BUCKET -p "suse/$DEB_RPM_BUCKET_BRANCH/6/x86_64/" $OMNIBUS_PACKAGE_DIR_SUSE/*-6.*x86_64.rpm

deploy_staging_suse_rpm-7:
  rules:
    - <<: *if_not_version_6
      when: never
    - <<: *if_triggered
  stage: deploy7
  resource_group: suse_bucket
  image: 486234852809.dkr.ecr.us-east-1.amazonaws.com/ci/datadog-agent-builders/deploy:$DATADOG_AGENT_BUILDERS
  before_script:
    - ls $OMNIBUS_PACKAGE_DIR_SUSE
  tags: [ "runner:main", "size:large" ]
  dependencies:
    - agent_suse-x64-a7
    - dogstatsd_suse-x64
    - iot_agent_suse-x64
  script:
    - rpm-s3 --verbose --visibility public-read -c "https://s3.amazonaws.com" -b $RPM_S3_BUCKET -p "suse/$DEB_RPM_BUCKET_BRANCH/7/x86_64/" $OMNIBUS_PACKAGE_DIR_SUSE/*-7.*x86_64.rpm

# deploy dsd binary to staging bucket
deploy_staging_dsd:
  rules:
    - <<: *if_not_version_7
      when: never
    - <<: *if_triggered
  stage: deploy7
  image: 486234852809.dkr.ecr.us-east-1.amazonaws.com/ci/datadog-agent-builders/deploy:$DATADOG_AGENT_BUILDERS
  tags: [ "runner:main", "size:large" ]
  dependencies: []
  script:
    - $S3_CP_CMD $S3_ARTIFACTS_URI/dogstatsd/dogstatsd ./dogstatsd
    - export PACKAGE_VERSION=$(inv agent.version --url-safe --major-version 7)
    - $S3_CP_CMD ./dogstatsd $S3_DSD6_URI/linux/dogstatsd-$PACKAGE_VERSION --grants read=uri=http://acs.amazonaws.com/groups/global/AllUsers full=id=3a6e02b08553fd157ae3fb918945dd1eaae5a1aa818940381ef07a430cf25732

# deploy agent windows zip to the staging bucket, currently used for cloudfoundry bosh
deploy_staging_datadog_agent_windows_zip:
  rules:
    - <<: *if_triggered_on_tag_7
  stage: deploy7
  dependencies: [ "windows_msi_x64-a7"]
  image: 486234852809.dkr.ecr.us-east-1.amazonaws.com/ci/datadog-agent-builders/deploy:$DATADOG_AGENT_BUILDERS
  before_script:
    - ls $OMNIBUS_PACKAGE_DIR
  tags: [ "runner:main", "size:large" ]
  script:
    - $S3_CP_CMD --recursive --exclude "*" --include "datadog-agent-7.*.zip" $OMNIBUS_PACKAGE_DIR $S3_DSD6_URI/windows/agent7/bosh/ --grants read=uri=http://acs.amazonaws.com/groups/global/AllUsers full=id=3a6e02b08553fd157ae3fb918945dd1eaae5a1aa818940381ef07a430cf25732

deploy_cluster_agent_cloudfoundry:
  rules:
    - <<: *if_not_version_7
      when: never
    - <<: *if_triggered
  stage: deploy7
  image: 486234852809.dkr.ecr.us-east-1.amazonaws.com/ci/datadog-agent-builders/deploy:$DATADOG_AGENT_BUILDERS
  dependencies:
    - cluster_agent_cloudfoundry-build_amd64
  before_script:
    - ls $OMNIBUS_PACKAGE_DIR
  tags: [ "runner:main", "size:large" ]
  script:
    - $S3_CP_CMD --recursive --exclude "*" --include "datadog-cluster-agent-cloudfoundry-*.tar.xz" $OMNIBUS_PACKAGE_DIR $S3_DSD6_URI/linux/cluster-agent-cloudfoundry/ --grants read=uri=http://acs.amazonaws.com/groups/global/AllUsers full=id=3a6e02b08553fd157ae3fb918945dd1eaae5a1aa818940381ef07a430cf25732

# deploy datadog agent windows binaries to staging bucket. Currently used for cloudfoundry builpack
deploy_staging_datadog_agent_windows_binaries_zip:
  rules:
    - <<: *if_triggered_on_tag_7
  stage: deploy7
  dependencies: [ "windows_zip_agent_binaries_x64-a7"]
  image: 486234852809.dkr.ecr.us-east-1.amazonaws.com/ci/datadog-agent-builders/deploy:$DATADOG_AGENT_BUILDERS
  before_script:
    - ls $OMNIBUS_PACKAGE_DIR
  tags: [ "runner:main", "size:large" ]
  script:
    - $S3_CP_CMD --recursive --exclude "*" --include "agent-binaries-7.*.zip" $OMNIBUS_PACKAGE_DIR $S3_DSD6_URI/windows/agent7/buildpack/ --grants read=uri=http://acs.amazonaws.com/groups/global/AllUsers full=id=3a6e02b08553fd157ae3fb918945dd1eaae5a1aa818940381ef07a430cf25732

# deploy process agent and system-probe to staging bucket
deploy_staging_process_and_sysprobe:
  rules:
    - when: manual
      allow_failure: true
  stage: internal_deploy
  image: 486234852809.dkr.ecr.us-east-1.amazonaws.com/ci/datadog-agent-builders/deploy:$DATADOG_AGENT_BUILDERS
  before_script:
    - cd $OMNIBUS_PACKAGE_DIR
    - ls
  tags: [ "runner:main", "size:large" ]
  dependencies:
    - agent_deb-x64-a7
  script:
    # The shell expansion `datadog-agent_*_amd64.deb` might return multiple
    # entries, so we sort them and get the first one.
    - dpkg -x $(ls -1 datadog-agent_*_amd64.deb | sort -V | head -n 1) ./out
    # Use tag or shortened branch with short commit hash to identify the binary
    - export SHORT_REF=$(echo $CI_COMMIT_REF_NAME | cut -d'/' -f2- | cut -c -10 | sed -E 's/[^[:alnum:]]+/-/g')
    - export NAME="${CI_COMMIT_TAG:-$SHORT_REF}-${CI_COMMIT_SHA:0:7}"
    - echo "Uploading with name=$NAME"
    - $S3_CP_CMD ./out/opt/datadog-agent/embedded/bin/process-agent s3://$PROCESS_S3_BUCKET/process-agent-amd64-$NAME --grants read=uri=http://acs.amazonaws.com/groups/global/AllUsers full=id=612548d92af7fa77f7ad7bcab230494f7310438ac6332e904a8fb2e6daa5cb23
    - $S3_CP_CMD ./out/opt/datadog-agent/embedded/bin/system-probe s3://$PROCESS_S3_BUCKET/system-probe-amd64-$NAME --grants read=uri=http://acs.amazonaws.com/groups/global/AllUsers full=id=612548d92af7fa77f7ad7bcab230494f7310438ac6332e904a8fb2e6daa5cb23

#
# Docker releases
#

tag_release_6:
  rules:
    - <<: *if_triggered_on_tag_6
      when: manual
      allow_failure: true
  <<: *docker_tag_job_definition
  stage: deploy6
  dependencies:
    - docker_build_agent6
    - docker_build_agent6_arm64
    - docker_build_agent6_jmx
    - docker_build_agent6_jmx_arm64
  script:
    - VERSION=$(inv -e agent.version --major-version 6)
    # Platform-specific agent images
    - inv -e docker.publish-bulk --signed-push --platform linux/amd64 --platform linux/arm64 --src-template ${SRC_AGENT}:${SRC_TAG}-6-ARCH      --dst-template datadog/agent-ARCH:${VERSION}
    - inv -e docker.publish-bulk --signed-push --platform linux/amd64 --platform linux/arm64 --src-template ${SRC_AGENT}:${SRC_TAG}-6-jmx-ARCH  --dst-template datadog/agent-ARCH:${VERSION}-jmx
    # Manifests
    - inv -e docker.publish-manifest --signed-push --name datadog/agent --tag ${VERSION} --image datadog/agent-amd64:${VERSION},linux/amd64 --image datadog/agent-arm64:${VERSION},linux/arm64
    - inv -e docker.publish-manifest --signed-push --name datadog/agent --tag ${VERSION}-jmx  --image datadog/agent-amd64:${VERSION}-jmx,linux/amd64 --image datadog/agent-arm64:${VERSION}-jmx,linux/arm64

latest_release_6:
  rules:
    - <<: *if_triggered_on_tag_6
      when: manual
      allow_failure: true
  <<: *docker_tag_job_definition
  stage: deploy6
  dependencies:
    - docker_build_agent6
    - docker_build_agent6_arm64
    - docker_build_agent6_jmx
    - docker_build_agent6_jmx_arm64
  script:
    - VERSION=$(inv -e agent.version --major-version 6)
    - inv -e docker.publish-manifest --signed-push --name datadog/agent --tag latest-py2 --image datadog/agent-amd64:${VERSION},linux/amd64 --image datadog/agent-arm64:${VERSION},linux/arm64
    - inv -e docker.publish-manifest --signed-push --name datadog/agent --tag latest-py2-jmx --image datadog/agent-amd64:${VERSION}-jmx,linux/amd64 --image datadog/agent-arm64:${VERSION}-jmx,linux/arm64
    - inv -e docker.publish-manifest --signed-push --name datadog/agent --tag 6 --image datadog/agent-amd64:${VERSION},linux/amd64 --image datadog/agent-arm64:${VERSION},linux/arm64
    - inv -e docker.publish-manifest --signed-push --name datadog/agent --tag 6-jmx --image datadog/agent-amd64:${VERSION}-jmx,linux/amd64 --image datadog/agent-arm64:${VERSION}-jmx,linux/arm64

tag_release_7_linux:
  rules:
    - <<: *if_triggered_on_tag_7
      when: manual
      allow_failure: true
  <<: *docker_tag_job_definition
  stage: deploy7
  dependencies:
    - docker_build_agent7
    - docker_build_agent7_arm64
    - docker_build_agent7_jmx
    - docker_build_agent7_jmx_arm64
    - docker_build_dogstatsd_amd64
  script:
    - VERSION=$(inv -e agent.version --major-version 7)
    - inv -e docker.publish-bulk --signed-push --platform linux/amd64 --platform linux/arm64 --src-template ${SRC_AGENT}:${SRC_TAG}-7-ARCH      --dst-template datadog/agent-ARCH:${VERSION}
    - inv -e docker.publish-bulk --signed-push --platform linux/amd64 --platform linux/arm64 --src-template ${SRC_AGENT}:${SRC_TAG}-7-jmx-ARCH  --dst-template datadog/agent-ARCH:${VERSION}-jmx
    - inv -e docker.publish --signed-push ${SRC_DSD}:${SRC_TAG}-amd64 datadog/dogstatsd:${VERSION}

tag_release_7_windows:
  rules:
    - <<: *if_triggered_on_tag_7
      when: manual
      allow_failure: true
  stage: deploy7
  extends: .docker_tag_windows_job_definition
  variables:
    VARIANT: 1909
  tags: ["runner:windows-docker", "windowsversion:1909"]
  dependencies:
    - docker_build_agent7_windows1809
    - docker_build_agent7_windows1809_jmx
    - docker_build_agent7_windows1909
    - docker_build_agent7_windows1909_jmx
  script:
    - |
      @"
      `$VERSION = inv -e agent.version --major-version 7
      inv -e docker.publish-bulk --signed-push --platform windows/amd64 --src-template ${SRC_AGENT}:${SRC_TAG}-7-win1809-ARCH --dst-template datadog/agent-ARCH:`${VERSION}-win1809
      inv -e docker.publish-bulk --signed-push --platform windows/amd64 --src-template ${SRC_AGENT}:${SRC_TAG}-7-jmx-win1809-ARCH --dst-template datadog/agent-ARCH:`${VERSION}-jmx-win1809
      inv -e docker.publish-bulk --signed-push --platform windows/amd64 --src-template ${SRC_AGENT}:${SRC_TAG}-7-win1909-ARCH --dst-template datadog/agent-ARCH:`${VERSION}-win1909
      inv -e docker.publish-bulk --signed-push --platform windows/amd64 --src-template ${SRC_AGENT}:${SRC_TAG}-7-jmx-win1909-ARCH --dst-template datadog/agent-ARCH:`${VERSION}-jmx-win1909
      "@ | Add-Content ci-scripts/docker-publish.ps1

tag_release_7_manifests:
  rules:
    - <<: *if_triggered_on_tag_7
      when: manual
      allow_failure: true
  <<: *docker_tag_job_definition
  stage: deploy7
  # HACK: a job should not depend on manual jobs, otherwise it blocks
  # the next stages of the pipeline until said manual jobs are run
  # (the job remains in a pending state until all its dependencies
  # are run).
  # However, this job implicitly still needs both of the below jobs,
  # and thus should be run after these two manual jobs.
  # needs:
  #   - tag_release_7_linux
  #   - tag_release_7_windows
  dependencies: []
  script:
    - VERSION=$(inv -e agent.version --major-version 7)
    - inv -e docker.publish-manifest --signed-push --name datadog/agent --tag ${VERSION}
      --image datadog/agent-amd64:${VERSION},linux/amd64
      --image datadog/agent-amd64:${VERSION}-win1809,windows/amd64
      --image datadog/agent-amd64:${VERSION}-win1909,windows/amd64
      --image datadog/agent-arm64:${VERSION},linux/arm64
    - inv -e docker.publish-manifest --signed-push --name datadog/agent --tag ${VERSION}-jmx
      --image datadog/agent-amd64:${VERSION}-jmx,linux/amd64
      --image datadog/agent-amd64:${VERSION}-jmx-win1809,windows/amd64
      --image datadog/agent-amd64:${VERSION}-jmx-win1909,windows/amd64
      --image datadog/agent-arm64:${VERSION}-jmx,linux/arm64

latest_release_7:
  rules:
    - <<: *if_triggered_on_tag_7
      when: manual
      allow_failure: true
  <<: *docker_tag_job_definition
  stage: deploy7
  dependencies:
    - docker_build_agent7
    - docker_build_agent7_arm64
    - docker_build_agent7_jmx
    - docker_build_agent7_jmx_arm64
    - docker_build_dogstatsd_amd64
    - docker_build_agent7_windows1809
    - docker_build_agent7_windows1809_jmx
    - docker_build_agent7_windows1909
    - docker_build_agent7_windows1909_jmx
  script:
    - VERSION=$(inv -e agent.version --major-version 7)
    # Dogstatsd
    - inv -e docker.publish --signed-push ${SRC_DSD}:${SRC_TAG}-amd64 datadog/dogstatsd:latest
    - inv -e docker.publish --signed-push ${SRC_DSD}:${SRC_TAG}-amd64 datadog/dogstatsd:7
    # Manifests
    - inv -e docker.publish-manifest --signed-push --name datadog/agent --tag latest
      --image datadog/agent-amd64:${VERSION},linux/amd64
      --image datadog/agent-amd64:${VERSION}-win1809,windows/amd64
      --image datadog/agent-amd64:${VERSION}-win1909,windows/amd64
      --image datadog/agent-arm64:${VERSION},linux/arm64
    - inv -e docker.publish-manifest --signed-push --name datadog/agent --tag latest-jmx
      --image datadog/agent-amd64:${VERSION}-jmx,linux/amd64
      --image datadog/agent-amd64:${VERSION}-jmx-win1809,windows/amd64
      --image datadog/agent-amd64:${VERSION}-jmx-win1909,windows/amd64
      --image datadog/agent-arm64:${VERSION}-jmx,linux/arm64
    - inv -e docker.publish-manifest --signed-push --name datadog/agent --tag 7
      --image datadog/agent-amd64:${VERSION},linux/amd64
      --image datadog/agent-amd64:${VERSION}-win1809,windows/amd64
      --image datadog/agent-amd64:${VERSION}-win1909,windows/amd64
      --image datadog/agent-arm64:${VERSION},linux/arm64
    - inv -e docker.publish-manifest --signed-push --name datadog/agent --tag 7-jmx
      --image datadog/agent-amd64:${VERSION}-jmx,linux/amd64
      --image datadog/agent-amd64:${VERSION}-jmx-win1809,windows/amd64
      --image datadog/agent-amd64:${VERSION}-jmx-win1909,windows/amd64
      --image datadog/agent-arm64:${VERSION}-jmx,linux/arm64

#
# Use these steps to revert the latest tags to a previous release
# while maintaining content trust signatures
# - remove the leading dot from the name
# - set the RELEASE envvar
# - in the gitlab pipeline view, trigger the step (in the first column)
#

.latest_revert_to_previous_release_6:
  rules:
    - when: manual
      allow_failure: true
  <<: *docker_tag_job_definition
  stage: source_test
  variables:
    <<: *docker_hub_variables
    RELEASE: ""  # tag name of the non-jmx version, for example "6.9.0"
  script:
    - if [[ -z "$RELEASE" ]]; then echo "Need release version to revert to"; exit 1; fi
    - inv -e docker.publish-manifest --signed-push --name datadog/agent --tag latest-py2 --image datadog/agent-amd64:${RELEASE},linux/amd64 --image datadog/agent-arm64:${RELEASE},linux/arm64
    - inv -e docker.publish-manifest --signed-push --name datadog/agent --tag latest-py2-jmx --image datadog/agent-amd64:${RELEASE}-jmx,linux/amd64 --image datadog/agent-arm64:${RELEASE}-jmx,linux/arm64

.latest_revert_to_previous_release_7:
  rules:
    - when: manual
      allow_failure: true
  <<: *docker_tag_job_definition
  stage: source_test
  variables:
    <<: *docker_hub_variables
    RELEASE: ""  # tag name of the non-jmx version, for example "6.9.0"
  script:
    - if [[ -z "$RELEASE" ]]; then echo "Need release version to revert to"; exit 1; fi
    - inv -e docker.publish-manifest --signed-push --name datadog/agent --tag latest --image datadog/agent-amd64:${RELEASE},linux/amd64 --image datadog/agent-arm64:${RELEASE},linux/arm64
    - inv -e docker.publish-manifest --signed-push --name datadog/agent --tag latest-jmx --image datadog/agent-amd64:${RELEASE}-jmx,linux/amd64 --image datadog/agent-arm64:${RELEASE}-jmx,linux/arm64
    - inv -e docker.publish --signed-pull --signed-push datadog/dogstatsd:${RELEASE} datadog/dogstatsd:latest

#
# Use this step to delete a tag of a given image
# We call the Docker Hub API because docker cli doesn't support deleting tags
# - remove the leading dot from the name
# - set the IMAGE and TAG envvars
# - in the gitlab pipeline view, trigger the step (in the first column)
#
.delete_docker_tag:
  rules:
    - when: manual
      allow_failure: true
  tags: [ "runner:docker", "size:large" ]
  image: 486234852809.dkr.ecr.us-east-1.amazonaws.com/docker-notary:0.6.1
  before_script:
    - DOCKER_REGISTRY_LOGIN=$(aws ssm get-parameter --region us-east-1 --name ci.datadog-agent.$DOCKER_REGISTRY_LOGIN_SSM_KEY --with-decryption --query "Parameter.Value" --out text)
    - PASS=$(aws ssm get-parameter --region us-east-1 --name ci.datadog-agent.$DOCKER_REGISTRY_PWD_SSM_KEY --with-decryption --query "Parameter.Value" --out text)
    # FIXME: Use Python 3 when python3-pip is available in docker-notary image
    - python2 -m pip install -r requirements.txt
    - |
      export DOCKER_TOKEN=`curl -s -H "Content-Type: application/json" -X POST -d '{"username": "'$DOCKER_REGISTRY_LOGIN'", "password": "'$PASS'"}' https://hub.docker.com/v2/users/login/ | python -c 'import sys, json; print(json.load(sys.stdin)["token"].strip())'`
  dependencies: [] # Don't download Gitlab artefacts
  stage: source_test
  variables:
    <<: *docker_hub_variables
    IMAGE: ""  # image name, for example "agent"
    TAG: ""  # tag name, for example "6.9.0"
    ORGANIZATION: "datadog"
  script:
    - if [[ -z "$IMAGE" ]]; then echo "Need an image"; exit 1; fi
    - if [[ -z "$TAG" ]]; then echo "Need a tag to delete"; exit 1; fi
    - inv -e docker.delete ${ORGANIZATION} ${IMAGE} ${TAG} ${DOCKER_TOKEN} &>/dev/null

#
# Cloudfront cache invalidation:
# Duplicated in 2 jobs: one that runs "on success" of the previous stage, and one that runs "on failure" of previous stages.
# Compared to having 1 single job that runs "always", this setup guarantees that if earlier stages first failed and were
# then retried successfully, the cloudfront invalidation will also run after the successful retry.
#
.deploy_cloudfront_invalidate: &deploy_cloudfront_invalidate
  stage: deploy_invalidate
  image: 486234852809.dkr.ecr.us-east-1.amazonaws.com/ci/datadog-agent-builders/deploy:$DATADOG_AGENT_BUILDERS
  tags: [ "runner:main", "size:large" ]
  dependencies: []
  script:
    - cd /deploy_scripts/cloudfront-invalidation
    - "REPO=apt PATTERN_SUBSTRING=/$DEB_RPM_BUCKET_BRANCH/ ./invalidate.sh"
    - "REPO=yum PATTERN_SUBSTRING=/$DEB_RPM_BUCKET_BRANCH/ ./invalidate.sh"

deploy_cloudfront_invalidate_on_success:
  rules:
    - <<: *if_triggered
      when: on_success
  <<: *deploy_cloudfront_invalidate

deploy_cloudfront_invalidate_on_failure:
  rules:
    - <<: *if_triggered
      when: on_failure
  <<: *deploy_cloudfront_invalidate

#
# Trigger release pipelines
#

# The trigger jobs are always run (even on failing pipelines)
# because there's no way to retry a trigger job once it gets skipped
# because of a pipeline failure, even when retrying the pipeline.
trigger_release_7:
  rules:
    - <<: *if_triggered_on_tag_7
      when: always
  stage: trigger_release
  variables:
    RELEASE_VERSION: $RELEASE_VERSION_7-1
  trigger:
    project: DataDog/agent-release-management
    branch: master

trigger_release_6:
  rules:
    - <<: *if_triggered_on_tag_6
      when: always
  stage: trigger_release
  variables:
    RELEASE_VERSION: $RELEASE_VERSION_6-1
  trigger:
    project: DataDog/agent-release-management
    branch: master

#
# end to end
#

.pupernetes_template: &pupernetes_template
  stage: e2e
  image: 486234852809.dkr.ecr.us-east-1.amazonaws.com/ci/datadog-agent-builders/deploy:$DATADOG_AGENT_BUILDERS
  tags: [ "runner:main", "size:large" ]
  dependencies: []
  before_script:
  - cd $SRC_PATH
  - python3 -m pip install -r requirements.txt
  script:
  - inv -e e2e-tests --image=datadog/agent-dev:${CI_COMMIT_REF_SLUG}-py2
  - inv -e e2e-tests --image=datadog/agent-dev:${CI_COMMIT_REF_SLUG}-py3

pupernetes-dev:
  rules:
    - <<: *if_master_branch
      when: never
    - <<: *if_tagged_commit
      when: never
    - when: manual
      allow_failure: true
  <<: *pupernetes_template

pupernetes-master:
  <<: *pupernetes_template
  rules:
    - <<: *if_master_branch
  script:
  - inv -e e2e-tests --image=datadog/agent-dev:master-py2
  - inv -e e2e-tests --image=datadog/agent-dev:master-py3

pupernetes-tags-6:
  rules:
    - <<: *if_triggered_on_tag_6
      when: manual
      allow_failure: true
  <<: *pupernetes_template
  script:
  - VERSION=$(inv -e agent.version --major-version 6)
  - inv -e e2e-tests --image=datadog/agent:${VERSION}

pupernetes-tags-7:
  rules:
    - <<: *if_triggered_on_tag_7
      when: manual
      allow_failure: true
  <<: *pupernetes_template
  script:
  - VERSION=$(inv -e agent.version --major-version 7)
  - inv -e e2e-tests --image=datadog/agent:${VERSION}

notify-on-failure:
  extends: .slack-notifier-base
  rules:
    - <<: *if_master_branch
      when: on_failure
    - <<: *if_triggered
      when: on_failure
  dependencies: []
  script: |
    BUILD_URL="$CI_PROJECT_URL/pipelines/$CI_PIPELINE_ID"
    COMMIT_URL="$CI_PROJECT_URL/commit/$CI_COMMIT_SHA"

    COMMIT_AUTHOR=$(git show -s --format="%an" HEAD)

    MESSAGE_TEXT=":host-red: $CI_PROJECT_NAME: Pipeline <$BUILD_URL|$CI_PIPELINE_ID> for $CI_COMMIT_REF_NAME failed.
    $CI_COMMIT_TITLE (<$COMMIT_URL|$CI_COMMIT_SHORT_SHA>) by $COMMIT_AUTHOR"
    postmessage "#datadog-agent-pipelines" "$MESSAGE_TEXT"<|MERGE_RESOLUTION|>--- conflicted
+++ resolved
@@ -328,11 +328,7 @@
     - inv -e rtloader.install
     - inv -e rtloader.format --raise-if-changed
     - inv -e rtloader.test
-<<<<<<< HEAD
-    - inv -e deps --verbose --no-dep-ensure --no-bootstrap
-=======
-    - inv -e deps --verbose --dep-vendor-only --integrations-version "$INTEGRATIONS_VERSION"
->>>>>>> 02d1dc4c
+    - inv -e deps --verbose --no-dep-ensure --no-bootstrap --integrations-version "$INTEGRATIONS_VERSION"
 
 # run tests for deb-x64
 run_tests_deb-x64-py2:
@@ -399,12 +395,7 @@
     - *retrieve_linux_go_deps
     - mkdir -p $CI_PROJECT_DIR/.tmp/binary-ebpf
     - cd $SRC_PATH
-<<<<<<< HEAD
-    - pip3 install -r requirements.txt
-=======
     - python3 -m pip install -r requirements.txt
-    - inv -e deps --verbose --dep-vendor-only --no-checks
->>>>>>> 02d1dc4c
     # Retrieve libbcc from S3
     - $S3_CP_CMD $S3_ARTIFACTS_URI/libbcc-amd64.tar.xz /tmp/libbcc.tar.xz
     - mkdir /opt/libbcc
@@ -438,13 +429,7 @@
     - mkdir -p $GOPATH/src/github.com/DataDog/datadog-agent
     - rsync -azr --delete ./ $GOPATH/src/github.com/DataDog/datadog-agent
     - cd $GOPATH/src/github.com/DataDog/datadog-agent
-<<<<<<< HEAD
-    - pip install -r requirements.txt
-    - inv -e deps --no-dep-ensure --no-bootstrap
-=======
     - python3 -m pip install -r requirements.txt
-    - inv -e deps --dep-vendor-only
->>>>>>> 02d1dc4c
   script:
     - set +x     # don't print the api key to the logs
     # send the list of the dependencies to snyk
@@ -460,16 +445,9 @@
   image: 486234852809.dkr.ecr.us-east-1.amazonaws.com/ci/datadog-agent-buildimages/deb_x64:$DATADOG_AGENT_BUILDIMAGES
   tags: [ "runner:main", "size:large" ]
   before_script:
-<<<<<<< HEAD
     - *retrieve_linux_go_deps
-    - pip install --upgrade --ignore-installed pip setuptools
-    - pip install -r requirements.txt
-=======
-    - cd $SRC_PATH
     - python3 -m pip install --upgrade --ignore-installed pip setuptools
     - python3 -m pip install -r requirements.txt
-    - inv -e deps --no-dep-ensure --no-checks
->>>>>>> 02d1dc4c
   script:
     # Print a message and fail if "go mod tidy" modifies go.mod
     - go mod tidy
