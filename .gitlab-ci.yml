--- conflicted
+++ resolved
@@ -766,12 +766,8 @@
   - !reference [.on_e2e_main_release_or_rc]
   - changes:
       paths:
-<<<<<<< HEAD
-=======
         - cmd/agent/dist/conf.d/discovery.d/*
-        - cmd/agent/dist/conf.d/service_discovery.d/*
         - comp/core/autodiscovery/providers/process_log.go
->>>>>>> 43a17688
         - test/new-e2e/tests/discovery/**/*
         - pkg/collector/corechecks/discovery/**/*
         - pkg/collector/corechecks/servicediscovery/**/*
