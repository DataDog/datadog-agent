--- conflicted
+++ resolved
@@ -746,11 +746,8 @@
   - pkg/network/**/*
   - pkg/process/monitor/*
   - pkg/util/kernel/**/*
-<<<<<<< HEAD
   - pkg/dynamicinstrumentation/**/*
-=======
   - pkg/gpu/**/*
->>>>>>> f6752d3a
   - .gitlab/kernel_matrix_testing/system_probe.yml
   - .gitlab/kernel_matrix_testing/common.yml
   - .gitlab/source_test/ebpf.yml
