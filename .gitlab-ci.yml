---
include:
  - .gitlab/.pre/include.yml
  - .gitlab/benchmarks/include.yml
  - .gitlab/binary_build/include.yml
  - .gitlab/check_deploy/check_deploy.yml
  - .gitlab/check_merge/do_not_merge.yml
  - .gitlab/choco_build/choco_build.yml
  - .gitlab/common/shared.yml
  - .gitlab/common/skip_ci_check.yml
  - .gitlab/common/test_infra_version.yml
  - .gitlab/container_build/include.yml
  - .gitlab/container_scan/container_scan.yml
  - .gitlab/deploy_packages/include.yml
  - .gitlab/deps_build/deps_build.yml
  - .gitlab/deps_fetch/deps_fetch.yml
  - .gitlab/dev_container_deploy/include.yml
  - .gitlab/e2e/e2e.yml
  - .gitlab/e2e_install_packages/include.yml
  - .gitlab/e2e_pre_test/e2e_pre_test.yml
  - .gitlab/e2e_testing_deploy/e2e_deploy.yml
  - .gitlab/functional_test/include.yml
  - .gitlab/install_script_testing/install_script_testing.yml
  - .gitlab/integration_test/include.yml
  - .gitlab/internal_image_deploy/internal_image_deploy.yml
  - .gitlab/internal_kubernetes_deploy/include.yml
  - .gitlab/lint/include.yml
  - .gitlab/maintenance_jobs/include.yml
  - .gitlab/notify/notify.yml
  - .gitlab/package_build/include.yml
  - .gitlab/packaging/include.yml
  - .gitlab/package_deps_build/package_deps_build.yml
  - .gitlab/pkg_metrics/pkg_metrics.yml
  - .gitlab/post_rc_build/post_rc_tasks.yml
  - .gitlab/trigger_distribution/trigger_distribution.yml
  - .gitlab/trigger_distribution/conditions.yml
  - .gitlab/setup/setup.yml
  - .gitlab/source_test/include.yml
  - .gitlab/scan/windows.yml
  - .gitlab/fuzz/infra.yaml

default:
  retry:
    max: 1 # Retry everything once on failure
    when: always

stages:
  - .pre
  - setup
  - maintenance_jobs
  - deps_build
  - deps_fetch
  - lint
  - source_test
  - source_test_stats
  - software_composition_analysis
  - binary_build
  - package_deps_build
  - kernel_matrix_testing_prepare
  - kernel_matrix_testing_system_probe
  - kernel_matrix_testing_security_agent
  - kernel_matrix_testing_cleanup
  - integration_test
  - benchmarks
  - package_build
  - packaging
  - pkg_metrics
  - container_build
  - container_scan
  - scan
  - check_deploy
  - dev_container_deploy
  - deploy_packages
  - choco_build
  - install_script_deploy
  - internal_image_deploy
  - e2e_deploy
  - install_script_testing
  - e2e_pre_test
  - e2e_init
  - e2e
  - e2e_cleanup
  - e2e_k8s
  - e2e_install_packages
  - functional_test
  - trigger_distribution
  - junit_upload
  - internal_kubernetes_deploy
  - post_rc_build
  - check_merge
  - notify

variables:
  # Special variable that allows us to set the pipeline to compute the code coverage of the e2e tests. It will impact several jobs so that
  # the agent is build with a special flag that allow computing code coverage of the binary when it is running.
  E2E_COVERAGE_PIPELINE: false
  # Directory in which we execute the omnibus build.
  # For an unknown reason, it does not go well with
  # a ruby dependency if we build directly into $CI_PROJECT_DIR/.omnibus
  OMNIBUS_BASE_DIR: /omnibus
  # Directory in which we put the artifacts after the build
  # Must be in $CI_PROJECT_DIR
  OMNIBUS_PACKAGE_DIR: $CI_PROJECT_DIR/omnibus/pkg/
  # Directory in which we put the SUSE artifacts after the SUSE build
  # Must be in $CI_PROJECT_DIR
  # RPM builds and SUSE RPM builds create artifacts with the same name.
  # To differentiate them, we put them in different folders. That also
  # avoids accidentally overwriting files when downloading artifacts from
  # both RPM and SUSE rpm jobs.
  OMNIBUS_PACKAGE_DIR_SUSE: $CI_PROJECT_DIR/omnibus/suse/pkg
  DD_AGENT_TESTING_DIR: $CI_PROJECT_DIR/test/new-e2e/tests
  STATIC_BINARIES_DIR: bin/static
  DOGSTATSD_BINARIES_DIR: bin/dogstatsd
  AGENT_BINARIES_DIR: bin/agent
  CLUSTER_AGENT_BINARIES_DIR: bin/datadog-cluster-agent
  CWS_INSTRUMENTATION_BINARIES_DIR: bin/cws-instrumentation
  CLUSTER_AGENT_CLOUDFOUNDRY_BINARIES_DIR: bin/datadog-cluster-agent-cloudfoundry
  SYSTEM_PROBE_BINARIES_DIR: bin/system-probe
  DEB_S3_BUCKET: apt.datad0g.com
  RPM_S3_BUCKET: yum.datad0g.com
  MACOS_S3_BUCKET: dd-agent-macostesting
  WIN_S3_BUCKET: dd-agent-mstesting
  PROCESS_S3_BUCKET: datad0g-process-agent
  BUCKET_BRANCH: dev # path inside the staging s3 buckets to release to: 'dev', 'nightly', 'oldnightly', 'beta' or 'stable'
  DEB_TESTING_S3_BUCKET: apttesting.datad0g.com
  RPM_TESTING_S3_BUCKET: yumtesting.datad0g.com
  # note the name is TEST_KEYS_URL, not TESTING_KEYS_URL;
  # this is because TESTING_KEYS_URL is a variable used by the install script,
  # and we don't want to modify its behavior inadvertently
  TEST_KEYS_URL: apttesting.datad0g.com/test-keys-vault
  INSTALLER_TESTING_S3_BUCKET: installtesting.datad0g.com
  WINDOWS_TESTING_S3_BUCKET: pipelines/A7/$CI_PIPELINE_ID
  WINDOWS_BUILDS_S3_BUCKET: $WIN_S3_BUCKET/builds
  WINDOWS_POWERSHELL_DIR: $CI_PROJECT_DIR/signed_scripts
  DEB_RPM_TESTING_BUCKET_BRANCH: testing # branch of the DEB_TESTING_S3_BUCKET and RPM_TESTING_S3_BUCKET repos to release to, 'testing'
  S3_CP_OPTIONS: --no-progress --region us-east-1 --sse AES256
  S3_CP_CMD: aws s3 cp $S3_CP_OPTIONS
  S3_ARTIFACTS_URI: s3://dd-ci-artefacts-build-stable/$CI_PROJECT_NAME/$CI_PIPELINE_ID
  S3_PROJECT_ARTIFACTS_URI: s3://dd-ci-artefacts-build-stable/$CI_PROJECT_NAME
  S3_PERMANENT_ARTIFACTS_URI: s3://dd-ci-persistent-artefacts-build-stable/$CI_PROJECT_NAME
  S3_SBOM_STORAGE_URI: s3://sbom-root-us1-ddbuild-io/$CI_PROJECT_NAME/$CI_PIPELINE_ID
  S3_RELEASE_ARTIFACTS_URI: s3://dd-release-artifacts/$CI_PROJECT_NAME/$CI_PIPELINE_ID
  S3_RELEASE_INSTALLER_ARTIFACTS_URI: s3://dd-release-artifacts/datadog-installer/$CI_PIPELINE_ID
  ## comment out both lines below (S3_OMNIBUS_CACHE_BUCKET and USE_S3_CACHING) to allow
  ## build to succeed with S3 caching disabled.
  S3_OMNIBUS_CACHE_BUCKET: dd-ci-datadog-agent-omnibus-cache-build-stable
  S3_OMNIBUS_GIT_CACHE_BUCKET: dd-ci-datadog-agent-omnibus-git-cache-build-stable
  # This value is not used on windows, a specific value is provided to
  # our build containers in the windows build jobs
  OMNIBUS_GIT_CACHE_DIR: /tmp/omnibus-git-cache
  ## comment out the line below to disable integration wheels cache
  INTEGRATION_WHEELS_CACHE_BUCKET: dd-agent-omnibus
  S3_DD_AGENT_OMNIBUS_LLVM_URI: s3://dd-agent-omnibus/llvm
  S3_DD_AGENT_OMNIBUS_BTFS_URI: s3://dd-agent-omnibus/btfs
  S3_DD_AGENT_OMNIBUS_JAVA_URI: s3://dd-agent-omnibus/openjdk
  BTFHUB_ARCHIVE_BRANCH: main
  COMPARE_TO_BRANCH: main
  GENERAL_ARTIFACTS_CACHE_BUCKET_URL: https://dd-agent-omnibus.s3.amazonaws.com
  S3_DSD6_URI: s3://dsd6-staging

  # Build images versions
  # To use images from datadog-agent-buildimages dev branches, set the corresponding
  # SUFFIX variable to
<<<<<<< HEAD
  CI_IMAGE_BTF_GEN: v73079491-4375c5ff
  CI_IMAGE_BTF_GEN_SUFFIX: "_test_only"
  CI_IMAGE_DEB_X64: v73079491-4375c5ff
  CI_IMAGE_DEB_X64_SUFFIX: "_test_only"
  CI_IMAGE_DEB_ARM64: v73079491-4375c5ff
  CI_IMAGE_DEB_ARM64_SUFFIX: "_test_only"
  CI_IMAGE_DEB_ARMHF: v73079491-4375c5ff
  CI_IMAGE_DEB_ARMHF_SUFFIX: "_test_only"
  CI_IMAGE_DOCKER_X64: v73079491-4375c5ff
  CI_IMAGE_DOCKER_X64_SUFFIX: "_test_only"
  CI_IMAGE_DOCKER_ARM64: v73079491-4375c5ff
  CI_IMAGE_DOCKER_ARM64_SUFFIX: "_test_only"
  CI_IMAGE_GITLAB_AGENT_DEPLOY: v73079491-4375c5ff
  CI_IMAGE_GITLAB_AGENT_DEPLOY_SUFFIX: "_test_only"
  CI_IMAGE_LINUX: v73079491-4375c5ff
  CI_IMAGE_LINUX_SUFFIX: "_test_only"
  CI_IMAGE_RPM_X64: v73079491-4375c5ff
  CI_IMAGE_RPM_X64_SUFFIX: "_test_only"
  CI_IMAGE_RPM_ARM64: v73079491-4375c5ff
  CI_IMAGE_RPM_ARM64_SUFFIX: "_test_only"
  CI_IMAGE_RPM_ARMHF: v73079491-4375c5ff
  CI_IMAGE_RPM_ARMHF_SUFFIX: "_test_only"
=======
  CI_IMAGE_BTF_GEN: v72987997-23c57b1f
  CI_IMAGE_BTF_GEN_SUFFIX: ""
  CI_IMAGE_DOCKER_X64: v72987997-23c57b1f
  CI_IMAGE_DOCKER_X64_SUFFIX: ""
  CI_IMAGE_DOCKER_ARM64: v72987997-23c57b1f
  CI_IMAGE_DOCKER_ARM64_SUFFIX: ""
  CI_IMAGE_DEB_ARMHF: v72987997-23c57b1f
  CI_IMAGE_DEB_ARMHF_SUFFIX: ""
  CI_IMAGE_GITLAB_AGENT_DEPLOY: v72987997-23c57b1f
  CI_IMAGE_GITLAB_AGENT_DEPLOY_SUFFIX: ""
  CI_IMAGE_LINUX: v72987997-23c57b1f
  CI_IMAGE_LINUX_SUFFIX: ""
  CI_IMAGE_RPM_X64: v72987997-23c57b1f
  CI_IMAGE_RPM_X64_SUFFIX: ""
  CI_IMAGE_RPM_ARM64: v72987997-23c57b1f
  CI_IMAGE_RPM_ARM64_SUFFIX: ""
  CI_IMAGE_RPM_ARMHF: v72987997-23c57b1f
  CI_IMAGE_RPM_ARMHF_SUFFIX: ""
>>>>>>> 4ba90b4d
  CI_IMAGE_WIN_LTSC2022_X64: v72987997-23c57b1f
  CI_IMAGE_WIN_LTSC2022_X64_SUFFIX: ""

  DATADOG_AGENT_EMBEDDED_PATH: /opt/datadog-agent/embedded
  DEB_GPG_KEY_ID: c0962c7d
  DEB_GPG_KEY_NAME: "Datadog, Inc. APT key"
  RPM_GPG_KEY_ID: b01082d3
  RPM_GPG_KEY_NAME: "Datadog, Inc. RPM key"
  # note the unusual ID for a GPG key:
  # it's the path of a Vault key to be used with gpg-vault
  # (https://github.com/DataDog/dd-source/tree/main/domains/seceng/sit/apps/artifact-security/vault-gpg-client/gpg-vault)
  GPG_TEST_KEY_ID: crypto/k8s/keys/k8s_gitlab-runner_datadog-agent_testing-signing-key
  DOCKER_REGISTRY_URL: docker.io
  KITCHEN_INFRASTRUCTURE_FLAKES_RETRY: 2
  CLANG_LLVM_VER: 12.0.1
  CLANG_BUILD_VERSION: "v60409452-ee70de70"
  KERNEL_MATRIX_TESTING_X86_AMI_ID: "ami-05b3973acf5422348"
  KERNEL_MATRIX_TESTING_ARM_AMI_ID: "ami-0b5f838a19d37fc61"
  RUN_E2E_TESTS: "auto" # Should be "off", "auto" or "on" it will change the trigger condition for new-e2e tests on branch != main
  RUN_KMT_TESTS: "auto" # Should be "auto" or "on". "on" forces all Kernel Matrix Testing jobs to run.
  RUN_UNIT_TESTS: "auto" # Should be "auto", "on", "off" it will change the trigger condition for unit tests on branch != main
  # skip known flaky tests by default
  GO_TEST_SKIP_FLAKE: "true"

  # Start aws ssm variables
  # They must be defined as environment variables in the GitLab CI/CD settings, to ease rotation if needed
  API_KEY_ORG2: ci.datadog-agent.datadog_api_key_org2 # agent-devx
  CHANGELOG_COMMIT_SHA: ci.datadog-agent.gitlab_changelog_commit_sha # agent-devx
  CHOCOLATEY_API_KEY: ci.datadog-agent.chocolatey_api_key # windows-products
  CODECOV_TOKEN: ci.datadog-agent.codecov_token # agent-devx
  DEB_GPG_KEY: ci.datadog-agent.deb_signing_private_key_${DEB_GPG_KEY_ID} # agent-delivery
  DEB_SIGNING_PASSPHRASE: ci.datadog-agent.deb_signing_key_passphrase_${DEB_GPG_KEY_ID} # agent-delivery
  DOCKER_REGISTRY_LOGIN: ci.datadog-agent.docker_hub_login # container-integrations
  DOCKER_REGISTRY_PWD: ci.datadog-agent.docker_hub_pwd # container-integrations
  RPM_GPG_KEY: ci.datadog-agent.rpm_signing_private_key_${RPM_GPG_KEY_ID} # agent-delivery
  RPM_SIGNING_PASSPHRASE: ci.datadog-agent.rpm_signing_key_passphrase_${RPM_GPG_KEY_ID} # agent-delivery
  VCPKG_BLOB_SAS_URL: ci.datadog-agent-buildimages.vcpkg_blob_sas_url # windows-products
  WINGET_PAT: ci.datadog-agent.winget_pat # windows-products
  # End aws ssm variables

  # Start vault variables
  AGENT_API_KEY_ORG2: agent-api-key-org-2 # agent-devx
  AGENT_APP_KEY_ORG2: agent-app-key-org-2 # agent-devx
  AGENT_GITHUB_APP: agent-github-app # agent-devx
  AGENT_QA_E2E: agent-qa-e2e # agent-devx
  ATLASSIAN_WRITE: atlassian-write # agent-devx
  CODECOV: codecov # agent-devx
  DOCKER_REGISTRY_RO: dockerhub-readonly # agent-delivery
  E2E_AZURE: e2e-azure # agent-devx
  E2E_GCP: e2e-gcp # agent-devx
  GITLAB_TOKEN: gitlab-token # agent-devx
  INSTALL_SCRIPT_API_KEY_ORG2: install-script-api-key-org-2 # agent-devx
  MACOS_GITHUB_APP_1: macos-github-app-one # agent-devx
  MACOS_GITHUB_APP_2: macos-github-app-two # agent-devx
  MACOS_APPLE_APPLICATION_SIGNING: apple-application-signing # agent-delivery
  MACOS_APPLE_DEVELOPER_ACCOUNT: apple-developer-account # agent-delivery
  MACOS_APPLE_INSTALLER_SIGNING: apple-installer-signing # agent-delivery
  MACOS_KEYCHAIN_PWD: ci-keychain # agent-delivery
  SLACK_AGENT: slack-agent-ci # agent-devx
  SMP_ACCOUNT: smp # single-machine-performance
  VIRUS_TOTAL: virus-total # windows-products
  # End vault variables

  DD_PKG_VERSION: "latest"
  PIPELINE_KEY_ALIAS: "alias/ci_datadog-agent_pipeline-key"

  # Job cloning strategy
  GIT_STRATEGY: "s3"

  # Job stage attempts (see https://docs.gitlab.com/ee/ci/runners/configure_runners.html#job-stages-attempts)
  ARTIFACT_DOWNLOAD_ATTEMPTS: 2
  EXECUTOR_JOB_SECTION_ATTEMPTS: 2
  GET_SOURCES_ATTEMPTS: 2
  RESTORE_CACHE_ATTEMPTS: 2
  # Feature flags
  FF_SCRIPT_SECTIONS: 1 # Prevent multiline scripts log collapsing, see https://gitlab.com/gitlab-org/gitlab-runner/-/issues/3392
  FF_KUBERNETES_HONOR_ENTRYPOINT: true # Honor the entrypoint in the Docker image when running Kubernetes jobs
  FF_TIMESTAMPS: true
  FF_USE_FASTZIP: true
  CACHE_COMPRESSION_LEVEL: slowest

#
# Condition mixins for simplification of rules
#
.if_main_branch: &if_main_branch
  if: $CI_COMMIT_BRANCH == "main"

.if_not_main_branch: &if_not_main_branch
  if: $CI_COMMIT_BRANCH != "main"

.if_release_branch: &if_release_branch
  if: $CI_COMMIT_BRANCH =~ /^[0-9]+\.[0-9]+\.x$/

.if_deploy: &if_deploy
  if: $DEPLOY_AGENT == "true" || $DDR_WORKFLOW_ID != null

.if_deploy_stable: &if_deploy_stable
  if: ($DEPLOY_AGENT == "true" || $DDR_WORKFLOW_ID != null) && $BUCKET_BRANCH == "stable"

.if_deploy_installer_stable: &if_deploy_installer_stable
  if: ($DEPLOY_INSTALLER == "true" || $DDR_WORKFLOW_ID != null) && $BUCKET_BRANCH == "stable"

.if_tagged_commit: &if_tagged_commit
  if: $CI_COMMIT_TAG != null

.if_not_stable_or_beta_repo_branch: &if_not_stable_or_beta_repo_branch
  if: $BUCKET_BRANCH != "beta" && $BUCKET_BRANCH != "stable"

.if_not_nightly_or_dev_repo_branch: &if_not_nightly_or_dev_repo_branch
  if: $BUCKET_BRANCH != "nightly" && $BUCKET_BRANCH != "oldnightly" && $BUCKET_BRANCH != "dev"

# CI_PIPELINE_SOURCE can be set to "trigger" or "pipeline" depending on how the trigger was done.
# See https://docs.gitlab.com/ee/ci/triggers/index.html#configure-cicd-jobs-to-run-in-triggered-pipelines.
.if_triggered_pipeline: &if_triggered_pipeline
  if: $CI_PIPELINE_SOURCE == "trigger" || $CI_PIPELINE_SOURCE == "pipeline"

# Rule to trigger all builds conditionally.
# By default:
# - on main and deploy pipelines, all builds are run
# - on branch pipelines, only a subset of build jobs are run (the ARM and MacOS jobs are not run).
# RUN_ALL_BUILDS can be set to true to force all build jobs to be run on a branch pipeline.
# RUN_ALL_BUILDS has no effect on main/deploy pipelines: they always run all builds (as some jobs
# on main and deploy pipelines depend on jobs that are only run if we run all builds).
.if_run_all_builds: &if_run_all_builds
  if: $CI_COMMIT_BRANCH == "main" || $DEPLOY_AGENT == "true" || $RUN_ALL_BUILDS == "true" || $DDR_WORKFLOW_ID != null

.if_not_run_all_builds: &if_not_run_all_builds
  if: $CI_COMMIT_BRANCH != "main" && $DEPLOY_AGENT != "true" && $RUN_ALL_BUILDS != "true" && $DDR_WORKFLOW_ID == null

# Rule to trigger test setup, run, and cleanup.
# By default:
# - on main and deploy pipelines, installer tests are run
# - on branch pipelines, installer tests are run on a subset of the OSes we test
# RUN_E2E_TESTS can be set to on to force all the installer tests to be run on a branch pipeline.
# RUN_E2E_TESTS can be set to false to force installer tests to not run on main/deploy pipelines.
.if_installer_tests: &if_installer_tests
  if: ($CI_COMMIT_BRANCH == "main"  || $DEPLOY_AGENT == "true" || $RUN_E2E_TESTS == "on" || $DDR_WORKFLOW_ID != null) && $RUN_E2E_TESTS != "off"

.if_run_all_e2e_tests: &if_run_all_e2e_tests
  if: $RUN_E2E_TESTS == "on"

# When RUN_E2E_TESTS is set to "auto". We do not enforce a behavior for the tests.
# The behavior of each test will be defined by its rules.
# For example for new-e2e tests created by each team, here is an example of such rules: https://github.com/DataDog/datadog-agent/blob/ba7079d92077ab5898378594dcafb9cd88a77e57/.gitlab-ci.yml#L1160-L1167
# For the installer tests when RUN_E2E_TESTS is set to "auto", we run a subset of tests on branch pipelines and all the tests on main.
.if_auto_e2e_tests: &if_auto_e2e_tests
  if: $RUN_E2E_TESTS == "auto"

.if_disable_e2e_tests: &if_disable_e2e_tests
  if: $RUN_E2E_TESTS == "off"

# Enable forcing all KMT tests to run
.if_run_all_kmt_tests: &if_run_all_kmt_tests
  if: $RUN_KMT_TESTS == 'on'

.if_disable_unit_tests: &if_disable_unit_tests
  if: $RUN_UNIT_TESTS == "off"

.if_run_all_unit_tests: &if_run_all_unit_tests
  if: $RUN_UNIT_TESTS == "on"

# Schedule on main branch come from conductor, pipeline source is `pipeline`, we use the conductor env variable for identification
.if_scheduled_main: &if_scheduled_main
  if: $DDR_WORKFLOW_ID != null && $CI_COMMIT_BRANCH == "main"

# Rule to trigger jobs only when a branch matches the mergequeue pattern.
.if_mergequeue: &if_mergequeue
  if: $CI_COMMIT_BRANCH =~ /^mq-working-branch-/

.fakeintake_paths: &fakeintake_paths
  paths:
    - "test/fakeintake/**/*"
    - .gitlab/binary_build/fakeintake.yml
    - .gitlab/container_build/fakeintake.yml
    - .gitlab/dev_container_deploy/fakeintake.yml

.if_coverage_pipeline: &if_coverage_pipeline
  if: $E2E_COVERAGE_PIPELINE == "true"

#
# Workflow rules
# Rules used to define whether a pipeline should run, and with which variables
#
workflow:
  rules:
    - <<: *if_triggered_pipeline
    - <<: *if_main_branch
      variables:
        GO_TEST_SKIP_FLAKE: "false"
    - <<: *if_release_branch
    - <<: *if_deploy
    - !reference [.if_deploy_installer]
    - if: $CI_COMMIT_TAG == null

#
# List of rule blocks used in the pipeline
# Any job in the pipeline either runs (with when: on_success) in all pipelines, or follows one of the below rule blocks.
#

.except_mergequeue:
  - <<: *if_mergequeue
    when: never

.on_mergequeue:
  - <<: *if_mergequeue
    when: on_success

.manual:
  - !reference [.except_mergequeue]
  - when: manual
    allow_failure: true

.on_main:
  - <<: *if_main_branch

.on_main_manual:
  - <<: *if_main_branch
    when: manual
    allow_failure: true

.on_main_always:
  - <<: *if_main_branch
    when: always

.on_deploy:
  - <<: *if_deploy

.on_deploy_manual:
  - <<: *if_deploy
    when: manual
    allow_failure: true

.on_deploy_success:
  - <<: *if_deploy
    when: on_success

.on_deploy_failure:
  - <<: *if_deploy
    when: on_failure

# rule to trigger job for internal image deployment if deploy is set or
# manually if not
.on_deploy_internal_or_manual:
  - !reference [.except_mergequeue]
  - <<: *if_deploy
    variables:
      RELEASE_PROD: "true"
  - when: manual
    allow_failure: true
    variables:
      RELEASE_PROD: "false"

.on_deploy_nightly_repo_branch:
  - <<: *if_not_nightly_or_dev_repo_branch
    when: never
  - <<: *if_deploy

.on_deploy_stable_or_beta_repo_branch:
  - !reference [.except_mergequeue]
  - <<: *if_not_stable_or_beta_repo_branch
    when: manual
    allow_failure: true
  - <<: *if_deploy

# Alternative of the above to have an agent-release-management trigger
# for stable branches in case of failure in any previous job
.on_deploy_stable_on_failure:
  - <<: *if_deploy_stable
    when: on_failure

# Alternative of the above to have an agent-release-management trigger
# for stable branches in case of failure in any previous job
.on_deploy_installer_stable_on_failure:
  - <<: *if_deploy_installer_stable
    when: on_failure

.except_deploy:
  - <<: *if_deploy
    when: never

.except_no_tests_no_deploy:
  - if: $DEPLOY_AGENT == "false" && $DDR_WORKFLOW_ID == null && $RUN_E2E_TESTS == "off"
    when: manual
    allow_failure: true

.on_main_or_release_branch:
  - <<: *if_main_branch
  - <<: *if_release_branch

.not_on_release_branch_or_tagged_commit:
  - <<: *if_release_branch
    when: never
  - <<: *if_tagged_commit
    when: never

.only_main:
  - <<: *if_not_main_branch
    when: never

.except_main_release_or_mq:
  - <<: *if_main_branch
    when: never
  - <<: *if_release_branch
    when: never
  - !reference [.except_mergequeue]

.on_dev_branches:
  - !reference [.except_main_release_or_mq]
  - <<: *if_tagged_commit
    when: never

.on_main_or_release_branch_or_deploy_always:
  - <<: *if_deploy
    when: always
  - <<: *if_main_branch
    when: always
  - <<: *if_release_branch
    when: always

.on_main_or_release_branch_or_deploy_manual:
  - <<: *if_deploy
    when: manual
    allow_failure: true
  - <<: *if_main_branch
    when: manual
    allow_failure: true
  - <<: *if_release_branch
    when: manual
    allow_failure: true

.on_all_builds:
  - <<: *if_run_all_builds

.on_e2e_tests:
  - <<: *if_installer_tests

.on_all_install_script_tests:
  - <<: *if_installer_tests

.on_default_new_e2e_tests:
  - !reference [.except_mergequeue]
  - <<: *if_disable_e2e_tests
    when: never
  - <<: *if_installer_tests
  - <<: *if_auto_e2e_tests
    variables:
      E2E_OSVERS: $E2E_BRANCH_OSVERS

.security_agent_change_paths: &security_agent_change_paths
  - pkg/ebpf/**/*
  - pkg/security/**/*
  - pkg/eventmonitor/**/*
  - .gitlab/kernel_matrix_testing/security_agent.yml
  - .gitlab/kernel_matrix_testing/common.yml
  - .gitlab/source_test/ebpf.yml
  - test/new-e2e/tests/cws/**/*
  - test/new-e2e/system-probe/**/*
  - test/new-e2e/scenarios/system-probe/**/*
  - test/new-e2e/pkg/runner/**/*
  - test/new-e2e/pkg/utils/**/*
  - test/new-e2e/go.mod
  - tasks/security_agent.py
  - tasks/kmt.py
  - tasks/kernel_matrix_testing/*

.on_security_agent_changes_or_manual:
  - <<: *if_main_branch
    allow_failure: true
  - !reference [.except_mergequeue]
  - <<: *if_run_all_kmt_tests
  - changes:
      paths: *security_agent_change_paths
      compare_to: $COMPARE_TO_BRANCH
  - when: manual
    allow_failure: true

.if_windows_installer_changes: &if_windows_installer_changes
  changes:
    paths:
      - tools/windows/DatadogAgentInstaller/**/*
      - .gitlab/e2e_install_packages/windows.yml
      - test/new-e2e/tests/windows/install-test/**/*
      - test/new-e2e/tests/windows/domain-test/**/*
      - tasks/msi.py
      - omnibus/python-scripts/**/*
      - omnibus/lib/**/*
      - omnibus/config/projects/agent.rb
      - omnibus/config/software/**/*
      - omnibus/config/templates/**/*
      - release.json
    compare_to: $COMPARE_TO_BRANCH

.except_windows_installer_changes:
  - <<: *if_windows_installer_changes
    when: never

.system_probe_change_paths: &system_probe_change_paths
  - cmd/system-probe/**/*
  - pkg/collector/corechecks/ebpf/**/*
  - pkg/collector/corechecks/servicediscovery/module/*
  - pkg/ebpf/**/*
  - pkg/network/**/*
  - pkg/process/monitor/*
  - pkg/util/kernel/**/*
  - pkg/dyninst/**/*
  - pkg/gpu/**/*
  - .gitlab/kernel_matrix_testing/system_probe.yml
  - .gitlab/kernel_matrix_testing/common.yml
  - .gitlab/source_test/ebpf.yml
  - test/new-e2e/system-probe/**/*
  - test/new-e2e/scenarios/system-probe/**/*
  - test/new-e2e/pkg/runner/**/*
  - test/new-e2e/pkg/utils/**/*
  - test/new-e2e/go.mod
  - tasks/system_probe.py
  - tasks/kmt.py
  - tasks/kernel_matrix_testing/*

.on_system_probe_or_e2e_changes_or_manual:
  - <<: *if_main_branch
  - !reference [.except_mergequeue]
  - <<: *if_run_all_kmt_tests
  - changes:
      paths: *system_probe_change_paths
      compare_to: $COMPARE_TO_BRANCH
  - when: manual
    allow_failure: true

# New E2E related rules

.on_e2e_main_release_or_rc: # This rule is used as a base for all new-e2e rules
  - <<: *if_disable_e2e_tests
    when: never
  - !reference [.except_mergequeue]
  - <<: *if_run_all_e2e_tests
    when: on_success
  - <<: *if_main_branch
    when: on_success
  - <<: *if_release_branch
    when: on_success
  - if: $CI_COMMIT_TAG =~ /^[0-9]+\.[0-9]+\.[0-9]+-rc\.[0-9]+$/
    when: on_success
  - changes:
      paths:
        - .gitlab/e2e/e2e.yml
        - test/new-e2e/pkg/**/*
        - test/new-e2e/go.mod
        - flakes.yaml
        - release.json
      compare_to: $COMPARE_TO_BRANCH

.on_e2e_or_windows_installer_changes:
  - !reference [.on_e2e_main_release_or_rc]
  - <<: *if_windows_installer_changes
    when: on_success

.on_e2e_or_fakeintake_changes_or_manual:
  - !reference [.on_e2e_main_release_or_rc]
  - changes:
      <<: *fakeintake_paths
      compare_to: $COMPARE_TO_BRANCH
    variables:
      FAKEINTAKE_IMAGE_OVERRIDE: "public.ecr.aws/datadog/fakeintake:v$CI_COMMIT_SHORT_SHA"
    when: on_success
  - changes:
      paths:
        - test/new-e2e/test-infra-definition/*
      compare_to: $COMPARE_TO_BRANCH
    when: on_success
  - when: manual
    allow_failure: true

.on_container_or_e2e_changes:
  - !reference [.on_e2e_main_release_or_rc]
  - changes:
      paths:
        - comp/core/tagger/**/*
        - comp/core/workloadmeta/**/*
        - comp/core/autodiscovery/listeners/**/*
        - comp/core/autodiscovery/providers/**/*
        - comp/languagedetection/**/*
        - pkg/clusteragent/admission/mutate/**/*
        - pkg/collector/corechecks/cluster/**/*
        - pkg/collector/corechecks/containers/**/*
        - pkg/collector/corechecks/containerimage/**/*
        - pkg/collector/corechecks/containerlifecycle/**/*
        - pkg/collector/corechecks/sbom/**/*
        - pkg/sbom/**/*
        - pkg/util/clusteragent/**/*
        - pkg/util/containerd/**/*
        - pkg/util/containers/**/*
        - pkg/util/docker/**/*
        - pkg/util/ecs/**/*
        - pkg/util/kubernetes/**/*
        - pkg/util/cgroups/**/*
        - pkg/util/trivy/**/*
        - test/new-e2e/tests/containers/**/*
        - test/new-e2e/go.mod
      compare_to: $COMPARE_TO_BRANCH
    when: on_success

.on_rc_or_e2e_changes:
  - !reference [.on_e2e_main_release_or_rc]
  - changes:
      paths:
        - pkg/config/remote/**/*
        - comp/remote-config/**/*
        - test/new-e2e/tests/remote-config/**/*
      compare_to: $COMPARE_TO_BRANCH

.on_arun_or_e2e_changes:
  - !reference [.on_e2e_main_release_or_rc]
  - changes:
      paths:
        - cmd/**/*
        - pkg/**/*
        - comp/**/*
        - test/new-e2e/tests/agent-runtimes/**/*
      compare_to: $COMPARE_TO_BRANCH

.on_acfg_or_e2e_changes:
  - !reference [.on_e2e_main_release_or_rc]
  - changes:
      paths:
        - cmd/**/*
        - pkg/**/*
        - comp/**/*
        - test/new-e2e/tests/agent-configuration//**/*
      compare_to: $COMPARE_TO_BRANCH

.on_subcommands_or_e2e_changes:
  - !reference [.on_e2e_main_release_or_rc]
  - changes:
      paths:
        - cmd/**/*
        - pkg/**/*
        - comp/**/*
        - test/new-e2e/tests/agent-subcommands/**/*
      compare_to: $COMPARE_TO_BRANCH

.on_language-detection_or_e2e_changes:
  - !reference [.on_e2e_main_release_or_rc]
  - changes:
      paths:
        - test/new-e2e/tests/language-detection/**/*
        - cmd/process-agent/**/*
        - comp/process/**/*
        - pkg/process/**/*
        - comp/core/workloadmeta/collectors/internal/process/**/*
        - comp/core/workloadmeta/collectors/internal/processlanguage/**/*
        - comp/core/workloadmeta/collectors/internal/remote/processcollector/**/*
      compare_to: $COMPARE_TO_BRANCH

.on_npm_or_e2e_changes:
  - !reference [.on_e2e_main_release_or_rc]
  - changes:
      paths:
        # TODO: Add paths that should trigger tests for npm
        - pkg/network/**/*
        - test/new-e2e/tests/npm/**/*
      compare_to: $COMPARE_TO_BRANCH

.on_discovery_or_e2e_changes:
  - !reference [.on_e2e_main_release_or_rc]
  - changes:
      paths:
        - cmd/agent/dist/conf.d/service_discovery.d/*
        - test/new-e2e/tests/discovery/**/*
        - pkg/collector/corechecks/servicediscovery/**/*
        - pkg/discovery/**/*
      compare_to: $COMPARE_TO_BRANCH

.on_amp_or_e2e_changes:
  - !reference [.on_e2e_main_release_or_rc]
  - changes:
      paths:
        - test/new-e2e/tests/agent-metric-pipelines/**/*
        - cmd/agent/subcommands/dogstatsd*/*
        - cmd/dogstatsd/**/*
        - comp/agent/jmxlogger/**/*
        - comp/aggregator/**/*
        - comp/collector/**/*
        - comp/core/agenttelemetry/**/*
        - comp/dogstatsd/**/*
        - comp/forwarder/**/*
        - comp/serializer/**/*
        - pkg/aggregator/**/*
        - pkg/collector/**/*
        - pkg/commonchecks/**/*
        - pkg/jmxfetch/**/*
        - pkg/metrics/**/*
        - pkg/persistentcache/**/*
        - pkg/serializer/**/*
        - rtloader/**/*
      compare_to: $COMPARE_TO_BRANCH

.on_alp_or_e2e_changes:
  - !reference [.on_e2e_main_release_or_rc]
  - changes:
      paths:
        - test/new-e2e/tests/agent-log-pipelines/**/*
        - cmd/agent/subcommands/streamlogs/*
        - comp/core/agenttelemetry/**/*
        - comp/core/autodiscovery/providers/config_reader*.go
        - comp/core/autodiscovery/providers/file*.go
        - comp/logs/**/*
        - pkg/logs/**/*
      compare_to: $COMPARE_TO_BRANCH

.on_cws_or_e2e_changes:
  - !reference [.on_e2e_main_release_or_rc]
  - changes:
      paths: *security_agent_change_paths
      compare_to: $COMPARE_TO_BRANCH

.on_process_or_e2e_changes:
  - !reference [.on_e2e_main_release_or_rc]
  - changes:
      paths:
        - test/new-e2e/tests/process/**/*
        - cmd/process-agent/**/*
        - comp/process/**/*
        - pkg/process/**/*
        - pkg/config/setup/process.go
      compare_to: $COMPARE_TO_BRANCH

.on_orchestrator_or_e2e_changes:
  - !reference [.on_e2e_main_release_or_rc]
  - changes:
      paths:
        - comp/forwarder/defaultforwarder/**/*
        - pkg/collector/corechecks/cluster/orchestrator/**/*
        - pkg/collector/corechecks/orchestrator/**/*
        - test/new-e2e/tests/orchestrator/**/*
      compare_to: $COMPARE_TO_BRANCH

.on_apm_or_e2e_changes:
  - !reference [.on_e2e_main_release_or_rc]
  - changes:
      paths:
        - pkg/trace/**/*
        - cmd/trace-agent/**/*
        - comp/trace/**/*
        - test/new-e2e/tests/apm/**/*
        - test/new-e2e/go.mod
      compare_to: $COMPARE_TO_BRANCH
    when: on_success

.on_installer_or_e2e_changes:
  - !reference [.on_e2e_main_release_or_rc]
  - changes:
      paths:
        - .gitlab/**/*
        - omnibus/config/**/*
        - pkg/fleet/**/*
        - cmd/installer/**/*
        - test/new-e2e/tests/installer/**/*
        - tasks/installer.py
      compare_to: $COMPARE_TO_BRANCH
    when: on_success

.on_ndm_netflow_or_e2e_changes:
  - !reference [.on_e2e_main_release_or_rc]
  - changes:
      paths:
        - comp/netflow/**/*
        - test/new-e2e/tests/ndm/netflow/**/*
        - test/new-e2e/go.mod
      compare_to: $COMPARE_TO_BRANCH
    when: on_success

.on_ndm_snmp_or_e2e_changes:
  - !reference [.on_e2e_main_release_or_rc]
  - changes:
      paths:
        - pkg/collector/corechecks/snmp/**/*
        - test/new-e2e/tests/ndm/snmp/**/*
        - test/new-e2e/go.mod
      compare_to: $COMPARE_TO_BRANCH
    when: on_success
  - when: manual
    allow_failure: true

.on_ha_agent_or_e2e_changes:
  - !reference [.on_e2e_main_release_or_rc]
  - changes:
      paths:
        - comp/haagent/**/*
        - pkg/aggregator/**/*
        - test/new-e2e/tests/ha-agent/**/*
        - test/new-e2e/go.mod
      compare_to: $COMPARE_TO_BRANCH
    when: on_success

.on_netpath_or_e2e_changes:
  - !reference [.on_e2e_main_release_or_rc]
  - changes:
      paths:
        - pkg/collector/corechecks/networkpath/**/*
        - test/new-e2e/tests/netpath/**/*
        - test/new-e2e/go.mod
      compare_to: $COMPARE_TO_BRANCH
    when: on_success

.on_otel_or_e2e_changes:
  - !reference [.on_e2e_main_release_or_rc]
  - changes:
      paths:
        - cmd/otel-agent/**/*
        - comp/core/tagger/**/*
        - comp/otelcol/**/*
        - pkg/config/setup/otlp.go
        - pkg/trace/api/otlp.go
        - pkg/trace/stats/otel_util.go
        - pkg/trace/traceutil/otel_util.go
        - pkg/trace/transform/transform.go
        - test/new-e2e/tests/otel/**/*
      compare_to: $COMPARE_TO_BRANCH
    when: on_success

.on_windows_service_or_e2e_changes:
  - !reference [.on_e2e_main_release_or_rc]
  - changes:
      paths:
        - cmd/**/*
        - pkg/util/winutil/servicemain/**/*
        - pkg/util/winutil/messagestrings/**/*
        - tasks/windows_resources.py
        - test/new-e2e/tests/windows/service-test/**/*
      compare_to: $COMPARE_TO_BRANCH
    when: on_success

.on_windows_certificate_or_e2e_changes:
  - !reference [.on_e2e_main_release_or_rc]
  - changes:
      paths:
        - test/new-e2e/tests/windows/windows-certificate/**/*
        - pkg/collector/corechecks/system/windowscertificate/**/*
      compare_to: $COMPARE_TO_BRANCH
    when: on_success

.on_trace_agent_changes_or_manual:
  - !reference [.except_mergequeue]
  - changes:
      paths:
        - pkg/trace/**/*
        - .gitlab/benchmarks/*
      compare_to: $COMPARE_TO_BRANCH
    when: on_success
  - when: manual
    allow_failure: true

.on_cspm_or_e2e_changes:
  - !reference [.on_e2e_main_release_or_rc]
  - changes:
      paths:
        - pkg/security/**/*
        - test/new-e2e/tests/cspm/**/* #TODO: Add other paths that should trigger the execution of CSPM e2e tests
      compare_to: $COMPARE_TO_BRANCH
    when: on_success

.on_windows_systemprobe_or_e2e_changes:
  - !reference [.on_e2e_main_release_or_rc]
  - changes:
      paths:
        - pkg/collector/corechecks/servicediscovery/module/*
        - pkg/network/**/*
        - pkg/process/monitor/*
        - pkg/util/kernel/**/*
        - test/new-e2e/tests/sysprobe-functional/**/*
      compare_to: $COMPARE_TO_BRANCH
    when: on_success

.on_windows_security_or_e2e_changes:
  - !reference [.on_e2e_main_release_or_rc]
  - changes:
      paths:
        - pkg/security/**/*
        - pkg/eventmonitor/**/*
        - test/new-e2e/tests/security-agent-functional/**/*
      compare_to: $COMPARE_TO_BRANCH
    when: on_success

.on_scheduled_main:
  - <<: *if_scheduled_main
    when: always

.on_main_or_rc_and_no_skip_e2e:
  - <<: *if_disable_e2e_tests
    when: never
  - <<: *if_release_branch
    when: on_success
  - if: $CI_COMMIT_TAG =~ /^[0-9]+\.[0-9]+\.[0-9]+-rc\.[0-9]+$/
    when: on_success
  - <<: *if_main_branch
    when: on_success

.except_disable_unit_tests:
  - <<: *if_disable_unit_tests
    when: never

.except_disable_e2e_tests:
  - <<: *if_disable_e2e_tests
    when: never

.on_macos_gui_change:
  - !reference [.except_mergequeue] # The prerequisites are not run in the mergequeue pipeline so we need to skip this rule
  - changes:
      paths:
        - comp/core/gui/guiimpl/systray/**/*
      compare_to: $COMPARE_TO_BRANCH

.on_packaging_change:
  - !reference [.except_mergequeue] # The prerequisites are not run in the mergequeue pipeline so we need to skip this rule
  - changes:
      paths:
        - omnibus/**/*
        - .gitlab-ci.yml
        - release.json
        - .gitlab/package_build/**/*
      compare_to: $COMPARE_TO_BRANCH

.on_go-version_change:
  - !reference [.except_mergequeue] # The prerequisites are not run in the mergequeue pipeline so we need to skip this rule
  - changes:
      paths:
        - .go-version
      compare_to: $COMPARE_TO_BRANCH

.on_fakeintake_changes:
  - changes:
      <<: *fakeintake_paths
      compare_to: $COMPARE_TO_BRANCH

.on_fakeintake_changes_on_main:
  - changes:
      <<: *fakeintake_paths
    <<: *if_main_branch

.fast_on_dev_branch_only:
  - <<: *if_main_branch
    variables:
      FAST_TESTS: "false"
      # Push coverage cache on main branch
      COVERAGE_CACHE_FLAG: "--push-coverage-cache"
  - <<: *if_release_branch
    variables:
      FAST_TESTS: "false"
      COVERAGE_CACHE_FLAG: ""
  - <<: *if_tagged_commit
    variables:
      FAST_TESTS: "false"
      COVERAGE_CACHE_FLAG: ""
  - <<: *if_triggered_pipeline
    variables:
      FAST_TESTS: "false"
      COVERAGE_CACHE_FLAG: ""
  - <<: *if_run_all_unit_tests
    variables:
      FAST_TESTS: "false"
      COVERAGE_CACHE_FLAG: ""
  - variables:
      FAST_TESTS: "true"
      # Pull coverage cache on dev branches
      COVERAGE_CACHE_FLAG: "--pull-coverage-cache"

.on_gitlab_changes:
  changes:
    paths:
      - .gitlab-ci.yml
      - .gitlab/**/*
      - .gitlab/**/.*
    compare_to: $COMPARE_TO_BRANCH

.on_gitlab_changes_or_mergequeue_or_main:
  - !reference [.on_gitlab_changes]
  - !reference [.on_mergequeue]
  - !reference [.on_main]

.on_invoke_tasks_changes:
  - <<: *if_main_branch
  - changes:
      paths:
        - tasks/**/*
      compare_to: $COMPARE_TO_BRANCH

.on_powershell_module_or_e2e_changes_or_manual:
  - !reference [.on_e2e_main_release_or_rc]
  - changes:
      paths:
        - test/new-e2e/tests/windows/powershell-module-test/*
      compare_to: $COMPARE_TO_BRANCH
  - when: manual
    allow_failure: true

.on_gpu_or_e2e_changes:
  - !reference [.on_e2e_main_release_or_rc]
  - changes:
      paths:
        - pkg/gpu/**/*
        - test/new-e2e/tests/gpu/**/*
        - pkg/collector/corechecks/gpu/**/*
        - comp/core/workloadmeta/collectors/internal/nvml/**/*
        - comp/core/autodiscovery/listeners/staticconfig.go
      compare_to: $COMPARE_TO_BRANCH

.on_installer_systemd_changes:
  - <<: *if_main_branch
  - !reference [.except_mergequeue]
  - changes:
      paths:
        - pkg/fleet/installer/packages/embedded/templates/**/*.service
      compare_to: $COMPARE_TO_BRANCH
  - when: manual
    allow_failure: true

.except_coverage_pipeline:
  - <<: *if_coverage_pipeline
    when: never

# This is used to setup utils to report custom datadog-ci spans
.setup-datadog-ci-sections:
  - |
    if [ -z "$DATADOG_API_KEY" ]; then
      DATADOG_API_KEY="$("$CI_PROJECT_DIR"/tools/ci/fetch_secret.sh "$AGENT_API_KEY_ORG2" token)" || exit $?; export DATADOG_API_KEY
    fi
  - |
    # Start a custom datadog span
    # datadog-ci-start-section <name>
    datadog-ci-start-section()
    {
      export sectionname="$1"
      if [ -z "$sectionname" ]; then
        echo "datadog-ci-end-section: name is required as first argument" >& 2
        return 1
      fi
      export datestart="$(date '+%s%N' | cut -b1-13)"
    }
    # Finish and send the span to Datadog
    # datadog-ci-end-section [--end-time <timestamp>] [--category <category>] <name>
    datadog-ci-end-section()
    {
      if [ "$1" = "--end-time" ]; then
        shift
        dateend="$1"
        shift
      else
        dateend="$(date '+%s%N' | cut -b1-13)"
      fi
      if [ "$1" = "--category" ]; then
        shift
        category="--tags agent-category:$1"
        shift
      fi
      name="$1"
      if [ -z "$name" ]; then
        echo "datadog-ci-end-section: name is required as first argument" >& 2
        return 1
      fi
      if [ "$name" != "$sectionname" ]; then
        echo "datadog-ci-end-section: name does not match the last section name (got $name but was $sectionname)" >& 2
        return 1
      fi
      if [ -z "$datestart" ]; then
        echo "datadog-ci-end-section: datadog-ci-start-section was not called" >& 2
        return 1
      fi
      datadog-ci trace span --name "$name" --start-time "$datestart" --end-time "$dateend" --tags agent-custom-span:true $category
      if [ "$?" -ne 0 ]; then
        # Don't fail the job for that
        echo "WARNING: datadog-ci trace span failed" >& 2
      fi
      export datestart=
      export sectionname=
    }

.retry_only_infra_failure:
  retry:
    max: 2
    exit_codes:
      - 42
      - 101 # Failed to extract dependencies
    when:
      - runner_system_failure
      - stuck_or_timeout_failure
      - unknown_failure
      - api_failure
      - scheduler_failure
      - stale_schedule
      - data_integrity_failure<|MERGE_RESOLUTION|>--- conflicted
+++ resolved
@@ -161,19 +161,14 @@
   # Build images versions
   # To use images from datadog-agent-buildimages dev branches, set the corresponding
   # SUFFIX variable to
-<<<<<<< HEAD
   CI_IMAGE_BTF_GEN: v73079491-4375c5ff
   CI_IMAGE_BTF_GEN_SUFFIX: "_test_only"
-  CI_IMAGE_DEB_X64: v73079491-4375c5ff
-  CI_IMAGE_DEB_X64_SUFFIX: "_test_only"
-  CI_IMAGE_DEB_ARM64: v73079491-4375c5ff
-  CI_IMAGE_DEB_ARM64_SUFFIX: "_test_only"
-  CI_IMAGE_DEB_ARMHF: v73079491-4375c5ff
-  CI_IMAGE_DEB_ARMHF_SUFFIX: "_test_only"
   CI_IMAGE_DOCKER_X64: v73079491-4375c5ff
   CI_IMAGE_DOCKER_X64_SUFFIX: "_test_only"
   CI_IMAGE_DOCKER_ARM64: v73079491-4375c5ff
   CI_IMAGE_DOCKER_ARM64_SUFFIX: "_test_only"
+  CI_IMAGE_DEB_ARMHF: v73079491-4375c5ff
+  CI_IMAGE_DEB_ARMHF_SUFFIX: "_test_only"
   CI_IMAGE_GITLAB_AGENT_DEPLOY: v73079491-4375c5ff
   CI_IMAGE_GITLAB_AGENT_DEPLOY_SUFFIX: "_test_only"
   CI_IMAGE_LINUX: v73079491-4375c5ff
@@ -184,26 +179,6 @@
   CI_IMAGE_RPM_ARM64_SUFFIX: "_test_only"
   CI_IMAGE_RPM_ARMHF: v73079491-4375c5ff
   CI_IMAGE_RPM_ARMHF_SUFFIX: "_test_only"
-=======
-  CI_IMAGE_BTF_GEN: v72987997-23c57b1f
-  CI_IMAGE_BTF_GEN_SUFFIX: ""
-  CI_IMAGE_DOCKER_X64: v72987997-23c57b1f
-  CI_IMAGE_DOCKER_X64_SUFFIX: ""
-  CI_IMAGE_DOCKER_ARM64: v72987997-23c57b1f
-  CI_IMAGE_DOCKER_ARM64_SUFFIX: ""
-  CI_IMAGE_DEB_ARMHF: v72987997-23c57b1f
-  CI_IMAGE_DEB_ARMHF_SUFFIX: ""
-  CI_IMAGE_GITLAB_AGENT_DEPLOY: v72987997-23c57b1f
-  CI_IMAGE_GITLAB_AGENT_DEPLOY_SUFFIX: ""
-  CI_IMAGE_LINUX: v72987997-23c57b1f
-  CI_IMAGE_LINUX_SUFFIX: ""
-  CI_IMAGE_RPM_X64: v72987997-23c57b1f
-  CI_IMAGE_RPM_X64_SUFFIX: ""
-  CI_IMAGE_RPM_ARM64: v72987997-23c57b1f
-  CI_IMAGE_RPM_ARM64_SUFFIX: ""
-  CI_IMAGE_RPM_ARMHF: v72987997-23c57b1f
-  CI_IMAGE_RPM_ARMHF_SUFFIX: ""
->>>>>>> 4ba90b4d
   CI_IMAGE_WIN_LTSC2022_X64: v72987997-23c57b1f
   CI_IMAGE_WIN_LTSC2022_X64_SUFFIX: ""
 
