stages:
- build
- publish
- tests


unit_tests:
 stage: tests
 image: stackstate/stackstate-agent-runner-circle:latest
 before_script:
 - mkdir -p /go/src/github.com/StackVista
 - ln -s $CI_PROJECT_DIR  /go/src/github.com/StackVista/stackstate-agent
 script:
 - cd /go/src/github.com/StackVista/stackstate-agent
 - pip install -r requirements.txt
 - inv deps
 - inv -e agent.build --race --precompile-only
 - inv -e test --coverage --race --profile --fail-on-fmt --cpus 4 --build-exclude clusterchecks,kubeapiserver,kubelet

integration_tests:
 stage: tests
 image: stackstate/stackstate-agent-runner-circle:latest
 before_script:
 - mkdir -p /go/src/github.com/StackVista
 - ln -s $CI_PROJECT_DIR  /go/src/github.com/StackVista/stackstate-agent
 script:
 - cd /go/src/github.com/StackVista/stackstate-agent
 - pip install -r requirements.txt
 - inv deps
 - inv  -e integration-tests --race --remote-docker
 tags:
 - sts-aws

filename_linting:
  stage: tests
  image: stackstate/stackstate-agent-runner-circle:latest
  before_script:
  - mkdir -p /go/src/github.com/StackVista
  - ln -s $CI_PROJECT_DIR  /go/src/github.com/StackVista/stackstate-agent
  script:
  - cd /go/src/github.com/StackVista/stackstate-agent
  - pip install -r requirements.txt
  - inv deps
  - inv -e lint-filenames

docker_integration_tests:
  stage: tests
  image: stackstate/stackstate-agent-runner-circle:latest
  variables:
      DOCKER_DRIVER: overlay
  services:
    - docker:dind
  before_script:
  - mkdir -p /go/src/github.com/StackVista
  - ln -s $CI_PROJECT_DIR  /go/src/github.com/StackVista/stackstate-agent
  script:
  - cd /go/src/github.com/StackVista/stackstate-agent
  - pip install -r requirements.txt
  - inv deps
  - inv -e docker.integration-tests
  tags:
  - sts-aws

build_binaries:
  stage: build
  image: stackstate/stackstate-agent-runner-circle:latest
  before_script:
  - mkdir -p /go/src/github.com/StackVista
  - ln -s $CI_PROJECT_DIR  /go/src/github.com/StackVista/stackstate-agent
  script:
  - cd /go/src/github.com/StackVista/stackstate-agent
  - pip install -r requirements.txt
  - inv deps
  - inv -e dogstatsd.build --static
  - inv -e agent.build


build_puppy:
  stage: build
  image: stackstate/stackstate-agent-runner-circle:latest
  before_script:
  - mkdir -p /go/src/github.com/StackVista
  - ln -s $CI_PROJECT_DIR  /go/src/github.com/StackVista/stackstate-agent
  script:
  - cd /go/src/github.com/StackVista/stackstate-agent
  - pip install -r requirements.txt
  - inv deps
  - inv -e agent.build --puppy
  - ./bin/agent/agent -c ./bin/agent/dist check cpu


build_publish_deb:
  stage: build
  image: stackstate/stackstate-agent-runner-circle:latest
  variables:
    OMNIBUS_BASE_DIR: $CI_PROJECT_DIR/.omnibus/
    INTEGRATIONS_CORE_VERSION: 6.5.x
  before_script:
  - whoami
  - apt-get install -y -q python-dev python3-dev
  - mkdir -p /go/src/github.com/StackVista
  - ln -s $CI_PROJECT_DIR  /go/src/github.com/StackVista/stackstate-agent
  script:
  - printenv
  - echo "======================================================"
  - export CODE_ROOT=/go/src/github.com/StackVista/stackstate-agent
    export OMNIBUS_ROOT=/omnibus
  - cd $CODE_ROOT
  - pip install -r requirements.txt
  - inv deps
  - git config --global user.email "circleci@stackstate"
  - git config --global user.name "CircleCI Stackstate"
  - apt-get install -y apt-utils libtool && apt-get install -y --only-upgrade libtool
    # Drop symlink because it will fail the build when coming from a cache
  - rm -f $OMNIBUS_ROOT/src/datadog-agent/src/github.com/DataDog/datadog-agent/vendor/github.com/coreos/etcd/cmd/etcd || true
  - printenv
<<<<<<< HEAD
  - inv -e agent.omnibus-build --base-dir ${OMNIBUS_BASE_DIR} --omnibus-s3-cache --skip-sign
=======
  - inv -e agent.omnibus-build --base-dir $OMNIBUS_ROOT --skip-sign --release-version=6.5.2
>>>>>>> 7fa61675
  - mkdir -p $CI_PROJECT_DIR/outcomes/pkg && mkdir -p $CI_PROJECT_DIR/outcomes/dockerfiles
  - cp -r  $OMNIBUS_ROOT/pkg $CI_PROJECT_DIR/outcomes
  - cp -r  /go/src/github.com/StackVista/stackstate-agent/Dockerfiles $CI_PROJECT_DIR/outcomes
  - deb-s3 upload --codename ${CI_COMMIT_REF_NAME:-unrecognized} --bucket ${STS_AWS_BUCKET:-stackstate-agent-test} $OMNIBUS_ROOT/pkg/*.deb
  artifacts:
    paths:
        - $CI_PROJECT_DIR/outcomes/pkg/*.deb
        - $CI_PROJECT_DIR/outcomes/pkg/*.json
        - $CI_PROJECT_DIR/outcomes/Dockerfiles/agent
        - $CI_PROJECT_DIR/outcomes/Dockerfiles/cluster-agent
        - $CI_PROJECT_DIR/outcomes/Dockerfiles/dogstatsd
        - $CI_PROJECT_DIR/outcomes/Dockerfiles/manifests
    expire_in: 1 week

build_publish_image:
  stage: publish
  image: docker:18.06.0
  variables:
    DOCKER_DRIVER: overlay
  services:
  - docker:dind
  script:
  - cp $CI_PROJECT_DIR/outcomes/pkg/*.deb Dockerfiles/agent
  - TAG=${CI_COMMIT_SHA:0:7}
  - docker build -t stackstate/stackstate-agent:$TAG -t stackstate/stackstate-agent:latest Dockerfiles/agent
  - docker login -u $DOCKER_USER -p $DOCKER_PASS
  - docker push stackstate/stackstate-agent:$TAG
  - docker push stackstate/stackstate-agent:latest

#docker_test:
#  stage: docker_test
#  image: docker:latest
#  variables:
#    DOCKER_DRIVER: overlay
#  services:
#  - docker:dind
#  before_script:
#  - printenv
#  - docker info
#  script:
#    - docker ps<|MERGE_RESOLUTION|>--- conflicted
+++ resolved
@@ -1,8 +1,7 @@
 stages:
+- tests
 - build
 - publish
-- tests
-
 
 unit_tests:
  stage: tests
@@ -92,12 +91,7 @@
 build_publish_deb:
   stage: build
   image: stackstate/stackstate-agent-runner-circle:latest
-  variables:
-    OMNIBUS_BASE_DIR: $CI_PROJECT_DIR/.omnibus/
-    INTEGRATIONS_CORE_VERSION: 6.5.x
   before_script:
-  - whoami
-  - apt-get install -y -q python-dev python3-dev
   - mkdir -p /go/src/github.com/StackVista
   - ln -s $CI_PROJECT_DIR  /go/src/github.com/StackVista/stackstate-agent
   script:
@@ -114,11 +108,7 @@
     # Drop symlink because it will fail the build when coming from a cache
   - rm -f $OMNIBUS_ROOT/src/datadog-agent/src/github.com/DataDog/datadog-agent/vendor/github.com/coreos/etcd/cmd/etcd || true
   - printenv
-<<<<<<< HEAD
-  - inv -e agent.omnibus-build --base-dir ${OMNIBUS_BASE_DIR} --omnibus-s3-cache --skip-sign
-=======
   - inv -e agent.omnibus-build --base-dir $OMNIBUS_ROOT --skip-sign --release-version=6.5.2
->>>>>>> 7fa61675
   - mkdir -p $CI_PROJECT_DIR/outcomes/pkg && mkdir -p $CI_PROJECT_DIR/outcomes/dockerfiles
   - cp -r  $OMNIBUS_ROOT/pkg $CI_PROJECT_DIR/outcomes
   - cp -r  /go/src/github.com/StackVista/stackstate-agent/Dockerfiles $CI_PROJECT_DIR/outcomes
