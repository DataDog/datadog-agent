--- conflicted
+++ resolved
@@ -183,13 +183,8 @@
   DATADOG_AGENT_BTF_GEN_BUILDIMAGES: v27246432-de27d514
   # To use images from test-infra-definitions dev branches, set the SUFFIX variable to -dev
   # and check the job creating the image to make sure you have the right SHA prefix
-<<<<<<< HEAD
   TEST_INFRA_DEFINITIONS_BUILDIMAGES_SUFFIX: "-dev"
   TEST_INFRA_DEFINITIONS_BUILDIMAGES: 11cd449dd130
-=======
-  TEST_INFRA_DEFINITIONS_BUILDIMAGES_SUFFIX: ""
-  TEST_INFRA_DEFINITIONS_BUILDIMAGES: 9f1c04270e18
->>>>>>> ee3f4938
   DATADOG_AGENT_BUILDERS: v22276738-b36b132
 
   DATADOG_AGENT_EMBEDDED_PATH: /opt/datadog-agent/embedded
