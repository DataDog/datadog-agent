---
include:
  - /.gitlab/setup.yml
  - /.gitlab/shared.yml
  - /.gitlab/maintenance_jobs.yml
  - /.gitlab/deps_build.yml
  - /.gitlab/package_deps_build.yml
  - /.gitlab/deps_fetch.yml
  - /.gitlab/source_test.yml
  - /.gitlab/source_test_stats.yml
  - /.gitlab/source_test_junit_upload.yml
  - /.gitlab/binary_build.yml
  - /.gitlab/cancel-prev-pipelines.yml
  - /.gitlab/do_not_merge.yml
  - /.gitlab/integration_test.yml
  - /.gitlab/package_build.yml
  - /.gitlab/kitchen_deploy.yml
  - /.gitlab/kitchen_testing.yml
  - /.gitlab/kitchen_tests_upload.yml
  - /.gitlab/new-e2e_testing.yml
  - /.gitlab/new-e2e_common/testing.yml
  - /.gitlab/install_script_testing.yml
  - /.gitlab/pkg_metrics.yml
  - /.gitlab/container_build.yml
  - /.gitlab/container_scan.yml
  - /.gitlab/check_deploy.yml
  - /.gitlab/dev_container_deploy.yml
  - /.gitlab/deploy_common.yml
  - /.gitlab/deploy_containers.yml
  - /.gitlab/deploy_packages.yml
  - /.gitlab/deploy_cws_instrumentation.yml
  - /.gitlab/deploy_dca.yml
  - /.gitlab/choco_build.yml
  - /.gitlab/choco_deploy.yml
  - /.gitlab/internal_image_deploy.yml
  - /.gitlab/trigger_release.yml
  - /.gitlab/e2e.yml
  - /.gitlab/e2e_test_junit_upload.yml
  - /.gitlab/fakeintake.yml
  - /.gitlab/kitchen_cleanup.yml
  - /.gitlab/functional_test.yml
  - /.gitlab/functional_test_cleanup.yml
  - /.gitlab/functional_test_junit_upload.yml
  - /.gitlab/internal_kubernetes_deploy.yml
  - /.gitlab/notify.yml
  - /.gitlab/kitchen_common/cleanup.yml
  - /.gitlab/kitchen_common/testing.yml
  - /.gitlab/functional_test/common.yml
  - /.gitlab/benchmarks/benchmarks.yml
  - /.gitlab/benchmarks/macrobenchmarks.yml
  - /.gitlab/rc_kubernetes_deploy.yml

default:
  retry:
    max: 2
    when:
      - runner_system_failure
      - stuck_or_timeout_failure
      - unknown_failure
      - api_failure

stages:
  - .pre
  - setup
  - maintenance_jobs
  - deps_build
  - deps_fetch
  - source_test
  - source_test_stats
  - source_test_junit_upload
  - binary_build
  - package_deps_build
  - kernel_matrix_testing
  - integration_test
  - benchmarks
  - package_build
  - kitchen_deploy
  - kitchen_testing
  - kitchen_tests_upload
  - pkg_metrics
  - container_build
  - container_scan
  - check_deploy
  - dev_container_deploy
  - deploy_containers
  - deploy_packages
  - deploy_cws_instrumentation
  - deploy_dca
  - trigger_release
  - choco_build
  - choco_deploy
  - internal_image_deploy
  - install_script_testing
  - e2e
  - e2e_test_junit_upload
  - kitchen_cleanup
  - functional_test
  - functional_test_sysprobe
  - functional_test_cleanup
  - functional_test_junit_upload
  - internal_kubernetes_deploy
  - check_merge
  - notify

variables:
  # Directory in which we execute the omnibus build.
  # For an unknown reason, it does not go well with
  # a ruby dependency if we build directly into $CI_PROJECT_DIR/.omnibus
  OMNIBUS_BASE_DIR: /omnibus
  # Directory in which we put the artifacts after the build
  # Must be in $CI_PROJECT_DIR
  OMNIBUS_PACKAGE_DIR: $CI_PROJECT_DIR/omnibus/pkg/
  # Directory in which we put the SUSE artifacts after the SUSE build
  # Must be in $CI_PROJECT_DIR
  # RPM builds and SUSE RPM builds create artifacts with the same name.
  # To differentiate them, we put them in different folders. That also
  # avoids accidentally overwriting files when downloading artifacts from
  # both RPM and SUSE rpm jobs.
  OMNIBUS_PACKAGE_DIR_SUSE: $CI_PROJECT_DIR/omnibus/suse/pkg
  DD_AGENT_TESTING_DIR: $CI_PROJECT_DIR/test/kitchen
  STATIC_BINARIES_DIR: bin/static
  DOGSTATSD_BINARIES_DIR: bin/dogstatsd
  AGENT_BINARIES_DIR: bin/agent
  CLUSTER_AGENT_BINARIES_DIR: bin/datadog-cluster-agent
  CWS_INSTRUMENTATION_BINARIES_DIR: bin/cws-instrumentation
  CLUSTER_AGENT_CLOUDFOUNDRY_BINARIES_DIR: bin/datadog-cluster-agent-cloudfoundry
  SYSTEM_PROBE_BINARIES_DIR: bin/system-probe
  DEB_S3_BUCKET: apt.datad0g.com
  RPM_S3_BUCKET: yum.datad0g.com
  MACOS_S3_BUCKET: dd-agent-macostesting
  WIN_S3_BUCKET: dd-agent-mstesting
  PROCESS_S3_BUCKET: datad0g-process-agent
  BUCKET_BRANCH: dev # path inside the staging s3 buckets to release to: 'dev', 'nightly', 'oldnightly', 'beta' or 'stable'
  DEB_TESTING_S3_BUCKET: apttesting.datad0g.com
  RPM_TESTING_S3_BUCKET: yumtesting.datad0g.com
  WINDOWS_TESTING_S3_BUCKET_A6: pipelines/A6/$CI_PIPELINE_ID
  WINDOWS_TESTING_S3_BUCKET_A7: pipelines/A7/$CI_PIPELINE_ID
  WINDOWS_BUILDS_S3_BUCKET: $WIN_S3_BUCKET/builds
  DEB_RPM_TESTING_BUCKET_BRANCH: testing # branch of the DEB_TESTING_S3_BUCKET and RPM_TESTING_S3_BUCKET repos to release to, 'testing'
  S3_CP_OPTIONS: --only-show-errors --region us-east-1 --sse AES256
  S3_CP_CMD: aws s3 cp $S3_CP_OPTIONS
  S3_ARTIFACTS_URI: s3://dd-ci-artefacts-build-stable/$CI_PROJECT_NAME/$CI_PIPELINE_ID
  S3_PERMANENT_ARTIFACTS_URI: s3://dd-ci-persistent-artefacts-build-stable/$CI_PROJECT_NAME
  S3_SBOM_STORAGE_URI: s3://sbom-root-us1-ddbuild-io/$CI_PROJECT_NAME/$CI_PIPELINE_ID
  S3_RELEASE_ARTIFACTS_URI: s3://dd-release-artifacts/$CI_PROJECT_NAME/$CI_PIPELINE_ID
  ## comment out both lines below (S3_OMNIBUS_CACHE_BUCKET and USE_S3_CACHING) to allow
  ## build to succeed with S3 caching disabled.
  S3_OMNIBUS_CACHE_BUCKET: dd-ci-datadog-agent-omnibus-cache-build-stable
  USE_S3_CACHING: --omnibus-s3-cache
  ## comment out the line below to disable integration wheels cache
  INTEGRATION_WHEELS_CACHE_BUCKET: dd-agent-omnibus
  S3_DD_AGENT_OMNIBUS_LLVM_URI: s3://dd-agent-omnibus/llvm
  S3_DD_AGENT_OMNIBUS_BTFS_URI: s3://dd-agent-omnibus/btfs
  GENERAL_ARTIFACTS_CACHE_BUCKET_URL: https://dd-agent-omnibus.s3.amazonaws.com
  S3_DSD6_URI: s3://dsd6-staging
  RELEASE_VERSION_6: nightly
  RELEASE_VERSION_7: nightly-a7

  # Build images versions
  # To use images from datadog-agent-buildimages dev branches, set the corresponding
  # SUFFIX variable to _test_only
  DATADOG_AGENT_BUILDIMAGES_SUFFIX: ""
  DATADOG_AGENT_BUILDIMAGES: v25641302-c1f86354
  DATADOG_AGENT_WINBUILDIMAGES_SUFFIX: ""
  DATADOG_AGENT_WINBUILDIMAGES: v25641302-c1f86354
  DATADOG_AGENT_ARMBUILDIMAGES_SUFFIX: ""
  DATADOG_AGENT_ARMBUILDIMAGES: v25641302-c1f86354
  DATADOG_AGENT_SYSPROBE_BUILDIMAGES_SUFFIX: ""
  DATADOG_AGENT_SYSPROBE_BUILDIMAGES: v25641302-c1f86354
  DATADOG_AGENT_KERNEL_MATRIX_TESTING_BUILDIMAGES_SUFFIX: ""
  DATADOG_AGENT_KERNEL_MATRIX_TESTING_BUILDIMAGES: v25641302-c1f86354
  DATADOG_AGENT_NIKOS_BUILDIMAGES_SUFFIX: ""
  DATADOG_AGENT_NIKOS_BUILDIMAGES: v25641302-c1f86354
  DATADOG_AGENT_BTF_GEN_BUILDIMAGES_SUFFIX: ""
  DATADOG_AGENT_BTF_GEN_BUILDIMAGES: v25641302-c1f86354
  # To use images from test-infra-definitions dev branches, set the SUFFIX variable to -dev
  # and check the job creating the image to make sure you have the right SHA prefix
<<<<<<< HEAD
  TEST_INFRA_DEFINITIONS_BUILDIMAGES_SUFFIX: "-dev"
  TEST_INFRA_DEFINITIONS_BUILDIMAGES: 5d97739d
=======
  TEST_INFRA_DEFINITIONS_BUILDIMAGES_SUFFIX: ""
  TEST_INFRA_DEFINITIONS_BUILDIMAGES: 80735dca9d6d
>>>>>>> f46a59aa
  DATADOG_AGENT_BUILDERS: v22276738-b36b132

  DATADOG_AGENT_EMBEDDED_PATH: /opt/datadog-agent/embedded
  DEB_GPG_KEY_ID: ad9589b7
  DEB_GPG_KEY_NAME: "Datadog, Inc. Master key"
  DEB_GPG_KEY_SSM_NAME: ci.datadog-agent.deb_signing_private_key_${DEB_GPG_KEY_ID}
  DEB_SIGNING_PASSPHRASE_SSM_NAME: ci.datadog-agent.deb_signing_key_passphrase_${DEB_GPG_KEY_ID}
  RPM_GPG_KEY_ID: fd4bf915
  RPM_GPG_KEY_NAME: "Datadog, Inc. RPM key"
  RPM_GPG_KEY_SSM_NAME: ci.datadog-agent.rpm_signing_private_key_${RPM_GPG_KEY_ID}
  RPM_SIGNING_PASSPHRASE_SSM_NAME: ci.datadog-agent.rpm_signing_key_passphrase_${RPM_GPG_KEY_ID}
  # docker.io authentication
  DOCKER_REGISTRY_LOGIN_SSM_KEY: docker_hub_login
  DOCKER_REGISTRY_PWD_SSM_KEY: docker_hub_pwd
  DOCKER_REGISTRY_URL: docker.io
  KITCHEN_INFRASTRUCTURE_FLAKES_RETRY: 2
  ARTIFACTORY_USERNAME: datadog-agent
  ARTIFACTORY_TOKEN_SSM_NAME: ci.datadog-agent.artifactory_token
  ARTIFACTORY_BYPASS_SSM_NAME: ci.datadog-agent.artifactory_bypass
  ARTIFACTORY_URL: datadog.jfrog.io
  ARTIFACTORY_GEMS_PATH: artifactory/api/gems/agent-gems
  ARTIFACTORY_PYPI_PATH: artifactory/api/pypi/agent-pypi/simple
  CLANG_LLVM_VER: 12.0.1
  KERNEL_MATRIX_TESTING_X86_AMI_ID: "ami-00e807c0351f270b7"
  KERNEL_MATRIX_TESTING_ARM_AMI_ID: "ami-0be4fd85ce146ab3b"

#
# Condition mixins for simplification of rules
#
.if_main_branch: &if_main_branch
  if: $CI_COMMIT_BRANCH == "main"

.if_not_main_branch: &if_not_main_branch
  if: $CI_COMMIT_BRANCH != "main"

.if_release_branch: &if_release_branch
  if: $CI_COMMIT_BRANCH =~ /^[0-9]+\.[0-9]+\.x$/

.if_version_6: &if_version_6
  if: $RELEASE_VERSION_6 != ""

.if_not_version_6: &if_not_version_6
  if: $RELEASE_VERSION_6 == ""

.if_version_7: &if_version_7
  if: $RELEASE_VERSION_7 != ""

.if_not_version_7: &if_not_version_7
  if: $RELEASE_VERSION_7 == ""

.if_deploy: &if_deploy
  if: $DEPLOY_AGENT == "true"

.if_not_deploy: &if_not_deploy
  if: $DEPLOY_AGENT != "true"

.if_tagged_commit: &if_tagged_commit
  if: $CI_COMMIT_TAG != null

.if_not_nightly_repo_branch: &if_not_nightly_repo_branch
  if: $BUCKET_BRANCH != "nightly" && $BUCKET_BRANCH != "oldnightly"

.if_not_nightly_or_dev_repo_branch: &if_not_nightly_or_dev_repo_branch
  if: $BUCKET_BRANCH != "nightly" && $BUCKET_BRANCH != "oldnightly" && $BUCKET_BRANCH != "dev"

.if_not_stable_or_beta_repo_branch: &if_not_stable_or_beta_repo_branch
  if: $BUCKET_BRANCH != "beta" && $BUCKET_BRANCH != "stable"

.if_not_stable_repo_branch: &if_not_stable_repo_branch
  if: $BUCKET_BRANCH != "stable"

# CI_PIPELINE_SOURCE can be set to "trigger" or "pipeline" depending on how the trigger was done.
# See https://docs.gitlab.com/ee/ci/triggers/index.html#configure-cicd-jobs-to-run-in-triggered-pipelines.
.if_triggered_pipeline: &if_triggered_pipeline
  if: $CI_PIPELINE_SOURCE == "trigger" || $CI_PIPELINE_SOURCE == "pipeline"

# Rule to trigger all builds conditionally.
# By default:
# - on main and deploy pipelines, all builds are run
# - on branch pipelines, only a subset of build jobs are run (the ARM and MacOS jobs are not run).
# RUN_ALL_BUILDS can be set to true to force all build jobs to be run on a branch pipeline.
# RUN_ALL_BUILDS has no effect on main/deploy pipelines: they always run all builds (as some jobs
# on main and deploy pipelines depend on jobs that are only run if we run all builds).
.if_run_all_builds: &if_run_all_builds
  if: $CI_COMMIT_BRANCH == "main" || $DEPLOY_AGENT == "true" || $RUN_ALL_BUILDS == "true"

.if_not_run_all_builds: &if_not_run_all_builds
  if: $CI_COMMIT_BRANCH != "main" && $DEPLOY_AGENT != "true" && $RUN_ALL_BUILDS != "true"

# Rule to trigger test kitchen setup, run, and cleanup.
# By default:
# - on main and deploy pipelines, kitchen tests are run
# - on branch pipelines, kitchen tests are not run
# RUN_KITCHEN_TESTS can be set to true to force kitchen tests to be run on a branch pipeline.
# RUN_KITCHEN_TESTS can be set to false to force kitchen tests to not run on main/deploy pipelines.
.if_kitchen: &if_kitchen
  if: ($CI_COMMIT_BRANCH == "main"  || $DEPLOY_AGENT == "true" || $RUN_KITCHEN_TESTS == "true") && $RUN_KITCHEN_TESTS != "false"

# Rules to trigger default kitchen tests.
# Some of the kitchen tests are run on all pipelines by default. They can only be disabled
# by setting RUN_KITCHEN_TESTS to false.
.if_default_kitchen: &if_default_kitchen
  if: $RUN_KITCHEN_TESTS != "false"

.if_testing_cleanup: &if_testing_cleanup
  if: $TESTING_CLEANUP == "true"

.if_not_e2e: &if_not_e2e
  if: $RUN_KITCHEN_TESTS == "false"

.if_run_e2e: &if_run_e2e
  if: $RUN_E2E_TESTS == "true"

.if_deploy_on_beta_repo_branch: &if_deploy_on_beta_repo_branch
  if: $DEPLOY_AGENT == "true" && $BUCKET_BRANCH == "beta"

.if_deploy_on_stable_repo_branch: &if_deploy_on_stable_repo_branch
  if: $DEPLOY_AGENT == "true" && $BUCKET_BRANCH == "stable"

# Rule to trigger jobs only when a tag matches a given pattern (for RCs)
# on the beta branch.
# Note: due to workflow rules, rc tag => deploy pipeline, so there's technically no
# need to check again if the pipeline is a deploy pipeline, but it doesn't hurt
# to explicitly add it.
.if_deploy_on_rc_tag_on_beta_repo_branch: &if_rc_tag_on_beta_repo_branch
  if: $DEPLOY_AGENT == "true" && $BUCKET_BRANCH == "beta" && $CI_COMMIT_TAG =~ /^[0-9]+\.[0-9]+\.[0-9]+-rc\.[0-9]+$/

.if_scheduled_main: &if_scheduled_main
  if: $CI_PIPELINE_SOURCE == "schedule" && $CI_COMMIT_BRANCH == "main"

# Rule to trigger jobs only when a branch matches the mergequeue pattern.
.if_mergequeue: &if_mergequeue
  if: $CI_COMMIT_BRANCH =~ /^mq-working-branch-/

#
# Workflow rules
# Rules used to define whether a pipeline should run, and with which variables
#

# WARNING: Do not change below if you want to globally disable the caching proxy (all branches would need to be rebased for it to be effectively disabled).
# Instead use the break-glass mechanism by looking for the "Remotely disable Artifactory" doc in Confluence.
workflow:
  rules:
    - <<: *if_triggered_pipeline
      variables:
        USE_CACHING_PROXY_PYTHON: "false"
        USE_CACHING_PROXY_RUBY: "false"
    - <<: *if_main_branch
      variables:
        USE_CACHING_PROXY_PYTHON: "true"
        USE_CACHING_PROXY_RUBY: "true"
    - <<: *if_release_branch
      variables:
        USE_CACHING_PROXY_PYTHON: "true"
        USE_CACHING_PROXY_RUBY: "true"
    - <<: *if_deploy
      variables:
        USE_CACHING_PROXY_PYTHON: "true"
        USE_CACHING_PROXY_RUBY: "true"
    - if: $CI_COMMIT_TAG == null
      variables:
        USE_CACHING_PROXY_PYTHON: "false"
        USE_CACHING_PROXY_RUBY: "false"

#
# List of rule blocks used in the pipeline
# Any job in the pipeline either runs (with when: on_success) in all pipelines, or follows one of the below rule blocks.
#

.manual:
  - <<: *if_mergequeue
    when: never
  - when: manual
    allow_failure: true

.on_a6:
  - <<: *if_mergequeue
    when: never
  - <<: *if_version_6

.on_a6_manual:
  - <<: *if_mergequeue
    when: never
  - <<: *if_version_6
    when: manual
    allow_failure: true

.on_a7:
  - <<: *if_mergequeue
    when: never
  - <<: *if_version_7

.on_a7_manual:
  - <<: *if_mergequeue
    when: never
  - <<: *if_version_7
    when: manual
    allow_failure: true

.on_dev_branch_manual:
  - <<: *if_mergequeue
    when: never
  - <<: *if_main_branch
    when: never
  - <<: *if_tagged_commit
    when: never
  - when: manual
    allow_failure: true

.on_main:
  - <<: *if_main_branch

.on_main_manual:
  - <<: *if_main_branch
    when: manual
    allow_failure: true

.on_main_a6:
  - <<: *if_not_version_6
    when: never
  - <<: *if_main_branch

.on_main_a7:
  - <<: *if_not_version_7
    when: never
  - <<: *if_main_branch

.on_tag_or_a7:
  - <<: *if_mergequeue
    when: never
  - <<: *if_tagged_commit
  - <<: *if_version_7

.on_tag_or_a7_all_builds:
  - <<: *if_not_run_all_builds
    when: never
  - <<: *if_tagged_commit
  - <<: *if_version_7

.on_deploy:
  - <<: *if_deploy

.on_deploy_failure:
  - <<: *if_deploy
    when: on_failure

.on_deploy_a6:
  - <<: *if_not_version_6
    when: never
  - <<: *if_deploy

.on_deploy_a6_failure:
  - <<: *if_not_version_6
    when: never
  - <<: *if_deploy
    when: on_failure

.on_deploy_a6_rc:
  - <<: *if_not_version_6
    when: never
  - <<: *if_not_deploy
    when: never
  - <<: *if_rc_tag_on_beta_repo_branch
    when: on_success
    variables:
      AGENT_REPOSITORY: agent
      DSD_REPOSITORY: dogstatsd
      IMG_REGISTRIES: public

.on_deploy_a6_manual:
  - <<: *if_not_version_6
    when: never
  - <<: *if_not_deploy
    when: never
  - <<: *if_not_stable_or_beta_repo_branch
    when: manual
    allow_failure: true
    variables:
      AGENT_REPOSITORY: agent-dev
      IMG_REGISTRIES: dev
  - when: manual
    allow_failure: true
    variables:
      AGENT_REPOSITORY: agent
      IMG_REGISTRIES: public

# Same as on_deploy_a6_manual, except the job would not run on pipelines
# using beta branch, it would only run for the final release.
.on_deploy_a6_manual_final:
  - <<: *if_not_version_6
    when: never
  - <<: *if_not_deploy
    when: never
  - <<: *if_deploy_on_beta_repo_branch
    when: never
  - <<: *if_not_stable_or_beta_repo_branch
    when: manual
    allow_failure: true
    variables:
      AGENT_REPOSITORY: agent-dev
      IMG_REGISTRIES: dev
  - when: manual
    allow_failure: true
    variables:
      AGENT_REPOSITORY: agent
      IMG_REGISTRIES: public

# This rule is a variation of on_deploy_a6_manual where
# the job is usually run manually, except when the pipeline
# builds an RC: in this case, the job is run automatically.
# This is done to reduce the number of manual steps that have
# to be done when creating RCs.
.on_deploy_a6_manual_auto_on_rc:
  - <<: *if_not_version_6
    when: never
  - <<: *if_not_deploy
    when: never
  - <<: *if_not_stable_or_beta_repo_branch
    when: manual
    allow_failure: true
    variables:
      AGENT_REPOSITORY: agent-dev
      IMG_REGISTRIES: dev
  - <<: *if_rc_tag_on_beta_repo_branch
    when: on_success
    variables:
      AGENT_REPOSITORY: agent
      DSD_REPOSITORY: dogstatsd
      IMG_REGISTRIES: public
  - when: manual
    allow_failure: true
    variables:
      AGENT_REPOSITORY: agent
      IMG_REGISTRIES: public

.on_deploy_a7:
  - <<: *if_not_version_7
    when: never
  - <<: *if_deploy

.on_deploy_a7_failure:
  - <<: *if_not_version_7
    when: never
  - <<: *if_deploy
    when: on_failure

.on_deploy_a7_rc:
  - <<: *if_not_version_7
    when: never
  - <<: *if_not_deploy
    when: never
  - <<: *if_rc_tag_on_beta_repo_branch
    when: on_success
    variables:
      AGENT_REPOSITORY: agent
      DSD_REPOSITORY: dogstatsd
      IMG_REGISTRIES: public

.on_deploy_a7_manual:
  - <<: *if_not_version_7
    when: never
  - <<: *if_not_deploy
    when: never
  - <<: *if_not_stable_or_beta_repo_branch
    when: manual
    allow_failure: true
    variables:
      AGENT_REPOSITORY: agent-dev
      DSD_REPOSITORY: dogstatsd-dev
      IMG_REGISTRIES: dev
  - when: manual
    allow_failure: true
    variables:
      AGENT_REPOSITORY: agent
      DSD_REPOSITORY: dogstatsd
      IMG_REGISTRIES: public

# rule to trigger job for internal image deployment if deploy is set or
# manually if not
.on_deploy_a7_internal_or_manual:
  - <<: *if_mergequeue
    when: never
  - <<: *if_not_version_7
    when: never
  - <<: *if_deploy
    variables:
      RELEASE_PROD: "true"
  - when: manual
    allow_failure: true
    variables:
      RELEASE_PROD: "false"

# Same as on_deploy_a7_manual, except the job would not run on pipelines
# using beta branch, it would only run for the final release.
.on_deploy_a7_manual_final:
  - <<: *if_not_version_7
    when: never
  - <<: *if_not_deploy
    when: never
  - <<: *if_deploy_on_beta_repo_branch
    when: never
  - <<: *if_not_stable_or_beta_repo_branch
    when: manual
    allow_failure: true
    variables:
      AGENT_REPOSITORY: agent-dev
      DSD_REPOSITORY: dogstatsd-dev
      IMG_REGISTRIES: dev
  - when: manual
    allow_failure: true
    variables:
      AGENT_REPOSITORY: agent
      DSD_REPOSITORY: dogstatsd
      IMG_REGISTRIES: public

# This rule is a variation of on_deploy_a7_manual where
# the job is usually run manually, except when the pipeline
# builds an RC: in this case, the job is run automatically.
# This is done to reduce the number of manual steps that have
# to be done when creating RCs.
.on_deploy_a7_manual_auto_on_rc:
  - <<: *if_not_version_7
    when: never
  - <<: *if_not_deploy
    when: never
  - <<: *if_not_stable_or_beta_repo_branch
    when: manual
    allow_failure: true
    variables:
      AGENT_REPOSITORY: agent-dev
      DSD_REPOSITORY: dogstatsd-dev
      IMG_REGISTRIES: dev
  - <<: *if_rc_tag_on_beta_repo_branch
    when: on_success
    variables:
      AGENT_REPOSITORY: agent
      DSD_REPOSITORY: dogstatsd
      IMG_REGISTRIES: public
  - when: manual
    allow_failure: true
    variables:
      AGENT_REPOSITORY: agent
      DSD_REPOSITORY: dogstatsd
      IMG_REGISTRIES: public

# This is used for image vulnerability scanning. Because agent 6
# uses python 2, which has many vulnerabilities that will not get
# patched, we do not wish to scan this image. For this reason, only
# agent 7 versions should be published internally using these
# configurations.
.on_deploy_a7_internal_rc:
  - <<: *if_not_version_7
    when: never
  - <<: *if_not_deploy
    when: never
  - <<: *if_rc_tag_on_beta_repo_branch
    when: on_success
    variables:
      AGENT_REPOSITORY: ci/datadog-agent/agent-release
      CLUSTER_AGENT_REPOSITORY: ci/datadog-agent/cluster-agent-release
      DSD_REPOSITORY: ci/datadog-agent/dogstatsd-release
      IMG_REGISTRIES: internal-aws-ddbuild

# Same as on_deploy_a7_manual_final, except the job is used to publish images
# to our internal registries.
.on_deploy_a7_internal_manual_final:
  - <<: *if_not_version_7
    when: never
  - <<: *if_not_deploy
    when: never
  - <<: *if_deploy_on_beta_repo_branch
    when: never
  - <<: *if_not_stable_or_beta_repo_branch
    when: never
  - when: manual
    allow_failure: true
    variables:
      AGENT_REPOSITORY: ci/datadog-agent/agent-release
      CLUSTER_AGENT_REPOSITORY: ci/datadog-agent/cluster-agent-release
      DSD_REPOSITORY: ci/datadog-agent/dogstatsd-release
      IMG_REGISTRIES: internal-aws-ddbuild

.on_deploy_nightly_repo_branch_a6:
  - <<: *if_not_version_6
    when: never
  - <<: *if_not_nightly_or_dev_repo_branch
    when: never
  - <<: *if_deploy

.on_deploy_nightly_repo_branch_a7:
  - <<: *if_not_version_7
    when: never
  - <<: *if_not_nightly_or_dev_repo_branch
    when: never
  - <<: *if_deploy

.on_deploy_stable_or_beta_repo_branch:
  - <<: *if_not_stable_or_beta_repo_branch
    when: never
  - <<: *if_deploy

.on_deploy_stable_or_beta_repo_branch_a6:
  - <<: *if_not_version_6
    when: never
  - <<: *if_not_stable_or_beta_repo_branch
    when: never
  - <<: *if_deploy

.on_deploy_stable_or_beta_repo_branch_a6_manual:
  - <<: *if_not_version_6
    when: never
  - <<: *if_not_stable_or_beta_repo_branch
    when: never
  - <<: *if_deploy
    when: manual
    allow_failure: true

.on_deploy_stable_or_beta_repo_branch_a7:
  - <<: *if_not_version_7
    when: never
  - <<: *if_not_stable_or_beta_repo_branch
    when: never
  - <<: *if_deploy

.on_deploy_stable_or_beta_repo_branch_a7_manual:
  - <<: *if_not_version_7
    when: never
  - <<: *if_not_stable_or_beta_repo_branch
    when: never
  - <<: *if_deploy
    when: manual
    allow_failure: true

.on_deploy_stable_or_rc_tag_on_beta_repo_branch_a7:
  - <<: *if_not_version_7
    when: never
  - <<: *if_not_stable_or_beta_repo_branch
    when: never
  - <<: *if_rc_tag_on_beta_repo_branch
    when: on_success
  - <<: *if_deploy_on_stable_repo_branch
    when: on_success
  - when: never

.on_deploy_stable_or_rc_tag_on_beta_repo_branch_a7_manual_on_stable:
  - <<: *if_not_version_7
    when: never
  - <<: *if_not_stable_or_beta_repo_branch
    when: never
  - <<: *if_rc_tag_on_beta_repo_branch
    when: on_success
  - <<: *if_deploy_on_stable_repo_branch
    when: manual
    allow_failure: true
  - when: never

# This rule is a variation of on_deploy_stable_or_beta_repo_branch_a7_manual where
# the job is usually run manually, except when the pipeline
# builds an RC: in this case, the job is run automatically.
# This is done to reduce the number of manual steps that have
# to be done when creating RCs.
.on_deploy_stable_or_beta_repo_branch_a7_manual_auto_on_rc:
  - <<: *if_not_version_7
    when: never
  - <<: *if_not_stable_or_beta_repo_branch
    when: never
  - <<: *if_rc_tag_on_beta_repo_branch
    when: on_success
  - <<: *if_deploy
    when: manual
    allow_failure: true

# This rule will add the job as manual when running on beta deploy branch
# and will add it as a regular automatically running job when running
# on stable deploy branch.
.on_deploy_stable_or_beta_manual_auto_on_stable:
  - <<: *if_not_stable_or_beta_repo_branch
    when: never
  - <<: *if_not_deploy
    when: never
  - <<: *if_not_stable_repo_branch
    when: manual
    allow_failure: true
  - when: on_success

.on_deploy_stable_repo_branch_a7_manual:
  - <<: *if_not_version_7
    when: never
  - <<: *if_not_stable_repo_branch
    when: never
  - <<: *if_deploy
    when: manual
    allow_failure: true

.except_deploy:
  - <<: *if_deploy
    when: never
  - when: on_success

.on_a6_except_deploy:
  - <<: *if_not_version_6
    when: never
  - <<: *if_deploy
    when: never
  - when: on_success

.on_a7_except_deploy:
  - <<: *if_not_version_7
    when: never
  - <<: *if_deploy
    when: never
  - when: on_success

.on_main_or_release_branch:
  - <<: *if_main_branch
  - <<: *if_release_branch

.except_main_or_release_branch:
  - <<: *if_main_branch
    when: never
  - <<: *if_release_branch
    when: never
  - <<: *if_mergequeue
    when: never

.on_main_or_release_branch_or_deploy_always:
  - <<: *if_deploy
    when: always
  - <<: *if_main_branch
    when: always
  - <<: *if_release_branch
    when: always

.on_all_builds:
  - <<: *if_run_all_builds

.on_all_builds_a6:
  - <<: *if_not_version_6
    when: never
  - <<: *if_run_all_builds

.on_all_builds_a6_manual:
  - <<: *if_not_version_6
    when: never
  - <<: *if_run_all_builds
    when: manual
    allow_failure: true

.on_all_builds_a7:
  - <<: *if_not_version_7
    when: never
  - <<: *if_run_all_builds

.on_all_builds_a7_manual:
  - <<: *if_not_version_7
    when: never
  - <<: *if_run_all_builds
    when: manual
    allow_failure: true

.on_kitchen_tests_a6:
  - <<: *if_not_version_6
    when: never
  - <<: *if_kitchen

.on_kitchen_tests_a6_always:
  - <<: *if_not_version_6
    when: never
  - <<: *if_kitchen
    when: always

.on_all_kitchen_builds_a6:
  - <<: *if_not_version_6
    when: never
  - <<: *if_not_run_all_builds
    when: never
  - <<: *if_kitchen

.on_kitchen_tests_a7:
  - <<: *if_not_version_7
    when: never
  - <<: *if_kitchen

.on_kitchen_tests_a7_always:
  - <<: *if_not_version_7
    when: never
  - <<: *if_kitchen
    when: always

.on_all_kitchen_builds_a7:
  - <<: *if_not_version_7
    when: never
  - <<: *if_not_run_all_builds
    when: never
  - <<: *if_kitchen

.on_all_new-e2e_tests_a7:
  - <<: *if_not_version_7
    when: never
  - <<: *if_not_run_all_builds
    when: never
  - <<: *if_kitchen

# Default kitchen tests are also run on dev branches
# In that case, the target OS versions is a subset of the
# available versions, stored in DEFAULT_KITCHEN_OSVERS
.on_default_kitchen_tests_a7:
  - <<: *if_mergequeue
    when: never
  - <<: *if_not_version_7
    when: never
  - <<: *if_run_e2e
  - <<: *if_kitchen
  - <<: *if_default_kitchen
    variables:
      KITCHEN_OSVERS: $DEFAULT_KITCHEN_OSVERS

.on_default_new-e2e_tests_a7:
  - <<: *if_mergequeue
    when: never
  - <<: *if_not_version_7
    when: never
  - <<: *if_kitchen
  - <<: *if_default_kitchen
    variables:
      E2E_OSVERS: $E2E_BRANCH_OSVERS

.on_default_kitchen_tests_a7_always:
  - <<: *if_mergequeue
    when: never
  - <<: *if_not_version_7
    when: never
  - <<: *if_kitchen
    when: always
  - <<: *if_default_kitchen
    when: always
    variables:
      KITCHEN_OSVERS: $DEFAULT_KITCHEN_OSVERS

.on_main_or_testing_cleanup:
  - <<: *if_main_branch
  - <<: *if_testing_cleanup

.on_testing_cleanup:
  - <<: *if_testing_cleanup

.on_security_agent_changes_or_manual:
  - <<: *if_main_branch
    allow_failure: true
  - <<: *if_mergequeue
    when: never
  - changes:
      paths:
        - pkg/ebpf/**/*
        - pkg/security/**/*
        - pkg/eventmonitor/**/*
        - test/kitchen/site-cookbooks/dd-security-agent-check/**/*
        - test/kitchen/test/integration/security-agent-test/**/*
        - test/kitchen/test/integration/security-agent-stress/**/*
        - .gitlab/functional_test/security_agent.yml
      compare_to: main # TODO: use a variable, when this is supported https://gitlab.com/gitlab-org/gitlab/-/issues/369916
    when: on_success
  - when: manual
    allow_failure: true

.on_system_probe_changes_or_manual:
  - <<: *if_main_branch
  - <<: *if_mergequeue
    when: never
  - changes:
      paths:
        - pkg/collector/corechecks/ebpf/**/*
        - pkg/ebpf/**/*
        - pkg/network/**/*
        - pkg/process/monitor/*
        - pkg/util/kernel/**/*
        - test/kitchen/site-cookbooks/dd-system-probe-check/**/*
        - test/kitchen/test/integration/system-probe-test/**/*
        - test/kitchen/test/integration/win-sysprobe-test/**/*
        - .gitlab/functional_test/system_probe_windows.yml
        - .gitlab/functional_test_sysprobe/system_probe.yml
        - .gitlab/kernel_version_testing/system_probe.yml
        - test/new-e2e/system-probe/**/*
        - test/new-e2e/scenarios/system-probe/**/*
        - test/new-e2e/runner/**/*
        - test/new-e2e-utils/**/*
        - test/new-e2e/go.mod
        - tasks/system_probe.py
      compare_to: main # TODO: use a variable, when this is supported https://gitlab.com/gitlab-org/gitlab/-/issues/369916
    when: on_success
  - when: manual
    allow_failure: true

.on_install_script_release_manual:
  - <<: *if_not_version_7
    when: never
  - <<: *if_not_version_6
    when: never
  - <<: *if_not_main_branch
    when: never
  - <<: *if_kitchen
    when: manual
    allow_failure: true

.on_trace_agent_changes_or_manual:
  - changes:
      - pkg/trace/**/*
      - .gitlab/benchmarks/*
    when: on_success
  - when: manual
    allow_failure: true

.on_scheduled_main:
  - <<: *if_scheduled_main

.on_scheduled_main_or_manual:
  - <<: *if_scheduled_main
    when: always
  - when: manual
    allow_failure: true

.on_main_and_no_skip_e2e:
  - <<: *if_not_e2e
    when: never
  - <<: *if_main_branch
    when: on_success

.except_mergequeue:
  - <<: *if_mergequeue
    when: never

.if_run_e2e_tests:
  - <<: *if_run_e2e

.on_omnibus_change:
  - changes:
      paths:
        - omnibus/**/*
      compare_to: main # TODO: use a variable, when this is supported https://gitlab.com/gitlab-org/gitlab/-/issues/369916

.on_go-version_change:
  - changes:
      paths:
        - .go-version
      compare_to: main # TODO: use a variable, when this is supported https://gitlab.com/gitlab-org/gitlab/-/issues/369916<|MERGE_RESOLUTION|>--- conflicted
+++ resolved
@@ -175,13 +175,8 @@
   DATADOG_AGENT_BTF_GEN_BUILDIMAGES: v25641302-c1f86354
   # To use images from test-infra-definitions dev branches, set the SUFFIX variable to -dev
   # and check the job creating the image to make sure you have the right SHA prefix
-<<<<<<< HEAD
   TEST_INFRA_DEFINITIONS_BUILDIMAGES_SUFFIX: "-dev"
-  TEST_INFRA_DEFINITIONS_BUILDIMAGES: 5d97739d
-=======
-  TEST_INFRA_DEFINITIONS_BUILDIMAGES_SUFFIX: ""
-  TEST_INFRA_DEFINITIONS_BUILDIMAGES: 80735dca9d6d
->>>>>>> f46a59aa
+  TEST_INFRA_DEFINITIONS_BUILDIMAGES: 54abfa42
   DATADOG_AGENT_BUILDERS: v22276738-b36b132
 
   DATADOG_AGENT_EMBEDDED_PATH: /opt/datadog-agent/embedded
