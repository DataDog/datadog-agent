include: 'https://gitlab-templates.ddbuild.io/slack-notifier/v1/template.yml'

default:
  retry:
    max: 2
    when:
      - runner_system_failure
      - stuck_or_timeout_failure
      - unknown_failure
      - api_failure

stages:
  - fail_on_tag
  - deps_build
  - source_test
  - binary_build
  - integration_test
  - package_build
  - internal_deploy
  - check_deploy
  - testkitchen_deploy
  - testkitchen_testing
  - pkg_metrics
  - image_build
  - image_deploy
  - deploy6
  - deploy7
  - deploy7-manifests
  - deploy_invalidate
  - e2e
  - testkitchen_cleanup
  - notify

variables:
  # The SRC_PATH is in the GOPATH of the builders which
  # currently is /go
  SRC_PATH: /go/src/github.com/DataDog/datadog-agent
  # Directory in which we execute the omnibus build.
  # For an unknown reason, it does not go well with
  # a ruby dependency if we build directly into $CI_PROJECT_DIR/.omnibus
  OMNIBUS_BASE_DIR: /.omnibus
  # Directory in which we put the artifacts after the build
  # Must be in $CI_PROJECT_DIR
  OMNIBUS_PACKAGE_DIR: $CI_PROJECT_DIR/.omnibus/pkg/
  # Directory in which we execute the omnibus build for SUSE
  # as we want to separate the RPM built for this distro.
  OMNIBUS_BASE_DIR_SUSE: /.omnibus/suse
  # Directory in which we put the artifacts after the build
  # Must be in $CI_PROJECT_DIR
  OMNIBUS_PACKAGE_DIR_SUSE: $CI_PROJECT_DIR/.omnibus/suse/pkg
  OMNIBUS_BASE_DIR_WIN: c:\omni-base\$CI_RUNNER_ID
  OMNIBUS_BASE_DIR_WIN_OMNIBUS: c:/omni-base/$CI_RUNNER_ID
  DD_AGENT_TESTING_DIR: $CI_PROJECT_DIR/test/kitchen
  STATIC_BINARIES_DIR: bin/static
  DOGSTATSD_BINARIES_DIR: bin/dogstatsd
  AGENT_BINARIES_DIR: bin/agent
  CLUSTER_AGENT_BINARIES_DIR: bin/datadog-cluster-agent
  SYSTEM_PROBE_BINARIES_DIR: bin/system-probe
  DEB_S3_BUCKET: apt.datad0g.com
  RPM_S3_BUCKET: yum.datad0g.com
  WIN_S3_BUCKET: dd-agent-mstesting
  PROCESS_S3_BUCKET: datad0g-process-agent
  ANDROID_S3_BUCKET: dd-agent-androidtesting
  DEB_RPM_BUCKET_BRANCH: nightly  # branch of the DEB_S3_BUCKET and RPM_S3_BUCKET repos to release to, 'nightly' or 'beta'
  DEB_TESTING_S3_BUCKET: apttesting.datad0g.com
  RPM_TESTING_S3_BUCKET: yumtesting.datad0g.com
  WINDOWS_TESTING_S3_BUCKET_A6: pipelines/A6/$CI_PIPELINE_ID
  WINDOWS_TESTING_S3_BUCKET_A7: pipelines/A7/$CI_PIPELINE_ID
  WINDOWS_BUILDS_S3_BUCKET: $WIN_S3_BUCKET/builds
  ANDROID_BUILDS_S3_BUCKET: $ANDROID_S3_BUCKET/builds
  DEB_RPM_TESTING_BUCKET_BRANCH: testing  # branch of the DEB_TESTING_S3_BUCKET and RPM_TESTING_S3_BUCKET repos to release to, 'testing'
  DD_REPO_BRANCH_NAME: $CI_COMMIT_REF_NAME
  S3_CP_OPTIONS: --only-show-errors --region us-east-1 --sse AES256
  S3_CP_CMD: aws s3 cp $S3_CP_OPTIONS
  S3_ARTIFACTS_URI: s3://dd-ci-artefacts-build-stable/$CI_PROJECT_NAME/$CI_PIPELINE_ID
## comment out both lines below (S3_OMNIBUS_CACHE_BUCKET and USE_S3_CACHING) to allow
## build to succeed with S3 caching disabled.
  S3_OMNIBUS_CACHE_BUCKET: dd-ci-datadog-agent-omnibus-cache-build-stable
  USE_S3_CACHING: --omnibus-s3-cache
  S3_DSD6_URI: s3://dsd6-staging
  RELEASE_VERSION_6: nightly
  RELEASE_VERSION_7: nightly-a7
  DATADOG_AGENT_BUILDIMAGES: v2424505-0439a40
  DATADOG_AGENT_BUILDERS: v2448672-5304c3c
  DATADOG_AGENT_WINBUILDIMAGES: v2468030-cbaf3fe
  DATADOG_AGENT_WINBUILDERS: v2348149-ba6640d
  DATADOG_AGENT_ARMBUILDIMAGES: v2424505-0439a40
  DATADOG_AGENT_SYSPROBE_BUILDIMAGES: v2424505-0439a40
  BCC_VERSION: v0.12.0
  SYSTEM_PROBE_GO_VERSION: 1.13.8

#
# Trigger conditions
#

# run job only when triggered by an external tool (ex: Jenkins). This is used
# for jobs that run both on nightlies and tags
.run_only_when_triggered: &run_only_when_triggered
  only:
    - triggers


# anchor to trigger test kitchen setup, run, and cleanup (so all stages
# are run if one stage is run).  Triggers as defined:
# - master
# - tags (a tagged build)
# - triggers (as above, when triggered by an external tool like jenkins)
# - web (when the build is triggered by a specific build request through the
#        web interface.  This way, if a kitchen run is desired on a specific branch,
#        it can be triggered by requesting a specific build)
#
.run_only_when_testkitchen_triggered: &run_only_when_testkitchen_triggered
  only:
    - master
    - tags
    - triggers
    - web

# run job only when triggered by an external tool (ex: Jenkins) and when
# RELEASE_VERSION_X is NOT "nightly". In this setting we are building either a
# new tagged version of the agent (an RC for example). In both cases the
# artifacts should be uploaded to our staging repository.

.run_only_when_triggered_on_tag_6: &run_only_when_triggered_on_tag_6
  only:
    refs:
      - triggers
  except: # we have to use except since gitlab doens't handle '!=' operator
    variables:
      - $RELEASE_VERSION_6 == "nightly"
      - $RELEASE_VERSION_6 == "" # no  RELEASE_VERSION means a nightly build for omnibus

.run_only_when_triggered_on_tag_7: &run_only_when_triggered_on_tag_7
  only:
    refs:
      - triggers
  except: # we have to use except since gitlab doens't handle '!=' operator
    variables:
      - $RELEASE_VERSION_7 == "nightly-a7"
      - $RELEASE_VERSION_7 == "" # no  RELEASE_VERSION means a nightly build for omnibus

# run job only when triggered by an external tool (ex: Jenkins) and when
# RELEASE_VERSION_X is "nightly". In this setting we build from master and update
# the nightly build for windows, linux and docker.

.run_only_when_triggered_on_nightly: &run_only_when_triggered_on_nightly
  only:
    refs:
      - triggers
    variables:
      - $RELEASE_VERSION_6 == "nightly"
      - $RELEASE_VERSION_7 == "nightly-a7"

# run when not triggered (for jobs we don't want to run on release pipelines)
.skip_when_triggered: &skip_when_triggered
  # TODO (with rules?): exclude triggered pipelines but not nightlies
  except:
    refs:
      - triggers

# Skip job only when RELEASE_VERSION_X is not set
.skip_when_unwanted_on_6: &skip_when_unwanted_on_6
  except:
    variables:
      - $RELEASE_VERSION_6 == ""

.skip_when_unwanted_on_7: &skip_when_unwanted_on_7
  except:
    variables:
      - $RELEASE_VERSION_7 == ""

# Fail if we're running a pipeline on a non-triggered tag build
# NOTE: All jobs with 'needs' dependencies should also 'need' this to workaround a Gitlab issue: https://gitlab.com/gitlab-org/gitlab/issues/31526
fail_on_non_triggered_tag:
  stage: fail_on_tag
  image: 486234852809.dkr.ecr.us-east-1.amazonaws.com/ci/datadog-agent-buildimages/deb_x64:$DATADOG_AGENT_BUILDIMAGES
  tags: [ "runner:main", "size:2xlarge" ]
  script:
    - echo CI_PIPELINE_SOURCE=$CI_PIPELINE_SOURCE CI_COMMIT_TAG=$CI_COMMIT_TAG
    - '[ "$CI_COMMIT_TAG" == "" -o "$CI_PIPELINE_SOURCE" != "push" ]'

#
# deps_build
#
#

# build libbcc
.build_libbcc_common:
  stage: deps_build
  needs: ["fail_on_non_triggered_tag"]
  script:
    - git clone -b "$BCC_VERSION" --depth=1 https://github.com/iovisor/bcc.git /tmp/bcc
    - mkdir /tmp/bcc/build
    - cd /tmp/bcc/build
    - cmake .. -DCMAKE_INSTALL_PREFIX=/opt/libbcc -DCMAKE_EXE_LINKER_FLAGS='-Wl,-rpath,/opt/datadog-agent/embedded/lib' -DCMAKE_SHARED_LINKER_FLAGS='-Wl,-rpath,/opt/datadog-agent/embedded/lib'
    - make -j 4 #"$(nproc)"
    - make install
    - cd /opt/libbcc
    - chmod go-rwx lib/libbcc*
    - rm share/bcc/introspection/bps
    - cp $(ldd lib/libbcc.so | awk '$1 ~ /^libtinfo/ {system("dirname " $3)}')/libtinfo* lib
    - tar cvaf /tmp/libbcc.tar.xz .
    - $S3_CP_CMD /tmp/libbcc.tar.xz $S3_ARTIFACTS_URI/libbcc-$ARCH.tar.xz

build_libbcc_x64:
  extends: .build_libbcc_common
  image: 486234852809.dkr.ecr.us-east-1.amazonaws.com/ci/datadog-agent-buildimages/system-probe_x64:$DATADOG_AGENT_BUILDIMAGES
  tags: [ "runner:main", "size:large" ]
  variables:
    ARCH: amd64

build_libbcc_arm64:
  extends: .build_libbcc_common
  image: 486234852809.dkr.ecr.us-east-1.amazonaws.com/ci/datadog-agent-buildimages/system-probe_arm64:$DATADOG_AGENT_ARMBUILDIMAGES
  tags: ["runner:docker-arm", "platform:arm64"]
  variables:
    ARCH: arm64


#
# source_test
#
#

# run tests for windows-64
.run_old_tests_windows_base:
  stage: source_test
  needs: ["fail_on_non_triggered_tag"]
  tags: ["runner:windows-docker", "windowsversion:1809"]
  script:
    - docker run --rm -m 4096M -v "$(Get-Location):c:\mnt" -e IS_AWS_CONTAINER=true -e SIGN_WINDOWS=true -e PY_RUNTIMES="$PYTHON_RUNTIMES" -e NEW_BUILDER="$NEW_BUILDER" 486234852809.dkr.ecr.us-east-1.amazonaws.com/ci/datadog-agent-builders/windows_1809_${ARCH}:${Env:DATADOG_AGENT_WINBUILDERS} c:\mnt\tasks\winbuildscripts\unittests.bat
  variables:
    NEW_BUILDER: "false"

run_old_tests_windows-x64:
  # temporarily allow failure for tests
  extends: .run_old_tests_windows_base
  allow_failure: true
  variables:
    PYTHON_RUNTIMES: 3
    ARCH: "x64"

run_old_tests_windows-x86:
  <<: *skip_when_triggered
  # temporarily allow failure for tests
  extends: .run_old_tests_windows_base
  allow_failure: true
  variables:
    PYTHON_RUNTIMES: 3
    ARCH: "x86"

.run_tests_windows_base:
  stage: source_test
  needs: ["fail_on_non_triggered_tag"]
  tags: ["runner:windows-docker", "windowsversion:1809"]
  script:
    - docker run --rm -m 4096M -v "$(Get-Location):c:\mnt" -e AWS_NETWORKING=true -e SIGN_WINDOWS=true -e PY_RUNTIMES="$PYTHON_RUNTIMES" -e NEW_BUILDER="$NEW_BUILDER" 486234852809.dkr.ecr.us-east-1.amazonaws.com/ci/datadog-agent-buildimages/windows_1809_${ARCH}:$Env:DATADOG_AGENT_WINBUILDIMAGES c:\mnt\tasks\winbuildscripts\unittests.bat
  variables:
    NEW_BUILDER: "true"

run_tests_windows-x64:
  # temporarily allow failure for tests
  extends: .run_tests_windows_base
  allow_failure: true
  variables:
    PYTHON_RUNTIMES: 3
    ARCH: "x64"

run_tests_windows-x86:
  <<: *skip_when_triggered
  # temporarily allow failure for tests
  extends: .run_tests_windows_base
  allow_failure: true
  variables:
    PYTHON_RUNTIMES: 3
    ARCH: "x86"

.run_tests_preparation: &run_tests_preparation
  needs: ["fail_on_non_triggered_tag"]
  before_script:
    - source /root/.bashrc && conda activate $CONDA_ENV
    - pip install wheel
    - pip install -r requirements.txt
    - go get gopkg.in/yaml.v2
    - go get github.com/stretchr/testify
    - inv -e rtloader.make --install-prefix=$SRC_PATH/dev --python-runtimes "$PYTHON_RUNTIMES"
    - inv -e rtloader.install
    - inv -e rtloader.format --raise-if-changed
    - inv -e rtloader.test
    - inv -e deps --verbose --dep-vendor-only

# run tests for deb-x64
run_tests_deb-x64-py2:
  stage: source_test
  image: 486234852809.dkr.ecr.us-east-1.amazonaws.com/ci/datadog-agent-buildimages/deb_x64:$DATADOG_AGENT_BUILDIMAGES
  tags: [ "runner:main", "size:2xlarge" ]
  variables:
    PYTHON_RUNTIMES: '2'
    CONDA_ENV: ddpy2
  <<: *run_tests_preparation
  script:
    - inv -e test --race --profile --python-runtimes "$PYTHON_RUNTIMES" --cpus 4

run_tests_deb-x64-py3:
  stage: source_test
  image: 486234852809.dkr.ecr.us-east-1.amazonaws.com/ci/datadog-agent-buildimages/deb_x64:$DATADOG_AGENT_BUILDIMAGES
  tags: [ "runner:main", "size:2xlarge" ]
  variables:
    PYTHON_RUNTIMES: '3'
    CONDA_ENV: ddpy3
  <<: *run_tests_preparation
  script:
    - inv -e test --race --profile --python-runtimes "$PYTHON_RUNTIMES" --cpus 4

# run tests for rpm-x64
run_tests_rpm-x64-py2:
  stage: source_test
  image: 486234852809.dkr.ecr.us-east-1.amazonaws.com/ci/datadog-agent-buildimages/rpm_x64:$DATADOG_AGENT_BUILDIMAGES
  tags: [ "runner:main", "size:2xlarge" ]
  variables:
    PYTHON_RUNTIMES: '2'
    CONDA_ENV: ddpy2
  <<: *run_tests_preparation
  script:
    # Exclude systemd because it cannot succeed on Centos 6: the image doesn't have the shared object required by
    # https://github.com/coreos/go-systemd/blob/c8cc474ba8655dfbdb0ac7fcc09b7faf5b643caf/sdjournal/functions.go#L46
    # This is OK because the test on systemd still runs on the debian image above
    - inv -e test --race --profile --python-runtimes "$PYTHON_RUNTIMES" --cpus 4 --build-exclude=systemd

run_tests_rpm-x64-py3:
  stage: source_test
  image: 486234852809.dkr.ecr.us-east-1.amazonaws.com/ci/datadog-agent-buildimages/rpm_x64:$DATADOG_AGENT_BUILDIMAGES
  tags: [ "runner:main", "size:2xlarge" ]
  variables:
    PYTHON_RUNTIMES: '3'
    CONDA_ENV: ddpy3
  <<: *run_tests_preparation
  script:
    # Exclude systemd because it cannot succeed on Centos 6: the image doesn't have the shared object required by
    # https://github.com/coreos/go-systemd/blob/c8cc474ba8655dfbdb0ac7fcc09b7faf5b643caf/sdjournal/functions.go#L46
    # This is OK because the test on systemd still runs on the debian image above
    - inv -e test --race --profile --python-runtimes "$PYTHON_RUNTIMES" --cpus 4 --build-exclude=systemd

# run tests for eBPF code
run_tests_ebpf:
  stage: source_test
  needs: ["fail_on_non_triggered_tag", "build_libbcc_x64"]
  image: 486234852809.dkr.ecr.us-east-1.amazonaws.com/ci/datadog-agent-buildimages/system-probe_x64:$DATADOG_AGENT_SYSPROBE_BUILDIMAGES
  before_script:
    - mkdir -p $CI_PROJECT_DIR/.tmp/binary-ebpf
    - cd $SRC_PATH
    - pip3 install -r requirements.txt
    - inv -e deps --verbose --dep-vendor-only --no-checks
    # Retrieve libbcc from S3
    - $S3_CP_CMD $S3_ARTIFACTS_URI/libbcc-amd64.tar.xz /tmp/libbcc.tar.xz
    - mkdir /opt/libbcc
    - tar -xvf /tmp/libbcc.tar.xz -C /opt/libbcc
  after_script:
    - cd $SRC_PATH
    - cp ./pkg/ebpf/c/tracer-ebpf.o  $CI_PROJECT_DIR/.tmp/binary-ebpf/tracer-ebpf.o
    - cp ./pkg/ebpf/c/tracer-ebpf-debug.o  $CI_PROJECT_DIR/.tmp/binary-ebpf/tracer-ebpf-debug.o
  tags: [ "runner:main", "size:large" ]
  script:
    # For now only check bpf bytes since we don't have a way to run eBPF tests without mounting a debugfs
    - CGO_CFLAGS='-I/opt/libbcc/include' CGO_LDFLAGS='-Wl,-rpath,/opt/libbcc/lib -L/opt/libbcc/lib' inv -e system-probe.test --only-check-bpf-bytes

  artifacts:
    when: always
    paths:
      - $CI_PROJECT_DIR/.tmp/binary-ebpf

# scan the dependencies for security vulnerabilities with snyk
run_security_scan_test:
  stage: source_test
  needs: ["fail_on_non_triggered_tag"]
  image: 486234852809.dkr.ecr.us-east-1.amazonaws.com/snyk:latest
  tags: ["runner:main", "size:large"]
  only:
    - master
  before_script:
    # this image isn't built in the datadog-agent-builders repo
    # it doesn't have invoke so we install the dependencies without invoke
    - mkdir -p $GOPATH/src/github.com/DataDog/datadog-agent
    - rsync -azr --delete ./ $GOPATH/src/github.com/DataDog/datadog-agent
    - cd $GOPATH/src/github.com/DataDog/datadog-agent
    - pip install -r requirements.txt
    - inv -e deps --dep-vendor-only
  script:
    - set +x     # don't print the api key to the logs
    # send the list of the dependencies to snyk
    - SNYK_TOKEN=$(aws ssm get-parameter --region us-east-1 --name ci.datadog-agent.snyk_token --with-decryption --query "Parameter.Value" --out text)
      snyk monitor --project-name=datadog-agent-requirements.txt --file=requirements.txt --package-manager=pip
    - SNYK_TOKEN=$(aws ssm get-parameter --region us-east-1 --name ci.datadog-agent.snyk_token --with-decryption --query "Parameter.Value" --out text)
      snyk monitor --project-name=datadog-agent-go.sum --file=go.mod

# check consistency of go.mod file with project imports
run_go_tidy_check:
  stage: source_test
  needs: ["fail_on_non_triggered_tag"]
  image: 486234852809.dkr.ecr.us-east-1.amazonaws.com/ci/datadog-agent-buildimages/deb_x64:$DATADOG_AGENT_BUILDIMAGES
  tags: [ "runner:main", "size:large" ]
  before_script:
    - cd $SRC_PATH
    - pip install --upgrade --ignore-installed pip setuptools
    - pip install -r requirements.txt
    - inv -e deps --no-dep-ensure --no-checks
  script:
    # Print a message and fail if "go mod tidy" modifies go.mod
    - go mod tidy
    - git diff-files --exit-code go.mod || (echo "go.mod is out of sync with project imports. Please run 'inv deps' and commit the changes on go.mod/go.sum." && false)

run_shell_script_lint:
  stage: source_test
  needs: ["fail_on_non_triggered_tag"]
  image: 486234852809.dkr.ecr.us-east-1.amazonaws.com/ci/datadog-agent-builders/mars_jenkins_scripts:$DATADOG_AGENT_BUILDERS
  tags: [ "runner:main", "size:large" ]
  script:
    - shellcheck --version
    #Excludes:
    #SC2028: echo may not expand escape sequences. Use printf.
    #SC2059: Don't use variables in the printf format string. Use printf "..%s.." "$foo".
    - shellcheck --severity=info -e SC2059 -e SC2028 --shell=bash ./cmd/**/*.sh ./omnibus/package-scripts/*/*

#
# binary_build
#

# build dogstatsd static for deb-x64
build_dogstatsd_static-deb_x64:
  stage: binary_build
  image: 486234852809.dkr.ecr.us-east-1.amazonaws.com/ci/datadog-agent-buildimages/deb_x64:$DATADOG_AGENT_BUILDIMAGES
  tags: [ "runner:main", "size:large" ]
  needs: ["fail_on_non_triggered_tag", "run_tests_deb-x64-py3"]
  before_script:
    - source /root/.bashrc && conda activate ddpy3
    - inv -e deps --no-checks --verbose --dep-vendor-only
  script:
    - inv -e dogstatsd.build --static --major-version 7
    - $S3_CP_CMD $SRC_PATH/$STATIC_BINARIES_DIR/dogstatsd $S3_ARTIFACTS_URI/static/dogstatsd

# build dogstatsd for deb-x64
build_dogstatsd-deb_x64:
  stage: binary_build
  image: 486234852809.dkr.ecr.us-east-1.amazonaws.com/ci/datadog-agent-buildimages/deb_x64:$DATADOG_AGENT_BUILDIMAGES
  tags: [ "runner:main", "size:large" ]
  needs: ["fail_on_non_triggered_tag", "run_tests_deb-x64-py3"]
  before_script:
    - source /root/.bashrc && conda activate ddpy3
    - inv -e deps --no-checks --verbose --dep-vendor-only
  script:
    - inv -e dogstatsd.build --major-version 7
    - $S3_CP_CMD $SRC_PATH/$DOGSTATSD_BINARIES_DIR/dogstatsd $S3_ARTIFACTS_URI/dogstatsd/dogstatsd

# build dogstatsd static for deb-arm
build_dogstatsd_static-deb_arm64:
  stage: binary_build
  image: 486234852809.dkr.ecr.us-east-1.amazonaws.com/ci/datadog-agent-buildimages/deb_arm64:$DATADOG_AGENT_BUILDIMAGES
  tags: ["runner:docker-arm", "platform:arm64"]
  needs: ["fail_on_non_triggered_tag", "run_tests_deb-x64-py3"]
  variables:
    ARCH: arm64
  before_script:
    - source /root/.bashrc
    # Hack to work around the cloning issue with arm runners
    - mkdir -p $GOPATH/src/github.com/DataDog
    - cp -R $GOPATH/src/github.com/*/*/DataDog/datadog-agent $GOPATH/src/github.com/DataDog
    - cd $SRC_PATH
    - inv -e deps --no-checks --verbose --dep-vendor-only
  script:
    - inv -e dogstatsd.build --static --major-version 7
    - $S3_CP_CMD $SRC_PATH/$STATIC_BINARIES_DIR/dogstatsd $S3_ARTIFACTS_URI/static/dogstatsd.$ARCH

# build dogstatsd linked for deb-arm
build_dogstatsd-deb_arm64:
  stage: binary_build
  image: 486234852809.dkr.ecr.us-east-1.amazonaws.com/ci/datadog-agent-buildimages/deb_arm64:$DATADOG_AGENT_BUILDIMAGES
  tags: ["runner:docker-arm", "platform:arm64"]
  needs: ["fail_on_non_triggered_tag", "run_tests_deb-x64-py3"]
  variables:
    ARCH: arm64
  before_script:
    - source /root/.bashrc
    # Hack to work around the cloning issue with arm runners
    - mkdir -p $GOPATH/src/github.com/DataDog
    - cp -R $GOPATH/src/github.com/*/*/DataDog/datadog-agent $GOPATH/src/github.com/DataDog
    - cd $SRC_PATH
    - inv -e deps --no-checks --verbose --dep-vendor-only
  script:
    - inv -e dogstatsd.build --major-version 7
    - $S3_CP_CMD $SRC_PATH/$DOGSTATSD_BINARIES_DIR/dogstatsd $S3_ARTIFACTS_URI/dogstatsd/dogstatsd.$ARCH

# build iot agent for deb-x64, to make sure the build is not broken because of build flags
build_iot_agent-deb_x64:
  stage: binary_build
  image: 486234852809.dkr.ecr.us-east-1.amazonaws.com/ci/datadog-agent-buildimages/deb_x64:$DATADOG_AGENT_BUILDIMAGES
  tags: [ "runner:main", "size:large" ]
  needs: ["fail_on_non_triggered_tag", "run_tests_deb-x64-py3"]
  before_script:
    - source /root/.bashrc && conda activate ddpy3
    - inv -e deps --verbose --dep-vendor-only --no-checks
  script:
    - inv -e agent.build --iot --major-version 7
    - $S3_CP_CMD $SRC_PATH/$AGENT_BINARIES_DIR/agent $S3_ARTIFACTS_URI/iot/agent

# build iot agent for ARM, to make sure the build is not broken because of build targets
build_iot_agent-deb_arm64:
  stage: binary_build
  image: 486234852809.dkr.ecr.us-east-1.amazonaws.com/ci/datadog-agent-buildimages/deb_arm64:$DATADOG_AGENT_BUILDIMAGES
  tags: ["runner:docker-arm", "platform:arm64"]
  needs: ["fail_on_non_triggered_tag", "run_tests_deb-x64-py3"]
  variables:
    ARCH: arm64
  before_script:
    - source /root/.bashrc
    # Hack to work around the cloning issue with arm runners
    - mkdir -p $GOPATH/src/github.com/DataDog
    - cp -R $GOPATH/src/github.com/*/*/DataDog/datadog-agent $GOPATH/src/github.com/DataDog
    - cd $SRC_PATH
    - inv -e deps --verbose --dep-vendor-only --no-checks
  script:
    - inv -e agent.build --iot --major-version 7

.cluster_agent-build_common: &cluster_agent-build_common
  stage: binary_build
  needs: ["fail_on_non_triggered_tag", "run_go_tidy_check"]
  script:
    - inv -e cluster-agent.build
    - $S3_CP_CMD $SRC_PATH/$CLUSTER_AGENT_BINARIES_DIR/datadog-cluster-agent $S3_ARTIFACTS_URI/datadog-cluster-agent.$ARCH
    - $S3_CP_CMD $SRC_PATH/Dockerfiles/cluster-agent/datadog-cluster.yaml $S3_ARTIFACTS_URI/datadog-cluster.yaml

# build cluster-agent bin
cluster_agent-build_amd64:
  <<: *cluster_agent-build_common
  image: 486234852809.dkr.ecr.us-east-1.amazonaws.com/ci/datadog-agent-buildimages/deb_x64:$DATADOG_AGENT_BUILDIMAGES
  tags: [ "runner:main", "size:large" ]
  variables:
    ARCH: amd64
  before_script:
    - source /root/.bashrc && conda activate ddpy3
    - inv -e deps --no-checks --verbose --dep-vendor-only

cluster_agent-build_arm64:
  <<: *cluster_agent-build_common
  image: 486234852809.dkr.ecr.us-east-1.amazonaws.com/ci/datadog-agent-buildimages/deb_arm64:$DATADOG_AGENT_BUILDIMAGES
  tags: ["runner:docker-arm", "platform:arm64"]
  variables:
    ARCH: arm64
  before_script:
    - source /root/.bashrc
    # Hack to work around the cloning issue with arm runners
    - mkdir -p $GOPATH/src/github.com/DataDog
    - cp -R $GOPATH/src/github.com/*/*/DataDog/datadog-agent $GOPATH/src/github.com/DataDog
    - cd $SRC_PATH
    - inv -e deps --no-checks --verbose --dep-vendor-only



#
# integration_test
#

# run benchmarks on deb
# run_benchmarks-deb_x64:
#   stage: integration_test
#   image: 486234852809.dkr.ecr.us-east-1.amazonaws.com/ci/datadog-agent-buildimages/deb_x64:$DATADOG_AGENT_BUILDIMAGES
#   allow_failure: true  # FIXME: this was set to true to temporarily unblock the pipeline
#   tags: [ "runner:main", "size:large" ]
#   script:
#     - inv -e bench.aggregator
#     # FIXME: in our docker image, non ascii characters printed by the benchmark
#     # make invoke traceback. For now, the workaround is to call the benchmarks
#     # manually
#     - inv -e bench.build-dogstatsd

#     - set +x # make sure we don't output the creds to the build log
#     - DD_AGENT_API_KEY=$(aws ssm get-parameter --region us-east-1 --name ci.datadog-agent.dd_agent_api_key --with-decryption --query "Parameter.Value" --out text)

#     # dogstatsd validation - not really benchmarking: gitlab isn't the right place to do this.
#     - ./bin/benchmarks/dogstatsd -pps=20000 -dur 30 -ser 5 -branch $DD_REPO_BRANCH_NAME -api-key $DD_AGENT_API_KEY
#   artifacts:
#     expire_in: 2 weeks
#     paths:
#       - benchmarks

# check the size of the static dogstatsd binary
run_dogstatsd_size_test:
  stage: integration_test
  needs: ["fail_on_non_triggered_tag", "build_dogstatsd_static-deb_x64"]
  image: 486234852809.dkr.ecr.us-east-1.amazonaws.com/ci/datadog-agent-buildimages/deb_x64:$DATADOG_AGENT_BUILDIMAGES
  tags: [ "runner:main", "size:large" ]
  before_script:
    - source /root/.bashrc && conda activate ddpy3
    # Disable global before_script
    - mkdir -p $STATIC_BINARIES_DIR
    - $S3_CP_CMD $S3_ARTIFACTS_URI/static/dogstatsd $STATIC_BINARIES_DIR/dogstatsd
  script:
    - inv -e dogstatsd.size-test --skip-build

# check the size of the static dogstatsd binary
run_dogstatsd_arm_size_test:
  stage: integration_test
  needs: ["fail_on_non_triggered_tag", "build_dogstatsd_static-deb_arm64"]
  image: 486234852809.dkr.ecr.us-east-1.amazonaws.com/ci/datadog-agent-buildimages/deb_arm64:$DATADOG_AGENT_ARMBUILDIMAGES
  tags: ["runner:docker-arm", "platform:arm64"]
  variables:
    ARCH: arm64
  before_script:
    - source /root/.bashrc
    # Disable global before_script
    - mkdir -p $STATIC_BINARIES_DIR
    - $S3_CP_CMD $S3_ARTIFACTS_URI/static/dogstatsd.$ARCH $STATIC_BINARIES_DIR/dogstatsd
  script:
    - inv -e dogstatsd.size-test --skip-build

.system-probe_build_common:
  before_script:
    # Hack to work around the cloning issue with arm runners
    - mkdir -p $GOPATH/src/github.com/DataDog
    - '[[ "$ARCH" == arm64 ]] && cp -R $GOPATH/src/github.com/*/*/DataDog/datadog-agent $GOPATH/src/github.com/DataDog'
    - cd $SRC_PATH
    - inv -e deps --no-checks --verbose --dep-vendor-only

  script:
    - inv -e system-probe.build --go-version=$SYSTEM_PROBE_GO_VERSION --no-with-bcc
    - inv -e system-probe.test --only-check-bpf-bytes
    - $S3_CP_CMD $SRC_PATH/$SYSTEM_PROBE_BINARIES_DIR/system-probe $S3_ARTIFACTS_URI/system-probe.$ARCH

build_system-probe-x64:
  stage: binary_build
  image: 486234852809.dkr.ecr.us-east-1.amazonaws.com/ci/datadog-agent-buildimages/system-probe_x64:$DATADOG_AGENT_SYSPROBE_BUILDIMAGES
  needs: ["fail_on_non_triggered_tag", "run_tests_deb-x64-py3"]
  tags: [ "runner:main", "size:large" ]
  extends: .system-probe_build_common
  variables:
    ARCH: amd64

build_system-probe-arm64:
  stage: binary_build
  image: 486234852809.dkr.ecr.us-east-1.amazonaws.com/ci/datadog-agent-buildimages/system-probe_arm64:$DATADOG_AGENT_SYSPROBE_BUILDIMAGES
  needs: ["fail_on_non_triggered_tag", "run_go_tidy_check"]
  tags: ["runner:docker-arm", "platform:arm64"]
  extends: .system-probe_build_common
  variables:
    ARCH: arm64

.system-probe_with-bcc_build_common:
  before_script:
    # Hack to work around the cloning issue with arm runners
    - mkdir -p $GOPATH/src/github.com/DataDog
    - '[[ "$ARCH" == arm64 ]] && cp -R $GOPATH/src/github.com/*/*/DataDog/datadog-agent $GOPATH/src/github.com/DataDog'
    - cd $SRC_PATH
    - inv -e deps --no-checks --verbose --dep-vendor-only
    # Retrieve libbcc from S3
    - $S3_CP_CMD $S3_ARTIFACTS_URI/libbcc-$ARCH.tar.xz /tmp/libbcc.tar.xz
    - mkdir -p /opt/datadog-agent/embedded
    - tar -xvf /tmp/libbcc.tar.xz -C /opt/datadog-agent/embedded

  script:
    - CGO_CFLAGS='-I/opt/datadog-agent/embedded/include' CGO_LDFLAGS='-Wl,-rpath,/opt/datadog-agent/embedded/lib -L/opt/datadog-agent/embedded/lib' inv -e system-probe.build --go-version=$SYSTEM_PROBE_GO_VERSION
    - CGO_CFLAGS='-I/opt/datadog-agent/embedded/include' CGO_LDFLAGS='-Wl,-rpath,/opt/datadog-agent/embedded/lib -L/opt/datadog-agent/embedded/lib' inv -e system-probe.test --only-check-bpf-bytes
    - $S3_CP_CMD $SRC_PATH/$SYSTEM_PROBE_BINARIES_DIR/system-probe $S3_ARTIFACTS_URI/system-probe.with-bcc.$ARCH

build_system-probe_with-bcc-x64:
  stage: binary_build
  image: 486234852809.dkr.ecr.us-east-1.amazonaws.com/ci/datadog-agent-buildimages/system-probe_x64:$DATADOG_AGENT_SYSPROBE_BUILDIMAGES
  needs: ["fail_on_non_triggered_tag", "build_libbcc_x64", "run_tests_deb-x64-py3"]
  tags: [ "runner:main", "size:large" ]
  extends: .system-probe_with-bcc_build_common
  variables:
    ARCH: amd64

build_system-probe_with-bcc-arm64:
  stage: binary_build
  image: 486234852809.dkr.ecr.us-east-1.amazonaws.com/ci/datadog-agent-buildimages/system-probe_arm64:$DATADOG_AGENT_SYSPROBE_BUILDIMAGES
  needs: ["fail_on_non_triggered_tag", "build_libbcc_arm64", "run_go_tidy_check"]
  tags: ["runner:docker-arm", "platform:arm64"]
  extends: .system-probe_with-bcc_build_common
  variables:
    ARCH: arm64

#
# package_build
#
#
.agent_build_common_deb: &agent_build_common_deb
  script:
    - echo "About to build for $RELEASE_VERSION"
    # remove artifacts from previous pipelines that may come from the cache
    - rm -rf $OMNIBUS_PACKAGE_DIR/*
    # Artifacts and cache must live within project directory but we run omnibus in a neutral directory.
    # Thus, we move the artifacts at the end in a gitlab-friendly dir.
    # Use --skip-deps since the deps are installed by `before_script`.
    - $S3_CP_CMD $S3_ARTIFACTS_URI/system-probe.${PACKAGE_ARCH} /tmp/system-probe
    - chmod 755 /tmp/system-probe
    - inv -e agent.omnibus-build --release-version "$RELEASE_VERSION" --major-version "$AGENT_MAJOR_VERSION" --python-runtimes "$PYTHON_RUNTIMES" --base-dir $OMNIBUS_BASE_DIR ${USE_S3_CACHING} --skip-deps --system-probe-bin=/tmp/system-probe --no-with-bcc
    - $S3_CP_CMD $OMNIBUS_BASE_DIR/pkg/datadog-agent_*_${PACKAGE_ARCH}.deb $S3_ARTIFACTS_URI/$DESTINATION_DEB
    - $S3_CP_CMD $OMNIBUS_BASE_DIR/pkg/datadog-agent-dbg_*_${PACKAGE_ARCH}.deb $S3_ARTIFACTS_URI/$DESTINATION_DBG_DEB
    - mkdir -p $OMNIBUS_PACKAGE_DIR && cp $OMNIBUS_BASE_DIR/pkg/datadog-agent*_${PACKAGE_ARCH}.deb{,.metadata.json} $OMNIBUS_PACKAGE_DIR
  # TODO: enabling the cache cause builds to be slower and slower on `master`. Re-enable once this is investigated/fixed
  # cache:
  #   # cache per branch
  #   key: $CI_COMMIT_REF_NAME
  #   paths:
  #     - $OMNIBUS_BASE_DIR
  artifacts:
    expire_in: 2 weeks
    paths:
      - $OMNIBUS_PACKAGE_DIR

.agent_with-bcc_build_common_deb: &agent_with-bcc_build_common_deb
  script:
    - echo "About to build for $RELEASE_VERSION"
    # remove artifacts from previous pipelines that may come from the cache
    - rm -rf $OMNIBUS_PACKAGE_DIR/*
    # Artifacts and cache must live within project directory but we run omnibus in a neutral directory.
    # Thus, we move the artifacts at the end in a gitlab-friendly dir.
    # Use --skip-deps since the deps are installed by `before_script`.
    - $S3_CP_CMD $S3_ARTIFACTS_URI/system-probe.with-bcc.${PACKAGE_ARCH} /tmp/system-probe
    - chmod 755 /tmp/system-probe
    - $S3_CP_CMD $S3_ARTIFACTS_URI/libbcc-${PACKAGE_ARCH}.tar.xz /tmp/libbcc.tar.xz
    - inv -e agent.omnibus-build --release-version "$RELEASE_VERSION" --major-version "$AGENT_MAJOR_VERSION" --python-runtimes "$PYTHON_RUNTIMES" --base-dir $OMNIBUS_BASE_DIR ${USE_S3_CACHING} --skip-deps --system-probe-bin=/tmp/system-probe --libbcc-tarball=/tmp/libbcc.tar.xz
    - $S3_CP_CMD $OMNIBUS_BASE_DIR/pkg/datadog-agent_*_${PACKAGE_ARCH}.deb $S3_ARTIFACTS_URI/$DESTINATION_DEB
    - $S3_CP_CMD $OMNIBUS_BASE_DIR/pkg/datadog-agent-dbg_*_${PACKAGE_ARCH}.deb $S3_ARTIFACTS_URI/$DESTINATION_DBG_DEB
    - mkdir -p $OMNIBUS_PACKAGE_DIR && cp $OMNIBUS_BASE_DIR/pkg/datadog-agent*_${PACKAGE_ARCH}.deb{,.metadata.json} $OMNIBUS_PACKAGE_DIR
  # TODO: enabling the cache cause builds to be slower and slower on `master`. Re-enable once this is investigated/fixed
  # cache:
  #   # cache per branch
  #   key: $CI_COMMIT_REF_NAME
  #   paths:
  #     - $OMNIBUS_BASE_DIR
  artifacts:
    expire_in: 2 weeks
    paths:
      - $OMNIBUS_PACKAGE_DIR

# build Agent package for deb-x64
agent_deb-x64-a6:
  stage: package_build
  image: 486234852809.dkr.ecr.us-east-1.amazonaws.com/ci/datadog-agent-buildimages/deb_x64:$DATADOG_AGENT_BUILDIMAGES
  tags: [ "runner:main", "size:2xlarge" ]
  needs: ["fail_on_non_triggered_tag", "run_tests_deb-x64-py2", "run_tests_deb-x64-py3", "build_system-probe-x64"]
  variables:
    AWS_CONTAINER_CREDENTIALS_RELATIVE_URI: /credentials
    CONDA_ENV: ddpy3
    AGENT_MAJOR_VERSION: 6
    PYTHON_RUNTIMES: '2,3'
    PACKAGE_ARCH: amd64
    DESTINATION_DEB: 'datadog-agent_6_amd64.deb'
    DESTINATION_DBG_DEB: 'datadog-agent-dbg_6_amd64.deb'
  before_script:
    - source /root/.bashrc && conda activate $CONDA_ENV
    - inv -e deps --no-checks --verbose --dep-vendor-only
    - export RELEASE_VERSION=$RELEASE_VERSION_6
  <<: *skip_when_unwanted_on_6
  <<: *agent_build_common_deb

agent_deb-x64-a7:
  stage: package_build
  image: 486234852809.dkr.ecr.us-east-1.amazonaws.com/ci/datadog-agent-buildimages/deb_x64:$DATADOG_AGENT_BUILDIMAGES
  tags: [ "runner:main", "size:2xlarge" ]
  needs: ["fail_on_non_triggered_tag", "run_tests_deb-x64-py3", "build_system-probe-x64"]
  variables:
    AWS_CONTAINER_CREDENTIALS_RELATIVE_URI: /credentials
    CONDA_ENV: ddpy3
    AGENT_MAJOR_VERSION: 7
    PYTHON_RUNTIMES: '3'
    PACKAGE_ARCH: amd64
    DESTINATION_DEB: 'datadog-agent_7_amd64.deb'
    DESTINATION_DBG_DEB: 'datadog-agent-dbg_7_amd64.deb'
  before_script:
    - source /root/.bashrc && conda activate $CONDA_ENV
    - inv -e deps --no-checks --verbose --dep-vendor-only
    - export RELEASE_VERSION=$RELEASE_VERSION_7
  <<: *skip_when_unwanted_on_7
  <<: *agent_build_common_deb

agent_with-bcc_deb-x64-a7:
  stage: package_build
  image: 486234852809.dkr.ecr.us-east-1.amazonaws.com/ci/datadog-agent-buildimages/deb_x64:$DATADOG_AGENT_BUILDIMAGES
  tags: [ "runner:main", "size:2xlarge" ]
  needs: ["fail_on_non_triggered_tag", "run_tests_deb-x64-py3", "build_system-probe_with-bcc-x64"]
  variables:
    AWS_CONTAINER_CREDENTIALS_RELATIVE_URI: /credentials
    CONDA_ENV: ddpy3
    AGENT_MAJOR_VERSION: 7
    PYTHON_RUNTIMES: '3'
    PACKAGE_ARCH: amd64
    DESTINATION_DEB: 'datadog-agent-with-bcc_7_amd64.deb'
    DESTINATION_DBG_DEB: 'datadog-agent-with-bcc-dbg_7_amd64.deb'
  before_script:
    - source /root/.bashrc && conda activate $CONDA_ENV
    - inv -e deps --no-checks --verbose --dep-vendor-only
    - export RELEASE_VERSION=$RELEASE_VERSION_7
  <<: *skip_when_unwanted_on_7
  <<: *agent_build_common_deb

agent_deb-arm-a6:
  stage: package_build
  needs: ["fail_on_non_triggered_tag", "run_go_tidy_check", "build_system-probe-arm64"]
  image: 486234852809.dkr.ecr.us-east-1.amazonaws.com/ci/datadog-agent-buildimages/deb_arm64:$DATADOG_AGENT_ARMBUILDIMAGES
  tags: ["runner:docker-arm", "platform:arm64"]
  variables:
    AGENT_MAJOR_VERSION: 6
    PYTHON_RUNTIMES: '2,3'
    PACKAGE_ARCH: arm64
    DESTINATION_DEB: 'datadog-agent_6_arm64.deb'
    DESTINATION_DBG_DEB: 'datadog-agent-dbg_6_arm64.deb'
  before_script:
    - source /root/.bashrc
    - inv -e deps --no-checks --verbose --dep-vendor-only
    - export RELEASE_VERSION=$RELEASE_VERSION_6
  <<: *skip_when_unwanted_on_6
  <<: *agent_build_common_deb

agent_deb-arm-a7:
  stage: package_build
  needs: ["fail_on_non_triggered_tag", "run_go_tidy_check", "build_system-probe-arm64"]
  image: 486234852809.dkr.ecr.us-east-1.amazonaws.com/ci/datadog-agent-buildimages/deb_arm64:$DATADOG_AGENT_ARMBUILDIMAGES
  tags: ["runner:docker-arm", "platform:arm64"]
  variables:
    AGENT_MAJOR_VERSION: 7
    PYTHON_RUNTIMES: '3'
    PACKAGE_ARCH: arm64
    DESTINATION_DEB: 'datadog-agent_7_arm64.deb'
    DESTINATION_DBG_DEB: 'datadog-agent-dbg_7_arm64.deb'
  before_script:
    - source /root/.bashrc
    - inv -e deps --no-checks --verbose --dep-vendor-only
    - export RELEASE_VERSION=$RELEASE_VERSION_7
  <<: *skip_when_unwanted_on_7
  <<: *agent_build_common_deb

# build Agent package for deb-x64
iot_agent_deb-x64:
  stage: package_build
  image: 486234852809.dkr.ecr.us-east-1.amazonaws.com/ci/datadog-agent-buildimages/deb_x64:$DATADOG_AGENT_BUILDIMAGES
  tags: [ "runner:main", "size:2xlarge" ]
  needs: ["fail_on_non_triggered_tag", "build_iot_agent-deb_x64"]
  variables:
    AWS_CONTAINER_CREDENTIALS_RELATIVE_URI: /credentials
    PACKAGE_ARCH: amd64
  before_script:
    - source /root/.bashrc && conda activate ddpy3
    - inv -e deps --verbose --dep-vendor-only --no-checks
  <<: *skip_when_unwanted_on_7
  script:
    # remove artifacts from previous pipelines that may come from the cache
    - rm -rf $OMNIBUS_PACKAGE_DIR/*
    # Artifacts and cache must live within project directory but we run omnibus in a neutral directory.
    # Thus, we move the artifacts at the end in a gitlab-friendly dir.
    # Use --skip-deps since the deps are installed by `before_script`.
    - inv -e agent.omnibus-build --iot --log-level debug --release-version "$RELEASE_VERSION_7" --major-version 7 --base-dir $OMNIBUS_BASE_DIR --skip-deps
    - find $OMNIBUS_BASE_DIR/pkg -name "datadog-iot-agent*_amd64.deb" -exec dpkg -c {} \;
    - $S3_CP_CMD $OMNIBUS_BASE_DIR/pkg/datadog-iot-agent*_amd64.deb $S3_ARTIFACTS_URI/datadog-iot-agent_amd64.deb
    - mkdir -p $OMNIBUS_PACKAGE_DIR && cp $OMNIBUS_BASE_DIR/pkg/datadog-iot-agent*_amd64.deb{,.metadata.json} $OMNIBUS_PACKAGE_DIR
  # TODO: enabling the cache cause builds to be slower and slower on `master`. Re-enable once this is investigated/fixed
  # cache:
  #   # cache per branch
  #   key: $CI_COMMIT_REF_NAME
  #   paths:
  #     - $OMNIBUS_BASE_DIR
  artifacts:
    expire_in: 2 weeks
    paths:
      - $OMNIBUS_PACKAGE_DIR

iot_agent_deb-arm64:
  stage: package_build
  image: 486234852809.dkr.ecr.us-east-1.amazonaws.com/ci/datadog-agent-buildimages/deb_arm64:$DATADOG_AGENT_ARMBUILDIMAGES
  tags: ["runner:docker-arm", "platform:arm64"]
  needs: [ "fail_on_non_triggered_tag", "build_iot_agent-deb_arm64"]
  variables:
    AGENT_MAJOR_VERSION: 7
    PYTHON_RUNTIMES: '3'
  before_script:
    - source /root/.bashrc
    - inv -e deps --verbose --dep-vendor-only
    - export RELEASE_VERSION=$RELEASE_VERSION_7
  <<: *skip_when_unwanted_on_7
  script:
    # remove artifacts from previous pipelines that may come from the cache
    - rm -rf $OMNIBUS_PACKAGE_DIR/*
    # Artifacts and cache must live within project directory but we run omnibus in a neutral directory.
    # Thus, we move the artifacts at the end in a gitlab-friendly dir.
    # Use --skip-deps since the deps are installed by `before_script`.
    - inv -e agent.omnibus-build --iot --log-level debug --release-version "$RELEASE_VERSION_7" --major-version 7 --base-dir $OMNIBUS_BASE_DIR --skip-deps
    - find $OMNIBUS_BASE_DIR/pkg
    - find $OMNIBUS_BASE_DIR/pkg -name "datadog-iot-agent*_arm64.deb" -exec dpkg -c {} \;
    - $S3_CP_CMD $OMNIBUS_BASE_DIR/pkg/datadog-iot-agent*_arm64.deb $S3_ARTIFACTS_URI/datadog-iot-agent_arm64.deb
    - mkdir -p $OMNIBUS_PACKAGE_DIR && cp $OMNIBUS_BASE_DIR/pkg/datadog-iot-agent*_arm64.deb{,.metadata.json} $OMNIBUS_PACKAGE_DIR
  # TODO: enabling the cache cause builds to be slower and slower on `master`. Re-enable once this is investigated/fixed
  # cache:
  #   # cache per branch
  #   key: $CI_COMMIT_REF_NAME
  #   paths:
  #     - $OMNIBUS_BASE_DIR
  artifacts:
    expire_in: 2 weeks
    paths:
      - $OMNIBUS_PACKAGE_DIR

iot_agent_rpm-x64:
  stage: package_build
  image: 486234852809.dkr.ecr.us-east-1.amazonaws.com/ci/datadog-agent-buildimages/rpm_x64:$DATADOG_AGENT_BUILDIMAGES
  tags: [ "runner:main", "size:2xlarge" ]
  needs: [ "fail_on_non_triggered_tag", "build_iot_agent-deb_x64"]
  variables:
    AWS_CONTAINER_CREDENTIALS_RELATIVE_URI: /credentials
  before_script:
    - source /root/.bashrc && conda activate ddpy3
    - inv -e deps --verbose --dep-vendor-only --no-checks
  <<: *skip_when_unwanted_on_7
  script:
    # remove artifacts from previous pipelines that may come from the cache
    - rm -rf $OMNIBUS_PACKAGE_DIR/*
    # Artifacts and cache must live within project directory but we run omnibus in a neutral directory.
    # Thus, we move the artifacts at the end in a gitlab-friendly dir.
    # Use --skip-deps since the deps are installed by `before_script`.
    - set +x
    - RPM_GPG_KEY=$(aws ssm get-parameter --region us-east-1 --name ci.datadog-agent.rpm_signing_private_key_e09422b3 --with-decryption --query "Parameter.Value" --out text)
    - printf -- "$RPM_GPG_KEY" | gpg --import --batch
    - export RPM_SIGNING_PASSPHRASE=$(aws ssm get-parameter --region us-east-1 --name ci.datadog-agent.rpm_signing_key_passphrase_e09422b3 --with-decryption --query "Parameter.Value" --out text)
    - set -x

    - inv -e agent.omnibus-build --iot --log-level debug --release-version "$RELEASE_VERSION_7" --major-version 7 --base-dir $OMNIBUS_BASE_DIR --skip-deps
    - mkdir -p $OMNIBUS_PACKAGE_DIR && cp $OMNIBUS_BASE_DIR/pkg/*.{rpm,metadata.json} $OMNIBUS_PACKAGE_DIR
  # TODO: enabling the cache cause builds to be slower and slower on `master`. Re-enable once this is investigated/fixed
  # cache:
  #   # cache per branch
  #   key: $CI_COMMIT_REF_NAME
  #   paths:
  #     - $OMNIBUS_BASE_DIR
  artifacts:
    expire_in: 2 weeks
    paths:
      - $OMNIBUS_PACKAGE_DIR

iot_agent_rpm-arm64:
  stage: package_build
  image: 486234852809.dkr.ecr.us-east-1.amazonaws.com/ci/datadog-agent-buildimages/rpm_arm64:$DATADOG_AGENT_ARMBUILDIMAGES
  tags: ["runner:docker-arm", "platform:arm64"]
  needs: [ "fail_on_non_triggered_tag", "build_iot_agent-deb_arm64"]
  variables:
    AGENT_MAJOR_VERSION: 7
    PYTHON_RUNTIMES: '3'
  before_script:
    - source /root/.bashrc
    # Hack to work around the cloning issue with arm runners
    # - mkdir -p $GOPATH/src/github.com/DataDog
    # - cp -R $GOPATH/src/github.com/*/*/DataDog/datadog-agent $GOPATH/src/github.com/DataDog
    # - cd $SRC_PATH
    - inv -e deps --verbose --dep-vendor-only
    - export RELEASE_VERSION=$RELEASE_VERSION_7
  <<: *skip_when_unwanted_on_7
  script:
    - echo "About to build iot agent for $RELEASE_VERSION"
    # remove artifacts from previous pipelines that may come from the cache
    - rm -rf $OMNIBUS_PACKAGE_DIR/*
    # Artifacts and cache must live within project directory but we run omnibus in a neutral directory.
    # Thus, we move the artifacts at the end in a gitlab-friendly dir.
    # Use --skip-deps since the deps are installed by `before_script`.
    - set +x
    - RPM_GPG_KEY=$(aws ssm get-parameter --region us-east-1 --name ci.datadog-agent.rpm_signing_private_key_e09422b3 --with-decryption --query "Parameter.Value" --out text)
    - printf -- "$RPM_GPG_KEY" | gpg --import --batch
    - export RPM_SIGNING_PASSPHRASE=$(aws ssm get-parameter --region us-east-1 --name ci.datadog-agent.rpm_signing_key_passphrase_e09422b3 --with-decryption --query "Parameter.Value" --out text)
    - set -x

    - inv -e agent.omnibus-build --iot --log-level debug --release-version "$RELEASE_VERSION_7" --major-version 7 --base-dir $OMNIBUS_BASE_DIR --skip-deps
    - ls $OMNIBUS_BASE_DIR/pkg/
    - mkdir -p $OMNIBUS_PACKAGE_DIR && cp $OMNIBUS_BASE_DIR/pkg/*.{rpm,metadata.json} $OMNIBUS_PACKAGE_DIR
  # TODO: enabling the cache cause builds to be slower and slower on `master`. Re-enable once this is investigated/fixed
  # cache:
  #   # cache per branch
  #   key: $CI_COMMIT_REF_NAME
  #   paths:
  #     - $OMNIBUS_BASE_DIR
  artifacts:
    expire_in: 2 weeks
    paths:
      - $OMNIBUS_PACKAGE_DIR

.agent_build_common_rpm: &agent_build_common_rpm
  script:
    - echo "About to build for $RELEASE_VERSION"
    # remove artifacts from previous pipelines that may come from the cache
    - rm -rf $OMNIBUS_PACKAGE_DIR/*
    # Artifacts and cache must live within project directory but we run omnibus in a neutral directory.
    # Thus, we move the artifacts at the end in a gitlab-friendly dir.
    - set +x
    - RPM_GPG_KEY=$(aws ssm get-parameter --region us-east-1 --name ci.datadog-agent.rpm_signing_private_key_e09422b3 --with-decryption --query "Parameter.Value" --out text)
    - printf -- "$RPM_GPG_KEY" | gpg --import --batch
    - export RPM_SIGNING_PASSPHRASE=$(aws ssm get-parameter --region us-east-1 --name ci.datadog-agent.rpm_signing_key_passphrase_e09422b3 --with-decryption --query "Parameter.Value" --out text)
    - set -x

    # use --skip-deps since the deps are installed by `before_script`
    - $S3_CP_CMD $S3_ARTIFACTS_URI/system-probe.${PACKAGE_ARCH} /tmp/system-probe
    - chmod 755 /tmp/system-probe
    # - $S3_CP_CMD $S3_ARTIFACTS_URI/libbcc-${PACKAGE_ARCH}.tar.xz /tmp/libbcc.tar.xz
    - inv -e agent.omnibus-build --release-version "$RELEASE_VERSION" --major-version "$AGENT_MAJOR_VERSION" --python-runtimes "$PYTHON_RUNTIMES" --base-dir $OMNIBUS_BASE_DIR  ${USE_S3_CACHING} --skip-deps --system-probe-bin=/tmp/system-probe --no-with-bcc #--libbcc-tarball=/tmp/libbcc.tar.xz
    - find $OMNIBUS_BASE_DIR/pkg -type f -name '*.rpm' ! -name '*dbg*.rpm' -print0 | xargs -0 -I '{}' rpm -i '{}'
    - find $OMNIBUS_BASE_DIR/pkg -type f -name '*dbg*.rpm' -print0 | xargs -0 -I '{}' rpm -i '{}'
    - mkdir -p $OMNIBUS_PACKAGE_DIR && cp $OMNIBUS_BASE_DIR/pkg/*.{rpm,metadata.json} $OMNIBUS_PACKAGE_DIR
  # TODO: enabling the cache cause builds to be slower and slower on `master`. Re-enable once this is investigated/fixed
  # cache:
  #   # cache per branch
  #   key: $CI_COMMIT_REF_NAME
  #   paths:
  #     - $OMNIBUS_BASE_DIR
  artifacts:
    expire_in: 2 weeks
    paths:
      - $OMNIBUS_PACKAGE_DIR

# build Agent package for rpm-x64
agent_rpm-x64-a6:
  stage: package_build
  image: 486234852809.dkr.ecr.us-east-1.amazonaws.com/ci/datadog-agent-buildimages/rpm_x64:$DATADOG_AGENT_BUILDIMAGES
  tags: [ "runner:main", "size:2xlarge" ]
  needs: ["fail_on_non_triggered_tag", "run_tests_rpm-x64-py2", "run_tests_rpm-x64-py3", "build_system-probe-x64"]
  variables:
    AWS_CONTAINER_CREDENTIALS_RELATIVE_URI: /credentials
    AGENT_MAJOR_VERSION: 6
    PYTHON_RUNTIMES: '2,3'
    PACKAGE_ARCH: amd64
    CONDA_ENV: ddpy3
  before_script:
    - source /root/.bashrc && conda activate $CONDA_ENV
    - inv -e deps --no-checks --verbose --dep-vendor-only
    - export RELEASE_VERSION=$RELEASE_VERSION_6
  <<: *skip_when_unwanted_on_6
  <<: *agent_build_common_rpm

# build Agent package for rpm-x64
agent_rpm-x64-a7:
  stage: package_build
  image: 486234852809.dkr.ecr.us-east-1.amazonaws.com/ci/datadog-agent-buildimages/rpm_x64:$DATADOG_AGENT_BUILDIMAGES
  tags: [ "runner:main", "size:2xlarge" ]
  needs: ["fail_on_non_triggered_tag", "run_tests_rpm-x64-py3", "build_system-probe-x64"]
  variables:
    AWS_CONTAINER_CREDENTIALS_RELATIVE_URI: /credentials
    AGENT_MAJOR_VERSION: 7
    PYTHON_RUNTIMES: '3'
    PACKAGE_ARCH: amd64
    CONDA_ENV: ddpy3
  before_script:
    - source /root/.bashrc && conda activate $CONDA_ENV
    - inv -e deps --no-checks --verbose --dep-vendor-only
    - export RELEASE_VERSION=$RELEASE_VERSION_7
  <<: *skip_when_unwanted_on_7
  <<: *agent_build_common_rpm

# build Agent package for rpm-arm64
agent_rpm-arm-a6:
  stage: package_build
  needs: ["fail_on_non_triggered_tag", "run_go_tidy_check", "build_system-probe-arm64"]
  image: 486234852809.dkr.ecr.us-east-1.amazonaws.com/ci/datadog-agent-buildimages/rpm_arm64:$DATADOG_AGENT_ARMBUILDIMAGES
  tags: ["runner:docker-arm", "platform:arm64"]
  variables:
    AGENT_MAJOR_VERSION: 6
    PYTHON_RUNTIMES: '2,3'
    PACKAGE_ARCH: arm64
  before_script:
    - source /root/.bashrc
    - inv -e deps --no-checks --verbose --dep-vendor-only
    - export RELEASE_VERSION=$RELEASE_VERSION_6
  <<: *skip_when_unwanted_on_6
  <<: *agent_build_common_rpm

# build Agent package for rpm-arm64
agent_rpm-arm-a7:
  stage: package_build
  needs: ["fail_on_non_triggered_tag", "run_go_tidy_check", "build_system-probe-arm64"]
  image: 486234852809.dkr.ecr.us-east-1.amazonaws.com/ci/datadog-agent-buildimages/rpm_arm64:$DATADOG_AGENT_ARMBUILDIMAGES
  tags: ["runner:docker-arm", "platform:arm64"]
  variables:
    AGENT_MAJOR_VERSION: 7
    PYTHON_RUNTIMES: '3'
    PACKAGE_ARCH: arm64
  before_script:
    - source /root/.bashrc
    - inv -e deps --no-checks --verbose --dep-vendor-only
    - export RELEASE_VERSION=$RELEASE_VERSION_7
  <<: *skip_when_unwanted_on_7
  <<: *agent_build_common_rpm


.agent_build_common_suse_rpm: &agent_build_common_suse_rpm
  script:
    - echo "About to build for $RELEASE_VERSION"
    # remove artifacts from previous pipelines that may come from the cache
    - rm -rf $OMNIBUS_PACKAGE_DIR_SUSE/*
    # Artifacts and cache must live within project directory but we run omnibus in a neutral directory.
    # Thus, we move the artifacts at the end in a gitlab-friendly dir.
    - set +x
    - RPM_GPG_KEY=$(aws ssm get-parameter --region us-east-1 --name ci.datadog-agent.rpm_signing_private_key_e09422b3 --with-decryption --query "Parameter.Value" --out text)
    - printf -- "$RPM_GPG_KEY" | gpg --import --batch
    - export RPM_SIGNING_PASSPHRASE=$(aws ssm get-parameter --region us-east-1 --name ci.datadog-agent.rpm_signing_key_passphrase_e09422b3 --with-decryption --query "Parameter.Value" --out text)
    - set -x
    # use --skip-deps since the deps are installed by `before_script`
    - $S3_CP_CMD $S3_ARTIFACTS_URI/system-probe.${PACKAGE_ARCH} /tmp/system-probe
    - chmod 755 /tmp/system-probe
    # - $S3_CP_CMD $S3_ARTIFACTS_URI/libbcc-${PACKAGE_ARCH}.tar.xz /tmp/libbcc.tar.xz
    - inv -e agent.omnibus-build --release-version "$RELEASE_VERSION" --major-version "$AGENT_MAJOR_VERSION" --python-runtimes "$PYTHON_RUNTIMES" --base-dir $OMNIBUS_BASE_DIR_SUSE ${USE_S3_CACHING} --skip-deps --system-probe-bin=/tmp/system-probe --no-with-bcc #--libbcc-tarball=/tmp/libbcc.tar.xz
    - find $OMNIBUS_BASE_DIR_SUSE/pkg -type f -name '*.rpm' ! -name '*dbg*.rpm' -print0 | xargs -0 -I '{}' zypper in '{}'
    - find $OMNIBUS_BASE_DIR_SUSE/pkg -type f -name '*dbg*.rpm' -print0 | xargs -0 -I '{}' zypper in '{}'
    - mkdir -p $OMNIBUS_PACKAGE_DIR_SUSE && cp $OMNIBUS_BASE_DIR_SUSE/pkg/*.{rpm,metadata.json} $OMNIBUS_PACKAGE_DIR_SUSE
    # FIXME: skip the installation step until we fix the preinst/postinst scripts in the rpm package
    # to also work with SUSE11
    # - rpm -i $OMNIBUS_PACKAGE_DIR_SUSE/*.rpm
  # TODO: enabling the cache cause builds to be slower and slower on `master`. Re-enable once this is investigated/fixed
  # cache:
  #   # cache per branch
  #   key: $CI_COMMIT_REF_NAME
  #   paths:
  #     - $OMNIBUS_BASE_DIR_SUSE
  artifacts:
    expire_in: 2 weeks
    paths:
      - $OMNIBUS_PACKAGE_DIR_SUSE

# build Agent package for suse-x64
agent_suse-x64-a6:
  stage: package_build
  needs: ["fail_on_non_triggered_tag", "run_tests_rpm-x64-py2", "run_tests_rpm-x64-py3", "build_system-probe-x64"]
  image: 486234852809.dkr.ecr.us-east-1.amazonaws.com/ci/datadog-agent-builders/suse_x64:$DATADOG_AGENT_BUILDERS
  tags: [ "runner:main", "size:2xlarge" ]
  variables:
    AWS_CONTAINER_CREDENTIALS_RELATIVE_URI: /credentials
    AGENT_MAJOR_VERSION: 6
    PYTHON_RUNTIMES: '2,3'
    PACKAGE_ARCH: amd64
  before_script:
    - export RELEASE_VERSION=$RELEASE_VERSION_6
    - inv -e deps --no-checks --verbose --dep-vendor-only
  <<: *skip_when_unwanted_on_6
  <<: *agent_build_common_suse_rpm

# build Agent package for suse-x64
agent_suse-x64-a7:
  stage: package_build
  needs: ["fail_on_non_triggered_tag", "run_tests_rpm-x64-py3", "build_system-probe-x64"]
  image: 486234852809.dkr.ecr.us-east-1.amazonaws.com/ci/datadog-agent-builders/suse_x64:$DATADOG_AGENT_BUILDERS
  tags: [ "runner:main", "size:2xlarge" ]
  variables:
    AWS_CONTAINER_CREDENTIALS_RELATIVE_URI: /credentials
    AGENT_MAJOR_VERSION: 7
    PYTHON_RUNTIMES: '3'
    PACKAGE_ARCH: amd64
  before_script:
    - export RELEASE_VERSION=$RELEASE_VERSION_7
    - inv -e deps --no-checks --verbose --dep-vendor-only
  <<: *skip_when_unwanted_on_7
  <<: *agent_build_common_suse_rpm

# cloudfoundry iot build/windows
windows_zip_agent_binaries_x64-a7:
  stage: package_build
  tags: ["runner:windows-docker", "windowsversion:1809"]
  needs: ["fail_on_non_triggered_tag", "run_go_tidy_check"]
  variables:
    ARCH: "x64"
    AGENT_MAJOR_VERSION: 7
    OMNIBUS_TARGET: agent_binaries
  before_script:
    - set RELEASE_VERSION $RELEASE_VERSION_7
  script:
    - if (Test-Path .omnibus) { remove-item -recurse -force .omnibus }
    - if (Test-Path build-out) { remove-item -recurse -force build-out }
    - mkdir .omnibus\pkg
    - docker run --rm -m 4096M -v "$(Get-Location):c:\mnt" -e OMNIBUS_TARGET=${OMNIBUS_TARGET} -e WINDOWS_BUILDER=true -e RELEASE_VERSION="$RELEASE_VERSION" -e MAJOR_VERSION="$AGENT_MAJOR_VERSION" -e PY_RUNTIMES="$PYTHON_RUNTIMES" -e AWS_NETWORKING=true -e SIGN_WINDOWS=true 486234852809.dkr.ecr.us-east-1.amazonaws.com/ci/datadog-agent-buildimages/windows_1809_${ARCH}:${Env:DATADOG_AGENT_WINBUILDIMAGES} c:\mnt\tasks\winbuildscripts\buildwin.bat
    - copy build-out\*.zip .omnibus\pkg
  artifacts:
    expire_in: 2 weeks
    paths:
      - .omnibus/pkg
  <<: *skip_when_unwanted_on_7

##
## windows dockerized builds
##

.windows_old_msi_base:
  stage: package_build
  needs: ["fail_on_non_triggered_tag", "run_go_tidy_check"]
  tags: ["runner:windows-docker", "windowsversion:1809"]
  # Unavailable on gitlab < 12.3
  # timeout: 2h 00m
  script:
    - if (Test-Path .omnibus) { remove-item -recurse -force .omnibus }
    - if (Test-Path build-out) { remove-item -recurse -force build-out }
    - mkdir .omnibus\pkg
    - docker run --rm -m 4096M -v "$(Get-Location):c:\mnt" -e CI_JOB_ID=${CI_JOB_ID} -e OMNIBUS_TARGET=${OMNIBUS_TARGET} -e WINDOWS_BUILDER=true -e RELEASE_VERSION="$RELEASE_VERSION" -e MAJOR_VERSION="$AGENT_MAJOR_VERSION" -e PY_RUNTIMES="$PYTHON_RUNTIMES" -e IS_AWS_CONTAINER=true -e SIGN_WINDOWS=true -e TARGET_ARCH="$ARCH" -e NEW_BUILDER=false 486234852809.dkr.ecr.us-east-1.amazonaws.com/ci/datadog-agent-builders/windows_1809_${ARCH}:${Env:DATADOG_AGENT_WINBUILDERS} c:\mnt\tasks\winbuildscripts\oldbuildwin.bat
    - copy build-out\${CI_JOB_ID}\*.msi .omnibus\pkg
    - if (Test-Path build-out\${CI_JOB_ID}\*.zip) { copy build-out\${CI_JOB_ID}\*.zip .omnibus\pkg }
    - remove-item -recurse -force build-out\${CI_JOB_ID}
    - get-childitem build-out
    - get-childitem .omnibus\pkg
  artifacts:
    expire_in: 2 weeks
    paths:
      - .omnibus/pkg

.windows_old_main_agent_base:
  extends: .windows_old_msi_base
  variables:
    OMNIBUS_TARGET: main

windows_old_msi_x64-a7:
  extends: .windows_old_main_agent_base
  variables:
    ARCH: "x64"
    AGENT_MAJOR_VERSION: 7
    PYTHON_RUNTIMES: '3'
  before_script:
    - set RELEASE_VERSION $RELEASE_VERSION_7
  <<: *skip_when_unwanted_on_7

windows_old_msi_x64-a6:
  extends: .windows_old_main_agent_base
  variables:
    ARCH: "x64"
    AGENT_MAJOR_VERSION: 6
    PYTHON_RUNTIMES: '2,3'
  before_script:
    - set RELEASE_VERSION $RELEASE_VERSION_6
  <<: *skip_when_unwanted_on_6

.windows_msi_base:
  stage: package_build
  needs: ["fail_on_non_triggered_tag", "run_go_tidy_check"]
  tags: ["runner:windows-docker", "windowsversion:1809"]
  # Unavailable on gitlab < 12.3
  # timeout: 2h 00m
  script:
    - if (Test-Path .omnibus) { remove-item -recurse -force .omnibus }
    - if (Test-Path build-out) { remove-item -recurse -force build-out }
    - mkdir .omnibus\pkg
    - docker run --rm -m 4096M -v "$(Get-Location):c:\mnt" -e CI_JOB_ID=${CI_JOB_ID} -e OMNIBUS_TARGET=${OMNIBUS_TARGET} -e WINDOWS_BUILDER=true -e RELEASE_VERSION="$RELEASE_VERSION" -e MAJOR_VERSION="$AGENT_MAJOR_VERSION" -e PY_RUNTIMES="$PYTHON_RUNTIMES" -e AWS_NETWORKING=true -e SIGN_WINDOWS=true -e TARGET_ARCH="$ARCH" -e NEW_BUILDER=true 486234852809.dkr.ecr.us-east-1.amazonaws.com/ci/datadog-agent-buildimages/windows_1809_${ARCH}:${Env:DATADOG_AGENT_WINBUILDIMAGES} c:\mnt\tasks\winbuildscripts\buildwin.bat
    - copy build-out\${CI_JOB_ID}\*.msi .omnibus\pkg
    - if (Test-Path build-out\${CI_JOB_ID}\*.zip) { copy build-out\${CI_JOB_ID}\*.zip .omnibus\pkg }
    - remove-item -recurse -force build-out\${CI_JOB_ID}
    - get-childitem build-out
    - get-childitem .omnibus\pkg
  artifacts:
    expire_in: 2 weeks
    paths:
      - .omnibus/pkg

.windows_main_agent_base:
  extends: .windows_msi_base
  variables:
    OMNIBUS_TARGET: main

windows_msi_x64-a7:
  extends: .windows_main_agent_base
  variables:
    ARCH: "x64"
    AGENT_MAJOR_VERSION: 7
    PYTHON_RUNTIMES: '3'
  before_script:
    - set RELEASE_VERSION $RELEASE_VERSION_7
  <<: *skip_when_unwanted_on_7

windows_msi_x86-a7:
  extends: .windows_main_agent_base
  allow_failure: true
  variables:
    ARCH: "x86"
    AGENT_MAJOR_VERSION: 7
    PYTHON_RUNTIMES: '3'
  before_script:
    - set RELEASE_VERSION $RELEASE_VERSION_7
  <<: *skip_when_unwanted_on_7
  <<: *skip_when_triggered

windows_msi_x64-a6:
  extends: .windows_main_agent_base
  variables:
    ARCH: "x64"
    AGENT_MAJOR_VERSION: 6
    PYTHON_RUNTIMES: '2,3'
  before_script:
    - set RELEASE_VERSION $RELEASE_VERSION_6
  <<: *skip_when_unwanted_on_6

windows_msi_x86-a6:
  extends: .windows_main_agent_base
  allow_failure: true
  variables:
    ARCH: "x86"
    AGENT_MAJOR_VERSION: 6
    PYTHON_RUNTIMES: '2,3'
  before_script:
    - set RELEASE_VERSION $RELEASE_VERSION_6
  <<: *skip_when_unwanted_on_6
  <<: *skip_when_triggered

# build dogstatsd package for Windows
windows_dsd_msi_x64-a7:
  extends: .windows_msi_base
  variables:
    ARCH: "x64"
    PYTHON_RUNTIMES: ""
    AGENT_MAJOR_VERSION: '7'
    OMNIBUS_TARGET: dogstatsd
  before_script:
    - set RELEASE_VERSION $RELEASE_VERSION_7
  <<: *skip_when_unwanted_on_7

windows_choco_online_7_x64:
  stage: image_build
  tags: ["runner:windows-docker", "windowsversion:1809"]
  needs: ["fail_on_non_triggered_tag", "windows_msi_x64-a7"]
  variables:
    ARCH: "x64"
  script:
<<<<<<< HEAD
    - $ErrorActionPreference = "Stop"
    - docker run --rm -v "$(Get-Location):c:\mnt" 486234852809.dkr.ecr.us-east-1.amazonaws.com/ci/datadog-agent-builders/windows_1809_${ARCH}:$Env:DATADOG_AGENT_WINBUILDIMAGES c:\mnt\tasks\winbuildscripts\chocopack.bat
=======
    - docker run --rm -v "$(Get-Location):c:\mnt" 486234852809.dkr.ecr.us-east-1.amazonaws.com/ci/datadog-agent-builders/windows_1809_${ARCH}:${Env:DATADOG_AGENT_WINBUILDERS} c:\mnt\tasks\winbuildscripts\chocopack.bat
>>>>>>> 21a80ab8
    - copy build-out\*.nupkg .omnibus\pkg
  artifacts:
    expire_in: 2 weeks
    paths:
      - .omnibus/pkg
  <<: *skip_when_unwanted_on_7

windows_choco_offline_7_x64:
  stage: image_build
  tags: ["runner:windows-docker", "windowsversion:1809"]
  needs: ["fail_on_non_triggered_tag", "windows_msi_x64-a7"]
  variables:
    ARCH: "x64"
  script:
<<<<<<< HEAD
    - $ErrorActionPreference = "Stop"
    - Get-ChildItem .omnibus\pkg
    - copy .omnibus\pkg\*.msi .\chocolatey\tools-offline\
    - docker run --rm -v "$(Get-Location):c:\mnt" 486234852809.dkr.ecr.us-east-1.amazonaws.com/ci/datadog-agent-builders/windows_1809_${ARCH}:$Env:DATADOG_AGENT_WINBUILDIMAGES c:\mnt\tasks\winbuildscripts\chocopack.bat
=======
    - copy .omnibus\pkg\*.msi chocolatey\tools\
    - docker run --rm -v "$(Get-Location):c:\mnt" 486234852809.dkr.ecr.us-east-1.amazonaws.com/ci/datadog-agent-builders/windows_1809_${ARCH}:${Env:DATADOG_AGENT_WINBUILDERS} c:\mnt\tasks\winbuildscripts\chocopack.bat
>>>>>>> 21a80ab8
    - copy build-out\*.nupkg .omnibus\pkg
  artifacts:
    expire_in: 2 weeks
    paths:
      - .omnibus/pkg
  when: manual
  <<: *skip_when_unwanted_on_7

publish_choco_7_x64:
  stage: image_deploy
  tags: ["runner:windows-docker", "windowsversion:1809"]
  needs: ["fail_on_non_triggered_tag", "windows_choco_online_7_x64"]
  variables:
    ARCH: "x64"
  before_script:
    - $chocolateyApiKey = (aws ssm get-parameter --region us-east-1 --name ci.datadog-agent.chocolatey_api_key --with-decryption --query "Parameter.Value" --out text)
  script:
    - $ErrorActionPreference = "Stop"
    - Get-ChildItem .omnibus\pkg
    - if (Test-Path nupkg) { remove-item -recurse -force nupkg }
    - mkdir nupkg
    - copy .omnibus\pkg\*.nupkg nupkg\
    - Get-ChildItem nupkg
    - docker run --rm -v "$(Get-Location):c:\mnt" -e CHOCOLATEY_API_KEY=${chocolateyApiKey} 486234852809.dkr.ecr.us-east-1.amazonaws.com/ci/datadog-agent-builders/windows_1809_${ARCH}:${Env:DATADOG_AGENT_WINBUILDERS} c:\mnt\tasks\winbuildscripts\chocopush.bat
  when: manual
  <<: *skip_when_unwanted_on_7

# build Agent package for android
agent_android_apk:
  stage: package_build
  image: 486234852809.dkr.ecr.us-east-1.amazonaws.com/ci/datadog-agent-builders/android_builder:$DATADOG_AGENT_BUILDERS
  tags: [ "runner:main", "size:large" ]
  variables:
    AWS_CONTAINER_CREDENTIALS_RELATIVE_URI: /credentials
  <<: *skip_when_unwanted_on_7
  <<: *skip_when_triggered
  before_script:
    - echo running android before_script
    - cd $SRC_PATH
    - pip install -U pip
    - pip install -r requirements.txt
    - inv -e deps --android --dep-vendor-only --no-checks
    # Some Android license has changed, we have to accept the new version.
    # But on top of that, there is a bug in sdkmanager not updating correctly
    # the existing license, so, we have to manually accept the new license.
    # https://issuetracker.google.com/issues/123054726
    # The real fix will be to change the builders
    - echo "24333f8a63b6825ea9c5514f83c2829b004d1fee" > "$ANDROID_HOME/licenses/android-sdk-license"
  script:
    # remove artifacts from previous pipelines that may come from the cache
    - rm -rf $OMNIBUS_PACKAGE_DIR/*
    # for now do the steps manually.  Should eventually move this to an invoke
    # task
    - inv -e android.build --major-version 7
    - mkdir -p $OMNIBUS_PACKAGE_DIR
    - cp ./bin/agent/ddagent-*-unsigned.apk $OMNIBUS_PACKAGE_DIR
  artifacts:
    expire_in: 2 weeks
    paths:
      - $OMNIBUS_PACKAGE_DIR

# build Dogstastd package for deb-x64
dogstatsd_deb-x64:
  stage: package_build
  image: 486234852809.dkr.ecr.us-east-1.amazonaws.com/ci/datadog-agent-buildimages/deb_x64:$DATADOG_AGENT_BUILDIMAGES
  tags: [ "runner:main", "size:large" ]
  needs: ["fail_on_non_triggered_tag", "build_dogstatsd-deb_x64"]
  <<: *skip_when_unwanted_on_7
  variables:
    AWS_CONTAINER_CREDENTIALS_RELATIVE_URI: /credentials
  before_script:
    - source /root/.bashrc && conda activate ddpy3
    - inv -e deps --no-checks --verbose --dep-vendor-only
  script:
    # remove artifacts from previous pipelines that may come from the cache
    - rm -rf $OMNIBUS_PACKAGE_DIR/*
    # Artifacts and cache must live within project directory but we run omnibus in a neutral directory.
    # Thus, we move the artifacts at the end in a gitlab-friendly dir.
    # Use --skip-deps since the deps are installed by `before_script`.
    - inv -e dogstatsd.omnibus-build --release-version "$RELEASE_VERSION_7" --major-version 7 --base-dir $OMNIBUS_BASE_DIR ${USE_S3_CACHING} --skip-deps
    - find $OMNIBUS_BASE_DIR/pkg -name "datadog-dogstatsd*_amd64.deb" -exec dpkg -c {} \;
    - $S3_CP_CMD $OMNIBUS_BASE_DIR/pkg/datadog-dogstatsd*_amd64.deb $S3_ARTIFACTS_URI/datadog-dogstatsd_amd64.deb
    - mkdir -p $OMNIBUS_PACKAGE_DIR && cp $OMNIBUS_BASE_DIR/pkg/datadog-dogstatsd*_amd64.deb{,.metadata.json} $OMNIBUS_PACKAGE_DIR
  # TODO: enabling the cache cause builds to be slower and slower on `master`. Re-enable once this is investigated/fixed
  # cache:
  #   # cache per branch
  #   key: $CI_COMMIT_REF_NAME
  #   paths:
  #     - $OMNIBUS_BASE_DIR
  artifacts:
    expire_in: 2 weeks
    paths:
      - $OMNIBUS_PACKAGE_DIR

# build Dogstastd package for rpm-x64
dogstatsd_rpm-x64:
  stage: package_build
  image: 486234852809.dkr.ecr.us-east-1.amazonaws.com/ci/datadog-agent-buildimages/rpm_x64:$DATADOG_AGENT_BUILDIMAGES
  tags: [ "runner:main", "size:large" ]
  needs: ["fail_on_non_triggered_tag", "build_dogstatsd-deb_x64"]
  <<: *skip_when_unwanted_on_7
  variables:
    AWS_CONTAINER_CREDENTIALS_RELATIVE_URI: /credentials
  before_script:
    - source /root/.bashrc && conda activate ddpy3
    - inv -e deps --no-checks --verbose --dep-vendor-only
  script:
    # remove artifacts from previous pipelines that may come from the cache
    - rm -rf $OMNIBUS_PACKAGE_DIR/*
    # Artifacts and cache must live within project directory but we run omnibus
    # from the GOPATH (see above). We then call `invoke` passing --base-dir,
    # pointing to a gitlab-friendly location.
    - set +x
    - RPM_GPG_KEY=$(aws ssm get-parameter --region us-east-1 --name ci.datadog-agent.rpm_signing_private_key --with-decryption --query "Parameter.Value" --out text)
    - printf -- "$RPM_GPG_KEY" | gpg --import --batch
    - export RPM_SIGNING_PASSPHRASE=$(aws ssm get-parameter --region us-east-1 --name ci.datadog-agent.rpm_signing_key_passphrase --with-decryption --query "Parameter.Value" --out text)
    - set -x
    # Use --skip-deps since the deps are installed by `before_script`.
    - inv -e dogstatsd.omnibus-build --release-version "$RELEASE_VERSION_7" --major-version 7 --base-dir $OMNIBUS_BASE_DIR ${USE_S3_CACHING} --skip-deps
    - find $OMNIBUS_BASE_DIR/pkg -type f -name '*.rpm' -print0 | sort -z | xargs -0 -I '{}' rpm -i '{}'
    - mkdir -p $OMNIBUS_PACKAGE_DIR && cp $OMNIBUS_BASE_DIR/pkg/*.{rpm,metadata.json} $OMNIBUS_PACKAGE_DIR
  # TODO: enabling the cache cause builds to be slower and slower on `master`. Re-enable once this is investigated/fixed
  # cache:
  #   # cache per branch
  #   key: $CI_COMMIT_REF_NAME
  #   paths:
  #     - $OMNIBUS_BASE_DIR
  artifacts:
    expire_in: 2 weeks
    paths:
      - $OMNIBUS_PACKAGE_DIR


# build Dogstastd package for rpm-x64
dogstatsd_suse-x64:
  stage: package_build
  image: 486234852809.dkr.ecr.us-east-1.amazonaws.com/ci/datadog-agent-builders/suse_x64:$DATADOG_AGENT_BUILDERS
  tags: [ "runner:main", "size:large" ]
  needs: ["fail_on_non_triggered_tag", "build_dogstatsd-deb_x64"]
  <<: *skip_when_unwanted_on_7
  variables:
    AWS_CONTAINER_CREDENTIALS_RELATIVE_URI: /credentials
  before_script:
    - inv -e deps --no-checks --dep-vendor-only
  script:
    # remove artifacts from previous pipelines that may come from the cache
    - rm -rf $OMNIBUS_PACKAGE_DIR_SUSE/*
    # Artifacts and cache must live within project directory but we run omnibus
    # from the GOPATH (see above). We then call `invoke` passing --base-dir,
    # pointing to a gitlab-friendly location.
    - set +x
    - RPM_GPG_KEY=$(aws ssm get-parameter --region us-east-1 --name ci.datadog-agent.rpm_signing_private_key --with-decryption --query "Parameter.Value" --out text)
    - printf -- "$RPM_GPG_KEY" | gpg --import --batch
    - export RPM_SIGNING_PASSPHRASE=$(aws ssm get-parameter --region us-east-1 --name ci.datadog-agent.rpm_signing_key_passphrase --with-decryption --query "Parameter.Value" --out text)
    - set -x
    # Use --skip-deps since the deps are installed by `before_script`.
    - inv -e dogstatsd.omnibus-build --release-version "$RELEASE_VERSION_7" --major-version 7 --base-dir $OMNIBUS_BASE_DIR_SUSE ${USE_S3_CACHING} --skip-deps
    - find $OMNIBUS_BASE_DIR_SUSE/pkg -type f -name '*.rpm' -print0 | sort -z | xargs -0 -I '{}' rpm -i '{}'
    - mkdir -p $OMNIBUS_PACKAGE_DIR_SUSE && cp $OMNIBUS_BASE_DIR_SUSE/pkg/*.{rpm,metadata.json} $OMNIBUS_PACKAGE_DIR_SUSE
  # TODO: enabling the cache cause builds to be slower and slower on `master`. Re-enable once this is investigated/fixed
  # cache:
  #   # cache per branch
  #   key: $CI_COMMIT_REF_NAME
  #   paths:
  #     - $OMNIBUS_BASE_DIR_SUSE
  artifacts:
    expire_in: 2 weeks
    paths:
      - $OMNIBUS_PACKAGE_DIR_SUSE

# deploy debian packages to apt staging repo
deploy_deb_testing-a6:
  stage: testkitchen_deploy
  needs: ["fail_on_non_triggered_tag", "agent_deb-x64-a6"]
  image: 486234852809.dkr.ecr.us-east-1.amazonaws.com/ci/datadog-agent-builders/deploy:$DATADOG_AGENT_BUILDERS
  before_script:
    - ls $OMNIBUS_PACKAGE_DIR
  <<: *run_only_when_testkitchen_triggered
  <<: *skip_when_unwanted_on_6
  tags: [ "runner:main", "size:large" ]
  variables:
    DD_PIPELINE_ID: $CI_PIPELINE_ID-a6
  script:
    - source /usr/local/rvm/scripts/rvm
    - rvm use 2.4

    - set +x # make sure we don't output the creds to the build log

    - APT_SIGNING_KEY_ID=$(aws ssm get-parameter --region us-east-1 --name ci.datadog-agent.apt_signing_key_id --with-decryption --query "Parameter.Value" --out text)
    - APT_SIGNING_PRIVATE_KEY_PART1=$(aws ssm get-parameter --region us-east-1 --name ci.datadog-agent.apt_signing_private_key_part1 --with-decryption --query "Parameter.Value" --out text)
    - APT_SIGNING_PRIVATE_KEY_PART2=$(aws ssm get-parameter --region us-east-1 --name ci.datadog-agent.apt_signing_private_key_part2 --with-decryption --query "Parameter.Value" --out text)
    - APT_SIGNING_KEY_PASSPHRASE=$(aws ssm get-parameter --region us-east-1 --name ci.datadog-agent.apt_signing_key_passphrase --with-decryption --query "Parameter.Value" --out text)

    - echo "$APT_SIGNING_KEY_ID"
    - printf -- "$APT_SIGNING_PRIVATE_KEY_PART1\n$APT_SIGNING_PRIVATE_KEY_PART2\n" | gpg --import --batch

    - echo "$APT_SIGNING_KEY_PASSPHRASE" | deb-s3 upload -c "pipeline-$DD_PIPELINE_ID" -m 6 -b $DEB_TESTING_S3_BUCKET -a amd64 --sign=$APT_SIGNING_KEY_ID --gpg_options="--passphrase-fd 0 --pinentry-mode loopback --batch --digest-algo SHA512" --preserve_versions --visibility public $OMNIBUS_PACKAGE_DIR/datadog-*_6*amd64.deb
    - echo "$APT_SIGNING_KEY_PASSPHRASE" | deb-s3 upload -c "pipeline-$DD_PIPELINE_ID" -m 6 -b $DEB_TESTING_S3_BUCKET -a x86_64 --sign=$APT_SIGNING_KEY_ID --gpg_options="--passphrase-fd 0 --pinentry-mode loopback --batch --digest-algo SHA512" --preserve_versions --visibility public $OMNIBUS_PACKAGE_DIR/datadog-*_6*amd64.deb

deploy_deb_testing-a7:
  stage: testkitchen_deploy
  needs: ["fail_on_non_triggered_tag", "agent_deb-x64-a7"]
  image: 486234852809.dkr.ecr.us-east-1.amazonaws.com/ci/datadog-agent-builders/deploy:$DATADOG_AGENT_BUILDERS
  before_script:
    - ls $OMNIBUS_PACKAGE_DIR
  <<: *run_only_when_testkitchen_triggered
  <<: *skip_when_unwanted_on_7
  tags: [ "runner:main", "size:large" ]
  variables:
    DD_PIPELINE_ID: $CI_PIPELINE_ID-a7
  script:
    - source /usr/local/rvm/scripts/rvm
    - rvm use 2.4

    - set +x # make sure we don't output the creds to the build log

    - APT_SIGNING_KEY_ID=$(aws ssm get-parameter --region us-east-1 --name ci.datadog-agent.apt_signing_key_id --with-decryption --query "Parameter.Value" --out text)
    - APT_SIGNING_PRIVATE_KEY_PART1=$(aws ssm get-parameter --region us-east-1 --name ci.datadog-agent.apt_signing_private_key_part1 --with-decryption --query "Parameter.Value" --out text)
    - APT_SIGNING_PRIVATE_KEY_PART2=$(aws ssm get-parameter --region us-east-1 --name ci.datadog-agent.apt_signing_private_key_part2 --with-decryption --query "Parameter.Value" --out text)
    - APT_SIGNING_KEY_PASSPHRASE=$(aws ssm get-parameter --region us-east-1 --name ci.datadog-agent.apt_signing_key_passphrase --with-decryption --query "Parameter.Value" --out text)

    - echo "$APT_SIGNING_KEY_ID"
    - printf -- "$APT_SIGNING_PRIVATE_KEY_PART1\n$APT_SIGNING_PRIVATE_KEY_PART2\n" | gpg --import --batch

    - echo "$APT_SIGNING_KEY_PASSPHRASE" | deb-s3 upload -c "pipeline-$DD_PIPELINE_ID" -m 7 -b $DEB_TESTING_S3_BUCKET -a amd64 --sign=$APT_SIGNING_KEY_ID --gpg_options="--passphrase-fd 0 --pinentry-mode loopback --batch --digest-algo SHA512" --preserve_versions --visibility public $OMNIBUS_PACKAGE_DIR/datadog-*_7*amd64.deb
    - echo "$APT_SIGNING_KEY_PASSPHRASE" | deb-s3 upload -c "pipeline-$DD_PIPELINE_ID" -m 7 -b $DEB_TESTING_S3_BUCKET -a x86_64 --sign=$APT_SIGNING_KEY_ID --gpg_options="--passphrase-fd 0 --pinentry-mode loopback --batch --digest-algo SHA512" --preserve_versions --visibility public $OMNIBUS_PACKAGE_DIR/datadog-*_7*amd64.deb


# deploy rpm packages to yum staging repo
deploy_rpm_testing-a6:
  <<: *run_only_when_testkitchen_triggered
  <<: *skip_when_unwanted_on_6
  stage: testkitchen_deploy
  needs: ["fail_on_non_triggered_tag", "agent_rpm-x64-a6"]
  image: 486234852809.dkr.ecr.us-east-1.amazonaws.com/ci/datadog-agent-builders/deploy:$DATADOG_AGENT_BUILDERS
  before_script:
    - ls $OMNIBUS_PACKAGE_DIR
  tags: [ "runner:main", "size:large" ]
  variables:
    DD_PIPELINE_ID: $CI_PIPELINE_ID-a6
  script:
    - source /usr/local/rvm/scripts/rvm
    - rvm use 2.4
    - mkdir -p ./rpmrepo/x86_64/
    - aws s3 sync s3://$RPM_TESTING_S3_BUCKET/pipeline-$DD_PIPELINE_ID/6 ./rpmrepo/
    - cp $OMNIBUS_PACKAGE_DIR/datadog-*-6.*x86_64.rpm ./rpmrepo/x86_64/
    - createrepo --update -v --checksum sha ./rpmrepo/x86_64
    - aws s3 sync ./rpmrepo/ s3://$RPM_TESTING_S3_BUCKET/pipeline-$DD_PIPELINE_ID/6 --grants read=uri=http://acs.amazonaws.com/groups/global/AllUsers full=id=3a6e02b08553fd157ae3fb918945dd1eaae5a1aa818940381ef07a430cf25732

deploy_rpm_testing-a7:
  <<: *run_only_when_testkitchen_triggered
  <<: *skip_when_unwanted_on_7
  stage: testkitchen_deploy
  needs: ["fail_on_non_triggered_tag", "agent_rpm-x64-a7"]
  image: 486234852809.dkr.ecr.us-east-1.amazonaws.com/ci/datadog-agent-builders/deploy:$DATADOG_AGENT_BUILDERS
  before_script:
    - ls $OMNIBUS_PACKAGE_DIR
  tags: [ "runner:main", "size:large" ]
  variables:
    DD_PIPELINE_ID: $CI_PIPELINE_ID-a7
  script:
    - source /usr/local/rvm/scripts/rvm
    - rvm use 2.4
    - mkdir -p ./rpmrepo/x86_64/
    - aws s3 sync s3://$RPM_TESTING_S3_BUCKET/pipeline-$DD_PIPELINE_ID/7 ./rpmrepo/
    - cp $OMNIBUS_PACKAGE_DIR/datadog-*-7.*x86_64.rpm ./rpmrepo/x86_64/
    - createrepo --update -v --checksum sha ./rpmrepo/x86_64
    - aws s3 sync ./rpmrepo/ s3://$RPM_TESTING_S3_BUCKET/pipeline-$DD_PIPELINE_ID/7 --grants read=uri=http://acs.amazonaws.com/groups/global/AllUsers full=id=3a6e02b08553fd157ae3fb918945dd1eaae5a1aa818940381ef07a430cf25732

# deploy rpm packages to yum staging repo
deploy_suse_rpm_testing-a6:
  <<: *run_only_when_testkitchen_triggered
  <<: *skip_when_unwanted_on_6
  stage: testkitchen_deploy
  needs: ["fail_on_non_triggered_tag", "agent_suse-x64-a6"]
  image: 486234852809.dkr.ecr.us-east-1.amazonaws.com/ci/datadog-agent-builders/deploy:$DATADOG_AGENT_BUILDERS
  before_script:
    - ls $OMNIBUS_PACKAGE_DIR_SUSE
  tags: [ "runner:main", "size:large" ]
  variables:
    DD_PIPELINE_ID: $CI_PIPELINE_ID-a6
  script:
    - source /usr/local/rvm/scripts/rvm
    - rvm use 2.4
    - mkdir -p ./rpmrepo/suse/x86_64/
    - aws s3 sync s3://$RPM_TESTING_S3_BUCKET/suse/pipeline-$DD_PIPELINE_ID/6 ./rpmrepo/suse
    - cp $OMNIBUS_PACKAGE_DIR_SUSE/datadog-*-6.*x86_64.rpm ./rpmrepo/suse/x86_64/
    - createrepo --update -v --checksum sha ./rpmrepo/suse/x86_64
    - aws s3 sync ./rpmrepo/suse/ s3://$RPM_TESTING_S3_BUCKET/suse/pipeline-$DD_PIPELINE_ID/6 --grants read=uri=http://acs.amazonaws.com/groups/global/AllUsers full=id=3a6e02b08553fd157ae3fb918945dd1eaae5a1aa818940381ef07a430cf25732

deploy_suse_rpm_testing-a7:
  <<: *run_only_when_testkitchen_triggered
  <<: *skip_when_unwanted_on_7
  stage: testkitchen_deploy
  needs: ["fail_on_non_triggered_tag", "agent_suse-x64-a7"]
  image: 486234852809.dkr.ecr.us-east-1.amazonaws.com/ci/datadog-agent-builders/deploy:$DATADOG_AGENT_BUILDERS
  before_script:
    - ls $OMNIBUS_PACKAGE_DIR_SUSE
  tags: [ "runner:main", "size:large" ]
  variables:
    DD_PIPELINE_ID: $CI_PIPELINE_ID-a7
  script:
    - source /usr/local/rvm/scripts/rvm
    - rvm use 2.4
    - mkdir -p ./rpmrepo/suse/x86_64/
    - aws s3 sync s3://$RPM_TESTING_S3_BUCKET/suse/pipeline-$DD_PIPELINE_ID/7 ./rpmrepo/suse
    - cp $OMNIBUS_PACKAGE_DIR_SUSE/datadog-*-7.*x86_64.rpm ./rpmrepo/suse/x86_64/
    - createrepo --update -v --checksum sha ./rpmrepo/suse/x86_64
    - aws s3 sync ./rpmrepo/suse/ s3://$RPM_TESTING_S3_BUCKET/suse/pipeline-$DD_PIPELINE_ID/7 --grants read=uri=http://acs.amazonaws.com/groups/global/AllUsers full=id=3a6e02b08553fd157ae3fb918945dd1eaae5a1aa818940381ef07a430cf25732

# deploy windows packages to our testing bucket
deploy_windows_testing-a6:
  <<: *run_only_when_testkitchen_triggered
  <<: *skip_when_unwanted_on_6
  stage: testkitchen_deploy
  needs: ["fail_on_non_triggered_tag", "windows_msi_x64-a6"]
  image: 486234852809.dkr.ecr.us-east-1.amazonaws.com/ci/datadog-agent-builders/deploy:$DATADOG_AGENT_BUILDERS
  before_script:
    - ls $OMNIBUS_PACKAGE_DIR
  tags: [ "runner:main", "size:large" ]
  script:
    - $S3_CP_CMD --recursive --exclude "*" --include "datadog-agent-6.*.msi" $OMNIBUS_PACKAGE_DIR s3://$WIN_S3_BUCKET/$WINDOWS_TESTING_S3_BUCKET_A6 --grants read=uri=http://acs.amazonaws.com/groups/global/AllUsers full=id=3a6e02b08553fd157ae3fb918945dd1eaae5a1aa818940381ef07a430cf25732

deploy_windows_testing-a7:
  <<: *run_only_when_testkitchen_triggered
  <<: *skip_when_unwanted_on_7
  stage: testkitchen_deploy
  needs: ["fail_on_non_triggered_tag", "windows_msi_x64-a7"]
  image: 486234852809.dkr.ecr.us-east-1.amazonaws.com/ci/datadog-agent-builders/deploy:$DATADOG_AGENT_BUILDERS
  before_script:
    - ls $OMNIBUS_PACKAGE_DIR
  tags: [ "runner:main", "size:large" ]
  script:
    - $S3_CP_CMD --recursive --exclude "*" --include "datadog-agent-7.*.msi" $OMNIBUS_PACKAGE_DIR s3://$WIN_S3_BUCKET/$WINDOWS_TESTING_S3_BUCKET_A7 --grants read=uri=http://acs.amazonaws.com/groups/global/AllUsers full=id=3a6e02b08553fd157ae3fb918945dd1eaae5a1aa818940381ef07a430cf25732

#
# Kitchen Test Common templates
#

.kitchen_common: &kitchen_common
  <<: *run_only_when_testkitchen_triggered
  stage: testkitchen_testing
  image: 486234852809.dkr.ecr.us-east-1.amazonaws.com/ci/datadog-agent-builders/dd-agent-testing:$DATADOG_AGENT_BUILDERS
  artifacts:
    expire_in: 2 weeks
    when: always
    paths:
      - $CI_PROJECT_DIR/kitchen_logs
  tags: [ "runner:main", "size:large" ]
  retry: 1


# Kitchen: agents
# ---------------

.kitchen_agent_a6: &kitchen_agent_a6
  <<: *kitchen_common
  <<: *skip_when_unwanted_on_6
  variables:
    AGENT_MAJOR_VERSION: 6
    DD_PIPELINE_ID: $CI_PIPELINE_ID-a6

.kitchen_agent_a7: &kitchen_agent_a7
  <<: *kitchen_common
  <<: *skip_when_unwanted_on_7
  variables:
    AGENT_MAJOR_VERSION: 7
    DD_PIPELINE_ID: $CI_PIPELINE_ID-a7


# Kitchen: OSes
# -------------

.kitchen_os_windows: &kitchen_os_windows
  before_script: # Note: if you are changing this, remember to also change .kitchen_test_windows_installer, which has a copy of this with less TEST_PLATFORMS defined.
    - if [ $AGENT_MAJOR_VERSION == "7" ]; then export WINDOWS_TESTING_S3_BUCKET=$WINDOWS_TESTING_S3_BUCKET_A7; else export WINDOWS_TESTING_S3_BUCKET=$WINDOWS_TESTING_S3_BUCKET_A6; fi
    - rsync -azr --delete ./ $SRC_PATH
    - export TEST_PLATFORMS="win2008r2,id,/subscriptions/8c56d827-5f07-45ce-8f2b-6c5001db5c6f/resourceGroups/kitchen-test-images/providers/Microsoft.Compute/galleries/kitchenimages/images/Windows2008-R2-SP1/versions/1.0.0"
    - export TEST_PLATFORMS="$TEST_PLATFORMS|win2012,urn,MicrosoftWindowsServer:WindowsServer:2012-Datacenter:3.127.20190603"
    - export TEST_PLATFORMS="$TEST_PLATFORMS|win2012r2,urn,MicrosoftWindowsServer:WindowsServer:2012-R2-Datacenter:4.127.20190603"
    - export TEST_PLATFORMS="$TEST_PLATFORMS|win2016,urn,MicrosoftWindowsServer:WindowsServer:2016-Datacenter-Server-Core:2016.127.20190603"
    - export TEST_PLATFORMS="$TEST_PLATFORMS|win2019,urn,MicrosoftWindowsServer:WindowsServer:2019-Datacenter-Core:2019.0.20190603"
    - cd $DD_AGENT_TESTING_DIR
    - bash -l tasks/kitchen_setup.sh

.kitchen_os_centos: &kitchen_os_centos
  before_script:
    - rsync -azr --delete ./ $SRC_PATH
    - export TEST_PLATFORMS="centos-69,urn,OpenLogic:CentOS:6.9:6.9.20180530"
    - export TEST_PLATFORMS="$TEST_PLATFORMS|centos-77,urn,OpenLogic:CentOS:7.7:7.7.201912090"
    - export TEST_PLATFORMS="$TEST_PLATFORMS|rhel-81,urn,RedHat:RHEL:8.1:8.1.2020020415"
    - cd $DD_AGENT_TESTING_DIR
    - bash -l tasks/kitchen_setup.sh

.kitchen_os_suse: &kitchen_os_suse
  before_script:
    - rsync -azr --delete ./ $SRC_PATH
    - export TEST_PLATFORMS="sles-11,urn,SUSE:SLES-BYOS:11-SP4:2019.12.05"
    - export TEST_PLATFORMS="$TEST_PLATFORMS|sles-12,urn,SUSE:SLES-BYOS:12-SP4:2019.11.13"
    - export TEST_PLATFORMS="$TEST_PLATFORMS|sles-15,urn,SUSE:SLES-BYOS:15:2019.11.15"
    - cd $DD_AGENT_TESTING_DIR
    - bash -l tasks/kitchen_setup.sh

.kitchen_os_debian: &kitchen_os_debian
  before_script:
    - rsync -azr --delete ./ $SRC_PATH
    - export TEST_PLATFORMS="debian-8,urn,credativ:Debian:8:8.20190313.0"
    - export TEST_PLATFORMS="$TEST_PLATFORMS|debian-9,urn,credativ:Debian:9:9.20190515.0"
    - export TEST_PLATFORMS="$TEST_PLATFORMS|debian-10,urn,Debian:debian-10:10:0.20190709.401"
    - cd $DD_AGENT_TESTING_DIR
    - bash -l tasks/kitchen_setup.sh

.kitchen_os_ubuntu: &kitchen_os_ubuntu
  before_script:
    - rsync -azr --delete ./ $SRC_PATH
    - export TEST_PLATFORMS="ubuntu-14-04,urn,Canonical:UbuntuServer:14.04.5-LTS:14.04.201905140"
    - export TEST_PLATFORMS="$TEST_PLATFORMS|ubuntu-16-04,urn,Canonical:UbuntuServer:16.04.0-LTS:16.04.201906170"
    - export TEST_PLATFORMS="$TEST_PLATFORMS|ubuntu-18-04,urn,Canonical:UbuntuServer:18.04-LTS:18.04.201906040"
    - export TEST_PLATFORMS="$TEST_PLATFORMS|ubuntu-20-04,urn,Canonical:0001-com-ubuntu-server-focal:20_04-lts:20.04.202004230"
    - cd $DD_AGENT_TESTING_DIR
    - bash -l tasks/kitchen_setup.sh



# Kitchen: tests
# --------------

.kitchen_test_chef: &kitchen_test_chef
  script:
    - AZURE_LOCATION='North Central US' bash -l tasks/run-test-kitchen.sh chef-test $AGENT_MAJOR_VERSION

.kitchen_test_step_by_step: &kitchen_test_step_by_step
  script:
    - AZURE_LOCATION='Central US' bash -l tasks/run-test-kitchen.sh step-by-step-test $AGENT_MAJOR_VERSION

.kitchen_test_install_script: &kitchen_test_install_script
  script:
    - AZURE_LOCATION='South Central US' bash -l tasks/run-test-kitchen.sh install-script-test $AGENT_MAJOR_VERSION

.kitchen_test_upgrade5: &kitchen_test_upgrade5
  script:
    - AZURE_LOCATION='Central US' bash -l tasks/run-test-kitchen.sh upgrade5-test $AGENT_MAJOR_VERSION

.kitchen_test_upgrade6: &kitchen_test_upgrade6
  script:
    - AZURE_LOCATION='South Central US' bash -l tasks/run-test-kitchen.sh upgrade6-test $AGENT_MAJOR_VERSION

.kitchen_test_upgrade7: &kitchen_test_upgrade7
  script:
    - AZURE_LOCATION='North Central US' bash -l tasks/run-test-kitchen.sh upgrade7-test $AGENT_MAJOR_VERSION

.kitchen_test_windows_installer: &kitchen_test_windows_installer
  before_script: # Override kitchen_os_windows default with a smaller set of TEST_PLATFORMS
    - if [ $AGENT_MAJOR_VERSION == "7" ]; then export WINDOWS_TESTING_S3_BUCKET=$WINDOWS_TESTING_S3_BUCKET_A7; else export WINDOWS_TESTING_S3_BUCKET=$WINDOWS_TESTING_S3_BUCKET_A6; fi
    - rsync -azr --delete ./ $SRC_PATH
    - export TEST_PLATFORMS="win2012,urn,MicrosoftWindowsServer:WindowsServer:2012-Datacenter:3.127.20190603"
    - cd $DD_AGENT_TESTING_DIR
    - bash -l tasks/kitchen_setup.sh
  script:
    - AZURE_LOCATION='North Central US' bash -l tasks/run-test-kitchen.sh windows-install-test $AGENT_MAJOR_VERSION



# Kitchen: scenarios (os * agent)
# -------------------------------

.kitchen_scenario_windows_a6: &kitchen_scenario_windows_a6
  <<: *kitchen_os_windows
  <<: *kitchen_agent_a6
  needs: ["fail_on_non_triggered_tag", "deploy_windows_testing-a6"]

.kitchen_scenario_windows_a7: &kitchen_scenario_windows_a7
  <<: *kitchen_os_windows
  <<: *kitchen_agent_a7
  needs: ["fail_on_non_triggered_tag", "deploy_windows_testing-a7"]

.kitchen_scenario_centos_a6: &kitchen_scenario_centos_a6
  <<: *kitchen_os_centos
  <<: *kitchen_agent_a6
  needs: ["fail_on_non_triggered_tag", "deploy_rpm_testing-a6"]

.kitchen_scenario_centos_a7: &kitchen_scenario_centos_a7
  <<: *kitchen_os_centos
  <<: *kitchen_agent_a7
  needs: ["fail_on_non_triggered_tag", "deploy_rpm_testing-a7"]

.kitchen_scenario_ubuntu_a6: &kitchen_scenario_ubuntu_a6
  <<: *kitchen_os_ubuntu
  <<: *kitchen_agent_a6
  needs: ["fail_on_non_triggered_tag", "deploy_deb_testing-a6"]

.kitchen_scenario_ubuntu_a7: &kitchen_scenario_ubuntu_a7
  <<: *kitchen_os_ubuntu
  <<: *kitchen_agent_a7
  needs: ["fail_on_non_triggered_tag", "deploy_deb_testing-a7"]

.kitchen_scenario_suse_a6: &kitchen_scenario_suse_a6
  <<: *kitchen_os_suse
  <<: *kitchen_agent_a6
  needs: ["fail_on_non_triggered_tag", "deploy_suse_rpm_testing-a6"]

.kitchen_scenario_suse_a7: &kitchen_scenario_suse_a7
  <<: *kitchen_os_suse
  <<: *kitchen_agent_a7
  needs: ["fail_on_non_triggered_tag", "deploy_suse_rpm_testing-a7"]

.kitchen_scenario_debian_a6: &kitchen_scenario_debian_a6
  <<: *kitchen_os_debian
  <<: *kitchen_agent_a6
  needs: ["fail_on_non_triggered_tag", "deploy_deb_testing-a6"]

.kitchen_scenario_debian_a7: &kitchen_scenario_debian_a7
  <<: *kitchen_os_debian
  <<: *kitchen_agent_a7
  needs: ["fail_on_non_triggered_tag", "deploy_deb_testing-a7"]



# Kitchen: final test matrix (tests * scenarios)
# ----------------------------------------------

# run dd-agent-testing for the windows installer
kitchen_windows_installer-a6:
  allow_failure: true
  <<: *kitchen_scenario_windows_a6
  <<: *kitchen_test_windows_installer
  retry: 0

kitchen_windows_installer-a7:
  allow_failure: true
  <<: *kitchen_scenario_windows_a7
  <<: *kitchen_test_windows_installer
  retry: 0

# run dd-agent-testing on windows
kitchen_windows_chef-a6:
  allow_failure: false
  <<: *kitchen_scenario_windows_a6
  <<: *kitchen_test_chef

kitchen_windows_chef-a7:
  allow_failure: false
  <<: *kitchen_scenario_windows_a7
  <<: *kitchen_test_chef

kitchen_windows_upgrade5-a6:
  allow_failure: false
  <<: *kitchen_scenario_windows_a6
  <<: *kitchen_test_upgrade5

kitchen_windows_upgrade5-a7:
  allow_failure: false
  <<: *kitchen_scenario_windows_a7
  <<: *kitchen_test_upgrade5

kitchen_windows_upgrade6-a6:
  allow_failure: false
  <<: *kitchen_scenario_windows_a6
  <<: *kitchen_test_upgrade6

kitchen_windows_upgrade6-a7:
  allow_failure: false
  <<: *kitchen_scenario_windows_a7
  <<: *kitchen_test_upgrade6

kitchen_windows_upgrade7-a7:
  allow_failure: false
  <<: *kitchen_scenario_windows_a7
  <<: *kitchen_test_upgrade7

# run dd-agent-testing on centos
kitchen_centos_chef-a6:
  allow_failure: false
  <<: *kitchen_scenario_centos_a6
  <<: *kitchen_test_chef

kitchen_centos_chef-a7:
  allow_failure: false
  <<: *kitchen_scenario_centos_a7
  <<: *kitchen_test_chef

kitchen_centos_install_script-a6:
  allow_failure: false
  <<: *kitchen_scenario_centos_a6
  <<: *kitchen_test_install_script

kitchen_centos_install_script-a7:
  allow_failure: false
  <<: *kitchen_scenario_centos_a7
  <<: *kitchen_test_install_script

kitchen_centos_step_by_step-a6:
  allow_failure: false
  <<: *kitchen_scenario_centos_a6
  <<: *kitchen_test_step_by_step

kitchen_centos_step_by_step-a7:
  allow_failure: false
  <<: *kitchen_scenario_centos_a7
  <<: *kitchen_test_step_by_step

kitchen_centos_upgrade5-a6:
  allow_failure: false
  <<: *kitchen_scenario_centos_a6
  <<: *kitchen_test_upgrade5

kitchen_centos_upgrade5-a7:
  allow_failure: false
  <<: *kitchen_scenario_centos_a7
  <<: *kitchen_test_upgrade5

kitchen_centos_upgrade6-a6:
  allow_failure: false
  <<: *kitchen_scenario_centos_a6
  <<: *kitchen_test_upgrade6

kitchen_centos_upgrade6-a7:
  allow_failure: false
  <<: *kitchen_scenario_centos_a7
  <<: *kitchen_test_upgrade6

kitchen_centos_upgrade7-a7:
  allow_failure: false
  <<: *kitchen_scenario_centos_a7
  <<: *kitchen_test_upgrade7

# run dd-agent-testing on ubuntu
# Could fail if we encounter the issue with apt locks/azure agent, but should be investigated if that's the case
kitchen_ubuntu_chef-a6:
  allow_failure: false
  <<: *kitchen_scenario_ubuntu_a6
  <<: *kitchen_test_chef

kitchen_ubuntu_chef-a7:
  allow_failure: false
  <<: *kitchen_scenario_ubuntu_a7
  <<: *kitchen_test_chef

kitchen_ubuntu_install_script-a6:
  allow_failure: false
  <<: *kitchen_scenario_ubuntu_a6
  <<: *kitchen_test_install_script

kitchen_ubuntu_install_script-a7:
  allow_failure: false
  <<: *kitchen_scenario_ubuntu_a7
  <<: *kitchen_test_install_script

kitchen_ubuntu_step_by_step-a6:
  allow_failure: false
  <<: *kitchen_scenario_ubuntu_a6
  <<: *kitchen_test_step_by_step

kitchen_ubuntu_step_by_step-a7:
  allow_failure: false
  <<: *kitchen_scenario_ubuntu_a7
  <<: *kitchen_test_step_by_step

kitchen_ubuntu_upgrade5-a6:
  allow_failure: false
  <<: *kitchen_scenario_ubuntu_a6
  <<: *kitchen_test_upgrade5

kitchen_ubuntu_upgrade5-a7:
  allow_failure: false
  <<: *kitchen_scenario_ubuntu_a7
  <<: *kitchen_test_upgrade5

kitchen_ubuntu_upgrade6-a6:
  allow_failure: false
  <<: *kitchen_scenario_ubuntu_a6
  <<: *kitchen_test_upgrade6

kitchen_ubuntu_upgrade6-a7:
  allow_failure: false
  <<: *kitchen_scenario_ubuntu_a7
  <<: *kitchen_test_upgrade6

kitchen_ubuntu_upgrade7-a7:
  allow_failure: false
  <<: *kitchen_scenario_ubuntu_a7
  <<: *kitchen_test_upgrade7

# run dd-agent-testing on suse
kitchen_suse_chef-a6:
  allow_failure: false
  <<: *kitchen_scenario_suse_a6
  <<: *kitchen_test_chef

kitchen_suse_chef-a7:
  allow_failure: false
  <<: *kitchen_scenario_suse_a7
  <<: *kitchen_test_chef

kitchen_suse_install_script-a6:
  allow_failure: false
  <<: *kitchen_scenario_suse_a6
  <<: *kitchen_test_install_script

kitchen_suse_install_script-a7:
  allow_failure: false
  <<: *kitchen_scenario_suse_a7
  <<: *kitchen_test_install_script

kitchen_suse_step_by_step-a6:
  allow_failure: false
  <<: *kitchen_scenario_suse_a6
  <<: *kitchen_test_step_by_step

kitchen_suse_step_by_step-a7:
  allow_failure: false
  <<: *kitchen_scenario_suse_a7
  <<: *kitchen_test_step_by_step

kitchen_suse_upgrade5-a6:
  allow_failure: false
  <<: *kitchen_scenario_suse_a6
  <<: *kitchen_test_upgrade5

kitchen_suse_upgrade5-a7:
  allow_failure: false
  <<: *kitchen_scenario_suse_a7
  <<: *kitchen_test_upgrade5

kitchen_suse_upgrade6-a6:
  allow_failure: false
  <<: *kitchen_scenario_suse_a6
  <<: *kitchen_test_upgrade6

kitchen_suse_upgrade6-a7:
  allow_failure: false
  <<: *kitchen_scenario_suse_a7
  <<: *kitchen_test_upgrade6

kitchen_suse_upgrade7-a7:
  allow_failure: false
  <<: *kitchen_scenario_suse_a7
  <<: *kitchen_test_upgrade7

# run dd-agent-testing on debian
# Could fail if we encounter the issue with apt locks/azure agent, but should be investigated if that's the case
kitchen_debian_chef-a6:
  allow_failure: false
  <<: *kitchen_scenario_debian_a6
  <<: *kitchen_test_chef

kitchen_debian_chef-a7:
  allow_failure: false
  <<: *kitchen_scenario_debian_a7
  <<: *kitchen_test_chef

kitchen_debian_install_script-a6:
  allow_failure: false
  <<: *kitchen_scenario_debian_a6
  <<: *kitchen_test_install_script

kitchen_debian_install_script-a7:
  allow_failure: false
  <<: *kitchen_scenario_debian_a7
  <<: *kitchen_test_install_script

kitchen_debian_step_by_step-a6:
  allow_failure: false
  <<: *kitchen_scenario_debian_a6
  <<: *kitchen_test_step_by_step

kitchen_debian_step_by_step-a7:
  allow_failure: false
  <<: *kitchen_scenario_debian_a7
  <<: *kitchen_test_step_by_step

kitchen_debian_upgrade5-a6:
  allow_failure: false
  <<: *kitchen_scenario_debian_a6
  <<: *kitchen_test_upgrade5

kitchen_debian_upgrade5-a7:
  allow_failure: false
  <<: *kitchen_scenario_debian_a7
  <<: *kitchen_test_upgrade5

kitchen_debian_upgrade6-a6:
  allow_failure: false
  <<: *kitchen_scenario_debian_a6
  <<: *kitchen_test_upgrade6

kitchen_debian_upgrade6-a7:
  allow_failure: false
  <<: *kitchen_scenario_debian_a7
  <<: *kitchen_test_upgrade6

kitchen_debian_upgrade7-a7:
  allow_failure: false
  <<: *kitchen_scenario_debian_a7
  <<: *kitchen_test_upgrade7

.kitchen_cleanup_s3_common: &kitchen_cleanup_s3_common
  stage: testkitchen_cleanup
  image: 486234852809.dkr.ecr.us-east-1.amazonaws.com/ci/datadog-agent-builders/deploy:$DATADOG_AGENT_BUILDERS
  <<: *run_only_when_testkitchen_triggered
  <<: *skip_when_unwanted_on_6
  tags: [ "runner:main", "size:large" ]
  script:
    - aws s3 rm s3://$DEB_TESTING_S3_BUCKET/dists/pipeline-$DD_PIPELINE_ID --recursive
    - aws s3 rm s3://$RPM_TESTING_S3_BUCKET/pipeline-$DD_PIPELINE_ID --recursive
    - aws s3 rm s3://$RPM_TESTING_S3_BUCKET/suse/pipeline-$DD_PIPELINE_ID --recursive
    - if [ $AGENT_MAJOR_VERSION == "7" ]; then export WINDOWS_TESTING_S3_BUCKET=$WINDOWS_TESTING_S3_BUCKET_A7; else export WINDOWS_TESTING_S3_BUCKET=$WINDOWS_TESTING_S3_BUCKET_A6; fi
    - aws s3 rm s3://$WIN_S3_BUCKET/$WINDOWS_TESTING_S3_BUCKET --recursive
    - cd $OMNIBUS_PACKAGE_DIR
    - for deb in $(ls *amd64.deb); do aws s3 rm s3://$DEB_TESTING_S3_BUCKET/pool/d/da/$deb --recursive; done
  # even if this fails, it shouldn't block the pipeline.
  allow_failure: true
  when: always

# kitchen tests cleanup
testkitchen_cleanup_s3-a6:
  variables:
    AGENT_MAJOR_VERSION: 6
    DD_PIPELINE_ID: $CI_PIPELINE_ID-a6
  dependencies:
    - agent_deb-x64-a6
  <<: *kitchen_cleanup_s3_common

testkitchen_cleanup_s3-a7:
  variables:
    AGENT_MAJOR_VERSION: 7
    DD_PIPELINE_ID: $CI_PIPELINE_ID-a7
  dependencies:
    - agent_deb-x64-a7
  <<: *kitchen_cleanup_s3_common

.kitchen_cleanup_azure_common: &kitchen_cleanup_azure_common
  stage: testkitchen_cleanup
  image: 486234852809.dkr.ecr.us-east-1.amazonaws.com/ci/datadog-agent-builders/dd-agent-testing:$DATADOG_AGENT_BUILDERS
  <<: *run_only_when_testkitchen_triggered
  tags: [ "runner:main", "size:large" ]
  dependencies: []
  before_script:
    - rsync -azr --delete ./ $SRC_PATH
  script:
    - cd $DD_AGENT_TESTING_DIR
    - bash -l tasks/clean.sh
  # even if this fails, it shouldn't block the pipeline.
  allow_failure: true
  when: always

testkitchen_cleanup_azure-a6:
  variables:
    DD_PIPELINE_ID: $CI_PIPELINE_ID-a6
  <<: *kitchen_cleanup_azure_common

testkitchen_cleanup_azure-a7:
  variables:
    DD_PIPELINE_ID: $CI_PIPELINE_ID-a7
  <<: *kitchen_cleanup_azure_common

#
# pkg_metrics: send metrics about packages
#

send_pkg_size-a6:
  stage: pkg_metrics
  allow_failure: true
  <<: *run_only_when_triggered
  <<: *skip_when_unwanted_on_6
  image: 486234852809.dkr.ecr.us-east-1.amazonaws.com/ci/datadog-agent-buildimages/deb_x64:$DATADOG_AGENT_BUILDIMAGES
  before_script:
    # FIXME: tmp while we uppdate the base image
    - apt-get install -y wget rpm2cpio cpio
    - ls -l $OMNIBUS_PACKAGE_DIR
    - ls -l $OMNIBUS_PACKAGE_DIR_SUSE
  tags: [ "runner:main", "size:large" ]
  dependencies:
    - agent_deb-x64-a6
    - agent_rpm-x64-a6
    - agent_suse-x64-a6
  script:
    - source /root/.bashrc && conda activate ddpy3
    - mkdir -p /tmp/deb/agent
    - mkdir -p /tmp/rpm/agent
    - mkdir -p /tmp/suse/agent

    # we silence dpkg and cpio output so we don't exceed gitlab log limit

    # debian
    - dpkg -x $OMNIBUS_PACKAGE_DIR/datadog-agent_6*_amd64.deb /tmp/deb/agent > /dev/null
    - DEB_AGENT_SIZE=$(du -sB1 /tmp/deb/agent | sed 's/\([0-9]\+\).\+/\1/')
    # centos
    - cd /tmp/rpm/agent && rpm2cpio $OMNIBUS_PACKAGE_DIR/datadog-agent-6.*.x86_64.rpm | cpio -idm > /dev/null
    - RPM_AGENT_SIZE=$(du -sB1 /tmp/rpm/agent | sed 's/\([0-9]\+\).\+/\1/')
    # suse
    - cd /tmp/suse/agent && rpm2cpio $OMNIBUS_PACKAGE_DIR_SUSE/datadog-agent-6.*.x86_64.rpm | cpio -idm > /dev/null
    - SUSE_AGENT_SIZE=$(du -sB1 /tmp/suse/agent | sed 's/\([0-9]\+\).\+/\1/')

    - currenttime=$(date +%s)
    - DD_API_KEY=$(aws ssm get-parameter --region us-east-1 --name ci.datadog-agent.datadog_api_key --with-decryption --query "Parameter.Value" --out text)
    - |
      curl --fail -X POST -H "Content-type: application/json" \
      -d "{\"series\":[
            {\"metric\":\"datadog.agent.package.size\",\"points\":[[$currenttime, $DEB_AGENT_SIZE]], \"tags\":[\"os:debian\", \"package:agent\", \"agent:6\"]},
            {\"metric\":\"datadog.agent.package.size\",\"points\":[[$currenttime, $RPM_AGENT_SIZE]], \"tags\":[\"os:centos\", \"package:agent\", \"agent:6\"]},
            {\"metric\":\"datadog.agent.package.size\",\"points\":[[$currenttime, $SUSE_AGENT_SIZE]], \"tags\":[\"os:suse\", \"package:agent\", \"agent:6\"]}
          ]}" \
      "https://api.datadoghq.com/api/v1/series?api_key=$DD_API_KEY"

send_pkg_size-a7:
  stage: pkg_metrics
  <<: *run_only_when_triggered
  <<: *skip_when_unwanted_on_7
  allow_failure: true
  image: 486234852809.dkr.ecr.us-east-1.amazonaws.com/ci/datadog-agent-buildimages/deb_x64:$DATADOG_AGENT_BUILDIMAGES
  before_script:
    # FIXME: tmp while we uppdate the base image
    - apt-get install -y wget rpm2cpio cpio
    - ls -l $OMNIBUS_PACKAGE_DIR
    - ls -l $OMNIBUS_PACKAGE_DIR_SUSE
  tags: [ "runner:main", "size:large" ]
  dependencies:
    - agent_deb-x64-a7
    - iot_agent_deb-x64
    - dogstatsd_deb-x64
    - agent_rpm-x64-a7
    - iot_agent_rpm-x64
    - dogstatsd_rpm-x64
    - agent_suse-x64-a7
    - dogstatsd_suse-x64
  script:
    - source /root/.bashrc && conda activate ddpy3
    - mkdir -p /tmp/deb/agent /tmp/deb/dogstatsd /tmp/deb/iot-agent
    - mkdir -p /tmp/rpm/agent /tmp/rpm/dogstatsd /tmp/rpm/iot-agent
    - mkdir -p /tmp/suse/agent /tmp/suse/dogstatsd

    # We silence dpkg and cpio output so we don't exceed gitlab log limit

    # debian
    - dpkg -x $OMNIBUS_PACKAGE_DIR/datadog-agent_7*_amd64.deb /tmp/deb/agent > /dev/null
    - dpkg -x $OMNIBUS_PACKAGE_DIR/datadog-iot-agent_7*_amd64.deb /tmp/deb/iot-agent > /dev/null
    - dpkg -x $OMNIBUS_PACKAGE_DIR/datadog-dogstatsd_7*_amd64.deb /tmp/deb/dogstatsd > /dev/null
    - DEB_AGENT_SIZE=$(du -sB1 /tmp/deb/agent | sed 's/\([0-9]\+\).\+/\1/')
    - DEB_DOGSTATSD_SIZE=$(du -sB1 /tmp/deb/dogstatsd | sed 's/\([0-9]\+\).\+/\1/')
    - DEB_IOT_AGENT_SIZE=$(du -sB1 /tmp/deb/iot-agent | sed 's/\([0-9]\+\).\+/\1/')
    # centos
    - cd /tmp/rpm/agent && rpm2cpio $OMNIBUS_PACKAGE_DIR/datadog-iot-agent-7.*.x86_64.rpm | cpio -idm > /dev/null
    - cd /tmp/rpm/dogstatsd && rpm2cpio $OMNIBUS_PACKAGE_DIR/datadog-dogstatsd-7.*.x86_64.rpm | cpio -idm > /dev/null
    - cd /tmp/rpm/iot-agent && rpm2cpio $OMNIBUS_PACKAGE_DIR/datadog-iot-agent-7.*.x86_64.rpm | cpio -idm > /dev/null
    - RPM_AGENT_SIZE=$(du -sB1 /tmp/rpm/agent | sed 's/\([0-9]\+\).\+/\1/')
    - RPM_DOGSTATSD_SIZE=$(du -sB1 /tmp/rpm/dogstatsd | sed 's/\([0-9]\+\).\+/\1/')
    - RPM_IOT_AGENT_SIZE=$(du -sB1 /tmp/rpm/iot-agent | sed 's/\([0-9]\+\).\+/\1/')
    # suse
    - cd /tmp/suse/agent && rpm2cpio $OMNIBUS_PACKAGE_DIR_SUSE/datadog-agent-7.*.x86_64.rpm | cpio -idm > /dev/null
    - cd /tmp/suse/dogstatsd && rpm2cpio $OMNIBUS_PACKAGE_DIR/datadog-dogstatsd-7.*.x86_64.rpm | cpio -idm > /dev/null
    - SUSE_AGENT_SIZE=$(du -sB1 /tmp/suse/agent | sed 's/\([0-9]\+\).\+/\1/')
    - SUSE_DOGSTATSD_SIZE=$(du -sB1 /tmp/suse/dogstatsd | sed 's/\([0-9]\+\).\+/\1/')

    - currenttime=$(date +%s)
    - DD_API_KEY=$(aws ssm get-parameter --region us-east-1 --name ci.datadog-agent.datadog_api_key --with-decryption --query "Parameter.Value" --out text)
    - |
      curl --fail -X POST -H "Content-type: application/json" \
      -d "{\"series\":[
            {\"metric\":\"datadog.agent.package.size\",\"points\":[[$currenttime, $DEB_AGENT_SIZE]], \"tags\":[\"os:debian\", \"package:agent\", \"agent:7\"]},
            {\"metric\":\"datadog.agent.package.size\",\"points\":[[$currenttime, $DEB_DOGSTATSD_SIZE]], \"tags\":[\"os:debian\", \"package:dogstatsd\", \"agent:7\"]},
            {\"metric\":\"datadog.agent.package.size\",\"points\":[[$currenttime, $DEB_IOT_AGENT_SIZE]], \"tags\":[\"os:debian\", \"package:iot-agent\", \"agent:7\"]},
            {\"metric\":\"datadog.agent.package.size\",\"points\":[[$currenttime, $RPM_AGENT_SIZE]], \"tags\":[\"os:centos\", \"package:agent\", \"agent:7\"]},
            {\"metric\":\"datadog.agent.package.size\",\"points\":[[$currenttime, $RPM_DOGSTATSD_SIZE]], \"tags\":[\"os:centos\", \"package:dogstatsd\", \"agent:7\"]},
            {\"metric\":\"datadog.agent.package.size\",\"points\":[[$currenttime, $RPM_IOT_AGENT_SIZE]], \"tags\":[\"os:centos\", \"package:iot-agent\", \"agent:7\"]},
            {\"metric\":\"datadog.agent.package.size\",\"points\":[[$currenttime, $SUSE_AGENT_SIZE]], \"tags\":[\"os:suse\", \"package:agent\", \"agent:7\"]},
            {\"metric\":\"datadog.agent.package.size\",\"points\":[[$currenttime, $SUSE_DOGSTATSD_SIZE]], \"tags\":[\"os:suse\", \"package:dogstatsd\", \"agent:7\"]}
          ]}" \
      "https://api.datadoghq.com/api/v1/series?api_key=$DD_API_KEY"

#
# image_build
#

.docker_build_job_definition: &docker_build_job_definition
  stage: image_build
  script:
    - aws s3 sync --only-show-errors $S3_ARTIFACTS_URI $BUILD_CONTEXT
    - TAG_SUFFIX=${TAG_SUFFIX:-}
    - BUILD_ARG=${BUILD_ARG:-}
    - TARGET_TAG=$IMAGE:v$CI_PIPELINE_ID-${CI_COMMIT_SHA:0:7}$TAG_SUFFIX-$ARCH
    # Pull base image(s) with content trust enabled
    - pip install -r requirements.txt
    - inv -e docker.pull-base-images --signed-pull $BUILD_CONTEXT/$ARCH/Dockerfile
    # Build testing stage if provided
    - test "$TESTING_ARG" && docker build --file $BUILD_CONTEXT/$ARCH/Dockerfile $TESTING_ARG $BUILD_CONTEXT
    # Build release stage and push to ECR
    - docker build $BUILD_ARG --file $BUILD_CONTEXT/$ARCH/Dockerfile --pull --tag $TARGET_TAG $BUILD_CONTEXT
    - docker push $TARGET_TAG

.docker_build_job_definition_amd64: &docker_build_job_definition_amd64
  image: 486234852809.dkr.ecr.us-east-1.amazonaws.com/docker:v1907756-26d65dc-18.09.6
  tags: ["runner:docker", "size:large"]
  variables:
    ARCH: amd64

.docker_build_job_definition_arm64: &docker_build_job_definition_arm64
  image: 486234852809.dkr.ecr.us-east-1.amazonaws.com/docker:v1903032-53399bc-18.09.6-arm64
  tags: ["runner:docker-arm", "platform:arm64"]
  variables:
    ARCH: arm64

# build agent6 py2 image
docker_build_agent6:
  <<: *docker_build_job_definition
  extends: .docker_build_job_definition_amd64
  needs:
    - fail_on_non_triggered_tag
    - job: agent_deb-x64-a6
      artifacts: false
  <<: *skip_when_unwanted_on_6
  variables:
    IMAGE: 486234852809.dkr.ecr.us-east-1.amazonaws.com/ci/datadog-agent/agent
    BUILD_CONTEXT: Dockerfiles/agent
    TAG_SUFFIX: -6
    BUILD_ARG: --target release --build-arg PYTHON_VERSION=2 --build-arg DD_AGENT_ARTIFACT=datadog-agent_6*_amd64.deb
    TESTING_ARG:  --target testing --build-arg PYTHON_VERSION=2 --build-arg DD_AGENT_ARTIFACT=datadog-agent_6*_amd64.deb

docker_build_agent6_arm64:
  <<: *docker_build_job_definition
  extends: .docker_build_job_definition_arm64
  needs:
    - fail_on_non_triggered_tag
    - job: agent_deb-arm-a6
      artifacts: false
  <<: *skip_when_unwanted_on_6
  variables:
    IMAGE: 486234852809.dkr.ecr.us-east-1.amazonaws.com/ci/datadog-agent/agent
    BUILD_CONTEXT: Dockerfiles/agent
    TAG_SUFFIX: -6
    BUILD_ARG: --target release --build-arg PYTHON_VERSION=2 --build-arg DD_AGENT_ARTIFACT=datadog-agent_6*arm64.deb
    TESTING_ARG:  --target testing --build-arg PYTHON_VERSION=2 --build-arg DD_AGENT_ARTIFACT=datadog-agent_6*arm64.deb

# build agent6 py2 jmx image
docker_build_agent6_jmx:
  <<: *docker_build_job_definition
  extends: .docker_build_job_definition_amd64
  needs:
    - fail_on_non_triggered_tag
    - job: agent_deb-x64-a6
      artifacts: false
  <<: *skip_when_unwanted_on_6
  variables:
    IMAGE: 486234852809.dkr.ecr.us-east-1.amazonaws.com/ci/datadog-agent/agent
    BUILD_CONTEXT: Dockerfiles/agent
    BUILD_ARTIFACT_GLOB: datadog-agent_6*_amd64.deb
    TAG_SUFFIX: -6-jmx
    BUILD_ARG: --target release --build-arg WITH_JMX=true --build-arg PYTHON_VERSION=2 --build-arg DD_AGENT_ARTIFACT=datadog-agent_6*_amd64.deb
    TESTING_ARG:  --target testing --build-arg WITH_JMX=true --build-arg PYTHON_VERSION=2 --build-arg DD_AGENT_ARTIFACT=datadog-agent_6*_amd64.deb

# build agent6 py2 jmx image
docker_build_agent6_jmx_arm64:
  <<: *docker_build_job_definition
  extends: .docker_build_job_definition_arm64
  needs:
    - fail_on_non_triggered_tag
    - job: agent_deb-arm-a6
      artifacts: false
  <<: *skip_when_unwanted_on_6
  variables:
    IMAGE: 486234852809.dkr.ecr.us-east-1.amazonaws.com/ci/datadog-agent/agent
    BUILD_CONTEXT: Dockerfiles/agent
    BUILD_ARTIFACT_GLOB: datadog-agent_6*arm64.deb
    TAG_SUFFIX: -6-jmx
    BUILD_ARG: --target release --build-arg WITH_JMX=true --build-arg PYTHON_VERSION=2 --build-arg DD_AGENT_ARTIFACT=datadog-agent_6*arm64.deb
    TESTING_ARG:  --target testing --build-arg WITH_JMX=true --build-arg PYTHON_VERSION=2 --build-arg DD_AGENT_ARTIFACT=datadog-agent_6*arm64.deb

# TESTING ONLY: This image is for internal testing purposes, not customer facing.
# build agent6 jmx unified image (including python3)
docker_build_agent6_py2py3_jmx:
  <<: *docker_build_job_definition
  extends: .docker_build_job_definition_amd64
  needs:
    - fail_on_non_triggered_tag
    - job: agent_deb-x64-a6
      artifacts: false
  <<: *skip_when_unwanted_on_6
  variables:
    IMAGE: 486234852809.dkr.ecr.us-east-1.amazonaws.com/ci/datadog-agent/agent
    BUILD_CONTEXT: Dockerfiles/agent
    TAG_SUFFIX: -6-py2py3-jmx
    BUILD_ARG: --target release --build-arg WITH_JMX=true --build-arg DD_AGENT_ARTIFACT=datadog-agent_6*_amd64.deb
    TESTING_ARG:  --target testing --build-arg WITH_JMX=true --build-arg DD_AGENT_ARTIFACT=datadog-agent_6*_amd64.deb

# build agent7 image
docker_build_agent7:
  <<: *docker_build_job_definition
  extends: .docker_build_job_definition_amd64
  needs:
    - fail_on_non_triggered_tag
    - job: agent_deb-x64-a7
      artifacts: false
  <<: *skip_when_unwanted_on_7
  variables:
    IMAGE: 486234852809.dkr.ecr.us-east-1.amazonaws.com/ci/datadog-agent/agent
    BUILD_CONTEXT: Dockerfiles/agent
    TAG_SUFFIX: -7
    BUILD_ARG: --target release --build-arg PYTHON_VERSION=3 --build-arg DD_AGENT_ARTIFACT=datadog-agent_7*_amd64.deb
    TESTING_ARG:  --target testing --build-arg PYTHON_VERSION=3 --build-arg DD_AGENT_ARTIFACT=datadog-agent_7*_amd64.deb

docker_build_agent7_arm64:
  <<: *docker_build_job_definition
  extends: .docker_build_job_definition_arm64
  needs:
    - fail_on_non_triggered_tag
    - job: agent_deb-arm-a7
      artifacts: false
  <<: *skip_when_unwanted_on_7
  variables:
    IMAGE: 486234852809.dkr.ecr.us-east-1.amazonaws.com/ci/datadog-agent/agent
    BUILD_CONTEXT: Dockerfiles/agent
    TAG_SUFFIX: -7
    BUILD_ARG: --target release --build-arg PYTHON_VERSION=3 --build-arg DD_AGENT_ARTIFACT=datadog-agent_7*_arm64.deb
    TESTING_ARG:  --target testing --build-arg PYTHON_VERSION=3 --build-arg DD_AGENT_ARTIFACT=datadog-agent_7*_arm64.deb

# build agent7 jmx image
docker_build_agent7_jmx:
  <<: *docker_build_job_definition
  extends: .docker_build_job_definition_amd64
  needs:
    - fail_on_non_triggered_tag
    - job: agent_deb-x64-a7
      artifacts: false
  <<: *skip_when_unwanted_on_7
  variables:
    IMAGE: 486234852809.dkr.ecr.us-east-1.amazonaws.com/ci/datadog-agent/agent
    BUILD_CONTEXT: Dockerfiles/agent
    TAG_SUFFIX: -7-jmx
    BUILD_ARG: --target release --build-arg WITH_JMX=true --build-arg PYTHON_VERSION=3 --build-arg DD_AGENT_ARTIFACT=datadog-agent_7*_amd64.deb
    TESTING_ARG:  --target testing --build-arg WITH_JMX=true --build-arg PYTHON_VERSION=3 --build-arg DD_AGENT_ARTIFACT=datadog-agent_7*_amd64.deb

docker_build_agent7_jmx_arm64:
  <<: *docker_build_job_definition
  extends: .docker_build_job_definition_arm64
  needs:
    - fail_on_non_triggered_tag
    - job: agent_deb-arm-a7
      artifacts: false
  <<: *skip_when_unwanted_on_7
  variables:
    IMAGE: 486234852809.dkr.ecr.us-east-1.amazonaws.com/ci/datadog-agent/agent
    BUILD_CONTEXT: Dockerfiles/agent
    TAG_SUFFIX: -7-jmx
    BUILD_ARG: --target release --build-arg WITH_JMX=true --build-arg PYTHON_VERSION=3 --build-arg DD_AGENT_ARTIFACT=datadog-agent_7*_arm64.deb
    TESTING_ARG:  --target testing --build-arg WITH_JMX=true --build-arg PYTHON_VERSION=3 --build-arg DD_AGENT_ARTIFACT=datadog-agent_7*_arm64.deb

# build agent7_windows image
docker_build_agent7_windows1809:
  stage: image_build
  before_script: [ "# noop" ] # Override top level entry
  needs:
    - fail_on_non_triggered_tag
    - windows_msi_x64-a7
  <<: *skip_when_unwanted_on_7
  tags: ["runner:windows-docker", "windowsversion:1809"]
  variables:
    IMAGE: 486234852809.dkr.ecr.us-east-1.amazonaws.com/ci/datadog-agent/agent
    BUILD_CONTEXT: Dockerfiles/agent
    TAG_SUFFIX: -7
    BUILD_ARG: --build-arg BASE_IMAGE=mcr.microsoft.com/powershell:windowsservercore-1809 --build-arg WITH_JMX=false
  script:
    - $ErrorActionPreference = "Stop"
    - $SHORT_CI_COMMIT_SHA = ${CI_COMMIT_SHA}.Substring(0,7)
    - $TARGET_TAG = "${IMAGE}:v${CI_PIPELINE_ID}-${SHORT_CI_COMMIT_SHA}${TAG_SUFFIX}-win1809-amd64"
    - cp ${OMNIBUS_PACKAGE_DIR}/datadog-agent-7*-x86_64.zip ${BUILD_CONTEXT}/datadog-agent-7-latest.amd64.zip
    - powershell -Command "docker build ${BUILD_ARG} --pull --file ${BUILD_CONTEXT}/windows/amd64/Dockerfile --tag ${TARGET_TAG} ${BUILD_CONTEXT}"
    - docker push ${TARGET_TAG}
    - docker rmi ${TARGET_TAG}
  after_script:
    - docker image prune -f # Dangling images
    - docker builder prune -a -f # Build cache

docker_build_agent7_windows1809_jmx:
  stage: image_build
  before_script: [ "# noop" ] # Override top level entry
  needs:
    - fail_on_non_triggered_tag
    - windows_msi_x64-a7
  <<: *skip_when_unwanted_on_7
  tags: ["runner:windows-docker", "windowsversion:1809"]
  variables:
    IMAGE: 486234852809.dkr.ecr.us-east-1.amazonaws.com/ci/datadog-agent/agent
    BUILD_CONTEXT: Dockerfiles/agent
    TAG_SUFFIX: -7-jmx
    BUILD_ARG: --build-arg BASE_IMAGE=mcr.microsoft.com/powershell:windowsservercore-1809 --build-arg WITH_JMX=true
  script:
    - $ErrorActionPreference = "Stop"
    - $SHORT_CI_COMMIT_SHA = ${CI_COMMIT_SHA}.Substring(0,7)
    - $TARGET_TAG = "${IMAGE}:v${CI_PIPELINE_ID}-${SHORT_CI_COMMIT_SHA}${TAG_SUFFIX}-win1809-amd64"
    - cp ${OMNIBUS_PACKAGE_DIR}/datadog-agent-7*-x86_64.zip ${BUILD_CONTEXT}/datadog-agent-7-latest.amd64.zip
    - powershell -Command "docker build ${BUILD_ARG} --pull --file ${BUILD_CONTEXT}/windows/amd64/Dockerfile --tag ${TARGET_TAG} ${BUILD_CONTEXT}"
    - docker push ${TARGET_TAG}
    - docker rmi ${TARGET_TAG}
  after_script:
    - docker image prune -f # Dangling images
    - docker builder prune -a -f # Build cache

# build agent7_windows image
docker_build_agent7_windows1909:
  stage: image_build
  before_script: [ "# noop" ] # Override top level entry
  needs:
    - fail_on_non_triggered_tag
    - windows_msi_x64-a7
  <<: *skip_when_unwanted_on_7
  tags: ["runner:windows-docker", "windowsversion:1909"]
  variables:
    IMAGE: 486234852809.dkr.ecr.us-east-1.amazonaws.com/ci/datadog-agent/agent
    BUILD_CONTEXT: Dockerfiles/agent
    TAG_SUFFIX: -7
    BUILD_ARG: --build-arg BASE_IMAGE=mcr.microsoft.com/powershell:windowsservercore-1909 --build-arg WITH_JMX=false
  script:
    - $ErrorActionPreference = "Stop"
    - $SHORT_CI_COMMIT_SHA = ${CI_COMMIT_SHA}.Substring(0,7)
    - $TARGET_TAG = "${IMAGE}:v${CI_PIPELINE_ID}-${SHORT_CI_COMMIT_SHA}${TAG_SUFFIX}-win1909-amd64"
    - cp ${OMNIBUS_PACKAGE_DIR}/datadog-agent-7*-x86_64.zip ${BUILD_CONTEXT}/datadog-agent-7-latest.amd64.zip
    - powershell -Command "docker build ${BUILD_ARG} --pull --file ${BUILD_CONTEXT}/windows/amd64/Dockerfile --tag ${TARGET_TAG} ${BUILD_CONTEXT}"
    - docker push ${TARGET_TAG}
    - docker rmi ${TARGET_TAG}
  after_script:
    - docker image prune -f # Dangling images
    - docker builder prune -a -f # Build cache

docker_build_agent7_windows1909_jmx:
  stage: image_build
  before_script: [ "# noop" ] # Override top level entry
  needs:
    - fail_on_non_triggered_tag
    - windows_msi_x64-a7
  <<: *skip_when_unwanted_on_7
  tags: ["runner:windows-docker", "windowsversion:1909"]
  variables:
    IMAGE: 486234852809.dkr.ecr.us-east-1.amazonaws.com/ci/datadog-agent/agent
    BUILD_CONTEXT: Dockerfiles/agent
    TAG_SUFFIX: -7-jmx
    BUILD_ARG: --build-arg BASE_IMAGE=mcr.microsoft.com/powershell:windowsservercore-1909 --build-arg WITH_JMX=true
  script:
    - $ErrorActionPreference = "Stop"
    - $SHORT_CI_COMMIT_SHA = ${CI_COMMIT_SHA}.Substring(0,7)
    - $TARGET_TAG = "${IMAGE}:v${CI_PIPELINE_ID}-${SHORT_CI_COMMIT_SHA}${TAG_SUFFIX}-win1909-amd64"
    - cp ${OMNIBUS_PACKAGE_DIR}/datadog-agent-7*-x86_64.zip ${BUILD_CONTEXT}/datadog-agent-7-latest.amd64.zip
    - powershell -Command "docker build ${BUILD_ARG} --pull --file ${BUILD_CONTEXT}/windows/amd64/Dockerfile --tag ${TARGET_TAG} ${BUILD_CONTEXT}"
    - docker push ${TARGET_TAG}
    - docker rmi ${TARGET_TAG}
  after_script:
    - docker image prune -f # Dangling images
    - docker builder prune -a -f # Build cache

# build the cluster-agent image
build_cluster_agent_amd64:
  <<: *docker_build_job_definition
  extends: .docker_build_job_definition_amd64
  needs:
    - fail_on_non_triggered_tag
    - job: cluster_agent-build_amd64
      artifacts: false
  variables:
    IMAGE: 486234852809.dkr.ecr.us-east-1.amazonaws.com/ci/datadog-agent/cluster-agent
    BUILD_CONTEXT: Dockerfiles/cluster-agent

build_cluster_agent_arm64:
  <<: *docker_build_job_definition
  extends: .docker_build_job_definition_arm64
  needs:
    - fail_on_non_triggered_tag
    - job: cluster_agent-build_arm64
      artifacts: false
  variables:
    IMAGE: 486234852809.dkr.ecr.us-east-1.amazonaws.com/ci/datadog-agent/cluster-agent
    BUILD_CONTEXT: Dockerfiles/cluster-agent

# build the dogstatsd image
docker_build_dogstatsd_amd64:
  <<: *docker_build_job_definition
  extends: .docker_build_job_definition_amd64
  needs:
    - fail_on_non_triggered_tag
    - job: build_dogstatsd_static-deb_x64
      artifacts: false
  variables:
    IMAGE: 486234852809.dkr.ecr.us-east-1.amazonaws.com/ci/datadog-agent/dogstatsd
    BUILD_CONTEXT: Dockerfiles/dogstatsd/alpine

#
# Docker dev image deployments
#

twistlock_scan-6:
  <<: *skip_when_unwanted_on_6
  stage: image_deploy
  tags: [ "runner:docker", "size:large" ]
  image: 486234852809.dkr.ecr.us-east-1.amazonaws.com/twistlock-cli:2.5.121
  dependencies: [] # Don't download Gitlab artefacts
  allow_failure: true # Don't block the pipeline
  variables:
    SRC_AGENT: 486234852809.dkr.ecr.us-east-1.amazonaws.com/ci/datadog-agent/agent
    SRC_DSD: 486234852809.dkr.ecr.us-east-1.amazonaws.com/ci/datadog-agent/dogstatsd
    SRC_DCA: 486234852809.dkr.ecr.us-east-1.amazonaws.com/ci/datadog-agent/cluster-agent
  before_script:
    - export SRC_TAG=v$CI_PIPELINE_ID-${CI_COMMIT_SHA:0:7}
    - export DOCKER_CLIENT_ADDRESS=$DOCKER_HOST
    - TWISTLOCK_PASS=$(aws ssm get-parameter --region us-east-1 --name ci.datadog-agent.twistlock_password --with-decryption --query "Parameter.Value" --out text)
    - scan () { echo -e "\n==== Scanning $1 ====\n"; docker pull $1 > /dev/null; /twistcli images scan --address="$TWISTLOCK_URL" --user="$TWISTLOCK_USER" --password="$TWISTLOCK_PASS" --vulnerability-threshold=$THRESHOLD --details $1; }
  script:
    - scan ${SRC_AGENT}:${SRC_TAG}-6-amd64
    - scan ${SRC_AGENT}:${SRC_TAG}-6-jmx-amd64
    - scan ${SRC_DSD}:${SRC_TAG}-amd64
    - scan ${SRC_DCA}:${SRC_TAG}-amd64

twistlock_scan-7:
  <<: *skip_when_unwanted_on_7
  stage: image_deploy
  tags: [ "runner:docker", "size:large" ]
  image: 486234852809.dkr.ecr.us-east-1.amazonaws.com/twistlock-cli:2.5.121
  dependencies: [] # Don't download Gitlab artefacts
  allow_failure: true # Don't block the pipeline
  variables:
    SRC_AGENT: 486234852809.dkr.ecr.us-east-1.amazonaws.com/ci/datadog-agent/agent
    SRC_DSD: 486234852809.dkr.ecr.us-east-1.amazonaws.com/ci/datadog-agent/dogstatsd
    SRC_DCA: 486234852809.dkr.ecr.us-east-1.amazonaws.com/ci/datadog-agent/cluster-agent
  before_script:
    - export SRC_TAG=v$CI_PIPELINE_ID-${CI_COMMIT_SHA:0:7}
    - export DOCKER_CLIENT_ADDRESS=$DOCKER_HOST
    - TWISTLOCK_PASS=$(aws ssm get-parameter --region us-east-1 --name ci.datadog-agent.twistlock_password --with-decryption --query "Parameter.Value" --out text)
    - scan () { echo -e "\n==== Scanning $1 ====\n"; docker pull $1 > /dev/null; /twistcli images scan --address="$TWISTLOCK_URL" --user="$TWISTLOCK_USER" --password="$TWISTLOCK_PASS" --vulnerability-threshold=$THRESHOLD --details $1; }
  script:
    - scan ${SRC_AGENT}:${SRC_TAG}-7-amd64
    - scan ${SRC_AGENT}:${SRC_TAG}-7-jmx-amd64

.docker_hub_variables: &docker_hub_variables
  DOCKER_REGISTRY_LOGIN_SSM_KEY: docker_hub_login
  DOCKER_REGISTRY_PWD_SSM_KEY: docker_hub_pwd
  DELEGATION_KEY_SSM_KEY: docker_hub_signing_key
  DELEGATION_PASS_SSM_KEY: docker_hub_signing_pass
  DOCKER_REGISTRY_URL: docker.io
  SRC_AGENT: 486234852809.dkr.ecr.us-east-1.amazonaws.com/ci/datadog-agent/agent
  SRC_DSD: 486234852809.dkr.ecr.us-east-1.amazonaws.com/ci/datadog-agent/dogstatsd
  SRC_DCA: 486234852809.dkr.ecr.us-east-1.amazonaws.com/ci/datadog-agent/cluster-agent

.quay_variables: &quay_variables
  <<: *docker_hub_variables
  DOCKER_REGISTRY_LOGIN_SSM_KEY: quay_login
  DOCKER_REGISTRY_PWD_SSM_KEY: quay_pwd
  DOCKER_REGISTRY_URL: quay.io

.docker_tag_job_definition: &docker_tag_job_definition
  stage: image_deploy
  tags: [ "runner:docker", "size:large" ]
  image: 486234852809.dkr.ecr.us-east-1.amazonaws.com/docker-notary:v1912023-8c8dc1c-0.6.1
  variables:
    <<: *docker_hub_variables
  before_script:
    - export SRC_TAG=v$CI_PIPELINE_ID-${CI_COMMIT_SHA:0:7}
    - DOCKER_REGISTRY_LOGIN=$(aws ssm get-parameter --region us-east-1 --name ci.datadog-agent.$DOCKER_REGISTRY_LOGIN_SSM_KEY --with-decryption --query "Parameter.Value" --out text)
    - aws ssm get-parameter --region us-east-1 --name ci.datadog-agent.$DOCKER_REGISTRY_PWD_SSM_KEY --with-decryption --query "Parameter.Value" --out text | docker login --username "$DOCKER_REGISTRY_LOGIN" --password-stdin "$DOCKER_REGISTRY_URL"
    - pip install -r requirements.txt
    - if [[ -z "$DELEGATION_PASS_SSM_KEY" ]]; then echo "No signing key set"; exit 0; fi
    - echo "Importing delegation signing key"
    - export DOCKER_CONTENT_TRUST_REPOSITORY_PASSPHRASE=$(aws ssm get-parameter --region us-east-1 --name ci.datadog-agent.$DELEGATION_PASS_SSM_KEY --with-decryption --query "Parameter.Value" --out text)
    - export NOTARY_AUTH=$(echo "$DOCKER_REGISTRY_LOGIN:$(aws ssm get-parameter --region us-east-1 --name ci.datadog-agent.$DOCKER_REGISTRY_PWD_SSM_KEY --with-decryption --query "Parameter.Value" --out text)" | base64)
    - export NOTARY_DELEGATION_PASSPHRASE="$DOCKER_CONTENT_TRUST_REPOSITORY_PASSPHRASE"
    - aws ssm get-parameter --region us-east-1 --name ci.datadog-agent.$DELEGATION_KEY_SSM_KEY --with-decryption --query "Parameter.Value" --out text > /tmp/docker.key
    - notary -d ~/.docker/trust key import /tmp/docker.key; rm /tmp/docker.key

.docker_tag_windows_job_definition: &docker_tag_windows_job_definition
  stage: image_deploy
  variables:
    <<: *docker_hub_variables
  before_script:
    - $SHORT_CI_COMMIT_SHA = ${CI_COMMIT_SHA}.Substring(0,7)
    - $SRC_TAG = "v${CI_PIPELINE_ID}-${SHORT_CI_COMMIT_SHA}"
    - mkdir ci-scripts
    - |
      @"
      Set-PSDebug -Trace 1
      `$ErrorActionPreference = "Stop"
      # ECR Login
      `$AWS_ECR_PASSWORD = aws ecr get-login-password --region us-east-1
      docker login --username AWS --password "`${AWS_ECR_PASSWORD}" 486234852809.dkr.ecr.us-east-1.amazonaws.com
      # DockerHub login
      `$DOCKER_REGISTRY_LOGIN = aws ssm get-parameter --region us-east-1 --name ci.datadog-agent.${DOCKER_REGISTRY_LOGIN_SSM_KEY} --with-decryption --query "Parameter.Value" --out text
      `$DOCKER_REGISTRY_PWD = aws ssm get-parameter --region us-east-1 --name ci.datadog-agent.${DOCKER_REGISTRY_PWD_SSM_KEY} --with-decryption --query "Parameter.Value" --out text
      docker login --username "`${DOCKER_REGISTRY_LOGIN}" --password "`${DOCKER_REGISTRY_PWD}" "${DOCKER_REGISTRY_URL}"
      # DockerHub image signing
      `$Env:DOCKER_CONTENT_TRUST_REPOSITORY_PASSPHRASE = aws ssm get-parameter --region us-east-1 --name ci.datadog-agent.${DELEGATION_PASS_SSM_KEY} --with-decryption --query "Parameter.Value" --out text
      `$Env:NOTARY_DELEGATION_PASSPHRASE = `$Env:DOCKER_CONTENT_TRUST_REPOSITORY_PASSPHRASE
      `$Env:NOTARY_AUTH = "`${DOCKER_REGISTRY_LOGIN}:`${DOCKER_REGISTRY_PWD}"
      `$bytes = [System.Text.Encoding]::Unicode.GetBytes(`$Env:NOTARY_AUTH)
      `$Env:NOTARY_AUTH = [Convert]::ToBase64String(`$bytes)
      aws ssm get-parameter --region us-east-1 --name ci.datadog-agent.${DELEGATION_KEY_SSM_KEY} --with-decryption --query "Parameter.Value" --out text | Set-Content -Encoding ASCII docker.key
      docker trust key load `$PWD\docker.key
      Remove-Item `$PWD\docker.key
      "@ | out-file ci-scripts/docker-publish.ps1
  after_script:
    - cat ci-scripts/docker-publish.ps1
    - docker run --rm -w C:\mnt -e IS_AWS_CONTAINER=true -e SIGN_WINDOWS=true -v "$(Get-Location):C:\mnt" -v \\.\pipe\docker_engine:\\.\pipe\docker_engine 486234852809.dkr.ecr.us-east-1.amazonaws.com/ci/datadog-agent-builders/windows_${Env:VARIANT}_x64:${Env:DATADOG_AGENT_WINBUILDERS} powershell -C C:\mnt\ci-scripts\docker-publish.ps1

dev_branch_docker_hub-a6:
  <<: *skip_when_unwanted_on_6
  <<: *docker_tag_job_definition
  needs:
  - fail_on_non_triggered_tag
  - docker_build_agent6
  - docker_build_agent6_jmx
  - docker_build_agent6_py2py3_jmx
  when: manual
  script:
    - inv -e docker.publish --signed-push ${SRC_AGENT}:${SRC_TAG}-6-amd64             datadog/agent-dev:${CI_COMMIT_REF_SLUG}
    - inv -e docker.publish --signed-push ${SRC_AGENT}:${SRC_TAG}-6-amd64             datadog/agent-dev:${CI_COMMIT_REF_SLUG}-py2
    - inv -e docker.publish --signed-push ${SRC_AGENT}:${SRC_TAG}-6-jmx-amd64         datadog/agent-dev:${CI_COMMIT_REF_SLUG}-jmx
    - inv -e docker.publish --signed-push ${SRC_AGENT}:${SRC_TAG}-6-jmx-amd64         datadog/agent-dev:${CI_COMMIT_REF_SLUG}-py2-jmx
    - inv -e docker.publish --signed-push ${SRC_AGENT}:${SRC_TAG}-6-py2py3-jmx-amd64  datadog/agent-dev:${CI_COMMIT_REF_SLUG}-py2py3-jmx

dev_branch_docker_hub-dogstatsd:
  <<: *docker_tag_job_definition
  needs:
    - fail_on_non_triggered_tag
    - docker_build_dogstatsd_amd64
  when: manual
  script:
  - inv -e docker.publish --signed-push ${SRC_DSD}:${SRC_TAG}-amd64                 datadog/dogstatsd-dev:${CI_COMMIT_REF_SLUG}

dev_branch_docker_hub-a7:
  <<: *skip_when_unwanted_on_7
  <<: *docker_tag_job_definition
  needs:
    - fail_on_non_triggered_tag
    - docker_build_agent7
    - docker_build_agent7_jmx
  when: manual
  script:
    - inv -e docker.publish --signed-push ${SRC_AGENT}:${SRC_TAG}-7-amd64             datadog/agent-dev:${CI_COMMIT_REF_SLUG}-py3
    - inv -e docker.publish --signed-push ${SRC_AGENT}:${SRC_TAG}-7-jmx-amd64         datadog/agent-dev:${CI_COMMIT_REF_SLUG}-py3-jmx

dev_branch_docker_hub-a7-windows:
  <<: *skip_when_unwanted_on_7
  extends: .docker_tag_windows_job_definition
  variables:
    VARIANT: 1909
  tags: ["runner:windows-docker", "windowsversion:1909"]
  needs:
    - fail_on_non_triggered_tag
    - docker_build_agent7_windows1809
    - docker_build_agent7_windows1809_jmx
    - docker_build_agent7_windows1909
    - docker_build_agent7_windows1909_jmx
  when: manual
  script:
    - |
      @"
      # On newer Kernel we can pull/push older images even though these images won't run
      inv -e docker.publish --signed-push ${SRC_AGENT}:${SRC_TAG}-7-win1809-amd64 datadog/agent-dev:${CI_COMMIT_REF_SLUG}-py3-win1809
      inv -e docker.publish --signed-push ${SRC_AGENT}:${SRC_TAG}-7-jmx-win1809-amd64 datadog/agent-dev:${CI_COMMIT_REF_SLUG}-py3-jmx-win1809
      inv -e docker.publish --signed-push ${SRC_AGENT}:${SRC_TAG}-7-win1909-amd64 datadog/agent-dev:${CI_COMMIT_REF_SLUG}-py3-win1909
      inv -e docker.publish --signed-push ${SRC_AGENT}:${SRC_TAG}-7-jmx-win1909-amd64 datadog/agent-dev:${CI_COMMIT_REF_SLUG}-py3-jmx-win1909

      inv -e docker.publish-manifest --signed-push --name datadog/agent-dev --tag ${CI_COMMIT_REF_SLUG}-py3-win --image datadog/agent-dev:${CI_COMMIT_REF_SLUG}-py3-win1809,windows/amd64 --image datadog/agent-dev:${CI_COMMIT_REF_SLUG}-py3-win1909,windows/amd64
      inv -e docker.publish-manifest --signed-push --name datadog/agent-dev --tag ${CI_COMMIT_REF_SLUG}-py3-jmx-win --image datadog/agent-dev:${CI_COMMIT_REF_SLUG}-py3-jmx-win1809,windows/amd64 --image datadog/agent-dev:${CI_COMMIT_REF_SLUG}-py3-jmx-win1909,windows/amd64
      "@ | Add-Content ci-scripts/docker-publish.ps1

dev_branch_multiarch_docker_hub-a6:
  <<: *skip_when_unwanted_on_6
  <<: *docker_tag_job_definition
  needs:
    - fail_on_non_triggered_tag
    - docker_build_agent6
    - docker_build_agent6_arm64
    - docker_build_agent6_jmx
    - docker_build_agent6_jmx_arm64
    - docker_build_agent6_py2py3_jmx
  when: manual
  script:
    # Platform-specific agent images
    - inv -e docker.publish-bulk --signed-push --platform linux/amd64 --platform linux/arm64 --src-template ${SRC_AGENT}:${SRC_TAG}-6-ARCH      --dst-template datadog/agent-dev-ARCH:${CI_COMMIT_REF_SLUG}
    - inv -e docker.publish-bulk --signed-push --platform linux/amd64 --platform linux/arm64 --src-template ${SRC_AGENT}:${SRC_TAG}-6-ARCH      --dst-template datadog/agent-dev-ARCH:${CI_COMMIT_REF_SLUG}-py2
    - inv -e docker.publish-bulk --signed-push --platform linux/amd64 --platform linux/arm64 --src-template ${SRC_AGENT}:${SRC_TAG}-6-jmx-ARCH  --dst-template datadog/agent-dev-ARCH:${CI_COMMIT_REF_SLUG}-jmx
    - inv -e docker.publish-bulk --signed-push --platform linux/amd64 --platform linux/arm64 --src-template ${SRC_AGENT}:${SRC_TAG}-6-jmx-ARCH  --dst-template datadog/agent-dev-ARCH:${CI_COMMIT_REF_SLUG}-py2-jmx
    # Other images
    - inv -e docker.publish --signed-push ${SRC_AGENT}:${SRC_TAG}-6-py2py3-jmx-amd64 datadog/agent-dev:${CI_COMMIT_REF_SLUG}-py2py3-jmx
    # Manifests
    - inv -e docker.publish-manifest --signed-push --name datadog/agent-dev --tag ${CI_COMMIT_REF_SLUG} --image datadog/agent-dev-amd64:${CI_COMMIT_REF_SLUG},linux/amd64 --image datadog/agent-dev-arm64:${CI_COMMIT_REF_SLUG},linux/arm64
    - inv -e docker.publish-manifest --signed-push --name datadog/agent-dev --tag ${CI_COMMIT_REF_SLUG}-py2 --image datadog/agent-dev-amd64:${CI_COMMIT_REF_SLUG}-py2,linux/amd64 --image datadog/agent-dev-arm64:${CI_COMMIT_REF_SLUG}-py2,linux/arm64
    - inv -e docker.publish-manifest --signed-push --name datadog/agent-dev --tag ${CI_COMMIT_REF_SLUG}-jmx --image datadog/agent-dev-amd64:${CI_COMMIT_REF_SLUG}-jmx,linux/amd64 --image datadog/agent-dev-arm64:${CI_COMMIT_REF_SLUG}-jmx,linux/arm64
    - inv -e docker.publish-manifest --signed-push --name datadog/agent-dev --tag ${CI_COMMIT_REF_SLUG}-py2-jmx --image datadog/agent-dev-amd64:${CI_COMMIT_REF_SLUG}-py2-jmx,linux/amd64 --image datadog/agent-dev-arm64:${CI_COMMIT_REF_SLUG}-py2-jmx,linux/arm64

dev_branch_multiarch_docker_hub-a7:
  <<: *skip_when_unwanted_on_7
  <<: *docker_tag_job_definition
  needs:
    - fail_on_non_triggered_tag
    - docker_build_agent7
    - docker_build_agent7_arm64
    - docker_build_agent7_jmx
    - docker_build_agent7_jmx_arm64
  when: manual
  script:
    # Platform-specific agent images
    - inv -e docker.publish-bulk --signed-push --platform linux/amd64 --platform linux/arm64 --src-template ${SRC_AGENT}:${SRC_TAG}-7-ARCH      --dst-template datadog/agent-dev-ARCH:${CI_COMMIT_REF_SLUG}-py3
    - inv -e docker.publish-bulk --signed-push --platform linux/amd64 --platform linux/arm64 --src-template ${SRC_AGENT}:${SRC_TAG}-7-jmx-ARCH  --dst-template datadog/agent-dev-ARCH:${CI_COMMIT_REF_SLUG}-py3-jmx
    # Manifests
    - inv -e docker.publish-manifest --signed-push --name datadog/agent-dev --tag ${CI_COMMIT_REF_SLUG}-py3 --image datadog/agent-dev-amd64:${CI_COMMIT_REF_SLUG}-py3,linux/amd64 --image datadog/agent-dev-arm64:${CI_COMMIT_REF_SLUG}-py3,linux/arm64
    - inv -e docker.publish-manifest --signed-push --name datadog/agent-dev --tag ${CI_COMMIT_REF_SLUG}-py3-jmx --image datadog/agent-dev-amd64:${CI_COMMIT_REF_SLUG}-py3-jmx,linux/amd64 --image datadog/agent-dev-arm64:${CI_COMMIT_REF_SLUG}-py3-jmx,linux/arm64

dev_branch_multiarch_docker_hub-dogstatsd:
  <<: *skip_when_unwanted_on_7
  <<: *docker_tag_job_definition
  needs:
    - fail_on_non_triggered_tag
    - docker_build_dogstatsd_amd64
  when: manual
  script:
    # Platform-specific agent images
    - inv -e docker.publish --signed-push ${SRC_DSD}:${SRC_TAG}-amd64 datadog/dogstatsd-dev:${CI_COMMIT_REF_SLUG}

dev_master_docker_hub-a6:
  <<: *skip_when_unwanted_on_6
  <<: *docker_tag_job_definition
  needs:
    - fail_on_non_triggered_tag
    - docker_build_agent6
    - docker_build_agent6_jmx
    - docker_build_agent6_py2py3_jmx
  only:
    - master
  script:
    - inv -e docker.publish --signed-push ${SRC_AGENT}:${SRC_TAG}-6-amd64       datadog/agent-dev:master
    - inv -e docker.publish --signed-push ${SRC_AGENT}:${SRC_TAG}-6-amd64       datadog/agent-dev:master-py2
    - inv -e docker.publish --signed-push ${SRC_AGENT}:${SRC_TAG}-6-jmx-amd64   datadog/agent-dev:master-jmx
    - inv -e docker.publish --signed-push ${SRC_AGENT}:${SRC_TAG}-6-jmx-amd64   datadog/agent-dev:master-py2-jmx

dev_master_docker_hub-a7:
  <<: *skip_when_unwanted_on_7
  <<: *docker_tag_job_definition
  needs:
    - fail_on_non_triggered_tag
    - docker_build_agent7
    - docker_build_agent7_jmx
  only:
    - master
  script:
    - inv -e docker.publish --signed-push ${SRC_AGENT}:${SRC_TAG}-7-amd64       datadog/agent-dev:master-py3
    - inv -e docker.publish --signed-push ${SRC_AGENT}:${SRC_TAG}-7-jmx-amd64   datadog/agent-dev:master-py3-jmx

dev_master_docker_hub-a7-windows:
  <<: *skip_when_unwanted_on_7
  extends: .docker_tag_windows_job_definition
  variables:
    VARIANT: 1909
  tags: ["runner:windows-docker", "windowsversion:1909"]
  needs:
    - fail_on_non_triggered_tag
    - docker_build_agent7_windows1809
    - docker_build_agent7_windows1809_jmx
    - docker_build_agent7_windows1909
    - docker_build_agent7_windows1909_jmx
  only:
    - master
  script:
    - |
      @"
      # On newer Kernel we can pull/push older images even though these images won't run
      inv -e docker.publish --signed-push ${SRC_AGENT}:${SRC_TAG}-7-win1809-amd64 datadog/agent-dev:master-py3-win1809
      inv -e docker.publish --signed-push ${SRC_AGENT}:${SRC_TAG}-7-jmx-win1809-amd64 datadog/agent-dev:master-py3-jmx-win1809
      inv -e docker.publish --signed-push ${SRC_AGENT}:${SRC_TAG}-7-win1909-amd64 datadog/agent-dev:master-py3-win1909
      inv -e docker.publish --signed-push ${SRC_AGENT}:${SRC_TAG}-7-jmx-win1909-amd64 datadog/agent-dev:master-py3-jmx-win1909

      inv -e docker.publish-manifest --signed-push --name datadog/agent-dev --tag datadog/agent-dev:master-py3-win --image datadog/agent-dev:master-py3-win1809,windows/amd64 --image datadog/agent-dev:master-py3-win1909,windows/amd64
      inv -e docker.publish-manifest --signed-push --name datadog/agent-dev --tag datadog/agent-dev:master-py3-jmx-win --image datadog/agent-dev:master-py3-jmx-win1809,windows/amd64 --image datadog/agent-dev:master-py3-jmx-win1909,windows/amd64
      "@ | Add-Content ci-scripts/docker-publish.ps1
    - cat ci-scripts/docker-publish.ps1

dev_master_docker_hub-dogstatsd:
  <<: *skip_when_unwanted_on_7
  <<: *docker_tag_job_definition
  needs:
    - fail_on_non_triggered_tag
    - docker_build_dogstatsd_amd64
  only:
    - master
  script:
    - inv -e docker.publish --signed-push ${SRC_DSD}:${SRC_TAG}-amd64           datadog/dogstatsd-dev:master

dca_dev_branch_docker_hub:
  <<: *docker_tag_job_definition
  needs:
    - fail_on_non_triggered_tag
    - build_cluster_agent_amd64
  when: manual
  except:
    - master
  script:
    - inv -e docker.publish --signed-push ${SRC_DCA}:${SRC_TAG}-amd64 datadog/cluster-agent-dev:${CI_COMMIT_REF_SLUG}

dca_dev_branch_multiarch_docker_hub:
  <<: *docker_tag_job_definition
  needs:
    - fail_on_non_triggered_tag
    - build_cluster_agent_amd64
    - build_cluster_agent_arm64
  when: manual
  except:
    - master
  script:
    - inv -e docker.publish-bulk --signed-push --platform linux/amd64 --platform linux/arm64 --src-template ${SRC_DCA}:${SRC_TAG}-ARCH --dst-template datadog/cluster-agent-dev-ARCH:${CI_COMMIT_REF_SLUG}
    - inv -e docker.publish-manifest --signed-push --name datadog/cluster-agent-dev --tag ${CI_COMMIT_REF_SLUG} --image datadog/cluster-agent-dev-amd64:${CI_COMMIT_REF_SLUG},linux/amd64 --image datadog/cluster-agent-dev-arm64:${CI_COMMIT_REF_SLUG},linux/arm64

dca_dev_master_docker_hub:
  <<: *docker_tag_job_definition
  needs: ["fail_on_non_triggered_tag", "build_cluster_agent_amd64"]
  only:
    - master
  script:
    - inv -e docker.publish --signed-push ${SRC_DCA}:${SRC_TAG}-amd64 datadog/cluster-agent-dev:master

# deploys nightlies to agent-dev
dev_nightly_docker_hub-a6:
  <<: *skip_when_unwanted_on_6
  <<: *docker_tag_job_definition
  <<: *run_only_when_triggered_on_nightly
  needs:
    - fail_on_non_triggered_tag
    - docker_build_agent6
    - docker_build_agent6_jmx
    - docker_build_agent6_py2py3_jmx
  script:
    - inv -e docker.publish --signed-push ${SRC_AGENT}:${SRC_TAG}-6-amd64       datadog/agent-dev:nightly-${CI_COMMIT_SHORT_SHA}
    - inv -e docker.publish --signed-push ${SRC_AGENT}:${SRC_TAG}-6-amd64       datadog/agent-dev:nightly-${CI_COMMIT_SHORT_SHA}-py2
    - inv -e docker.publish --signed-push ${SRC_AGENT}:${SRC_TAG}-6-jmx-amd64   datadog/agent-dev:nightly-${CI_COMMIT_SHORT_SHA}-jmx
    - inv -e docker.publish --signed-push ${SRC_AGENT}:${SRC_TAG}-6-jmx-amd64   datadog/agent-dev:nightly-${CI_COMMIT_SHORT_SHA}-py2-jmx

# deploys nightlies to agent-dev
dev_nightly_docker_hub-a7:
  <<: *skip_when_unwanted_on_7
  <<: *docker_tag_job_definition
  <<: *run_only_when_triggered_on_nightly
  needs:
    - fail_on_non_triggered_tag
    - docker_build_agent7
    - docker_build_agent7_jmx
  script:
    - inv -e docker.publish --signed-push ${SRC_AGENT}:${SRC_TAG}-7-amd64       datadog/agent-dev:nightly-${CI_COMMIT_SHORT_SHA}-py3
    - inv -e docker.publish --signed-push ${SRC_AGENT}:${SRC_TAG}-7-jmx-amd64   datadog/agent-dev:nightly-${CI_COMMIT_SHORT_SHA}-py3-jmx

dev_nightly_docker_hub-a7-windows:
  <<: *skip_when_unwanted_on_7
  <<: *run_only_when_triggered_on_nightly
  extends: .docker_tag_windows_job_definition
  variables:
    VARIANT: 1909
  tags: ["runner:windows-docker", "windowsversion:1909"]
  needs:
    - fail_on_non_triggered_tag
    - docker_build_agent7_windows1809
    - docker_build_agent7_windows1809_jmx
    - docker_build_agent7_windows1909
    - docker_build_agent7_windows1909_jmx
  script:
    - |
      @"
      inv -e docker.publish --signed-push ${SRC_AGENT}:${SRC_TAG}-7-win1809-amd64 datadog/agent-dev:nightly-${CI_COMMIT_SHORT_SHA}-py3-win1809
      inv -e docker.publish --signed-push ${SRC_AGENT}:${SRC_TAG}-7-jmx-win1809-amd64 datadog/agent-dev:nightly-${CI_COMMIT_SHORT_SHA}-py3-jmx-win1809
      inv -e docker.publish --signed-push ${SRC_AGENT}:${SRC_TAG}-7-win1909-amd64 datadog/agent-dev:nightly-${CI_COMMIT_SHORT_SHA}-py3-win1909
      inv -e docker.publish --signed-push ${SRC_AGENT}:${SRC_TAG}-7-jmx-win1909-amd64 datadog/agent-dev:nightly-${CI_COMMIT_SHORT_SHA}-py3-jmx-win1909
      "@ | Add-Content ci-scripts/docker-publish.ps1

# deploys nightlies to agent-dev
dev_nightly_docker_hub-dogstatsd:
  <<: *skip_when_unwanted_on_7
  <<: *docker_tag_job_definition
  <<: *run_only_when_triggered_on_nightly
  needs:
    - fail_on_non_triggered_tag
    - docker_build_dogstatsd_amd64
  script:
    - inv -e docker.publish --signed-push ${SRC_DSD}:${SRC_TAG}-amd64           datadog/dogstatsd-dev:nightly-${CI_COMMIT_SHORT_SHA}
#
# Check Deploy
#

# Check that the current version hasn't already been deployed (we don't want to
# overwrite a public package). To update an erroneous package, first remove it
# from our S3 bucket.
check_already_deployed_version_6:
  <<: *run_only_when_triggered
  <<: *skip_when_unwanted_on_6
  stage: check_deploy
  image: 486234852809.dkr.ecr.us-east-1.amazonaws.com/ci/datadog-agent-builders/deploy:$DATADOG_AGENT_BUILDERS
  before_script:
    - ls $OMNIBUS_PACKAGE_DIR
  tags: [ "runner:main", "size:large" ]
  dependencies:
    - agent_deb-x64-a6
    - agent_deb-arm-a6
  script:
    - cd $OMNIBUS_PACKAGE_DIR && /deploy_scripts/fail_deb_is_pkg_already_exists.sh datadog-agent_6*_amd64.deb
    - cd $OMNIBUS_PACKAGE_DIR && /deploy_scripts/fail_deb_is_pkg_already_exists.sh datadog-agent_6*_arm64.deb

check_already_deployed_version_7:
  <<: *run_only_when_triggered
  <<: *skip_when_unwanted_on_7
  stage: check_deploy
  image: 486234852809.dkr.ecr.us-east-1.amazonaws.com/ci/datadog-agent-builders/deploy:$DATADOG_AGENT_BUILDERS
  before_script:
    - ls $OMNIBUS_PACKAGE_DIR
  tags: [ "runner:main", "size:large" ]
  dependencies:
    - agent_deb-x64-a7
    - agent_deb-arm-a7
  script:
    - cd $OMNIBUS_PACKAGE_DIR && /deploy_scripts/fail_deb_is_pkg_already_exists.sh datadog-agent_7*_amd64.deb
    - cd $OMNIBUS_PACKAGE_DIR && /deploy_scripts/fail_deb_is_pkg_already_exists.sh datadog-agent_7*_arm64.deb

# If we trigger a build only pipeline we stop here.
check_if_build_only:
  <<: *run_only_when_triggered
  stage: check_deploy
  image: 486234852809.dkr.ecr.us-east-1.amazonaws.com/ci/datadog-agent-builders/deploy:$DATADOG_AGENT_BUILDERS
  tags: [ "runner:main", "size:large" ]
  dependencies: []
  script:
    - if [ "$DEB_RPM_BUCKET_BRANCH" == "none" ]; then echo "Stopping pipeline"; exit 1; fi

#
# deploy
#

# deploy debian packages to apt staging repo
deploy_deb-6:
  <<: *run_only_when_triggered
  <<: *skip_when_unwanted_on_6
  stage: deploy6
  image: 486234852809.dkr.ecr.us-east-1.amazonaws.com/ci/datadog-agent-builders/deploy:$DATADOG_AGENT_BUILDERS
  before_script:
    - ls $OMNIBUS_PACKAGE_DIR
  tags: [ "runner:main", "size:large" ]
  dependencies:
    - agent_deb-x64-a6
    - agent_deb-arm-a6
  script:
    # We first check that the current version hasn't already been deployed
    # (same as the check_already_deployed_version). We do this twice to mitigate
    # races and issues with retries while failing early if there is an issue.
    - pushd $OMNIBUS_PACKAGE_DIR
    - /deploy_scripts/fail_deb_is_pkg_already_exists.sh *_6.*amd64.deb
    - popd
    - source /usr/local/rvm/scripts/rvm
    - rvm use 2.4

    - set +x # make sure we don't output the creds to the build log

    - APT_SIGNING_KEY_ID=$(aws ssm get-parameter --region us-east-1 --name ci.datadog-agent.apt_signing_key_id --with-decryption --query "Parameter.Value" --out text)
    - APT_SIGNING_PRIVATE_KEY_PART1=$(aws ssm get-parameter --region us-east-1 --name ci.datadog-agent.apt_signing_private_key_part1 --with-decryption --query "Parameter.Value" --out text)
    - APT_SIGNING_PRIVATE_KEY_PART2=$(aws ssm get-parameter --region us-east-1 --name ci.datadog-agent.apt_signing_private_key_part2 --with-decryption --query "Parameter.Value" --out text)
    - APT_SIGNING_KEY_PASSPHRASE=$(aws ssm get-parameter --region us-east-1 --name ci.datadog-agent.apt_signing_key_passphrase --with-decryption --query "Parameter.Value" --out text)

    - echo "$APT_SIGNING_KEY_ID"
    - printf -- "$APT_SIGNING_PRIVATE_KEY_PART1\n$APT_SIGNING_PRIVATE_KEY_PART2\n" | gpg --import --batch

    # Release the artifacts to the "6" component
    - echo "$APT_SIGNING_KEY_PASSPHRASE" | deb-s3 upload -c $DEB_RPM_BUCKET_BRANCH -m 6 -b $DEB_S3_BUCKET -a amd64 --sign=$APT_SIGNING_KEY_ID --gpg_options="--passphrase-fd 0 --pinentry-mode loopback --batch --digest-algo SHA512" --preserve_versions --visibility public $OMNIBUS_PACKAGE_DIR/*_6.*amd64.deb
    - echo "$APT_SIGNING_KEY_PASSPHRASE" | deb-s3 upload -c $DEB_RPM_BUCKET_BRANCH -m 6 -b $DEB_S3_BUCKET -a x86_64 --sign=$APT_SIGNING_KEY_ID --gpg_options="--passphrase-fd 0 --pinentry-mode loopback --batch --digest-algo SHA512" --preserve_versions --visibility public $OMNIBUS_PACKAGE_DIR/*_6.*amd64.deb
    - echo "$APT_SIGNING_KEY_PASSPHRASE" | deb-s3 upload -c $DEB_RPM_BUCKET_BRANCH -m 6 -b $DEB_S3_BUCKET -a arm64 --sign=$APT_SIGNING_KEY_ID --gpg_options="--passphrase-fd 0 --pinentry-mode loopback --batch --digest-algo SHA512" --preserve_versions --visibility public $OMNIBUS_PACKAGE_DIR/*_6.*arm64.deb

deploy_deb-7:
  <<: *run_only_when_triggered
  <<: *skip_when_unwanted_on_7
  stage: deploy7
  image: 486234852809.dkr.ecr.us-east-1.amazonaws.com/ci/datadog-agent-builders/deploy:$DATADOG_AGENT_BUILDERS
  before_script:
    - ls $OMNIBUS_PACKAGE_DIR
  tags: [ "runner:main", "size:large" ]
  dependencies:
    - agent_deb-x64-a7
    - agent_deb-arm-a7
  script:
    # We first check that the current version hasn't already been deployed
    # (same as the check_already_deployed_version). We do this twice to mitigate
    # races and issues with retries while failing early if there is an issue.
    - pushd $OMNIBUS_PACKAGE_DIR
    - /deploy_scripts/fail_deb_is_pkg_already_exists.sh *_7.*amd64.deb
    - popd
    - source /usr/local/rvm/scripts/rvm
    - rvm use 2.4

    - set +x # make sure we don't output the creds to the build log

    - APT_SIGNING_KEY_ID=$(aws ssm get-parameter --region us-east-1 --name ci.datadog-agent.apt_signing_key_id --with-decryption --query "Parameter.Value" --out text)
    - APT_SIGNING_PRIVATE_KEY_PART1=$(aws ssm get-parameter --region us-east-1 --name ci.datadog-agent.apt_signing_private_key_part1 --with-decryption --query "Parameter.Value" --out text)
    - APT_SIGNING_PRIVATE_KEY_PART2=$(aws ssm get-parameter --region us-east-1 --name ci.datadog-agent.apt_signing_private_key_part2 --with-decryption --query "Parameter.Value" --out text)
    - APT_SIGNING_KEY_PASSPHRASE=$(aws ssm get-parameter --region us-east-1 --name ci.datadog-agent.apt_signing_key_passphrase --with-decryption --query "Parameter.Value" --out text)

    - echo "$APT_SIGNING_KEY_ID"
    - printf -- "$APT_SIGNING_PRIVATE_KEY_PART1\n$APT_SIGNING_PRIVATE_KEY_PART2\n" | gpg --import --batch

    # Release the artifacts to the "7" component
    - echo "$APT_SIGNING_KEY_PASSPHRASE" | deb-s3 upload -c $DEB_RPM_BUCKET_BRANCH -m 7 -b $DEB_S3_BUCKET -a amd64 --sign=$APT_SIGNING_KEY_ID --gpg_options="--passphrase-fd 0 --pinentry-mode loopback --batch --digest-algo SHA512" --preserve_versions --visibility public $OMNIBUS_PACKAGE_DIR/*_7.*amd64.deb
    - echo "$APT_SIGNING_KEY_PASSPHRASE" | deb-s3 upload -c $DEB_RPM_BUCKET_BRANCH -m 7 -b $DEB_S3_BUCKET -a x86_64 --sign=$APT_SIGNING_KEY_ID --gpg_options="--passphrase-fd 0 --pinentry-mode loopback --batch --digest-algo SHA512" --preserve_versions --visibility public $OMNIBUS_PACKAGE_DIR/*_7.*amd64.deb
    - echo "$APT_SIGNING_KEY_PASSPHRASE" | deb-s3 upload -c $DEB_RPM_BUCKET_BRANCH -m 7 -b $DEB_S3_BUCKET -a arm64 --sign=$APT_SIGNING_KEY_ID --gpg_options="--passphrase-fd 0 --pinentry-mode loopback --batch --digest-algo SHA512" --preserve_versions --visibility public $OMNIBUS_PACKAGE_DIR/*_7.*arm64.deb

# nightlies (6), deployed to bucket/master
deploy_windows_master-a6:
  stage: deploy6
  image: 486234852809.dkr.ecr.us-east-1.amazonaws.com/ci/datadog-agent-builders/deploy:$DATADOG_AGENT_BUILDERS
  before_script:
    - ls $OMNIBUS_PACKAGE_DIR
  <<: *run_only_when_triggered_on_nightly
  <<: *skip_when_unwanted_on_6
  tags: [ "runner:main", "size:large" ]
  dependencies:
    - windows_msi_x64-a6
  script:
    - $S3_CP_CMD --recursive --exclude "*" --include "datadog-agent-6*.msi" $OMNIBUS_PACKAGE_DIR s3://$WINDOWS_BUILDS_S3_BUCKET/master/ --grants read=uri=http://acs.amazonaws.com/groups/global/AllUsers full=id=3a6e02b08553fd157ae3fb918945dd1eaae5a1aa818940381ef07a430cf25732

# nightlies (7 and dogstatsd), deployed to bucket/master
deploy_windows_master-a7:
  stage: deploy7
  image: 486234852809.dkr.ecr.us-east-1.amazonaws.com/ci/datadog-agent-builders/deploy:$DATADOG_AGENT_BUILDERS
  before_script:
    - ls $OMNIBUS_PACKAGE_DIR
  <<: *run_only_when_triggered_on_nightly
  <<: *skip_when_unwanted_on_7
  tags: [ "runner:main", "size:large" ]
  dependencies:
    - windows_msi_x64-a7
    - windows_dsd_msi_x64-a7
  script:
    - $S3_CP_CMD --recursive --exclude "*" --include "datadog-agent-7*.msi" $OMNIBUS_PACKAGE_DIR s3://$WINDOWS_BUILDS_S3_BUCKET/master/ --grants read=uri=http://acs.amazonaws.com/groups/global/AllUsers full=id=3a6e02b08553fd157ae3fb918945dd1eaae5a1aa818940381ef07a430cf25732
    - $S3_CP_CMD --recursive --exclude "*" --include "datadog-dogstatsd-7*.msi" $OMNIBUS_PACKAGE_DIR s3://$WINDOWS_BUILDS_S3_BUCKET/master/ --grants read=uri=http://acs.amazonaws.com/groups/global/AllUsers full=id=3a6e02b08553fd157ae3fb918945dd1eaae5a1aa818940381ef07a430cf25732

# nightlies latest (6), deployed to bucket/master
deploy_windows_master-latest-a6:
  stage: deploy6
  image: 486234852809.dkr.ecr.us-east-1.amazonaws.com/ci/datadog-agent-builders/deploy:$DATADOG_AGENT_BUILDERS
  before_script:
    - ls $OMNIBUS_PACKAGE_DIR
  <<: *run_only_when_triggered_on_nightly
  <<: *skip_when_unwanted_on_6
  tags: [ "runner:main", "size:large" ]
  dependencies:
    - windows_msi_x64-a6
  script:
    - $S3_CP_CMD $OMNIBUS_PACKAGE_DIR/datadog-agent-6*-x86_64.msi "s3://$WINDOWS_BUILDS_S3_BUCKET/master/datadog-agent-6-latest.amd64.msi" --grants read=uri=http://acs.amazonaws.com/groups/global/AllUsers full=id=3a6e02b08553fd157ae3fb918945dd1eaae5a1aa818940381ef07a430cf25732

# nightlies latest (7), deployed to bucket/master
deploy_windows_master-latest-a7:
  stage: deploy7
  image: 486234852809.dkr.ecr.us-east-1.amazonaws.com/ci/datadog-agent-builders/deploy:$DATADOG_AGENT_BUILDERS
  before_script:
    - ls $OMNIBUS_PACKAGE_DIR
  <<: *run_only_when_triggered_on_nightly
  <<: *skip_when_unwanted_on_7
  tags: [ "runner:main", "size:large" ]
  dependencies:
    - windows_msi_x64-a7
    - windows_dsd_msi_x64-a7
  script:
    - $S3_CP_CMD $OMNIBUS_PACKAGE_DIR/datadog-agent-7*-x86_64.msi "s3://$WINDOWS_BUILDS_S3_BUCKET/master/datadog-agent-7-latest.amd64.msi" --grants read=uri=http://acs.amazonaws.com/groups/global/AllUsers full=id=3a6e02b08553fd157ae3fb918945dd1eaae5a1aa818940381ef07a430cf25732

# triggered builds (6), deployed to bucket/tagged
deploy_windows_tags-a6:
  stage: deploy6
  image: 486234852809.dkr.ecr.us-east-1.amazonaws.com/ci/datadog-agent-builders/deploy:$DATADOG_AGENT_BUILDERS
  before_script:
    - ls $OMNIBUS_PACKAGE_DIR
  <<: *run_only_when_triggered_on_tag_6
  tags: [ "runner:main", "size:large" ]
  dependencies:
    - windows_msi_x64-a6
  script:
    - $S3_CP_CMD --recursive --exclude "*" --include "datadog-agent-6*.msi" $OMNIBUS_PACKAGE_DIR s3://$WINDOWS_BUILDS_S3_BUCKET/tagged/ --grants read=uri=http://acs.amazonaws.com/groups/global/AllUsers full=id=3a6e02b08553fd157ae3fb918945dd1eaae5a1aa818940381ef07a430cf25732

# triggered builds (7), deployed to bucket/tagged
deploy_windows_tags-a7:
  stage: deploy7
  image: 486234852809.dkr.ecr.us-east-1.amazonaws.com/ci/datadog-agent-builders/deploy:$DATADOG_AGENT_BUILDERS
  before_script:
    - ls $OMNIBUS_PACKAGE_DIR
  <<: *run_only_when_triggered_on_tag_7
  tags: [ "runner:main", "size:large" ]
  dependencies:
    - windows_msi_x64-a7
    - windows_dsd_msi_x64-a7
  script:
    - $S3_CP_CMD --recursive --exclude "*" --include "datadog-agent-7*.msi" $OMNIBUS_PACKAGE_DIR s3://$WINDOWS_BUILDS_S3_BUCKET/tagged/ --grants read=uri=http://acs.amazonaws.com/groups/global/AllUsers full=id=3a6e02b08553fd157ae3fb918945dd1eaae5a1aa818940381ef07a430cf25732

# triggered builds latest (6, x64 only), deployed to bucket/tagged
deploy_windows_tags-latest-a6:
  stage: deploy6
  image: 486234852809.dkr.ecr.us-east-1.amazonaws.com/ci/datadog-agent-builders/deploy:$DATADOG_AGENT_BUILDERS
  before_script:
    - ls $OMNIBUS_PACKAGE_DIR
  <<: *run_only_when_triggered_on_tag_6
  tags: [ "runner:main", "size:large" ]
  dependencies:
    - windows_msi_x64-a6
  script:
    # By default we update the "latest" artifacts on our s3 bucket so the
    # staging box can pick it up. Allow the job to skip this step if needed
    # (when building a custom beta for example).
    - if [ "WINDOWS_DO_NOT_UPDATE_LATEST" != "true" ]; then $S3_CP_CMD $OMNIBUS_PACKAGE_DIR/datadog-agent-6*-x86_64.msi s3://$WINDOWS_BUILDS_S3_BUCKET/tagged/datadog-agent-6-latest.amd64.msi --grants read=uri=http://acs.amazonaws.com/groups/global/AllUsers full=id=3a6e02b08553fd157ae3fb918945dd1eaae5a1aa818940381ef07a430cf25732; fi

# triggered builds latest (7, x64 only), deployed to bucket/tagged
deploy_windows_tags-latest-a7:
  stage: deploy7
  image: 486234852809.dkr.ecr.us-east-1.amazonaws.com/ci/datadog-agent-builders/deploy:$DATADOG_AGENT_BUILDERS
  before_script:
    - ls $OMNIBUS_PACKAGE_DIR
  <<: *run_only_when_triggered_on_tag_7
  tags: [ "runner:main", "size:large" ]
  dependencies:
    - windows_msi_x64-a7
    - windows_dsd_msi_x64-a7
  script:
    # By default we update the "latest" artifacts on our s3 bucket so the
    # staging box can pick it up. Allow the job to skip this step if needed
    # (when building a custom beta for example).
    - if [ "WINDOWS_DO_NOT_UPDATE_LATEST" != "true" ]; then $S3_CP_CMD $OMNIBUS_PACKAGE_DIR/datadog-agent-7*-x86_64.msi s3://$WINDOWS_BUILDS_S3_BUCKET/tagged/datadog-agent-7-latest.amd64.msi --grants read=uri=http://acs.amazonaws.com/groups/global/AllUsers full=id=3a6e02b08553fd157ae3fb918945dd1eaae5a1aa818940381ef07a430cf25732; fi

# deploy android packages to a public s3 bucket when tagged
deploy_android_tags:
  stage: deploy7
  image: 486234852809.dkr.ecr.us-east-1.amazonaws.com/ci/datadog-agent-builders/deploy:$DATADOG_AGENT_BUILDERS
  before_script:
    - ls $OMNIBUS_PACKAGE_DIR
  <<: *run_only_when_triggered_on_tag_7
  tags: [ "runner:main", "size:large" ]
  dependencies:
    - agent_android_apk
  script:
    - $S3_CP_CMD --recursive --exclude "*" --include "*.apk" $OMNIBUS_PACKAGE_DIR s3://$ANDROID_BUILDS_S3_BUCKET/tagged/ --grants read=uri=http://acs.amazonaws.com/groups/global/AllUsers full=id=3a6e02b08553fd157ae3fb918945dd1eaae5a1aa818940381ef07a430cf25732

# deploy rpm packages to yum staging repo
deploy_rpm-6:
  <<: *run_only_when_triggered
  <<: *skip_when_unwanted_on_6
  stage: deploy6
  image: 486234852809.dkr.ecr.us-east-1.amazonaws.com/ci/datadog-agent-builders/deploy:$DATADOG_AGENT_BUILDERS
  before_script:
    - ls $OMNIBUS_PACKAGE_DIR
  tags: [ "runner:main", "size:large" ]
  dependencies:
    - agent_rpm-x64-a6
    - agent_rpm-arm-a6
  script:
    - source /usr/local/rvm/scripts/rvm
    - rvm use 2.4
    - mkdir -p ./rpmrepo/6/x86_64/
    - mkdir -p ./rpmrepo/6/aarch64/
    - aws s3 sync --only-show-errors s3://$RPM_S3_BUCKET/$DEB_RPM_BUCKET_BRANCH/6/ ./rpmrepo/6/

    # add RPMs to new "6" branch
    - cp $OMNIBUS_PACKAGE_DIR/*-6.*x86_64.rpm ./rpmrepo/6/x86_64/
    - cp $OMNIBUS_PACKAGE_DIR/*-6.*aarch64.rpm ./rpmrepo/6/aarch64/
    - createrepo --update -v --checksum sha ./rpmrepo/6/x86_64
    - createrepo --update -v --checksum sha ./rpmrepo/6/aarch64

    # sync to S3
    - aws s3 sync --only-show-errors ./rpmrepo/6/ s3://$RPM_S3_BUCKET/$DEB_RPM_BUCKET_BRANCH/6/ --grants read=uri=http://acs.amazonaws.com/groups/global/AllUsers full=id=3a6e02b08553fd157ae3fb918945dd1eaae5a1aa818940381ef07a430cf25732

deploy_rpm-7:
  <<: *run_only_when_triggered
  <<: *skip_when_unwanted_on_7
  stage: deploy7
  image: 486234852809.dkr.ecr.us-east-1.amazonaws.com/ci/datadog-agent-builders/deploy:$DATADOG_AGENT_BUILDERS
  before_script:
    - ls $OMNIBUS_PACKAGE_DIR
  tags: [ "runner:main", "size:large" ]
  dependencies:
    - agent_rpm-x64-a7
    - agent_rpm-arm-a7
  script:
    - source /usr/local/rvm/scripts/rvm
    - rvm use 2.4
    - mkdir -p ./rpmrepo/7/x86_64/
    - mkdir -p ./rpmrepo/7/aarch64/
    - aws s3 sync --only-show-errors s3://$RPM_S3_BUCKET/$DEB_RPM_BUCKET_BRANCH/7/ ./rpmrepo/7/

    # add RPMs to new "7" branch
    - cp $OMNIBUS_PACKAGE_DIR/*-7.*x86_64.rpm ./rpmrepo/7/x86_64/
    - cp $OMNIBUS_PACKAGE_DIR/*-7.*aarch64.rpm ./rpmrepo/7/aarch64/
    - createrepo --update -v --checksum sha ./rpmrepo/7/x86_64
    - createrepo --update -v --checksum sha ./rpmrepo/7/aarch64

    # sync to S3
    - aws s3 sync --only-show-errors ./rpmrepo/7/ s3://$RPM_S3_BUCKET/$DEB_RPM_BUCKET_BRANCH/7/ --grants read=uri=http://acs.amazonaws.com/groups/global/AllUsers full=id=3a6e02b08553fd157ae3fb918945dd1eaae5a1aa818940381ef07a430cf25732

# deploy suse rpm packages to yum staging repo
# NOTE: no SuSE ARM builds currently.
deploy_suse_rpm-6:
  <<: *run_only_when_triggered
  <<: *skip_when_unwanted_on_6
  stage: deploy6
  image: 486234852809.dkr.ecr.us-east-1.amazonaws.com/ci/datadog-agent-builders/deploy:$DATADOG_AGENT_BUILDERS
  before_script:
    - ls $OMNIBUS_PACKAGE_DIR_SUSE
  tags: [ "runner:main", "size:large" ]
  dependencies:
    - agent_suse-x64-a6
  script:
    - source /usr/local/rvm/scripts/rvm
    - rvm use 2.4
    - mkdir -p ./rpmrepo/6/x86_64/
    - aws s3 sync --only-show-errors s3://$RPM_S3_BUCKET/suse/$DEB_RPM_BUCKET_BRANCH/6/ ./rpmrepo/6/

    # add RPMs to new "6" branch
    - cp $OMNIBUS_PACKAGE_DIR_SUSE/*-6.*x86_64.rpm ./rpmrepo/6/x86_64/
    - createrepo --update -v --checksum sha ./rpmrepo/6/x86_64

    # sync to S3
    - aws s3 sync --only-show-errors ./rpmrepo/6/ s3://$RPM_S3_BUCKET/suse/$DEB_RPM_BUCKET_BRANCH/6/ --grants read=uri=http://acs.amazonaws.com/groups/global/AllUsers full=id=3a6e02b08553fd157ae3fb918945dd1eaae5a1aa818940381ef07a430cf25732

deploy_suse_rpm-7:
  <<: *run_only_when_triggered
  <<: *skip_when_unwanted_on_7
  stage: deploy7
  image: 486234852809.dkr.ecr.us-east-1.amazonaws.com/ci/datadog-agent-builders/deploy:$DATADOG_AGENT_BUILDERS
  before_script:
    - ls $OMNIBUS_PACKAGE_DIR_SUSE
  tags: [ "runner:main", "size:large" ]
  dependencies:
    - agent_suse-x64-a7
  script:
    - source /usr/local/rvm/scripts/rvm
    - rvm use 2.4
    - mkdir -p ./rpmrepo/7/x86_64/
    - aws s3 sync --only-show-errors s3://$RPM_S3_BUCKET/suse/$DEB_RPM_BUCKET_BRANCH/7/ ./rpmrepo/7/

    # add RPMs to new "7" branch
    - cp $OMNIBUS_PACKAGE_DIR_SUSE/*-7.*x86_64.rpm ./rpmrepo/7/x86_64/
    - createrepo --update -v --checksum sha ./rpmrepo/7/x86_64

    # sync to S3
    - aws s3 sync --only-show-errors ./rpmrepo/7/ s3://$RPM_S3_BUCKET/suse/$DEB_RPM_BUCKET_BRANCH/7/ --grants read=uri=http://acs.amazonaws.com/groups/global/AllUsers full=id=3a6e02b08553fd157ae3fb918945dd1eaae5a1aa818940381ef07a430cf25732

# deploy dsd binary to staging bucket
deploy_dsd:
  <<: *run_only_when_triggered
  <<: *skip_when_unwanted_on_7
  stage: deploy7
  image: 486234852809.dkr.ecr.us-east-1.amazonaws.com/ci/datadog-agent-builders/deploy:$DATADOG_AGENT_BUILDERS
  tags: [ "runner:main", "size:large" ]
  dependencies: []
  script:
    - $S3_CP_CMD $S3_ARTIFACTS_URI/dogstatsd/dogstatsd ./dogstatsd
    - export PACKAGE_VERSION=$(inv agent.version --url-safe --major-version 7)
    - aws s3 cp --region us-east-1 ./dogstatsd $S3_DSD6_URI/linux/dogstatsd-$PACKAGE_VERSION --grants read=uri=http://acs.amazonaws.com/groups/global/AllUsers full=id=3a6e02b08553fd157ae3fb918945dd1eaae5a1aa818940381ef07a430cf25732

# deploy iot-agent binary to staging bucket
deploy_iot_agent:
  <<: *run_only_when_triggered
  <<: *skip_when_unwanted_on_7
  stage: deploy7
  image: 486234852809.dkr.ecr.us-east-1.amazonaws.com/ci/datadog-agent-builders/deploy:$DATADOG_AGENT_BUILDERS
  tags: [ "runner:main", "size:large" ]
  dependencies: []
  script:
    - $S3_CP_CMD $S3_ARTIFACTS_URI/iot/agent ./agent
    - export PACKAGE_VERSION=$(inv agent.version --url-safe --major-version 7)
    - aws s3 cp --region us-east-1 ./agent $S3_DSD6_URI/linux/iot/agent-$PACKAGE_VERSION --grants read=uri=http://acs.amazonaws.com/groups/global/AllUsers full=id=3a6e02b08553fd157ae3fb918945dd1eaae5a1aa818940381ef07a430cf25732

# deploy agent windows zip to the staging bucket, currently used for cloudfoundry bosh
deploy_datadog_agent_windows_zip:
  <<: *run_only_when_triggered_on_tag_7
  stage: deploy7
  needs: [ "windows_msi_x64-a7"]
  image: 486234852809.dkr.ecr.us-east-1.amazonaws.com/ci/datadog-agent-builders/deploy:$DATADOG_AGENT_BUILDERS
  before_script:
    - ls $OMNIBUS_PACKAGE_DIR
  tags: [ "runner:main", "size:large" ]
  script:
    - $S3_CP_CMD --recursive --exclude "*" --include "datadog-agent-7.*.zip" $OMNIBUS_PACKAGE_DIR $S3_DSD6_URI/windows/agent7/bosh/ --grants read=uri=http://acs.amazonaws.com/groups/global/AllUsers full=id=3a6e02b08553fd157ae3fb918945dd1eaae5a1aa818940381ef07a430cf25732

# deploy datadog agent windows binaries to staging bucket. Currently used for cloudfoundry builpack
deploy_datadog_agent_windows_binaries_zip:
  <<: *run_only_when_triggered_on_tag_7
  stage: deploy7
  needs: [ "windows_zip_agent_binaries_x64-a7"]
  image: 486234852809.dkr.ecr.us-east-1.amazonaws.com/ci/datadog-agent-builders/deploy:$DATADOG_AGENT_BUILDERS
  before_script:
    - ls $OMNIBUS_PACKAGE_DIR
  tags: [ "runner:main", "size:large" ]
  script:
    - $S3_CP_CMD --recursive --exclude "*" --include "agent-binaries-7.*.zip" $OMNIBUS_PACKAGE_DIR $S3_DSD6_URI/windows/agent7/buildpack/ --grants read=uri=http://acs.amazonaws.com/groups/global/AllUsers full=id=3a6e02b08553fd157ae3fb918945dd1eaae5a1aa818940381ef07a430cf25732

# deploy process agent and system-probe to staging bucket
deploy_process_and_sysprobe:
  stage: internal_deploy
  when: manual
  image: 486234852809.dkr.ecr.us-east-1.amazonaws.com/ci/datadog-agent-builders/deploy:$DATADOG_AGENT_BUILDERS
  before_script:
    - cd $OMNIBUS_PACKAGE_DIR
    - ls
  tags: [ "runner:main", "size:large" ]
  dependencies:
    - agent_deb-x64-a7
  script:
    # The shell expansion `datadog-agent_*_amd64.deb` might return multiple
    # entries, so we sort them and get the first one.
    - dpkg -x $(ls -1 datadog-agent_*_amd64.deb | sort -V | head -n 1) ./out
    # Use tag or shortened branch with short commit hash to identify the binary
    - export SHORT_REF=$(echo $CI_COMMIT_REF_NAME | cut -d'/' -f2- | cut -c -10 | sed -E 's/[^[:alnum:]]+/-/g')
    - export NAME="${CI_COMMIT_TAG:-$SHORT_REF}-${CI_COMMIT_SHA:0:7}"
    - echo "Uploading with name=$NAME"
    - $S3_CP_CMD ./out/opt/datadog-agent/embedded/bin/process-agent s3://$PROCESS_S3_BUCKET/process-agent-amd64-$NAME --grants read=uri=http://acs.amazonaws.com/groups/global/AllUsers full=id=612548d92af7fa77f7ad7bcab230494f7310438ac6332e904a8fb2e6daa5cb23
    - $S3_CP_CMD ./out/opt/datadog-agent/embedded/bin/system-probe s3://$PROCESS_S3_BUCKET/system-probe-amd64-$NAME --grants read=uri=http://acs.amazonaws.com/groups/global/AllUsers full=id=612548d92af7fa77f7ad7bcab230494f7310438ac6332e904a8fb2e6daa5cb23

#
# Docker releases
#

tag_release_6:
  <<: *docker_tag_job_definition
  <<: *run_only_when_triggered_on_tag_6
  stage: deploy6
  when: manual
  needs:
    - fail_on_non_triggered_tag
    - docker_build_agent6
    - docker_build_agent6_arm64
    - docker_build_agent6_jmx
    - docker_build_agent6_jmx_arm64
  script:
    - VERSION=$(inv -e agent.version --major-version 6)
    # Platform-specific agent images
    - inv -e docker.publish-bulk --signed-push --platform linux/amd64 --platform linux/arm64 --src-template ${SRC_AGENT}:${SRC_TAG}-6-ARCH      --dst-template datadog/agent-ARCH:${VERSION}
    - inv -e docker.publish-bulk --signed-push --platform linux/amd64 --platform linux/arm64 --src-template ${SRC_AGENT}:${SRC_TAG}-6-jmx-ARCH  --dst-template datadog/agent-ARCH:${VERSION}-jmx
    # Manifests
    - inv -e docker.publish-manifest --signed-push --name datadog/agent --tag ${VERSION} --image datadog/agent-amd64:${VERSION},linux/amd64 --image datadog/agent-arm64:${VERSION},linux/arm64
    - inv -e docker.publish-manifest --signed-push --name datadog/agent --tag ${VERSION}-jmx  --image datadog/agent-amd64:${VERSION}-jmx,linux/amd64 --image datadog/agent-arm64:${VERSION}-jmx,linux/arm64

latest_release_6:
  <<: *docker_tag_job_definition
  <<: *run_only_when_triggered_on_tag_6
  stage: deploy6
  when: manual
  needs:
    - fail_on_non_triggered_tag
    - docker_build_agent6
    - docker_build_agent6_arm64
    - docker_build_agent6_jmx
    - docker_build_agent6_jmx_arm64
  script:
    - VERSION=$(inv -e agent.version --major-version 6)
    - inv -e docker.publish-manifest --signed-push --name datadog/agent --tag latest-py2 --image datadog/agent-amd64:${VERSION},linux/amd64 --image datadog/agent-arm64:${VERSION},linux/arm64
    - inv -e docker.publish-manifest --signed-push --name datadog/agent --tag latest-py2-jmx --image datadog/agent-amd64:${VERSION}-jmx,linux/amd64 --image datadog/agent-arm64:${VERSION}-jmx,linux/arm64
    - inv -e docker.publish-manifest --signed-push --name datadog/agent --tag 6 --image datadog/agent-amd64:${VERSION},linux/amd64 --image datadog/agent-arm64:${VERSION},linux/arm64
    - inv -e docker.publish-manifest --signed-push --name datadog/agent --tag 6-jmx --image datadog/agent-amd64:${VERSION}-jmx,linux/amd64 --image datadog/agent-arm64:${VERSION}-jmx,linux/arm64

tag_release_7_linux:
  <<: *docker_tag_job_definition
  <<: *run_only_when_triggered_on_tag_7
  stage: deploy7
  when: manual
  needs:
    - fail_on_non_triggered_tag
    - docker_build_agent7
    - docker_build_agent7_arm64
    - docker_build_agent7_jmx
    - docker_build_agent7_jmx_arm64
    - docker_build_dogstatsd_amd64
  script:
    - VERSION=$(inv -e agent.version --major-version 7)
    - inv -e docker.publish-bulk --signed-push --platform linux/amd64 --platform linux/arm64 --src-template ${SRC_AGENT}:${SRC_TAG}-7-ARCH      --dst-template datadog/agent-ARCH:${VERSION}
    - inv -e docker.publish-bulk --signed-push --platform linux/amd64 --platform linux/arm64 --src-template ${SRC_AGENT}:${SRC_TAG}-7-jmx-ARCH  --dst-template datadog/agent-ARCH:${VERSION}-jmx
    - inv -e docker.publish --signed-push ${SRC_DSD}:${SRC_TAG}-amd64 datadog/dogstatsd:${VERSION}

tag_release_7_windows:
  <<: *run_only_when_triggered_on_tag_7
  stage: deploy7
  when: manual
  extends: .docker_tag_windows_job_definition
  variables:
    VARIANT: 1909
  tags: ["runner:windows-docker", "windowsversion:1909"]
  needs:
    - fail_on_non_triggered_tag
    - docker_build_agent7_windows1809
    - docker_build_agent7_windows1809_jmx
    - docker_build_agent7_windows1909
    - docker_build_agent7_windows1909_jmx
  script:
    - |
      @"
      `$VERSION = inv -e agent.version --major-version 7
      inv -e docker.publish-bulk --signed-push --platform windows/amd64 --src-template ${SRC_AGENT}:${SRC_TAG}-7-win1809-ARCH --dst-template datadog/agent-ARCH:`${VERSION}-win1809
      inv -e docker.publish-bulk --signed-push --platform windows/amd64 --src-template ${SRC_AGENT}:${SRC_TAG}-7-jmx-win1809-ARCH --dst-template datadog/agent-ARCH:`${VERSION}-jmx-win1809
      inv -e docker.publish-bulk --signed-push --platform windows/amd64 --src-template ${SRC_AGENT}:${SRC_TAG}-7-win1909-ARCH --dst-template datadog/agent-ARCH:`${VERSION}-win1909
      inv -e docker.publish-bulk --signed-push --platform windows/amd64 --src-template ${SRC_AGENT}:${SRC_TAG}-7-jmx-win1909-ARCH --dst-template datadog/agent-ARCH:`${VERSION}-jmx-win1909
      "@ | Add-Content ci-scripts/docker-publish.ps1

tag_release_7_manifests:
  <<: *docker_tag_job_definition
  <<: *run_only_when_triggered_on_tag_7
  stage: deploy7-manifests
  when: manual
  # HACK: a job should not depend on manual jobs, otherwise it blocks
  # the next stages of the pipeline until said manual jobs are run
  # (the job remains in a pending state until all its dependencies
  # are run).
  # However, this job implicitly still needs both of the below jobs,
  # and thus should be run after these two manual jobs.
  # needs:
  #   - tag_release_7_linux
  #   - tag_release_7_windows
  dependencies: []
  script:
    - VERSION=$(inv -e agent.version --major-version 7)
    - inv -e docker.publish-manifest --signed-push --name datadog/agent --tag ${VERSION}
      --image datadog/agent-amd64:${VERSION},linux/amd64
      --image datadog/agent-amd64:${VERSION}-win1809,windows/amd64
      --image datadog/agent-amd64:${VERSION}-win1909,windows/amd64
      --image datadog/agent-arm64:${VERSION},linux/arm64
    - inv -e docker.publish-manifest --signed-push --name datadog/agent --tag ${VERSION}-jmx
      --image datadog/agent-amd64:${VERSION}-jmx,linux/amd64
      --image datadog/agent-amd64:${VERSION}-jmx-win1809,windows/amd64
      --image datadog/agent-amd64:${VERSION}-jmx-win1909,windows/amd64
      --image datadog/agent-arm64:${VERSION}-jmx,linux/arm64

latest_release_7:
  <<: *docker_tag_job_definition
  <<: *run_only_when_triggered_on_tag_7
  stage: deploy7
  when: manual
  needs:
    - fail_on_non_triggered_tag
    - docker_build_agent7
    - docker_build_agent7_arm64
    - docker_build_agent7_jmx
    - docker_build_agent7_jmx_arm64
    - docker_build_dogstatsd_amd64
    - docker_build_agent7_windows1809
    - docker_build_agent7_windows1809_jmx
    - docker_build_agent7_windows1909
    - docker_build_agent7_windows1909_jmx
  script:
    - VERSION=$(inv -e agent.version --major-version 7)
    # Dogstatsd
    - inv -e docker.publish --signed-push ${SRC_DSD}:${SRC_TAG}-amd64 datadog/dogstatsd:latest
    - inv -e docker.publish --signed-push ${SRC_DSD}:${SRC_TAG}-amd64 datadog/dogstatsd:7
    # Manifests
    - inv -e docker.publish-manifest --signed-push --name datadog/agent --tag latest
      --image datadog/agent-amd64:${VERSION},linux/amd64
      --image datadog/agent-amd64:${VERSION}-win1809,windows/amd64
      --image datadog/agent-amd64:${VERSION}-win1909,windows/amd64
      --image datadog/agent-arm64:${VERSION},linux/arm64
    - inv -e docker.publish-manifest --signed-push --name datadog/agent --tag latest-jmx
      --image datadog/agent-amd64:${VERSION}-jmx,linux/amd64
      --image datadog/agent-amd64:${VERSION}-jmx-win1809,windows/amd64
      --image datadog/agent-amd64:${VERSION}-jmx-win1909,windows/amd64
      --image datadog/agent-arm64:${VERSION}-jmx,linux/arm64
    - inv -e docker.publish-manifest --signed-push --name datadog/agent --tag 7
      --image datadog/agent-amd64:${VERSION},linux/amd64
      --image datadog/agent-amd64:${VERSION}-win1809,windows/amd64
      --image datadog/agent-amd64:${VERSION}-win1909,windows/amd64
      --image datadog/agent-arm64:${VERSION},linux/arm64
    - inv -e docker.publish-manifest --signed-push --name datadog/agent --tag 7-jmx
      --image datadog/agent-amd64:${VERSION}-jmx,linux/amd64
      --image datadog/agent-amd64:${VERSION}-jmx-win1809,windows/amd64
      --image datadog/agent-amd64:${VERSION}-jmx-win1909,windows/amd64
      --image datadog/agent-arm64:${VERSION}-jmx,linux/arm64

#
# Use these steps to revert the latest tags to a previous release
# while maintaining content trust signatures
# - remove the leading dot from the name
# - set the RELEASE envvar
# - in the gitlab pipeline view, trigger the step (in the first column)
#

.latest_revert_to_previous_release_6:
  <<: *docker_tag_job_definition
  stage: source_test
  when: manual
  variables:
    <<: *docker_hub_variables
    RELEASE: ""  # tag name of the non-jmx version, for example "6.9.0"
  script:
    - if [[ -z "$RELEASE" ]]; then echo "Need release version to revert to"; exit 1; fi
    - inv -e docker.publish-manifest --signed-push --name datadog/agent --tag latest-py2 --image datadog/agent-amd64:${RELEASE},linux/amd64 --image datadog/agent-arm64:${RELEASE},linux/arm64
    - inv -e docker.publish-manifest --signed-push --name datadog/agent --tag latest-py2-jmx --image datadog/agent-amd64:${RELEASE}-jmx,linux/amd64 --image datadog/agent-arm64:${RELEASE}-jmx,linux/arm64

.latest_revert_to_previous_release_7:
  <<: *docker_tag_job_definition
  stage: source_test
  when: manual
  variables:
    <<: *docker_hub_variables
    RELEASE: ""  # tag name of the non-jmx version, for example "6.9.0"
  script:
    - if [[ -z "$RELEASE" ]]; then echo "Need release version to revert to"; exit 1; fi
    - inv -e docker.publish-manifest --signed-push --name datadog/agent --tag latest --image datadog/agent-amd64:${RELEASE},linux/amd64 --image datadog/agent-arm64:${RELEASE},linux/arm64
    - inv -e docker.publish-manifest --signed-push --name datadog/agent --tag latest-jmx --image datadog/agent-amd64:${RELEASE}-jmx,linux/amd64 --image datadog/agent-arm64:${RELEASE}-jmx,linux/arm64
    - inv -e docker.publish --signed-pull --signed-push datadog/dogstatsd:${RELEASE} datadog/dogstatsd:latest

#
# Use this step to delete a tag of a given image
# We call the Docker Hub API because docker cli doesn't support deleting tags
# - remove the leading dot from the name
# - set the IMAGE and TAG envvars
# - in the gitlab pipeline view, trigger the step (in the first column)
#
.delete_docker_tag:
  tags: [ "runner:docker", "size:large" ]
  image: 486234852809.dkr.ecr.us-east-1.amazonaws.com/docker-notary:0.6.1
  before_script:
    - DOCKER_REGISTRY_LOGIN=$(aws ssm get-parameter --region us-east-1 --name ci.datadog-agent.$DOCKER_REGISTRY_LOGIN_SSM_KEY --with-decryption --query "Parameter.Value" --out text)
    - PASS=$(aws ssm get-parameter --region us-east-1 --name ci.datadog-agent.$DOCKER_REGISTRY_PWD_SSM_KEY --with-decryption --query "Parameter.Value" --out text)
    - pip install -r requirements.txt
    - |
      export DOCKER_TOKEN=`curl -s -H "Content-Type: application/json" -X POST -d '{"username": "'$DOCKER_REGISTRY_LOGIN'", "password": "'$PASS'"}' https://hub.docker.com/v2/users/login/ | python -c 'import sys, json; print(json.load(sys.stdin)["token"].strip())'`
  dependencies: [] # Don't download Gitlab artefacts
  stage: source_test
  when: manual
  variables:
    <<: *docker_hub_variables
    IMAGE: ""  # image name, for example "agent"
    TAG: ""  # tag name, for example "6.9.0"
    ORGANIZATION: "datadog"
  script:
    - if [[ -z "$IMAGE" ]]; then echo "Need an image"; exit 1; fi
    - if [[ -z "$TAG" ]]; then echo "Need a tag to delete"; exit 1; fi
    - inv -e docker.delete ${ORGANIZATION} ${IMAGE} ${TAG} ${DOCKER_TOKEN} &>/dev/null

#
# Cloudfront cache invalidation:
# Duplicated in 2 jobs: one that runs "on success" of the previous stage, and one that runs "on failure" of previous stages.
# Compared to having 1 single job that runs "always", this setup guarantees that if earlier stages first failed and were
# then retried successfully, the cloudfront invalidation will also run after the successful retry.
#
.deploy_cloudfront_invalidate: &deploy_cloudfront_invalidate
  <<: *run_only_when_triggered
  stage: deploy_invalidate
  image: 486234852809.dkr.ecr.us-east-1.amazonaws.com/ci/datadog-agent-builders/deploy:$DATADOG_AGENT_BUILDERS
  tags: [ "runner:main", "size:large" ]
  dependencies: []
  script:
    - cd /deploy_scripts/cloudfront-invalidation
    - "REPO=apt PATTERN_SUBSTRING=/$DEB_RPM_BUCKET_BRANCH/ ./invalidate.sh"
    - "REPO=yum PATTERN_SUBSTRING=/$DEB_RPM_BUCKET_BRANCH/ ./invalidate.sh"

deploy_cloudfront_invalidate_on_success:
  <<: *deploy_cloudfront_invalidate
  when: on_success

deploy_cloudfront_invalidate_on_failure:
  <<: *deploy_cloudfront_invalidate
  when: on_failure

#
# end to end
#

.pupernetes_template: &pupernetes_template
  stage: e2e
  image: 486234852809.dkr.ecr.us-east-1.amazonaws.com/ci/datadog-agent-builders/deploy:$DATADOG_AGENT_BUILDERS
  tags: [ "runner:main", "size:large" ]
  dependencies: []
  before_script:
  - cd $SRC_PATH
  - pip install --upgrade --ignore-installed pip setuptools
  - pip install -r requirements.txt
  script:
  - inv -e e2e-tests --image=datadog/agent-dev:${CI_COMMIT_REF_SLUG}-py2
  - inv -e e2e-tests --image=datadog/agent-dev:${CI_COMMIT_REF_SLUG}-py3

pupernetes-dev:
  <<: *pupernetes_template
  when: manual
  except:
    - master
    - tags

pupernetes-master:
  <<: *pupernetes_template
  only:
    - master
  script:
  - inv -e e2e-tests --image=datadog/agent-dev:master-py2
  - inv -e e2e-tests --image=datadog/agent-dev:master-py3

pupernetes-tags-6:
  <<: *pupernetes_template
  <<: *run_only_when_triggered_on_tag_6
  when: manual
  script:
  - VERSION=$(inv -e agent.version --major-version 6)
  - inv -e e2e-tests --image=datadog/agent:${VERSION}

pupernetes-tags-7:
  <<: *pupernetes_template
  <<: *run_only_when_triggered_on_tag_7
  when: manual
  script:
  - VERSION=$(inv -e agent.version --major-version 7)
  - inv -e e2e-tests --image=datadog/agent:${VERSION}

notify-on-failure:
  extends: .slack-notifier.on-failure
  dependencies: []
  only:
    - master
    - triggers
  script: |
    BUILD_URL="$CI_PROJECT_URL/pipelines/$CI_PIPELINE_ID"
    COMMIT_URL="$CI_PROJECT_URL/commit/$CI_COMMIT_SHA"

    COMMIT_AUTHOR=$(git show -s --format="%an" HEAD)

    MESSAGE_TEXT=":host-red: $CI_PROJECT_NAME: Pipeline <$BUILD_URL|$CI_PIPELINE_ID> for $CI_COMMIT_REF_NAME failed.
    $CI_COMMIT_TITLE (<$COMMIT_URL|$CI_COMMIT_SHORT_SHA>) by $COMMIT_AUTHOR"
    postmessage "#datadog-agent-pipelines" "$MESSAGE_TEXT"<|MERGE_RESOLUTION|>--- conflicted
+++ resolved
@@ -1314,12 +1314,8 @@
   variables:
     ARCH: "x64"
   script:
-<<<<<<< HEAD
     - $ErrorActionPreference = "Stop"
-    - docker run --rm -v "$(Get-Location):c:\mnt" 486234852809.dkr.ecr.us-east-1.amazonaws.com/ci/datadog-agent-builders/windows_1809_${ARCH}:$Env:DATADOG_AGENT_WINBUILDIMAGES c:\mnt\tasks\winbuildscripts\chocopack.bat
-=======
     - docker run --rm -v "$(Get-Location):c:\mnt" 486234852809.dkr.ecr.us-east-1.amazonaws.com/ci/datadog-agent-builders/windows_1809_${ARCH}:${Env:DATADOG_AGENT_WINBUILDERS} c:\mnt\tasks\winbuildscripts\chocopack.bat
->>>>>>> 21a80ab8
     - copy build-out\*.nupkg .omnibus\pkg
   artifacts:
     expire_in: 2 weeks
@@ -1334,15 +1330,10 @@
   variables:
     ARCH: "x64"
   script:
-<<<<<<< HEAD
     - $ErrorActionPreference = "Stop"
     - Get-ChildItem .omnibus\pkg
     - copy .omnibus\pkg\*.msi .\chocolatey\tools-offline\
-    - docker run --rm -v "$(Get-Location):c:\mnt" 486234852809.dkr.ecr.us-east-1.amazonaws.com/ci/datadog-agent-builders/windows_1809_${ARCH}:$Env:DATADOG_AGENT_WINBUILDIMAGES c:\mnt\tasks\winbuildscripts\chocopack.bat
-=======
-    - copy .omnibus\pkg\*.msi chocolatey\tools\
     - docker run --rm -v "$(Get-Location):c:\mnt" 486234852809.dkr.ecr.us-east-1.amazonaws.com/ci/datadog-agent-builders/windows_1809_${ARCH}:${Env:DATADOG_AGENT_WINBUILDERS} c:\mnt\tasks\winbuildscripts\chocopack.bat
->>>>>>> 21a80ab8
     - copy build-out\*.nupkg .omnibus\pkg
   artifacts:
     expire_in: 2 weeks
