---
include:
  - /.gitlab/.pre/cancel-prev-pipelines.yml
  - /.gitlab/benchmarks/include.yml
  - /.gitlab/binary_build/include.yml
  - /.gitlab/check_deploy/check_deploy.yml
  - /.gitlab/check_merge/do_not_merge.yml
  - /.gitlab/choco_build/choco_build.yml
  - /.gitlab/choco_deploy/choco_deploy.yml
  - /.gitlab/common/shared.yml
  - /.gitlab/container_build/include.yml
  - /.gitlab/container_scan/container_scan.yml
  - /.gitlab/deploy_containers/deploy_containers.yml
  - /.gitlab/deploy_cws_instrumentation/deploy_cws_instrumentation.yml
  - /.gitlab/deploy_dca/deploy_dca.yml
  - /.gitlab/deploy_packages/include.yml
  - /.gitlab/deps_build/deps_build.yml
  - /.gitlab/deps_fetch/deps_fetch.yml
  - /.gitlab/dev_container_deploy/include.yml
  - /.gitlab/e2e/e2e.yml
  - /.gitlab/e2e_test_junit_upload/e2e_test_junit_upload.yml
  - /.gitlab/e2e_pre_test/e2e_pre_test.yml
  - /.gitlab/functional_test/include.yml
  - /.gitlab/functional_test_cleanup/functional_test_cleanup.yml
  - /.gitlab/functional_test_junit_upload/include.yml
  - /.gitlab/install_script_testing/install_script_testing.yml
  - /.gitlab/integration_test/include.yml
  - /.gitlab/internal_image_deploy/internal_image_deploy.yml
  - /.gitlab/internal_kubernetes_deploy/include.yml
  - /.gitlab/kitchen_cleanup/include.yml
  - /.gitlab/kitchen_deploy/kitchen_deploy.yml
  - /.gitlab/kitchen_testing/include.yml
  - /.gitlab/kitchen_tests_upload/kitchen_tests_upload.yml
  - /.gitlab/maintenance_jobs/include.yml
  - /.gitlab/notify/notify.yml
  - /.gitlab/package_build/include.yml
  - /.gitlab/package_deps_build/package_deps_build.yml
  - /.gitlab/pkg_metrics/pkg_metrics.yml
  - /.gitlab/post_rc_build/post_rc_tasks.yml
  - /.gitlab/setup/setup.yml
  - /.gitlab/software_composition_analysis/software_composition_analysis.yml
  - /.gitlab/source_test/include.yml
  - /.gitlab/source_test_junit_upload/source_test_junit_upload.yml
  - /.gitlab/source_test_stats/include.yml
  - /.gitlab/trigger_release/trigger_release.yml

default:
  retry:
    max: 2
    when:
      - runner_system_failure
      - stuck_or_timeout_failure
      - unknown_failure
      - api_failure
      - scheduler_failure
      - stale_schedule
      - data_integrity_failure

stages:
  - .pre
  - setup
  - maintenance_jobs
  - deps_build
  - deps_fetch
  - source_test
  - source_test_stats
  - source_test_junit_upload
  - software_composition_analysis
  - binary_build
  - package_deps_build
  - kernel_matrix_testing_prepare
  - kernel_matrix_testing_system_probe
  - kernel_matrix_testing_security_agent
  - kernel_matrix_testing_cleanup
  - integration_test
  - benchmarks
  - package_build
  - kitchen_deploy
  - e2e_pre_test
  - e2e_pre_test_junit_upload
  - kitchen_testing
  - kitchen_tests_upload
  - pkg_metrics
  - container_build
  - container_scan
  - check_deploy
  - dev_container_deploy
  - deploy_containers
  - deploy_packages
  - deploy_cws_instrumentation
  - deploy_dca
  - trigger_release
  - choco_build
  - choco_deploy
  - internal_image_deploy
  - install_script_testing
  - e2e
  - e2e_test_junit_upload
  - kitchen_cleanup
  - functional_test
  - functional_test_sysprobe
  - functional_test_cleanup
  - functional_test_junit_upload
  - internal_kubernetes_deploy
  - post_rc_build
  - check_merge
  - notify

variables:
  # Directory in which we execute the omnibus build.
  # For an unknown reason, it does not go well with
  # a ruby dependency if we build directly into $CI_PROJECT_DIR/.omnibus
  OMNIBUS_BASE_DIR: /omnibus
  # Directory in which we put the artifacts after the build
  # Must be in $CI_PROJECT_DIR
  OMNIBUS_PACKAGE_DIR: $CI_PROJECT_DIR/omnibus/pkg/
  # Directory in which we put the SUSE artifacts after the SUSE build
  # Must be in $CI_PROJECT_DIR
  # RPM builds and SUSE RPM builds create artifacts with the same name.
  # To differentiate them, we put them in different folders. That also
  # avoids accidentally overwriting files when downloading artifacts from
  # both RPM and SUSE rpm jobs.
  OMNIBUS_PACKAGE_DIR_SUSE: $CI_PROJECT_DIR/omnibus/suse/pkg
  DD_AGENT_TESTING_DIR: $CI_PROJECT_DIR/test/kitchen
  STATIC_BINARIES_DIR: bin/static
  DOGSTATSD_BINARIES_DIR: bin/dogstatsd
  AGENTLESS_SCANNER_BINARIES_DIR: bin/agentless-scanner
  AGENT_BINARIES_DIR: bin/agent
  CLUSTER_AGENT_BINARIES_DIR: bin/datadog-cluster-agent
  CWS_INSTRUMENTATION_BINARIES_DIR: bin/cws-instrumentation
  CLUSTER_AGENT_CLOUDFOUNDRY_BINARIES_DIR: bin/datadog-cluster-agent-cloudfoundry
  SYSTEM_PROBE_BINARIES_DIR: bin/system-probe
  DEB_S3_BUCKET: apt.datad0g.com
  RPM_S3_BUCKET: yum.datad0g.com
  MACOS_S3_BUCKET: dd-agent-macostesting
  WIN_S3_BUCKET: dd-agent-mstesting
  PROCESS_S3_BUCKET: datad0g-process-agent
  BUCKET_BRANCH: dev # path inside the staging s3 buckets to release to: 'dev', 'nightly', 'oldnightly', 'beta' or 'stable'
  DEB_TESTING_S3_BUCKET: apttesting.datad0g.com
  RPM_TESTING_S3_BUCKET: yumtesting.datad0g.com
  WINDOWS_TESTING_S3_BUCKET_A6: pipelines/A6/$CI_PIPELINE_ID
  WINDOWS_TESTING_S3_BUCKET_A7: pipelines/A7/$CI_PIPELINE_ID
  WINDOWS_BUILDS_S3_BUCKET: $WIN_S3_BUCKET/builds
  DEB_RPM_TESTING_BUCKET_BRANCH: testing # branch of the DEB_TESTING_S3_BUCKET and RPM_TESTING_S3_BUCKET repos to release to, 'testing'
  S3_CP_OPTIONS: --only-show-errors --region us-east-1 --sse AES256
  S3_CP_CMD: aws s3 cp $S3_CP_OPTIONS
  S3_ARTIFACTS_URI: s3://dd-ci-artefacts-build-stable/$CI_PROJECT_NAME/$CI_PIPELINE_ID
  S3_PERMANENT_ARTIFACTS_URI: s3://dd-ci-persistent-artefacts-build-stable/$CI_PROJECT_NAME
  S3_SBOM_STORAGE_URI: s3://sbom-root-us1-ddbuild-io/$CI_PROJECT_NAME/$CI_PIPELINE_ID
  S3_RELEASE_ARTIFACTS_URI: s3://dd-release-artifacts/$CI_PROJECT_NAME/$CI_PIPELINE_ID
  ## comment out both lines below (S3_OMNIBUS_CACHE_BUCKET and USE_S3_CACHING) to allow
  ## build to succeed with S3 caching disabled.
  S3_OMNIBUS_CACHE_BUCKET: dd-ci-datadog-agent-omnibus-cache-build-stable
  USE_S3_CACHING: --omnibus-s3-cache
  ## comment out the line below to disable integration wheels cache
  INTEGRATION_WHEELS_CACHE_BUCKET: dd-agent-omnibus
  S3_DD_AGENT_OMNIBUS_LLVM_URI: s3://dd-agent-omnibus/llvm
  S3_DD_AGENT_OMNIBUS_BTFS_URI: s3://dd-agent-omnibus/btfs
  BTFHUB_ARCHIVE_BRANCH: main
  GENERAL_ARTIFACTS_CACHE_BUCKET_URL: https://dd-agent-omnibus.s3.amazonaws.com
  S3_DSD6_URI: s3://dsd6-staging
  RELEASE_VERSION_6: nightly
  RELEASE_VERSION_7: nightly-a7

  # Build images versions
  # To use images from datadog-agent-buildimages dev branches, set the corresponding
  # SUFFIX variable to _test_only
  DATADOG_AGENT_BUILDIMAGES_SUFFIX: ""
  DATADOG_AGENT_BUILDIMAGES: v29603376-40fa78c0
  DATADOG_AGENT_WINBUILDIMAGES_SUFFIX: ""
  DATADOG_AGENT_WINBUILDIMAGES: v29603376-40fa78c0
  DATADOG_AGENT_ARMBUILDIMAGES_SUFFIX: ""
  DATADOG_AGENT_ARMBUILDIMAGES: v29603376-40fa78c0
  DATADOG_AGENT_SYSPROBE_BUILDIMAGES_SUFFIX: ""
  DATADOG_AGENT_SYSPROBE_BUILDIMAGES: v29603376-40fa78c0
  DATADOG_AGENT_KERNEL_MATRIX_TESTING_BUILDIMAGES_SUFFIX: ""
  DATADOG_AGENT_KERNEL_MATRIX_TESTING_BUILDIMAGES: v29603376-40fa78c0
  DATADOG_AGENT_NIKOS_BUILDIMAGES_SUFFIX: ""
  DATADOG_AGENT_NIKOS_BUILDIMAGES: v29603376-40fa78c0
  DATADOG_AGENT_BTF_GEN_BUILDIMAGES_SUFFIX: ""
  DATADOG_AGENT_BTF_GEN_BUILDIMAGES: v29603376-40fa78c0
  # To use images from test-infra-definitions dev branches, set the SUFFIX variable to -dev
  # and check the job creating the image to make sure you have the right SHA prefix
  TEST_INFRA_DEFINITIONS_BUILDIMAGES_SUFFIX: ""
  # Make sure to update test-infra-definitions version in go.mod as well
<<<<<<< HEAD
  TEST_INFRA_DEFINITIONS_BUILDIMAGES: 8829fcdfe591
=======
  TEST_INFRA_DEFINITIONS_BUILDIMAGES: a1d921006e35
>>>>>>> 98985280
  DATADOG_AGENT_BUILDERS: v22276738-b36b132

  DATADOG_AGENT_EMBEDDED_PATH: /opt/datadog-agent/embedded
  DEB_GPG_KEY_ID: ad9589b7
  DEB_GPG_KEY_NAME: "Datadog, Inc. Master key"
  DEB_GPG_KEY_SSM_NAME: ci.datadog-agent.deb_signing_private_key_${DEB_GPG_KEY_ID}
  DEB_SIGNING_PASSPHRASE_SSM_NAME: ci.datadog-agent.deb_signing_key_passphrase_${DEB_GPG_KEY_ID}
  RPM_GPG_KEY_ID: fd4bf915
  RPM_GPG_KEY_NAME: "Datadog, Inc. RPM key"
  RPM_GPG_KEY_SSM_NAME: ci.datadog-agent.rpm_signing_private_key_${RPM_GPG_KEY_ID}
  RPM_SIGNING_PASSPHRASE_SSM_NAME: ci.datadog-agent.rpm_signing_key_passphrase_${RPM_GPG_KEY_ID}
  # docker.io authentication
  DOCKER_REGISTRY_LOGIN_SSM_KEY: docker_hub_login
  DOCKER_REGISTRY_PWD_SSM_KEY: docker_hub_pwd
  DOCKER_REGISTRY_URL: docker.io
  KITCHEN_INFRASTRUCTURE_FLAKES_RETRY: 2
  ARTIFACTORY_USERNAME: datadog-agent
  ARTIFACTORY_TOKEN_SSM_NAME: ci.datadog-agent.artifactory_token
  ARTIFACTORY_BYPASS_SSM_NAME: ci.datadog-agent.artifactory_bypass
  ARTIFACTORY_URL: datadog.jfrog.io
  ARTIFACTORY_GEMS_PATH: artifactory/api/gems/agent-gems
  ARTIFACTORY_PYPI_PATH: artifactory/api/pypi/agent-pypi/simple
  CLANG_LLVM_VER: 12.0.1
  KERNEL_MATRIX_TESTING_X86_AMI_ID: "ami-0c54d42f8f4180b0c"
  KERNEL_MATRIX_TESTING_ARM_AMI_ID: "ami-021f04c00ecfa8590"
  RUN_E2E_TESTS: "manual" # Should be "auto", "manual", "off" it will change the trigger condition for new-e2e tests on branch != main
  # skip known flaky tests by default
  GO_TEST_SKIP_FLAKE: "true"

  # Job stage attempts (see https://docs.gitlab.com/ee/ci/runners/configure_runners.html#job-stages-attempts)
  ARTIFACT_DOWNLOAD_ATTEMPTS: 2
  EXECUTOR_JOB_SECTION_ATTEMPTS: 2
  GET_SOURCES_ATTEMPTS: 2
  RESTORE_CACHE_ATTEMPTS: 2

#
# Condition mixins for simplification of rules
#
.if_main_branch: &if_main_branch
  if: $CI_COMMIT_BRANCH == "main"

.if_not_main_branch: &if_not_main_branch
  if: $CI_COMMIT_BRANCH != "main"

.if_release_branch: &if_release_branch
  if: $CI_COMMIT_BRANCH =~ /^[0-9]+\.[0-9]+\.x$/

.if_version_6: &if_version_6
  if: $RELEASE_VERSION_6 != ""

.if_not_version_6: &if_not_version_6
  if: $RELEASE_VERSION_6 == ""

.if_version_7: &if_version_7
  if: $RELEASE_VERSION_7 != ""

.if_not_version_7: &if_not_version_7
  if: $RELEASE_VERSION_7 == ""

.if_deploy: &if_deploy
  if: $DEPLOY_AGENT == "true"

.if_not_deploy: &if_not_deploy
  if: $DEPLOY_AGENT != "true"

.if_tagged_commit: &if_tagged_commit
  if: $CI_COMMIT_TAG != null

.if_not_nightly_repo_branch: &if_not_nightly_repo_branch
  if: $BUCKET_BRANCH != "nightly" && $BUCKET_BRANCH != "oldnightly"

.if_not_nightly_or_dev_repo_branch: &if_not_nightly_or_dev_repo_branch
  if: $BUCKET_BRANCH != "nightly" && $BUCKET_BRANCH != "oldnightly" && $BUCKET_BRANCH != "dev"

.if_not_stable_or_beta_repo_branch: &if_not_stable_or_beta_repo_branch
  if: $BUCKET_BRANCH != "beta" && $BUCKET_BRANCH != "stable"

.if_not_stable_repo_branch: &if_not_stable_repo_branch
  if: $BUCKET_BRANCH != "stable"

# CI_PIPELINE_SOURCE can be set to "trigger" or "pipeline" depending on how the trigger was done.
# See https://docs.gitlab.com/ee/ci/triggers/index.html#configure-cicd-jobs-to-run-in-triggered-pipelines.
.if_triggered_pipeline: &if_triggered_pipeline
  if: $CI_PIPELINE_SOURCE == "trigger" || $CI_PIPELINE_SOURCE == "pipeline"

# Rule to trigger all builds conditionally.
# By default:
# - on main and deploy pipelines, all builds are run
# - on branch pipelines, only a subset of build jobs are run (the ARM and MacOS jobs are not run).
# RUN_ALL_BUILDS can be set to true to force all build jobs to be run on a branch pipeline.
# RUN_ALL_BUILDS has no effect on main/deploy pipelines: they always run all builds (as some jobs
# on main and deploy pipelines depend on jobs that are only run if we run all builds).
.if_run_all_builds: &if_run_all_builds
  if: $CI_COMMIT_BRANCH == "main" || $DEPLOY_AGENT == "true" || $RUN_ALL_BUILDS == "true"

.if_not_run_all_builds: &if_not_run_all_builds
  if: $CI_COMMIT_BRANCH != "main" && $DEPLOY_AGENT != "true" && $RUN_ALL_BUILDS != "true"

# Rule to trigger test kitchen setup, run, and cleanup.
# By default:
# - on main and deploy pipelines, kitchen tests are run
# - on branch pipelines, kitchen tests are not run
# RUN_KITCHEN_TESTS can be set to true to force kitchen tests to be run on a branch pipeline.
# RUN_KITCHEN_TESTS can be set to false to force kitchen tests to not run on main/deploy pipelines.
.if_kitchen: &if_kitchen
  if: ($CI_COMMIT_BRANCH == "main"  || $DEPLOY_AGENT == "true" || $RUN_KITCHEN_TESTS == "true") && $RUN_KITCHEN_TESTS != "false"

# Rules to trigger default kitchen tests.
# Some of the kitchen tests are run on all pipelines by default. They can only be disabled
# by setting RUN_KITCHEN_TESTS to false.
.if_default_kitchen: &if_default_kitchen
  if: $RUN_KITCHEN_TESTS != "false"

.if_testing_cleanup: &if_testing_cleanup
  if: $TESTING_CLEANUP == "true"

.if_not_e2e: &if_not_e2e
  if: $RUN_KITCHEN_TESTS == "false"

<<<<<<< HEAD
# When RUN_E2E_TESTS is set to "auto", we run:
# - a subset of installer tests on branch pipelines.
# - agent-related e2e tests based on files changed in the PR.
.if_auto_e2e_tests: &if_auto_e2e_tests
=======
.if_auto_e2e: &if_auto_e2e
>>>>>>> 98985280
  if: $RUN_E2E_TESTS == "auto"

.if_disable_e2e: &if_disable_e2e
  if: $RUN_E2E_TESTS == "off"

.if_deploy_on_beta_repo_branch: &if_deploy_on_beta_repo_branch
  if: $DEPLOY_AGENT == "true" && $BUCKET_BRANCH == "beta"

.if_deploy_on_stable_repo_branch: &if_deploy_on_stable_repo_branch
  if: $DEPLOY_AGENT == "true" && $BUCKET_BRANCH == "stable"

# Rule to trigger jobs only when a tag matches a given pattern (for RCs)
# on the beta branch.
# Note: due to workflow rules, rc tag => deploy pipeline, so there's technically no
# need to check again if the pipeline is a deploy pipeline, but it doesn't hurt
# to explicitly add it.
.if_deploy_on_rc_tag_on_beta_repo_branch: &if_rc_tag_on_beta_repo_branch
  if: $DEPLOY_AGENT == "true" && $BUCKET_BRANCH == "beta" && $CI_COMMIT_TAG =~ /^[0-9]+\.[0-9]+\.[0-9]+-rc\.[0-9]+$/

.if_scheduled_main: &if_scheduled_main
  if: $CI_PIPELINE_SOURCE == "schedule" && $CI_COMMIT_BRANCH == "main"

# Rule to trigger jobs only when a branch matches the mergequeue pattern.
.if_mergequeue: &if_mergequeue
  if: $CI_COMMIT_BRANCH =~ /^mq-working-branch-/

#
# Workflow rules
# Rules used to define whether a pipeline should run, and with which variables
#

# WARNING: Do not change below if you want to globally disable the caching proxy (all branches would need to be rebased for it to be effectively disabled).
# Instead use the break-glass mechanism by looking for the "Remotely disable Artifactory" doc in Confluence.
workflow:
  rules:
    - <<: *if_triggered_pipeline
      variables:
        USE_CACHING_PROXY_PYTHON: "false"
        USE_CACHING_PROXY_RUBY: "false"
    - <<: *if_main_branch
      variables:
        USE_CACHING_PROXY_PYTHON: "true"
        USE_CACHING_PROXY_RUBY: "true"
        GO_TEST_SKIP_FLAKE: "false"
    - <<: *if_release_branch
      variables:
        USE_CACHING_PROXY_PYTHON: "true"
        USE_CACHING_PROXY_RUBY: "true"
    - <<: *if_deploy
      variables:
        USE_CACHING_PROXY_PYTHON: "true"
        USE_CACHING_PROXY_RUBY: "true"
    - if: $CI_COMMIT_TAG == null
      variables:
        USE_CACHING_PROXY_PYTHON: "false"
        USE_CACHING_PROXY_RUBY: "false"

#
# List of rule blocks used in the pipeline
# Any job in the pipeline either runs (with when: on_success) in all pipelines, or follows one of the below rule blocks.
#

.manual:
  - <<: *if_mergequeue
    when: never
  - when: manual
    allow_failure: true

.on_a6:
  - <<: *if_mergequeue
    when: never
  - <<: *if_version_6

.on_a6_manual:
  - <<: *if_mergequeue
    when: never
  - <<: *if_version_6
    when: manual
    allow_failure: true

.on_a7:
  - <<: *if_mergequeue
    when: never
  - <<: *if_version_7

.on_a7_manual:
  - <<: *if_mergequeue
    when: never
  - <<: *if_version_7
    when: manual
    allow_failure: true

.on_dev_branch_manual:
  - <<: *if_mergequeue
    when: never
  - <<: *if_main_branch
    when: never
  - <<: *if_tagged_commit
    when: never
  - when: manual
    allow_failure: true

.on_main:
  - <<: *if_main_branch

.on_main_manual:
  - <<: *if_main_branch
    when: manual
    allow_failure: true

.on_main_a6:
  - <<: *if_not_version_6
    when: never
  - <<: *if_main_branch

.on_main_a7:
  - <<: *if_not_version_7
    when: never
  - <<: *if_main_branch

.on_tag_or_a7:
  - <<: *if_mergequeue
    when: never
  - <<: *if_tagged_commit
  - <<: *if_version_7

.on_tag_or_a7_all_builds:
  - <<: *if_not_run_all_builds
    when: never
  - <<: *if_tagged_commit
  - <<: *if_version_7

.on_deploy:
  - <<: *if_deploy

.on_deploy_failure:
  - <<: *if_deploy
    when: on_failure

.on_deploy_a6:
  - <<: *if_not_version_6
    when: never
  - <<: *if_deploy

.on_deploy_a6_failure:
  - <<: *if_not_version_6
    when: never
  - <<: *if_deploy
    when: on_failure

.on_deploy_a6_rc:
  - <<: *if_not_version_6
    when: never
  - <<: *if_not_deploy
    when: never
  - <<: *if_rc_tag_on_beta_repo_branch
    when: on_success
    variables:
      AGENT_REPOSITORY: agent
      DSD_REPOSITORY: dogstatsd
      IMG_REGISTRIES: public

.on_deploy_a6_manual:
  - <<: *if_not_version_6
    when: never
  - <<: *if_not_deploy
    when: never
  - <<: *if_not_stable_or_beta_repo_branch
    when: manual
    allow_failure: true
    variables:
      AGENT_REPOSITORY: agent-dev
      IMG_REGISTRIES: dev
  - when: manual
    allow_failure: true
    variables:
      AGENT_REPOSITORY: agent
      IMG_REGISTRIES: public

# Same as on_deploy_a6_manual, except the job would not run on pipelines
# using beta branch, it would only run for the final release.
.on_deploy_a6_manual_final:
  - <<: *if_not_version_6
    when: never
  - <<: *if_not_deploy
    when: never
  - <<: *if_deploy_on_beta_repo_branch
    when: never
  - <<: *if_not_stable_or_beta_repo_branch
    when: manual
    allow_failure: true
    variables:
      AGENT_REPOSITORY: agent-dev
      IMG_REGISTRIES: dev
  - when: manual
    allow_failure: true
    variables:
      AGENT_REPOSITORY: agent
      IMG_REGISTRIES: public

# This rule is a variation of on_deploy_a6_manual where
# the job is usually run manually, except when the pipeline
# builds an RC: in this case, the job is run automatically.
# This is done to reduce the number of manual steps that have
# to be done when creating RCs.
.on_deploy_a6_manual_auto_on_rc:
  - <<: *if_not_version_6
    when: never
  - <<: *if_not_deploy
    when: never
  - <<: *if_not_stable_or_beta_repo_branch
    when: manual
    allow_failure: true
    variables:
      AGENT_REPOSITORY: agent-dev
      IMG_REGISTRIES: dev
  - <<: *if_rc_tag_on_beta_repo_branch
    when: on_success
    variables:
      AGENT_REPOSITORY: agent
      DSD_REPOSITORY: dogstatsd
      IMG_REGISTRIES: public
  - when: manual
    allow_failure: true
    variables:
      AGENT_REPOSITORY: agent
      IMG_REGISTRIES: public

.on_deploy_a7:
  - <<: *if_not_version_7
    when: never
  - <<: *if_deploy

.on_deploy_a7_failure:
  - <<: *if_not_version_7
    when: never
  - <<: *if_deploy
    when: on_failure

.on_deploy_a7_rc:
  - <<: *if_not_version_7
    when: never
  - <<: *if_not_deploy
    when: never
  - <<: *if_rc_tag_on_beta_repo_branch
    when: on_success
    variables:
      AGENT_REPOSITORY: agent
      DSD_REPOSITORY: dogstatsd
      IMG_REGISTRIES: public

.on_deploy_a7_manual:
  - <<: *if_not_version_7
    when: never
  - <<: *if_not_deploy
    when: never
  - <<: *if_not_stable_or_beta_repo_branch
    when: manual
    allow_failure: true
    variables:
      AGENT_REPOSITORY: agent-dev
      DSD_REPOSITORY: dogstatsd-dev
      IMG_REGISTRIES: dev
  - when: manual
    allow_failure: true
    variables:
      AGENT_REPOSITORY: agent
      DSD_REPOSITORY: dogstatsd
      IMG_REGISTRIES: public

# rule to trigger job for internal image deployment if deploy is set or
# manually if not
.on_deploy_a7_internal_or_manual:
  - <<: *if_mergequeue
    when: never
  - <<: *if_not_version_7
    when: never
  - <<: *if_deploy
    variables:
      RELEASE_PROD: "true"
  - when: manual
    allow_failure: true
    variables:
      RELEASE_PROD: "false"

# Same as on_deploy_a7_manual, except the job would not run on pipelines
# using beta branch, it would only run for the final release.
.on_deploy_a7_manual_final:
  - <<: *if_not_version_7
    when: never
  - <<: *if_not_deploy
    when: never
  - <<: *if_deploy_on_beta_repo_branch
    when: never
  - <<: *if_not_stable_or_beta_repo_branch
    when: manual
    allow_failure: true
    variables:
      AGENT_REPOSITORY: agent-dev
      DSD_REPOSITORY: dogstatsd-dev
      IMG_REGISTRIES: dev
  - when: manual
    allow_failure: true
    variables:
      AGENT_REPOSITORY: agent
      DSD_REPOSITORY: dogstatsd
      IMG_REGISTRIES: public

# This rule is a variation of on_deploy_a7_manual where
# the job is usually run manually, except when the pipeline
# builds an RC: in this case, the job is run automatically.
# This is done to reduce the number of manual steps that have
# to be done when creating RCs.
.on_deploy_a7_manual_auto_on_rc:
  - <<: *if_not_version_7
    when: never
  - <<: *if_not_deploy
    when: never
  - <<: *if_not_stable_or_beta_repo_branch
    when: manual
    allow_failure: true
    variables:
      AGENT_REPOSITORY: agent-dev
      DSD_REPOSITORY: dogstatsd-dev
      IMG_REGISTRIES: dev
  - <<: *if_rc_tag_on_beta_repo_branch
    when: on_success
    variables:
      AGENT_REPOSITORY: agent
      DSD_REPOSITORY: dogstatsd
      IMG_REGISTRIES: public
  - when: manual
    allow_failure: true
    variables:
      AGENT_REPOSITORY: agent
      DSD_REPOSITORY: dogstatsd
      IMG_REGISTRIES: public

# This is used for image vulnerability scanning. Because agent 6
# uses python 2, which has many vulnerabilities that will not get
# patched, we do not wish to scan this image. For this reason, only
# agent 7 versions should be published internally using these
# configurations.
.on_deploy_a7_internal_rc:
  - <<: *if_not_version_7
    when: never
  - <<: *if_not_deploy
    when: never
  - <<: *if_rc_tag_on_beta_repo_branch
    when: on_success
    variables:
      AGENT_REPOSITORY: ci/datadog-agent/agent-release
      CLUSTER_AGENT_REPOSITORY: ci/datadog-agent/cluster-agent-release
      DSD_REPOSITORY: ci/datadog-agent/dogstatsd-release
      IMG_REGISTRIES: internal-aws-ddbuild

# Same as on_deploy_a7_manual_final, except the job is used to publish images
# to our internal registries.
.on_deploy_a7_internal_manual_final:
  - <<: *if_not_version_7
    when: never
  - <<: *if_not_deploy
    when: never
  - <<: *if_deploy_on_beta_repo_branch
    when: never
  - <<: *if_not_stable_or_beta_repo_branch
    when: never
  - when: manual
    allow_failure: true
    variables:
      AGENT_REPOSITORY: ci/datadog-agent/agent-release
      CLUSTER_AGENT_REPOSITORY: ci/datadog-agent/cluster-agent-release
      DSD_REPOSITORY: ci/datadog-agent/dogstatsd-release
      IMG_REGISTRIES: internal-aws-ddbuild

.on_deploy_nightly_repo_branch_a6:
  - <<: *if_not_version_6
    when: never
  - <<: *if_not_nightly_or_dev_repo_branch
    when: never
  - <<: *if_deploy

.on_deploy_nightly_repo_branch_a7:
  - <<: *if_not_version_7
    when: never
  - <<: *if_not_nightly_or_dev_repo_branch
    when: never
  - <<: *if_deploy

.on_deploy_stable_or_beta_repo_branch:
  - <<: *if_not_stable_or_beta_repo_branch
    when: never
  - <<: *if_deploy

.on_deploy_stable_or_beta_repo_branch_a6:
  - <<: *if_not_version_6
    when: never
  - <<: *if_not_stable_or_beta_repo_branch
    when: never
  - <<: *if_deploy

.on_deploy_stable_or_beta_repo_branch_a6_manual:
  - <<: *if_not_version_6
    when: never
  - <<: *if_not_stable_or_beta_repo_branch
    when: never
  - <<: *if_deploy
    when: manual
    allow_failure: true

.on_deploy_stable_or_beta_repo_branch_a7:
  - <<: *if_not_version_7
    when: never
  - <<: *if_not_stable_or_beta_repo_branch
    when: never
  - <<: *if_deploy

.on_deploy_stable_or_beta_repo_branch_a7_manual:
  - <<: *if_not_version_7
    when: never
  - <<: *if_not_stable_or_beta_repo_branch
    when: never
  - <<: *if_deploy
    when: manual
    allow_failure: true

.on_deploy_stable_or_rc_tag_on_beta_repo_branch_a7:
  - <<: *if_not_version_7
    when: never
  - <<: *if_not_stable_or_beta_repo_branch
    when: never
  - <<: *if_rc_tag_on_beta_repo_branch
    when: on_success
  - <<: *if_deploy_on_stable_repo_branch
    when: on_success
  - when: never

.on_deploy_stable_or_rc_tag_on_beta_repo_branch_a7_manual_on_stable:
  - <<: *if_not_version_7
    when: never
  - <<: *if_not_stable_or_beta_repo_branch
    when: never
  - <<: *if_rc_tag_on_beta_repo_branch
    when: on_success
  - <<: *if_deploy_on_stable_repo_branch
    when: manual
    allow_failure: true
  - when: never

# This rule is a variation of on_deploy_stable_or_beta_repo_branch_a7_manual where
# the job is usually run manually, except when the pipeline
# builds an RC: in this case, the job is run automatically.
# This is done to reduce the number of manual steps that have
# to be done when creating RCs.
.on_deploy_stable_or_beta_repo_branch_a7_manual_auto_on_rc:
  - <<: *if_not_version_7
    when: never
  - <<: *if_not_stable_or_beta_repo_branch
    when: never
  - <<: *if_rc_tag_on_beta_repo_branch
    when: on_success
  - <<: *if_deploy
    when: manual
    allow_failure: true

# This rule will add the job as manual when running on beta deploy branch
# and will add it as a regular automatically running job when running
# on stable deploy branch.
.on_deploy_stable_or_beta_manual_auto_on_stable:
  - <<: *if_not_stable_or_beta_repo_branch
    when: never
  - <<: *if_not_deploy
    when: never
  - <<: *if_not_stable_repo_branch
    when: manual
    allow_failure: true
  - when: on_success

.on_deploy_stable_repo_branch_a7_manual:
  - <<: *if_not_version_7
    when: never
  - <<: *if_not_stable_repo_branch
    when: never
  - <<: *if_deploy
    when: manual
    allow_failure: true

.except_deploy:
  - <<: *if_deploy
    when: never
  - when: on_success

.except_no_tests_no_deploy:
  - if: $RUN_KITCHEN_TESTS == "false" && $DEPLOY_AGENT == "false" && $RUN_E2E_TESTS == "off"
    when: never

.on_a6_except_deploy:
  - <<: *if_not_version_6
    when: never
  - <<: *if_deploy
    when: never
  - when: on_success

.on_a7_except_deploy:
  - <<: *if_not_version_7
    when: never
  - <<: *if_deploy
    when: never
  - when: on_success

.on_main_or_release_branch:
  - <<: *if_main_branch
  - <<: *if_release_branch

.except_main_or_release_branch:
  - <<: *if_main_branch
    when: never
  - <<: *if_release_branch
    when: never
  - <<: *if_mergequeue
    when: never

.on_main_or_release_branch_or_deploy_always:
  - <<: *if_deploy
    when: always
  - <<: *if_main_branch
    when: always
  - <<: *if_release_branch
    when: always

.on_all_builds:
  - <<: *if_run_all_builds

.on_all_builds_a6:
  - <<: *if_not_version_6
    when: never
  - <<: *if_run_all_builds

.on_all_builds_a6_manual:
  - <<: *if_not_version_6
    when: never
  - <<: *if_run_all_builds
    when: manual
    allow_failure: true

.on_all_builds_a7:
  - <<: *if_not_version_7
    when: never
  - <<: *if_run_all_builds

.on_all_builds_a7_manual:
  - <<: *if_not_version_7
    when: never
  - <<: *if_run_all_builds
    when: manual
    allow_failure: true

.on_kitchen_tests_a6:
  - <<: *if_not_version_6
    when: never
  - <<: *if_kitchen

.on_kitchen_tests_a6_always:
  - <<: *if_not_version_6
    when: never
  - <<: *if_kitchen
    when: always

.on_all_kitchen_builds_a6:
  - <<: *if_not_version_6
    when: never
  - <<: *if_not_run_all_builds
    when: never
  - <<: *if_kitchen

.on_kitchen_tests_a7:
  - <<: *if_not_version_7
    when: never
  - <<: *if_kitchen

.on_kitchen_tests_a7_always:
  - <<: *if_not_version_7
    when: never
  - <<: *if_kitchen
    when: always

.on_all_kitchen_builds_a7:
  - <<: *if_not_version_7
    when: never
  - <<: *if_not_run_all_builds
    when: never
  - <<: *if_kitchen

.on_all_new-e2e_tests_a7:
  - <<: *if_not_version_7
    when: never
  - <<: *if_not_run_all_builds
    when: never
  - <<: *if_kitchen

# Default kitchen tests are also run on dev branches
# In that case, the target OS versions is a subset of the
# available versions, stored in DEFAULT_KITCHEN_OSVERS
.on_default_kitchen_tests_a7:
  - <<: *if_mergequeue
    when: never
  - <<: *if_not_version_7
    when: never
  - <<: *if_kitchen
  - <<: *if_default_kitchen
    variables:
      KITCHEN_OSVERS: $DEFAULT_KITCHEN_OSVERS

.on_default_new-e2e_tests_a7:
  - <<: *if_mergequeue
    when: never
  - <<: *if_not_version_7
    when: never
  - <<: *if_kitchen
  - <<: *if_default_kitchen
    variables:
      E2E_OSVERS: $E2E_BRANCH_OSVERS

.on_default_kitchen_tests_a7_always:
  - <<: *if_mergequeue
    when: never
  - <<: *if_not_version_7
    when: never
  - <<: *if_kitchen
    when: always
  - <<: *if_default_kitchen
    when: always
    variables:
      KITCHEN_OSVERS: $DEFAULT_KITCHEN_OSVERS

.on_main_or_testing_cleanup:
  - <<: *if_main_branch
  - <<: *if_testing_cleanup

.on_testing_cleanup:
  - <<: *if_testing_cleanup

.security_agent_change_paths: &security_agent_change_paths
  - pkg/ebpf/**/*
  - pkg/security/**/*
  - pkg/eventmonitor/**/*
  - test/kitchen/site-cookbooks/dd-security-agent-check/**/*
  - test/kitchen/test/integration/security-agent-test/**/*
  - test/kitchen/test/integration/security-agent-stress/**/*
  - .gitlab/functional_test/security_agent.yml
  - .gitlab/kernel_version_testing/security_agent.yml
  - .gitlab/kernel_version_testing/common.yml
  - test/new-e2e/system-probe/**/*
  - test/new-e2e/scenarios/system-probe/**/*
  - test/new-e2e/runner/**/*
  - test/new-e2e-utils/**/*
  - test/new-e2e/go.mod
  - tasks/security_agent.py

.on_security_agent_changes_or_manual:
  - <<: *if_main_branch
    allow_failure: true
  - <<: *if_mergequeue
    when: never
  - changes:
      paths: *security_agent_change_paths
      compare_to: main # TODO: use a variable, when this is supported https://gitlab.com/gitlab-org/gitlab/-/issues/369916
    when: on_success
  - when: manual
    allow_failure: true

.if_windows_installer_changes: &if_windows_installer_changes
  changes:
      paths:
        - tools/windows/DatadogAgentInstaller/**/*
        - .gitlab/new-e2e_testing/windows.yml
        - test/new-e2e/tests/windows/install-test/**/*
        - test/new-e2e/tests/windows/domain-test/**/*
        - tasks/msi.py
      compare_to: main # TODO: use a variable, when this is supported https://gitlab.com/gitlab-org/gitlab/-/issues/369916

.on_windows_installer_changes_or_manual:
  - <<: *if_not_e2e
    when: never
  - <<: *if_main_branch
  - <<: *if_mergequeue
    when: never
  - <<: *if_windows_installer_changes
    when: on_success
  - when: manual
    allow_failure: true

.except_windows_installer_changes:
  - <<: *if_windows_installer_changes
    when: never

.system_probe_change_paths: &system_probe_change_paths
  - pkg/collector/corechecks/ebpf/**/*
  - pkg/ebpf/**/*
  - pkg/network/**/*
  - pkg/process/monitor/*
  - pkg/util/kernel/**/*
  - test/kitchen/site-cookbooks/dd-system-probe-check/**/*
  - test/kitchen/test/integration/system-probe-test/**/*
  - test/kitchen/test/integration/win-sysprobe-test/**/*
  - .gitlab/functional_test/system_probe_windows.yml
  - .gitlab/functional_test_sysprobe/system_probe.yml
  - .gitlab/kernel_version_testing/system_probe.yml
  - .gitlab/kernel_version_testing/common.yml
  - test/new-e2e/system-probe/**/*
  - test/new-e2e/scenarios/system-probe/**/*
  - test/new-e2e/runner/**/*
  - test/new-e2e-utils/**/*
  - test/new-e2e/go.mod
  - tasks/system_probe.py

.on_system_probe_or_e2e_changes_or_manual:
  - <<: *if_main_branch
  - <<: *if_mergequeue
    when: never
  - changes:
      paths: *system_probe_change_paths
      compare_to: main # TODO: use a variable, when this is supported https://gitlab.com/gitlab-org/gitlab/-/issues/369916
    when: on_success
  - when: manual
    allow_failure: true

.on_e2e_changes_or_manual:
  - <<: *if_main_branch
  - <<: *if_mergequeue
    when: never
  - changes:
      paths:
        - test/new-e2e/pkg/**/*
        - test/new-e2e/test-infra-definition/*
        - test/new-e2e/go.mod
      compare_to: main # TODO: use a variable, when this is supported https://gitlab.com/gitlab-org/gitlab/-/issues/369916
    when: on_success
  - when: manual
    allow_failure: true

# New E2E related rules


.on_e2e_main_release_or_rc: # This rule is used as a base for all new-e2e rules
  - <<: *if_disable_e2e
    when: never
  - <<: *if_mergequeue
    when: never
  - <<: *if_auto_e2e
    when: on_success
  - <<: *if_main_branch
    when: on_success
  - <<: *if_release_branch
    when: on_success
  - if: $CI_COMMIT_TAG =~ /^[0-9]+\.[0-9]+\.[0-9]+-rc\.[0-9]+$/
    when: on_success
  - changes:
      paths:
        - test/new-e2e/pkg/**/*
        - test/new-e2e/go.mod
      compare_to: main # TODO: use a variable, when this is supported https://gitlab.com/gitlab-org/gitlab/-/issues/369916

.always_on_container_or_e2e_changes_or_manual:
  - <<: *if_disable_e2e
    when: never
  - <<: *if_mergequeue
    when: never
  - <<: *if_auto_e2e
    when: always
  - <<: *if_main_branch
    when: always
  - <<: *if_release_branch
    when: always
  - if: $CI_COMMIT_TAG =~ /^[0-9]+\.[0-9]+\.[0-9]+-rc\.[0-9]+$/
    when: always
  - changes:
      paths:
        - test/new-e2e/pkg/**/*
        - test/new-e2e/go.mod
      compare_to: main # TODO: use a variable, when this is supported https://gitlab.com/gitlab-org/gitlab/-/issues/369916
  - changes:
      paths:
        - comp/core/tagger/**/*
        - comp/core/workloadmeta/**/*
        - pkg/autodiscovery/listeners/**/*
        - pkg/autodiscovery/providers/**/*
        - pkg/collector/corechecks/cluster/**/*
        - pkg/collector/corechecks/containers/**/*
        - pkg/collector/corechecks/containerimage/**/*
        - pkg/collector/corechecks/containerlifecycle/**/*
        - pkg/collector/corechecks/kubernetes/**/*
        - pkg/collector/corechecks/sbom/**/*
        - pkg/util/clusteragent/**/*
        - pkg/util/containerd/**/*
        - pkg/util/containers/**/*
        - pkg/util/docker/**/*
        - pkg/util/ecs/**/*
        - pkg/util/kubernetes/**/*
        - pkg/util/cgroups/**/*
        - test/new-e2e/tests/containers/**/*
        - test/new-e2e/go.mod
      compare_to: main # TODO: use a variable, when this is supported https://gitlab.com/gitlab-org/gitlab/-/issues/369916
    when: always
  - when: manual
    allow_failure: true

.on_container_or_e2e_changes_or_manual:
  - !reference [.on_e2e_main_release_or_rc]
  - changes:
      paths:
        - comp/core/tagger/**/*
        - comp/core/workloadmeta/**/*
        - pkg/autodiscovery/listeners/**/*
        - pkg/autodiscovery/providers/**/*
        - pkg/collector/corechecks/cluster/**/*
        - pkg/collector/corechecks/containers/**/*
        - pkg/collector/corechecks/containerimage/**/*
        - pkg/collector/corechecks/containerlifecycle/**/*
        - pkg/collector/corechecks/kubernetes/**/*
        - pkg/collector/corechecks/sbom/**/*
        - pkg/util/clusteragent/**/*
        - pkg/util/containerd/**/*
        - pkg/util/containers/**/*
        - pkg/util/docker/**/*
        - pkg/util/ecs/**/*
        - pkg/util/kubernetes/**/*
        - pkg/util/cgroups/**/*
        - test/new-e2e/tests/containers/**/*
        - test/new-e2e/go.mod
      compare_to: main # TODO: use a variable, when this is supported https://gitlab.com/gitlab-org/gitlab/-/issues/369916
    when: on_success
  - when: manual
    allow_failure: true

.on_rc_or_e2e_changes_or_manual:
  - !reference [.on_e2e_main_release_or_rc]
  - changes:
      paths:
        - pkg/config/remote/**/*
        - comp/remote-config/**/*
        - test/new-e2e/tests/remote-config/**/*
  - when: manual
    allow_failure: true

.on_any_kmt_test_component_or_manual:
  - <<: *if_main_branch
  - <<: *if_mergequeue
    when: never
  - changes:
      paths: *system_probe_change_paths
      compare_to: main
    when: on_success
  - changes:
      paths: *security_agent_change_paths
      compare_to: main
    when: on_success
  - when: manual
    allow_failure: true

.on_asc_or_e2e_changes_or_manual:
  - !reference [.on_e2e_main_release_or_rc]
  - changes:
      paths:
        # TODO: Add paths that should trigger tests for ASC
        - test/new-e2e/tests/agent-shared-components/**/*
  - when: manual
    allow_failure: true

.on_subcommands_or_e2e_changes_or_manual:
  - !reference [.on_e2e_main_release_or_rc]
  - changes:
      paths:
        # TODO: Add paths that should trigger tests for subcommands
        - test/new-e2e/tests/agent-subcommands/**/*
  - when: manual
    allow_failure: true

.on_language-detection_or_e2e_changes_or_manual:
  - !reference [.on_e2e_main_release_or_rc]
  - changes:
      paths:
        # TODO: Add paths that should trigger tests for language detection
        - test/new-e2e/tests/language-detection/**/*
  - when: manual
    allow_failure: true

.on_npm_or_e2e_changes_or_manual:
  - !reference [.on_e2e_main_release_or_rc]
  - changes:
      paths:
        # TODO: Add paths that should trigger tests for npm
        - test/new-e2e/tests/npm/**/*
  - when: manual
    allow_failure: true

.on_aml_or_e2e_changes_or_manual:
  - !reference [.on_e2e_main_release_or_rc]
  - changes:
      paths:
        # TODO: Add paths that should trigger tests for AML
        - test/new-e2e/tests/agent-metrics-logs/**/*
  - when: manual
    allow_failure: true

.on_cws_or_e2e_changes_or_manual:
  - !reference [.on_e2e_main_release_or_rc]
  - changes:
      paths:
        # TODO: Add paths that should trigger tests for CWS
        - test/new-e2e/tests/cws/**/*
  - when: manual
    allow_failure: true

.on_process_or_e2e_changes_or_manual:
  - !reference [.on_e2e_main_release_or_rc]
  - changes:
      paths:
        # TODO: Add paths that should trigger tests for process
        - test/new-e2e/tests/process/**/*
  - when: manual
    allow_failure: true

.on_orchestrator_or_e2e_changes_or_manual:
  - !reference [.on_e2e_main_release_or_rc]
  - changes:
      paths:
        # TODO: Add paths that should trigger tests for orchestrator
        - test/new-e2e/tests/orchestrator/**/*
  - when: manual
    allow_failure: true

.on_install_script_release_manual:
  - <<: *if_not_version_7
    when: never
  - <<: *if_not_version_6
    when: never
  - <<: *if_not_main_branch
    when: never
  - <<: *if_kitchen
    when: manual
    allow_failure: true

.on_apm_or_e2e_changes_or_manual:
  - !reference [.on_e2e_main_release_or_rc]
  - changes:
      paths:
        - pkg/trace/**/*
        - cmd/trace-agent/**/*
        - comp/trace/**/*
        - test/new-e2e/tests/apm/**/*
        - test/new-e2e/go.mod
      compare_to: main # TODO: use a variable, when this is supported https://gitlab.com/gitlab-org/gitlab/-/issues/369916
    when: on_success
  - when: manual
    allow_failure: true

.on_updater_or_e2e_changes_or_manual:
  - <<: *if_disable_e2e
    when: never
  - <<: *if_mergequeue
    when: never
  - <<: *if_main_branch
    when: on_success
  - <<: *if_release_branch
    when: on_success
  - if: $CI_COMMIT_TAG =~ /^[0-9]+\.[0-9]+\.[0-9]+-rc\.[0-9]+$/
    when: on_success
  - changes:
      paths:
        - pkg/updater/**/*
        - cmd/updater/**/*
        - test/new-e2e/tests/updater/**/*
        - test/new-e2e/go.mod
      compare_to: main # TODO: use a variable, when this is supported https://gitlab.com/gitlab-org/gitlab/-/issues/369916
    when: on_success
  - when: manual
    allow_failure: true

.on_trace_agent_changes_or_manual:
  - changes:
      - pkg/trace/**/*
      - .gitlab/benchmarks/*
    when: on_success
  - when: manual
    allow_failure: true

.on_scheduled_main:
  - <<: *if_scheduled_main

.on_scheduled_main_or_manual:
  - <<: *if_scheduled_main
    when: always
  - when: manual
    allow_failure: true

.on_main_or_rc_and_no_skip_e2e:
  - <<: *if_not_e2e
    when: never
  - <<: *if_release_branch
    when: on_success
  - if: $CI_COMMIT_TAG =~ /^[0-9]+\.[0-9]+\.[0-9]+-rc\.[0-9]+$/
    when: on_success
  - <<: *if_main_branch
    when: on_success

.except_mergequeue:
  - <<: *if_mergequeue
    when: never

.if_run_e2e_tests:
  - <<: *if_disable_e2e
    when: never
  - <<: *if_auto_e2e

.on_packaging_change:
  - !reference [.except_mergequeue] # The prerequisites are not run in the mergequeue pipeline so we need to skip this rule
  - changes:
      paths:
        - omnibus/**/*
        - .gitlab-ci.yml
        - .gitlab/package_build.yml
        - release.json
        - .gitlab/package_build/**/*
      compare_to: main # TODO: use a variable, when this is supported https://gitlab.com/gitlab-org/gitlab/-/issues/369916

.on_go-version_change:
  - !reference [.except_mergequeue] # The prerequisites are not run in the mergequeue pipeline so we need to skip this rule
  - changes:
      paths:
        - .go-version
      compare_to: main # TODO: use a variable, when this is supported https://gitlab.com/gitlab-org/gitlab/-/issues/369916

.on_fakeintake_changes: &on_fakeintake_changes
  changes:
    - "test/fakeintake/**/*"
    - .gitlab/binary_build/fakeintake.yml
    - .gitlab/container_build/fakeintake.yml
    - .gitlab/dev_container_deploy/fakeintake.yml

.on_fakeintake_changes_on_main_or_manual:
  - <<: *on_fakeintake_changes
    if: $CI_COMMIT_BRANCH == "main"
  - <<: *on_fakeintake_changes
    when: manual
    allow_failure: true

.on_fakeintake_changes_on_main:
  - <<: *on_fakeintake_changes
    if: $CI_COMMIT_BRANCH == "main"<|MERGE_RESOLUTION|>--- conflicted
+++ resolved
@@ -183,11 +183,7 @@
   # and check the job creating the image to make sure you have the right SHA prefix
   TEST_INFRA_DEFINITIONS_BUILDIMAGES_SUFFIX: ""
   # Make sure to update test-infra-definitions version in go.mod as well
-<<<<<<< HEAD
-  TEST_INFRA_DEFINITIONS_BUILDIMAGES: 8829fcdfe591
-=======
   TEST_INFRA_DEFINITIONS_BUILDIMAGES: a1d921006e35
->>>>>>> 98985280
   DATADOG_AGENT_BUILDERS: v22276738-b36b132
 
   DATADOG_AGENT_EMBEDDED_PATH: /opt/datadog-agent/embedded
@@ -307,14 +303,7 @@
 .if_not_e2e: &if_not_e2e
   if: $RUN_KITCHEN_TESTS == "false"
 
-<<<<<<< HEAD
-# When RUN_E2E_TESTS is set to "auto", we run:
-# - a subset of installer tests on branch pipelines.
-# - agent-related e2e tests based on files changed in the PR.
-.if_auto_e2e_tests: &if_auto_e2e_tests
-=======
 .if_auto_e2e: &if_auto_e2e
->>>>>>> 98985280
   if: $RUN_E2E_TESTS == "auto"
 
 .if_disable_e2e: &if_disable_e2e
