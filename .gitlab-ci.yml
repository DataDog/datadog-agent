include: 'https://gitlab-templates.ddbuild.io/slack-notifier/v1/template.yml'

stages:
  - fail_on_tag
  - deps_build
  - source_test
  - binary_build
  - integration_test
  - package_build
  - internal_deploy
  - check_deploy
  - testkitchen_deploy
  - testkitchen_testing
  - pkg_metrics
  - image_build
  - image_deploy
  - deploy6
  - deploy7
  - deploy_invalidate
  - e2e
  - testkitchen_cleanup
  - notify

variables:
  # The SRC_PATH is in the GOPATH of the builders which
  # currently is /go
  SRC_PATH: /go/src/github.com/DataDog/datadog-agent
  # Directory in which we execute the omnibus build.
  # For an unknown reason, it does not go well with
  # a ruby dependency if we build directly into $CI_PROJECT_DIR/.omnibus
  OMNIBUS_BASE_DIR: /.omnibus
  # Directory in which we put the artifacts after the build
  # Must be in $CI_PROJECT_DIR
  OMNIBUS_PACKAGE_DIR: $CI_PROJECT_DIR/.omnibus/pkg/
  # Directory in which we execute the omnibus build for SUSE
  # as we want to separate the RPM built for this distro.
  OMNIBUS_BASE_DIR_SUSE: /.omnibus/suse
  # Directory in which we put the artifacts after the build
  # Must be in $CI_PROJECT_DIR
  OMNIBUS_PACKAGE_DIR_SUSE: $CI_PROJECT_DIR/.omnibus/suse/pkg
  OMNIBUS_BASE_DIR_WIN: c:\omni-base\$CI_RUNNER_ID
  OMNIBUS_BASE_DIR_WIN_OMNIBUS: c:/omni-base/$CI_RUNNER_ID
  DD_AGENT_TESTING_DIR: $CI_PROJECT_DIR/test/kitchen
  STATIC_BINARIES_DIR: bin/static
  DOGSTATSD_BINARIES_DIR: bin/dogstatsd
  AGENT_BINARIES_DIR: bin/agent
  CLUSTER_AGENT_BINARIES_DIR: bin/datadog-cluster-agent
  SYSTEM_PROBE_BINARIES_DIR: bin/system-probe
  DEB_S3_BUCKET: apt.datad0g.com
  RPM_S3_BUCKET: yum.datad0g.com
  WIN_S3_BUCKET: dd-agent-mstesting
  PROCESS_S3_BUCKET: datad0g-process-agent
  ANDROID_S3_BUCKET: dd-agent-androidtesting
  DEB_RPM_BUCKET_BRANCH: nightly  # branch of the DEB_S3_BUCKET and RPM_S3_BUCKET repos to release to, 'nightly' or 'beta'
  DEB_TESTING_S3_BUCKET: apttesting.datad0g.com
  RPM_TESTING_S3_BUCKET: yumtesting.datad0g.com
  WINDOWS_TESTING_S3_BUCKET_A6: pipelines/A6/$CI_PIPELINE_ID
  WINDOWS_TESTING_S3_BUCKET_A7: pipelines/A7/$CI_PIPELINE_ID
  WINDOWS_BUILDS_S3_BUCKET: $WIN_S3_BUCKET/builds
  ANDROID_BUILDS_S3_BUCKET: $ANDROID_S3_BUCKET/builds
  DEB_RPM_TESTING_BUCKET_BRANCH: testing  # branch of the DEB_TESTING_S3_BUCKET and RPM_TESTING_S3_BUCKET repos to release to, 'testing'
  DD_REPO_BRANCH_NAME: $CI_COMMIT_REF_NAME
  S3_CP_OPTIONS: --only-show-errors --region us-east-1 --sse AES256
  S3_CP_CMD: aws s3 cp $S3_CP_OPTIONS
  S3_ARTIFACTS_URI: s3://dd-ci-artefacts-build-stable/$CI_PROJECT_NAME/$CI_PIPELINE_ID
## comment out both lines below (S3_OMNIBUS_CACHE_BUCKET and USE_S3_CACHING) to allow
## build to succeed with S3 caching disabled.
  S3_OMNIBUS_CACHE_BUCKET: dd-ci-datadog-agent-omnibus-cache-build-stable
  USE_S3_CACHING: --omnibus-s3-cache
  S3_DSD6_URI: s3://dsd6-staging
  RELEASE_VERSION_6: nightly
  RELEASE_VERSION_7: nightly
<<<<<<< HEAD
  DATADOG_AGENT_BUILDIMAGES: v2123669-fbee190
  DATADOG_AGENT_BUILDERS: v2182627-960a041
=======
  DATADOG_AGENT_BUILDIMAGES: v2157251-e0a6940
  DATADOG_AGENT_BUILDERS: v2123666-a884483
>>>>>>> 642b251f
  DATADOG_AGENT_WINBUILDIMAGES: v2123666-a884483
  DATADOG_AGENT_ARMBUILDIMAGES: v2157251-e0a6940
  BCC_VERSION: v0.12.0


# Default before_script for all the jobs. If you create a new job and don't want this to execute
# you NEED to overwrite it.
before_script:
  - echo running default before_script
  - cd $SRC_PATH
  - pip install --upgrade --ignore-installed pip setuptools
  - pip install -r requirements.txt
  - inv -e deps --dep-vendor-only

#
# Trigger conditions
#

# run job only when triggered by an external tool (ex: Jenkins). This is used
# for jobs that run both on nightlies and tags
.run_when_triggered: &run_when_triggered
  only:
    - triggers


# anchor to trigger test kitchen setup, run, and cleanup (so all stages
# are run if one stage is run).  Triggers as defined:
# - master
# - tags (a tagged build)
# - triggers (as above, when triggered by an external tool like jenkins)
# - web (when the build is triggered by a specific build request through the
#        web interface.  This way, if a kitchen run is desired on a specific branch,
#        it can be triggered by requesting a specific build)
#
.run_when_testkitchen_triggered: &run_when_testkitchen_triggered
  only:
    - master
    - tags
    - triggers
    - web

# run job only when triggered by an external tool (ex: Jenkins) and when
# RELEASE_VERSION_X is NOT "nightly". In this setting we are building either a
# new tagged version of the agent (an RC for example). In both cases the
# artifacts should be uploaded to our staging repository.

.run_when_triggered_on_tag_6: &run_when_triggered_on_tag_6
  only:
    refs:
      - triggers
  except: # we have to use except since gitlab doens't handle '!=' operator
    variables:
      - $RELEASE_VERSION_6 == "nightly"
      - $RELEASE_VERSION_6 == "" # no  RELEASE_VERSION means a nightly build for omnibus

.run_when_triggered_on_tag_7: &run_when_triggered_on_tag_7
  only:
    refs:
      - triggers
  except: # we have to use except since gitlab doens't handle '!=' operator
    variables:
      - $RELEASE_VERSION_7 == "nightly"
      - $RELEASE_VERSION_7 == "" # no  RELEASE_VERSION means a nightly build for omnibus

# run job only when triggered by an external tool (ex: Jenkins) and when
# RELEASE_VERSION_X is "nightly". In this setting we build from master and update
# the nightly build for windows, linux and docker.

.run_when_triggered_on_nightly: &run_when_triggered_on_nightly
  only:
    refs:
      - triggers
    variables:
      - $RELEASE_VERSION_6 == "nightly"
      - $RELEASE_VERSION_7 == "nightly"

# skip job only when triggered by an external tool (ex: Jenkins) and when
# BUILD_AGENT_X is set to "no".

.skip_when_unwanted_on_6: &skip_when_unwanted_on_6
  except:
    variables:
      - $RELEASE_VERSION_6 == ""

.skip_when_unwanted_on_7: &skip_when_unwanted_on_7
  except:
    variables:
      - $RELEASE_VERSION_7 == ""

# Fail if we're running a pipeline on a non-triggered tag build
# NOTE: All jobs with 'needs' dependencies should also 'need' this to workaround a Gitlab issue: https://gitlab.com/gitlab-org/gitlab/issues/31526
fail_on_non_triggered_tag:
  stage: fail_on_tag
  image: 486234852809.dkr.ecr.us-east-1.amazonaws.com/ci/datadog-agent-buildimages/deb_x64:$DATADOG_AGENT_BUILDIMAGES
  tags: [ "runner:main", "size:2xlarge" ]
  before_script:
    - "# noop"
  script:
    - echo CI_PIPELINE_SOURCE=$CI_PIPELINE_SOURCE CI_COMMIT_TAG=$CI_COMMIT_TAG
    - '[ "$CI_COMMIT_TAG" == "" -o "$CI_PIPELINE_SOURCE" != "push" ]'

#
# deps_build
#
#

# build libbcc
.build_libbcc_common:
  stage: deps_build
  needs: ["fail_on_non_triggered_tag"]
  before_script: []
  script:
    - git clone -b "$BCC_VERSION" --depth=1 https://github.com/iovisor/bcc.git /tmp/bcc
    - mkdir /tmp/bcc/build
    - cd /tmp/bcc/build
    - cmake .. -DCMAKE_INSTALL_PREFIX=/opt/libbcc -DCMAKE_EXE_LINKER_FLAGS='-Wl,-rpath,/opt/datadog-agent/embedded/lib' -DCMAKE_SHARED_LINKER_FLAGS='-Wl,-rpath,/opt/datadog-agent/embedded/lib'
    - make -j 4 #"$(nproc)"
    - make install
    - cd /opt/libbcc
    - rm share/bcc/introspection/bps
    - cp $(ldd lib/libbcc.so | awk '$1 ~ /^libtinfo/ {system("dirname " $3)}')/libtinfo* lib
    - tar cvaf /tmp/libbcc.tar.xz .
    - $S3_CP_CMD /tmp/libbcc.tar.xz $S3_ARTIFACTS_URI/libbcc-$ARCH.tar.xz

build_libbcc_x64:
  extends: .build_libbcc_common
  image: 486234852809.dkr.ecr.us-east-1.amazonaws.com/ci/datadog-agent-buildimages/system-probe_x64:$DATADOG_AGENT_BUILDIMAGES
  tags: [ "runner:main", "size:large" ]
  variables:
    ARCH: amd64

build_libbcc_arm64:
  extends: .build_libbcc_common
  image: 486234852809.dkr.ecr.us-east-1.amazonaws.com/ci/datadog-agent-buildimages/system-probe_arm64:$DATADOG_AGENT_ARMBUILDIMAGES
  tags: ["runner:docker-arm", "platform:arm64"]
  variables:
    ARCH: arm64


#
# source_test
#
#

# run tests for windows-64
.run_tests_windows_base:
  stage: source_test
  needs: ["fail_on_non_triggered_tag"]
  before_script:
    - echo "Running windows source tests"
  tags: ["runner:windows-docker", "windowsversion:1809"]
  script:
    - docker run --rm -m 4096M -v "$(Get-Location):c:\mnt" -e IS_AWS_CONTAINER=true -e SIGN_WINDOWS=true -e PY_RUNTIMES="$PYTHON_RUNTIMES" 486234852809.dkr.ecr.us-east-1.amazonaws.com/ci/datadog-agent-builders/windows_${ARCH}:$Env:DATADOG_AGENT_WINBUILDIMAGES c:\mnt\tasks\winbuildscripts\unittests.bat

run_tests_windows-x64:
  # temporarily allow failure for tests
  extends: .run_tests_windows_base
  allow_failure: true
  variables:
    PYTHON_RUNTIMES: 3
    ARCH: "x64"

run_tests_windows-x86:
  # temporarily allow failure for tests
  extends: .run_tests_windows_base
  allow_failure: true
  variables:
    PYTHON_RUNTIMES: 3
    ARCH: "x86"

.run_tests_preparation: &run_tests_preparation
  needs: ["fail_on_non_triggered_tag"]
  before_script:
    - source /root/.bashrc && conda activate $CONDA_ENV
    - pip install wheel
    - pip install -r requirements.txt
    - go get gopkg.in/yaml.v2
    - go get github.com/stretchr/testify
    - inv -e rtloader.build --install-prefix=$SRC_PATH/dev --python-runtimes "$PYTHON_RUNTIMES"
    - inv -e rtloader.install
    - inv -e rtloader.format --raise-if-changed
    - inv -e rtloader.test
    - inv -e deps --verbose --dep-vendor-only

# run tests for deb-x64
run_tests_deb-x64-py2:
  stage: source_test
  image: 486234852809.dkr.ecr.us-east-1.amazonaws.com/ci/datadog-agent-buildimages/deb_x64:$DATADOG_AGENT_BUILDIMAGES
  tags: [ "runner:main", "size:2xlarge" ]
  variables:
    PYTHON_RUNTIMES: '2'
    CONDA_ENV: ddpy2
  <<: *run_tests_preparation
  script:
    - inv -e test --race --profile --python-runtimes "$PYTHON_RUNTIMES" --cpus 4

run_tests_deb-x64-py3:
  stage: source_test
  image: 486234852809.dkr.ecr.us-east-1.amazonaws.com/ci/datadog-agent-buildimages/deb_x64:$DATADOG_AGENT_BUILDIMAGES
  tags: [ "runner:main", "size:2xlarge" ]
  variables:
    PYTHON_RUNTIMES: '3'
    CONDA_ENV: ddpy3
  <<: *run_tests_preparation
  script:
    - inv -e test --race --profile --python-runtimes "$PYTHON_RUNTIMES" --cpus 4

# run tests for rpm-x64
run_tests_rpm-x64-py2:
  stage: source_test
  image: 486234852809.dkr.ecr.us-east-1.amazonaws.com/ci/datadog-agent-buildimages/rpm_x64:$DATADOG_AGENT_BUILDIMAGES
  tags: [ "runner:main", "size:2xlarge" ]
  variables:
    PYTHON_RUNTIMES: '2'
    CONDA_ENV: ddpy2
  <<: *run_tests_preparation
  script:
    # Exclude systemd because it cannot succeed on Centos 6: the image doesn't have the shared object required by
    # https://github.com/coreos/go-systemd/blob/c8cc474ba8655dfbdb0ac7fcc09b7faf5b643caf/sdjournal/functions.go#L46
    # This is OK because the test on systemd still runs on the debian image above
    - inv -e test --race --profile --python-runtimes "$PYTHON_RUNTIMES" --cpus 4 --build-exclude=systemd

run_tests_rpm-x64-py3:
  stage: source_test
  image: 486234852809.dkr.ecr.us-east-1.amazonaws.com/ci/datadog-agent-buildimages/rpm_x64:$DATADOG_AGENT_BUILDIMAGES
  tags: [ "runner:main", "size:2xlarge" ]
  variables:
    PYTHON_RUNTIMES: '3'
    CONDA_ENV: ddpy3
  <<: *run_tests_preparation
  script:
    # Exclude systemd because it cannot succeed on Centos 6: the image doesn't have the shared object required by
    # https://github.com/coreos/go-systemd/blob/c8cc474ba8655dfbdb0ac7fcc09b7faf5b643caf/sdjournal/functions.go#L46
    # This is OK because the test on systemd still runs on the debian image above
    - inv -e test --race --profile --python-runtimes "$PYTHON_RUNTIMES" --cpus 4 --build-exclude=systemd

# run tests for eBPF code
run_tests_ebpf:
  stage: source_test
  needs: ["fail_on_non_triggered_tag", "build_libbcc_x64"]
  image: 486234852809.dkr.ecr.us-east-1.amazonaws.com/ci/datadog-agent-buildimages/system-probe_x64:$DATADOG_AGENT_BUILDIMAGES
  before_script:
    - cd $SRC_PATH
    - pip3 install distro -c requirements.txt # needed for some of our invoke tasks until the builders image contain it
    - inv -e deps --verbose --dep-vendor-only
    # Retrieve libbcc from S3
    - $S3_CP_CMD $S3_ARTIFACTS_URI/libbcc-amd64.tar.xz /tmp/libbcc.tar.xz
    - mkdir /opt/libbcc
    - tar -xvf /tmp/libbcc.tar.xz -C /opt/libbcc
  tags: [ "runner:main", "size:large" ]
  script:
    # For now only check bpf bytes since we don't have a way to run eBPF tests without mounting a debugfs
    - CGO_CFLAGS='-I/opt/libbcc/include' CGO_LDFLAGS='-Wl,-rpath,/opt/libbcc/lib -L/opt/libbcc/lib' inv -e system-probe.test --only-check-bpf-bytes

# scan the dependencies for security vulnerabilities with snyk
run_security_scan_test:
  stage: source_test
  needs: ["fail_on_non_triggered_tag"]
  image: 486234852809.dkr.ecr.us-east-1.amazonaws.com/snyk:latest
  tags: ["runner:main", "size:large"]
  only:
    - master
  before_script:
    # this image isn't built in the datadog-agent-builders repo
    # it doesn't have invoke so we install the dependencies without invoke
    - mkdir -p $GOPATH/src/github.com/DataDog/datadog-agent
    - rsync -azr --delete ./ $GOPATH/src/github.com/DataDog/datadog-agent
    - cd $GOPATH/src/github.com/DataDog/datadog-agent
    - pip install -r requirements.txt
    - inv -e deps --dep-vendor-only
  script:
    - set +x     # don't print the api key to the logs
    # send the list of the dependencies to snyk
    - SNYK_TOKEN=$(aws ssm get-parameter --region us-east-1 --name ci.datadog-agent.snyk_token --with-decryption --query "Parameter.Value" --out text)
      snyk monitor --project-name=datadog-agent-requirements.txt --file=requirements.txt --package-manager=pip
    - SNYK_TOKEN=$(aws ssm get-parameter --region us-east-1 --name ci.datadog-agent.snyk_token --with-decryption --query "Parameter.Value" --out text)
      snyk monitor --project-name=datadog-agent-gopkg.lock --file=Gopkg.lock

# check consistency of Gopkg.lock
run_dep_check_lock:
  stage: source_test
  needs: ["fail_on_non_triggered_tag"]
  image: 486234852809.dkr.ecr.us-east-1.amazonaws.com/ci/datadog-agent-buildimages/deb_x64:$DATADOG_AGENT_BUILDIMAGES
  tags: [ "runner:main", "size:large" ]
  before_script:
    - cd $SRC_PATH
    - pip install --upgrade --ignore-installed pip setuptools
    - pip install -r requirements.txt
    - inv -e deps --no-dep-ensure --no-checks
  script:
    # Print a message and fail if dep check fails
    - dep check --skip-vendor || (echo "Gopkg.lock is out of sync with Gopkg.toml and project imports. Please run 'inv deps' and commit the change on Gopkg.lock." && false)

#
# binary_build
#

# build dogstatsd static for deb-x64
build_dogstatsd_static-deb_x64:
  stage: binary_build
  image: 486234852809.dkr.ecr.us-east-1.amazonaws.com/ci/datadog-agent-buildimages/deb_x64:$DATADOG_AGENT_BUILDIMAGES
  tags: [ "runner:main", "size:large" ]
  needs: ["fail_on_non_triggered_tag", "run_tests_deb-x64-py3"]
  before_script:
    - source /root/.bashrc && conda activate ddpy3
    - inv -e deps --verbose --dep-vendor-only
  script:
    - inv -e dogstatsd.build --static --major-version 7
    - $S3_CP_CMD $SRC_PATH/$STATIC_BINARIES_DIR/dogstatsd $S3_ARTIFACTS_URI/static/dogstatsd

# build dogstatsd for deb-x64
build_dogstatsd-deb_x64:
  stage: binary_build
  image: 486234852809.dkr.ecr.us-east-1.amazonaws.com/ci/datadog-agent-buildimages/deb_x64:$DATADOG_AGENT_BUILDIMAGES
  tags: [ "runner:main", "size:large" ]
  needs: ["fail_on_non_triggered_tag", "run_tests_deb-x64-py3"]
  before_script:
    - source /root/.bashrc && conda activate ddpy3
    - inv -e deps --verbose --dep-vendor-only
  script:
    - inv -e dogstatsd.build --major-version 7
    - $S3_CP_CMD $SRC_PATH/$DOGSTATSD_BINARIES_DIR/dogstatsd $S3_ARTIFACTS_URI/dogstatsd/dogstatsd

# build dogstatsd static for deb-arm
build_dogstatsd_static-deb_arm64:
  stage: binary_build
  image: 486234852809.dkr.ecr.us-east-1.amazonaws.com/ci/datadog-agent-buildimages/deb_arm64:$DATADOG_AGENT_BUILDIMAGES
  tags: ["runner:docker-arm", "platform:arm64"]
  needs: ["fail_on_non_triggered_tag", "run_tests_deb-x64-py3"]
  variables:
    ARCH: arm64
  before_script:
    - source /root/.bashrc
    # Hack to work around the cloning issue with arm runners
    - mkdir -p $GOPATH/src/github.com/DataDog
    - cp -R $GOPATH/src/github.com/*/*/DataDog/datadog-agent $GOPATH/src/github.com/DataDog
    - cd $SRC_PATH
    - inv -e deps --verbose --dep-vendor-only
  script:
    - inv -e dogstatsd.build --static --major-version 7
    - $S3_CP_CMD $SRC_PATH/$STATIC_BINARIES_DIR/dogstatsd $S3_ARTIFACTS_URI/static/dogstatsd.$ARCH

# build dogstatsd linked for deb-arm
build_dogstatsd-deb_arm64:
  stage: binary_build
  image: 486234852809.dkr.ecr.us-east-1.amazonaws.com/ci/datadog-agent-buildimages/deb_arm64:$DATADOG_AGENT_BUILDIMAGES
  tags: ["runner:docker-arm", "platform:arm64"]
  needs: ["fail_on_non_triggered_tag", "run_tests_deb-x64-py3"]
  variables:
    ARCH: arm64
  before_script:
    - source /root/.bashrc
    # Hack to work around the cloning issue with arm runners
    - mkdir -p $GOPATH/src/github.com/DataDog
    - cp -R $GOPATH/src/github.com/*/*/DataDog/datadog-agent $GOPATH/src/github.com/DataDog
    - cd $SRC_PATH
    - inv -e deps --verbose --dep-vendor-only
  script:
    - inv -e dogstatsd.build --major-version 7
    - $S3_CP_CMD $SRC_PATH/$DOGSTATSD_BINARIES_DIR/dogstatsd $S3_ARTIFACTS_URI/dogstatsd/dogstatsd.$ARCH

# build puppy agent for deb-x64, to make sure the build is not broken because of build flags
build_puppy_agent-deb_x64:
  stage: binary_build
  image: 486234852809.dkr.ecr.us-east-1.amazonaws.com/ci/datadog-agent-buildimages/deb_x64:$DATADOG_AGENT_BUILDIMAGES
  tags: [ "runner:main", "size:large" ]
  needs: ["fail_on_non_triggered_tag", "run_tests_deb-x64-py3"]
  before_script:
    - source /root/.bashrc && conda activate ddpy3
    - inv -e deps --verbose --dep-vendor-only --no-checks
  script:
    - inv -e agent.build --puppy --major-version 7
    - $S3_CP_CMD $SRC_PATH/$AGENT_BINARIES_DIR/agent $S3_ARTIFACTS_URI/puppy/agent

# build puppy agent for ARM, to make sure the build is not broken because of build targets
build_puppy_agent-deb_arm64:
  stage: binary_build
  image: 486234852809.dkr.ecr.us-east-1.amazonaws.com/ci/datadog-agent-buildimages/deb_arm64:$DATADOG_AGENT_BUILDIMAGES
  tags: ["runner:docker-arm", "platform:arm64"]
  needs: ["fail_on_non_triggered_tag", "run_tests_deb-x64-py3"]
  variables:
    ARCH: arm64
  before_script:
    - source /root/.bashrc
    # Hack to work around the cloning issue with arm runners
    - mkdir -p $GOPATH/src/github.com/DataDog
    - cp -R $GOPATH/src/github.com/*/*/DataDog/datadog-agent $GOPATH/src/github.com/DataDog
    - cd $SRC_PATH
    - inv -e deps --verbose --dep-vendor-only --no-checks
  script:
    - GOOS=linux GOARCH=arm inv -e agent.build --puppy --major-version 7

.cluster_agent-build_common: &cluster_agent-build_common
  stage: binary_build
  needs: ["fail_on_non_triggered_tag", "run_dep_check_lock"]
  script:
    - inv -e cluster-agent.build
    - $S3_CP_CMD $SRC_PATH/$CLUSTER_AGENT_BINARIES_DIR/datadog-cluster-agent $S3_ARTIFACTS_URI/datadog-cluster-agent.$ARCH
    - $S3_CP_CMD $SRC_PATH/Dockerfiles/cluster-agent/datadog-cluster.yaml $S3_ARTIFACTS_URI/datadog-cluster.yaml

# build cluster-agent bin
cluster_agent-build_amd64:
  <<: *cluster_agent-build_common
  image: 486234852809.dkr.ecr.us-east-1.amazonaws.com/ci/datadog-agent-buildimages/deb_x64:$DATADOG_AGENT_BUILDIMAGES
  tags: [ "runner:main", "size:large" ]
  variables:
    ARCH: amd64
  before_script:
    - source /root/.bashrc && conda activate ddpy3
    - inv -e deps --verbose --dep-vendor-only

cluster_agent-build_arm64:
  <<: *cluster_agent-build_common
  image: 486234852809.dkr.ecr.us-east-1.amazonaws.com/ci/datadog-agent-buildimages/deb_arm64:$DATADOG_AGENT_BUILDIMAGES
  tags: ["runner:docker-arm", "platform:arm64"]
  variables:
    ARCH: arm64
  before_script:
    - source /root/.bashrc
    # Hack to work around the cloning issue with arm runners
    - mkdir -p $GOPATH/src/github.com/DataDog
    - cp -R $GOPATH/src/github.com/*/*/DataDog/datadog-agent $GOPATH/src/github.com/DataDog
    - cd $SRC_PATH
    - inv -e deps --verbose --dep-vendor-only



#
# integration_test
#

# run benchmarks on deb
# run_benchmarks-deb_x64:
#   stage: integration_test
#   image: 486234852809.dkr.ecr.us-east-1.amazonaws.com/ci/datadog-agent-buildimages/deb_x64:$DATADOG_AGENT_BUILDIMAGES
#   allow_failure: true  # FIXME: this was set to true to temporarily unblock the pipeline
#   tags: [ "runner:main", "size:large" ]
#   script:
#     - inv -e bench.aggregator
#     # FIXME: in our docker image, non ascii characters printed by the benchmark
#     # make invoke traceback. For now, the workaround is to call the benchmarks
#     # manually
#     - inv -e bench.build-dogstatsd

#     - set +x # make sure we don't output the creds to the build log
#     - DD_AGENT_API_KEY=$(aws ssm get-parameter --region us-east-1 --name ci.datadog-agent.dd_agent_api_key --with-decryption --query "Parameter.Value" --out text)

#     # dogstatsd validation - not really benchmarking: gitlab isn't the right place to do this.
#     - ./bin/benchmarks/dogstatsd -pps=20000 -dur 30 -ser 5 -branch $DD_REPO_BRANCH_NAME -api-key $DD_AGENT_API_KEY
#   artifacts:
#     expire_in: 2 weeks
#     paths:
#       - benchmarks

# check the size of the static dogstatsd binary
run_dogstatsd_size_test:
  stage: integration_test
  needs: ["fail_on_non_triggered_tag", "build_dogstatsd_static-deb_x64"]
  image: 486234852809.dkr.ecr.us-east-1.amazonaws.com/ci/datadog-agent-buildimages/deb_x64:$DATADOG_AGENT_BUILDIMAGES
  tags: [ "runner:main", "size:large" ]
  before_script:
    - source /root/.bashrc && conda activate ddpy3
    # Disable global before_script
    - mkdir -p $STATIC_BINARIES_DIR
    - $S3_CP_CMD $S3_ARTIFACTS_URI/static/dogstatsd $STATIC_BINARIES_DIR/dogstatsd
  script:
    - inv -e dogstatsd.size-test --skip-build

# check the size of the static dogstatsd binary
run_dogstatsd_arm_size_test:
  stage: integration_test
  needs: ["fail_on_non_triggered_tag", "build_dogstatsd_static-deb_arm64"]
  image: 486234852809.dkr.ecr.us-east-1.amazonaws.com/ci/datadog-agent-buildimages/deb_arm64:$DATADOG_AGENT_ARMBUILDIMAGES
  tags: ["runner:docker-arm", "platform:arm64"]
  variables:
    ARCH: arm64
  before_script:
    - source /root/.bashrc
    # Disable global before_script
    - mkdir -p $STATIC_BINARIES_DIR
    - $S3_CP_CMD $S3_ARTIFACTS_URI/static/dogstatsd.$ARCH $STATIC_BINARIES_DIR/dogstatsd
  script:
    - inv -e dogstatsd.size-test --skip-build

.system-probe_build_common:
  before_script:
    # Hack to work around the cloning issue with arm runners
    - mkdir -p $GOPATH/src/github.com/DataDog
    - '[[ "$ARCH" == arm64 ]] && cp -R $GOPATH/src/github.com/*/*/DataDog/datadog-agent $GOPATH/src/github.com/DataDog'
    - cd $SRC_PATH
    - inv -e deps --verbose --dep-vendor-only
    # Retrieve libbcc from S3
    - $S3_CP_CMD $S3_ARTIFACTS_URI/libbcc-$ARCH.tar.xz /tmp/libbcc.tar.xz
    - mkdir -p /opt/datadog-agent/embedded
    - tar -xvf /tmp/libbcc.tar.xz -C /opt/datadog-agent/embedded
  script:
    - CGO_CFLAGS='-I/opt/datadog-agent/embedded/include' CGO_LDFLAGS='-Wl,-rpath,/opt/datadog-agent/embedded/lib -L/opt/datadog-agent/embedded/lib' inv -e system-probe.build
    - $S3_CP_CMD $SRC_PATH/$SYSTEM_PROBE_BINARIES_DIR/system-probe $S3_ARTIFACTS_URI/system-probe.$ARCH

build_system-probe-x64:
  stage: binary_build
  image: 486234852809.dkr.ecr.us-east-1.amazonaws.com/ci/datadog-agent-buildimages/system-probe_x64:$DATADOG_AGENT_BUILDIMAGES
  needs: ["fail_on_non_triggered_tag", "build_libbcc_x64", "run_tests_deb-x64-py3"]
  tags: [ "runner:main", "size:large" ]
  extends: .system-probe_build_common
  variables:
    ARCH: amd64

build_system-probe-arm64:
  stage: binary_build
  image: 486234852809.dkr.ecr.us-east-1.amazonaws.com/ci/datadog-agent-buildimages/system-probe_arm64:$DATADOG_AGENT_ARMBUILDIMAGES
  needs: ["fail_on_non_triggered_tag", "build_libbcc_arm64", "run_dep_check_lock"]
  tags: ["runner:docker-arm", "platform:arm64"]
  extends: .system-probe_build_common
  variables:
    ARCH: arm64

#
# package_build
#
#
.agent_build_common_deb: &agent_build_common_deb
  script:
    - echo "About to build for $RELEASE_VERSION"
    # remove artifacts from previous pipelines that may come from the cache
    - rm -rf $OMNIBUS_PACKAGE_DIR/*
    # Artifacts and cache must live within project directory but we run omnibus in a neutral directory.
    # Thus, we move the artifacts at the end in a gitlab-friendly dir.
    # Use --skip-deps since the deps are installed by `before_script`.
    - $S3_CP_CMD $S3_ARTIFACTS_URI/system-probe.${PACKAGE_ARCH} /tmp/system-probe
    - chmod 755 /tmp/system-probe
    - $S3_CP_CMD $S3_ARTIFACTS_URI/libbcc-${PACKAGE_ARCH}.tar.xz /tmp/libbcc.tar.xz
    - inv -e agent.omnibus-build --release-version "$RELEASE_VERSION" --major-version "$AGENT_MAJOR_VERSION" --python-runtimes "$PYTHON_RUNTIMES" --base-dir $OMNIBUS_BASE_DIR ${USE_S3_CACHING} --skip-deps --system-probe-bin=/tmp/system-probe --libbcc-tarball=/tmp/libbcc.tar.xz
    - $S3_CP_CMD $OMNIBUS_BASE_DIR/pkg/datadog-agent_*_${PACKAGE_ARCH}.deb $S3_ARTIFACTS_URI/$DESTINATION_DEB
    - $S3_CP_CMD $OMNIBUS_BASE_DIR/pkg/datadog-agent-dbg_*_${PACKAGE_ARCH}.deb $S3_ARTIFACTS_URI/$DESTINATION_DBG_DEB
    - mkdir -p $OMNIBUS_PACKAGE_DIR && cp $OMNIBUS_BASE_DIR/pkg/datadog-agent*_${PACKAGE_ARCH}.deb{,.metadata.json} $OMNIBUS_PACKAGE_DIR
  # TODO: enabling the cache cause builds to be slower and slower on `master`. Re-enable once this is investigated/fixed
  # cache:
  #   # cache per branch
  #   key: $CI_COMMIT_REF_NAME
  #   paths:
  #     - $OMNIBUS_BASE_DIR
  artifacts:
    expire_in: 2 weeks
    paths:
      - $OMNIBUS_PACKAGE_DIR

# build Agent package for deb-x64
agent_deb-x64-a6:
  stage: package_build
  image: 486234852809.dkr.ecr.us-east-1.amazonaws.com/ci/datadog-agent-buildimages/deb_x64:$DATADOG_AGENT_BUILDIMAGES
  tags: [ "runner:main", "size:2xlarge" ]
  needs: ["fail_on_non_triggered_tag", "run_tests_deb-x64-py2", "run_tests_deb-x64-py3", "build_system-probe-x64"]
  variables:
    AWS_CONTAINER_CREDENTIALS_RELATIVE_URI: /credentials
    CONDA_ENV: ddpy3
    AGENT_MAJOR_VERSION: 6
    PYTHON_RUNTIMES: '2,3'
    PACKAGE_ARCH: amd64
    DESTINATION_DEB: 'datadog-agent_6_amd64.deb'
    DESTINATION_DBG_DEB: 'datadog-agent-dbg_6_amd64.deb'
  before_script:
    - source /root/.bashrc && conda activate $CONDA_ENV
    - inv -e deps --verbose --dep-vendor-only
    - export RELEASE_VERSION=$RELEASE_VERSION_6
  <<: *skip_when_unwanted_on_6
  <<: *agent_build_common_deb

agent_deb-x64-a7:
  stage: package_build
  image: 486234852809.dkr.ecr.us-east-1.amazonaws.com/ci/datadog-agent-buildimages/deb_x64:$DATADOG_AGENT_BUILDIMAGES
  tags: [ "runner:main", "size:2xlarge" ]
  needs: ["fail_on_non_triggered_tag", "run_tests_deb-x64-py3", "build_system-probe-x64"]
  variables:
    AWS_CONTAINER_CREDENTIALS_RELATIVE_URI: /credentials
    CONDA_ENV: ddpy3
    AGENT_MAJOR_VERSION: 7
    PYTHON_RUNTIMES: '3'
    PACKAGE_ARCH: amd64
    DESTINATION_DEB: 'datadog-agent_7_amd64.deb'
    DESTINATION_DBG_DEB: 'datadog-agent-dbg_7_amd64.deb'
  before_script:
    - source /root/.bashrc && conda activate $CONDA_ENV
    - inv -e deps --verbose --dep-vendor-only
    - export RELEASE_VERSION=$RELEASE_VERSION_7
  <<: *skip_when_unwanted_on_7
  <<: *agent_build_common_deb

agent_deb-arm-a6:
  stage: package_build
  needs: ["fail_on_non_triggered_tag", "run_dep_check_lock", "build_system-probe-arm64"]
  image: 486234852809.dkr.ecr.us-east-1.amazonaws.com/ci/datadog-agent-buildimages/deb_arm64:$DATADOG_AGENT_ARMBUILDIMAGES
  tags: ["runner:docker-arm", "platform:arm64"]
  variables:
    AGENT_MAJOR_VERSION: 6
    PYTHON_RUNTIMES: '2,3'
    PACKAGE_ARCH: arm64
    DESTINATION_DEB: 'datadog-agent_6_arm64.deb'
    DESTINATION_DBG_DEB: 'datadog-agent-dbg_6_arm64.deb'
  before_script:
    - source /root/.bashrc
    - inv -e deps --verbose --dep-vendor-only
    - export RELEASE_VERSION=$RELEASE_VERSION_6
  <<: *skip_when_unwanted_on_6
  <<: *agent_build_common_deb

agent_deb-arm-a7:
  stage: package_build
  needs: ["fail_on_non_triggered_tag", "run_dep_check_lock", "build_system-probe-arm64"]
  image: 486234852809.dkr.ecr.us-east-1.amazonaws.com/ci/datadog-agent-buildimages/deb_arm64:$DATADOG_AGENT_ARMBUILDIMAGES
  tags: ["runner:docker-arm", "platform:arm64"]
  variables:
    AGENT_MAJOR_VERSION: 7
    PYTHON_RUNTIMES: '3'
    PACKAGE_ARCH: arm64
    DESTINATION_DEB: 'datadog-agent_7_arm64.deb'
    DESTINATION_DBG_DEB: 'datadog-agent-dbg_7_arm64.deb'
  before_script:
    - source /root/.bashrc
    - inv -e deps --verbose --dep-vendor-only
    - export RELEASE_VERSION=$RELEASE_VERSION_7
  <<: *skip_when_unwanted_on_7
  <<: *agent_build_common_deb

# build Agent package for deb-x64
puppy_deb-x64:
  stage: package_build
  image: 486234852809.dkr.ecr.us-east-1.amazonaws.com/ci/datadog-agent-buildimages/deb_x64:$DATADOG_AGENT_BUILDIMAGES
  tags: [ "runner:main", "size:2xlarge" ]
  needs: ["fail_on_non_triggered_tag", "build_puppy_agent-deb_x64", "build_system-probe-x64"]
  variables:
    AWS_CONTAINER_CREDENTIALS_RELATIVE_URI: /credentials
    PACKAGE_ARCH: amd64
  before_script:
    - source /root/.bashrc && conda activate ddpy3
    - inv -e deps --verbose --dep-vendor-only --no-checks
  <<: *skip_when_unwanted_on_7
  script:
    # remove artifacts from previous pipelines that may come from the cache
    - rm -rf $OMNIBUS_PACKAGE_DIR/*
    # Artifacts and cache must live within project directory but we run omnibus in a neutral directory.
    # Thus, we move the artifacts at the end in a gitlab-friendly dir.
    # Use --skip-deps since the deps are installed by `before_script`.
    - $S3_CP_CMD $S3_ARTIFACTS_URI/system-probe.${PACKAGE_ARCH} /tmp/system-probe
    - chmod 755 /tmp/system-probe
    - $S3_CP_CMD $S3_ARTIFACTS_URI/libbcc-${PACKAGE_ARCH}.tar.xz /tmp/libbcc.tar.xz
    - inv -e agent.omnibus-build --puppy --log-level debug --release-version "$RELEASE_VERSION_7" --major-version 7 --base-dir $OMNIBUS_BASE_DIR --skip-deps --system-probe-bin=/tmp/system-probe --libbcc-tarball=/tmp/libbcc.tar.xz
    - find $OMNIBUS_BASE_DIR/pkg -name "datadog-puppy*_amd64.deb" -exec dpkg -c {} \;
    - $S3_CP_CMD $OMNIBUS_BASE_DIR/pkg/datadog-puppy*_amd64.deb $S3_ARTIFACTS_URI/datadog-puppy_amd64.deb
    - mkdir -p $OMNIBUS_PACKAGE_DIR && cp $OMNIBUS_BASE_DIR/pkg/datadog-puppy*_amd64.deb{,.metadata.json} $OMNIBUS_PACKAGE_DIR
  # TODO: enabling the cache cause builds to be slower and slower on `master`. Re-enable once this is investigated/fixed
  # cache:
  #   # cache per branch
  #   key: $CI_COMMIT_REF_NAME
  #   paths:
  #     - $OMNIBUS_BASE_DIR
  artifacts:
    expire_in: 2 weeks
    paths:
      - $OMNIBUS_PACKAGE_DIR

.agent_build_common_rpm: &agent_build_common_rpm
  script:
    - echo "About to build for $RELEASE_VERSION"
    # remove artifacts from previous pipelines that may come from the cache
    - rm -rf $OMNIBUS_PACKAGE_DIR/*
    # Artifacts and cache must live within project directory but we run omnibus in a neutral directory.
    # Thus, we move the artifacts at the end in a gitlab-friendly dir.
    - set +x
    - RPM_GPG_KEY=$(aws ssm get-parameter --region us-east-1 --name ci.datadog-agent.rpm_signing_private_key_e09422b3 --with-decryption --query "Parameter.Value" --out text)
    - printf -- "$RPM_GPG_KEY" | gpg --import --batch
    - export RPM_SIGNING_PASSPHRASE=$(aws ssm get-parameter --region us-east-1 --name ci.datadog-agent.rpm_signing_key_passphrase_e09422b3 --with-decryption --query "Parameter.Value" --out text)
    - set -x
    # use --skip-deps since the deps are installed by `before_script`
    - $S3_CP_CMD $S3_ARTIFACTS_URI/system-probe.${PACKAGE_ARCH} /tmp/system-probe
    - chmod 755 /tmp/system-probe
    - $S3_CP_CMD $S3_ARTIFACTS_URI/libbcc-${PACKAGE_ARCH}.tar.xz /tmp/libbcc.tar.xz
    - inv -e agent.omnibus-build --release-version "$RELEASE_VERSION" --major-version "$AGENT_MAJOR_VERSION" --python-runtimes "$PYTHON_RUNTIMES" --base-dir $OMNIBUS_BASE_DIR  ${USE_S3_CACHING} --skip-deps --system-probe-bin=/tmp/system-probe --libbcc-tarball=/tmp/libbcc.tar.xz
    - find $OMNIBUS_BASE_DIR/pkg -type f -name '*.rpm' ! -name '*dbg*.rpm' -print0 | xargs -0 -I '{}' rpm -i '{}'
    - find $OMNIBUS_BASE_DIR/pkg -type f -name '*dbg*.rpm' -print0 | xargs -0 -I '{}' rpm -i '{}'
    - mkdir -p $OMNIBUS_PACKAGE_DIR && cp $OMNIBUS_BASE_DIR/pkg/*.{rpm,metadata.json} $OMNIBUS_PACKAGE_DIR
  # TODO: enabling the cache cause builds to be slower and slower on `master`. Re-enable once this is investigated/fixed
  # cache:
  #   # cache per branch
  #   key: $CI_COMMIT_REF_NAME
  #   paths:
  #     - $OMNIBUS_BASE_DIR
  artifacts:
    expire_in: 2 weeks
    paths:
      - $OMNIBUS_PACKAGE_DIR

# build Agent package for rpm-x64
agent_rpm-x64-a6:
  stage: package_build
  image: 486234852809.dkr.ecr.us-east-1.amazonaws.com/ci/datadog-agent-buildimages/rpm_x64:$DATADOG_AGENT_BUILDIMAGES
  tags: [ "runner:main", "size:2xlarge" ]
  needs: ["fail_on_non_triggered_tag", "run_tests_rpm-x64-py2", "run_tests_rpm-x64-py3", "build_system-probe-x64"]
  variables:
    AWS_CONTAINER_CREDENTIALS_RELATIVE_URI: /credentials
    AGENT_MAJOR_VERSION: 6
    PYTHON_RUNTIMES: '2,3'
    PACKAGE_ARCH: amd64
    CONDA_ENV: ddpy3
  before_script:
    - source /root/.bashrc && conda activate $CONDA_ENV
    - inv -e deps --verbose --dep-vendor-only
    - export RELEASE_VERSION=$RELEASE_VERSION_6
  <<: *skip_when_unwanted_on_6
  <<: *agent_build_common_rpm

# build Agent package for rpm-x64
agent_rpm-x64-a7:
  stage: package_build
  image: 486234852809.dkr.ecr.us-east-1.amazonaws.com/ci/datadog-agent-buildimages/rpm_x64:$DATADOG_AGENT_BUILDIMAGES
  tags: [ "runner:main", "size:2xlarge" ]
  needs: ["fail_on_non_triggered_tag", "run_tests_rpm-x64-py3", "build_system-probe-x64"]
  variables:
    AWS_CONTAINER_CREDENTIALS_RELATIVE_URI: /credentials
    AGENT_MAJOR_VERSION: 7
    PYTHON_RUNTIMES: '3'
    PACKAGE_ARCH: amd64
    CONDA_ENV: ddpy3
  before_script:
    - source /root/.bashrc && conda activate $CONDA_ENV
    - inv -e deps --verbose --dep-vendor-only
    - export RELEASE_VERSION=$RELEASE_VERSION_7
  <<: *skip_when_unwanted_on_7
  <<: *agent_build_common_rpm

  # build Agent package for rpm-arm64
agent_rpm-arm-a6:
  stage: package_build
  needs: ["fail_on_non_triggered_tag", "run_dep_check_lock", "build_system-probe-arm64"]
  image: 486234852809.dkr.ecr.us-east-1.amazonaws.com/ci/datadog-agent-buildimages/rpm_arm64:$DATADOG_AGENT_ARMBUILDIMAGES
  tags: ["runner:docker-arm", "platform:arm64"]
  variables:
    AGENT_MAJOR_VERSION: 6
    PYTHON_RUNTIMES: '2,3'
    PACKAGE_ARCH: arm64
  before_script:
    - source /root/.bashrc
    - inv -e deps --verbose --dep-vendor-only
    - export RELEASE_VERSION=$RELEASE_VERSION_6
  <<: *skip_when_unwanted_on_6
  <<: *agent_build_common_rpm

# build Agent package for rpm-arm64
agent_rpm-arm-a7:
  stage: package_build
  needs: ["fail_on_non_triggered_tag", "run_dep_check_lock", "build_system-probe-arm64"]
  image: 486234852809.dkr.ecr.us-east-1.amazonaws.com/ci/datadog-agent-buildimages/rpm_arm64:$DATADOG_AGENT_ARMBUILDIMAGES
  tags: ["runner:docker-arm", "platform:arm64"]
  variables:
    AGENT_MAJOR_VERSION: 7
    PYTHON_RUNTIMES: '3'
    PACKAGE_ARCH: arm64
  before_script:
    - source /root/.bashrc
    - inv -e deps --verbose --dep-vendor-only
    - export RELEASE_VERSION=$RELEASE_VERSION_7
  <<: *skip_when_unwanted_on_7
  <<: *agent_build_common_rpm


.agent_build_common_suse_rpm: &agent_build_common_suse_rpm
  script:
    - echo "About to build for $RELEASE_VERSION"
    # remove artifacts from previous pipelines that may come from the cache
    - rm -rf $OMNIBUS_PACKAGE_DIR_SUSE/*
    # Artifacts and cache must live within project directory but we run omnibus in a neutral directory.
    # Thus, we move the artifacts at the end in a gitlab-friendly dir.
    - set +x
    - RPM_GPG_KEY=$(aws ssm get-parameter --region us-east-1 --name ci.datadog-agent.rpm_signing_private_key_e09422b3 --with-decryption --query "Parameter.Value" --out text)
    - printf -- "$RPM_GPG_KEY" | gpg --import --batch
    - export RPM_SIGNING_PASSPHRASE=$(aws ssm get-parameter --region us-east-1 --name ci.datadog-agent.rpm_signing_key_passphrase_e09422b3 --with-decryption --query "Parameter.Value" --out text)
    - set -x
    # use --skip-deps since the deps are installed by `before_script`
    - $S3_CP_CMD $S3_ARTIFACTS_URI/system-probe.${PACKAGE_ARCH} /tmp/system-probe
    - chmod 755 /tmp/system-probe
    - $S3_CP_CMD $S3_ARTIFACTS_URI/libbcc-${PACKAGE_ARCH}.tar.xz /tmp/libbcc.tar.xz
    - inv -e agent.omnibus-build --release-version "$RELEASE_VERSION" --major-version "$AGENT_MAJOR_VERSION" --python-runtimes "$PYTHON_RUNTIMES" --base-dir $OMNIBUS_BASE_DIR_SUSE ${USE_S3_CACHING} --skip-deps --system-probe-bin=/tmp/system-probe --libbcc-tarball=/tmp/libbcc.tar.xz
    - find $OMNIBUS_BASE_DIR_SUSE/pkg -type f -name '*.rpm' ! -name '*dbg*.rpm' -print0 | xargs -0 -I '{}' zypper in '{}'
    - find $OMNIBUS_BASE_DIR_SUSE/pkg -type f -name '*dbg*.rpm' -print0 | xargs -0 -I '{}' zypper in '{}'
    - mkdir -p $OMNIBUS_PACKAGE_DIR_SUSE && cp $OMNIBUS_BASE_DIR_SUSE/pkg/*.{rpm,metadata.json} $OMNIBUS_PACKAGE_DIR_SUSE
    # FIXME: skip the installation step until we fix the preinst/postinst scripts in the rpm package
    # to also work with SUSE11
    # - rpm -i $OMNIBUS_PACKAGE_DIR_SUSE/*.rpm
  # TODO: enabling the cache cause builds to be slower and slower on `master`. Re-enable once this is investigated/fixed
  # cache:
  #   # cache per branch
  #   key: $CI_COMMIT_REF_NAME
  #   paths:
  #     - $OMNIBUS_BASE_DIR_SUSE
  artifacts:
    expire_in: 2 weeks
    paths:
      - $OMNIBUS_PACKAGE_DIR_SUSE

# build Agent package for suse-x64
agent_suse-x64-a6:
  stage: package_build
  needs: ["fail_on_non_triggered_tag", "run_tests_rpm-x64-py2", "run_tests_rpm-x64-py3", "build_system-probe-x64"]
  image: 486234852809.dkr.ecr.us-east-1.amazonaws.com/ci/datadog-agent-builders/suse_x64:$DATADOG_AGENT_BUILDERS
  tags: [ "runner:main", "size:2xlarge" ]
  needs: ["fail_on_non_triggered_tag", "run_tests_rpm-x64-py2", "run_tests_rpm-x64-py3", "build_system-probe-x64"]
  variables:
    AWS_CONTAINER_CREDENTIALS_RELATIVE_URI: /credentials
    AGENT_MAJOR_VERSION: 6
    PYTHON_RUNTIMES: '2,3'
    PACKAGE_ARCH: amd64
  before_script:
    - export RELEASE_VERSION=$RELEASE_VERSION_6
    - inv -e deps --verbose --dep-vendor-only
  <<: *skip_when_unwanted_on_6
  <<: *agent_build_common_suse_rpm

# build Agent package for suse-x64
agent_suse-x64-a7:
  stage: package_build
  needs: ["fail_on_non_triggered_tag", "run_tests_rpm-x64-py3", "build_system-probe-x64"]
  image: 486234852809.dkr.ecr.us-east-1.amazonaws.com/ci/datadog-agent-builders/suse_x64:$DATADOG_AGENT_BUILDERS
  tags: [ "runner:main", "size:2xlarge" ]
  needs: ["fail_on_non_triggered_tag", "run_tests_rpm-x64-py3", "build_system-probe-x64"]
  variables:
    AWS_CONTAINER_CREDENTIALS_RELATIVE_URI: /credentials
    AGENT_MAJOR_VERSION: 7
    PYTHON_RUNTIMES: '3'
    PACKAGE_ARCH: amd64
  before_script:
    - export RELEASE_VERSION=$RELEASE_VERSION_7
    - inv -e deps --verbose --dep-vendor-only
  <<: *skip_when_unwanted_on_7
  <<: *agent_build_common_suse_rpm

# cloudfoundry puppy build/windows
cf_buildpack_windows:
  stage: package_build
  tags: ["runner:windows-docker", "windowsversion:1809"]
  needs: ["fail_on_non_triggered_tag", "run_dep_check_lock"]
  variables:
    ARCH: "x64"
    AGENT_MAJOR_VERSION: 7
    OMNIBUS_TARGET: cf_buildpack
  before_script:
    - set RELEASE_VERSION $RELEASE_VERSION_7
  script:
    - if (Test-Path .omnibus) { remove-item -recurse -force .omnibus }
    - if (Test-Path build-out) { remove-item -recurse -force build-out }
    - mkdir .omnibus\pkg
    - docker run --rm -m 4096M -v "$(Get-Location):c:\mnt" -e OMNIBUS_TARGET=${OMNIBUS_TARGET} -e WINDOWS_BUILDER=true -e RELEASE_VERSION="$RELEASE_VERSION" -e MAJOR_VERSION="$AGENT_MAJOR_VERSION" -e PY_RUNTIMES="$PYTHON_RUNTIMES" -e IS_AWS_CONTAINER=true -e SIGN_WINDOWS=true 486234852809.dkr.ecr.us-east-1.amazonaws.com/ci/datadog-agent-builders/windows_${ARCH}:$Env:DATADOG_AGENT_WINBUILDIMAGES c:\mnt\tasks\winbuildscripts\buildwin.bat
    - copy build-out\*.zip .omnibus\pkg
  artifacts:
    expire_in: 2 weeks
    paths:
      - .omnibus/pkg

##
## windows dockerized builds
##

.windows_msi_base:
  stage: package_build
  needs: ["fail_on_non_triggered_tag", "run_dep_check_lock"]
  tags: ["runner:windows-docker", "windowsversion:1809"]
  # Unavailable on gitlab < 12.3
  # timeout: 2h 00m
  script:
    - if (Test-Path .omnibus) { remove-item -recurse -force .omnibus }
    - if (Test-Path build-out) { remove-item -recurse -force build-out }
    - mkdir .omnibus\pkg
    - docker run --rm -m 4096M -v "$(Get-Location):c:\mnt" -e CI_JOB_ID=${CI_JOB_ID} -e OMNIBUS_TARGET=${OMNIBUS_TARGET} -e WINDOWS_BUILDER=true -e RELEASE_VERSION="$RELEASE_VERSION" -e MAJOR_VERSION="$AGENT_MAJOR_VERSION" -e PY_RUNTIMES="$PYTHON_RUNTIMES" -e IS_AWS_CONTAINER=true -e SIGN_WINDOWS=true 486234852809.dkr.ecr.us-east-1.amazonaws.com/ci/datadog-agent-builders/windows_${ARCH}:$Env:DATADOG_AGENT_WINBUILDIMAGES c:\mnt\tasks\winbuildscripts\buildwin.bat
    - copy build-out\${CI_JOB_ID}\*.msi .omnibus\pkg
    - if (Test-Path build-out\${CI_JOB_ID}\*.zip) { copy build-out\${CI_JOB_ID}\*.zip .omnibus\pkg }
    - remove-item -recurse -force build-out\${CI_JOB_ID}
    - get-childitem build-out
    - get-childitem .omnibus\pkg
  artifacts:
    expire_in: 2 weeks
    paths:
      - .omnibus/pkg

.windows_main_agent_base:
  extends: .windows_msi_base
  variables:
    OMNIBUS_TARGET: main

windows_msi_x64-a7:
  extends: .windows_main_agent_base
  variables:
    ARCH: "x64"
    AGENT_MAJOR_VERSION: 7
    PYTHON_RUNTIMES: '3'
  before_script:
    - set RELEASE_VERSION $RELEASE_VERSION_7
  <<: *skip_when_unwanted_on_7

windows_msi_x86-a7:
  extends: .windows_main_agent_base
  variables:
    ARCH: "x86"
    AGENT_MAJOR_VERSION: 7
    PYTHON_RUNTIMES: '3'
  before_script:
    - set RELEASE_VERSION $RELEASE_VERSION_7
  <<: *skip_when_unwanted_on_7

windows_msi_x64-a6:
  extends: .windows_main_agent_base
  variables:
    ARCH: "x64"
    AGENT_MAJOR_VERSION: 6
    PYTHON_RUNTIMES: '2,3'
  before_script:
    - set RELEASE_VERSION $RELEASE_VERSION_6
  <<: *skip_when_unwanted_on_6

windows_msi_x86-a6:
  extends: .windows_main_agent_base
  variables:
    ARCH: "x86"
    AGENT_MAJOR_VERSION: 6
    PYTHON_RUNTIMES: '2,3'
  before_script:
    - set RELEASE_VERSION $RELEASE_VERSION_6
  <<: *skip_when_unwanted_on_6

.windows_puppy_agent_base:
  extends: .windows_msi_base
  variables:
    OMNIBUS_TARGET: puppy

windows_puppy_msi_x64-a7:
  extends: .windows_puppy_agent_base
  variables:
    ARCH: "x64"
    AGENT_MAJOR_VERSION: '7'
  before_script:
    - set RELEASE_VERSION $RELEASE_VERSION_7
  <<: *skip_when_unwanted_on_7

windows_puppy_msi_x86-a7:
  extends: .windows_puppy_agent_base
  variables:
    ARCH: "x86"
    AGENT_MAJOR_VERSION: '7'
  before_script:
    - set RELEASE_VERSION $RELEASE_VERSION_7
  <<: *skip_when_unwanted_on_7


# build dogstatsd package for Windows
windows_dsd_msi_x64:
  extends: .windows_msi_base
  variables:
    ARCH: "x64"
    PYTHON_RUNTIMES: ""
    AGENT_MAJOR_VERSION: '7'
    OMNIBUS_TARGET: dogstatsd
  before_script:
    - set RELEASE_VERSION $RELEASE_VERSION_7

# build Agent package for android
agent_android_apk:
  stage: package_build
  image: 486234852809.dkr.ecr.us-east-1.amazonaws.com/ci/datadog-agent-builders/android_builder:$DATADOG_AGENT_BUILDERS
  tags: [ "runner:main", "size:large" ]
  variables:
    AWS_CONTAINER_CREDENTIALS_RELATIVE_URI: /credentials
  <<: *skip_when_unwanted_on_7
  before_script:
    - echo running android before_script
    - cd $SRC_PATH
    - pip install -U pip
    - pip install -r requirements.txt
    - inv -e deps --android --dep-vendor-only --no-checks
    # Some Android license has changed, we have to accept the new version.
    # But on top of that, there is a bug in sdkmanager not updating correctly
    # the existing license, so, we have to manually accept the new license.
    # https://issuetracker.google.com/issues/123054726
    # The real fix will be to change the builders
    - echo "24333f8a63b6825ea9c5514f83c2829b004d1fee" > "$ANDROID_HOME/licenses/android-sdk-license"
  script:
    # remove artifacts from previous pipelines that may come from the cache
    - rm -rf $OMNIBUS_PACKAGE_DIR/*
    # for now do the steps manually.  Should eventually move this to an invoke
    # task
    - inv -e android.build --major-version 7
    - mkdir -p $OMNIBUS_PACKAGE_DIR
    - cp ./bin/agent/ddagent-*-unsigned.apk $OMNIBUS_PACKAGE_DIR
  artifacts:
    expire_in: 2 weeks
    paths:
      - $OMNIBUS_PACKAGE_DIR

# build Dogstastd package for deb-x64
dogstatsd_deb-x64:
  stage: package_build
  image: 486234852809.dkr.ecr.us-east-1.amazonaws.com/ci/datadog-agent-buildimages/deb_x64:$DATADOG_AGENT_BUILDIMAGES
  tags: [ "runner:main", "size:large" ]
  needs: ["fail_on_non_triggered_tag", "build_dogstatsd-deb_x64"]
  <<: *skip_when_unwanted_on_7
  variables:
    AWS_CONTAINER_CREDENTIALS_RELATIVE_URI: /credentials
  before_script:
    - source /root/.bashrc && conda activate ddpy3
    - inv -e deps --verbose --dep-vendor-only
  script:
    # remove artifacts from previous pipelines that may come from the cache
    - rm -rf $OMNIBUS_PACKAGE_DIR/*
    # Artifacts and cache must live within project directory but we run omnibus in a neutral directory.
    # Thus, we move the artifacts at the end in a gitlab-friendly dir.
    # Use --skip-deps since the deps are installed by `before_script`.
    - inv -e dogstatsd.omnibus-build --release-version "$RELEASE_VERSION_7" --major-version 7 --base-dir $OMNIBUS_BASE_DIR ${USE_S3_CACHING} --skip-deps
    - find $OMNIBUS_BASE_DIR/pkg -name "datadog-dogstatsd*_amd64.deb" -exec dpkg -c {} \;
    - $S3_CP_CMD $OMNIBUS_BASE_DIR/pkg/datadog-dogstatsd*_amd64.deb $S3_ARTIFACTS_URI/datadog-dogstatsd_amd64.deb
    - mkdir -p $OMNIBUS_PACKAGE_DIR && cp $OMNIBUS_BASE_DIR/pkg/datadog-dogstatsd*_amd64.deb{,.metadata.json} $OMNIBUS_PACKAGE_DIR
  # TODO: enabling the cache cause builds to be slower and slower on `master`. Re-enable once this is investigated/fixed
  # cache:
  #   # cache per branch
  #   key: $CI_COMMIT_REF_NAME
  #   paths:
  #     - $OMNIBUS_BASE_DIR
  artifacts:
    expire_in: 2 weeks
    paths:
      - $OMNIBUS_PACKAGE_DIR

# build Dogstastd package for rpm-x64
dogstatsd_rpm-x64:
  stage: package_build
  image: 486234852809.dkr.ecr.us-east-1.amazonaws.com/ci/datadog-agent-buildimages/rpm_x64:$DATADOG_AGENT_BUILDIMAGES
  tags: [ "runner:main", "size:large" ]
  needs: ["fail_on_non_triggered_tag", "build_dogstatsd-deb_x64"]
  <<: *skip_when_unwanted_on_7
  variables:
    AWS_CONTAINER_CREDENTIALS_RELATIVE_URI: /credentials
  before_script:
    - source /root/.bashrc && conda activate ddpy3
    - inv -e deps --verbose --dep-vendor-only
  script:
    # remove artifacts from previous pipelines that may come from the cache
    - rm -rf $OMNIBUS_PACKAGE_DIR/*
    # Artifacts and cache must live within project directory but we run omnibus
    # from the GOPATH (see above). We then call `invoke` passing --base-dir,
    # pointing to a gitlab-friendly location.
    - set +x
    - RPM_GPG_KEY=$(aws ssm get-parameter --region us-east-1 --name ci.datadog-agent.rpm_signing_private_key --with-decryption --query "Parameter.Value" --out text)
    - printf -- "$RPM_GPG_KEY" | gpg --import --batch
    - export RPM_SIGNING_PASSPHRASE=$(aws ssm get-parameter --region us-east-1 --name ci.datadog-agent.rpm_signing_key_passphrase --with-decryption --query "Parameter.Value" --out text)
    - set -x
    # Use --skip-deps since the deps are installed by `before_script`.
    - inv -e dogstatsd.omnibus-build --release-version "$RELEASE_VERSION_7" --major-version 7 --base-dir $OMNIBUS_BASE_DIR ${USE_S3_CACHING} --skip-deps
    - find $OMNIBUS_BASE_DIR/pkg -type f -name '*.rpm' -print0 | sort -z | xargs -0 -I '{}' rpm -i '{}'
    - mkdir -p $OMNIBUS_PACKAGE_DIR && cp $OMNIBUS_BASE_DIR/pkg/*.{rpm,metadata.json} $OMNIBUS_PACKAGE_DIR
  # TODO: enabling the cache cause builds to be slower and slower on `master`. Re-enable once this is investigated/fixed
  # cache:
  #   # cache per branch
  #   key: $CI_COMMIT_REF_NAME
  #   paths:
  #     - $OMNIBUS_BASE_DIR
  artifacts:
    expire_in: 2 weeks
    paths:
      - $OMNIBUS_PACKAGE_DIR


# build Dogstastd package for rpm-x64
dogstatsd_suse-x64:
  stage: package_build
  image: 486234852809.dkr.ecr.us-east-1.amazonaws.com/ci/datadog-agent-builders/suse_x64:$DATADOG_AGENT_BUILDERS
  tags: [ "runner:main", "size:large" ]
  needs: ["fail_on_non_triggered_tag", "build_dogstatsd-deb_x64"]
  <<: *skip_when_unwanted_on_7
  variables:
    AWS_CONTAINER_CREDENTIALS_RELATIVE_URI: /credentials
  script:
    # remove artifacts from previous pipelines that may come from the cache
    - rm -rf $OMNIBUS_PACKAGE_DIR/*
    # Artifacts and cache must live within project directory but we run omnibus
    # from the GOPATH (see above). We then call `invoke` passing --base-dir,
    # pointing to a gitlab-friendly location.
    - set +x
    - RPM_GPG_KEY=$(aws ssm get-parameter --region us-east-1 --name ci.datadog-agent.rpm_signing_private_key --with-decryption --query "Parameter.Value" --out text)
    - printf -- "$RPM_GPG_KEY" | gpg --import --batch
    - export RPM_SIGNING_PASSPHRASE=$(aws ssm get-parameter --region us-east-1 --name ci.datadog-agent.rpm_signing_key_passphrase --with-decryption --query "Parameter.Value" --out text)
    - set -x
    # Use --skip-deps since the deps are installed by `before_script`.
    - inv -e dogstatsd.omnibus-build --release-version "$RELEASE_VERSION_7" --major-version 7 --base-dir $OMNIBUS_BASE_DIR_SUSE ${USE_S3_CACHING} --skip-deps
    - find $OMNIBUS_BASE_DIR_SUSE/pkg -type f -name '*.rpm' -print0 | sort -z | xargs -0 -I '{}' rpm -i '{}'
    - mkdir -p $OMNIBUS_PACKAGE_DIR_SUSE && cp $OMNIBUS_BASE_DIR_SUSE/pkg/*.{rpm,metadata.json} $OMNIBUS_PACKAGE_DIR_SUSE
  # TODO: enabling the cache cause builds to be slower and slower on `master`. Re-enable once this is investigated/fixed
  # cache:
  #   # cache per branch
  #   key: $CI_COMMIT_REF_NAME
  #   paths:
  #     - $OMNIBUS_BASE_DIR_SUSE
  artifacts:
    expire_in: 2 weeks
    paths:
      - $OMNIBUS_PACKAGE_DIR_SUSE

# deploy debian packages to apt staging repo
deploy_deb_testing-a6:
  stage: testkitchen_deploy
  needs: ["fail_on_non_triggered_tag", "agent_deb-x64-a6"]
  image: 486234852809.dkr.ecr.us-east-1.amazonaws.com/ci/datadog-agent-builders/deploy:$DATADOG_AGENT_BUILDERS
  before_script:
    - ls $OMNIBUS_PACKAGE_DIR
  <<: *run_when_testkitchen_triggered
  <<: *skip_when_unwanted_on_6
  tags: [ "runner:main", "size:large" ]
  variables:
    DD_PIPELINE_ID: $CI_PIPELINE_ID-a6
  script:
    - source /usr/local/rvm/scripts/rvm
    - rvm use 2.4

    - set +x # make sure we don't output the creds to the build log

    - APT_SIGNING_KEY_ID=$(aws ssm get-parameter --region us-east-1 --name ci.datadog-agent.apt_signing_key_id --with-decryption --query "Parameter.Value" --out text)
    - APT_SIGNING_PRIVATE_KEY_PART1=$(aws ssm get-parameter --region us-east-1 --name ci.datadog-agent.apt_signing_private_key_part1 --with-decryption --query "Parameter.Value" --out text)
    - APT_SIGNING_PRIVATE_KEY_PART2=$(aws ssm get-parameter --region us-east-1 --name ci.datadog-agent.apt_signing_private_key_part2 --with-decryption --query "Parameter.Value" --out text)
    - APT_SIGNING_KEY_PASSPHRASE=$(aws ssm get-parameter --region us-east-1 --name ci.datadog-agent.apt_signing_key_passphrase --with-decryption --query "Parameter.Value" --out text)

    - echo "$APT_SIGNING_KEY_ID"
    - printf -- "$APT_SIGNING_PRIVATE_KEY_PART1\n$APT_SIGNING_PRIVATE_KEY_PART2\n" | gpg --import --batch

    - echo "$APT_SIGNING_KEY_PASSPHRASE" | deb-s3 upload -c "pipeline-$DD_PIPELINE_ID" -m 6 -b $DEB_TESTING_S3_BUCKET -a amd64 --sign=$APT_SIGNING_KEY_ID --gpg_options="--passphrase-fd 0 --pinentry-mode loopback --batch --digest-algo SHA512" --preserve_versions --visibility public $OMNIBUS_PACKAGE_DIR/datadog-*_6*amd64.deb
    - echo "$APT_SIGNING_KEY_PASSPHRASE" | deb-s3 upload -c "pipeline-$DD_PIPELINE_ID" -m 6 -b $DEB_TESTING_S3_BUCKET -a x86_64 --sign=$APT_SIGNING_KEY_ID --gpg_options="--passphrase-fd 0 --pinentry-mode loopback --batch --digest-algo SHA512" --preserve_versions --visibility public $OMNIBUS_PACKAGE_DIR/datadog-*_6*amd64.deb

deploy_deb_testing-a7:
  stage: testkitchen_deploy
  needs: ["fail_on_non_triggered_tag", "agent_deb-x64-a7"]
  image: 486234852809.dkr.ecr.us-east-1.amazonaws.com/ci/datadog-agent-builders/deploy:$DATADOG_AGENT_BUILDERS
  before_script:
    - ls $OMNIBUS_PACKAGE_DIR
  <<: *run_when_testkitchen_triggered
  <<: *skip_when_unwanted_on_7
  tags: [ "runner:main", "size:large" ]
  variables:
    DD_PIPELINE_ID: $CI_PIPELINE_ID-a7
  script:
    - source /usr/local/rvm/scripts/rvm
    - rvm use 2.4

    - set +x # make sure we don't output the creds to the build log

    - APT_SIGNING_KEY_ID=$(aws ssm get-parameter --region us-east-1 --name ci.datadog-agent.apt_signing_key_id --with-decryption --query "Parameter.Value" --out text)
    - APT_SIGNING_PRIVATE_KEY_PART1=$(aws ssm get-parameter --region us-east-1 --name ci.datadog-agent.apt_signing_private_key_part1 --with-decryption --query "Parameter.Value" --out text)
    - APT_SIGNING_PRIVATE_KEY_PART2=$(aws ssm get-parameter --region us-east-1 --name ci.datadog-agent.apt_signing_private_key_part2 --with-decryption --query "Parameter.Value" --out text)
    - APT_SIGNING_KEY_PASSPHRASE=$(aws ssm get-parameter --region us-east-1 --name ci.datadog-agent.apt_signing_key_passphrase --with-decryption --query "Parameter.Value" --out text)

    - echo "$APT_SIGNING_KEY_ID"
    - printf -- "$APT_SIGNING_PRIVATE_KEY_PART1\n$APT_SIGNING_PRIVATE_KEY_PART2\n" | gpg --import --batch

    - echo "$APT_SIGNING_KEY_PASSPHRASE" | deb-s3 upload -c "pipeline-$DD_PIPELINE_ID" -m 7 -b $DEB_TESTING_S3_BUCKET -a amd64 --sign=$APT_SIGNING_KEY_ID --gpg_options="--passphrase-fd 0 --pinentry-mode loopback --batch --digest-algo SHA512" --preserve_versions --visibility public $OMNIBUS_PACKAGE_DIR/datadog-*_7*amd64.deb
    - echo "$APT_SIGNING_KEY_PASSPHRASE" | deb-s3 upload -c "pipeline-$DD_PIPELINE_ID" -m 7 -b $DEB_TESTING_S3_BUCKET -a x86_64 --sign=$APT_SIGNING_KEY_ID --gpg_options="--passphrase-fd 0 --pinentry-mode loopback --batch --digest-algo SHA512" --preserve_versions --visibility public $OMNIBUS_PACKAGE_DIR/datadog-*_7*amd64.deb


# deploy rpm packages to yum staging repo
deploy_rpm_testing-a6:
  <<: *run_when_testkitchen_triggered
  <<: *skip_when_unwanted_on_6
  stage: testkitchen_deploy
  needs: ["fail_on_non_triggered_tag", "agent_rpm-x64-a6"]
  image: 486234852809.dkr.ecr.us-east-1.amazonaws.com/ci/datadog-agent-builders/deploy:$DATADOG_AGENT_BUILDERS
  before_script:
    - ls $OMNIBUS_PACKAGE_DIR
  tags: [ "runner:main", "size:large" ]
  variables:
    DD_PIPELINE_ID: $CI_PIPELINE_ID-a6
  script:
    - source /usr/local/rvm/scripts/rvm
    - rvm use 2.4
    - mkdir -p ./rpmrepo/x86_64/
    - aws s3 sync s3://$RPM_TESTING_S3_BUCKET/pipeline-$DD_PIPELINE_ID/6 ./rpmrepo/
    - cp $OMNIBUS_PACKAGE_DIR/datadog-*-6.*x86_64.rpm ./rpmrepo/x86_64/
    - createrepo --update -v --checksum sha ./rpmrepo/x86_64
    - aws s3 sync ./rpmrepo/ s3://$RPM_TESTING_S3_BUCKET/pipeline-$DD_PIPELINE_ID/6 --grants read=uri=http://acs.amazonaws.com/groups/global/AllUsers full=id=3a6e02b08553fd157ae3fb918945dd1eaae5a1aa818940381ef07a430cf25732

deploy_rpm_testing-a7:
  <<: *run_when_testkitchen_triggered
  <<: *skip_when_unwanted_on_7
  stage: testkitchen_deploy
  needs: ["fail_on_non_triggered_tag", "agent_rpm-x64-a7"]
  image: 486234852809.dkr.ecr.us-east-1.amazonaws.com/ci/datadog-agent-builders/deploy:$DATADOG_AGENT_BUILDERS
  before_script:
    - ls $OMNIBUS_PACKAGE_DIR
  tags: [ "runner:main", "size:large" ]
  variables:
    DD_PIPELINE_ID: $CI_PIPELINE_ID-a7
  script:
    - source /usr/local/rvm/scripts/rvm
    - rvm use 2.4
    - mkdir -p ./rpmrepo/x86_64/
    - aws s3 sync s3://$RPM_TESTING_S3_BUCKET/pipeline-$DD_PIPELINE_ID/7 ./rpmrepo/
    - cp $OMNIBUS_PACKAGE_DIR/datadog-*-7.*x86_64.rpm ./rpmrepo/x86_64/
    - createrepo --update -v --checksum sha ./rpmrepo/x86_64
    - aws s3 sync ./rpmrepo/ s3://$RPM_TESTING_S3_BUCKET/pipeline-$DD_PIPELINE_ID/7 --grants read=uri=http://acs.amazonaws.com/groups/global/AllUsers full=id=3a6e02b08553fd157ae3fb918945dd1eaae5a1aa818940381ef07a430cf25732

# deploy rpm packages to yum staging repo
deploy_suse_rpm_testing-a6:
  <<: *run_when_testkitchen_triggered
  <<: *skip_when_unwanted_on_6
  stage: testkitchen_deploy
  needs: ["fail_on_non_triggered_tag", "agent_suse-x64-a6"]
  image: 486234852809.dkr.ecr.us-east-1.amazonaws.com/ci/datadog-agent-builders/deploy:$DATADOG_AGENT_BUILDERS
  before_script:
    - ls $OMNIBUS_PACKAGE_DIR_SUSE
  tags: [ "runner:main", "size:large" ]
  variables:
    DD_PIPELINE_ID: $CI_PIPELINE_ID-a6
  script:
    - source /usr/local/rvm/scripts/rvm
    - rvm use 2.4
    - mkdir -p ./rpmrepo/suse/x86_64/
    - aws s3 sync s3://$RPM_TESTING_S3_BUCKET/suse/pipeline-$DD_PIPELINE_ID/6 ./rpmrepo/suse
    - cp $OMNIBUS_PACKAGE_DIR_SUSE/datadog-*-6.*x86_64.rpm ./rpmrepo/suse/x86_64/
    - createrepo --update -v --checksum sha ./rpmrepo/suse/x86_64
    - aws s3 sync ./rpmrepo/suse/ s3://$RPM_TESTING_S3_BUCKET/suse/pipeline-$DD_PIPELINE_ID/6 --grants read=uri=http://acs.amazonaws.com/groups/global/AllUsers full=id=3a6e02b08553fd157ae3fb918945dd1eaae5a1aa818940381ef07a430cf25732

deploy_suse_rpm_testing-a7:
  <<: *run_when_testkitchen_triggered
  <<: *skip_when_unwanted_on_7
  stage: testkitchen_deploy
  needs: ["fail_on_non_triggered_tag", "agent_suse-x64-a7"]
  image: 486234852809.dkr.ecr.us-east-1.amazonaws.com/ci/datadog-agent-builders/deploy:$DATADOG_AGENT_BUILDERS
  before_script:
    - ls $OMNIBUS_PACKAGE_DIR_SUSE
  tags: [ "runner:main", "size:large" ]
  variables:
    DD_PIPELINE_ID: $CI_PIPELINE_ID-a7
  script:
    - source /usr/local/rvm/scripts/rvm
    - rvm use 2.4
    - mkdir -p ./rpmrepo/suse/x86_64/
    - aws s3 sync s3://$RPM_TESTING_S3_BUCKET/suse/pipeline-$DD_PIPELINE_ID/7 ./rpmrepo/suse
    - cp $OMNIBUS_PACKAGE_DIR_SUSE/datadog-*-7.*x86_64.rpm ./rpmrepo/suse/x86_64/
    - createrepo --update -v --checksum sha ./rpmrepo/suse/x86_64
    - aws s3 sync ./rpmrepo/suse/ s3://$RPM_TESTING_S3_BUCKET/suse/pipeline-$DD_PIPELINE_ID/7 --grants read=uri=http://acs.amazonaws.com/groups/global/AllUsers full=id=3a6e02b08553fd157ae3fb918945dd1eaae5a1aa818940381ef07a430cf25732

# deploy windows packages to our testing bucket
deploy_windows_testing-a6:
  <<: *run_when_testkitchen_triggered
  <<: *skip_when_unwanted_on_6
  stage: testkitchen_deploy
  needs: ["fail_on_non_triggered_tag", "windows_msi_x86-a6", "windows_msi_x64-a6"]
  image: 486234852809.dkr.ecr.us-east-1.amazonaws.com/ci/datadog-agent-builders/deploy:$DATADOG_AGENT_BUILDERS
  before_script:
    - ls $OMNIBUS_PACKAGE_DIR
  tags: [ "runner:main", "size:large" ]
  script:
    - $S3_CP_CMD --recursive --exclude "*" --include "datadog-agent-6.*.msi" $OMNIBUS_PACKAGE_DIR s3://$WIN_S3_BUCKET/$WINDOWS_TESTING_S3_BUCKET_A6 --grants read=uri=http://acs.amazonaws.com/groups/global/AllUsers full=id=3a6e02b08553fd157ae3fb918945dd1eaae5a1aa818940381ef07a430cf25732

deploy_windows_testing-a7:
  <<: *run_when_testkitchen_triggered
  <<: *skip_when_unwanted_on_7
  stage: testkitchen_deploy
  needs: ["fail_on_non_triggered_tag", "windows_msi_x86-a7", "windows_msi_x64-a7"]
  image: 486234852809.dkr.ecr.us-east-1.amazonaws.com/ci/datadog-agent-builders/deploy:$DATADOG_AGENT_BUILDERS
  before_script:
    - ls $OMNIBUS_PACKAGE_DIR
  tags: [ "runner:main", "size:large" ]
  script:
    - $S3_CP_CMD --recursive --exclude "*" --include "datadog-agent-7.*.msi" $OMNIBUS_PACKAGE_DIR s3://$WIN_S3_BUCKET/$WINDOWS_TESTING_S3_BUCKET_A7 --grants read=uri=http://acs.amazonaws.com/groups/global/AllUsers full=id=3a6e02b08553fd157ae3fb918945dd1eaae5a1aa818940381ef07a430cf25732

#
# Kitchen Test Common templates
#

.kitchen_common: &kitchen_common
  <<: *run_when_testkitchen_triggered
  stage: testkitchen_testing
  image: 486234852809.dkr.ecr.us-east-1.amazonaws.com/ci/datadog-agent-builders/dd-agent-testing:$DATADOG_AGENT_BUILDERS
  artifacts:
    expire_in: 2 weeks
    when: always
    paths:
      - $CI_PROJECT_DIR/kitchen_logs
  tags: [ "runner:main", "size:large" ]
  retry: 1


# Kitchen: agents
# ---------------

.kitchen_agent_a6: &kitchen_agent_a6
  <<: *kitchen_common
  <<: *skip_when_unwanted_on_6
  variables:
    AGENT_MAJOR_VERSION: 6
    DD_PIPELINE_ID: $CI_PIPELINE_ID-a6

.kitchen_agent_a7: &kitchen_agent_a7
  <<: *kitchen_common
  <<: *skip_when_unwanted_on_7
  variables:
    AGENT_MAJOR_VERSION: 7
    DD_PIPELINE_ID: $CI_PIPELINE_ID-a7


# Kitchen: OSes
# -------------

.kitchen_os_windows: &kitchen_os_windows
  before_script:
    - if [ $AGENT_MAJOR_VERSION == "7" ]; then export WINDOWS_TESTING_S3_BUCKET=$WINDOWS_TESTING_S3_BUCKET_A7; else export WINDOWS_TESTING_S3_BUCKET=$WINDOWS_TESTING_S3_BUCKET_A6; fi
    - rsync -azr --delete ./ $SRC_PATH
    - export TEST_PLATFORMS="win2008r2,id,/subscriptions/8c56d827-5f07-45ce-8f2b-6c5001db5c6f/resourceGroups/kitchen-test-images/providers/Microsoft.Compute/galleries/kitchenimages/images/Windows2008-R2-SP1/versions/1.0.0"
    - export TEST_PLATFORMS="$TEST_PLATFORMS|win2012,urn,MicrosoftWindowsServer:WindowsServer:2012-Datacenter:3.127.20190603"
    - export TEST_PLATFORMS="$TEST_PLATFORMS|win2012r2,urn,MicrosoftWindowsServer:WindowsServer:2012-R2-Datacenter:4.127.20190603"
    - export TEST_PLATFORMS="$TEST_PLATFORMS|win2016,urn,MicrosoftWindowsServer:WindowsServer:2016-Datacenter-Server-Core:2016.127.20190603"
    - export TEST_PLATFORMS="$TEST_PLATFORMS|win2019,urn,MicrosoftWindowsServer:WindowsServer:2019-Datacenter-Core:2019.0.20190603"
    - cd $DD_AGENT_TESTING_DIR
    - bash -l tasks/kitchen_setup.sh

.kitchen_os_centos: &kitchen_os_centos
  before_script:
    - rsync -azr --delete ./ $SRC_PATH
    - export TEST_PLATFORMS="centos-69,urn,OpenLogic:CentOS:6.9:6.9.20180530"
    - export TEST_PLATFORMS="$TEST_PLATFORMS|centos-76,urn,OpenLogic:CentOS:7.6:7.6.20190402"
    - export TEST_PLATFORMS="$TEST_PLATFORMS|rhel-80,urn,RedHat:RHEL:8:8.0.2019062020"
    - cd $DD_AGENT_TESTING_DIR
    - bash -l tasks/kitchen_setup.sh

.kitchen_os_suse: &kitchen_os_suse
  before_script:
    - rsync -azr --delete ./ $SRC_PATH
    - export TEST_PLATFORMS="sles-11,urn,SUSE:SLES-BYOS:11-SP4:2019.12.05"
    - export TEST_PLATFORMS="$TEST_PLATFORMS|sles-12,urn,SUSE:SLES-BYOS:12-SP4:2019.11.13"
    - export TEST_PLATFORMS="$TEST_PLATFORMS|sles-15,urn,SUSE:SLES-BYOS:15:2019.11.15"
    - cd $DD_AGENT_TESTING_DIR
    - bash -l tasks/kitchen_setup.sh

.kitchen_os_debian: &kitchen_os_debian
  before_script:
    - rsync -azr --delete ./ $SRC_PATH
    - export TEST_PLATFORMS="debian-8,urn,credativ:Debian:8:8.20190313.0"
    - export TEST_PLATFORMS="$TEST_PLATFORMS|debian-9,urn,credativ:Debian:9:9.20190515.0"
    - export TEST_PLATFORMS="$TEST_PLATFORMS|debian-10,urn,Debian:debian-10:10:0.20190709.401"
    - cd $DD_AGENT_TESTING_DIR
    - bash -l tasks/kitchen_setup.sh

.kitchen_os_ubuntu: &kitchen_os_ubuntu
  before_script:
    - rsync -azr --delete ./ $SRC_PATH
    - export TEST_PLATFORMS="ubuntu-14-04,urn,Canonical:UbuntuServer:14.04.5-LTS:14.04.201905140"
    - export TEST_PLATFORMS="$TEST_PLATFORMS|ubuntu-16-04,urn,Canonical:UbuntuServer:16.04.0-LTS:16.04.201906170"
    - export TEST_PLATFORMS="$TEST_PLATFORMS|ubuntu-18-04,urn,Canonical:UbuntuServer:18.04-LTS:18.04.201906040"
    - cd $DD_AGENT_TESTING_DIR
    - bash -l tasks/kitchen_setup.sh



# Kitchen: tests
# --------------

.kitchen_test_chef: &kitchen_test_chef
  script:
    - AZURE_LOCATION='North Central US' bash -l tasks/run-test-kitchen.sh chef-test $AGENT_MAJOR_VERSION

.kitchen_test_step_by_step: &kitchen_test_step_by_step
  script:
    - AZURE_LOCATION='Central US' bash -l tasks/run-test-kitchen.sh step-by-step-test $AGENT_MAJOR_VERSION

.kitchen_test_install_script: &kitchen_test_install_script
  script:
    - AZURE_LOCATION='South Central US' bash -l tasks/run-test-kitchen.sh install-script-test $AGENT_MAJOR_VERSION

.kitchen_test_upgrade5: &kitchen_test_upgrade5
  script:
    - AZURE_LOCATION='Central US' bash -l tasks/run-test-kitchen.sh upgrade5-test $AGENT_MAJOR_VERSION

.kitchen_test_upgrade6: &kitchen_test_upgrade6
  script:
    - AZURE_LOCATION='South Central US' bash -l tasks/run-test-kitchen.sh upgrade6-test $AGENT_MAJOR_VERSION

.kitchen_test_upgrade7: &kitchen_test_upgrade7
  script:
    - AZURE_LOCATION='North Central US' bash -l tasks/run-test-kitchen.sh upgrade7-test $AGENT_MAJOR_VERSION

.kitchen_test_windows_installer: &kitchen_test_windows_installer
  before_script: [ "# noop" ] # Override kitchen_os_windows default
  script:
    - rsync -azr --delete ./ $SRC_PATH
    - export TEST_PLATFORMS="win2012,urn,MicrosoftWindowsServer:WindowsServer:2012-Datacenter:3.127.20190603"
    - cd $DD_AGENT_TESTING_DIR
    - bash -l tasks/kitchen_setup.sh
    - AZURE_LOCATION='North Central US' bash -l tasks/run-test-kitchen.sh windows-install-test $AGENT_MAJOR_VERSION



# Kitchen: scenarios (os * agent)
# -------------------------------

.kitchen_scenario_windows_a6: &kitchen_scenario_windows_a6
  <<: *kitchen_os_windows
  <<: *kitchen_agent_a6
  needs: ["fail_on_non_triggered_tag", "deploy_windows_testing-a6"]

.kitchen_scenario_windows_a7: &kitchen_scenario_windows_a7
  <<: *kitchen_os_windows
  <<: *kitchen_agent_a7
  needs: ["fail_on_non_triggered_tag", "deploy_windows_testing-a7"]

.kitchen_scenario_centos_a6: &kitchen_scenario_centos_a6
  <<: *kitchen_os_centos
  <<: *kitchen_agent_a6
  needs: ["fail_on_non_triggered_tag", "deploy_rpm_testing-a6"]

.kitchen_scenario_centos_a7: &kitchen_scenario_centos_a7
  <<: *kitchen_os_centos
  <<: *kitchen_agent_a7
  needs: ["fail_on_non_triggered_tag", "deploy_rpm_testing-a7"]

.kitchen_scenario_ubuntu_a6: &kitchen_scenario_ubuntu_a6
  <<: *kitchen_os_ubuntu
  <<: *kitchen_agent_a6
  needs: ["fail_on_non_triggered_tag", "deploy_deb_testing-a6"]

.kitchen_scenario_ubuntu_a7: &kitchen_scenario_ubuntu_a7
  <<: *kitchen_os_ubuntu
  <<: *kitchen_agent_a7
  needs: ["fail_on_non_triggered_tag", "deploy_deb_testing-a7"]

.kitchen_scenario_suse_a6: &kitchen_scenario_suse_a6
  <<: *kitchen_os_suse
  <<: *kitchen_agent_a6
  needs: ["fail_on_non_triggered_tag", "deploy_suse_rpm_testing-a6"]

.kitchen_scenario_suse_a7: &kitchen_scenario_suse_a7
  <<: *kitchen_os_suse
  <<: *kitchen_agent_a7
  needs: ["fail_on_non_triggered_tag", "deploy_suse_rpm_testing-a7"]

.kitchen_scenario_debian_a6: &kitchen_scenario_debian_a6
  <<: *kitchen_os_debian
  <<: *kitchen_agent_a6
  needs: ["fail_on_non_triggered_tag", "deploy_deb_testing-a6"]

.kitchen_scenario_debian_a7: &kitchen_scenario_debian_a7
  <<: *kitchen_os_debian
  <<: *kitchen_agent_a7
  needs: ["fail_on_non_triggered_tag", "deploy_deb_testing-a7"]



# Kitchen: final test matrix (tests * scenarios)
# ----------------------------------------------

# run dd-agent-testing for the windows installer
kitchen_windows_installer-a6:
  allow_failure: true
  <<: *kitchen_scenario_windows_a6
  <<: *kitchen_test_windows_installer
  retry: 0

kitchen_windows_installer-a7:
  allow_failure: true
  <<: *kitchen_scenario_windows_a7
  <<: *kitchen_test_windows_installer
  retry: 0

# run dd-agent-testing on windows
kitchen_windows_chef-a6:
  allow_failure: false
  <<: *kitchen_scenario_windows_a6
  <<: *kitchen_test_chef

kitchen_windows_chef-a7:
  allow_failure: false
  <<: *kitchen_scenario_windows_a7
  <<: *kitchen_test_chef

kitchen_windows_upgrade5-a6:
  allow_failure: false
  <<: *kitchen_scenario_windows_a6
  <<: *kitchen_test_upgrade5

kitchen_windows_upgrade5-a7:
  allow_failure: false
  <<: *kitchen_scenario_windows_a7
  <<: *kitchen_test_upgrade5

kitchen_windows_upgrade6-a6:
  allow_failure: false
  <<: *kitchen_scenario_windows_a6
  <<: *kitchen_test_upgrade6

kitchen_windows_upgrade6-a7:
  allow_failure: false
  <<: *kitchen_scenario_windows_a7
  <<: *kitchen_test_upgrade6

kitchen_windows_upgrade7-a7:
  allow_failure: false
  <<: *kitchen_scenario_windows_a7
  <<: *kitchen_test_upgrade7

# run dd-agent-testing on centos
kitchen_centos_chef-a6:
  allow_failure: false
  <<: *kitchen_scenario_centos_a6
  <<: *kitchen_test_chef

kitchen_centos_chef-a7:
  allow_failure: false
  <<: *kitchen_scenario_centos_a7
  <<: *kitchen_test_chef

kitchen_centos_install_script-a6:
  allow_failure: false
  <<: *kitchen_scenario_centos_a6
  <<: *kitchen_test_install_script

kitchen_centos_install_script-a7:
  allow_failure: false
  <<: *kitchen_scenario_centos_a7
  <<: *kitchen_test_install_script

kitchen_centos_step_by_step-a6:
  allow_failure: false
  <<: *kitchen_scenario_centos_a6
  <<: *kitchen_test_step_by_step

kitchen_centos_step_by_step-a7:
  allow_failure: false
  <<: *kitchen_scenario_centos_a7
  <<: *kitchen_test_step_by_step

kitchen_centos_upgrade5-a6:
  allow_failure: false
  <<: *kitchen_scenario_centos_a6
  <<: *kitchen_test_upgrade5

kitchen_centos_upgrade5-a7:
  allow_failure: false
  <<: *kitchen_scenario_centos_a7
  <<: *kitchen_test_upgrade5

kitchen_centos_upgrade6-a6:
  allow_failure: false
  <<: *kitchen_scenario_centos_a6
  <<: *kitchen_test_upgrade6

kitchen_centos_upgrade6-a7:
  allow_failure: false
  <<: *kitchen_scenario_centos_a7
  <<: *kitchen_test_upgrade6

kitchen_centos_upgrade7-a7:
  allow_failure: false
  <<: *kitchen_scenario_centos_a7
  <<: *kitchen_test_upgrade7

# run dd-agent-testing on ubuntu
# Could fail if we encounter the issue with apt locks/azure agent, but should be investigated if that's the case
kitchen_ubuntu_chef-a6:
  allow_failure: false
  <<: *kitchen_scenario_ubuntu_a6
  <<: *kitchen_test_chef

kitchen_ubuntu_chef-a7:
  allow_failure: false
  <<: *kitchen_scenario_ubuntu_a7
  <<: *kitchen_test_chef

kitchen_ubuntu_install_script-a6:
  allow_failure: false
  <<: *kitchen_scenario_ubuntu_a6
  <<: *kitchen_test_install_script

kitchen_ubuntu_install_script-a7:
  allow_failure: false
  <<: *kitchen_scenario_ubuntu_a7
  <<: *kitchen_test_install_script

kitchen_ubuntu_step_by_step-a6:
  allow_failure: false
  <<: *kitchen_scenario_ubuntu_a6
  <<: *kitchen_test_step_by_step

kitchen_ubuntu_step_by_step-a7:
  allow_failure: false
  <<: *kitchen_scenario_ubuntu_a7
  <<: *kitchen_test_step_by_step

kitchen_ubuntu_upgrade5-a6:
  allow_failure: false
  <<: *kitchen_scenario_ubuntu_a6
  <<: *kitchen_test_upgrade5

kitchen_ubuntu_upgrade5-a7:
  allow_failure: false
  <<: *kitchen_scenario_ubuntu_a7
  <<: *kitchen_test_upgrade5

kitchen_ubuntu_upgrade6-a6:
  allow_failure: false
  <<: *kitchen_scenario_ubuntu_a6
  <<: *kitchen_test_upgrade6

kitchen_ubuntu_upgrade6-a7:
  allow_failure: false
  <<: *kitchen_scenario_ubuntu_a7
  <<: *kitchen_test_upgrade6

kitchen_ubuntu_upgrade7-a7:
  allow_failure: false
  <<: *kitchen_scenario_ubuntu_a7
  <<: *kitchen_test_upgrade7

# run dd-agent-testing on suse
kitchen_suse_chef-a6:
  allow_failure: false
  <<: *kitchen_scenario_suse_a6
  <<: *kitchen_test_chef

kitchen_suse_chef-a7:
  allow_failure: false
  <<: *kitchen_scenario_suse_a7
  <<: *kitchen_test_chef

kitchen_suse_install_script-a6:
  allow_failure: false
  <<: *kitchen_scenario_suse_a6
  <<: *kitchen_test_install_script

kitchen_suse_install_script-a7:
  allow_failure: false
  <<: *kitchen_scenario_suse_a7
  <<: *kitchen_test_install_script

kitchen_suse_step_by_step-a6:
  allow_failure: false
  <<: *kitchen_scenario_suse_a6
  <<: *kitchen_test_step_by_step

kitchen_suse_step_by_step-a7:
  allow_failure: false
  <<: *kitchen_scenario_suse_a7
  <<: *kitchen_test_step_by_step

kitchen_suse_upgrade5-a6:
  allow_failure: false
  <<: *kitchen_scenario_suse_a6
  <<: *kitchen_test_upgrade5

kitchen_suse_upgrade5-a7:
  allow_failure: false
  <<: *kitchen_scenario_suse_a7
  <<: *kitchen_test_upgrade5

kitchen_suse_upgrade6-a6:
  allow_failure: false
  <<: *kitchen_scenario_suse_a6
  <<: *kitchen_test_upgrade6

kitchen_suse_upgrade6-a7:
  allow_failure: false
  <<: *kitchen_scenario_suse_a7
  <<: *kitchen_test_upgrade6

kitchen_suse_upgrade7-a7:
  allow_failure: false
  <<: *kitchen_scenario_suse_a7
  <<: *kitchen_test_upgrade7

# run dd-agent-testing on debian
# Could fail if we encounter the issue with apt locks/azure agent, but should be investigated if that's the case
kitchen_debian_chef-a6:
  allow_failure: false
  <<: *kitchen_scenario_debian_a6
  <<: *kitchen_test_chef

kitchen_debian_chef-a7:
  allow_failure: false
  <<: *kitchen_scenario_debian_a7
  <<: *kitchen_test_chef

kitchen_debian_install_script-a6:
  allow_failure: false
  <<: *kitchen_scenario_debian_a6
  <<: *kitchen_test_install_script

kitchen_debian_install_script-a7:
  allow_failure: false
  <<: *kitchen_scenario_debian_a7
  <<: *kitchen_test_install_script

kitchen_debian_step_by_step-a6:
  allow_failure: false
  <<: *kitchen_scenario_debian_a6
  <<: *kitchen_test_step_by_step

kitchen_debian_step_by_step-a7:
  allow_failure: false
  <<: *kitchen_scenario_debian_a7
  <<: *kitchen_test_step_by_step

kitchen_debian_upgrade5-a6:
  allow_failure: false
  <<: *kitchen_scenario_debian_a6
  <<: *kitchen_test_upgrade5

kitchen_debian_upgrade5-a7:
  allow_failure: false
  <<: *kitchen_scenario_debian_a7
  <<: *kitchen_test_upgrade5

kitchen_debian_upgrade6-a6:
  allow_failure: false
  <<: *kitchen_scenario_debian_a6
  <<: *kitchen_test_upgrade6

kitchen_debian_upgrade6-a7:
  allow_failure: false
  <<: *kitchen_scenario_debian_a7
  <<: *kitchen_test_upgrade6

kitchen_debian_upgrade7-a7:
  allow_failure: false
  <<: *kitchen_scenario_debian_a7
  <<: *kitchen_test_upgrade7


#
# pkg_metrics: send metrics about packages
#

send_pkg_size-a6:
  stage: pkg_metrics
  allow_failure: true
  <<: *run_when_triggered
  <<: *skip_when_unwanted_on_6
  image: 486234852809.dkr.ecr.us-east-1.amazonaws.com/ci/datadog-agent-buildimages/deb_x64:$DATADOG_AGENT_BUILDIMAGES
  before_script:
    # tmp while we uppdate the base image
    - apt-get install -y wget rpm2cpio cpio
    - ls -l $OMNIBUS_PACKAGE_DIR
    - ls -l $OMNIBUS_PACKAGE_DIR_SUSE
  tags: [ "runner:main", "size:large" ]
  script:
    - source /root/.bashrc && conda activate ddpy3
    - mkdir -p /tmp/deb/agent /tmp/deb/dogstatsd /tmp/deb/puppy
    - mkdir -p /tmp/rpm/agent /tmp/rpm/dogstatsd
    - mkdir -p /tmp/suse/agent /tmp/suse/dogstatsd

    # we silence dpkg and cpio output so we don't exceed gitlab log limit

    # debian
    - dpkg -x $OMNIBUS_PACKAGE_DIR/datadog-agent_6*_amd64.deb /tmp/deb/agent > /dev/null
    - DEB_AGENT_SIZE=$(du -sB1 /tmp/deb/agent | sed 's/\([0-9]\+\).\+/\1/')
    # centos
    - cd /tmp/rpm/agent && rpm2cpio $OMNIBUS_PACKAGE_DIR/datadog-agent-6.*.x86_64.rpm | cpio -idm > /dev/null
    - RPM_AGENT_SIZE=$(du -sB1 /tmp/rpm/agent | sed 's/\([0-9]\+\).\+/\1/')
    # suse
    - cd /tmp/suse/agent && rpm2cpio $OMNIBUS_PACKAGE_DIR_SUSE/datadog-agent-6.*.x86_64.rpm | cpio -idm > /dev/null
    - SUSE_AGENT_SIZE=$(du -sB1 /tmp/suse/agent | sed 's/\([0-9]\+\).\+/\1/')

    - currenttime=$(date +%s)
    - DD_API_KEY=$(aws ssm get-parameter --region us-east-1 --name ci.datadog-agent.datadog_api_key --with-decryption --query "Parameter.Value" --out text)
    - |
      curl  -X POST -H "Content-type: application/json" \
      -d "{\"series\":[
            {\"metric\":\"datadog.agent.package.size\",\"points\":[[$currenttime, $DEB_AGENT_SIZE]], \"tags\":[\"os:debian\", \"package:agent\", \"agent:6\"]},
            {\"metric\":\"datadog.agent.package.size\",\"points\":[[$currenttime, $RPM_AGENT_SIZE]], \"tags\":[\"os:centos\", \"package:agent\", \"agent:6\"]},
            {\"metric\":\"datadog.agent.package.size\",\"points\":[[$currenttime, $SUSE_AGENT_SIZE]], \"tags\":[\"os:suse\", \"package:agent\", \"agent:6\"]},
          ]}" \
      "https://api.datadoghq.com/api/v1/series?api_key=$DD_API_KEY"

send_pkg_size-a7:
  stage: pkg_metrics
  <<: *run_when_triggered
  <<: *skip_when_unwanted_on_7
  allow_failure: true
  image: 486234852809.dkr.ecr.us-east-1.amazonaws.com/ci/datadog-agent-buildimages/deb_x64:$DATADOG_AGENT_BUILDIMAGES
  before_script:
    # tmp while we uppdate the base image
    - apt-get install -y wget rpm2cpio cpio
    - ls -l $OMNIBUS_PACKAGE_DIR
    - ls -l $OMNIBUS_PACKAGE_DIR_SUSE
  tags: [ "runner:main", "size:large" ]
  script:
    - source /root/.bashrc && conda activate ddpy3
    - mkdir -p /tmp/deb/agent /tmp/deb/dogstatsd /tmp/deb/puppy
    - mkdir -p /tmp/rpm/agent /tmp/rpm/dogstatsd
    - mkdir -p /tmp/suse/agent /tmp/suse/dogstatsd

    # we silence dpkg and cpio output so we don't exceed gitlab log limit

    # debian
    - dpkg -x $OMNIBUS_PACKAGE_DIR/datadog-agent_7*_amd64.deb /tmp/deb/agent > /dev/null
    - dpkg -x $OMNIBUS_PACKAGE_DIR/datadog-puppy_7*_amd64.deb /tmp/deb/puppy > /dev/null
    - dpkg -x $OMNIBUS_PACKAGE_DIR/datadog-dogstatsd_7*_amd64.deb /tmp/deb/dogstatsd > /dev/null
    - DEB_AGENT_SIZE=$(du -sB1 /tmp/deb/agent | sed 's/\([0-9]\+\).\+/\1/')
    - DEB_DOGSTATSD_SIZE=$(du -sB1 /tmp/deb/dogstatsd | sed 's/\([0-9]\+\).\+/\1/')
    - DEB_PUPPY_SIZE=$(du -sB1 /tmp/deb/puppy | sed 's/\([0-9]\+\).\+/\1/')
    # centos
    - cd /tmp/rpm/agent && rpm2cpio $OMNIBUS_PACKAGE_DIR/datadog-agent-7.*.x86_64.rpm | cpio -idm > /dev/null
    - cd /tmp/rpm/dogstatsd && rpm2cpio $OMNIBUS_PACKAGE_DIR/datadog-dogstatsd-7.*.x86_64.rpm | cpio -idm > /dev/null
    - RPM_AGENT_SIZE=$(du -sB1 /tmp/rpm/agent | sed 's/\([0-9]\+\).\+/\1/')
    - RPM_DOGSTATSD_SIZE=$(du -sB1 /tmp/rpm/dogstatsd | sed 's/\([0-9]\+\).\+/\1/')
    # suse
    - cd /tmp/suse/agent && rpm2cpio $OMNIBUS_PACKAGE_DIR_SUSE/datadog-agent-7.*.x86_64.rpm | cpio -idm > /dev/null
    - cd /tmp/suse/dogstatsd && rpm2cpio $OMNIBUS_PACKAGE_DIR/datadog-dogstatsd-7.*.x86_64.rpm | cpio -idm > /dev/null
    - SUSE_AGENT_SIZE=$(du -sB1 /tmp/suse/agent | sed 's/\([0-9]\+\).\+/\1/')
    - SUSE_DOGSTATSD_SIZE=$(du -sB1 /tmp/suse/dogstatsd | sed 's/\([0-9]\+\).\+/\1/')

    - currenttime=$(date +%s)
    - DD_API_KEY=$(aws ssm get-parameter --region us-east-1 --name ci.datadog-agent.datadog_api_key --with-decryption --query "Parameter.Value" --out text)
    - |
      curl  -X POST -H "Content-type: application/json" \
      -d "{\"series\":[
            {\"metric\":\"datadog.agent.package.size\",\"points\":[[$currenttime, $DEB_AGENT_SIZE]], \"tags\":[\"os:debian\", \"package:agent\", \"agent:7\"]},
            {\"metric\":\"datadog.agent.package.size\",\"points\":[[$currenttime, $DEB_DOGSTATSD_SIZE]], \"tags\":[\"os:debian\", \"package:dogstatsd\", \"agent:7\"]},
            {\"metric\":\"datadog.agent.package.size\",\"points\":[[$currenttime, $DEB_PUPPY_SIZE]], \"tags\":[\"os:debian\", \"package:puppy\", \"agent:7\"]},
            {\"metric\":\"datadog.agent.package.size\",\"points\":[[$currenttime, $RPM_AGENT_SIZE]], \"tags\":[\"os:centos\", \"package:agent\", \"agent:7\"]},
            {\"metric\":\"datadog.agent.package.size\",\"points\":[[$currenttime, $RPM_DOGSTATSD_SIZE]], \"tags\":[\"os:centos\", \"package:dogstatsd\", \"agent:7\"]},
            {\"metric\":\"datadog.agent.package.size\",\"points\":[[$currenttime, $SUSE_AGENT_SIZE]], \"tags\":[\"os:suse\", \"package:agent\", \"agent:7\"]},
            {\"metric\":\"datadog.agent.package.size\",\"points\":[[$currenttime, $SUSE_DOGSTATSD_SIZE]], \"tags\":[\"os:suse\", \"package:dogstatsd\", \"agent:7\"]}
          ]}" \
      "https://api.datadoghq.com/api/v1/series?api_key=$DD_API_KEY"


.kitchen_cleanup_s3_common: &kitchen_cleanup_s3_common
  script:
    - aws s3 rm s3://$DEB_TESTING_S3_BUCKET/dists/pipeline-$DD_PIPELINE_ID --recursive
    - aws s3 rm s3://$RPM_TESTING_S3_BUCKET/pipeline-$DD_PIPELINE_ID --recursive
    - aws s3 rm s3://$RPM_TESTING_S3_BUCKET/suse/pipeline-$DD_PIPELINE_ID --recursive
    - if [ $AGENT_MAJOR_VERSION == "7" ]; then export WINDOWS_TESTING_S3_BUCKET=$WINDOWS_TESTING_S3_BUCKET_A7; else export WINDOWS_TESTING_S3_BUCKET=$WINDOWS_TESTING_S3_BUCKET_A6; fi
    - aws s3 rm s3://$WIN_S3_BUCKET/$WINDOWS_TESTING_S3_BUCKET --recursive
    - cd $OMNIBUS_PACKAGE_DIR
    - for deb in $(ls *amd64.deb); do aws s3 rm s3://$DEB_TESTING_S3_BUCKET/pool/d/da/$deb --recursive; done

# kitchen tests cleanup
testkitchen_cleanup_s3-a6:
  stage: testkitchen_cleanup
  image: 486234852809.dkr.ecr.us-east-1.amazonaws.com/ci/datadog-agent-builders/deploy:$DATADOG_AGENT_BUILDERS
  <<: *run_when_testkitchen_triggered
  tags: [ "runner:main", "size:large" ]
  variables:
    AGENT_MAJOR_VERSION: 6
    DD_PIPELINE_ID: $CI_PIPELINE_ID-a6
  before_script:
    - ls
  # even if this fails, it shouldn't block the pipeline.
  allow_failure: true
  when: always
  <<: *kitchen_cleanup_s3_common

testkitchen_cleanup_s3-a7:
  stage: testkitchen_cleanup
  image: 486234852809.dkr.ecr.us-east-1.amazonaws.com/ci/datadog-agent-builders/deploy:$DATADOG_AGENT_BUILDERS
  <<: *run_when_testkitchen_triggered
  tags: [ "runner:main", "size:large" ]
  variables:
    AGENT_MAJOR_VERSION: 7
    DD_PIPELINE_ID: $CI_PIPELINE_ID-a7
  before_script:
    - ls
  # even if this fails, it shouldn't block the pipeline.
  allow_failure: true
  when: always
  <<: *kitchen_cleanup_s3_common

# run dd-agent-testing
testkitchen_cleanup_azure-a6:
  stage: testkitchen_cleanup
  image: 486234852809.dkr.ecr.us-east-1.amazonaws.com/ci/datadog-agent-builders/dd-agent-testing:$DATADOG_AGENT_BUILDERS
  <<: *run_when_testkitchen_triggered
  # even if this fails, it shouldn't block the pipeline.
  allow_failure: true
  when: always
  tags: [ "runner:main", "size:large" ]
  variables:
    DD_PIPELINE_ID: $CI_PIPELINE_ID-a6
  before_script:
    - rsync -azr --delete ./ $SRC_PATH
  script:
    - cd $DD_AGENT_TESTING_DIR
    - bash -l tasks/clean.sh

testkitchen_cleanup_azure-a7:
  stage: testkitchen_cleanup
  image: 486234852809.dkr.ecr.us-east-1.amazonaws.com/ci/datadog-agent-builders/dd-agent-testing:$DATADOG_AGENT_BUILDERS
  <<: *run_when_testkitchen_triggered
  # even if this fails, it shouldn't block the pipeline.
  allow_failure: true
  when: always
  tags: [ "runner:main", "size:large" ]
  variables:
    DD_PIPELINE_ID: $CI_PIPELINE_ID-a7
  before_script:
    - rsync -azr --delete ./ $SRC_PATH
  script:
    - cd $DD_AGENT_TESTING_DIR
    - bash -l tasks/clean.sh

#
# image_build
#

.docker_build_job_definition: &docker_build_job_definition
  stage: image_build
  before_script: [ "# noop" ] # Override top level entry
  dependencies: [] # Don't download Gitlab artifacts
  script:
    - aws s3 sync --only-show-errors $S3_ARTIFACTS_URI $BUILD_CONTEXT
    - TAG_SUFFIX=${TAG_SUFFIX:-}
    - BUILD_ARG=${BUILD_ARG:-}
    - TARGET_TAG=$IMAGE:v$CI_PIPELINE_ID-${CI_COMMIT_SHA:0:7}$TAG_SUFFIX-$ARCH
    # Pull base image(s) with content trust enabled
    - pip install -r requirements.txt
    - inv -e docker.pull-base-images --signed-pull $BUILD_CONTEXT/$ARCH/Dockerfile
    # Build testing stage if provided
    - test "$TESTING_ARG" && docker build --file $BUILD_CONTEXT/$ARCH/Dockerfile $TESTING_ARG $BUILD_CONTEXT
    # Build release stage and push to ECR
    - docker build $BUILD_ARG --file $BUILD_CONTEXT/$ARCH/Dockerfile --pull --tag $TARGET_TAG $BUILD_CONTEXT
    - docker push $TARGET_TAG

.docker_build_job_definition_amd64: &docker_build_job_definition_amd64
  image: 486234852809.dkr.ecr.us-east-1.amazonaws.com/docker:v1907756-26d65dc-18.09.6
  tags: ["runner:docker", "size:large"]
  variables:
    ARCH: amd64

.docker_build_job_definition_arm64: &docker_build_job_definition_arm64
  image: 486234852809.dkr.ecr.us-east-1.amazonaws.com/docker:v1903032-53399bc-18.09.6-arm64
  tags: ["runner:docker-arm", "platform:arm64"]
  variables:
    ARCH: arm64

# build agent6 py2 image
build_agent6:
  <<: *docker_build_job_definition
  extends: .docker_build_job_definition_amd64
  needs: ["fail_on_non_triggered_tag", "agent_deb-x64-a6"]
  <<: *skip_when_unwanted_on_6
  variables:
    IMAGE: 486234852809.dkr.ecr.us-east-1.amazonaws.com/ci/datadog-agent/agent
    BUILD_CONTEXT: Dockerfiles/agent
    TAG_SUFFIX: -6
    BUILD_ARG: --target release --build-arg PYTHON_VERSION=2 --build-arg DD_AGENT_ARTIFACT=datadog-agent_6*_amd64.deb
    TESTING_ARG:  --target testing --build-arg PYTHON_VERSION=2 --build-arg DD_AGENT_ARTIFACT=datadog-agent_6*_amd64.deb

build_agent6_arm64:
  <<: *docker_build_job_definition
  extends: .docker_build_job_definition_arm64
  needs: ["fail_on_non_triggered_tag", "agent_deb-arm-a6"]
  <<: *skip_when_unwanted_on_6
  variables:
    IMAGE: 486234852809.dkr.ecr.us-east-1.amazonaws.com/ci/datadog-agent/agent
    BUILD_CONTEXT: Dockerfiles/agent
    TAG_SUFFIX: -6
    BUILD_ARG: --target release --build-arg PYTHON_VERSION=2 --build-arg DD_AGENT_ARTIFACT=datadog-agent_6*arm64.deb
    TESTING_ARG:  --target testing --build-arg PYTHON_VERSION=2 --build-arg DD_AGENT_ARTIFACT=datadog-agent_6*arm64.deb

# build agent6 py2 jmx image
build_agent6_jmx:
  <<: *docker_build_job_definition
  extends: .docker_build_job_definition_amd64
  needs: ["fail_on_non_triggered_tag", "agent_deb-x64-a6"]
  <<: *skip_when_unwanted_on_6
  variables:
    IMAGE: 486234852809.dkr.ecr.us-east-1.amazonaws.com/ci/datadog-agent/agent
    BUILD_CONTEXT: Dockerfiles/agent
    BUILD_ARTIFACT_GLOB: datadog-agent_6*_amd64.deb
    TAG_SUFFIX: -6-jmx
    BUILD_ARG: --target release --build-arg WITH_JMX=true --build-arg PYTHON_VERSION=2 --build-arg DD_AGENT_ARTIFACT=datadog-agent_6*_amd64.deb
    TESTING_ARG:  --target testing --build-arg WITH_JMX=true --build-arg PYTHON_VERSION=2 --build-arg DD_AGENT_ARTIFACT=datadog-agent_6*_amd64.deb

# build agent6 py2 jmx image
build_agent6_jmx_arm64:
  <<: *docker_build_job_definition
  extends: .docker_build_job_definition_arm64
  needs: ["fail_on_non_triggered_tag", "agent_deb-arm-a6"]
  <<: *skip_when_unwanted_on_6
  variables:
    IMAGE: 486234852809.dkr.ecr.us-east-1.amazonaws.com/ci/datadog-agent/agent
    BUILD_CONTEXT: Dockerfiles/agent
    BUILD_ARTIFACT_GLOB: datadog-agent_6*arm64.deb
    TAG_SUFFIX: -6-jmx
    BUILD_ARG: --target release --build-arg WITH_JMX=true --build-arg PYTHON_VERSION=2 --build-arg DD_AGENT_ARTIFACT=datadog-agent_6*arm64.deb
    TESTING_ARG:  --target testing --build-arg WITH_JMX=true --build-arg PYTHON_VERSION=2 --build-arg DD_AGENT_ARTIFACT=datadog-agent_6*arm64.deb

# TESTING ONLY: This image is for internal testing purposes, not customer facing.
# build agent6 jmx unified image (including python3)
build_agent6_py2py3_jmx:
  <<: *docker_build_job_definition
  extends: .docker_build_job_definition_amd64
  needs: ["fail_on_non_triggered_tag", "agent_deb-x64-a6"]
  <<: *skip_when_unwanted_on_6
  variables:
    IMAGE: 486234852809.dkr.ecr.us-east-1.amazonaws.com/ci/datadog-agent/agent
    BUILD_CONTEXT: Dockerfiles/agent
    TAG_SUFFIX: -6-py2py3-jmx
    BUILD_ARG: --target release --build-arg WITH_JMX=true --build-arg DD_AGENT_ARTIFACT=datadog-agent_6*_amd64.deb
    TESTING_ARG:  --target testing --build-arg WITH_JMX=true --build-arg DD_AGENT_ARTIFACT=datadog-agent_6*_amd64.deb

# build agent7 image
build_agent7:
  <<: *docker_build_job_definition
  extends: .docker_build_job_definition_amd64
  needs: ["fail_on_non_triggered_tag", "agent_deb-x64-a7"]
  <<: *skip_when_unwanted_on_7
  variables:
    IMAGE: 486234852809.dkr.ecr.us-east-1.amazonaws.com/ci/datadog-agent/agent
    BUILD_CONTEXT: Dockerfiles/agent
    TAG_SUFFIX: -7
    BUILD_ARG: --target release --build-arg PYTHON_VERSION=3 --build-arg DD_AGENT_ARTIFACT=datadog-agent_7*_amd64.deb
    TESTING_ARG:  --target testing --build-arg PYTHON_VERSION=3 --build-arg DD_AGENT_ARTIFACT=datadog-agent_7*_amd64.deb

build_agent7_arm64:
  <<: *docker_build_job_definition
  extends: .docker_build_job_definition_arm64
  needs: ["fail_on_non_triggered_tag", "agent_deb-arm-a7"]
  <<: *skip_when_unwanted_on_7
  variables:
    IMAGE: 486234852809.dkr.ecr.us-east-1.amazonaws.com/ci/datadog-agent/agent
    BUILD_CONTEXT: Dockerfiles/agent
    TAG_SUFFIX: -7
    BUILD_ARG: --target release --build-arg PYTHON_VERSION=3 --build-arg DD_AGENT_ARTIFACT=datadog-agent_7*_arm64.deb
    TESTING_ARG:  --target testing --build-arg PYTHON_VERSION=3 --build-arg DD_AGENT_ARTIFACT=datadog-agent_7*_arm64.deb

# build agent7 jmx image
build_agent7_jmx:
  <<: *docker_build_job_definition
  extends: .docker_build_job_definition_amd64
  needs: ["fail_on_non_triggered_tag", "agent_deb-x64-a7"]
  <<: *skip_when_unwanted_on_7
  variables:
    IMAGE: 486234852809.dkr.ecr.us-east-1.amazonaws.com/ci/datadog-agent/agent
    BUILD_CONTEXT: Dockerfiles/agent
    TAG_SUFFIX: -7-jmx
    BUILD_ARG: --target release --build-arg WITH_JMX=true --build-arg PYTHON_VERSION=3 --build-arg DD_AGENT_ARTIFACT=datadog-agent_7*_amd64.deb
    TESTING_ARG:  --target testing --build-arg WITH_JMX=true --build-arg PYTHON_VERSION=3 --build-arg DD_AGENT_ARTIFACT=datadog-agent_7*_amd64.deb

build_agent7_jmx_arm64:
  <<: *docker_build_job_definition
  extends: .docker_build_job_definition_arm64
  needs: ["fail_on_non_triggered_tag", "agent_deb-arm-a7"]
  <<: *skip_when_unwanted_on_7
  variables:
    IMAGE: 486234852809.dkr.ecr.us-east-1.amazonaws.com/ci/datadog-agent/agent
    BUILD_CONTEXT: Dockerfiles/agent
    TAG_SUFFIX: -7-jmx
    BUILD_ARG: --target release --build-arg WITH_JMX=true --build-arg PYTHON_VERSION=3 --build-arg DD_AGENT_ARTIFACT=datadog-agent_7*_arm64.deb
    TESTING_ARG:  --target testing --build-arg WITH_JMX=true --build-arg PYTHON_VERSION=3 --build-arg DD_AGENT_ARTIFACT=datadog-agent_7*_arm64.deb

# build the cluster-agent image
build_cluster_agent_amd64:
  <<: *docker_build_job_definition
  extends: .docker_build_job_definition_amd64
  needs: ["fail_on_non_triggered_tag", "cluster_agent-build_amd64"]
  variables:
    IMAGE: 486234852809.dkr.ecr.us-east-1.amazonaws.com/ci/datadog-agent/cluster-agent
    BUILD_CONTEXT: Dockerfiles/cluster-agent

build_cluster_agent_arm64:
  <<: *docker_build_job_definition
  extends: .docker_build_job_definition_arm64
  needs: ["fail_on_non_triggered_tag", "cluster_agent-build_arm64"]
  variables:
    IMAGE: 486234852809.dkr.ecr.us-east-1.amazonaws.com/ci/datadog-agent/cluster-agent
    BUILD_CONTEXT: Dockerfiles/cluster-agent

# build the dogstatsd image
build_dogstatsd_amd64:
  <<: *docker_build_job_definition
  extends: .docker_build_job_definition_amd64
  needs: ["fail_on_non_triggered_tag", "build_dogstatsd_static-deb_x64"]
  variables:
    IMAGE: 486234852809.dkr.ecr.us-east-1.amazonaws.com/ci/datadog-agent/dogstatsd
    BUILD_CONTEXT: Dockerfiles/dogstatsd/alpine

#
# Docker dev image deployments
#

twistlock_scan-6:
  <<: *skip_when_unwanted_on_6
  stage: image_deploy
  tags: [ "runner:docker", "size:large" ]
  image: 486234852809.dkr.ecr.us-east-1.amazonaws.com/twistlock-cli:2.5.121
  dependencies: [] # Don't download Gitlab artefacts
  allow_failure: true # Don't block the pipeline
  variables:
    SRC_AGENT: 486234852809.dkr.ecr.us-east-1.amazonaws.com/ci/datadog-agent/agent
    SRC_DSD: 486234852809.dkr.ecr.us-east-1.amazonaws.com/ci/datadog-agent/dogstatsd
    SRC_DCA: 486234852809.dkr.ecr.us-east-1.amazonaws.com/ci/datadog-agent/cluster-agent
  before_script:
    - export SRC_TAG=v$CI_PIPELINE_ID-${CI_COMMIT_SHA:0:7}
    - export DOCKER_CLIENT_ADDRESS=$DOCKER_HOST
    - TWISTLOCK_PASS=$(aws ssm get-parameter --region us-east-1 --name ci.datadog-agent.twistlock_password --with-decryption --query "Parameter.Value" --out text)
    - scan () { echo -e "\n==== Scanning $1 ====\n"; docker pull $1 > /dev/null; /twistcli images scan --address="$TWISTLOCK_URL" --user="$TWISTLOCK_USER" --password="$TWISTLOCK_PASS" --vulnerability-threshold=$THRESHOLD --details $1; }
  script:
    - scan ${SRC_AGENT}:${SRC_TAG}-6-amd64
    - scan ${SRC_AGENT}:${SRC_TAG}-6-jmx-amd64
    - scan ${SRC_DSD}:${SRC_TAG}-amd64
    - scan ${SRC_DCA}:${SRC_TAG}-amd64

twistlock_scan-7:
  <<: *skip_when_unwanted_on_7
  stage: image_deploy
  tags: [ "runner:docker", "size:large" ]
  image: 486234852809.dkr.ecr.us-east-1.amazonaws.com/twistlock-cli:2.5.121
  dependencies: [] # Don't download Gitlab artefacts
  allow_failure: true # Don't block the pipeline
  variables:
    SRC_AGENT: 486234852809.dkr.ecr.us-east-1.amazonaws.com/ci/datadog-agent/agent
    SRC_DSD: 486234852809.dkr.ecr.us-east-1.amazonaws.com/ci/datadog-agent/dogstatsd
    SRC_DCA: 486234852809.dkr.ecr.us-east-1.amazonaws.com/ci/datadog-agent/cluster-agent
  before_script:
    - export SRC_TAG=v$CI_PIPELINE_ID-${CI_COMMIT_SHA:0:7}
    - export DOCKER_CLIENT_ADDRESS=$DOCKER_HOST
    - TWISTLOCK_PASS=$(aws ssm get-parameter --region us-east-1 --name ci.datadog-agent.twistlock_password --with-decryption --query "Parameter.Value" --out text)
    - scan () { echo -e "\n==== Scanning $1 ====\n"; docker pull $1 > /dev/null; /twistcli images scan --address="$TWISTLOCK_URL" --user="$TWISTLOCK_USER" --password="$TWISTLOCK_PASS" --vulnerability-threshold=$THRESHOLD --details $1; }
  script:
    - scan ${SRC_AGENT}:${SRC_TAG}-7-amd64
    - scan ${SRC_AGENT}:${SRC_TAG}-7-jmx-amd64

.docker_tag_job_definition: &docker_tag_job_definition
  stage: image_deploy
  tags: [ "runner:docker", "size:large" ]
  image: 486234852809.dkr.ecr.us-east-1.amazonaws.com/docker-notary:v1912023-8c8dc1c-0.6.1
  before_script:
    - export SRC_TAG=v$CI_PIPELINE_ID-${CI_COMMIT_SHA:0:7}
    - DOCKER_REGISTRY_LOGIN=$(aws ssm get-parameter --region us-east-1 --name ci.datadog-agent.$DOCKER_REGISTRY_LOGIN_SSM_KEY --with-decryption --query "Parameter.Value" --out text)
    - aws ssm get-parameter --region us-east-1 --name ci.datadog-agent.$DOCKER_REGISTRY_PWD_SSM_KEY --with-decryption --query "Parameter.Value" --out text | docker login --username "$DOCKER_REGISTRY_LOGIN" --password-stdin "$DOCKER_REGISTRY_URL"
    - pip install -r requirements.txt
    - if [[ -z "$DELEGATION_PASS_SSM_KEY" ]]; then echo "No signing key set"; exit 0; fi
    - echo "Importing delegation signing key"
    - export DOCKER_CONTENT_TRUST_REPOSITORY_PASSPHRASE=$(aws ssm get-parameter --region us-east-1 --name ci.datadog-agent.$DELEGATION_PASS_SSM_KEY --with-decryption --query "Parameter.Value" --out text)
    - export NOTARY_AUTH=$(echo "$DOCKER_REGISTRY_LOGIN:$(aws ssm get-parameter --region us-east-1 --name ci.datadog-agent.$DOCKER_REGISTRY_PWD_SSM_KEY --with-decryption --query "Parameter.Value" --out text)" | base64)
    - export NOTARY_DELEGATION_PASSPHRASE="$DOCKER_CONTENT_TRUST_REPOSITORY_PASSPHRASE"
    - aws ssm get-parameter --region us-east-1 --name ci.datadog-agent.$DELEGATION_KEY_SSM_KEY --with-decryption --query "Parameter.Value" --out text > /tmp/docker.key
    - notary -d ~/.docker/trust key import /tmp/docker.key; rm /tmp/docker.key
  dependencies: [] # Don't download Gitlab artefacts

.docker_hub_variables: &docker_hub_variables
  DOCKER_REGISTRY_LOGIN_SSM_KEY: docker_hub_login
  DOCKER_REGISTRY_PWD_SSM_KEY: docker_hub_pwd
  DELEGATION_KEY_SSM_KEY: docker_hub_signing_key
  DELEGATION_PASS_SSM_KEY: docker_hub_signing_pass
  DOCKER_REGISTRY_URL: docker.io
  SRC_AGENT: 486234852809.dkr.ecr.us-east-1.amazonaws.com/ci/datadog-agent/agent
  SRC_DSD: 486234852809.dkr.ecr.us-east-1.amazonaws.com/ci/datadog-agent/dogstatsd
  SRC_DCA: 486234852809.dkr.ecr.us-east-1.amazonaws.com/ci/datadog-agent/cluster-agent

.quay_variables: &quay_variables
  <<: *docker_hub_variables
  DOCKER_REGISTRY_LOGIN_SSM_KEY: quay_login
  DOCKER_REGISTRY_PWD_SSM_KEY: quay_pwd
  DOCKER_REGISTRY_URL: quay.io

dev_branch_docker_hub:
  <<: *docker_tag_job_definition
  needs:
    - fail_on_non_triggered_tag
    - build_agent6
    - build_agent6_jmx
    - build_agent6_py2py3_jmx
    - build_agent7
    - build_agent7_jmx
    - build_dogstatsd_amd64
  when: manual
  except:
    - master
  variables:
    <<: *docker_hub_variables
  script:
    - inv -e docker.publish --signed-push ${SRC_AGENT}:${SRC_TAG}-6-amd64             datadog/agent-dev:${CI_COMMIT_REF_SLUG}
    - inv -e docker.publish --signed-push ${SRC_AGENT}:${SRC_TAG}-6-amd64             datadog/agent-dev:${CI_COMMIT_REF_SLUG}-py2
    - inv -e docker.publish --signed-push ${SRC_AGENT}:${SRC_TAG}-7-amd64             datadog/agent-dev:${CI_COMMIT_REF_SLUG}-py3
    - inv -e docker.publish --signed-push ${SRC_AGENT}:${SRC_TAG}-6-jmx-amd64         datadog/agent-dev:${CI_COMMIT_REF_SLUG}-jmx
    - inv -e docker.publish --signed-push ${SRC_AGENT}:${SRC_TAG}-6-jmx-amd64         datadog/agent-dev:${CI_COMMIT_REF_SLUG}-py2-jmx
    - inv -e docker.publish --signed-push ${SRC_AGENT}:${SRC_TAG}-7-jmx-amd64         datadog/agent-dev:${CI_COMMIT_REF_SLUG}-py3-jmx
    - inv -e docker.publish --signed-push ${SRC_AGENT}:${SRC_TAG}-6-py2py3-jmx-amd64  datadog/agent-dev:${CI_COMMIT_REF_SLUG}-py2py3-jmx
    - inv -e docker.publish --signed-push ${SRC_DSD}:${SRC_TAG}-amd64                 datadog/dogstatsd-dev:${CI_COMMIT_REF_SLUG}

dev_branch_multiarch_docker_hub:
  <<: *docker_tag_job_definition
  needs:
    - fail_on_non_triggered_tag
    - build_agent6
    - build_agent6_arm64
    - build_agent6_jmx
    - build_agent6_jmx_arm64
    - build_agent6_py2py3_jmx
    - build_agent7
    - build_agent7_arm64
    - build_agent7_jmx
    - build_agent7_jmx_arm64
    - build_dogstatsd_amd64
  when: manual
  except:
    - master
  variables:
    <<: *docker_hub_variables
  script:
    # Platform-specific agent images
    - inv -e docker.publish-bulk --signed-push --platform linux/amd64 --platform linux/arm64 --src-template ${SRC_AGENT}:${SRC_TAG}-6-ARCH      --dst-template datadog/agent-dev-ARCH:${CI_COMMIT_REF_SLUG}
    - inv -e docker.publish-bulk --signed-push --platform linux/amd64 --platform linux/arm64 --src-template ${SRC_AGENT}:${SRC_TAG}-6-ARCH      --dst-template datadog/agent-dev-ARCH:${CI_COMMIT_REF_SLUG}-py2
    - inv -e docker.publish-bulk --signed-push --platform linux/amd64 --platform linux/arm64 --src-template ${SRC_AGENT}:${SRC_TAG}-7-ARCH      --dst-template datadog/agent-dev-ARCH:${CI_COMMIT_REF_SLUG}-py3
    - inv -e docker.publish-bulk --signed-push --platform linux/amd64 --platform linux/arm64 --src-template ${SRC_AGENT}:${SRC_TAG}-6-jmx-ARCH  --dst-template datadog/agent-dev-ARCH:${CI_COMMIT_REF_SLUG}-jmx
    - inv -e docker.publish-bulk --signed-push --platform linux/amd64 --platform linux/arm64 --src-template ${SRC_AGENT}:${SRC_TAG}-6-jmx-ARCH  --dst-template datadog/agent-dev-ARCH:${CI_COMMIT_REF_SLUG}-py2-jmx
    - inv -e docker.publish-bulk --signed-push --platform linux/amd64 --platform linux/arm64 --src-template ${SRC_AGENT}:${SRC_TAG}-7-jmx-ARCH  --dst-template datadog/agent-dev-ARCH:${CI_COMMIT_REF_SLUG}-py3-jmx
    # Other images
    - inv -e docker.publish --signed-push ${SRC_AGENT}:${SRC_TAG}-6-py2py3-jmx-amd64 datadog/agent-dev:${CI_COMMIT_REF_SLUG}-py2py3-jmx
    - inv -e docker.publish --signed-push ${SRC_DSD}:${SRC_TAG}-amd64 datadog/dogstatsd-dev:${CI_COMMIT_REF_SLUG}
    # Manifests
    - inv -e docker.publish-manifest --signed-push --platform linux/amd64 --platform linux/arm64 --name datadog/agent-dev --tag ${CI_COMMIT_REF_SLUG}           --template datadog/agent-dev-ARCH:${CI_COMMIT_REF_SLUG}
    - inv -e docker.publish-manifest --signed-push --platform linux/amd64 --platform linux/arm64 --name datadog/agent-dev --tag ${CI_COMMIT_REF_SLUG}-py2       --template datadog/agent-dev-ARCH:${CI_COMMIT_REF_SLUG}-py2
    - inv -e docker.publish-manifest --signed-push --platform linux/amd64 --platform linux/arm64 --name datadog/agent-dev --tag ${CI_COMMIT_REF_SLUG}-py3       --template datadog/agent-dev-ARCH:${CI_COMMIT_REF_SLUG}-py3
    - inv -e docker.publish-manifest --signed-push --platform linux/amd64 --platform linux/arm64 --name datadog/agent-dev --tag ${CI_COMMIT_REF_SLUG}-jmx       --template datadog/agent-dev-ARCH:${CI_COMMIT_REF_SLUG}-jmx
    - inv -e docker.publish-manifest --signed-push --platform linux/amd64 --platform linux/arm64 --name datadog/agent-dev --tag ${CI_COMMIT_REF_SLUG}-py2-jmx   --template datadog/agent-dev-ARCH:${CI_COMMIT_REF_SLUG}-py2-jmx
    - inv -e docker.publish-manifest --signed-push --platform linux/amd64 --platform linux/arm64 --name datadog/agent-dev --tag ${CI_COMMIT_REF_SLUG}-py3-jmx   --template datadog/agent-dev-ARCH:${CI_COMMIT_REF_SLUG}-py3-jmx

dev_master_docker_hub:
  <<: *docker_tag_job_definition
  needs:
    - fail_on_non_triggered_tag
    - build_agent6
    - build_agent6_jmx
    - build_agent6_py2py3_jmx
    - build_agent7
    - build_agent7_jmx
    - build_dogstatsd_amd64
  only:
    - master
  variables:
    <<: *docker_hub_variables
  script:
    - inv -e docker.publish --signed-push ${SRC_AGENT}:${SRC_TAG}-6-amd64       datadog/agent-dev:master
    - inv -e docker.publish --signed-push ${SRC_AGENT}:${SRC_TAG}-6-amd64       datadog/agent-dev:master-py2
    - inv -e docker.publish --signed-push ${SRC_AGENT}:${SRC_TAG}-7-amd64       datadog/agent-dev:master-py3
    - inv -e docker.publish --signed-push ${SRC_AGENT}:${SRC_TAG}-6-jmx-amd64   datadog/agent-dev:master-jmx
    - inv -e docker.publish --signed-push ${SRC_AGENT}:${SRC_TAG}-6-jmx-amd64   datadog/agent-dev:master-py2-jmx
    - inv -e docker.publish --signed-push ${SRC_AGENT}:${SRC_TAG}-7-jmx-amd64   datadog/agent-dev:master-py3-jmx
    - inv -e docker.publish --signed-push ${SRC_DSD}:${SRC_TAG}-amd64           datadog/dogstatsd-dev:master

dca_dev_branch_docker_hub:
  <<: *docker_tag_job_definition
  needs: ["fail_on_non_triggered_tag", "build_cluster_agent_amd64"]
  when: manual
  except:
    - master
  variables:
    <<: *docker_hub_variables
  script:
    - inv -e docker.publish --signed-push ${SRC_DCA}:${SRC_TAG}-amd64 datadog/cluster-agent-dev:${CI_COMMIT_REF_SLUG}

dca_dev_branch_multiarch_docker_hub:
  <<: *docker_tag_job_definition
  needs: ["fail_on_non_triggered_tag", "build_cluster_agent_amd64", "build_cluster_agent_arm64"]
  when: manual
  except:
    - master
  variables:
    <<: *docker_hub_variables
  script:
    - inv -e docker.publish-bulk --signed-push --platform linux/amd64 --platform linux/arm64 --src-template ${SRC_DCA}:${SRC_TAG}-ARCH --dst-template datadog/cluster-agent-dev-ARCH:${CI_COMMIT_REF_SLUG}
    - inv -e docker.publish-manifest --signed-push --platform linux/amd64 --platform linux/arm64 --name datadog/cluster-agent-dev --tag ${CI_COMMIT_REF_SLUG} --template datadog/cluster-agent-dev-ARCH:${CI_COMMIT_REF_SLUG}

dca_dev_master_docker_hub:
  <<: *docker_tag_job_definition
  needs: ["fail_on_non_triggered_tag", "build_cluster_agent_amd64"]
  only:
    - master
  variables:
    <<: *docker_hub_variables
  script:
    - inv -e docker.publish --signed-push ${SRC_DCA}:${SRC_TAG}-amd64 datadog/cluster-agent-dev:master

# deploys nightlies to agent-dev
dev_nightly_docker_hub:
  <<: *docker_tag_job_definition
  <<: *run_when_triggered_on_nightly
  needs:
    - fail_on_non_triggered_tag
    - build_agent6
    - build_agent6_jmx
    - build_agent6_py2py3_jmx
    - build_agent7
    - build_agent7_jmx
    - build_dogstatsd_amd64
  variables:
    <<: *docker_hub_variables
  script:
    - inv -e docker.publish --signed-push ${SRC_AGENT}:${SRC_TAG}-6-amd64       datadog/agent-dev:nightly-${CI_COMMIT_SHORT_SHA}
    - inv -e docker.publish --signed-push ${SRC_AGENT}:${SRC_TAG}-6-amd64       datadog/agent-dev:nightly-${CI_COMMIT_SHORT_SHA}-py2
    - inv -e docker.publish --signed-push ${SRC_AGENT}:${SRC_TAG}-7-amd64       datadog/agent-dev:nightly-${CI_COMMIT_SHORT_SHA}-py3
    - inv -e docker.publish --signed-push ${SRC_AGENT}:${SRC_TAG}-6-jmx-amd64   datadog/agent-dev:nightly-${CI_COMMIT_SHORT_SHA}-jmx
    - inv -e docker.publish --signed-push ${SRC_AGENT}:${SRC_TAG}-6-jmx-amd64   datadog/agent-dev:nightly-${CI_COMMIT_SHORT_SHA}-py2-jmx
    - inv -e docker.publish --signed-push ${SRC_AGENT}:${SRC_TAG}-7-jmx-amd64   datadog/agent-dev:nightly-${CI_COMMIT_SHORT_SHA}-py3-jmx
    - inv -e docker.publish --signed-push ${SRC_DSD}:${SRC_TAG}-amd64           datadog/dogstatsd-dev:nightly-${CI_COMMIT_SHORT_SHA}

#
# Check Deploy
#

# Check that the current version hasn't already been deployed (we don't want to
# overwrite a public package). To update an erroneous package, first remove it
# from our S3 bucket.
check_already_deployed_version_6:
  <<: *run_when_triggered
  <<: *skip_when_unwanted_on_6
  stage: check_deploy
  image: 486234852809.dkr.ecr.us-east-1.amazonaws.com/ci/datadog-agent-builders/deploy:$DATADOG_AGENT_BUILDERS
  before_script:
    - ls $OMNIBUS_PACKAGE_DIR
  tags: [ "runner:main", "size:large" ]
  script:
    - cd $OMNIBUS_PACKAGE_DIR && /deploy_scripts/fail_deb_is_pkg_already_exists.sh datadog-agent_6*_amd64.deb
    - cd $OMNIBUS_PACKAGE_DIR && /deploy_scripts/fail_deb_is_pkg_already_exists.sh datadog-agent_6*_arm64.deb

check_already_deployed_version_7:
  <<: *run_when_triggered
  <<: *skip_when_unwanted_on_7
  stage: check_deploy
  image: 486234852809.dkr.ecr.us-east-1.amazonaws.com/ci/datadog-agent-builders/deploy:$DATADOG_AGENT_BUILDERS
  before_script:
    - ls $OMNIBUS_PACKAGE_DIR
  tags: [ "runner:main", "size:large" ]
  script:
    - cd $OMNIBUS_PACKAGE_DIR && /deploy_scripts/fail_deb_is_pkg_already_exists.sh datadog-agent_7*_amd64.deb
    - cd $OMNIBUS_PACKAGE_DIR && /deploy_scripts/fail_deb_is_pkg_already_exists.sh datadog-agent_7*_arm64.deb

# If we trigger a build only pipeline we stop here.
check_if_build_only:
  <<: *run_when_triggered
  stage: check_deploy
  image: 486234852809.dkr.ecr.us-east-1.amazonaws.com/ci/datadog-agent-builders/deploy:$DATADOG_AGENT_BUILDERS
  before_script:
    - ls $OMNIBUS_PACKAGE_DIR
  tags: [ "runner:main", "size:large" ]
  script:
    - if [ "$DEB_RPM_BUCKET_BRANCH" == "none" ]; then echo "Stopping pipeline"; exit 1; fi

#
# deploy
#

# deploy debian packages to apt staging repo
deploy_deb-6:
  <<: *run_when_triggered
  <<: *skip_when_unwanted_on_6
  stage: deploy6
  image: 486234852809.dkr.ecr.us-east-1.amazonaws.com/ci/datadog-agent-builders/deploy:$DATADOG_AGENT_BUILDERS
  before_script:
    - ls $OMNIBUS_PACKAGE_DIR
  tags: [ "runner:main", "size:large" ]
  script:
    # We first check that the current version hasn't already been deployed
    # (same as the check_already_deployed_version). We do this twice to mitigate
    # races and issues with retries while failing early if there is an issue.
    - pushd $OMNIBUS_PACKAGE_DIR
    - /deploy_scripts/fail_deb_is_pkg_already_exists.sh *_6.*amd64.deb
    - popd
    - source /usr/local/rvm/scripts/rvm
    - rvm use 2.4

    - set +x # make sure we don't output the creds to the build log

    - APT_SIGNING_KEY_ID=$(aws ssm get-parameter --region us-east-1 --name ci.datadog-agent.apt_signing_key_id --with-decryption --query "Parameter.Value" --out text)
    - APT_SIGNING_PRIVATE_KEY_PART1=$(aws ssm get-parameter --region us-east-1 --name ci.datadog-agent.apt_signing_private_key_part1 --with-decryption --query "Parameter.Value" --out text)
    - APT_SIGNING_PRIVATE_KEY_PART2=$(aws ssm get-parameter --region us-east-1 --name ci.datadog-agent.apt_signing_private_key_part2 --with-decryption --query "Parameter.Value" --out text)
    - APT_SIGNING_KEY_PASSPHRASE=$(aws ssm get-parameter --region us-east-1 --name ci.datadog-agent.apt_signing_key_passphrase --with-decryption --query "Parameter.Value" --out text)

    - echo "$APT_SIGNING_KEY_ID"
    - printf -- "$APT_SIGNING_PRIVATE_KEY_PART1\n$APT_SIGNING_PRIVATE_KEY_PART2\n" | gpg --import --batch

    # Release the artifacts to the "6" component
    - echo "$APT_SIGNING_KEY_PASSPHRASE" | deb-s3 upload -c $DEB_RPM_BUCKET_BRANCH -m 6 -b $DEB_S3_BUCKET -a amd64 --sign=$APT_SIGNING_KEY_ID --gpg_options="--passphrase-fd 0 --pinentry-mode loopback --batch --digest-algo SHA512" --preserve_versions --visibility public $OMNIBUS_PACKAGE_DIR/*_6.*amd64.deb
    - echo "$APT_SIGNING_KEY_PASSPHRASE" | deb-s3 upload -c $DEB_RPM_BUCKET_BRANCH -m 6 -b $DEB_S3_BUCKET -a x86_64 --sign=$APT_SIGNING_KEY_ID --gpg_options="--passphrase-fd 0 --pinentry-mode loopback --batch --digest-algo SHA512" --preserve_versions --visibility public $OMNIBUS_PACKAGE_DIR/*_6.*amd64.deb
    - echo "$APT_SIGNING_KEY_PASSPHRASE" | deb-s3 upload -c $DEB_RPM_BUCKET_BRANCH -m 6 -b $DEB_S3_BUCKET -a arm64 --sign=$APT_SIGNING_KEY_ID --gpg_options="--passphrase-fd 0 --pinentry-mode loopback --batch --digest-algo SHA512" --preserve_versions --visibility public $OMNIBUS_PACKAGE_DIR/*_6.*arm64.deb

deploy_deb-7:
  <<: *run_when_triggered
  <<: *skip_when_unwanted_on_7
  stage: deploy7
  image: 486234852809.dkr.ecr.us-east-1.amazonaws.com/ci/datadog-agent-builders/deploy:$DATADOG_AGENT_BUILDERS
  before_script:
    - ls $OMNIBUS_PACKAGE_DIR
  tags: [ "runner:main", "size:large" ]
  script:
    # We first check that the current version hasn't already been deployed
    # (same as the check_already_deployed_version). We do this twice to mitigate
    # races and issues with retries while failing early if there is an issue.
    - pushd $OMNIBUS_PACKAGE_DIR
    - /deploy_scripts/fail_deb_is_pkg_already_exists.sh *_7.*amd64.deb
    - popd
    - source /usr/local/rvm/scripts/rvm
    - rvm use 2.4

    - set +x # make sure we don't output the creds to the build log

    - APT_SIGNING_KEY_ID=$(aws ssm get-parameter --region us-east-1 --name ci.datadog-agent.apt_signing_key_id --with-decryption --query "Parameter.Value" --out text)
    - APT_SIGNING_PRIVATE_KEY_PART1=$(aws ssm get-parameter --region us-east-1 --name ci.datadog-agent.apt_signing_private_key_part1 --with-decryption --query "Parameter.Value" --out text)
    - APT_SIGNING_PRIVATE_KEY_PART2=$(aws ssm get-parameter --region us-east-1 --name ci.datadog-agent.apt_signing_private_key_part2 --with-decryption --query "Parameter.Value" --out text)
    - APT_SIGNING_KEY_PASSPHRASE=$(aws ssm get-parameter --region us-east-1 --name ci.datadog-agent.apt_signing_key_passphrase --with-decryption --query "Parameter.Value" --out text)

    - echo "$APT_SIGNING_KEY_ID"
    - printf -- "$APT_SIGNING_PRIVATE_KEY_PART1\n$APT_SIGNING_PRIVATE_KEY_PART2\n" | gpg --import --batch

    # Release the artifacts to the "7" component
    - echo "$APT_SIGNING_KEY_PASSPHRASE" | deb-s3 upload -c $DEB_RPM_BUCKET_BRANCH -m 7 -b $DEB_S3_BUCKET -a amd64 --sign=$APT_SIGNING_KEY_ID --gpg_options="--passphrase-fd 0 --pinentry-mode loopback --batch --digest-algo SHA512" --preserve_versions --visibility public $OMNIBUS_PACKAGE_DIR/*_7.*amd64.deb
    - echo "$APT_SIGNING_KEY_PASSPHRASE" | deb-s3 upload -c $DEB_RPM_BUCKET_BRANCH -m 7 -b $DEB_S3_BUCKET -a x86_64 --sign=$APT_SIGNING_KEY_ID --gpg_options="--passphrase-fd 0 --pinentry-mode loopback --batch --digest-algo SHA512" --preserve_versions --visibility public $OMNIBUS_PACKAGE_DIR/*_7.*amd64.deb
    - echo "$APT_SIGNING_KEY_PASSPHRASE" | deb-s3 upload -c $DEB_RPM_BUCKET_BRANCH -m 7 -b $DEB_S3_BUCKET -a arm64 --sign=$APT_SIGNING_KEY_ID --gpg_options="--passphrase-fd 0 --pinentry-mode loopback --batch --digest-algo SHA512" --preserve_versions --visibility public $OMNIBUS_PACKAGE_DIR/*_7.*arm64.deb

# nightlies (6 and 7), deployed to bucket/master
deploy_windows_master:
  stage: deploy6
  image: 486234852809.dkr.ecr.us-east-1.amazonaws.com/ci/datadog-agent-builders/deploy:$DATADOG_AGENT_BUILDERS
  before_script:
    - ls $OMNIBUS_PACKAGE_DIR
  <<: *run_when_triggered_on_nightly
  tags: [ "runner:main", "size:large" ]
  script:
    - $S3_CP_CMD --recursive --exclude "*" --include "*.msi" $OMNIBUS_PACKAGE_DIR s3://$WINDOWS_BUILDS_S3_BUCKET/master/ --grants read=uri=http://acs.amazonaws.com/groups/global/AllUsers full=id=3a6e02b08553fd157ae3fb918945dd1eaae5a1aa818940381ef07a430cf25732

# nightlies latest (6 and 7, x64 only), deployed to bucket/master
deploy_windows_master-latest:
  stage: deploy6
  image: 486234852809.dkr.ecr.us-east-1.amazonaws.com/ci/datadog-agent-builders/deploy:$DATADOG_AGENT_BUILDERS
  before_script:
    - ls $OMNIBUS_PACKAGE_DIR
  <<: *run_when_triggered_on_nightly
  tags: [ "runner:main", "size:large" ]
  script:
    - $S3_CP_CMD $OMNIBUS_PACKAGE_DIR/datadog-agent-6*-x86_64.msi "s3://$WINDOWS_BUILDS_S3_BUCKET/master/datadog-agent-6-latest.amd64.msi" --grants read=uri=http://acs.amazonaws.com/groups/global/AllUsers full=id=3a6e02b08553fd157ae3fb918945dd1eaae5a1aa818940381ef07a430cf25732
    - $S3_CP_CMD $OMNIBUS_PACKAGE_DIR/datadog-agent-7*-x86_64.msi "s3://$WINDOWS_BUILDS_S3_BUCKET/master/datadog-agent-7-latest.amd64.msi" --grants read=uri=http://acs.amazonaws.com/groups/global/AllUsers full=id=3a6e02b08553fd157ae3fb918945dd1eaae5a1aa818940381ef07a430cf25732

# triggered builds (6), deployed to bucket/tagged
deploy_windows_tags-a6:
  stage: deploy6
  image: 486234852809.dkr.ecr.us-east-1.amazonaws.com/ci/datadog-agent-builders/deploy:$DATADOG_AGENT_BUILDERS
  before_script:
    - ls $OMNIBUS_PACKAGE_DIR
  <<: *run_when_triggered_on_tag_6
  tags: [ "runner:main", "size:large" ]
  script:
    - $S3_CP_CMD --recursive --exclude "*" --include "datadog-agent-6*.msi" $OMNIBUS_PACKAGE_DIR s3://$WINDOWS_BUILDS_S3_BUCKET/tagged/ --grants read=uri=http://acs.amazonaws.com/groups/global/AllUsers full=id=3a6e02b08553fd157ae3fb918945dd1eaae5a1aa818940381ef07a430cf25732

# triggered builds (7), deployed to bucket/tagged
deploy_windows_tags-a7:
  stage: deploy7
  image: 486234852809.dkr.ecr.us-east-1.amazonaws.com/ci/datadog-agent-builders/deploy:$DATADOG_AGENT_BUILDERS
  before_script:
    - ls $OMNIBUS_PACKAGE_DIR
  <<: *run_when_triggered_on_tag_7
  tags: [ "runner:main", "size:large" ]
  script:
    - $S3_CP_CMD --recursive --exclude "*" --include "datadog-agent-7*.msi" $OMNIBUS_PACKAGE_DIR s3://$WINDOWS_BUILDS_S3_BUCKET/tagged/ --grants read=uri=http://acs.amazonaws.com/groups/global/AllUsers full=id=3a6e02b08553fd157ae3fb918945dd1eaae5a1aa818940381ef07a430cf25732

# triggered builds latest (6, x64 only), deployed to bucket/tagged
deploy_windows_tags-latest-6:
  stage: deploy6
  image: 486234852809.dkr.ecr.us-east-1.amazonaws.com/ci/datadog-agent-builders/deploy:$DATADOG_AGENT_BUILDERS
  before_script:
    - ls $OMNIBUS_PACKAGE_DIR
  <<: *run_when_triggered_on_tag_6
  tags: [ "runner:main", "size:large" ]
  script:
    # By default we update the "latest" artifacts on our s3 bucket so the
    # staging box can pick it up. Allow the job to skip this step if needed
    # (when building a custom beta for example).
    - if [ "WINDOWS_DO_NOT_UPDATE_LATEST" != "true" ]; then $S3_CP_CMD $OMNIBUS_PACKAGE_DIR/datadog-agent-6*-x86_64.msi s3://$WINDOWS_BUILDS_S3_BUCKET/tagged/datadog-agent-6-latest.amd64.msi --grants read=uri=http://acs.amazonaws.com/groups/global/AllUsers full=id=3a6e02b08553fd157ae3fb918945dd1eaae5a1aa818940381ef07a430cf25732; fi

# triggered builds latest (7, x64 only), deployed to bucket/tagged
deploy_windows_tags-latest-7:
  stage: deploy7
  image: 486234852809.dkr.ecr.us-east-1.amazonaws.com/ci/datadog-agent-builders/deploy:$DATADOG_AGENT_BUILDERS
  before_script:
    - ls $OMNIBUS_PACKAGE_DIR
  <<: *run_when_triggered_on_tag_7
  tags: [ "runner:main", "size:large" ]
  script:
    # By default we update the "latest" artifacts on our s3 bucket so the
    # staging box can pick it up. Allow the job to skip this step if needed
    # (when building a custom beta for example).
    - if [ "WINDOWS_DO_NOT_UPDATE_LATEST" != "true" ]; then $S3_CP_CMD $OMNIBUS_PACKAGE_DIR/datadog-agent-7*-x86_64.msi s3://$WINDOWS_BUILDS_S3_BUCKET/tagged/datadog-agent-7-latest.amd64.msi --grants read=uri=http://acs.amazonaws.com/groups/global/AllUsers full=id=3a6e02b08553fd157ae3fb918945dd1eaae5a1aa818940381ef07a430cf25732; fi

# deploy android packages to a public s3 bucket when tagged
deploy_android_tags:
  stage: deploy6
  image: 486234852809.dkr.ecr.us-east-1.amazonaws.com/ci/datadog-agent-builders/deploy:$DATADOG_AGENT_BUILDERS
  before_script:
    - ls $OMNIBUS_PACKAGE_DIR
  <<: *run_when_triggered_on_tag_6
  tags: [ "runner:main", "size:large" ]
  script:
    - $S3_CP_CMD --recursive --exclude "*" --include "*.apk" $OMNIBUS_PACKAGE_DIR s3://$ANDROID_BUILDS_S3_BUCKET/tagged/ --grants read=uri=http://acs.amazonaws.com/groups/global/AllUsers full=id=3a6e02b08553fd157ae3fb918945dd1eaae5a1aa818940381ef07a430cf25732

# deploy rpm packages to yum staging repo
deploy_rpm-6:
  <<: *run_when_triggered
  <<: *skip_when_unwanted_on_6
  stage: deploy6
  image: 486234852809.dkr.ecr.us-east-1.amazonaws.com/ci/datadog-agent-builders/deploy:$DATADOG_AGENT_BUILDERS
  before_script:
    - ls $OMNIBUS_PACKAGE_DIR
  tags: [ "runner:main", "size:large" ]
  script:
    - source /usr/local/rvm/scripts/rvm
    - rvm use 2.4
    - mkdir -p ./rpmrepo/6/x86_64/
    - mkdir -p ./rpmrepo/6/aarch64/
    - aws s3 sync --only-show-errors s3://$RPM_S3_BUCKET/$DEB_RPM_BUCKET_BRANCH/6/ ./rpmrepo/6/

    # add RPMs to new "6" branch
    - cp $OMNIBUS_PACKAGE_DIR/*-6.*x86_64.rpm ./rpmrepo/6/x86_64/
    - cp $OMNIBUS_PACKAGE_DIR/*-6.*aarch64.rpm ./rpmrepo/6/aarch64/
    - createrepo --update -v --checksum sha ./rpmrepo/6/x86_64
    - createrepo --update -v --checksum sha ./rpmrepo/6/aarch64

    # sync to S3
    - aws s3 sync --only-show-errors ./rpmrepo/6/ s3://$RPM_S3_BUCKET/$DEB_RPM_BUCKET_BRANCH/6/ --grants read=uri=http://acs.amazonaws.com/groups/global/AllUsers full=id=3a6e02b08553fd157ae3fb918945dd1eaae5a1aa818940381ef07a430cf25732

deploy_rpm-7:
  <<: *run_when_triggered
  <<: *skip_when_unwanted_on_7
  stage: deploy7
  image: 486234852809.dkr.ecr.us-east-1.amazonaws.com/ci/datadog-agent-builders/deploy:$DATADOG_AGENT_BUILDERS
  before_script:
    - ls $OMNIBUS_PACKAGE_DIR
  tags: [ "runner:main", "size:large" ]
  script:
    - source /usr/local/rvm/scripts/rvm
    - rvm use 2.4
    - mkdir -p ./rpmrepo/7/x86_64/
    - mkdir -p ./rpmrepo/7/aarch64/
    - aws s3 sync --only-show-errors s3://$RPM_S3_BUCKET/$DEB_RPM_BUCKET_BRANCH/7/ ./rpmrepo/7/

    # add RPMs to new "7" branch
    - cp $OMNIBUS_PACKAGE_DIR/*-7.*x86_64.rpm ./rpmrepo/7/x86_64/
    - cp $OMNIBUS_PACKAGE_DIR/*-7.*aarch64.rpm ./rpmrepo/7/aarch64/
    - createrepo --update -v --checksum sha ./rpmrepo/7/x86_64
    - createrepo --update -v --checksum sha ./rpmrepo/7/aarch64

    # sync to S3
    - aws s3 sync --only-show-errors ./rpmrepo/7/ s3://$RPM_S3_BUCKET/$DEB_RPM_BUCKET_BRANCH/7/ --grants read=uri=http://acs.amazonaws.com/groups/global/AllUsers full=id=3a6e02b08553fd157ae3fb918945dd1eaae5a1aa818940381ef07a430cf25732

# deploy suse rpm packages to yum staging repo
# NOTE: no SuSE ARM builds currently.
deploy_suse_rpm-6:
  <<: *run_when_triggered
  <<: *skip_when_unwanted_on_6
  stage: deploy6
  image: 486234852809.dkr.ecr.us-east-1.amazonaws.com/ci/datadog-agent-builders/deploy:$DATADOG_AGENT_BUILDERS
  before_script:
    - ls $OMNIBUS_PACKAGE_DIR_SUSE
  tags: [ "runner:main", "size:large" ]
  script:
    - source /usr/local/rvm/scripts/rvm
    - rvm use 2.4
    - mkdir -p ./rpmrepo/6/x86_64/
    - aws s3 sync --only-show-errors s3://$RPM_S3_BUCKET/suse/$DEB_RPM_BUCKET_BRANCH/6/ ./rpmrepo/6/

    # add RPMs to new "6" branch
    - cp $OMNIBUS_PACKAGE_DIR_SUSE/*-6.*x86_64.rpm ./rpmrepo/6/x86_64/
    - createrepo --update -v --checksum sha ./rpmrepo/6/x86_64

    # sync to S3
    - aws s3 sync --only-show-errors ./rpmrepo/6/ s3://$RPM_S3_BUCKET/suse/$DEB_RPM_BUCKET_BRANCH/6/ --grants read=uri=http://acs.amazonaws.com/groups/global/AllUsers full=id=3a6e02b08553fd157ae3fb918945dd1eaae5a1aa818940381ef07a430cf25732

deploy_suse_rpm-7:
  <<: *run_when_triggered
  <<: *skip_when_unwanted_on_7
  stage: deploy7
  image: 486234852809.dkr.ecr.us-east-1.amazonaws.com/ci/datadog-agent-builders/deploy:$DATADOG_AGENT_BUILDERS
  before_script:
    - ls $OMNIBUS_PACKAGE_DIR_SUSE
  tags: [ "runner:main", "size:large" ]
  script:
    - source /usr/local/rvm/scripts/rvm
    - rvm use 2.4
    - mkdir -p ./rpmrepo/7/x86_64/
    - aws s3 sync --only-show-errors s3://$RPM_S3_BUCKET/suse/$DEB_RPM_BUCKET_BRANCH/7/ ./rpmrepo/7/

    # add RPMs to new "7" branch
    - cp $OMNIBUS_PACKAGE_DIR_SUSE/*-7.*x86_64.rpm ./rpmrepo/7/x86_64/
    - createrepo --update -v --checksum sha ./rpmrepo/7/x86_64

    # sync to S3
    - aws s3 sync --only-show-errors ./rpmrepo/7/ s3://$RPM_S3_BUCKET/suse/$DEB_RPM_BUCKET_BRANCH/7/ --grants read=uri=http://acs.amazonaws.com/groups/global/AllUsers full=id=3a6e02b08553fd157ae3fb918945dd1eaae5a1aa818940381ef07a430cf25732

# deploy dsd binary to staging bucket
deploy_dsd:
  <<: *run_when_triggered
  stage: deploy7
  image: 486234852809.dkr.ecr.us-east-1.amazonaws.com/ci/datadog-agent-builders/deploy:$DATADOG_AGENT_BUILDERS
  before_script:
    - ls $OMNIBUS_PACKAGE_DIR
  tags: [ "runner:main", "size:large" ]
  script:
    - $S3_CP_CMD $S3_ARTIFACTS_URI/dogstatsd/dogstatsd ./dogstatsd
    - export PACKAGE_VERSION=$(inv agent.version --url-safe --major-version 7)
    - aws s3 cp --region us-east-1 ./dogstatsd $S3_DSD6_URI/linux/dogstatsd-$PACKAGE_VERSION --grants read=uri=http://acs.amazonaws.com/groups/global/AllUsers full=id=3a6e02b08553fd157ae3fb918945dd1eaae5a1aa818940381ef07a430cf25732

# deploy puppy binary to staging bucket
deploy_puppy:
  <<: *run_when_triggered
  stage: deploy7
  image: 486234852809.dkr.ecr.us-east-1.amazonaws.com/ci/datadog-agent-builders/deploy:$DATADOG_AGENT_BUILDERS
  before_script:
    - ls $OMNIBUS_PACKAGE_DIR
  tags: [ "runner:main", "size:large" ]
  script:
    - $S3_CP_CMD $S3_ARTIFACTS_URI/puppy/agent ./agent
    - export PACKAGE_VERSION=$(inv agent.version --url-safe --major-version 7)
    - aws s3 cp --region us-east-1 ./agent $S3_DSD6_URI/linux/puppy/agent-$PACKAGE_VERSION --grants read=uri=http://acs.amazonaws.com/groups/global/AllUsers full=id=3a6e02b08553fd157ae3fb918945dd1eaae5a1aa818940381ef07a430cf25732

# deploy agent windows zip to the staging bucket, currently used for cloudfoundry bosh
deploy_datadog_agent_windows_zip:
  <<: *run_when_triggered_on_tag_7
  stage: deploy7
  needs: [ "windows_msi_x64-a7"]
  image: 486234852809.dkr.ecr.us-east-1.amazonaws.com/ci/datadog-agent-builders/deploy:$DATADOG_AGENT_BUILDERS
  before_script:
    - ls $OMNIBUS_PACKAGE_DIR
  tags: [ "runner:main", "size:large" ]
  script:
    - $S3_CP_CMD --recursive --exclude "*" --include "datadog-agent-7.*.zip" $OMNIBUS_PACKAGE_DIR $S3_DSD6_URI/windows/agent7/bosh/ --grants read=uri=http://acs.amazonaws.com/groups/global/AllUsers full=id=3a6e02b08553fd157ae3fb918945dd1eaae5a1aa818940381ef07a430cf25732

# deploy datadog agent windows binaries to staging bucket. Currently used for cloudfoundry builpack
deploy_datadog_agent_windows_binaries_zip:
  <<: *run_when_triggered_on_tag_7
  stage: deploy7
  needs: [ "cf_buildpack_windows"]
  image: 486234852809.dkr.ecr.us-east-1.amazonaws.com/ci/datadog-agent-builders/deploy:$DATADOG_AGENT_BUILDERS
  before_script:
    - ls $OMNIBUS_PACKAGE_DIR
  tags: [ "runner:main", "size:large" ]
  script:
    - $S3_CP_CMD --recursive --exclude "*" --include "cf-windows-7.*.zip" $OMNIBUS_PACKAGE_DIR $S3_DSD6_URI/windows/agent7/buildpack/ --grants read=uri=http://acs.amazonaws.com/groups/global/AllUsers full=id=3a6e02b08553fd157ae3fb918945dd1eaae5a1aa818940381ef07a430cf25732

# deploy process agent and system-probe to staging bucket
deploy_process_and_sysprobe:
  stage: internal_deploy
  when: manual
  image: 486234852809.dkr.ecr.us-east-1.amazonaws.com/ci/datadog-agent-builders/deploy:$DATADOG_AGENT_BUILDERS
  before_script:
    - cd $OMNIBUS_PACKAGE_DIR
    - ls
  tags: [ "runner:main", "size:large" ]
  script:
    # The shell expansion `datadog-agent_*_amd64.deb` might return multiple
    # entries, so we sort them and get the first one.
    - dpkg -x $(ls -1 datadog-agent_*_amd64.deb | sort -V | head -n 1) ./out
    # Use tag or shortened branch with short commit hash to identify the binary
    - export SHORT_REF=$(echo $CI_COMMIT_REF_NAME | cut -d'/' -f2- | cut -c -10 | sed -E 's/[^[:alnum:]]+/-/g')
    - export NAME="${CI_COMMIT_TAG:-$SHORT_REF}-${CI_COMMIT_SHA:0:7}"
    - echo "Uploading with name=$NAME"
    - $S3_CP_CMD ./out/opt/datadog-agent/embedded/bin/process-agent s3://$PROCESS_S3_BUCKET/process-agent-amd64-$NAME --grants read=uri=http://acs.amazonaws.com/groups/global/AllUsers full=id=612548d92af7fa77f7ad7bcab230494f7310438ac6332e904a8fb2e6daa5cb23
    - $S3_CP_CMD ./out/opt/datadog-agent/embedded/bin/system-probe s3://$PROCESS_S3_BUCKET/system-probe-amd64-$NAME --grants read=uri=http://acs.amazonaws.com/groups/global/AllUsers full=id=612548d92af7fa77f7ad7bcab230494f7310438ac6332e904a8fb2e6daa5cb23

#
# Docker releases
#

tag_release_6:
  <<: *docker_tag_job_definition
  <<: *run_when_triggered_on_tag_6
  stage: deploy6
  when: manual
  variables:
    <<: *docker_hub_variables
  script:
    - VERSION=$(inv -e agent.version --major-version 6)
    # Platform-specific agent images
    - inv -e docker.publish-bulk --signed-push --platform linux/amd64 --platform linux/arm64 --src-template ${SRC_AGENT}:${SRC_TAG}-6-ARCH      --dst-template datadog/agent-ARCH:${VERSION}
    - inv -e docker.publish-bulk --signed-push --platform linux/amd64 --platform linux/arm64 --src-template ${SRC_AGENT}:${SRC_TAG}-6-jmx-ARCH  --dst-template datadog/agent-ARCH:${VERSION}-jmx
    # Manifests
    - inv -e docker.publish-manifest --signed-push --platform linux/amd64 --platform linux/arm64 --name datadog/agent --tag ${VERSION}      --template datadog/agent-ARCH:${VERSION}
    - inv -e docker.publish-manifest --signed-push --platform linux/amd64 --platform linux/arm64 --name datadog/agent --tag ${VERSION}-jmx  --template datadog/agent-ARCH:${VERSION}-jmx

tag_release_7:
  <<: *docker_tag_job_definition
  <<: *run_when_triggered_on_tag_7
  stage: deploy7
  when: manual
  variables:
    <<: *docker_hub_variables
  script:
    - VERSION=$(inv -e agent.version --major-version 7)
    # Images
    - inv -e docker.publish-bulk --signed-push --platform linux/amd64 --platform linux/arm64 --src-template ${SRC_AGENT}:${SRC_TAG}-7-ARCH      --dst-template datadog/agent-ARCH:${VERSION}
    - inv -e docker.publish-bulk --signed-push --platform linux/amd64 --platform linux/arm64 --src-template ${SRC_AGENT}:${SRC_TAG}-7-jmx-ARCH  --dst-template datadog/agent-ARCH:${VERSION}-jmx
    # Other
    - inv -e docker.publish --signed-push ${SRC_DSD}:${SRC_TAG}-amd64 datadog/dogstatsd:${VERSION}
    # Manifests
    - inv -e docker.publish-manifest --signed-push --platform linux/amd64 --platform linux/arm64 --name datadog/agent --tag ${VERSION}      --template datadog/agent-ARCH:${VERSION}
    - inv -e docker.publish-manifest --signed-push --platform linux/amd64 --platform linux/arm64 --name datadog/agent --tag ${VERSION}-jmx  --template datadog/agent-ARCH:${VERSION}-jmx

latest_release_6:
  <<: *docker_tag_job_definition
  <<: *run_when_triggered_on_tag_6
  stage: deploy6
  when: manual
  variables:
    <<: *docker_hub_variables
  script:
    - VERSION=$(inv -e agent.version --major-version 6)
    - inv -e docker.publish-manifest --signed-push --platform linux/amd64 --platform linux/arm64 --name datadog/agent --tag latest-py2        --template datadog/agent-ARCH:${VERSION}
    - inv -e docker.publish-manifest --signed-push --platform linux/amd64 --platform linux/arm64 --name datadog/agent --tag latest-py2-jmx    --template datadog/agent-ARCH:${VERSION}-jmx
    - inv -e docker.publish-manifest --signed-push --platform linux/amd64 --platform linux/arm64 --name datadog/agent --tag 6                 --template datadog/agent-ARCH:${VERSION}
    - inv -e docker.publish-manifest --signed-push --platform linux/amd64 --platform linux/arm64 --name datadog/agent --tag 6-jmx             --template datadog/agent-ARCH:${VERSION}-jmx

latest_release_7:
  <<: *docker_tag_job_definition
  <<: *run_when_triggered_on_tag_7
  stage: deploy7
  when: manual
  variables:
    <<: *docker_hub_variables
  script:
    - VERSION=$(inv -e agent.version --major-version 7)
    - inv -e docker.publish-manifest --signed-push --platform linux/amd64 --platform linux/arm64 --name datadog/agent --tag latest      --template datadog/agent-ARCH:${VERSION}
    - inv -e docker.publish-manifest --signed-push --platform linux/amd64 --platform linux/arm64 --name datadog/agent --tag latest-jmx  --template datadog/agent-ARCH:${VERSION}-jmx
    - inv -e docker.publish-manifest --signed-push --platform linux/amd64 --platform linux/arm64 --name datadog/agent --tag 7           --template datadog/agent-ARCH:${VERSION}
    - inv -e docker.publish-manifest --signed-push --platform linux/amd64 --platform linux/arm64 --name datadog/agent --tag 7-jmx       --template datadog/agent-ARCH:${VERSION}-jmx
    - inv -e docker.publish --signed-push ${SRC_DSD}:${SRC_TAG}-amd64 datadog/dogstatsd:latest
    - inv -e docker.publish --signed-push ${SRC_DSD}:${SRC_TAG}-amd64 datadog/dogstatsd:7

#
# Use these steps to revert the latest tags to a previous release
# while maintaining content trust signatures
# - remove the leading dot from the name
# - set the RELEASE envvar
# - in the gitlab pipeline view, trigger the step (in the first column)
#

.latest_revert_to_previous_release_6:
  <<: *docker_tag_job_definition
  stage: source_test
  when: manual
  variables:
    <<: *docker_hub_variables
    RELEASE: ""  # tag name of the non-jmx version, for example "6.9.0"
  script:
    - if [[ -z "$RELEASE" ]]; then echo "Need release version to revert to"; exit 1; fi
    - inv -e docker.publish-manifest --signed-push --platform linux/amd64 --platform linux/arm64 --name datadog/agent --tag latest-py2      --template datadog/agent-ARCH:${RELEASE}
    - inv -e docker.publish-manifest --signed-push --platform linux/amd64 --platform linux/arm64 --name datadog/agent --tag latest-py2-jmx  --template datadog/agent-ARCH:${RELEASE}-jmx

.latest_revert_to_previous_release_7:
  <<: *docker_tag_job_definition
  stage: source_test
  when: manual
  variables:
    <<: *docker_hub_variables
    RELEASE: ""  # tag name of the non-jmx version, for example "6.9.0"
  script:
    - if [[ -z "$RELEASE" ]]; then echo "Need release version to revert to"; exit 1; fi
    - inv -e docker.publish-manifest --signed-push --platform linux/amd64 --platform linux/arm64 --name datadog/agent --tag latest      --template datadog/agent-ARCH:${RELEASE}
    - inv -e docker.publish-manifest --signed-push --platform linux/amd64 --platform linux/arm64 --name datadog/agent --tag latest-jmx  --template datadog/agent-ARCH:${RELEASE}-jmx
    - inv -e docker.publish --signed-pull --signed-push datadog/dogstatsd:${RELEASE} datadog/dogstatsd:latest

#
# Use this step to delete a tag of a given image
# We call the Docker Hub API because docker cli doesn't support deleting tags
# - remove the leading dot from the name
# - set the IMAGE and TAG envvars
# - in the gitlab pipeline view, trigger the step (in the first column)
#
.delete_docker_tag:
  tags: [ "runner:docker", "size:large" ]
  image: 486234852809.dkr.ecr.us-east-1.amazonaws.com/docker-notary:0.6.1
  before_script:
    - DOCKER_REGISTRY_LOGIN=$(aws ssm get-parameter --region us-east-1 --name ci.datadog-agent.$DOCKER_REGISTRY_LOGIN_SSM_KEY --with-decryption --query "Parameter.Value" --out text)
    - PASS=$(aws ssm get-parameter --region us-east-1 --name ci.datadog-agent.$DOCKER_REGISTRY_PWD_SSM_KEY --with-decryption --query "Parameter.Value" --out text)
    - pip install -r requirements.txt
    - |
      export DOCKER_TOKEN=`curl -s -H "Content-Type: application/json" -X POST -d '{"username": "'$DOCKER_REGISTRY_LOGIN'", "password": "'$PASS'"}' https://hub.docker.com/v2/users/login/ | python -c 'import sys, json; print(json.load(sys.stdin)["token"].strip())'`
  dependencies: [] # Don't download Gitlab artefacts
  stage: source_test
  when: manual
  variables:
    <<: *docker_hub_variables
    IMAGE: ""  # image name, for example "agent"
    TAG: ""  # tag name, for example "6.9.0"
    ORGANIZATION: "datadog"
  script:
    - if [[ -z "$IMAGE" ]]; then echo "Need an image"; exit 1; fi
    - if [[ -z "$TAG" ]]; then echo "Need a tag to delete"; exit 1; fi
    - inv -e docker.delete ${ORGANIZATION} ${IMAGE} ${TAG} ${DOCKER_TOKEN} &>/dev/null

#
# Cloudfront cache invalidation:
# Duplicated in 2 jobs: one that runs "on success" of the previous stage, and one that runs "on failure" of previous stages.
# Compared to having 1 single job that runs "always", this setup guarantees that if earlier stages first failed and were
# then retried successfully, the cloudfront invalidation will also run after the successful retry.
#
.deploy_cloudfront_invalidate: &deploy_cloudfront_invalidate
  <<: *run_when_triggered
  stage: deploy_invalidate
  image: 486234852809.dkr.ecr.us-east-1.amazonaws.com/ci/datadog-agent-builders/deploy:$DATADOG_AGENT_BUILDERS
  before_script:
    - ls $OMNIBUS_PACKAGE_DIR
  tags: [ "runner:main", "size:large" ]
  script:
    - cd /deploy_scripts/cloudfront-invalidation
    - "REPO=apt PATTERN_SUBSTRING=/$DEB_RPM_BUCKET_BRANCH/ ./invalidate.sh"
    - "REPO=yum PATTERN_SUBSTRING=/$DEB_RPM_BUCKET_BRANCH/ ./invalidate.sh"

deploy_cloudfront_invalidate_on_success:
  <<: *deploy_cloudfront_invalidate
  when: on_success

deploy_cloudfront_invalidate_on_failure:
  <<: *deploy_cloudfront_invalidate
  when: on_failure

#
# end to end
#

.pupernetes_template: &pupernetes_template
  stage: e2e
  image: 486234852809.dkr.ecr.us-east-1.amazonaws.com/ci/datadog-agent-builders/deploy:$DATADOG_AGENT_BUILDERS
  tags: [ "runner:main", "size:large" ]
  before_script: [ "# noop" ] # Override top level entry
  script:
  - inv -e e2e-tests --image=datadog/agent-dev:${CI_COMMIT_REF_SLUG}-py2
  - inv -e e2e-tests --image=datadog/agent-dev:${CI_COMMIT_REF_SLUG}-py3

pupernetes-dev:
  <<: *pupernetes_template
  when: manual
  except:
    - master
    - tags

pupernetes-master:
  <<: *pupernetes_template
  only:
    - master
  script:
  - inv -e e2e-tests --image=datadog/agent-dev:master-py2
  - inv -e e2e-tests --image=datadog/agent-dev:master-py3

pupernetes-tags-6:
  <<: *pupernetes_template
  <<: *run_when_triggered_on_tag_6
  when: manual
  script:
  - VERSION=$(inv -e agent.version --major-version 6)
  - inv -e e2e-tests --image=datadog/agent:${VERSION}

pupernetes-tags-7:
  <<: *pupernetes_template
  <<: *run_when_triggered_on_tag_7
  when: manual
  script:
  - VERSION=$(inv -e agent.version --major-version 7)
  - inv -e e2e-tests --image=datadog/agent:${VERSION}

notify-on-failure:
  extends: .slack-notifier.on-failure
  before_script: ["# noop"]
  only:
    - master
    - triggers
  script: |
    BUILD_URL="$CI_PROJECT_URL/pipelines/$CI_PIPELINE_ID"
    COMMIT_URL="$CI_PROJECT_URL/commit/$CI_COMMIT_SHA"

    COMMIT_AUTHOR=$(git show -s --format="%an" HEAD)

    MESSAGE_TEXT=":host-red: $CI_PROJECT_NAME: Pipeline <$BUILD_URL|$CI_PIPELINE_ID> for $CI_COMMIT_REF_NAME failed.
    $CI_COMMIT_TITLE (<$COMMIT_URL|$CI_COMMIT_SHORT_SHA>) by $COMMIT_AUTHOR"
    postmessage "#datadog-agent-pipelines" "$MESSAGE_TEXT"<|MERGE_RESOLUTION|>--- conflicted
+++ resolved
@@ -70,13 +70,8 @@
   S3_DSD6_URI: s3://dsd6-staging
   RELEASE_VERSION_6: nightly
   RELEASE_VERSION_7: nightly
-<<<<<<< HEAD
-  DATADOG_AGENT_BUILDIMAGES: v2123669-fbee190
+  DATADOG_AGENT_BUILDIMAGES: v2157251-e0a6940
   DATADOG_AGENT_BUILDERS: v2182627-960a041
-=======
-  DATADOG_AGENT_BUILDIMAGES: v2157251-e0a6940
-  DATADOG_AGENT_BUILDERS: v2123666-a884483
->>>>>>> 642b251f
   DATADOG_AGENT_WINBUILDIMAGES: v2123666-a884483
   DATADOG_AGENT_ARMBUILDIMAGES: v2157251-e0a6940
   BCC_VERSION: v0.12.0
