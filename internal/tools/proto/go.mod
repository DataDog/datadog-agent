module github.com/DataDog/datadog-agent/internal/tools/proto

go 1.24.0

require (
	github.com/favadi/protoc-go-inject-tag v1.4.0
	github.com/golang/mock v1.7.0-rc.1
	github.com/golang/protobuf v1.5.4
	github.com/planetscale/vtprotobuf v0.6.1-0.20240319094008-0393e58bdf10
	github.com/tinylib/msgp v1.4.0
	google.golang.org/grpc v1.75.1
)

require (
	github.com/philhofer/fwd v1.2.0 // indirect
	go.opentelemetry.io/auto/sdk v1.2.1 // indirect
	go.opentelemetry.io/otel v1.38.0 // indirect
	go.opentelemetry.io/otel/sdk/metric v1.38.0 // indirect
<<<<<<< HEAD
	golang.org/x/mod v0.27.0 // indirect
	golang.org/x/net v0.43.0 // indirect
	golang.org/x/sync v0.16.0 // indirect
	golang.org/x/sys v0.36.0 // indirect
	golang.org/x/text v0.28.0 // indirect
	golang.org/x/tools v0.36.0 // indirect
	google.golang.org/genproto/googleapis/rpc v0.0.0-20250707201910-8d1bb00bc6a7 // indirect
=======
	golang.org/x/mod v0.28.0 // indirect
	golang.org/x/net v0.45.0 // indirect
	golang.org/x/sync v0.17.0 // indirect
	golang.org/x/sys v0.36.0 // indirect
	golang.org/x/text v0.29.0 // indirect
	golang.org/x/tools v0.37.0 // indirect
	google.golang.org/genproto/googleapis/rpc v0.0.0-20250929231259-57b25ae835d4 // indirect
>>>>>>> a2dfc11b
	google.golang.org/protobuf v1.36.9 // indirect
)

replace google.golang.org/protobuf v1.33.0 => google.golang.org/protobuf v1.34.0

// github.com/golang/mock is unmaintained and archived, v1.6.0 is the last released version
replace github.com/golang/mock => github.com/golang/mock v1.6.0<|MERGE_RESOLUTION|>--- conflicted
+++ resolved
@@ -16,15 +16,6 @@
 	go.opentelemetry.io/auto/sdk v1.2.1 // indirect
 	go.opentelemetry.io/otel v1.38.0 // indirect
 	go.opentelemetry.io/otel/sdk/metric v1.38.0 // indirect
-<<<<<<< HEAD
-	golang.org/x/mod v0.27.0 // indirect
-	golang.org/x/net v0.43.0 // indirect
-	golang.org/x/sync v0.16.0 // indirect
-	golang.org/x/sys v0.36.0 // indirect
-	golang.org/x/text v0.28.0 // indirect
-	golang.org/x/tools v0.36.0 // indirect
-	google.golang.org/genproto/googleapis/rpc v0.0.0-20250707201910-8d1bb00bc6a7 // indirect
-=======
 	golang.org/x/mod v0.28.0 // indirect
 	golang.org/x/net v0.45.0 // indirect
 	golang.org/x/sync v0.17.0 // indirect
@@ -32,7 +23,6 @@
 	golang.org/x/text v0.29.0 // indirect
 	golang.org/x/tools v0.37.0 // indirect
 	google.golang.org/genproto/googleapis/rpc v0.0.0-20250929231259-57b25ae835d4 // indirect
->>>>>>> a2dfc11b
 	google.golang.org/protobuf v1.36.9 // indirect
 )
 
