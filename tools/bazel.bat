@echo off
setlocal EnableDelayedExpansion
>nul chcp 65001

:: Check `bazelisk` properly bootstraps `bazel` or fail with instructions
if defined BAZEL_REAL if "%BAZELISK_SKIP_WRAPPER%"=="true" goto :bazelisk_ok
>&2 type "%~dp0bazelisk.md"
exit /b 2
:bazelisk_ok

:: Check legacy max path length of 260 characters got lifted, or fail with instructions
if defined XDG_CACHE_HOME (set "cache_home=%XDG_CACHE_HOME%") else (set "cache_home=%~dp0..\.cache")
set "more_than_260_chars=!cache_home!\more-than-260-chars"
for /l %%i in (1,1,26) do set "more_than_260_chars=!more_than_260_chars!\123456789"
if not exist "!more_than_260_chars!" (
  2>nul mkdir "!more_than_260_chars!"
  if !errorlevel! neq 0 (
    >&2 echo 🔴 For `bazel` to work properly, please lift the 260-character path limit from your Windows OS as per:
    >&2 echo - either https://learn.microsoft.com/en-us/windows/win32/fileio/maximum-file-path-limitation
    >&2 echo - or https://andrewlock.net/fixing-max_path-issues-in-gitlab/#window-s-maximum-path-length-limitation-
    exit /b 2
  )
)

:: Not in CI: simply execute `bazel` - done
if not defined CI_PROJECT_DIR (
  "%BAZEL_REAL%" %*
  exit /b !errorlevel!
)

:: In CI: first, verify directory environment variables are set and normalize their paths
<<<<<<< HEAD
for %%v in (BAZEL_DISK_CACHE BAZEL_OUTPUT_USER_ROOT BAZEL_REPO_CONTENTS_CACHE RUNNER_TEMP_PROJECT_DIR) do (
=======
for %%v in (BAZEL_DISK_CACHE BAZEL_OUTPUT_USER_ROOT BAZEL_REPO_CONTENTS_CACHE VSTUDIO_ROOT) do (
>>>>>>> e7592111
  if not defined %%v (
    >&2 echo %~nx0: %%v: unbound variable
    exit /b 2
  )
  :: Path separators: `bazel` is fine with both `/` and `\\` but fails with `\`, so the simplest is to favor `/`
  set "%%v=!%%v:\=/!"
)
<<<<<<< HEAD
set "ext_repo_contents_cache=!RUNNER_TEMP_PROJECT_DIR!/bazel-repo-contents-cache"

:: Externalize `--repo_contents_cache` to the job's sibling temporary directory created alongside $CI_PROJECT_DIR
:: - https://github.com/bazelbuild/bazel/issues/26384 for why
:: - https://docs.gitlab.com/runner/configuration/advanced-configuration/ for `RUNNER_TEMP_PROJECT_DIR`
:: - https://sissource.ethz.ch/sispub/gitlab-ci-euler-image/-/blob/main/entrypoint.sh#L43 for inspiration
if exist "!BAZEL_REPO_CONTENTS_CACHE!" (
  call :robomove "!BAZEL_REPO_CONTENTS_CACHE!" "!ext_repo_contents_cache!"
  if !errorlevel! neq 0 exit /b !errorlevel!
)
=======
set "BAZEL_VS=!VSTUDIO_ROOT!"
>>>>>>> e7592111

:: Pass CI-specific options through `.user.bazelrc` so any nested `bazel run` and next `bazel shutdown` also honor them
(
  echo startup --connect_timeout_secs=5  # instead of 30s, for quicker iterations in diagnostics
  echo startup --local_startup_timeout_secs=30  # instead of 120s, to fail faster for diagnostics
  echo startup --output_user_root=!BAZEL_OUTPUT_USER_ROOT!
  echo common --config=ci
<<<<<<< HEAD
  echo common --repo_contents_cache=
  echo build --disk_cache=!BAZEL_DISK_CACHE!
=======
  echo common --disk_cache=!BAZEL_DISK_CACHE!
  echo common --repo_contents_cache=!BAZEL_REPO_CONTENTS_CACHE!
>>>>>>> e7592111
) >"%~dp0..\user.bazelrc"

:: Diagnostics: print any stalled client/server before `bazel` execution
>&2 powershell -NoProfile -Command "Get-Process bazel,java -ErrorAction SilentlyContinue | Select-Object 🟡,ProcessName,StartTime"

:: Payload: execute `bazel` and remember exit status
"%BAZEL_REAL%" %*
set "bazel_exit=!errorlevel!"

:: Diagnostics: dump logs on non-trivial failures (https://bazel.build/run/scripts#exit-codes)
:: TODO(regis): adjust (probably `== 37`) next time a `cannot connect to Bazel server` error happens (#incident-42947)
if !bazel_exit! geq 2 (
  >&2 echo 🟡 Bazel failed [!bazel_exit!], dumping available info in !BAZEL_OUTPUT_USER_ROOT! ^(excluding junctions^):
  for /f "delims=" %%d in ('dir /a:d-l /b "!BAZEL_OUTPUT_USER_ROOT!"') do (
    >&2 echo 🟡 [%%d]
    for %%f in ("!BAZEL_OUTPUT_USER_ROOT!\%%d\java.log.*" "!BAZEL_OUTPUT_USER_ROOT!\%%d\server\*") do (
      if exist "%%f" (
        >&2 echo 🟡 %%f:
        >&2 type "%%f"
        >&2 echo.
      ) else (
        >&2 echo 🟡 %%f doesn't exist
      )
    )
  )
)
if !bazel_exit! neq 0 exit /b !bazel_exit!

:: Stop `bazel` (if still running) to close files and proceed with cleanup
>&2 "%BAZEL_REAL%" shutdown --ui_event_filters=-info
>&2 del /f /q "%~dp0..\user.bazelrc"

:: Done
exit /b 0<|MERGE_RESOLUTION|>--- conflicted
+++ resolved
@@ -29,11 +29,7 @@
 )
 
 :: In CI: first, verify directory environment variables are set and normalize their paths
-<<<<<<< HEAD
-for %%v in (BAZEL_DISK_CACHE BAZEL_OUTPUT_USER_ROOT BAZEL_REPO_CONTENTS_CACHE RUNNER_TEMP_PROJECT_DIR) do (
-=======
 for %%v in (BAZEL_DISK_CACHE BAZEL_OUTPUT_USER_ROOT BAZEL_REPO_CONTENTS_CACHE VSTUDIO_ROOT) do (
->>>>>>> e7592111
   if not defined %%v (
     >&2 echo %~nx0: %%v: unbound variable
     exit /b 2
@@ -41,20 +37,7 @@
   :: Path separators: `bazel` is fine with both `/` and `\\` but fails with `\`, so the simplest is to favor `/`
   set "%%v=!%%v:\=/!"
 )
-<<<<<<< HEAD
-set "ext_repo_contents_cache=!RUNNER_TEMP_PROJECT_DIR!/bazel-repo-contents-cache"
-
-:: Externalize `--repo_contents_cache` to the job's sibling temporary directory created alongside $CI_PROJECT_DIR
-:: - https://github.com/bazelbuild/bazel/issues/26384 for why
-:: - https://docs.gitlab.com/runner/configuration/advanced-configuration/ for `RUNNER_TEMP_PROJECT_DIR`
-:: - https://sissource.ethz.ch/sispub/gitlab-ci-euler-image/-/blob/main/entrypoint.sh#L43 for inspiration
-if exist "!BAZEL_REPO_CONTENTS_CACHE!" (
-  call :robomove "!BAZEL_REPO_CONTENTS_CACHE!" "!ext_repo_contents_cache!"
-  if !errorlevel! neq 0 exit /b !errorlevel!
-)
-=======
 set "BAZEL_VS=!VSTUDIO_ROOT!"
->>>>>>> e7592111
 
 :: Pass CI-specific options through `.user.bazelrc` so any nested `bazel run` and next `bazel shutdown` also honor them
 (
@@ -62,13 +45,8 @@
   echo startup --local_startup_timeout_secs=30  # instead of 120s, to fail faster for diagnostics
   echo startup --output_user_root=!BAZEL_OUTPUT_USER_ROOT!
   echo common --config=ci
-<<<<<<< HEAD
-  echo common --repo_contents_cache=
-  echo build --disk_cache=!BAZEL_DISK_CACHE!
-=======
   echo common --disk_cache=!BAZEL_DISK_CACHE!
   echo common --repo_contents_cache=!BAZEL_REPO_CONTENTS_CACHE!
->>>>>>> e7592111
 ) >"%~dp0..\user.bazelrc"
 
 :: Diagnostics: print any stalled client/server before `bazel` execution
