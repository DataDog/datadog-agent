<<<<<<< HEAD
@echo off
setlocal EnableExtensions EnableDelayedExpansion
=======
@echo off & setlocal EnableDelayedExpansion & if not defined bb (set "bb=%TEMP%\%~n0-%RANDOM%.bat" & more /e /p "%~f0" >"!bb!" & call "!bb!" %* & set "rc=!errorlevel!" & del /q "!bb!" & exit /b !rc!)
:: Above one-liner copies the present script to a temporary file with normalized Windows line endings and executes it.
:: Works regardless of actual source line endings because the pseudo-shebang is interpreted before the first newline.
>>>>>>> 7bc679d6

rem Check `bazelisk` properly bootstraps `bazel` or fail with instructions
if not defined BAZEL_REAL (
  >&2 type "%~dp0bazelisk.md"
  exit /b 1
) else if not "%BAZELISK_SKIP_WRAPPER%"=="true" (
  >&2 type "%~dp0bazelisk.md"
  exit /b 2
)

rem Not in CI: simply execute `bazel` - done
if not defined CI_PROJECT_DIR (
  "%BAZEL_REAL%" %*
  exit /b !errorlevel!
)

rem In CI: first, verify directory environment variables are set and normalize their paths
for %%v in (BAZEL_DISK_CACHE BAZEL_OUTPUT_USER_ROOT BAZEL_REPO_CONTENTS_CACHE RUNNER_TEMP_PROJECT_DIR VSTUDIO_ROOT) do (
  if not defined %%v (
    >&2 echo %~nx0: %%v: unbound variable
    exit /b 3
  )
  rem Path separators: `bazel` is fine with both `/` and `\\` but fails with `\`, so the simplest is to favor `/`
  set "%%v=!%%v:\=/!"
)
rem TODO(regis, if later needed): set "BAZEL_SH=C:/tools/msys64/usr/bin/bash.exe"
set "BAZEL_VS=!VSTUDIO_ROOT!"
set "ext_repo_contents_cache=!RUNNER_TEMP_PROJECT_DIR!/bazel-repo-contents-cache"

rem Externalize `--repo_contents_cache` to the job's sibling temporary directory created alongside $CI_PROJECT_DIR
rem - https://github.com/bazelbuild/bazel/issues/26384 for why
rem - https://docs.gitlab.com/runner/configuration/advanced-configuration/ for `RUNNER_TEMP_PROJECT_DIR`
rem - https://sissource.ethz.ch/sispub/gitlab-ci-euler-image/-/blob/main/entrypoint.sh#L43 for inspiration
if exist "!BAZEL_REPO_CONTENTS_CACHE!" (
  call :robomove "!BAZEL_REPO_CONTENTS_CACHE!" "!ext_repo_contents_cache!"
  set "rc=!errorlevel!"
  if !rc! neq 0 exit /b !rc!
)

rem Pass CI-specific options through `.user.bazelrc` so any nested `bazel run` and next `bazel shutdown` also honor them
(
  echo startup --output_user_root=!BAZEL_OUTPUT_USER_ROOT!
  echo common --config=cache
  echo common --repo_contents_cache=!ext_repo_contents_cache!
  echo build --disk_cache=!BAZEL_DISK_CACHE!
) >"!CI_PROJECT_DIR!\user.bazelrc"

rem Payload: execute `bazel` and remember exit status
"!BAZEL_REAL!" %*
set "bazel_exit=!errorlevel!"

rem Stop `bazel` (if still running) to close files and proceed with cleanup
>&2 "!BAZEL_REAL!" shutdown --ui_event_filters=-info
>&2 del /f /q "!CI_PROJECT_DIR!\user.bazelrc"

rem Reintegrate `--repo_contents_cache` to original directory
if exist "!ext_repo_contents_cache!" (
  call :robomove "!ext_repo_contents_cache!" "!BAZEL_REPO_CONTENTS_CACHE!"
  set "rc=!errorlevel!"
  if !bazel_exit!==0 set "bazel_exit=!rc!"
)

rem Done
exit /b !bazel_exit!

:robomove
rem Contrarily to `copy`, `move` and `xcopy`, `robocopy` avoids messing up with recursive symlinks, thanks to `/xj`
>&2 robocopy "%~1" "%~2" /b /copyall /dcopy:dat /mir /move /ndl /nfl /njh /njs /np /secfix /sl /timfix /w:0 /xj
rem See: https://ss64.com/nt/robocopy-exit.html
set /a rc=!errorlevel! ^& (8 ^| 16)
if exist "%~1" (
  >&2 echo 🟡 Purging leftovers, most likely due to recursive symbolic links/junction points:
  >&2 dir /a /b /s "%~1"
  >&2 rmdir /q /s "%~1"
)
exit /b !rc!<|MERGE_RESOLUTION|>--- conflicted
+++ resolved
@@ -1,11 +1,6 @@
-<<<<<<< HEAD
-@echo off
-setlocal EnableExtensions EnableDelayedExpansion
-=======
 @echo off & setlocal EnableDelayedExpansion & if not defined bb (set "bb=%TEMP%\%~n0-%RANDOM%.bat" & more /e /p "%~f0" >"!bb!" & call "!bb!" %* & set "rc=!errorlevel!" & del /q "!bb!" & exit /b !rc!)
 :: Above one-liner copies the present script to a temporary file with normalized Windows line endings and executes it.
 :: Works regardless of actual source line endings because the pseudo-shebang is interpreted before the first newline.
->>>>>>> 7bc679d6
 
 rem Check `bazelisk` properly bootstraps `bazel` or fail with instructions
 if not defined BAZEL_REAL (
