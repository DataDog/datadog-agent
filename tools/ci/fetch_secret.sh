#!/bin/bash

# Usage: fetch_secret.sh <param-name> <param-field> [<format>]

retry_count=0
max_retries=10
parameter_name="$1"
parameter_field="$2"
format="${3:-table}"

set +x

while [[ $retry_count -lt $max_retries ]]; do
    if [ -n "$parameter_field" ]; then
        # Using Vault; format parameter is respected
        vault_name="kv/k8s/${POD_NAMESPACE}/datadog-agent"
        if [[ "$(uname -s)" == "Darwin" ]]; then
            vault_name="kv/aws/arn:aws:iam::486234852809:role/ci-datadog-agent"
        fi
<<<<<<< HEAD
        if [[ "$CI_RUNNER_TAGS" == *"docker-in-docker:arm64"* ]]; then
            export VAULT_ADDR=https://vault.us1.ddbuild.io
            vault login -method=aws -no-print
            vault_name="kv/aws/arn:aws:iam::486234852809:role/ci-datadog-agent"
        fi
        result="$(vault kv get -field="${parameter_field}" "${vault_name}"/"${parameter_name}" 2> errorFile)"
=======
        result="$(vault kv get -format="${format}" -field="${parameter_field}" "${vault_name}"/"${parameter_name}" 2> errorFile)"
>>>>>>> 65b1c633
    else
        # Using SSM; the [<format>] parameter is ignored
        result="$(aws ssm get-parameter --region us-east-1 --name "$parameter_name" --with-decryption --query "Parameter.Value" --output text 2> errorFile)"
    fi
    error="$(<errorFile)"
    if [ -n "$result" ]; then
        echo "$result"
        exit 0
    fi
    if [[ "$error" =~ "Unable to locate credentials" ]]; then
        # See 5th row in https://docs.google.com/spreadsheets/d/1JvdN0N-RdNEeOJKmW_ByjBsr726E3ZocCKU8QoYchAc
        >&2 echo "Permanent error: unable to locate credentials, not retrying"
        exit 42
    fi
    retry_count="$((retry_count+1))"
    sleep "$((2**retry_count))"
done

echo "Failed to retrieve parameter after $max_retries retries" >&2
exit 1<|MERGE_RESOLUTION|>--- conflicted
+++ resolved
@@ -17,16 +17,12 @@
         if [[ "$(uname -s)" == "Darwin" ]]; then
             vault_name="kv/aws/arn:aws:iam::486234852809:role/ci-datadog-agent"
         fi
-<<<<<<< HEAD
         if [[ "$CI_RUNNER_TAGS" == *"docker-in-docker:arm64"* ]]; then
             export VAULT_ADDR=https://vault.us1.ddbuild.io
             vault login -method=aws -no-print
             vault_name="kv/aws/arn:aws:iam::486234852809:role/ci-datadog-agent"
         fi
-        result="$(vault kv get -field="${parameter_field}" "${vault_name}"/"${parameter_name}" 2> errorFile)"
-=======
         result="$(vault kv get -format="${format}" -field="${parameter_field}" "${vault_name}"/"${parameter_name}" 2> errorFile)"
->>>>>>> 65b1c633
     else
         # Using SSM; the [<format>] parameter is ignored
         result="$(aws ssm get-parameter --region us-east-1 --name "$parameter_name" --with-decryption --query "Parameter.Value" --output text 2> errorFile)"
