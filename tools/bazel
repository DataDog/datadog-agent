--- conflicted
+++ resolved
@@ -25,13 +25,8 @@
 # - https://docs.gitlab.com/runner/configuration/advanced-configuration/ for `RUNNER_TEMP_PROJECT_DIR`
 # - https://sissource.ethz.ch/sispub/gitlab-ci-euler-image/-/blob/main/entrypoint.sh#L43 for inspiration
 ext_repo_contents_cache=$RUNNER_TEMP_PROJECT_DIR/bazel-repo-contents-cache
-<<<<<<< HEAD
 if [ -e "$BAZEL_REPO_CONTENTS_CACHE" ] && ! ([ "$(uname -s)" = "Linux" ] && [ "$(uname -m)" = "x86_64" ]); then
   rm >&2 -frv "$ext_repo_contents_cache"
-=======
-if [ -e "$BAZEL_REPO_CONTENTS_CACHE" ]; then
-  >&2 rm -frv "$ext_repo_contents_cache"
->>>>>>> 923fdba3
   mv "$BAZEL_REPO_CONTENTS_CACHE" "$ext_repo_contents_cache"
 fi
 
@@ -49,14 +44,9 @@
   rm "$CI_PROJECT_DIR/user.bazelrc"
 
   # Reintegrate `--repo_contents_cache` to original directory
-<<<<<<< HEAD
   # Skip on Linux x86_64 to avoid issues with persistent runners
   if [ -e "$ext_repo_contents_cache" ] && ! ([ "$(uname -s)" = "Linux" ] && [ "$(uname -m)" = "x86_64" ]); then
     rm >&2 -frv "$BAZEL_REPO_CONTENTS_CACHE"
-=======
-  if [ -e "$ext_repo_contents_cache" ]; then
-    >&2 rm -frv "$BAZEL_REPO_CONTENTS_CACHE"
->>>>>>> 923fdba3
     mv "$ext_repo_contents_cache" "$BAZEL_REPO_CONTENTS_CACHE"
   fi
 ' EXIT
