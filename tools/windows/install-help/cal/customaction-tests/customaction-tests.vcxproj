--- conflicted
+++ resolved
@@ -25,10 +25,7 @@
     <ConfigurationType>Application</ConfigurationType>
     <PlatformToolset>v142</PlatformToolset>
     <CharacterSet>Unicode</CharacterSet>
-<<<<<<< HEAD
-=======
     <VcpkgTriplet Condition="'$(Platform)'=='Win32'">x86-windows-static</VcpkgTriplet>
->>>>>>> 3a2219c7
     <VcpkgTriplet Condition="'$(Platform)'=='x64'">x64-windows-static</VcpkgTriplet>
   </PropertyGroup>
   <Import Project="$(VCTargetsPath)\Microsoft.Cpp.Default.props" />
@@ -64,12 +61,9 @@
   <ItemGroup>
     <ClInclude Include="CustomActionDataTest.h" />
     <ClInclude Include="ReplaceYamlProperties.h" />
-<<<<<<< HEAD
     <ClInclude Include="ReplaceYamlProperties_IntegrationTests.h" />
-=======
     <ClInclude Include="customaction-tests.h" />
     <ClInclude Include="TargetMachineMock.h" />
->>>>>>> 3a2219c7
   </ItemGroup>
   <ItemDefinitionGroup />
   <Import Project="$(VCTargetsPath)\Microsoft.Cpp.targets" />
