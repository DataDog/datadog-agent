--- conflicted
+++ resolved
@@ -224,7 +224,6 @@
         }
     }
 
-<<<<<<< HEAD
     auto ec2UseWindowsPrefixDetection = propertyRetriever(L"EC2_USE_WINDOWS_PREFIX_DETECTION");
     if (ec2UseWindowsPrefixDetection)
     {
@@ -233,14 +232,13 @@
         {
             input.append(L"\nec2_use_windows_prefix_detection: " + *ec2UseWindowsPrefixDetection + L"\n");
         }
-=======
+
     // Remove duplicated entries
     if (failedToReplace != nullptr)
     {
         std::sort(failedToReplace->begin(), failedToReplace->end());
         auto last = std::unique(failedToReplace->begin(), failedToReplace->end());
         failedToReplace->erase(last, failedToReplace->end());
->>>>>>> 721dc34f
     }
 
     return input;
