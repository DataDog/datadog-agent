#include "stdafx.h"
#include "customactiondata.h"
#include "PropertyReplacer.h"
#include <utility>

CustomActionData::CustomActionData(std::shared_ptr<ITargetMachine> targetMachine)
: _hInstall(NULL)
, _domainUser(false)
, _doInstallSysprobe(true)
, _ddnpmPresent(false)
, _ddUserExists(false)
, _targetMachine(std::move(targetMachine))
{
}

CustomActionData::CustomActionData()
: CustomActionData(std::make_shared<TargetMachine>())
{
    
}

CustomActionData::~CustomActionData()
{
}

bool CustomActionData::init(MSIHANDLE hi)
{
    this->_hInstall = hi;
    std::wstring data;
    if (!loadPropertyString(this->_hInstall, propertyCustomActionData.c_str(), data))
    {
        return false;
    }
    return init(data);
}

bool CustomActionData::init(const std::wstring &data)
{
    DWORD errCode = _targetMachine->Detect();
    if (errCode != ERROR_SUCCESS)
    {
        WcaLog(LOGMSG_STANDARD, "Could not determine machine information: %S", FormatErrorMessage(errCode).c_str());
        return false;
    }

    std::wstringstream ss(data);
    std::wstring token;

    while (std::getline(ss, token))
    {
        // 'token' contains "<key>=<value>"
        std::wstringstream instream(token);
        std::wstring key, val;
        if (std::getline(instream, key, L'='))
        {
            trim_string(key);
            std::getline(instream, val);
            trim_string(val);
            if (!key.empty() && !val.empty())
            {
                this->values[key] = val;
            }
        }
    }
    return parseUsernameData() && parseSysprobeData();
}

bool CustomActionData::present(const std::wstring &key) const
{
    return this->values.count(key) != 0 ? true : false;
}

bool CustomActionData::value(const std::wstring &key, std::wstring &val) const
{
    const auto kvp = values.find(key);
    if (kvp == values.end())
    {
        return false;
    }
    val = kvp->second;
    return true;
}

bool CustomActionData::isUserDomainUser() const
{
    return _domainUser;
}

bool CustomActionData::isUserLocalUser() const
{
    return !_domainUser;
}

bool CustomActionData::DoesUserExist() const
{
    return _ddUserExists;
}

const std::wstring &CustomActionData::UnqualifiedUsername() const
{
    return _user.Name;
}

const std::wstring &CustomActionData::FullyQualifiedUsername() const
{
    return _fullyQualifiedUsername;
}

const std::wstring &CustomActionData::Domain() const
{
    return _user.Domain;
}

PSID CustomActionData::Sid() const
{
    return _sid.get();
}

void CustomActionData::Sid(sid_ptr &sid)
{
    _sid = std::move(sid);
}

bool CustomActionData::installSysprobe() const
{
    return _doInstallSysprobe;
}

bool CustomActionData::npmPresent() const
{
    return this->_ddnpmPresent;
}

std::shared_ptr<ITargetMachine> CustomActionData::GetTargetMachine() const
{
    return _targetMachine;
}

// return value of this function is true if the data was parsed,
// false otherwise. Return value of this function doesn't indicate whether
// sysprobe is to be installed; this function sets the boolean that can
// be checked by installSysprobe();
bool CustomActionData::parseSysprobeData()
{
    std::wstring sysprobePresent;
    std::wstring addlocal;
    std::wstring npm;
    std::wstring npmFeature;
    this->_doInstallSysprobe = false;
    this->_ddnpmPresent = false;
    if (!this->value(L"SYSPROBE_PRESENT", sysprobePresent))
    {
        // key isn't even there.
        WcaLog(LOGMSG_STANDARD, "SYSPROBE_PRESENT not present");
        return true;
    }
    WcaLog(LOGMSG_STANDARD, "SYSPROBE_PRESENT is %S", sysprobePresent.c_str());
    if (sysprobePresent.compare(L"true") != 0)
    {
        // explicitly disabled
        WcaLog(LOGMSG_STANDARD, "SYSPROBE_PRESENT explicitly disabled %S", sysprobePresent.c_str());
        return true;
    }
    this->_doInstallSysprobe = true;

    if(!this->value(L"NPM", npm))
    {
        WcaLog(LOGMSG_STANDARD, "NPM property not present");
    }
    else 
    {
        WcaLog(LOGMSG_STANDARD, "NPM enabled via NPM property");
        this->_ddnpmPresent = true;
    }

    
    if (this->value(L"NPMFEATURE", npmFeature))
    {
        // this property is set to "on" or "off" depending on the desired installed state
        // of the NPM feature.
        WcaLog(LOGMSG_STANDARD, "NPMFEATURE key is present and (%S)", npmFeature.c_str());
        if (_wcsicmp(npmFeature.c_str(), L"on") == 0)
        {
            this->_ddnpmPresent = true;
        }
    }
    else
    {
<<<<<<< HEAD
        // installing all components, do it
        this->_ddnpmPresent = true;
        WcaLog(LOGMSG_STANDARD, "ADDLOCAL is ALL");
    }
    else if (addlocal.find(L"NPM") != std::wstring::npos)
    {
        WcaLog(LOGMSG_STANDARD, "ADDLOCAL contains NPM %S", addlocal.c_str());
        this->_ddnpmPresent = true;
=======
        WcaLog(LOGMSG_STANDARD, "NPMFEATURE not present");
>>>>>>> e61f8928
    }

    return true;
}

std::optional<CustomActionData::User> CustomActionData::findPreviousUserInfo()
{
    ddRegKey regkeybase;
    User user;
    if (!regkeybase.getStringValue(keyInstalledUser.c_str(), user.Name) ||
        !regkeybase.getStringValue(keyInstalledDomain.c_str(), user.Domain) || user.Name.length() == 0 ||
        user.Domain.length() == 0)
    {
        WcaLog(LOGMSG_STANDARD, "previous user information not found in registry");
        return std::nullopt;
    }
    WcaLog(LOGMSG_STANDARD, "found previous user \"%S\\%S\" information in registry", user.Domain.c_str(), user.Name.c_str());
    return std::optional<User>(user);
}

std::optional<CustomActionData::User> CustomActionData::findSuppliedUserInfo()
{
    User user;
    std::wstring tmpName;
    if (!value(propertyDDAgentUserName, tmpName) || tmpName.length() == 0)
    {
        WcaLog(LOGMSG_STANDARD, "no username information detected from command line");
        return std::nullopt;
    }

    if (std::wstring::npos == tmpName.find(L'\\'))
    {
        WcaLog(LOGMSG_STANDARD, "supplied username \"%S\" doesn't have domain specifier, assuming local", tmpName.c_str());
        tmpName = L".\\" + tmpName;
    }

    std::wistringstream asStream(tmpName);
    // username is going to be of the form <domain>\<username>
    // if the <domain> is ".", then just do local machine
    getline(asStream, user.Domain, L'\\');
    getline(asStream, user.Name, L'\\');
    WcaLog(LOGMSG_STANDARD, "detected user \"%S\\%S\" information from command line", user.Domain.c_str(),
           user.Name.c_str());
    return std::optional<User>(user);
}

void CustomActionData::ensureDomainHasCorrectFormat()
{
    if (_user.Domain == L".")
    {
        if (_targetMachine->IsDomainController())
        {
            // User didn't specify a domain OR didn't specify a user, but we're on a domain controller
            // let's use the joined domain.
            _user.Domain = _targetMachine->JoinedDomainName();
            _domainUser = true;
            WcaLog(LOGMSG_STANDARD,
                   "No domain name supplied for installation on a Domain Controller, using joined domain \"%S\"",
                   _user.Domain.c_str());
        }
        else
        {
            WcaLog(LOGMSG_STANDARD, "Supplied qualified domain '.', using hostname");
            _user.Domain = _targetMachine->GetMachineName();
            _domainUser = false;
        }
    }
    else
    {
        if (0 == _wcsicmp(_user.Domain.c_str(), _targetMachine->GetMachineName().c_str()))
        {
            WcaLog(LOGMSG_STANDARD, "Supplied hostname as authority");
            _domainUser = false;
        }
        else if (0 == _wcsicmp(_user.Domain.c_str(), _targetMachine->DnsDomainName().c_str()))
        {
            WcaLog(LOGMSG_STANDARD, "Supplied domain name \"%S\"", _user.Domain.c_str());
            _domainUser = true;
        }
        else if (_wcsicmp(_user.Domain.c_str(), L"NT AUTHORITY") != 0) // NT Authority should never be considered a "domain".
        {
            WcaLog(LOGMSG_STANDARD, "Warning: Supplied user in different domain (\"%S\" != \"%S\")", _user.Domain.c_str(),
                   _targetMachine->DnsDomainName().c_str());
            _domainUser = true;
        }
    }
}

bool CustomActionData::parseUsernameData()
{
    std::optional<User> userFromPreviousInstall = findPreviousUserInfo();
    std::optional<User> userFromCommandLine = findSuppliedUserInfo();

    // if this is an upgrade (we found a previously recorded username in the registry)
    // and nothing was supplied on the command line, don't bother computing that.  Just use
    // the existing
    if (userFromCommandLine)
    {
        WcaLog(LOGMSG_STANDARD, "Using username from command line");
        _user = userFromCommandLine.value();
    }
    else if (userFromPreviousInstall)
    {
        WcaLog(LOGMSG_STANDARD, "Using username from previous install");
        _user = userFromPreviousInstall.value();
    }
    else
    {
        WcaLog(LOGMSG_STANDARD, "Using default username");
        // Didn't find a user in the registry nor from the command line
        // use default value. Order of construction is Domain then Name
        _user = {L".", ddAgentUserName };
    }

    ensureDomainHasCorrectFormat();

    _fullyQualifiedUsername = _user.Domain + L"\\" + _user.Name;
    auto sidResult = GetSidForUser(nullptr, FullyQualifiedUsername().c_str());

    if (sidResult.Result == ERROR_NONE_MAPPED)
    {
        WcaLog(LOGMSG_STANDARD, "No account \"%S\" found.", FullyQualifiedUsername().c_str());
        _ddUserExists = false;
    }
    else
    {
        if (sidResult.Result == ERROR_SUCCESS && sidResult.Sid != nullptr)
        {
            WcaLog(LOGMSG_STANDARD, R"(Found SID for "%S" in "%S")", FullyQualifiedUsername().c_str(), sidResult.Domain.c_str());
            _ddUserExists = true;
            _sid = std::move(sidResult.Sid);

            // Use the domain returned by <see cref="LookupAccountName" /> because
            // it might be != from the one the user passed in.
            _user.Domain = sidResult.Domain;
        }
        else
        {
            WcaLog(LOGMSG_STANDARD, "Looking up SID for \"%S\": %S", FullyQualifiedUsername().c_str(),
                   FormatErrorMessage(sidResult.Result).c_str());
            return false;
        }
    }

    return true;
}<|MERGE_RESOLUTION|>--- conflicted
+++ resolved
@@ -16,7 +16,7 @@
 CustomActionData::CustomActionData()
 : CustomActionData(std::make_shared<TargetMachine>())
 {
-    
+
 }
 
 CustomActionData::~CustomActionData()
@@ -167,13 +167,13 @@
     {
         WcaLog(LOGMSG_STANDARD, "NPM property not present");
     }
-    else 
+    else
     {
         WcaLog(LOGMSG_STANDARD, "NPM enabled via NPM property");
         this->_ddnpmPresent = true;
     }
 
-    
+
     if (this->value(L"NPMFEATURE", npmFeature))
     {
         // this property is set to "on" or "off" depending on the desired installed state
@@ -186,18 +186,7 @@
     }
     else
     {
-<<<<<<< HEAD
-        // installing all components, do it
-        this->_ddnpmPresent = true;
-        WcaLog(LOGMSG_STANDARD, "ADDLOCAL is ALL");
-    }
-    else if (addlocal.find(L"NPM") != std::wstring::npos)
-    {
-        WcaLog(LOGMSG_STANDARD, "ADDLOCAL contains NPM %S", addlocal.c_str());
-        this->_ddnpmPresent = true;
-=======
         WcaLog(LOGMSG_STANDARD, "NPMFEATURE not present");
->>>>>>> e61f8928
     }
 
     return true;
