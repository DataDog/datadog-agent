--- conflicted
+++ resolved
@@ -677,7 +677,6 @@
 
         private List<string> PathsWithAgentAccess()
         {
-<<<<<<< HEAD
             var configRoot = _session.Property("APPLICATIONDATADIRECTORY");
 
             return new List<string> {
@@ -689,19 +688,7 @@
                 Path.Combine(configRoot, "system-probe.yaml"),
                 Path.Combine(configRoot, "auth_token"),
                 Path.Combine(configRoot, "install_info"),
-                Path.Combine(_session.Property("PROJECTLOCATION"), "embedded2"),
-                Path.Combine(_session.Property("PROJECTLOCATION"), "embedded3"),
             }; ;
-=======
-            return new List<string>
-            {
-                // agent needs to be able to write logs/
-                // agent GUI needs to be able to edit config
-                // agent needs to be able to write to run/
-                // agent needs to be able to create auth_token
-                _session.Property("APPLICATIONDATADIRECTORY"),
-            };
->>>>>>> f5d99e9d
         }
 
         /// <summary>
