using Datadog.CustomActions.Extensions;
using Datadog.CustomActions.Interfaces;
using Datadog.CustomActions.Native;
using Datadog.CustomActions.Rollback;
using Microsoft.Deployment.WindowsInstaller;
using System;
using System.Collections.Generic;
<<<<<<< HEAD
using System.Diagnostics;
using System.IO;
using System.Text.RegularExpressions;
using Newtonsoft.Json;
=======
>>>>>>> 8e3a2956

namespace Datadog.CustomActions
{

    public class InstallOciPackages
    {
        private readonly ISession _session;
        private readonly string _installerExecutable;
        private readonly string _site;
        private readonly string _apiKey;
        private readonly string _overrideRegistryUrl;
        private readonly string _remoteUpdates;
        private readonly string _infrastructureMode;
        private readonly RollbackDataStore _rollbackDataStore;

        public InstallOciPackages(ISession session)
        {
            _session = session;
            var installDir = session.Property("PROJECTLOCATION");
            _site = session.Property("SITE");
            _apiKey = session.Property("APIKEY");
            _overrideRegistryUrl = session.Property("DD_INSTALLER_REGISTRY_URL");
            _remoteUpdates = session.Property("DD_REMOTE_UPDATES");
            _infrastructureMode = session.Property("DD_INFRASTRUCTURE_MODE");
            _installerExecutable = System.IO.Path.Combine(installDir, "bin", "datadog-installer.exe");
            _rollbackDataStore = new RollbackDataStore(session, "InstallOciPackages", new FileSystemServices(), new ServiceController());
        }

        private bool ShouldPurge()
        {
            var keepInstalledPackages = _session.Property("KEEP_INSTALLED_PACKAGES");
            // KEEP_INSTALLED_PACKAGES=1 means don't purge (keep packages)
            // Default behavior (when not set or set to 0) is to purge
            return string.IsNullOrEmpty(keepInstalledPackages) || keepInstalledPackages != "1";
        }

        private bool ShouldInstall()
        {
            var fleetInstall = _session.Property("FLEET_INSTALL");
            return string.IsNullOrEmpty(fleetInstall) || fleetInstall != "1";
        }

        private Dictionary<string, string> InstallerEnvironmentVariables()
        {
            var env = new Dictionary<string, string>();

            // Skip agent installation - we only want the OCI packages
            env["DD_NO_AGENT_INSTALL"] = "true";

            if (!string.IsNullOrEmpty(_remoteUpdates))
            {
                env["DD_REMOTE_UPDATES"] = _remoteUpdates;
            }
            if (!string.IsNullOrEmpty(_apiKey))
            {
                env["DD_API_KEY"] = _apiKey;
            }
            if (!string.IsNullOrEmpty(_site))
            {
                env["DD_SITE"] = _site;
            }
            if (!string.IsNullOrEmpty(_overrideRegistryUrl))
            {
                env["DD_INSTALLER_REGISTRY_URL"] = _overrideRegistryUrl;
            }

            // Add APM instrumentation configuration
            var instrumentationEnabled = _session.Property("DD_APM_INSTRUMENTATION_ENABLED");
            if (!string.IsNullOrEmpty(instrumentationEnabled))
            {
                env["DD_APM_INSTRUMENTATION_ENABLED"] = instrumentationEnabled;
            }

            var libraries = _session.Property("DD_APM_INSTRUMENTATION_LIBRARIES");
            if (!string.IsNullOrEmpty(libraries))
            {
                env["DD_APM_INSTRUMENTATION_LIBRARIES"] = libraries;
            }
            var apmVersion = _session.Property("DD_INSTALLER_DEFAULT_PKG_VERSION_DATADOG_APM_INJECT");
            if (!string.IsNullOrEmpty(apmVersion))
            {
                env["DD_INSTALLER_DEFAULT_PKG_VERSION_DATADOG_APM_INJECT"] = apmVersion;
            }

            if (!string.IsNullOrEmpty(_infrastructureMode))
            {
                env["DD_INFRASTRUCTURE_MODE"] = _infrastructureMode;
            }

            return env;
        }
        private Dictionary<string, string> PurgeEnvironmentVariables()
        {
            var env = new Dictionary<string, string> { { "DD_NO_AGENT_UNINSTALL", "true" } };
            if (!string.IsNullOrEmpty(_apiKey))
            {
                env["DD_API_KEY"] = _apiKey;
            }
            if (!string.IsNullOrEmpty(_site))
            {
                env["DD_SITE"] = _site;
            }
            return env;
        }

        private ActionResult InstallPackages()
        {
            if (!ShouldInstall())
            {
                _session.Log("Skipping install as FLEET_INSTALL is set to 1");
                return ActionResult.Success;
            }
            try
            {
                _session.Log("Running datadog-installer setup");
                var instrumentationEnabled = _session.Property("DD_APM_INSTRUMENTATION_ENABLED");
                var librariesRaw = _session.Property("DD_APM_INSTRUMENTATION_LIBRARIES");
                _session.Log($"instrumentationEnabled: {instrumentationEnabled}");

                // add purge command to the rollback data store
                // this will only be run on first install, not on upgrade
                // if install command fails we still wanna purge our packages
                _rollbackDataStore.Add(new InstallerPackageRollback("purge"));

<<<<<<< HEAD
                // If DD_OTEL_OCI_INSTALL is provided, validate and install DDOT explicitly
                var ddotInstallTargetRaw = _session.Property("DD_OTEL_OCI_INSTALL");
                if (!string.IsNullOrEmpty(ddotInstallTargetRaw))
                {
                    _session.Log($"DD_OTEL_OCI_INSTALL provided: {ddotInstallTargetRaw}");
                    var expectedTag = GetExpectedAgentOciTag();
                    if (string.IsNullOrEmpty(expectedTag))
                    {
                        _session.Log("Failed to determine expected Agent version tag");
                        return ActionResult.Failure;
                    }

                    if (!TryNormalizeDdOtUrl(ddotInstallTargetRaw, expectedTag, out var normalizedUrl, out var normalizeErr))
                    {
                        _session.Log($"Failed to normalize DD_OTEL_OCI_INSTALL: {normalizeErr}");
                        return ActionResult.Failure;
                    }

                    _session.Log($"Installing DDOT from: {normalizedUrl}");
                    var env = InstallerEnvironmentVariables();
                    var installArgs = $"install \"{normalizedUrl}\"";
                    using (var procInstall = _session.RunCommand(_installerExecutable, installArgs, env))
                    {
                        if (procInstall.ExitCode != 0)
                        {
                            _session.Log($"'datadog-installer {installArgs}' failed with exit code: {procInstall.ExitCode}");
                            return ActionResult.Failure;
                        }
                    }

                    // Post-install verification: ensure ddot stable equals expectedTag
                    var statesJson = RunAndCapture(_installerExecutable, "get-states", env, out var exitCodeStates);
                    if (exitCodeStates != 0 || string.IsNullOrEmpty(statesJson))
                    {
                        _session.Log("Failed to retrieve installer states for verification");
                        return ActionResult.Failure;
                    }
                    if (!IsDdotVersionExpected(statesJson, expectedTag))
                    {
                        _session.Log($"DDOT installed version does not match expected tag {expectedTag}. Removing package.");
                        using (var procRemove = _session.RunCommand(_installerExecutable, "remove datadog-ddot", env))
                        {
                            // ignore remove failures; we still fail the action
                        }
                        return ActionResult.Failure;
                    }
                }

=======
>>>>>>> 8e3a2956
                // Run the installer setup command with the flavor
                using (var proc = _session.RunCommand(_installerExecutable, "setup --flavor=default", InstallerEnvironmentVariables()))
                {
                    if (proc.ExitCode != 0)
                    {
                        throw new Exception($"'datadog-installer setup --flavor=default' failed with exit code: {proc.ExitCode}");
                    }
                }

                return ActionResult.Success;
            }
            catch (Exception ex)
            {
                _session.Log("Error while running installer setup: " + ex.Message);
                return ActionResult.Failure;
            }
            finally
            {
                _rollbackDataStore.Store();
            }
        }

<<<<<<< HEAD
        private static string NormalizeAgentVersionToOciTag(string raw)
        {
            if (string.IsNullOrEmpty(raw))
            {
                return raw;
            }
            var v = raw.Trim();
            v = v.Replace('+', '.');
            v = v.Replace('~', '-');
            if (!v.EndsWith("-1", StringComparison.Ordinal))
            {
                v = v + "-1";
            }
            return v;
        }

        private string GetExpectedAgentOciTag()
        {
            try
            {
                var output = RunAndCapture(_installerExecutable, "version", null, out var exitCode);
                if (exitCode != 0)
                {
                    _session.Log($"datadog-installer version returned exit {exitCode}");
                    return null;
                }
                return NormalizeAgentVersionToOciTag(output);
            }
            catch (Exception e)
            {
                _session.Log($"Error determining installer version: {e.Message}");
                return null;
            }
        }

        private static bool TryNormalizeDdOtUrl(string input, string expectedTag, out string normalized, out string error)
        {
            normalized = null;
            error = null;
            if (string.IsNullOrEmpty(input))
            {
                error = "empty input";
                return false;
            }

            // Local path support -> convert to file:/// URI
            if (!input.StartsWith("oci://", StringComparison.OrdinalIgnoreCase) &&
                !input.StartsWith("file://", StringComparison.OrdinalIgnoreCase))
            {
                // If it looks like a Windows path or UNC, treat as local
                if (Path.IsPathRooted(input) || input.StartsWith("\\\\"))
                {
                    var uriPath = input.Replace('\\', '/');
                    if (!uriPath.StartsWith("/"))
                    {
                        uriPath = "/" + uriPath;
                    }
                    normalized = $"file://{uriPath}";
                    return true;
                }
                error = "unsupported URL format (expected oci:// or file:// or absolute path)";
                return false;
            }

            if (input.StartsWith("file://", StringComparison.OrdinalIgnoreCase))
            {
                normalized = input;
                return true; // version will be verified post-install
            }

            // oci:// URL normalization
            var url = input;
            var lastSlash = url.LastIndexOf('/') + 1;
            if (lastSlash <= 0 || lastSlash >= url.Length)
            {
                error = "invalid oci url";
                return false;
            }

            // Enforce canonical image name: ddot-package
            var endOfName = url.Length;
            var atPos = url.IndexOf('@', lastSlash);
            if (atPos != -1)
            {
                endOfName = atPos;
            }
            var colonPos = url.IndexOf(':', lastSlash);
            if (colonPos != -1 && (atPos == -1 || colonPos < atPos))
            {
                endOfName = colonPos;
            }
            var imageName = url.Substring(lastSlash, endOfName - lastSlash);
            if (!imageName.Equals("ddot-package", StringComparison.OrdinalIgnoreCase))
            {
                error = "invalid ddot image name; expected 'ddot-package'";
                return false;
            }

            // Tag handling
            lastSlash = url.LastIndexOf('/') + 1;
            colonPos = url.IndexOf(':', lastSlash);
            atPos = url.IndexOf('@', lastSlash);
            if (colonPos == -1 && atPos == -1)
            {
                // No tag provided -> append expected tag
                url = url + ":" + expectedTag;
            }
            else if (colonPos != -1)
            {
                var tagEnd = atPos == -1 ? url.Length : atPos;
                var tag = url.Substring(colonPos + 1, tagEnd - (colonPos + 1));
                if (!string.Equals(tag, expectedTag, StringComparison.Ordinal))
                {
                    error = $"provided tag '{tag}' does not match expected '{expectedTag}'";
                    return false;
                }
            }

            normalized = url;
            return true;
        }

        private static string RunAndCapture(string fileName, string arguments, IDictionary<string, string> environment, out int exitCode)
        {
            var psi = new ProcessStartInfo
            {
                CreateNoWindow = true,
                UseShellExecute = false,
                RedirectStandardOutput = true,
                RedirectStandardError = true,
                FileName = fileName,
                Arguments = arguments
            };
            if (environment != null)
            {
                foreach (var kvp in environment)
                {
                    psi.Environment[kvp.Key] = kvp.Value;
                }
            }
            using (var proc = new Process { StartInfo = psi })
            {
                proc.Start();
                var stdout = proc.StandardOutput.ReadToEnd();
                var stderr = proc.StandardError.ReadToEnd();
                proc.WaitForExit();
                exitCode = proc.ExitCode;
                return stdout.Trim();
            }
        }

        private static bool IsDdotVersionExpected(string statesJson, string expectedTag)
        {
            try
            {
                var root = JsonConvert.DeserializeObject<InstallerStates>(statesJson);
                if (root?.States != null && root.States.TryGetValue("datadog-ddot", out var state))
                {
                    return string.Equals(state.Stable, expectedTag, StringComparison.Ordinal);
                }
            }
            catch
            {
                // fall through to return false
            }
            return false;
        }

        private class InstallerStates
        {
            public Dictionary<string, PackageState> States { get; set; }
        }

        private class PackageState
        {
            public string Stable { get; set; }
            public string Experiment { get; set; }
        }

        private ActionResult PurgePackages()
        {
            if (!ShouldPurge())
            {
                _session.Log("Skipping purge as KEEP_INSTALLED_PACKAGES is set to 1");
                return ActionResult.Success;
            }
            var fleetInstall = _session.Property("FLEET_INSTALL");
            if (!string.IsNullOrEmpty(fleetInstall) && fleetInstall == "1")
            {
                _session.Log("Skipping purge as FLEET_INSTALL is set to 1");
                return ActionResult.Success;
            }
            try
            {
                _session.Log("Running datadog-installer purge");
                var env = PurgeEnvironmentVariables();
                using (var proc = _session.RunCommand(_installerExecutable, "purge", env))
                {
                    if (proc.ExitCode != 0)
                    {
                        _session.Log($"'datadog-installer purge' failed with exit code: {proc.ExitCode}");
                        return ActionResult.Failure;
                    }
                }
                return ActionResult.Success;
            }
            catch (Exception ex)
            {
                _session.Log("Error while running installer purge: " + ex.Message);
                return ActionResult.Failure;
            }
        }

        private ActionResult RollbackState()
        {
=======
        private ActionResult PurgePackages()
        {
            if (!ShouldPurge())
            {
                _session.Log("Skipping purge as KEEP_INSTALLED_PACKAGES is set to 1");
                return ActionResult.Success;
            }
            var fleetInstall = _session.Property("FLEET_INSTALL");
            if (!string.IsNullOrEmpty(fleetInstall) && fleetInstall == "1")
            {
                _session.Log("Skipping purge as FLEET_INSTALL is set to 1");
                return ActionResult.Success;
            }
            try
            {
                _session.Log("Running datadog-installer purge");
                var env = PurgeEnvironmentVariables();
                using (var proc = _session.RunCommand(_installerExecutable, "purge", env))
                {
                    if (proc.ExitCode != 0)
                    {
                        _session.Log($"'datadog-installer purge' failed with exit code: {proc.ExitCode}");
                        return ActionResult.Failure;
                    }
                }
                return ActionResult.Success;
            }
            catch (Exception ex)
            {
                _session.Log("Error while running installer purge: " + ex.Message);
                return ActionResult.Failure;
            }
        }

        private ActionResult RollbackState()
        {
>>>>>>> 8e3a2956
            _rollbackDataStore.Load();
            _rollbackDataStore.Restore();
            return ActionResult.Success;
        }

        public static ActionResult InstallPackages(Session session)
        {
            return new InstallOciPackages(new SessionWrapper(session)).InstallPackages();
        }

        public static ActionResult RollbackActions(Session session)
        {
            return new InstallOciPackages(new SessionWrapper(session)).RollbackState();
        }

        public static ActionResult PurgePackages(Session session)
        {
            return new InstallOciPackages(new SessionWrapper(session)).PurgePackages();
        }
    }
}<|MERGE_RESOLUTION|>--- conflicted
+++ resolved
@@ -5,13 +5,10 @@
 using Microsoft.Deployment.WindowsInstaller;
 using System;
 using System.Collections.Generic;
-<<<<<<< HEAD
 using System.Diagnostics;
 using System.IO;
 using System.Text.RegularExpressions;
 using Newtonsoft.Json;
-=======
->>>>>>> 8e3a2956
 
 namespace Datadog.CustomActions
 {
@@ -136,7 +133,6 @@
                 // if install command fails we still wanna purge our packages
                 _rollbackDataStore.Add(new InstallerPackageRollback("purge"));
 
-<<<<<<< HEAD
                 // If DD_OTEL_OCI_INSTALL is provided, validate and install DDOT explicitly
                 var ddotInstallTargetRaw = _session.Property("DD_OTEL_OCI_INSTALL");
                 if (!string.IsNullOrEmpty(ddotInstallTargetRaw))
@@ -185,8 +181,6 @@
                     }
                 }
 
-=======
->>>>>>> 8e3a2956
                 // Run the installer setup command with the flavor
                 using (var proc = _session.RunCommand(_installerExecutable, "setup --flavor=default", InstallerEnvironmentVariables()))
                 {
@@ -209,7 +203,6 @@
             }
         }
 
-<<<<<<< HEAD
         private static string NormalizeAgentVersionToOciTag(string raw)
         {
             if (string.IsNullOrEmpty(raw))
@@ -423,9 +416,6 @@
             }
         }
 
-        private ActionResult RollbackState()
-        {
-=======
         private ActionResult PurgePackages()
         {
             if (!ShouldPurge())
@@ -462,7 +452,6 @@
 
         private ActionResult RollbackState()
         {
->>>>>>> 8e3a2956
             _rollbackDataStore.Load();
             _rollbackDataStore.Restore();
             return ActionResult.Success;
