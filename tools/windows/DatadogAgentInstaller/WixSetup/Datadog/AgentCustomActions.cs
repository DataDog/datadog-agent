using System.Diagnostics.CodeAnalysis;
using Datadog.CustomActions;
using WixSharp;

namespace WixSetup.Datadog
{
    public class AgentCustomActions
    {
        [SuppressMessage("ReSharper", "InconsistentNaming")]
        private static readonly Condition Being_Reinstalled = Condition.Create("(REINSTALL<>\"\")");

        [SuppressMessage("ReSharper", "InconsistentNaming")]
        private static readonly Condition NOT_Being_Reinstalled = Condition.NOT(Being_Reinstalled);

        public ManagedAction ReadConfig { get; }

        public ManagedAction WriteConfig { get; }

        public ManagedAction ReadRegistryProperties { get; }

        public ManagedAction ProcessDdAgentUserCredentials { get; }

        public ManagedAction DecompressPythonDistributions { get; }

        public ManagedAction CleanupOnRollback { get; }

        public ManagedAction CleanupOnUninstall { get; }

        public ManagedAction ConfigureUser { get; }

        public ManagedAction OpenMsiLog { get; }

        public ManagedAction SendFlare { get; }

        public ManagedAction ReportTelemetry { get; }

<<<<<<< HEAD
        public ManagedAction WriteInstallInfo { get; }

=======
>>>>>>> 4439039c
        public AgentCustomActions()
        {
            ReadRegistryProperties = new CustomAction<UserCustomActions>(
                new Id(nameof(ReadRegistryProperties)),
                UserCustomActions.ReadRegistryProperties,
                Return.ignore,
                // AppSearch is when RegistrySearch is run, so that will overwrite
                // any command line values.
                // Prefer using our CA over RegistrySearch.
                // It is executed on the Welcome screen of the installer.
                When.After,
                Step.AppSearch,
                Condition.NOT_BeingRemoved,
                // Run in either sequence so our CA is also run in non-UI installs
                Sequence.InstallExecuteSequence | Sequence.InstallUISequence
            )
            {
                // Ensure we only run in one sequence
                Execute = Execute.firstSequence
            };

            // We need to explicitly set the ID since that we are going to reference before the Build* call.
            // See <see cref="WixSharp.WixEntity.Id" /> for more information.
            ReadConfig = new CustomAction<ConfigCustomActions>(
                new Id(nameof(ReadConfig)),
                ConfigCustomActions.ReadConfig,
                Return.ignore,
                When.After,
                // Must execute after CostFinalize since we depend
                // on APPLICATIONDATADIRECTORY being set.
                Step.CostFinalize,
                Condition.NOT_BeingRemoved,
                // Run in either sequence so our CA is also run in non-UI installs
                Sequence.InstallExecuteSequence | Sequence.InstallUISequence
            )
            {
                // Ensure we only run in one sequence
                Execute = Execute.firstSequence
            }
            .SetProperties("APPLICATIONDATADIRECTORY=[APPLICATIONDATADIRECTORY]");

            WriteConfig = new CustomAction<ConfigCustomActions>(
                new Id(nameof(WriteConfig)),
                ConfigCustomActions.WriteConfig,
                Return.check,
                When.Before,
                Step.StartServices,
                Condition.NOT_BeingRemoved & NOT_Being_Reinstalled
            )
            {
                Execute = Execute.deferred
            }
            .SetProperties(
                "APPLICATIONDATADIRECTORY=[APPLICATIONDATADIRECTORY], " +
                "PROJECTLOCATION=[PROJECTLOCATION], " +
                "SYSPROBE_PRESENT=[SYSPROBE_PRESENT], " +
                "ADDLOCAL=[ADDLOCAL], " +
                "APIKEY=[APIKEY], " +
                "TAGS=[TAGS], " +
                "HOSTNAME=[HOSTNAME], " +
                "PROXY_HOST=[PROXY_HOST], " +
                "PROXY_PORT=[PROXY_PORT], " +
                "PROXY_USER=[PROXY_USER], " +
                "PROXY_PASSWORD=[PROXY_PASSWORD], " +
                "LOGS_ENABLED=[LOGS_ENABLED], " +
                "APM_ENABLED=[APM_ENABLED], " +
                "PROCESS_ENABLED=[PROCESS_ENABLED], " +
                "PROCESS_DISCOVERY_ENABLED=[PROCESS_DISCOVERY_ENABLED], " +
                "CMD_PORT=[CMD_PORT], " +
                "SITE=[SITE], " +
                "DD_URL=[DD_URL], " +
                "LOGS_DD_URL=[LOGS_DD_URL], " +
                "PROCESS_DD_URL=[PROCESS_DD_URL], " +
                "TRACE_DD_URL=[TRACE_DD_URL], " +
                "PYVER=[PYVER], " +
                "HOSTNAME_FQDN_ENABLED=[HOSTNAME_FQDN_ENABLED], " +
                "NPM=[NPM], " +
                "EC2_USE_WINDOWS_PREFIX_DETECTION=[EC2_USE_WINDOWS_PREFIX_DETECTION]")
            .HideTarget(true);

            // Cleanup leftover files on rollback
            // must be before the DecompressPythonDistributions custom action.
            // That way, if DecompressPythonDistributions fails, this will get executed.
            CleanupOnRollback = new CustomAction<CleanUpFilesCustomAction>(
                new Id(nameof(CleanupOnRollback)),
                CleanUpFilesCustomAction.CleanupFiles,
                Return.check,
                When.After,
                new Step(WriteConfig.Id),
                (Condition.NOT_Installed & Condition.NOT_BeingRemoved) | Being_Reinstalled
            )
            {
                Execute = Execute.rollback
            }
            .SetProperties("PROJECTLOCATION=[PROJECTLOCATION], APPLICATIONDATADIRECTORY=[APPLICATIONDATADIRECTORY]");

            DecompressPythonDistributions = new CustomAction<PythonDistributionCustomAction>(
                new Id(nameof(DecompressPythonDistributions)),
                PythonDistributionCustomAction.DecompressPythonDistributions,
                Return.check,
                When.After,
                new Step(CleanupOnRollback.Id),
                (Condition.NOT_Installed & Condition.NOT_BeingRemoved) | Being_Reinstalled
            )
            {
                Execute = Execute.deferred
            }
            .SetProperties("PROJECTLOCATION=[PROJECTLOCATION]");

            // Cleanup leftover files on uninstall
            CleanupOnUninstall = new CustomAction<CleanUpFilesCustomAction>(
                new Id(nameof(CleanupOnUninstall)),
                CleanUpFilesCustomAction.CleanupFiles,
                Return.check,
                When.Before,
                Step.RemoveFiles,
                Condition.Installed
            )
            {
                Execute = Execute.deferred
            }
            .SetProperties("PROJECTLOCATION=[PROJECTLOCATION], APPLICATIONDATADIRECTORY=[APPLICATIONDATADIRECTORY]");

            ConfigureUser = new CustomAction<UserCustomActions>(
                new Id(nameof(ConfigureUser)),
                UserCustomActions.ConfigureUser,
                Return.check,
                When.After,
                new Step(DecompressPythonDistributions.Id),
                Condition.NOT_Installed & Condition.NOT_BeingRemoved
                )
            {
                Execute = Execute.deferred
            }
            .SetProperties("APPLICATIONDATADIRECTORY=[APPLICATIONDATADIRECTORY], " +
                           "PROJECTLOCATION=[PROJECTLOCATION], " +
                           "DDAGENTUSER_PROCESSED_FQ_NAME=[DDAGENTUSER_PROCESSED_FQ_NAME], " +
                           "DDAGENTUSER_SID=[DDAGENTUSER_SID]");

            ProcessDdAgentUserCredentials = new CustomAction<UserCustomActions>(
                new Id(nameof(ProcessDdAgentUserCredentials)),
                UserCustomActions.ProcessDdAgentUserCredentials,
                Return.check,
                // Run at end of "config phase", right before the "make changes" phase.
                When.Before,
                Step.InstallInitialize,
                // Run unless we are being uninstalled.
                // This CA produces properties used for services, accounts, and permissions.
                Condition.NOT_BeingRemoved
            )
            .SetProperties("DDAGENTUSER_NAME=[DDAGENTUSER_NAME], DDAGENTUSER_PASSWORD=[DDAGENTUSER_PASSWORD]")
            .HideTarget(true);

            OpenMsiLog = new CustomAction<UserCustomActions>(
                new Id(nameof(OpenMsiLog)),
                UserCustomActions.OpenMsiLog
                )
                {
                    Sequence = Sequence.NotInSequence
                };

            SendFlare = new CustomAction<Flare>(
                new Id(nameof(SendFlare)),
                Flare.SendFlare
            )
            {
                Sequence = Sequence.NotInSequence
            };

            ReportTelemetry = new CustomAction<Telemetry>(
                new Id(nameof(ReportTelemetry)),
                Telemetry.Report,
                Return.ignore,
                When.After,
                Step.InstallFinalize
<<<<<<< HEAD
                )
                .SetProperties("APIKEY=[APIKEY], SITE=[SITE]");

            WriteInstallInfo = new CustomAction<InstallInfoCustomActions>(
                new Id(nameof(WriteInstallInfo)),
                InstallInfoCustomActions.WriteInstallInfo,
                Return.ignore,
                When.Before,
                Step.InstallServices,
                // Include "Being_Reinstalled" so that if customer changes install method
                // the install_info reflects that.
                (Condition.NOT_Installed & Condition.NOT_BeingRemoved) | Being_Reinstalled
                ).SetProperties("APPLICATIONDATADIRECTORY=[APPLICATIONDATADIRECTORY]," +
                                "OVERRIDE_INSTALLATION_METHOD=[OVERRIDE_INSTALLATION_METHOD]");
=======
            )
            .SetProperties("APIKEY=[APIKEY], SITE=[SITE]");
>>>>>>> 4439039c
        }
    }
}<|MERGE_RESOLUTION|>--- conflicted
+++ resolved
@@ -34,11 +34,8 @@
 
         public ManagedAction ReportTelemetry { get; }
 
-<<<<<<< HEAD
         public ManagedAction WriteInstallInfo { get; }
 
-=======
->>>>>>> 4439039c
         public AgentCustomActions()
         {
             ReadRegistryProperties = new CustomAction<UserCustomActions>(
@@ -214,9 +211,8 @@
                 Return.ignore,
                 When.After,
                 Step.InstallFinalize
-<<<<<<< HEAD
-                )
-                .SetProperties("APIKEY=[APIKEY], SITE=[SITE]");
+            )
+            .SetProperties("APIKEY=[APIKEY], SITE=[SITE]");
 
             WriteInstallInfo = new CustomAction<InstallInfoCustomActions>(
                 new Id(nameof(WriteInstallInfo)),
@@ -229,10 +225,6 @@
                 (Condition.NOT_Installed & Condition.NOT_BeingRemoved) | Being_Reinstalled
                 ).SetProperties("APPLICATIONDATADIRECTORY=[APPLICATIONDATADIRECTORY]," +
                                 "OVERRIDE_INSTALLATION_METHOD=[OVERRIDE_INSTALLATION_METHOD]");
-=======
-            )
-            .SetProperties("APIKEY=[APIKEY], SITE=[SITE]");
->>>>>>> 4439039c
         }
     }
 }