using System.Diagnostics.CodeAnalysis;
using Datadog.CustomActions;
using Datadog.CustomActions.Interfaces;
using Datadog.CustomActions.Rollback;
using Microsoft.Deployment.WindowsInstaller;
using WixSharp;

namespace WixSetup.Datadog
{
    public class AgentCustomActions
    {
        [SuppressMessage("ReSharper", "InconsistentNaming")]
        private static readonly Condition Being_Reinstalled = Condition.Create("(REINSTALL<>\"\")");

        [SuppressMessage("ReSharper", "InconsistentNaming")]
        private static readonly Condition NOT_Being_Reinstalled = Condition.NOT(Being_Reinstalled);

        public ManagedAction ReadConfig { get; }

        public ManagedAction PatchInstaller { get; set; }

        public ManagedAction WriteConfig { get; }

        public ManagedAction ReadInstallState { get; }

        public ManagedAction WriteInstallState { get; }

        public ManagedAction UninstallWriteInstallState { get; }

        public ManagedAction ProcessDdAgentUserCredentials { get; }

        public ManagedAction ProcessDdAgentUserCredentialsUI { get; }

        public ManagedAction PrepareDecompressPythonDistributions { get; }

        public ManagedAction DecompressPythonDistributions { get; }

        public ManagedAction CleanupOnRollback { get; }

        public ManagedAction CleanupOnUninstall { get; }

        public ManagedAction ConfigureUser { get; }

        public ManagedAction ConfigureUserRollback { get; }

        public ManagedAction UninstallUser { get; }

        public ManagedAction UninstallUserRollback { get; }

        public ManagedAction OpenMsiLog { get; }

        public ManagedAction SendFlare { get; }

        public ManagedAction WriteInstallInfo { get; }

        public ManagedAction ReportInstallFailure { get; }

        public ManagedAction ReportInstallSuccess { get; }

        public ManagedAction EnsureNpmServiceDepdendency { get; }

        public ManagedAction ConfigureServiceUsers { get; }

        public ManagedAction StopDDServices { get; }

        public ManagedAction StartDDServices { get; }

        public ManagedAction StartDDServicesRollback { get; }

        public ManagedAction RestoreDaclRollback { get; }

        /// <summary>
        /// Registers and sequences our custom actions
        /// </summary>
        /// <remarks>
        /// Please refer to https://learn.microsoft.com/en-us/windows/win32/msi/sequencing-custom-actions
        /// </remarks>
        public AgentCustomActions()
        {
            ReadInstallState = new CustomAction<InstallStateCustomActions>(
                new Id(nameof(ReadInstallState)),
                InstallStateCustomActions.ReadInstallState,
                Return.check,
                // AppSearch is when ReadInstallState is run, so that will overwrite
                // any command line values.
                // Prefer using our CA over RegistrySearch.
                // It is executed on the Welcome screen of the installer.
                When.After,
                Step.AppSearch,
                // Creates properties used by both install+uninstall
                Condition.Always,
                // Run in either sequence so our CA is also run in non-UI installs
                Sequence.InstallExecuteSequence | Sequence.InstallUISequence
            )
            {
                // Ensure we only run in one sequence
                Execute = Execute.firstSequence
            };

            // We need to explicitly set the ID since that we are going to reference before the Build* call.
            // See <see cref="WixSharp.WixEntity.Id" /> for more information.
            ReadConfig = new CustomAction<ConfigCustomActions>(
                    new Id(nameof(ReadConfig)),
                    ConfigCustomActions.ReadConfig,
                    Return.ignore,
                    When.After,
                    // Must execute after CostFinalize since we depend
                    // on APPLICATIONDATADIRECTORY being set.
                    Step.CostFinalize,
                    // Not needed during uninstall, but since it runs before InstallValidate the recommended
                    // REMOVE=ALL condition does not work, so always run it.
                    Condition.Always,
                    // Run in either sequence so our CA is also run in non-UI installs
                    Sequence.InstallExecuteSequence | Sequence.InstallUISequence
                )
            {
                // Ensure we only run in one sequence
                Execute = Execute.firstSequence
            }
                .SetProperties("APPLICATIONDATADIRECTORY=[APPLICATIONDATADIRECTORY]");

            PatchInstaller = new CustomAction<PatchInstallerCustomAction>(
                new Id(nameof(PatchInstaller)),
                PatchInstallerCustomAction.Patch,
                Return.ignore,
                When.After,
                Step.InstallFiles,
                Conditions.Upgrading
            )
            {
                Execute = Execute.deferred,
                Impersonate = false
            };

            ReportInstallFailure = new CustomAction<Telemetry>(
                    new Id(nameof(ReportInstallFailure)),
                    Telemetry.ReportFailure,
                    Return.ignore,
                    When.After,
                    Step.InstallInitialize
                )
            {
                Execute = Execute.rollback,
                Impersonate = false
            }
                .SetProperties("APIKEY=[APIKEY], SITE=[SITE]")
                .HideTarget(true);

            EnsureNpmServiceDepdendency = new CustomAction<ServiceCustomAction>(
                new Id(nameof(EnsureNpmServiceDepdendency)),
                ServiceCustomAction.EnsureNpmServiceDependency,
                Return.check,
                When.After,
                Step.InstallServices,
                Conditions.FirstInstall | Conditions.Upgrading | Conditions.Maintenance
            )
            {
                Execute = Execute.deferred,
                Impersonate = false
            };

            WriteConfig = new CustomAction<ConfigCustomActions>(
                    new Id(nameof(WriteConfig)),
                    ConfigCustomActions.WriteConfig,
                    Return.check,
                    When.Before,
                    Step.InstallServices,
                    Conditions.FirstInstall
                )
            {
                Execute = Execute.deferred,
                Impersonate = false
            }
                .SetProperties(
                    "APPLICATIONDATADIRECTORY=[APPLICATIONDATADIRECTORY], " +
                    "PROJECTLOCATION=[PROJECTLOCATION], " +
                    "SYSPROBE_PRESENT=[SYSPROBE_PRESENT], " +
                    "APIKEY=[APIKEY], " +
                    "TAGS=[TAGS], " +
                    "HOSTNAME=[HOSTNAME], " +
                    "PROXY_HOST=[PROXY_HOST], " +
                    "PROXY_PORT=[PROXY_PORT], " +
                    "PROXY_USER=[PROXY_USER], " +
                    "PROXY_PASSWORD=[PROXY_PASSWORD], " +
                    "LOGS_ENABLED=[LOGS_ENABLED], " +
                    "APM_ENABLED=[APM_ENABLED], " +
                    "PROCESS_ENABLED=[PROCESS_ENABLED], " +
                    "PROCESS_DISCOVERY_ENABLED=[PROCESS_DISCOVERY_ENABLED], " +
                    "CMD_PORT=[CMD_PORT], " +
                    "SITE=[SITE], " +
                    "DD_URL=[DD_URL], " +
                    "LOGS_DD_URL=[LOGS_DD_URL], " +
                    "PROCESS_DD_URL=[PROCESS_DD_URL], " +
                    "TRACE_DD_URL=[TRACE_DD_URL], " +
                    "PYVER=[PYVER], " +
                    "HOSTNAME_FQDN_ENABLED=[HOSTNAME_FQDN_ENABLED], " +
                    "NPM=[NPM], " +
                    "EC2_USE_WINDOWS_PREFIX_DETECTION=[EC2_USE_WINDOWS_PREFIX_DETECTION]")
                .HideTarget(true);

            // Cleanup leftover files on rollback
            // must be before the DecompressPythonDistributions custom action.
            // That way, if DecompressPythonDistributions fails, this will get executed.
            CleanupOnRollback = new CustomAction<CleanUpFilesCustomAction>(
                    new Id(nameof(CleanupOnRollback)),
                    CleanUpFilesCustomAction.CleanupFiles,
                    Return.check,
                    When.After,
                    new Step(WriteConfig.Id),
                    Conditions.FirstInstall | Conditions.Upgrading | Conditions.Maintenance
                )
            {
                Execute = Execute.rollback,
                Impersonate = false
            }
                .SetProperties(
                    "PROJECTLOCATION=[PROJECTLOCATION], APPLICATIONDATADIRECTORY=[APPLICATIONDATADIRECTORY]");

            DecompressPythonDistributions = new CustomAction<PythonDistributionCustomAction>(
                    new Id(nameof(DecompressPythonDistributions)),
                    PythonDistributionCustomAction.DecompressPythonDistributions,
                    Return.check,
                    When.After,
                    new Step(CleanupOnRollback.Id),
                    Conditions.FirstInstall | Conditions.Upgrading | Conditions.Maintenance
                )
            {
                Execute = Execute.deferred,
                Impersonate = false
            }
                .SetProperties(
                    "PROJECTLOCATION=[PROJECTLOCATION], embedded2_SIZE=[embedded2_SIZE], embedded3_SIZE=[embedded3_SIZE]");

            PrepareDecompressPythonDistributions = new CustomAction<PythonDistributionCustomAction>(
                new Id(nameof(PrepareDecompressPythonDistributions)),
                PythonDistributionCustomAction.PrepareDecompressPythonDistributions,
                Return.ignore,
                When.Before,
                new Step(DecompressPythonDistributions.Id),
                Conditions.FirstInstall | Conditions.Upgrading | Conditions.Maintenance,
                Sequence.InstallExecuteSequence
            )
            {
                Execute = Execute.immediate
            };

            // Cleanup leftover files on uninstall
            CleanupOnUninstall = new CustomAction<CleanUpFilesCustomAction>(
                    new Id(nameof(CleanupOnUninstall)),
                    CleanUpFilesCustomAction.CleanupFiles,
                    Return.check,
                    When.Before,
                    Step.RemoveFiles,
                    Conditions.Uninstalling
                )
            {
                Execute = Execute.deferred,
                Impersonate = false
            }
                .SetProperties(
                    "PROJECTLOCATION=[PROJECTLOCATION], APPLICATIONDATADIRECTORY=[APPLICATIONDATADIRECTORY]");

            ConfigureUser = new CustomAction<ConfigureUserCustomActions>(
                    new Id(nameof(ConfigureUser)),
                    ConfigureUserCustomActions.ConfigureUser,
                    Return.check,
                    When.After,
                    new Step(DecompressPythonDistributions.Id),
                    Condition.NOT(Conditions.Uninstalling | Conditions.RemovingForUpgrade)
                )
            {
                Execute = Execute.deferred,
                Impersonate = false
            }
                .SetProperties("APPLICATIONDATADIRECTORY=[APPLICATIONDATADIRECTORY], " +
                               "PROJECTLOCATION=[PROJECTLOCATION], " +
                               "DDAGENTUSER_PROCESSED_NAME=[DDAGENTUSER_PROCESSED_NAME], " +
                               "DDAGENTUSER_PROCESSED_FQ_NAME=[DDAGENTUSER_PROCESSED_FQ_NAME], " +
                               "DDAGENTUSER_PROCESSED_PASSWORD=[DDAGENTUSER_PROCESSED_PASSWORD], " +
                               "DDAGENTUSER_FOUND=[DDAGENTUSER_FOUND], " +
                               "DDAGENTUSER_SID=[DDAGENTUSER_SID], " +
                               "DDAGENTUSER_RESET_PASSWORD=[DDAGENTUSER_RESET_PASSWORD], " +
                               "WIX_UPGRADE_DETECTED=[WIX_UPGRADE_DETECTED]")
                .HideTarget(true);

            ConfigureUserRollback = new CustomAction<ConfigureUserCustomActions>(
                    new Id(nameof(ConfigureUserRollback)),
                    ConfigureUserCustomActions.ConfigureUserRollback,
                    Return.check,
                    When.Before,
                    new Step(ConfigureUser.Id),
                    Condition.NOT(Conditions.Uninstalling | Conditions.RemovingForUpgrade)
                )
            {
                Execute = Execute.rollback,
                Impersonate = false,
            };

            UninstallUser = new CustomAction<ConfigureUserCustomActions>(
                    new Id(nameof(UninstallUser)),
                    ConfigureUserCustomActions.UninstallUser,
                    Return.check,
                    When.After,
                    Step.StopServices,
                    Conditions.Uninstalling | Conditions.RemovingForUpgrade
                )
            {
                Execute = Execute.deferred,
                Impersonate = false
            }
                .SetProperties("APPLICATIONDATADIRECTORY=[APPLICATIONDATADIRECTORY], " +
                               "PROJECTLOCATION=[PROJECTLOCATION], " +
                               "DDAGENTUSER_NAME=[DDAGENTUSER_NAME]");

            UninstallUserRollback = new CustomAction<ConfigureUserCustomActions>(
                    new Id(nameof(UninstallUserRollback)),
                    ConfigureUserCustomActions.UninstallUserRollback,
                    Return.check,
                    When.Before,
                    new Step(UninstallUser.Id),
                    Conditions.Uninstalling | Conditions.RemovingForUpgrade
                )
            {
                Execute = Execute.rollback,
                Impersonate = false,
            };

            ProcessDdAgentUserCredentials = new CustomAction<ProcessUserCustomActions>(
                    new Id(nameof(ProcessDdAgentUserCredentials)),
                    ProcessUserCustomActions.ProcessDdAgentUserCredentials,
                    Return.check,
                    // Run at end of "config phase", right before the "make changes" phase.
                    // Ensure no actions that modify the input properties are run after this action.
                    When.Before,
                    Step.InstallInitialize,
                    // Run unless we are being uninstalled.
                    // This CA produces properties used for services, accounts, and permissions.
                    Condition.NOT(Conditions.Uninstalling | Conditions.RemovingForUpgrade)
                )
                .SetProperties("DDAGENTUSER_NAME=[DDAGENTUSER_NAME], " +
                               "DDAGENTUSER_PASSWORD=[DDAGENTUSER_PASSWORD], " +
                               "DDAGENTUSER_PROCESSED_FQ_NAME=[DDAGENTUSER_PROCESSED_FQ_NAME]")
                .HideTarget(true);

            ProcessDdAgentUserCredentialsUI = new CustomAction<ProcessUserCustomActions>(
                new Id(nameof(ProcessDdAgentUserCredentialsUI)),
                ProcessUserCustomActions.ProcessDdAgentUserCredentialsUI
            )
            {
                // Not run in a sequence, run when Next is clicked on ddagentuserdlg
                Sequence = Sequence.NotInSequence
            };

            OpenMsiLog = new CustomAction<MsiLogCustomActions>(
                new Id(nameof(OpenMsiLog)),
                MsiLogCustomActions.OpenMsiLog
            )
            {
                // Not run in a sequence, run from button on fatalError dialog
                Sequence = Sequence.NotInSequence
            };

            SendFlare = new CustomAction<Flare>(
                new Id(nameof(SendFlare)),
                Flare.SendFlare
            )
            {
                // Not run in a sequence, run from button on fatalError dialog
                Sequence = Sequence.NotInSequence
            };

            WriteInstallInfo = new CustomAction<InstallInfoCustomActions>(
                    new Id(nameof(WriteInstallInfo)),
                    InstallInfoCustomActions.WriteInstallInfo,
                    Return.ignore,
                    When.Before,
                    Step.StartServices,
                    // Include "Being_Reinstalled" so that if customer changes install method
                    // the install_info reflects that.
                    Conditions.FirstInstall | Conditions.Upgrading
                )
            {
                Execute = Execute.deferred,
                Impersonate = false
            }
                .SetProperties("APPLICATIONDATADIRECTORY=[APPLICATIONDATADIRECTORY]," +
                               "OVERRIDE_INSTALLATION_METHOD=[OVERRIDE_INSTALLATION_METHOD]");

            // Hitting this CustomAction always means the install succeeded
            // because when an install fails, it rollbacks from the `InstallFinalize`
            // step.
            ReportInstallSuccess = new CustomAction<Telemetry>(
                    new Id(nameof(ReportInstallSuccess)),
                    Telemetry.ReportSuccess,
                    Return.ignore,
                    When.After,
                    Step.InstallFinalize,
                    Conditions.FirstInstall | Conditions.Upgrading
                )
                .SetProperties("APIKEY=[APIKEY], SITE=[SITE]")
                .HideTarget(true);

            // Enables the user to change the service accounts during upgrade/change
            // Relies on StopDDServices/StartDDServices to ensure the services are restarted
            // so that the new configuration is used.
            ConfigureServiceUsers = new CustomAction<ServiceCustomAction>(
                    new Id(nameof(ConfigureServiceUsers)),
                    ServiceCustomAction.ConfigureServiceUsers,
                    Return.check,
                    When.After,
                    Step.InstallServices,
                    Condition.NOT(Conditions.Uninstalling | Conditions.RemovingForUpgrade)
                )
            {
                Execute = Execute.deferred,
                Impersonate = false
            }
                .SetProperties("DDAGENTUSER_PROCESSED_PASSWORD=[DDAGENTUSER_PROCESSED_PASSWORD], " +
                               "DDAGENTUSER_PROCESSED_FQ_NAME=[DDAGENTUSER_PROCESSED_FQ_NAME], " +
                               "INSTALL_CWS=[INSTALL_CWS]")
                .HideTarget(true);

            // WiX built-in StopServices only stops services if the component is changing.
            // This means that the services associated with MainApplication won't be restarted
            // during change operations.
            StopDDServices = new CustomAction<ServiceCustomAction>(
                new Id(nameof(StopDDServices)),
                ServiceCustomAction.StopDDServices,
                Return.check,
                When.Before,
                Step.StopServices
            )
            {
                Execute = Execute.deferred,
                Impersonate = false
            };

            // WiX built-in StartServices only starts services if the component is changing.
            // This means that the services associated with MainApplication won't be restarted
            // during change operations.
            StartDDServices = new CustomAction<ServiceCustomAction>(
                new Id(nameof(StartDDServices)),
                ServiceCustomAction.StartDDServices,
                Return.check,
                When.After,
                Step.StartServices,
                Condition.NOT(Conditions.Uninstalling | Conditions.RemovingForUpgrade)
            )
            {
                Execute = Execute.deferred,
                Impersonate = false
            };

            // Rollback StartDDServices stops the the services so that any file locks are released.
            StartDDServicesRollback = new CustomAction<ServiceCustomAction>(
                new Id(nameof(StartDDServicesRollback)),
                ServiceCustomAction.StartDDServicesRollback,
                Return.ignore,
                // Must be sequenced before the action it will rollback for
                When.Before,
                new Step(StartDDServices.Id),
                // Must have same condition as the action it will rollback for
                Condition.NOT(Conditions.Uninstalling | Conditions.RemovingForUpgrade)
            )
            {
                Execute = Execute.rollback,
                Impersonate = false
            };

            WriteInstallState = new CustomAction<InstallStateCustomActions>(
                    new Id(nameof(WriteInstallState)),
                    InstallStateCustomActions.WriteInstallState,
                    Return.check,
                    When.Before,
                    Step.StartServices,
                    // Run unless we are being uninstalled.
                    Condition.NOT(Conditions.Uninstalling | Conditions.RemovingForUpgrade)
                )
            {
                Execute = Execute.deferred,
                Impersonate = false
            }
                .SetProperties("DDAGENTUSER_PROCESSED_DOMAIN=[DDAGENTUSER_PROCESSED_DOMAIN], " +
                               "DDAGENTUSER_PROCESSED_NAME=[DDAGENTUSER_PROCESSED_NAME]");

            UninstallWriteInstallState = new CustomAction<InstallStateCustomActions>(
                    new Id(nameof(UninstallWriteInstallState)),
                    InstallStateCustomActions.UninstallWriteInstallState,
                    Return.check,
                    // Since this CA removes registry values it must run before the built-in RemoveRegistryValues
                    // so that the built-in registry keys can be removed if they are empty.
                    When.Before,
                    Step.RemoveRegistryValues,
                    // Run only on full uninstall
                    Conditions.Uninstalling
                )
<<<<<<< HEAD
                {
                    Execute = Execute.deferred,
                    Impersonate = false
                };

            // This custom action resets the SE_DACL_AUTOINHERITED flag on %PROJECTLOCATION% on uninstall
            // to make sure the uninstall doesn't fail due to the non-canonical permission issue.
            RestoreDaclRollback = new CustomAction<RestoreDaclRollbackCustomAction>(
                    new Id(nameof(RestoreDaclRollback)),
                    RestoreDaclRollbackCustomAction.DoRollback,
                    Return.ignore,
                    When.After,
                    // This is the earliest we can schedule this action
                    // during an uninstall
                    Step.InstallValidate,
                    // Run when REMOVE="ALL" which runs also on upgrade
                    // This ensures this product can be removed before
                    // the new one is installed.
                    Condition.BeingUninstalled)
                {
                    Execute = Execute.rollback
                }
                .SetProperties("PROJECTLOCATION=[PROJECTLOCATION]");
=======
            {
                Execute = Execute.deferred,
                Impersonate = false
            };
>>>>>>> a4918db2
        }
    }
}<|MERGE_RESOLUTION|>--- conflicted
+++ resolved
@@ -494,11 +494,10 @@
                     // Run only on full uninstall
                     Conditions.Uninstalling
                 )
-<<<<<<< HEAD
-                {
-                    Execute = Execute.deferred,
-                    Impersonate = false
-                };
+            {
+                Execute = Execute.deferred,
+                Impersonate = false
+            };
 
             // This custom action resets the SE_DACL_AUTOINHERITED flag on %PROJECTLOCATION% on uninstall
             // to make sure the uninstall doesn't fail due to the non-canonical permission issue.
@@ -518,12 +517,11 @@
                     Execute = Execute.rollback
                 }
                 .SetProperties("PROJECTLOCATION=[PROJECTLOCATION]");
-=======
-            {
-                Execute = Execute.deferred,
-                Impersonate = false
-            };
->>>>>>> a4918db2
+            {
+                Execute = Execute.deferred,
+                Impersonate = false
+            };
+
         }
     }
 }