using System.Diagnostics.CodeAnalysis;
using Datadog.CustomActions;
using Datadog.CustomActions.Interfaces;
using WixSharp;

namespace WixSetup.Datadog
{
    public class AgentCustomActions
    {
        [SuppressMessage("ReSharper", "InconsistentNaming")]
        private static readonly Condition Being_Reinstalled = Condition.Create("(REINSTALL<>\"\")");

        [SuppressMessage("ReSharper", "InconsistentNaming")]
        private static readonly Condition NOT_Being_Reinstalled = Condition.NOT(Being_Reinstalled);

        public ManagedAction ReadConfig { get; }

        public ManagedAction PatchInstaller { get; set; }

        public ManagedAction WriteConfig { get; }

        public ManagedAction ReadRegistryProperties { get; }

        public ManagedAction ProcessDdAgentUserCredentials { get; }
        public ManagedAction ProcessDdAgentUserCredentialsUI { get; }

        public ManagedAction PrepareDecompressPythonDistributions { get; }

        public ManagedAction DecompressPythonDistributions { get; }

        public ManagedAction CleanupOnRollback { get; }

        public ManagedAction CleanupOnUninstall { get; }

        public ManagedAction ConfigureUser { get; }

        public ManagedAction OpenMsiLog { get; }

        public ManagedAction SendFlare { get; }

        public ManagedAction WriteInstallInfo { get; }

        public ManagedAction ReportInstallFailure { get; }

        public ManagedAction ReportInstallSuccess { get; }

        public ManagedAction EnsureNpmServiceDepdendency { get; }

        public ManagedAction ConfigureServiceUsers { get; }

        public ManagedAction StopDDServices { get; }

        public ManagedAction StartDDServices { get; }

        public ManagedAction StartDDServicesRollback { get; }

        /// <summary>
        /// Registers and sequences our custom actions
        /// </summary>
        /// <remarks>
        /// Please refer to https://learn.microsoft.com/en-us/windows/win32/msi/sequencing-custom-actions
        /// </remarks>
        public AgentCustomActions()
        {
            ReadRegistryProperties = new CustomAction<RegistryCustomActions>(
                new Id(nameof(ReadRegistryProperties)),
                RegistryCustomActions.ReadRegistryProperties,
                Return.ignore,
                // AppSearch is when RegistrySearch is run, so that will overwrite
                // any command line values.
                // Prefer using our CA over RegistrySearch.
                // It is executed on the Welcome screen of the installer.
                When.After,
                Step.AppSearch,
                // Not needed during uninstall, but since it runs before InstallValidate the recommended
                // REMOVE=ALL condition does not work, so always run it.
                Condition.Always,
                // Run in either sequence so our CA is also run in non-UI installs
                Sequence.InstallExecuteSequence | Sequence.InstallUISequence
            )
            {
                // Ensure we only run in one sequence
                Execute = Execute.firstSequence
            };

            // We need to explicitly set the ID since that we are going to reference before the Build* call.
            // See <see cref="WixSharp.WixEntity.Id" /> for more information.
            ReadConfig = new CustomAction<ConfigCustomActions>(
                new Id(nameof(ReadConfig)),
                ConfigCustomActions.ReadConfig,
                Return.ignore,
                When.After,
                // Must execute after CostFinalize since we depend
                // on APPLICATIONDATADIRECTORY being set.
                Step.CostFinalize,
                // Not needed during uninstall, but since it runs before InstallValidate the recommended
                // REMOVE=ALL condition does not work, so always run it.
                Condition.Always,
                // Run in either sequence so our CA is also run in non-UI installs
                Sequence.InstallExecuteSequence | Sequence.InstallUISequence
            )
            {
                // Ensure we only run in one sequence
                Execute = Execute.firstSequence
            }
            .SetProperties("APPLICATIONDATADIRECTORY=[APPLICATIONDATADIRECTORY]");

            PatchInstaller = new CustomAction<PatchInstallerCustomAction>(
                new Id(nameof(PatchInstaller)),
                PatchInstallerCustomAction.Patch,
                Return.ignore,
                When.After,
                Step.InstallFiles,
                Conditions.Upgrading
            )
            {
                Execute = Execute.deferred,
                Impersonate = false
            };

            ReportInstallFailure = new CustomAction<Telemetry>(
                new Id(nameof(ReportInstallFailure)),
                Telemetry.ReportFailure,
                Return.ignore,
                When.Before,
                Step.StartServices
            )
            {
                Execute = Execute.rollback,
                Impersonate = false
            }
            .SetProperties("APIKEY=[APIKEY], SITE=[SITE]")
            .HideTarget(true); ;

            EnsureNpmServiceDepdendency = new CustomAction<ServiceCustomAction>(
                new Id(nameof(EnsureNpmServiceDepdendency)),
                ServiceCustomAction.EnsureNpmServiceDependency,
                Return.check,
                When.Before,
                Step.InstallServices,
                Conditions.FirstInstall | Conditions.Upgrading | Conditions.Maintenance
            )
<<<<<<< HEAD
                {
                Execute = Execute.deferred,
                Impersonate = false
=======
            {
                Execute = Execute.deferred
>>>>>>> a23b6b16
            }
            .SetProperties("ADDLOCAL=[ADDLOCAL]");

            WriteConfig = new CustomAction<ConfigCustomActions>(
                new Id(nameof(WriteConfig)),
                ConfigCustomActions.WriteConfig,
                Return.check,
                When.After,
                new Step(EnsureNpmServiceDepdendency.Id),
                Conditions.FirstInstall
            )
            {
                Execute = Execute.deferred,
                Impersonate = false
            }
            .SetProperties(
                "APPLICATIONDATADIRECTORY=[APPLICATIONDATADIRECTORY], " +
                "PROJECTLOCATION=[PROJECTLOCATION], " +
                "SYSPROBE_PRESENT=[SYSPROBE_PRESENT], " +
                "ADDLOCAL=[ADDLOCAL], " +
                "APIKEY=[APIKEY], " +
                "TAGS=[TAGS], " +
                "HOSTNAME=[HOSTNAME], " +
                "PROXY_HOST=[PROXY_HOST], " +
                "PROXY_PORT=[PROXY_PORT], " +
                "PROXY_USER=[PROXY_USER], " +
                "PROXY_PASSWORD=[PROXY_PASSWORD], " +
                "LOGS_ENABLED=[LOGS_ENABLED], " +
                "APM_ENABLED=[APM_ENABLED], " +
                "PROCESS_ENABLED=[PROCESS_ENABLED], " +
                "PROCESS_DISCOVERY_ENABLED=[PROCESS_DISCOVERY_ENABLED], " +
                "CMD_PORT=[CMD_PORT], " +
                "SITE=[SITE], " +
                "DD_URL=[DD_URL], " +
                "LOGS_DD_URL=[LOGS_DD_URL], " +
                "PROCESS_DD_URL=[PROCESS_DD_URL], " +
                "TRACE_DD_URL=[TRACE_DD_URL], " +
                "PYVER=[PYVER], " +
                "HOSTNAME_FQDN_ENABLED=[HOSTNAME_FQDN_ENABLED], " +
                "NPM=[NPM], " +
                "EC2_USE_WINDOWS_PREFIX_DETECTION=[EC2_USE_WINDOWS_PREFIX_DETECTION]")
            .HideTarget(true);

            // Cleanup leftover files on rollback
            // must be before the DecompressPythonDistributions custom action.
            // That way, if DecompressPythonDistributions fails, this will get executed.
            CleanupOnRollback = new CustomAction<CleanUpFilesCustomAction>(
                new Id(nameof(CleanupOnRollback)),
                CleanUpFilesCustomAction.CleanupFiles,
                Return.check,
                When.After,
                new Step(WriteConfig.Id),
                // Only on first install otherwise we risk ruining the existing install
                Conditions.FirstInstall
            )
            {
                Execute = Execute.rollback,
                Impersonate = false
            }
            .SetProperties("PROJECTLOCATION=[PROJECTLOCATION], APPLICATIONDATADIRECTORY=[APPLICATIONDATADIRECTORY]");

            DecompressPythonDistributions = new CustomAction<PythonDistributionCustomAction>(
                new Id(nameof(DecompressPythonDistributions)),
                PythonDistributionCustomAction.DecompressPythonDistributions,
                Return.check,
                When.After,
                new Step(CleanupOnRollback.Id),
                Conditions.FirstInstall | Conditions.Upgrading
            )
            {
                Execute = Execute.deferred,
                Impersonate = false
            }
            .SetProperties("PROJECTLOCATION=[PROJECTLOCATION], embedded2_SIZE=[embedded2_SIZE], embedded3_SIZE=[embedded3_SIZE]");

            PrepareDecompressPythonDistributions = new CustomAction<PythonDistributionCustomAction>(
                new Id(nameof(PrepareDecompressPythonDistributions)),
                PythonDistributionCustomAction.PrepareDecompressPythonDistributions,
                Return.ignore,
                When.Before,
                new Step(DecompressPythonDistributions.Id),
                Conditions.FirstInstall | Conditions.Upgrading,
                Sequence.InstallExecuteSequence
            )
            {
                Execute = Execute.immediate
            };

            // Cleanup leftover files on uninstall
            CleanupOnUninstall = new CustomAction<CleanUpFilesCustomAction>(
                new Id(nameof(CleanupOnUninstall)),
                CleanUpFilesCustomAction.CleanupFiles,
                Return.check,
                When.Before,
                Step.RemoveFiles,
                Conditions.Uninstalling
            )
            {
                Execute = Execute.deferred,
                Impersonate = false
            }
            .SetProperties("PROJECTLOCATION=[PROJECTLOCATION], APPLICATIONDATADIRECTORY=[APPLICATIONDATADIRECTORY]");

            ConfigureUser = new CustomAction<UserCustomActions>(
                new Id(nameof(ConfigureUser)),
                UserCustomActions.ConfigureUser,
                Return.check,
                When.After,
                new Step(DecompressPythonDistributions.Id),
                Condition.NOT(Conditions.Uninstalling | Conditions.RemovingForUpgrade)
            )
            {
                Execute = Execute.deferred,
                Impersonate = false
            }
            .SetProperties("APPLICATIONDATADIRECTORY=[APPLICATIONDATADIRECTORY], " +
                           "PROJECTLOCATION=[PROJECTLOCATION], " +
                           "DDAGENTUSER_PROCESSED_NAME=[DDAGENTUSER_PROCESSED_NAME], " +
                           "DDAGENTUSER_PROCESSED_FQ_NAME=[DDAGENTUSER_PROCESSED_FQ_NAME], " +
                           "DDAGENTUSER_PROCESSED_PASSWORD=[DDAGENTUSER_PROCESSED_PASSWORD], " +
                           "DDAGENTUSER_FOUND=[DDAGENTUSER_FOUND], " +
                           "DDAGENTUSER_SID=[DDAGENTUSER_SID], " +
                           "DDAGENTUSER_RESET_PASSWORD=[DDAGENTUSER_RESET_PASSWORD]")
            .HideTarget(true);

            ProcessDdAgentUserCredentials = new CustomAction<UserCustomActions>(
                new Id(nameof(ProcessDdAgentUserCredentials)),
                UserCustomActions.ProcessDdAgentUserCredentials,
                Return.check,
                // Run at end of "config phase", right before the "make changes" phase.
                // Ensure no actions that modify the input properties are run after this action.
                When.Before,
                Step.InstallInitialize,
                // Run unless we are being uninstalled.
                // This CA produces properties used for services, accounts, and permissions.
                Condition.NOT(Conditions.Uninstalling | Conditions.RemovingForUpgrade)
            )
            .SetProperties("DDAGENTUSER_NAME=[DDAGENTUSER_NAME], " +
                           "DDAGENTUSER_PASSWORD=[DDAGENTUSER_PASSWORD], " +
                           "DDAGENTUSER_PROCESSED_FQ_NAME=[DDAGENTUSER_PROCESSED_FQ_NAME]")
            .HideTarget(true);

            ProcessDdAgentUserCredentialsUI = new CustomAction<UserCustomActions>(
                new Id(nameof(ProcessDdAgentUserCredentialsUI)),
                UserCustomActions.ProcessDdAgentUserCredentialsUI
            )
            {
                // Not run in a sequence, run when Next is clicked on ddagentuserdlg
                Sequence = Sequence.NotInSequence
            };

            OpenMsiLog = new CustomAction<MsiLogCustomActions>(
                new Id(nameof(OpenMsiLog)),
                MsiLogCustomActions.OpenMsiLog
            )
            {
                // Not run in a sequence, run from button on fatalError dialog
                Sequence = Sequence.NotInSequence
            };

            SendFlare = new CustomAction<Flare>(
                new Id(nameof(SendFlare)),
                Flare.SendFlare
            )
            {
                // Not run in a sequence, run from button on fatalError dialog
                Sequence = Sequence.NotInSequence
            };

            WriteInstallInfo = new CustomAction<InstallInfoCustomActions>(
                new Id(nameof(WriteInstallInfo)),
                InstallInfoCustomActions.WriteInstallInfo,
                Return.ignore,
                When.Before,
                Step.StartServices,
                // Include "Being_Reinstalled" so that if customer changes install method
                // the install_info reflects that.
                Conditions.FirstInstall | Conditions.Upgrading
            )
            {
                Execute = Execute.deferred,
                Impersonate = false
            }
            .SetProperties("APPLICATIONDATADIRECTORY=[APPLICATIONDATADIRECTORY]," +
                           "OVERRIDE_INSTALLATION_METHOD=[OVERRIDE_INSTALLATION_METHOD]");

            // Hitting this CustomAction always means the install succeeded
            // because when an install fails, it rollbacks from the `InstallFinalize`
            // step.
            ReportInstallSuccess = new CustomAction<Telemetry>(
                new Id(nameof(ReportInstallSuccess)),
                Telemetry.ReportSuccess,
                Return.ignore,
                When.After,
                Step.InstallFinalize,
                Conditions.FirstInstall | Conditions.Upgrading
            )
            .SetProperties("APIKEY=[APIKEY], SITE=[SITE]")
            .HideTarget(true);

            // Enables the user to change the service accounts during upgrade/change
            // Relies on StopDDServices/StartDDServices to ensure the services are restarted
            // so that the new configuration is used.
            ConfigureServiceUsers = new CustomAction<ServiceCustomAction>(
                new Id(nameof(ConfigureServiceUsers)),
                ServiceCustomAction.ConfigureServiceUsers,
                Return.check,
                When.After,
                Step.InstallServices,
                Condition.NOT(Conditions.Uninstalling | Conditions.RemovingForUpgrade)

            )
            {
                Execute = Execute.deferred,
                Impersonate = false
            }
            .SetProperties("DDAGENTUSER_PROCESSED_PASSWORD=[DDAGENTUSER_PROCESSED_PASSWORD], " +
                           "DDAGENTUSER_PROCESSED_FQ_NAME=[DDAGENTUSER_PROCESSED_FQ_NAME]")
            .HideTarget(true);

            // WiX built-in StopServices only stops services if the component is changing.
            // This means that the services associated with MainApplication won't be restarted
            // during change operations.
            StopDDServices = new CustomAction<ServiceCustomAction>(
                new Id(nameof(StopDDServices)),
                ServiceCustomAction.StopDDServices,
                Return.check,
                When.Before,
                Step.StopServices
            )
            {
                Execute = Execute.deferred,
                Impersonate = false
            };

            // WiX built-in StartServices only starts services if the component is changing.
            // This means that the services associated with MainApplication won't be restarted
            // during change operations.
            StartDDServices = new CustomAction<ServiceCustomAction>(
                new Id(nameof(StartDDServices)),
                ServiceCustomAction.StartDDServices,
                Return.check,
                When.After,
                Step.StartServices,
                Condition.NOT(Conditions.Uninstalling | Conditions.RemovingForUpgrade)
            )
            {
                Execute = Execute.deferred,
                Impersonate = false
            };

            // Rollback StartDDServices stops the the services so that any file locks are released.
            StartDDServicesRollback = new CustomAction<ServiceCustomAction>(
                new Id(nameof(StartDDServicesRollback)),
                ServiceCustomAction.StartDDServicesRollback,
                Return.ignore,
                // Must be sequenced before the action it will rollback for
                When.Before,
                new Step(StartDDServices.Id),
                // Must have same condition as the action it will rollback for
                Condition.NOT(Conditions.Uninstalling | Conditions.RemovingForUpgrade)
            )
            {
                Execute = Execute.rollback,
                Impersonate = false
            };
        }
    }
}<|MERGE_RESOLUTION|>--- conflicted
+++ resolved
@@ -130,7 +130,7 @@
                 Impersonate = false
             }
             .SetProperties("APIKEY=[APIKEY], SITE=[SITE]")
-            .HideTarget(true); ;
+            .HideTarget(true);
 
             EnsureNpmServiceDepdendency = new CustomAction<ServiceCustomAction>(
                 new Id(nameof(EnsureNpmServiceDepdendency)),
@@ -140,14 +140,9 @@
                 Step.InstallServices,
                 Conditions.FirstInstall | Conditions.Upgrading | Conditions.Maintenance
             )
-<<<<<<< HEAD
-                {
-                Execute = Execute.deferred,
-                Impersonate = false
-=======
-            {
-                Execute = Execute.deferred
->>>>>>> a23b6b16
+            {
+                Execute = Execute.deferred,
+                Impersonate = false
             }
             .SetProperties("ADDLOCAL=[ADDLOCAL]");
 
@@ -358,7 +353,6 @@
                 When.After,
                 Step.InstallServices,
                 Condition.NOT(Conditions.Uninstalling | Conditions.RemovingForUpgrade)
-
             )
             {
                 Execute = Execute.deferred,
