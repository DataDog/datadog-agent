using System;
using System.IO;
using Datadog.CustomActions;
using WixSharp;
using WixSetup.Datadog;

namespace WixSetup
{
    internal abstract class Program
    {
        private static void BuildMsi(string version = null)
        {
            // Print this line during the CI build so we can check that the CiInfo class picked up the
            // %PACKAGE_VERSION% environment variable correctly.
            Console.WriteLine($"Building MSI installer for Datadog Agent version {CiInfo.PackageVersion}");
            var project = new AgentInstaller(version)
                .ConfigureProject();

#if DEBUG
            // Save a copy of the WXS for analysis since WixSharp deletes it after it's done generating the MSI.
            project.WixSourceSaved += path =>
            {
                System.IO.File.Copy(path, "wix/WixSetup.g.wxs", overwrite: true);
            };
<<<<<<< HEAD
            project
                .BuildMsi();
=======
            project.BuildMsi();
>>>>>>> a410cd56
#else
            project
                .BuildMsiCmd();
#endif
        }

        private static void Main()
        {
            var cabcachedir = "cabcache";
            if (!string.IsNullOrEmpty(Environment.GetEnvironmentVariable("AGENT_MSI_OUTDIR")))
            {
                // Set custom output directory (WixSharp defaults to current directory)
                cabcachedir = Path.Combine(Environment.GetEnvironmentVariable("AGENT_MSI_OUTDIR"), cabcachedir);
            }
            Compiler.LightOptions += $"-sval -reusecab -cc \"{cabcachedir}\"";
            // ServiceConfig functionality is documented in the Windows Installer SDK to "not [work] as expected." Consider replacing ServiceConfig with the WixUtilExtension ServiceConfig element.
            Compiler.CandleOptions += "-sw1150";

            // We don't use WixUI_InstallDir, so disable Wix# auto-handling of the INSTALLDIR property for this UI.
            // If we ever change this and want to use the Wix# auto-detection, we will have to set this value to
            // the actual installdir property (currently PROJECTLOCATION) or use `new InstallDir()` instead of `new Dir()`.
            // Current UI docs: https://www.firegiant.com/wix/tutorial/user-interface-revisited/customizations-galore/
            // WixUI_InstallDir docs: https://wixtoolset.org/docs/v3/wixui/dialog_reference/wixui_installdir/
            Compiler.AutoGeneration.InstallDirDefaultId = null;
#if false
            // Useful to produce multiple versions of the installer for testing.
            BuildMsi("7.43.0~rc.3+git.485.14b9337");
#endif
            BuildMsi();
        }
    }

}<|MERGE_RESOLUTION|>--- conflicted
+++ resolved
@@ -22,13 +22,10 @@
             {
                 System.IO.File.Copy(path, "wix/WixSetup.g.wxs", overwrite: true);
             };
-<<<<<<< HEAD
-            project
-                .BuildMsi();
-=======
+            // In debug mode, build the MSI directly
             project.BuildMsi();
->>>>>>> a410cd56
 #else
+            // In the CI, use the BuildMsiCmd to be able to sign the binaries before building the MSI
             project
                 .BuildMsiCmd();
 #endif
