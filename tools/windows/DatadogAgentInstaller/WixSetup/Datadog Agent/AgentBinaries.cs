--- conflicted
+++ resolved
@@ -17,13 +17,10 @@
         public string SecurityAgent => $@"{_binSource}\security-agent.exe";
         public string LibDatadogAgentThree => $@"{_binSource}\libdatadog-agent-three.dll";
         public string DatadogInterop => $@"{_binSource}\libdatadog-interop.dll";
-<<<<<<< HEAD
+        public string DdCompilePolicy => $@"{_binSource}\dd-compile-policy.exe";
         // Process Manager daemon and CLI
         public string ProcessManagerDaemon => $@"{_binSource}\dd-procmgrd.exe";
         public string ProcessManagerCli => $@"{_binSource}\dd-procmgr.exe";
-=======
-        public string DdCompilePolicy => $@"{_binSource}\dd-compile-policy.exe";
->>>>>>> 651c11c7
 
         public AgentBinaries(string binSource, string installerSource)
         {
