--- conflicted
+++ resolved
@@ -344,8 +344,6 @@
         ]
       }
     },
-<<<<<<< HEAD
-=======
     "@@gcc_toolchain+//:internal.bzl%non_bazel_dependencies": {
       "general": {
         "bzlTransitiveDigest": "6NYXupGFeHdYYEnMvtPmKCZCQ8BnIUs/VUgIGhwmfhA=",
@@ -399,7 +397,6 @@
         ]
       }
     },
->>>>>>> 433139dd
     "@@pybind11_bazel+//:python_configure.bzl%extension": {
       "general": {
         "bzlTransitiveDigest": "OMjJ8aOAn337bDg7jdyvF/juIrC2PpUcX6Dnf+nhcF0=",
@@ -466,85 +463,342 @@
         "recordedRepoMappingEntries": []
       }
     },
-    "@@rules_fuzzing+//fuzzing/private:extensions.bzl%non_module_dependencies": {
+    "@@rules_foreign_cc+//foreign_cc:extensions.bzl%tools": {
       "general": {
-        "bzlTransitiveDigest": "lxvzPQyluk241QRYY81nZHOcv5Id/5U2y6dp42qibis=",
-        "usagesDigest": "wy6ISK6UOcBEjj/mvJ/S3WeXoO67X+1llb9yPyFtPgc=",
+        "bzlTransitiveDigest": "MW4A97mMGuraW70byeL5iUdP+6qprG8t1UShiMJdD8s=",
+        "usagesDigest": "PKJ/4yUmwmF/SjJ2HH9Xrp2gl5+NxehlhcdWxBLeWLI=",
         "recordedFileInputs": {},
         "recordedDirentsInputs": {},
         "envVariables": {},
         "generatedRepoSpecs": {
-          "platforms": {
-            "repoRuleId": "@@bazel_tools//tools/build_defs/repo:http.bzl%http_archive",
-            "attributes": {
-              "urls": [
-                "https://mirror.bazel.build/github.com/bazelbuild/platforms/releases/download/0.0.8/platforms-0.0.8.tar.gz",
-                "https://github.com/bazelbuild/platforms/releases/download/0.0.8/platforms-0.0.8.tar.gz"
-              ],
-              "sha256": "8150406605389ececb6da07cbcb509d5637a3ab9a24bc69b1101531367d89d74"
-            }
-          },
-          "rules_python": {
-            "repoRuleId": "@@bazel_tools//tools/build_defs/repo:http.bzl%http_archive",
-            "attributes": {
-              "sha256": "d70cd72a7a4880f0000a6346253414825c19cdd40a28289bdf67b8e6480edff8",
-              "strip_prefix": "rules_python-0.28.0",
-              "url": "https://github.com/bazelbuild/rules_python/releases/download/0.28.0/rules_python-0.28.0.tar.gz"
-            }
-          },
-          "bazel_skylib": {
-            "repoRuleId": "@@bazel_tools//tools/build_defs/repo:http.bzl%http_archive",
-            "attributes": {
-              "sha256": "cd55a062e763b9349921f0f5db8c3933288dc8ba4f76dd9416aac68acee3cb94",
-              "urls": [
-                "https://mirror.bazel.build/github.com/bazelbuild/bazel-skylib/releases/download/1.5.0/bazel-skylib-1.5.0.tar.gz",
-                "https://github.com/bazelbuild/bazel-skylib/releases/download/1.5.0/bazel-skylib-1.5.0.tar.gz"
-              ]
-            }
-          },
-          "com_google_absl": {
-            "repoRuleId": "@@bazel_tools//tools/build_defs/repo:http.bzl%http_archive",
-            "attributes": {
-              "urls": [
-                "https://github.com/abseil/abseil-cpp/archive/refs/tags/20240116.1.zip"
-              ],
-              "strip_prefix": "abseil-cpp-20240116.1",
-              "integrity": "sha256-7capMWOvWyoYbUaHF/b+I2U6XLMaHmky8KugWvfXYuk="
-            }
-          },
-          "rules_fuzzing_oss_fuzz": {
-            "repoRuleId": "@@rules_fuzzing+//fuzzing/private/oss_fuzz:repository.bzl%oss_fuzz_repository",
+          "rules_foreign_cc_framework_toolchain_linux": {
+            "repoRuleId": "@@rules_foreign_cc+//foreign_cc/private/framework:toolchain.bzl%framework_toolchain_repository",
+            "attributes": {
+              "commands_src": "@rules_foreign_cc//foreign_cc/private/framework/toolchains:linux_commands.bzl",
+              "exec_compatible_with": [
+                "@platforms//os:linux"
+              ]
+            }
+          },
+          "rules_foreign_cc_framework_toolchain_freebsd": {
+            "repoRuleId": "@@rules_foreign_cc+//foreign_cc/private/framework:toolchain.bzl%framework_toolchain_repository",
+            "attributes": {
+              "commands_src": "@rules_foreign_cc//foreign_cc/private/framework/toolchains:freebsd_commands.bzl",
+              "exec_compatible_with": [
+                "@platforms//os:freebsd"
+              ]
+            }
+          },
+          "rules_foreign_cc_framework_toolchain_windows": {
+            "repoRuleId": "@@rules_foreign_cc+//foreign_cc/private/framework:toolchain.bzl%framework_toolchain_repository",
+            "attributes": {
+              "commands_src": "@rules_foreign_cc//foreign_cc/private/framework/toolchains:windows_commands.bzl",
+              "exec_compatible_with": [
+                "@platforms//os:windows"
+              ]
+            }
+          },
+          "rules_foreign_cc_framework_toolchain_macos": {
+            "repoRuleId": "@@rules_foreign_cc+//foreign_cc/private/framework:toolchain.bzl%framework_toolchain_repository",
+            "attributes": {
+              "commands_src": "@rules_foreign_cc//foreign_cc/private/framework/toolchains:macos_commands.bzl",
+              "exec_compatible_with": [
+                "@platforms//os:macos"
+              ]
+            }
+          },
+          "rules_foreign_cc_framework_toolchains": {
+            "repoRuleId": "@@rules_foreign_cc+//foreign_cc/private/framework:toolchain.bzl%framework_toolchain_repository_hub",
             "attributes": {}
           },
-          "honggfuzz": {
-            "repoRuleId": "@@bazel_tools//tools/build_defs/repo:http.bzl%http_archive",
-            "attributes": {
-              "build_file": "@@rules_fuzzing+//:honggfuzz.BUILD",
-              "sha256": "6b18ba13bc1f36b7b950c72d80f19ea67fbadc0ac0bb297ec89ad91f2eaa423e",
-              "url": "https://github.com/google/honggfuzz/archive/2.5.zip",
-              "strip_prefix": "honggfuzz-2.5"
-            }
-          },
-          "rules_fuzzing_jazzer": {
-            "repoRuleId": "@@bazel_tools//tools/build_defs/repo:http.bzl%http_jar",
-            "attributes": {
-              "sha256": "ee6feb569d88962d59cb59e8a31eb9d007c82683f3ebc64955fd5b96f277eec2",
-              "url": "https://repo1.maven.org/maven2/com/code-intelligence/jazzer/0.20.1/jazzer-0.20.1.jar"
-            }
-          },
-          "rules_fuzzing_jazzer_api": {
-            "repoRuleId": "@@bazel_tools//tools/build_defs/repo:http.bzl%http_jar",
-            "attributes": {
-              "sha256": "f5a60242bc408f7fa20fccf10d6c5c5ea1fcb3c6f44642fec5af88373ae7aa1b",
-              "url": "https://repo1.maven.org/maven2/com/code-intelligence/jazzer-api/0.20.1/jazzer-api-0.20.1.jar"
+          "cmake_src": {
+            "repoRuleId": "@@bazel_tools//tools/build_defs/repo:http.bzl%http_archive",
+            "attributes": {
+              "build_file_content": "filegroup(\n    name = \"all_srcs\",\n    srcs = glob([\"**\"]),\n    visibility = [\"//visibility:public\"],\n)\n",
+              "sha256": "a6d2eb1ebeb99130dfe63ef5a340c3fdb11431cce3d7ca148524c125924cea68",
+              "strip_prefix": "cmake-3.31.7",
+              "urls": [
+                "https://github.com/Kitware/CMake/releases/download/v3.31.7/cmake-3.31.7.tar.gz"
+              ],
+              "patches": [
+                "@@rules_foreign_cc+//toolchains/patches:cmake-c++11.patch"
+              ]
+            }
+          },
+          "gnumake_src": {
+            "repoRuleId": "@@bazel_tools//tools/build_defs/repo:http.bzl%http_archive",
+            "attributes": {
+              "build_file_content": "filegroup(\n    name = \"all_srcs\",\n    srcs = glob([\"**\"]),\n    visibility = [\"//visibility:public\"],\n)\n",
+              "sha256": "dd16fb1d67bfab79a72f5e8390735c49e3e8e70b4945a15ab1f81ddb78658fb3",
+              "strip_prefix": "make-4.4.1",
+              "urls": [
+                "https://mirror.bazel.build/ftpmirror.gnu.org/gnu/make/make-4.4.1.tar.gz",
+                "http://ftpmirror.gnu.org/gnu/make/make-4.4.1.tar.gz"
+              ]
+            }
+          },
+          "ninja_build_src": {
+            "repoRuleId": "@@bazel_tools//tools/build_defs/repo:http.bzl%http_archive",
+            "attributes": {
+              "build_file_content": "filegroup(\n    name = \"all_srcs\",\n    srcs = glob([\"**\"]),\n    visibility = [\"//visibility:public\"],\n)\n",
+              "integrity": "sha256-ghvf9Io/aDvEuztvC1/nstZHz2XVKutjMoyRpsbfKFo=",
+              "strip_prefix": "ninja-1.12.1",
+              "urls": [
+                "https://mirror.bazel.build/github.com/ninja-build/ninja/archive/v1.12.1.tar.gz",
+                "https://github.com/ninja-build/ninja/archive/v1.12.1.tar.gz"
+              ]
+            }
+          },
+          "meson_src": {
+            "repoRuleId": "@@bazel_tools//tools/build_defs/repo:http.bzl%http_archive",
+            "attributes": {
+              "build_file_content": "exports_files([\"meson.py\"])\n\nfilegroup(\n    name = \"runtime\",\n    # NOTE: excluding __pycache__ is important to avoid rebuilding due to pyc\n    # files, see https://github.com/bazel-contrib/rules_foreign_cc/issues/1342\n    srcs = glob([\"mesonbuild/**\"], exclude = [\"**/__pycache__/*\"]),\n    visibility = [\"//visibility:public\"],\n)\n",
+              "sha256": "567e533adf255de73a2de35049b99923caf872a455af9ce03e01077e0d384bed",
+              "strip_prefix": "meson-1.5.1",
+              "urls": [
+                "https://mirror.bazel.build/github.com/mesonbuild/meson/releases/download/1.5.1/meson-1.5.1.tar.gz",
+                "https://github.com/mesonbuild/meson/releases/download/1.5.1/meson-1.5.1.tar.gz"
+              ]
+            }
+          },
+          "glib_dev": {
+            "repoRuleId": "@@bazel_tools//tools/build_defs/repo:http.bzl%http_archive",
+            "attributes": {
+              "build_file_content": "\ncc_import(\n    name = \"glib_dev\",\n    hdrs = glob([\"include/**\"]),\n    shared_library = \"@glib_runtime//:bin/libglib-2.0-0.dll\",\n    visibility = [\"//visibility:public\"],\n)\n        ",
+              "sha256": "bdf18506df304d38be98a4b3f18055b8b8cca81beabecad0eece6ce95319c369",
+              "urls": [
+                "https://mirror.bazel.build/download.gnome.org/binaries/win64/glib/2.26/glib-dev_2.26.1-1_win64.zip",
+                "https://download.gnome.org/binaries/win64/glib/2.26/glib-dev_2.26.1-1_win64.zip"
+              ]
+            }
+          },
+          "glib_src": {
+            "repoRuleId": "@@bazel_tools//tools/build_defs/repo:http.bzl%http_archive",
+            "attributes": {
+              "build_file_content": "\ncc_import(\n    name = \"msvc_hdr\",\n    hdrs = [\"msvc_recommended_pragmas.h\"],\n    visibility = [\"//visibility:public\"],\n)\n        ",
+              "sha256": "bc96f63112823b7d6c9f06572d2ad626ddac7eb452c04d762592197f6e07898e",
+              "strip_prefix": "glib-2.26.1",
+              "urls": [
+                "https://mirror.bazel.build/download.gnome.org/sources/glib/2.26/glib-2.26.1.tar.gz",
+                "https://download.gnome.org/sources/glib/2.26/glib-2.26.1.tar.gz"
+              ]
+            }
+          },
+          "glib_runtime": {
+            "repoRuleId": "@@bazel_tools//tools/build_defs/repo:http.bzl%http_archive",
+            "attributes": {
+              "build_file_content": "\nexports_files(\n    [\n        \"bin/libgio-2.0-0.dll\",\n        \"bin/libglib-2.0-0.dll\",\n        \"bin/libgmodule-2.0-0.dll\",\n        \"bin/libgobject-2.0-0.dll\",\n        \"bin/libgthread-2.0-0.dll\",\n    ],\n    visibility = [\"//visibility:public\"],\n)\n        ",
+              "sha256": "88d857087e86f16a9be651ee7021880b3f7ba050d34a1ed9f06113b8799cb973",
+              "urls": [
+                "https://mirror.bazel.build/download.gnome.org/binaries/win64/glib/2.26/glib_2.26.1-1_win64.zip",
+                "https://download.gnome.org/binaries/win64/glib/2.26/glib_2.26.1-1_win64.zip"
+              ]
+            }
+          },
+          "gettext_runtime": {
+            "repoRuleId": "@@bazel_tools//tools/build_defs/repo:http.bzl%http_archive",
+            "attributes": {
+              "build_file_content": "\ncc_import(\n    name = \"gettext_runtime\",\n    shared_library = \"bin/libintl-8.dll\",\n    visibility = [\"//visibility:public\"],\n)\n        ",
+              "sha256": "1f4269c0e021076d60a54e98da6f978a3195013f6de21674ba0edbc339c5b079",
+              "urls": [
+                "https://mirror.bazel.build/download.gnome.org/binaries/win64/dependencies/gettext-runtime_0.18.1.1-2_win64.zip",
+                "https://download.gnome.org/binaries/win64/dependencies/gettext-runtime_0.18.1.1-2_win64.zip"
+              ]
+            }
+          },
+          "pkgconfig_src": {
+            "repoRuleId": "@@bazel_tools//tools/build_defs/repo:http.bzl%http_archive",
+            "attributes": {
+              "build_file_content": "filegroup(\n    name = \"all_srcs\",\n    srcs = glob([\"**\"]),\n    visibility = [\"//visibility:public\"],\n)\n",
+              "sha256": "6fc69c01688c9458a57eb9a1664c9aba372ccda420a02bf4429fe610e7e7d591",
+              "strip_prefix": "pkg-config-0.29.2",
+              "patches": [
+                "@@rules_foreign_cc+//toolchains/patches:pkgconfig-detectenv.patch",
+                "@@rules_foreign_cc+//toolchains/patches:pkgconfig-makefile-vc.patch",
+                "@@rules_foreign_cc+//toolchains/patches:pkgconfig-builtin-glib-int-conversion.patch"
+              ],
+              "urls": [
+                "https://pkgconfig.freedesktop.org/releases/pkg-config-0.29.2.tar.gz",
+                "https://mirror.bazel.build/pkgconfig.freedesktop.org/releases/pkg-config-0.29.2.tar.gz"
+              ]
+            }
+          },
+          "cmake-3.31.7-linux-aarch64": {
+            "repoRuleId": "@@bazel_tools//tools/build_defs/repo:http.bzl%http_archive",
+            "attributes": {
+              "urls": [
+                "https://github.com/Kitware/CMake/releases/download/v3.31.7/cmake-3.31.7-linux-aarch64.tar.gz"
+              ],
+              "sha256": "e5b2dc2aefdca10afe09c8fa4ee2bbb4e732665943a94322f99c118781910c3c",
+              "strip_prefix": "cmake-3.31.7-linux-aarch64",
+              "build_file_content": "load(\"@rules_foreign_cc//toolchains/native_tools:native_tools_toolchain.bzl\", \"native_tool_toolchain\")\n\npackage(default_visibility = [\"//visibility:public\"])\n\nfilegroup(\n    name = \"cmake_bin\",\n    srcs = [\"bin/cmake\"],\n)\n\nfilegroup(\n    name = \"cmake_data\",\n    srcs = glob(\n        [\n            \"**\",\n        ],\n        exclude = [\n            \"WORKSPACE\",\n            \"WORKSPACE.bazel\",\n            \"BUILD\",\n            \"BUILD.bazel\",\n            \"**/* *\",\n        ],\n    ),\n)\n\nnative_tool_toolchain(\n    name = \"cmake_tool\",\n    path = \"bin/cmake\",\n    target = \":cmake_data\",\n    env = {\"CMAKE\": \"$(execpath :cmake_bin)\"},\n    tools = [\":cmake_bin\"],\n)\n"
+            }
+          },
+          "cmake-3.31.7-linux-x86_64": {
+            "repoRuleId": "@@bazel_tools//tools/build_defs/repo:http.bzl%http_archive",
+            "attributes": {
+              "urls": [
+                "https://github.com/Kitware/CMake/releases/download/v3.31.7/cmake-3.31.7-linux-x86_64.tar.gz"
+              ],
+              "sha256": "14e15d0b445dbeac686acc13fe13b3135e8307f69ccf4c5c91403996ce5aa2d4",
+              "strip_prefix": "cmake-3.31.7-linux-x86_64",
+              "build_file_content": "load(\"@rules_foreign_cc//toolchains/native_tools:native_tools_toolchain.bzl\", \"native_tool_toolchain\")\n\npackage(default_visibility = [\"//visibility:public\"])\n\nfilegroup(\n    name = \"cmake_bin\",\n    srcs = [\"bin/cmake\"],\n)\n\nfilegroup(\n    name = \"cmake_data\",\n    srcs = glob(\n        [\n            \"**\",\n        ],\n        exclude = [\n            \"WORKSPACE\",\n            \"WORKSPACE.bazel\",\n            \"BUILD\",\n            \"BUILD.bazel\",\n            \"**/* *\",\n        ],\n    ),\n)\n\nnative_tool_toolchain(\n    name = \"cmake_tool\",\n    path = \"bin/cmake\",\n    target = \":cmake_data\",\n    env = {\"CMAKE\": \"$(execpath :cmake_bin)\"},\n    tools = [\":cmake_bin\"],\n)\n"
+            }
+          },
+          "cmake-3.31.7-macos-universal": {
+            "repoRuleId": "@@bazel_tools//tools/build_defs/repo:http.bzl%http_archive",
+            "attributes": {
+              "urls": [
+                "https://github.com/Kitware/CMake/releases/download/v3.31.7/cmake-3.31.7-macos-universal.tar.gz"
+              ],
+              "sha256": "1cb11aa2edae8551bb0f22807c6f5246bd0eb60ae9fa1474781eb4095d299aca",
+              "strip_prefix": "cmake-3.31.7-macos-universal/CMake.app/Contents",
+              "build_file_content": "load(\"@rules_foreign_cc//toolchains/native_tools:native_tools_toolchain.bzl\", \"native_tool_toolchain\")\n\npackage(default_visibility = [\"//visibility:public\"])\n\nfilegroup(\n    name = \"cmake_bin\",\n    srcs = [\"bin/cmake\"],\n)\n\nfilegroup(\n    name = \"cmake_data\",\n    srcs = glob(\n        [\n            \"**\",\n        ],\n        exclude = [\n            \"WORKSPACE\",\n            \"WORKSPACE.bazel\",\n            \"BUILD\",\n            \"BUILD.bazel\",\n            \"**/* *\",\n        ],\n    ),\n)\n\nnative_tool_toolchain(\n    name = \"cmake_tool\",\n    path = \"bin/cmake\",\n    target = \":cmake_data\",\n    env = {\"CMAKE\": \"$(execpath :cmake_bin)\"},\n    tools = [\":cmake_bin\"],\n)\n"
+            }
+          },
+          "cmake-3.31.7-windows-i386": {
+            "repoRuleId": "@@bazel_tools//tools/build_defs/repo:http.bzl%http_archive",
+            "attributes": {
+              "urls": [
+                "https://github.com/Kitware/CMake/releases/download/v3.31.7/cmake-3.31.7-windows-i386.zip"
+              ],
+              "sha256": "9d545715a45efb5fada0e687ec274629c590296037f21181c30ea5c2e079277e",
+              "strip_prefix": "cmake-3.31.7-windows-i386",
+              "build_file_content": "load(\"@rules_foreign_cc//toolchains/native_tools:native_tools_toolchain.bzl\", \"native_tool_toolchain\")\n\npackage(default_visibility = [\"//visibility:public\"])\n\nfilegroup(\n    name = \"cmake_bin\",\n    srcs = [\"bin/cmake.exe\"],\n)\n\nfilegroup(\n    name = \"cmake_data\",\n    srcs = glob(\n        [\n            \"**\",\n        ],\n        exclude = [\n            \"WORKSPACE\",\n            \"WORKSPACE.bazel\",\n            \"BUILD\",\n            \"BUILD.bazel\",\n            \"**/* *\",\n        ],\n    ),\n)\n\nnative_tool_toolchain(\n    name = \"cmake_tool\",\n    path = \"bin/cmake.exe\",\n    target = \":cmake_data\",\n    env = {\"CMAKE\": \"$(execpath :cmake_bin)\"},\n    tools = [\":cmake_bin\"],\n)\n"
+            }
+          },
+          "cmake-3.31.7-windows-x86_64": {
+            "repoRuleId": "@@bazel_tools//tools/build_defs/repo:http.bzl%http_archive",
+            "attributes": {
+              "urls": [
+                "https://github.com/Kitware/CMake/releases/download/v3.31.7/cmake-3.31.7-windows-x86_64.zip"
+              ],
+              "sha256": "ab1c7f46a1b1314f9fcb766c2573148679af599d94c5566bc12b8b35bb563362",
+              "strip_prefix": "cmake-3.31.7-windows-x86_64",
+              "build_file_content": "load(\"@rules_foreign_cc//toolchains/native_tools:native_tools_toolchain.bzl\", \"native_tool_toolchain\")\n\npackage(default_visibility = [\"//visibility:public\"])\n\nfilegroup(\n    name = \"cmake_bin\",\n    srcs = [\"bin/cmake.exe\"],\n)\n\nfilegroup(\n    name = \"cmake_data\",\n    srcs = glob(\n        [\n            \"**\",\n        ],\n        exclude = [\n            \"WORKSPACE\",\n            \"WORKSPACE.bazel\",\n            \"BUILD\",\n            \"BUILD.bazel\",\n            \"**/* *\",\n        ],\n    ),\n)\n\nnative_tool_toolchain(\n    name = \"cmake_tool\",\n    path = \"bin/cmake.exe\",\n    target = \":cmake_data\",\n    env = {\"CMAKE\": \"$(execpath :cmake_bin)\"},\n    tools = [\":cmake_bin\"],\n)\n"
+            }
+          },
+          "cmake_3.31.7_toolchains": {
+            "repoRuleId": "@@rules_foreign_cc+//toolchains:prebuilt_toolchains_repository.bzl%prebuilt_toolchains_repository",
+            "attributes": {
+              "repos": {
+                "cmake-3.31.7-linux-aarch64": [
+                  "@platforms//cpu:aarch64",
+                  "@platforms//os:linux"
+                ],
+                "cmake-3.31.7-linux-x86_64": [
+                  "@platforms//cpu:x86_64",
+                  "@platforms//os:linux"
+                ],
+                "cmake-3.31.7-macos-universal": [
+                  "@platforms//os:macos"
+                ],
+                "cmake-3.31.7-windows-i386": [
+                  "@platforms//cpu:x86_32",
+                  "@platforms//os:windows"
+                ],
+                "cmake-3.31.7-windows-x86_64": [
+                  "@platforms//cpu:x86_64",
+                  "@platforms//os:windows"
+                ]
+              },
+              "tool": "cmake"
+            }
+          },
+          "ninja_1.12.1_linux": {
+            "repoRuleId": "@@bazel_tools//tools/build_defs/repo:http.bzl%http_archive",
+            "attributes": {
+              "urls": [
+                "https://github.com/ninja-build/ninja/releases/download/v1.12.1/ninja-linux.zip"
+              ],
+              "sha256": "6f98805688d19672bd699fbbfa2c2cf0fc054ac3df1f0e6a47664d963d530255",
+              "strip_prefix": "",
+              "build_file_content": "load(\"@rules_foreign_cc//toolchains/native_tools:native_tools_toolchain.bzl\", \"native_tool_toolchain\")\n\npackage(default_visibility = [\"//visibility:public\"])\n\nfilegroup(\n    name = \"ninja_bin\",\n    srcs = [\"ninja\"],\n)\n\nnative_tool_toolchain(\n    name = \"ninja_tool\",\n    env = {\"NINJA\": \"$(execpath :ninja_bin)\"},\n    path = \"$(execpath :ninja_bin)\",\n    target = \":ninja_bin\",\n)\n"
+            }
+          },
+          "ninja_1.12.1_linux-aarch64": {
+            "repoRuleId": "@@bazel_tools//tools/build_defs/repo:http.bzl%http_archive",
+            "attributes": {
+              "urls": [
+                "https://github.com/ninja-build/ninja/releases/download/v1.12.1/ninja-linux-aarch64.zip"
+              ],
+              "sha256": "5c25c6570b0155e95fce5918cb95f1ad9870df5768653afe128db822301a05a1",
+              "strip_prefix": "",
+              "build_file_content": "load(\"@rules_foreign_cc//toolchains/native_tools:native_tools_toolchain.bzl\", \"native_tool_toolchain\")\n\npackage(default_visibility = [\"//visibility:public\"])\n\nfilegroup(\n    name = \"ninja_bin\",\n    srcs = [\"ninja\"],\n)\n\nnative_tool_toolchain(\n    name = \"ninja_tool\",\n    env = {\"NINJA\": \"$(execpath :ninja_bin)\"},\n    path = \"$(execpath :ninja_bin)\",\n    target = \":ninja_bin\",\n)\n"
+            }
+          },
+          "ninja_1.12.1_mac": {
+            "repoRuleId": "@@bazel_tools//tools/build_defs/repo:http.bzl%http_archive",
+            "attributes": {
+              "urls": [
+                "https://github.com/ninja-build/ninja/releases/download/v1.12.1/ninja-mac.zip"
+              ],
+              "sha256": "89a287444b5b3e98f88a945afa50ce937b8ffd1dcc59c555ad9b1baf855298c9",
+              "strip_prefix": "",
+              "build_file_content": "load(\"@rules_foreign_cc//toolchains/native_tools:native_tools_toolchain.bzl\", \"native_tool_toolchain\")\n\npackage(default_visibility = [\"//visibility:public\"])\n\nfilegroup(\n    name = \"ninja_bin\",\n    srcs = [\"ninja\"],\n)\n\nnative_tool_toolchain(\n    name = \"ninja_tool\",\n    env = {\"NINJA\": \"$(execpath :ninja_bin)\"},\n    path = \"$(execpath :ninja_bin)\",\n    target = \":ninja_bin\",\n)\n"
+            }
+          },
+          "ninja_1.12.1_mac_aarch64": {
+            "repoRuleId": "@@bazel_tools//tools/build_defs/repo:http.bzl%http_archive",
+            "attributes": {
+              "urls": [
+                "https://github.com/ninja-build/ninja/releases/download/v1.12.1/ninja-mac.zip"
+              ],
+              "sha256": "89a287444b5b3e98f88a945afa50ce937b8ffd1dcc59c555ad9b1baf855298c9",
+              "strip_prefix": "",
+              "build_file_content": "load(\"@rules_foreign_cc//toolchains/native_tools:native_tools_toolchain.bzl\", \"native_tool_toolchain\")\n\npackage(default_visibility = [\"//visibility:public\"])\n\nfilegroup(\n    name = \"ninja_bin\",\n    srcs = [\"ninja\"],\n)\n\nnative_tool_toolchain(\n    name = \"ninja_tool\",\n    env = {\"NINJA\": \"$(execpath :ninja_bin)\"},\n    path = \"$(execpath :ninja_bin)\",\n    target = \":ninja_bin\",\n)\n"
+            }
+          },
+          "ninja_1.12.1_win": {
+            "repoRuleId": "@@bazel_tools//tools/build_defs/repo:http.bzl%http_archive",
+            "attributes": {
+              "urls": [
+                "https://github.com/ninja-build/ninja/releases/download/v1.12.1/ninja-win.zip"
+              ],
+              "sha256": "f550fec705b6d6ff58f2db3c374c2277a37691678d6aba463adcbb129108467a",
+              "strip_prefix": "",
+              "build_file_content": "load(\"@rules_foreign_cc//toolchains/native_tools:native_tools_toolchain.bzl\", \"native_tool_toolchain\")\n\npackage(default_visibility = [\"//visibility:public\"])\n\nfilegroup(\n    name = \"ninja_bin\",\n    srcs = [\"ninja.exe\"],\n)\n\nnative_tool_toolchain(\n    name = \"ninja_tool\",\n    env = {\"NINJA\": \"$(execpath :ninja_bin)\"},\n    path = \"$(execpath :ninja_bin)\",\n    target = \":ninja_bin\",\n)\n"
+            }
+          },
+          "ninja_1.12.1_toolchains": {
+            "repoRuleId": "@@rules_foreign_cc+//toolchains:prebuilt_toolchains_repository.bzl%prebuilt_toolchains_repository",
+            "attributes": {
+              "repos": {
+                "ninja_1.12.1_linux": [
+                  "@platforms//cpu:x86_64",
+                  "@platforms//os:linux"
+                ],
+                "ninja_1.12.1_linux-aarch64": [
+                  "@platforms//cpu:aarch64",
+                  "@platforms//os:linux"
+                ],
+                "ninja_1.12.1_mac": [
+                  "@platforms//cpu:x86_64",
+                  "@platforms//os:macos"
+                ],
+                "ninja_1.12.1_mac_aarch64": [
+                  "@platforms//cpu:aarch64",
+                  "@platforms//os:macos"
+                ],
+                "ninja_1.12.1_win": [
+                  "@platforms//cpu:x86_64",
+                  "@platforms//os:windows"
+                ]
+              },
+              "tool": "ninja"
             }
           }
         },
         "recordedRepoMappingEntries": [
           [
-            "rules_fuzzing+",
+            "rules_foreign_cc+",
             "bazel_tools",
             "bazel_tools"
+          ],
+          [
+            "rules_foreign_cc+",
+            "rules_foreign_cc",
+            "rules_foreign_cc+"
           ]
         ]
       }
