--- conflicted
+++ resolved
@@ -26,18 +26,8 @@
     gcflags = []
     ldflags = []
     if !ENV["USE_SYSTEM_LIBS"]
-<<<<<<< HEAD
       env["PKG_CONFIG_PATH"] = "#{PKG_CONFIG_EMBEDDED_PATH}" + File::PATH_SEPARATOR + "#{ENV["PKG_CONFIG_PATH"]}"
       ENV["PKG_CONFIG_PATH"] = "#{PKG_CONFIG_EMBEDDED_PATH}" + File::PATH_SEPARATOR + "#{ENV["PKG_CONFIG_PATH"]}"
-=======
-      if os == "windows"
-        env["PKG_CONFIG_PATH"] = "#{PKG_CONFIG_EMBEDDED_PATH}"
-        ENV["PKG_CONFIG_PATH"] = "#{PKG_CONFIG_EMBEDDED_PATH}"
-      else
-        env["PKG_CONFIG_PATH"] = "#{PKG_CONFIG_EMBEDDED_PATH}:#{ENV["PKG_CONFIG_PATH"]}"
-        ENV["PKG_CONFIG_PATH"] = "#{PKG_CONFIG_EMBEDDED_PATH}:#{ENV["PKG_CONFIG_PATH"]}"
-      end
->>>>>>> 7c5bd59c
       libdir = `pkg-config --variable=libdir python-2.7`.strip
       puts "libdir #{libdir}"
       fail "Can't find path to embedded lib directory with pkg-config" if libdir.empty?
@@ -55,15 +45,10 @@
     if os == "windows"
       # This generates the manifest resource. The manifest resource is necessary for
       # being able to load the ancient C-runtime that comes along with Python 2.7
-<<<<<<< HEAD
-      command = "rsrc -arch amd64 -manifest cmd/agent/agent.exe.manifest -o cmd/agent/rsrc.syso"
-=======
-      #command = "rsrc -arch amd64 -manifest cmd/agent/agent.exe.manifest -o cmd/agent/rsrc.syso"
 
       # fixme -- still need to calculate correct *_VER numbers at build time rather than
       # hard-coded here.
       command = "windres --define MAJ_VER=6 --define MIN_VER=0 --define PATCH_VER=0 -i cmd/agent/agent.rc --target=pe-x86-64 -O coff -o cmd/agent/rsrc.syso"
->>>>>>> 7c5bd59c
       puts command
       build_success = system(env, command)
       fail "Agent build failed with code #{$?.exitstatus}" if !build_success
