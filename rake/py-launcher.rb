--- conflicted
+++ resolved
@@ -32,11 +32,7 @@
     build_tags = go_build_tags added_tags: 'checks'
 
     bin_path = PYLAUNCHER_BIN_PATH
-<<<<<<< HEAD
     sh("go build #{build_type_opt} -tags \"#{go_build_tags}\" -o #{bin_path}/#{bin_name("py-launcher")} #{REPO_PATH}/cmd/py-launcher/")
-=======
-    sh("go build #{build_type_opt} -tags '#{build_tags}' -o #{bin_path}/#{bin_name("py-launcher")} #{REPO_PATH}/cmd/py-launcher/")
->>>>>>> 3b0ad165
   end
 
   desc "Run system tests with pylauncher"
