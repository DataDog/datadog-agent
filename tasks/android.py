--- conflicted
+++ resolved
@@ -26,17 +26,11 @@
 
 ANDROID_CORECHECKS = [
     "cpu",
-<<<<<<< HEAD
-    "io",
-    "load",
-    "memory",
-=======
     "disk",
     "io",
     "load",
     "memory",
     "network",
->>>>>>> 6f2d901a
     "uptime",
 ]
 CORECHECK_CONFS_DIR = "cmd/agent/android/app/src/main/assets/conf.d"
@@ -49,11 +43,7 @@
     the values from `invoke.yaml` will be used.
 
     Example invokation:
-<<<<<<< HEAD
-        inv android.build 
-=======
         inv android.build
->>>>>>> 6f2d901a
     """
     # ensure BIN_PATH exists
     if not os.path.exists(BIN_PATH):
@@ -175,19 +165,11 @@
     if api_key is None:
         print("must supply api key")
         return
-<<<<<<< HEAD
-    
-    if hostname is None:
-        print("Setting hostname to android-tablet")
-        hostname="android-tablet"
-    
-=======
 
     if hostname is None:
         print("Setting hostname to android-tablet")
         hostname="android-tablet"
 
->>>>>>> 6f2d901a
     if tags is None:
         print("Setting tags to owner:db,env:local,role:windows")
         tags="owner:db,env:local,role:windows"
@@ -195,11 +177,7 @@
     cmd = "adb shell am startservice --es api_key {} --es hostname {} --es tags {} org.datadog.agent/.DDService".format(api_key, hostname, tags)
     ctx.run(cmd)
 
-<<<<<<< HEAD
-@task   
-=======
 @task
->>>>>>> 6f2d901a
 def stopservice(ctx):
     cmd = "adb shell am force-stop org.datadog.agent"
     ctx.run(cmd)