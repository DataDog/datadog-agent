"""
High level testing tasks
"""


import copy
import operator
import os
import re
import sys

import yaml
from invoke import task
from invoke.exceptions import Exit

from .agent import integration_tests as agent_integration_tests
from .build_tags import filter_incompatible_tags, get_build_tags, get_default_build_tags
from .cluster_agent import integration_tests as dca_integration_tests
from .dogstatsd import integration_tests as dsd_integration_tests
from .go import fmt, generate, golangci_lint, ineffassign, lint, lint_licenses, misspell, staticcheck, vet
from .modules import DEFAULT_MODULES, GoModule
from .trace_agent import integration_tests as trace_integration_tests
from .utils import get_build_flags

PROFILE_COV = "profile.cov"
DEFAULT_GIT_BRANCH = 'master'


def ensure_bytes(s):
    if not isinstance(s, bytes):
        return s.encode('utf-8')

    return s


@task()
def test(
    ctx,
    module=None,
    targets=None,
    coverage=False,
    build_include=None,
    build_exclude=None,
    verbose=False,
    race=False,
    profile=False,
    fail_on_fmt=False,
    rtloader_root=None,
    python_home_2=None,
    python_home_3=None,
    cpus=0,
    major_version='7',
    python_runtimes='3',
    timeout=120,
    arch="x64",
    cache=True,
    skip_linters=False,
    json=None,
    go_mod="mod",
):
    """
    Run all the tools and tests on the given module and targets.

    A module should be provided as the path to one of the go modules in the repository.

    Targets should be provided as a comma-separated list of relative paths within the given module.
    If targets are provided but no module is set, the main module (".") is used.

    If no module or target is set the tests are run against all modules and targets.

    Example invokation:
        inv test --targets=./pkg/collector/check,./pkg/aggregator --race
        inv test --module=. --race
    """
    if isinstance(module, str):
        # when this function is called from the command line, targets are passed
        # as comma separated tokens in a string
        if isinstance(targets, str):
            modules = [GoModule(module, targets=targets.split(','))]
        else:
            modules = [m for m in DEFAULT_MODULES.values() if m.path == module]
    elif isinstance(targets, str):
        modules = [GoModule(".", targets=targets.split(','))]
    else:
        print("Using default modules and targets")
        modules = DEFAULT_MODULES.values()

    build_include = (
        get_default_build_tags(build="test-with-process-tags", arch=arch)
        if build_include is None
        else filter_incompatible_tags(build_include.split(","), arch=arch)
    )
    build_exclude = [] if build_exclude is None else build_exclude.split(",")
    build_tags = get_build_tags(build_include, build_exclude)

    timeout = int(timeout)

    # explicitly run these tasks instead of using pre-tasks so we can
    # pass the `target` param (pre-tasks are invoked without parameters)
    print("--- go generating:")
    generate(ctx)

    if skip_linters:
        print("--- [skipping linters]")
    else:
        print("--- Linting licenses:")
        lint_licenses(ctx)

        print("--- Linting filenames:")
        lint_filenames(ctx)

        # Until all packages whitelisted in .golangci.yml are fixed and removed
        # from the 'skip-dirs' list we need to keep using the old functions that
        # lint without build flags (linting some file is better than no linting).
        print("--- Vetting and linting (legacy):")
        for module in modules:
            print("----- Module '{}'".format(module.full_path()))
            if not module.condition():
                print("----- Skipped")
                continue

            with ctx.cd(module.full_path()):
                vet(ctx, targets=module.targets, rtloader_root=rtloader_root, build_tags=build_tags, arch=arch)
                fmt(ctx, targets=module.targets, fail_on_fmt=fail_on_fmt)
                lint(ctx, targets=module.targets)
                misspell(ctx, targets=module.targets)
                ineffassign(ctx, targets=module.targets)
                staticcheck(ctx, targets=module.targets, build_tags=build_tags, arch=arch)

        # for now we only run golangci_lint on Unix as the Windows env need more work
        if sys.platform != 'win32':
            print("--- golangci_lint:")
            for module in modules:
                print("----- Module '{}'".format(module.full_path()))
                if not module.condition():
                    print("----- Skipped")
                    continue

                with ctx.cd(module.full_path()):
                    golangci_lint(
                        ctx, targets=module.targets, rtloader_root=rtloader_root, build_tags=build_tags, arch=arch
                    )

    with open(PROFILE_COV, "w") as f_cov:
        f_cov.write("mode: count")

    ldflags, gcflags, env = get_build_flags(
        ctx,
        rtloader_root=rtloader_root,
        python_home_2=python_home_2,
        python_home_3=python_home_3,
        major_version=major_version,
        python_runtimes=python_runtimes,
    )

    if sys.platform == 'win32':
        env['CGO_LDFLAGS'] += ' -Wl,--allow-multiple-definition'

    if profile:
        test_profiler = TestProfiler()
    else:
        test_profiler = None  # Use stdout

    race_opt = ""
    covermode_opt = ""
    build_cpus_opt = ""
    if cpus:
        build_cpus_opt = "-p {}".format(cpus)
    if race:
        # race doesn't appear to be supported on non-x64 platforms
        if arch == "x86":
            print("\n -- Warning... disabling race test, not supported on this platform --\n")
        else:
            race_opt = "-race"

        # Needed to fix an issue when using -race + gcc 10.x on Windows
        # https://github.com/bazelbuild/rules_go/issues/2614
        if sys.platform == 'win32':
            ldflags += " -linkmode=external"

    if coverage:
        if race:
            # atomic is quite expensive but it's the only way to run
            # both the coverage and the race detector at the same time
            # without getting false positives from the cover counter
            covermode_opt = "-covermode=atomic"
        else:
            covermode_opt = "-covermode=count"

    print("\n--- Running unit tests:")

    coverprofile = ""
    if coverage:
        coverprofile = "-coverprofile={}".format(PROFILE_COV)

    nocache = '-count=1' if not cache else ''

    build_tags.append("test")
    TMP_JSON = 'tmp.json'
    if json and os.path.isfile(json):
        print("Removing existing '{}' file".format(json))
        os.remove(json)

    cmd = 'go run gotest.tools/gotestsum {json_flag} --format pkgname -- {verbose} -mod={go_mod} -vet=off -timeout {timeout}s -tags "{go_build_tags}" -gcflags="{gcflags}" '
    cmd += '-ldflags="{ldflags}" {build_cpus} {race_opt} -short {covermode_opt} {coverprofile} {nocache} {pkg_folder}'
    args = {
        "go_mod": go_mod,
        "go_build_tags": " ".join(build_tags),
        "gcflags": gcflags,
        "ldflags": ldflags,
        "race_opt": race_opt,
        "build_cpus": build_cpus_opt,
        "covermode_opt": covermode_opt,
        "coverprofile": coverprofile,
        "timeout": timeout,
        "verbose": '-v' if verbose else '',
        "nocache": nocache,
        "json_flag": '--jsonfile "{}" '.format(TMP_JSON) if json else "",
    }

    failed_modules = []
    for module in modules:
        print("----- Module '{}'".format(module.full_path()))
        if not module.condition():
            print("----- Skipped")
            continue

        with ctx.cd(module.full_path()):
<<<<<<< HEAD
            res = ctx.run(
                cmd.format(pkg_folder=' '.join("{}/...".format(t) for t in module.targets), **args),
=======
            ctx.run(
                cmd.format(
                    pkg_folder=' '.join("{}/...".format(t) if not t.endswith("/...") else t for t in module.targets),
                    **args
                ),
>>>>>>> 831d91d3
                env=env,
                out_stream=test_profiler,
                warn=True,
            )

        if res.exited is None or res.exited > 0:
            failed_modules.append(module.full_path())

        if json:
            with open(json, 'ab') as json_file, open(os.path.join(module.full_path(), TMP_JSON), 'rb') as module_file:
                json_file.write(module_file.read())

    if failed_modules:
        # Exit if any of the modules failed
        raise Exit(code=1, message="Unit tests failed in the following modules: {}".format(', '.join(failed_modules)))

    if coverage:
        print("\n--- Test coverage:")
        ctx.run("go tool cover -func {}".format(PROFILE_COV))

    if profile:
        print("\n--- Top 15 packages sorted by run time:")
        test_profiler.print_sorted(15)


@task
def lint_teamassignment(_):
    """
    Make sure PRs are assigned a team label
    """
    branch = os.environ.get("CIRCLE_BRANCH")
    pr_url = os.environ.get("CIRCLE_PULL_REQUEST")

    if branch == DEFAULT_GIT_BRANCH:
        print("Running on {}, skipping check for team assignment.".format(DEFAULT_GIT_BRANCH))
    elif pr_url:
        import requests

        pr_id = pr_url.rsplit('/')[-1]

        res = requests.get("https://api.github.com/repos/DataDog/datadog-agent/issues/{}".format(pr_id))
        issue = res.json()

        for label in issue.get('labels', {}):
            if re.match('team/', label['name']):
                print("Team Assignment: {}".format(label['name']))
                return

        print("PR {} requires team assignment".format(pr_url))
        raise Exit(code=1)

    # No PR is associated with this build: given that we have the "run only on PRs" setting activated,
    # this can only happen when we're building on a tag. We don't need to check for a team assignment.
    else:
        print("PR not found, skipping check for team assignment.")


@task
def lint_milestone(_):
    """
    Make sure PRs are assigned a milestone
    """
    branch = os.environ.get("CIRCLE_BRANCH")
    pr_url = os.environ.get("CIRCLE_PULL_REQUEST")

    if branch == DEFAULT_GIT_BRANCH:
        print("Running on {}, skipping check for milestone.".format(DEFAULT_GIT_BRANCH))
    elif pr_url:
        import requests

        pr_id = pr_url.rsplit('/')[-1]

        res = requests.get("https://api.github.com/repos/DataDog/datadog-agent/issues/{}".format(pr_id))
        pr = res.json()
        if pr.get("milestone"):
            print("Milestone: {}".format(pr["milestone"].get("title", "NO_TITLE")))
            return

        print("PR {} requires a milestone.".format(pr_url))
        raise Exit(code=1)

    # No PR is associated with this build: given that we have the "run only on PRs" setting activated,
    # this can only happen when we're building on a tag. We don't need to check for a milestone.
    else:
        print("PR not found, skipping check for milestone.")


@task
def lint_releasenote(ctx):
    """
    Lint release notes with Reno
    """

    branch = os.environ.get("CIRCLE_BRANCH")
    pr_url = os.environ.get("CIRCLE_PULL_REQUEST")

    if branch == DEFAULT_GIT_BRANCH:
        print("Running on {}, skipping release note check.".format(DEFAULT_GIT_BRANCH))
    # Check if a releasenote has been added/changed
    elif pr_url:
        import requests

        pr_id = pr_url.rsplit('/')[-1]

        # first check 'changelog/no-changelog' label
        res = requests.get("https://api.github.com/repos/DataDog/datadog-agent/issues/{}".format(pr_id))
        issue = res.json()
        if any([l['name'] == 'changelog/no-changelog' for l in issue.get('labels', {})]):
            print("'changelog/no-changelog' label found on the PR: skipping linting")
            return

        # Then check that at least one note was touched by the PR
        url = "https://api.github.com/repos/DataDog/datadog-agent/pulls/{}/files".format(pr_id)
        # traverse paginated github response
        while True:
            res = requests.get(url)
            files = res.json()
            if any(
                [
                    f['filename'].startswith("releasenotes/notes/")
                    or f['filename'].startswith("releasenotes-dca/notes/")
                    or f['filename'].startswith("releasenotes-installscript/notes/")
                    for f in files
                ]
            ):
                break

            if 'next' in res.links:
                url = res.links['next']['url']
            else:
                print(
                    "Error: No releasenote was found for this PR. Please add one using 'reno'"
                    ", or apply the label 'changelog/no-changelog' to the PR."
                )
                raise Exit(code=1)
    # No PR is associated with this build: given that we have the "run only on PRs" setting activated,
    # this can only happen when we're building on a tag. We don't need to check for release notes.
    else:
        print("PR not found, skipping release note check.")

    ctx.run("reno lint")


@task
def lint_filenames(ctx):
    """
    Scan files to ensure there are no filenames too long or containing illegal characters
    """
    files = ctx.run("git ls-files -z", hide=True).stdout.split("\0")
    failure = False

    if sys.platform == 'win32':
        print("Running on windows, no need to check filenames for illegal characters")
    else:
        print("Checking filenames for illegal characters")
        forbidden_chars = '<>:"\\|?*'
        for file in files:
            if any(char in file for char in forbidden_chars):
                print("Error: Found illegal character in path {}".format(file))
                failure = True

    print("Checking filename length")
    # Approximated length of the prefix of the repo during the windows release build
    prefix_length = 160
    # Maximum length supported by the win32 API
    max_length = 255
    for file in files:
        if not file.startswith('test/kitchen/') and prefix_length + len(file) > max_length:
            print(
                "Error: path {} is too long ({} characters too many)".format(
                    file, prefix_length + len(file) - max_length
                )
            )
            failure = True

    if failure:
        raise Exit(code=1)


@task
def integration_tests(ctx, install_deps=False, race=False, remote_docker=False):
    """
    Run all the available integration tests
    """
    agent_integration_tests(ctx, install_deps, race, remote_docker)
    dsd_integration_tests(ctx, install_deps, race, remote_docker)
    dca_integration_tests(ctx, install_deps, race, remote_docker)
    trace_integration_tests(ctx, install_deps, race, remote_docker)


@task
def e2e_tests(ctx, target="gitlab", agent_image="", dca_image=""):
    """
    Run e2e tests in several environments.
    """
    choices = ["gitlab", "dev", "local"]
    if target not in choices:
        print('target %s not in %s' % (target, choices))
        raise Exit(1)
    if not os.getenv("DATADOG_AGENT_IMAGE"):
        if not agent_image:
            print("define DATADOG_AGENT_IMAGE envvar or image flag")
            raise Exit(1)
        os.environ["DATADOG_AGENT_IMAGE"] = agent_image
    if not os.getenv("DATADOG_CLUSTER_AGENT_IMAGE"):
        if not dca_image:
            print("define DATADOG_CLUSTER_AGENT_IMAGE envvar or image flag")
            raise Exit(1)
        os.environ["DATADOG_CLUSTER_AGENT_IMAGE"] = dca_image

    ctx.run("./test/e2e/scripts/setup-instance/00-entrypoint-%s.sh" % target)


class TestProfiler:
    times = []
    parser = re.compile(r"^ok\s+github.com\/DataDog\/datadog-agent\/(\S+)\s+([0-9\.]+)s", re.MULTILINE)

    def write(self, txt):
        # Output to stdout
        # NOTE: write to underlying stream on Python 3 to avoid unicode issues when default encoding is not UTF-8
        getattr(sys.stdout, 'buffer', sys.stdout).write(ensure_bytes(txt))
        # Extract the run time
        for result in self.parser.finditer(txt):
            self.times.append((result.group(1), float(result.group(2))))

    def flush(self):
        sys.stdout.flush()

    def reset(self):
        self.out_buffer = ""

    def print_sorted(self, limit=0):
        if self.times:
            sorted_times = sorted(self.times, key=operator.itemgetter(1), reverse=True)

            if limit:
                sorted_times = sorted_times[:limit]
            for pkg, time in sorted_times:
                print("{}s\t{}".format(time, pkg))


@task
def make_simple_gitlab_yml(
    _, jobs_to_process, yml_file_src='.gitlab-ci.yml', yml_file_dest='.gitlab-ci.yml', dont_include_deps=False
):
    """
    Replaces .gitlab-ci.yml with one containing only the steps needed to run the given jobs.

    Keyword arguments:
        jobs_to_run -- a comma separated list of jobs to execute, for example "iot_agent_rpm-arm64,iot_agent_rpm-armhf"
        yml_file_src -- the source YAML file
        yml_file_dest -- the destination YAML file
        dont_include_deps -- this flag controls whether or not dependent jobs will be included in the final job list. Specify it if you only want to run the jobs listed in 'jobs_to_run'
    """
    with open(yml_file_src) as f:
        data = yaml.load(f, Loader=yaml.FullLoader)

    jobs_processed = set(['stages', 'variables', 'include', 'default'])
    jobs_to_process = set(jobs_to_process.split(','))
    while jobs_to_process:
        job_name = jobs_to_process.pop()
        if job_name in data:
            job = data[job_name]
            jobs_processed.add(job_name)

            # Process dependencies
            if not dont_include_deps:
                needs = job.get("needs", None)
                if needs is not None:
                    jobs_to_process.update(needs)

            # Process base jobs
            extends = job.get("extends", None)
            if extends is not None:
                if isinstance(extends, str):
                    extends = [extends]
                jobs_to_process.update(extends)

            # Delete rules that may prevent our job from running
            if 'rules' in job:
                del job['rules']
            if 'except' in job:
                del job['except']
            if 'only' in job:
                del job['only']

    out = copy.deepcopy(data)
    for k, _ in data.items():
        if k not in jobs_processed:
            del out[k]
            continue

    with open(yml_file_dest, 'w') as f:
        yaml.dump(out, f)


@task
def make_kitchen_gitlab_yml(_):
    """
    Replaces .gitlab-ci.yml with one containing only the steps needed to run kitchen-tests
    """
    with open('.gitlab-ci.yml') as f:
        data = yaml.load(f, Loader=yaml.FullLoader)

    data['stages'] = [
        'deps_build',
        'deps_fetch',
        'binary_build',
        'package_build',
        'testkitchen_deploy',
        'testkitchen_testing',
        'testkitchen_cleanup',
    ]
    for name, job in data.items():
        if isinstance(job, dict) and job.get('stage', None) not in ([None] + data['stages']):
            del data[name]
            continue
        if (
            isinstance(job, dict)
            and job.get('stage', None) == 'binary_build'
            and name != 'build_system-probe-arm64'
            and name != 'build_system-probe-x64'
            and name != 'build_system-probe_with-bcc-arm64'
            and name != 'build_system-probe_with-bcc-x64'
        ):
            del data[name]
            continue
        if 'except' in job:
            del job['except']
        if 'only' in job:
            del job['only']
        if 'rules' in job:
            del job['rules']
        if len(job) == 0:
            del data[name]
            continue

    for name, job in data.items():
        if 'extends' in job:
            extended = job['extends']
            if not isinstance(extended, list):
                extended = [extended]
            for job in extended:
                if job not in data:
                    del data[name]

    for _, job in data.items():
        if 'needs' in job:
            needed = job['needs']
            new_needed = []
            for n in needed:
                if n in data:
                    new_needed.append(n)
            job['needs'] = new_needed

    with open('.gitlab-ci.yml', 'w') as f:
        yaml.dump(data, f, default_style='"')


@task
def check_gitlab_broken_dependencies(_):
    """
    Checks that a gitlab job doesn't depend on (need) other jobs that will be excluded from the build,
    since this would make gitlab fail when triggering a pipeline with those jobs excluded.
    """
    with open('.gitlab-ci.yml') as f:
        data = yaml.load(f, Loader=yaml.FullLoader)

    def is_unwanted(job, version):
        e = job.get('except', {})
        return isinstance(e, dict) and '$RELEASE_VERSION_{} == ""'.format(version) in e.get('variables', {})

    for version in [6, 7]:
        for k, v in data.items():
            if isinstance(v, dict) and not is_unwanted(v, version) and "needs" in v:
                needed = v['needs']
                for need in needed:
                    if is_unwanted(data[need], version):
                        print("{} needs on {} but it won't be built for A{}".format(k, need, version))


@task
def lint_python(ctx):
    """
    Lints Python files.
    See 'setup.cfg' and 'pyproject.toml' file for configuration.
    If running locally, you probably want to use the pre-commit instead.
    """

    print(
        """Remember to set up pre-commit to lint your files before committing:
    https://github.com/DataDog/datadog-agent/blob/{}/docs/dev/agent_dev_env.md#pre-commit-hooks""".format(
            DEFAULT_GIT_BRANCH
        )
    )

    ctx.run("flake8 .")
    ctx.run("black --check --diff .")
    ctx.run("isort --check-only --diff .")


@task
def install_shellcheck(ctx, version="0.7.0", destination="/usr/local/bin"):
    """
    Installs the requested version of shellcheck in the specified folder (by default /usr/local/bin).
    Required to run the shellcheck pre-commit hook.
    """

    if sys.platform == 'win32':
        print("shellcheck is not supported on Windows")
        raise Exit(code=1)
    if sys.platform.startswith('darwin'):
        platform = "darwin"
    if sys.platform.startswith('linux'):
        platform = "linux"

    ctx.run(
        "wget -qO- \"https://github.com/koalaman/shellcheck/releases/download/v{sc_version}/shellcheck-v{sc_version}.{platform}.x86_64.tar.xz\" | tar -xJv -C /tmp".format(
            sc_version=version, platform=platform
        )
    )
    ctx.run(
        "cp \"/tmp/shellcheck-v{sc_version}/shellcheck\" {destination}".format(
            sc_version=version, destination=destination
        )
    )
    ctx.run("rm -rf \"/tmp/shellcheck-v{sc_version}\"".format(sc_version=version))<|MERGE_RESOLUTION|>--- conflicted
+++ resolved
@@ -226,16 +226,11 @@
             continue
 
         with ctx.cd(module.full_path()):
-<<<<<<< HEAD
             res = ctx.run(
-                cmd.format(pkg_folder=' '.join("{}/...".format(t) for t in module.targets), **args),
-=======
-            ctx.run(
                 cmd.format(
                     pkg_folder=' '.join("{}/...".format(t) if not t.endswith("/...") else t for t in module.targets),
                     **args
                 ),
->>>>>>> 831d91d3
                 env=env,
                 out_stream=test_profiler,
                 warn=True,
