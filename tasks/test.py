--- conflicted
+++ resolved
@@ -44,13 +44,8 @@
 @task()
 def test(ctx, targets=None, coverage=False, build_include=None, build_exclude=None,
     verbose=False, race=False, profile=False, fail_on_fmt=False,
-<<<<<<< HEAD
     rtloader_root=None, python_home_2=None, python_home_3=None, cpus=0, major_version='7',
-    timeout=120, arch="x64"):
-=======
-    rtloader_root=None, python_home_2=None, python_home_3=None, cpus=0,
     timeout=120, arch="x64", cache=True):
->>>>>>> d9863e17
     """
     Run all the tools and tests on the given targets. If targets are not specified,
     the value from `invoke.yaml` will be used.
