"""
High level testing tasks
"""
from __future__ import print_function

import os
import re
import operator
import sys
import yaml

from invoke import task
from invoke.exceptions import Exit

from .utils import get_build_flags
from .go import fmt, lint, vet, misspell, ineffassign, lint_licenses, golangci_lint, generate
from .build_tags import get_default_build_tags, get_build_tags
from .agent import integration_tests as agent_integration_tests
from .dogstatsd import integration_tests as dsd_integration_tests
from .trace_agent import integration_tests as trace_integration_tests
from .cluster_agent import integration_tests as dca_integration_tests

# We use `basestring` in the code for compat with python2 unicode strings.
# This makes the same code work in python3 as well.
try:
    basestring
except NameError:
    basestring = str

PROFILE_COV = "profile.cov"

DEFAULT_TOOL_TARGETS = [
    "./pkg",
    "./cmd",
]

DEFAULT_TEST_TARGETS = [
    "./pkg",
    "./cmd",
]


@task()
def test(
    ctx,
    targets=None,
    coverage=False,
    build_include=None,
    build_exclude=None,
    verbose=False,
    race=False,
    profile=False,
    fail_on_fmt=False,
    rtloader_root=None,
    python_home_2=None,
    python_home_3=None,
    cpus=0,
    major_version='7',
    python_runtimes='3',
    timeout=120,
    arch="x64",
    cache=True,
    skip_linters=False,
    go_mod="vendor",
):
    """
    Run all the tools and tests on the given targets. If targets are not specified,
    the value from `invoke.yaml` will be used.

    Example invokation:
        inv test --targets=./pkg/collector/check,./pkg/aggregator --race
    """
    if isinstance(targets, basestring):
        # when this function is called from the command line, targets are passed
        # as comma separated tokens in a string
        tool_targets = test_targets = targets.split(',')
    elif targets is None:
        tool_targets = DEFAULT_TOOL_TARGETS
        test_targets = DEFAULT_TEST_TARGETS
    else:
        tool_targets = test_targets = targets

    build_include = (
        get_default_build_tags(process=True, arch=arch) if build_include is None else build_include.split(",")
    )
    build_exclude = [] if build_exclude is None else build_exclude.split(",")
    build_tags = get_build_tags(build_include, build_exclude)

    timeout = int(timeout)

    # explicitly run these tasks instead of using pre-tasks so we can
    # pass the `target` param (pre-tasks are invoked without parameters)
<<<<<<< HEAD
    print("--- Linting:")
    lint_filenames(ctx)
    fmt(ctx, targets=tool_targets, fail_on_fmt=fail_on_fmt)
    lint(ctx, targets=tool_targets)
    print("--- Vetting:")
    vet(ctx, targets=tool_targets, use_embedded_libs=use_embedded_libs)
    print("--- Misspelling:")
    misspell(ctx, targets=tool_targets)
    print("--- ineffassigning:")
    ineffassign(ctx, targets=tool_targets)
=======
    print("--- go generating:")
    generate(ctx)

    print("--- Linting licenses:")
    lint_licenses(ctx)

    if skip_linters:
        print("--- [skipping linters]")
    else:
        print("--- Linting filenames:")
        lint_filenames(ctx)

        # Until all packages whitelisted in .golangci.yml are fixed and removed
        # from the 'skip-dirs' list we need to keep using the old functions that
        # lint without build flags (linting some file is better than no linting).
        print("--- Vetting and linting (legacy):")
        vet(ctx, targets=tool_targets, rtloader_root=rtloader_root, build_tags=build_tags, arch=arch)
        fmt(ctx, targets=tool_targets, fail_on_fmt=fail_on_fmt)
        lint(ctx, targets=tool_targets)
        misspell(ctx, targets=tool_targets)
        ineffassign(ctx, targets=tool_targets)

        # for now we only run golangci_lint on Unix as the Windows env need more work
        if sys.platform != 'win32':
            print("--- golangci_lint:")
            golangci_lint(ctx, targets=tool_targets, rtloader_root=rtloader_root, build_tags=build_tags)
>>>>>>> bb51b8da

    with open(PROFILE_COV, "w") as f_cov:
        f_cov.write("mode: count")

    ldflags, gcflags, env = get_build_flags(
        ctx,
        rtloader_root=rtloader_root,
        python_home_2=python_home_2,
        python_home_3=python_home_3,
        major_version=major_version,
        python_runtimes='3',
        arch=arch,
    )

    if sys.platform == 'win32':
        env['CGO_LDFLAGS'] += ' -Wl,--allow-multiple-definition'

    if profile:
        test_profiler = TestProfiler()
    else:
        test_profiler = None  # Use stdout

    race_opt = ""
    covermode_opt = ""
    build_cpus_opt = ""
    if cpus:
        build_cpus_opt = "-p {}".format(cpus)
    if race:
        # race doesn't appear to be supported on non-x64 platforms
        if arch == "x86":
            print("\n -- Warning... disabling race test, not supported on this platform --\n")
        else:
            race_opt = "-race"

    if coverage:
        if race:
            # atomic is quite expensive but it's the only way to run
            # both the coverage and the race detector at the same time
            # without getting false positives from the cover counter
            covermode_opt = "-covermode=atomic"
        else:
            covermode_opt = "-covermode=count"

    matches = ["{}/...".format(t) for t in test_targets]
    print("\n--- Running unit tests:")

    coverprofile = ""
    if coverage:
        coverprofile = "-coverprofile={}".format(PROFILE_COV)

    nocache = '-count=1' if not cache else ''

    build_tags.append("test")
    cmd = 'go test {verbose} -mod={go_mod} -vet=off -timeout {timeout}s -tags "{go_build_tags}" -gcflags="{gcflags}" '
    cmd += '-ldflags="{ldflags}" {build_cpus} {race_opt} -short {covermode_opt} {coverprofile} {nocache} {pkg_folder}'
    args = {
        "go_mod": go_mod,
        "go_build_tags": " ".join(build_tags),
        "gcflags": gcflags,
        "ldflags": ldflags,
        "race_opt": race_opt,
        "build_cpus": build_cpus_opt,
        "covermode_opt": covermode_opt,
        "coverprofile": coverprofile,
        "pkg_folder": ' '.join(matches),
        "timeout": timeout,
        "verbose": '-v' if verbose else '',
        "nocache": nocache,
    }
    ctx.run(cmd.format(**args), env=env, out_stream=test_profiler)

    if coverage:
        print("\n--- Test coverage:")
        ctx.run("go tool cover -func {}".format(PROFILE_COV))

    if profile:
        print("\n--- Top 15 packages sorted by run time:")
        test_profiler.print_sorted(15)


@task
def lint_teamassignment(ctx):
    """
    Make sure PRs are assigned a team label
    """
    pr_url = os.environ.get("CIRCLE_PULL_REQUEST")
    if pr_url:
        import requests

        pr_id = pr_url.rsplit('/')[-1]

        res = requests.get("https://api.github.com/repos/DataDog/datadog-agent/issues/{}".format(pr_id))
        issue = res.json()

        for label in issue.get('labels', {}):
            if re.match('team/', label['name']):
                print("Team Assignment: {}".format(label['name']))
                return

        print("PR {} requires team assignment".format(pr_url))
        raise Exit(code=1)

    # The PR has not been created yet
    else:
        print("PR not yet created, skipping check for team assignment")


@task
def lint_milestone(ctx):
    """
    Make sure PRs are assigned a milestone
    """
    pr_url = os.environ.get("CIRCLE_PULL_REQUEST")
    if pr_url:
        import requests

        pr_id = pr_url.rsplit('/')[-1]

        res = requests.get("https://api.github.com/repos/DataDog/datadog-agent/issues/{}".format(pr_id))
        pr = res.json()
        if pr.get("milestone"):
            print("Milestone: %s" % pr["milestone"].get("title", "NO_TITLE"))
            return

        print("PR %s requires a milestone" % pr_url)
        raise Exit(code=1)

    # The PR has not been created yet
    else:
        print("PR not yet created, skipping check for milestone")


@task
def lint_releasenote(ctx):
    """
    Lint release notes with Reno
    """

    # checking if a releasenote has been added/changed
    pr_url = os.environ.get("CIRCLE_PULL_REQUEST")
    if pr_url:
        import requests

        pr_id = pr_url.rsplit('/')[-1]

        # first check 'changelog/no-changelog' label
        res = requests.get("https://api.github.com/repos/DataDog/datadog-agent/issues/{}".format(pr_id))
        issue = res.json()
        if any([l['name'] == 'changelog/no-changelog' for l in issue.get('labels', {})]):
            print("'changelog/no-changelog' label found on the PR: skipping linting")
            return

        # Then check that at least one note was touched by the PR
        url = "https://api.github.com/repos/DataDog/datadog-agent/pulls/{}/files".format(pr_id)
        # traverse paginated github response
        while True:
            res = requests.get(url)
            files = res.json()
            if any(
                [
                    f['filename'].startswith("releasenotes/notes/")
                    or f['filename'].startswith("releasenotes-dca/notes/")
                    for f in files
                ]
            ):
                break

            if 'next' in res.links:
                url = res.links['next']['url']
            else:
                print(
                    "Error: No releasenote was found for this PR. Please add one using 'reno'"
                    ", or apply the label 'changelog/no-changelog' to the PR."
                )
                raise Exit(code=1)

    # The PR has not been created yet, let's compare with master (the usual base branch of the future PR)
    else:
        branch = os.environ.get("CIRCLE_BRANCH")
        if branch is None:
            print("No branch found, skipping reno linting")
        else:
            if re.match(r".*/.*", branch) is None:
                print("{} is not a feature branch, skipping reno linting".format(branch))
            else:
                import requests

                # Then check that in the diff with master, at least one note was touched
                url = "https://api.github.com/repos/DataDog/datadog-agent/compare/master...{}".format(branch)
                # traverse paginated github response
                while True:
                    res = requests.get(url)
                    files = res.json().get("files", {})
                    if any(
                        [
                            f['filename'].startswith("releasenotes/notes/")
                            or f['filename'].startswith("releasenotes-dca/notes/")
                            for f in files
                        ]
                    ):
                        break

                    if 'next' in res.links:
                        url = res.links['next']['url']
                    else:
                        print(
                            "Error: No releasenote was found for this PR. Please add one using 'reno'"
                            ", or apply the label 'changelog/no-changelog' to the PR."
                        )
                        raise Exit(code=1)

    ctx.run("reno lint")


@task
def lint_filenames(ctx):
    """
    Scan files to ensure there are no filenames too long or containing illegal characters
    """
    files = ctx.run("git ls-files -z", hide=True).stdout.split("\0")
    failure = False

    if sys.platform == 'win32':
        print("Running on windows, no need to check filenames for illegal characters")
    else:
        print("Checking filenames for illegal characters")
        forbidden_chars = '<>:"\\|?*'
        for file in files:
            if any(char in file for char in forbidden_chars):
                print("Error: Found illegal character in path {}".format(file))
                failure = True

    print("Checking filename length")
    # Approximated length of the prefix of the repo during the windows release build
    prefix_length = 160
    # Maximum length supported by the win32 API
    max_length = 255
    for file in files:
        if prefix_length + len(file) > max_length:
            print(
                "Error: path {} is too long ({} characters too many)".format(
                    file, prefix_length + len(file) - max_length
                )
            )
            failure = True

    if failure:
        raise Exit(code=1)


@task
def integration_tests(ctx, install_deps=False, race=False, remote_docker=False):
    """
    Run all the available integration tests
    """
    agent_integration_tests(ctx, install_deps, race, remote_docker)
    dsd_integration_tests(ctx, install_deps, race, remote_docker)
    dca_integration_tests(ctx, install_deps, race, remote_docker)
    trace_integration_tests(ctx, install_deps, race, remote_docker)


@task
def e2e_tests(ctx, target="gitlab", image=""):
    """
    Run e2e tests in several environments.
    """
    choices = ["gitlab", "dev", "local"]
    if target not in choices:
        print('target %s not in %s' % (target, choices))
        raise Exit(1)
    if not os.getenv("DATADOG_AGENT_IMAGE"):
        if not image:
            print("define DATADOG_AGENT_IMAGE envvar or image flag")
            raise Exit(1)
        os.environ["DATADOG_AGENT_IMAGE"] = image

    ctx.run("./test/e2e/scripts/setup-instance/00-entrypoint-%s.sh" % target)


@task
def version(ctx, url_safe=False, git_sha_length=8):
    """
    Get the agent version.
    url_safe: get the version that is able to be addressed as a url
    git_sha_length: different versions of git have a different short sha length,
                    use this to explicitly set the version
                    (the windows builder and the default ubuntu version have such an incompatibility)
    """
    print(get_version(ctx, include_git=True, url_safe=url_safe, git_sha_length=git_sha_length))


class TestProfiler:
    times = []
    parser = re.compile(r"^ok\s+github.com\/DataDog\/datadog-agent\/(\S+)\s+([0-9\.]+)s", re.MULTILINE)

    def write(self, txt):
        # Output to stdout
        sys.stdout.write(txt)
        # Extract the run time
        for result in self.parser.finditer(txt):
            self.times.append((result.group(1), float(result.group(2))))

    def flush(self):
        sys.stdout.flush()

    def reset(self):
        self.out_buffer = ""

    def print_sorted(self, limit=0):
        if self.times:
            sorted_times = sorted(self.times, key=operator.itemgetter(1), reverse=True)

            if limit:
                sorted_times = sorted_times[:limit]
            for pkg, time in sorted_times:
                print("{}s\t{}".format(time, pkg))


@task
def make_kitchen_gitlab_yml(ctx):
    """
    Replaces .gitlab-ci.yml with one containing only the steps needed to run kitchen-tests
    """
    with open('.gitlab-ci.yml') as f:
        data = yaml.load(f, Loader=yaml.FullLoader)

    data['stages'] = [
        'deps_build',
        'binary_build',
        'package_build',
        'testkitchen_deploy',
        'testkitchen_testing',
        'testkitchen_cleanup',
    ]
    for k, v in data.items():
        if isinstance(v, dict) and v.get('stage', None) not in ([None] + data['stages']):
            del data[k]
            continue
        if (
            isinstance(v, dict)
            and v.get('stage', None) == 'binary_build'
            and k != 'build_system-probe-arm64'
            and k != 'build_system-probe-x64'
            and k != 'build_system-probe_with-bcc-arm64'
            and k != 'build_system-probe_with-bcc-x64'
        ):
            del data[k]
            continue
        if 'except' in v:
            del v['except']
        if 'only' in v:
            del v['only']
        if len(v) == 0:
            del data[k]
            continue

    for k, v in data.items():
        if 'extends' in v:
            extended = v['extends']
            if extended not in data:
                del data[k]
        if 'needs' in v:
            needed = v['needs']
            new_needed = []
            for n in needed:
                if n in data:
                    new_needed.append(n)
            v['needs'] = new_needed

    with open('.gitlab-ci.yml', 'w') as f:
        yaml.dump(data, f, default_style='"')


@task
def check_gitlab_broken_dependencies(ctx):
    """
    Checks that a gitlab job doesn't depend on (need) other jobs that will be excluded from the build,
    since this would make gitlab fail when triggering a pipeline with those jobs excluded.
    """
    with open('.gitlab-ci.yml') as f:
        data = yaml.load(f, Loader=yaml.FullLoader)

    def is_unwanted(job, version):
        e = job.get('except', {})
        return isinstance(e, dict) and '$RELEASE_VERSION_{} == ""'.format(version) in e.get('variables', {})

    for version in [6, 7]:
        for k, v in data.items():
            if isinstance(v, dict) and not is_unwanted(v, version) and "needs" in v:
                needed = v['needs']
                for need in needed:
                    if is_unwanted(data[need], version):
                        print("{} needs on {} but it won't be built for A{}".format(k, need, version))


@task
def lint_python(ctx):
    """
    Lints Python files.
    See 'setup.cfg' and 'pyproject.toml' file for configuration.
    If running locally, you probably want to use the pre-commit instead.
    """

    ctx.run("flake8 .")
    ctx.run("black --check --diff .")


@task
def install_shellcheck(ctx, version="0.7.0", destination="/usr/local/bin"):
    """
    Installs the requested version of shellcheck in the specified folder (by default /usr/local/bin).
    Required to run the shellcheck pre-commit hook.
    """

    if sys.platform == 'win32':
        print("shellcheck is not supported on Windows")
        raise Exit(code=1)
    if sys.platform.startswith('darwin'):
        platform = "darwin"
    if sys.platform.startswith('linux'):
        platform = "linux"

    ctx.run(
        "wget -qO- \"https://storage.googleapis.com/shellcheck/shellcheck-v{sc_version}.{platform}.x86_64.tar.xz\" | tar -xJv -C /tmp".format(
            sc_version=version, platform=platform
        )
    )
    ctx.run(
        "cp \"/tmp/shellcheck-v{sc_version}/shellcheck\" {destination}".format(
            sc_version=version, destination=destination
        )
    )
    ctx.run("rm -rf \"/tmp/shellcheck-v{sc_version}\"".format(sc_version=version))<|MERGE_RESOLUTION|>--- conflicted
+++ resolved
@@ -90,18 +90,6 @@
 
     # explicitly run these tasks instead of using pre-tasks so we can
     # pass the `target` param (pre-tasks are invoked without parameters)
-<<<<<<< HEAD
-    print("--- Linting:")
-    lint_filenames(ctx)
-    fmt(ctx, targets=tool_targets, fail_on_fmt=fail_on_fmt)
-    lint(ctx, targets=tool_targets)
-    print("--- Vetting:")
-    vet(ctx, targets=tool_targets, use_embedded_libs=use_embedded_libs)
-    print("--- Misspelling:")
-    misspell(ctx, targets=tool_targets)
-    print("--- ineffassigning:")
-    ineffassign(ctx, targets=tool_targets)
-=======
     print("--- go generating:")
     generate(ctx)
 
@@ -128,7 +116,6 @@
         if sys.platform != 'win32':
             print("--- golangci_lint:")
             golangci_lint(ctx, targets=tool_targets, rtloader_root=rtloader_root, build_tags=build_tags)
->>>>>>> bb51b8da
 
     with open(PROFILE_COV, "w") as f_cov:
         f_cov.write("mode: count")
