"""
High level testing tasks
"""
# TODO: check if we really need the typing import.
# Recent versions of Python should be able to use dict and list directly in type hints,
# so we only need to check that we don't run this code with old Python versions.

import abc
import json
import operator
import os
import platform
import re
import sys
from collections import defaultdict
from contextlib import contextmanager
from typing import Dict, List

from invoke import task
from invoke.exceptions import Exit

from .agent import integration_tests as agent_integration_tests
from .build_tags import compute_build_tags_for_flavor
from .cluster_agent import integration_tests as dca_integration_tests
from .dogstatsd import integration_tests as dsd_integration_tests
from .flavor import AgentFlavor
from .go import run_golangci_lint
from .libs.common.color import color_message
from .libs.copyright import CopyrightLinter
from .libs.junit_upload import add_flavor_to_junitxml, junit_upload_from_tgz, produce_junit_tar, repack_macos_junit_tar
from .modules import DEFAULT_MODULES, GoModule
from .trace_agent import integration_tests as trace_integration_tests
from .utils import DEFAULT_BRANCH, get_build_flags

PROFILE_COV = "coverage.out"
GO_TEST_RESULT_TMP_JSON = 'module_test_output.json'
UNIT_TEST_FILE_FORMAT = re.compile(r'[^a-zA-Z0-9_\-]')


class TestProfiler:
    times = []
    parser = re.compile(r"^ok\s+github.com\/DataDog\/datadog-agent\/(\S+)\s+([0-9\.]+)s", re.MULTILINE)

    def write(self, txt):
        # Output to stdout
        # NOTE: write to underlying stream on Python 3 to avoid unicode issues when default encoding is not UTF-8
        getattr(sys.stdout, 'buffer', sys.stdout).write(ensure_bytes(txt))
        # Extract the run time
        for result in self.parser.finditer(txt):
            self.times.append((result.group(1), float(result.group(2))))

    def flush(self):
        sys.stdout.flush()

    def print_sorted(self, limit=0):
        if self.times:
            sorted_times = sorted(self.times, key=operator.itemgetter(1), reverse=True)

            if limit:
                sorted_times = sorted_times[:limit]
            for pkg, time in sorted_times:
                print(f"{time}s\t{pkg}")


def ensure_bytes(s):
    if not isinstance(s, bytes):
        return s.encode('utf-8')

    return s


@contextmanager
def environ(env):
    original_environ = os.environ.copy()
    os.environ.update(env)
    yield
    for var in env:
        if var in original_environ:
            os.environ[var] = original_environ[var]
        else:
            os.environ.pop(var)


TOOL_LIST = [
    'github.com/frapposelli/wwhrd',
    'github.com/go-enry/go-license-detector/v4/cmd/license-detector',
    'github.com/golangci/golangci-lint/cmd/golangci-lint',
    'github.com/goware/modvendor',
    'github.com/stormcat24/protodep',
    'gotest.tools/gotestsum',
    'github.com/vektra/mockery/v2',
]

TOOL_LIST_PROTO = [
    'github.com/favadi/protoc-go-inject-tag',
    'github.com/grpc-ecosystem/grpc-gateway/protoc-gen-grpc-gateway',
    'github.com/golang/protobuf/protoc-gen-go',
    'github.com/golang/mock/mockgen',
    'github.com/planetscale/vtprotobuf/cmd/protoc-gen-go-vtproto',
    'github.com/tinylib/msgp',
]

TOOLS = {
    'internal/tools': TOOL_LIST,
    'internal/tools/proto': TOOL_LIST_PROTO,
}


@task
def download_tools(ctx):
    """Download all Go tools for testing."""
    with environ({'GO111MODULE': 'on'}):
        for path, _ in TOOLS.items():
            with ctx.cd(path):
                ctx.run("go mod download")


@task
def install_tools(ctx):
    """Install all Go tools for testing."""
    if os.path.isfile("go.work") or os.path.isfile("go.work.sum"):
        # Someone reported issues with this command when using a go.work but other people
        # use a go.work and don't have any issue, so the root cause is unclear.
        # Printing a warning because it might help someone but not enforcing anything.

        # The issue which was reported was that `go install` would fail with the following error:
        ### no required module provides package <package>; to add it:
        ### go get <package>
        print(
            color_message(
                "WARNING: In case of issue, you might want to try disabling go workspaces by setting the environment variable GOWORK=off, or even deleting go.work and go.work.sum",
                "orange",
            )
        )

    with environ({'GO111MODULE': 'on'}):
        for path, tools in TOOLS.items():
            with ctx.cd(path):
                for tool in tools:
                    ctx.run(f"go install {tool}")


@task
def invoke_unit_tests(ctx):
    """
    Run the unit tests on the invoke tasks
    """
    for _, _, files in os.walk("tasks/unit-tests/"):
        for file in files:
            if file[-3:] == ".py" and file != "__init__.py" and not bool(UNIT_TEST_FILE_FORMAT.search(file[:-3])):
                ctx.run(f"{sys.executable} -m tasks.unit-tests.{file[:-3]}", env={"GITLAB_TOKEN": "fake_token"})


def test_core(
    modules: List[GoModule],
    flavor: AgentFlavor,
    module_class: GoModule,
    operation_name: str,
    command,
    skip_module_class: bool = False,
    headless_mode: bool = False,
):
    """
    Run the command function on each module of the modules list.
    """
    modules_results = []
    if not headless_mode:
        print(f"--- Flavor {flavor.name}: {operation_name}")
    for module in modules:
        module_result = None
        if not skip_module_class:
            module_result = module_class(path=module.full_path())
        if not headless_mode:
            print(f"----- Module '{module.full_path()}'")
        if not module.condition():
            if not headless_mode:
                print("----- Skipped")
            continue

        command(modules_results, module, module_result)
    return modules_results


class ModuleResult(abc.ABC):
    def __init__(self, path):
        # The full path of the module
        self.path = path
        # Whether the command failed for that module
        self.failed = False
        # String for representing the result type in printed output
        self.result_type = "generic"

    def failure_string(self, flavor):
        return color_message(f"{self.result_type} for module {self.path} failed ({flavor.name} flavor)\n", "red")

    @abc.abstractmethod
    def get_failure(self, flavor):  # noqa: U100
        """
        Return a tuple with two elements:
        * bool value - True if the result is failed, False otherwise
        * str value - human-readable failure representation (if failed), empty string otherwise
        """
        pass


class ModuleLintResult(ModuleResult):
    def __init__(self, path):
        super().__init__(path)
        self.result_type = "Linters"
        # Results of failed lint calls
        self.lint_outputs = []

    def get_failure(self, flavor):
        failure_string = ""

        if self.failed:
            failure_string = self.failure_string(flavor)
            failure_string += "Linter failures:\n"
            for lint_output in self.lint_outputs:
                if lint_output.exited != 0:
                    failure_string = f"{failure_string}{lint_output.stdout}\n" if lint_output.stdout else failure_string
                    failure_string = f"{failure_string}{lint_output.stderr}\n" if lint_output.stderr else failure_string

        return self.failed, failure_string


class ModuleTestResult(ModuleResult):
    def __init__(self, path):
        super().__init__(path)
        self.result_type = "Tests"
        # Path to the result.json file output by gotestsum (should always be present)
        self.result_json_path = None
        # Path to the junit file output by gotestsum (only present if specified in inv test)
        self.junit_file_path = None

    def get_failure(self, flavor):
        failure_string = ""

        if self.failed:
            failure_string = self.failure_string(flavor)
            failed_packages = set()
            failed_tests = defaultdict(set)

            # TODO(AP-1959): this logic is now repreated, with some variations, in three places:
            # here, in system-probe.py, and in libs/pipeline_notifications.py
            # We should have some common result.json parsing lib.
            if self.result_json_path is not None and os.path.exists(self.result_json_path):
                with open(self.result_json_path, encoding="utf-8") as tf:
                    for line in tf:
                        json_test = json.loads(line.strip())
                        # This logic assumes that the lines in result.json are "in order", i.e. that retries
                        # are logged after the initial test run.

                        # The line is a "Package" line, but not a "Test" line.
                        # We take these into account, because in some cases (panics, race conditions),
                        # individual test failures are not reported, only a package-level failure is.
                        if 'Package' in json_test and 'Test' not in json_test:
                            package = json_test['Package']
                            action = json_test["Action"]

                            if action == "fail":
                                failed_packages.add(package)
                            elif action == "pass" and package in failed_tests:
                                # The package was retried and fully succeeded, removing from the list of packages to report
                                failed_packages.remove(package)

                        # The line is a "Test" line.
                        elif 'Package' in json_test and 'Test' in json_test:
                            name = json_test['Test']
                            package = json_test['Package']
                            action = json_test["Action"]
                            if action == "fail":
                                failed_tests[package].add(name)
                            elif action == "pass" and name in failed_tests.get(package, set()):
                                # The test was retried and succeeded, removing from the list of tests to report
                                failed_tests[package].remove(name)

            if failed_packages:
                failure_string += "Test failures:\n"
                for package in sorted(failed_packages):
                    tests = failed_tests.get(package, set())
                    if not tests:
                        failure_string += f"- {package} package failed due to panic / race condition\n"
                    else:
                        for name in sorted(tests):
                            failure_string += f"- {package} {name}\n"
            else:
                failure_string += "The test command failed, but no test failures detected in the result json."

        return self.failed, failure_string


def lint_flavor(
    ctx,
    modules: List[GoModule],
    flavor: AgentFlavor,
    build_tags: List[str],
    arch: str,
    rtloader_root: bool,
    concurrency: int,
    timeout=None,
    golangci_lint_kwargs: str = "",
    headless_mode: bool = False,
):
    """
    Runs linters for given flavor, build tags, and modules.
    """

    def command(module_results, module: GoModule, module_result):
        with ctx.cd(module.full_path()):
            lint_results = run_golangci_lint(
                ctx,
                module_path=module.path,
                targets=module.lint_targets,
                rtloader_root=rtloader_root,
                build_tags=build_tags,
                arch=arch,
                concurrency=concurrency,
                timeout=timeout,
                golangci_lint_kwargs=golangci_lint_kwargs,
                headless_mode=headless_mode,
            )
            for lint_result in lint_results:
                module_result.lint_outputs.append(lint_result)
                if lint_result.exited != 0:
                    module_result.failed = True
        module_results.append(module_result)

    return test_core(modules, flavor, ModuleLintResult, "golangci_lint", command, headless_mode=headless_mode)


def build_stdlib(
    ctx,
    build_tags: List[str],
    cmd: str,
    env: Dict[str, str],
    args: Dict[str, str],
    test_profiler: TestProfiler,
):
    """
    Builds the stdlib with the same build flags as the tests.

    Since Go 1.20, standard library is not pre-compiled anymore but is built as needed and cached in the build cache.
    To avoid a perfomance overhead when running tests, we pre-compile the standard library and cache it.
    We must use the same build flags as the one we are using when compiling tests to not invalidate the cache.
    """
    args["go_build_tags"] = " ".join(build_tags)

    ctx.run(
        cmd.format(**args),
        env=env,
        out_stream=test_profiler,
        warn=True,
    )


def test_flavor(
    ctx,
    flavor: AgentFlavor,
    build_tags: List[str],
    modules: List[GoModule],
    cmd: str,
    env: Dict[str, str],
    args: Dict[str, str],
    junit_tar: str,
    save_result_json: str,
    test_profiler: TestProfiler,
):
    """
    Runs unit tests for given flavor, build tags, and modules.
    """
    args["go_build_tags"] = " ".join(build_tags)

    junit_file_flag = ""
    junit_file = f"junit-out-{flavor.name}.xml"
    if junit_tar:
        junit_file_flag = "--junitfile " + junit_file
    args["junit_file_flag"] = junit_file_flag

    def command(test_results, module, module_result):
        with ctx.cd(module.full_path()):
            res = ctx.run(
                cmd.format(
                    packages=' '.join(f"{t}/..." if not t.endswith("/...") else t for t in module.targets), **args
                ),
                env=env,
                out_stream=test_profiler,
                warn=True,
            )

        module_result.result_json_path = os.path.join(module.full_path(), GO_TEST_RESULT_TMP_JSON)

        if res.exited is None or res.exited > 0:
            module_result.failed = True
        else:
            lines = res.stdout.splitlines()
            if lines is not None and 'DONE 0 tests' in lines[-1]:
                print(color_message("No tests were run, skipping coverage report", "orange"))
                cov_path = os.path.join(module.full_path(), PROFILE_COV)
                if os.path.exists(cov_path):
                    os.remove(cov_path)
                return

        if save_result_json:
            with open(save_result_json, 'ab') as json_file, open(module_result.result_json_path, 'rb') as module_file:
                json_file.write(module_file.read())

        if junit_tar:
            module_result.junit_file_path = os.path.join(module.full_path(), junit_file)
            add_flavor_to_junitxml(module_result.junit_file_path, flavor)

        test_results.append(module_result)

    return test_core(modules, flavor, ModuleTestResult, "unit tests", command)


def coverage_flavor(
    ctx,
    flavor: AgentFlavor,
    modules: List[GoModule],
):
    """
    Prints the code coverage of all modules for the given flavor.
    This expects that the coverage files have already been generated by
    inv test --coverage.
    """

    def command(_empty_result, module, _module_result):
        with ctx.cd(module.full_path()):
            ctx.run(f"go tool cover -func {PROFILE_COV}", warn=True)

    return test_core(modules, flavor, None, "code coverage", command, skip_module_class=True)


def codecov_flavor(
    ctx,
    flavor: AgentFlavor,
    modules: List[GoModule],
):
    """
    Uploads coverage data of all modules for the given flavor.
    This expects that the coverage files have already been generated by
    inv test --coverage.
    """

    def command(_empty_result, module, _module_result):
        # Codecov flags are limited to 45 characters
        tag = f"{platform.system()}-{flavor.name}-{module.codecov_path()}"
        if len(tag) > 45:
            # Best-effort attempt to get a unique and legible tag name
            tag = f"{platform.system()[:1]}-{flavor.name}-{module.codecov_path()}"[:45]

        # The codecov command has to be run from the root of the repository, otherwise
        # codecov gets confused and merges the roots of all modules, resulting in a
        # nonsensical directory tree in the codecov app
        path = os.path.normpath(os.path.join(module.path, PROFILE_COV))
        ctx.run(f"codecov -f {path} -F {tag}", warn=True)

    return test_core(modules, flavor, None, "codecov upload", command, skip_module_class=True)


def process_input_args(input_module, input_targets, input_flavors, headless_mode=False):
    """
    Takes the input module, targets and flavors arguments from inv test and inv codecov,
    sets default values for them & casts them to the expected types.
    """
    if isinstance(input_module, str):
        # when this function is called from the command line, targets are passed
        # as comma separated tokens in a string
        if isinstance(input_targets, str):
            modules = [GoModule(input_module, targets=input_targets.split(','))]
        else:
            modules = [m for m in DEFAULT_MODULES.values() if m.path == input_module]
    elif isinstance(input_targets, str):
        modules = [GoModule(".", targets=input_targets.split(','))]
    else:
        if not headless_mode:
            print("Using default modules and targets")
        modules = DEFAULT_MODULES.values()

    if not input_flavors:
        flavors = [AgentFlavor.base]
    else:
        flavors = [AgentFlavor[f] for f in input_flavors]

    return modules, flavors


def process_module_results(module_results: Dict[str, Dict[str, List[ModuleResult]]]):
    """
    Expects results in the format:
    {
        "phase1": {
            "flavor1": [module_result1, module_result2],
            "flavor2": [module_result3, module_result4],
        }
    }

    Prints failures, and returns False if at least one module failed in one phase.
    """

    success = True
    for phase in module_results:
        for flavor in module_results[phase]:
            for module_result in module_results[phase][flavor]:
                if module_result is not None:
                    module_failed, failure_string = module_result.get_failure(flavor)
                    success = success and (not module_failed)
                    if module_failed:
                        print(failure_string)

    return success


def sanitize_env_vars():
    """
    Sanitizes environment variables
    We want to ignore all `DD_` variables, as they will interfere with the behavior of some unit tests
    """
    for env in os.environ:
        if env.startswith("DD_"):
            del os.environ[env]


@task(iterable=['flavors'])
def test(
    ctx,
    module=None,
    targets=None,
    flavors=None,
    coverage=False,
    print_coverage=False,
    build_include=None,
    build_exclude=None,
    verbose=False,
    race=False,
    profile=False,
    rtloader_root=None,
    python_home_2=None,
    python_home_3=None,
    cpus=None,
    major_version='7',
    python_runtimes='3',
    timeout=180,
    arch="x64",
    cache=True,
    test_run_name="",
    skip_linters=False,
    save_result_json=None,
    rerun_fails=None,
    go_mod="mod",
    junit_tar="",
    only_modified_packages=False,
):
    """
    Run go tests on the given module and targets.

    A module should be provided as the path to one of the go modules in the repository.

    Targets should be provided as a comma-separated list of relative paths within the given module.
    If targets are provided but no module is set, the main module (".") is used.

    If no module or target is set the tests are run against all modules and targets.

    Also runs linters on the same modules / targets, except if the --skip-linters option is passed.

    Example invokation:
        inv test --targets=./pkg/collector/check,./pkg/aggregator --race
        inv test --module=. --race
    """

    modules_results_per_phase = defaultdict(dict)

    sanitize_env_vars()

    # Run linters first

    if not skip_linters:
        modules_results_per_phase["lint"] = run_lint_go(
            ctx=ctx,
            module=module,
            targets=targets,
            flavors=flavors,
            build_include=build_include,
            build_exclude=build_exclude,
            rtloader_root=rtloader_root,
            arch=arch,
            cpus=cpus,
        )

    modules, flavors = process_input_args(module, targets, flavors)

    unit_tests_tags = {
        f: compute_build_tags_for_flavor(
            flavor=f, build="unit-tests", arch=arch, build_include=build_include, build_exclude=build_exclude
        )
        for f in flavors
    }

    ldflags, gcflags, env = get_build_flags(
        ctx,
        rtloader_root=rtloader_root,
        python_home_2=python_home_2,
        python_home_3=python_home_3,
        major_version=major_version,
        python_runtimes=python_runtimes,
        race=race,
    )

    # Use stdout if no profile is set
    test_profiler = TestProfiler() if profile else None

    race_opt = "-race" if race else ""
    # atomic is quite expensive but it's the only way to run both the coverage and the race detector at the same time without getting false positives from the cover counter
    covermode_opt = "-covermode=" + ("atomic" if race else "count") if coverage else ""
    build_cpus_opt = f"-p {cpus}" if cpus else ""

    coverprofile = f"-coverprofile={PROFILE_COV}" if coverage else ""

    nocache = '-count=1' if not cache else ''

    if save_result_json and os.path.isfile(save_result_json):
        # Remove existing file since we append to it.
        # We don't need to do that for GO_TEST_RESULT_TMP_JSON since gotestsum overwrites the output.
        print(f"Removing existing '{save_result_json}' file")
        os.remove(save_result_json)

    test_run_arg = f"-run {test_run_name}" if test_run_name else ""

    stdlib_build_cmd = 'go build {verbose} -mod={go_mod} -tags "{go_build_tags}" -gcflags="{gcflags}" '
    stdlib_build_cmd += '-ldflags="{ldflags}" {build_cpus} {race_opt} {nocache} std cmd'
    cmd = 'gotestsum {junit_file_flag} {json_flag} --format pkgname {rerun_fails} --packages="{packages}" -- {verbose} -mod={go_mod} -vet=off -timeout {timeout}s -tags "{go_build_tags}" -gcflags="{gcflags}" '
    cmd += '-ldflags="{ldflags}" {build_cpus} {race_opt} -short {covermode_opt} {coverprofile} {nocache} {test_run_arg}'
    args = {
        "go_mod": go_mod,
        "gcflags": gcflags,
        "ldflags": ldflags,
        "race_opt": race_opt,
        "build_cpus": build_cpus_opt,
        "covermode_opt": covermode_opt,
        "coverprofile": coverprofile,
        "test_run_arg": test_run_arg,
        "timeout": int(timeout),
        "verbose": '-v' if verbose else '',
        "nocache": nocache,
        # Used to print failed tests at the end of the go test command
        "json_flag": f'--jsonfile "{GO_TEST_RESULT_TMP_JSON}" ',
        "rerun_fails": f"--rerun-fails={rerun_fails}" if rerun_fails else "",
    }

    # Test
    for flavor, build_tags in unit_tests_tags.items():
        build_stdlib(
            ctx,
            build_tags=build_tags,
            cmd=stdlib_build_cmd,
            env=env,
            args=args,
            test_profiler=test_profiler,
        )
        if only_modified_packages:
            modules = get_modified_packages(ctx)

        modules_results_per_phase["test"][flavor] = test_flavor(
            ctx,
            flavor=flavor,
            build_tags=build_tags,
            modules=modules,
            cmd=cmd,
            env=env,
            args=args,
            junit_tar=junit_tar,
            save_result_json=save_result_json,
            test_profiler=test_profiler,
        )

    # Output
    if junit_tar:
        junit_files = []
        for flavor in modules_results_per_phase["test"]:
            for module_test_result in modules_results_per_phase["test"][flavor]:
                if module_test_result.junit_file_path:
                    junit_files.append(module_test_result.junit_file_path)

        produce_junit_tar(junit_files, junit_tar)

    if coverage and print_coverage:
        for flavor in flavors:
            coverage_flavor(ctx, flavor, modules)

    # FIXME(AP-1958): this prints nothing in CI. Commenting out the print line
    # in the meantime to avoid confusion
    if profile:
        # print("\n--- Top 15 packages sorted by run time:")
        test_profiler.print_sorted(15)

    success = process_module_results(modules_results_per_phase)

    if success:
        if skip_linters:
            print(color_message("All tests passed", "green"))
        else:
            print(color_message("All tests and linters passed", "green"))
    else:
        # Exit if any of the modules failed on any phase
        raise Exit(code=1)


def run_lint_go(
    ctx,
    module=None,
    targets=None,
    flavors=None,
    build="lint",
    build_tags=None,
    build_include=None,
    build_exclude=None,
    rtloader_root=None,
    arch="x64",
    cpus=None,
    timeout=None,
    golangci_lint_kwargs="",
    headless_mode=False,
):
    modules, flavors = process_input_args(module, targets, flavors, headless_mode)

    linter_tags = {
        f: build_tags
        or compute_build_tags_for_flavor(
            flavor=f, build=build, arch=arch, build_include=build_include, build_exclude=build_exclude
        )
        for f in flavors
    }

    modules_lint_results_per_flavor = {flavor: [] for flavor in flavors}

    for flavor, build_tags in linter_tags.items():
        modules_lint_results_per_flavor[flavor] = lint_flavor(
            ctx,
            modules=modules,
            flavor=flavor,
            build_tags=build_tags,
            arch=arch,
            rtloader_root=rtloader_root,
            concurrency=cpus,
            timeout=timeout,
            golangci_lint_kwargs=golangci_lint_kwargs,
            headless_mode=headless_mode,
        )

    return modules_lint_results_per_flavor


@task(iterable=['flavors'])
def lint_go(
    ctx,
    module=None,
    targets=None,
    flavors=None,
    build="lint",
    build_tags=None,
    build_include=None,
    build_exclude=None,
    rtloader_root=None,
    arch="x64",
    cpus=None,
    timeout: int = None,
    golangci_lint_kwargs="",
    headless_mode=False,
):
    """
    Run go linters on the given module and targets.

    A module should be provided as the path to one of the go modules in the repository.

    Targets should be provided as a comma-separated list of relative paths within the given module.
    If targets are provided but no module is set, the main module (".") is used.

    If no module or target is set the tests are run against all modules and targets.

    --timeout is the number of minutes after which the linter should time out.
    --headless-mode allows you to output the result in a single json file.

    Example invokation:
        inv lint-go --targets=./pkg/collector/check,./pkg/aggregator
        inv lint-go --module=.
    """

    # Format:
    # {
    #     "phase1": {
    #         "flavor1": [module_result1, module_result2],
    #         "flavor2": [module_result3, module_result4],
    #     }
    # }
    modules_results_per_phase = defaultdict(dict)

    modules_results_per_phase["lint"] = run_lint_go(
        ctx=ctx,
        module=module,
        targets=targets,
        flavors=flavors,
        build=build,
        build_tags=build_tags,
        build_include=build_include,
        build_exclude=build_exclude,
        rtloader_root=rtloader_root,
        arch=arch,
        cpus=cpus,
        timeout=timeout,
        golangci_lint_kwargs=golangci_lint_kwargs,
        headless_mode=headless_mode,
    )

    success = process_module_results(modules_results_per_phase)

    if success:
        if not headless_mode:
            print(color_message("All linters passed", "green"))
    else:
        # Exit if any of the modules failed on any phase
        raise Exit(code=1)


@task(iterable=['flavors'])
def codecov(
    ctx,
    module=None,
    targets=None,
    flavors=None,
):
    modules, flavors = process_input_args(module, targets, flavors)

    for flavor in flavors:
        codecov_flavor(ctx, flavor, modules)


@task
def lint_teamassignment(_):
    """
    Make sure PRs are assigned a team label
    """
    branch = os.environ.get("CIRCLE_BRANCH")
    pr_url = os.environ.get("CIRCLE_PULL_REQUEST")

    if branch == DEFAULT_BRANCH:
        print(f"Running on {DEFAULT_BRANCH}, skipping check for team assignment.")
    elif pr_url:
        import requests

        pr_id = pr_url.rsplit('/')[-1]

        res = requests.get(f"https://api.github.com/repos/DataDog/datadog-agent/issues/{pr_id}")
        issue = res.json()

        labels = {l['name'] for l in issue.get('labels', [])}
        if "qa/skip-qa" in labels:
            print("qa/skip-qa label set -- no need for team assignment")
            return

        for label in labels:
            if label.startswith('team/'):
                print(f"Team Assignment: {label}")
                return

        print(f"PR {pr_url} requires team assignment label (team/...); got labels:")
        for label in labels:
            print(f" {label}")
        raise Exit(code=1)

    # No PR is associated with this build: given that we have the "run only on PRs" setting activated,
    # this can only happen when we're building on a tag. We don't need to check for a team assignment.
    else:
        print("PR not found, skipping check for team assignment.")


@task
def lint_milestone(_):
    """
    Make sure PRs are assigned a milestone
    """
    branch = os.environ.get("CIRCLE_BRANCH")
    pr_url = os.environ.get("CIRCLE_PULL_REQUEST")

    if branch == DEFAULT_BRANCH:
        print(f"Running on {DEFAULT_BRANCH}, skipping check for milestone.")
    elif pr_url:
        import requests

        pr_id = pr_url.rsplit('/')[-1]

        res = requests.get(f"https://api.github.com/repos/DataDog/datadog-agent/issues/{pr_id}")
        pr = res.json()
        if pr.get("milestone"):
            print(f"Milestone: {pr['milestone'].get('title', 'NO_TITLE')}")
            return

        print(f"PR {pr_url} requires a milestone.")
        raise Exit(code=1)

    # No PR is associated with this build: given that we have the "run only on PRs" setting activated,
    # this can only happen when we're building on a tag. We don't need to check for a milestone.
    else:
        print("PR not found, skipping check for milestone.")


@task
def lint_releasenote(ctx):
    """
    Lint release notes with Reno
    """

    branch = os.environ.get("CIRCLE_BRANCH")
    pr_url = os.environ.get("CIRCLE_PULL_REQUEST")

    if branch == DEFAULT_BRANCH:
        print(f"Running on {DEFAULT_BRANCH}, skipping release note check.")
    # Check if a releasenote has been added/changed
    elif pr_url:
        import requests

        pr_id = pr_url.rsplit('/')[-1]

        # first check 'changelog/no-changelog' label
        res = requests.get(f"https://api.github.com/repos/DataDog/datadog-agent/issues/{pr_id}")
        issue = res.json()
        if any([l['name'] == 'changelog/no-changelog' for l in issue.get('labels', {})]):
            print("'changelog/no-changelog' label found on the PR: skipping linting")
            return

        # Then check that at least one note was touched by the PR
        url = f"https://api.github.com/repos/DataDog/datadog-agent/pulls/{pr_id}/files"
        # traverse paginated github response
        while True:
            res = requests.get(url)
            files = res.json()
            if any(
                [
                    f['filename'].startswith("releasenotes/notes/")
                    or f['filename'].startswith("releasenotes-dca/notes/")
                    or f['filename'].startswith("releasenotes-installscript/notes/")
                    for f in files
                ]
            ):
                break

            if 'next' in res.links:
                url = res.links['next']['url']
            else:
                print(
                    "Error: No releasenote was found for this PR. Please add one using 'reno'"
                    ", or apply the label 'changelog/no-changelog' to the PR."
                )
                raise Exit(code=1)
    # No PR is associated with this build: given that we have the "run only on PRs" setting activated,
    # this can only happen when we're building on a tag. We don't need to check for release notes.
    else:
        print("PR not found, skipping release note check.")

    ctx.run("reno lint")


@task
def lint_filenames(ctx):
    """
    Scan files to ensure there are no filenames too long or containing illegal characters
    """
    files = ctx.run("git ls-files -z", hide=True).stdout.split("\0")
    failure = False

    if sys.platform == 'win32':
        print("Running on windows, no need to check filenames for illegal characters")
    else:
        print("Checking filenames for illegal characters")
        forbidden_chars = '<>:"\\|?*'
        for file in files:
            if any(char in file for char in forbidden_chars):
                print(f"Error: Found illegal character in path {file}")
                failure = True

    print("Checking filename length")
    # Approximated length of the prefix of the repo during the windows release build
    prefix_length = 160
    # Maximum length supported by the win32 API
    max_length = 255
    for file in files:
        if (
            not file.startswith(
                ('test/kitchen/', 'tools/windows/DatadogAgentInstaller', 'test/workload-checks', 'test/regression')
            )
            and prefix_length + len(file) > max_length
        ):
            print(f"Error: path {file} is too long ({prefix_length + len(file) - max_length} characters too many)")
            failure = True

    if failure:
        raise Exit(code=1)


@task
def integration_tests(ctx, install_deps=False, race=False, remote_docker=False, debug=False):
    """
    Run all the available integration tests
    """
    tests = [
        lambda: agent_integration_tests(ctx, install_deps, race, remote_docker),
        lambda: dsd_integration_tests(ctx, install_deps, race, remote_docker),
        lambda: dca_integration_tests(ctx, install_deps, race, remote_docker),
        lambda: trace_integration_tests(ctx, install_deps, race),
    ]
    for t in tests:
        try:
            t()
        except Exit as e:
            if e.code != 0:
                raise
            elif debug:
                print(e.message)


@task
def e2e_tests(ctx, target="gitlab", agent_image="", dca_image="", argo_workflow="default"):
    """
    Run e2e tests in several environments.
    """
    choices = ["gitlab", "dev", "local"]
    if target not in choices:
        print(f'target {target} not in {choices}')
        raise Exit(1)
    if not os.getenv("DATADOG_AGENT_IMAGE"):
        if not agent_image:
            print("define DATADOG_AGENT_IMAGE envvar or image flag")
            raise Exit(1)
        os.environ["DATADOG_AGENT_IMAGE"] = agent_image
    if not os.getenv("DATADOG_CLUSTER_AGENT_IMAGE"):
        if not dca_image:
            print("define DATADOG_CLUSTER_AGENT_IMAGE envvar or image flag")
            raise Exit(1)
        os.environ["DATADOG_CLUSTER_AGENT_IMAGE"] = dca_image
    if not os.getenv("ARGO_WORKFLOW"):
        if argo_workflow:
            os.environ["ARGO_WORKFLOW"] = argo_workflow

    ctx.run(f"./test/e2e/scripts/setup-instance/00-entrypoint-{target}.sh")


@task
def lint_python(ctx):
    """
    Lints Python files.
    See 'setup.cfg' and 'pyproject.toml' file for configuration.
    If running locally, you probably want to use the pre-commit instead.
    """

    print(
        f"""Remember to set up pre-commit to lint your files before committing:
    https://github.com/DataDog/datadog-agent/blob/{DEFAULT_BRANCH}/docs/dev/agent_dev_env.md#pre-commit-hooks"""
    )

    ctx.run("flake8 .")
    ctx.run("black --check --diff .")
    ctx.run("isort --check-only --diff .")
    ctx.run("vulture --ignore-decorators @task --ignore-names 'test_*,Test*' tasks")


@task
def lint_copyrights(_, fix=False, dry_run=False, debug=False):
    """
    Checks that all Go files contain the appropriate copyright header. If '--fix'
    is provided as an option, it will try to fix problems as it finds them. If
    '--dry_run' is provided when fixing, no changes to the files will be applied.
    """

    CopyrightLinter(debug=debug).assert_compliance(fix=fix, dry_run=dry_run)


@task
def install_shellcheck(ctx, version="0.8.0", destination="/usr/local/bin"):
    """
    Installs the requested version of shellcheck in the specified folder (by default /usr/local/bin).
    Required to run the shellcheck pre-commit hook.
    """

    if sys.platform == 'win32':
        print("shellcheck is not supported on Windows")
        raise Exit(code=1)
    if sys.platform.startswith('darwin'):
        platform = "darwin"
    if sys.platform.startswith('linux'):
        platform = "linux"

    ctx.run(
        f"wget -qO- \"https://github.com/koalaman/shellcheck/releases/download/v{version}/shellcheck-v{version}.{platform}.x86_64.tar.xz\" | tar -xJv -C /tmp"
    )
    ctx.run(f"cp \"/tmp/shellcheck-v{version}/shellcheck\" {destination}")
    ctx.run(f"rm -rf \"/tmp/shellcheck-v{version}\"")


@task()
def junit_upload(_, tgz_path):
    """
    Uploads JUnit XML files from an archive produced by the `test` task.
    """

    junit_upload_from_tgz(tgz_path)


@task
def junit_macos_repack(_, infile, outfile):
    """
    Repacks JUnit tgz file from macOS Github Action run, so it would
    contain correct job name and job URL.
    """
    repack_macos_junit_tar(infile, outfile)


@task
def get_modified_packages(ctx) -> List[GoModule]:

    modified_files = get_modified_files(ctx)
    modified_go_files = [
        f"./{file}" for file in modified_files if file.endswith(".go") or file.endswith(".mod") or file.endswith(".sum")
    ]

    modules_to_test = {}
    go_mod_modified_modules = set()

    for modified_file in modified_go_files:
        match_precision = 0
        best_module_path = None

        # Since several modules can match the path we take only the most precise one
        for module_path in DEFAULT_MODULES:
            if module_path in modified_file:
                if len(module_path) > match_precision:
                    match_precision = len(module_path)
                    best_module_path = module_path

        # If go mod was modified in the module we run the test for the whole module so we do not need to add modified packages to targets
        if best_module_path in go_mod_modified_modules:
            continue

        # If we modify the go.mod or go.sum we run the tests for the whole module
        if modified_file.endswith(".mod") or modified_file.endswith(".sum"):
            modules_to_test[best_module_path] = DEFAULT_MODULES[best_module_path]
            go_mod_modified_modules.add(best_module_path)
            continue

        if best_module_path in modules_to_test:
            if (
                modules_to_test[best_module_path].targets is not None
                and os.path.dirname(modified_file) not in modules_to_test[best_module_path].targets
            ):
                modules_to_test[best_module_path].targets.append(os.path.dirname(modified_file))
        else:
            modules_to_test[best_module_path] = GoModule(best_module_path, targets=[os.path.dirname(modified_file)])

    print("Running tests for the following modules:")
    for module in modules_to_test:
        print(f"- {module}: ")

    return modules_to_test.values()


def get_modified_files(ctx):
    last_main_commit = ctx.run("git merge-base HEAD origin/main", hide=True).stdout
    print(f"Checking diff from {last_main_commit} commit on main branch")

    modified_files = ctx.run(f"git diff --name-only {last_main_commit}", hide=True).stdout.splitlines()
<<<<<<< HEAD
    return modified_files


@task
def send_unit_tests_stats(_):
    pass
=======
    return modified_files
>>>>>>> d969bdc3
<|MERGE_RESOLUTION|>--- conflicted
+++ resolved
@@ -1167,13 +1167,9 @@
     print(f"Checking diff from {last_main_commit} commit on main branch")
 
     modified_files = ctx.run(f"git diff --name-only {last_main_commit}", hide=True).stdout.splitlines()
-<<<<<<< HEAD
     return modified_files
 
 
 @task
 def send_unit_tests_stats(_):
-    pass
-=======
-    return modified_files
->>>>>>> d969bdc3
+    pass