--- conflicted
+++ resolved
@@ -14,7 +14,7 @@
 from invoke.exceptions import Exit
 
 from .utils import get_build_flags, get_version, pkg_config_path
-from .go import fmt, lint, vet, misspell, ineffassign
+from .go import fmt, lint, vet, misspell, ineffassign, lint_licenses
 from .build_tags import get_default_build_tags, get_build_tags
 from .agent import integration_tests as agent_integration_tests
 from .dogstatsd import integration_tests as dsd_integration_tests
@@ -301,7 +301,6 @@
     ctx.run("./test/e2e/scripts/setup-instance/00-entrypoint-%s.sh" % target)
 
 
-<<<<<<< HEAD
 @task
 def version(ctx, url_safe=False, git_sha_length=8):
     """
@@ -314,8 +313,6 @@
     print(get_version(ctx, include_git=True, url_safe=url_safe, git_sha_length=git_sha_length))
 
 
-=======
->>>>>>> e36980bb
 class TestProfiler:
     times = []
     parser = re.compile("^ok\s+github.com\/DataDog\/datadog-agent\/(\S+)\s+([0-9\.]+)s", re.MULTILINE)
