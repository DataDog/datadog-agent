--- conflicted
+++ resolved
@@ -512,8 +512,7 @@
 
     return success
 
-
-<<<<<<< HEAD
+w
 def deprecating_skip_linters_flag(skip_linters):
     """
     We're deprecating the --skip-linters flag in the test invoke task
@@ -530,7 +529,7 @@
 If you want to run the linters, please run inv -e lint-go instead.
 """
     print(deprecation_msg, file=sys.stderr)
-=======
+
 def sanitize_env_vars():
     """
     Sanitizes environment variables
@@ -539,7 +538,7 @@
     for env in os.environ:
         if env.startswith("DD_"):
             del os.environ[env]
->>>>>>> 8d44d274
+
 
 
 @task(iterable=['flavors'])
