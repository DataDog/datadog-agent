--- conflicted
+++ resolved
@@ -811,18 +811,6 @@
     modules_results_per_phase = defaultdict(dict)
 
     modules_results_per_phase["lint"] = run_lint_go(
-<<<<<<< HEAD
-        ctx,
-        module,
-        targets,
-        flavors,
-        build_include,
-        build_exclude,
-        rtloader_root,
-        arch,
-        cpus,
-        golangci_lint_kwargs,
-=======
         ctx=ctx,
         module=module,
         targets=targets,
@@ -834,7 +822,7 @@
         rtloader_root=rtloader_root,
         arch=arch,
         cpus=cpus,
->>>>>>> 1d7a2503
+        golangci_lint_kwargs=golangci_lint_kwargs,
     )
 
     success = process_module_results(modules_results_per_phase)
