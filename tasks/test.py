"""
High level testing tasks
"""
from __future__ import print_function

import os
import re
import operator
import sys
import yaml

from invoke import task
from invoke.exceptions import Exit

from .utils import get_build_flags
from .go import fmt, lint, vet, misspell, ineffassign, lint_licenses, golangci_lint, generate
from .build_tags import get_default_build_tags, get_build_tags
from .agent import integration_tests as agent_integration_tests
from .dogstatsd import integration_tests as dsd_integration_tests
from .trace_agent import integration_tests as trace_integration_tests
from .cluster_agent import integration_tests as dca_integration_tests

#We use `basestring` in the code for compat with python2 unicode strings.
#This makes the same code work in python3 as well.
try:
    basestring
except NameError:
    basestring = str

PROFILE_COV = "profile.cov"

DEFAULT_TOOL_TARGETS = [
    "./pkg",
    "./cmd",
]

DEFAULT_TEST_TARGETS = [
    "./pkg",
    "./cmd",
]


@task()
def test(ctx, targets=None, coverage=False, build_include=None, build_exclude=None,
    verbose=False, race=False, profile=False, fail_on_fmt=False,
    rtloader_root=None, python_home_2=None, python_home_3=None, cpus=0, major_version='7',
    python_runtimes='3', timeout=120, arch="x64", cache=True, skip_linters=False,
    go_mod="vendor"):
    """
    Run all the tools and tests on the given targets. If targets are not specified,
    the value from `invoke.yaml` will be used.

    Example invokation:
        inv test --targets=./pkg/collector/check,./pkg/aggregator --race
    """
    if isinstance(targets, basestring):
        # when this function is called from the command line, targets are passed
        # as comma separated tokens in a string
        tool_targets = test_targets = targets.split(',')
    elif targets is None:
        tool_targets = DEFAULT_TOOL_TARGETS
        test_targets = DEFAULT_TEST_TARGETS
    else:
        tool_targets = test_targets = targets

    build_include = get_default_build_tags(process=True, arch=arch) if build_include is None else build_include.split(",")
    build_exclude = [] if build_exclude is None else build_exclude.split(",")
    build_tags = get_build_tags(build_include, build_exclude)

    timeout = int(timeout)

    # explicitly run these tasks instead of using pre-tasks so we can
    # pass the `target` param (pre-tasks are invoked without parameters)
    print("--- go generating:")
    generate(ctx)

    if skip_linters:
        print("--- [skipping linters]")
    else:
        print("--- Linting filenames:")
        lint_filenames(ctx)
        print("--- Linting licenses:")
        lint_licenses(ctx)

        # Until all packages whitelisted in .golangci.yml are fixed and removed
        # from the 'skip-dirs' list we need to keep using the old functions that
        # lint without build flags (linting some file is better than no linting).
        print("--- Vetting and linting (legacy):")
        vet(ctx, targets=tool_targets, rtloader_root=rtloader_root, build_tags=build_tags, arch=arch)
        fmt(ctx, targets=tool_targets, fail_on_fmt=fail_on_fmt)
        lint(ctx, targets=tool_targets)
        misspell(ctx, targets=tool_targets)
        ineffassign(ctx, targets=tool_targets)

        # for now we only run golangci_lint on Unix as the Windows env need more work
        if sys.platform != 'win32':
            print("--- golangci_lint:")
            golangci_lint(ctx, targets=tool_targets, rtloader_root=rtloader_root, build_tags=build_tags)

    with open(PROFILE_COV, "w") as f_cov:
        f_cov.write("mode: count")

    ldflags, gcflags, env = get_build_flags(ctx, rtloader_root=rtloader_root,
            python_home_2=python_home_2, python_home_3=python_home_3, major_version=major_version,
            python_runtimes='3', arch=arch)

    if sys.platform == 'win32':
        env['CGO_LDFLAGS'] += ' -Wl,--allow-multiple-definition'

    if profile:
        test_profiler = TestProfiler()
    else:
        test_profiler = None  # Use stdout

    race_opt = ""
    covermode_opt = ""
    build_cpus_opt = ""
    if cpus:
        build_cpus_opt = "-p {}".format(cpus)
    if race:
        # race doesn't appear to be supported on non-x64 platforms
        if arch == "x86":
            print("\n -- Warning... disabling race test, not supported on this platform --\n")
        else:
            race_opt = "-race"

    if coverage:
        if race:
            # atomic is quite expensive but it's the only way to run
            # both the coverage and the race detector at the same time
            # without getting false positives from the cover counter
            covermode_opt = "-covermode=atomic"
        else:
            covermode_opt = "-covermode=count"

    matches = ["{}/...".format(t) for t in test_targets]
    print("\n--- Running unit tests:")

    coverprofile = ""
    if coverage:
        coverprofile = "-coverprofile={}".format(PROFILE_COV)

    nocache = '-count=1' if not cache else ''

    build_tags.append("test")
    cmd = 'go test {verbose} -mod={go_mod} -vet=off -timeout {timeout}s -tags "{go_build_tags}" -gcflags="{gcflags}" '
    cmd += '-ldflags="{ldflags}" {build_cpus} {race_opt} -short {covermode_opt} {coverprofile} {nocache} {pkg_folder}'
    args = {
        "go_mod": go_mod,
        "go_build_tags": " ".join(build_tags),
        "gcflags": gcflags,
        "ldflags": ldflags,
        "race_opt": race_opt,
        "build_cpus": build_cpus_opt,
        "covermode_opt": covermode_opt,
        "coverprofile": coverprofile,
        "pkg_folder": ' '.join(matches),
        "timeout": timeout,
        "verbose": '-v' if verbose else '',
        "nocache": nocache,
    }
    ctx.run(cmd.format(**args), env=env, out_stream=test_profiler)

    if coverage:
        print("\n--- Test coverage:")
        ctx.run("go tool cover -func {}".format(PROFILE_COV))

    if profile:
        print ("\n--- Top 15 packages sorted by run time:")
        test_profiler.print_sorted(15)


@task
def lint_teamassignment(ctx):
    """
    Make sure PRs are assigned a team label
    """
    pr_url = os.environ.get("CIRCLE_PULL_REQUEST")
    if pr_url:
        import requests
        pr_id = pr_url.rsplit('/')[-1]

        res = requests.get("https://api.github.com/repos/DataDog/datadog-agent/issues/{}".format(pr_id))
        issue = res.json()
        if any([re.match('team/', l['name']) for l in issue.get('labels', {})]):
            print("Team Assignment: %s" % l['name'])  # noqa: F821
            return

        print("PR %s requires team assignment" % pr_url)
        raise Exit(code=1)

    # The PR has not been created yet
    else:
        print("PR not yet created, skipping check for team assignment")

@task
def lint_milestone(ctx):
    """
    Make sure PRs are assigned a milestone
    """
    pr_url = os.environ.get("CIRCLE_PULL_REQUEST")
    if pr_url:
        import requests
        pr_id = pr_url.rsplit('/')[-1]

        res = requests.get("https://api.github.com/repos/DataDog/datadog-agent/issues/{}".format(pr_id))
        pr = res.json()
        if pr.get("milestone"):
            print("Milestone: %s" % pr["milestone"].get("title", "NO_TITLE"))
            return

        print("PR %s requires a milestone" % pr_url)
        raise Exit(code=1)

    # The PR has not been created yet
    else:
        print("PR not yet created, skipping check for milestone")

@task
def lint_releasenote(ctx):
    """
    Lint release notes with Reno
    """

    # checking if a releasenote has been added/changed
    pr_url = os.environ.get("CIRCLE_PULL_REQUEST")
    if pr_url:
        import requests
        pr_id = pr_url.rsplit('/')[-1]

        # first check 'changelog/no-changelog' label
        res = requests.get("https://api.github.com/repos/DataDog/datadog-agent/issues/{}".format(pr_id))
        issue = res.json()
        if any([l['name'] == 'changelog/no-changelog' for l in issue.get('labels', {})]):
            print("'changelog/no-changelog' label found on the PR: skipping linting")
            return

        # Then check that at least one note was touched by the PR
        url = "https://api.github.com/repos/DataDog/datadog-agent/pulls/{}/files".format(pr_id)
        # traverse paginated github response
        while True:
            res = requests.get(url)
            files = res.json()
            if any([f['filename'].startswith("releasenotes/notes/") or \
                    f['filename'].startswith("releasenotes-dca/notes/") for f in files]):
                break

            if 'next' in res.links:
                url = res.links['next']['url']
            else:
                print("Error: No releasenote was found for this PR. Please add one using 'reno'"\
                      ", or apply the label 'changelog/no-changelog' to the PR.")
                raise Exit(code=1)

    # The PR has not been created yet, let's compare with master (the usual base branch of the future PR)
    else:
        branch = os.environ.get("CIRCLE_BRANCH")
        if branch is None:
            print("No branch found, skipping reno linting")
        else:
            if re.match(r".*/.*", branch) is None:
                print("{} is not a feature branch, skipping reno linting".format(branch))
            else:
                import requests

                # Then check that in the diff with master, at least one note was touched
                url = "https://api.github.com/repos/DataDog/datadog-agent/compare/master...{}".format(branch)
                # traverse paginated github response
                while True:
                    res = requests.get(url)
                    files = res.json().get("files", {})
                    if any([f['filename'].startswith("releasenotes/notes/") or \
                            f['filename'].startswith("releasenotes-dca/notes/") for f in files]):
                        break

                    if 'next' in res.links:
                        url = res.links['next']['url']
                    else:
                        print("Error: No releasenote was found for this PR. Please add one using 'reno'"\
                              ", or apply the label 'changelog/no-changelog' to the PR.")
                        raise Exit(code=1)

    ctx.run("reno lint")


@task
def lint_filenames(ctx):
    """
    Scan files to ensure there are no filenames too long or containing illegal characters
    """
    files = ctx.run("git ls-files -z", hide=True).stdout.split("\0")
    failure = False

    if sys.platform == 'win32':
        print("Running on windows, no need to check filenames for illegal characters")
    else:
        print("Checking filenames for illegal characters")
        forbidden_chars = '<>:"\\|?*'
        for file in files:
            if any(char in file for char in forbidden_chars):
                print("Error: Found illegal character in path {}".format(file))
                failure = True

    print("Checking filename length")
    # Approximated length of the prefix of the repo during the windows release build
    prefix_length = 160
    # Maximum length supported by the win32 API
    max_length = 255
    for file in files:
        if prefix_length + len(file) > max_length:
            print("Error: path {} is too long ({} characters too many)".format(file, prefix_length + len(file) - max_length))
            failure = True

    if failure:
        raise Exit(code=1)


@task
def integration_tests(ctx, install_deps=False, race=False, remote_docker=False):
    """
    Run all the available integration tests
    """
    agent_integration_tests(ctx, install_deps, race, remote_docker)
    dsd_integration_tests(ctx, install_deps, race, remote_docker)
    dca_integration_tests(ctx, install_deps, race, remote_docker)
    trace_integration_tests(ctx, install_deps, race, remote_docker)


@task
def e2e_tests(ctx, target="gitlab", image=""):
    """
    Run e2e tests in several environments.
    """
    choices = ["gitlab", "dev", "local"]
    if target not in choices:
        print('target %s not in %s' % (target, choices))
        raise Exit(1)
    if not os.getenv("DATADOG_AGENT_IMAGE"):
        if not image:
            print("define DATADOG_AGENT_IMAGE envvar or image flag")
            raise Exit(1)
        os.environ["DATADOG_AGENT_IMAGE"] = image

    ctx.run("./test/e2e/scripts/setup-instance/00-entrypoint-%s.sh" % target)


class TestProfiler:
    times = []
    parser = re.compile(r"^ok\s+github.com\/DataDog\/datadog-agent\/(\S+)\s+([0-9\.]+)s", re.MULTILINE)

    def write(self, txt):
        # Output to stdout
        sys.stdout.write(txt)
        # Extract the run time
        for result in self.parser.finditer(txt):
            self.times.append((result.group(1), float(result.group(2))))

    def flush(self):
        sys.stdout.flush()

    def reset(self):
        self.out_buffer = ""

    def print_sorted(self, limit=0):
        if self.times:
            sorted_times = sorted(self.times, key=operator.itemgetter(1), reverse=True)

            if limit:
                sorted_times = sorted_times[:limit]
            for pkg, time in sorted_times:
                print("{}s\t{}".format(time, pkg))

@task
def make_kitchen_gitlab_yml(ctx):
    """
    Replaces .gitlab-ci.yml with one containing only the steps needed to run kitchen-tests
    """
    with open('.gitlab-ci.yml') as f:
        data = yaml.load(f, Loader=yaml.FullLoader)

    data['stages'] = ['deps_build', 'binary_build', 'package_build', 'testkitchen_deploy', 'testkitchen_testing', 'testkitchen_cleanup']
    for k,v in data.items():
        if isinstance(v, dict) and v.get('stage', None) not in ([None] + data['stages']):
            del data[k]
            continue
        if isinstance(v, dict) and v.get('stage', None) == 'binary_build' and k != 'build_system-probe-arm64' and k != 'build_system-probe-x64' and k != 'build_system-probe_with-bcc-arm64' and k != 'build_system-probe_with-bcc-x64':
            del data[k]
            continue
        if 'except' in v:
            del v['except']
        if 'only' in v:
            del v['only']
        if len(v) == 0:
            del data[k]
            continue

    for k,v in data.items():
        if 'extends' in v:
            extended = v['extends']
            if extended not in data:
                del data[k]
        if 'needs' in v:
            needed = v['needs']
            new_needed = []
            for n in needed:
                if n in data:
                   new_needed.append(n)
            v['needs'] = new_needed

    with open('.gitlab-ci.yml', 'w') as f:
       yaml.dump(data, f, default_style='"')

@task
def check_gitlab_broken_dependencies(ctx):
    """
    Checks that a gitlab job doesn't depend on (need) other jobs that will be excluded from the build,
    since this would make gitlab fail when triggering a pipeline with those jobs excluded.
    """
    with open('.gitlab-ci.yml') as f:
        data = yaml.load(f, Loader=yaml.FullLoader)

    def is_unwanted(job, version):
        e = job.get('except',{})
        return isinstance(e, dict) and '$RELEASE_VERSION_{} == ""'.format(version) in e.get('variables',{})

    for version in [6,7]:
        for k,v in data.items():
            if isinstance(v, dict) and not is_unwanted(v, version) and "needs" in v:
                needed = v['needs']
                for need in needed:
                    if is_unwanted(data[need], version):
                        print("{} needs on {} but it won't be built for A{}".format(k, need, version))

<<<<<<< HEAD

@task
def lint_python(ctx):
    """
    Lints Python files.
    See 'setup.cfg' file for configuration
    """

    ctx.run("flake8 .")
=======
@task
def install_shellcheck(ctx, version="0.7.0", destination="/usr/local/bin"):
    """
    Installs the requested version of shellcheck in the specified folder (by default /usr/local/bin).
    Required to run the shellcheck pre-commit hook.
    """

    if sys.platform == 'win32':
        print("shellcheck is not supported on Windows")
        raise Exit(code=1)
    if sys.platform.startswith('darwin'):
        platform = "darwin"
    if sys.platform.startswith('linux'):
        platform = "linux"

    ctx.run("wget -qO- \"https://storage.googleapis.com/shellcheck/shellcheck-v{sc_version}.{platform}.x86_64.tar.xz\" | tar -xJv -C /tmp"
        .format(sc_version=version, platform=platform))
    ctx.run("cp \"/tmp/shellcheck-v{sc_version}/shellcheck\" {destination}"
        .format(sc_version=version, destination=destination))
    ctx.run("rm -rf \"/tmp/shellcheck-v{sc_version}\""
        .format(sc_version=version))
>>>>>>> c02fd539
<|MERGE_RESOLUTION|>--- conflicted
+++ resolved
@@ -431,7 +431,6 @@
                     if is_unwanted(data[need], version):
                         print("{} needs on {} but it won't be built for A{}".format(k, need, version))
 
-<<<<<<< HEAD
 
 @task
 def lint_python(ctx):
@@ -441,7 +440,8 @@
     """
 
     ctx.run("flake8 .")
-=======
+
+    
 @task
 def install_shellcheck(ctx, version="0.7.0", destination="/usr/local/bin"):
     """
@@ -462,5 +462,4 @@
     ctx.run("cp \"/tmp/shellcheck-v{sc_version}/shellcheck\" {destination}"
         .format(sc_version=version, destination=destination))
     ctx.run("rm -rf \"/tmp/shellcheck-v{sc_version}\""
-        .format(sc_version=version))
->>>>>>> c02fd539
+        .format(sc_version=version))