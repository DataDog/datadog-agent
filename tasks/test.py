"""
High level testing tasks
"""


import copy
import operator
import os
import re
import sys

import yaml
from invoke import task
from invoke.exceptions import Exit

from .agent import integration_tests as agent_integration_tests
from .build_tags import filter_incompatible_tags, get_build_tags, get_default_build_tags
from .cluster_agent import integration_tests as dca_integration_tests
from .dogstatsd import integration_tests as dsd_integration_tests
from .go import fmt, generate, golangci_lint, ineffassign, lint, lint_licenses, misspell, staticcheck, vet
from .modules import DEFAULT_MODULES, GoModule
from .trace_agent import integration_tests as trace_integration_tests
from .utils import get_build_flags

PROFILE_COV = "profile.cov"
<<<<<<< HEAD

DEFAULT_MODULES = [
    GoModule(".", targets=["./pkg", "./cmd"]),
    GoModule("pkg/util/log"),
    GoModule("pkg/util/winutil", condition=lambda: sys.platform == 'win32'),
]

=======
>>>>>>> 8f141e21
DEFAULT_GIT_BRANCH = 'master'


def ensure_bytes(s):
    if not isinstance(s, bytes):
        return s.encode('utf-8')

    return s


@task()
def test(
    ctx,
    module=None,
    targets=None,
    coverage=False,
    build_include=None,
    build_exclude=None,
    verbose=False,
    race=False,
    profile=False,
    fail_on_fmt=False,
    rtloader_root=None,
    python_home_2=None,
    python_home_3=None,
    cpus=0,
    major_version='7',
    python_runtimes='3',
    timeout=120,
    arch="x64",
    cache=True,
    skip_linters=False,
    go_mod="mod",
):
    """
    Run all the tools and tests on the given module and targets.

    A module should be provided as the path to one of the go modules in the repository.

    Targets should be provided as a comma-separated list of relative paths within the given module.
    If targets are provided but no module is set, the main module (".") is used.

    If no module or target is set the tests are run against all modules and targets.

    Example invokation:
        inv test --targets=./pkg/collector/check,./pkg/aggregator --race
        inv test --module=. --race
    """
    if isinstance(module, str):
        # when this function is called from the command line, targets are passed
        # as comma separated tokens in a string
        if isinstance(targets, str):
            modules = [GoModule(module, targets=targets.split(','))]
        else:
            modules = [m for m in DEFAULT_MODULES.values() if m.path == module]
    elif isinstance(targets, str):
        modules = [GoModule(".", targets=targets.split(','))]
    else:
        print("Using default modules and targets")
        modules = DEFAULT_MODULES.values()

    build_include = (
        get_default_build_tags(build="test-with-process-tags", arch=arch)
        if build_include is None
        else filter_incompatible_tags(build_include.split(","), arch=arch)
    )
    build_exclude = [] if build_exclude is None else build_exclude.split(",")
    build_tags = get_build_tags(build_include, build_exclude)

    timeout = int(timeout)

    # explicitly run these tasks instead of using pre-tasks so we can
    # pass the `target` param (pre-tasks are invoked without parameters)
    print("--- go generating:")
    generate(ctx)

    if skip_linters:
        print("--- [skipping linters]")
    else:
        print("--- Linting licenses:")
        lint_licenses(ctx)

        print("--- Linting filenames:")
        lint_filenames(ctx)

        # Until all packages whitelisted in .golangci.yml are fixed and removed
        # from the 'skip-dirs' list we need to keep using the old functions that
        # lint without build flags (linting some file is better than no linting).
        print("--- Vetting and linting (legacy):")
        for module in modules:
            print("----- Module '{}'".format(module.full_path()))
            if not module.condition():
                print("----- Skipped")
                continue

            with ctx.cd(module.full_path()):
                vet(ctx, targets=module.targets, rtloader_root=rtloader_root, build_tags=build_tags, arch=arch)
                fmt(ctx, targets=module.targets, fail_on_fmt=fail_on_fmt)
                lint(ctx, targets=module.targets)
                misspell(ctx, targets=module.targets)
                ineffassign(ctx, targets=module.targets)
                staticcheck(ctx, targets=module.targets, build_tags=build_tags, arch=arch)

        # for now we only run golangci_lint on Unix as the Windows env need more work
        if sys.platform != 'win32':
            print("--- golangci_lint:")
            for module in modules:
                print("----- Module '{}'".format(module.full_path()))
                if not module.condition():
                    print("----- Skipped")
                    continue

                with ctx.cd(module.full_path()):
                    golangci_lint(
                        ctx, targets=module.targets, rtloader_root=rtloader_root, build_tags=build_tags, arch=arch
                    )

    with open(PROFILE_COV, "w") as f_cov:
        f_cov.write("mode: count")

    ldflags, gcflags, env = get_build_flags(
        ctx,
        rtloader_root=rtloader_root,
        python_home_2=python_home_2,
        python_home_3=python_home_3,
        major_version=major_version,
        python_runtimes=python_runtimes,
    )

    if sys.platform == 'win32':
        env['CGO_LDFLAGS'] += ' -Wl,--allow-multiple-definition'

    if profile:
        test_profiler = TestProfiler()
    else:
        test_profiler = None  # Use stdout

    race_opt = ""
    covermode_opt = ""
    build_cpus_opt = ""
    if cpus:
        build_cpus_opt = "-p {}".format(cpus)
    if race:
        # race doesn't appear to be supported on non-x64 platforms
        if arch == "x86":
            print("\n -- Warning... disabling race test, not supported on this platform --\n")
        else:
            race_opt = "-race"

        # Needed to fix an issue when using -race + gcc 10.x on Windows
        # https://github.com/bazelbuild/rules_go/issues/2614
        if sys.platform == 'win32':
            ldflags += " -linkmode=external"

    if coverage:
        if race:
            # atomic is quite expensive but it's the only way to run
            # both the coverage and the race detector at the same time
            # without getting false positives from the cover counter
            covermode_opt = "-covermode=atomic"
        else:
            covermode_opt = "-covermode=count"

    print("\n--- Running unit tests:")

    coverprofile = ""
    if coverage:
        coverprofile = "-coverprofile={}".format(PROFILE_COV)

    nocache = '-count=1' if not cache else ''

    build_tags.append("test")
    cmd = 'go run gotest.tools/gotestsum --format pkgname -- {verbose} -mod={go_mod} -vet=off -timeout {timeout}s -tags "{go_build_tags}" -gcflags="{gcflags}" '
    cmd += '-ldflags="{ldflags}" {build_cpus} {race_opt} -short {covermode_opt} {coverprofile} {nocache} {pkg_folder}'
    args = {
        "go_mod": go_mod,
        "go_build_tags": " ".join(build_tags),
        "gcflags": gcflags,
        "ldflags": ldflags,
        "race_opt": race_opt,
        "build_cpus": build_cpus_opt,
        "covermode_opt": covermode_opt,
        "coverprofile": coverprofile,
        "timeout": timeout,
        "verbose": '-v' if verbose else '',
        "nocache": nocache,
    }

    for module in modules:
        print("----- Module '{}'".format(module.full_path()))
        if not module.condition():
            print("----- Skipped")
            continue

        with ctx.cd(module.full_path()):
            ctx.run(
                cmd.format(pkg_folder=' '.join("{}/...".format(t) for t in module.targets), **args),
                env=env,
                out_stream=test_profiler,
            )

    if coverage:
        print("\n--- Test coverage:")
        ctx.run("go tool cover -func {}".format(PROFILE_COV))

    if profile:
        print("\n--- Top 15 packages sorted by run time:")
        test_profiler.print_sorted(15)


@task
def lint_teamassignment(_):
    """
    Make sure PRs are assigned a team label
    """
    branch = os.environ.get("CIRCLE_BRANCH")
    pr_url = os.environ.get("CIRCLE_PULL_REQUEST")

    if branch == DEFAULT_GIT_BRANCH:
        print("Running on {}, skipping check for team assignment.".format(DEFAULT_GIT_BRANCH))
    elif pr_url:
        import requests

        pr_id = pr_url.rsplit('/')[-1]

        res = requests.get("https://api.github.com/repos/DataDog/datadog-agent/issues/{}".format(pr_id))
        issue = res.json()

        for label in issue.get('labels', {}):
            if re.match('team/', label['name']):
                print("Team Assignment: {}".format(label['name']))
                return

        print("PR {} requires team assignment".format(pr_url))
        raise Exit(code=1)

    # No PR is associated with this build: given that we have the "run only on PRs" setting activated,
    # this can only happen when we're building on a tag. We don't need to check for a team assignment.
    else:
        print("PR not found, skipping check for team assignment.")


@task
def lint_milestone(_):
    """
    Make sure PRs are assigned a milestone
    """
    branch = os.environ.get("CIRCLE_BRANCH")
    pr_url = os.environ.get("CIRCLE_PULL_REQUEST")

    if branch == DEFAULT_GIT_BRANCH:
        print("Running on {}, skipping check for milestone.".format(DEFAULT_GIT_BRANCH))
    elif pr_url:
        import requests

        pr_id = pr_url.rsplit('/')[-1]

        res = requests.get("https://api.github.com/repos/DataDog/datadog-agent/issues/{}".format(pr_id))
        pr = res.json()
        if pr.get("milestone"):
            print("Milestone: {}".format(pr["milestone"].get("title", "NO_TITLE")))
            return

        print("PR {} requires a milestone.".format(pr_url))
        raise Exit(code=1)

    # No PR is associated with this build: given that we have the "run only on PRs" setting activated,
    # this can only happen when we're building on a tag. We don't need to check for a milestone.
    else:
        print("PR not found, skipping check for milestone.")


@task
def lint_releasenote(ctx):
    """
    Lint release notes with Reno
    """

    branch = os.environ.get("CIRCLE_BRANCH")
    pr_url = os.environ.get("CIRCLE_PULL_REQUEST")

    if branch == DEFAULT_GIT_BRANCH:
        print("Running on {}, skipping release note check.".format(DEFAULT_GIT_BRANCH))
    # Check if a releasenote has been added/changed
    elif pr_url:
        import requests

        pr_id = pr_url.rsplit('/')[-1]

        # first check 'changelog/no-changelog' label
        res = requests.get("https://api.github.com/repos/DataDog/datadog-agent/issues/{}".format(pr_id))
        issue = res.json()
        if any([l['name'] == 'changelog/no-changelog' for l in issue.get('labels', {})]):
            print("'changelog/no-changelog' label found on the PR: skipping linting")
            return

        # Then check that at least one note was touched by the PR
        url = "https://api.github.com/repos/DataDog/datadog-agent/pulls/{}/files".format(pr_id)
        # traverse paginated github response
        while True:
            res = requests.get(url)
            files = res.json()
            if any(
                [
                    f['filename'].startswith("releasenotes/notes/")
                    or f['filename'].startswith("releasenotes-dca/notes/")
                    or f['filename'].startswith("releasenotes-installscript/notes/")
                    for f in files
                ]
            ):
                break

            if 'next' in res.links:
                url = res.links['next']['url']
            else:
                print(
                    "Error: No releasenote was found for this PR. Please add one using 'reno'"
                    ", or apply the label 'changelog/no-changelog' to the PR."
                )
                raise Exit(code=1)
    # No PR is associated with this build: given that we have the "run only on PRs" setting activated,
    # this can only happen when we're building on a tag. We don't need to check for release notes.
    else:
        print("PR not found, skipping release note check.")

    ctx.run("reno lint")


@task
def lint_filenames(ctx):
    """
    Scan files to ensure there are no filenames too long or containing illegal characters
    """
    files = ctx.run("git ls-files -z", hide=True).stdout.split("\0")
    failure = False

    if sys.platform == 'win32':
        print("Running on windows, no need to check filenames for illegal characters")
    else:
        print("Checking filenames for illegal characters")
        forbidden_chars = '<>:"\\|?*'
        for file in files:
            if any(char in file for char in forbidden_chars):
                print("Error: Found illegal character in path {}".format(file))
                failure = True

    print("Checking filename length")
    # Approximated length of the prefix of the repo during the windows release build
    prefix_length = 160
    # Maximum length supported by the win32 API
    max_length = 255
    for file in files:
        if not file.startswith('test/kitchen/') and prefix_length + len(file) > max_length:
            print(
                "Error: path {} is too long ({} characters too many)".format(
                    file, prefix_length + len(file) - max_length
                )
            )
            failure = True

    if failure:
        raise Exit(code=1)


@task
def integration_tests(ctx, install_deps=False, race=False, remote_docker=False):
    """
    Run all the available integration tests
    """
    agent_integration_tests(ctx, install_deps, race, remote_docker)
    dsd_integration_tests(ctx, install_deps, race, remote_docker)
    dca_integration_tests(ctx, install_deps, race, remote_docker)
    trace_integration_tests(ctx, install_deps, race, remote_docker)


@task
def e2e_tests(ctx, target="gitlab", agent_image="", dca_image=""):
    """
    Run e2e tests in several environments.
    """
    choices = ["gitlab", "dev", "local"]
    if target not in choices:
        print('target %s not in %s' % (target, choices))
        raise Exit(1)
    if not os.getenv("DATADOG_AGENT_IMAGE"):
        if not agent_image:
            print("define DATADOG_AGENT_IMAGE envvar or image flag")
            raise Exit(1)
        os.environ["DATADOG_AGENT_IMAGE"] = agent_image
    if not os.getenv("DATADOG_CLUSTER_AGENT_IMAGE"):
        if not dca_image:
            print("define DATADOG_CLUSTER_AGENT_IMAGE envvar or image flag")
            raise Exit(1)
        os.environ["DATADOG_CLUSTER_AGENT_IMAGE"] = dca_image

    ctx.run("./test/e2e/scripts/setup-instance/00-entrypoint-%s.sh" % target)


class TestProfiler:
    times = []
    parser = re.compile(r"^ok\s+github.com\/DataDog\/datadog-agent\/(\S+)\s+([0-9\.]+)s", re.MULTILINE)

    def write(self, txt):
        # Output to stdout
        # NOTE: write to underlying stream on Python 3 to avoid unicode issues when default encoding is not UTF-8
        getattr(sys.stdout, 'buffer', sys.stdout).write(ensure_bytes(txt))
        # Extract the run time
        for result in self.parser.finditer(txt):
            self.times.append((result.group(1), float(result.group(2))))

    def flush(self):
        sys.stdout.flush()

    def reset(self):
        self.out_buffer = ""

    def print_sorted(self, limit=0):
        if self.times:
            sorted_times = sorted(self.times, key=operator.itemgetter(1), reverse=True)

            if limit:
                sorted_times = sorted_times[:limit]
            for pkg, time in sorted_times:
                print("{}s\t{}".format(time, pkg))


@task
def make_simple_gitlab_yml(
    _, jobs_to_process, yml_file_src='.gitlab-ci.yml', yml_file_dest='.gitlab-ci.yml', dont_include_deps=False
):
    """
    Replaces .gitlab-ci.yml with one containing only the steps needed to run the given jobs.

    Keyword arguments:
        jobs_to_run -- a comma separated list of jobs to execute, for example "iot_agent_rpm-arm64,iot_agent_rpm-armhf"
        yml_file_src -- the source YAML file
        yml_file_dest -- the destination YAML file
        dont_include_deps -- this flag controls whether or not dependent jobs will be included in the final job list. Specify it if you only want to run the jobs listed in 'jobs_to_run'
    """
    with open(yml_file_src) as f:
        data = yaml.load(f, Loader=yaml.FullLoader)

    jobs_processed = set(['stages', 'variables', 'include', 'default'])
    jobs_to_process = set(jobs_to_process.split(','))
    while jobs_to_process:
        job_name = jobs_to_process.pop()
        if job_name in data:
            job = data[job_name]
            jobs_processed.add(job_name)

            # Process dependencies
            if not dont_include_deps:
                needs = job.get("needs", None)
                if needs is not None:
                    jobs_to_process.update(needs)

            # Process base jobs
            extends = job.get("extends", None)
            if extends is not None:
                if isinstance(extends, str):
                    extends = [extends]
                jobs_to_process.update(extends)

            # Delete rules that may prevent our job from running
            if 'rules' in job:
                del job['rules']
            if 'except' in job:
                del job['except']
            if 'only' in job:
                del job['only']

    out = copy.deepcopy(data)
    for k, _ in data.items():
        if k not in jobs_processed:
            del out[k]
            continue

    with open(yml_file_dest, 'w') as f:
        yaml.dump(out, f)


@task
def make_kitchen_gitlab_yml(_):
    """
    Replaces .gitlab-ci.yml with one containing only the steps needed to run kitchen-tests
    """
    with open('.gitlab-ci.yml') as f:
        data = yaml.load(f, Loader=yaml.FullLoader)

    data['stages'] = [
        'deps_build',
        'deps_fetch',
        'binary_build',
        'package_build',
        'testkitchen_deploy',
        'testkitchen_testing',
        'testkitchen_cleanup',
    ]
    for name, job in data.items():
        if isinstance(job, dict) and job.get('stage', None) not in ([None] + data['stages']):
            del data[name]
            continue
        if (
            isinstance(job, dict)
            and job.get('stage', None) == 'binary_build'
            and name != 'build_system-probe-arm64'
            and name != 'build_system-probe-x64'
            and name != 'build_system-probe_with-bcc-arm64'
            and name != 'build_system-probe_with-bcc-x64'
        ):
            del data[name]
            continue
        if 'except' in job:
            del job['except']
        if 'only' in job:
            del job['only']
        if 'rules' in job:
            del job['rules']
        if len(job) == 0:
            del data[name]
            continue

    for name, job in data.items():
        if 'extends' in job:
            extended = job['extends']
            if not isinstance(extended, list):
                extended = [extended]
            for job in extended:
                if job not in data:
                    del data[name]

    for _, job in data.items():
        if 'needs' in job:
            needed = job['needs']
            new_needed = []
            for n in needed:
                if n in data:
                    new_needed.append(n)
            job['needs'] = new_needed

    with open('.gitlab-ci.yml', 'w') as f:
        yaml.dump(data, f, default_style='"')


@task
def check_gitlab_broken_dependencies(_):
    """
    Checks that a gitlab job doesn't depend on (need) other jobs that will be excluded from the build,
    since this would make gitlab fail when triggering a pipeline with those jobs excluded.
    """
    with open('.gitlab-ci.yml') as f:
        data = yaml.load(f, Loader=yaml.FullLoader)

    def is_unwanted(job, version):
        e = job.get('except', {})
        return isinstance(e, dict) and '$RELEASE_VERSION_{} == ""'.format(version) in e.get('variables', {})

    for version in [6, 7]:
        for k, v in data.items():
            if isinstance(v, dict) and not is_unwanted(v, version) and "needs" in v:
                needed = v['needs']
                for need in needed:
                    if is_unwanted(data[need], version):
                        print("{} needs on {} but it won't be built for A{}".format(k, need, version))


@task
def lint_python(ctx):
    """
    Lints Python files.
    See 'setup.cfg' and 'pyproject.toml' file for configuration.
    If running locally, you probably want to use the pre-commit instead.
    """

    print(
        """Remember to set up pre-commit to lint your files before committing:
    https://github.com/DataDog/datadog-agent/blob/{}/docs/dev/agent_dev_env.md#pre-commit-hooks""".format(
            DEFAULT_GIT_BRANCH
        )
    )

    ctx.run("flake8 .")
    ctx.run("black --check --diff .")
    ctx.run("isort --check-only --diff .")


@task
def install_shellcheck(ctx, version="0.7.0", destination="/usr/local/bin"):
    """
    Installs the requested version of shellcheck in the specified folder (by default /usr/local/bin).
    Required to run the shellcheck pre-commit hook.
    """

    if sys.platform == 'win32':
        print("shellcheck is not supported on Windows")
        raise Exit(code=1)
    if sys.platform.startswith('darwin'):
        platform = "darwin"
    if sys.platform.startswith('linux'):
        platform = "linux"

    ctx.run(
        "wget -qO- \"https://github.com/koalaman/shellcheck/releases/download/v{sc_version}/shellcheck-v{sc_version}.{platform}.x86_64.tar.xz\" | tar -xJv -C /tmp".format(
            sc_version=version, platform=platform
        )
    )
    ctx.run(
        "cp \"/tmp/shellcheck-v{sc_version}/shellcheck\" {destination}".format(
            sc_version=version, destination=destination
        )
    )
    ctx.run("rm -rf \"/tmp/shellcheck-v{sc_version}\"".format(sc_version=version))<|MERGE_RESOLUTION|>--- conflicted
+++ resolved
@@ -23,16 +23,6 @@
 from .utils import get_build_flags
 
 PROFILE_COV = "profile.cov"
-<<<<<<< HEAD
-
-DEFAULT_MODULES = [
-    GoModule(".", targets=["./pkg", "./cmd"]),
-    GoModule("pkg/util/log"),
-    GoModule("pkg/util/winutil", condition=lambda: sys.platform == 'win32'),
-]
-
-=======
->>>>>>> 8f141e21
 DEFAULT_GIT_BRANCH = 'master'
 
 
