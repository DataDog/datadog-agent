--- conflicted
+++ resolved
@@ -211,14 +211,6 @@
     nocache = '-count=1' if not cache else ''
 
     build_tags.append("test")
-
-<<<<<<< HEAD
-    # TODO: Don't remove these tags once Python and JMX unit tests pass
-    build_tags.remove("python")
-    build_tags.remove("jmx")
-
-=======
->>>>>>> a0af5833
     TMP_JSON = 'tmp.json'
     if save_result_json and os.path.isfile(save_result_json):
         # Remove existing file since we append to it.
