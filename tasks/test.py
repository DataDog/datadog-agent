--- conflicted
+++ resolved
@@ -445,17 +445,9 @@
     }
 
     # Test
-
-<<<<<<< HEAD
     modules_test_results_per_flavor = {}
-    for flavor, build_tags in flavors_build_tags.items():
+    for flavor, build_tags in unit_tests_tags.items():
         modules_test_results_per_flavor[flavor] = test_flavor(
-=======
-    failed_modules = {}
-    junit_files = []
-    for flavor, build_tags in unit_tests_tags.items():
-        junit_files_for_flavor, failed_modules_for_flavor = test_flavor(
->>>>>>> b806b3be
             ctx,
             flavor=flavor,
             build_tags=build_tags,
