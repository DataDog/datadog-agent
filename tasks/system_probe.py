--- conflicted
+++ resolved
@@ -829,29 +829,6 @@
     if os.path.exists(binary):
         os.remove(binary)
 
-<<<<<<< HEAD
-    cover = ""
-    if os.getenv("E2E_COVERAGE_PIPELINE") == "true":
-        build_tags.append("e2ecoverage")
-        cover = "-cover"
-
-    cmd = 'go build -mod={go_mod}{race_opt}{build_type} -tags "{go_build_tags}" {cover} '
-    cmd += '-o {agent_bin} -gcflags="{gcflags}" -ldflags="{ldflags}" {REPO_PATH}/cmd/system-probe'
-
-    args = {
-        "go_mod": go_mod,
-        "race_opt": " -race" if race else "",
-        "build_type": " -a" if rebuild else "",
-        "go_build_tags": " ".join(build_tags),
-        "agent_bin": binary,
-        "gcflags": gcflags,
-        "ldflags": ldflags,
-        "REPO_PATH": REPO_PATH,
-        "cover": cover,
-    }
-
-    ctx.run(cmd.format(**args), env=env)
-=======
     go_build(
         ctx,
         f"{REPO_PATH}/cmd/system-probe",
@@ -862,8 +839,8 @@
         bin_path=binary,
         gcflags=gcflags,
         ldflags=ldflags,
-    )
->>>>>>> 0a19e653
+        coverage=os.getenv("E2E_COVERAGE_PIPELINE") == "true",
+    )
 
 
 def get_sysprobe_test_buildtags(is_windows, bundle_ebpf):
