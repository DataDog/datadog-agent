import contextlib
import glob
import json
import os
import platform
import re
import shutil
import string
import sys
import tarfile
import tempfile
from pathlib import Path
from subprocess import check_output

import requests
from invoke import task
from invoke.exceptions import Exit

<<<<<<< HEAD
from .build_tags import UNIT_TEST_TAGS, get_default_build_tags
from .libs.common.color import color_message
from .libs.ninja_syntax import NinjaWriter
from .test import environ
from .utils import REPO_PATH, bin_name, get_build_flags, get_gobin, get_version_numeric_only
from .windows_resources import MESSAGESTRINGS_MC_PATH
=======
from tasks.agent import BUNDLED_AGENTS
from tasks.agent import build as agent_build
from tasks.build_tags import UNIT_TEST_TAGS, get_default_build_tags
from tasks.flavor import AgentFlavor
from tasks.libs.build.ninja import NinjaWriter
from tasks.libs.common.color import color_message
from tasks.libs.common.utils import (
    REPO_PATH,
    bin_name,
    environ,
    get_build_flags,
    get_common_test_args,
    get_gobin,
    get_version_numeric_only,
)
from tasks.windows_resources import MESSAGESTRINGS_MC_PATH, arch_to_windres_target
>>>>>>> 5c51df75

BIN_DIR = os.path.join(".", "bin", "system-probe")
BIN_PATH = os.path.join(BIN_DIR, bin_name("system-probe"))

BPF_TAG = "linux_bpf"
BUNDLE_TAG = "ebpf_bindata"
NPM_TAG = "npm"

KITCHEN_DIR = os.getenv('DD_AGENT_TESTING_DIR') or os.path.normpath(os.path.join(os.getcwd(), "test", "kitchen"))
KITCHEN_ARTIFACT_DIR = os.path.join(KITCHEN_DIR, "site-cookbooks", "dd-system-probe-check", "files", "default", "tests")
TEST_PACKAGES_LIST = ["./pkg/ebpf/...", "./pkg/network/...", "./pkg/collector/corechecks/ebpf/..."]
TEST_PACKAGES = " ".join(TEST_PACKAGES_LIST)
TEST_TIMEOUTS = {
    "pkg/network/tracer$": "0",
    "pkg/network/protocols/http$": "0",
    "pkg/network/protocols": "5m",
}
CWS_PREBUILT_MINIMUM_KERNEL_VERSION = [5, 8, 0]
EMBEDDED_SHARE_DIR = os.path.join("/opt", "datadog-agent", "embedded", "share", "system-probe", "ebpf")
EMBEDDED_SHARE_JAVA_DIR = os.path.join("/opt", "datadog-agent", "embedded", "share", "system-probe", "java")

is_windows = sys.platform == "win32"
is_macos = sys.platform == "darwin"

arch_mapping = {
    "amd64": "x64",
    "x86_64": "x64",
    "x64": "x64",
    "i386": "x86",
    "i686": "x86",
    "aarch64": "arm64",  # linux
    "arm64": "arm64",  # darwin
}
CURRENT_ARCH = arch_mapping.get(platform.machine(), "x64")
CLANG_VERSION_RUNTIME = "12.0.1"
CLANG_VERSION_SYSTEM_PREFIX = "12.0"

extra_cflags = []


def ninja_define_windows_resources(ctx, nw, major_version):
    maj_ver, min_ver, patch_ver = get_version_numeric_only(ctx, major_version=major_version).split(".")
    nw.variable("maj_ver", maj_ver)
    nw.variable("min_ver", min_ver)
    nw.variable("patch_ver", patch_ver)
    nw.variable("windrestarget", "pe-x86-64")
    nw.rule(name="windmc", command="windmc --target $windrestarget -r $rcdir -h $rcdir $in")
    nw.rule(
        name="windres",
        command="windres --define MAJ_VER=$maj_ver --define MIN_VER=$min_ver --define PATCH_VER=$patch_ver "
        + "-i $in --target $windrestarget -O coff -o $out",
    )


def ninja_define_ebpf_compiler(nw, strip_object_files=False, kernel_release=None, with_unit_test=False):
    nw.variable("target", "-emit-llvm")
    nw.variable("ebpfflags", get_ebpf_build_flags(with_unit_test))
    nw.variable("kheaders", get_kernel_headers_flags(kernel_release))

    nw.rule(
        name="ebpfclang",
        command="clang -MD -MF $out.d $target $ebpfflags $kheaders $flags -c $in -o $out",
        depfile="$out.d",
    )
    strip = "&& llvm-strip -g $out" if strip_object_files else ""
    nw.rule(
        name="llc",
        command=f"llc -march=bpf -filetype=obj -o $out $in {strip}",
    )


def ninja_define_co_re_compiler(nw):
    nw.variable("ebpfcoreflags", get_co_re_build_flags())

    nw.rule(
        name="ebpfcoreclang",
        command="clang -MD -MF $out.d -target bpf $ebpfcoreflags $flags -c $in -o $out",
        depfile="$out.d",
    )


def ninja_define_exe_compiler(nw):
    nw.rule(
        name="execlang",
        command="clang -MD -MF $out.d $exeflags $flags $in -o $out $exelibs",
        depfile="$out.d",
    )


def ninja_ebpf_program(nw, infile, outfile, variables=None):
    outdir, basefile = os.path.split(outfile)
    basename = os.path.basename(os.path.splitext(basefile)[0])
    out_base = f"{outdir}/{basename}"
    nw.build(
        inputs=[infile],
        outputs=[f"{out_base}.bc"],
        rule="ebpfclang",
        variables=variables,
    )
    nw.build(
        inputs=[f"{out_base}.bc"],
        outputs=[f"{out_base}.o"],
        rule="llc",
    )


def ninja_ebpf_co_re_program(nw, infile, outfile, variables=None):
    outdir, basefile = os.path.split(outfile)
    basename = os.path.basename(os.path.splitext(basefile)[0])
    out_base = f"{outdir}/{basename}"
    nw.build(
        inputs=[infile],
        outputs=[f"{out_base}.bc"],
        rule="ebpfcoreclang",
        variables=variables,
    )
    nw.build(
        inputs=[f"{out_base}.bc"],
        outputs=[f"{out_base}.o"],
        rule="llc",
    )


def ninja_security_ebpf_programs(nw, build_dir, debug, kernel_release):
    security_agent_c_dir = os.path.join("pkg", "security", "ebpf", "c")
    security_agent_prebuilt_dir_include = os.path.join(security_agent_c_dir, "include")
    security_agent_prebuilt_dir = os.path.join(security_agent_c_dir, "prebuilt")

    kernel_headers = get_linux_header_dirs(
        kernel_release=kernel_release, minimal_kernel_release=CWS_PREBUILT_MINIMUM_KERNEL_VERSION
    )
    kheaders = " ".join(f"-isystem{d}" for d in kernel_headers)
    debugdef = "-DDEBUG=1" if debug else ""
    security_flags = f"-g -I{security_agent_prebuilt_dir_include} {debugdef}"

    outfiles = []

    # basic
    infile = os.path.join(security_agent_prebuilt_dir, "probe.c")
    outfile = os.path.join(build_dir, "runtime-security.o")
    ninja_ebpf_program(
        nw,
        infile=infile,
        outfile=outfile,
        variables={
            "flags": security_flags + " -DUSE_SYSCALL_WRAPPER=0",
            "kheaders": kheaders,
        },
    )
    outfiles.append(outfile)

    # syscall wrapper
    root, ext = os.path.splitext(outfile)
    syscall_wrapper_outfile = f"{root}-syscall-wrapper{ext}"
    ninja_ebpf_program(
        nw,
        infile=infile,
        outfile=syscall_wrapper_outfile,
        variables={
            "flags": security_flags + " -DUSE_SYSCALL_WRAPPER=1",
            "kheaders": kheaders,
        },
    )
    outfiles.append(syscall_wrapper_outfile)

    # fentry + syscall wrapper
    root, ext = os.path.splitext(outfile)
    syscall_wrapper_outfile = f"{root}-fentry{ext}"
    ninja_ebpf_program(
        nw,
        infile=infile,
        outfile=syscall_wrapper_outfile,
        variables={
            "flags": security_flags + " -DUSE_SYSCALL_WRAPPER=1 -DUSE_FENTRY=1",
            "kheaders": kheaders,
        },
    )
    outfiles.append(syscall_wrapper_outfile)

    # offset guesser
    offset_guesser_outfile = os.path.join(build_dir, "runtime-security-offset-guesser.o")
    ninja_ebpf_program(
        nw,
        infile=os.path.join(security_agent_prebuilt_dir, "offset-guesser.c"),
        outfile=offset_guesser_outfile,
        variables={
            "flags": security_flags,
            "kheaders": kheaders,
        },
    )
    outfiles.append(offset_guesser_outfile)

    nw.build(rule="phony", inputs=outfiles, outputs=["cws"])


def ninja_network_ebpf_program(nw, infile, outfile, flags):
    ninja_ebpf_program(nw, infile, outfile, {"flags": flags})
    root, ext = os.path.splitext(outfile)
    ninja_ebpf_program(nw, infile, f"{root}-debug{ext}", {"flags": flags + " -DDEBUG=1"})


def ninja_network_ebpf_co_re_program(nw, infile, outfile, flags):
    ninja_ebpf_co_re_program(nw, infile, outfile, {"flags": flags})
    root, ext = os.path.splitext(outfile)
    ninja_ebpf_co_re_program(nw, infile, f"{root}-debug{ext}", {"flags": flags + " -DDEBUG=1"})


def ninja_network_ebpf_programs(nw, build_dir, co_re_build_dir):
    network_bpf_dir = os.path.join("pkg", "network", "ebpf")
    network_c_dir = os.path.join(network_bpf_dir, "c")

    network_flags = ["-Ipkg/network/ebpf/c", "-g"]
    network_programs = [
        "tracer",
        "prebuilt/usm",
        "prebuilt/usm_events_test",
        "prebuilt/shared-libraries",
        "prebuilt/conntrack",
    ]
    network_co_re_programs = [
        "tracer",
        "co-re/tracer-fentry",
        "runtime/usm",
        "runtime/shared-libraries",
        "runtime/conntrack",
    ]
    network_programs_wo_instrumentation = ["prebuilt/dns", "prebuilt/offset-guess"]

    for prog in network_programs:
        infile = os.path.join(network_c_dir, f"{prog}.c")
        outfile = os.path.join(build_dir, f"{os.path.basename(prog)}.o")
        ninja_network_ebpf_program(nw, infile, outfile, ' '.join(network_flags + extra_cflags))

    for prog in network_programs_wo_instrumentation:
        infile = os.path.join(network_c_dir, f"{prog}.c")
        outfile = os.path.join(build_dir, f"{os.path.basename(prog)}.o")
        ninja_network_ebpf_program(nw, infile, outfile, ' '.join(network_flags))

    for prog_path in network_co_re_programs:
        prog = os.path.basename(prog_path)
        src_dir = os.path.join(network_c_dir, os.path.dirname(prog_path))
        network_co_re_flags = [f"-I{src_dir}", "-Ipkg/network/ebpf/c"] + extra_cflags

        infile = os.path.join(src_dir, f"{prog}.c")
        outfile = os.path.join(co_re_build_dir, f"{prog}.o")
        ninja_network_ebpf_co_re_program(nw, infile, outfile, ' '.join(network_co_re_flags))


def ninja_test_ebpf_programs(nw, build_dir):
    ebpf_bpf_dir = os.path.join("pkg", "ebpf")
    ebpf_c_dir = os.path.join(ebpf_bpf_dir, "testdata", "c")
    test_flags = "-g -DDEBUG=1"

    test_programs = ["logdebug-test"]

    for prog in test_programs:
        infile = os.path.join(ebpf_c_dir, f"{prog}.c")
        outfile = os.path.join(build_dir, f"{os.path.basename(prog)}.o")
        ninja_ebpf_program(
            nw, infile, outfile, {"flags": test_flags}
        )  # All test ebpf programs are just for testing, so we always build them with debug symbols


def ninja_container_integrations_ebpf_programs(nw, co_re_build_dir):
    container_integrations_co_re_dir = os.path.join("pkg", "collector", "corechecks", "ebpf", "c", "runtime")
    container_integrations_co_re_flags = f"-I{container_integrations_co_re_dir}"
    container_integrations_co_re_programs = ["oom-kill", "tcp-queue-length", "ebpf"]

    for prog in container_integrations_co_re_programs:
        infile = os.path.join(container_integrations_co_re_dir, f"{prog}-kern.c")
        outfile = os.path.join(co_re_build_dir, f"{prog}.o")
        ninja_ebpf_co_re_program(nw, infile, outfile, {"flags": container_integrations_co_re_flags})
        root, ext = os.path.splitext(outfile)
        ninja_ebpf_co_re_program(
            nw, infile, f"{root}-debug{ext}", {"flags": container_integrations_co_re_flags + " -DDEBUG=1"}
        )


def ninja_runtime_compilation_files(nw, gobin):
    bc_dir = os.path.join("pkg", "ebpf", "bytecode")
    build_dir = os.path.join(bc_dir, "build")

    rc_tools = {
        "pkg/ebpf/include_headers.go": "include_headers",
        "pkg/ebpf/bytecode/runtime/integrity.go": "integrity",
    }

    toolpaths = []
    nw.rule(name="rctool", command="go install $in")
    for in_path, toolname in rc_tools.items():
        toolpath = os.path.join(gobin, toolname)
        toolpaths.append(toolpath)
        nw.build(
            inputs=[in_path],
            outputs=[toolpath],
            rule="rctool",
        )

    runtime_compiler_files = {
        "pkg/collector/corechecks/ebpf/probe/oomkill/oom_kill.go": "oom-kill",
        "pkg/collector/corechecks/ebpf/probe/tcpqueuelength/tcp_queue_length.go": "tcp-queue-length",
        "pkg/network/usm/compile.go": "usm",
        "pkg/network/usm/sharedlibraries/compile.go": "shared-libraries",
        "pkg/network/tracer/compile.go": "conntrack",
        "pkg/network/tracer/connection/kprobe/compile.go": "tracer",
        "pkg/network/tracer/offsetguess_test.go": "offsetguess-test",
        "pkg/security/ebpf/compile.go": "runtime-security",
    }

    nw.rule(
        name="headerincl", command="go generate -run=\"include_headers\" -mod=mod -tags linux_bpf $in", depfile="$out.d"
    )
    nw.rule(name="integrity", command="go generate -run=\"integrity\" -mod=mod -tags linux_bpf $in", depfile="$out.d")
    hash_dir = os.path.join(bc_dir, "runtime")
    rc_dir = os.path.join(build_dir, "runtime")
    for in_path, out_filename in runtime_compiler_files.items():
        c_file = os.path.join(rc_dir, f"{out_filename}.c")
        hash_file = os.path.join(hash_dir, f"{out_filename}.go")
        nw.build(
            inputs=[in_path],
            implicit=toolpaths,
            outputs=[c_file],
            rule="headerincl",
        )
        nw.build(
            inputs=[in_path],
            implicit=toolpaths + [c_file],
            outputs=[hash_file],
            rule="integrity",
        )


def ninja_cgo_type_files(nw):
    # TODO we could probably preprocess the input files to find out the dependencies
    nw.pool(name="cgo_pool", depth=1)
    if is_windows:
        go_platform = "windows"
        def_files = {
            "pkg/network/driver/types.go": [
                "pkg/network/driver/ddnpmapi.h",
            ],
            "pkg/windowsdriver/procmon/types.go": [
                "pkg/windowsdriver/include/procmonapi.h",
            ],
        }
        nw.rule(
            name="godefs",
            pool="cgo_pool",
            command="powershell -Command \"$$PSDefaultParameterValues['Out-File:Encoding'] = 'ascii';"
            + "(cd $in_dir);"
            + "(go tool cgo -godefs -- -fsigned-char $in_file | "
            + "go run $script_path | Out-File -encoding ascii $out_file);"
            + "exit $$LastExitCode\"",
        )
    else:
        go_platform = "linux"
        def_files = {
            "pkg/network/ebpf/conntrack_types.go": ["pkg/network/ebpf/c/conntrack/types.h"],
            "pkg/network/ebpf/tuple_types.go": ["pkg/network/ebpf/c/tracer/tracer.h"],
            "pkg/network/ebpf/kprobe_types.go": [
                "pkg/network/ebpf/c/tracer/tracer.h",
                "pkg/network/ebpf/c/tcp_states.h",
                "pkg/network/ebpf/c/prebuilt/offset-guess.h",
                "pkg/network/ebpf/c/protocols/classification/defs.h",
            ],
            "pkg/network/protocols/http/gotls/go_tls_types.go": [
                "pkg/network/ebpf/c/protocols/tls/go-tls-types.h",
            ],
            "pkg/network/protocols/http/types.go": [
                "pkg/network/ebpf/c/tracer/tracer.h",
                "pkg/network/ebpf/c/protocols/tls/tags-types.h",
                "pkg/network/ebpf/c/protocols/http/types.h",
                "pkg/network/ebpf/c/protocols/classification/defs.h",
            ],
            "pkg/network/protocols/http2/types.go": [
                "pkg/network/ebpf/c/tracer/tracer.h",
                "pkg/network/ebpf/c/protocols/http2/decoding-defs.h",
            ],
            "pkg/network/protocols/kafka/types.go": [
                "pkg/network/ebpf/c/tracer/tracer.h",
                "pkg/network/ebpf/c/protocols/kafka/types.h",
            ],
            "pkg/ebpf/telemetry/types.go": [
                "pkg/ebpf/c/telemetry_types.h",
            ],
            "pkg/network/tracer/offsetguess/offsetguess_types.go": [
                "pkg/network/ebpf/c/prebuilt/offset-guess.h",
            ],
            "pkg/network/protocols/events/types.go": [
                "pkg/network/ebpf/c/protocols/events-types.h",
            ],
            "pkg/collector/corechecks/ebpf/probe/tcpqueuelength/tcp_queue_length_kern_types.go": [
                "pkg/collector/corechecks/ebpf/c/runtime/tcp-queue-length-kern-user.h",
            ],
            "pkg/network/usm/sharedlibraries/types.go": [
                "pkg/network/ebpf/c/shared-libraries/types.h",
            ],
            "pkg/collector/corechecks/ebpf/probe/ebpfcheck/c_types.go": [
                "pkg/collector/corechecks/ebpf/c/runtime/ebpf-kern-user.h"
            ],
        }
        nw.rule(
            name="godefs",
            pool="cgo_pool",
            command="cd $in_dir && "
            + "CC=clang go tool cgo -godefs -- $rel_import -fsigned-char $in_file | "
            + "go run $script_path > $out_file",
        )

    script_path = os.path.join(os.getcwd(), "pkg", "ebpf", "cgo", "genpost.go")
    for f, headers in def_files.items():
        in_dir, in_file = os.path.split(f)
        in_base, _ = os.path.splitext(in_file)
        out_file = f"{in_base}_{go_platform}.go"
        rel_import = f"-I {os.path.relpath('pkg/network/ebpf/c', in_dir)} -I {os.path.relpath('pkg/ebpf/c', in_dir)}"
        nw.build(
            inputs=[f],
            outputs=[os.path.join(in_dir, out_file)],
            rule="godefs",
            implicit=headers,
            variables={
                "in_dir": in_dir,
                "in_file": in_file,
                "out_file": out_file,
                "script_path": script_path,
                "rel_import": rel_import,
            },
        )


def ninja_generate(
    ctx,
    ninja_path,
    major_version='7',
    debug=False,
    strip_object_files=False,
    kernel_release=None,
    with_unit_test=False,
):
    build_dir = os.path.join("pkg", "ebpf", "bytecode", "build")
    co_re_build_dir = os.path.join(build_dir, "co-re")

    with open(ninja_path, 'w') as ninja_file:
        nw = NinjaWriter(ninja_file, width=120)

<<<<<<< HEAD
        if windows:
=======
        if is_windows:
            if arch == "x86":
                raise Exit(message="system probe not supported on x86")
>>>>>>> 5c51df75

            ninja_define_windows_resources(ctx, nw, major_version)
            # messagestrings
            in_path = MESSAGESTRINGS_MC_PATH
            in_name = os.path.splitext(os.path.basename(in_path))[0]
            in_dir = os.path.dirname(in_path)
            rcout = os.path.join(in_dir, f"{in_name}.rc")
            hout = os.path.join(in_dir, f'{in_name}.h')
            msgout = os.path.join(in_dir, 'MSG00409.bin')
            nw.build(
                inputs=[in_path],
                outputs=[rcout],
                implicit_outputs=[hout, msgout],
                rule="windmc",
                variables={"rcdir": in_dir},
            )
            nw.build(inputs=[rcout], outputs=[os.path.join(in_dir, "rsrc.syso")], rule="windres")
            # system-probe
            rcin = "cmd/system-probe/windows_resources/system-probe.rc"
            nw.build(inputs=[rcin], outputs=["cmd/system-probe/rsrc.syso"], rule="windres")
        else:
            gobin = get_gobin(ctx)
            ninja_define_ebpf_compiler(nw, strip_object_files, kernel_release, with_unit_test)
            ninja_define_co_re_compiler(nw)
            ninja_network_ebpf_programs(nw, build_dir, co_re_build_dir)
            ninja_test_ebpf_programs(nw, build_dir)
            ninja_security_ebpf_programs(nw, build_dir, debug, kernel_release)
            ninja_container_integrations_ebpf_programs(nw, co_re_build_dir)
            ninja_runtime_compilation_files(nw, gobin)

        ninja_cgo_type_files(nw)


@task
def build(
    ctx,
    race=False,
    incremental_build=True,
    major_version='7',
    python_runtimes='3',
    go_mod="mod",
<<<<<<< HEAD
    windows=is_windows,
=======
    arch=CURRENT_ARCH,
>>>>>>> 5c51df75
    bundle_ebpf=False,
    kernel_release=None,
    debug=False,
    strip_object_files=False,
    strip_binary=False,
    with_unit_test=False,
    bundle=True,
    instrument_trampoline=False,
):
    """
    Build the system-probe
    """
<<<<<<< HEAD
    build_object_files(
        ctx,
        windows=windows,
        major_version=major_version,
        kernel_release=kernel_release,
        debug=debug,
        strip_object_files=strip_object_files,
        with_unit_test=with_unit_test,
    )
=======
    if not is_macos:
        build_object_files(
            ctx,
            major_version=major_version,
            arch=arch,
            kernel_release=kernel_release,
            debug=debug,
            strip_object_files=strip_object_files,
            with_unit_test=with_unit_test,
            instrument_trampoline=instrument_trampoline,
        )
>>>>>>> 5c51df75

    build_sysprobe_binary(
        ctx,
        major_version=major_version,
        python_runtimes=python_runtimes,
        bundle_ebpf=bundle_ebpf,
        go_mod=go_mod,
        race=race,
        incremental_build=incremental_build,
        strip_binary=strip_binary,
        bundle=bundle,
    )


@task
def clean(
    ctx,
<<<<<<< HEAD
    windows=is_windows,
):
    clean_object_files(
        ctx,
        windows=windows,
=======
    arch=CURRENT_ARCH,
):
    clean_object_files(
        ctx,
        arch=arch,
>>>>>>> 5c51df75
    )
    ctx.run("go clean -cache")


@task
def build_sysprobe_binary(
    ctx,
    race=False,
    incremental_build=True,
    major_version='7',
    python_runtimes='3',
    go_mod="mod",
    binary=BIN_PATH,
    install_path=None,
    bundle_ebpf=False,
    strip_binary=False,
    bundle=True,
):
    if bundle and not is_windows:
        return agent_build(
            ctx,
            race=race,
            major_version=major_version,
            python_runtimes=python_runtimes,
            arch=arch,
            go_mod=go_mod,
            bundle_ebpf=bundle_ebpf,
            bundle=BUNDLED_AGENTS[AgentFlavor.base] + ["system-probe"],
        )

    ldflags, gcflags, env = get_build_flags(
        ctx,
        install_path=install_path,
        major_version=major_version,
        python_runtimes=python_runtimes,
    )

    build_tags = get_default_build_tags(build="system-probe")
    if bundle_ebpf:
        build_tags.append(BUNDLE_TAG)
    if strip_binary:
        ldflags += ' -s -w'

    if os.path.exists(binary):
        os.remove(binary)

    cmd = 'go build -mod={go_mod}{race_opt}{build_type} -tags "{go_build_tags}" '
    cmd += '-o {agent_bin} -gcflags="{gcflags}" -ldflags="{ldflags}" {REPO_PATH}/cmd/system-probe'

    args = {
        "go_mod": go_mod,
        "race_opt": " -race" if race else "",
        "build_type": "" if incremental_build else " -a",
        "go_build_tags": " ".join(build_tags),
        "agent_bin": binary,
        "gcflags": gcflags,
        "ldflags": ldflags,
        "REPO_PATH": REPO_PATH,
    }

    ctx.run(cmd.format(**args), env=env)


def get_sysprobe_buildtags(is_windows, bundle_ebpf):
    build_tags = [NPM_TAG]
    build_tags.extend(UNIT_TEST_TAGS)
    if not is_windows:
        build_tags.append(BPF_TAG)
        if bundle_ebpf:
            build_tags.append(BUNDLE_TAG)
    return build_tags


@task
def test(
    ctx,
    packages=TEST_PACKAGES,
    bundle_ebpf=False,
    output_path=None,
    skip_object_files=False,
    run=None,
    failfast=False,
    kernel_release=None,
    timeout=None,
    extra_arguments="",
):
    """
    Run tests on eBPF parts
    If skip_object_files is set to True, this won't rebuild object files
    If output_path is set, we run `go test` with the flags `-c -o output_path`, which *compiles* the test suite
    into a single binary. This artifact is meant to be used in conjunction with kitchen tests.
    """
    if os.getenv("GOPATH") is None:
        raise Exit(
            code=1,
            message="GOPATH is not set, if you are running tests with sudo, you may need to use the -E option to "
            "preserve your environment",
        )

    if not skip_object_files:
        build_object_files(
            ctx,
            kernel_release=kernel_release,
            instrument_trampoline=False,
        )

    build_tags = get_sysprobe_buildtags(is_windows, bundle_ebpf)

    args = get_common_test_args(build_tags, failfast)
    args["output_params"] = f"-c -o {output_path}" if output_path else ""
    args["run"] = f"-run {run}" if run else ""
    args["go"] = "go"
    args["sudo"] = "sudo -E " if not is_windows and not output_path and not is_root() else ""
    args["extra_arguments"] = extra_arguments

    _, _, env = get_build_flags(ctx)
    env["DD_SYSTEM_PROBE_BPF_DIR"] = EMBEDDED_SHARE_DIR

    go_root = os.getenv("GOROOT")
    if go_root:
        args["go"] = os.path.join(go_root, "bin", "go")

    failed_pkgs = list()
    package_dirs = go_package_dirs(packages.split(" "), build_tags)
    # we iterate over the packages here to get the nice streaming test output
    for pdir in package_dirs:
        args["dir"] = pdir
        testto = timeout if timeout else get_test_timeout(pdir)
        args["timeout"] = f"-timeout {testto}" if testto else ""
        cmd = '{sudo}{go} test -mod=mod -v {failfast} {timeout} -tags "{build_tags}" {extra_arguments} {output_params} {dir} {run}'
        res = ctx.run(cmd.format(**args), env=env, warn=True)
        if res.exited is None or res.exited > 0:
            failed_pkgs.append(os.path.relpath(pdir, ctx.cwd))
            if failfast:
                break

    if len(failed_pkgs) > 0:
        print(color_message("failed packages:\n" + "\n".join(failed_pkgs), "red"))
        raise Exit(code=1, message="system-probe tests failed")


@task(
    help={
        "package": "The package to test. REQUIRED ",
        "skip_object_files": "Skip rebuilding the object files.",
        "run": "The name of the test to run. REQUIRED",
    }
)
def test_debug(
    ctx,
    package,
    run,
    bundle_ebpf=False,
    skip_object_files=False,
    failfast=False,
    kernel_release=None,
):
    """
    Run delve on a specific system-probe test.
    """

    if os.getenv("GOPATH") is None:
        raise Exit(
            code=1,
            message="GOPATH is not set, if you are running tests with sudo, you may need to use the -E option to "
            "preserve your environment",
        )

    if not skip_object_files:
        build_object_files(
            ctx,
            kernel_release=kernel_release,
            instrument_trampoline=False,
        )

    build_tags = [NPM_TAG]
    build_tags.extend(UNIT_TEST_TAGS)
    if not is_windows:
        build_tags.append(BPF_TAG)
        if bundle_ebpf:
            build_tags.append(BUNDLE_TAG)

    args = get_common_test_args(build_tags, failfast)
    args["run"] = run
    args["dlv"] = "dlv"
    args["sudo"] = "sudo -E " if not is_windows and not is_root() else ""
    args["dir"] = package

    _, _, env = get_build_flags(ctx)
    env["DD_SYSTEM_PROBE_BPF_DIR"] = EMBEDDED_SHARE_DIR

    cmd = '{sudo}{dlv} test {dir} --build-flags="-mod=mod -v {failfast} -tags={build_tags}" -- -test.run {run}'
    ctx.run(cmd.format(**args), env=env, pty=True, warn=True)


def get_test_timeout(pkg):
    for tt, to in TEST_TIMEOUTS.items():
        if re.search(tt, pkg) is not None:
            return to
    return None


@contextlib.contextmanager
def chdir(dirname=None):
    curdir = os.getcwd()
    try:
        if dirname is not None:
            os.chdir(dirname)
        yield
    finally:
        os.chdir(curdir)


def go_package_dirs(packages, build_tags):
    """
    Retrieve a list of all packages we want to test
    This handles the ellipsis notation (eg. ./pkg/ebpf/...)
    """

    target_packages = []
    for pkg in packages:
        target_packages += (
            check_output(
                f"go list -find -f \"{{{{ .Dir }}}}\" -mod=mod -tags \"{','.join(build_tags)}\" {pkg}",
                shell=True,
            )
            .decode('utf-8')
            .strip()
            .split("\n")
        )

    return target_packages


BUILD_COMMIT = os.path.join(KITCHEN_ARTIFACT_DIR, "build.commit")


def clean_build(ctx):
    if not os.path.exists(KITCHEN_ARTIFACT_DIR):
        return True

    if not os.path.exists(BUILD_COMMIT):
        return True

    # if this build happens on a new commit do it cleanly
    with open(BUILD_COMMIT) as f:
        build_commit = f.read().rstrip()
        curr_commit = ctx.run("git rev-parse HEAD", hide=True).stdout.rstrip()
        if curr_commit != build_commit:
            return True

    return False


def full_pkg_path(name):
    return os.path.join(os.getcwd(), name[name.index("pkg") :])


@task
def kitchen_prepare(ctx, kernel_release=None, ci=False, packages=""):
    """
    Compile test suite for kitchen
    """
    build_tags = [NPM_TAG]
    if not is_windows:
        build_tags.append(BPF_TAG)

    target_packages = go_package_dirs(TEST_PACKAGES_LIST, build_tags)

    # Clean up previous build
    if os.path.exists(KITCHEN_ARTIFACT_DIR) and (packages == "" or clean_build(ctx)):
        shutil.rmtree(KITCHEN_ARTIFACT_DIR)
    elif packages != "":
        packages = [full_pkg_path(name) for name in packages.split(",")]
        # make sure valid packages were provided.
        for pkg in packages:
            if pkg not in target_packages:
                raise Exit(f"Unknown target packages {pkg} specified")

        target_packages = packages

    if os.path.exists(BUILD_COMMIT):
        os.remove(BUILD_COMMIT)

    os.makedirs(KITCHEN_ARTIFACT_DIR, exist_ok=True)

    # clean target_packages only
    for pkg_dir in target_packages:
        test_dir = pkg_dir.lstrip(os.getcwd())
        if os.path.exists(os.path.join(KITCHEN_ARTIFACT_DIR, test_dir)):
            shutil.rmtree(os.path.join(KITCHEN_ARTIFACT_DIR, test_dir))

    # This will compile one 'testsuite' file per package by running `go test -c -o output_path`.
    # These artifacts will be "vendored" inside a chef recipe like the following:
    # test/kitchen/site-cookbooks/dd-system-probe-check/files/default/tests/pkg/network/testsuite
    # test/kitchen/site-cookbooks/dd-system-probe-check/files/default/tests/pkg/network/netlink/testsuite
    # test/kitchen/site-cookbooks/dd-system-probe-check/files/default/tests/pkg/ebpf/testsuite
    # test/kitchen/site-cookbooks/dd-system-probe-check/files/default/tests/pkg/ebpf/bytecode/testsuite
    for i, pkg in enumerate(target_packages):
        target_path = os.path.join(KITCHEN_ARTIFACT_DIR, os.path.relpath(pkg, os.getcwd()))
        target_bin = "testsuite"
        if is_windows:
            target_bin = "testsuite.exe"

        test(
            ctx,
            packages=pkg,
            skip_object_files=(i != 0),
            bundle_ebpf=False,
            output_path=os.path.join(target_path, target_bin),
            kernel_release=kernel_release,
        )

        # copy ancillary data, if applicable
        for extra in ["testdata", "build"]:
            extra_path = os.path.join(pkg, extra)
            if os.path.isdir(extra_path):
                shutil.copytree(extra_path, os.path.join(target_path, extra))

        if pkg.endswith("java"):
            shutil.copy(os.path.join(pkg, "agent-usm.jar"), os.path.join(target_path, "agent-usm.jar"))

        for gobin in ["gotls_client", "grpc_external_server", "external_unix_proxy_server", "fmapper", "prefetch_file"]:
            src_file_path = os.path.join(pkg, f"{gobin}.go")
            if not is_windows and os.path.isdir(pkg) and os.path.isfile(src_file_path):
                binary_path = os.path.join(target_path, gobin)
                with chdir(pkg):
                    ctx.run(f"go build -o {binary_path} -tags=\"test\" -ldflags=\"-extldflags '-static'\" {gobin}.go")

    gopath = os.getenv("GOPATH")
    copy_files = [
        "/opt/datadog-agent/embedded/bin/clang-bpf",
        "/opt/datadog-agent/embedded/bin/llc-bpf",
        f"{gopath}/bin/gotestsum",
    ]

    files_dir = os.path.join(KITCHEN_ARTIFACT_DIR, "..")
    for cf in copy_files:
        if os.path.exists(cf):
            shutil.copy(cf, files_dir)

    if not ci:
        kitchen_prepare_btfs(ctx, files_dir)

    ctx.run(f"go build -o {files_dir}/test2json -ldflags=\"-s -w\" cmd/test2json", env={"CGO_ENABLED": "0"})
    ctx.run(f"echo $(git rev-parse HEAD) > {BUILD_COMMIT}")


@task
def clang_format(ctx, targets=None, fix=False, fail_on_issue=False):
    """
    Format C code using clang-format
    """
    ctx.run("which clang-format")
    if isinstance(targets, str):
        # when this function is called from the command line, targets are passed
        # as comma separated tokens in a string
        targets = targets.split(',')

    if not targets:
        targets = get_ebpf_targets()

    # remove externally maintained files
    ignored_files = [
        "pkg/ebpf/c/bpf_builtins.h",
        "pkg/ebpf/c/bpf_core_read.h",
        "pkg/ebpf/c/bpf_cross_compile.h",
        "pkg/ebpf/c/bpf_endian.h",
        "pkg/ebpf/c/bpf_helpers.h",
        "pkg/ebpf/c/bpf_helper_defs.h",
        "pkg/ebpf/c/bpf_tracing.h",
        "pkg/ebpf/c/bpf_tracing_custom.h",
        "pkg/ebpf/c/compiler.h",
        "pkg/ebpf/c/map-defs.h",
        "pkg/ebpf/c/vmlinux_5_15_0.h",
        "pkg/ebpf/c/vmlinux_5_15_0_arm.h",
        "pkg/ebpf/compiler/clang-stdarg.h",
    ]
    for f in ignored_files:
        if f in targets:
            targets.remove(f)

    fmt_cmd = "clang-format -i --style=file --fallback-style=none"
    if not fix:
        fmt_cmd = fmt_cmd + " --dry-run"
    if fail_on_issue:
        fmt_cmd = fmt_cmd + " --Werror"

    ctx.run(f"{fmt_cmd} {' '.join(targets)}")


@task
def clang_tidy(ctx, fix=False, fail_on_issue=False, kernel_release=None):
    """
    Lint C code using clang-tidy
    """

    print("checking for clang-tidy executable...")
    ctx.run("which clang-tidy")

    build_flags = get_ebpf_build_flags()
    build_flags.append("-DDEBUG=1")
    build_flags.append("-emit-llvm")
    build_flags.extend(get_kernel_headers_flags(kernel_release=kernel_release))

    bpf_dir = os.path.join(".", "pkg", "ebpf")
    base_files = glob.glob(f"{bpf_dir}/c/**/*.c")

    network_c_dir = os.path.join(".", "pkg", "network", "ebpf", "c")
    network_files = list(base_files)
    network_files.extend(glob.glob(f"{network_c_dir}/**/*.c"))
    network_flags = list(build_flags)
    network_flags.append(f"-I{network_c_dir}")
    network_flags.append(f"-I{os.path.join(network_c_dir, 'prebuilt')}")
    network_flags.append(f"-I{os.path.join(network_c_dir, 'runtime')}")
    network_checks = [
        "-readability-function-cognitive-complexity",
        "-readability-isolate-declaration",
        "-clang-analyzer-security.insecureAPI.bcmp",
    ]
    run_tidy(
        ctx,
        files=network_files,
        build_flags=network_flags,
        fix=fix,
        fail_on_issue=fail_on_issue,
        checks=network_checks,
    )

    security_agent_c_dir = os.path.join(".", "pkg", "security", "ebpf", "c")
    security_files = list(base_files)
    security_files.extend(glob.glob(f"{security_agent_c_dir}/**/*.c"))
    security_flags = list(build_flags)
    security_flags.append(f"-I{security_agent_c_dir}")
    security_flags.append(f"-I{security_agent_c_dir}/include")
    security_flags.append("-DUSE_SYSCALL_WRAPPER=0")
    security_checks = ["-readability-function-cognitive-complexity", "-readability-isolate-declaration"]
    run_tidy(
        ctx,
        files=security_files,
        build_flags=security_flags,
        fix=fix,
        fail_on_issue=fail_on_issue,
        checks=security_checks,
    )


def run_tidy(ctx, files, build_flags, fix=False, fail_on_issue=False, checks=None):
    flags = ["--quiet"]
    if fix:
        flags.append("--fix")
    if fail_on_issue:
        flags.append("--warnings-as-errors='*'")

    if checks is not None:
        flags.append(f"--checks={','.join(checks)}")

    ctx.run(f"clang-tidy {' '.join(flags)} {' '.join(files)} -- {' '.join(build_flags)}", warn=True)


def get_ebpf_targets():
    files = glob.glob("pkg/ebpf/c/*.[c,h]")
    files.extend(glob.glob("pkg/network/ebpf/c/**/*.[c,h]", recursive=True))
    files.extend(glob.glob("pkg/security/ebpf/c/**/*.[c,h]", recursive=True))
    return files


def get_kernel_arch():
    # Mapping used by the kernel, from https://elixir.bootlin.com/linux/latest/source/scripts/subarch.include
    return (
        check_output(
            '''uname -m | sed -e s/i.86/x86/ -e s/x86_64/x86/ \
                -e s/sun4u/sparc64/ \
                -e s/arm.*/arm/ -e s/sa110/arm/ \
                -e s/s390x/s390/ -e s/parisc64/parisc/ \
                -e s/ppc.*/powerpc/ -e s/mips.*/mips/ \
                -e s/sh[234].*/sh/ -e s/aarch64.*/arm64/ \
                -e s/riscv.*/riscv/''',
            shell=True,
        )
        .decode('utf-8')
        .strip()
    )


def get_linux_header_dirs(kernel_release=None, minimal_kernel_release=None):
    if not kernel_release:
        os_info = os.uname()
        kernel_release = os_info.release

    if kernel_release and minimal_kernel_release:
        match = re.compile(r'(\d+)\.(\d+)(\.(\d+))?').match(kernel_release)
        version_tuple = [int(x) or 0 for x in match.group(1, 2, 4)]
        if version_tuple < minimal_kernel_release:
            print(
                f"You need to have kernel headers for at least {'.'.join([str(x) for x in minimal_kernel_release])} to enable all system-probe features"
            )

    src_kernels_dir = "/usr/src/kernels"
    src_dir = "/usr/src"
    possible_dirs = [
        f"/lib/modules/{kernel_release}/build",
        f"/lib/modules/{kernel_release}/source",
        f"{src_dir}/linux-headers-{kernel_release}",
        f"{src_kernels_dir}/{kernel_release}",
    ]
    linux_headers = []
    for d in possible_dirs:
        if os.path.isdir(d):
            # resolve symlinks
            linux_headers.append(Path(d).resolve())

    # fallback to non-release-specific directories
    if len(linux_headers) == 0:
        if os.path.isdir(src_kernels_dir):
            linux_headers = [os.path.join(src_kernels_dir, d) for d in os.listdir(src_kernels_dir)]
        else:
            linux_headers = [os.path.join(src_dir, d) for d in os.listdir(src_dir) if d.startswith("linux-")]

    # deduplicate
    linux_headers = list(dict.fromkeys(linux_headers))
    arch = get_kernel_arch()

    subdirs = [
        "include",
        "include/uapi",
        "include/generated/uapi",
        f"arch/{arch}/include",
        f"arch/{arch}/include/uapi",
        f"arch/{arch}/include/generated",
    ]

    dirs = []
    for d in linux_headers:
        for s in subdirs:
            dirs.extend([os.path.join(d, s)])

    return dirs


def get_ebpf_build_flags(unit_test=False):
    flags = []
    flags.extend(
        [
            '-D__KERNEL__',
            '-DCONFIG_64BIT',
            '-D__BPF_TRACING__',
            '-DKBUILD_MODNAME=\\"ddsysprobe\\"',
            '-DCOMPILE_PREBUILT',
        ]
    )
    if unit_test:
        flags.extend(['-D__BALOUM__'])
    flags.extend(
        [
            '-Wno-unused-value',
            '-Wno-pointer-sign',
            '-Wno-compare-distinct-pointer-types',
            '-Wunused',
            '-Wall',
            '-Werror',
        ]
    )
    flags.extend(["-include pkg/ebpf/c/asm_goto_workaround.h"])
    flags.extend(["-O2"])
    flags.extend(
        [
            # Some linux distributions enable stack protector by default which is not available on eBPF
            '-fno-stack-protector',
            '-fno-color-diagnostics',
            '-fno-unwind-tables',
            '-fno-asynchronous-unwind-tables',
            '-fno-jump-tables',
            '-fmerge-all-constants',
        ]
    )
    flags.extend(["-Ipkg/ebpf/c"])
    return flags


def get_co_re_build_flags():
    flags = get_ebpf_build_flags()

    flags.remove('-DCOMPILE_PREBUILT')
    flags.remove('-DCONFIG_64BIT')
    flags.remove('-include pkg/ebpf/c/asm_goto_workaround.h')

    arch = get_kernel_arch()
    flags.extend(
        [
            f"-D__TARGET_ARCH_{arch}",
            "-DCOMPILE_CORE",
            '-emit-llvm',
            '-g',
        ]
    )

    return flags


def get_kernel_headers_flags(kernel_release=None, minimal_kernel_release=None):
    return [
        f"-isystem{d}"
        for d in get_linux_header_dirs(kernel_release=kernel_release, minimal_kernel_release=minimal_kernel_release)
    ]


def check_for_inline(ctx):
    print("checking for invalid inline usage...")
    src_dirs = ["pkg/ebpf/c/", "pkg/network/ebpf/c/", "pkg/security/ebpf/c/"]
    grep_filter = "--include='*.c' --include '*.h'"
    grep_exclude = "--exclude='bpf_helpers.h'"
    pattern = "'^[^/]*\\binline\\b'"
    grep_res = ctx.run(f"grep -n {grep_filter} {grep_exclude} -r {pattern} {' '.join(src_dirs)}", warn=True, hide=True)
    if grep_res.ok:
        print(color_message("Use __always_inline instead of inline:", "red"))
        print(grep_res.stdout)
        raise Exit(code=1)


def run_ninja(
    ctx,
    task="",
    target="",
    explain=False,
    major_version='7',
    kernel_release=None,
    debug=False,
    strip_object_files=False,
    with_unit_test=False,
):
    check_for_ninja(ctx)
    nf_path = os.path.join(ctx.cwd, 'system-probe.ninja')
<<<<<<< HEAD
    ninja_generate(ctx, nf_path, windows, major_version, debug, strip_object_files, kernel_release, with_unit_test)
=======
    ninja_generate(ctx, nf_path, major_version, arch, debug, strip_object_files, kernel_release, with_unit_test)
>>>>>>> 5c51df75
    explain_opt = "-d explain" if explain else ""
    if task:
        ctx.run(f"ninja {explain_opt} -f {nf_path} -t {task}")
    else:
        with open("compile_commands.json", "w") as compiledb:
            ctx.run(f"ninja -f {nf_path} -t compdb {target}", out_stream=compiledb)
        ctx.run(f"ninja {explain_opt} -f {nf_path} {target}")


def setup_runtime_clang(ctx):
    # check if correct version is already present
    sudo = "sudo" if not is_root() else ""
    clang_res = ctx.run(f"{sudo} /opt/datadog-agent/embedded/bin/clang-bpf --version", warn=True)
    llc_res = ctx.run(f"{sudo} /opt/datadog-agent/embedded/bin/llc-bpf --version", warn=True)
    clang_version_str = clang_res.stdout.split("\n")[0].split(" ")[2].strip() if clang_res.ok else ""
    llc_version_str = llc_res.stdout.split("\n")[1].strip().split(" ")[2].strip() if llc_res.ok else ""

    if not os.path.exists("/opt/datadog-agent/embedded/bin"):
        ctx.run(f"{sudo} mkdir -p /opt/datadog-agent/embedded/bin")

    arch = arch_mapping.get(platform.machine())
    if arch == "x64":
        arch = "amd64"

    if clang_version_str != CLANG_VERSION_RUNTIME:
        # download correct version from dd-agent-omnibus S3 bucket
        clang_url = f"https://dd-agent-omnibus.s3.amazonaws.com/llvm/clang-{CLANG_VERSION_RUNTIME}.{arch}"
        ctx.run(f"{sudo} wget -q {clang_url} -O /opt/datadog-agent/embedded/bin/clang-bpf")
        ctx.run(f"{sudo} chmod 0755 /opt/datadog-agent/embedded/bin/clang-bpf")

    if llc_version_str != CLANG_VERSION_RUNTIME:
        llc_url = f"https://dd-agent-omnibus.s3.amazonaws.com/llvm/llc-{CLANG_VERSION_RUNTIME}.{arch}"
        ctx.run(f"{sudo} wget -q {llc_url} -O /opt/datadog-agent/embedded/bin/llc-bpf")
        ctx.run(f"{sudo} chmod 0755 /opt/datadog-agent/embedded/bin/llc-bpf")


def verify_system_clang_version(ctx):
    if os.getenv('DD_SYSPROBE_SKIP_CLANG_CHECK') == "true":
        return

    clang_res = ctx.run("clang --version", warn=True)
    clang_version_str = ""
    if clang_res.ok:
        clang_version_parts = clang_res.stdout.splitlines()[0].split(" ")
        version_index = clang_version_parts.index("version")
        clang_version_str = clang_version_parts[version_index + 1].split("-")[0]

    if not clang_version_str.startswith(CLANG_VERSION_SYSTEM_PREFIX):
        raise Exit(
            f"unsupported clang version {clang_version_str} in use. Please install {CLANG_VERSION_SYSTEM_PREFIX}."
        )


def build_object_files(
    ctx,
    major_version='7',
    kernel_release=None,
    debug=False,
    strip_object_files=False,
    with_unit_test=False,
    instrument_trampoline=False,
):
    build_dir = os.path.join("pkg", "ebpf", "bytecode", "build")

    if not is_windows:
        verify_system_clang_version(ctx)
        # if clang is missing, subsequent calls to ctx.run("clang ...") will fail silently
        setup_runtime_clang(ctx)

        if strip_object_files:
            print("checking for llvm-strip...")
            ctx.run("which llvm-strip")

        check_for_inline(ctx)
        ctx.run(f"mkdir -p -m 0755 {build_dir}/runtime")
        ctx.run(f"mkdir -p -m 0755 {build_dir}/co-re")

    global extra_cflags
    if instrument_trampoline:
        extra_cflags = extra_cflags + ["-pg", "-DINSTRUMENTATION_ENABLED"]

    run_ninja(
        ctx,
        explain=True,
        major_version=major_version,
        kernel_release=kernel_release,
        debug=debug,
        strip_object_files=strip_object_files,
        with_unit_test=with_unit_test,
    )

    if not is_windows:
        sudo = "" if is_root() else "sudo"
        ctx.run(f"{sudo} mkdir -p {EMBEDDED_SHARE_DIR}")

        java_dir = os.path.join("pkg", "network", "protocols", "tls", "java")
        ctx.run(f"{sudo} mkdir -p {EMBEDDED_SHARE_JAVA_DIR}")
        ctx.run(f"{sudo} install -m644 -oroot -groot {java_dir}/agent-usm.jar {EMBEDDED_SHARE_JAVA_DIR}/agent-usm.jar")

        if ctx.run("command -v rsync >/dev/null 2>&1", warn=True, hide=True).ok:
            rsync_filter = "--filter='+ */' --filter='+ *.o' --filter='+ *.c' --filter='- *'"
            ctx.run(
                f"{sudo} rsync --chmod=F644 --chown=root:root -rvt {rsync_filter} {build_dir}/ {EMBEDDED_SHARE_DIR}"
            )
        else:
            with ctx.cd(build_dir):

                def cp_cmd(out_dir):
                    dest = os.path.join(EMBEDDED_SHARE_DIR, out_dir)
                    return " ".join(
                        [
                            f"-execdir cp -p {{}} {dest}/ \\;",
                            f"-execdir chown root:root {dest}/{{}} \\;",
                            f"-execdir chmod 0644 {dest}/{{}} \\;",
                        ]
                    )

                ctx.run(f"{sudo} find . -maxdepth 1 -type f -name '*.o' {cp_cmd('.')}")
                ctx.run(f"{sudo} mkdir -p {EMBEDDED_SHARE_DIR}/co-re")
                ctx.run(f"{sudo} find ./co-re -maxdepth 1 -type f -name '*.o' {cp_cmd('co-re')}")
                ctx.run(f"{sudo} mkdir -p {EMBEDDED_SHARE_DIR}/runtime")
                ctx.run(f"{sudo} find ./runtime -maxdepth 1 -type f -name '*.c' {cp_cmd('runtime')}")


def build_cws_object_files(
    ctx,
    major_version='7',
    kernel_release=None,
    debug=False,
    strip_object_files=False,
    with_unit_test=False,
):
    run_ninja(
        ctx,
        target="cws",
        major_version=major_version,
        debug=debug,
        strip_object_files=strip_object_files,
        kernel_release=kernel_release,
        with_unit_test=with_unit_test,
    )


@task
def object_files(ctx, kernel_release=None, with_unit_test=False):
    build_object_files(ctx, kernel_release=kernel_release, with_unit_test=with_unit_test, instrument_trampoline=False)


<<<<<<< HEAD
def clean_object_files(ctx, windows, major_version='7', kernel_release=None, debug=False, strip_object_files=False):
=======
def clean_object_files(
    ctx, major_version='7', arch=CURRENT_ARCH, kernel_release=None, debug=False, strip_object_files=False
):
>>>>>>> 5c51df75
    run_ninja(
        ctx,
        task="clean",
        major_version=major_version,
        debug=debug,
        strip_object_files=strip_object_files,
        kernel_release=kernel_release,
    )


@task
def generate_lookup_tables(ctx):
    if is_windows:
        return

    lookup_table_generate_files = [
        "./pkg/network/go/goid/main.go",
        "./pkg/network/protocols/http/gotls/lookup/main.go",
    ]
    for file in lookup_table_generate_files:
        ctx.run(f"go generate {file}")


def is_root():
    return os.getuid() == 0


def check_for_ninja(ctx):
    if is_windows:
        ctx.run("where ninja")
    else:
        ctx.run("which ninja")
    ctx.run("ninja --version")


def is_bpftool_compatible(ctx):
    try:
        ctx.run("bpftool gen min_core_btf 2>&1 | grep -q \"'min_core_btf' needs at least 3 arguments, 0 found\"")
        return True
    except Exception:
        return False


def kitchen_prepare_btfs(ctx, files_dir, arch=CURRENT_ARCH):
    btf_dir = "/opt/datadog-agent/embedded/share/system-probe/ebpf/co-re/btf"

    if arch == "x64":
        arch = "x86_64"
    elif arch == "arm64":
        arch = "aarch64"

    if not os.path.exists(f"{btf_dir}/kitchen-btfs-{arch}.tar.xz"):
        exit("BTFs for kitchen test environments not found. Please update & re-provision your dev VM.")

    sudo = "sudo" if not is_root() else ""
    ctx.run(f"{sudo} chmod -R 0777 {btf_dir}")

    if not os.path.exists(f"{btf_dir}/kitchen-btfs-{arch}"):
        ctx.run(
            f"mkdir {btf_dir}/kitchen-btfs-{arch} && "
            + f"tar xf {btf_dir}/kitchen-btfs-{arch}.tar.xz -C {btf_dir}/kitchen-btfs-{arch}"
        )

    can_minimize = True
    if not is_bpftool_compatible(ctx):
        print(
            "Cannot minimize BTFs: bpftool version 6 or higher is required: preparing kitchen environment with full sized BTFs instead."
        )
        can_minimize = False

    if can_minimize:
        co_re_programs = " ".join(glob.glob("/opt/datadog-agent/embedded/share/system-probe/ebpf/co-re/*.o"))
        generate_minimized_btfs(
            ctx,
            source_dir=f"{btf_dir}/kitchen-btfs-{arch}",
            output_dir=f"{btf_dir}/minimized-btfs",
            input_bpf_programs=co_re_programs,
        )

        ctx.run(
            f"cd {btf_dir}/minimized-btfs && "
            + "tar -cJf minimized-btfs.tar.xz * && "
            + f"mv minimized-btfs.tar.xz {files_dir}"
        )
    else:
        ctx.run(f"cp {btf_dir}/kitchen-btfs-{arch}.tar.xz {files_dir}/minimized-btfs.tar.xz")


@task(iterable=['bpf_programs'])
def generate_minimized_btfs(ctx, source_dir, output_dir, bpf_programs):
    """
    Given an input directory containing compressed full-sized BTFs, generates an identically-structured
    output directory containing compressed minimized versions of those BTFs, tailored to the given
    bpf program(s).
    """

    # If there are no input programs, we don't need to actually do anything; however, in order to
    # prevent CI jobs from failing, we'll create a dummy output directory
    if len(bpf_programs) == 0:
        ctx.run(f"mkdir -p {output_dir}/dummy_data")
        return

    if len(bpf_programs) == 1 and os.path.isdir(bpf_programs[0]):
        programs_dir = os.path.abspath(bpf_programs[0])
        print(f"using all object files from directory {programs_dir}")
        bpf_programs = glob.glob(f"{programs_dir}/*.o")

    ctx.run(f"mkdir -p {output_dir}")

    check_for_ninja(ctx)

    ninja_file_path = os.path.join(ctx.cwd, 'generate-minimized-btfs.ninja')
    with open(ninja_file_path, 'w') as ninja_file:
        nw = NinjaWriter(ninja_file, width=180)

        nw.rule(name="decompress_btf", command="tar -xf $in -C $target_directory")
        nw.rule(name="minimize_btf", command="bpftool gen min_core_btf $in $out $input_bpf_programs")
        nw.rule(name="compress_minimized_btf", command="tar -cJf $out -C $tar_working_directory $rel_in && rm $in")

        for root, dirs, files in os.walk(source_dir):
            path_from_root = os.path.relpath(root, source_dir)

            for d in dirs:
                output_subdir = os.path.join(output_dir, path_from_root, d)
                os.makedirs(output_subdir, exist_ok=True)

            for file in files:
                if not file.endswith(".btf.tar.xz"):
                    continue

                btf_filename = file.removesuffix(".tar.xz")
                minimized_btf_path = os.path.join(output_dir, path_from_root, btf_filename)

                nw.build(
                    rule="decompress_btf",
                    inputs=[os.path.join(root, file)],
                    outputs=[os.path.join(root, btf_filename)],
                    variables={
                        "target_directory": root,
                    },
                )

                nw.build(
                    rule="minimize_btf",
                    inputs=[os.path.join(root, btf_filename)],
                    outputs=[minimized_btf_path],
                    variables={
                        "input_bpf_programs": bpf_programs,
                    },
                )

                nw.build(
                    rule="compress_minimized_btf",
                    inputs=[minimized_btf_path],
                    outputs=[f"{minimized_btf_path}.tar.xz"],
                    variables={
                        "tar_working_directory": os.path.join(output_dir, path_from_root),
                        "rel_in": btf_filename,
                    },
                )

    ctx.run(f"ninja -f {ninja_file_path}", env={"NINJA_STATUS": "(%r running) (%c/s) (%es) [%f/%t] "})


@task
def process_btfhub_archive(ctx, branch="main"):
    """
    process btfhub-archive repo to only select BTF tarball files of a single architecture
    :param ctx: invoke context
    :param branch: branch of DataDog/btfhub-archive to clone
    """
    output_dir = os.getcwd()
    with tempfile.TemporaryDirectory() as temp_dir:
        with ctx.cd(temp_dir):
            ctx.run(
                f"git clone --depth=1 --single-branch --branch={branch} https://github.com/DataDog/btfhub-archive.git"
            )
            with ctx.cd("btfhub-archive"):
                # iterate over all top-level directories, which are platforms (amzn, ubuntu, etc.)
                with os.scandir(ctx.cwd) as pit:
                    for pdir in pit:
                        if not pdir.is_dir() or pdir.name.startswith("."):
                            continue

                        # iterate over second-level directories, which are release versions (2, 20.04, etc.)
                        with os.scandir(pdir.path) as rit:
                            for rdir in rit:
                                if not rdir.is_dir() or rdir.is_symlink():
                                    continue

                                # iterate over arch directories
                                with os.scandir(rdir.path) as ait:
                                    for adir in ait:
                                        if not adir.is_dir() or adir.name not in {"x86_64", "arm64"}:
                                            continue

                                        print(f"{pdir.name}/{rdir.name}/{adir.name}")
                                        src_dir = adir.path
                                        # list BTF .tar.xz files in arch dir
                                        btf_files = os.listdir(src_dir)
                                        for file in btf_files:
                                            if not file.endswith(".tar.xz"):
                                                continue
                                            src_file = os.path.join(src_dir, file)

                                            # remove release and arch from destination
                                            btfs_dir = os.path.join(temp_dir, f"btfs-{adir.name}")
                                            dst_dir = os.path.join(btfs_dir, pdir.name)
                                            # ubuntu retains release version
                                            if pdir.name == "ubuntu":
                                                dst_dir = os.path.join(btfs_dir, pdir.name, rdir.name)

                                            os.makedirs(dst_dir, exist_ok=True)
                                            dst_file = os.path.join(dst_dir, file)
                                            if os.path.exists(dst_file):
                                                raise Exit(message=f"{dst_file} already exists")
                                            shutil.move(src_file, os.path.join(dst_dir, file))

        # generate both tarballs
        for arch in ["x86_64", "arm64"]:
            btfs_dir = os.path.join(temp_dir, f"btfs-{arch}")
            output_path = os.path.join(output_dir, f"btfs-{arch}.tar")
            # at least one file needs to be moved for directory to exist
            if os.path.exists(btfs_dir):
                with ctx.cd(temp_dir):
                    # include btfs-$ARCH as prefix for all paths
                    ctx.run(f"tar -cf {output_path} btfs-{arch}")


@task
def generate_event_monitor_proto(ctx):
    with tempfile.TemporaryDirectory() as temp_gobin:
        with environ({"GOBIN": temp_gobin}):
            ctx.run("go install google.golang.org/protobuf/cmd/protoc-gen-go@v1.28.1")
            ctx.run("go install github.com/planetscale/vtprotobuf/cmd/protoc-gen-go-vtproto@v0.4.0")
            ctx.run("go install google.golang.org/grpc/cmd/protoc-gen-go-grpc@v1.2.0")

            plugin_opts = " ".join(
                [
                    f"--plugin protoc-gen-go=\"{temp_gobin}/protoc-gen-go\"",
                    f"--plugin protoc-gen-go-grpc=\"{temp_gobin}/protoc-gen-go-grpc\"",
                    f"--plugin protoc-gen-go-vtproto=\"{temp_gobin}/protoc-gen-go-vtproto\"",
                ]
            )

            ctx.run(
                f"protoc -I. {plugin_opts} --go_out=paths=source_relative:. --go-vtproto_out=. --go-vtproto_opt=features=marshal+unmarshal+size --go-grpc_out=paths=source_relative:. pkg/eventmonitor/proto/api/api.proto"
            )

    for path in glob.glob("pkg/eventmonitor/**/*.pb.go", recursive=True):
        print(f"replacing protoc version in {path}")
        with open(path) as f:
            content = f.read()

        replaced_content = re.sub(r"\/\/\s*protoc\s*v\d+\.\d+\.\d+", "//  protoc", content)
        with open(path, "w") as f:
            f.write(replaced_content)


@task
def print_failed_tests(_, output_dir):
    fail_count = 0
    for testjson_tgz in glob.glob(f"{output_dir}/**/testjson.tar.gz"):
        test_platform = os.path.basename(os.path.dirname(testjson_tgz))
        test_results = {}

        if os.path.isdir(testjson_tgz):
            # handle weird kitchen bug where it places the tarball in a subdirectory of the same name
            testjson_tgz = os.path.join(testjson_tgz, "testjson.tar.gz")

        with tempfile.TemporaryDirectory() as unpack_dir:
            with tarfile.open(testjson_tgz) as tgz:
                tgz.extractall(path=unpack_dir)

            for test_json in glob.glob(f"{unpack_dir}/*.json"):
                with open(test_json) as tf:
                    for line in tf:
                        json_test = json.loads(line.strip())
                        if 'Test' in json_test:
                            name = json_test['Test']
                            package = json_test['Package']
                            action = json_test["Action"]

                            if action == "pass" or action == "fail" or action == "skip":
                                test_key = f"{package}.{name}"
                                res = test_results.get(test_key)
                                if res is None:
                                    test_results[test_key] = action
                                    continue

                                if res == "fail":
                                    print(f"re-ran [{test_platform}] {package} {name}: {action}")
                                if (action == "pass" or action == "skip") and res == "fail":
                                    test_results[test_key] = action

        for key, res in test_results.items():
            if res == "fail":
                package, name = key.split(".", maxsplit=1)
                print(color_message(f"FAIL: [{test_platform}] {package} {name}", "red"))
                fail_count += 1

    if fail_count > 0:
        raise Exit(code=1)


@task
def save_test_dockers(ctx, output_dir, arch, use_crane=False):
    if is_windows:
        return

    # crane does not accept 'x86_64' as a valid architecture
    if arch == "x86_64":
        arch = "amd64"

    # only download images not present in preprepared vm disk
    resp = requests.get('https://dd-agent-omnibus.s3.amazonaws.com/kernel-version-testing/rootfs/docker.ls')
    docker_ls = {line for line in resp.text.split('\n') if line.strip()}

    images = _test_docker_image_list()
    for image in images - docker_ls:
        output_path = image.translate(str.maketrans('', '', string.punctuation))
        output_file = f"{os.path.join(output_dir, output_path)}.tar"
        if use_crane:
            ctx.run(f"crane pull --platform linux/{arch} {image} {output_file}")
        else:
            ctx.run(f"docker pull --platform linux/{arch} {image}")
            ctx.run(f"docker save {image} > {output_file}")


@task
def test_docker_image_list(_):
    images = _test_docker_image_list()
    print('\n'.join(images))


def _test_docker_image_list():
    import yaml

    docker_compose_paths = glob.glob("./pkg/network/protocols/**/*/docker-compose.yml", recursive=True)
    # Add relative docker-compose paths
    # For example:
    #   docker_compose_paths.append("./pkg/network/protocols/dockers/testdata/docker-compose.yml")

    images = set()
    for docker_compose_path in docker_compose_paths:
        with open(docker_compose_path) as f:
            docker_compose = yaml.safe_load(f.read())
        for component in docker_compose["services"]:
            images.add(docker_compose["services"][component]["image"])

    # Java tests have dynamic images in docker-compose.yml
    images.update(["menci/archlinuxarm:base"])

    # Special use-case in javatls
    images.remove("${IMAGE_VERSION}")
    # Temporary: GoTLS monitoring inside containers tests are flaky in the CI, so at the meantime, the tests are
    # disabled, so we can skip downloading a redundant image.
    images.remove("public.ecr.aws/b1o7r7e0/usm-team/go-httpbin:https")
    return images


@task
def start_microvms(
    ctx,
    infra_env,
    instance_type_x86=None,
    instance_type_arm=None,
    x86_ami_id=None,
    arm_ami_id=None,
    destroy=False,
    ssh_key_name=None,
    ssh_key_path=None,
    dependencies_dir=None,
    shutdown_period=320,
    stack_name="kernel-matrix-testing-system",
    vmconfig=None,
    local=False,
    provision_instance=False,
    provision_microvms=False,
    run_agent=False,
    agent_version=None,
):
    args = [
        f"--instance-type-x86 {instance_type_x86}" if instance_type_x86 else "",
        f"--instance-type-arm {instance_type_arm}" if instance_type_arm else "",
        f"--x86-ami-id {x86_ami_id}" if x86_ami_id else "",
        f"--arm-ami-id {arm_ami_id}" if arm_ami_id else "",
        "--destroy" if destroy else "",
        f"--ssh-key-path {ssh_key_path}" if ssh_key_path else "",
        f"--ssh-key-name {ssh_key_name}" if ssh_key_name else "",
        f"--infra-env {infra_env}",
        f"--shutdown-period {shutdown_period}",
        f"--dependencies-dir {dependencies_dir}" if dependencies_dir else "",
        f"--name {stack_name}",
        f"--vmconfig {vmconfig}" if vmconfig else "",
        "--local" if local else "",
        "--run-agent" if run_agent else "",
        f"--agent-version {agent_version}" if agent_version else "",
        "--provision-instance" if provision_instance else "",
        "--provision-microvms" if provision_microvms else "",
    ]

    go_args = ' '.join(filter(lambda x: x != "", args))

    # building the binary improves start up time for local usage where we invoke this multiple times.
    ctx.run("cd ./test/new-e2e && go build -o start-microvms ./scenarios/system-probe/main.go")
    ctx.run(f"./test/new-e2e/start-microvms {go_args}")


@task
def save_build_outputs(ctx, destfile):
    ignored_extensions = {".bc"}
    ignored_files = {"cws", "integrity", "include_headers"}

    if not destfile.endswith(".tar.xz"):
        raise Exit(message="destfile must be a .tar.xz file")

    absdest = os.path.abspath(destfile)
    count = 0
    with tempfile.TemporaryDirectory() as stagedir:
        with open("compile_commands.json") as compiledb:
            for outputitem in json.load(compiledb):
                if "output" not in outputitem:
                    continue

                filedir, file = os.path.split(outputitem["output"])
                _, ext = os.path.splitext(file)
                if ext in ignored_extensions or file in ignored_files:
                    continue

                outdir = os.path.join(stagedir, filedir)
                ctx.run(f"mkdir -p {outdir}")
                ctx.run(f"cp {outputitem['output']} {outdir}/")
                count += 1

        if count == 0:
            raise Exit(message="no build outputs captured")
        ctx.run(f"tar -C {stagedir} -cJf {absdest} .")<|MERGE_RESOLUTION|>--- conflicted
+++ resolved
@@ -16,14 +16,6 @@
 from invoke import task
 from invoke.exceptions import Exit
 
-<<<<<<< HEAD
-from .build_tags import UNIT_TEST_TAGS, get_default_build_tags
-from .libs.common.color import color_message
-from .libs.ninja_syntax import NinjaWriter
-from .test import environ
-from .utils import REPO_PATH, bin_name, get_build_flags, get_gobin, get_version_numeric_only
-from .windows_resources import MESSAGESTRINGS_MC_PATH
-=======
 from tasks.agent import BUNDLED_AGENTS
 from tasks.agent import build as agent_build
 from tasks.build_tags import UNIT_TEST_TAGS, get_default_build_tags
@@ -39,8 +31,7 @@
     get_gobin,
     get_version_numeric_only,
 )
-from tasks.windows_resources import MESSAGESTRINGS_MC_PATH, arch_to_windres_target
->>>>>>> 5c51df75
+from tasks.windows_resources import MESSAGESTRINGS_MC_PATH
 
 BIN_DIR = os.path.join(".", "bin", "system-probe")
 BIN_PATH = os.path.join(BIN_DIR, bin_name("system-probe"))
@@ -486,14 +477,7 @@
     with open(ninja_path, 'w') as ninja_file:
         nw = NinjaWriter(ninja_file, width=120)
 
-<<<<<<< HEAD
-        if windows:
-=======
         if is_windows:
-            if arch == "x86":
-                raise Exit(message="system probe not supported on x86")
->>>>>>> 5c51df75
-
             ninja_define_windows_resources(ctx, nw, major_version)
             # messagestrings
             in_path = MESSAGESTRINGS_MC_PATH
@@ -534,11 +518,6 @@
     major_version='7',
     python_runtimes='3',
     go_mod="mod",
-<<<<<<< HEAD
-    windows=is_windows,
-=======
-    arch=CURRENT_ARCH,
->>>>>>> 5c51df75
     bundle_ebpf=False,
     kernel_release=None,
     debug=False,
@@ -551,29 +530,16 @@
     """
     Build the system-probe
     """
-<<<<<<< HEAD
-    build_object_files(
-        ctx,
-        windows=windows,
-        major_version=major_version,
-        kernel_release=kernel_release,
-        debug=debug,
-        strip_object_files=strip_object_files,
-        with_unit_test=with_unit_test,
-    )
-=======
     if not is_macos:
         build_object_files(
             ctx,
             major_version=major_version,
-            arch=arch,
             kernel_release=kernel_release,
             debug=debug,
             strip_object_files=strip_object_files,
             with_unit_test=with_unit_test,
             instrument_trampoline=instrument_trampoline,
         )
->>>>>>> 5c51df75
 
     build_sysprobe_binary(
         ctx,
@@ -591,19 +557,10 @@
 @task
 def clean(
     ctx,
-<<<<<<< HEAD
-    windows=is_windows,
-):
-    clean_object_files(
-        ctx,
-        windows=windows,
-=======
     arch=CURRENT_ARCH,
 ):
     clean_object_files(
         ctx,
-        arch=arch,
->>>>>>> 5c51df75
     )
     ctx.run("go clean -cache")
 
@@ -628,7 +585,6 @@
             race=race,
             major_version=major_version,
             python_runtimes=python_runtimes,
-            arch=arch,
             go_mod=go_mod,
             bundle_ebpf=bundle_ebpf,
             bundle=BUNDLED_AGENTS[AgentFlavor.base] + ["system-probe"],
@@ -1237,11 +1193,7 @@
 ):
     check_for_ninja(ctx)
     nf_path = os.path.join(ctx.cwd, 'system-probe.ninja')
-<<<<<<< HEAD
-    ninja_generate(ctx, nf_path, windows, major_version, debug, strip_object_files, kernel_release, with_unit_test)
-=======
-    ninja_generate(ctx, nf_path, major_version, arch, debug, strip_object_files, kernel_release, with_unit_test)
->>>>>>> 5c51df75
+    ninja_generate(ctx, nf_path, major_version, debug, strip_object_files, kernel_release, with_unit_test)
     explain_opt = "-d explain" if explain else ""
     if task:
         ctx.run(f"ninja {explain_opt} -f {nf_path} -t {task}")
@@ -1390,13 +1342,7 @@
     build_object_files(ctx, kernel_release=kernel_release, with_unit_test=with_unit_test, instrument_trampoline=False)
 
 
-<<<<<<< HEAD
-def clean_object_files(ctx, windows, major_version='7', kernel_release=None, debug=False, strip_object_files=False):
-=======
-def clean_object_files(
-    ctx, major_version='7', arch=CURRENT_ARCH, kernel_release=None, debug=False, strip_object_files=False
-):
->>>>>>> 5c51df75
+def clean_object_files(ctx, major_version='7', kernel_release=None, debug=False, strip_object_files=False):
     run_ninja(
         ctx,
         task="clean",
