--- conflicted
+++ resolved
@@ -262,7 +262,6 @@
     ninja_ebpf_program(nw, infile, f"{root}-debug{ext}", {"flags": flags + " -DDEBUG=1"})
 
 
-<<<<<<< HEAD
 def ninja_telemetry_ebpf_co_re_programs(nw, infile, outfile, flags):
     ninja_ebpf_co_re_program(nw, infile, outfile, {"flags": flags})
     root, ext = os.path.splitext(outfile)
@@ -283,10 +282,7 @@
         ninja_telemetry_ebpf_co_re_programs(nw, infile, outfile, ' '.join(co_re_flags))
 
 
-def ninja_network_ebpf_co_re_program(nw, infile, outfile, flags):
-=======
 def ninja_network_ebpf_co_re_program(nw: NinjaWriter, infile, outfile, flags):
->>>>>>> d8657732
     ninja_ebpf_co_re_program(nw, infile, outfile, {"flags": flags})
     root, ext = os.path.splitext(outfile)
     ninja_ebpf_co_re_program(nw, infile, f"{root}-debug{ext}", {"flags": flags + " -DDEBUG=1"})
