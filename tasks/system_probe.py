--- conflicted
+++ resolved
@@ -311,15 +311,13 @@
                 "pkg/network/ebpf/c/protocols/http/types.h",
                 "pkg/network/ebpf/c/protocols/classification/defs.h",
             ],
-<<<<<<< HEAD
+            "pkg/network/protocols/http/http2_types.go": [
+                "pkg/network/ebpf/c/tracer.h",
+                "pkg/network/ebpf/c/protocols/http2/decoding-defs.h",
+            ],
             "pkg/network/protocols/kafka/kafka_types.go": [
                 "pkg/network/ebpf/c/tracer.h",
                 "pkg/network/ebpf/c/protocols/kafka/types.h",
-=======
-            "pkg/network/protocols/http/http2_types.go": [
-                "pkg/network/ebpf/c/tracer.h",
-                "pkg/network/ebpf/c/protocols/http2/decoding-defs.h",
->>>>>>> 5330ce29
             ],
             "pkg/network/telemetry/telemetry_types.go": [
                 "pkg/ebpf/c/telemetry_types.h",
