--- conflicted
+++ resolved
@@ -1227,18 +1227,11 @@
     if windows:
         return
 
-<<<<<<< HEAD
-    docker_compose_paths = [
-        "./pkg/network/protocols/dockers/testdata/docker-compose.yml",
-        "./pkg/network/protocols/postgres/testutil/testdata/docker-compose.yml",
-    ]
-=======
     docker_compose_paths = glob.glob("./pkg/network/protocols/*/testdata/docker-compose.yml")
     # Add relative docker-compose paths
     # For example:
     #   docker_compose_paths.append("./pkg/network/protocols/dockers/testdata/docker-compose.yml")
 
->>>>>>> a0fc615b
     images = set()
     for docker_compose_path in docker_compose_paths:
         with open(docker_compose_path, "r") as f:
