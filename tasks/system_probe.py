import contextlib
import glob
import json
import os
import platform
import re
import shutil
import string
import sys
import tarfile
import tempfile
from pathlib import Path
from subprocess import check_output

from invoke import task
from invoke.exceptions import Exit

from .build_tags import get_default_build_tags
from .libs.common.color import color_message
from .libs.ninja_syntax import NinjaWriter
from .utils import REPO_PATH, bin_name, get_build_flags, get_version_numeric_only

BIN_DIR = os.path.join(".", "bin", "system-probe")
BIN_PATH = os.path.join(BIN_DIR, bin_name("system-probe"))

BPF_TAG = "linux_bpf"
BUNDLE_TAG = "ebpf_bindata"
NPM_TAG = "npm"
DNF_TAG = "dnf"

KITCHEN_DIR = os.getenv('DD_AGENT_TESTING_DIR') or os.path.normpath(os.path.join(os.getcwd(), "test", "kitchen"))
KITCHEN_ARTIFACT_DIR = os.path.join(KITCHEN_DIR, "site-cookbooks", "dd-system-probe-check", "files", "default", "tests")
TEST_PACKAGES_LIST = ["./pkg/ebpf/...", "./pkg/network/...", "./pkg/collector/corechecks/ebpf/..."]
TEST_PACKAGES = " ".join(TEST_PACKAGES_LIST)
CWS_PREBUILT_MINIMUM_KERNEL_VERSION = [5, 8, 0]
EMBEDDED_SHARE_DIR = os.path.join("/opt", "datadog-agent", "embedded", "share", "system-probe", "ebpf")

is_windows = sys.platform == "win32"

arch_mapping = {
    "amd64": "x64",
    "x86_64": "x64",
    "x64": "x64",
    "i386": "x86",
    "i686": "x86",
    "aarch64": "arm64",  # linux
    "arm64": "arm64",  # darwin
}
CURRENT_ARCH = arch_mapping.get(platform.machine(), "x64")
CLANG_VERSION_RUNTIME = "12.0.1"
CLANG_VERSION_SYSTEM_PREFIX = "12.0"


def ninja_define_windows_resources(ctx, nw, major_version):
    maj_ver, min_ver, patch_ver = get_version_numeric_only(ctx, major_version=major_version).split(".")
    nw.variable("maj_ver", maj_ver)
    nw.variable("min_ver", min_ver)
    nw.variable("patch_ver", patch_ver)
    nw.variable("windrestarget", "pe-x86-64")
    nw.rule(name="windmc", command="windmc --target $windrestarget -r $rcdir $in")
    nw.rule(
        name="windres",
        command="windres --define MAJ_VER=$maj_ver --define MIN_VER=$min_ver --define PATCH_VER=$patch_ver "
        + "-i $in --target $windrestarget -O coff -o $out",
    )


def ninja_define_ebpf_compiler(nw, strip_object_files=False, kernel_release=None, with_unit_test=False):
    nw.variable("target", "-emit-llvm")
    nw.variable("ebpfflags", get_ebpf_build_flags(with_unit_test))
    nw.variable("kheaders", get_kernel_headers_flags(kernel_release))

    nw.rule(
        name="ebpfclang",
        command="clang -MD -MF $out.d $target $ebpfflags $kheaders $flags -c $in -o $out",
        depfile="$out.d",
    )
    strip = "&& llvm-strip -g $out" if strip_object_files else ""
    nw.rule(
        name="llc",
        command=f"llc -march=bpf -filetype=obj -o $out $in {strip}",
    )


def ninja_define_co_re_compiler(nw):
    nw.variable("ebpfcoreflags", get_co_re_build_flags())

    nw.rule(
        name="ebpfcoreclang",
        command="clang -MD -MF $out.d -target bpf $ebpfcoreflags $flags -c $in -o $out",
        depfile="$out.d",
    )


def ninja_define_exe_compiler(nw):
    nw.rule(
        name="execlang",
        command="clang -MD -MF $out.d $exeflags $in -o $out $exelibs",
        depfile="$out.d",
    )


def ninja_ebpf_program(nw, infile, outfile, variables=None):
    outdir, basefile = os.path.split(outfile)
    basename = os.path.basename(os.path.splitext(basefile)[0])
    out_base = f"{outdir}/{basename}"
    nw.build(
        inputs=[infile],
        outputs=[f"{out_base}.bc"],
        rule="ebpfclang",
        variables=variables,
    )
    nw.build(
        inputs=[f"{out_base}.bc"],
        outputs=[f"{out_base}.o"],
        rule="llc",
    )


def ninja_ebpf_co_re_program(nw, infile, outfile, variables=None):
    outdir, basefile = os.path.split(outfile)
    basename = os.path.basename(os.path.splitext(basefile)[0])
    out_base = f"{outdir}/{basename}"
    nw.build(
        inputs=[infile],
        outputs=[f"{out_base}.bc"],
        rule="ebpfcoreclang",
        variables=variables,
    )
    nw.build(
        inputs=[f"{out_base}.bc"],
        outputs=[f"{out_base}.o"],
        rule="llc",
    )


def ninja_security_ebpf_programs(nw, build_dir, debug, kernel_release):
    security_agent_c_dir = os.path.join("pkg", "security", "ebpf", "c")
    security_agent_prebuilt_dir = os.path.join(security_agent_c_dir, "prebuilt")

    kernel_headers = get_linux_header_dirs(
        kernel_release=kernel_release, minimal_kernel_release=CWS_PREBUILT_MINIMUM_KERNEL_VERSION
    )
    kheaders = " ".join(f"-isystem{d}" for d in kernel_headers)
    debugdef = "-DDEBUG=1" if debug else ""
    security_flags = f"-I{security_agent_c_dir} {debugdef}"

    outfiles = []

    # basic
    infile = os.path.join(security_agent_prebuilt_dir, "probe.c")
    outfile = os.path.join(build_dir, "runtime-security.o")
    ninja_ebpf_program(
        nw,
        infile=infile,
        outfile=outfile,
        variables={
            "flags": security_flags + " -DUSE_SYSCALL_WRAPPER=0",
            "kheaders": kheaders,
        },
    )
    outfiles.append(outfile)

    # syscall wrapper
    root, ext = os.path.splitext(outfile)
    syscall_wrapper_outfile = f"{root}-syscall-wrapper{ext}"
    ninja_ebpf_program(
        nw,
        infile=infile,
        outfile=syscall_wrapper_outfile,
        variables={
            "flags": security_flags + " -DUSE_SYSCALL_WRAPPER=1",
            "kheaders": kheaders,
        },
    )
    outfiles.append(syscall_wrapper_outfile)

    # offset guesser
    offset_guesser_outfile = os.path.join(build_dir, "runtime-security-offset-guesser.o")
    ninja_ebpf_program(
        nw,
        infile=os.path.join(security_agent_prebuilt_dir, "offset-guesser.c"),
        outfile=offset_guesser_outfile,
        variables={
            "flags": security_flags,
            "kheaders": kheaders,
        },
    )
    outfiles.append(offset_guesser_outfile)

    nw.build(rule="phony", inputs=outfiles, outputs=["cws"])


def ninja_network_ebpf_program(nw, infile, outfile, flags):
    ninja_ebpf_program(nw, infile, outfile, {"flags": flags})
    root, ext = os.path.splitext(outfile)
    ninja_ebpf_program(nw, infile, f"{root}-debug{ext}", {"flags": flags + " -DDEBUG=1"})


def ninja_network_ebpf_co_re_program(nw, infile, outfile, flags):
    ninja_ebpf_co_re_program(nw, infile, outfile, {"flags": flags})
    root, ext = os.path.splitext(outfile)
    ninja_ebpf_co_re_program(nw, infile, f"{root}-debug{ext}", {"flags": flags + " -DDEBUG=1"})


def ninja_network_ebpf_programs(nw, build_dir, co_re_build_dir):
    network_bpf_dir = os.path.join("pkg", "network", "ebpf")
    network_c_dir = os.path.join(network_bpf_dir, "c")
    network_prebuilt_dir = os.path.join(network_c_dir, "prebuilt")
    network_co_re_dir = os.path.join(network_c_dir, "runtime")

    network_flags = "-Ipkg/network/ebpf/c -g"
<<<<<<< HEAD
    network_co_re_flags = f"-Ipkg/network/ebpf/c -I{network_co_re_dir}"
    network_programs = ["dns", "offset-guess", "tracer", "http", "usm_events_test"]
    network_co_re_programs = ["http"]
=======
    network_co_re_flags = f"-I{network_co_re_dir} -Ipkg/network/ebpf/c"
    network_programs = ["dns", "offset-guess", "tracer", "http", "usm_events_test"]
    network_co_re_programs = ["tracer-fentry"]
>>>>>>> 84257758

    for prog in network_programs:
        infile = os.path.join(network_prebuilt_dir, f"{prog}.c")
        outfile = os.path.join(build_dir, f"{prog}.o")
        ninja_network_ebpf_program(nw, infile, outfile, network_flags)

    for prog in network_co_re_programs:
        infile = os.path.join(network_co_re_dir, f"{prog}.c")
        outfile = os.path.join(co_re_build_dir, f"{prog}.o")
        ninja_network_ebpf_co_re_program(nw, infile, outfile, network_co_re_flags)


def ninja_container_integrations_ebpf_programs(nw, co_re_build_dir):
    container_integrations_co_re_dir = os.path.join("pkg", "collector", "corechecks", "ebpf", "c", "runtime")
    container_integrations_co_re_flags = f"-I{container_integrations_co_re_dir}"
    container_integrations_co_re_programs = ["oom-kill", "tcp-queue-length"]

    for prog in container_integrations_co_re_programs:
        infile = os.path.join(container_integrations_co_re_dir, f"{prog}-kern.c")
        outfile = os.path.join(co_re_build_dir, f"{prog}.o")
        ninja_ebpf_co_re_program(nw, infile, outfile, {"flags": container_integrations_co_re_flags})


def ninja_runtime_compilation_files(nw):
    bc_dir = os.path.join("pkg", "ebpf", "bytecode")
    build_dir = os.path.join(bc_dir, "build")

    runtime_compiler_files = {
        "pkg/collector/corechecks/ebpf/probe/oom_kill.go": "oom-kill",
        "pkg/collector/corechecks/ebpf/probe/tcp_queue_length.go": "tcp-queue-length",
        "pkg/network/protocols/http/compile.go": "http",
        "pkg/network/tracer/compile.go": "conntrack",
        "pkg/network/tracer/connection/kprobe/compile.go": "tracer",
        "pkg/security/ebpf/compile.go": "runtime-security",
    }

    nw.rule(name="headerincl", command="go generate -mod=mod -tags linux_bpf $in", depfile="$out.d")
    hash_dir = os.path.join(bc_dir, "runtime")
    rc_dir = os.path.join(build_dir, "runtime")
    rc_outputs = []
    for in_path, out_filename in runtime_compiler_files.items():
        c_file = os.path.join(rc_dir, f"{out_filename}.c")
        hash_file = os.path.join(hash_dir, f"{out_filename}.go")
        nw.build(
            inputs=[in_path],
            outputs=[c_file],
            implicit_outputs=[hash_file],
            rule="headerincl",
        )
        rc_outputs.extend([c_file, hash_file])


def ninja_cgo_type_files(nw, windows):
    # TODO we could probably preprocess the input files to find out the dependencies
    nw.pool(name="cgo_pool", depth=1)
    if windows:
        go_platform = "windows"
        def_files = {
            "pkg/network/driver/types.go": [
                "pkg/network/driver/ddnpmapi.h",
            ],
            "pkg/util/winutil/etw/types.go": [
                "pkg/util/winutil/etw/etw-provider.h",
            ],
        }
        nw.rule(
            name="godefs",
            pool="cgo_pool",
            command="powershell -Command \"$$PSDefaultParameterValues['Out-File:Encoding'] = 'ascii';"
            + "(cd $in_dir);"
            + "(go tool cgo -godefs -- -fsigned-char $in_file | "
            + "go run $script_path | Out-File -encoding ascii $out_file);"
            + "exit $$LastExitCode\"",
        )
    else:
        go_platform = "linux"
        def_files = {
            "pkg/network/ebpf/offsetguess_types.go": ["pkg/network/ebpf/c/prebuilt/offset-guess.h"],
            "pkg/network/ebpf/conntrack_types.go": ["pkg/network/ebpf/c/runtime/conntrack-types.h"],
            "pkg/network/ebpf/tuple_types.go": ["pkg/network/ebpf/c/tracer.h"],
            "pkg/network/ebpf/kprobe_types.go": [
                "pkg/network/ebpf/c/tracer.h",
                "pkg/network/ebpf/c/tcp_states.h",
                "pkg/network/ebpf/c/prebuilt/offset-guess.h",
            ],
            "pkg/network/protocols/http/gotls/go_tls_types.go": [
                "pkg/network/ebpf/c/protocols/tls/go-tls-types.h",
            ],
            "pkg/network/protocols/http/http_types.go": [
                "pkg/network/ebpf/c/tracer.h",
                "pkg/network/ebpf/c/protocols/tls/tags-types.h",
                "pkg/network/ebpf/c/protocols/http/types.h",
                "pkg/network/ebpf/c/protocols/classification/defs.h",
            ],
            "pkg/network/telemetry/telemetry_types.go": [
                "pkg/ebpf/c/telemetry_types.h",
            ],
            "pkg/network/protocols/events/types.go": [
                "pkg/network/ebpf/c/protocols/events-types.h",
            ],
        }
        nw.rule(
            name="godefs",
            pool="cgo_pool",
            command="cd $in_dir && "
            + "CC=clang go tool cgo -godefs -- $rel_import -fsigned-char $in_file | "
            + "go run $script_path > $out_file",
        )

    script_path = os.path.join(os.getcwd(), "pkg", "ebpf", "cgo", "genpost.go")
    for f, headers in def_files.items():
        in_dir, in_file = os.path.split(f)
        in_base, _ = os.path.splitext(in_file)
        out_file = f"{in_base}_{go_platform}.go"
<<<<<<< HEAD
        rel_import = f"-I {os.path.relpath('pkg/ebpf/c', in_dir)} -I {os.path.relpath('pkg/network/ebpf/c', in_dir)}"
=======
        rel_import = f"-I {os.path.relpath('pkg/network/ebpf/c', in_dir)} -I {os.path.relpath('pkg/ebpf/c', in_dir)}"
>>>>>>> 84257758
        nw.build(
            inputs=[f],
            outputs=[os.path.join(in_dir, out_file)],
            rule="godefs",
            implicit=headers,
            variables={
                "in_dir": in_dir,
                "in_file": in_file,
                "out_file": out_file,
                "script_path": script_path,
                "rel_import": rel_import,
            },
        )


def ninja_generate(
    ctx,
    ninja_path,
    windows,
    major_version='7',
    arch=CURRENT_ARCH,
    debug=False,
    strip_object_files=False,
    kernel_release=None,
    with_unit_test=False,
):
    build_dir = os.path.join("pkg", "ebpf", "bytecode", "build")
    co_re_build_dir = os.path.join(build_dir, "co-re")

    with open(ninja_path, 'w') as ninja_file:
        nw = NinjaWriter(ninja_file, width=120)

        if windows:
            if arch == "x86":
                raise Exit(message="system probe not supported on x86")

            ninja_define_windows_resources(ctx, nw, major_version)
            rcout = "cmd/system-probe/windows_resources/system-probe.rc"
            in_path = "cmd/system-probe/windows_resources/system-probe-msg.mc"
            in_dir, _ = os.path.split(in_path)
            nw.build(inputs=[in_path], outputs=[rcout], rule="windmc", variables={"rcdir": in_dir})
            nw.build(inputs=[rcout], outputs=["cmd/system-probe/rsrc.syso"], rule="windres")
        else:
            ninja_define_ebpf_compiler(nw, strip_object_files, kernel_release, with_unit_test)
            ninja_define_co_re_compiler(nw)
            ninja_network_ebpf_programs(nw, build_dir, co_re_build_dir)
            ninja_security_ebpf_programs(nw, build_dir, debug, kernel_release)
            ninja_container_integrations_ebpf_programs(nw, co_re_build_dir)
            ninja_runtime_compilation_files(nw)

        ninja_cgo_type_files(nw, windows)


@task
def build(
    ctx,
    race=False,
    incremental_build=True,
    major_version='7',
    python_runtimes='3',
    go_mod="mod",
    windows=is_windows,
    arch=CURRENT_ARCH,
    nikos_embedded_path=None,
    bundle_ebpf=False,
    kernel_release=None,
    debug=False,
    strip_object_files=False,
    strip_binary=False,
    with_unit_test=False,
):
    """
    Build the system-probe
    """
    build_object_files(
        ctx,
        windows=windows,
        major_version=major_version,
        arch=arch,
        kernel_release=kernel_release,
        debug=debug,
        strip_object_files=strip_object_files,
        with_unit_test=with_unit_test,
    )

    build_sysprobe_binary(
        ctx,
        major_version=major_version,
        python_runtimes=python_runtimes,
        nikos_embedded_path=nikos_embedded_path,
        bundle_ebpf=bundle_ebpf,
        arch=arch,
        go_mod=go_mod,
        race=race,
        incremental_build=incremental_build,
        strip_binary=strip_binary,
    )


@task
def clean(
    ctx,
    windows=is_windows,
    arch=CURRENT_ARCH,
):
    clean_object_files(
        ctx,
        windows=windows,
        arch=arch,
    )
    ctx.run("go clean -cache")


def build_sysprobe_binary(
    ctx,
    race=False,
    incremental_build=True,
    major_version='7',
    python_runtimes='3',
    go_mod="mod",
    arch=CURRENT_ARCH,
    nikos_embedded_path=None,
    bundle_ebpf=False,
    strip_binary=False,
):
    ldflags, gcflags, env = get_build_flags(
        ctx,
        major_version=major_version,
        python_runtimes=python_runtimes,
        nikos_embedded_path=nikos_embedded_path,
    )

    build_tags = get_default_build_tags(build="system-probe", arch=arch)
    if bundle_ebpf:
        build_tags.append(BUNDLE_TAG)
    if nikos_embedded_path:
        build_tags.append(DNF_TAG)

    if strip_binary:
        ldflags += ' -s -w'

    cmd = 'go build -mod={go_mod}{race_opt}{build_type} -tags "{go_build_tags}" '
    cmd += '-o {agent_bin} -gcflags="{gcflags}" -ldflags="{ldflags}" {REPO_PATH}/cmd/system-probe'

    args = {
        "go_mod": go_mod,
        "race_opt": " -race" if race else "",
        "build_type": "" if incremental_build else " -a",
        "go_build_tags": " ".join(build_tags),
        "agent_bin": BIN_PATH,
        "gcflags": gcflags,
        "ldflags": ldflags,
        "REPO_PATH": REPO_PATH,
    }

    ctx.run(cmd.format(**args), env=env)


@task
def test(
    ctx,
    packages=TEST_PACKAGES,
    bundle_ebpf=False,
    output_path=None,
    runtime_compiled=False,
    co_re=False,
    skip_linters=False,
    skip_object_files=False,
    run=None,
    windows=is_windows,
    failfast=False,
    kernel_release=None,
):
    """
    Run tests on eBPF parts
    If skip_object_files is set to True, this won't rebuild object files
    If output_path is set, we run `go test` with the flags `-c -o output_path`, which *compiles* the test suite
    into a single binary. This artifact is meant to be used in conjunction with kitchen tests.
    """
    if os.getenv("GOPATH") is None:
        raise Exit(
            code=1,
            message="GOPATH is not set, if you are running tests with sudo, you may need to use the -E option to "
            "preserve your environment",
        )

    if not skip_linters and not windows:
        clang_format(ctx)
        clang_tidy(ctx)

    if not skip_object_files:
        build_object_files(
            ctx,
            windows=windows,
            kernel_release=kernel_release,
        )

    build_tags = [NPM_TAG]
    if not windows:
        build_tags.append(BPF_TAG)
        if bundle_ebpf:
            build_tags.append(BUNDLE_TAG)

    args = {
        "build_tags": ",".join(build_tags),
        "output_params": f"-c -o {output_path}" if output_path else "",
        "pkgs": packages,
        "run": f"-run {run}" if run else "",
        "failfast": "-failfast" if failfast else "",
        "go": "go",
    }

    _, _, env = get_build_flags(ctx)
    env['DD_SYSTEM_PROBE_BPF_DIR'] = EMBEDDED_SHARE_DIR
    if runtime_compiled:
        env['DD_ENABLE_RUNTIME_COMPILER'] = "true"
        env['DD_ALLOW_PRECOMPILED_FALLBACK'] = "false"
        env['DD_ENABLE_CO_RE'] = "false"
    elif co_re:
        env['DD_ENABLE_CO_RE'] = "true"
        env['DD_ALLOW_RUNTIME_COMPILED_FALLBACK'] = "false"
        env['DD_ALLOW_PRECOMPILED_FALLBACK'] = "false"

    go_root = os.getenv("GOROOT")
    if go_root:
        args["go"] = os.path.join(go_root, "bin", "go")

    cmd = '{go} test -mod=mod -v {failfast} -tags "{build_tags}" {output_params} {pkgs} {run}'
    if not windows and not output_path and not is_root():
        cmd = 'sudo -E ' + cmd

    ctx.run(cmd.format(**args), env=env)


@contextlib.contextmanager
def chdir(dirname=None):
    curdir = os.getcwd()
    try:
        if dirname is not None:
            os.chdir(dirname)
        yield
    finally:
        os.chdir(curdir)


@task
def kitchen_prepare(ctx, windows=is_windows, kernel_release=None, ci=False):
    """
    Compile test suite for kitchen
    """

    # Clean up previous build
    if os.path.exists(KITCHEN_ARTIFACT_DIR):
        shutil.rmtree(KITCHEN_ARTIFACT_DIR)

    build_tags = [NPM_TAG]
    if not windows:
        build_tags.append(BPF_TAG)

    # Retrieve a list of all packages we want to test
    # This handles the elipsis notation (eg. ./pkg/ebpf/...)
    target_packages = []
    for pkg in TEST_PACKAGES_LIST:
        target_packages += (
            check_output(
                f"go list -f \"{{{{ .Dir }}}}\" -mod=mod -tags \"{','.join(build_tags)}\" {pkg}",
                shell=True,
            )
            .decode('utf-8')
            .strip()
            .split("\n")
        )

    # This will compile one 'testsuite' file per package by running `go test -c -o output_path`.
    # These artifacts will be "vendored" inside a chef recipe like the following:
    # test/kitchen/site-cookbooks/dd-system-probe-check/files/default/tests/pkg/network/testsuite
    # test/kitchen/site-cookbooks/dd-system-probe-check/files/default/tests/pkg/network/netlink/testsuite
    # test/kitchen/site-cookbooks/dd-system-probe-check/files/default/tests/pkg/ebpf/testsuite
    # test/kitchen/site-cookbooks/dd-system-probe-check/files/default/tests/pkg/ebpf/bytecode/testsuite
    for i, pkg in enumerate(target_packages):
        target_path = os.path.join(KITCHEN_ARTIFACT_DIR, re.sub("^.*datadog-agent.", "", pkg))
        target_bin = "testsuite"
        if windows:
            target_bin = "testsuite.exe"

        test(
            ctx,
            packages=pkg,
            skip_object_files=(i != 0),
            skip_linters=True,
            bundle_ebpf=False,
            output_path=os.path.join(target_path, target_bin),
            kernel_release=kernel_release,
        )

        # copy ancillary data, if applicable
        for extra in ["testdata", "build"]:
            extra_path = os.path.join(pkg, extra)
            if os.path.isdir(extra_path):
                shutil.copytree(extra_path, os.path.join(target_path, extra))

        gotls_client_dir = os.path.join("testutil", "gotls_client")
        gotls_client_binary = os.path.join(gotls_client_dir, "gotls_client")
        gotls_extra_path = os.path.join(pkg, gotls_client_dir)
        if not windows and os.path.isdir(gotls_extra_path):
            gotls_binary_path = os.path.join(target_path, gotls_client_binary)
            with chdir(gotls_extra_path):
                ctx.run(f"go build -o {gotls_binary_path} -ldflags=\"-extldflags '-static'\" gotls_client.go")

    gopath = os.getenv("GOPATH")
    copy_files = [
        "/opt/datadog-agent/embedded/bin/clang-bpf",
        "/opt/datadog-agent/embedded/bin/llc-bpf",
        f"{gopath}/bin/gotestsum",
    ]

    files_dir = os.path.join(KITCHEN_ARTIFACT_DIR, "..")
    for cf in copy_files:
        if os.path.exists(cf):
            shutil.copy(cf, files_dir)

    if not ci:
        kitchen_prepare_btfs(ctx, files_dir)

    ctx.run(f"go build -o {files_dir}/test2json -ldflags=\"-s -w\" cmd/test2json", env={"CGO_ENABLED": "0"})


@task
def kitchen_test(ctx, target=None, provider="virtualbox"):
    """
    Run tests (locally) using chef kitchen against an array of different platforms.
    * Make sure to run `inv -e system-probe.kitchen-prepare` using the agent-development VM;
    * Then we recommend to run `inv -e system-probe.kitchen-test` directly from your (macOS) machine;
    """

    vagrant_arch = ""
    if CURRENT_ARCH == "x64":
        vagrant_arch = "x86_64"
    elif CURRENT_ARCH == "arm64":
        vagrant_arch = "arm64"
    else:
        raise Exit(f"Unsupported vagrant arch for {CURRENT_ARCH}", code=1)

    # Retrieve a list of all available vagrant images
    images = {}
    platform_file = os.path.join(KITCHEN_DIR, "platforms.json")
    with open(platform_file, 'r') as f:
        for kplatform, by_provider in json.load(f).items():
            if "vagrant" in by_provider and vagrant_arch in by_provider["vagrant"]:
                for image in by_provider["vagrant"][vagrant_arch]:
                    images[image] = kplatform

    if not (target in images):
        print(
            f"please run inv -e system-probe.kitchen-test --target <IMAGE>, where <IMAGE> is one of the following:\n{list(images.keys())}"
        )
        raise Exit(code=1)

    with ctx.cd(KITCHEN_DIR):
        ctx.run(
            f"inv kitchen.genconfig --platform {images[target]} --osversions {target} --provider vagrant --testfiles system-probe-test --platformfile {platform_file} --arch {vagrant_arch}",
            env={"KITCHEN_VAGRANT_PROVIDER": provider},
        )
        ctx.run("kitchen test")


@task
def kitchen_genconfig(
    ctx, ssh_key, platform, osversions, image_size=None, provider="azure", arch=None, azure_sub_id=None
):
    if not arch:
        arch = CURRENT_ARCH

    if arch == "x64":
        arch = "x86_64"
    elif arch == "arm64":
        arch = "arm64"
    else:
        raise Exit("unsupported arch specified")

    if not image_size and provider == "azure":
        image_size = "Standard_D2_v2"

    if not image_size:
        raise Exit("Image size must be specified")

    if azure_sub_id is None and provider == "azure":
        raise Exit("azure subscription id must be specified with --azure-sub-id")

    env = {
        "KITCHEN_RSA_SSH_KEY_PATH": ssh_key,
    }
    if azure_sub_id:
        env["AZURE_SUBSCRIPTION_ID"] = azure_sub_id

    with ctx.cd(KITCHEN_DIR):
        ctx.run(
            f"inv -e kitchen.genconfig --platform={platform} --osversions={osversions} --provider={provider} --arch={arch} --imagesize={image_size} --testfiles=system-probe-test --platformfile=platforms.json",
            env=env,
        )


@task
def clang_format(ctx, targets=None, fix=False, fail_on_issue=False):
    """
    Format C code using clang-format
    """
    ctx.run("which clang-format")
    if isinstance(targets, str):
        # when this function is called from the command line, targets are passed
        # as comma separated tokens in a string
        targets = targets.split(',')

    if not targets:
        targets = get_ebpf_targets()

    # remove externally maintained files
    ignored_files = ["pkg/ebpf/c/bpf_helpers.h", "pkg/ebpf/c/bpf_endian.h", "pkg/ebpf/compiler/clang-stdarg.h"]
    for f in ignored_files:
        if f in targets:
            targets.remove(f)

    fmt_cmd = "clang-format -i --style=file --fallback-style=none"
    if not fix:
        fmt_cmd = fmt_cmd + " --dry-run"
    if fail_on_issue:
        fmt_cmd = fmt_cmd + " --Werror"

    ctx.run(f"{fmt_cmd} {' '.join(targets)}")


@task
def clang_tidy(ctx, fix=False, fail_on_issue=False, kernel_release=None):
    """
    Lint C code using clang-tidy
    """

    print("checking for clang-tidy executable...")
    ctx.run("which clang-tidy")

    build_flags = get_ebpf_build_flags()
    build_flags.append("-DDEBUG=1")
    build_flags.append("-emit-llvm")
    build_flags.extend(get_kernel_headers_flags(kernel_release=kernel_release))

    bpf_dir = os.path.join(".", "pkg", "ebpf")
    base_files = glob.glob(f"{bpf_dir}/c/**/*.c")

    network_c_dir = os.path.join(".", "pkg", "network", "ebpf", "c")
    network_files = list(base_files)
    network_files.extend(glob.glob(f"{network_c_dir}/**/*.c"))
    network_flags = list(build_flags)
    network_flags.append(f"-I{network_c_dir}")
    network_flags.append(f"-I{os.path.join(network_c_dir, 'prebuilt')}")
    network_flags.append(f"-I{os.path.join(network_c_dir, 'runtime')}")
    run_tidy(ctx, files=network_files, build_flags=network_flags, fix=fix, fail_on_issue=fail_on_issue)

    security_agent_c_dir = os.path.join(".", "pkg", "security", "ebpf", "c")
    security_files = list(base_files)
    security_files.extend(glob.glob(f"{security_agent_c_dir}/**/*.c"))
    security_flags = list(build_flags)
    security_flags.append(f"-I{security_agent_c_dir}")
    security_flags.append("-DUSE_SYSCALL_WRAPPER=0")
    security_checks = ["-readability-function-cognitive-complexity"]
    run_tidy(
        ctx,
        files=security_files,
        build_flags=security_flags,
        fix=fix,
        fail_on_issue=fail_on_issue,
        checks=security_checks,
    )


def run_tidy(ctx, files, build_flags, fix=False, fail_on_issue=False, checks=None):
    flags = ["--quiet"]
    if fix:
        flags.append("--fix")
    if fail_on_issue:
        flags.append("--warnings-as-errors='*'")

    if checks is not None:
        flags.append(f"--checks={','.join(checks)}")

    ctx.run(f"clang-tidy {' '.join(flags)} {' '.join(files)} -- {' '.join(build_flags)}", warn=True)


def get_ebpf_targets():
    files = glob.glob("pkg/ebpf/c/*.[c,h]")
    files.extend(glob.glob("pkg/network/ebpf/c/**/*.[c,h]", recursive=True))
    files.extend(glob.glob("pkg/security/ebpf/c/**/*.[c,h]", recursive=True))
    return files


def get_kernel_arch():
    # Mapping used by the kernel, from https://elixir.bootlin.com/linux/latest/source/scripts/subarch.include
    return (
        check_output(
            '''uname -m | sed -e s/i.86/x86/ -e s/x86_64/x86/ \
                -e s/sun4u/sparc64/ \
                -e s/arm.*/arm/ -e s/sa110/arm/ \
                -e s/s390x/s390/ -e s/parisc64/parisc/ \
                -e s/ppc.*/powerpc/ -e s/mips.*/mips/ \
                -e s/sh[234].*/sh/ -e s/aarch64.*/arm64/ \
                -e s/riscv.*/riscv/''',
            shell=True,
        )
        .decode('utf-8')
        .strip()
    )


def get_linux_header_dirs(kernel_release=None, minimal_kernel_release=None):
    if not kernel_release:
        os_info = os.uname()
        kernel_release = os_info.release

    if kernel_release and minimal_kernel_release:
        match = re.compile(r'(\d+)\.(\d+)(\.(\d+))?').match(kernel_release)
        version_tuple = [int(x) or 0 for x in match.group(1, 2, 4)]
        if version_tuple < minimal_kernel_release:
            print(
                f"You need to have kernel headers for at least {'.'.join([str(x) for x in minimal_kernel_release])} to enable all system-probe features"
            )

    src_kernels_dir = "/usr/src/kernels"
    src_dir = "/usr/src"
    possible_dirs = [
        f"/lib/modules/{kernel_release}/build",
        f"/lib/modules/{kernel_release}/source",
        f"{src_dir}/linux-headers-{kernel_release}",
        f"{src_kernels_dir}/{kernel_release}",
    ]
    linux_headers = []
    for d in possible_dirs:
        if os.path.isdir(d):
            # resolve symlinks
            linux_headers.append(Path(d).resolve())

    # fallback to non-release-specific directories
    if len(linux_headers) == 0:
        if os.path.isdir(src_kernels_dir):
            linux_headers = [os.path.join(src_kernels_dir, d) for d in os.listdir(src_kernels_dir)]
        else:
            linux_headers = [os.path.join(src_dir, d) for d in os.listdir(src_dir) if d.startswith("linux-")]

    # deduplicate
    linux_headers = list(dict.fromkeys(linux_headers))
    arch = get_kernel_arch()

    subdirs = [
        "include",
        "include/uapi",
        "include/generated/uapi",
        f"arch/{arch}/include",
        f"arch/{arch}/include/uapi",
        f"arch/{arch}/include/generated",
    ]

    dirs = []
    for d in linux_headers:
        for s in subdirs:
            dirs.extend([os.path.join(d, s)])

    return dirs


def get_ebpf_build_flags(unit_test=False):
    flags = []
    flags.extend(
        [
            '-D__KERNEL__',
            '-DCONFIG_64BIT',
            '-D__BPF_TRACING__',
            '-DKBUILD_MODNAME=\\"ddsysprobe\\"',
            '-DCOMPILE_PREBUILT',
        ]
    )
    if unit_test:
        flags.extend(['-D__BALOUM__'])
    flags.extend(
        [
            '-Wno-unused-value',
            '-Wno-pointer-sign',
            '-Wno-compare-distinct-pointer-types',
            '-Wunused',
            '-Wall',
            '-Werror',
        ]
    )
    flags.extend(["-include pkg/ebpf/c/asm_goto_workaround.h"])
    flags.extend(["-O2"])
    flags.extend(
        [
            # Some linux distributions enable stack protector by default which is not available on eBPF
            '-fno-stack-protector',
            '-fno-color-diagnostics',
            '-fno-unwind-tables',
            '-fno-asynchronous-unwind-tables',
            '-fno-jump-tables',
            '-fmerge-all-constants',
        ]
    )
    flags.extend(["-Ipkg/ebpf/c"])
    return flags


def get_co_re_build_flags():
    flags = get_ebpf_build_flags()

    flags.remove('-DCOMPILE_PREBUILT')
    flags.remove('-DCONFIG_64BIT')
    flags.remove('-include pkg/ebpf/c/asm_goto_workaround.h')

    arch = get_kernel_arch()
    flags.extend(
        [
            f"-D__TARGET_ARCH_{arch}",
            "-DCOMPILE_CORE",
            '-emit-llvm',
            '-g',
        ]
    )

    return flags


def get_kernel_headers_flags(kernel_release=None, minimal_kernel_release=None):
    return [
        f"-isystem{d}"
        for d in get_linux_header_dirs(kernel_release=kernel_release, minimal_kernel_release=minimal_kernel_release)
    ]


def check_for_inline(ctx):
    print("checking for invalid inline usage...")
    src_dirs = ["pkg/ebpf/c/", "pkg/network/ebpf/c/", "pkg/security/ebpf/c/"]
    grep_filter = "--include='*.c' --include '*.h'"
    grep_exclude = "--exclude='bpf_helpers.h'"
    pattern = "'^[^/]*\\binline\\b'"
    grep_res = ctx.run(f"grep -n {grep_filter} {grep_exclude} -r {pattern} {' '.join(src_dirs)}", warn=True, hide=True)
    if grep_res.ok:
        print(color_message("Use __always_inline instead of inline:", "red"))
        print(grep_res.stdout)
        raise Exit(code=1)


def run_ninja(
    ctx,
    task="",
    target="",
    explain=False,
    windows=is_windows,
    major_version='7',
    arch=CURRENT_ARCH,
    kernel_release=None,
    debug=False,
    strip_object_files=False,
    with_unit_test=False,
):
    check_for_ninja(ctx)
    nf_path = os.path.join(ctx.cwd, 'system-probe.ninja')
    ninja_generate(
        ctx, nf_path, windows, major_version, arch, debug, strip_object_files, kernel_release, with_unit_test
    )
    explain_opt = "-d explain" if explain else ""
    if task:
        ctx.run(f"ninja {explain_opt} -f {nf_path} -t {task}")
    else:
        ctx.run(f"ninja {explain_opt} -f {nf_path} {target}")


def setup_runtime_clang(ctx):
    # check if correct version is already present
    sudo = "sudo" if not is_root() else ""
    clang_res = ctx.run(f"{sudo} /opt/datadog-agent/embedded/bin/clang-bpf --version", warn=True)
    llc_res = ctx.run(f"{sudo} /opt/datadog-agent/embedded/bin/llc-bpf --version", warn=True)
    clang_version_str = clang_res.stdout.split("\n")[0].split(" ")[2].strip() if clang_res.ok else ""
    llc_version_str = llc_res.stdout.split("\n")[1].strip().split(" ")[2].strip() if llc_res.ok else ""

    if not os.path.exists("/opt/datadog-agent/embedded/bin"):
        ctx.run(f"{sudo} mkdir -p /opt/datadog-agent/embedded/bin")

    arch = arch_mapping.get(platform.machine())
    if arch == "x64":
        arch = "amd64"

    if clang_version_str != CLANG_VERSION_RUNTIME:
        # download correct version from dd-agent-omnibus S3 bucket
        clang_url = f"https://dd-agent-omnibus.s3.amazonaws.com/llvm/clang-{CLANG_VERSION_RUNTIME}.{arch}"
        ctx.run(f"{sudo} wget -q {clang_url} -O /opt/datadog-agent/embedded/bin/clang-bpf")
        ctx.run(f"{sudo} chmod 0755 /opt/datadog-agent/embedded/bin/clang-bpf")

    if llc_version_str != CLANG_VERSION_RUNTIME:
        llc_url = f"https://dd-agent-omnibus.s3.amazonaws.com/llvm/llc-{CLANG_VERSION_RUNTIME}.{arch}"
        ctx.run(f"{sudo} wget -q {llc_url} -O /opt/datadog-agent/embedded/bin/llc-bpf")
        ctx.run(f"{sudo} chmod 0755 /opt/datadog-agent/embedded/bin/llc-bpf")


def verify_system_clang_version(ctx):
    clang_res = ctx.run("clang --version", warn=True)
    clang_version_str = ""
    if clang_res.ok:
        clang_version_parts = clang_res.stdout.splitlines()[0].split(" ")
        version_index = clang_version_parts.index("version")
        clang_version_str = clang_version_parts[version_index + 1].split("-")[0]

    if not clang_version_str.startswith(CLANG_VERSION_SYSTEM_PREFIX):
        raise Exit(
            f"unsupported clang version {clang_version_str} in use. Please install {CLANG_VERSION_SYSTEM_PREFIX}."
        )


def build_object_files(
    ctx,
    windows=is_windows,
    major_version='7',
    arch=CURRENT_ARCH,
    kernel_release=None,
    debug=False,
    strip_object_files=False,
    with_unit_test=False,
):
    build_dir = os.path.join("pkg", "ebpf", "bytecode", "build")

    if not windows:
        verify_system_clang_version(ctx)
        # if clang is missing, subsequent calls to ctx.run("clang ...") will fail silently
        setup_runtime_clang(ctx)

        if strip_object_files:
            print("checking for llvm-strip...")
            ctx.run("which llvm-strip")

        check_for_inline(ctx)
        ctx.run(f"mkdir -p -m 0755 {build_dir}/runtime")
        ctx.run(f"mkdir -p -m 0755 {build_dir}/co-re")

    run_ninja(
        ctx,
        explain=True,
        windows=windows,
        major_version=major_version,
        arch=arch,
        kernel_release=kernel_release,
        debug=debug,
        strip_object_files=strip_object_files,
        with_unit_test=with_unit_test,
    )

    if not windows:
        sudo = "" if is_root() else "sudo"
        ctx.run(f"{sudo} mkdir -p {EMBEDDED_SHARE_DIR}")

        if ctx.run("command -v rsync >/dev/null 2>&1", warn=True, hide=True).ok:
            rsync_filter = "--filter='+ */' --filter='+ *.o' --filter='+ *.c' --filter='- *'"
            ctx.run(
                f"{sudo} rsync --chmod=F644 --chown=root:root -rvt {rsync_filter} {build_dir}/ {EMBEDDED_SHARE_DIR}"
            )
        else:
            with ctx.cd(build_dir):

                def cp_cmd(out_dir):
                    dest = os.path.join(EMBEDDED_SHARE_DIR, out_dir)
                    return " ".join(
                        [
                            f"-execdir cp -p {{}} {dest}/ \\;",
                            f"-execdir chown root:root {dest}/{{}} \\;",
                            f"-execdir chmod 0644 {dest}/{{}} \\;",
                        ]
                    )

                ctx.run(f"{sudo} find . -maxdepth 1 -type f -name '*.o' {cp_cmd('.')}")
                ctx.run(f"{sudo} mkdir -p {EMBEDDED_SHARE_DIR}/co-re")
                ctx.run(f"{sudo} find ./co-re -maxdepth 1 -type f -name '*.o' {cp_cmd('co-re')}")
                ctx.run(f"{sudo} mkdir -p {EMBEDDED_SHARE_DIR}/runtime")
                ctx.run(f"{sudo} find ./runtime -maxdepth 1 -type f -name '*.c' {cp_cmd('runtime')}")


def build_cws_object_files(
    ctx,
    major_version='7',
    arch=CURRENT_ARCH,
    kernel_release=None,
    debug=False,
    strip_object_files=False,
    with_unit_test=False,
):
    run_ninja(
        ctx,
        target="cws",
        major_version=major_version,
        arch=arch,
        debug=debug,
        strip_object_files=strip_object_files,
        kernel_release=kernel_release,
        with_unit_test=with_unit_test,
    )


@task
def object_files(ctx, kernel_release=None, with_unit_test=False):
    build_object_files(ctx, kernel_release=kernel_release, with_unit_test=with_unit_test)


def clean_object_files(
    ctx, windows, major_version='7', arch=CURRENT_ARCH, kernel_release=None, debug=False, strip_object_files=False
):
    run_ninja(
        ctx,
        task="clean",
        windows=windows,
        major_version=major_version,
        arch=arch,
        debug=debug,
        strip_object_files=strip_object_files,
        kernel_release=kernel_release,
    )


@task
def generate_lookup_tables(ctx, windows=is_windows):
    if windows:
        return

    lookup_table_generate_files = [
        "./pkg/network/go/goid/main.go",
        "./pkg/network/protocols/http/gotls/lookup/main.go",
    ]
    for file in lookup_table_generate_files:
        ctx.run(f"go generate {file}")


def is_root():
    return os.getuid() == 0


def check_for_ninja(ctx):
    if is_windows:
        ctx.run("where ninja")
    else:
        ctx.run("which ninja")


def is_bpftool_compatible(ctx):
    try:
        ctx.run("bpftool gen min_core_btf 2>&1 | grep -q \"'min_core_btf' needs at least 3 arguments, 0 found\"")
        return True
    except Exception:
        return False


@contextlib.contextmanager
def tempdir():
    """
    Helper to create a temp directory and clean it
    """
    dirpath = tempfile.mkdtemp()
    try:
        yield dirpath
    finally:
        shutil.rmtree(dirpath)


def kitchen_prepare_btfs(ctx, files_dir, arch=CURRENT_ARCH):
    btf_dir = "/opt/datadog-agent/embedded/share/system-probe/ebpf/co-re/btf"

    if arch == "x64":
        arch = "x86_64"
    elif arch == "arm64":
        arch = "aarch64"

    if not os.path.exists(f"{btf_dir}/kitchen-btfs-{arch}.tar.xz"):
        exit("BTFs for kitchen test environments not found. Please update & re-provision your dev VM.")

    sudo = "sudo" if not is_root() else ""
    ctx.run(f"{sudo} chmod -R 0777 {btf_dir}")

    if not os.path.exists(f"{btf_dir}/kitchen-btfs-{arch}"):
        ctx.run(
            f"mkdir {btf_dir}/kitchen-btfs-{arch} && "
            + f"tar xf {btf_dir}/kitchen-btfs-{arch}.tar.xz -C {btf_dir}/kitchen-btfs-{arch}"
        )

    can_minimize = True
    if not is_bpftool_compatible(ctx):
        print(
            "Cannot minimize BTFs: bpftool version 6 or higher is required: preparing kitchen environment with full sized BTFs instead."
        )
        can_minimize = False

    if can_minimize:
        co_re_programs = " ".join(glob.glob("/opt/datadog-agent/embedded/share/system-probe/ebpf/co-re/*.o"))
        generate_minimized_btfs(
            ctx,
            source_dir=f"{btf_dir}/kitchen-btfs-{arch}",
            output_dir=f"{btf_dir}/minimized-btfs",
            input_bpf_programs=co_re_programs,
        )

        ctx.run(
            f"cd {btf_dir}/minimized-btfs && "
            + "tar -cJf minimized-btfs.tar.xz * && "
            + f"mv minimized-btfs.tar.xz {files_dir}"
        )
    else:
        ctx.run(f"cp {btf_dir}/kitchen-btfs-{arch}.tar.xz {files_dir}/minimized-btfs.tar.xz")


@task
def generate_minimized_btfs(
    ctx,
    source_dir,
    output_dir,
    input_bpf_programs,
):
    """
    Given an input directory containing compressed full-sized BTFs, generates an identically-structured
    output directory containing compressed minimized versions of those BTFs, tailored to the given
    bpf program(s).
    """

    # If there are no input programs, we don't need to actually do anything; however, in order to
    # prevent CI jobs from failing, we'll create a dummy output directory
    if input_bpf_programs == "":
        ctx.run(f"mkdir -p {output_dir}/dummy_data")
        return

    ctx.run(f"mkdir -p {output_dir}")

    check_for_ninja(ctx)

    ninja_file_path = os.path.join(ctx.cwd, 'generate-minimized-btfs.ninja')
    with open(ninja_file_path, 'w') as ninja_file:
        nw = NinjaWriter(ninja_file, width=180)

        nw.rule(name="decompress_btf", command="tar -xf $in -C $target_directory")
        nw.rule(name="minimize_btf", command="bpftool gen min_core_btf $in $out $input_bpf_programs")
        nw.rule(name="compress_minimized_btf", command="tar -cJf $out -C $tar_working_directory $rel_in && rm $in")

        for root, dirs, files in os.walk(source_dir):
            path_from_root = os.path.relpath(root, source_dir)

            for d in dirs:
                output_subdir = os.path.join(output_dir, path_from_root, d)
                ctx.run(f"mkdir -p {output_subdir}")

            for file in files:
                if not file.endswith(".tar.xz"):
                    continue

                btf_filename = file[: -len(".tar.xz")]
                minimized_btf_path = os.path.join(output_dir, path_from_root, btf_filename)

                nw.build(
                    rule="decompress_btf",
                    inputs=[os.path.join(root, file)],
                    outputs=[os.path.join(root, btf_filename)],
                    variables={
                        "target_directory": root,
                    },
                )

                nw.build(
                    rule="minimize_btf",
                    inputs=[os.path.join(root, btf_filename)],
                    outputs=[minimized_btf_path],
                    variables={
                        "input_bpf_programs": input_bpf_programs,
                    },
                )

                nw.build(
                    rule="compress_minimized_btf",
                    inputs=[minimized_btf_path],
                    outputs=[f"{minimized_btf_path}.tar.xz"],
                    variables={
                        "tar_working_directory": os.path.join(output_dir, path_from_root),
                        "rel_in": btf_filename,
                    },
                )

    ctx.run(f"ninja -f {ninja_file_path}")


@task
def print_failed_tests(_, output_dir):
    fail_count = 0
    for testjson_tgz in glob.glob(f"{output_dir}/**/testjson.tar.gz"):
        test_platform = os.path.basename(os.path.dirname(testjson_tgz))

        with tempfile.TemporaryDirectory() as unpack_dir:
            with tarfile.open(testjson_tgz) as tgz:
                tgz.extractall(path=unpack_dir)

            for test_json in glob.glob(f"{unpack_dir}/*.json"):
                bundle, _ = os.path.splitext(os.path.basename(test_json))
                with open(test_json) as tf:
                    for line in tf:
                        json_test = json.loads(line.strip())
                        if 'Test' in json_test:
                            name = json_test['Test']
                            package = json_test['Package']
                            action = json_test["Action"]

                            if action == "fail":
                                print(f"FAIL: [{test_platform}] [{bundle}] {package} {name}")
                                fail_count += 1

    if fail_count > 0:
        raise Exit(code=1)


@task
def save_test_dockers(ctx, output_dir, arch, windows=is_windows):
    import yaml

    if windows:
        return

    docker_compose_paths = glob.glob("./pkg/network/protocols/*/testdata/docker-compose.yml")
    # Add relative docker-compose paths
    # For example:
    #   docker_compose_paths.append("./pkg/network/protocols/dockers/testdata/docker-compose.yml")

    images = set()
    for docker_compose_path in docker_compose_paths:
        with open(docker_compose_path, "r") as f:
            docker_compose = yaml.safe_load(f.read())
        for component in docker_compose["services"]:
            images.add(docker_compose["services"][component]["image"])

    for image in images:
        output_path = image.translate(str.maketrans('', '', string.punctuation))
        ctx.run(f"docker pull --platform linux/{arch} {image}")
        ctx.run(f"docker save {image} > {os.path.join(output_dir, output_path)}.tar")<|MERGE_RESOLUTION|>--- conflicted
+++ resolved
@@ -207,26 +207,22 @@
     network_bpf_dir = os.path.join("pkg", "network", "ebpf")
     network_c_dir = os.path.join(network_bpf_dir, "c")
     network_prebuilt_dir = os.path.join(network_c_dir, "prebuilt")
-    network_co_re_dir = os.path.join(network_c_dir, "runtime")
 
     network_flags = "-Ipkg/network/ebpf/c -g"
-<<<<<<< HEAD
-    network_co_re_flags = f"-Ipkg/network/ebpf/c -I{network_co_re_dir}"
     network_programs = ["dns", "offset-guess", "tracer", "http", "usm_events_test"]
-    network_co_re_programs = ["http"]
-=======
-    network_co_re_flags = f"-I{network_co_re_dir} -Ipkg/network/ebpf/c"
-    network_programs = ["dns", "offset-guess", "tracer", "http", "usm_events_test"]
-    network_co_re_programs = ["tracer-fentry"]
->>>>>>> 84257758
+    network_co_re_programs = ["co-re/tracer-fentry", "runtime/http"]
 
     for prog in network_programs:
         infile = os.path.join(network_prebuilt_dir, f"{prog}.c")
         outfile = os.path.join(build_dir, f"{prog}.o")
         ninja_network_ebpf_program(nw, infile, outfile, network_flags)
 
-    for prog in network_co_re_programs:
-        infile = os.path.join(network_co_re_dir, f"{prog}.c")
+    for prog_path in network_co_re_programs:
+        prog = os.path.basename(prog_path)
+        src_dir = os.path.join(network_c_dir, os.path.dirname(prog_path))
+        network_co_re_flags = f"-I{src_dir} -Ipkg/network/ebpf/c"
+
+        infile = os.path.join(src_dir, f"{prog}.c")
         outfile = os.path.join(co_re_build_dir, f"{prog}.o")
         ninja_network_ebpf_co_re_program(nw, infile, outfile, network_co_re_flags)
 
@@ -333,11 +329,7 @@
         in_dir, in_file = os.path.split(f)
         in_base, _ = os.path.splitext(in_file)
         out_file = f"{in_base}_{go_platform}.go"
-<<<<<<< HEAD
-        rel_import = f"-I {os.path.relpath('pkg/ebpf/c', in_dir)} -I {os.path.relpath('pkg/network/ebpf/c', in_dir)}"
-=======
         rel_import = f"-I {os.path.relpath('pkg/network/ebpf/c', in_dir)} -I {os.path.relpath('pkg/ebpf/c', in_dir)}"
->>>>>>> 84257758
         nw.build(
             inputs=[f],
             outputs=[os.path.join(in_dir, out_file)],
