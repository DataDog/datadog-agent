--- conflicted
+++ resolved
@@ -321,17 +321,10 @@
     commands.append(cmd.format(flags=" ".join(flags + ["-DDEBUG=1"]), file=debug_obj_file))
 
     if install:
-<<<<<<< HEAD
-        # Now update the assets stored in the go code
-        commands.append("go get -u github.com/jteeuwen/go-bindata/...")
-
         assets_cmd = (
             os.environ["GOPATH"]
             + "/bin/go-bindata -pkg bytecode -prefix '{c_dir}' -modtime 1 -o '{go_file}' '{obj_file}' '{debug_obj_file}' '{tcp_queue_length_kern_c_file}' '{tcp_queue_length_kern_user_h_file}'"
         )
-=======
-        assets_cmd = os.environ["GOPATH"]+"/bin/go-bindata -pkg bytecode -prefix '{c_dir}' -modtime 1 -o '{go_file}' '{obj_file}' '{debug_obj_file}' '{tcp_queue_length_kern_c_file}' '{tcp_queue_length_kern_user_h_file}'"
->>>>>>> da5db0e8
         go_file = os.path.join(bpf_dir, "bytecode", "tracer-ebpf.go")
         commands.append(
             assets_cmd.format(
