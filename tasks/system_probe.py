import contextlib
import glob
import json
import os
import platform
import re
import shutil
import sys
import tempfile
from subprocess import check_output

from invoke import task
from invoke.exceptions import Exit

from .build_tags import get_default_build_tags
from .utils import REPO_PATH, bin_name, get_build_flags, get_version_numeric_only

BIN_DIR = os.path.join(".", "bin", "system-probe")
BIN_PATH = os.path.join(BIN_DIR, bin_name("system-probe", android=False))

BPF_TAG = "linux_bpf"
BUNDLE_TAG = "ebpf_bindata"
NPM_TAG = "npm"
GIMME_ENV_VARS = ['GOROOT', 'PATH']
DNF_TAG = "dnf"

CLANG_CMD = "clang {flags} -c '{c_file}' -o '{bc_file}'"
LLC_CMD = "llc -march=bpf -filetype=obj -o '{obj_file}' '{bc_file}'"

DATADOG_AGENT_EMBEDDED_PATH = '/opt/datadog-agent/embedded'

KITCHEN_DIR = os.getenv('DD_AGENT_TESTING_DIR') or os.path.normpath(os.path.join(os.getcwd(), "test", "kitchen"))
KITCHEN_ARTIFACT_DIR = os.path.join(KITCHEN_DIR, "site-cookbooks", "dd-system-probe-check", "files", "default", "tests")
TEST_PACKAGES_LIST = ["./pkg/ebpf/...", "./pkg/network/...", "./pkg/collector/corechecks/ebpf/..."]
TEST_PACKAGES = " ".join(TEST_PACKAGES_LIST)

is_windows = sys.platform == "win32"

arch_mapping = {
    "amd64": "x64",
    "x86_64": "x64",
    "x64": "x64",
    "i386": "x86",
    "i686": "x86",
    "aarch64": "arm64",  # linux
    "arm64": "arm64",  # darwin
}
CURRENT_ARCH = arch_mapping.get(platform.machine(), "x64")


@task
def build(
    ctx,
    race=False,
    incremental_build=True,
    major_version='7',
    python_runtimes='3',
    go_mod="mod",
    windows=is_windows,
    arch=CURRENT_ARCH,
    embedded_path=DATADOG_AGENT_EMBEDDED_PATH,
    compile_ebpf=True,
    nikos_embedded_path=None,
    bundle_ebpf=False,
    parallel_build=True,
):
    """
    Build the system_probe
    """

    # generate windows resources
    if windows:
        windres_target = "pe-x86-64"
        if arch == "x86":
            raise Exit(message="system probe not supported on x86")

        ver = get_version_numeric_only(ctx, major_version=major_version)
        maj_ver, min_ver, patch_ver = ver.split(".")
        resdir = os.path.join(".", "cmd", "system-probe", "windows_resources")

        ctx.run(f"windmc --target {windres_target} -r {resdir} {resdir}/system-probe-msg.mc")

        ctx.run(
            f"windres --define MAJ_VER={maj_ver} --define MIN_VER={min_ver} --define PATCH_VER={patch_ver} -i cmd/system-probe/windows_resources/system-probe.rc --target {windres_target} -O coff -o cmd/system-probe/rsrc.syso"
        )
    elif compile_ebpf:
        # Only build ebpf files on unix
        build_object_files(ctx, parallel_build=parallel_build)

    generate_cgo_types(ctx, windows=windows)
    ldflags, gcflags, env = get_build_flags(
        ctx,
        major_version=major_version,
        python_runtimes=python_runtimes,
        embedded_path=embedded_path,
        nikos_embedded_path=nikos_embedded_path,
    )

    build_tags = get_default_build_tags(build="system-probe", arch=arch)
    if bundle_ebpf:
        build_tags.append(BUNDLE_TAG)
    if nikos_embedded_path:
        build_tags.append(DNF_TAG)

    cmd = 'go build -mod={go_mod} {race_opt} {build_type} -tags "{go_build_tags}" '
    cmd += '-o {agent_bin} -gcflags="{gcflags}" -ldflags="{ldflags}" {REPO_PATH}/cmd/system-probe'

    args = {
        "go_mod": go_mod,
        "race_opt": "-race" if race else "",
        "build_type": "" if incremental_build else "-a",
        "go_build_tags": " ".join(build_tags),
        "agent_bin": BIN_PATH,
        "gcflags": gcflags,
        "ldflags": ldflags,
        "REPO_PATH": REPO_PATH,
    }

    ctx.run(cmd.format(**args), env=env)


@task
def test(
    ctx,
    packages=TEST_PACKAGES,
    skip_object_files=False,
    bundle_ebpf=False,
    output_path=None,
    runtime_compiled=False,
    skip_linters=False,
    run=None,
    windows=is_windows,
    parallel_build=True,
    failfast=False,
):
    """
    Run tests on eBPF parts
    If skip_object_files is set to True, this won't rebuild object files
    If output_path is set, we run `go test` with the flags `-c -o output_path`, which *compiles* the test suite
    into a single binary. This artifact is meant to be used in conjunction with kitchen tests.
    """
    if os.getenv("GOPATH") is None:
        raise Exit(
            code=1,
            message="GOPATH is not set, if you are running tests with sudo, you may need to use the -E option to "
            "preserve your environment",
        )

    if not skip_linters and not windows:
        clang_format(ctx)
        clang_tidy(ctx)

    if not skip_object_files and not windows:
        build_object_files(ctx, parallel_build=parallel_build)

    build_tags = [NPM_TAG]
    if not windows:
        build_tags.append(BPF_TAG)
        if bundle_ebpf:
            build_tags.append(BUNDLE_TAG)

    args = {
        "build_tags": ",".join(build_tags),
        "output_params": "-c -o " + output_path if output_path else "",
        "pkgs": packages,
        "run": "-run " + run if run else "",
        "failfast": "-failfast" if failfast else "",
    }

    _, _, env = get_build_flags(ctx)
    env['DD_SYSTEM_PROBE_BPF_DIR'] = os.path.normpath(os.path.join(os.getcwd(), "pkg", "ebpf", "bytecode", "build"))
    if runtime_compiled:
        env['DD_TESTS_RUNTIME_COMPILED'] = "1"

    cmd = 'go test -mod=mod -v {failfast} -tags "{build_tags}" {output_params} {pkgs} {run}'
    if not windows and not output_path and not is_root():
        cmd = 'sudo -E ' + cmd

    ctx.run(cmd.format(**args), env=env)


@task
def kitchen_prepare(ctx, windows=is_windows):
    """
    Compile test suite for kitchen
    """

    # Clean up previous build
    if os.path.exists(KITCHEN_ARTIFACT_DIR):
        shutil.rmtree(KITCHEN_ARTIFACT_DIR)

    build_tags = [NPM_TAG]
    if not windows:
        build_tags.append(BPF_TAG)

    # Retrieve a list of all packages we want to test
    # This handles the elipsis notation (eg. ./pkg/ebpf/...)
    target_packages = []
    for pkg in TEST_PACKAGES_LIST:
        target_packages += (
            check_output(
                f"go list -f \"{{{{ .Dir }}}}\" -mod=mod -tags \"{','.join(build_tags)}\" {pkg}",
                shell=True,
            )
            .decode('utf-8')
            .strip()
            .split("\n")
        )

    # This will compile one 'testsuite' file per package by running `go test -c -o output_path`.
    # These artifacts will be "vendored" inside a chef recipe like the following:
    # test/kitchen/site-cookbooks/dd-system-probe-check/files/default/tests/pkg/network/testsuite
    # test/kitchen/site-cookbooks/dd-system-probe-check/files/default/tests/pkg/network/netlink/testsuite
    # test/kitchen/site-cookbooks/dd-system-probe-check/files/default/tests/pkg/ebpf/testsuite
    # test/kitchen/site-cookbooks/dd-system-probe-check/files/default/tests/pkg/ebpf/bytecode/testsuite
    for i, pkg in enumerate(target_packages):
        target_path = os.path.join(KITCHEN_ARTIFACT_DIR, re.sub("^.*datadog-agent.", "", pkg))
        target_bin = "testsuite"
        if windows:
            target_bin = "testsuite.exe"

        test(
            ctx,
            packages=pkg,
            skip_object_files=(i != 0),
            skip_linters=True,
            bundle_ebpf=False,
            output_path=os.path.join(target_path, target_bin),
        )

        # copy ancillary data, if applicable
        for extra in ["testdata", "build"]:
            extra_path = os.path.join(pkg, extra)
            if os.path.isdir(extra_path):
                shutil.copytree(extra_path, os.path.join(target_path, extra))


@task
def kitchen_test(ctx, target=None, provider="virtualbox"):
    """
    Run tests (locally) using chef kitchen against an array of different platforms.
    * Make sure to run `inv -e system-probe.kitchen-prepare` using the agent-development VM;
    * Then we recommend to run `inv -e system-probe.kitchen-test` directly from your (macOS) machine;
    """

    vagrant_arch = ""
    if CURRENT_ARCH == "x64":
        vagrant_arch = "x86_64"
    elif CURRENT_ARCH == "arm64":
        vagrant_arch = "arm64"
    else:
        raise Exit(f"Unsupported vagrant arch for {CURRENT_ARCH}", code=1)

    # Retrieve a list of all available vagrant images
    images = {}
    platform_file = os.path.join(KITCHEN_DIR, "platforms.json")
    with open(platform_file, 'r') as f:
        for kplatform, by_provider in json.load(f).items():
            if "vagrant" in by_provider and vagrant_arch in by_provider["vagrant"]:
                for image in by_provider["vagrant"][vagrant_arch]:
                    images[image] = kplatform

    if not (target in images):
        print(
            f"please run inv -e system-probe.kitchen-test --target <IMAGE>, where <IMAGE> is one of the following:\n{list(images.keys())}"
        )
        raise Exit(code=1)

    with ctx.cd(KITCHEN_DIR):
        ctx.run(
            f"inv kitchen.genconfig --platform {images[target]} --osversions {target} --provider vagrant --testfiles system-probe-test --platformfile {platform_file} --arch {vagrant_arch}",
            env={"KITCHEN_VAGRANT_PROVIDER": provider},
        )
        ctx.run("kitchen test")


@task
def nettop(ctx, incremental_build=False, go_mod="mod", parallel_build=True):
    """
    Build and run the `nettop` utility for testing
    """
    build_object_files(ctx, parallel_build=parallel_build)

    cmd = 'go build -mod={go_mod} {build_type} -tags {tags} -o {bin_path} {path}'
    bin_path = os.path.join(BIN_DIR, "nettop")
    # Build
    ctx.run(
        cmd.format(
            path=os.path.join(REPO_PATH, "pkg", "network", "nettop"),
            bin_path=bin_path,
            go_mod=go_mod,
            build_type="" if incremental_build else "-a",
            tags=BPF_TAG,
        )
    )

    # Run
    if not is_root():
        ctx.sudo(bin_path)
    else:
        ctx.run(bin_path)


@task
def clang_format(ctx, targets=None, fix=False, fail_on_issue=False):
    """
    Format C code using clang-format
    """
    ctx.run("which clang-format")
    if isinstance(targets, str):
        # when this function is called from the command line, targets are passed
        # as comma separated tokens in a string
        targets = targets.split(',')

    if not targets:
        targets = get_ebpf_targets()

    # remove externally maintained files
    ignored_files = ["pkg/ebpf/c/bpf_helpers.h", "pkg/ebpf/c/bpf_endian.h", "pkg/ebpf/compiler/clang-stdarg.h"]
    for f in ignored_files:
        if f in targets:
            targets.remove(f)

    fmt_cmd = "clang-format -i --style=file --fallback-style=none"
    if not fix:
        fmt_cmd = fmt_cmd + " --dry-run"
    if fail_on_issue:
        fmt_cmd = fmt_cmd + " --Werror"

    ctx.run(f"{fmt_cmd} {' '.join(targets)}")


@task
def clang_tidy(ctx, fix=False, fail_on_issue=False):
    """
    Lint C code using clang-tidy
    """

    print("checking for clang-tidy executable...")
    ctx.run("which clang-tidy")

    build_flags = get_ebpf_build_flags()
    build_flags.append("-DDEBUG=1")

    bpf_dir = os.path.join(".", "pkg", "ebpf")
    base_files = glob.glob(bpf_dir + "/c/**/*.c")

    network_bpf_dir = os.path.join(".", "pkg", "network", "ebpf")
    network_c_dir = os.path.join(network_bpf_dir, "c")
    network_files = list(base_files)
    network_files.extend(glob.glob(network_c_dir + "/**/*[!http].c"))
    network_flags = list(build_flags)
    network_flags.append(f"-I{network_c_dir}")
    network_flags.append(f"-I{os.path.join(network_c_dir, 'prebuilt')}")
    network_flags.append(f"-I{os.path.join(network_c_dir, 'runtime')}")
    run_tidy(ctx, files=network_files, build_flags=network_flags, fix=fix, fail_on_issue=fail_on_issue)

    http_files = [os.path.join(network_c_dir, 'prebuilt', 'http.c')]
    http_flags = get_http_build_flags(network_c_dir)
    http_flags.append(f"-I{network_c_dir}")
    http_flags.append(f"-I{os.path.join(network_c_dir, 'prebuilt')}")
    run_tidy(ctx, files=http_files, build_flags=http_flags, fix=fix, fail_on_issue=fail_on_issue)

    security_agent_c_dir = os.path.join(".", "pkg", "security", "ebpf", "c")
    security_files = list(base_files)
    security_files.extend(glob.glob(security_agent_c_dir + "/**/*.c"))
    security_flags = list(build_flags)
    security_flags.append(f"-I{security_agent_c_dir}")
    security_flags.append("-DUSE_SYSCALL_WRAPPER=0")
    security_checks = ["-readability-function-cognitive-complexity"]
    run_tidy(
        ctx,
        files=security_files,
        build_flags=security_flags,
        fix=fix,
        fail_on_issue=fail_on_issue,
        checks=security_checks,
    )


def run_tidy(ctx, files, build_flags, fix=False, fail_on_issue=False, checks=None):
    flags = ["--quiet"]
    if fix:
        flags.append("--fix")
    if fail_on_issue:
        flags.append("--warnings-as-errors='*'")

    if checks is not None:
        flags.append(f"--checks={','.join(checks)}")

    ctx.run(f"clang-tidy {' '.join(flags)} {' '.join(files)} -- {' '.join(build_flags)}", warn=True)


@task
def object_files(ctx, parallel_build=True):
    """object_files builds the eBPF object files"""
    build_object_files(ctx, parallel_build=parallel_build)


def get_ebpf_targets():
    files = glob.glob("pkg/ebpf/c/*.[c,h]")
    files.extend(glob.glob("pkg/network/ebpf/c/*.[c,h]"))
    files.extend(glob.glob("pkg/security/ebpf/c/*.[c,h]"))
    return files


def get_linux_header_dirs():
    os_info = os.uname()
    centos_headers_dir = "/usr/src/kernels"
    debian_headers_dir = "/usr/src"
    linux_headers = []
    if os.path.isdir(centos_headers_dir):
        for d in os.listdir(centos_headers_dir):
            if os_info.release in d:
                linux_headers.append(os.path.join(centos_headers_dir, d))
    else:
        for d in os.listdir(debian_headers_dir):
            if d.startswith("linux-") and os_info.release in d:
                linux_headers.append(os.path.join(debian_headers_dir, d))

    # fallback to non-filtered version for Docker where `uname -r` is not correct
    if len(linux_headers) == 0:
        if os.path.isdir(centos_headers_dir):
            linux_headers = [os.path.join(centos_headers_dir, d) for d in os.listdir(centos_headers_dir)]
        else:
            linux_headers = [
                os.path.join(debian_headers_dir, d) for d in os.listdir(debian_headers_dir) if d.startswith("linux-")
            ]

    # fallback to the running kernel/build headers via /lib/modules/$(uname -r)/build/
    if len(linux_headers) == 0:
        uname_r = check_output('''uname -r''', shell=True).decode('utf-8').strip()
        build_dir = f"/lib/modules/{uname_r}/build"
        if os.path.isdir(build_dir):
            linux_headers = [build_dir]

    # Mapping used by the kernel, from https://elixir.bootlin.com/linux/latest/source/scripts/subarch.include
    arch = (
        check_output(
            '''uname -m | sed -e s/i.86/x86/ -e s/x86_64/x86/ \
                    -e s/sun4u/sparc64/ \
                    -e s/arm.*/arm/ -e s/sa110/arm/ \
                    -e s/s390x/s390/ -e s/parisc64/parisc/ \
                    -e s/ppc.*/powerpc/ -e s/mips.*/mips/ \
                    -e s/sh[234].*/sh/ -e s/aarch64.*/arm64/ \
                    -e s/riscv.*/riscv/''',
            shell=True,
        )
        .decode('utf-8')
        .strip()
    )

    subdirs = [
        "include",
        "include/uapi",
        "include/generated/uapi",
        f"arch/{arch}/include",
        f"arch/{arch}/include/uapi",
        f"arch/{arch}/include/generated",
    ]

    dirs = []
    for d in linux_headers:
        for s in subdirs:
            dirs.extend([os.path.join(d, s)])

    return dirs


def get_ebpf_build_flags(target=None):
    bpf_dir = os.path.join(".", "pkg", "ebpf")
    c_dir = os.path.join(bpf_dir, "c")
    if not target:
        target = ['-emit-llvm']

    flags = [
        '-D__KERNEL__',
        '-DCONFIG_64BIT',
        '-D__BPF_TRACING__',
        '-DKBUILD_MODNAME=\\"ddsysprobe\\"',
        '-Wno-unused-value',
        '-Wno-pointer-sign',
        '-Wno-compare-distinct-pointer-types',
        '-Wunused',
        '-Wall',
        '-Werror',
    ]
    flags.extend(target)
    flags.extend(
        [
            f"-include {os.path.join(c_dir, 'asm_goto_workaround.h')}",
            '-O2',
            # Some linux distributions enable stack protector by default which is not available on eBPF
            '-fno-stack-protector',
            '-fno-color-diagnostics',
            '-fno-unwind-tables',
            '-fno-asynchronous-unwind-tables',
            '-fno-jump-tables',
            f"-I{c_dir}",
        ]
    )

    header_dirs = get_linux_header_dirs()
    for d in header_dirs:
        flags.extend(["-isystem", d])

    return flags


def build_network_ebpf_compile_file(
    ctx, parallel_build, build_dir, p, debug, network_prebuilt_dir, network_flags, extension=".bc"
):
    src_file = os.path.join(network_prebuilt_dir, f"{p}.c")
    if not debug:
        bc_file = os.path.join(build_dir, f"{p}{extension}")
        return ctx.run(
            CLANG_CMD.format(flags=" ".join(network_flags), bc_file=bc_file, c_file=src_file),
            asynchronous=parallel_build,
        )
    else:
        debug_bc_file = os.path.join(build_dir, f"{p}-debug{extension}")
        return ctx.run(
            CLANG_CMD.format(flags=" ".join(network_flags + ["-DDEBUG=1"]), bc_file=debug_bc_file, c_file=src_file),
            asynchronous=parallel_build,
        )


def build_network_ebpf_link_file(ctx, parallel_build, build_dir, p, debug, network_flags):
    if not debug:
        bc_file = os.path.join(build_dir, f"{p}.bc")
        obj_file = os.path.join(build_dir, f"{p}.o")
        return ctx.run(
            LLC_CMD.format(flags=" ".join(network_flags), bc_file=bc_file, obj_file=obj_file),
            asynchronous=parallel_build,
        )
    else:
        debug_bc_file = os.path.join(build_dir, f"{p}-debug.bc")
        debug_obj_file = os.path.join(build_dir, f"{p}-debug.o")
        return ctx.run(
            LLC_CMD.format(flags=" ".join(network_flags), bc_file=debug_bc_file, obj_file=debug_obj_file),
            asynchronous=parallel_build,
        )


<<<<<<< HEAD
def get_http_build_flags(network_c_dir):
    uname_m = check_output("uname -m", shell=True).decode('utf-8').strip()
    flags = get_ebpf_build_flags(target=["-target", "bpf"])
    flags.append(f"-I{network_c_dir}")
    flags.append(f"-D__{uname_m}__")
    flags.append(f"-isystem /usr/include/{uname_m}-linux-gnu")
    return flags


=======
>>>>>>> 12246788
def build_http_ebpf_files(ctx, build_dir):
    network_bpf_dir = os.path.join(".", "pkg", "network", "ebpf")
    network_c_dir = os.path.join(network_bpf_dir, "c")
    network_prebuilt_dir = os.path.join(network_c_dir, "prebuilt")

<<<<<<< HEAD
    network_flags = get_http_build_flags(network_c_dir)
=======
    uname_m = check_output("uname -m", shell=True).decode('utf-8').strip()
    network_flags = get_ebpf_build_flags(target=["-target", "bpf"])
    network_flags.append(f"-I{network_c_dir}")
    network_flags.append(f"-D__{uname_m}__")

    network_flags.append(f"-isystem /usr/include/{uname_m}-linux-gnu")
>>>>>>> 12246788

    build_network_ebpf_compile_file(
        ctx, False, build_dir, "http", True, network_prebuilt_dir, network_flags, extension=".o"
    )
    build_network_ebpf_compile_file(
        ctx, False, build_dir, "http", False, network_prebuilt_dir, network_flags, extension=".o"
    )


<<<<<<< HEAD
def get_network_build_flags(network_c_dir):
    flags = get_ebpf_build_flags()
    flags.append(f"-I{network_c_dir}")
    return flags


=======
>>>>>>> 12246788
def build_network_ebpf_files(ctx, build_dir, parallel_build=True):
    network_bpf_dir = os.path.join(".", "pkg", "network", "ebpf")
    network_c_dir = os.path.join(network_bpf_dir, "c")
    network_prebuilt_dir = os.path.join(network_c_dir, "prebuilt")

    compiled_programs = ["dns", "offset-guess", "tracer"]

    network_flags = get_network_build_flags(network_c_dir)

    flavor = []
    for prog in compiled_programs:
        for debug in [False, True]:
            flavor.append((prog, debug))

    promises = []
    for p, debug in flavor:
        promises.append(
            build_network_ebpf_compile_file(
                ctx, parallel_build, build_dir, p, debug, network_prebuilt_dir, network_flags
            )
        )
        if not parallel_build:
            build_network_ebpf_link_file(ctx, parallel_build, build_dir, p, debug, network_flags)

    if not parallel_build:
        return

    promises_link = []
    for i, promise in enumerate(promises):
        promise.join()
        (p, debug) = flavor[i]
        promises_link.append(build_network_ebpf_link_file(ctx, parallel_build, build_dir, p, debug, network_flags))

    for promise in promises_link:
        promise.join()


def build_security_offset_guesser_ebpf_files(ctx, build_dir):
    security_agent_c_dir = os.path.join(".", "pkg", "security", "ebpf", "c")
    security_agent_prebuilt_dir = os.path.join(security_agent_c_dir, "prebuilt")
    security_c_file = os.path.join(security_agent_prebuilt_dir, "offset-guesser.c")
    security_bc_file = os.path.join(build_dir, "runtime-security-offset-guesser.bc")
    security_agent_obj_file = os.path.join(build_dir, "runtime-security-offset-guesser.o")

    security_flags = get_ebpf_build_flags()
    security_flags.append(f"-I{security_agent_c_dir}")

    ctx.run(
        CLANG_CMD.format(
            flags=" ".join(security_flags),
            c_file=security_c_file,
            bc_file=security_bc_file,
        ),
    )
    ctx.run(
        LLC_CMD.format(flags=" ".join(security_flags), bc_file=security_bc_file, obj_file=security_agent_obj_file),
    )


def build_security_probe_ebpf_files(ctx, build_dir, parallel_build=True):
    security_agent_c_dir = os.path.join(".", "pkg", "security", "ebpf", "c")
    security_agent_prebuilt_dir = os.path.join(security_agent_c_dir, "prebuilt")
    security_c_file = os.path.join(security_agent_prebuilt_dir, "probe.c")
    security_bc_file = os.path.join(build_dir, "runtime-security.bc")
    security_agent_obj_file = os.path.join(build_dir, "runtime-security.o")

    security_flags = get_ebpf_build_flags()
    security_flags.append(f"-I{security_agent_c_dir}")

    # compile
    promises = []
    promises.append(
        ctx.run(
            CLANG_CMD.format(
                flags=" ".join(security_flags + ["-DUSE_SYSCALL_WRAPPER=0"]),
                c_file=security_c_file,
                bc_file=security_bc_file,
            ),
            asynchronous=parallel_build,
        )
    )
    security_agent_syscall_wrapper_bc_file = os.path.join(build_dir, "runtime-security-syscall-wrapper.bc")
    promises.append(
        ctx.run(
            CLANG_CMD.format(
                flags=" ".join(security_flags + ["-DUSE_SYSCALL_WRAPPER=1"]),
                c_file=security_c_file,
                bc_file=security_agent_syscall_wrapper_bc_file,
            ),
            asynchronous=parallel_build,
        )
    )

    if parallel_build:
        for p in promises:
            p.join()

    # link
    promises = []
    promises.append(
        ctx.run(
            LLC_CMD.format(flags=" ".join(security_flags), bc_file=security_bc_file, obj_file=security_agent_obj_file),
            asynchronous=parallel_build,
        )
    )

    security_agent_syscall_wrapper_obj_file = os.path.join(build_dir, "runtime-security-syscall-wrapper.o")
    promises.append(
        ctx.run(
            LLC_CMD.format(
                flags=" ".join(security_flags),
                bc_file=security_agent_syscall_wrapper_bc_file,
                obj_file=security_agent_syscall_wrapper_obj_file,
            ),
            asynchronous=parallel_build,
        )
    )

    if parallel_build:
        for p in promises:
            p.join()


def build_security_ebpf_files(ctx, build_dir, parallel_build=True):
    build_security_probe_ebpf_files(ctx, build_dir, parallel_build)
    build_security_offset_guesser_ebpf_files(ctx, build_dir)


def build_object_files(ctx, parallel_build):
    """build_object_files builds only the eBPF object"""

    # if clang is missing, subsequent calls to ctx.run("clang ...") will fail silently
    print("checking for clang executable...")
    ctx.run("which clang")

    bpf_dir = os.path.join(".", "pkg", "ebpf")
    build_dir = os.path.join(bpf_dir, "bytecode", "build")
    build_runtime_dir = os.path.join(build_dir, "runtime")

    ctx.run(f"mkdir -p {build_dir}")
    ctx.run(f"mkdir -p {build_runtime_dir}")

    build_network_ebpf_files(ctx, build_dir=build_dir, parallel_build=parallel_build)
    build_http_ebpf_files(ctx, build_dir=build_dir)
    build_security_ebpf_files(ctx, build_dir=build_dir, parallel_build=parallel_build)

    generate_runtime_files(ctx)


@task
def generate_runtime_files(ctx):
    runtime_compiler_files = [
        "./pkg/collector/corechecks/ebpf/probe/oom_kill.go",
        "./pkg/collector/corechecks/ebpf/probe/tcp_queue_length.go",
        "./pkg/network/http/compile.go",
        "./pkg/network/tracer/compile.go",
        "./pkg/network/tracer/connection/kprobe/compile.go",
        "./pkg/security/ebpf/compile.go",
    ]
    for f in runtime_compiler_files:
        ctx.run(f"go generate -mod=mod -tags {BPF_TAG} {f}")


def replace_cgo_tag_absolute_path(file_path):
    # read
    f = open(file_path)
    lines = []
    for line in f:
        if line.startswith("// cgo -godefs"):
            path = line.split()[-1]
            if path.startswith("/"):
                _, filename = os.path.split(path)
                lines.append(line.replace(path, filename))
                continue
        lines.append(line)
    f.close()

    # write
    f = open(file_path, "w")
    res = "".join(lines)
    f.write(res)
    f.close()


@task
def generate_cgo_types(ctx, windows=is_windows, replace_absolutes=True):
    if windows:
        platform = "windows"
        def_files = ["./pkg/network/driver/types.go"]
    else:
        platform = "linux"
        def_files = [
            "./pkg/network/ebpf/offsetguess_types.go",
            "./pkg/network/ebpf/conntrack_types.go",
            "./pkg/network/ebpf/tuple_types.go",
            "./pkg/network/ebpf/kprobe_types.go",
        ]

    for f in def_files:
        fdir, file = os.path.split(f)
        base, _ = os.path.splitext(file)
        with ctx.cd(fdir):
            output_file = f"{base}_{platform}.go"
            ctx.run(f"go tool cgo -godefs -- -fsigned-char {file} > {output_file}")
            ctx.run(f"gofmt -w -s {output_file}")
            if replace_absolutes:
                # replace absolute path with relative ones in generated file
                replace_cgo_tag_absolute_path(os.path.join(fdir, output_file))


def is_root():
    return os.getuid() == 0


@contextlib.contextmanager
def tempdir():
    """
    Helper to create a temp directory and clean it
    """
    dirpath = tempfile.mkdtemp()
    try:
        yield dirpath
    finally:
        shutil.rmtree(dirpath)<|MERGE_RESOLUTION|>--- conflicted
+++ resolved
@@ -542,7 +542,6 @@
         )
 
 
-<<<<<<< HEAD
 def get_http_build_flags(network_c_dir):
     uname_m = check_output("uname -m", shell=True).decode('utf-8').strip()
     flags = get_ebpf_build_flags(target=["-target", "bpf"])
@@ -552,23 +551,12 @@
     return flags
 
 
-=======
->>>>>>> 12246788
 def build_http_ebpf_files(ctx, build_dir):
     network_bpf_dir = os.path.join(".", "pkg", "network", "ebpf")
     network_c_dir = os.path.join(network_bpf_dir, "c")
     network_prebuilt_dir = os.path.join(network_c_dir, "prebuilt")
 
-<<<<<<< HEAD
     network_flags = get_http_build_flags(network_c_dir)
-=======
-    uname_m = check_output("uname -m", shell=True).decode('utf-8').strip()
-    network_flags = get_ebpf_build_flags(target=["-target", "bpf"])
-    network_flags.append(f"-I{network_c_dir}")
-    network_flags.append(f"-D__{uname_m}__")
-
-    network_flags.append(f"-isystem /usr/include/{uname_m}-linux-gnu")
->>>>>>> 12246788
 
     build_network_ebpf_compile_file(
         ctx, False, build_dir, "http", True, network_prebuilt_dir, network_flags, extension=".o"
@@ -578,15 +566,12 @@
     )
 
 
-<<<<<<< HEAD
 def get_network_build_flags(network_c_dir):
     flags = get_ebpf_build_flags()
     flags.append(f"-I{network_c_dir}")
     return flags
 
 
-=======
->>>>>>> 12246788
 def build_network_ebpf_files(ctx, build_dir, parallel_build=True):
     network_bpf_dir = os.path.join(".", "pkg", "network", "ebpf")
     network_c_dir = os.path.join(network_bpf_dir, "c")
