import unittest
<<<<<<< HEAD
from collections import OrderedDict
=======
from unittest.mock import MagicMock, patch
>>>>>>> 4f301086

from invoke import MockContext, Result

from tasks.libs.ciproviders.gitlab_api import (
    GitlabCIDiff,
    clean_gitlab_ci_configuration,
    expand_matrix_jobs,
    filter_gitlab_ci_configuration,
    gitlab_configuration_is_modified,
    read_includes,
    retrieve_all_paths,
)


class TestReadIncludes(unittest.TestCase):
    def test_with_includes(self):
        includes = []
        read_includes(MockContext(), "tasks/unit_tests/testdata/in.yml", includes)
        self.assertEqual(len(includes), 4)

    def test_without_includes(self):
        includes = []
        read_includes(MockContext(), "tasks/unit_tests/testdata/b.yml", includes)
        self.assertEqual(len(includes), 1)


class TestGitlabCiConfig(unittest.TestCase):
    def test_filter(self):
        yml = {
            '.wrapper': {'before_script': 'echo "start"'},
            'job1': {'script': 'echo "hello"'},
            'job2': {'script': 'echo "world"'},
        }
        expected_yml = {
            'job1': {'script': 'echo "hello"'},
            'job2': {'script': 'echo "world"'},
        }

        res = filter_gitlab_ci_configuration(yml)

        self.assertDictEqual(res, expected_yml)

    def test_filter_job(self):
        yml = {
            '.wrapper': {'before_script': 'echo "start"'},
            'job1': {'script': 'echo "hello"'},
            'job2': {'script': 'echo "world"'},
        }
        expected_yml = {
            'job1': {'script': 'echo "hello"'},
        }

        res = filter_gitlab_ci_configuration(yml, job='job1')

        self.assertDictEqual(res, expected_yml)

    def test_clean_nop(self):
        yml = {
            'job': {'script': ['echo hello']},
        }
        expected_yml = {
            'job': {'script': ['echo hello']},
        }
        res = clean_gitlab_ci_configuration(yml)

        self.assertDictEqual(res, expected_yml)

    def test_clean_flatten_nest1(self):
        yml = {
            'job': {
                'script': [
                    [
                        'echo hello',
                        'echo world',
                    ],
                    'echo "!"',
                ]
            },
        }
        expected_yml = {
            'job': {
                'script': [
                    'echo hello',
                    'echo world',
                    'echo "!"',
                ]
            },
        }
        res = clean_gitlab_ci_configuration(yml)

        self.assertDictEqual(res, expected_yml)

    def test_clean_flatten_nest2(self):
        yml = {
            'job': {
                'script': [
                    [
                        [['echo i am nested']],
                        'echo hello',
                        'echo world',
                    ],
                    'echo "!"',
                ]
            },
        }
        expected_yml = {
            'job': {
                'script': [
                    'echo i am nested',
                    'echo hello',
                    'echo world',
                    'echo "!"',
                ]
            },
        }
        res = clean_gitlab_ci_configuration(yml)

        self.assertDictEqual(res, expected_yml)

    def test_clean_extends(self):
        yml = {
            'job': {'extends': '.mywrapper', 'script': ['echo hello']},
        }
        expected_yml = {
            'job': {'script': ['echo hello']},
        }
        res = clean_gitlab_ci_configuration(yml)

        self.assertDictEqual(res, expected_yml)


class TestGitlabCiDiff(unittest.TestCase):
    def test_make_diff(self):
        before = {
            'job1': {
                'script': [
                    'echo "hello"',
                    'echo "hello?"',
                    'echo "hello!"',
                ]
            },
            'job2': {
                'script': 'echo "world"',
            },
            'job3': {
                'script': 'echo "!"',
            },
            'job4': {
                'script': 'echo "?"',
            },
        }
        after = {
            'job1': {
                'script': [
                    'echo "hello"',
                    'echo "bonjour?"',
                    'echo "hello!"',
                ]
            },
            'job2_renamed': {
                'script': 'echo "world"',
            },
            'job3': {
                'script': 'echo "!"',
            },
            'job5': {
                'script': 'echo "???"',
            },
        }
        diff = GitlabCIDiff(before, after)
        self.assertSetEqual(diff.modified, {'job1'})
        self.assertSetEqual(set(diff.modified_diffs.keys()), {'job1'})
        self.assertSetEqual(diff.removed, {'job4'})
        self.assertSetEqual(diff.added, {'job5'})
        self.assertSetEqual(diff.renamed, {('job2', 'job2_renamed')})


class TestRetrieveAllPaths(unittest.TestCase):
    def test_all_configs(self):
        yml = {
            'stark': {'changes': ['eddard', 'catelyn', 'robb']},
            'lannister': [
                ['tywin', {'cersei': ['joffrey', 'myrcella', {'tommen': {'changes': ['casterly_rock']}}]}],
                'jaime',
                {'tyrion': {'changes': {'paths': ['hand_of_the_king']}}},
            ],
            'targaeryen': [{'daenerys': {'changes': {'compare_to': 'dragons'}}}],
        }
        paths = list(retrieve_all_paths(yml))

        expected_paths = [
            'eddard',
            'catelyn',
            'robb',
            'casterly_rock',
            'hand_of_the_king',
        ]
        self.assertListEqual(paths, expected_paths)


<<<<<<< HEAD
class TestExpandMatrixJobs(unittest.TestCase):
    def test_single(self):
        yml = {
            'job': {
                'script': 'echo hello',
                'parallel': {
                    'matrix': [
                        {
                            'VAR1': 'a',
                        },
                        {
                            'VAR1': 'b',
                        },
                    ]
                },
            }
        }
        expected_yml = {
            'job: [a]': {'script': 'echo hello', 'variables': {'VAR1': 'a'}},
            'job: [b]': {'script': 'echo hello', 'variables': {'VAR1': 'b'}},
        }

        res = expand_matrix_jobs(yml)

        self.assertDictEqual(res, expected_yml)

    def test_single2(self):
        yml = {
            'job': {
                'script': 'echo hello',
                'parallel': {
                    'matrix': [
                        # Used OrderedDict to ensure order is preserved and the name is deterministic
                        OrderedDict(
                            [
                                ('VAR1', 'a'),
                                ('VAR2', 'b'),
                            ]
                        ),
                        OrderedDict(
                            [
                                ('VAR1', 'c'),
                                ('VAR2', 'd'),
                            ]
                        ),
                    ]
                },
            }
        }
        expected_yml = {
            'job: [a, b]': {'script': 'echo hello', 'variables': {'VAR1': 'a', 'VAR2': 'b'}},
            'job: [c, d]': {'script': 'echo hello', 'variables': {'VAR1': 'c', 'VAR2': 'd'}},
        }

        res = expand_matrix_jobs(yml)

        self.assertDictEqual(res, expected_yml)

    def test_multiple(self):
        yml = {
            'job': {
                'script': 'echo hello',
                'parallel': {
                    'matrix': [
                        OrderedDict(
                            [
                                ('VAR1', ['a', 'b']),
                                ('VAR2', 'x'),
                            ]
                        )
                    ]
                },
            }
        }
        expected_yml = {
            'job: [a, x]': {'script': 'echo hello', 'variables': {'VAR1': 'a', 'VAR2': 'x'}},
            'job: [b, x]': {'script': 'echo hello', 'variables': {'VAR1': 'b', 'VAR2': 'x'}},
        }

        res = expand_matrix_jobs(yml)

        self.assertDictEqual(res, expected_yml)

    def test_multiple2(self):
        yml = {
            'job': {
                'script': 'echo hello',
                'parallel': {
                    'matrix': [
                        OrderedDict(
                            [
                                ('VAR1', ['a', 'b']),
                                ('VAR2', ['x', 'y']),
                            ]
                        )
                    ]
                },
            }
        }
        expected_yml = {
            'job: [a, x]': {'script': 'echo hello', 'variables': {'VAR1': 'a', 'VAR2': 'x'}},
            'job: [b, x]': {'script': 'echo hello', 'variables': {'VAR1': 'b', 'VAR2': 'x'}},
            'job: [a, y]': {'script': 'echo hello', 'variables': {'VAR1': 'a', 'VAR2': 'y'}},
            'job: [b, y]': {'script': 'echo hello', 'variables': {'VAR1': 'b', 'VAR2': 'y'}},
        }

        res = expand_matrix_jobs(yml)

        self.assertDictEqual(res, expected_yml)

    def test_many(self):
        yml = {
            'job': {
                'script': 'echo hello',
                'parallel': {
                    'matrix': [
                        OrderedDict(
                            [
                                ('VAR1', ['a', 'b']),
                                ('VAR2', ['x', 'y']),
                            ]
                        ),
                        OrderedDict(
                            [
                                ('VAR1', ['alpha', 'beta']),
                                ('VAR2', ['x', 'y']),
                            ]
                        ),
                    ]
                },
            }
        }
        expected_yml = {
            'job: [a, x]': {'script': 'echo hello', 'variables': {'VAR1': 'a', 'VAR2': 'x'}},
            'job: [b, x]': {'script': 'echo hello', 'variables': {'VAR1': 'b', 'VAR2': 'x'}},
            'job: [a, y]': {'script': 'echo hello', 'variables': {'VAR1': 'a', 'VAR2': 'y'}},
            'job: [b, y]': {'script': 'echo hello', 'variables': {'VAR1': 'b', 'VAR2': 'y'}},
            'job: [alpha, x]': {'script': 'echo hello', 'variables': {'VAR1': 'alpha', 'VAR2': 'x'}},
            'job: [beta, x]': {'script': 'echo hello', 'variables': {'VAR1': 'beta', 'VAR2': 'x'}},
            'job: [alpha, y]': {'script': 'echo hello', 'variables': {'VAR1': 'alpha', 'VAR2': 'y'}},
            'job: [beta, y]': {'script': 'echo hello', 'variables': {'VAR1': 'beta', 'VAR2': 'y'}},
        }

        res = expand_matrix_jobs(yml)

        self.assertDictEqual(res, expected_yml)
=======
class TestGitlabConfigurationIsModified(unittest.TestCase):
    @patch("tasks.libs.ciproviders.gitlab_api.get_current_branch", new=MagicMock(return_value="main"))
    def test_needs_one_line(self):
        file = "tasks/unit_tests/testdata/yaml_configurations/needs_one_line.yml"
        diff = f'diff --git a/{file} b/{file}\nindex 561eb1a201..e9a74219ba 100644\n--- a/{file}\n+++ b/{file}\n@@ -4,7 +4,7 @@\n \n .linux_tests:\n   stage: source_test\n-  needs: ["go_deps", "go_tools_deps"]\n+  needs: ["go_deps", "go_tools_deps", "new"]\n   rules:\n     - !reference [.except_disable_unit_tests]\n     - !reference [.fast_on_dev_branch_only]'
        c = MockContext(run={"git diff HEAD^1..HEAD": Result(diff)})
        self.assertTrue(gitlab_configuration_is_modified(c))

    @patch("tasks.libs.ciproviders.gitlab_api.get_current_branch", new=MagicMock(return_value="main"))
    def test_reference_one_line(self):
        file = "tasks/unit_tests/testdata/yaml_configurations/needs_one_line.yml"
        diff = f'diff --git a/{file} b/{file}\nindex 561eb1a201..e9a74219ba 100644\n--- a/{file}\n+++ b/{file}\n@@ -4,7 +4,7 @@\n \n .linux_tests:\n   stage: source_test\n  needs: ["go_deps", "go_tools_deps"]\n   rules:\n+     - !reference [.adding_new_reference]\n     - !reference [.except_disable_unit_tests]\n     - !reference [.fast_on_dev_branch_only]'
        c = MockContext(run={"git diff HEAD^1..HEAD": Result(diff)})
        self.assertTrue(gitlab_configuration_is_modified(c))

    @patch("tasks.libs.ciproviders.gitlab_api.get_current_branch", new=MagicMock(return_value="main"))
    def test_needs_removed(self):
        file = "tasks/unit_tests/testdata/yaml_configurations/needs_one_line.yml"
        diff = f'diff --git a/{file} b/{file}\nindex 561eb1a201..e9a74219ba 100644\n--- a/{file}\n+++ b/{file}\n@@ -4,6 +4,6 @@\n \n .linux_tests:\n   stage: source_test\n-  needs: ["go_deps", "go_tools_deps"]\n   rules:\n     - !reference [.except_disable_unit_tests]\n     - !reference [.fast_on_dev_branch_only]'
        c = MockContext(run={"git diff HEAD^1..HEAD": Result(diff)})
        self.assertFalse(gitlab_configuration_is_modified(c))

    @patch("tasks.libs.ciproviders.gitlab_api.get_current_branch", new=MagicMock(return_value="main"))
    def test_artifacts_modified_and_needs_above(self):
        file = "tasks/unit_tests/testdata/yaml_configurations/needs_one_line.yml"
        diff = f'diff --git a/{file} b/{file}\nindex 561eb1a201..e9a74219ba 100644\n--- a/{file}\n+++ b/{file}\n@@ -12,6 +12,6 @@\n \n  artifacts:\n    expire_in: 2 years\n-    when: always\n+    when: never\n    paths:\n      - none-shall-pass.txt'
        c = MockContext(run={"git diff HEAD^1..HEAD": Result(diff)})
        self.assertFalse(gitlab_configuration_is_modified(c))

    @patch("tasks.libs.ciproviders.gitlab_api.get_current_branch", new=MagicMock(return_value="main"))
    def test_needs_multiple_lines(self):
        file = "tasks/unit_tests/testdata/yaml_configurations/needs_several_lines.yml"
        diff = f'diff --git a/{file} b/{file}\nindex 561eb1a201..e9a74219ba 100644\n--- a/{file}\n+++ b/{file}\n@@ -6,7 +6,7 @@\n \n    - go_tools_deps\n    - go_go_dancer\n    - go_go_ackman\n+    - go_nagai\n   rules:\n     - !reference [.except_disable_unit_tests]\n     - !reference [.fast_on_dev_branch_only]'
        c = MockContext(run={"git diff HEAD^1..HEAD": Result(diff)})
        self.assertTrue(gitlab_configuration_is_modified(c))

    @patch("tasks.libs.ciproviders.gitlab_api.get_current_branch", new=MagicMock(return_value="main"))
    def test_not_a_needs_multiple_lines(self):
        file = "tasks/unit_tests/testdata/yaml_configurations/no_needs_several_lines.yml"
        diff = f'diff --git a/{file} b/{file}\nindex 561eb1a201..e9a74219ba 100644\n--- a/{file}\n+++ b/{file}\n@@ -6,7 +6,7 @@\n \n    - go_tools_deps\n    - go_go_dancer\n    - go_go_ackman\n+    - go_nagai\n   rules:\n     - !reference [.except_disable_unit_tests]\n     - !reference [.fast_on_dev_branch_only]'
        c = MockContext(run={"git diff HEAD^1..HEAD": Result(diff)})
        self.assertFalse(gitlab_configuration_is_modified(c))

    @patch("tasks.libs.ciproviders.gitlab_api.get_current_branch", new=MagicMock(return_value="main"))
    def test_new_reference(self):
        file = "tasks/unit_tests/testdata/yaml_configurations/needs_one_line.yml"
        diff = f'diff --git a/{file} b/{file}\nindex 561eb1a201..5e43218090 100644\n--- a/{file}\n+++ b/{file}\n@@ -1,4 +1,11 @@\n ---\n+.rtloader_tests:\n+  stage: source_test\n+  noods: ["go_deps"]\n+  before_script:\n+    - source /root/.bashrc && conda activate $CONDA_ENV\n+  script: ["# Skipping go tests"]\n+\n nerd_tests\n   stage: source_test\n   needs: ["go_deps"]'
        c = MockContext(run={"git diff HEAD^1..HEAD": Result(diff)})
        self.assertFalse(gitlab_configuration_is_modified(c))

    @patch("tasks.libs.ciproviders.gitlab_api.get_current_branch", new=MagicMock(return_value="main"))
    def test_new_reference_with_needs(self):
        file = "tasks/unit_tests/testdata/yaml_configurations/needs_one_line.yml"
        diff = f'diff --git a/{file} b/{file}\nindex 561eb1a201..5e43218090 100644\n--- a/{file}\n+++ b/{file}\n@@ -1,4 +1,11 @@\n ---\n+.rtloader_tests:\n+  stage: source_test\n+  needs: ["go_deps"]\n+  before_script:\n+    - source /root/.bashrc && conda activate $CONDA_ENV\n+  script: ["# Skipping go tests"]\n+\n nerd_tests\n   stage: source_test\n   needs: ["go_deps"]'
        c = MockContext(run={"git diff HEAD^1..HEAD": Result(diff)})
        self.assertTrue(gitlab_configuration_is_modified(c))

    @patch("tasks.libs.ciproviders.gitlab_api.get_current_branch", new=MagicMock(return_value="main"))
    def test_new_reference_with_dependencies(self):
        file = "tasks/unit_tests/testdata/yaml_configurations/needs_one_line.yml"
        diff = f'diff --git a/{file} b/{file}\nindex 561eb1a201..5e43218090 100644\n--- a/{file}\n+++ b/{file}\n@@ -1,4 +1,11 @@\n ---\n+.rtloader_tests:\n+  stage: source_test\n+  dependencies: ["go_deps"]\n+  before_script:\n+    - source /root/.bashrc && conda activate $CONDA_ENV\n+  script: ["# Skipping go tests"]\n+\n nerd_tests\n   stage: source_test\n   needs: ["go_deps"]'
        c = MockContext(run={"git diff HEAD^1..HEAD": Result(diff)})
        self.assertTrue(gitlab_configuration_is_modified(c))

    @patch("tasks.libs.ciproviders.gitlab_api.get_current_branch", new=MagicMock(return_value="main"))
    def test_new_job(self):
        file = "tasks/unit_tests/testdata/yaml_configurations/needs_one_line.yml"
        diff = f'diff --git a/{file} b/{file}\nindex 561eb1a201..5e43218090 100644\n--- a/{file}\n+++ b/{file}\n@@ -1,4 +1,11 @@\n ---\n+rtloader_tests:\n+  stage: source_test\n+  noods: ["go_deps"]\n+  before_script:\n+    - source /root/.bashrc && conda activate $CONDA_ENV\n+  script: ["# Skipping go tests"]\n+\n nerd_tests\n   stage: source_test\n   needs: ["go_deps"]'
        c = MockContext(run={"git diff HEAD^1..HEAD": Result(diff)})
        self.assertTrue(gitlab_configuration_is_modified(c))

    @patch("tasks.libs.ciproviders.gitlab_api.get_current_branch", new=MagicMock(return_value="main"))
    def test_ignored_file(self):
        file = "tasks/unit_tests/testdata/d.yml"
        diff = f'diff --git a/{file} b/{file}\nindex 561eb1a201..5e43218090 100644\n--- a/{file}\n+++ b/{file}\n@@ -1,4 +1,11 @@\n ---\n+rtloader_tests:\n+  stage: source_test\n+  needs: ["go_deps"]\n+  before_script:\n+    - source /root/.bashrc && conda activate $CONDA_ENV\n+  script: ["# Skipping go tests"]\n+\n nerd_tests\n   stage: source_test\n   needs: ["go_deps"]'
        c = MockContext(run={"git diff HEAD^1..HEAD": Result(diff)})
        self.assertFalse(gitlab_configuration_is_modified(c))

    @patch("tasks.libs.ciproviders.gitlab_api.get_current_branch", new=MagicMock(return_value="main"))
    def test_two_modified_files(self):
        file = "tasks/unit_tests/testdata/d.yml"
        yaml = "tasks/unit_tests/testdata/yaml_configurations/needs_one_line.yml"
        diff = f'diff --git a/{file} b/{file}\nindex 561eb1a201..5e43218090 100644\n--- a/{file}\n+++ b/{file}\n@@ -1,4 +1,11 @@\n ---\n+rtloader_tests:\n+  stage: source_test\n+  needs: ["go_deps"]\n+  before_script:\n+    - source /root/.bashrc && conda activate $CONDA_ENV\n+  script: ["# Skipping go tests"]\n+\n nerd_tests\n   stage: source_test\n   needs: ["go_deps"]\ndiff --git a/{yaml} b/{yaml}\nindex 561eb1a201..5e43218090 100644\n--- a/{yaml}\n+++ b/{yaml}\n@@ -1,4 +1,11 @@\n ---\n+rtloader_tests:\n+  stage: source_test\n+  noods: ["go_deps"]\n+  before_script:\n+    - source /root/.bashrc && conda activate $CONDA_ENV\n+  script: ["# Skipping go tests"]\n+\n nerd_tests\n   stage: source_test\n   needs: ["go_deps"]'
        c = MockContext(run={"git diff HEAD^1..HEAD": Result(diff)})
        self.assertTrue(gitlab_configuration_is_modified(c))
>>>>>>> 4f301086
<|MERGE_RESOLUTION|>--- conflicted
+++ resolved
@@ -1,9 +1,6 @@
 import unittest
-<<<<<<< HEAD
 from collections import OrderedDict
-=======
 from unittest.mock import MagicMock, patch
->>>>>>> 4f301086
 
 from invoke import MockContext, Result
 
@@ -204,7 +201,6 @@
         self.assertListEqual(paths, expected_paths)
 
 
-<<<<<<< HEAD
 class TestExpandMatrixJobs(unittest.TestCase):
     def test_single(self):
         yml = {
@@ -351,7 +347,8 @@
         res = expand_matrix_jobs(yml)
 
         self.assertDictEqual(res, expected_yml)
-=======
+
+
 class TestGitlabConfigurationIsModified(unittest.TestCase):
     @patch("tasks.libs.ciproviders.gitlab_api.get_current_branch", new=MagicMock(return_value="main"))
     def test_needs_one_line(self):
@@ -436,5 +433,4 @@
         yaml = "tasks/unit_tests/testdata/yaml_configurations/needs_one_line.yml"
         diff = f'diff --git a/{file} b/{file}\nindex 561eb1a201..5e43218090 100644\n--- a/{file}\n+++ b/{file}\n@@ -1,4 +1,11 @@\n ---\n+rtloader_tests:\n+  stage: source_test\n+  needs: ["go_deps"]\n+  before_script:\n+    - source /root/.bashrc && conda activate $CONDA_ENV\n+  script: ["# Skipping go tests"]\n+\n nerd_tests\n   stage: source_test\n   needs: ["go_deps"]\ndiff --git a/{yaml} b/{yaml}\nindex 561eb1a201..5e43218090 100644\n--- a/{yaml}\n+++ b/{yaml}\n@@ -1,4 +1,11 @@\n ---\n+rtloader_tests:\n+  stage: source_test\n+  noods: ["go_deps"]\n+  before_script:\n+    - source /root/.bashrc && conda activate $CONDA_ENV\n+  script: ["# Skipping go tests"]\n+\n nerd_tests\n   stage: source_test\n   needs: ["go_deps"]'
         c = MockContext(run={"git diff HEAD^1..HEAD": Result(diff)})
-        self.assertTrue(gitlab_configuration_is_modified(c))
->>>>>>> 4f301086
+        self.assertTrue(gitlab_configuration_is_modified(c))