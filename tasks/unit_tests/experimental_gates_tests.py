--- conflicted
+++ resolved
@@ -53,7 +53,20 @@
         """Test FileInfo validation with negative size."""
         with self.assertRaises(ValueError) as cm:
             FileInfo(relative_path="test/file", size_bytes=-1)
-        self.assertIn("size_bytes must be positive", str(cm.exception))
+        self.assertIn("size_bytes must be", str(cm.exception))
+
+    def test_file_info_symlink_validation(self):
+        """Test FileInfo validation for symlinks."""
+        # Valid symlink
+        file_info = FileInfo(
+            relative_path="opt/bin/python3", size_bytes=9, is_symlink=True, symlink_target="python3.13"
+        )
+        self.assertEqual(file_info.symlink_target, "python3.13")
+
+        # Invalid symlink - missing target
+        with self.assertRaises(ValueError) as cm:
+            FileInfo(relative_path="opt/bin/python3", size_bytes=9, is_symlink=True, symlink_target=None)
+        self.assertIn("symlink_target must be provided when is_symlink is True", str(cm.exception))
 
 
 class TestInPlaceArtifactReport(unittest.TestCase):
@@ -227,14 +240,8 @@
         self.assertEqual(report.build_job_name, "test_job")
         self.assertEqual(len(report.file_inventory), 2)
 
-<<<<<<< HEAD
         # Verify mocked processor was called
         mock_measure_artifact.assert_called_once()
-=======
-        # Verify key methods were called
-        mock_exists.assert_called_once_with("/path/to/package.deb")
-        mock_extract_analyze.assert_called_once_with(mock_ctx, "/path/to/package.deb", unittest.mock.ANY, True, False)
->>>>>>> 09f07d2d
 
     def test_measure_package_missing_file(self):
         """Test measuring package with missing file."""
@@ -342,8 +349,10 @@
 
     def test_serialize_file_info_regular_file_with_checksum(self):
         """Test serializing regular file with checksum."""
+        from tasks.static_quality_gates.experimental_gates import ReportBuilder
+
         file_info = FileInfo("opt/agent/bin/agent", 400000, "sha256:abc123")
-        result = self.measurer._serialize_file_info(file_info)
+        result = ReportBuilder()._serialize_file_info(file_info)
 
         # Should have relative_path, size_bytes, and checksum
         self.assertEqual(result['relative_path'], "opt/agent/bin/agent")
@@ -356,8 +365,10 @@
 
     def test_serialize_file_info_regular_file_without_checksum(self):
         """Test serializing regular file without checksum."""
+        from tasks.static_quality_gates.experimental_gates import ReportBuilder
+
         file_info = FileInfo("etc/config.yaml", 1024)
-        result = self.measurer._serialize_file_info(file_info)
+        result = ReportBuilder()._serialize_file_info(file_info)
 
         # Should have relative_path and size_bytes only
         self.assertEqual(result['relative_path'], "etc/config.yaml")
@@ -370,8 +381,10 @@
 
     def test_serialize_file_info_symlink(self):
         """Test serializing symlink."""
+        from tasks.static_quality_gates.experimental_gates import ReportBuilder
+
         file_info = FileInfo("opt/bin/python3", 9, None, True, "python3.13", None)
-        result = self.measurer._serialize_file_info(file_info)
+        result = ReportBuilder()._serialize_file_info(file_info)
 
         # Should have relative_path, size_bytes, is_symlink, and symlink_target
         self.assertEqual(result['relative_path'], "opt/bin/python3")
@@ -385,8 +398,10 @@
 
     def test_serialize_file_info_broken_symlink(self):
         """Test serializing broken symlink."""
+        from tasks.static_quality_gates.experimental_gates import ReportBuilder
+
         file_info = FileInfo("opt/bin/broken_link", 15, None, True, "/nonexistent/path", True)
-        result = self.measurer._serialize_file_info(file_info)
+        result = ReportBuilder()._serialize_file_info(file_info)
 
         # Should have all symlink fields plus is_broken
         self.assertEqual(result['relative_path'], "opt/bin/broken_link")
