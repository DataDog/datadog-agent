"""Manages authentication to services."""

import requests
from invoke import task

from tasks.libs.common.auth import datadog_infra_token


@task
def datadog_infra(ctx, audience, datacenter="us1.ddbuild.io"):
    """Returns the http token for the given audience."""

    token = datadog_infra_token(ctx, audience, datacenter)

<<<<<<< HEAD
    if verbose:
        print(token)

    return token


@task
def gitlab(ctx, repo='datadog-agent', verbose=False):
    """Get a gitlab token."""

    infra_token = datadog_infra(ctx, audience="sdm")
    url = f"https://bti-ci-api.us1.ddbuild.io/internal/ci/gitlab/token?owner=DataDog&repository={repo}"

    res = requests.get(url, headers={'Authorization': infra_token}, timeout=10)

    if not res.ok:
        raise RuntimeError(f'Failed to retrieve Gitlab token, request failed with code {res.status_code}:\n{res.text}')

    token = res.json()['token']

    if verbose:
        print(token)

    return token
=======
    print(token)
>>>>>>> 169c04ee
<|MERGE_RESOLUTION|>--- conflicted
+++ resolved
@@ -12,9 +12,7 @@
 
     token = datadog_infra_token(ctx, audience, datacenter)
 
-<<<<<<< HEAD
-    if verbose:
-        print(token)
+    print(token)
 
     return token
 
@@ -36,7 +34,4 @@
     if verbose:
         print(token)
 
-    return token
-=======
-    print(token)
->>>>>>> 169c04ee
+    return token