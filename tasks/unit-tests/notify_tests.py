from __future__ import annotations

import json
import os
import pathlib
import unittest
from unittest.mock import MagicMock, patch

from codeowners import CodeOwners
from gitlab.v4.objects import ProjectJob
from invoke import MockContext, Result
from invoke.exceptions import UnexpectedExit

from tasks import notify
from tasks.libs.pipeline.notifications import find_job_owners
from tasks.libs.types.types import FailedJobReason, FailedJobs, FailedJobType


def get_fake_jobs() -> list[ProjectJob]:
    with open("tasks/unit-tests/testdata/jobs.json") as f:
        jobs = json.load(f)

    return [ProjectJob(MagicMock(), attrs=job) for job in jobs]


class TestSendMessage(unittest.TestCase):
    @patch('tasks.libs.ciproviders.gitlab_api.get_gitlab_api')
    def test_merge(self, api_mock):
        repo_mock = api_mock.return_value.projects.get.return_value
        repo_mock.jobs.get.return_value.trace.return_value = b"Log trace"
        list_mock = repo_mock.pipelines.get.return_value.jobs.list
        list_mock.side_effect = [get_fake_jobs(), []]
        notify.send_message(MockContext(), notification_type="merge", print_to_stdout=True)
        list_mock.assert_called()

    @patch("tasks.notify.get_failed_jobs")
    def test_merge_without_get_failed_call(self, get_failed_jobs_mock):
        failed = FailedJobs()
        failed.add_failed_job(
            ProjectJob(
                MagicMock(),
                attrs={
                    "name": "job1",
                    "stage": "stage1",
                    "retry_summary": [],
                    "web_url": "http://www.job.com",
                    "failure_type": FailedJobType.INFRA_FAILURE,
                    "failure_reason": FailedJobReason.EC2_SPOT,
                    "allow_failure": False,
                },
            )
        )
        failed.add_failed_job(
            ProjectJob(
                MagicMock(),
                attrs={
                    "name": "job2",
                    "stage": "stage2",
                    "retry_summary": [],
                    "web_url": "http://www.job.com",
                    "failure_type": FailedJobType.INFRA_FAILURE,
                    "failure_reason": FailedJobReason.E2E_INFRA_FAILURE,
                    "allow_failure": True,
                },
            )
        )
        failed.add_failed_job(
            ProjectJob(
                MagicMock(),
                attrs={
                    "name": "job3",
                    "stage": "stage3",
                    "retry_summary": [],
                    "web_url": "http://www.job.com",
                    "failure_type": FailedJobType.JOB_FAILURE,
                    "failure_reason": FailedJobReason.FAILED_JOB_SCRIPT,
                    "allow_failure": False,
                },
            )
        )
        failed.add_failed_job(
            ProjectJob(
                MagicMock(),
                attrs={
                    "name": "job4",
                    "stage": "stage4",
                    "retry_summary": [],
                    "web_url": "http://www.job.com",
                    "failure_type": FailedJobType.JOB_FAILURE,
                    "failure_reason": FailedJobReason.FAILED_JOB_SCRIPT,
                    "allow_failure": True,
                },
            )
        )
        get_failed_jobs_mock.return_value = failed
        notify.send_message(MockContext(), notification_type="merge", print_to_stdout=True)

        get_failed_jobs_mock.assert_called()

    @patch("tasks.libs.owners.parsing.read_owners")
    def test_route_e2e_internal_error(self, read_owners_mock):
        failed = FailedJobs()
        failed.add_failed_job(
            ProjectJob(
                MagicMock(),
                attrs={
                    "name": "job1",
                    "stage": "stage1",
                    "retry_summary": [],
                    "web_url": "http://www.job.com",
                    "failure_type": FailedJobType.INFRA_FAILURE,
                    "failure_reason": FailedJobReason.EC2_SPOT,
                    "allow_failure": False,
                },
            )
        )
        failed.add_failed_job(
            ProjectJob(
                MagicMock(),
                attrs={
                    "name": "job2",
                    "stage": "stage2",
                    "retry_summary": [],
                    "web_url": "http://www.job.com",
                    "failure_type": FailedJobType.INFRA_FAILURE,
                    "failure_reason": FailedJobReason.E2E_INFRA_FAILURE,
                    "allow_failure": False,
                },
            )
        )
        failed.add_failed_job(
            ProjectJob(
                MagicMock(),
                attrs={
                    "name": "job3",
                    "stage": "stage3",
                    "retry_summary": [],
                    "web_url": "http://www.job.com",
                    "failure_type": FailedJobType.JOB_FAILURE,
                    "failure_reason": FailedJobReason.FAILED_JOB_SCRIPT,
                    "allow_failure": False,
                },
            )
        )
        failed.add_failed_job(
            ProjectJob(
                MagicMock(),
                attrs={
                    "name": "job4",
                    "stage": "stage4",
                    "retry_summary": [],
                    "web_url": "http://www.job.com",
                    "failure_type": FailedJobType.JOB_FAILURE,
                    "failure_reason": FailedJobReason.FAILED_JOB_SCRIPT,
                    "allow_failure": True,
                },
            )
        )
        jobowners = """\
        job1 @DataDog/agent-ci-experience
        job2 @DataDog/agent-ci-experience
        job3 @DataDog/agent-ci-experience @DataDog/agent-developer-tools
        not* @DataDog/agent-build-and-releases
        """
        read_owners_mock.return_value = CodeOwners(jobowners)
        owners = find_job_owners(failed)
        # Should send notifications to agent-e2e-testing and ci-experience
        self.assertIn("@DataDog/agent-e2e-testing", owners)
        self.assertIn("@DataDog/agent-ci-experience", owners)
        self.assertNotIn("@DataDog/agent-developer-tools", owners)
        self.assertNotIn("@DataDog/agent-build-and-releases", owners)

    @patch('tasks.libs.ciproviders.gitlab_api.get_gitlab_api')
    def test_merge_with_get_failed_call(self, api_mock):
        repo_mock = api_mock.return_value.projects.get.return_value
        trace_mock = repo_mock.jobs.get.return_value.trace
        list_mock = repo_mock.pipelines.get.return_value.jobs.list

        trace_mock.return_value = b"no basic auth credentials"
        list_mock.return_value = get_fake_jobs()

        notify.send_message(MockContext(), notification_type="merge", print_to_stdout=True)

        trace_mock.assert_called()
        list_mock.assert_called()

    def test_post_to_channel1(self):
        self.assertTrue(notify._should_send_message_to_channel("main", default_branch="main"))

    def test_post_to_channel2(self):
        self.assertTrue(notify._should_send_message_to_channel("7.52.x", default_branch="main"))

    def test_post_to_channel3(self):
        self.assertTrue(notify._should_send_message_to_channel("7.52.0", default_branch="main"))

    def test_post_to_channel4(self):
        self.assertTrue(notify._should_send_message_to_channel("7.52.0-rc.1", default_branch="main"))

    def test_post_to_author1(self):
        self.assertFalse(notify._should_send_message_to_channel("7.52.0-beta-test-feature", default_branch="main"))

    def test_post_to_author2(self):
        self.assertFalse(notify._should_send_message_to_channel("7.52.0-rc.1-beta-test-feature", default_branch="main"))

    def test_post_to_author3(self):
        self.assertFalse(notify._should_send_message_to_channel("celian/7.52.0", default_branch="main"))

    def test_post_to_author4(self):
        self.assertFalse(notify._should_send_message_to_channel("a.b.c", default_branch="main"))

    def test_post_to_author5(self):
        self.assertFalse(notify._should_send_message_to_channel("my-feature", default_branch="main"))


class TestSendStats(unittest.TestCase):
    @patch('tasks.libs.ciproviders.gitlab_api.get_gitlab_api')
    @patch("tasks.notify.create_count", new=MagicMock())
    def test_nominal(self, api_mock):
        repo_mock = api_mock.return_value.projects.get.return_value
        trace_mock = repo_mock.jobs.get.return_value.trace
        pipeline_mock = repo_mock.pipelines.get

        trace_mock.return_value = b"E2E INTERNAL ERROR"
        attrs = {"jobs.list.return_value": get_fake_jobs(), "created_at": "2024-03-12T10:00:00.000Z"}
        pipeline_mock.return_value = MagicMock(**attrs)

        notify.send_stats(MockContext(), print_to_stdout=True)

        trace_mock.assert_called()
        pipeline_mock.assert_called()
        self.assertEqual(pipeline_mock.call_count, 2)


class TestCheckConsistentFailures(unittest.TestCase):
    @patch('tasks.libs.ciproviders.gitlab_api.get_gitlab_api')
    def test_nominal(self, api_mock):
        os.environ["CI_PIPELINE_ID"] = "456"

        repo_mock = api_mock.return_value.projects.get.return_value
        trace_mock = repo_mock.jobs.get.return_value.trace
        list_mock = repo_mock.pipelines.get.return_value.jobs.list

        trace_mock.return_value = b"net/http: TLS handshake timeout"
        list_mock.return_value = get_fake_jobs()

        notify.check_consistent_failures(
            MockContext(run=Result("test")),
            "tasks/unit-tests/testdata/job_executions.json",
        )

        trace_mock.assert_called()
        list_mock.assert_called()


class TestRetrieveJobExecutionsCreated(unittest.TestCase):
    job_executions = None
    job_file = "job_executions.json"

    def setUp(self) -> None:
        self.job_executions = notify.create_initial_job_executions(self.job_file)

    def tearDown(self) -> None:
        pathlib.Path(self.job_file).unlink(missing_ok=True)

    def test_retrieved(self):
        ctx = MockContext(run=Result("test"))
        j = notify.retrieve_job_executions(ctx, "job_executions.json")
        self.assertDictEqual(j.to_json(), self.job_executions.to_json())


class TestRetrieveJobExecutions(unittest.TestCase):
    test_json = "tasks/unit-tests/testdata/job_executions.json"

    def test_not_found(self):
        ctx = MagicMock()
        ctx.run.side_effect = UnexpectedExit(Result(stderr="This is a 404 not found"))
        j = notify.retrieve_job_executions(ctx, self.test_json)
        self.assertEqual(j.pipeline_id, 0)
        self.assertEqual(j.jobs, {})

    def test_other_error(self):
        ctx = MagicMock()
        ctx.run.side_effect = UnexpectedExit(Result(stderr="This is another error"))
        with self.assertRaises(UnexpectedExit):
            notify.retrieve_job_executions(ctx, self.test_json)


class TestUpdateStatistics(unittest.TestCase):
    @patch("tasks.notify.get_failed_jobs")
    def test_nominal(self, mock_get_failed):
        failed_jobs = mock_get_failed.return_value
        failed_jobs.all_failures.return_value = [
            ProjectJob(MagicMock(), attrs=a)
            for a in [{"name": "nifnif", "id": 504685380}, {"name": "nafnaf", "id": 504685380}]
        ]
<<<<<<< HEAD
        ok = {"id": None, "failing": False}
        j = notify.Executions.from_json(
            {
                "jobs": {
                    "nafnaf": {
                        "consecutive_failures": 2,
                        "jobs_info": [
                            ok,
                            ok,
                            ok,
                            ok,
                            ok,
                            ok,
                            ok,
                            ok,
                            {"id": 42, "failing": True},
                            {"id": 618, "failing": True},
                        ],
                    },
                    "noufnouf": {
                        "consecutive_failures": 2,
                        "jobs_info": [
                            {"id": 42, "failing": True},
                            ok,
                            {"id": 314, "failing": True},
                            {"id": 618, "failing": True},
                        ],
                    },
                }
=======
        j = {
            "jobs": {
                "nafnaf": {
                    "consecutive_failures": 2,
                    "cumulative_failures": [0, 0, 0, 0, 0, 0, 0, 0, 1, 1],
                },
                "noufnouf": {
                    "consecutive_failures": 2,
                    "cumulative_failures": [1, 0, 1, 1],
                },
>>>>>>> d9ff65e1
            }
        )
        a, j = notify.update_statistics(j)
        self.assertEqual(j.jobs["nifnif"].consecutive_failures, 1)
        self.assertEqual(len(j.jobs["nifnif"].jobs_info), 1)
        self.assertTrue(j.jobs["nifnif"].jobs_info[0].failing)
        self.assertEqual(j.jobs["nafnaf"].consecutive_failures, 3)
        self.assertEqual(
            [job.failing for job in j.jobs["nafnaf"].jobs_info],
            [False, False, False, False, False, False, False, True, True, True],
        )
        self.assertEqual(j.jobs["noufnouf"].consecutive_failures, 0)
        self.assertEqual([job.failing for job in j.jobs["noufnouf"].jobs_info], [True, False, True, True, False])
        self.assertEqual(len(a["consecutive"].failures), 1)
        self.assertEqual(len(a["cumulative"].failures), 0)
        self.assertIn("nafnaf", a["consecutive"].failures)
        mock_get_failed.assert_called()

    @patch("tasks.notify.get_failed_jobs")
    def test_multiple_failures(self, mock_get_failed):
        failed_jobs = mock_get_failed.return_value
        fail = {"id": 42, "failing": True}
        ok = {"id": None, "failing": False}
        failed_jobs.all_failures.return_value = [
            ProjectJob(MagicMock(), attrs=a | {"id": 42})
            for a in [{"name": "poulidor"}, {"name": "virenque"}, {"name": "bardet"}]
        ]
<<<<<<< HEAD
        j = notify.Executions.from_json(
            {
                "jobs": {
                    "poulidor": {
                        "consecutive_failures": 8,
                        "jobs_info": [ok, ok, fail, fail, fail, fail, fail, fail, fail, fail],
                    },
                    "virenque": {
                        "consecutive_failures": 2,
                        "jobs_info": [ok, ok, ok, ok, fail, ok, fail, ok, fail, fail],
                    },
                    "bardet": {"consecutive_failures": 2, "jobs_info": [fail, fail]},
                }
=======
        j = {
            "jobs": {
                "poulidor": {
                    "consecutive_failures": 8,
                    "cumulative_failures": [0, 0, 1, 1, 1, 1, 1, 1, 1, 1],
                },
                "virenque": {
                    "consecutive_failures": 2,
                    "cumulative_failures": [0, 0, 0, 0, 1, 0, 1, 0, 1, 1],
                },
                "bardet": {"consecutive_failures": 2, "cumulative_failures": [1, 1]},
>>>>>>> d9ff65e1
            }
        )
        a, j = notify.update_statistics(j)
        self.assertEqual(j.jobs["poulidor"].consecutive_failures, 9)
        self.assertEqual(j.jobs["virenque"].consecutive_failures, 3)
        self.assertEqual(j.jobs["bardet"].consecutive_failures, 3)
        self.assertEqual(len(a["consecutive"].failures), 2)
        self.assertEqual(len(a["cumulative"].failures), 1)
        self.assertIn("virenque", a["consecutive"].failures)
        self.assertIn("bardet", a["consecutive"].failures)
        self.assertIn("virenque", a["cumulative"].failures)
        mock_get_failed.assert_called()


class TestSendNotification(unittest.TestCase):
<<<<<<< HEAD
    def test_consecutive(self):
        consecutive = notify.ConsecutiveJobAlert({'foo': [notify.ExecutionsJobInfo(1)] * notify.CONSECUTIVE_THRESHOLD})
        message = consecutive.format_message('abcdef')
        self.assertIn(f'{notify.CONSECUTIVE_THRESHOLD} times in a row', message)

    def test_cumulative(self):
        cumulative = notify.CumulativeJobAlert(
            {'foo': [notify.ExecutionsJobInfo(i, failing=i % 3 != 0) for i in range(notify.CUMULATIVE_LENGTH)]}
=======
    @patch("tasks.notify.send_slack_message")
    def test_consecutive(self, mock_slack):
        alert_jobs = {"consecutive": ["foo"], "cumulative": []}
        notify.send_notification(alert_jobs)
        mock_slack.assert_called_with(
            "#agent-platform-ops",
            f"Job(s) `foo` failed {notify.CONSECUTIVE_THRESHOLD} times in a row.\n",
        )

    @patch("tasks.notify.send_slack_message")
    def test_cumulative(self, mock_slack):
        alert_jobs = {"consecutive": [], "cumulative": ["bar", "baz"]}
        notify.send_notification(alert_jobs)
        mock_slack.assert_called_with(
            "#agent-platform-ops",
            f"Job(s) `bar`, `baz` failed {notify.CUMULATIVE_THRESHOLD} times in last {notify.CUMULATIVE_LENGTH} executions.\n",
        )

    @patch("tasks.notify.send_slack_message")
    def test_both(self, mock_slack):
        alert_jobs = {"consecutive": ["foo"], "cumulative": ["bar", "baz"]}
        notify.send_notification(alert_jobs)
        mock_slack.assert_called_with(
            "#agent-platform-ops",
            f"Job(s) `foo` failed {notify.CONSECUTIVE_THRESHOLD} times in a row.\nJob(s) `bar`, `baz` failed {notify.CUMULATIVE_THRESHOLD} times in last {notify.CUMULATIVE_LENGTH} executions.\n",
>>>>>>> d9ff65e1
        )
        message = cumulative.message()
        self.assertIn(f'{notify.CUMULATIVE_THRESHOLD} times in last {notify.CUMULATIVE_LENGTH} executions', message)

    @patch("tasks.notify.send_slack_message")
    def test_none(self, mock_slack):
        alert_jobs = {"consecutive": notify.ConsecutiveJobAlert({}), "cumulative": notify.CumulativeJobAlert({})}
        notify.send_notification(MagicMock(), alert_jobs)
        mock_slack.assert_not_called()<|MERGE_RESOLUTION|>--- conflicted
+++ resolved
@@ -293,7 +293,6 @@
             ProjectJob(MagicMock(), attrs=a)
             for a in [{"name": "nifnif", "id": 504685380}, {"name": "nafnaf", "id": 504685380}]
         ]
-<<<<<<< HEAD
         ok = {"id": None, "failing": False}
         j = notify.Executions.from_json(
             {
@@ -323,18 +322,6 @@
                         ],
                     },
                 }
-=======
-        j = {
-            "jobs": {
-                "nafnaf": {
-                    "consecutive_failures": 2,
-                    "cumulative_failures": [0, 0, 0, 0, 0, 0, 0, 0, 1, 1],
-                },
-                "noufnouf": {
-                    "consecutive_failures": 2,
-                    "cumulative_failures": [1, 0, 1, 1],
-                },
->>>>>>> d9ff65e1
             }
         )
         a, j = notify.update_statistics(j)
@@ -362,7 +349,6 @@
             ProjectJob(MagicMock(), attrs=a | {"id": 42})
             for a in [{"name": "poulidor"}, {"name": "virenque"}, {"name": "bardet"}]
         ]
-<<<<<<< HEAD
         j = notify.Executions.from_json(
             {
                 "jobs": {
@@ -376,19 +362,6 @@
                     },
                     "bardet": {"consecutive_failures": 2, "jobs_info": [fail, fail]},
                 }
-=======
-        j = {
-            "jobs": {
-                "poulidor": {
-                    "consecutive_failures": 8,
-                    "cumulative_failures": [0, 0, 1, 1, 1, 1, 1, 1, 1, 1],
-                },
-                "virenque": {
-                    "consecutive_failures": 2,
-                    "cumulative_failures": [0, 0, 0, 0, 1, 0, 1, 0, 1, 1],
-                },
-                "bardet": {"consecutive_failures": 2, "cumulative_failures": [1, 1]},
->>>>>>> d9ff65e1
             }
         )
         a, j = notify.update_statistics(j)
@@ -404,7 +377,6 @@
 
 
 class TestSendNotification(unittest.TestCase):
-<<<<<<< HEAD
     def test_consecutive(self):
         consecutive = notify.ConsecutiveJobAlert({'foo': [notify.ExecutionsJobInfo(1)] * notify.CONSECUTIVE_THRESHOLD})
         message = consecutive.format_message('abcdef')
@@ -413,33 +385,6 @@
     def test_cumulative(self):
         cumulative = notify.CumulativeJobAlert(
             {'foo': [notify.ExecutionsJobInfo(i, failing=i % 3 != 0) for i in range(notify.CUMULATIVE_LENGTH)]}
-=======
-    @patch("tasks.notify.send_slack_message")
-    def test_consecutive(self, mock_slack):
-        alert_jobs = {"consecutive": ["foo"], "cumulative": []}
-        notify.send_notification(alert_jobs)
-        mock_slack.assert_called_with(
-            "#agent-platform-ops",
-            f"Job(s) `foo` failed {notify.CONSECUTIVE_THRESHOLD} times in a row.\n",
-        )
-
-    @patch("tasks.notify.send_slack_message")
-    def test_cumulative(self, mock_slack):
-        alert_jobs = {"consecutive": [], "cumulative": ["bar", "baz"]}
-        notify.send_notification(alert_jobs)
-        mock_slack.assert_called_with(
-            "#agent-platform-ops",
-            f"Job(s) `bar`, `baz` failed {notify.CUMULATIVE_THRESHOLD} times in last {notify.CUMULATIVE_LENGTH} executions.\n",
-        )
-
-    @patch("tasks.notify.send_slack_message")
-    def test_both(self, mock_slack):
-        alert_jobs = {"consecutive": ["foo"], "cumulative": ["bar", "baz"]}
-        notify.send_notification(alert_jobs)
-        mock_slack.assert_called_with(
-            "#agent-platform-ops",
-            f"Job(s) `foo` failed {notify.CONSECUTIVE_THRESHOLD} times in a row.\nJob(s) `bar`, `baz` failed {notify.CUMULATIVE_THRESHOLD} times in last {notify.CUMULATIVE_LENGTH} executions.\n",
->>>>>>> d9ff65e1
         )
         message = cumulative.message()
         self.assertIn(f'{notify.CUMULATIVE_THRESHOLD} times in last {notify.CUMULATIVE_LENGTH} executions', message)
