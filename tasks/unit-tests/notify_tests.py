--- conflicted
+++ resolved
@@ -21,71 +21,80 @@
 
 
 class TestSendMessage(unittest.TestCase):
-<<<<<<< HEAD
     @patch('tasks.libs.ciproviders.gitlab_api.get_gitlab_api')
     def test_merge(self, api_mock):
-        list_mock = api_mock.return_value.projects.get.return_value.pipelines.get.return_value.jobs.list
+        repo_mock = api_mock.return_value.projects.get.return_value
+        repo_mock.jobs.get.return_value.trace.return_value = b"Log trace"
+        list_mock = repo_mock.pipelines.get.return_value.jobs.list
         list_mock.side_effect = [get_fake_jobs(), []]
-=======
+        notify.send_message(MockContext(), notification_type="merge", print_to_stdout=True)
+        list_mock.assert_called()
+
     @patch("tasks.notify.get_failed_jobs")
     def test_merge_without_get_failed_call(self, get_failed_jobs_mock):
         failed = FailedJobs()
         failed.add_failed_job(
-            {
-                "name": "job1",
-                "stage": "stage1",
-                "retry_summary": [],
-                "url": "http://www.job.com",
-                "failure_type": FailedJobType.INFRA_FAILURE,
-                "allow_failure": False,
-            }
-        )
-        failed.add_failed_job(
-            {
-                "name": "job2",
-                "stage": "stage2",
-                "retry_summary": [],
-                "url": "http://www.job.com",
-                "failure_type": FailedJobType.INFRA_FAILURE,
-                "allow_failure": True,
-            }
-        )
-        failed.add_failed_job(
-            {
-                "name": "job3",
-                "stage": "stage3",
-                "retry_summary": [],
-                "url": "http://www.job.com",
-                "failure_type": FailedJobType.JOB_FAILURE,
-                "allow_failure": False,
-            }
-        )
-        failed.add_failed_job(
-            {
-                "name": "job4",
-                "stage": "stage4",
-                "retry_summary": [],
-                "url": "http://www.job.com",
-                "failure_type": FailedJobType.JOB_FAILURE,
-                "allow_failure": True,
-            }
+            ProjectJob(
+                MagicMock(),
+                attrs={
+                    "name": "job1",
+                    "stage": "stage1",
+                    "retry_summary": [],
+                    "web_url": "http://www.job.com",
+                    "failure_type": FailedJobType.INFRA_FAILURE,
+                    "allow_failure": False,
+                },
+            )
+        )
+        failed.add_failed_job(
+            ProjectJob(
+                MagicMock(),
+                attrs={
+                    "name": "job2",
+                    "stage": "stage2",
+                    "retry_summary": [],
+                    "web_url": "http://www.job.com",
+                    "failure_type": FailedJobType.INFRA_FAILURE,
+                    "allow_failure": True,
+                },
+            )
+        )
+        failed.add_failed_job(
+            ProjectJob(
+                MagicMock(),
+                attrs={
+                    "name": "job3",
+                    "stage": "stage3",
+                    "retry_summary": [],
+                    "web_url": "http://www.job.com",
+                    "failure_type": FailedJobType.JOB_FAILURE,
+                    "allow_failure": False,
+                },
+            )
+        )
+        failed.add_failed_job(
+            ProjectJob(
+                MagicMock(),
+                attrs={
+                    "name": "job4",
+                    "stage": "stage4",
+                    "retry_summary": [],
+                    "web_url": "http://www.job.com",
+                    "failure_type": FailedJobType.JOB_FAILURE,
+                    "allow_failure": True,
+                },
+            )
         )
         get_failed_jobs_mock.return_value = failed
         notify.send_message(MockContext(), notification_type="merge", print_to_stdout=True)
         get_failed_jobs_mock.assert_called()
 
-    @patch("requests.get")
-    def test_merge_with_get_failed_call(self, get_mock):
-        with open("tasks/unit-tests/testdata/jobs.json") as f:
-            jobs = json.load(f)
-        job_list = {"json.return_value": jobs}
-        no_jobs = {"json.return_value": ""}
-        get_mock.side_effect = [
-            MagicMock(status_code=200, **job_list),
-            MagicMock(status_code=200, **no_jobs),
-            MagicMock(status_code=200, text="no basic auth credentials"),
-        ]
->>>>>>> 36ae39c7
+    @patch('tasks.libs.ciproviders.gitlab_api.get_gitlab_api')
+    def test_merge_with_get_failed_call(self, api_mock):
+        repo_mock = api_mock.return_value.projects.get.return_value
+        repo_mock.jobs.get.return_value.trace.return_value = b"Log trace"
+        list_mock = repo_mock.pipelines.get.return_value.jobs.list
+        list_mock.side_effect = [get_fake_jobs(), [], None]
         notify.send_message(MockContext(), notification_type="merge", print_to_stdout=True)
         list_mock.assert_called()
 
@@ -120,22 +129,11 @@
 class TestSendStats(unittest.TestCase):
     @patch('tasks.libs.ciproviders.gitlab_api.get_gitlab_api')
     @patch("tasks.notify.create_count", new=MagicMock())
-<<<<<<< HEAD
     def test_nominal(self, api_mock):
-        list_mock = api_mock.return_value.projects.get.return_value.pipelines.get.return_value.jobs.list
-        list_mock.side_effect = [get_fake_jobs(), []]
-=======
-    def test_nominal(self, get_mock):
-        with open("tasks/unit-tests/testdata/jobs.json") as f:
-            jobs = json.load(f)
-        job_list = {"json.return_value": jobs}
-        no_jobs = {"json.return_value": ""}
-        get_mock.side_effect = [
-            MagicMock(status_code=200, **job_list),
-            MagicMock(status_code=200, **no_jobs),
-            MagicMock(status_code=200, text="E2E INTERNAL ERROR"),
-        ]
->>>>>>> 36ae39c7
+        repo_mock = api_mock.return_value.projects.get.return_value
+        repo_mock.jobs.get.return_value.trace.return_value = b"Log trace"
+        list_mock = repo_mock.pipelines.get.return_value.jobs.list
+        list_mock.side_effect = [get_fake_jobs(), [], None]
         notify.send_stats(MockContext(), print_to_stdout=True)
         list_mock.assert_called()
 
@@ -144,20 +142,10 @@
     @patch('tasks.libs.ciproviders.gitlab_api.get_gitlab_api')
     def test_nominal(self, api_mock):
         os.environ["CI_PIPELINE_ID"] = "456"
-<<<<<<< HEAD
-        list_mock = api_mock.return_value.projects.get.return_value.pipelines.get.return_value.jobs.list
-        list_mock.side_effect = [get_fake_jobs(), []]
-=======
-        with open("tasks/unit-tests/testdata/jobs.json") as f:
-            jobs = json.load(f)
-        job_list = {"json.return_value": jobs}
-        no_jobs = {"json.return_value": ""}
-        get_mock.side_effect = [
-            MagicMock(status_code=200, **job_list),
-            MagicMock(status_code=200, **no_jobs),
-            MagicMock(status_code=200, text="net/http: TLS handshake timeout"),
-        ]
->>>>>>> 36ae39c7
+        repo_mock = api_mock.return_value.projects.get.return_value
+        repo_mock.jobs.get.return_value.trace.return_value = b"Log trace"
+        list_mock = repo_mock.pipelines.get.return_value.jobs.list
+        list_mock.side_effect = [get_fake_jobs(), [], None]
         notify.check_consistent_failures(
             MockContext(run=Result("test")), "tasks/unit-tests/testdata/job_executions.json"
         )
