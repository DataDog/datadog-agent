from __future__ import annotations

import json
import os
import pathlib
import unittest
from unittest.mock import MagicMock, patch

from codeowners import CodeOwners
from gitlab.v4.objects import ProjectJob
from invoke import MockContext, Result
from invoke.exceptions import UnexpectedExit

from tasks import notify
from tasks.libs.pipeline.notifications import find_job_owners
from tasks.libs.types.types import FailedJobReason, FailedJobs, FailedJobType


def get_fake_jobs() -> list[ProjectJob]:
    with open("tasks/unit-tests/testdata/jobs.json") as f:
        jobs = json.load(f)

    return [ProjectJob(MagicMock(), attrs=job) for job in jobs]


class TestSendMessage(unittest.TestCase):
    @patch('tasks.libs.ciproviders.gitlab_api.get_gitlab_api')
    def test_merge(self, api_mock):
        repo_mock = api_mock.return_value.projects.get.return_value
        repo_mock.jobs.get.return_value.trace.return_value = b"Log trace"
        list_mock = repo_mock.pipelines.get.return_value.jobs.list
        list_mock.side_effect = [get_fake_jobs(), []]
        notify.send_message(MockContext(), notification_type="merge", print_to_stdout=True)
        list_mock.assert_called()

    @patch("tasks.notify.get_failed_jobs")
    def test_merge_without_get_failed_call(self, get_failed_jobs_mock):
        failed = FailedJobs()
        failed.add_failed_job(
            ProjectJob(
                MagicMock(),
                attrs={
                    "name": "job1",
                    "stage": "stage1",
                    "retry_summary": [],
                    "web_url": "http://www.job.com",
                    "failure_type": FailedJobType.INFRA_FAILURE,
                    "failure_reason": FailedJobReason.EC2_SPOT,
                    "allow_failure": False,
                },
            )
        )
        failed.add_failed_job(
            ProjectJob(
                MagicMock(),
                attrs={
                    "name": "job2",
                    "stage": "stage2",
                    "retry_summary": [],
                    "web_url": "http://www.job.com",
                    "failure_type": FailedJobType.INFRA_FAILURE,
                    "failure_reason": FailedJobReason.E2E_INFRA_FAILURE,
                    "allow_failure": True,
                },
            )
        )
        failed.add_failed_job(
            ProjectJob(
                MagicMock(),
                attrs={
                    "name": "job3",
                    "stage": "stage3",
                    "retry_summary": [],
                    "web_url": "http://www.job.com",
                    "failure_type": FailedJobType.JOB_FAILURE,
                    "failure_reason": FailedJobReason.FAILED_JOB_SCRIPT,
                    "allow_failure": False,
                },
            )
        )
        failed.add_failed_job(
            ProjectJob(
                MagicMock(),
                attrs={
                    "name": "job4",
                    "stage": "stage4",
                    "retry_summary": [],
                    "web_url": "http://www.job.com",
                    "failure_type": FailedJobType.JOB_FAILURE,
                    "failure_reason": FailedJobReason.FAILED_JOB_SCRIPT,
                    "allow_failure": True,
                },
            )
        )
        get_failed_jobs_mock.return_value = failed
        notify.send_message(MockContext(), notification_type="merge", print_to_stdout=True)

        get_failed_jobs_mock.assert_called()

    @patch("tasks.libs.owners.parsing.read_owners")
    def test_route_e2e_internal_error(self, read_owners_mock):
        failed = FailedJobs()
        failed.add_failed_job(
            ProjectJob(
                MagicMock(),
                attrs={
                    "name": "job1",
                    "stage": "stage1",
                    "retry_summary": [],
                    "web_url": "http://www.job.com",
                    "failure_type": FailedJobType.INFRA_FAILURE,
                    "failure_reason": FailedJobReason.EC2_SPOT,
                    "allow_failure": False,
                },
            )
        )
        failed.add_failed_job(
            ProjectJob(
                MagicMock(),
                attrs={
                    "name": "job2",
                    "stage": "stage2",
                    "retry_summary": [],
                    "web_url": "http://www.job.com",
                    "failure_type": FailedJobType.INFRA_FAILURE,
                    "failure_reason": FailedJobReason.E2E_INFRA_FAILURE,
                    "allow_failure": False,
                },
            )
        )
        failed.add_failed_job(
            ProjectJob(
                MagicMock(),
                attrs={
                    "name": "job3",
                    "stage": "stage3",
                    "retry_summary": [],
                    "web_url": "http://www.job.com",
                    "failure_type": FailedJobType.JOB_FAILURE,
                    "failure_reason": FailedJobReason.FAILED_JOB_SCRIPT,
                    "allow_failure": False,
                },
            )
        )
        failed.add_failed_job(
            ProjectJob(
                MagicMock(),
                attrs={
                    "name": "job4",
                    "stage": "stage4",
                    "retry_summary": [],
                    "web_url": "http://www.job.com",
                    "failure_type": FailedJobType.JOB_FAILURE,
                    "failure_reason": FailedJobReason.FAILED_JOB_SCRIPT,
                    "allow_failure": True,
                },
            )
        )
        jobowners = """\
        job1 @DataDog/agent-ci-experience
        job2 @DataDog/agent-ci-experience
        job3 @DataDog/agent-ci-experience @DataDog/agent-developer-tools
        not* @DataDog/agent-build-and-releases
        """
        read_owners_mock.return_value = CodeOwners(jobowners)
        owners = find_job_owners(failed)
        # Should send notifications to agent-e2e-testing and ci-experience
        self.assertIn("@DataDog/agent-e2e-testing", owners)
        self.assertIn("@DataDog/agent-ci-experience", owners)
        self.assertNotIn("@DataDog/agent-developer-tools", owners)
        self.assertNotIn("@DataDog/agent-build-and-releases", owners)

    @patch('tasks.libs.ciproviders.gitlab_api.get_gitlab_api')
    def test_merge_with_get_failed_call(self, api_mock):
        repo_mock = api_mock.return_value.projects.get.return_value
        trace_mock = repo_mock.jobs.get.return_value.trace
        list_mock = repo_mock.pipelines.get.return_value.jobs.list

        trace_mock.return_value = b"no basic auth credentials"
        list_mock.return_value = get_fake_jobs()

        notify.send_message(MockContext(), notification_type="merge", print_to_stdout=True)

        trace_mock.assert_called()
        list_mock.assert_called()

    def test_post_to_channel1(self):
        self.assertTrue(notify._should_send_message_to_channel("main", default_branch="main"))

    def test_post_to_channel2(self):
        self.assertTrue(notify._should_send_message_to_channel("7.52.x", default_branch="main"))

    def test_post_to_channel3(self):
        self.assertTrue(notify._should_send_message_to_channel("7.52.0", default_branch="main"))

    def test_post_to_channel4(self):
        self.assertTrue(notify._should_send_message_to_channel("7.52.0-rc.1", default_branch="main"))

    def test_post_to_author1(self):
        self.assertFalse(notify._should_send_message_to_channel("7.52.0-beta-test-feature", default_branch="main"))

    def test_post_to_author2(self):
        self.assertFalse(notify._should_send_message_to_channel("7.52.0-rc.1-beta-test-feature", default_branch="main"))

    def test_post_to_author3(self):
        self.assertFalse(notify._should_send_message_to_channel("celian/7.52.0", default_branch="main"))

    def test_post_to_author4(self):
        self.assertFalse(notify._should_send_message_to_channel("a.b.c", default_branch="main"))

    def test_post_to_author5(self):
        self.assertFalse(notify._should_send_message_to_channel("my-feature", default_branch="main"))


class TestSendStats(unittest.TestCase):
    @patch('tasks.libs.ciproviders.gitlab_api.get_gitlab_api')
    @patch("tasks.notify.create_count", new=MagicMock())
    def test_nominal(self, api_mock):
        repo_mock = api_mock.return_value.projects.get.return_value
        trace_mock = repo_mock.jobs.get.return_value.trace
        pipeline_mock = repo_mock.pipelines.get

        trace_mock.return_value = b"E2E INTERNAL ERROR"
        attrs = {"jobs.list.return_value": get_fake_jobs(), "created_at": "2024-03-12T10:00:00.000Z"}
        pipeline_mock.return_value = MagicMock(**attrs)

        notify.send_stats(MockContext(), print_to_stdout=True)

        trace_mock.assert_called()
        pipeline_mock.assert_called()
        self.assertEqual(pipeline_mock.call_count, 2)


class TestCheckConsistentFailures(unittest.TestCase):
    @patch('tasks.libs.ciproviders.gitlab_api.get_gitlab_api')
    def test_nominal(self, api_mock):
        os.environ["CI_PIPELINE_ID"] = "456"

        repo_mock = api_mock.return_value.projects.get.return_value
        trace_mock = repo_mock.jobs.get.return_value.trace
        list_mock = repo_mock.pipelines.get.return_value.jobs.list

        trace_mock.return_value = b"net/http: TLS handshake timeout"
        list_mock.return_value = get_fake_jobs()

        notify.check_consistent_failures(
            MockContext(run=Result("test")),
            "tasks/unit-tests/testdata/job_executions.json",
        )

        trace_mock.assert_called()
        list_mock.assert_called()


class TestRetrieveJobExecutionsCreated(unittest.TestCase):
    job_executions = None
    job_file = "job_executions.json"

    def setUp(self) -> None:
        self.job_executions = notify.create_initial_job_executions(self.job_file)

    def tearDown(self) -> None:
        pathlib.Path(self.job_file).unlink(missing_ok=True)

    def test_retrieved(self):
        ctx = MockContext(run=Result("test"))
        j = notify.retrieve_job_executions(ctx, "job_executions.json")
        self.assertDictEqual(j.to_dict(), self.job_executions.to_dict())


class TestRetrieveJobExecutions(unittest.TestCase):
    test_json = "tasks/unit-tests/testdata/job_executions.json"

    def test_not_found(self):
        ctx = MagicMock()
        ctx.run.side_effect = UnexpectedExit(Result(stderr="This is a 404 not found"))
        j = notify.retrieve_job_executions(ctx, self.test_json)
        self.assertEqual(j.pipeline_id, 0)
        self.assertEqual(j.jobs, {})

    def test_other_error(self):
        ctx = MagicMock()
        ctx.run.side_effect = UnexpectedExit(Result(stderr="This is another error"))
        with self.assertRaises(UnexpectedExit):
            notify.retrieve_job_executions(ctx, self.test_json)


class TestUpdateStatistics(unittest.TestCase):
    @patch("tasks.notify.get_failed_jobs")
    def test_nominal(self, mock_get_failed):
        failed_jobs = mock_get_failed.return_value
        failed_jobs.all_failures.return_value = [
            ProjectJob(MagicMock(), attrs=a)
            for a in [{"name": "nifnif", "id": 504685380}, {"name": "nafnaf", "id": 504685380}]
        ]
        os.environ["CI_COMMIT_SHA"] = "abcdef42"
        ok = {"id": None, "failing": False, 'commit': 'abcdef42'}
        j = notify.PipelineRuns.from_dict(
            {
                "jobs": {
                    "nafnaf": {
                        "consecutive_failures": 2,
                        "jobs_info": [
                            ok,
                            ok,
                            ok,
                            ok,
                            ok,
                            ok,
                            ok,
                            ok,
                            {"id": 422184420, "failing": True, 'commit': 'abcdef42'},
                            {"id": 618314618, "failing": True, 'commit': 'abcdef42'},
                        ],
                    },
                    "noufnouf": {
                        "consecutive_failures": 2,
                        "jobs_info": [
                            {"id": 422184420, "failing": True, 'commit': 'abcdef42'},
                            ok,
                            {"id": 618314618, "failing": True, 'commit': 'abcdef42'},
                            {"id": 314618314, "failing": True, 'commit': 'abcdef42'},
                        ],
                    },
                }
            }
        )
        a, j = notify.update_statistics(j)
        self.assertEqual(j.jobs["nifnif"].consecutive_failures, 1)
        self.assertEqual(len(j.jobs["nifnif"].jobs_info), 1)
        self.assertTrue(j.jobs["nifnif"].jobs_info[0].failing)
        self.assertEqual(j.jobs["nafnaf"].consecutive_failures, 3)
        self.assertEqual(
            [job.failing for job in j.jobs["nafnaf"].jobs_info],
            [False, False, False, False, False, False, False, True, True, True],
        )
        self.assertEqual(j.jobs["noufnouf"].consecutive_failures, 0)
        self.assertEqual([job.failing for job in j.jobs["noufnouf"].jobs_info], [True, False, True, True, False])
        self.assertEqual(len(a["consecutive"]), 1)
        self.assertEqual(len(a["cumulative"]), 0)
        self.assertIn("nafnaf", a["consecutive"])
        mock_get_failed.assert_called()

    @patch("tasks.notify.get_failed_jobs")
    def test_multiple_failures(self, mock_get_failed):
        failed_jobs = mock_get_failed.return_value
        fail = {"id": 42, "failing": True, 'commit': 'abcdef42'}
        ok = {"id": None, "failing": False, 'commit': 'abcdef42'}
        failed_jobs.all_failures.return_value = [
            ProjectJob(MagicMock(), attrs=a | {"id": 42, 'commit': 'abcdef42'})
            for a in [{"name": "poulidor"}, {"name": "virenque"}, {"name": "bardet"}]
        ]
        j = notify.PipelineRuns.from_dict(
            {
                "jobs": {
                    "poulidor": {
                        "consecutive_failures": 8,
                        "jobs_info": [ok, ok, fail, fail, fail, fail, fail, fail, fail, fail],
                    },
                    "virenque": {
                        "consecutive_failures": 2,
                        "jobs_info": [ok, ok, ok, ok, fail, ok, fail, ok, fail, fail],
                    },
                    "bardet": {"consecutive_failures": 2, "jobs_info": [fail, fail]},
                }
            }
        )
        a, j = notify.update_statistics(j)
        self.assertEqual(j.jobs["poulidor"].consecutive_failures, 9)
        self.assertEqual(j.jobs["virenque"].consecutive_failures, 3)
        self.assertEqual(j.jobs["bardet"].consecutive_failures, 3)
        self.assertEqual(len(a["consecutive"]), 2)
        self.assertEqual(len(a["cumulative"]), 1)
        self.assertIn("virenque", a["consecutive"])
        self.assertIn("bardet", a["consecutive"])
        self.assertIn("virenque", a["cumulative"])
        mock_get_failed.assert_called()


class TestJobOwners(unittest.TestCase):
    def test_partition(self):
        from tasks.owners import make_partition

        jobs = ['tests_hello', 'tests_ebpf', 'security_go_generate_check', 'hello_world', 'tests_hello_world']

        partition = make_partition(jobs, "tasks/unit-tests/testdata/jobowners.txt")
        partition = sorted(partition.items())

        self.assertEqual(
            partition,
            [
                ('@DataDog/agent-ci-experience', {'hello_world'}),
                ('@DataDog/agent-security', {'security_go_generate_check'}),
                ('@DataDog/ebpf-platform', {'tests_ebpf'}),
                ('@DataDog/multiple', {'tests_hello', 'tests_hello_world'}),
            ],
        )


class TestSendNotification(unittest.TestCase):
    def test_consecutive(self):
        consecutive = notify.ConsecutiveJobAlert({'foo': [notify.ExecutionsJobInfo(1)] * notify.CONSECUTIVE_THRESHOLD})
        message = consecutive.format_message('abcdef')
        self.assertIn(f'{notify.CONSECUTIVE_THRESHOLD} times in a row', message)

    def test_cumulative(self):
        cumulative = notify.CumulativeJobAlert(
            {'foo': [notify.ExecutionsJobInfo(i, failing=i % 3 != 0) for i in range(notify.CUMULATIVE_LENGTH)]}
        )
        message = cumulative.message()
        self.assertIn(f'{notify.CUMULATIVE_THRESHOLD} times in last {notify.CUMULATIVE_LENGTH} executions', message)

    @patch("tasks.notify.send_slack_message")
    def test_none(self, mock_slack):
        alert_jobs = {"consecutive": {}, "cumulative": {}}
        notify.send_notification(MagicMock(), alert_jobs)
        mock_slack.assert_not_called()

<<<<<<< HEAD
    @patch("tasks.notify.send_metrics")
    @patch("tasks.notify.send_slack_message")
    @patch.object(notify.ConsecutiveJobAlert, 'message', lambda self, ctx: '\n'.join(self.failures) + '\n')
    @patch.object(notify.CumulativeJobAlert, 'message', lambda self: '\n'.join(self.failures))
    def test_jobowners(self, mock_slack: MagicMock, mock_metrics: MagicMock):
=======
    @patch("tasks.notify.send_slack_message")
    @patch.object(notify.ConsecutiveJobAlert, 'message', lambda self, ctx: '\n'.join(self.failures) + '\n')
    @patch.object(notify.CumulativeJobAlert, 'message', lambda self: '\n'.join(self.failures))
    def test_jobowners(self, mock_slack: MagicMock):
>>>>>>> f0bc5796
        consecutive = {
            'tests_hello': [notify.ExecutionsJobInfo(1)] * notify.CONSECUTIVE_THRESHOLD,
            'security_go_generate_check': [notify.ExecutionsJobInfo(1)] * notify.CONSECUTIVE_THRESHOLD,
        }
        cumulative = {
            'tests_release1': [
                notify.ExecutionsJobInfo(i, failing=i % 3 != 0) for i in range(notify.CUMULATIVE_LENGTH)
            ],
            'tests_release2': [
                notify.ExecutionsJobInfo(i, failing=i % 3 != 0) for i in range(notify.CUMULATIVE_LENGTH)
            ],
        }

        alert_jobs = {"consecutive": consecutive, "cumulative": cumulative}
        notify.send_notification(MagicMock(), alert_jobs, jobowners='tasks/unit-tests/testdata/jobowners.txt')
        self.assertEqual(len(mock_slack.call_args_list), 4)

        # Verify that we send the right number of jobs per channel
        expected_team_njobs = {
            '#agent-build-and-releases': 2,
            '#agent-developer-experience': 2,
            '#agent-platform-ops': 4,
            '#security-and-compliance-agent-ops': 1,
        }

        for call_args in mock_slack.call_args_list:
            channel, message = call_args.args
            # The mock will separate job names with a newline
            jobs = message.strip().split("\n")
            njobs = len(jobs)

            self.assertEqual(expected_team_njobs.get(channel, None), njobs)

<<<<<<< HEAD
        # Verify metrics
        mock_metrics.assert_called_once()
        expected_metrics = {
            '@datadog/agent-security': 1,
            '@datadog/agent-build-and-releases': 2,
            '@datadog/agent-ci-experience': 2,
            '@datadog/agent-developer-tools': 2,
            '@datadog/documentation': 2,
            '@datadog/agent-platform': 2,
        }
        for metric in mock_metrics.call_args[0][0]:
            name = metric['metric']
            value = int(metric['points'][0]['value'])
            team = next(tag.removeprefix('team:') for tag in metric['tags'] if tag.startswith('team:'))

            self.assertEqual(
                value, expected_metrics.get(team), f'Unexpected metric value for metric {name} of team {team}'
            )

=======
>>>>>>> f0bc5796

class TestSendFailureSummaryNotification(unittest.TestCase):
    @patch("slack_sdk.WebClient")
    @patch("os.environ", new=MagicMock())
    def test_nominal(self, mock_slack: MagicMock):
        # jobname: [total_failures, total_runs]
        jobs = {
            "hello": {"failures": 45},  # agent-ci-experience
            "world": {"failures": 45},  # agent-ci-experience
            "security_go_generate_check": {"failures": 21},  # agent-security
            "tests_release": {"failures": 31},  # agent-ci-experience, agent-build-and-releases
            "tests_release2": {"failures": 31},  # agent-ci-experience, agent-build-and-releases
        }
        # Verify that we send the right number of jobs per channel
        expected_team_njobs = {
            '#agent-build-and-releases': 2,
            '#agent-developer-experience': 4,
            '#agent-platform-ops': 5,
            '#security-and-compliance-agent-ops': 1,
        }

        notify.send_failure_summary_notification(
            MockContext(), jobs, jobowners="tasks/unit-tests/testdata/jobowners.txt"
        )
        mock_slack.assert_called()

        # Verify called once for each channel
        self.assertEqual(len(mock_slack.return_value.chat_postMessage.call_args_list), len(expected_team_njobs))

        for call_args in mock_slack.return_value.chat_postMessage.call_args_list:
            channel = call_args.kwargs['channel']
            message = json.dumps(call_args.kwargs['blocks'])
            njobs = message.count("- ")
            self.assertEqual(expected_team_njobs.get(channel, None), njobs, 'Failure for channel: ' + channel)<|MERGE_RESOLUTION|>--- conflicted
+++ resolved
@@ -416,18 +416,11 @@
         notify.send_notification(MagicMock(), alert_jobs)
         mock_slack.assert_not_called()
 
-<<<<<<< HEAD
     @patch("tasks.notify.send_metrics")
     @patch("tasks.notify.send_slack_message")
     @patch.object(notify.ConsecutiveJobAlert, 'message', lambda self, ctx: '\n'.join(self.failures) + '\n')
     @patch.object(notify.CumulativeJobAlert, 'message', lambda self: '\n'.join(self.failures))
     def test_jobowners(self, mock_slack: MagicMock, mock_metrics: MagicMock):
-=======
-    @patch("tasks.notify.send_slack_message")
-    @patch.object(notify.ConsecutiveJobAlert, 'message', lambda self, ctx: '\n'.join(self.failures) + '\n')
-    @patch.object(notify.CumulativeJobAlert, 'message', lambda self: '\n'.join(self.failures))
-    def test_jobowners(self, mock_slack: MagicMock):
->>>>>>> f0bc5796
         consecutive = {
             'tests_hello': [notify.ExecutionsJobInfo(1)] * notify.CONSECUTIVE_THRESHOLD,
             'security_go_generate_check': [notify.ExecutionsJobInfo(1)] * notify.CONSECUTIVE_THRESHOLD,
@@ -461,7 +454,6 @@
 
             self.assertEqual(expected_team_njobs.get(channel, None), njobs)
 
-<<<<<<< HEAD
         # Verify metrics
         mock_metrics.assert_called_once()
         expected_metrics = {
@@ -481,8 +473,6 @@
                 value, expected_metrics.get(team), f'Unexpected metric value for metric {name} of team {team}'
             )
 
-=======
->>>>>>> f0bc5796
 
 class TestSendFailureSummaryNotification(unittest.TestCase):
     @patch("slack_sdk.WebClient")
