--- conflicted
+++ resolved
@@ -27,11 +27,7 @@
     CODEOWNERS_FILE = './tasks/unit-tests/testdata/codeowners.txt'
 
     def make_test(self, changed_files, expected_labels, pr_labels=None, possible_labels=None):
-<<<<<<< HEAD
         from tasks.libs.owners.parsing import read_owners
-=======
-        from tasks.libs.pipeline.notifications import read_owners
->>>>>>> f0ad97ac
 
         possible_labels = possible_labels or ['team/agent-platform', 'team/documentation', 'team/agent-security']
 
