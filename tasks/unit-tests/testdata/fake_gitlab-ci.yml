---
include:
  - /.gitlab/setup.yml
  - /.gitlab/shared.yml
  - /.gitlab/maintenance_jobs.yml
  - /.gitlab/deps_build.yml
  - /.gitlab/package_deps_build.yml
  - /.gitlab/deps_fetch.yml
  - /.gitlab/source_test.yml
  - /.gitlab/source_test_junit_upload.yml
  - /.gitlab/binary_build.yml
  - /.gitlab/cancel-prev-pipelines.yml
  - /.gitlab/do_not_merge.yml
  - /.gitlab/integration_test.yml
  - /.gitlab/package_build.yml
  - /.gitlab/kitchen_deploy.yml
  - /.gitlab/kitchen_testing.yml
  - /.gitlab/kitchen_tests_upload.yml
  - /.gitlab/new-e2e_testing.yml
  - /.gitlab/new-e2e_common/testing.yml
  - /.gitlab/install_script_testing.yml
  - /.gitlab/pkg_metrics.yml
  - /.gitlab/container_build.yml
  - /.gitlab/container_scan.yml
  - /.gitlab/check_deploy.yml
  - /.gitlab/dev_container_deploy.yml
  - /.gitlab/deploy_common.yml
  - /.gitlab/deploy_containers.yml
  - /.gitlab/deploy_packages.yml
  - /.gitlab/deploy_dca.yml
  - /.gitlab/choco_build.yml
  - /.gitlab/choco_deploy.yml
  - /.gitlab/internal_image_deploy.yml
  - /.gitlab/trigger_release.yml
  - /.gitlab/e2e.yml
  - /.gitlab/e2e_test_junit_upload.yml
  - /.gitlab/fakeintake.yml
  - /.gitlab/kitchen_cleanup.yml
  - /.gitlab/functional_test.yml
  - /.gitlab/functional_test_cleanup.yml
  - /.gitlab/functional_test_junit_upload.yml
  - /.gitlab/internal_kubernetes_deploy.yml
  - /.gitlab/notify.yml
  - /.gitlab/kitchen_common/cleanup.yml
  - /.gitlab/kitchen_common/testing.yml
  - /.gitlab/benchmarks/benchmarks.yml
  - /.gitlab/benchmarks/macrobenchmarks.yml

default:
  retry:
    max: 2
    when:
      - runner_system_failure
      - stuck_or_timeout_failure
      - unknown_failure
      - api_failure

stages:
  - .pre
  - setup
  - maintenance_jobs
  - deps_build
  - deps_fetch
  - source_test
  - source_test_junit_upload
  - binary_build
  - package_deps_build
  - kernel_matrix_testing
  - integration_test
  - benchmarks
  - package_build
  - kitchen_deploy
  - kitchen_testing
  - kitchen_tests_upload
  - pkg_metrics
  - container_build
  - container_scan
  - check_deploy
  - dev_container_deploy
  - deploy_containers
  - deploy_packages
  - trigger_release
  - deploy_dca
  - choco_build
  - choco_deploy
  - internal_image_deploy
  - install_script_testing
  - e2e
  - e2e_test_junit_upload
  - kitchen_cleanup
  - functional_test
  - functional_test_cleanup
  - functional_test_junit_upload
  - internal_kubernetes_deploy
  - notify

variables:
  # Directory in which we execute the omnibus build.
  # For an unknown reason, it does not go well with
  # a ruby dependency if we build directly into $CI_PROJECT_DIR/.omnibus
  OMNIBUS_BASE_DIR: /omnibus
  # Directory in which we put the artifacts after the build
  # Must be in $CI_PROJECT_DIR
  OMNIBUS_PACKAGE_DIR: $CI_PROJECT_DIR/omnibus/pkg/
  # Directory in which we put the SUSE artifacts after the SUSE build
  # Must be in $CI_PROJECT_DIR
  # RPM builds and SUSE RPM builds create artifacts with the same name.
  # To differentiate them, we put them in different folders. That also
  # avoids accidentally overwriting files when downloading artifacts from
  # both RPM and SUSE rpm jobs.
  OMNIBUS_PACKAGE_DIR_SUSE: $CI_PROJECT_DIR/omnibus/suse/pkg
  DD_AGENT_TESTING_DIR: $CI_PROJECT_DIR/test/kitchen
  STATIC_BINARIES_DIR: bin/static
  DOGSTATSD_BINARIES_DIR: bin/dogstatsd
  AGENT_BINARIES_DIR: bin/agent
  CLUSTER_AGENT_BINARIES_DIR: bin/datadog-cluster-agent
  CLUSTER_AGENT_CLOUDFOUNDRY_BINARIES_DIR: bin/datadog-cluster-agent-cloudfoundry
  SYSTEM_PROBE_BINARIES_DIR: bin/system-probe
  DEB_S3_BUCKET: apt.datad0g.com
  RPM_S3_BUCKET: yum.datad0g.com
  MACOS_S3_BUCKET: dd-agent-macostesting
  WIN_S3_BUCKET: dd-agent-mstesting
  PROCESS_S3_BUCKET: datad0g-process-agent
<<<<<<< HEAD
  BUCKET_BRANCH: dev  # path inside the staging s3 buckets to release to: 'nightly', 'oldnightly', 'beta' or 'stable'
=======
  BUCKET_BRANCH: nightly # path inside the staging s3 buckets to release to: 'nightly', 'oldnightly', 'beta' or 'stable'
>>>>>>> ea1911d5
  DEB_TESTING_S3_BUCKET: apttesting.datad0g.com
  RPM_TESTING_S3_BUCKET: yumtesting.datad0g.com
  WINDOWS_TESTING_S3_BUCKET_A6: pipelines/A6/$CI_PIPELINE_ID
  WINDOWS_TESTING_S3_BUCKET_A7: pipelines/A7/$CI_PIPELINE_ID
  WINDOWS_BUILDS_S3_BUCKET: $WIN_S3_BUCKET/builds
  DEB_RPM_TESTING_BUCKET_BRANCH: testing # branch of the DEB_TESTING_S3_BUCKET and RPM_TESTING_S3_BUCKET repos to release to, 'testing'
  DD_REPO_BRANCH_NAME: $CI_COMMIT_REF_NAME
  S3_CP_OPTIONS: --only-show-errors --region us-east-1 --sse AES256
  S3_CP_CMD: aws s3 cp $S3_CP_OPTIONS
  S3_ARTIFACTS_URI: s3://dd-ci-artefacts-build-stable/$CI_PROJECT_NAME/$CI_PIPELINE_ID
  S3_PERMANENT_ARTIFACTS_URI: s3://dd-ci-persistent-artefacts-build-stable/$CI_PROJECT_NAME
  S3_SBOM_STORAGE_URI: s3://sbom-root-us1-ddbuild-io/$CI_PROJECT_NAME/$CI_PIPELINE_ID
  S3_RELEASE_ARTIFACTS_URI: s3://dd-release-artifacts/$CI_PROJECT_NAME/$CI_PIPELINE_ID
  ## comment out both lines below (S3_OMNIBUS_CACHE_BUCKET and USE_S3_CACHING) to allow
  ## build to succeed with S3 caching disabled.
  S3_OMNIBUS_CACHE_BUCKET: dd-ci-datadog-agent-omnibus-cache-build-stable
  USE_S3_CACHING: --omnibus-s3-cache
  ## comment out the line below to disable integration wheels cache
  INTEGRATION_WHEELS_CACHE_BUCKET: dd-agent-omnibus
  S3_DD_AGENT_OMNIBUS_LLVM_URI: s3://dd-agent-omnibus/llvm
  S3_DD_AGENT_OMNIBUS_BTFS_URI: s3://dd-agent-omnibus/btfs
  GENERAL_ARTIFACTS_CACHE_BUCKET_URL: https://dd-agent-omnibus.s3.amazonaws.com
  S3_DSD6_URI: s3://dsd6-staging
  RELEASE_VERSION_6: nightly
  RELEASE_VERSION_7: nightly-a7

  # Build images versions
  # To use images from datadog-agent-buildimages dev branches, set the corresponding
  # SUFFIX variable to _test_only
  DATADOG_AGENT_BUILDIMAGES_SUFFIX: ""
  DATADOG_AGENT_BUILDIMAGES: v21999990-f991d55
  DATADOG_AGENT_WINBUILDIMAGES_SUFFIX: ""
  DATADOG_AGENT_WINBUILDIMAGES: v21999990-f991d55
  DATADOG_AGENT_ARMBUILDIMAGES_SUFFIX: ""
  DATADOG_AGENT_ARMBUILDIMAGES: v21999990-f991d55
  DATADOG_AGENT_SYSPROBE_BUILDIMAGES_SUFFIX: ""
  DATADOG_AGENT_SYSPROBE_BUILDIMAGES: v21999990-f991d55
  DATADOG_AGENT_KERNEL_MATRIX_TESTING_BUILDIMAGES_SUFFIX: ""
  DATADOG_AGENT_KERNEL_MATRIX_TESTING_BUILDIMAGES: v21999990-f991d55
  DATADOG_AGENT_NIKOS_BUILDIMAGES_SUFFIX: ""
  DATADOG_AGENT_NIKOS_BUILDIMAGES: v21999990-f991d55
  DATADOG_AGENT_BTF_GEN_BUILDIMAGES_SUFFIX: ""
  DATADOG_AGENT_BTF_GEN_BUILDIMAGES: v21999990-f991d55
  # To use images from test-infra-definitions dev branches, set the SUFFIX variable to -dev
  # and check the job creating the image to make sure you have the right SHA prefix
  TEST_INFRA_DEFINITIONS_BUILDIMAGES_SUFFIX: ""
  TEST_INFRA_DEFINITIONS_BUILDIMAGES: 8d38c2a2a794
  DATADOG_AGENT_BUILDERS: v21429255-6b46caa

  DATADOG_AGENT_EMBEDDED_PATH: /opt/datadog-agent/embedded
  DEB_GPG_KEY_ID: ad9589b7
  DEB_GPG_KEY_NAME: "Datadog, Inc. Master key"
  DEB_GPG_KEY_SSM_NAME: ci.datadog-agent.deb_signing_private_key_${DEB_GPG_KEY_ID}
  DEB_SIGNING_PASSPHRASE_SSM_NAME: ci.datadog-agent.deb_signing_key_passphrase_${DEB_GPG_KEY_ID}
  RPM_GPG_KEY_ID: fd4bf915
  RPM_GPG_KEY_NAME: "Datadog, Inc. RPM key"
  RPM_GPG_KEY_SSM_NAME: ci.datadog-agent.rpm_signing_private_key_${RPM_GPG_KEY_ID}
  RPM_SIGNING_PASSPHRASE_SSM_NAME: ci.datadog-agent.rpm_signing_key_passphrase_${RPM_GPG_KEY_ID}
  # docker.io authentication
  DOCKER_REGISTRY_LOGIN_SSM_KEY: docker_hub_login
  DOCKER_REGISTRY_PWD_SSM_KEY: docker_hub_pwd
  DOCKER_REGISTRY_URL: docker.io
  KITCHEN_INFRASTRUCTURE_FLAKES_RETRY: 2
  ARTIFACTORY_USERNAME: datadog-agent
  ARTIFACTORY_TOKEN_SSM_NAME: ci.datadog-agent.artifactory_token
  ARTIFACTORY_BYPASS_SSM_NAME: ci.datadog-agent.artifactory_bypass
  ARTIFACTORY_URL: datadog.jfrog.io
  ARTIFACTORY_GEMS_PATH: artifactory/api/gems/agent-gems
  ARTIFACTORY_PYPI_PATH: artifactory/api/pypi/agent-pypi/simple
  CLANG_LLVM_VER: 12.0.1
  KERNEL_MATRIX_TESTING_X86_AMI_ID: "ami-098ea4991ff2d244c"
  KERNEL_MATRIX_TESTING_ARM_AMI_ID: "ami-04493daab2918046c"

#
# Condition mixins for simplification of rules
#
.if_main_branch: &if_main_branch
  if: $CI_COMMIT_BRANCH == "main"

.if_not_main_branch: &if_not_main_branch
  if: $CI_COMMIT_BRANCH != "main"

.if_release_branch: &if_release_branch
  if: $CI_COMMIT_BRANCH =~ /^[0-9]+\.[0-9]+\.x$/

.if_version_6: &if_version_6
  if: $RELEASE_VERSION_6 != ""

.if_not_version_6: &if_not_version_6
  if: $RELEASE_VERSION_6 == ""

.if_version_7: &if_version_7
  if: $RELEASE_VERSION_7 != ""

.if_not_version_7: &if_not_version_7
  if: $RELEASE_VERSION_7 == ""

.if_deploy: &if_deploy
  if: $DEPLOY_AGENT == "true"

.if_not_deploy: &if_not_deploy
  if: $DEPLOY_AGENT != "true"

.if_tagged_commit: &if_tagged_commit
  if: $CI_COMMIT_TAG != null

.if_not_nightly_repo_branch: &if_not_nightly_repo_branch
  if: $BUCKET_BRANCH != "nightly" && $BUCKET_BRANCH != "oldnightly"

.if_not_nightly_or_dev_repo_branch: &if_not_nightly_or_dev_repo_branch
  if: $BUCKET_BRANCH != "nightly" && $BUCKET_BRANCH != "oldnightly" && $BUCKET_BRANCH != "dev"

.if_not_stable_or_beta_repo_branch: &if_not_stable_or_beta_repo_branch
  if: $BUCKET_BRANCH != "beta" && $BUCKET_BRANCH != "stable"

.if_not_stable_repo_branch: &if_not_stable_repo_branch
  if: $BUCKET_BRANCH != "stable"

# CI_PIPELINE_SOURCE can be set to "trigger" or "pipeline" depending on how the trigger was done.
# See https://docs.gitlab.com/ee/ci/triggers/index.html#configure-cicd-jobs-to-run-in-triggered-pipelines.
.if_triggered_pipeline: &if_triggered_pipeline
  if: $CI_PIPELINE_SOURCE == "trigger" || $CI_PIPELINE_SOURCE == "pipeline"

# Rule to trigger all builds conditionally.
# By default:
# - on main and deploy pipelines, all builds are run
# - on branch pipelines, only a subset of build jobs are run (the ARM and MacOS jobs are not run).
# RUN_ALL_BUILDS can be set to true to force all build jobs to be run on a branch pipeline.
# RUN_ALL_BUILDS has no effect on main/deploy pipelines: they always run all builds (as some jobs
# on main and deploy pipelines depend on jobs that are only run if we run all builds).
.if_run_all_builds: &if_run_all_builds
  if: $CI_COMMIT_BRANCH == "main" || $DEPLOY_AGENT == "true" || $RUN_ALL_BUILDS == "true"

.if_not_run_all_builds: &if_not_run_all_builds
  if: $CI_COMMIT_BRANCH != "main" && $DEPLOY_AGENT != "true" && $RUN_ALL_BUILDS != "true"

# Rule to trigger test kitchen setup, run, and cleanup.
# By default:
# - on main and deploy pipelines, kitchen tests are run
# - on branch pipelines, kitchen tests are not run
# RUN_KITCHEN_TESTS can be set to true to force kitchen tests to be run on a branch pipeline.
# RUN_KITCHEN_TESTS can be set to false to force kitchen tests to not run on main/deploy pipelines.
.if_kitchen: &if_kitchen
  if: ($CI_COMMIT_BRANCH == "main"  || $DEPLOY_AGENT == "true" || $RUN_KITCHEN_TESTS == "true") && $RUN_KITCHEN_TESTS != "false"

# Rules to trigger default kitchen tests.
# Some of the kitchen tests are run on all pipelines by default. They can only be disabled
# by setting RUN_KITCHEN_TESTS to false.
.if_default_kitchen: &if_default_kitchen
  if: $RUN_KITCHEN_TESTS != "false"

.if_testing_cleanup: &if_testing_cleanup
  if: $TESTING_CLEANUP == "true"

.if_not_e2e: &if_not_e2e
  if: $RUN_KITCHEN_TESTS == "false"

.if_deploy_on_beta_repo_branch: &if_deploy_on_beta_repo_branch
  if: $DEPLOY_AGENT == "true" && $BUCKET_BRANCH == "beta"

.if_deploy_on_stable_repo_branch: &if_deploy_on_stable_repo_branch
  if: $DEPLOY_AGENT == "true" && $BUCKET_BRANCH == "stable"

# Rule to trigger jobs only when a tag matches a given pattern (for RCs)
# on the beta branch.
# Note: due to workflow rules, rc tag => deploy pipeline, so there's technically no
# need to check again if the pipeline is a deploy pipeline, but it doesn't hurt
# to explicitly add it.
.if_deploy_on_rc_tag_on_beta_repo_branch: &if_rc_tag_on_beta_repo_branch
  if: $DEPLOY_AGENT == "true" && $BUCKET_BRANCH == "beta" && $CI_COMMIT_TAG =~ /^[0-9]+\.[0-9]+\.[0-9]+-rc\.[0-9]+$/

.if_scheduled_main: &if_scheduled_main
  if: $CI_PIPELINE_SOURCE == "schedule" && $CI_COMMIT_BRANCH == "main"

#
# Workflow rules
# Rules used to define whether a pipeline should run, and with which variables
#

# WARNING: Do not change below if you want to globally disable the caching proxy (all branches would need to be rebased for it to be effectively disabled).
# Instead use the break-glass mechanism by looking for the "Remotely disable Artifactory" doc in Confluence.
workflow:
  rules:
    - <<: *if_triggered_pipeline
      variables:
        USE_CACHING_PROXY_PYTHON: "false"
        USE_CACHING_PROXY_RUBY: "false"
    - <<: *if_main_branch
      variables:
        USE_CACHING_PROXY_PYTHON: "true"
        USE_CACHING_PROXY_RUBY: "true"
    - <<: *if_release_branch
      variables:
        USE_CACHING_PROXY_PYTHON: "true"
        USE_CACHING_PROXY_RUBY: "true"
    - <<: *if_deploy
      variables:
        USE_CACHING_PROXY_PYTHON: "true"
        USE_CACHING_PROXY_RUBY: "true"
    - if: $CI_COMMIT_TAG == null
      variables:
        USE_CACHING_PROXY_PYTHON: "false"
        USE_CACHING_PROXY_RUBY: "false"

#
# List of rule blocks used in the pipeline
# Any job in the pipeline either runs (with when: on_success) in all pipelines, or follows one of the below rule blocks.
#

.manual:
  - when: manual
    allow_failure: true

.on_a6:
  - <<: *if_version_6

.on_a6_manual:
  - <<: *if_version_6
    when: manual
    allow_failure: true

.on_a7:
  - <<: *if_version_7

.on_a7_manual:
  - <<: *if_version_7
    when: manual
    allow_failure: true

.on_dev_branch_manual:
  - <<: *if_main_branch
    when: never
  - <<: *if_tagged_commit
    when: never
  - when: manual
    allow_failure: true

.on_main:
  - <<: *if_main_branch

.on_main_manual:
  - <<: *if_main_branch
    when: manual
    allow_failure: true

.on_main_a6:
  - <<: *if_not_version_6
    when: never
  - <<: *if_main_branch

.on_main_a7:
  - <<: *if_not_version_7
    when: never
  - <<: *if_main_branch

.on_tag_or_a7:
  - <<: *if_tagged_commit
  - <<: *if_version_7

.on_tag_or_a7_all_builds:
  - <<: *if_not_run_all_builds
    when: never
  - <<: *if_tagged_commit
  - <<: *if_version_7

.on_deploy:
  - <<: *if_deploy

.on_deploy_failure:
  - <<: *if_deploy
    when: on_failure

.on_deploy_a6:
  - <<: *if_not_version_6
    when: never
  - <<: *if_deploy

.on_deploy_a6_failure:
  - <<: *if_not_version_6
    when: never
  - <<: *if_deploy
    when: on_failure

.on_deploy_a6_rc:
  - <<: *if_not_version_6
    when: never
  - <<: *if_not_deploy
    when: never
  - <<: *if_rc_tag_on_beta_repo_branch
    when: on_success
    variables:
      AGENT_REPOSITORY: agent
      DSD_REPOSITORY: dogstatsd
      IMG_REGISTRIES: public

.on_deploy_a6_manual:
  - <<: *if_not_version_6
    when: never
  - <<: *if_not_deploy
    when: never
  - <<: *if_not_stable_or_beta_repo_branch
    when: manual
    allow_failure: true
    variables:
      AGENT_REPOSITORY: agent-dev
      IMG_REGISTRIES: dev
  - when: manual
    allow_failure: true
    variables:
      AGENT_REPOSITORY: agent
      IMG_REGISTRIES: public

# Same as on_deploy_a6_manual, except the job would not run on pipelines
# using beta branch, it would only run for the final release.
.on_deploy_a6_manual_final:
  - <<: *if_not_version_6
    when: never
  - <<: *if_not_deploy
    when: never
  - <<: *if_deploy_on_beta_repo_branch
    when: never
  - <<: *if_not_stable_or_beta_repo_branch
    when: manual
    allow_failure: true
    variables:
      AGENT_REPOSITORY: agent-dev
      IMG_REGISTRIES: dev
  - when: manual
    allow_failure: true
    variables:
      AGENT_REPOSITORY: agent
      IMG_REGISTRIES: public

# This rule is a variation of on_deploy_a6_manual where
# the job is usually run manually, except when the pipeline
# builds an RC: in this case, the job is run automatically.
# This is done to reduce the number of manual steps that have
# to be done when creating RCs.
.on_deploy_a6_manual_auto_on_rc:
  - <<: *if_not_version_6
    when: never
  - <<: *if_not_deploy
    when: never
  - <<: *if_not_stable_or_beta_repo_branch
    when: manual
    allow_failure: true
    variables:
      AGENT_REPOSITORY: agent-dev
      IMG_REGISTRIES: dev
  - <<: *if_rc_tag_on_beta_repo_branch
    when: on_success
    variables:
      AGENT_REPOSITORY: agent
      DSD_REPOSITORY: dogstatsd
      IMG_REGISTRIES: public
  - when: manual
    allow_failure: true
    variables:
      AGENT_REPOSITORY: agent
      IMG_REGISTRIES: public

.on_deploy_a7:
  - <<: *if_not_version_7
    when: never
  - <<: *if_deploy

.on_deploy_a7_failure:
  - <<: *if_not_version_7
    when: never
  - <<: *if_deploy
    when: on_failure

.on_deploy_a7_rc:
  - <<: *if_not_version_7
    when: never
  - <<: *if_not_deploy
    when: never
  - <<: *if_rc_tag_on_beta_repo_branch
    when: on_success
    variables:
      AGENT_REPOSITORY: agent
      DSD_REPOSITORY: dogstatsd
      IMG_REGISTRIES: public

.on_deploy_a7_manual:
  - <<: *if_not_version_7
    when: never
  - <<: *if_not_deploy
    when: never
  - <<: *if_not_stable_or_beta_repo_branch
    when: manual
    allow_failure: true
    variables:
      AGENT_REPOSITORY: agent-dev
      DSD_REPOSITORY: dogstatsd-dev
      IMG_REGISTRIES: dev
  - when: manual
    allow_failure: true
    variables:
      AGENT_REPOSITORY: agent
      DSD_REPOSITORY: dogstatsd
      IMG_REGISTRIES: public

# rule to trigger job for internal image deployment if deploy is set or
# manually if not
.on_deploy_a7_internal_or_manual:
  - <<: *if_not_version_7
    when: never
  - <<: *if_deploy
    variables:
      RELEASE_PROD: "true"
  - when: manual
    allow_failure: true
    variables:
      RELEASE_PROD: "false"

# Same as on_deploy_a7_manual, except the job would not run on pipelines
# using beta branch, it would only run for the final release.
.on_deploy_a7_manual_final:
  - <<: *if_not_version_7
    when: never
  - <<: *if_not_deploy
    when: never
  - <<: *if_deploy_on_beta_repo_branch
    when: never
  - <<: *if_not_stable_or_beta_repo_branch
    when: manual
    allow_failure: true
    variables:
      AGENT_REPOSITORY: agent-dev
      DSD_REPOSITORY: dogstatsd-dev
      IMG_REGISTRIES: dev
  - when: manual
    allow_failure: true
    variables:
      AGENT_REPOSITORY: agent
      DSD_REPOSITORY: dogstatsd
      IMG_REGISTRIES: public

# This rule is a variation of on_deploy_a7_manual where
# the job is usually run manually, except when the pipeline
# builds an RC: in this case, the job is run automatically.
# This is done to reduce the number of manual steps that have
# to be done when creating RCs.
.on_deploy_a7_manual_auto_on_rc:
  - <<: *if_not_version_7
    when: never
  - <<: *if_not_deploy
    when: never
  - <<: *if_not_stable_or_beta_repo_branch
    when: manual
    allow_failure: true
    variables:
      AGENT_REPOSITORY: agent-dev
      DSD_REPOSITORY: dogstatsd-dev
      IMG_REGISTRIES: dev
  - <<: *if_rc_tag_on_beta_repo_branch
    when: on_success
    variables:
      AGENT_REPOSITORY: agent
      DSD_REPOSITORY: dogstatsd
      IMG_REGISTRIES: public
  - when: manual
    allow_failure: true
    variables:
      AGENT_REPOSITORY: agent
      DSD_REPOSITORY: dogstatsd
      IMG_REGISTRIES: public

# This is used for image vulnerability scanning. Because agent 6
# uses python 2, which has many vulnerabilities that will not get
# patched, we do not wish to scan this image. For this reason, only
# agent 7 versions should be published internally using these
# configurations.
.on_deploy_a7_internal_rc:
  - <<: *if_not_version_7
    when: never
  - <<: *if_not_deploy
    when: never
  - <<: *if_rc_tag_on_beta_repo_branch
    when: on_success
    variables:
      AGENT_REPOSITORY: ci/datadog-agent/agent-release
      CLUSTER_AGENT_REPOSITORY: ci/datadog-agent/cluster-agent-release
      DSD_REPOSITORY: ci/datadog-agent/dogstatsd-release
      IMG_REGISTRIES: internal-aws-ddbuild

# Same as on_deploy_a7_manual_final, except the job is used to publish images
# to our internal registries.
.on_deploy_a7_internal_manual_final:
  - <<: *if_not_version_7
    when: never
  - <<: *if_not_deploy
    when: never
  - <<: *if_deploy_on_beta_repo_branch
    when: never
  - <<: *if_not_stable_or_beta_repo_branch
    when: never
  - when: manual
    allow_failure: true
    variables:
      AGENT_REPOSITORY: ci/datadog-agent/agent-release
      CLUSTER_AGENT_REPOSITORY: ci/datadog-agent/cluster-agent-release
      DSD_REPOSITORY: ci/datadog-agent/dogstatsd-release
      IMG_REGISTRIES: internal-aws-ddbuild

.on_deploy_nightly_repo_branch_a6:
  - <<: *if_not_version_6
    when: never
  - <<: *if_not_nightly_repo_branch
    when: never
  - <<: *if_deploy

.on_deploy_nightly_repo_branch_a7:
  - <<: *if_not_version_7
    when: never
  - <<: *if_not_nightly_repo_branch
    when: never
  - <<: *if_deploy

.on_deploy_stable_or_beta_repo_branch:
  - <<: *if_not_stable_or_beta_repo_branch
    when: never
  - <<: *if_deploy

.on_deploy_stable_or_beta_repo_branch_a6:
  - <<: *if_not_version_6
    when: never
  - <<: *if_not_stable_or_beta_repo_branch
    when: never
  - <<: *if_deploy

.on_deploy_stable_or_beta_repo_branch_a6_manual:
  - <<: *if_not_version_6
    when: never
  - <<: *if_not_stable_or_beta_repo_branch
    when: never
  - <<: *if_deploy
    when: manual
    allow_failure: true

.on_deploy_stable_or_beta_repo_branch_a7:
  - <<: *if_not_version_7
    when: never
  - <<: *if_not_stable_or_beta_repo_branch
    when: never
  - <<: *if_deploy

.on_deploy_stable_or_beta_repo_branch_a7_manual:
  - <<: *if_not_version_7
    when: never
  - <<: *if_not_stable_or_beta_repo_branch
    when: never
  - <<: *if_deploy
    when: manual
    allow_failure: true

.on_deploy_stable_or_rc_tag_on_beta_repo_branch_a7:
  - <<: *if_not_version_7
    when: never
  - <<: *if_not_stable_or_beta_repo_branch
    when: never
  - <<: *if_rc_tag_on_beta_repo_branch
    when: on_success
  - <<: *if_deploy_on_stable_repo_branch
    when: on_success
  - when: never

.on_deploy_stable_or_rc_tag_on_beta_repo_branch_a7_manual_on_stable:
  - <<: *if_not_version_7
    when: never
  - <<: *if_not_stable_or_beta_repo_branch
    when: never
  - <<: *if_rc_tag_on_beta_repo_branch
    when: on_success
  - <<: *if_deploy_on_stable_repo_branch
    when: manual
    allow_failure: true
  - when: never

# This rule is a variation of on_deploy_stable_or_beta_repo_branch_a7_manual where
# the job is usually run manually, except when the pipeline
# builds an RC: in this case, the job is run automatically.
# This is done to reduce the number of manual steps that have
# to be done when creating RCs.
.on_deploy_stable_or_beta_repo_branch_a7_manual_auto_on_rc:
  - <<: *if_not_version_7
    when: never
  - <<: *if_not_stable_or_beta_repo_branch
    when: never
  - <<: *if_rc_tag_on_beta_repo_branch
    when: on_success
  - <<: *if_deploy
    when: manual
    allow_failure: true

# This rule will add the job as manual when running on beta deploy branch
# and will add it as a regular automatically running job when running
# on stable deploy branch.
.on_deploy_stable_or_beta_manual_auto_on_stable:
  - <<: *if_not_stable_or_beta_repo_branch
    when: never
  - <<: *if_not_deploy
    when: never
  - <<: *if_not_stable_repo_branch
    when: manual
    allow_failure: true
  - when: on_success

.on_deploy_stable_repo_branch_a7_manual:
  - <<: *if_not_version_7
    when: never
  - <<: *if_not_stable_repo_branch
    when: never
  - <<: *if_deploy
    when: manual
    allow_failure: true

.except_deploy:
  - <<: *if_deploy
    when: never
  - when: on_success

.on_a6_except_deploy:
  - <<: *if_not_version_6
    when: never
  - <<: *if_deploy
    when: never
  - when: on_success

.on_a7_except_deploy:
  - <<: *if_not_version_7
    when: never
  - <<: *if_deploy
    when: never
  - when: on_success

.on_main_or_release_branch:
  - <<: *if_main_branch
  - <<: *if_release_branch

.except_main_or_release_branch:
  - <<: *if_main_branch
    when: never
  - <<: *if_release_branch
    when: never

.on_main_or_release_branch_or_deploy_always:
  - <<: *if_deploy
    when: always
  - <<: *if_main_branch
    when: always
  - <<: *if_release_branch
    when: always

.on_all_builds:
  - <<: *if_run_all_builds

.on_all_builds_a6:
  - <<: *if_not_version_6
    when: never
  - <<: *if_run_all_builds

.on_all_builds_a6_manual:
  - <<: *if_not_version_6
    when: never
  - <<: *if_run_all_builds
    when: manual
    allow_failure: true

.on_all_builds_a7:
  - <<: *if_not_version_7
    when: never
  - <<: *if_run_all_builds

.on_all_builds_a7_manual:
  - <<: *if_not_version_7
    when: never
  - <<: *if_run_all_builds
    when: manual
    allow_failure: true

.on_kitchen_tests_a6:
  - <<: *if_not_version_6
    when: never
  - <<: *if_kitchen

.on_kitchen_tests_a6_always:
  - <<: *if_not_version_6
    when: never
  - <<: *if_kitchen
    when: always

.on_all_kitchen_builds_a6:
  - <<: *if_not_version_6
    when: never
  - <<: *if_not_run_all_builds
    when: never
  - <<: *if_kitchen

.on_kitchen_tests_a7:
  - <<: *if_not_version_7
    when: never
  - <<: *if_kitchen

.on_kitchen_tests_a7_always:
  - <<: *if_not_version_7
    when: never
  - <<: *if_kitchen
    when: always

.on_all_kitchen_builds_a7:
  - <<: *if_not_version_7
    when: never
  - <<: *if_not_run_all_builds
    when: never
  - <<: *if_kitchen

# Default kitchen tests are also run on dev branches
# In that case, the target OS versions is a subset of the
# available versions, stored in DEFAULT_KITCHEN_OSVERS
.on_default_kitchen_tests_a7:
  - <<: *if_not_version_7
    when: never
  - <<: *if_kitchen
  - <<: *if_default_kitchen
    variables:
      KITCHEN_OSVERS: $DEFAULT_KITCHEN_OSVERS

.on_default_new-e2e_tests_a7:
  - <<: *if_not_version_7
    when: never
  - <<: *if_kitchen
  - <<: *if_default_kitchen
    variables:
      E2E_OSVERS: $E2E_BRANCH_OSVERS

.on_default_kitchen_tests_a7_always:
  - <<: *if_not_version_7
    when: never
  - <<: *if_kitchen
    when: always
  - <<: *if_default_kitchen
    when: always
    variables:
      KITCHEN_OSVERS: $DEFAULT_KITCHEN_OSVERS

.on_main_or_testing_cleanup:
  - <<: *if_main_branch
  - <<: *if_testing_cleanup

.on_testing_cleanup:
  - <<: *if_testing_cleanup

.on_security_agent_changes_or_manual:
  - <<: *if_main_branch
    allow_failure: true
  - changes:
      paths:
        - pkg/ebpf/**/*
        - pkg/security/**/*
        - pkg/eventmonitor/**/*
        - test/kitchen/site-cookbooks/dd-security-agent-check/**/*
        - test/kitchen/test/integration/security-agent-test/**/*
        - test/kitchen/test/integration/security-agent-stress/**/*
        - .gitlab/functional_test/security_agent.yml
      compare_to: main # TODO: use a variable, when this is supported https://gitlab.com/gitlab-org/gitlab/-/issues/369916
    when: on_success
  - when: manual
    allow_failure: true

.on_system_probe_changes_or_manual:
  - <<: *if_main_branch
  - changes:
      paths:
        - pkg/collector/corechecks/ebpf/**/*
        - pkg/ebpf/**/*
        - pkg/network/**/*
        - pkg/process/monitor/*
        - pkg/util/kernel/**/*
        - test/kitchen/site-cookbooks/dd-system-probe-check/**/*
        - test/kitchen/test/integration/system-probe-test/**/*
        - test/kitchen/test/integration/win-sysprobe-test/**/*
        - .gitlab/functional_test/system_probe.yml
        - .gitlab/kernel_version_testing/system_probe.yml
        - test/new-e2e/system-probe/**/*
        - test/new-e2e/scenarios/system-probe/**/*
        - test/new-e2e/runner/**/*
        - test/new-e2e-utils/**/*
        - test/new-e2e/go.mod
        - tasks/system_probe.py
      compare_to: main # TODO: use a variable, when this is supported https://gitlab.com/gitlab-org/gitlab/-/issues/369916
    when: on_success
  - when: manual
    allow_failure: true

.on_install_script_release_manual:
  - <<: *if_not_version_7
    when: never
  - <<: *if_not_version_6
    when: never
  - <<: *if_not_main_branch
    when: never
  - <<: *if_kitchen
    when: manual
    allow_failure: true

.on_trace_agent_changes_or_manual:
  - changes:
      - pkg/trace/**/*
      - .gitlab/benchmarks/*
    when: on_success
  - when: manual
    allow_failure: true

.on_scheduled_main:
  - <<: *if_scheduled_main

.on_scheduled_main_or_manual:
  - <<: *if_scheduled_main
    when: always
  - when: manual
    allow_failure: true

.on_main_and_no_skip_e2e:
  - <<: *if_not_e2e
    when: never
  - <<: *if_main_branch
    when: on_success<|MERGE_RESOLUTION|>--- conflicted
+++ resolved
@@ -121,11 +121,7 @@
   MACOS_S3_BUCKET: dd-agent-macostesting
   WIN_S3_BUCKET: dd-agent-mstesting
   PROCESS_S3_BUCKET: datad0g-process-agent
-<<<<<<< HEAD
   BUCKET_BRANCH: dev  # path inside the staging s3 buckets to release to: 'nightly', 'oldnightly', 'beta' or 'stable'
-=======
-  BUCKET_BRANCH: nightly # path inside the staging s3 buckets to release to: 'nightly', 'oldnightly', 'beta' or 'stable'
->>>>>>> ea1911d5
   DEB_TESTING_S3_BUCKET: apttesting.datad0g.com
   RPM_TESTING_S3_BUCKET: yumtesting.datad0g.com
   WINDOWS_TESTING_S3_BUCKET_A6: pipelines/A6/$CI_PIPELINE_ID
