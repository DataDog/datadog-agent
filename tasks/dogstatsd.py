--- conflicted
+++ resolved
@@ -192,10 +192,6 @@
 
 
 @task
-<<<<<<< HEAD
-def omnibus_build(ctx, log_level="info", base_dir=None, gem_path=None,
-                  skip_deps=False, omnibus_s3_cache=False):
-=======
 def omnibus_build(
     ctx,
     log_level="info",
@@ -206,7 +202,6 @@
     major_version='7',
     omnibus_s3_cache=False,
 ):
->>>>>>> bb51b8da
     """
     Build the Dogstatsd packages with Omnibus Installer.
     """
