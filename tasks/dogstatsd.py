--- conflicted
+++ resolved
@@ -26,11 +26,7 @@
 # constants
 DOGSTATSD_BIN_PATH = os.path.join(".", "bin", "dogstatsd")
 STATIC_BIN_PATH = os.path.join(".", "bin", "static")
-<<<<<<< HEAD
-MAX_BINARY_SIZE = 20600
-=======
 MAX_BINARY_SIZE = 21 * 1024
->>>>>>> d8eeee74
 DOGSTATSD_TAG = "datadog/dogstatsd:master"
 
 
