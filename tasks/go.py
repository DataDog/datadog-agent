--- conflicted
+++ resolved
@@ -73,30 +73,6 @@
 
 
 @task
-<<<<<<< HEAD
-def golangci_lint(
-    ctx,
-    targets,
-    rtloader_root=None,
-    build_tags=None,
-    build="test",
-    concurrency=None,  # noqa: U100
-):
-    """
-    Run golangci-lint on targets using .golangci.yml configuration.
-
-    Example invocation:
-        inv golangci-lint --targets=./pkg/collector/check,./pkg/aggregator
-    DEPRECATED
-    Please use inv linter.go instead
-    """
-    print("WARNING: golangci-lint task is deprecated, please migrate to linter.go task")
-    raise Exit(code=1)
-
-
-@task
-=======
->>>>>>> 213682e9
 def internal_deps_checker(ctx, formatFile=False):
     """
     Check that every required internal dependencies are correctly replaced
