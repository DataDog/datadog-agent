--- conflicted
+++ resolved
@@ -239,19 +239,13 @@
 
 @task
 def deps(
-<<<<<<< HEAD
-    ctx, core_dir=None, verbose=False, android=False, dep_vendor_only=False, no_dep_ensure=False,
-=======
     ctx,
-    no_checks=False,
     core_dir=None,
     verbose=False,
     android=False,
     dep_vendor_only=False,
     no_bootstrap=False,
     no_dep_ensure=False,
-    integrations_version="nightly",
->>>>>>> ff487193
 ):
     """
     Setup Go dependencies
