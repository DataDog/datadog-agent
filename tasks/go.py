--- conflicted
+++ resolved
@@ -179,19 +179,6 @@
     """
     Setup Go dependencies
     """
-<<<<<<< HEAD
-    ctx.run("go get -u github.com/golang/dep/cmd/dep")
-    ctx.run("go get -u github.com/golang/lint/golint")
-    ctx.run("go get -u github.com/fzipp/gocyclo")
-    ctx.run("go get -u github.com/gordonklaus/ineffassign")
-    ctx.run("go get -u github.com/client9/misspell/cmd/misspell")
-    ctx.run("dep ensure")
-    # make sure PSUTIL is gone on windows; the dep ensure above will vendor it
-    # in because it's necessary on other platforms
-    if sys.platform == 'win32':
-        print("Removing PSUTIL on Windows")
-        ctx.run("rd /s/q vendor\\github.com\\shirou\\gopsutil")
-=======
     verbosity = ' -v' if verbose else ''
     ctx.run('go get{} -u github.com/golang/dep/cmd/dep'.format(verbosity))
     ctx.run('go get{} -u github.com/golang/lint/golint'.format(verbosity))
@@ -199,6 +186,11 @@
     ctx.run('go get{} -u github.com/gordonklaus/ineffassign'.format(verbosity))
     ctx.run('go get{} -u github.com/client9/misspell/cmd/misspell'.format(verbosity))
     ctx.run('dep ensure{}'.format(verbosity))
+    # make sure PSUTIL is gone on windows; the dep ensure above will vendor it
+    # in because it's necessary on other platforms
+    if sys.platform == 'win32':
+        print("Removing PSUTIL on Windows")
+        ctx.run("rd /s/q vendor\\github.com\\shirou\\gopsutil")
 
     if not no_checks:
         verbosity = 'v' if verbose else 'q'
@@ -213,7 +205,6 @@
             if not os.path.isdir(core_dir):
                 ctx.run('git clone -{} https://github.com/DataDog/integrations-core {}'.format(verbosity, core_dir))
             ctx.run('pip install -{} {}'.format(verbosity, checks_base))
->>>>>>> 55f5ee2e
 
 
 @task
