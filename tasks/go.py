--- conflicted
+++ resolved
@@ -73,19 +73,14 @@
 
 
 @task
-<<<<<<< HEAD
-def golangci_lint(ctx, targets, rtloader_root=None, build_tags=None, build="test", concurrency=None):  # noqa: U100
-=======
 def golangci_lint(
     ctx,
     targets,
     rtloader_root=None,
     build_tags=None,
     build="test",
-    arch="x64",
     concurrency=None,  # noqa: U100
 ):
->>>>>>> 5c51df75
     """
     Run golangci-lint on targets using .golangci.yml configuration.
 
