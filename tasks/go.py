"""
Golang related tasks go here
"""


import copy
import datetime
import os
import shutil

import yaml
from invoke import task
from invoke.exceptions import Exit

from .build_tags import get_default_build_tags
from .modules import DEFAULT_MODULES, generate_dummy_package
from .utils import get_build_flags

# List of modules to ignore when running lint
MODULE_WHITELIST = [
    # Windows
    "doflare.go",
    "iostats_pdh_windows.go",
    "iostats_wmi_windows.go",
    "pdh.go",
    "pdh_amd64.go",
    "pdh_386.go",
    "pdhhelper.go",
    "shutil.go",
    "tailer_windows.go",
    "winsec.go",
    "allprocesses_windows.go",
    "allprocesses_windows_test.go",
    "adapters.go",  # pkg/util/winutil/iphelper
    "routes.go",  # pkg/util/winutil/iphelper
    # All
    "agent.pb.go",
    "bbscache_test.go",
]

# List of paths to ignore in misspell's output
MISSPELL_IGNORED_TARGETS = [
    os.path.join("cmd", "agent", "dist", "checks", "prometheus_check"),
    os.path.join("cmd", "agent", "gui", "views", "private"),
    os.path.join("pkg", "collector", "corechecks", "system", "testfiles"),
    os.path.join("pkg", "ebpf", "testdata"),
]

# Packages that need go:generate
GO_GENERATE_TARGETS = ["./pkg/status", "./cmd/agent/gui"]


@task
def fmt(ctx, targets, fail_on_fmt=False):
    """
    Run go fmt on targets.

    Example invokation:
        inv fmt --targets=./pkg/collector/check,./pkg/aggregator
    """
    if isinstance(targets, str):
        # when this function is called from the command line, targets are passed
        # as comma separated tokens in a string
        targets = targets.split(',')

    result = ctx.run("gofmt -l -w -s " + " ".join(targets))
    if result.stdout:
        files = {x for x in result.stdout.split("\n") if x}
        print("Reformatted the following files: {}".format(','.join(files)))
        if fail_on_fmt:
            print("Code was not properly formatted, exiting...")
            raise Exit(code=1)
    print("gofmt found no issues")


@task
def lint(ctx, targets):
    """
    Run golint on targets. If targets are not specified,
    the value from `invoke.yaml` will be used.

    Example invokation:
        inv lint --targets=./pkg/collector/check,./pkg/aggregator
    """
    if isinstance(targets, str):
        # when this function is called from the command line, targets are passed
        # as comma separated tokens in a string
        targets = targets.split(',')

    # add the /... suffix to the targets
    targets_list = ["{}/...".format(t) for t in targets]
    result = ctx.run("golint {}".format(' '.join(targets_list)))
    if result.stdout:
        files = []
        skipped_files = set()
        for line in (out for out in result.stdout.split('\n') if out):
            fname = os.path.basename(line.split(":")[0])
            if fname in MODULE_WHITELIST:
                skipped_files.add(fname)
                continue
            files.append(fname)

        if files:
            print("Linting issues found in {} files.".format(len(files)))
            raise Exit(code=1)

        if skipped_files:
            for skipped in skipped_files:
                print("Allowed errors in whitelisted file {}".format(skipped))

    print("golint found no issues")


@task
def vet(ctx, targets, rtloader_root=None, build_tags=None, arch="x64"):
    """
    Run go vet on targets.

    Example invokation:
        inv vet --targets=./pkg/collector/check,./pkg/aggregator
    """
    if isinstance(targets, str):
        # when this function is called from the command line, targets are passed
        # as comma separated tokens in a string
        targets = targets.split(',')

    # add the /... suffix to the targets
    args = ["{}/...".format(t) for t in targets]
    tags = build_tags or get_default_build_tags(build="test", arch=arch)
    tags.append("dovet")

    _, _, env = get_build_flags(ctx, rtloader_root=rtloader_root)
    env["CGO_ENABLED"] = "1"

    ctx.run("go vet -tags \"{}\" ".format(" ".join(tags)) + " ".join(args), env=env)
    # go vet exits with status 1 when it finds an issue, if we're here
    # everything went smooth
    print("go vet found no issues")


@task
def cyclo(ctx, targets, limit=15):
    """
    Run gocyclo on targets.
    Use the 'limit' parameter to change the maximum cyclic complexity.

    Example invokation:
        inv cyclo --targets=./pkg/collector/check,./pkg/aggregator
    """
    if isinstance(targets, str):
        # when this function is called from the command line, targets are passed
        # as comma separated tokens in a string
        targets = targets.split(',')

    ctx.run("gocyclo -over {} ".format(limit) + " ".join(targets))
    # gocyclo exits with status 1 when it finds an issue, if we're here
    # everything went smooth
    print("gocyclo found no issues")


@task
def golangci_lint(ctx, targets, rtloader_root=None, build_tags=None, arch="x64"):
    """
    Run golangci-lint on targets using .golangci.yml configuration.

    Example invocation:
        inv golangci_lint --targets=./pkg/collector/check,./pkg/aggregator
    """
    if isinstance(targets, str):
        # when this function is called from the command line, targets are passed
        # as comma separated tokens in a string
        targets = targets.split(',')

    tags = build_tags or get_default_build_tags(build="test", arch=arch)
    _, _, env = get_build_flags(ctx, rtloader_root=rtloader_root)
    # we split targets to avoid going over the memory limit from circleCI
    for target in targets:
        print("running golangci on {}".format(target))
        ctx.run(
<<<<<<< HEAD
            "go run github.com/golangci/golangci-lint/cmd/golangci-lint run --timeout 10m0s --build-tags '{}' {}".format(
=======
            "golangci-lint run --timeout 10m0s -c .golangci.yml --build-tags '{}' {}".format(
>>>>>>> a0af5833
                " ".join(tags), "{}/...".format(target)
            ),
            env=env,
        )

    # golangci exits with status 1 when it finds an issue, if we're here
    # everything went smooth
    print("golangci-lint found no issues")


@task
def ineffassign(ctx, targets):
    """
    Run ineffassign on targets.

    Example invokation:
        inv ineffassign --targets=./pkg/collector/check,./pkg/aggregator
    """
    if isinstance(targets, str):
        # when this function is called from the command line, targets are passed
        # as comma separated tokens in a string
        targets = targets.split(',')

    ctx.run("ineffassign " + " ".join(target + "/..." for target in targets))
    # ineffassign exits with status 1 when it finds an issue, if we're here
    # everything went smooth
    print("ineffassign found no issues")


@task
def staticcheck(ctx, targets, build_tags=None, arch="x64"):
    """
    Run staticcheck on targets.

    Example invokation:
        inv statickcheck --targets=./pkg/collector/check,./pkg/aggregator
    """
    if isinstance(targets, str):
        # when this function is called from the command line, targets are passed
        # as comma separated tokens in a string
        targets = targets.split(',')

    # staticcheck checks recursively only if path is in "path/..." format
    pkgs = [sub + "/..." for sub in targets]

<<<<<<< HEAD
    # Copy the tag list since we are modifying it
    tags = copy.copy(build_tags or get_default_build_tags(build="test", arch=arch))

=======
    tags = copy.copy(build_tags or get_default_build_tags(build="test", arch=arch))
>>>>>>> a0af5833
    # these two don't play well with static checking
    tags.remove("python")
    tags.remove("jmx")

    ctx.run("staticcheck -checks=SA1027 -tags=" + ",".join(tags) + " " + " ".join(pkgs))
    # staticcheck exits with status 1 when it finds an issue, if we're here
    # everything went smooth
    print("staticcheck found no issues")


@task
def misspell(ctx, targets):
    """
    Run misspell on targets.

    Example invokation:
        inv misspell --targets=./pkg/collector/check,./pkg/aggregator
    """
    if isinstance(targets, str):
        # when this function is called from the command line, targets are passed
        # as comma separated tokens in a string
        targets = targets.split(',')

    result = ctx.run("misspell " + " ".join(targets), hide=True)
    legit_misspells = []
    for found_misspell in result.stdout.split("\n"):
        if len(found_misspell.strip()) > 0:
            if not any([ignored_target in found_misspell for ignored_target in MISSPELL_IGNORED_TARGETS]):
                legit_misspells.append(found_misspell)

    if len(legit_misspells) > 0:
        print("Misspell issues found:\n" + "\n".join(legit_misspells))
        raise Exit(code=2)
    else:
        print("misspell found no issues")


@task
def deps(ctx, verbose=False):
    """
    Setup Go dependencies
    """

    print("downloading dependencies")
    start = datetime.datetime.now()
    verbosity = ' -x' if verbose else ''
    ctx.run("go mod download{}".format(verbosity))
    dep_done = datetime.datetime.now()
    print("go mod download, elapsed: {}".format(dep_done - start))


@task
def deps_vendored(ctx, verbose=False):
    """
    Vendor Go dependencies
    """

    print("vendoring dependencies")
    start = datetime.datetime.now()
    verbosity = ' -v' if verbose else ''

    ctx.run("go mod vendor{}".format(verbosity))
    ctx.run("go mod tidy{}".format(verbosity))

    # "go mod vendor" doesn't copy files that aren't in a package: https://github.com/golang/go/issues/26366
    # This breaks when deps include other files that are needed (eg: .java files from gomobile): https://github.com/golang/go/issues/43736
    # For this reason, we need to use a 3rd party tool to copy these files.
    # We won't need this if/when we change to non-vendored modules
    ctx.run('modvendor -copy="**/*.c **/*.h **/*.proto **/*.java"{}'.format(verbosity))

    # If github.com/DataDog/datadog-agent gets vendored too - nuke it
    # This may happen because of the introduction of nested modules
    if os.path.exists('vendor/github.com/DataDog/datadog-agent'):
        print("Removing vendored github.com/DataDog/datadog-agent")
        shutil.rmtree('vendor/github.com/DataDog/datadog-agent')

    dep_done = datetime.datetime.now()
    print("go mod vendor, elapsed: {}".format(dep_done - start))


@task
def lint_licenses(ctx):
    """
    Checks that the LICENSE-3rdparty.csv file is up-to-date with contents of go.sum
    """
    print("Verify licenses")

    licenses = []
    file = 'LICENSE-3rdparty.csv'
    with open(file, 'r') as f:
        next(f)
        for line in f:
            licenses.append(line.rstrip())

    new_licenses = get_licenses_list(ctx)

    removed_licenses = [ele for ele in new_licenses if ele not in licenses]
    for license in removed_licenses:
        print("+ {}".format(license))

    added_licenses = [ele for ele in licenses if ele not in new_licenses]
    for license in added_licenses:
        print("- {}".format(license))

    if len(removed_licenses) + len(added_licenses) > 0:
        print("licenses are not up-to-date")
        raise Exit(code=1)

    print("licenses ok")


@task
def generate_licenses(ctx, filename='LICENSE-3rdparty.csv', verbose=False):
    """
    Generates that the LICENSE-3rdparty.csv file is up-to-date with contents of go.sum
    """
    with open(filename, 'w') as f:
        f.write("Component,Origin,License\n")
        for license in get_licenses_list(ctx):
            if verbose:
                print(license)
            f.write('{}\n'.format(license))
    print("licenses files generated")


# FIXME: This doesn't include licenses for non-go dependencies, like the javascript libs we use for the web gui
def get_licenses_list(ctx):
    # FIXME: Remove when https://github.com/frapposelli/wwhrd/issues/39 is fixed
    deps_vendored(ctx)

    # Read the list of packages to exclude from the list from wwhrd's
    exceptions_wildcard = []
    exceptions = []
    with open('.wwhrd.yml') as wwhrd_conf_yml:
        wwhrd_conf = yaml.safe_load(wwhrd_conf_yml)
        for pkg in wwhrd_conf['exceptions']:
            if pkg.endswith("/..."):
                # TODO(python3.9): use removesuffix
                exceptions_wildcard.append(pkg[: -len("/...")])
            else:
                exceptions.append(pkg)

    def is_excluded(pkg):
        if package in exceptions:
            return True
        for exception in exceptions_wildcard:
            if package.startswith(exception):
                return True
        return False

    # Parse the output of wwhrd to generate the list
    result = ctx.run('wwhrd list --no-color', hide='err')
    licenses = []
    if result.stderr:
        for line in result.stderr.split("\n"):
            index = line.find('msg="Found License"')
            if index == -1:
                continue
            license = ""
            package = ""
            for val in line[index + len('msg="Found License"') :].split(" "):
                if val.startswith('license='):
                    license = val[len('license=') :]
                elif val.startswith('package='):
                    package = val[len('package=') :]
                    if is_excluded(package):
                        print("Skipping {} ({}) excluded in .wwhrd.yml".format(package, license))
                    else:
                        licenses.append("core,\"{}\",{}".format(package, license))
    licenses.sort()
    shutil.rmtree("vendor/")
    return licenses


@task
def reset(ctx):
    """
    Clean everything and remove vendoring
    """
    # go clean
    print("Executing go clean")
    ctx.run("go clean")

    # remove the bin/ folder
    print("Remove agent binary folder")
    ctx.run("rm -rf ./bin/")

    # remove vendor folder
    print("Remove vendor folder")
    ctx.run("rm -rf ./vendor")


@task
def generate(ctx, mod="mod"):
    """
    Run go generate required package
    """
    ctx.run("go generate -mod={} ".format(mod) + " ".join(GO_GENERATE_TARGETS))
    print("go generate ran successfully")


@task
def check_mod_tidy(ctx, test_folder="testmodule"):
    errors_found = []
    for mod in DEFAULT_MODULES.values():
        with ctx.cd(mod.full_path()):
            ctx.run("go mod tidy")
            res = ctx.run("git diff-files --exit-code go.mod", warn=True)
            if res.exited is None or res.exited > 0:
                errors_found.append("go.mod for {} module is out of sync".format(mod.import_path))

    generate_dummy_package(ctx, test_folder)
    with ctx.cd(test_folder):
        ctx.run("go mod tidy")
        res = ctx.run("go build main.go", warn=True)
        if res.exited is None or res.exited > 0:
            errors_found.append("could not build test module importing external modules")
        if os.path.isfile(os.path.join(ctx.cwd, "main")):
            os.remove(os.path.join(ctx.cwd, "main"))

    if errors_found:
        message = "\nErrors found:\n" + "\n".join("  - " + error for error in errors_found)
        message += "\n\nRun 'inv tidy-all' to fix 'out of sync' errors."
        raise Exit(message=message)


@task
def tidy_all(ctx):
    for mod in DEFAULT_MODULES.values():
        with ctx.cd(mod.full_path()):
            ctx.run("go mod tidy")<|MERGE_RESOLUTION|>--- conflicted
+++ resolved
@@ -177,13 +177,7 @@
     for target in targets:
         print("running golangci on {}".format(target))
         ctx.run(
-<<<<<<< HEAD
-            "go run github.com/golangci/golangci-lint/cmd/golangci-lint run --timeout 10m0s --build-tags '{}' {}".format(
-=======
-            "golangci-lint run --timeout 10m0s -c .golangci.yml --build-tags '{}' {}".format(
->>>>>>> a0af5833
-                " ".join(tags), "{}/...".format(target)
-            ),
+            "golangci-lint run --timeout 10m0s --build-tags '{}' {}".format(" ".join(tags), "{}/...".format(target)),
             env=env,
         )
 
@@ -227,13 +221,7 @@
     # staticcheck checks recursively only if path is in "path/..." format
     pkgs = [sub + "/..." for sub in targets]
 
-<<<<<<< HEAD
-    # Copy the tag list since we are modifying it
     tags = copy.copy(build_tags or get_default_build_tags(build="test", arch=arch))
-
-=======
-    tags = copy.copy(build_tags or get_default_build_tags(build="test", arch=arch))
->>>>>>> a0af5833
     # these two don't play well with static checking
     tags.remove("python")
     tags.remove("jmx")
