"""
Golang related tasks go here
"""
from __future__ import print_function
import datetime
import os
import shutil
import sys

from invoke import task
from invoke.exceptions import Exit
from .build_tags import get_default_build_tags
from .utils import pkg_config_path, get_build_flags
from .bootstrap import get_deps, process_deps


# List of modules to ignore when running lint on Windows platform
WIN_MODULE_WHITELIST = [
    "doflare.go",
    "iostats_pdh_windows.go",
    "iostats_wmi_windows.go",
    "pdh.go",
    "pdhhelper.go",
    "shutil.go",
    "tailer_windows.go",
]

# List of paths to ignore in misspell's output
MISSPELL_IGNORED_TARGETS = [
    os.path.join("cmd", "agent", "dist", "checks", "prometheus_check"),
    os.path.join("cmd", "agent", "gui", "views", "private"),
    os.path.join("pkg", "collector", "corechecks", "system", "testfiles"),
]

@task
def fmt(ctx, targets, fail_on_fmt=False):
    """
    Run go fmt on targets.

    Example invokation:
        inv fmt --targets=./pkg/collector/check,./pkg/aggregator
    """
    if isinstance(targets, basestring):
        # when this function is called from the command line, targets are passed
        # as comma separated tokens in a string
        targets = targets.split(',')

    result = ctx.run("gofmt -l -w -s " + " ".join(targets))
    if result.stdout:
        files = {x for x in result.stdout.split("\n") if x}
        print("Reformatted the following files: {}".format(','.join(files)))
        if fail_on_fmt:
            print("Code was not properly formatted, exiting...")
            raise Exit(code=1)
    print("gofmt found no issues")


@task
def lint(ctx, targets):
    """
    Run golint on targets. If targets are not specified,
    the value from `invoke.yaml` will be used.

    Example invokation:
        inv lint --targets=./pkg/collector/check,./pkg/aggregator
    """
    if isinstance(targets, basestring):
        # when this function is called from the command line, targets are passed
        # as comma separated tokens in a string
        targets = targets.split(',')

    # add the /... suffix to the targets
    targets_list = ["{}/...".format(t) for t in targets]
    result = ctx.run("golint {}".format(' '.join(targets_list)))
    if result.stdout:
        files = []
        skipped_files = set()
        for line in (out for out in result.stdout.split('\n') if out):
            fname = os.path.basename(line.split(":")[0])
            if fname in WIN_MODULE_WHITELIST:
                skipped_files.add(fname)
                continue
            files.append(fname)

        if files:
            print("Linting issues found in {} files.".format(len(files)))
            raise Exit(code=1)

        if skipped_files:
            for skipped in skipped_files:
                print("Allowed errors in whitelisted file {}".format(skipped))

    print("golint found no issues")


@task
def vet(ctx, targets, use_embedded_libs=False):
    """
    Run go vet on targets.

    Example invokation:
        inv vet --targets=./pkg/collector/check,./pkg/aggregator
    """
    if isinstance(targets, basestring):
        # when this function is called from the command line, targets are passed
        # as comma separated tokens in a string
        targets = targets.split(',')

    # add the /... suffix to the targets
    args = ["{}/...".format(t) for t in targets]
    build_tags = get_default_build_tags()
    build_tags.append("novet")

    _, _, env = get_build_flags(ctx, use_embedded_libs=use_embedded_libs)

    ctx.run("go vet -tags \"{}\" ".format(" ".join(build_tags)) + " ".join(args), env=env)
    # go vet exits with status 1 when it finds an issue, if we're here
    # everything went smooth
    print("go vet found no issues")


@task
def cyclo(ctx, targets, limit=15):
    """
    Run gocyclo on targets.
    Use the 'limit' parameter to change the maximum cyclic complexity.

    Example invokation:
        inv cyclo --targets=./pkg/collector/check,./pkg/aggregator
    """
    if isinstance(targets, basestring):
        # when this function is called from the command line, targets are passed
        # as comma separated tokens in a string
        targets = targets.split(',')

    ctx.run("gocyclo -over {} ".format(limit) + " ".join(targets))
    # gocyclo exits with status 1 when it finds an issue, if we're here
    # everything went smooth
    print("gocyclo found no issues")


@task
def ineffassign(ctx, targets):
    """
    Run ineffassign on targets.

    Example invokation:
        inv ineffassign --targets=./pkg/collector/check,./pkg/aggregator
    """
    if isinstance(targets, basestring):
        # when this function is called from the command line, targets are passed
        # as comma separated tokens in a string
        targets = targets.split(',')

    ctx.run("ineffassign " + " ".join(targets))
    # ineffassign exits with status 1 when it finds an issue, if we're here
    # everything went smooth
    print("ineffassign found no issues")


@task
def misspell(ctx, targets):
    """
    Run misspell on targets.

    Example invokation:
        inv misspell --targets=./pkg/collector/check,./pkg/aggregator
    """
    if isinstance(targets, basestring):
        # when this function is called from the command line, targets are passed
        # as comma separated tokens in a string
        targets = targets.split(',')

    result = ctx.run("misspell " + " ".join(targets), hide=True)
    legit_misspells = []
    for found_misspell in result.stdout.split("\n"):
        if len(found_misspell.strip()) > 0:
            if not any([ignored_target in found_misspell for ignored_target in MISSPELL_IGNORED_TARGETS]):
                legit_misspells.append(found_misspell)

    if len(legit_misspells) > 0:
        print("Misspell issues found:\n" + "\n".join(legit_misspells))
        raise Exit(code=2)
    else:
        print("misspell found no issues")

@task
def deps(ctx, no_checks=False, core_dir=None, verbose=False, android=False):
    """
    Setup Go dependencies
    """
    verbosity = ' -v' if verbose else ''
    deps = get_deps('deps')
    order = deps.get("order", deps.keys())
    for dependency in order:
        tool = deps.get(dependency)
        if not tool:
            print("Malformed bootstrap JSON, dependency {} not found". format(dependency))
            raise Exit(code=1)
        print("processing checkout tool {}".format(dependency))
        process_deps(ctx, dependency, tool.get('version'), tool.get('type'), 'checkout', verbose=verbose)

    order = deps.get("order", deps.keys())
    for dependency in order:
        tool = deps.get(dependency)
        print("processing get tool {}".format(dependency))
        process_deps(ctx, dependency, tool.get('version'), tool.get('type'), 'install', verbose=verbose)

    if android:
        ndkhome = os.environ.get('ANDROID_NDK_HOME')
        if not ndkhome:
            print("set ANDROID_NDK_HOME to build android")
            raise Exit(code=1)

        cmd = "gomobile init -ndk {}". format(ndkhome)
        print("gomobile command {}". format(cmd))
        ctx.run(cmd)

    # source level deps
    print("calling dep ensure")
    start = datetime.datetime.now()
    ctx.run("dep ensure{}".format(verbosity))
    dep_done = datetime.datetime.now()
    
    # If github.com/DataDog/datadog-agent gets vendored too - nuke it
    #
    # This may happen as a result of having to introduce DEPPROJECTROOT
    # in our builders to get around a known-issue with go dep, and the
    # strange GOPATH situation in our builders.
    #
    # This is only a workaround, we should eliminate the need to resort
    # to DEPPROJECTROOT.
    if os.path.exists('vendor/github.com/DataDog/datadog-agent'):
        print("Removing vendored github.com/DataDog/datadog-agent")
        shutil.rmtree('vendor/github.com/DataDog/datadog-agent')

    # make sure PSUTIL is gone on windows; the dep ensure above will vendor it
    # in because it's necessary on other platforms
    if not android and sys.platform == 'win32':
        print("Removing PSUTIL on Windows")
        ctx.run("rd /s/q vendor\\github.com\\shirou\\gopsutil")

    # Make sure that golang.org/x/mobile is deleted.  It will get vendored in
    # because we use it, and there's no way to exclude; however, we must use
    # the version from $GOPATH
    if os.path.exists('vendor/golang.org/x/mobile'):
        print("Removing vendored golang.org/x/mobile")
        shutil.rmtree('vendor/golang.org/x/mobile')

    checks_start = datetime.datetime.now()
    if not no_checks:
        verbosity = 'v' if verbose else 'q'
        core_dir = core_dir or os.getenv('DD_CORE_DIR')

        if core_dir:
            checks_base = os.path.join(os.path.abspath(core_dir), 'datadog_checks_base')
            ctx.run('pip install --trusted-host=pypi.python.org --trusted-host=pypi.org --trusted-host=files.pythonhosted.org -{} -e {}'.format(verbosity, checks_base))
            ctx.run('pip install --trusted-host=pypi.python.org --trusted-host=pypi.org --trusted-host=files.pythonhosted.org -{} -r {}'.format(verbosity, os.path.join(checks_base, 'requirements.in')))
        else:
            core_dir = os.path.join(os.getcwd(), 'vendor', 'integrations-core')
            checks_base = os.path.join(core_dir, 'datadog_checks_base')
            if not os.path.isdir(core_dir):
                ctx.run('git clone -{} https://github.com/DataDog/integrations-core {}'.format(verbosity, core_dir))
<<<<<<< HEAD
            ctx.run('pip install --trusted-host=pypi.python.org --trusted-host=pypi.org --trusted-host=files.pythonhosted.org -{} {}'.format(verbosity, checks_base))
            ctx.run('pip install --trusted-host=pypi.python.org --trusted-host=pypi.org --trusted-host=files.pythonhosted.org -{} -r {}'.format(verbosity, os.path.join(checks_base, 'requirements.in')))
=======
            ctx.run('pip install -{} {}'.format(verbosity, checks_base))
            ctx.run('pip install -{} -r {}'.format(verbosity, os.path.join(checks_base, 'requirements.in')))
    checks_done = datetime.datetime.now()
>>>>>>> e36980bb

    print("dep ensure, elapsed:    {}".format(dep_done - start))
    print("checks install elapsed: {}".format(checks_done - checks_start))

@task
def lint_licenses(ctx):
    """
    Checks that the LICENSE-3rdparty.csv file is up-to-date with contents of Gopkg.lock
    """
    import csv
    import toml

    # non-go deps that should be listed in the license file, but not in Gopkg.lock
    NON_GO_DEPS = set([
        'github.com/codemirror/CodeMirror',
        'github.com/FortAwesome/Font-Awesome',
        'github.com/jquery/jquery',
    ])

    # Read all dep names from Gopkg.lock
    go_deps = set()
    gopkg_lock = toml.load('Gopkg.lock')
    for project in gopkg_lock['projects']:
        # FIXME: this conditional is necessary because of the issue introduced by DEPPROJECTROOT
        # (for some reason `datadog-agent` gets added to Gopkg.lock and vendored), see comment in `deps`
        # task for details
        if project['name'] != 'github.com/DataDog/datadog-agent':
            go_deps.add(project['name'])

    deps = go_deps | NON_GO_DEPS

    # Read all dep names listed in LICENSE-3rdparty
    licenses = csv.DictReader(open('LICENSE-3rdparty.csv'))
    license_deps = set()
    for entry in licenses:
        if len(entry['License']) == 0:
            raise Exit(message="LICENSE-3rdparty entry '{}' has an empty license".format(entry['Origin']), code=1)
        license_deps.add(entry['Origin'])

    if deps != license_deps:
        raise Exit(message="LICENSE-3rdparty.csv is outdated compared to deps listed in Gopkg.lock:\n" +
                           "missing from LICENSE-3rdparty.csv: {}\n".format(deps - license_deps) +
                           "listed in LICENSE-3rdparty.csv but not in Gopkg.lock: {}".format(license_deps - deps),
                   code=1)

@task
def reset(ctx):
    """
    Clean everything and remove vendoring
    """
    # go clean
    print("Executing go clean")
    ctx.run("go clean")

    # remove the bin/ folder
    print("Remove agent binary folder")
    ctx.run("rm -rf ./bin/")

    # remove vendor folder
    print("Remove vendor folder")
    ctx.run("rm -rf ./vendor")<|MERGE_RESOLUTION|>--- conflicted
+++ resolved
@@ -254,21 +254,16 @@
 
         if core_dir:
             checks_base = os.path.join(os.path.abspath(core_dir), 'datadog_checks_base')
-            ctx.run('pip install --trusted-host=pypi.python.org --trusted-host=pypi.org --trusted-host=files.pythonhosted.org -{} -e {}'.format(verbosity, checks_base))
-            ctx.run('pip install --trusted-host=pypi.python.org --trusted-host=pypi.org --trusted-host=files.pythonhosted.org -{} -r {}'.format(verbosity, os.path.join(checks_base, 'requirements.in')))
+            ctx.run('pip install -{} -e {}'.format(verbosity, checks_base))
+            ctx.run('pip install -{} -r {}'.format(verbosity, os.path.join(checks_base, 'requirements.in')))
         else:
             core_dir = os.path.join(os.getcwd(), 'vendor', 'integrations-core')
             checks_base = os.path.join(core_dir, 'datadog_checks_base')
             if not os.path.isdir(core_dir):
                 ctx.run('git clone -{} https://github.com/DataDog/integrations-core {}'.format(verbosity, core_dir))
-<<<<<<< HEAD
-            ctx.run('pip install --trusted-host=pypi.python.org --trusted-host=pypi.org --trusted-host=files.pythonhosted.org -{} {}'.format(verbosity, checks_base))
-            ctx.run('pip install --trusted-host=pypi.python.org --trusted-host=pypi.org --trusted-host=files.pythonhosted.org -{} -r {}'.format(verbosity, os.path.join(checks_base, 'requirements.in')))
-=======
             ctx.run('pip install -{} {}'.format(verbosity, checks_base))
             ctx.run('pip install -{} -r {}'.format(verbosity, os.path.join(checks_base, 'requirements.in')))
     checks_done = datetime.datetime.now()
->>>>>>> e36980bb
 
     print("dep ensure, elapsed:    {}".format(dep_done - start))
     print("checks install elapsed: {}".format(checks_done - checks_start))
