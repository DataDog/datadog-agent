"""
Golang related tasks go here
"""
from __future__ import print_function
import datetime
import os
import shutil
import sys
import csv

from invoke import task
from invoke.exceptions import Exit
from .build_tags import get_default_build_tags
<<<<<<< HEAD
from .utils import pkg_config_path, get_build_flags, load_release_versions
=======
from .utils import get_build_flags, get_gopath
>>>>>>> bb51b8da
from .bootstrap import get_deps, process_deps

# We use `basestring` in the code for compat with python2 unicode strings.
# This makes the same code work in python3 as well.
try:
    basestring
except NameError:
    basestring = str

# List of modules to ignore when running lint
MODULE_WHITELIST = [
    # Windows
    "doflare.go",
    "iostats_pdh_windows.go",
    "iostats_wmi_windows.go",
    "pdh.go",
    "pdh_amd64.go",
    "pdh_386.go",
    "pdhhelper.go",
    "shutil.go",
    "tailer_windows.go",
    "winsec.go",
    "allprocesses_windows.go",
    "allprocesses_windows_test.go",
    "adapters.go",  # pkg/util/winutil/iphelper
    "routes.go",  # pkg/util/winutil/iphelper
    # All
    "agent.pb.go",
    "bbscache_test.go",
]

# List of paths to ignore in misspell's output
MISSPELL_IGNORED_TARGETS = [
    os.path.join("cmd", "agent", "dist", "checks", "prometheus_check"),
    os.path.join("cmd", "agent", "gui", "views", "private"),
    os.path.join("pkg", "collector", "corechecks", "system", "testfiles"),
    os.path.join("pkg", "ebpf", "testdata"),
]

# Packages that need go:generate
GO_GENERATE_TARGETS = ["./pkg/status", "./cmd/agent/gui"]


@task
def fmt(ctx, targets, fail_on_fmt=False):
    """
    Run go fmt on targets.

    Example invokation:
        inv fmt --targets=./pkg/collector/check,./pkg/aggregator
    """
    if isinstance(targets, basestring):
        # when this function is called from the command line, targets are passed
        # as comma separated tokens in a string
        targets = targets.split(',')

    result = ctx.run("gofmt -l -w -s " + " ".join(targets))
    if result.stdout:
        files = {x for x in result.stdout.split("\n") if x}
        print("Reformatted the following files: {}".format(','.join(files)))
        if fail_on_fmt:
            print("Code was not properly formatted, exiting...")
            raise Exit(code=1)
    print("gofmt found no issues")


@task
def lint(ctx, targets):
    """
    Run golint on targets. If targets are not specified,
    the value from `invoke.yaml` will be used.

    Example invokation:
        inv lint --targets=./pkg/collector/check,./pkg/aggregator
    """
    if isinstance(targets, basestring):
        # when this function is called from the command line, targets are passed
        # as comma separated tokens in a string
        targets = targets.split(',')

    # add the /... suffix to the targets
    targets_list = ["{}/...".format(t) for t in targets]
    result = ctx.run("golint {}".format(' '.join(targets_list)))
    if result.stdout:
        files = []
        skipped_files = set()
        for line in (out for out in result.stdout.split('\n') if out):
            fname = os.path.basename(line.split(":")[0])
            if fname in MODULE_WHITELIST:
                skipped_files.add(fname)
                continue
            files.append(fname)

        if files:
            print("Linting issues found in {} files.".format(len(files)))
            raise Exit(code=1)

        if skipped_files:
            for skipped in skipped_files:
                print("Allowed errors in whitelisted file {}".format(skipped))

    print("golint found no issues")


@task
def vet(ctx, targets, rtloader_root=None, build_tags=None, arch="x64"):
    """
    Run go vet on targets.

    Example invokation:
        inv vet --targets=./pkg/collector/check,./pkg/aggregator
    """
    if isinstance(targets, basestring):
        # when this function is called from the command line, targets are passed
        # as comma separated tokens in a string
        targets = targets.split(',')

    # add the /... suffix to the targets
    args = ["{}/...".format(t) for t in targets]
    tags = build_tags or get_default_build_tags(arch=arch)
    tags.append("dovet")

    _, _, env = get_build_flags(ctx, rtloader_root=rtloader_root)

    ctx.run("go vet -tags \"{}\" ".format(" ".join(tags)) + " ".join(args), env=env)
    # go vet exits with status 1 when it finds an issue, if we're here
    # everything went smooth
    print("go vet found no issues")


@task
def cyclo(ctx, targets, limit=15):
    """
    Run gocyclo on targets.
    Use the 'limit' parameter to change the maximum cyclic complexity.

    Example invokation:
        inv cyclo --targets=./pkg/collector/check,./pkg/aggregator
    """
    if isinstance(targets, basestring):
        # when this function is called from the command line, targets are passed
        # as comma separated tokens in a string
        targets = targets.split(',')

    ctx.run("gocyclo -over {} ".format(limit) + " ".join(targets))
    # gocyclo exits with status 1 when it finds an issue, if we're here
    # everything went smooth
    print("gocyclo found no issues")


@task
def golangci_lint(ctx, targets, rtloader_root=None, build_tags=None):
    """
    Run golangci-lint on targets using .golangci.yml configuration.

    Example invocation:
        inv golangci_lint --targets=./pkg/collector/check,./pkg/aggregator
    """
    if isinstance(targets, basestring):
        # when this function is called from the command line, targets are passed
        # as comma separated tokens in a string
        targets = targets.split(',')

    tags = build_tags or get_default_build_tags()

    _, _, env = get_build_flags(ctx, rtloader_root=rtloader_root)
    # we split targets to avoid going over the memory limit from circleCI
    for target in targets:
        print("running golangci on {}".format(target))
        ctx.run(
            "golangci-lint run -c .golangci.yml --build-tags '{}' {}".format(" ".join(tags), "{}/...".format(target)),
            env=env,
        )

    # golangci exits with status 1 when it finds an issue, if we're here
    # everything went smooth
    print("golangci-lint found no issues")


@task
def ineffassign(ctx, targets):
    """
    Run ineffassign on targets.

    Example invokation:
        inv ineffassign --targets=./pkg/collector/check,./pkg/aggregator
    """
    if isinstance(targets, basestring):
        # when this function is called from the command line, targets are passed
        # as comma separated tokens in a string
        targets = targets.split(',')

    ctx.run("ineffassign " + " ".join(targets))
    # ineffassign exits with status 1 when it finds an issue, if we're here
    # everything went smooth
    print("ineffassign found no issues")


@task
def misspell(ctx, targets):
    """
    Run misspell on targets.

    Example invokation:
        inv misspell --targets=./pkg/collector/check,./pkg/aggregator
    """
    if isinstance(targets, basestring):
        # when this function is called from the command line, targets are passed
        # as comma separated tokens in a string
        targets = targets.split(',')

    result = ctx.run("misspell " + " ".join(targets), hide=True)
    legit_misspells = []
    for found_misspell in result.stdout.split("\n"):
        if len(found_misspell.strip()) > 0:
            if not any([ignored_target in found_misspell for ignored_target in MISSPELL_IGNORED_TARGETS]):
                legit_misspells.append(found_misspell)

    if len(legit_misspells) > 0:
        print("Misspell issues found:\n" + "\n".join(legit_misspells))
        raise Exit(code=2)
    else:
        print("misspell found no issues")


@task
def deps(
    ctx, core_dir=None, verbose=False, android=False, dep_vendor_only=False, no_bootstrap=False, no_dep_ensure=False,
):
    """
    Setup Go dependencies
    """
<<<<<<< HEAD
    verbosity = ' -v' if verbose else ''
    deps = get_deps('deps')
    order = deps.get("order", deps.keys())
    env = load_release_versions(ctx)
    for dependency in order:
        tool = deps.get(dependency)
        if not tool:
            print("Malformed bootstrap JSON, dependency {} not found". format(dependency))
            raise Exit(code=1)
        print("processing checkout tool {}".format(dependency))
        process_deps(ctx, dependency, tool.get('version'), tool.get('type'), 'checkout', verbose=verbose)

    order = deps.get("order", deps.keys())
    for dependency in order:
        tool = deps.get(dependency)
        if tool.get('install', True):
            print("processing get tool {}".format(dependency))
            process_deps(ctx, dependency, tool.get('version'), tool.get('type'), 'install', verbose=verbose)
=======
    if not no_bootstrap:
        deps = get_deps('deps')
        order = deps.get("order", deps.keys())
        for dependency in order:
            tool = deps.get(dependency)
            if not tool:
                print("Malformed bootstrap JSON, dependency {} not found".format(dependency))
                raise Exit(code=1)
            print("processing checkout tool {}".format(dependency))
            process_deps(ctx, dependency, tool.get('version'), tool.get('type'), 'checkout', verbose=verbose)

        order = deps.get("order", deps.keys())
        for dependency in order:
            tool = deps.get(dependency)
            if tool.get('install', True):
                print("processing get tool {}".format(dependency))
                process_deps(
                    ctx,
                    dependency,
                    tool.get('version'),
                    tool.get('type'),
                    'install',
                    cmd=tool.get('cmd'),
                    verbose=verbose,
                )
>>>>>>> bb51b8da

    if android:
        ndkhome = os.environ.get('ANDROID_NDK_HOME')
        if not ndkhome:
            print("set ANDROID_NDK_HOME to build android")
            raise Exit(code=1)

        cmd = "gomobile init -ndk {}".format(ndkhome)
        print("gomobile command {}".format(cmd))
        ctx.run(cmd)

<<<<<<< HEAD
    # source level deps
    print("calling dep ensure")
    start = datetime.datetime.now()
    ctx.run("dep ensure{}".format(verbosity))
    dep_done = datetime.datetime.now()

    # If github.com/DataDog/datadog-agent gets vendored too - nuke it
    #
    # This may happen as a result of having to introduce DEPPROJECTROOT
    # in our builders to get around a known-issue with go dep, and the
    # strange GOPATH situation in our builders.
    #
    # This is only a workaround, we should eliminate the need to resort
    # to DEPPROJECTROOT.
    if os.path.exists('vendor/github.com/DataDog/datadog-agent'):
        print("Removing vendored github.com/DataDog/datadog-agent")
        shutil.rmtree('vendor/github.com/DataDog/datadog-agent')

    # make sure PSUTIL is gone on windows; the dep ensure above will vendor it
    # in because it's necessary on other platforms
    if not android and sys.platform == 'win32':
        print("Removing PSUTIL on Windows")
        ctx.run("rd /s/q vendor\\github.com\\shirou\\gopsutil")

    # Make sure that golang.org/x/mobile is deleted.  It will get vendored in
    # because we use it, and there's no way to exclude; however, we must use
    # the version from $GOPATH
    if os.path.exists('vendor/golang.org/x/mobile'):
        print("Removing vendored golang.org/x/mobile")
        shutil.rmtree('vendor/golang.org/x/mobile')

    checks_start = datetime.datetime.now()
    if not no_checks:
        verbosity = 'v' if verbose else 'q'
        core_dir = core_dir or os.getenv('STACKSTATE_INTEGRATIONS_DIR')

        if core_dir:
            checks_base = os.path.join(os.path.abspath(core_dir), 'stackstate_checks_base')
            ctx.run('pip install -{} -e {}'.format(verbosity, checks_base))
            ctx.run('pip install -{} -r {}'.format(verbosity, os.path.join(checks_base, 'requirements.in')))
        else:
            core_dir = os.path.join(os.getcwd(), 'vendor', 'stackstate-agent-integrations')
            checks_base = os.path.join(core_dir, 'stackstate_checks_base')
            if not os.path.isdir(core_dir):
                ctx.run('git clone -{} https://github.com/StackVista/stackstate-agent-integrations {}'.format(verbosity, core_dir))
            integrations_core_version = os.getenv('STACKSTATE_INTEGRATIONS_VERSION') or env['STACKSTATE_INTEGRATIONS_VERSION'] or "master"
            ctx.run('git -C {} checkout {}'.format(core_dir, integrations_core_version))
            tags_output = ctx.run("git -C " + core_dir + " ls-remote --tags | awk -F/ '{ print $3 }'")
            tags = tags_output.stdout
            if integrations_core_version in tags:
                ctx.run('git -C {} pull origin master'.format(core_dir))
            else:
                ctx.run('git -C {} pull'.format(core_dir))
            ctx.run('pip install -{} {}'.format(verbosity, checks_base))
            ctx.run('pip install -{} -r {}'.format(verbosity, os.path.join(checks_base, 'requirements.in')))
    checks_done = datetime.datetime.now()

    print("dep ensure, elapsed:    {}".format(dep_done - start))
    print("checks install elapsed: {}".format(checks_done - checks_start))
=======
    if not no_dep_ensure:
        # source level deps
        print("calling go mod vendor")
        start = datetime.datetime.now()
        verbosity = ' -v' if verbose else ''
        ctx.run("go mod vendor{}".format(verbosity))
        # use modvendor to copy missing files dependencies
        ctx.run('{}/bin/modvendor -copy="**/*.c **/*.h **/*.proto"{}'.format(get_gopath(ctx), verbosity))
        dep_done = datetime.datetime.now()

        # If github.com/DataDog/datadog-agent gets vendored too - nuke it
        #
        # This may happen as a result of having to introduce DEPPROJECTROOT
        # in our builders to get around a known-issue with go dep, and the
        # strange GOPATH situation in our builders.
        #
        # This is only a workaround, we should eliminate the need to resort
        # to DEPPROJECTROOT.
        if os.path.exists('vendor/github.com/DataDog/datadog-agent'):
            print("Removing vendored github.com/DataDog/datadog-agent")
            shutil.rmtree('vendor/github.com/DataDog/datadog-agent')

        # make sure PSUTIL is gone on windows; the go mod above will vendor it
        # in because it's necessary on other platforms
        if not android and sys.platform == 'win32':
            print("Removing PSUTIL on Windows")
            ctx.run("rd /s/q vendor\\github.com\\shirou\\gopsutil")

        # Make sure that golang.org/x/mobile is deleted.  It will get vendored in
        # because we use it, and there's no way to exclude; however, we must use
        # the version from $GOPATH
        if os.path.exists('vendor/golang.org/x/mobile'):
            print("Removing vendored golang.org/x/mobile")
            shutil.rmtree('vendor/golang.org/x/mobile')

    if not no_dep_ensure:
        print("go mod vendor, elapsed: {}".format(dep_done - start))


@task
def lint_licenses(ctx, verbose=False):
    """
    Checks that the LICENSE-3rdparty.csv file is up-to-date with contents of go.sum
    """
    print("Verify licenses")

    licenses = []
    file = 'LICENSE-3rdparty.csv'
    with open(file, 'r') as f:
        next(f)
        for line in f:
            licenses.append(line.rstrip())

    new_licenses = get_licenses_list(ctx)

    if sys.platform == 'win32':
        # ignore some licenses because we remove
        # the deps in a hack for windows
        ignore_licenses = ['github.com/shirou/gopsutil']
        to_removed = []
        for ignore in ignore_licenses:
            for license in licenses:
                if ignore in license:
                    if verbose:
                        print("[hack-windows] ignore: {}".format(license))
                    to_removed.append(license)
        licenses = [x for x in licenses if x not in to_removed]

    removed_licenses = [ele for ele in new_licenses if ele not in licenses]
    for license in removed_licenses:
        print("+ {}".format(license))

    added_licenses = [ele for ele in licenses if ele not in new_licenses]
    for license in added_licenses:
        print("- {}".format(license))

    if len(removed_licenses) + len(added_licenses) > 0:
        print("licenses are not up-to-date")
        raise Exit(code=1)

    print("licenses ok")

>>>>>>> bb51b8da

@task
def generate_licenses(ctx, filename='LICENSE-3rdparty.csv', verbose=False):
    """
    Generates that the LICENSE-3rdparty.csv file is up-to-date with contents of go.sum
    """
    with open(filename, 'w') as f:
        f.write("Component,Origin,License\n")
        for license in get_licenses_list(ctx):
            if verbose:
                print(license)
            f.write('{}\n'.format(license))
    print("licenses files generated")


def get_licenses_list(ctx):
    result = ctx.run('{}/bin/wwhrd list --no-color'.format(get_gopath(ctx)), hide='err')
    licenses = []
    licenses.append('core,"github.com/frapposelli/wwhrd",MIT')
    if result.stderr:
        for line in result.stderr.split("\n"):
            index = line.find('msg="Found License"')
            if index == -1:
                continue
            license = ""
            package = ""
            for val in line[index + len('msg="Found License"') :].split(" "):
                if val.startswith('license='):
                    license = val[len('license=') :]
                elif val.startswith('package='):
                    package = val[len('package=') :]
                    licenses.append("core,{},{}".format(package, license))
    licenses.sort()
    return licenses


@task
def lint_licenses_old(ctx):
    # non-go deps that should be listed in the license file, but not in go.sum
    NON_GO_DEPS = set(
        ['github.com/codemirror/CodeMirror', 'github.com/FortAwesome/Font-Awesome', 'github.com/jquery/jquery',]
    )

    # Read all dep names from go.sum
    go_deps = set()
    with open('go.sum') as f:
        for line in f:
            gopkg = line.split(" ")
            if len(gopkg) != 3:
                continue
            go_deps.add(gopkg[0])

    deps = go_deps | NON_GO_DEPS

    # Read all dep names listed in LICENSE-3rdparty
    licenses = csv.DictReader(open('LICENSE-3rdparty.csv'))
    license_deps = set()
    for entry in licenses:
        if len(entry['License']) == 0:
            raise Exit(message="LICENSE-3rdparty entry '{}' has an empty license".format(entry['Origin']), code=1)
        entrysplit = entry['Origin'].split("/")
        entrysplit = entrysplit[0:3]
        print('/'.join(entrysplit))
        license_deps.add('/'.join(entrysplit))

    if deps != license_deps:
        raise Exit(
            message="LICENSE-3rdparty.csv is outdated compared to deps listed in go.sum:\n"
            + "missing from LICENSE-3rdparty.csv: {}\n".format(deps - license_deps)
            + "listed in LICENSE-3rdparty.csv but not in go.sum: {}".format(license_deps - deps),
            code=1,
        )


@task
def reset(ctx):
    """
    Clean everything and remove vendoring
    """
    # go clean
    print("Executing go clean")
    ctx.run("go clean")

    # remove the bin/ folder
    print("Remove agent binary folder")
    ctx.run("rm -rf ./bin/")

    # remove vendor folder
    print("Remove vendor folder")
    ctx.run("rm -rf ./vendor")


@task
def generate(ctx):
    """
    Run go generate required package
    """
    ctx.run("go generate -mod=vendor " + " ".join(GO_GENERATE_TARGETS))
    print("go generate ran successfully")<|MERGE_RESOLUTION|>--- conflicted
+++ resolved
@@ -11,11 +11,7 @@
 from invoke import task
 from invoke.exceptions import Exit
 from .build_tags import get_default_build_tags
-<<<<<<< HEAD
-from .utils import pkg_config_path, get_build_flags, load_release_versions
-=======
 from .utils import get_build_flags, get_gopath
->>>>>>> bb51b8da
 from .bootstrap import get_deps, process_deps
 
 # We use `basestring` in the code for compat with python2 unicode strings.
@@ -248,26 +244,6 @@
     """
     Setup Go dependencies
     """
-<<<<<<< HEAD
-    verbosity = ' -v' if verbose else ''
-    deps = get_deps('deps')
-    order = deps.get("order", deps.keys())
-    env = load_release_versions(ctx)
-    for dependency in order:
-        tool = deps.get(dependency)
-        if not tool:
-            print("Malformed bootstrap JSON, dependency {} not found". format(dependency))
-            raise Exit(code=1)
-        print("processing checkout tool {}".format(dependency))
-        process_deps(ctx, dependency, tool.get('version'), tool.get('type'), 'checkout', verbose=verbose)
-
-    order = deps.get("order", deps.keys())
-    for dependency in order:
-        tool = deps.get(dependency)
-        if tool.get('install', True):
-            print("processing get tool {}".format(dependency))
-            process_deps(ctx, dependency, tool.get('version'), tool.get('type'), 'install', verbose=verbose)
-=======
     if not no_bootstrap:
         deps = get_deps('deps')
         order = deps.get("order", deps.keys())
@@ -293,7 +269,6 @@
                     cmd=tool.get('cmd'),
                     verbose=verbose,
                 )
->>>>>>> bb51b8da
 
     if android:
         ndkhome = os.environ.get('ANDROID_NDK_HOME')
@@ -305,67 +280,6 @@
         print("gomobile command {}".format(cmd))
         ctx.run(cmd)
 
-<<<<<<< HEAD
-    # source level deps
-    print("calling dep ensure")
-    start = datetime.datetime.now()
-    ctx.run("dep ensure{}".format(verbosity))
-    dep_done = datetime.datetime.now()
-
-    # If github.com/DataDog/datadog-agent gets vendored too - nuke it
-    #
-    # This may happen as a result of having to introduce DEPPROJECTROOT
-    # in our builders to get around a known-issue with go dep, and the
-    # strange GOPATH situation in our builders.
-    #
-    # This is only a workaround, we should eliminate the need to resort
-    # to DEPPROJECTROOT.
-    if os.path.exists('vendor/github.com/DataDog/datadog-agent'):
-        print("Removing vendored github.com/DataDog/datadog-agent")
-        shutil.rmtree('vendor/github.com/DataDog/datadog-agent')
-
-    # make sure PSUTIL is gone on windows; the dep ensure above will vendor it
-    # in because it's necessary on other platforms
-    if not android and sys.platform == 'win32':
-        print("Removing PSUTIL on Windows")
-        ctx.run("rd /s/q vendor\\github.com\\shirou\\gopsutil")
-
-    # Make sure that golang.org/x/mobile is deleted.  It will get vendored in
-    # because we use it, and there's no way to exclude; however, we must use
-    # the version from $GOPATH
-    if os.path.exists('vendor/golang.org/x/mobile'):
-        print("Removing vendored golang.org/x/mobile")
-        shutil.rmtree('vendor/golang.org/x/mobile')
-
-    checks_start = datetime.datetime.now()
-    if not no_checks:
-        verbosity = 'v' if verbose else 'q'
-        core_dir = core_dir or os.getenv('STACKSTATE_INTEGRATIONS_DIR')
-
-        if core_dir:
-            checks_base = os.path.join(os.path.abspath(core_dir), 'stackstate_checks_base')
-            ctx.run('pip install -{} -e {}'.format(verbosity, checks_base))
-            ctx.run('pip install -{} -r {}'.format(verbosity, os.path.join(checks_base, 'requirements.in')))
-        else:
-            core_dir = os.path.join(os.getcwd(), 'vendor', 'stackstate-agent-integrations')
-            checks_base = os.path.join(core_dir, 'stackstate_checks_base')
-            if not os.path.isdir(core_dir):
-                ctx.run('git clone -{} https://github.com/StackVista/stackstate-agent-integrations {}'.format(verbosity, core_dir))
-            integrations_core_version = os.getenv('STACKSTATE_INTEGRATIONS_VERSION') or env['STACKSTATE_INTEGRATIONS_VERSION'] or "master"
-            ctx.run('git -C {} checkout {}'.format(core_dir, integrations_core_version))
-            tags_output = ctx.run("git -C " + core_dir + " ls-remote --tags | awk -F/ '{ print $3 }'")
-            tags = tags_output.stdout
-            if integrations_core_version in tags:
-                ctx.run('git -C {} pull origin master'.format(core_dir))
-            else:
-                ctx.run('git -C {} pull'.format(core_dir))
-            ctx.run('pip install -{} {}'.format(verbosity, checks_base))
-            ctx.run('pip install -{} -r {}'.format(verbosity, os.path.join(checks_base, 'requirements.in')))
-    checks_done = datetime.datetime.now()
-
-    print("dep ensure, elapsed:    {}".format(dep_done - start))
-    print("checks install elapsed: {}".format(checks_done - checks_start))
-=======
     if not no_dep_ensure:
         # source level deps
         print("calling go mod vendor")
@@ -448,7 +362,6 @@
 
     print("licenses ok")
 
->>>>>>> bb51b8da
 
 @task
 def generate_licenses(ctx, filename='LICENSE-3rdparty.csv', verbose=False):
