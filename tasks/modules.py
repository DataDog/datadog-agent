--- conflicted
+++ resolved
@@ -143,12 +143,7 @@
     "test/new-e2e": GoModule(
         "test/new-e2e",
         independent=True,
-<<<<<<< HEAD
-        targets=["./runner", "./utils/e2e/client"],
-=======
-        should_tag=False,
         targets=["./pkg/runner", "./pkg/utils/e2e/client"],
->>>>>>> 807289b4
         lint_targets=["."],
     ),
     "test/fakeintake": GoModule("test/fakeintake", independent=True),
