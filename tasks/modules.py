import os
import sys

from invoke import task


class GoModule:
    """A Go module abstraction."""

    def __init__(self, path, targets=None, condition=lambda: True, dependencies=None, should_tag=True):
        self.path = path
        self.targets = targets if targets else ["."]
        self.dependencies = dependencies if dependencies else []
        self.condition = condition
        self.should_tag = should_tag

    def __version(self, agent_version):
        """Return the module version for a given Agent version.
        >>> mods = [GoModule("."), GoModule("pkg/util/log")]
        >>> [mod.__version("7.27.0") for mod in mods]
        ["v7.27.0", "v0.27.0"]
        """
        if self.path == ".":
            return "v" + agent_version

        return "v0" + agent_version[1:]

    # FIXME: Change when Agent 6 and Agent 7 releases are decoupled
    def tag(self, agent_version):
        """Return the module tag name for a given Agent version.
        >>> mods = [GoModule("."), GoModule("pkg/util/log")]
        >>> [mod.tag("7.27.0") for mod in mods]
        [["6.27.0", "7.27.0"], ["pkg/util/log/v0.27.0"]]
        """
        if self.path == ".":
            return ["6" + agent_version[1:], "7" + agent_version[1:]]

        return ["{}/{}".format(self.path, self.__version(agent_version))]

    def full_path(self):
        """Return the absolute path of the Go module."""
        return os.path.abspath(self.path)

    def go_mod_path(self):
        """Return the absolute path of the Go module go.mod file."""
        return self.full_path() + "/go.mod"

    @property
    def import_path(self):
        """Return the Go import path of the Go module
        >>> mods = [GoModule("."), GoModule("pkg/util/log")]
        >>> [mod.import_path for mod in mods]
        ["github.com/DataDog/datadog-agent", "github.com/DataDog/datadog-agent/pkg/util/log"]
        """
        path = "github.com/DataDog/datadog-agent"
        if self.path != ".":
            path += "/" + self.path
        return path

    def dependency_path(self, agent_version):
        """Return the versioned dependency path of the Go module
        >>> mods = [GoModule("."), GoModule("pkg/util/log")]
        >>> [mod.dependency_path("7.27.0") for mod in mods]
        ["github.com/DataDog/datadog-agent@v7.27.0", "github.com/DataDog/datadog-agent/pkg/util/log@v0.27.0"]
        """
        return "{import_path}@{version}".format(import_path=self.import_path, version=self.__version(agent_version))


DEFAULT_MODULES = {
    ".": GoModule(
        ".",
        targets=["./pkg", "./cmd"],
<<<<<<< HEAD
        dependencies=["pkg/util/scrubber", "pkg/util/log", "pkg/util/winutil", "pkg/quantile", "pkg/otlp/model"],
=======
        dependencies=["pkg/util/log", "pkg/util/winutil", "pkg/quantile", "pkg/otlp/model", "pkg/security/secl"],
>>>>>>> f53b6b6b
    ),
    "pkg/util/scrubber": GoModule("pkg/util/scrubber"),
    "pkg/util/log": GoModule("pkg/util/log", dependencies=["pkg/util/scrubber"]),
    "internal/tools": GoModule("internal/tools", condition=lambda: False, should_tag=False),
    "pkg/util/winutil": GoModule(
        "pkg/util/winutil",
        condition=lambda: sys.platform == 'win32',
        dependencies=["pkg/util/log", "pkg/util/scrubber"],
    ),
    "pkg/quantile": GoModule("pkg/quantile"),
    "pkg/otlp/model": GoModule("pkg/otlp/model", dependencies=["pkg/quantile"]),
    "pkg/security/secl": GoModule("pkg/security/secl"),
}

MAIN_TEMPLATE = """package main

import (
{imports}
)

func main() {{}}
"""

PACKAGE_TEMPLATE = '	_ "{}"'


@task
def generate_dummy_package(ctx, folder):
    import_paths = []
    for mod in DEFAULT_MODULES.values():
        if mod.path != "." and mod.condition():
            import_paths.append(mod.import_path)

    os.mkdir(folder)
    with ctx.cd(folder):
        print("Creating dummy 'main.go' file... ", end="")
        with open(os.path.join(ctx.cwd, 'main.go'), 'w') as main_file:
            main_file.write(
                MAIN_TEMPLATE.format(imports="\n".join(PACKAGE_TEMPLATE.format(path) for path in import_paths))
            )
        print("Done")

        ctx.run("go mod init example.com/testmodule")
        for mod in DEFAULT_MODULES.values():
            if mod.path != ".":
                ctx.run("go mod edit -require={}".format(mod.dependency_path("0.0.0")))
                ctx.run("go mod edit -replace {}=../{}".format(mod.import_path, mod.path))<|MERGE_RESOLUTION|>--- conflicted
+++ resolved
@@ -70,11 +70,14 @@
     ".": GoModule(
         ".",
         targets=["./pkg", "./cmd"],
-<<<<<<< HEAD
-        dependencies=["pkg/util/scrubber", "pkg/util/log", "pkg/util/winutil", "pkg/quantile", "pkg/otlp/model"],
-=======
-        dependencies=["pkg/util/log", "pkg/util/winutil", "pkg/quantile", "pkg/otlp/model", "pkg/security/secl"],
->>>>>>> f53b6b6b
+        dependencies=[
+            "pkg/util/scrubber",
+            "pkg/util/log",
+            "pkg/util/winutil",
+            "pkg/quantile",
+            "pkg/otlp/model",
+            "pkg/security/secl",
+        ],
     ),
     "pkg/util/scrubber": GoModule("pkg/util/scrubber"),
     "pkg/util/log": GoModule("pkg/util/log", dependencies=["pkg/util/scrubber"]),
