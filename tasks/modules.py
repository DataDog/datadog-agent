--- conflicted
+++ resolved
@@ -68,15 +68,11 @@
 
 
 DEFAULT_MODULES = {
-<<<<<<< HEAD
     ".": GoModule(".", targets=["./pkg", "./cmd"], dependencies=["pkg/util/log", "pkg/util/winutil"]),
     "pkg/util/log": GoModule("pkg/util/log"),
     "pkg/util/winutil": GoModule(
         "pkg/util/winutil", condition=lambda: sys.platform == 'win32', dependencies=["pkg/util/log"]
     ),
-}
-=======
-    ".": GoModule(".", targets=["./pkg", "./cmd"]),
 }
 
 MAIN_TEMPLATE = """package main
@@ -111,5 +107,4 @@
         for mod in DEFAULT_MODULES.values():
             if mod.path != ".":
                 ctx.run("go mod edit -require={}".format(mod.dependency_path("0.0.0")))
-                ctx.run("go mod edit -replace {}=../{}".format(mod.import_path, mod.path))
->>>>>>> a0af5833
+                ctx.run("go mod edit -replace {}=../{}".format(mod.import_path, mod.path))