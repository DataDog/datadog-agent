"""
File with type definitions that should be imported *only* when type checking, as they require
extra packages that might not be available in runtime.
"""

import os
from typing import Dict, List, Optional, Tuple, TypeVar, Union

from typing_extensions import Literal, Protocol, TypedDict

Arch = Literal['x86_64', 'arm64']
ArchOrLocal = Union[Arch, Literal['local']]
PathOrStr = Union[os.PathLike, str]
Component = Literal['system-probe', 'security-agent']


class DependencyBuild(TypedDict):  # We cannot do 'TypedDict' as a string import as it's a base class here
    directory: str
    command: str
    artifact: str


class DependenciesLayout(TypedDict):  # noqa: F841
    layout: List[str]  # noqa: F841
    copy: Dict[str, str]
    build: Dict[str, DependencyBuild]


class Platforms(TypedDict):  # noqa: F841
    url_base: str
    x86_64: Dict[str, str]  # noqa: F841
    arm64: Dict[str, str]  # noqa: F841


class Disk(TypedDict):
    mount_point: str  # noqa: F841
    source: str
    target: str
    type: str


class DistroKernel(TypedDict):
    tag: str
    image_source: str  # noqa: F841
    dir: str


class CustomKernel(TypedDict):
    tag: str
    extra_params: Dict[str, str]
    dir: str


Kernel = Union[DistroKernel, CustomKernel]


class VMSetDict(TypedDict, total=False):
    tags: List[str]
    recipe: str
    arch: ArchOrLocal
    console_type: str  # noqa: F841
    kernels: List[Kernel]
    disks: List[Disk]  # noqa: F841
    image: Dict[str, str]
    vcpu: List[int]
    memory: List[int]
    machine: str


class VMConfig(TypedDict):  # noqa: F841
    vmsets: List[VMSetDict]


Recipe = Literal["distro", "custom"]
VMDef = Tuple[Recipe, str, ArchOrLocal]


class HasName(Protocol):
    def name(self) -> str:
        ...


TNamed = TypeVar('TNamed', bound=HasName)


<<<<<<< HEAD
class SSHKey(TypedDict):
    path: Optional[
        str
    ]  # Path to the key in the local filesystem. Note that some keys (like 1Password ones) might not be found locally
    aws_key_name: str  # Name of the key in AWS
    name: str  # Name of the public key (identification for the agent, based on the public key comment)


class KMTConfig(TypedDict, total=False):
    ssh: SSHKey  # noqa: F841
=======
StackOutputMicroVM = TypedDict(
    'StackOutputMicroVM', {'id': str, 'ip': 'str', 'ssh-key-path': str, 'tag': str, 'vmset-tags': List[str]}
)


class StackOutputArchData(TypedDict):
    ip: str
    microvms: List[StackOutputMicroVM]


StackOutput = Dict[Arch, StackOutputArchData]
>>>>>>> d367f202
<|MERGE_RESOLUTION|>--- conflicted
+++ resolved
@@ -76,14 +76,13 @@
 
 
 class HasName(Protocol):
-    def name(self) -> str:
+    def name(self) -> str:  # noqa: U100
         ...
 
 
 TNamed = TypeVar('TNamed', bound=HasName)
 
 
-<<<<<<< HEAD
 class SSHKey(TypedDict):
     path: Optional[
         str
@@ -94,7 +93,8 @@
 
 class KMTConfig(TypedDict, total=False):
     ssh: SSHKey  # noqa: F841
-=======
+
+
 StackOutputMicroVM = TypedDict(
     'StackOutputMicroVM', {'id': str, 'ip': 'str', 'ssh-key-path': str, 'tag': str, 'vmset-tags': List[str]}
 )
@@ -105,5 +105,4 @@
     microvms: List[StackOutputMicroVM]
 
 
-StackOutput = Dict[Arch, StackOutputArchData]
->>>>>>> d367f202
+StackOutput = Dict[Arch, StackOutputArchData]