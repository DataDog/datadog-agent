from __future__ import annotations

import glob
import json
import os
from pathlib import Path
from typing import TYPE_CHECKING

from invoke.context import Context

from tasks.kernel_matrix_testing.config import ConfigManager
from tasks.kernel_matrix_testing.kmt_os import get_kmt_os
from tasks.kernel_matrix_testing.tool import Exit, ask, error, info

if TYPE_CHECKING:
    from tasks.kernel_matrix_testing.types import KMTArchNameOrLocal, PathOrStr, SSHKey, StackOutput

# Common SSH options for all SSH commands
SSH_OPTIONS = {
    # Disable host key checking, the IPs of the QEMU machines are reused and we don't want constant
    # warnings about changed host keys. We need the combination of both options, if we just set
    # StrictHostKeyChecking to no, it will still check the known hosts file and disable some options
    # and print out scary warnings if the key doesn't match.
    "StrictHostKeyChecking": "accept-new",
    "UserKnownHostsFile": "/dev/null",
}


def ssh_options_command(extra_opts: dict[str, str] | None = None):
    opts = SSH_OPTIONS.copy()
    if extra_opts is not None:
        opts.update(extra_opts)

    return " ".join([f"-o {k}={v}" for k, v in opts.items()])


class LocalCommandRunner:
    @staticmethod
    def run_cmd(ctx: Context, _: HostInstance, cmd: str, allow_fail: bool, verbose: bool):
        res = ctx.run(cmd.format(proxy_cmd=""), hide=(not verbose), warn=allow_fail)
        if res is not None and res.ok:
            return True

        error(f"[-] Failed: {cmd}")
        if allow_fail:
            return False
        if res is not None:
            print_failed(res.stderr)
        raise Exit("command failed")


class RemoteCommandRunner:
    @staticmethod
    def run_cmd(ctx: Context, instance: HostInstance, cmd: str, allow_fail: bool, verbose: bool):
        ssh_key_arg = f"-o IdentitiesOnly=yes -i {instance.ssh_key_path}" if instance.ssh_key_path is not None else ""
        res = ctx.run(
            cmd.format(
                proxy_cmd=f"-o ProxyCommand='ssh {ssh_options_command()} {ssh_key_arg} -W %h:%p ubuntu@{instance.ip}'"
            ),
            hide=(not verbose),
            warn=allow_fail,
        )
        if res is not None and res.ok:
            return True

        error(f"[-] Failed: {cmd}")
        if allow_fail:
            return False
        if res is not None:
            print_failed(res.stderr)
        raise Exit("command failed")


def get_instance_runner(arch: KMTArchNameOrLocal):
    if arch == "local":
        return LocalCommandRunner
    else:
        return RemoteCommandRunner


def print_failed(output: str):
    out = list()
    for line in output.split("\n"):
        out.append(f"\t{line}")
    error('\n'.join(out))


class LibvirtDomain:
    def __init__(
        self,
        ip: str,
        domain_id: str,
        tag: str,
        vmset_tags: list[str],
        ssh_key_path: str | None,
        instance: HostInstance,
    ):
        self.ip = ip
        self.name = domain_id
        self.tag = tag
        self.vmset_tags = vmset_tags
        self.ssh_key = ssh_key_path
        self.instance = instance

    def run_cmd(self, ctx: Context, cmd: str, allow_fail=False, verbose=False, timeout_sec=None):
        if timeout_sec is not None:
            extra_opts = {"ConnectTimeout": str(timeout_sec)}
        else:
            extra_opts = None

        run = f"ssh {ssh_options_command(extra_opts)} -o IdentitiesOnly=yes -i {self.ssh_key} root@{self.ip} {{proxy_cmd}} '{cmd}'"
        return self.instance.runner.run_cmd(ctx, self.instance, run, allow_fail, verbose)

<<<<<<< HEAD
    def copy(
        self,
        ctx: Context,
        source: PathOrStr,
        target: PathOrStr,
        exclude: PathOrStr | None = None,
        verbose: bool = False,
    ):
        exclude_arg = ""
        if exclude is not None:
            exclude_arg = f"--exclude '{exclude}'"
        verbose_arg = "-v" if verbose else ""

        # Always ensure that the parent directory exists, rsync creates the rest
        self.run_cmd(ctx, f"mkdir -p {os.path.dirname(target)}", verbose=verbose)

        run = f"rsync {verbose_arg} -e \"ssh {ssh_options_command({'IdentitiesOnly': 'yes'})} {{proxy_cmd}} -i {self.ssh_key}\" -p -rt --exclude='.git*' {exclude_arg} --filter=':- .gitignore' {source} root@{self.ip}:{target}"
=======
    def _get_rsync_base(self, exclude: PathOrStr | None) -> str:
        exclude_arg = ""
        if exclude is not None:
            exclude_arg = f"--exclude '{exclude}'"

        return f"rsync -e \"ssh {ssh_options_command({'IdentitiesOnly': 'yes'})} {{proxy_cmd}} -i {self.ssh_key}\" -p -rt --exclude='.git*' {exclude_arg} --filter=':- .gitignore'"

    def copy(
        self,
        ctx: Context,
        source: PathOrStr,
        target: PathOrStr,
        exclude: PathOrStr | None = None,
        verbose: bool = False,
    ):
        run = self._get_rsync_base(exclude) + f" {source} root@{self.ip}:{target}"
        return self.instance.runner.run_cmd(ctx, self.instance, run, False, verbose)

    def download(
        self,
        ctx: Context,
        source: PathOrStr,
        target: PathOrStr,
        exclude: PathOrStr | None = None,
        verbose: bool = False,
    ):
        run = self._get_rsync_base(exclude) + f" root@{self.ip}:{source} {target}"
>>>>>>> 65f9e9ff
        return self.instance.runner.run_cmd(ctx, self.instance, run, False, verbose)

    def __repr__(self):
        return f"<LibvirtDomain> {self.name} {self.ip}"

    def check_reachable(self, ctx: Context) -> bool:
        return self.run_cmd(ctx, "true", allow_fail=True, timeout_sec=2)


class HostInstance:
    def __init__(self, ip: str, arch: KMTArchNameOrLocal, ssh_key_path: str | None):
        self.ip: str = ip
        self.arch: KMTArchNameOrLocal = arch
        self.ssh_key_path: str | None = ssh_key_path
        self.microvms: list[LibvirtDomain] = []
        self.runner = get_instance_runner(arch)

    def add_microvm(self, domain: LibvirtDomain):
        self.microvms.append(domain)

    def __repr__(self):
        return f"<HostInstance> {self.ip} {self.arch}"


def build_infrastructure(stack: str, ssh_key_obj: SSHKey | None = None):
    stack_output = os.path.join(get_kmt_os().stacks_dir, stack, "stack.output")
    if not os.path.exists(stack_output):
        raise Exit(f"no stack.output file present at {stack_output}")

    with open(stack_output) as f:
        try:
            infra_map: StackOutput = json.load(f)
        except json.decoder.JSONDecodeError:
            raise Exit(f"{stack_output} file is not a valid json file")

    infra: dict[KMTArchNameOrLocal, HostInstance] = dict()
    for arch in infra_map:
        key = ssh_key_obj['path'] if ssh_key_obj is not None else None
        instance = HostInstance(infra_map[arch]["ip"], arch, key)
        for vm in infra_map[arch]["microvms"]:
            # We use the local ddvm_rsa key as the path to the key stored in the pulumi output JSON
            # file refers to the location in the remote instance, which might not be the same as the
            # location in the local machine.
            instance.add_microvm(
                LibvirtDomain(
                    vm["ip"], vm["id"], vm["tag"], vm["vmset-tags"], os.fspath(get_kmt_os().ddvm_rsa), instance
                )
            )

        infra[arch] = instance

    return infra


def ask_for_ssh() -> bool:
    return (
        ask(
            "You may want to provide ssh key, since the given config launches a remote instance.\nContinue without a ssh key?[Y/n]"
        )
        != "y"
    )


def get_ssh_key_name(pubkey: Path) -> str | None:
    parts = pubkey.read_text().split()
    if len(parts) != 3:
        return None
    return parts[2]


def get_ssh_agent_key_names(ctx: Context) -> list[str]:
    """Return the key names found in the SSH agent"""
    agent_output = ctx.run("ssh-add -l")
    if agent_output is None or not agent_output.ok:
        raise Exit("Cannot find any keys in the SSH agent")
    output_parts = [line.split() for line in agent_output.stdout.split("\n")]
    return [parts[2] for parts in output_parts if len(parts) >= 3]


def try_get_ssh_key(ctx: Context, key_hint: str | None) -> SSHKey | None:
    """Return a SSHKey object, either using the hint provided
    or using the configuration.

    The hint can either be a file path, a key name or a name of a file in ~/.ssh
    """
    if key_hint is not None:
        checked_paths: list[str] = []
        home = Path.home()
        possible_paths = map(Path, [key_hint, f"{home}/.ssh/{key_hint}", f"{home}/.ssh/{key_hint}.pem"])
        for path in possible_paths:
            checked_paths.append(os.fspath(path))
            if not path.is_file():
                continue

            # Try to get the public key
            if path.suffix == '.pub':
                pubkey = path
                privkey = path.with_suffix("")
            else:
                # Try replacing and adding the .pub suffix
                possible_pubkeys = [path.with_suffix(".pub"), Path(f"{os.fspath(path)}.pub")]
                pubkey = next((p for p in possible_pubkeys if p.is_file()), None)
                privkey = path

            keyname = get_ssh_key_name(pubkey) if pubkey is not None else None
            if keyname is None:
                raise Exit(f"Cannot find a key name in {path}")
            return {'path': os.fspath(privkey), 'name': keyname, 'aws_key_name': keyname}

        # Key hint is not a file, see if it's a key name
        for pubkey in glob.glob(os.path.expanduser("~/.ssh/*.pub")):
            privkey = pubkey[:-4]
            checked_paths.append(privkey)
            key_name = get_ssh_key_name(Path(pubkey))
            if key_name == key_hint:
                return {'path': privkey, 'name': key_hint, 'aws_key_name': key_hint}

        # Check if it's a key name that's there in the agent
        agent_keys = get_ssh_agent_key_names(ctx)
        if key_hint in agent_keys:
            return {'path': None, 'name': key_hint, 'aws_key_name': key_hint}

        raise Exit(
            f"Could not find file for ssh key {key_hint}. Looked in {list(possible_paths)}, it's not a path, not a file name nor a key name"
        )

    cm = ConfigManager()
    return cm.config.get("ssh")


def ensure_key_in_agent(ctx: Context, key: SSHKey):
    info(f"[+] Checking that key {key} is in the SSH agent...")
    res = ctx.run(f"ssh-add -l | grep {key['name']}", warn=True)
    if res is None or not res.ok:
        if key['path'] is None:
            raise Exit(f"Key {key} not found in the agent and no path provided to add it")

        info(f"[+] Key {key} not present in the agent, adding it")
        res = ctx.run(f"ssh-add {key['path']}")
        if res is None or not res.ok:
            raise Exit(f"Could not add key {key} to the SSH agent")


def ensure_key_in_ec2(ctx: Context, key: SSHKey):
    info(f"[+] Checking that key {key} is in AWS...")
    res = ctx.run(
        f"aws-vault exec sso-sandbox-account-admin -- aws ec2 describe-key-pairs --key-names {key['aws_key_name']}"
    )
    if res is None or not res.ok:
        raise Exit(f"Couldn't retrieve {key} from AWS EC2")<|MERGE_RESOLUTION|>--- conflicted
+++ resolved
@@ -111,7 +111,13 @@
         run = f"ssh {ssh_options_command(extra_opts)} -o IdentitiesOnly=yes -i {self.ssh_key} root@{self.ip} {{proxy_cmd}} '{cmd}'"
         return self.instance.runner.run_cmd(ctx, self.instance, run, allow_fail, verbose)
 
-<<<<<<< HEAD
+    def _get_rsync_base(self, exclude: PathOrStr | None) -> str:
+        exclude_arg = ""
+        if exclude is not None:
+            exclude_arg = f"--exclude '{exclude}'"
+
+        return f"rsync -e \"ssh {ssh_options_command({'IdentitiesOnly': 'yes'})} {{proxy_cmd}} -i {self.ssh_key}\" -p -rt --exclude='.git*' {exclude_arg} --filter=':- .gitignore'"
+
     def copy(
         self,
         ctx: Context,
@@ -120,31 +126,9 @@
         exclude: PathOrStr | None = None,
         verbose: bool = False,
     ):
-        exclude_arg = ""
-        if exclude is not None:
-            exclude_arg = f"--exclude '{exclude}'"
-        verbose_arg = "-v" if verbose else ""
-
         # Always ensure that the parent directory exists, rsync creates the rest
         self.run_cmd(ctx, f"mkdir -p {os.path.dirname(target)}", verbose=verbose)
 
-        run = f"rsync {verbose_arg} -e \"ssh {ssh_options_command({'IdentitiesOnly': 'yes'})} {{proxy_cmd}} -i {self.ssh_key}\" -p -rt --exclude='.git*' {exclude_arg} --filter=':- .gitignore' {source} root@{self.ip}:{target}"
-=======
-    def _get_rsync_base(self, exclude: PathOrStr | None) -> str:
-        exclude_arg = ""
-        if exclude is not None:
-            exclude_arg = f"--exclude '{exclude}'"
-
-        return f"rsync -e \"ssh {ssh_options_command({'IdentitiesOnly': 'yes'})} {{proxy_cmd}} -i {self.ssh_key}\" -p -rt --exclude='.git*' {exclude_arg} --filter=':- .gitignore'"
-
-    def copy(
-        self,
-        ctx: Context,
-        source: PathOrStr,
-        target: PathOrStr,
-        exclude: PathOrStr | None = None,
-        verbose: bool = False,
-    ):
         run = self._get_rsync_base(exclude) + f" {source} root@{self.ip}:{target}"
         return self.instance.runner.run_cmd(ctx, self.instance, run, False, verbose)
 
@@ -157,7 +141,6 @@
         verbose: bool = False,
     ):
         run = self._get_rsync_base(exclude) + f" root@{self.ip}:{source} {target}"
->>>>>>> 65f9e9ff
         return self.instance.runner.run_cmd(ctx, self.instance, run, False, verbose)
 
     def __repr__(self):
