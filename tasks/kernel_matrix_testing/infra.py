--- conflicted
+++ resolved
@@ -69,11 +69,7 @@
         ssh_key_arg = f"-i {instance.ssh_key_path}" if instance.ssh_key_path is not None else ""
         res = ctx.run(
             cmd.format(
-<<<<<<< HEAD
-                proxy_cmd=f"-o ProxyCommand='ssh -o StrictHostKeyChecking=no {ssh_key_arg} -W %h:%p ubuntu@{instance.ip}'"
-=======
-                proxy_cmd=f"-o ProxyCommand='ssh {ssh_options_command()} -i {instance.ssh_key} -W %h:%p ubuntu@{instance.ip}'"
->>>>>>> b510e2ed
+                proxy_cmd=f"-o ProxyCommand='ssh {ssh_options_command()} {ssh_key_arg} -W %h:%p ubuntu@{instance.ip}'"
             ),
             hide=(not verbose),
             warn=allow_fail,
@@ -99,11 +95,7 @@
 
         ssh_key_arg = f"-i {instance.ssh_key_path}" if instance.ssh_key_path is not None else ""
         ctx.run(
-<<<<<<< HEAD
-            f"rsync -e \"ssh -o StrictHostKeyChecking=no {ssh_key_arg}\" -p -rt --exclude='.git*' --filter=':- .gitignore' {source} ubuntu@{instance.ip}:{full_target}"
-=======
-            f"rsync -e \"ssh {ssh_options_command()} -i {instance.ssh_key}\" -p -rt --exclude='.git*' --filter=':- .gitignore' {source} ubuntu@{instance.ip}:{full_target}"
->>>>>>> b510e2ed
+            f"rsync -e \"ssh {ssh_options_command()} {ssh_key_arg}\" -p -rt --exclude='.git*' --filter=':- .gitignore' {source} ubuntu@{instance.ip}:{full_target}"
         )
 
 
