from __future__ import annotations

import glob
import json
import os
from pathlib import Path
from typing import TYPE_CHECKING, Dict, List, Optional

from invoke.context import Context

from tasks.kernel_matrix_testing.config import ConfigManager
from tasks.kernel_matrix_testing.kmt_os import get_kmt_os
from tasks.kernel_matrix_testing.tool import Exit, ask, error, info

if TYPE_CHECKING:
<<<<<<< HEAD
    from tasks.kernel_matrix_testing.types import ArchOrLocal, PathOrStr, SSHKey
=======
    from tasks.kernel_matrix_testing.types import ArchOrLocal, PathOrStr, StackOutput
>>>>>>> d367f202

# Common SSH options for all SSH commands
SSH_OPTIONS = {
    # Disable host key checking, the IPs of the QEMU machines are reused and we don't want constant
    # warnings about changed host keys. We need the combination of both options, if we just set
    # StrictHostKeyChecking to no, it will still check the known hosts file and disable some options
    # and print out scary warnings if the key doesn't match.
    "StrictHostKeyChecking": "accept-new",
    "UserKnownHostsFile": "/dev/null",
}


def ssh_options_command(extra_opts: Optional[Dict[str, str]] = None):
    opts = SSH_OPTIONS.copy()
    if extra_opts is not None:
        opts.update(extra_opts)

    return " ".join([f"-o {k}={v}" for k, v in opts.items()])


class LocalCommandRunner:
    @staticmethod
    def run_cmd(ctx: Context, _: 'HostInstance', cmd: str, allow_fail: bool, verbose: bool):
        res = ctx.run(cmd.format(proxy_cmd=""), hide=(not verbose), warn=allow_fail)
        if res is not None and res.ok:
            return True

        error(f"[-] Failed: {cmd}")
        if allow_fail:
            return False
        if res is not None:
            print_failed(res.stderr)
        raise Exit("command failed")

    @staticmethod
    def move_to_shared_directory(
        ctx: Context, _: 'HostInstance', source: PathOrStr, subdir: Optional[PathOrStr] = None
    ):
        recursive = ""
        if os.path.isdir(source):
            recursive = "-R"

        full_target = get_kmt_os().shared_dir
        if subdir is not None:
            full_target = os.path.join(get_kmt_os().shared_dir, subdir)
            ctx.run(f"mkdir -p {full_target}")
        ctx.run(f"cp {recursive} {source} {full_target}")


class RemoteCommandRunner:
    @staticmethod
    def run_cmd(ctx: Context, instance: 'HostInstance', cmd: str, allow_fail: bool, verbose: bool):
        ssh_key_arg = f"-i {instance.ssh_key_path}" if instance.ssh_key_path is not None else ""
        res = ctx.run(
            cmd.format(
                proxy_cmd=f"-o ProxyCommand='ssh {ssh_options_command()} {ssh_key_arg} -W %h:%p ubuntu@{instance.ip}'"
            ),
            hide=(not verbose),
            warn=allow_fail,
        )
        if res is not None and res.ok:
            return True

        error(f"[-] Failed: {cmd}")
        if allow_fail:
            return False
        if res is not None:
            print_failed(res.stderr)
        raise Exit("command failed")

    @staticmethod
    def move_to_shared_directory(
        ctx: Context, instance: 'HostInstance', source: PathOrStr, subdir: Optional[PathOrStr] = None
    ):
        full_target = get_kmt_os().shared_dir
        if subdir is not None:
            full_target = os.path.join(get_kmt_os().shared_dir, subdir)
            RemoteCommandRunner.run_cmd(ctx, instance, f"mkdir -p {full_target}", False, False)

        ssh_key_arg = f"-i {instance.ssh_key_path}" if instance.ssh_key_path is not None else ""
        ctx.run(
            f"rsync -e \"ssh {ssh_options_command()} {ssh_key_arg}\" -p -rt --exclude='.git*' --filter=':- .gitignore' {source} ubuntu@{instance.ip}:{full_target}"
        )


def get_instance_runner(arch: ArchOrLocal):
    if arch == "local":
        return LocalCommandRunner
    else:
        return RemoteCommandRunner


def print_failed(output: str):
    out = list()
    for line in output.split("\n"):
        out.append(f"\t{line}")
    error('\n'.join(out))


class LibvirtDomain:
    def __init__(
        self,
        ip: str,
        domain_id: str,
        tag: str,
        vmset_tags: List[str],
        ssh_key_path: Optional[str],
        instance: 'HostInstance',
    ):
        self.ip = ip
        self.name = domain_id
        self.tag = tag
        self.vmset_tags = vmset_tags
        self.ssh_key = ssh_key_path
        self.instance = instance

    def run_cmd(self, ctx: Context, cmd: str, allow_fail=False, verbose=False, timeout_sec=None):
        if timeout_sec is not None:
            extra_opts = {"ConnectTimeout": str(timeout_sec)}
        else:
            extra_opts = None

        run = f"ssh {ssh_options_command(extra_opts)} -i {self.ssh_key} root@{self.ip} {{proxy_cmd}} '{cmd}'"
        return self.instance.runner.run_cmd(ctx, self.instance, run, allow_fail, verbose)

    def copy(self, ctx: Context, source: PathOrStr, target: PathOrStr):
        run = f"rsync -e \"ssh {ssh_options_command()} {{proxy_cmd}} -i {self.ssh_key}\" -p -rt --exclude='.git*' --filter=':- .gitignore' {source} root@{self.ip}:{target}"
        return self.instance.runner.run_cmd(ctx, self.instance, run, False, False)

    def __repr__(self):
        return f"<LibvirtDomain> {self.name} {self.ip}"

    def check_reachable(self, ctx: Context) -> bool:
        return self.run_cmd(ctx, "true", allow_fail=True, timeout_sec=2)


class HostInstance:
    def __init__(self, ip: str, arch: ArchOrLocal, ssh_key_path: Optional[str]):
        self.ip: str = ip
        self.arch: ArchOrLocal = arch
        self.ssh_key_path: Optional[str] = ssh_key_path
        self.microvms: List[LibvirtDomain] = []
        self.runner = get_instance_runner(arch)

    def add_microvm(self, domain: LibvirtDomain):
        self.microvms.append(domain)

    def copy_to_all_vms(self, ctx: Context, path: PathOrStr, subdir: Optional[PathOrStr] = None):
        self.runner.move_to_shared_directory(ctx, self, path, subdir)

    def __repr__(self):
        return f"<HostInstance> {self.ip} {self.arch}"


def build_infrastructure(stack: str, ssh_key_obj: Optional[SSHKey] = None):
    stack_output = os.path.join(get_kmt_os().stacks_dir, stack, "stack.output")
    if not os.path.exists(stack_output):
        raise Exit(f"no stack.output file present at {stack_output}")

    with open(stack_output, 'r') as f:
        try:
            infra_map: StackOutput = json.load(f)
        except json.decoder.JSONDecodeError:
            raise Exit(f"{stack_output} file is not a valid json file")

    infra: Dict[ArchOrLocal, HostInstance] = dict()
    for arch in infra_map:
        key = ssh_key_obj['path'] if ssh_key_obj is not None else None
        instance = HostInstance(infra_map[arch]["ip"], arch, key)
        for vm in infra_map[arch]["microvms"]:
            # We use the local ddvm_rsa key as the path to the key stored in the pulumi output JSON
            # file refers to the location in the remote instance, which might not be the same as the
            # location in the local machine.
            instance.add_microvm(
                LibvirtDomain(
                    vm["ip"], vm["id"], vm["tag"], vm["vmset-tags"], os.fspath(get_kmt_os().ddvm_rsa), instance
                )
            )

        infra[arch] = instance

    return infra


def ask_for_ssh() -> bool:
    return (
        ask(
            "You may want to provide ssh key, since the given config launches a remote instance.\nContinue without a ssh key?[Y/n]"
        )
        != "y"
    )


def get_ssh_key_name(pubkey: Path) -> Optional[str]:
    parts = pubkey.read_text().split()
    if len(parts) != 3:
        return None
    return parts[2]


def get_ssh_agent_key_names(ctx: Context) -> List[str]:
    """Return the key names found in the SSH agent"""
    agent_output = ctx.run("ssh-add -l")
    if agent_output is None or not agent_output.ok:
        raise Exit("Cannot find any keys in the SSH agent")
    output_parts = [line.split() for line in agent_output.stdout.split("\n")]
    return [parts[2] for parts in output_parts if len(parts) >= 3]


def try_get_ssh_key(ctx: Context, key_hint: Optional[str]) -> Optional[SSHKey]:
    """Return a SSHKey object, either using the hint provided
    or using the configuration.

    The hint can either be a file path, a key name or a name of a file in ~/.ssh
    """
    if key_hint is not None:
        checked_paths: List[str] = []
        possible_paths = map(Path, [key_hint, f"~/.ssh/{key_hint}", f"~/.ssh/{key_hint}.pem"])
        for path in possible_paths:
            checked_paths.append(os.fspath(path))
            if not path.is_file():
                continue

            # Try to get the public key
            if path.suffix == '.pub':
                pubkey = path
                privkey = path.with_suffix("")
            else:
                # Try replacing and adding the .pub suffix
                possible_pubkeys = [path.with_suffix(".pub"), Path(f"{os.fspath(path)}.pub")]
                pubkey = next((p for p in possible_pubkeys if p.is_file()), None)
                privkey = path

            keyname = get_ssh_key_name(pubkey) if pubkey is not None else None
            if keyname is None:
                raise Exit(f"Cannot find a key name in {path}")
            return {'path': os.fspath(privkey), 'name': keyname, 'aws_key_name': keyname}

        # Key hint is not a file, see if it's a key name
        for pubkey in glob.glob(os.path.expanduser("~/.ssh/*.pub")):
            privkey = pubkey[:-4]
            checked_paths.append(privkey)
            key_name = get_ssh_key_name(Path(pubkey))
            if key_name == key_hint:
                return {'path': privkey, 'name': key_hint, 'aws_key_name': key_hint}

        # Check if it's a key name that's there in the agent
        agent_keys = get_ssh_agent_key_names(ctx)
        if key_hint in agent_keys:
            return {'path': None, 'name': key_hint, 'aws_key_name': key_hint}

        raise Exit(
            f"Could not find file for ssh key {key_hint}. Looked in {possible_paths}, it's not a path, not a file name nor a key name"
        )

    cm = ConfigManager()
    return cm.config.get("ssh")


def ensure_key_in_agent(ctx: Context, key: SSHKey):
    info(f"[+] Checking that key {key} is in the SSH agent...")
    res = ctx.run(f"ssh-add -l | grep {key['name']}")
    if res is None or not res.ok:
        if key['path'] is None:
            raise Exit(f"Key {key} not found in the agent and no path provided to add it")

        info(f"[+] Key {key} not present in the agent, adding it")
        res = ctx.run(f"ssh-add {key['path']}")
        if res is None or not res.ok:
            raise Exit(f"Could not add key {key} to the SSH agent")


def ensure_key_in_ec2(ctx: Context, key: SSHKey):
    info(f"[+] Checking that key {key} is in AWS...")
    res = ctx.run(
        f"aws-vault exec sso-sandbox-account-admin -- aws ec2 describe-key-pairs --key-names {key['aws_key_name']}"
    )
    if res is None or not res.ok:
        raise Exit(f"Couldn't retrieve {key} from AWS EC2")<|MERGE_RESOLUTION|>--- conflicted
+++ resolved
@@ -13,11 +13,7 @@
 from tasks.kernel_matrix_testing.tool import Exit, ask, error, info
 
 if TYPE_CHECKING:
-<<<<<<< HEAD
-    from tasks.kernel_matrix_testing.types import ArchOrLocal, PathOrStr, SSHKey
-=======
-    from tasks.kernel_matrix_testing.types import ArchOrLocal, PathOrStr, StackOutput
->>>>>>> d367f202
+    from tasks.kernel_matrix_testing.types import ArchOrLocal, PathOrStr, SSHKey, StackOutput
 
 # Common SSH options for all SSH commands
 SSH_OPTIONS = {
