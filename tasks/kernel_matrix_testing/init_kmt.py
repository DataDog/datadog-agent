from __future__ import annotations

import getpass
import os
import shutil
import sys
from pathlib import Path
from typing import TYPE_CHECKING

from invoke.context import Context

from tasks.kernel_matrix_testing.compiler import get_compiler
from tasks.kernel_matrix_testing.download import download_rootfs
from tasks.kernel_matrix_testing.kmt_os import get_kmt_os
from tasks.kernel_matrix_testing.tool import Exit, ask, info, is_root

if TYPE_CHECKING:
    from tasks.kernel_matrix_testing.types import PathOrStr


def gen_ssh_key(ctx: Context, kmt_dir: PathOrStr):
    ctx.run(f"cp tasks/kernel_matrix_testing/ddvm_rsa {kmt_dir}")
    ctx.run(f"chmod 600 {kmt_dir}/ddvm_rsa")


def init_kernel_matrix_testing_system(ctx: Context, lite: bool, images):
    kmt_os = get_kmt_os()

    info("[+] Installing OS-specific general requirements...")
    kmt_os.install_requirements(ctx)

    if sys.version_info >= (3, 12):
        resp = ask("Python 3.12+ is not tested yet with KMT, some packages might not be available. Continue? (y/N)? ")
        if resp.lower().strip() != "y":
            raise Exit("Aborted by user")

    reqs_file = Path(__file__).parent / "requirements.txt"
    ctx.run(f"pip3 install -r {reqs_file.absolute()}")

    if shutil.which("pulumi") is None:
        if Path("~/.pulumi/bin/pulumi").expanduser().exists():
            raise Exit("pulumi is installed in ~/.pulumi/bin/pulumi, but not in $PATH. Add it to $PATH.")

        ctx.run("curl -fsSL https://get.pulumi.com | sh")
        os.environ["PATH"] = f"{os.environ['PATH']}:{os.path.expanduser('~/.pulumi/bin')}"

        if shutil.which("pulumi") is None:
            raise Exit("pulumi not found in $PATH after installation")

        ctx.run("pulumi login --local")

    repo_root = Path(__file__).parent.parent.parent
    test_infra_dir = repo_root.parent / "test-infra-definitions"

    if not test_infra_dir.is_dir():
        resp = ask(
            f"test-infra-definitions directory not found in {test_infra_dir.absolute()}. Clone the repository? (y/N)? "
        )
        if resp.lower().strip() != "y":
            raise Exit("Aborted by user")

        ctx.run(f"git clone git@github.com:DataDog/test-infra-definitions.git {test_infra_dir}")

    info("[+] Installing pulumi plugins")
    with ctx.cd(test_infra_dir):
        ctx.run("go mod download")
        ctx.run("PULUMI_CONFIG_PASSPHRASE=dummy pulumi --non-interactive plugin install")

    pulumi_test_cmd = "pulumi --non-interactive plugin ls"
    res = ctx.run(pulumi_test_cmd, warn=True)
    if res is None or not res.ok:
        raise Exit(
            f"Running {pulumi_test_cmd} failed, check that the installation is correct (see tasks/kernel_matrix_testing/README.md)"
        )

    if not lite:
        if shutil.which("libvirtd") is None:
            if Path("/opt/homebrew/sbin/libvirtd").exists():
                raise Exit(
                    "libvirtd is installed in /opt/homebrew/sbin/libvirtd, but not in $PATH. /opt/homebrew/sbin should be part of your $PATH variable"
                )
            else:
                raise Exit("libvirtd not found in $PATH, did you run tasks/kernel_matrix_testing/env-setup.sh?")

        info("[+] OS-specific setup")
        kmt_os.init_local(ctx)

    info("[+] Creating KMT directories")
    sudo = "sudo" if not is_root() else ""
    user = getpass.getuser()
    ctx.run(f"{sudo} install -d -m 0755 -g {kmt_os.libvirt_group} -o {user} {kmt_os.kmt_dir}")
    ctx.run(f"{sudo} install -d -m 0755 -g {kmt_os.libvirt_group} -o {user} {kmt_os.packages_dir}")
    ctx.run(f"{sudo} install -d -m 0755 -g {kmt_os.libvirt_group} -o {user} {kmt_os.stacks_dir}")
    ctx.run(f"{sudo} install -d -m 0755 -g {kmt_os.libvirt_group} -o {user} {kmt_os.libvirt_dir}")
    ctx.run(f"{sudo} install -d -m 0755 -g {kmt_os.libvirt_group} -o {user} {kmt_os.rootfs_dir}")
    ctx.run(f"{sudo} install -d -m 0755 -g {kmt_os.libvirt_group} -o {user} {kmt_os.shared_dir}")

    # download dependencies
    if not lite:
        info("[+] Downloading VM images")
        download_rootfs(ctx, kmt_os.rootfs_dir, "system-probe", images)

    # Copy the SSH key we use to connect
    gen_ssh_key(ctx, kmt_os.kmt_dir)

    # build docker compile image
    info("[+] Starting compiler image")
    kmt_os.assert_user_in_docker_group(ctx)
    info(f"[+] User '{os.getlogin()}' in group 'docker'")

<<<<<<< HEAD
    get_compiler(ctx).start()

    ctx.run("inv kmt.config_ssh_key")
=======
    if kmt_os.name == "macos":
        for cc in all_compilers(ctx):
            cc.start()
    else:
        get_compiler(ctx, "local").start()
>>>>>>> 34d32132
<|MERGE_RESOLUTION|>--- conflicted
+++ resolved
@@ -108,14 +108,4 @@
     kmt_os.assert_user_in_docker_group(ctx)
     info(f"[+] User '{os.getlogin()}' in group 'docker'")
 
-<<<<<<< HEAD
-    get_compiler(ctx).start()
-
-    ctx.run("inv kmt.config_ssh_key")
-=======
-    if kmt_os.name == "macos":
-        for cc in all_compilers(ctx):
-            cc.start()
-    else:
-        get_compiler(ctx, "local").start()
->>>>>>> 34d32132
+    get_compiler(ctx).start()