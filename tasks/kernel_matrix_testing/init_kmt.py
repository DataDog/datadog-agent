--- conflicted
+++ resolved
@@ -43,29 +43,15 @@
     kmt_os = get_kmt_os()
 
     sudo = "sudo" if not is_root() else ""
-<<<<<<< HEAD
-=======
-    ctx.run(f"{sudo} install -d -m 0755 -g libvirt -o $(getent passwd $USER | cut -d ':' -f 1) {kmt_os.kmt_dir}")
-    ctx.run(f"{sudo} install -d -m 0755 -g libvirt -o $(getent passwd $USER | cut -d ':' -f 1) {kmt_os.packages_dir}")
-    ctx.run(f"{sudo} install -d -m 0755 -g libvirt -o $(getent passwd $USER | cut -d ':' -f 1) {kmt_os.stacks_dir}")
-    ctx.run(f"{sudo} install -d -m 0755 -g libvirt -o $(getent passwd $USER | cut -d ':' -f 1) {kmt_os.libvirt_dir}")
-    ctx.run(f"{sudo} install -d -m 0755 -g libvirt -o $(getent passwd $USER | cut -d ':' -f 1) {kmt_os.rootfs_dir}")
-    ctx.run(f"{sudo} install -d -m 0755 -g libvirt -o $(getent passwd $USER | cut -d ':' -f 1) {kmt_os.shared_dir}")
-
-    ## fix libvirt conf
->>>>>>> a0805908
     user = getpass.getuser()
     ctx.run(f"{sudo} install -d -m 0755 -g {kmt_os.libvirt_group} -o {user} {kmt_os.kmt_dir}")
     ctx.run(f"{sudo} install -d -m 0755 -g {kmt_os.libvirt_group} -o {user} {kmt_os.packages_dir}")
-    ctx.run(f"{sudo} install -d -m 0755 -g {kmt_os.libvirt_group} -o {user} {kmt_os.backup_dir}")
     ctx.run(f"{sudo} install -d -m 0755 -g {kmt_os.libvirt_group} -o {user} {kmt_os.stacks_dir}")
     ctx.run(f"{sudo} install -d -m 0755 -g {kmt_os.libvirt_group} -o {user} {kmt_os.libvirt_dir}")
     ctx.run(f"{sudo} install -d -m 0755 -g {kmt_os.libvirt_group} -o {user} {kmt_os.rootfs_dir}")
     ctx.run(f"{sudo} install -d -m 0755 -g {kmt_os.libvirt_group} -o {user} {kmt_os.shared_dir}")
-    ctx.run(f"{sudo} install -d -m 0755 -g {kmt_os.libvirt_group} -o {user} {kmt_os.kheaders_dir}")
 
     if not lite:
-<<<<<<< HEAD
         ## fix libvirt conf
         ctx.run(
             f"{sudo} sed --in-place 's/#security_driver = \"selinux\"/security_driver = \"none\"/' {kmt_os.qemu_conf}"
@@ -75,12 +61,9 @@
 
         kmt_os.restart_libvirtd(ctx, sudo)
 
-        # download dependencies
-        download_rootfs(ctx, kmt_os.rootfs_dir, kmt_os.backup_dir)
-        download_kernel_packages(ctx, kmt_os.packages_dir, kmt_os.kheaders_dir, kmt_os.backup_dir)
-=======
+    # download dependencies
+    if not lite:
         download_rootfs(ctx, kmt_os.rootfs_dir)
->>>>>>> a0805908
         gen_ssh_key(ctx, kmt_os.kmt_dir)
 
     # build docker compile image
