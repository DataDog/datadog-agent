<<<<<<< HEAD
from __future__ import annotations

from typing import TYPE_CHECKING, Callable, Iterable, List

from tasks.kernel_matrix_testing.tool import info

if TYPE_CHECKING:
    import libvirt

    from tasks.kernel_matrix_testing.types import TNamed
=======
import sys

from tasks.kernel_matrix_testing.tool import info

try:
    import libvirt
except ImportError:
    libvirt = None
>>>>>>> 4afd524d


def resource_in_stack(stack: str, resource: str) -> bool:
    return f"-{stack}" in resource


def get_resources_in_stack(stack: str, list_fn: Callable[[], Iterable[TNamed]]) -> List[TNamed]:
    resources = list_fn()
    stack_resources = list()
    for resource in resources:
        if resource_in_stack(stack, resource.name()):
            stack_resources.append(resource)

    return stack_resources


def delete_domains(conn: 'libvirt.virConnect', stack: str):
    domains = get_resources_in_stack(stack, conn.listAllDomains)
    info(f"[*] {len(domains)} VMs running in stack {stack}")

    for domain in domains:
        name = domain.name()
        if domain.isActive():
            domain.destroy()

        undefine_flags = 0
        if sys.platform == "darwin":
            undefine_flags |= libvirt.VIR_DOMAIN_UNDEFINE_NVRAM

        domain.undefineFlags(undefine_flags)

        info(f"[+] VM {name} deleted")


def getAllStackVolumesFn(conn: 'libvirt.virConnect', stack: str):
    def getAllStackVolumes() -> List['libvirt.virStorageVol']:
        pools = get_resources_in_stack(stack, conn.listAllStoragePools)

        volumes: List['libvirt.virStorageVol'] = list()
        for pool in pools:
            if not pool.isActive():
                continue
            volumes += pool.listAllVolumes()

        return volumes

    return getAllStackVolumes


def delete_volumes(conn: 'libvirt.virConnect', stack: str):
    volumes = get_resources_in_stack(stack, getAllStackVolumesFn(conn, stack))
    info(f"[*] {len(volumes)} storage volumes running in stack {stack}")

    for volume in volumes:
        name = volume.name()
        volume.delete()
        #        volume.undefine()
        info(f"[+] Storage volume {name} deleted")


def delete_pools(conn: 'libvirt.virConnect', stack: str):
    pools = get_resources_in_stack(stack, conn.listAllStoragePools)
    info(f"[*] {len(pools)} storage pools running in stack {stack}")

    for pool in pools:
        name = pool.name()
        if pool.isActive():
            pool.destroy()
        pool.undefine()
        info(f"[+] Storage pool {name} deleted")


def delete_networks(conn: 'libvirt.virConnect', stack: str):
    networks = get_resources_in_stack(stack, conn.listAllNetworks)
    info(f"[*] {len(networks)} networks running in stack {stack}")

    for network in networks:
        name = network.name()
        if network.isActive():
            network.destroy()
        network.undefine()
        info(f"[+] Network {name} deleted")


def pause_domains(conn: 'libvirt.virConnect', stack: str):
    domains = get_resources_in_stack(stack, conn.listAllDomains)
    info(f"[*] {len(domains)} VMs running in stack {stack}")

    for domain in domains:
        name = domain.name()
        if domain.isActive():
            domain.destroy()
        info(f"[+] VM {name} is paused")


def resume_network(conn: 'libvirt.virConnect', stack: str):
    networks = get_resources_in_stack(stack, conn.listAllNetworks)
    info(f"[*] {len(networks)} networks running in stack {stack}")

    for network in networks:
        name = network.name()
        if not network.isActive():
            network.create()
        info(f"[+] Network {name} resumed")


def resume_domains(conn: 'libvirt.virConnect', stack: str):
    domains = get_resources_in_stack(stack, conn.listAllDomains)
    info(f"[*] {len(domains)} VMs running in stack {stack}")

    resume_network(conn, stack)

    for domain in domains:
        name = domain.name()
        if not domain.isActive():
            domain.create()
        info(f"[+] VM {name} is resumed")<|MERGE_RESOLUTION|>--- conflicted
+++ resolved
@@ -1,6 +1,6 @@
-<<<<<<< HEAD
 from __future__ import annotations
 
+import sys
 from typing import TYPE_CHECKING, Callable, Iterable, List
 
 from tasks.kernel_matrix_testing.tool import info
@@ -9,16 +9,6 @@
     import libvirt
 
     from tasks.kernel_matrix_testing.types import TNamed
-=======
-import sys
-
-from tasks.kernel_matrix_testing.tool import info
-
-try:
-    import libvirt
-except ImportError:
-    libvirt = None
->>>>>>> 4afd524d
 
 
 def resource_in_stack(stack: str, resource: str) -> bool:
