from __future__ import annotations

import os
import tempfile
from typing import TYPE_CHECKING

from invoke.context import Context

from tasks.kernel_matrix_testing.platforms import get_platforms
from tasks.kernel_matrix_testing.tool import Exit, debug, info, warn
from tasks.kernel_matrix_testing.vars import KMT_SUPPORTED_ARCHS
from tasks.kernel_matrix_testing.vmconfig import get_vmconfig_template
from tasks.libs.types.arch import Arch

if TYPE_CHECKING:
    from tasks.kernel_matrix_testing.types import KMTArchName, PathOrStr

try:
    import requests
except ImportError:
    requests = None


def get_sum_file(f):
    return f"{f}.xz.sum"


def requires_update(url_base: str, rootfs_dir: PathOrStr, image: str, branch: str):
    if requests is None:
        raise Exit("requests module is not installed, please install it to continue")

<<<<<<< HEAD
    sum_url = os.path.join(url_base, branch, get_sum_file(image))
=======
    sum_filename = f"{image}.xz.sum"
    sum_url = os.path.join(url_base, branch, sum_filename)
>>>>>>> 20ad1565
    r = requests.get(sum_url)
    if not r.ok:
        debug(f"[debug] {branch}/{image} sum file not found at {sum_url} (status: {r.status_code})")
        # If we can't get the remote sum, we can't compare, so we assume an update is needed.
        return True

    new_sum = r.text.rstrip().split(' ')[0]
    debug(f"[debug] {branch}/{image} new_sum: {new_sum}")

<<<<<<< HEAD
    if not os.path.exists(os.path.join(rootfs_dir, get_sum_file(image))):
        return True

    with open(os.path.join(rootfs_dir, get_sum_file(image))) as f:
=======
    local_sum_path = os.path.join(rootfs_dir, sum_filename)
    if not os.path.exists(local_sum_path):
        return True

    with open(local_sum_path) as f:
>>>>>>> 20ad1565
        original_sum = f.read().rstrip().split(' ')[0]
        debug(f"[debug] {image} original_sum: {original_sum}")
    if new_sum != original_sum:
        return True
    return False


def download_rootfs(
    ctx: Context,
    rootfs_dir: PathOrStr,
    vmconfig_template_name: str,
    arch: KMTArchName | None = None,
    images: str | None = None,
):
    platforms = get_platforms()
    vmconfig_template = get_vmconfig_template(vmconfig_template_name)

    url_base = platforms["url_base"]

    if arch is None:
        arch = Arch.local().kmt_arch
    to_download: list[str] = []
    file_ls: list[str] = []
    branch_mapping: dict[str, str] = {}

    selected_image_list = images.split(",") if images is not None else []

    for tag in platforms[arch]:
        platinfo = platforms[arch][tag]
        if "image" not in platinfo:
            raise Exit("image is not defined in platform info")

        if images is not None:
            image_possible_names = [tag] + platinfo.get("alt_version_names", [])
            if "os_id" in platinfo and "os_version" in platinfo:
                image_possible_names.append(f"{platinfo['os_id']}-{platinfo['os_version']}")

            matching_names = set(selected_image_list) & set(image_possible_names)
            if len(matching_names) == 0:
                continue

            info(f"[+] Image {tag} matched filters: {', '.join(matching_names)}")
            selected_image_list = list(set(selected_image_list) - matching_names)

        path = os.path.basename(platinfo["image"])
        if path.endswith(".xz"):
            path = path[: -len(".xz")]

        branch_mapping[path] = platinfo.get('image_version', 'master')
        file_ls.append(os.path.basename(path))

    if len(selected_image_list) > 0:
        raise Exit(f"Couldn't find images for the following names: {', '.join(selected_image_list)}")

    # if file does not exist download it.
    for f in file_ls:
        path = os.path.join(rootfs_dir, f)
        if not os.path.exists(path):
            to_download.append(f)

    for vmset in vmconfig_template["vmsets"]:
        if "arch" not in vmset:
            raise Exit("arch is not defined in vmset")

        if vmset["arch"] != arch:
            continue

        for disk in vmset.get("disks", []):
            # Use the uncompressed disk name, avoid errors due to images being downloaded but not extracted
            d = os.path.basename(disk["target"])
            if not os.path.exists(os.path.join(rootfs_dir, d)):
                if d.endswith(".xz"):
                    d = d[: -len(".xz")]
                to_download.append(d)

    # download and compare hash sums
    present_files = list(set(file_ls) - set(to_download))
    for f in present_files:
        if requires_update(url_base, rootfs_dir, f, branch_mapping.get(f, "master")):
            debug(f"[debug] updating {f} from S3.")
<<<<<<< HEAD
            ctx.run(f"rm -f {f}")
            ctx.run(f"rm -f {get_sum_file(f)}")
=======
            ctx.run(f"rm -f {os.path.join(rootfs_dir, f)}")
            ctx.run(f"rm -f {os.path.join(rootfs_dir, f'{f}.xz.sum')}")
>>>>>>> 20ad1565
            to_download.append(f)

    if len(to_download) == 0:
        warn("[-] No update required for rootfs images")
        return

    # download files to be updates
    fd, path = tempfile.mkstemp()
    try:
        with os.fdopen(fd, 'w') as tmp:
            for f in to_download:
                branch = branch_mapping.get(f, "master")
                info(f"[+] {f} needs to be downloaded, using branch {branch}")
                filename = f"{f}.xz"
                sum_file = get_sum_file(f)
                wo_qcow2 = '.'.join(f.split('.')[:-1])
                manifest_file = f"{wo_qcow2}.manifest"
                # remove this file and sum, uncompressed file too if it exists
                ctx.run(f"rm -f {os.path.join(rootfs_dir, filename)}")
                ctx.run(f"rm -f {os.path.join(rootfs_dir, sum_file)}")
                ctx.run(f"rm -f {os.path.join(rootfs_dir, manifest_file)}")
                ctx.run(f"rm -f {os.path.join(rootfs_dir, f)} || true")  # remove old file if it exists
                # download package entry
                tmp.write(os.path.join(url_base, branch, filename) + "\n")
                tmp.write(f" dir={rootfs_dir}\n")
                tmp.write(f" out={filename}\n")
                # download sum entry
                tmp.write(os.path.join(url_base, branch, f"{sum_file}") + "\n")
                tmp.write(f" dir={rootfs_dir}\n")
                tmp.write(f" out={sum_file}\n")
                # download manifest file
                if "docker" not in f:
                    tmp.write(os.path.join(url_base, branch, f"{manifest_file}") + "\n")
                    tmp.write(f" dir={rootfs_dir}\n")
                    tmp.write(f" out={manifest_file}\n")
            tmp.write("\n")
        ctx.run(f"cat {path}")
        res = ctx.run(f"aria2c -i {path} -j {len(to_download)}")
        if res is None or not res.ok:
            raise Exit("Failed to download image files")
    finally:
        os.remove(path)

    # extract files
    res = ctx.run(f"find {rootfs_dir} -name \"*qcow*.xz\" -type f -exec xz -d {{}} \\;")
    if res is None or not res.ok:
        raise Exit("Failed to extract qcow2 files")

    # set permissions
    res = ctx.run(f"find {rootfs_dir} -name \"*qcow*\" -type f -exec chmod 0766 {{}} \\;")
    if res is None or not res.ok:
        raise Exit("Failed to set permissions 0766 to rootfs")


def update_rootfs(
    ctx: Context, rootfs_dir: PathOrStr, vmconfig_template: str, all_archs: bool = False, images: str | None = None
):
    if all_archs:
        for arch in KMT_SUPPORTED_ARCHS:
            info(f"[+] Updating root filesystem for {arch}")
            download_rootfs(ctx, rootfs_dir, vmconfig_template, arch, images)
    else:
        download_rootfs(ctx, rootfs_dir, vmconfig_template, Arch.local().kmt_arch, images)

    info("[+] Root filesystem and bootables images updated")<|MERGE_RESOLUTION|>--- conflicted
+++ resolved
@@ -29,12 +29,7 @@
     if requests is None:
         raise Exit("requests module is not installed, please install it to continue")
 
-<<<<<<< HEAD
     sum_url = os.path.join(url_base, branch, get_sum_file(image))
-=======
-    sum_filename = f"{image}.xz.sum"
-    sum_url = os.path.join(url_base, branch, sum_filename)
->>>>>>> 20ad1565
     r = requests.get(sum_url)
     if not r.ok:
         debug(f"[debug] {branch}/{image} sum file not found at {sum_url} (status: {r.status_code})")
@@ -44,18 +39,10 @@
     new_sum = r.text.rstrip().split(' ')[0]
     debug(f"[debug] {branch}/{image} new_sum: {new_sum}")
 
-<<<<<<< HEAD
     if not os.path.exists(os.path.join(rootfs_dir, get_sum_file(image))):
         return True
 
     with open(os.path.join(rootfs_dir, get_sum_file(image))) as f:
-=======
-    local_sum_path = os.path.join(rootfs_dir, sum_filename)
-    if not os.path.exists(local_sum_path):
-        return True
-
-    with open(local_sum_path) as f:
->>>>>>> 20ad1565
         original_sum = f.read().rstrip().split(' ')[0]
         debug(f"[debug] {image} original_sum: {original_sum}")
     if new_sum != original_sum:
@@ -136,13 +123,8 @@
     for f in present_files:
         if requires_update(url_base, rootfs_dir, f, branch_mapping.get(f, "master")):
             debug(f"[debug] updating {f} from S3.")
-<<<<<<< HEAD
             ctx.run(f"rm -f {f}")
             ctx.run(f"rm -f {get_sum_file(f)}")
-=======
-            ctx.run(f"rm -f {os.path.join(rootfs_dir, f)}")
-            ctx.run(f"rm -f {os.path.join(rootfs_dir, f'{f}.xz.sum')}")
->>>>>>> 20ad1565
             to_download.append(f)
 
     if len(to_download) == 0:
