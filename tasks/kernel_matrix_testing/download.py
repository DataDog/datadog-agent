--- conflicted
+++ resolved
@@ -17,11 +17,7 @@
     sum_url = os.path.join(url_base, branch, image + ".sum")
     r = requests.get(sum_url)
     new_sum = r.text.rstrip().split(' ')[0]
-<<<<<<< HEAD
-    debug(f"[debug] {image} new_sum: {new_sum}")
-=======
     debug(f"[debug] {branch}/{image} new_sum: {new_sum}")
->>>>>>> c6477f27
 
     if not os.path.exists(os.path.join(rootfs_dir, f"{image}.sum")):
         return True
@@ -91,24 +87,14 @@
     try:
         with os.fdopen(fd, 'w') as tmp:
             for f in to_download:
-<<<<<<< HEAD
-                info(f"[+] {f} needs to be downloaded")
-                filename = f"{f}.xz"
-=======
                 branch = branch_mapping.get(f, "master")
                 info(f"[+] {f} needs to be downloaded, using branch {branch}")
-                xz = ".xz" if f not in disks_to_download else ""
-                filename = f"{f}{xz}"
->>>>>>> c6477f27
+                filename = f"{f}.xz"
                 sum_file = f"{f}.sum"
                 # remove this file and sum, uncompressed file too if it exists
                 ctx.run(f"rm -f {os.path.join(rootfs_dir, filename)}")
                 ctx.run(f"rm -f {os.path.join(rootfs_dir, sum_file)}")
-<<<<<<< HEAD
-                ctx.run(f"rm -f {os.path.join(rootfs_dir, f)} || true")
-=======
                 ctx.run(f"rm -f {os.path.join(rootfs_dir, f)} || true")  # remove old file if it exists
->>>>>>> c6477f27
                 # download package entry
                 tmp.write(os.path.join(url_base, branch, filename) + "\n")
                 tmp.write(f" dir={rootfs_dir}\n")
