--- conflicted
+++ resolved
@@ -106,25 +106,7 @@
     return False
 
 
-<<<<<<< HEAD
-def kvm_ok(ctx: Context):
-    ctx.run("kvm-ok")
-    info("[+] Kvm available on system")
-
-
-def check_user_in_group(ctx: Context, group: str):
-    ctx.run(f"cat /proc/$$/status | grep '^Groups:' | grep $(cat /etc/group | grep '{group}:' | cut -d ':' -f 3)")
-    info(f"[+] User '{os.getlogin()}' in group '{group}'")
-
-
-def check_user_in_kvm(ctx: Context):
-    check_user_in_group(ctx, "kvm")
-
-
-def check_user_in_libvirt(ctx: Context):
-    check_user_in_group(ctx, "libvirt")
-=======
-def kvm_ok():
+def kvm_ok() -> None:
     if not os.path.exists("/dev/kvm"):
         error("[-] /dev/kvm not found. KVM not available on system")
         raise Exit("KVM not available")
@@ -132,18 +114,18 @@
     info("[+] Kvm available on system")
 
 
-def check_user_in_group(ctx, group):
+def check_user_in_group(ctx: Context, group: str) -> bool:
     res = ctx.run(
         f"cat /proc/$$/status | grep '^Groups:' | grep $(cat /etc/group | grep '{group}:' | cut -d ':' -f 3)",
         warn=True,
     )
-    if res.ok:
+    if res is not None and res.ok:
         return True
 
     return False
 
 
-def check_user_in_kvm(ctx):
+def check_user_in_kvm(ctx: Context) -> None:
     if not check_user_in_group(ctx, "kvm"):
         error("You must add user '{os.getlogin()}' to group 'kvm'")
         raise Exit("User '{os.getlogin()}' not in group 'kvm'")
@@ -151,16 +133,15 @@
     info(f"[+] User '{os.getlogin()}' in group 'kvm'")
 
 
-def check_user_in_libvirt(ctx):
+def check_user_in_libvirt(ctx: Context) -> None:
     if not check_user_in_group(ctx, "libvirt"):
         error("You must add user '{os.getlogin()}' to group 'libvirt'")
         raise Exit("User '{os.getlogin()}' not in group 'libvirt'")
 
     info(f"[+] User '{os.getlogin()}' in group 'libvirt'")
->>>>>>> 7deabc00
-
-
-def check_libvirt_sock_perms():
+
+
+def check_libvirt_sock_perms() -> None:
     read_libvirt_sock()
     write_libvirt_sock()
     info(f"[+] User '{os.getlogin()}' has read/write permissions on libvirt sock")
