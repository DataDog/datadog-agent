import json
import os
import platform
from pathlib import Path

<<<<<<< HEAD
=======
from tasks.kernel_matrix_testing.infra import ask_for_ssh, build_infrastructure, find_ssh_key
from tasks.kernel_matrix_testing.init_kmt import VMCONFIG, check_and_get_stack
>>>>>>> dd818817
from tasks.kernel_matrix_testing.kmt_os import get_kmt_os
from tasks.kernel_matrix_testing.libvirt import (
    delete_domains,
    delete_networks,
    delete_pools,
    delete_volumes,
    pause_domains,
    resource_in_stack,
    resume_domains,
)
<<<<<<< HEAD
from tasks.kernel_matrix_testing.tool import Exit, ask, error, info, warn
from tasks.kernel_matrix_testing.vars import VMCONFIG
=======
from tasks.kernel_matrix_testing.tool import Exit, error, info
>>>>>>> dd818817

try:
    import libvirt
except ImportError:
    libvirt = None

X86_INSTANCE_TYPE = "m5d.metal"
ARM_INSTANCE_TYPE = "m6gd.metal"


def _get_active_branch_name():
    head_dir = Path(".") / ".git" / "HEAD"
    with head_dir.open("r") as f:
        content = f.read().splitlines()

    for line in content:
        if line[0:4] == "ref:":
            return line.partition("refs/heads/")[2].replace("/", "-")

    raise Exit("Could not find active branch name")


def check_and_get_stack(stack):
    if stack is None:
        stack = _get_active_branch_name()

    if not stack.endswith("-ddvm"):
        return f"{stack}-ddvm"
    else:
        return stack


def stack_exists(stack):
    return os.path.exists(f"{get_kmt_os().stacks_dir}/{stack}")


def vm_config_exists(stack):
    return os.path.exists(f"{get_kmt_os().stacks_dir}/{stack}/{VMCONFIG}")


def create_stack(ctx, stack=None):
    if not os.path.exists(f"{get_kmt_os().stacks_dir}"):
        raise Exit("Kernel matrix testing environment not correctly setup. Run 'inv kmt.init'.")

    stack = check_and_get_stack(stack)

    stack_dir = f"{get_kmt_os().stacks_dir}/{stack}"
    if os.path.exists(stack_dir):
        raise Exit(f"Stack {stack} already exists")

    ctx.run(f"mkdir {stack_dir}")


def remote_vms_in_config(vmconfig):
    with open(vmconfig, 'r') as f:
        data = json.load(f)

    for s in data["vmsets"]:
        if s["arch"] != "local":
            return True

    return False


def local_vms_in_config(vmconfig):
    with open(vmconfig, 'r') as f:
        data = json.load(f)

    for s in data["vmsets"]:
        if s["arch"] == "local":
            return True

    return False


def kvm_ok(ctx):
    ctx.run("kvm-ok")
    info("[+] Kvm available on system")


def check_user_in_group(ctx, group):
    ctx.run(f"cat /proc/$$/status | grep '^Groups:' | grep $(cat /etc/group | grep '{group}:' | cut -d ':' -f 3)")
    info(f"[+] User '{os.getlogin()}' in group '{group}'")


def check_user_in_kvm(ctx):
    check_user_in_group(ctx, "kvm")


def check_user_in_libvirt(ctx):
    check_user_in_group(ctx, "libvirt")


def check_libvirt_sock_perms():
    read_libvirt_sock()
    write_libvirt_sock()
    info(f"[+] User '{os.getlogin()}' has read/write permissions on libvirt sock")


def check_env(ctx):
    info("[+] Checking environment for local machines")
    supported_local_envs = ["Linux", "Darwin"]

    if platform.system() not in supported_local_envs:
        raise Exit("Local machines only supported on Linux and MacOS")

    if platform.system() == "Linux":
        kvm_ok(ctx)
        # on macOS libvirt runs as the local user, so no need to check for group membership
        check_user_in_kvm(ctx)
        check_user_in_libvirt(ctx)

    check_libvirt_sock_perms()


def launch_stack(ctx, stack, ssh_key, x86_ami, arm_ami):
    stack = check_and_get_stack(stack)
    if not stack_exists(stack):
        raise Exit(f"Stack {stack} does not exist. Please create with 'inv kmt.stack-create --stack=<name>'")

    if not vm_config_exists(stack):
        raise Exit(f"No {VMCONFIG} for stack {stack}. Refer to 'inv kmt.gen-config --help'")

    stack_dir = f"{get_kmt_os().stacks_dir}/{stack}"
    vm_config = f"{stack_dir}/{VMCONFIG}"

    ssh_key.rstrip(".pem")
    if ssh_key != "":
        ssh_key_file = find_ssh_key(ssh_key)
        ssh_add_cmd = f"ssh-add -l | grep {ssh_key} || ssh-add {ssh_key_file}"
    elif remote_vms_in_config(vm_config):
        if ask_for_ssh():
            raise Exit("No ssh key provided. Pass with '--ssh-key=<key-name>'")
        ssh_add_cmd = ""
    else:
        ssh_add_cmd = ""

    ctx.run(ssh_add_cmd)

    env = [
        "TEAM=ebpf-platform",
        "PULUMI_CONFIG_PASSPHRASE=1234",
        f"LibvirtSSHKeyX86={stack_dir}/libvirt_rsa-x86_64",
        f"LibvirtSSHKeyARM={stack_dir}/libvirt_rsa-arm64",
        f"CI_PROJECT_DIR={stack_dir}",
    ]

    prefix = ""
    local = ""
    if remote_vms_in_config(vm_config):
        prefix = "aws-vault exec sso-sandbox-account-admin --"

    if local_vms_in_config(vm_config):
        check_env(ctx)
        local = "--local"

    provision = ""
    if remote_vms_in_config(vm_config):
        provision = "--provision"

    env_vars = ' '.join(env)
    ctx.run(
        f"{env_vars} {prefix} inv -e system-probe.start-microvms {provision} --instance-type-x86={X86_INSTANCE_TYPE} --instance-type-arm={ARM_INSTANCE_TYPE} --x86-ami-id={x86_ami} --arm-ami-id={arm_ami} --ssh-key-name={ssh_key} --infra-env=aws/sandbox --vmconfig={vm_config} --stack-name={stack} {local}"
    )

    info(f"[+] Stack {stack} successfully setup")


def destroy_stack_pulumi(ctx, stack, ssh_key):
    if ssh_key != "":
        ssh_key_file = find_ssh_key(ssh_key)
        ssh_add_cmd = f"ssh-add -l | grep {ssh_key} || ssh-add {ssh_key_file}"
    else:
        ssh_add_cmd = ""

    ctx.run(ssh_add_cmd)

    stack_dir = f"{get_kmt_os().stacks_dir}/{stack}"
    env = [
        "PULUMI_CONFIG_PASSPHRASE=1234",
        f"LibvirtSSHKeyX86={stack_dir}/libvirt_rsa-x86_64",
        f"LibvirtSSHKeyARM={stack_dir}/libvirt_rsa-arm64",
        f"CI_PROJECT_DIR={stack_dir}",
    ]

    vm_config = f"{stack_dir}/{VMCONFIG}"
    prefix = ""
    if remote_vms_in_config(vm_config):
        prefix = "aws-vault exec sso-sandbox-account-admin --"

    env_vars = ' '.join(env)
    ctx.run(
        f"{env_vars} {prefix} inv system-probe.start-microvms --infra-env=aws/sandbox --stack-name={stack} --destroy --local"
    )


def ec2_instance_ids(ctx, ip_list):
    ip_addresses = ','.join(ip_list)
    list_instances_cmd = f"aws-vault exec sso-sandbox-account-admin -- aws ec2 describe-instances --filter \"Name=private-ip-address,Values={ip_addresses}\" \"Name=tag:team,Values=ebpf-platform\" --query 'Reservations[].Instances[].InstanceId' --output text"

    res = ctx.run(list_instances_cmd, warn=True)
    if not res.ok:
        error("[-] Failed to get instance ids. Instances not destroyed. Used console to delete ec2 instances")
        return

    return res.stdout.splitlines()


def destroy_ec2_instances(ctx, stack):
    stack_output = os.path.join(get_kmt_os().stacks_dir, stack, "stack.output")
    if not os.path.exists(stack_output):
        return

    infra = build_infrastructure(stack, remote_ssh_key="")
    ips = list()
    for arch, instance in infra.items():
        if arch != "local":
            ips.append(instance.ip)

    if len(ips) == 0:
        info("[+] No ec2 instance to terminate in stack")
        return

    instance_ids = ec2_instance_ids(ctx, ips)
    if len(instance_ids) == 0:
        return

    if len(instance_ids) > 2:
        error(f"CAREFUL! More than two instance ids returned. Something is wrong: {instance_ids}")
        raise Exit("Too many instance_ids")

    ids = ' '.join(instance_ids)
    res = ctx.run(
        f"aws-vault exec sso-sandbox-account-admin -- aws ec2 terminate-instances --instance-ids {ids}", warn=True
    )
    if not res.ok:
        error(f"[-] Failed to terminate instances {ids}. Use console to terminate instances")
    else:
        info(f"[+] Instances {ids} terminated.")

    return


def remove_pool_directory(ctx, stack):
    pools_dir = os.path.join(get_kmt_os().libvirt_dir, "pools")
    for _, dirs, _ in os.walk(pools_dir):
        for d in dirs:
            if resource_in_stack(stack, d):
                rm_path = os.path.join(pools_dir, d)
                ctx.run(f"sudo rm -r '{rm_path}'", hide=True)
                info(f"[+] Removed libvirt pool directory {rm_path}")


def destroy_stack_force(ctx, stack):
    stack_dir = os.path.join(get_kmt_os().stacks_dir, stack)
    vm_config = os.path.join(stack_dir, VMCONFIG)

    if local_vms_in_config(vm_config):
        conn = libvirt.open(get_kmt_os().libvirt_socket)
        if not conn:
            raise Exit("destroy_stack_force: Failed to open connection to qemu:///system")
        delete_domains(conn, stack)
        delete_volumes(conn, stack)
        delete_pools(conn, stack)
        remove_pool_directory(ctx, stack)
        delete_networks(conn, stack)
        conn.close()

    destroy_ec2_instances(ctx, stack)

    # Find a better solution for this
    pulumi_stack_name = ctx.run(
        f"PULUMI_CONFIG_PASSPHRASE=1234 pulumi stack ls -a -C ../test-infra-definitions 2> /dev/null | grep {stack} | cut -d ' ' -f 1",
        warn=True,
        hide=True,
    ).stdout.strip()

    if pulumi_stack_name == "":
        return

    ctx.run(
        f"PULUMI_CONFIG_PASSPHRASE=1234 pulumi cancel -y -C ../test-infra-definitions -s {pulumi_stack_name}",
        warn=True,
        hide=True,
    )
    ctx.run(
        f"PULUMI_CONFIG_PASSPHRASE=1234 pulumi stack rm --force -y -C ../test-infra-definitions -s {pulumi_stack_name}",
        warn=True,
        hide=True,
    )


def destroy_stack(ctx, stack, pulumi, ssh_key):
    stack = check_and_get_stack(stack)
    if not stack_exists(stack):
        raise Exit(f"Stack {stack} does not exist. Please create with 'inv kmt.stack-create --stack=<name>'")

    info(f"[*] Destroying stack {stack}")
    if pulumi:
        destroy_stack_pulumi(ctx, stack, ssh_key)
    else:
        destroy_stack_force(ctx, stack)

    ctx.run(f"rm -r {get_kmt_os().stacks_dir}/{stack}")


def pause_stack(stack=None):
    stack = check_and_get_stack(stack)
    if not stack_exists(stack):
        raise Exit(f"Stack {stack} does not exist. Please create with 'inv kmt.stack-create --stack=<name>'")
    conn = libvirt.open(get_kmt_os().libvirt_socket)
    pause_domains(conn, stack)
    conn.close()


def resume_stack(stack=None):
    stack = check_and_get_stack(stack)
    if not stack_exists(stack):
        raise Exit(f"Stack {stack} does not exist. Please create with 'inv kmt.stack-create --stack=<name>'")
    conn = libvirt.open(get_kmt_os().libvirt_socket)
    resume_domains(conn, stack)
    conn.close()


def read_libvirt_sock():
    conn = libvirt.open(get_kmt_os().libvirt_socket)
    if not conn:
        raise Exit("read_libvirt_sock: Failed to open connection to qemu:///system")
    conn.listAllDomains()
    conn.close()


testPoolXML = """
<pool type="dir">
  <name>mypool</name>
  <uuid>8c79f996-cb2a-d24d-9822-ac7547ab2d01</uuid>
  <capacity unit="bytes">100</capacity>
  <allocation unit="bytes">100</allocation>
  <available unit="bytes">100</available>
  <source>
  </source>
  <target>
    <path>/tmp</path>
    <permissions>
      <mode>0755</mode>
      <owner>-1</owner>
      <group>-1</group>
    </permissions>
  </target>
</pool>"""


def write_libvirt_sock():
    conn = libvirt.open(get_kmt_os().libvirt_socket)
    if not conn:
        raise Exit("write_libvirt_sock: Failed to open connection to qemu:///system")
    pool = conn.storagePoolDefineXML(testPoolXML, 0)
    if not pool:
        raise Exit("write_libvirt_sock: Failed to create StoragePool object.")
    pool.undefine()
    conn.close()<|MERGE_RESOLUTION|>--- conflicted
+++ resolved
@@ -3,11 +3,7 @@
 import platform
 from pathlib import Path
 
-<<<<<<< HEAD
-=======
 from tasks.kernel_matrix_testing.infra import ask_for_ssh, build_infrastructure, find_ssh_key
-from tasks.kernel_matrix_testing.init_kmt import VMCONFIG, check_and_get_stack
->>>>>>> dd818817
 from tasks.kernel_matrix_testing.kmt_os import get_kmt_os
 from tasks.kernel_matrix_testing.libvirt import (
     delete_domains,
@@ -18,12 +14,8 @@
     resource_in_stack,
     resume_domains,
 )
-<<<<<<< HEAD
-from tasks.kernel_matrix_testing.tool import Exit, ask, error, info, warn
+from tasks.kernel_matrix_testing.tool import Exit, error, info
 from tasks.kernel_matrix_testing.vars import VMCONFIG
-=======
-from tasks.kernel_matrix_testing.tool import Exit, error, info
->>>>>>> dd818817
 
 try:
     import libvirt
