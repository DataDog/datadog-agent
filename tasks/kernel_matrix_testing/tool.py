from typing import Optional

try:
    from termcolor import colored
except ImportError:

    def colored(text: str, color: Optional[str]) -> str:  # noqa: U100
        return text


import os

import invoke.exceptions as ie


def ask(question: str) -> str:
    return input(colored(question, "blue"))


def debug(msg: str):
    print(colored(msg, "white"))


def info(msg: str):
    print(colored(msg, "green"))


def warn(msg: str):
    print(colored(msg, "yellow"))


def error(msg: str):
    print(colored(msg, "red"))


def Exit(msg: str):
    return ie.Exit(colored(msg, "red"))


<<<<<<< HEAD
def NoLibvirt():
    return Exit(
        "libvirt python module not installed. Install with 'pip install -r tasks/kernel_matrix_testing/requirements.txt'"
    )
=======
def is_root():
    return os.getuid() == 0
>>>>>>> 4afd524d
<|MERGE_RESOLUTION|>--- conflicted
+++ resolved
@@ -37,12 +37,11 @@
     return ie.Exit(colored(msg, "red"))
 
 
-<<<<<<< HEAD
 def NoLibvirt():
     return Exit(
         "libvirt python module not installed. Install with 'pip install -r tasks/kernel_matrix_testing/requirements.txt'"
     )
-=======
+
+
 def is_root():
-    return os.getuid() == 0
->>>>>>> 4afd524d
+    return os.getuid() == 0