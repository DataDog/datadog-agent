--- conflicted
+++ resolved
@@ -1,11 +1,7 @@
 from __future__ import annotations
 
 import os
-<<<<<<< HEAD
-=======
-import platform
 import sys
->>>>>>> 34d32132
 from typing import TYPE_CHECKING
 
 import invoke.exceptions as ie
