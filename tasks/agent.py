--- conflicted
+++ resolved
@@ -216,12 +216,9 @@
     copy_tree("./cmd/agent/gui/views", os.path.join(dist_folder, "views"))
     if development:
         copy_tree("./dev/dist/", dist_folder)
-<<<<<<< HEAD
-=======
     # copy the dd-agent placeholder to the bin folder
     bin_ddagent = os.path.join(BIN_PATH, "sts-agent")
     shutil.move(os.path.join(dist_folder, "dd-agent"), bin_ddagent)
->>>>>>> 0f9f246f
 
 
 @task
