--- conflicted
+++ resolved
@@ -62,10 +62,7 @@
     "cpu",
     "cri",
     "docker",
-<<<<<<< HEAD
-=======
     "disk",
->>>>>>> 9ba433c2
     "file_handle",
     "go_expvar",
     "io",
