"""
Agent namespaced tasks
"""
from __future__ import print_function
import datetime
import glob
import os
import shutil
import sys
import distro
from distutils.dir_util import copy_tree

import invoke
from invoke import task
from invoke.exceptions import Exit, ParseError

from .utils import bin_name, get_build_flags, get_version_numeric_only, load_release_versions, get_version, has_both_python, get_win_py_runtime_var
from .utils import REPO_PATH
from .build_tags import get_build_tags, get_default_build_tags, LINUX_ONLY_TAGS, REDHAT_DEBIAN_SUSE_ONLY_TAGS, REDHAT_DEBIAN_SUSE_DIST
from .go import deps, generate
from .docker import pull_base_images
from .ssm import get_signing_cert, get_pfx_pass
from .rtloader import build as rtloader_build
from .rtloader import install as rtloader_install
from .rtloader import clean as rtloader_clean

# constants
BIN_PATH = os.path.join(".", "bin", "agent")
AGENT_TAG = "datadog/agent:master"
DEFAULT_BUILD_TAGS = [
    "apm",
    "process",
    "consul",
    "containerd",
    "python",
    "cri",
    "docker",
    "ec2",
    "etcd",
    "gce",
    "jmx",
    "kubeapiserver",
    "kubelet",
    "log",
    "netcgo",
    "systemd",
    "process",
    "zk",
    "zlib",
    "secrets",
]

AGENT_CORECHECKS = [
    "containerd",
    "cpu",
    "cri",
    "docker",
    "file_handle",
    "go_expvar",
    "io",
    "jmx",
    "kubernetes_apiserver",
    "load",
    "memory",
    "ntp",
    "systemd",
    "uptime",
    "winproc",
]

PUPPY_CORECHECKS = [
    "cpu",
    "disk",
    "io",
    "load",
    "memory",
    "network",
    "ntp",
    "uptime",
]


@task
def build(ctx, rebuild=False, race=False, build_include=None, build_exclude=None,
          puppy=False, development=True, precompile_only=False, skip_assets=False,
          embedded_path=None, rtloader_root=None, python_home_2=None, python_home_3=None,
          major_version='7', python_runtimes='3', arch='x64', exclude_rtloader=False):
    """
    Build the agent. If the bits to include in the build are not specified,
    the values from `invoke.yaml` will be used.

    Example invokation:
        inv agent.build --build-exclude=systemd
    """

    if not exclude_rtloader and not puppy:
        rtloader_build(ctx, python_runtimes=python_runtimes)
        rtloader_install(ctx)
    build_include = DEFAULT_BUILD_TAGS if build_include is None else build_include.split(",")
    build_exclude = [] if build_exclude is None else build_exclude.split(",")

    ldflags, gcflags, env = get_build_flags(ctx, embedded_path=embedded_path,
            rtloader_root=rtloader_root, python_home_2=python_home_2, python_home_3=python_home_3,
            major_version=major_version, python_runtimes=python_runtimes, arch=arch)

    if not sys.platform.startswith('linux'):
        for ex in LINUX_ONLY_TAGS:
            if ex not in build_exclude:
                build_exclude.append(ex)

    # remove all tags that are only available on debian distributions
    distname = distro.id().lower()
    if distname not in REDHAT_DEBIAN_SUSE_DIST:
        for ex in REDHAT_DEBIAN_SUSE_ONLY_TAGS:
            if ex not in build_exclude:
                build_exclude.append(ex)

    if sys.platform == 'win32':
        py_runtime_var = get_win_py_runtime_var(python_runtimes)

        windres_target = "pe-x86-64"

        # Important for x-compiling
        env["CGO_ENABLED"] = "1"

        if arch == "x86":
            env["GOARCH"] = "386"
            windres_target = "pe-i386"

        # This generates the manifest resource. The manifest resource is necessary for
        # being able to load the ancient C-runtime that comes along with Python 2.7
        # command = "rsrc -arch amd64 -manifest cmd/agent/agent.exe.manifest -o cmd/agent/rsrc.syso"
        ver = get_version_numeric_only(ctx, env, major_version=major_version)
        build_maj, build_min, build_patch = ver.split(".")

        command = "windmc --target {target_arch} -r cmd/agent cmd/agent/agentmsg.mc ".format(target_arch=windres_target)
        ctx.run(command, env=env)

        command = "windres --target {target_arch} --define {py_runtime_var}=1 --define MAJ_VER={build_maj} --define MIN_VER={build_min} --define PATCH_VER={build_patch} --define BUILD_ARCH_{build_arch}=1".format(
            py_runtime_var=py_runtime_var,
            build_maj=build_maj,
            build_min=build_min,
            build_patch=build_patch,
            target_arch=windres_target,
            build_arch=arch
        )
        command += "-i cmd/agent/agent.rc -O coff -o cmd/agent/rsrc.syso"
        ctx.run(command, env=env)

    if puppy:
        # Puppy mode overrides whatever passed through `--build-exclude` and `--build-include`
        build_tags = get_default_build_tags(puppy=True)
    else:
        build_tags = get_build_tags(build_include, build_exclude)

    # Generating go source from templates by running go generate on ./pkg/status
    generate(ctx)

    cmd = "go build {race_opt} {build_type} -tags \"{go_build_tags}\" "

    cmd += "-o {agent_bin} -gcflags=\"{gcflags}\" -ldflags=\"{ldflags}\" {REPO_PATH}/cmd/agent"
    args = {
        "race_opt": "-race" if race else "",
        "build_type": "-a" if rebuild else ("-i" if precompile_only else ""),
        "go_build_tags": " ".join(build_tags),
        "agent_bin": os.path.join(BIN_PATH, bin_name("agent", android=False)),
        "gcflags": gcflags,
        "ldflags": ldflags,
        "REPO_PATH": REPO_PATH,
    }
    ctx.run(cmd.format(**args), env=env)

    # Remove cross-compiling bits to render config
    env.update({
        "GOOS": "",
        "GOARCH": "",
    })

    # Render the Agent configuration file template
    cmd = "go run {go_file} {build_type} {template_file} {output_file}"

    args = {
        "go_file": "./pkg/config/render_config.go",
        "build_type": "agent-py2py3" if has_both_python(python_runtimes) else "agent-py3",
        "template_file": "./pkg/config/config_template.yaml",
        "output_file": "./cmd/agent/dist/datadog.yaml",
    }

    ctx.run(cmd.format(**args), env=env)

    # On Linux and MacOS, render the system-probe configuration file template
    if sys.platform != 'win32':
        cmd = "go run ./pkg/config/render_config.go system-probe ./pkg/config/config_template.yaml ./cmd/agent/dist/system-probe.yaml"
        ctx.run(cmd, env=env)

    if not skip_assets:
        refresh_assets(ctx, build_tags, development=development, puppy=puppy)

@task
def refresh_assets(ctx, build_tags, development=True, puppy=False):
    """
    Clean up and refresh Collector's assets and config files
    """
    # ensure BIN_PATH exists
    if not os.path.exists(BIN_PATH):
        os.mkdir(BIN_PATH)

    dist_folder = os.path.join(BIN_PATH, "dist")
    if os.path.exists(dist_folder):
        shutil.rmtree(dist_folder)
    os.mkdir(dist_folder)

    if "python" in build_tags:
        copy_tree("./cmd/agent/dist/checks/", os.path.join(dist_folder, "checks"))
        copy_tree("./cmd/agent/dist/utils/", os.path.join(dist_folder, "utils"))
        shutil.copy("./cmd/agent/dist/config.py", os.path.join(dist_folder, "config.py"))
    if not puppy:
        shutil.copy("./cmd/agent/dist/dd-agent", os.path.join(dist_folder, "dd-agent"))
        # copy the dd-agent placeholder to the bin folder
        bin_ddagent = os.path.join(BIN_PATH, "dd-agent")
        shutil.move(os.path.join(dist_folder, "dd-agent"), bin_ddagent)

    # System probe not supported on windows
    if sys.platform.startswith('linux'):
      shutil.copy("./cmd/agent/dist/system-probe.yaml", os.path.join(dist_folder, "system-probe.yaml"))
    shutil.copy("./cmd/agent/dist/datadog.yaml", os.path.join(dist_folder, "datadog.yaml"))

    for check in AGENT_CORECHECKS if not puppy else PUPPY_CORECHECKS:
        check_dir = os.path.join(dist_folder, "conf.d/{}.d/".format(check))
        copy_tree("./cmd/agent/dist/conf.d/{}.d/".format(check), check_dir)
    if "apm" in build_tags:
        shutil.copy("./cmd/agent/dist/conf.d/apm.yaml.default", os.path.join(dist_folder, "conf.d/apm.yaml.default"))
    if "process" in build_tags:
        shutil.copy("./cmd/agent/dist/conf.d/process_agent.yaml.default", os.path.join(dist_folder, "conf.d/process_agent.yaml.default"))

    copy_tree("./cmd/agent/gui/views", os.path.join(dist_folder, "views"))
    if development:
        copy_tree("./dev/dist/", dist_folder)


@task
def run(ctx, rebuild=False, race=False, build_include=None, build_exclude=None,
        puppy=False, skip_build=False):
    """
    Execute the agent binary.

    By default it builds the agent before executing it, unless --skip-build was
    passed. It accepts the same set of options as agent.build.
    """
    if not skip_build:
        build(ctx, rebuild, race, build_include, build_exclude, puppy)

    ctx.run(os.path.join(BIN_PATH, bin_name("agent")))


@task
def system_tests(ctx):
    """
    Run the system testsuite.
    """
    pass


@task
def image_build(ctx, arch='amd64', base_dir="omnibus", python_version="2", skip_tests=False):
    """
    Build the docker image
    """
    BOTH_VERSIONS = ["both", "2+3"]
    VALID_VERSIONS = ["2", "3"] + BOTH_VERSIONS
    if python_version not in VALID_VERSIONS:
        raise ParseError("provided python_version is invalid")

    build_context = "Dockerfiles/agent"
    base_dir = base_dir or os.environ.get("OMNIBUS_BASE_DIR")
    pkg_dir = os.path.join(base_dir, 'pkg')
    deb_glob = 'datadog-agent*_{}.deb'.format(arch)
    dockerfile_path = "{}/{}/Dockerfile".format(build_context, arch)
    list_of_files = glob.glob(os.path.join(pkg_dir, deb_glob))
    # get the last debian package built
    if not list_of_files:
        print("No debian package build found in {}".format(pkg_dir))
        print("See agent.omnibus-build")
        raise Exit(code=1)
    latest_file = max(list_of_files, key=os.path.getctime)
    shutil.copy2(latest_file, build_context)

    # Pull base image with content trust enabled
    pull_base_images(ctx, dockerfile_path, signed_pull=True)
    common_build_opts = "-t {} -f {}".format(AGENT_TAG, dockerfile_path)
    if python_version not in BOTH_VERSIONS:
        common_build_opts = "{} --build-arg PYTHON_VERSION={}".format(common_build_opts, python_version)

    # Build with the testing target
    if not skip_tests:
        ctx.run("docker build {} --target testing {}".format(common_build_opts, build_context))

    # Build with the release target
    ctx.run("docker build {} --target release {}".format(common_build_opts, build_context))
    ctx.run("rm {}/{}".format(build_context, deb_glob))


@task
def integration_tests(ctx, install_deps=False, race=False, remote_docker=False):
    """
    Run integration tests for the Agent
    """
    if install_deps:
        deps(ctx)

    test_args = {
        "go_build_tags": " ".join(get_default_build_tags()),
        "race_opt": "-race" if race else "",
        "exec_opts": "",
    }

    if remote_docker:
        test_args["exec_opts"] = "-exec \"inv docker.dockerize-test\""

    go_cmd = 'go test {race_opt} -tags "{go_build_tags}" {exec_opts}'.format(**test_args)

    prefixes = [
        "./test/integration/config_providers/...",
        "./test/integration/corechecks/...",
        "./test/integration/listeners/...",
        "./test/integration/util/kubelet/...",
    ]

    for prefix in prefixes:
        ctx.run("{} {}".format(go_cmd, prefix))

<<<<<<< HEAD

@task(help={'skip-sign': "On macOS, use this option to build an unsigned package if you don't have Datadog's developer keys."})
def omnibus_build(ctx, puppy=False, agent_binaries=False, log_level="info", base_dir=None, gem_path=None,
=======
# hardened-runtime needs to be set to False to build on MacOS < 10.13.6, as the -o runtime option is not supported.
@task(help={
    'skip-sign': "On macOS, use this option to build an unsigned package if you don't have Datadog's developer keys.",
    'hardened-runtime': "On macOS, use this option to enforce the hardened runtime setting, adding '-o runtime' to all codesign commands"
})
def omnibus_build(ctx, puppy=False, cf_windows=False, log_level="info", base_dir=None, gem_path=None,
>>>>>>> e0f199b2
                  skip_deps=False, skip_sign=False, release_version="nightly", major_version='7',
                  python_runtimes='3', omnibus_s3_cache=False, hardened_runtime=False, system_probe_bin=None,
                  libbcc_tarball=None):
    """
    Build the Agent packages with Omnibus Installer.
    """
    deps_elapsed = None
    bundle_elapsed = None
    omnibus_elapsed = None
    if not skip_deps:
        deps_start = datetime.datetime.now()
        deps(ctx, no_checks=True)  # no_checks since the omnibus build installs checks with a dedicated software def
        deps_end = datetime.datetime.now()
        deps_elapsed = deps_end - deps_start

    # omnibus config overrides
    overrides = []

    # base dir (can be overridden through env vars, command line takes precedence)
    base_dir = base_dir or os.environ.get("OMNIBUS_BASE_DIR")
    if base_dir:
        overrides.append("base_dir:{}".format(base_dir))

    overrides_cmd = ""
    if overrides:
        overrides_cmd = "--override=" + " ".join(overrides)

    with ctx.cd("omnibus"):
        # make sure bundle install starts from a clean state
        try:
            os.remove("Gemfile.lock")
        except Exception:
            pass

        env = load_release_versions(ctx, release_version)

        cmd = "bundle install"
        if gem_path:
            cmd += " --path {}".format(gem_path)

        bundle_start = datetime.datetime.now()
        ctx.run(cmd, env=env)

        bundle_done = datetime.datetime.now()
        bundle_elapsed = bundle_done - bundle_start
        target_project = "agent"
        if puppy:
            target_project = "puppy"
        elif agent_binaries:
            target_project = "agent-binaries"

        omnibus = "bundle exec omnibus.bat" if sys.platform == 'win32' else "bundle exec omnibus"
        cmd = "{omnibus} build {project_name} --log-level={log_level} {populate_s3_cache} {overrides}"
        args = {
            "omnibus": omnibus,
            "project_name": target_project,
            "log_level": log_level,
            "overrides": overrides_cmd,
            "populate_s3_cache": ""
        }
        pfxfile = None
        try:
            if sys.platform == 'win32' and os.environ.get('SIGN_WINDOWS'):
                # get certificate and password from ssm
                pfxfile = get_signing_cert(ctx)
                pfxpass = get_pfx_pass(ctx)
                # hack for now.  Remove `sign_windows, and set sign_pfx`
                env['SIGN_PFX'] = "{}".format(pfxfile)
                env['SIGN_PFX_PW'] = "{}".format(pfxpass)

            if omnibus_s3_cache:
                args['populate_s3_cache'] = " --populate-s3-cache "
            if skip_sign:
                env['SKIP_SIGN_MAC'] = 'true'
            if hardened_runtime:
                env['HARDENED_RUNTIME_MAC'] = 'true'

            env['PACKAGE_VERSION'] = get_version(ctx, include_git=True, url_safe=True, major_version=major_version, env=env)
            env['MAJOR_VERSION'] = major_version
            env['PY_RUNTIMES'] = python_runtimes
            if system_probe_bin is not None:
                env['SYSTEM_PROBE_BIN'] = system_probe_bin
            if libbcc_tarball is not None:
                env['LIBBCC_TARBALL'] = libbcc_tarball
            omnibus_start = datetime.datetime.now()
            ctx.run(cmd.format(**args), env=env)
            omnibus_done = datetime.datetime.now()
            omnibus_elapsed = omnibus_done - omnibus_start


        except Exception as e:
            if pfxfile:
                os.remove(pfxfile)
            raise

        if pfxfile:
            os.remove(pfxfile)

        print("Build compoonent timing:")
        if not skip_deps:
            print("Deps:    {}".format(deps_elapsed))
        print("Bundle:  {}".format(bundle_elapsed))
        print("Omnibus: {}".format(omnibus_elapsed))

@task
def clean(ctx):
    """
    Remove temporary objects and binary artifacts
    """
    # go clean
    print("Executing go clean")
    ctx.run("go clean")

    # remove the bin/agent folder
    print("Remove agent binary folder")
    ctx.run("rm -rf ./bin/agent")

    print("Cleaning rtloader")
    rtloader_clean(ctx)

@task
def version(ctx, url_safe=False, git_sha_length=7, major_version='7'):
    """
    Get the agent version.
    url_safe: get the version that is able to be addressed as a url
    git_sha_length: different versions of git have a different short sha length,
                    use this to explicitly set the version
                    (the windows builder and the default ubuntu version have such an incompatibility)
    """
    print(get_version(ctx, include_git=True, url_safe=url_safe, git_sha_length=git_sha_length, major_version=major_version))<|MERGE_RESOLUTION|>--- conflicted
+++ resolved
@@ -329,18 +329,12 @@
     for prefix in prefixes:
         ctx.run("{} {}".format(go_cmd, prefix))
 
-<<<<<<< HEAD
-
-@task(help={'skip-sign': "On macOS, use this option to build an unsigned package if you don't have Datadog's developer keys."})
-def omnibus_build(ctx, puppy=False, agent_binaries=False, log_level="info", base_dir=None, gem_path=None,
-=======
 # hardened-runtime needs to be set to False to build on MacOS < 10.13.6, as the -o runtime option is not supported.
 @task(help={
     'skip-sign': "On macOS, use this option to build an unsigned package if you don't have Datadog's developer keys.",
     'hardened-runtime': "On macOS, use this option to enforce the hardened runtime setting, adding '-o runtime' to all codesign commands"
 })
-def omnibus_build(ctx, puppy=False, cf_windows=False, log_level="info", base_dir=None, gem_path=None,
->>>>>>> e0f199b2
+def omnibus_build(ctx, puppy=False, agent_binaries=False, log_level="info", base_dir=None, gem_path=None,
                   skip_deps=False, skip_sign=False, release_version="nightly", major_version='7',
                   python_runtimes='3', omnibus_s3_cache=False, hardened_runtime=False, system_probe_bin=None,
                   libbcc_tarball=None):
