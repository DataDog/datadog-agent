"""
Agent namespaced tasks
"""

import ast
import glob
import os
import platform
import re
import shutil
import sys
import tempfile

from invoke import task
from invoke.exceptions import Exit, ParseError

from tasks.build_tags import add_fips_tags, filter_incompatible_tags, get_build_tags, get_default_build_tags
from tasks.devcontainer import run_on_devcontainer
from tasks.flavor import AgentFlavor
from tasks.libs.common.utils import (
    REPO_PATH,
    bin_name,
    get_build_flags,
    get_version,
    gitlab_section,
)
from tasks.libs.releasing.version import create_version_json
from tasks.rtloader import clean as rtloader_clean
from tasks.rtloader import install as rtloader_install
from tasks.rtloader import make as rtloader_make
from tasks.windows_resources import build_messagetable, build_rc, versioninfo_vars

# constants
BIN_DIR = os.path.join(".", "bin")
BIN_PATH = os.path.join(BIN_DIR, "agent")
AGENT_TAG = "datadog/agent:master"

if sys.platform == "win32":
    # Our `ridk enable` toolchain puts Ruby's bin dir at the front of the PATH
    # This dir contains `aws.rb` which will execute if we just call `aws`,
    # so we need to be explicit about the executable extension/path
    # NOTE: awscli seems to have a bug where running "aws.cmd", quoted, without a full path,
    #       causes it to fail due to not searching the PATH.
    # NOTE: The full path to `aws.cmd` is likely to contain spaces, so if the full path is
    #       used instead, it must be quoted when passed to ctx.run.
    # This unfortunately means that the quoting requirements are different if you use
    # the full path or just the filename.
    # aws.cmd -> awscli v1 from Python env
    AWS_CMD = "aws.cmd"
    # TODO: can we use use `aws.exe` from AWSCLIv2? E2E expects v2.
else:
    AWS_CMD = "aws"

AGENT_CORECHECKS = [
    "container",
    "containerd",
    "container_image",
    "container_lifecycle",
    "cpu",
    "cri",
    "snmp",
    "docker",
    "file_handle",
    "go_expvar",
    "io",
    "jmx",
    "kubernetes_apiserver",
    "load",
    "memory",
    "ntp",
    "oom_kill",
    "oracle",
    "oracle-dbm",
    "sbom",
    "systemd",
    "tcp_queue_length",
    "uptime",
    "winproc",
    "jetson",
    "telemetry",
    "orchestrator_pod",
    "orchestrator_ecs",
    "cisco_sdwan",
    "network_path",
    "service_discovery",
]

WINDOWS_CORECHECKS = [
    "agentcrashdetect",
    "sbom",
    "windows_registry",
    "winkmem",
    "wincrashdetect",
    "win32_event_log",
]

IOT_AGENT_CORECHECKS = [
    "cpu",
    "disk",
    "io",
    "load",
    "memory",
    "network",
    "ntp",
    "uptime",
    "systemd",
    "jetson",
]

CACHED_WHEEL_FILENAME_PATTERN = "datadog_{integration}-*.whl"
CACHED_WHEEL_DIRECTORY_PATTERN = "integration-wheels/{branch}/{hash}/{python_version}/"
CACHED_WHEEL_FULL_PATH_PATTERN = CACHED_WHEEL_DIRECTORY_PATTERN + CACHED_WHEEL_FILENAME_PATTERN
LAST_DIRECTORY_COMMIT_PATTERN = "git -C {integrations_dir} rev-list -1 HEAD {integration}"


@task
@run_on_devcontainer
def build(
    ctx,
    rebuild=False,
    race=False,
    build_include=None,
    build_exclude=None,
    flavor=AgentFlavor.base.name,
    development=True,
    skip_assets=False,
    install_path=None,
    embedded_path=None,
    rtloader_root=None,
    python_home_2=None,
    python_home_3=None,
    major_version='7',
    exclude_rtloader=False,
    include_sds=False,
    go_mod="mod",
    windows_sysprobe=False,
    cmake_options='',
    agent_bin=None,
    run_on=None,  # noqa: U100, F841. Used by the run_on_devcontainer decorator
):
    """
    Build the agent. If the bits to include in the build are not specified,
    the values from `invoke.yaml` will be used.

    Example invokation:
        inv agent.build --build-exclude=systemd
    """
    flavor = AgentFlavor[flavor]

    if flavor.is_ot():
        # for agent build purposes the UA agent is just like base
        flavor = AgentFlavor.base
    fips_mode = flavor.is_fips()

    if not exclude_rtloader and not flavor.is_iot():
        # If embedded_path is set, we should give it to rtloader as it should install the headers/libs
        # in the embedded path folder because that's what is used in get_build_flags()
        with gitlab_section("Install embedded rtloader", collapsed=True):
            rtloader_make(ctx, install_prefix=embedded_path, cmake_options=cmake_options)
            rtloader_install(ctx)

    ldflags, gcflags, env = get_build_flags(
        ctx,
        install_path=install_path,
        embedded_path=embedded_path,
        rtloader_root=rtloader_root,
        python_home_2=python_home_2,
        python_home_3=python_home_3,
        major_version=major_version,
    )

    if sys.platform == 'win32':
        # Important for x-compiling
        env["CGO_ENABLED"] = "1"

        build_messagetable(ctx)
        vars = versioninfo_vars(ctx, major_version=major_version)
        build_rc(
            ctx,
            "cmd/agent/windows_resources/agent.rc",
            vars=vars,
            out="cmd/agent/rsrc.syso",
        )

    if flavor.is_iot():
        # Iot mode overrides whatever passed through `--build-exclude` and `--build-include`
        build_tags = get_default_build_tags(build="agent", flavor=flavor)
    else:
<<<<<<< HEAD
        all_tags = set()
        if bundle_ebpf and "system-probe" in bundled_agents:
            all_tags.add("ebpf_bindata")

        for build in bundled_agents:
            all_tags.add("bundle_" + build.replace("-", "_"))
            include_tags = (
                get_default_build_tags(build=build, flavor=flavor)
                if build_include is None
                else filter_incompatible_tags(build_include.split(","))
            )

            exclude_tags = [] if build_exclude is None else build_exclude.split(",")
            build_tags = get_build_tags(include_tags, exclude_tags)
            build_tags = add_fips_tags(build_tags, fips_mode)
=======
        include_tags = (
            get_default_build_tags(build="agent", flavor=flavor)
            if build_include is None
            else filter_incompatible_tags(build_include.split(","))
        )
>>>>>>> 924a1502

        exclude_tags = [] if build_exclude is None else build_exclude.split(",")
        build_tags = get_build_tags(include_tags, exclude_tags)

    cmd = "go build -mod={go_mod} {race_opt} {build_type} -tags \"{go_build_tags}\" "

    if not agent_bin:
        agent_bin = os.path.join(BIN_PATH, bin_name("agent"))

    if include_sds:
        build_tags.append("sds")

    cmd += "-o {agent_bin} -gcflags=\"{gcflags}\" -ldflags=\"{ldflags}\" {REPO_PATH}/cmd/{flavor}"
    args = {
        "go_mod": go_mod,
        "race_opt": "-race" if race else "",
        "build_type": "-a" if rebuild else "",
        "go_build_tags": " ".join(build_tags),
        "agent_bin": agent_bin,
        "gcflags": gcflags,
        "ldflags": ldflags,
        "REPO_PATH": REPO_PATH,
        "flavor": "iot-agent" if flavor.is_iot() else "agent",
    }
    with gitlab_section("Build agent", collapsed=True):
        ctx.run(cmd.format(**args), env=env)

    with gitlab_section("Generate configuration files", collapsed=True):
        render_config(
            ctx,
            env=env,
            flavor=flavor,
            skip_assets=skip_assets,
            build_tags=build_tags,
            development=development,
            windows_sysprobe=windows_sysprobe,
        )


def render_config(ctx, env, flavor, skip_assets, build_tags, development, windows_sysprobe):
    # Remove cross-compiling bits to render config
    env.update({"GOOS": "", "GOARCH": ""})

    # Render the Agent configuration file template
    build_type = "agent-py3"
    if flavor.is_iot():
        build_type = "iot-agent"

    generate_config(ctx, build_type=build_type, output_file="./cmd/agent/dist/datadog.yaml", env=env)

    # On Linux and MacOS, render the system-probe configuration file template
    if sys.platform != 'win32' or windows_sysprobe:
        generate_config(ctx, build_type="system-probe", output_file="./cmd/agent/dist/system-probe.yaml", env=env)

    generate_config(ctx, build_type="security-agent", output_file="./cmd/agent/dist/security-agent.yaml", env=env)

    if not skip_assets:
        refresh_assets(ctx, build_tags, development=development, flavor=flavor.name, windows_sysprobe=windows_sysprobe)


@task
def refresh_assets(_, build_tags, development=True, flavor=AgentFlavor.base.name, windows_sysprobe=False):
    """
    Clean up and refresh Collector's assets and config files
    """
    flavor = AgentFlavor[flavor]
    # ensure BIN_PATH exists
    if not os.path.exists(BIN_PATH):
        os.mkdir(BIN_PATH)

    dist_folder = os.path.join(BIN_PATH, "dist")
    if os.path.exists(dist_folder):
        shutil.rmtree(dist_folder)
    os.mkdir(dist_folder)

    if "python" in build_tags:
        shutil.copytree("./cmd/agent/dist/checks/", os.path.join(dist_folder, "checks"), dirs_exist_ok=True)
        shutil.copytree("./cmd/agent/dist/utils/", os.path.join(dist_folder, "utils"), dirs_exist_ok=True)
        shutil.copy("./cmd/agent/dist/config.py", os.path.join(dist_folder, "config.py"))
    if not flavor.is_iot():
        shutil.copy("./cmd/agent/dist/dd-agent", os.path.join(dist_folder, "dd-agent"))
        # copy the dd-agent placeholder to the bin folder
        bin_ddagent = os.path.join(BIN_PATH, "dd-agent")
        shutil.move(os.path.join(dist_folder, "dd-agent"), bin_ddagent)

    # System probe not supported on windows
    if sys.platform.startswith('linux') or windows_sysprobe:
        shutil.copy("./cmd/agent/dist/system-probe.yaml", os.path.join(dist_folder, "system-probe.yaml"))
    shutil.copy("./cmd/agent/dist/datadog.yaml", os.path.join(dist_folder, "datadog.yaml"))

    shutil.copy("./cmd/agent/dist/security-agent.yaml", os.path.join(dist_folder, "security-agent.yaml"))

    for check in AGENT_CORECHECKS if not flavor.is_iot() else IOT_AGENT_CORECHECKS:
        check_dir = os.path.join(dist_folder, f"conf.d/{check}.d/")
        shutil.copytree(f"./cmd/agent/dist/conf.d/{check}.d/", check_dir, dirs_exist_ok=True)
        # Ensure the config folders are not world writable
        os.chmod(check_dir, mode=0o755)

    # add additional windows-only corechecks, only on windows. Otherwise the check loader
    # on linux will throw an error because the module is not found, but the config is.
    if sys.platform == 'win32':
        for check in WINDOWS_CORECHECKS:
            check_dir = os.path.join(dist_folder, f"conf.d/{check}.d/")
            shutil.copytree(f"./cmd/agent/dist/conf.d/{check}.d/", check_dir, dirs_exist_ok=True)

    if "apm" in build_tags:
        shutil.copy("./cmd/agent/dist/conf.d/apm.yaml.default", os.path.join(dist_folder, "conf.d/apm.yaml.default"))
    if "process" in build_tags:
        shutil.copy(
            "./cmd/agent/dist/conf.d/process_agent.yaml.default",
            os.path.join(dist_folder, "conf.d/process_agent.yaml.default"),
        )

    shutil.copytree("./comp/core/gui/guiimpl/views", os.path.join(dist_folder, "views"), dirs_exist_ok=True)
    if development:
        shutil.copytree("./dev/dist/", dist_folder, dirs_exist_ok=True)


@task
def run(
    ctx,
    rebuild=False,
    race=False,
    build_include=None,
    build_exclude=None,
    flavor=AgentFlavor.base.name,
    skip_build=False,
    config_path=None,
):
    """
    Execute the agent binary.

    By default it builds the agent before executing it, unless --skip-build was
    passed. It accepts the same set of options as agent.build.
    """
    if not skip_build:
        build(ctx, rebuild, race, build_include, build_exclude, flavor)

    agent_bin = os.path.join(BIN_PATH, bin_name("agent"))
    config_path = os.path.join(BIN_PATH, "dist", "datadog.yaml") if not config_path else config_path
    ctx.run(f"{agent_bin} run -c {config_path}")


@task
def exec(
    ctx,
    subcommand,
    config_path=None,
):
    """
    Execute 'agent <subcommand>' against the currently running Agent.

    This works against an agent run via `inv agent.run`.
    Basically this just simplifies creating the path for both the agent binary and config.
    """
    agent_bin = os.path.join(BIN_PATH, bin_name("agent"))
    config_path = os.path.join(BIN_PATH, "dist", "datadog.yaml") if not config_path else config_path
    ctx.run(f"{agent_bin} -c {config_path} {subcommand}")


@task
def system_tests(_):
    """
    Run the system testsuite.
    """
    pass


@task
def image_build(ctx, arch='amd64', base_dir="omnibus", python_version="2", skip_tests=False, tag=None, push=False):
    """
    Build the docker image
    """
    BOTH_VERSIONS = ["both", "2+3"]
    VALID_VERSIONS = ["2", "3"] + BOTH_VERSIONS
    if python_version not in VALID_VERSIONS:
        raise ParseError("provided python_version is invalid")

    build_context = "Dockerfiles/agent"
    base_dir = base_dir or os.environ["OMNIBUS_BASE_DIR"]
    pkg_dir = os.path.join(base_dir, 'pkg')
    deb_glob = f'datadog-agent*_{arch}.deb'
    dockerfile_path = f"{build_context}/Dockerfile"
    list_of_files = glob.glob(os.path.join(pkg_dir, deb_glob))
    # get the last debian package built
    if not list_of_files:
        print(f"No debian package build found in {pkg_dir}")
        print("See omnibus.build")
        raise Exit(code=1)
    latest_file = max(list_of_files, key=os.path.getctime)
    shutil.copy2(latest_file, build_context)

    if tag is None:
        tag = AGENT_TAG

    common_build_opts = f"-t {tag} -f {dockerfile_path}"
    if python_version not in BOTH_VERSIONS:
        common_build_opts = f"{common_build_opts} --build-arg PYTHON_VERSION={python_version}"

    # Build with the testing target
    if not skip_tests:
        ctx.run(f"docker build {common_build_opts} --platform linux/{arch} --target testing {build_context}")

    # Build with the release target
    ctx.run(f"docker build {common_build_opts} --platform linux/{arch} --target release {build_context}")
    if push:
        ctx.run(f"docker push {tag}")

    ctx.run(f"rm {build_context}/{deb_glob}")


@task
def hacky_dev_image_build(
    ctx,
    base_image=None,
    target_image="agent",
    process_agent=False,
    trace_agent=False,
    push=False,
    signed_pull=False,
):
    if base_image is None:
        import requests
        import semver

        # Try to guess what is the latest release of the agent
        latest_release = semver.VersionInfo(0)
        tags = requests.get("https://gcr.io/v2/datadoghq/agent/tags/list")
        for tag in tags.json()['tags']:
            if not semver.VersionInfo.isvalid(tag):
                continue
            ver = semver.VersionInfo.parse(tag)
            if ver.prerelease or ver.build:
                continue
            if ver > latest_release:
                latest_release = ver
        base_image = f"gcr.io/datadoghq/agent:{latest_release}"

    # Extract the python library of the docker image
    with tempfile.TemporaryDirectory() as extracted_python_dir:
        ctx.run(
            f"docker run --rm '{base_image}' bash -c 'tar --create /opt/datadog-agent/embedded/{{bin,lib,include}}/*python*' | tar --directory '{extracted_python_dir}' --extract"
        )

        os.environ["DELVE"] = "1"
        os.environ["LD_LIBRARY_PATH"] = (
            os.environ.get("LD_LIBRARY_PATH", "") + f":{extracted_python_dir}/opt/datadog-agent/embedded/lib"
        )
        build(
            ctx,
            cmake_options=f'-DPython3_ROOT_DIR={extracted_python_dir}/opt/datadog-agent/embedded -DPython3_FIND_STRATEGY=LOCATION',
        )
        ctx.run(
            f'perl -0777 -pe \'s|{extracted_python_dir}(/opt/datadog-agent/embedded/lib/python\\d+\\.\\d+/../..)|substr $1."\\0"x length$&,0,length$&|e or die "pattern not found"\' -i dev/lib/libdatadog-agent-three.so'
        )

    copy_extra_agents = ""
    if process_agent:
        from tasks.process_agent import build as process_agent_build

        process_agent_build(ctx)
        copy_extra_agents += "COPY bin/process-agent/process-agent /opt/datadog-agent/embedded/bin/process-agent\n"
    if trace_agent:
        from tasks.trace_agent import build as trace_agent_build

        trace_agent_build(ctx)
        copy_extra_agents += "COPY bin/trace-agent/trace-agent /opt/datadog-agent/embedded/bin/trace-agent\n"

    with tempfile.NamedTemporaryFile(mode='w') as dockerfile:
        dockerfile.write(
            f'''FROM ubuntu:latest AS src

COPY . /usr/src/datadog-agent

RUN find /usr/src/datadog-agent -type f \\! -name \\*.go -print0 | xargs -0 rm
RUN find /usr/src/datadog-agent -type d -empty -print0 | xargs -0 rmdir

FROM ubuntu:latest AS bin

ENV DEBIAN_FRONTEND=noninteractive
RUN apt-get update && \
    apt-get install -y patchelf

COPY bin/agent/agent                            /opt/datadog-agent/bin/agent/agent
COPY dev/lib/libdatadog-agent-rtloader.so.0.1.0 /opt/datadog-agent/embedded/lib/libdatadog-agent-rtloader.so.0.1.0
COPY dev/lib/libdatadog-agent-three.so          /opt/datadog-agent/embedded/lib/libdatadog-agent-three.so

RUN patchelf --set-rpath /opt/datadog-agent/embedded/lib /opt/datadog-agent/bin/agent/agent
RUN patchelf --set-rpath /opt/datadog-agent/embedded/lib /opt/datadog-agent/embedded/lib/libdatadog-agent-rtloader.so.0.1.0
RUN patchelf --set-rpath /opt/datadog-agent/embedded/lib /opt/datadog-agent/embedded/lib/libdatadog-agent-three.so

FROM golang:latest AS dlv

RUN go install github.com/go-delve/delve/cmd/dlv@latest

FROM {base_image} AS bash_completion

RUN apt-get update && \
    apt-get install -y gawk

RUN awk -i inplace '!/^#/ {{uncomment=0}} uncomment {{gsub(/^#/, "")}} /# enable bash completion/ {{uncomment=1}} {{print}}' /etc/bash.bashrc

FROM {base_image}

ENV DEBIAN_FRONTEND=noninteractive
RUN apt-get update && \
    apt-get install -y bash-completion less vim tshark && \
    apt-get clean

ENV DELVE_PAGER=less

COPY --from=dlv /go/bin/dlv /usr/local/bin/dlv
COPY --from=bash_completion /etc/bash.bashrc /etc/bash.bashrc
COPY --from=src /usr/src/datadog-agent {os.getcwd()}
COPY --from=bin /opt/datadog-agent/bin/agent/agent                                 /opt/datadog-agent/bin/agent/agent
COPY --from=bin /opt/datadog-agent/embedded/lib/libdatadog-agent-rtloader.so.0.1.0 /opt/datadog-agent/embedded/lib/libdatadog-agent-rtloader.so.0.1.0
COPY --from=bin /opt/datadog-agent/embedded/lib/libdatadog-agent-three.so          /opt/datadog-agent/embedded/lib/libdatadog-agent-three.so
{copy_extra_agents}
RUN agent          completion bash > /usr/share/bash-completion/completions/agent
RUN process-agent  completion bash > /usr/share/bash-completion/completions/process-agent
RUN security-agent completion bash > /usr/share/bash-completion/completions/security-agent
RUN system-probe   completion bash > /usr/share/bash-completion/completions/system-probe
RUN trace-agent    completion bash > /usr/share/bash-completion/completions/trace-agent

ENV DD_SSLKEYLOGFILE=/tmp/sslkeylog.txt
'''
        )
        dockerfile.flush()

        pull_env = {}
        if signed_pull:
            pull_env['DOCKER_CONTENT_TRUST'] = '1'
        ctx.run(f'docker build -t {target_image} -f {dockerfile.name} .', env=pull_env)

        if push:
            ctx.run(f'docker push {target_image}')


@task
def integration_tests(ctx, race=False, remote_docker=False, go_mod="mod", timeout=""):
    """
    Run integration tests for the Agent
    """

    if sys.platform == 'win32':
        return _windows_integration_tests(ctx, race=race, go_mod=go_mod, timeout=timeout)
    else:
        # TODO: See if these will function on Windows
        return _linux_integration_tests(ctx, race=race, remote_docker=remote_docker, go_mod=go_mod, timeout=timeout)


def _windows_integration_tests(ctx, race=False, go_mod="mod", timeout=""):
    test_args = {
        "go_mod": go_mod,
        "go_build_tags": " ".join(get_default_build_tags(build="test")),
        "race_opt": "-race" if race else "",
        "exec_opts": "",
        "timeout_opt": f"-timeout {timeout}" if timeout else "",
    }

    go_cmd = 'go test {timeout_opt} -mod={go_mod} {race_opt} -tags "{go_build_tags}" {exec_opts}'.format(**test_args)  # noqa: FS002

    tests = [
        {
            # Run eventlog tests with the Windows API, which depend on the EventLog service
            "dir": "./pkg/util/winutil/",
            'prefix': './eventlog/...',
            'extra_args': '-evtapi Windows',
        },
        {
            # Run eventlog tailer tests with the Windows API, which depend on the EventLog service
            "dir": ".",
            'prefix': './pkg/logs/tailers/windowsevent/...',
            'extra_args': '-evtapi Windows',
        },
        {
            # Run eventlog check tests with the Windows API, which depend on the EventLog service
            "dir": ".",
            # Don't include submodules, since the `-evtapi` flag is not defined in them
            'prefix': './comp/checks/windowseventlog/windowseventlogimpl/check',
            'extra_args': '-evtapi Windows',
        },
    ]

    for test in tests:
        with ctx.cd(f"{test['dir']}"):
            ctx.run(f"{go_cmd} {test['prefix']} {test['extra_args']}")


def _linux_integration_tests(ctx, race=False, remote_docker=False, go_mod="mod", timeout=""):
    test_args = {
        "go_mod": go_mod,
        "go_build_tags": " ".join(get_default_build_tags(build="test")),
        "race_opt": "-race" if race else "",
        "exec_opts": "",
        "timeout_opt": f"-timeout {timeout}" if timeout else "",
    }

    # since Go 1.13, the -exec flag of go test could add some parameters such as -test.timeout
    # to the call, we don't want them because while calling invoke below, invoke
    # thinks that the parameters are for it to interpret.
    # we're calling an intermediate script which only pass the binary name to the invoke task.
    if remote_docker:
        test_args["exec_opts"] = f"-exec \"{os.getcwd()}/test/integration/dockerize_tests.sh\""

    go_cmd = 'go test {timeout_opt} -mod={go_mod} {race_opt} -tags "{go_build_tags}" {exec_opts}'.format(**test_args)  # noqa: FS002

    prefixes = [
        "./test/integration/config_providers/...",
        "./test/integration/corechecks/...",
        "./test/integration/listeners/...",
        "./test/integration/util/kubelet/...",
    ]

    for prefix in prefixes:
        ctx.run(f"{go_cmd} {prefix}")


def check_supports_python_version(check_dir, python):
    """
    Check if a Python project states support for a given major Python version.
    """
    import toml
    from packaging.specifiers import SpecifierSet

    if python not in ['2', '3']:
        raise Exit("invalid Python version", code=2)

    project_file = os.path.join(check_dir, 'pyproject.toml')
    setup_file = os.path.join(check_dir, 'setup.py')
    if os.path.isfile(project_file):
        with open(project_file) as f:
            data = toml.loads(f.read())

        project_metadata = data['project']
        if 'requires-python' not in project_metadata:
            return True

        specifier = SpecifierSet(project_metadata['requires-python'])
        # It might be e.g. `>=3.8` which would not immediatelly contain `3`
        for minor_version in range(100):
            if specifier.contains(f'{python}.{minor_version}'):
                return True
        else:
            return False
    elif os.path.isfile(setup_file):
        with open(setup_file) as f:
            tree = ast.parse(f.read(), filename=setup_file)

        prefix = f'Programming Language :: Python :: {python}'
        for node in ast.walk(tree):
            if isinstance(node, ast.keyword) and node.arg == 'classifiers':
                classifiers = ast.literal_eval(node.value)
                return any(cls.startswith(prefix) for cls in classifiers)
        else:
            return False
    else:
        return False


@task
def collect_integrations(_, integrations_dir, python_version, target_os, excluded):
    """
    Collect and print the list of integrations to install.

    `excluded` is a comma-separated list of directories that don't contain an actual integration
    """
    import json

    excluded = excluded.split(',')
    integrations = []

    for entry in os.listdir(integrations_dir):
        int_path = os.path.join(integrations_dir, entry)
        if not os.path.isdir(int_path) or entry in excluded:
            continue

        manifest_file_path = os.path.join(int_path, "manifest.json")

        # If there is no manifest file, then we should assume the folder does not
        # contain a working check and move onto the next
        if not os.path.exists(manifest_file_path):
            continue

        with open(manifest_file_path) as f:
            manifest = json.load(f)

        # Figure out whether the integration is supported on the target OS
        if target_os == 'mac_os':
            tag = 'Supported OS::macOS'
        else:
            tag = f'Supported OS::{target_os.capitalize()}'

        if tag not in manifest['tile']['classifier_tags']:
            continue

        if not check_supports_python_version(int_path, python_version):
            continue

        integrations.append(entry)

    print(' '.join(sorted(integrations)))


@task
def clean(ctx):
    """
    Remove temporary objects and binary artifacts
    """
    # go clean
    print("Executing go clean")
    ctx.run("go clean")

    # remove the bin/agent folder
    print("Remove agent binary folder")
    ctx.run("rm -rf ./bin/agent")

    print("Cleaning rtloader")
    rtloader_clean(ctx)


@task
def version(
    ctx,
    url_safe=False,
    omnibus_format=False,
    git_sha_length=7,
    major_version='7',
    cache_version=False,
    pipeline_id=None,
    include_git=True,
    include_pre=True,
    release=False,
):
    """
    Get the agent version.
    url_safe: get the version that is able to be addressed as a url
    omnibus_format: performs the same transformations omnibus does on version names to
                    get the exact same string that's used in package names
    git_sha_length: different versions of git have a different short sha length,
                    use this to explicitly set the version
                    (the windows builder and the default ubuntu version have such an incompatibility)
    version_cached: save the version inside a "agent-version.cache" that will be reused
                    by each next call of version.
    """
    if cache_version:
        create_version_json(ctx, git_sha_length=git_sha_length)

    version = get_version(
        ctx,
        include_git=include_git,
        url_safe=url_safe,
        git_sha_length=git_sha_length,
        major_version=major_version,
        include_pipeline_id=True,
        pipeline_id=pipeline_id,
        include_pre=include_pre,
        release=release,
    )
    if omnibus_format:
        # See: https://github.com/DataDog/omnibus-ruby/blob/datadog-5.5.0/lib/omnibus/packagers/deb.rb#L599
        # In theory we'd need to have one format for each package type (deb, rpm, msi, pkg).
        # However, there are a few things that allow us in practice to have only one variable for everything:
        # - the deb and rpm safe version formats are identical (the only difference is an additional rule on Wind River Linux, which doesn't apply to us).
        #   Moreover, of the two rules, we actually really only use the first one (because we always use inv agent.version --url-safe).
        # - the msi version name uses the raw version string. The only difference with the deb / rpm versions
        #   is therefore that dashes are replaced by tildes. We're already doing the reverse operation in agent-release-management
        #   to get the correct msi name.
        # - the pkg version name uses the raw version + a variation of the second rule (where a dash is used in place of an underscore).
        #   Once again, replacing tildes by dashes (+ replacing underscore by dashes if we ever end up using the second rule for some reason)
        #   in agent-release-management is enough. We're already replacing tildes by dashes in agent-release-management.
        # TODO: investigate if having one format per package type in the agent.version method makes more sense.
        version = re.sub('-', '~', version)
        version = re.sub(r'[^a-zA-Z0-9\.\+\:\~]+', '_', version)
    print(version)


@task
def get_integrations_from_cache(ctx, python, bucket, branch, integrations_dir, target_dir, integrations):
    """
    Get cached integration wheels for given integrations.
    python: Python version to retrieve integrations for
    bucket: S3 bucket to retrieve integration wheels from
    branch: namespace in the bucket to get the integration wheels from
    integrations_dir: directory with Git repository of integrations
    target_dir: local directory to put integration wheels to
    integrations: comma-separated names of the integrations to try to retrieve from cache
    """
    integrations_hashes = {}
    for integration in integrations.strip().split(","):
        integration_path = os.path.join(integrations_dir, integration)
        if not os.path.exists(integration_path):
            raise Exit(f"Integration {integration} given, but doesn't exist in {integrations_dir}", code=2)
        last_commit = ctx.run(
            LAST_DIRECTORY_COMMIT_PATTERN.format(integrations_dir=integrations_dir, integration=integration),
            hide="both",
            echo=False,
        )
        integrations_hashes[integration] = last_commit.stdout.strip()

    print(f"Trying to retrieve {len(integrations_hashes)} integration wheels from cache")
    # On windows, maximum length of a command line call is 8191 characters, therefore
    # we do multiple syncs that fit within that limit (we use 8100 as a nice round number
    # and just to make sure we don't do any of-by-one errors that would break this).
    # WINDOWS NOTES: we have to not put the * in quotes, as there's no expansion on it, unlike on Linux
    exclude_wildcard = "*" if platform.system().lower() == "windows" else "'*'"
    sync_command_prefix = f"{AWS_CMD} s3 sync s3://{bucket} {target_dir} --no-sign-request --exclude {exclude_wildcard}"
    sync_commands = [[[sync_command_prefix], len(sync_command_prefix)]]
    for integration, hash in integrations_hashes.items():
        include_arg = " --include " + CACHED_WHEEL_FULL_PATH_PATTERN.format(
            hash=hash,
            integration=integration,
            python_version=python,
            branch=branch,
        )
        if len(include_arg) + sync_commands[-1][1] > 8100:
            sync_commands.append([[sync_command_prefix], len(sync_command_prefix)])
        sync_commands[-1][0].append(include_arg)
        sync_commands[-1][1] += len(include_arg)

    for sync_command in sync_commands:
        ctx.run("".join(sync_command[0]))

    found = []
    # move all wheel files directly to the target_dir, so they're easy to find/work with in Omnibus
    for integration in sorted(integrations_hashes):
        hash = integrations_hashes[integration]
        original_path_glob = os.path.join(
            target_dir,
            CACHED_WHEEL_FULL_PATH_PATTERN.format(
                hash=hash,
                integration=integration,
                python_version=python,
                branch=branch,
            ),
        )
        files_matched = glob.glob(original_path_glob)
        if len(files_matched) == 0:
            continue
        elif len(files_matched) > 1:
            raise Exit(
                f"More than 1 wheel for integration {integration} matched by {original_path_glob}: {files_matched}"
            )
        wheel_path = files_matched[0]
        print(f"Found cached wheel for integration {integration}")
        shutil.move(wheel_path, target_dir)
        found.append(f"datadog_{integration}")

    print(f"Found {len(found)} cached integration wheels")
    with open(os.path.join(target_dir, "found.txt"), "w") as f:
        f.write('\n'.join(found))


@task
def upload_integration_to_cache(ctx, python, bucket, branch, integrations_dir, build_dir, integration):
    """
    Upload a built integration wheel for given integration.
    python: Python version the integration is built for
    bucket: S3 bucket to upload the integration wheel to
    branch: namespace in the bucket to upload the integration wheels to
    integrations_dir: directory with Git repository of integrations
    build_dir: directory containing the built integration wheel
    integration: name of the integration being cached
    """
    matching_glob = os.path.join(build_dir, CACHED_WHEEL_FILENAME_PATTERN.format(integration=integration))
    files_matched = glob.glob(matching_glob)
    if len(files_matched) == 0:
        raise Exit(f"No wheel for integration {integration} found in {build_dir}")
    elif len(files_matched) > 1:
        raise Exit(f"More than 1 wheel for integration {integration} matched by {matching_glob}: {files_matched}")

    wheel_path = files_matched[0]

    last_commit = ctx.run(
        LAST_DIRECTORY_COMMIT_PATTERN.format(integrations_dir=integrations_dir, integration=integration),
        hide="both",
        echo=False,
    )
    hash = last_commit.stdout.strip()

    target_name = CACHED_WHEEL_DIRECTORY_PATTERN.format(
        hash=hash, python_version=python, branch=branch
    ) + os.path.basename(wheel_path)
    print(f"Caching wheel {target_name}")
    ctx.run(f"{AWS_CMD} s3 cp {wheel_path} s3://{bucket}/{target_name} --acl public-read")


@task()
def generate_config(ctx, build_type, output_file, env=None):
    """
    Generates the datadog.yaml configuration file.
    """
    args = {
        "go_file": "./pkg/config/render_config.go",
        "build_type": build_type,
        "template_file": "./pkg/config/config_template.yaml",
        "output_file": output_file,
    }
    cmd = "go run {go_file} {build_type} {template_file} {output_file}"
    return ctx.run(cmd.format(**args), env=env or {})


@task()
def build_remote_agent(ctx, env=None):
    """
    Builds the remote-agent example client.
    """
    cmd = "go build -v -o bin/remote-agent ./internal/remote-agent"
    return ctx.run(cmd, env=env or {})<|MERGE_RESOLUTION|>--- conflicted
+++ resolved
@@ -186,32 +186,15 @@
         # Iot mode overrides whatever passed through `--build-exclude` and `--build-include`
         build_tags = get_default_build_tags(build="agent", flavor=flavor)
     else:
-<<<<<<< HEAD
-        all_tags = set()
-        if bundle_ebpf and "system-probe" in bundled_agents:
-            all_tags.add("ebpf_bindata")
-
-        for build in bundled_agents:
-            all_tags.add("bundle_" + build.replace("-", "_"))
-            include_tags = (
-                get_default_build_tags(build=build, flavor=flavor)
-                if build_include is None
-                else filter_incompatible_tags(build_include.split(","))
-            )
-
-            exclude_tags = [] if build_exclude is None else build_exclude.split(",")
-            build_tags = get_build_tags(include_tags, exclude_tags)
-            build_tags = add_fips_tags(build_tags, fips_mode)
-=======
         include_tags = (
             get_default_build_tags(build="agent", flavor=flavor)
             if build_include is None
             else filter_incompatible_tags(build_include.split(","))
         )
->>>>>>> 924a1502
 
         exclude_tags = [] if build_exclude is None else build_exclude.split(",")
         build_tags = get_build_tags(include_tags, exclude_tags)
+        build_tags = add_fips_tags(build_tags, fips_mode)
 
     cmd = "go build -mod={go_mod} {race_opt} {build_type} -tags \"{go_build_tags}\" "
 
