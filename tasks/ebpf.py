from __future__ import annotations

try:
    from termcolor import colored
except ImportError:
    colored = None
import collections
import contextlib
import json
import os
import re
import sys
from pathlib import Path
from typing import TYPE_CHECKING

from invoke.context import Context
from invoke.exceptions import Exit
from invoke.tasks import task

if TYPE_CHECKING:
    from typing_extensions import TypedDict
else:
    TypedDict = dict

try:
    from tabulate import tabulate
except ImportError:
    tabulate = None

from .system_probe import build_cws_object_files, build_object_files, is_root

VERIFIER_DATA_DIR = Path("ebpf-calculator")
LOGS_DIR = VERIFIER_DATA_DIR / "logs"
VERIFIER_STATS = VERIFIER_DATA_DIR / "verifier_stats.json"
COMPLEXITY_DATA_DIR = VERIFIER_DATA_DIR / "complexity-data"

headers = [
    "Filename/Program",
    "Stack Usage",
    "Instructions Processed",
    "Instructions Processed limit",
    "Max States per Instruction",
    "Peak States",
    "Total States",
]

verifier_stat_json_keys = [
    "stack_usage",
    "instruction_processed",
    "limit",
    "max_states_per_insn",
    "peak_states",
    "total_states",
]

skip_stat_keys = ["Complexity","verification_time"]

def tabulate_stats(stats):
    table = list()
    for key, value in stats.items():
        row = list()
        row.append(key)
        for json_key in verifier_stat_json_keys:
            row.append(value[json_key])
        table.append(row)

    if tabulate is None:
        raise Exit("tabulate is required to print verification stats")

    return tabulate(table, headers=headers, tablefmt="github")


def colored_diff(val1, val2):
    if colored is None:
        return val1 - val2

    if val1 <= val2:
        return colored(val1 - val2, "green")
    return colored(val1 - val2, "red")


def stdout_or_file(filename=None):
    @contextlib.contextmanager
    def stdout():
        yield sys.stdout

    return open(filename, "w") if filename else stdout()


def write_verifier_stats(verifier_stats, f, jsonfmt):
    if jsonfmt:
        print(json.dumps(verifier_stats, indent=4), file=f)
    else:
        print(tabulate_stats(verifier_stats), file=f)


# the go program return stats in the form {func_name: {stat_name: {Value: X}}}.
# convert this to {func_name: {stat_name: X}}
def format_verifier_stats(verifier_stats):
    filtered = dict()
    for func in verifier_stats:
        filtered[func] = dict()
        for stat in verifier_stats[func]:
            if stat not in skip_stat_keys:
                filtered[func][stat] = verifier_stats[func][stat]["Value"]
    return filtered


@task(
    help={
        "skip_object_files": "Do not build ebpf object files",
        "debug_build": "Collect verification statistics for debug builds",
        "filter_file": "List of files to load ebpf program from, specified without extension. By default we load everything",
        "grep": "Regex to filter program statistics",
        "line_complexity": "Generate per-line complexity data",
        "save_verifier_logs": "Save verifier logs to disk for debugging purposes",
    },
    iterable=["filter_file", "grep"],
)
def collect_verification_stats(
    ctx,
    skip_object_files=False,
    debug_build=False,
    filter_file: list[str] = None,  # type: ignore
    grep: list[str] = None,  # type: ignore
    line_complexity=False,
    save_verifier_logs=False,
):
    sudo = "sudo -E" if not is_root() else ""
    if not skip_object_files:
        build_object_files(ctx)
        build_cws_object_files(ctx)

    ctx.run("go build -tags linux_bpf pkg/ebpf/verifier/calculator/main.go")

    env = {"DD_SYSTEM_PROBE_BPF_DIR": "./pkg/ebpf/bytecode/build"}

    # ensure all files are object files
    for f in filter_file or []:
        _, ext = os.path.splitext(f)
        if ext != ".o":
            raise Exit(f"File {f} does not have the valid '.o' extension")

    args = (
        [
            "-debug" if debug_build else "",
            "-summary-output",
            os.fspath(VERIFIER_STATS),
        ]
        + [f"-filter-file {f}" for f in filter_file or []]
        + [f"-filter-prog {p}" for p in grep or []]
    )

    if save_verifier_logs:
        LOGS_DIR.mkdir(exist_ok=True, parents=True)
        args += ["-verifier-logs", os.fspath(LOGS_DIR)]

    if line_complexity:
        COMPLEXITY_DATA_DIR.mkdir(exist_ok=True, parents=True)
        args += [
            "-line-complexity",
            "-complexity-data-dir",
            os.fspath(COMPLEXITY_DATA_DIR),
        ]

    ctx.run(f"{sudo} ./main {' '.join(args)}", env=env)

    # Ensure permissions are correct
    ctx.run(f"{sudo} chmod a+wr -R {VERIFIER_DATA_DIR}")
    ctx.run(f"{sudo} find {VERIFIER_DATA_DIR} -type d -exec chmod a+xr {{}} +")

<<<<<<< HEAD
    cleaned_up = cleanup_verifier_stats(verifier_stats)
    with open(VERIFIER_STATS, "w") as f:
=======
    with open(VERIFIER_STATS, "r+") as f:
        verifier_stats = json.load(f)
        cleaned_up = format_verifier_stats(verifier_stats)
        f.seek(0)
>>>>>>> 5c51df75
        json.dump(cleaned_up, f, indent=4)
        f.truncate()


@task(
    help={
        "base": "JSON file holding verifier statistics to compare against",
        "jsonfmt": "Output in json format rather than tabulating",
        "data": "JSON file witht the verifier statistics",
        "out": "Output file to write results to. By default results are written to stdout",
    }
)
def print_verification_stats(
    ctx,
    data=VERIFIER_STATS,
    base=None,
    jsonfmt=False,
    out=None,
):
    if not os.path.exists(data):
        print("[!] No verifier stats found, regenerating them...")
        collect_verification_stats(ctx)

    with open(data) as f:
        verifier_stats = json.load(f)

    if base is None:
        with stdout_or_file(out) as f:
            write_verifier_stats(verifier_stats, f, jsonfmt)
        return

    with open(base) as f:
        base_verifier_stats = json.load(f)

    stats_diff = dict()
    for key, value in verifier_stats.items():
        stat = dict()
        if key not in base_verifier_stats:
            stats_diff[key] = value
            continue

        base_value = base_verifier_stats[key]
        for json_key in verifier_stat_json_keys:
            stat[json_key] = colored_diff(value[json_key], base_value[json_key])

        stats_diff[key] = stat

    with stdout_or_file(out) as f:
        write_verifier_stats(stats_diff, f, jsonfmt)


def print_complexity_legend():
    if colored is None:
        raise Exit("termcolor is required to print colored output")

    print("\n\n")
    print("## Complexity legend ##")
    print("For each source line the verifier processed, we output:")
    print("  · A code [i|p|t] where:")
    print("    - i is the number of eBPF instructions generated by this source line")
    print(
        "    - p is the maximum number of passes the verifier made over assembly instructions generated by this source line"
    )
    print("    - t is the total number of instructions processed by the verifier for this source line")
    print("  · The line number, followed by the source code line, colored with the following key ")
    print("    based on the total number of instructions processed by the verifier for this line:")
    print(colored("    - Green: 0-5 instructions processed", "green"))
    print(colored("    - Yellow: 6-20 instructions processed", "yellow"))
    print(colored("    - Red: 21-50 instructions processed", "red"))
    print(colored("    - Magenta: 51+ instructions processed", "magenta"))
    print("\n\n")


class ComplexitySourceLine(TypedDict):
    num_instructions: int  # noqa: F841
    max_passes: int  # noqa: F841
    total_instructions_processed: int  # noqa: F841
    assembly_insns: list[int]  # noqa: F841


class ComplexityRegisterState(TypedDict):
    live: str  # noqa: F841
    type: str  # noqa: F841
    value: str  # noqa: F841
    register: int  # noqa: F841


class ComplexityAssemblyInsn(TypedDict):
    code: str  # noqa: F841
    index: int  # noqa: F841
    times_processed: int  # noqa: F841
    register_state: dict[str, ComplexityRegisterState]  # noqa: F841
    register_state_raw: str  # noqa: F841


class ComplexityData(TypedDict):
    source_map: dict[str, ComplexitySourceLine]  # noqa: F841
    insn_map: dict[str, ComplexityAssemblyInsn]  # noqa: F841


def get_total_complexity_stats_len(compinfo_widths: tuple[int, int, int]):
    return sum(compinfo_widths) + 7  # 7 = 2 brackets + 2 pipes + 3 letters


def source_line_to_str(
    lineno: int,
    line: str,
    compl: ComplexitySourceLine | None,
    compinfo_widths: tuple[int, int, int],
):
    color = None
    line = line.rstrip("\n")

    compinfo_len = get_total_complexity_stats_len(compinfo_widths)
    if compl is not None:
        insn = compl["num_instructions"]
        passes = compl["max_passes"]
        total = compl["total_instructions_processed"]
        compinfo = f"[{insn:{compinfo_widths[0]}d}i|{passes:{compinfo_widths[1]}d}p|{total:{compinfo_widths[2]}d}t]"

        if total <= 5:
            color = "green"
        elif total <= 20:
            color = "yellow"
        elif total <= 50:
            color = "red"
        else:
            color = "magenta"
    else:
        compinfo = " " * compinfo_len

    if colored is None:
        return f"{lineno:4d} | {compinfo} | {line}"
    else:
        return f"{lineno:4d} | {compinfo} | {colored(line, color)}"


def assembly_line_to_str(asm_line: ComplexityAssemblyInsn, compinfo_width: tuple[int, int, int]):
    asm_code = asm_line["code"]
    processed = asm_line["times_processed"]
    asm_idx = asm_line["index"]

    return f"{asm_idx:4d} | [{' '*compinfo_width[0]} |{processed:{compinfo_width[1]}d}p|{' '*compinfo_width[2]} ] | {asm_code}"


def register_state_to_str(reg: ComplexityRegisterState, compinfo_widths: tuple[int, int, int]):
    reg_liveness = f" [{reg['live']}]" if reg["live"] != "" else ""
    compinfo_len = get_total_complexity_stats_len(compinfo_widths)
    total_indent = 4 + 3 + compinfo_len  # Line number, pipe, complexity info
    return f"{' ' * total_indent} |    R{reg['register']} ({reg['type']}){reg_liveness}: {reg['value']}"


def get_complexity_for_function(program: str, function: str, debug=False) -> ComplexityData:
    if debug:
        program += "_debug"

    func_name = f"{program}/{function.replace('/', '__')}"
    complexity_data_file = COMPLEXITY_DATA_DIR / f"{func_name}.json"

    if not os.path.exists(complexity_data_file):
        raise Exit(f"Complexity data for {func_name} not found at {complexity_data_file}")

    with open(complexity_data_file) as f:
        return json.load(f)


@task(
    help={
        "program": "The program to analyze",
        "function": "The function to analyze",
        "debug": "Use debug builds",
        "show_assembly": "Show the assembly code for each line",
        "show_register_state": "Show the register state after each instruction",
        "assembly_instruction_limit": "Limit the number of assembly instructions to show",
        "show_raw_register_state": "Show the raw register state from the verifier after each instruction",
    }
)
def annotate_complexity(
    _: Context,
    program: str,
    function: str,
    debug=False,
    show_assembly=False,
    show_register_state=False,
    assembly_instruction_limit=20,
    show_raw_register_state=False,
):
    """Show source code with annotated complexity information for the given program and function"""
    complexity_data = get_complexity_for_function(program, function, debug)
    all_files = {x.split(":")[0] for x in complexity_data["source_map"].keys()}

    if colored is None:
        raise Exit("termcolor is required to print colored output")

    if show_register_state and not show_assembly:
        raise Exit("Register state can only be shown when assembly is also shown")

    print_complexity_legend()

    # Find out the width required to print the complexity stats
    max_insn = max_passes = max_total = 0
    for compl in complexity_data["source_map"].values():
        max_insn = max(max_insn, compl["num_instructions"])
        max_passes = max(max_passes, compl["max_passes"])
        max_total = max(max_total, compl["total_instructions_processed"])

    compinfo_widths = (len(str(max_insn)), len(str(max_passes)), len(str(max_total)))

    for f in sorted(all_files):
        if not os.path.exists(f):
            print(f"File {f} not found")
            continue

        print(colored(f"\n\n=== Source file: {f} ===", attrs=["bold"]))
        with open(f) as src:
            buffer = collections.deque(maxlen=10)  # Only print 10 lines of context if we have no line information
            for lineno, line in enumerate(src):
                lineno += 1
                lineid = f"{f}:{lineno}"
                compl = complexity_data["source_map"].get(lineid)
                statusline = source_line_to_str(lineno, line, compl, compinfo_widths)
                buffer.append(statusline)

                if compl is not None:
                    # We have complexity information for this line, print everything that we had in buffer
                    for l in buffer:
                        print(l)
                    buffer.clear()

                    if show_assembly:
                        # Print the assembly code for this line
                        asm_insn_indexes = sorted(compl["assembly_insns"])

                        if assembly_instruction_limit > 0:
                            asm_insn_indexes = asm_insn_indexes[:assembly_instruction_limit]

                        for asm_idx in asm_insn_indexes:
                            asm_line = complexity_data["insn_map"][str(asm_idx)]
                            asm_code = asm_line["code"]
                            print(
                                colored(
                                    assembly_line_to_str(asm_line, compinfo_widths),
                                    attrs=["dark"],
                                )
                            )

                            if show_register_state:
                                # Get all the registers that were used in this instruction
                                registers = re.findall(r"r\d+", asm_code)

                                # The register state after this instruction is found in the next instruction
                                # Also, JSON map indices are strings so we need to convert the asm_idx to a string
                                next_insn = str(asm_idx + 1)
                                if next_insn in complexity_data["insn_map"]:
                                    next_insn_data = complexity_data["insn_map"][next_insn]
                                    reg_state = next_insn_data["register_state"]

                                    if show_raw_register_state:
                                        total_indent = 4 + 3 + get_total_complexity_stats_len(compinfo_widths)
                                        raw_state = next_insn_data['register_state_raw'].split(':', 1)[1].strip()
                                        print(f"{' ' * total_indent} | {colored(raw_state, 'blue', attrs=['dark'])}")

                                    for reg in registers:
                                        reg_idx = reg[1:]  # Remove the 'r' prefix
                                        if reg_idx in reg_state:
                                            reg_data = reg_state[reg_idx]
                                            reg_info = register_state_to_str(reg_data, compinfo_widths)
                                            print(
                                                colored(
                                                    reg_info,
                                                    "blue",
                                                    attrs=["dark"],
                                                )
                                            )

                elif len(buffer) == 9:
                    # Print the last lines if we have no line information
                    for l in buffer:
                        print(l)

    print_complexity_legend()

    # Print the verification stats for this program now
    with open(VERIFIER_STATS) as f:
        verifier_stats = json.load(f)

    func_name = f"{program}/{function.replace('/', '__')}"
    if func_name not in verifier_stats:
        raise Exit(f"Verification stats for {func_name} not found in {VERIFIER_STATS}")

    print(colored("\n\n=== Verification stats ===", attrs=["bold"]))
    for key, value in verifier_stats[func_name].items():
        print(f"· {key}: {value}")


@task
def show_top_complexity_lines(
    _: Context,
    program: str,
    function: str,
    n=10,
    debug=False,
):
    """Show the lines with the most complexity for the given program and function"""
    complexity_data = get_complexity_for_function(program, function, debug)
    top_complexity_lines = sorted(
        complexity_data["source_map"].items(),
        key=lambda x: x[1]["total_instructions_processed"],
        reverse=True,
    )[:n]

    print_complexity_legend()
    compinfo_widths = None

    for lineid, compl in top_complexity_lines:
        f, lineno = lineid.split(":")
        if compinfo_widths is None:
            # Find out the widths, the first has the largest values so we go with that
            # Set a minimum just in case
            compinfo_widths = (
                max(2, len(str(compl["num_instructions"]))),
                max(2, len(str(compl["max_passes"]))),
                max(2, len(str(compl["total_instructions_processed"]))),
            )

        with open(f) as src:
            line = next(l for i, l in enumerate(src) if i + 1 == int(lineno))
            print(lineid)
            print(source_line_to_str(int(lineno), line, compl, compinfo_widths))
            print()<|MERGE_RESOLUTION|>--- conflicted
+++ resolved
@@ -53,7 +53,8 @@
     "total_states",
 ]
 
-skip_stat_keys = ["Complexity","verification_time"]
+skip_stat_keys = ["Complexity", "verification_time"]
+
 
 def tabulate_stats(stats):
     table = list()
@@ -169,15 +170,10 @@
     ctx.run(f"{sudo} chmod a+wr -R {VERIFIER_DATA_DIR}")
     ctx.run(f"{sudo} find {VERIFIER_DATA_DIR} -type d -exec chmod a+xr {{}} +")
 
-<<<<<<< HEAD
-    cleaned_up = cleanup_verifier_stats(verifier_stats)
-    with open(VERIFIER_STATS, "w") as f:
-=======
     with open(VERIFIER_STATS, "r+") as f:
         verifier_stats = json.load(f)
         cleaned_up = format_verifier_stats(verifier_stats)
         f.seek(0)
->>>>>>> 5c51df75
         json.dump(cleaned_up, f, indent=4)
         f.truncate()
 
