import os
import random
import tempfile
import traceback
import typing

import gitlab
import yaml
from invoke import task
from invoke.exceptions import Exit

from tasks.github_tasks import pr_commenter
from tasks.libs.ciproviders.github_api import GithubAPI, create_datadog_agent_pr
from tasks.libs.ciproviders.gitlab_api import get_gitlab_repo
from tasks.libs.common.color import color_message
from tasks.libs.common.git import create_tree, get_common_ancestor, get_current_branch, is_a_release_branch
from tasks.libs.common.utils import running_in_ci
from tasks.libs.package.size import InfraError
from tasks.static_quality_gates.experimental_gates import (
    measure_image_local as _measure_image_local,
)
from tasks.static_quality_gates.experimental_gates import (
    measure_package_local as _measure_package_local,
)
from tasks.static_quality_gates.gates import (
    GateMetricHandler,
    QualityGateFactory,
    StaticQualityGate,
    StaticQualityGateError,
    byte_to_string,
)
from tasks.static_quality_gates.gates_reporter import QualityGateOutputFormatter

BUFFER_SIZE = 1000000
FAIL_CHAR = "❌"
SUCCESS_CHAR = "✅"
WARNING_CHAR = "⚠️"
GATE_CONFIG_PATH = "test/static/static_quality_gates.yml"

# Main table pattern for on-disk metrics (primary view)
body_pattern = """### {}

||Quality gate|Delta|On disk (MiB)|Budget Impact|Position (MiB)|
|--|--|--|--|--|--|
"""

# Collapsible section for on-wire metrics
wire_details_pattern = """<details>
<summary>📦 On wire (compressed) size details</summary>

|Quality gate|Delta|On wire (MiB)|
|--|--|--|
"""

body_error_footer_pattern = """<details>
<summary>Gate failure full details</summary>

|Quality gate|Error type|Error message|
|----|---|--------|
"""


def get_budget_impact_metrics(gate_name: str, metric_handler: GateMetricHandler) -> tuple[str, str]:
    """
    Calculate budget impact metrics for a gate.

    Returns:
        Tuple of (budget_impact_str, position_str) for display in PR comment.
        - budget_impact_str: e.g., "+15% of remaining", "-5% (savings)", "N/A"
        - position_str: e.g., "150 → 165 → 200", "N/A → 165 → 200"
    """
    gate_metrics = metric_handler.metrics.get(gate_name, {})

    current_disk = gate_metrics.get("current_on_disk_size")
    max_disk = gate_metrics.get("max_on_disk_size")
    relative_disk = gate_metrics.get("relative_on_disk_size")

    # If we don't have the required metrics, return N/A
    if current_disk is None or max_disk is None:
        return "N/A", "N/A"

    # Calculate baseline (ancestor size) from current - relative
    if relative_disk is not None:
        baseline_disk = current_disk - relative_disk
    else:
        baseline_disk = None

    # Convert to MiB for display
    current_mib = current_disk / (1024 * 1024)
    max_mib = max_disk / (1024 * 1024)
    baseline_mib = baseline_disk / (1024 * 1024) if baseline_disk is not None else None

    # Build position string: baseline → current → limit
    if baseline_mib is not None:
        position_str = f"{baseline_mib:.1f} → {current_mib:.1f} → {max_mib:.1f}"
    else:
        position_str = f"N/A → {current_mib:.1f} → {max_mib:.1f}"

    # Calculate budget impact percentage
    if baseline_mib is None or relative_disk is None:
        budget_impact_str = "N/A"
    else:
        # Total budget is the space between baseline and limit
        total_budget = max_disk - baseline_disk

        if total_budget <= 0:
            # Baseline already at or exceeds limit
            if relative_disk > 0:
                budget_impact_str = "⚠️ No budget"
            elif relative_disk < 0:
                budget_impact_str = "Savings"
            else:
                budget_impact_str = "No change"
        else:
            # Calculate percentage of remaining budget consumed by this PR
            budget_pct = (relative_disk / total_budget) * 100

            if relative_disk > 0:
                if budget_pct > 100:
                    budget_impact_str = f"+{budget_pct:.0f}% ⚠️"
                else:
                    budget_impact_str = f"+{budget_pct:.0f}% of remaining"
            elif relative_disk < 0:
                budget_impact_str = f"{budget_pct:.0f}% (savings)"
            else:
                budget_impact_str = "No change"

    return budget_impact_str, position_str


def should_bypass_failure(gate_name: str, metric_handler: GateMetricHandler) -> bool:
    """
    Check if a gate failure should be non-blocking because on-disk size delta is 0 or negative.

    A failure is considered non-blocking if the on-disk size hasn't increased from the ancestor,
    meaning the issue existed before this PR and wasn't introduced by the current changes.

    Note: Only on-disk size is checked because it's the primary metric for package size impact.

    Args:
        gate_name: The name of the quality gate to check
        metric_handler: The metric handler containing relative size metrics

    Returns:
        True if on-disk size delta is effectively <= 0 (bypass eligible), False otherwise
    """
    gate_metrics = metric_handler.metrics.get(gate_name, {})
    disk_delta = gate_metrics.get("relative_on_disk_size")

    # If we don't have delta data (e.g., no ancestor report), can't bypass
    if disk_delta is None:
        return False

    # Threshold: values smaller than 2 KiB are treated as 0
    # Small variations due to build non-determinism should not block PRs
    delta_threshold_bytes = 2 * 1024  # 2 KiB

    # Bypass if on-disk size hasn't meaningfully increased from ancestor
    return disk_delta <= delta_threshold_bytes


def display_pr_comment(
    ctx, final_state: bool, gate_states: list[dict[str, typing.Any]], metric_handler: GateMetricHandler, ancestor: str
):
    """
    Display a comment on a PR with results from our static quality gates checks
    :param ctx: Invoke task context
    :param final_state: Boolean that represents the overall state of quality gates checks
    :param gate_states: State of each quality gate
    :param metric_handler: Precise metrics of each quality gate
    :param ancestor: Ancestor used for relative size comparaison
    :return:
    """
    title = "Static quality checks"
    ancestor_info = (
        f"Comparison made with [ancestor](https://github.com/DataDog/datadog-agent/commit/{ancestor}) {ancestor}\n"
    )
<<<<<<< HEAD

    # Main tables for on-disk metrics
    body_info = "<details open>\n<summary>Successful checks</summary>\n\n" + body_pattern.format("Info")
=======
    dashboard_link = (
        "[📊 Static Quality Gates Dashboard](https://app.datadoghq.com/dashboard/5np-man-vak/static-quality-gates)\n"
    )
    body_info = "<details>\n<summary>Successful checks</summary>\n\n" + body_pattern.format("Info")
>>>>>>> d35a8cf5
    body_error = body_pattern.format("Error")
    body_error_footer = body_error_footer_pattern

    # Collapsible wire details tables
    wire_info = wire_details_pattern
    wire_error = wire_details_pattern

    with_blocking_error = False
    with_non_blocking_error = False
    with_info = False

    # Sort gates by error_types to group in between NoError, AssertionError and StackTrace
    for gate in sorted(gate_states, key=lambda x: x["error_type"] is None):

        def getMetric(metric_name, gate_name=gate['name']):
            try:
                return metric_handler.get_formatted_metric(gate_name, metric_name, with_unit=False)
            except KeyError:
                return "DataNotFound"

        def getMetricComparison(first_metric, limit_metric, gate_name=gate['name']):
            try:
                return metric_handler.get_formatted_metric_comparison(gate_name, first_metric, limit_metric)
            except KeyError:
                return "DataNotFound"

        gate_name = gate['name'].replace("static_quality_gate_", "")

        # Get delta values
        relative_disk_size = getMetric("relative_on_disk_size")
        relative_wire_size = getMetric("relative_on_wire_size")

        # Get budget impact metrics
        budget_impact, position = get_budget_impact_metrics(gate['name'], metric_handler)

        # Get size comparisons
        disk_comparison = getMetricComparison('current_on_disk_size', 'max_on_disk_size')
        wire_comparison = getMetricComparison('current_on_wire_size', 'max_on_wire_size')

        if gate["error_type"] is None:
            # Main table row (on-disk metrics with budget impact)
            body_info += (
                f"|{SUCCESS_CHAR}|{gate_name}|{relative_disk_size}|{disk_comparison}|{budget_impact}|{position}|\n"
            )
            # Wire details row
            wire_info += f"|{gate_name}|{relative_wire_size}|{wire_comparison}|\n"
            with_info = True
        else:
            # Check if this is a blocking or non-blocking failure
            is_blocking = gate.get("blocking", True)
            status_char = FAIL_CHAR if is_blocking else WARNING_CHAR

            # Main table row (on-disk metrics with budget impact)
            body_error += (
                f"|{status_char}|{gate_name}|{relative_disk_size}|{disk_comparison}|{budget_impact}|{position}|\n"
            )
            # Wire details row
            wire_error += f"|{gate_name}|{relative_wire_size}|{wire_comparison}|\n"

            error_message = gate['message'].replace('\n', '<br>')
            blocking_note = "" if is_blocking else " (non-blocking: size unchanged from ancestor)"
            body_error_footer += f"|{gate_name}|{gate['error_type']}{blocking_note}|{error_message}|\n"

            if is_blocking:
                with_blocking_error = True
            else:
                with_non_blocking_error = True

    # Close wire details sections
    wire_info += "\n</details>\n"
    wire_error += "\n</details>\n"

    if with_blocking_error:
        body_error_footer += "\n</details>\n\nStatic quality gates prevent the PR to merge!\nYou can check the static quality gates [confluence page](https://datadoghq.atlassian.net/wiki/spaces/agent/pages/4805854687/Static+Quality+Gates) for guidance. We also have a [toolbox page](https://datadoghq.atlassian.net/wiki/spaces/agent/pages/4887448722/Static+Quality+Gates+Toolbox) available to list tools useful to debug the size increase.\n"
        final_error_body = body_error + wire_error + body_error_footer
    elif with_non_blocking_error:
        body_error_footer += "\n</details>\n\nNote: Some gates exceeded limits but are non-blocking because the size hasn't increased from the ancestor commit.\n"
        final_error_body = body_error + wire_error + body_error_footer
    else:
        final_error_body = ""
<<<<<<< HEAD

    # Close successful checks section and add wire details
    body_info += wire_info + "\n</details>\n"

    body = f"{SUCCESS_CHAR if final_state else FAIL_CHAR} Please find below the results from static quality gates\n{ancestor_info}{final_error_body}\n\n{body_info if with_info else ''}"
=======
    body_info += "\n</details>\n"
    body = f"{SUCCESS_CHAR if final_state else FAIL_CHAR} Please find below the results from static quality gates\n{ancestor_info}{dashboard_link}{final_error_body}\n\n{body_info if with_info else ''}"
>>>>>>> d35a8cf5

    pr_commenter(ctx, title=title, body=body)


def _print_quality_gates_report(gate_states: list[dict[str, typing.Any]]):
    print(color_message("======== Static Quality Gates Report ========", "magenta"))
    for gate in sorted(gate_states, key=lambda x: x["error_type"] is not None):
        if gate["error_type"] is None:
            print(color_message(f"Gate {gate['name']} succeeded {SUCCESS_CHAR}", "blue"))
        elif gate["error_type"] == "AssertionError":
            print(
                color_message(
                    f"Gate {gate['name']} failed {FAIL_CHAR} because of the following assertion failures :\n{gate['message']}",
                    "orange",
                )
            )
        else:
            print(
                color_message(
                    f"Gate {gate['name']} failed {FAIL_CHAR} with the following stack trace :\n{gate['message']}",
                    "orange",
                )
            )


@task
def parse_and_trigger_gates(ctx, config_path: str = GATE_CONFIG_PATH) -> list[StaticQualityGate]:
    """
    Parse and executes static quality gates using composition pattern
    :param ctx: Invoke context
    :param config_path: Static quality gates configuration file path
    :return: List of quality gates
    """
    final_state = "success"
    gate_states = []
    metric_handler = GateMetricHandler(
        git_ref=os.environ["CI_COMMIT_REF_SLUG"], bucket_branch=os.environ["BUCKET_BRANCH"]
    )
    gate_list = QualityGateFactory.create_gates_from_config(config_path)

    # python 3.11< does not allow to use \n in f-strings
    delimiter = '\n'
    print(color_message(f"Starting {len(gate_list)} quality gates...", "cyan"))
    print(color_message(f"Gates to run: {delimiter.join(gate.config.gate_name for gate in gate_list)}", "cyan"))

    nightly_run = os.environ.get("BUCKET_BRANCH") == "nightly"
    branch = os.environ["CI_COMMIT_BRANCH"]

    for gate in gate_list:
        result = None
        try:
            result = gate.execute_gate(ctx)
            if not result.success:
                violation_messages = []
                for violation in result.violations:
                    current_mb = violation.current_size / (1024 * 1024)
                    max_mb = violation.max_size / (1024 * 1024)
                    excess_mb = violation.excess_bytes / (1024 * 1024)
                    if excess_mb < 1:
                        excess_kb = violation.excess_bytes / 1024
                        excess_str = f"{excess_kb:.1f} KB"
                    else:
                        excess_str = f"{excess_mb:.1f} MB"
                    violation_messages.append(
                        f"{violation.measurement_type.title()} size {current_mb:.1f} MB "
                        f"exceeds limit of {max_mb:.1f} MB by {excess_str}"
                    )
                error_message = f"{gate.config.gate_name} failed!\n" + "\n".join(violation_messages)
                print(color_message(error_message, "red"))
                raise StaticQualityGateError(error_message)
            gate_states.append({"name": result.config.gate_name, "state": True, "error_type": None, "message": None})
        except StaticQualityGateError as e:
            final_state = "failure"
            gate_states.append(
                {
                    "name": gate.config.gate_name,
                    "state": False,
                    "error_type": "StaticQualityGateFailed",
                    "message": str(e),
                    "blocking": True,  # May be updated to False if delta=0 after relative size calculation
                }
            )
        except InfraError as e:
            print(color_message(f"Gate {gate.config.gate_name} flaked ! (InfraError)\n Restarting the job...", "red"))
            for line in traceback.format_exception(e):
                print(color_message(line, "red"))
            ctx.run("datadog-ci tag --level job --tags static_quality_gates:\"restart\"")
            raise Exit(code=42) from e
        except Exception:
            final_state = "failure"
            gate_states.append(
                {
                    "name": gate.config.gate_name,
                    "state": False,
                    "error_type": "StackTrace",
                    "message": traceback.format_exc(),
                    "blocking": True,  # StackTrace errors are always blocking
                }
            )
        finally:
            metric_handler.register_gate_tags(
                gate.config.gate_name,
                gate_name=gate.config.gate_name,
                arch=gate.config.arch,
                os=gate.config.os,
                pipeline_id=os.environ["CI_PIPELINE_ID"],
                ci_commit_ref_slug=os.environ["CI_COMMIT_REF_SLUG"],
                ci_commit_sha=os.environ["CI_COMMIT_SHA"],
            )
            metric_handler.register_metric(gate.config.gate_name, "max_on_wire_size", gate.config.max_on_wire_size)
            metric_handler.register_metric(gate.config.gate_name, "max_on_disk_size", gate.config.max_on_disk_size)

            # Only register current sizes if gate executed successfully and we have a result
            if result is not None:
                metric_handler.register_metric(
                    gate.config.gate_name, "current_on_wire_size", result.measurement.on_wire_size
                )
                metric_handler.register_metric(
                    gate.config.gate_name, "current_on_disk_size", result.measurement.on_disk_size
                )

    ctx.run(f"datadog-ci tag --level job --tags static_quality_gates:\"{final_state}\"")

    # Calculate relative sizes (delta from ancestor) before sending metrics
    # This is done for all branches to include delta metrics in Datadog
    ancestor = get_common_ancestor(ctx, "HEAD")
    metric_handler.generate_relative_size(ctx, ancestor=ancestor, report_path="ancestor_static_gate_report.json")

    # Post-process gate failures: mark as non-blocking if delta <= 0
    # This means the size issue existed before this PR and wasn't introduced by current changes
    for gate_state in gate_states:
        if gate_state["state"] is False and gate_state.get("blocking", True):
            # Only StaticQualityGateFailed errors are eligible for bypass (not StackTrace errors)
            if gate_state["error_type"] == "StaticQualityGateFailed":
                if should_bypass_failure(gate_state["name"], metric_handler):
                    gate_state["blocking"] = False
                    print(
                        color_message(
                            f"Gate {gate_state['name']} failure is non-blocking (size unchanged from ancestor)",
                            "orange",
                        )
                    )

    # Reporting part
    # Send metrics to Datadog (now includes delta metrics)
    # and then print the summary table in the job's log
    metric_handler.send_metrics_to_datadog()

    # Print summary table directly with composition-based gates and metric handler
    QualityGateOutputFormatter.print_summary_table(gate_list, gate_states, metric_handler)

    # Then print the traditional report for any failures
    if final_state != "success":
        _print_quality_gates_report(gate_states)

    # We don't need a PR notification nor gate failures on release branches
    if not is_a_release_branch(ctx, branch):
        # Determine if there are blocking failures (non-blocking failures have delta=0)
        has_blocking_failures = any(gs["state"] is False and gs.get("blocking", True) for gs in gate_states)

        github = GithubAPI()
        if github.get_pr_for_branch(branch).totalCount > 0:
            # Pass True for final_state if there are no blocking failures
            display_pr_comment(ctx, not has_blocking_failures, gate_states, metric_handler, ancestor)

        # Nightly pipelines have different package size and gates thresholds are unreliable for nightly pipelines
        # Only fail for blocking failures (non-blocking failures have delta=0 and don't block the PR)
        if has_blocking_failures and not nightly_run:
            metric_handler.generate_metric_reports(ctx, branch=branch, is_nightly=nightly_run)
            raise Exit(code=1)
    # We are generating our metric reports at the end to include relative size metrics
    metric_handler.generate_metric_reports(ctx, branch=branch, is_nightly=nightly_run)

    return gate_list


def get_gate_new_limit_threshold(current_gate, current_key, max_key, metric_handler, exception_bump=False):
    # The new limit is decreased when the difference between current and max value is greater than the `BUFFER_SIZE`
    # unless it is an exception bump where we will bump gates by the amount increased
    curr_size = metric_handler.metrics[current_gate][current_key]
    max_curr_size = metric_handler.metrics[current_gate][max_key]
    if exception_bump:
        bump_amount = max(0, metric_handler.metrics[current_gate][current_key.replace("current", "relative")])
        return max_curr_size + bump_amount, -bump_amount

    remaining_allowed_size = max_curr_size - curr_size
    gate_limit = max_curr_size
    saved_amount = 0
    if remaining_allowed_size > BUFFER_SIZE:
        saved_amount = remaining_allowed_size - BUFFER_SIZE
        gate_limit -= saved_amount
    return gate_limit, saved_amount


def generate_new_quality_gate_config(file_descriptor, metric_handler, exception_bump=False):
    config_content = yaml.safe_load(file_descriptor)
    total_saved_amount = 0
    for gate in config_content.keys():
        on_wire_new_limit, wire_saved_amount = get_gate_new_limit_threshold(
            gate, "current_on_wire_size", "max_on_wire_size", metric_handler, exception_bump
        )
        config_content[gate]["max_on_wire_size"] = byte_to_string(on_wire_new_limit, unit_power=2)
        on_disk_new_limit, disk_saved_amount = get_gate_new_limit_threshold(
            gate, "current_on_disk_size", "max_on_disk_size", metric_handler, exception_bump
        )
        config_content[gate]["max_on_disk_size"] = byte_to_string(on_disk_new_limit, unit_power=2)
        total_saved_amount += wire_saved_amount + disk_saved_amount
    return config_content, total_saved_amount


def update_quality_gates_threshold(ctx, metric_handler, github):
    # Update quality gates threshold config
    with open(GATE_CONFIG_PATH) as f:
        file_content, total_size_saved = generate_new_quality_gate_config(f, metric_handler)

    if total_size_saved == 0:
        return

    # Create new branch
    branch_name = f"static_quality_gates/threshold_update_{os.environ['CI_COMMIT_SHORT_SHA']}"
    current_branch = github.repo.get_branch(os.environ["CI_COMMIT_BRANCH"])
    ctx.run(f"git checkout -b {branch_name}")
    ctx.run(
        f"git remote set-url origin https://x-access-token:{github._auth.token}@github.com/DataDog/datadog-agent.git",
        hide=True,
    )
    ctx.run(f"git push --set-upstream origin {branch_name}")

    # Push changes
    commit_message = "feat(gate): update static quality gates thresholds"
    if running_in_ci():
        # Update config locally and add it to the stage
        with open(GATE_CONFIG_PATH, "w") as f:
            yaml.dump(file_content, f)
        ctx.run(f"git add {GATE_CONFIG_PATH}")
        print("Creating signed commits using Github API")
        tree = create_tree(ctx, current_branch.name)
        github.commit_and_push_signed(branch_name, commit_message, tree)
    else:
        print("Creating commits using your local git configuration, please make sure to sign them")
        contents = github.repo.get_contents("test/static/static_quality_gates.yml", ref=branch_name)
        github.repo.update_file(
            GATE_CONFIG_PATH,
            commit_message,
            yaml.dump(file_content),
            contents.sha,
            branch=branch_name,
        )

    # Create pull request
    milestone_version = list(github.latest_unreleased_release_branches())[0].name.replace("x", "0")
    return create_datadog_agent_pr(
        "[automated] Static quality gates threshold update",
        current_branch.name,
        branch_name,
        milestone_version,
        ["team/agent-build", "qa/no-code-change", "changelog/no-changelog"],
    )


def notify_threshold_update(pr_url):
    from slack_sdk import WebClient

    client = WebClient(os.environ['SLACK_DATADOG_AGENT_BOT_TOKEN'])
    emojis = client.emoji_list()
    waves = [emoji for emoji in emojis.data['emoji'] if 'wave' in emoji and 'microwave' not in emoji]
    message = f'Hello :{random.choice(waves)}:\nA new quality gates threshold <{pr_url}/s|update PR> has been generated !\nPlease take a look, thanks !'
    client.chat_postMessage(channel='#agent-build-reviews', text=message)


@task
def manual_threshold_update(self, filename="static_gate_report.json"):
    metric_handler = GateMetricHandler(
        git_ref=os.environ["CI_COMMIT_REF_SLUG"], bucket_branch=os.environ["BUCKET_BRANCH"], filename=filename
    )
    github = GithubAPI()
    pr_url = update_quality_gates_threshold(self, metric_handler, github)
    notify_threshold_update(pr_url)


@task()
def exception_threshold_bump(ctx, pipeline_id):
    """
    When a PR is exempt of static quality gates, they have to use this invoke task to adjust the quality gates thresholds accordingly to the exempted added size.

    Note: This invoke task must be run on a pipeline that has finished running static quality gates
    :param ctx:
    :param pipeline_id: pipeline ID we want to fetch the artifact from to bump gates
    :return:
    """
    current_branch_name = get_current_branch(ctx)
    repo = get_gitlab_repo()
    with tempfile.TemporaryDirectory() as extract_dir, ctx.cd(extract_dir):
        cur_pipeline = repo.pipelines.get(pipeline_id)
        gate_job_id = next(
            job.id for job in cur_pipeline.jobs.list(iterator=True) if job.name == "static_quality_gates"
        )
        gate_job = repo.jobs.get(id=gate_job_id)
        with open(f"{extract_dir}/gate_archive.zip", "wb") as f:
            try:
                f.write(gate_job.artifacts())
            except gitlab.exceptions.GitlabGetError as e:
                print(
                    color_message(
                        "[ERROR] Unable to fetch the last artifact of the static_quality_gates job. Details :", "red"
                    )
                )
                print(repr(e))
                raise Exit(code=1) from e
        ctx.run(f"unzip gate_archive.zip -d {extract_dir}", hide=True)
        static_gate_report_path = f"{extract_dir}/static_gate_report.json"
        if os.path.isfile(static_gate_report_path):
            metric_handler = GateMetricHandler(
                git_ref=current_branch_name, bucket_branch="dev", filename=static_gate_report_path
            )
            with open("test/static/static_quality_gates.yml") as f:
                file_content, total_size_saved = generate_new_quality_gate_config(f, metric_handler, True)

            if total_size_saved == 0:
                print(color_message("[WARN] No gates needs to be changed.", "orange"))

            with open("test/static/static_quality_gates.yml", "w") as f:
                f.write(yaml.dump(file_content))

            print(
                color_message(
                    f"[SUCCESS] Static Quality gate have been updated ! Total gate threshold impact : {byte_to_string(-total_size_saved)}",
                    "green",
                )
            )
        else:
            print(
                color_message(
                    "[ERROR] Unable to find static_gate_report.json inside of the last artifact of the static_quality_gates job",
                    "red",
                )
            )
            raise Exit(code=1)


@task
def measure_package_local(
    ctx,
    package_path,
    gate_name,
    config_path="test/static/static_quality_gates.yml",
    output_path=None,
    build_job_name="local_test",
    debug=False,
):
    """
    Run the in-place package measurer locally for testing and development.

    This task allows you to test the measurement functionality on local packages
    without requiring a full CI environment.

    Args:
        package_path: Path to the package file to measure
        gate_name: Quality gate name from the configuration file
        config_path: Path to quality gates configuration (default: test/static/static_quality_gates.yml)
        output_path: Path to save the measurement report (default: {gate_name}_report.yml)
        build_job_name: Simulated build job name (default: local_test)
        debug: Enable debug logging for troubleshooting (default: false)

    Example:
        dda inv quality-gates.measure-package-local --package-path /path/to/package.deb --gate-name static_quality_gate_agent_deb_amd64
    """
    return _measure_package_local(
        ctx=ctx,
        package_path=package_path,
        gate_name=gate_name,
        config_path=config_path,
        output_path=output_path,
        build_job_name=build_job_name,
        debug=debug,
    )


@task
def measure_image_local(
    ctx,
    image_ref,
    gate_name,
    config_path="test/static/static_quality_gates.yml",
    output_path=None,
    build_job_name="local_test",
    include_layer_analysis=True,
    debug=False,
):
    """
    Run the in-place Docker image measurer locally for testing and development.

    This task allows you to test the Docker image measurement functionality on local images
    without requiring a full CI environment.

    Args:
        image_ref: Docker image reference (tag, digest, or image ID)
        gate_name: Quality gate name from the configuration file
        config_path: Path to quality gates configuration (default: test/static/static_quality_gates.yml)
        output_path: Path to save the measurement report (default: {gate_name}_image_report.yml)
        build_job_name: Simulated build job name (default: local_test)
        include_layer_analysis: Whether to analyze individual layers (default: true)
        debug: Enable debug logging for troubleshooting (default: false)

    Example:
        dda inv quality-gates.measure-image-local --image-ref nginx:latest --gate-name static_quality_gate_docker_agent_amd64
    """
    return _measure_image_local(
        ctx=ctx,
        image_ref=image_ref,
        gate_name=gate_name,
        config_path=config_path,
        output_path=output_path,
        build_job_name=build_job_name,
        include_layer_analysis=include_layer_analysis,
        debug=debug,
    )<|MERGE_RESOLUTION|>--- conflicted
+++ resolved
@@ -175,16 +175,12 @@
     ancestor_info = (
         f"Comparison made with [ancestor](https://github.com/DataDog/datadog-agent/commit/{ancestor}) {ancestor}\n"
     )
-<<<<<<< HEAD
-
-    # Main tables for on-disk metrics
-    body_info = "<details open>\n<summary>Successful checks</summary>\n\n" + body_pattern.format("Info")
-=======
     dashboard_link = (
         "[📊 Static Quality Gates Dashboard](https://app.datadoghq.com/dashboard/5np-man-vak/static-quality-gates)\n"
     )
-    body_info = "<details>\n<summary>Successful checks</summary>\n\n" + body_pattern.format("Info")
->>>>>>> d35a8cf5
+
+    # Main tables for on-disk metrics
+    body_info = "<details open>\n<summary>Successful checks</summary>\n\n" + body_pattern.format("Info")
     body_error = body_pattern.format("Error")
     body_error_footer = body_error_footer_pattern
 
@@ -265,16 +261,11 @@
         final_error_body = body_error + wire_error + body_error_footer
     else:
         final_error_body = ""
-<<<<<<< HEAD
 
     # Close successful checks section and add wire details
     body_info += wire_info + "\n</details>\n"
 
-    body = f"{SUCCESS_CHAR if final_state else FAIL_CHAR} Please find below the results from static quality gates\n{ancestor_info}{final_error_body}\n\n{body_info if with_info else ''}"
-=======
-    body_info += "\n</details>\n"
     body = f"{SUCCESS_CHAR if final_state else FAIL_CHAR} Please find below the results from static quality gates\n{ancestor_info}{dashboard_link}{final_error_body}\n\n{body_info if with_info else ''}"
->>>>>>> d35a8cf5
 
     pr_commenter(ctx, title=title, body=body)
 
