import os
import re
import time
from functools import lru_cache

from invoke import Exit, task

from tasks.libs.common.utils import DEFAULT_BRANCH, get_git_pretty_ref
from tasks.libs.datadog_api import create_count, send_metrics
from tasks.libs.github_actions_tools import (
    download_artifacts,
    download_with_retry,
    follow_workflow_run,
    print_failed_jobs_logs,
    print_workflow_conclusion,
    trigger_macos_workflow,
)
from tasks.libs.junit_upload_core import repack_macos_junit_tar
from tasks.release import _get_release_json_value


@lru_cache(maxsize=None)
def concurrency_key():
    current_ref = get_git_pretty_ref()

    # We want workflows to run to completion on the default branch and release branches
    if re.search(rf'^({DEFAULT_BRANCH}|\d+\.\d+\.x)$', current_ref):
        return None

    return current_ref


def _trigger_macos_workflow(release, destination=None, retry_download=0, retry_interval=0, **kwargs):
    github_action_ref = _get_release_json_value(f'{release}::MACOS_BUILD_VERSION')

    run = trigger_macos_workflow(
        github_action_ref=github_action_ref,
        concurrency_key=concurrency_key(),
        **kwargs,
    )

    workflow_conclusion, workflow_url = follow_workflow_run(run)

    if workflow_conclusion == "failure":
        print_failed_jobs_logs(run)

    print_workflow_conclusion(workflow_conclusion, workflow_url)

    if destination:
        download_with_retry(download_artifacts, run, destination, retry_download, retry_interval)

    return workflow_conclusion


@task
def trigger_macos(
    _,
    workflow_type="build",
    datadog_agent_ref=DEFAULT_BRANCH,
    release_version="nightly-a7",
    major_version="7",
    python_runtimes="3",
    destination=".",
    version_cache=None,
    retry_download=3,
    retry_interval=10,
    fast_tests=None,
):
    if workflow_type == "build":
        conclusion = _trigger_macos_workflow(
            # Provide the release version to be able to fetch the associated
            # macos-build branch from release.json for all workflows...
            release_version,
            destination,
            retry_download,
            retry_interval,
            workflow_name="macos.yaml",
            datadog_agent_ref=datadog_agent_ref,
            # ... And provide the release version as a workflow input when needed
            release_version=release_version,
            major_version=major_version,
            python_runtimes=python_runtimes,
            # Send pipeline id and bucket branch so that the package version
            # can be constructed properly for nightlies.
            gitlab_pipeline_id=os.environ.get("CI_PIPELINE_ID", None),
            bucket_branch=os.environ.get("BUCKET_BRANCH", None),
            version_cache_file_content=version_cache,
        )
    elif workflow_type == "test":
        conclusion = _trigger_macos_workflow(
            release_version,
            destination,
            retry_download,
            retry_interval,
            workflow_name="test.yaml",
            datadog_agent_ref=datadog_agent_ref,
            python_runtimes=python_runtimes,
            version_cache_file_content=version_cache,
            fast_tests=fast_tests,
        )
        repack_macos_junit_tar(conclusion, "junit-tests_macos.tgz", "junit-tests_macos-repacked.tgz")
    elif workflow_type == "lint":
        conclusion = _trigger_macos_workflow(
            release_version,
            workflow_name="lint.yaml",
            datadog_agent_ref=datadog_agent_ref,
            python_runtimes=python_runtimes,
            version_cache_file_content=version_cache,
        )
    if conclusion != "success":
        raise Exit(message=f"Macos {workflow_type} workflow {conclusion}", code=1)


@task
def lint_codeowner(_):
    """
    Check every package in `pkg` has an owner
    """

    base = os.path.dirname(os.path.abspath(__file__))
    root_folder = os.path.join(base, "..")
    os.chdir(root_folder)

    owners = _get_code_owners(root_folder)

    # make sure each root package has an owner
    pkgs_without_owner = _find_packages_without_owner(owners, "pkg")
    if len(pkgs_without_owner) > 0:
        raise Exit(
            f'The following packages  in `pkg` directory don\'t have an owner in CODEOWNERS: {pkgs_without_owner}',
            code=1,
        )


def _find_packages_without_owner(owners, folder):
    pkg_without_owners = []
    for x in os.listdir(folder):
        path = os.path.join("/" + folder, x)
        if path not in owners:
            pkg_without_owners.append(path)
    return pkg_without_owners


def _get_code_owners(root_folder):
    code_owner_path = os.path.join(root_folder, ".github", "CODEOWNERS")
    owners = {}
    with open(code_owner_path) as f:
        for line in f:
            line = line.strip()
            line = line.split("#")[0]  # remove comment
            if len(line) > 0:
                parts = line.split()
                path = os.path.normpath(parts[0])
                # example /tools/retry_file_dump ['@DataDog/agent-metrics-logs']
                owners[path] = parts[1:]
    return owners


@task
def get_milestone_id(_, milestone):
    # Local import as github isn't part of our default set of installed
    # dependencies, and we don't want to propagate it to files importing this one
    from libs.common.github_api import GithubAPI

    gh = GithubAPI('DataDog/datadog-agent')
    m = gh.get_milestone_by_name(milestone)
    if not m:
        raise Exit(f'Milestone {milestone} wasn\'t found in the repo', code=1)
    print(m.number)


@task
def send_rate_limit_info_datadog(_, pipeline_id):
    from .libs.common.github_api import GithubAPI

    gh = GithubAPI('DataDog/datadog-agent')
    rate_limit_info = gh.get_rate_limit_info()
    print(f"Remaining rate limit: {rate_limit_info[0]}/{rate_limit_info[1]}")
    metric = create_count(
        metric_name='github.rate_limit.remaining',
        timestamp=int(time.time()),
        value=rate_limit_info[0],
        tags=['source:github', 'repository:datadog-agent', f'pipeline_id:{pipeline_id}'],
    )
    send_metrics([metric])


@task
<<<<<<< HEAD
def publish_comment_on_pr(_, branch_name, pipeline_id, job_name, executed_test: bool):
    from .libs.common.github_api import GithubAPI

    jobs_regex = re.compile(r"  - ([a-z-A-Z_0-9]*)")
    pipeline_id_regex = re.compile(r"pipeline ([0-9]*)")
    if branch_name == "" or job_name == "":
        return
    print("Branch name: ", branch_name)
    print("Pipeline id: ", pipeline_id)
    print("Job name: ", job_name)
    print("Executed test: ", executed_test)

    executed_test = True if executed_test == "true" else False

    gh = GithubAPI("DataDog/datadog-agent")

    pr = gh.get_pr_for_branch(branch_name)[0]
    print(pr)
    # If the branch is not linked to any PR we stop here
    if pr is None:
        return

    comment = gh.find_comment(pr.number, "[Fast Unit Tests Report]")
    print(comment)
    if comment is None:
        print("Here")
        if executed_test:
            print("Here 2")
            return
        msg = create_msg(pipeline_id, [job_name])
        print("Message: ", msg)
        gh.publish_comment(pr.number, msg)
        return

    print("body: ", comment.body)
    previous_comment_pipeline_id = pipeline_id_regex.findall(comment.body)[0]
    print("match: ", previous_comment_pipeline_id)
    print(previous_comment_pipeline_id)
    # An older pipeline should edit a message corresponding to a newer pipeline
    if previous_comment_pipeline_id > pipeline_id:
        return

    previous_comment_jobs = []
    if previous_comment_pipeline_id == pipeline_id:
        previous_comment_jobs = jobs_regex.findall(comment.body)
    print("previous_comment_jobs: ", previous_comment_jobs)

    if executed_test:
        if job_name in previous_comment_jobs:
            previous_comment_jobs.remove(job_name)
        msg = create_msg(pipeline_id, previous_comment_jobs)
        if len(previous_comment_jobs) == 0:
            gh.delete_comment(pr.number, comment.id)
        else:
            gh.update_comment(pr.number, comment.id, msg)
        return

    if not executed_test:
        if job_name not in previous_comment_jobs:
            previous_comment_jobs.append(job_name)
            msg = create_msg(pipeline_id, previous_comment_jobs)
            gh.update_comment(pr.number, comment.id, msg)

    return


def create_msg(pipeline_id, job_list):
    msg = f'''
[Fast Unit Tests Report]

Warning: On pipeline {pipeline_id} the following jobs did not run any unit tests:
'''
    for job in job_list:
        msg += f"  - {job}\n"
    msg += "\n"
    msg += "If you modified Go files and expected unit tests to run in these jobs, please double check the job logs, if you think tests should have been executed reach out #agent-platform"

    return msg
=======
def get_token_from_app(_, app_id_env='GITHUB_APP_ID', pkey_env='GITHUB_KEY_B64'):
    from .libs.common.github_api import GithubAPI

    GithubAPI.get_token_from_app(app_id_env, pkey_env)
>>>>>>> 39eea0d6
<|MERGE_RESOLUTION|>--- conflicted
+++ resolved
@@ -186,7 +186,6 @@
 
 
 @task
-<<<<<<< HEAD
 def publish_comment_on_pr(_, branch_name, pipeline_id, job_name, executed_test: bool):
     from .libs.common.github_api import GithubAPI
 
@@ -265,9 +264,9 @@
     msg += "If you modified Go files and expected unit tests to run in these jobs, please double check the job logs, if you think tests should have been executed reach out #agent-platform"
 
     return msg
-=======
+
+
 def get_token_from_app(_, app_id_env='GITHUB_APP_ID', pkey_env='GITHUB_KEY_B64'):
     from .libs.common.github_api import GithubAPI
 
-    GithubAPI.get_token_from_app(app_id_env, pkey_env)
->>>>>>> 39eea0d6
+    GithubAPI.get_token_from_app(app_id_env, pkey_env)