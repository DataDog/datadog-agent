--- conflicted
+++ resolved
@@ -412,7 +412,6 @@
 
 
 @task
-<<<<<<< HEAD
 def pr_merge_dd_event_sender(
     _,
     pr_id: int | None = None,
@@ -496,7 +495,9 @@
     if index_of_next_section == -1:
         return ''
     return '\n'.join(pr_body_lines[index_of_test_qa_section + 1 : index_of_next_section]).strip()
-=======
+
+
+@task
 def assign_codereview_label(_, pr_id=-1):
     """
     Assigns a code review complexity label based on PR attributes (files changed, additions, deletions, comments)
@@ -505,5 +506,4 @@
 
     gh = GithubAPI('DataDog/datadog-agent')
     complexity = gh.get_codereview_complexity(pr_id)
-    gh.update_review_complexity_labels(pr_id, complexity)
->>>>>>> c3bd3b6f
+    gh.update_review_complexity_labels(pr_id, complexity)