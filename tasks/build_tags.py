"""
Utilities to manage build tags
"""
import sys
from invoke import task

# ALL_TAGS lists any available build tag
ALL_TAGS = set([
    "apm",
    "clusterchecks",
    "consul",
    "containerd",
    "cri",
    "docker",
    "ec2",
    "etcd",
    "fargateprocess",
    "gce",
    "jmx",
    "kubeapiserver",
    "kubelet",
    "netcgo", # Force the use of the CGO resolver. This will also have the effect of making the binary non-static
    "orchestrator",
    "process",
    "python",
    "secrets",
    "systemd",
    "zk",
    "zlib",
])

# PUPPY_TAGS lists the tags needed when building the Puppy Agent
PUPPY_TAGS = [
    "zlib",
    "systemd",
]

ANDROID_TAGS = [
    "zlib",
    "android",
]

PROCESS_ONLY_TAGS = [
    "fargateprocess",
    "orchestrator",
]

LINUX_ONLY_TAGS = [
    "containerd",
    "cri",
    "netcgo",
    "systemd",
]
WINDOWS_32BIT_EXCLUDE_TAGS = [
    "orchestrator",
    "docker",
    "kubeapiserver",
    "kubelet",
]

<<<<<<< HEAD
def get_default_build_tags(puppy=False, process=False, arch="x64"):
=======
REDHAT_DEBIAN_SUSE_DIST = [
    'centos',
    'debian',
    'rhel',
    'ubuntu',
    'sles',
    'opensuse',
]


def get_default_build_tags(puppy=False, process=False, arch="x64", android=False):
>>>>>>> 1151b83d
    """
    Build the default list of tags based on the current platform.

    The container integrations are currently only supported on Linux, disabling on
    the Windows and Darwin builds.
    """
    include = ["all"]
    if puppy:
        include = PUPPY_TAGS

    # android has its own set of tags
    if android:
        include = ANDROID_TAGS

    exclude = [] if sys.platform.startswith("linux") else LINUX_ONLY_TAGS
    # if not process agent, ignore process only tags
    if not process:
        exclude = exclude + PROCESS_ONLY_TAGS

    # Force exclusion of Windows 32bits tag
    if sys.platform == "win32" and arch == "x86":
        exclude = exclude + WINDOWS_32BIT_EXCLUDE_TAGS

    return get_build_tags(include, exclude)

def get_build_tags(include, exclude):
    """
    Build the list of tags based on inclusions and exclusions passed through
    the command line
    """
    # special case, include == all
    if "all" in include:
        return list(ALL_TAGS - set(exclude))

    # filter out unrecognised tags
    include = ALL_TAGS.intersection(set(include))
    exclude = ALL_TAGS.intersection(set(exclude))
    return list(include - exclude)


@task
def audit_tag_impact(ctx, build_exclude=None, csv=False):
    """
    Measure each tag's contribution to the binary size
    """
    build_exclude = [] if build_exclude is None else build_exclude.split(",")

    tags_to_audit = ALL_TAGS.difference(set(build_exclude)).difference(set(PUPPY_TAGS))

    max_size = _compute_build_size(ctx, build_exclude=','.join(build_exclude))
    print("size with all tags is {} kB".format(max_size / 1000))

    puppy_size = _compute_build_size(ctx, puppy=True)
    print("puppy size is {} kB\n".format(puppy_size / 1000))

    report = {"unaccounted": max_size - puppy_size, "puppy": puppy_size}

    for tag in tags_to_audit:
        exclude_string = ','.join(build_exclude + [tag])
        size = _compute_build_size(ctx, build_exclude=exclude_string)
        delta = (max_size - size)
        print("tag {} adds {} kB (excludes: {})".format(tag, delta / 1000, exclude_string))
        report[tag] = delta
        report["unaccounted"] -= delta

    if csv:
        print("\nCSV output in bytes:")
        for k, v in report.iteritems():
            print("{};{}".format(k, v))


def _compute_build_size(ctx, build_exclude=None, puppy=False):
    import os
    from .agent import build as agent_build
    agent_build(ctx, build_exclude=build_exclude, skip_assets=True, puppy=puppy)

    statinfo = os.stat('bin/agent/agent')
    return statinfo.st_size<|MERGE_RESOLUTION|>--- conflicted
+++ resolved
@@ -58,21 +58,7 @@
     "kubelet",
 ]
 
-<<<<<<< HEAD
-def get_default_build_tags(puppy=False, process=False, arch="x64"):
-=======
-REDHAT_DEBIAN_SUSE_DIST = [
-    'centos',
-    'debian',
-    'rhel',
-    'ubuntu',
-    'sles',
-    'opensuse',
-]
-
-
 def get_default_build_tags(puppy=False, process=False, arch="x64", android=False):
->>>>>>> 1151b83d
     """
     Build the default list of tags based on the current platform.
 
