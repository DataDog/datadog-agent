--- conflicted
+++ resolved
@@ -130,11 +130,7 @@
 CLUSTER_AGENT_CLOUDFOUNDRY_TAGS = {"clusterchecks", "grpcnotrace"}
 
 # DOGSTATSD_TAGS lists the tags needed when building dogstatsd
-<<<<<<< HEAD
-DOGSTATSD_TAGS = {"containerd", "docker", "grpcnotrace", "kubelet", "podman", "zlib", "zstd"}
-=======
-DOGSTATSD_TAGS = {"containerd", "no_dynamic_plugins", "docker", "kubelet", "podman", "zlib", "zstd"}
->>>>>>> cc05710e
+DOGSTATSD_TAGS = {"containerd", "no_dynamic_plugins", "grpcnotrace", "docker", "kubelet", "podman", "zlib", "zstd"}
 
 # IOT_AGENT_TAGS lists the tags needed when building the IoT agent
 IOT_AGENT_TAGS = {"grpcnotrace", "jetson", "otlp", "systemd", "zlib", "zstd"}
@@ -170,17 +166,10 @@
     "datadog.no_waf",
     "docker",
     "containerd",
-<<<<<<< HEAD
-    "grpcnotrace",
-=======
+    "grpcnotrace",
     "no_dynamic_plugins",
->>>>>>> cc05710e
-    "kubeapiserver",
     "kubelet",
-    "podman",
-    "zlib",
     "zstd",
-    "ec2",
 }
 
 # SERVERLESS_TAGS lists the tags necessary to build serverless
@@ -204,13 +193,9 @@
 TRACE_AGENT_TAGS = {
     "docker",
     "containerd",
-<<<<<<< HEAD
-    "datadog.no_waf",
-    "grpcnotrace",
-=======
     "no_dynamic_plugins",
     "datadog.no_waf",
->>>>>>> cc05710e
+    "grpcnotrace",
     "kubeapiserver",
     "kubelet",
     "otlp",
