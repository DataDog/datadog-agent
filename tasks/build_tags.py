"""
Utilities to manage build tags
"""
import sys

from invoke import task

# ALL_TAGS lists all available build tags.
# Used to remove unknown tags from provided tag lists.
ALL_TAGS = {
    "android",
    "apm",
    "clusterchecks",
    "consul",
    "containerd",
    "cri",
    "docker",
    "ec2",
    "etcd",
    "fargateprocess",
    "gce",
    "jmx",
    "jetson",
    "kubeapiserver",
    "kubelet",
    "linux_bpf",
    "netcgo",  # Force the use of the CGO resolver. This will also have the effect of making the binary non-static
    "npm",
    "orchestrator",
    "process",
    "python",
    "secrets",
    "systemd",
    "zk",
    "zlib",
}

### Tag inclusion lists

# AGENT_TAGS lists the tags needed when building the agent.
AGENT_TAGS = {
    "apm",
    "consul",
    "containerd",
    "cri",
    "docker",
    "ec2",
    "etcd",
    "gce",
    "jetson",
    "jmx",
    "kubeapiserver",
    "kubelet",
    "netcgo",
    "orchestrator",
    "process",
    "python",
    "secrets",
    "systemd",
    "zk",
    "zlib",
}

# ANDROID_TAGS lists the tags needed when building the android agent
ANDROID_TAGS = {"android", "zlib"}

# CLUSTER_AGENT_TAGS lists the tags needed when building the cluster-agent
CLUSTER_AGENT_TAGS = {"clusterchecks", "kubeapiserver", "orchestrator", "secrets", "zlib", "ec2", "gce"}

# CLUSTER_AGENT_CLOUDFOUNDRY_TAGS lists the tags needed when building the cloudfoundry cluster-agent
CLUSTER_AGENT_CLOUDFOUNDRY_TAGS = {"clusterchecks", "secrets"}

# DOGSTATSD_TAGS lists the tags needed when building dogstatsd
<<<<<<< HEAD
DOGSTATSD_TAGS = {"docker", "kubelet", "secrets", "zlib"}
=======
DOGSTATSD_TAGS = set(["containerd", "docker", "kubelet", "secrets", "zlib"])
>>>>>>> 5396847d

# IOT_AGENT_TAGS lists the tags needed when building the IoT agent
IOT_AGENT_TAGS = {"jetson", "systemd", "zlib"}

# PROCESS_AGENT_TAGS lists the tags necessary to build the process-agent
PROCESS_AGENT_TAGS = AGENT_TAGS.union({"clusterchecks", "fargateprocess", "orchestrator"})

# SECURITY_AGENT_TAGS lists the tags necessary to build the security agent
<<<<<<< HEAD
SECURITY_AGENT_TAGS = {"netcgo", "secrets", "docker", "kubeapiserver", "kubelet"}
=======
SECURITY_AGENT_TAGS = set(["netcgo", "secrets", "docker", "containerd", "kubeapiserver", "kubelet"])
>>>>>>> 5396847d

# SYSTEM_PROBE_TAGS lists the tags necessary to build system-probe
SYSTEM_PROBE_TAGS = AGENT_TAGS.union({"clusterchecks", "linux_bpf", "npm"})

# TRACE_AGENT_TAGS lists the tags that have to be added when the trace-agent
<<<<<<< HEAD
TRACE_AGENT_TAGS = {"docker", "kubeapiserver", "kubelet", "netcgo", "secrets"}
=======
TRACE_AGENT_TAGS = set(["docker", "containerd", "kubeapiserver", "kubelet", "netcgo", "secrets"])
>>>>>>> 5396847d

# TEST_TAGS lists the tags that have to be added to run tests
TEST_TAGS = AGENT_TAGS.union({"clusterchecks"})

### Tag exclusion lists

# List of tags to always remove when not building on Linux
LINUX_ONLY_TAGS = {"cri", "netcgo", "systemd", "jetson", "linux_bpf"}

# List of tags to always remove when building on Windows
WINDOWS_EXCLUDE_TAGS = {"linux_bpf"}

# List of tags to always remove when building on Windows 32-bits
WINDOWS_32BIT_EXCLUDE_TAGS = {"docker", "kubeapiserver", "kubelet", "orchestrator"}

# Build type: build tags map
build_tags = {
    # Build setups
    "agent": AGENT_TAGS,
    "android": ANDROID_TAGS,
    "cluster-agent": CLUSTER_AGENT_TAGS,
    "cluster-agent-cloudfoundry": CLUSTER_AGENT_CLOUDFOUNDRY_TAGS,
    "dogstatsd": DOGSTATSD_TAGS,
    "iot": IOT_AGENT_TAGS,
    "process-agent": PROCESS_AGENT_TAGS,
    "security-agent": SECURITY_AGENT_TAGS,
    "system-probe": SYSTEM_PROBE_TAGS,
    "trace-agent": TRACE_AGENT_TAGS,
    # Test setups
    "test": TEST_TAGS,
    "test-with-process-tags": TEST_TAGS.union(PROCESS_AGENT_TAGS),
}


def get_default_build_tags(build="agent", arch="x64"):
    """
    Build the default list of tags based on the build type and current platform.

    The container integrations are currently only supported on Linux, disabling on
    the Windows and Darwin builds.
    """
    include = build_tags.get(build)
    if include is None:
        print("Warning: unrecognized build type, no build tags included.")
        include = set()

    return filter_incompatible_tags(include, arch=arch)


def filter_incompatible_tags(include, arch="x64"):
    """
    Filter out tags incompatible with the platform.
    include can be a list or a set.
    """

    exclude = set()
    if not sys.platform.startswith("linux"):
        exclude = exclude.union(LINUX_ONLY_TAGS)

    if sys.platform == "win32":
        exclude = exclude.union(WINDOWS_EXCLUDE_TAGS)

    if sys.platform == "win32" and arch == "x86":
        exclude = exclude.union(WINDOWS_32BIT_EXCLUDE_TAGS)

    return get_build_tags(include, exclude)


def get_build_tags(include, exclude):
    """
    Build the list of tags based on inclusions and exclusions passed through
    the command line
    include and exclude can be lists or sets.
    """
    # Convert parameters to sets
    include = set(include)
    exclude = set(exclude)

    # filter out unrecognised tags
    known_include = ALL_TAGS.intersection(include)
    unknown_include = include - known_include
    for tag in unknown_include:
        print("Warning: unknown build tag '{}' was filtered out from included tags list.".format(tag))

    known_exclude = ALL_TAGS.intersection(exclude)
    unknown_exclude = exclude - known_exclude
    for tag in unknown_exclude:
        print("Warning: unknown build tag '{}' was filtered out from excluded tags list.".format(tag))

    return list(known_include - known_exclude)


@task
def audit_tag_impact(ctx, build_exclude=None, csv=False):
    """
    Measure each tag's contribution to the binary size
    """
    build_exclude = [] if build_exclude is None else build_exclude.split(",")

    tags_to_audit = ALL_TAGS.difference(set(build_exclude)).difference(set(IOT_AGENT_TAGS))

    max_size = _compute_build_size(ctx, build_exclude=','.join(build_exclude))
    print("size with all tags is {} kB".format(max_size / 1000))

    iot_agent_size = _compute_build_size(ctx, iot=True)
    print("iot agent size is {} kB\n".format(iot_agent_size / 1000))

    report = {"unaccounted": max_size - iot_agent_size, "iot_agent": iot_agent_size}

    for tag in tags_to_audit:
        exclude_string = ','.join(build_exclude + [tag])
        size = _compute_build_size(ctx, build_exclude=exclude_string)
        delta = max_size - size
        print("tag {} adds {} kB (excludes: {})".format(tag, delta / 1000, exclude_string))
        report[tag] = delta
        report["unaccounted"] -= delta

    if csv:
        print("\nCSV output in bytes:")
        for k, v in report.items():
            print("{};{}".format(k, v))


def _compute_build_size(ctx, build_exclude=None, iot=False):
    import os

    from .agent import build as agent_build

    agent_build(ctx, build_exclude=build_exclude, skip_assets=True, iot=iot)

    statinfo = os.stat('bin/agent/agent')
    return statinfo.st_size<|MERGE_RESOLUTION|>--- conflicted
+++ resolved
@@ -71,11 +71,7 @@
 CLUSTER_AGENT_CLOUDFOUNDRY_TAGS = {"clusterchecks", "secrets"}
 
 # DOGSTATSD_TAGS lists the tags needed when building dogstatsd
-<<<<<<< HEAD
-DOGSTATSD_TAGS = {"docker", "kubelet", "secrets", "zlib"}
-=======
-DOGSTATSD_TAGS = set(["containerd", "docker", "kubelet", "secrets", "zlib"])
->>>>>>> 5396847d
+DOGSTATSD_TAGS = {"containerd", "docker", "kubelet", "secrets", "zlib"}
 
 # IOT_AGENT_TAGS lists the tags needed when building the IoT agent
 IOT_AGENT_TAGS = {"jetson", "systemd", "zlib"}
@@ -84,21 +80,13 @@
 PROCESS_AGENT_TAGS = AGENT_TAGS.union({"clusterchecks", "fargateprocess", "orchestrator"})
 
 # SECURITY_AGENT_TAGS lists the tags necessary to build the security agent
-<<<<<<< HEAD
-SECURITY_AGENT_TAGS = {"netcgo", "secrets", "docker", "kubeapiserver", "kubelet"}
-=======
-SECURITY_AGENT_TAGS = set(["netcgo", "secrets", "docker", "containerd", "kubeapiserver", "kubelet"])
->>>>>>> 5396847d
+SECURITY_AGENT_TAGS = {"netcgo", "secrets", "docker", "containerd", "kubeapiserver", "kubelet"}
 
 # SYSTEM_PROBE_TAGS lists the tags necessary to build system-probe
 SYSTEM_PROBE_TAGS = AGENT_TAGS.union({"clusterchecks", "linux_bpf", "npm"})
 
 # TRACE_AGENT_TAGS lists the tags that have to be added when the trace-agent
-<<<<<<< HEAD
-TRACE_AGENT_TAGS = {"docker", "kubeapiserver", "kubelet", "netcgo", "secrets"}
-=======
-TRACE_AGENT_TAGS = set(["docker", "containerd", "kubeapiserver", "kubelet", "netcgo", "secrets"])
->>>>>>> 5396847d
+TRACE_AGENT_TAGS = {"docker", "containerd", "kubeapiserver", "kubelet", "netcgo", "secrets"}
 
 # TEST_TAGS lists the tags that have to be added to run tests
 TEST_TAGS = AGENT_TAGS.union({"clusterchecks"})
