--- conflicted
+++ resolved
@@ -206,16 +206,10 @@
 
 
 # CHECKS_AGENT_TAGS lists the tags needed when building the checks agent
-<<<<<<< HEAD
 # serverless tag is to ensure we do not include telemetry in the checks agent
 CHECKS_AGENT_TAGS = {"zlib", "zstd", "python", "serverless"}
 
-=======
-CHECKS_AGENT_TAGS = {"zlib", "zstd", "python"}
->>>>>>> fcaa5b8f
-
 CWS_INSTRUMENTATION_TAGS = {"netgo", "osusergo"}
-
 
 # AGENT_TEST_TAGS lists the tags that have to be added to run tests
 AGENT_TEST_TAGS = AGENT_TAGS.union({"clusterchecks"})
