"""
Utilities to manage build tags
"""
import sys
import platform
from invoke import task

# ALL_TAGS lists any available build tag
ALL_TAGS = set([
    "apm",
    "clusterchecks",
    "consul",
    "cpython",
    "cri",
    "docker",
    "ec2",
    "etcd",
    "gce",
    "jmx",
    "kubeapiserver",
    "kubelet",
    "log",
    "process",
    "snmp",
    "systemd",
    "zk",
    "zlib",
])

# PUPPY_TAGS lists the tags needed when building the Puppy Agent
PUPPY_TAGS = set([
    "zlib",
])

LINUX_ONLY_TAGS = [
    "docker",
    "kubelet",
    "kubeapiserver",
    "cri",
]

REDHAT_AND_DEBIAN_ONLY_TAGS = [
    "systemd",
]

<<<<<<< HEAD
=======
REDHAT_AND_DEBIAN_DIST = [
    'debian',
    'ubuntu',
    'centos',
    'redhat'
]

>>>>>>> 6f2d901a

def get_default_build_tags(puppy=False):
    """
    Build the default list of tags based on the current platform.

    The container integrations are currently only supported on Linux, disabling on
    the Windows and Darwin builds.
    """
    if puppy:
        return PUPPY_TAGS

    include = ["all"]
    exclude = [] if sys.platform.startswith('linux') else LINUX_ONLY_TAGS

    # remove all tags that are only available on debian distributions
    distname = platform.linux_distribution()[0].lower()
    if distname not in REDHAT_AND_DEBIAN_DIST:
        exclude = exclude + REDHAT_AND_DEBIAN_ONLY_TAGS

    return get_build_tags(include, exclude)


def get_build_tags(include, exclude):
    """
    Build the list of tags based on inclusions and exclusions passed through
    the command line
    """
    # special case, include == all
    if "all" in include:
        return list(ALL_TAGS - set(exclude))

    # filter out unrecognised tags
    include = ALL_TAGS.intersection(set(include))
    exclude = ALL_TAGS.intersection(set(exclude))
    return list(include - exclude)


@task
def audit_tag_impact(ctx, build_exclude=None, use_embedded_libs=False, csv=False):
    """
    Measure each tag's contribution to the binary size
    """
    build_exclude = [] if build_exclude is None else build_exclude.split(",")

    tags_to_audit = ALL_TAGS.difference(set(build_exclude)).difference(set(PUPPY_TAGS))

    max_size = _compute_build_size(ctx, build_exclude=','.join(build_exclude), use_embedded_libs=use_embedded_libs)
    print("size with all tags is {} kB".format(max_size / 1000))

    puppy_size = _compute_build_size(ctx, puppy=True, use_embedded_libs=use_embedded_libs)
    print("puppy size is {} kB\n".format(puppy_size / 1000))

    report = {"unaccounted": max_size - puppy_size, "puppy": puppy_size}

    for tag in tags_to_audit:
        exclude_string = ','.join(build_exclude + [tag])
        size = _compute_build_size(ctx, build_exclude=exclude_string, use_embedded_libs=use_embedded_libs)
        delta = (max_size - size)
        print("tag {} adds {} kB (excludes: {})".format(tag, delta / 1000, exclude_string))
        report[tag] = delta
        report["unaccounted"] -= delta

    if csv:
        print("\nCSV output in bytes:")
        for k, v in report.iteritems():
            print("{};{}".format(k, v))


def _compute_build_size(ctx, build_exclude=None, use_embedded_libs=False, puppy=False):
    import os
    from .agent import build as agent_build
    agent_build(ctx, build_exclude=build_exclude, use_embedded_libs=use_embedded_libs,
                skip_assets=True, puppy=puppy)

    statinfo = os.stat('bin/agent/agent')
    return statinfo.st_size<|MERGE_RESOLUTION|>--- conflicted
+++ resolved
@@ -43,8 +43,6 @@
     "systemd",
 ]
 
-<<<<<<< HEAD
-=======
 REDHAT_AND_DEBIAN_DIST = [
     'debian',
     'ubuntu',
@@ -52,7 +50,6 @@
     'redhat'
 ]
 
->>>>>>> 6f2d901a
 
 def get_default_build_tags(puppy=False):
     """
