"""
Utilities to manage build tags
"""

# TODO: check if we really need the typing import.
# Recent versions of Python should be able to use dict and list directly in type hints,
# so we only need to check that we don't run this code with old Python versions.
from __future__ import annotations

import os
import sys

from invoke import task

from tasks.flavor import AgentFlavor

# Common build tags, added on all builds
COMMON_TAGS = {
    # removes the import to golang.org/x/net/trace in google.golang.org/grpc,
    # which prevents dead code elimination, see https://github.com/golang/go/issues/62024
    "grpcnotrace",
    # Disables dynamic plugins in containerd v1, which removes the import to std "plugin" package on Linux amd64,
    # which makes the agent significantly smaller.
    # This can be removed when we start using containerd v2.1 or later.
    "no_dynamic_plugins",
    # Remove some dependencies from Trivy to reduce binary size.
    "trivy_no_javadb",
}

# ALL_TAGS lists all available build tags.
# Used to remove unknown tags from provided tag lists.
ALL_TAGS = {
    "bundle_installer",
    "clusterchecks",
    "consul",
    "containerd",
    "cri",
    "crio",
    # Opt out of the ASM build requirements of dd-trace-go
    "datadog.no_waf",
    "docker",
    "ec2",
    "etcd",
    "fargateprocess",
    "goexperiment.systemcrypto",  # used for FIPS mode
    "jetson",
    "jmx",
    "kubeapiserver",
    "kubelet",
    "linux_bpf",
    "ncm",
    "netcgo",  # Force the use of the CGO resolver. This will also have the effect of making the binary non-static
    "netgo",
    "npm",
    "nvml",  # used for the nvidia go-nvml library
    "oracle",
    "orchestrator",
    "osusergo",
    "otlp",
    "pcap",  # used by system-probe to compile packet filters using google/gopacket/pcap, which requires cgo to link libpcap
    "podman",
    "python",
    "requirefips",  # used for Linux FIPS mode to avoid having to set GOFIPS
    "sds",
    "serverless",
    "serverlessfips",  # used for FIPS mode in the serverless build in datadog-lambda-extension
    "systemd",
    "systemprobechecks",  # used to include system-probe based checks in the agent build
    "test",  # used for unit-tests
    "trivy",
    "wmi",
    "zk",
    "zlib",
    "zstd",
    "cel",
<<<<<<< HEAD
}.union(COMMON_TAGS)
=======
    "cws_instrumentation_injector_only",  # used for building cws-instrumentation with only the injector code
}
>>>>>>> 8e314898

### Tag inclusion lists

# AGENT_TAGS lists the tags needed when building the agent.
AGENT_TAGS = {
    "consul",
    "containerd",
    "cri",
    "datadog.no_waf",
    "crio",
    "docker",
    "ec2",
    "etcd",
    "fargateprocess",
    "jetson",
    "jmx",
    "kubeapiserver",
    "kubelet",
    "ncm",
    "netcgo",
    "nvml",
    "oracle",
    "orchestrator",
    "otlp",
    "podman",
    "python",
    "systemd",
    "systemprobechecks",
    "trivy",
    "zk",
    "zlib",
    "zstd",
    "cel",
}

# AGENT_HEROKU_TAGS lists the tags for Heroku agent build
AGENT_HEROKU_TAGS = AGENT_TAGS.difference(
    {
        "containerd",
        "cri",
        "crio",
        "docker",
        "ec2",
        "fargateprocess",
        "jetson",
        "kubeapiserver",
        "kubelet",
        "nvml",
        "oracle",
        "orchestrator",
        "podman",
        "systemd",
        "trivy",
        "cel",
    }
).union(
    {
        "bundle_installer",
    }
)

FIPS_TAGS = {"goexperiment.systemcrypto", "requirefips"}

# CLUSTER_AGENT_TAGS lists the tags needed when building the cluster-agent
CLUSTER_AGENT_TAGS = {
    "clusterchecks",
    "datadog.no_waf",
    "kubeapiserver",
    "orchestrator",
    "zlib",
    "zstd",
    "ec2",
    "cel",
}

# CLUSTER_AGENT_CLOUDFOUNDRY_TAGS lists the tags needed when building the cloudfoundry cluster-agent
CLUSTER_AGENT_CLOUDFOUNDRY_TAGS = {"clusterchecks", "cel"}

# DOGSTATSD_TAGS lists the tags needed when building dogstatsd
DOGSTATSD_TAGS = {"containerd", "docker", "kubelet", "podman", "zlib", "zstd"}

# IOT_AGENT_TAGS lists the tags needed when building the IoT agent
IOT_AGENT_TAGS = {"jetson", "systemd", "zlib", "zstd"}

# INSTALLER_TAGS lists the tags needed when building the installer
INSTALLER_TAGS = {"docker", "ec2", "kubelet", "grpcnotrace"}

# PROCESS_AGENT_TAGS lists the tags necessary to build the process-agent
PROCESS_AGENT_TAGS = {
    "containerd",
    "cri",
    "crio",
    "datadog.no_waf",
    "ec2",
    "docker",
    "fargateprocess",
    "kubelet",
    "netcgo",
    "podman",
    "zlib",
    "zstd",
}

# PROCESS_AGENT_HEROKU_TAGS lists the tags necessary to build the process-agent for Heroku
PROCESS_AGENT_HEROKU_TAGS = {
    "datadog.no_waf",
    "fargateprocess",
    "netcgo",
    "zlib",
    "zstd",
}

# SECURITY_AGENT_TAGS lists the tags necessary to build the security agent
SECURITY_AGENT_TAGS = {
    "netcgo",
    "datadog.no_waf",
    "docker",
    "zlib",
    "zstd",
    "ec2",
}

# SBOMGEN_TAGS lists the tags necessary to build sbomgen
SBOMGEN_TAGS = {
    "trivy",
    "containerd",
    "docker",
    "crio",
}

# SERVERLESS_TAGS lists the tags necessary to build serverless
SERVERLESS_TAGS = {"serverless", "otlp"}

# SYSTEM_PROBE_TAGS lists the tags necessary to build system-probe
SYSTEM_PROBE_TAGS = {
    "datadog.no_waf",
    "ec2",
    "linux_bpf",
    "netcgo",
    "npm",
    "nvml",
    "pcap",
    "zlib",
    "zstd",
}

# TRACE_AGENT_TAGS lists the tags that have to be added when the trace-agent
TRACE_AGENT_TAGS = {
    "docker",
    "containerd",
    "datadog.no_waf",
    "kubeapiserver",
    "kubelet",
    "otlp",
    "netcgo",
    "podman",
}

# TRACE_AGENT_HEROKU_TAGS lists the tags necessary to build the trace-agent for Heroku
TRACE_AGENT_HEROKU_TAGS = TRACE_AGENT_TAGS.difference(
    {
        "containerd",
        "docker",
        "kubeapiserver",
        "kubelet",
        "podman",
    }
)

CWS_INSTRUMENTATION_TAGS = {"netgo", "osusergo"}

OTEL_AGENT_TAGS = {"otlp", "zlib", "zstd"}

LOADER_TAGS = set()

FULL_HOST_PROFILER_TAGS = set()

# AGENT_TEST_TAGS lists the tags that have to be added to run tests
AGENT_TEST_TAGS = AGENT_TAGS.union({"clusterchecks"})


### Tag exclusion lists

# List of tags to always remove when not building on Linux
LINUX_ONLY_TAGS = {"netcgo", "systemd", "jetson", "linux_bpf", "nvml", "pcap", "podman", "trivy"}

# List of tags to always remove when building on Windows
WINDOWS_EXCLUDE_TAGS = {
    "linux_bpf",
    "nvml",
    "requirefips",
    "crio",
}

# List of tags to always remove when building on Darwin/macOS
DARWIN_EXCLUDED_TAGS = {"docker", "containerd", "nvml", "cri", "crio"}

# Unit test build tags
UNIT_TEST_TAGS = {"test"}

# List of tags to always remove when running unit tests
UNIT_TEST_EXCLUDE_TAGS = {"datadog.no_waf", "pcap"}

# Build type: maps flavor to build tags map
build_tags = {
    AgentFlavor.base: {
        # Build setups
        "agent": AGENT_TAGS,
        "cluster-agent": CLUSTER_AGENT_TAGS,
        "cluster-agent-cloudfoundry": CLUSTER_AGENT_CLOUDFOUNDRY_TAGS,
        "dogstatsd": DOGSTATSD_TAGS,
        "installer": INSTALLER_TAGS,
        "process-agent": PROCESS_AGENT_TAGS,
        "security-agent": SECURITY_AGENT_TAGS,
        "serverless": SERVERLESS_TAGS,
        "system-probe": SYSTEM_PROBE_TAGS,
        "system-probe-unit-tests": SYSTEM_PROBE_TAGS.union(UNIT_TEST_TAGS).difference(UNIT_TEST_EXCLUDE_TAGS),
        "trace-agent": TRACE_AGENT_TAGS,
        "cws-instrumentation": CWS_INSTRUMENTATION_TAGS,
        "sbomgen": SBOMGEN_TAGS,
        "otel-agent": OTEL_AGENT_TAGS,
        "loader": LOADER_TAGS,
        "full-host-profiler": FULL_HOST_PROFILER_TAGS,
        # Test setups
        "test": AGENT_TEST_TAGS.union(UNIT_TEST_TAGS).difference(UNIT_TEST_EXCLUDE_TAGS),
        "lint": AGENT_TEST_TAGS.union(PROCESS_AGENT_TAGS).union(UNIT_TEST_TAGS).difference(UNIT_TEST_EXCLUDE_TAGS),
        "unit-tests": AGENT_TEST_TAGS.union(PROCESS_AGENT_TAGS)
        .union(UNIT_TEST_TAGS)
        .difference(UNIT_TEST_EXCLUDE_TAGS),
    },
    AgentFlavor.fips: {
        "agent": AGENT_TAGS.union(FIPS_TAGS),
        "dogstatsd": DOGSTATSD_TAGS.union(FIPS_TAGS),
        "process-agent": PROCESS_AGENT_TAGS.union(FIPS_TAGS),
        "security-agent": SECURITY_AGENT_TAGS.union(FIPS_TAGS),
        "serverless": SERVERLESS_TAGS.union(FIPS_TAGS),
        "system-probe": SYSTEM_PROBE_TAGS.union(FIPS_TAGS),
        "system-probe-unit-tests": SYSTEM_PROBE_TAGS.union(FIPS_TAGS)
        .union(UNIT_TEST_TAGS)
        .difference(UNIT_TEST_EXCLUDE_TAGS),
        "trace-agent": TRACE_AGENT_TAGS.union(FIPS_TAGS),
        "cws-instrumentation": CWS_INSTRUMENTATION_TAGS.union(FIPS_TAGS),
        "sbomgen": SBOMGEN_TAGS.union(FIPS_TAGS),
        # Test setups
        "lint": AGENT_TAGS.union(FIPS_TAGS).union(UNIT_TEST_TAGS).difference(UNIT_TEST_EXCLUDE_TAGS),
        "unit-tests": AGENT_TAGS.union(FIPS_TAGS).union(UNIT_TEST_TAGS).difference(UNIT_TEST_EXCLUDE_TAGS),
    },
    AgentFlavor.heroku: {
        "agent": AGENT_HEROKU_TAGS,
        "process-agent": PROCESS_AGENT_HEROKU_TAGS,
        "trace-agent": TRACE_AGENT_HEROKU_TAGS,
        "lint": AGENT_HEROKU_TAGS.union(UNIT_TEST_TAGS).difference(UNIT_TEST_EXCLUDE_TAGS),
        "unit-tests": AGENT_HEROKU_TAGS.union(UNIT_TEST_TAGS).difference(UNIT_TEST_EXCLUDE_TAGS),
    },
    AgentFlavor.iot: {
        "agent": IOT_AGENT_TAGS,
        "lint": IOT_AGENT_TAGS.union(UNIT_TEST_TAGS).difference(UNIT_TEST_EXCLUDE_TAGS),
        "unit-tests": IOT_AGENT_TAGS.union(UNIT_TEST_TAGS).difference(UNIT_TEST_EXCLUDE_TAGS),
    },
    AgentFlavor.dogstatsd: {
        "dogstatsd": DOGSTATSD_TAGS,
        "system-tests": AGENT_TAGS,
        "lint": DOGSTATSD_TAGS.union(UNIT_TEST_TAGS).difference(UNIT_TEST_EXCLUDE_TAGS),
        "unit-tests": DOGSTATSD_TAGS.union(UNIT_TEST_TAGS).difference(UNIT_TEST_EXCLUDE_TAGS),
    },
}


def compute_build_tags_for_flavor(
    build: str,
    build_include: str | None,
    build_exclude: str | None,
    flavor: AgentFlavor = AgentFlavor.base,
    include_sds: bool = False,
):
    """
    Given a flavor, an architecture, a list of tags to include and exclude, get the final list
    of tags that should be applied.
    If the list of build tags to include is empty, take the default list of build tags for
    the flavor or arch. Otherwise, use the list of build tags to include, minus incompatible tags
    for the given architecture.

    Then, remove from these the provided list of tags to exclude.
    """
    build_include = (
        get_default_build_tags(build=build, flavor=flavor)
        if build_include is None
        else filter_incompatible_tags(build_include.split(","))
    )

    build_exclude = [] if build_exclude is None else build_exclude.split(",")

    list = get_build_tags(build_include, build_exclude)

    if include_sds:
        list.append("sds")

    return list


@task
def print_default_build_tags(_, build="agent", flavor=AgentFlavor.base.name, platform: str | None = None):
    """
    Build the default list of tags based on the build type and platform.
    Prints as comma separated list suitable for go tooling (eg, gopls, govulncheck)

    The container integrations are currently only supported on Linux, disabling on
    the Windows and Darwin builds.
    """

    try:
        flavor = AgentFlavor[flavor]
    except KeyError:
        flavorOptions = [flavor.name for flavor in AgentFlavor]
        print(f"'{flavor}' does not correspond to an agent flavor. Options: {flavorOptions}")
        exit(1)

    print(",".join(sorted(get_default_build_tags(build=build, flavor=flavor, platform=platform))))


def get_default_build_tags(build="agent", flavor=AgentFlavor.base, platform: str | None = None):
    """
    Build the default list of tags based on the build type and current platform.

    The container integrations are currently only supported on Linux, disabling on
    the Windows and Darwin builds.
    """
    platform = platform or sys.platform
    include = build_tags[flavor].get(build)
    if include is None:
        print("Warning: unrecognized build type, no build tags included.", file=sys.stderr)
        include = set()

    include = include.union(COMMON_TAGS)
    return sorted(filter_incompatible_tags(include, platform=platform))


def filter_incompatible_tags(include, platform=sys.platform):
    """
    Filter out tags incompatible with the platform.
    include can be a list or a set.
    """

    exclude = set()
    if not platform.startswith("linux"):
        exclude = exclude.union(LINUX_ONLY_TAGS)

    if platform == "win32" or os.getenv("GOOS") == "windows":
        include = include.union(["wmi"])
        exclude = exclude.union(WINDOWS_EXCLUDE_TAGS)

    if platform == "darwin":
        exclude = exclude.union(DARWIN_EXCLUDED_TAGS)

    return get_build_tags(include, exclude)


def get_build_tags(include, exclude):
    """
    Build the list of tags based on inclusions and exclusions passed through
    the command line
    include and exclude can be lists or sets.
    """
    # Convert parameters to sets
    include = set(include)
    exclude = set(exclude)

    # filter out unrecognised tags
    known_include = ALL_TAGS.intersection(include)
    unknown_include = include - known_include
    for tag in unknown_include:
        print(f"Warning: unknown build tag '{tag}' was filtered out from included tags list.", file=sys.stderr)

    known_exclude = ALL_TAGS.intersection(exclude)
    unknown_exclude = exclude - known_exclude
    for tag in unknown_exclude:
        print(f"Warning: unknown build tag '{tag}' was filtered out from excluded tags list.", file=sys.stderr)

    return list(known_include - known_exclude)


@task
def audit_tag_impact(ctx, build_exclude=None, csv=False):
    """
    Measure each tag's contribution to the binary size
    """
    build_exclude = [] if build_exclude is None else build_exclude.split(",")

    tags_to_audit = ALL_TAGS.difference(set(build_exclude)).difference(set(IOT_AGENT_TAGS))

    max_size = _compute_build_size(ctx, build_exclude=','.join(build_exclude))
    print(f"size with all tags is {max_size / 1000} kB")

    iot_agent_size = _compute_build_size(ctx, flavor=AgentFlavor.iot)
    print(f"iot agent size is {iot_agent_size / 1000} kB\n")

    report = {"unaccounted": max_size - iot_agent_size, "iot_agent": iot_agent_size}

    for tag in tags_to_audit:
        exclude_string = ','.join(build_exclude + [tag])
        size = _compute_build_size(ctx, build_exclude=exclude_string)
        delta = max_size - size
        print(f"tag {tag} adds {delta / 1000} kB (excludes: {exclude_string})")
        report[tag] = delta
        report["unaccounted"] -= delta

    if csv:
        print("\nCSV output in bytes:")
        for k, v in report.items():
            print(f"{k};{v}")


def _compute_build_size(ctx, build_exclude=None, flavor=AgentFlavor.base):
    import os

    from .agent import build as agent_build

    agent_build(ctx, build_exclude=build_exclude, skip_assets=True, flavor=flavor)

    statinfo = os.stat('bin/agent/agent')
    return statinfo.st_size


def compute_config_build_tags(targets="all", build_include=None, build_exclude=None, flavor=AgentFlavor.base.name):
    flavor = AgentFlavor[flavor]

    if targets == "all":
        targets = build_tags[flavor].keys()
    else:
        targets = targets.split(",")
        if not set(targets).issubset(build_tags[flavor]):
            print("Must choose valid targets. Valid targets are:")
            print(f'{", ".join(build_tags[flavor].keys())}')
            exit(1)

    if build_include is None:
        build_include = []
        for target in targets:
            build_include.extend(get_default_build_tags(build=target, flavor=flavor))
    else:
        build_include = filter_incompatible_tags(build_include.split(","))

    build_exclude = [] if build_exclude is None else build_exclude.split(",")
    use_tags = get_build_tags(build_include, build_exclude)
    return use_tags<|MERGE_RESOLUTION|>--- conflicted
+++ resolved
@@ -73,12 +73,8 @@
     "zlib",
     "zstd",
     "cel",
-<<<<<<< HEAD
+    "cws_instrumentation_injector_only",  # used for building cws-instrumentation with only the injector code
 }.union(COMMON_TAGS)
-=======
-    "cws_instrumentation_injector_only",  # used for building cws-instrumentation with only the injector code
-}
->>>>>>> 8e314898
 
 ### Tag inclusion lists
 
