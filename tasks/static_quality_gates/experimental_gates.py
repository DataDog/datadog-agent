"""
Experimental Static Quality Gates implementation for in-place artifact measurement.

This module provides experimental functionality for measuring artifacts directly
in build jobs, generating detailed reports with file inventories for comparison.
"""

import os
import stat
import tempfile
from dataclasses import dataclass
from datetime import datetime
from pathlib import Path
from typing import Any, Protocol

import yaml
from invoke import Context

from tasks.libs.package.size import extract_package, file_size
from tasks.static_quality_gates.gates import (
    QualityGateConfig,
    create_quality_gate_config,
)


class SizeMixin:
    """
    Mixin class providing size validation and conversion utilities.
    Classes using this mixin must have a size_bytes attribute.
    """

    size_bytes: int

    def _validate_size_bytes(self, size_bytes: int) -> None:
        """Validate that size_bytes is positive"""
        if size_bytes < 0:
            raise ValueError("size_bytes must be positive")

    @property
    def size_mb(self) -> float:
        """Size in megabytes"""
        return self.size_bytes / (1024 * 1024)

    @property
    def size_kb(self) -> float:
        """Size in kilobytes"""
        return self.size_bytes / 1024

    @property
    def size_gb(self) -> float:
        """Size in gigabytes"""
        return self.size_bytes / (1024 * 1024 * 1024)


@dataclass(frozen=True)
class FileInfo(SizeMixin):
    """
    Information about a single file within an artifact.

    For regular files, only relative_path, size_bytes, and optionally checksum are set.
    For symlinks, is_symlink is True and symlink_target contains the link target.
    For broken symlinks, is_broken is True.
    """

    relative_path: str
    size_bytes: int
    checksum: str | None = None
    is_symlink: bool | None = None
    symlink_target: str | None = None
    is_broken: bool | None = None

    def __post_init__(self):
        """Validate file info data"""
        if not self.relative_path:
            raise ValueError("relative_path cannot be empty")
<<<<<<< HEAD
        self._validate_size_bytes(self.size_bytes)


@dataclass(frozen=True)
class DockerLayerInfo(SizeMixin):
    """
    Information about a single Docker layer within an image.
    """

    layer_id: str
    size_bytes: int
    created_by: str | None = None  # Dockerfile instruction that created this layer
    empty_layer: bool = False  # Whether this is an empty layer (metadata only)

    def __post_init__(self):
        """Validate Docker layer info data"""
        if not self.layer_id:
            raise ValueError("layer_id cannot be empty")
        self._validate_size_bytes(self.size_bytes)


@dataclass(frozen=True)
class DockerImageInfo:
    """
    Extended information specific to Docker images.
    """

    image_ref: str
    architecture: str
    os: str
    layers: list[DockerLayerInfo]
    config_size: int  # Size of the image config JSON
    manifest_size: int  # Size of the manifest

    def __post_init__(self):
        """Validate Docker image info data"""
        if not self.image_ref:
            raise ValueError("image_ref cannot be empty")
        if not self.architecture:
            raise ValueError("architecture cannot be empty")
        if not self.os:
            raise ValueError("os cannot be empty")
        if self.config_size < 0:
            raise ValueError("config_size must be positive")
        if self.manifest_size < 0:
            raise ValueError("manifest_size must be positive")
=======
        if self.size_bytes < 0:
            raise ValueError("size_bytes must be non-negative")
        if self.is_symlink and not self.symlink_target:
            raise ValueError("symlink_target must be provided when is_symlink is True")
>>>>>>> 09f07d2d

    @property
    def total_layers_size_bytes(self) -> int:
        """Total size of all layers in bytes"""
        return sum(layer.size_bytes for layer in self.layers)

    @property
    def non_empty_layers(self) -> list[DockerLayerInfo]:
        """List of layers that actually contain file changes"""
        return [layer for layer in self.layers if not layer.empty_layer]

    @property
    def largest_layers(self) -> list[DockerLayerInfo]:
        """Top 10 largest layers by size"""
        return sorted(self.layers, key=lambda layer: layer.size_bytes, reverse=True)[:10]


@dataclass(frozen=True)
class InPlaceArtifactReport:
    """
    Complete measurement report for a single artifact, generated in-place.
    Shared across package and docker image measurements.
    """

    # Core identification
    artifact_path: str
    gate_name: str

    # Size measurements
    on_wire_size: int
    on_disk_size: int
    max_on_wire_size: int
    max_on_disk_size: int

    # File inventory
    file_inventory: list[FileInfo]

    # Metadata
    # TODO(agent-build): integrate GateMetricHandler metadata
    measurement_timestamp: str
    pipeline_id: str
    commit_sha: str
    arch: str
    os: str
    build_job_name: str

    # Docker-specific metadata (optional)
    docker_info: DockerImageInfo | None = None

    def __post_init__(self):
        """Validate report data"""
        if not self.artifact_path:
            raise ValueError("artifact_path cannot be empty")
        if not self.gate_name:
            raise ValueError("gate_name cannot be empty")
        if self.on_wire_size < 0:
            raise ValueError("on_wire_size must be positive")
        if self.on_disk_size < 0:
            raise ValueError("on_disk_size must be positive")

    @property
    def largest_files(self) -> list[FileInfo]:
        """Top 10 largest files"""
        return self.file_inventory[:10]


class ArtifactProcessor(Protocol):
    """Protocol for processing different types of artifacts (packages, docker images, etc.)"""

    def measure_artifact(
        self,
        ctx: Context,
        artifact_ref: str,
        gate_config: QualityGateConfig,
        debug: bool,
    ) -> tuple[int, int, list[FileInfo], Any]:
        """
        Measure an artifact and return wire size, disk size, file inventory, and optional metadata.

        Returns:
            Tuple of (wire_size, disk_size, file_inventory, artifact_specific_metadata)
        """
        ...


class ConfigurationManager:
    """Shared configuration management for all artifact measurers."""

    def __init__(self, config_path: str = "test/static/static_quality_gates.yml"):
        """
        Initialize configuration manager.

        Args:
            config_path: Path to the quality gates configuration file
        """
        self.config_path = config_path
        self.config = self._load_config()

    def _load_config(self) -> dict[str, Any]:
        """Load quality gates configuration from YAML file."""
        try:
            with open(self.config_path) as f:
                return yaml.safe_load(f)
        except FileNotFoundError:
            raise ValueError(f"Configuration file not found: {self.config_path}") from None
        except yaml.YAMLError as e:
            raise ValueError(f"Invalid YAML configuration: {e}") from e

<<<<<<< HEAD
    def get_gate_config(self, gate_name: str) -> QualityGateConfig:
        """Get configuration for a specific gate."""
=======
    def measure_package(
        self,
        ctx: Context,
        package_path: str,
        gate_name: str,
        build_job_name: str,
        generate_checksums: bool = True,
        debug: bool = False,
    ) -> InPlaceArtifactReport:
        """
        Measure a package artifact and generate a comprehensive report.

        Args:
            ctx: Invoke context for running commands
            package_path: Path to the package file
            gate_name: Quality gate name from configuration
            build_job_name: Name of the CI job that built this package

        Returns:
            InPlaceArtifactReport with complete measurement data

        Raises:
            ValueError: If configuration is invalid or package not found
            RuntimeError: If measurement fails
        """
        if not os.path.exists(package_path):
            raise ValueError(f"Package file not found: {package_path}")

>>>>>>> 09f07d2d
        if gate_name not in self.config:
            raise ValueError(f"Gate configuration not found: {gate_name}")
        return create_quality_gate_config(gate_name, self.config[gate_name])


<<<<<<< HEAD
class FileUtilities:
    """Shared file processing utilities for all artifact types."""

    @staticmethod
    def generate_checksum(file_path: Path) -> str | None:
=======
        measurement, file_inventory = self._extract_and_analyze_package(
            ctx, package_path, gate_config, generate_checksums, debug
        )

        return InPlaceArtifactReport(
            artifact_path=package_path,
            gate_name=gate_name,
            on_wire_size=measurement.on_wire_size,
            on_disk_size=measurement.on_disk_size,
            max_on_wire_size=gate_config.max_on_wire_size,
            max_on_disk_size=gate_config.max_on_disk_size,
            file_inventory=file_inventory,
            measurement_timestamp=datetime.now().astimezone().isoformat(),
            pipeline_id=os.environ.get("CI_PIPELINE_ID", "unknown"),
            commit_sha=os.environ.get("CI_COMMIT_SHA", "unknown"),
            arch=gate_config.arch,
            os=gate_config.os,
            build_job_name=build_job_name,
        )

    def _extract_and_analyze_package(
        self,
        ctx: Context,
        package_path: str,
        config: QualityGateConfig,
        generate_checksums: bool = True,
        debug: bool = False,
    ) -> tuple[ArtifactMeasurement, list[FileInfo]]:
>>>>>>> 09f07d2d
        """
        Generate SHA256 checksum for a file.

        Args:
<<<<<<< HEAD
            file_path: Path to the file
=======
            ctx: Invoke context for running commands
            package_path: Path to the package file
            config: Quality gate configuration
            generate_checksums: Whether to generate checksums for files
            debug: Enable debug logging
>>>>>>> 09f07d2d

        Returns:
            SHA256 checksum as hex string, or None if generation fails
        """
<<<<<<< HEAD
        import hashlib
=======
        try:
            wire_size = file_size(package_path)

            with tempfile.TemporaryDirectory() as extract_dir:
                if debug:
                    print(f"📁 Extracting package to: {extract_dir}")

                extract_package(ctx, config.os, package_path, extract_dir)

                disk_size = directory_size(extract_dir)

                measurement = ArtifactMeasurement(
                    artifact_path=package_path, on_wire_size=wire_size, on_disk_size=disk_size
                )

                file_inventory = self._walk_extracted_files(extract_dir, generate_checksums, debug)

                if debug:
                    print("✅ Single extraction completed:")
                    print(f"   • Wire size: {wire_size:,} bytes")
                    print(f"   • Disk size: {disk_size:,} bytes")
                    print(f"   • Files inventoried: {len(file_inventory):,}")

                return measurement, file_inventory
>>>>>>> 09f07d2d

        try:
            with open(file_path, "rb") as f:
                sha256_hash = hashlib.file_digest(f, "sha256")
            return f"sha256:{sha256_hash.hexdigest()}"
        except Exception:
            # If checksum generation fails, return None rather than failing the whole measurement
            return None

<<<<<<< HEAD
    @staticmethod
    def walk_files(directory: str, debug: bool) -> list[FileInfo]:
=======
    def _walk_extracted_files(self, extract_dir: str, generate_checksums: bool, debug: bool) -> list[FileInfo]:
>>>>>>> 09f07d2d
        """
        Walk through files in a directory and create file inventory.

        Args:
<<<<<<< HEAD
            directory: Directory containing files to analyze
=======
            extract_dir: Directory containing extracted package files
            generate_checksums: Whether to generate checksums for files
>>>>>>> 09f07d2d
            debug: Enable debug logging

        Returns:
            List of FileInfo objects for all files
        """
        directory_path = Path(directory)
        file_inventory = []
        files_processed = 0

        if debug:
            all_items = list(directory_path.rglob('*'))
            files_count = sum(1 for item in all_items if item.is_file())
            dirs_count = sum(1 for item in all_items if item.is_dir())
            print(f"📊 Found {files_count} files and {dirs_count} directories")

<<<<<<< HEAD
        for file_path in directory_path.rglob('*'):
            # Check if it's a file but don't follow symlinks
            if file_path.is_file() and not file_path.is_symlink():
                try:
                    relative_path = str(file_path.relative_to(directory_path))
                    # Use lstat to not follow symlinks
                    size_bytes = file_path.lstat().st_size

                    checksum = None
                    if not file_path.is_symlink():
                        # Only generate checksums for regular files, not symlinks
                        checksum = FileUtilities.generate_checksum(file_path)
=======
        file_inventory = []
        files_processed = 0
        total_size = 0

        for file_path in extract_path.rglob('*'):
            # Skip directories
            if file_path.is_dir():
                continue

            try:
                relative_path = str(file_path.relative_to(extract_path))

                if file_path.is_symlink():
                    try:
                        symlink_target = os.readlink(file_path)
                        logical_size = len(symlink_target)
                        is_broken = False

                        try:
                            resolved_target = file_path.resolve(strict=True)
                            if resolved_target.is_relative_to(extract_path):
                                symlink_target_rel = str(resolved_target.relative_to(extract_path))
                            else:
                                symlink_target_rel = symlink_target
                        except (OSError, RuntimeError):
                            symlink_target_rel = symlink_target
                            is_broken = True

                        file_inventory.append(
                            FileInfo(
                                relative_path=relative_path,
                                size_bytes=logical_size,
                                checksum=None,
                                is_symlink=True,
                                symlink_target=symlink_target_rel,
                                is_broken=is_broken if is_broken else None,
                            )
                        )

                        if debug and files_processed % 1000 == 0:
                            broken_marker = " [BROKEN]" if is_broken else ""
                            print(f"🔗 Symlink: {relative_path} -> {symlink_target_rel}{broken_marker}")

                    except OSError as e:
                        if debug:
                            print(f"⚠️  Could not read symlink {file_path}: {e}")
                        continue

                elif file_path.is_file():
                    # Regular file - use lstat to not follow symlinks
                    file_stat = file_path.lstat()
                    size_bytes = file_stat.st_size

                    checksum = self._generate_checksum(file_path) if generate_checksums else None
>>>>>>> 09f07d2d

                    file_inventory.append(
                        FileInfo(
                            relative_path=relative_path,
                            size_bytes=size_bytes,
                            checksum=checksum,
                        )
                    )

<<<<<<< HEAD
                    files_processed += 1
=======
                    total_size += size_bytes
>>>>>>> 09f07d2d

                    if debug and files_processed % 1000 == 0:
                        print(f"📋 Processed {files_processed} files...")

<<<<<<< HEAD
                except (OSError, PermissionError) as e:
                    print(f"⚠️  Skipping file {file_path}: {e}")
                    continue
=======
                files_processed += 1

            except (OSError, PermissionError) as e:
                if debug:
                    print(f"⚠️  Skipping file {file_path}: {e}")
                continue
>>>>>>> 09f07d2d

        # Sort by size (descending) for easier analysis
        file_inventory.sort(key=lambda f: f.size_bytes, reverse=True)
        return file_inventory

    @staticmethod
    def calculate_directory_size(directory: str) -> int:
        """
        Calculate total size of all files in a directory.

        Args:
            directory: Directory path to analyze

        Returns:
            Total size in bytes
        """
        total_size = 0
        for dirpath, _, filenames in os.walk(directory, followlinks=False):
            for filename in filenames:
                file_path = os.path.join(dirpath, filename)
                try:
                    # Use lstat to not follow symlinks
                    stat_info = os.lstat(file_path)
                    if not stat.S_ISLNK(stat_info.st_mode):  # Only count regular files, not symlinks
                        total_size += stat_info.st_size
                except (OSError, FileNotFoundError) as e:
                    print(f"⚠️  Skipping file {file_path}: {e}")
                    continue
        return total_size


class ReportBuilder:
    """Shared report building functionality for all artifact types."""

    @staticmethod
    def create_report(
        artifact_ref: str,
        gate_name: str,
        gate_config: QualityGateConfig,
        wire_size: int,
        disk_size: int,
        file_inventory: list[FileInfo],
        build_job_name: str,
        artifact_metadata: Any = None,
    ) -> InPlaceArtifactReport:
        """
        Create a standardized artifact report.

        Args:
            artifact_ref: Reference to the artifact (path, image name, etc.)
            gate_name: Quality gate name
            gate_config: Gate configuration
            wire_size: Compressed size in bytes
            disk_size: Uncompressed size in bytes
            file_inventory: List of files in the artifact
            build_job_name: Name of the build job
            artifact_metadata: Optional artifact-specific metadata

        Returns:
            Complete InPlaceArtifactReport
        """
        return InPlaceArtifactReport(
            artifact_path=artifact_ref,
            gate_name=gate_name,
            on_wire_size=wire_size,
            on_disk_size=disk_size,
            max_on_wire_size=gate_config.max_on_wire_size,
            max_on_disk_size=gate_config.max_on_disk_size,
            file_inventory=file_inventory,
            measurement_timestamp=datetime.now().astimezone().isoformat(),
            pipeline_id=os.environ.get("CI_PIPELINE_ID", "unknown"),
            commit_sha=os.environ.get("CI_COMMIT_SHA", "unknown"),
            arch=gate_config.arch,
            os=gate_config.os,
            build_job_name=build_job_name,
            docker_info=artifact_metadata if isinstance(artifact_metadata, DockerImageInfo) else None,
        )

    @staticmethod
    def save_report_to_yaml(report: InPlaceArtifactReport, output_path: str) -> None:
        """
        Save the measurement report to a YAML file.

        Args:
            report: The measurement report to save
            output_path: Path where to save the YAML file
        """
        try:
            # Convert dataclass to dictionary
            report_dict = {
                "artifact_path": report.artifact_path,
                "gate_name": report.gate_name,
                "on_wire_size": report.on_wire_size,
                "on_disk_size": report.on_disk_size,
                "max_on_wire_size": report.max_on_wire_size,
                "max_on_disk_size": report.max_on_disk_size,
                "measurement_timestamp": report.measurement_timestamp,
                "pipeline_id": report.pipeline_id,
                "commit_sha": report.commit_sha,
                "arch": report.arch,
                "os": report.os,
                "build_job_name": report.build_job_name,
                "file_inventory": [self._serialize_file_info(file_info) for file_info in report.file_inventory],
            }

            # Add Docker-specific information if present
            if report.docker_info:
                report_dict["docker_info"] = {
                    "image_ref": report.docker_info.image_ref,
                    "architecture": report.docker_info.architecture,
                    "os": report.docker_info.os,
                    "config_size": report.docker_info.config_size,
                    "manifest_size": report.docker_info.manifest_size,
                    "layers": [
                        {
                            "layer_id": layer.layer_id,
                            "size_bytes": layer.size_bytes,
                            "created_by": layer.created_by,
                            "empty_layer": layer.empty_layer,
                        }
                        for layer in report.docker_info.layers
                    ],
                }

            with open(output_path, 'w') as f:
                yaml.dump(report_dict, f, default_flow_style=False, sort_keys=False)

        except Exception as e:
            raise RuntimeError(f"Failed to save report to {output_path}: {e}") from e

    def _serialize_file_info(self, file_info: FileInfo) -> dict[str, Any]:
        """
        Serialize a FileInfo object to a dictionary, excluding None/False fields for regular files.

        Args:
            file_info: The FileInfo object to serialize

        Returns:
            Dictionary with only relevant fields
        """
        result = {
            "relative_path": file_info.relative_path,
            "size_bytes": file_info.size_bytes,
        }

        if file_info.checksum is not None:
            result["checksum"] = file_info.checksum

        if file_info.is_symlink:
            result["is_symlink"] = True
            result["symlink_target"] = file_info.symlink_target
            if file_info.is_broken:
                result["is_broken"] = True

        return result


class UniversalArtifactMeasurer:
    """
    Artifact measurer that can measure any type of artifact by accepting different
    ArtifactProcessor implementations.
    """

    def __init__(self, processor: ArtifactProcessor, config_path: str = "test/static/static_quality_gates.yml"):
        """
        Initialize the universal measurer with a specific artifact processor.

        Args:
            processor: Artifact processor implementation (package, Docker, etc.)
            config_path: Path to the quality gates configuration file
        """
        self.processor = processor
        self.config_manager = ConfigurationManager(config_path)
        self.report_builder = ReportBuilder()

    def measure_artifact(
        self,
        ctx: Context,
        artifact_ref: str,
        gate_name: str,
        build_job_name: str,
        debug: bool = False,
    ) -> InPlaceArtifactReport:
        """
        Measure an artifact using the configured processor.

        Args:
            ctx: Invoke context for running commands
            artifact_ref: Reference to the artifact (path, image name, etc.)
            gate_name: Quality gate name from configuration
            build_job_name: Name of the CI job that built this artifact
            debug: Enable debug logging

        Returns:
            InPlaceArtifactReport with complete measurement data

        Raises:
            ValueError: If configuration is invalid or artifact not found
            RuntimeError: If measurement fails
        """
        gate_config = self.config_manager.get_gate_config(gate_name)

        wire_size, disk_size, file_inventory, artifact_metadata = self.processor.measure_artifact(
            ctx, artifact_ref, gate_config, debug
        )

        return self.report_builder.create_report(
            artifact_ref=artifact_ref,
            gate_name=gate_name,
            gate_config=gate_config,
            wire_size=wire_size,
            disk_size=disk_size,
            file_inventory=file_inventory,
            build_job_name=build_job_name,
            artifact_metadata=artifact_metadata,
        )

    def save_report_to_yaml(self, report: InPlaceArtifactReport, output_path: str) -> None:
        """Save the measurement report to a YAML file."""
        self.report_builder.save_report_to_yaml(report, output_path)


class PackageProcessor:
    """Package artifact processor implementing the ArtifactProcessor protocol."""

    def measure_artifact(
        self,
        ctx: Context,
        artifact_ref: str,
        gate_config: QualityGateConfig,
        debug: bool,
    ) -> tuple[int, int, list[FileInfo], Any]:
        """Measure package artifact using extraction and analysis."""
        if not os.path.exists(artifact_ref):
            raise ValueError(f"Package file not found: {artifact_ref}")

        if debug:
            print(f"📦 Measuring package: {artifact_ref}")

        wire_size = file_size(artifact_ref)

        with tempfile.TemporaryDirectory() as extract_dir:
            if debug:
                print(f"📁 Extracting package to: {extract_dir}")

            extract_package(ctx, gate_config.os, artifact_ref, extract_dir)
            disk_size = FileUtilities.calculate_directory_size(extract_dir)
            file_inventory = FileUtilities.walk_files(extract_dir, debug)

            if debug:
                print("✅ Package analysis completed:")
                print(f"   • Wire size: {wire_size:,} bytes")
                print(f"   • Disk size: {disk_size:,} bytes")
                print(f"   • Files inventoried: {len(file_inventory):,}")

            return wire_size, disk_size, file_inventory, None


class DockerProcessor:
    """Docker image processor implementing the ArtifactProcessor protocol.

    Uses docker manifest inspect for wire size calculation and docker save for
    disk analysis and file inventory. This provides consistent wire size measurements
    regardless of image layer structure while maintaining detailed file analysis.
    """

    def measure_artifact(
        self,
        ctx: Context,
        artifact_ref: str,
        gate_config: QualityGateConfig,
        debug: bool,
    ) -> tuple[int, int, list[FileInfo], DockerImageInfo]:
        """Measure Docker image using manifest inspection for wire size and docker save for disk analysis."""
        if debug:
            print(f"🐳 Measuring Docker image: {artifact_ref}")

        self._ensure_image_available(ctx, artifact_ref, debug)

        wire_size = self._get_wire_size(ctx, artifact_ref, debug)

        disk_size, file_inventory, docker_info = self._measure_on_disk_size(ctx, artifact_ref, debug)

        return wire_size, disk_size, file_inventory, docker_info

    def _ensure_image_available(self, ctx: Context, image_ref: str, debug: bool = False) -> None:
        """Ensure the Docker image is available locally."""
        try:
            result = ctx.run(f"docker image inspect {image_ref}", hide=True, warn=True)
            if result.exited == 0:
                if debug:
                    print(f"✅ Image {image_ref} found locally")
                return

            if debug:
                print(f"📥 Pulling image {image_ref}...")

            pull_result = ctx.run(f"docker pull {image_ref}", warn=True)
            if pull_result.exited != 0:
                raise RuntimeError(f"Failed to pull Docker image {image_ref}")

            if debug:
                print(f"✅ Successfully pulled image {image_ref}")

        except Exception as e:
            raise RuntimeError(f"Failed to ensure image {image_ref} is available: {e}") from e

    def _measure_on_disk_size(
        self,
        ctx: Context,
        image_ref: str,
        debug: bool = False,
    ) -> tuple[int, list[FileInfo], DockerImageInfo | None]:
        """Measure disk size and generate file inventory using docker save extraction."""
        try:
            if debug:
                print(f"🔍 Measuring on disk size of image {image_ref}...")

            with tempfile.NamedTemporaryFile(suffix='.tar', delete=False) as temp_tarball:
                save_result = ctx.run(f"docker save {image_ref} -o {temp_tarball.name}", warn=True)
                if save_result.exited != 0:
                    raise RuntimeError(f"Docker save failed for {image_ref}")

                try:
                    # Extract tarball and analyze layers
                    with tempfile.TemporaryDirectory() as extract_dir:
                        extract_result = ctx.run(f"tar -xf {temp_tarball.name} -C {extract_dir}", warn=True)
                        if extract_result.exited != 0:
                            raise RuntimeError("Failed to extract Docker save tarball")

                        if debug:
                            print(f"📁 Extracted tarball to: {extract_dir}")

                        disk_size, file_inventory = self._analyze_extracted_docker_layers(extract_dir, debug)

                        docker_info = self._extract_docker_metadata(extract_dir, image_ref, debug)

                        if debug:
                            print("✅ Disk analysis completed:")
                            print(f"   • Disk size: {disk_size:,} bytes ({disk_size / 1024 / 1024:.2f} MB)")
                            print(f"   • Files inventoried: {len(file_inventory):,}")

                        return disk_size, file_inventory, docker_info

                finally:
                    try:
                        os.unlink(temp_tarball.name)
                    except Exception:
                        pass  # Best effort cleanup

        except Exception as e:
            raise RuntimeError(f"Failed to analyze image {image_ref}: {e}") from e

    def _get_wire_size(self, ctx: Context, image_ref: str, debug: bool = False) -> int:
        """Calculate Docker image compressed size using manifest inspection."""
        try:
            if debug:
                print(f"📋 Calculating wire size from manifest for {image_ref}...")

            manifest_output = ctx.run(
                f"DOCKER_CLI_EXPERIMENTAL=enabled docker manifest inspect -v "
                f"{image_ref}"
                f" | grep size | awk -F ':' '{{sum+=$NF}} END {{printf(\"%d\",sum)}}'",
                hide=True,
            )

            if manifest_output.exited != 0:
                raise RuntimeError(f"Docker manifest inspect failed for {image_ref}")

            wire_size = int(manifest_output.stdout.strip())

            if debug:
                print(f"✅ Wire size from manifest: {wire_size:,} bytes ({wire_size / 1024 / 1024:.2f} MB)")

            return wire_size

        except ValueError as e:
            raise RuntimeError(f"Failed to parse manifest size output for {image_ref}: {e}") from e
        except Exception as e:
            raise RuntimeError(f"Failed to calculate wire size from manifest for {image_ref}: {e}") from e

    def _analyze_extracted_docker_layers(
        self,
        extract_dir: str,
        debug: bool = False,
    ) -> tuple[int, list[FileInfo]]:
        """Analyze extracted Docker save tarball to get disk size and file inventory."""
        import json
        import subprocess

        total_disk_size = 0
        all_files = {}  # Use dict to handle overwrites from different layers

        try:
            manifest_path = os.path.join(extract_dir, "manifest.json")
            if not os.path.exists(manifest_path):
                raise RuntimeError("manifest.json not found in Docker save tarball")

            with open(manifest_path) as f:
                manifest = json.load(f)[0]  # Typically one image per tarball

            layer_files = manifest.get("Layers", [])

            if debug:
                print(f"🔍 Found {len(layer_files)} layers in manifest")

            # Process each layer by extracting and walking files
            for i, layer_file in enumerate(layer_files):
                layer_path = os.path.join(extract_dir, layer_file)

                if debug:
                    print(f"📦 Processing layer {i + 1}/{len(layer_files)}: {layer_file}")

                with tempfile.TemporaryDirectory() as layer_extract_dir:
                    # Extract layer
                    import shlex

                    extract_command = (
                        f"tar -xf {shlex.quote(layer_path)} -C {shlex.quote(layer_extract_dir)} 2>/dev/null"
                    )
                    extract_result = subprocess.run(extract_command, shell=True, capture_output=True).returncode
                    if extract_result != 0:
                        if debug:
                            print(f"⚠️  Skipping layer {layer_file} (extraction failed)")
                        continue

                    # Walk through files in this layer, ensuring we don't follow symlinks
                    layer_files_processed = 0
                    for root, _, files in os.walk(layer_extract_dir, followlinks=False):
                        for file in files:
                            file_path = os.path.join(root, file)
                            relative_path = os.path.relpath(file_path, layer_extract_dir)

                            # Skip whiteout files (Those are marking files from lower layers that are removed in this layer)
                            if relative_path.startswith('.wh.') or '/.wh.' in relative_path:
                                continue

                            try:
                                # Use lstat to not follow symlinks, get actual file/symlink size
                                file_stat = os.lstat(file_path)
                                size_bytes = file_stat.st_size

                                # Always generate checksum for regular files, not symlinks
                                checksum = None
                                if not stat.S_ISLNK(file_stat.st_mode):
                                    # Only generate checksums for regular files, not symlinks
                                    checksum = FileUtilities.generate_checksum(Path(file_path))

                                # Store file info (later layers override earlier ones)
                                all_files[relative_path] = FileInfo(
                                    relative_path=relative_path,
                                    size_bytes=size_bytes,
                                    checksum=checksum,
                                )

                                layer_files_processed += 1

                            except (OSError, PermissionError):
                                continue

                    if debug and layer_files_processed > 0:
                        print(f"   • Processed {layer_files_processed} files from this layer")

            file_inventory = list(all_files.values())
            # Calculate total disk size from the final file inventory (without following symlinks)
            total_disk_size = sum(file_info.size_bytes for file_info in file_inventory)

            # Sort by size (descending) for easier analysis
            file_inventory.sort(key=lambda f: f.size_bytes, reverse=True)

            if debug:
                print(f"✅ Final inventory: {len(file_inventory)} unique files")
                print(f"   • Total disk size: {total_disk_size:,} bytes ({total_disk_size / 1024 / 1024:.2f} MB)")
                if len(file_inventory) > 10:
                    print(
                        f"   • Top 10 largest files consume: {sum(f.size_bytes for f in file_inventory[:10]):,} bytes"
                    )
                if len(all_files) != len(file_inventory):
                    print(
                        f"   • Note: {len(all_files)} total file entries processed, {len(file_inventory)} unique files after layer consolidation"
                    )

            return total_disk_size, file_inventory

        except Exception as e:
            raise RuntimeError(f"Failed to analyze layers: {e}") from e

    def _extract_docker_metadata(self, extract_dir: str, image_ref: str, debug: bool = False) -> DockerImageInfo | None:
        """Extract Docker metadata from the tarball contents."""
        try:
            import json

            manifest_path = os.path.join(extract_dir, "manifest.json")
            if not os.path.exists(manifest_path):
                return None

            with open(manifest_path) as f:
                manifest = json.load(f)[0]

            config_file = manifest.get("Config", "")
            config_path = os.path.join(extract_dir, config_file)

            if not os.path.exists(config_path):
                return None

            with open(config_path) as f:
                config_data = json.load(f)

            layer_files = manifest.get("Layers", [])
            layers = []

            for i, layer_file in enumerate(layer_files):
                layer_path = os.path.join(extract_dir, layer_file)
                layer_size = os.path.getsize(layer_path) if os.path.exists(layer_path) else 0

                created_by = None
                if "history" in config_data and i < len(config_data["history"]):
                    history_entry = config_data["history"][i]
                    created_by = history_entry.get("created_by", "")

                layers.append(
                    DockerLayerInfo(
                        layer_id=f"layer_{i}",  # We don't have individual layer IDs from the tarball
                        size_bytes=layer_size,
                        created_by=created_by,
                        empty_layer=layer_size == 0,
                    )
                )

            architecture = config_data.get("architecture", "unknown")
            os_name = config_data.get("os", "unknown")
            if debug:
                print("📋 Extracted metadata from tarball:")
                print(f"   • Image ID: {image_ref}")
                print(f"   • Architecture: {architecture}")
                print(f"   • OS: {os_name}")
                print(f"   • Config file: {config_file}")

            return DockerImageInfo(
                image_ref=image_ref,
                architecture=architecture,
                os=os_name,
                layers=layers,
                config_size=os.path.getsize(config_path),
                manifest_size=os.path.getsize(manifest_path),
            )

        except Exception as e:
            if debug:
                print(f"⚠️  Failed to extract metadata from tarball: {e}")
            return None


class InPlacePackageMeasurer:
    """
    Measures package artifacts in-place and generates detailed reports.

    This class handles measurement of DEB, RPM, MSI, and other package formats
    directly in build jobs, creating comprehensive reports with file inventories.

    Uses composition with UniversalArtifactMeasurer and PackageProcessor.
    """

    def __init__(self, config_path: str = "test/static/static_quality_gates.yml"):
        """
        Initialize the measurer with configuration.

        Args:
            config_path: Path to the quality gates configuration file
        """
        self._measurer = UniversalArtifactMeasurer(processor=PackageProcessor(), config_path=config_path)

    def measure_package(
        self,
        ctx: Context,
        package_path: str,
        gate_name: str,
        build_job_name: str,
        debug: bool = False,
    ) -> InPlaceArtifactReport:
        """
        Measure a package artifact and generate a comprehensive report.

        Args:
            ctx: Invoke context for running commands
            package_path: Path to the package file
            gate_name: Quality gate name from configuration
            build_job_name: Name of the CI job that built this package
            debug: Enable debug logging

        Returns:
            InPlaceArtifactReport with complete measurement data

        Raises:
            ValueError: If configuration is invalid or package not found
            RuntimeError: If measurement fails
        """
        return self._measurer.measure_artifact(
            ctx=ctx,
            artifact_ref=package_path,
            gate_name=gate_name,
            build_job_name=build_job_name,
            debug=debug,
        )

    def save_report_to_yaml(self, report: InPlaceArtifactReport, output_path: str) -> None:
        """Save the measurement report to a YAML file."""
        self._measurer.save_report_to_yaml(report, output_path)


class InPlaceDockerMeasurer:
    """
    Measures Docker image artifacts in-place and generates detailed reports.

    This class handles measurement of Docker images directly in build jobs or locally,
    using docker manifest inspect for wire size and docker save for disk analysis
    and comprehensive file inventory.

    Uses composition with UniversalArtifactMeasurer and DockerProcessor.
    """

    def __init__(self, config_path: str = "test/static/static_quality_gates.yml"):
        """
        Initialize the Docker image measurer with configuration.

        Args:
            config_path: Path to the quality gates configuration file
        """
        self._measurer = UniversalArtifactMeasurer(processor=DockerProcessor(), config_path=config_path)

    def measure_image(
        self,
        ctx: Context,
        image_ref: str,
        gate_name: str,
        build_job_name: str,
        include_layer_analysis: bool = True,
        debug: bool = False,
    ) -> InPlaceArtifactReport:
        """
        Measure a Docker image and generate a comprehensive report.

        Args:
            ctx: Invoke context for running commands
            image_ref: Docker image reference (tag, digest, or image ID)
            gate_name: Quality gate name from configuration
            build_job_name: Name of the CI job that built this image
            include_layer_analysis: Whether to analyze individual layers (ignored, always included)
            debug: Enable debug logging

        Returns:
            InPlaceArtifactReport with complete measurement data

        Raises:
            ValueError: If configuration is invalid or image not found
            RuntimeError: If measurement fails
        """
        return self._measurer.measure_artifact(
            ctx=ctx,
            artifact_ref=image_ref,
            gate_name=gate_name,
            build_job_name=build_job_name,
            debug=debug,
        )

    def save_report_to_yaml(self, report: InPlaceArtifactReport, output_path: str) -> None:
        """Save the measurement report to a YAML file."""
        self._measurer.save_report_to_yaml(report, output_path)


def measure_package_local(
    ctx,
    package_path,
    gate_name,
    config_path="test/static/static_quality_gates.yml",
    output_path=None,
    build_job_name="local_test",
<<<<<<< HEAD
=======
    no_checksums=False,
>>>>>>> 09f07d2d
    debug=False,
):
    """
    Run the in-place package measurer locally for testing and development.

    This task allows you to test the measurement functionality on local packages
    without requiring a full CI environment.

    Args:
        package_path: Path to the package file to measure
        gate_name: Quality gate name from the configuration file
        config_path: Path to quality gates configuration (default: test/static/static_quality_gates.yml)
        output_path: Path to save the measurement report (default: {gate_name}_report.yml)
        build_job_name: Simulated build job name (default: local_test)
<<<<<<< HEAD
=======
        no_checksums: Skip checksum generation for faster processing (default: false)
>>>>>>> 09f07d2d
        debug: Enable debug logging for troubleshooting (default: false)

    Example:
        dda inv experimental-gates.measure-package-local --package-path /path/to/package.deb --gate-name static_quality_gate_agent_deb_amd64
    """
    from tasks.libs.common.color import color_message

    if not os.path.exists(package_path):
        print(color_message(f"❌ Package file not found: {package_path}", "red"))
        return

    if not os.path.exists(config_path):
        print(color_message(f"❌ Configuration file not found: {config_path}", "red"))
        return

    if output_path is None:
        output_path = f"{gate_name}_report.yml"

    print(color_message("🔍 Starting in-place package measurement...", "cyan"))
    print(f"Package: {package_path}")
    print(f"Gate: {gate_name}")
    print(f"Config: {config_path}")
    print(f"Output: {output_path}")
    print("=" * 50)

    try:
        measurer = InPlacePackageMeasurer(config_path=config_path)

        # Set dummy values in case of local execution
        os.environ["CI_PIPELINE_ID"] = os.environ.get("CI_PIPELINE_ID", "LOCAL")
        os.environ["CI_COMMIT_SHA"] = os.environ.get("CI_COMMIT_SHA", "LOCAL")

        if os.environ.get("CI_PIPELINE_ID") == "LOCAL" or os.environ.get("CI_COMMIT_SHA") == "LOCAL":
            print(
                color_message(
                    "🏷️  Warning! Running in local mode, using dummy values for CI_PIPELINE_ID and CI_COMMIT_SHA",
                    "yellow",
                )
            )

        print(color_message("📏 Measuring package...", "cyan"))
        report = measurer.measure_package(
            ctx=ctx,
            package_path=package_path,
            gate_name=gate_name,
            build_job_name=build_job_name,
<<<<<<< HEAD
=======
            generate_checksums=not no_checksums,
>>>>>>> 09f07d2d
            debug=debug,
        )

        # Save the report
        print(color_message("💾 Saving measurement report...", "cyan"))
        measurer.save_report_to_yaml(report, output_path)

        # Display summary
        print(color_message("✅ Measurement completed successfully!", "green"))
        print("📊 Results:")
        print(f"   • Wire size: {report.on_wire_size:,} bytes ({report.on_wire_size / 1024 / 1024:.2f} MiB)")
        print(f"   • Disk size: {report.on_disk_size:,} bytes ({report.on_disk_size / 1024 / 1024:.2f} MiB)")
        print(f"   • Files inventoried: {len(report.file_inventory):,}")
        print(f"   • Report saved to: {output_path}")

        # Show size comparison with limits
        wire_limit_mb = report.max_on_wire_size / 1024 / 1024
        disk_limit_mb = report.max_on_disk_size / 1024 / 1024
        wire_usage_pct = (report.on_wire_size / report.max_on_wire_size) * 100
        disk_usage_pct = (report.on_disk_size / report.max_on_disk_size) * 100

        print("📏 Size Limits:")
        print(f"   • Wire limit: {wire_limit_mb:.2f} MiB (using {wire_usage_pct:.1f}%)")
        print(f"   • Disk limit: {disk_limit_mb:.2f} MiB (using {disk_usage_pct:.1f}%)")

        if wire_usage_pct > 100 or disk_usage_pct > 100:
            print(color_message("⚠️  WARNING: Package exceeds size limits!", "red"))
        else:
            print(color_message("✅ Package within size limits", "green"))

        # Show top 10 largest files
        print("📁 Top 10 largest files:")
        for i, file_info in enumerate(report.largest_files, 1):
            print(f"   {i:2}. {file_info.relative_path} ({file_info.size_mb:.2f} MiB)")

    except Exception as e:
        print(color_message(f"❌ Measurement failed: {e}", "red"))
        raise


def measure_image_local(
    ctx,
    image_ref,
    gate_name,
    config_path="test/static/static_quality_gates.yml",
    output_path=None,
    build_job_name="local_test",
    include_layer_analysis=True,
    debug=False,
):
    """
    Run the in-place Docker image measurer locally for testing and development.

    This task allows you to test the Docker image measurement functionality on local images
    without requiring a full CI environment.

    Args:
        image_ref: Docker image reference (tag, digest, or image ID)
        gate_name: Quality gate name from the configuration file
        config_path: Path to quality gates configuration (default: test/static/static_quality_gates.yml)
        output_path: Path to save the measurement report (default: {gate_name}_report.yml)
        build_job_name: Simulated build job name (default: local_test)
        include_layer_analysis: Whether to analyze individual layers (default: true)
        debug: Enable debug logging for troubleshooting (default: false)

    Example:
        dda inv experimental-gates.measure-image-local --image-ref nginx:latest --gate-name static_quality_gate_docker_agent_amd64
    """
    from tasks.libs.common.color import color_message

    if not os.path.exists(config_path):
        print(color_message(f"❌ Configuration file not found: {config_path}", "red"))
        return

    if output_path is None:
        output_path = f"{gate_name}_image_report.yml"

    print(color_message("🔍 Starting in-place Docker image measurement...", "cyan"))
    print(f"Image: {image_ref}")
    print(f"Gate: {gate_name}")
    print(f"Config: {config_path}")
    print(f"Output: {output_path}")
    print("=" * 50)

    try:
        measurer = InPlaceDockerMeasurer(config_path=config_path)

        # Set dummy values in case of local execution
        os.environ["CI_PIPELINE_ID"] = os.environ.get("CI_PIPELINE_ID", "LOCAL")
        os.environ["CI_COMMIT_SHA"] = os.environ.get("CI_COMMIT_SHA", "LOCAL")

        if os.environ.get("CI_PIPELINE_ID") == "LOCAL" or os.environ.get("CI_COMMIT_SHA") == "LOCAL":
            print(
                color_message(
                    "🏷️  Warning! Running in local mode, using dummy values for CI_PIPELINE_ID and CI_COMMIT_SHA",
                    "yellow",
                )
            )

        print(color_message("📏 Measuring Docker image...", "cyan"))
        report = measurer.measure_image(
            ctx=ctx,
            image_ref=image_ref,
            gate_name=gate_name,
            build_job_name=build_job_name,
            include_layer_analysis=include_layer_analysis,
            debug=debug,
        )

        # Save the report
        print(color_message("💾 Saving measurement report...", "cyan"))
        measurer.save_report_to_yaml(report, output_path)

        # Show size comparison with limits
        wire_limit_mb = report.max_on_wire_size / 1024 / 1024
        disk_limit_mb = report.max_on_disk_size / 1024 / 1024
        wire_usage_pct = (report.on_wire_size / report.max_on_wire_size) * 100
        disk_usage_pct = (report.on_disk_size / report.max_on_disk_size) * 100

        # Display summary
        print(color_message("✅ Measurement completed successfully!", "green"))
        print("📊 Results:")
        print(f"   • Wire size: {report.on_wire_size:,} bytes ({report.on_wire_size / 1024 / 1024:.2f} MiB)")
        print(f"   • Disk size: {report.on_disk_size:,} bytes ({report.on_disk_size / 1024 / 1024:.2f} MiB)")
        print(
            f"   • Wire limit: {(wire_limit_mb * 1024 * 1024):,} bytes ({wire_limit_mb:.2f} MiB - using {wire_usage_pct:.1f}%)"
        )
        print(
            f"   • Disk limit: {(disk_limit_mb * 1024 * 1024):,} bytes ({disk_limit_mb:.2f} MiB - using {disk_usage_pct:.1f}%)"
        )
        print("   • Note: Disk size is the uncompressed filesystem size of all files")
        print(f"   • Files inventoried: {len(report.file_inventory):,}")
        print(f"   • Report saved to: {output_path}")

        if wire_usage_pct > 100 or disk_usage_pct > 100:
            print(color_message("⚠️  WARNING: Image exceeds size limits!", "red"))
            if disk_usage_pct > 100:
                excess_bytes = report.on_disk_size - report.max_on_disk_size
                print(
                    color_message(
                        f"   • Disk size exceeds limit by {excess_bytes:.2f} bytes ({excess_bytes / 1024 / 1024:.2f} MiB)",
                        "red",
                    )
                )
            if wire_usage_pct > 100:
                excess_bytes = report.on_wire_size - report.max_on_wire_size
                print(
                    color_message(
                        f"   • Wire size exceeds limit by {excess_bytes:.2f} bytes ({excess_bytes / 1024 / 1024:.2f} MiB)",
                        "red",
                    )
                )
        else:
            print(color_message("✅ Image within size limits", "green"))

        # Show Docker-specific information if available
        if report.docker_info:
            print("🐳 Docker Information:")
            print(f"   • Image ID: {image_ref}")
            print(f"   • Architecture: {report.docker_info.architecture}")
            print(f"   • OS: {report.docker_info.os}")
            print(f"   • Layers: {len(report.docker_info.layers)} total")
            print(f"   • Non-empty layers: {len(report.docker_info.non_empty_layers)}")

            # Show top 5 largest layers
            print("📊 Top 5 largest layers:")
            for i, layer in enumerate(report.docker_info.largest_layers[:5], 1):
                created_by = (
                    layer.created_by[:50] + "..."
                    if layer.created_by and len(layer.created_by) > 50
                    else layer.created_by
                )
                print(f"   {i}. {layer.size_mb:.2f} MiB - {created_by or 'Unknown command'}")

        # Show top 10 largest files
        print("📁 Top 10 largest files:")
        for i, file_info in enumerate(report.largest_files, 1):
            print(f"   {i:2}. {file_info.relative_path} ({file_info.size_mb:.2f} MiB)")

    except Exception as e:
        print(color_message(f"❌ Image measurement failed: {e}", "red"))
        raise<|MERGE_RESOLUTION|>--- conflicted
+++ resolved
@@ -73,8 +73,9 @@
         """Validate file info data"""
         if not self.relative_path:
             raise ValueError("relative_path cannot be empty")
-<<<<<<< HEAD
         self._validate_size_bytes(self.size_bytes)
+        if self.is_symlink and not self.symlink_target:
+            raise ValueError("symlink_target must be provided when is_symlink is True")
 
 
 @dataclass(frozen=True)
@@ -120,12 +121,6 @@
             raise ValueError("config_size must be positive")
         if self.manifest_size < 0:
             raise ValueError("manifest_size must be positive")
-=======
-        if self.size_bytes < 0:
-            raise ValueError("size_bytes must be non-negative")
-        if self.is_symlink and not self.symlink_target:
-            raise ValueError("symlink_target must be provided when is_symlink is True")
->>>>>>> 09f07d2d
 
     @property
     def total_layers_size_bytes(self) -> int:
@@ -234,125 +229,28 @@
         except yaml.YAMLError as e:
             raise ValueError(f"Invalid YAML configuration: {e}") from e
 
-<<<<<<< HEAD
     def get_gate_config(self, gate_name: str) -> QualityGateConfig:
         """Get configuration for a specific gate."""
-=======
-    def measure_package(
-        self,
-        ctx: Context,
-        package_path: str,
-        gate_name: str,
-        build_job_name: str,
-        generate_checksums: bool = True,
-        debug: bool = False,
-    ) -> InPlaceArtifactReport:
-        """
-        Measure a package artifact and generate a comprehensive report.
-
-        Args:
-            ctx: Invoke context for running commands
-            package_path: Path to the package file
-            gate_name: Quality gate name from configuration
-            build_job_name: Name of the CI job that built this package
-
-        Returns:
-            InPlaceArtifactReport with complete measurement data
-
-        Raises:
-            ValueError: If configuration is invalid or package not found
-            RuntimeError: If measurement fails
-        """
-        if not os.path.exists(package_path):
-            raise ValueError(f"Package file not found: {package_path}")
-
->>>>>>> 09f07d2d
         if gate_name not in self.config:
             raise ValueError(f"Gate configuration not found: {gate_name}")
         return create_quality_gate_config(gate_name, self.config[gate_name])
 
 
-<<<<<<< HEAD
 class FileUtilities:
     """Shared file processing utilities for all artifact types."""
 
     @staticmethod
     def generate_checksum(file_path: Path) -> str | None:
-=======
-        measurement, file_inventory = self._extract_and_analyze_package(
-            ctx, package_path, gate_config, generate_checksums, debug
-        )
-
-        return InPlaceArtifactReport(
-            artifact_path=package_path,
-            gate_name=gate_name,
-            on_wire_size=measurement.on_wire_size,
-            on_disk_size=measurement.on_disk_size,
-            max_on_wire_size=gate_config.max_on_wire_size,
-            max_on_disk_size=gate_config.max_on_disk_size,
-            file_inventory=file_inventory,
-            measurement_timestamp=datetime.now().astimezone().isoformat(),
-            pipeline_id=os.environ.get("CI_PIPELINE_ID", "unknown"),
-            commit_sha=os.environ.get("CI_COMMIT_SHA", "unknown"),
-            arch=gate_config.arch,
-            os=gate_config.os,
-            build_job_name=build_job_name,
-        )
-
-    def _extract_and_analyze_package(
-        self,
-        ctx: Context,
-        package_path: str,
-        config: QualityGateConfig,
-        generate_checksums: bool = True,
-        debug: bool = False,
-    ) -> tuple[ArtifactMeasurement, list[FileInfo]]:
->>>>>>> 09f07d2d
         """
         Generate SHA256 checksum for a file.
 
         Args:
-<<<<<<< HEAD
             file_path: Path to the file
-=======
-            ctx: Invoke context for running commands
-            package_path: Path to the package file
-            config: Quality gate configuration
-            generate_checksums: Whether to generate checksums for files
-            debug: Enable debug logging
->>>>>>> 09f07d2d
 
         Returns:
             SHA256 checksum as hex string, or None if generation fails
         """
-<<<<<<< HEAD
         import hashlib
-=======
-        try:
-            wire_size = file_size(package_path)
-
-            with tempfile.TemporaryDirectory() as extract_dir:
-                if debug:
-                    print(f"📁 Extracting package to: {extract_dir}")
-
-                extract_package(ctx, config.os, package_path, extract_dir)
-
-                disk_size = directory_size(extract_dir)
-
-                measurement = ArtifactMeasurement(
-                    artifact_path=package_path, on_wire_size=wire_size, on_disk_size=disk_size
-                )
-
-                file_inventory = self._walk_extracted_files(extract_dir, generate_checksums, debug)
-
-                if debug:
-                    print("✅ Single extraction completed:")
-                    print(f"   • Wire size: {wire_size:,} bytes")
-                    print(f"   • Disk size: {disk_size:,} bytes")
-                    print(f"   • Files inventoried: {len(file_inventory):,}")
-
-                return measurement, file_inventory
->>>>>>> 09f07d2d
 
         try:
             with open(file_path, "rb") as f:
@@ -362,22 +260,13 @@
             # If checksum generation fails, return None rather than failing the whole measurement
             return None
 
-<<<<<<< HEAD
     @staticmethod
     def walk_files(directory: str, debug: bool) -> list[FileInfo]:
-=======
-    def _walk_extracted_files(self, extract_dir: str, generate_checksums: bool, debug: bool) -> list[FileInfo]:
->>>>>>> 09f07d2d
         """
         Walk through files in a directory and create file inventory.
 
         Args:
-<<<<<<< HEAD
             directory: Directory containing files to analyze
-=======
-            extract_dir: Directory containing extracted package files
-            generate_checksums: Whether to generate checksums for files
->>>>>>> 09f07d2d
             debug: Enable debug logging
 
         Returns:
@@ -393,31 +282,13 @@
             dirs_count = sum(1 for item in all_items if item.is_dir())
             print(f"📊 Found {files_count} files and {dirs_count} directories")
 
-<<<<<<< HEAD
         for file_path in directory_path.rglob('*'):
-            # Check if it's a file but don't follow symlinks
-            if file_path.is_file() and not file_path.is_symlink():
-                try:
-                    relative_path = str(file_path.relative_to(directory_path))
-                    # Use lstat to not follow symlinks
-                    size_bytes = file_path.lstat().st_size
-
-                    checksum = None
-                    if not file_path.is_symlink():
-                        # Only generate checksums for regular files, not symlinks
-                        checksum = FileUtilities.generate_checksum(file_path)
-=======
-        file_inventory = []
-        files_processed = 0
-        total_size = 0
-
-        for file_path in extract_path.rglob('*'):
             # Skip directories
             if file_path.is_dir():
                 continue
 
             try:
-                relative_path = str(file_path.relative_to(extract_path))
+                relative_path = str(file_path.relative_to(directory_path))
 
                 if file_path.is_symlink():
                     try:
@@ -427,8 +298,8 @@
 
                         try:
                             resolved_target = file_path.resolve(strict=True)
-                            if resolved_target.is_relative_to(extract_path):
-                                symlink_target_rel = str(resolved_target.relative_to(extract_path))
+                            if resolved_target.is_relative_to(directory_path):
+                                symlink_target_rel = str(resolved_target.relative_to(directory_path))
                             else:
                                 symlink_target_rel = symlink_target
                         except (OSError, RuntimeError):
@@ -450,6 +321,8 @@
                             broken_marker = " [BROKEN]" if is_broken else ""
                             print(f"🔗 Symlink: {relative_path} -> {symlink_target_rel}{broken_marker}")
 
+                        files_processed += 1
+
                     except OSError as e:
                         if debug:
                             print(f"⚠️  Could not read symlink {file_path}: {e}")
@@ -460,8 +333,8 @@
                     file_stat = file_path.lstat()
                     size_bytes = file_stat.st_size
 
-                    checksum = self._generate_checksum(file_path) if generate_checksums else None
->>>>>>> 09f07d2d
+                    # Always generate checksums for regular files
+                    checksum = FileUtilities.generate_checksum(file_path)
 
                     file_inventory.append(
                         FileInfo(
@@ -471,27 +344,15 @@
                         )
                     )
 
-<<<<<<< HEAD
                     files_processed += 1
-=======
-                    total_size += size_bytes
->>>>>>> 09f07d2d
 
                     if debug and files_processed % 1000 == 0:
                         print(f"📋 Processed {files_processed} files...")
-
-<<<<<<< HEAD
-                except (OSError, PermissionError) as e:
-                    print(f"⚠️  Skipping file {file_path}: {e}")
-                    continue
-=======
-                files_processed += 1
 
             except (OSError, PermissionError) as e:
                 if debug:
                     print(f"⚠️  Skipping file {file_path}: {e}")
                 continue
->>>>>>> 09f07d2d
 
         # Sort by size (descending) for easier analysis
         file_inventory.sort(key=lambda f: f.size_bytes, reverse=True)
@@ -570,8 +431,7 @@
             docker_info=artifact_metadata if isinstance(artifact_metadata, DockerImageInfo) else None,
         )
 
-    @staticmethod
-    def save_report_to_yaml(report: InPlaceArtifactReport, output_path: str) -> None:
+    def save_report_to_yaml(self, report: InPlaceArtifactReport, output_path: str) -> None:
         """
         Save the measurement report to a YAML file.
 
@@ -1169,10 +1029,6 @@
     config_path="test/static/static_quality_gates.yml",
     output_path=None,
     build_job_name="local_test",
-<<<<<<< HEAD
-=======
-    no_checksums=False,
->>>>>>> 09f07d2d
     debug=False,
 ):
     """
@@ -1187,10 +1043,6 @@
         config_path: Path to quality gates configuration (default: test/static/static_quality_gates.yml)
         output_path: Path to save the measurement report (default: {gate_name}_report.yml)
         build_job_name: Simulated build job name (default: local_test)
-<<<<<<< HEAD
-=======
-        no_checksums: Skip checksum generation for faster processing (default: false)
->>>>>>> 09f07d2d
         debug: Enable debug logging for troubleshooting (default: false)
 
     Example:
@@ -1237,10 +1089,6 @@
             package_path=package_path,
             gate_name=gate_name,
             build_job_name=build_job_name,
-<<<<<<< HEAD
-=======
-            generate_checksums=not no_checksums,
->>>>>>> 09f07d2d
             debug=debug,
         )
 
