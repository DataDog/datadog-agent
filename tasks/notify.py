--- conflicted
+++ resolved
@@ -356,16 +356,11 @@
 
     # Upload document
     with open(job_failures_file, "w") as f:
-<<<<<<< HEAD
         json.dump(job_executions.to_json(), f)
-    ctx.run(f"{AWS_S3_CP_CMD} {job_failures_file} {S3_CI_BUCKET_URL}/{job_failures_file}", hide="stdout")
-=======
-        json.dump(job_executions, f)
     ctx.run(
         f"{AWS_S3_CP_CMD} {job_failures_file} {S3_CI_BUCKET_URL}/{job_failures_file} ",
         hide="stdout",
     )
->>>>>>> d9ff65e1
 
 
 def retrieve_job_executions(ctx, job_failures_file):
@@ -373,14 +368,10 @@
     Retrieve the stored document in aws s3, or create it
     """
     try:
-<<<<<<< HEAD
-        ctx.run(f"{AWS_S3_CP_CMD} {S3_CI_BUCKET_URL}/{job_failures_file} {job_failures_file}", hide=True)
-=======
         ctx.run(
             f"{AWS_S3_CP_CMD}  {S3_CI_BUCKET_URL}/{job_failures_file} {job_failures_file}",
             hide=True,
         )
->>>>>>> d9ff65e1
         with open(job_failures_file) as f:
             job_executions = json.load(f)
         job_executions = Executions.from_json(job_executions)
@@ -405,7 +396,6 @@
 
     # Update statistics and collect consecutive failed jobs
     failed_jobs = get_failed_jobs(PROJECT_NAME, os.getenv("CI_PIPELINE_ID"))
-<<<<<<< HEAD
     failed_dict = {job.name: ExecutionsJobInfo(job.id, True) for job in failed_jobs.all_failures()}
 
     # Insert newly failing jobs
@@ -413,17 +403,6 @@
     for job_name in new_failed_jobs:
         job_executions.add_execution(job_name, ExecutionsJobSummary(0, []))
 
-=======
-    failed_set = {job.name for job in failed_jobs.all_failures()}
-    current_set = set(job_executions["jobs"].keys())
-    # Insert data for newly failing jobs
-    new_failed_jobs = failed_set - current_set
-    for job in new_failed_jobs:
-        job_executions["jobs"][job] = {
-            "consecutive_failures": 1,
-            "cumulative_failures": [1],
-        }
->>>>>>> d9ff65e1
     # Reset information for no-more failing jobs
     solved_jobs = {name for name in job_executions.jobs if name not in failed_dict}
     for job in solved_jobs:
