from __future__ import annotations

import io
import json
import os
import re
import tempfile
import traceback
from collections import defaultdict
from dataclasses import dataclass
from datetime import datetime, timedelta, timezone
from urllib.parse import quote

from invoke import task
from invoke.context import Context
from invoke.exceptions import Exit, UnexpectedExit

from tasks.libs.ciproviders.gitlab_api import BASE_URL
from tasks.libs.common.datadog_api import create_count, send_metrics
from tasks.libs.pipeline.data import get_failed_jobs
from tasks.libs.pipeline.notifications import (
    GITHUB_SLACK_MAP,
    base_message,
    check_for_missing_owners_slack_and_jira,
    email_to_slackid,
    find_job_owners,
    get_failed_tests,
    get_git_author,
    get_pr_from_commit,
    send_slack_message,
)
from tasks.libs.pipeline.stats import compute_failed_jobs_series, compute_required_jobs_max_duration
from tasks.libs.types.types import FailedJobs, SlackMessage, TeamMessage
from tasks.owners import make_partition

UNKNOWN_OWNER_TEMPLATE = """The owner `{owner}` is not mapped to any slack channel.
Please check for typos in the JOBOWNERS file and/or add them to the Github <-> Slack map.
"""
PROJECT_NAME = "DataDog/datadog-agent"
PROJECT_TITLE = PROJECT_NAME.removeprefix("DataDog/")
AWS_S3_CP_CMD = "aws s3 cp --only-show-errors --region us-east-1 --sse AES256"
S3_CI_BUCKET_URL = "s3://dd-ci-artefacts-build-stable/datadog-agent/failed_jobs"
CONSECUTIVE_THRESHOLD = 3
CUMULATIVE_THRESHOLD = 5
CUMULATIVE_LENGTH = 10
CI_VISIBILITY_JOB_URL = 'https://app.datadoghq.com/ci/pipeline-executions?query=ci_level%3Ajob%20%40ci.pipeline.name%3ADataDog%2Fdatadog-agent%20%40git.branch%3Amain%20%40ci.job.name%3A{}&agg_m=count'
NOTIFICATION_DISCLAIMER = "If there is something wrong with the notification please contact #agent-developer-experience"


def get_ci_visibility_job_url(name: str, prefix=True) -> str:
    # Escape (https://docs.datadoghq.com/logs/explorer/search_syntax/#escape-special-characters-and-spaces)
    name = re.sub(r"([-+=&|><!(){}[\]^\"“”~*?:\\ ])", r"\\\1", name)

    if prefix:
        name += '*'

    # URL Quote
    name = quote(name)

    return CI_VISIBILITY_JOB_URL.format(name)


@dataclass
class ExecutionsJobInfo:
    job_id: int
    failing: bool = True
    commit: str | None = None

    def url(self):
        return f'{BASE_URL}/DataDog/datadog-agent/-/jobs/{self.job_id}'

    def to_dict(self):
        return {"id": self.job_id, "failing": self.failing, "commit": self.commit}

    @staticmethod
    def ci_visibility_url(name):
        return get_ci_visibility_job_url(name)

    @staticmethod
    def from_dict(data):
        return ExecutionsJobInfo(data["id"], data["failing"], data["commit"])


@dataclass
class ExecutionsJobSummary:
    consecutive_failures: int
    jobs_info: list[ExecutionsJobInfo]

    def to_dict(self):
        return {
            "consecutive_failures": self.consecutive_failures,
            "jobs_info": [info.to_dict() for info in self.jobs_info],
        }

    @staticmethod
    def from_dict(data):
        return ExecutionsJobSummary(
            data["consecutive_failures"],
            [ExecutionsJobInfo.from_dict(failure) for failure in data["jobs_info"]],
        )


class PipelineRuns:
    def __init__(self):
        self.jobs: dict[str, ExecutionsJobSummary] = {}
        self.pipeline_id = 0

    def add_execution(self, name: str, execution: ExecutionsJobSummary):
        self.jobs[name] = execution

    def to_dict(self):
        return {"pipeline_id": self.pipeline_id, "jobs": {name: job.to_dict() for name, job in self.jobs.items()}}

    @staticmethod
    def from_dict(data):
        job_executions = PipelineRuns()
        job_executions.jobs = {name: ExecutionsJobSummary.from_dict(job) for name, job in data["jobs"].items()}
        job_executions.pipeline_id = data.get("pipeline_id", 0)

        return job_executions

    def __repr__(self) -> str:
        return f"Executions({self.to_dict()})"


@dataclass
class CumulativeJobAlert:
    """
    Test that both fails and passes multiple times in few executions
    """

    failures: dict[str, list[ExecutionsJobInfo]]

    def message(self) -> str:
        if len(self.failures) == 0:
            return ''

        job_list = ', '.join(f'<{ExecutionsJobInfo.ci_visibility_url(name)}|{name}>' for name in self.failures)
        message = f'Job(s) {job_list} failed {CUMULATIVE_THRESHOLD} times in last {CUMULATIVE_LENGTH} executions.\n'

        return message


@dataclass
class ConsecutiveJobAlert:
    """
    Test that fails multiple times in a row
    """

    failures: dict[str, list[ExecutionsJobInfo]]

    def message(self, ctx: Context) -> str:
        if len(self.failures) == 0:
            return ''

        # Find initial PR
        initial_pr_sha = next(iter(self.failures.values()))[0].commit
        initial_pr_title = ctx.run(f'git show -s --format=%s {initial_pr_sha}', hide=True).stdout.strip()
        initial_pr_info = get_pr_from_commit(initial_pr_title, PROJECT_TITLE)
        if initial_pr_info:
            pr_id, pr_url = initial_pr_info
            initial_pr = f'<{pr_url}|#{pr_id}>'
        else:
            # Cannot find PR, display the commit sha
            initial_pr = initial_pr_sha[:8]

        return self.format_message(initial_pr)

    def format_message(self, initial_pr: str) -> str:
        job_list = ', '.join(self.failures)
        details = '\n'.join(
            [
                f'- <{ExecutionsJobInfo.ci_visibility_url(name)}|{name}>: '
                + ', '.join(f"<{fail.url()}|{fail.job_id}>" for fail in failures)
                for name, failures in self.failures.items()
            ]
        )
        message = f'Job(s) {job_list} failed {CONSECUTIVE_THRESHOLD} times in a row.\nFirst occurence after merge of {initial_pr}\n{details}\n'

        return message


@task
def check_teams(_):
    if check_for_missing_owners_slack_and_jira():
        print(
            "Error: Some teams in CODEOWNERS don't have their slack notification channel or jira specified!\n"
            "Please specify one in the GITHUB_SLACK_MAP or GITHUB_JIRA_MAP maps in tasks/libs/pipeline/github_slack_map.yaml"
            " or tasks/libs/pipeline/github_jira_map.yaml"
        )
        raise Exit(code=1)
    else:
        print("All CODEOWNERS teams have their slack notification channel and jira project specified !!")


@task
def send_message(ctx, notification_type="merge", print_to_stdout=False):
    """
    Send notifications for the current pipeline. CI-only task.
    Use the --print-to-stdout option to test this locally, without sending
    real slack messages.
    """
    default_branch = os.getenv("CI_DEFAULT_BRANCH")
    git_ref = os.getenv("CI_COMMIT_REF_NAME")

    try:
        failed_jobs = get_failed_jobs(PROJECT_NAME, os.getenv("CI_PIPELINE_ID"))
        messages_to_send = generate_failure_messages(PROJECT_NAME, failed_jobs)
    except Exception as e:
        buffer = io.StringIO()
        print(base_message("datadog-agent", "is in an unknown state"), file=buffer)
        print("Found exception when generating notification:", file=buffer)
        traceback.print_exc(limit=-1, file=buffer)
        print("See the notify job log for the full exception traceback.", file=buffer)

        messages_to_send = {
            "@DataDog/agent-all": SlackMessage(base=buffer.getvalue()),
        }
        # Print traceback on job log
        print(e)
        traceback.print_exc()
        raise Exit(code=1)

    # From the job failures, set whether the pipeline succeeded or failed and craft the
    # base message that will be sent.
    if failed_jobs.all_mandatory_failures():  # At least one mandatory job failed
        header_icon = ":host-red:"
        state = "failed"
        coda = NOTIFICATION_DISCLAIMER
    else:
        header_icon = ":host-green:"
        state = "succeeded"
        coda = ""

    header = ""
    if notification_type == "merge":
        header = f"{header_icon} :merged: datadog-agent merge"
    elif notification_type == "deploy":
        header = f"{header_icon} :rocket: datadog-agent deploy"
    base = base_message(header, state)

    # Send messages
    metrics = []
    timestamp = int(datetime.now(timezone.utc).timestamp())
    for owner, message in messages_to_send.items():
        channel = GITHUB_SLACK_MAP.get(owner.lower(), None)
        message.base_message = base
        if channel is None:
            channel = "#datadog-agent-pipelines"
            message.base_message += UNKNOWN_OWNER_TEMPLATE.format(owner=owner)
        message.coda = coda
        if print_to_stdout:
            print(f"Would send to {channel}:\n{str(message)}")
        else:
            all_teams = channel == "#datadog-agent-pipelines"
            post_channel = _should_send_message_to_channel(git_ref, default_branch) or all_teams
            send_dm = not _should_send_message_to_channel(git_ref, default_branch) and all_teams

            if post_channel:
                recipient = channel
                send_slack_message(recipient, str(message))
                metrics.append(
                    create_count(
                        metric_name="datadog.ci.failed_job_notifications",
                        timestamp=timestamp,
                        tags=[
                            f"team:{owner}",
                            "repository:datadog-agent",
                            f"git_ref:{git_ref}",
                        ],
                        unit="notification",
                        value=1,
                    )
                )

            # DM author
            if send_dm:
                author_email = get_git_author(email=True)
                recipient = email_to_slackid(ctx, author_email)
                send_slack_message(recipient, str(message))

    if metrics:
        send_metrics(metrics)


def _should_send_message_to_channel(git_ref: str, default_branch: str) -> bool:
    # Must match X.Y.Z, X.Y.x, W.X.Y-rc.Z
    # Must not match W.X.Y-rc.Z-some-feature
    release_ref_regex = re.compile(r"^[0-9]+\.[0-9]+\.(x|[0-9]+)$")
    release_ref_regex_rc = re.compile(r"^[0-9]+\.[0-9]+\.[0-9]-rc.[0-9]+$")

    return git_ref == default_branch or release_ref_regex.match(git_ref) or release_ref_regex_rc.match(git_ref)


@task
def send_stats(_, print_to_stdout=False):
    """
    Send statistics to Datadog for the current pipeline. CI-only task.
    Use the --print-to-stdout option to test this locally, without sending
    data points to Datadog.
    """
    if not (print_to_stdout or os.environ.get("DD_API_KEY")):
        print("DD_API_KEY environment variable not set, cannot send pipeline metrics to the backend")
        raise Exit(code=1)

    series = compute_failed_jobs_series(PROJECT_NAME)
    series.extend(compute_required_jobs_max_duration(PROJECT_NAME))

    if not print_to_stdout:
        send_metrics(series)
        print(f"Sent pipeline metrics: {series}")
    else:
        print(f"Would send: {series}")


# Tasks to trigger pipeline notifications


def generate_failure_messages(project_name: str, failed_jobs: FailedJobs) -> dict[str, SlackMessage]:
    all_teams = "@DataDog/agent-all"

    # Generate messages for each team
    messages_to_send = defaultdict(TeamMessage)
    messages_to_send[all_teams] = SlackMessage(jobs=failed_jobs)

    failed_job_owners = find_job_owners(failed_jobs)
    for owner, jobs in failed_job_owners.items():
        if owner == "@DataDog/multiple":
            for job in jobs.all_non_infra_failures():
                for test in get_failed_tests(project_name, job):
                    messages_to_send[all_teams].add_test_failure(test, job)
                    for owner in test.owners:
                        messages_to_send[owner].add_test_failure(test, job)
        elif owner == "@DataDog/do-not-notify":
            # Jobs owned by @DataDog/do-not-notify do not send team messages
            pass
        elif owner == all_teams:
            # Jobs owned by @DataDog/agent-all will already be in the global
            # message, do not overwrite the failed jobs list
            pass
        else:
            messages_to_send[owner].failed_jobs = jobs

    return messages_to_send


@task
def check_consistent_failures(ctx, job_failures_file="job_executions.v2.json"):
    # Retrieve the stored document in aws s3. It has the following format:
    # {
    #     "pipeline_id": 123,
    #     "jobs": {
    #         "job1": {"consecutive_failures": 2, "jobs_info": [{"id": null, "failing": false, "commit": "abcdef42"}, {"id": 314618, "failing": true, "commit": "abcdef42"}, {"id": 618314, "failing": true, "commit": "abcdef42"}]},
    #         "job2": {"consecutive_failures": 0, "cumulative_failures": [{"id": 314618, "failing": true, "commit": "abcdef42"}, {"id": null, "failing": false, "commit": "abcdef42"}]},
    #         "job3": {"consecutive_failures": 1, "cumulative_failures": [{"id": 314618, "failing": true, "commit": "abcdef42"}]},
    #     }
    # }
    # NOTE: this format is described by the Executions class
    # The pipeline_id is used to by-pass the check if the pipeline chronological order is not respected
    # The jobs dictionary contains the consecutive and cumulative failures for each job
    # The consecutive failures are reset to 0 when the job is not failing, and are raising an alert when reaching the CONSECUTIVE_THRESHOLD (3)
    # The cumulative failures list contains 1 for failures, 0 for succes. They contain only then CUMULATIVE_LENGTH(10) last executions and raise alert when 50% failure rate is reached

    job_executions = retrieve_job_executions(ctx, job_failures_file)

    # By-pass if the pipeline chronological order is not respected
    if job_executions.pipeline_id > int(os.getenv("CI_PIPELINE_ID")):
        return
    job_executions.pipeline_id = int(os.getenv("CI_PIPELINE_ID"))

    alert_jobs, job_executions = update_statistics(job_executions)

    send_notification(ctx, alert_jobs)

    # Upload document
    with open(job_failures_file, "w") as f:
        json.dump(job_executions.to_dict(), f)
    ctx.run(
        f"{AWS_S3_CP_CMD} {job_failures_file} {S3_CI_BUCKET_URL}/{job_failures_file} ",
        hide="stdout",
    )


def retrieve_job_executions(ctx, job_failures_file):
    """
    Retrieve the stored document in aws s3, or create it
    """
    try:
        ctx.run(
            f"{AWS_S3_CP_CMD}  {S3_CI_BUCKET_URL}/{job_failures_file} {job_failures_file}",
            hide=True,
        )
        with open(job_failures_file) as f:
            job_executions = json.load(f)
        job_executions = PipelineRuns.from_dict(job_executions)
    except UnexpectedExit as e:
        if "404" in e.result.stderr:
            job_executions = create_initial_job_executions(job_failures_file)
        else:
            raise e
    return job_executions


def create_initial_job_executions(job_failures_file):
    job_executions = PipelineRuns()
    with open(job_failures_file, "w") as f:
        json.dump(job_executions.to_dict(), f)
    return job_executions


def update_statistics(job_executions: PipelineRuns):
    consecutive_alerts = {}
    cumulative_alerts = {}

    # Update statistics and collect consecutive failed jobs
    failed_jobs = get_failed_jobs(PROJECT_NAME, os.getenv("CI_PIPELINE_ID"))
    commit_sha = os.getenv("CI_COMMIT_SHA")
    failed_dict = {job.name: ExecutionsJobInfo(job.id, True, commit_sha) for job in failed_jobs.all_failures()}

    # Insert newly failing jobs
    new_failed_jobs = {name for name in failed_dict if name not in job_executions.jobs}
    for job_name in new_failed_jobs:
        job_executions.add_execution(job_name, ExecutionsJobSummary(0, []))

    # Reset information for no-more failing jobs
    solved_jobs = {name for name in job_executions.jobs if name not in failed_dict}
    for job in solved_jobs:
        job_executions.jobs[job].consecutive_failures = 0
        # Append the job without its id
        job_executions.jobs[job].jobs_info.append(ExecutionsJobInfo(None, False))
        # Truncate the cumulative failures list
        if len(job_executions.jobs[job].jobs_info) > CUMULATIVE_LENGTH:
            job_executions.jobs[job].jobs_info.pop(0)

    # Update information for still failing jobs and save them if they hit the threshold
    consecutive_failed_jobs = {name: job for name, job in failed_dict.items() if name in job_executions.jobs}
    for job_name, job in consecutive_failed_jobs.items():
        job_executions.jobs[job_name].consecutive_failures += 1
        job_executions.jobs[job_name].jobs_info.append(job)
        # Truncate the cumulative failures list
        if len(job_executions.jobs[job_name].jobs_info) > CUMULATIVE_LENGTH:
            job_executions.jobs[job_name].jobs_info.pop(0)
        # Save the failed job if it hits the threshold
        if job_executions.jobs[job_name].consecutive_failures == CONSECUTIVE_THRESHOLD:
            consecutive_alerts[job_name] = [job for job in job_executions.jobs[job_name].jobs_info if job.failing]
        if sum(1 for job in job_executions.jobs[job_name].jobs_info if job.failing) == CUMULATIVE_THRESHOLD:
            cumulative_alerts[job_name] = [job for job in job_executions.jobs[job_name].jobs_info if job.failing]

    return {
        'consecutive': consecutive_alerts,
        'cumulative': cumulative_alerts,
    }, job_executions


<<<<<<< HEAD
def send_notification(ctx: Context, alert_jobs):
    """
    Send alert notifications to slack and send metrics to Datadog
    """
    metrics = []
    timestamp = int(datetime.now(timezone.utc).timestamp())

    message = alert_jobs["consecutive"].message(ctx) + alert_jobs["cumulative"].message()
    message = message.strip()

    if message:
        send_slack_message("#agent-platform-ops", message)
        print('Slack message sent')

        # TODO : When these notifications will be sent to many teams, update the team tag (https://datadoghq.atlassian.net/browse/ACIX-255)
        owner = '@datadog/agent-all'
        team_name = owner.removeprefix('@datadog/')

        # Create metrics for consecutive and cumulative alerts
        metrics += [
            create_count(
                metric_name=f"datadog.ci.failed_job_alerts.{alert_type}",
                timestamp=timestamp,
                tags=[f"team:{team_name}", "repository:datadog-agent"],
                unit="notification",
                value=len(alert_jobs[alert_type].failures),
            )
            for alert_type in ("consecutive", "cumulative")
            if len(alert_jobs[alert_type].failures) > 0
        ]

    if metrics:
        send_metrics(metrics)
        print('Metrics sent')
=======
def send_notification(ctx: Context, alert_jobs, jobowners=".gitlab/JOBOWNERS"):
    def send_alert(channel, consecutive: ConsecutiveJobAlert, cumulative: CumulativeJobAlert):
        message = consecutive.message(ctx) + cumulative.message()
        message = message.strip()

        if message:
            send_slack_message(channel, message)

    all_alerts = set(alert_jobs["consecutive"]) | set(alert_jobs["cumulative"])
    partition = make_partition(all_alerts, jobowners, get_channels=True)

    for channel in partition:
        consecutive = ConsecutiveJobAlert(
            {name: jobs for (name, jobs) in alert_jobs["consecutive"].items() if name in partition[channel]}
        )
        cumulative = CumulativeJobAlert(
            {name: jobs for (name, jobs) in alert_jobs["cumulative"].items() if name in partition[channel]}
        )
        send_alert(channel, consecutive, cumulative)

    # Send all alerts to #agent-platform-ops
    consecutive = ConsecutiveJobAlert(alert_jobs["consecutive"])
    cumulative = CumulativeJobAlert(alert_jobs["cumulative"])
    send_alert('#agent-platform-ops', consecutive, cumulative)


@task
def send_failure_summary_notification(
    _, jobs: dict[str, any] | None = None, allowed_to_fail: bool = False, list_max_len=10, jobowners=".gitlab/JOBOWNERS"
):
    from slack_sdk import WebClient

    def send_summary(channel, stats):
        """
        Send the summary to channel with these job stats
        """
        # Create message
        not_allowed_query = '-' if not allowed_to_fail else ''
        period = 'Daily' if not allowed_to_fail else 'Weekly'
        duration = '24 hours' if not allowed_to_fail else 'week'
        delta = timedelta(days=1) if not allowed_to_fail else timedelta(weeks=1)
        you_own = ' you own' if channel != '#agent-platform-ops' else ''
        flaky_tests = (
            ''
            if allowed_to_fail
            else ' In case of tests, you can <https://datadoghq.atlassian.net/wiki/spaces/ADX/pages/3405611398/Flaky+tests+in+go+introducing+flake.Mark|mark them as flaky>.'
        )
        expected_to_fail = 'They are allowed to fail' if allowed_to_fail else 'They are not expected to fail'

        message = []
        for name, fail in stats:
            link = CI_VISIBILITY_JOB_URL.format(quote(name))
            message.append(f"- <{link}|{name}>: *{fail} failures*")

        timestamp_start = int((datetime.now() - delta).timestamp() * 1000)
        timestamp_end = int(datetime.now().timestamp() * 1000)

        header = f'{period} Job Failure Report'
        description = f'These jobs{you_own} had the most failures in the last {duration}:'

        footer = (
            f'{expected_to_fail}. Click <https://app.datadoghq.com/ci/pipeline-executions?query=ci_level%3Ajob%20env%3Aprod%20%40git.repository.id%3A%22gitlab.ddbuild.io%2FDataDog%2Fdatadog-agent%22%20%40ci.pipeline.name%3A%22DataDog%2Fdatadog-agent%22%20%40ci.provider.instance%3Agitlab-ci%20%40git.branch%3Amain%20%40ci.status%3Aerror%20%40gitlab.pipeline_source%3A%28push%20OR%20schedule%29%20{not_allowed_query}%40ci.allowed_to_fail%3Atrue&agg_m=count&agg_m_source=base&agg_q=%40ci.job.name&start={timestamp_start}&end={timestamp_end}&agg_q_source=base&agg_t=count&fromUser=false&index=cipipeline&sort_m=count&sort_m_source=base&sort_t=count&top_n=25&top_o=top&viz=toplist&x_missing=true&paused=false|here> for more details.{flaky_tests}\n'
            + NOTIFICATION_DISCLAIMER
        )

        body = '\n'.join(message)
        # Rarely the body may be bigger than 3K characters, split into two messages in this case
        if len(body) >= 3000:
            body = ['\n'.join(message[: len(message) // 2]), '\n'.join(message[len(message) // 2 :])]
        else:
            body = [body]

        blocks = [
            {'type': 'header', 'text': {'type': 'plain_text', 'text': header}},
            {'type': 'section', 'text': {'type': 'mrkdwn', 'text': description}},
            *[{'type': 'section', 'text': {'type': 'mrkdwn', 'text': text}} for text in body],
            {'type': 'context', 'elements': [{'type': 'mrkdwn', 'text': ':information_source: ' + footer}]},
        ]

        # Send message
        client = WebClient(os.environ["SLACK_API_TOKEN"])
        client.chat_postMessage(channel=channel, blocks=blocks)

    # Get args passed by the environment variable
    if jobs is None:
        args = os.environ["ARGS"]
        args = json.loads(args)
        jobs = args['jobs']
        allowed_to_fail = args['allowedToFail']

    # List of (job_name, failure_count) ordered by failure_count
    stats = sorted(
        ((name, data['failures']) for name, data in jobs.items() if data['failures'] > 0),
        key=lambda x: x[1],
        reverse=True,
    )

    # Don't send message if no failure
    if len(stats) == 0:
        return

    # Partition by channels as some teams share the same slack channel (avoid duplicate messages)
    partition = make_partition([name for name, _ in stats], jobowners, get_channels=True)

    # team_stats[team] = [(job_name, failure_count), ...]
    team_stats = {}
    for channel in partition:
        team_stats[channel] = [(name, stat) for (name, stat) in stats if name in partition[channel]]
        team_stats[channel] = team_stats[channel][:list_max_len]

    for channel, stat in team_stats.items():
        send_summary(channel, stat)

    # Send full message to #agent-platform-ops
    send_summary('#agent-platform-ops', stats[:list_max_len])

    print('Messages sent')
>>>>>>> c5226fd7


@task
def unit_tests(ctx, pipeline_id, pipeline_url, branch_name):
    from tasks.libs.ciproviders.github_api import GithubAPI

    pipeline_id_regex = re.compile(r"pipeline ([0-9]*)")

    jobs_with_no_tests_run = process_unit_tests_tarballs(ctx)
    gh = GithubAPI("DataDog/datadog-agent")
    prs = gh.get_pr_for_branch(branch_name)

    if prs.totalCount == 0:
        # If the branch is not linked to any PR we stop here
        return
    pr = prs[0]

    comment = gh.find_comment(pr.number, "[Fast Unit Tests Report]")
    if comment is None and len(jobs_with_no_tests_run) > 0:
        msg = create_msg(pipeline_id, pipeline_url, jobs_with_no_tests_run)
        gh.publish_comment(pr.number, msg)
        return

    if comment is None:
        # If no tests are executed and no previous comment exists, we stop here
        return

    previous_comment_pipeline_id = pipeline_id_regex.findall(comment.body)
    # An older pipeline should not edit a message corresponding to a newer pipeline
    if previous_comment_pipeline_id and previous_comment_pipeline_id[0] > pipeline_id:
        return

    if len(jobs_with_no_tests_run) > 0:
        msg = create_msg(pipeline_id, pipeline_url, jobs_with_no_tests_run)
        comment.edit(msg)
    else:
        comment.delete()


def create_msg(pipeline_id, pipeline_url, job_list):
    msg = f"""
[Fast Unit Tests Report]

On pipeline [{pipeline_id}]({pipeline_url}) ([CI Visibility](https://app.datadoghq.com/ci/pipeline-executions?query=ci_level%3Apipeline%20%40ci.pipeline.name%3ADataDog%2Fdatadog-agent%20%40ci.pipeline.id%3A{pipeline_id}&fromUser=false&index=cipipeline)). The following jobs did not run any unit tests:

<details>
<summary>Jobs:</summary>

"""
    for job in job_list:
        msg += f"  - {job}\n"
    msg += "</details>\n"
    msg += "\n"
    msg += "If you modified Go files and expected unit tests to run in these jobs, please double check the job logs. If you think tests should have been executed reach out to #agent-developer-experience"
    return msg


def process_unit_tests_tarballs(ctx):
    tarballs = ctx.run("ls junit-tests_*.tgz", hide=True).stdout.split()
    jobs_with_no_tests_run = []
    for tarball in tarballs:
        with tempfile.TemporaryDirectory() as unpack_dir:
            ctx.run(f"tar -xzf {tarball} -C {unpack_dir}")

            # We check if the folder contains at least one junit.xml file. Otherwise we consider no tests were executed
            if not any(f.endswith(".xml") for f in os.listdir(unpack_dir)):
                jobs_with_no_tests_run.append(
                    tarball.replace("junit-", "").replace(".tgz", "").replace("-repacked", "")
                )  # We remove -repacked to have a correct job name macos

    return jobs_with_no_tests_run<|MERGE_RESOLUTION|>--- conflicted
+++ resolved
@@ -31,7 +31,7 @@
 )
 from tasks.libs.pipeline.stats import compute_failed_jobs_series, compute_required_jobs_max_duration
 from tasks.libs.types.types import FailedJobs, SlackMessage, TeamMessage
-from tasks.owners import make_partition
+from tasks.owners import channel_owners, make_partition
 
 UNKNOWN_OWNER_TEMPLATE = """The owner `{owner}` is not mapped to any slack channel.
 Please check for typos in the JOBOWNERS file and/or add them to the Github <-> Slack map.
@@ -452,50 +452,32 @@
     }, job_executions
 
 
-<<<<<<< HEAD
-def send_notification(ctx: Context, alert_jobs):
-    """
-    Send alert notifications to slack and send metrics to Datadog
-    """
+def send_notification(ctx: Context, alert_jobs, jobowners=".gitlab/JOBOWNERS"):
+    def send_alert(channel, consecutive: ConsecutiveJobAlert, cumulative: CumulativeJobAlert):
+        nonlocal metrics
+
+        message = consecutive.message(ctx) + cumulative.message()
+        message = message.strip()
+
+        if message:
+            send_slack_message(channel, message)
+
+            # Create metrics for consecutive and cumulative alerts
+            metrics += [
+                create_count(
+                    metric_name=f"datadog.ci.failed_job_alerts.{alert_type}",
+                    timestamp=timestamp,
+                    tags=[f"team:{team}", "repository:datadog-agent"],
+                    unit="notification",
+                    value=len(failures),
+                )
+                for alert_type, failures in (("consecutive", consecutive.failures), ("cumulative", cumulative.failures))
+                for team in channel_owners(channel)
+                if len(failures) > 0
+            ]
+
     metrics = []
     timestamp = int(datetime.now(timezone.utc).timestamp())
-
-    message = alert_jobs["consecutive"].message(ctx) + alert_jobs["cumulative"].message()
-    message = message.strip()
-
-    if message:
-        send_slack_message("#agent-platform-ops", message)
-        print('Slack message sent')
-
-        # TODO : When these notifications will be sent to many teams, update the team tag (https://datadoghq.atlassian.net/browse/ACIX-255)
-        owner = '@datadog/agent-all'
-        team_name = owner.removeprefix('@datadog/')
-
-        # Create metrics for consecutive and cumulative alerts
-        metrics += [
-            create_count(
-                metric_name=f"datadog.ci.failed_job_alerts.{alert_type}",
-                timestamp=timestamp,
-                tags=[f"team:{team_name}", "repository:datadog-agent"],
-                unit="notification",
-                value=len(alert_jobs[alert_type].failures),
-            )
-            for alert_type in ("consecutive", "cumulative")
-            if len(alert_jobs[alert_type].failures) > 0
-        ]
-
-    if metrics:
-        send_metrics(metrics)
-        print('Metrics sent')
-=======
-def send_notification(ctx: Context, alert_jobs, jobowners=".gitlab/JOBOWNERS"):
-    def send_alert(channel, consecutive: ConsecutiveJobAlert, cumulative: CumulativeJobAlert):
-        message = consecutive.message(ctx) + cumulative.message()
-        message = message.strip()
-
-        if message:
-            send_slack_message(channel, message)
-
     all_alerts = set(alert_jobs["consecutive"]) | set(alert_jobs["cumulative"])
     partition = make_partition(all_alerts, jobowners, get_channels=True)
 
@@ -512,6 +494,10 @@
     consecutive = ConsecutiveJobAlert(alert_jobs["consecutive"])
     cumulative = CumulativeJobAlert(alert_jobs["cumulative"])
     send_alert('#agent-platform-ops', consecutive, cumulative)
+
+    if metrics:
+        send_metrics(metrics)
+        print('Metrics sent')
 
 
 @task
@@ -605,7 +591,6 @@
     send_summary('#agent-platform-ops', stats[:list_max_len])
 
     print('Messages sent')
->>>>>>> c5226fd7
 
 
 @task
