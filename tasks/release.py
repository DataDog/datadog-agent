"""
Release helper tasks
"""


import hashlib
import json
import os
import re
import sys
from collections import OrderedDict
from datetime import date

from invoke import Failure, task
from invoke.exceptions import Exit

<<<<<<< HEAD
from tasks.libs.common.color import color_message

from .libs.common.user_interactions import yes_no_question
=======
from tasks.utils import DEFAULT_BRANCH

>>>>>>> d1dc576d
from .modules import DEFAULT_MODULES


@task
def add_prelude(ctx, version):
    res = ctx.run("reno new prelude-release-{0}".format(version))
    new_releasenote = res.stdout.split(' ')[-1].strip()  # get the new releasenote file path

    with open(new_releasenote, "w") as f:
        f.write(
            """prelude:
    |
    Release on: {1}

    - Please refer to the `{0} tag on integrations-core <https://github.com/DataDog/integrations-core/blob/master/AGENT_CHANGELOG.md#datadog-agent-version-{2}>`_ for the list of changes on the Core Checks\n""".format(
                version, date.today(), version.replace('.', '')
            )
        )

    ctx.run("git add {}".format(new_releasenote))
    print("\nCommit this with:")
    print("git commit -m \"Add prelude for {} release\"".format(version))


@task
def add_dca_prelude(ctx, version, agent7_version, agent6_version=""):
    """
    Release of the Cluster Agent should be pinned to a version of the Agent.
    """
    res = ctx.run("reno --rel-notes-dir releasenotes-dca new prelude-release-{0}".format(version))
    new_releasenote = res.stdout.split(' ')[-1].strip()  # get the new releasenote file path

    if agent6_version != "":
        agent6_version = "--{}".format(
            agent6_version.replace('.', '')
        )  # generate the right hyperlink to the agent's changelog.

    with open(new_releasenote, "w") as f:
        f.write(
            """prelude:
    |
    Released on: {1}
    Pinned to datadog-agent v{0}: `CHANGELOG <https://github.com/DataDog/datadog-agent/blob/{4}/CHANGELOG.rst#{2}{3}>`_.""".format(
                agent7_version, date.today(), agent7_version.replace('.', ''), agent6_version, DEFAULT_BRANCH,
            )
        )

    ctx.run("git add {}".format(new_releasenote))
    print("\nCommit this with:")
    print("git commit -m \"Add prelude for {} release\"".format(version))


@task
def add_installscript_prelude(ctx, version):
    res = ctx.run("reno --rel-notes-dir releasenotes-installscript new prelude-release-{0}".format(version))
    new_releasenote = res.stdout.split(' ')[-1].strip()  # get the new releasenote file path

    with open(new_releasenote, "w") as f:
        f.write(
            """prelude:
    |
    Released on: {0}""".format(
                date.today()
            )
        )

    ctx.run("git add {}".format(new_releasenote))
    print("\nCommit this with:")
    print("git commit -m \"Add prelude for {} release\"".format(version))


@task
def update_dca_changelog(ctx, new_version, agent_version):
    """
    Quick task to generate the new CHANGELOG-DCA using reno when releasing a minor
    version (linux/macOS only).
    """
    new_version_int = list(map(int, new_version.split(".")))

    if len(new_version_int) != 3:
        print("Error: invalid version: {}".format(new_version_int))
        raise Exit(1)

    agent_version_int = list(map(int, agent_version.split(".")))

    if len(agent_version_int) != 3:
        print("Error: invalid version: {}".format(agent_version_int))
        raise Exit(1)

    # let's avoid losing uncommitted change with 'git reset --hard'
    try:
        ctx.run("git diff --exit-code HEAD", hide="both")
    except Failure:
        print("Error: You have uncommitted changes, please commit or stash before using update-dca-changelog")
        return

    # make sure we are up to date
    ctx.run("git fetch")

    # let's check that the tag for the new version is present (needed by reno)
    try:
        ctx.run("git tag --list | grep dca-{}".format(new_version))
    except Failure:
        print("Missing 'dca-{}' git tag: mandatory to use 'reno'".format(new_version))
        raise

    # Cluster agent minor releases are in sync with the agent's, bugfixes are not necessarily.
    # We rely on the agent's devel tag to enforce the sync between both releases.
    branching_point_agent = "{}.{}.0-devel".format(agent_version_int[0], agent_version_int[1])
    previous_minor_branchoff = "dca-{}.{}.X".format(new_version_int[0], new_version_int[1] - 1)
    log_result = ctx.run(
        "git log {}...remotes/origin/{} --name-only --oneline | \
            grep releasenotes-dca/notes/ || true".format(
            branching_point_agent, previous_minor_branchoff
        )
    )
    log_result = log_result.stdout.replace('\n', ' ').strip()

    # Do not include release notes that were added in the previous minor release branch (previous_minor_branchoff)
    # and the branch-off points for the current release (pined by the agent's devel tag)
    if len(log_result) > 0:
        ctx.run("git rm --ignore-unmatch {}".format(log_result))

    current_branchoff = "dca-{}.{}.X".format(new_version_int[0], new_version_int[1])
    # generate the new changelog. Specifying branch in case this is run outside the release branch that contains the tag.
    ctx.run(
        "reno --rel-notes-dir releasenotes-dca report \
            --ignore-cache \
            --branch {} \
            --version dca-{} \
            --no-show-source > /tmp/new_changelog-dca.rst".format(
            current_branchoff, new_version
        )
    )

    # reseting git
    ctx.run("git reset --hard HEAD")

    # mac's `sed` has a different syntax for the "-i" paramter
    sed_i_arg = "-i"
    if sys.platform == 'darwin':
        sed_i_arg = "-i ''"
    # remove the old header from the existing changelog
    ctx.run("sed {0} -e '1,4d' CHANGELOG-DCA.rst".format(sed_i_arg))

    if sys.platform != 'darwin':
        # sed on darwin doesn't support `-z`. On mac, you will need to manually update the following.
        ctx.run(
            "sed -z {0} -e 's/dca-{1}\\n===={2}/{1}\\n{2}/' /tmp/new_changelog-dca.rst".format(
                sed_i_arg, new_version, '=' * len(new_version)
            )
        )

    # merging to CHANGELOG.rst
    ctx.run("cat CHANGELOG-DCA.rst >> /tmp/new_changelog-dca.rst && mv /tmp/new_changelog-dca.rst CHANGELOG-DCA.rst")

    # commit new CHANGELOG
    ctx.run("git add CHANGELOG-DCA.rst")

    print("\nCommit this with:")
    print("git commit -m \"[DCA] Update CHANGELOG for {}\"".format(new_version))


@task
def update_changelog(ctx, new_version):
    """
    Quick task to generate the new CHANGELOG using reno when releasing a minor
    version (linux/macOS only).
    """
    new_version_int = list(map(int, new_version.split(".")))

    if len(new_version_int) != 3:
        print("Error: invalid version: {}".format(new_version_int))
        raise Exit(1)

    # let's avoid losing uncommitted change with 'git reset --hard'
    try:
        ctx.run("git diff --exit-code HEAD", hide="both")
    except Failure:
        print("Error: You have uncommitted change, please commit or stash before using update_changelog")
        return

    # make sure we are up to date
    ctx.run("git fetch")

    # let's check that the tag for the new version is present (needed by reno)
    try:
        ctx.run("git tag --list | grep {}".format(new_version))
    except Failure:
        print("Missing '{}' git tag: mandatory to use 'reno'".format(new_version))
        raise

    # removing releasenotes from bugfix on the old minor.
    branching_point = "{}.{}.0-devel".format(new_version_int[0], new_version_int[1])
    previous_minor = "{}.{}".format(new_version_int[0], new_version_int[1] - 1)
    if previous_minor == "7.15":
        previous_minor = "6.15"  # 7.15 is the first release in the 7.x series
    log_result = ctx.run(
        "git log {}...remotes/origin/{}.x --name-only --oneline | \
            grep releasenotes/notes/ || true".format(
            branching_point, previous_minor
        )
    )
    log_result = log_result.stdout.replace('\n', ' ').strip()
    if len(log_result) > 0:
        ctx.run("git rm --ignore-unmatch {}".format(log_result))

    # generate the new changelog
    ctx.run(
        "reno report \
            --ignore-cache \
            --earliest-version {} \
            --version {} \
            --no-show-source > /tmp/new_changelog.rst".format(
            branching_point, new_version
        )
    )

    # reseting git
    ctx.run("git reset --hard HEAD")

    # mac's `sed` has a different syntax for the "-i" paramter
    sed_i_arg = "-i"
    if sys.platform == 'darwin':
        sed_i_arg = "-i ''"
    # check whether there is a v6 tag on the same v7 tag, if so add the v6 tag to the release title
    v6_tag = ""
    if new_version_int[0] == 7:
        v6_tag = _find_v6_tag(ctx, new_version)
        if v6_tag:
            ctx.run("sed {0} -E 's#^{1}#{1} / {2}#' /tmp/new_changelog.rst".format(sed_i_arg, new_version, v6_tag))
    # remove the old header from the existing changelog
    ctx.run("sed {0} -e '1,4d' CHANGELOG.rst".format(sed_i_arg))

    # merging to CHANGELOG.rst
    ctx.run("cat CHANGELOG.rst >> /tmp/new_changelog.rst && mv /tmp/new_changelog.rst CHANGELOG.rst")

    # commit new CHANGELOG
    ctx.run("git add CHANGELOG.rst")

    print("\nCommit this with:")
    print("git commit -m \"[DCA] Update CHANGELOG for {}\"".format(new_version))


@task
def update_installscript_changelog(ctx, new_version):
    """
    Quick task to generate the new CHANGELOG-INSTALLSCRIPT using reno when releasing a minor
    version (linux/macOS only).
    """
    new_version_int = list(map(int, new_version.split(".")))

    if len(new_version_int) != 3:
        print("Error: invalid version: {}".format(new_version_int))
        raise Exit(1)

    # let's avoid losing uncommitted change with 'git reset --hard'
    try:
        ctx.run("git diff --exit-code HEAD", hide="both")
    except Failure:
        print("Error: You have uncommitted changes, please commit or stash before using update-installscript-changelog")
        return

    # make sure we are up to date
    ctx.run("git fetch")

    # let's check that the tag for the new version is present (needed by reno)
    try:
        ctx.run("git tag --list | grep installscript-{}".format(new_version))
    except Failure:
        print("Missing 'installscript-{}' git tag: mandatory to use 'reno'".format(new_version))
        raise

    # generate the new changelog
    ctx.run(
        "reno --rel-notes-dir releasenotes-installscript report \
            --ignore-cache \
            --version installscript-{} \
            --no-show-source > /tmp/new_changelog-installscript.rst".format(
            new_version
        )
    )

    # reseting git
    ctx.run("git reset --hard HEAD")

    # mac's `sed` has a different syntax for the "-i" paramter
    sed_i_arg = "-i"
    if sys.platform == 'darwin':
        sed_i_arg = "-i ''"
    # remove the old header from the existing changelog
    ctx.run("sed {0} -e '1,4d' CHANGELOG-INSTALLSCRIPT.rst".format(sed_i_arg))

    if sys.platform != 'darwin':
        # sed on darwin doesn't support `-z`. On mac, you will need to manually update the following.
        ctx.run(
            "sed -z {0} -e 's/installscript-{1}\\n===={2}/{1}\\n{2}/' /tmp/new_changelog-installscript.rst".format(
                sed_i_arg, new_version, '=' * len(new_version)
            )
        )

    # merging to CHANGELOG-INSTALLSCRIPT.rst
    ctx.run(
        "cat CHANGELOG-INSTALLSCRIPT.rst >> /tmp/new_changelog-installscript.rst && mv /tmp/new_changelog-installscript.rst CHANGELOG-INSTALLSCRIPT.rst"
    )

    # commit new CHANGELOG-INSTALLSCRIPT
    ctx.run("git add CHANGELOG-INSTALLSCRIPT.rst")

    print("\nCommit this with:")
    print("git commit -m \"[INSTALLSCRIPT] Update CHANGELOG-INSTALLSCRIPT for {}\"".format(new_version))


@task
def _find_v6_tag(ctx, v7_tag):
    """
    Returns one of the v6 tags that point at the same commit as the passed v7 tag.
    If none are found, returns the empty string.
    """
    v6_tag = ""

    print("Looking for a v6 tag pointing to same commit as tag '{}'...".format(v7_tag))
    # Find commit at which the v7_tag points
    commit = ctx.run("git rev-list --max-count=1 {}".format(v7_tag), hide='out').stdout.strip()
    try:
        v6_tags = (
            ctx.run("git tag --points-at {} | grep -E '^6\\.'".format(commit), hide='out').stdout.strip().split("\n")
        )
    except Failure:
        print("Found no v6 tag pointing at same commit as '{}'.".format(v7_tag))
    else:
        v6_tag = v6_tags[0]
        if len(v6_tags) > 1:
            print("Found v6 tags '{}', picking {}'".format(v6_tags, v6_tag))
        else:
            print("Found v6 tag '{}'".format(v6_tag))

    return v6_tag


@task
def list_major_change(_, milestone):
    """
    List all PR labeled "major_changed" for this release.
    """

    github_token = os.environ.get('GITHUB_TOKEN')
    if github_token is None:
        print(
            "Error: set the GITHUB_TOKEN environment variable.\nYou can create one by going to"
            " https://github.com/settings/tokens. It should have at least the 'repo' permissions."
        )
        return Exit(code=1)

    response = _query_github_api(
        github_token,
        "https://api.github.com/search/issues?q=repo:datadog/datadog-agent+label:major_change+milestone:{}".format(
            milestone
        ),
    )
    results = response.json()
    if not results["items"]:
        print("no major change for {}".format(milestone))
        return

    for pr in results["items"]:
        print("#{}: {} ({})".format(pr["number"], pr["title"], pr["html_url"]))


def _is_version_higher(version_1, version_2):
    if not version_2:
        return True

    for part in ["major", "minor", "patch"]:
        # Consider that a None version part is equivalent to a 0 version part
        version_1_part = version_1[part] if version_1[part] is not None else 0
        version_2_part = version_2[part] if version_2[part] is not None else 0

        if version_1_part != version_2_part:
            return version_1_part > version_2_part

    if version_1["rc"] is None or version_2["rc"] is None:
        # Everything else being equal, version_1 can only be higher than version_2 if version_2 is not a released version
        return version_2["rc"] is not None

    return version_1["rc"] > version_2["rc"]


def _create_version_dict_from_match(match):
    groups = match.groups()
    version = {
        "prefix": groups[0] if groups[0] else "",
        "major": int(groups[1]),
        "minor": int(groups[2]),
        "patch": int(groups[4]) if groups[4] and groups[4] != 0 else None,
        "rc": int(groups[6]) if groups[6] and groups[6] != 0 else None,
    }
    return version


def _is_dict_version_field(key):
    """
    Returns a bool to indicate if the field should be stringified from a dictionary or not.

    Generally all `*_VERSION` fields are parsed with regex but `WINDOWS_DDNPM_VERSION`
    should be used as-is.
    """
    return "VERSION" in key and key != "WINDOWS_DDNPM_VERSION"


def _stringify_config(config_dict):
    """
    Takes a config dict of the following form:
    {
        "xxx_VERSION": { "major": x, "minor": y, "patch": z, "rc": t },
        "xxx_HASH": "hashvalue",
        ...
    }

    and transforms all VERSIONs into their string representation.
    """
    return {
        key: _stringify_version(value) if _is_dict_version_field(key) else value for key, value in config_dict.items()
    }


def _stringify_version(version_dict):
    version = "{}{}.{}".format(version_dict["prefix"], version_dict["major"], version_dict["minor"])
    if version_dict["patch"] is not None:
        version = "{}.{}".format(version, version_dict["patch"])
    if version_dict["rc"] is not None and version_dict["rc"] != 0:
        version = "{}-rc.{}".format(version, version_dict["rc"])
    return version


def _query_github_api(auth_token, url):
    import requests

    # Basic auth doesn't seem to work with private repos, so we use token auth here
    headers = {"Authorization": "token {}".format(auth_token)}
    response = requests.get(url, headers=headers)
    return response


def _get_highest_repo_version(auth, repo, new_rc_version, version_re):
    if new_rc_version is not None:
        url = "https://api.github.com/repos/DataDog/{}/git/matching-refs/tags/{}{}".format(
            repo, new_rc_version["prefix"], new_rc_version["major"]
        )
    else:
        url = "https://api.github.com/repos/DataDog/{}/git/matching-refs/tags/".format(repo)

    response = _query_github_api(auth, url)
    tags = response.json()
    highest_version = None
    for tag in tags:
        match = version_re.search(tag["ref"])
        if match:
            this_version = _create_version_dict_from_match(match)
            if _is_version_higher(this_version, highest_version):
                highest_version = this_version
    return highest_version


def _get_highest_version_from_release_json(release_json, highest_major, version_re, release_json_key=None):
    """
    If release_json_key is None, returns the highest version entry in release.json.
    If release_json_key is set, returns the entry for release_json_key of the highest version entry in release.json.
    """

    highest_version = None
    highest_component_version = None
    for key, value in release_json.items():
        match = version_re.match(key)
        if match:
            this_version = _create_version_dict_from_match(match)
            if _is_version_higher(this_version, highest_version) and this_version["major"] <= highest_major:
                highest_version = this_version

                if release_json_key is not None:
                    match = version_re.match(value.get(release_json_key, ""))
                    if match:
                        highest_component_version = _create_version_dict_from_match(match)
                    else:
                        print(
                            "{} does not have a valid {} ({}), ignoring".format(
                                _stringify_version(this_version), release_json_key, value.get(release_json_key, "")
                            )
                        )

    if release_json_key is not None:
        return highest_component_version

    return highest_version


def _get_windows_ddnpm_release_json_info(
    release_json, highest_major, version_re, is_first_rc=False,
):

    highest_release_json_version = _get_highest_version_from_release_json(release_json, highest_major, version_re)

    # First RC should use the data from nightly section otherwise reuse the last RC info
    if is_first_rc:
        print("Using 'nightly' DDNPM values")
        release_json_version_data = release_json['nightly']
    else:
        highest_release = _stringify_version(highest_release_json_version)
        print("Using '{}' DDNPM values".format(highest_release))
        release_json_version_data = release_json[highest_release]

    win_ddnpm_driver = release_json_version_data['WINDOWS_DDNPM_DRIVER']
    win_ddnpm_version = release_json_version_data['WINDOWS_DDNPM_VERSION']
    win_ddnpm_shasum = release_json_version_data['WINDOWS_DDNPM_SHASUM']

    if win_ddnpm_driver not in ['release-signed', 'attestation-signed']:
        print("WARN: WINDOWS_DDNPM_DRIVER value '{}' is not valid".format(win_ddnpm_driver))

    return win_ddnpm_driver, win_ddnpm_version, win_ddnpm_shasum


def _save_release_json(
    release_json,
    list_major_versions,
    highest_version,
    integration_version,
    omnibus_software_version,
    omnibus_ruby_version,
    jmxfetch_version,
    security_agent_policies_version,
    macos_build_version,
    windows_ddnpm_driver,
    windows_ddnpm_version,
    windows_ddnpm_shasum,
):
    import requests

    jmxfetch = requests.get(
        "https://oss.sonatype.org/service/local/repositories/releases/content/com/datadoghq/jmxfetch/{0}/jmxfetch-{0}-jar-with-dependencies.jar".format(
            _stringify_version(jmxfetch_version),
        )
    ).content
    jmxfetch_sha256 = hashlib.sha256(jmxfetch).hexdigest()

    print("Jmxfetch's SHA256 is {}".format(jmxfetch_sha256))
    print("Windows DDNPM's SHA256 is {}".format(windows_ddnpm_shasum))

    new_version_config = OrderedDict()
    new_version_config["INTEGRATIONS_CORE_VERSION"] = integration_version
    new_version_config["OMNIBUS_SOFTWARE_VERSION"] = omnibus_software_version
    new_version_config["OMNIBUS_RUBY_VERSION"] = omnibus_ruby_version
    new_version_config["JMXFETCH_VERSION"] = jmxfetch_version
    new_version_config["JMXFETCH_HASH"] = jmxfetch_sha256
    new_version_config["SECURITY_AGENT_POLICIES_VERSION"] = security_agent_policies_version
    new_version_config["MACOS_BUILD_VERSION"] = macos_build_version
    new_version_config["WINDOWS_DDNPM_DRIVER"] = windows_ddnpm_driver
    new_version_config["WINDOWS_DDNPM_VERSION"] = windows_ddnpm_version
    new_version_config["WINDOWS_DDNPM_SHASUM"] = windows_ddnpm_shasum

    # Necessary if we want to maintain the JSON order, so that humans don't get confused
    new_release_json = OrderedDict()

    # The nightlies should be at the top of the file
    nightly_version_re = re.compile('nightly(-a[0-9])?')
    for key, value in release_json.items():
        if nightly_version_re.match(key):
            new_release_json[key] = value

    # Then the new versions
    for version in list_major_versions:
        highest_version["major"] = version
        new_version = _stringify_version(highest_version)

        # Exception of datadog-agent-macos-build: we need one tag per major version
        new_version_config["MACOS_BUILD_VERSION"]["major"] = version
        new_release_json[new_version] = _stringify_config(new_version_config)

    # Then the rest of the versions
    for key, value in release_json.items():
        if key not in new_release_json:
            new_release_json[key] = value

    with open("release.json", "w") as release_json_stream:
        # Note, no space after the comma
        json.dump(new_release_json, release_json_stream, indent=4, sort_keys=False, separators=(',', ': '))


@task
def finish(
    ctx,
    major_versions="6,7",
    integration_version=None,
    omnibus_software_version=None,
    jmxfetch_version=None,
    omnibus_ruby_version=None,
    security_agent_policies_version=None,
    macos_build_version=None,
    windows_ddnpm_driver=None,
    windows_ddnpm_version=None,
    windows_ddnpm_shasum=None,
    ignore_rc_tag=False,
):

    """
    Creates new entry in the release.json file for the new version. Removes all the RC entries.

    Update internal module dependencies with the new version.
    """

    if sys.version_info[0] < 3:
        print("Must use Python 3 for this task")
        return Exit(code=1)

    list_major_versions = major_versions.split(",")
    print("Finishing release for major version(s) {}".format(list_major_versions))

    list_major_versions = [int(x) for x in list_major_versions]
    highest_major = 0
    for version in list_major_versions:
        if int(version) > highest_major:
            highest_major = version

    github_token = os.environ.get('GITHUB_TOKEN')
    if github_token is None:
        print(
            "Error: set the GITHUB_TOKEN environment variable.\nYou can create one by going to"
            " https://github.com/settings/tokens. It should have at least the 'repo' permissions."
        )
        return Exit(code=1)

    # We want to match:
    # - X.Y.Z
    # - X.Y.Z-rc.t
    # - vX.Y(.Z) (security-agent-policies repo)
    version_re = re.compile(r'(v)?(\d+)[.](\d+)([.](\d+))?(-rc\.(\d+))?')

    with open("release.json", "r") as release_json_stream:
        release_json = json.load(release_json_stream, object_pairs_hook=OrderedDict)

    highest_version = _get_highest_version_from_release_json(release_json, highest_major, version_re)

    # jmxfetch and security-agent-policies follow their own version scheme
    highest_jmxfetch_version = _get_highest_version_from_release_json(
        release_json, highest_major, version_re, release_json_key="JMXFETCH_VERSION",
    )

    highest_security_agent_policies_version = _get_highest_version_from_release_json(
        release_json, highest_major, version_re, release_json_key="SECURITY_AGENT_POLICIES_VERSION",
    )

    # Erase RCs
    for major_version in list_major_versions:
        highest_version["major"] = major_version
        rc = highest_version["rc"]
        while highest_version["rc"] not in [0, None]:
            # In case we have skipped an RC in the file...
            try:
                release_json.pop(_stringify_version(highest_version))
            finally:
                highest_version["rc"] = highest_version["rc"] - 1
        highest_version["rc"] = rc

    # Tags in other repos are based on the highest major (e.g. for releasing version 6.X.Y and 7.X.Y they will tag only 7.X.Y)
    highest_version["major"] = highest_major

    # We don't want to fetch RC tags
    highest_version["rc"] = None

    if not integration_version:
        integration_version = _get_highest_repo_version(github_token, "integrations-core", highest_version, version_re)
        if integration_version is None:
            print("ERROR: No version found for integrations-core - did you create the tag?")
            return Exit(code=1)
        if integration_version["rc"] is not None:
            print(
                "ERROR: integrations-core tag is still an RC tag. That's probably NOT what you want in the final artifact."
            )
            if ignore_rc_tag:
                print("Continuing with RC tag on integrations-core.")
            else:
                print("Aborting.")
                return Exit(code=1)
    print("integrations-core's tag is {}".format(_stringify_version(integration_version)))

    if not omnibus_software_version:
        omnibus_software_version = _get_highest_repo_version(
            github_token, "omnibus-software", highest_version, version_re
        )
        if omnibus_software_version is None:
            print("ERROR: No version found for omnibus-software - did you create the tag?")
            return Exit(code=1)
        if omnibus_software_version["rc"] is not None:
            print(
                "ERROR: omnibus-software tag is still an RC tag. That's probably NOT what you want in the final artifact."
            )
            if ignore_rc_tag:
                print("Continuing with RC tag on omnibus-software.")
            else:
                print("Aborting.")
                return Exit(code=1)
    print("omnibus-software's tag is {}".format(_stringify_version(omnibus_software_version)))

    if not jmxfetch_version:
        jmxfetch_version = _get_highest_repo_version(github_token, "jmxfetch", highest_jmxfetch_version, version_re)
    print("jmxfetch's tag is {}".format(_stringify_version(jmxfetch_version)))

    if not omnibus_ruby_version:
        omnibus_ruby_version = _get_highest_repo_version(github_token, "omnibus-ruby", highest_version, version_re)
        if omnibus_ruby_version is None:
            print("ERROR: No version found for omnibus-ruby - did you create the tag?")
            return Exit(code=1)
        if omnibus_ruby_version["rc"] is not None:
            print(
                "ERROR: omnibus-ruby tag is still an RC tag. That's probably NOT what you want in the final artifact."
            )
            if ignore_rc_tag:
                print("Continuing with RC tag on omnibus-ruby.")
            else:
                print("Aborting.")
                return Exit(code=1)
    print("omnibus-ruby's tag is {}".format(_stringify_version(omnibus_ruby_version)))

    if not security_agent_policies_version:
        security_agent_policies_version = _get_highest_repo_version(
            github_token, "security-agent-policies", highest_security_agent_policies_version, version_re
        )
    print("security-agent-policies' tag is {}".format(_stringify_version(security_agent_policies_version)))

    if not macos_build_version:
        macos_build_version = _get_highest_repo_version(
            github_token, "datadog-agent-macos-build", highest_version, version_re
        )
        if macos_build_version is None:
            print("ERROR: No version found for datadog-agent-macos-build - did you create the tag?")
            return Exit(code=1)
        if macos_build_version["rc"] is not None:
            print(
                "ERROR: datadog-agent-macos-build tag is still an RC tag. That's probably NOT what you want in the final artifact."
            )
            if ignore_rc_tag:
                print("Continuing with RC tag on datadog-agent-macos-build.")
            else:
                print("Aborting.")
                return Exit(code=1)
    print("datadog-agent-macos-build' tag is {}".format(_stringify_version(macos_build_version)))

    if not windows_ddnpm_version:
        # Get info on DDNPM
        windows_ddnpm_driver, windows_ddnpm_version, windows_ddnpm_shasum = _get_windows_ddnpm_release_json_info(
            release_json, highest_major, version_re
        )

    print("windows ddnpm version is {}".format(windows_ddnpm_version))

    _save_release_json(
        release_json,
        list_major_versions,
        highest_version,
        integration_version,
        omnibus_software_version,
        omnibus_ruby_version,
        jmxfetch_version,
        security_agent_policies_version,
        macos_build_version,
        windows_ddnpm_driver,
        windows_ddnpm_version,
        windows_ddnpm_shasum,
    )

    # Update internal module dependencies
    update_modules(ctx, _stringify_version(highest_version))


@task
def create_rc(
    ctx,
    major_versions="6,7",
    integration_version=None,
    omnibus_software_version=None,
    jmxfetch_version=None,
    omnibus_ruby_version=None,
    security_agent_policies_version=None,
    macos_build_version=None,
    windows_ddnpm_driver=None,
    windows_ddnpm_version=None,
    windows_ddnpm_shasum=None,
):

    """
    Takes whatever version is the highest in release.json and adds a new RC to it.
    If there was no RC, creates one and bump minor version. If there was an RC, create RC + 1.

    Update internal module dependencies with the new RC.
    """

    if sys.version_info[0] < 3:
        print("Must use Python 3 for this task")
        return Exit(code=1)

    list_major_versions = major_versions.split(",")
    print("Creating RC for agent version(s) {}".format(list_major_versions))

    list_major_versions = [int(x) for x in list_major_versions]
    highest_major = 0
    for version in list_major_versions:
        if int(version) > highest_major:
            highest_major = version

    github_token = os.environ.get('GITHUB_TOKEN')
    if github_token is None:
        print(
            "Error: set the GITHUB_TOKEN environment variable.\nYou can create one by going to"
            " https://github.com/settings/tokens. It should have at least the 'repo' permissions."
        )
        return Exit(code=1)

    # We want to match:
    # - X.Y.Z
    # - X.Y.Z-rc.t
    # - vX.Y(.Z) (security-agent-policies repo)
    version_re = re.compile(r'(v)?(\d+)[.](\d+)([.](\d+))?(-rc\.(\d+))?')

    with open("release.json", "r") as release_json_stream:
        release_json = json.load(release_json_stream, object_pairs_hook=OrderedDict)

    highest_version = _get_highest_version_from_release_json(release_json, highest_major, version_re)

    # jmxfetch and security-agent-policies follow their own version scheme
    highest_jmxfetch_version = _get_highest_version_from_release_json(
        release_json, highest_major, version_re, release_json_key="JMXFETCH_VERSION",
    )

    highest_security_agent_policies_version = _get_highest_version_from_release_json(
        release_json, highest_major, version_re, release_json_key="SECURITY_AGENT_POLICIES_VERSION",
    )

    if highest_version["rc"] is None:
        # No RC exists, create one
        highest_version["minor"] = highest_version["minor"] + 1
        highest_version["rc"] = 1
    else:
        # An RC exists, create next RC
        highest_version["rc"] = highest_version["rc"] + 1
    new_rc = _stringify_version(highest_version)
    print("Creating {}".format(new_rc))

    if not integration_version:
        integration_version = _get_highest_repo_version(github_token, "integrations-core", highest_version, version_re)
    print("integrations-core's tag is {}".format(_stringify_version(integration_version)))

    if not omnibus_software_version:
        omnibus_software_version = _get_highest_repo_version(
            github_token, "omnibus-software", highest_version, version_re
        )
    print("omnibus-software's tag is {}".format(_stringify_version(omnibus_software_version)))

    if not jmxfetch_version:
        jmxfetch_version = _get_highest_repo_version(github_token, "jmxfetch", highest_jmxfetch_version, version_re)
    print("jmxfetch's tag is {}".format(_stringify_version(jmxfetch_version)))

    if not omnibus_ruby_version:
        omnibus_ruby_version = _get_highest_repo_version(github_token, "omnibus-ruby", highest_version, version_re)
    print("omnibus-ruby's tag is {}".format(_stringify_version(omnibus_ruby_version)))

    if not security_agent_policies_version:
        security_agent_policies_version = _get_highest_repo_version(
            github_token, "security-agent-policies", highest_security_agent_policies_version, version_re
        )
    print("security-agent-policies' tag is {}".format(_stringify_version(security_agent_policies_version)))

    if not macos_build_version:
        macos_build_version = _get_highest_repo_version(
            github_token, "datadog-agent-macos-build", highest_version, version_re
        )
    print("datadog-agent-macos-build's tag is {}".format(_stringify_version(macos_build_version)))

    if not windows_ddnpm_version:
        is_first_rc = highest_version["rc"] == 1
        # Get info on DDNPM
        windows_ddnpm_driver, windows_ddnpm_version, windows_ddnpm_shasum = _get_windows_ddnpm_release_json_info(
            release_json, highest_major, version_re, is_first_rc
        )

    print("windows ddnpm version is {}".format(windows_ddnpm_version))

    _save_release_json(
        release_json,
        list_major_versions,
        highest_version,
        integration_version,
        omnibus_software_version,
        omnibus_ruby_version,
        jmxfetch_version,
        security_agent_policies_version,
        macos_build_version,
        windows_ddnpm_driver,
        windows_ddnpm_version,
        windows_ddnpm_shasum,
    )

    # Update internal module dependencies
    update_modules(ctx, _stringify_version(highest_version))


def check_version(agent_version):
    """Check Agent version to see if it is valid."""
    version_re = re.compile(r'7[.](\d+)[.](\d+)(-rc\.(\d+))?')
    if not version_re.match(agent_version):
        raise Exit(message="Version should be of the form 7.Y.Z or 7.Y.Z-rc.t")


@task
def update_modules(ctx, agent_version, verify=True):
    """
    Update internal dependencies between the different Agent modules.
    * --verify checks for correctness on the Agent Version (on by default).

    Examples:
    inv -e release.update-modules 7.27.0
    """
    if verify:
        check_version(agent_version)

    for module in DEFAULT_MODULES.values():
        for dependency in module.dependencies:
            dependency_mod = DEFAULT_MODULES[dependency]
            ctx.run(
                "go mod edit -require={dependency_path} {go_mod_path}".format(
                    dependency_path=dependency_mod.dependency_path(agent_version), go_mod_path=module.go_mod_path()
                )
            )


@task
def tag_version(ctx, agent_version, commit="HEAD", verify=True, push=True, force=False):
    """
    Create tags for a given Datadog Agent version.
    The version should be given as an Agent 7 version.

    * --commit COMMIT will tag COMMIT with the tags (default HEAD)
    * --verify checks for correctness on the Agent version (on by default).
    * --push will push the tags to the origin remote (on by default).
    * --force will allow the task to overwrite existing tags. Needed to move existing tags (off by default).

    Examples:
    inv -e release.tag-version 7.27.0                 # Create tags and push them to origin
    inv -e release.tag-version 7.27.0-rc.3 --no-push  # Create tags locally; don't push them
    inv -e release.tag-version 7.29.0-rc.3 --force    # Create tags (overwriting existing tags with the same name), force-push them to origin
    """
    if verify:
        check_version(agent_version)

    force_option = ""
    if force:
        print(color_message("--force option enabled. This will allow the task to overwrite existing tags.", "orange"))
        result = yes_no_question("Please confirm the use of the --force option.", color="orange", default=False)
        if result:
            print("Continuing with the --force option.")
            force_option = " --force"
        else:
            print("Continuing without the --force option.")

    for module in DEFAULT_MODULES.values():
        if module.should_tag:
            for tag in module.tag(agent_version):
                ctx.run(
                    "git tag -m {tag} {tag} {commit}{force_option}".format(
                        tag=tag, commit=commit, force_option=force_option
                    )
                )
                print("Created tag {tag}".format(tag=tag))
                if push:
                    ctx.run("git push origin {tag}{force_option}".format(tag=tag, force_option=force_option))
                    print("Pushed tag {tag}".format(tag=tag))

    print("Created all tags for version {}".format(agent_version))<|MERGE_RESOLUTION|>--- conflicted
+++ resolved
@@ -14,14 +14,11 @@
 from invoke import Failure, task
 from invoke.exceptions import Exit
 
-<<<<<<< HEAD
 from tasks.libs.common.color import color_message
+from tasks.utils import DEFAULT_BRANCH
 
 from .libs.common.user_interactions import yes_no_question
-=======
-from tasks.utils import DEFAULT_BRANCH
-
->>>>>>> d1dc576d
+
 from .modules import DEFAULT_MODULES
 
 
