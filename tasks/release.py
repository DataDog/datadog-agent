--- conflicted
+++ resolved
@@ -30,18 +30,11 @@
     check_base_branch,
     check_clean_branch_state,
     clone,
-<<<<<<< HEAD
-    get_current_branch,
-=======
->>>>>>> 3db398a4
     get_default_branch,
     get_last_commit,
     get_last_release_tag,
     is_agent6,
-<<<<<<< HEAD
-=======
     set_git_config,
->>>>>>> 3db398a4
     try_git_command,
 )
 from tasks.libs.common.gomodules import get_default_modules
@@ -62,10 +55,6 @@
 from tasks.libs.releasing.json import (
     DEFAULT_BRANCHES,
     DEFAULT_BRANCHES_AGENT6,
-<<<<<<< HEAD
-    UNFREEZE_REPO_AGENT,
-=======
->>>>>>> 3db398a4
     UNFREEZE_REPOS,
     _get_release_json_value,
     _save_release_json,
@@ -189,25 +178,9 @@
         $ inv -e release.tag-modules 7.29.x --force         # Create tags (overwriting existing tags with the same name), force-push them to origin
     """
 
-<<<<<<< HEAD
-    force_option = __get_force_option(force)
-    tags = []
-    for module in get_default_modules().values():
-        # Skip main module; this is tagged at tag_version via __tag_single_module.
-        if module.should_tag and module.path != ".":
-            new_tags = __tag_single_module(ctx, module, agent_version, commit, force_option, devel)
-            tags.extend(new_tags)
-
-    if push:
-        tags_list = ' '.join(tags)
-        ctx.run(f"git push origin {tags_list}{force_option}")
-        print(f"Pushed tag {tags_list}")
-    print(f"Created module tags for version {agent_version}")
-=======
     assert release_branch or version
 
     agent_version = version or deduce_version(ctx, release_branch, trust=trust)
->>>>>>> 3db398a4
 
     tags = []
     with agent_context(ctx, release_branch, skip_checkout=release_branch is None):
@@ -250,13 +223,9 @@
 
     # Always tag the main module
     force_option = __get_force_option(force)
-<<<<<<< HEAD
-    tags = __tag_single_module(ctx, get_default_modules()["."], agent_version, commit, force_option, devel)
-=======
     with agent_context(ctx, release_branch, skip_checkout=release_branch is None):
         tags = __tag_single_module(ctx, get_default_modules()["."], agent_version, commit, force_option, devel)
 
->>>>>>> 3db398a4
     if push:
         tags_list = ' '.join(tags)
         ctx.run(f"git push origin {tags_list}{force_option}")
@@ -425,30 +394,11 @@
 
         # Step 0: checks
 
-<<<<<<< HEAD
-    print(color_message("Checking repository state", "bold"))
-    ctx.run("git fetch")
-
-    # Check that the current and update branches are valid
-    current_branch = get_current_branch(ctx)
-    update_branch = f"release/{new_highest_version}-{int(time.time())}"
-
-    check_clean_branch_state(ctx, github, update_branch)
-    if not check_base_branch(current_branch, new_highest_version):
-        raise Exit(
-            color_message(
-                f"The branch you are on is neither {get_default_branch()} or the correct release branch ({new_highest_version.branch()}). Aborting.",
-                "red",
-            ),
-            code=1,
-        )
-=======
         print(color_message("Checking repository state", "bold"))
         ctx.run("git fetch")
 
         # Check that the current and update branches are valid
         update_branch = f"release/{new_highest_version}-{int(time.time())}"
->>>>>>> 3db398a4
 
         check_clean_branch_state(ctx, github, update_branch)
         if not check_base_branch(release_branch, new_highest_version):
@@ -510,24 +460,12 @@
                 code=1,
             )
 
-<<<<<<< HEAD
-    # Step 4 - If slack workflow webhook is provided, send a slack message
-    if slack_webhook:
-        print(color_message("Sending slack notification", "bold"))
-        payload = {
-            "pr_url": pr_url,
-            "version": str(new_highest_version),
-        }
-
-        ctx.run(f"curl -X POST -H 'Content-Type: application/json' --data '{json.dumps(payload)}' {slack_webhook}")
-=======
         pr_url = create_release_pr(
             f"[release] Update release.json and Go modules for {new_highest_version}",
             release_branch,
             update_branch,
             new_final_version,
         )
->>>>>>> 3db398a4
 
         # Step 4 - If slack workflow webhook is provided, send a slack message
         if slack_webhook:
@@ -592,15 +530,8 @@
         print(color_message(f"Tagging RC for agent version {versions_string}", "bold"))
         print(
             color_message(
-<<<<<<< HEAD
-                f"The branch you are on is neither {get_default_branch()} or the correct release branch ({new_version.branch()}). Aborting.",
-                "red",
-            ),
-            code=1,
-=======
                 "If commit signing is enabled, you will have to make sure each tag gets properly signed.", "bold"
             )
->>>>>>> 3db398a4
         )
 
         # tag_version only takes the highest version (Agent 7 currently), and creates
@@ -769,20 +700,12 @@
                 ctx, repo, release_branch, base_branch=base_branch, base_directory=base_directory, upstream=upstream
             )
 
-<<<<<<< HEAD
-        create_release_pr(
-            f"[release] Update current milestone to {next}",
-            get_default_branch(),
-            milestone_branch,
-            next,
-=======
         # create the backport label in the Agent repo
         print(color_message("Creating backport label in the Agent repository", Color.BOLD))
         github.create_label(
             f'backport/{release_branch}',
             BACKPORT_LABEL_COLOR,
             f'Automatically create a backport PR to {release_branch}',
->>>>>>> 3db398a4
         )
 
         # Step 2 - Create PRs with new settings in datadog-agent repository
@@ -861,33 +784,6 @@
       - Updates the scheduled nightly pipeline to target the new stable branch
       - Updates the release.json last_stable fields
     """
-<<<<<<< HEAD
-    gh = GithubAPI()
-    latest_release = gh.latest_release()
-    match = VERSION_RE.search(latest_release)
-    if not match:
-        raise Exit(f'Unexpected version fetched from github {latest_release}', code=1)
-    version = _create_version_from_match(match)
-    current_milestone = _update_last_stable(ctx, version)
-
-    # create pull request to update last stable version
-    main_branch = get_default_branch()
-    cleanup_branch = f"release/{version}-cleanup"
-    ctx.run(f"git checkout -b {cleanup_branch}")
-    ctx.run("git add release.json")
-
-    commit_message = f"Update last_stable to {version}"
-    ok = try_git_command(ctx, f"git commit -m '{commit_message}'")
-    if not ok:
-        raise Exit(
-            color_message(
-                f"Could not create commit. Please commit manually with:\ngit commit -m {commit_message}\n, push the {cleanup_branch} branch and then open a PR against {main_branch}.",
-                "red",
-            ),
-            code=1,
-        )
-=======
->>>>>>> 3db398a4
 
     # This task will create a PR to update the last_stable field in release.json
     # It must create the PR against the default branch (6 or 7), so setting the context on it
@@ -935,33 +831,6 @@
 
 
 @task
-<<<<<<< HEAD
-def check_omnibus_branches(ctx):
-    base_branch = _get_release_json_value('base_branch')
-    if base_branch == get_default_branch():
-        default_branches = DEFAULT_BRANCHES_AGENT6 if is_agent6(ctx) else DEFAULT_BRANCHES
-        omnibus_ruby_branch = default_branches['omnibus-ruby']
-        omnibus_software_branch = default_branches['omnibus-software']
-    else:
-        omnibus_ruby_branch = base_branch
-        omnibus_software_branch = base_branch
-
-    def _check_commit_in_repo(repo_name, branch, release_json_field):
-        with tempfile.TemporaryDirectory() as tmpdir:
-            ctx.run(
-                f'git clone --depth=50 https://github.com/DataDog/{repo_name} --branch {branch} {tmpdir}/{repo_name}',
-                hide='stdout',
-            )
-            for version in ['nightly', 'nightly-a7']:
-                commit = _get_release_json_value(f'{version}::{release_json_field}')
-                if ctx.run(f'git -C {tmpdir}/{repo_name} branch --contains {commit}', warn=True, hide=True).exited != 0:
-                    raise Exit(
-                        code=1,
-                        message=f'{repo_name} commit ({commit}) is not in the expected branch ({branch}). The PR is not mergeable',
-                    )
-                else:
-                    print(f'[{version}] Commit {commit} was found in {repo_name} branch {branch}')
-=======
 def check_omnibus_branches(ctx, release_branch=None, worktree=True):
     def _main():
         base_branch = _get_release_json_value('base_branch')
@@ -991,7 +860,6 @@
                         )
                     else:
                         print(f'[{version}] Commit {commit} was found in {repo_name} branch {branch}')
->>>>>>> 3db398a4
 
         _check_commit_in_repo('omnibus-ruby', omnibus_ruby_branch, 'OMNIBUS_RUBY_VERSION')
         _check_commit_in_repo('omnibus-software', omnibus_software_branch, 'OMNIBUS_SOFTWARE_VERSION')
@@ -1097,15 +965,6 @@
     If release started and code freeze is in place - main branch is considered active.
     If release started and code freeze is over - release branch is considered active.
     """
-<<<<<<< HEAD
-    gh = GithubAPI()
-    next_version = get_next_version(gh)
-    release_branch = gh.get_branch(next_version.branch())
-    if release_branch:
-        print(f"{release_branch.name}")
-    else:
-        print(get_default_branch())
-=======
 
     with agent_context(ctx, branch=release_branch):
         gh = GithubAPI()
@@ -1115,7 +974,6 @@
             print(f"{release_branch.name}")
         else:
             print(get_default_branch())
->>>>>>> 3db398a4
 
 
 @task
