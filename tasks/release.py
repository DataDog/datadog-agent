"""Release helper tasks

Notes about Agent6:
    Release tasks should be run from the main branch.
    To make a task compatible with agent 6, it is possible to use agent_context such that
    the task will be run in the agent6 branch.
"""

import json
import os
import re
import sys
import tempfile
import time
from collections import defaultdict
from contextlib import contextmanager
from datetime import date
from time import sleep

from gitlab import GitlabError
from invoke import task
from invoke.exceptions import Exit

from tasks.libs.ciproviders.github_api import GithubAPI, create_release_pr
from tasks.libs.ciproviders.gitlab_api import get_gitlab_repo
from tasks.libs.common.color import Color, color_message
from tasks.libs.common.constants import (
<<<<<<< HEAD
    DEFAULT_AGENT6_BRANCH,
    DEFAULT_BRANCH,
=======
>>>>>>> 29ca9d10
    GITHUB_REPO_NAME,
)
from tasks.libs.common.git import (
    check_base_branch,
    check_clean_branch_state,
    check_uncommitted_changes,
    clone,
    get_current_branch,
    get_default_branch,
    get_last_commit,
    get_last_release_tag,
    try_git_command,
)
from tasks.libs.common.gomodules import get_default_modules
from tasks.libs.common.user_interactions import yes_no_question
from tasks.libs.pipeline.notifications import (
    DEFAULT_JIRA_PROJECT,
    DEFAULT_SLACK_CHANNEL,
    load_and_validate,
    warn_new_commits,
)
from tasks.libs.releasing.documentation import (
    create_release_page,
    get_release_page_info,
    list_not_closed_qa_cards,
    release_manager,
)
from tasks.libs.releasing.json import (
    DEFAULT_BRANCHES,
    UNFREEZE_REPO_AGENT,
    UNFREEZE_REPOS,
    _get_release_json_value,
    _save_release_json,
    generate_repo_data,
    load_release_json,
    set_new_release_branch,
    update_release_json,
)
from tasks.libs.releasing.notes import _add_dca_prelude, _add_prelude
from tasks.libs.releasing.version import (
    MINOR_RC_VERSION_RE,
    RC_VERSION_RE,
    VERSION_RE,
    _create_version_from_match,
    check_version,
    current_version,
    next_final_version,
    next_rc_version,
)
from tasks.pipeline import edit_schedule, run
from tasks.release_metrics.metrics import get_prs_metrics, get_release_lead_time

GITLAB_FILES_TO_UPDATE = [
    ".gitlab-ci.yml",
    ".gitlab/notify/notify.yml",
]

BACKPORT_LABEL_COLOR = "5319e7"

is_agent6_context = False


def get_version_from_branch(branch: str) -> str:
    return branch.removesuffix('.x') + '.0'


def set_agent6_context(
    ctx, version: str | None = None, major_version: int | None = None, allow_stash=False, echo_switch_info=True
) -> dict:
    """Change the context to the agent6 branch.

    The branch can be overriden by setting the AGENT6_BRANCH environment variable.

    Note:
        Should be used only for operations modifying agent6 files.
        Prefer using agent_context for read only operations.

    Returns:
        Dict of {'branch_switched', 'stashed', 'base_branch', 'branch'}
    """

    global is_agent6_context

    base_branch = get_current_branch(ctx)

    assert (
        version or major_version and not (version and major_version)
    ), "Exactly one of version or major_version is required"

    if major_version:
        branch = DEFAULT_AGENT6_BRANCH
        version = version or get_version_from_branch(branch)
    else:
        branch = version[:4] + '.x'

    branch = os.getenv('AGENT6_BRANCH', branch)

    check_version(version, agent6=version.startswith('6.'))

    # Ensure this branch exists
    assert len(ctx.run(f'git branch --list {branch}', hide=True).stdout.strip()), f"Branch {branch} does not exist"

    info = {'branch_switched': False, 'stashed': False, 'base_branch': base_branch, 'branch': branch}

    # Already on the target branch
    if base_branch == branch:
        return info

    should_stash = check_uncommitted_changes(ctx)

    assert not (should_stash and not allow_stash), "Uncommitted changes detected, aborting"

    # Save + change branch
    if should_stash:
        print(color_message("Stashing uncommitted changes", "bold"))
        print(f'{color_message("Agent6", "bold")}: Stashing uncommitted changes')
        ctx.run("git stash -u", hide=True)
        info['stashed'] = True
    print(f'{color_message("Agent6", "bold")}: Checking out to {branch}')
    ctx.run(f"git switch {branch}", hide=True)
    info['branch_switched'] = True
    is_agent6_context = True

    if echo_switch_info:
        print(f'{color_message("Agent6", "bold")}: Switched to {branch} branch to perform agent6 operations')

    return info


@contextmanager
def agent_context(ctx, version: str | None = None, major_version: int | None = None, mutable=False):
    """If the version is 6.XX.X, checkout temporarily (or constantly if `mutable`) to the 6.XX.x branch (or $AGENT_6_BRANCH if set).

    Args:
        version: Agent full version ('6.53.0', '7.42.2-rc.1', etc.).
        mutable: Won't leave the context and will disallow squashes if set to True.

    Example:
        > with agent_context(ctx, "6.53.0"):
        >     ctx.run("git status")  # 6.53.x branch
    """

    global is_agent6_context

    assert (
        version or major_version and not (version and major_version)
    ), "Exactly one of version or major_version is required"

    if version:
        check_version(version, agent6=version.startswith('6.'))

    if major_version == 6 or (version and version.startswith('6.')):
        was_agent6_context = is_agent6_context

        context_info = set_agent6_context(
            ctx, version, major_version=major_version, allow_stash=not mutable, echo_switch_info=mutable
        )

        try:
            yield
        finally:
            if mutable:
                # Leaving the first agent 6 context
                if not was_agent6_context:
                    print(
                        f'{color_message("Info", "blue")}: You are now in the Agent6 branch {context_info["branch"]}, you can `git switch {context_info["base_branch"]}` to go back to your previous branch'
                    )
            else:
                is_agent6_context = was_agent6_context

                # Go back + restore
                print(f'{color_message("Agent6", "bold")}: Going back to {context_info["base_branch"]}')
                ctx.run(f"git checkout {context_info['base_branch']}", hide=True)

                if context_info['stashed']:
                    print(f'{color_message("Agent6", "bold")}: Unstashing uncommitted changes')
                    ctx.run("git stash pop", hide=True)
    else:
        # Nothing to do
        yield


@task
def list_major_change(_, milestone):
    """List all PR labeled "major_changed" for this release."""

    gh = GithubAPI()
    pull_requests = gh.get_pulls(milestone=milestone, labels=['major_change'])
    if pull_requests is None:
        return
    if len(pull_requests) == 0:
        print(f"no major change for {milestone}")
        return

    for pr in pull_requests:
        print(f"#{pr.number}: {pr.title} ({pr.html_url})")


@task
def update_modules(ctx, agent_version, verify=True):
    """Update internal dependencies between the different Agent modules.

    Args:
        verify: Checks for correctness on the Agent Version (on by default).

    Examples:
        $ inv -e release.update-modules 7.27.0
    """

    if verify:
        check_version(agent_version, agent6=agent_version.startswith('6.'))

    with agent_context(ctx, agent_version, mutable=True):
        for module in get_default_modules().values():
            for dependency in module.dependencies:
                dependency_mod = get_default_modules()[dependency]
                ctx.run(f"go mod edit -require={dependency_mod.dependency_path(agent_version)} {module.go_mod_path()}")


def __get_force_option(force: bool) -> str:
    """Get flag to pass to git tag depending on if we want forcing or not."""

    force_option = ""
    if force:
        print(color_message("--force option enabled. This will allow the task to overwrite existing tags.", "orange"))
        result = yes_no_question("Please confirm the use of the --force option.", color="orange", default=False)
        if result:
            print("Continuing with the --force option.")
            force_option = " --force"
        else:
            print("Continuing without the --force option.")
    return force_option


def __tag_single_module(ctx, module, agent_version, commit, push, force_option, devel):
    """Tag a given module."""

    for tag in module.tag(agent_version):
        if devel:
            tag += "-devel"

        ok = try_git_command(
            ctx,
            f"git tag -m {tag} {tag} {commit}{force_option}",
        )
        if not ok:
            message = f"Could not create tag {tag}. Please rerun the task to retry creating the tags (you may need the --force option)"
            raise Exit(color_message(message, "red"), code=1)
        print(f"Created tag {tag}")
        if push:
            ctx.run(f"git push origin {tag}{force_option}")
            print(f"Pushed tag {tag}")


@task
def tag_modules(ctx, agent_version, commit="HEAD", verify=True, push=True, force=False, devel=False):
    """Create tags for Go nested modules for a given Datadog Agent version.
    The version should be given as an Agent 7 version.

    Args:
        commit: Will tag `commit` with the tags (default HEAD).
        verify: Checks for correctness on the Agent version (on by default).
        push: Will push the tags to the origin remote (on by default).
        force: Will allow the task to overwrite existing tags. Needed to move existing tags (off by default).
        devel: Will create -devel tags (used after creation of the release branch).

    Examples:
        $ inv -e release.tag-modules 7.27.0                 # Create tags and push them to origin
        $ inv -e release.tag-modules 7.27.0-rc.3 --no-push  # Create tags locally; don't push them
        $ inv -e release.tag-modules 7.29.0-rc.3 --force    # Create tags (overwriting existing tags with the same name), force-push them to origin
    """

    if verify:
        check_version(agent_version, agent6=agent_version.startswith('6.'))

    with agent_context(ctx, agent_version):
        force_option = __get_force_option(force)
        for module in get_default_modules().values():
            # Skip main module; this is tagged at tag_version via __tag_single_module.
            if module.should_tag and module.path != ".":
                __tag_single_module(ctx, module, agent_version, commit, push, force_option, devel)

        print(f"Created module tags for version {agent_version}")


@task
def tag_version(ctx, agent_version, commit="HEAD", verify=True, push=True, force=False, devel=False):
    """Create tags for a given Datadog Agent version.
    The version should be given as an Agent 7 version.

    Args:
        commit: Will tag `commit` with the tags (default HEAD)
        verify: Checks for correctness on the Agent version (on by default).
        push: Will push the tags to the origin remote (on by default).
        force: Will allow the task to overwrite existing tags. Needed to move existing tags (off by default).
        devel: Will create -devel tags (used after creation of the release branch)

    Examples:
        $ inv -e release.tag-version 7.27.0                 # Create tags and push them to origin
        $ inv -e release.tag-version 7.27.0-rc.3 --no-push  # Create tags locally; don't push them
        $ inv -e release.tag-version 7.29.0-rc.3 --force    # Create tags (overwriting existing tags with the same name), force-push them to origin
    """

    if verify:
        check_version(agent_version, agent6=agent_version.startswith('6.'))

    # Always tag the main module
    force_option = __get_force_option(force)
    with agent_context(ctx, agent_version):
        __tag_single_module(ctx, get_default_modules()["."], agent_version, commit, push, force_option, devel)
    print(f"Created tags for version {agent_version}")


@task
def tag_devel(ctx, agent_version, commit="HEAD", verify=True, push=True, force=False):
    tag_version(ctx, agent_version, commit, verify, push, force, devel=True)
    tag_modules(ctx, agent_version, commit, verify, push, force, devel=True)


@task
def finish(ctx, major_version: int = 7, upstream="origin"):
    """Updates the release entry in the release.json file for the new version.

    Updates internal module dependencies with the new version.
    """

    # Step 1: Preparation

    print(f"Finishing release for major version {major_version}")

    with agent_context(ctx, major_version=major_version, mutable=True):
        # NOTE: the release process assumes that at least one RC
        # was built before release.finish is used. It doesn't support
        # doing final version -> final version updates (eg. 7.32.0 -> 7.32.1
        # without doing at least 7.32.1-rc.1), as next_final_version won't
        # find the correct new version.
        # To support this, we'd have to support a --patch-version param in
        # release.finish
        new_version = next_final_version(ctx, major_version, False)
        update_release_json(new_version, new_version)

        current_branch = get_current_branch(ctx)

        # Step 2: Update internal module dependencies

        update_modules(ctx, str(new_version))

        # Step 3: Branch out, commit change, push branch

        final_branch = f"{new_version}-final"

        print(color_message(f"Branching out to {final_branch}", "bold"))
        ctx.run(f"git checkout -b {final_branch}")

        print(color_message("Committing release.json and Go modules updates", "bold"))
        print(
            color_message(
                "If commit signing is enabled, you will have to make sure the commit gets properly signed.", "bold"
            )
        )
        ctx.run("git add release.json")
        ctx.run("git ls-files . | grep 'go.mod$' | xargs git add")

        commit_message = f"'Final updates for release.json and Go modules for {new_version} release'"

        ok = try_git_command(ctx, f"git commit -m {commit_message}")
        if not ok:
            raise Exit(
                color_message(
                    f"Could not create commit. Please commit manually with:\ngit commit -m {commit_message}\n, push the {final_branch} branch and then open a PR against {final_branch}.",
                    "red",
                ),
                code=1,
            )

        # Step 4: Add release changelog preludes
        print(color_message("Adding Agent release changelog prelude", "bold"))
        _add_prelude(ctx, str(new_version))

        print(color_message("Adding DCA release changelog prelude", "bold"))
        _add_dca_prelude(ctx, str(new_version))

        ok = try_git_command(ctx, f"git commit -m 'Add preludes for {new_version} release'")
        if not ok:
            raise Exit(
                color_message(
                    f"Could not create commit. Please commit manually, push the {final_branch} branch and then open a PR against {final_branch}.",
                    "red",
                ),
                code=1,
            )

        # Step 5: Push branch and create PR

        print(color_message("Pushing new branch to the upstream repository", "bold"))
        res = ctx.run(f"git push --set-upstream {upstream} {final_branch}", warn=True)
        if res.exited is None or res.exited > 0:
            raise Exit(
                color_message(
                    f"Could not push branch {final_branch} to the upstream '{upstream}'. Please push it manually and then open a PR against {final_branch}.",
                    "red",
                ),
                code=1,
            )

        create_release_pr(
            f"Final updates for release.json and Go modules for {new_version} release + preludes",
            current_branch,
            final_branch,
            new_version,
        )


@task(help={'upstream': "Remote repository name (default 'origin')"})
def create_rc(ctx, major_version: int = 7, patch_version=False, upstream="origin", slack_webhook=None):
    """Updates the release entries in release.json to prepare the next RC build.

    If the previous version of the Agent (determined as the latest tag on the
    current branch) is not an RC:
    - by default, updates the release entries for the next minor version of
      the Agent.
    - if --patch-version is specified, updates the release entries for the next
      patch version of the Agent.

    This changes which tags will be considered on the dependency repositories (only
    tags that match the same major and minor version as the Agent).

    If the previous version of the Agent was an RC, updates the release entries for RC + 1.

    Examples:
        If the latest tag on the branch is 7.31.0, and invoke release.create-rc --patch-version
        is run, then the task will prepare the release entries for 7.31.1-rc.1, and therefore
        will only use 7.31.X tags on the dependency repositories that follow the Agent version scheme.

        If the latest tag on the branch is 7.32.0-devel or 7.31.0, and invoke release.create-rc
        is run, then the task will prepare the release entries for 7.32.0-rc.1, and therefore
        will only use 7.32.X tags on the dependency repositories that follow the Agent version scheme.

        Updates internal module dependencies with the new RC.

        Commits the above changes, and then creates a PR on the upstream repository with the change.

        If slack_webhook is provided, it tries to send the PR URL to the provided webhook. This is meant to be used mainly in automation.

    Notes:
        This requires a Github token (either in the GITHUB_TOKEN environment variable, or in the MacOS keychain),
        with 'repo' permissions.
        This also requires that there are no local uncommitted changes, that the current branch is 'main' or the
        release branch, and that no branch named 'release/<new rc version>' already exists locally or upstream.
    """

    with agent_context(ctx, major_version=major_version):
        github = GithubAPI(repository=GITHUB_REPO_NAME)

        # Get the version of the highest major: useful for some logging & to get
        # the version to use for Go submodules updates
        new_highest_version = next_rc_version(ctx, major_version, patch_version)
        # Get the next final version of the highest major: useful to know which
        # milestone to target, as well as decide which tags from dependency repositories
        # can be used.
        new_final_version = next_final_version(ctx, major_version, patch_version)

        print(color_message(f"Preparing RC for agent version {major_version}", "bold"))

        # Step 0: checks

        print(color_message("Checking repository state", "bold"))
        ctx.run("git fetch")

        # Check that the current and update branches are valid
        current_branch = get_current_branch(ctx)
        update_branch = f"release/{new_highest_version}"

<<<<<<< HEAD
        check_clean_branch_state(ctx, github, update_branch)
        if not check_base_branch(current_branch, new_highest_version, agent6=True):
            raise Exit(
                color_message(
                    f"The branch you are on is neither {DEFAULT_BRANCH}, {DEFAULT_AGENT6_BRANCH} or the correct release branch ({new_highest_version.branch()}). Aborting.",
                    "red",
                ),
                code=1,
            )
=======
    check_clean_branch_state(ctx, github, update_branch)
    if not check_base_branch(current_branch, new_highest_version):
        raise Exit(
            color_message(
                f"The branch you are on is neither {get_default_branch()} or the correct release branch ({new_highest_version.branch()}). Aborting.",
                "red",
            ),
            code=1,
        )
>>>>>>> 29ca9d10

        # Step 1: Update release entries

        print(color_message("Updating release entries", "bold"))
        new_version = next_rc_version(ctx, major_version, patch_version)
        update_release_json(new_version, new_final_version)

        # Step 2: Update internal module dependencies

        print(color_message("Updating Go modules", "bold"))
        update_modules(ctx, str(new_highest_version))

        # Step 3: branch out, commit change, push branch

        print(color_message(f"Branching out to {update_branch}", "bold"))
        ctx.run(f"git checkout -b {update_branch}")

        print(color_message("Committing release.json and Go modules updates", "bold"))
        print(
            color_message(
                "If commit signing is enabled, you will have to make sure the commit gets properly signed.", "bold"
            )
        )
        ctx.run("git add release.json")
        ctx.run("git ls-files . | grep 'go.mod$' | xargs git add")

        ok = try_git_command(
            ctx, f"git commit --no-verify -m 'Update release.json and Go modules for {new_highest_version}'"
        )
        if not ok:
            raise Exit(
                color_message(
                    f"Could not create commit. Please commit manually, push the {update_branch} branch and then open a PR against {current_branch}.",
                    "red",
                ),
                code=1,
            )

        print(color_message("Pushing new branch to the upstream repository", "bold"))
        res = ctx.run(f"git push --no-verify --set-upstream {upstream} {update_branch}", warn=True)
        if res.exited is None or res.exited > 0:
            raise Exit(
                color_message(
                    f"Could not push branch {update_branch} to the upstream '{upstream}'. Please push it manually and then open a PR against {current_branch}.",
                    "red",
                ),
                code=1,
            )

        pr_url = create_release_pr(
            f"[release] Update release.json and Go modules for {new_highest_version}",
            current_branch,
            update_branch,
            new_final_version,
        )

        # Step 4 - If slack workflow webhook is provided, send a slack message
        if slack_webhook:
            print(color_message("Sending slack notification", "bold"))
            ctx.run(
                f"curl -X POST -H 'Content-Type: application/json' --data '{{\"pr_url\":\"{pr_url}\"}}' {slack_webhook}"
            )


@task
def build_rc(ctx, major_version: int = 7, patch_version=False, k8s_deployments=False):
    """To be done after the PR created by release.create-rc is merged, with the same options
    as release.create-rc.

    Tags the new RC versions on the current commit, and creates the build pipeline for these
    new tags.

    Args:
        k8s_deployments: When set to True the child pipeline deploying to subset of k8s staging clusters will be triggered.
    """

    with agent_context(ctx, major_version=major_version):
        datadog_agent = get_gitlab_repo()

        # Get the version of the highest major: needed for tag_version and to know
        # which tag to target when creating the pipeline.
        new_version = next_rc_version(ctx, major_version, patch_version)

        # Get a string representation of the RC, eg. "6/7.32.0-rc.1"
        versions_string = new_version

        # Step 0: checks

        print(color_message("Checking repository state", "bold"))
        # Check that the base branch is valid
        current_branch = get_current_branch(ctx)

<<<<<<< HEAD
        if not check_base_branch(current_branch, new_version, agent6=True):
            raise Exit(
                color_message(
                    f"The branch you are on is neither {DEFAULT_BRANCH}, {DEFAULT_AGENT6_BRANCH} or the correct release branch ({new_version.branch()}). Aborting.",
                    "red",
                ),
                code=1,
            )
=======
    if not check_base_branch(current_branch, new_version):
        raise Exit(
            color_message(
                f"The branch you are on is neither {get_default_branch()} or the correct release branch ({new_version.branch()}). Aborting.",
                "red",
            ),
            code=1,
        )
>>>>>>> 29ca9d10

        latest_commit = ctx.run("git --no-pager log --no-color -1 --oneline").stdout.strip()

        if not yes_no_question(
            f"This task will create tags for {versions_string} on the current commit: {latest_commit}. Is this OK?",
            color="orange",
            default=False,
        ):
            raise Exit(color_message("Aborting.", "red"), code=1)

        # Step 1: Tag versions

        print(color_message(f"Tagging RC for agent version {versions_string}", "bold"))
        print(
            color_message(
                "If commit signing is enabled, you will have to make sure each tag gets properly signed.", "bold"
            )
        )

        # tag_version only takes the highest version (Agent 7 currently), and creates
        # the tags for all supported versions
        # TODO: make it possible to do Agent 6-only or Agent 7-only tags?
        tag_version(ctx, str(new_version), force=False)
        tag_modules(ctx, str(new_version), force=False)

        print(color_message(f"Waiting until the {new_version} tag appears in Gitlab", "bold"))
        gitlab_tag = None
        while not gitlab_tag:
            try:
                gitlab_tag = datadog_agent.tags.get(str(new_version))
            except GitlabError:
                continue

            sleep(5)

        print(color_message("Creating RC pipeline", "bold"))

        # Step 2: Run the RC pipeline

        run(
            ctx,
            git_ref=gitlab_tag.name,
            use_release_entries=True,
            repo_branch="beta",
            deploy=True,
            rc_build=True,
            rc_k8s_deployments=k8s_deployments,
        )


@task(help={'key': "Path to an existing release.json key, separated with double colons, eg. 'last_stable::6'"})
def set_release_json(ctx, key, value, agent6=False):
    with agent_context(ctx, major_version=6 if agent6 else 7, mutable=True):
        release_json = load_release_json()
        path = key.split('::')
        current_node = release_json
        for key_idx in range(len(path)):
            key = path[key_idx]
            if key not in current_node:
                raise Exit(code=1, message=f"Couldn't find '{key}' in release.json")
            if key_idx == len(path) - 1:
                current_node[key] = value
                break
            else:
                current_node = current_node[key]
        _save_release_json(release_json)


@task(help={'key': "Path to the release.json key, separated with double colons, eg. 'last_stable::6'"})
def get_release_json_value(ctx, key, agent6=False):
    with agent_context(ctx, major_version=6 if agent6 else 7, mutable=True):
        release_json = _get_release_json_value(key)
        print(release_json)


def create_and_update_release_branch(
    ctx, repo, release_branch, base_branch: str | None = None, base_directory="~/dd", upstream="origin"
):
    """Create and push a release branch to `repo`.

    Args:
        base_branch: Branch from which we create the release branch. Default branch if `None`.
    """

    # Perform branch out in all required repositories
    with ctx.cd(f"{base_directory}/{repo}"):
        # Step 1 - Create a local branch out from the default branch

        print(color_message(f"Working repository: {repo}", "bold"))
        main_branch = (
            base_branch or ctx.run(f"git remote show {upstream} | grep \"HEAD branch\" | sed 's/.*: //'").stdout.strip()
        )
        ctx.run(f"git checkout {main_branch}")
        ctx.run("git pull")
        print(color_message(f"Branching out to {release_branch}", "bold"))
        ctx.run(f"git checkout -b {release_branch}")

        # Step 2 - Push newly created release branch to the remote repository

        print(color_message("Pushing new branch to the upstream repository", "bold"))
        res = ctx.run(f"git push --set-upstream {upstream} {release_branch}", warn=True)
        if res.exited is None or res.exited > 0:
            raise Exit(
                color_message(
                    f"Could not push branch {release_branch} to the upstream '{upstream}'. Please push it manually.",
                    "red",
                ),
                code=1,
            )


# TODO: unfreeze is the former name of this task, kept for backward compatibility. Remove in a few weeks.
@task(help={'upstream': "Remote repository name (default 'origin')"}, aliases=["unfreeze"])
def create_release_branches(ctx, base_directory="~/dd", major_version: int = 7, upstream="origin", check_state=True):
    """Create and push release branches in Agent repositories and update them.

    That includes:
        - creates a release branch in datadog-agent, datadog-agent-macos, omnibus-ruby and omnibus-software repositories,
        - updates release.json on new datadog-agent branch to point to newly created release branches in nightly section
        - updates entries in .gitlab-ci.yml and .gitlab/notify/notify.yml which depend on local branch name

    Args:
        base_directory: Path to the directory where dd repos are cloned, defaults to ~/dd, but can be overwritten.

    Notes:
        This requires a Github token (either in the GITHUB_TOKEN environment variable, or in the MacOS keychain),
        with 'repo' permissions.
        This also requires that there are no local uncommitted changes, that the current branch is 'main' or the
        release branch, and that no branch named 'release/<new rc version>' already exists locally or upstream.
    """

    with agent_context(ctx, major_version=major_version):
        github = GithubAPI(repository=GITHUB_REPO_NAME)

        current = current_version(ctx, major_version)
        next = current.next_version(bump_minor=True)
        current.rc = False
        current.devel = False
        next.devel = False

        # Strings with proper branch/tag names
        release_branch = current.branch()

        # Step 0: checks
        ctx.run("git fetch")

        if check_state:
            print(color_message("Checking repository state", "bold"))
            check_clean_branch_state(ctx, github, release_branch)

        if not yes_no_question(
            f"This task will create new branches with the name '{release_branch}' in repositories: {', '.join(UNFREEZE_REPOS)}. Is this OK?",
            color="orange",
            default=False,
        ):
            raise Exit(color_message("Aborting.", "red"), code=1)

        # Step 1 - Create release branches in all required repositories

        base_branch = DEFAULT_AGENT6_BRANCH if major_version == 6 else None

        for repo in UNFREEZE_REPOS:
            create_and_update_release_branch(
                ctx, repo, release_branch, base_branch=base_branch, base_directory=base_directory, upstream=upstream
            )

<<<<<<< HEAD
        # create the backport label in the Agent repo
        print(color_message("Creating backport label in the Agent repository", Color.BOLD))
        github.create_label(
            f'backport/{release_branch}',
            BACKPORT_LABEL_COLOR,
            f'Automatically create a backport PR to {release_branch}',
=======
        res = ctx.run(f"git push --set-upstream {upstream} {milestone_branch}", warn=True)
        if res.exited is None or res.exited > 0:
            raise Exit(
                color_message(
                    f"Could not push branch {milestone_branch} to the upstream '{upstream}'. Please push it manually and then open a PR against {release_branch}.",
                    "red",
                ),
                code=1,
            )

        create_release_pr(
            f"[release] Update current milestone to {next}",
            get_default_branch(),
            milestone_branch,
            next,
>>>>>>> 29ca9d10
        )

        # Step 2 - Create PRs with new settings in datadog-agent repository

        with ctx.cd(f"{base_directory}/{UNFREEZE_REPO_AGENT}"):
            # Step 2.0 - Create milestone update
            milestone_branch = f"release_milestone-{int(time.time())}"
            ctx.run(f"git switch -c {milestone_branch}")
            rj = load_release_json()
            rj["current_milestone"] = f"{next}"
            _save_release_json(rj)
            # Commit release.json
            ctx.run("git add release.json")
            ok = try_git_command(ctx, f"git commit -m 'Update release.json with current milestone to {next}'")

            if not ok:
                raise Exit(
                    color_message(
                        f"Could not create commit. Please commit manually and push the commit to the {milestone_branch} branch.",
                        "red",
                    ),
                    code=1,
                )

            res = ctx.run(f"git push --set-upstream {upstream} {milestone_branch}", warn=True)
            if res.exited is None or res.exited > 0:
                raise Exit(
                    color_message(
                        f"Could not push branch {milestone_branch} to the upstream '{upstream}'. Please push it manually and then open a PR against {release_branch}.",
                        "red",
                    ),
                    code=1,
                )

            create_release_pr(
                f"[release] Update current milestone to {next}",
                "main",
                milestone_branch,
                next,
            )

            # Step 2.1 - Update release.json
            update_branch = f"{release_branch}-updates"

            ctx.run(f"git checkout {release_branch}")
            ctx.run(f"git checkout -b {update_branch}")

            set_new_release_branch(release_branch)

<<<<<<< HEAD
            # Step 1.2 - In datadog-agent repo update gitlab-ci.yaml and notify.yml jobs
            for file in GITLAB_FILES_TO_UPDATE:
                with open(file) as gl:
                    file_content = gl.readlines()
=======
            with open(file, "w") as gl:
                for line in file_content:
                    if re.search(rf"compare_to: {get_default_branch()}", line):
                        gl.write(line.replace(get_default_branch(), f"{release_branch}"))
                    else:
                        gl.write(line)
>>>>>>> 29ca9d10

                with open(file, "w") as gl:
                    for line in file_content:
                        if re.search(r"compare_to: main", line):
                            gl.write(line.replace("main", f"{release_branch}"))
                        else:
                            gl.write(line)

            # Step 1.3 - Commit new changes
            ctx.run("git add release.json .gitlab-ci.yml .gitlab/notify/notify.yml")
            ok = try_git_command(
                ctx, f"git commit -m 'Update release.json, .gitlab-ci.yml and notify.yml with {release_branch}'"
            )
            if not ok:
                raise Exit(
                    color_message(
                        f"Could not create commit. Please commit manually and push the commit to the {release_branch} branch.",
                        "red",
                    ),
                    code=1,
                )

            # Step 1.4 - Push branch and create PR
            print(color_message("Pushing new branch to the upstream repository", "bold"))
            res = ctx.run(f"git push --set-upstream {upstream} {update_branch}", warn=True)
            if res.exited is None or res.exited > 0:
                raise Exit(
                    color_message(
                        f"Could not push branch {update_branch} to the upstream '{upstream}'. Please push it manually and then open a PR against {release_branch}.",
                        "red",
                    ),
                    code=1,
                )

            create_release_pr(
                f"[release] Update release.json and gitlab files for {release_branch} branch",
                release_branch,
                update_branch,
                current,
            )


def _update_last_stable(_, version, major_version: int = 7):
    """
    Updates the last_release field(s) of release.json and returns the current milestone
    """
    release_json = load_release_json()
    # If the release isn't a RC, update the last stable release field
    version.major = major_version
    release_json['last_stable'][str(major_version)] = str(version)
    _save_release_json(release_json)

    return release_json["current_milestone"]


def _get_agent6_latest_release(gh):
    return max((r for r in gh.get_releases() if r.title.startswith('6.')), key=lambda r: r.created_at).title


@task
def cleanup(ctx, major_version: int = 7):
    """Perform the post release cleanup steps

    Currently this:
      - Updates the scheduled nightly pipeline to target the new stable branch
      - Updates the release.json last_stable fields
    """

    gh = GithubAPI()
    if major_version == 6:
        latest_release = _get_agent6_latest_release(gh)
    else:
        latest_release = gh.latest_release()
    match = VERSION_RE.search(latest_release)
    if not match:
        raise Exit(f'Unexpected version fetched from github {latest_release}', code=1)
<<<<<<< HEAD
=======
    version = _create_version_from_match(match)
    current_milestone = _update_last_stable(ctx, version)

    # create pull request to update last stable version
    main_branch = get_default_branch()
    cleanup_branch = f"release/{version}-cleanup"
    ctx.run(f"git checkout -b {cleanup_branch}")
    ctx.run("git add release.json")

    commit_message = f"Update last_stable to {version}"
    ok = try_git_command(ctx, f"git commit -m '{commit_message}'")
    if not ok:
        raise Exit(
            color_message(
                f"Could not create commit. Please commit manually with:\ngit commit -m {commit_message}\n, push the {cleanup_branch} branch and then open a PR against {main_branch}.",
                "red",
            ),
            code=1,
        )
>>>>>>> 29ca9d10

    with agent_context(ctx, major_version=major_version, mutable=True):
        version = _create_version_from_match(match)
        current_milestone = _update_last_stable(ctx, version, major_version=major_version)

        # create pull request to update last stable version
        main_branch = "main"
        cleanup_branch = f"release/{version}-cleanup"
        ctx.run(f"git checkout -b {cleanup_branch}")
        ctx.run("git add release.json")

        commit_message = f"Update last_stable to {version}"
        ok = try_git_command(ctx, f"git commit -m '{commit_message}'")
        if not ok:
            raise Exit(
                color_message(
                    f"Could not create commit. Please commit manually with:\ngit commit -m {commit_message}\n, push the {cleanup_branch} branch and then open a PR against {main_branch}.",
                    "red",
                ),
                code=1,
            )

        if not ctx.run(f"git push --set-upstream origin {cleanup_branch}", warn=True):
            raise Exit(
                color_message(
                    f"Could not push branch {cleanup_branch} to the upstream 'origin'. Please push it manually and then open a PR against {main_branch}.",
                    "red",
                ),
                code=1,
            )

        create_release_pr(commit_message, main_branch, cleanup_branch, version, milestone=current_milestone)

    if major_version != 6:
        edit_schedule(ctx, 2555, ref=version.branch())


@task
def check_omnibus_branches(ctx):
    base_branch = _get_release_json_value('base_branch')
    if base_branch == get_default_branch():
        omnibus_ruby_branch = DEFAULT_BRANCHES['omnibus-ruby']
        omnibus_software_branch = DEFAULT_BRANCHES['omnibus-software']
    else:
        omnibus_ruby_branch = base_branch
        omnibus_software_branch = base_branch

    def _check_commit_in_repo(repo_name, branch, release_json_field):
        with tempfile.TemporaryDirectory() as tmpdir:
            ctx.run(
                f'git clone --depth=50 https://github.com/DataDog/{repo_name} --branch {branch} {tmpdir}/{repo_name}',
                hide='stdout',
            )
            for version in ['nightly', 'nightly-a7']:
                commit = _get_release_json_value(f'{version}::{release_json_field}')
                if ctx.run(f'git -C {tmpdir}/{repo_name} branch --contains {commit}', warn=True, hide=True).exited != 0:
                    raise Exit(
                        code=1,
                        message=f'{repo_name} commit ({commit}) is not in the expected branch ({branch}). The PR is not mergeable',
                    )
                else:
                    print(f'[{version}] Commit {commit} was found in {repo_name} branch {branch}')

    _check_commit_in_repo('omnibus-ruby', omnibus_ruby_branch, 'OMNIBUS_RUBY_VERSION')
    _check_commit_in_repo('omnibus-software', omnibus_software_branch, 'OMNIBUS_SOFTWARE_VERSION')

    return True


@task
def update_build_links(_, new_version, patch_version=False):
    """Updates Agent release candidates build links on https://datadoghq.atlassian.net/wiki/spaces/agent/pages/2889876360/Build+links

    Args:
        new_version: Should be given as an Agent 7 RC version, ie. '7.50.0-rc.1' format. Does not support patch version unless patch_version is set to True.
        patch_version: If set to True, then task can be used for patch releases (3 digits), ie. '7.50.1-rc.1' format. Otherwise patch release number will be considered as invalid.

    Notes:
        Attlasian credentials are required to be available as ATLASSIAN_USERNAME and ATLASSIAN_PASSWORD as environment variables.
        ATLASSIAN_USERNAME is typically an email address.
        ATLASSIAN_PASSWORD is a token. See: https://id.atlassian.com/manage-profile/security/api-tokens
    """

    from atlassian import Confluence
    from atlassian.confluence import ApiError

    BUILD_LINKS_PAGE_ID = 2889876360

    match = RC_VERSION_RE.match(new_version) if patch_version else MINOR_RC_VERSION_RE.match(new_version)
    if not match:
        raise Exit(
            color_message(
                f"{new_version} is not a valid {'patch' if patch_version else 'minor'} Agent RC version number/tag.\nCorrect example: 7.50{'.1' if patch_version else '.0'}-rc.1",
                "red",
            ),
            code=1,
        )

    username = os.getenv("ATLASSIAN_USERNAME")
    password = os.getenv("ATLASSIAN_PASSWORD")

    if username is None or password is None:
        raise Exit(
            color_message(
                "No Atlassian credentials provided. Run inv --help update-build-links for more details.",
                "red",
            ),
            code=1,
        )

    confluence = Confluence(url="https://datadoghq.atlassian.net/", username=username, password=password)

    content = confluence.get_page_by_id(page_id=BUILD_LINKS_PAGE_ID, expand="body.storage")

    title = content["title"]
    current_version = title.split()[-1].strip()
    body = content["body"]["storage"]["value"]

    title = title.replace(current_version, new_version)

    patterns = _create_build_links_patterns(current_version, new_version)

    for key in patterns:
        body = body.replace(key, patterns[key])

    print(color_message(f"Updating QA Build links page with {new_version}", "bold"))

    try:
        confluence.update_page(BUILD_LINKS_PAGE_ID, title, body=body)
    except ApiError as e:
        raise Exit(
            color_message(
                f"Failed to update confluence page. Reason: {e.reason}",
                "red",
            ),
            code=1,
        ) from e
    print(color_message("Build links page updated", "green"))


def _create_build_links_patterns(current_version, new_version):
    patterns = {}

    current_minor_version = current_version[1:]
    new_minor_version = new_version[1:]

    patterns[current_minor_version] = new_minor_version
    patterns[current_minor_version.replace("rc.", "rc-")] = new_minor_version.replace("rc.", "rc-")
    patterns[current_minor_version.replace("-rc", "~rc")] = new_minor_version.replace("-rc", "~rc")
    patterns[current_minor_version[1:].replace("-rc", "~rc")] = new_minor_version[1:].replace("-rc", "~rc")

    return patterns


@task
def get_active_release_branch(_, agent6=False):
    """Determine what is the current active release branch for the Agent.

    If release started and code freeze is in place - main branch is considered active.
    If release started and code freeze is over - release branch is considered active.
    """

    gh = GithubAPI()
    next_version = get_next_version(gh, latest_release=_get_agent6_latest_release(gh) if agent6 else None)
    release_branch = gh.get_branch(next_version.branch())
    if release_branch:
        print(f"{release_branch.name}")
    else:
<<<<<<< HEAD
        print(DEFAULT_AGENT6_BRANCH if agent6 else "main")
=======
        print(get_default_branch())
>>>>>>> 29ca9d10


@task
def get_unreleased_release_branches(_):
    """
    Determine what are the current active release branches for the Agent.
    """
    gh = GithubAPI()
    print(json.dumps([branch.name for branch in gh.latest_unreleased_release_branches()]))


def get_next_version(gh, latest_release=None):
    latest_release = latest_release or gh.latest_release()
    current_version = _create_version_from_match(VERSION_RE.search(latest_release))
    return current_version.next_version(bump_minor=True)


@task
def generate_release_metrics(ctx, milestone, freeze_date, release_date):
    """Task to run after the release is done to generate release metrics.

    Args:
        milestone: Github milestone number for the release. Expected format like '7.54.0'
        freeze_date: Date when the code freeze was started. Expected format YYYY-MM-DD, like '2022-02-01'
        release_date: Date when the release was done. Expected format YYYY-MM-DD, like '2022-09-15'

    Notes:
        Results are formatted in a way that can be easily copied to https://docs.google.com/spreadsheets/d/1r39CtyuvoznIDx1JhhLHQeAzmJB182n7ln8nToiWQ8s/edit#gid=1490566519
        Copy paste numbers to the respective sheets and select 'Split text to columns'.
    """

    # Step 1: Lead Time for Changes data
    lead_time = get_release_lead_time(freeze_date, release_date)
    print("Lead Time for Changes data")
    print("--------------------------")
    print(lead_time)

    # Step 2: Agent stability data
    prs = get_prs_metrics(milestone, freeze_date)
    print("\n")
    print("Agent stability data")
    print("--------------------")
    print(f"{prs['total']}, {prs['before_freeze']}, {prs['on_freeze']}, {prs['after_freeze']}")

    # Step 3: Code changes
    code_stats = ctx.run(
        f"git log --shortstat {milestone}-devel..{milestone} | grep \"files changed\" | awk '{{files+=$1; inserted+=$4; deleted+=$6}} END {{print files,\",\", inserted,\",\", deleted}}'",
        hide=True,
    ).stdout.strip()
    print("\n")
    print("Code changes")
    print("------------")
    print(code_stats)


@task
def create_schedule(_, version, freeze_date):
    """Create confluence pages for the release schedule.

    Args:
        freeze_date: Date when the code freeze was started. Expected format YYYY-MM-DD, like '2022-02-01'
    """

    required_environment_variables = ["ATLASSIAN_USERNAME", "ATLASSIAN_PASSWORD"]
    if not all(key in os.environ for key in required_environment_variables):
        raise Exit(f"You must set {required_environment_variables} environment variables to use this task.", code=1)
    release_page = create_release_page(version, date.fromisoformat(freeze_date))
    print(f"Release schedule pages {release_page['url']} {color_message('successfully created', 'green')}")


@task
def chase_release_managers(_, version):
    url, missing_teams = get_release_page_info(version)
    github_slack_map = load_and_validate("github_slack_map.yaml", "DEFAULT_SLACK_CHANNEL", DEFAULT_SLACK_CHANNEL)
    channels = set()

    for team in missing_teams:
        channel = github_slack_map.get(f"@datadog/{team}")
        if channel:
            channels.add(channel)
        else:
            print(color_message(f"Missing slack channel for {team}", Color.RED))

    message = f"Hello :wave:\nCould you please update the `datadog-agent` <{url}|release coordination page> with the RM for your team?\nThanks in advance"

    from slack_sdk import WebClient

    client = WebClient(os.environ["SLACK_API_TOKEN"])
    for channel in sorted(channels):
        print(f"Sending message to {channel}")
        client.chat_postMessage(channel=channel, text=message)


@task
def chase_for_qa_cards(_, version):
    from slack_sdk import WebClient

    cards = list_not_closed_qa_cards(version)
    if not cards:
        print(f"[{color_message('OK', Color.GREEN)}] No QA cards to chase")
        return
    grouped_cards = defaultdict(list)
    for card in cards:
        grouped_cards[card["fields"]["project"]["key"]].append(card)
    GITHUB_SLACK_MAP = load_and_validate("github_slack_map.yaml", "DEFAULT_SLACK_CHANNEL", DEFAULT_SLACK_CHANNEL)
    GITHUB_JIRA_MAP = load_and_validate("github_jira_map.yaml", "DEFAULT_JIRA_PROJECT", DEFAULT_JIRA_PROJECT)
    client = WebClient(os.environ["SLACK_API_TOKEN"])
    print(f"Found {len(cards)} QA cards to chase")
    for project, cards in grouped_cards.items():
        team = next(team for team, jira_project in GITHUB_JIRA_MAP.items() if project == jira_project)
        channel = GITHUB_SLACK_MAP[team]
        print(f" - {channel} for {[card['key'] for card in cards]}")
        card_links = ", ".join(
            [f"<https://datadoghq.atlassian.net/browse/{card['key']}|{card['key']}>" for card in cards]
        )
        message = f"Hello :wave:\nCould you please update the QA cards {card_links} for the {version} release?\nThanks in advance"
        client.chat_postMessage(channel=channel, text=message)


@task
def check_for_changes(ctx, release_branch, warning_mode=False, major_version="7"):
    """
    Check if there was any modification on the release repositories since last release candidate.
    """
    next_version = next_rc_version(ctx, major_version)
    repo_data = generate_repo_data(warning_mode, next_version, release_branch)
    changes = 'false'
    for repo_name, repo in repo_data.items():
        head_commit = get_last_commit(ctx, repo_name, repo['branch'])
        last_tag_commit, last_tag_name = get_last_release_tag(ctx, repo_name, next_version.tag_pattern())
        if last_tag_commit != "" and last_tag_commit != head_commit:
            changes = 'true'
            print(f"{repo_name} has new commits since {last_tag_name}", file=sys.stderr)
            if warning_mode:
                team = "agent-integrations"
                emails = release_manager(next_version.clone(), team)
                warn_new_commits(emails, team, repo['branch'], next_version)
            else:
                if repo_name not in ["datadog-agent", "integrations-core"]:
                    with clone(ctx, repo_name, repo['branch'], options="--filter=blob:none --no-checkout"):
                        # We can add the new commit now to be used by release candidate creation
                        print(f"Creating new tag {next_version} on {repo_name}", file=sys.stderr)
                        ctx.run(f"git tag {next_version}")
                        ctx.run(f"git push origin tag {next_version}")
            # This repo has changes, the next check is not needed
            continue
        if repo_name != "datadog-agent" and last_tag_name != repo['previous_tag']:
            changes = 'true'
            print(
                f"{repo_name} has a new tag {last_tag_name} since last release candidate (was {repo['previous_tag']})",
                file=sys.stderr,
            )
    # Send a value for the create_rc_pr.yml workflow
    print(changes)


@task
def create_qa_cards(ctx, tag):
    """
    Automate the call to ddqa
    """
    from tasks.libs.releasing.qa import get_labels, setup_ddqa

    version = _create_version_from_match(VERSION_RE.match(tag))
    if not version.rc:
        print(f"{tag} is not a release candidate, skipping")
        return
    setup_ddqa(ctx)
    ctx.run(f"ddqa --auto create {version.previous_rc_version()} {tag} {get_labels(version)}")


@task
def create_github_release(_ctx, version, draft=True):
    """
    Create a GitHub release for the given tag.
    """
    import pandoc

    sections = (
        ("Agent", "CHANGELOG.rst"),
        ("Datadog Cluster Agent", "CHANGELOG-DCA.rst"),
    )

    notes = []

    for section, filename in sections:
        text = pandoc.write(pandoc.read(file=filename), format="markdown_strict", options=["--wrap=none"])

        header_found = False
        lines = []

        # Extract the section for the given version
        for line in text.splitlines():
            # Move to the right section
            if line.startswith("## " + version):
                header_found = True
                continue

            if header_found:
                # Next version found, stop
                if line.startswith("## "):
                    break
                lines.append(line)

        # if we found the header, add the section to the final release note
        if header_found:
            notes.append(f"# {section}")
            notes.extend(lines)

    if not notes:
        print(f"No release notes found for {version}")
        raise Exit(code=1)

    github = GithubAPI()
    release = github.create_release(
        version,
        "\n".join(notes),
        draft=draft,
    )

    print(f"Link to the release note: {release.html_url}")<|MERGE_RESOLUTION|>--- conflicted
+++ resolved
@@ -13,7 +13,6 @@
 import tempfile
 import time
 from collections import defaultdict
-from contextlib import contextmanager
 from datetime import date
 from time import sleep
 
@@ -25,26 +24,21 @@
 from tasks.libs.ciproviders.gitlab_api import get_gitlab_repo
 from tasks.libs.common.color import Color, color_message
 from tasks.libs.common.constants import (
-<<<<<<< HEAD
-    DEFAULT_AGENT6_BRANCH,
-    DEFAULT_BRANCH,
-=======
->>>>>>> 29ca9d10
     GITHUB_REPO_NAME,
 )
 from tasks.libs.common.git import (
     check_base_branch,
     check_clean_branch_state,
-    check_uncommitted_changes,
     clone,
-    get_current_branch,
     get_default_branch,
     get_last_commit,
     get_last_release_tag,
+    is_agent6,
     try_git_command,
 )
 from tasks.libs.common.gomodules import get_default_modules
 from tasks.libs.common.user_interactions import yes_no_question
+from tasks.libs.common.worktree import WORKTREE_DIRECTORY, agent_context
 from tasks.libs.pipeline.notifications import (
     DEFAULT_JIRA_PROJECT,
     DEFAULT_SLACK_CHANNEL,
@@ -74,11 +68,11 @@
     RC_VERSION_RE,
     VERSION_RE,
     _create_version_from_match,
-    check_version,
     current_version,
     next_final_version,
     next_rc_version,
 )
+from tasks.libs.types.version import Version
 from tasks.pipeline import edit_schedule, run
 from tasks.release_metrics.metrics import get_prs_metrics, get_release_lead_time
 
@@ -89,127 +83,65 @@
 
 BACKPORT_LABEL_COLOR = "5319e7"
 
-is_agent6_context = False
-
-
-def get_version_from_branch(branch: str) -> str:
-    return branch.removesuffix('.x') + '.0'
-
-
-def set_agent6_context(
-    ctx, version: str | None = None, major_version: int | None = None, allow_stash=False, echo_switch_info=True
-) -> dict:
-    """Change the context to the agent6 branch.
-
-    The branch can be overriden by setting the AGENT6_BRANCH environment variable.
-
-    Note:
-        Should be used only for operations modifying agent6 files.
-        Prefer using agent_context for read only operations.
-
-    Returns:
-        Dict of {'branch_switched', 'stashed', 'base_branch', 'branch'}
-    """
-
-    global is_agent6_context
-
-    base_branch = get_current_branch(ctx)
-
-    assert (
-        version or major_version and not (version and major_version)
-    ), "Exactly one of version or major_version is required"
-
-    if major_version:
-        branch = DEFAULT_AGENT6_BRANCH
-        version = version or get_version_from_branch(branch)
-    else:
-        branch = version[:4] + '.x'
-
-    branch = os.getenv('AGENT6_BRANCH', branch)
-
-    check_version(version, agent6=version.startswith('6.'))
-
-    # Ensure this branch exists
-    assert len(ctx.run(f'git branch --list {branch}', hide=True).stdout.strip()), f"Branch {branch} does not exist"
-
-    info = {'branch_switched': False, 'stashed': False, 'base_branch': base_branch, 'branch': branch}
-
-    # Already on the target branch
-    if base_branch == branch:
-        return info
-
-    should_stash = check_uncommitted_changes(ctx)
-
-    assert not (should_stash and not allow_stash), "Uncommitted changes detected, aborting"
-
-    # Save + change branch
-    if should_stash:
-        print(color_message("Stashing uncommitted changes", "bold"))
-        print(f'{color_message("Agent6", "bold")}: Stashing uncommitted changes')
-        ctx.run("git stash -u", hide=True)
-        info['stashed'] = True
-    print(f'{color_message("Agent6", "bold")}: Checking out to {branch}')
-    ctx.run(f"git switch {branch}", hide=True)
-    info['branch_switched'] = True
-    is_agent6_context = True
-
-    if echo_switch_info:
-        print(f'{color_message("Agent6", "bold")}: Switched to {branch} branch to perform agent6 operations')
-
-    return info
-
-
-@contextmanager
-def agent_context(ctx, version: str | None = None, major_version: int | None = None, mutable=False):
-    """If the version is 6.XX.X, checkout temporarily (or constantly if `mutable`) to the 6.XX.x branch (or $AGENT_6_BRANCH if set).
-
-    Args:
-        version: Agent full version ('6.53.0', '7.42.2-rc.1', etc.).
-        mutable: Won't leave the context and will disallow squashes if set to True.
+
+def deduce_and_ask_version(ctx, branch, as_str=True) -> str | Version:
+    release_version = get_next_version_from_branch(ctx, branch, as_str=as_str)
+
+    if yes_no_question(
+        f'Version {release_version} deduced from branch {branch}. Is this the version you want to use?',
+        color="orange",
+        default=False,
+    ):
+        return release_version
+
+    raise Exit(color_message("Aborting.", "red"), code=1)
+
+
+# TODO A
+# def verify_version(version: str) -> None:
+#     assert VERSION_RE.match(version), f"Invalid version: {version}"
+
+
+# TODO A
+# def verify_version_nonrc(version: str) -> None:
+#     assert VERSION_RE.match(version), f"Invalid version: {version}"
+
+
+# TODO A
+# def get_branch_from_version(version: str) -> str:
+#     verify_version(version)
+
+#     return version.removesuffix('.0') + '.x'
+
+
+def get_all_version_tags(ctx) -> list[str]:
+    """Returns the tags for all the versions of the Agent in git."""
+
+    cmd = "bash -c 'git tag | grep -E \"^[0-9]\\.[0-9]+\\.[0-9]+$\"'"
+
+    return ctx.run(cmd, hide=True).stdout.strip().split('\n')
+
+
+def get_next_version_from_branch(ctx, branch: str, as_str=True) -> str | Version:
+    """Returns the latest version + 1 belonging to a branch.
 
     Example:
-        > with agent_context(ctx, "6.53.0"):
-        >     ctx.run("git status")  # 6.53.x branch
-    """
-
-    global is_agent6_context
-
-    assert (
-        version or major_version and not (version and major_version)
-    ), "Exactly one of version or major_version is required"
-
-    if version:
-        check_version(version, agent6=version.startswith('6.'))
-
-    if major_version == 6 or (version and version.startswith('6.')):
-        was_agent6_context = is_agent6_context
-
-        context_info = set_agent6_context(
-            ctx, version, major_version=major_version, allow_stash=not mutable, echo_switch_info=mutable
-        )
-
-        try:
-            yield
-        finally:
-            if mutable:
-                # Leaving the first agent 6 context
-                if not was_agent6_context:
-                    print(
-                        f'{color_message("Info", "blue")}: You are now in the Agent6 branch {context_info["branch"]}, you can `git switch {context_info["base_branch"]}` to go back to your previous branch'
-                    )
-            else:
-                is_agent6_context = was_agent6_context
-
-                # Go back + restore
-                print(f'{color_message("Agent6", "bold")}: Going back to {context_info["base_branch"]}')
-                ctx.run(f"git checkout {context_info['base_branch']}", hide=True)
-
-                if context_info['stashed']:
-                    print(f'{color_message("Agent6", "bold")}: Unstashing uncommitted changes')
-                    ctx.run("git stash pop", hide=True)
-    else:
-        # Nothing to do
-        yield
+        get_latest_version_from_branch("7.55.x") -> Version(7, 55, 4) if there are 7.55.0, 7.55.1, 7.55.2, 7.55.3 tags.
+        get_latest_version_from_branch("6.99.x") -> Version(6, 99, 0) if there are no 6.99.* tags.
+    """
+
+    re_branch = re.compile(r"^([0-9]\.[0-9]+\.)x$")
+
+    matched = re_branch.match(branch).group(1)
+
+    tags = [tuple(map(int, tag.split('.'))) for tag in get_all_version_tags(ctx) if tag.startswith(matched)]
+    versions = sorted(Version(*tag) for tag in tags)
+
+    minor, major = tuple(map(int, branch.split('.')[:2]))
+
+    latest = versions[-1].next_version(bump_patch=True) if versions else Version(minor, major, 0)
+
+    return str(latest) if as_str else latest
 
 
 @task
@@ -229,23 +161,23 @@
 
 
 @task
-def update_modules(ctx, agent_version, verify=True):
+def update_modules(ctx, release_branch):
     """Update internal dependencies between the different Agent modules.
 
     Args:
         verify: Checks for correctness on the Agent Version (on by default).
 
     Examples:
-        $ inv -e release.update-modules 7.27.0
-    """
-
-    if verify:
-        check_version(agent_version, agent6=agent_version.startswith('6.'))
-
-    with agent_context(ctx, agent_version, mutable=True):
-        for module in get_default_modules().values():
+        $ inv -e release.update-modules 7.27.x
+    """
+
+    agent_version = deduce_and_ask_version(ctx, release_branch)
+
+    with agent_context(ctx, release_branch):
+        modules = get_default_modules()
+        for module in modules.values():
             for dependency in module.dependencies:
-                dependency_mod = get_default_modules()[dependency]
+                dependency_mod = modules[dependency]
                 ctx.run(f"go mod edit -require={dependency_mod.dependency_path(agent_version)} {module.go_mod_path()}")
 
 
@@ -285,7 +217,7 @@
 
 
 @task
-def tag_modules(ctx, agent_version, commit="HEAD", verify=True, push=True, force=False, devel=False):
+def tag_modules(ctx, release_branch, commit="HEAD", push=True, force=False, devel=False):
     """Create tags for Go nested modules for a given Datadog Agent version.
     The version should be given as an Agent 7 version.
 
@@ -297,15 +229,14 @@
         devel: Will create -devel tags (used after creation of the release branch).
 
     Examples:
-        $ inv -e release.tag-modules 7.27.0                 # Create tags and push them to origin
-        $ inv -e release.tag-modules 7.27.0-rc.3 --no-push  # Create tags locally; don't push them
-        $ inv -e release.tag-modules 7.29.0-rc.3 --force    # Create tags (overwriting existing tags with the same name), force-push them to origin
-    """
-
-    if verify:
-        check_version(agent_version, agent6=agent_version.startswith('6.'))
-
-    with agent_context(ctx, agent_version):
+        $ inv -e release.tag-modules 7.27.x                 # Create tags and push them to origin
+        $ inv -e release.tag-modules 7.27.x --no-push       # Create tags locally; don't push them
+        $ inv -e release.tag-modules 7.29.x --force         # Create tags (overwriting existing tags with the same name), force-push them to origin
+    """
+
+    agent_version = deduce_and_ask_version(ctx, release_branch)
+
+    with agent_context(ctx, release_branch):
         force_option = __get_force_option(force)
         for module in get_default_modules().values():
             # Skip main module; this is tagged at tag_version via __tag_single_module.
@@ -316,7 +247,7 @@
 
 
 @task
-def tag_version(ctx, agent_version, commit="HEAD", verify=True, push=True, force=False, devel=False):
+def tag_version(ctx, release_branch, commit="HEAD", push=True, force=False, devel=False):
     """Create tags for a given Datadog Agent version.
     The version should be given as an Agent 7 version.
 
@@ -328,29 +259,28 @@
         devel: Will create -devel tags (used after creation of the release branch)
 
     Examples:
-        $ inv -e release.tag-version 7.27.0                 # Create tags and push them to origin
-        $ inv -e release.tag-version 7.27.0-rc.3 --no-push  # Create tags locally; don't push them
-        $ inv -e release.tag-version 7.29.0-rc.3 --force    # Create tags (overwriting existing tags with the same name), force-push them to origin
-    """
-
-    if verify:
-        check_version(agent_version, agent6=agent_version.startswith('6.'))
+        $ inv -e release.tag-version 7.27.x            # Create tags and push them to origin
+        $ inv -e release.tag-version 7.27.x --no-push  # Create tags locally; don't push them
+        $ inv -e release.tag-version 7.29.x --force    # Create tags (overwriting existing tags with the same name), force-push them to origin
+    """
+
+    agent_version = deduce_and_ask_version(ctx, release_branch)
 
     # Always tag the main module
     force_option = __get_force_option(force)
-    with agent_context(ctx, agent_version):
+    with agent_context(ctx, release_branch):
         __tag_single_module(ctx, get_default_modules()["."], agent_version, commit, push, force_option, devel)
     print(f"Created tags for version {agent_version}")
 
 
 @task
-def tag_devel(ctx, agent_version, commit="HEAD", verify=True, push=True, force=False):
-    tag_version(ctx, agent_version, commit, verify, push, force, devel=True)
-    tag_modules(ctx, agent_version, commit, verify, push, force, devel=True)
-
-
-@task
-def finish(ctx, major_version: int = 7, upstream="origin"):
+def tag_devel(ctx, release_branch, commit="HEAD", push=True, force=False):
+    tag_version(ctx, release_branch, commit, push, force, devel=True)
+    tag_modules(ctx, release_branch, commit, push, force, devel=True)
+
+
+@task
+def finish(ctx, release_branch, upstream="origin"):
     """Updates the release entry in the release.json file for the new version.
 
     Updates internal module dependencies with the new version.
@@ -358,9 +288,10 @@
 
     # Step 1: Preparation
 
+    major_version = int(release_branch.split('.')[0])
     print(f"Finishing release for major version {major_version}")
 
-    with agent_context(ctx, major_version=major_version, mutable=True):
+    with agent_context(ctx, release_branch):
         # NOTE: the release process assumes that at least one RC
         # was built before release.finish is used. It doesn't support
         # doing final version -> final version updates (eg. 7.32.0 -> 7.32.1
@@ -371,11 +302,9 @@
         new_version = next_final_version(ctx, major_version, False)
         update_release_json(new_version, new_version)
 
-        current_branch = get_current_branch(ctx)
-
         # Step 2: Update internal module dependencies
 
-        update_modules(ctx, str(new_version))
+        update_modules(ctx, str(new_version))  # TODO A: Not version but branch
 
         # Step 3: Branch out, commit change, push branch
 
@@ -437,14 +366,14 @@
 
         create_release_pr(
             f"Final updates for release.json and Go modules for {new_version} release + preludes",
-            current_branch,
+            release_branch,
             final_branch,
             new_version,
         )
 
 
 @task(help={'upstream': "Remote repository name (default 'origin')"})
-def create_rc(ctx, major_version: int = 7, patch_version=False, upstream="origin", slack_webhook=None):
+def create_rc(ctx, release_branch, patch_version=False, upstream="origin", slack_webhook=None):
     """Updates the release entries in release.json to prepare the next RC build.
 
     If the previous version of the Agent (determined as the latest tag on the
@@ -481,7 +410,9 @@
         release branch, and that no branch named 'release/<new rc version>' already exists locally or upstream.
     """
 
-    with agent_context(ctx, major_version=major_version):
+    major_version = int(release_branch.split('.')[0])
+
+    with agent_context(ctx, release_branch):
         github = GithubAPI(repository=GITHUB_REPO_NAME)
 
         # Get the version of the highest major: useful for some logging & to get
@@ -500,33 +431,19 @@
         ctx.run("git fetch")
 
         # Check that the current and update branches are valid
-        current_branch = get_current_branch(ctx)
         update_branch = f"release/{new_highest_version}"
 
-<<<<<<< HEAD
         check_clean_branch_state(ctx, github, update_branch)
-        if not check_base_branch(current_branch, new_highest_version, agent6=True):
+        if not check_base_branch(release_branch, new_highest_version):
             raise Exit(
                 color_message(
-                    f"The branch you are on is neither {DEFAULT_BRANCH}, {DEFAULT_AGENT6_BRANCH} or the correct release branch ({new_highest_version.branch()}). Aborting.",
+                    f"The branch you are on is neither {get_default_branch()} or the correct release branch ({new_highest_version.branch()}). Aborting.",
                     "red",
                 ),
                 code=1,
             )
-=======
-    check_clean_branch_state(ctx, github, update_branch)
-    if not check_base_branch(current_branch, new_highest_version):
-        raise Exit(
-            color_message(
-                f"The branch you are on is neither {get_default_branch()} or the correct release branch ({new_highest_version.branch()}). Aborting.",
-                "red",
-            ),
-            code=1,
-        )
->>>>>>> 29ca9d10
 
         # Step 1: Update release entries
-
         print(color_message("Updating release entries", "bold"))
         new_version = next_rc_version(ctx, major_version, patch_version)
         update_release_json(new_version, new_final_version)
@@ -534,7 +451,7 @@
         # Step 2: Update internal module dependencies
 
         print(color_message("Updating Go modules", "bold"))
-        update_modules(ctx, str(new_highest_version))
+        update_modules(ctx, release_branch)
 
         # Step 3: branch out, commit change, push branch
 
@@ -556,7 +473,7 @@
         if not ok:
             raise Exit(
                 color_message(
-                    f"Could not create commit. Please commit manually, push the {update_branch} branch and then open a PR against {current_branch}.",
+                    f"Could not create commit. Please commit manually, push the {update_branch} branch and then open a PR against {release_branch}.",
                     "red",
                 ),
                 code=1,
@@ -567,7 +484,7 @@
         if res.exited is None or res.exited > 0:
             raise Exit(
                 color_message(
-                    f"Could not push branch {update_branch} to the upstream '{upstream}'. Please push it manually and then open a PR against {current_branch}.",
+                    f"Could not push branch {update_branch} to the upstream '{upstream}'. Please push it manually and then open a PR against {release_branch}.",
                     "red",
                 ),
                 code=1,
@@ -575,7 +492,7 @@
 
         pr_url = create_release_pr(
             f"[release] Update release.json and Go modules for {new_highest_version}",
-            current_branch,
+            release_branch,
             update_branch,
             new_final_version,
         )
@@ -589,7 +506,7 @@
 
 
 @task
-def build_rc(ctx, major_version: int = 7, patch_version=False, k8s_deployments=False):
+def build_rc(ctx, release_branch, patch_version=False, k8s_deployments=False):
     """To be done after the PR created by release.create-rc is merged, with the same options
     as release.create-rc.
 
@@ -600,7 +517,9 @@
         k8s_deployments: When set to True the child pipeline deploying to subset of k8s staging clusters will be triggered.
     """
 
-    with agent_context(ctx, major_version=major_version):
+    major_version = int(release_branch.split('.')[0])
+
+    with agent_context(ctx, release_branch):
         datadog_agent = get_gitlab_repo()
 
         # Get the version of the highest major: needed for tag_version and to know
@@ -613,28 +532,16 @@
         # Step 0: checks
 
         print(color_message("Checking repository state", "bold"))
+
         # Check that the base branch is valid
-        current_branch = get_current_branch(ctx)
-
-<<<<<<< HEAD
-        if not check_base_branch(current_branch, new_version, agent6=True):
+        if not check_base_branch(release_branch, new_version):
             raise Exit(
                 color_message(
-                    f"The branch you are on is neither {DEFAULT_BRANCH}, {DEFAULT_AGENT6_BRANCH} or the correct release branch ({new_version.branch()}). Aborting.",
+                    f"The branch you are on is neither {get_default_branch()} or the correct release branch ({new_version.branch()}). Aborting.",
                     "red",
                 ),
                 code=1,
             )
-=======
-    if not check_base_branch(current_branch, new_version):
-        raise Exit(
-            color_message(
-                f"The branch you are on is neither {get_default_branch()} or the correct release branch ({new_version.branch()}). Aborting.",
-                "red",
-            ),
-            code=1,
-        )
->>>>>>> 29ca9d10
 
         latest_commit = ctx.run("git --no-pager log --no-color -1 --oneline").stdout.strip()
 
@@ -657,8 +564,8 @@
         # tag_version only takes the highest version (Agent 7 currently), and creates
         # the tags for all supported versions
         # TODO: make it possible to do Agent 6-only or Agent 7-only tags?
-        tag_version(ctx, str(new_version), force=False)
-        tag_modules(ctx, str(new_version), force=False)
+        tag_version(ctx, release_branch, force=False)
+        tag_modules(ctx, release_branch, force=False)
 
         print(color_message(f"Waiting until the {new_version} tag appears in Gitlab", "bold"))
         gitlab_tag = None
@@ -686,8 +593,9 @@
 
 
 @task(help={'key': "Path to an existing release.json key, separated with double colons, eg. 'last_stable::6'"})
-def set_release_json(ctx, key, value, agent6=False):
-    with agent_context(ctx, major_version=6 if agent6 else 7, mutable=True):
+def set_release_json(ctx, release_branch, key, value):
+    # TODO A: skip checkout
+    with agent_context(ctx, release_branch):
         release_json = load_release_json()
         path = key.split('::')
         current_node = release_json
@@ -704,8 +612,8 @@
 
 
 @task(help={'key': "Path to the release.json key, separated with double colons, eg. 'last_stable::6'"})
-def get_release_json_value(ctx, key, agent6=False):
-    with agent_context(ctx, major_version=6 if agent6 else 7, mutable=True):
+def get_release_json_value(ctx, release_branch, key):
+    with agent_context(ctx, release_branch):
         release_json = _get_release_json_value(key)
         print(release_json)
 
@@ -748,7 +656,9 @@
 
 # TODO: unfreeze is the former name of this task, kept for backward compatibility. Remove in a few weeks.
 @task(help={'upstream': "Remote repository name (default 'origin')"}, aliases=["unfreeze"])
-def create_release_branches(ctx, base_directory="~/dd", major_version: int = 7, upstream="origin", check_state=True):
+def create_release_branches(
+    ctx, base_directory="~/dd", major_version: int = 7, upstream="origin", check_state=True, use_worktree=True
+):
     """Create and push release branches in Agent repositories and update them.
 
     That includes:
@@ -758,6 +668,7 @@
 
     Args:
         base_directory: Path to the directory where dd repos are cloned, defaults to ~/dd, but can be overwritten.
+        use_worktree: If True, will go to datadog-agent-worktree instead of datadog-agent.
 
     Notes:
         This requires a Github token (either in the GITHUB_TOKEN environment variable, or in the MacOS keychain),
@@ -766,18 +677,18 @@
         release branch, and that no branch named 'release/<new rc version>' already exists locally or upstream.
     """
 
-    with agent_context(ctx, major_version=major_version):
-        github = GithubAPI(repository=GITHUB_REPO_NAME)
-
-        current = current_version(ctx, major_version)
-        next = current.next_version(bump_minor=True)
-        current.rc = False
-        current.devel = False
-        next.devel = False
-
-        # Strings with proper branch/tag names
-        release_branch = current.branch()
-
+    github = GithubAPI(repository=GITHUB_REPO_NAME)
+
+    current = current_version(ctx, major_version)
+    next = current.next_version(bump_minor=True)
+    current.rc = False
+    current.devel = False
+    next.devel = False
+
+    # Strings with proper branch/tag names
+    release_branch = current.branch()
+
+    with agent_context(ctx, release_branch):
         # Step 0: checks
         ctx.run("git fetch")
 
@@ -794,42 +705,28 @@
 
         # Step 1 - Create release branches in all required repositories
 
-        base_branch = DEFAULT_AGENT6_BRANCH if major_version == 6 else None
+        base_branch = get_default_branch() if major_version == 6 else None
 
         for repo in UNFREEZE_REPOS:
+            # Use the worktree and not the main repo for the Agent
+            if use_worktree and repo == 'datadog-agent':
+                repo = WORKTREE_DIRECTORY.name
+
             create_and_update_release_branch(
                 ctx, repo, release_branch, base_branch=base_branch, base_directory=base_directory, upstream=upstream
             )
 
-<<<<<<< HEAD
         # create the backport label in the Agent repo
         print(color_message("Creating backport label in the Agent repository", Color.BOLD))
         github.create_label(
             f'backport/{release_branch}',
             BACKPORT_LABEL_COLOR,
             f'Automatically create a backport PR to {release_branch}',
-=======
-        res = ctx.run(f"git push --set-upstream {upstream} {milestone_branch}", warn=True)
-        if res.exited is None or res.exited > 0:
-            raise Exit(
-                color_message(
-                    f"Could not push branch {milestone_branch} to the upstream '{upstream}'. Please push it manually and then open a PR against {release_branch}.",
-                    "red",
-                ),
-                code=1,
-            )
-
-        create_release_pr(
-            f"[release] Update current milestone to {next}",
-            get_default_branch(),
-            milestone_branch,
-            next,
->>>>>>> 29ca9d10
         )
 
         # Step 2 - Create PRs with new settings in datadog-agent repository
 
-        with ctx.cd(f"{base_directory}/{UNFREEZE_REPO_AGENT}"):
+        with agent_context(ctx, release_branch) if use_worktree else ctx.cd(f"{base_directory}/{UNFREEZE_REPO_AGENT}"):
             # Step 2.0 - Create milestone update
             milestone_branch = f"release_milestone-{int(time.time())}"
             ctx.run(f"git switch -c {milestone_branch}")
@@ -874,19 +771,10 @@
 
             set_new_release_branch(release_branch)
 
-<<<<<<< HEAD
             # Step 1.2 - In datadog-agent repo update gitlab-ci.yaml and notify.yml jobs
             for file in GITLAB_FILES_TO_UPDATE:
                 with open(file) as gl:
                     file_content = gl.readlines()
-=======
-            with open(file, "w") as gl:
-                for line in file_content:
-                    if re.search(rf"compare_to: {get_default_branch()}", line):
-                        gl.write(line.replace(get_default_branch(), f"{release_branch}"))
-                    else:
-                        gl.write(line)
->>>>>>> 29ca9d10
 
                 with open(file, "w") as gl:
                     for line in file_content:
@@ -947,7 +835,7 @@
 
 
 @task
-def cleanup(ctx, major_version: int = 7):
+def cleanup(ctx, release_branch):
     """Perform the post release cleanup steps
 
     Currently this:
@@ -955,43 +843,22 @@
       - Updates the release.json last_stable fields
     """
 
-    gh = GithubAPI()
-    if major_version == 6:
-        latest_release = _get_agent6_latest_release(gh)
-    else:
-        latest_release = gh.latest_release()
-    match = VERSION_RE.search(latest_release)
-    if not match:
-        raise Exit(f'Unexpected version fetched from github {latest_release}', code=1)
-<<<<<<< HEAD
-=======
-    version = _create_version_from_match(match)
-    current_milestone = _update_last_stable(ctx, version)
-
-    # create pull request to update last stable version
-    main_branch = get_default_branch()
-    cleanup_branch = f"release/{version}-cleanup"
-    ctx.run(f"git checkout -b {cleanup_branch}")
-    ctx.run("git add release.json")
-
-    commit_message = f"Update last_stable to {version}"
-    ok = try_git_command(ctx, f"git commit -m '{commit_message}'")
-    if not ok:
-        raise Exit(
-            color_message(
-                f"Could not create commit. Please commit manually with:\ngit commit -m {commit_message}\n, push the {cleanup_branch} branch and then open a PR against {main_branch}.",
-                "red",
-            ),
-            code=1,
-        )
->>>>>>> 29ca9d10
-
-    with agent_context(ctx, major_version=major_version, mutable=True):
+    with agent_context(ctx, release_branch):
+        gh = GithubAPI()
+        major_version = int(release_branch.split('.')[0])
+        if major_version == 6:
+            latest_release = _get_agent6_latest_release(gh)
+        else:
+            latest_release = gh.latest_release()
+        match = VERSION_RE.search(latest_release)
+        if not match:
+            raise Exit(f'Unexpected version fetched from github {latest_release}', code=1)
+
         version = _create_version_from_match(match)
         current_milestone = _update_last_stable(ctx, version, major_version=major_version)
 
         # create pull request to update last stable version
-        main_branch = "main"
+        main_branch = get_default_branch()
         cleanup_branch = f"release/{version}-cleanup"
         ctx.run(f"git checkout -b {cleanup_branch}")
         ctx.run("git add release.json")
@@ -1023,35 +890,39 @@
 
 
 @task
-def check_omnibus_branches(ctx):
-    base_branch = _get_release_json_value('base_branch')
-    if base_branch == get_default_branch():
-        omnibus_ruby_branch = DEFAULT_BRANCHES['omnibus-ruby']
-        omnibus_software_branch = DEFAULT_BRANCHES['omnibus-software']
-    else:
-        omnibus_ruby_branch = base_branch
-        omnibus_software_branch = base_branch
-
-    def _check_commit_in_repo(repo_name, branch, release_json_field):
-        with tempfile.TemporaryDirectory() as tmpdir:
-            ctx.run(
-                f'git clone --depth=50 https://github.com/DataDog/{repo_name} --branch {branch} {tmpdir}/{repo_name}',
-                hide='stdout',
-            )
-            for version in ['nightly', 'nightly-a7']:
-                commit = _get_release_json_value(f'{version}::{release_json_field}')
-                if ctx.run(f'git -C {tmpdir}/{repo_name} branch --contains {commit}', warn=True, hide=True).exited != 0:
-                    raise Exit(
-                        code=1,
-                        message=f'{repo_name} commit ({commit}) is not in the expected branch ({branch}). The PR is not mergeable',
-                    )
-                else:
-                    print(f'[{version}] Commit {commit} was found in {repo_name} branch {branch}')
-
-    _check_commit_in_repo('omnibus-ruby', omnibus_ruby_branch, 'OMNIBUS_RUBY_VERSION')
-    _check_commit_in_repo('omnibus-software', omnibus_software_branch, 'OMNIBUS_SOFTWARE_VERSION')
-
-    return True
+def check_omnibus_branches(ctx, release_branch):
+    with agent_context(ctx, release_branch):
+        base_branch = _get_release_json_value('base_branch')
+        if base_branch == get_default_branch():
+            omnibus_ruby_branch = DEFAULT_BRANCHES['omnibus-ruby']
+            omnibus_software_branch = DEFAULT_BRANCHES['omnibus-software']
+        else:
+            omnibus_ruby_branch = base_branch
+            omnibus_software_branch = base_branch
+
+        def _check_commit_in_repo(repo_name, branch, release_json_field):
+            with tempfile.TemporaryDirectory() as tmpdir:
+                ctx.run(
+                    f'git clone --depth=50 https://github.com/DataDog/{repo_name} --branch {branch} {tmpdir}/{repo_name}',
+                    hide='stdout',
+                )
+                for version in ['nightly', 'nightly-a7']:
+                    commit = _get_release_json_value(f'{version}::{release_json_field}')
+                    if (
+                        ctx.run(f'git -C {tmpdir}/{repo_name} branch --contains {commit}', warn=True, hide=True).exited
+                        != 0
+                    ):
+                        raise Exit(
+                            code=1,
+                            message=f'{repo_name} commit ({commit}) is not in the expected branch ({branch}). The PR is not mergeable',
+                        )
+                    else:
+                        print(f'[{version}] Commit {commit} was found in {repo_name} branch {branch}')
+
+        _check_commit_in_repo('omnibus-ruby', omnibus_ruby_branch, 'OMNIBUS_RUBY_VERSION')
+        _check_commit_in_repo('omnibus-software', omnibus_software_branch, 'OMNIBUS_SOFTWARE_VERSION')
+
+        return True
 
 
 @task
@@ -1140,24 +1011,21 @@
 
 
 @task
-def get_active_release_branch(_, agent6=False):
-    """Determine what is the current active release branch for the Agent.
+def get_active_release_branch(ctx):
+    """Determine what is the current active release branch for the Agent within the release worktree.
 
     If release started and code freeze is in place - main branch is considered active.
     If release started and code freeze is over - release branch is considered active.
     """
 
-    gh = GithubAPI()
-    next_version = get_next_version(gh, latest_release=_get_agent6_latest_release(gh) if agent6 else None)
-    release_branch = gh.get_branch(next_version.branch())
-    if release_branch:
-        print(f"{release_branch.name}")
-    else:
-<<<<<<< HEAD
-        print(DEFAULT_AGENT6_BRANCH if agent6 else "main")
-=======
-        print(get_default_branch())
->>>>>>> 29ca9d10
+    with agent_context(ctx, branch=None, skip_checkout=True):
+        gh = GithubAPI()
+        next_version = get_next_version(gh, latest_release=_get_agent6_latest_release(gh) if is_agent6(ctx) else None)
+        release_branch = gh.get_branch(next_version.branch())
+        if release_branch:
+            print(f"{release_branch.name}")
+        else:
+            print(get_default_branch())
 
 
 @task
@@ -1278,40 +1146,42 @@
 
 
 @task
-def check_for_changes(ctx, release_branch, warning_mode=False, major_version="7"):
+def check_for_changes(ctx, release_branch, warning_mode=False):
     """
     Check if there was any modification on the release repositories since last release candidate.
     """
-    next_version = next_rc_version(ctx, major_version)
-    repo_data = generate_repo_data(warning_mode, next_version, release_branch)
-    changes = 'false'
-    for repo_name, repo in repo_data.items():
-        head_commit = get_last_commit(ctx, repo_name, repo['branch'])
-        last_tag_commit, last_tag_name = get_last_release_tag(ctx, repo_name, next_version.tag_pattern())
-        if last_tag_commit != "" and last_tag_commit != head_commit:
-            changes = 'true'
-            print(f"{repo_name} has new commits since {last_tag_name}", file=sys.stderr)
-            if warning_mode:
-                team = "agent-integrations"
-                emails = release_manager(next_version.clone(), team)
-                warn_new_commits(emails, team, repo['branch'], next_version)
-            else:
-                if repo_name not in ["datadog-agent", "integrations-core"]:
-                    with clone(ctx, repo_name, repo['branch'], options="--filter=blob:none --no-checkout"):
-                        # We can add the new commit now to be used by release candidate creation
-                        print(f"Creating new tag {next_version} on {repo_name}", file=sys.stderr)
-                        ctx.run(f"git tag {next_version}")
-                        ctx.run(f"git push origin tag {next_version}")
-            # This repo has changes, the next check is not needed
-            continue
-        if repo_name != "datadog-agent" and last_tag_name != repo['previous_tag']:
-            changes = 'true'
-            print(
-                f"{repo_name} has a new tag {last_tag_name} since last release candidate (was {repo['previous_tag']})",
-                file=sys.stderr,
-            )
-    # Send a value for the create_rc_pr.yml workflow
-    print(changes)
+    with agent_context(ctx, release_branch):
+        major_version = int(release_branch.split('.')[0])
+        next_version = next_rc_version(ctx, major_version)
+        repo_data = generate_repo_data(warning_mode, next_version, release_branch)
+        changes = 'false'
+        for repo_name, repo in repo_data.items():
+            head_commit = get_last_commit(ctx, repo_name, repo['branch'])
+            last_tag_commit, last_tag_name = get_last_release_tag(ctx, repo_name, next_version.tag_pattern())
+            if last_tag_commit != "" and last_tag_commit != head_commit:
+                changes = 'true'
+                print(f"{repo_name} has new commits since {last_tag_name}", file=sys.stderr)
+                if warning_mode:
+                    team = "agent-integrations"
+                    emails = release_manager(next_version.clone(), team)
+                    warn_new_commits(emails, team, repo['branch'], next_version)
+                else:
+                    if repo_name not in ["datadog-agent", "integrations-core"]:
+                        with clone(ctx, repo_name, repo['branch'], options="--filter=blob:none --no-checkout"):
+                            # We can add the new commit now to be used by release candidate creation
+                            print(f"Creating new tag {next_version} on {repo_name}", file=sys.stderr)
+                            ctx.run(f"git tag {next_version}")
+                            ctx.run(f"git push origin tag {next_version}")
+                # This repo has changes, the next check is not needed
+                continue
+            if repo_name != "datadog-agent" and last_tag_name != repo['previous_tag']:
+                changes = 'true'
+                print(
+                    f"{repo_name} has a new tag {last_tag_name} since last release candidate (was {repo['previous_tag']})",
+                    file=sys.stderr,
+                )
+        # Send a value for the create_rc_pr.yml workflow
+        print(changes)
 
 
 @task
