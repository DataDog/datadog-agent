"""
Release helper tasks
"""

import hashlib
import json
import re
import sys
from collections import OrderedDict
from datetime import date
from time import sleep

from invoke import Failure, task
from invoke.exceptions import Exit

from .libs.common.color import color_message
from .libs.common.github_api import GithubAPI, get_github_token
from .libs.common.gitlab import Gitlab, get_gitlab_token
from .libs.common.remote_api import APIError
from .libs.common.user_interactions import yes_no_question
from .libs.version import Version
from .modules import DEFAULT_MODULES
from .pipeline import run
from .utils import DEFAULT_BRANCH, get_version, nightly_entry_for, release_entry_for

# Generic version regex. Aims to match:
# - X.Y.Z
# - X.Y.Z-rc.t
# - X.Y.Z-devel
# - vX.Y(.Z) (security-agent-policies repo)
VERSION_RE = re.compile(r'(v)?(\d+)[.](\d+)([.](\d+))?(-devel)?(-rc\.(\d+))?')

REPOSITORY_NAME = "DataDog/datadog-agent"

UNFREEZE_REPO_AGENT = "datadog-agent"
UNFREEZE_REPOS = [UNFREEZE_REPO_AGENT, "omnibus-software", "omnibus-ruby", "datadog-agent-macos-build"]


@task
def add_prelude(ctx, version):
    res = ctx.run(f"reno new prelude-release-{version}")
    new_releasenote = res.stdout.split(' ')[-1].strip()  # get the new releasenote file path

    with open(new_releasenote, "w") as f:
        f.write(
            f"""prelude:
    |
    Release on: {date.today()}

    - Please refer to the `{version} tag on integrations-core <https://github.com/DataDog/integrations-core/blob/master/AGENT_CHANGELOG.md#datadog-agent-version-{version.replace('.', '')}>`_ for the list of changes on the Core Checks
"""
        )

    ctx.run(f"git add {new_releasenote}")
    print("\nCommit this with:")
    print(f"git commit -m \"Add prelude for {version} release\"")


@task
def add_dca_prelude(ctx, version, agent7_version, agent6_version=""):
    """
    Release of the Cluster Agent should be pinned to a version of the Agent.
    """
    res = ctx.run(f"reno --rel-notes-dir releasenotes-dca new prelude-release-{version}")
    new_releasenote = res.stdout.split(' ')[-1].strip()  # get the new releasenote file path

    if agent6_version != "":
        agent6_version = (
            f"--{agent6_version.replace('.', '')}"  # generate the right hyperlink to the agent's changelog.
        )

    with open(new_releasenote, "w") as f:
        f.write(
            f"""prelude:
    |
    Released on: {date.today()}
    Pinned to datadog-agent v{agent7_version}: `CHANGELOG <https://github.com/{REPOSITORY_NAME}/blob/{DEFAULT_BRANCH}/CHANGELOG.rst#{agent7_version.replace('.', '')}{agent6_version}>`_."""
        )

    ctx.run(f"git add {new_releasenote}")
    print("\nCommit this with:")
    print(f"git commit -m \"Add prelude for {version} release\"")


@task
def add_installscript_prelude(ctx, version):
    res = ctx.run(f"reno --rel-notes-dir releasenotes-installscript new prelude-release-{version}")
    new_releasenote = res.stdout.split(' ')[-1].strip()  # get the new releasenote file path

    with open(new_releasenote, "w") as f:
        f.write(
            f"""prelude:
    |
    Released on: {date.today()}"""
        )

    ctx.run(f"git add {new_releasenote}")
    print("\nCommit this with:")
    print(f"git commit -m \"Add prelude for {version} release\"")


@task
def update_dca_changelog(ctx, new_version, agent_version):
    """
    Quick task to generate the new CHANGELOG-DCA using reno when releasing a minor
    version (linux/macOS only).
    """
    new_version_int = list(map(int, new_version.split(".")))

    if len(new_version_int) != 3:
        print(f"Error: invalid version: {new_version_int}")
        raise Exit(1)

    agent_version_int = list(map(int, agent_version.split(".")))

    if len(agent_version_int) != 3:
        print(f"Error: invalid version: {agent_version_int}")
        raise Exit(1)

    # let's avoid losing uncommitted change with 'git reset --hard'
    try:
        ctx.run("git diff --exit-code HEAD", hide="both")
    except Failure:
        print("Error: You have uncommitted changes, please commit or stash before using update-dca-changelog")
        return

    # make sure we are up to date
    ctx.run("git fetch")

    # let's check that the tag for the new version is present (needed by reno)
    try:
        ctx.run(f"git tag --list | grep dca-{new_version}")
    except Failure:
        print(f"Missing 'dca-{new_version}' git tag: mandatory to use 'reno'")
        raise

    # Cluster agent minor releases are in sync with the agent's, bugfixes are not necessarily.
    # We rely on the agent's devel tag to enforce the sync between both releases.
    branching_point_agent = f"{agent_version_int[0]}.{agent_version_int[1]}.0-devel"
    previous_minor_branchoff = f"dca-{new_version_int[0]}.{new_version_int[1] - 1}.X"
    log_result = ctx.run(
        f"git log {branching_point_agent}...remotes/origin/{previous_minor_branchoff} --name-only --oneline |             grep releasenotes-dca/notes/ || true"
    )
    log_result = log_result.stdout.replace('\n', ' ').strip()

    # Do not include release notes that were added in the previous minor release branch (previous_minor_branchoff)
    # and the branch-off points for the current release (pined by the agent's devel tag)
    if len(log_result) > 0:
        ctx.run(f"git rm --ignore-unmatch {log_result}")

    current_branchoff = f"dca-{new_version_int[0]}.{new_version_int[1]}.X"
    # generate the new changelog. Specifying branch in case this is run outside the release branch that contains the tag.
    ctx.run(
        f"reno --rel-notes-dir releasenotes-dca report             --ignore-cache             --branch {current_branchoff}             --version dca-{new_version}             --no-show-source > /tmp/new_changelog-dca.rst"
    )

    # reseting git
    ctx.run("git reset --hard HEAD")

    # mac's `sed` has a different syntax for the "-i" paramter
    sed_i_arg = "-i"
    if sys.platform == 'darwin':
        sed_i_arg = "-i ''"
    # remove the old header from the existing changelog
    ctx.run(f"sed {sed_i_arg} -e '1,4d' CHANGELOG-DCA.rst")

    if sys.platform != 'darwin':
        # sed on darwin doesn't support `-z`. On mac, you will need to manually update the following.
        ctx.run(
            "sed -z {0} -e 's/dca-{1}\\n===={2}/{1}\\n{2}/' /tmp/new_changelog-dca.rst".format(  # noqa: FS002
                sed_i_arg, new_version, '=' * len(new_version)
            )
        )

    # merging to CHANGELOG.rst
    ctx.run("cat CHANGELOG-DCA.rst >> /tmp/new_changelog-dca.rst && mv /tmp/new_changelog-dca.rst CHANGELOG-DCA.rst")

    # commit new CHANGELOG
    ctx.run("git add CHANGELOG-DCA.rst")

    print("\nCommit this with:")
    print(f"git commit -m \"[DCA] Update CHANGELOG for {new_version}\"")


@task
def update_changelog(ctx, new_version):
    """
    Quick task to generate the new CHANGELOG using reno when releasing a minor
    version (linux/macOS only).
    """
    new_version_int = list(map(int, new_version.split(".")))

    if len(new_version_int) != 3:
        print(f"Error: invalid version: {new_version_int}")
        raise Exit(1)

    # let's avoid losing uncommitted change with 'git reset --hard'
    try:
        ctx.run("git diff --exit-code HEAD", hide="both")
    except Failure:
        print("Error: You have uncommitted change, please commit or stash before using update_changelog")
        return

    # make sure we are up to date
    ctx.run("git fetch")

    # let's check that the tag for the new version is present (needed by reno)
    try:
        ctx.run(f"git tag --list | grep {new_version}")
    except Failure:
        print(f"Missing '{new_version}' git tag: mandatory to use 'reno'")
        raise

    # removing releasenotes from bugfix on the old minor.
    branching_point = f"{new_version_int[0]}.{new_version_int[1]}.0-devel"
    previous_minor = f"{new_version_int[0]}.{new_version_int[1] - 1}"
    if previous_minor == "7.15":
        previous_minor = "6.15"  # 7.15 is the first release in the 7.x series
    log_result = ctx.run(
        f"git log {branching_point}...remotes/origin/{previous_minor}.x --name-only --oneline |             grep releasenotes/notes/ || true"
    )
    log_result = log_result.stdout.replace('\n', ' ').strip()
    if len(log_result) > 0:
        ctx.run(f"git rm --ignore-unmatch {log_result}")

    # generate the new changelog
    ctx.run(
        f"reno report             --ignore-cache             --earliest-version {branching_point}             --version {new_version}             --no-show-source > /tmp/new_changelog.rst"
    )

    # reseting git
    ctx.run("git reset --hard HEAD")

    # mac's `sed` has a different syntax for the "-i" paramter
    sed_i_arg = "-i"
    if sys.platform == 'darwin':
        sed_i_arg = "-i ''"
    # check whether there is a v6 tag on the same v7 tag, if so add the v6 tag to the release title
    v6_tag = ""
    if new_version_int[0] == 7:
        v6_tag = _find_v6_tag(ctx, new_version)
        if v6_tag:
            ctx.run(f"sed {sed_i_arg} -E 's#^{new_version}#{new_version} / {v6_tag}#' /tmp/new_changelog.rst")
    # remove the old header from the existing changelog
    ctx.run(f"sed {sed_i_arg} -e '1,4d' CHANGELOG.rst")

    # merging to CHANGELOG.rst
    ctx.run("cat CHANGELOG.rst >> /tmp/new_changelog.rst && mv /tmp/new_changelog.rst CHANGELOG.rst")

    # commit new CHANGELOG
    ctx.run("git add CHANGELOG.rst")

    print("\nCommit this with:")
    print(f"git commit -m \"[DCA] Update CHANGELOG for {new_version}\"")


@task
def update_installscript_changelog(ctx, new_version):
    """
    Quick task to generate the new CHANGELOG-INSTALLSCRIPT using reno when releasing a minor
    version (linux/macOS only).
    """
    new_version_int = list(map(int, new_version.split(".")))

    if len(new_version_int) != 3:
        print(f"Error: invalid version: {new_version_int}")
        raise Exit(1)

    # let's avoid losing uncommitted change with 'git reset --hard'
    try:
        ctx.run("git diff --exit-code HEAD", hide="both")
    except Failure:
        print("Error: You have uncommitted changes, please commit or stash before using update-installscript-changelog")
        return

    # make sure we are up to date
    ctx.run("git fetch")

    # let's check that the tag for the new version is present (needed by reno)
    try:
        ctx.run(f"git tag --list | grep installscript-{new_version}")
    except Failure:
        print(f"Missing 'installscript-{new_version}' git tag: mandatory to use 'reno'")
        raise

    # generate the new changelog
    ctx.run(
        f"reno --rel-notes-dir releasenotes-installscript report             --ignore-cache             --version installscript-{new_version}             --no-show-source > /tmp/new_changelog-installscript.rst"
    )

    # reseting git
    ctx.run("git reset --hard HEAD")

    # mac's `sed` has a different syntax for the "-i" paramter
    sed_i_arg = "-i"
    if sys.platform == 'darwin':
        sed_i_arg = "-i ''"
    # remove the old header from the existing changelog
    ctx.run(f"sed {sed_i_arg} -e '1,4d' CHANGELOG-INSTALLSCRIPT.rst")

    if sys.platform != 'darwin':
        # sed on darwin doesn't support `-z`. On mac, you will need to manually update the following.
        ctx.run(
            "sed -z {0} -e 's/installscript-{1}\\n===={2}/{1}\\n{2}/' /tmp/new_changelog-installscript.rst".format(  # noqa: FS002
                sed_i_arg, new_version, '=' * len(new_version)
            )
        )

    # merging to CHANGELOG-INSTALLSCRIPT.rst
    ctx.run(
        "cat CHANGELOG-INSTALLSCRIPT.rst >> /tmp/new_changelog-installscript.rst && mv /tmp/new_changelog-installscript.rst CHANGELOG-INSTALLSCRIPT.rst"
    )

    # commit new CHANGELOG-INSTALLSCRIPT
    ctx.run("git add CHANGELOG-INSTALLSCRIPT.rst")

    print("\nCommit this with:")
    print(f"git commit -m \"[INSTALLSCRIPT] Update CHANGELOG-INSTALLSCRIPT for {new_version}\"")


@task
def _find_v6_tag(ctx, v7_tag):
    """
    Returns one of the v6 tags that point at the same commit as the passed v7 tag.
    If none are found, returns the empty string.
    """
    v6_tag = ""

    print(f"Looking for a v6 tag pointing to same commit as tag '{v7_tag}'...")
    # Find commit at which the v7_tag points
    commit = ctx.run(f"git rev-list --max-count=1 {v7_tag}", hide='out').stdout.strip()
    try:
        v6_tags = ctx.run(f"git tag --points-at {commit} | grep -E '^6\\.'", hide='out').stdout.strip().split("\n")
    except Failure:
        print(f"Found no v6 tag pointing at same commit as '{v7_tag}'.")
    else:
        v6_tag = v6_tags[0]
        if len(v6_tags) > 1:
            print(f"Found v6 tags '{v6_tags}', picking {v6_tag}'")
        else:
            print(f"Found v6 tag '{v6_tag}'")

    return v6_tag


@task
def list_major_change(_, milestone):
    """
    List all PR labeled "major_changed" for this release.
    """

    github_token = get_github_token()

    response = _query_github_api(
        github_token,
        f"https://api.github.com/search/issues?q=repo:datadog/datadog-agent+label:major_change+milestone:{milestone}",
    )
    results = response.json()
    if not results["items"]:
        print(f"no major change for {milestone}")
        return

    for pr in results["items"]:
        print(f"#{pr['number']}: {pr['title']} ({pr['html_url']})")


#
# release.json manipulation invoke tasks section
#

##
## I/O functions
##


def _load_release_json():
    with open("release.json", "r") as release_json_stream:
        return json.load(release_json_stream, object_pairs_hook=OrderedDict)


def _save_release_json(release_json):
    with open("release.json", "w") as release_json_stream:
        # Note, no space after the comma
        json.dump(release_json, release_json_stream, indent=4, sort_keys=False, separators=(',', ': '))


##
## Utils
##


def _create_version_from_match(match):
    groups = match.groups()
    version = Version(
        major=int(groups[1]),
        minor=int(groups[2]),
        patch=int(groups[4]) if groups[4] and groups[4] != 0 else None,
        devel=True if groups[5] else False,
        rc=int(groups[7]) if groups[7] and groups[7] != 0 else None,
        prefix=groups[0] if groups[0] else "",
    )
    return version


def _stringify_config(config_dict):
    """
    Takes a config dict of the following form:
    {
        "xxx_VERSION": Version(major: x, minor: y, patch: z, rc: t, prefix: "pre"),
        "xxx_HASH": "hashvalue",
        ...
    }

    and transforms all VERSIONs into their string representation (using the Version object's __str__).
    """
    return {key: str(value) for key, value in config_dict.items()}


def _query_github_api(auth_token, url):
    import requests

    # Basic auth doesn't seem to work with private repos, so we use token auth here
    headers = {"Authorization": f"token {auth_token}"}
    response = requests.get(url, headers=headers)
    return response


def build_compatible_version_re(allowed_major_versions, minor_version):
    """
    Returns a regex that matches only versions whose major version is
    in the provided list of allowed_major_versions, and whose minor version matches
    the provided minor version.
    """
    return re.compile(
        r'(v)?({})[.]({})([.](\d+))?(-devel)?(-rc\.(\d+))?'.format(  # noqa: FS002
            "|".join(allowed_major_versions), minor_version
        )
    )


##
## Base functions to fetch candidate versions on other repositories
##


def _get_highest_repo_version(
    auth, repo, version_prefix, version_re, allowed_major_versions=None, max_version: Version = None
):
    # If allowed_major_versions is not specified, search for all versions by using an empty
    # major version prefix.
    if not allowed_major_versions:
        allowed_major_versions = [""]

    highest_version = None

    for major_version in allowed_major_versions:
        url = f"https://api.github.com/repos/DataDog/{repo}/git/matching-refs/tags/{version_prefix}{major_version}"

        tags = _query_github_api(auth, url).json()

        for tag in tags:
            match = version_re.search(tag["ref"])
            if match:
                this_version = _create_version_from_match(match)
                if max_version:
                    # Get the max version that corresponds to the major version
                    # of the current tag
                    this_max_version = max_version.clone()
                    this_max_version.major = this_version.major
                    if this_version > this_max_version:
                        continue
                if this_version > highest_version:
                    highest_version = this_version

        # The allowed_major_versions are listed in order of preference
        # If something matching a given major version exists, no need to
        # go through the next ones.
        if highest_version:
            break

    if not highest_version:
        raise Exit(f"Couldn't find any matching {repo} version.", 1)

    return highest_version


def _get_release_version_from_release_json(release_json, major_version, version_re, release_json_key=None):
    """
    If release_json_key is None, returns the highest version entry in release.json.
    If release_json_key is set, returns the entry for release_json_key of the highest version entry in release.json.
    """

    release_version = None
    release_component_version = None

    # Get the release entry for the given Agent major version
    release_entry_name = release_entry_for(major_version)
    release_json_entry = release_json.get(release_entry_name, None)

    # Check that the release entry exists, otherwise fail
    if release_json_entry:
        release_version = release_entry_name

        # Check that the component's version is defined in the release entry
        if release_json_key is not None:
            match = version_re.match(release_json_entry.get(release_json_key, ""))
            if match:
                release_component_version = _create_version_from_match(match)
            else:
                print(
                    f"{release_entry_name} does not have a valid {release_json_key} ({release_json_entry.get(release_json_key, '')}), ignoring"
                )

    if not release_version:
        raise Exit(f"Couldn't find any matching {release_version} version.", 1)

    if release_json_key is not None:
        return release_component_version

    return release_version


##
## Variables needed for the repository version fetch functions
##

# COMPATIBLE_MAJOR_VERSIONS lists the major versions of tags
# that can be used with a given Agent version
# This is here for compatibility and simplicity reasons, as in most repos
# we don't create both 6 and 7 tags for a combined Agent 6 & 7 release.
# The order matters, eg. when fetching matching tags for an Agent 6 entry,
# tags starting with 6 will be preferred to tags starting with 7.
COMPATIBLE_MAJOR_VERSIONS = {6: ["6", "7"], 7: ["7"]}


# Message templates for the below functions
# Defined here either because they're long and would make the code less legible,
# or because they're used multiple times.
DIFFERENT_TAGS_TEMPLATE = (
    "The latest version of {} ({}) does not match the version used in the previous release entry ({})."
)
RC_TAG_QUESTION_TEMPLATE = "The {} tag found is an RC tag: {}. Are you sure you want to use it?"
TAG_FOUND_TEMPLATE = "The {} tag is {}"


##
## Repository version fetch functions
## The following functions aim at returning the correct version to use for a given
## repository, after compatibility & user confirmations
## The version object returned by such functions should be ready to be used to fill
## the release.json entry.
##


def _fetch_dependency_repo_version(
    repo_name,
    new_agent_version,
    max_agent_version,
    allowed_major_versions,
    compatible_version_re,
    github_token,
    check_for_rc,
):
    """
    Fetches the latest tag on a given repository whose version scheme matches the one used for the Agent,
    with the following constraints:
    - the tag must have a major version that's in allowed_major_versions
    - the tag must match compatible_version_re (the main usage is to restrict the compatible tags to the
      ones with the same minor version as the Agent)?

    If check_for_rc is true, a warning will be emitted if the latest version that satisfies
    the constraints is an RC. User confirmation is then needed to check that this is desired.
    """

    # Get the highest repo version that's not higher than the Agent version we're going to build
    # We don't want to use a tag on dependent repositories that is supposed to be used in a future
    # release of the Agent (eg. if 7.31.1-rc.1 is tagged on integrations-core while we're releasing 7.30.0).
    version = _get_highest_repo_version(
        github_token,
        repo_name,
        new_agent_version.prefix,
        compatible_version_re,
        allowed_major_versions,
        max_version=max_agent_version,
    )

    if check_for_rc and version.is_rc():
        if not yes_no_question(RC_TAG_QUESTION_TEMPLATE.format(repo_name, version), "orange", False):
            raise Exit("Aborting release.json update.", 1)

    print(TAG_FOUND_TEMPLATE.format(repo_name, version))
    return version


def _confirm_independent_dependency_repo_version(repo, latest_version, highest_release_json_version):
    """
    Checks if the two versions of a repository we found (from release.json and from the available repo tags)
    are different. If they are, asks the user for confirmation before updating the version.
    """

    if latest_version == highest_release_json_version:
        return highest_release_json_version

    print(color_message(DIFFERENT_TAGS_TEMPLATE.format(repo, latest_version, highest_release_json_version), "orange"))
    if yes_no_question(f"Do you want to update {repo} to {latest_version}?", "orange", False):
        return latest_version

    return highest_release_json_version


def _fetch_independent_dependency_repo_version(
    repo_name, release_json, agent_major_version, github_token, release_json_key
):
    """
    Fetches the latest tag on a given repository whose version scheme doesn't match the one used for the Agent:
    - first, we get the latest version used in release entries of the matching Agent major version
    - then, we fetch the latest version available in the repository
    - if the above two versions are different, emit a warning and ask for user confirmation before updating the version.
    """

    previous_version = _get_release_version_from_release_json(
        release_json,
        agent_major_version,
        VERSION_RE,
        release_json_key=release_json_key,
    )
    # NOTE: This assumes that the repository doesn't change the way it prefixes versions.
    version = _get_highest_repo_version(github_token, repo_name, previous_version.prefix, VERSION_RE)

    version = _confirm_independent_dependency_repo_version(repo_name, version, previous_version)
    print(TAG_FOUND_TEMPLATE.format(repo_name, version))

    return version


def _get_windows_ddnpm_release_json_info(release_json, agent_major_version, is_first_rc=False):
    """
    Gets the Windows NPM driver info from the previous entries in the release.json file.
    """

    # First RC should use the data from nightly section otherwise reuse the last RC info
    if is_first_rc:
        previous_release_json_version = nightly_entry_for(agent_major_version)
    else:
        previous_release_json_version = release_entry_for(agent_major_version)

    print(f"Using '{previous_release_json_version}' DDNPM values")
    release_json_version_data = release_json[previous_release_json_version]

    win_ddnpm_driver = release_json_version_data['WINDOWS_DDNPM_DRIVER']
    win_ddnpm_version = release_json_version_data['WINDOWS_DDNPM_VERSION']
    win_ddnpm_shasum = release_json_version_data['WINDOWS_DDNPM_SHASUM']

    if win_ddnpm_driver not in ['release-signed', 'attestation-signed']:
        print(f"WARN: WINDOWS_DDNPM_DRIVER value '{win_ddnpm_driver}' is not valid")

    print(f"The windows ddnpm version is {win_ddnpm_version}")

    return win_ddnpm_driver, win_ddnpm_version, win_ddnpm_shasum


##
## release_json object update function
##


def _update_release_json_entry(
    release_json,
    release_entry,
    integrations_version,
    omnibus_software_version,
    omnibus_ruby_version,
    jmxfetch_version,
    security_agent_policies_version,
    macos_build_version,
    windows_ddnpm_driver,
    windows_ddnpm_version,
    windows_ddnpm_shasum,
):
    """
    Adds a new entry to provided release_json object with the provided parameters, and returns the new release_json object.
    """
    import requests

    jmxfetch = requests.get(
        f"https://oss.sonatype.org/service/local/repositories/releases/content/com/datadoghq/jmxfetch/{jmxfetch_version}/jmxfetch-{jmxfetch_version}-jar-with-dependencies.jar"
    ).content
    jmxfetch_sha256 = hashlib.sha256(jmxfetch).hexdigest()

    print(f"Jmxfetch's SHA256 is {jmxfetch_sha256}")
    print(f"Windows DDNPM's SHA256 is {windows_ddnpm_shasum}")

    new_version_config = OrderedDict()
    new_version_config["INTEGRATIONS_CORE_VERSION"] = integrations_version
    new_version_config["OMNIBUS_SOFTWARE_VERSION"] = omnibus_software_version
    new_version_config["OMNIBUS_RUBY_VERSION"] = omnibus_ruby_version
    new_version_config["JMXFETCH_VERSION"] = jmxfetch_version
    new_version_config["JMXFETCH_HASH"] = jmxfetch_sha256
    new_version_config["SECURITY_AGENT_POLICIES_VERSION"] = security_agent_policies_version
    new_version_config["MACOS_BUILD_VERSION"] = macos_build_version
    new_version_config["WINDOWS_DDNPM_DRIVER"] = windows_ddnpm_driver
    new_version_config["WINDOWS_DDNPM_VERSION"] = windows_ddnpm_version
    new_version_config["WINDOWS_DDNPM_SHASUM"] = windows_ddnpm_shasum

    # Necessary if we want to maintain the JSON order, so that humans don't get confused
    new_release_json = OrderedDict()

    # Add all versions from the old release.json
    for key, value in release_json.items():
        new_release_json[key] = value

    # Then update the entry
    new_release_json[release_entry] = _stringify_config(new_version_config)

    return new_release_json


##
## Main functions
##


def _update_release_json(release_json, release_entry, new_version: Version, max_version: Version, github_token):
    """
    Updates the provided release.json object by fetching compatible versions for all dependencies
    of the provided Agent version, constructing the new entry, adding it to the release.json object
    and returning it.
    """

    allowed_major_versions = COMPATIBLE_MAJOR_VERSIONS[new_version.major]

    # Part 1: repositories which follow the Agent version scheme

    # For repositories which follow the Agent version scheme, we want to only get
    # tags with the same minor version, to avoid problems when releasing a patch
    # version while a minor version release is ongoing.
    compatible_version_re = build_compatible_version_re(allowed_major_versions, new_version.minor)

    # If the new version is a final version, set the check_for_rc flag to true to warn if a dependency's version
    # is an RC.
    check_for_rc = not new_version.is_rc()

    integrations_version = _fetch_dependency_repo_version(
        "integrations-core",
        new_version,
        max_version,
        allowed_major_versions,
        compatible_version_re,
        github_token,
        check_for_rc,
    )

    omnibus_software_version = _fetch_dependency_repo_version(
        "omnibus-software",
        new_version,
        max_version,
        allowed_major_versions,
        compatible_version_re,
        github_token,
        check_for_rc,
    )

    omnibus_ruby_version = _fetch_dependency_repo_version(
        "omnibus-ruby",
        new_version,
        max_version,
        allowed_major_versions,
        compatible_version_re,
        github_token,
        check_for_rc,
    )

    macos_build_version = _fetch_dependency_repo_version(
        "datadog-agent-macos-build",
        new_version,
        max_version,
        allowed_major_versions,
        compatible_version_re,
        github_token,
        check_for_rc,
    )

    # Part 2: repositories which have their own version scheme
    jmxfetch_version = _fetch_independent_dependency_repo_version(
        "jmxfetch", release_json, new_version.major, github_token, "JMXFETCH_VERSION"
    )

    security_agent_policies_version = _fetch_independent_dependency_repo_version(
        "security-agent-policies", release_json, new_version.major, github_token, "SECURITY_AGENT_POLICIES_VERSION"
    )

    windows_ddnpm_driver, windows_ddnpm_version, windows_ddnpm_shasum = _get_windows_ddnpm_release_json_info(
        release_json, new_version.major, is_first_rc=(new_version.rc == 1)
    )

    # Add new entry to the release.json object and return it
    return _update_release_json_entry(
        release_json,
        release_entry,
        integrations_version,
        omnibus_software_version,
        omnibus_ruby_version,
        jmxfetch_version,
        security_agent_policies_version,
        macos_build_version,
        windows_ddnpm_driver,
        windows_ddnpm_version,
        windows_ddnpm_shasum,
    )


def update_release_json(github_token, new_version: Version, max_version: Version):
    """
    Updates the release entries in release.json to prepare the next RC or final build.
    """
    release_json = _load_release_json()

    release_entry = release_entry_for(new_version.major)
    print(f"Updating {release_entry} for {new_version}")

    # Update release.json object with the entry for the new version
    release_json = _update_release_json(release_json, release_entry, new_version, max_version, github_token)

    _save_release_json(release_json)


def check_version(agent_version):
    """Check Agent version to see if it is valid."""
    version_re = re.compile(r'7[.](\d+)[.](\d+)(-rc\.(\d+))?')
    if not version_re.match(agent_version):
        raise Exit(message="Version should be of the form 7.Y.Z or 7.Y.Z-rc.t")


@task
def update_modules(ctx, agent_version, verify=True):
    """
    Update internal dependencies between the different Agent modules.
    * --verify checks for correctness on the Agent Version (on by default).

    Examples:
    inv -e release.update-modules 7.27.0
    """
    if verify:
        check_version(agent_version)

    for module in DEFAULT_MODULES.values():
        for dependency in module.dependencies:
            dependency_mod = DEFAULT_MODULES[dependency]
            ctx.run(f"go mod edit -require={dependency_mod.dependency_path(agent_version)} {module.go_mod_path()}")


def __get_force_option(force: bool) -> str:
    """Get flag to pass to git tag depending on if we want forcing or not."""
    force_option = ""
    if force:
        print(color_message("--force option enabled. This will allow the task to overwrite existing tags.", "orange"))
        result = yes_no_question("Please confirm the use of the --force option.", color="orange", default=False)
        if result:
            print("Continuing with the --force option.")
            force_option = " --force"
        else:
            print("Continuing without the --force option.")
    return force_option


def __tag_single_module(ctx, module, agent_version, commit, push, force_option):
    """Tag a given module."""
    for tag in module.tag(agent_version):
        ok = try_git_command(
            ctx,
            f"git tag -m {tag} {tag} {commit}{force_option}",
        )
        if not ok:
            message = f"Could not create tag {tag}. Please rerun the task to retry creating the tags (you may need the --force option)"
            raise Exit(color_message(message, "red"), code=1)
        print(f"Created tag {tag}")
        if push:
            ctx.run(f"git push origin {tag}{force_option}")
            print(f"Pushed tag {tag}")


@task
def tag_modules(ctx, agent_version, commit="HEAD", verify=True, push=True, force=False):
    """
    Create tags for Go nested modules for a given Datadog Agent version.
    The version should be given as an Agent 7 version.

    * --commit COMMIT will tag COMMIT with the tags (default HEAD)
    * --verify checks for correctness on the Agent version (on by default).
    * --push will push the tags to the origin remote (on by default).
    * --force will allow the task to overwrite existing tags. Needed to move existing tags (off by default).

    Examples:
    inv -e release.tag-modules 7.27.0                 # Create tags and push them to origin
    inv -e release.tag-modules 7.27.0-rc.3 --no-push  # Create tags locally; don't push them
    inv -e release.tag-modules 7.29.0-rc.3 --force    # Create tags (overwriting existing tags with the same name), force-push them to origin

    """
    if verify:
        check_version(agent_version)

    force_option = __get_force_option(force)
    for module in DEFAULT_MODULES.values():
        # Skip main module; this is tagged at tag_version via __tag_single_module.
        if module.should_tag and module.path != ".":
            __tag_single_module(ctx, module, agent_version, commit, push, force_option)

    print(f"Created module tags for version {agent_version}")


@task
def tag_version(ctx, agent_version, commit="HEAD", verify=True, push=True, force=False):
    """
    Create tags for a given Datadog Agent version.
    The version should be given as an Agent 7 version.

    * --commit COMMIT will tag COMMIT with the tags (default HEAD)
    * --verify checks for correctness on the Agent version (on by default).
    * --push will push the tags to the origin remote (on by default).
    * --force will allow the task to overwrite existing tags. Needed to move existing tags (off by default).

    Examples:
    inv -e release.tag-version 7.27.0                 # Create tags and push them to origin
    inv -e release.tag-version 7.27.0-rc.3 --no-push  # Create tags locally; don't push them
    inv -e release.tag-version 7.29.0-rc.3 --force    # Create tags (overwriting existing tags with the same name), force-push them to origin
    """
    if verify:
        check_version(agent_version)

    # Always tag the main module
    force_option = __get_force_option(force)
    __tag_single_module(ctx, DEFAULT_MODULES["."], agent_version, commit, push, force_option)
    print(f"Created tags for version {agent_version}")


def current_version(ctx, major_version) -> Version:
    return _create_version_from_match(VERSION_RE.search(get_version(ctx, major_version=major_version)))


def next_final_version(ctx, major_version, patch_version) -> Version:
    previous_version = current_version(ctx, major_version)

    # Set the new version
    if previous_version.is_devel():
        # If the previous version was a devel version, use the same version without devel
        # (should never happen during regular releases, we always do at least one RC)
        return previous_version.non_devel_version()
    if previous_version.is_rc():
        # If the previous version was an RC version, use the same version without RC
        return previous_version.next_version(rc=False)

    # Else, the latest version was a final release, so we use the next release
    # (eg. 7.32.1 from 7.32.0).
    if patch_version:
        return previous_version.next_version(bump_patch=True, rc=False)
    else:
        return previous_version.next_version(bump_minor=True, rc=False)


def next_rc_version(ctx, major_version, patch_version=False) -> Version:
    # Fetch previous version from the most recent tag on the branch
    previous_version = current_version(ctx, major_version)

    if previous_version.is_rc():
        # We're already on an RC, only bump the RC version
        new_version = previous_version.next_version(rc=True)
    else:
        if patch_version:
            new_version = previous_version.next_version(bump_patch=True, rc=True)
        else:
            # Minor version bump, we're doing a standard release:
            # - if the previous tag is a devel tag, use it without the devel tag
            # - otherwise (should not happen during regular release cycles), bump the minor version
            if previous_version.is_devel():
                new_version = previous_version.non_devel_version()
                new_version = new_version.next_version(rc=True)
            else:
                new_version = previous_version.next_version(bump_minor=True, rc=True)

    return new_version


def check_base_branch(branch, release_version):
    """
    Checks if the given branch is either the default branch or the release branch associated
    with the given release version.
    """
    return branch == DEFAULT_BRANCH or branch == release_version.branch()


def check_uncommitted_changes(ctx):
    """
    Checks if there are uncommitted changes in the local git repository.
    """
    modified_files = ctx.run("git --no-pager diff --name-only HEAD | wc -l", hide=True).stdout.strip()

    # Return True if at least one file has uncommitted changes.
    return modified_files != "0"


def check_local_branch(ctx, branch):
    """
    Checks if the given branch exists locally
    """
    matching_branch = ctx.run(f"git --no-pager branch --list {branch} | wc -l", hide=True).stdout.strip()

    # Return True if a branch is returned by git branch --list
    return matching_branch != "0"


def check_upstream_branch(github, branch):
    """
    Checks if the given branch already exists in the upstream repository
    """
    try:
        github_branch = github.get_branch(branch)
    except APIError as e:
        if e.status_code == 404:
            return False
        raise e

    # Return True if the branch exists
    return github_branch and github_branch.get('name', False)


def parse_major_versions(major_versions):
    return sorted(int(x) for x in major_versions.split(","))


def try_git_command(ctx, git_command):
    """
    Try a git command that should be retried (after user confirmation) if it fails.
    Primarily useful for commands which can fail if commit signing fails: we don't want the
    whole workflow to fail if that happens, we want to retry.
    """

    do_retry = True

    while do_retry:
        res = ctx.run(git_command, warn=True)
        if res.exited is None or res.exited > 0:
            print(
                color_message(
                    f"Failed to run \"{git_command}\" (did the commit/tag signing operation fail?)",
                    "orange",
                )
            )
            do_retry = yes_no_question("Do you want to retry this operation?", color="orange", default=True)
            continue

        return True

    return False


@task
def finish(ctx, major_versions="6,7"):
    """
    Updates the release entry in the release.json file for the new version.

    Updates internal module dependencies with the new version.
    """

    if sys.version_info[0] < 3:
        return Exit(message="Must use Python 3 for this task", code=1)

    list_major_versions = parse_major_versions(major_versions)
    print(f"Finishing release for major version(s) {list_major_versions}")

    github_token = get_github_token()

    for major_version in list_major_versions:
        # NOTE: the release process assumes that at least one RC
        # was built before release.finish is used. It doesn't support
        # doing final version -> final version updates (eg. 7.32.0 -> 7.32.1
        # without doing at least 7.32.1-rc.1), as next_final_version won't
        # find the correct new version.
        # To support this, we'd have to support a --patch-version param in
        # release.finish
        new_version = next_final_version(ctx, major_version, False)
        update_release_json(github_token, new_version, new_version)

    # Update internal module dependencies
    update_modules(ctx, str(new_version))


@task(help={'upstream': "Remote repository name (default 'origin')"})
def create_rc(ctx, major_versions="6,7", patch_version=False, upstream="origin"):
    """
    Updates the release entries in release.json to prepare the next RC build.
    If the previous version of the Agent (determined as the latest tag on the
    current branch) is not an RC:
    - by default, updates the release entries for the next minor version of
      the Agent.
    - if --patch-version is specified, updates the release entries for the next
      patch version of the Agent.

    This changes which tags will be considered on the dependency repositories (only
    tags that match the same major and minor version as the Agent).

    If the previous version of the Agent was an RC, updates the release entries for RC + 1.

    Examples:
    If the latest tag on the branch is 7.31.0, and invoke release.create-rc --patch-version
    is run, then the task will prepare the release entries for 7.31.1-rc.1, and therefore
    will only use 7.31.X tags on the dependency repositories that follow the Agent version scheme.

    If the latest tag on the branch is 7.32.0-devel or 7.31.0, and invoke release.create-rc
    is run, then the task will prepare the release entries for 7.32.0-rc.1, and therefore
    will only use 7.32.X tags on the dependency repositories that follow the Agent version scheme.

    Updates internal module dependencies with the new RC.

    Commits the above changes, and then creates a PR on the upstream repository with the change.

    Notes:
    This requires a Github token (either in the GITHUB_TOKEN environment variable, or in the MacOS keychain),
    with 'repo' permissions.
    This also requires that there are no local uncommitted changes, that the current branch is 'main' or the
    release branch, and that no branch named 'release/<new rc version>' already exists locally or upstream.
    """
    if sys.version_info[0] < 3:
        return Exit(message="Must use Python 3 for this task", code=1)

    github = GithubAPI(repository=REPOSITORY_NAME, api_token=get_github_token())

    list_major_versions = parse_major_versions(major_versions)

    # Get the version of the highest major: useful for some logging & to get
    # the version to use for Go submodules updates
    new_highest_version = next_rc_version(ctx, max(list_major_versions), patch_version)
    # Get the next final version of the highest major: useful to know which
    # milestone to target, as well as decide which tags from dependency repositories
    # can be used.
    new_final_version = next_final_version(ctx, max(list_major_versions), patch_version)

    # Get a string representation of the RC, eg. "6/7.32.0-rc.1"
    versions_string = f"{'/'.join([str(n) for n in list_major_versions[:-1]] + [str(new_highest_version)])}"

    print(color_message(f"Preparing RC for agent version(s) {list_major_versions}", "bold"))

    # Step 0: checks

    print(color_message("Checking repository state", "bold"))
    ctx.run("git fetch")

    if check_uncommitted_changes(ctx):
        raise Exit(
            color_message(
                "There are uncomitted changes in your repository. Please commit or stash them before trying again.",
                "red",
            ),
            code=1,
        )

    # Check that the current and update branches are valid
    current_branch = ctx.run("git rev-parse --abbrev-ref HEAD", hide=True).stdout.strip()
    update_branch = f"release/{new_highest_version}"

    if not check_base_branch(current_branch, new_highest_version):
        raise Exit(
            color_message(
                f"The branch you are on is neither {DEFAULT_BRANCH} or the correct release branch ({new_highest_version.branch()}). Aborting.",
                "red",
            ),
            code=1,
        )

    if check_local_branch(ctx, update_branch):
        raise Exit(
            color_message(
                f"The branch {update_branch} already exists locally. Please remove it before trying again.",
                "red",
            ),
            code=1,
        )

    if check_upstream_branch(github, update_branch):
        raise Exit(
            color_message(
                f"The branch {update_branch} already exists upstream. Please remove it before trying again.",
                "red",
            ),
            code=1,
        )

    # Find milestone based on what the next final version is. If the milestone does not exist, fail.
    milestone_name = str(new_final_version)

    milestone = github.get_milestone_by_name(milestone_name)

    if not milestone or not milestone.get("number"):
        raise Exit(
            color_message(
                f"""Could not find milestone {milestone_name} in the Github repository. Response: {milestone}
Make sure that milestone is open before trying again.""",
                "red",
            ),
            code=1,
        )

    # Step 1: Update release entries

    print(color_message("Updating release entries", "bold"))
    for major_version in list_major_versions:
        new_version = next_rc_version(ctx, major_version, patch_version)
        update_release_json(github.api_token, new_version, new_final_version)

    # Step 2: Update internal module dependencies

    print(color_message("Updating Go modules", "bold"))
    update_modules(ctx, str(new_highest_version))

    # Step 3: branch out, commit change, push branch

    print(color_message(f"Branching out to {update_branch}", "bold"))
    ctx.run(f"git checkout -b {update_branch}")

    print(color_message("Committing release.json and Go modules updates", "bold"))
    print(
        color_message(
            "If commit signing is enabled, you will have to make sure the commit gets properly signed.", "bold"
        )
    )
    ctx.run("git add release.json")
    ctx.run("git ls-files . | grep 'go.mod$' | xargs git add")

    ok = try_git_command(ctx, f"git commit -m 'Update release.json and Go modules for {versions_string}'")
    if not ok:
        raise Exit(
            color_message(
                f"Could not create commit. Please commit manually, push the {update_branch} branch and then open a PR against {current_branch}.",
                "red",
            ),
            code=1,
        )

    print(color_message("Pushing new branch to the upstream repository", "bold"))
    res = ctx.run(f"git push --set-upstream {upstream} {update_branch}", warn=True)
    if res.exited is None or res.exited > 0:
        raise Exit(
            color_message(
                f"Could not push branch {update_branch} to the upstream '{upstream}'. Please push it manually and then open a PR against {current_branch}.",
                "red",
            ),
            code=1,
        )

    print(color_message("Creating PR", "bold"))

    # Step 4: create PR

    pr = github.create_pr(
        pr_title=f"[release] Update release.json and Go modules for {versions_string}",
        pr_body="",
        base_branch=current_branch,
        target_branch=update_branch,
    )

    if not pr or not pr.get("number"):
        raise Exit(
            color_message(f"Could not create PR in the Github repository. Response: {pr}", "red"),
            code=1,
        )

    print(color_message(f"Created PR #{pr['number']}", "bold"))

    # Step 5: add milestone and labels to PR

    updated_pr = github.update_pr(
        pull_number=pr["number"],
        milestone_number=milestone["number"],
        labels=["changelog/no-changelog", "qa/skip-qa", "team/agent-platform", "team/agent-core"],
    )

    if not updated_pr or not updated_pr.get("number") or not updated_pr.get("html_url"):
        raise Exit(
            color_message(f"Could not update PR in the Github repository. Response: {updated_pr}", "red"),
            code=1,
        )

    print(color_message(f"Set labels and milestone for PR #{updated_pr['number']}", "bold"))
    print(
        color_message(
            f"Done preparing RC {versions_string}. The PR is available here: {updated_pr['html_url']}", "bold"
        )
    )


@task
def build_rc(ctx, major_versions="6,7", patch_version=False):
    """
    To be done after the PR created by release.create-rc is merged, with the same options
    as release.create-rc.

    Tags the new RC versions on the current commit, and creates the build pipeline for these
    new tags.
    """
    if sys.version_info[0] < 3:
        return Exit(message="Must use Python 3 for this task", code=1)

    gitlab = Gitlab(project_name=REPOSITORY_NAME, api_token=get_gitlab_token())
    list_major_versions = parse_major_versions(major_versions)

    # Get the version of the highest major: needed for tag_version and to know
    # which tag to target when creating the pipeline.
    new_version = next_rc_version(ctx, max(list_major_versions), patch_version)

    # Get a string representation of the RC, eg. "6/7.32.0-rc.1"
    versions_string = f"{'/'.join([str(n) for n in list_major_versions[:-1]] + [str(new_version)])}"

    # Step 0: checks

    print(color_message("Checking repository state", "bold"))
    # Check that the base branch is valid
    current_branch = ctx.run("git rev-parse --abbrev-ref HEAD", hide=True).stdout.strip()

    if not check_base_branch(current_branch, new_version):
        raise Exit(
            color_message(
                f"The branch you are on is neither {DEFAULT_BRANCH} or the correct release branch ({new_version.branch()}). Aborting.",
                "red",
            ),
            code=1,
        )

    latest_commit = ctx.run("git --no-pager log --no-color -1 --oneline").stdout.strip()

    if not yes_no_question(
        f"This task will create tags for {versions_string} on the current commit: {latest_commit}. Is this OK?",
        color="orange",
        default=False,
    ):
        raise Exit(color_message("Aborting.", "red"), code=1)

    # Step 1: Tag versions

    print(color_message(f"Tagging RC for agent version(s) {list_major_versions}", "bold"))
    print(
        color_message("If commit signing is enabled, you will have to make sure each tag gets properly signed.", "bold")
    )
    # tag_version only takes the highest version (Agent 7 currently), and creates
    # the tags for all supported versions
    # TODO: make it possible to do Agent 6-only or Agent 7-only tags?
<<<<<<< HEAD
    # Note: if redo is enabled, then we need to set the --force option to move the tags.
    tag_version(ctx, str(new_version), force=redo)
    tag_modules(ctx, str(new_version), force=redo)
=======
    tag_version(ctx, str(new_version), force=False)
>>>>>>> a8f6e827

    print(color_message(f"Waiting until the {new_version} tag appears in Gitlab", "bold"))
    gitlab_tag = None
    while not gitlab_tag:
        gitlab_tag = gitlab.find_tag(str(new_version)).get("name", None)
        sleep(5)

    print(color_message("Creating RC pipeline", "bold"))

    # Step 2: Run the RC pipeline

    run(
        ctx,
        git_ref=gitlab_tag,
        use_release_entries=True,
        major_versions=major_versions,
        repo_branch="beta",
        deploy=True,
    )


@task(help={'key': "Path to the release.json key, separated with double colons, eg. 'last_stable::6'"})
def get_release_json_value(_, key):

    release_json = _load_release_json()

    path = key.split('::')

    for element in path:
        if element not in release_json:
            raise Exit(code=1, message=f"Couldn't find '{key}' in release.json")

        release_json = release_json.get(element)

    print(release_json)


def create_release_branch(ctx, repo, release_branch, base_directory="~/dd", upstream="origin"):
    # Perform branch out in all required repositories
    with ctx.cd(f"{base_directory}/{repo}"):
        # Step 1 - Create a local branch out from the default branch

        print(color_message(f"Working repository: {repo}", "bold"))
        main_branch = ctx.run(f"git remote show {upstream} | grep \"HEAD branch\" | sed 's/.*: //'").stdout.strip()
        ctx.run(f"git checkout {main_branch}")
        ctx.run("git pull")
        print(color_message(f"Branching out to {release_branch}", "bold"))
        ctx.run(f"git checkout -b {release_branch}")

        if repo == UNFREEZE_REPO_AGENT:
            rj = _load_release_json()
            rj["base_branch"] = release_branch
            _save_release_json(rj)
            ctx.run("git add release.json")
            ok = try_git_command(ctx, f"git commit -m 'Set base_branch to {release_branch}'")
            if not ok:
                raise Exit(
                    color_message(
                        f"Could not create commit. Please commit manually and push the commit to the {release_branch} branch.",
                        "red",
                    ),
                    code=1,
                )

        # Step 2 - Push newly created release branch to the remote repository

        print(color_message("Pushing new branch to the upstream repository", "bold"))
        res = ctx.run(f"git push --set-upstream {upstream} {release_branch}", warn=True)
        if res.exited is None or res.exited > 0:
            raise Exit(
                color_message(
                    f"Could not push branch {release_branch} to the upstream '{upstream}'. Please push it manually.",
                    "red",
                ),
                code=1,
            )


@task(help={'upstream': "Remote repository name (default 'origin')"})
def unfreeze(ctx, base_directory="~/dd", major_versions="6,7", upstream="origin", redo=False):
    """
    Performs set of tasks required for the main branch unfreeze during the agent release cycle.
    That includes:
    - creates a release branch in datadog-agent, omnibus-ruby and omnibus-software repositories,
    - pushes an empty commit on the datadog-agent main branch,
    - creates devel tags in the datadog-agent repository on the empty commit from the last step.

    Notes:
    base_directory - path to the directory where dd repos are cloned, defaults to ~/dd, but can be overwritten.
    This requires a Github token (either in the GITHUB_TOKEN environment variable, or in the MacOS keychain),
    with 'repo' permissions.
    This also requires that there are no local uncommitted changes, that the current branch is 'main' or the
    release branch, and that no branch named 'release/<new rc version>' already exists locally or upstream.
    """
    if sys.version_info[0] < 3:
        return Exit(message="Must use Python 3 for this task", code=1)

    list_major_versions = parse_major_versions(major_versions)

    current = current_version(ctx, max(list_major_versions))
    next = current.next_version(bump_minor=True)
    next.devel = True

    # Strings with proper branch/tag names
    release_branch = current.branch()
    devel_tag = str(next)

    # Step 0: checks

    print(color_message("Checking repository state", "bold"))
    ctx.run("git fetch")

    if check_uncommitted_changes(ctx):
        raise Exit(
            color_message(
                "There are uncomitted changes in your repository. Please commit or stash them before trying again.",
                "red",
            ),
            code=1,
        )

    if not yes_no_question(
        f"This task will create new branches with the name '{release_branch}' in repositories: {', '.join(UNFREEZE_REPOS)}. Is this OK?",
        color="orange",
        default=False,
    ):
        raise Exit(color_message("Aborting.", "red"), code=1)

    # Step 1: Create release branch
    for repo in UNFREEZE_REPOS:
        create_release_branch(ctx, repo, release_branch, base_directory=base_directory)

    print(color_message("Creating empty commit for devel tags", "bold"))
    with ctx.cd(f"{base_directory}/datadog-agent"):
        ctx.run("git checkout main")
        ok = try_git_command(ctx, "git commit --allow-empty -m 'Empty commit for next release devel tags'")
        if not ok:
            raise Exit(
                color_message(
                    "Could not create commit. Please commit manually, push the commit manually to the main branch.",
                    "red",
                ),
                code=1,
            )

        print(color_message("Pushing new commit", "bold"))
        res = ctx.run(f"git push {upstream}", warn=True)
        if res.exited is None or res.exited > 0:
            raise Exit(
                color_message(
                    f"Could not push commit to the upstream '{upstream}'. Please push it manually.",
                    "red",
                ),
                code=1,
            )

    # Step 3: Create tags for next version
    print(color_message(f"Creating devel tags for agent version(s) {list_major_versions}", "bold"))
    print(
        color_message("If commit signing is enabled, you will have to make sure each tag gets properly signed.", "bold")
    )

    tag_version(ctx, devel_tag, tag_modules=False, push=True, force=redo)<|MERGE_RESOLUTION|>--- conflicted
+++ resolved
@@ -1342,13 +1342,9 @@
     # tag_version only takes the highest version (Agent 7 currently), and creates
     # the tags for all supported versions
     # TODO: make it possible to do Agent 6-only or Agent 7-only tags?
-<<<<<<< HEAD
-    # Note: if redo is enabled, then we need to set the --force option to move the tags.
-    tag_version(ctx, str(new_version), force=redo)
-    tag_modules(ctx, str(new_version), force=redo)
-=======
     tag_version(ctx, str(new_version), force=False)
->>>>>>> a8f6e827
+    tag_modules(ctx, str(new_version), force=False)
+
 
     print(color_message(f"Waiting until the {new_version} tag appears in Gitlab", "bold"))
     gitlab_tag = None
