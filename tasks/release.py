"""
Release helper tasks
"""

import hashlib
import json
import os
import re
import sys
from collections import OrderedDict
from datetime import date

from invoke import Failure, task
from invoke.exceptions import Exit

from tasks.libs.common.color import color_message
from tasks.utils import DEFAULT_BRANCH, get_version

from .libs.common.user_interactions import yes_no_question
from .libs.version import Version
from .modules import DEFAULT_MODULES

# Generic version regex. Aims to match:
# - X.Y.Z
# - X.Y.Z-rc.t
# - X.Y.Z-devel
# - vX.Y(.Z) (security-agent-policies repo)
VERSION_RE = re.compile(r'(v)?(\d+)[.](\d+)([.](\d+))?(-devel)?(-rc\.(\d+))?')


@task
def add_prelude(ctx, version):
    res = ctx.run("reno new prelude-release-{0}".format(version))
    new_releasenote = res.stdout.split(' ')[-1].strip()  # get the new releasenote file path

    with open(new_releasenote, "w") as f:
        f.write(
            """prelude:
    |
    Release on: {1}

    - Please refer to the `{0} tag on integrations-core <https://github.com/DataDog/integrations-core/blob/master/AGENT_CHANGELOG.md#datadog-agent-version-{2}>`_ for the list of changes on the Core Checks\n""".format(
                version, date.today(), version.replace('.', '')
            )
        )

    ctx.run("git add {}".format(new_releasenote))
    print("\nCommit this with:")
    print("git commit -m \"Add prelude for {} release\"".format(version))


@task
def add_dca_prelude(ctx, version, agent7_version, agent6_version=""):
    """
    Release of the Cluster Agent should be pinned to a version of the Agent.
    """
    res = ctx.run("reno --rel-notes-dir releasenotes-dca new prelude-release-{0}".format(version))
    new_releasenote = res.stdout.split(' ')[-1].strip()  # get the new releasenote file path

    if agent6_version != "":
        agent6_version = "--{}".format(
            agent6_version.replace('.', '')
        )  # generate the right hyperlink to the agent's changelog.

    with open(new_releasenote, "w") as f:
        f.write(
            """prelude:
    |
    Released on: {1}
    Pinned to datadog-agent v{0}: `CHANGELOG <https://github.com/DataDog/datadog-agent/blob/{4}/CHANGELOG.rst#{2}{3}>`_.""".format(
                agent7_version,
                date.today(),
                agent7_version.replace('.', ''),
                agent6_version,
                DEFAULT_BRANCH,
            )
        )

    ctx.run("git add {}".format(new_releasenote))
    print("\nCommit this with:")
    print("git commit -m \"Add prelude for {} release\"".format(version))


@task
def add_installscript_prelude(ctx, version):
    res = ctx.run("reno --rel-notes-dir releasenotes-installscript new prelude-release-{0}".format(version))
    new_releasenote = res.stdout.split(' ')[-1].strip()  # get the new releasenote file path

    with open(new_releasenote, "w") as f:
        f.write(
            """prelude:
    |
    Released on: {0}""".format(
                date.today()
            )
        )

    ctx.run("git add {}".format(new_releasenote))
    print("\nCommit this with:")
    print("git commit -m \"Add prelude for {} release\"".format(version))


@task
def update_dca_changelog(ctx, new_version, agent_version):
    """
    Quick task to generate the new CHANGELOG-DCA using reno when releasing a minor
    version (linux/macOS only).
    """
    new_version_int = list(map(int, new_version.split(".")))

    if len(new_version_int) != 3:
        print("Error: invalid version: {}".format(new_version_int))
        raise Exit(1)

    agent_version_int = list(map(int, agent_version.split(".")))

    if len(agent_version_int) != 3:
        print("Error: invalid version: {}".format(agent_version_int))
        raise Exit(1)

    # let's avoid losing uncommitted change with 'git reset --hard'
    try:
        ctx.run("git diff --exit-code HEAD", hide="both")
    except Failure:
        print("Error: You have uncommitted changes, please commit or stash before using update-dca-changelog")
        return

    # make sure we are up to date
    ctx.run("git fetch")

    # let's check that the tag for the new version is present (needed by reno)
    try:
        ctx.run("git tag --list | grep dca-{}".format(new_version))
    except Failure:
        print("Missing 'dca-{}' git tag: mandatory to use 'reno'".format(new_version))
        raise

    # Cluster agent minor releases are in sync with the agent's, bugfixes are not necessarily.
    # We rely on the agent's devel tag to enforce the sync between both releases.
    branching_point_agent = "{}.{}.0-devel".format(agent_version_int[0], agent_version_int[1])
    previous_minor_branchoff = "dca-{}.{}.X".format(new_version_int[0], new_version_int[1] - 1)
    log_result = ctx.run(
        "git log {}...remotes/origin/{} --name-only --oneline | \
            grep releasenotes-dca/notes/ || true".format(
            branching_point_agent, previous_minor_branchoff
        )
    )
    log_result = log_result.stdout.replace('\n', ' ').strip()

    # Do not include release notes that were added in the previous minor release branch (previous_minor_branchoff)
    # and the branch-off points for the current release (pined by the agent's devel tag)
    if len(log_result) > 0:
        ctx.run("git rm --ignore-unmatch {}".format(log_result))

    current_branchoff = "dca-{}.{}.X".format(new_version_int[0], new_version_int[1])
    # generate the new changelog. Specifying branch in case this is run outside the release branch that contains the tag.
    ctx.run(
        "reno --rel-notes-dir releasenotes-dca report \
            --ignore-cache \
            --branch {} \
            --version dca-{} \
            --no-show-source > /tmp/new_changelog-dca.rst".format(
            current_branchoff, new_version
        )
    )

    # reseting git
    ctx.run("git reset --hard HEAD")

    # mac's `sed` has a different syntax for the "-i" paramter
    sed_i_arg = "-i"
    if sys.platform == 'darwin':
        sed_i_arg = "-i ''"
    # remove the old header from the existing changelog
    ctx.run("sed {0} -e '1,4d' CHANGELOG-DCA.rst".format(sed_i_arg))

    if sys.platform != 'darwin':
        # sed on darwin doesn't support `-z`. On mac, you will need to manually update the following.
        ctx.run(
            "sed -z {0} -e 's/dca-{1}\\n===={2}/{1}\\n{2}/' /tmp/new_changelog-dca.rst".format(
                sed_i_arg, new_version, '=' * len(new_version)
            )
        )

    # merging to CHANGELOG.rst
    ctx.run("cat CHANGELOG-DCA.rst >> /tmp/new_changelog-dca.rst && mv /tmp/new_changelog-dca.rst CHANGELOG-DCA.rst")

    # commit new CHANGELOG
    ctx.run("git add CHANGELOG-DCA.rst")

    print("\nCommit this with:")
    print("git commit -m \"[DCA] Update CHANGELOG for {}\"".format(new_version))


@task
def update_changelog(ctx, new_version):
    """
    Quick task to generate the new CHANGELOG using reno when releasing a minor
    version (linux/macOS only).
    """
    new_version_int = list(map(int, new_version.split(".")))

    if len(new_version_int) != 3:
        print("Error: invalid version: {}".format(new_version_int))
        raise Exit(1)

    # let's avoid losing uncommitted change with 'git reset --hard'
    try:
        ctx.run("git diff --exit-code HEAD", hide="both")
    except Failure:
        print("Error: You have uncommitted change, please commit or stash before using update_changelog")
        return

    # make sure we are up to date
    ctx.run("git fetch")

    # let's check that the tag for the new version is present (needed by reno)
    try:
        ctx.run("git tag --list | grep {}".format(new_version))
    except Failure:
        print("Missing '{}' git tag: mandatory to use 'reno'".format(new_version))
        raise

    # removing releasenotes from bugfix on the old minor.
    branching_point = "{}.{}.0-devel".format(new_version_int[0], new_version_int[1])
    previous_minor = "{}.{}".format(new_version_int[0], new_version_int[1] - 1)
    if previous_minor == "7.15":
        previous_minor = "6.15"  # 7.15 is the first release in the 7.x series
    log_result = ctx.run(
        "git log {}...remotes/origin/{}.x --name-only --oneline | \
            grep releasenotes/notes/ || true".format(
            branching_point, previous_minor
        )
    )
    log_result = log_result.stdout.replace('\n', ' ').strip()
    if len(log_result) > 0:
        ctx.run("git rm --ignore-unmatch {}".format(log_result))

    # generate the new changelog
    ctx.run(
        "reno report \
            --ignore-cache \
            --earliest-version {} \
            --version {} \
            --no-show-source > /tmp/new_changelog.rst".format(
            branching_point, new_version
        )
    )

    # reseting git
    ctx.run("git reset --hard HEAD")

    # mac's `sed` has a different syntax for the "-i" paramter
    sed_i_arg = "-i"
    if sys.platform == 'darwin':
        sed_i_arg = "-i ''"
    # check whether there is a v6 tag on the same v7 tag, if so add the v6 tag to the release title
    v6_tag = ""
    if new_version_int[0] == 7:
        v6_tag = _find_v6_tag(ctx, new_version)
        if v6_tag:
            ctx.run("sed {0} -E 's#^{1}#{1} / {2}#' /tmp/new_changelog.rst".format(sed_i_arg, new_version, v6_tag))
    # remove the old header from the existing changelog
    ctx.run("sed {0} -e '1,4d' CHANGELOG.rst".format(sed_i_arg))

    # merging to CHANGELOG.rst
    ctx.run("cat CHANGELOG.rst >> /tmp/new_changelog.rst && mv /tmp/new_changelog.rst CHANGELOG.rst")

    # commit new CHANGELOG
    ctx.run("git add CHANGELOG.rst")

    print("\nCommit this with:")
    print("git commit -m \"[DCA] Update CHANGELOG for {}\"".format(new_version))


@task
def update_installscript_changelog(ctx, new_version):
    """
    Quick task to generate the new CHANGELOG-INSTALLSCRIPT using reno when releasing a minor
    version (linux/macOS only).
    """
    new_version_int = list(map(int, new_version.split(".")))

    if len(new_version_int) != 3:
        print("Error: invalid version: {}".format(new_version_int))
        raise Exit(1)

    # let's avoid losing uncommitted change with 'git reset --hard'
    try:
        ctx.run("git diff --exit-code HEAD", hide="both")
    except Failure:
        print("Error: You have uncommitted changes, please commit or stash before using update-installscript-changelog")
        return

    # make sure we are up to date
    ctx.run("git fetch")

    # let's check that the tag for the new version is present (needed by reno)
    try:
        ctx.run("git tag --list | grep installscript-{}".format(new_version))
    except Failure:
        print("Missing 'installscript-{}' git tag: mandatory to use 'reno'".format(new_version))
        raise

    # generate the new changelog
    ctx.run(
        "reno --rel-notes-dir releasenotes-installscript report \
            --ignore-cache \
            --version installscript-{} \
            --no-show-source > /tmp/new_changelog-installscript.rst".format(
            new_version
        )
    )

    # reseting git
    ctx.run("git reset --hard HEAD")

    # mac's `sed` has a different syntax for the "-i" paramter
    sed_i_arg = "-i"
    if sys.platform == 'darwin':
        sed_i_arg = "-i ''"
    # remove the old header from the existing changelog
    ctx.run("sed {0} -e '1,4d' CHANGELOG-INSTALLSCRIPT.rst".format(sed_i_arg))

    if sys.platform != 'darwin':
        # sed on darwin doesn't support `-z`. On mac, you will need to manually update the following.
        ctx.run(
            "sed -z {0} -e 's/installscript-{1}\\n===={2}/{1}\\n{2}/' /tmp/new_changelog-installscript.rst".format(
                sed_i_arg, new_version, '=' * len(new_version)
            )
        )

    # merging to CHANGELOG-INSTALLSCRIPT.rst
    ctx.run(
        "cat CHANGELOG-INSTALLSCRIPT.rst >> /tmp/new_changelog-installscript.rst && mv /tmp/new_changelog-installscript.rst CHANGELOG-INSTALLSCRIPT.rst"
    )

    # commit new CHANGELOG-INSTALLSCRIPT
    ctx.run("git add CHANGELOG-INSTALLSCRIPT.rst")

    print("\nCommit this with:")
    print("git commit -m \"[INSTALLSCRIPT] Update CHANGELOG-INSTALLSCRIPT for {}\"".format(new_version))


@task
def _find_v6_tag(ctx, v7_tag):
    """
    Returns one of the v6 tags that point at the same commit as the passed v7 tag.
    If none are found, returns the empty string.
    """
    v6_tag = ""

    print("Looking for a v6 tag pointing to same commit as tag '{}'...".format(v7_tag))
    # Find commit at which the v7_tag points
    commit = ctx.run("git rev-list --max-count=1 {}".format(v7_tag), hide='out').stdout.strip()
    try:
        v6_tags = (
            ctx.run("git tag --points-at {} | grep -E '^6\\.'".format(commit), hide='out').stdout.strip().split("\n")
        )
    except Failure:
        print("Found no v6 tag pointing at same commit as '{}'.".format(v7_tag))
    else:
        v6_tag = v6_tags[0]
        if len(v6_tags) > 1:
            print("Found v6 tags '{}', picking {}'".format(v6_tags, v6_tag))
        else:
            print("Found v6 tag '{}'".format(v6_tag))

    return v6_tag


@task
def list_major_change(_, milestone):
    """
    List all PR labeled "major_changed" for this release.
    """

    github_token = os.environ.get('GITHUB_TOKEN')
    if github_token is None:
        print(
            "Error: set the GITHUB_TOKEN environment variable.\nYou can create one by going to"
            " https://github.com/settings/tokens. It should have at least the 'repo' permissions."
        )
        return Exit(code=1)

    response = _query_github_api(
        github_token,
        "https://api.github.com/search/issues?q=repo:datadog/datadog-agent+label:major_change+milestone:{}".format(
            milestone
        ),
    )
    results = response.json()
    if not results["items"]:
        print("no major change for {}".format(milestone))
        return

    for pr in results["items"]:
        print("#{}: {} ({})".format(pr["number"], pr["title"], pr["html_url"]))


#
# release.json manipulation invoke tasks section
#

##
## I/O functions
##


def _load_release_json():
    with open("release.json", "r") as release_json_stream:
        return json.load(release_json_stream, object_pairs_hook=OrderedDict)


def _save_release_json(release_json):
    with open("release.json", "w") as release_json_stream:
        # Note, no space after the comma
        json.dump(release_json, release_json_stream, indent=4, sort_keys=False, separators=(',', ': '))


##
## Utils
##


def _create_version_from_match(match):
    groups = match.groups()
    version = Version(
        major=int(groups[1]),
        minor=int(groups[2]),
        patch=int(groups[4]) if groups[4] and groups[4] != 0 else None,
        devel=True if groups[5] else False,
        rc=int(groups[7]) if groups[7] and groups[7] != 0 else None,
        prefix=groups[0] if groups[0] else "",
    )
    return version


def _stringify_config(config_dict):
    """
    Takes a config dict of the following form:
    {
        "xxx_VERSION": Version(major: x, minor: y, patch: z, rc: t, prefix: "pre"),
        "xxx_HASH": "hashvalue",
        ...
    }

    and transforms all VERSIONs into their string representation (using the Version object's __str__).
    """
    return {key: str(value) for key, value in config_dict.items()}


def _query_github_api(auth_token, url):
    import requests

    # Basic auth doesn't seem to work with private repos, so we use token auth here
    headers = {"Authorization": "token {}".format(auth_token)}
    response = requests.get(url, headers=headers)
    return response


def build_compatible_version_re(allowed_major_versions, minor_version):
    """
    Returns a regex that matches only versions whose major version is
    in the provided list of allowed_major_versions, and whose minor version matches
    the provided minor version.
    """
    return re.compile(
        r'(v)?({})[.]({})([.](\d+))?(-devel)?(-rc\.(\d+))?'.format("|".join(allowed_major_versions), minor_version)
    )


##
## Base functions to fetch candidate versions on other repositories
##


def _get_highest_repo_version(auth, repo, version_prefix, version_re, allowed_major_versions=None):
    # If allowed_major_versions is not specified, search for all versions by using an empty
    # major version prefix.
    if not allowed_major_versions:
        allowed_major_versions = [""]

    highest_version = None

    for major_version in allowed_major_versions:
        url = "https://api.github.com/repos/DataDog/{}/git/matching-refs/tags/{}{}".format(
            repo, version_prefix, major_version
        )

        tags = _query_github_api(auth, url).json()

        for tag in tags:
            match = version_re.search(tag["ref"])
            if match:
                this_version = _create_version_from_match(match)
                if this_version > highest_version:
                    highest_version = this_version

        # The allowed_major_versions are listed in order of preference
        # If something matching a given major version exists, no need to
        # go through the next ones.
        if highest_version:
            break

    if not highest_version:
        raise Exit("Couldn't find any matching {} version.".format(repo), 1)

    return highest_version


def _get_release_version_from_release_json(release_json, major_version, version_re, release_json_key=None):
    """
    If release_json_key is None, returns the highest version entry in release.json.
    If release_json_key is set, returns the entry for release_json_key of the highest version entry in release.json.
    """

    release_version = None
    release_component_version = None

    # Get the release entry for the given Agent major version
    release_entry_name = release_entry_for(major_version)
    release_json_entry = release_json.get(release_entry_name, None)

    # Check that the release entry exists, otherwise fail
    if release_json_entry:
        release_version = release_entry_name

        # Check that the component's version is defined in the release entry
        if release_json_key is not None:
            match = version_re.match(release_json_entry.get(release_json_key, ""))
            if match:
                release_component_version = _create_version_from_match(match)
            else:
                print(
                    "{} does not have a valid {} ({}), ignoring".format(
                        release_entry_name, release_json_key, release_json_entry.get(release_json_key, "")
                    )
                )

    if not release_version:
        raise Exit("Couldn't find any matching {} version.".format(release_version), 1)

    if release_json_key is not None:
        return release_component_version

    return release_version


##
## Variables needed for the repository version fetch functions
##

# COMPATIBLE_MAJOR_VERSIONS lists the major versions of tags
# that can be used with a given Agent version
# This is here for compatibility and simplicity reasons, as in most repos
# we don't create both 6 and 7 tags for a combined Agent 6 & 7 release.
# The order matters, eg. when fetching matching tags for an Agent 6 entry,
# tags starting with 6 will be preferred to tags starting with 7.
COMPATIBLE_MAJOR_VERSIONS = {6: ["6", "7"], 7: ["7"]}


# Message templates for the below functions
# Defined here either because they're long and would make the code less legible,
# or because they're used multiple times.
DIFFERENT_TAGS_TEMPLATE = (
    "The latest version of {} ({}) does not match the version used in the previous release entry ({})."
)
TAG_NOT_FOUND_TEMPLATE = "Couldn't find a(n) {} version compatible with the new Agent version entry {}"
RC_TAG_QUESTION_TEMPLATE = "The {} tag found is an RC tag: {}. Are you sure you want to use it?"
TAG_FOUND_TEMPLATE = "The {} tag is {}"


##
## release.json entry mapping functions
##


def nightly_entry_for(agent_major_version):
    if agent_major_version == 6:
        return "nightly"
    return "nightly-a{}".format(agent_major_version)


def release_entry_for(agent_major_version):
    return "release-a{}".format(agent_major_version)


##
## Repository version fetch functions
## The following functions aim at returning the correct version to use for a given
## repository, after compatibility & user confirmations
## The version object returned by such functions should be ready to be used to fill
## the release.json entry.
##


def _fetch_dependency_repo_version(
    repo_name, new_agent_version, allowed_major_versions, compatible_version_re, github_token, check_for_rc
):
    """
    Fetches the latest tag on a given repository whose version scheme matches the one used for the Agent,
    with the following constraints:
    - the tag must have a major version that's in allowed_major_versions
    - the tag must match compatible_version_re (the main usage is to restrict the compatible tags to the
      ones with the same minor version as the Agent)?

    If check_for_rc is true, a warning will be emitted if the latest version that satisfies
    the constraints is an RC. User confirmation is then needed to check that this is desired.
    """

    version = _get_highest_repo_version(
        github_token, repo_name, new_agent_version.prefix, compatible_version_re, allowed_major_versions
    )

    if check_for_rc and version.is_rc():
        if not yes_no_question(RC_TAG_QUESTION_TEMPLATE.format(repo_name, version), "orange", False):
            raise Exit("Aborting release.json update.", 1)

    print(TAG_FOUND_TEMPLATE.format(repo_name, version))
    return version


def _confirm_independent_dependency_repo_version(repo, latest_version, highest_release_json_version):
    """
    Checks if the two versions of a repository we found (from release.json and from the available repo tags)
    are different. If they are, asks the user for confirmation before updating the version.
    """

    if latest_version == highest_release_json_version:
        return highest_release_json_version

    print(color_message(DIFFERENT_TAGS_TEMPLATE.format(repo, latest_version, highest_release_json_version), "orange"))
    if yes_no_question("Do you want to update {} to {}?".format(repo, latest_version), "orange", False):
        return latest_version

    return highest_release_json_version


def _fetch_independent_dependency_repo_version(
    repo_name, release_json, agent_major_version, github_token, release_json_key
):
    """
    Fetches the latest tag on a given repository whose version scheme doesn't match the one used for the Agent:
    - first, we get the latest version used in release entries of the matching Agent major version
    - then, we fetch the latest version available in the repository
    - if the above two versions are different, emit a warning and ask for user confirmation before updating the version.
    """

<<<<<<< HEAD
    previous_version = _get_release_version_from_release_json(
        release_json, agent_major_version, VERSION_RE, release_json_key=release_json_key,
=======
    highest_version = _get_highest_version_from_release_json(
        release_json,
        agent_major_version,
        VERSION_RE,
        release_json_key=release_json_key,
>>>>>>> b3b437ef
    )
    # NOTE: This assumes that the repository doesn't change the way it prefixes versions.
    version = _get_highest_repo_version(github_token, repo_name, previous_version.prefix, VERSION_RE)

    version = _confirm_independent_dependency_repo_version(repo_name, version, previous_version)
    print(TAG_FOUND_TEMPLATE.format(repo_name, version))

    return version


<<<<<<< HEAD
def _get_windows_ddnpm_release_json_info(
    release_json, agent_major_version, is_first_rc=False,
):
=======
def _get_windows_ddnpm_release_json_info(release_json, agent_major_version, version_re, is_first_rc=False):
>>>>>>> b3b437ef
    """
    Gets the Windows NPM driver info from the previous entries in the release.json file.
    """

    # First RC should use the data from nightly section otherwise reuse the last RC info
    if is_first_rc:
        previous_release_json_version = nightly_entry_for(agent_major_version)
    else:
        previous_release_json_version = release_entry_for(agent_major_version)

    print("Using '{}' DDNPM values".format(previous_release_json_version))
    release_json_version_data = release_json[previous_release_json_version]

    win_ddnpm_driver = release_json_version_data['WINDOWS_DDNPM_DRIVER']
    win_ddnpm_version = release_json_version_data['WINDOWS_DDNPM_VERSION']
    win_ddnpm_shasum = release_json_version_data['WINDOWS_DDNPM_SHASUM']

    if win_ddnpm_driver not in ['release-signed', 'attestation-signed']:
        print("WARN: WINDOWS_DDNPM_DRIVER value '{}' is not valid".format(win_ddnpm_driver))

    print("The windows ddnpm version is {}".format(win_ddnpm_version))

    return win_ddnpm_driver, win_ddnpm_version, win_ddnpm_shasum


@task
def get_variable(_, name, version='nightly'):
    with open("release.json", "r") as release_json_stream:
        release_json = json.load(release_json_stream, object_pairs_hook=OrderedDict)
    print(release_json[version][name])


##
## release_json object update function
##


def _update_release_json_entry(
    release_json,
    release_entry,
    integrations_version,
    omnibus_software_version,
    omnibus_ruby_version,
    jmxfetch_version,
    security_agent_policies_version,
    macos_build_version,
    windows_ddnpm_driver,
    windows_ddnpm_version,
    windows_ddnpm_shasum,
):
    """
    Adds a new entry to provided release_json object with the provided parameters, and returns the new release_json object.
    """
    import requests

    jmxfetch = requests.get(
        "https://oss.sonatype.org/service/local/repositories/releases/content/com/datadoghq/jmxfetch/{0}/jmxfetch-{0}-jar-with-dependencies.jar".format(
            jmxfetch_version,
        )
    ).content
    jmxfetch_sha256 = hashlib.sha256(jmxfetch).hexdigest()

    print("Jmxfetch's SHA256 is {}".format(jmxfetch_sha256))
    print("Windows DDNPM's SHA256 is {}".format(windows_ddnpm_shasum))

    new_version_config = OrderedDict()
    new_version_config["INTEGRATIONS_CORE_VERSION"] = integrations_version
    new_version_config["OMNIBUS_SOFTWARE_VERSION"] = omnibus_software_version
    new_version_config["OMNIBUS_RUBY_VERSION"] = omnibus_ruby_version
    new_version_config["JMXFETCH_VERSION"] = jmxfetch_version
    new_version_config["JMXFETCH_HASH"] = jmxfetch_sha256
    new_version_config["SECURITY_AGENT_POLICIES_VERSION"] = security_agent_policies_version
    new_version_config["MACOS_BUILD_VERSION"] = macos_build_version
    new_version_config["WINDOWS_DDNPM_DRIVER"] = windows_ddnpm_driver
    new_version_config["WINDOWS_DDNPM_VERSION"] = windows_ddnpm_version
    new_version_config["WINDOWS_DDNPM_SHASUM"] = windows_ddnpm_shasum

    # Necessary if we want to maintain the JSON order, so that humans don't get confused
    new_release_json = OrderedDict()

    # Add all versions from the old release.json
    for key, value in release_json.items():
        new_release_json[key] = value

    # Then update the entry
    new_release_json[release_entry] = _stringify_config(new_version_config)

    return new_release_json


##
## Main functions
##


def _update_release_json(release_json, release_entry, new_version, github_token, check_for_rc=False):
    """
    Updates the provided release.json object by fetching compatible versions for all dependencies
    of the provided Agent version, constructing the new entry, adding it to the release.json object
    and returning it.
    """

    allowed_major_versions = COMPATIBLE_MAJOR_VERSIONS[new_version.major]

    # Part 1: repositories which follow the Agent version scheme

    # For repositories which follow the Agent version scheme, we want to only get
    # tags with the same minor version, to avoid problems when releasing a patch
    # version while a minor version release is ongoing.
    compatible_version_re = build_compatible_version_re(allowed_major_versions, new_version.minor)

    integrations_version = _fetch_dependency_repo_version(
        "integrations-core", new_version, allowed_major_versions, compatible_version_re, github_token, check_for_rc
    )

    omnibus_software_version = _fetch_dependency_repo_version(
        "omnibus-software", new_version, allowed_major_versions, compatible_version_re, github_token, check_for_rc
    )

    omnibus_ruby_version = _fetch_dependency_repo_version(
        "omnibus-ruby", new_version, allowed_major_versions, compatible_version_re, github_token, check_for_rc
    )

    macos_build_version = _fetch_dependency_repo_version(
        "datadog-agent-macos-build",
        new_version,
        allowed_major_versions,
        compatible_version_re,
        github_token,
        check_for_rc,
    )

    # Part 2: repositories which have their own version scheme
    jmxfetch_version = _fetch_independent_dependency_repo_version(
        "jmxfetch", release_json, new_version.major, github_token, "JMXFETCH_VERSION"
    )

    security_agent_policies_version = _fetch_independent_dependency_repo_version(
        "security-agent-policies", release_json, new_version.major, github_token, "SECURITY_AGENT_POLICIES_VERSION"
    )

    windows_ddnpm_driver, windows_ddnpm_version, windows_ddnpm_shasum = _get_windows_ddnpm_release_json_info(
        release_json, new_version.major, is_first_rc=(new_version.rc == 1)
    )

    # Add new entry to the release.json object and return it
    return _update_release_json_entry(
        release_json,
        release_entry,
        integrations_version,
        omnibus_software_version,
        omnibus_ruby_version,
        jmxfetch_version,
        security_agent_policies_version,
        macos_build_version,
        windows_ddnpm_driver,
        windows_ddnpm_version,
        windows_ddnpm_shasum,
    )


@task
def finish(ctx, major_versions="6,7"):
    """
    Updates the release entry in the release.json file for the new version.

    Updates internal module dependencies with the new version.
    """

    if sys.version_info[0] < 3:
        print("Must use Python 3 for this task")
        return Exit(code=1)

    list_major_versions = major_versions.split(",")
    print("Finishing release for major version(s) {}".format(list_major_versions))

    list_major_versions = [int(x) for x in list_major_versions]

    github_token = os.environ.get('GITHUB_TOKEN')
    if github_token is None:
        print(
            "Error: set the GITHUB_TOKEN environment variable.\nYou can create one by going to"
            " https://github.com/settings/tokens. It should have at least the 'repo' permissions."
        )
        return Exit(code=1)

    release_json = _load_release_json()

    for major_version in list_major_versions:
        release_entry = release_entry_for(major_version)
        # Fetch previous version from the most recent tag on the branch
        previous_version = _create_version_from_match(VERSION_RE.search(get_version(ctx, major_version=major_version)))

        # Set the new version
        new_version = previous_version.next_version(rc=False)
        print("Updating {} for {}".format(release_entry, new_version))

        # Update release.json object with the entry for the new version
        release_json = _update_release_json(
            release_json, release_entry, previous_version, github_token, check_for_rc=True
        )

    _save_release_json(release_json)

    # Update internal module dependencies
    update_modules(ctx, str(new_version))


@task
def create_rc(ctx, major_versions="6,7", patch_version=False):
    """
<<<<<<< HEAD
    Updates the release entries in release.json to prepare the next RC build.
    If the previous version of the Agent (determined as the latest tag on the
    current branch) is not an RC:
    - by default, updates the release entries for the next minor version of
      the Agent.
    - if --patch-version is specified, updates the release entries for the next
      patch version of the Agent.

    This changes which tags will be considered on the dependency repositories (only
    tags that match the same major and minor version as the Agent).

    If the previous version of the Agent was an RC, updates the release entries for RC + 1.

    Examples:
    If the latest tag on the branch is 7.31.0, and invoke release.create-rc --patch-version
    is run, then the task will prepare the release entries for 7.31.1-rc.1, and therefore
    will only use 7.31.X tags on the dependency repositories that follow the Agent version scheme.
    
    If the latest tag on the branch is 7.32.0-devel or 7.31.0, and invoke release.create-rc
    is run, then the task will prepare the release entries for 7.32.0-rc.1, and therefore
    will only use 7.32.X tags on the dependency repositories that follow the Agent version scheme.

=======
    Takes whatever version is the highest in release.json and adds a new RC to it.
    If there was no RC, creates one, and:
    - by default bumps the minor version.
    - if --patch-version is specified, bumps the patch version.

    If there was an RC, create RC + 1.
>>>>>>> b3b437ef

    Updates internal module dependencies with the new RC.
    """

    if sys.version_info[0] < 3:
        print("Must use Python 3 for this task")
        return Exit(code=1)

    list_major_versions = major_versions.split(",")
    print("Creating RC for agent version(s) {}".format(list_major_versions))

    list_major_versions = [int(x) for x in list_major_versions]

    github_token = os.environ.get('GITHUB_TOKEN')
    if github_token is None:
        print(
            "Error: set the GITHUB_TOKEN environment variable.\nYou can create one by going to"
            " https://github.com/settings/tokens. It should have at least the 'repo' permissions."
        )
        return Exit(code=1)

    release_json = _load_release_json()

    for major_version in list_major_versions:
        release_entry = release_entry_for(major_version)
        # Fetch previous version from the most recent tag on the branch
        previous_version = _create_version_from_match(VERSION_RE.search(get_version(ctx, major_version=major_version)))

        if previous_version.is_rc():
            # We're already on an RC, only bump the RC version
            new_version = previous_version.next_version(rc=True)
        else:
            if patch_version:
                new_version = previous_version.next_version(bump_patch=True, rc=True)
            else:
                # Minor version bump, we're doing a standard release:
                # - if the previous tag is a devel tag, use it without the devel tag
                # - otherwise (should not happen during regular release cycles), bump the minor version
                if previous_version.is_devel():
                    new_version = previous_version.non_devel_version()
                    new_version = new_version.next_version(rc=True)
                else:
                    new_version = previous_version.next_version(bump_minor=True, rc=True)
        print("Updating {} for {}".format(release_entry, new_version))

        # Update release.json object with the entry for the new version
        release_json = _update_release_json(release_json, release_entry, new_version, github_token, check_for_rc=False)

    _save_release_json(release_json)

    # Update internal module dependencies
    # Uses the last major version processed
    update_modules(ctx, str(new_version))


def check_version(agent_version):
    """Check Agent version to see if it is valid."""
    version_re = re.compile(r'7[.](\d+)[.](\d+)(-rc\.(\d+))?')
    if not version_re.match(agent_version):
        raise Exit(message="Version should be of the form 7.Y.Z or 7.Y.Z-rc.t")


@task
def update_modules(ctx, agent_version, verify=True):
    """
    Update internal dependencies between the different Agent modules.
    * --verify checks for correctness on the Agent Version (on by default).

    Examples:
    inv -e release.update-modules 7.27.0
    """
    if verify:
        check_version(agent_version)

    for module in DEFAULT_MODULES.values():
        for dependency in module.dependencies:
            dependency_mod = DEFAULT_MODULES[dependency]
            ctx.run(
                "go mod edit -require={dependency_path} {go_mod_path}".format(
                    dependency_path=dependency_mod.dependency_path(agent_version), go_mod_path=module.go_mod_path()
                )
            )


@task
def tag_version(ctx, agent_version, commit="HEAD", verify=True, push=True, force=False):
    """
    Create tags for a given Datadog Agent version.
    The version should be given as an Agent 7 version.

    * --commit COMMIT will tag COMMIT with the tags (default HEAD)
    * --verify checks for correctness on the Agent version (on by default).
    * --push will push the tags to the origin remote (on by default).
    * --force will allow the task to overwrite existing tags. Needed to move existing tags (off by default).

    Examples:
    inv -e release.tag-version 7.27.0                 # Create tags and push them to origin
    inv -e release.tag-version 7.27.0-rc.3 --no-push  # Create tags locally; don't push them
    inv -e release.tag-version 7.29.0-rc.3 --force    # Create tags (overwriting existing tags with the same name), force-push them to origin
    """
    if verify:
        check_version(agent_version)

    force_option = ""
    if force:
        print(color_message("--force option enabled. This will allow the task to overwrite existing tags.", "orange"))
        result = yes_no_question("Please confirm the use of the --force option.", color="orange", default=False)
        if result:
            print("Continuing with the --force option.")
            force_option = " --force"
        else:
            print("Continuing without the --force option.")

    for module in DEFAULT_MODULES.values():
        if module.should_tag:
            for tag in module.tag(agent_version):
                ctx.run(
                    "git tag -m {tag} {tag} {commit}{force_option}".format(
                        tag=tag, commit=commit, force_option=force_option
                    )
                )
                print("Created tag {tag}".format(tag=tag))
                if push:
                    ctx.run("git push origin {tag}{force_option}".format(tag=tag, force_option=force_option))
                    print("Pushed tag {tag}".format(tag=tag))

    print("Created all tags for version {}".format(agent_version))<|MERGE_RESOLUTION|>--- conflicted
+++ resolved
@@ -647,16 +647,11 @@
     - if the above two versions are different, emit a warning and ask for user confirmation before updating the version.
     """
 
-<<<<<<< HEAD
     previous_version = _get_release_version_from_release_json(
-        release_json, agent_major_version, VERSION_RE, release_json_key=release_json_key,
-=======
-    highest_version = _get_highest_version_from_release_json(
         release_json,
         agent_major_version,
         VERSION_RE,
         release_json_key=release_json_key,
->>>>>>> b3b437ef
     )
     # NOTE: This assumes that the repository doesn't change the way it prefixes versions.
     version = _get_highest_repo_version(github_token, repo_name, previous_version.prefix, VERSION_RE)
@@ -667,13 +662,7 @@
     return version
 
 
-<<<<<<< HEAD
-def _get_windows_ddnpm_release_json_info(
-    release_json, agent_major_version, is_first_rc=False,
-):
-=======
-def _get_windows_ddnpm_release_json_info(release_json, agent_major_version, version_re, is_first_rc=False):
->>>>>>> b3b437ef
+def _get_windows_ddnpm_release_json_info(release_json, agent_major_version, is_first_rc=False):
     """
     Gets the Windows NPM driver info from the previous entries in the release.json file.
     """
@@ -885,7 +874,6 @@
 @task
 def create_rc(ctx, major_versions="6,7", patch_version=False):
     """
-<<<<<<< HEAD
     Updates the release entries in release.json to prepare the next RC build.
     If the previous version of the Agent (determined as the latest tag on the
     current branch) is not an RC:
@@ -903,19 +891,10 @@
     If the latest tag on the branch is 7.31.0, and invoke release.create-rc --patch-version
     is run, then the task will prepare the release entries for 7.31.1-rc.1, and therefore
     will only use 7.31.X tags on the dependency repositories that follow the Agent version scheme.
-    
+
     If the latest tag on the branch is 7.32.0-devel or 7.31.0, and invoke release.create-rc
     is run, then the task will prepare the release entries for 7.32.0-rc.1, and therefore
     will only use 7.32.X tags on the dependency repositories that follow the Agent version scheme.
-
-=======
-    Takes whatever version is the highest in release.json and adds a new RC to it.
-    If there was no RC, creates one, and:
-    - by default bumps the minor version.
-    - if --patch-version is specified, bumps the patch version.
-
-    If there was an RC, create RC + 1.
->>>>>>> b3b437ef
 
     Updates internal module dependencies with the new RC.
     """
