--- conflicted
+++ resolved
@@ -178,11 +178,7 @@
 
     # Construct build command line
     cmd = _get_vs_build_command(
-<<<<<<< HEAD
-        f'cd {BUILD_SOURCE_DIR} && msbuild {project} /restore /p:Configuration={configuration} /p:Platform="x64"',
-=======
-        f'cd {BUILD_SOURCE_DIR} && msbuild {project} /restore /p:Configuration={configuration} /p:Platform="{arch}" /verbosity:minimal',
->>>>>>> 5c51df75
+        f'cd {BUILD_SOURCE_DIR} && msbuild {project} /restore /p:Configuration={configuration} /p:Platform="x64" /verbosity:minimal',
         vstudio_root,
     )
     print(f"Build Command: {cmd}")
