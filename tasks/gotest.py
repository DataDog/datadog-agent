--- conflicted
+++ resolved
@@ -9,6 +9,7 @@
 import json
 import operator
 import os
+import platform
 import re
 import shutil
 import sys
@@ -31,11 +32,7 @@
 from tasks.libs.common.datadog_api import create_count, send_metrics
 from tasks.libs.common.git import get_modified_files
 from tasks.libs.common.junit_upload_core import enrich_junitxml, produce_junit_tar
-<<<<<<< HEAD
 from tasks.libs.common.utils import clean_nested_paths, get_build_flags, get_distro, gitlab_section
-=======
-from tasks.libs.common.utils import clean_nested_paths, collapsed_section, get_build_flags
->>>>>>> 4e877e6e
 from tasks.modules import DEFAULT_MODULES, GoModule
 from tasks.test_core import ModuleTestResult, process_input_args, process_module_results, test_core
 from tasks.testwasher import TestWasher
@@ -395,7 +392,6 @@
 
 
 @task
-<<<<<<< HEAD
 def codecov(
     ctx,
 ):
@@ -411,8 +407,6 @@
 
 
 @task
-=======
->>>>>>> 4e877e6e
 def integration_tests(ctx, install_deps=False, race=False, remote_docker=False, debug=False):
     """
     Run all the available integration tests
