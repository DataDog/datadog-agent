"""
High level testing tasks
"""

from __future__ import annotations

import fnmatch
import glob
import operator
import os
import re
import sys
from collections import defaultdict
from collections.abc import Iterable
from datetime import datetime
from pathlib import Path

import requests
from invoke import task
from invoke.context import Context
from invoke.exceptions import Exit

from tasks.build_tags import compute_build_tags_for_flavor
from tasks.collector import OCB_VERSION
from tasks.coverage import PROFILE_COV, CodecovWorkaround
from tasks.devcontainer import run_on_devcontainer
from tasks.flavor import AgentFlavor
from tasks.libs.common.color import color_message
from tasks.libs.common.datadog_api import create_count, send_metrics
from tasks.libs.common.git import get_modified_files
from tasks.libs.common.gomodules import get_default_modules
from tasks.libs.common.junit_upload_core import enrich_junitxml, produce_junit_tar
from tasks.libs.common.utils import (
    clean_nested_paths,
    get_build_flags,
    gitlab_section,
    running_in_ci,
)
from tasks.libs.releasing.json import _get_release_json_value
from tasks.libs.testing.result_json import ActionType, ResultJson
from tasks.modules import GoModule, get_module_by_path
from tasks.test_core import DEFAULT_TEST_OUTPUT_JSON, TestResult, process_input_args, process_result
from tasks.testwasher import TestWasher
from tasks.update_go import PATTERN_MAJOR_MINOR, update_file

WINDOWS_MAX_PACKAGES_NUMBER = 150
WINDOWS_MAX_CLI_LENGTH = 8000  # Windows has a max command line length of 8192 characters
TRIGGER_ALL_TESTS_PATHS = ["tasks/gotest.py", "tasks/build_tags.py", ".gitlab/source_test/*", ".gitlab-ci.yml"]
# TODO(songy23): contrib and OCB versions do not match in 0.122. Revert this once 0.123 is released
OTEL_UPSTREAM_GO_MOD_PATH = (
    f"https://raw.githubusercontent.com/open-telemetry/opentelemetry-collector-contrib/v{OCB_VERSION}/go.mod"
)


class TestProfiler:
    times = []
    parser = re.compile(r"^ok\s+github.com\/DataDog\/datadog-agent\/(\S+)\s+([0-9\.]+)s", re.MULTILINE)

    def write(self, txt):
        # Output to stdout
        # NOTE: write to underlying stream on Python 3 to avoid unicode issues when default encoding is not UTF-8
        getattr(sys.stdout, 'buffer', sys.stdout).write(ensure_bytes(txt))
        # Extract the run time
        for result in self.parser.finditer(txt):
            self.times.append((result.group(1), float(result.group(2))))

    def flush(self):
        sys.stdout.flush()

    def print_sorted(self, limit=0):
        if self.times:
            sorted_times = sorted(self.times, key=operator.itemgetter(1), reverse=True)

            if limit:
                sorted_times = sorted_times[:limit]
            for pkg, time in sorted_times:
                print(f"{time}s\t{pkg}")


def ensure_bytes(s):
    if not isinstance(s, bytes):
        return s.encode('utf-8')

    return s


def build_standard_lib(
    ctx,
    build_tags: list[str],
    cmd: str,
    env: dict[str, str],
    args: dict[str, str],
    test_profiler: TestProfiler,
):
    """
    Builds the stdlib with the same build flags as the tests.
    Since Go 1.20, standard library is not pre-compiled anymore but is built as needed and cached in the build cache.
    To avoid a perfomance overhead when running tests, we pre-compile the standard library and cache it.
    We must use the same build flags as the one we are using when compiling tests to not invalidate the cache.
    """
    args["go_build_tags"] = " ".join(build_tags)

    ctx.run(
        cmd.format(**args),
        env=env,
        out_stream=test_profiler,
        warn=True,
    )


def test_flavor(
    ctx,
    flavor: AgentFlavor,
    build_tags: list[str],
    modules: Iterable[GoModule],
    cmd: str,
    env: dict[str, str],
    args: dict[str, str],
    result_junit: str,
    test_profiler: TestProfiler,
    coverage: bool = False,
    result_json: str = DEFAULT_TEST_OUTPUT_JSON,
    recursive: bool = True,
):
    """
    Runs unit tests for given flavor, build tags, and modules.
    """

    # Early return if no modules are given
    # Can happen when --only-impacted-packages or --only-modified-packages is used
    if not modules:
        return

    result = TestResult('.')

    # Set default values for args
    args["go_build_tags"] = " ".join(build_tags)
    args["json_flag"] = ""
    args["junit_file_flag"] = ""

    # Produce the result json file, which is used to show the failures at the end of the test run
    if result_json:
        result.result_json_path = os.path.join(result.path, result_json)
        args["json_flag"] = "--jsonfile " + result.result_json_path

    # Produce the junit file if needed
    if result_junit:
        result_junit_path = os.path.join(result.path, result_junit)
        args["junit_file_flag"] = "--junitfile " + result_junit_path

    # Compute full list of targets to run tests against
    packages = compute_gotestsum_cli_args(list(modules), recursive)

    with CodecovWorkaround(ctx, result.path, coverage, packages, args) as cov_test_path:
        res = ctx.run(
            command=cmd.format(
                packages=packages,
                cov_test_path=cov_test_path,
                **args,
            ),
            env=env,
            out_stream=test_profiler,
            warn=True,
        )
        # early stop on SIGINT: exit code is 128 + signal number, SIGINT is 2, so 130
        if res is not None and res.exited == 130:
            raise KeyboardInterrupt()

    if res.exited is None or res.exited > 0:
        result.failed = True
    else:
        lines = res.stdout.splitlines()
        if lines is not None and 'DONE 0 tests' in lines[-1]:
            cov_path = os.path.join(result.path, PROFILE_COV)
            print(color_message(f"No tests were run, skipping coverage report. Removing {cov_path}.", "orange"))
            try:
                os.remove(cov_path)
            except FileNotFoundError as e:
                print(f"Could not remove coverage file {cov_path}\n{e}")
            return

    if result_junit:
        enrich_junitxml(result_junit, flavor)  # type: ignore

    return result


def coverage_flavor(ctx):
    """
    Prints the code coverage for the given flavor.
    This expects that the coverage file has already been generated by
    dda inv test --coverage.
    """

    ctx.run(f"go tool cover -func {PROFILE_COV}", warn=True)


def sanitize_env_vars():
    """
    Sanitizes environment variables
    We want to ignore all `DD_` variables, as they will interfere with the behavior of some unit tests
    """
    for env in os.environ:
        # Allow the env var that enables NodeTreeModel for testing purposes
        if env == "DD_CONF_NODETREEMODEL":
            continue
        if env.startswith("DD_"):
            del os.environ[env]


def process_test_result(
    test_result: TestResult, junit_tar: str, junit_files: list[str], flavor: AgentFlavor, test_washer: bool
) -> bool:
    if junit_tar:
        produce_junit_tar(junit_files, junit_tar)

    success = process_result(flavor=flavor, result=test_result)

    if success:
        print(color_message("All tests passed", "green"))
        return True

    if test_washer or running_in_ci():
        if not test_washer:
            print("Test washer is always enabled in the CI, enforcing it")

        tw = TestWasher(test_output_json_file=test_result.result_json_path)
        print(
            "Processing test results for known flakes. Learn more about flake marker and test washer at https://datadoghq.atlassian.net/wiki/spaces/ADX/pages/3405611398/Flaky+tests+in+go+introducing+flake.Mark"
        )
        should_succeed = tw.process_result(test_result)
        if should_succeed:
            print(
                color_message("All failing tests are known to be flaky, marking the test job as successful", "orange")
            )
            return True

    return False


@task
@run_on_devcontainer
def test(
    ctx,
    module=None,
    targets=None,
    flavor=None,
    coverage=False,
    print_coverage=False,
    build_include=None,
    build_exclude=None,
    verbose=False,
    race=False,
    profile=False,
    rtloader_root=None,
    python_home_3=None,
    cpus=None,
    major_version='7',
    timeout=180,
    cache=True,
    test_run_name="",
    result_json=DEFAULT_TEST_OUTPUT_JSON,
    rerun_fails=None,
    go_mod="readonly",
    junit_tar="",
    only_modified_packages=False,
    only_impacted_packages=False,
    include_sds=False,
    skip_flakes=False,
    build_stdlib=False,
    test_washer=False,
    run_on=None,  # noqa: U100, F841. Used by the run_on_devcontainer decorator
):
    """
    Run go tests on the given module and targets.

    A module should be provided as the path to one of the go modules in the repository.

    Targets should be provided as a comma-separated list of relative paths within the given module.
    If targets are provided but no module is set, the main module (".") is used.

    If no module or target is set the tests are run against all modules and targets.

    Example invokation:
        dda inv test --targets=./pkg/collector/check,./pkg/aggregator --race
        dda inv test --module=. --race
    """
    sanitize_env_vars()

    modules, flavor = process_input_args(ctx, module, targets, flavor)

    unit_tests_tags = compute_build_tags_for_flavor(
        flavor=flavor,
        build="unit-tests",
        build_include=build_include,
        build_exclude=build_exclude,
        include_sds=include_sds,
    )

    ldflags, gcflags, env = get_build_flags(
        ctx,
        rtloader_root=rtloader_root,
        python_home_3=python_home_3,
        major_version=major_version,
    )

    # Use stdout if no profile is set
    test_profiler = TestProfiler() if profile else None

    race_opt = "-race" if race else ""
    # atomic is quite expensive but it's the only way to run both the coverage and the race detector at the same time without getting false positives from the cover counter
    covermode_opt = "-covermode=" + ("atomic" if race else "count") if coverage else ""
    build_cpus_opt = f"-p {cpus}" if cpus else ""
    test_cpus_opt = f"-parallel {cpus}" if cpus else ""

    nocache = '-count=1' if not cache else ''

    # Create temporary file for flaky patterns config
    if os.environ.get("FLAKY_PATTERNS_CONFIG"):
        with open(os.environ.get("FLAKY_PATTERNS_CONFIG"), 'w') as f:
            f.write("{}")

    if result_json and os.path.isfile(result_json):
        # Remove existing file since we append to it.
        print(f"Removing existing '{result_json}' file")
        os.remove(result_json)

    test_run_arg = f"-run {test_run_name}" if test_run_name else ""

    stdlib_build_cmd = 'go build {verbose} -mod={go_mod} -tags "{go_build_tags}" -gcflags="{gcflags}" '
    stdlib_build_cmd += '-ldflags="{ldflags}" {build_cpus} {race_opt} std cmd'
    rerun_coverage_fix = '--raw-command {cov_test_path}' if coverage else ""
    gotestsum_flags = (
        '{junit_file_flag} {json_flag} --format {gotestsum_format} {rerun_fails} --packages="{packages}" '
        + rerun_coverage_fix
    )
    gobuild_flags = (
        '-mod={go_mod} -tags "{go_build_tags}" -gcflags="{gcflags}" -ldflags="{ldflags}" {build_cpus} {race_opt}'
    )
    govet_flags = '-vet=off'
    gotest_flags = '{verbose} {test_cpus} -timeout {timeout}s -short {covermode_opt} {test_run_arg} {nocache}'
    cmd = f'gotestsum {gotestsum_flags} -- {gobuild_flags} {govet_flags} {gotest_flags}'
    args = {
        "go_mod": go_mod,
        "gcflags": gcflags,
        "ldflags": ldflags,
        "race_opt": race_opt,
        "build_cpus": build_cpus_opt,
        "test_cpus": test_cpus_opt,
        "covermode_opt": covermode_opt,
        "test_run_arg": test_run_arg,
        "timeout": int(timeout),
        "verbose": '-v' if verbose else '',
        "nocache": nocache,
        # Used to print failed tests at the end of the go test command
        "rerun_fails": f"--rerun-fails={rerun_fails}" if rerun_fails else "",
        "skip_flakes": "--skip-flake" if skip_flakes else "",
        "gotestsum_format": "standard-verbose" if verbose else "pkgname",
    }

    # Test
    if build_stdlib:
        build_standard_lib(
            ctx,
            build_tags=unit_tests_tags,
            cmd=stdlib_build_cmd,
            env=env,
            args=args,
            test_profiler=test_profiler,
        )

    if only_modified_packages:
        modules = get_modified_packages(ctx, build_tags=unit_tests_tags)
    if only_impacted_packages:
        modules = get_impacted_packages(ctx, build_tags=unit_tests_tags)

    with gitlab_section("Running unit tests", collapsed=True):
        result_junit = f"junit-out-{flavor}.xml" if junit_tar else ""
        test_result = test_flavor(
            ctx,
            flavor=flavor,
            build_tags=unit_tests_tags,
            modules=modules,
            cmd=cmd,
            env=env,
            args=args,
            result_junit=result_junit,
            result_json=result_json,
            test_profiler=test_profiler,
            coverage=coverage,
            recursive=not only_modified_packages,  # Disable recursive tests when only modified packages is enabled, to avoid testing a package and all its subpackages
        )

    # Output (only if tests ran)
    if test_result:
        if coverage and print_coverage:
            coverage_flavor(ctx)

        # FIXME(AP-1958): this prints nothing in CI. Commenting out the print line
        # in the meantime to avoid confusion
        if profile:
            # print("\n--- Top 15 packages sorted by run time:")
            test_profiler.print_sorted(15)

        success = process_test_result(test_result, junit_tar, [result_junit], flavor, test_washer)
        if not success:
            raise Exit(code=1)

        print(f"Tests final status (including re-runs): {color_message('ALL TESTS PASSED', 'green')}")


@task
def e2e_tests(ctx, target="gitlab", agent_image="", dca_image="", argo_workflow="default"):
    """
    Run e2e tests in several environments.
    """
    choices = ["gitlab", "dev", "local"]
    if target not in choices:
        print(f'target {target} not in {choices}')
        raise Exit(code=1)
    if not os.getenv("DATADOG_AGENT_IMAGE"):
        if not agent_image:
            print("define DATADOG_AGENT_IMAGE envvar or image flag")
            raise Exit(code=1)
        os.environ["DATADOG_AGENT_IMAGE"] = agent_image
    if not os.getenv("DATADOG_CLUSTER_AGENT_IMAGE"):
        if not dca_image:
            print("define DATADOG_CLUSTER_AGENT_IMAGE envvar or image flag")
            raise Exit(code=1)
        os.environ["DATADOG_CLUSTER_AGENT_IMAGE"] = dca_image
    if not os.getenv("ARGO_WORKFLOW"):
        if argo_workflow:
            os.environ["ARGO_WORKFLOW"] = argo_workflow

    ctx.run(f"./test/e2e/scripts/setup-instance/00-entrypoint-{target}.sh")


@task
def get_modified_packages(ctx, build_tags=None, lint=False) -> list[GoModule]:
    modified_files = get_go_modified_files(ctx)

    modified_go_files = [f"./{file}" for file in modified_files]

    if build_tags is None:
        build_tags = []

    modules_to_test = {}
    go_mod_modified_modules = set()

    for modified_file in modified_go_files:
        if modified_file.endswith(".mod") or modified_file.endswith(".sum"):
            continue

        best_module_path = Path(get_go_module(modified_file))

        # Check if the package is in the target list of the module we want to test
        targeted = False

        assert best_module_path, f"No module found for {modified_file}"
        module = get_module_by_path(best_module_path)
        targets = module.lint_targets if lint else module.test_targets

        for target in targets:
            if os.path.normpath(os.path.join(best_module_path, target)) in modified_file:
                targeted = True
                break
        if not targeted:
            continue

        # If go mod was modified in the module we run the test for the whole module so we do not need to add modified packages to targets
        if best_module_path in go_mod_modified_modules:
            continue

        # If the package has been deleted we do not try to run tests
        if not os.path.exists(os.path.dirname(modified_file)):
            continue

        # If there are go file matching the build tags in the folder we do not try to run tests
        res = ctx.run(
            f'go list -tags "{" ".join(build_tags)}" ./{os.path.dirname(modified_file)}/...', hide=True, warn=True
        )
        if res.stderr is not None and "matched no packages" in res.stderr:
            continue

        relative_target = "./" + os.path.relpath(os.path.dirname(modified_file), best_module_path)

        if best_module_path in modules_to_test:
            if (
                modules_to_test[best_module_path].test_targets is not None
                and os.path.dirname(modified_file) not in modules_to_test[best_module_path].test_targets
            ):
                modules_to_test[best_module_path].test_targets.append(relative_target)
        else:
            modules_to_test[best_module_path] = GoModule(best_module_path, test_targets=[relative_target])

    # Clean up duplicated paths to reduce Go test cmd length
    default_modules = get_default_modules()
    for module in modules_to_test:
        modules_to_test[module].test_targets = clean_nested_paths(modules_to_test[module].test_targets)
        if (
            len(modules_to_test[module].test_targets) >= WINDOWS_MAX_PACKAGES_NUMBER
        ):  # With more packages we can reach the limit of the command line length on Windows
            modules_to_test[module].test_targets = default_modules[module].test_targets

    if not modules_to_test:
        print("No modules to test")
    else:
        print("Running tests for the following modules:")
        for module in modules_to_test:
            print(f"- {module}: {modules_to_test[module].test_targets}")

    return list(modules_to_test.values())


@task(iterable=["extra_tag"])
def send_unit_tests_stats(_, job_name, extra_tag=None):
    if extra_tag is None:
        extra_tag = []

    fast_success = True
    classic_success = True

    n_test_classic = 0
    n_test_fast = 0

    series = []

    failed_tests_classic, n_test_classic = parse_test_log("test_output.json")
    classic_success = len(failed_tests_classic) == 0

    # If the fast tests are not run, we don't have the output file and we consider the job successful since it did not run any test
    if os.path.isfile("test_output_fast.json"):
        failed_tests_fast, n_test_fast = parse_test_log("test_output_fast.json")
        fast_success = len(failed_tests_fast) == 0
    else:
        print("test_output_fast.json not found, assuming no tests were run")

    timestamp = int(datetime.now().timestamp())
    print("Sending unit tests stats to Datadog")

    print(f"Classic test executed: {n_test_classic}")
    series.append(
        create_count(
            "datadog.ci.unit_tests.executed",
            timestamp,
            n_test_classic,
            tags=[
                "experimentation:fast-tests",
                "test_type:classic",
                "repository:datadog-agent",
                f"pipeline_id:{os.getenv('CI_PIPELINE_ID')}",
                f"job_name:{job_name}",
            ]
            + extra_tag,
        )
    )

    print(f"Fast test executed: {n_test_fast}")
    series.append(
        create_count(
            "datadog.ci.unit_tests.executed",
            timestamp,
            n_test_fast,
            tags=[
                "experimentation:fast-tests",
                "test_type:fast",
                "repository:datadog-agent",
                f"pipeline_id:{os.getenv('CI_PIPELINE_ID')}",
                f"job_name:{job_name}-fast",
            ]
            + extra_tag,
        )
    )

    print(f"Classic test success: {classic_success}")
    print(f"Fast test success: {fast_success}")

    if fast_success == classic_success:
        false_positive = 0
        false_negative = 0
    elif fast_success:
        false_positive = 1
        false_negative = 0
    else:
        false_positive = 0
        false_negative = 1

    series.append(
        create_count(
            "datadog.ci.unit_tests.false_positive",
            timestamp,
            false_positive,
            tags=[
                "experimentation:fast-tests",
                "repository:datadog-agent",
                f"pipeline_id:{os.getenv('CI_PIPELINE_ID')}",
                f"job_name:{job_name}",
            ]
            + extra_tag,
        )
    )
    series.append(
        create_count(
            "datadog.ci.unit_tests.false_negative",
            timestamp,
            false_negative,
            tags=[
                "experimentation:fast-tests",
                "repository:datadog-agent",
                f"pipeline_id:{os.getenv('CI_PIPELINE_ID')}",
                f"job_name:{job_name}",
            ]
            + extra_tag,
        )
    )

    send_metrics(series)


def parse_test_log(log_file):
    obj: ResultJson = ResultJson.from_file(log_file)
    failed_tests = [
        f"{package}/{test_name}"
        for package, tests in obj.failing_tests.items()
        for test_name in tests
        if test_name != "_"  # Exclude package-level failures
    ]

    n_test_executed = len([line for line in obj.lines if line.action in (ActionType.PASS, ActionType.FAIL)])
    return failed_tests, n_test_executed


@task
def get_impacted_packages(ctx, build_tags=None):
    # Safeguard to be sure that the files that should trigger all test are not renamed without being updated
    for file in TRIGGER_ALL_TESTS_PATHS:
        if len(glob.glob(file)) == 0:
            raise Exit(
                code=1,
                message=f"No file matched {file} make sure you modified TRIGGER_ALL_TEST_FILES if you renamed one of them",
            )

    # Some files like tasks/gotest.py should trigger all tests
    if should_run_all_tests(ctx, TRIGGER_ALL_TESTS_PATHS):
        print(f"Triggering all tests because a file matching one of the {TRIGGER_ALL_TESTS_PATHS} was modified")
        return get_default_modules().values()

    if build_tags is None:
        build_tags = []
    dependencies = create_dependencies(ctx, build_tags)
    files = get_go_modified_files(ctx)

    modified_packages = {f"github.com/DataDog/datadog-agent/{os.path.dirname(file)}" for file in files}

    # Modification to go.mod and go.sum should force the tests of the whole module to run
    for file in files:
        if file.endswith("go.mod") or file.endswith("go.sum"):
            with ctx.cd(os.path.dirname(file)):
                all_packages = ctx.run(
                    f'go list -tags "{" ".join(build_tags)}" ./...', hide=True, warn=True
                ).stdout.splitlines()
                modified_packages.update(set(all_packages))

    # Modification to fixture folders count as modification to their parent package
    for file in files:
        if not file.endswith(".go"):
            formatted_path = Path(os.path.dirname(file)).as_posix()
            while len(formatted_path) > 0:
                if glob.glob(f"{formatted_path}/*.go"):
                    print(f"Found {file} belonging to package {formatted_path}")
                    modified_packages.add(f"github.com/DataDog/datadog-agent/{formatted_path}")
                    break
                formatted_path = "/".join(formatted_path.split("/")[:-1])

    imp = find_impacted_packages(dependencies, modified_packages)
    return format_packages(ctx, impacted_packages=imp, build_tags=build_tags)


def create_dependencies(ctx, build_tags=None):
    """Parallel version of create_dependencies using async ctx.run with batched execution"""
    if build_tags is None:
        build_tags = []

    modules_deps = defaultdict(set)
    modules = list(get_default_modules())

    # Process modules in batches of 16 to avoid too many open files errors
    batch_size = 8
    for i in range(0, len(modules), batch_size):
        batch_modules = modules[i : i + batch_size]
        running_commands = []
        results = {}

        # Start commands for current batch asynchronously
        for module in batch_modules:
            with ctx.cd(module):
                cmd = (
                    'go list '
                    + f'-tags "{" ".join(build_tags)}" '
                    + '-f "{{.ImportPath}} {{.Imports}} {{.TestImports}}" ./...'
                )
                running_commands.append((module, ctx.run(cmd, hide=True, warn=True, asynchronous=True)))

        # Wait for all commands in current batch to complete
        for module, cmd in running_commands:
            try:
                result = cmd.join()
                if result.stdout:
                    results[module] = result.stdout
            except Exception as e:
                print(f"Error processing module {module}: {e}")
                continue

        # Process results from current batch
        for module, stdout in results.items():
            imports = stdout.splitlines()
            for imp in imports:
                if not imp:
                    continue
                try:
                    imp = imp.split(" ", 1)
                    if len(imp) != 2:
                        continue
                    package, imported_packages = imp[0], imp[1].replace("[", "").replace("]", "").split(" ")
                    for imported_package in imported_packages:
                        if imported_package and imported_package.startswith("github.com/DataDog/datadog-agent"):
                            modules_deps[imported_package].add(package)
                except Exception as e:
                    print(f"Error processing import {imp} in module {module}: {e}")
                    continue

    return modules_deps


def find_impacted_packages(dependencies, modified_modules, cache=None):
    if cache is None:
        cache = {}
    impacted_modules = set()
    for modified_module in modified_modules:
        if modified_module in cache:
            impacted_modules.update(cache[modified_module])
        else:
            stack = [modified_module]
            while stack:
                module = stack.pop()
                if module in impacted_modules:
                    continue
                impacted_modules.add(module)
                stack.extend(dependencies[module])
            cache[modified_module] = impacted_modules
    return impacted_modules


def format_packages(ctx: Context, impacted_packages: set[str], build_tags: list[str] | None = None):
    """
    Format the packages list to be used in our test function. Will take each path and create a list of modules with its targets
    """
    if build_tags is None:
        build_tags = []

    packages = [f'{package.replace("github.com/DataDog/datadog-agent/", "./")}' for package in impacted_packages]
    modules_to_test = {}

    default_modules = get_default_modules()
    for package in packages:
        module_path = get_go_module(package)

        # Check if the module is in the target list of the modules we want to test
        if module_path not in default_modules or not default_modules[module_path].should_test():
            continue

        # Check if the package is in the target list of the module we want to test
        targeted = False
        for target in default_modules[module_path].test_targets:
            if normpath(os.path.join(module_path, target)) in package:
                targeted = True
                break
        if not targeted:
            continue

        # If the package has been deleted we do not try to run tests
        if not os.path.exists(package):
            continue

        relative_target = "./" + os.path.relpath(package, module_path).replace("\\", "/")

        if module_path in modules_to_test:
            if (
                modules_to_test[module_path].test_targets is not None
                and package not in modules_to_test[module_path].test_targets
            ):
                modules_to_test[module_path].test_targets.append(relative_target)
        else:
            modules_to_test[module_path] = GoModule(module_path, test_targets=[relative_target])

    # Clean up duplicated paths to reduce Go test cmd length
    default_modules = get_default_modules()
    for module in modules_to_test:
        modules_to_test[module].test_targets = clean_nested_paths(modules_to_test[module].test_targets)
        if (
            len(modules_to_test[module].test_targets) >= WINDOWS_MAX_PACKAGES_NUMBER
        ):  # With more packages we can reach the limit of the command line length on Windows
            modules_to_test[module].test_targets = default_modules[module].test_targets

    module_to_remove = []
    # Clean up to avoid running tests on package with no Go files matching build tags
    for module in modules_to_test:
        with ctx.cd(module):
            res = ctx.run(
                f'go list -tags "{" ".join(build_tags)}" {" ".join([normpath(os.path.join("github.com/DataDog/datadog-agent", module, target)) for target in modules_to_test[module].test_targets])}',
                hide=True,
                warn=True,
            )
            if res is not None and res.stderr is not None:
                for package in res.stderr.splitlines():
                    package_to_remove = os.path.relpath(
                        package.split(" ")[1].strip(":").replace("github.com/DataDog/datadog-agent/", ""), module
                    ).replace("\\", "/")
                    try:
                        modules_to_test[module].test_targets.remove(f"./{package_to_remove}")
                        if len(modules_to_test[module].test_targets) == 0:
                            module_to_remove.append(module)
                    except Exception:
                        print("Could not remove ", package_to_remove, ", ignoring...")
    for module in module_to_remove:
        del modules_to_test[module]

    if not modules_to_test:
        print("No modules to test")
    else:
        print("Running tests for the following modules:")
        for module in modules_to_test:
            print(f"- {module}: {modules_to_test[module].test_targets}")

    # We need to make sure the CLI length is not too long
    packages = compute_gotestsum_cli_args(modules_to_test.values())
    # -1000 because there are ~1000 extra characters in the gotestsum command
    if sys.platform == "win32" and len(packages) > WINDOWS_MAX_CLI_LENGTH - 1000:
        print("CLI length is too long, skipping fast tests")
        return get_default_modules().values()

    return modules_to_test.values()


def normpath(path):  # Normpath with forward slashes to avoid issues on Windows
    return os.path.normpath(path).replace("\\", "/")


def get_go_module(path):
    while path != '/':
        go_mod_path = os.path.join(path, 'go.mod')
        if os.path.isfile(go_mod_path):
            return normpath(os.path.relpath(path))
        path = os.path.dirname(path)
    raise Exception(f"No go.mod file found for package at {path}")


def should_run_all_tests(ctx, trigger_files):
    base_branch = _get_release_json_value("base_branch")
    files = get_modified_files(ctx, base_branch=base_branch)
    return any(len(fnmatch.filter(files, trigger_file)) for trigger_file in trigger_files)


def get_go_modified_files(ctx):
    base_branch = _get_release_json_value("base_branch")
    files = get_modified_files(ctx, base_branch=base_branch)
    return [
        file
        for file in files
        if file.find("unit_tests/testdata/components_src") == -1
        and (file.endswith(".go") or file.endswith(".mod") or file.endswith(".sum"))
    ]


def compute_gotestsum_cli_args(modules: list[GoModule], recursive: bool = True):
    targets = []
    for module in modules:
        if not module.should_test():
            continue
        for target in module.test_targets:
            target_path = os.path.join(module.path, target)
            if not target_path.startswith('./'):
                target_path = f"./{target_path}"
            targets.append(target_path)
    if recursive:
        packages = ' '.join(f"{t}/..." if not t.endswith("/...") else t for t in targets)
    else:
        packages = ' '.join(targets)
    return packages


@task
def lint_go(
    ctx,
    module=None,
    targets=None,
    flavor=None,
    build="lint",
    build_tags=None,
    build_include=None,
    build_exclude=None,
    rtloader_root=None,
    cpus=None,
    timeout: int | None = None,
    golangci_lint_kwargs="",
    headless_mode=False,
    include_sds=False,
    only_modified_packages=False,
):
    raise Exit("This task is deprecated, please use `dda inv linter.go`", 1)


def rename_package(file_path, old_name, new_name):
    with open(file_path) as f:
        content = f.read()
    # Rename package
    content = content.replace(old_name, new_name)
    with open(file_path, "w") as f:
        f.write(content)


@task
def check_otel_build(ctx):
    file_path = "test/otel/dependencies.go"
    package_otel = "package otel"
    package_main = "package main"
    rename_package(file_path, package_otel, package_main)

    with ctx.cd("test/otel"):
        # Update dependencies to latest local version
        res = ctx.run("go mod tidy")
        if not res.ok:
            raise Exit(f"Error running `go mod tidy`: {res.stderr}")

        # Build test/otel/dependencies.go with same settings as `make otelcontribcol`
        res = ctx.run("GO111MODULE=on CGO_ENABLED=0 go build -trimpath -o . .", warn=True)
        if res is None or not res.ok:
            raise Exit(f"Error building otel components with datadog-agent dependencies: {res.stderr}")

    rename_package(file_path, package_main, package_otel)


@task
def check_otel_module_versions(ctx, fix=False):
<<<<<<< HEAD
    # Get allowed upstream versions from both sources
    allowed_versions = []

    # Try to get go version from the first upstream (v0.123.0 with bugfix pattern)
    try:
        r = requests.get(OTEL_UPSTREAM_GO_MOD_PATH)
        r.raise_for_status()
        bugfix_pattern = f"^go {PATTERN_MAJOR_MINOR_BUGFIX}\r?$"
        matches = re.findall(bugfix_pattern, r.text, flags=re.MULTILINE)
        if len(matches) == 1:
            allowed_versions.append(matches[0])
            print(f"Found upstream go version: {matches[0]} from {OTEL_UPSTREAM_GO_MOD_PATH}")
    except Exception as e:
        print(f"Warning: Could not fetch upstream go.mod from {OTEL_UPSTREAM_GO_MOD_PATH}: {e}")

    # Try to get go version from the second upstream (main branch with major.minor pattern, convert to major.minor.0)
    try:
        r = requests.get(OTEL_UPSTREAM_GO_MOD_PATH_MAIN)
        r.raise_for_status()
        major_minor_pattern = f"^go {PATTERN_MAJOR_MINOR}\r?$"
        matches = re.findall(major_minor_pattern, r.text, flags=re.MULTILINE)
        if len(matches) == 1:
            # Convert "go 1.24" to "go 1.24.0"
            upstream_version = matches[0]
            version_with_bugfix = upstream_version + ".0"
            allowed_versions.append(version_with_bugfix)
            print(
                f"Found upstream go version: {upstream_version} from {OTEL_UPSTREAM_GO_MOD_PATH_MAIN}, using {version_with_bugfix} for comparison"
            )
    except Exception as e:
        print(f"Warning: Could not fetch upstream go.mod from {OTEL_UPSTREAM_GO_MOD_PATH_MAIN}: {e}")

    # If no upstream versions could be determined, raise an error
    if not allowed_versions:
        raise Exit("Error: Could not determine go version from either upstream source")

    print(f"Allowed upstream go versions: {allowed_versions}")
=======
    # Get Go version from upstream (e.g., "1.24")
    upstream_pattern = f"^go {PATTERN_MAJOR_MINOR}\r?$"
    r = requests.get(OTEL_UPSTREAM_GO_MOD_PATH)
    upstream_matches = re.findall(upstream_pattern, r.text, flags=re.MULTILINE)
    if len(upstream_matches) != 1:
        raise Exit(f"Error parsing upstream go.mod version: {OTEL_UPSTREAM_GO_MOD_PATH}")
    upstream_major_minor = upstream_matches[0]

    # Expected version for local modules is the upstream version with .0 patch (e.g., "1.24.0")
    expected_local_version = f"{upstream_major_minor}.0"

    # Pattern to match major.minor.patch format in local modules
    local_pattern = f"^go {PATTERN_MAJOR_MINOR}\\.\\d+\r?$"

    # Collect all errors instead of failing at the first one
    format_errors = []
    version_errors = []
>>>>>>> e9453ef7

    for path, module in get_default_modules().items():
        if module.used_by_otel:
            mod_file = f"./{path}/go.mod"
            with open(mod_file, newline='', encoding='utf-8') as reader:
                content = reader.read()
                local_matches = re.findall(local_pattern, content, flags=re.MULTILINE)
                if len(local_matches) != 1:
                    format_errors.append(f"{mod_file} does not match expected go directive format")
                    continue

                actual_local_version = local_matches[0]
                if actual_local_version != expected_local_version:
                    if fix:
                        update_file(
                            True,
                            mod_file,
                            f"^go {PATTERN_MAJOR_MINOR}\\.\\d+\r?$",
                            f"go {expected_local_version}",
                        )
                    else:
                        version_errors.append(
                            f"{mod_file} version {actual_local_version} does not match expected version: {expected_local_version} (derived from upstream {upstream_major_minor})"
                        )

    # Report all errors at once if any were found
    all_errors = format_errors + version_errors
    if all_errors:
        error_msg = "Found the following OTEL module version issues:\n" + "\n".join(
            f"  - {error}" for error in all_errors
        )
        raise Exit(error_msg)<|MERGE_RESOLUTION|>--- conflicted
+++ resolved
@@ -942,45 +942,6 @@
 
 @task
 def check_otel_module_versions(ctx, fix=False):
-<<<<<<< HEAD
-    # Get allowed upstream versions from both sources
-    allowed_versions = []
-
-    # Try to get go version from the first upstream (v0.123.0 with bugfix pattern)
-    try:
-        r = requests.get(OTEL_UPSTREAM_GO_MOD_PATH)
-        r.raise_for_status()
-        bugfix_pattern = f"^go {PATTERN_MAJOR_MINOR_BUGFIX}\r?$"
-        matches = re.findall(bugfix_pattern, r.text, flags=re.MULTILINE)
-        if len(matches) == 1:
-            allowed_versions.append(matches[0])
-            print(f"Found upstream go version: {matches[0]} from {OTEL_UPSTREAM_GO_MOD_PATH}")
-    except Exception as e:
-        print(f"Warning: Could not fetch upstream go.mod from {OTEL_UPSTREAM_GO_MOD_PATH}: {e}")
-
-    # Try to get go version from the second upstream (main branch with major.minor pattern, convert to major.minor.0)
-    try:
-        r = requests.get(OTEL_UPSTREAM_GO_MOD_PATH_MAIN)
-        r.raise_for_status()
-        major_minor_pattern = f"^go {PATTERN_MAJOR_MINOR}\r?$"
-        matches = re.findall(major_minor_pattern, r.text, flags=re.MULTILINE)
-        if len(matches) == 1:
-            # Convert "go 1.24" to "go 1.24.0"
-            upstream_version = matches[0]
-            version_with_bugfix = upstream_version + ".0"
-            allowed_versions.append(version_with_bugfix)
-            print(
-                f"Found upstream go version: {upstream_version} from {OTEL_UPSTREAM_GO_MOD_PATH_MAIN}, using {version_with_bugfix} for comparison"
-            )
-    except Exception as e:
-        print(f"Warning: Could not fetch upstream go.mod from {OTEL_UPSTREAM_GO_MOD_PATH_MAIN}: {e}")
-
-    # If no upstream versions could be determined, raise an error
-    if not allowed_versions:
-        raise Exit("Error: Could not determine go version from either upstream source")
-
-    print(f"Allowed upstream go versions: {allowed_versions}")
-=======
     # Get Go version from upstream (e.g., "1.24")
     upstream_pattern = f"^go {PATTERN_MAJOR_MINOR}\r?$"
     r = requests.get(OTEL_UPSTREAM_GO_MOD_PATH)
@@ -998,7 +959,6 @@
     # Collect all errors instead of failing at the first one
     format_errors = []
     version_errors = []
->>>>>>> e9453ef7
 
     for path, module in get_default_modules().items():
         if module.used_by_otel:
