--- conflicted
+++ resolved
@@ -162,32 +162,17 @@
         "run": "-test.run " + run if run else "",
         "skip": "-test.skip " + skip if skip else "",
         "test_run_arg": test_run_arg,
-<<<<<<< HEAD
-        "osversion": f"-osversion {osversion}" if osversion else '',
-        "platform": f"-platform {platform}" if platform else '',
-        "arch": f"-arch {arch}" if arch else '',
-        "flavor": f"-flavor {flavor}" if flavor else '',
-        "major_version": f"-major-version {major_version}" if major_version else '',
-        "cws_supported_osversion": f"-cws-supported-osversion {cws_supported_osversion}"
-        if cws_supported_osversion
-        else '',
-        "src_agent_version": f"-src-agent-version {src_agent_version}" if src_agent_version else '',
-        "dest_agent_version": f"-dest-agent-version {dest_agent_version}" if dest_agent_version else '',
-        "keep_stacks": '-keep-stacks' if keep_stacks else '',
-=======
         "osversion": f"-osversion {osversion}" if osversion else "",
         "platform": f"-platform {platform}" if platform else "",
         "arch": f"-arch {arch}" if arch else "",
         "flavor": f"-flavor {flavor}" if flavor else "",
         "major_version": f"-major-version {major_version}" if major_version else "",
-        "cws_supported_osversion": (
-            f"-cws-supported-osversion {cws_supported_osversion}" if cws_supported_osversion else ""
-        ),
-        "src_agent_version": (f"-src-agent-version {src_agent_version}" if src_agent_version else ""),
-        "dest_agent_version": (f"-dest-agent-version {dest_agent_version}" if dest_agent_version else ""),
-        "keep_stacks": "-keep-stacks" if keep_stacks else "",
-        "flaky_patterns_config": (f"--flaky-patterns-config={flaky_patterns_config}" if flaky_patterns_config else ""),
->>>>>>> 7741bb43
+        "cws_supported_osversion": f"-cws-supported-osversion {cws_supported_osversion}"
+        if cws_supported_osversion
+        else "",
+        "src_agent_version": f"-src-agent-version {src_agent_version}" if src_agent_version else "",
+        "dest_agent_version": f"-dest-agent-version {dest_agent_version}" if dest_agent_version else "",
+        "keep_stacks": '-keep-stacks' if keep_stacks else "",
         "extra_flags": extra_flags,
     }
 
@@ -204,17 +189,7 @@
         test_profiler=None,
     )
 
-<<<<<<< HEAD
     success = process_test_result(test_res, junit_tar, AgentFlavor.base, test_washer)
-=======
-    success = process_test_result(
-        test_res,
-        junit_tar,
-        AgentFlavor.base,
-        test_washer,
-        extra_flakes_config=flaky_patterns_config,
-    )
->>>>>>> 7741bb43
 
     if running_in_ci():
         # Do not print all the params, they could contain secrets needed only in the CI
@@ -473,20 +448,10 @@
         flakes_files = []
 
     result_json_name = result_json_path.split("/")[-1]
-<<<<<<< HEAD
     result_json_dir = result_json_path.removesuffix('/' + result_json_name)
     washer = TestWasher(test_output_json_file=result_json_name, flakes_file_paths=flakes_files)
     failing_tests = washer.get_failing_tests(result_json_dir)
     flaky_failures = washer.get_flaky_failures(result_json_dir)
-=======
-    result_json_dir = result_json_path.removesuffix("/" + result_json_name)
-    washer = TestWasher(
-        test_output_json_file=result_json_name,
-        flakes_file_paths=flakes_files or ["flakes.yaml"],
-    )
-    failing_tests, marked_flaky_tests = washer.parse_test_results(result_json_dir)
-    all_known_flakes = washer.merge_known_flakes(marked_flaky_tests)
->>>>>>> 7741bb43
 
     try:
         # (failing, flaky) -> [(package, test_name, logs)]
