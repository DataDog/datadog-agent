"""
Running E2E Tests with infra based on Pulumi
"""

from __future__ import annotations

import json
import multiprocessing
import os
import os.path
import re
import shutil
import tempfile
import threading
from collections import defaultdict
from concurrent.futures import ThreadPoolExecutor, as_completed
from pathlib import Path

import yaml
from invoke.context import Context
from invoke.exceptions import Exit
from invoke.tasks import task

from tasks.flavor import AgentFlavor
from tasks.gotest import process_test_result, test_flavor
from tasks.libs.common.color import Color
from tasks.libs.common.git import get_commit_sha, get_modified_files
from tasks.libs.common.go import download_go_dependencies
from tasks.libs.common.gomodules import get_default_modules
from tasks.libs.common.utils import (
    REPO_PATH,
    color_message,
    environ,
    gitlab_section,
    running_in_ci,
)
from tasks.libs.dynamic_test.backend import S3Backend
from tasks.libs.dynamic_test.executor import DynTestExecutor
from tasks.libs.dynamic_test.index import IndexKind
from tasks.libs.testing.e2e import create_test_selection_gotest_regex, filter_only_leaf_tests
from tasks.libs.testing.result_json import ActionType, ResultJson
from tasks.test_core import DEFAULT_E2E_TEST_OUTPUT_JSON
from tasks.testwasher import TestWasher
from tasks.tools.e2e_stacks import destroy_remote_stack_api, destroy_remote_stack_local

DEFAULT_DYNTEST_BUCKET_URI = "s3://dd-ci-persistent-artefacts-build-stable/datadog-agent"


class TestState:
    """Describes the state of a test, if it has failed and if it is flaky."""

    FAILED = True, False
    FLAKY_FAILED = True, True
    SUCCESS = False, False
    FLAKY_SUCCESS = False, True

    @staticmethod
    def get_human_readable_state(failing: bool, flaky: bool) -> str:
        return f'{"Failing" if failing else "Successful"} / {"Flaky" if flaky else "Non-flaky"}'


def _build_single_binary(ctx, pkg, build_tags, output_path, print_lock):
    """
    Build a single test binary for the given package.
    Returns (pkg, success, message) tuple.
    """
    try:
        # Create binary name from package path
        binary_name = pkg.replace("/", "-").replace("\\", "-") + ".test"
        binary_path = output_path / binary_name

        # Build test binary
        cmd = f"orchestrion go test -c -tags '{build_tags}' -ldflags='-w -s -X {REPO_PATH}/test/new-e2e/tests/containers.GitCommit={get_commit_sha(ctx, short=True)}' -o {binary_path} ./{pkg}"

        result = ctx.run(cmd, hide=True)
        if result.ok:
            with print_lock:
                print(f"  ✓ Built {binary_name}")
            return (pkg, True, f"Built {binary_name}")
        else:
            with print_lock:
                print(f"  ✗ Failed to build {binary_name}: {result.stderr}")
            return (pkg, False, f"Failed to build {binary_name}: {result.stderr}")

    except Exception as e:
        with print_lock:
            print(f"  ✗ Error building {binary_name}: {e}")
        return (pkg, False, f"Error building {binary_name}: {e}")


@task(
    help={
        "output_dir": "Directory to store compiled test binaries",
        "tags": "Build tags to use",
        "parallel": "Number of parallel builds [default: number of CPUs]",
    },
)
def build_binaries(
    ctx,
    output_dir="test-binaries",
    manifest_file_path="manifest.json",
    tags=[],  # noqa: B006
    parallel=0,
):
    """
    Build E2E test binaries for all test packages to be reused across test jobs.
    This pre-builds all test binaries to optimize CI pipeline performance.
    """

    if parallel == 0:
        parallel = multiprocessing.cpu_count()

    print(f"Building test binaries using {parallel} parallel workers")

    e2e_test_dir = Path("test/new-e2e/tests")
    output_path = Path(output_dir).absolute()

    # Create output directory
    output_path.mkdir(exist_ok=True, parents=True)

    # Find all test packages
    test_packages = []
    for root, _, files in os.walk(e2e_test_dir):
        # Check if directory contains Go test files
        has_go_tests = any(f.endswith("_test.go") for f in files)
        if has_go_tests:
            # Convert to Go package path
            pkg_path = os.path.relpath(root, "./test/new-e2e")
            test_packages.append(pkg_path)

    if not test_packages:
        print("No test packages found")
        return

    print(f"Found {len(test_packages)} test packages to build")

    # Build tags
    build_tags = ",".join(tags) if tags else "test"

    # Build test binaries in parallel
    print_lock = threading.Lock()
    success_count = 0
    failure_count = 0
    built_packages = []  # Track successfully built packages with their info
    with ctx.cd("test/new-e2e"):
        with ThreadPoolExecutor(max_workers=parallel) as executor:
            # Submit all build jobs
            futures = {
                executor.submit(_build_single_binary, ctx, pkg, build_tags, output_path, print_lock): pkg
                for pkg in test_packages
            }

            # Process completed builds
            for i, future in enumerate(as_completed(futures), 1):
                pkg = futures[future]
                try:
                    pkg_result, success, message = future.result()
                    if success:
                        success_count += 1

                    else:
                        failure_count += 1

                    # Even if it failed to build, we still want to add it to the manifest, so that we know something is missing in the test execution
                    binary_name = pkg.replace("/", "-").replace("\\", "-") + ".test"
                    built_packages.append((pkg_result, binary_name))

                    # Print progress
                    with print_lock:
                        print(f"Progress: {i}/{len(test_packages)} completed")

                except Exception as e:
                    failure_count += 1
                    with print_lock:
                        print(f"  ✗ Unexpected error building {pkg}: {e}")

    print(f"\nBuild completed: {success_count} successful, {failure_count} failed")
    print(f"Test binaries built in: {output_path.absolute()}")

    # Create manifest file
    manifest = {
        "build_info": {
            "timestamp": ctx.run("date -u +%Y-%m-%dT%H:%M:%SZ", hide=True).stdout.strip(),
            "commit": get_commit_sha(ctx, short=True),
            "build_tags": build_tags,
            "parallel_workers": parallel,
            "success_count": success_count,
            "failure_count": failure_count,
        },
        "binaries": [],
    }

    # Use the original package paths from the build process
    for pkg_path, binary_name in built_packages:
        binary_file = output_path / binary_name
        if binary_file.exists():
            manifest["binaries"].append(
                {
                    "package": pkg_path,
                    "binary": binary_name,
                    "size": binary_file.stat().st_size,
                }
            )

    with open(manifest_file_path, "w") as f:
        json.dump(manifest, f, indent=2)

    print(f"Manifest created: {manifest_file_path}")

    if failure_count > 0:
        print(f"Error: {failure_count} packages failed to build")
        raise Exit(code=1)


@task(
    iterable=['tags', 'targets', 'configparams', 'run', 'skip'],
    help={
        "profile": "Override auto-detected runner profile (local or CI)",
        "tags": "Build tags to use",
        "targets": "Target packages (same as dda inv test)",
        "configparams": "Set overrides for ConfigMap parameters (same as -c option in test-infra-definitions)",
        "verbose": "Verbose output: log all tests as they are run (same as gotest -v) [default: True]",
        "run": "Only run tests matching the regular expression",
        "skip": "Only run tests not matching the regular expression",
        "agent_image": 'Full image path for the agent image (e.g. "repository:tag") to run the e2e tests with',
        "cluster_agent_image": 'Full image path for the cluster agent image (e.g. "repository:tag") to run the e2e tests with',
        "stack_name_suffix": "Suffix to add to the stack name, it can be useful when your stack is stuck in a weird state and you need to run the tests again",
        "use_prebuilt_binaries": "Use pre-built test binaries instead of building on the fly",
        "max_retries": "Maximum number of retries for failed tests, default 3",
        "impacted": "Only run tests that are impacted by the changes (only available in CI for now)",
    },
)
def run(
    ctx,
    profile="",
    tags=[],  # noqa: B006
    targets=[],  # noqa: B006
    configparams=[],  # noqa: B006
    verbose=True,
    run=[],  # noqa: B006
    skip=[],  # noqa: B006
    impacted=False,
    flavor="",
    cws_supported_osdescriptors="",
    src_agent_version="",
    dest_agent_version="",
    keep_stacks=False,
    extra_flags="",
    cache=False,
    junit_tar="",
    test_run_name="",
    test_washer=False,
    agent_image="",
    cluster_agent_image="",
    logs_post_processing=False,
    logs_post_processing_test_depth=1,
    logs_folder="e2e_logs",
    local_package="",
    result_json=DEFAULT_E2E_TEST_OUTPUT_JSON,
    stack_name_suffix="",
    use_prebuilt_binaries=False,
    max_retries=0,
    osdescriptors="",
):
    """
    Run E2E Tests based on test-infra-definitions infrastructure provisioning.
    """

    if shutil.which("pulumi") is None:
        raise Exit(
            "pulumi CLI not found, Pulumi needs to be installed on the system (see https://github.com/DataDog/test-infra-definitions/blob/main/README.md)",
            1,
        )

    e2e_module = get_default_modules()["test/new-e2e"]
    e2e_module.should_test_condition = "always"
    if targets:
        e2e_module.test_targets = targets

    if impacted and running_in_ci():
        try:
            print(color_message("Using dynamic tests", "yellow"))
            # DynTestExecutor needs to access build stable account to retrieve the index. Temporarly remove the AWS_PROFILE to avoid connecting on agent-qa account
            with environ({"AWS_PROFILE": "DELETE"}):
                backend = S3Backend(DEFAULT_DYNTEST_BUCKET_URI)
                executor = DynTestExecutor(ctx, backend, IndexKind.DIFFED_PACKAGE, get_commit_sha(ctx, short=True))
                changed_files = get_modified_files(ctx)
                changed_packages = list({os.path.dirname(change) for change in changed_files})
                print(color_message(f"The following changes were detected: {changed_files}", "yellow"))
                to_skip = executor.tests_to_skip(os.getenv("CI_JOB_NAME"), changed_packages + changed_files)
                ctx.run(f"datadog-ci metric --level job --metrics 'e2e.skipped_tests:{len(to_skip)}'", warn=True)
                print(color_message(f"The following tests will be skipped: {to_skip}", "yellow"))
                skip.extend(to_skip)
        except Exception as e:
            print(color_message(f"Error using dynamic tests: {e}", "red"))
            print(color_message("Continuing with static tests", "yellow"))

    env_vars = {}
    if profile:
        env_vars["E2E_PROFILE"] = profile

    parsed_params = {}

    # Outside of CI try to automatically configure the secret to pull agent image
    if not running_in_ci():
        # Authentication against agent-qa is required for all kubernetes tests, to use the cache
<<<<<<< HEAD
        parsed_params["ddagent:imagePullPassword"] = ctx.run(
            "aws-vault exec sso-agent-sandbox-account-admin -- aws ecr get-login-password", hide=True
        ).stdout.strip()
        parsed_params["ddagent:imagePullRegistry"] = "669783387624.dkr.ecr.us-east-1.amazonaws.com"
        parsed_params["ddagent:imagePullUsername"] = "AWS"
=======
        ecr_password = _get_agent_qa_ecr_password(ctx)
        if ecr_password:
            parsed_params["ddagent:imagePullPassword"] = ecr_password
            parsed_params["ddagent:imagePullRegistry"] = "669783387624.dkr.ecr.us-east-1.amazonaws.com"
            parsed_params["ddagent:imagePullUsername"] = "AWS"
>>>>>>> 85fb7fb5
        # If we use an agent image from sandbox registry we need to authenticate against it
        if "376334461865" in agent_image or "376334461865" in cluster_agent_image:
            parsed_params["ddagent:imagePullPassword"] += (
                f",{ctx.run('aws-vault exec sso-agent-sandbox-account-admin -- aws ecr get-login-password', hide=True).stdout.strip()}"
            )
            parsed_params["ddagent:imagePullRegistry"] += ",376334461865.dkr.ecr.us-east-1.amazonaws.com"
            parsed_params["ddagent:imagePullUsername"] += ",AWS"

    for param in configparams:
        parts = param.split("=", 1)
        if len(parts) != 2:
            raise Exit(
                message=f"wrong format given for config parameter, expects key=value, actual: {param}",
                code=1,
            )
        parsed_params[parts[0]] = parts[1]

    if local_package:
        parsed_params["ddagent:localPackage"] = Path(local_package).absolute().as_posix()

    if agent_image:
        parsed_params["ddagent:fullImagePath"] = agent_image

    if cluster_agent_image:
        parsed_params["ddagent:clusterAgentFullImagePath"] = cluster_agent_image

    if parsed_params:
        env_vars["E2E_STACK_PARAMS"] = json.dumps(parsed_params)

    if stack_name_suffix:
        env_vars["E2E_STACK_NAME_SUFFIX"] = stack_name_suffix

    gotestsum_format = "standard-verbose" if verbose else "pkgname"

    test_run_arg = ""
    if test_run_name != "":
        test_run_arg = f"-run {test_run_name}"

    # Create temporary file for flaky patterns config
    if os.environ.get("FLAKY_PATTERNS_CONFIG"):
        if os.path.exists(os.environ.get("FLAKY_PATTERNS_CONFIG")):
            os.remove(os.environ.get("FLAKY_PATTERNS_CONFIG"))
        with open(os.environ.get("FLAKY_PATTERNS_CONFIG"), 'a') as f:
            f.write("{}")

    cmd = f"gotestsum --format {gotestsum_format} "
    raw_command = ""
    # Scrub the test output to avoid leaking API or APP keys when running in the CI

    if use_prebuilt_binaries:
        if not os.path.exists("test-binaries.tar.gz") or not os.path.exists("manifest.json"):
            print(
                "WARNING: required artifacts test-binaries.tar.gz and manifest.json not found, disabling use_prebuilt_binaries"
            )
            use_prebuilt_binaries = False

    if use_prebuilt_binaries:
        ctx.run("go build -o ./gotest-custom ./internal/tools/gotest-custom")
        raw_command = "--raw-command ./gotest-custom {packages}"
        env_vars["GOTEST_COMMAND"] = "./gotest-custom"

    if running_in_ci():
        raw_command = (
            # Using custom go command piped with scrubber sed instructions https://github.com/gotestyourself/gotestsum#custom-go-test-command
            f"--raw-command {os.path.join(os.path.dirname(__file__), 'tools', 'gotest-scrubbed.sh')} {{packages}}"
        )

    cmd += f'{{junit_file_flag}} {{json_flag}} --packages="{{packages}}" {raw_command} -- -ldflags="-X {{REPO_PATH}}/test/new-e2e/tests/containers.GitCommit={{commit}}" {{verbose}} -mod={{go_mod}} -vet=off -timeout {{timeout}} -tags "{{go_build_tags}}" {{nocache}} {{run}} {{skip}} {{test_run_arg}} -args {{osdescriptors}} {{flavor}} {{cws_supported_osdescriptors}} {{src_agent_version}} {{dest_agent_version}} {{keep_stacks}} {{extra_flags}}'
    # Strinbuilt_binaries:gs can come with extra double-quotes which can break the command, remove them
    clean_run = []
    clean_skip = []
    for r in run:
        clean_run.append(r.replace('"', ''))
    for s in skip:
        clean_skip.append(s.replace('"', ''))

    args = {
        "go_mod": "readonly",
        "timeout": "4h",
        "verbose": "-test.v" if verbose else "",
        "nocache": "-test.count=1" if not cache else "",
        "REPO_PATH": REPO_PATH,
        "commit": get_commit_sha(ctx, short=True),
        "run": '-test.run ' + '"{}"'.format('|'.join(clean_run)) if run else '',
        "skip": '-test.skip ' + '"{}"'.format('|'.join(clean_skip)) if skip else '',
        "test_run_arg": test_run_arg,
        "flavor": f"-flavor {flavor}" if flavor else "",
        "osdescriptors": f"-osdescriptors {osdescriptors}" if osdescriptors else "",
        "cws_supported_osdescriptors": f"-cws-supported-osdescriptors {cws_supported_osdescriptors}"
        if cws_supported_osdescriptors
        else "",
        "src_agent_version": f"-src-agent-version {src_agent_version}" if src_agent_version else "",
        "dest_agent_version": f"-dest-agent-version {dest_agent_version}" if dest_agent_version else "",
        "keep_stacks": '-keep-stacks' if keep_stacks else "",
        "extra_flags": extra_flags,
    }

    to_teardown: set[tuple[str, str]] = set()
    result_jsons: list[str] = []
    result_junits: list[str] = []
    for attempt in range(max_retries + 1):
        remaining_tries = max_retries - attempt
        if remaining_tries > 0:
            # If any tries are left, avoid destroying infra on failure
            env_vars["E2E_SKIP_DELETE_ON_FAILURE"] = "true"
        else:
            env_vars.pop("E2E_SKIP_DELETE_ON_FAILURE", None)

        partial_result_json = f"{result_json}.{attempt}.part"
        result_jsons.append(partial_result_json)

        partial_result_junit = f"junit-out-{str(AgentFlavor.base)}-{attempt}.xml"
        result_junits.append(partial_result_junit)

        test_res = test_flavor(
            ctx,
            flavor=AgentFlavor.base,
            build_tags=tags,
            modules=[e2e_module],
            args=args,
            cmd=cmd,
            env=env_vars,
            result_junit=partial_result_junit,
            result_json=partial_result_json,
            test_profiler=None,
        )
        if test_res is None:
            ctx.run("datadog-ci tag --level job --tags 'e2e.skipped_all_tests:true'")
            return

        washer = TestWasher(test_output_json_file=partial_result_json)

        if remaining_tries > 0:
            failed_tests = filter_only_leaf_tests(
                (package, test_name) for package, tests in washer.get_failing_tests().items() for test_name in tests
            )

            # Note: `get_flaky_failures` can return some unexpected things due to its logic for detecting failing tests by looking at its eventual children.
            # By using an `intersection` we ensure that we only get tests that have actually failed.
            known_flaky_failures = failed_tests.intersection(
                {(package, test_name) for package, tests in washer.get_flaky_failures().items() for test_name in tests}
            )

            # Retry any failed tests that are not known to be flaky
            to_retry = failed_tests - known_flaky_failures

            if known_flaky_failures:
                print(
                    color_message(
                        f"{len(known_flaky_failures)} tests failed but are known flaky. They will not be retried !",
                        "yellow",
                    )
                )
                # Schedule teardown for all known flaky failures, so that they are not left hanging after the retry loop
                to_teardown.update(known_flaky_failures)

            if to_retry:
                failed_tests_printout = '\n- '.join(f'{package} {test_name}' for package, test_name in sorted(to_retry))
                print(
                    color_message(
                        f"Retrying {len(to_retry)} failed tests:\n- {failed_tests_printout}",
                        "yellow",
                    )
                )

                # Retry the failed tests only
                affected_packages = {
                    os.path.relpath(package, "github.com/DataDog/datadog-agent/test/new-e2e/")
                    for package, _ in to_retry
                }
                e2e_module.test_targets = list(affected_packages)
                args["run"] = '-test.run ' + create_test_selection_gotest_regex([test for _, test in to_retry])
            else:
                break

    # Make sure that any non-successful test suites that were not retried (i.e., fully-known-flaky-failing suites) are torn down
    # Do this by calling the tests with the E2E_TEARDOWN_ONLY env var set, which will only run the teardown logic
    if to_teardown:
        print(
            color_message(
                f"Tearing down {len(to_teardown)} leftover test infras",
                "yellow",
            )
        )
        affected_packages = {
            os.path.relpath(package, "github.com/DataDog/datadog-agent/test/new-e2e/") for package, _ in to_teardown
        }
        e2e_module.test_targets = list(affected_packages)
        args["run"] = '-test.run ' + create_test_selection_gotest_regex([test for _, test in to_teardown])
        env_vars["E2E_TEARDOWN_ONLY"] = "true"
        test_flavor(
            ctx,
            flavor=AgentFlavor.base,
            build_tags=tags,
            modules=[e2e_module],
            args=args,
            cmd=cmd,
            env=env_vars,
            result_junit="",  # No need to store JUnit results for teardown-only runs
            result_json="",  # No need to store results for teardown-only runs
            test_profiler=None,
        )

    # Merge all the partial result JSON files into the final result JSON
    with open(result_json, "w") as merged_file:
        for partial_file in result_jsons:
            with open(partial_file) as f:
                merged_file.writelines(line.strip() + "\n" for line in f.readlines())

    success = process_test_result(test_res, junit_tar, result_junits, AgentFlavor.base, test_washer)

    if running_in_ci():
        # Do not print all the params, they could contain secrets needed only in the CI
        params = [f"--targets {t}" for t in targets]

        param_keys = ("osversion", "osdescriptors", "platform", "arch")
        for param_key in param_keys:
            if args.get(param_key):
                params.append(f"-{args[param_key]}")

        configparams_to_retain = {
            "ddagent:imagePullRegistry",
            "ddagent:imagePullUsername",
        }

        registry_to_password_commands = {
            "669783387624.dkr.ecr.us-east-1.amazonaws.com": "aws-vault exec sso-agent-qa-read-only -- aws ecr get-login-password"
        }

        for configparam in configparams:
            parts = configparam.split("=", 1)
            key = parts[0]
            if key in configparams_to_retain:
                params.append(f"-c {configparam}")

                if key == "ddagent:imagePullRegistry" and len(parts) > 1:
                    registry = parts[1]
                    password_cmd = registry_to_password_commands.get(registry)
                    if password_cmd is not None:
                        params.append(f"-c ddagent:imagePullPassword=$({password_cmd})")

        command = f"E2E_PIPELINE_ID={os.environ.get('CI_PIPELINE_ID')} E2E_COMMIT_SHA={os.environ.get('CI_COMMIT_SHORT_SHA')} dda inv -- -e new-e2e-tests.run {' '.join(params)}"
        print(
            f"To run this test locally, use: `{command}`. "
            'You can also add `E2E_DEV_MODE="true"` to run in dev mode which will leave the environment up after the tests.'
            "\nYou can troubleshoot e2e test failures with this documentation: https://datadoghq.atlassian.net/wiki/x/7gIo0"
        )

    if logs_post_processing:
        post_processed_output = post_process_output(
            test_res.result_json_path, test_depth=logs_post_processing_test_depth
        )
        os.makedirs(logs_folder, exist_ok=True)
        write_result_to_log_files(
            post_processed_output,
            logs_folder,
            test_depth=logs_post_processing_test_depth,
        )

        pretty_print_logs(
            test_res.result_json_path,
            post_processed_output,
            test_depth=logs_post_processing_test_depth,
        )

    if not success:
        raise Exit(code=1)


@task(
    help={
        "locks": "Cleans up lock files, default True",
        "stacks": "Cleans up local stack state, default False",
        "output": "Cleans up local test output directory, default False",
        "skip_destroy": "Skip stack's resources removal. Use it only if your resources are already removed by other means, default False",
    },
)
def clean(ctx, locks=True, stacks=False, output=False, skip_destroy=False):
    """
    Clean any environment created with invoke tasks or e2e tests
    By default removes only lock files.
    """
    if not _is_local_state(_get_pulumi_about(ctx)):
        print("Cleanup supported for local state only, run `pulumi login --local` to switch to local state")
        return

    if locks:
        _clean_locks()
        if not stacks:
            print("If you still have issues, try running with -s option to clean up stacks")

    if stacks:
        _clean_stacks(ctx, skip_destroy)

    if output:
        _clean_output()


@task
def cleanup_remote_stacks(ctx, stack_regex, pulumi_backend):
    """
    Clean up remote stacks created by the pipeline
    """
    if not running_in_ci():
        raise Exit("This task should be run in CI only", 1)

    remote_stack_cleaning = os.getenv("REMOTE_STACK_CLEANING") == "true"
    if remote_stack_cleaning:
        print("Using remote stack cleaning")
    else:
        print("Using local stack cleaning")

    stack_regex = re.compile(stack_regex)

    # Ideally we'd use the pulumi CLI to list all the stacks. However we have way too much stacks in the bucket so the commands hang forever.
    # Once the bucket is cleaned up we can switch to the pulumi CLI
    res = ctx.run(
        "pulumi stack ls --all --json",
        hide=True,
        warn=True,
    )
    if res.exited != 0:
        print(f"Failed to list stacks in {pulumi_backend}:", res.stdout, res.stderr)
        return
    to_delete_stacks = set()
    stacks = json.loads(res.stdout)
    print(stacks)
    for stack in stacks:
        stack_id = (
            stack.get("name", "")
            .split("/")[-1]
            .replace(".json.bak", "")
            .replace(".json", "")
            .replace(".pulumi/stacks/e2eci", "")
        )
        if stack_regex.match(stack_id):
            to_delete_stacks.add(f"organization/e2eci/{stack_id}")

    if len(to_delete_stacks) == 0:
        print("No stacks to delete")
        return

    print("About to delete the following stacks:", to_delete_stacks)
    with multiprocessing.Pool(len(to_delete_stacks)) as pool:
        destroy_func = destroy_remote_stack_api if remote_stack_cleaning else destroy_remote_stack_local
        res = pool.map(destroy_func, to_delete_stacks)
        destroyed_stack = set()
        failed_stack = set()
        for exit_code, stdout, stderr, stack in res:
            if exit_code != 0:
                failed_stack.add(stack)
            else:
                destroyed_stack.add(stack)
            print(f"Stack {stack}: {stdout} {stderr}")

    for stack in destroyed_stack:
        print(f"Stack {stack} destroyed successfully")
    for stack in failed_stack:
        print(f"Failed to destroy stack {stack}")


def post_process_output(path: str, test_depth: int = 1) -> list[tuple[str, str, list[str]]]:
    """
    Post process the test results to add the test run name
    path: path to the test result json file
    test_depth: depth of the test name to consider

    By default the test_depth is set to 1, which means that the logs will be splitted depending on the test suite name.
    If we use a single test suite to run multiple tests we can increase the test_depth to split the logs per test.
    For example with:
    TestPackages/run_ubuntu
    TestPackages/run_centos
    TestPackages/run_debian
    We should set test_depth to 2 to avoid mixing all the logs of the different tested platform

    Returns:
        A list of (package name, test name, logs) tuples
    """

    def is_parent(parent: list[str], child: list[str]) -> bool:
        if len(parent) > len(child):
            return False

        for i, parent_part in enumerate(parent):
            if parent_part != child[i]:
                return False

        return True

    result_json = ResultJson.from_file(path)

    lines = [line for line in result_json.lines if line.output and line.test]

    tests: dict[tuple[str, str], list] = {(json_line.package, json_line.test): [] for json_line in lines}  # type: ignore

    # Used to preserve order, line where a test appeared first
    test_order = {(json_line.package, json_line.test): i for (i, json_line) in list(enumerate(lines))[::-1]}

    for json_line in lines:
        assert json_line.output and json_line.test  # Just making mypy happy
        if json_line.action == ActionType.OUTPUT:
            output: str = json_line.output
            if "===" in output:
                continue

            # Append logs to all children tests + this test
            current_test_name_splitted = json_line.test.split("/")
            for (package, test_name), logs in tests.items():
                if package != json_line.package:
                    continue

                if is_parent(current_test_name_splitted, test_name.split("/")):
                    logs.append(json_line.output)

    # Rebuild order
    return sorted(
        [(package, name, logs) for (package, name), logs in tests.items()],
        key=lambda x: test_order[x[:2]],
    )


def write_result_to_log_files(logs_per_test, log_folder, test_depth=1):
    # Merge tests given their depth
    # (package, test_name) -> logs
    merged_logs = defaultdict(list)
    for package, test_name, logs in logs_per_test:
        merged_logs[package, "/".join(test_name.split("/")[:test_depth])].extend(logs)

    for (package, test), logs in merged_logs.items():
        sanitized_package_name = re.sub(r"[^\w_. -]", "_", package)
        sanitized_test_name = re.sub(r"[^\w_. -]", "_", test)
        with open(f"{log_folder}/{sanitized_package_name}.{sanitized_test_name}.log", "w") as f:
            f.write("".join(logs))


class TooManyLogsError(Exception):
    pass


def pretty_print_test_logs(logs_per_test: dict[tuple[str, str], str], max_size):
    # Compute size in bytes of what we are about to print. If it exceeds max_size, we skip printing because it will make the Gitlab logs almost completely collapsed.
    # By default Gitlab has a limit of 500KB per job log, so we want to avoid printing too much.
    size = 0
    for logs in logs_per_test.values():
        size += len("".join(logs).encode())
    if size > max_size and running_in_ci():
        raise TooManyLogsError
    for (package, test), logs in logs_per_test.items():
        with gitlab_section("Complete logs for " + package + "." + test, collapsed=True):
            print("".join(logs).strip())

    return size


def pretty_print_logs(result_json_path, logs_per_test, max_size=250000, test_depth=1, flakes_files=None):
    """Pretty prints logs with a specific order.

    Print order:
        1. Failing and non flaky tests
        2. Failing and flaky tests
        3. Successful and non flaky tests
        4. Successful and flaky tests
    """
    if flakes_files is None:
        flakes_files = []

    washer = TestWasher(test_output_json_file=result_json_path, flakes_file_paths=flakes_files)
    failing_tests = washer.get_failing_tests()
    flaky_failures = washer.get_flaky_failures()

    try:
        # (failing, flaky) -> [(package, test_name, logs)]
        categorized_logs = defaultdict(list)

        # Split flaky / non flaky tests
        for package, test_name, logs in logs_per_test:
            # The name of the parent / nth parent if test_depth is lower than the test name depth
            group_name = "/".join(test_name.split("/")[:test_depth])

            package_flaky = flaky_failures.get(package, set())
            package_failing = failing_tests.get(package, set())

            # Flaky if one of its parents is flaky as well
            is_flaky = False
            for i in range(test_name.count("/") + 1):
                parent_name = "/".join(test_name.split("/")[: i + 1])
                if parent_name in package_flaky:
                    is_flaky = True
                    break

            state = test_name in package_failing, is_flaky
            categorized_logs[state].append((package, group_name, logs))

        for failing, flaky in [
            TestState.FAILED,
            TestState.FLAKY_FAILED,
            TestState.SUCCESS,
            TestState.FLAKY_SUCCESS,
        ]:
            logs_to_print = categorized_logs[failing, flaky]
            if not logs_to_print:
                continue

            # Merge tests given their depth
            # (package, test_name) -> logs
            merged_logs = defaultdict(list)
            for package, test_name, logs in logs_to_print:
                merged_logs[package, test_name].extend(logs)

            print(f"* {color_message(TestState.get_human_readable_state(failing, flaky), Color.BOLD)} job logs:")
            # Print till the size limit is reached
            max_size -= pretty_print_test_logs(merged_logs, max_size)
    except TooManyLogsError:
        print(
            color_message("WARNING", "yellow")
            + f": Too many logs to print, skipping logs printing to avoid Gitlab collapse. You can find your logs properly organized in the job artifacts: https://gitlab.ddbuild.io/DataDog/datadog-agent/-/jobs/{os.getenv('CI_JOB_ID')}/artifacts/browse/e2e-output/logs/"
        )


@task
def deps(ctx, verbose=False):
    """
    Setup Go dependencies
    """
    download_go_dependencies(ctx, paths=["test/new-e2e"], verbose=verbose, max_retry=3)


def _get_default_env():
    return {
        "PULUMI_SKIP_UPDATE_CHECK": "true",
    }


def _get_home_dir():
    # TODO: Go os.UserHomeDir() uses a different algorithm than Python Path.home()
    #       so a different directory may be returned in some cases.
    return Path.home()


def _load_test_infra_config():
    with open(_get_home_dir().joinpath(".test_infra_config.yaml")) as f:
        config = yaml.safe_load(f)
    return config


def _get_test_output_dir():
    config = _load_test_infra_config()
    # default is $HOME/e2e-output
    default_output_dir = _get_home_dir().joinpath("e2e-output")
    # read config option, if not set use default
    configParams = config.get("configParams", {})
    output_dir = configParams.get("outputDir", default_output_dir)
    return Path(output_dir)


def _clean_output():
    output_dir = _get_test_output_dir()
    print(f"🧹 Clean up output directory {output_dir}")

    if not output_dir.exists():
        # nothing to do if output directory does not exist
        return

    if not output_dir.is_dir():
        raise Exit(
            message=f"e2e-output directory {output_dir} is not a directory, aborting",
            code=1,
        )

    # sanity check to avoid deleting the wrong directory, e2e-output should only contain directories
    for entry in output_dir.iterdir():
        if not entry.is_dir():
            raise Exit(
                message=f"e2e-output directory {output_dir} contains more than just directories, aborting",
                code=1,
            )

    shutil.rmtree(output_dir)


def _clean_locks():
    print("🧹 Clean up lock files")
    lock_dir = os.path.join(Path.home(), ".pulumi", "locks")

    for entry in os.listdir(Path(lock_dir)):
        path = os.path.join(lock_dir, entry)
        if os.path.isdir(path):
            shutil.rmtree(path)
            print(f"🗑️  Deleted lock: {path}")
        elif os.path.isfile(path) and entry.endswith(".json"):
            os.remove(path)
            print(f"🗑️  Deleted lock: {path}")


def _clean_stacks(ctx: Context, skip_destroy: bool):
    print("🧹 Clean up stack")

    if not skip_destroy:
        stacks = _get_existing_stacks(ctx)
        for stack in stacks:
            print(f"🔥 Destroying stack {stack}")
            _destroy_stack(ctx, stack)

    # get stacks again as they may have changed after destroy
    stacks = _get_existing_stacks(ctx)
    for stack in stacks:
        print(f"🗑️ Removing stack {stack}")
        _remove_stack(ctx, stack)


def _get_existing_stacks(ctx: Context) -> list[str]:
    e2e_stacks: list[str] = []
    output = ctx.run(
        "pulumi stack ls --all --project e2elocal --json",
        hide=True,
        env=_get_default_env(),
    )
    if output is None or not output:
        return []
    stacks_data = json.loads(output.stdout)
    for stack in stacks_data:
        if "name" not in stack:
            print(f"Skipping stack {stack} as it does not have a name")
            continue
        stack_name = stack["name"]
        print(f"Adding stack {stack_name}")
        e2e_stacks.append(stack_name)
    return e2e_stacks


def _destroy_stack(ctx: Context, stack: str):
    # running in temp dir as this is where datadog-agent test
    # stacks are stored. It is expected to fail on stacks existing locally
    # with resources removed by agent-sandbox clean up job

    destroy_env = _get_default_env()
    destroy_env["PULUMI_K8S_DELETE_UNREACHABLE"] = "true"

    with ctx.cd(tempfile.gettempdir()):
        ret = ctx.run(
            f"pulumi destroy --stack {stack} --yes --remove --skip-preview",
            warn=True,
            hide=True,
            env=destroy_env,
        )
        if ret is not None and ret.exited != 0:
            if "No valid credential sources found" in ret.stdout:
                print(
                    "No valid credentials sources found, if you set the AWS_PROFILE environment variable ensure it is valid"
                )
                print(ret.stdout)
                raise Exit(
                    color_message(
                        f"Failed to destroy stack {stack}, no valid credentials sources found, if you set the AWS_PROFILE environment variable ensure it is valid",
                        "red",
                    ),
                    1,
                )
            # run with refresh on first destroy attempt failure
            ret = ctx.run(
                f"pulumi destroy --stack {stack} -r --yes --remove --skip-preview",
                warn=True,
                hide=True,
                env=destroy_env,
            )
        if ret is not None and ret.exited != 0:
            raise Exit(
                color_message(f"Failed to destroy stack {stack}: {ret.stdout, ret.stderr}", "red"),
                1,
            )


def _remove_stack(ctx: Context, stack: str):
    ctx.run(
        f"pulumi stack rm --force --yes --stack {stack}",
        hide=True,
        env=_get_default_env(),
    )


def _get_pulumi_about(ctx: Context) -> dict:
    output = ctx.run("pulumi about --json", hide=True, env=_get_default_env())
    if output is None or not output:
        return {}
    return json.loads(output.stdout)


def _is_local_state(pulumi_about: dict) -> bool:
    # check output contains
    # Backend
    # Name           xxxxxxxxxx
    # URL            file://xxx
    # User           xxxxx.xxxxx
    # Organizations
    backend_group = pulumi_about.get("backend")
    if backend_group is None or not isinstance(backend_group, dict):
        return False
    url = backend_group.get("url")
    if url is None or not isinstance(url, str):
        return False
    return url.startswith("file://")


def _get_agent_qa_ecr_password(ctx: Context) -> str:
    ecr_password_res = ctx.run(
        "aws-vault exec sso-agent-qa-read-only -- aws ecr get-login-password", hide=True, warn=True
    )
    if ecr_password_res.exited != 0:
        ecr_password_res = ctx.run(
            "aws-vault exec sso-agent-qa-account-admin -- aws ecr get-login-password", hide=True, warn=True
        )
    if ecr_password_res.exited != 0:
        print(
            "WARNING: Could not get ECR password for agent-qa account, if your test need to pull image from agent-qa ECR it is likely to fail"
        )
        return ""
    return ecr_password_res.stdout.strip()<|MERGE_RESOLUTION|>--- conflicted
+++ resolved
@@ -304,19 +304,11 @@
     # Outside of CI try to automatically configure the secret to pull agent image
     if not running_in_ci():
         # Authentication against agent-qa is required for all kubernetes tests, to use the cache
-<<<<<<< HEAD
-        parsed_params["ddagent:imagePullPassword"] = ctx.run(
-            "aws-vault exec sso-agent-sandbox-account-admin -- aws ecr get-login-password", hide=True
-        ).stdout.strip()
-        parsed_params["ddagent:imagePullRegistry"] = "669783387624.dkr.ecr.us-east-1.amazonaws.com"
-        parsed_params["ddagent:imagePullUsername"] = "AWS"
-=======
         ecr_password = _get_agent_qa_ecr_password(ctx)
         if ecr_password:
             parsed_params["ddagent:imagePullPassword"] = ecr_password
             parsed_params["ddagent:imagePullRegistry"] = "669783387624.dkr.ecr.us-east-1.amazonaws.com"
             parsed_params["ddagent:imagePullUsername"] = "AWS"
->>>>>>> 85fb7fb5
         # If we use an agent image from sandbox registry we need to authenticate against it
         if "376334461865" in agent_image or "376334461865" in cluster_agent_image:
             parsed_params["ddagent:imagePullPassword"] += (
