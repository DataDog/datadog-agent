"""
Running E2E Tests with infra based on Pulumi
"""

from __future__ import annotations

import json
import multiprocessing
import os
import os.path
import re
import shutil
import tempfile
from collections import defaultdict
from pathlib import Path

import yaml
from invoke.context import Context
from invoke.exceptions import Exit
from invoke.tasks import task

from tasks.flavor import AgentFlavor
from tasks.gotest import process_test_result, test_flavor
from tasks.libs.common.color import Color
from tasks.libs.common.git import get_commit_sha
from tasks.libs.common.go import download_go_dependencies
from tasks.libs.common.gomodules import get_default_modules
from tasks.libs.common.utils import (
    REPO_PATH,
    color_message,
    gitlab_section,
    running_in_ci,
)
from tasks.testwasher import TestWasher
from tasks.tools.e2e_stacks import destroy_remote_stack


class TestState:
    """Describes the state of a test, if it has failed and if it is flaky."""

    FAILED = True, False
    FLAKY_FAILED = True, True
    SUCCESS = False, False
    FLAKY_SUCCESS = False, True

    @staticmethod
    def get_human_readable_state(failing: bool, flaky: bool) -> str:
        return f'{"Failing" if failing else "Successful"} / {"Flaky" if flaky else "Non-flaky"}'


@task(
    iterable=["tags", "targets", "configparams"],
    help={
        "profile": "Override auto-detected runner profile (local or CI)",
        "tags": "Build tags to use",
        "targets": "Target packages (same as dda inv test)",
        "configparams": "Set overrides for ConfigMap parameters (same as -c option in test-infra-definitions)",
        "verbose": "Verbose output: log all tests as they are run (same as gotest -v) [default: True]",
        "run": "Only run tests matching the regular expression",
        "skip": "Only run tests not matching the regular expression",
        "agent_image": 'Full image path for the agent image (e.g. "repository:tag") to run the e2e tests with',
        "cluster_agent_image": 'Full image path for the cluster agent image (e.g. "repository:tag") to run the e2e tests with',
    },
)
def run(
    ctx,
    profile="",
    tags=[],  # noqa: B006
    targets=[],  # noqa: B006
    configparams=[],  # noqa: B006
    verbose=True,
    run="",
    skip="",
    osversion="",
    platform="",
    arch="",
    flavor="",
    major_version="",
    cws_supported_osversion="",
    src_agent_version="",
    dest_agent_version="",
    keep_stacks=False,
    extra_flags="",
    cache=False,
    junit_tar="",
    test_run_name="",
    test_washer=False,
    agent_image="",
    cluster_agent_image="",
    logs_post_processing=False,
    logs_post_processing_test_depth=1,
    logs_folder="e2e_logs",
):
    """
    Run E2E Tests based on test-infra-definitions infrastructure provisioning.
    """

    if shutil.which("pulumi") is None:
        raise Exit(
            "pulumi CLI not found, Pulumi needs to be installed on the system (see https://github.com/DataDog/test-infra-definitions/blob/main/README.md)",
            1,
        )

    e2e_module = get_default_modules()["test/new-e2e"]
    e2e_module.should_test_condition = "always"
    if targets:
        e2e_module.test_targets = targets

    env_vars = {}
    if profile:
        env_vars["E2E_PROFILE"] = profile

    parsed_params = {}
    for param in configparams:
        parts = param.split("=", 1)
        if len(parts) != 2:
            raise Exit(
                message=f"wrong format given for config parameter, expects key=value, actual: {param}",
                code=1,
            )
        parsed_params[parts[0]] = parts[1]

    if agent_image:
        parsed_params["ddagent:fullImagePath"] = agent_image

    if cluster_agent_image:
        parsed_params["ddagent:clusterAgentFullImagePath"] = cluster_agent_image

    if parsed_params:
        env_vars["E2E_STACK_PARAMS"] = json.dumps(parsed_params)

    gotestsum_format = "standard-verbose" if verbose else "pkgname"

    test_run_arg = ""
    if test_run_name != "":
        test_run_arg = f"-run {test_run_name}"

    # Create temporary file for flaky patterns config
<<<<<<< HEAD
    tmp_flaky_patterns_config = tempfile.NamedTemporaryFile(suffix="flaky_patterns_config.yaml", delete=False)
    tmp_flaky_patterns_config.write(b"{}")
    tmp_flaky_patterns_config.close()
    flaky_patterns_config = tmp_flaky_patterns_config.name
    env_vars["E2E_FLAKY_PATTERNS_CONFIG"] = flaky_patterns_config
=======
    if os.environ.get("FLAKY_PATTERNS_CONFIG"):
        if os.path.exists(os.environ.get("FLAKY_PATTERNS_CONFIG")):
            os.remove(os.environ.get("FLAKY_PATTERNS_CONFIG"))
        with open(os.environ.get("FLAKY_PATTERNS_CONFIG"), 'a') as f:
            f.write("{}")
>>>>>>> db1ed8b8

    cmd = f"gotestsum --format {gotestsum_format} "
    scrubber_raw_command = ""
    # Scrub the test output to avoid leaking API or APP keys when running in the CI
    if running_in_ci():
        scrubber_raw_command = (
            # Using custom go command piped with scrubber sed instructions https://github.com/gotestyourself/gotestsum#custom-go-test-command
            f"--raw-command {os.path.join(os.path.dirname(__file__), 'tools', 'gotest-scrubbed.sh')} {{packages}}"
        )
    cmd += f'{{junit_file_flag}} {{json_flag}} --packages="{{packages}}" {scrubber_raw_command} -- -ldflags="-X {{REPO_PATH}}/test/new-e2e/tests/containers.GitCommit={{commit}}" {{verbose}} -mod={{go_mod}} -vet=off -timeout {{timeout}} -tags "{{go_build_tags}}" {{nocache}} {{run}} {{skip}} {{test_run_arg}} -args {{osversion}} {{platform}} {{major_version}} {{arch}} {{flavor}} {{cws_supported_osversion}} {{src_agent_version}} {{dest_agent_version}} {{keep_stacks}} {{extra_flags}}'

    args = {
        "go_mod": "readonly",
        "timeout": "4h",
        "verbose": "-v" if verbose else "",
        "nocache": "-count=1" if not cache else "",
        "REPO_PATH": REPO_PATH,
        "commit": get_commit_sha(ctx, short=True),
        "run": "-test.run " + run if run else "",
        "skip": "-test.skip " + skip if skip else "",
        "test_run_arg": test_run_arg,
        "osversion": f"-osversion {osversion}" if osversion else "",
        "platform": f"-platform {platform}" if platform else "",
        "arch": f"-arch {arch}" if arch else "",
        "flavor": f"-flavor {flavor}" if flavor else "",
        "major_version": f"-major-version {major_version}" if major_version else "",
        "cws_supported_osversion": f"-cws-supported-osversion {cws_supported_osversion}"
        if cws_supported_osversion
        else "",
        "src_agent_version": f"-src-agent-version {src_agent_version}" if src_agent_version else "",
        "dest_agent_version": f"-dest-agent-version {dest_agent_version}" if dest_agent_version else "",
        "keep_stacks": '-keep-stacks' if keep_stacks else "",
        "extra_flags": extra_flags,
    }

    test_res = test_flavor(
        ctx,
        flavor=AgentFlavor.base,
        build_tags=tags,
        modules=[e2e_module],
        args=args,
        cmd=cmd,
        env=env_vars,
        junit_tar=junit_tar,
        save_result_json="",
        test_profiler=None,
    )

    success = process_test_result(test_res, junit_tar, AgentFlavor.base, test_washer)

    if running_in_ci():
        # Do not print all the params, they could contain secrets needed only in the CI
        params = [f"--targets {t}" for t in targets]

        param_keys = ("osversion", "platform", "arch")
        for param_key in param_keys:
            if args.get(param_key):
                params.append(f"-{args[param_key]}")

        configparams_to_retain = {
            "ddagent:imagePullRegistry",
            "ddagent:imagePullUsername",
        }

        registry_to_password_commands = {
            "669783387624.dkr.ecr.us-east-1.amazonaws.com": "aws-vault exec sso-agent-qa-read-only -- aws ecr get-login-password"
        }

        for configparam in configparams:
            parts = configparam.split("=", 1)
            key = parts[0]
            if key in configparams_to_retain:
                params.append(f"-c {configparam}")

                if key == "ddagent:imagePullRegistry" and len(parts) > 1:
                    registry = parts[1]
                    password_cmd = registry_to_password_commands.get(registry)
                    if password_cmd is not None:
                        params.append(f"-c ddagent:imagePullPassword=$({password_cmd})")

        command = f"E2E_PIPELINE_ID={os.environ.get('CI_PIPELINE_ID')} E2E_COMMIT_SHA={os.environ.get('CI_COMMIT_SHORT_SHA')} dda inv -e new-e2e-tests.run {' '.join(params)}"
        print(
            f"To run this test locally, use: `{command}`. "
            'You can also add `E2E_DEV_MODE="true"` to run in dev mode which will leave the environment up after the tests.'
            "\nYou can troubleshoot e2e test failures with this documentation: https://datadoghq.atlassian.net/wiki/x/7gIo0"
        )

    if logs_post_processing:
        if len(test_res) == 1:
            post_processed_output = post_process_output(
                test_res[0].result_json_path, test_depth=logs_post_processing_test_depth
            )
            os.makedirs(logs_folder, exist_ok=True)
            write_result_to_log_files(
                post_processed_output,
                logs_folder,
                test_depth=logs_post_processing_test_depth,
            )

            pretty_print_logs(
                test_res[0].result_json_path,
                post_processed_output,
                test_depth=logs_post_processing_test_depth,
            )
        else:
            print(
                color_message("WARNING", "yellow")
                + f": Logs post processing expect only test result for test/new-e2e module. Skipping because result contains test for {len(test_res)} modules."
            )

    if not success:
        raise Exit(code=1)


@task(
    help={
        "locks": "Cleans up lock files, default True",
        "stacks": "Cleans up local stack state, default False",
        "output": "Cleans up local test output directory, default False",
        "skip_destroy": "Skip stack's resources removal. Use it only if your resources are already removed by other means, default False",
    },
)
def clean(ctx, locks=True, stacks=False, output=False, skip_destroy=False):
    """
    Clean any environment created with invoke tasks or e2e tests
    By default removes only lock files.
    """
    if not _is_local_state(_get_pulumi_about(ctx)):
        print("Cleanup supported for local state only, run `pulumi login --local` to switch to local state")
        return

    if locks:
        _clean_locks()
        if not stacks:
            print("If you still have issues, try running with -s option to clean up stacks")

    if stacks:
        _clean_stacks(ctx, skip_destroy)

    if output:
        _clean_output()


@task
def cleanup_remote_stacks(ctx, stack_regex, pulumi_backend):
    """
    Clean up remote stacks created by the pipeline
    """
    if not running_in_ci():
        raise Exit("This task should be run in CI only", 1)

    stack_regex = re.compile(stack_regex)

    # Ideally we'd use the pulumi CLI to list all the stacks. However we have way too much stacks in the bucket so the commands hang forever.
    # Once the bucket is cleaned up we can switch to the pulumi CLI
    res = ctx.run(
        "pulumi stack ls --all --json",
        hide=True,
        warn=True,
    )
    if res.exited != 0:
        print(f"Failed to list stacks in {pulumi_backend}:", res.stdout, res.stderr)
        return
    to_delete_stacks = set()
    stacks = json.loads(res.stdout)
    print(stacks)
    for stack in stacks:
        stack_id = (
            stack.get("name", "")
            .split("/")[-1]
            .replace(".json.bak", "")
            .replace(".json", "")
            .replace(".pulumi/stacks/e2eci", "")
        )
        if stack_regex.match(stack_id):
            to_delete_stacks.add(f"organization/e2eci/{stack_id}")

    if len(to_delete_stacks) == 0:
        print("No stacks to delete")
        return

    print("About to delete the following stacks:", to_delete_stacks)
    with multiprocessing.Pool(len(to_delete_stacks)) as pool:
        res = pool.map(destroy_remote_stack, to_delete_stacks)
        destroyed_stack = set()
        failed_stack = set()
        for r, stack in res:
            if r.returncode != 0:
                failed_stack.add(stack)
            else:
                destroyed_stack.add(stack)
            print(f"Stack {stack}: {r.stdout} {r.stderr}")

    for stack in destroyed_stack:
        print(f"Stack {stack} destroyed successfully")
    for stack in failed_stack:
        print(f"Failed to destroy stack {stack}")


def post_process_output(path: str, test_depth: int = 1) -> list[tuple[str, str, list[str]]]:
    """
    Post process the test results to add the test run name
    path: path to the test result json file
    test_depth: depth of the test name to consider

    By default the test_depth is set to 1, which means that the logs will be splitted depending on the test suite name.
    If we use a single test suite to run multiple tests we can increase the test_depth to split the logs per test.
    For example with:
    TestPackages/run_ubuntu
    TestPackages/run_centos
    TestPackages/run_debian
    We should set test_depth to 2 to avoid mixing all the logs of the different tested platform

    Returns:
        A list of (package name, test name, logs) tuples
    """

    def is_parent(parent: list[str], child: list[str]) -> bool:
        if len(parent) > len(child):
            return False

        for i in range(len(parent)):
            if parent[i] != child[i]:
                return False

        return True

    with open(path) as f:
        lines = [json.loads(line) for line in f]

    lines = [
        json_line for json_line in lines if "Package" in json_line and "Test" in json_line and "Output" in json_line
    ]

    tests = {(json_line["Package"], json_line["Test"]): [] for json_line in lines}

    # Used to preserve order, line where a test appeared first
    test_order = {(json_line["Package"], json_line["Test"]): i for (i, json_line) in list(enumerate(lines))[::-1]}

    for json_line in lines:
        if json_line["Action"] == "output":
            output: str = json_line["Output"]
            if "===" in output:
                continue

            # Append logs to all children tests + this test
            current_test_name_splitted = json_line["Test"].split("/")
            for (package, test_name), logs in tests.items():
                if package != json_line["Package"]:
                    continue

                if is_parent(current_test_name_splitted, test_name.split("/")):
                    logs.append(json_line["Output"])

    # Rebuild order
    return sorted(
        [(package, name, logs) for (package, name), logs in tests.items()],
        key=lambda x: test_order[x[:2]],
    )


def write_result_to_log_files(logs_per_test, log_folder, test_depth=1):
    # Merge tests given their depth
    # (package, test_name) -> logs
    merged_logs = defaultdict(list)
    for package, test_name, logs in logs_per_test:
        merged_logs[package, "/".join(test_name.split("/")[:test_depth])].extend(logs)

    for (package, test), logs in merged_logs.items():
        sanitized_package_name = re.sub(r"[^\w_. -]", "_", package)
        sanitized_test_name = re.sub(r"[^\w_. -]", "_", test)
        with open(f"{log_folder}/{sanitized_package_name}.{sanitized_test_name}.log", "w") as f:
            f.write("".join(logs))


class TooManyLogsError(Exception):
    pass


def pretty_print_test_logs(logs_per_test: dict[tuple[str, str], str], max_size):
    # Compute size in bytes of what we are about to print. If it exceeds max_size, we skip printing because it will make the Gitlab logs almost completely collapsed.
    # By default Gitlab has a limit of 500KB per job log, so we want to avoid printing too much.
    size = 0
    for logs in logs_per_test.values():
        size += len("".join(logs).encode())
    if size > max_size and running_in_ci():
        raise TooManyLogsError
    for (package, test), logs in logs_per_test.items():
        with gitlab_section("Complete logs for " + package + "." + test, collapsed=True):
            print("".join(logs).strip())

    return size


def pretty_print_logs(result_json_path, logs_per_test, max_size=250000, test_depth=1, flakes_files=None):
    """Pretty prints logs with a specific order.

    Print order:
        1. Failing and non flaky tests
        2. Failing and flaky tests
        3. Successful and non flaky tests
        4. Successful and flaky tests
    """
    if flakes_files is None:
        flakes_files = []

    result_json_name = result_json_path.split("/")[-1]
    result_json_dir = result_json_path.removesuffix('/' + result_json_name)
    washer = TestWasher(test_output_json_file=result_json_name, flakes_file_paths=flakes_files)
    failing_tests = washer.get_failing_tests(result_json_dir)
    flaky_failures = washer.get_flaky_failures(result_json_dir)

    try:
        # (failing, flaky) -> [(package, test_name, logs)]
        categorized_logs = defaultdict(list)

        # Split flaky / non flaky tests
        for package, test_name, logs in logs_per_test:
            # The name of the parent / nth parent if test_depth is lower than the test name depth
            group_name = "/".join(test_name.split("/")[:test_depth])

            package_flaky = flaky_failures.get(package, set())
            package_failing = failing_tests.get(package, set())

            # Flaky if one of its parents is flaky as well
            is_flaky = False
            for i in range(test_name.count("/") + 1):
                parent_name = "/".join(test_name.split("/")[: i + 1])
                if parent_name in package_flaky:
                    is_flaky = True
                    break

            state = test_name in package_failing, is_flaky
            categorized_logs[state].append((package, group_name, logs))

        for failing, flaky in [
            TestState.FAILED,
            TestState.FLAKY_FAILED,
            TestState.SUCCESS,
            TestState.FLAKY_SUCCESS,
        ]:
            logs_to_print = categorized_logs[failing, flaky]
            if not logs_to_print:
                continue

            # Merge tests given their depth
            # (package, test_name) -> logs
            merged_logs = defaultdict(list)
            for package, test_name, logs in logs_to_print:
                merged_logs[package, test_name].extend(logs)

            print(f"* {color_message(TestState.get_human_readable_state(failing, flaky), Color.BOLD)} job logs:")
            # Print till the size limit is reached
            max_size -= pretty_print_test_logs(merged_logs, max_size)
    except TooManyLogsError:
        print(
            color_message("WARNING", "yellow")
            + f": Too many logs to print, skipping logs printing to avoid Gitlab collapse. You can find your logs properly organized in the job artifacts: https://gitlab.ddbuild.io/DataDog/datadog-agent/-/jobs/{os.getenv('CI_JOB_ID')}/artifacts/browse/e2e-output/logs/"
        )


@task
def deps(ctx, verbose=False):
    """
    Setup Go dependencies
    """
    download_go_dependencies(ctx, paths=["test/new-e2e"], verbose=verbose, max_retry=3)


def _get_default_env():
    return {"PULUMI_SKIP_UPDATE_CHECK": "true"}


def _get_home_dir():
    # TODO: Go os.UserHomeDir() uses a different algorithm than Python Path.home()
    #       so a different directory may be returned in some cases.
    return Path.home()


def _load_test_infra_config():
    with open(_get_home_dir().joinpath(".test_infra_config.yaml")) as f:
        config = yaml.safe_load(f)
    return config


def _get_test_output_dir():
    config = _load_test_infra_config()
    # default is $HOME/e2e-output
    default_output_dir = _get_home_dir().joinpath("e2e-output")
    # read config option, if not set use default
    configParams = config.get("configParams", {})
    output_dir = configParams.get("outputDir", default_output_dir)
    return Path(output_dir)


def _clean_output():
    output_dir = _get_test_output_dir()
    print(f"🧹 Clean up output directory {output_dir}")

    if not output_dir.exists():
        # nothing to do if output directory does not exist
        return

    if not output_dir.is_dir():
        raise Exit(
            message=f"e2e-output directory {output_dir} is not a directory, aborting",
            code=1,
        )

    # sanity check to avoid deleting the wrong directory, e2e-output should only contain directories
    for entry in output_dir.iterdir():
        if not entry.is_dir():
            raise Exit(
                message=f"e2e-output directory {output_dir} contains more than just directories, aborting",
                code=1,
            )

    shutil.rmtree(output_dir)


def _clean_locks():
    print("🧹 Clean up lock files")
    lock_dir = os.path.join(Path.home(), ".pulumi", "locks")

    for entry in os.listdir(Path(lock_dir)):
        path = os.path.join(lock_dir, entry)
        if os.path.isdir(path):
            shutil.rmtree(path)
            print(f"🗑️  Deleted lock: {path}")
        elif os.path.isfile(path) and entry.endswith(".json"):
            os.remove(path)
            print(f"🗑️  Deleted lock: {path}")


def _clean_stacks(ctx: Context, skip_destroy: bool):
    print("🧹 Clean up stack")

    if not skip_destroy:
        stacks = _get_existing_stacks(ctx)
        for stack in stacks:
            print(f"🔥 Destroying stack {stack}")
            _destroy_stack(ctx, stack)

    # get stacks again as they may have changed after destroy
    stacks = _get_existing_stacks(ctx)
    for stack in stacks:
        print(f"🗑️ Removing stack {stack}")
        _remove_stack(ctx, stack)


def _get_existing_stacks(ctx: Context) -> list[str]:
    e2e_stacks: list[str] = []
    output = ctx.run(
        "pulumi stack ls --all --project e2elocal --json",
        hide=True,
        env=_get_default_env(),
    )
    if output is None or not output:
        return []
    stacks_data = json.loads(output.stdout)
    for stack in stacks_data:
        if "name" not in stack:
            print(f"Skipping stack {stack} as it does not have a name")
            continue
        stack_name = stack["name"]
        print(f"Adding stack {stack_name}")
        e2e_stacks.append(stack_name)
    return e2e_stacks


def _destroy_stack(ctx: Context, stack: str):
    # running in temp dir as this is where datadog-agent test
    # stacks are stored. It is expected to fail on stacks existing locally
    # with resources removed by agent-sandbox clean up job
    with ctx.cd(tempfile.gettempdir()):
        ret = ctx.run(
            f"pulumi destroy --stack {stack} --yes --remove --skip-preview",
            warn=True,
            hide=True,
            env=_get_default_env(),
        )
        if ret is not None and ret.exited != 0:
            if "No valid credential sources found" in ret.stdout:
                print(
                    "No valid credentials sources found, if you set the AWS_PROFILE environment variable ensure it is valid"
                )
                print(ret.stdout)
                raise Exit(
                    color_message(
                        f"Failed to destroy stack {stack}, no valid credentials sources found, if you set the AWS_PROFILE environment variable ensure it is valid",
                        "red",
                    ),
                    1,
                )
            # run with refresh on first destroy attempt failure
            ret = ctx.run(
                f"pulumi destroy --stack {stack} -r --yes --remove --skip-preview",
                warn=True,
                hide=True,
                env=_get_default_env(),
            )
        if ret is not None and ret.exited != 0:
            raise Exit(
                color_message(f"Failed to destroy stack {stack}: {ret.stdout, ret.stderr}", "red"),
                1,
            )


def _remove_stack(ctx: Context, stack: str):
    ctx.run(
        f"pulumi stack rm --force --yes --stack {stack}",
        hide=True,
        env=_get_default_env(),
    )


def _get_pulumi_about(ctx: Context) -> dict:
    output = ctx.run("pulumi about --json", hide=True, env=_get_default_env())
    if output is None or not output:
        return {}
    return json.loads(output.stdout)


def _is_local_state(pulumi_about: dict) -> bool:
    # check output contains
    # Backend
    # Name           xxxxxxxxxx
    # URL            file://xxx
    # User           xxxxx.xxxxx
    # Organizations
    backend_group = pulumi_about.get("backend")
    if backend_group is None or not isinstance(backend_group, dict):
        return False
    url = backend_group.get("url")
    if url is None or not isinstance(url, str):
        return False
    return url.startswith("file://")<|MERGE_RESOLUTION|>--- conflicted
+++ resolved
@@ -136,19 +136,11 @@
         test_run_arg = f"-run {test_run_name}"
 
     # Create temporary file for flaky patterns config
-<<<<<<< HEAD
-    tmp_flaky_patterns_config = tempfile.NamedTemporaryFile(suffix="flaky_patterns_config.yaml", delete=False)
-    tmp_flaky_patterns_config.write(b"{}")
-    tmp_flaky_patterns_config.close()
-    flaky_patterns_config = tmp_flaky_patterns_config.name
-    env_vars["E2E_FLAKY_PATTERNS_CONFIG"] = flaky_patterns_config
-=======
     if os.environ.get("FLAKY_PATTERNS_CONFIG"):
         if os.path.exists(os.environ.get("FLAKY_PATTERNS_CONFIG")):
             os.remove(os.environ.get("FLAKY_PATTERNS_CONFIG"))
         with open(os.environ.get("FLAKY_PATTERNS_CONFIG"), 'a') as f:
             f.write("{}")
->>>>>>> db1ed8b8
 
     cmd = f"gotestsum --format {gotestsum_format} "
     scrubber_raw_command = ""
