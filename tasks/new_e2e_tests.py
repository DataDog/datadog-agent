--- conflicted
+++ resolved
@@ -54,16 +54,10 @@
     if parsedParams:
         envVars["E2E_STACK_PARAMS"] = json.dumps(parsedParams)
 
-<<<<<<< HEAD
-    cmd = 'gotestsum --format pkgname --packages="{packages}" -- -ldflags="-X {REPO_PATH}/test/new-e2e/containers.GitCommit={commit}" {verbose} -mod={go_mod} -vet=off -timeout {timeout} -tags {go_build_tags} {nocache}'
-=======
     gotestsum_format = "standard-verbose" if verbose else "pkgname"
 
     cmd = f'gotestsum --format {gotestsum_format} '
-    cmd += (
-        '--packages="{packages}" -- {verbose} -mod={go_mod} -vet=off -timeout {timeout} -tags {go_build_tags} {nocache}'
-    )
->>>>>>> 0b9929ec
+    cmd += '--packages="{packages}" -- -ldflags="-X {REPO_PATH}/test/new-e2e/containers.GitCommit={commit}" {verbose} -mod={go_mod} -vet=off -timeout {timeout} -tags {go_build_tags} {nocache}'
     args = {
         "go_mod": "mod",
         "timeout": "4h",
