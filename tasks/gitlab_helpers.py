"""
Helper for generating links to CI Visibility for Gitlab CI jobs
"""

from __future__ import annotations

import json
import os
import sys
import tempfile

import yaml
from invoke import task
from invoke.exceptions import Exit

<<<<<<< HEAD
from tasks.libs.ciproviders.gitlab_api import get_full_gitlab_ci_configuration, get_gitlab_repo
=======
from tasks.libs.ciproviders.gitlab_api import (
    get_all_gitlab_ci_configurations,
    get_gitlab_ci_configuration,
    get_gitlab_repo,
    print_gitlab_ci_configuration,
)
>>>>>>> 42c6d41a
from tasks.libs.civisibility import (
    get_pipeline_link_to_job_id,
    get_pipeline_link_to_job_on_main,
    get_test_link_to_job_id,
    get_test_link_to_job_on_main,
)
from tasks.libs.common.color import Color, color_message


@task
def generate_ci_visibility_links(_ctx, output: str | None):
    """
    Generate links to CI Visibility for the current job
    usage deva gitlab.generate-ci-visibility-links
    Generated file
    """
    ci_job_id = os.environ.get("CI_JOB_ID")
    if not ci_job_id:
        print(
            color_message(
                "CI_JOB_ID is not set, this task can run only on Gitlab, skipping...",
                Color.RED,
            )
        )
        return
    ci_job_name = os.environ.get("CI_JOB_NAME")
    if not ci_job_name:
        print(
            color_message(
                "CI_JOB_NAME is not set, this task can run only on Gitlab, skipping...",
                Color.RED,
            )
        )
        return

    gitlab_annotations_report = create_gitlab_annotations_report(ci_job_id, ci_job_name)

    content = json.dumps(gitlab_annotations_report, indent=2)

    annotation_file_name = output or f"external_links_{ci_job_id}.json"
    with open(annotation_file_name, "w") as f:
        f.write(content)
    print(f"Generated {annotation_file_name}")


def create_gitlab_annotations_report(ci_job_id: str, ci_job_name: str):
    return {
        "CI Visibility": [
            {
                "external_link": {
                    "label": "CI Visibility: This job instance",
                    "url": get_pipeline_link_to_job_id(ci_job_id),
                }
            },
            {
                "external_link": {
                    "label": "Test Visibility: This job test runs",
                    "url": get_test_link_to_job_id(ci_job_id),
                }
            },
            {
                "external_link": {
                    "label": "CI Visibility: This job on main",
                    "url": get_pipeline_link_to_job_on_main(ci_job_name),
                }
            },
            {
                "external_link": {
                    "label": "Test Visibility: This job test runs on main",
                    "url": get_test_link_to_job_on_main(ci_job_name),
                }
            },
        ]
    }


def print_gitlab_object(get_object, ctx, ids, repo='DataDog/datadog-agent', jq: str | None = None, jq_colors=True):
    """
    Print one or more Gitlab objects in JSON and potentially query them with jq
    """
    repo = get_gitlab_repo(repo)
    ids = [i for i in ids.split(",") if i]
    for id in ids:
        obj = get_object(repo, id)

        if jq:
            jq_flags = "-C" if jq_colors else ""
            with tempfile.NamedTemporaryFile('w', delete=True) as f:
                f.write(obj.to_json())
                f.flush()

                ctx.run(f"cat '{f.name}' | jq {jq_flags} '{jq}'")
        else:
            obj.pprint()


@task
def print_pipeline(ctx, ids, repo='DataDog/datadog-agent', jq: str | None = None, jq_colors=True):
    """
    Print one or more Gitlab pipelines in JSON and potentially query them with jq
    """

    def get_pipeline(repo, id):
        return repo.pipelines.get(id)

    print_gitlab_object(get_pipeline, ctx, ids, repo, jq, jq_colors)


@task
def print_job(ctx, ids, repo='DataDog/datadog-agent', jq: str | None = None, jq_colors=True):
    """
    Print one or more Gitlab jobs in JSON and potentially query them with jq
    """

    def get_job(repo, id):
        return repo.jobs.get(id)

    print_gitlab_object(get_job, ctx, ids, repo, jq, jq_colors)


@task
<<<<<<< HEAD
def gen_config_subset(ctx, jobs, dry_run=False, force=False):
    """
    Will generate a full .gitlab-ci.yml containing only the jobs necessary to run the target jobs
    """

    print(
        color_message(
            'Warning: This task takes into account only explicit dependencies (job `needs` / `dependencies`), implicit dependencies (stages order) are ignored',
            Color.ORANGE,
        ),
        file=sys.stderr,
    )

    jobs_to_keep = ['cancel-prev-pipelines', 'github_rate_limit_info', 'setup_agent_version']
    attributes_to_keep = 'stages', 'variables', 'default', 'workflow'

    # .gitlab-ci.yml should not be modified
    if not force and not dry_run and ctx.run('git status -s .gitlab-ci.yml', hide='stdout').stdout.strip():
        raise Exit(color_message('The .gitlab-ci.yml file should not be modified as it will be overwritten', Color.RED))

    config = get_full_gitlab_ci_configuration(ctx, '.gitlab-ci.yml')

    jobs = [j for j in jobs.split(',') if j] + jobs_to_keep
    required = set()

    def add_dependencies(job):
        nonlocal required, config

        if job in required:
            return
        required.add(job)

        dependencies = []
        if 'needs' in config[job]:
            dependencies = config[job]['needs']
        if 'dependencies' in config[job]:
            dependencies = config[job]['dependencies']

        for dep in dependencies:
            if isinstance(dep, dict):
                dep = dep['job']
            add_dependencies(dep)

    # Make a DFS to find all the jobs that are needed to run the target jobs
    for job in jobs:
        add_dependencies(job)

    new_config = {job: config[job] for job in required}

    # Remove extends
    for job in new_config.values():
        job.pop('extends', None)

    # Keep gitlab config
    for attr in attributes_to_keep:
        new_config[attr] = config[attr]

    content = yaml.safe_dump(new_config)

    if dry_run:
        print(content)
    else:
        with open('.gitlab-ci.yml', 'w') as f:
            f.write(content)

        print(color_message('The .gitlab-ci.yml file has been updated', Color.GREEN))
=======
def print_job_trace(_, job_id, repo='DataDog/datadog-agent'):
    """
    Print the trace (the log) of a Gitlab job
    """
    repo = get_gitlab_repo(repo)
    trace = str(repo.jobs.get(job_id, lazy=True).trace(), 'utf-8')

    print(trace)


@task
def print_ci(
    ctx,
    input_file: str = '.gitlab-ci.yml',
    job: str | None = None,
    sort: bool = False,
    clean: bool = True,
    keep_special_objects: bool = False,
    expand_matrix: bool = False,
    git_ref: str | None = None,
    ignore_errors: bool = False,
):
    """
    Prints the full gitlab ci configuration.

    - job: If provided, print only one job
    - clean: Apply post processing to make output more readable (remove extends, flatten lists of lists...)
    - keep_special_objects: If True, do not filter out special objects (variables, stages etc.)
    - expand_matrix: Will expand matrix jobs into multiple jobs
    - ignore_errors: If True, ignore errors in the gitlab configuration (only process yaml)
    - git_ref: If provided, use this git reference to fetch the configuration
    - NOTE: This requires a full api token access level to the repository
    """
    yml = get_gitlab_ci_configuration(
        ctx,
        input_file,
        job=job,
        clean=clean,
        expand_matrix=expand_matrix,
        git_ref=git_ref,
        ignore_errors=ignore_errors,
        keep_special_objects=keep_special_objects,
    )

    # Print
    print_gitlab_ci_configuration(yml, sort_jobs=sort)


@task
def print_entry_points(ctx):
    """
    Print gitlab ci configuration entry points.
    """
    print(color_message('info:', Color.BLUE), 'Fetching entry points...')
    entry_points = get_all_gitlab_ci_configurations(ctx, filter_configs=True, clean_configs=True)

    print(len(entry_points), 'entry points:')
    for entry_point, config in entry_points.items():
        print(f'- {color_message(entry_point, Color.BOLD)} ({len(config)} components)')
>>>>>>> 42c6d41a
<|MERGE_RESOLUTION|>--- conflicted
+++ resolved
@@ -13,16 +13,13 @@
 from invoke import task
 from invoke.exceptions import Exit
 
-<<<<<<< HEAD
-from tasks.libs.ciproviders.gitlab_api import get_full_gitlab_ci_configuration, get_gitlab_repo
-=======
 from tasks.libs.ciproviders.gitlab_api import (
     get_all_gitlab_ci_configurations,
+    get_full_gitlab_ci_configuration,
     get_gitlab_ci_configuration,
     get_gitlab_repo,
     print_gitlab_ci_configuration,
 )
->>>>>>> 42c6d41a
 from tasks.libs.civisibility import (
     get_pipeline_link_to_job_id,
     get_pipeline_link_to_job_on_main,
@@ -144,7 +141,6 @@
 
 
 @task
-<<<<<<< HEAD
 def gen_config_subset(ctx, jobs, dry_run=False, force=False):
     """
     Will generate a full .gitlab-ci.yml containing only the jobs necessary to run the target jobs
@@ -211,7 +207,9 @@
             f.write(content)
 
         print(color_message('The .gitlab-ci.yml file has been updated', Color.GREEN))
-=======
+
+
+@task
 def print_job_trace(_, job_id, repo='DataDog/datadog-agent'):
     """
     Print the trace (the log) of a Gitlab job
@@ -270,5 +268,4 @@
 
     print(len(entry_points), 'entry points:')
     for entry_point, config in entry_points.items():
-        print(f'- {color_message(entry_point, Color.BOLD)} ({len(config)} components)')
->>>>>>> 42c6d41a
+        print(f'- {color_message(entry_point, Color.BOLD)} ({len(config)} components)')