"""
High level testing tasks
"""
# TODO: check if we really need the typing import.
# Recent versions of Python should be able to use dict and list directly in type hints,
# so we only need to check that we don't run this code with old Python versions.

import fnmatch
import glob
import json
import operator
import os
import platform
import re
import sys
from collections import defaultdict
from datetime import datetime
from pathlib import Path
from typing import Dict, List

from invoke import task
from invoke.exceptions import Exit

from tasks.agent import integration_tests as agent_integration_tests
from tasks.build_tags import compute_build_tags_for_flavor
from tasks.cluster_agent import integration_tests as dca_integration_tests
from tasks.dogstatsd import integration_tests as dsd_integration_tests
from tasks.flavor import AgentFlavor
from tasks.libs.common.color import color_message
from tasks.libs.common.datadog_api import create_count, send_metrics
from tasks.libs.common.junit_upload_core import enrich_junitxml, produce_junit_tar
from tasks.libs.common.utils import clean_nested_paths, get_build_flags, collapsed_section
from tasks.linter import _lint_go
from tasks.modules import DEFAULT_MODULES, GoModule
from tasks.test_core import ModuleTestResult, process_input_args, process_module_results, test_core
from tasks.trace_agent import integration_tests as trace_integration_tests
from tasks.testwasher import TestWasher

PROFILE_COV = "coverage.out"
TMP_PROFILE_COV_PREFIX = "coverage.out.rerun"
GO_COV_TEST_PATH = "test_with_coverage"
GO_TEST_RESULT_TMP_JSON = 'module_test_output.json'
WINDOWS_MAX_PACKAGES_NUMBER = 150
TRIGGER_ALL_TESTS_PATHS = ["tasks/go_test.py", "tasks/build_tags.py", ".gitlab/source_test/*"]


class TestProfiler:
    times = []
    parser = re.compile(r"^ok\s+github.com\/DataDog\/datadog-agent\/(\S+)\s+([0-9\.]+)s", re.MULTILINE)

    def write(self, txt):
        # Output to stdout
        # NOTE: write to underlying stream on Python 3 to avoid unicode issues when default encoding is not UTF-8
        getattr(sys.stdout, 'buffer', sys.stdout).write(ensure_bytes(txt))
        # Extract the run time
        for result in self.parser.finditer(txt):
            self.times.append((result.group(1), float(result.group(2))))

    def flush(self):
        sys.stdout.flush()

    def print_sorted(self, limit=0):
        if self.times:
            sorted_times = sorted(self.times, key=operator.itemgetter(1), reverse=True)

            if limit:
                sorted_times = sorted_times[:limit]
            for pkg, time in sorted_times:
                print(f"{time}s\t{pkg}")


def ensure_bytes(s):
    if not isinstance(s, bytes):
        return s.encode('utf-8')

    return s


def build_standard_lib(
    ctx,
    build_tags: List[str],
    cmd: str,
    env: Dict[str, str],
    args: Dict[str, str],
    test_profiler: TestProfiler,
):
    """
    Builds the stdlib with the same build flags as the tests.
    Since Go 1.20, standard library is not pre-compiled anymore but is built as needed and cached in the build cache.
    To avoid a perfomance overhead when running tests, we pre-compile the standard library and cache it.
    We must use the same build flags as the one we are using when compiling tests to not invalidate the cache.
    """
    args["go_build_tags"] = " ".join(build_tags)

    ctx.run(
        cmd.format(**args),
        env=env,
        out_stream=test_profiler,
        warn=True,
    )


class CodecovWorkaround:
    """
    The CodecovWorkaround class wraps the gotestsum cmd execution to fix codecov reports inaccuracy,
    according to https://github.com/gotestyourself/gotestsum/issues/274 workaround.
    Basically unit tests' reruns rewrite the whole coverage file, making it inaccurate.
    We use the --raw-command flag to tell each `go test` iteration to write coverage in a different file.
    """

    def __init__(self, ctx, module_path, coverage, packages, args):
        self.ctx = ctx
        self.module_path = module_path
        self.coverage = coverage
        self.packages = packages
        self.args = args
        self.cov_test_path_sh = os.path.join(self.module_path, GO_COV_TEST_PATH) + ".sh"
        self.cov_test_path_ps1 = os.path.join(self.module_path, GO_COV_TEST_PATH) + ".ps1"
        self.call_ps1_from_bat = os.path.join(self.module_path, GO_COV_TEST_PATH) + ".bat"
        self.cov_test_path = self.cov_test_path_sh if platform.system() != 'Windows' else self.cov_test_path_ps1

    def __enter__(self):
        coverage_script = ""
        if self.coverage:
            if platform.system() == 'Windows':
                coverage_script = f"""$tempFile = (".\\{TMP_PROFILE_COV_PREFIX}." + ([guid]::NewGuid().ToString().Replace("-", "").Substring(0, 10)))
go test $($args | select -skip 1) -json -coverprofile="$tempFile" {self.packages}
exit $LASTEXITCODE
"""
            else:
                coverage_script = f"""#!/usr/bin/env bash
set -eu
go test "${{@:2}}" -json -coverprofile=\"$(mktemp {TMP_PROFILE_COV_PREFIX}.XXXXXXXXXX)\" {self.packages}
"""
            with open(self.cov_test_path, 'w', encoding='utf-8') as f:
                f.write(coverage_script)

            with open(self.call_ps1_from_bat, 'w', encoding='utf-8') as f:
                f.write(
                    f"""@echo off
powershell.exe -executionpolicy Bypass -file {GO_COV_TEST_PATH}.ps1 %*"""
                )

            os.chmod(self.cov_test_path, 0o755)
            os.chmod(self.call_ps1_from_bat, 0o755)

        return self.cov_test_path_sh if platform.system() != 'Windows' else self.call_ps1_from_bat

    def __exit__(self, *_):
        if self.coverage:
            # Removing the coverage script.
            try:
                os.remove(self.cov_test_path)
                os.remove(self.call_ps1_from_bat)
            except FileNotFoundError:
                print(
                    f"Error: Could not find the coverage script {self.cov_test_path} or {self.call_ps1_from_bat} while trying to delete it.",
                    file=sys.stderr,
                )
            # Merging the unit tests reruns coverage files, keeping only the merged file.
            files_to_delete = [
                os.path.join(self.module_path, f)
                for f in os.listdir(self.module_path)
                if f.startswith(f"{TMP_PROFILE_COV_PREFIX}.")
            ]
            if not files_to_delete:
                print(
                    f"Error: Could not find coverage files starting with '{TMP_PROFILE_COV_PREFIX}.' in {self.module_path}",
                    file=sys.stderr,
                )
            else:
                self.ctx.run(
                    f"gocovmerge {' '.join(files_to_delete)} > \"{os.path.join(self.module_path, PROFILE_COV)}\""
                )
                for f in files_to_delete:
                    os.remove(f)


def test_flavor(
    ctx,
    flavor: AgentFlavor,
    build_tags: List[str],
    modules: List[GoModule],
    cmd: str,
    env: Dict[str, str],
    args: Dict[str, str],
    junit_tar: str,
    save_result_json: str,
    test_profiler: TestProfiler,
    coverage: bool = False,
):
    """
    Runs unit tests for given flavor, build tags, and modules.
    """
    args["go_build_tags"] = " ".join(build_tags)

    args["json_flag"] = "--jsonfile " + GO_TEST_RESULT_TMP_JSON
    junit_file = f"junit-out-{flavor.name}.xml"
    junit_file_flag = "--junitfile " + junit_file if junit_tar else ""
    args["junit_file_flag"] = junit_file_flag

    def command(test_results, module, module_result):
        module_path = module.full_path()
        with ctx.cd(module_path):
            packages = ' '.join(f"{t}/..." if not t.endswith("/...") else t for t in module.targets)
            with CodecovWorkaround(ctx, module_path, coverage, packages, args) as cov_test_path:
                res = ctx.run(
                    command=cmd.format(
                        packages=packages,
                        cov_test_path=cov_test_path,
                        **args,
                    ),
                    env=env,
                    out_stream=test_profiler,
                    warn=True,
                )

        module_result.result_json_path = os.path.join(module_path, GO_TEST_RESULT_TMP_JSON)

        if res.exited is None or res.exited > 0:
            module_result.failed = True
        else:
            lines = res.stdout.splitlines()
            if lines is not None and 'DONE 0 tests' in lines[-1]:
                cov_path = os.path.join(module_path, PROFILE_COV)
                print(color_message(f"No tests were run, skipping coverage report. Removing {cov_path}.", "orange"))
                try:
                    os.remove(cov_path)
                except FileNotFoundError as e:
                    print(f"Couldn't remove coverage file {cov_path}\n{e}")
                return

        if save_result_json:
            with open(save_result_json, 'ab') as json_file, open(module_result.result_json_path, 'rb') as module_file:
                json_file.write(module_file.read())

        if junit_tar:
            module_result.junit_file_path = os.path.join(module_path, junit_file)
            enrich_junitxml(module_result.junit_file_path, flavor)

        test_results.append(module_result)

    return test_core(modules, flavor, ModuleTestResult, "unit tests", command)


def coverage_flavor(
    ctx,
    flavor: AgentFlavor,
    modules: List[GoModule],
):
    """
    Prints the code coverage of all modules for the given flavor.
    This expects that the coverage files have already been generated by
    inv test --coverage.
    """

    def command(_empty_result, module, _module_result):
        with ctx.cd(module.full_path()):
            ctx.run(f"go tool cover -func {PROFILE_COV}", warn=True)

    return test_core(modules, flavor, None, "code coverage", command, skip_module_class=True)


def codecov_flavor(
    ctx,
    flavor: AgentFlavor,
    modules: List[GoModule],
):
    """
    Uploads coverage data of all modules for the given flavor.
    This expects that the coverage files have already been generated by
    inv test --coverage.
    """

    def command(_empty_result, module, _module_result):
        # Codecov flags are limited to 45 characters
        tag = f"{platform.system()}-{flavor.name}-{module.codecov_path()}"
        if len(tag) > 45:
            # Best-effort attempt to get a unique and legible tag name
            tag = f"{platform.system()[:1]}-{flavor.name}-{module.codecov_path()}"[:45]

        # The codecov command has to be run from the root of the repository, otherwise
        # codecov gets confused and merges the roots of all modules, resulting in a
        # nonsensical directory tree in the codecov app
        path = os.path.normpath(os.path.join(module.path, PROFILE_COV))
        ctx.run(f"codecov -f {path} -F {tag}", warn=True)

    return test_core(modules, flavor, None, "codecov upload", command, skip_module_class=True)


def sanitize_env_vars():
    """
    Sanitizes environment variables
    We want to ignore all `DD_` variables, as they will interfere with the behavior of some unit tests
    """
    for env in os.environ:
        if env.startswith("DD_"):
            del os.environ[env]


def process_test_result(test_results: ModuleTestResult, junit_tar: str, flavor: AgentFlavor, test_washer: bool) -> bool:
    if junit_tar:
        junit_files = [module_test_result.junit_file_path for module_test_result in test_results if module_test_result.junit_file_path]

        produce_junit_tar(junit_files, junit_tar)

    success = process_module_results(flavor=flavor, module_results=test_results)

    if success:
        print(color_message("All tests passed", "green"))
        return True

    if test_washer:
        tw = TestWasher()
        should_succeed = tw.process_module_results(test_results)
        if should_succeed:
            print(
                color_message("All failing tests are known to be flaky, marking the test job as successful", "orange")
            )
            return True

    return False


@task
def test(
    ctx,
    module=None,
    targets=None,
    flavor=None,
    coverage=False,
    print_coverage=False,
    build_include=None,
    build_exclude=None,
    verbose=False,
    race=False,
    profile=False,
    rtloader_root=None,
    python_home_2=None,
    python_home_3=None,
    cpus=None,
    major_version='7',
    python_runtimes='3',
    timeout=180,
    arch="x64",
    cache=True,
    test_run_name="",
    save_result_json=None,
    rerun_fails=None,
    go_mod="mod",
    junit_tar="",
    only_modified_packages=False,
    only_impacted_packages=False,
    include_sds=False,
    skip_flakes=False,
    build_stdlib=False,
    test_washer=False,
):
    """
    Run go tests on the given module and targets.

    A module should be provided as the path to one of the go modules in the repository.

    Targets should be provided as a comma-separated list of relative paths within the given module.
    If targets are provided but no module is set, the main module (".") is used.

    If no module or target is set the tests are run against all modules and targets.

    Example invokation:
        inv test --targets=./pkg/collector/check,./pkg/aggregator --race
        inv test --module=. --race
    """
    sanitize_env_vars()

    modules, flavor = process_input_args(ctx, module, targets, flavor)

    unit_tests_tags = compute_build_tags_for_flavor(
        flavor=flavor,
        build="unit-tests",
        arch=arch,
        build_include=build_include,
        build_exclude=build_exclude,
        include_sds=include_sds,
    )

    ldflags, gcflags, env = get_build_flags(
        ctx,
        rtloader_root=rtloader_root,
        python_home_2=python_home_2,
        python_home_3=python_home_3,
        major_version=major_version,
        python_runtimes=python_runtimes,
    )

    # Use stdout if no profile is set
    test_profiler = TestProfiler() if profile else None

    race_opt = "-race" if race else ""
    # atomic is quite expensive but it's the only way to run both the coverage and the race detector at the same time without getting false positives from the cover counter
    covermode_opt = "-covermode=" + ("atomic" if race else "count") if coverage else ""
    build_cpus_opt = f"-p {cpus}" if cpus else ""

    nocache = '-count=1' if not cache else ''

    if save_result_json and os.path.isfile(save_result_json):
        # Remove existing file since we append to it.
        # We don't need to do that for GO_TEST_RESULT_TMP_JSON since gotestsum overwrites the output.
        print(f"Removing existing '{save_result_json}' file")
        os.remove(save_result_json)

    test_run_arg = f"-run {test_run_name}" if test_run_name else ""

    stdlib_build_cmd = 'go build {verbose} -mod={go_mod} -tags "{go_build_tags}" -gcflags="{gcflags}" '
    stdlib_build_cmd += '-ldflags="{ldflags}" {build_cpus} {race_opt} std cmd'
    rerun_coverage_fix = '--raw-command {cov_test_path}' if coverage else ""
    gotestsum_flags = (
        '{junit_file_flag} {json_flag} --format {gotestsum_format} {rerun_fails} --packages="{packages}" '
        + rerun_coverage_fix
    )
    gobuild_flags = (
        '-mod={go_mod} -tags "{go_build_tags}" -gcflags="{gcflags}" -ldflags="{ldflags}" {build_cpus} {race_opt}'
    )
    govet_flags = '-vet=off'
    gotest_flags = '{verbose} -timeout {timeout}s -short {covermode_opt} {test_run_arg} {nocache}'
    cmd = f'gotestsum {gotestsum_flags} -- {gobuild_flags} {govet_flags} {gotest_flags}'
    args = {
        "go_mod": go_mod,
        "gcflags": gcflags,
        "ldflags": ldflags,
        "race_opt": race_opt,
        "build_cpus": build_cpus_opt,
        "covermode_opt": covermode_opt,
        "test_run_arg": test_run_arg,
        "timeout": int(timeout),
        "verbose": '-v' if verbose else '',
        "nocache": nocache,
        # Used to print failed tests at the end of the go test command
        "rerun_fails": f"--rerun-fails={rerun_fails}" if rerun_fails else "",
        "skip_flakes": "--skip-flake" if skip_flakes else "",
        "gotestsum_format": "standard-verbose" if verbose else "pkgname",
    }

    # Test
    if build_stdlib:
        build_standard_lib(
            ctx,
            build_tags=unit_tests_tags,
            cmd=stdlib_build_cmd,
            env=env,
            args=args,
            test_profiler=test_profiler,
        )

    if only_modified_packages:
        modules = get_modified_packages(ctx, build_tags=unit_tests_tags)
    if only_impacted_packages:
        modules = get_impacted_packages(ctx, build_tags=unit_tests_tags)

    with collapsed_section("Running unit tests"):
        test_results = test_flavor(
            ctx,
            flavor=flavor,
            build_tags=unit_tests_tags,
            modules=modules,
            cmd=cmd,
            env=env,
            args=args,
            junit_tar=junit_tar,
            save_result_json=save_result_json,
            test_profiler=test_profiler,
            coverage=coverage,
        )

    # Output

    if coverage and print_coverage:
        coverage_flavor(ctx, flavor, modules)

    # FIXME(AP-1958): this prints nothing in CI. Commenting out the print line
    # in the meantime to avoid confusion
    if profile:
        # print("\n--- Top 15 packages sorted by run time:")
        test_profiler.print_sorted(15)

<<<<<<< HEAD
    success = process_test_result(test_results, junit_tar, flavor, test_washer)
    if not success:
=======
    success = process_module_results(flavor=flavor, module_results=test_results)

    if success:
        print(f"Tests final status (including re-runs): {color_message('ALL TESTS PASSED', 'green')}")
    else:
        # Exit if any of the modules failed on any phase
>>>>>>> d7d9de27
        raise Exit(code=1)


@task(iterable=['flavors'])
def codecov(
    ctx,
    module=None,
    targets=None,
    flavor=None,
):
    modules, flavor = process_input_args(ctx, module, targets, flavor)

    codecov_flavor(ctx, flavor, modules)


@task
def integration_tests(ctx, install_deps=False, race=False, remote_docker=False, debug=False):
    """
    Run all the available integration tests
    """
    tests = [
        lambda: agent_integration_tests(ctx, install_deps, race, remote_docker),
        lambda: dsd_integration_tests(ctx, install_deps, race, remote_docker),
        lambda: dca_integration_tests(ctx, install_deps, race, remote_docker),
        lambda: trace_integration_tests(ctx, install_deps, race),
    ]
    for t in tests:
        try:
            t()
        except Exit as e:
            if e.code != 0:
                raise
            elif debug:
                print(e.message)


@task
def e2e_tests(ctx, target="gitlab", agent_image="", dca_image="", argo_workflow="default"):
    """
    Run e2e tests in several environments.
    """
    choices = ["gitlab", "dev", "local"]
    if target not in choices:
        print(f'target {target} not in {choices}')
        raise Exit(1)
    if not os.getenv("DATADOG_AGENT_IMAGE"):
        if not agent_image:
            print("define DATADOG_AGENT_IMAGE envvar or image flag")
            raise Exit(1)
        os.environ["DATADOG_AGENT_IMAGE"] = agent_image
    if not os.getenv("DATADOG_CLUSTER_AGENT_IMAGE"):
        if not dca_image:
            print("define DATADOG_CLUSTER_AGENT_IMAGE envvar or image flag")
            raise Exit(1)
        os.environ["DATADOG_CLUSTER_AGENT_IMAGE"] = dca_image
    if not os.getenv("ARGO_WORKFLOW"):
        if argo_workflow:
            os.environ["ARGO_WORKFLOW"] = argo_workflow

    ctx.run(f"./test/e2e/scripts/setup-instance/00-entrypoint-{target}.sh")


@task
def get_modified_packages(ctx, build_tags=None) -> List[GoModule]:
    modified_files = get_modified_files(ctx)
    modified_go_files = [
        f"./{file}" for file in modified_files if file.endswith(".go") or file.endswith(".mod") or file.endswith(".sum")
    ]

    if build_tags is None:
        build_tags = []

    modules_to_test = {}
    go_mod_modified_modules = set()

    for modified_file in modified_go_files:
        match_precision = 0
        best_module_path = None

        # Since several modules can match the path we take only the most precise one
        for module_path in DEFAULT_MODULES:
            if module_path in modified_file:
                if len(module_path) > match_precision:
                    match_precision = len(module_path)
                    best_module_path = module_path

        # Check if the package is in the target list of the module we want to test
        targeted = False
        for target in DEFAULT_MODULES[best_module_path].targets:
            if os.path.normpath(os.path.join(best_module_path, target)) in modified_file:
                targeted = True
                break
        if not targeted:
            continue

        # If go mod was modified in the module we run the test for the whole module so we do not need to add modified packages to targets
        if best_module_path in go_mod_modified_modules:
            continue

        # If we modify the go.mod or go.sum we run the tests for the whole module
        if modified_file.endswith(".mod") or modified_file.endswith(".sum"):
            modules_to_test[best_module_path] = DEFAULT_MODULES[best_module_path]
            go_mod_modified_modules.add(best_module_path)
            continue

        # If the package has been deleted we do not try to run tests
        if not os.path.exists(os.path.dirname(modified_file)):
            continue

        # If there are go file matching the build tags in the folder we do not try to run tests
        res = ctx.run(
            f"go list -tags '{' '.join(build_tags)}' ./{os.path.dirname(modified_file)}/...", hide=True, warn=True
        )
        if res.stderr is not None and "matched no packages" in res.stderr:
            continue

        relative_target = "./" + os.path.relpath(os.path.dirname(modified_file), best_module_path)

        if best_module_path in modules_to_test:
            if (
                modules_to_test[best_module_path].targets is not None
                and os.path.dirname(modified_file) not in modules_to_test[best_module_path].targets
            ):
                modules_to_test[best_module_path].targets.append(relative_target)
        else:
            modules_to_test[best_module_path] = GoModule(best_module_path, targets=[relative_target])

    # Clean up duplicated paths to reduce Go test cmd length
    for module in modules_to_test:
        modules_to_test[module].targets = clean_nested_paths(modules_to_test[module].targets)
        if (
            len(modules_to_test[module].targets) >= WINDOWS_MAX_PACKAGES_NUMBER
        ):  # With more packages we can reach the limit of the command line length on Windows
            modules_to_test[module].targets = DEFAULT_MODULES[module].targets

    print("Running tests for the following modules:")
    for module in modules_to_test:
        print(f"- {module}: {modules_to_test[module].targets}")

    return modules_to_test.values()


def get_modified_files(ctx):
    last_main_commit = ctx.run("git merge-base HEAD origin/main", hide=True).stdout
    print(f"Checking diff from {last_main_commit} commit on main branch")

    modified_files = ctx.run(f"git diff --name-only --no-renames {last_main_commit}", hide=True).stdout.splitlines()
    return modified_files


@task(iterable=["extra_tag"])
def send_unit_tests_stats(_, job_name, extra_tag=None):
    if extra_tag is None:
        extra_tag = []

    fast_success = True
    classic_success = True

    n_test_classic = 0
    n_test_fast = 0

    series = []

    failed_tests_classic, n_test_classic = parse_test_log("test_output.json")
    classic_success = len(failed_tests_classic) == 0

    # If the fast tests are not run, we don't have the output file and we consider the job successful since it did not run any test
    if os.path.isfile("test_output_fast.json"):
        failed_tests_fast, n_test_fast = parse_test_log("test_output_fast.json")
        fast_success = len(failed_tests_fast) == 0
    else:
        print("test_output_fast.json not found, assuming no tests were run")

    timestamp = int(datetime.now().timestamp())
    print("Sending unit tests stats to Datadog")

    print(f"Classic test executed: {n_test_classic}")
    series.append(
        create_count(
            "datadog.ci.unit_tests.executed",
            timestamp,
            n_test_classic,
            tags=[
                "experimentation:fast-tests",
                "test_type:classic",
                "repository:datadog-agent",
                f"pipeline_id:{os.getenv('CI_PIPELINE_ID')}",
                f"job_name:{job_name}",
            ]
            + extra_tag,
        )
    )

    print(f"Fast test executed: {n_test_fast}")
    series.append(
        create_count(
            "datadog.ci.unit_tests.executed",
            timestamp,
            n_test_fast,
            tags=[
                "experimentation:fast-tests",
                "test_type:fast",
                "repository:datadog-agent",
                f"pipeline_id:{os.getenv('CI_PIPELINE_ID')}",
                f"job_name:{job_name}-fast",
            ]
            + extra_tag,
        )
    )

    print(f"Classic test success: {classic_success}")
    print(f"Fast test success: {fast_success}")

    if fast_success == classic_success:
        false_positive = 0
        false_negative = 0
    elif fast_success:
        false_positive = 1
        false_negative = 0
    else:
        false_positive = 0
        false_negative = 1

    series.append(
        create_count(
            "datadog.ci.unit_tests.false_positive",
            timestamp,
            false_positive,
            tags=[
                "experimentation:fast-tests",
                "repository:datadog-agent",
                f"pipeline_id:{os.getenv('CI_PIPELINE_ID')}",
                f"job_name:{job_name}",
            ]
            + extra_tag,
        )
    )
    series.append(
        create_count(
            "datadog.ci.unit_tests.false_negative",
            timestamp,
            false_negative,
            tags=[
                "experimentation:fast-tests",
                "repository:datadog-agent",
                f"pipeline_id:{os.getenv('CI_PIPELINE_ID')}",
                f"job_name:{job_name}",
            ]
            + extra_tag,
        )
    )

    send_metrics(series)


def parse_test_log(log_file):
    failed_tests = []
    n_test_executed = 0
    with open(log_file) as f:
        for line in f:
            json_line = json.loads(line)
            if (
                json_line["Action"] == "fail"
                and "Test" in json_line
                and f'{json_line["Package"]}/{json_line["Test"]}' not in failed_tests
            ):
                n_test_executed += 1
                failed_tests.append(f'{json_line["Package"]}/{json_line["Test"]}')
            if json_line["Action"] == "pass" and "Test" in json_line:
                n_test_executed += 1
                if f'{json_line["Package"]}/{json_line["Test"]}' in failed_tests:
                    failed_tests.remove(f'{json_line["Package"]}/{json_line["Test"]}')
    return failed_tests, n_test_executed


@task
def get_impacted_packages(ctx, build_tags=None):
    if build_tags is None:
        build_tags = []
    dependencies = create_dependencies(ctx, build_tags)
    files = get_modified_files(ctx)

    # Safeguard to be sure that the files that should trigger all test are not renamed without being updated
    for file in TRIGGER_ALL_TESTS_PATHS:
        if len(glob.glob(file)) == 0:
            raise Exit(
                code=1,
                message=f"No file matched {file} make sure you modified TRIGGER_ALL_TEST_FILES if you renamed one of them",
            )

    # Some files like tasks/go_test.py should trigger all tests
    if should_run_all_tests(files, TRIGGER_ALL_TESTS_PATHS):
        return DEFAULT_MODULES.values()

    modified_packages = {
        f"github.com/DataDog/datadog-agent/{os.path.dirname(file)}"
        for file in files
        if file.endswith(".go") or file.endswith(".mod") or file.endswith(".sum")
    }

    # Modification to go.mod and go.sum should force the tests of the whole module to run
    for file in files:
        if file.endswith("go.mod") or file.endswith("go.sum"):
            with ctx.cd(os.path.dirname(file)):
                all_packages = ctx.run(
                    f'go list -tags "{" ".join(build_tags)}" ./...', hide=True, warn=True
                ).stdout.splitlines()
                modified_packages.update(set(all_packages))

    # Modification to fixture folders count as modification to their parent package
    for file in files:
        if not file.endswith(".go"):
            formatted_path = Path(os.path.dirname(file)).as_posix()
            while len(formatted_path) > 0:
                if glob.glob(f"{formatted_path}/*.go"):
                    print(f"Found {file} belonging to package {formatted_path}")
                    modified_packages.add(f"github.com/DataDog/datadog-agent/{formatted_path}")
                    break
                formatted_path = "/".join(formatted_path.split("/")[:-1])

    imp = find_impacted_packages(dependencies, modified_packages)
    return format_packages(ctx, imp)


def create_dependencies(ctx, build_tags=None):
    if build_tags is None:
        build_tags = []
    modules_deps = defaultdict(set)
    for modules in DEFAULT_MODULES:
        with ctx.cd(modules):
            res = ctx.run(
                'go list '
                + f'-tags "{" ".join(build_tags)}" '
                + '-f "{{.ImportPath}} {{.Imports}} {{.TestImports}}" ./...',
                hide=True,
                warn=True,
            )
            imports = res.stdout.splitlines()
            for imp in imports:
                imp = imp.split(" ", 1)
                package, imported_packages = imp[0], imp[1].replace("[", "").replace("]", "").split(" ")
                for imported_package in imported_packages:
                    if imported_package.startswith("github.com/DataDog/datadog-agent"):
                        modules_deps[imported_package].add(package)

    return modules_deps


def find_impacted_packages(dependencies, modified_modules, cache=None):
    if cache is None:
        cache = {}
    impacted_modules = set()
    for modified_module in modified_modules:
        if modified_module in cache:
            impacted_modules.update(cache[modified_module])
        else:
            stack = [modified_module]
            while stack:
                module = stack.pop()
                if module in impacted_modules:
                    continue
                impacted_modules.add(module)
                stack.extend(dependencies[module])
            cache[modified_module] = impacted_modules
    return impacted_modules


def format_packages(ctx, impacted_packages):
    """
    Format the packages list to be used in our test function. Will take each path and create a list of modules with its targets
    """
    # if build_tags is None:
    build_tags = []

    packages = [f'{package.replace("github.com/DataDog/datadog-agent/", "./")}' for package in impacted_packages]
    modules_to_test = {}

    for package in packages:
        module_path = get_go_module(package).replace("./", "")

        # Check if the module is in the target list of the modules we want to test
        if module_path not in DEFAULT_MODULES or not DEFAULT_MODULES[module_path].condition():
            continue

        # Check if the package is in the target list of the module we want to test
        targeted = False
        for target in DEFAULT_MODULES[module_path].targets:
            if normpath(os.path.join(module_path, target)) in package:
                targeted = True
                break
        if not targeted:
            continue

        # If the package has been deleted we do not try to run tests
        if not os.path.exists(package):
            continue

        relative_target = "./" + os.path.relpath(package, module_path).replace("\\", "/")

        if module_path in modules_to_test:
            if modules_to_test[module_path].targets is not None and package not in modules_to_test[module_path].targets:
                modules_to_test[module_path].targets.append(relative_target)
        else:
            modules_to_test[module_path] = GoModule(module_path, targets=[relative_target])

    # Clean up duplicated paths to reduce Go test cmd length
    for module in modules_to_test:
        modules_to_test[module].targets = clean_nested_paths(modules_to_test[module].targets)
        if (
            len(modules_to_test[module].targets) >= WINDOWS_MAX_PACKAGES_NUMBER
        ):  # With more packages we can reach the limit of the command line length on Windows
            modules_to_test[module].targets = DEFAULT_MODULES[module].targets

    module_to_remove = []
    # Clean up to avoid running tests on package with no Go files matching build tags
    for module in modules_to_test:
        with ctx.cd(module):
            res = ctx.run(
                f"go list -tags '{' '.join(build_tags)}' {' '.join([normpath(os.path.join('github.com/DataDog/datadog-agent', module, target)) for target in modules_to_test[module].targets])}",
                hide=True,
                warn=True,
            )
            if res is not None and res.stderr is not None:
                for package in res.stderr.splitlines():
                    package_to_remove = os.path.relpath(
                        package.split(" ")[1].strip(":").replace("github.com/DataDog/datadog-agent/", ""), module
                    ).replace("\\", "/")
                    try:
                        modules_to_test[module].targets.remove(f"./{package_to_remove}")
                        if len(modules_to_test[module].targets) == 0:
                            module_to_remove.append(module)
                    except Exception:
                        print("Could not remove ", package_to_remove, ", ignoring...")
    for module in module_to_remove:
        del modules_to_test[module]

    print("Running tests for the following modules:")
    for module in modules_to_test:
        print(f"- {module}: {modules_to_test[module].targets}")

    return modules_to_test.values()


def normpath(path):  # Normpath with forward slashes to avoid issues on Windows
    return os.path.normpath(path).replace("\\", "/")


def get_go_module(path):
    while path != '/':
        go_mod_path = os.path.join(path, 'go.mod')
        if os.path.isfile(go_mod_path):
            return path
        path = os.path.dirname(path)
    raise Exception(f"No go.mod file found for package at {path}")


def should_run_all_tests(files, trigger_files):
    for trigger_file in trigger_files:
        if len(fnmatch.filter(files, trigger_file)):
            print(f"Triggering all tests because a file matching {trigger_file} was modified")
            return True
    return False


@task(iterable=['flavors'])
def lint_go(
    ctx,
    module=None,
    targets=None,
    flavor=None,
    build="lint",
    build_tags=None,
    build_include=None,
    build_exclude=None,
    rtloader_root=None,
    arch="x64",
    cpus=None,
    timeout: int = None,
    golangci_lint_kwargs="",
    headless_mode=False,
    include_sds=False,
):
    _lint_go(
        ctx,
        module,
        targets,
        flavor,
        build,
        build_tags,
        build_include,
        build_exclude,
        rtloader_root,
        arch,
        cpus,
        timeout,
        golangci_lint_kwargs,
        headless_mode,
        include_sds,
    )<|MERGE_RESOLUTION|>--- conflicted
+++ resolved
@@ -300,7 +300,11 @@
 
 def process_test_result(test_results: ModuleTestResult, junit_tar: str, flavor: AgentFlavor, test_washer: bool) -> bool:
     if junit_tar:
-        junit_files = [module_test_result.junit_file_path for module_test_result in test_results if module_test_result.junit_file_path]
+        junit_files = [
+            module_test_result.junit_file_path
+            for module_test_result in test_results
+            if module_test_result.junit_file_path
+        ]
 
         produce_junit_tar(junit_files, junit_tar)
 
@@ -482,18 +486,11 @@
         # print("\n--- Top 15 packages sorted by run time:")
         test_profiler.print_sorted(15)
 
-<<<<<<< HEAD
     success = process_test_result(test_results, junit_tar, flavor, test_washer)
     if not success:
-=======
-    success = process_module_results(flavor=flavor, module_results=test_results)
-
-    if success:
-        print(f"Tests final status (including re-runs): {color_message('ALL TESTS PASSED', 'green')}")
-    else:
-        # Exit if any of the modules failed on any phase
->>>>>>> d7d9de27
         raise Exit(code=1)
+
+    print(f"Tests final status (including re-runs): {color_message('ALL TESTS PASSED', 'green')}")
 
 
 @task(iterable=['flavors'])
