--- conflicted
+++ resolved
@@ -71,269 +71,6 @@
     return s
 
 
-<<<<<<< HEAD
-@contextmanager
-def environ(env):
-    original_environ = os.environ.copy()
-    os.environ.update(env)
-    yield
-    for var in env:
-        if var in original_environ:
-            os.environ[var] = original_environ[var]
-        else:
-            os.environ.pop(var)
-
-
-TOOL_LIST = [
-    'github.com/frapposelli/wwhrd',
-    'github.com/go-enry/go-license-detector/v4/cmd/license-detector',
-    'github.com/golangci/golangci-lint/cmd/golangci-lint',
-    'github.com/goware/modvendor',
-    'github.com/stormcat24/protodep',
-    'gotest.tools/gotestsum',
-    'github.com/vektra/mockery/v2',
-    'github.com/wadey/gocovmerge',
-]
-
-TOOL_LIST_PROTO = [
-    'github.com/favadi/protoc-go-inject-tag',
-    'github.com/grpc-ecosystem/grpc-gateway/protoc-gen-grpc-gateway',
-    'github.com/golang/protobuf/protoc-gen-go',
-    'github.com/golang/mock/mockgen',
-    'github.com/planetscale/vtprotobuf/cmd/protoc-gen-go-vtproto',
-    'github.com/tinylib/msgp',
-]
-
-TOOLS = {
-    'internal/tools': TOOL_LIST,
-    'internal/tools/proto': TOOL_LIST_PROTO,
-}
-
-
-@task
-def download_tools(ctx):
-    """Download all Go tools for testing."""
-    with environ({'GO111MODULE': 'on'}):
-        for path, _ in TOOLS.items():
-            with ctx.cd(path):
-                ctx.run("go mod download")
-
-
-@task
-def install_tools(ctx):
-    """Install all Go tools for testing."""
-    if os.path.isfile("go.work") or os.path.isfile("go.work.sum"):
-        # Someone reported issues with this command when using a go.work but other people
-        # use a go.work and don't have any issue, so the root cause is unclear.
-        # Printing a warning because it might help someone but not enforcing anything.
-
-        # The issue which was reported was that `go install` would fail with the following error:
-        ### no required module provides package <package>; to add it:
-        ### go get <package>
-        print(
-            color_message(
-                "WARNING: In case of issue, you might want to try disabling go workspaces by setting the environment variable GOWORK=off, or even deleting go.work and go.work.sum",
-                "orange",
-            )
-        )
-
-    with environ({'GO111MODULE': 'on'}):
-        for path, tools in TOOLS.items():
-            with ctx.cd(path):
-                for tool in tools:
-                    ctx.run(f"go install {tool}")
-
-
-@task
-def invoke_unit_tests(ctx):
-    """
-    Run the unit tests on the invoke tasks
-    """
-    for _, _, files in os.walk("tasks/unit-tests/"):
-        for file in files:
-            if file[-3:] == ".py" and file != "__init__.py" and not bool(UNIT_TEST_FILE_FORMAT.search(file[:-3])):
-                ctx.run(f"{sys.executable} -m tasks.unit-tests.{file[:-3]}", env={"GITLAB_TOKEN": "fake_token"})
-
-
-def test_core(
-    modules: List[GoModule],
-    flavor: AgentFlavor,
-    module_class: GoModule,
-    operation_name: str,
-    command,
-    skip_module_class: bool = False,
-    headless_mode: bool = False,
-):
-    """
-    Run the command function on each module of the modules list.
-    """
-    modules_results = []
-    if not headless_mode:
-        print(f"--- Flavor {flavor.name}: {operation_name}")
-    for module in modules:
-        module_result = None
-        if not skip_module_class:
-            module_result = module_class(path=module.full_path())
-        if not headless_mode:
-            skipped_header = "[Skipped]" if not module.condition() else ""
-            print(f"----- {skipped_header} Module '{module.full_path()}'")
-        if not module.condition():
-            continue
-
-        command(modules_results, module, module_result)
-    return modules_results
-
-
-class ModuleResult(abc.ABC):
-    def __init__(self, path):
-        # The full path of the module
-        self.path = path
-        # Whether the command failed for that module
-        self.failed = False
-        # String for representing the result type in printed output
-        self.result_type = "generic"
-
-    def failure_string(self, flavor):
-        return color_message(f"{self.result_type} for module {self.path} failed ({flavor.name} flavor)\n", "red")
-
-    @abc.abstractmethod
-    def get_failure(self, flavor):  # noqa: U100
-        """
-        Return a tuple with two elements:
-        * bool value - True if the result is failed, False otherwise
-        * str value - human-readable failure representation (if failed), empty string otherwise
-        """
-        pass
-
-
-class ModuleLintResult(ModuleResult):
-    def __init__(self, path):
-        super().__init__(path)
-        self.result_type = "Linters"
-        # Results of failed lint calls
-        self.lint_outputs = []
-
-    def get_failure(self, flavor):
-        failure_string = ""
-
-        if self.failed:
-            failure_string = self.failure_string(flavor)
-            failure_string += "Linter failures:\n"
-            for lint_output in self.lint_outputs:
-                if lint_output.exited != 0:
-                    failure_string = f"{failure_string}{lint_output.stdout}\n" if lint_output.stdout else failure_string
-                    failure_string = f"{failure_string}{lint_output.stderr}\n" if lint_output.stderr else failure_string
-
-        return self.failed, failure_string
-
-
-class ModuleTestResult(ModuleResult):
-    def __init__(self, path):
-        super().__init__(path)
-        self.result_type = "Tests"
-        # Path to the result.json file output by gotestsum (should always be present)
-        self.result_json_path = None
-        # Path to the junit file output by gotestsum (only present if specified in inv test)
-        self.junit_file_path = None
-
-    def get_failure(self, flavor):
-        failure_string = ""
-
-        if self.failed:
-            failure_string = self.failure_string(flavor)
-            failed_packages = set()
-            failed_tests = defaultdict(set)
-
-            # TODO(AP-1959): this logic is now repreated, with some variations, in three places:
-            # here, in system-probe.py, and in libs/pipeline_notifications.py
-            # We should have some common result.json parsing lib.
-            if self.result_json_path is not None and os.path.exists(self.result_json_path):
-                with open(self.result_json_path, encoding="utf-8") as tf:
-                    for line in tf:
-                        json_test = json.loads(line.strip())
-                        # This logic assumes that the lines in result.json are "in order", i.e. that retries
-                        # are logged after the initial test run.
-
-                        # The line is a "Package" line, but not a "Test" line.
-                        # We take these into account, because in some cases (panics, race conditions),
-                        # individual test failures are not reported, only a package-level failure is.
-                        if 'Package' in json_test and 'Test' not in json_test:
-                            package = json_test['Package']
-                            action = json_test["Action"]
-
-                            if action == "fail":
-                                failed_packages.add(package)
-                            elif action == "pass" and package in failed_tests:
-                                # The package was retried and fully succeeded, removing from the list of packages to report
-                                failed_packages.remove(package)
-
-                        # The line is a "Test" line.
-                        elif 'Package' in json_test and 'Test' in json_test:
-                            name = json_test['Test']
-                            package = json_test['Package']
-                            action = json_test["Action"]
-                            if action == "fail":
-                                failed_tests[package].add(name)
-                            elif action == "pass" and name in failed_tests.get(package, set()):
-                                # The test was retried and succeeded, removing from the list of tests to report
-                                failed_tests[package].remove(name)
-
-            if failed_packages:
-                failure_string += "Test failures:\n"
-                for package in sorted(failed_packages):
-                    tests = failed_tests.get(package, set())
-                    if not tests:
-                        failure_string += f"- {package} package failed due to panic / race condition\n"
-                    else:
-                        for name in sorted(tests):
-                            failure_string += f"- {package} {name}\n"
-            else:
-                failure_string += "The test command failed, but no test failures detected in the result json."
-
-        return self.failed, failure_string
-
-
-def lint_flavor(
-    ctx,
-    modules: List[GoModule],
-    flavor: AgentFlavor,
-    build_tags: List[str],
-    arch: str,
-    rtloader_root: bool,
-    concurrency: int,
-    timeout=None,
-    golangci_lint_kwargs: str = "",
-    headless_mode: bool = False,
-):
-    """
-    Runs linters for given flavor, build tags, and modules.
-    """
-
-    def command(module_results, module: GoModule, module_result):
-        with ctx.cd(module.full_path()):
-            lint_results = run_golangci_lint(
-                ctx,
-                module_path=module.path,
-                targets=module.lint_targets,
-                rtloader_root=rtloader_root,
-                build_tags=build_tags,
-                arch=arch,
-                concurrency=concurrency,
-                timeout=timeout,
-                golangci_lint_kwargs=golangci_lint_kwargs,
-                headless_mode=headless_mode,
-            )
-            for lint_result in lint_results:
-                module_result.lint_outputs.append(lint_result)
-                if lint_result.exited != 0:
-                    module_result.failed = True
-        module_results.append(module_result)
-
-    return test_core(modules, flavor, ModuleLintResult, "golangci_lint", command, headless_mode=headless_mode)
-
-
-=======
->>>>>>> d5601064
 def build_stdlib(
     ctx,
     build_tags: List[str],
