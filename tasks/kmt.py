--- conflicted
+++ resolved
@@ -18,11 +18,7 @@
 from tasks.kernel_matrix_testing.compiler import compiler_running, docker_exec
 from tasks.kernel_matrix_testing.compiler import start_compiler as start_cc
 from tasks.kernel_matrix_testing.download import arch_mapping, update_rootfs
-<<<<<<< HEAD
 from tasks.kernel_matrix_testing.infra import HostInstance, LibvirtDomain, build_infrastructure
-=======
-from tasks.kernel_matrix_testing.infra import build_infrastructure
->>>>>>> 4afd524d
 from tasks.kernel_matrix_testing.init_kmt import init_kernel_matrix_testing_system
 from tasks.kernel_matrix_testing.kmt_os import get_kmt_os
 from tasks.kernel_matrix_testing.stacks import check_and_get_stack
@@ -121,11 +117,7 @@
     """
     Generate a vmconfig.json file with the VMs that failed jobs in the given pipeline.
     """
-<<<<<<< HEAD
     gitlab = Gitlab("DataDog/datadog-agent", str(get_gitlab_token()))
-=======
-    gitlab = Gitlab(api_token=get_gitlab_token())
->>>>>>> 4afd524d
     vms = set()
     local_arch = full_arch("local")
 
@@ -656,21 +648,13 @@
         ):
             continue
 
-<<<<<<< HEAD
         for _, instance in build_infrastructure(stack.name, remote_ssh_key="").items():
-            print(f"Host kmt-{stack_name}-{instance.arch}")
-            print(f"    HostName {instance.ip}")
-            print("    User ubuntu")
-            print("")
-=======
-        for _, instance in build_infrastructure(stack, remote_ssh_key="").items():
             if instance.arch != "local":
                 print(f"Host kmt-{stack_name}-{instance.arch}")
                 print(f"    HostName {instance.ip}")
                 print("    User ubuntu")
                 print("")
 
->>>>>>> 4afd524d
             for domain in instance.microvms:
                 print(f"Host kmt-{stack_name}-{instance.arch}-{domain.tag}")
                 print(f"    HostName {domain.ip}")
