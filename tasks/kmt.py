from __future__ import annotations

import json
import os
import platform
import re
import shutil
import tempfile
from glob import glob
from pathlib import Path
from typing import TYPE_CHECKING, Any, Dict, List, Optional, cast

from invoke.context import Context
from invoke.tasks import task

from tasks.kernel_matrix_testing import stacks, vmconfig
from tasks.kernel_matrix_testing.compiler import build_compiler as build_cc
from tasks.kernel_matrix_testing.compiler import compiler_running, docker_exec
from tasks.kernel_matrix_testing.compiler import start_compiler as start_cc
from tasks.kernel_matrix_testing.download import arch_mapping, update_rootfs
from tasks.kernel_matrix_testing.infra import HostInstance, LibvirtDomain, build_infrastructure
from tasks.kernel_matrix_testing.init_kmt import init_kernel_matrix_testing_system
from tasks.kernel_matrix_testing.kmt_os import get_kmt_os
from tasks.kernel_matrix_testing.stacks import check_and_get_stack
from tasks.kernel_matrix_testing.tool import Exit, ask, info, warn
from tasks.libs.common.gitlab import Gitlab, get_gitlab_token
from tasks.system_probe import EMBEDDED_SHARE_DIR

if TYPE_CHECKING:
    from tasks.kernel_matrix_testing.types import Arch, ArchOrLocal, DependenciesLayout, PathOrStr  # noqa: F401

try:
    from tabulate import tabulate
except ImportError:
    tabulate = None

X86_AMI_ID_SANDBOX = "ami-0d1f81cfdbd5b0188"
ARM_AMI_ID_SANDBOX = "ami-02cb18e91afb3777c"
DEFAULT_VCPU = "4"
DEFAULT_MEMORY = "8192"


@task
def create_stack(ctx, stack=None):
    stacks.create_stack(ctx, stack)


@task(
    help={
        "vms": "Comma separated List of VMs to setup. Each definition must contain the following elemets (recipe, architecture, version).",
        "stack": "Name of the stack within which to generate the configuration file",
        "vcpu": "Comma separated list of CPUs, to launch each VM with",
        "memory": "Comma separated list of memory to launch each VM with. Automatically rounded up to power of 2",
        "new": "Generate new configuration file instead of appending to existing one within the provided stack",
        "init-stack": "Automatically initialize stack if not present. Equivalent to calling 'inv -e kmt.create-stack [--stack=<stack>]'",
        "from-ci-pipeline": "Generate a vmconfig.json file with the VMs that failed jobs in pipeline with the given ID.",
        "use-local-if-possible": "(Only when --from-ci-pipeline is used) If the VM is for the same architecture as the host, use the local VM instead of the remote one.",
        "vmconfig_template": "Template to use for the generated vmconfig.json file. Defaults to 'system-probe'. A file named 'vmconfig-<vmconfig_template>.json' must exist in 'tasks/new-e2e/system-probe/config/'",
    }
)
def gen_config(
    ctx: Context,
    stack: Optional[str] = None,
    vms: str = "",
    sets: str = "",
    init_stack=False,
    vcpu: Optional[str] = None,
    memory: Optional[str] = None,
    new=False,
    ci=False,
    arch: str = "",
    output_file: str = "vmconfig.json",
    from_ci_pipeline: Optional[str] = None,
    use_local_if_possible=False,
    vmconfig_template="system-probe",
):
    """
    Generate a vmconfig.json file with the given VMs.
    """
    if from_ci_pipeline is not None:
        return gen_config_from_ci_pipeline(
            ctx,
            stack=stack,
            pipeline=from_ci_pipeline,
            init_stack=init_stack,
            vcpu=vcpu,
            memory=memory,
            new=new,
            ci=ci,
            arch=arch,
            output_file=output_file,
            use_local_if_possible=use_local_if_possible,
            vmconfig_template=vmconfig_template,
        )
    else:
        vcpu = DEFAULT_VCPU if vcpu is None else vcpu
        memory = DEFAULT_MEMORY if memory is None else memory
        vmconfig.gen_config(
            ctx, stack, vms, sets, init_stack, vcpu, memory, new, ci, arch, output_file, vmconfig_template
        )


def gen_config_from_ci_pipeline(
    ctx: Context,
    stack: Optional[str] = None,
    pipeline: Optional[str] = None,
    init_stack=False,
    vcpu: Optional[str] = None,
    memory: Optional[str] = None,
    new=False,
    ci=False,
    use_local_if_possible=False,
    arch: str = "",
    output_file="vmconfig.json",
    vmconfig_template="system-probe",
):
    """
    Generate a vmconfig.json file with the VMs that failed jobs in the given pipeline.
    """
    gitlab = Gitlab("DataDog/datadog-agent", str(get_gitlab_token()))
    vms = set()
    local_arch = full_arch("local")

    if pipeline is None:
        raise Exit("Pipeline ID must be provided")

    info(f"[+] retrieving all CI jobs for pipeline {pipeline}")
    for job in gitlab.all_jobs(pipeline):
        name = job.get("name", "")

        if (
            (vcpu is None or memory is None)
            and name.startswith("kernel_matrix_testing_setup_env")
            and job["status"] == "success"
        ):
            arch = "x86_64" if "x64" in name else "arm64"
            vmconfig_name = f"vmconfig-{pipeline}-{arch}.json"
            info(f"[+] retrieving {vmconfig_name} for {arch} from job {name}")

            try:
                req = gitlab.artifact(job["id"], vmconfig_name)
                if req is None:
                    raise Exit(f"[-] failed to retrieve artifact {vmconfig_name}")
                req.raise_for_status()
            except Exception as e:
                warn(f"[-] failed to retrieve artifact {vmconfig_name}: {e}")
                continue

            data = json.loads(req.content)

            for vmset in data.get("vmsets", []):
                memory_list = vmset.get("memory", [])
                if memory is None and len(memory_list) > 0:
                    memory = str(memory_list[0])
                    info(f"[+] setting memory to {memory}")

                vcpu_list = vmset.get("vcpu", [])
                if vcpu is None and len(vcpu_list) > 0:
                    vcpu = str(vcpu_list[0])
                    info(f"[+] setting vcpu to {vcpu}")
        elif name.startswith("kernel_matrix_testing_run") and job["status"] == "failed":
            arch = "x86" if "x64" in name else "arm64"
            match = re.search(r"\[(.*)\]", name)

            if match is None:
                warn(f"Cannot extract variables from job {name}, skipping")
                continue

            vars = match.group(1).split(",")
            distro = vars[0]

            if use_local_if_possible and arch == local_arch:
                arch = "local"

            vms.add(f"{arch}-{distro}-distro")

    info(f"[+] generating vmconfig.json file for VMs {vms}")
    vcpu = DEFAULT_VCPU if vcpu is None else vcpu
    memory = DEFAULT_MEMORY if memory is None else memory
    return vmconfig.gen_config(
        ctx, stack, ",".join(vms), "", init_stack, vcpu, memory, new, ci, arch, output_file, vmconfig_template
    )


@task
def launch_stack(
<<<<<<< HEAD
    ctx,
    stack=None,
    ssh_key="",
    x86_ami=X86_AMI_ID_SANDBOX,
    arm_ami=ARM_AMI_ID_SANDBOX,
    provision_microvms=True,
):
    stacks.launch_stack(ctx, stack, ssh_key, x86_ami, arm_ami, provision_microvms)
=======
    ctx: Context, stack: Optional[str] = None, ssh_key="", x86_ami=X86_AMI_ID_SANDBOX, arm_ami=ARM_AMI_ID_SANDBOX
):
    stacks.launch_stack(ctx, stack, ssh_key, x86_ami, arm_ami)
>>>>>>> 22ab468c


@task
def destroy_stack(ctx: Context, stack: Optional[str] = None, pulumi=False, ssh_key=""):
    clean(ctx, stack)
    stacks.destroy_stack(ctx, stack, pulumi, ssh_key)


@task
def pause_stack(_, stack: Optional[str] = None):
    stacks.pause_stack(stack)


@task
def resume_stack(_, stack: Optional[str] = None):
    stacks.resume_stack(stack)


@task
def stack(_, stack: Optional[str] = None):
    stack = check_and_get_stack(stack)
    if not stacks.stack_exists(stack):
        raise Exit(f"Stack {stack} does not exist. Please create with 'inv kmt.stack-create --stack=<name>'")

    infrastructure = build_infrastructure(stack, remote_ssh_key="")
    for instance in infrastructure.values():
        print(instance)
        for vm in instance.microvms:
            print(f"  {vm}")


@task
def ls(_, distro=False, custom=False):
    if tabulate is None:
        raise Exit("tabulate module is not installed, please install it to continue")

    print(tabulate(vmconfig.get_image_list(distro, custom), headers='firstrow', tablefmt='fancy_grid'))


@task
def init(ctx: Context, lite=False):
    init_kernel_matrix_testing_system(ctx, lite)


@task
def update_resources(ctx: Context, vmconfig_template="system-probe"):
    kmt_os = get_kmt_os()

    warn("Updating resource dependencies will delete all running stacks.")
    if ask("are you sure you want to continue? (y/n)").lower() != "y":
        raise Exit("[-] Update aborted")

    for stack in glob(f"{kmt_os.stacks_dir}/*"):
        destroy_stack(ctx, stack=os.path.basename(stack))

    update_rootfs(ctx, kmt_os.rootfs_dir, vmconfig_template)


@task
def build_compiler(ctx: Context):
    build_cc(ctx)


@task
def start_compiler(ctx: Context):
    start_cc(ctx)


def filter_target_domains(vms: str, infra: Dict[ArchOrLocal, HostInstance], local_arch: Arch):
    vmsets = vmconfig.build_vmsets(vmconfig.build_normalized_vm_def_set(vms), [])
    domains: List[LibvirtDomain] = list()
    for vmset in vmsets:
        if vmset.arch != "local" and vmset.arch != local_arch:
            raise Exit(f"KMT does not support cross-arch ({local_arch} -> {vmset.arch}) build/test at the moment")
        for vm in vmset.vms:
            for domain in infra[vmset.arch].microvms:
                if domain.tag == vm.version:
                    domains.append(domain)

    return domains


TOOLS_PATH = '/datadog-agent/internal/tools'
GOTESTSUM = "gotest.tools/gotestsum"


def download_gotestsum(ctx: Context):
    fgotestsum = "./test/kitchen/site-cookbooks/dd-system-probe-check/files/default/gotestsum"
    if os.path.isfile(fgotestsum):
        return

    if not os.path.exists("kmt-deps/tools"):
        ctx.run("mkdir -p kmt-deps/tools")

    docker_exec(
        ctx,
        f"cd {TOOLS_PATH} && go install {GOTESTSUM} && cp /go/bin/gotestsum /datadog-agent/kmt-deps/tools/",
    )

    ctx.run(f"cp kmt-deps/tools/gotestsum {fgotestsum}")


def full_arch(arch: ArchOrLocal) -> Arch:
    if arch == "local":
        return arch_mapping[platform.machine()]
    return arch


def build_tests_package(ctx: Context, source_dir: str, stack: str, arch: Arch, ci: bool, verbose=True):
    root = os.path.join(source_dir, "kmt-deps")
    test_archive = f"tests-{arch}.tar.gz"
    if not ci:
        system_probe_tests = os.path.join(root, stack, "opt/system-probe-tests")
        test_pkgs = os.path.join(
            source_dir, "test/kitchen/site-cookbooks/dd-system-probe-check/files/default/tests/pkg"
        )
        ctx.run(f"rm -rf {system_probe_tests} && mkdir -p {system_probe_tests}", hide=(not verbose))
        ctx.run(f"cp -R {test_pkgs} {system_probe_tests}", hide=(not verbose))
        with ctx.cd(os.path.join(root, stack)):
            ctx.run(f"tar czvf {test_archive} opt", hide=(not verbose))


@task
def build_dependencies(
    ctx: Context,
    arch: Arch,
    layout_file: PathOrStr,
    source_dir: PathOrStr,
    ci=False,
    stack: Optional[str] = None,
    verbose=True,
):
    if stack is None:
        raise Exit("no stack name provided")
    root = os.path.join(source_dir, "kmt-deps")
    deps_dir = os.path.join(root, "dependencies")
    if not ci:
        deps_dir = os.path.join(root, stack, "dependencies")
        # in the CI we can rely on gotestsum being present
        download_gotestsum(ctx)

    if os.path.exists(deps_dir):
        shutil.rmtree(deps_dir)

    ctx.run(f"mkdir -p {deps_dir}")

    with open(layout_file) as f:
        deps_layout: DependenciesLayout = cast('DependenciesLayout', json.load(f))
    with ctx.cd(deps_dir):
        for new_dirs in deps_layout["layout"]:
            ctx.run(f"mkdir -p {new_dirs}", hide=(not verbose))

    for source in deps_layout["copy"]:
        target = deps_layout["copy"][source]
        ctx.run(f"cp {os.path.join(source_dir, source)} {os.path.join(deps_dir, target)}", hide=(not verbose))

    def _exec_context_ci(ctx, command, directory):
        ctx.run(f"cd {os.path.join(source_dir, directory)} && {command}", hide=(not verbose))

    def _exec_context(ctx, command, directory):
        docker_exec(ctx, command, run_dir=f"/datadog-agent/{directory}", verbose=verbose)

    exec_context = _exec_context
    if ci:
        exec_context = _exec_context_ci
    for build in deps_layout["build"]:
        directory = deps_layout["build"][build]["directory"]
        command = deps_layout["build"][build]["command"]
        artifact = os.path.join(source_dir, deps_layout["build"][build]["artifact"])
        exec_context(ctx, command, directory)
        ctx.run(f"cp {artifact} {deps_dir}", hide=(not verbose))

    archive_name = f"dependencies-{arch}.tar.gz"
    with ctx.cd(os.path.join(root, stack)):
        ctx.run(f"tar czvf {archive_name} dependencies", hide=(not verbose))


def is_root():
    return os.getuid() == 0


def vms_have_correct_deps(ctx: Context, domains: List[LibvirtDomain], depsfile: PathOrStr):
    deps_dir = os.path.dirname(depsfile)
    sha256sum = ctx.run(f"cd {deps_dir} && sha256sum {os.path.basename(depsfile)}", warn=True)
    if sha256sum is None or not sha256sum.ok:
        return False

    check = sha256sum.stdout.rstrip('\n')
    for d in domains:
        if not d.run_cmd(ctx, f"cd / && echo \"{check}\" | sha256sum --check", allow_fail=True):
            warn(f"[-] VM {d} does not have dependencies.")
            return False

    return True


@task
def prepare(
    ctx: Context,
    vms: str,
    stack: Optional[str] = None,
    ssh_key: Optional[str] = None,
    full_rebuild=False,
    packages="",
    verbose=True,
):
    stack = check_and_get_stack(stack)
    if not stacks.stack_exists(stack):
        raise Exit(f"Stack {stack} does not exist. Please create with 'inv kmt.stack-create --stack=<name>'")

    if vms == "":
        raise Exit("No vms specified to sync with")

    arch = arch_mapping[platform.machine()]

    infra = build_infrastructure(stack, ssh_key)
    domains = filter_target_domains(vms, infra, arch)
    build_from_scratch = (
        full_rebuild
        or (not os.path.exists(f"kmt-deps/{stack}"))
        or (not vms_have_correct_deps(ctx, domains, os.path.join("kmt-deps", stack, f"dependencies-{arch}.tar.gz")))
    )

    if not compiler_running(ctx):
        start_compiler(ctx)

    constrain_pkgs = ""
    if not build_from_scratch:
        constrain_pkgs = f"--packages={packages}"

    docker_exec(
        ctx,
        f"git config --global --add safe.directory /datadog-agent && inv -e system-probe.kitchen-prepare --ci {constrain_pkgs}",
        run_dir="/datadog-agent",
    )

    target_instances: List[HostInstance] = list()
    for d in domains:
        target_instances.append(d.instance)

    if build_from_scratch:
        info("[+] Building all dependencies from scratch")
        build_dependencies(
            ctx, arch, "test/new-e2e/system-probe/test-runner/files/system-probe-dependencies.json", "./", stack=stack
        )

        for instance in target_instances:
            instance.copy_to_all_vms(ctx, f"kmt-deps/{stack}/dependencies-{full_arch(instance.arch)}.tar.gz")

        for d in domains:
            if not d.run_cmd(ctx, f"/root/fetch_dependencies.sh {arch}", allow_fail=True, verbose=verbose):
                raise Exit(f"failed to fetch dependencies for domain {d}")

            info(f"[+] Dependencies shared with target VM {d}")

    tests_archive = f"tests-{arch}.tar.gz"
    build_tests_package(ctx, "./", stack, arch, False)
    for d in domains:
        d.copy(ctx, f"kmt-deps/{stack}/{tests_archive}", "/")
        d.run_cmd(ctx, f"cd / && tar xzf {tests_archive}")
        info(f"[+] Tests packages setup in target VM {d}")


def build_run_config(run: Optional[str], packages: List[str]):
    c: Dict[str, Any] = dict()

    if len(packages) == 0:
        return {"*": {"exclude": False}}

    for p in packages:
        if p[:2] == "./":
            p = p[2:]
        if run is not None:
            c[p] = {"run-only": [run]}
        else:
            c[p] = {"exclude": False}

    return c


@task(
    help={
        "vms": "Comma seperated list of vms to target when running tests",
        "stack": "Stack in which the VMs exist. If not provided stack is autogenerated based on branch name",
        "packages": "Similar to 'system-probe.test'. Specify the package from which to run the tests",
        "run": "Similar to 'system-probe.test'. Specify the regex to match specific tests to run",
        "quick": "Assume no need to rebuild anything, and directly run the tests",
        "retry": "Number of times to retry a failing test",
        "run-count": "Number of times to run a tests regardless of status",
        "full-rebuild": "Do a full rebuild of all test dependencies to share with VMs, before running tests. Useful when changes are not being picked up correctly",
        "ssh-key": "SSH key to use for connecting to a remote EC2 instance hosting the target VM",
        "verbose": "Enable full output of all commands executed",
        "test-logs": "Set 'gotestsum' verbosity to 'standard-verbose' to print all test logs. Default is 'testname'",
        "test-extra-arguments": "Extra arguments to pass to the test runner, see `go help testflag` for more details",
    }
)
def test(
    ctx: Context,
    vms: str,
    stack: Optional[str] = None,
    packages="",
    run: Optional[str] = None,
    quick=False,
    retry=2,
    run_count=1,
    full_rebuild=False,
    ssh_key: Optional[str] = None,
    verbose=True,
    test_logs=False,
    test_extra_arguments=None,
):
    stack = check_and_get_stack(stack)
    if not stacks.stack_exists(stack):
        raise Exit(f"Stack {stack} does not exist. Please create with 'inv kmt.stack-create --stack=<name>'")

    if not quick:
        prepare(ctx, stack=stack, vms=vms, ssh_key=ssh_key, full_rebuild=full_rebuild, packages=packages)

    infra = build_infrastructure(stack, ssh_key)
    arch = arch_mapping[platform.machine()]
    domains = filter_target_domains(vms, infra, arch)
    if run is not None and packages is None:
        raise Exit("Package must be provided when specifying test")
    pkgs = packages.split(",")
    if run is not None and len(pkgs) > 1:
        raise Exit("Only a single package can be specified when running specific tests")

    run_config = build_run_config(run, pkgs)
    with tempfile.NamedTemporaryFile(mode='w') as tmp:
        json.dump(run_config, tmp)
        tmp.flush()

        args = [
            f"-packages-run-config {tmp.name}",
            f"-retry {retry}",
            "-verbose" if test_logs else "",
            f"-run-count {run_count}",
            "-test-root /opt/system-probe-tests",
            f"-extra-params {test_extra_arguments}" if test_extra_arguments is not None else "",
        ]
        for d in domains:
            d.copy(ctx, f"{tmp.name}", "/tmp")
            d.run_cmd(ctx, f"bash /micro-vm-init.sh {' '.join(args)}", verbose=verbose)


@task(
    help={
        "vms": "Comma seperated list of vms to target when running tests",
        "stack": "Stack in which the VMs exist. If not provided stack is autogenerated based on branch name",
        "ssh-key": "SSH key to use for connecting to a remote EC2 instance hosting the target VM",
        "full-rebuild": "Do a full rebuild of all test dependencies to share with VMs, before running tests. Useful when changes are not being picked up correctly",
        "verbose": "Enable full output of all commands executed",
    }
)
def build(
    ctx: Context, vms: str, stack: Optional[str] = None, ssh_key: Optional[str] = None, full_rebuild=False, verbose=True
):
    stack = check_and_get_stack(stack)
    if not stacks.stack_exists(stack):
        raise Exit(f"Stack {stack} does not exist. Please create with 'inv kmt.stack-create --stack=<name>'")

    if not os.path.exists(f"kmt-deps/{stack}"):
        ctx.run(f"mkdir -p kmt-deps/{stack}")

    arch = arch_mapping[platform.machine()]
    infra = build_infrastructure(stack, ssh_key)
    domains = filter_target_domains(vms, infra, arch)

    build_from_scratch = (
        full_rebuild
        or (not os.path.exists(f"kmt-deps/{stack}"))
        or (not vms_have_correct_deps(ctx, domains, os.path.join("kmt-deps", stack, f"dependencies-{arch}.tar.gz")))
    )

    if build_from_scratch:
        build_dependencies(
            ctx, arch, "test/new-e2e/system-probe/test-runner/files/system-probe-dependencies.json", "./", stack=stack
        )

        target_instances: List[HostInstance] = list()
        for d in domains:
            target_instances.append(d.instance)

        for instance in target_instances:
            instance.copy_to_all_vms(ctx, f"kmt-deps/{stack}/dependencies-{full_arch(instance.arch)}.tar.gz")

        for d in domains:
            d.run_cmd(ctx, f"/root/fetch_dependencies.sh {arch_mapping[platform.machine()]}")
            info(f"[+] Dependencies shared with target VM {d}")

    docker_exec(
        ctx,
        "cd /datadog-agent && git config --global --add safe.directory /datadog-agent && inv -e system-probe.build --no-bundle",
    )
    docker_exec(ctx, f"tar cf /datadog-agent/kmt-deps/{stack}/shared.tar {EMBEDDED_SHARE_DIR}")
    for d in domains:
        d.copy(ctx, "./bin/system-probe", "/root")
        d.copy(ctx, f"kmt-deps/{stack}/shared.tar", "/")
        d.run_cmd(ctx, "tar xf /shared.tar -C /", verbose=verbose)
        info(f"[+] system-probe built for {d.name} @ /root")


@task
def clean(ctx: Context, stack: Optional[str] = None, container=False, image=False):
    stack = check_and_get_stack(stack)
    if not stacks.stack_exists(stack):
        raise Exit(f"Stack {stack} does not exist. Please create with 'inv kmt.stack-create --stack=<name>'")

    docker_exec(ctx, "inv -e system-probe.clean", run_dir="/datadog-agent")
    ctx.run("rm -rf ./test/kitchen/site-cookbooks/dd-system-probe-check/files/default/tests/pkg")
    ctx.run(f"rm -rf kmt-deps/{stack}", warn=True)
    ctx.run(f"rm {get_kmt_os().shared_dir}/*.tar.gz", warn=True)

    if container:
        ctx.run("docker rm -f $(docker ps -aqf \"name=kmt-compiler\")")
    if image:
        ctx.run("docker image rm kmt:compile")


@task(
    help={
        "stacks": "Comma separated list of stacks to generate ssh config for. 'all' to generate for all stacks.",
        "ddvm_rsa": "Path to the ddvm_rsa file to use for connecting to the VMs. Defaults to the path in the ami-builder repo",
    }
)
def ssh_config(
    _, stacks: Optional[str] = None, ddvm_rsa="~/dd/ami-builder/scripts/kernel-version-testing/files/ddvm_rsa"
):
    """
    Print the SSH config for the given stacks.

    Recommended usage: inv kmt.ssh-config --stacks=all > ~/.ssh/config-kmt.
    Then add the following to your ~/.ssh/config:
            Include ~/.ssh/config-kmt

    This makes it easy to use the SSH config for all stacks whenever you change anything,
    without worrying about overriding existing configs.
    """
    stacks_dir = Path(get_kmt_os().stacks_dir)
    stacks_to_print = None

    if stacks is not None and stacks != 'all':
        stacks_to_print = set(stacks.split(','))

    for stack in stacks_dir.iterdir():
        if not stack.is_dir():
            continue

        output = stack / "stack.output"
        if not output.exists():
            continue  # Invalid/removed stack, ignore it

        stack_name = stack.name.replace('-ddvm', '')
        if (
            stacks_to_print is not None
            and 'all' not in stacks_to_print
            and stack_name not in stacks_to_print
            and stack.name not in stacks_to_print
        ):
            continue

        for _, instance in build_infrastructure(stack.name, remote_ssh_key="").items():
            if instance.arch != "local":
                print(f"Host kmt-{stack_name}-{instance.arch}")
                print(f"    HostName {instance.ip}")
                print("    User ubuntu")
                print("")

            for domain in instance.microvms:
                print(f"Host kmt-{stack_name}-{instance.arch}-{domain.tag}")
                print(f"    HostName {domain.ip}")
                if instance.arch != "local":
                    print(f"    ProxyJump kmt-{stack_name}-{instance.arch}")
                print(f"    IdentityFile {ddvm_rsa}")
                print("    User root")
                # Disable host key checking, the IPs of the QEMU machines are reused and we don't want constant
                # warnings about changed host keys. We need the combination of both options, if we just set
                # StrictHostKeyChecking to no, it will still check the known hosts file and disable some options
                # and print out scary warnings if the key doesn't match.
                print("    UserKnownHostsFile /dev/null")
                print("    StrictHostKeyChecking accept-new")
                print("")<|MERGE_RESOLUTION|>--- conflicted
+++ resolved
@@ -184,20 +184,14 @@
 
 @task
 def launch_stack(
-<<<<<<< HEAD
-    ctx,
-    stack=None,
-    ssh_key="",
-    x86_ami=X86_AMI_ID_SANDBOX,
-    arm_ami=ARM_AMI_ID_SANDBOX,
-    provision_microvms=True,
+    ctx: Context,
+    stack: Optional[str] = None,
+    ssh_key: str = "",
+    x86_ami: str = X86_AMI_ID_SANDBOX,
+    arm_ami: str = ARM_AMI_ID_SANDBOX,
+    provision_microvms: bool = True,
 ):
     stacks.launch_stack(ctx, stack, ssh_key, x86_ami, arm_ami, provision_microvms)
-=======
-    ctx: Context, stack: Optional[str] = None, ssh_key="", x86_ami=X86_AMI_ID_SANDBOX, arm_ami=ARM_AMI_ID_SANDBOX
-):
-    stacks.launch_stack(ctx, stack, ssh_key, x86_ami, arm_ami)
->>>>>>> 22ab468c
 
 
 @task
