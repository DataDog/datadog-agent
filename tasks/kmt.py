--- conflicted
+++ resolved
@@ -109,29 +109,7 @@
     for stack in glob(f"{kmt_os.stacks_dir}/*"):
         destroy_stack(ctx, stack=os.path.basename(stack))
 
-<<<<<<< HEAD
     update_rootfs(ctx, kmt_os.rootfs_dir)
-=======
-    update_kernel_packages(ctx, kmt_os.packages_dir, kmt_os.kheaders_dir, kmt_os.backup_dir, no_backup)
-    update_rootfs(ctx, kmt_os.rootfs_dir, kmt_os.backup_dir, no_backup)
-
-
-@task
-def revert_resources(ctx):
-    kmt_os = get_kmt_os()
-
-    warn("Reverting resource dependencies will delete all running stacks.")
-    if ask("are you sure you want to revert to backups? (y/n)").lower() != "y":
-        raise Exit("[-] Revert aborted")
-
-    for stack in glob(f"{kmt_os.stacks_dir}/*"):
-        destroy_stack(ctx, stack=stack)
-
-    revert_kernel_packages(ctx, kmt_os.packages_dir, kmt_os.backup_dir)
-    revert_rootfs(ctx, kmt_os.rootfs_dir, kmt_os.backup_dir)
-
-    info("[+] Reverted successfully")
->>>>>>> 5c112a07
 
 
 @task
