--- conflicted
+++ resolved
@@ -397,13 +397,8 @@
         error(f"[-] Error initializing kernel matrix testing system: {e}")
         raise e
 
-<<<<<<< HEAD
-    config_ssh_key(ctx)
-=======
-    info("[+] Kernel matrix testing system initialized successfully")
     if not skip_ssh_setup:
         config_ssh_key(ctx)
->>>>>>> 20ad1565
 
     info(
         "[+] Kernel matrix testing system initialized successfully. Refer to https://github.com/DataDog/datadog-agent/blob/main/tasks/kernel_matrix_testing/README.md for next steps."
