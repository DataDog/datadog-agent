from __future__ import annotations

import itertools
import json
import os
import re
import shutil
import tempfile
import xml.etree.ElementTree as ET
from collections import defaultdict
from collections.abc import Callable, Iterable
from glob import glob
from pathlib import Path
from typing import TYPE_CHECKING, Any, cast

from invoke.context import Context
from invoke.tasks import task

from tasks.kernel_matrix_testing import selftest as selftests
from tasks.kernel_matrix_testing import stacks, vmconfig
from tasks.kernel_matrix_testing.ci import KMTTestRunJob, get_all_jobs_for_pipeline
from tasks.kernel_matrix_testing.compiler import CONTAINER_AGENT_PATH, get_compiler
from tasks.kernel_matrix_testing.config import ConfigManager
from tasks.kernel_matrix_testing.download import update_rootfs
from tasks.kernel_matrix_testing.infra import (
    SSH_OPTIONS,
    HostInstance,
    LibvirtDomain,
    build_infrastructure,
    ensure_key_in_ec2,
    get_ssh_agent_key_names,
    get_ssh_key_name,
    try_get_ssh_key,
)
from tasks.kernel_matrix_testing.init_kmt import init_kernel_matrix_testing_system
from tasks.kernel_matrix_testing.kmt_os import get_kmt_os
from tasks.kernel_matrix_testing.platforms import get_platforms, platforms_file
from tasks.kernel_matrix_testing.stacks import check_and_get_stack, ec2_instance_ids
from tasks.kernel_matrix_testing.tool import Exit, ask, error, get_binary_target_arch, info, warn
from tasks.kernel_matrix_testing.vars import KMT_SUPPORTED_ARCHS, KMTPaths
from tasks.libs.build.ninja import NinjaWriter
from tasks.libs.common.utils import get_build_flags
from tasks.libs.types.arch import Arch, KMTArchName
from tasks.security_agent import build_functional_tests, build_stress_tests
from tasks.system_probe import (
    BPF_TAG,
    EMBEDDED_SHARE_DIR,
    NPM_TAG,
    TEST_PACKAGES_LIST,
    check_for_ninja,
    get_ebpf_build_dir,
    get_ebpf_runtime_dir,
    get_sysprobe_buildtags,
    get_test_timeout,
    go_package_dirs,
    ninja_generate,
    setup_runtime_clang,
)

if TYPE_CHECKING:
    from tasks.kernel_matrix_testing.types import (  # noqa: F401
        Component,
        DependenciesLayout,
        KMTArchNameOrLocal,
        PathOrStr,
        SSHKey,
    )

try:
    from tabulate import tabulate
except ImportError:
    tabulate = None


try:
    from termcolor import colored
except ImportError:

    def colored(text: str, color: str | None) -> str:  # noqa: U100
        return text


X86_AMI_ID_SANDBOX = "ami-0d1f81cfdbd5b0188"
ARM_AMI_ID_SANDBOX = "ami-02cb18e91afb3777c"
DEFAULT_VCPU = "4"
DEFAULT_MEMORY = "8192"

CLANG_PATH_CI = Path("/tmp/clang-bpf")
LLC_PATH_CI = Path("/tmp/llc-bpf")


@task
def create_stack(ctx, stack=None):
    stacks.create_stack(ctx, stack)


@task(
    help={
        "vms": "Comma separated List of VMs to setup. Each definition must contain the following elemets (recipe, architecture, version).",
        "stack": "Name of the stack within which to generate the configuration file",
        "vcpu": "Comma separated list of CPUs, to launch each VM with",
        "memory": "Comma separated list of memory to launch each VM with. Automatically rounded up to power of 2",
        "new": "Generate new configuration file instead of appending to existing one within the provided stack",
        "init-stack": "Automatically initialize stack if not present. Equivalent to calling 'inv -e kmt.create-stack [--stack=<stack>]'",
        "from-ci-pipeline": "Generate a vmconfig.json file with the VMs that failed jobs in pipeline with the given ID.",
        "use-local-if-possible": "(Only when --from-ci-pipeline is used) If the VM is for the same architecture as the host, use the local VM instead of the remote one.",
        "vmconfig_template": "Template to use for the generated vmconfig.json file. Defaults to 'system-probe'. A file named 'vmconfig-<vmconfig_template>.json' must exist in 'tasks/new-e2e/system-probe/config/'",
        "yes": "Do not ask for confirmation",
    }
)
def gen_config(
    ctx: Context,
    stack: str | None = None,
    vms: str = "",
    sets: str = "",
    init_stack=False,
    vcpu: str | None = None,
    memory: str | None = None,
    new=False,
    ci=False,
    arch: str = "",
    output_file: str = "vmconfig.json",
    from_ci_pipeline: str | None = None,
    use_local_if_possible=False,
    vmconfig_template: Component = "system-probe",
    yes=False,
):
    """
    Generate a vmconfig.json file with the given VMs.
    """
    if from_ci_pipeline is not None:
        return gen_config_from_ci_pipeline(
            ctx,
            stack=stack,
            pipeline=from_ci_pipeline,
            init_stack=init_stack,
            vcpu=vcpu,
            memory=memory,
            new=new,
            ci=ci,
            arch=arch,
            output_file=output_file,
            use_local_if_possible=use_local_if_possible,
            vmconfig_template=vmconfig_template,
            yes=yes,
        )
    else:
        vcpu = DEFAULT_VCPU if vcpu is None else vcpu
        memory = DEFAULT_MEMORY if memory is None else memory
        vmconfig.gen_config(
            ctx, stack, vms, sets, init_stack, vcpu, memory, new, ci, arch, output_file, vmconfig_template, yes=yes
        )


def gen_config_from_ci_pipeline(
    ctx: Context,
    stack: str | None = None,
    pipeline: str | None = None,
    init_stack=False,
    vcpu: str | None = None,
    memory: str | None = None,
    new=False,
    ci=False,
    use_local_if_possible=False,
    arch: str = "",
    output_file="vmconfig.json",
    vmconfig_template: Component = "system-probe",
    yes=False,
):
    """
    Generate a vmconfig.json file with the VMs that failed jobs in the given pipeline.
    """
    vms = set()
    local_arch = Arch.local().kmt_arch

    if pipeline is None:
        raise Exit("Pipeline ID must be provided")

    info(f"[+] retrieving all CI jobs for pipeline {pipeline}")
    setup_jobs, test_jobs = get_all_jobs_for_pipeline(pipeline)

    for job in setup_jobs:
        if (vcpu is None or memory is None) and job.status == "success":
            info(f"[+] retrieving vmconfig from job {job.name}")
            for vmset in job.vmconfig["vmsets"]:
                memory_list = vmset.get("memory", [])
                if memory is None and len(memory_list) > 0:
                    memory = str(memory_list[0])
                    info(f"[+] setting memory to {memory}")

                vcpu_list = vmset.get("vcpu", [])
                if vcpu is None and len(vcpu_list) > 0:
                    vcpu = str(vcpu_list[0])
                    info(f"[+] setting vcpu to {vcpu}")

    failed_packages: set[str] = set()
    for job in test_jobs:
        if job.status == "failed" and job.component == vmconfig_template:
            vm_arch = job.arch
            if use_local_if_possible and vm_arch == local_arch:
                vm_arch = local_arch

            failed_tests = job.get_test_results()
            failed_packages.update({test.split(':')[0] for test in failed_tests.keys()})
            vms.add(f"{vm_arch}-{job.distro}-distro")

    info(f"[+] generating {output_file} file for VMs {vms}")
    vcpu = DEFAULT_VCPU if vcpu is None else vcpu
    memory = DEFAULT_MEMORY if memory is None else memory
    vmconfig.gen_config(
        ctx, stack, ",".join(vms), "", init_stack, vcpu, memory, new, ci, arch, output_file, vmconfig_template, yes=yes
    )
    info("[+] You can run the following command to execute only packages with failed tests")
    print(f"inv kmt.test --packages=\"{' '.join(failed_packages)}\"")


@task
def launch_stack(
    ctx: Context,
    stack: str | None = None,
    ssh_key: str | None = None,
    x86_ami: str = X86_AMI_ID_SANDBOX,
    arm_ami: str = ARM_AMI_ID_SANDBOX,
    provision_microvms: bool = True,
):
    stacks.launch_stack(ctx, stack, ssh_key, x86_ami, arm_ami, provision_microvms)


@task
def destroy_stack(ctx: Context, stack: str | None = None, pulumi=False, ssh_key: str | None = None):
    clean(ctx, stack)
    stacks.destroy_stack(ctx, stack, pulumi, ssh_key)


@task
def pause_stack(_, stack: str | None = None):
    stacks.pause_stack(stack)


@task
def resume_stack(_, stack: str | None = None):
    stacks.resume_stack(stack)


@task
def ls(_, distro=True, custom=False):
    if tabulate is None:
        raise Exit("tabulate module is not installed, please install it to continue")

    print(tabulate(vmconfig.get_image_list(distro, custom), headers='firstrow', tablefmt='fancy_grid'))


@task(
    help={
        "lite": "If set, then do not download any VM images locally",
        "images": "Comma separated list of images to update, instead of everything. The format of each image is '<os_id>-<os_version>'. Refer to platforms.json for the appropriate values for <os_id> and <os_version>.",
    }
)
def init(ctx: Context, lite=False, images: str | None = None):
    try:
        init_kernel_matrix_testing_system(ctx, lite, images)
    except Exception as e:
        error(f"[-] Error initializing kernel matrix testing system: {e}")
        raise Exit("[-] Initialization failed")

    info("[+] Kernel matrix testing system initialized successfully")
    config_ssh_key(ctx)


@task
def config_ssh_key(ctx: Context):
    """Automatically configure the default SSH key to use"""
    info("[+] Configuring SSH key for use with the KMT AWS instances")
    info(
        "[+] Ensure your desired SSH key is set up in the AWS sandbox account (not agent-sandbox) so we can check its existence"
    )
    info("[+] Reminder that key pairs for AWS are configured in AWS > EC2 > Key Pairs")
    agent_choices = [
        ("ssh", "Keys located in ~/.ssh"),
        ("1password", "1Password SSH agent (valid for any other SSH agent too)"),
        ("manual", "Manual input"),
    ]
    choices = "\n".join([f" - [{i + 1}] {short}: {name}" for i, (short, name) in enumerate(agent_choices)])
    opts_numbers = [str(i + 1) for i in range(len(agent_choices))]
    opts_words = [name for name, _ in agent_choices]
    result = ask(
        f"[?] Choose your SSH key storage method\n{choices}\nChoose a number ({','.join(opts_numbers)}) or option name ({','.join(opts_words)}): "
    ).strip()
    method = None
    if result in opts_numbers:
        method = agent_choices[int(result) - 1][0]
    elif result in opts_words:
        method = result
    else:
        raise Exit(
            f"Invalid choice {result}, must be a number between 1 and {len(agent_choices)} or option name ({opts_words})"
        )

    ssh_key: SSHKey
    if method == "manual":
        warn("[!] The manual method does not do any validation. Ensure the key is valid and loaded in AWS.")
        ssh_key_path = ask("Enter the path to the SSH key (can be left blank): ")
        name = ask("Enter the key name: ")
        aws_config_name = ask("Enter the AWS key name (leave blank to set the same as the key name): ")
        if ssh_key_path.strip() == "":
            ssh_key_path = None
        if aws_config_name.strip() == "":
            aws_config_name = name

        ssh_key = {'path': ssh_key_path, 'name': name, 'aws_key_name': aws_config_name}
    else:
        info("[+] Finding SSH keys to use...")
        ssh_keys: list[SSHKey]
        if method == "1password":
            agent_keys = get_ssh_agent_key_names(ctx)
            ssh_keys = [{'path': None, 'name': key, 'aws_key_name': key} for key in agent_keys]
        else:
            ssh_key_files = [Path(f[: -len(".pub")]) for f in glob(os.path.expanduser("~/.ssh/*.pub"))]
            ssh_keys = []

            for f in ssh_key_files:
                key_comment = get_ssh_key_name(f.with_suffix(".pub"))
                if key_comment is None:
                    warn(f"[x] {f} does not have a valid key name, cannot be used")
                else:
                    ssh_keys.append({'path': os.fspath(f), 'name': key_comment, 'aws_key_name': ''})

        keys_str = "\n".join([f" - [{i + 1}] {key['name']} (path: {key['path']})" for i, key in enumerate(ssh_keys)])
        result = ask(f"[?] Found these valid key files:\n{keys_str}\nChoose one of these files (1-{len(ssh_keys)}): ")
        try:
            ssh_key = ssh_keys[int(result.strip()) - 1]
        except ValueError:
            raise Exit(f"Choice {result} is not a valid number")
        except IndexError:  # out of range
            raise Exit(f"Invalid choice {result}, must be a number between 1 and {len(ssh_keys)} (inclusive)")

        aws_key_name = ask(
            f"Enter the key name configured in AWS for this key (leave blank to set the same as the local key name '{ssh_key['name']}'): "
        )
        if aws_key_name.strip() != "":
            ssh_key['aws_key_name'] = aws_key_name.strip()
        else:
            ssh_key['aws_key_name'] = ssh_key['name']

        ensure_key_in_ec2(ctx, ssh_key)

    cm = ConfigManager()
    cm.config["ssh"] = ssh_key
    cm.save()

    info(
        f"[+] Saved for use: SSH key '{ssh_key}'. You can run this command later or edit the file manually in ~/kernel-version-testing/config.json"
    )


@task(
    help={
        "vmconfig-template": "template to use for the target component",
        "all_archs": "Download images for all supported architectures. By default only images for the host architecture are downloaded",
        "images": "Comma separated list of images to update, instead of everything. The format of each image is '<os_id>-<os_version>'. Refer to platforms.json for the appropriate values for <os_id> and <os_version>.",
    }
)
def update_resources(
    ctx: Context, vmconfig_template="system-probe", all_archs: bool = False, images: str | None = None
):
    kmt_os = get_kmt_os()

    warn("Updating resource dependencies will delete all running stacks.")
    if ask("are you sure you want to continue? (y/n)").lower() != "y":
        raise Exit("[-] Update aborted")

    for stack in glob(f"{kmt_os.stacks_dir}/*"):
        destroy_stack(ctx, stack=os.path.basename(stack))

    update_rootfs(ctx, kmt_os.rootfs_dir, vmconfig_template, all_archs=all_archs, images=images)


@task
def start_compiler(ctx: Context):
<<<<<<< HEAD
    cc = get_compiler(ctx)
    info(f"[+] Starting compiler {cc.name}")
    cc.start()
=======
    for cc in all_compilers(ctx):
        info(f"[+] Starting compiler {cc.name}")
        try:
            cc.start()
        except Exception as e:
            error(f"[-] Error starting compiler {cc.name}: {e}")
>>>>>>> 34d32132


def filter_target_domains(vms: str, infra: dict[KMTArchNameOrLocal, HostInstance], arch: Arch | None = None):
    vmsets = vmconfig.build_vmsets(vmconfig.build_normalized_vm_def_set(vms), [])
    domains: list[LibvirtDomain] = list()
    for vmset in vmsets:
        if arch is not None and Arch.from_str(vmset.arch) != arch:
            warn(f"Ignoring VM {vmset} as it is not of the expected architecture {arch}")
            continue
        for vm in vmset.vms:
            for domain in infra[vmset.arch].microvms:
                if domain.tag == vm.version:
                    domains.append(domain)

    return domains


def get_archs_in_domains(domains: Iterable[LibvirtDomain]) -> set[Arch]:
    archs: set[Arch] = set()
    for d in domains:
        archs.add(Arch.from_str(d.instance.arch))
    return archs


TOOLS_PATH = f"{CONTAINER_AGENT_PATH}/internal/tools"
GOTESTSUM = "gotest.tools/gotestsum"


def download_gotestsum(ctx: Context, arch: Arch, fgotestsum: PathOrStr):
    if os.path.isfile(fgotestsum):
        file_arch = get_binary_target_arch(ctx, fgotestsum)
        if file_arch == arch:
            return

    paths = KMTPaths(None, arch)
    paths.tools.mkdir(parents=True, exist_ok=True)

    cc = get_compiler(ctx)
    target_path = CONTAINER_AGENT_PATH / paths.tools.relative_to(paths.repo_root) / "gotestsum"
    cc.exec(
        f"cd {TOOLS_PATH} && GOARCH={arch.go_arch} go build -o {target_path} {GOTESTSUM}",
    )

    ctx.run(f"cp {paths.tools}/gotestsum {fgotestsum}")


def is_root():
    return os.getuid() == 0


def ninja_define_rules(nw: NinjaWriter):
    # go build does not seem to be designed to run concurrently on the same
    # source files. To make go build work with ninja we create a pool to force
    # only a single instance of go to be running.
    nw.pool(name="gobuild", depth=1)

    nw.rule(
        name="gotestsuite",
        command="$env $go test -mod=mod -v $timeout -tags \"$build_tags\" $extra_arguments -c -o $out $in",
    )
    nw.rule(name="copyextra", command="cp -r $in $out")
    nw.rule(
        name="gobin",
        command="$chdir && $env $go build -o $out $tags $ldflags $in $tool",
    )
    nw.rule(name="copyfiles", command="mkdir -p $$(dirname $out) && install $in $out $mode")


def ninja_build_dependencies(ctx: Context, nw: NinjaWriter, kmt_paths: KMTPaths, go_path: str, arch: Arch):
    _, _, env = get_build_flags(ctx, arch=arch)
    env_str = " ".join([f"{k}=\"{v.strip()}\"" for k, v in env.items()])

    test_runner_files = glob("test/new-e2e/system-probe/test-runner/*.go")
    nw.build(
        rule="gobin",
        pool="gobuild",
        outputs=[os.path.join(kmt_paths.dependencies, "test-runner")],
        implicit=test_runner_files,
        variables={
            "go": go_path,
            "chdir": "cd test/new-e2e/system-probe/test-runner",
            "env": env_str,
        },
    )
    test_runner_config = glob("test/new-e2e/system-probe/test-runner/files/*.json")
    for f in test_runner_config:
        nw.build(
            rule="copyfiles",
            outputs=[f"{kmt_paths.arch_dir}/opt/{os.path.basename(f)}"],
            inputs=[os.path.abspath(f)],
        )

    test_json_files = glob("test/new-e2e/system-probe/test-json-review/*.go")
    nw.build(
        rule="gobin",
        pool="gobuild",
        outputs=[os.path.join(kmt_paths.dependencies, "test-json-review")],
        implicit=test_json_files,
        variables={
            "go": go_path,
            "chdir": "cd test/new-e2e/system-probe/test-json-review/",
            "env": env_str,
        },
    )

    nw.build(
        outputs=[f"{kmt_paths.dependencies}/go/bin/test2json"],
        rule="gobin",
        pool="gobuild",
        variables={
            "go": go_path,
            "ldflags": "-ldflags=\"-s -w\"",
            "chdir": "true",
            "tool": "cmd/test2json",
            "env": f"{env_str} CGO_ENABLED=0",
        },
    )

    nw.build(
        rule="copyfiles",
        outputs=[f"{kmt_paths.arch_dir}/opt/micro-vm-init.sh"],
        inputs=[f"{os.getcwd()}/test/new-e2e/system-probe/test/micro-vm-init.sh"],
        variables={"mode": "-m744"},
    )


def ninja_copy_ebpf_files(
    nw: NinjaWriter,
    component: Component,
    kmt_paths: KMTPaths,
    arch: Arch,
    filter_fn: Callable[[Path], bool] = lambda _: True,
):
    # copy ebpf files from build and runtime dirs
    build_dir = get_ebpf_build_dir(arch).absolute()
    runtime_dir = get_ebpf_runtime_dir().absolute()

    # Copy to the target directory, retaining the directory structure
    root = kmt_paths.secagent_tests if component == "security-agent" else kmt_paths.sysprobe_tests
    output = root / build_dir.relative_to(Path.cwd().absolute())

    def filter(x: Path):
        return filter_fn(x) and x.is_file()

    to_copy = [(p, output / p.relative_to(build_dir)) for p in build_dir.glob("**/*.o") if filter(p)]
    to_copy += [(p, output / "runtime" / p.relative_to(runtime_dir)) for p in runtime_dir.glob("**/*.c") if filter(p)]

    for source, target in to_copy:
        nw.build(inputs=[os.fspath(source)], outputs=[os.fspath(target)], rule="copyfiles", variables={"mode": "-m744"})


@task
def kmt_secagent_prepare(
    ctx: Context,
    vms: str | None = None,
    stack: str | None = None,
    arch: Arch | str = "local",
    ssh_key: str | None = None,
    packages: str | None = None,
    verbose: bool = True,
    ci: bool = True,
    compile_only: bool = False,
):
    arch = Arch.from_str(arch)
    kmt_paths = KMTPaths(stack, arch)
    kmt_paths.secagent_tests.mkdir(exist_ok=True, parents=True)

    build_object_files(ctx, f"{kmt_paths.arch_dir}/kmt-secagent-obj-files.ninja", arch)
    build_functional_tests(
        ctx,
        bundle_ebpf=False,
        race=True,
        debug=True,
        output=f"{kmt_paths.secagent_tests}/pkg/security/testsuite",
        skip_linters=True,
        skip_object_files=True,
        arch=arch,
    )
    build_stress_tests(ctx, output=f"{kmt_paths.secagent_tests}/pkg/security/stresssuite", skip_linters=True)

    go_path = "go"
    go_root = os.getenv("GOROOT")
    if go_root:
        go_path = os.path.join(go_root, "bin", "go")

    nf_path = kmt_paths.arch_dir / "kmt-secagent.ninja"
    with open(nf_path, 'w') as ninja_file:
        nw = NinjaWriter(ninja_file)

        ninja_define_rules(nw)
        ninja_build_dependencies(ctx, nw, kmt_paths, go_path, arch)
        ninja_copy_ebpf_files(
            nw,
            "security-agent",
            kmt_paths,
            arch,
            filter_fn=lambda x: os.path.basename(x).startswith("runtime-security"),
        )

    ctx.run(f"ninja -d explain -v -f {nf_path}")


btf_dir = "/opt/system-probe-tests/pkg/ebpf/bytecode/build/co-re/btf"


@task
def prepare(
    ctx: Context,
    component: Component,
    vms: str | None = None,
    stack: str | None = None,
    arch: str | Arch = "local",
    ssh_key: str | None = None,
    packages=None,
    verbose=True,
    ci=False,
    compile_only=False,
):
    if not ci:
        stack = check_and_get_stack(stack)
        assert stacks.stack_exists(
            stack
        ), f"Stack {stack} does not exist. Please create with 'inv kmt.create-stack --stack=<name>'"
    else:
        stack = "ci"

    arch_obj = Arch.from_str(arch)
    if arch_obj.kmt_arch not in KMT_SUPPORTED_ARCHS:
        raise Exit(
            f"Architecture {arch} (inferred {arch_obj}) is not supported. Supported architectures are amd64 and arm64"
        )
    cc = get_compiler(ctx)

    if arch_obj.is_cross_compiling():
        cc.ensure_ready_for_cross_compile()

    pkgs = ""
    if packages:
        pkgs = f"--packages {packages}"

    info(f"[+] Compiling artifacts for {arch_obj}, component = {component}")
    if component == "security-agent":
        if ci:
            kmt_secagent_prepare(ctx, vms, stack, arch_obj, ssh_key, packages, verbose, ci)
        else:
            cc.exec(
                f"git config --global --add safe.directory {CONTAINER_AGENT_PATH} && inv -e kmt.kmt-secagent-prepare --stack={stack} {pkgs} --arch={arch_obj.name}",
                run_dir=CONTAINER_AGENT_PATH,
            )
    elif component == "system-probe":
        if ci:
            kmt_sysprobe_prepare(ctx, arch_obj, ci=True)
        else:
            cc.exec(
                f"git config --global --add safe.directory {CONTAINER_AGENT_PATH} && inv -e kmt.kmt-sysprobe-prepare --stack={stack} {pkgs} --arch={arch_obj.name}",
                run_dir=CONTAINER_AGENT_PATH,
            )
    else:
        raise Exit(f"Component can only be 'system-probe' or 'security-agent'. {component} not supported.")

    info(f"[+] Preparing helper binaries for {arch_obj}")

    paths = KMTPaths(stack, arch_obj)

    if ci:
        # In CI, these binaries are always present
        llc_path = LLC_PATH_CI
        clang_path = CLANG_PATH_CI
        gotestsum_path = Path(f"{os.getenv('GOPATH')}/bin/gotestsum")

        # Copy the binaries to the target directory, CI will take them from those
        # paths as artifacts
        copy_executables = {
            gotestsum_path: paths.dependencies / "go/bin/gotestsum",
            clang_path: paths.arch_dir / "opt/datadog-agent/embedded/bin/clang-bpf",
            llc_path: paths.arch_dir / "opt/datadog-agent/embedded/bin/llc-bpf",
        }

        for src, dst in copy_executables.items():
            ctx.run(f"install -D {src} {dst}")
    else:
        gotestsum_path = paths.dependencies / "go/bin/gotestsum"
        download_gotestsum(ctx, arch_obj, gotestsum_path)

        # We cannot use the pre-built local clang and llc-bpf binaries, as they
        # might not be built for the target architecture.
        llc_path = paths.tools / "llc-bpf"
        clang_path = paths.tools / "clang-bpf"
        setup_runtime_clang(ctx, arch_obj, paths.tools)

        # Later on, we will copy these binaries to the target VMs
        # We do not copy them to the same locations we do in CI, as here we want arch-specific paths

    if ci or compile_only:
        return

    if vms is None or vms == "":
        raise Exit("No vms specified to sync with")

    ssh_key_obj = try_get_ssh_key(ctx, ssh_key)
    infra = build_infrastructure(stack, ssh_key_obj)
    domains = filter_target_domains(vms, infra, arch_obj)

    info(f"[+] Preparing VMs {vms} in stack {stack} for {arch}")

    target_instances: list[HostInstance] = list()
    for d in domains:
        target_instances.append(d.instance)

    for d in domains:
        # Copy all test-specific dependencies to the target VM
        d.copy(ctx, paths.dependencies, "/opt/", verbose=verbose)

        # Copy embedded tools, make them
        embedded_remote_path = Path("/opt/datadog-agent/embedded/bin")
        d.copy(ctx, llc_path, embedded_remote_path / llc_path.name, verbose=verbose)
        d.copy(ctx, clang_path, embedded_remote_path / clang_path.name, verbose=verbose)

        # Copy all test files
        d.copy(ctx, paths.arch_dir / "opt/*", "/opt/", exclude="*.ninja", verbose=verbose)

        # Copy BTF files
        d.run_cmd(
            ctx,
            f"[ -f /sys/kernel/btf/vmlinux ] \
                || [ -f {btf_dir}/minimized-btfs.tar.xz ] \
                || ([ -d /opt/btf ] \
                && cd /opt/btf/ \
                && tar cJf minimized-btfs.tar.xz * \
                && mkdir -p {btf_dir} \
                && mv /opt/btf/minimized-btfs.tar.xz {btf_dir}/)",
            verbose=verbose,
        )

        info(f"[+] Tests packages and dependencies setup in target VM {d}")


def build_run_config(run: str | None, packages: list[str]):
    c: dict[str, Any] = dict()

    if len(packages) == 0:
        return {"*": {"exclude": False}}

    for p in packages:
        if p[:2] == "./":
            p = p[2:]
        if run is not None:
            c[p] = {"run-only": [run]}
        else:
            c[p] = {"exclude": False}

    return c


def build_target_packages(filter_packages):
    all_packages = go_package_dirs(TEST_PACKAGES_LIST, [NPM_TAG, BPF_TAG])
    if filter_packages == []:
        return all_packages

    return [pkg for pkg in all_packages if os.path.relpath(pkg) in filter_packages]


def build_object_files(ctx, fp, arch: Arch):
    info("[+] Generating eBPF object files...")
    ninja_generate(ctx, fp, arch=arch)
    ctx.run(f"ninja -d explain -f {fp}")


def compute_package_dependencies(ctx: Context, packages: list[str]) -> dict[str, set[str]]:
    dd_pkg_name = "github.com/DataDog/datadog-agent/"
    build_tags = get_sysprobe_buildtags(False, False)
    pkg_deps: dict[str, set[str]] = defaultdict(set)

    packages_list = " ".join(packages)
    list_format = "{{ .ImportPath }}: {{ join .Deps \" \" }}"
    res = ctx.run(f"go list -test -f '{list_format}' -tags \"{build_tags}\" {packages_list}", hide=True)
    if res is None or not res.ok:
        raise Exit("Failed to get dependencies for system-probe")

    for line in res.stdout.split("\n"):
        if ":" not in line:
            continue

        pkg, deps = line.split(":", 1)
        deps = [d.strip() for d in deps.split(" ")]
        dd_deps = [d[len(dd_pkg_name) :] for d in deps if d.startswith(dd_pkg_name)]

        # The import path printed by "go list" is usually path/to/pkg  (e.g., pkg/ebpf/verifier).
        # However, for test packages it might be either:
        # - path/to/pkg.test
        # - path/to/pkg [path/to/pkg.test]
        # In any case all variants refer to the same variant. This code controls for that
        # so that we keep the usual package name.
        pkg = pkg.split(" ")[0].removeprefix(dd_pkg_name).removesuffix(".test")
        pkg_deps[pkg].update(dd_deps)

    return pkg_deps


@task
def kmt_sysprobe_prepare(
    ctx: Context,
    arch: str | Arch,
    stack: str | None = None,
    kernel_release: str | None = None,
    packages=None,
    extra_arguments: str | None = None,
    ci: bool = False,
):
    if ci:
        stack = "ci"

    assert stack is not None, "A stack name must be provided"

    assert arch is not None and arch != "local", "No architecture provided"

    arch = Arch.from_str(arch)
    check_for_ninja(ctx)

    filter_pkgs = []
    if packages:
        filter_pkgs = [os.path.relpath(p) for p in packages.split(",")]

    kmt_paths = KMTPaths(stack, arch)
    nf_path = os.path.join(kmt_paths.arch_dir, "kmt-sysprobe.ninja")

    kmt_paths.arch_dir.mkdir(exist_ok=True, parents=True)
    kmt_paths.dependencies.mkdir(exist_ok=True, parents=True)

    go_path = "go"
    go_root = os.getenv("GOROOT")
    if go_root:
        go_path = os.path.join(go_root, "bin", "go")

<<<<<<< HEAD
    build_object_files(ctx, f"{kmt_paths.arch_dir}/kmt-object-files.ninja", arch)
=======
    build_object_files(ctx, f"{kmt_paths.arch_dir}/kmt-object-files.ninja")

    info("[+] Computing Go dependencies for test packages...")
    target_packages = build_target_packages(filter_pkgs)
    pkg_deps = compute_package_dependencies(ctx, target_packages)

    info("[+] Generating build instructions..")
>>>>>>> 34d32132
    with open(nf_path, 'w') as ninja_file:
        nw = NinjaWriter(ninja_file)

        _, _, env = get_build_flags(ctx, arch=arch)
        env["DD_SYSTEM_PROBE_BPF_DIR"] = EMBEDDED_SHARE_DIR

        env_str = ""
        for key, val in env.items():
            new_val = val.replace('\n', ' ')
            env_str += f"{key}='{new_val}' "
        env_str = env_str.rstrip()

        ninja_define_rules(nw)
        ninja_build_dependencies(ctx, nw, kmt_paths, go_path, arch)
        ninja_copy_ebpf_files(nw, "system-probe", kmt_paths, arch)

        for pkg in target_packages:
            pkg_name = os.path.relpath(pkg, os.getcwd())
            target_path = os.path.join(kmt_paths.sysprobe_tests, pkg_name)
            output_path = os.path.join(target_path, "testsuite")
            variables = {
                "env": env_str,
                "go": go_path,
                "build_tags": get_sysprobe_buildtags(False, False),
            }
            timeout = get_test_timeout(os.path.relpath(pkg, os.getcwd()))
            if timeout:
                variables["timeout"] = f"-timeout {timeout}"
            if extra_arguments:
                variables["extra_arguments"] = extra_arguments

            go_files = set(glob(f"{pkg}/*.go"))
            has_test_files = any(x.lower().endswith("_test.go") for x in go_files)

            # skip packages without test files
            if has_test_files:
                for deps in pkg_deps[pkg_name]:
                    go_files.update(os.path.abspath(p) for p in glob(f"{deps}/*.go"))

                nw.build(
                    inputs=[pkg],
                    outputs=[output_path],
                    implicit=list(go_files),
                    rule="gotestsuite",
                    pool="gobuild",
                    variables=variables,
                )

            if pkg.endswith("java"):
                nw.build(
                    inputs=[os.path.join(pkg, "agent-usm.jar")],
                    outputs=[os.path.join(target_path, "agent-usm.jar")],
                    rule="copyfiles",
                )

        # handle testutils and testdata seperately since they are
        # shared across packages
        target_pkgs = build_target_packages([])
        for pkg in target_pkgs:
            target_path = os.path.join(kmt_paths.sysprobe_tests, os.path.relpath(pkg, os.getcwd()))

            testdata = os.path.join(pkg, "testdata")
            if os.path.exists(testdata):
                nw.build(inputs=[testdata], outputs=[os.path.join(target_path, "testdata")], rule="copyextra")

            for gobin in [
                "gotls_client",
                "grpc_external_server",
                "external_unix_proxy_server",
                "fmapper",
                "prefetch_file",
            ]:
                src_file_path = os.path.join(pkg, f"{gobin}.go")
                if os.path.isdir(pkg) and os.path.isfile(src_file_path):
                    binary_path = os.path.join(target_path, gobin)
                    nw.build(
                        inputs=[f"{pkg}/{gobin}.go"],
                        outputs=[binary_path],
                        rule="gobin",
                        pool="gobuild",
                        variables={
                            "go": go_path,
                            "chdir": "true",
                            "tags": "-tags=\"test\"",
                            "ldflags": "-ldflags=\"-extldflags '-static'\"",
                            "env": env_str,
                        },
                    )

    info("[+] Compiling tests...")
    ctx.run(f"ninja -d explain -v -f {nf_path}")


def images_matching_ci(ctx: Context, domains: list[LibvirtDomain]):
    platforms = get_platforms()
    arch = Arch.local().kmt_arch
    kmt_os = get_kmt_os()

    not_matches = list()
    for tag in platforms[arch]:
        platinfo = platforms[arch][tag]
        vmid = f"{platinfo['os_id']}_{platinfo['os_version']}"

        check_tag = False
        for d in domains:
            if vmid in d.name and d.instance.arch == "local":
                check_tag = True
                break

        if not check_tag:
            continue

        manifest_file = '.'.join(platinfo["image"].split('.')[:-2]) + ".manifest"

        if not (kmt_os.rootfs_dir / manifest_file).exists():
            not_matches.append(platinfo["image"])
            continue

        with open(kmt_os.rootfs_dir / manifest_file) as f:
            for line in f:
                key, value = line.strip().split('=', 1)
                if key != "IMAGE_VERSION":
                    continue

                value = value.replace('"', '')
                if value != platinfo["image_version"]:
                    not_matches.append(platinfo["image"])

    for name in not_matches:
        warn(f"[-] {name} does not match version in CI")

    return len(not_matches) == 0


@task(
    help={
        "vms": "Comma seperated list of vms to target when running tests. If None, run against all vms",
        "stack": "Stack in which the VMs exist. If not provided stack is autogenerated based on branch name",
        "packages": "Similar to 'system-probe.test'. Specify the package from which to run the tests",
        "run": "Similar to 'system-probe.test'. Specify the regex to match specific tests to run",
        "quick": "Assume no need to rebuild anything, and directly run the tests",
        "retry": "Number of times to retry a failing test",
        "run-count": "Number of times to run a tests regardless of status",
        "ssh-key": "SSH key to use for connecting to a remote EC2 instance hosting the target VM. Can be either a name of a file in ~/.ssh, a key name (the comment in the public key) or a full path",
        "verbose": "Enable full output of all commands executed",
        "test-logs": "Set 'gotestsum' verbosity to 'standard-verbose' to print all test logs. Default is 'testname'",
        "test-extra-arguments": "Extra arguments to pass to the test runner, see `go help testflag` for more details",
    }
)
def test(
    ctx: Context,
    component: str = "system-probe",
    vms: str | None = None,
    stack: str | None = None,
    packages=None,
    run: str | None = None,
    quick=False,
    retry=2,
    run_count=1,
    ssh_key: str | None = None,
    verbose=True,
    test_logs=False,
    test_extra_arguments=None,
):
    stack = check_and_get_stack(stack)
    assert stacks.stack_exists(
        stack
    ), f"Stack {stack} does not exist. Please create with 'inv kmt.create-stack --stack=<name>'"

    if vms is None:
        vms = ",".join(stacks.get_all_vms_in_stack(stack))
        info(f"[+] Running tests on all VMs in stack {stack}: vms={vms}")

    ssh_key_obj = try_get_ssh_key(ctx, ssh_key)
    infra = build_infrastructure(stack, ssh_key_obj)
    domains = filter_target_domains(vms, infra)
    used_archs = get_archs_in_domains(domains)

    if not images_matching_ci(ctx, domains):
        if ask("Some VMs do not match version in CI. Continue anyway [y/N]") != "y":
            return

    assert len(domains) > 0, f"no vms found from list {vms}. Run `inv -e kmt.status` to see all VMs in current stack"

    info("[+] Detected architectures in target VMs: " + ", ".join(map(str, used_archs)))

    if not quick:
        for arch in used_archs:
            info(f"[+] Preparing {component} for {arch}")
            prepare(ctx, component, stack=stack, vms=vms, packages=packages, ssh_key=ssh_key, arch=arch)

    if run is not None and packages is None:
        raise Exit("Package must be provided when specifying test")

    pkgs = []
    if packages is not None:
        pkgs = packages.split(",")

    if run is not None and len(pkgs) > 1:
        raise Exit("Only a single package can be specified when running specific tests")

    paths = KMTPaths(stack, Arch.local())  # Arch is not relevant to the test result paths, which is what we want now
    shutil.rmtree(paths.test_results, ignore_errors=True)  # Reset test-results folder

    run_config = build_run_config(run, pkgs)
    with tempfile.NamedTemporaryFile(mode='w') as tmp:
        json.dump(run_config, tmp)
        tmp.flush()
        remote_tmp = "/tmp"
        remote_run_config = os.path.join(remote_tmp, os.path.basename(tmp.name))

        args = [
            f"-packages-run-config {remote_run_config}",
            f"-retry {retry}",
            "-verbose" if test_logs else "",
            f"-run-count {run_count}",
            f"-test-root /opt/{component}-tests",
            f"-extra-params {test_extra_arguments}" if test_extra_arguments is not None else "",
            "-test-tools /opt/testing-tools",
        ]
        for d in domains:
            info(f"[+] Running tests on {d}")
            d.copy(ctx, f"{tmp.name}", remote_tmp)
            d.run_cmd(ctx, f"/opt/micro-vm-init.sh {' '.join(args)}", verbose=verbose, allow_fail=True)

            info(f"[+] Showing summary of results for {d}")
            d.run_cmd(ctx, "/opt/testing-tools/test-json-review", verbose=verbose, allow_fail=True)

            info(f"[+] Tests completed on {d}, downloading results...")
            target_folder = paths.vm_test_results(d.name)
            target_folder.mkdir(parents=True, exist_ok=True)
            d.download(ctx, "/ci-visibility/junit/", target_folder)

    show_last_test_results(ctx, stack)


def build_layout(ctx, domains, layout: str, verbose: bool):
    with open(layout) as lf:
        todo: DependenciesLayout = cast('DependenciesLayout', json.load(lf))

    for d in domains:
        mkdir = list()
        for dirs in todo["layout"]:
            mkdir.append(f"mkdir -p {dirs} &&")

        cmd = ' '.join(mkdir)
        d.run_cmd(ctx, cmd.rstrip('&'), verbose)

        for src, dst in todo["copy"].items():
            if not os.path.exists(src):
                raise Exit(f"File {src} specified in {layout} does not exist")

            d.copy(ctx, src, dst)

        for cmd in todo["run"]:
            d.run_cmd(ctx, cmd, verbose)


@task(
    help={
        "vms": "Comma seperated list of vms to target when running tests",
        "stack": "Stack in which the VMs exist. If not provided stack is autogenerated based on branch name",
        "ssh-key": "SSH key to use for connecting to a remote EC2 instance hosting the target VM. Can be either a name of a file in ~/.ssh, a key name (the comment in the public key) or a full path",
        "verbose": "Enable full output of all commands executed",
        "arch": "Architecture to build the system-probe for",
        "layout": "Path to file specifying the expected layout on the target VMs",
    }
)
def build(
    ctx: Context,
    vms: str | None = None,
    stack: str | None = None,
    ssh_key: str | None = None,
    verbose=True,
    arch: str | None = None,
    component: Component = "system-probe",
    layout: str = "tasks/kernel_matrix_testing/build-layout.json",
):
    stack = check_and_get_stack(stack)
    assert stacks.stack_exists(
        stack
    ), f"Stack {stack} does not exist. Please create with 'inv kmt.create-stack --stack=<name>'"

    if arch is None:
        arch = "local"

    if vms is None:
        vms = ",".join(stacks.get_all_vms_in_stack(stack))

    assert os.path.exists(layout), f"File {layout} does not exist"

    arch_obj = Arch.from_str(arch)
    paths = KMTPaths(stack, arch_obj)
    paths.arch_dir.mkdir(parents=True, exist_ok=True)

    ssh_key_obj = try_get_ssh_key(ctx, ssh_key)
    infra = build_infrastructure(stack, ssh_key_obj)
    domains = filter_target_domains(vms, infra, arch_obj)
    cc = get_compiler(ctx)

    if not images_matching_ci(ctx, domains):
        if ask("Some VMs do not match version in CI. Continue anyway [y/N]") != "y":
            return

    assert len(domains) > 0, f"no vms found from list {vms}. Run `inv -e kmt.status` to see all VMs in current stack"

    cc.exec(f"cd {CONTAINER_AGENT_PATH} && inv -e system-probe.object-files")

    build_task = "build-sysprobe-binary" if component == "system-probe" else "build"
    cc.exec(
        f"cd {CONTAINER_AGENT_PATH} && git config --global --add safe.directory {CONTAINER_AGENT_PATH} && inv -e {component}.{build_task} --no-bundle",
    )

    cc.exec(f"tar cf {CONTAINER_AGENT_PATH}/kmt-deps/{stack}/build-embedded-dir.tar {EMBEDDED_SHARE_DIR}")

    build_layout(ctx, domains, layout, verbose)
    for d in domains:
        d.copy(ctx, f"./bin/{component}", "/root/")
        d.copy(ctx, f"kmt-deps/{stack}/build-embedded-dir.tar", "/")
        d.run_cmd(ctx, "tar xf /build-embedded-dir.tar -C /", verbose=verbose)
        info(f"[+] {component} built for {d.name} @ /root")


@task
def clean(ctx: Context, stack: str | None = None, container=False, image=False):
    stack = check_and_get_stack(stack)
    assert stacks.stack_exists(
        stack
    ), f"Stack {stack} does not exist. Please create with 'inv kmt.create-stack --stack=<name>'"

    cc = get_compiler(ctx)
    cc.exec("inv -e system-probe.clean", run_dir=CONTAINER_AGENT_PATH)
    ctx.run("rm -rf ./test/kitchen/site-cookbooks/dd-system-probe-check/files/default/tests/pkg")
    ctx.run(f"rm -rf kmt-deps/{stack}", warn=True)
    ctx.run(f"rm {get_kmt_os().shared_dir}/*.tar.gz", warn=True)

    if container:
        ctx.run("docker rm -f $(docker ps -aqf \"name=kmt-compiler\")")
    if image:
        ctx.run("docker image rm kmt:compile")


@task(
    help={
        "stacks": "Comma separated list of stacks to generate ssh config for. 'all' to generate for all stacks.",
        "ddvm_rsa": "Path to the ddvm_rsa file to use for connecting to the VMs. Defaults to the path in the ami-builder repo",
    }
)
def ssh_config(
    ctx: Context,
    stacks: str | None = None,
    ddvm_rsa="tasks/kernel_matrix_testing/ddvm_rsa",
):
    """
    Print the SSH config for the given stacks.

    Recommended usage: inv kmt.ssh-config --stacks=all > ~/.ssh/config-kmt.
    Then add the following to your ~/.ssh/config:
            Include ~/.ssh/config-kmt

    This makes it easy to use the SSH config for all stacks whenever you change anything,
    without worrying about overriding existing configs.
    """
    stacks_dir = Path(get_kmt_os().stacks_dir)
    stacks_to_print = None

    if stacks is not None and stacks != 'all':
        stacks_to_print = set(stacks.split(','))

    for stack in stacks_dir.iterdir():
        if not stack.is_dir():
            continue

        output = stack / "stack.output"
        if not output.exists():
            continue  # Invalid/removed stack, ignore it

        stack_name = stack.name.replace('-ddvm', '')
        if (
            stacks_to_print is not None
            and 'all' not in stacks_to_print
            and stack_name not in stacks_to_print
            and stack.name not in stacks_to_print
        ):
            continue

        for _, instance in build_infrastructure(stack.name, try_get_ssh_key(ctx, None)).items():
            if instance.arch != "local":
                print(f"Host kmt-{stack_name}-{instance.arch}")
                print(f"    HostName {instance.ip}")
                print("    User ubuntu")
                if instance.ssh_key_path is not None:
                    print(f"    IdentityFile {instance.ssh_key_path}")
                    print("    IdentitiesOnly yes")
                for key, value in SSH_OPTIONS.items():
                    print(f"    {key} {value}")
                print("")

            multiple_instances_with_same_tag = len({i.tag for i in instance.microvms}) != len(instance.microvms)

            for domain in instance.microvms:
                domain_name = domain.tag
                if multiple_instances_with_same_tag:
                    id_parts = domain.name.split('-')
                    mem = id_parts[-1]
                    cpu = id_parts[-2]
                    domain_name += f"-mem{mem}-cpu{cpu}"

                print(f"Host kmt-{stack_name}-{instance.arch}-{domain_name}")
                print(f"    HostName {domain.ip}")
                if instance.arch != "local":
                    print(f"    ProxyJump kmt-{stack_name}-{instance.arch}")
                print(f"    IdentityFile {ddvm_rsa}")
                print("    User root")

                for key, value in SSH_OPTIONS.items():
                    print(f"    {key} {value}")
                print("")


@task(
    help={
        "stack": "Name of the stack to get the status of. If None, show status of stack associated with current branch",
        "all": "Show status of all stacks. --stack parameter will be ignored",
    }
)
def status(ctx: Context, stack: str | None = None, all=False, ssh_key: str | None = None):
    stacks: list[str]

    if all:
        stacks = [stack.name for stack in Path(get_kmt_os().stacks_dir).iterdir() if stack.is_dir()]
    else:
        stacks = [check_and_get_stack(stack)]

    # Dict of status lines for each stack
    status: dict[str, list[str]] = defaultdict(list)
    stack_status: dict[str, tuple[int, int, int, int]] = {}
    info("[+] Getting status...")
    ssh_key_obj = try_get_ssh_key(ctx, ssh_key)

    for stack in stacks:
        try:
            infrastructure = build_infrastructure(stack, ssh_key_obj)
        except Exception:
            warn(f"Failed to get status for stack {stack}. stacks.output file might be corrupt.")
            print("")
            continue

        instances_down = 0
        instances_up = 0
        vms_down = 0
        vms_up = 0

        for arch, instance in infrastructure.items():
            if arch == 'local':
                status[stack].append("· Local VMs")
                instances_up += 1
            else:
                instance_id = ec2_instance_ids(ctx, [instance.ip])
                if len(instance_id) == 0:
                    status[stack].append(f"· {arch} AWS instance {instance.ip} - {colored('not running', 'red')}")
                    instances_down += 1
                else:
                    status[stack].append(
                        f"· {arch} AWS instance {instance.ip} - {colored('running', 'green')} - ID {instance_id[0]}"
                    )
                    instances_up += 1

            for vm in instance.microvms:
                vm_id = f"{vm.tag:14} | IP {vm.ip}"
                if vm.check_reachable(ctx):
                    status[stack].append(f"  - {vm_id} - {colored('up', 'green')}")
                    vms_up += 1
                else:
                    status[stack].append(f"  - {vm_id} - {colored('down', 'red')}")
                    vms_down += 1

            stack_status[stack] = (instances_down, instances_up, vms_down, vms_up)

    info("[+] Tasks completed, printing status")

    for stack, lines in status.items():
        instances_down, instances_up, vms_down, vms_up = stack_status[stack]

        if instances_down == 0 and instances_up == 0:
            status_str = colored("Empty", "grey")
        elif instances_up == 0:
            status_str = colored("Hosts down", "red")
        elif instances_down == 0:
            status_str = colored("Hosts active", "green")
        else:
            status_str = colored("Hosts partially active", "yellow")

        if vms_down == 0 and vms_up == 0:
            vm_status_str = colored("No VMs defined", "grey")
        elif vms_up == 0:
            vm_status_str = colored("All VMs down", "red")
        elif vms_down == 0:
            vm_status_str = colored("All VMs up", "green")
        else:
            vm_status_str = colored("Some VMs down", "yellow")

        print(f"Stack {stack} - {status_str} - {vm_status_str}")
        for line in lines:
            print(line)
        print("")


@task(
    help={
        "version": "The version to update the images to. If not provided, version will not be changed. If 'latest' is provided, the latest version will be used.",
        "update-only-matching": "Only update the platform info for images that match the given regex",
        "exclude-matching": "Exclude images that match the given regex",
    }
)
def update_platform_info(
    ctx: Context,
    version: str | None = None,
    update_only_matching: str | None = None,
    exclude_matching: str | None = None,
):
    """Generate a JSON file with platform information for all the images
    found in the KMT S3 bucket.
    """
    res = ctx.run(
        "aws-vault exec sso-staging-engineering -- aws s3 ls --recursive s3://dd-agent-omnibus/kernel-version-testing/rootfs",
        warn=True,
    )
    if res is None or not res.ok:
        raise Exit("Cannot list bucket contents")

    objects = [line.split()[-1] for line in res.stdout.splitlines()]
    objects_by_version: dict[str, list[str]] = defaultdict(list)

    for obj in objects:
        v = "/".join(obj.split("/")[2:-1])
        if v != "":
            objects_by_version[v].append(obj)

    if version is None:
        master_versions = [v for v in objects_by_version if re.match(r"^20[0-9]{6}_[0-9a-f]+$", v)]
        if len(master_versions) == 0:
            raise Exit("No master versions available")

        version = sorted(master_versions)[-1]
        info(f"[+] detected {version} as latest version from master branch")

    if version not in objects_by_version:
        raise Exit(f"Version {version} not found in S3 bucket, cannot update")

    manifests = [obj for obj in objects_by_version[version] if obj.endswith(".manifest")]
    platforms = get_platforms()

    with tempfile.TemporaryDirectory() as tmpdir:
        for manifest in manifests:
            info(f"[+] Processing manifest {manifest}")
            ctx.run(f"aws-vault exec sso-staging-engineering -- aws s3 cp s3://dd-agent-omnibus/{manifest} {tmpdir}")
            with open(f"{tmpdir}/{os.path.basename(manifest)}") as f:
                options = f.readlines()
                keyvals = {line.split("=")[0]: line.split("=")[1].strip().strip('"') for line in options}

            try:
                arch = Arch.from_str(keyvals['ARCH'])
                image_name = keyvals['IMAGE_NAME']
                image_filename = keyvals['IMAGE_FILENAME']
            except KeyError:
                raise Exit(f"[!] Invalid manifest {manifest}")

            if arch not in platforms:
                warn(f"[!] Unsupported architecture {arch}, skipping")
                continue

            if update_only_matching is not None and re.search(update_only_matching, image_name) is None:
                warn(f"[!] Image {image_name} does not match the filter, skipping")
                continue

            if exclude_matching is not None and re.search(exclude_matching, image_name) is not None:
                warn(f"[!] Image {image_name} matches the exclude filter, skipping")
                continue

            manifest_to_platinfo_keys = {
                'NAME': 'os_name',
                'ID': 'os_id',
                'KERNEL_VERSION': 'kernel',
                'VERSION_ID': 'os_version',
            }

            if image_name not in platforms[arch.kmt_arch]:
                platforms[arch.kmt_arch][image_name] = {}
            img_data = platforms[arch.kmt_arch][image_name]

            for mkey, pkey in manifest_to_platinfo_keys.items():
                if mkey in keyvals:
                    img_data[pkey] = keyvals[mkey]

            img_data['image'] = image_filename + ".xz"
            img_data['image_version'] = version

            if 'VERSION_CODENAME' in keyvals:
                altname = keyvals['VERSION_CODENAME']
                # Do not modify existing altnames
                altnames = img_data.get('alt_version_names', [])
                if altname not in altnames:
                    altnames.append(altname)

                img_data['alt_version_names'] = altnames

    info(f"[+] Writing output to {platforms_file}...")

    # Do validation of the platforms dict, check that there are no outdated versions
    for kmt_arch in KMT_SUPPORTED_ARCHS:
        for image_name, platinfo in platforms[kmt_arch].items():
            if update_only_matching is not None and re.search(update_only_matching, image_name) is None:
                continue  # Only validate those that match

            if exclude_matching is not None and re.search(exclude_matching, image_name) is not None:
                continue

            version_from_file = platinfo.get('image_version')
            if version_from_file != version:
                warn(
                    f"[!] Image {image_name} ({kmt_arch}) has version {version_from_file} but we are updating to {version}, manifest file may be missing?"
                )

    with open(platforms_file, "w") as f:
        json.dump(platforms, f, indent=2)


@task
def validate_platform_info(ctx: Context):
    """Validate the platform info file for correctness, ensuring that all images can be found"""
    platforms = get_platforms()
    errors: set[str] = set()

    for arch in KMT_SUPPORTED_ARCHS:
        for image_name, platinfo in platforms[arch].items():
            image = platinfo.get('image')
            if image is None:
                warn(f"[!] {image_name} does not have an image filename")
                errors.add(image_name)
                continue

            version = platinfo.get('image_version')
            if version is None:
                warn(f"[!] {image_name} does not have an image version")
                errors.add(image_name)
                continue

            remote = f"{platforms['url_base']}/{version}/{image}"
            res = ctx.run(f"curl -s -I {remote}")
            if res is None or not res.ok:
                warn(f"[!] {image_name}: {image} for version {version} not found at {remote}")
                errors.add(image_name)
            else:
                info(f"[+] {image_name}: {image} for version {version} found at {remote}")

    if len(errors) == 0:
        info("[+] Platform info file is valid")
    else:
        raise Exit(f"[!] Found {len(errors)} errors in the platform info file. Images failed: {', '.join(errors)}")


@task
def explain_ci_failure(_, pipeline: str):
    """Show a summary of KMT failures in the given pipeline."""
    if tabulate is None:
        raise Exit("tabulate module is not installed, please install it to continue")

    info(f"[+] retrieving all CI jobs for pipeline {pipeline}")
    setup_jobs, test_jobs = get_all_jobs_for_pipeline(pipeline)

    failed_setup_jobs = [j for j in setup_jobs if j.status == "failed"]
    failed_jobs = [j for j in test_jobs if j.status == "failed"]
    failreasons: dict[str, str] = {}
    ok = "✅"
    testfail = "❌"
    infrafail = "⚙️"
    result_to_emoji = {
        True: ok,
        False: testfail,
        None: " ",
    }

    if len(failed_jobs) == 0 and len(failed_setup_jobs) == 0:
        info("[+] No KMT tests failed")
        return

    # Compute a reason for failure for each test run job
    for job in failed_jobs:
        if job.failure_reason == "script_failure":
            failreason = testfail  # By default, we assume it's a test failure

            # Now check the artifacts, we'll guess why the job failed based on the size
            for artifact in job.job.artifacts:
                if artifact.get("filename") == "artifacts.zip":
                    fsize = artifact.get("size", 0)
                    if fsize < 1500:
                        # This means we don't have the junit test results, assuming an infra
                        # failure because tests didn't even run
                        failreason = infrafail
                        break
        else:
            failreason = job.failure_reason

        failreasons[job.name] = failreason

    # Check setup-env jobs that failed, they are infra failures for all related test jobs
    for job in failed_setup_jobs:
        for test_job in job.associated_test_jobs:
            failreasons[test_job.name] = infrafail
            failed_jobs.append(test_job)

    warn(f"[!] Found {len(failed_jobs)} failed jobs. Showing only distros with failures")

    print(f"Legend: OK {ok} | Test failure {testfail} | Infra failure {infrafail} | Skip ' ' (empty cell)")

    def groupby_comp_vmset(job: KMTTestRunJob) -> tuple[str, str]:
        return (job.component, job.vmset)

    # Show first a matrix of failed distros and archs for each tuple of component and vmset
    jobs_by_comp_and_vmset = itertools.groupby(sorted(failed_jobs, key=groupby_comp_vmset), groupby_comp_vmset)
    for (component, vmset), group_jobs in jobs_by_comp_and_vmset:
        group_jobs = list(group_jobs)  # Consume the iterator, make a copy
        distros: dict[str, dict[KMTArchName, str]] = defaultdict(lambda: {"x86_64": " ", "arm64": " "})
        distro_arch_with_test_failures: list[tuple[str, KMTArchName]] = []

        # Build the distro table with all jobs for this component and vmset, to correctly
        # differentiate between skipped and ok jobs
        for job in test_jobs:
            if job.component != component or job.vmset != vmset:
                continue

            failreason = failreasons.get(job.name, ok)
            distros[job.distro][job.arch] = failreason
            if failreason == testfail:
                distro_arch_with_test_failures.append((job.distro, job.arch))

        # Filter out distros with no failures
        distros = {d: v for d, v in distros.items() if any(r == testfail or r == infrafail for r in v.values())}

        print(f"\n=== Job failures for {component} - {vmset}")
        table = [[d, v["x86_64"], v["arm64"]] for d, v in distros.items()]
        print(tabulate(sorted(table, key=lambda x: x[0]), headers=["Distro", "x86_64", "arm64"]))

        ## Show a table summary with failed tests
        jobs_with_failed_tests = [j for j in group_jobs if failreasons[j.name] == testfail]
        test_results_by_distro_arch = {(j.distro, j.arch): j.get_test_results() for j in jobs_with_failed_tests}
        # Get the names of all tests
        all_tests = set(itertools.chain.from_iterable(d.keys() for d in test_results_by_distro_arch.values()))
        test_failure_table: list[list[str]] = []

        for testname in sorted(all_tests):
            test_row = [testname]
            for distro, arch in distro_arch_with_test_failures:
                test_result = test_results_by_distro_arch.get((distro, arch), {}).get(testname)
                test_row.append(result_to_emoji[test_result])

            # Only show tests with at least one failure:
            if any(r == testfail for r in test_row[1:]):
                test_failure_table.append(test_row)

        if len(test_failure_table) > 0:
            print(
                f"\n=== Test failures for {component} - {vmset} (show only tests and distros with at least one fail, empty means skipped)"
            )
            print(
                tabulate(
                    test_failure_table,
                    headers=["Test name"] + [f"{d} {a}" for d, a in distro_arch_with_test_failures],
                    tablefmt="simple_grid",
                )
            )

    def groupby_arch_comp(job: KMTTestRunJob) -> tuple[str, str]:
        return (job.arch, job.component)

    # Now get the exact infra failure for each VM
    failed_infra_jobs = [j for j in failed_jobs if failreasons[j.name] == infrafail]
    jobs_by_arch_comp = itertools.groupby(sorted(failed_infra_jobs, key=groupby_arch_comp), groupby_arch_comp)
    for (arch, component), group_jobs in jobs_by_arch_comp:
        info(f"\n[+] Analyzing {component} {arch} infra failures...")
        group_jobs = list(group_jobs)  # Iteration consumes the value, we have to store it

        setup_job = next((x.setup_job for x in group_jobs if x.setup_job is not None), None)
        if setup_job is None:
            error("[x] No corresponding setup job found")
            continue

        infra_fail_table: list[list[str]] = []
        for failed_job in group_jobs:
            try:
                boot_log = setup_job.get_vm_boot_log(failed_job.distro, failed_job.vmset)
            except Exception as e:
                error(f"[x] error getting boot log for {failed_job.distro}: {e}")
                continue

            if boot_log is None:
                error(f"[x] no boot log present for {failed_job.distro}")
                continue

            vmdata = setup_job.get_vm(failed_job.distro, failed_job.vmset)
            if vmdata is None:
                error("[x] could not find VM in stack.output")
                continue
            microvm_ip = vmdata[1]

            # Some distros do not show the systemd service status in the boot log, which means
            # that we cannot infer the state of services from that boot log. Filter only non-kernel
            # lines in the output (kernel logs always are prefaced by [ seconds-since-boot ] so
            # they're easy to filter out) to see if there we can find clues that tell us whether
            # we have status logs or not.
            non_kernel_boot_log_lines = [
                l for l in boot_log.splitlines() if re.match(r"\[[0-9 \.]+\]", l) is None
            ]  # reminder: match only searches pattern at the beginning of string
            non_kernel_boot_log = "\n".join(non_kernel_boot_log_lines)
            # systemd will always show the journal service starting in the boot log if it's outputting there
            have_service_status_logs = re.search("Journal Service", non_kernel_boot_log, re.IGNORECASE) is not None

            # From the boot log we can get clues about the state of the VM
            booted = re.search(r"(ddvm|pool[0-9\-]+) login: ", boot_log) is not None
            setup_ddvm = (
                re.search("(Finished|Started) ([^\\n]+)?Setup ddvm", non_kernel_boot_log) is not None
                if have_service_status_logs
                else None
            )
            ip_assigned = microvm_ip in setup_job.seen_ips

            boot_log_savepath = (
                Path("/tmp")
                / f"kmt-pipeline-{pipeline}"
                / f"{arch}-{component}-{failed_job.distro}-{failed_job.vmset}.boot.log"
            )
            boot_log_savepath.parent.mkdir(parents=True, exist_ok=True)
            boot_log_savepath.write_text(boot_log)

            infra_fail_table.append(
                [
                    failed_job.distro,
                    result_to_emoji[booted],
                    result_to_emoji[setup_ddvm],
                    result_to_emoji[ip_assigned],
                    os.fspath(boot_log_savepath),
                ]
            )

        print(
            tabulate(
                infra_fail_table,
                headers=["Distro", "Login prompt found", "setup-ddvm ok", "Assigned IP", "Downloaded boot log"],
            )
        )


@task()
def tmux(ctx: Context, stack: str | None = None):
    """Create a tmux session with panes for each VM in the stack.

    Note that this task requires the tmux command to be available on the system, and the SSH
    config to have been generated with the kmt.ssh-config task.
    """
    stack = check_and_get_stack(stack)
    stack_name = stack.replace('-ddvm', '')

    ctx.run(f"tmux kill-session -t kmt-{stack_name} || true")
    ctx.run(f"tmux new-session -d -s kmt-{stack_name}")

    for i, (_, instance) in enumerate(build_infrastructure(stack, try_get_ssh_key(ctx, None)).items()):
        window_name = instance.arch
        if i == 0:
            ctx.run(f"tmux rename-window -t kmt-{stack_name} {window_name}")
        else:
            ctx.run(f"tmux new-window -t kmt-{stack_name} -n {window_name}")

        multiple_instances_with_same_tag = len({i.tag for i in instance.microvms}) != len(instance.microvms)

        needs_split = False
        for domain in instance.microvms:
            domain_name = domain.tag
            if multiple_instances_with_same_tag:
                id_parts = domain.name.split('-')
                mem = id_parts[-1]
                cpu = id_parts[-2]
                domain_name += f"-mem{mem}-cpu{cpu}"
            ssh_name = f"kmt-{stack_name}-{instance.arch}-{domain_name}"

            if needs_split:
                ctx.run(f"tmux split-window -h -t kmt-{stack_name}:{i}")
            needs_split = True

            ctx.run(f"tmux send-keys -t kmt-{stack_name}:{i} 'ssh {ssh_name}' Enter")
            ctx.run(f"tmux select-layout -t kmt-{stack_name}:{i} tiled")

    info(f"[+] Tmux session kmt-{stack_name} created. Attach with 'tmux attach -t kmt-{stack_name}'")


@task(
    help={
        "allow_infra_changes": "Allow infrastructure changes to be made during the selftest",
        "filter": "Filter to run only tests matching the given regex",
    }
)
def selftest(ctx: Context, allow_infra_changes=False, filter: str | None = None):
    """Run all KMT selftests, reporting status at the end. Can be used for debugging in KMT development
    or for troubleshooting.
    """
    selftests.selftest(ctx, allow_infra_changes=allow_infra_changes, filter=filter)


@task
def show_last_test_results(ctx: Context, stack: str | None = None):
    stack = check_and_get_stack(stack)
    assert stacks.stack_exists(
        stack
    ), f"Stack {stack} does not exist. Please create with 'inv kmt.create-stack --stack=<name>'"
    assert tabulate is not None, "tabulate module is not installed, please install it to continue"

    paths = KMTPaths(stack, Arch.local())
    results: dict[str, dict[str, tuple[int, int, int]]] = defaultdict(dict)
    vm_list: list[str] = []
    total_by_vm: dict[str, tuple[int, int, int]] = defaultdict(lambda: (0, 0, 0))

    for vm_folder in paths.test_results.iterdir():
        if not vm_folder.is_dir():
            continue

        vm_name = "-".join(vm_folder.name.split('-')[:2])
        vm_list.append(vm_name)

        for file in vm_folder.glob("*.xml"):
            xml = ET.parse(file)

            for testsuite in xml.findall(".//testsuite"):
                pkgname = testsuite.get("name")
                if pkgname is None:
                    continue

                tests = int(testsuite.get("tests") or "0")
                failures = int(testsuite.get("failures") or "0")
                errors = int(testsuite.get("errors") or "0")
                skipped = int(testsuite.get("skipped") or "0")
                successes = tests - failures - errors - skipped
                result_tuple = (successes, failures, skipped)

                results[pkgname][vm_name] = result_tuple
                total_by_vm[vm_name] = tuple(x + y for x, y in zip(result_tuple, total_by_vm[vm_name], strict=True))  # type: ignore

    def _color_result(result: tuple[int, int, int]) -> str:
        success = colored(str(result[0]), "green" if result[0] > 0 else None)
        failures = colored(str(result[1]), "red" if result[1] > 0 else None)
        skipped = colored(str(result[2]), "yellow" if result[2] > 0 else None)

        return f"{success}/{failures}/{skipped}"

    table: list[list[str]] = []
    for package, vm_results in sorted(results.items(), key=lambda x: x[0]):
        row = [package] + [_color_result(vm_results.get(vm, (0, 0, 0))) for vm in vm_list]
        table.append(row)

    table.append(["Total"] + [_color_result(total_by_vm[vm]) for vm in vm_list])

    print(tabulate(table, headers=["Package"] + vm_list))
    print("\nLegend: Successes/Failures/Skipped")<|MERGE_RESOLUTION|>--- conflicted
+++ resolved
@@ -377,18 +377,12 @@
 
 @task
 def start_compiler(ctx: Context):
-<<<<<<< HEAD
     cc = get_compiler(ctx)
     info(f"[+] Starting compiler {cc.name}")
-    cc.start()
-=======
-    for cc in all_compilers(ctx):
-        info(f"[+] Starting compiler {cc.name}")
-        try:
-            cc.start()
-        except Exception as e:
-            error(f"[-] Error starting compiler {cc.name}: {e}")
->>>>>>> 34d32132
+    try:
+        cc.start()
+    except Exception as e:
+        error(f"[-] Error starting compiler {cc.name}: {e}")
 
 
 def filter_target_domains(vms: str, infra: dict[KMTArchNameOrLocal, HostInstance], arch: Arch | None = None):
@@ -823,17 +817,13 @@
     if go_root:
         go_path = os.path.join(go_root, "bin", "go")
 
-<<<<<<< HEAD
     build_object_files(ctx, f"{kmt_paths.arch_dir}/kmt-object-files.ninja", arch)
-=======
-    build_object_files(ctx, f"{kmt_paths.arch_dir}/kmt-object-files.ninja")
 
     info("[+] Computing Go dependencies for test packages...")
     target_packages = build_target_packages(filter_pkgs)
     pkg_deps = compute_package_dependencies(ctx, target_packages)
 
     info("[+] Generating build instructions..")
->>>>>>> 34d32132
     with open(nf_path, 'w') as ninja_file:
         nw = NinjaWriter(ninja_file)
 
