import json
import os
import platform
import re
import tempfile
from glob import glob
from pathlib import Path

from invoke import task

from tasks.kernel_matrix_testing import stacks, vmconfig
from tasks.kernel_matrix_testing.compiler import build_compiler as build_cc
from tasks.kernel_matrix_testing.compiler import compiler_running, docker_exec
from tasks.kernel_matrix_testing.compiler import start_compiler as start_cc
from tasks.kernel_matrix_testing.download import arch_mapping, update_rootfs
from tasks.kernel_matrix_testing.infra import build_infrastructure
from tasks.kernel_matrix_testing.init_kmt import check_and_get_stack, init_kernel_matrix_testing_system
from tasks.kernel_matrix_testing.kmt_os import get_kmt_os
from tasks.kernel_matrix_testing.tool import Exit, ask, info, warn
from tasks.libs.common.gitlab import Gitlab, get_gitlab_token
from tasks.system_probe import EMBEDDED_SHARE_DIR

try:
    from tabulate import tabulate
except ImportError:
    tabulate = None

X86_AMI_ID_SANDBOX = "ami-0d1f81cfdbd5b0188"
ARM_AMI_ID_SANDBOX = "ami-02cb18e91afb3777c"
DEFAULT_VCPU = "4"
DEFAULT_MEMORY = "8192"


@task
def create_stack(ctx, stack=None):
    stacks.create_stack(ctx, stack)


@task(
    help={
        "vms": "Comma separated List of VMs to setup. Each definition must contain the following elemets (recipe, architecture, version).",
        "stack": "Name of the stack within which to generate the configuration file",
        "vcpu": "Comma separated list of CPUs, to launch each VM with",
        "memory": "Comma separated list of memory to launch each VM with. Automatically rounded up to power of 2",
        "new": "Generate new configuration file instead of appending to existing one within the provided stack",
        "init-stack": "Automatically initialize stack if not present. Equivalent to calling 'inv -e kmt.create-stack [--stack=<stack>]'",
        "from-ci-pipeline": "Generate a vmconfig.json file with the VMs that failed jobs in pipeline with the given ID.",
        "use-local-if-possible": "(Only when --from-ci-pipeline is used) If the VM is for the same architecture as the host, use the local VM instead of the remote one.",
        "vmconfig_template": "Template to use for the generated vmconfig.json file. Defaults to 'system-probe'. A file named 'vmconfig-<vmconfig_template>.json' must exist in 'tasks/new-e2e/system-probe/config/'",
    }
)
def gen_config(
    ctx,
    stack=None,
    vms="",
    sets="",
    init_stack=False,
    vcpu=None,
    memory=None,
    new=False,
    ci=False,
    arch="",
    output_file="vmconfig.json",
    from_ci_pipeline=None,
    use_local_if_possible=False,
<<<<<<< HEAD
    vmconfig_template="system-probe",
=======
    host_cpus=None,
>>>>>>> 6131465e
):
    """
    Generate a vmconfig.json file with the given VMs.
    """
    if from_ci_pipeline is not None:
        return gen_config_from_ci_pipeline(
            ctx,
            stack=stack,
            pipeline=from_ci_pipeline,
            init_stack=init_stack,
            vcpu=vcpu,
            memory=memory,
            new=new,
            ci=ci,
            arch=arch,
            output_file=output_file,
            use_local_if_possible=use_local_if_possible,
        )
    else:
        vcpu = DEFAULT_VCPU if vcpu is None else vcpu
        memory = DEFAULT_MEMORY if memory is None else memory
<<<<<<< HEAD
        vmconfig.gen_config(
            ctx, stack, vms, sets, init_stack, vcpu, memory, new, ci, arch, output_file, vmconfig_template
        )
=======
        vmconfig.gen_config(ctx, stack, vms, sets, init_stack, vcpu, memory, new, ci, arch, output_file, host_cpus)
>>>>>>> 6131465e


def gen_config_from_ci_pipeline(
    ctx,
    stack=None,
    pipeline=None,
    init_stack=False,
    vcpu=None,
    memory=None,
    new=False,
    ci=False,
    use_local_if_possible=False,
    arch="",
    output_file="vmconfig.json",
):
    """
    Generate a vmconfig.json file with the VMs that failed jobs in the given pipeline.
    """
    gitlab = Gitlab("DataDog/datadog-agent", get_gitlab_token())
    vms = set()
    local_arch = full_arch("local")

    if pipeline is None:
        raise Exit("Pipeline ID must be provided")

    info(f"[+] retrieving all CI jobs for pipeline {pipeline}")
    for job in gitlab.all_jobs(pipeline):
        name = job.get("name", "")

        if (
            (vcpu is None or memory is None)
            and name.startswith("kernel_matrix_testing_setup_env")
            and job["status"] == "success"
        ):
            arch = "x86_64" if "x64" in name else "arm64"
            vmconfig_name = f"vmconfig-{pipeline}-{arch}.json"
            info(f"[+] retrieving {vmconfig_name} for {arch} from job {name}")

            try:
                req = gitlab.artifact(job["id"], vmconfig_name)
                req.raise_for_status()
            except Exception as e:
                warn(f"[-] failed to retrieve artifact {vmconfig_name}: {e}")
                continue

            data = json.loads(req.content)

            for vmset in data.get("vmsets", []):
                memory_list = vmset.get("memory", [])
                if memory is None and len(memory_list) > 0:
                    memory = str(memory_list[0])
                    info(f"[+] setting memory to {memory}")

                vcpu_list = vmset.get("vcpu", [])
                if vcpu is None and len(vcpu_list) > 0:
                    vcpu = str(vcpu_list[0])
                    info(f"[+] setting vcpu to {vcpu}")

        elif name.startswith("kernel_matrix_testing_run") and job["status"] == "failed":
            arch = "x86" if "x64" in name else "arm64"
            match = re.search(r"\[(.*)\]", name)

            if match is None:
                warn(f"Cannot extract variables from job {name}, skipping")
                continue

            vars = match.group(1).split(",")
            distro = vars[0]

            if use_local_if_possible and arch == local_arch:
                arch = "local"

            vms.add(f"{arch}-{distro}-distro")

    info(f"[+] generating vmconfig.json file for VMs {vms}")
    vcpu = DEFAULT_VCPU if vcpu is None else vcpu
    memory = DEFAULT_MEMORY if memory is None else memory
    return vmconfig.gen_config(ctx, stack, ",".join(vms), "", init_stack, vcpu, memory, new, ci, arch, output_file)


@task
def launch_stack(ctx, stack=None, ssh_key="", x86_ami=X86_AMI_ID_SANDBOX, arm_ami=ARM_AMI_ID_SANDBOX):
    stacks.launch_stack(ctx, stack, ssh_key, x86_ami, arm_ami)


@task
def destroy_stack(ctx, stack=None, pulumi=False, ssh_key=""):
    clean(ctx, stack)
    stacks.destroy_stack(ctx, stack, pulumi, ssh_key)


@task
def pause_stack(_, stack=None):
    stacks.pause_stack(stack)


@task
def resume_stack(_, stack=None):
    stacks.resume_stack(stack)


@task
def stack(_, stack=None):
    stack = check_and_get_stack(stack)
    if not stacks.stack_exists(stack):
        raise Exit(f"Stack {stack} does not exist. Please create with 'inv kmt.stack-create --stack=<name>'")

    infrastructure = build_infrastructure(stack)
    for instance in infrastructure.values():
        print(instance)
        for vm in instance.microvms:
            print(f"  {vm}")


@task
def ls(_, distro=False, custom=False):
    print(tabulate(vmconfig.get_image_list(distro, custom), headers='firstrow', tablefmt='fancy_grid'))


@task
def init(ctx, lite=False):
    init_kernel_matrix_testing_system(ctx, lite)


@task
def update_resources(ctx, vmconfig_template="system-probe"):
    kmt_os = get_kmt_os()

    warn("Updating resource dependencies will delete all running stacks.")
    if ask("are you sure you want to continue? (y/n)").lower() != "y":
        raise Exit("[-] Update aborted")

    for stack in glob(f"{kmt_os.stacks_dir}/*"):
        destroy_stack(ctx, stack=os.path.basename(stack))

    update_rootfs(ctx, kmt_os.rootfs_dir, vmconfig_template)


@task
def build_compiler(ctx):
    build_cc(ctx)


@task
def start_compiler(ctx):
    start_cc(ctx)


def filter_target_domains(vms, infra):
    vmsets = vmconfig.build_vmsets(vmconfig.build_normalized_vm_def_set(vms), [])
    domains = list()
    for vmset in vmsets:
        for vm in vmset.vms:
            for domain in infra[vmset.arch].microvms:
                if domain.tag == vm.version:
                    domains.append(domain)

    return domains


TOOLS_PATH = '/datadog-agent/internal/tools'
GOTESTSUM = "gotest.tools/gotestsum"


def download_gotestsum(ctx):
    fgotestsum = "./test/kitchen/site-cookbooks/dd-system-probe-check/files/default/gotestsum"
    if os.path.isfile(fgotestsum):
        return

    if not os.path.exists("kmt-deps/tools"):
        ctx.run("mkdir -p kmt-deps/tools")

    docker_exec(
        ctx,
        f"cd {TOOLS_PATH} && go install {GOTESTSUM} && cp /go/bin/gotestsum /datadog-agent/kmt-deps/tools/",
    )

    ctx.run(f"cp kmt-deps/tools/gotestsum {fgotestsum}")


def full_arch(arch):
    if arch == "local":
        return arch_mapping[platform.machine()]
    return arch


@task
def prepare(ctx, vms, stack=None, arch=None, ssh_key=None, rebuild_deps=False, packages="", verbose=True):
    stack = check_and_get_stack(stack)
    if not stacks.stack_exists(stack):
        raise Exit(f"Stack {stack} does not exist. Please create with 'inv kmt.stack-create --stack=<name>'")

    if vms == "":
        raise Exit("No vms specified to sync with")

    if not arch:
        arch = platform.machine()

    if not compiler_running(ctx):
        start_compiler(ctx)

    download_gotestsum(ctx)

    infra = build_infrastructure(stack, ssh_key)
    domains = filter_target_domains(vms, infra)

    constrain_pkgs = ""
    if not rebuild_deps:
        constrain_pkgs = f"--packages={packages}"

    docker_exec(
        ctx,
        f"git config --global --add safe.directory /datadog-agent && inv -e system-probe.kitchen-prepare --ci {constrain_pkgs}",
        run_dir="/datadog-agent",
    )
    if rebuild_deps:
        docker_exec(
            ctx,
            f"./test/new-e2e/system-probe/test/setup-microvm-deps.sh {stack} {os.getuid()} {os.getgid()} {platform.machine()}",
            run_dir="/datadog-agent",
        )
        target_instances = list()
        for d in domains:
            target_instances.append(d.instance)

        for instance in target_instances:
            instance.copy_to_all_vms(ctx, f"kmt-deps/{stack}/dependencies-{full_arch(instance.arch)}.tar.gz")

        for d in domains:
            d.run_cmd(ctx, f"/root/fetch_dependencies.sh {platform.machine()}", allow_fail=True, verbose=verbose)
            d.copy(
                ctx,
                "./test/kitchen/site-cookbooks/dd-system-probe-check/files/default/tests/pkg",
                "/opt/system-probe-tests",
            )


def build_run_config(run, packages):
    c = dict()

    if len(packages) == 0:
        return {"*": {"exclude": False}}

    for p in packages:
        if p[:2] == "./":
            p = p[2:]
        if run is not None:
            c[p] = {"run-only": [run]}
        else:
            c[p] = {"exclude": False}

    return c


@task
def test(ctx, vms, stack=None, packages="", run=None, retry=2, rebuild_deps=False, ssh_key=None, verbose=True):
    stack = check_and_get_stack(stack)
    if not stacks.stack_exists(stack):
        raise Exit(f"Stack {stack} does not exist. Please create with 'inv kmt.stack-create --stack=<name>'")

    prepare(ctx, stack=stack, vms=vms, ssh_key=ssh_key, rebuild_deps=rebuild_deps, packages=packages)

    infra = build_infrastructure(stack, ssh_key)
    domains = filter_target_domains(vms, infra)
    if run is not None and packages is None:
        raise Exit("Package must be provided when specifying test")
    pkgs = packages.split(",")
    if run is not None and len(pkgs) > 1:
        raise Exit("Only a single package can be specified when running specific tests")

    run_config = build_run_config(run, pkgs)
    with tempfile.NamedTemporaryFile(mode='w') as tmp:
        json.dump(run_config, tmp)
        tmp.flush()

        for d in domains:
            d.copy(ctx, f"{tmp.name}", "/tmp")
            d.run_cmd(ctx, f"bash /micro-vm-init.sh {retry} {tmp.name}", verbose=verbose)


@task
def build(ctx, vms, stack=None, ssh_key=None, rebuild_deps=False, verbose=True):
    stack = check_and_get_stack(stack)
    if not stacks.stack_exists(stack):
        raise Exit(f"Stack {stack} does not exist. Please create with 'inv kmt.stack-create --stack=<name>'")

    if not os.path.exists(f"kmt-deps/{stack}"):
        ctx.run(f"mkdir -p kmt-deps/{stack}")

    infra = build_infrastructure(stack, ssh_key)
    domains = filter_target_domains(vms, infra)
    if rebuild_deps:
        docker_exec(
            ctx,
            f"./test/new-e2e/system-probe/test/setup-microvm-deps.sh {stack} {os.getuid()} {os.getgid()} {platform.machine()}",
            run_dir="/datadog-agent",
        )

        target_instances = list()
        for d in domains:
            target_instances.append(d.instance)

        for instance in target_instances:
            instance.copy_to_all_vms(ctx, f"kmt-deps/{stack}/dependencies-{full_arch(instance.arch)}.tar.gz")

        for d in domains:
            d.run_cmd(ctx, f"/root/fetch_dependencies.sh {arch_mapping[platform.machine()]}")

    docker_exec(
        ctx, "cd /datadog-agent && git config --global --add safe.directory /datadog-agent && inv -e system-probe.build"
    )
    docker_exec(ctx, f"tar cf /datadog-agent/kmt-deps/{stack}/shared.tar {EMBEDDED_SHARE_DIR}")
    for d in domains:
        d.copy(ctx, "./bin/system-probe", "/root")
        d.copy(ctx, f"kmt-deps/{stack}/shared.tar", "/")
        d.run_cmd(ctx, "tar xf /shared.tar -C /", verbose=verbose)
        info(f"[+] system-probe built for {d.name} @ /root")


@task
def clean(ctx, stack=None, container=False, image=False):
    stack = check_and_get_stack(stack)
    if not stacks.stack_exists(stack):
        raise Exit(f"Stack {stack} does not exist. Please create with 'inv kmt.stack-create --stack=<name>'")

    docker_exec(ctx, "inv -e system-probe.clean", run_dir="/datadog-agent")
    ctx.run("rm -rf ./test/kitchen/site-cookbooks/dd-system-probe-check/files/default/tests/pkg")
    ctx.run(f"rm -rf kmt-deps/{stack}", warn=True)
    ctx.run(f"rm {get_kmt_os().shared_dir}/*.tar.gz", warn=True)

    if container:
        ctx.run("docker rm -f $(docker ps -aqf \"name=kmt-compiler\")")
    if image:
        ctx.run("docker image rm kmt:compile")


@task(
    help={
        "stacks": "Comma separated list of stacks to generate ssh config for. 'all' to generate for all stacks.",
        "ddvm_rsa": "Path to the ddvm_rsa file to use for connecting to the VMs. Defaults to the path in the ami-builder repo",
    }
)
def ssh_config(_, stacks=None, ddvm_rsa="~/dd/ami-builder/scripts/kernel-version-testing/files/ddvm_rsa"):
    """
    Print the SSH config for the given stacks.

    Recommended usage: inv kmt.ssh-config --stacks=all > ~/.ssh/config-kmt.
    Then add the following to your ~/.ssh/config:
            Include ~/.ssh/config-kmt

    This makes it easy to use the SSH config for all stacks whenever you change anything,
    without worrying about overriding existing configs.
    """
    stacks_dir = Path(get_kmt_os().stacks_dir)
    stacks_to_print = None

    if stacks is not None and stacks != 'all':
        stacks_to_print = set(stacks.split(','))

    for stack in stacks_dir.iterdir():
        if not stack.is_dir():
            continue

        output = stack / "stack.output"
        if not output.exists():
            continue  # Invalid/removed stack, ignore it

        stack_name = stack.name.replace('-ddvm', '')
        if (
            stacks_to_print is not None
            and 'all' not in stacks_to_print
            and stack_name not in stacks_to_print
            and stack.name not in stacks_to_print
        ):
            continue

        for _, instance in build_infrastructure(stack, remote_ssh_key="").items():
            print(f"Host kmt-{stack_name}-{instance.arch}")
            print(f"    HostName {instance.ip}")
            print("    User ubuntu")
            print("")
            for domain in instance.microvms:
                print(f"Host kmt-{stack_name}-{instance.arch}-{domain.tag}")
                print(f"    HostName {domain.ip}")
                print(f"    ProxyJump kmt-{stack_name}-{instance.arch}")
                print(f"    IdentityFile {ddvm_rsa}")
                print("    User root")
                # Disable host key checking, the IPs of the QEMU machines are reused and we don't want constant
                # warnings about changed host keys. We need the combination of both options, if we just set
                # StrictHostKeyChecking to no, it will still check the known hosts file and disable some options
                # and print out scary warnings if the key doesn't match.
                print("    UserKnownHostsFile /dev/null")
                print("    StrictHostKeyChecking accept-new")
                print("")<|MERGE_RESOLUTION|>--- conflicted
+++ resolved
@@ -63,11 +63,8 @@
     output_file="vmconfig.json",
     from_ci_pipeline=None,
     use_local_if_possible=False,
-<<<<<<< HEAD
     vmconfig_template="system-probe",
-=======
     host_cpus=None,
->>>>>>> 6131465e
 ):
     """
     Generate a vmconfig.json file with the given VMs.
@@ -89,13 +86,9 @@
     else:
         vcpu = DEFAULT_VCPU if vcpu is None else vcpu
         memory = DEFAULT_MEMORY if memory is None else memory
-<<<<<<< HEAD
         vmconfig.gen_config(
-            ctx, stack, vms, sets, init_stack, vcpu, memory, new, ci, arch, output_file, vmconfig_template
+            ctx, stack, vms, sets, init_stack, vcpu, memory, new, ci, arch, output_file, host_cpus, vmconfig_template
         )
-=======
-        vmconfig.gen_config(ctx, stack, vms, sets, init_stack, vcpu, memory, new, ci, arch, output_file, host_cpus)
->>>>>>> 6131465e
 
 
 def gen_config_from_ci_pipeline(
