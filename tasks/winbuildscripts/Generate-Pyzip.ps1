param (
    [Parameter(Mandatory=$true)][string]$Version,
    [Parameter(Mandatory=$false)][string]$md5sum,
    [Parameter(Mandatory=$false)][string]$OutDir,
    [Parameter(Mandatory=$false)][switch]$x86
)
# https://www.python.org/ftp/python/2.7.17/python-2.7.17.amd64.msi
# https://www.python.org/ftp/python/2.7.17/python-2.7.17.msi

# https://www.python.org/ftp/python/3.8.0/python-3.8.0-amd64.exe
# https://www.python.org/ftp/python/3.8.0/python-3.8.0.exe

$maj, $min, $patch = $Version.Split(".")
Write-Host -ForegroundColor Green "Installing Python version $maj $min $patch"

if($maj -eq "2") {
    $url = "https://www.python.org/ftp/python/$Version/python-$Version.amd64.msi"
} elseif ($maj -eq "3"){
    $url = "https://www.python.org/ftp/python/$Version/python-$Version-amd64.exe"
} else {
    Write-Host -ForegroundColor Red "Unknown major version $Maj.  I don't know how to do this"
    exit 1
}
$outzip = "python-windows-$Version-amd64.zip"
if($x86 -eq $true){
    if($maj -eq "2") {
        $url = "https://www.python.org/ftp/python/$Version/python-$Version.msi"
    } elseif ($maj -eq "3"){
        $url = "https://www.python.org/ftp/python/$Version/python-$Version.exe"
    }
    $outzip = "python-windows-$Version-x86.zip"
}
[Net.ServicePointManager]::SecurityProtocol = [Net.SecurityProtocolType]::Tls12
$dlfilename = ($url -split '/')[-1]
$dlfullpath = "$Env:TEMP\$dlfilename"
Write-Host -ForegroundColor Green "Downloading file from $url..."
(New-Object System.Net.WebClient).DownloadFile($url, $dlfullpath)
Write-Host -ForegroundColor Green "... Done."


## do md5 check if we have it
if($md5sum){
    $downloadedhash = (Get-FileHash -Algorithm md5 $dlfullpath).Hash.ToLower()
    if($downloadedhash -ne $md5sum.ToLower()){
        Write-Host -ForegroundColor Red "MD5Sums Don't Match"
        exit -1
    }
    Write-Host -ForegroundColor Green "Matched MD5 Sums"
} else {
    Write-Host -ForegroundColor Yellow "MD5 Hash not supplied, not comparing"
}

Write-Host -ForegroundColor Green "Installing package in container..."
if($maj -eq "2") {
    $p = Start-Process msiexec -ArgumentList "/q /i $dlfullpath TARGETDIR=c:\pythonroot ADDLOCAL=DefaultFeature,Tools,TclTk,Testsuite" -Wait -Passthru

    if ($p.ExitCode -ne 0) {
        Write-Host -ForegroundColor Red ("Failed to install Python, exit code 0x{0:X}" -f $p.ExitCode)
        exit 1
    }
}
elseif ($maj -eq "3") {
<<<<<<< HEAD
    $Env:PATH="$Env:PATH;c:\tools\msys64\mingw64\bin"
    Start-Process $dlfullpath -ArgumentList "/quiet DefaultJustForMeTargetDir=c:\pythonroot TARGETDIR=c:\pythonroot AssociateFiles=0 Include_doc=0 Include_launcher=0 Include_pip=0 Include_tcltk=0" -Wait
=======
    $p = Start-Process $dlfullpath -ArgumentList "/quiet DefaultJustForMeTargetDir=c:\pythonroot TARGETDIR=c:\pythonroot AssociateFiles=0 Include_doc=0 Include_launcher=0 Include_pip=0 Include_tcltk=0" -Wait -Passthru

    if ($p.ExitCode -ne 0) {
        Write-Host -ForegroundColor Red ("Failed to install Python, exit code 0x{0:X}" -f $p.ExitCode)
        exit 1
    }
>>>>>>> ce815269
    if (Test-Path c:\pythonroot\vcruntime*.dll) {
        Write-Host -ForegroundColor Green "NOT deleting included cruntime"
    }
    Write-Host -ForegroundColor Green "Generating import library"
    pushd .
    cd \pythonroot\libs
    gendef ..\python3$($min).dll
    dlltool --dllname python3$($min).dll --def python3$($min).def --output-lib libpython3$($min).a
    popd
}
Write-Host -ForegroundColor Green "... Done."

Write-Host -ForegroundColor Green "Zipping results..."
& 7z a -r c:\tmp\$outzip c:\pythonroot\*.*
Write-Host -ForegroundColor Green "... Done."

Write-Host -ForegroundColor Green "Cleaning up (uninstalling)"
if($maj -eq "2") {
    Start-Process msiexec -ArgumentList "/q /x $dlfullpath" -Wait
} else {
    Write-Host -ForegroundColor Yellow "Not uninstalling python3"
}
Remove-Item $dlfullpath
Write-Host -ForegroundColor Green "... Done."
if (Test-Path c:\pythonroot) {
    Write-Host -ForegroundColor Green "Cleaning up remnant files..."
    Remove-Item -Recurse -Force c:\pythonroot
    Write-Host -ForegroundColor Green "... Done."
}

if($OutDir -and (Test-Path $OutDir)){
    Write-Host -ForegroundColor green "Copying zip c:\tmp\$($outzip)to $OutDir"
    Copy-Item -Path "c:\tmp\$($outzip)" -Destination "$($OutDir)"
    Write-Host -ForegroundColor Green "... Done."
}
$shasum = (Get-FileHash "c:\tmp\$($outzip)").Hash.ToLower()
Write-Host -ForegroundColor Green "SHA256 Sum of resulting zip: $shasum"
<|MERGE_RESOLUTION|>--- conflicted
+++ resolved
@@ -60,18 +60,15 @@
     }
 }
 elseif ($maj -eq "3") {
-<<<<<<< HEAD
     $Env:PATH="$Env:PATH;c:\tools\msys64\mingw64\bin"
-    Start-Process $dlfullpath -ArgumentList "/quiet DefaultJustForMeTargetDir=c:\pythonroot TARGETDIR=c:\pythonroot AssociateFiles=0 Include_doc=0 Include_launcher=0 Include_pip=0 Include_tcltk=0" -Wait
-=======
     $p = Start-Process $dlfullpath -ArgumentList "/quiet DefaultJustForMeTargetDir=c:\pythonroot TARGETDIR=c:\pythonroot AssociateFiles=0 Include_doc=0 Include_launcher=0 Include_pip=0 Include_tcltk=0" -Wait -Passthru
 
     if ($p.ExitCode -ne 0) {
         Write-Host -ForegroundColor Red ("Failed to install Python, exit code 0x{0:X}" -f $p.ExitCode)
         exit 1
     }
->>>>>>> ce815269
-    if (Test-Path c:\pythonroot\vcruntime*.dll) {
+
+if (Test-Path c:\pythonroot\vcruntime*.dll) {
         Write-Host -ForegroundColor Green "NOT deleting included cruntime"
     }
     Write-Host -ForegroundColor Green "Generating import library"
