"""
Invoke entrypoint, import here all the tasks we want to make available
"""
import os
import pathlib
from collections import namedtuple
from string import Template

from invoke import task
from invoke.exceptions import Exit

from tasks.libs.copyright import COPYRIGHT_HEADER

Component = namedtuple('Component', ['path', 'doc', 'team'])
Bundle = namedtuple('Component', ['path', 'doc', 'team', 'components'])


def find_team(content):
    for l in content:
        if l.startswith('// team: '):
            return l.split(':', 2)[1].strip()


def find_doc(content):
    comment_block = []
    for l in content:
        if l.startswith('//'):
            comment_block.append(l[3:])
        elif l.startswith('package '):
            try:
                i = comment_block.index('')
                comment_block = comment_block[:i]
            except ValueError:
                pass
            return ''.join(comment_block).strip() + '\n'
        else:
            comment_block = []


def has_type_component(content):
    return any(l.startswith('type Component interface') for l in content)


def check_component(file, content):
    if not any(l.startswith('type Component interface') for l in content):
        return f"** {file} does not define a Component interface; skipping"

    # // TODO: (components)
    # The migration of these components is in progresss.
    # Please do not add a new component to this list.
    components_to_migrate = [
        "comp/aggregator/demultiplexer/component.go",
        "comp/core/config/component.go",
        "comp/core/flare/component.go",
        "comp/core/telemetry/component.go",
        "comp/dogstatsd/replay/component.go",
        "comp/dogstatsd/server/component.go",
        "comp/forwarder/defaultforwarder/component.go",
        "comp/logs/agent/component.go",
        "comp/metadata/inventoryagent/component.go",
        "comp/netflow/config/component.go",
        "comp/netflow/server/component.go",
        "comp/otelcol/collector/component.go",
        "comp/remote-config/rcclient/component.go",
        "comp/trace/agent/component.go",
        "comp/trace/config/component.go",
        "comp/process/apiserver/component.go",
<<<<<<< HEAD
=======
        "comp/process/forwarders/component.go",
        "comp/core/workloadmeta/component.go",  # // TODO: (components) fix it in later PR
>>>>>>> 606d4d96
    ]

    if file in components_to_migrate:
        return ""

    for not_allow_definition in [
        "type Mock interface",
        "func Module() fxutil.Module",
        "func MockModule() fxutil.Module",
    ]:
        if any(l.startswith(not_allow_definition) for l in content):
            return f"** {file} define '{not_allow_definition}' which is not allow in {file}. See docs/components/defining-components.md; skipping"
    return ""  # no error


def get_components_and_bundles(ctx):
    ok = True
    components = []
    bundles = []
    res = ctx.run('git ls-files comp/', hide=True)
    for file in res.stdout.splitlines():
        if file.endswith("/component.go"):
            content = list(open(file, "r"))
            error = check_component(file, content)
            if error != "":
                print(error)
                ok = False
                pass

            path = file[: -len('/component.go')]
            team = find_team(content)
            doc = find_doc(content)

            if team is None:
                print(f"** {file} does not name a responsible team")
                ok = False

            components.append(Component(path, doc, team))

        elif file.endswith("/bundle.go"):
            content = list(open(file, "r"))
            if has_type_component(content):
                print(f"** {file} defines a Component interface (bundles should not do so)")
                ok = False
                pass

            path = file[: -len('/bundle.go')]
            team = find_team(content)
            doc = find_doc(content)

            if team is None:
                print(f"** {file} does not name a responsible team")
                ok = False

            bundles.append(Bundle(path, doc, team, []))

    # assign components to bundles
    bundles = [Bundle(b.path, b.doc, b.team, [c for c in components if c.path.startswith(b.path)]) for b in bundles]

    # look for un-bundled components
    for c in components:
        if not any(c in b.components for b in bundles):
            print(f"** component {c.path} is not in any bundle")
            ok = False

    return sorted(bundles), ok


def make_components_md(bundles):
    pkg_root = 'github.com/DataDog/datadog-agent/'
    yield '# Agent Components'
    yield '<!-- NOTE: this file is auto-generated; do not edit -->'
    yield ''
    yield 'This file lists all components defined in this repository, with their package summary.'
    yield 'Click the links for more documentation.'
    yield ''
    for b in bundles:
        yield f'## [{b.path}](https://pkg.go.dev/{pkg_root}{b.path}) (Component Bundle)'
        yield ''
        yield f'*Datadog Team*: {b.team}'
        yield ''
        yield b.doc
        for c in b.components:
            yield f'### [{c.path}](https://pkg.go.dev/{pkg_root}{c.path})'
            yield ''
            if c.team != b.team:
                yield f'*Datadog Team*: {c.team}'
                yield ''
            yield c.doc


def make_codeowners(codeowners_lines, bundles):
    codeowners_lines = codeowners_lines.__iter__()

    # pass through the codeowners lines up to and including "# BEGIN COMPONENTS"
    for line in codeowners_lines:
        yield line
        if line == "# BEGIN COMPONENTS":
            break

    # codeowners is parsed in a last-match-wins fashion, so put more-specific values (components) after
    # less-specific (bundles).  We include only components with a team different from their bundle, to
    # keep the file short.
    yield '/comp @DataDog/agent-shared-components'
    different_components = []
    for b in bundles:
        if b.team:
            yield f'/{b.path} @DataDog/{b.team}'
        for c in b.components:
            if c.team != b.team:
                different_components.append(c)
    for c in different_components:
        if c.team:
            yield f'/{c.path} @DataDog/{c.team}'

    # drop lines from the existing codeowners until "# END COMPONENTS"
    for line in codeowners_lines:
        if line == "# END COMPONENTS":
            yield line
            break

    # pass through the rest of the file
    for line in codeowners_lines:
        yield line

    # ensure there's a trailing newline in the file
    yield ""


@task
def lint_components(ctx, fix=False):
    """
    Verify (or with --fix, ensure) component-related things are correct.
    """
    bundles, ok = get_components_and_bundles(ctx)
    fixable = False

    # Check comp/README.md
    filename = "comp/README.md"
    components_md = '\n'.join(make_components_md(bundles))
    if fix:
        with open(filename, "w") as f:
            f.write(components_md)
    else:
        with open(filename, "r") as f:
            current = f.read()
            if current != components_md:
                print(f"** {filename} differs")
                ok = False
                fixable = True

    # Check .github/CODEOWNERS
    filename = ".github/CODEOWNERS"
    with open(filename, "r") as f:
        current = f.read()
    codeowners = '\n'.join(make_codeowners(current.splitlines(), bundles))
    if fix:
        with open(".github/CODEOWNERS", "w") as f:
            f.write(codeowners)
    elif current != codeowners:
        print(f"** {filename} differs")
        ok = False
        fixable = True

    if not ok:
        if fixable:
            print("Run `inv lint-components --fix` to fix errors")
        raise Exit(code=1)


@task
def new_bundle(_, bundle_path, overwrite=False, team="/* TODO: add team name */"):
    """
    Create a new bundle package with bundle.go and bundle_test.go files.

    Notes:
        - This task must be called from the datadog-agent repository root folder.
        - 'bundle-path' is not modified by the task. You should explicitly set this to 'comp/...' if you want to create it in the right folder.
        - You can use the --team flag to set the team name for the new bundle.

    Examples:
        inv components.new-bundle comp/foo/bar             # Create the 'bar' bundle in the 'comp/foo' folder
        inv components.new-bundle comp/foo/bar --overwrite # Create the 'bar' bundle in the 'comp/foo' folder and overwrite 'comp/foo/bar/bundle{_test}.go' even if they already exist.
        inv components.new-bundle /tmp/baz                 # Create the 'baz' bundle in the '/tmp/' folder. './comp' prefix is not enforced by the task.
    """
    template_var_mapping = {"BUNDLE_NAME": os.path.basename(bundle_path), "TEAM_NAME": team}
    create_components_framework_files(
        bundle_path, [("bundle.go", "bundle.go"), ("bundle_test.go", "bundle_test.go")], template_var_mapping, overwrite
    )


@task
def new_component(_, comp_path, overwrite=False, team="/* TODO: add team name */"):
    """
    Create a new component package with default files.

    Notes:
        - This task must be called from the datadog-agent repository root folder.
        - 'comp-path' is not modified by the task. You should explicitly set this to 'comp/...' if you want to create it in the right folder.
        - You can use the --team flag to set the team name for the new component/

    Examples:
        inv components.new-component comp/foo/bar             # Create the 'bar' component in the 'comp/foo' folder
        inv components.new-component comp/foo/bar --overwrite # Create the 'bar' component in the 'comp/foo' folder and overwrite 'comp/foo/bar/component.go' even if it already exists
        inv components.new-component /tmp/baz                 # Create the 'baz' component in the '/tmp/' folder. './comp' prefix is not enforced by the task.
    """
    component_name = os.path.basename(comp_path)
    template_var_mapping = {"COMPONENT_NAME": component_name, "TEAM_NAME": team}
    create_components_framework_files(
        comp_path,
        [
            ("component.go", "component.go"),
            ("component_mock.go", "component_mock.go"),
            (os.path.join(f"{component_name}impl", f"{component_name}.go"), "impl/component.go"),
            (os.path.join(f"{component_name}impl", f"{component_name}_mock.go"), "impl/component_mock.go"),
        ],
        template_var_mapping,
        overwrite,
    )


def create_components_framework_files(comp_path, new_paths, template_var_mapping, overwrite):
    """
    Create the folder and files common to all components and bundles.

    First this function create the 'comp_path' folder. Then, for each file path in the 'new_files' list, it creates files
    with a specific content. The content of each file is given by a predefined template located in the 'tasks/components_templates' folder.

    These templates are Golang files with variables that can be substituted. These variables names and values are defined in the
    'template_var_mapping' dictionary.

    Lastly, 'overwrite' is a boolean which allows the tasks to erase files in 'new_files' if they already exists
    """
    # Only for logging purpose
    comp_type = "component" if "COMPONENT_NAME" in template_var_mapping else "bundle"

    if not comp_path.startswith("comp/") and not comp_path.startswith("./comp/"):
        print(
            f"Warn: Input path '{comp_path}' does not start with 'comp/'. Your {comp_type} might not be created in the right place."
        )

    component_name = os.path.basename(comp_path)
    if os.path.isdir(comp_path) and not overwrite:
        raise Exit(
            f"Error: Cannot create {component_name} {comp_type}: '{comp_path}' package already exists. Use `--overwrite` if you want to overwrite files in this package.",
            code=1,
        )

    # Create the root folder. We temporary set the umask to 0 to prevent 'os.makedirs' from giving wrong permissions to subfolders
    try:
        print(f"Creating {comp_path} folder")
        # os.makedirs creates all parents directory with 0o777 permissions, 'mode' is only used for the leaf folder.
        # We set the umask to create folder with 0o755 permissions instead of 0o777
        original_umask = os.umask(0o022)
        os.makedirs(comp_path, mode=0o755, exist_ok=True)
    except Exception as err:
        print(err)
    finally:
        os.umask(original_umask)

    # Create the components framework common files from predefined templates
    for path, template_path in new_paths:
        folder = os.path.dirname(path)
        os.makedirs(os.path.join(comp_path, folder), exist_ok=True)
        write_template(comp_path, template_path, path, template_var_mapping, overwrite)


def write_template(comp_path, template_name, new_file_path, var_mapping, overwrite=False):
    """
    Get the content of a templated file, substitute its variables and then writes the result into 'new_file_path' file.
    """
    template_path = get_template_path(template_name)
    # Get the content of the template and resolve it
    raw_template_value = read_file_content(template_path)

    var_mapping["COPYRIGHT_HEADER"] = COPYRIGHT_HEADER
    resolved_template = Template(raw_template_value).substitute(var_mapping)

    # Fails if file exists and 'overwrite' is False
    mode = "w" if overwrite else "x"
    full_path = os.path.join(comp_path, new_file_path)
    with open(full_path, mode) as file:
        file.write(resolved_template)
        print(f"Writing to {full_path}")


def get_template_path(relative_path):
    return os.path.join("tasks", "components_templates", relative_path + ".tmpl")


def read_file_content(template_path):
    """
    Read all lines in files and return them as a single string.
    """
    with open(template_path, "r") as file:
        return file.read()


@task
def lint_fxutil_oneshot_test(_):
    """
    Verify each fxutil.OneShot has an unit test
    """
    folders = ["./cmd", "./pkg/cli", "./comp"]
    errors = []
    for folder in folders:
        folder_path = pathlib.Path(folder)
        for file in folder_path.rglob("*.go"):
            if str(file).endswith("_test.go") or str(file).endswith("main.go") or str(file).endswith("main_windows.go"):
                continue

            # The code in this file cannot be easily tested
            if "cmd/system-probe/subcommands/run/command.go" in str(file):
                continue

            one_shot_count = file.read_text().count("fxutil.OneShot(")
            if one_shot_count > 0:
                test_path = file.parent.joinpath(f"{file.stem}_test.go")
                if not test_path.exists():
                    errors.append(f"The file {file} contains fxutil.OneShot but the file {test_path} doesn't exist.")
                else:
                    content = test_path.read_text()
                    sub_cmd_count = content.count("fxutil.TestOneShotSubcommand(")
                    test_one_shot_count = content.count("fxutil.TestOneShot(")
                    if one_shot_count > sub_cmd_count + test_one_shot_count:
                        errors.append(
                            f"The file {file} contains {one_shot_count} call(s) to `fxutil.OneShot`"
                            + f"but {test_path} contains only {sub_cmd_count} call(s) to `fxutil.TestOneShotSubcommand`"
                            + f"and {test_one_shot_count} call(s) to `fxutil.TestOneShot`"
                        )
    if len(errors) > 0:
        msg = '\n'.join(errors)
        raise Exit(f"Missings tests: {msg}")<|MERGE_RESOLUTION|>--- conflicted
+++ resolved
@@ -65,11 +65,7 @@
         "comp/trace/agent/component.go",
         "comp/trace/config/component.go",
         "comp/process/apiserver/component.go",
-<<<<<<< HEAD
-=======
-        "comp/process/forwarders/component.go",
         "comp/core/workloadmeta/component.go",  # // TODO: (components) fix it in later PR
->>>>>>> 606d4d96
     ]
 
     if file in components_to_migrate:
