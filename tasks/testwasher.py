--- conflicted
+++ resolved
@@ -245,12 +245,7 @@
 
             new_jobs[f"{job}-{i}"]["rules"] = [{"when": "always"}]
             if i > 0:
-<<<<<<< HEAD
-                new_jobs[f"{job}-{i}"]["needs"].append(f"{job}-{i - 1}")
-=======
-                new_job["needs"].append({"job": f"{job}-{i - 1}", "artifacts": False})
-            new_jobs[f"{job}-{i}"] = new_job
->>>>>>> fc1ab966
+                new_jobs[f"{job}-{i}"]["needs"].append({"job": f"{job}-{i - 1}", "artifacts": False})
 
     with open("flake-finder-gitlab-ci.yml", "w") as f:
         f.write(yaml.safe_dump(new_jobs))
