--- conflicted
+++ resolved
@@ -10,13 +10,7 @@
 from invoke.exceptions import Exit
 
 from .build_tags import get_build_tags
-<<<<<<< HEAD
-from .utils import get_build_flags, bin_name, get_version
-from .utils import REPO_PATH
-from .utils import do_go_rename, do_sed_rename
-=======
 from .cluster_agent_helpers import build_common, clean_common, refresh_assets_common, version_common
->>>>>>> bb51b8da
 from .go import deps
 
 # constants
@@ -32,7 +26,6 @@
 
 
 @task
-<<<<<<< HEAD
 def apply_branding(ctx):
     """
     Apply stackstate branding
@@ -77,11 +70,7 @@
     do_sed_rename(ctx, sts_lower_replace, "./pkg/aggregator/aggregator.go")
 
 @task
-def build(ctx, rebuild=False, build_include=None, build_exclude=None,
-          race=False, use_embedded_libs=False, development=True, skip_assets=False):
-=======
 def build(ctx, rebuild=False, build_include=None, build_exclude=None, race=False, development=True, skip_assets=False):
->>>>>>> bb51b8da
     """
     Build Cluster Agent
 
@@ -102,40 +91,6 @@
         skip_assets,
     )
 
-<<<<<<< HEAD
-    # We rely on the go libs embedded in the debian stretch image to build dynamically
-    ldflags, gcflags, env = get_build_flags(ctx, static=False, use_embedded_libs=use_embedded_libs)
-
-    cmd = "go build {race_opt} {build_type} -tags '{build_tags}' -o {bin_name} "
-    cmd += "-gcflags=\"{gcflags}\" -ldflags=\"{ldflags}\" {REPO_PATH}/cmd/cluster-agent"
-    args = {
-        "race_opt": "-race" if race else "",
-        "build_type": "-a" if rebuild else "-i",
-        "build_tags": " ".join(build_tags),
-        "bin_name": os.path.join(BIN_PATH, bin_name("stackstate-cluster-agent")),
-        "gcflags": gcflags,
-        "ldflags": ldflags,
-        "REPO_PATH": REPO_PATH,
-    }
-
-    apply_branding(ctx)
-    ctx.run(cmd.format(**args), env=env)
-    # Render the configuration file template
-    #
-    # We need to remove cross compiling bits if any because go generate must
-    # build and execute in the native platform
-    env.update({
-        "GOOS": "",
-        "GOARCH": "",
-    })
-
-    cmd = "go generate -tags '{build_tags}' {repo_path}/cmd/cluster-agent"
-    ctx.run(cmd.format(build_tags=" ".join(build_tags), repo_path=REPO_PATH), env=env)
-
-    if not skip_assets:
-        refresh_assets(ctx, development=development)
-=======
->>>>>>> bb51b8da
 
 @task
 def refresh_assets(ctx, development=True):
@@ -150,17 +105,7 @@
     """
     Remove temporary objects and binary artifacts
     """
-<<<<<<< HEAD
-    # go clean
-    print("Executing go clean")
-    ctx.run("go clean")
-
-    # remove the bin/agent folder
-    print("Remove agent binary folder")
-    ctx.run("rm -rf ./bin/stackstate-cluster-agent")
-=======
     clean_common(ctx, "datadog-cluster-agent")
->>>>>>> bb51b8da
 
 
 @task
@@ -214,11 +159,6 @@
     latest_file = max(dca_binary, key=os.path.getctime)
     ctx.run("chmod +x {}".format(latest_file))
 
-<<<<<<< HEAD
-    shutil.copy2(latest_file, "Dockerfiles/cluster-agent/")
-    ctx.run("docker build -t {} Dockerfiles/cluster-agent".format(tag))
-    ctx.run("rm Dockerfiles/cluster-agent/stackstate-cluster-agent")
-=======
     build_context = "Dockerfiles/cluster-agent"
     exec_path = "{}/datadog-cluster-agent.{}".format(build_context, arch)
     dockerfile_path = "{}/{}/Dockerfile".format(build_context, arch)
@@ -227,7 +167,6 @@
     ctx.run("docker build -t {} {} -f {}".format(tag, build_context, dockerfile_path))
     ctx.run("rm {}".format(exec_path))
 
->>>>>>> bb51b8da
     if push:
         ctx.run("docker push {}".format(tag))
 
@@ -241,8 +180,4 @@
                     use this to explicitly set the version
                     (the windows builder and the default ubuntu version have such an incompatibility)
     """
-<<<<<<< HEAD
-    print(get_version(ctx, include_git=True, url_safe=url_safe, git_sha_length=git_sha_length))
-=======
-    version_common(ctx, url_safe, git_sha_length)
->>>>>>> bb51b8da
+    version_common(ctx, url_safe, git_sha_length)