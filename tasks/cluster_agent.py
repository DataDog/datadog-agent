--- conflicted
+++ resolved
@@ -25,11 +25,7 @@
 
 @task
 def build(ctx, rebuild=False, build_include=None, build_exclude=None,
-<<<<<<< HEAD
-          race=False, use_embedded_libs=False):
-=======
           race=False, use_embedded_libs=False, development=True, skip_assets=False):
->>>>>>> 6f2d901a
     """
     Build Cluster Agent
 
@@ -68,8 +64,6 @@
     cmd = "go generate -tags '{build_tags}' {repo_path}/cmd/cluster-agent"
     ctx.run(cmd.format(build_tags=" ".join(build_tags), repo_path=REPO_PATH), env=env)
 
-<<<<<<< HEAD
-=======
     if not skip_assets:
         refresh_assets(ctx, development=development)
 
@@ -88,7 +82,6 @@
     copy_tree("./Dockerfiles/cluster-agent/dist/", dist_folder)
     if development:
         copy_tree("./dev/dist/", dist_folder)
->>>>>>> 6f2d901a
 
 @task
 def clean(ctx):
