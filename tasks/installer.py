--- conflicted
+++ resolved
@@ -51,18 +51,4 @@
     cmd = f"go build -mod={go_mod} {race_opt} {build_type} -tags \"{go_build_tags}\" "
     cmd += f"-o {updater_bin} -gcflags=\"{gcflags}\" -ldflags=\"{ldflags} {strip_flags}\" {REPO_PATH}/cmd/installer"
 
-<<<<<<< HEAD
-    ctx.run(cmd, env=env)
-
-    if sys.platform != 'win32':
-        helper_bin = os.path.join(BIN_PATH, bin_name("helper"))
-        helper_ldflags = f"-X main.installPath={install_path} -w -s"
-        helper_path = os.path.join("pkg", "fleet", "installer", "service", "helper")
-        env["CGO_ENABLED"] = "0"
-        cmd = f"go build {build_type} -tags \"{go_build_tags}\" "
-        cmd += f"-o {helper_bin} -gcflags=\"{gcflags}\" -ldflags=\"{helper_ldflags}\" {helper_path}/main.go"
-
-        ctx.run(cmd, env=env)
-=======
-    ctx.run(cmd, env=env)
->>>>>>> 09b8d387
+    ctx.run(cmd, env=env)