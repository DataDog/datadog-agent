--- conflicted
+++ resolved
@@ -26,12 +26,8 @@
     build_include=None,
     build_exclude=None,
     go_mod="mod",
-<<<<<<< HEAD
     no_strip_binary=False,
-=======
-    no_strip_binary=True,
     no_cgo=False,
->>>>>>> 7642cf1a
 ):
     """
     Build the updater.
