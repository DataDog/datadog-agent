"""
installer namespaced tasks
"""

import base64
import os
import shutil

from invoke import task
from invoke.exceptions import Exit

from tasks.build_tags import filter_incompatible_tags, get_build_tags, get_default_build_tags
from tasks.libs.common.git import get_commit_sha
from tasks.libs.common.utils import REPO_PATH, bin_name, get_build_flags
from tasks.libs.releasing.version import get_version

DIR_BIN = os.path.join(".", "bin", "installer")
INSTALLER_BIN = os.path.join(DIR_BIN, bin_name("installer"))
DOWNLOADER_BIN = os.path.join(DIR_BIN, bin_name("downloader"))
INSTALL_SCRIPT_TEMPLATE = os.path.join("pkg", "fleet", "installer", "setup", "install.sh")
DOWNLOADER_MAIN_PACKAGE = "cmd/installer-downloader"

MAJOR_VERSION = '7'


@task
def build(
    ctx,
    output_bin=None,
    rebuild=False,
    race=False,
    install_path=None,
    run_path=None,
    build_include=None,
    build_exclude=None,
    go_mod="readonly",
    no_strip_binary=True,
    no_cgo=False,
):
    """
    Build the installer.
    """

    ldflags, gcflags, env = get_build_flags(
        ctx, major_version=MAJOR_VERSION, install_path=install_path, run_path=run_path
    )

    build_include = (
        get_default_build_tags(
            build="installer",
        )  # TODO/FIXME: Arch not passed to preserve build tags. Should this be fixed?
        if build_include is None
        else filter_incompatible_tags(build_include.split(","))
    )
    build_exclude = [] if build_exclude is None else build_exclude.split(",")
    build_tags = get_build_tags(build_include, build_exclude)

    strip_flags = "" if no_strip_binary else "-s -w"
    race_opt = "-race" if race else ""
    build_type = "-a" if rebuild else ""
    go_build_tags = " ".join(build_tags)

    installer_bin = INSTALLER_BIN
    if output_bin:
        installer_bin = output_bin

    if no_cgo:
        env["CGO_ENABLED"] = "0"
    else:
        env["CGO_ENABLED"] = "1"

    cmd = f"go build -mod={go_mod} {race_opt} {build_type} -tags \"{go_build_tags}\" "
    cmd += f"-o {installer_bin} -gcflags=\"{gcflags}\" -ldflags=\"{ldflags} {strip_flags}\" {REPO_PATH}/cmd/installer"

    ctx.run(cmd, env=env)


@task
<<<<<<< HEAD
def build_linux_script(
    ctx,
    signing_key_id=None,
):
    '''
    Builds the linux script that is used to install the agent on linux.
    '''
    amd64_path = os.path.join(BIN_PATH, "bootstrapper-linux-amd64")
    arm64_path = os.path.join(BIN_PATH, "bootstrapper-linux-arm64")
    ctx.run(
        f'inv -e installer.build --bootstrapper --rebuild --no-no-strip-binary --output-bin {amd64_path} --no-cgo',
        env={'GOOS': 'linux', 'GOARCH': 'amd64'},
    )
    ctx.run(
        f'inv -e installer.build --bootstrapper --rebuild --no-no-strip-binary --output-bin {arm64_path} --no-cgo',
        env={'GOOS': 'linux', 'GOARCH': 'arm64'},
    )
    with open(amd64_path, 'rb') as f:
        amd64_b64 = base64.encodebytes(f.read()).decode('utf-8')
    with open(arm64_path, 'rb') as f:
        arm64_b64 = base64.encodebytes(f.read()).decode('utf-8')

    with open('pkg/fleet/installer/setup.sh') as f:
        setup_content = f.read()
    setup_content = setup_content.replace('INSTALLER_BIN_LINUX_AMD64', amd64_b64)
    setup_content = setup_content.replace('INSTALLER_BIN_LINUX_ARM64', arm64_b64)

    commit_sha = ctx.run('git rev-parse HEAD', hide=True).stdout.strip()
    setup_content = setup_content.replace('INSTALLER_COMMIT', commit_sha)

    with open(os.path.join(BIN_PATH, 'setup.sh'), 'w') as f:
        f.write(setup_content)

    if signing_key_id:
        ctx.run(
            f'gpg --armor --batch --yes --output {os.path.join(BIN_PATH, "setup.sh.asc")} --clearsign --digest-algo SHA256 --default-key {signing_key_id} {os.path.join(BIN_PATH, "setup.sh")}',
        )
        # Add the signed footer to the setup.sh file
        with (
            open(os.path.join(BIN_PATH, "setup.sh.asc")) as signed_file,
            open(os.path.join(BIN_PATH, 'setup.sh'), 'w') as f,
        ):
            skip_header = False
            for line in signed_file:
                if skip_header:
                    f.write(line)
                elif line.strip() == "":  # Empty line marks end of header
                    skip_header = True
=======
def build_downloader(
    ctx,
    flavor,
    version,
    os="linux",
    arch="amd64",
):
    '''
    Builds the installer downloader binary.
    '''
    version_flag = f'-X main.Version={version}'
    flavor_flag = f'-X main.Flavor={flavor}'
    ctx.run(
        f'go build -ldflags="-s -w {version_flag} {flavor_flag}" -o {DOWNLOADER_BIN} {REPO_PATH}/{DOWNLOADER_MAIN_PACKAGE}',
        env={'GOOS': os, 'GOARCH': arch, 'CGO_ENABLED': '0'},
    )


@task
def build_linux_script(
    ctx,
    flavor,
    version,
):
    '''
    Builds the linux script that is used to install the agent on linux.
    '''

    with open(INSTALL_SCRIPT_TEMPLATE) as f:
        install_script = f.read()

    # default version on pipelines, using the commit sha instead
    if version == "nightly-a7":
        version = get_commit_sha(ctx)

    archs = ['amd64', 'arm64']
    for arch in archs:
        build_downloader(ctx, flavor=flavor, version=version, os='linux', arch=arch)
        with open(DOWNLOADER_BIN, 'rb') as f:
            encoded_bin = base64.encodebytes(f.read()).decode('utf-8')
        install_script = install_script.replace(f'DOWNLOADER_BIN_LINUX_{arch.upper()}', encoded_bin)

    commit_sha = ctx.run('git rev-parse HEAD', hide=True).stdout.strip()
    install_script = install_script.replace('INSTALLER_COMMIT', commit_sha)

    with open(os.path.join(DIR_BIN, f'install-{flavor}.sh'), 'w') as f:
        f.write(install_script)
>>>>>>> 3db398a4


@task
def push_artifact(
    ctx,
    artifact,
    registry,
    version="",
    tag="latest",
    arch="amd64",
):
    '''
    Pushes an OCI artifact to a registry.
    example:
        inv -e installer.push-artifact --artifact "datadog-installer" --registry "docker.io/myregistry" --tag "latest"
    '''
    if version == "":
        version = get_version(ctx, include_git=True, url_safe=True, major_version='7', include_pipeline_id=True)

    # structural pattern matching is only available in Python 3.10+, which currently fails the `vulture` check
    if artifact == 'datadog-agent':
        image_name = 'agent-package'
    elif artifact == 'datadog-installer':
        image_name = 'installer-package'
    else:
        print("Unexpected artifact")
        raise Exit(code=1)

    if os.name == 'nt':
        target_os = 'windows'
    else:
        print('Unexpected os')
        raise Exit(code=1)

    datadog_package = shutil.which('datadog-package')
    if datadog_package is None:
        print('datadog-package could not be found in path')
        raise Exit(code=1)

    ctx.run(
        f'{datadog_package} push {registry}/{image_name}:{tag} omnibus/pkg/{artifact}-{version}-1-{target_os}-{arch}.oci.tar'
    )<|MERGE_RESOLUTION|>--- conflicted
+++ resolved
@@ -76,56 +76,6 @@
 
 
 @task
-<<<<<<< HEAD
-def build_linux_script(
-    ctx,
-    signing_key_id=None,
-):
-    '''
-    Builds the linux script that is used to install the agent on linux.
-    '''
-    amd64_path = os.path.join(BIN_PATH, "bootstrapper-linux-amd64")
-    arm64_path = os.path.join(BIN_PATH, "bootstrapper-linux-arm64")
-    ctx.run(
-        f'inv -e installer.build --bootstrapper --rebuild --no-no-strip-binary --output-bin {amd64_path} --no-cgo',
-        env={'GOOS': 'linux', 'GOARCH': 'amd64'},
-    )
-    ctx.run(
-        f'inv -e installer.build --bootstrapper --rebuild --no-no-strip-binary --output-bin {arm64_path} --no-cgo',
-        env={'GOOS': 'linux', 'GOARCH': 'arm64'},
-    )
-    with open(amd64_path, 'rb') as f:
-        amd64_b64 = base64.encodebytes(f.read()).decode('utf-8')
-    with open(arm64_path, 'rb') as f:
-        arm64_b64 = base64.encodebytes(f.read()).decode('utf-8')
-
-    with open('pkg/fleet/installer/setup.sh') as f:
-        setup_content = f.read()
-    setup_content = setup_content.replace('INSTALLER_BIN_LINUX_AMD64', amd64_b64)
-    setup_content = setup_content.replace('INSTALLER_BIN_LINUX_ARM64', arm64_b64)
-
-    commit_sha = ctx.run('git rev-parse HEAD', hide=True).stdout.strip()
-    setup_content = setup_content.replace('INSTALLER_COMMIT', commit_sha)
-
-    with open(os.path.join(BIN_PATH, 'setup.sh'), 'w') as f:
-        f.write(setup_content)
-
-    if signing_key_id:
-        ctx.run(
-            f'gpg --armor --batch --yes --output {os.path.join(BIN_PATH, "setup.sh.asc")} --clearsign --digest-algo SHA256 --default-key {signing_key_id} {os.path.join(BIN_PATH, "setup.sh")}',
-        )
-        # Add the signed footer to the setup.sh file
-        with (
-            open(os.path.join(BIN_PATH, "setup.sh.asc")) as signed_file,
-            open(os.path.join(BIN_PATH, 'setup.sh'), 'w') as f,
-        ):
-            skip_header = False
-            for line in signed_file:
-                if skip_header:
-                    f.write(line)
-                elif line.strip() == "":  # Empty line marks end of header
-                    skip_header = True
-=======
 def build_downloader(
     ctx,
     flavor,
@@ -173,7 +123,6 @@
 
     with open(os.path.join(DIR_BIN, f'install-{flavor}.sh'), 'w') as f:
         f.write(install_script)
->>>>>>> 3db398a4
 
 
 @task
