"""Provides functions to import / export go modules from / to yaml files."""

from __future__ import annotations

import os
import subprocess
import sys
from collections.abc import Callable
from dataclasses import dataclass
from pathlib import Path
from typing import ClassVar

import yaml

import tasks
from tasks.libs.common.utils import agent_working_directory


class ConfigDumper(yaml.SafeDumper):
    """SafeDumper that ignores aliases. (no references for readability)"""

    def ignore_aliases(self, _):  # noqa
        return True


@dataclass
class Configuration:
    """Represents the top level configuration of the modules."""

    FILE_NAME: ClassVar[str] = 'modules.yml'
    INFO_COMMENT: ClassVar[str] = """
# This file contains the go modules configuration.
# See {file} for more information.
"""

    # Where this file has been loaded from
    base_dir: Path
    # All GoModule to be taken into account (module.path: module)
    modules: dict[str, GoModule]
    # Name of each ignored module (not within `modules`)
    ignored_modules: set[str]

    @staticmethod
    def from_dict(data: dict[str, dict[str, object]], base_dir: Path | None = None) -> Configuration:
        base_dir = base_dir or Path.cwd()

        modules = {}
        ignored_modules = set()

        for name, module_data in data.get('modules', {}).items():
            if module_data == 'ignored':
                ignored_modules.add(name)
            elif module_data == 'default':
                modules[name] = GoModule.from_dict(name, {})
            else:
                modules[name] = GoModule.from_dict(name, module_data)

        return Configuration(base_dir, modules, ignored_modules)

    @classmethod
    def from_file(cls, base_dir: Path | None = None) -> Configuration:
        """Load the configuration from a yaml file."""

        base_dir = base_dir or Path.cwd()

        with open(base_dir / cls.FILE_NAME) as file:
            data = yaml.safe_load(file)

        return Configuration.from_dict(data)

    def to_dict(self) -> dict[str, object]:
        modules_config = {}
        # Path removed because the key is the path
        modules_config.update(
            {name: module.to_dict(remove_path=True) or 'default' for name, module in self.modules.items()}
        )
        modules_config.update({module: 'ignored' for module in self.ignored_modules})

        return {
            'modules': modules_config,
        }

    def to_file(self):
        """Save the configuration to a yaml file at <base_dir/FILE_NAME>."""

        with open(self.base_dir / self.FILE_NAME, "w") as file:
            path = f'tasks/{Path(__file__).relative_to(Path(tasks.__file__).parent).as_posix()}'
            print(self.INFO_COMMENT.format(file=path).strip() + '\n', file=file)

            yaml.dump(self.to_dict(), file, Dumper=ConfigDumper)


@dataclass
class GoModule:
    """A Go module abstraction.

    See:
        Documentation can be found in <docs/dev/modules.md>.

    Args:
        test_targets: Directories to unit test.
        should_test_condition: When to execute tests, must be a enumerated field of `GoModule.CONDITIONS`.
        should_tag: Whether this module should be tagged or not.
        independent: Specifies whether this modules is supposed to exist independently of the datadog-agent module. If True, a check will run to ensure this is true.
        lint_targets: Directories to lint.
        used_by_otel: Whether the module is an otel dependency or not.

    Usage:
        A module is defined within the modules.yml file containing the following fields by default (these can be omitted if the default value is used):
        > should_test_condition: always
        > independent: true
        > lint_targets:
        > - .
        > should_tag: true
        > test_targets:
        > - .
        > used_by_otel: false

        If a module has default attributes, it should be defined like this:
        > my/module: default

        If a module should be ignored and not included within get_default_modules(), it should be defined like this:
        > my/module: ignored
    """

    # Possible conditions for GoModule.should_test_condition
    SHOULD_TEST_CONDITIONS: ClassVar[dict[str, Callable]] = {
        'always': lambda: True,
        'never': lambda: False,
        'is_linux': lambda: sys.platform == "linux",
    }

    # Posix path of the module's directory
    path: str
    # Directories to unit test
    test_targets: list[str] | None = None
    # When to execute tests, must be a enumerated field of `GoModule.SHOULD_TEST_CONDITIONS`
    should_test_condition: str = 'always'
    # Whether this module should be tagged or not
    should_tag: bool = True
    # Whether this modules is supposed to exist independently of the datadog-agent module. If True, a check will run to ensure this is true.
    independent: bool = True
    # Directories to lint
    lint_targets: list[str] | None = None
    # Whether the module is an otel dependency or not
    used_by_otel: bool = False
    # Used to load agent 6 modules from agent 7
    legacy_go_mod_version: bool | None = None

    @staticmethod
    def from_dict(path: str, data: dict[str, object]) -> GoModule:
        default = GoModule.get_default_attributes()

        return GoModule(
            path=path,
            test_targets=data.get("test_targets", default["test_targets"]),
            lint_targets=data.get("lint_targets", default["lint_targets"]),
            should_test_condition=data.get("should_test_condition", default["should_test_condition"]),
            should_tag=data.get("should_tag", default["should_tag"]),
            independent=data.get("independent", default["independent"]),
            used_by_otel=data.get("used_by_otel", default["used_by_otel"]),
            legacy_go_mod_version=data.get("legacy_go_mod_version", default["legacy_go_mod_version"]),
        )

    @staticmethod
    def get_default_attributes() -> dict[str, object]:
        attrs = GoModule('.').to_dict(remove_defaults=False)
        attrs.pop('path')

        return attrs

    def __post_init__(self):
        self.test_targets = self.test_targets or ["."]
        self.lint_targets = self.lint_targets or self.test_targets

        self._dependencies = None

    def to_dict(self, remove_defaults=True, remove_path=False) -> dict[str, object]:
        """Convert to dictionary.

        Args:
            remove_defaults: Remove default values from the dictionary.
            remove_path: Remove the path from the dictionary.
        """

        attrs = {
            "path": self.path,
            "test_targets": self.test_targets,
            "lint_targets": self.lint_targets,
            "should_test_condition": self.should_test_condition,
            "should_tag": self.should_tag,
            "independent": self.independent,
            "used_by_otel": self.used_by_otel,
            "legacy_go_mod_version": self.legacy_go_mod_version,
        }

        if remove_path:
            del attrs['path']

        if remove_defaults:
            default_attrs = GoModule.get_default_attributes()

            for key, value in default_attrs.items():
                if key in attrs and attrs[key] == value:
                    del attrs[key]

        return attrs

    def should_test(self) -> bool:
        """Verify that the module test condition is met from should_test_condition."""

        function = GoModule.SHOULD_TEST_CONDITIONS[self.should_test_condition]

        return function()

    def __version(self, agent_version):
        """Return the module version for a given Agent version.
        >>> mods = [GoModule("."), GoModule("pkg/util/log")]
        >>> [mod.__version("7.27.0") for mod in mods]
        ["v7.27.0", "v0.27.0"]
        """
        if self.path == ".":
            return "v" + agent_version

        return "v0" + agent_version[1:]

    def __compute_dependencies(self):
        """
        Computes the list of github.com/DataDog/datadog-agent/ dependencies of the module.
        """
        base_path = os.getcwd()
        mod_parser_path = os.path.join(base_path, "internal", "tools", "modparser")

        if not os.path.isdir(mod_parser_path):
            raise Exception(f"Cannot find go.mod parser in {mod_parser_path}")

        try:
            output = subprocess.check_output(
                ["go", "run", ".", "-path", os.path.join(base_path, self.path), "-prefix", AGENT_MODULE_PATH_PREFIX],
                cwd=mod_parser_path,
            ).decode("utf-8")
        except subprocess.CalledProcessError as e:
            print(f"Error while calling go.mod parser: {e.output}")
            raise e

        # Remove github.com/DataDog/datadog-agent/ from each line
        return [line[len(AGENT_MODULE_PATH_PREFIX) :] for line in output.strip().splitlines()]

    def tag(self, agent_version):
        """Return the module tag name for a given Agent version.
        >>> mods = [GoModule("."), GoModule("pkg/util/log")]
        >>> [mod.tag("7.27.0") for mod in mods]
        [["7.27.0"], ["pkg/util/log/v0.27.0"]]
        """
        from invoke import Context

        from tasks.libs.common.git import is_agent6

        major = "6" if is_agent6(Context()) else "7"
        if self.path == ".":
<<<<<<< HEAD
            return ["7" + agent_version[1:]]
=======
            return [major + agent_version[1:]]
>>>>>>> 3db398a4

        return [f"{self.path}/{self.__version(agent_version)}"]

    def full_path(self):
        """Return the absolute path of the Go module."""
        return os.path.abspath(self.path)

    def go_mod_path(self):
        """Return the absolute path of the Go module go.mod file."""
        return self.full_path() + "/go.mod"

    @property
    def dependencies(self):
        if not self._dependencies:
            self._dependencies = self.__compute_dependencies()
        return self._dependencies

    @property
    def import_path(self):
        """Return the Go import path of the Go module
        >>> mods = [GoModule("."), GoModule("pkg/util/log")]
        >>> [mod.import_path for mod in mods]
        ["github.com/DataDog/datadog-agent", "github.com/DataDog/datadog-agent/pkg/util/log"]
        """
        path = AGENT_MODULE_PATH_PREFIX.removesuffix('/')
        if self.path != ".":
            path += "/" + self.path
        return path

    def dependency_path(self, agent_version):
        """Return the versioned dependency path of the Go module
        >>> mods = [GoModule("."), GoModule("pkg/util/log")]
        >>> [mod.dependency_path("7.27.0") for mod in mods]
        ["github.com/DataDog/datadog-agent@v7.27.0", "github.com/DataDog/datadog-agent/pkg/util/log@v0.27.0"]
        """
        return f"{self.import_path}@{self.__version(agent_version)}"


AGENT_MODULE_PATH_PREFIX = "github.com/DataDog/datadog-agent/"


def get_default_modules(base_dir: Path | None = None) -> dict[str, GoModule]:
    """Load the default modules from the modules.yml file.

    Args:
        base_dir: Root directory of the agent repository ('.' by default).
    """

    base_dir = base_dir or agent_working_directory()

    return Configuration.from_file(base_dir).modules


def validate_module(
    module: GoModule, attributes: str | dict[str, object], base_dir: Path, default_attributes: dict[str, object]
):
    """Lints a module."""

    assert (base_dir / module.path / 'go.mod').is_file(), "Configuration is not next to a go.mod file"

    if isinstance(attributes, str):
        assert attributes in ('ignored', 'default'), f"Configuration has an unknown value: {attributes}"
        return

    # Verify attributes
    assert set(default_attributes).issuperset(
        attributes
    ), f"Configuration contains unknown attributes ({set(attributes).difference(default_attributes)})"
    for key, value in attributes.items():
        assert (
            attributes[key] != default_attributes[key]
        ), f"Configuration has a default value which must be removed for {key}: {value}"

    # Verify values
    for target in module.test_targets:
        assert (base_dir / module.path / target).is_dir(), f"Configuration has an unknown target: {target}"

    for target in module.lint_targets:
        assert (base_dir / module.path / target).is_dir(), f"Configuration has an unknown lint_target: {target}"

    assert (
        module.should_test_condition in GoModule.SHOULD_TEST_CONDITIONS
    ), f"Configuration has an unknown should_test_condition: {module.should_test_condition}"<|MERGE_RESOLUTION|>--- conflicted
+++ resolved
@@ -258,11 +258,7 @@
 
         major = "6" if is_agent6(Context()) else "7"
         if self.path == ".":
-<<<<<<< HEAD
-            return ["7" + agent_version[1:]]
-=======
             return [major + agent_version[1:]]
->>>>>>> 3db398a4
 
         return [f"{self.path}/{self.__version(agent_version)}"]
 
