--- conflicted
+++ resolved
@@ -660,9 +660,6 @@
 
     from tasks.libs.common.worktree import LOCAL_DIRECTORY, WORKTREE_DIRECTORY, is_worktree
 
-<<<<<<< HEAD
-    return WORKTREE_DIRECTORY if is_worktree() else LOCAL_DIRECTORY
-=======
     return WORKTREE_DIRECTORY if is_worktree() else LOCAL_DIRECTORY
 
 
@@ -675,5 +672,4 @@
 
 
 def is_windows():
-    return sys.platform == 'win32'
->>>>>>> 3db398a4
+    return sys.platform == 'win32'