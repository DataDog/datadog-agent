from __future__ import annotations

import os
import subprocess
import sys
import tempfile
from contextlib import contextmanager
from time import sleep
from typing import TYPE_CHECKING

from invoke import Context
from invoke.exceptions import Exit

from tasks.libs.common.color import Color, color_message
from tasks.libs.common.user_interactions import yes_no_question

if TYPE_CHECKING:
    from collections.abc import Iterable


@contextmanager
def clone(ctx, repo, branch, options=""):
    """
    Context manager to clone a git repository and checkout a specific branch.
    """
    current_dir = os.getcwd()
    try:
        with tempfile.TemporaryDirectory() as clone_dir:
            ctx.run(f"git clone -b {branch} {options} https://github.com/DataDog/{repo} {clone_dir}")
            os.chdir(clone_dir)
            yield
    finally:
        os.chdir(current_dir)


def get_staged_files(ctx, commit="HEAD", include_deleted_files=False) -> Iterable[str]:
    """
    Get the list of staged (to be committed) files in the repository compared to the `commit` commit.
    """

    files = ctx.run(f"git diff --name-only --staged {commit}", hide=True).stdout.strip().splitlines()

    if include_deleted_files:
        yield from files
    else:
        for file in files:
            if os.path.isfile(file):
                yield file


def get_file_modifications(
    ctx, base_branch=None, added=False, modified=False, removed=False, only_names=False, no_renames=False
) -> list[tuple[str, str]]:
    """Gets file status changes for the current branch compared to the base branch.

    If no filter is provided, will return all the files.

    Args:
        added: Include added files
        modified: Include modified files
        removed: Include removed files
        only_names: Return only the file names without the status
        no_renames: Do not include renamed files

    Returns:
        A list of (status, filename)
    """

    from tasks.libs.releasing.json import _get_release_json_value

    base_branch = base_branch or _get_release_json_value('base_branch')

    last_main_commit = ctx.run(f"git merge-base HEAD origin/{base_branch}", hide=True).stdout.strip()

    flags = '--no-renames' if no_renames else ''

    modifications = [
        line.split('\t')
        for line in ctx.run(f"git diff --name-status {flags} {last_main_commit}", hide=True).stdout.splitlines()
    ]
    if added or modified or removed:
        # skip when a file is renamed
        modifications = [m for m in modifications if len(m) != 3]
        modifications = [
            (status, file)
            for status, file in modifications
            if (added and status == "A") or (modified and status in "MCRT") or (removed and status == "D")
        ]

    if only_names:
        modifications = [file for _, file in modifications]

    return modifications


def get_modified_files(ctx, base_branch=None) -> list[str]:
    base_branch = base_branch or get_default_branch()

    return get_file_modifications(
        ctx, base_branch=base_branch, added=True, modified=True, only_names=True, no_renames=True
    )


def get_current_branch(ctx) -> str:
    return ctx.run("git rev-parse --abbrev-ref HEAD", hide=True).stdout.strip()


def is_agent6(ctx) -> bool:
<<<<<<< HEAD
    return get_current_branch(ctx).startswith("6.")


def get_default_branch():
=======
    return get_current_branch(ctx).startswith("6.53")


def get_default_branch(major: int | None = None):
>>>>>>> 3db398a4
    """Returns the default git branch given the current context (agent 6 / 7)."""

    # We create a context to avoid passing context in each function
    # This context is used to get the current branch so there is no side effect
    ctx = Context()

<<<<<<< HEAD
    return '6.53.x' if is_agent6(ctx) else 'main'


def get_common_ancestor(ctx, branch, base=None) -> str:
    base = base or get_default_branch()
=======
    return '6.53.x' if major is None and is_agent6(ctx) or major == 6 else 'main'


def get_common_ancestor(ctx, branch, base=None) -> str:
    base = base or f"origin/{get_default_branch()}"
>>>>>>> 3db398a4

    return ctx.run(f"git merge-base {branch} {base}", hide=True).stdout.strip()


def check_uncommitted_changes(ctx):
    """
    Checks if there are uncommitted changes in the local git repository.
    """
    modified_files = ctx.run("git --no-pager diff --name-only HEAD | wc -l", hide=True).stdout.strip()

    # Return True if at least one file has uncommitted changes.
    return modified_files != "0"


def check_local_branch(ctx, branch):
    """
    Checks if the given branch exists locally
    """
    matching_branch = ctx.run(f"git --no-pager branch --list {branch} | wc -l", hide=True).stdout.strip()

    # Return True if a branch is returned by git branch --list
    return matching_branch != "0"


def get_commit_sha(ctx, commit="HEAD", short=False) -> str:
    return ctx.run(f"git rev-parse {'--short ' if short else ''}{commit}", hide=True).stdout.strip()


def get_main_parent_commit(ctx) -> str:
    """
    Get the commit sha your current branch originated from
    """
    return ctx.run(f"git merge-base HEAD origin/{get_default_branch()}", hide=True).stdout.strip()


def check_base_branch(branch, release_version):
    """
    Checks if the given branch is either the default branch or the release branch associated
    with the given release version.
    """
    return branch == get_default_branch() or branch == release_version.branch()


def try_git_command(ctx, git_command, non_interactive_retries=2, non_interactive_delay=5):
    """Try a git command that should be retried (after user confirmation) if it fails.
    Primarily useful for commands which can fail if commit signing fails: we don't want the
    whole workflow to fail if that happens, we want to retry.

    Args:
        ctx: The invoke context.
        git_command: The git command to run.
        non_interactive_retries: The number of times to retry the command if it fails when running non-interactively.
        non_interactive_delay: The delay in seconds to retry the command if it fails when running non-interactively.
    """

    do_retry = True
    n_retries = 0
    interactive = sys.stdin.isatty()

    while do_retry:
        res = ctx.run(git_command, warn=True)
        if res.exited is None or res.exited > 0:
            if interactive:
                print(
                    color_message(
                        f"Failed to run \"{git_command}\" (did the commit/tag signing operation fail?)",
                        "orange",
                    )
                )
                do_retry = yes_no_question("Do you want to retry this operation?", color="orange", default=True)
            else:
                # Non interactive, retry in `non_interactive_delay` seconds if we haven't reached the limit
                n_retries += 1
                if n_retries > non_interactive_retries:
                    print(f'{color_message("Error", Color.RED)}: Failed to run git command', file=sys.stderr)
                    return False

                print(
                    f'{color_message("Warning", Color.ORANGE)}: Retrying git command in {non_interactive_delay}s',
                    file=sys.stderr,
                )
                sleep(non_interactive_delay)
            continue

        return True

    return False


def check_clean_branch_state(ctx, github, branch):
    """
    Check we are in a clean situation to create a new branch:
    No uncommitted change, and branch doesn't exist locally or upstream
    """
    if check_uncommitted_changes(ctx):
        raise Exit(
            color_message(
                "There are uncomitted changes in your repository. Please commit or stash them before trying again.",
                "red",
            ),
            code=1,
        )
    if check_local_branch(ctx, branch):
        raise Exit(
            color_message(
                f"The branch {branch} already exists locally. Please remove it before trying again.",
                "red",
            ),
            code=1,
        )

    if github.get_branch(branch) is not None:
        raise Exit(
            color_message(
                f"The branch {branch} already exists upstream. Please remove it before trying again.",
                "red",
            ),
            code=1,
        )


def get_last_commit(ctx, repo, branch):
    # Repo is only the repo name, e.g. "datadog-agent"
    return (
        ctx.run(
            rf'git ls-remote -h https://github.com/DataDog/{repo} "refs/heads/{branch}"',
            hide=True,
        )
        .stdout.strip()
        .split()[0]
    )


def get_last_release_tag(ctx, repo, pattern):
    import re
    from functools import cmp_to_key

    import semver

    tags = ctx.run(
        rf'git ls-remote -t https://github.com/DataDog/{repo} "{pattern}"',
        hide=True,
    ).stdout.strip()
    if not tags:
        raise Exit(
            color_message(
                f"No tag found for pattern {pattern} in {repo}",
                Color.RED,
            ),
            code=1,
        )

    release_pattern = re.compile(r'.*7\.[0-9]+\.[0-9]+(-rc.*|-devel.*)?$')
    tags_without_suffix = [
        line for line in tags.splitlines() if not line.endswith("^{}") and release_pattern.match(line)
    ]
    last_tag = max(tags_without_suffix, key=lambda x: cmp_to_key(semver.compare)(x.split('/')[-1]))
    last_tag_commit, last_tag_name = last_tag.split()
    tags_with_suffix = [line for line in tags.splitlines() if line.endswith("^{}") and release_pattern.match(line)]
    if tags_with_suffix:
        last_tag_with_suffix = max(
            tags_with_suffix, key=lambda x: cmp_to_key(semver.compare)(x.split('/')[-1].removesuffix("^{}"))
        )
        last_tag_commit_with_suffix, last_tag_name_with_suffix = last_tag_with_suffix.split()
        if (
            semver.compare(last_tag_name_with_suffix.split('/')[-1].removesuffix("^{}"), last_tag_name.split("/")[-1])
            >= 0
        ):
            last_tag_commit = last_tag_commit_with_suffix
            last_tag_name = last_tag_name_with_suffix.removesuffix("^{}")
    last_tag_name = last_tag_name.removeprefix("refs/tags/")
    return last_tag_commit, last_tag_name


def get_git_config(key):
    result = subprocess.run(['git', 'config', '--get', key], capture_output=True, text=True)
    return result.stdout.strip() if result.returncode == 0 else None


def set_git_config(key, value):
    subprocess.run(['git', 'config', key, value])


def revert_git_config(original_config):
    for key, value in original_config.items():
        if value is None:
            subprocess.run(['git', 'config', '--unset', key])
        else:
            subprocess.run(['git', 'config', key, value])<|MERGE_RESOLUTION|>--- conflicted
+++ resolved
@@ -106,36 +106,21 @@
 
 
 def is_agent6(ctx) -> bool:
-<<<<<<< HEAD
-    return get_current_branch(ctx).startswith("6.")
-
-
-def get_default_branch():
-=======
     return get_current_branch(ctx).startswith("6.53")
 
 
 def get_default_branch(major: int | None = None):
->>>>>>> 3db398a4
     """Returns the default git branch given the current context (agent 6 / 7)."""
 
     # We create a context to avoid passing context in each function
     # This context is used to get the current branch so there is no side effect
     ctx = Context()
 
-<<<<<<< HEAD
-    return '6.53.x' if is_agent6(ctx) else 'main'
-
-
-def get_common_ancestor(ctx, branch, base=None) -> str:
-    base = base or get_default_branch()
-=======
     return '6.53.x' if major is None and is_agent6(ctx) or major == 6 else 'main'
 
 
 def get_common_ancestor(ctx, branch, base=None) -> str:
     base = base or f"origin/{get_default_branch()}"
->>>>>>> 3db398a4
 
     return ctx.run(f"git merge-base {branch} {base}", hide=True).stdout.strip()
 
