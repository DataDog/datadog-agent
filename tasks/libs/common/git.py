from __future__ import annotations

import os.path
from typing import TYPE_CHECKING

from invoke.exceptions import Exit

from tasks.libs.common.color import color_message
from tasks.libs.common.constants import DEFAULT_BRANCH
from tasks.libs.common.user_interactions import yes_no_question

if TYPE_CHECKING:
    from collections.abc import Iterable


def get_staged_files(ctx, commit="HEAD", include_deleted_files=False) -> Iterable[str]:
    """
    Get the list of staged (to be committed) files in the repository compared to the `commit` commit.
    """

    files = ctx.run(f"git diff --name-only --staged {commit}", hide=True).stdout.strip().splitlines()

    if include_deleted_files:
        yield from files
    else:
        for file in files:
            if os.path.isfile(file):
                yield file


def get_modified_files(ctx) -> list[str]:
    last_main_commit = ctx.run("git merge-base HEAD origin/main", hide=True).stdout
    return ctx.run(f"git diff --name-only --no-renames {last_main_commit}", hide=True).stdout.splitlines()


def get_current_branch(ctx) -> str:
    return ctx.run("git rev-parse --abbrev-ref HEAD", hide=True).stdout.strip()


def check_uncommitted_changes(ctx):
    """
    Checks if there are uncommitted changes in the local git repository.
    """
    modified_files = ctx.run("git --no-pager diff --name-only HEAD | wc -l", hide=True).stdout.strip()

    # Return True if at least one file has uncommitted changes.
    return modified_files != "0"


def check_local_branch(ctx, branch):
    """
    Checks if the given branch exists locally
    """
    matching_branch = ctx.run(f"git --no-pager branch --list {branch} | wc -l", hide=True).stdout.strip()

    # Return True if a branch is returned by git branch --list
    return matching_branch != "0"


def get_commit_sha(ctx, commit="HEAD", short=False) -> str:
    return ctx.run(f"git rev-parse {'--short ' if short else ''}{commit}", hide=True).stdout.strip()


<<<<<<< HEAD
def get_main_parent_commit(ctx) -> str:
    """
    Get the commit sha your current branch originated from
    """
    return ctx.run("git merge-base HEAD origin/main", hide=True).stdout.strip()
=======
def check_base_branch(branch, release_version):
    """
    Checks if the given branch is either the default branch or the release branch associated
    with the given release version.
    """
    return branch == DEFAULT_BRANCH or branch == release_version.branch()


def try_git_command(ctx, git_command):
    """
    Try a git command that should be retried (after user confirmation) if it fails.
    Primarily useful for commands which can fail if commit signing fails: we don't want the
    whole workflow to fail if that happens, we want to retry.
    """

    do_retry = True

    while do_retry:
        res = ctx.run(git_command, warn=True)
        if res.exited is None or res.exited > 0:
            print(
                color_message(
                    f"Failed to run \"{git_command}\" (did the commit/tag signing operation fail?)",
                    "orange",
                )
            )
            do_retry = yes_no_question("Do you want to retry this operation?", color="orange", default=True)
            continue

        return True

    return False


def check_clean_branch_state(ctx, github, branch):
    """
    Check we are in a clean situation to create a new branch:
    No uncommitted change, and branch doesn't exist locally or upstream
    """
    if check_uncommitted_changes(ctx):
        raise Exit(
            color_message(
                "There are uncomitted changes in your repository. Please commit or stash them before trying again.",
                "red",
            ),
            code=1,
        )
    if check_local_branch(ctx, branch):
        raise Exit(
            color_message(
                f"The branch {branch} already exists locally. Please remove it before trying again.",
                "red",
            ),
            code=1,
        )

    if github.get_branch(branch) is not None:
        raise Exit(
            color_message(
                f"The branch {branch} already exists upstream. Please remove it before trying again.",
                "red",
            ),
            code=1,
        )
>>>>>>> 61a07343
<|MERGE_RESOLUTION|>--- conflicted
+++ resolved
@@ -61,13 +61,13 @@
     return ctx.run(f"git rev-parse {'--short ' if short else ''}{commit}", hide=True).stdout.strip()
 
 
-<<<<<<< HEAD
 def get_main_parent_commit(ctx) -> str:
     """
     Get the commit sha your current branch originated from
     """
     return ctx.run("git merge-base HEAD origin/main", hide=True).stdout.strip()
-=======
+
+
 def check_base_branch(branch, release_version):
     """
     Checks if the given branch is either the default branch or the release branch associated
@@ -131,5 +131,4 @@
                 "red",
             ),
             code=1,
-        )
->>>>>>> 61a07343
+        )