from __future__ import annotations

import os
import tempfile
from contextlib import contextmanager
from typing import TYPE_CHECKING

from invoke.exceptions import Exit

from tasks.libs.common.color import Color, color_message
from tasks.libs.common.constants import DEFAULT_BRANCH
from tasks.libs.common.user_interactions import yes_no_question

if TYPE_CHECKING:
    from collections.abc import Iterable


@contextmanager
def clone(ctx, repo, branch, options=""):
    """
    Context manager to clone a git repository and checkout a specific branch.
    """
    current_dir = os.getcwd()
    try:
        with tempfile.TemporaryDirectory() as clone_dir:
            ctx.run(f"git clone -b {branch} {options} https://github.com/DataDog/{repo} {clone_dir}")
            os.chdir(clone_dir)
            yield
    finally:
        os.chdir(current_dir)


def get_staged_files(ctx, commit="HEAD", include_deleted_files=False) -> Iterable[str]:
    """
    Get the list of staged (to be committed) files in the repository compared to the `commit` commit.
    """

    files = ctx.run(f"git diff --name-only --staged {commit}", hide=True).stdout.strip().splitlines()

    if include_deleted_files:
        yield from files
    else:
        for file in files:
            if os.path.isfile(file):
                yield file


def get_file_modifications(
    ctx, base_branch=None, added=False, modified=False, removed=False, only_names=False, no_renames=False
) -> list[tuple[str, str]]:
<<<<<<< HEAD
    """
    Get file status changes for the current branch compared to the base branch.

    If no filter is provided, will return all the files.

    - added: Include added files
    - modified: Include modified files
    - removed: Include removed files
    - only_names: Return only the file names without the status
    - no_renames: Do not include renamed files
    - Returns a list of (status, filename)
=======
    """Gets file status changes for the current branch compared to the base branch.

    If no filter is provided, will return all the files.

    Args:
        added: Include added files
        modified: Include modified files
        removed: Include removed files
        only_names: Return only the file names without the status
        no_renames: Do not include renamed files

    Returns:
        A list of (status, filename)
>>>>>>> 1f3c2e87
    """

    from tasks.libs.releasing.json import _get_release_json_value

    base_branch = base_branch or _get_release_json_value('base_branch')

    last_main_commit = ctx.run(f"git merge-base HEAD origin/{base_branch}", hide=True).stdout.strip()

    flags = '--no-renames' if no_renames else ''

    modifications = [
        line.split()
        for line in ctx.run(f"git diff --name-status {flags} {last_main_commit}", hide=True).stdout.splitlines()
    ]

    if added or modified or removed:
        modifications = [
            (status, file)
            for status, file in modifications
            if (added and status == "A") or (modified and status in "MCRT") or (removed and status == "D")
        ]

    if only_names:
        modifications = [file for _, file in modifications]

    return modifications


def get_modified_files(ctx, base_branch="main") -> list[str]:
    return get_file_modifications(
        ctx, base_branch=base_branch, added=True, modified=True, only_names=True, no_renames=True
    )


def get_current_branch(ctx) -> str:
    return ctx.run("git rev-parse --abbrev-ref HEAD", hide=True).stdout.strip()


def get_common_ancestor(ctx, branch, base=DEFAULT_BRANCH) -> str:
    return ctx.run(f"git merge-base {branch} {base}", hide=True).stdout.strip()


def check_uncommitted_changes(ctx):
    """
    Checks if there are uncommitted changes in the local git repository.
    """
    modified_files = ctx.run("git --no-pager diff --name-only HEAD | wc -l", hide=True).stdout.strip()

    # Return True if at least one file has uncommitted changes.
    return modified_files != "0"


def check_local_branch(ctx, branch):
    """
    Checks if the given branch exists locally
    """
    matching_branch = ctx.run(f"git --no-pager branch --list {branch} | wc -l", hide=True).stdout.strip()

    # Return True if a branch is returned by git branch --list
    return matching_branch != "0"


def get_commit_sha(ctx, commit="HEAD", short=False) -> str:
    return ctx.run(f"git rev-parse {'--short ' if short else ''}{commit}", hide=True).stdout.strip()


def get_main_parent_commit(ctx) -> str:
    """
    Get the commit sha your current branch originated from
    """
    return ctx.run("git merge-base HEAD origin/main", hide=True).stdout.strip()


def check_base_branch(branch, release_version):
    """
    Checks if the given branch is either the default branch or the release branch associated
    with the given release version.
    """
    return branch == DEFAULT_BRANCH or branch == release_version.branch()


def try_git_command(ctx, git_command):
    """
    Try a git command that should be retried (after user confirmation) if it fails.
    Primarily useful for commands which can fail if commit signing fails: we don't want the
    whole workflow to fail if that happens, we want to retry.
    """

    do_retry = True

    while do_retry:
        res = ctx.run(git_command, warn=True)
        if res.exited is None or res.exited > 0:
            print(
                color_message(
                    f"Failed to run \"{git_command}\" (did the commit/tag signing operation fail?)",
                    "orange",
                )
            )
            do_retry = yes_no_question("Do you want to retry this operation?", color="orange", default=True)
            continue

        return True

    return False


def check_clean_branch_state(ctx, github, branch):
    """
    Check we are in a clean situation to create a new branch:
    No uncommitted change, and branch doesn't exist locally or upstream
    """
    if check_uncommitted_changes(ctx):
        raise Exit(
            color_message(
                "There are uncomitted changes in your repository. Please commit or stash them before trying again.",
                "red",
            ),
            code=1,
        )
    if check_local_branch(ctx, branch):
        raise Exit(
            color_message(
                f"The branch {branch} already exists locally. Please remove it before trying again.",
                "red",
            ),
            code=1,
        )

    if github.get_branch(branch) is not None:
        raise Exit(
            color_message(
                f"The branch {branch} already exists upstream. Please remove it before trying again.",
                "red",
            ),
            code=1,
        )


def get_last_commit(ctx, repo, branch):
    # Repo is only the repo name, e.g. "datadog-agent"
    return (
        ctx.run(
            rf'git ls-remote -h https://github.com/DataDog/{repo} "refs/heads/{branch}"',
            hide=True,
        )
        .stdout.strip()
        .split()[0]
    )


def get_last_release_tag(ctx, repo, pattern):
    import re
    from functools import cmp_to_key

    import semver

    tags = ctx.run(
        rf'git ls-remote -t https://github.com/DataDog/{repo} "{pattern}"',
        hide=True,
    ).stdout.strip()
    if not tags:
        raise Exit(
            color_message(
                f"No tag found for pattern {pattern} in {repo}",
                Color.RED,
            ),
            code=1,
        )

    release_pattern = re.compile(r'.*7\.[0-9]+\.[0-9]+(-rc.*|-devel.*)?$')
    tags_without_suffix = [
        line for line in tags.splitlines() if not line.endswith("^{}") and release_pattern.match(line)
    ]
    last_tag = max(tags_without_suffix, key=lambda x: cmp_to_key(semver.compare)(x.split('/')[-1]))
    last_tag_commit, last_tag_name = last_tag.split()
    tags_with_suffix = [line for line in tags.splitlines() if line.endswith("^{}") and release_pattern.match(line)]
    if tags_with_suffix:
        last_tag_with_suffix = max(
            tags_with_suffix, key=lambda x: cmp_to_key(semver.compare)(x.split('/')[-1].removesuffix("^{}"))
        )
        last_tag_commit_with_suffix, last_tag_name_with_suffix = last_tag_with_suffix.split()
        if (
            semver.compare(last_tag_name_with_suffix.split('/')[-1].removesuffix("^{}"), last_tag_name.split("/")[-1])
            >= 0
        ):
            last_tag_commit = last_tag_commit_with_suffix
            last_tag_name = last_tag_name_with_suffix.removesuffix("^{}")
    last_tag_name = last_tag_name.removeprefix("refs/tags/")
    return last_tag_commit, last_tag_name<|MERGE_RESOLUTION|>--- conflicted
+++ resolved
@@ -48,19 +48,6 @@
 def get_file_modifications(
     ctx, base_branch=None, added=False, modified=False, removed=False, only_names=False, no_renames=False
 ) -> list[tuple[str, str]]:
-<<<<<<< HEAD
-    """
-    Get file status changes for the current branch compared to the base branch.
-
-    If no filter is provided, will return all the files.
-
-    - added: Include added files
-    - modified: Include modified files
-    - removed: Include removed files
-    - only_names: Return only the file names without the status
-    - no_renames: Do not include renamed files
-    - Returns a list of (status, filename)
-=======
     """Gets file status changes for the current branch compared to the base branch.
 
     If no filter is provided, will return all the files.
@@ -74,7 +61,6 @@
 
     Returns:
         A list of (status, filename)
->>>>>>> 1f3c2e87
     """
 
     from tasks.libs.releasing.json import _get_release_json_value
