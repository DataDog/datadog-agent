--- conflicted
+++ resolved
@@ -195,7 +195,6 @@
         """
         return self._github.rate_limiting
 
-<<<<<<< HEAD
     def publish_comment(self, pull_number, comment):
         """
         Publish a comment on a given PR.
@@ -213,7 +212,7 @@
         for comment in comments:
             if content in comment.body:
                 return comment
-=======
+
     def add_pr_label(self, pr_id: int, label: str) -> None:
         """
         Tries to add a label to the pull request
@@ -236,7 +235,6 @@
         pr = self._repository.get_pull(pr_id)
 
         return [f.filename for f in pr.get_files()]
->>>>>>> 3084ae8d
 
     def _chose_auth(self, public_repo):
         """
