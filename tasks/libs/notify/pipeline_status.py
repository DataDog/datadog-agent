import re

from tasks.libs.ciproviders.gitlab_api import get_commit, get_pipeline
from tasks.libs.common.git import get_default_branch
<<<<<<< HEAD
from tasks.libs.notify.utils import DEPLOY_PIPELINES_CHANNEL, PIPELINES_CHANNEL, PROJECT_NAME
=======
from tasks.libs.notify.utils import DEPLOY_PIPELINES_CHANNEL, PIPELINES_CHANNEL, PROJECT_NAME, get_pipeline_type
>>>>>>> 3db398a4
from tasks.libs.pipeline.data import get_failed_jobs
from tasks.libs.pipeline.notifications import (
    base_message,
    email_to_slackid,
    get_failed_tests,
    send_slack_message,
)
from tasks.libs.types.types import SlackMessage


def should_send_message_to_author(git_ref: str, default_branch: str) -> bool:
    # Must match X.Y.Z, X.Y.x, W.X.Y-rc.Z
    # Must not match W.X.Y-rc.Z-some-feature
    release_ref_regex = re.compile(r"^[0-9]+\.[0-9]+\.(x|[0-9]+)$")
    release_ref_regex_rc = re.compile(r"^[0-9]+\.[0-9]+\.[0-9]-rc.[0-9]+$")

    return not (git_ref == default_branch or release_ref_regex.match(git_ref) or release_ref_regex_rc.match(git_ref))


def send_message(ctx, pipeline_id, dry_run):
    pipeline = get_pipeline(PROJECT_NAME, pipeline_id)
    commit = get_commit(PROJECT_NAME, pipeline.sha)
    failed_jobs = get_failed_jobs(pipeline)

    # From the job failures, set whether the pipeline succeeded or failed and craft the
    # base message that will be sent.
    if failed_jobs.all_mandatory_failures():  # At least one mandatory job failed
        header_icon = ":host-red:"
        state = "failed"
    else:
        header_icon = ":host-green:"
        state = "succeeded"

    # For deploy pipelines not on the main branch, send notifications in a
    # dedicated channel.
    slack_channel = PIPELINES_CHANNEL
<<<<<<< HEAD
    if notification_type == "deploy" and pipeline.ref != get_default_branch():
=======
    pipeline_type = get_pipeline_type(pipeline)
    if pipeline_type == "deploy" and pipeline.ref != get_default_branch():
>>>>>>> 3db398a4
        slack_channel = DEPLOY_PIPELINES_CHANNEL

    header = ""
    if pipeline_type == "merge":
        header = f"{header_icon} :merged: datadog-agent merge"
    elif pipeline_type == "deploy":
        header = f"{header_icon} :rocket: datadog-agent deploy"
    elif pipeline_type == "trigger":
        header = f"{header_icon} :arrow_forward: datadog-agent triggered"

    message = SlackMessage(jobs=failed_jobs)
    message.base_message = base_message(PROJECT_NAME, pipeline, commit, header, state)

    for job in failed_jobs.all_non_infra_failures():
        for test in get_failed_tests(PROJECT_NAME, job):
            message.add_test_failure(test, job)

    # Send messages
    if dry_run:
        print(f"Would send to {slack_channel}:\n{str(message)}")
    else:
        send_slack_message(slack_channel, str(message))

    if should_send_message_to_author(pipeline.ref, get_default_branch()):
        author_email = commit.author_email
        if dry_run:
            print(f"Would send to {author_email}:\n{str(message)}")
        else:
            recipient = email_to_slackid(ctx, author_email)
            send_slack_message(recipient, str(message))<|MERGE_RESOLUTION|>--- conflicted
+++ resolved
@@ -2,11 +2,7 @@
 
 from tasks.libs.ciproviders.gitlab_api import get_commit, get_pipeline
 from tasks.libs.common.git import get_default_branch
-<<<<<<< HEAD
-from tasks.libs.notify.utils import DEPLOY_PIPELINES_CHANNEL, PIPELINES_CHANNEL, PROJECT_NAME
-=======
 from tasks.libs.notify.utils import DEPLOY_PIPELINES_CHANNEL, PIPELINES_CHANNEL, PROJECT_NAME, get_pipeline_type
->>>>>>> 3db398a4
 from tasks.libs.pipeline.data import get_failed_jobs
 from tasks.libs.pipeline.notifications import (
     base_message,
@@ -43,12 +39,8 @@
     # For deploy pipelines not on the main branch, send notifications in a
     # dedicated channel.
     slack_channel = PIPELINES_CHANNEL
-<<<<<<< HEAD
-    if notification_type == "deploy" and pipeline.ref != get_default_branch():
-=======
     pipeline_type = get_pipeline_type(pipeline)
     if pipeline_type == "deploy" and pipeline.ref != get_default_branch():
->>>>>>> 3db398a4
         slack_channel = DEPLOY_PIPELINES_CHANNEL
 
     header = ""
