--- conflicted
+++ resolved
@@ -46,13 +46,9 @@
 class FailedJobReason(Enum):
     RUNNER = 1
     KITCHEN_AZURE = 4
-<<<<<<< HEAD
     FAILED_JOB_SCRIPT = 5
     GITLAB = 6
-=======
-    KITCHEN = 5
-    FAILED_JOB_SCRIPT = 6
->>>>>>> d124e1d8
+    KITCHEN = 7
 
 
 class SlackMessage:
