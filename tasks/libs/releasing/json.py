--- conflicted
+++ resolved
@@ -7,12 +7,7 @@
 from invoke.exceptions import Exit
 
 from tasks.libs.common.constants import TAG_FOUND_TEMPLATE
-<<<<<<< HEAD
-from tasks.libs.common.git import get_default_branch
-from tasks.libs.common.worktree import is_worktree
-=======
 from tasks.libs.common.git import get_default_branch, is_agent6
->>>>>>> 3db398a4
 from tasks.libs.releasing.documentation import _stringify_config, nightly_entry_for, release_entry_for
 from tasks.libs.releasing.version import (
     VERSION_RE,
@@ -351,11 +346,7 @@
             branch = (
                 next_version.branch()
                 if repo == "integrations-core"
-<<<<<<< HEAD
-                else (DEFAULT_BRANCHES_AGENT6 if is_worktree() else DEFAULT_BRANCHES).get(repo, get_default_branch())
-=======
                 else (DEFAULT_BRANCHES_AGENT6 if is_agent6(ctx) else DEFAULT_BRANCHES).get(repo, get_default_branch())
->>>>>>> 3db398a4
             )
         data[repo] = {
             'branch': branch,
