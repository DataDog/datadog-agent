from datetime import date

from invoke import Failure

<<<<<<< HEAD
from tasks.libs.common.constants import DEFAULT_AGENT6_BRANCH, DEFAULT_BRANCH, GITHUB_REPO_NAME
=======
from tasks.libs.common.constants import GITHUB_REPO_NAME
from tasks.libs.common.git import get_default_branch
>>>>>>> 29ca9d10
from tasks.libs.releasing.version import current_version


def _add_prelude(ctx, version):
    res = ctx.run(f"reno new prelude-release-{version}")
    new_releasenote = res.stdout.split(' ')[-1].strip()  # get the new releasenote file path
    branch = DEFAULT_AGENT6_BRANCH if version.startswith('6.') else 'master'

    with open(new_releasenote, "w") as f:
        f.write(
            f"""prelude:
    |
    Release on: {date.today()}

    - Please refer to the `{version} tag on integrations-core <https://github.com/DataDog/integrations-core/blob/{branch}/AGENT_CHANGELOG.md#datadog-agent-version-{version.replace('.', '')}>`_ for the list of changes on the Core Checks
"""
        )

    ctx.run(f"git add {new_releasenote}")
    print("\nIf not run as part of finish task, commit this with:")
    print(f"git commit -m \"Add prelude for {version} release\"")


def _add_dca_prelude(ctx, version=None):
    """Release of the Cluster Agent should be pinned to a version of the Agent."""

    branch = DEFAULT_AGENT6_BRANCH if version.startswith('6.') else DEFAULT_BRANCH

    res = ctx.run(f"reno --rel-notes-dir releasenotes-dca new prelude-release-{version}")
    new_releasenote = res.stdout.split(' ')[-1].strip()  # get the new releasenote file path

    with open(new_releasenote, "w") as f:
        f.write(
            f"""prelude:
    |
    Released on: {date.today()}
<<<<<<< HEAD
    Pinned to datadog-agent v{version}: `CHANGELOG <https://github.com/{GITHUB_REPO_NAME}/blob/{branch}/CHANGELOG.rst#{version.replace('.', '')}>`_."""
=======
    Pinned to datadog-agent v{agent7_version}: `CHANGELOG <https://github.com/{GITHUB_REPO_NAME}/blob/{get_default_branch()}/CHANGELOG.rst#{agent7_version.replace('.', '')}{agent6_version}>`_."""
>>>>>>> 29ca9d10
        )

    ctx.run(f"git add {new_releasenote}")
    print("\nIf not run as part of finish task, commit this with:")
    print(f"git commit -m \"Add prelude for {version} release\"")


def update_changelog_generic(ctx, new_version, changelog_dir, changelog_file):
    if new_version is None:
        latest_version = current_version(ctx, 7)
        ctx.run(f"reno -q --rel-notes-dir {changelog_dir} report --ignore-cache --earliest-version {latest_version}")
        return
    new_version_int = list(map(int, new_version.split(".")))

    # removing releasenotes from bugfix on the old minor.
    branching_point = f"{new_version_int[0]}.{new_version_int[1]}.0-devel"
    previous_minor = f"{new_version_int[0]}.{new_version_int[1] - 1}"
    if previous_minor == "7.15":
        previous_minor = "6.15"  # 7.15 is the first release in the 7.x series
    log_result = ctx.run(
        f"git log {branching_point}...remotes/origin/{previous_minor}.x --name-only --oneline | grep {changelog_dir}/notes/ || true"
    )
    log_result = log_result.stdout.replace('\n', ' ').strip()
    if len(log_result) > 0:
        ctx.run(f"git rm --ignore-unmatch {log_result}")

    # generate the new changelog
    ctx.run(
        f"reno --rel-notes-dir {changelog_dir} report --ignore-cache --earliest-version {branching_point} --version {new_version} --no-show-source > /tmp/new_changelog.rst"
    )

    ctx.run(f"git checkout HEAD -- {changelog_dir}")

    # mac's `sed` has a different syntax for the "-i" paramter
    # GNU sed has a `--version` parameter while BSD sed does not, using that to do proper detection.
    try:
        ctx.run("sed --version", hide='both')
        sed_i_arg = "-i"
    except Failure:
        sed_i_arg = "-i ''"
    # remove the old header from the existing changelog
    ctx.run(f"sed {sed_i_arg} -e '1,4d' {changelog_file}")

    # merging to <changelog_file>
    ctx.run(f"cat {changelog_file} >> /tmp/new_changelog.rst && mv /tmp/new_changelog.rst {changelog_file}")

    # commit new CHANGELOG
    ctx.run(f"git add {changelog_file}")

    print("\nCommit this with:")
    print(f"git commit -m \"Update {changelog_file} for {new_version}\"")<|MERGE_RESOLUTION|>--- conflicted
+++ resolved
@@ -2,19 +2,15 @@
 
 from invoke import Failure
 
-<<<<<<< HEAD
-from tasks.libs.common.constants import DEFAULT_AGENT6_BRANCH, DEFAULT_BRANCH, GITHUB_REPO_NAME
-=======
-from tasks.libs.common.constants import GITHUB_REPO_NAME
+from tasks.libs.common.constants import DEFAULT_INTEGRATIONS_CORE_BRANCH, GITHUB_REPO_NAME
 from tasks.libs.common.git import get_default_branch
->>>>>>> 29ca9d10
 from tasks.libs.releasing.version import current_version
 
 
 def _add_prelude(ctx, version):
     res = ctx.run(f"reno new prelude-release-{version}")
     new_releasenote = res.stdout.split(' ')[-1].strip()  # get the new releasenote file path
-    branch = DEFAULT_AGENT6_BRANCH if version.startswith('6.') else 'master'
+    branch = DEFAULT_INTEGRATIONS_CORE_BRANCH
 
     with open(new_releasenote, "w") as f:
         f.write(
@@ -34,7 +30,7 @@
 def _add_dca_prelude(ctx, version=None):
     """Release of the Cluster Agent should be pinned to a version of the Agent."""
 
-    branch = DEFAULT_AGENT6_BRANCH if version.startswith('6.') else DEFAULT_BRANCH
+    branch = get_default_branch()
 
     res = ctx.run(f"reno --rel-notes-dir releasenotes-dca new prelude-release-{version}")
     new_releasenote = res.stdout.split(' ')[-1].strip()  # get the new releasenote file path
@@ -44,11 +40,7 @@
             f"""prelude:
     |
     Released on: {date.today()}
-<<<<<<< HEAD
     Pinned to datadog-agent v{version}: `CHANGELOG <https://github.com/{GITHUB_REPO_NAME}/blob/{branch}/CHANGELOG.rst#{version.replace('.', '')}>`_."""
-=======
-    Pinned to datadog-agent v{agent7_version}: `CHANGELOG <https://github.com/{GITHUB_REPO_NAME}/blob/{get_default_branch()}/CHANGELOG.rst#{agent7_version.replace('.', '')}{agent6_version}>`_."""
->>>>>>> 29ca9d10
         )
 
     ctx.run(f"git add {new_releasenote}")
