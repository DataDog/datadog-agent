--- conflicted
+++ resolved
@@ -12,12 +12,8 @@
 import requests
 
 from tasks.libs.common.color import color_message
-<<<<<<< HEAD
-from tasks.libs.common.constants import DEFAULT_AGENT6_BRANCH, GITHUB_REPO_NAME
-=======
 from tasks.libs.common.constants import GITHUB_REPO_NAME
 from tasks.libs.common.git import get_default_branch
->>>>>>> 29ca9d10
 
 try:
     import semver
@@ -502,11 +498,7 @@
     ]
 
     if changelog_pr:
-<<<<<<< HEAD
-        labels.append(f"backport/{DEFAULT_AGENT6_BRANCH}" if base_branch.startswith('6.') else "backport/main")
-=======
         labels.append(f"backport/{get_default_branch()}")
->>>>>>> 29ca9d10
 
     updated_pr = github.update_pr(
         pull_number=pr.number,
