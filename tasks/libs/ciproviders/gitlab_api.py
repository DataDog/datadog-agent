--- conflicted
+++ resolved
@@ -7,14 +7,10 @@
 import subprocess
 import sys
 from collections import UserList
-<<<<<<< HEAD
 from copy import deepcopy
 from dataclasses import dataclass
 from difflib import Differ
 from functools import lru_cache
-=======
-from difflib import Differ
->>>>>>> a3555937
 
 import gitlab
 import yaml
@@ -156,16 +152,12 @@
                 diff = [line.rstrip('\n') for line in differcli.compare(before_content, after_content)]
                 self.modified_diffs[job] = diff
 
-<<<<<<< HEAD
     def footnote(self, job_url: str) -> str:
         return f':information_source: *Diff available in the [job log]({job_url}).*'
 
     def display(
         self, cli: bool = True, max_detailed_jobs=6, job_url=None, only_summary=False, no_footnote=False
     ) -> str:
-=======
-    def display(self, cli: bool = True, max_detailed_jobs=6, job_url=None, only_summary=False) -> str:
->>>>>>> a3555937
         """
         Display in cli or markdown
         """
@@ -259,11 +251,7 @@
             if not job_url or cli:
                 return []
 
-<<<<<<< HEAD
             return ['', self.footnote(job_url)]
-=======
-            return ['', f':information_source: *Diff available in the [job log]({job_url}).*']
->>>>>>> a3555937
 
         res = []
 
@@ -306,7 +294,6 @@
                 res.append('')
             res.extend(str_section('Changes Summary'))
             res.append(str_summary())
-<<<<<<< HEAD
             if not no_footnote:
                 res.extend(str_note())
 
@@ -398,9 +385,6 @@
         if not cli:
             res.append('')
             res.append(self.diffs[-1].diff.footnote(job_url))
-=======
-            res.extend(str_note())
->>>>>>> a3555937
 
         return '\n'.join(res)
 
