--- conflicted
+++ resolved
@@ -6,12 +6,8 @@
 import re
 import subprocess
 import sys
-<<<<<<< HEAD
+from collections import UserList
 from difflib import Differ
-from functools import lru_cache
-=======
-from collections import UserList
->>>>>>> 70a1c24a
 
 import gitlab
 import yaml
@@ -92,7 +88,6 @@
     pipeline.refresh()
 
 
-<<<<<<< HEAD
 class GitlabCIDiff:
     def __init__(self, before: dict, after: dict) -> None:
         """
@@ -287,38 +282,6 @@
         return '\n'.join(res)
 
 
-class ConfigNodeList(list):
-    """
-    Wrapper of list to allow hashing and lru cache
-    """
-
-    def __init__(self, *args, **kwargs) -> None:
-        super().__init__()
-        self.extend(*args, **kwargs)
-
-    def __hash__(self):
-        return id(self)
-
-
-class YamlReferenceTagList(ConfigNodeList):
-    pass
-
-
-class ConfigNodeDict(dict):
-    """
-    Wrapper of dict to allow hashing and lru cache
-    """
-
-    def __init__(self, *args, **kwargs) -> None:
-        super().__init__()
-        self.update(*args, **kwargs)
-
-    def __hash__(self):
-        return id(self)
-
-
-=======
->>>>>>> 70a1c24a
 class ReferenceTag(yaml.YAMLObject):
     """
     Custom yaml tag to handle references in gitlab-ci configuration
