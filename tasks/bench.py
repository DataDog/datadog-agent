--- conflicted
+++ resolved
@@ -14,59 +14,7 @@
 
 
 @task
-<<<<<<< HEAD
-def build_aggregator(ctx, rebuild=False):
-    """
-    Build the Aggregator benchmarks.
-    """
-    build_tags = get_default_build_tags(build="test")  # pass all the build flags
-
-    ldflags = ""
-    gcflags = ""
-
-    if os.environ.get("DELVE"):
-        gcflags = "-N -l"
-        if sys.platform == 'win32':
-            # On windows, need to build with the extra argument -ldflags="-linkmode internal"
-            # if you want to be able to use the delve debugger.
-            ldflags += " -linkmode internal"
-
-    cmd = "go build -mod={go_mod} {build_type} -tags \"{build_tags}\" -o {bin_name} "
-    cmd += "{ldflags} {gcflags} {REPO_PATH}/test/benchmarks/aggregator"
-    args = {
-        "go_mod": "mod",
-        "build_type": "-a" if rebuild else "",
-        "build_tags": " ".join(build_tags),
-        "bin_name": os.path.join(BENCHMARKS_BIN_PATH, bin_name("aggregator")),
-        "ldflags": ldflags,
-        "gcflags": gcflags,
-        "REPO_PATH": REPO_PATH,
-    }
-    ctx.run(cmd.format(**args))
-
-
-@task
-def build_dogstatsd(ctx):
-    """
-    Build Dogstatsd benchmarks.
-    """
-    build_tags = get_default_build_tags(build="test")  # pass all the build flags
-
-    cmd = "go build -mod={go_mod} -tags \"{build_tags}\" -o {bin_name} {REPO_PATH}/test/benchmarks/dogstatsd"
-    args = {
-        "go_mod": "mod",
-        "build_tags": " ".join(build_tags),
-        "bin_name": os.path.join(BENCHMARKS_BIN_PATH, bin_name("dogstatsd")),
-        "REPO_PATH": REPO_PATH,
-    }
-    ctx.run(cmd.format(**args))
-
-
-@task
 def build_kubernetes_state(ctx):
-=======
-def build_kubernetes_state(ctx, arch="x64"):
->>>>>>> 5c51df75
     """
     Build Kubernetes_State benchmarks.
     """
