import glob
import os
import re
from pathlib import Path

from invoke import Exit, UnexpectedExit, task

from tasks.install_tasks import TOOL_LIST_PROTO
from tasks.libs.common.check_tools_version import check_tools_installed
from tasks.libs.common.color import Color, color_message
from tasks.libs.common.git import get_unstaged_files, get_untracked_files

PROTO_PKGS = {
<<<<<<< HEAD
    'model/v1': (False, False),
    'remoteconfig': (False, False),
    'api/v1': (True, False),
    'trace': (False, True),
    'process': (False, False),
    'workloadmeta': (False, False),
    'languagedetection': (False, False),
    'remoteagent': (False, False),
    'autodiscovery': (False, False),
    'trace/idx': (False, False),
}

CLI_EXTRAS = {
    'trace/idx': '--go_opt=module=github.com/DataDog/datadog-agent',
=======
    'model/v1': False,
    'remoteconfig': False,
    'api/v1': False,
    'trace': True,
    'process': False,
    'workloadmeta': False,
    'languagedetection': False,
    'remoteagent': False,
    'autodiscovery': False,
>>>>>>> 3f50b8c1
}

# maybe put this in a separate function
PKG_PLUGINS = {
    'trace': '--go-vtproto_out=',
}

PKG_CLI_EXTRAS = {
    'trace': '--go-vtproto_opt=features=marshal+unmarshal+size',
}

# protoc-go-inject-tag targets
INJECT_TAG_TARGETS = {
    'trace': ['span.pb.go', 'stats.pb.go', 'tracer_payload.pb.go', 'agent_payload.pb.go'],
}


@task
def generate(ctx, pre_commit=False):
    """
    Generates protobuf definitions in pkg/proto

    We must build the packages one at a time due to protoc-gen-go limitations
    """
    proto_file = re.compile(r"pkg/proto/pbgo/.*\.pb\.go$")
    old_unstaged_proto_files = set(get_unstaged_files(ctx, re_filter=proto_file, include_deleted_files=True))
    old_untracked_proto_files = set(get_untracked_files(ctx, re_filter=proto_file))
    # Key: path, Value: inject_tags
    check_tools(ctx)
    base = os.path.dirname(os.path.abspath(__file__))
    repo_root = os.path.abspath(os.path.join(base, ".."))
    proto_root = os.path.join(repo_root, "pkg", "proto")
    protodep_root = os.path.join(proto_root, "protodep")
    pbgo_dir = os.path.join(proto_root, "pbgo")
    print(f"nuking old definitions at: {proto_root}")
    file_list = glob.glob(os.path.join(proto_root, "pbgo", "*.pb.go"))
    for file_path in file_list:
        try:
            os.remove(file_path)
        except OSError:
            print("Error while deleting file : ", file_path)

    with ctx.cd(repo_root):
        # protobuf defs
        print(f"generating protobuf code from: {proto_root}")

        for pkg, inject_tags in PROTO_PKGS.items():
            files = []
            pkg_root = os.path.join(proto_root, "datadog", pkg).rstrip(os.sep)
            pkg_root_level = pkg_root.count(os.sep)
            for path in Path(pkg_root).rglob('*.proto'):
                if path.as_posix().count(os.sep) == pkg_root_level + 1:
                    files.append(path.as_posix())

            targets = ' '.join(files)

            # output_generator could potentially change for some packages
            # so keep it in a variable for sanity.
            output_generator = "--go_out=plugins=grpc:"
            cli_extras = ''
            if pkg in CLI_EXTRAS:
                cli_extras = CLI_EXTRAS[pkg]
            ctx.run(f"protoc -I{proto_root} -I{protodep_root} {output_generator}{repo_root} {cli_extras} {targets}")

            if pkg in PKG_PLUGINS:
                output_generator = PKG_PLUGINS[pkg]

                if pkg in PKG_CLI_EXTRAS:
                    cli_extras = PKG_CLI_EXTRAS[pkg]

                ctx.run(f"protoc -I{proto_root} -I{protodep_root} {output_generator}{repo_root} {cli_extras} {targets}")

            if inject_tags:
                inject_path = os.path.join(proto_root, "pbgo", pkg)
                # inject_tags logic
                for target in INJECT_TAG_TARGETS[pkg]:
                    ctx.run(f"protoc-go-inject-tag -input={os.path.join(inject_path, target)}")

        # Mockgen (not done in pre-commit as it is slow)
        if not pre_commit:
            mockgen_out = os.path.join(proto_root, "pbgo", "mocks")
            pbgo_rel = os.path.relpath(pbgo_dir, repo_root)
            try:
                os.mkdir(mockgen_out)
            except FileExistsError:
                print(f"{mockgen_out} folder already exists")

            ctx.run(f"mockgen -source={pbgo_rel}/core/api.pb.go -destination={mockgen_out}/core/api_mockgen.pb.go")

    # Generate messagepack marshallers
    # msgp targets (file, io)
    msgp_targets = {
        'trace': [
            ('trace.go', False),
            ('span.pb.go', False),
            ('stats.pb.go', True),
            ('tracer_payload.pb.go', False),
            ('agent_payload.pb.go', False),
        ],
        'core': [('remoteconfig.pb.go', False)],
    }
    for pkg, files in msgp_targets.items():
        for src, io_gen in files:
            dst = os.path.splitext(os.path.basename(src))[0]  # .go
            dst = os.path.splitext(dst)[0]  # .pb
            ctx.run(f"msgp -file {pbgo_dir}/{pkg}/{src} -o={pbgo_dir}/{pkg}/{dst}_gen.go -io={io_gen}")

    # Apply msgp patches
    # msgp patches key is `pkg` : (patch, destination)
    #     if `destination` is `None` diff will target inherent patch files
    msgp_patches = {
        'trace': [
            ('0001-Customize-msgpack-parsing.patch', '-p4'),
            ('0002-Make-nil-map-deserialization-retrocompatible.patch', '-p4'),
        ],
    }
    for pkg, patches in msgp_patches.items():
        for patch in patches:
            patch_file = os.path.join(proto_root, "patches", patch[0])
            switches = patch[1] if patch[1] else ''
            ctx.run(f"git apply {switches} --unsafe-paths --directory='{pbgo_dir}/{pkg}' {patch_file}")

    # Check the generated files were properly committed
    current_unstaged_proto_files = set(get_unstaged_files(ctx, re_filter=proto_file, include_deleted_files=True))
    current_untracked_proto_files = set(get_untracked_files(ctx, re_filter=proto_file))
    if (
        old_unstaged_proto_files != current_unstaged_proto_files
        or old_untracked_proto_files != current_untracked_proto_files
    ):
        if pre_commit:
            updated_files = [f"- {file}\n" for file in current_unstaged_proto_files - old_unstaged_proto_files]
            updated_files += [f"- {file}\n" for file in current_untracked_proto_files - old_untracked_proto_files]
            raise Exit(f"Files modified\n{''.join(updated_files)}", code=1)
        else:
            print("Generation complete and new files were updated, don't forget to commit and push")
    else:
        print(f"[{color_message('WARN', Color.ORANGE)}] Generation complete and no new files were updated")


def check_tools(ctx):
    """
    Check if all the required dependencies are installed
    """
    tools = [tool.split("/")[-1] for tool in TOOL_LIST_PROTO]
    if not check_tools_installed(tools):
        raise Exit("Please install the required tools with `dda inv install-tools` before running this task.", code=1)
    try:
        current_version = ctx.run("protoc --version", hide=True).stdout.strip().removeprefix("libprotoc ")
        with open(".protoc-version") as f:
            expected_version = f.read().strip()
        if current_version != expected_version:
            raise Exit(
                f"Expected protoc version {expected_version}, found {current_version}. Please run `dda inv install-protoc` before running this task.",
                code=1,
            )
    except UnexpectedExit as e:
        raise Exit("protoc is not installed. Please install it before running this task.", code=1) from e<|MERGE_RESOLUTION|>--- conflicted
+++ resolved
@@ -11,22 +11,6 @@
 from tasks.libs.common.git import get_unstaged_files, get_untracked_files
 
 PROTO_PKGS = {
-<<<<<<< HEAD
-    'model/v1': (False, False),
-    'remoteconfig': (False, False),
-    'api/v1': (True, False),
-    'trace': (False, True),
-    'process': (False, False),
-    'workloadmeta': (False, False),
-    'languagedetection': (False, False),
-    'remoteagent': (False, False),
-    'autodiscovery': (False, False),
-    'trace/idx': (False, False),
-}
-
-CLI_EXTRAS = {
-    'trace/idx': '--go_opt=module=github.com/DataDog/datadog-agent',
-=======
     'model/v1': False,
     'remoteconfig': False,
     'api/v1': False,
@@ -36,7 +20,11 @@
     'languagedetection': False,
     'remoteagent': False,
     'autodiscovery': False,
->>>>>>> 3f50b8c1
+    'trace/idx': False,
+}
+
+CLI_EXTRAS = {
+    'trace/idx': '--go_opt=module=github.com/DataDog/datadog-agent',
 }
 
 # maybe put this in a separate function
