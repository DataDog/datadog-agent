import glob
import os
import re
from pathlib import Path

from invoke import Exit, UnexpectedExit, task

from tasks.install_tasks import TOOL_LIST_PROTO
from tasks.libs.common.check_tools_version import check_tools_installed
from tasks.libs.common.color import Color, color_message
from tasks.libs.common.git import get_unstaged_files, get_untracked_files

PROTO_PKGS = {
    'model/v1': False,
    'remoteconfig': False,
    'api/v1': False,
    'trace': True,
    'process': False,
    'workloadmeta': False,
    'languagedetection': False,
    'privateactionrunner': False,
    'remoteagent': False,
    'autodiscovery': False,
    'trace/idx': False,
<<<<<<< HEAD
    'stateful': False,
=======
    'workloadfilter': False,
>>>>>>> efe321b9
}

CLI_EXTRAS = {
    'trace/idx': '--go_opt=module=github.com/DataDog/datadog-agent',
    'privateactionrunner': '--go_opt=module=github.com/DataDog/datadog-agent',
}

# maybe put this in a separate function
PKG_PLUGINS = {
    'trace': '--go-vtproto_out=',
}

PKG_CLI_EXTRAS = {
    'trace': '--go-vtproto_opt=features=marshal+unmarshal+size',
}

# protoc-go-inject-tag targets
INJECT_TAG_TARGETS = {
    'trace': ['span.pb.go', 'stats.pb.go', 'tracer_payload.pb.go', 'agent_payload.pb.go'],
}


@task
def generate(ctx, pre_commit=False):
    """
    Generates protobuf definitions in pkg/proto

    We must build the packages one at a time due to protoc-gen-go limitations
    """
    proto_file = re.compile(r"pkg/proto/pbgo/.*\.pb\.go$")
    old_unstaged_proto_files = set(get_unstaged_files(ctx, re_filter=proto_file, include_deleted_files=True))
    old_untracked_proto_files = set(get_untracked_files(ctx, re_filter=proto_file))
    # Key: path, Value: inject_tags
    check_tools(ctx)
    base = os.path.dirname(os.path.abspath(__file__))
    repo_root = os.path.abspath(os.path.join(base, ".."))
    proto_root = os.path.join(repo_root, "pkg", "proto")
    protodep_root = os.path.join(proto_root, "protodep")
    pbgo_dir = os.path.join(proto_root, "pbgo")
    print(f"nuking old definitions at: {proto_root}")
    file_list = glob.glob(os.path.join(proto_root, "pbgo", "*.pb.go"))
    for file_path in file_list:
        try:
            os.remove(file_path)
        except OSError:
            print("Error while deleting file : ", file_path)

    with ctx.cd(repo_root):
        # protobuf defs
        print(f"generating protobuf code from: {proto_root}")

        for pkg, inject_tags in PROTO_PKGS.items():
            files = []
            pkg_root = os.path.join(proto_root, "datadog", pkg).rstrip(os.sep)
            pkg_root_level = pkg_root.count(os.sep)
            for path in Path(pkg_root).rglob('*.proto'):
                if path.as_posix().count(os.sep) == pkg_root_level + 1:
                    files.append(path.as_posix())

            targets = ' '.join(files)

            # output_generator could potentially change for some packages
            # so keep it in a variable for sanity.
            output_generator = "--go_out=plugins=grpc:"
            cli_extras = ''
            if pkg in CLI_EXTRAS:
                cli_extras = CLI_EXTRAS[pkg]
            ctx.run(f"protoc -I{proto_root} -I{protodep_root} {output_generator}{repo_root} {cli_extras} {targets}")

            if pkg in PKG_PLUGINS:
                output_generator = PKG_PLUGINS[pkg]

                if pkg in PKG_CLI_EXTRAS:
                    cli_extras = PKG_CLI_EXTRAS[pkg]

                ctx.run(f"protoc -I{proto_root} -I{protodep_root} {output_generator}{repo_root} {cli_extras} {targets}")

            if inject_tags:
                inject_path = os.path.join(proto_root, "pbgo", pkg)
                # inject_tags logic
                for target in INJECT_TAG_TARGETS[pkg]:
                    ctx.run(f"protoc-go-inject-tag -input={os.path.join(inject_path, target)}")

        # Mockgen (not done in pre-commit as it is slow)
        if not pre_commit:
            mockgen_out = os.path.join(proto_root, "pbgo", "mocks")
            pbgo_rel = os.path.relpath(pbgo_dir, repo_root)
            try:
                os.mkdir(mockgen_out)
            except FileExistsError:
                print(f"{mockgen_out} folder already exists")

            ctx.run(f"mockgen -source={pbgo_rel}/core/api.pb.go -destination={mockgen_out}/core/api_mockgen.pb.go")

    # Generate messagepack marshallers
    # msgp targets (file, io)
    msgp_targets = {
        'trace': [
            ('trace.go', False),
            ('span.pb.go', False),
            ('stats.pb.go', True),
            ('tracer_payload.pb.go', False),
            ('agent_payload.pb.go', False),
        ],
        'core': [('remoteconfig.pb.go', False)],
    }
    for pkg, files in msgp_targets.items():
        for src, io_gen in files:
            dst = os.path.splitext(os.path.basename(src))[0]  # .go
            dst = os.path.splitext(dst)[0]  # .pb
            ctx.run(f"msgp -file {pbgo_dir}/{pkg}/{src} -o={pbgo_dir}/{pkg}/{dst}_gen.go -io={io_gen}")

    # Apply msgp patches
    # msgp patches key is `pkg` : (patch, destination)
    #     if `destination` is `None` diff will target inherent patch files
    msgp_patches = {
        'trace': [
            ('0001-Customize-msgpack-parsing.patch', '-p4'),
            ('0002-Make-nil-map-deserialization-retrocompatible.patch', '-p4'),
        ],
    }
    for pkg, patches in msgp_patches.items():
        for patch in patches:
            patch_file = os.path.join(proto_root, "patches", patch[0])
            switches = patch[1] if patch[1] else ''
            ctx.run(f"git apply {switches} --unsafe-paths --directory='{pbgo_dir}/{pkg}' {patch_file}")

    # Check the generated files were properly committed
    current_unstaged_proto_files = set(get_unstaged_files(ctx, re_filter=proto_file, include_deleted_files=True))
    current_untracked_proto_files = set(get_untracked_files(ctx, re_filter=proto_file))
    if (
        old_unstaged_proto_files != current_unstaged_proto_files
        or old_untracked_proto_files != current_untracked_proto_files
    ):
        if pre_commit:
            updated_files = [f"- {file}\n" for file in current_unstaged_proto_files - old_unstaged_proto_files]
            updated_files += [f"- {file}\n" for file in current_untracked_proto_files - old_untracked_proto_files]
            raise Exit(f"Files modified\n{''.join(updated_files)}", code=1)
        else:
            print("Generation complete and new files were updated, don't forget to commit and push")
    else:
        print(f"[{color_message('WARN', Color.ORANGE)}] Generation complete and no new files were updated")


def check_tools(ctx):
    """
    Check if all the required dependencies are installed
    """
    tools = [tool.split("/")[-1] for tool in TOOL_LIST_PROTO]
    if not check_tools_installed(tools):
        raise Exit("Please install the required tools with `dda inv install-tools` before running this task.", code=1)
    try:
        current_version = ctx.run("protoc --version", hide=True).stdout.strip().removeprefix("libprotoc ")
        with open(".protoc-version") as f:
            expected_version = f.read().strip()
        if current_version != expected_version:
            raise Exit(
                f"Expected protoc version {expected_version}, found {current_version}. Please run `dda inv install-protoc` before running this task.",
                code=1,
            )
    except UnexpectedExit as e:
        raise Exit("protoc is not installed. Please install it before running this task.", code=1) from e<|MERGE_RESOLUTION|>--- conflicted
+++ resolved
@@ -22,11 +22,8 @@
     'remoteagent': False,
     'autodiscovery': False,
     'trace/idx': False,
-<<<<<<< HEAD
     'stateful': False,
-=======
     'workloadfilter': False,
->>>>>>> efe321b9
 }
 
 CLI_EXTRAS = {
