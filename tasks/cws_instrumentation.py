import datetime
import glob
import os
import platform
import shutil

from invoke import task
from invoke.exceptions import Exit

<<<<<<< HEAD
from .build_tags import get_default_build_tags
from .utils import (
=======
from tasks.build_tags import get_default_build_tags
from tasks.libs.common.utils import (
>>>>>>> 5c51df75
    REPO_PATH,
    bin_name,
    get_build_flags,
    get_git_branch_name,
    get_git_commit,
    get_go_version,
    get_version,
)
from tasks.system_probe import CURRENT_ARCH

BIN_DIR = os.path.join(".", "bin")
BIN_PATH = os.path.join(BIN_DIR, "cws-instrumentation", bin_name("cws-instrumentation"))
AGENT_TAG = "datadog/cws-instrumentation:master"
CONTAINER_PLATFORM_MAPPING = {"aarch64": "arm64", "amd64": "amd64", "x86_64": "amd64"}


@task(iterable=["build_tags"])
def build(
    ctx,
    build_tags=None,
    race=False,
    incremental_build=True,
    major_version='7',
    go_mod="mod",
    static=False,
    no_strip_binary=False,
):
    """
    Build cws-instrumentation
    """
    if build_tags is None:
        build_tags = []
    ldflags, gcflags, env = get_build_flags(ctx, major_version=major_version, python_runtimes='3', static=static)

    # TODO use pkg/version for this
    main = "main."
    ld_vars = {
        "Version": get_version(ctx, major_version=major_version),
        "GoVersion": get_go_version(),
        "GitBranch": get_git_branch_name(),
        "GitCommit": get_git_commit(),
        "BuildDate": datetime.datetime.now().strftime("%Y-%m-%dT%H:%M:%S"),
    }

    ldflags += ' '.join([f"-X '{main + key}={value}'" for key, value in ld_vars.items()])
    build_tags += get_default_build_tags(
        build="cws-instrumentation"
    )  # TODO/FIXME: Arch not passed to preserve build tags. Should this be fixed?
    build_tags.append("netgo")
    build_tags.append("osusergo")

    race_opt = "-race" if race else ""
    build_type = "" if incremental_build else "-a"
    go_build_tags = " ".join(build_tags)
    agent_bin = BIN_PATH

    strip_flags = "" if no_strip_binary else "-s -w"

    cmd = (
        f'go build -mod={go_mod} {race_opt} {build_type} -tags "{go_build_tags}" '
        f'-o {agent_bin} -gcflags="{gcflags}" -ldflags="{ldflags} {strip_flags}" {REPO_PATH}/cmd/cws-instrumentation'
    )

    ctx.run(cmd, env=env)


@task
def image_build(ctx, arch=None, tag=AGENT_TAG, push=False):
    """
    Build the docker image
    """
    if arch is None:
        arch = CONTAINER_PLATFORM_MAPPING.get(platform.machine().lower())

    if arch is None:
        print("Unable to determine architecture to build, please set `arch` parameter")
        raise Exit(code=1)

    cws_instrumentation_binary = glob.glob(BIN_PATH)
    # get the last debian package built
    if not cws_instrumentation_binary:
        print(f"{BIN_PATH} not found")
        print("See cws-instrumentation.build")
        raise Exit(code=1)

    latest_file = max(cws_instrumentation_binary, key=os.path.getctime)
    ctx.run(f"chmod +x {latest_file}")

    build_context = "Dockerfiles/cws-instrumentation"
    cws_instrumentation_base = f"{build_context}/datadog-cws-instrumentation"
    exec_path = f"{cws_instrumentation_base}/cws-instrumentation.{arch}"
    dockerfile_path = f"{build_context}/Dockerfile"

    try:
        os.mkdir(cws_instrumentation_base)
    except FileExistsError:
        # Directory already exists
        pass
    except OSError as e:
        # Handle other OS-related errors
        print(f"Error creating directory: {e}")

    shutil.copy2(latest_file, exec_path)
    ctx.run(f"docker build -t {tag} --platform linux/{arch} {build_context} -f {dockerfile_path}")
    ctx.run(f"rm {exec_path}")

    if push:
        ctx.run(f"docker push {tag}")<|MERGE_RESOLUTION|>--- conflicted
+++ resolved
@@ -7,13 +7,8 @@
 from invoke import task
 from invoke.exceptions import Exit
 
-<<<<<<< HEAD
-from .build_tags import get_default_build_tags
-from .utils import (
-=======
 from tasks.build_tags import get_default_build_tags
 from tasks.libs.common.utils import (
->>>>>>> 5c51df75
     REPO_PATH,
     bin_name,
     get_build_flags,
@@ -22,7 +17,6 @@
     get_go_version,
     get_version,
 )
-from tasks.system_probe import CURRENT_ARCH
 
 BIN_DIR = os.path.join(".", "bin")
 BIN_PATH = os.path.join(BIN_DIR, "cws-instrumentation", bin_name("cws-instrumentation"))
