from __future__ import annotations

import os
import re
import sys
from collections import defaultdict
from glob import glob

import yaml
from codeowners import CodeOwners
from invoke import Exit, task

from tasks.build_tags import compute_build_tags_for_flavor
from tasks.devcontainer import run_on_devcontainer
from tasks.flavor import AgentFlavor
from tasks.go import run_golangci_lint
from tasks.libs.ciproviders.ci_config import CILintersConfig
from tasks.libs.ciproviders.github_api import GithubAPI
from tasks.libs.ciproviders.gitlab_api import (
    MultiGitlabCIDiff,
    full_config_get_all_leaf_jobs,
    full_config_get_all_stages,
    generate_gitlab_full_configuration,
    get_all_gitlab_ci_configurations,
    get_gitlab_ci_configuration,
    get_preset_contexts,
    is_leaf_job,
    load_context,
    read_includes,
    retrieve_all_paths,
    test_gitlab_configuration,
)
from tasks.libs.common.check_tools_version import check_tools_version
from tasks.libs.common.color import Color, color_message
from tasks.libs.common.constants import DEFAULT_BRANCH, GITHUB_REPO_NAME
from tasks.libs.common.git import get_file_modifications, get_staged_files
from tasks.libs.common.utils import gitlab_section, is_pr_context, running_in_ci
from tasks.libs.owners.parsing import read_owners
from tasks.libs.types.copyright import CopyrightLinter, LintFailure
from tasks.modules import GoModule
from tasks.test_core import ModuleLintResult, process_input_args, process_module_results, test_core
from tasks.update_go import _update_go_mods, _update_references


@task
def python(ctx):
    """Lints Python files.

    See 'setup.cfg' and 'pyproject.toml' file for configuration.
    If running locally, you probably want to use the pre-commit instead.
    """

    print(
        f"""Remember to set up pre-commit to lint your files before committing:
    https://github.com/DataDog/datadog-agent/blob/{DEFAULT_BRANCH}/docs/dev/agent_dev_env.md#pre-commit-hooks"""
    )

    if running_in_ci():
        # We want to the CI to fail if there are any issues
        ctx.run("ruff format --check .")
        ctx.run("ruff check .")
    else:
        # Otherwise we just need to format the files
        ctx.run("ruff format .")
        ctx.run("ruff check --fix .")

    ctx.run("vulture")
    ctx.run("mypy")


@task
def copyrights(ctx, fix=False, dry_run=False, debug=False, only_staged_files=False):
    """Checks that all Go files contain the appropriate copyright header.

    If '--fix' is provided as an option, it will try to fix problems as it finds them.
    If '--dry_run' is provided when fixing, no changes to the files will be applied.
    """

    files = None

    if only_staged_files:
        staged_files = get_staged_files(ctx)
        files = [path for path in staged_files if path.endswith(".go")]

    try:
        CopyrightLinter(debug=debug).assert_compliance(fix=fix, dry_run=dry_run, files=files)
    except LintFailure:
        # the linter prints useful messages on its own, so no need to print the exception
        sys.exit(1)


@task
def filenames(ctx):
    """Scans files to ensure there are no filenames too long or containing illegal characters."""

    files = ctx.run("git ls-files -z", hide=True).stdout.split("\0")
    failure = False

    if sys.platform == 'win32':
        print("Running on windows, no need to check filenames for illegal characters")
    else:
        print("Checking filenames for illegal characters")
        forbidden_chars = '<>:"\\|?*'
        for filename in files:
            if any(char in filename for char in forbidden_chars):
                print(f"Error: Found illegal character in path {filename}")
                failure = True

    print("Checking filename length")
    # Approximated length of the prefix of the repo during the windows release build
    prefix_length = 160
    # Maximum length supported by the win32 API
    max_length = 255
    for filename in files:
        if (
            not filename.startswith(
                ('test/kitchen/', 'tools/windows/DatadogAgentInstaller', 'test/workload-checks', 'test/regression')
            )
            and prefix_length + len(filename) > max_length
        ):
            print(
                f"Error: path {filename} is too long ({prefix_length + len(filename) - max_length} characters too many)"
            )
            failure = True

    if failure:
        raise Exit(code=1)


@task(iterable=['flavors'])
@run_on_devcontainer
def go(
    ctx,
    module=None,
    targets=None,
    flavor=None,
    build="lint",
    build_tags=None,
    build_include=None,
    build_exclude=None,
    rtloader_root=None,
    cpus=None,
    timeout: int | None = None,
    golangci_lint_kwargs="",
    headless_mode=False,
    include_sds=False,
    only_modified_packages=False,
    verbose=False,
    run_on=None,  # noqa: U100, F841. Used by the run_on_devcontainer decorator
):
    """Runs go linters on the given module and targets.

    A module should be provided as the path to one of the go modules in the repository.

    Targets should be provided as a comma-separated list of relative paths within the given module.
    If targets are provided but no module is set, the main module (".") is used.

    If no module or target is set the tests are run against all modules and targets.

    Args:
        timeout: Number of minutes after which the linter should time out.
        headless_mode: Allows you to output the result in a single json file.

    Example invokation:
        $ inv linter.go --targets=./pkg/collector/check,./pkg/aggregator
        $ inv linter.go --module=.
    """
    if not check_tools_version(ctx, ['golangci-lint']):
        print(
            color_message(
                "Error: The golanci-lint version you are using is not the correct one. Please run inv -e install-tools to install the correct version.",
                "red",
            )
        )
        raise Exit(code=1)

    if not check_tools_version(ctx, ['go']):
        print("Warning: If you have linter errors it might be due to version mismatches.", file=sys.stderr)

    modules, flavor = process_input_args(
        ctx,
        module,
        targets,
        flavor,
        headless_mode,
        build_tags=build_tags,
        only_modified_packages=only_modified_packages,
        lint=True,
    )

    lint_results, execution_times = run_lint_go(
        ctx=ctx,
        modules=modules,
        flavor=flavor,
        build=build,
        build_tags=build_tags,
        build_include=build_include,
        build_exclude=build_exclude,
        rtloader_root=rtloader_root,
        cpus=cpus,
        timeout=timeout,
        golangci_lint_kwargs=golangci_lint_kwargs,
        headless_mode=headless_mode,
        include_sds=include_sds,
        verbose=verbose,
    )

    if not headless_mode:
        with gitlab_section('Linter execution time'):
            print(color_message('Execution time summary:', 'bold'))
            for e in execution_times:
                print(f'- {e.name}: {e.duration:.1f}s')

    with gitlab_section('Linter failures'):
        success = process_module_results(flavor=flavor, module_results=lint_results)

    if success:
        if not headless_mode:
            print(color_message("All linters passed", "green"))
    else:
        # Exit if any of the modules failed on any phase
        raise Exit(code=1)


def run_lint_go(
    ctx,
    modules=None,
    flavor=None,
    build="lint",
    build_tags=None,
    build_include=None,
    build_exclude=None,
    rtloader_root=None,
    cpus=None,
    timeout=None,
    golangci_lint_kwargs="",
    headless_mode=False,
    include_sds=False,
    verbose=False,
):
    linter_tags = build_tags or compute_build_tags_for_flavor(
        flavor=flavor,
        build=build,
        build_include=build_include,
        build_exclude=build_exclude,
        include_sds=include_sds,
    )

    lint_results, execution_times = lint_flavor(
        ctx,
        modules=modules,
        flavor=flavor,
        build_tags=linter_tags,
        rtloader_root=rtloader_root,
        concurrency=cpus,
        timeout=timeout,
        golangci_lint_kwargs=golangci_lint_kwargs,
        headless_mode=headless_mode,
        verbose=verbose,
    )

    return lint_results, execution_times


def lint_flavor(
    ctx,
    modules: list[GoModule],
    flavor: AgentFlavor,
    build_tags: list[str],
    rtloader_root: bool,
    concurrency: int,
    timeout=None,
    golangci_lint_kwargs: str = "",
    headless_mode: bool = False,
    verbose: bool = False,
):
    """Runs linters for given flavor, build tags, and modules."""

    execution_times = []

    def command(module_results, module: GoModule, module_result):
        nonlocal execution_times

        with ctx.cd(module.full_path()):
            lint_results, time_results = run_golangci_lint(
                ctx,
                module_path=module.path,
                targets=module.lint_targets,
                rtloader_root=rtloader_root,
                build_tags=build_tags,
                concurrency=concurrency,
                timeout=timeout,
                golangci_lint_kwargs=golangci_lint_kwargs,
                headless_mode=headless_mode,
                verbose=verbose,
            )
            execution_times.extend(time_results)
            for lint_result in lint_results:
                module_result.lint_outputs.append(lint_result)
                if lint_result.exited != 0:
                    module_result.failed = True
        module_results.append(module_result)

    return test_core(
        modules, flavor, ModuleLintResult, "golangci_lint", command, headless_mode=headless_mode
    ), execution_times


@task
def list_parameters(_, type):
    """
    List all SSM parameters used in the datadog-agent repository.
    """
    if type == "ssm":
        section_pattern = re.compile(r"aws ssm variables")
    elif type == "vault":
        section_pattern = re.compile(r"vault variables")
    else:
        raise Exit(f"{color_message('Error', Color.RED)}: pattern must be in [ssm, vault], not |{type}|")
    in_param_section = False
    param_owner = re.compile(r"^[^:]+: (?P<param>[^ ]+) +# +(?P<owner>.+)$")
    params = defaultdict(list)
    with open(".gitlab-ci.yml") as f:
        for line in f:
            section = section_pattern.search(line)
            if section:
                in_param_section = not in_param_section
            if in_param_section:
                if len(line.strip()) == 0:
                    break
                m = param_owner.match(line.strip())
                if m:
                    params[m.group("owner")].append(m.group("param"))
    for owner in params.keys():
        print(f"Owner:{owner}")
        for param in params[owner]:
            print(f"  - {param}")


@task
def ssm_parameters(ctx, mode="all", folders=None):
    """Lints SSM parameters in the datadog-agent repository."""

    modes = ["env", "wrapper", "all"]
    if mode not in modes:
        raise Exit(f"Invalid mode: {mode}. Must be one of {modes}")
    if folders is None:
        lint_folders = [".circleci", ".github", ".gitlab", "test"]
    else:
        lint_folders = folders.split(",")
    repo_files = ctx.run("git ls-files", hide="both")
    error_files = []
    for filename in repo_files.stdout.split("\n"):
        if any(filename.startswith(f) for f in lint_folders):
            calls = list_get_parameter_calls(filename)
            if calls:
                error_files.extend(calls)
    if mode == "env":
        error_files = [f for f in error_files if not f.with_env_var]
    elif mode == "wrapper":
        error_files = [f for f in error_files if not f.with_wrapper]
    if error_files:
        print(
            f"[{color_message('ERROR', Color.RED)}] The following files contain unexpected syntax for aws ssm get-parameter:"
        )
        for filename in error_files:
            print(f"  - {filename}")
        raise Exit(code=1)
    print(f"[{color_message('OK', Color.GREEN)}] All files are correctly using wrapper for secret parameters.")


class SSMParameterCall:
    def __init__(self, file, line_nb, with_wrapper=False, with_env_var=False):
        """
        Initialize an SSMParameterCall instance.

        Args:
            file (str): The name of the file where the SSM parameter call is located.
            line_nb (int): The line number in the file where the SSM parameter call is located.
            with_wrapper (bool, optional): If the call is using the wrapper. Defaults to False.
            with_env_var (bool, optional): If the call is using an environment variable defined in .gitlab-ci.yml. Defaults to False.
        """
        self.file = file
        self.line_nb = line_nb
        self.with_wrapper = with_wrapper
        self.with_env_var = with_env_var

    def __str__(self):
        message = ""
        if not self.with_wrapper:
            message += "Please use the dedicated `fetch_secret.(sh|ps1)`."
        if not self.with_env_var:
            message += " Save your parameter name as environment variable in .gitlab-ci.yml file."
        return f"{self.file}:{self.line_nb + 1}. {message}"

    def __repr__(self):
        return str(self)


def list_get_parameter_calls(file):
    aws_ssm_call = re.compile(r"^.+ssm get-parameter.+--name +(?P<param>[^ ]+).*$")
    # remove the first letter of the script name because '\f' is badly interpreted for windows paths
    wrapper_call = re.compile(r"^.+etch_secret.(sh|ps1)[\"]? (-parameterName )?+(?P<param>[^ )]+).*$")
    calls = []
    with open(file) as f:
        try:
            for nb, line in enumerate(f):
                m = aws_ssm_call.match(line.strip())
                if m:
                    # Remove possible quotes
                    param = m["param"].replace('"', '').replace("'", "")
                    calls.append(
                        SSMParameterCall(file, nb, with_env_var=(param.startswith("$") or "os.environ" in param))
                    )
                m = wrapper_call.match(line.strip())
                param = m["param"].replace('"', '').replace("'", "") if m else None
                if m and not (param.startswith("$") or "os.environ" in param):
                    calls.append(SSMParameterCall(file, nb, with_wrapper=True))
        except UnicodeDecodeError:
            pass
    return calls


@task
def gitlab_ci(ctx, test="all", custom_context=None):
    """Lints Gitlab CI files in the datadog-agent repository.

    This will lint the main gitlab ci file with different
    variable contexts and lint other triggered gitlab ci configs.

    Args:
        test: The context preset to test the gitlab ci file with containing environment variables.
        custom_context: A custom context to test the gitlab ci file with.
    """
    print(f'{color_message("info", Color.BLUE)}: Fetching Gitlab CI configurations...')
    configs = get_all_gitlab_ci_configurations(ctx, with_lint=False)

    for entry_point, input_config in configs.items():
        with gitlab_section(f"Testing {entry_point}", echo=True):
            # Only the main config should be tested with all contexts
            if entry_point == ".gitlab-ci.yml":
                all_contexts = []
                if custom_context:
                    all_contexts = load_context(custom_context)
                else:
                    all_contexts = get_preset_contexts(test)

                print(f'{color_message("info", Color.BLUE)}: We will test {len(all_contexts)} contexts')
                for context in all_contexts:
                    print("Test gitlab configuration with context: ", context)
                    test_gitlab_configuration(ctx, entry_point, input_config, dict(context))
            else:
                test_gitlab_configuration(ctx, entry_point, input_config)


def get_gitlab_ci_lintable_jobs(diff_file, config_file, only_names=False):
    """Retrieves the jobs from full gitlab ci configuration file or from a diff file.

    Args:
        diff_file: Path to the diff file used to build MultiGitlabCIDiff obtained by compute-gitlab-ci-config.
        config_file: Path to the full gitlab ci configuration file obtained by compute-gitlab-ci-config.
    """

    assert (
        diff_file or config_file and not (diff_file and config_file)
    ), "You must provide either a diff file or a config file and not both"

    # Load all the jobs from the files
    if config_file:
        with open(config_file) as f:
            full_config = yaml.safe_load(f)
            jobs = [
                (job, job_contents)
                for contents in full_config.values()
                for job, job_contents in contents.items()
                if is_leaf_job(job, job_contents)
            ]
    else:
        with open(diff_file) as f:
            diff = MultiGitlabCIDiff.from_dict(yaml.safe_load(f))

        full_config = diff.after
        jobs = [(job, contents) for _, job, contents, _ in diff.iter_jobs(added=True, modified=True, only_leaves=True)]

    if not jobs:
        print(f"{color_message('Info', Color.BLUE)}: No added / modified jobs, skipping lint")
        return [], {}

    if only_names:
        jobs = [job for job, _ in jobs]

    return jobs, full_config


@task
def gitlab_ci_jobs_needs_rules(_, diff_file=None, config_file=None):
    """Verifies that each added / modified job contains `needs` and also `rules`.

    It is possible to declare a job not following these rules within `.gitlab/.ci-linters.yml`.
    All configurations are checked (even downstream ones).

    Args:
        diff_file: Path to the diff file used to build MultiGitlabCIDiff obtained by compute-gitlab-ci-config
        config_file: Path to the full gitlab ci configuration file obtained by compute-gitlab-ci-config

    See:
      https://datadoghq.atlassian.net/wiki/spaces/ADX/pages/4059234597/Gitlab+CI+configuration+guidelines#datadog-agent
    """

    jobs, full_config = get_gitlab_ci_lintable_jobs(diff_file, config_file)

    # No change, info already printed in get_gitlab_ci_lintable_jobs
    if not full_config:
        return

    ci_linters_config = CILintersConfig(
        lint=True,
        all_jobs=full_config_get_all_leaf_jobs(full_config),
        all_stages=full_config_get_all_stages(full_config),
    )

    # Verify the jobs
    error_jobs = []
    n_ignored = 0
    for job, contents in jobs:
        error = "needs" not in contents or "rules" not in contents
        to_ignore = (
            job in ci_linters_config.needs_rules_jobs or contents['stage'] in ci_linters_config.needs_rules_stages
        )

        if to_ignore:
            if error:
                n_ignored += 1
            continue

        if error:
            error_jobs.append((job, contents['stage']))

    if n_ignored:
        print(
            f'{color_message("Info", Color.BLUE)}: {n_ignored} ignored jobs (jobs / stages defined in {ci_linters_config.path}:needs-rules)'
        )

    if error_jobs:
        error_jobs = sorted(error_jobs)
        error_jobs = '\n'.join(f'- {job} ({stage} stage)' for job, stage in error_jobs)

        raise Exit(
            f"{color_message('Error', Color.RED)}: The following jobs are missing 'needs' or 'rules' section:\n{error_jobs}\nJobs should have needs and rules, see https://datadoghq.atlassian.net/wiki/spaces/ADX/pages/4059234597/Gitlab+CI+configuration+guidelines#datadog-agent for details.\nIf you really want to have a job without needs / rules, you can add it to {ci_linters_config.path}",
            code=1,
        )
    else:
        print(f'{color_message("Success", Color.GREEN)}: All jobs have "needs" and "rules"')


@task
def releasenote(ctx):
    """Lints release notes with Reno."""

    branch = os.environ.get("BRANCH_NAME")
    pr_id = os.environ.get("PR_ID")

    run_check = is_pr_context(branch, pr_id, "release note")
    if run_check:
        github = GithubAPI(repository=GITHUB_REPO_NAME, public_repo=True)
        if github.is_release_note_needed(pr_id):
            if not github.contains_release_note(pr_id):
                print(
                    f"{color_message('Error', 'red')}: No releasenote was found for this PR. Please add one using 'reno'"
                    ", see https://datadoghq.dev/datadog-agent/guidelines/contributing/#reno"
                    ", or apply the label 'changelog/no-changelog' to the PR.",
                    file=sys.stderr,
                )
                raise Exit(code=1)
            ctx.run("reno lint")
        else:
            print("'changelog/no-changelog' label found on the PR: skipping linting")


@task
def update_go(_):
    _update_references(warn=False, version="1.2.3", dry_run=True)
    _update_go_mods(warn=False, version="1.2.3", include_otel_modules=True, dry_run=True)


@task(iterable=['job_files'])
def job_change_path(ctx, job_files=None):
    """Verifies that the jobs defined within job_files contain a change path rule."""

    tests_without_change_path_allow_list = {
        'generate-flakes-finder-pipeline',
        'k8s-e2e-cspm-dev',
        'k8s-e2e-cspm-main',
        'k8s-e2e-otlp-dev',
        'k8s-e2e-otlp-main',
        'new-e2e-agent-platform-install-script-amazonlinux-a6-arm64',
        'new-e2e-agent-platform-install-script-amazonlinux-a6-x86_64',
        'new-e2e-agent-platform-install-script-amazonlinux-a7-arm64',
        'new-e2e-agent-platform-install-script-amazonlinux-a7-x64',
        'new-e2e-agent-platform-install-script-centos-a6-x86_64',
        'new-e2e-agent-platform-install-script-centos-a7-x86_64',
        'new-e2e-agent-platform-install-script-centos-dogstatsd-a7-x86_64',
        'new-e2e-agent-platform-install-script-centos-fips-a6-x86_64',
        'new-e2e-agent-platform-install-script-centos-fips-a7-x86_64',
        'new-e2e-agent-platform-install-script-centos-fips-dogstatsd-a7-x86_64',
        'new-e2e-agent-platform-install-script-centos-fips-iot-agent-a7-x86_64',
        'new-e2e-agent-platform-install-script-centos-iot-agent-a7-x86_64',
        'new-e2e-agent-platform-install-script-debian-a6-arm64',
        'new-e2e-agent-platform-install-script-debian-a6-x86_64',
        'new-e2e-agent-platform-install-script-debian-a7-arm64',
        'new-e2e-agent-platform-install-script-debian-a7-x86_64',
        'new-e2e-agent-platform-install-script-debian-dogstatsd-a7-x86_64',
        'new-e2e-agent-platform-install-script-debian-heroku-agent-a6-x86_64',
        'new-e2e-agent-platform-install-script-debian-heroku-agent-a7-x86_64',
        'new-e2e-agent-platform-install-script-debian-iot-agent-a7-x86_64',
        'new-e2e-agent-platform-install-script-suse-a6-x86_64',
        'new-e2e-agent-platform-install-script-suse-a7-arm64',
        'new-e2e-agent-platform-install-script-suse-a7-x86_64',
        'new-e2e-agent-platform-install-script-suse-dogstatsd-a7-x86_64',
        'new-e2e-agent-platform-install-script-suse-iot-agent-a7-x86_64',
        'new-e2e-agent-platform-install-script-ubuntu-a6-arm64',
        'new-e2e-agent-platform-install-script-ubuntu-a6-x86_64',
        'new-e2e-agent-platform-install-script-ubuntu-a7-arm64',
        'new-e2e-agent-platform-install-script-ubuntu-a7-x86_64',
        'new-e2e-agent-platform-install-script-ubuntu-dogstatsd-a7-x86_64',
        'new-e2e-agent-platform-install-script-ubuntu-heroku-agent-a6-x86_64',
        'new-e2e-agent-platform-install-script-ubuntu-heroku-agent-a7-x86_64',
        'new-e2e-agent-platform-install-script-ubuntu-iot-agent-a7-x86_64',
        'new-e2e-agent-platform-install-script-docker',
        'new-e2e-agent-platform-install-script-upgrade6-amazonlinux-x64',
        'new-e2e-agent-platform-install-script-upgrade6-centos-fips-x86_64',
        'new-e2e-agent-platform-install-script-upgrade6-centos-x86_64',
        'new-e2e-agent-platform-install-script-upgrade6-debian-x86_64',
        'new-e2e-agent-platform-install-script-upgrade6-suse-x86_64',
        'new-e2e-agent-platform-install-script-upgrade6-ubuntu-x86_64',
        'new-e2e-agent-platform-install-script-upgrade7-amazonlinux-iot-agent-x64',
        'new-e2e-agent-platform-install-script-upgrade7-amazonlinux-x64',
        'new-e2e-agent-platform-install-script-upgrade7-centos-fips-iot-agent-x86_64',
        'new-e2e-agent-platform-install-script-upgrade7-centos-fips-x86_64',
        'new-e2e-agent-platform-install-script-upgrade7-centos-iot-agent-x86_64',
        'new-e2e-agent-platform-install-script-upgrade7-centos-x86_64',
        'new-e2e-agent-platform-install-script-upgrade7-debian-iot-agent-x86_64',
        'new-e2e-agent-platform-install-script-upgrade7-debian-x86_64',
        'new-e2e-agent-platform-install-script-upgrade7-suse-iot-agent-x86_64',
        'new-e2e-agent-platform-install-script-upgrade7-suse-x86_64',
        'new-e2e-agent-platform-install-script-upgrade7-ubuntu-iot-agent-x86_64',
        'new-e2e-agent-platform-install-script-upgrade7-ubuntu-x86_64',
        'new-e2e-agent-platform-rpm-centos6-a7-x86_64',
        'new-e2e-agent-platform-step-by-step-amazonlinux-a6-arm64',
        'new-e2e-agent-platform-step-by-step-amazonlinux-a6-x86_64',
        'new-e2e-agent-platform-step-by-step-amazonlinux-a7-arm64',
        'new-e2e-agent-platform-step-by-step-amazonlinux-a7-x64',
        'new-e2e-agent-platform-step-by-step-centos-a6-x86_64',
        'new-e2e-agent-platform-step-by-step-centos-a7-x86_64',
        'new-e2e-agent-platform-step-by-step-debian-a6-arm64',
        'new-e2e-agent-platform-step-by-step-debian-a6-x86_64',
        'new-e2e-agent-platform-step-by-step-debian-a7-arm64',
        'new-e2e-agent-platform-step-by-step-debian-a7-x64',
        'new-e2e-agent-platform-step-by-step-suse-a6-x86_64',
        'new-e2e-agent-platform-step-by-step-suse-a7-arm64',
        'new-e2e-agent-platform-step-by-step-suse-a7-x86_64',
        'new-e2e-agent-platform-step-by-step-ubuntu-a6-arm64',
        'new-e2e-agent-platform-step-by-step-ubuntu-a6-x86_64',
        'new-e2e-agent-platform-step-by-step-ubuntu-a7-arm64',
        'new-e2e-agent-platform-step-by-step-ubuntu-a7-x86_64',
        'new-e2e-agent-shared-components',
        'new-e2e-cws',
        'new-e2e-language-detection',
        'new-e2e-npm-docker',
        'new-e2e-npm-packages',
        'new-e2e-orchestrator',
        'new-e2e-package-signing-amazonlinux-a6-x86_64',
        'new-e2e-package-signing-debian-a7-x86_64',
        'new-e2e-package-signing-suse-a7-x86_64',
        'new-e2e_windows_powershell_module_test',
        'trigger-flakes-finder',
    }

    job_files = job_files or (['.gitlab/e2e/e2e.yml'] + list(glob('.gitlab/e2e/install_packages/*.yml')))

    # Read and parse gitlab config
    # The config is filtered to only include jobs
    config = get_gitlab_ci_configuration(ctx, ".gitlab-ci.yml")

    # Fetch all test jobs
    test_config = read_includes(ctx, job_files, return_config=True, add_file_path=True)
    tests = [(test, data['_file_path']) for test, data in test_config.items() if test[0] != '.']

    def contains_valid_change_rule(rule):
        """Verifies that the job rule contains the required change path configuration."""

        if 'changes' not in rule or 'paths' not in rule['changes']:
            return False

        # The change paths should be more than just test files
        return any(
            not path.startswith(('test/', './test/', 'test\\', '.\\test\\')) for path in rule['changes']['paths']
        )

    # Verify that all tests contain a change path rule
    tests_without_change_path = defaultdict(list)
    tests_without_change_path_allowed = defaultdict(list)
    for test, filepath in tests:
        if "rules" in config[test] and not any(
            contains_valid_change_rule(rule) for rule in config[test]['rules'] if isinstance(rule, dict)
        ):
            if test in tests_without_change_path_allow_list:
                tests_without_change_path_allowed[filepath].append(test)
            else:
                tests_without_change_path[filepath].append(test)

    if len(tests_without_change_path_allowed) != 0:
        with gitlab_section('Allow-listed jobs', collapsed=True):
            print(
                color_message(
                    'warning: The following tests do not contain required change paths rule but are allowed:',
                    Color.ORANGE,
                )
            )
            for filepath, tests in tests_without_change_path_allowed.items():
                print(f"- {color_message(filepath, Color.BLUE)}: {', '.join(tests)}")
            print(color_message('warning: End of allow-listed jobs', Color.ORANGE))
            print()

    if len(tests_without_change_path) != 0:
        print(color_message("error: Tests without required change paths rule:", "red"), file=sys.stderr)
        for filepath, tests in tests_without_change_path.items():
            print(f"- {color_message(filepath, Color.BLUE)}: {', '.join(tests)}", file=sys.stderr)

        raise RuntimeError(
            color_message(
                'Some tests do not contain required change paths rule, they must contain at least one non-test path.',
                Color.RED,
            )
        )
    else:
        print(color_message("success: All tests contain a change paths rule or are allow-listed", "green"))


@task
def gitlab_change_paths(ctx):
    """Verifies that rules: changes: paths match existing files in the repository."""

    # Read gitlab config
    config = generate_gitlab_full_configuration(ctx, ".gitlab-ci.yml", {}, return_dump=False, apply_postprocessing=True)
    error_paths = []
    for path in set(retrieve_all_paths(config)):
        files = glob(path, recursive=True)
        if len(files) == 0:
            error_paths.append(path)
    if error_paths:
        raise Exit(
            f"{color_message('No files found for paths', Color.RED)}:\n{chr(10).join(' - ' + path for path in error_paths)}"
        )
    print(f"All rule:changes:paths from gitlab-ci are {color_message('valid', Color.GREEN)}.")


@task
def gitlab_ci_jobs_owners(_, diff_file=None, config_file=None, path_jobowners='.gitlab/JOBOWNERS'):
    """Verifies that each job is defined within JOBOWNERS files.

    Args:
        diff_file: Path to the diff file used to build MultiGitlabCIDiff obtained by compute-gitlab-ci-config
        config_file: Path to the full gitlab ci configuration file obtained by compute-gitlab-ci-config
        path_jobowners: Path to the JOBOWNERS file
    """

    jobs, full_config = get_gitlab_ci_lintable_jobs(diff_file, config_file, only_names=True)

    # No change, info already printed in get_gitlab_ci_lintable_jobs
    if not full_config:
        return

    ci_linters_config = CILintersConfig(
        lint=True,
        all_jobs=full_config_get_all_leaf_jobs(full_config),
        all_stages=full_config_get_all_stages(full_config),
    )

    jobowners = read_owners(path_jobowners, remove_default_pattern=True)

    error_jobs = []
    n_ignored = 0
    for job in jobs:
        owners = [name for (kind, name) in jobowners.of(job) if kind == 'TEAM']
        if not owners:
            if job in ci_linters_config.job_owners_jobs:
                n_ignored += 1
            else:
                error_jobs.append(job)

    if n_ignored:
        print(
            f'{color_message("Info", Color.BLUE)}: {n_ignored} ignored jobs (jobs defined in {ci_linters_config.path}:job-owners)'
        )

    if error_jobs:
        error_jobs = '\n'.join(f'- {job}' for job in sorted(error_jobs))
        raise Exit(
            f"{color_message('Error', Color.RED)}: These jobs are not defined in {path_jobowners}:\n{error_jobs}"
        )
    else:
        print(f'{color_message("Success", Color.GREEN)}: All jobs have owners defined in {path_jobowners}')


<<<<<<< HEAD
@task
def gitlab_ci_jobs_codeowners(ctx, path_codeowners='.github/CODEOWNERS', all_files=False):
    """Verifies that added / modified job files are defined within CODEOWNERS.

    Args:
        all_files: If True, lint all job files. If False, lint only added / modified job.
    """
=======
def _gitlab_ci_jobs_codeowners_lint(path_codeowners, modified_yml_files, gitlab_owners):
    error_files = []
    for path in modified_yml_files:
        teams = [team for kind, team in gitlab_owners.of(path) if kind == 'TEAM']
        if not teams:
            error_files.append(path)

    if error_files:
        error_files = '\n'.join(f'- {path}' for path in sorted(error_files))

        raise Exit(
            f"{color_message('Error', Color.RED)}: These files should have specific CODEOWNERS rules within {path_codeowners} starting with '/.gitlab/<stage_name>'):\n{error_files}"
        )
    else:
        print(f'{color_message("Success", Color.GREEN)}: All files have CODEOWNERS rules within {path_codeowners}')


@task
def gitlab_ci_jobs_codeowners(ctx, path_codeowners='.github/CODEOWNERS', all_files=False):
    """Verifies that added / modified job files are defined within CODEOWNERS."""
>>>>>>> 1f3c2e87

    if all_files:
        modified_yml_files = glob('.gitlab/**/*.yml', recursive=True)
    else:
        modified_yml_files = get_file_modifications(ctx, added=True, modified=True, only_names=True)
        modified_yml_files = [path for path in modified_yml_files if path.endswith('.yml')]

    if not modified_yml_files:
        print(f'{color_message("Info", Color.BLUE)}: No added / modified job files, skipping lint')
        return

    with open(path_codeowners) as f:
        parsed_owners = f.readlines()

    # Keep only gitlab related lines to avoid defaults
    parsed_owners = [line for line in parsed_owners if '/.gitlab/' in line]
    gitlab_owners = CodeOwners('\n'.join(parsed_owners))

<<<<<<< HEAD
    error_files = []
    for path in modified_yml_files:
        teams = [team for kind, team in gitlab_owners.of(path) if kind == 'TEAM']
        if not teams:
            error_files.append(path)

    if error_files:
        error_files = '\n'.join(f'- {path}' for path in sorted(error_files))

        raise Exit(
            f"{color_message('Error', Color.RED)}: These files should have specific CODEOWNERS rules within {path_codeowners} starting with '/.gitlab/<stage_name>'):\n{error_files}"
        )
    else:
        print(f'{color_message("Success", Color.GREEN)}: All files have CODEOWNERS rules within {path_codeowners}')
=======
    _gitlab_ci_jobs_codeowners_lint(path_codeowners, modified_yml_files, gitlab_owners)
>>>>>>> 1f3c2e87
<|MERGE_RESOLUTION|>--- conflicted
+++ resolved
@@ -803,15 +803,6 @@
         print(f'{color_message("Success", Color.GREEN)}: All jobs have owners defined in {path_jobowners}')
 
 
-<<<<<<< HEAD
-@task
-def gitlab_ci_jobs_codeowners(ctx, path_codeowners='.github/CODEOWNERS', all_files=False):
-    """Verifies that added / modified job files are defined within CODEOWNERS.
-
-    Args:
-        all_files: If True, lint all job files. If False, lint only added / modified job.
-    """
-=======
 def _gitlab_ci_jobs_codeowners_lint(path_codeowners, modified_yml_files, gitlab_owners):
     error_files = []
     for path in modified_yml_files:
@@ -831,8 +822,11 @@
 
 @task
 def gitlab_ci_jobs_codeowners(ctx, path_codeowners='.github/CODEOWNERS', all_files=False):
-    """Verifies that added / modified job files are defined within CODEOWNERS."""
->>>>>>> 1f3c2e87
+    """Verifies that added / modified job files are defined within CODEOWNERS.
+
+    Args:
+        all_files: If True, lint all job files. If False, lint only added / modified job.
+    """
 
     if all_files:
         modified_yml_files = glob('.gitlab/**/*.yml', recursive=True)
@@ -851,21 +845,4 @@
     parsed_owners = [line for line in parsed_owners if '/.gitlab/' in line]
     gitlab_owners = CodeOwners('\n'.join(parsed_owners))
 
-<<<<<<< HEAD
-    error_files = []
-    for path in modified_yml_files:
-        teams = [team for kind, team in gitlab_owners.of(path) if kind == 'TEAM']
-        if not teams:
-            error_files.append(path)
-
-    if error_files:
-        error_files = '\n'.join(f'- {path}' for path in sorted(error_files))
-
-        raise Exit(
-            f"{color_message('Error', Color.RED)}: These files should have specific CODEOWNERS rules within {path_codeowners} starting with '/.gitlab/<stage_name>'):\n{error_files}"
-        )
-    else:
-        print(f'{color_message("Success", Color.GREEN)}: All files have CODEOWNERS rules within {path_codeowners}')
-=======
-    _gitlab_ci_jobs_codeowners_lint(path_codeowners, modified_yml_files, gitlab_owners)
->>>>>>> 1f3c2e87
+    _gitlab_ci_jobs_codeowners_lint(path_codeowners, modified_yml_files, gitlab_owners)