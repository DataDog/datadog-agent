from __future__ import annotations

import datetime
import errno
import glob
import json
import os
import re
import shutil
import sys
import tempfile
from itertools import chain
from subprocess import check_output

from invoke.exceptions import Exit
from invoke.tasks import task

import tasks.libs.cws.backend_doc_gen as backend_doc_gen
import tasks.libs.cws.secl_doc_gen as secl_doc_gen
from tasks.agent import generate_config
from tasks.build_tags import add_fips_tags, get_default_build_tags
from tasks.go import run_golangci_lint
from tasks.libs.build.ninja import NinjaWriter
from tasks.libs.common.git import get_commit_sha, get_current_branch
from tasks.libs.common.go import go_build
from tasks.libs.common.utils import (
    REPO_PATH,
    bin_name,
    environ,
    get_build_flags,
    get_go_version,
    get_version,
)
from tasks.libs.types.arch import ARCH_AMD64, Arch
from tasks.process_agent import TempDir
from tasks.system_probe import (
    CURRENT_ARCH,
    build_cws_object_files,
    build_libpcap,
    check_for_ninja,
    copy_ebpf_and_related_files,
    get_libpcap_cgo_flags,
    ninja_define_ebpf_compiler,
    ninja_define_exe_compiler,
)
from tasks.windows_resources import build_messagetable, build_rc, versioninfo_vars

is_windows = sys.platform == "win32"

BIN_DIR = os.path.join(".", "bin")
BIN_PATH = os.path.join(BIN_DIR, "security-agent", bin_name("security-agent"))
CI_PROJECT_DIR = os.environ.get("CI_PROJECT_DIR", ".")


@task(iterable=["build_tags"])
def build(
    ctx,
    build_tags,
    race=False,
    rebuild=False,
    install_path=None,
    major_version='7',
    go_mod="readonly",
    skip_assets=False,
    static=False,
    fips_mode=False,
):
    """
    Build the security agent
    """

    ldflags, gcflags, env = get_build_flags(ctx, major_version=major_version, static=static, install_path=install_path)

    main = "main."
    ld_vars = {
        "Version": get_version(ctx, major_version=major_version),
        "GoVersion": get_go_version(),
        "GitBranch": get_current_branch(ctx),
        "GitCommit": get_commit_sha(ctx, short=True),
        "BuildDate": datetime.datetime.now().strftime("%Y-%m-%dT%H:%M:%S"),
    }

    ## build windows resources
    # generate windows resources
    if sys.platform == 'win32':
        build_messagetable(ctx)
        vars = versioninfo_vars(ctx, major_version=major_version)
        build_rc(
            ctx,
            "cmd/security-agent/windows_resources/security-agent.rc",
            vars=vars,
            out="cmd/security-agent/rsrc.syso",
        )

    ldflags += ' '.join([f"-X '{main + key}={value}'" for key, value in ld_vars.items()])
    build_tags += get_default_build_tags(build="security-agent")
    build_tags = add_fips_tags(build_tags, fips_mode)

    cover = ""
    if os.getenv("E2E_COVERAGE_PIPELINE") == "true":
        build_tags.append("e2ecoverage")
        cover = "-cover"

    if os.path.exists(BIN_PATH):
        os.remove(BIN_PATH)

<<<<<<< HEAD
    cmd = 'go build -mod={go_mod} {race_opt} {build_type} -tags "{go_build_tags}" {cover} '
    cmd += '-o {agent_bin} -gcflags="{gcflags}" -ldflags="{ldflags}" {REPO_PATH}/cmd/security-agent'

    args = {
        "cover": cover,
        "go_mod": go_mod,
        "race_opt": "-race" if race else "",
        "build_type": "-a" if rebuild else "",
        "go_build_tags": " ".join(build_tags),
        "agent_bin": BIN_PATH,
        "gcflags": gcflags,
        "ldflags": ldflags,
        "REPO_PATH": REPO_PATH,
    }

    ctx.run(cmd.format(**args), env=env)
=======
    go_build(
        ctx,
        f"{REPO_PATH}/cmd/security-agent",
        mod=go_mod,
        race=race,
        rebuild=rebuild,
        gcflags=gcflags,
        ldflags=ldflags,
        build_tags=build_tags,
        bin_path=BIN_PATH,
        env=env,
    )
>>>>>>> 0a19e653

    render_config(ctx, env=env, skip_assets=skip_assets)


def render_config(ctx, env, skip_assets=False):
    if not skip_assets:
        dist_folder = os.path.join(BIN_DIR, "agent", "dist")
        generate_config(ctx, build_type="security-agent", output_file="./cmd/agent/dist/security-agent.yaml", env=env)
        if not os.path.exists(dist_folder):
            os.makedirs(dist_folder)
        shutil.copy("./cmd/agent/dist/security-agent.yaml", os.path.join(dist_folder, "security-agent.yaml"))


@task
def build_dev_image(ctx, image=None, push=False, base_image="datadog/agent:latest", include_agent_binary=False):
    """
    Build a dev image of the security-agent based off an existing datadog-agent image

    image: the image name used to tag the image
    push: if true, run a docker push on the image
    base_image: base the docker image off this already build image (default: datadog/agent:latest)
    include_agent_binary: if true, use the agent binary in bin/agent/agent as opposite to the base image's binary
    """
    if image is None:
        raise Exit(message="image was not specified")

    with TempDir() as docker_context:
        ctx.run(f"cp tools/ebpf/Dockerfiles/Dockerfile-security-agent-dev {docker_context + '/Dockerfile'}")

        ctx.run(f"cp bin/security-agent/security-agent {docker_context + '/security-agent'}")
        ctx.run(f"cp bin/system-probe/system-probe {docker_context + '/system-probe'}")
        if include_agent_binary:
            ctx.run(f"cp bin/agent/agent {docker_context + '/agent'}")
            core_agent_dest = "/opt/datadog-agent/bin/agent/agent"
        else:
            # this is necessary so that the docker build doesn't fail while attempting to copy the agent binary
            ctx.run(f"touch {docker_context}/agent")
            core_agent_dest = "/dev/null"

        copy_ebpf_and_related_files(ctx, docker_context)

        with ctx.cd(docker_context):
            # --pull in the build will force docker to grab the latest base image
            ctx.run(
                f"docker build --pull --tag {image} --build-arg AGENT_BASE={base_image} --build-arg CORE_AGENT_DEST={core_agent_dest} ."
            )

    if push:
        ctx.run(f"docker push {image}")


@task()
def gen_mocks(ctx):
    """
    Generate mocks.
    """
    ctx.run("mockery")


@task
def run_functional_tests(ctx, testsuite, verbose=False, testflags=''):
    cmd = '{testsuite} {verbose_opt} {testflags}'
    if os.getuid() != 0:
        cmd = 'sudo -E PATH={path} ' + cmd

    args = {
        "testsuite": testsuite,
        "verbose_opt": "-test.v" if verbose else "",
        "testflags": testflags,
        "path": os.environ['PATH'],
    }

    ctx.run(cmd.format(**args))


@task
def run_ebpfless_functional_tests(ctx, testsuite, verbose=False, testflags=''):
    cmd = '{testsuite} -trace {verbose_opt} {testflags}'

    if os.getuid() != 0:
        cmd = 'sudo -E PATH={path} ' + cmd

    args = {
        "testsuite": testsuite,
        "verbose_opt": "-test.v" if verbose else "",
        "testflags": testflags,
        "path": os.environ['PATH'],
    }

    ctx.run(cmd.format(**args))


def ninja_ebpf_probe_syscall_tester(nw, build_dir):
    c_dir = os.path.join("pkg", "security", "tests", "syscall_tester", "c")
    c_file = os.path.join(c_dir, "ebpf_probe.c")
    o_file = os.path.join(build_dir, "ebpf_probe.o")
    uname_m = os.uname().machine

    nw.build(
        inputs=[c_file],
        outputs=[o_file],
        rule="ebpfclang",
        variables={
            "target": "-target bpf",
            "flags": [f"-D__{uname_m}__", f"-isystem/usr/include/{uname_m}-linux-gnu", "-DBPF_NO_GLOBAL_DATA"],
        },
    )


def build_go_syscall_tester(ctx, build_dir):
    syscall_tester_go_dir = os.path.join(".", "pkg", "security", "tests", "syscall_tester", "go")
    syscall_tester_exe_file = os.path.join(build_dir, "syscall_go_tester")

    go_build(
        ctx,
        f"{syscall_tester_go_dir}/syscall_go_tester.go",
        build_tags=["syscalltesters", "osusergo", "netgo"],
        ldflags="-extldflags=-static",
        bin_path=syscall_tester_exe_file,
    )
    return syscall_tester_exe_file


def ninja_c_syscall_tester_common(nw, file_name, build_dir, flags=None, libs=None, static=True, compiler='clang'):
    if flags is None:
        flags = []
    if libs is None:
        libs = []

    syscall_tester_c_dir = os.path.join("pkg", "security", "tests", "syscall_tester", "c")
    syscall_tester_c_file = os.path.join(syscall_tester_c_dir, f"{file_name}.c")
    syscall_tester_exe_file = os.path.join(build_dir, file_name)
    uname_m = os.uname().machine

    if static:
        flags.append("-static")

    nw.build(
        inputs=[syscall_tester_c_file],
        outputs=[syscall_tester_exe_file],
        rule="exe" + compiler,
        variables={
            "exeflags": flags,
            "exelibs": libs,
            "flags": [f"-isystem/usr/include/{uname_m}-linux-gnu"],
        },
    )
    return syscall_tester_exe_file


def ninja_syscall_x86_tester(ctx, build_dir, static=True, compiler='clang'):
    return ninja_c_syscall_tester_common(
        ctx, "syscall_x86_tester", build_dir, flags=["-m32"], static=static, compiler=compiler
    )


def ninja_syscall_tester(ctx, build_dir, static=True, compiler='clang'):
    return ninja_c_syscall_tester_common(
        ctx, "syscall_tester", build_dir, libs=["-lpthread"], static=static, compiler=compiler
    )


def create_dir_if_needed(dir):
    try:
        os.makedirs(dir)
    except OSError as e:
        if e.errno != errno.EEXIST:
            raise


@task
def build_embed_syscall_tester(ctx, arch: str | Arch = CURRENT_ARCH, static=True, compiler="clang"):
    arch = Arch.from_str(arch)
    check_for_ninja(ctx)
    build_dir = os.path.join("pkg", "security", "tests", "syscall_tester", "bin")
    go_dir = os.path.join("pkg", "security", "tests", "syscall_tester", "go")
    create_dir_if_needed(build_dir)

    nf_path = os.path.join(ctx.cwd, 'syscall-tester.ninja')
    with open(nf_path, 'w') as ninja_file:
        nw = NinjaWriter(ninja_file, width=120)
        ninja_define_ebpf_compiler(nw, arch=arch)
        ninja_define_exe_compiler(nw, compiler=compiler)

        ninja_syscall_tester(nw, build_dir, static=static, compiler=compiler)
        if arch == ARCH_AMD64:
            ninja_syscall_x86_tester(nw, build_dir, static=static, compiler=compiler)
        ninja_ebpf_probe_syscall_tester(nw, go_dir)

    ctx.run(f"ninja -f {nf_path}")
    build_go_syscall_tester(ctx, build_dir)


@task
def build_functional_tests(
    ctx,
    output='pkg/security/tests/testsuite',
    srcpath='pkg/security/tests',
    arch: str | Arch = CURRENT_ARCH,
    major_version='7',
    build_tags='functionaltests',
    build_flags='',
    bundle_ebpf=True,
    static=False,
    skip_linters=False,
    race=False,
    kernel_release=None,
    debug=False,
    skip_object_files=False,
    syscall_tester_compiler='clang',
):
    if not is_windows:
        if not skip_object_files:
            build_cws_object_files(
                ctx,
                major_version=major_version,
                arch=arch,
                kernel_release=kernel_release,
                debug=debug,
                bundle_ebpf=bundle_ebpf,
            )
        build_embed_syscall_tester(ctx, compiler=syscall_tester_compiler)

    arch = Arch.from_str(arch)
    ldflags, gcflags, env = get_build_flags(ctx, major_version=major_version, static=static, arch=arch)

    env["CGO_ENABLED"] = "1"

    build_tags = build_tags.split(",")
    build_tags.append("test")
    if not is_windows:
        build_tags.append("linux_bpf")
        build_tags.append("trivy")
        build_tags.append("containerd")

        if bundle_ebpf:
            build_tags.append("ebpf_bindata")

        build_tags.append("pcap")
        build_libpcap(ctx)
        cgo_flags = get_libpcap_cgo_flags(ctx)
        # append libpcap cgo-related environment variables to any existing ones
        for k, v in cgo_flags.items():
            if k in env:
                env[k] += f" {v}"
            else:
                env[k] = v

    if static:
        build_tags.extend(["osusergo", "netgo"])

    if not skip_linters:
        targets = [srcpath]
        results, _ = run_golangci_lint(ctx, base_path="", targets=targets, build_tags=build_tags)
        for result in results:
            # golangci exits with status 1 when it finds an issue
            if result.exited != 0:
                raise Exit(code=1)
        print("golangci-lint found no issues")

    if race:
        build_flags += " -race"

    build_tags = ",".join(build_tags)
    cmd = 'go test -mod=readonly -tags {build_tags} -gcflags="{gcflags}" -ldflags="{ldflags}" -c -o {output} '
    cmd += '{build_flags} {repo_path}/{src_path}'

    args = {
        "output": output,
        "gcflags": gcflags,
        "ldflags": ldflags,
        "build_flags": build_flags,
        "build_tags": build_tags,
        "repo_path": REPO_PATH,
        "src_path": srcpath,
    }

    ctx.run(cmd.format(**args), env=env)


@task
def functional_tests(
    ctx,
    verbose=False,
    race=False,
    major_version='7',
    output='pkg/security/tests/testsuite',
    bundle_ebpf=True,
    testflags='',
    skip_linters=False,
    kernel_release=None,
):
    build_functional_tests(
        ctx,
        major_version=major_version,
        output=output,
        bundle_ebpf=bundle_ebpf,
        skip_linters=skip_linters,
        race=race,
        kernel_release=kernel_release,
    )

    run_functional_tests(
        ctx,
        testsuite=output,
        verbose=verbose,
        testflags=testflags,
    )


@task
def ebpfless_functional_tests(
    ctx,
    verbose=False,
    race=False,
    arch=CURRENT_ARCH,
    major_version='7',
    output='pkg/security/tests/testsuite',
    bundle_ebpf=True,
    testflags='',
    skip_linters=False,
    kernel_release=None,
):
    build_functional_tests(
        ctx,
        major_version=major_version,
        output=output,
        bundle_ebpf=bundle_ebpf,
        skip_linters=skip_linters,
        race=race,
        kernel_release=kernel_release,
    )

    run_ebpfless_functional_tests(
        ctx,
        testsuite=output,
        verbose=verbose,
        testflags=testflags,
    )


@task
def docker_functional_tests(
    ctx,
    verbose=False,
    race=False,
    arch=CURRENT_ARCH,
    major_version='7',
    testflags='',
    bundle_ebpf=True,
    skip_linters=False,
    kernel_release=None,
):
    build_functional_tests(
        ctx,
        major_version=major_version,
        output="pkg/security/tests/testsuite",
        bundle_ebpf=bundle_ebpf,
        static=True,
        skip_linters=skip_linters,
        race=race,
        kernel_release=kernel_release,
    )

    image_tag = "ghcr.io/datadog/apps-cws-centos7:main"

    container_name = 'security-agent-tests'
    capabilities = ['SYS_ADMIN', 'SYS_RESOURCE', 'SYS_PTRACE', 'NET_ADMIN', 'IPC_LOCK', 'ALL']

    cmd = 'docker run --name {container_name} {caps} --privileged -d '
    cmd += '-v /dev:/dev '
    cmd += '-v /proc:/host/proc -e HOST_PROC=/host/proc '
    cmd += '-v /etc:/host/etc -e HOST_ETC=/host/etc '
    cmd += '-v /sys:/host/sys -e HOST_SYS=/host/sys '
    cmd += '-v /etc/os-release:/host/etc/os-release '
    cmd += '-v /usr/lib/os-release:/host/usr/lib/os-release '
    cmd += '-v /etc/passwd:/etc/passwd '
    cmd += '-v /etc/group:/etc/group '
    cmd += '-v /opt/datadog-agent/embedded/:/opt/datadog-agent/embedded/ '
    cmd += '-v ./pkg/security/tests:/tests {image_tag} sleep 3600'

    args = {
        "container_name": container_name,
        "caps": ' '.join(f"--cap-add {cap}" for cap in capabilities),
        "image_tag": image_tag,
    }

    ctx.run(cmd.format(**args))

    cmd = 'docker exec {container_name} mount -t debugfs none /sys/kernel/debug'
    ctx.run(cmd.format(**args))

    cmd = 'docker exec {container_name} /tests/testsuite --env docker {testflags}'
    if verbose:
        cmd += ' -test.v'
    try:
        ctx.run(cmd.format(testflags=testflags, **args))
    finally:
        cmd = 'docker rm -f {container_name}'
        ctx.run(cmd.format(**args))


@task
def generate_cws_documentation(ctx):
    # secl docs
    secl_doc_gen.generate_secl_documentation(
        "./docs/cloud-workload-security/secl_linux.json",
        "./docs/cloud-workload-security/linux_expressions.md",
        "./linux_expressions.md",
    )
    secl_doc_gen.generate_secl_documentation(
        "./docs/cloud-workload-security/secl_windows.json",
        "./docs/cloud-workload-security/windows_expressions.md",
        "./windows_expressions.md",
    )
    # backend event docs
    backend_doc_gen.generate_backend_documentation(
        "./docs/cloud-workload-security/backend_linux.schema.json",
        "./docs/cloud-workload-security/backend_linux.md",
        "./backend_linux.md",
    )
    backend_doc_gen.generate_backend_documentation(
        "./docs/cloud-workload-security/backend_windows.schema.json",
        "./docs/cloud-workload-security/backend_windows.md",
        "./backend_windows.md",
    )


@task
def cws_go_generate(ctx, verbose=False):
    # run different `go generate` for pkg/security/secl and pkg/security
    ctx.run("go install golang.org/x/tools/cmd/stringer")
    ctx.run("go install github.com/mailru/easyjson/easyjson")
    ctx.run("go install github.com/DataDog/datadog-agent/pkg/security/generators/accessors")
    ctx.run("go install github.com/DataDog/datadog-agent/pkg/security/generators/operators")
    with ctx.cd("./pkg/security/secl"):
        if sys.platform == "linux":
            ctx.run("GOOS=windows go generate ./...")
        # Disable cross generation from windows for now. Need to fix the stringer issue.
        # elif sys.platform == "win32":
        #     ctx.run("set GOOS=linux && go generate ./...")
        cmd = "go generate"
        if verbose:
            cmd += " -v"
        ctx.run(cmd + " ./...")

    if sys.platform == "linux":
        shutil.copy(
            "./pkg/security/serializers/serializers_linux_easyjson.mock",
            "./pkg/security/serializers/serializers_linux_easyjson.go",
        )

    ctx.run("go generate -tags=linux_bpf,cws_go_generate ./pkg/security/...")

    # synchronize the seclwin package from the secl package
    sync_secl_win_pkg(ctx)

    # generate documentation
    generate_cws_documentation(ctx)


@task
def generate_syscall_table(ctx):
    def single_run(ctx, table_url, output_file, output_string_file, abis=None):
        if abis:
            abis = f"-abis {abis}"
        ctx.run(
            f"go run github.com/DataDog/datadog-agent/pkg/security/generators/syscall_table_generator -table-url {table_url} -output {output_file} -output-string {output_string_file} {abis}"
        )

    linux_version = "v6.13"
    single_run(
        ctx,
        f"https://raw.githubusercontent.com/torvalds/linux/{linux_version}/arch/x86/entry/syscalls/syscall_64.tbl",
        "pkg/security/secl/model/syscalls_linux_amd64.go",
        "pkg/security/secl/model/syscalls_string_linux_amd64.go",
        abis="common,64",
    )
    single_run(
        ctx,
        f"https://raw.githubusercontent.com/torvalds/linux/{linux_version}/include/uapi/asm-generic/unistd.h",
        "pkg/security/secl/model/syscalls_linux_arm64.go",
        "pkg/security/secl/model/syscalls_string_linux_arm64.go",
    )


DEFAULT_BTFHUB_CONSTANTS_PATH = "./pkg/security/probe/constantfetch/btfhub/constants.json"
DEFAULT_BTFHUB_CONSTANTS_ARM64_PATH = "./pkg/security/probe/constantfetch/btfhub/constants_arm64.json"
DEFAULT_BTFHUB_CONSTANTS_AMD64_PATH = "./pkg/security/probe/constantfetch/btfhub/constants_amd64.json"


@task
def generate_btfhub_constants(ctx, archive_path, output_path=DEFAULT_BTFHUB_CONSTANTS_PATH):
    ctx.run(
        f"go run -tags linux_bpf,btfhubsync ./pkg/security/probe/constantfetch/btfhub/ -archive-root {archive_path} -output {output_path}",
    )


@task
def combine_btfhub_constants(ctx, archive_path, output_path=DEFAULT_BTFHUB_CONSTANTS_PATH):
    ctx.run(
        f"go run -tags linux_bpf,btfhubsync ./pkg/security/probe/constantfetch/btfhub/ -combine -archive-root {archive_path} -output {output_path}",
    )


@task
def extract_btfhub_constants(ctx, arch, input_path, output_path):
    res = {}
    used_contant_ids = set()
    with open(input_path) as fi:
        base = json.load(fi)
        res["constants"] = base["constants"]
        res["kernels"] = []
        for kernel in base["kernels"]:
            if kernel["arch"] == arch:
                res["kernels"].append(kernel)
                used_contant_ids.add(kernel["cindex"])

    new_constants = []
    mapping = {}
    for i, group in enumerate(res["constants"]):
        if i in used_contant_ids:
            new_i = len(new_constants)
            new_constants.append(group)
            mapping[i] = new_i

    for kernel in res["kernels"]:
        kernel["cindex"] = mapping[kernel["cindex"]]
    res["constants"] = new_constants

    with open(output_path, "w") as fo:
        json.dump(res, fo, indent="\t")


@task
def split_btfhub_constants(ctx):
    extract_btfhub_constants(ctx, "arm64", DEFAULT_BTFHUB_CONSTANTS_PATH, DEFAULT_BTFHUB_CONSTANTS_ARM64_PATH)
    extract_btfhub_constants(ctx, "x86_64", DEFAULT_BTFHUB_CONSTANTS_PATH, DEFAULT_BTFHUB_CONSTANTS_AMD64_PATH)


@task
def generate_cws_proto(ctx):
    with tempfile.TemporaryDirectory() as temp_gobin:
        with environ({"GOBIN": temp_gobin}):
            ctx.run("go install google.golang.org/protobuf/cmd/protoc-gen-go@v1.36.3")
            ctx.run("go install github.com/planetscale/vtprotobuf/cmd/protoc-gen-go-vtproto@v0.6.0")
            ctx.run("go install google.golang.org/grpc/cmd/protoc-gen-go-grpc@v1.5.1")

            plugin_opts = " ".join(
                [
                    f"--plugin protoc-gen-go=\"{temp_gobin}/protoc-gen-go\"",
                    f"--plugin protoc-gen-go-grpc=\"{temp_gobin}/protoc-gen-go-grpc\"",
                    f"--plugin protoc-gen-go-vtproto=\"{temp_gobin}/protoc-gen-go-vtproto\"",
                ]
            )

            # API
            ctx.run(
                f"protoc -I. {plugin_opts} --go_out=paths=source_relative:. --go-vtproto_out=. --go-vtproto_opt=features=marshal+unmarshal+size --go-grpc_out=paths=source_relative:. pkg/security/proto/api/api.proto"
            )
            ctx.run(
                f"protoc -I. {plugin_opts} --go_out=paths=source_relative:. --go-vtproto_out=. --go-vtproto_opt=features=marshal+unmarshal+size --go-grpc_out=paths=source_relative:. pkg/eventmonitor/proto/api/api.proto"
            )

    security_files = glob.glob("pkg/security/**/*.pb.go", recursive=True)
    eventmonitor_files = glob.glob("pkg/eventmonitor/**/*.pb.go", recursive=True)
    for path in chain(security_files, eventmonitor_files):
        print(f"replacing protoc version in {path}")
        with open(path) as f:
            content = f.read()

        replaced_content = re.sub(r"\/\/\s*protoc\s*v\d+\.\d+\.\d+", "//  protoc", content)
        replaced_content = re.sub(r"\/\/\s*-\s+protoc\s*v\d+\.\d+\.\d+", "// - protoc", replaced_content)
        with open(path, "w") as f:
            f.write(replaced_content)


def get_git_dirty_files():
    dirty_stats = check_output(["git", "status", "--porcelain=v1", "--untracked-files=no"]).decode('utf-8')
    paths = []

    # see https://git-scm.com/docs/git-status#_short_format for format documentation
    for line in dirty_stats.splitlines():
        if len(line) < 2:
            continue

        path_part = line[2:]
        path = path_part.split()[0]
        paths.append(path)
    return paths


class FailingTask:
    def __init__(self, name, dirty_files):
        self.name = name
        self.dirty_files = dirty_files


@task
def go_generate_check(ctx):
    tasks = [
        [cws_go_generate],
        [gen_mocks],
    ]
    failing_tasks = []
    previous_dirty = set()

    for task_entry in tasks:
        task, args = task_entry[0], task_entry[1:]
        task(ctx, *args)
        # when running a non-interactive session, python may buffer too much data and thus mix stderr and stdout
        # this is especially visible in the Gitlab job logs
        # we flush to ensure correct separation between steps
        sys.stdout.flush()
        sys.stderr.flush()
        dirty_files = [f for f in get_git_dirty_files() if f not in previous_dirty]
        if dirty_files:
            failing_tasks.append(FailingTask(task.__name__, dirty_files))

        previous_dirty.update(dirty_files)

    if failing_tasks:
        for ft in failing_tasks:
            task = ft.name.replace("_", "-")
            print(f"Task `dda inv {task}` resulted in dirty files, please re-run it:")
            for file in ft.dirty_files:
                print(f"* {file}")
        raise Exit(code=1)


E2E_ARTIFACT_DIR = os.path.join(CI_PROJECT_DIR, "test", "new-e2e", "tests", "security-agent-functional", "artifacts")


@task
def e2e_prepare_win(ctx):
    """
    Compile test suite for CWS windows new-e2e tests
    """

    out_binary = "testsuite.exe"

    testsuite_out_dir = E2E_ARTIFACT_DIR
    # Clean up previous build
    if os.path.exists(testsuite_out_dir):
        shutil.rmtree(testsuite_out_dir)

    testsuite_out_path = os.path.join(testsuite_out_dir, out_binary)
    build_functional_tests(
        ctx,
        bundle_ebpf=False,
        race=False,
        debug=True,
        output=testsuite_out_path,
        skip_linters=True,
    )

    # build the ETW tests binary also
    testsuite_out_path = os.path.join(E2E_ARTIFACT_DIR, "etw", out_binary)
    srcpath = 'pkg/security/probe'
    build_functional_tests(
        ctx,
        output=testsuite_out_path,
        srcpath=srcpath,
        bundle_ebpf=False,
        race=False,
        debug=True,
        skip_linters=True,
    )


@task
def run_ebpf_unit_tests(ctx, verbose=False, trace=False, testflags=''):
    build_cws_object_files(
        ctx, major_version='7', kernel_release=None, with_unit_test=True, bundle_ebpf=True, arch=CURRENT_ARCH
    )

    env = {"CGO_ENABLED": "1"}

    build_libpcap(ctx)
    cgo_flags = get_libpcap_cgo_flags(ctx)
    # append libpcap cgo-related environment variables to any existing ones
    for k, v in cgo_flags.items():
        if k in env:
            env[k] += f" {v}"
        else:
            env[k] = v

    flags = '-tags ebpf_bindata,cgo,pcap'
    if verbose:
        flags += " -test.v"

    args = '-args'
    if trace:
        args += " -trace"

    ctx.run(f"go test {flags} ./pkg/security/ebpf/tests/... {args} {testflags}", env=env)


@task
def print_fentry_stats(ctx):
    fentry_o_path = "pkg/ebpf/bytecode/build/runtime-security-fentry.o"

    for kind in ["kprobe", "kretprobe", "fentry", "fexit"]:
        ctx.run(f"readelf -W -S {fentry_o_path} 2> /dev/null | grep PROGBITS | grep {kind} | wc -l")


@task
def sync_secl_win_pkg(ctx):
    files_to_copy = [
        ("model.go", None),
        ("events.go", None),
        ("args_envs.go", None),
        ("consts_common.go", None),
        ("consts_windows.go", "consts_win.go"),
        ("model_windows.go", "model_win.go"),
        ("field_handlers_windows.go", "field_handlers_win.go"),
        ("accessors_helpers.go", None),
        ("accessors_windows.go", "accessors_win.go"),
        ("legacy_secl.go", None),
        ("security_profile.go", None),
        ("iterator.go", None),
    ]

    ctx.run("rm -r pkg/security/seclwin/model")
    ctx.run("mkdir -p pkg/security/seclwin/model")
    ctx.run("cp pkg/security/secl/doc.go pkg/security/seclwin/doc.go")

    for ffrom, fto in files_to_copy:
        if not fto:
            fto = ffrom

        ctx.run(f"cp pkg/security/secl/model/{ffrom} pkg/security/seclwin/model/{fto}")
        if sys.platform == "darwin":
            ctx.run(f"sed -i '' '/^\\/\\/go:build/d' pkg/security/seclwin/model/{fto}")
        else:
            ctx.run(f"sed -i '/^\\/\\/go:build/d' pkg/security/seclwin/model/{fto}")
        ctx.run(f"gofmt -s -w pkg/security/seclwin/model/{fto}")<|MERGE_RESOLUTION|>--- conflicted
+++ resolved
@@ -96,32 +96,9 @@
     build_tags += get_default_build_tags(build="security-agent")
     build_tags = add_fips_tags(build_tags, fips_mode)
 
-    cover = ""
-    if os.getenv("E2E_COVERAGE_PIPELINE") == "true":
-        build_tags.append("e2ecoverage")
-        cover = "-cover"
-
     if os.path.exists(BIN_PATH):
         os.remove(BIN_PATH)
 
-<<<<<<< HEAD
-    cmd = 'go build -mod={go_mod} {race_opt} {build_type} -tags "{go_build_tags}" {cover} '
-    cmd += '-o {agent_bin} -gcflags="{gcflags}" -ldflags="{ldflags}" {REPO_PATH}/cmd/security-agent'
-
-    args = {
-        "cover": cover,
-        "go_mod": go_mod,
-        "race_opt": "-race" if race else "",
-        "build_type": "-a" if rebuild else "",
-        "go_build_tags": " ".join(build_tags),
-        "agent_bin": BIN_PATH,
-        "gcflags": gcflags,
-        "ldflags": ldflags,
-        "REPO_PATH": REPO_PATH,
-    }
-
-    ctx.run(cmd.format(**args), env=env)
-=======
     go_build(
         ctx,
         f"{REPO_PATH}/cmd/security-agent",
@@ -133,8 +110,8 @@
         build_tags=build_tags,
         bin_path=BIN_PATH,
         env=env,
-    )
->>>>>>> 0a19e653
+        coverage=os.getenv("E2E_COVERAGE_PIPELINE") == "true",
+    )
 
     render_config(ctx, env=env, skip_assets=skip_assets)
 
