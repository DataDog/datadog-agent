from __future__ import annotations

import datetime
import errno
import glob
import os
import re
import shutil
import sys
import tempfile
from subprocess import check_output

from invoke.exceptions import Exit
from invoke.tasks import task

from tasks.agent import generate_config
from tasks.build_tags import add_fips_tags, get_default_build_tags
from tasks.go import run_golangci_lint
from tasks.libs.build.ninja import NinjaWriter
from tasks.libs.common.git import get_commit_sha, get_current_branch
from tasks.libs.common.utils import (
    REPO_PATH,
    bin_name,
    environ,
    get_build_flags,
    get_go_version,
    get_version,
)
from tasks.libs.types.arch import ARCH_AMD64, Arch
from tasks.process_agent import TempDir
from tasks.system_probe import (
    CURRENT_ARCH,
    build_cws_object_files,
    build_libpcap,
    check_for_ninja,
    copy_ebpf_and_related_files,
    get_libpcap_cgo_flags,
    ninja_define_ebpf_compiler,
    ninja_define_exe_compiler,
)
from tasks.windows_resources import build_messagetable, build_rc, versioninfo_vars

is_windows = sys.platform == "win32"

BIN_DIR = os.path.join(".", "bin")
BIN_PATH = os.path.join(BIN_DIR, "security-agent", bin_name("security-agent"))
CI_PROJECT_DIR = os.environ.get("CI_PROJECT_DIR", ".")
STRESS_TEST_SUITE = "stresssuite"


@task(iterable=["build_tags"])
def build(
    ctx,
    build_tags,
    race=False,
    incremental_build=True,
    install_path=None,
    major_version='7',
    go_mod="mod",
    skip_assets=False,
    static=False,
<<<<<<< HEAD
    bundle=True,
    fips_mode=False,
=======
>>>>>>> cab236ec
):
    """
    Build the security agent
    """

    ldflags, gcflags, env = get_build_flags(ctx, major_version=major_version, static=static, install_path=install_path)

    main = "main."
    ld_vars = {
        "Version": get_version(ctx, major_version=major_version),
        "GoVersion": get_go_version(),
        "GitBranch": get_current_branch(ctx),
        "GitCommit": get_commit_sha(ctx, short=True),
        "BuildDate": datetime.datetime.now().strftime("%Y-%m-%dT%H:%M:%S"),
    }

    ## build windows resources
    # generate windows resources
    if sys.platform == 'win32':
        build_messagetable(ctx)
        vars = versioninfo_vars(ctx, major_version=major_version)
        build_rc(
            ctx,
            "cmd/security-agent/windows_resources/security-agent.rc",
            vars=vars,
            out="cmd/security-agent/rsrc.syso",
        )

    ldflags += ' '.join([f"-X '{main + key}={value}'" for key, value in ld_vars.items()])
    build_tags += get_default_build_tags(build="security-agent")
    build_tags = add_fips_tags(build_tags, fips_mode)

    if os.path.exists(BIN_PATH):
        os.remove(BIN_PATH)

    cmd = 'go build -mod={go_mod} {race_opt} {build_type} -tags "{go_build_tags}" '
    cmd += '-o {agent_bin} -gcflags="{gcflags}" -ldflags="{ldflags}" {REPO_PATH}/cmd/security-agent'

    args = {
        "go_mod": go_mod,
        "race_opt": "-race" if race else "",
        "build_type": "" if incremental_build else "-a",
        "go_build_tags": " ".join(build_tags),
        "agent_bin": BIN_PATH,
        "gcflags": gcflags,
        "ldflags": ldflags,
        "REPO_PATH": REPO_PATH,
    }

    ctx.run(cmd.format(**args), env=env)

    render_config(ctx, env=env, skip_assets=skip_assets)


def render_config(ctx, env, skip_assets=False):
    if not skip_assets:
        dist_folder = os.path.join(BIN_DIR, "agent", "dist")
        generate_config(ctx, build_type="security-agent", output_file="./cmd/agent/dist/security-agent.yaml", env=env)
        if not os.path.exists(dist_folder):
            os.makedirs(dist_folder)
        shutil.copy("./cmd/agent/dist/security-agent.yaml", os.path.join(dist_folder, "security-agent.yaml"))


@task
def build_dev_image(ctx, image=None, push=False, base_image="datadog/agent:latest", include_agent_binary=False):
    """
    Build a dev image of the security-agent based off an existing datadog-agent image

    image: the image name used to tag the image
    push: if true, run a docker push on the image
    base_image: base the docker image off this already build image (default: datadog/agent:latest)
    include_agent_binary: if true, use the agent binary in bin/agent/agent as opposite to the base image's binary
    """
    if image is None:
        raise Exit(message="image was not specified")

    with TempDir() as docker_context:
        ctx.run(f"cp tools/ebpf/Dockerfiles/Dockerfile-security-agent-dev {docker_context + '/Dockerfile'}")

        ctx.run(f"cp bin/security-agent/security-agent {docker_context + '/security-agent'}")
        ctx.run(f"cp bin/system-probe/system-probe {docker_context + '/system-probe'}")
        if include_agent_binary:
            ctx.run(f"cp bin/agent/agent {docker_context + '/agent'}")
            core_agent_dest = "/opt/datadog-agent/bin/agent/agent"
        else:
            # this is necessary so that the docker build doesn't fail while attempting to copy the agent binary
            ctx.run(f"touch {docker_context}/agent")
            core_agent_dest = "/dev/null"

        copy_ebpf_and_related_files(ctx, docker_context)

        with ctx.cd(docker_context):
            # --pull in the build will force docker to grab the latest base image
            ctx.run(
                f"docker build --pull --tag {image} --build-arg AGENT_BASE={base_image} --build-arg CORE_AGENT_DEST={core_agent_dest} ."
            )

    if push:
        ctx.run(f"docker push {image}")


@task()
def gen_mocks(ctx):
    """
    Generate mocks.
    """
    ctx.run("mockery")


@task
def run_functional_tests(ctx, testsuite, verbose=False, testflags='', fentry=False):
    cmd = '{testsuite} {verbose_opt} {testflags}'
    if fentry:
        cmd = "DD_EVENT_MONITORING_CONFIG_EVENT_STREAM_USE_FENTRY=true " + cmd

    if os.getuid() != 0:
        cmd = 'sudo -E PATH={path} ' + cmd

    args = {
        "testsuite": testsuite,
        "verbose_opt": "-test.v" if verbose else "",
        "testflags": testflags,
        "path": os.environ['PATH'],
    }

    ctx.run(cmd.format(**args))


@task
def run_ebpfless_functional_tests(ctx, testsuite, verbose=False, testflags=''):
    cmd = '{testsuite} -trace {verbose_opt} {testflags}'

    if os.getuid() != 0:
        cmd = 'sudo -E PATH={path} ' + cmd

    args = {
        "testsuite": testsuite,
        "verbose_opt": "-test.v" if verbose else "",
        "testflags": testflags,
        "path": os.environ['PATH'],
    }

    ctx.run(cmd.format(**args))


def ninja_ebpf_probe_syscall_tester(nw, build_dir):
    c_dir = os.path.join("pkg", "security", "tests", "syscall_tester", "c")
    c_file = os.path.join(c_dir, "ebpf_probe.c")
    o_file = os.path.join(build_dir, "ebpf_probe.o")
    uname_m = os.uname().machine

    nw.build(
        inputs=[c_file],
        outputs=[o_file],
        rule="ebpfclang",
        variables={
            "target": "-target bpf",
            "flags": [f"-D__{uname_m}__", f"-isystem/usr/include/{uname_m}-linux-gnu", "-DBPF_NO_GLOBAL_DATA"],
        },
    )


def build_go_syscall_tester(ctx, build_dir):
    syscall_tester_go_dir = os.path.join(".", "pkg", "security", "tests", "syscall_tester", "go")
    syscall_tester_exe_file = os.path.join(build_dir, "syscall_go_tester")
    ctx.run(
        f"go build -o {syscall_tester_exe_file} -tags syscalltesters,osusergo,netgo -ldflags=\"-extldflags=-static\" {syscall_tester_go_dir}/syscall_go_tester.go",
    )
    return syscall_tester_exe_file


def ninja_c_syscall_tester_common(nw, file_name, build_dir, flags=None, libs=None, static=True, compiler='clang'):
    if flags is None:
        flags = []
    if libs is None:
        libs = []

    syscall_tester_c_dir = os.path.join("pkg", "security", "tests", "syscall_tester", "c")
    syscall_tester_c_file = os.path.join(syscall_tester_c_dir, f"{file_name}.c")
    syscall_tester_exe_file = os.path.join(build_dir, file_name)
    uname_m = os.uname().machine

    if static:
        flags.append("-static")

    nw.build(
        inputs=[syscall_tester_c_file],
        outputs=[syscall_tester_exe_file],
        rule="exe" + compiler,
        variables={
            "exeflags": flags,
            "exelibs": libs,
            "flags": [f"-isystem/usr/include/{uname_m}-linux-gnu"],
        },
    )
    return syscall_tester_exe_file


def ninja_c_latency_common(nw, file_name, build_dir, flags=None, libs=None, static=True):
    if flags is None:
        flags = []
    if libs is None:
        libs = []

    latency_c_dir = os.path.join("pkg", "security", "tests", "latency", "c")
    latency_c_file = os.path.join(latency_c_dir, f"{file_name}.c")
    latency_exe_file = os.path.join(build_dir, file_name)

    if static:
        flags.append("-static")

    nw.build(
        inputs=[latency_c_file],
        outputs=[latency_exe_file],
        rule="execlang",
        variables={"exeflags": flags, "exelibs": libs},
    )
    return latency_exe_file


def ninja_latency_tools(ctx, build_dir, static=True):
    return ninja_c_latency_common(ctx, "bench_net_DNS", build_dir, libs=["-lpthread"], static=static)


@task
def build_embed_latency_tools(ctx, static=True):
    check_for_ninja(ctx)
    build_dir = os.path.join("pkg", "security", "tests", "latency", "bin")
    create_dir_if_needed(build_dir)

    nf_path = os.path.join(ctx.cwd, 'latency-tools.ninja')
    with open(nf_path, 'w') as ninja_file:
        nw = NinjaWriter(ninja_file, width=120)
        ninja_define_exe_compiler(nw)
        ninja_latency_tools(nw, build_dir, static=static)

    ctx.run(f"ninja -f {nf_path}")


def ninja_syscall_x86_tester(ctx, build_dir, static=True, compiler='clang'):
    return ninja_c_syscall_tester_common(
        ctx, "syscall_x86_tester", build_dir, flags=["-m32"], static=static, compiler=compiler
    )


def ninja_syscall_tester(ctx, build_dir, static=True, compiler='clang'):
    return ninja_c_syscall_tester_common(
        ctx, "syscall_tester", build_dir, libs=["-lpthread"], static=static, compiler=compiler
    )


def create_dir_if_needed(dir):
    try:
        os.makedirs(dir)
    except OSError as e:
        if e.errno != errno.EEXIST:
            raise


@task
def build_embed_syscall_tester(
    ctx, arch: str | Arch = CURRENT_ARCH, static=True, compiler="clang", ebpf_compiler="clang"
):
    arch = Arch.from_str(arch)
    check_for_ninja(ctx)
    build_dir = os.path.join("pkg", "security", "tests", "syscall_tester", "bin")
    go_dir = os.path.join("pkg", "security", "tests", "syscall_tester", "go")
    create_dir_if_needed(build_dir)

    nf_path = os.path.join(ctx.cwd, 'syscall-tester.ninja')
    with open(nf_path, 'w') as ninja_file:
        nw = NinjaWriter(ninja_file, width=120)
        ninja_define_ebpf_compiler(nw, arch=arch, compiler=ebpf_compiler)
        ninja_define_exe_compiler(nw, compiler=compiler)

        ninja_syscall_tester(nw, build_dir, static=static, compiler=compiler)
        if arch == ARCH_AMD64:
            ninja_syscall_x86_tester(nw, build_dir, static=static, compiler=compiler)
        ninja_ebpf_probe_syscall_tester(nw, go_dir)

    ctx.run(f"ninja -f {nf_path}")
    build_go_syscall_tester(ctx, build_dir)


@task
def build_functional_tests(
    ctx,
    output='pkg/security/tests/testsuite',
    srcpath='pkg/security/tests',
    arch: str | Arch = CURRENT_ARCH,
    major_version='7',
    build_tags='functionaltests',
    build_flags='',
    bundle_ebpf=True,
    static=False,
    skip_linters=False,
    race=False,
    kernel_release=None,
    debug=False,
    skip_object_files=False,
    syscall_tester_compiler='clang',
    ebpf_compiler='clang',
):
    if not is_windows:
        if not skip_object_files:
            build_cws_object_files(
                ctx,
                major_version=major_version,
                arch=arch,
                kernel_release=kernel_release,
                debug=debug,
                bundle_ebpf=bundle_ebpf,
                ebpf_compiler=ebpf_compiler,
            )
        build_embed_syscall_tester(ctx, compiler=syscall_tester_compiler, ebpf_compiler=ebpf_compiler)

    arch = Arch.from_str(arch)
    ldflags, gcflags, env = get_build_flags(ctx, major_version=major_version, static=static, arch=arch)

    env["CGO_ENABLED"] = "1"

    build_tags = build_tags.split(",")
    build_tags.append("test")
    if not is_windows:
        build_tags.append("linux_bpf")
        build_tags.append("trivy")
        build_tags.append("containerd")

        if bundle_ebpf:
            build_tags.append("ebpf_bindata")

        build_tags.append("pcap")
        build_libpcap(ctx)
        cgo_flags = get_libpcap_cgo_flags(ctx)
        # append libpcap cgo-related environment variables to any existing ones
        for k, v in cgo_flags.items():
            if k in env:
                env[k] += f" {v}"
            else:
                env[k] = v

    if static:
        build_tags.extend(["osusergo", "netgo"])

    if not skip_linters:
        targets = [srcpath]
        results, _ = run_golangci_lint(ctx, module_path="", targets=targets, build_tags=build_tags)
        for result in results:
            # golangci exits with status 1 when it finds an issue
            if result.exited != 0:
                raise Exit(code=1)
        print("golangci-lint found no issues")

    if race:
        build_flags += " -race"

    build_tags = ",".join(build_tags)
    cmd = 'go test -mod=mod -tags {build_tags} -gcflags="{gcflags}" -ldflags="{ldflags}" -c -o {output} '
    cmd += '{build_flags} {repo_path}/{src_path}'

    args = {
        "output": output,
        "gcflags": gcflags,
        "ldflags": ldflags,
        "build_flags": build_flags,
        "build_tags": build_tags,
        "repo_path": REPO_PATH,
        "src_path": srcpath,
    }

    ctx.run(cmd.format(**args), env=env)


@task
def build_stress_tests(
    ctx,
    output=f"pkg/security/tests/{STRESS_TEST_SUITE}",
    major_version='7',
    bundle_ebpf=True,
    skip_linters=False,
    kernel_release=None,
):
    build_embed_latency_tools(ctx)
    build_functional_tests(
        ctx,
        output=output,
        major_version=major_version,
        build_tags='stresstests',
        bundle_ebpf=bundle_ebpf,
        skip_linters=skip_linters,
        kernel_release=kernel_release,
    )


@task
def stress_tests(
    ctx,
    verbose=False,
    major_version='7',
    output=f"pkg/security/tests/{STRESS_TEST_SUITE}",
    bundle_ebpf=True,
    testflags='',
    skip_linters=False,
    kernel_release=None,
):
    build_stress_tests(
        ctx,
        major_version=major_version,
        output=output,
        bundle_ebpf=bundle_ebpf,
        skip_linters=skip_linters,
        kernel_release=kernel_release,
    )

    run_functional_tests(
        ctx,
        testsuite=output,
        verbose=verbose,
        testflags=testflags,
    )


@task
def functional_tests(
    ctx,
    verbose=False,
    race=False,
    major_version='7',
    output='pkg/security/tests/testsuite',
    bundle_ebpf=True,
    testflags='',
    skip_linters=False,
    kernel_release=None,
    fentry=False,
):
    build_functional_tests(
        ctx,
        major_version=major_version,
        output=output,
        bundle_ebpf=bundle_ebpf,
        skip_linters=skip_linters,
        race=race,
        kernel_release=kernel_release,
    )

    run_functional_tests(
        ctx,
        testsuite=output,
        verbose=verbose,
        testflags=testflags,
        fentry=fentry,
    )


@task
def ebpfless_functional_tests(
    ctx,
    verbose=False,
    race=False,
    arch=CURRENT_ARCH,
    major_version='7',
    output='pkg/security/tests/testsuite',
    bundle_ebpf=True,
    testflags='',
    skip_linters=False,
    kernel_release=None,
):
    build_functional_tests(
        ctx,
        major_version=major_version,
        output=output,
        bundle_ebpf=bundle_ebpf,
        skip_linters=skip_linters,
        race=race,
        kernel_release=kernel_release,
    )

    run_ebpfless_functional_tests(
        ctx,
        testsuite=output,
        verbose=verbose,
        testflags=testflags,
    )


@task
def docker_functional_tests(
    ctx,
    verbose=False,
    race=False,
    arch=CURRENT_ARCH,
    major_version='7',
    testflags='',
    bundle_ebpf=True,
    skip_linters=False,
    kernel_release=None,
):
    build_functional_tests(
        ctx,
        major_version=major_version,
        output="pkg/security/tests/testsuite",
        bundle_ebpf=bundle_ebpf,
        static=True,
        skip_linters=skip_linters,
        race=race,
        kernel_release=kernel_release,
    )

    image_tag = "ghcr.io/datadog/apps-cws-centos7:main"

    container_name = 'security-agent-tests'
    capabilities = ['SYS_ADMIN', 'SYS_RESOURCE', 'SYS_PTRACE', 'NET_ADMIN', 'IPC_LOCK', 'ALL']

    cmd = 'docker run --name {container_name} {caps} --privileged -d '
    cmd += '-v /dev:/dev '
    cmd += '-v /proc:/host/proc -e HOST_PROC=/host/proc '
    cmd += '-v /etc:/host/etc -e HOST_ETC=/host/etc '
    cmd += '-v /sys:/host/sys -e HOST_SYS=/host/sys '
    cmd += '-v /etc/os-release:/host/etc/os-release '
    cmd += '-v /usr/lib/os-release:/host/usr/lib/os-release '
    cmd += '-v /etc/passwd:/etc/passwd '
    cmd += '-v /etc/group:/etc/group '
    cmd += '-v /opt/datadog-agent/embedded/:/opt/datadog-agent/embedded/ '
    cmd += '-v ./pkg/security/tests:/tests {image_tag} sleep 3600'

    args = {
        "container_name": container_name,
        "caps": ' '.join(f"--cap-add {cap}" for cap in capabilities),
        "image_tag": image_tag,
    }

    ctx.run(cmd.format(**args))

    cmd = 'docker exec {container_name} mount -t debugfs none /sys/kernel/debug'
    ctx.run(cmd.format(**args))

    cmd = 'docker exec {container_name} /tests/testsuite --env docker {testflags}'
    if verbose:
        cmd += ' -test.v'
    try:
        ctx.run(cmd.format(testflags=testflags, **args))
    finally:
        cmd = 'docker rm -f {container_name}'
        ctx.run(cmd.format(**args))


@task
def generate_cws_documentation(ctx, go_generate=False):
    if go_generate:
        cws_go_generate(ctx)

    # secl docs
    ctx.run(
        "python3 ./docs/cloud-workload-security/scripts/secl-doc-gen.py --input ./docs/cloud-workload-security/secl_linux.json --output ./docs/cloud-workload-security/linux_expressions.md --template ./linux_expressions.md"
    )
    ctx.run(
        "python3 ./docs/cloud-workload-security/scripts/secl-doc-gen.py --input ./docs/cloud-workload-security/secl_windows.json --output ./docs/cloud-workload-security/windows_expressions.md --template ./windows_expressions.md"
    )
    # backend event docs
    ctx.run(
        "python3 ./docs/cloud-workload-security/scripts/backend-doc-gen.py --input ./docs/cloud-workload-security/backend_linux.schema.json --output ./docs/cloud-workload-security/backend_linux.md --template ./backend_linux.md"
    )
    ctx.run(
        "python3 ./docs/cloud-workload-security/scripts/backend-doc-gen.py --input ./docs/cloud-workload-security/backend_windows.schema.json --output ./docs/cloud-workload-security/backend_windows.md --template ./backend_windows.md"
    )


@task
def cws_go_generate(ctx, verbose=False):
    ctx.run("go install golang.org/x/tools/cmd/stringer")
    ctx.run("go install github.com/mailru/easyjson/easyjson")
    with ctx.cd("./pkg/security/secl"):
        ctx.run("go install github.com/DataDog/datadog-agent/pkg/security/secl/compiler/generators/accessors")
        ctx.run("go install github.com/DataDog/datadog-agent/pkg/security/secl/compiler/generators/operators")
        if sys.platform == "linux":
            ctx.run("GOOS=windows go generate ./...")
        # Disable cross generation from windows for now. Need to fix the stringer issue.
        # elif sys.platform == "win32":
        #     ctx.run("set GOOS=linux && go generate ./...")
        cmd = "go generate"
        if verbose:
            cmd += " -v"
        ctx.run(cmd + " ./...")

    if sys.platform == "linux":
        shutil.copy(
            "./pkg/security/serializers/serializers_linux_easyjson.mock",
            "./pkg/security/serializers/serializers_linux_easyjson.go",
        )

    ctx.run("go generate ./pkg/security/...")


@task
def generate_syscall_table(ctx):
    def single_run(ctx, table_url, output_file, output_string_file, abis=None):
        if abis:
            abis = f"-abis {abis}"
        ctx.run(
            f"go run github.com/DataDog/datadog-agent/pkg/security/secl/model/syscall_table_generator -table-url {table_url} -output {output_file} -output-string {output_string_file} {abis}"
        )

    linux_version = "v6.8"
    single_run(
        ctx,
        f"https://raw.githubusercontent.com/torvalds/linux/{linux_version}/arch/x86/entry/syscalls/syscall_64.tbl",
        "pkg/security/secl/model/syscalls_linux_amd64.go",
        "pkg/security/secl/model/syscalls_string_linux_amd64.go",
        abis="common,64",
    )
    single_run(
        ctx,
        f"https://raw.githubusercontent.com/torvalds/linux/{linux_version}/include/uapi/asm-generic/unistd.h",
        "pkg/security/secl/model/syscalls_linux_arm64.go",
        "pkg/security/secl/model/syscalls_string_linux_arm64.go",
    )


DEFAULT_BTFHUB_CONSTANTS_PATH = "./pkg/security/probe/constantfetch/btfhub/constants.json"


@task
def generate_btfhub_constants(ctx, archive_path, force_refresh=False, output_path=DEFAULT_BTFHUB_CONSTANTS_PATH):
    force_refresh_opt = "-force-refresh" if force_refresh else ""
    ctx.run(
        f"go run -tags linux_bpf,btfhubsync ./pkg/security/probe/constantfetch/btfhub/ -archive-root {archive_path} -output {output_path} {force_refresh_opt}",
    )


@task
def combine_btfhub_constants(ctx, archive_path, output_path=DEFAULT_BTFHUB_CONSTANTS_PATH):
    ctx.run(
        f"go run -tags linux_bpf,btfhubsync ./pkg/security/probe/constantfetch/btfhub/ -combine -archive-root {archive_path} -output {output_path}",
    )


@task
def generate_cws_proto(ctx):
    with tempfile.TemporaryDirectory() as temp_gobin:
        with environ({"GOBIN": temp_gobin}):
            ctx.run("go install google.golang.org/protobuf/cmd/protoc-gen-go@v1.34.2")
            ctx.run("go install github.com/planetscale/vtprotobuf/cmd/protoc-gen-go-vtproto@v0.6.0")
            ctx.run("go install google.golang.org/grpc/cmd/protoc-gen-go-grpc@v1.4.0")

            plugin_opts = " ".join(
                [
                    f"--plugin protoc-gen-go=\"{temp_gobin}/protoc-gen-go\"",
                    f"--plugin protoc-gen-go-grpc=\"{temp_gobin}/protoc-gen-go-grpc\"",
                    f"--plugin protoc-gen-go-vtproto=\"{temp_gobin}/protoc-gen-go-vtproto\"",
                ]
            )

            # API
            ctx.run(
                f"protoc -I. {plugin_opts} --go_out=paths=source_relative:. --go-vtproto_out=. --go-vtproto_opt=features=marshal+unmarshal+size --go-grpc_out=paths=source_relative:. pkg/security/proto/api/api.proto"
            )

    for path in glob.glob("pkg/security/**/*.pb.go", recursive=True):
        print(f"replacing protoc version in {path}")
        with open(path) as f:
            content = f.read()

        replaced_content = re.sub(r"\/\/\s*protoc\s*v\d+\.\d+\.\d+", "//  protoc", content)
        replaced_content = re.sub(r"\/\/\s*-\s+protoc\s*v\d+\.\d+\.\d+", "// - protoc", replaced_content)
        with open(path, "w") as f:
            f.write(replaced_content)


def get_git_dirty_files():
    dirty_stats = check_output(["git", "status", "--porcelain=v1", "--untracked-files=no"]).decode('utf-8')
    paths = []

    # see https://git-scm.com/docs/git-status#_short_format for format documentation
    for line in dirty_stats.splitlines():
        if len(line) < 2:
            continue

        path_part = line[2:]
        path = path_part.split()[0]
        paths.append(path)
    return paths


class FailingTask:
    def __init__(self, name, dirty_files):
        self.name = name
        self.dirty_files = dirty_files


@task
def go_generate_check(ctx):
    tasks = [
        [cws_go_generate],
        [generate_cws_documentation],
        # [gen_mocks], TODO: re-enable this when go is bumped to 1.23 and mocker is updated to >2.46.1
        [sync_secl_win_pkg],
    ]
    failing_tasks = []

    for task_entry in tasks:
        task, args = task_entry[0], task_entry[1:]
        task(ctx, *args)
        # when running a non-interactive session, python may buffer too much data and thus mix stderr and stdout
        # this is especially visible in the Gitlab job logs
        # we flush to ensure correct separation between steps
        sys.stdout.flush()
        sys.stderr.flush()
        dirty_files = get_git_dirty_files()
        if dirty_files:
            failing_tasks.append(FailingTask(task.__name__, dirty_files))

    if failing_tasks:
        for ft in failing_tasks:
            print(f"Task `{ft.name}` resulted in dirty files, please re-run it:")
            for file in ft.dirty_files:
                print(f"* {file}")
        raise Exit(code=1)


E2E_ARTIFACT_DIR = os.path.join(CI_PROJECT_DIR, "test", "new-e2e", "tests", "security-agent-functional", "artifacts")


@task
def e2e_prepare_win(ctx):
    """
    Compile test suite for CWS windows new-e2e tests
    """

    out_binary = "testsuite.exe"

    testsuite_out_dir = E2E_ARTIFACT_DIR
    # Clean up previous build
    if os.path.exists(testsuite_out_dir):
        shutil.rmtree(testsuite_out_dir)

    testsuite_out_path = os.path.join(testsuite_out_dir, out_binary)
    build_functional_tests(
        ctx,
        bundle_ebpf=False,
        race=False,
        debug=True,
        output=testsuite_out_path,
        skip_linters=True,
    )

    # build the ETW tests binary also
    testsuite_out_path = os.path.join(E2E_ARTIFACT_DIR, "etw", out_binary)
    srcpath = 'pkg/security/probe'
    build_functional_tests(
        ctx,
        output=testsuite_out_path,
        srcpath=srcpath,
        bundle_ebpf=False,
        race=False,
        debug=True,
        skip_linters=True,
    )


@task
def run_ebpf_unit_tests(ctx, verbose=False, trace=False):
    build_cws_object_files(
        ctx, major_version='7', kernel_release=None, with_unit_test=True, bundle_ebpf=True, arch=CURRENT_ARCH
    )

    flags = '-tags ebpf_bindata'
    if verbose:
        flags += " -test.v"

    args = '-args'
    if trace:
        args += " -trace"

    ctx.run(f"go test {flags} ./pkg/security/ebpf/tests/... {args}")


@task
def print_fentry_stats(ctx):
    fentry_o_path = "pkg/ebpf/bytecode/build/runtime-security-fentry.o"

    for kind in ["kprobe", "kretprobe", "fentry", "fexit"]:
        ctx.run(f"readelf -W -S {fentry_o_path} 2> /dev/null | grep PROGBITS | grep {kind} | wc -l")


@task
def sync_secl_win_pkg(ctx):
    files_to_copy = [
        ("model.go", None),
        ("events.go", None),
        ("args_envs.go", None),
        ("consts_common.go", None),
        ("consts_windows.go", "consts_win.go"),
        ("consts_map_names_linux.go", None),
        ("model_windows.go", "model_win.go"),
        ("field_handlers_windows.go", "field_handlers_win.go"),
        ("accessors_windows.go", "accessors_win.go"),
        ("legacy_secl.go", None),
        ("security_profile.go", None),
        ("string_array_iter.go", None),
    ]

    ctx.run("rm -r pkg/security/seclwin/model")
    ctx.run("mkdir -p pkg/security/seclwin/model")
    ctx.run("cp pkg/security/secl/doc.go pkg/security/seclwin/doc.go")

    for ffrom, fto in files_to_copy:
        if not fto:
            fto = ffrom

        ctx.run(f"cp pkg/security/secl/model/{ffrom} pkg/security/seclwin/model/{fto}")
        if sys.platform == "darwin":
            ctx.run(f"sed -i '' '/^\\/\\/go:build/d' pkg/security/seclwin/model/{fto}")
        else:
            ctx.run(f"sed -i '/^\\/\\/go:build/d' pkg/security/seclwin/model/{fto}")
        ctx.run(f"gofmt -s -w pkg/security/seclwin/model/{fto}")<|MERGE_RESOLUTION|>--- conflicted
+++ resolved
@@ -59,11 +59,7 @@
     go_mod="mod",
     skip_assets=False,
     static=False,
-<<<<<<< HEAD
-    bundle=True,
     fips_mode=False,
-=======
->>>>>>> cab236ec
 ):
     """
     Build the security agent
