--- conflicted
+++ resolved
@@ -17,13 +17,8 @@
 }
 
 
-<<<<<<< HEAD
-@task
+@task(default=True)
 def run(ctx, tests: str = '', buffer: bool = True, verbosity: int = 1, debug: bool = True):
-=======
-@task(default=True)
-def run(ctx, tests: str = '', flags: str = '-b'):
->>>>>>> 98e74f0d
     """
     Run the unit tests on the invoke tasks
 
@@ -52,7 +47,6 @@
             else:
                 raise Exit(code=1)
     else:
-<<<<<<< HEAD
         pattern = '*_tests.py'
         if not run_unit_tests(ctx, pattern, buffer, verbosity, debug):
             raise Exit(code=1)
@@ -73,11 +67,6 @@
         suite = loader.discover('.', pattern=pattern)
         if debug and 'TASKS_DEBUG' in os.environ:
             suite.debug()
-=======
-        command = f"'{sys.executable}' -m unittest discover {flags} -s tasks -p '*_tests.py'"
-        if not run_unit_tests_command(ctx, command):
-            raise Exit(code=1)
->>>>>>> 98e74f0d
 
             # Will raise an error if the tests fail
             return True
