"""
vscode namespaced tags

Helpers for getting vscode set up nicely
"""

from __future__ import annotations

import json
import os
import shutil
import sys
from collections import OrderedDict
from pathlib import Path

from invoke import Context, task
from invoke.exceptions import Exit

from tasks.build_tags import build_tags, compute_config_build_tags
from tasks.flavor import AgentFlavor
from tasks.libs.common.color import Color, color_message
from tasks.libs.json import JSONWithCommentsDecoder

VSCODE_DIR = ".vscode"
VSCODE_SETTINGS_FILE = "settings.json"
VSCODE_SETTINGS_TEMPLATE = "settings.json.template"
VSCODE_TASKS_FILE = "tasks.json"
VSCODE_TASKS_TEMPLATE = "tasks.json.template"
VSCODE_EXTENSIONS_FILE = "extensions.json"


@task
def setup(ctx, force=False):
    """
    Set up vscode for this project

    - force: If True, will override the existing settings
    """
    print(color_message("* Setting up extensions", Color.BOLD))
    setup_extensions(ctx)
    print(color_message("* Setting up tasks", Color.BOLD))
    setup_tasks(ctx, force)
    print(color_message("* Setting up settings", Color.BOLD))
    setup_settings(ctx, force)
    # TODO: setup_launch (see #27508)


@task(
    help={
        "targets": f"Comma separated list of targets to include. Possible values: all, {', '.join(build_tags[AgentFlavor.base].keys())}. Default: all",
        "flavor": f"Agent flavor to use. Possible values: {', '.join(AgentFlavor.__members__.keys())}. Default: {AgentFlavor.base.name}",
    }
)
def set_buildtags(
    _,
    targets="all",
    build_include=None,
    build_exclude=None,
    flavor=AgentFlavor.base.name,
):
    """
    Modifies vscode settings file for this project to include correct build tags
    """
    use_tags = compute_config_build_tags(
        targets=targets,
        build_include=build_include,
        build_exclude=build_exclude,
        flavor=flavor,
    )

    if not os.path.exists(VSCODE_DIR):
        os.makedirs(VSCODE_DIR)

    settings = {}
    fullpath = os.path.join(VSCODE_DIR, VSCODE_SETTINGS_FILE)
    if os.path.exists(fullpath):
        with open(fullpath) as sf:
            settings = json.load(sf, object_pairs_hook=OrderedDict)

    settings["go.buildTags"] = ",".join(sorted(use_tags))

    with open(fullpath, "w") as sf:
        json.dump(settings, sf, indent=4, sort_keys=False, separators=(',', ': '))


@task
def setup_devcontainer(
    _,
    target="agent",
    build_include=None,
    build_exclude=None,
    flavor=AgentFlavor.base.name,
    image='',
):
    """
    Generate or Modify devcontainer settings file for this project.
    """
    from tasks import devcontainer

    print(color_message('This command is deprecated, please use `devcontainer.setup` instead', Color.ORANGE))
    print("Running `devcontainer.setup`...")
    devcontainer.setup(
        _,
        target=target,
        build_include=build_include,
        build_exclude=build_exclude,
        flavor=flavor,
        image=image,
    )


@task
def setup_extensions(ctx: Context):
    file = Path(VSCODE_DIR) / VSCODE_EXTENSIONS_FILE

    if not file.exists():
        print(color_message(f"The file {file} does not exist. Skipping installation of extensions.", Color.ORANGE))
        raise Exit(code=1)

    if shutil.which("code") is None:
        print(
            color_message(
                "`code` can't be found in your PATH. Skipping installation of extensions. See https://code.visualstudio.com/docs/setup/mac#_launching-from-the-command-line",
                Color.ORANGE,
            )
        )
        raise Exit(code=2)

    with open(file) as fd:
        content = json.load(fd, cls=JSONWithCommentsDecoder)

    for extension in content.get("recommendations", []):
        print(color_message(f"Installing extension {extension}", Color.BLUE))
        ctx.run(f"code --install-extension {extension} --force")


@task
<<<<<<< HEAD
def setup_tests(_, force=False):
    """
    Setup the tests tab for vscode

    - Documentation: https://datadoghq.atlassian.net/wiki/x/z4Jf6
    """
    from invoke_unit_tests import TEST_ENV

    if not force and os.path.exists('.env'):
        raise Exit(color_message('The .env file already exists', Color.RED))

    with open('.env', 'w') as f:
        for key, value in TEST_ENV.items():
            print(f'{key}={value}', file=f)

    print(color_message('The .env file has been created', Color.GREEN))
=======
def setup_tasks(_, force=False):
    """
    Creates the initial .vscode/tasks.json file based on the template

    - force: If True, will override the existing tasks file
    """
    tasks = Path(VSCODE_DIR) / VSCODE_TASKS_FILE
    template = Path(VSCODE_DIR) / VSCODE_TASKS_TEMPLATE

    print(color_message("Creating initial VSCode tasks file...", Color.BLUE))
    if tasks.exists():
        message = 'overriding current file' if force else 'skipping...'
        print(color_message("warning:", Color.ORANGE), 'VSCode tasks file already exists,', message)
        if not force:
            return

    shutil.copy(template, tasks)
    print(color_message("VSCode tasks file created successfully.", Color.GREEN))


@task
def setup_settings(_, force=False):
    """
    Creates the initial .vscode/settings.json file

    - force: If True, will override the existing settings file
    """
    settings = Path(VSCODE_DIR) / VSCODE_SETTINGS_FILE
    template = Path(VSCODE_DIR) / VSCODE_SETTINGS_TEMPLATE

    print(color_message("Creating initial VSCode setting file...", Color.BLUE))
    if settings.exists():
        message = 'overriding current file' if force else 'skipping...'
        print(color_message("warning:", Color.ORANGE), 'VSCode settings file already exists,', message)
        if not force:
            return

    build_tags = sorted(compute_config_build_tags())
    with open(template) as template_f, open(settings, "w") as settings_f:
        vscode_config_template = template_f.read()
        settings_f.write(
            vscode_config_template.format(
                build_tags=",".join(build_tags),
                workspace_folder=os.getcwd(),
                excluded_directories=["-rtloader/test", "-test/benchmarks", "-test/integration"]
                if sys.platform != "linux"
                else [],
            ).replace("'", '"')
        )
    print(color_message("VSCode settings file created successfully.", Color.GREEN))
>>>>>>> 98e74f0d
<|MERGE_RESOLUTION|>--- conflicted
+++ resolved
@@ -27,6 +27,7 @@
 VSCODE_TASKS_FILE = "tasks.json"
 VSCODE_TASKS_TEMPLATE = "tasks.json.template"
 VSCODE_EXTENSIONS_FILE = "extensions.json"
+VSCODE_PYTHON_ENV_FILE = ".env"
 
 
 @task
@@ -39,6 +40,8 @@
     print(color_message("* Setting up extensions", Color.BOLD))
     setup_extensions(ctx)
     print(color_message("* Setting up tasks", Color.BOLD))
+    setup_tasks(ctx, force)
+    print(color_message("* Setting up tests", Color.BOLD))
     setup_tasks(ctx, force)
     print(color_message("* Setting up settings", Color.BOLD))
     setup_settings(ctx, force)
@@ -135,7 +138,6 @@
 
 
 @task
-<<<<<<< HEAD
 def setup_tests(_, force=False):
     """
     Setup the tests tab for vscode
@@ -144,15 +146,23 @@
     """
     from invoke_unit_tests import TEST_ENV
 
-    if not force and os.path.exists('.env'):
-        raise Exit(color_message('The .env file already exists', Color.RED))
+    env = Path(VSCODE_PYTHON_ENV_FILE)
+
+    print(color_message("Creating initial python environment file...", Color.BLUE))
+    if env.exists():
+        message = 'overriding current file' if force else 'skipping...'
+        print(color_message("warning:", Color.ORANGE), 'VSCode python environment file already exists,', message)
+        if not force:
+            return
 
     with open('.env', 'w') as f:
         for key, value in TEST_ENV.items():
             print(f'{key}={value}', file=f)
 
     print(color_message('The .env file has been created', Color.GREEN))
-=======
+
+
+@task
 def setup_tasks(_, force=False):
     """
     Creates the initial .vscode/tasks.json file based on the template
@@ -202,5 +212,4 @@
                 else [],
             ).replace("'", '"')
         )
-    print(color_message("VSCode settings file created successfully.", Color.GREEN))
->>>>>>> 98e74f0d
+    print(color_message("VSCode settings file created successfully.", Color.GREEN))