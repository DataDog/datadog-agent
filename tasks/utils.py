--- conflicted
+++ resolved
@@ -11,8 +11,8 @@
 
 
 # constants
-ORG_PATH = "github.com/StackVista"
-REPO_PATH = "{}/stackstate-agent".format(ORG_PATH)
+ORG_PATH = "github.com/DataDog"
+REPO_PATH = "{}/datadog-agent".format(ORG_PATH)
 
 
 def bin_name(name, android=False):
@@ -256,13 +256,9 @@
     return version, pre, commit_number, git_sha
 
 
-<<<<<<< HEAD
-def get_version(ctx, include_git=False, url_safe=False, git_sha_length=8, prefix=None):
-=======
 def get_version(
     ctx, include_git=False, url_safe=False, git_sha_length=7, prefix=None, env=os.environ, major_version='7'
 ):
->>>>>>> bb51b8da
     # we only need the git info for the non omnibus builds, omnibus includes all this information by default
 
     version = ""
@@ -287,22 +283,6 @@
     version, _, _, _ = query_version(ctx, major_version_hint=major_version)
     return version
 
-<<<<<<< HEAD
-def load_release_versions(ctx):
-    deps_file = "stackstate-deps.json"
-    with open(deps_file, "r") as f:
-        versions = json.load(f)
-        return {str(k):str(v) for k, v in versions.iteritems()}
-
-def do_go_rename(ctx, rename, at):
-    ctx.run("gofmt -l -w -r {} {}".format(rename, at))
-
-def do_sed_rename(ctx, rename, at):
-    ctx.run("sed -i '{}' {}".format(rename, at))
-
-def do_sed_rename_quoted(ctx, rename, at):
-    ctx.run("sed -i \"{}\" {}".format(rename, at))
-=======
 
 def load_release_versions(ctx, target_version):
     with open("release.json", "r") as f:
@@ -311,5 +291,4 @@
             # windows runners don't accepts anything else than strings in the
             # environment when running a subprocess.
             return {str(k): str(v) for k, v in versions[target_version].items()}
-    raise Exception("Could not find '{}' version in release.json".format(target_version))
->>>>>>> bb51b8da
+    raise Exception("Could not find '{}' version in release.json".format(target_version))