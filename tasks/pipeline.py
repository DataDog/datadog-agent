import io
import os
import pprint
import re
import traceback
from collections import defaultdict

import yaml
from invoke import task
from invoke.exceptions import Exit

from tasks.utils import (
    DEFAULT_BRANCH,
    get_all_allowed_repo_branches,
    is_allowed_repo_branch,
    nightly_entry_for,
    release_entry_for,
)

from .libs.common.color import color_message
from .libs.common.gitlab import Gitlab, get_gitlab_bot_token, get_gitlab_token
from .libs.pipeline_notifications import (
    base_message,
    find_job_owners,
    get_failed_jobs,
    get_failed_tests,
    send_slack_message,
)
from .libs.pipeline_tools import (
    FilteredOutException,
    cancel_pipelines_with_confirmation,
    get_running_pipelines_on_same_ref,
    trigger_agent_pipeline,
    wait_for_pipeline,
)
from .libs.types import SlackMessage, TeamMessage

# Tasks to trigger pipelines


def check_deploy_pipeline(gitlab, git_ref, release_version_6, release_version_7, repo_branch):
    """
    Run checks to verify a deploy pipeline is valid:
    - it targets a valid repo branch
    - it has matching Agent 6 and Agent 7 tags (depending on release_version_* values)
    """

    # Check that the target repo branch is valid
    if not is_allowed_repo_branch(repo_branch):
        print(
            "--repo-branch argument '{}' is not in the list of allowed repository branches: {}".format(
                repo_branch, get_all_allowed_repo_branches()
            )
        )
        raise Exit(code=1)

    #
    # If git_ref matches v7 pattern and release_version_6 is not empty, make sure Gitlab has v6 tag.
    # If git_ref matches v6 pattern and release_version_7 is not empty, make sure Gitlab has v7 tag.
    # v7 version pattern should be able to match 7.12.24-rc2 and 7.12.34
    #
    v7_pattern = r'^7\.(\d+\.\d+)(-.+|)$'
    v6_pattern = r'^6\.(\d+\.\d+)(-.+|)$'

    match = re.match(v7_pattern, git_ref)

    if release_version_6 and match:
        # release_version_6 is not empty and git_ref matches v7 pattern, construct v6 tag and check.
        tag_name = "6." + "".join(match.groups())
        gitlab_tag = gitlab.find_tag(tag_name)

        if ("name" not in gitlab_tag) or gitlab_tag["name"] != tag_name:
            print("Cannot find GitLab v6 tag {} while trying to build git ref {}".format(tag_name, git_ref))
            raise Exit(code=1)

        print("Successfully cross checked v6 tag {} and git ref {}".format(tag_name, git_ref))
    else:
        match = re.match(v6_pattern, git_ref)

        if release_version_7 and match:
            # release_version_7 is not empty and git_ref matches v6 pattern, construct v7 tag and check.
            tag_name = "7." + "".join(match.groups())
            gitlab_tag = gitlab.find_tag(tag_name)

            if ("name" not in gitlab_tag) or gitlab_tag["name"] != tag_name:
                print("Cannot find GitLab v7 tag {} while trying to build git ref {}".format(tag_name, git_ref))
                raise Exit(code=1)

            print("Successfully cross checked v7 tag {} and git ref {}".format(tag_name, git_ref))


@task
def clean_running_pipelines(ctx, git_ref=DEFAULT_BRANCH, here=False, use_latest_sha=False, sha=None):
    """
    Fetch running pipelines on a target ref (+ optionally a git sha), and ask the user if they
    should be cancelled.
    """

    project_name = "DataDog/datadog-agent"
    gitlab = Gitlab(project_name=project_name, api_token=get_gitlab_token())
    gitlab.test_project_found()

    if here:
        git_ref = ctx.run("git rev-parse --abbrev-ref HEAD", hide=True).stdout.strip()

    print("Fetching running pipelines on {}".format(git_ref))

    if not sha and use_latest_sha:
        sha = ctx.run("git rev-parse {}".format(git_ref), hide=True).stdout.strip()
        print("Git sha not provided, using the one {} currently points to: {}".format(git_ref, sha))
    elif not sha:
        print("Git sha not provided, fetching all running pipelines on {}".format(git_ref))

    pipelines = get_running_pipelines_on_same_ref(gitlab, git_ref, sha)

    print(
        "Found {} running pipeline(s) matching the request.".format(len(pipelines)),
        "They are ordered from the newest one to the oldest one.\n",
        sep='\n',
    )
    cancel_pipelines_with_confirmation(gitlab, pipelines)


def workflow_rules(gitlab_file=".gitlab-ci.yml"):
    """Get Gitlab workflow rules list in a YAML-formatted string."""
    with open(gitlab_file, 'r') as f:
        return yaml.dump(yaml.safe_load(f.read())["workflow"]["rules"])


@task
def trigger(
    _, git_ref=DEFAULT_BRANCH, release_version_6="nightly", release_version_7="nightly-a7", repo_branch="nightly"
):
    """
    OBSOLETE: Trigger a deploy pipeline on the given git ref. Use pipeline.run with the --deploy option instead.
    """

    use_release_entries = ""
    major_versions = []

    if release_version_6 != "nightly" and release_version_7 != "nightly-a7":
        use_release_entries = "--use-release-entries "

    if release_version_6 != "":
        major_versions.append("6")

    if release_version_7 != "":
        major_versions.append("7")

    raise Exit(
        """The pipeline.trigger task is obsolete. Use:
    pipeline.run --git-ref {git_ref} --deploy --major-versions "{major_versions}" --repo-branch {repo_branch} {use_release_entries}
instead.""".format(
            git_ref=git_ref,
            major_versions=",".join(major_versions),
            repo_branch=repo_branch,
            use_release_entries=use_release_entries,
        ),
        1,
    )


@task
def run(
    ctx,
    git_ref=None,
    here=False,
    use_release_entries=False,
    major_versions='6,7',
    repo_branch="nightly",
    deploy=False,
    all_builds=True,
    kitchen_tests=True,
):
    """
    Run a pipeline on the given git ref (--git-ref <git ref>), or on the current branch if --here is given.
    By default, this pipeline will run all builds & tests, including all kitchen tests, but is not a deploy pipeline.
    Use --deploy to make this pipeline a deploy pipeline, which will upload artifacts to the staging repositories.
    Use --no-all-builds to not run builds for all architectures (only a subset of jobs will run. No effect on pipelines on the default branch).
    Use --no-kitchen-tests to not run all kitchen tests on the pipeline.

    By default, the nightly release.json entries (nightly and nightly-a7) are used.
    Use the --use-release-entries option to use the release-a6 and release-a7 release.json entries instead.

    By default, the pipeline builds both Agent 6 and Agent 7.
    Use the --major-versions option to specify a comma-separated string of the major Agent versions to build
    (eg. '6' to build Agent 6 only, '6,7' to build both Agent 6 and Agent 7).

    The --repo-branch option indicates which branch of the staging repository the packages will be deployed to (useful only on deploy pipelines).

    If other pipelines are already running on the git ref, the script will prompt the user to confirm if these previous
    pipelines should be cancelled.

    Examples
    Run a pipeline on my-branch:
      inv pipeline.run --git-ref my-branch

    Run a pipeline on the current branch:
      inv pipeline.run --here

    Run a pipeline without kitchen tests on the current branch:
      inv pipeline.run --here --no-kitchen-tests

    Run a deploy pipeline on the 7.32.0 tag, uploading the artifacts to the stable branch of the staging repositories:
      inv pipeline.run --deploy --use-release-entries --major-versions "6,7" --git-ref "7.32.0" --repo-branch "stable"
    """

    project_name = "DataDog/datadog-agent"
    gitlab = Gitlab(project_name=project_name, api_token=get_gitlab_token())
    gitlab.test_project_found()

    if not git_ref and not here:
        raise Exit("Either --here or --git-ref <git ref> must be specified.", code=1)

    if use_release_entries:
        release_version_6 = release_entry_for(6)
        release_version_7 = release_entry_for(7)
    else:
        release_version_6 = nightly_entry_for(6)
        release_version_7 = nightly_entry_for(7)

    major_versions = major_versions.split(',')
    if '6' not in major_versions:
        release_version_6 = ""
    if '7' not in major_versions:
        release_version_7 = ""

    if here:
        git_ref = ctx.run("git rev-parse --abbrev-ref HEAD", hide=True).stdout.strip()

    if deploy:
        # Check the validity of the deploy pipeline
        check_deploy_pipeline(gitlab, git_ref, release_version_6, release_version_7, repo_branch)
        # Force all builds and kitchen tests to be run
        if not all_builds:
            print(
                color_message(
                    "WARNING: ignoring --no-all-builds option, RUN_ALL_BUILDS is automatically set to true on deploy pipelines",
                    "orange",
                )
            )
            all_builds = True
        if not kitchen_tests:
            print(
                color_message(
                    "WARNING: ignoring --no-kitchen-tests option, RUN_KITCHEN_TESTS is automatically set to true on deploy pipelines",
                    "orange",
                )
            )
            kitchen_tests = True

<<<<<<< HEAD
    if here:
        git_ref = ctx.run("git rev-parse --abbrev-ref HEAD", hide=True).stdout.strip()

    pipelines = get_running_pipelines_on_same_ref(gitlab, git_ref)
=======
    pipelines = get_running_pipelines_on_same_ref(gitlab, project_name, git_ref)
>>>>>>> ac0676c2

    if pipelines:
        print(
            "There are already {} pipeline(s) running on the target git ref.".format(len(pipelines)),
            "For each of them, you'll be asked whether you want to cancel them or not.",
            "If you don't need these pipelines, please cancel them to save CI resources.",
            "They are ordered from the newest one to the oldest one.\n",
            sep='\n',
        )
        cancel_pipelines_with_confirmation(gitlab, pipelines)

    try:
        pipeline_id = trigger_agent_pipeline(
            gitlab,
            git_ref,
            release_version_6,
            release_version_7,
            repo_branch,
            deploy=deploy,
            all_builds=all_builds,
            kitchen_tests=kitchen_tests,
        )
    except FilteredOutException:
        print(
            color_message(
                "ERROR: pipeline does not match any workflow rule. Rules:\n{}".format(workflow_rules()), "red"
            )
        )
        return

    wait_for_pipeline(gitlab, pipeline_id)


@task
def follow(ctx, id=None, git_ref=None, here=False):
    """
    Follow a pipeline's progress in the CLI.
    Use --here to follow the latest pipeline on your current branch.
    Use --git-ref to follow the latest pipeline on a given tag or branch.
    Use --id to follow a specific pipeline.

    Examples:
    inv pipeline.follow --git-ref my-branch
    inv pipeline.follow --here
    inv pipeline.follow --id 1234567
    """

    project_name = "DataDog/datadog-agent"
    gitlab = Gitlab(project_name=project_name, api_token=get_gitlab_token())
    gitlab.test_project_found()

    if id is not None:
        wait_for_pipeline(gitlab, id)
    elif git_ref is not None:
        wait_for_pipeline_from_ref(gitlab, git_ref)
    elif here:
        git_ref = ctx.run("git rev-parse --abbrev-ref HEAD", hide=True).stdout.strip()
        wait_for_pipeline_from_ref(gitlab, git_ref)


def wait_for_pipeline_from_ref(gitlab, ref):
    pipeline = gitlab.last_pipeline_for_ref(ref)
    if pipeline is not None:
        wait_for_pipeline(gitlab, pipeline['id'])
    else:
        print("No pipelines found for {ref}".format(ref=ref))
        raise Exit(code=1)


# Tasks to trigger pipeline notifications

GITHUB_SLACK_MAP = {
    "@DataDog/agent-platform": "#agent-platform",
    "@DataDog/container-integrations": "#container-integrations",
    "@DataDog/integrations-tools-and-libraries": "#intg-tools-libs",
    "@DataDog/agent-network": "#network-agent",
    "@DataDog/agent-security": "#security-and-compliance-agent",
    "@DataDog/agent-apm": "#apm-agent",
    "@DataDog/infrastructure-integrations": "#infrastructure-integrations",
    "@DataDog/processes": "#processes",
    "@DataDog/agent-core": "#agent-core",
    "@DataDog/container-app": "#container-app",
    "@Datadog/metrics-aggregation": "#metrics-aggregation",
    "@Datadog/serverless": "#serverless-agent",
    "@DataDog/agent-all": "#datadog-agent-pipelines",
}

UNKNOWN_OWNER_TEMPLATE = """The owner `{owner}` is not mapped to any slack channel.
Please check for typos in the JOBOWNERS file and/or add them to the Github <-> Slack map.
"""


def generate_failure_messages(base):
    project_name = "DataDog/datadog-agent"
    all_teams = "@DataDog/agent-all"
    failed_jobs = get_failed_jobs(project_name, os.getenv("CI_PIPELINE_ID"))
    # Generate messages for each team
    messages_to_send = defaultdict(lambda: TeamMessage(base))
    messages_to_send[all_teams] = SlackMessage(base, jobs=failed_jobs)

    failed_job_owners = find_job_owners(failed_jobs)
    for owner, jobs in failed_job_owners.items():
        if owner == "@DataDog/multiple":
            for job in jobs:
                for test in get_failed_tests(project_name, job):
                    messages_to_send[all_teams].add_test_failure(test, job)
                    for owner in test.owners:
                        messages_to_send[owner].add_test_failure(test, job)
        elif owner == "@DataDog/do-not-notify":
            # Jobs owned by @DataDog/do-not-notify do not send team messages
            pass
        elif owner == all_teams:
            # Jobs owned by @DataDog/agent-all will already be in the global
            # message, do not overwrite the failed jobs list
            pass
        else:
            messages_to_send[owner].failed_jobs = jobs

    return messages_to_send


@task
def trigger_child_pipeline(_, git_ref, project_name, variables=""):
    """
    Trigger a child pipeline on a target repository and git ref.
    Used in CI jobs only (requires CI_JOB_TOKEN).

    Use --variables to specify the environment variables that should be passed to the child pipeline, as a comma-separated list.

    Examples:
    inv pipeline.trigger-child-pipeline --git-ref "master" --project-name "DataDog/agent-release-management" --variables "RELEASE_VERSION"

    inv pipeline.trigger-child-pipeline --git-ref "master" --project-name "DataDog/agent-release-management" --variables "VAR1,VAR2,VAR3"
    """

    if not os.environ.get('CI_JOB_TOKEN'):
        raise Exit("CI_JOB_TOKEN variable needed to create child pipelines.", 1)

    # The Gitlab lib requires `GITLAB_TOKEN` to be set, though
    # we won't use it here
    os.environ["GITLAB_TOKEN"] = os.environ['CI_JOB_TOKEN']

    gitlab = Gitlab(project_name=project_name, api_token=get_gitlab_token())

    data = {"token": os.environ['CI_JOB_TOKEN'], "ref": git_ref, "variables": {}}

    # Fill the environment variables to pass to the child pipeline.
    for v in variables.split(','):
        data['variables'][v] = os.environ[v]

    print(
        "Creating child pipeline in repo {}, on git ref {} with params: {}".format(
            project_name, git_ref, data['variables']
        )
    )

    res = gitlab.trigger_pipeline(data)

    if 'id' not in res:
        raise Exit("Failed to create child pipeline: {}".format(res), 1)

    print("Created a child pipeline with id={}, url={}".format(res['id'], res['web_url']))

    # TODO: Add mode where we follow the pipeline, for jobs that need to depend on the child
    # pipeline.


@task
def notify_failure(_, notification_type="merge", print_to_stdout=False):
    """
    Send failure notifications for the current pipeline. CI-only task.
    Use the --print-to-stdout option to test this locally, without sending
    real slack messages.
    """

    header = ""
    if notification_type == "merge":
        header = ":host-red: :merged: datadog-agent merge"
    elif notification_type == "deploy":
        header = ":host-red: :rocket: datadog-agent deploy"
    base = base_message(header)

    try:
        messages_to_send = generate_failure_messages(base)
    except Exception as e:
        buffer = io.StringIO()
        print(base, file=buffer)
        print("Found exception when generating notification:", file=buffer)
        traceback.print_exc(limit=-1, file=buffer)
        print("See the job log for the full exception traceback.", file=buffer)
        messages_to_send = {
            "@DataDog/agent-all": SlackMessage(buffer.getvalue()),
        }
        # Print traceback on job log
        print(e)
        traceback.print_exc()

    # Send messages
    for owner, message in messages_to_send.items():
        channel = GITHUB_SLACK_MAP.get(owner, "#datadog-agent-pipelines")
        if owner not in GITHUB_SLACK_MAP.keys():
            message.base_message += UNKNOWN_OWNER_TEMPLATE.format(owner=owner)
        message.coda = "If there is something wrong with the notification please contact #agent-platform"
        if print_to_stdout:
            print("Would send to {channel}:\n{message}".format(channel=channel, message=str(message)))
        else:
            send_slack_message(channel, str(message))  # TODO: use channel variable


def _init_pipeline_schedule_task():
    project_name = "DataDog/datadog-agent"
    gitlab = Gitlab(project_name=project_name, api_token=get_gitlab_bot_token())
    gitlab.test_project_found()
    return gitlab


@task
def get_schedules(_):
    """
    Pretty-print all pipeline schedules on the repository.
    """

    gitlab = _init_pipeline_schedule_task()
    for ps in gitlab.all_pipeline_schedules():
        pprint.pprint(ps)


@task
def get_schedule(_, schedule_id):
    """
    Pretty-print a single pipeline schedule on the repository.
    """

    gitlab = _init_pipeline_schedule_task()
    result = gitlab.pipeline_schedule(schedule_id)
    pprint.pprint(result)


@task
def create_schedule(_, description, ref, cron, cron_timezone=None, active=False):
    """
    Create a new pipeline schedule on the repository.

    Note that unless you explicitly specify the --active flag, the schedule will be created as inactive.
    """

    gitlab = _init_pipeline_schedule_task()
    result = gitlab.create_pipeline_schedule(description, ref, cron, cron_timezone, active)
    pprint.pprint(result)


@task
def edit_schedule(_, schedule_id, description=None, ref=None, cron=None, cron_timezone=None):
    """
    Edit an existing pipeline schedule on the repository.
    """

    gitlab = _init_pipeline_schedule_task()
    result = gitlab.edit_pipeline_schedule(schedule_id, description, ref, cron, cron_timezone)
    pprint.pprint(result)


@task
def activate_schedule(_, schedule_id):
    """
    Activate an existing pipeline schedule on the repository.
    """

    gitlab = _init_pipeline_schedule_task()
    result = gitlab.edit_pipeline_schedule(schedule_id, active=True)
    pprint.pprint(result)


@task
def deactivate_schedule(_, schedule_id):
    """
    Deactivate an existing pipeline schedule on the repository.
    """

    gitlab = _init_pipeline_schedule_task()
    result = gitlab.edit_pipeline_schedule(schedule_id, active=False)
    pprint.pprint(result)


@task
def delete_schedule(_, schedule_id):
    """
    Delete an existing pipeline schedule on the repository.
    """

    gitlab = _init_pipeline_schedule_task()
    result = gitlab.delete_pipeline_schedule(schedule_id)
    pprint.pprint(result)


@task
def create_schedule_variable(_, schedule_id, key, value):
    """
    Create a variable for an existing schedule on the repository.
    """

    gitlab = _init_pipeline_schedule_task()
    result = gitlab.create_pipeline_schedule_variable(schedule_id, key, value)
    pprint.pprint(result)


@task
def edit_schedule_variable(_, schedule_id, key, value):
    """
    Edit an existing variable for a schedule on the repository.
    """

    gitlab = _init_pipeline_schedule_task()
    result = gitlab.edit_pipeline_schedule_variable(schedule_id, key, value)
    pprint.pprint(result)


@task
def delete_schedule_variable(_, schedule_id, key):
    """
    Delete an existing variable for a schedule on the repository.
    """

    gitlab = _init_pipeline_schedule_task()
    result = gitlab.delete_pipeline_schedule_variable(schedule_id, key)
    pprint.pprint(result)<|MERGE_RESOLUTION|>--- conflicted
+++ resolved
@@ -249,14 +249,7 @@
             )
             kitchen_tests = True
 
-<<<<<<< HEAD
-    if here:
-        git_ref = ctx.run("git rev-parse --abbrev-ref HEAD", hide=True).stdout.strip()
-
     pipelines = get_running_pipelines_on_same_ref(gitlab, git_ref)
-=======
-    pipelines = get_running_pipelines_on_same_ref(gitlab, project_name, git_ref)
->>>>>>> ac0676c2
 
     if pipelines:
         print(
