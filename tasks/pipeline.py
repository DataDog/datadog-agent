--- conflicted
+++ resolved
@@ -186,7 +186,6 @@
             message = prepare_team_failure_message(header, jobs)
             messages_to_send[GITHUB_SLACK_MAP[owner]] = message
         elif owner == "@DataDog/multiple":
-<<<<<<< HEAD
             # Create map from owners to map from tests to jobs
             owners_to_failed_tests = defaultdict(lambda: defaultdict(list))
             for job in jobs:
@@ -201,13 +200,9 @@
                     messages_to_send[slack_owner] = base_message(header)
 
                 messages_to_send[slack_owner] += prepare_test_failure_section(failed_tests)
-=======
-            # Jobs owned by @DataDog/multiple are done separately
-            pass
         elif owner == "@DataDog/do-not-notify":
             # Jobs owned by @DataDog/do-not-notify do not send team messages
             pass
->>>>>>> 1a357c5f
         else:
             message = """The owner `{owner}` is not mapped to any slack channel. Please check for typos
 in the JOBOWNERS file and/or add them to the Github <-> Slack map.
@@ -219,7 +214,6 @@
                     url=job["url"], name=job["name"], stage=job["stage"], retries=len(job["retry_summary"]) - 1
                 )
 
-        # TODO: logic to add messages for failed unit tests to the initial message here
         for owner, message in messages_to_send.items():
             message += "\n(Test message, the real message would be sent to {})".format(owner)
             send_slack_message("#agent-pipeline-notifications", message)