# https://github.com/pyinvoke/invoke/issues/946
# mypy: disable-error-code="arg-type"

"""
Invoke entrypoint, import here all the tasks we want to make available
"""

from invoke import Collection, Task

from tasks import (
    agent,
    ami,
    bench,
    buildimages,
    cluster_agent,
    cluster_agent_cloudfoundry,
    collector,
    components,
    coverage,
    cws_instrumentation,
    debug,
    debugging,
    devcontainer,
    diff,
    docker_tasks,
    docs,
    dogstatsd,
    ebpf,
    emacs,
    epforwarder,
    fakeintake,
    git,
    github_tasks,
    gitlab_helpers,
    go_deps,
    installer,
    invoke_unit_tests,
    issue,
    kmt,
    linter,
    modules,
    msi,
    new_e2e_tests,
    notes,
    notify,
    omnibus,
    oracle,
    otel_agent,
    owners,
    package,
    pipeline,
    pre_commit,
    process_agent,
<<<<<<< HEAD
    quality_gates,
=======
    protobuf,
>>>>>>> 5675c7e5
    release,
    rtloader,
    sds,
    security_agent,
    selinux,
    setup,
    system_probe,
    systray,
    testwasher,
    trace_agent,
    vim,
    vscode,
    winbuild,
    windows_dev_env,
    worktree,
)
from tasks.build_tags import audit_tag_impact, print_default_build_tags
from tasks.components import lint_components, lint_fxutil_oneshot_test
from tasks.custom_task.custom_task import custom__call__
from tasks.fuzz import fuzz
from tasks.go import (
    check_go_mod_replaces,
    check_go_version,
    check_mod_tidy,
    create_module,
    deps,
    deps_vendored,
    generate_licenses,
    go_fix,
    internal_deps_checker,
    lint_licenses,
    mod_diffs,
    reset,
    tidy,
    tidy_all,
)
from tasks.gointegrationtest import integration_tests
from tasks.gotest import (
    check_otel_build,
    check_otel_module_versions,
    e2e_tests,
    get_impacted_packages,
    get_modified_packages,
    lint_go,
    send_unit_tests_stats,
    test,
)
from tasks.install_tasks import (
    download_tools,
    install_devcontainer_cli,
    install_protoc,
    install_shellcheck,
    install_tools,
)
from tasks.junit_tasks import junit_upload
from tasks.show_linters_issues.show_linters_issues import show_linters_issues
from tasks.update_go import go_version, update_go
from tasks.windows_resources import build_messagetable

Task.__call__ = custom__call__

# the root namespace
ns = Collection()

# add single tasks to the root
ns.add_task(test)
ns.add_task(integration_tests)
ns.add_task(deps)
ns.add_task(deps_vendored)
ns.add_task(lint_licenses)
ns.add_task(generate_licenses)
ns.add_task(lint_components)
ns.add_task(lint_fxutil_oneshot_test)
ns.add_task(reset)
ns.add_task(show_linters_issues)
ns.add_task(go_version)
ns.add_task(update_go)
ns.add_task(audit_tag_impact)
ns.add_task(print_default_build_tags)
ns.add_task(e2e_tests)
ns.add_task(install_shellcheck)
ns.add_task(install_protoc)
ns.add_task(install_devcontainer_cli)
ns.add_task(download_tools)
ns.add_task(install_tools)
ns.add_task(check_mod_tidy)
ns.add_task(check_go_mod_replaces)
ns.add_task(check_otel_build)
ns.add_task(check_otel_module_versions)
ns.add_task(tidy)
ns.add_task(tidy_all)
ns.add_task(internal_deps_checker)
ns.add_task(check_go_version)
ns.add_task(create_module)
ns.add_task(junit_upload)
ns.add_task(fuzz)
ns.add_task(go_fix)
ns.add_task(build_messagetable)
ns.add_task(get_impacted_packages)
ns.add_task(get_modified_packages)
ns.add_task(send_unit_tests_stats)
ns.add_task(mod_diffs)
# To deprecate
ns.add_task(lint_go)

# add namespaced tasks to the root
ns.add_collection(agent)
ns.add_collection(ami)
ns.add_collection(buildimages)
ns.add_collection(cluster_agent)
ns.add_collection(cluster_agent_cloudfoundry)
ns.add_collection(components)
ns.add_collection(coverage)
ns.add_collection(debugging)
ns.add_collection(docs)
ns.add_collection(bench)
ns.add_collection(trace_agent)
ns.add_collection(docker_tasks, "docker")
ns.add_collection(dogstatsd)
ns.add_collection(ebpf)
ns.add_collection(emacs)
ns.add_collection(vim)
ns.add_collection(epforwarder)
ns.add_collection(go_deps)
ns.add_collection(linter)
ns.add_collection(msi)
ns.add_collection(git)
ns.add_collection(github_tasks, "github")
ns.add_collection(gitlab_helpers, "gitlab")
ns.add_collection(issue)
ns.add_collection(package)
ns.add_collection(pipeline)
<<<<<<< HEAD
ns.add_collection(quality_gates)
=======
ns.add_collection(protobuf)
>>>>>>> 5675c7e5
ns.add_collection(notes)
ns.add_collection(notify)
ns.add_collection(oracle)
ns.add_collection(otel_agent)
ns.add_collection(sds)
ns.add_collection(selinux)
ns.add_collection(setup)
ns.add_collection(systray)
ns.add_collection(release)
ns.add_collection(rtloader)
ns.add_collection(system_probe)
ns.add_collection(process_agent)
ns.add_collection(testwasher)
ns.add_collection(security_agent)
ns.add_collection(cws_instrumentation)
ns.add_collection(vscode)
ns.add_collection(new_e2e_tests)
ns.add_collection(fakeintake)
ns.add_collection(kmt)
ns.add_collection(diff)
ns.add_collection(installer)
ns.add_collection(owners)
ns.add_collection(modules)
ns.add_collection(pre_commit)
ns.add_collection(devcontainer)
ns.add_collection(omnibus)
ns.add_collection(collector)
ns.add_collection(invoke_unit_tests)
ns.add_collection(debug)
ns.add_collection(winbuild)
ns.add_collection(windows_dev_env)
ns.add_collection(worktree)
ns.configure(
    {
        "run": {
            # this should stay, set the encoding explicitly so invoke doesn't
            # freak out if a command outputs unicode chars.
            "encoding": "utf-8",
        }
    }
)<|MERGE_RESOLUTION|>--- conflicted
+++ resolved
@@ -51,11 +51,8 @@
     pipeline,
     pre_commit,
     process_agent,
-<<<<<<< HEAD
     quality_gates,
-=======
     protobuf,
->>>>>>> 5675c7e5
     release,
     rtloader,
     sds,
@@ -188,11 +185,8 @@
 ns.add_collection(issue)
 ns.add_collection(package)
 ns.add_collection(pipeline)
-<<<<<<< HEAD
 ns.add_collection(quality_gates)
-=======
 ns.add_collection(protobuf)
->>>>>>> 5675c7e5
 ns.add_collection(notes)
 ns.add_collection(notify)
 ns.add_collection(oracle)
