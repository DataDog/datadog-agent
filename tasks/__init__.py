"""
Invoke entrypoint, import here all the tasks we want to make available
"""

from invoke import Collection

from tasks import (
    agent,
    agentless_scanner,
    bench,
    buildimages,
    cluster_agent,
    cluster_agent_cloudfoundry,
    components,
    cws_instrumentation,
    devcontainer,
    diff,
    docker_tasks,
    docs,
    dogstatsd,
    ebpf,
    emacs,
    epforwarder,
    fakeintake,
    github_tasks,
    installer,
    kmt,
    linter,
    modules,
    msi,
    new_e2e_tests,
    notify,
    omnibus,
    otel_agent,
    owners,
    package,
    pipeline,
    pre_commit,
    process_agent,
    release,
    rtloader,
    sds,
    security_agent,
    selinux,
    system_probe,
    systray,
    trace_agent,
    vscode,
)
<<<<<<< HEAD
from .build_tags import audit_tag_impact, print_build_tags
from .components import lint_components, lint_fxutil_oneshot_test
from .fuzz import fuzz
from .go import (
=======
from tasks.build_tags import audit_tag_impact, print_default_build_tags
from tasks.components import lint_components, lint_fxutil_oneshot_test
from tasks.fuzz import fuzz
from tasks.go import (
    check_go_mod_replaces,
>>>>>>> 862c2dc3
    check_go_version,
    check_mod_tidy,
    deps,
    deps_vendored,
    generate_licenses,
    generate_protobuf,
    go_fix,
    golangci_lint,
    internal_deps_checker,
    lint_licenses,
    reset,
    tidy_all,
)
from tasks.go_test import (
    codecov,
    e2e_tests,
    get_impacted_packages,
    get_modified_packages,
    integration_tests,
    lint_go,
    send_unit_tests_stats,
    test,
)
from tasks.install_tasks import download_tools, install_devcontainer_cli, install_shellcheck, install_tools
from tasks.junit_tasks import junit_upload
from tasks.libs.common.go_workspaces import handle_go_work
from tasks.show_linters_issues import show_linters_issues
from tasks.unit_tests import invoke_unit_tests
from tasks.update_go import go_version, update_go
from tasks.windows_resources import build_messagetable

# the root namespace
ns = Collection()

# add single tasks to the root
ns.add_task(golangci_lint)
ns.add_task(test)
ns.add_task(codecov)
ns.add_task(integration_tests)
ns.add_task(deps)
ns.add_task(deps_vendored)
ns.add_task(lint_licenses)
ns.add_task(generate_licenses)
ns.add_task(lint_components)
ns.add_task(lint_go)
ns.add_task(lint_fxutil_oneshot_test)
ns.add_task(generate_protobuf)
ns.add_task(reset)
ns.add_task(show_linters_issues)
ns.add_task(go_version)
ns.add_task(update_go)
ns.add_task(audit_tag_impact)
ns.add_task(print_build_tags)
ns.add_task(e2e_tests)
ns.add_task(install_shellcheck)
ns.add_task(install_devcontainer_cli)
ns.add_task(download_tools)
ns.add_task(install_tools)
ns.add_task(invoke_unit_tests)
ns.add_task(check_mod_tidy)
ns.add_task(check_go_mod_replaces)
ns.add_task(tidy_all)
ns.add_task(internal_deps_checker)
ns.add_task(check_go_version)
ns.add_task(junit_upload)
ns.add_task(fuzz)
ns.add_task(go_fix)
ns.add_task(build_messagetable)
ns.add_task(get_impacted_packages)

ns.add_task(get_modified_packages)
ns.add_task(send_unit_tests_stats)

# add namespaced tasks to the root
ns.add_collection(agent)
ns.add_collection(agentless_scanner)
ns.add_collection(buildimages)
ns.add_collection(cluster_agent)
ns.add_collection(cluster_agent_cloudfoundry)
ns.add_collection(components)
ns.add_collection(docs)
ns.add_collection(bench)
ns.add_collection(trace_agent)
ns.add_collection(docker_tasks, "docker")
ns.add_collection(dogstatsd)
ns.add_collection(ebpf)
ns.add_collection(emacs)
ns.add_collection(epforwarder)
ns.add_collection(linter)
ns.add_collection(msi)
ns.add_collection(github_tasks, "github")
ns.add_collection(package)
ns.add_collection(pipeline)
ns.add_collection(notify)
ns.add_collection(otel_agent)
ns.add_collection(sds)
ns.add_collection(selinux)
ns.add_collection(systray)
ns.add_collection(release)
ns.add_collection(rtloader)
ns.add_collection(system_probe)
ns.add_collection(process_agent)
ns.add_collection(security_agent)
ns.add_collection(cws_instrumentation)
ns.add_collection(vscode)
ns.add_collection(new_e2e_tests)
ns.add_collection(fakeintake)
ns.add_collection(kmt)
ns.add_collection(diff)
ns.add_collection(installer)
ns.add_collection(owners)
ns.add_collection(modules)
ns.add_collection(pre_commit)
ns.add_collection(devcontainer)
ns.add_collection(omnibus)
ns.configure(
    {
        'run': {
            # this should stay, set the encoding explicitly so invoke doesn't
            # freak out if a command outputs unicode chars.
            'encoding': 'utf-8',
        }
    }
)

# disable go workspaces by default
handle_go_work()<|MERGE_RESOLUTION|>--- conflicted
+++ resolved
@@ -47,18 +47,12 @@
     trace_agent,
     vscode,
 )
-<<<<<<< HEAD
-from .build_tags import audit_tag_impact, print_build_tags
-from .components import lint_components, lint_fxutil_oneshot_test
-from .fuzz import fuzz
-from .go import (
-=======
-from tasks.build_tags import audit_tag_impact, print_default_build_tags
+
+from tasks.build_tags import audit_tag_impact, print_build_tags
 from tasks.components import lint_components, lint_fxutil_oneshot_test
 from tasks.fuzz import fuzz
 from tasks.go import (
     check_go_mod_replaces,
->>>>>>> 862c2dc3
     check_go_version,
     check_mod_tidy,
     deps,
