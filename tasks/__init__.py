--- conflicted
+++ resolved
@@ -156,11 +156,8 @@
 ns.add_collection(kmt)
 ns.add_collection(diff)
 ns.add_collection(updater)
-<<<<<<< HEAD
 ns.add_collection(owners)
-=======
 ns.add_collection(modules)
->>>>>>> 12c8366d
 ns.configure(
     {
         'run': {
