--- conflicted
+++ resolved
@@ -38,13 +38,8 @@
   max_on_disk_size: 862.5 MiB
   max_on_wire_size: 292.00 MiB
 static_quality_gate_docker_agent_arm64:
-<<<<<<< HEAD
-  max_on_disk_size: 875.64 MiB
-  max_on_wire_size: 277.94 MiB
-=======
   max_on_disk_size: 876.00 MiB
   max_on_wire_size: 278.30 MiB
->>>>>>> 8a66955d
 static_quality_gate_docker_agent_jmx_amd64:
   max_on_disk_size: 862.5 MiB
   max_on_wire_size: 292.00 MiB
