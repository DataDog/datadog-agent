--- conflicted
+++ resolved
@@ -107,11 +107,7 @@
   max_on_disk_size: 56.10 MiB
   max_on_wire_size: 13.05 MiB
 static_quality_gate_iot_agent_deb_armhf:
-<<<<<<< HEAD
-  max_on_disk_size: 54.84 MiB
-=======
   max_on_disk_size: 54.65 MiB
->>>>>>> 9ba45ec9
   max_on_wire_size: 13.05 MiB
 static_quality_gate_iot_agent_rpm_amd64:
   max_on_disk_size: 58.72 MiB
