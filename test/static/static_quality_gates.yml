--- conflicted
+++ resolved
@@ -101,31 +101,15 @@
   max_on_disk_size: 38.4 MiB
   max_on_wire_size: 10.27 MiB
 static_quality_gate_iot_agent_deb_amd64:
-<<<<<<< HEAD
-  max_on_disk_size: 58.72 MiB
-  max_on_wire_size: 15.02 MiB
-static_quality_gate_iot_agent_deb_arm64:
-  max_on_disk_size: 56.10 MiB
-=======
   max_on_disk_size: 59.14 MiB
   max_on_wire_size: 15.02 MiB
 static_quality_gate_iot_agent_deb_arm64:
   max_on_disk_size: 56.57 MiB
->>>>>>> 701bbb92
   max_on_wire_size: 13.05 MiB
 static_quality_gate_iot_agent_deb_armhf:
   max_on_disk_size: 55.28 MiB
   max_on_wire_size: 13.05 MiB
 static_quality_gate_iot_agent_rpm_amd64:
-<<<<<<< HEAD
-  max_on_disk_size: 58.72 MiB
-  max_on_wire_size: 15.04 MiB
-static_quality_gate_iot_agent_rpm_arm64:
-  max_on_disk_size: 56.10 MiB
-  max_on_wire_size: 13.07 MiB
-static_quality_gate_iot_agent_suse_amd64:
-  max_on_disk_size: 58.72 MiB
-=======
   max_on_disk_size: 59.14 MiB
   max_on_wire_size: 15.04 MiB
 static_quality_gate_iot_agent_rpm_arm64:
@@ -133,5 +117,4 @@
   max_on_wire_size: 13.07 MiB
 static_quality_gate_iot_agent_suse_amd64:
   max_on_disk_size: 59.14 MiB
->>>>>>> 701bbb92
   max_on_wire_size: 15.04 MiB