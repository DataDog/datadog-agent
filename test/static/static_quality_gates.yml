# Package gates
static_quality_gate_agent_deb_amd64:
  max_on_wire_size: "202.62 MiB"
  max_on_disk_size: "801.8 MiB"

static_quality_gate_agent_deb_arm64:
<<<<<<< HEAD
  max_on_wire_size: "214.3 MiB"
  max_on_disk_size: "858.45 MiB"

static_quality_gate_agent_rpm_amd64:
  max_on_wire_size: "214.3 MiB"
  max_on_disk_size: "858.45 MiB"

static_quality_gate_agent_rpm_arm64:
  max_on_wire_size: "214.3 MiB"
  max_on_disk_size: "858.45 MiB"

static_quality_gate_agent_suse_amd64:
  max_on_wire_size: "214.3 MiB"
  max_on_disk_size: "858.45 MiB"

static_quality_gate_agent_suse_arm64:
  max_on_wire_size: "214.3 MiB"
  max_on_disk_size: "858.45 MiB"

static_quality_gate_dogstatsd_deb_amd64:
  max_on_wire_size: "214.3 MiB"
  max_on_disk_size: "858.45 MiB"

static_quality_gate_dogstatsd_deb_arm64:
  max_on_wire_size: "214.3 MiB"
  max_on_disk_size: "858.45 MiB"

static_quality_gate_dogstatsd_rpm_amd64:
  max_on_wire_size: "214.3 MiB"
  max_on_disk_size: "858.45 MiB"

static_quality_gate_dogstatsd_suse_amd64:
  max_on_wire_size: "214.3 MiB"
  max_on_disk_size: "858.45 MiB"

static_quality_gate_iot_agent_deb_amd64:
  max_on_wire_size: "214.3 MiB"
  max_on_disk_size: "858.45 MiB"

static_quality_gate_iot_agent_deb_arm64:
  max_on_wire_size: "214.3 MiB"
  max_on_disk_size: "858.45 MiB"

static_quality_gate_iot_agent_rpm_amd64:
  max_on_wire_size: "214.3 MiB"
  max_on_disk_size: "858.45 MiB"

static_quality_gate_iot_agent_rpm_arm64:
  max_on_wire_size: "214.3 MiB"
  max_on_disk_size: "858.45 MiB"

static_quality_gate_iot_agent_suse_amd64:
  max_on_wire_size: "214.3 MiB"
  max_on_disk_size: "858.45 MiB"
=======
  max_on_wire_size: "184.51 MiB"
  max_on_disk_size: "793.14 MiB"

static_quality_gate_agent_rpm_amd64:
  max_on_wire_size: "205.03 MiB"
  max_on_disk_size: "801.79 MiB"

static_quality_gate_agent_rpm_arm64:
  max_on_wire_size: "186.44 MiB"
  max_on_disk_size: "793.09 MiB"

static_quality_gate_agent_suse_amd64:
  max_on_wire_size: "205.03 MiB"
  max_on_disk_size: "801.81 MiB"

static_quality_gate_agent_suse_arm64:
  max_on_wire_size: "186.44 MiB"
  max_on_disk_size: "793.14 MiB"

static_quality_gate_dogstatsd_deb_amd64:
  max_on_wire_size: "19.78 MiB"
  max_on_disk_size: "47.67 MiB"

static_quality_gate_dogstatsd_deb_arm64:
  max_on_wire_size: "18.49 MiB"
  max_on_disk_size: "46.27 MiB"

static_quality_gate_dogstatsd_rpm_amd64:
  max_on_wire_size: "19.79 MiB"
  max_on_disk_size: "47.67 MiB"

static_quality_gate_dogstatsd_suse_amd64:
  max_on_wire_size: "19.79 MiB"
  max_on_disk_size: "47.67 MiB"

static_quality_gate_iot_agent_deb_amd64:
  max_on_wire_size: "24.8 MiB"
  max_on_disk_size: "69.0 MiB"

static_quality_gate_iot_agent_deb_arm64:
  max_on_wire_size: "22.8 MiB"
  max_on_disk_size: "66.4 MiB"

static_quality_gate_iot_agent_rpm_amd64:
  max_on_wire_size: "24.8 MiB"
  max_on_disk_size: "69.0 MiB"

static_quality_gate_iot_agent_rpm_arm64:
  max_on_wire_size: "22.8 MiB"
  max_on_disk_size: "66.4 MiB"

static_quality_gate_iot_agent_suse_amd64:
  max_on_wire_size: "24.8 MiB"
  max_on_disk_size: "69.0 MiB"
>>>>>>> 80620b0c

# Docker images gate
static_quality_gate_docker_agent_amd64:
  max_on_wire_size: "304.21 MiB"
  max_on_disk_size: "886.12 MiB"

static_quality_gate_docker_agent_arm64:
  max_on_wire_size: "290.47 MiB"
  max_on_disk_size: "900.79 MiB"

static_quality_gate_docker_agent_jmx_amd64:
  max_on_wire_size: "379.33 MiB"
  max_on_disk_size: "1084.34 MiB"

static_quality_gate_docker_agent_jmx_arm64:
  max_on_wire_size: "361.55 MiB"
  max_on_disk_size: "1087.6 MiB"

static_quality_gate_docker_dogstatsd_amd64:
  max_on_wire_size: "27.28 MiB"
  max_on_disk_size: "55.78 MiB"

static_quality_gate_docker_dogstatsd_arm64:
  max_on_wire_size: "26.16 MiB"
  max_on_disk_size: "54.45 MiB"

static_quality_gate_docker_cluster_agent_amd64:
  max_on_wire_size: "116.28 MiB"
  max_on_disk_size: "274.78 MiB"

static_quality_gate_docker_cluster_agent_arm64:
  max_on_wire_size: "111.12 MiB"
  max_on_disk_size: "290.82 MiB"
<|MERGE_RESOLUTION|>--- conflicted
+++ resolved
@@ -4,7 +4,46 @@
   max_on_disk_size: "801.8 MiB"
 
 static_quality_gate_agent_deb_arm64:
-<<<<<<< HEAD
+  max_on_wire_size: "184.51 MiB"
+  max_on_disk_size: "793.14 MiB"
+
+static_quality_gate_agent_rpm_amd64:
+  max_on_wire_size: "205.03 MiB"
+  max_on_disk_size: "801.79 MiB"
+
+static_quality_gate_agent_rpm_arm64:
+  max_on_wire_size: "186.44 MiB"
+  max_on_disk_size: "793.09 MiB"
+
+static_quality_gate_agent_suse_amd64:
+  max_on_wire_size: "205.03 MiB"
+  max_on_disk_size: "801.81 MiB"
+
+static_quality_gate_agent_suse_arm64:
+  max_on_wire_size: "186.44 MiB"
+  max_on_disk_size: "793.14 MiB"
+
+static_quality_gate_dogstatsd_deb_amd64:
+  max_on_wire_size: "19.78 MiB"
+  max_on_disk_size: "47.67 MiB"
+
+static_quality_gate_dogstatsd_deb_arm64:
+  max_on_wire_size: "18.49 MiB"
+  max_on_disk_size: "46.27 MiB"
+
+static_quality_gate_dogstatsd_rpm_amd64:
+  max_on_wire_size: "19.79 MiB"
+  max_on_disk_size: "47.67 MiB"
+
+static_quality_gate_dogstatsd_suse_amd64:
+  max_on_wire_size: "19.79 MiB"
+  max_on_disk_size: "47.67 MiB"
+
+static_quality_gate_iot_agent_deb_amd64:
+  max_on_wire_size: "24.8 MiB"
+  max_on_disk_size: "69.0 MiB"
+
+static_quality_gate_agent_deb_arm64:
   max_on_wire_size: "214.3 MiB"
   max_on_disk_size: "858.45 MiB"
 
@@ -59,46 +98,8 @@
 static_quality_gate_iot_agent_suse_amd64:
   max_on_wire_size: "214.3 MiB"
   max_on_disk_size: "858.45 MiB"
-=======
-  max_on_wire_size: "184.51 MiB"
-  max_on_disk_size: "793.14 MiB"
 
-static_quality_gate_agent_rpm_amd64:
-  max_on_wire_size: "205.03 MiB"
-  max_on_disk_size: "801.79 MiB"
-
-static_quality_gate_agent_rpm_arm64:
-  max_on_wire_size: "186.44 MiB"
-  max_on_disk_size: "793.09 MiB"
-
-static_quality_gate_agent_suse_amd64:
-  max_on_wire_size: "205.03 MiB"
-  max_on_disk_size: "801.81 MiB"
-
-static_quality_gate_agent_suse_arm64:
-  max_on_wire_size: "186.44 MiB"
-  max_on_disk_size: "793.14 MiB"
-
-static_quality_gate_dogstatsd_deb_amd64:
-  max_on_wire_size: "19.78 MiB"
-  max_on_disk_size: "47.67 MiB"
-
-static_quality_gate_dogstatsd_deb_arm64:
-  max_on_wire_size: "18.49 MiB"
-  max_on_disk_size: "46.27 MiB"
-
-static_quality_gate_dogstatsd_rpm_amd64:
-  max_on_wire_size: "19.79 MiB"
-  max_on_disk_size: "47.67 MiB"
-
-static_quality_gate_dogstatsd_suse_amd64:
-  max_on_wire_size: "19.79 MiB"
-  max_on_disk_size: "47.67 MiB"
-
-static_quality_gate_iot_agent_deb_amd64:
-  max_on_wire_size: "24.8 MiB"
-  max_on_disk_size: "69.0 MiB"
-
+# Docker images gate
 static_quality_gate_iot_agent_deb_arm64:
   max_on_wire_size: "22.8 MiB"
   max_on_disk_size: "66.4 MiB"
@@ -114,7 +115,6 @@
 static_quality_gate_iot_agent_suse_amd64:
   max_on_wire_size: "24.8 MiB"
   max_on_disk_size: "69.0 MiB"
->>>>>>> 80620b0c
 
 # Docker images gate
 static_quality_gate_docker_agent_amd64:
