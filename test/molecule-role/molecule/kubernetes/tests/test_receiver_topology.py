import json
import os
import re

import util

from testinfra.utils.ansible_runner import AnsibleRunner

testinfra_hosts = AnsibleRunner(os.environ['MOLECULE_INVENTORY_FILE']).get_hosts('kubernetes-cluster-agent')


def _component_data(json_data, type_name, external_id_assert_fn, cluster_name, identifiers_assert_fn):
    for message in json_data["messages"]:
        p = message["message"]["TopologyElement"]["payload"]
        if "TopologyComponent" in p and \
            p["TopologyComponent"]["typeName"] == type_name and \
                external_id_assert_fn(p["TopologyComponent"]["externalId"]):
            component_data = json.loads(p["TopologyComponent"]["data"])
            if "cluster-name" in component_data["tags"]:
                if component_data["tags"]["cluster-name"] == cluster_name and \
                        identifiers_assert_fn(component_data["identifiers"]):
                    return component_data
    return None


def _relation_sourceid(json_data, type_name, external_id_assert_fn):
    for message in json_data["messages"]:
        p = message["message"]["TopologyElement"]["payload"]
        if "TopologyRelation" in p and \
            p["TopologyRelation"]["typeName"] == type_name and \
                external_id_assert_fn(p["TopologyRelation"]["externalId"]):
            return p["TopologyRelation"]["sourceId"]
    return None


def _relation_data(json_data, type_name, external_id_assert_fn):
    for message in json_data["messages"]:
        p = message["message"]["TopologyElement"]["payload"]
        if "TopologyRelation" in p and \
            p["TopologyRelation"]["typeName"] == type_name and \
                external_id_assert_fn(p["TopologyRelation"]["externalId"]):
            return json.loads(p["TopologyRelation"]["data"])
    return None


def _find_relation(json_data, type_name, external_id_assert_fn):
    for message in json_data["messages"]:
        p = message["message"]["TopologyElement"]["payload"]
        if "TopologyRelation" in p and \
            p["TopologyRelation"]["typeName"] == type_name and \
                external_id_assert_fn(p["TopologyRelation"]["externalId"]):
            return p["TopologyRelation"]
    return None


def _find_component(json_data, type_name, external_id_assert_fn):
    for message in json_data["messages"]:
        p = message["message"]["TopologyElement"]["payload"]
        if "TopologyComponent" in p and \
            p["TopologyComponent"]["typeName"] == type_name and \
                external_id_assert_fn(p["TopologyComponent"]["externalId"]):
            return p["TopologyComponent"]
    return None


def _container_component(json_data, type_name, external_id_assert_fn, tags_assert_fn):
    for message in json_data["messages"]:
        p = message["message"]["TopologyElement"]["payload"]
        if "TopologyComponent" in p and \
            p["TopologyComponent"]["typeName"] == type_name and \
                external_id_assert_fn(p["TopologyComponent"]["externalId"]):
            component_data = json.loads(p["TopologyComponent"]["data"])
            if "tags" in component_data and tags_assert_fn(component_data["tags"]):
                return component_data
    return None


def _container_process_component(json_data, type_name, external_id_assert_fn, tags_assert_fn, containerId):
    for message in json_data["messages"]:
        p = message["message"]["TopologyElement"]["payload"]
        if "TopologyComponent" in p and \
            p["TopologyComponent"]["typeName"] == type_name and \
                external_id_assert_fn(p["TopologyComponent"]["externalId"]):
            component_data = json.loads(p["TopologyComponent"]["data"])
            if "tags" in component_data and tags_assert_fn(component_data["tags"]) and "containerId" in component_data and component_data["containerId"] == containerId:
                return component_data
    return None


def test_cluster_agent_base_topology(host, ansible_var):
    cluster_name = ansible_var("cluster_name")
    namespace = ansible_var("namespace")
    topic = "sts_topo_kubernetes_%s" % cluster_name
    url = "http://localhost:7070/api/topic/%s?limit=1000" % topic

    def wait_for_cluster_agent_components():
        data = host.check_output("curl \"%s\"" % url)
        json_data = json.loads(data)
        with open("./topic-" + topic + ".json", 'w') as f:
            json.dump(json_data, f, indent=4)

        process_data = host.check_output("curl \"%s\"" % "http://localhost:7070/api/topic/sts_topo_process_agents?limit=1000")
        process_json_data = json.loads(process_data)
        with open("./topic-topo-process-agents-k8s.json", 'w') as f:
            json.dump(process_json_data, f, indent=4)

        # 1 namespace
        assert _find_component(
            json_data=json_data,
            type_name="namespace",
            external_id_assert_fn=lambda eid: eid.startswith("urn:kubernetes:/%s:namespace/%s" % (cluster_name, namespace)),
        )
        # TODO make sure we identify the 2 different ec2 instances using i-*
        # 2 nodes
        assert _component_data(
            json_data=json_data,
            type_name="node",
            external_id_assert_fn=lambda eid: eid.startswith("urn:kubernetes:/%s:node/" % cluster_name),
            cluster_name=cluster_name,
            identifiers_assert_fn=lambda identifiers: next(x for x in identifiers if x.startswith("urn:ip:/%s:" % cluster_name))
        )
        # 2 agent pods on each node, each pod 1 container
        assert _component_data(
            json_data=json_data,
            type_name="pod",
            external_id_assert_fn=lambda eid: eid.startswith("urn:kubernetes:/%s:%s:pod/stackstate-agent-" % (cluster_name, namespace)),
            cluster_name=cluster_name,
            identifiers_assert_fn=lambda identifiers: next(x for x in identifiers if x.startswith("urn:ip:/%s:" % cluster_name))
        )
        node_agent_container_match = re.compile("urn:kubernetes:/%s:%s:pod/stackstate-agent-.*:"
                                                "container/stackstate-agent" % (cluster_name, namespace))
        assert _component_data(
            json_data=json_data,
            type_name="container",
            external_id_assert_fn=lambda eid: node_agent_container_match.findall(eid),
            cluster_name=cluster_name,
            identifiers_assert_fn=lambda identifiers: next(x for x in identifiers if x.startswith("urn:container:/i-"))  # TODO ec2 i-*
        )
        # 1 cluster agent pod with 1 container
        assert _component_data(
            json_data=json_data,
            type_name="pod",
            external_id_assert_fn=lambda eid: eid.startswith("urn:kubernetes:/%s:%s:pod/"
                                                             "stackstate-cluster-agent-" % (cluster_name, namespace)),
            cluster_name=cluster_name,
            identifiers_assert_fn=lambda identifiers: next(x for x in identifiers if x.startswith("urn:ip:/%s:" % cluster_name))
        )
        cluster_agent_container_match = re.compile("urn:kubernetes:/%s:%s:pod/stackstate-cluster-agent-.*"
                                                   ":container/stackstate-cluster-agent" % (cluster_name, namespace))
        cluster_agent_container = _component_data(
            json_data=json_data,
            type_name="container",
            external_id_assert_fn=lambda eid: cluster_agent_container_match.findall(eid),
            cluster_name=cluster_name,
            identifiers_assert_fn=lambda identifiers: next(x for x in identifiers if x.startswith("urn:container:/i-"))  # TODO ec2 i-*
        )
        stackstate_cluster_agent_container_external_id = cluster_agent_container["identifiers"][0]
        stackstate_cluster_agent_container_id = cluster_agent_container["docker"]["containerId"]
        stackstate_cluster_agent_container_pod = cluster_agent_container["pod"]
        # 2 service, one for each agent
        assert _component_data(
            json_data=json_data,
            type_name="service",
            external_id_assert_fn=lambda eid: eid.startswith("urn:kubernetes:/%s:%s:service/"
                                                             "stackstate-agent" % (cluster_name, namespace)),
            cluster_name=cluster_name,
            identifiers_assert_fn=lambda identifiers: next(x for x in identifiers if x.startswith("urn:endpoint:/%s:" % cluster_name))
        )
        assert _component_data(
            json_data=json_data,
            type_name="service",
            external_id_assert_fn=lambda eid: eid.startswith("urn:kubernetes:/%s:%s:service/"
                                                             "stackstate-cluster-agent" % (cluster_name, namespace)),
            cluster_name=cluster_name,
            identifiers_assert_fn=lambda identifiers: next(x for x in identifiers if x.startswith("urn:endpoint:/%s:" % cluster_name))
        )
        # 1 service, pod-service for dnat
        assert _component_data(
            json_data=json_data,
            type_name="service",
            external_id_assert_fn=lambda eid: eid.startswith("urn:kubernetes:/%s:%s:service/"
                                                             "pod-service" % (cluster_name, namespace)),
            cluster_name=cluster_name,
            identifiers_assert_fn=lambda identifiers: next(x for x in identifiers if x.startswith("urn:endpoint:/%s:" % cluster_name))
        )
        # 1 externalname service with associated external-service component
        assert _find_component(
            json_data=json_data,
            type_name="service",
            external_id_assert_fn=lambda eid: eid.startswith("urn:kubernetes:/%s:%s:service/"
                                                             "google-service" % (cluster_name, namespace)),
        )
        assert _find_component(
            json_data=json_data,
            type_name="external-service",
            external_id_assert_fn=lambda eid: eid.startswith("urn:kubernetes:/%s:%s:external-service/"
                                                             "google-service" % (cluster_name, namespace))
        )
        # 1 config map aws-auth
        configmap_match = re.compile("urn:kubernetes:/{}:{}:configmap/aws-auth"
                                     .format(cluster_name, "kube-system"))
        assert _find_component(
            json_data=json_data,
            type_name="configmap",
            external_id_assert_fn=lambda v: configmap_match.findall(v)
        )

        # 1 node agent config map sts-agent-config
        agent_configmap_match = re.compile("urn:kubernetes:/{}:{}:configmap/sts-agent-config"
                                           .format(cluster_name, namespace))
        assert _find_component(
            json_data=json_data,
            type_name="configmap",
            external_id_assert_fn=lambda v: agent_configmap_match.findall(v)
        )
        # 1 cluster agent config map sts-clusteragent-config
        cluster_agent_configmap_match = re.compile("urn:kubernetes:/{}:{}:configmap/"
                                                   "sts-clusteragent-config".format(cluster_name, namespace))
        assert _find_component(
            json_data=json_data,
            type_name="configmap",
            external_id_assert_fn=lambda v: cluster_agent_configmap_match.findall(v)
        )
        # 1 cluster agent secret stackstate-auth-token
        cluster_agent_secret_match = re.compile("urn:kubernetes:/{}:{}:secret/"
                                                "stackstate-auth-token".format(cluster_name, namespace))
        assert _find_component(
            json_data=json_data,
            type_name="secret",
            external_id_assert_fn=lambda v: cluster_agent_secret_match.findall(v)
        )
        # 1 node agent config map sts-agent-config
        agent_configmap_match = re.compile("urn:kubernetes:/{}:{}:configmap/"
                                           "sts-agent-config".format(cluster_name, namespace))
        assert _find_component(
            json_data=json_data,
            type_name="configmap",
            external_id_assert_fn=lambda v: agent_configmap_match.findall(v)
        )
        # 1 volume cgroups
<<<<<<< HEAD
        volume_match = re.compile("urn:kubernetes:/{}:{}:volume/cgroups".format(cluster_name, namespace))
=======
        volume_match = re.compile("urn:kubernetes:external-volume:hostpath/.*/cgroup".format(cluster_name, namespace))
>>>>>>> 9ba433c2
        assert _find_component(
            json_data=json_data,
            type_name="volume",
            external_id_assert_fn=lambda v: volume_match.findall(v)
        )

        # 1 replicaset cluster-agent
        replicaset_match = re.compile("urn:kubernetes:/{}:{}:replicaset/"
                                      "stackstate-cluster-agent-.*".format(cluster_name, namespace))
        assert _find_component(
            json_data=json_data,
            type_name="replicaset",
            external_id_assert_fn=lambda v: replicaset_match.findall(v)
        )
        # 1 deployment cluster-agent
        deployment_match = re.compile("urn:kubernetes:/{}:{}:deployment/"
                                      "stackstate-cluster-agent".format(cluster_name, namespace))
        assert _find_component(
            json_data=json_data,
            type_name="deployment",
            external_id_assert_fn=lambda v: deployment_match.findall(v)
        )
        # 1 daemonset node-agent
        daemonset_match = re.compile("urn:kubernetes:/{}:{}:daemonset/"
                                     "stackstate-agent".format(cluster_name, namespace))
        assert _find_component(
            json_data=json_data,
            type_name="daemonset",
            external_id_assert_fn=lambda v: daemonset_match.findall(v)
        )
        # 1 cronjob hello
        cronjob_match = re.compile("urn:kubernetes:/{}:{}:cronjob/hello".format(cluster_name, namespace))
        assert _find_component(
            json_data=json_data,
            type_name="cronjob",
            external_id_assert_fn=lambda v: cronjob_match.findall(v)
        )
        # 1 job countdown
        job_match = re.compile("urn:kubernetes:/{}:{}:job/countdown".format(cluster_name, namespace))
        assert _find_component(
            json_data=json_data,
            type_name="job",
            external_id_assert_fn=lambda v: job_match.findall(v)
        )
        # 1 persistent-volume
        persistent_volume_match = re.compile("urn:kubernetes:/{}:persistent-volume/pvc-.*"
                                             .format(cluster_name))
        assert _find_component(
            json_data=json_data,
            type_name="persistent-volume",
            external_id_assert_fn=lambda v: persistent_volume_match.findall(v)
        )
        # 1 statefulset mehdb
        statefulset_match = re.compile("urn:kubernetes:/{}:{}:statefulset/"
                                       "mehdb".format(cluster_name, namespace))
        assert _find_component(
            json_data=json_data,
            type_name="statefulset",
            external_id_assert_fn=lambda v: statefulset_match.findall(v)
        )
        # 1 ingress example-ingress
        ingress_match = re.compile("urn:kubernetes:/{}:{}:ingress/"
                                   "example-ingress".format(cluster_name, namespace))
        assert _find_component(
            json_data=json_data,
            type_name="ingress",
            external_id_assert_fn=lambda v: ingress_match.findall(v)
        )
        # Pod -> Node (scheduled on)
        # stackstate-agent pods is scheduled_on a node (2 times)
        node_agent_pod_scheduled_match = re.compile("urn:kubernetes:/%s:%s:pod/stackstate-agent-.*->"
                                                    "urn:kubernetes:/%s:node/ip-.*" % (cluster_name, namespace,
                                                                                       cluster_name))
        assert _relation_sourceid(
            json_data=json_data,
            type_name="scheduled_on",
            external_id_assert_fn=lambda eid: node_agent_pod_scheduled_match.findall(eid)
        ).startswith("urn:kubernetes:/%s:%s:pod/stackstate-agent-" % (cluster_name, namespace))
        # stackstate-cluster-agent pod is scheduled_on a node (1 time)
        cluster_agent_pod_scheduled_match = re.compile("urn:kubernetes:/%s:%s:pod/"
                                                       "stackstate-cluster-agent-.*->urn:kubernetes:/%s:node/ip-.*" %
                                                       (cluster_name, namespace, cluster_name))
        assert _relation_sourceid(
            json_data=json_data,
            type_name="scheduled_on",
            external_id_assert_fn=lambda eid: cluster_agent_pod_scheduled_match.findall(eid)
        ).startswith("urn:kubernetes:/%s:%s:pod/stackstate-cluster-agent" % (cluster_name, namespace))
        # Pod -> Container (encloses)
        # stackstate-agent pod encloses a container (2 times)
        node_agent_container_enclosed_match = re.compile(
            "urn:kubernetes:/%s:%s:pod/stackstate-agent-.*->"
            "urn:kubernetes:/%s:%s:pod/stackstate-agent-.*:container/stackstate-agent"
            % (cluster_name, namespace, cluster_name, namespace))
        pod_encloses_source_id = _relation_sourceid(
            json_data=json_data,
            type_name="encloses",
            external_id_assert_fn=lambda eid: node_agent_container_enclosed_match.findall(eid)
        )
        assert re.match(
            "urn:kubernetes:/%s:%s:pod/stackstate-agent-.*"
            % (cluster_name, namespace), pod_encloses_source_id)
        # stackstate-cluster-agent pod encloses a container (1 time)
        cluster_agent_container_enclosed_match = re.compile(
            "urn:kubernetes:/%s:%s:pod/stackstate-cluster-agent-.*->"
            "urn:kubernetes:/%s:%s:pod/stackstate-cluster-agent-.*:container/stackstate-cluster-agent"
            % (cluster_name, namespace, cluster_name, namespace))
        pod_encloses_source_id = _relation_sourceid(
            json_data=json_data,
            type_name="encloses",
            external_id_assert_fn=lambda eid: cluster_agent_container_enclosed_match.findall(eid)
        )
        assert re.match("urn:kubernetes:/%s:%s:pod/stackstate-cluster-agent-.*" % (cluster_name, namespace), pod_encloses_source_id)
        # Pod -> Service (exposes)
        # stackstate-agent exposes stackstate-agent pods (2 times)
        node_agent_service_match = re.compile("urn:kubernetes:/%s:%s:service/stackstate-cluster-agent->"
                                              "urn:kubernetes:/%s:%s:pod/stackstate-cluster-agent-.*" %
                                              (cluster_name, namespace, cluster_name, namespace))
        assert _relation_sourceid(
            json_data=json_data,
            type_name="exposes",
            external_id_assert_fn=lambda eid:  node_agent_service_match.findall(eid)
        ).startswith("urn:kubernetes:/%s:%s:service/stackstate-cluster-agent" % (cluster_name, namespace))
        # stackstate-cluster-agent exposes stackstate-cluster-agent pod (1 time)
        cluster_agent_service_match = re.compile("urn:kubernetes:/%s:%s:service/stackstate-cluster-agent->"
                                                 "urn:kubernetes:/%s:%s:pod/stackstate-cluster-agent-.*" %
                                                 (cluster_name, namespace, cluster_name, namespace))
        assert _relation_sourceid(
            json_data=json_data,
            type_name="exposes",
            external_id_assert_fn=lambda eid:  cluster_agent_service_match.findall(eid)
        ).startswith("urn:kubernetes:/%s:%s:service/stackstate-cluster-agent" % (cluster_name, namespace))
        # pod-server  exposes pod-service(1 time)
        pod_service_match = re.compile("urn:kubernetes:/%s:%s:service/pod-service->"
                                       "urn:kubernetes:/%s:%s:pod/pod-server" %
                                       (cluster_name, namespace, cluster_name, namespace))
        assert _relation_sourceid(
            json_data=json_data,
            type_name="exposes",
            external_id_assert_fn=lambda eid:  pod_service_match.findall(eid)
        ).startswith("urn:kubernetes:/%s:%s:service/pod-service" % (cluster_name, namespace))
        # cluster-agent replicaset controls cluster-agent pod
        replicaset_controls_match = re.compile("urn:kubernetes:/%s:%s:replicaset/stackstate-cluster-agent-.*"
                                               "->urn:kubernetes:/%s:%s:pod/stackstate-cluster-agent-.*" %
                                               (cluster_name, namespace, cluster_name, namespace))
        assert _relation_sourceid(
            json_data=json_data,
            type_name="controls",
            external_id_assert_fn=lambda eid:  replicaset_controls_match.findall(eid)
        ).startswith("urn:kubernetes:/%s:%s:replicaset/stackstate-cluster-agent" % (cluster_name, namespace))
        # node-agent daemonset controls node-agent pod
        daemonset_controls_match = re.compile("urn:kubernetes:/%s:%s:daemonset/stackstate-agent->"
                                              "urn:kubernetes:/%s:%s:pod/stackstate-agent-.*" %
                                              (cluster_name, namespace, cluster_name, namespace))
        assert _relation_sourceid(
            json_data=json_data,
            type_name="controls",
            external_id_assert_fn=lambda eid:  daemonset_controls_match.findall(eid)
        ).startswith("urn:kubernetes:/%s:%s:daemonset/stackstate-agent" % (cluster_name, namespace))
        # cluster-agent deployment controls replicaset
        deployment_controls_match = re.compile("urn:kubernetes:/%s:%s:deployment/stackstate-cluster-agent->"
                                               "urn:kubernetes:/%s:%s:replicaset/stackstate-cluster-agent-.*"
                                               % (cluster_name, namespace, cluster_name, namespace))
        assert _relation_sourceid(
            json_data=json_data,
            type_name="controls",
            external_id_assert_fn=lambda eid:  deployment_controls_match.findall(eid)
        ).startswith("urn:kubernetes:/%s:%s:deployment/stackstate-cluster-agent" % (cluster_name, namespace))
        #  statefulset controls pod
        statefulset_controls_match = re.compile("urn:kubernetes:/%s:%s:statefulset/mehdb->"
                                                "urn:kubernetes:/%s:%s:pod/mehdb-.*" %
                                                (cluster_name, namespace, cluster_name, namespace))
        assert _relation_sourceid(
            json_data=json_data,
            type_name="controls",
            external_id_assert_fn=lambda eid:  statefulset_controls_match.findall(eid)
        ).startswith("urn:kubernetes:/%s:%s:statefulset/mehdb" % (cluster_name, namespace))
        #  cronjob creates job
        cronjob_creates_match = re.compile("urn:kubernetes:/%s:%s:cronjob/hello->"
                                           "urn:kubernetes:/%s:%s:job/hello-.*" %
                                           (cluster_name, namespace, cluster_name, namespace))
        assert _relation_sourceid(
            json_data=json_data,
            type_name="creates",
            external_id_assert_fn=lambda eid:  cronjob_creates_match.findall(eid)
        ).startswith("urn:kubernetes:/%s:%s:cronjob/hello" % (cluster_name, namespace))
        #  pod claims volume
        pod_claims_volume_match = re.compile("urn:kubernetes:/%s:%s:pod/mehdb-1:container/shard->"
                                             "urn:kubernetes:/%s:persistent-volume/pvc-.*" %
                                             (cluster_name, namespace, cluster_name))
        assert _relation_data(
            json_data=json_data,
            type_name="mounts",
            external_id_assert_fn=lambda eid:  pod_claims_volume_match.findall(eid)
<<<<<<< HEAD
        ).startswith("urn:kubernetes:/%s:%s:pod/mehdb" % (cluster_name, namespace))
        #  pod claims HostPath volume
        pod_claims_persistent_volume_match = re.compile("urn:kubernetes:/%s:%s:pod/stackstate-agent-.*->"
                                                        "urn:kubernetes:/%s:%s:volume/cgroups" %
                                                        (cluster_name, namespace, cluster_name, namespace))
        assert _relation_data(
=======
        )["mountPath"] == "/mehdbdata"
        #  pod claims HostPath volume
        pod_claims_persistent_volume_match = re.compile("urn:kubernetes:/%s:%s:pod/stackstate-agent-.*->"
                                                        "urn:kubernetes:external-volume:hostpath/.*/cgroup" %
                                                        (cluster_name, namespace))
        assert _relation_sourceid(
>>>>>>> 9ba433c2
            json_data=json_data,
            type_name="mounts",
            external_id_assert_fn=lambda eid:  pod_claims_persistent_volume_match.findall(eid)
        ).startswith("urn:kubernetes:/%s:%s:pod/stackstate-agent" % (cluster_name, namespace))
        #  pod uses configmap cluster-agent -> sts-clusteragent-config
        pod_uses_configmap_match = re.compile("urn:kubernetes:/%s:%s:pod/stackstate-cluster-agent-.*->"
                                              "urn:kubernetes:/%s:%s:configmap/sts-clusteragent-config" %
                                              (cluster_name, namespace, cluster_name, namespace))
        assert _relation_sourceid(
            json_data=json_data,
            type_name="uses",
            external_id_assert_fn=lambda eid:  pod_uses_configmap_match.findall(eid)
        ).startswith("urn:kubernetes:/%s:%s:pod/stackstate-cluster-agent" % (cluster_name, namespace))
        #  pod uses_value secret cluster-agent -> stackstate-auth-token
        pod_uses_secret_match = re.compile("urn:kubernetes:/%s:%s:pod/stackstate-cluster-agent-.*->"
                                           "urn:kubernetes:/%s:%s:secret/stackstate-auth-token" %
                                           (cluster_name, namespace, cluster_name, namespace))
        assert _relation_sourceid(
            json_data=json_data,
            type_name="uses_value",
            external_id_assert_fn=lambda eid:  pod_uses_secret_match.findall(eid)
        ).startswith("urn:kubernetes:/%s:%s:pod/stackstate-cluster-agent" % (cluster_name, namespace))
        #  pod uses configmap node-agent -> sts-agent-config
        pod_uses_configmap_match = re.compile("urn:kubernetes:/%s:%s:pod/stackstate-agent-.*->"
                                              "urn:kubernetes:/%s:%s:configmap/sts-agent-config" %
                                              (cluster_name, namespace, cluster_name, namespace))
        assert _relation_sourceid(
            json_data=json_data,
            type_name="uses",
            external_id_assert_fn=lambda eid:  pod_uses_configmap_match.findall(eid)
        ).startswith("urn:kubernetes:/%s:%s:pod/stackstate-agent" % (cluster_name, namespace))
        #  ingress routes service example-ingress -> bananna-service
        ingress_routes_service_match = re.compile("urn:kubernetes:/%s:%s:ingress/example-ingress->"
                                                  "urn:kubernetes:/%s:%s:service/banana-service" %
                                                  (cluster_name, namespace, cluster_name, namespace))
        assert _relation_sourceid(
            json_data=json_data,
            type_name="routes",
            external_id_assert_fn=lambda eid:  ingress_routes_service_match.findall(eid)
        ).startswith("urn:kubernetes:/%s:%s:ingress/example-ingress" % (cluster_name, namespace))
        # stackstate-cluster-agent Container mounts Volume  stackstate-cluster-agent-token
        container_mounts_volume_match = re.compile(
            "urn:kubernetes:/%s:%s:pod/stackstate-cluster-agent-.*:container/stackstate-cluster-agent->"
            "urn:kubernetes:/%s:%s:secret/stackstate-cluster-agent-token-.*"
            % (cluster_name, namespace, cluster_name, namespace)
        )
        assert _relation_sourceid(
            json_data=json_data,
            type_name="mounts",
            external_id_assert_fn=lambda eid:  container_mounts_volume_match.findall(eid)
        ).startswith("urn:kubernetes:/%s:%s:pod/stackstate-cluster-agent" % (cluster_name, namespace))
        # stackstate-cluster-agent Container mounts Volume  stackstate-cluster-agent-token
        agent_container_mounts_volume_match = \
            re.compile("urn:kubernetes:/%s:%s:pod/stackstate-agent-.*:container/stackstate-agent->"
                       "urn:kubernetes:/%s:%s:secret/stackstate-agent-token-.*" %
                       (cluster_name, namespace, cluster_name, namespace))
        assert _relation_sourceid(
            json_data=json_data,
            type_name="mounts",
            external_id_assert_fn=lambda eid:  agent_container_mounts_volume_match.findall(eid)
        ).startswith("urn:kubernetes:/%s:%s:pod/stackstate-agent" % (cluster_name, namespace))
        # hello job controls hello pod
        job_controls_match = re.compile("urn:kubernetes:/%s:%s:job/countdown->"
                                        "urn:kubernetes:/%s:%s:pod/countdown-.*" %
                                        (cluster_name, namespace, cluster_name, namespace))
        assert _relation_sourceid(
            json_data=json_data,
            type_name="controls",
            external_id_assert_fn=lambda eid:  job_controls_match.findall(eid)
        ).startswith("urn:kubernetes:/%s:%s:job/countdown" % (cluster_name, namespace))

        # assert process agent data
        stackstate_cluster_agent_process_match = re.compile("%s" % stackstate_cluster_agent_container_external_id)
        stackstate_cluster_agent_container = _container_component(
            json_data=process_json_data,
            type_name="container",
            external_id_assert_fn=lambda eid: stackstate_cluster_agent_process_match.findall(eid),
            tags_assert_fn=lambda tags: all([assertTag for assertTag in [
                "pod-name:%s" % stackstate_cluster_agent_container_pod,
                "namespace:%s" % namespace,
                "cluster-name:%s" % cluster_name
            ] if assertTag in tags])
        )

        stackstate_cluster_agent_process_match = re.compile("urn:process:/%s.*" %
                                                            stackstate_cluster_agent_container["host"])
        assert _container_process_component(
            json_data=process_json_data,
            type_name="process",
            external_id_assert_fn=lambda eid: stackstate_cluster_agent_process_match.findall(eid),
            tags_assert_fn=lambda tags: all([assertTag for assertTag in [
                "pod-name:%s" % stackstate_cluster_agent_container_pod,
                "namespace:%s" % namespace,
                "cluster-name:%s" % cluster_name
            ] if assertTag in tags]),
            containerId=stackstate_cluster_agent_container_id
        )
        # Assert Namespace relationships
        # Namespace -> Deployment (encloses)
        namespace_deployment_encloses_match = re.compile("urn:kubernetes:/%s:namespace/%s->"
                                                         "urn:kubernetes:/%s:%s:deployment/stackstate-cluster-agent" %
                                                         (cluster_name, namespace, cluster_name, namespace))
<<<<<<< HEAD
        assert _relation_data(
=======
        assert _relation_sourceid(
>>>>>>> 9ba433c2
            json_data=json_data,
            type_name="encloses",
            external_id_assert_fn=lambda eid: namespace_deployment_encloses_match.findall(eid)
        ).startswith("urn:kubernetes:/%s:namespace/%s" % (cluster_name, namespace))
        # Namespace -> StatefulSet (encloses)
        namespace_statefulset_encloses_match = re.compile("urn:kubernetes:/%s:namespace/%s->"
                                                          "urn:kubernetes:/%s:%s:statefulset/mehdb" %
                                                          (cluster_name, namespace, cluster_name, namespace))
<<<<<<< HEAD
        assert _relation_data(
=======
        assert _relation_sourceid(
>>>>>>> 9ba433c2
            json_data=json_data,
            type_name="encloses",
            external_id_assert_fn=lambda eid: namespace_statefulset_encloses_match.findall(eid)
        ).startswith("urn:kubernetes:/%s:namespace/%s" % (cluster_name, namespace))
        # Namespace -> DaemonSet (encloses)
        namespace_daemonset_encloses_match = re.compile("urn:kubernetes:/%s:namespace/%s->"
                                                        "urn:kubernetes:/%s:%s:daemonset/stackstate-agent" %
                                                        (cluster_name, namespace, cluster_name, namespace))
<<<<<<< HEAD
        assert _relation_data(
=======
        assert _relation_sourceid(
>>>>>>> 9ba433c2
            json_data=json_data,
            type_name="encloses",
            external_id_assert_fn=lambda eid: namespace_daemonset_encloses_match.findall(eid)
        ).startswith("urn:kubernetes:/%s:namespace/%s" % (cluster_name, namespace))
        # Namespace -> ReplicaSet does not exist as managed by Deployment
        namespace_daemonset_encloses_match = re.compile("urn:kubernetes:/%s:namespace/%s->"
                                                        "urn:kubernetes:/%s:%s:replicaset/stackstate-cluster-agent-.*" %
                                                        (cluster_name, namespace, cluster_name, namespace))
<<<<<<< HEAD
        assert _relation_data(
=======
        assert _relation_sourceid(
>>>>>>> 9ba433c2
            json_data=json_data,
            type_name="encloses",
            external_id_assert_fn=lambda eid: namespace_daemonset_encloses_match.findall(eid)
        ) is None
        # Namespace -> Service (encloses)
        namespace_daemonset_encloses_match = re.compile("urn:kubernetes:/%s:namespace/%s->"
                                                        "urn:kubernetes:/%s:%s:service/stackstate-cluster-agent" %
                                                        (cluster_name, namespace, cluster_name, namespace))
<<<<<<< HEAD
        assert _relation_data(
=======
        assert _relation_sourceid(
>>>>>>> 9ba433c2
            json_data=json_data,
            type_name="encloses",
            external_id_assert_fn=lambda eid: namespace_daemonset_encloses_match.findall(eid)
        ).startswith("urn:kubernetes:/%s:namespace/%s" % (cluster_name, namespace))
        external_name_service_uses_external_match = re.compile("urn:kubernetes:/%s:%s:service/google-service->"
                                                               "urn:kubernetes:/%s:%s:external-service/google-service" %
                                                               (cluster_name, namespace, cluster_name, namespace))
<<<<<<< HEAD
        assert _relation_data(
=======
        assert _relation_sourceid(
>>>>>>> 9ba433c2
            json_data=json_data,
            type_name="uses",
            external_id_assert_fn=lambda eid: external_name_service_uses_external_match.findall(eid)
        ).startswith("urn:kubernetes:/%s:%s:service/google-service" % (cluster_name, namespace))

    util.wait_until(wait_for_cluster_agent_components, 120, 3)<|MERGE_RESOLUTION|>--- conflicted
+++ resolved
@@ -238,11 +238,7 @@
             external_id_assert_fn=lambda v: agent_configmap_match.findall(v)
         )
         # 1 volume cgroups
-<<<<<<< HEAD
-        volume_match = re.compile("urn:kubernetes:/{}:{}:volume/cgroups".format(cluster_name, namespace))
-=======
         volume_match = re.compile("urn:kubernetes:external-volume:hostpath/.*/cgroup".format(cluster_name, namespace))
->>>>>>> 9ba433c2
         assert _find_component(
             json_data=json_data,
             type_name="volume",
@@ -436,21 +432,12 @@
             json_data=json_data,
             type_name="mounts",
             external_id_assert_fn=lambda eid:  pod_claims_volume_match.findall(eid)
-<<<<<<< HEAD
-        ).startswith("urn:kubernetes:/%s:%s:pod/mehdb" % (cluster_name, namespace))
-        #  pod claims HostPath volume
-        pod_claims_persistent_volume_match = re.compile("urn:kubernetes:/%s:%s:pod/stackstate-agent-.*->"
-                                                        "urn:kubernetes:/%s:%s:volume/cgroups" %
-                                                        (cluster_name, namespace, cluster_name, namespace))
-        assert _relation_data(
-=======
         )["mountPath"] == "/mehdbdata"
         #  pod claims HostPath volume
         pod_claims_persistent_volume_match = re.compile("urn:kubernetes:/%s:%s:pod/stackstate-agent-.*->"
                                                         "urn:kubernetes:external-volume:hostpath/.*/cgroup" %
                                                         (cluster_name, namespace))
         assert _relation_sourceid(
->>>>>>> 9ba433c2
             json_data=json_data,
             type_name="mounts",
             external_id_assert_fn=lambda eid:  pod_claims_persistent_volume_match.findall(eid)
@@ -553,11 +540,7 @@
         namespace_deployment_encloses_match = re.compile("urn:kubernetes:/%s:namespace/%s->"
                                                          "urn:kubernetes:/%s:%s:deployment/stackstate-cluster-agent" %
                                                          (cluster_name, namespace, cluster_name, namespace))
-<<<<<<< HEAD
-        assert _relation_data(
-=======
-        assert _relation_sourceid(
->>>>>>> 9ba433c2
+        assert _relation_sourceid(
             json_data=json_data,
             type_name="encloses",
             external_id_assert_fn=lambda eid: namespace_deployment_encloses_match.findall(eid)
@@ -566,11 +549,7 @@
         namespace_statefulset_encloses_match = re.compile("urn:kubernetes:/%s:namespace/%s->"
                                                           "urn:kubernetes:/%s:%s:statefulset/mehdb" %
                                                           (cluster_name, namespace, cluster_name, namespace))
-<<<<<<< HEAD
-        assert _relation_data(
-=======
-        assert _relation_sourceid(
->>>>>>> 9ba433c2
+        assert _relation_sourceid(
             json_data=json_data,
             type_name="encloses",
             external_id_assert_fn=lambda eid: namespace_statefulset_encloses_match.findall(eid)
@@ -579,11 +558,7 @@
         namespace_daemonset_encloses_match = re.compile("urn:kubernetes:/%s:namespace/%s->"
                                                         "urn:kubernetes:/%s:%s:daemonset/stackstate-agent" %
                                                         (cluster_name, namespace, cluster_name, namespace))
-<<<<<<< HEAD
-        assert _relation_data(
-=======
-        assert _relation_sourceid(
->>>>>>> 9ba433c2
+        assert _relation_sourceid(
             json_data=json_data,
             type_name="encloses",
             external_id_assert_fn=lambda eid: namespace_daemonset_encloses_match.findall(eid)
@@ -592,11 +567,7 @@
         namespace_daemonset_encloses_match = re.compile("urn:kubernetes:/%s:namespace/%s->"
                                                         "urn:kubernetes:/%s:%s:replicaset/stackstate-cluster-agent-.*" %
                                                         (cluster_name, namespace, cluster_name, namespace))
-<<<<<<< HEAD
-        assert _relation_data(
-=======
-        assert _relation_sourceid(
->>>>>>> 9ba433c2
+        assert _relation_sourceid(
             json_data=json_data,
             type_name="encloses",
             external_id_assert_fn=lambda eid: namespace_daemonset_encloses_match.findall(eid)
@@ -605,11 +576,7 @@
         namespace_daemonset_encloses_match = re.compile("urn:kubernetes:/%s:namespace/%s->"
                                                         "urn:kubernetes:/%s:%s:service/stackstate-cluster-agent" %
                                                         (cluster_name, namespace, cluster_name, namespace))
-<<<<<<< HEAD
-        assert _relation_data(
-=======
-        assert _relation_sourceid(
->>>>>>> 9ba433c2
+        assert _relation_sourceid(
             json_data=json_data,
             type_name="encloses",
             external_id_assert_fn=lambda eid: namespace_daemonset_encloses_match.findall(eid)
@@ -617,11 +584,7 @@
         external_name_service_uses_external_match = re.compile("urn:kubernetes:/%s:%s:service/google-service->"
                                                                "urn:kubernetes:/%s:%s:external-service/google-service" %
                                                                (cluster_name, namespace, cluster_name, namespace))
-<<<<<<< HEAD
-        assert _relation_data(
-=======
-        assert _relation_sourceid(
->>>>>>> 9ba433c2
+        assert _relation_sourceid(
             json_data=json_data,
             type_name="uses",
             external_id_assert_fn=lambda eid: external_name_service_uses_external_match.findall(eid)
