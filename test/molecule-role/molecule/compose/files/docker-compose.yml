--- conflicted
+++ resolved
@@ -17,15 +17,9 @@
       KAFKA_ADVERTISED_HOST_NAME: kafka
       KAFKA_ADVERTISED_PORT: 9092
       KAFKA_ZOOKEEPER_CONNECT: zookeeper:2181
-<<<<<<< HEAD
       # This is required to be able to run create-topics within the health check
       KAFKA_PORT: 9092
       KAFKA_CREATE_TOPICS: "sts_connection_beat_events:1:1,sts_correlate_endpoints:1:1,sts_generic_events:1:1,sts_intake_health:1:1,sts_multi_metrics:1:1,sts_state_events:1:1,sts_topo_agent_integrations:1:1,sts_topology_events:1:1,sts_topo_process_agents:1:1,sts_trace_events:1:1"
-=======
-      KAFKA_CREATE_TOPICS: "sts_connection_beat_events:1:1,sts_generic_events:1:1,sts_state_events:1:1,sts_multi_metrics:1:1,sts_correlate_endpoints:1:1,sts_topo_process_agents:1:1,sts_trace_events:1:1,sts_topology_events:1:1"
-    volumes:
-      - "./create-topics.sh:/usr/bin/create-topics.sh"
->>>>>>> 9ba433c2
     healthcheck:
       # Okay, here it goes. Due to a variant on this bug: https://github.com/wurstmeister/kafka-docker/issues/661
       # we intermittently get that not all topics are created. This causes flaky behavior on the tests
