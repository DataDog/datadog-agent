module github.com/DataDog/datadog-agent/test/e2e-framework

<<<<<<< HEAD
go 1.24.0
=======
go 1.24.10
>>>>>>> 60c5b5c4

require (
	dario.cat/mergo v1.0.2
	github.com/DataDog/datadog-agent/pkg/util/option v0.67.0
	github.com/DataDog/datadog-agent/pkg/util/pointer v0.61.0
	github.com/DataDog/datadog-agent/pkg/util/scrubber v0.72.2
	github.com/DataDog/datadog-agent/test/fakeintake v0.56.0-rc.3
	github.com/DataDog/datadog-agent/test/new-e2e v0.0.0-00010101000000-000000000000
	github.com/DataDog/datadog-api-client-go/v2 v2.49.0
	github.com/Masterminds/semver v1.5.0
	github.com/alessio/shellescape v1.4.2
	github.com/aws/aws-sdk-go-v2 v1.39.6
	github.com/aws/aws-sdk-go-v2/config v1.31.20
	github.com/aws/aws-sdk-go-v2/service/ec2 v1.266.0
	github.com/aws/aws-sdk-go-v2/service/ecr v1.45.1
	github.com/aws/aws-sdk-go-v2/service/ecs v1.67.3
	github.com/aws/aws-sdk-go-v2/service/eks v1.74.0
	github.com/aws/aws-sdk-go-v2/service/s3 v1.90.2
	github.com/aws/aws-sdk-go-v2/service/ssm v1.64.4
	github.com/aws/session-manager-plugin v0.0.0-20241119210807-82dc72922492
	github.com/cenkalti/backoff v2.2.1+incompatible
	github.com/cenkalti/backoff/v4 v4.3.0
	github.com/docker/cli v27.5.0+incompatible
	github.com/docker/docker v28.5.2+incompatible
	github.com/google/gofuzz v1.2.0
	github.com/google/uuid v1.6.0
	github.com/pkg/sftp v1.13.9
	github.com/pulumi/pulumi-aws/sdk/v6 v6.66.2
	github.com/pulumi/pulumi-awsx/sdk/v2 v2.19.0
	github.com/pulumi/pulumi-azure-native-sdk/authorization/v2 v2.81.0
	github.com/pulumi/pulumi-azure-native-sdk/compute/v2 v2.81.0
	github.com/pulumi/pulumi-azure-native-sdk/containerservice/v2 v2.81.0
	github.com/pulumi/pulumi-azure-native-sdk/managedidentity/v2 v2.81.0
	github.com/pulumi/pulumi-azure-native-sdk/network/v2 v2.81.0
	github.com/pulumi/pulumi-azure-native-sdk/v2 v2.81.0
	github.com/pulumi/pulumi-command/sdk v1.0.1
	github.com/pulumi/pulumi-docker/sdk/v4 v4.9.0
	github.com/pulumi/pulumi-eks/sdk/v3 v3.7.0
	github.com/pulumi/pulumi-gcp/sdk/v7 v7.38.0
	github.com/pulumi/pulumi-kubernetes/sdk/v4 v4.23.0
	github.com/pulumi/pulumi-libvirt/sdk v0.5.4
	github.com/pulumi/pulumi-random/sdk/v4 v4.18.4
	github.com/pulumi/pulumi-tls/sdk/v4 v4.11.1
	github.com/pulumi/pulumi/sdk/v3 v3.190.0
	github.com/pulumiverse/pulumi-time/sdk v0.1.0
	github.com/samber/lo v1.51.0
	github.com/stretchr/testify v1.11.1
	golang.org/x/crypto v0.45.0
	golang.org/x/exp v0.0.0-20251113190631-e25ba8c21ef6
	gopkg.in/yaml.v2 v2.4.0
	gopkg.in/yaml.v3 v3.0.1
	gopkg.in/zorkian/go-datadog-api.v2 v2.30.0
	k8s.io/api v0.35.0-alpha.0
	k8s.io/apimachinery v0.35.0-alpha.0
	k8s.io/cli-runtime v0.34.1
	k8s.io/client-go v0.35.0-alpha.0
	k8s.io/kubectl v0.34.1
)

require (
	github.com/Azure/go-ansiterm v0.0.0-20250102033503-faa5f7b0171c // indirect
	github.com/BurntSushi/toml v1.5.0 // indirect
	github.com/DataDog/agent-payload/v5 v5.0.177 // indirect
	github.com/DataDog/datadog-agent/comp/core/tagger/origindetection v0.67.0 // indirect
	github.com/DataDog/datadog-agent/comp/netflow/payload v0.56.0-rc.3 // indirect
	github.com/DataDog/datadog-agent/pkg/metrics v0.64.0 // indirect
	github.com/DataDog/datadog-agent/pkg/network/payload v0.0.0-20250128160050-7ac9ccd58c07 // indirect
	github.com/DataDog/datadog-agent/pkg/networkpath/payload v0.0.0-20250128160050-7ac9ccd58c07 // indirect
	github.com/DataDog/datadog-agent/pkg/proto v0.67.0 // indirect
	github.com/DataDog/datadog-agent/pkg/tagger/types v0.60.0 // indirect
	github.com/DataDog/datadog-agent/pkg/version v0.72.2 // indirect
	github.com/DataDog/mmh3 v0.0.0-20210722141835-012dc69a9e49 // indirect
	github.com/DataDog/zstd v1.5.7 // indirect
	github.com/DataDog/zstd_0 v0.0.0-20210310093942-586c1286621f // indirect
	github.com/MakeNowJust/heredoc v1.0.0 // indirect
	github.com/Microsoft/go-winio v0.6.2 // indirect
	github.com/ProtonMail/go-crypto v1.3.0 // indirect
	github.com/agext/levenshtein v1.2.3 // indirect
	github.com/apparentlymart/go-textseg/v15 v15.0.0 // indirect
	github.com/atotto/clipboard v0.1.4 // indirect
	github.com/aws/aws-sdk-go v1.55.7 // indirect
	github.com/aws/aws-sdk-go-v2/aws/protocol/eventstream v1.7.3 // indirect
	github.com/aws/aws-sdk-go-v2/credentials v1.18.24 // indirect
	github.com/aws/aws-sdk-go-v2/feature/ec2/imds v1.18.13 // indirect
	github.com/aws/aws-sdk-go-v2/internal/configsources v1.4.13 // indirect
	github.com/aws/aws-sdk-go-v2/internal/endpoints/v2 v2.7.13 // indirect
	github.com/aws/aws-sdk-go-v2/internal/ini v1.8.4 // indirect
	github.com/aws/aws-sdk-go-v2/internal/v4a v1.4.13 // indirect
	github.com/aws/aws-sdk-go-v2/service/internal/accept-encoding v1.13.3 // indirect
	github.com/aws/aws-sdk-go-v2/service/internal/checksum v1.9.4 // indirect
	github.com/aws/aws-sdk-go-v2/service/internal/presigned-url v1.13.13 // indirect
	github.com/aws/aws-sdk-go-v2/service/internal/s3shared v1.19.13 // indirect
	github.com/aws/aws-sdk-go-v2/service/sso v1.30.3 // indirect
	github.com/aws/aws-sdk-go-v2/service/ssooidc v1.35.7 // indirect
	github.com/aws/aws-sdk-go-v2/service/sts v1.40.2 // indirect
	github.com/aws/smithy-go v1.23.2 // indirect
	github.com/aymanbagabas/go-osc52/v2 v2.0.1 // indirect
	github.com/blang/semver v3.5.1+incompatible // indirect
	github.com/blang/semver/v4 v4.0.0 // indirect
	github.com/chai2010/gettext-go v1.0.2 // indirect
	github.com/charmbracelet/bubbles v0.20.0 // indirect
	github.com/charmbracelet/bubbletea v1.2.4 // indirect
	github.com/charmbracelet/colorprofile v0.3.1 // indirect
	github.com/charmbracelet/lipgloss v1.1.0 // indirect
	github.com/charmbracelet/x/ansi v0.9.2 // indirect
	github.com/charmbracelet/x/cellbuf v0.0.13 // indirect
	github.com/charmbracelet/x/term v0.2.1 // indirect
	github.com/cheggaaa/pb v1.0.29 // indirect
	github.com/cihub/seelog v0.0.0-20170130134532-f561c5e57575 // indirect
	github.com/cloudflare/circl v1.6.1 // indirect
	github.com/containerd/errdefs v1.0.0 // indirect
	github.com/containerd/errdefs/pkg v0.3.0 // indirect
	github.com/containerd/log v0.1.0 // indirect
	github.com/creack/pty v1.1.23 // indirect
	github.com/cyphar/filepath-securejoin v0.6.0 // indirect
	github.com/davecgh/go-spew v1.1.2-0.20180830191138-d8f796af33cc // indirect
	github.com/distribution/reference v0.6.0 // indirect
	github.com/djherbis/times v1.6.0 // indirect
	github.com/docker/go-connections v0.6.0 // indirect
	github.com/docker/go-units v0.5.0 // indirect
	github.com/emicklei/go-restful/v3 v3.12.2 // indirect
	github.com/emirpasic/gods v1.18.1 // indirect
	github.com/erikgeiser/coninput v0.0.0-20211004153227-1c3628e74d0f // indirect
	github.com/exponent-io/jsonpath v0.0.0-20210407135951-1de76d718b3f // indirect
	github.com/felixge/httpsnoop v1.0.4 // indirect
	github.com/fsnotify/fsnotify v1.9.0 // indirect
	github.com/fxamacker/cbor/v2 v2.9.0 // indirect
	github.com/go-errors/errors v1.4.2 // indirect
	github.com/go-git/gcfg v1.5.1-0.20230307220236-3a3c6141e376 // indirect
	github.com/go-git/go-billy/v5 v5.6.2 // indirect
	github.com/go-git/go-git/v5 v5.13.2 // indirect
	github.com/go-logr/logr v1.4.3 // indirect
	github.com/go-logr/stdr v1.2.2 // indirect
	github.com/go-openapi/jsonpointer v0.21.0 // indirect
	github.com/go-openapi/jsonreference v0.21.0 // indirect
	github.com/go-openapi/swag v0.23.0 // indirect
	github.com/goccy/go-json v0.10.5 // indirect
	github.com/gogo/protobuf v1.3.2 // indirect
	github.com/golang/glog v1.2.5 // indirect
	github.com/golang/groupcache v0.0.0-20241129210726-2c02b8208cf8 // indirect
	github.com/google/btree v1.1.3 // indirect
	github.com/google/gnostic-models v0.7.0 // indirect
	github.com/google/go-cmp v0.7.0 // indirect
	github.com/gorilla/websocket v1.5.4-0.20250319132907-e064f32e3674 // indirect
	github.com/gregjones/httpcache v0.0.0-20190611155906-901d90724c79 // indirect
	github.com/grpc-ecosystem/grpc-opentracing v0.0.0-20180507213350-8e809c8a8645 // indirect
	github.com/hashicorp/errwrap v1.1.0 // indirect
	github.com/hashicorp/go-multierror v1.1.1 // indirect
	github.com/hashicorp/hcl/v2 v2.23.0 // indirect
	github.com/inconshreveable/mousetrap v1.1.0 // indirect
	github.com/iwdgo/sigintwindows v0.2.2 // indirect
	github.com/jbenet/go-context v0.0.0-20150711004518-d14ea06fba99 // indirect
	github.com/jmespath/go-jmespath v0.4.0 // indirect
	github.com/josharian/intern v1.0.0 // indirect
	github.com/json-iterator/go v1.1.12 // indirect
	github.com/kevinburke/ssh_config v1.2.0 // indirect
	github.com/klauspost/compress v1.18.1 // indirect
	github.com/kr/fs v0.1.0 // indirect
	github.com/liggitt/tabwriter v0.0.0-20181228230101-89fcab3d43de // indirect
	github.com/lucasb-eyer/go-colorful v1.2.0 // indirect
	github.com/mailru/easyjson v0.9.0 // indirect
	github.com/mattn/go-isatty v0.0.20 // indirect
	github.com/mattn/go-localereader v0.0.1 // indirect
	github.com/mattn/go-runewidth v0.0.16 // indirect
	github.com/mitchellh/go-ps v1.0.0 // indirect
	github.com/mitchellh/go-wordwrap v1.0.1 // indirect
	github.com/moby/docker-image-spec v1.3.1 // indirect
	github.com/moby/spdystream v0.5.0 // indirect
	github.com/moby/sys/atomicwriter v0.1.0 // indirect
	github.com/moby/term v0.5.2 // indirect
	github.com/modern-go/concurrent v0.0.0-20180306012644-bacd9c7ef1dd // indirect
	github.com/modern-go/reflect2 v1.0.3-0.20250322232337-35a7c28c31ee // indirect
	github.com/monochromegane/go-gitignore v0.0.0-20200626010858-205db1a8cc00 // indirect
	github.com/morikuni/aec v1.0.0 // indirect
	github.com/muesli/ansi v0.0.0-20230316100256-276c6243b2f6 // indirect
	github.com/muesli/cancelreader v0.2.2 // indirect
	github.com/muesli/termenv v0.16.0 // indirect
	github.com/munnerz/goautoneg v0.0.0-20191010083416-a7dc8b61c822 // indirect
	github.com/mxk/go-flowrate v0.0.0-20140419014527-cca7078d478f // indirect
	github.com/nxadm/tail v1.4.11 // indirect
	github.com/onsi/gomega v1.38.2 // indirect
	github.com/opencontainers/go-digest v1.0.0 // indirect
	github.com/opencontainers/image-spec v1.1.1 // indirect
	github.com/opentracing/basictracer-go v1.1.0 // indirect
	github.com/opentracing/opentracing-go v1.2.0 // indirect
	github.com/peterbourgon/diskv v2.0.1+incompatible // indirect
	github.com/pgavlin/fx v0.1.6 // indirect
	github.com/philhofer/fwd v1.2.0 // indirect
	github.com/pjbgf/sha1cd v0.3.2 // indirect
	github.com/pkg/errors v0.9.1 // indirect
	github.com/pkg/term v1.1.0 // indirect
	github.com/planetscale/vtprotobuf v0.6.1-0.20240319094008-0393e58bdf10 // indirect
	github.com/pmezard/go-difflib v1.0.1-0.20181226105442-5d4384ee4fb2 // indirect
	github.com/pulumi/appdash v0.0.0-20231130102222-75f619a67231 // indirect
	github.com/pulumi/esc v0.17.0 // indirect
	github.com/rivo/uniseg v0.4.7 // indirect
	github.com/rogpeppe/go-internal v1.14.1 // indirect
	github.com/russross/blackfriday/v2 v2.1.0 // indirect
	github.com/sabhiram/go-gitignore v0.0.0-20210923224102-525f6e181f06 // indirect
	github.com/santhosh-tekuri/jsonschema/v5 v5.3.1 // indirect
	github.com/sergi/go-diff v1.4.0 // indirect
	github.com/sirupsen/logrus v1.9.3 // indirect
	github.com/skeema/knownhosts v1.3.0 // indirect
	github.com/spf13/cast v1.10.0 // indirect
	github.com/spf13/cobra v1.10.1 // indirect
	github.com/spf13/pflag v1.0.10 // indirect
	github.com/stretchr/objx v0.5.2 // indirect
	github.com/texttheater/golang-levenshtein v1.0.1 // indirect
	github.com/tinylib/msgp v1.5.0 // indirect
	github.com/twinj/uuid v0.0.0-20151029044442-89173bcdda19 // indirect
	github.com/uber/jaeger-client-go v2.30.0+incompatible // indirect
	github.com/uber/jaeger-lib v2.4.1+incompatible // indirect
	github.com/x448/float16 v0.8.4 // indirect
	github.com/xanzy/ssh-agent v0.3.3 // indirect
	github.com/xlab/treeprint v1.2.0 // indirect
	github.com/xo/terminfo v0.0.0-20220910002029-abceb7e1c41e // indirect
	github.com/zclconf/go-cty v1.15.1 // indirect
	github.com/zorkian/go-datadog-api v2.30.0+incompatible // indirect
	go.opentelemetry.io/auto/sdk v1.2.1 // indirect
	go.opentelemetry.io/contrib/instrumentation/net/http/otelhttp v0.63.0 // indirect
	go.opentelemetry.io/otel v1.38.0 // indirect
	go.opentelemetry.io/otel/exporters/otlp/otlptrace/otlptracehttp v1.38.0 // indirect
	go.opentelemetry.io/otel/metric v1.38.0 // indirect
	go.opentelemetry.io/otel/trace v1.38.0 // indirect
	go.uber.org/atomic v1.11.0 // indirect
	go.yaml.in/yaml/v2 v2.4.3 // indirect
	go.yaml.in/yaml/v3 v3.0.4 // indirect
	golang.org/x/mod v0.30.0 // indirect
	golang.org/x/net v0.47.0 // indirect
	golang.org/x/oauth2 v0.33.0 // indirect
	golang.org/x/sync v0.18.0 // indirect
	golang.org/x/sys v0.38.0 // indirect
	golang.org/x/term v0.37.0 // indirect
	golang.org/x/text v0.31.0 // indirect
	golang.org/x/time v0.14.0 // indirect
	golang.org/x/tools v0.39.0 // indirect
	google.golang.org/genproto/googleapis/rpc v0.0.0-20251022142026-3a174f9686a8 // indirect
	google.golang.org/grpc v1.77.0 // indirect
	google.golang.org/protobuf v1.36.10 // indirect
	gopkg.in/evanphx/json-patch.v4 v4.12.0 // indirect
	gopkg.in/inf.v0 v0.9.1 // indirect
	gopkg.in/tomb.v1 v1.0.0-20141024135613-dd632973f1e7 // indirect
	gopkg.in/warnings.v0 v0.1.2 // indirect
	gotest.tools/v3 v3.5.2 // indirect
	k8s.io/component-base v0.35.0-alpha.0 // indirect
	k8s.io/klog/v2 v2.130.1 // indirect
	k8s.io/kube-openapi v0.0.0-20250710124328-f3f2b991d03b // indirect
	k8s.io/utils v0.0.0-20251002143259-bc988d571ff4 // indirect
	lukechampine.com/frand v1.5.1 // indirect
	pgregory.net/rapid v1.2.0 // indirect
	sigs.k8s.io/json v0.0.0-20241014173422-cfa47c3a1cc8 // indirect
	sigs.k8s.io/kustomize/api v0.20.1 // indirect
	sigs.k8s.io/kustomize/kyaml v0.20.1 // indirect
	sigs.k8s.io/randfill v1.0.0 // indirect
	sigs.k8s.io/structured-merge-diff/v6 v6.3.0 // indirect
	sigs.k8s.io/yaml v1.6.0 // indirect
)

// This section was automatically added by 'dda inv modules.add-all-replace' command, do not edit manually

replace (
	github.com/DataDog/datadog-agent/comp/api/api/def => ../../comp/api/api/def
	github.com/DataDog/datadog-agent/comp/core/agenttelemetry/def => ../../comp/core/agenttelemetry/def
	github.com/DataDog/datadog-agent/comp/core/agenttelemetry/fx => ../../comp/core/agenttelemetry/fx
	github.com/DataDog/datadog-agent/comp/core/agenttelemetry/impl => ../../comp/core/agenttelemetry/impl
	github.com/DataDog/datadog-agent/comp/core/config => ../../comp/core/config
	github.com/DataDog/datadog-agent/comp/core/configsync => ../../comp/core/configsync
	github.com/DataDog/datadog-agent/comp/core/delegatedauth/def => ../../comp/core/delegatedauth/def
	github.com/DataDog/datadog-agent/comp/core/delegatedauth/fx => ../../comp/core/delegatedauth/fx
	github.com/DataDog/datadog-agent/comp/core/delegatedauth/impl => ../../comp/core/delegatedauth/impl
	github.com/DataDog/datadog-agent/comp/core/flare/builder => ../../comp/core/flare/builder
	github.com/DataDog/datadog-agent/comp/core/flare/types => ../../comp/core/flare/types
	github.com/DataDog/datadog-agent/comp/core/hostname/hostnameinterface => ../../comp/core/hostname/hostnameinterface
	github.com/DataDog/datadog-agent/comp/core/ipc/def => ../../comp/core/ipc/def
	github.com/DataDog/datadog-agent/comp/core/ipc/httphelpers => ../../comp/core/ipc/httphelpers
	github.com/DataDog/datadog-agent/comp/core/ipc/impl => ../../comp/core/ipc/impl
	github.com/DataDog/datadog-agent/comp/core/ipc/mock => ../../comp/core/ipc/mock
	github.com/DataDog/datadog-agent/comp/core/log/def => ../../comp/core/log/def
	github.com/DataDog/datadog-agent/comp/core/log/fx => ../../comp/core/log/fx
	github.com/DataDog/datadog-agent/comp/core/log/impl => ../../comp/core/log/impl
	github.com/DataDog/datadog-agent/comp/core/log/impl-trace => ../../comp/core/log/impl-trace
	github.com/DataDog/datadog-agent/comp/core/log/mock => ../../comp/core/log/mock
	github.com/DataDog/datadog-agent/comp/core/secrets/def => ../../comp/core/secrets/def
	github.com/DataDog/datadog-agent/comp/core/secrets/fx => ../../comp/core/secrets/fx
	github.com/DataDog/datadog-agent/comp/core/secrets/impl => ../../comp/core/secrets/impl
	github.com/DataDog/datadog-agent/comp/core/secrets/mock => ../../comp/core/secrets/mock
	github.com/DataDog/datadog-agent/comp/core/secrets/noop-impl => ../../comp/core/secrets/noop-impl
	github.com/DataDog/datadog-agent/comp/core/secrets/utils => ../../comp/core/secrets/utils
	github.com/DataDog/datadog-agent/comp/core/status => ../../comp/core/status
	github.com/DataDog/datadog-agent/comp/core/status/statusimpl => ../../comp/core/status/statusimpl
	github.com/DataDog/datadog-agent/comp/core/tagger/def => ../../comp/core/tagger/def
	github.com/DataDog/datadog-agent/comp/core/tagger/fx-remote => ../../comp/core/tagger/fx-remote
	github.com/DataDog/datadog-agent/comp/core/tagger/generic_store => ../../comp/core/tagger/generic_store
	github.com/DataDog/datadog-agent/comp/core/tagger/impl-remote => ../../comp/core/tagger/impl-remote
	github.com/DataDog/datadog-agent/comp/core/tagger/origindetection => ../../comp/core/tagger/origindetection
	github.com/DataDog/datadog-agent/comp/core/tagger/subscriber => ../../comp/core/tagger/subscriber
	github.com/DataDog/datadog-agent/comp/core/tagger/tags => ../../comp/core/tagger/tags
	github.com/DataDog/datadog-agent/comp/core/tagger/telemetry => ../../comp/core/tagger/telemetry
	github.com/DataDog/datadog-agent/comp/core/tagger/types => ../../comp/core/tagger/types
	github.com/DataDog/datadog-agent/comp/core/tagger/utils => ../../comp/core/tagger/utils
	github.com/DataDog/datadog-agent/comp/core/telemetry => ../../comp/core/telemetry
	github.com/DataDog/datadog-agent/comp/def => ../../comp/def
	github.com/DataDog/datadog-agent/comp/forwarder/defaultforwarder => ../../comp/forwarder/defaultforwarder
	github.com/DataDog/datadog-agent/comp/forwarder/orchestrator/orchestratorinterface => ../../comp/forwarder/orchestrator/orchestratorinterface
	github.com/DataDog/datadog-agent/comp/logs/agent/config => ../../comp/logs/agent/config
	github.com/DataDog/datadog-agent/comp/netflow/payload => ../../comp/netflow/payload
	github.com/DataDog/datadog-agent/comp/otelcol/collector-contrib/def => ../../comp/otelcol/collector-contrib/def
	github.com/DataDog/datadog-agent/comp/otelcol/collector-contrib/impl => ../../comp/otelcol/collector-contrib/impl
	github.com/DataDog/datadog-agent/comp/otelcol/converter/def => ../../comp/otelcol/converter/def
	github.com/DataDog/datadog-agent/comp/otelcol/converter/impl => ../../comp/otelcol/converter/impl
	github.com/DataDog/datadog-agent/comp/otelcol/ddflareextension/def => ../../comp/otelcol/ddflareextension/def
	github.com/DataDog/datadog-agent/comp/otelcol/ddflareextension/impl => ../../comp/otelcol/ddflareextension/impl
	github.com/DataDog/datadog-agent/comp/otelcol/ddflareextension/types => ../../comp/otelcol/ddflareextension/types
	github.com/DataDog/datadog-agent/comp/otelcol/ddprofilingextension/def => ../../comp/otelcol/ddprofilingextension/def
	github.com/DataDog/datadog-agent/comp/otelcol/ddprofilingextension/impl => ../../comp/otelcol/ddprofilingextension/impl
	github.com/DataDog/datadog-agent/comp/otelcol/logsagentpipeline => ../../comp/otelcol/logsagentpipeline
	github.com/DataDog/datadog-agent/comp/otelcol/logsagentpipeline/logsagentpipelineimpl => ../../comp/otelcol/logsagentpipeline/logsagentpipelineimpl
	github.com/DataDog/datadog-agent/comp/otelcol/otlp/components/exporter/datadogexporter => ../../comp/otelcol/otlp/components/exporter/datadogexporter
	github.com/DataDog/datadog-agent/comp/otelcol/otlp/components/exporter/logsagentexporter => ../../comp/otelcol/otlp/components/exporter/logsagentexporter
	github.com/DataDog/datadog-agent/comp/otelcol/otlp/components/exporter/serializerexporter => ../../comp/otelcol/otlp/components/exporter/serializerexporter
	github.com/DataDog/datadog-agent/comp/otelcol/otlp/components/metricsclient => ../../comp/otelcol/otlp/components/metricsclient
	github.com/DataDog/datadog-agent/comp/otelcol/otlp/components/processor/infraattributesprocessor => ../../comp/otelcol/otlp/components/processor/infraattributesprocessor
	github.com/DataDog/datadog-agent/comp/otelcol/otlp/components/statsprocessor => ../../comp/otelcol/otlp/components/statsprocessor
	github.com/DataDog/datadog-agent/comp/otelcol/otlp/testutil => ../../comp/otelcol/otlp/testutil
	github.com/DataDog/datadog-agent/comp/otelcol/status/def => ../../comp/otelcol/status/def
	github.com/DataDog/datadog-agent/comp/otelcol/status/impl => ../../comp/otelcol/status/impl
	github.com/DataDog/datadog-agent/comp/serializer/logscompression => ../../comp/serializer/logscompression
	github.com/DataDog/datadog-agent/comp/serializer/metricscompression => ../../comp/serializer/metricscompression
	github.com/DataDog/datadog-agent/comp/trace/agent/def => ../../comp/trace/agent/def
	github.com/DataDog/datadog-agent/comp/trace/compression/def => ../../comp/trace/compression/def
	github.com/DataDog/datadog-agent/comp/trace/compression/impl-gzip => ../../comp/trace/compression/impl-gzip
	github.com/DataDog/datadog-agent/comp/trace/compression/impl-zstd => ../../comp/trace/compression/impl-zstd
	github.com/DataDog/datadog-agent/pkg/aggregator/ckey => ../../pkg/aggregator/ckey
	github.com/DataDog/datadog-agent/pkg/api => ../../pkg/api
	github.com/DataDog/datadog-agent/pkg/collector/check/defaults => ../../pkg/collector/check/defaults
	github.com/DataDog/datadog-agent/pkg/config/create => ../../pkg/config/create
	github.com/DataDog/datadog-agent/pkg/config/env => ../../pkg/config/env
	github.com/DataDog/datadog-agent/pkg/config/helper => ../../pkg/config/helper
	github.com/DataDog/datadog-agent/pkg/config/mock => ../../pkg/config/mock
	github.com/DataDog/datadog-agent/pkg/config/model => ../../pkg/config/model
	github.com/DataDog/datadog-agent/pkg/config/nodetreemodel => ../../pkg/config/nodetreemodel
	github.com/DataDog/datadog-agent/pkg/config/remote => ../../pkg/config/remote
	github.com/DataDog/datadog-agent/pkg/config/setup => ../../pkg/config/setup
	github.com/DataDog/datadog-agent/pkg/config/structure => ../../pkg/config/structure
	github.com/DataDog/datadog-agent/pkg/config/teeconfig => ../../pkg/config/teeconfig
	github.com/DataDog/datadog-agent/pkg/config/utils => ../../pkg/config/utils
	github.com/DataDog/datadog-agent/pkg/config/viperconfig => ../../pkg/config/viperconfig
	github.com/DataDog/datadog-agent/pkg/delegatedauth => ../../pkg/delegatedauth
	github.com/DataDog/datadog-agent/pkg/errors => ../../pkg/errors
	github.com/DataDog/datadog-agent/pkg/fips => ../../pkg/fips
	github.com/DataDog/datadog-agent/pkg/fleet/installer => ../../pkg/fleet/installer
	github.com/DataDog/datadog-agent/pkg/gohai => ../../pkg/gohai
	github.com/DataDog/datadog-agent/pkg/linters/components/pkgconfigusage => ../../pkg/linters/components/pkgconfigusage
	github.com/DataDog/datadog-agent/pkg/logs/client => ../../pkg/logs/client
	github.com/DataDog/datadog-agent/pkg/logs/diagnostic => ../../pkg/logs/diagnostic
	github.com/DataDog/datadog-agent/pkg/logs/message => ../../pkg/logs/message
	github.com/DataDog/datadog-agent/pkg/logs/metrics => ../../pkg/logs/metrics
	github.com/DataDog/datadog-agent/pkg/logs/pipeline => ../../pkg/logs/pipeline
	github.com/DataDog/datadog-agent/pkg/logs/processor => ../../pkg/logs/processor
	github.com/DataDog/datadog-agent/pkg/logs/sds => ../../pkg/logs/sds
	github.com/DataDog/datadog-agent/pkg/logs/sender => ../../pkg/logs/sender
	github.com/DataDog/datadog-agent/pkg/logs/sources => ../../pkg/logs/sources
	github.com/DataDog/datadog-agent/pkg/logs/status/statusinterface => ../../pkg/logs/status/statusinterface
	github.com/DataDog/datadog-agent/pkg/logs/status/utils => ../../pkg/logs/status/utils
	github.com/DataDog/datadog-agent/pkg/logs/types => ../../pkg/logs/types
	github.com/DataDog/datadog-agent/pkg/logs/util/testutils => ../../pkg/logs/util/testutils
	github.com/DataDog/datadog-agent/pkg/metrics => ../../pkg/metrics
	github.com/DataDog/datadog-agent/pkg/network/driver => ../../pkg/network/driver
	github.com/DataDog/datadog-agent/pkg/network/payload => ../../pkg/network/payload
	github.com/DataDog/datadog-agent/pkg/networkdevice/profile => ../../pkg/networkdevice/profile
	github.com/DataDog/datadog-agent/pkg/networkpath/payload => ../../pkg/networkpath/payload
	github.com/DataDog/datadog-agent/pkg/obfuscate => ../../pkg/obfuscate
	github.com/DataDog/datadog-agent/pkg/opentelemetry-mapping-go/inframetadata => ../../pkg/opentelemetry-mapping-go/inframetadata
	github.com/DataDog/datadog-agent/pkg/opentelemetry-mapping-go/inframetadata/gohai/internal/gohaitest => ../../pkg/opentelemetry-mapping-go/inframetadata/gohai/internal/gohaitest
	github.com/DataDog/datadog-agent/pkg/opentelemetry-mapping-go/otlp/attributes => ../../pkg/opentelemetry-mapping-go/otlp/attributes
	github.com/DataDog/datadog-agent/pkg/opentelemetry-mapping-go/otlp/logs => ../../pkg/opentelemetry-mapping-go/otlp/logs
	github.com/DataDog/datadog-agent/pkg/opentelemetry-mapping-go/otlp/metrics => ../../pkg/opentelemetry-mapping-go/otlp/metrics
	github.com/DataDog/datadog-agent/pkg/opentelemetry-mapping-go/otlp/rum => ../../pkg/opentelemetry-mapping-go/otlp/rum
	github.com/DataDog/datadog-agent/pkg/orchestrator/model => ../../pkg/orchestrator/model
	github.com/DataDog/datadog-agent/pkg/orchestrator/util => ../../pkg/orchestrator/util
	github.com/DataDog/datadog-agent/pkg/process/util/api => ../../pkg/process/util/api
	github.com/DataDog/datadog-agent/pkg/proto => ../../pkg/proto
	github.com/DataDog/datadog-agent/pkg/remoteconfig/state => ../../pkg/remoteconfig/state
	github.com/DataDog/datadog-agent/pkg/security/secl => ../../pkg/security/secl
	github.com/DataDog/datadog-agent/pkg/security/seclwin => ../../pkg/security/seclwin
	github.com/DataDog/datadog-agent/pkg/serializer => ../../pkg/serializer
	github.com/DataDog/datadog-agent/pkg/status/health => ../../pkg/status/health
	github.com/DataDog/datadog-agent/pkg/tagger/types => ../../pkg/tagger/types
	github.com/DataDog/datadog-agent/pkg/tagset => ../../pkg/tagset
	github.com/DataDog/datadog-agent/pkg/telemetry => ../../pkg/telemetry
	github.com/DataDog/datadog-agent/pkg/template => ../../pkg/template
	github.com/DataDog/datadog-agent/pkg/trace => ../../pkg/trace
	github.com/DataDog/datadog-agent/pkg/util/aws/creds => ../../pkg/util/aws/creds
	github.com/DataDog/datadog-agent/pkg/util/backoff => ../../pkg/util/backoff
	github.com/DataDog/datadog-agent/pkg/util/buf => ../../pkg/util/buf
	github.com/DataDog/datadog-agent/pkg/util/cache => ../../pkg/util/cache
	github.com/DataDog/datadog-agent/pkg/util/cgroups => ../../pkg/util/cgroups
	github.com/DataDog/datadog-agent/pkg/util/common => ../../pkg/util/common
	github.com/DataDog/datadog-agent/pkg/util/compression => ../../pkg/util/compression
	github.com/DataDog/datadog-agent/pkg/util/containers/image => ../../pkg/util/containers/image
	github.com/DataDog/datadog-agent/pkg/util/defaultpaths => ../../pkg/util/defaultpaths
	github.com/DataDog/datadog-agent/pkg/util/executable => ../../pkg/util/executable
	github.com/DataDog/datadog-agent/pkg/util/filesystem => ../../pkg/util/filesystem
	github.com/DataDog/datadog-agent/pkg/util/flavor => ../../pkg/util/flavor
	github.com/DataDog/datadog-agent/pkg/util/fxutil => ../../pkg/util/fxutil
	github.com/DataDog/datadog-agent/pkg/util/grpc => ../../pkg/util/grpc
	github.com/DataDog/datadog-agent/pkg/util/hostinfo => ../../pkg/util/hostinfo
	github.com/DataDog/datadog-agent/pkg/util/hostname/validate => ../../pkg/util/hostname/validate
	github.com/DataDog/datadog-agent/pkg/util/http => ../../pkg/util/http
	github.com/DataDog/datadog-agent/pkg/util/json => ../../pkg/util/json
	github.com/DataDog/datadog-agent/pkg/util/jsonquery => ../../pkg/util/jsonquery
	github.com/DataDog/datadog-agent/pkg/util/log => ../../pkg/util/log
	github.com/DataDog/datadog-agent/pkg/util/log/setup => ../../pkg/util/log/setup
	github.com/DataDog/datadog-agent/pkg/util/option => ../../pkg/util/option
	github.com/DataDog/datadog-agent/pkg/util/otel => ../../pkg/util/otel
	github.com/DataDog/datadog-agent/pkg/util/pointer => ../../pkg/util/pointer
	github.com/DataDog/datadog-agent/pkg/util/prometheus => ../../pkg/util/prometheus
	github.com/DataDog/datadog-agent/pkg/util/quantile => ../../pkg/util/quantile
	github.com/DataDog/datadog-agent/pkg/util/quantile/sketchtest => ../../pkg/util/quantile/sketchtest
	github.com/DataDog/datadog-agent/pkg/util/scrubber => ../../pkg/util/scrubber
	github.com/DataDog/datadog-agent/pkg/util/sort => ../../pkg/util/sort
	github.com/DataDog/datadog-agent/pkg/util/startstop => ../../pkg/util/startstop
	github.com/DataDog/datadog-agent/pkg/util/statstracker => ../../pkg/util/statstracker
	github.com/DataDog/datadog-agent/pkg/util/system => ../../pkg/util/system
	github.com/DataDog/datadog-agent/pkg/util/system/socket => ../../pkg/util/system/socket
	github.com/DataDog/datadog-agent/pkg/util/testutil => ../../pkg/util/testutil
	github.com/DataDog/datadog-agent/pkg/util/utilizationtracker => ../../pkg/util/utilizationtracker
	github.com/DataDog/datadog-agent/pkg/util/uuid => ../../pkg/util/uuid
	github.com/DataDog/datadog-agent/pkg/util/winutil => ../../pkg/util/winutil
	github.com/DataDog/datadog-agent/pkg/version => ../../pkg/version
	github.com/DataDog/datadog-agent/test/fakeintake => ../../test/fakeintake
	github.com/DataDog/datadog-agent/test/new-e2e => ../../test/new-e2e
	github.com/DataDog/datadog-agent/test/otel => ../../test/otel
)<|MERGE_RESOLUTION|>--- conflicted
+++ resolved
@@ -1,10 +1,6 @@
 module github.com/DataDog/datadog-agent/test/e2e-framework
 
-<<<<<<< HEAD
-go 1.24.0
-=======
 go 1.24.10
->>>>>>> 60c5b5c4
 
 require (
 	dario.cat/mergo v1.0.2
