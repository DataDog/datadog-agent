--- conflicted
+++ resolved
@@ -139,13 +139,8 @@
 		// These workloads cannot be deployed on Autopilot because of the constraints on hostPath volumes
 		if !env.GKEAutopilot() {
 			// Deploy standalone dogstatsd
-<<<<<<< HEAD
-			if env.DogstatsdDeploy() {
+			if env.DogstatsdDeploy() && env.AgentDeploy() {
 				if _, err := dogstatsdstandalone.K8sAppDefinition(&env, cluster.KubeProvider, "dogstatsd-standalone", "/run/containerd/containerd.sock", nil, true, ""); err != nil {
-=======
-			if env.DogstatsdDeploy() && env.AgentDeploy() {
-				if _, err := dogstatsdstandalone.K8sAppDefinition(&env, cluster.KubeProvider, "dogstatsd-standalone", nil, true, ""); err != nil {
->>>>>>> ef9410c4
 					return err
 				}
 
