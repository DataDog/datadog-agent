--- conflicted
+++ resolved
@@ -87,11 +87,7 @@
 
 	registry := prometheus.NewRegistry()
 
-<<<<<<< HEAD
-	storeMetrics := fi.store.GetMetrics()
-=======
 	storeMetrics := fi.store.GetInternalMetrics()
->>>>>>> b8dd087b
 	registry.MustRegister(
 		append(
 			[]prometheus.Collector{
