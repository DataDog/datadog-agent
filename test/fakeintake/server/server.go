--- conflicted
+++ resolved
@@ -184,12 +184,6 @@
 	return nil
 }
 
-<<<<<<< HEAD
-func (fi *Server) handleDatadogRequest(w http.ResponseWriter, req *http.Request) {
-	if req == nil {
-		response := buildErrorResponse(errors.New("invalid request, nil request"))
-		writeHttpResponse(w, response)
-=======
 func (fi *Server) cleanUpPayloadsRoutine() {
 	ticker := fi.clock.Ticker(1 * time.Minute)
 	defer ticker.Stop()
@@ -223,7 +217,6 @@
 	if req == nil {
 		response := buildErrorResponse(errors.New("invalid request, nil request"))
 		writeHTTPResponse(w, response)
->>>>>>> 2e0c9ca8
 		return
 	}
 
@@ -246,7 +239,7 @@
 
 	// Datadog Agent sends a HEAD request to avoid redirect issue before sending the actual flare
 	if req.Method == http.MethodHead && req.URL.Path == "/support/flare" {
-		writeHttpResponse(w, httpResponse{
+		writeHTTPResponse(w, httpResponse{
 			statusCode: http.StatusOK,
 		})
 		return
@@ -255,28 +248,19 @@
 	// from now on accept only POST requests
 	if req.Method != http.MethodPost {
 		response := buildErrorResponse(fmt.Errorf("invalid request with route %s and method %s", req.URL.Path, req.Method))
-<<<<<<< HEAD
-		writeHttpResponse(w, response)
-=======
 		writeHTTPResponse(w, response)
->>>>>>> 2e0c9ca8
 		return
 	}
 
 	if req.Body == nil {
 		response := buildErrorResponse(errors.New("invalid request, nil body"))
-<<<<<<< HEAD
-		writeHttpResponse(w, response)
-=======
 		writeHTTPResponse(w, response)
->>>>>>> 2e0c9ca8
 		return
 	}
 	payload, err := io.ReadAll(req.Body)
 	if err != nil {
 		response := buildErrorResponse(err)
-<<<<<<< HEAD
-		writeHttpResponse(w, response)
+		writeHTTPResponse(w, response)
 		return
 	}
 
@@ -286,22 +270,6 @@
 		encoding = req.Header.Get("Content-Type")
 	}
 
-	fi.safeAppendPayload(req.URL.Path, payload, encoding)
-
-	responseBody := getResponseBodyFromURLPath(req.URL.Path)
-	response := buildSuccessResponse(responseBody)
-	writeHttpResponse(w, response)
-=======
-		writeHTTPResponse(w, response)
-		return
-	}
-
-	// TODO: store all headers directly, and fetch Content-Type/Content-Encoding values when parsing
-	encoding := req.Header.Get("Content-Encoding")
-	if req.URL.Path == "/support/flare" {
-		encoding = req.Header.Get("Content-Type")
-	}
-
 	err = fi.safeAppendPayload(req.URL.Path, payload, encoding)
 	if err != nil {
 		response := buildErrorResponse(err)
@@ -312,7 +280,6 @@
 	responseBody := getResponseBodyFromURLPath(req.URL.Path)
 	response := buildSuccessResponse(responseBody)
 	writeHTTPResponse(w, response)
->>>>>>> 2e0c9ca8
 }
 
 func (fi *Server) handleFlushPayloads(w http.ResponseWriter, _ *http.Request) {
