// Unless explicitly stated otherwise all files in this repository are licensed
// under the Apache License Version 2.0.
// This product includes software developed at Datadog (https://www.datadoghq.com/).
// Copyright 2016-present Datadog, Inc.

// Package server implements a dummy http Datadog intake, meant to be used with integration and e2e tests.
// It runs an catch-all http server that stores submitted payloads into a dictionary of [api.Payloads], indexed by the route
// It implements 3 testing endpoints:
//   - /fakeintake/payloads/<payload_route> returns any received payloads on the specified route as [api.Payload]s
//   - /fakeintake/health returns current fakeintake server health
//   - /fakeintake/routestats returns stats for collected payloads, by route
//   - /fakeintake/flushPayloads returns all stored payloads and clear them up
//
// [api.Payloads]: https://pkg.go.dev/github.com/DataDog/datadog-agent@main/test/fakeintake/api#Payload
package server

import (
	"context"
	"encoding/json"
	"errors"
	"fmt"
	"io"
	"log"
	"net"
	"net/http"
	"sync"
	"time"

	"github.com/DataDog/datadog-agent/test/fakeintake/api"
	"github.com/benbjohnson/clock"
)

type Server struct {
<<<<<<< HEAD
	mu            sync.RWMutex
	server        http.Server
	ready         chan bool
	clock         clock.Clock
	payloadParser PayloadParser
=======
	mu        sync.RWMutex
	server    http.Server
	ready     chan bool
	clock     clock.Clock
	retention time.Duration
	shutdown  chan struct{}
>>>>>>> bbff1db8

	url string

	payloadStore map[string][]api.Payload
}

// NewServer creates a new fake intake server and starts it on localhost:port
// options accept WithPort and WithReadyChan.
// Call Server.Start() to start the server in a separate go-routine
// If the port is 0, a port number is automatically chosen
func NewServer(options ...func(*Server)) *Server {
	fi := &Server{
<<<<<<< HEAD
		mu:            sync.RWMutex{},
		payloadStore:  map[string][]api.Payload{},
		clock:         clock.New(),
		payloadParser: NewPayloadParser(),
=======
		mu:           sync.RWMutex{},
		payloadStore: map[string][]api.Payload{},
		clock:        clock.New(),
		retention:    15 * time.Minute,
>>>>>>> bbff1db8
	}

	mux := http.NewServeMux()
	mux.HandleFunc("/", fi.handleDatadogRequest)
	mux.HandleFunc("/fakeintake/payloads/", fi.handleGetPayloads)
	mux.HandleFunc("/fakeintake/health/", fi.handleFakeHealth)
	mux.HandleFunc("/fakeintake/routestats/", fi.handleGetRouteStats)
	mux.HandleFunc("/fakeintake/flushPayloads/", fi.handleFlushPayloads)

	fi.server = http.Server{
		Handler: mux,
		Addr:    ":0",
	}

	for _, opt := range options {
		opt(fi)
	}

	return fi
}

// WithPort changes the server port.
// If the port is 0, a port number is automatically chosen
func WithPort(port int) func(*Server) {
	return func(fi *Server) {
		if fi.IsRunning() {
			log.Println("Fake intake is already running. Stop it and try again to change the port.")
			return
		}
		fi.server.Addr = fmt.Sprintf(":%d", port)
	}
}

// WithReadyChannel assign a boolean channel to get notified when the server is ready.
func WithReadyChannel(ready chan bool) func(*Server) {
	return func(fi *Server) {
		if fi.IsRunning() {
			log.Println("Fake intake is already running. Stop it and try again to change the ready channel.")
			return
		}
		fi.ready = ready
	}
}

func WithClock(clock clock.Clock) func(*Server) {
	return func(fi *Server) {
		if fi.IsRunning() {
			log.Println("Fake intake is already running. Stop it and try again to change the clock.")
			return
		}
		fi.clock = clock
	}
}

func WithRetention(retention time.Duration) func(*Server) {
	return func(fi *Server) {
		if fi.IsRunning() {
			log.Println("Fake intake is already running. Stop it and try again to change the ready channel.")
			return
		}
		fi.retention = retention
	}
}

// Start Starts a fake intake server in a separate go-routine
// Notifies when ready to the ready channel
func (fi *Server) Start() {
	if fi.IsRunning() {
		log.Printf("Fake intake already running at %s", fi.URL())
		if fi.ready != nil {
			fi.ready <- true
		}
		return
	}
	fi.shutdown = make(chan struct{})
	go func() {
		// explicitly creating a listener to get the actual port
		// as http.Server.ListenAndServe hides this information
		// https://github.com/golang/go/blob/go1.19.6/src/net/http/server.go#L2987-L3000
		listener, err := net.Listen("tcp", fi.server.Addr)
		if err != nil {
			log.Printf("Error creating fake intake server at %s: %v", fi.server.Addr, err)

			if fi.ready != nil {
				fi.ready <- false
			}

			return
		}
		fi.url = "http://" + listener.Addr().String()
		// notify server is ready, if anybody is listening
		if fi.ready != nil {
			fi.ready <- true
		}
		// server.Serve blocks and listens to requests
		err = fi.server.Serve(listener)
		if err != nil && err != http.ErrServerClosed {
			log.Printf("Error creating fake intake server at %s: %v", listener.Addr().String(), err)
			return
		}

	}()
	go fi.cleanUpPayloadsRoutine()
}

func (fi *Server) URL() string {
	return fi.url
}

func (fi *Server) IsRunning() bool {
	return fi.URL() != ""
}

// Stop Gracefully stop the http server
func (fi *Server) Stop() error {
	defer close(fi.shutdown)

	if !fi.IsRunning() {
		return fmt.Errorf("server not running")
	}
	err := fi.server.Shutdown(context.Background())
	if err != nil {
		return err
	}

	fi.url = ""
	return nil
}

type postPayloadResponse struct {
	Errors []string `json:"errors"`
}

func (fi *Server) cleanUpPayloadsRoutine() {
	ticker := fi.clock.Ticker(1 * time.Minute)
	defer ticker.Stop()
	for {
		select {
		case <-fi.shutdown:
			return
		case <-ticker.C:
			fi.cleanUpPayloads()
		}
	}
}

func (fi *Server) cleanUpPayloads() {
	now := fi.clock.Now()
	fi.mu.Lock()
	defer fi.mu.Unlock()
	for route, payloads := range fi.payloadStore {
		n := 0
		for _, payload := range payloads {
			if now.Before(payload.Timestamp.Add(fi.retention)) {
				fi.payloadStore[route][n] = payload
				n++
			}
		}
		fi.payloadStore[route] = fi.payloadStore[route][:n]
	}

}
func (fi *Server) handleDatadogRequest(w http.ResponseWriter, req *http.Request) {
	if req == nil {
		response := buildPostResponse(errors.New("invalid request, nil request"))
		writeHttpResponse(w, response)
		return
	}

	log.Printf("Handling Datadog %s request to %s, header %v", req.Method, req.URL.Path, req.Header)

	if req.Method == http.MethodGet {
		writeHttpResponse(w, httpResponse{
			statusCode: http.StatusOK,
		})
		return
	}

	// from now on accept only POST requests
	if req.Method != http.MethodPost {
		response := buildPostResponse(fmt.Errorf("invalid request with route %s and method %s", req.URL.Path, req.Method))
		writeHttpResponse(w, response)
		return
	}

	if req.Body == nil {
		response := buildPostResponse(errors.New("invalid request, nil body"))
		writeHttpResponse(w, response)
		return
	}
	payload, err := io.ReadAll(req.Body)
	if err != nil {
		response := buildPostResponse(err)
		writeHttpResponse(w, response)
		return
	}

	err = fi.safeAppendPayload(req.URL.Path, payload, req.Header.Get("Content-Encoding"))
	if err != nil {
		response := buildPostResponse(err)
		writeHttpResponse(w, response)
		return
	}

	response := buildPostResponse(nil)
	writeHttpResponse(w, response)
}

func (fi *Server) handleFlushPayloads(w http.ResponseWriter, req *http.Request) {
	fi.safeFlushPayloads()

	// send response
	writeHttpResponse(w, httpResponse{
		statusCode: http.StatusOK,
	})
}

func buildPostResponse(responseError error) httpResponse {
	ret := httpResponse{}

	ret.contentType = "application/json"
	ret.statusCode = http.StatusAccepted

	resp := postPayloadResponse{}
	if responseError != nil {
		ret.statusCode = http.StatusBadRequest
		resp.Errors = []string{responseError.Error()}
	}
	body, err := json.Marshal(resp)

	if err != nil {
		return httpResponse{
			statusCode:  http.StatusInternalServerError,
			contentType: "text/plain",
			body:        []byte(err.Error()),
		}
	}

	ret.body = body

	return ret
}

func (fi *Server) handleGetPayloads(w http.ResponseWriter, req *http.Request) {
	routes := req.URL.Query()["endpoint"]
	if len(routes) == 0 {
		writeHttpResponse(w, httpResponse{
			contentType: "text/plain",
			statusCode:  http.StatusBadRequest,
			body:        []byte("missing endpoint query parameter"),
		})
		return
	}

	// we could support multiple endpoints in the future
	route := routes[0]
	log.Printf("Handling GetPayload request for %s payloads.", route)
	var jsonResp []byte
	var err error
	if req.URL.Query().Get("format") == "" {
		payloads := fi.safeGetRawPayloads(route)

		// build response
		resp := api.APIFakeIntakePayloadsRawGETResponse{
			Payloads: payloads,
		}
		jsonResp, err = json.Marshal(resp)
	} else if fi.payloadParser.IsRouteHandled(route) {
		payloads, payloadErr := fi.safeGetJsonPayloads(route)
		if payloadErr != nil {
			writeHttpResponse(w, httpResponse{
				contentType: "text/plain",
				statusCode:  http.StatusBadRequest,
				body:        []byte(payloadErr.Error()),
			})
			return
		}
		// build response
		resp := api.APIFakeIntakePayloadsJsonGETResponse{
			Payloads: payloads,
		}
		jsonResp, err = json.Marshal(resp)
	} else {
		writeHttpResponse(w, httpResponse{
			contentType: "text/plain",
			statusCode:  http.StatusBadRequest,
			body:        []byte("invalid route parameter"),
		})
		return
	}

	if err != nil {
		writeHttpResponse(w, httpResponse{
			contentType: "text/plain",
			statusCode:  http.StatusInternalServerError,
			body:        []byte(err.Error()),
		})
		return
	}
	// send response
	writeHttpResponse(w, httpResponse{
		contentType: "application/json",
		statusCode:  http.StatusOK,
		body:        jsonResp,
	})
}

func (fi *Server) handleFakeHealth(w http.ResponseWriter, req *http.Request) {
	writeHttpResponse(w, httpResponse{
		statusCode: http.StatusOK,
	})
}

func (fi *Server) safeAppendPayload(route string, data []byte, encoding string) error {
	fi.mu.Lock()
	defer fi.mu.Unlock()
	if _, found := fi.payloadStore[route]; !found {
		fi.payloadStore[route] = []api.Payload{}
	}
	rawPayload := api.Payload{
		Timestamp: fi.clock.Now(),
		Data:      data,
		Encoding:  encoding,
	}
	fi.payloadStore[route] = append(fi.payloadStore[route], rawPayload)
	return fi.payloadParser.parse(rawPayload, route)
}

func (fi *Server) safeGetRawPayloads(route string) []api.Payload {
	fi.mu.Lock()
	defer fi.mu.Unlock()
	payloads := make([]api.Payload, 0, len(fi.payloadStore[route]))
	payloads = append(payloads, fi.payloadStore[route]...)
	return payloads
}

func (fi *Server) safeGetJsonPayloads(route string) ([]api.ParsedPayload, error) {
	fi.mu.Lock()
	defer fi.mu.Unlock()
	payload, err := fi.payloadParser.getJsonPayload(route)
	if err != nil {
		return nil, err
	}
	payloads := make([]api.ParsedPayload, 0, len(payload))
	payloads = append(payloads, payload...)
	return payloads, err
}

func (fi *Server) safeFlushPayloads() {
	fi.mu.Lock()
	defer fi.mu.Unlock()
	fi.payloadStore = map[string][]api.Payload{}
}

func (fi *Server) handleGetRouteStats(w http.ResponseWriter, req *http.Request) {
	log.Print("Handling getRouteStats request")
	routes := fi.safeGetRouteStats()
	// build response
	resp := api.APIFakeIntakeRouteStatsGETResponse{
		Routes: map[string]api.RouteStat{},
	}
	for route, count := range routes {
		resp.Routes[route] = api.RouteStat{ID: route, Count: count}
	}
	jsonResp, err := json.Marshal(resp)
	if err != nil {
		writeHttpResponse(w, httpResponse{
			contentType: "text/plain",
			statusCode:  http.StatusInternalServerError,
			body:        []byte(err.Error()),
		})
		return
	}

	// send response
	writeHttpResponse(w, httpResponse{
		contentType: "application/json",
		statusCode:  http.StatusOK,
		body:        jsonResp,
	})
}

func (fi *Server) safeGetRouteStats() map[string]int {
	routes := map[string]int{}
	fi.mu.Lock()
	defer fi.mu.Unlock()
	for route, payloads := range fi.payloadStore {
		routes[route] = len(payloads)
	}
	return routes
}<|MERGE_RESOLUTION|>--- conflicted
+++ resolved
@@ -31,20 +31,13 @@
 )
 
 type Server struct {
-<<<<<<< HEAD
-	mu            sync.RWMutex
-	server        http.Server
-	ready         chan bool
-	clock         clock.Clock
-	payloadParser PayloadParser
-=======
 	mu        sync.RWMutex
 	server    http.Server
 	ready     chan bool
 	clock     clock.Clock
 	retention time.Duration
 	shutdown  chan struct{}
->>>>>>> bbff1db8
+	payloadParser PayloadParser
 
 	url string
 
@@ -57,17 +50,11 @@
 // If the port is 0, a port number is automatically chosen
 func NewServer(options ...func(*Server)) *Server {
 	fi := &Server{
-<<<<<<< HEAD
 		mu:            sync.RWMutex{},
 		payloadStore:  map[string][]api.Payload{},
 		clock:         clock.New(),
 		payloadParser: NewPayloadParser(),
-=======
-		mu:           sync.RWMutex{},
-		payloadStore: map[string][]api.Payload{},
-		clock:        clock.New(),
 		retention:    15 * time.Minute,
->>>>>>> bbff1db8
 	}
 
 	mux := http.NewServeMux()
