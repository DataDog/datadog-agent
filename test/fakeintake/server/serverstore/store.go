--- conflicted
+++ resolved
@@ -11,10 +11,7 @@
 	"errors"
 	"fmt"
 	"log"
-<<<<<<< HEAD
 	"os"
-=======
->>>>>>> b8dd087b
 	"time"
 
 	"github.com/prometheus/client_golang/prometheus"
@@ -34,9 +31,8 @@
 	GetRouteStats() map[string]int
 	// Flush flushes the store
 	Flush()
-<<<<<<< HEAD
-	// GetMetrics returns the prometheus metrics for the store
-	GetMetrics() []prometheus.Collector
+	// GetInternalMetrics returns the prometheus metrics for the store
+	GetInternalMetrics() []prometheus.Collector
 	// Close closes the store
 	Close()
 }
@@ -49,19 +45,6 @@
 	return newInMemoryStore()
 }
 
-=======
-	// GetInternalMetrics returns the prometheus metrics for the store
-	GetInternalMetrics() []prometheus.Collector
-	// Close closes the store
-	Close()
-}
-
-// NewStore returns a new store
-func NewStore() Store {
-	return newInMemoryStore()
-}
-
->>>>>>> b8dd087b
 // GetJSONPayloads returns the parsed payloads for a given route
 func GetJSONPayloads(store Store, route string) ([]api.ParsedPayload, error) {
 	parser, ok := parserMap[route]
