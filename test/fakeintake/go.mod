--- conflicted
+++ resolved
@@ -53,10 +53,7 @@
 	github.com/rivo/uniseg v0.4.7 // indirect
 	github.com/rogpeppe/go-internal v1.14.1 // indirect
 	github.com/spf13/pflag v1.0.9 // indirect
-<<<<<<< HEAD
-=======
 	go.yaml.in/yaml/v2 v2.4.2 // indirect
->>>>>>> b5c23085
 	golang.org/x/exp v0.0.0-20250911091902-df9299821621 // indirect
 	golang.org/x/sys v0.36.0 // indirect
 	golang.org/x/text v0.29.0 // indirect
