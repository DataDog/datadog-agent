--- conflicted
+++ resolved
@@ -54,13 +54,8 @@
 	github.com/rogpeppe/go-internal v1.13.1 // indirect
 	github.com/spf13/pflag v1.0.5 // indirect
 	golang.org/x/sys v0.28.0 // indirect
-<<<<<<< HEAD
 	golang.org/x/text v0.21.0 // indirect
 	golang.org/x/tools v0.28.0 // indirect
-=======
-	golang.org/x/text v0.20.0 // indirect
-	golang.org/x/tools v0.27.0 // indirect
->>>>>>> 22edfebf
 	gopkg.in/yaml.v3 v3.0.1 // indirect
 	modernc.org/gc/v3 v3.0.0-20240107210532-573471604cb6 // indirect
 	modernc.org/libc v1.55.3 // indirect
