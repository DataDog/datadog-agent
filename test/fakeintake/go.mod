module github.com/DataDog/datadog-agent/test/fakeintake

go 1.24.5

// every datadog-agent module replaced in the fakeintake go.mod needs to be copied in the Dockerfile

require (
	github.com/DataDog/agent-payload/v5 v5.0.161
	github.com/DataDog/datadog-agent/comp/netflow/payload v0.56.0-rc.3
	github.com/DataDog/datadog-agent/pkg/metrics v0.64.0
	github.com/DataDog/datadog-agent/pkg/networkpath/payload v0.0.0-20250128160050-7ac9ccd58c07
	github.com/DataDog/datadog-agent/pkg/proto v0.64.0-devel
	github.com/DataDog/zstd v1.5.6
	github.com/benbjohnson/clock v1.3.5
	github.com/cenkalti/backoff/v4 v4.3.0
	github.com/google/uuid v1.6.0
	github.com/kr/pretty v0.3.1
	github.com/olekukonko/tablewriter v0.0.5
	github.com/prometheus/client_golang v1.22.0
	github.com/samber/lo v1.49.1
	github.com/spf13/cobra v1.9.1
	github.com/stretchr/testify v1.10.0
	github.com/tinylib/msgp v1.3.0
	google.golang.org/protobuf v1.36.6
	modernc.org/sqlite v1.36.2
)

require (
	github.com/DataDog/datadog-agent/comp/core/tagger/origindetection v0.62.0-rc.7 // indirect
	github.com/DataDog/datadog-agent/pkg/network/payload v0.0.0-20250128160050-7ac9ccd58c07 // indirect
	github.com/DataDog/datadog-agent/pkg/tagger/types v0.60.0 // indirect
	github.com/DataDog/mmh3 v0.0.0-20210722141835-012dc69a9e49 // indirect
	github.com/DataDog/zstd_0 v0.0.0-20210310093942-586c1286621f // indirect
	github.com/beorn7/perks v1.0.1 // indirect
	github.com/cespare/xxhash/v2 v2.3.0 // indirect
	github.com/davecgh/go-spew v1.1.2-0.20180830191138-d8f796af33cc // indirect
	github.com/dustin/go-humanize v1.0.1 // indirect
	github.com/gogo/protobuf v1.3.2 // indirect
	github.com/google/pprof v0.0.0-20250607225305-033d6d78b36a // indirect
	github.com/inconshreveable/mousetrap v1.1.0 // indirect
	github.com/kr/text v0.2.0 // indirect
	github.com/mattn/go-isatty v0.0.20 // indirect
	github.com/mattn/go-runewidth v0.0.16 // indirect
	github.com/munnerz/goautoneg v0.0.0-20191010083416-a7dc8b61c822 // indirect
	github.com/ncruces/go-strftime v0.1.9 // indirect
	github.com/philhofer/fwd v1.1.3-0.20240916144458-20a13a1f6b7c // indirect
	github.com/planetscale/vtprotobuf v0.6.1-0.20240319094008-0393e58bdf10 // indirect
	github.com/pmezard/go-difflib v1.0.1-0.20181226105442-5d4384ee4fb2 // indirect
	github.com/prometheus/client_model v0.6.2 // indirect
	github.com/prometheus/common v0.65.0 // indirect
	github.com/prometheus/procfs v0.17.0 // indirect
	github.com/remyoudompheng/bigfft v0.0.0-20230129092748-24d4a6f8daec // indirect
	github.com/rivo/uniseg v0.4.7 // indirect
	github.com/rogpeppe/go-internal v1.14.1 // indirect
	github.com/spf13/pflag v1.0.7 // indirect
<<<<<<< HEAD
	golang.org/x/exp v0.0.0-20250718183923-645b1fa84792 // indirect
	golang.org/x/sys v0.35.0 // indirect
	golang.org/x/text v0.27.0 // indirect
=======
	golang.org/x/exp v0.0.0-20250808145144-a408d31f581a // indirect
	golang.org/x/sys v0.35.0 // indirect
	golang.org/x/text v0.28.0 // indirect
>>>>>>> a55a9d79
	gopkg.in/yaml.v3 v3.0.1 // indirect
	modernc.org/libc v1.61.13 // indirect
	modernc.org/mathutil v1.7.1 // indirect
	modernc.org/memory v1.8.2 // indirect
)

// This section was automatically added by 'dda inv modules.add-all-replace' command, do not edit manually

replace (
	github.com/DataDog/datadog-agent/comp/api/api/def => ../../comp/api/api/def
	github.com/DataDog/datadog-agent/comp/core/config => ../../comp/core/config
	github.com/DataDog/datadog-agent/comp/core/configsync => ../../comp/core/configsync
	github.com/DataDog/datadog-agent/comp/core/flare/builder => ../../comp/core/flare/builder
	github.com/DataDog/datadog-agent/comp/core/flare/types => ../../comp/core/flare/types
	github.com/DataDog/datadog-agent/comp/core/hostname/hostnameinterface => ../../comp/core/hostname/hostnameinterface
	github.com/DataDog/datadog-agent/comp/core/ipc/def => ../../comp/core/ipc/def
	github.com/DataDog/datadog-agent/comp/core/ipc/httphelpers => ../../comp/core/ipc/httphelpers
	github.com/DataDog/datadog-agent/comp/core/ipc/impl => ../../comp/core/ipc/impl
	github.com/DataDog/datadog-agent/comp/core/ipc/mock => ../../comp/core/ipc/mock
	github.com/DataDog/datadog-agent/comp/core/log/def => ../../comp/core/log/def
	github.com/DataDog/datadog-agent/comp/core/log/fx => ../../comp/core/log/fx
	github.com/DataDog/datadog-agent/comp/core/log/impl => ../../comp/core/log/impl
	github.com/DataDog/datadog-agent/comp/core/log/impl-trace => ../../comp/core/log/impl-trace
	github.com/DataDog/datadog-agent/comp/core/log/mock => ../../comp/core/log/mock
	github.com/DataDog/datadog-agent/comp/core/secrets/def => ../../comp/core/secrets/def
	github.com/DataDog/datadog-agent/comp/core/secrets/fx => ../../comp/core/secrets/fx
	github.com/DataDog/datadog-agent/comp/core/secrets/impl => ../../comp/core/secrets/impl
	github.com/DataDog/datadog-agent/comp/core/secrets/mock => ../../comp/core/secrets/mock
	github.com/DataDog/datadog-agent/comp/core/secrets/utils => ../../comp/core/secrets/utils
	github.com/DataDog/datadog-agent/comp/core/status => ../../comp/core/status
	github.com/DataDog/datadog-agent/comp/core/status/statusimpl => ../../comp/core/status/statusimpl
	github.com/DataDog/datadog-agent/comp/core/tagger/def => ../../comp/core/tagger/def
	github.com/DataDog/datadog-agent/comp/core/tagger/fx-remote => ../../comp/core/tagger/fx-remote
	github.com/DataDog/datadog-agent/comp/core/tagger/generic_store => ../../comp/core/tagger/generic_store
	github.com/DataDog/datadog-agent/comp/core/tagger/impl-remote => ../../comp/core/tagger/impl-remote
	github.com/DataDog/datadog-agent/comp/core/tagger/origindetection => ../../comp/core/tagger/origindetection
	github.com/DataDog/datadog-agent/comp/core/tagger/subscriber => ../../comp/core/tagger/subscriber
	github.com/DataDog/datadog-agent/comp/core/tagger/tags => ../../comp/core/tagger/tags
	github.com/DataDog/datadog-agent/comp/core/tagger/telemetry => ../../comp/core/tagger/telemetry
	github.com/DataDog/datadog-agent/comp/core/tagger/types => ../../comp/core/tagger/types
	github.com/DataDog/datadog-agent/comp/core/tagger/utils => ../../comp/core/tagger/utils
	github.com/DataDog/datadog-agent/comp/core/telemetry => ../../comp/core/telemetry
	github.com/DataDog/datadog-agent/comp/def => ../../comp/def
	github.com/DataDog/datadog-agent/comp/forwarder/defaultforwarder => ../../comp/forwarder/defaultforwarder
	github.com/DataDog/datadog-agent/comp/forwarder/orchestrator/orchestratorinterface => ../../comp/forwarder/orchestrator/orchestratorinterface
	github.com/DataDog/datadog-agent/comp/logs/agent/config => ../../comp/logs/agent/config
	github.com/DataDog/datadog-agent/comp/netflow/payload => ../../comp/netflow/payload
	github.com/DataDog/datadog-agent/comp/otelcol/collector-contrib/def => ../../comp/otelcol/collector-contrib/def
	github.com/DataDog/datadog-agent/comp/otelcol/collector-contrib/impl => ../../comp/otelcol/collector-contrib/impl
	github.com/DataDog/datadog-agent/comp/otelcol/converter/def => ../../comp/otelcol/converter/def
	github.com/DataDog/datadog-agent/comp/otelcol/converter/impl => ../../comp/otelcol/converter/impl
	github.com/DataDog/datadog-agent/comp/otelcol/ddflareextension/def => ../../comp/otelcol/ddflareextension/def
	github.com/DataDog/datadog-agent/comp/otelcol/ddflareextension/impl => ../../comp/otelcol/ddflareextension/impl
	github.com/DataDog/datadog-agent/comp/otelcol/ddflareextension/types => ../../comp/otelcol/ddflareextension/types
	github.com/DataDog/datadog-agent/comp/otelcol/ddprofilingextension/def => ../../comp/otelcol/ddprofilingextension/def
	github.com/DataDog/datadog-agent/comp/otelcol/ddprofilingextension/impl => ../../comp/otelcol/ddprofilingextension/impl
	github.com/DataDog/datadog-agent/comp/otelcol/logsagentpipeline => ../../comp/otelcol/logsagentpipeline
	github.com/DataDog/datadog-agent/comp/otelcol/logsagentpipeline/logsagentpipelineimpl => ../../comp/otelcol/logsagentpipeline/logsagentpipelineimpl
	github.com/DataDog/datadog-agent/comp/otelcol/otlp/components/connector/datadogconnector => ../../comp/otelcol/otlp/components/connector/datadogconnector
	github.com/DataDog/datadog-agent/comp/otelcol/otlp/components/exporter/datadogexporter => ../../comp/otelcol/otlp/components/exporter/datadogexporter
	github.com/DataDog/datadog-agent/comp/otelcol/otlp/components/exporter/logsagentexporter => ../../comp/otelcol/otlp/components/exporter/logsagentexporter
	github.com/DataDog/datadog-agent/comp/otelcol/otlp/components/exporter/serializerexporter => ../../comp/otelcol/otlp/components/exporter/serializerexporter
	github.com/DataDog/datadog-agent/comp/otelcol/otlp/components/metricsclient => ../../comp/otelcol/otlp/components/metricsclient
	github.com/DataDog/datadog-agent/comp/otelcol/otlp/components/processor/infraattributesprocessor => ../../comp/otelcol/otlp/components/processor/infraattributesprocessor
	github.com/DataDog/datadog-agent/comp/otelcol/otlp/components/statsprocessor => ../../comp/otelcol/otlp/components/statsprocessor
	github.com/DataDog/datadog-agent/comp/otelcol/otlp/testutil => ../../comp/otelcol/otlp/testutil
	github.com/DataDog/datadog-agent/comp/otelcol/status/def => ../../comp/otelcol/status/def
	github.com/DataDog/datadog-agent/comp/otelcol/status/impl => ../../comp/otelcol/status/impl
	github.com/DataDog/datadog-agent/comp/serializer/logscompression => ../../comp/serializer/logscompression
	github.com/DataDog/datadog-agent/comp/serializer/metricscompression => ../../comp/serializer/metricscompression
	github.com/DataDog/datadog-agent/comp/trace/agent/def => ../../comp/trace/agent/def
	github.com/DataDog/datadog-agent/comp/trace/compression/def => ../../comp/trace/compression/def
	github.com/DataDog/datadog-agent/comp/trace/compression/impl-gzip => ../../comp/trace/compression/impl-gzip
	github.com/DataDog/datadog-agent/comp/trace/compression/impl-zstd => ../../comp/trace/compression/impl-zstd
	github.com/DataDog/datadog-agent/pkg/aggregator/ckey => ../../pkg/aggregator/ckey
	github.com/DataDog/datadog-agent/pkg/api => ../../pkg/api
	github.com/DataDog/datadog-agent/pkg/collector/check/defaults => ../../pkg/collector/check/defaults
	github.com/DataDog/datadog-agent/pkg/config/create => ../../pkg/config/create
	github.com/DataDog/datadog-agent/pkg/config/env => ../../pkg/config/env
	github.com/DataDog/datadog-agent/pkg/config/mock => ../../pkg/config/mock
	github.com/DataDog/datadog-agent/pkg/config/model => ../../pkg/config/model
	github.com/DataDog/datadog-agent/pkg/config/nodetreemodel => ../../pkg/config/nodetreemodel
	github.com/DataDog/datadog-agent/pkg/config/remote => ../../pkg/config/remote
	github.com/DataDog/datadog-agent/pkg/config/setup => ../../pkg/config/setup
	github.com/DataDog/datadog-agent/pkg/config/structure => ../../pkg/config/structure
	github.com/DataDog/datadog-agent/pkg/config/teeconfig => ../../pkg/config/teeconfig
	github.com/DataDog/datadog-agent/pkg/config/utils => ../../pkg/config/utils
	github.com/DataDog/datadog-agent/pkg/config/viperconfig => ../../pkg/config/viperconfig
	github.com/DataDog/datadog-agent/pkg/errors => ../../pkg/errors
	github.com/DataDog/datadog-agent/pkg/fips => ../../pkg/fips
	github.com/DataDog/datadog-agent/pkg/fleet/installer => ../../pkg/fleet/installer
	github.com/DataDog/datadog-agent/pkg/gohai => ../../pkg/gohai
	github.com/DataDog/datadog-agent/pkg/linters/components/pkgconfigusage => ../../pkg/linters/components/pkgconfigusage
	github.com/DataDog/datadog-agent/pkg/logs/client => ../../pkg/logs/client
	github.com/DataDog/datadog-agent/pkg/logs/diagnostic => ../../pkg/logs/diagnostic
	github.com/DataDog/datadog-agent/pkg/logs/message => ../../pkg/logs/message
	github.com/DataDog/datadog-agent/pkg/logs/metrics => ../../pkg/logs/metrics
	github.com/DataDog/datadog-agent/pkg/logs/pipeline => ../../pkg/logs/pipeline
	github.com/DataDog/datadog-agent/pkg/logs/processor => ../../pkg/logs/processor
	github.com/DataDog/datadog-agent/pkg/logs/sds => ../../pkg/logs/sds
	github.com/DataDog/datadog-agent/pkg/logs/sender => ../../pkg/logs/sender
	github.com/DataDog/datadog-agent/pkg/logs/sources => ../../pkg/logs/sources
	github.com/DataDog/datadog-agent/pkg/logs/status/statusinterface => ../../pkg/logs/status/statusinterface
	github.com/DataDog/datadog-agent/pkg/logs/status/utils => ../../pkg/logs/status/utils
	github.com/DataDog/datadog-agent/pkg/logs/util/testutils => ../../pkg/logs/util/testutils
	github.com/DataDog/datadog-agent/pkg/metrics => ../../pkg/metrics
	github.com/DataDog/datadog-agent/pkg/network/payload => ../../pkg/network/payload
	github.com/DataDog/datadog-agent/pkg/networkdevice/profile => ../../pkg/networkdevice/profile
	github.com/DataDog/datadog-agent/pkg/networkpath/payload => ../../pkg/networkpath/payload
	github.com/DataDog/datadog-agent/pkg/obfuscate => ../../pkg/obfuscate
	github.com/DataDog/datadog-agent/pkg/opentelemetry-mapping-go/inframetadata => ../../pkg/opentelemetry-mapping-go/inframetadata
	github.com/DataDog/datadog-agent/pkg/opentelemetry-mapping-go/inframetadata/gohai/internal/gohaitest => ../../pkg/opentelemetry-mapping-go/inframetadata/gohai/internal/gohaitest
	github.com/DataDog/datadog-agent/pkg/opentelemetry-mapping-go/otlp/attributes => ../../pkg/opentelemetry-mapping-go/otlp/attributes
	github.com/DataDog/datadog-agent/pkg/opentelemetry-mapping-go/otlp/logs => ../../pkg/opentelemetry-mapping-go/otlp/logs
	github.com/DataDog/datadog-agent/pkg/opentelemetry-mapping-go/otlp/metrics => ../../pkg/opentelemetry-mapping-go/otlp/metrics
	github.com/DataDog/datadog-agent/pkg/orchestrator/model => ../../pkg/orchestrator/model
	github.com/DataDog/datadog-agent/pkg/process/util/api => ../../pkg/process/util/api
	github.com/DataDog/datadog-agent/pkg/proto => ../../pkg/proto
	github.com/DataDog/datadog-agent/pkg/remoteconfig/state => ../../pkg/remoteconfig/state
	github.com/DataDog/datadog-agent/pkg/security/secl => ../../pkg/security/secl
	github.com/DataDog/datadog-agent/pkg/security/seclwin => ../../pkg/security/seclwin
	github.com/DataDog/datadog-agent/pkg/serializer => ../../pkg/serializer
	github.com/DataDog/datadog-agent/pkg/status/health => ../../pkg/status/health
	github.com/DataDog/datadog-agent/pkg/tagger/types => ../../pkg/tagger/types
	github.com/DataDog/datadog-agent/pkg/tagset => ../../pkg/tagset
	github.com/DataDog/datadog-agent/pkg/telemetry => ../../pkg/telemetry
	github.com/DataDog/datadog-agent/pkg/template => ../../pkg/template
	github.com/DataDog/datadog-agent/pkg/trace => ../../pkg/trace
	github.com/DataDog/datadog-agent/pkg/trace/stats/oteltest => ../../pkg/trace/stats/oteltest
	github.com/DataDog/datadog-agent/pkg/util/backoff => ../../pkg/util/backoff
	github.com/DataDog/datadog-agent/pkg/util/buf => ../../pkg/util/buf
	github.com/DataDog/datadog-agent/pkg/util/cache => ../../pkg/util/cache
	github.com/DataDog/datadog-agent/pkg/util/cgroups => ../../pkg/util/cgroups
	github.com/DataDog/datadog-agent/pkg/util/common => ../../pkg/util/common
	github.com/DataDog/datadog-agent/pkg/util/compression => ../../pkg/util/compression
	github.com/DataDog/datadog-agent/pkg/util/containers/image => ../../pkg/util/containers/image
	github.com/DataDog/datadog-agent/pkg/util/defaultpaths => ../../pkg/util/defaultpaths
	github.com/DataDog/datadog-agent/pkg/util/executable => ../../pkg/util/executable
	github.com/DataDog/datadog-agent/pkg/util/filesystem => ../../pkg/util/filesystem
	github.com/DataDog/datadog-agent/pkg/util/flavor => ../../pkg/util/flavor
	github.com/DataDog/datadog-agent/pkg/util/fxutil => ../../pkg/util/fxutil
	github.com/DataDog/datadog-agent/pkg/util/grpc => ../../pkg/util/grpc
	github.com/DataDog/datadog-agent/pkg/util/hostname/validate => ../../pkg/util/hostname/validate
	github.com/DataDog/datadog-agent/pkg/util/http => ../../pkg/util/http
	github.com/DataDog/datadog-agent/pkg/util/json => ../../pkg/util/json
	github.com/DataDog/datadog-agent/pkg/util/log => ../../pkg/util/log
	github.com/DataDog/datadog-agent/pkg/util/log/setup => ../../pkg/util/log/setup
	github.com/DataDog/datadog-agent/pkg/util/option => ../../pkg/util/option
	github.com/DataDog/datadog-agent/pkg/util/otel => ../../pkg/util/otel
	github.com/DataDog/datadog-agent/pkg/util/pointer => ../../pkg/util/pointer
	github.com/DataDog/datadog-agent/pkg/util/prometheus => ../../pkg/util/prometheus
	github.com/DataDog/datadog-agent/pkg/util/quantile => ../../pkg/util/quantile
	github.com/DataDog/datadog-agent/pkg/util/quantile/sketchtest => ../../pkg/util/quantile/sketchtest
	github.com/DataDog/datadog-agent/pkg/util/scrubber => ../../pkg/util/scrubber
	github.com/DataDog/datadog-agent/pkg/util/sort => ../../pkg/util/sort
	github.com/DataDog/datadog-agent/pkg/util/startstop => ../../pkg/util/startstop
	github.com/DataDog/datadog-agent/pkg/util/statstracker => ../../pkg/util/statstracker
	github.com/DataDog/datadog-agent/pkg/util/system => ../../pkg/util/system
	github.com/DataDog/datadog-agent/pkg/util/system/socket => ../../pkg/util/system/socket
	github.com/DataDog/datadog-agent/pkg/util/testutil => ../../pkg/util/testutil
	github.com/DataDog/datadog-agent/pkg/util/utilizationtracker => ../../pkg/util/utilizationtracker
	github.com/DataDog/datadog-agent/pkg/util/uuid => ../../pkg/util/uuid
	github.com/DataDog/datadog-agent/pkg/util/winutil => ../../pkg/util/winutil
	github.com/DataDog/datadog-agent/pkg/version => ../../pkg/version
	github.com/DataDog/datadog-agent/test/new-e2e => ../../test/new-e2e
	github.com/DataDog/datadog-agent/test/otel => ../../test/otel
)<|MERGE_RESOLUTION|>--- conflicted
+++ resolved
@@ -53,15 +53,9 @@
 	github.com/rivo/uniseg v0.4.7 // indirect
 	github.com/rogpeppe/go-internal v1.14.1 // indirect
 	github.com/spf13/pflag v1.0.7 // indirect
-<<<<<<< HEAD
-	golang.org/x/exp v0.0.0-20250718183923-645b1fa84792 // indirect
-	golang.org/x/sys v0.35.0 // indirect
-	golang.org/x/text v0.27.0 // indirect
-=======
 	golang.org/x/exp v0.0.0-20250808145144-a408d31f581a // indirect
 	golang.org/x/sys v0.35.0 // indirect
 	golang.org/x/text v0.28.0 // indirect
->>>>>>> a55a9d79
 	gopkg.in/yaml.v3 v3.0.1 // indirect
 	modernc.org/libc v1.61.13 // indirect
 	modernc.org/mathutil v1.7.1 // indirect
