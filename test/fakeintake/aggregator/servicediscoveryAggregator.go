--- conflicted
+++ resolved
@@ -28,24 +28,7 @@
 	RequestType string `json:"request_type"`
 	APIVersion  string `json:"api_version"`
 	Payload     struct {
-<<<<<<< HEAD
-		NamingSchemaVersion  string  `json:"naming_schema_version"`
-		GeneratedServiceName string  `json:"generated_service_name"`
-		DDService            string  `json:"dd_service,omitempty"`
-		HostName             string  `json:"host_name"`
-		Env                  string  `json:"env"`
-		ServiceLanguage      string  `json:"service_language"`
-		ServiceType          string  `json:"service_type"`
-		StartTime            int64   `json:"start_time"`
-		LastSeen             int64   `json:"last_seen"`
-		APMInstrumentation   string  `json:"apm_instrumentation"`
-		ServiceNameSource    string  `json:"service_name_source,omitempty"`
-		RSSMemory            uint64  `json:"rss_memory"`
-		CPUCores             float64 `json:"cpu_cores"`
-		ContainerID          string  `json:"container_id"`
-=======
 		NamingSchemaVersion  string           `json:"naming_schema_version"`
-		ServiceName          string           `json:"service_name"`
 		GeneratedServiceName string           `json:"generated_service_name"`
 		TracerMetadata       []TracerMetadata `json:"tracer_metadata"`
 		DDService            string           `json:"dd_service,omitempty"`
@@ -60,7 +43,6 @@
 		RSSMemory            uint64           `json:"rss_memory"`
 		CPUCores             float64          `json:"cpu_cores"`
 		ContainerID          string           `json:"container_id"`
->>>>>>> 97dbcf71
 	} `json:"payload"`
 }
 
