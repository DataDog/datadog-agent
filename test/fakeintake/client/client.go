--- conflicted
+++ resolved
@@ -55,10 +55,6 @@
 	"github.com/DataDog/datadog-agent/test/fakeintake/client/flare"
 )
 
-<<<<<<< HEAD
-// ErrNoFlareAvailable is returned when no flare is available
-var ErrNoFlareAvailable = errors.New("no flare available")
-=======
 const (
 	metricsEndpoint          = "/api/v2/series"
 	checkRunsEndpoint        = "/api/v1/check_run"
@@ -69,7 +65,9 @@
 	processDiscoveryEndpoint = "/api/v1/discovery"
 	flareEndpoint            = "/support/flare"
 )
->>>>>>> b2940a4e
+
+// ErrNoFlareAvailable is returned when no flare is available
+var ErrNoFlareAvailable = errors.New("no flare available")
 
 type Client struct {
 	fakeIntakeURL string
