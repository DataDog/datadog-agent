apiVersion: argoproj.io/v1alpha1
kind: WorkflowTemplate
metadata:
  name: datadog-agent
spec:
  templates:
    - name: create
      inputs:
        parameters:
          - name: namespace
          - name: dd-url
          - name: site
          - name: agent-image-repository
          - name: agent-image-tag
          - name: cluster-agent-image-repository
          - name: cluster-agent-image-tag
      script:
        image: alpine/helm
        envFrom:
          - secretRef:
              name: dd-keys
        command: [sh]
        source: |
          set -euo pipefail

          cat > /tmp/values.yaml <<EOF
          datadog:
            dd_url: {{inputs.parameters.dd-url}}
            site: {{inputs.parameters.site}}
            apiKey: $DD_API_KEY
            appKey: $DD_APP_KEY
            tags:
              - tag1
              - tag2
            kubelet:
              tlsVerify: false
            env:
              - name: DD_HOSTNAME
                value: k8s-e2e-tests-control-plane
              - name: DD_OTLP_GRPC_PORT
                value: "4317"
            leaderElection: true
            logs:
              enabled: true
              containerCollectAll: true
            apm:
              enabled: true
            processAgent:
              enabled: true
            systemProbe:
              seccomp: "runtime/default"
              enableTCPQueueLength: true
              enableOOMKill: true
            networkMonitoring:
              enabled: true
            securityAgent:
              compliance:
                enabled: true
              runtime:
                enabled: true

            confd:
              memory.yaml: |
                init_config:
                instances:
                  - empty_default_hostname: true

              network.yaml: |
                init_config:
                instances:
                  - collect_connection_state: false
                    excluded_interfaces:
                      - lo
                      - lo0
                  - collect_connection_state: false
                    empty_default_hostname: true
                    excluded_interfaces:
                      - lo
                      - lo0

            dogstatsd:
              useSocketVolume: true
              socketPath: /var/run/dogstatsd/dsd.socket
              hostSocketPath: /var/run/dogstatsd

          agents:
            image:
              repository: {{inputs.parameters.agent-image-repository}}
              tag: {{inputs.parameters.agent-image-tag}}
              doNotCheckTag: true
              pullSecrets:
                - name: docker-registry
            containers:
<<<<<<< HEAD
              agent:
                ports:
                  - containerPort: 4317
                    hostPort: 4317
                    name: otlp-port
                    protocol: TCP
=======
              systemProbe:
                logLevel: TRACE
                env:
                  - name:  DD_RUNTIME_SECURITY_CONFIG_LOG_PATTERNS
                    value: "module.*"
                  - name: DD_RUNTIME_SECURITY_CONFIG_POLICIES_DIR
                    value: "/tmp/runtime-security.d"
>>>>>>> 01d97483

          clusterAgent:
            enabled: true
            image:
              repository: {{inputs.parameters.cluster-agent-image-repository}}
              tag: {{inputs.parameters.cluster-agent-image-tag}}
              doNotCheckTag: true
              pullSecrets:
                - name: docker-registry
            token: c9e21a248434a400b1de021dbdd554d790983a1212a5eac0ba36e79346ec52fd
            metricsProvider:
              enabled: true
            env:
              - name: DATADOG_HOST
                value: {{inputs.parameters.dd-url}}
          EOF

          helm repo add datadog https://helm.datadoghq.com
          helm repo update
          helm --namespace {{inputs.parameters.namespace}} install \
            --values /tmp/values.yaml \
            datadog-agent datadog/datadog

    - name: delete
      inputs:
        parameters:
          - name: namespace
      container:
        image: alpine/helm
        args: ["--namespace", "{{inputs.parameters.namespace}}", "uninstall", "datadog-agent"]

    - name: health
      inputs:
        parameters:
          - name: namespace
      activeDeadlineSeconds: 300
      script:
        image: argoproj/argoexec:latest
        command: [sh]
        source: |
          set -euo pipefail
          set -x

          until kubectl --namespace {{inputs.parameters.namespace}} get pods -l app=datadog-agent; do
            sleep 1
          done

          while true; do
            for po in $(kubectl --namespace {{inputs.parameters.namespace}} get pods -l app=datadog-agent -o custom-columns=name:metadata.name --no-headers); do
              kubectl exec --namespace {{inputs.parameters.namespace}} $po -c agent -- agent health || {
                sleep 4
                continue 2
              }
            done
            exit 0
          done

    - name: ready
      inputs:
        parameters:
          - name: namespace
      activeDeadlineSeconds: 300
      script:
        image: argoproj/argoexec:latest
        command: [sh]
        source: |
          set -euo pipefail
          set -x

          until kubectl --namespace {{inputs.parameters.namespace}} get pods -l app=datadog-agent; do
            sleep 1
          done

          until ! kubectl --namespace {{inputs.parameters.namespace}} get pod -l app=datadog-agent -o custom-columns=ready:status.conditions[?\(.type==\"Ready\"\)].status --no-headers | grep -v True; do
            kubectl --namespace {{inputs.parameters.namespace}} get pod -l app=datadog-agent
            sleep 1
          done

    - name: leader
      inputs:
        parameters:
          - name: namespace
      activeDeadlineSeconds: 300
      script:
        image: argoproj/argoexec:latest
        command: [sh]
        source: |
          set -euo pipefail
          set -x

          until kubectl --namespace {{inputs.parameters.namespace}} get cm datadog-leader-election -o jsonpath={.metadata.annotations."control-plane\.alpha\.kubernetes\.io/leader"}; do
            sleep 1
          done

    - name: wait
      inputs:
        parameters:
          - name: namespace
      steps:
        - - name: health
            template: health
            arguments:
              parameters:
                - name: namespace
                  value: "{{inputs.parameters.namespace}}"
          - name: ready
            template: ready
            arguments:
              parameters:
                - name: namespace
                  value: "{{inputs.parameters.namespace}}"
          - name: leader
            template: leader
            arguments:
              parameters:
                - name: namespace
                  value: "{{inputs.parameters.namespace}}"

    - name: find-kube-state-metrics
      inputs:
        parameters:
          - name: namespace
      activeDeadlineSeconds: 300
      script:
        image: mongo:4.4.1
        command: [mongo, "fake-datadog.{{inputs.parameters.namespace}}.svc.cluster.local/datadog"]
        source: |
          // This step is intended to test end-to-end scraping of prometheus metrics
          // by asserting the value of a few simple metrics collected from the
          // kubernetes_state integration.

          while (1) {
            var nb = db.series.find({
            metric: "kubernetes_state.daemonset.ready",
            tags: { $all: ["namespace:{{inputs.parameters.namespace}}", "daemonset:datadog-agent"] },
            "points.0.1": { $eq: 1 } }).count();
            print("find: " + nb)
            if (nb != 0) {
              break;
            }
            sleep(2000);
          }

    - name: find-metrics-kubernetes
      inputs:
        parameters:
          - name: namespace
      activeDeadlineSeconds: 300
      script:
        image: mongo:4.4.1
        command: [mongo, "fake-datadog.{{inputs.parameters.namespace}}.svc.cluster.local/datadog"]
        source: |
          while (1) {
            var nb = db.series.find({
              metric: {$regex: "kubernetes*"},
              tags: {$all: ["kube_namespace:kube-system", "pod_name:kube-controller-manager-k8s-e2e-tests-control-plane"]}
            }).count();

            print("find: " + nb)
            if (nb != 0) {
              break;
            }
            sleep(2000);
          }

    - name: find-container-meta
      inputs:
        parameters:
          - name: namespace
      activeDeadlineSeconds: 300
      script:
        image: mongo:4.4.1
        command: [mongo, "fake-datadog.{{inputs.parameters.namespace}}.svc.cluster.local/datadog"]
        source: |
          while (1) {
            var nb = db.intake.find({
              $and : [
              {"apiKey":"123er"},
              {"gohai":{$exists: 1}},
              {"container-meta.kubelet_version":{$regex: "^v1."}},
              {"container-meta.cri_name":{$exists: 1}},
              {"container-meta.cri_version":{$exists: 1}} ]
            }).count();
            print("find: " + nb)
            if (nb != 0) {
              break;
            }
            sleep(2000);
          }

    - name: find-checks-hostname
      inputs:
        parameters:
          - name: namespace
      activeDeadlineSeconds: 300
      script:
        image: mongo:4.4.1
        command: [mongo, "fake-datadog.{{inputs.parameters.namespace}}.svc.cluster.local/datadog"]
        source: |
          while (1) {
            sleep(2000);

            // Go memory check
            var nb = db.series.find({
              metric: "system.cpu.idle",
              host: "k8s-e2e-tests-control-plane"
            }).count();
            if (nb == 0) {
              print("no system.cpu.idle metric with nominal hostname");
              continue;
            }
            var nb = db.series.find({
              metric: "system.mem.free",
              host: ""
            }).count();
            if (nb == 0) {
              print("no system.mem.free metric with empty hostname");
              continue;
            }

            // Python network check
            var nb = db.series.find({
              metric: "system.net.bytes_sent",
              host: "k8s-e2e-tests-control-plane"
            }).count();
            if (nb == 0) {
              print("no system.net.bytes_sent metric with nominal hostname");
              continue;
            }
            var nb = db.series.find({
              metric: "system.net.bytes_sent",
              host: ""
            }).count();
            if (nb == 0) {
              print("no system.net.bytes_sent metric with empty hostname");
              continue;
            }

            print("All good");
            break;
          }

    - name: test
      inputs:
        parameters:
          - name: namespace
      steps:
        - - name: find-kube-state-metrics
            template: find-kube-state-metrics
            arguments:
              parameters:
                - name: namespace
                  value: "{{inputs.parameters.namespace}}"
          - name: find-metrics-kubernetes
            template: find-metrics-kubernetes
            arguments:
              parameters:
                - name: namespace
                  value: "{{inputs.parameters.namespace}}"
          - name: find-container-meta
            template: find-metrics-kubernetes
            arguments:
              parameters:
                - name: namespace
                  value: "{{inputs.parameters.namespace}}"
          - name: find-checks-hostname
            template: find-checks-hostname
            arguments:
              parameters:
                - name: namespace
                  value: "{{inputs.parameters.namespace}}"

    - name: test-cws-e2e
      inputs:
        parameters:
          - name: namespace
          - name: site
      activeDeadlineSeconds: 500
      script:
        image: python
        envFrom:
          - secretRef:
              name: dd-keys
        command: [bash]
        volumeMounts:
          - name: datadog-agent-volume
            mountPath: /host/datadog-agent
        source: |
          set -euo pipefail

          export DD_SITE={{inputs.parameters.site}}

          cd /host/datadog-agent/test/e2e/cws-tests
          python -m venv /tmp/.venv
          source /tmp/.venv/bin/activate
          pip install -q -r requirements.txt
          python tests/test_e2e_cws_kubernetes.py --namespace {{inputs.parameters.namespace}} --in-cluster

    - name: describe-agent
      inputs:
        parameters:
          - name: namespace
      activeDeadlineSeconds: 300
      script:
        image: argoproj/argoexec:latest
        command: [sh]
        source: |
          set -euo pipefail
          set -x

          kubectl --namespace {{inputs.parameters.namespace}} get pods -l app=datadog-agent -o custom-columns=name:metadata.name --no-headers | while read -r po; do
            kubectl --namespace {{inputs.parameters.namespace}} describe pod $po
          done

    - name: describe-cluster-agent
      inputs:
        parameters:
          - name: namespace
      activeDeadlineSeconds: 300
      script:
        image: argoproj/argoexec:latest
        command: [sh]
        source: |
          set -euo pipefail
          set -x

          kubectl --namespace {{inputs.parameters.namespace}} get pods -l app=datadog-cluster-agent -o custom-columns=name:metadata.name --no-headers | while read -r po; do
            kubectl --namespace {{inputs.parameters.namespace}} describe pod $po
          done

    - name: log-agent
      inputs:
        parameters:
          - name: namespace
      activeDeadlineSeconds: 300
      script:
        image: argoproj/argoexec:latest
        command: [sh]
        source: |
          set -euo pipefail
          set -x

          kubectl --namespace {{inputs.parameters.namespace}} get pods -l app=datadog-agent -o custom-columns=name:metadata.name --no-headers | while read -r po; do
            kubectl --namespace {{inputs.parameters.namespace}} logs $po -c agent
          done

    - name: log-process-agent
      inputs:
        parameters:
          - name: namespace
      activeDeadlineSeconds: 300
      script:
        image: argoproj/argoexec:latest
        command: [sh]
        source: |
          set -euo pipefail
          set -x

          kubectl --namespace {{inputs.parameters.namespace}} get pods -l app=datadog-agent -o custom-columns=name:metadata.name --no-headers | while read -r po; do
            kubectl --namespace {{inputs.parameters.namespace}} logs $po -c process-agent
          done

    - name: log-trace-agent
      inputs:
        parameters:
          - name: namespace
      activeDeadlineSeconds: 300
      script:
        image: argoproj/argoexec:latest
        command: [sh]
        source: |
          set -euo pipefail
          set -x

          kubectl --namespace {{inputs.parameters.namespace}} get pods -l app=datadog-agent -o custom-columns=name:metadata.name --no-headers | while read -r po; do
            kubectl --namespace {{inputs.parameters.namespace}} logs $po -c trace-agent
          done

    - name: log-system-probe
      inputs:
        parameters:
          - name: namespace
      activeDeadlineSeconds: 300
      script:
        image: argoproj/argoexec:latest
        command: [sh]
        source: |
          set -euo pipefail
          set -x

          kubectl --namespace {{inputs.parameters.namespace}} get pods -l app=datadog-agent -o custom-columns=name:metadata.name --no-headers | while read -r po; do
            kubectl --namespace {{inputs.parameters.namespace}} logs $po -c system-probe
          done

    - name: log-security-agent
      inputs:
        parameters:
          - name: namespace
      activeDeadlineSeconds: 300
      script:
        image: argoproj/argoexec:latest
        command: [sh]
        source: |
          set -euo pipefail
          set -x

          kubectl --namespace {{inputs.parameters.namespace}} get pods -l app=datadog-agent -o custom-columns=name:metadata.name --no-headers | while read -r po; do
            kubectl --namespace {{inputs.parameters.namespace}} logs $po -c security-agent
          done

    - name: log-cluster-agent
      inputs:
        parameters:
          - name: namespace
      activeDeadlineSeconds: 300
      script:
        image: argoproj/argoexec:latest
        command: [sh]
        source: |
          set -euo pipefail
          set -x

          kubectl --namespace {{inputs.parameters.namespace}} get pods -l app=datadog-cluster-agent -o custom-columns=name:metadata.name --no-headers | while read -r po; do
            kubectl --namespace {{inputs.parameters.namespace}} logs $po
          done

    - name: status
      inputs:
        parameters:
          - name: namespace
      activeDeadlineSeconds: 300
      script:
        image: argoproj/argoexec:latest
        command: [sh]
        source: |
          set -euo pipefail
          set -x

          kubectl --namespace {{inputs.parameters.namespace}} get pods -l app=datadog-agent -o custom-columns=name:metadata.name --no-headers | while read -r po; do
            kubectl --namespace {{inputs.parameters.namespace}} exec $po -c agent -- agent status
          done

    - name: config
      inputs:
        parameters:
          - name: namespace
      activeDeadlineSeconds: 300
      script:
        image: argoproj/argoexec:latest
        command: [sh]
        source: |
          set -euo pipefail
          set -x

          kubectl --namespace {{inputs.parameters.namespace}} get pods -l app=datadog-agent -o custom-columns=name:metadata.name --no-headers | while read -r po; do
            kubectl --namespace {{inputs.parameters.namespace}} exec $po -c agent -- agent config
          done

    - name: configcheck
      inputs:
        parameters:
          - name: namespace
      activeDeadlineSeconds: 300
      script:
        image: argoproj/argoexec:latest
        command: [sh]
        source: |
          set -euo pipefail
          set -x

          kubectl --namespace {{inputs.parameters.namespace}} get pods -l app=datadog-agent -o custom-columns=name:metadata.name --no-headers | while read -r po; do
            kubectl --namespace {{inputs.parameters.namespace}} exec $po -c agent -- agent configcheck
          done

    - name: tagger-list
      inputs:
        parameters:
          - name: namespace
      activeDeadlineSeconds: 300
      script:
        image: argoproj/argoexec:latest
        command: [sh]
        source: |
          set -euo pipefail
          set -x

          kubectl --namespace {{inputs.parameters.namespace}} get pods -l app=datadog-agent -o custom-columns=name:metadata.name --no-headers | while read -r po; do
            kubectl --namespace {{inputs.parameters.namespace}} exec $po -c agent -- agent tagger-list
          done

    - name: diagnose
      inputs:
        parameters:
          - name: namespace
      steps:
        - - name: describe-agent
            template: describe-agent
            arguments:
              parameters:
                - name: namespace
                  value: "{{inputs.parameters.namespace}}"
          - name: describe-cluster-agent
            template: describe-cluster-agent
            arguments:
              parameters:
                - name: namespace
                  value: "{{inputs.parameters.namespace}}"
          - name: log-agent
            template: log-agent
            arguments:
              parameters:
                - name: namespace
                  value: "{{inputs.parameters.namespace}}"
          - name: log-process-agent
            template: log-process-agent
            arguments:
              parameters:
                - name: namespace
                  value: "{{inputs.parameters.namespace}}"
          - name: log-trace-agent
            template: log-trace-agent
            arguments:
              parameters:
                - name: namespace
                  value: "{{inputs.parameters.namespace}}"
          - name: log-system-probe
            template: log-system-probe
            arguments:
              parameters:
                - name: namespace
                  value: "{{inputs.parameters.namespace}}"
          - name: log-security-agent
            template: log-security-agent
            arguments:
              parameters:
                - name: namespace
                  value: "{{inputs.parameters.namespace}}"
          - name: log-cluster-agent
            template: log-cluster-agent
            arguments:
              parameters:
                - name: namespace
                  value: "{{inputs.parameters.namespace}}"
          - name: status
            template: status
            arguments:
              parameters:
                - name: namespace
                  value: "{{inputs.parameters.namespace}}"
          - name: config
            template: config
            arguments:
              parameters:
                - name: namespace
                  value: "{{inputs.parameters.namespace}}"
          - name: configcheck
            template: configcheck
            arguments:
              parameters:
                - name: namespace
                  value: "{{inputs.parameters.namespace}}"
          - name: tagger-list
            template: tagger-list
            arguments:
              parameters:
                - name: namespace
                  value: "{{inputs.parameters.namespace}}"<|MERGE_RESOLUTION|>--- conflicted
+++ resolved
@@ -91,14 +91,12 @@
               pullSecrets:
                 - name: docker-registry
             containers:
-<<<<<<< HEAD
               agent:
                 ports:
                   - containerPort: 4317
                     hostPort: 4317
                     name: otlp-port
                     protocol: TCP
-=======
               systemProbe:
                 logLevel: TRACE
                 env:
@@ -106,7 +104,6 @@
                     value: "module.*"
                   - name: DD_RUNTIME_SECURITY_CONFIG_POLICIES_DIR
                     value: "/tmp/runtime-security.d"
->>>>>>> 01d97483
 
           clusterAgent:
             enabled: true
