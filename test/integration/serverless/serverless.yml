--- conflicted
+++ resolved
@@ -127,6 +127,8 @@
       - { Ref: RecorderExtensionLambdaLayer }
       - { Ref: DatadogExtensionIntegrationTestLambdaLayer }
     environment:
+      AWS_LAMBDA_EXEC_WRAPPER: /opt/boot.sh
+      DD_EXPERIMENTAL_ENABLE_PROXY: true
       DD_TAGS: tagA:valueA tagB:valueB
       DD_EXTRA_TAGS: tagC:valueC tagD:valueD
 
@@ -260,6 +262,8 @@
       - { Ref: RecorderExtensionLambdaLayer }
       - { Ref: DatadogExtensionIntegrationTestLambdaLayer }
     environment:
+      AWS_LAMBDA_EXEC_WRAPPER: /opt/boot.sh
+      DD_EXPERIMENTAL_ENABLE_PROXY: true
       DD_TAGS: tagA:valueA tagB:valueB
       DD_EXTRA_TAGS: tagC:valueC tagD:valueD
       DD_LOGS_ENABLED: true
@@ -335,29 +339,9 @@
       - { Ref: RecorderExtensionLambdaLayer }
       - { Ref: DatadogExtensionIntegrationTestLambdaLayer }
     environment:
-      AWS_LAMBDA_EXEC_WRAPPER: /opt/boot.sh
-      DD_EXPERIMENTAL_ENABLE_PROXY: true
-      DD_TAGS: tagA:valueA tagB:valueB
-      DD_EXTRA_TAGS: tagC:valueC tagD:valueD
-<<<<<<< HEAD
+      DD_TAGS: tagA:valueA tagB:valueB
+      DD_EXTRA_TAGS: tagC:valueC tagD:valueD
       DD_TRACE_ENABLED: true
       DD_APM_DD_URL: http://127.0.0.1:3333
       JAVA_TOOL_OPTIONS: '-javaagent:"/opt/java/lib/dd-java-agent.jar"'
-      DD_JMXFETCH_ENABLED: false
-=======
-
-  log-csharp:
-    runtime: dotnetcore3.1
-    handler: CsharpHandlers::AwsDotnetCsharp.Handler::Logs
-    package:
-      individually: true
-      artifact: src/csharp-tests/bin/Release/netcoreapp3.1/handler.zip
-    layers:
-      - { Ref: RecorderExtensionLambdaLayer }
-      - { Ref: DatadogExtensionIntegrationTestLambdaLayer }
-    environment:
-      AWS_LAMBDA_EXEC_WRAPPER: /opt/boot.sh
-      DD_EXPERIMENTAL_ENABLE_PROXY: true
-      DD_TAGS: tagA:valueA tagB:valueB
-      DD_EXTRA_TAGS: tagC:valueC tagD:valueD
->>>>>>> b5bed4dc
+      DD_JMXFETCH_ENABLED: false