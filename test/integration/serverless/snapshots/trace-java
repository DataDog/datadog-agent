[
  {
    "container_id": "",
    "language_name": "java",
    "language_version": null,
    "tracer_version": null,
    "runtime_id": "",
    "chunks": [
      {
        "priority": 1,
        "origin": "lambda",
        "spans": [
          {
            "service": "integration-tests-service",
            "name": "aws.lambda",
            "resource": "integration-tests-extension-XXXXXX-trace-java",
            "trace_id": null,
            "span_id": null,
            "parent_id": null,
            "start": null,
            "duration": null,
            "error": 0,
            "meta": {
              "_dd.compute_stats": "1",
              "account_id": "425362996713",
              "architecture": "XXX",
<<<<<<< HEAD
              "aws_account": "601427279990",
              "cold_start": "true",
              "datadog_lambda": "X.X.X",
              "dd_extension_version": "123",
              "env": "integration-tests-env",
              "function_arn": "arn:aws:lambda:eu-west-1:601427279990:function:integration-tests-extension-XXXXXX-trace-java",
              "function_version": "$LATEST",
=======
              "aws_account": "425362996713",
              "dd_extension_version": "123",
              "env": "integration-tests-env",
              "function_arn": "arn:aws:lambda:eu-west-1:425362996713:function:integration-tests-extension-XXXXXX-trace-java",
>>>>>>> fbcb0945
              "functionname": "integration-tests-extension-XXXXXX-trace-java",
              "language": "jvm",
              "memorysize": "1024",
              "region": "eu-west-1",
              "request_id": "null",
              "resource_names": "integration-tests-extension-XXXXXX-trace-java",
              "runtime": "java8.al2",
              "runtime-id": "null",
              "service": "integration-tests-service",
              "tagA": "valueA",
              "tagB": "valueB",
              "taga": "valuea",
              "tagb": "valueb",
              "tagc": "valuec",
              "tagd": "valued",
              "thread.name": "main",
              "version": "integration-tests-version"
            },
            "metrics": {
              "_dd.agent_psr": 1,
              "_dd.top_level": 1,
              "_sampling_priority_v1": 1,
              "_top_level": 1,
              "thread.id": 1
            },
            "type": ""
          }
        ],
        "tags": null,
        "dropped_trace": false
      }
    ],
    "tags": null,
    "env": "integration-tests-env",
    "hostname": "",
    "app_version": "integration-tests-version"
  },
  {
    "container_id": "",
    "language_name": "",
    "language_version": null,
    "tracer_version": null,
    "runtime_id": "",
    "chunks": [
      {
        "priority": 1,
        "origin": "lambda",
        "spans": [
          {
            "service": "integration-tests-service",
            "name": "aws.lambda.cold_start",
            "resource": "integration-tests-extension-XXXXXX-trace-java",
            "trace_id": null,
            "span_id": null,
            "parent_id": null,
            "start": null,
            "duration": null,
            "error": 0,
            "meta": {
              "_dd.compute_stats": "1",
              "account_id": "425362996713",
              "architecture": "XXX",
<<<<<<< HEAD
              "aws_account": "601427279990",
              "dd_extension_version": "123",
              "env": "integration-tests-env",
              "function_arn": "arn:aws:lambda:eu-west-1:601427279990:function:integration-tests-extension-XXXXXX-trace-java",
=======
              "aws_account": "425362996713",
              "cold_start": "true",
              "datadog_lambda": "X.X.X",
              "dd_extension_version": "123",
              "env": "integration-tests-env",
              "function_arn": "arn:aws:lambda:eu-west-1:425362996713:function:integration-tests-extension-XXXXXX-trace-java",
              "function_version": "$LATEST",
>>>>>>> fbcb0945
              "functionname": "integration-tests-extension-XXXXXX-trace-java",
              "memorysize": "1024",
              "region": "eu-west-1",
              "runtime": "java8.al2",
              "service": "integration-tests-service",
              "taga": "valuea",
              "tagb": "valueb",
              "tagc": "valuec",
              "tagd": "valued",
              "version": "integration-tests-version"
            },
            "metrics": {
              "_sampling_priority_rate_v1": 1,
              "_top_level": 1
            },
            "type": "serverless"
          }
        ],
        "tags": null,
        "dropped_trace": false
      }
    ],
    "tags": null,
    "env": "integration-tests-env",
    "hostname": "",
    "app_version": "integration-tests-version"
  },
  {
    "container_id": "",
    "language_name": "java",
    "language_version": null,
    "tracer_version": null,
    "runtime_id": "",
    "chunks": [
      {
        "priority": 1,
        "origin": "lambda",
        "spans": [
          {
            "service": "integration-tests-service",
            "name": "aws.lambda",
            "resource": "integration-tests-extension-XXXXXX-trace-java",
            "trace_id": null,
            "span_id": null,
            "parent_id": null,
            "start": null,
            "duration": null,
            "error": 0,
            "meta": {
              "_dd.compute_stats": "1",
              "account_id": "425362996713",
              "architecture": "XXX",
              "aws_account": "425362996713",
              "cold_start": "false",
              "datadog_lambda": "X.X.X",
              "dd_extension_version": "123",
              "env": "integration-tests-env",
              "function_arn": "arn:aws:lambda:eu-west-1:425362996713:function:integration-tests-extension-XXXXXX-trace-java",
              "function_version": "$LATEST",
              "functionname": "integration-tests-extension-XXXXXX-trace-java",
              "language": "jvm",
              "memorysize": "1024",
              "region": "eu-west-1",
              "request_id": "null",
              "resource_names": "integration-tests-extension-XXXXXX-trace-java",
              "runtime": "java8.al2",
              "runtime-id": "null",
              "service": "integration-tests-service",
              "tagA": "valueA",
              "tagB": "valueB",
              "taga": "valuea",
              "tagb": "valueb",
              "tagc": "valuec",
              "tagd": "valued",
              "thread.name": "main",
              "version": "integration-tests-version"
            },
            "metrics": {
              "_dd.agent_psr": 1,
              "_dd.top_level": 1,
              "_sampling_priority_v1": 1,
              "_top_level": 1,
              "thread.id": 1
            },
            "type": ""
          }
        ],
        "tags": null,
        "dropped_trace": false
      }
    ],
    "tags": null,
    "env": "integration-tests-env",
    "hostname": "",
    "app_version": "integration-tests-version"
  }
]<|MERGE_RESOLUTION|>--- conflicted
+++ resolved
@@ -1,6 +1,61 @@
 [
   {
     "container_id": "",
+    "language_name": "",
+    "language_version": null,
+    "tracer_version": null,
+    "runtime_id": "",
+    "chunks": [
+      {
+        "priority": 1,
+        "origin": "lambda",
+        "spans": [
+          {
+            "service": "integration-tests-service",
+            "name": "aws.lambda.cold_start",
+            "resource": "integration-tests-extension-XXXXXX-trace-java",
+            "trace_id": null,
+            "span_id": null,
+            "parent_id": null,
+            "start": null,
+            "duration": null,
+            "error": 0,
+            "meta": {
+              "_dd.compute_stats": "1",
+              "account_id": "425362996713",
+              "architecture": "XXX",
+              "aws_account": "425362996713",
+              "dd_extension_version": "123",
+              "env": "integration-tests-env",
+              "function_arn": "arn:aws:lambda:eu-west-1:425362996713:function:integration-tests-extension-XXXXXX-trace-java",
+              "functionname": "integration-tests-extension-XXXXXX-trace-java",
+              "memorysize": "1024",
+              "region": "eu-west-1",
+              "runtime": "java8.al2",
+              "service": "integration-tests-service",
+              "taga": "valuea",
+              "tagb": "valueb",
+              "tagc": "valuec",
+              "tagd": "valued",
+              "version": "integration-tests-version"
+            },
+            "metrics": {
+              "_top_level": 1
+            },
+            "type": ""
+          }
+        ],
+        "tags": null,
+        "dropped_trace": false
+      }
+    ],
+    "tags": null,
+    "env": "integration-tests-env",
+    "hostname": "",
+    "app_version": "integration-tests-version"
+  },
+  {
+    "container_id": "",
     "language_name": "java",
     "language_version": null,
     "tracer_version": null,
@@ -24,20 +79,13 @@
               "_dd.compute_stats": "1",
               "account_id": "425362996713",
               "architecture": "XXX",
-<<<<<<< HEAD
-              "aws_account": "601427279990",
+              "aws_account": "425362996713",
               "cold_start": "true",
               "datadog_lambda": "X.X.X",
               "dd_extension_version": "123",
               "env": "integration-tests-env",
-              "function_arn": "arn:aws:lambda:eu-west-1:601427279990:function:integration-tests-extension-XXXXXX-trace-java",
+              "function_arn": "arn:aws:lambda:eu-west-1:425362996713:function:integration-tests-extension-XXXXXX-trace-java",
               "function_version": "$LATEST",
-=======
-              "aws_account": "425362996713",
-              "dd_extension_version": "123",
-              "env": "integration-tests-env",
-              "function_arn": "arn:aws:lambda:eu-west-1:425362996713:function:integration-tests-extension-XXXXXX-trace-java",
->>>>>>> fbcb0945
               "functionname": "integration-tests-extension-XXXXXX-trace-java",
               "language": "jvm",
               "memorysize": "1024",
@@ -98,22 +146,12 @@
             "error": 0,
             "meta": {
               "_dd.compute_stats": "1",
-              "account_id": "425362996713",
-              "architecture": "XXX",
-<<<<<<< HEAD
+              "account_id": "601427279990",
+              "architecture": "XXX",
               "aws_account": "601427279990",
               "dd_extension_version": "123",
               "env": "integration-tests-env",
               "function_arn": "arn:aws:lambda:eu-west-1:601427279990:function:integration-tests-extension-XXXXXX-trace-java",
-=======
-              "aws_account": "425362996713",
-              "cold_start": "true",
-              "datadog_lambda": "X.X.X",
-              "dd_extension_version": "123",
-              "env": "integration-tests-env",
-              "function_arn": "arn:aws:lambda:eu-west-1:425362996713:function:integration-tests-extension-XXXXXX-trace-java",
-              "function_version": "$LATEST",
->>>>>>> fbcb0945
               "functionname": "integration-tests-extension-XXXXXX-trace-java",
               "memorysize": "1024",
               "region": "eu-west-1",
