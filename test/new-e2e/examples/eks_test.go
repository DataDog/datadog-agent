// Unless explicitly stated otherwise all files in this repository are licensed
// under the Apache License Version 2.0.
// This product includes software developed at Datadog (https://www.datadoghq.com/).
// Copyright 2016-present Datadog, Inc.

package examples

import (
	"context"
	"strings"
	"testing"

	"github.com/stretchr/testify/require"
	corev1 "k8s.io/api/core/v1"

	scenarioeks "github.com/DataDog/datadog-agent/test/e2e-framework/scenarios/aws/eks"
	"github.com/DataDog/datadog-agent/test/e2e-framework/testing/e2e"
	"github.com/DataDog/datadog-agent/test/e2e-framework/testing/environments"
	proveks "github.com/DataDog/datadog-agent/test/e2e-framework/testing/provisioners/aws/kubernetes/eks"

	// "github.com/DataDog/datadog-agent/test/e2e-framework/components/datadog/apps/dogstatsd"
<<<<<<< HEAD
	"github.com/pulumi/pulumi-kubernetes/sdk/v4/go/kubernetes"
=======

>>>>>>> dbad801a
	"github.com/stretchr/testify/assert"
	v1 "k8s.io/apimachinery/pkg/apis/meta/v1"

	"github.com/DataDog/datadog-agent/test/e2e-framework/components/datadog/apps/nginx"
	compkube "github.com/DataDog/datadog-agent/test/e2e-framework/components/kubernetes"
)

type myEKSSuite struct {
	e2e.BaseSuite[environments.Kubernetes]
}

func TestMyEKSSuite(t *testing.T) {
	e2e.Run(t, &myEKSSuite{}, e2e.WithProvisioner(
		proveks.Provisioner(
			proveks.WithRunOptions(
				scenarioeks.WithEKSOptions(
					scenarioeks.WithLinuxNodeGroup(),
					scenarioeks.WithWindowsNodeGroup(),
					scenarioeks.WithBottlerocketNodeGroup(),
					scenarioeks.WithLinuxARMNodeGroup(),
				),
			),
<<<<<<< HEAD
			awskubernetes.WithWorkloadApp(func(e config.Env, kubeProvider *kubernetes.Provider) (*compkube.Workload, error) {
				return nginx.K8sAppDefinition(e, kubeProvider, "nginx", 80, "", false, nil)
			}),
=======
>>>>>>> dbad801a
		)))
}

func (v *myEKSSuite) TestClusterAgentInstalled() {
	res, _ := v.Env().KubernetesCluster.Client().CoreV1().Pods("datadog").List(context.TODO(), v1.ListOptions{})
	var clusterAgent corev1.Pod
	containsClusterAgent := false
	for _, pod := range res.Items {
		if strings.Contains(pod.Name, "cluster-agent") {
			containsClusterAgent = true
			clusterAgent = pod
			break
		}
	}
	assert.True(v.T(), containsClusterAgent, "Cluster Agent not found")

	stdout, stderr, err := v.Env().KubernetesCluster.KubernetesClient.
		PodExec("datadog", clusterAgent.Name, "datadog-cluster-agent", []string{"ls"})
	require.NoError(v.T(), err)
	assert.Empty(v.T(), stderr)
	assert.NotEmpty(v.T(), stdout)

}<|MERGE_RESOLUTION|>--- conflicted
+++ resolved
@@ -19,11 +19,7 @@
 	proveks "github.com/DataDog/datadog-agent/test/e2e-framework/testing/provisioners/aws/kubernetes/eks"
 
 	// "github.com/DataDog/datadog-agent/test/e2e-framework/components/datadog/apps/dogstatsd"
-<<<<<<< HEAD
-	"github.com/pulumi/pulumi-kubernetes/sdk/v4/go/kubernetes"
-=======
 
->>>>>>> dbad801a
 	"github.com/stretchr/testify/assert"
 	v1 "k8s.io/apimachinery/pkg/apis/meta/v1"
 
@@ -46,12 +42,6 @@
 					scenarioeks.WithLinuxARMNodeGroup(),
 				),
 			),
-<<<<<<< HEAD
-			awskubernetes.WithWorkloadApp(func(e config.Env, kubeProvider *kubernetes.Provider) (*compkube.Workload, error) {
-				return nginx.K8sAppDefinition(e, kubeProvider, "nginx", 80, "", false, nil)
-			}),
-=======
->>>>>>> dbad801a
 		)))
 }
 
