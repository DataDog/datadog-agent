// Unless explicitly stated otherwise all files in this repository are licensed
// under the Apache License Version 2.0.
// This product includes software developed at Datadog (https://www.datadoghq.com/).
// Copyright 2016-present Datadog, Inc.

package examples

import (
	"context"
	"strings"
	"testing"

	"github.com/stretchr/testify/require"
	corev1 "k8s.io/api/core/v1"

	scenariokindvm "github.com/DataDog/datadog-agent/test/e2e-framework/scenarios/aws/kindvm"
	"github.com/DataDog/datadog-agent/test/e2e-framework/testing/e2e"
	"github.com/DataDog/datadog-agent/test/e2e-framework/testing/environments"
	provkindvm "github.com/DataDog/datadog-agent/test/e2e-framework/testing/provisioners/aws/kubernetes/kindvm"

	"github.com/pulumi/pulumi-kubernetes/sdk/v4/go/kubernetes"
	"github.com/stretchr/testify/assert"
	v1 "k8s.io/apimachinery/pkg/apis/meta/v1"

	"github.com/DataDog/datadog-agent/test/e2e-framework/common/config"
	"github.com/DataDog/datadog-agent/test/e2e-framework/components/datadog/apps/dogstatsd"
	"github.com/DataDog/datadog-agent/test/e2e-framework/components/datadog/apps/nginx"
	compkube "github.com/DataDog/datadog-agent/test/e2e-framework/components/kubernetes"
)

type myKindSuite struct {
	e2e.BaseSuite[environments.Kubernetes]
}

func TestMyKindSuite(t *testing.T) {
	e2e.Run(t, &myKindSuite{}, e2e.WithProvisioner(
<<<<<<< HEAD
		awskubernetes.KindProvisioner(
			awskubernetes.WithoutFakeIntake(),
			awskubernetes.WithWorkloadApp(func(e config.Env, kubeProvider *kubernetes.Provider) (*compkube.Workload, error) {
				return nginx.K8sAppDefinition(e, kubeProvider, "nginx", 80, "", false, nil)
			}),
			awskubernetes.WithWorkloadApp(func(e config.Env, kubeProvider *kubernetes.Provider) (*compkube.Workload, error) {
				return dogstatsd.K8sAppDefinition(e, kubeProvider, "dogstatsd", 8125, "/var/run/datadog/dsd.socket")
			}),
		)))
=======
		provkindvm.Provisioner(
			provkindvm.WithRunOptions(
				scenariokindvm.WithoutFakeIntake(),
				scenariokindvm.WithWorkloadApp(func(e config.Env, kubeProvider *kubernetes.Provider) (*compkube.Workload, error) {
					return nginx.K8sAppDefinition(e, kubeProvider, "nginx", "", false, nil)
				}),
				scenariokindvm.WithWorkloadApp(func(e config.Env, kubeProvider *kubernetes.Provider) (*compkube.Workload, error) {
					return dogstatsd.K8sAppDefinition(e, kubeProvider, "dogstatsd", 8125, "/var/run/datadog/dsd.socket")
				}),
			))))
>>>>>>> dbad801a
}

func (v *myKindSuite) TestClusterAgentInstalled() {
	res, _ := v.Env().KubernetesCluster.Client().CoreV1().Pods("datadog").List(context.TODO(), v1.ListOptions{})
	var clusterAgent corev1.Pod
	containsClusterAgent := false
	for _, pod := range res.Items {
		if strings.Contains(pod.Name, "cluster-agent") {
			containsClusterAgent = true
			clusterAgent = pod
			break
		}
	}
	assert.True(v.T(), containsClusterAgent, "Cluster Agent not found")

	stdout, stderr, err := v.Env().KubernetesCluster.KubernetesClient.
		PodExec("datadog", clusterAgent.Name, "datadog-cluster-agent", []string{"ls"})
	require.NoError(v.T(), err)
	assert.Empty(v.T(), stderr)
	assert.NotEmpty(v.T(), stdout)

}<|MERGE_RESOLUTION|>--- conflicted
+++ resolved
@@ -34,17 +34,6 @@
 
 func TestMyKindSuite(t *testing.T) {
 	e2e.Run(t, &myKindSuite{}, e2e.WithProvisioner(
-<<<<<<< HEAD
-		awskubernetes.KindProvisioner(
-			awskubernetes.WithoutFakeIntake(),
-			awskubernetes.WithWorkloadApp(func(e config.Env, kubeProvider *kubernetes.Provider) (*compkube.Workload, error) {
-				return nginx.K8sAppDefinition(e, kubeProvider, "nginx", 80, "", false, nil)
-			}),
-			awskubernetes.WithWorkloadApp(func(e config.Env, kubeProvider *kubernetes.Provider) (*compkube.Workload, error) {
-				return dogstatsd.K8sAppDefinition(e, kubeProvider, "dogstatsd", 8125, "/var/run/datadog/dsd.socket")
-			}),
-		)))
-=======
 		provkindvm.Provisioner(
 			provkindvm.WithRunOptions(
 				scenariokindvm.WithoutFakeIntake(),
@@ -55,7 +44,6 @@
 					return dogstatsd.K8sAppDefinition(e, kubeProvider, "dogstatsd", 8125, "/var/run/datadog/dsd.socket")
 				}),
 			))))
->>>>>>> dbad801a
 }
 
 func (v *myKindSuite) TestClusterAgentInstalled() {
