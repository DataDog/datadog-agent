{
  "url_base": "https://dd-agent-omnibus.s3.amazonaws.com/kernel-version-testing/rootfs",
  "x86_64": {
    "fedora_37": {
      "os_name": "Fedora Linux",
      "os_id": "fedora",
      "kernel": "6.0.7-301.fc37",
      "os_version": "37",
      "image": "Fedora-Cloud-Base-37.x86_64.qcow2.xz",
      "image_version": "20240529_dd00b86a"
    },
    "fedora_38": {
      "os_name": "Fedora Linux",
      "os_id": "fedora",
      "kernel": "6.2.9-300.fc38",
      "os_version": "38",
      "image": "Fedora-Cloud-Base-38.x86_64.qcow2.xz",
      "image_version": "20240529_dd00b86a"
    },
    "amazon_4.14": {
      "os_name": "Amazon Linux",
      "os_id": "amzn",
      "kernel": "4.14.314-237.533.amzn2",
      "os_version": "2",
      "image": "amzn2-x86_64-4.14.qcow2.xz",
      "image_version": "20240529_dd00b86a"
    },
    "amazon_5.10": {
      "os_name": "Amazon Linux",
      "os_id": "amzn",
      "kernel": "5.10.216-204.855.amzn2",
      "os_version": "2",
      "image": "amzn2-x86_64-5.10.qcow2.xz",
      "image_version": "20240529_dd00b86a"
    },
    "amazon_5.4": {
      "os_name": "Amazon Linux",
      "os_id": "amzn",
      "kernel": "5.4.275-189.375.amzn2",
      "os_version": "2",
      "image": "amzn2-x86_64-5.4.qcow2.xz",
      "image_version": "20240529_dd00b86a"
    },
    "amazon_2023": {
      "os_name": "Amazon Linux",
      "os_id": "amzn",
      "kernel": "6.1.77-99.164.amzn2023",
      "os_version": "2023",
      "image": "amzn2023-amd64-2023.qcow2.xz",
      "image_version": "20240529_dd00b86a"
    },
    "centos_7.9": {
      "os_name": "CentOS Linux",
      "os_id": "centos",
      "kernel": "3.10.0-1160.80.1.el7",
      "os_version": "7.9.2009",
      "image": "centos-7.9-x86_64.qcow2.xz",
      "image_version": "20240529_dd00b86a"
    },
    "centos_8": {
      "os_name": "CentOS Stream",
      "os_id": "centos",
      "kernel": "4.18.0-552.3.1.el8",
      "os_version": "8",
      "image": "centos-8-x86_64.qcow2.xz",
      "image_version": "20240529_dd00b86a"
    },
    "debian_10": {
      "os_name": "Debian GNU/Linux",
      "os_id": "debian",
      "kernel": "4.19.0-26",
      "os_version": "10",
      "image": "debian-10-generic-x86_64.qcow2.xz",
      "image_version": "20240529_dd00b86a",
      "alt_version_names": [
        "buster"
      ]
    },
    "debian_11": {
      "os_name": "Debian GNU/Linux",
      "os_id": "debian",
      "kernel": "5.10.0-28",
      "os_version": "11",
      "image": "debian-11-generic-x86_64.qcow2.xz",
      "image_version": "20240529_dd00b86a",
      "alt_version_names": [
        "bullseye"
      ]
    },
    "debian_12": {
      "os_name": "Debian GNU/Linux",
      "os_id": "debian",
      "kernel": "6.1.0-18",
      "os_version": "12",
      "image": "debian-12-generic-x86_64.qcow2.xz",
      "image_version": "20240529_dd00b86a",
      "alt_version_names": [
        "bookworm"
      ]
    },
    "oracle_7.9": {
      "os_name": "Oracle Linux Server",
      "os_id": "ol",
      "kernel": "3.10.0-1160.105.1.0.1.el7",
      "os_version": "7.9",
      "image": "oracle-7.9-x86_64.qcow.xz",
      "image_version": "20240529_dd00b86a"
    },
    "oracle_8.9": {
      "os_name": "Oracle Linux Server",
      "os_id": "ol",
      "kernel": "5.15.0-200.131.27.el8uek",
      "os_version": "8.9",
      "image": "oracle-8.9-x86_64.qcow.xz",
      "image_version": "20240529_dd00b86a"
    },
    "oracle_9.3": {
      "os_name": "Oracle Linux Server",
      "os_id": "ol",
      "kernel": "5.15.0-200.131.27.el9uek",
      "os_version": "9.3",
      "image": "oracle-9.3-x86_64.qcow.xz",
      "image_version": "20240529_dd00b86a"
    },
    "rocky_8.5": {
      "os_name": "Rocky Linux",
      "os_id": "rocky",
      "kernel": "4.18.0-348.el8.0.2",
      "os_version": "8.5",
      "image": "rocky-8.5-x86_64.qcow2.xz",
      "image_version": "20240529_dd00b86a"
    },
    "rocky_9.3": {
      "os_name": "Rocky Linux",
      "os_id": "rocky",
      "kernel": "5.14.0-362.8.1.el9_3",
      "os_version": "9.3",
      "image": "rocky-9.3-x86_64.qcow2.xz",
      "image_version": "20240529_dd00b86a"
    },
    "ubuntu_16.04": {
      "os_name": "Ubuntu",
      "os_id": "ubuntu",
      "kernel": "4.4.0-210-generic",
      "os_version": "16.04",
      "image": "ubuntu-16.04-x86_64.qcow2.xz",
      "image_version": "20240529_dd00b86a",
      "alt_version_names": [
        "xenial"
      ]
    },
    "ubuntu_18.04": {
      "os_name": "Ubuntu",
      "os_id": "ubuntu",
      "kernel": "4.18.0-25-generic",
      "os_version": "18.04",
      "image": "ubuntu-18.04-x86_64.qcow2.xz",
      "image_version": "20240529_dd00b86a",
      "alt_version_names": [
        "bionic"
      ]
    },
    "ubuntu_20.04": {
      "os_name": "Ubuntu",
      "os_id": "ubuntu",
      "kernel": "5.4.0-167-generic",
      "os_version": "20.04",
      "image": "ubuntu-20.04-x86_64.qcow2.xz",
      "image_version": "20240529_dd00b86a",
      "alt_version_names": [
        "focal"
      ]
    },
    "ubuntu_22.04": {
      "os_name": "Ubuntu",
      "os_id": "ubuntu",
      "kernel": "5.15.0-91-generic",
      "os_version": "22.04",
      "image": "ubuntu-22.04-x86_64.qcow2.xz",
      "image_version": "20240529_dd00b86a",
      "alt_version_names": [
        "jammy"
      ]
    },
    "ubuntu_23.10": {
      "os_name": "Ubuntu",
      "os_id": "ubuntu",
      "kernel": "6.5.0-9-generic",
      "os_version": "23.10",
      "image": "ubuntu-23.10-x86_64.qcow2.xz",
      "image_version": "20240529_dd00b86a",
      "alt_version_names": [
        "mantic"
      ]
    },
    "ubuntu_24.04": {
      "os_name": "Ubuntu",
      "os_id": "ubuntu",
      "kernel": "6.8.0-31-generic",
      "os_version": "24.04",
      "image": "ubuntu-24.04-x86_64.qcow2.xz",
      "image_version": "20240529_dd00b86a",
      "alt_version_names": [
        "noble"
      ]
    },
    "opensuse_15.3": {
      "os_name": "openSUSE Leap",
      "os_id": "opensuse-leap",
      "kernel": "5.3.18-150300.59.106.1",
      "os_version": "15.3",
      "image": "opensuse-15.3-x86_64.qcow2.xz",
      "image_version": "20240529_dd00b86a"
    },
    "opensuse_15.5": {
      "os_name": "openSUSE Leap",
      "os_id": "opensuse-leap",
      "kernel": "5.14.21-150500.55.65.1",
      "os_version": "15.5",
      "image": "opensuse-15.5-x86_64.qcow2.xz",
      "image_version": "20240529_dd00b86a"
    },
    "suse_12.5": {
      "os_name": "SLES",
      "os_id": "sles",
      "kernel": "4.12.14-122.212.1",
      "os_version": "12.5",
      "image": "suse-12.5-x86_64.qcow2.xz",
<<<<<<< HEAD
      "image_version": "20240523_238eeb4e"
=======
      "image_version": "20240529_dd00b86a"
>>>>>>> 02a54337
    },
    "debian_9": {
      "os_name": "Debian GNU/Linux",
      "os_id": "debian",
      "kernel": "4.9.0-19",
      "os_version": "9",
      "image": "debian-9-generic-x86_64.qcow2.xz",
<<<<<<< HEAD
      "image_version": "20240522_e732881e",
=======
      "image_version": "20240529_dd00b86a",
>>>>>>> 02a54337
      "alt_version_names": [
        "stretch"
      ]
    }
  },
  "arm64": {
    "fedora_37": {
      "os_name": "Fedora Linux",
      "os_id": "fedora",
      "kernel": "6.0.7-301.fc37",
      "os_version": "37",
      "image": "Fedora-Cloud-Base-37.arm64.qcow2.xz",
      "image_version": "20240529_dd00b86a"
    },
    "fedora_38": {
      "os_name": "Fedora Linux",
      "os_id": "fedora",
      "kernel": "6.2.9-300.fc38",
      "os_version": "38",
      "image": "Fedora-Cloud-Base-38.arm64.qcow2.xz",
      "image_version": "20240529_dd00b86a"
    },
    "amazon_4.14": {
      "os_name": "Amazon Linux",
      "os_id": "amzn",
      "kernel": "4.14.314-237.533.amzn2",
      "os_version": "2",
      "image": "amzn2-arm64-4.14.qcow2.xz",
      "image_version": "20240529_dd00b86a"
    },
    "amazon_5.4": {
      "os_name": "Amazon Linux",
      "os_id": "amzn",
      "kernel": "5.4.275-189.375.amzn2",
      "os_version": "2",
      "image": "amzn2-arm64-5.4.qcow2.xz",
      "image_version": "20240529_dd00b86a"
    },
    "centos_7.9": {
      "os_name": "CentOS Linux",
      "os_id": "centos",
      "kernel": "4.18.0-348.20.1.el7",
      "os_version": "7.9.2009",
      "image": "centos-7.9-arm64.qcow2.xz",
      "image_version": "20240529_dd00b86a"
    },
    "centos_8": {
      "os_name": "CentOS Stream",
      "os_id": "centos",
      "kernel": "4.18.0-552.3.1.el8",
      "os_version": "8",
      "image": "centos-8-arm64.qcow2.xz",
      "image_version": "20240529_dd00b86a"
    },
    "debian_10": {
      "os_name": "Debian GNU/Linux",
      "os_id": "debian",
      "kernel": "4.19.0-26",
      "os_version": "10",
      "image": "debian-10-generic-arm64.qcow2.xz",
      "image_version": "20240529_dd00b86a",
      "alt_version_names": [
        "buster"
      ]
    },
    "debian_11": {
      "os_name": "Debian GNU/Linux",
      "os_id": "debian",
      "kernel": "5.10.0-28",
      "os_version": "11",
      "image": "debian-11-generic-arm64.qcow2.xz",
      "image_version": "20240529_dd00b86a",
      "alt_version_names": [
        "bullseye"
      ]
    },
    "debian_12": {
      "os_name": "Debian GNU/Linux",
      "os_id": "debian",
      "kernel": "6.1.0-18",
      "os_version": "12",
      "image": "debian-12-generic-arm64.qcow2.xz",
      "image_version": "20240529_dd00b86a",
      "alt_version_names": [
        "bookworm"
      ]
    },
    "oracle_8.9": {
      "os_name": "Oracle Linux Server",
      "os_id": "ol",
      "kernel": "5.15.0-200.131.27.el8uek",
      "os_version": "8.9",
      "image": "oracle-8.9-arm64.qcow.xz",
      "image_version": "20240529_dd00b86a"
    },
    "oracle_9.3": {
      "os_name": "Oracle Linux Server",
      "os_id": "ol",
      "kernel": "5.15.0-200.131.27.el9uek",
      "os_version": "9.3",
      "image": "oracle-9.3-arm64.qcow.xz",
      "image_version": "20240529_dd00b86a"
    },
    "rocky_8.5": {
      "os_name": "Rocky Linux",
      "os_id": "rocky",
      "kernel": "4.18.0-348.el8.0.2",
      "os_version": "8.5",
      "image": "rocky-8.5-arm64.qcow2.xz",
      "image_version": "20240529_dd00b86a"
    },
    "rocky_9.3": {
      "os_name": "Rocky Linux",
      "os_id": "rocky",
      "kernel": "5.14.0-362.8.1.el9_3",
      "os_version": "9.3",
      "image": "rocky-9.3-arm64.qcow2.xz",
      "image_version": "20240529_dd00b86a"
    },
    "amazon_5.10": {
      "os_name": "Amazon Linux",
      "os_id": "amzn",
      "kernel": "5.10.216-204.855.amzn2",
      "os_version": "2",
      "image": "amzn2-arm64-5.10.qcow2.xz",
      "image_version": "20240529_dd00b86a"
    },
    "amazon_2023": {
      "os_name": "Amazon Linux",
      "os_id": "amzn",
      "kernel": "6.1.77-99.164.amzn2023",
      "os_version": "2023",
      "image": "amzn2023-arm64-2023.qcow2.xz",
      "image_version": "20240529_dd00b86a"
    },
    "ubuntu_18.04": {
      "os_name": "Ubuntu",
      "os_id": "ubuntu",
      "kernel": "4.18.0-25-generic",
      "os_version": "18.04",
      "image": "ubuntu-18.04-arm64.qcow2.xz",
      "image_version": "20240529_dd00b86a",
      "alt_version_names": [
        "bionic"
      ]
    },
    "ubuntu_20.04": {
      "os_name": "Ubuntu",
      "os_id": "ubuntu",
      "kernel": "5.4.0-167-generic",
      "os_version": "20.04",
      "image": "ubuntu-20.04-arm64.qcow2.xz",
      "image_version": "20240529_dd00b86a",
      "alt_version_names": [
        "focal"
      ]
    },
    "ubuntu_22.04": {
      "os_name": "Ubuntu",
      "os_id": "ubuntu",
      "kernel": "5.15.0-91-generic",
      "os_version": "22.04",
      "image": "ubuntu-22.04-arm64.qcow2.xz",
      "image_version": "20240529_dd00b86a",
      "alt_version_names": [
        "jammy"
      ]
    },
    "ubuntu_23.10": {
      "os_name": "Ubuntu",
      "os_id": "ubuntu",
      "kernel": "6.5.0-9-generic",
      "os_version": "23.10",
      "image": "ubuntu-23.10-arm64.qcow2.xz",
      "image_version": "20240529_dd00b86a",
      "alt_version_names": [
        "mantic"
      ]
    },
    "ubuntu_24.04": {
      "os_name": "Ubuntu",
      "os_id": "ubuntu",
      "kernel": "6.8.0-31-generic",
      "os_version": "24.04",
      "image": "ubuntu-24.04-arm64.qcow2.xz",
      "image_version": "20240529_dd00b86a",
      "alt_version_names": [
        "noble"
      ]
    },
    "opensuse_15.3": {
      "os_name": "openSUSE Leap",
      "os_id": "opensuse-leap",
      "kernel": "5.3.18-150300.59.106.1",
      "os_version": "15.3",
      "image": "opensuse-15.3-arm64.qcow2.xz",
      "image_version": "20240529_dd00b86a"
    },
    "opensuse_15.5": {
      "os_name": "openSUSE Leap",
      "os_id": "opensuse-leap",
      "kernel": "5.14.21-150500.55.65.1",
      "os_version": "15.5",
      "image": "opensuse-15.5-arm64.qcow2.xz",
      "image_version": "20240529_dd00b86a"
    },
    "suse_12.5": {
      "os_name": "SLES",
      "os_id": "sles",
      "kernel": "4.12.14-122.212.1",
      "os_version": "12.5",
      "image": "suse-12.5-arm64.qcow2.xz",
      "image_version": "20240529_dd00b86a"
    }
  }
}<|MERGE_RESOLUTION|>--- conflicted
+++ resolved
@@ -226,11 +226,7 @@
       "kernel": "4.12.14-122.212.1",
       "os_version": "12.5",
       "image": "suse-12.5-x86_64.qcow2.xz",
-<<<<<<< HEAD
-      "image_version": "20240523_238eeb4e"
-=======
-      "image_version": "20240529_dd00b86a"
->>>>>>> 02a54337
+      "image_version": "20240529_dd00b86a"
     },
     "debian_9": {
       "os_name": "Debian GNU/Linux",
@@ -238,11 +234,7 @@
       "kernel": "4.9.0-19",
       "os_version": "9",
       "image": "debian-9-generic-x86_64.qcow2.xz",
-<<<<<<< HEAD
-      "image_version": "20240522_e732881e",
-=======
-      "image_version": "20240529_dd00b86a",
->>>>>>> 02a54337
+      "image_version": "20240529_dd00b86a",
       "alt_version_names": [
         "stretch"
       ]
