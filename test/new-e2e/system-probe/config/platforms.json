--- conflicted
+++ resolved
@@ -7,11 +7,7 @@
       "kernel": "6.0.7-301.fc37",
       "os_version": "37",
       "image": "Fedora-Cloud-Base-37.x86_64.qcow2.xz",
-<<<<<<< HEAD
-      "image_version": "20240426_7cd9cfcc"
-=======
-      "image_version": "20240430_7bbb4ede"
->>>>>>> 57020d15
+      "image_version": "20240430_7bbb4ede"
     },
     "fedora_38": {
       "os_name": "Fedora Linux",
@@ -19,11 +15,7 @@
       "kernel": "6.2.9-300.fc38",
       "os_version": "38",
       "image": "Fedora-Cloud-Base-38.x86_64.qcow2.xz",
-<<<<<<< HEAD
-      "image_version": "20240426_7cd9cfcc"
-=======
-      "image_version": "20240430_7bbb4ede"
->>>>>>> 57020d15
+      "image_version": "20240430_7bbb4ede"
     },
     "amazon_4.14": {
       "os_name": "Amazon Linux",
@@ -31,11 +23,7 @@
       "kernel": "4.14.314-237.533.amzn2",
       "os_version": "2",
       "image": "amzn2-x86_64-4.14.qcow2.xz",
-<<<<<<< HEAD
-      "image_version": "20240426_7cd9cfcc"
-=======
-      "image_version": "20240430_7bbb4ede"
->>>>>>> 57020d15
+      "image_version": "20240430_7bbb4ede"
     },
     "amazon_5.10": {
       "os_name": "Amazon Linux",
@@ -43,11 +31,7 @@
       "kernel": "5.10.214-202.855.amzn2",
       "os_version": "2",
       "image": "amzn2-x86_64-5.10.qcow2.xz",
-<<<<<<< HEAD
-      "image_version": "20240426_7cd9cfcc"
-=======
-      "image_version": "20240430_7bbb4ede"
->>>>>>> 57020d15
+      "image_version": "20240430_7bbb4ede"
     },
     "amazon_5.4": {
       "os_name": "Amazon Linux",
@@ -55,11 +39,7 @@
       "kernel": "5.4.273-186.370.amzn2",
       "os_version": "2",
       "image": "amzn2-x86_64-5.4.qcow2.xz",
-<<<<<<< HEAD
-      "image_version": "20240426_7cd9cfcc"
-=======
-      "image_version": "20240430_7bbb4ede"
->>>>>>> 57020d15
+      "image_version": "20240430_7bbb4ede"
     },
     "amazon_2023": {
       "os_name": "Amazon Linux",
@@ -67,11 +47,7 @@
       "kernel": "6.1.77-99.164.amzn2023",
       "os_version": "2023",
       "image": "amzn2023-amd64-2023.qcow2.xz",
-<<<<<<< HEAD
-      "image_version": "20240426_7cd9cfcc"
-=======
-      "image_version": "20240430_7bbb4ede"
->>>>>>> 57020d15
+      "image_version": "20240430_7bbb4ede"
     },
     "centos_7.9": {
       "os_name": "CentOS Linux",
@@ -79,11 +55,7 @@
       "kernel": "3.10.0-1160.80.1.el7",
       "os_version": "7.9.2009",
       "image": "centos-7.9-x86_64.qcow2.xz",
-<<<<<<< HEAD
-      "image_version": "20240426_7cd9cfcc"
-=======
-      "image_version": "20240430_7bbb4ede"
->>>>>>> 57020d15
+      "image_version": "20240430_7bbb4ede"
     },
     "centos_8": {
       "os_name": "CentOS Stream",
@@ -91,11 +63,7 @@
       "kernel": "4.18.0-545.el8",
       "os_version": "8",
       "image": "centos-8-x86_64.qcow2.xz",
-<<<<<<< HEAD
-      "image_version": "20240426_7cd9cfcc"
-=======
-      "image_version": "20240430_7bbb4ede"
->>>>>>> 57020d15
+      "image_version": "20240430_7bbb4ede"
     },
     "debian_10": {
       "os_name": "Debian GNU/Linux",
@@ -103,11 +71,7 @@
       "kernel": "4.19.0-26",
       "os_version": "10",
       "image": "debian-10-generic-x86_64.qcow2.xz",
-<<<<<<< HEAD
-      "image_version": "20240426_7cd9cfcc",
-=======
-      "image_version": "20240430_7bbb4ede",
->>>>>>> 57020d15
+      "image_version": "20240430_7bbb4ede",
       "alt_version_names": [
         "buster"
       ]
@@ -118,11 +82,7 @@
       "kernel": "5.10.0-28",
       "os_version": "11",
       "image": "debian-11-generic-x86_64.qcow2.xz",
-<<<<<<< HEAD
-      "image_version": "20240426_7cd9cfcc",
-=======
-      "image_version": "20240430_7bbb4ede",
->>>>>>> 57020d15
+      "image_version": "20240430_7bbb4ede",
       "alt_version_names": [
         "bullseye"
       ]
@@ -133,11 +93,7 @@
       "kernel": "6.1.0-18",
       "os_version": "12",
       "image": "debian-12-generic-x86_64.qcow2.xz",
-<<<<<<< HEAD
-      "image_version": "20240426_7cd9cfcc",
-=======
-      "image_version": "20240430_7bbb4ede",
->>>>>>> 57020d15
+      "image_version": "20240430_7bbb4ede",
       "alt_version_names": [
         "bookworm"
       ]
@@ -148,11 +104,7 @@
       "kernel": "3.10.0-1160.105.1.0.1.el7",
       "os_version": "7.9",
       "image": "oracle-7.9-x86_64.qcow.xz",
-<<<<<<< HEAD
-      "image_version": "20240426_7cd9cfcc"
-=======
-      "image_version": "20240430_7bbb4ede"
->>>>>>> 57020d15
+      "image_version": "20240430_7bbb4ede"
     },
     "oracle_8.9": {
       "os_name": "Oracle Linux Server",
@@ -160,11 +112,7 @@
       "kernel": "5.15.0-200.131.27.el8uek",
       "os_version": "8.9",
       "image": "oracle-8.9-x86_64.qcow.xz",
-<<<<<<< HEAD
-      "image_version": "20240426_7cd9cfcc"
-=======
-      "image_version": "20240430_7bbb4ede"
->>>>>>> 57020d15
+      "image_version": "20240430_7bbb4ede"
     },
     "oracle_9.3": {
       "os_name": "Oracle Linux Server",
@@ -172,11 +120,7 @@
       "kernel": "5.15.0-200.131.27.el9uek",
       "os_version": "9.3",
       "image": "oracle-9.3-x86_64.qcow.xz",
-<<<<<<< HEAD
-      "image_version": "20240426_7cd9cfcc"
-=======
-      "image_version": "20240430_7bbb4ede"
->>>>>>> 57020d15
+      "image_version": "20240430_7bbb4ede"
     },
     "rocky_8.5": {
       "os_name": "Rocky Linux",
@@ -184,11 +128,7 @@
       "kernel": "4.18.0-348.el8.0.2",
       "os_version": "8.5",
       "image": "rocky-8.5-x86_64.qcow2.xz",
-<<<<<<< HEAD
-      "image_version": "20240426_7cd9cfcc"
-=======
-      "image_version": "20240430_7bbb4ede"
->>>>>>> 57020d15
+      "image_version": "20240430_7bbb4ede"
     },
     "rocky_9.3": {
       "os_name": "Rocky Linux",
@@ -196,11 +136,7 @@
       "kernel": "5.14.0-362.8.1.el9_3",
       "os_version": "9.3",
       "image": "rocky-9.3-x86_64.qcow2.xz",
-<<<<<<< HEAD
-      "image_version": "20240426_7cd9cfcc"
-=======
-      "image_version": "20240430_7bbb4ede"
->>>>>>> 57020d15
+      "image_version": "20240430_7bbb4ede"
     },
     "ubuntu_16.04": {
       "os_name": "Ubuntu",
@@ -208,11 +144,7 @@
       "kernel": "4.4.0-210-generic",
       "os_version": "16.04",
       "image": "ubuntu-16.04-x86_64.qcow2.xz",
-<<<<<<< HEAD
-      "image_version": "20240426_7cd9cfcc",
-=======
-      "image_version": "20240430_7bbb4ede",
->>>>>>> 57020d15
+      "image_version": "20240430_7bbb4ede",
       "alt_version_names": [
         "xenial"
       ]
@@ -223,11 +155,7 @@
       "kernel": "4.18.0-25-generic",
       "os_version": "18.04",
       "image": "ubuntu-18.04-x86_64.qcow2.xz",
-<<<<<<< HEAD
-      "image_version": "20240426_7cd9cfcc",
-=======
-      "image_version": "20240430_7bbb4ede",
->>>>>>> 57020d15
+      "image_version": "20240430_7bbb4ede",
       "alt_version_names": [
         "bionic"
       ]
@@ -238,11 +166,7 @@
       "kernel": "5.4.0-167-generic",
       "os_version": "20.04",
       "image": "ubuntu-20.04-x86_64.qcow2.xz",
-<<<<<<< HEAD
-      "image_version": "20240426_7cd9cfcc",
-=======
-      "image_version": "20240430_7bbb4ede",
->>>>>>> 57020d15
+      "image_version": "20240430_7bbb4ede",
       "alt_version_names": [
         "focal"
       ]
@@ -253,11 +177,7 @@
       "kernel": "5.15.0-91-generic",
       "os_version": "22.04",
       "image": "ubuntu-22.04-x86_64.qcow2.xz",
-<<<<<<< HEAD
-      "image_version": "20240426_7cd9cfcc",
-=======
-      "image_version": "20240430_7bbb4ede",
->>>>>>> 57020d15
+      "image_version": "20240430_7bbb4ede",
       "alt_version_names": [
         "jammy"
       ]
@@ -268,11 +188,7 @@
       "kernel": "6.5.0-9-generic",
       "os_version": "23.10",
       "image": "ubuntu-23.10-x86_64.qcow2.xz",
-<<<<<<< HEAD
-      "image_version": "20240426_7cd9cfcc",
-=======
-      "image_version": "20240430_7bbb4ede",
->>>>>>> 57020d15
+      "image_version": "20240430_7bbb4ede",
       "alt_version_names": [
         "mantic"
       ]
@@ -294,11 +210,7 @@
       "kernel": "5.3.18-150300.59.106.1",
       "os_version": "15.3",
       "image": "opensuse-15.3-x86_64.qcow2.xz",
-<<<<<<< HEAD
-      "image_version": "20240426_7cd9cfcc"
-=======
-      "image_version": "20240430_7bbb4ede"
->>>>>>> 57020d15
+      "image_version": "20240430_7bbb4ede"
     },
     "opensuse_15.5": {
       "os_name": "openSUSE Leap",
@@ -306,11 +218,7 @@
       "kernel": "5.14.21-150500.55.52.1",
       "os_version": "15.5",
       "image": "opensuse-15.5-x86_64.qcow2.xz",
-<<<<<<< HEAD
-      "image_version": "20240426_7cd9cfcc"
-=======
-      "image_version": "20240430_7bbb4ede"
->>>>>>> 57020d15
+      "image_version": "20240430_7bbb4ede"
     },
     "suse_12.5": {
       "os_name": "SLES",
@@ -318,11 +226,7 @@
       "kernel": "4.12.14-122.201.1",
       "os_version": "12.5",
       "image": "suse-12.5-x86_64.qcow2.xz",
-<<<<<<< HEAD
-      "image_version": "20240426_7cd9cfcc"
-=======
-      "image_version": "20240430_7bbb4ede"
->>>>>>> 57020d15
+      "image_version": "20240430_7bbb4ede"
     }
   },
   "arm64": {
@@ -332,11 +236,7 @@
       "kernel": "6.0.7-301.fc37",
       "os_version": "37",
       "image": "Fedora-Cloud-Base-37.arm64.qcow2.xz",
-<<<<<<< HEAD
-      "image_version": "20240426_7cd9cfcc"
-=======
-      "image_version": "20240430_7bbb4ede"
->>>>>>> 57020d15
+      "image_version": "20240430_7bbb4ede"
     },
     "fedora_38": {
       "os_name": "Fedora Linux",
@@ -344,11 +244,7 @@
       "kernel": "6.2.9-300.fc38",
       "os_version": "38",
       "image": "Fedora-Cloud-Base-38.arm64.qcow2.xz",
-<<<<<<< HEAD
-      "image_version": "20240426_7cd9cfcc"
-=======
-      "image_version": "20240430_7bbb4ede"
->>>>>>> 57020d15
+      "image_version": "20240430_7bbb4ede"
     },
     "amazon_4.14": {
       "os_name": "Amazon Linux",
@@ -356,11 +252,7 @@
       "kernel": "4.14.314-237.533.amzn2",
       "os_version": "2",
       "image": "amzn2-arm64-4.14.qcow2.xz",
-<<<<<<< HEAD
-      "image_version": "20240426_7cd9cfcc"
-=======
-      "image_version": "20240430_7bbb4ede"
->>>>>>> 57020d15
+      "image_version": "20240430_7bbb4ede"
     },
     "amazon_5.4": {
       "os_name": "Amazon Linux",
@@ -368,11 +260,7 @@
       "kernel": "5.4.273-186.370.amzn2",
       "os_version": "2",
       "image": "amzn2-arm64-5.4.qcow2.xz",
-<<<<<<< HEAD
-      "image_version": "20240426_7cd9cfcc"
-=======
-      "image_version": "20240430_7bbb4ede"
->>>>>>> 57020d15
+      "image_version": "20240430_7bbb4ede"
     },
     "centos_7.9": {
       "os_name": "CentOS Linux",
@@ -380,11 +268,7 @@
       "kernel": "4.18.0-348.20.1.el7",
       "os_version": "7.9.2009",
       "image": "centos-7.9-arm64.qcow2.xz",
-<<<<<<< HEAD
-      "image_version": "20240426_7cd9cfcc"
-=======
-      "image_version": "20240430_7bbb4ede"
->>>>>>> 57020d15
+      "image_version": "20240430_7bbb4ede"
     },
     "centos_8": {
       "os_name": "CentOS Stream",
@@ -392,11 +276,7 @@
       "kernel": "4.18.0-545.el8",
       "os_version": "8",
       "image": "centos-8-arm64.qcow2.xz",
-<<<<<<< HEAD
-      "image_version": "20240426_7cd9cfcc"
-=======
-      "image_version": "20240430_7bbb4ede"
->>>>>>> 57020d15
+      "image_version": "20240430_7bbb4ede"
     },
     "debian_10": {
       "os_name": "Debian GNU/Linux",
@@ -404,11 +284,7 @@
       "kernel": "4.19.0-26",
       "os_version": "10",
       "image": "debian-10-generic-arm64.qcow2.xz",
-<<<<<<< HEAD
-      "image_version": "20240426_7cd9cfcc",
-=======
-      "image_version": "20240430_7bbb4ede",
->>>>>>> 57020d15
+      "image_version": "20240430_7bbb4ede",
       "alt_version_names": [
         "buster"
       ]
@@ -419,11 +295,7 @@
       "kernel": "5.10.0-28",
       "os_version": "11",
       "image": "debian-11-generic-arm64.qcow2.xz",
-<<<<<<< HEAD
-      "image_version": "20240426_7cd9cfcc",
-=======
-      "image_version": "20240430_7bbb4ede",
->>>>>>> 57020d15
+      "image_version": "20240430_7bbb4ede",
       "alt_version_names": [
         "bullseye"
       ]
@@ -434,11 +306,7 @@
       "kernel": "6.1.0-18",
       "os_version": "12",
       "image": "debian-12-generic-arm64.qcow2.xz",
-<<<<<<< HEAD
-      "image_version": "20240426_7cd9cfcc",
-=======
-      "image_version": "20240430_7bbb4ede",
->>>>>>> 57020d15
+      "image_version": "20240430_7bbb4ede",
       "alt_version_names": [
         "bookworm"
       ]
@@ -449,11 +317,7 @@
       "kernel": "5.15.0-200.131.27.el8uek",
       "os_version": "8.9",
       "image": "oracle-8.9-arm64.qcow.xz",
-<<<<<<< HEAD
-      "image_version": "20240426_7cd9cfcc"
-=======
-      "image_version": "20240430_7bbb4ede"
->>>>>>> 57020d15
+      "image_version": "20240430_7bbb4ede"
     },
     "oracle_9.3": {
       "os_name": "Oracle Linux Server",
@@ -461,11 +325,7 @@
       "kernel": "5.15.0-200.131.27.el9uek",
       "os_version": "9.3",
       "image": "oracle-9.3-arm64.qcow.xz",
-<<<<<<< HEAD
-      "image_version": "20240426_7cd9cfcc"
-=======
-      "image_version": "20240430_7bbb4ede"
->>>>>>> 57020d15
+      "image_version": "20240430_7bbb4ede"
     },
     "rocky_8.5": {
       "os_name": "Rocky Linux",
@@ -473,11 +333,7 @@
       "kernel": "4.18.0-348.el8.0.2",
       "os_version": "8.5",
       "image": "rocky-8.5-arm64.qcow2.xz",
-<<<<<<< HEAD
-      "image_version": "20240426_7cd9cfcc"
-=======
-      "image_version": "20240430_7bbb4ede"
->>>>>>> 57020d15
+      "image_version": "20240430_7bbb4ede"
     },
     "rocky_9.3": {
       "os_name": "Rocky Linux",
@@ -485,11 +341,7 @@
       "kernel": "5.14.0-362.8.1.el9_3",
       "os_version": "9.3",
       "image": "rocky-9.3-arm64.qcow2.xz",
-<<<<<<< HEAD
-      "image_version": "20240426_7cd9cfcc"
-=======
-      "image_version": "20240430_7bbb4ede"
->>>>>>> 57020d15
+      "image_version": "20240430_7bbb4ede"
     },
     "amazon_5.10": {
       "os_name": "Amazon Linux",
@@ -497,11 +349,7 @@
       "kernel": "5.10.214-202.855.amzn2",
       "os_version": "2",
       "image": "amzn2-arm64-5.10.qcow2.xz",
-<<<<<<< HEAD
-      "image_version": "20240426_7cd9cfcc"
-=======
-      "image_version": "20240430_7bbb4ede"
->>>>>>> 57020d15
+      "image_version": "20240430_7bbb4ede"
     },
     "amazon_2023": {
       "os_name": "Amazon Linux",
@@ -509,11 +357,7 @@
       "kernel": "6.1.77-99.164.amzn2023",
       "os_version": "2023",
       "image": "amzn2023-arm64-2023.qcow2.xz",
-<<<<<<< HEAD
-      "image_version": "20240426_7cd9cfcc"
-=======
-      "image_version": "20240430_7bbb4ede"
->>>>>>> 57020d15
+      "image_version": "20240430_7bbb4ede"
     },
     "ubuntu_18.04": {
       "os_name": "Ubuntu",
@@ -521,11 +365,7 @@
       "kernel": "4.18.0-25-generic",
       "os_version": "18.04",
       "image": "ubuntu-18.04-arm64.qcow2.xz",
-<<<<<<< HEAD
-      "image_version": "20240426_7cd9cfcc",
-=======
-      "image_version": "20240430_7bbb4ede",
->>>>>>> 57020d15
+      "image_version": "20240430_7bbb4ede",
       "alt_version_names": [
         "bionic"
       ]
@@ -536,11 +376,7 @@
       "kernel": "5.4.0-167-generic",
       "os_version": "20.04",
       "image": "ubuntu-20.04-arm64.qcow2.xz",
-<<<<<<< HEAD
-      "image_version": "20240426_7cd9cfcc",
-=======
-      "image_version": "20240430_7bbb4ede",
->>>>>>> 57020d15
+      "image_version": "20240430_7bbb4ede",
       "alt_version_names": [
         "focal"
       ]
@@ -551,11 +387,7 @@
       "kernel": "5.15.0-91-generic",
       "os_version": "22.04",
       "image": "ubuntu-22.04-arm64.qcow2.xz",
-<<<<<<< HEAD
-      "image_version": "20240426_7cd9cfcc",
-=======
-      "image_version": "20240430_7bbb4ede",
->>>>>>> 57020d15
+      "image_version": "20240430_7bbb4ede",
       "alt_version_names": [
         "jammy"
       ]
@@ -566,11 +398,7 @@
       "kernel": "6.5.0-9-generic",
       "os_version": "23.10",
       "image": "ubuntu-23.10-arm64.qcow2.xz",
-<<<<<<< HEAD
-      "image_version": "20240426_7cd9cfcc",
-=======
-      "image_version": "20240430_7bbb4ede",
->>>>>>> 57020d15
+      "image_version": "20240430_7bbb4ede",
       "alt_version_names": [
         "mantic"
       ]
@@ -592,11 +420,7 @@
       "kernel": "5.3.18-150300.59.106.1",
       "os_version": "15.3",
       "image": "opensuse-15.3-arm64.qcow2.xz",
-<<<<<<< HEAD
-      "image_version": "20240426_7cd9cfcc"
-=======
-      "image_version": "20240430_7bbb4ede"
->>>>>>> 57020d15
+      "image_version": "20240430_7bbb4ede"
     },
     "opensuse_15.5": {
       "os_name": "openSUSE Leap",
@@ -604,11 +428,7 @@
       "kernel": "5.14.21-150500.55.52.1",
       "os_version": "15.5",
       "image": "opensuse-15.5-arm64.qcow2.xz",
-<<<<<<< HEAD
-      "image_version": "20240426_7cd9cfcc"
-=======
-      "image_version": "20240430_7bbb4ede"
->>>>>>> 57020d15
+      "image_version": "20240430_7bbb4ede"
     },
     "suse_12.5": {
       "os_name": "SLES",
@@ -616,11 +436,7 @@
       "kernel": "4.12.14-122.201.1",
       "os_version": "12.5",
       "image": "suse-12.5-arm64.qcow2.xz",
-<<<<<<< HEAD
-      "image_version": "20240426_7cd9cfcc"
-=======
-      "image_version": "20240430_7bbb4ede"
->>>>>>> 57020d15
+      "image_version": "20240430_7bbb4ede"
     }
   }
 }