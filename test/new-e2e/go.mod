module github.com/DataDog/datadog-agent/test/new-e2e

go 1.23.0

// Do not upgrade Pulumi plugins to versions different from `test-infra-definitions`.
// The plugin versions NEED to be aligned.
// TODO: Implement hard check in CI

replace (
	github.com/DataDog/datadog-agent/comp/api/api/def => ../../comp/api/api/def
	github.com/DataDog/datadog-agent/comp/api/def => ../../comp/api/def
	github.com/DataDog/datadog-agent/comp/core/flare/builder => ../../comp/core/flare/builder
	github.com/DataDog/datadog-agent/comp/core/flare/types => ../../comp/core/flare/types
	github.com/DataDog/datadog-agent/comp/core/secrets => ../../comp/core/secrets
	github.com/DataDog/datadog-agent/comp/core/tagger/types => ../../comp/core/tagger/types
	github.com/DataDog/datadog-agent/comp/core/tagger/utils => ../../comp/core/tagger/utils
	github.com/DataDog/datadog-agent/comp/core/telemetry => ../../comp/core/telemetry
	github.com/DataDog/datadog-agent/comp/def => ../../comp/def
	github.com/DataDog/datadog-agent/comp/netflow/payload => ../../comp/netflow/payload
	github.com/DataDog/datadog-agent/comp/otelcol/ddflareextension/def => ../../comp/otelcol/ddflareextension/def
	github.com/DataDog/datadog-agent/pkg/collector/check/defaults => ../../pkg/collector/check/defaults
	github.com/DataDog/datadog-agent/pkg/config/env => ../../pkg/config/env
	github.com/DataDog/datadog-agent/pkg/config/model => ../../pkg/config/model
	github.com/DataDog/datadog-agent/pkg/config/nodetreemodel => ../../pkg/config/nodetreemodel
	github.com/DataDog/datadog-agent/pkg/config/setup => ../../pkg/config/setup
	github.com/DataDog/datadog-agent/pkg/config/teeconfig => ../../pkg/config/teeconfig
	github.com/DataDog/datadog-agent/pkg/proto => ../../pkg/proto
	github.com/DataDog/datadog-agent/pkg/trace => ../../pkg/trace
	github.com/DataDog/datadog-agent/pkg/util/executable => ../../pkg/util/executable
	github.com/DataDog/datadog-agent/pkg/util/filesystem => ../../pkg/util/filesystem
	github.com/DataDog/datadog-agent/pkg/util/fxutil => ../../pkg/util/fxutil
	github.com/DataDog/datadog-agent/pkg/util/hostname/validate => ../../pkg/util/hostname/validate
	github.com/DataDog/datadog-agent/pkg/util/log => ../../pkg/util/log
	github.com/DataDog/datadog-agent/pkg/util/optional => ../../pkg/util/optional
	github.com/DataDog/datadog-agent/pkg/util/pointer => ../../pkg/util/pointer
	github.com/DataDog/datadog-agent/pkg/util/scrubber => ../../pkg/util/scrubber
	github.com/DataDog/datadog-agent/pkg/util/system => ../../pkg/util/system
	github.com/DataDog/datadog-agent/pkg/util/system/socket => ../../pkg/util/system/socket
	github.com/DataDog/datadog-agent/pkg/util/testutil => ../../pkg/util/testutil
	github.com/DataDog/datadog-agent/pkg/util/winutil => ../../pkg/util/winutil
	github.com/DataDog/datadog-agent/pkg/version => ../../pkg/version
	github.com/DataDog/datadog-agent/test/fakeintake => ../fakeintake
)

require (
	github.com/DataDog/agent-payload/v5 v5.0.138
	github.com/DataDog/datadog-agent/comp/otelcol/ddflareextension/def v0.56.2
	github.com/DataDog/datadog-agent/pkg/util/optional v0.59.1
	github.com/DataDog/datadog-agent/pkg/util/pointer v0.59.0
	github.com/DataDog/datadog-agent/pkg/util/scrubber v0.59.0
	github.com/DataDog/datadog-agent/pkg/util/testutil v0.56.2
	github.com/DataDog/datadog-agent/pkg/version v0.59.1
	github.com/DataDog/datadog-agent/test/fakeintake v0.56.0-rc.3
	github.com/DataDog/datadog-api-client-go v1.16.0
	github.com/DataDog/datadog-api-client-go/v2 v2.33.0
	// Are you bumping github.com/DataDog/test-infra-definitions ?
	// You should bump `TEST_INFRA_DEFINITIONS_BUILDIMAGES` in `.gitlab/common/test_infra_version.yml`
	// `TEST_INFRA_DEFINITIONS_BUILDIMAGES` matches the commit sha in the module version
	// Example: 	github.com/DataDog/test-infra-definitions v0.0.0-YYYYMMDDHHmmSS-0123456789AB
	// => TEST_INFRA_DEFINITIONS_BUILDIMAGES: 0123456789AB
	github.com/DataDog/test-infra-definitions v0.0.0-20241218140851-221bbc806266
	github.com/aws/aws-sdk-go-v2 v1.32.6
	github.com/aws/aws-sdk-go-v2/config v1.28.6
	github.com/aws/aws-sdk-go-v2/service/ec2 v1.190.0
	github.com/aws/aws-sdk-go-v2/service/eks v1.51.0
	github.com/aws/aws-sdk-go-v2/service/ssm v1.55.2
	github.com/cenkalti/backoff v2.2.1+incompatible
	github.com/docker/cli v27.4.0+incompatible
	github.com/docker/docker v27.4.0+incompatible
	github.com/fatih/color v1.18.0
	github.com/google/uuid v1.6.0
	github.com/kr/pretty v0.3.1
	github.com/mitchellh/mapstructure v1.5.1-0.20231216201459-8508981c8b6c
	github.com/pkg/sftp v1.13.7
	github.com/pulumi/pulumi-aws/sdk/v6 v6.65.0
	github.com/pulumi/pulumi-awsx/sdk/v2 v2.19.0
	github.com/pulumi/pulumi-kubernetes/sdk/v4 v4.19.0
	github.com/pulumi/pulumi/sdk/v3 v3.142.0
	github.com/samber/lo v1.47.0
	github.com/stretchr/testify v1.10.0
	github.com/xeipuuv/gojsonschema v1.2.0
	golang.org/x/crypto v0.31.0
	golang.org/x/sys v0.28.0
	golang.org/x/term v0.27.0
	gopkg.in/yaml.v2 v2.4.0
	gopkg.in/zorkian/go-datadog-api.v2 v2.30.0
	k8s.io/api v0.31.4
	k8s.io/apimachinery v0.31.4
	k8s.io/cli-runtime v0.31.2
	k8s.io/client-go v0.31.3
	k8s.io/kubectl v0.31.2
)

require (
	dario.cat/mergo v1.0.1 // indirect
	github.com/Azure/go-ansiterm v0.0.0-20230124172434-306776ec8161 // indirect
	github.com/BurntSushi/toml v1.4.1-0.20240526193622-a339e1f7089c // indirect
	github.com/DataDog/datadog-agent/comp/netflow/payload v0.56.0-rc.3 // indirect
	github.com/DataDog/datadog-agent/pkg/proto v0.56.0-rc.3
	github.com/DataDog/mmh3 v0.0.0-20210722141835-012dc69a9e49 // indirect
	github.com/DataDog/zstd v1.5.6 // indirect
	github.com/DataDog/zstd_0 v0.0.0-20210310093942-586c1286621f // indirect
	github.com/MakeNowJust/heredoc v1.0.0 // indirect
	github.com/Masterminds/semver v1.5.0 // indirect
	github.com/Microsoft/go-winio v0.6.2 // indirect
	github.com/ProtonMail/go-crypto v1.1.0-alpha.0 // indirect
	github.com/aead/chacha20 v0.0.0-20180709150244-8b13a72661da // indirect
	github.com/agext/levenshtein v1.2.3 // indirect
	github.com/alessio/shellescape v1.4.2 // indirect
	github.com/apparentlymart/go-textseg/v15 v15.0.0 // indirect
	github.com/atotto/clipboard v0.1.4 // indirect
	github.com/aws/aws-sdk-go-v2/aws/protocol/eventstream v1.6.7 // indirect
	github.com/aws/aws-sdk-go-v2/credentials v1.17.47 // indirect
	github.com/aws/aws-sdk-go-v2/feature/ec2/imds v1.16.21 // indirect
	github.com/aws/aws-sdk-go-v2/internal/configsources v1.3.25 // indirect
	github.com/aws/aws-sdk-go-v2/internal/endpoints/v2 v2.6.25 // indirect
	github.com/aws/aws-sdk-go-v2/internal/ini v1.8.1 // indirect
	github.com/aws/aws-sdk-go-v2/internal/v4a v1.3.25 // indirect
	github.com/aws/aws-sdk-go-v2/service/ecr v1.36.7 // indirect
	github.com/aws/aws-sdk-go-v2/service/ecs v1.52.2
	github.com/aws/aws-sdk-go-v2/service/internal/accept-encoding v1.12.1 // indirect
	github.com/aws/aws-sdk-go-v2/service/internal/checksum v1.4.6 // indirect
	github.com/aws/aws-sdk-go-v2/service/internal/presigned-url v1.12.6 // indirect
	github.com/aws/aws-sdk-go-v2/service/internal/s3shared v1.18.6 // indirect
	github.com/aws/aws-sdk-go-v2/service/sso v1.24.7 // indirect
	github.com/aws/aws-sdk-go-v2/service/ssooidc v1.28.6 // indirect
	github.com/aws/aws-sdk-go-v2/service/sts v1.33.2 // indirect
	github.com/aws/smithy-go v1.22.1 // indirect
	github.com/aymanbagabas/go-osc52/v2 v2.0.1 // indirect
	github.com/blang/semver v3.5.1+incompatible // indirect
	github.com/cenkalti/backoff/v4 v4.3.0
	github.com/chai2010/gettext-go v1.0.2 // indirect
	github.com/charmbracelet/bubbles v0.18.0 // indirect
	github.com/charmbracelet/bubbletea v0.25.0 // indirect
	github.com/charmbracelet/lipgloss v0.10.0 // indirect
	github.com/cloudflare/circl v1.3.7 // indirect
	github.com/containerd/console v1.0.4 // indirect
	github.com/containerd/log v0.1.0 // indirect
	github.com/cyphar/filepath-securejoin v0.3.4 // indirect
	github.com/davecgh/go-spew v1.1.2-0.20180830191138-d8f796af33cc
	github.com/distribution/reference v0.6.0 // indirect
	github.com/djherbis/times v1.6.0 // indirect
	github.com/docker/go-connections v0.5.0 // indirect
	github.com/docker/go-units v0.5.0 // indirect
	github.com/emicklei/go-restful/v3 v3.12.1 // indirect
	github.com/emirpasic/gods v1.18.1 // indirect
	github.com/exponent-io/jsonpath v0.0.0-20151013193312-d6023ce2651d // indirect
	github.com/felixge/httpsnoop v1.0.4 // indirect
	github.com/fsnotify/fsnotify v1.8.0 // indirect
	github.com/go-errors/errors v1.4.2 // indirect
	github.com/go-git/gcfg v1.5.1-0.20230307220236-3a3c6141e376 // indirect
	github.com/go-git/go-billy/v5 v5.5.0 // indirect
	github.com/go-git/go-git/v5 v5.12.0 // indirect
	github.com/go-logr/logr v1.4.2 // indirect
	github.com/go-logr/stdr v1.2.2 // indirect
	github.com/go-openapi/jsonpointer v0.20.2 // indirect
	github.com/go-openapi/jsonreference v0.20.4 // indirect
	github.com/go-openapi/swag v0.22.9 // indirect
	github.com/goccy/go-json v0.10.4 // indirect
	github.com/gogo/protobuf v1.3.2 // indirect
	github.com/golang/glog v1.2.2 // indirect
	github.com/golang/groupcache v0.0.0-20210331224755-41bb18bfe9da // indirect
	github.com/golang/protobuf v1.5.4 // indirect
	github.com/google/btree v1.1.3 // indirect
	github.com/google/gnostic-models v0.6.8 // indirect
	github.com/google/go-cmp v0.6.0 // indirect
	github.com/google/gofuzz v1.2.0 // indirect
	github.com/google/shlex v0.0.0-20191202100458-e7afc7fbc510 // indirect
	github.com/gorilla/websocket v1.5.1 // indirect
	github.com/gregjones/httpcache v0.0.0-20190611155906-901d90724c79 // indirect
	github.com/grpc-ecosystem/grpc-opentracing v0.0.0-20180507213350-8e809c8a8645 // indirect
	github.com/hashicorp/errwrap v1.1.0 // indirect
	github.com/hashicorp/go-multierror v1.1.1 // indirect
	github.com/hashicorp/hcl/v2 v2.22.0 // indirect
	github.com/imdario/mergo v0.3.16 // indirect
	github.com/inconshreveable/mousetrap v1.1.0 // indirect
	github.com/jbenet/go-context v0.0.0-20150711004518-d14ea06fba99 // indirect
	github.com/jmespath/go-jmespath v0.4.0 // indirect
	github.com/josharian/intern v1.0.0 // indirect
	github.com/json-iterator/go v1.1.12 // indirect
	github.com/kevinburke/ssh_config v1.2.0 // indirect
	github.com/kr/fs v0.1.0 // indirect
	github.com/kr/text v0.2.0 // indirect
	github.com/liggitt/tabwriter v0.0.0-20181228230101-89fcab3d43de // indirect
	github.com/lucasb-eyer/go-colorful v1.2.0 // indirect
	github.com/mailru/easyjson v0.7.7 // indirect
	github.com/mattn/go-colorable v0.1.13 // indirect
	github.com/mattn/go-isatty v0.0.20 // indirect
	github.com/mattn/go-localereader v0.0.1 // indirect
	github.com/mattn/go-runewidth v0.0.15 // indirect
	github.com/mitchellh/go-ps v1.0.0 // indirect
	github.com/mitchellh/go-wordwrap v1.0.1 // indirect
	github.com/moby/spdystream v0.4.0 // indirect
	github.com/moby/term v0.5.0 // indirect
	github.com/modern-go/concurrent v0.0.0-20180306012644-bacd9c7ef1dd // indirect
	github.com/modern-go/reflect2 v1.0.2 // indirect
	github.com/monochromegane/go-gitignore v0.0.0-20200626010858-205db1a8cc00 // indirect
	github.com/morikuni/aec v1.0.0 // indirect
	github.com/muesli/ansi v0.0.0-20230316100256-276c6243b2f6 // indirect
	github.com/muesli/cancelreader v0.2.2 // indirect
	github.com/muesli/reflow v0.3.0 // indirect
	github.com/muesli/termenv v0.15.2 // indirect
	github.com/munnerz/goautoneg v0.0.0-20191010083416-a7dc8b61c822 // indirect
	github.com/mxk/go-flowrate v0.0.0-20140419014527-cca7078d478f // indirect
	github.com/nxadm/tail v1.4.11 // indirect
	github.com/opencontainers/go-digest v1.0.0 // indirect
	github.com/opencontainers/image-spec v1.1.0 // indirect
	github.com/opentracing/basictracer-go v1.1.0 // indirect
	github.com/opentracing/opentracing-go v1.2.0 // indirect
	github.com/peterbourgon/diskv v2.0.1+incompatible // indirect
	github.com/pgavlin/fx v0.1.6 // indirect
	github.com/philhofer/fwd v1.1.3-0.20240916144458-20a13a1f6b7c // indirect
	github.com/pjbgf/sha1cd v0.3.0 // indirect
	github.com/pkg/errors v0.9.1 // indirect
	github.com/pkg/term v1.1.0 // indirect
	github.com/pmezard/go-difflib v1.0.1-0.20181226105442-5d4384ee4fb2 // indirect
	github.com/pulumi/appdash v0.0.0-20231130102222-75f619a67231 // indirect
	github.com/pulumi/esc v0.10.0 // indirect
	github.com/pulumi/pulumi-command/sdk v1.0.1 // indirect
	github.com/pulumi/pulumi-docker/sdk/v4 v4.5.7 // indirect
	github.com/pulumi/pulumi-libvirt/sdk v0.5.3 // indirect
	github.com/pulumi/pulumi-random/sdk/v4 v4.16.7 // indirect
	github.com/pulumi/pulumi-tls/sdk/v4 v4.11.1 // indirect
	github.com/pulumiverse/pulumi-time/sdk v0.1.0 // indirect
	github.com/rivo/uniseg v0.4.7 // indirect
	github.com/rogpeppe/go-internal v1.13.1 // indirect
	github.com/russross/blackfriday/v2 v2.1.0 // indirect
	github.com/sabhiram/go-gitignore v0.0.0-20210923224102-525f6e181f06 // indirect
	github.com/santhosh-tekuri/jsonschema/v5 v5.3.1 // indirect
	github.com/sergi/go-diff v1.3.2-0.20230802210424-5b0b94c5c0d3 // indirect
	github.com/sirupsen/logrus v1.9.3 // indirect
	github.com/skeema/knownhosts v1.2.2 // indirect
	github.com/spf13/cast v1.7.0 // indirect
	github.com/spf13/cobra v1.8.1 // indirect
	github.com/spf13/pflag v1.0.5 // indirect
	github.com/stretchr/objx v0.5.2 // indirect
	github.com/texttheater/golang-levenshtein v1.0.1 // indirect
	github.com/tinylib/msgp v1.2.5 // indirect
	github.com/uber/jaeger-client-go v2.30.0+incompatible // indirect
	github.com/uber/jaeger-lib v2.4.1+incompatible // indirect
	github.com/xanzy/ssh-agent v0.3.3 // indirect
	github.com/xeipuuv/gojsonpointer v0.0.0-20190905194746-02993c407bfb // indirect
	github.com/xeipuuv/gojsonreference v0.0.0-20180127040603-bd5ef7bd5415 // indirect
	github.com/xlab/treeprint v1.2.0 // indirect
	github.com/zclconf/go-cty v1.14.4 // indirect
	github.com/zorkian/go-datadog-api v2.30.0+incompatible // indirect
	go.opentelemetry.io/contrib/instrumentation/net/http/otelhttp v0.56.0 // indirect
	go.opentelemetry.io/otel v1.32.0 // indirect
	go.opentelemetry.io/otel/exporters/otlp/otlptrace/otlptracehttp v1.31.0 // indirect
	go.opentelemetry.io/otel/metric v1.32.0 // indirect
	go.opentelemetry.io/otel/trace v1.32.0 // indirect
	go.starlark.net v0.0.0-20231101134539-556fd59b42f6 // indirect
	go.uber.org/atomic v1.11.0 // indirect
	golang.org/x/exp v0.0.0-20241210194714-1829a127f884
	golang.org/x/mod v0.22.0 // indirect
<<<<<<< HEAD
	golang.org/x/net v0.32.0
	golang.org/x/oauth2 v0.24.0 // indirect
=======
	golang.org/x/net v0.33.0
	golang.org/x/oauth2 v0.23.0 // indirect
>>>>>>> 37634072
	golang.org/x/sync v0.10.0 // indirect
	golang.org/x/text v0.21.0
	golang.org/x/time v0.8.0 // indirect
	golang.org/x/tools v0.28.0 // indirect
	google.golang.org/genproto/googleapis/rpc v0.0.0-20241104194629-dd2ea8efbc28 // indirect
	google.golang.org/grpc v1.68.1 // indirect
	google.golang.org/protobuf v1.35.2 // indirect
	gopkg.in/inf.v0 v0.9.1 // indirect
	gopkg.in/tomb.v1 v1.0.0-20141024135613-dd632973f1e7 // indirect
	gopkg.in/warnings.v0 v0.1.2 // indirect
	gopkg.in/yaml.v3 v3.0.1
	gotest.tools/v3 v3.5.1 // indirect
	k8s.io/component-base v0.31.2 // indirect
	k8s.io/klog/v2 v2.130.1 // indirect
	k8s.io/kube-openapi v0.0.0-20240430033511-f0e62f92d13f // indirect
	k8s.io/utils v0.0.0-20240821151609-f90d01438635 // indirect
	lukechampine.com/frand v1.4.2 // indirect
	sigs.k8s.io/json v0.0.0-20221116044647-bc3834ca7abd // indirect
	sigs.k8s.io/kustomize/api v0.17.2 // indirect
	sigs.k8s.io/kustomize/kyaml v0.17.1 // indirect
	sigs.k8s.io/structured-merge-diff/v4 v4.4.1 // indirect
	sigs.k8s.io/yaml v1.4.0 // indirect
)

require (
	github.com/DataDog/datadog-agent/comp/core/tagger/types v0.0.0-00010101000000-000000000000
	github.com/DataDog/datadog-agent/pkg/trace v0.56.0-rc.3
	github.com/DataDog/datadog-go/v5 v5.6.0
	github.com/aws/aws-sdk-go v1.55.5
	github.com/aws/aws-sdk-go-v2/service/s3 v1.71.0
	github.com/aws/session-manager-plugin v0.0.0-20241119210807-82dc72922492
	github.com/digitalocean/go-libvirt v0.0.0-20240812180835-9c6c0a310c6c
	github.com/hairyhenderson/go-codeowners v0.7.0
)

require (
	github.com/DataDog/datadog-agent/comp/core/tagger/utils v0.59.0 // indirect
	github.com/blang/semver/v4 v4.0.0 // indirect
	github.com/cheggaaa/pb v1.0.29 // indirect
	github.com/cihub/seelog v0.0.0-20170130134532-f561c5e57575 // indirect
	github.com/creack/pty v1.1.20 // indirect
	github.com/fxamacker/cbor/v2 v2.7.0 // indirect
	github.com/grpc-ecosystem/grpc-gateway v1.16.0 // indirect
	github.com/grpc-ecosystem/grpc-gateway/v2 v2.23.0 // indirect
	github.com/moby/docker-image-spec v1.3.1 // indirect
	github.com/onsi/ginkgo/v2 v2.20.2 // indirect
	github.com/onsi/gomega v1.34.1 // indirect
	github.com/planetscale/vtprotobuf v0.6.1-0.20240319094008-0393e58bdf10 // indirect
	github.com/pulumi/pulumi-azure-native-sdk/authorization/v2 v2.73.1 // indirect
	github.com/pulumi/pulumi-azure-native-sdk/compute/v2 v2.73.1 // indirect
	github.com/pulumi/pulumi-azure-native-sdk/containerservice/v2 v2.73.1 // indirect
	github.com/pulumi/pulumi-azure-native-sdk/managedidentity/v2 v2.73.1 // indirect
	github.com/pulumi/pulumi-azure-native-sdk/network/v2 v2.73.1 // indirect
	github.com/pulumi/pulumi-azure-native-sdk/v2 v2.73.1 // indirect
	github.com/pulumi/pulumi-eks/sdk/v3 v3.4.0 // indirect
	github.com/pulumi/pulumi-gcp/sdk/v7 v7.38.0 // indirect
	github.com/twinj/uuid v0.0.0-20151029044442-89173bcdda19 // indirect
	github.com/x448/float16 v0.8.4 // indirect
	go.opentelemetry.io/collector/component v0.116.0 // indirect
	go.opentelemetry.io/collector/config/configtelemetry v0.116.0 // indirect
	go.opentelemetry.io/collector/extension v0.116.0 // indirect
	go.opentelemetry.io/collector/pdata v1.22.0 // indirect
	go.uber.org/multierr v1.11.0 // indirect
	go.uber.org/zap v1.27.0 // indirect
	google.golang.org/genproto v0.0.0-20240903143218-8af14fe29dc1 // indirect
	google.golang.org/genproto/googleapis/api v0.0.0-20241104194629-dd2ea8efbc28 // indirect
	gopkg.in/evanphx/json-patch.v4 v4.12.0 // indirect
)<|MERGE_RESOLUTION|>--- conflicted
+++ resolved
@@ -253,13 +253,8 @@
 	go.uber.org/atomic v1.11.0 // indirect
 	golang.org/x/exp v0.0.0-20241210194714-1829a127f884
 	golang.org/x/mod v0.22.0 // indirect
-<<<<<<< HEAD
-	golang.org/x/net v0.32.0
+	golang.org/x/net v0.33.0
 	golang.org/x/oauth2 v0.24.0 // indirect
-=======
-	golang.org/x/net v0.33.0
-	golang.org/x/oauth2 v0.23.0 // indirect
->>>>>>> 37634072
 	golang.org/x/sync v0.10.0 // indirect
 	golang.org/x/text v0.21.0
 	golang.org/x/time v0.8.0 // indirect
