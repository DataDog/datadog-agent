module github.com/DataDog/datadog-agent/test/new-e2e

go 1.23.0

// Do not upgrade Pulumi plugins to versions different from `test-infra-definitions`.
// The plugin versions NEED to be aligned.
// TODO: Implement hard check in CI

replace (
	github.com/DataDog/datadog-agent/comp/api/api/def => ../../comp/api/api/def
	github.com/DataDog/datadog-agent/comp/api/def => ../../comp/api/def
	github.com/DataDog/datadog-agent/comp/core/flare/builder => ../../comp/core/flare/builder
	github.com/DataDog/datadog-agent/comp/core/flare/types => ../../comp/core/flare/types
	github.com/DataDog/datadog-agent/comp/core/secrets => ../../comp/core/secrets
	github.com/DataDog/datadog-agent/comp/core/tagger/types => ../../comp/core/tagger/types
	github.com/DataDog/datadog-agent/comp/core/tagger/utils => ../../comp/core/tagger/utils
	github.com/DataDog/datadog-agent/comp/core/telemetry => ../../comp/core/telemetry
	github.com/DataDog/datadog-agent/comp/def => ../../comp/def
	github.com/DataDog/datadog-agent/comp/netflow/payload => ../../comp/netflow/payload
	github.com/DataDog/datadog-agent/comp/otelcol/ddflareextension/def => ../../comp/otelcol/ddflareextension/def
	github.com/DataDog/datadog-agent/pkg/collector/check/defaults => ../../pkg/collector/check/defaults
	github.com/DataDog/datadog-agent/pkg/config/env => ../../pkg/config/env
	github.com/DataDog/datadog-agent/pkg/config/model => ../../pkg/config/model
	github.com/DataDog/datadog-agent/pkg/config/nodetreemodel => ../../pkg/config/nodetreemodel
	github.com/DataDog/datadog-agent/pkg/config/setup => ../../pkg/config/setup
	github.com/DataDog/datadog-agent/pkg/config/teeconfig => ../../pkg/config/teeconfig
	github.com/DataDog/datadog-agent/pkg/proto => ../../pkg/proto
	github.com/DataDog/datadog-agent/pkg/trace => ../../pkg/trace
	github.com/DataDog/datadog-agent/pkg/util/executable => ../../pkg/util/executable
	github.com/DataDog/datadog-agent/pkg/util/filesystem => ../../pkg/util/filesystem
	github.com/DataDog/datadog-agent/pkg/util/fxutil => ../../pkg/util/fxutil
	github.com/DataDog/datadog-agent/pkg/util/hostname/validate => ../../pkg/util/hostname/validate
	github.com/DataDog/datadog-agent/pkg/util/log => ../../pkg/util/log
	github.com/DataDog/datadog-agent/pkg/util/optional => ../../pkg/util/optional
	github.com/DataDog/datadog-agent/pkg/util/pointer => ../../pkg/util/pointer
	github.com/DataDog/datadog-agent/pkg/util/scrubber => ../../pkg/util/scrubber
	github.com/DataDog/datadog-agent/pkg/util/system => ../../pkg/util/system
	github.com/DataDog/datadog-agent/pkg/util/system/socket => ../../pkg/util/system/socket
	github.com/DataDog/datadog-agent/pkg/util/testutil => ../../pkg/util/testutil
	github.com/DataDog/datadog-agent/pkg/util/winutil => ../../pkg/util/winutil
	github.com/DataDog/datadog-agent/pkg/version => ../../pkg/version
	github.com/DataDog/datadog-agent/test/fakeintake => ../fakeintake
)

require (
	github.com/DataDog/agent-payload/v5 v5.0.138
	github.com/DataDog/datadog-agent/comp/otelcol/ddflareextension/def v0.56.2
	github.com/DataDog/datadog-agent/pkg/util/optional v0.59.0
	github.com/DataDog/datadog-agent/pkg/util/pointer v0.59.0
	github.com/DataDog/datadog-agent/pkg/util/scrubber v0.59.0
	github.com/DataDog/datadog-agent/pkg/util/testutil v0.56.2
	github.com/DataDog/datadog-agent/pkg/version v0.59.1
	github.com/DataDog/datadog-agent/test/fakeintake v0.56.0-rc.3
	github.com/DataDog/datadog-api-client-go v1.16.0
	github.com/DataDog/datadog-api-client-go/v2 v2.31.0
	// Are you bumping github.com/DataDog/test-infra-definitions ?
	// You should bump `TEST_INFRA_DEFINITIONS_BUILDIMAGES` in `.gitlab/common/test_infra_version.yml`
	// `TEST_INFRA_DEFINITIONS_BUILDIMAGES` matches the commit sha in the module version
	// Example: 	github.com/DataDog/test-infra-definitions v0.0.0-YYYYMMDDHHmmSS-0123456789AB
	// => TEST_INFRA_DEFINITIONS_BUILDIMAGES: 0123456789AB
	github.com/DataDog/test-infra-definitions v0.0.0-20241211124138-9c7c5005ca28
	github.com/aws/aws-sdk-go-v2 v1.32.5
	github.com/aws/aws-sdk-go-v2/config v1.28.5
	github.com/aws/aws-sdk-go-v2/service/ec2 v1.190.0
	github.com/aws/aws-sdk-go-v2/service/eks v1.44.1
	github.com/aws/aws-sdk-go-v2/service/ssm v1.50.7
	github.com/cenkalti/backoff v2.2.1+incompatible
	github.com/docker/cli v27.1.1+incompatible
	github.com/docker/docker v27.3.1+incompatible
	github.com/fatih/color v1.18.0
	github.com/google/uuid v1.6.0
	github.com/kr/pretty v0.3.1
	github.com/mitchellh/mapstructure v1.5.1-0.20231216201459-8508981c8b6c
	github.com/pkg/sftp v1.13.6
	github.com/pulumi/pulumi-aws/sdk/v6 v6.56.1
	github.com/pulumi/pulumi-awsx/sdk/v2 v2.16.1
	github.com/pulumi/pulumi-kubernetes/sdk/v4 v4.18.3
	github.com/pulumi/pulumi/sdk/v3 v3.140.0
	github.com/samber/lo v1.47.0
	github.com/stretchr/testify v1.10.0
	github.com/xeipuuv/gojsonschema v1.2.0
<<<<<<< HEAD
	golang.org/x/crypto v0.31.0
	golang.org/x/sys v0.28.0
	golang.org/x/term v0.27.0
=======
	golang.org/x/crypto v0.29.0
	golang.org/x/sys v0.28.0
	golang.org/x/term v0.26.0
>>>>>>> 22edfebf
	gopkg.in/yaml.v2 v2.4.0
	gopkg.in/zorkian/go-datadog-api.v2 v2.30.0
	k8s.io/api v0.31.3
	k8s.io/apimachinery v0.31.3
	k8s.io/cli-runtime v0.31.2
	k8s.io/client-go v0.31.3
	k8s.io/kubectl v0.31.2
)

require (
	dario.cat/mergo v1.0.1 // indirect
	github.com/Azure/go-ansiterm v0.0.0-20230124172434-306776ec8161 // indirect
	github.com/BurntSushi/toml v1.4.1-0.20240526193622-a339e1f7089c // indirect
	github.com/DataDog/datadog-agent/comp/netflow/payload v0.56.0-rc.3 // indirect
	github.com/DataDog/datadog-agent/pkg/proto v0.56.0-rc.3
	github.com/DataDog/mmh3 v0.0.0-20210722141835-012dc69a9e49 // indirect
	github.com/DataDog/zstd v1.5.6 // indirect
	github.com/DataDog/zstd_0 v0.0.0-20210310093942-586c1286621f // indirect
	github.com/MakeNowJust/heredoc v1.0.0 // indirect
	github.com/Masterminds/semver v1.5.0 // indirect
	github.com/Microsoft/go-winio v0.6.2 // indirect
	github.com/ProtonMail/go-crypto v1.1.0-alpha.0 // indirect
	github.com/aead/chacha20 v0.0.0-20180709150244-8b13a72661da // indirect
	github.com/agext/levenshtein v1.2.3 // indirect
	github.com/alessio/shellescape v1.4.2 // indirect
	github.com/apparentlymart/go-textseg/v15 v15.0.0 // indirect
	github.com/atotto/clipboard v0.1.4 // indirect
	github.com/aws/aws-sdk-go-v2/aws/protocol/eventstream v1.6.6 // indirect
	github.com/aws/aws-sdk-go-v2/credentials v1.17.46 // indirect
	github.com/aws/aws-sdk-go-v2/feature/ec2/imds v1.16.20 // indirect
	github.com/aws/aws-sdk-go-v2/internal/configsources v1.3.24 // indirect
	github.com/aws/aws-sdk-go-v2/internal/endpoints/v2 v2.6.24 // indirect
	github.com/aws/aws-sdk-go-v2/internal/ini v1.8.1 // indirect
	github.com/aws/aws-sdk-go-v2/internal/v4a v1.3.19 // indirect
	github.com/aws/aws-sdk-go-v2/service/ecr v1.36.2 // indirect
	github.com/aws/aws-sdk-go-v2/service/ecs v1.47.4
	github.com/aws/aws-sdk-go-v2/service/internal/accept-encoding v1.12.1 // indirect
	github.com/aws/aws-sdk-go-v2/service/internal/checksum v1.4.0 // indirect
	github.com/aws/aws-sdk-go-v2/service/internal/presigned-url v1.12.5 // indirect
	github.com/aws/aws-sdk-go-v2/service/internal/s3shared v1.18.0 // indirect
	github.com/aws/aws-sdk-go-v2/service/s3 v1.65.0
	github.com/aws/aws-sdk-go-v2/service/sso v1.24.6 // indirect
	github.com/aws/aws-sdk-go-v2/service/ssooidc v1.28.5 // indirect
	github.com/aws/aws-sdk-go-v2/service/sts v1.33.1 // indirect
	github.com/aws/smithy-go v1.22.1 // indirect
	github.com/aymanbagabas/go-osc52/v2 v2.0.1 // indirect
	github.com/blang/semver v3.5.1+incompatible // indirect
	github.com/cenkalti/backoff/v4 v4.3.0
	github.com/chai2010/gettext-go v1.0.2 // indirect
	github.com/charmbracelet/bubbles v0.18.0 // indirect
	github.com/charmbracelet/bubbletea v0.25.0 // indirect
	github.com/charmbracelet/lipgloss v0.10.0 // indirect
	github.com/cheggaaa/pb v1.0.29 // indirect
	github.com/cloudflare/circl v1.3.7 // indirect
	github.com/containerd/console v1.0.4 // indirect
	github.com/containerd/log v0.1.0 // indirect
	github.com/cyphar/filepath-securejoin v0.3.4 // indirect
	github.com/davecgh/go-spew v1.1.2-0.20180830191138-d8f796af33cc
	github.com/distribution/reference v0.6.0 // indirect
	github.com/djherbis/times v1.6.0 // indirect
	github.com/docker/go-connections v0.5.0 // indirect
	github.com/docker/go-units v0.5.0 // indirect
	github.com/emicklei/go-restful/v3 v3.12.1 // indirect
	github.com/emirpasic/gods v1.18.1 // indirect
	github.com/exponent-io/jsonpath v0.0.0-20151013193312-d6023ce2651d // indirect
	github.com/felixge/httpsnoop v1.0.4 // indirect
	github.com/fsnotify/fsnotify v1.8.0 // indirect
	github.com/go-errors/errors v1.4.2 // indirect
	github.com/go-git/gcfg v1.5.1-0.20230307220236-3a3c6141e376 // indirect
	github.com/go-git/go-billy/v5 v5.5.0 // indirect
	github.com/go-git/go-git/v5 v5.12.0 // indirect
	github.com/go-logr/logr v1.4.2 // indirect
	github.com/go-logr/stdr v1.2.2 // indirect
	github.com/go-openapi/jsonpointer v0.20.2 // indirect
	github.com/go-openapi/jsonreference v0.20.4 // indirect
	github.com/go-openapi/swag v0.22.9 // indirect
	github.com/goccy/go-json v0.10.3 // indirect
	github.com/gogo/protobuf v1.3.2 // indirect
	github.com/golang/glog v1.2.2 // indirect
	github.com/golang/groupcache v0.0.0-20210331224755-41bb18bfe9da // indirect
	github.com/golang/protobuf v1.5.4 // indirect
	github.com/google/btree v1.1.3 // indirect
	github.com/google/gnostic-models v0.6.8 // indirect
	github.com/google/go-cmp v0.6.0 // indirect
	github.com/google/gofuzz v1.2.0 // indirect
	github.com/google/shlex v0.0.0-20191202100458-e7afc7fbc510 // indirect
	github.com/gorilla/websocket v1.5.1 // indirect
	github.com/gregjones/httpcache v0.0.0-20190611155906-901d90724c79 // indirect
	github.com/grpc-ecosystem/grpc-opentracing v0.0.0-20180507213350-8e809c8a8645 // indirect
	github.com/hashicorp/errwrap v1.1.0 // indirect
	github.com/hashicorp/go-multierror v1.1.1 // indirect
	github.com/hashicorp/hcl/v2 v2.20.1 // indirect
	github.com/imdario/mergo v0.3.16 // indirect
	github.com/inconshreveable/mousetrap v1.1.0 // indirect
	github.com/jbenet/go-context v0.0.0-20150711004518-d14ea06fba99 // indirect
	github.com/jmespath/go-jmespath v0.4.0 // indirect
	github.com/josharian/intern v1.0.0 // indirect
	github.com/json-iterator/go v1.1.12 // indirect
	github.com/kevinburke/ssh_config v1.2.0 // indirect
	github.com/kr/fs v0.1.0 // indirect
	github.com/kr/text v0.2.0 // indirect
	github.com/liggitt/tabwriter v0.0.0-20181228230101-89fcab3d43de // indirect
	github.com/lucasb-eyer/go-colorful v1.2.0 // indirect
	github.com/mailru/easyjson v0.7.7 // indirect
	github.com/mattn/go-colorable v0.1.13 // indirect
	github.com/mattn/go-isatty v0.0.20 // indirect
	github.com/mattn/go-localereader v0.0.1 // indirect
	github.com/mattn/go-runewidth v0.0.15 // indirect
	github.com/mitchellh/go-ps v1.0.0 // indirect
	github.com/mitchellh/go-wordwrap v1.0.1 // indirect
	github.com/moby/spdystream v0.4.0 // indirect
	github.com/moby/term v0.5.0 // indirect
	github.com/modern-go/concurrent v0.0.0-20180306012644-bacd9c7ef1dd // indirect
	github.com/modern-go/reflect2 v1.0.2 // indirect
	github.com/monochromegane/go-gitignore v0.0.0-20200626010858-205db1a8cc00 // indirect
	github.com/morikuni/aec v1.0.0 // indirect
	github.com/muesli/ansi v0.0.0-20230316100256-276c6243b2f6 // indirect
	github.com/muesli/cancelreader v0.2.2 // indirect
	github.com/muesli/reflow v0.3.0 // indirect
	github.com/muesli/termenv v0.15.2 // indirect
	github.com/munnerz/goautoneg v0.0.0-20191010083416-a7dc8b61c822 // indirect
	github.com/mxk/go-flowrate v0.0.0-20140419014527-cca7078d478f // indirect
	github.com/nxadm/tail v1.4.11 // indirect
	github.com/opencontainers/go-digest v1.0.0 // indirect
	github.com/opencontainers/image-spec v1.1.0 // indirect
	github.com/opentracing/basictracer-go v1.1.0 // indirect
	github.com/opentracing/opentracing-go v1.2.0 // indirect
	github.com/peterbourgon/diskv v2.0.1+incompatible // indirect
	github.com/pgavlin/fx v0.1.6 // indirect
	github.com/philhofer/fwd v1.1.3-0.20240916144458-20a13a1f6b7c // indirect
	github.com/pjbgf/sha1cd v0.3.0 // indirect
	github.com/pkg/errors v0.9.1 // indirect
	github.com/pkg/term v1.1.0 // indirect
	github.com/pmezard/go-difflib v1.0.1-0.20181226105442-5d4384ee4fb2 // indirect
	github.com/pulumi/appdash v0.0.0-20231130102222-75f619a67231 // indirect
	github.com/pulumi/esc v0.10.0 // indirect
	github.com/pulumi/pulumi-command/sdk v1.0.1 // indirect
	github.com/pulumi/pulumi-docker/sdk/v4 v4.5.5 // indirect
	github.com/pulumi/pulumi-libvirt/sdk v0.4.7 // indirect
	github.com/pulumi/pulumi-random/sdk/v4 v4.16.7 // indirect
	github.com/pulumi/pulumi-tls/sdk/v4 v4.11.1 // indirect
	github.com/pulumiverse/pulumi-time/sdk v0.1.0 // indirect
	github.com/rivo/uniseg v0.4.7 // indirect
	github.com/rogpeppe/go-internal v1.13.1 // indirect
	github.com/russross/blackfriday/v2 v2.1.0 // indirect
	github.com/sabhiram/go-gitignore v0.0.0-20210923224102-525f6e181f06 // indirect
	github.com/santhosh-tekuri/jsonschema/v5 v5.3.1 // indirect
	github.com/sergi/go-diff v1.3.2-0.20230802210424-5b0b94c5c0d3 // indirect
	github.com/sirupsen/logrus v1.9.3 // indirect
	github.com/skeema/knownhosts v1.2.2 // indirect
	github.com/spf13/cast v1.7.0 // indirect
	github.com/spf13/cobra v1.8.1 // indirect
	github.com/spf13/pflag v1.0.5 // indirect
	github.com/stretchr/objx v0.5.2 // indirect
	github.com/texttheater/golang-levenshtein v1.0.1 // indirect
	github.com/tinylib/msgp v1.2.4 // indirect
	github.com/uber/jaeger-client-go v2.30.0+incompatible // indirect
	github.com/uber/jaeger-lib v2.4.1+incompatible // indirect
	github.com/xanzy/ssh-agent v0.3.3 // indirect
	github.com/xeipuuv/gojsonpointer v0.0.0-20190905194746-02993c407bfb // indirect
	github.com/xeipuuv/gojsonreference v0.0.0-20180127040603-bd5ef7bd5415 // indirect
	github.com/xlab/treeprint v1.2.0 // indirect
	github.com/zclconf/go-cty v1.14.4 // indirect
	github.com/zorkian/go-datadog-api v2.30.0+incompatible // indirect
	go.opentelemetry.io/contrib/instrumentation/net/http/otelhttp v0.56.0 // indirect
	go.opentelemetry.io/otel v1.32.0 // indirect
	go.opentelemetry.io/otel/exporters/otlp/otlptrace/otlptracehttp v1.31.0 // indirect
	go.opentelemetry.io/otel/metric v1.32.0 // indirect
	go.opentelemetry.io/otel/trace v1.32.0 // indirect
	go.starlark.net v0.0.0-20231101134539-556fd59b42f6 // indirect
	go.uber.org/atomic v1.11.0 // indirect
	golang.org/x/exp v0.0.0-20241204233417-43b7b7cde48d
	golang.org/x/mod v0.22.0 // indirect
	golang.org/x/net v0.32.0
	golang.org/x/oauth2 v0.23.0 // indirect
	golang.org/x/sync v0.10.0 // indirect
	golang.org/x/text v0.21.0
	golang.org/x/time v0.8.0 // indirect
	golang.org/x/tools v0.28.0 // indirect
	google.golang.org/genproto/googleapis/rpc v0.0.0-20241104194629-dd2ea8efbc28 // indirect
	google.golang.org/grpc v1.67.1 // indirect
	google.golang.org/protobuf v1.35.2 // indirect
	gopkg.in/inf.v0 v0.9.1 // indirect
	gopkg.in/tomb.v1 v1.0.0-20141024135613-dd632973f1e7 // indirect
	gopkg.in/warnings.v0 v0.1.2 // indirect
	gopkg.in/yaml.v3 v3.0.1
	gotest.tools/v3 v3.5.1 // indirect
	k8s.io/component-base v0.31.2 // indirect
	k8s.io/klog/v2 v2.130.1 // indirect
	k8s.io/kube-openapi v0.0.0-20240430033511-f0e62f92d13f // indirect
	k8s.io/utils v0.0.0-20240821151609-f90d01438635 // indirect
	lukechampine.com/frand v1.4.2 // indirect
	sigs.k8s.io/json v0.0.0-20221116044647-bc3834ca7abd // indirect
	sigs.k8s.io/kustomize/api v0.17.2 // indirect
	sigs.k8s.io/kustomize/kyaml v0.17.1 // indirect
	sigs.k8s.io/structured-merge-diff/v4 v4.4.1 // indirect
	sigs.k8s.io/yaml v1.4.0 // indirect
)

require (
	github.com/DataDog/datadog-agent/comp/core/tagger/types v0.0.0-00010101000000-000000000000
	github.com/DataDog/datadog-agent/pkg/trace v0.56.0-rc.3
	github.com/DataDog/datadog-go/v5 v5.5.0
	github.com/aws/aws-sdk-go v1.55.5
	github.com/aws/session-manager-plugin v0.0.0-20241010233726-61cf1288c7c6
	github.com/digitalocean/go-libvirt v0.0.0-20240812180835-9c6c0a310c6c
	github.com/hairyhenderson/go-codeowners v0.5.0
)

require (
	github.com/DataDog/datadog-agent/comp/core/tagger/utils v0.59.0 // indirect
	github.com/blang/semver/v4 v4.0.0 // indirect
	github.com/cihub/seelog v0.0.0-20170130134532-f561c5e57575 // indirect
	github.com/creack/pty v1.1.20 // indirect
	github.com/fxamacker/cbor/v2 v2.7.0 // indirect
	github.com/grpc-ecosystem/grpc-gateway v1.16.0 // indirect
	github.com/grpc-ecosystem/grpc-gateway/v2 v2.23.0 // indirect
	github.com/moby/docker-image-spec v1.3.1 // indirect
	github.com/onsi/ginkgo/v2 v2.20.2 // indirect
	github.com/onsi/gomega v1.34.1 // indirect
	github.com/pulumi/pulumi-azure-native-sdk/authorization/v2 v2.73.1 // indirect
	github.com/pulumi/pulumi-azure-native-sdk/compute/v2 v2.73.1 // indirect
	github.com/pulumi/pulumi-azure-native-sdk/containerservice/v2 v2.73.1 // indirect
	github.com/pulumi/pulumi-azure-native-sdk/managedidentity/v2 v2.73.1 // indirect
	github.com/pulumi/pulumi-azure-native-sdk/network/v2 v2.73.1 // indirect
	github.com/pulumi/pulumi-azure-native-sdk/v2 v2.73.1 // indirect
	github.com/pulumi/pulumi-eks/sdk/v3 v3.3.0 // indirect
	github.com/pulumi/pulumi-gcp/sdk/v7 v7.38.0 // indirect
	github.com/twinj/uuid v0.0.0-20151029044442-89173bcdda19 // indirect
	github.com/x448/float16 v0.8.4 // indirect
	go.opentelemetry.io/collector/component v0.115.0 // indirect
	go.opentelemetry.io/collector/config/configtelemetry v0.115.0 // indirect
	go.opentelemetry.io/collector/extension v0.115.0 // indirect
	go.opentelemetry.io/collector/pdata v1.21.0 // indirect
	go.uber.org/multierr v1.11.0 // indirect
	go.uber.org/zap v1.27.0 // indirect
	google.golang.org/genproto v0.0.0-20240903143218-8af14fe29dc1 // indirect
	google.golang.org/genproto/googleapis/api v0.0.0-20241104194629-dd2ea8efbc28 // indirect
	gopkg.in/evanphx/json-patch.v4 v4.12.0 // indirect
)<|MERGE_RESOLUTION|>--- conflicted
+++ resolved
@@ -79,15 +79,9 @@
 	github.com/samber/lo v1.47.0
 	github.com/stretchr/testify v1.10.0
 	github.com/xeipuuv/gojsonschema v1.2.0
-<<<<<<< HEAD
 	golang.org/x/crypto v0.31.0
 	golang.org/x/sys v0.28.0
 	golang.org/x/term v0.27.0
-=======
-	golang.org/x/crypto v0.29.0
-	golang.org/x/sys v0.28.0
-	golang.org/x/term v0.26.0
->>>>>>> 22edfebf
 	gopkg.in/yaml.v2 v2.4.0
 	gopkg.in/zorkian/go-datadog-api.v2 v2.30.0
 	k8s.io/api v0.31.3
