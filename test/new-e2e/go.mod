--- conflicted
+++ resolved
@@ -1,10 +1,6 @@
 module github.com/DataDog/datadog-agent/test/new-e2e
 
-<<<<<<< HEAD
-go 1.22.8
-=======
 go 1.23.0
->>>>>>> a7ba9110
 
 // Do not upgrade Pulumi plugins to versions different from `test-infra-definitions`.
 // The plugin versions NEED to be aligned.
