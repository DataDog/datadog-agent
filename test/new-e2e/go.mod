module github.com/DataDog/datadog-agent/test/new-e2e

go 1.23.1

toolchain go1.23.6

// Do not upgrade Pulumi plugins to versions different from `test-infra-definitions`.
// The plugin versions NEED to be aligned.
// TODO: Implement hard check in CI

require (
	github.com/DataDog/agent-payload/v5 v5.0.144
	github.com/DataDog/datadog-agent/pkg/util/option v0.65.0-devel
	github.com/DataDog/datadog-agent/pkg/util/pointer v0.61.0
	github.com/DataDog/datadog-agent/pkg/util/scrubber v0.62.3
	github.com/DataDog/datadog-agent/pkg/util/testutil v0.59.0
	github.com/DataDog/datadog-agent/pkg/version v0.62.3
	github.com/DataDog/datadog-agent/test/fakeintake v0.56.0-rc.3
	github.com/DataDog/datadog-api-client-go v1.16.0
	github.com/DataDog/datadog-api-client-go/v2 v2.35.0
	// Are you bumping github.com/DataDog/test-infra-definitions ?
	// You should bump `TEST_INFRA_DEFINITIONS_BUILDIMAGES` in `.gitlab/common/test_infra_version.yml`
	// `TEST_INFRA_DEFINITIONS_BUILDIMAGES` matches the commit sha in the module version
	// Example: 	github.com/DataDog/test-infra-definitions v0.0.0-YYYYMMDDHHmmSS-0123456789AB
	// => TEST_INFRA_DEFINITIONS_BUILDIMAGES: 0123456789AB
	github.com/DataDog/test-infra-definitions v0.0.0-20250307213824-eff624343612
	github.com/aws/aws-sdk-go-v2 v1.36.3
	github.com/aws/aws-sdk-go-v2/config v1.29.9
	github.com/aws/aws-sdk-go-v2/service/ec2 v1.202.4
	github.com/aws/aws-sdk-go-v2/service/eks v1.58.0
	github.com/aws/aws-sdk-go-v2/service/ssm v1.56.12
	github.com/cenkalti/backoff v2.2.1+incompatible
	github.com/docker/cli v27.5.0+incompatible
	github.com/docker/docker v27.5.1+incompatible
	github.com/fatih/color v1.18.0
	github.com/google/uuid v1.6.0
	github.com/kr/pretty v0.3.1
	github.com/mitchellh/mapstructure v1.5.1-0.20231216201459-8508981c8b6c
	github.com/pkg/sftp v1.13.7
	github.com/pulumi/pulumi-aws/sdk/v6 v6.70.1
	github.com/pulumi/pulumi-awsx/sdk/v2 v2.21.0
	github.com/pulumi/pulumi-kubernetes/sdk/v4 v4.21.1
	github.com/pulumi/pulumi/sdk/v3 v3.154.0
	github.com/samber/lo v1.49.1
	github.com/stretchr/testify v1.10.0
	github.com/xeipuuv/gojsonschema v1.2.0
	golang.org/x/crypto v0.36.0
	golang.org/x/sys v0.31.0
	golang.org/x/term v0.30.0
	gopkg.in/yaml.v2 v2.4.0
	gopkg.in/zorkian/go-datadog-api.v2 v2.30.0
	k8s.io/api v0.32.2
	k8s.io/apimachinery v0.32.2
	k8s.io/cli-runtime v0.31.2
	k8s.io/client-go v0.32.2
	k8s.io/kubectl v0.31.2
)

require (
	dario.cat/mergo v1.0.1 // indirect
	github.com/Azure/go-ansiterm v0.0.0-20230124172434-306776ec8161 // indirect
	github.com/BurntSushi/toml v1.4.1-0.20240526193622-a339e1f7089c // indirect
	github.com/DataDog/datadog-agent/comp/netflow/payload v0.56.0-rc.3 // indirect
	github.com/DataDog/datadog-agent/pkg/proto v0.64.0-devel
	github.com/DataDog/mmh3 v0.0.0-20210722141835-012dc69a9e49 // indirect
	github.com/DataDog/zstd v1.5.6 // indirect
	github.com/DataDog/zstd_0 v0.0.0-20210310093942-586c1286621f // indirect
	github.com/MakeNowJust/heredoc v1.0.0 // indirect
	github.com/Masterminds/semver v1.5.0 // indirect
	github.com/Microsoft/go-winio v0.6.2 // indirect
	github.com/ProtonMail/go-crypto v1.1.6 // indirect
	github.com/agext/levenshtein v1.2.3 // indirect
	github.com/alessio/shellescape v1.4.2 // indirect
	github.com/apparentlymart/go-textseg/v15 v15.0.0 // indirect
	github.com/atotto/clipboard v0.1.4 // indirect
	github.com/aws/aws-sdk-go-v2/aws/protocol/eventstream v1.6.10 // indirect
	github.com/aws/aws-sdk-go-v2/credentials v1.17.62 // indirect
	github.com/aws/aws-sdk-go-v2/feature/ec2/imds v1.16.30 // indirect
	github.com/aws/aws-sdk-go-v2/internal/configsources v1.3.34 // indirect
	github.com/aws/aws-sdk-go-v2/internal/endpoints/v2 v2.6.34 // indirect
	github.com/aws/aws-sdk-go-v2/internal/ini v1.8.3 // indirect
	github.com/aws/aws-sdk-go-v2/internal/v4a v1.3.34 // indirect
	github.com/aws/aws-sdk-go-v2/service/ecr v1.42.1 // indirect
	github.com/aws/aws-sdk-go-v2/service/ecs v1.54.1
	github.com/aws/aws-sdk-go-v2/service/internal/accept-encoding v1.12.3 // indirect
	github.com/aws/aws-sdk-go-v2/service/internal/checksum v1.6.2 // indirect
	github.com/aws/aws-sdk-go-v2/service/internal/presigned-url v1.12.15 // indirect
	github.com/aws/aws-sdk-go-v2/service/internal/s3shared v1.18.15 // indirect
	github.com/aws/aws-sdk-go-v2/service/sso v1.25.1 // indirect
	github.com/aws/aws-sdk-go-v2/service/ssooidc v1.29.1 // indirect
	github.com/aws/aws-sdk-go-v2/service/sts v1.33.17 // indirect
	github.com/aws/smithy-go v1.22.3 // indirect
	github.com/aymanbagabas/go-osc52/v2 v2.0.1 // indirect
	github.com/blang/semver v3.5.1+incompatible // indirect
	github.com/cenkalti/backoff/v4 v4.3.0
	github.com/chai2010/gettext-go v1.0.2 // indirect
	github.com/charmbracelet/bubbles v0.20.0 // indirect
	github.com/charmbracelet/bubbletea v1.3.4 // indirect
	github.com/charmbracelet/lipgloss v1.0.0 // indirect
	github.com/cloudflare/circl v1.6.0 // indirect
	github.com/cyphar/filepath-securejoin v0.4.1 // indirect
	github.com/davecgh/go-spew v1.1.2-0.20180830191138-d8f796af33cc
	github.com/distribution/reference v0.6.0 // indirect
	github.com/djherbis/times v1.6.0 // indirect
	github.com/docker/go-connections v0.5.0 // indirect
	github.com/docker/go-units v0.5.0 // indirect
	github.com/emicklei/go-restful/v3 v3.12.1 // indirect
	github.com/emirpasic/gods v1.18.1 // indirect
	github.com/exponent-io/jsonpath v0.0.0-20151013193312-d6023ce2651d // indirect
	github.com/felixge/httpsnoop v1.0.4 // indirect
	github.com/fsnotify/fsnotify v1.8.0 // indirect
	github.com/go-errors/errors v1.4.2 // indirect
	github.com/go-git/gcfg v1.5.1-0.20230307220236-3a3c6141e376 // indirect
	github.com/go-git/go-billy/v5 v5.6.2 // indirect
	github.com/go-git/go-git/v5 v5.14.0 // indirect
	github.com/go-logr/logr v1.4.2 // indirect
	github.com/go-logr/stdr v1.2.2 // indirect
	github.com/go-openapi/jsonpointer v0.21.0 // indirect
	github.com/go-openapi/jsonreference v0.21.0 // indirect
	github.com/go-openapi/swag v0.23.0 // indirect
	github.com/goccy/go-json v0.10.5 // indirect
	github.com/gogo/protobuf v1.3.2 // indirect
	github.com/golang/glog v1.2.4 // indirect
	github.com/golang/groupcache v0.0.0-20241129210726-2c02b8208cf8 // indirect
	github.com/golang/protobuf v1.5.4 // indirect
	github.com/google/btree v1.1.3 // indirect
	github.com/google/gnostic-models v0.6.9 // indirect
	github.com/google/go-cmp v0.7.0 // indirect
	github.com/google/gofuzz v1.2.0 // indirect
	github.com/google/shlex v0.0.0-20191202100458-e7afc7fbc510 // indirect
	github.com/gorilla/websocket v1.5.1 // indirect
	github.com/gregjones/httpcache v0.0.0-20190611155906-901d90724c79 // indirect
	github.com/grpc-ecosystem/grpc-opentracing v0.0.0-20180507213350-8e809c8a8645 // indirect
	github.com/hashicorp/errwrap v1.1.0 // indirect
	github.com/hashicorp/go-multierror v1.1.1 // indirect
	github.com/hashicorp/hcl/v2 v2.23.0 // indirect
	github.com/inconshreveable/mousetrap v1.1.0 // indirect
	github.com/jbenet/go-context v0.0.0-20150711004518-d14ea06fba99 // indirect
	github.com/jmespath/go-jmespath v0.4.0 // indirect
	github.com/josharian/intern v1.0.0 // indirect
	github.com/json-iterator/go v1.1.12 // indirect
	github.com/kevinburke/ssh_config v1.2.0 // indirect
	github.com/kr/fs v0.1.0 // indirect
	github.com/kr/text v0.2.0 // indirect
	github.com/liggitt/tabwriter v0.0.0-20181228230101-89fcab3d43de // indirect
	github.com/lucasb-eyer/go-colorful v1.2.0 // indirect
	github.com/mailru/easyjson v0.9.0 // indirect
	github.com/mattn/go-colorable v0.1.13 // indirect
	github.com/mattn/go-isatty v0.0.20 // indirect
	github.com/mattn/go-localereader v0.0.1 // indirect
	github.com/mattn/go-runewidth v0.0.16 // indirect
	github.com/mitchellh/go-ps v1.0.0 // indirect
	github.com/mitchellh/go-wordwrap v1.0.1 // indirect
	github.com/moby/spdystream v0.5.0 // indirect
	github.com/moby/term v0.5.0 // indirect
	github.com/modern-go/concurrent v0.0.0-20180306012644-bacd9c7ef1dd // indirect
	github.com/modern-go/reflect2 v1.0.2 // indirect
	github.com/monochromegane/go-gitignore v0.0.0-20200626010858-205db1a8cc00 // indirect
	github.com/morikuni/aec v1.0.0 // indirect
	github.com/muesli/ansi v0.0.0-20230316100256-276c6243b2f6 // indirect
	github.com/muesli/cancelreader v0.2.2 // indirect
	github.com/muesli/termenv v0.16.0 // indirect
	github.com/munnerz/goautoneg v0.0.0-20191010083416-a7dc8b61c822 // indirect
	github.com/mxk/go-flowrate v0.0.0-20140419014527-cca7078d478f // indirect
	github.com/nxadm/tail v1.4.11 // indirect
	github.com/opencontainers/go-digest v1.0.0 // indirect
	github.com/opencontainers/image-spec v1.1.0 // indirect
	github.com/opentracing/basictracer-go v1.1.0 // indirect
	github.com/opentracing/opentracing-go v1.2.0 // indirect
	github.com/peterbourgon/diskv v2.0.1+incompatible // indirect
	github.com/pgavlin/fx v0.1.6 // indirect
	github.com/philhofer/fwd v1.1.3-0.20240916144458-20a13a1f6b7c // indirect
	github.com/pjbgf/sha1cd v0.3.2 // indirect
	github.com/pkg/errors v0.9.1 // indirect
	github.com/pkg/term v1.1.0 // indirect
	github.com/pmezard/go-difflib v1.0.1-0.20181226105442-5d4384ee4fb2 // indirect
	github.com/pulumi/appdash v0.0.0-20231130102222-75f619a67231 // indirect
	github.com/pulumi/esc v0.12.0 // indirect
	github.com/pulumi/pulumi-command/sdk v1.0.2 // indirect
	github.com/pulumi/pulumi-docker/sdk/v4 v4.6.1 // indirect
	github.com/pulumi/pulumi-libvirt/sdk v0.5.4 // indirect
	github.com/pulumi/pulumi-random/sdk/v4 v4.18.0 // indirect
	github.com/pulumi/pulumi-tls/sdk/v4 v4.11.1 // indirect
	github.com/pulumiverse/pulumi-time/sdk v0.1.0 // indirect
	github.com/rivo/uniseg v0.4.7 // indirect
	github.com/rogpeppe/go-internal v1.14.1 // indirect
	github.com/russross/blackfriday/v2 v2.1.0 // indirect
	github.com/sabhiram/go-gitignore v0.0.0-20210923224102-525f6e181f06 // indirect
	github.com/santhosh-tekuri/jsonschema/v5 v5.3.1 // indirect
	github.com/sergi/go-diff v1.3.2-0.20230802210424-5b0b94c5c0d3 // indirect
	github.com/sirupsen/logrus v1.9.3 // indirect
	github.com/skeema/knownhosts v1.3.1 // indirect
	github.com/spf13/cast v1.7.1 // indirect
	github.com/spf13/cobra v1.9.1 // indirect
	github.com/spf13/pflag v1.0.6 // indirect
	github.com/stretchr/objx v0.5.2 // indirect
	github.com/texttheater/golang-levenshtein v1.0.1 // indirect
	github.com/tinylib/msgp v1.2.5 // indirect
	github.com/uber/jaeger-client-go v2.30.0+incompatible // indirect
	github.com/uber/jaeger-lib v2.4.1+incompatible // indirect
	github.com/xanzy/ssh-agent v0.3.3 // indirect
	github.com/xeipuuv/gojsonpointer v0.0.0-20190905194746-02993c407bfb // indirect
	github.com/xeipuuv/gojsonreference v0.0.0-20180127040603-bd5ef7bd5415 // indirect
	github.com/xlab/treeprint v1.2.0 // indirect
	github.com/zclconf/go-cty v1.16.2 // indirect
	go.opentelemetry.io/contrib/instrumentation/net/http/otelhttp v0.59.0 // indirect
	go.opentelemetry.io/otel v1.34.0 // indirect
	go.opentelemetry.io/otel/metric v1.34.0 // indirect
	go.opentelemetry.io/otel/trace v1.34.0 // indirect
	go.starlark.net v0.0.0-20231101134539-556fd59b42f6 // indirect
	go.uber.org/atomic v1.11.0 // indirect
	golang.org/x/exp v0.0.0-20250305212735-054e65f0b394
	golang.org/x/mod v0.24.0 // indirect
	golang.org/x/net v0.37.0
<<<<<<< HEAD
	golang.org/x/oauth2 v0.27.0 // indirect
	golang.org/x/sync v0.12.0 // indirect
	golang.org/x/text v0.23.0
	golang.org/x/time v0.10.0 // indirect
	golang.org/x/tools v0.31.0 // indirect
	google.golang.org/genproto/googleapis/rpc v0.0.0-20250303144028-a0af3efb3deb // indirect
	google.golang.org/grpc v1.71.0 // indirect
=======
	golang.org/x/oauth2 v0.28.0 // indirect
	golang.org/x/sync v0.12.0 // indirect
	golang.org/x/text v0.23.0
	golang.org/x/time v0.11.0 // indirect
	golang.org/x/tools v0.31.0 // indirect
	google.golang.org/genproto/googleapis/rpc v0.0.0-20250224174004-546df14abb99 // indirect
	google.golang.org/grpc v1.70.0 // indirect
>>>>>>> 4107eeb2
	google.golang.org/protobuf v1.36.5 // indirect
	gopkg.in/inf.v0 v0.9.1 // indirect
	gopkg.in/tomb.v1 v1.0.0-20141024135613-dd632973f1e7 // indirect
	gopkg.in/warnings.v0 v0.1.2 // indirect
	gopkg.in/yaml.v3 v3.0.1
	gotest.tools/v3 v3.5.1 // indirect
	k8s.io/component-base v0.31.2 // indirect
	k8s.io/klog/v2 v2.130.1 // indirect
	k8s.io/kube-openapi v0.0.0-20241105132330-32ad38e42d3f // indirect
	k8s.io/utils v0.0.0-20241104100929-3ea5e8cea738 // indirect
	lukechampine.com/frand v1.5.1 // indirect
	sigs.k8s.io/json v0.0.0-20241010143419-9aa6b5e7a4b3 // indirect
	sigs.k8s.io/kustomize/api v0.17.2 // indirect
	sigs.k8s.io/kustomize/kyaml v0.17.1 // indirect
	sigs.k8s.io/structured-merge-diff/v4 v4.5.0 // indirect
	sigs.k8s.io/yaml v1.4.0 // indirect
)

require (
	github.com/DataDog/datadog-agent/comp/core/tagger/types v0.64.0-devel
	github.com/DataDog/datadog-agent/comp/otelcol/ddflareextension/types v0.0.0-00010101000000-000000000000
	github.com/DataDog/datadog-agent/pkg/metrics v0.0.0-00010101000000-000000000000
	github.com/DataDog/datadog-agent/pkg/networkpath/payload v0.0.0-20250128160050-7ac9ccd58c07
	github.com/DataDog/datadog-agent/pkg/trace v0.64.0-devel.0.20250129182827-bab631c10d61
	github.com/DataDog/datadog-go/v5 v5.6.0
	github.com/aws/aws-sdk-go v1.55.6
	github.com/aws/aws-sdk-go-v2/service/s3 v1.78.1
	github.com/aws/session-manager-plugin v0.0.0-20241119210807-82dc72922492
	github.com/digitalocean/go-libvirt v0.0.0-20240812180835-9c6c0a310c6c
	github.com/hairyhenderson/go-codeowners v0.7.0
)

require (
	github.com/DataDog/datadog-agent/comp/core/tagger/origindetection v0.62.0-rc.7 // indirect
	github.com/DataDog/datadog-agent/comp/core/tagger/utils v0.60.0 // indirect
	github.com/DataDog/datadog-agent/pkg/network/payload v0.0.0-20250128160050-7ac9ccd58c07 // indirect
	github.com/DataDog/datadog-agent/pkg/tagger/types v0.60.0 // indirect
	github.com/blang/semver/v4 v4.0.0 // indirect
	github.com/charmbracelet/x/ansi v0.8.0 // indirect
	github.com/charmbracelet/x/term v0.2.1 // indirect
	github.com/cheggaaa/pb v1.0.29 // indirect
	github.com/cihub/seelog v0.0.0-20170130134532-f561c5e57575 // indirect
	github.com/containerd/log v0.1.0 // indirect
	github.com/creack/pty v1.1.21 // indirect
	github.com/erikgeiser/coninput v0.0.0-20211004153227-1c3628e74d0f // indirect
	github.com/fxamacker/cbor/v2 v2.7.0 // indirect
	github.com/iwdgo/sigintwindows v0.2.2 // indirect
	github.com/moby/docker-image-spec v1.3.1 // indirect
	github.com/planetscale/vtprotobuf v0.6.1-0.20240319094008-0393e58bdf10 // indirect
	github.com/pulumi/pulumi-azure-native-sdk/authorization/v2 v2.89.1 // indirect
	github.com/pulumi/pulumi-azure-native-sdk/compute/v2 v2.89.1 // indirect
	github.com/pulumi/pulumi-azure-native-sdk/containerservice/v2 v2.89.1 // indirect
	github.com/pulumi/pulumi-azure-native-sdk/managedidentity/v2 v2.89.1 // indirect
	github.com/pulumi/pulumi-azure-native-sdk/network/v2 v2.89.1 // indirect
	github.com/pulumi/pulumi-azure-native-sdk/v2 v2.89.1 // indirect
	github.com/pulumi/pulumi-docker-build/sdk/go/dockerbuild v0.0.10 // indirect
	github.com/pulumi/pulumi-eks/sdk/v3 v3.8.1 // indirect
	github.com/pulumi/pulumi-gcp/sdk/v7 v7.38.0 // indirect
	github.com/twinj/uuid v0.0.0-20151029044442-89173bcdda19 // indirect
	github.com/x448/float16 v0.8.4 // indirect
	github.com/zorkian/go-datadog-api v2.30.0+incompatible // indirect
	go.opentelemetry.io/auto/sdk v1.1.0 // indirect
	go.opentelemetry.io/otel/exporters/otlp/otlptrace/otlptracehttp v1.34.0 // indirect
	gopkg.in/evanphx/json-patch.v4 v4.12.0 // indirect
)

// This section was automatically added by 'invoke modules.add-all-replace' command, do not edit manually

replace (
	github.com/DataDog/datadog-agent/comp/api/api/def => ../../comp/api/api/def
	github.com/DataDog/datadog-agent/comp/api/authtoken => ../../comp/api/authtoken
	github.com/DataDog/datadog-agent/comp/core/config => ../../comp/core/config
	github.com/DataDog/datadog-agent/comp/core/configsync => ../../comp/core/configsync
	github.com/DataDog/datadog-agent/comp/core/flare/builder => ../../comp/core/flare/builder
	github.com/DataDog/datadog-agent/comp/core/flare/types => ../../comp/core/flare/types
	github.com/DataDog/datadog-agent/comp/core/hostname/hostnameinterface => ../../comp/core/hostname/hostnameinterface
	github.com/DataDog/datadog-agent/comp/core/log/def => ../../comp/core/log/def
	github.com/DataDog/datadog-agent/comp/core/log/fx => ../../comp/core/log/fx
	github.com/DataDog/datadog-agent/comp/core/log/impl => ../../comp/core/log/impl
	github.com/DataDog/datadog-agent/comp/core/log/impl-trace => ../../comp/core/log/impl-trace
	github.com/DataDog/datadog-agent/comp/core/log/mock => ../../comp/core/log/mock
	github.com/DataDog/datadog-agent/comp/core/secrets => ../../comp/core/secrets
	github.com/DataDog/datadog-agent/comp/core/status => ../../comp/core/status
	github.com/DataDog/datadog-agent/comp/core/status/statusimpl => ../../comp/core/status/statusimpl
	github.com/DataDog/datadog-agent/comp/core/tagger/def => ../../comp/core/tagger/def
	github.com/DataDog/datadog-agent/comp/core/tagger/fx-remote => ../../comp/core/tagger/fx-remote
	github.com/DataDog/datadog-agent/comp/core/tagger/generic_store => ../../comp/core/tagger/generic_store
	github.com/DataDog/datadog-agent/comp/core/tagger/impl-remote => ../../comp/core/tagger/impl-remote
	github.com/DataDog/datadog-agent/comp/core/tagger/origindetection => ../../comp/core/tagger/origindetection
	github.com/DataDog/datadog-agent/comp/core/tagger/subscriber => ../../comp/core/tagger/subscriber
	github.com/DataDog/datadog-agent/comp/core/tagger/tags => ../../comp/core/tagger/tags
	github.com/DataDog/datadog-agent/comp/core/tagger/telemetry => ../../comp/core/tagger/telemetry
	github.com/DataDog/datadog-agent/comp/core/tagger/types => ../../comp/core/tagger/types
	github.com/DataDog/datadog-agent/comp/core/tagger/utils => ../../comp/core/tagger/utils
	github.com/DataDog/datadog-agent/comp/core/telemetry => ../../comp/core/telemetry
	github.com/DataDog/datadog-agent/comp/def => ../../comp/def
	github.com/DataDog/datadog-agent/comp/forwarder/defaultforwarder => ../../comp/forwarder/defaultforwarder
	github.com/DataDog/datadog-agent/comp/forwarder/orchestrator/orchestratorinterface => ../../comp/forwarder/orchestrator/orchestratorinterface
	github.com/DataDog/datadog-agent/comp/logs/agent/config => ../../comp/logs/agent/config
	github.com/DataDog/datadog-agent/comp/netflow/payload => ../../comp/netflow/payload
	github.com/DataDog/datadog-agent/comp/otelcol/collector-contrib/def => ../../comp/otelcol/collector-contrib/def
	github.com/DataDog/datadog-agent/comp/otelcol/collector-contrib/impl => ../../comp/otelcol/collector-contrib/impl
	github.com/DataDog/datadog-agent/comp/otelcol/converter/def => ../../comp/otelcol/converter/def
	github.com/DataDog/datadog-agent/comp/otelcol/converter/impl => ../../comp/otelcol/converter/impl
	github.com/DataDog/datadog-agent/comp/otelcol/ddflareextension/def => ../../comp/otelcol/ddflareextension/def
	github.com/DataDog/datadog-agent/comp/otelcol/ddflareextension/impl => ../../comp/otelcol/ddflareextension/impl
	github.com/DataDog/datadog-agent/comp/otelcol/ddflareextension/types => ../../comp/otelcol/ddflareextension/types
	github.com/DataDog/datadog-agent/comp/otelcol/ddprofilingextension/def => ../../comp/otelcol/ddprofilingextension/def
	github.com/DataDog/datadog-agent/comp/otelcol/ddprofilingextension/impl => ../../comp/otelcol/ddprofilingextension/impl
	github.com/DataDog/datadog-agent/comp/otelcol/logsagentpipeline => ../../comp/otelcol/logsagentpipeline
	github.com/DataDog/datadog-agent/comp/otelcol/logsagentpipeline/logsagentpipelineimpl => ../../comp/otelcol/logsagentpipeline/logsagentpipelineimpl
	github.com/DataDog/datadog-agent/comp/otelcol/otlp/components/exporter/datadogexporter => ../../comp/otelcol/otlp/components/exporter/datadogexporter
	github.com/DataDog/datadog-agent/comp/otelcol/otlp/components/exporter/logsagentexporter => ../../comp/otelcol/otlp/components/exporter/logsagentexporter
	github.com/DataDog/datadog-agent/comp/otelcol/otlp/components/exporter/serializerexporter => ../../comp/otelcol/otlp/components/exporter/serializerexporter
	github.com/DataDog/datadog-agent/comp/otelcol/otlp/components/metricsclient => ../../comp/otelcol/otlp/components/metricsclient
	github.com/DataDog/datadog-agent/comp/otelcol/otlp/components/processor/infraattributesprocessor => ../../comp/otelcol/otlp/components/processor/infraattributesprocessor
	github.com/DataDog/datadog-agent/comp/otelcol/otlp/components/statsprocessor => ../../comp/otelcol/otlp/components/statsprocessor
	github.com/DataDog/datadog-agent/comp/otelcol/otlp/testutil => ../../comp/otelcol/otlp/testutil
	github.com/DataDog/datadog-agent/comp/otelcol/status/def => ../../comp/otelcol/status/def
	github.com/DataDog/datadog-agent/comp/otelcol/status/impl => ../../comp/otelcol/status/impl
	github.com/DataDog/datadog-agent/comp/serializer/logscompression => ../../comp/serializer/logscompression
	github.com/DataDog/datadog-agent/comp/serializer/metricscompression => ../../comp/serializer/metricscompression
	github.com/DataDog/datadog-agent/comp/trace/agent/def => ../../comp/trace/agent/def
	github.com/DataDog/datadog-agent/comp/trace/compression/def => ../../comp/trace/compression/def
	github.com/DataDog/datadog-agent/comp/trace/compression/impl-gzip => ../../comp/trace/compression/impl-gzip
	github.com/DataDog/datadog-agent/comp/trace/compression/impl-zstd => ../../comp/trace/compression/impl-zstd
	github.com/DataDog/datadog-agent/pkg/aggregator/ckey => ../../pkg/aggregator/ckey
	github.com/DataDog/datadog-agent/pkg/api => ../../pkg/api
	github.com/DataDog/datadog-agent/pkg/collector/check/defaults => ../../pkg/collector/check/defaults
	github.com/DataDog/datadog-agent/pkg/config/env => ../../pkg/config/env
	github.com/DataDog/datadog-agent/pkg/config/mock => ../../pkg/config/mock
	github.com/DataDog/datadog-agent/pkg/config/model => ../../pkg/config/model
	github.com/DataDog/datadog-agent/pkg/config/nodetreemodel => ../../pkg/config/nodetreemodel
	github.com/DataDog/datadog-agent/pkg/config/remote => ../../pkg/config/remote
	github.com/DataDog/datadog-agent/pkg/config/setup => ../../pkg/config/setup
	github.com/DataDog/datadog-agent/pkg/config/structure => ../../pkg/config/structure
	github.com/DataDog/datadog-agent/pkg/config/teeconfig => ../../pkg/config/teeconfig
	github.com/DataDog/datadog-agent/pkg/config/utils => ../../pkg/config/utils
	github.com/DataDog/datadog-agent/pkg/config/viperconfig => ../../pkg/config/viperconfig
	github.com/DataDog/datadog-agent/pkg/errors => ../../pkg/errors
	github.com/DataDog/datadog-agent/pkg/fips => ../../pkg/fips
	github.com/DataDog/datadog-agent/pkg/fleet/installer => ../../pkg/fleet/installer
	github.com/DataDog/datadog-agent/pkg/gohai => ../../pkg/gohai
	github.com/DataDog/datadog-agent/pkg/linters/components/pkgconfigusage => ../../pkg/linters/components/pkgconfigusage
	github.com/DataDog/datadog-agent/pkg/logs/auditor => ../../pkg/logs/auditor
	github.com/DataDog/datadog-agent/pkg/logs/client => ../../pkg/logs/client
	github.com/DataDog/datadog-agent/pkg/logs/diagnostic => ../../pkg/logs/diagnostic
	github.com/DataDog/datadog-agent/pkg/logs/message => ../../pkg/logs/message
	github.com/DataDog/datadog-agent/pkg/logs/metrics => ../../pkg/logs/metrics
	github.com/DataDog/datadog-agent/pkg/logs/pipeline => ../../pkg/logs/pipeline
	github.com/DataDog/datadog-agent/pkg/logs/processor => ../../pkg/logs/processor
	github.com/DataDog/datadog-agent/pkg/logs/sds => ../../pkg/logs/sds
	github.com/DataDog/datadog-agent/pkg/logs/sender => ../../pkg/logs/sender
	github.com/DataDog/datadog-agent/pkg/logs/sources => ../../pkg/logs/sources
	github.com/DataDog/datadog-agent/pkg/logs/status/statusinterface => ../../pkg/logs/status/statusinterface
	github.com/DataDog/datadog-agent/pkg/logs/status/utils => ../../pkg/logs/status/utils
	github.com/DataDog/datadog-agent/pkg/logs/util/testutils => ../../pkg/logs/util/testutils
	github.com/DataDog/datadog-agent/pkg/metrics => ../../pkg/metrics
	github.com/DataDog/datadog-agent/pkg/network/payload => ../../pkg/network/payload
	github.com/DataDog/datadog-agent/pkg/networkdevice/profile => ../../pkg/networkdevice/profile
	github.com/DataDog/datadog-agent/pkg/networkpath/payload => ../../pkg/networkpath/payload
	github.com/DataDog/datadog-agent/pkg/obfuscate => ../../pkg/obfuscate
	github.com/DataDog/datadog-agent/pkg/orchestrator/model => ../../pkg/orchestrator/model
	github.com/DataDog/datadog-agent/pkg/process/util/api => ../../pkg/process/util/api
	github.com/DataDog/datadog-agent/pkg/proto => ../../pkg/proto
	github.com/DataDog/datadog-agent/pkg/remoteconfig/state => ../../pkg/remoteconfig/state
	github.com/DataDog/datadog-agent/pkg/security/secl => ../../pkg/security/secl
	github.com/DataDog/datadog-agent/pkg/security/seclwin => ../../pkg/security/seclwin
	github.com/DataDog/datadog-agent/pkg/serializer => ../../pkg/serializer
	github.com/DataDog/datadog-agent/pkg/status/health => ../../pkg/status/health
	github.com/DataDog/datadog-agent/pkg/tagger/types => ../../pkg/tagger/types
	github.com/DataDog/datadog-agent/pkg/tagset => ../../pkg/tagset
	github.com/DataDog/datadog-agent/pkg/telemetry => ../../pkg/telemetry
	github.com/DataDog/datadog-agent/pkg/trace => ../../pkg/trace
	github.com/DataDog/datadog-agent/pkg/trace/stats/oteltest => ../../pkg/trace/stats/oteltest
	github.com/DataDog/datadog-agent/pkg/util/backoff => ../../pkg/util/backoff
	github.com/DataDog/datadog-agent/pkg/util/buf => ../../pkg/util/buf
	github.com/DataDog/datadog-agent/pkg/util/cache => ../../pkg/util/cache
	github.com/DataDog/datadog-agent/pkg/util/cgroups => ../../pkg/util/cgroups
	github.com/DataDog/datadog-agent/pkg/util/common => ../../pkg/util/common
	github.com/DataDog/datadog-agent/pkg/util/compression => ../../pkg/util/compression
	github.com/DataDog/datadog-agent/pkg/util/containers/image => ../../pkg/util/containers/image
	github.com/DataDog/datadog-agent/pkg/util/defaultpaths => ../../pkg/util/defaultpaths
	github.com/DataDog/datadog-agent/pkg/util/executable => ../../pkg/util/executable
	github.com/DataDog/datadog-agent/pkg/util/filesystem => ../../pkg/util/filesystem
	github.com/DataDog/datadog-agent/pkg/util/flavor => ../../pkg/util/flavor
	github.com/DataDog/datadog-agent/pkg/util/fxutil => ../../pkg/util/fxutil
	github.com/DataDog/datadog-agent/pkg/util/grpc => ../../pkg/util/grpc
	github.com/DataDog/datadog-agent/pkg/util/hostname/validate => ../../pkg/util/hostname/validate
	github.com/DataDog/datadog-agent/pkg/util/http => ../../pkg/util/http
	github.com/DataDog/datadog-agent/pkg/util/json => ../../pkg/util/json
	github.com/DataDog/datadog-agent/pkg/util/log => ../../pkg/util/log
	github.com/DataDog/datadog-agent/pkg/util/log/setup => ../../pkg/util/log/setup
	github.com/DataDog/datadog-agent/pkg/util/option => ../../pkg/util/option
	github.com/DataDog/datadog-agent/pkg/util/pointer => ../../pkg/util/pointer
	github.com/DataDog/datadog-agent/pkg/util/prometheus => ../../pkg/util/prometheus
	github.com/DataDog/datadog-agent/pkg/util/scrubber => ../../pkg/util/scrubber
	github.com/DataDog/datadog-agent/pkg/util/sort => ../../pkg/util/sort
	github.com/DataDog/datadog-agent/pkg/util/startstop => ../../pkg/util/startstop
	github.com/DataDog/datadog-agent/pkg/util/statstracker => ../../pkg/util/statstracker
	github.com/DataDog/datadog-agent/pkg/util/system => ../../pkg/util/system
	github.com/DataDog/datadog-agent/pkg/util/system/socket => ../../pkg/util/system/socket
	github.com/DataDog/datadog-agent/pkg/util/testutil => ../../pkg/util/testutil
	github.com/DataDog/datadog-agent/pkg/util/utilizationtracker => ../../pkg/util/utilizationtracker
	github.com/DataDog/datadog-agent/pkg/util/uuid => ../../pkg/util/uuid
	github.com/DataDog/datadog-agent/pkg/util/winutil => ../../pkg/util/winutil
	github.com/DataDog/datadog-agent/pkg/version => ../../pkg/version
	github.com/DataDog/datadog-agent/test/fakeintake => ../../test/fakeintake
	github.com/DataDog/datadog-agent/test/otel => ../../test/otel
)<|MERGE_RESOLUTION|>--- conflicted
+++ resolved
@@ -212,15 +212,6 @@
 	golang.org/x/exp v0.0.0-20250305212735-054e65f0b394
 	golang.org/x/mod v0.24.0 // indirect
 	golang.org/x/net v0.37.0
-<<<<<<< HEAD
-	golang.org/x/oauth2 v0.27.0 // indirect
-	golang.org/x/sync v0.12.0 // indirect
-	golang.org/x/text v0.23.0
-	golang.org/x/time v0.10.0 // indirect
-	golang.org/x/tools v0.31.0 // indirect
-	google.golang.org/genproto/googleapis/rpc v0.0.0-20250303144028-a0af3efb3deb // indirect
-	google.golang.org/grpc v1.71.0 // indirect
-=======
 	golang.org/x/oauth2 v0.28.0 // indirect
 	golang.org/x/sync v0.12.0 // indirect
 	golang.org/x/text v0.23.0
@@ -228,7 +219,6 @@
 	golang.org/x/tools v0.31.0 // indirect
 	google.golang.org/genproto/googleapis/rpc v0.0.0-20250224174004-546df14abb99 // indirect
 	google.golang.org/grpc v1.70.0 // indirect
->>>>>>> 4107eeb2
 	google.golang.org/protobuf v1.36.5 // indirect
 	gopkg.in/inf.v0 v0.9.1 // indirect
 	gopkg.in/tomb.v1 v1.0.0-20141024135613-dd632973f1e7 // indirect
