module github.com/DataDog/datadog-agent/test/new-e2e

go 1.24.10

// Do not upgrade Pulumi plugins to versions different from `test-infra-definitions`.
// The plugin versions NEED to be aligned.
// TODO: Implement hard check in CI

require (
	github.com/DataDog/agent-payload/v5 v5.0.177
	github.com/DataDog/datadog-agent/pkg/util/option v0.67.0
	github.com/DataDog/datadog-agent/pkg/util/pointer v0.61.0
	github.com/DataDog/datadog-agent/pkg/util/scrubber v0.72.2 // indirect
	github.com/DataDog/datadog-agent/pkg/util/testutil v0.59.0
	github.com/DataDog/datadog-agent/pkg/version v0.72.2
	github.com/DataDog/datadog-agent/test/e2e-framework v0.0.6-0.20251107170748-5d4ea60490c6
	github.com/DataDog/datadog-agent/test/fakeintake v0.56.0-rc.3
	github.com/DataDog/datadog-api-client-go v1.16.0
	github.com/DataDog/datadog-api-client-go/v2 v2.49.0
	github.com/aws/aws-sdk-go-v2 v1.39.6
	github.com/aws/aws-sdk-go-v2/config v1.31.20
	github.com/aws/aws-sdk-go-v2/service/ec2 v1.266.0 // indirect
	github.com/aws/aws-sdk-go-v2/service/eks v1.74.0 // indirect
	github.com/aws/aws-sdk-go-v2/service/ssm v1.64.4 // indirect
	github.com/cenkalti/backoff v2.2.1+incompatible
	github.com/docker/cli v27.5.0+incompatible // indirect
	github.com/docker/docker v28.5.2+incompatible // indirect
	github.com/fatih/color v1.18.0
	github.com/google/uuid v1.6.0
	github.com/kr/pretty v0.3.1
	github.com/mitchellh/mapstructure v1.5.1-0.20231216201459-8508981c8b6c
	github.com/pkg/sftp v1.13.9 // indirect
	github.com/pulumi/pulumi-aws/sdk/v6 v6.66.2
	github.com/pulumi/pulumi-awsx/sdk/v2 v2.19.0
	github.com/pulumi/pulumi-kubernetes/sdk/v4 v4.23.0
	github.com/pulumi/pulumi/sdk/v3 v3.190.0
	github.com/samber/lo v1.51.0
	github.com/stretchr/testify v1.11.1
	github.com/xeipuuv/gojsonschema v1.2.0
	golang.org/x/crypto v0.45.0
	golang.org/x/sys v0.38.0
	golang.org/x/term v0.37.0
	gopkg.in/yaml.v2 v2.4.0
	gopkg.in/zorkian/go-datadog-api.v2 v2.30.0
<<<<<<< HEAD
	k8s.io/api v0.34.1
	k8s.io/apimachinery v0.34.1
	k8s.io/cli-runtime v0.34.1 // indirect
	k8s.io/client-go v0.34.1
	k8s.io/kubectl v0.34.1 // indirect
=======
	k8s.io/api v0.35.0-alpha.0
	k8s.io/apimachinery v0.35.0-alpha.0
	k8s.io/cli-runtime v0.34.1
	k8s.io/client-go v0.35.0-alpha.0
	k8s.io/kubectl v0.34.1
>>>>>>> cf0c2530
)

require (
	dario.cat/mergo v1.0.2 // indirect
	github.com/Azure/go-ansiterm v0.0.0-20250102033503-faa5f7b0171c // indirect
	github.com/BurntSushi/toml v1.5.0 // indirect
	github.com/DataDog/datadog-agent/comp/netflow/payload v0.56.0-rc.3 // indirect
	github.com/DataDog/datadog-agent/pkg/proto v0.67.0
	github.com/DataDog/mmh3 v0.0.0-20210722141835-012dc69a9e49 // indirect
	github.com/DataDog/zstd v1.5.7 // indirect
	github.com/DataDog/zstd_0 v0.0.0-20210310093942-586c1286621f // indirect
	github.com/MakeNowJust/heredoc v1.0.0 // indirect
	github.com/Masterminds/semver v1.5.0 // indirect
	github.com/Microsoft/go-winio v0.6.2 // indirect
	github.com/ProtonMail/go-crypto v1.3.0 // indirect
	github.com/agext/levenshtein v1.2.3 // indirect
	github.com/apparentlymart/go-textseg/v15 v15.0.0 // indirect
	github.com/atotto/clipboard v0.1.4 // indirect
	github.com/aws/aws-sdk-go-v2/aws/protocol/eventstream v1.7.3 // indirect
	github.com/aws/aws-sdk-go-v2/credentials v1.18.24 // indirect
	github.com/aws/aws-sdk-go-v2/feature/ec2/imds v1.18.13 // indirect
	github.com/aws/aws-sdk-go-v2/internal/configsources v1.4.13 // indirect
	github.com/aws/aws-sdk-go-v2/internal/endpoints/v2 v2.7.13 // indirect
	github.com/aws/aws-sdk-go-v2/internal/ini v1.8.4 // indirect
	github.com/aws/aws-sdk-go-v2/internal/v4a v1.4.13 // indirect
	github.com/aws/aws-sdk-go-v2/service/ecr v1.45.1 // indirect
	github.com/aws/aws-sdk-go-v2/service/ecs v1.67.3
	github.com/aws/aws-sdk-go-v2/service/internal/accept-encoding v1.13.3 // indirect
	github.com/aws/aws-sdk-go-v2/service/internal/checksum v1.9.4 // indirect
	github.com/aws/aws-sdk-go-v2/service/internal/presigned-url v1.13.13 // indirect
	github.com/aws/aws-sdk-go-v2/service/internal/s3shared v1.19.13 // indirect
	github.com/aws/aws-sdk-go-v2/service/sso v1.30.3 // indirect
	github.com/aws/aws-sdk-go-v2/service/ssooidc v1.35.7 // indirect
	github.com/aws/aws-sdk-go-v2/service/sts v1.40.2 // indirect
	github.com/aws/smithy-go v1.23.2 // indirect
	github.com/aymanbagabas/go-osc52/v2 v2.0.1 // indirect
	github.com/blang/semver v3.5.1+incompatible // indirect
	github.com/cenkalti/backoff/v4 v4.3.0
	github.com/chai2010/gettext-go v1.0.2 // indirect
	github.com/charmbracelet/bubbles v0.20.0 // indirect
	github.com/charmbracelet/bubbletea v1.2.4 // indirect
	github.com/charmbracelet/lipgloss v1.1.0 // indirect
	github.com/cloudflare/circl v1.6.1 // indirect
	github.com/cyphar/filepath-securejoin v0.6.0 // indirect
	github.com/davecgh/go-spew v1.1.2-0.20180830191138-d8f796af33cc
	github.com/distribution/reference v0.6.0 // indirect
	github.com/djherbis/times v1.6.0 // indirect
	github.com/docker/go-connections v0.6.0 // indirect
	github.com/docker/go-units v0.5.0 // indirect
	github.com/emicklei/go-restful/v3 v3.12.2 // indirect
	github.com/emirpasic/gods v1.18.1 // indirect
	github.com/exponent-io/jsonpath v0.0.0-20210407135951-1de76d718b3f // indirect
	github.com/felixge/httpsnoop v1.0.4 // indirect
	github.com/fsnotify/fsnotify v1.9.0 // indirect
	github.com/go-errors/errors v1.4.2 // indirect
	github.com/go-git/gcfg v1.5.1-0.20230307220236-3a3c6141e376 // indirect
	github.com/go-git/go-billy/v5 v5.6.2 // indirect
	github.com/go-git/go-git/v5 v5.13.2 // indirect
	github.com/go-logr/logr v1.4.3 // indirect
	github.com/go-logr/stdr v1.2.2 // indirect
	github.com/go-openapi/jsonpointer v0.21.0 // indirect
	github.com/go-openapi/jsonreference v0.21.0 // indirect
	github.com/go-openapi/swag v0.23.0 // indirect
	github.com/goccy/go-json v0.10.5 // indirect
	github.com/gogo/protobuf v1.3.2 // indirect
	github.com/golang/glog v1.2.5 // indirect
	github.com/golang/groupcache v0.0.0-20241129210726-2c02b8208cf8 // indirect
	github.com/golang/protobuf v1.5.4 // indirect
	github.com/google/btree v1.1.3 // indirect
	github.com/google/gnostic-models v0.7.0 // indirect
	github.com/google/go-cmp v0.7.0
	github.com/gorilla/websocket v1.5.4-0.20250319132907-e064f32e3674 // indirect
	github.com/gregjones/httpcache v0.0.0-20190611155906-901d90724c79 // indirect
	github.com/grpc-ecosystem/grpc-opentracing v0.0.0-20180507213350-8e809c8a8645 // indirect
	github.com/hashicorp/errwrap v1.1.0 // indirect
	github.com/hashicorp/go-multierror v1.1.1 // indirect
	github.com/hashicorp/hcl/v2 v2.23.0 // indirect
	github.com/inconshreveable/mousetrap v1.1.0 // indirect
	github.com/jbenet/go-context v0.0.0-20150711004518-d14ea06fba99 // indirect
	github.com/josharian/intern v1.0.0 // indirect
	github.com/json-iterator/go v1.1.12 // indirect
	github.com/kevinburke/ssh_config v1.2.0 // indirect
	github.com/kr/fs v0.1.0 // indirect
	github.com/kr/text v0.2.0 // indirect
	github.com/liggitt/tabwriter v0.0.0-20181228230101-89fcab3d43de // indirect
	github.com/lucasb-eyer/go-colorful v1.2.0 // indirect
	github.com/mailru/easyjson v0.9.0 // indirect
	github.com/mattn/go-colorable v0.1.14 // indirect
	github.com/mattn/go-isatty v0.0.20 // indirect
	github.com/mattn/go-localereader v0.0.1 // indirect
	github.com/mattn/go-runewidth v0.0.16 // indirect
	github.com/mitchellh/go-ps v1.0.0 // indirect
	github.com/mitchellh/go-wordwrap v1.0.1 // indirect
	github.com/moby/spdystream v0.5.0 // indirect
	github.com/moby/term v0.5.2 // indirect
	github.com/modern-go/concurrent v0.0.0-20180306012644-bacd9c7ef1dd // indirect
	github.com/modern-go/reflect2 v1.0.3-0.20250322232337-35a7c28c31ee // indirect
	github.com/monochromegane/go-gitignore v0.0.0-20200626010858-205db1a8cc00 // indirect
	github.com/muesli/ansi v0.0.0-20230316100256-276c6243b2f6 // indirect
	github.com/muesli/cancelreader v0.2.2 // indirect
	github.com/muesli/termenv v0.16.0 // indirect
	github.com/munnerz/goautoneg v0.0.0-20191010083416-a7dc8b61c822 // indirect
	github.com/mxk/go-flowrate v0.0.0-20140419014527-cca7078d478f // indirect
	github.com/nxadm/tail v1.4.11 // indirect
	github.com/opencontainers/go-digest v1.0.0 // indirect
	github.com/opencontainers/image-spec v1.1.1 // indirect
	github.com/opentracing/basictracer-go v1.1.0 // indirect
	github.com/opentracing/opentracing-go v1.2.0 // indirect
	github.com/peterbourgon/diskv v2.0.1+incompatible // indirect
	github.com/pgavlin/fx v0.1.6 // indirect
	github.com/philhofer/fwd v1.2.0 // indirect
	github.com/pjbgf/sha1cd v0.3.2 // indirect
	github.com/pkg/errors v0.9.1 // indirect
	github.com/pkg/term v1.1.0 // indirect
	github.com/pmezard/go-difflib v1.0.1-0.20181226105442-5d4384ee4fb2 // indirect
	github.com/pulumi/appdash v0.0.0-20231130102222-75f619a67231 // indirect
	github.com/pulumi/esc v0.17.0 // indirect
	github.com/pulumi/pulumi-command/sdk v1.0.1 // indirect
	github.com/pulumi/pulumi-docker/sdk/v4 v4.9.0 // indirect
	github.com/pulumi/pulumi-random/sdk/v4 v4.18.4 // indirect
	github.com/pulumi/pulumi-tls/sdk/v4 v4.11.1 // indirect
	github.com/pulumiverse/pulumi-time/sdk v0.1.0
	github.com/rivo/uniseg v0.4.7 // indirect
	github.com/rogpeppe/go-internal v1.14.1 // indirect
	github.com/russross/blackfriday/v2 v2.1.0 // indirect
	github.com/sabhiram/go-gitignore v0.0.0-20210923224102-525f6e181f06 // indirect
	github.com/santhosh-tekuri/jsonschema/v5 v5.3.1 // indirect
	github.com/sergi/go-diff v1.4.0 // indirect
	github.com/sirupsen/logrus v1.9.3 // indirect
	github.com/skeema/knownhosts v1.3.0 // indirect
	github.com/spf13/cast v1.10.0 // indirect
	github.com/spf13/cobra v1.10.1 // indirect
<<<<<<< HEAD
	github.com/spf13/pflag v1.0.9 // indirect
=======
	github.com/spf13/pflag v1.0.10 // indirect
	github.com/stretchr/objx v0.5.2 // indirect
>>>>>>> cf0c2530
	github.com/texttheater/golang-levenshtein v1.0.1 // indirect
	github.com/tinylib/msgp v1.5.0 // indirect
	github.com/uber/jaeger-client-go v2.30.0+incompatible // indirect
	github.com/uber/jaeger-lib v2.4.1+incompatible // indirect
	github.com/xanzy/ssh-agent v0.3.3 // indirect
	github.com/xeipuuv/gojsonpointer v0.0.0-20190905194746-02993c407bfb // indirect
	github.com/xeipuuv/gojsonreference v0.0.0-20180127040603-bd5ef7bd5415 // indirect
	github.com/xlab/treeprint v1.2.0 // indirect
	github.com/zclconf/go-cty v1.15.1 // indirect
	go.opentelemetry.io/contrib/instrumentation/net/http/otelhttp v0.63.0 // indirect
	go.opentelemetry.io/otel v1.38.0 // indirect
	go.opentelemetry.io/otel/metric v1.38.0 // indirect
	go.opentelemetry.io/otel/trace v1.38.0 // indirect
	go.uber.org/atomic v1.11.0 // indirect
	golang.org/x/exp v0.0.0-20251113190631-e25ba8c21ef6
	golang.org/x/mod v0.30.0
	golang.org/x/net v0.47.0
	golang.org/x/oauth2 v0.33.0 // indirect
	golang.org/x/sync v0.18.0 // indirect
	golang.org/x/text v0.31.0
	golang.org/x/time v0.14.0 // indirect
	golang.org/x/tools v0.39.0 // indirect
	google.golang.org/genproto/googleapis/rpc v0.0.0-20251022142026-3a174f9686a8 // indirect
	google.golang.org/grpc v1.77.0 // indirect
	google.golang.org/protobuf v1.36.10 // indirect
	gopkg.in/inf.v0 v0.9.1 // indirect
	gopkg.in/tomb.v1 v1.0.0-20141024135613-dd632973f1e7 // indirect
	gopkg.in/warnings.v0 v0.1.2 // indirect
	gopkg.in/yaml.v3 v3.0.1
	k8s.io/component-base v0.35.0-alpha.0 // indirect
	k8s.io/klog/v2 v2.130.1 // indirect
	k8s.io/kube-openapi v0.0.0-20250710124328-f3f2b991d03b // indirect
	k8s.io/utils v0.0.0-20251002143259-bc988d571ff4 // indirect
	lukechampine.com/frand v1.5.1 // indirect
	sigs.k8s.io/json v0.0.0-20241014173422-cfa47c3a1cc8 // indirect
	sigs.k8s.io/kustomize/api v0.20.1 // indirect
	sigs.k8s.io/kustomize/kyaml v0.20.1 // indirect
	sigs.k8s.io/yaml v1.6.0 // indirect
)

require (
	github.com/DataDog/datadog-agent/comp/core/tagger/types v0.64.0-devel
	github.com/DataDog/datadog-agent/comp/otelcol/ddflareextension/types v0.64.0
	github.com/DataDog/datadog-agent/pkg/metrics v0.64.0
	github.com/DataDog/datadog-agent/pkg/networkpath/payload v0.0.0-20250128160050-7ac9ccd58c07
	github.com/DataDog/datadog-agent/pkg/trace v0.67.0
	github.com/DataDog/datadog-go/v5 v5.8.1
	github.com/DataDog/dd-trace-go/v2 v2.2.2
	github.com/DataDog/orchestrion v1.4.0
	github.com/avast/retry-go/v4 v4.6.1
	github.com/aws/aws-sdk-go-v2/service/s3 v1.90.2
	github.com/digitalocean/go-libvirt v0.0.0-20240812180835-9c6c0a310c6c
	github.com/goccy/go-yaml v1.18.0
	github.com/google/go-containerregistry v0.20.3
	github.com/hairyhenderson/go-codeowners v0.7.0
)

require (
	github.com/DataDog/appsec-internal-go v1.14.0 // indirect
	github.com/DataDog/datadog-agent/comp/core/tagger/origindetection v0.67.0 // indirect
	github.com/DataDog/datadog-agent/comp/core/tagger/utils v0.60.0 // indirect
	github.com/DataDog/datadog-agent/pkg/network/payload v0.0.0-20250128160050-7ac9ccd58c07 // indirect
	github.com/DataDog/datadog-agent/pkg/obfuscate v0.67.0 // indirect
	github.com/DataDog/datadog-agent/pkg/opentelemetry-mapping-go/otlp/attributes v0.71.0-rc.1 // indirect
	github.com/DataDog/datadog-agent/pkg/remoteconfig/state v0.67.0 // indirect
	github.com/DataDog/datadog-agent/pkg/tagger/types v0.60.0 // indirect
	github.com/DataDog/datadog-agent/pkg/template v0.65.1 // indirect
	github.com/DataDog/datadog-agent/pkg/util/log v0.72.2 // indirect
	github.com/DataDog/go-libddwaf/v4 v4.3.2 // indirect
	github.com/DataDog/go-runtime-metrics-internal v0.0.4-0.20250721125240-fdf1ef85b633 // indirect
	github.com/DataDog/go-sqllexer v0.1.10 // indirect
	github.com/DataDog/go-tuf v1.1.1-0.5.2 // indirect
	github.com/DataDog/sketches-go v1.4.7 // indirect
	github.com/Masterminds/semver/v3 v3.4.0 // indirect
	github.com/alessio/shellescape v1.4.2 // indirect
	github.com/aws/aws-sdk-go v1.55.7 // indirect
	github.com/aws/session-manager-plugin v0.0.0-20241119210807-82dc72922492 // indirect
	github.com/blakesmith/ar v0.0.0-20190502131153-809d4375e1fb // indirect
	github.com/blang/semver/v4 v4.0.0 // indirect
	github.com/cenkalti/backoff/v5 v5.0.3 // indirect
	github.com/cespare/xxhash/v2 v2.3.0 // indirect
	github.com/charmbracelet/colorprofile v0.3.1 // indirect
	github.com/charmbracelet/x/ansi v0.9.2 // indirect
	github.com/charmbracelet/x/cellbuf v0.0.13 // indirect
	github.com/charmbracelet/x/term v0.2.1 // indirect
	github.com/cheggaaa/pb v1.0.29 // indirect
	github.com/cihub/seelog v0.0.0-20170130134532-f561c5e57575 // indirect
	github.com/containerd/errdefs v1.0.0 // indirect
	github.com/containerd/errdefs/pkg v0.3.0 // indirect
	github.com/containerd/stargz-snapshotter/estargz v0.16.3 // indirect
	github.com/cpuguy83/go-md2man/v2 v2.0.6 // indirect
	github.com/dave/dst v0.27.3 // indirect
	github.com/docker/distribution v2.8.3+incompatible // indirect
	github.com/docker/docker-credential-helpers v0.8.2 // indirect
	github.com/dustin/go-humanize v1.0.1 // indirect
	github.com/eapache/queue/v2 v2.0.0-20230407133247-75960ed334e4 // indirect
	github.com/ebitengine/purego v0.9.0 // indirect
	github.com/erikgeiser/coninput v0.0.0-20211004153227-1c3628e74d0f // indirect
	github.com/fxamacker/cbor/v2 v2.9.0 // indirect
	github.com/go-ole/go-ole v1.3.0 // indirect
	github.com/go-viper/mapstructure/v2 v2.4.0 // indirect
	github.com/google/go-tpm v0.9.7 // indirect
	github.com/grpc-ecosystem/grpc-gateway/v2 v2.27.2 // indirect
	github.com/hashicorp/go-version v1.7.0 // indirect
	github.com/iwdgo/sigintwindows v0.2.2 // indirect
	github.com/jmespath/go-jmespath v0.4.0 // indirect
	github.com/klauspost/compress v1.18.1 // indirect
	github.com/lufia/plan9stats v0.0.0-20250317134145-8bc96cf8fc35 // indirect
	github.com/minio/highwayhash v1.0.3 // indirect
	github.com/mitchellh/go-homedir v1.1.0 // indirect
	github.com/moby/docker-image-spec v1.3.1 // indirect
	github.com/moby/sys/sequential v0.6.0 // indirect
	github.com/nats-io/jwt/v2 v2.7.3 // indirect
	github.com/nats-io/nats-server/v2 v2.11.1 // indirect
	github.com/nats-io/nats.go v1.41.1 // indirect
	github.com/nats-io/nkeys v0.4.10 // indirect
	github.com/nats-io/nuid v1.0.1 // indirect
<<<<<<< HEAD
=======
	github.com/onsi/ginkgo/v2 v2.26.0 // indirect
>>>>>>> cf0c2530
	github.com/outcaste-io/ristretto v0.2.3 // indirect
	github.com/planetscale/vtprotobuf v0.6.1-0.20240319094008-0393e58bdf10 // indirect
	github.com/power-devops/perfstat v0.0.0-20240221224432-82ca36839d55 // indirect
	github.com/pulumi/pulumi-azure-native-sdk/authorization/v2 v2.81.0 // indirect
	github.com/pulumi/pulumi-azure-native-sdk/compute/v2 v2.81.0 // indirect
	github.com/pulumi/pulumi-azure-native-sdk/containerservice/v2 v2.81.0 // indirect
	github.com/pulumi/pulumi-azure-native-sdk/managedidentity/v2 v2.81.0 // indirect
	github.com/pulumi/pulumi-azure-native-sdk/network/v2 v2.81.0 // indirect
	github.com/pulumi/pulumi-azure-native-sdk/v2 v2.81.0 // indirect
	github.com/pulumi/pulumi-eks/sdk/v3 v3.7.0 // indirect
	github.com/pulumi/pulumi-gcp/sdk/v7 v7.38.0 // indirect
	github.com/pulumi/pulumi-libvirt/sdk v0.5.4 // indirect
	github.com/puzpuzpuz/xsync/v3 v3.5.1 // indirect
	github.com/rs/zerolog v1.34.0 // indirect
	github.com/santhosh-tekuri/jsonschema/v6 v6.0.2 // indirect
	github.com/secure-systems-lab/go-securesystemslib v0.9.0 // indirect
	github.com/shirou/gopsutil/v4 v4.25.10 // indirect
	github.com/stretchr/objx v0.5.2 // indirect
	github.com/tklauser/go-sysconf v0.3.15 // indirect
	github.com/tklauser/numcpus v0.10.0 // indirect
	github.com/twinj/uuid v0.0.0-20151029044442-89173bcdda19 // indirect
	github.com/urfave/cli/v2 v2.27.6 // indirect
	github.com/vbatts/tar-split v0.11.6 // indirect
	github.com/x448/float16 v0.8.4 // indirect
	github.com/xo/terminfo v0.0.0-20220910002029-abceb7e1c41e // indirect
	github.com/xrash/smetrics v0.0.0-20240521201337-686a1a2994c1 // indirect
	github.com/yusufpapurcu/wmi v1.2.4 // indirect
	go.opentelemetry.io/auto/sdk v1.2.1 // indirect
	go.opentelemetry.io/collector/component v1.46.0 // indirect
	go.opentelemetry.io/collector/featuregate v1.46.0 // indirect
	go.opentelemetry.io/collector/pdata v1.46.0 // indirect
	go.opentelemetry.io/otel/exporters/otlp/otlptrace v1.38.0 // indirect
	go.opentelemetry.io/proto/otlp v1.7.1 // indirect
	go.uber.org/multierr v1.11.0 // indirect
	go.uber.org/zap v1.27.0 // indirect
	go.yaml.in/yaml/v2 v2.4.3 // indirect
	go.yaml.in/yaml/v3 v3.0.4 // indirect
	golang.org/x/xerrors v0.0.0-20240903120638-7835f813f4da // indirect
	gopkg.in/evanphx/json-patch.v4 v4.12.0 // indirect
	gopkg.in/ini.v1 v1.67.0 // indirect
	sigs.k8s.io/randfill v1.0.0 // indirect
	sigs.k8s.io/structured-merge-diff/v6 v6.3.0 // indirect
)

// This section was automatically added by 'dda inv modules.add-all-replace' command, do not edit manually

replace (
	github.com/DataDog/datadog-agent/comp/api/api/def => ../../comp/api/api/def
	github.com/DataDog/datadog-agent/comp/core/agenttelemetry/def => ../../comp/core/agenttelemetry/def
	github.com/DataDog/datadog-agent/comp/core/agenttelemetry/fx => ../../comp/core/agenttelemetry/fx
	github.com/DataDog/datadog-agent/comp/core/agenttelemetry/impl => ../../comp/core/agenttelemetry/impl
	github.com/DataDog/datadog-agent/comp/core/config => ../../comp/core/config
	github.com/DataDog/datadog-agent/comp/core/configsync => ../../comp/core/configsync
	github.com/DataDog/datadog-agent/comp/core/flare/builder => ../../comp/core/flare/builder
	github.com/DataDog/datadog-agent/comp/core/flare/types => ../../comp/core/flare/types
	github.com/DataDog/datadog-agent/comp/core/hostname/hostnameinterface => ../../comp/core/hostname/hostnameinterface
	github.com/DataDog/datadog-agent/comp/core/ipc/def => ../../comp/core/ipc/def
	github.com/DataDog/datadog-agent/comp/core/ipc/httphelpers => ../../comp/core/ipc/httphelpers
	github.com/DataDog/datadog-agent/comp/core/ipc/impl => ../../comp/core/ipc/impl
	github.com/DataDog/datadog-agent/comp/core/ipc/mock => ../../comp/core/ipc/mock
	github.com/DataDog/datadog-agent/comp/core/log/def => ../../comp/core/log/def
	github.com/DataDog/datadog-agent/comp/core/log/fx => ../../comp/core/log/fx
	github.com/DataDog/datadog-agent/comp/core/log/impl => ../../comp/core/log/impl
	github.com/DataDog/datadog-agent/comp/core/log/impl-trace => ../../comp/core/log/impl-trace
	github.com/DataDog/datadog-agent/comp/core/log/mock => ../../comp/core/log/mock
	github.com/DataDog/datadog-agent/comp/core/secrets/def => ../../comp/core/secrets/def
	github.com/DataDog/datadog-agent/comp/core/secrets/fx => ../../comp/core/secrets/fx
	github.com/DataDog/datadog-agent/comp/core/secrets/impl => ../../comp/core/secrets/impl
	github.com/DataDog/datadog-agent/comp/core/secrets/mock => ../../comp/core/secrets/mock
	github.com/DataDog/datadog-agent/comp/core/secrets/noop-impl => ../../comp/core/secrets/noop-impl
	github.com/DataDog/datadog-agent/comp/core/secrets/utils => ../../comp/core/secrets/utils
	github.com/DataDog/datadog-agent/comp/core/status => ../../comp/core/status
	github.com/DataDog/datadog-agent/comp/core/status/statusimpl => ../../comp/core/status/statusimpl
	github.com/DataDog/datadog-agent/comp/core/tagger/def => ../../comp/core/tagger/def
	github.com/DataDog/datadog-agent/comp/core/tagger/fx-remote => ../../comp/core/tagger/fx-remote
	github.com/DataDog/datadog-agent/comp/core/tagger/generic_store => ../../comp/core/tagger/generic_store
	github.com/DataDog/datadog-agent/comp/core/tagger/impl-remote => ../../comp/core/tagger/impl-remote
	github.com/DataDog/datadog-agent/comp/core/tagger/origindetection => ../../comp/core/tagger/origindetection
	github.com/DataDog/datadog-agent/comp/core/tagger/subscriber => ../../comp/core/tagger/subscriber
	github.com/DataDog/datadog-agent/comp/core/tagger/tags => ../../comp/core/tagger/tags
	github.com/DataDog/datadog-agent/comp/core/tagger/telemetry => ../../comp/core/tagger/telemetry
	github.com/DataDog/datadog-agent/comp/core/tagger/types => ../../comp/core/tagger/types
	github.com/DataDog/datadog-agent/comp/core/tagger/utils => ../../comp/core/tagger/utils
	github.com/DataDog/datadog-agent/comp/core/telemetry => ../../comp/core/telemetry
	github.com/DataDog/datadog-agent/comp/def => ../../comp/def
	github.com/DataDog/datadog-agent/comp/forwarder/defaultforwarder => ../../comp/forwarder/defaultforwarder
	github.com/DataDog/datadog-agent/comp/forwarder/orchestrator/orchestratorinterface => ../../comp/forwarder/orchestrator/orchestratorinterface
	github.com/DataDog/datadog-agent/comp/logs/agent/config => ../../comp/logs/agent/config
	github.com/DataDog/datadog-agent/comp/netflow/payload => ../../comp/netflow/payload
	github.com/DataDog/datadog-agent/comp/otelcol/collector-contrib/def => ../../comp/otelcol/collector-contrib/def
	github.com/DataDog/datadog-agent/comp/otelcol/collector-contrib/impl => ../../comp/otelcol/collector-contrib/impl
	github.com/DataDog/datadog-agent/comp/otelcol/converter/def => ../../comp/otelcol/converter/def
	github.com/DataDog/datadog-agent/comp/otelcol/converter/impl => ../../comp/otelcol/converter/impl
	github.com/DataDog/datadog-agent/comp/otelcol/ddflareextension/def => ../../comp/otelcol/ddflareextension/def
	github.com/DataDog/datadog-agent/comp/otelcol/ddflareextension/impl => ../../comp/otelcol/ddflareextension/impl
	github.com/DataDog/datadog-agent/comp/otelcol/ddflareextension/types => ../../comp/otelcol/ddflareextension/types
	github.com/DataDog/datadog-agent/comp/otelcol/ddprofilingextension/def => ../../comp/otelcol/ddprofilingextension/def
	github.com/DataDog/datadog-agent/comp/otelcol/ddprofilingextension/impl => ../../comp/otelcol/ddprofilingextension/impl
	github.com/DataDog/datadog-agent/comp/otelcol/logsagentpipeline => ../../comp/otelcol/logsagentpipeline
	github.com/DataDog/datadog-agent/comp/otelcol/logsagentpipeline/logsagentpipelineimpl => ../../comp/otelcol/logsagentpipeline/logsagentpipelineimpl
	github.com/DataDog/datadog-agent/comp/otelcol/otlp/components/exporter/datadogexporter => ../../comp/otelcol/otlp/components/exporter/datadogexporter
	github.com/DataDog/datadog-agent/comp/otelcol/otlp/components/exporter/logsagentexporter => ../../comp/otelcol/otlp/components/exporter/logsagentexporter
	github.com/DataDog/datadog-agent/comp/otelcol/otlp/components/exporter/serializerexporter => ../../comp/otelcol/otlp/components/exporter/serializerexporter
	github.com/DataDog/datadog-agent/comp/otelcol/otlp/components/metricsclient => ../../comp/otelcol/otlp/components/metricsclient
	github.com/DataDog/datadog-agent/comp/otelcol/otlp/components/processor/infraattributesprocessor => ../../comp/otelcol/otlp/components/processor/infraattributesprocessor
	github.com/DataDog/datadog-agent/comp/otelcol/otlp/components/statsprocessor => ../../comp/otelcol/otlp/components/statsprocessor
	github.com/DataDog/datadog-agent/comp/otelcol/otlp/testutil => ../../comp/otelcol/otlp/testutil
	github.com/DataDog/datadog-agent/comp/otelcol/status/def => ../../comp/otelcol/status/def
	github.com/DataDog/datadog-agent/comp/otelcol/status/impl => ../../comp/otelcol/status/impl
	github.com/DataDog/datadog-agent/comp/serializer/logscompression => ../../comp/serializer/logscompression
	github.com/DataDog/datadog-agent/comp/serializer/metricscompression => ../../comp/serializer/metricscompression
	github.com/DataDog/datadog-agent/comp/trace/agent/def => ../../comp/trace/agent/def
	github.com/DataDog/datadog-agent/comp/trace/compression/def => ../../comp/trace/compression/def
	github.com/DataDog/datadog-agent/comp/trace/compression/impl-gzip => ../../comp/trace/compression/impl-gzip
	github.com/DataDog/datadog-agent/comp/trace/compression/impl-zstd => ../../comp/trace/compression/impl-zstd
	github.com/DataDog/datadog-agent/pkg/aggregator/ckey => ../../pkg/aggregator/ckey
	github.com/DataDog/datadog-agent/pkg/api => ../../pkg/api
	github.com/DataDog/datadog-agent/pkg/collector/check/defaults => ../../pkg/collector/check/defaults
	github.com/DataDog/datadog-agent/pkg/config/create => ../../pkg/config/create
	github.com/DataDog/datadog-agent/pkg/config/env => ../../pkg/config/env
	github.com/DataDog/datadog-agent/pkg/config/helper => ../../pkg/config/helper
	github.com/DataDog/datadog-agent/pkg/config/mock => ../../pkg/config/mock
	github.com/DataDog/datadog-agent/pkg/config/model => ../../pkg/config/model
	github.com/DataDog/datadog-agent/pkg/config/nodetreemodel => ../../pkg/config/nodetreemodel
	github.com/DataDog/datadog-agent/pkg/config/remote => ../../pkg/config/remote
	github.com/DataDog/datadog-agent/pkg/config/setup => ../../pkg/config/setup
	github.com/DataDog/datadog-agent/pkg/config/structure => ../../pkg/config/structure
	github.com/DataDog/datadog-agent/pkg/config/teeconfig => ../../pkg/config/teeconfig
	github.com/DataDog/datadog-agent/pkg/config/utils => ../../pkg/config/utils
	github.com/DataDog/datadog-agent/pkg/config/viperconfig => ../../pkg/config/viperconfig
	github.com/DataDog/datadog-agent/pkg/errors => ../../pkg/errors
	github.com/DataDog/datadog-agent/pkg/fips => ../../pkg/fips
	github.com/DataDog/datadog-agent/pkg/fleet/installer => ../../pkg/fleet/installer
	github.com/DataDog/datadog-agent/pkg/gohai => ../../pkg/gohai
	github.com/DataDog/datadog-agent/pkg/linters/components/pkgconfigusage => ../../pkg/linters/components/pkgconfigusage
	github.com/DataDog/datadog-agent/pkg/logs/client => ../../pkg/logs/client
	github.com/DataDog/datadog-agent/pkg/logs/diagnostic => ../../pkg/logs/diagnostic
	github.com/DataDog/datadog-agent/pkg/logs/message => ../../pkg/logs/message
	github.com/DataDog/datadog-agent/pkg/logs/metrics => ../../pkg/logs/metrics
	github.com/DataDog/datadog-agent/pkg/logs/pipeline => ../../pkg/logs/pipeline
	github.com/DataDog/datadog-agent/pkg/logs/processor => ../../pkg/logs/processor
	github.com/DataDog/datadog-agent/pkg/logs/sds => ../../pkg/logs/sds
	github.com/DataDog/datadog-agent/pkg/logs/sender => ../../pkg/logs/sender
	github.com/DataDog/datadog-agent/pkg/logs/sources => ../../pkg/logs/sources
	github.com/DataDog/datadog-agent/pkg/logs/status/statusinterface => ../../pkg/logs/status/statusinterface
	github.com/DataDog/datadog-agent/pkg/logs/status/utils => ../../pkg/logs/status/utils
	github.com/DataDog/datadog-agent/pkg/logs/types => ../../pkg/logs/types
	github.com/DataDog/datadog-agent/pkg/logs/util/testutils => ../../pkg/logs/util/testutils
	github.com/DataDog/datadog-agent/pkg/metrics => ../../pkg/metrics
	github.com/DataDog/datadog-agent/pkg/network/driver => ../../pkg/network/driver
	github.com/DataDog/datadog-agent/pkg/network/payload => ../../pkg/network/payload
	github.com/DataDog/datadog-agent/pkg/networkdevice/profile => ../../pkg/networkdevice/profile
	github.com/DataDog/datadog-agent/pkg/networkpath/payload => ../../pkg/networkpath/payload
	github.com/DataDog/datadog-agent/pkg/obfuscate => ../../pkg/obfuscate
	github.com/DataDog/datadog-agent/pkg/opentelemetry-mapping-go/inframetadata => ../../pkg/opentelemetry-mapping-go/inframetadata
	github.com/DataDog/datadog-agent/pkg/opentelemetry-mapping-go/inframetadata/gohai/internal/gohaitest => ../../pkg/opentelemetry-mapping-go/inframetadata/gohai/internal/gohaitest
	github.com/DataDog/datadog-agent/pkg/opentelemetry-mapping-go/otlp/attributes => ../../pkg/opentelemetry-mapping-go/otlp/attributes
	github.com/DataDog/datadog-agent/pkg/opentelemetry-mapping-go/otlp/logs => ../../pkg/opentelemetry-mapping-go/otlp/logs
	github.com/DataDog/datadog-agent/pkg/opentelemetry-mapping-go/otlp/metrics => ../../pkg/opentelemetry-mapping-go/otlp/metrics
	github.com/DataDog/datadog-agent/pkg/opentelemetry-mapping-go/otlp/rum => ../../pkg/opentelemetry-mapping-go/otlp/rum
	github.com/DataDog/datadog-agent/pkg/orchestrator/model => ../../pkg/orchestrator/model
	github.com/DataDog/datadog-agent/pkg/orchestrator/util => ../../pkg/orchestrator/util
	github.com/DataDog/datadog-agent/pkg/process/util/api => ../../pkg/process/util/api
	github.com/DataDog/datadog-agent/pkg/proto => ../../pkg/proto
	github.com/DataDog/datadog-agent/pkg/remoteconfig/state => ../../pkg/remoteconfig/state
	github.com/DataDog/datadog-agent/pkg/security/secl => ../../pkg/security/secl
	github.com/DataDog/datadog-agent/pkg/security/seclwin => ../../pkg/security/seclwin
	github.com/DataDog/datadog-agent/pkg/serializer => ../../pkg/serializer
	github.com/DataDog/datadog-agent/pkg/status/health => ../../pkg/status/health
	github.com/DataDog/datadog-agent/pkg/tagger/types => ../../pkg/tagger/types
	github.com/DataDog/datadog-agent/pkg/tagset => ../../pkg/tagset
	github.com/DataDog/datadog-agent/pkg/telemetry => ../../pkg/telemetry
	github.com/DataDog/datadog-agent/pkg/template => ../../pkg/template
	github.com/DataDog/datadog-agent/pkg/trace => ../../pkg/trace
	github.com/DataDog/datadog-agent/pkg/util/backoff => ../../pkg/util/backoff
	github.com/DataDog/datadog-agent/pkg/util/buf => ../../pkg/util/buf
	github.com/DataDog/datadog-agent/pkg/util/cache => ../../pkg/util/cache
	github.com/DataDog/datadog-agent/pkg/util/cgroups => ../../pkg/util/cgroups
	github.com/DataDog/datadog-agent/pkg/util/common => ../../pkg/util/common
	github.com/DataDog/datadog-agent/pkg/util/compression => ../../pkg/util/compression
	github.com/DataDog/datadog-agent/pkg/util/containers/image => ../../pkg/util/containers/image
	github.com/DataDog/datadog-agent/pkg/util/defaultpaths => ../../pkg/util/defaultpaths
	github.com/DataDog/datadog-agent/pkg/util/executable => ../../pkg/util/executable
	github.com/DataDog/datadog-agent/pkg/util/filesystem => ../../pkg/util/filesystem
	github.com/DataDog/datadog-agent/pkg/util/flavor => ../../pkg/util/flavor
	github.com/DataDog/datadog-agent/pkg/util/fxutil => ../../pkg/util/fxutil
	github.com/DataDog/datadog-agent/pkg/util/grpc => ../../pkg/util/grpc
	github.com/DataDog/datadog-agent/pkg/util/hostinfo => ../../pkg/util/hostinfo
	github.com/DataDog/datadog-agent/pkg/util/hostname/validate => ../../pkg/util/hostname/validate
	github.com/DataDog/datadog-agent/pkg/util/http => ../../pkg/util/http
	github.com/DataDog/datadog-agent/pkg/util/json => ../../pkg/util/json
	github.com/DataDog/datadog-agent/pkg/util/jsonquery => ../../pkg/util/jsonquery
	github.com/DataDog/datadog-agent/pkg/util/log => ../../pkg/util/log
	github.com/DataDog/datadog-agent/pkg/util/log/setup => ../../pkg/util/log/setup
	github.com/DataDog/datadog-agent/pkg/util/option => ../../pkg/util/option
	github.com/DataDog/datadog-agent/pkg/util/otel => ../../pkg/util/otel
	github.com/DataDog/datadog-agent/pkg/util/pointer => ../../pkg/util/pointer
	github.com/DataDog/datadog-agent/pkg/util/prometheus => ../../pkg/util/prometheus
	github.com/DataDog/datadog-agent/pkg/util/quantile => ../../pkg/util/quantile
	github.com/DataDog/datadog-agent/pkg/util/quantile/sketchtest => ../../pkg/util/quantile/sketchtest
	github.com/DataDog/datadog-agent/pkg/util/scrubber => ../../pkg/util/scrubber
	github.com/DataDog/datadog-agent/pkg/util/sort => ../../pkg/util/sort
	github.com/DataDog/datadog-agent/pkg/util/startstop => ../../pkg/util/startstop
	github.com/DataDog/datadog-agent/pkg/util/statstracker => ../../pkg/util/statstracker
	github.com/DataDog/datadog-agent/pkg/util/system => ../../pkg/util/system
	github.com/DataDog/datadog-agent/pkg/util/system/socket => ../../pkg/util/system/socket
	github.com/DataDog/datadog-agent/pkg/util/testutil => ../../pkg/util/testutil
	github.com/DataDog/datadog-agent/pkg/util/utilizationtracker => ../../pkg/util/utilizationtracker
	github.com/DataDog/datadog-agent/pkg/util/uuid => ../../pkg/util/uuid
	github.com/DataDog/datadog-agent/pkg/util/winutil => ../../pkg/util/winutil
	github.com/DataDog/datadog-agent/pkg/version => ../../pkg/version
	github.com/DataDog/datadog-agent/test/e2e-framework => ../../test/e2e-framework
	github.com/DataDog/datadog-agent/test/fakeintake => ../../test/fakeintake
	github.com/DataDog/datadog-agent/test/otel => ../../test/otel
)<|MERGE_RESOLUTION|>--- conflicted
+++ resolved
@@ -42,19 +42,11 @@
 	golang.org/x/term v0.37.0
 	gopkg.in/yaml.v2 v2.4.0
 	gopkg.in/zorkian/go-datadog-api.v2 v2.30.0
-<<<<<<< HEAD
-	k8s.io/api v0.34.1
-	k8s.io/apimachinery v0.34.1
-	k8s.io/cli-runtime v0.34.1 // indirect
-	k8s.io/client-go v0.34.1
-	k8s.io/kubectl v0.34.1 // indirect
-=======
 	k8s.io/api v0.35.0-alpha.0
 	k8s.io/apimachinery v0.35.0-alpha.0
-	k8s.io/cli-runtime v0.34.1
+	k8s.io/cli-runtime v0.34.1 // indirect
 	k8s.io/client-go v0.35.0-alpha.0
-	k8s.io/kubectl v0.34.1
->>>>>>> cf0c2530
+	k8s.io/kubectl v0.34.1 // indirect
 )
 
 require (
@@ -187,12 +179,8 @@
 	github.com/skeema/knownhosts v1.3.0 // indirect
 	github.com/spf13/cast v1.10.0 // indirect
 	github.com/spf13/cobra v1.10.1 // indirect
-<<<<<<< HEAD
-	github.com/spf13/pflag v1.0.9 // indirect
-=======
 	github.com/spf13/pflag v1.0.10 // indirect
 	github.com/stretchr/objx v0.5.2 // indirect
->>>>>>> cf0c2530
 	github.com/texttheater/golang-levenshtein v1.0.1 // indirect
 	github.com/tinylib/msgp v1.5.0 // indirect
 	github.com/uber/jaeger-client-go v2.30.0+incompatible // indirect
@@ -310,10 +298,7 @@
 	github.com/nats-io/nats.go v1.41.1 // indirect
 	github.com/nats-io/nkeys v0.4.10 // indirect
 	github.com/nats-io/nuid v1.0.1 // indirect
-<<<<<<< HEAD
-=======
 	github.com/onsi/ginkgo/v2 v2.26.0 // indirect
->>>>>>> cf0c2530
 	github.com/outcaste-io/ristretto v0.2.3 // indirect
 	github.com/planetscale/vtprotobuf v0.6.1-0.20240319094008-0393e58bdf10 // indirect
 	github.com/power-devops/perfstat v0.0.0-20240221224432-82ca36839d55 // indirect
@@ -331,7 +316,6 @@
 	github.com/santhosh-tekuri/jsonschema/v6 v6.0.2 // indirect
 	github.com/secure-systems-lab/go-securesystemslib v0.9.0 // indirect
 	github.com/shirou/gopsutil/v4 v4.25.10 // indirect
-	github.com/stretchr/objx v0.5.2 // indirect
 	github.com/tklauser/go-sysconf v0.3.15 // indirect
 	github.com/tklauser/numcpus v0.10.0 // indirect
 	github.com/twinj/uuid v0.0.0-20151029044442-89173bcdda19 // indirect
