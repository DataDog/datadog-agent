module github.com/DataDog/datadog-agent/test/new-e2e

go 1.21.7

// Do not upgrade Pulumi plugins to versions different from `test-infra-definitions`.
// The plugin versions NEED to be aligned.
// TODO: Implement hard check in CI

replace (
	github.com/DataDog/datadog-agent/pkg/proto => ../../pkg/proto
	github.com/DataDog/datadog-agent/pkg/util/pointer => ../../pkg/util/pointer
	github.com/DataDog/datadog-agent/pkg/util/testutil => ../../pkg/util/testutil
	github.com/DataDog/datadog-agent/pkg/version => ../../pkg/version
	github.com/DataDog/datadog-agent/test/fakeintake => ../fakeintake
)

require (
	github.com/DataDog/agent-payload/v5 v5.0.103-0.20240118142331-3069f58aa284
	github.com/DataDog/datadog-agent/pkg/util/pointer v0.52.0-rc.3
	github.com/DataDog/datadog-agent/pkg/util/testutil v0.52.0-rc.3
	github.com/DataDog/datadog-agent/pkg/version v0.52.0-rc.3
	github.com/DataDog/datadog-agent/test/fakeintake v0.52.0-rc.3
	github.com/DataDog/datadog-api-client-go v1.16.0
	github.com/DataDog/datadog-api-client-go/v2 v2.19.0
	// Are you bumping github.com/DataDog/test-infra-definitions ?
	// You should bump `TEST_INFRA_DEFINITIONS_BUILDIMAGES` in `.gitlab-ci.yml`
	// `TEST_INFRA_DEFINITIONS_BUILDIMAGES` matches the commit sha in the module version
	// Example: 	github.com/DataDog/test-infra-definitions v0.0.0-YYYYMMDDHHmmSS-0123456789AB
	// => TEST_INFRA_DEFINITIONS_BUILDIMAGES: 0123456789AB
	github.com/DataDog/test-infra-definitions v0.0.0-20240307150441-299b57500444
	github.com/aws/aws-sdk-go-v2 v1.25.2
	github.com/aws/aws-sdk-go-v2/config v1.27.6
	github.com/aws/aws-sdk-go-v2/service/ec2 v1.138.1
	github.com/aws/aws-sdk-go-v2/service/eks v1.35.1
	github.com/aws/aws-sdk-go-v2/service/ssm v1.44.1
	github.com/cenkalti/backoff v2.2.1+incompatible
	github.com/docker/cli v24.0.7+incompatible
	github.com/docker/docker v24.0.7+incompatible
	github.com/fatih/color v1.16.0
	github.com/google/uuid v1.6.0
	github.com/kr/pretty v0.3.1
	github.com/pkg/sftp v1.13.6
	github.com/pulumi/pulumi/sdk/v3 v3.108.1
	github.com/pulumiverse/pulumi-time/sdk v0.0.0-20231010123146-089d7304da13
	github.com/samber/lo v1.39.0
	github.com/sethvargo/go-retry v0.2.4
	github.com/stretchr/testify v1.8.5-0.20231013065317-89920137cdfa
	golang.org/x/crypto v0.21.0
	golang.org/x/sys v0.18.0
	golang.org/x/term v0.18.0
	gopkg.in/yaml.v2 v2.4.0
	gopkg.in/zorkian/go-datadog-api.v2 v2.30.0
	k8s.io/api v0.28.4
	k8s.io/apimachinery v0.28.4
	k8s.io/cli-runtime v0.28.4
	k8s.io/client-go v0.28.4
	k8s.io/kubectl v0.28.4
)

require (
	dario.cat/mergo v1.0.0 // indirect
	github.com/Azure/go-ansiterm v0.0.0-20210617225240-d185dfc1b5a1 // indirect
	github.com/DataDog/datadog-agent/pkg/proto v0.52.0-rc.3 // indirect
	github.com/DataDog/mmh3 v0.0.0-20200805151601-30884ca2197a // indirect
	github.com/DataDog/zstd v1.5.2 // indirect
	github.com/DataDog/zstd_0 v0.0.0-20210310093942-586c1286621f // indirect
	github.com/MakeNowJust/heredoc v1.0.0 // indirect
	github.com/Masterminds/semver v1.5.0 // indirect
	github.com/Microsoft/go-winio v0.6.1 // indirect
	github.com/ProtonMail/go-crypto v1.0.0 // indirect
	github.com/aead/chacha20 v0.0.0-20180709150244-8b13a72661da // indirect
	github.com/agext/levenshtein v1.2.3 // indirect
	github.com/alessio/shellescape v1.4.2 // indirect
	github.com/atotto/clipboard v0.1.4 // indirect
	github.com/aws/aws-sdk-go-v2/aws/protocol/eventstream v1.6.1 // indirect
	github.com/aws/aws-sdk-go-v2/credentials v1.17.6 // indirect
	github.com/aws/aws-sdk-go-v2/feature/ec2/imds v1.15.2 // indirect
	github.com/aws/aws-sdk-go-v2/internal/configsources v1.3.2 // indirect
	github.com/aws/aws-sdk-go-v2/internal/endpoints/v2 v2.6.2 // indirect
	github.com/aws/aws-sdk-go-v2/internal/ini v1.8.0 // indirect
	github.com/aws/aws-sdk-go-v2/internal/v4a v1.3.2 // indirect
	github.com/aws/aws-sdk-go-v2/service/ecs v1.41.1
	github.com/aws/aws-sdk-go-v2/service/internal/accept-encoding v1.11.1 // indirect
	github.com/aws/aws-sdk-go-v2/service/internal/checksum v1.3.4 // indirect
	github.com/aws/aws-sdk-go-v2/service/internal/presigned-url v1.11.4 // indirect
	github.com/aws/aws-sdk-go-v2/service/internal/s3shared v1.17.2 // indirect
	github.com/aws/aws-sdk-go-v2/service/s3 v1.51.3
	github.com/aws/aws-sdk-go-v2/service/sso v1.20.1 // indirect
	github.com/aws/aws-sdk-go-v2/service/ssooidc v1.23.1 // indirect
	github.com/aws/aws-sdk-go-v2/service/sts v1.28.3 // indirect
	github.com/aws/smithy-go v1.20.1 // indirect
	github.com/aymanbagabas/go-osc52/v2 v2.0.1 // indirect
	github.com/blang/semver v3.5.1+incompatible // indirect
	github.com/cenkalti/backoff/v4 v4.2.1 // indirect
	github.com/chai2010/gettext-go v1.0.2 // indirect
	github.com/charmbracelet/bubbles v0.18.0 // indirect
	github.com/charmbracelet/bubbletea v0.25.0 // indirect
	github.com/charmbracelet/lipgloss v0.10.0 // indirect
	github.com/cheggaaa/pb v1.0.29 // indirect
	github.com/cloudflare/circl v1.3.7 // indirect
	github.com/containerd/console v1.0.4 // indirect
	github.com/cyphar/filepath-securejoin v0.2.4 // indirect
	github.com/davecgh/go-spew v1.1.1 // indirect
	github.com/djherbis/times v1.6.0 // indirect
	github.com/docker/distribution v2.8.2+incompatible // indirect
	github.com/docker/go-connections v0.4.0 // indirect
	github.com/docker/go-units v0.5.0 // indirect
	github.com/emicklei/go-restful/v3 v3.9.0 // indirect
	github.com/emirpasic/gods v1.18.1 // indirect
	github.com/evanphx/json-patch v4.12.0+incompatible // indirect
	github.com/exponent-io/jsonpath v0.0.0-20151013193312-d6023ce2651d // indirect
	github.com/fsnotify/fsnotify v1.7.0 // indirect
	github.com/fvbommel/sortorder v1.1.0 // indirect
	github.com/go-errors/errors v1.4.2 // indirect
	github.com/go-git/gcfg v1.5.1-0.20230307220236-3a3c6141e376 // indirect
	github.com/go-git/go-billy/v5 v5.5.0 // indirect
	github.com/go-git/go-git/v5 v5.11.0 // indirect
	github.com/go-logr/logr v1.2.4 // indirect
	github.com/go-openapi/jsonpointer v0.19.6 // indirect
	github.com/go-openapi/jsonreference v0.20.2 // indirect
	github.com/go-openapi/swag v0.22.3 // indirect
	github.com/goccy/go-json v0.10.2 // indirect
	github.com/gogo/protobuf v1.3.2 // indirect
	github.com/golang/glog v1.2.0 // indirect
	github.com/golang/groupcache v0.0.0-20210331224755-41bb18bfe9da // indirect
	github.com/golang/protobuf v1.5.4 // indirect
	github.com/google/btree v1.0.1 // indirect
	github.com/google/gnostic-models v0.6.8 // indirect
	github.com/google/go-cmp v0.6.0 // indirect
	github.com/google/gofuzz v1.2.0 // indirect
	github.com/google/shlex v0.0.0-20191202100458-e7afc7fbc510 // indirect
	github.com/gregjones/httpcache v0.0.0-20180305231024-9cad4c3443a7 // indirect
	github.com/grpc-ecosystem/grpc-opentracing v0.0.0-20180507213350-8e809c8a8645 // indirect
	github.com/hashicorp/errwrap v1.1.0 // indirect
	github.com/hashicorp/go-multierror v1.1.1 // indirect
	github.com/hashicorp/hcl/v2 v2.20.0 // indirect
	github.com/imdario/mergo v0.3.16 // indirect
	github.com/inconshreveable/mousetrap v1.1.0 // indirect
	github.com/jbenet/go-context v0.0.0-20150711004518-d14ea06fba99 // indirect
	github.com/jmespath/go-jmespath v0.4.0 // indirect
	github.com/josharian/intern v1.0.0 // indirect
	github.com/json-iterator/go v1.1.12 // indirect
	github.com/kevinburke/ssh_config v1.2.0 // indirect
	github.com/kr/fs v0.1.0 // indirect
	github.com/kr/text v0.2.0 // indirect
	github.com/liggitt/tabwriter v0.0.0-20181228230101-89fcab3d43de // indirect
	github.com/lucasb-eyer/go-colorful v1.2.0 // indirect
	github.com/mailru/easyjson v0.7.7 // indirect
	github.com/mattn/go-colorable v0.1.13 // indirect
	github.com/mattn/go-isatty v0.0.20 // indirect
	github.com/mattn/go-localereader v0.0.1 // indirect
	github.com/mattn/go-runewidth v0.0.15 // indirect
	github.com/mitchellh/go-ps v1.0.0 // indirect
	github.com/mitchellh/go-wordwrap v1.0.1 // indirect
	github.com/moby/spdystream v0.2.0 // indirect
	github.com/moby/term v0.5.0 // indirect
	github.com/modern-go/concurrent v0.0.0-20180306012644-bacd9c7ef1dd // indirect
	github.com/modern-go/reflect2 v1.0.2 // indirect
	github.com/monochromegane/go-gitignore v0.0.0-20200626010858-205db1a8cc00 // indirect
	github.com/morikuni/aec v1.0.0 // indirect
	github.com/muesli/ansi v0.0.0-20230316100256-276c6243b2f6 // indirect
	github.com/muesli/cancelreader v0.2.2 // indirect
	github.com/muesli/reflow v0.3.0 // indirect
	github.com/muesli/termenv v0.15.2 // indirect
	github.com/munnerz/goautoneg v0.0.0-20191010083416-a7dc8b61c822 // indirect
	github.com/nxadm/tail v1.4.11 // indirect
	github.com/opencontainers/go-digest v1.0.0 // indirect
	github.com/opencontainers/image-spec v1.0.2 // indirect
	github.com/opentracing/basictracer-go v1.1.0 // indirect
	github.com/opentracing/opentracing-go v1.2.0 // indirect
	github.com/peterbourgon/diskv v2.0.1+incompatible // indirect
	github.com/pgavlin/fx v0.1.6 // indirect
	github.com/philhofer/fwd v1.1.2 // indirect
	github.com/pjbgf/sha1cd v0.3.0 // indirect
	github.com/pkg/errors v0.9.1 // indirect
	github.com/pkg/term v1.1.0 // indirect
	github.com/pmezard/go-difflib v1.0.0 // indirect
	github.com/pulumi/appdash v0.0.0-20231130102222-75f619a67231 // indirect
	github.com/pulumi/esc v0.8.2 // indirect
	github.com/pulumi/pulumi-aws/sdk/v5 v5.42.0
	github.com/pulumi/pulumi-awsx/sdk v1.0.6
	github.com/pulumi/pulumi-command/sdk v0.9.2 // indirect
	github.com/pulumi/pulumi-docker/sdk/v3 v3.6.1 // indirect
	github.com/pulumi/pulumi-kubernetes/sdk/v3 v3.30.2
	github.com/pulumi/pulumi-libvirt/sdk v0.4.4 // indirect
	// pulumi-random v4.14.0 uses GO 1.21:
	// https://github.com/pulumi/pulumi-random/blob/v4.14.0/sdk/go.mod#L3
	// So, do not upgrade pulumi-random to v4.14.0 or above before migration to GO 1.21.
	github.com/pulumi/pulumi-random/sdk/v4 v4.16.0 // indirect
	github.com/pulumi/pulumi-tls/sdk/v4 v4.11.1 // indirect
	github.com/rivo/uniseg v0.4.7 // indirect
	github.com/rogpeppe/go-internal v1.12.0 // indirect
	github.com/russross/blackfriday/v2 v2.1.0 // indirect
	github.com/sabhiram/go-gitignore v0.0.0-20210923224102-525f6e181f06 // indirect
	github.com/santhosh-tekuri/jsonschema/v5 v5.3.1 // indirect
	github.com/sergi/go-diff v1.3.1 // indirect
	github.com/sirupsen/logrus v1.9.0 // indirect
	github.com/skeema/knownhosts v1.2.1 // indirect
	github.com/spf13/cast v1.6.0 // indirect
	github.com/spf13/cobra v1.8.0 // indirect
	github.com/spf13/pflag v1.0.5 // indirect
	github.com/stretchr/objx v0.5.0 // indirect
	github.com/texttheater/golang-levenshtein v1.0.1 // indirect
	github.com/tinylib/msgp v1.1.8 // indirect
	github.com/tweekmonster/luser v0.0.0-20161003172636-3fa38070dbd7 // indirect
	github.com/uber/jaeger-client-go v2.30.0+incompatible // indirect
	github.com/uber/jaeger-lib v2.4.1+incompatible // indirect
	github.com/xanzy/ssh-agent v0.3.3 // indirect
	github.com/xlab/treeprint v1.2.0 // indirect
	github.com/zclconf/go-cty v1.14.3 // indirect
	github.com/zorkian/go-datadog-api v2.30.0+incompatible
	go.starlark.net v0.0.0-20230525235612-a134d8f9ddca // indirect
	go.uber.org/atomic v1.11.0 // indirect
<<<<<<< HEAD
	golang.org/x/exp v0.0.0-20240222234643-814bf88cf225 // indirect
	golang.org/x/mod v0.16.0 // indirect
	golang.org/x/net v0.22.0 // indirect
	golang.org/x/oauth2 v0.16.0 // indirect
	golang.org/x/sync v0.6.0 // indirect
	golang.org/x/text v0.14.0 // indirect
=======
	golang.org/x/exp v0.0.0-20231110203233-9a3e6036ecaa // indirect
	golang.org/x/mod v0.14.0 // indirect
	golang.org/x/net v0.19.0 // indirect
	golang.org/x/oauth2 v0.11.0 // indirect
	golang.org/x/sync v0.5.0 // indirect
	golang.org/x/text v0.14.0
>>>>>>> dd818817
	golang.org/x/time v0.3.0 // indirect
	golang.org/x/tools v0.19.0 // indirect
	google.golang.org/appengine v1.6.8 // indirect
	google.golang.org/genproto/googleapis/rpc v0.0.0-20240304212257-790db918fca8 // indirect
	google.golang.org/grpc v1.62.1 // indirect
	google.golang.org/protobuf v1.33.0 // indirect
	gopkg.in/inf.v0 v0.9.1 // indirect
	gopkg.in/tomb.v1 v1.0.0-20141024135613-dd632973f1e7 // indirect
	gopkg.in/warnings.v0 v0.1.2 // indirect
	gopkg.in/yaml.v3 v3.0.1
	gotest.tools/v3 v3.5.0 // indirect
	k8s.io/component-base v0.28.4 // indirect
	k8s.io/klog/v2 v2.100.1 // indirect
	k8s.io/kube-openapi v0.0.0-20230717233707-2695361300d9 // indirect
	k8s.io/utils v0.0.0-20230406110748-d93618cff8a2 // indirect
	lukechampine.com/frand v1.4.2 // indirect
	sigs.k8s.io/json v0.0.0-20221116044647-bc3834ca7abd // indirect
	sigs.k8s.io/kustomize/api v0.13.5-0.20230601165947-6ce0bf390ce3 // indirect
	sigs.k8s.io/kustomize/kyaml v0.14.3-0.20230601165947-6ce0bf390ce3 // indirect
	sigs.k8s.io/structured-merge-diff/v4 v4.2.3 // indirect
	sigs.k8s.io/yaml v1.3.0 // indirect
)

require (
	github.com/apparentlymart/go-textseg/v15 v15.0.0 // indirect
	github.com/pulumi/pulumi-eks/sdk v1.0.4 // indirect
	pgregory.net/rapid v0.6.1 // indirect
)<|MERGE_RESOLUTION|>--- conflicted
+++ resolved
@@ -211,21 +211,12 @@
 	github.com/zorkian/go-datadog-api v2.30.0+incompatible
 	go.starlark.net v0.0.0-20230525235612-a134d8f9ddca // indirect
 	go.uber.org/atomic v1.11.0 // indirect
-<<<<<<< HEAD
-	golang.org/x/exp v0.0.0-20240222234643-814bf88cf225 // indirect
+	golang.org/x/exp v0.0.0-20231110203233-9a3e6036ecaa // indirect
 	golang.org/x/mod v0.16.0 // indirect
 	golang.org/x/net v0.22.0 // indirect
 	golang.org/x/oauth2 v0.16.0 // indirect
 	golang.org/x/sync v0.6.0 // indirect
-	golang.org/x/text v0.14.0 // indirect
-=======
-	golang.org/x/exp v0.0.0-20231110203233-9a3e6036ecaa // indirect
-	golang.org/x/mod v0.14.0 // indirect
-	golang.org/x/net v0.19.0 // indirect
-	golang.org/x/oauth2 v0.11.0 // indirect
-	golang.org/x/sync v0.5.0 // indirect
 	golang.org/x/text v0.14.0
->>>>>>> dd818817
 	golang.org/x/time v0.3.0 // indirect
 	golang.org/x/tools v0.19.0 // indirect
 	google.golang.org/appengine v1.6.8 // indirect
