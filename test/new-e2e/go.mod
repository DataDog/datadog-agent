--- conflicted
+++ resolved
@@ -42,15 +42,9 @@
 	github.com/samber/lo v1.49.1
 	github.com/stretchr/testify v1.10.0
 	github.com/xeipuuv/gojsonschema v1.2.0
-<<<<<<< HEAD
-	golang.org/x/crypto v0.40.0
-	golang.org/x/sys v0.35.0
-	golang.org/x/term v0.33.0
-=======
 	golang.org/x/crypto v0.41.0
 	golang.org/x/sys v0.35.0
 	golang.org/x/term v0.34.0
->>>>>>> a55a9d79
 	gopkg.in/yaml.v2 v2.4.0
 	gopkg.in/zorkian/go-datadog-api.v2 v2.30.0
 	k8s.io/api v0.32.3
