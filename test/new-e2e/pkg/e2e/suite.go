// Unless explicitly stated otherwise all files in this repository are licensed
// under the Apache License Version 2.0.
// This product includes software developed at Datadog (https://www.datadoghq.com/).
// Copyright 2016-present Datadog, Inc.

// Package e2e provides the API to manage environments and organize E2E tests.
// Three major concepts are used to write E2E tests:
//   - [e2e.Provisioner]: A provisioner is a component that provide compute resources (usually Cloud resources). Most common is Pulumi through `test-infra-definitions`.
//   - [e2e.BaseSuite]: A TestSuite is a collection of tests that share the ~same environment.
//   - Environment: An environment is a collection of resources (virtual machine, agent, etc). An environment is filled by provisioners.
//
// See usage examples in the [examples] package.
//
// # Provisioners
//
// Three provisioners are available:
//   - [e2e.PulumiProvisioner]: A provisioner that uses Pulumi to create resources.
//
// Pulumi Provisioner can be typed or untyped:
//   - Typed provisioners are provisioners that are typed with the environment they provision and the `Run` function must be defined in `datadog-agent` inline.
//   - Untyped provisioners are provisioners that are not typed with the environment they provision and the `Run` function can come from anywhere.
//   - [e2e.StaticProvisioner]: A provisioner that uses static resources from a JSON file. The static provisioner is Untyped.
//
// # Impact of Typed vs Untyped provisioners
// Typed provisioners are more convenient to use as they are typed with the environment they provision, however they do require a close mapping between the RunFunc and the environment.
// With a Typed provisioner, the `component.Export()` function is used to match an Environment field with a Pulumi resource.
//
// An Untyped provisioner is more flexible as it does not require a close mapping between the RunFunc and the environment. It allows to get resources from anywhere in the same environment.
// However it means that the environment needs to be annotated with the `import` tag to match the resource key. See for instance the [examples/suite_serial_kube_test.go] file.
//
// # Out-of-the-box environments and provisioners
//
// Check the [environments] package for a list of out-of-the-box environments, for instance [environments.VM].
// Check the `environments/<cloud>` for a list of out-of-the-box provisioners, for instance [environments/aws/vm].
//
// # The BaseSuite test suite
//
// The [e2e.BaseSuite] test suite is a [testify Suite] that wraps environment and provisioners.
// It allows to easily write tests that share the same environment without having to re-implement boilerplate code.
// Check all the [e2e.SuiteOption] to customize the behavior of the BaseSuite.
//
// Note: By default, the BaseSuite test suite will delete the environment when the test suite finishes (whether it's successful or not).
// During development, it's highly recommended to use the [params.WithDevMode] option to prevent the environment from being deleted.
// [params.WithDevMode] is automatically enabled when the `E2E_DEV_MODE` environment variable is set to `true`.
//
// # Organizing your tests
//
// The execution order for tests in [testify Suite] is IMPLEMENTATION SPECIFIC
// UNLIKE REGULAR GO TESTS.
// Use subtests for ordered tests and environments update.
//
// # Having a single environment
//
// In the simple case, there is a single environment and each test checks one specific thing.
//
//	import (
//		"testing"
//
//		"github.com/DataDog/datadog-agent/test/new-e2e/pkg/e2e"
//		"github.com/DataDog/datadog-agent/test/new-e2e/pkg/environments"
//	)
//
//	type singleEnvSuite struct {
//		e2e.BaseSuite[environments.VM]
//	}
//
//	func TestSingleEnvSuite(t *testing.T) {
//		e2e.Run(t, &singleEnvSuite{}, e2e.WithProvisioner(awshost.Provisioner()))
//	}
//
//	func (suite *singleEnvSuite) Test1() {
//		// Check feature 1
//	}
//
//	func (suite *singleEnvSuite) Test2() {
//		// Check feature 2
//	}
//
//	func (suite *singleEnvSuite) Test3() {
//		// Check feature 3
//	}
//
// # Having different environments
//
// You may sometime have different environments but several tests for each on them.
// You can use [e2e.Suite.UpdateEnv] to do that. Using `UpdateEnv` between groups of [Subtests].
// Note that between `TestLogDebug` and `TestLogInfo`, the environment is reverted to the original one.
//
//	import (
//		"testing"
//
//		"github.com/DataDog/datadog-agent/test/new-e2e/pkg/e2e"
//		"github.com/DataDog/datadog-agent/test/new-e2e/pkg/environments"
//		awsvm "github.com/DataDog/datadog-agent/test/new-e2e/pkg/environments/aws/vm"
//		"github.com/DataDog/test-infra-definitions/components/datadog/agentparams"
//	)
//
//	type subTestSuite struct {
//		e2e.Suite[environments.VM]
//	}
//
//	func TestSubTestSuite(t *testing.T) {
//		e2e.Run(t, &singleEnvSuite{}, e2e.WithProvisioner(awshost.Provisioner()))
//	}
//
//	func (suite *subTestSuite) TestLogDebug() {
//		// First group of subsets
//		suite.T().Run("MySubTest1", func(t *testing.T) {
//			// Sub test 1
//		})
//		suite.T().Run("MySubTest2", func(t *testing.T) {
//			// Sub test 2
//		})
//
//		v.UpdateEnv(awshost.Provisioner(awshost.WithAgentOptions(agentparams.WithAgentConfig("log_level: debug"))))
//
//		// Second group of subsets
//		suite.T().Run("MySubTest3", func(t *testing.T) {
//			// Sub test 3
//		})
//	}
//
//	func (suite *subTestSuite) TestLogInfo() {
//		// First group of subsets
//		suite.T().Run("MySubTest1", func(t *testing.T) {
//			// Sub test 1
//		})
//		suite.T().Run("MySubTest2", func(t *testing.T) {
//			// Sub test 2
//		})
//
//		v.UpdateEnv(awshost.Provisioner(awshost.WithAgentOptions(agentparams.WithAgentConfig("log_level: info"))))
//
//		// Second group of subsets
//		suite.T().Run("MySubTest3", func(t *testing.T) {
//			// Sub test 3
//		})
//	}
//
// [Subtests]: https://go.dev/blog/subtests
// [testify Suite]: https://pkg.go.dev/github.com/stretchr/testify/suite
package e2e

import (
	"context"
	"errors"
	"fmt"
	"reflect"
	"sync"
	"testing"
	"time"

	"github.com/DataDog/test-infra-definitions/common/utils"
	"github.com/DataDog/test-infra-definitions/components"

	"github.com/DataDog/datadog-agent/test/new-e2e/pkg/runner"
	"github.com/DataDog/datadog-agent/test/new-e2e/pkg/runner/parameters"
	"github.com/DataDog/datadog-agent/test/new-e2e/pkg/utils/infra"

	"github.com/stretchr/testify/suite"
)

const (
	importKey = "import"

	createTimeout          = 60 * time.Minute
	deleteTimeout          = 30 * time.Minute
	provisionerGracePeriod = 2 * time.Second
)

// Suite is a generic inteface used internally, only implemented by BaseSuite
type Suite[Env any] interface {
	suite.TestingSuite

	init(params []SuiteOption, self Suite[Env])

	UpdateEnv(...Provisioner)
	Env() *Env
}

var _ Suite[any] = &BaseSuite[any]{}

// BaseSuite is a generic test suite that wraps testify.Suite
type BaseSuite[Env any] struct {
	suite.Suite

	env    *Env
	params suiteParams

	originalProvisioners ProvisionerMap
	currentProvisioners  ProvisionerMap

	firstFailTest string
<<<<<<< HEAD
	initOnly      bool
=======

	testSessionOutputDir     string
	onceTestSessionOutputDir sync.Once
>>>>>>> 304623b4
}

//
// Custom methods
//

// Env returns the current environment
func (bs *BaseSuite[Env]) Env() *Env {
	return bs.env
}

// UpdateEnv updates the environment with new provisioners.
func (bs *BaseSuite[Env]) UpdateEnv(newProvisioners ...Provisioner) {
	uniqueIDs := make(map[string]struct{})
	targetProvisioners := make(ProvisionerMap, len(newProvisioners))
	for _, provisioner := range newProvisioners {
		if _, found := uniqueIDs[provisioner.ID()]; found {
			panic(fmt.Errorf("Multiple providers with same id found, provisioner with id %s already exists", provisioner.ID()))
		}

		uniqueIDs[provisioner.ID()] = struct{}{}
		targetProvisioners[provisioner.ID()] = provisioner
	}
	if err := bs.reconcileEnv(targetProvisioners); err != nil {
		panic(err)
	}
}

// IsDevMode returns true if the test suite is running in dev mode.
// WARNING: IsDevMode should not be used. It's a recipe to get tests working locally but failing in CI.
func (bs *BaseSuite[Env]) IsDevMode() bool {
	return bs.params.devMode
}

func (bs *BaseSuite[Env]) init(options []SuiteOption, self Suite[Env]) {
	for _, o := range options {
		o(&bs.params)
	}

	initOnly, err := runner.GetProfile().ParamStore().GetBoolWithDefault(parameters.InitOnly, false)
	if err == nil {
		bs.initOnly = initOnly
	}

	if !runner.GetProfile().AllowDevMode() {
		bs.params.devMode = false
	}

	if !bs.params.skipDeleteOnFailure {
		bs.params.skipDeleteOnFailure, _ = runner.GetProfile().ParamStore().GetBoolWithDefault(parameters.SkipDeleteOnFailure, false)
	}

	if bs.params.stackName == "" {
		sType := reflect.TypeOf(self).Elem()
		hash := utils.StrHash(sType.PkgPath()) // hash of PkgPath in order to have a unique stack name
		bs.params.stackName = fmt.Sprintf("e2e-%s-%s", sType.Name(), hash)
	}

	bs.originalProvisioners = bs.params.provisioners
}

func (bs *BaseSuite[Env]) reconcileEnv(targetProvisioners ProvisionerMap) error {
	if reflect.DeepEqual(bs.currentProvisioners, targetProvisioners) {
		bs.T().Logf("No change in provisioners, skipping environment update")
		return nil
	}

	logger := newTestLogger(bs.T())
	ctx, cancel := bs.providerContext(createTimeout)
	defer cancel()

	newEnv, newEnvFields, newEnvValues, err := bs.createEnv()
	if err != nil {
		return fmt.Errorf("unable to create new env: %T for stack: %s, err: %v", newEnv, bs.params.stackName, err)
	}

	// Check for removed provisioners, we need to call delete on them first
	for id, provisioner := range bs.currentProvisioners {
		if _, found := targetProvisioners[id]; !found {
			if err := provisioner.Destroy(ctx, bs.params.stackName, logger); err != nil {
				return fmt.Errorf("unable to delete stack: %s, provisioner %s, err: %v", bs.params.stackName, id, err)
			}
		}
	}

	// Then we provision new resources
	resources := make(RawResources)
	for id, provisioner := range targetProvisioners {
		var provisionerResources RawResources
		var err error

		switch pType := provisioner.(type) {
		case TypedProvisioner[Env]:
			provisionerResources, err = pType.ProvisionEnv(ctx, bs.params.stackName, logger, newEnv)
		case UntypedProvisioner:
			provisionerResources, err = pType.Provision(ctx, bs.params.stackName, logger)
		default:
			return fmt.Errorf("provisioner of type %T does not implement UntypedProvisioner nor TypedProvisioner", provisioner)
		}

		if err != nil {
			if diagnosableProvisioner, ok := provisioner.(Diagnosable); ok {
				stackName, err := infra.GetStackManager().GetPulumiStackName(bs.params.stackName)
				if err != nil {
					bs.T().Logf("unable to get stack name for diagnose, err: %v", err)
				} else {
					diagnoseResult, diagnoseErr := diagnosableProvisioner.Diagnose(ctx, stackName)
					if diagnoseErr != nil {
						bs.T().Logf("WARNING: Diagnose failed: %v", diagnoseErr)
					} else if diagnoseResult != "" {
						bs.T().Logf("Diagnose result: %s", diagnoseResult)
					}
				}

			}
			return fmt.Errorf("your stack '%s' provisioning failed, check logs above. Provisioner was %s, failed with err: %v", bs.params.stackName, id, err)
		}

		resources.Merge(provisionerResources)
	}

	// When INIT_ONLY is set, we only partially provision the environment so we do not want initialize the environment
	if bs.initOnly {
		return nil
	}

	// Env is taken as parameter as some fields may have keys set by Env pulumi program.
	err = bs.buildEnvFromResources(resources, newEnvFields, newEnvValues)
	if err != nil {
		return fmt.Errorf("unable to build env: %T from resources for stack: %s, err: %v", newEnv, bs.params.stackName, err)
	}

	// If env implements Initializable, we call Init
	if initializable, ok := any(newEnv).(Initializable); ok {
		if err := initializable.Init(bs); err != nil {
			return fmt.Errorf("failed to init environment, err: %v", err)
		}
	}

	// On success we update the current environment
	// We need top copy provisioners to protect against external modifications
	bs.currentProvisioners = copyProvisioners(targetProvisioners)
	bs.env = newEnv
	return nil
}

func (bs *BaseSuite[Env]) createEnv() (*Env, []reflect.StructField, []reflect.Value, error) {
	var env Env

	envFields := reflect.VisibleFields(reflect.TypeOf(&env).Elem())
	envValue := reflect.ValueOf(&env)

	retainedFields := make([]reflect.StructField, 0)
	retainedValues := make([]reflect.Value, 0)
	for _, field := range envFields {
		if !field.IsExported() {
			continue
		}

		importKeyFromTag := field.Tag.Get(importKey)
		isImportable := field.Type.Implements(reflect.TypeOf((*components.Importable)(nil)).Elem())
		isPtrImportable := reflect.PtrTo(field.Type).Implements(reflect.TypeOf((*components.Importable)(nil)).Elem())

		// Produce meaningful error in case we have an importKey but field is not importable
		if importKeyFromTag != "" && !isImportable {
			return nil, nil, nil, fmt.Errorf("resource named %s has %s key but does not implement Importable interface", field.Name, importKey)
		}

		if !isImportable && isPtrImportable {
			return nil, nil, nil, fmt.Errorf("resource named %s of type %T implements Importable on pointer receiver but is not a pointer", field.Name, field.Type)
		}

		if !isImportable {
			continue
		}

		// Create zero-value if not created (pointer to struct)
		fieldValue := envValue.Elem().FieldByIndex(field.Index)
		if fieldValue.IsNil() {
			fieldValue.Set(reflect.New(fieldValue.Type().Elem()))
		}

		retainedFields = append(retainedFields, field)
		retainedValues = append(retainedValues, fieldValue)
	}

	return &env, retainedFields, retainedValues, nil
}

func (bs *BaseSuite[Env]) buildEnvFromResources(resources RawResources, fields []reflect.StructField, values []reflect.Value) error {
	if len(fields) != len(values) {
		panic("fields and values must have the same length")
	}

	if len(resources) == 0 {
		return nil
	}

	for idx, fieldValue := range values {
		field := fields[idx]
		importKeyFromTag := field.Tag.Get(importKey)

		// If a field value is nil, it means that it was explicitly set to nil by provisioners, hence not available
		// We should not find it in the resources map, returning an error in this case.
		if fieldValue.IsNil() {
			if _, found := resources[importKeyFromTag]; found {
				return fmt.Errorf("resource named %s has key %s but is nil", fields[idx].Name, importKeyFromTag)
			}

			continue
		}

		importable := fieldValue.Interface().(components.Importable)
		resourceKey := importable.Key()
		if importKeyFromTag != "" {
			resourceKey = importKeyFromTag
		}
		if resourceKey == "" {
			return fmt.Errorf("resource named %s has no import key set and no annotation", field.Name)
		}

		if rawResource, found := resources[resourceKey]; found {
			err := importable.Import(rawResource, fieldValue.Interface())
			if err != nil {
				return fmt.Errorf("failed to import resource named: %s with key: %s, err: %w", field.Name, resourceKey, err)
			}

			// See if the component requires init
			if initializable, ok := fieldValue.Interface().(Initializable); ok {
				if err := initializable.Init(bs); err != nil {
					return fmt.Errorf("failed to init resource named: %s with key: %s, err: %w", field.Name, resourceKey, err)
				}
			}
		} else {
			return fmt.Errorf("expected resource named: %s with key: %s but not returned by provisioners", field.Name, resourceKey)
		}
	}

	return nil
}

func (bs *BaseSuite[Env]) providerContext(opTimeout time.Duration) (context.Context, context.CancelFunc) {
	var ctx context.Context
	var cancel func()

	if deadline, ok := bs.T().Deadline(); ok {
		deadline = deadline.Add(-provisionerGracePeriod)
		ctx, cancel = context.WithDeadlineCause(context.Background(), deadline, errors.New("go test timeout almost reached, cancelling provisioners"))
	} else {
		ctx, cancel = context.WithTimeout(context.Background(), opTimeout)
	}

	return ctx, cancel
}

//
// Overridden methods
//

// SetupSuite run before all the tests in the suite have been run.
// This function is called by [testify Suite].
//
// If you override SetupSuite in your custom test suite type, the function must call [e2e.BaseSuite.SetupSuite].
//
// [testify Suite]: https://pkg.go.dev/github.com/stretchr/testify/suite
func (bs *BaseSuite[Env]) SetupSuite() {
	// In `SetupSuite` we cannot fail as `TearDownSuite` will not be called otherwise.
	// Meaning that stack clean up may not be called.
	// We do implement an explicit recover to handle this manuallay.
	defer func() {
		err := recover()
		if err == nil {
			return
		}

		bs.T().Logf("Caught panic in SetupSuite, err: %v. Will try to TearDownSuite", err)
		bs.firstFailTest = "Initial provisioiningin SetupSuite" // This is required to handle skipDeleteOnFailure
		bs.TearDownSuite()

		// As we need to call `recover` to know if there was a panic, we wrap and forward the original panic to,
		// once again, stop the execution of the test suite.
		panic(fmt.Errorf("Forward panic in SetupSuite after TearDownSuite, err was: %v", err))
	}()

	if err := bs.reconcileEnv(bs.originalProvisioners); err != nil {
		// `panic()` is required to stop the execution of the test suite. Otherwise `testify.Suite` will keep on running suite tests.
		panic(err)
	}

	if bs.initOnly {
		bs.T().Skip("INIT_ONLY is set, skipping tests")
	}
}

// BeforeTest is executed right before the test starts and receives the suite and test names as input.
// This function is called by [testify Suite].
//
// If you override BeforeTest in your custom test suite type, the function must call [test.BaseSuite.BeforeTest].
//
// [testify Suite]: https://pkg.go.dev/github.com/stretchr/testify/suite
func (bs *BaseSuite[Env]) BeforeTest(string, string) {
	// Reset provisioners to original provisioners
	// In `Test` scope we can `panic`, it will be recovered and `AfterTest` will be called.
	// Next tests will be called as well
	if err := bs.reconcileEnv(bs.originalProvisioners); err != nil {
		panic(err)
	}
}

// AfterTest is executed right after the test finishes and receives the suite and test names as input.
// This function is called by [testify Suite].
//
// If you override AfterTest in your custom test suite type, the function must call [test.BaseSuite.AfterTest].
//
// [testify Suite]: https://pkg.go.dev/github.com/stretchr/testify/suite
func (bs *BaseSuite[Env]) AfterTest(suiteName, testName string) {
	if bs.T().Failed() && bs.firstFailTest == "" {
		// As far as I know, there is no way to prevent other tests from being
		// run when a test fail. Even calling panic doesn't work.
		// Instead, this code stores the name of the first fail test and prevents
		// the environment to be updated.
		// Note: using os.Exit(1) prevents other tests from being run but at the
		// price of having no test output at all.
		bs.firstFailTest = fmt.Sprintf("%v.%v", suiteName, testName)
	}
}

// TearDownSuite run after all the tests in the suite have been run.
// This function is called by [testify Suite].
//
// If you override TearDownSuite in your custom test suite type, the function must call [e2e.BaseSuite.TearDownSuite].
//
// [testify Suite]: https://pkg.go.dev/github.com/stretchr/testify/suite
func (bs *BaseSuite[Env]) TearDownSuite() {
	if bs.params.devMode {
		return
	}

	if bs.initOnly {
		bs.T().Logf("INIT_ONLY is set, skipping deletion")
		return
	}

	if bs.firstFailTest != "" && bs.params.skipDeleteOnFailure {
		bs.Require().FailNow(fmt.Sprintf("%v failed. As SkipDeleteOnFailure feature is enabled the tests after %v were skipped. "+
			"The environment of %v was kept.", bs.firstFailTest, bs.firstFailTest, bs.firstFailTest))
		return
	}

	ctx, cancel := bs.providerContext(deleteTimeout)
	defer cancel()

	for id, provisioner := range bs.originalProvisioners {
		if err := provisioner.Destroy(ctx, bs.params.stackName, newTestLogger(bs.T())); err != nil {
			bs.T().Errorf("unable to delete stack: %s, provisioner %s, err: %v", bs.params.stackName, id, err)
		}
	}
}

// GetRootOutputDir returns the root output directory for tests to store output files and artifacts.
// The directory is created on the first call to this function and reused in future calls.
//
// See BaseSuite.CreateTestOutputDir() for a function that returns a directory for the current test.
//
// See CreateRootOutputDir() for details on the root directory creation.
func (bs *BaseSuite[Env]) GetRootOutputDir() (string, error) {
	var err error
	bs.onceTestSessionOutputDir.Do(func() {
		// Store the timestamped directory to be used by all tests in the suite
		bs.testSessionOutputDir, err = CreateRootOutputDir()
	})
	return bs.testSessionOutputDir, err
}

// CreateTestOutputDir returns an output directory for the current test.
//
// See also CreateTestOutputDir()
func (bs *BaseSuite[Env]) CreateTestOutputDir() (string, error) {
	root, err := bs.GetRootOutputDir()
	if err != nil {
		return "", err
	}
	return CreateTestOutputDir(root, bs.T())
}

// Run is a helper function to run a test suite.
// Unfortunately, we cannot use `s Suite[Env]` as Go is not able to match it with a struct
// However it's able to verify the same constraint on T
func Run[Env any, T Suite[Env]](t *testing.T, s T, options ...SuiteOption) {
	devMode, err := runner.GetProfile().ParamStore().GetBoolWithDefault(parameters.DevMode, false)
	if err != nil {
		t.Logf("Unable to get DevMode value, DevMode will be disabled, error: %v", err)
	} else if devMode {
		options = append(options, WithDevMode())
	}

	s.init(options, s)
	suite.Run(t, s)
}<|MERGE_RESOLUTION|>--- conflicted
+++ resolved
@@ -191,13 +191,10 @@
 	currentProvisioners  ProvisionerMap
 
 	firstFailTest string
-<<<<<<< HEAD
 	initOnly      bool
-=======
 
 	testSessionOutputDir     string
 	onceTestSessionOutputDir sync.Once
->>>>>>> 304623b4
 }
 
 //
