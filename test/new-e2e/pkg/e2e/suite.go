// Unless explicitly stated otherwise all files in this repository are licensed
// under the Apache License Version 2.0.
// This product includes software developed at Datadog (https://www.datadoghq.com/).
// Copyright 2016-present Datadog, Inc.

// Package e2e provides the API to manage environments and organize E2E tests.
// Three major concepts are used to write E2E tests:
//   - [e2e.Provisioner]: A provisioner is a component that provide compute resources (usually Cloud resources). Most common is Pulumi through `test-infra-definitions`.
//   - [e2e.BaseSuite]: A TestSuite is a collection of tests that share the ~same environment.
//   - Environment: An environment is a collection of resources (virtual machine, agent, etc). An environment is filled by provisioners.
//
// See usage examples in the [examples] package.
//
// # Provisioners
//
// Three provisioners are available:
//   - [e2e.PulumiProvisioner]: A provisioner that uses Pulumi to create resources.
//
// Pulumi Provisioner can be typed or untyped:
//   - Typed provisioners are provisioners that are typed with the environment they provision and the `Run` function must be defined in `datadog-agent` inline.
//   - Untyped provisioners are provisioners that are not typed with the environment they provision and the `Run` function can come from anywhere.
//   - [e2e.StaticProvisioner]: A provisioner that uses static resources from a JSON file. The static provisioner is Untyped.
//
// # Impact of Typed vs Untyped provisioners
// Typed provisioners are more convenient to use as they are typed with the environment they provision, however they do require a close mapping between the RunFunc and the environment.
// With a Typed provisioner, the `component.Export()` function is used to match an Environment field with a Pulumi resource.
//
// An Untyped provisioner is more flexible as it does not require a close mapping between the RunFunc and the environment. It allows to get resources from anywhere in the same environment.
// However it means that the environment needs to be annotated with the `import` tag to match the resource key. See for instance the [examples/suite_serial_kube_test.go] file.
//
// # Out-of-the-box environments and provisioners
//
// Check the [environments] package for a list of out-of-the-box environments, for instance [environments.VM].
// Check the `environments/<cloud>` for a list of out-of-the-box provisioners, for instance [environments/aws/vm].
//
// # The BaseSuite test suite
//
// The [e2e.BaseSuite] test suite is a [testify Suite] that wraps environment and provisioners.
// It allows to easily write tests that share the same environment without having to re-implement boilerplate code.
// Check all the [e2e.SuiteOption] to customize the behavior of the BaseSuite.
//
// Note: By default, the BaseSuite test suite will delete the environment when the test suite finishes (whether it's successful or not).
// During development, it's highly recommended to use the [params.WithDevMode] option to prevent the environment from being deleted.
// [params.WithDevMode] is automatically enabled when the `E2E_DEV_MODE` environment variable is set to `true`.
//
// # Organizing your tests
//
// The execution order for tests in [testify Suite] is IMPLEMENTATION SPECIFIC
// UNLIKE REGULAR GO TESTS.
// Use subtests for ordered tests and environments update.
//
// # Having a single environment
//
// In the simple case, there is a single environment and each test checks one specific thing.
//
//	import (
//		"testing"
//
//		"github.com/DataDog/datadog-agent/test/new-e2e/pkg/e2e"
//		"github.com/DataDog/datadog-agent/test/new-e2e/pkg/environments"
//	)
//
//	type singleEnvSuite struct {
//		e2e.BaseSuite[environments.VM]
//	}
//
//	func TestSingleEnvSuite(t *testing.T) {
//		e2e.Run(t, &singleEnvSuite{}, e2e.WithProvisioner(awshost.Provisioner()))
//	}
//
//	func (suite *singleEnvSuite) Test1() {
//		// Check feature 1
//	}
//
//	func (suite *singleEnvSuite) Test2() {
//		// Check feature 2
//	}
//
//	func (suite *singleEnvSuite) Test3() {
//		// Check feature 3
//	}
//
// # Having different environments
//
// You may sometime have different environments but several tests for each on them.
// You can use [e2e.Suite.UpdateEnv] to do that. Using `UpdateEnv` between groups of [Subtests].
// Note that between `TestLogDebug` and `TestLogInfo`, the environment is reverted to the original one.
//
//	import (
//		"testing"
//
//		"github.com/DataDog/datadog-agent/test/new-e2e/pkg/e2e"
//		"github.com/DataDog/datadog-agent/test/new-e2e/pkg/environments"
//		awsvm "github.com/DataDog/datadog-agent/test/new-e2e/pkg/environments/aws/vm"
//		"github.com/DataDog/test-infra-definitions/components/datadog/agentparams"
//	)
//
//	type subTestSuite struct {
//		e2e.Suite[environments.VM]
//	}
//
//	func TestSubTestSuite(t *testing.T) {
//		e2e.Run(t, &singleEnvSuite{}, e2e.WithProvisioner(awshost.Provisioner()))
//	}
//
//	func (suite *subTestSuite) TestLogDebug() {
//		// First group of subsets
//		suite.T().Run("MySubTest1", func(t *testing.T) {
//			// Sub test 1
//		})
//		suite.T().Run("MySubTest2", func(t *testing.T) {
//			// Sub test 2
//		})
//
//		v.UpdateEnv(awshost.Provisioner(awshost.WithAgentOptions(agentparams.WithAgentConfig("log_level: debug"))))
//
//		// Second group of subsets
//		suite.T().Run("MySubTest3", func(t *testing.T) {
//			// Sub test 3
//		})
//	}
//
//	func (suite *subTestSuite) TestLogInfo() {
//		// First group of subsets
//		suite.T().Run("MySubTest1", func(t *testing.T) {
//			// Sub test 1
//		})
//		suite.T().Run("MySubTest2", func(t *testing.T) {
//			// Sub test 2
//		})
//
//		v.UpdateEnv(awshost.Provisioner(awshost.WithAgentOptions(agentparams.WithAgentConfig("log_level: info"))))
//
//		// Second group of subsets
//		suite.T().Run("MySubTest3", func(t *testing.T) {
//			// Sub test 3
//		})
//	}
//
// [Subtests]: https://go.dev/blog/subtests
// [testify Suite]: https://pkg.go.dev/github.com/stretchr/testify/suite
package e2e

import (
	"context"
	"errors"
	"fmt"
	"os"
	"os/exec"
	"path/filepath"
	"reflect"
	"testing"
	"time"

	"github.com/DataDog/test-infra-definitions/common/utils"
	"github.com/DataDog/test-infra-definitions/components"
	"gopkg.in/zorkian/go-datadog-api.v2"

	"github.com/DataDog/datadog-agent/test/new-e2e/pkg/provisioners"
	"github.com/DataDog/datadog-agent/test/new-e2e/pkg/runner"
	"github.com/DataDog/datadog-agent/test/new-e2e/pkg/runner/parameters"
	"github.com/DataDog/datadog-agent/test/new-e2e/pkg/utils/common"
	"github.com/DataDog/datadog-agent/test/new-e2e/pkg/utils/infra"

	"github.com/stretchr/testify/assert"
	"github.com/stretchr/testify/suite"
)

const (
	importKey = "import"

	createTimeout          = 60 * time.Minute
	deleteTimeout          = 30 * time.Minute
	provisionerGracePeriod = 2 * time.Second
)

// Suite is a generic inteface used internally, only implemented by BaseSuite
type Suite[Env any] interface {
	suite.TestingSuite

	init(params []SuiteOption, self Suite[Env])

	UpdateEnv(...provisioners.Provisioner)
	Env() *Env
}

var _ Suite[any] = &BaseSuite[any]{}

// BaseSuite is a generic test suite that wraps testify.Suite
type BaseSuite[Env any] struct {
	suite.Suite

	env           *Env
	datadogClient *datadog.Client
	params        suiteParams

	originalProvisioners provisioners.ProvisionerMap
	currentProvisioners  provisioners.ProvisionerMap

	firstFailTest string
	startTime     time.Time
	endTime       time.Time
	initOnly      bool
	teardownOnly  bool

	outputDir string
}

//
// Custom methods
//

// Env returns the current environment
func (bs *BaseSuite[Env]) Env() *Env {
	return bs.env
}

// EventuallyWithT is a wrapper around testify.Suite.EventuallyWithT that catches panics to fail test without skipping TeardownSuite
func (bs *BaseSuite[Env]) EventuallyWithT(condition func(*assert.CollectT), timeout time.Duration, interval time.Duration, msgAndArgs ...interface{}) bool {
	return bs.Suite.EventuallyWithT(func(c *assert.CollectT) {
		defer func() {
			if r := recover(); r != nil {
				bs.T().Errorf("EventuallyWithT, panic: %v", r)
			}
		}()
		condition(c)
	}, timeout, interval, msgAndArgs...)
}

// EventuallyWithTf is a wrapper around testify.Suite.EventuallyWithTf that catches panics to fail test without skipping TeardownSuite
func (bs *BaseSuite[Env]) EventuallyWithTf(condition func(*assert.CollectT), waitFor time.Duration, tick time.Duration, msg string, args ...interface{}) bool {
	return bs.Suite.EventuallyWithTf(func(c *assert.CollectT) {
		defer func() {
			if r := recover(); r != nil {
				bs.T().Errorf("EventuallyWithTf, panic: %v", r)
			}
		}()
		condition(c)
	}, waitFor, tick, msg, args)
}

// CleanupOnSetupFailure is a helper to cleanup on setup failure
// It should be defered in `SetupSuite` if you override it in your custom test suite.
// When deferred, any panic or assertion failure will stop the test execution and call `TearDownSuite`.
func (bs *BaseSuite[Env]) CleanupOnSetupFailure() {
	if err := recover(); err != nil || bs.T().Failed() {
		bs.firstFailTest = "Initial provisioning SetupSuite" // This is required to handle skipDeleteOnFailure
		defer func() {
			bs.T().Logf("Calling TearDownSuite after SetupSuite failed with the following error: %v", err)
			bs.TearDownSuite()
			bs.T().Fatal("TearDownSuite called after SetupSuite failed")
		}()

		// run environment diagnose
		if bs.env != nil {
			if diagnosableEnv, ok := any(bs.env).(common.Diagnosable); ok && diagnosableEnv != nil {
				// at least one test failed, diagnose the environment
				diagnose, diagnoseErr := diagnosableEnv.Diagnose(bs.SessionOutputDir())
				if diagnoseErr != nil {
					bs.T().Logf("unable to diagnose environment: %v", diagnoseErr)
				} else {
					bs.T().Logf("Diagnose result:\n\n%s", diagnose)
				}
			}
		}
	}
}

// UpdateEnv updates the environment with new provisioners.
func (bs *BaseSuite[Env]) UpdateEnv(newProvisioners ...provisioners.Provisioner) {
	uniqueIDs := make(map[string]struct{})
	targetProvisioners := make(provisioners.ProvisionerMap, len(newProvisioners))
	for _, provisioner := range newProvisioners {
		if _, found := uniqueIDs[provisioner.ID()]; found {
			panic(fmt.Errorf("Multiple providers with same id found, provisioner with id %s already exists", provisioner.ID()))
		}

		uniqueIDs[provisioner.ID()] = struct{}{}
		targetProvisioners[provisioner.ID()] = provisioner
	}
	if err := bs.reconcileEnv(targetProvisioners); err != nil {
		bs.T().Fail() // We need to call Fail otherwise bs.T().Failed() will be false in AfterTest
		panic(err)
	}
}

// IsDevMode returns true if the test suite is running in dev mode.
// WARNING: IsDevMode should not be used. It's a recipe to get tests working locally but failing in CI.
func (bs *BaseSuite[Env]) IsDevMode() bool {
	return bs.params.devMode
}

// StartTime returns the time when test suite started
func (bs *BaseSuite[Env]) StartTime() time.Time {
	return bs.startTime
}

// EndTime returns the time when test suite ended
func (bs *BaseSuite[Env]) EndTime() time.Time {
	return bs.endTime
}

// DatadogClient returns a Datadog client that can be used to send telemtry info to dddev during e2e tests
func (bs *BaseSuite[Env]) DatadogClient() *datadog.Client {
	return bs.datadogClient
}

func (bs *BaseSuite[Env]) init(options []SuiteOption, self Suite[Env]) {
	for _, o := range options {
		o(&bs.params)
	}

	initOnly, err := runner.GetProfile().ParamStore().GetBoolWithDefault(parameters.InitOnly, false)
	if err == nil {
		bs.initOnly = initOnly
	}

	teardownOnly, err := runner.GetProfile().ParamStore().GetBoolWithDefault(parameters.TeardownOnly, false)
	if err == nil {
		bs.teardownOnly = teardownOnly
	}

	if !runner.GetProfile().AllowDevMode() {
		bs.params.devMode = false
	}

	if !bs.params.skipDeleteOnFailure {
		bs.params.skipDeleteOnFailure, _ = runner.GetProfile().ParamStore().GetBoolWithDefault(parameters.SkipDeleteOnFailure, false)
	}

	stackNameSuffix, err := runner.GetProfile().ParamStore().GetWithDefault(parameters.StackNameSuffix, "")
	if err != nil {
		bs.T().Fatalf("unable to get stack name suffix: %v", err)
	}
	if bs.params.stackName == "" {
		sType := reflect.TypeOf(self).Elem()
		hash := utils.StrHash(sType.PkgPath()) // hash of PkgPath in order to have a unique stack name
		bs.params.stackName = fmt.Sprintf("e2e-%s-%s", sType.Name(), hash)
	}

	if stackNameSuffix != "" {
		bs.params.stackName = fmt.Sprintf("%s-%s", bs.params.stackName, stackNameSuffix)
	}

	bs.originalProvisioners = bs.params.provisioners
}

func (bs *BaseSuite[Env]) reconcileEnv(targetProvisioners provisioners.ProvisionerMap) error {
	if reflect.DeepEqual(bs.currentProvisioners, targetProvisioners) {
		bs.T().Logf("No change in provisioners, skipping environment update")
		return nil
	}

	bs.T().Logf("Updating environment with new provisioners")

	logger := newTestLogger(bs.T())
	ctx, cancel := bs.providerContext(createTimeout)
	defer cancel()

	newEnv, newEnvFields, newEnvValues, err := bs.createEnv()
	if err != nil {
		return fmt.Errorf("unable to create new env: %T for stack: %s, err: %v", newEnv, bs.params.stackName, err)
	}

	// Check for removed provisioners, we need to call delete on them first
	for id, provisioner := range bs.currentProvisioners {
		if _, found := targetProvisioners[id]; !found {
			bs.T().Logf("Destroying stack %s with provisioner %s", bs.params.stackName, id)
			if err := provisioner.Destroy(ctx, bs.params.stackName, logger); err != nil {
				return fmt.Errorf("unable to delete stack: %s, provisioner %s, err: %v", bs.params.stackName, id, err)
			}
		}
	}

	// Then we provision new resources
	resources := make(provisioners.RawResources)
	for id, provisioner := range targetProvisioners {
		var provisionerResources provisioners.RawResources
		var err error

		bs.T().Logf("Provisioning environment stack %s with provisioner %s", bs.params.stackName, id)
		switch pType := provisioner.(type) {
		case provisioners.TypedProvisioner[Env]:
			provisionerResources, err = pType.ProvisionEnv(ctx, bs.params.stackName, logger, newEnv)
		case provisioners.UntypedProvisioner:
			provisionerResources, err = pType.Provision(ctx, bs.params.stackName, logger)
		default:
			return fmt.Errorf("provisioner of type %T does not implement UntypedProvisioner nor TypedProvisioner", provisioner)
		}

		if err != nil {
			if diagnosableProvisioner, ok := provisioner.(provisioners.Diagnosable); ok {
				stackName, err := infra.GetStackManager().GetPulumiStackName(bs.params.stackName)
				if err != nil {
					bs.T().Logf("unable to get stack name for diagnose, err: %v", err)
				} else {
					diagnoseResult, diagnoseErr := diagnosableProvisioner.Diagnose(ctx, stackName)
					if diagnoseErr != nil {
						bs.T().Logf("WARNING: Diagnose failed: %v", diagnoseErr)
					} else if diagnoseResult != "" {
						bs.T().Logf("Diagnose result: %s", diagnoseResult)
					}
				}

			}
			return fmt.Errorf("your stack '%s' provisioning failed, check logs above. Provisioner was %s, failed with err: %v", bs.params.stackName, id, err)
		}

		resources.Merge(provisionerResources)
	}

	// When INIT_ONLY is set, we only partially provision the environment so we do not want initialize the environment
	if bs.initOnly {
		return nil
	}

	// Env is taken as parameter as some fields may have keys set by Env pulumi program.
	err = bs.buildEnvFromResources(resources, newEnvFields, newEnvValues)
	if err != nil {
		return fmt.Errorf("unable to build env: %T from resources for stack: %s, err: %v", newEnv, bs.params.stackName, err)
	}

	// If env implements Initializable, we call Init
	if initializable, ok := any(newEnv).(common.Initializable); ok {
		if err := initializable.Init(bs); err != nil {
			return fmt.Errorf("failed to init environment, err: %v", err)
		}
	}

	// On success we update the current environment
	// We need top copy provisioners to protect against external modifications
	bs.currentProvisioners = provisioners.CopyProvisioners(targetProvisioners)
	bs.env = newEnv
	return nil
}

func (bs *BaseSuite[Env]) createEnv() (*Env, []reflect.StructField, []reflect.Value, error) {
	var env Env

	envFields := reflect.VisibleFields(reflect.TypeOf(&env).Elem())
	envValue := reflect.ValueOf(&env)

	retainedFields := make([]reflect.StructField, 0)
	retainedValues := make([]reflect.Value, 0)
	for _, field := range envFields {
		if !field.IsExported() {
			continue
		}

		importKeyFromTag := field.Tag.Get(importKey)
		isImportable := field.Type.Implements(reflect.TypeOf((*components.Importable)(nil)).Elem())
		isPtrImportable := reflect.PointerTo(field.Type).Implements(reflect.TypeOf((*components.Importable)(nil)).Elem())

		// Produce meaningful error in case we have an importKey but field is not importable
		if importKeyFromTag != "" && !isImportable {
			return nil, nil, nil, fmt.Errorf("resource named %s has %s key but does not implement Importable interface", field.Name, importKey)
		}

		if !isImportable && isPtrImportable {
			return nil, nil, nil, fmt.Errorf("resource named %s of type %T implements Importable on pointer receiver but is not a pointer", field.Name, field.Type)
		}

		if !isImportable {
			continue
		}

		// Create zero-value if not created (pointer to struct)
		fieldValue := envValue.Elem().FieldByIndex(field.Index)
		if fieldValue.IsNil() {
			fieldValue.Set(reflect.New(fieldValue.Type().Elem()))
		}

		retainedFields = append(retainedFields, field)
		retainedValues = append(retainedValues, fieldValue)
	}

	return &env, retainedFields, retainedValues, nil
}

func (bs *BaseSuite[Env]) buildEnvFromResources(resources provisioners.RawResources, fields []reflect.StructField, values []reflect.Value) error {
	if len(fields) != len(values) {
		panic("fields and values must have the same length")
	}

	if len(resources) == 0 {
		return nil
	}

	for idx, fieldValue := range values {
		field := fields[idx]
		importKeyFromTag := field.Tag.Get(importKey)

		// If a field value is nil, it means that it was explicitly set to nil by provisioners, hence not available
		// We should not find it in the resources map, returning an error in this case.
		if fieldValue.IsNil() {
			if _, found := resources[importKeyFromTag]; found {
				return fmt.Errorf("resource named %s has key %s but is nil", fields[idx].Name, importKeyFromTag)
			}

			continue
		}

		importable := fieldValue.Interface().(components.Importable)
		resourceKey := importable.Key()
		if importKeyFromTag != "" {
			resourceKey = importKeyFromTag
		}
		if resourceKey == "" {
			return fmt.Errorf("resource named %s has no import key set and no annotation", field.Name)
		}

		if rawResource, found := resources[resourceKey]; found {
			err := importable.Import(rawResource, fieldValue.Interface())
			if err != nil {
				return fmt.Errorf("failed to import resource named: %s with key: %s, err: %w", field.Name, resourceKey, err)
			}

			// See if the component requires init
			if initializable, ok := fieldValue.Interface().(common.Initializable); ok {
				if err := initializable.Init(bs); err != nil {
					return fmt.Errorf("failed to init resource named: %s with key: %s, err: %w", field.Name, resourceKey, err)
				}
			}
		} else {
			return fmt.Errorf("expected resource named: %s with key: %s but not returned by provisioners", field.Name, resourceKey)
		}
	}

	return nil
}

func (bs *BaseSuite[Env]) providerContext(opTimeout time.Duration) (context.Context, context.CancelFunc) {
	var ctx context.Context
	var cancel func()

	if deadline, ok := bs.T().Deadline(); ok {
		deadline = deadline.Add(-provisionerGracePeriod)
		ctx, cancel = context.WithDeadlineCause(context.Background(), deadline, errors.New("go test timeout almost reached, cancelling provisioners"))
	} else {
		ctx, cancel = context.WithTimeout(context.Background(), opTimeout)
	}

	return ctx, cancel
}

//
// Overridden methods
//

// SetupSuite run before all the tests in the suite have been run.
// This function is called by [testify Suite].
//
// If you override SetupSuite in your custom test suite type, the function must call [e2e.BaseSuite.SetupSuite].
// Please also call `defer bs.CleanupOnSetupFailure()` in your `SetupSuite` implementation. It is needed to make sure that we cleanup on panic or on SetupSuite failure.
//
// [testify Suite]: https://pkg.go.dev/github.com/stretchr/testify/suite
func (bs *BaseSuite[Env]) SetupSuite() {
	bs.startTime = time.Now()

	if bs.teardownOnly {
		defer bs.TearDownSuite()
		bs.T().Skip("TEARDOWN_ONLY is set, skipping setup and tests")
		return
	}

	// Create the root output directory for the test suite session
	sessionDirectory, err := runner.GetProfile().CreateOutputSubDir(bs.getSuiteSessionSubdirectory())
	if err != nil {
		bs.T().Errorf("unable to create session output directory: %v", err)
	}
	bs.outputDir = sessionDirectory
	bs.T().Logf("Suite session output directory: %s", bs.outputDir)
	// In `SetupSuite` we cannot fail as `TearDownSuite` will not be called otherwise.
	// Meaning that stack clean up may not be called.
	// We do implement an explicit recover to handle this manuallay.
	defer bs.CleanupOnSetupFailure()

	// Setup Datadog Client to be used to send telemetry when writing e2e tests
	apiKey, err := runner.GetProfile().SecretStore().Get(parameters.APIKey)
	bs.Require().NoError(err)
	appKey, err := runner.GetProfile().SecretStore().Get(parameters.APPKey)
	bs.Require().NoError(err)
	bs.datadogClient = datadog.NewClient(apiKey, appKey)

	if err := bs.reconcileEnv(bs.originalProvisioners); err != nil {
		// `panic()` is required to stop the execution of the test suite. Otherwise `testify.Suite` will keep on running suite tests.
		panic(err)
	}

	if bs.initOnly {
		bs.T().Skip("INIT_ONLY is set, skipping tests")
	}

	if bs.params.stackName != "" {
		stackName, err := infra.GetStackManager().GetPulumiStackName(bs.params.stackName)
		if err != nil {
			bs.T().Fatalf("unable to get stack name: %v", err)
		} else {
			bs.T().Logf("CELIAN full stack name at init: %s", stackName)
		}
	}
}

func (bs *BaseSuite[Env]) getSuiteSessionSubdirectory() string {
	suiteStartTimePart := bs.startTime.Format("2006_01_02_15_04_05")
	testPart := common.SanitizeDirectoryName(bs.T().Name())
	return fmt.Sprintf("%s_%s", testPart, suiteStartTimePart)
}

// BeforeTest is executed right before the test starts and receives the suite and test names as input.
// This function is called by [testify Suite].
//
// If you override BeforeTest in your custom test suite type, the function must call [test.BaseSuite.BeforeTest].
//
// [testify Suite]: https://pkg.go.dev/github.com/stretchr/testify/suite
func (bs *BaseSuite[Env]) BeforeTest(string, string) {
	// Reset provisioners to original provisioners
	// In `Test` scope we can `panic`, it will be recovered and `AfterTest` will be called.
	// Next tests will be called as well
	if err := bs.reconcileEnv(bs.originalProvisioners); err != nil {
		bs.T().Fail() // We need to call Fail otherwise bs.T().Failed() will be false in AfterTest
		panic(err)
	}
}

// AfterTest is executed right after each test finishes and receives the suite and test names as input.
// This function is called by [testify Suite].
//
// If you override AfterTest in your custom test suite type, the function must call [test.BaseSuite.AfterTest].
//
// [testify Suite]: https://pkg.go.dev/github.com/stretchr/testify/suite
func (bs *BaseSuite[Env]) AfterTest(suiteName, testName string) {
	if bs.T().Failed() {
		if bs.firstFailTest == "" {
			// As far as I know, there is no way to prevent other tests from being
			// run when a test fail. Even calling panic doesn't work.
			// Instead, this code stores the name of the first fail test and prevents
			// the environment to be updated.
			// Note: using os.Exit(1) prevents other tests from being run but at the
			// price of having no test output at all.
			bs.firstFailTest = fmt.Sprintf("%v.%v", suiteName, testName)
		}

		// create output directory for this failed test
		// WARNING: the diagnose code can call require, if it fails everything that come after will ignored.
		testPart := common.SanitizeDirectoryName(testName)
		testOutputDir := filepath.Join(bs.SessionOutputDir(), testPart)
		err := os.MkdirAll(testOutputDir, 0755)
		if err != nil {
			bs.T().Logf("unable to create test output directory: %v", err)
		} else {
			// run environment diagnose if the test failed
			if diagnosableEnv, ok := any(bs.env).(common.Diagnosable); ok && diagnosableEnv != nil {
				// at least one test failed, diagnose the environment
				diagnose, diagnoseErr := diagnosableEnv.Diagnose(testOutputDir)
				if diagnoseErr != nil {
					bs.T().Logf("unable to diagnose environment: %v", diagnoseErr)
				} else {
					bs.T().Logf("Diagnose result:\n\n%s", diagnose)
				}
			}
		}
	}
}

// IsWithinCI returns true if the test suite is running in a CI environment.
func (bs *BaseSuite[Env]) IsWithinCI() bool {
	return os.Getenv("CI_JOB_ID") != ""
}

// TearDownSuite run after all the tests in the suite have been run.
// This function is called by [testify Suite].
//
// If you override TearDownSuite in your custom test suite type, the function must call [e2e.BaseSuite.TearDownSuite].
//
// [testify Suite]: https://pkg.go.dev/github.com/stretchr/testify/suite
func (bs *BaseSuite[Env]) TearDownSuite() {
	bs.endTime = time.Now()

	if bs.params.devMode {
		return
	}

	if bs.initOnly {
		bs.T().Logf("INIT_ONLY is set, skipping deletion")
		return
	}

	if bs.firstFailTest != "" && bs.params.skipDeleteOnFailure {
		bs.Require().FailNow(fmt.Sprintf("%v failed. As SkipDeleteOnFailure feature is enabled the tests after %v were skipped. "+
			"The environment of %v was kept.", bs.firstFailTest, bs.firstFailTest, bs.firstFailTest))
		return
	}

	ctx, cancel := bs.providerContext(deleteTimeout)
	defer cancel()

	for id, provisioner := range bs.originalProvisioners {
<<<<<<< HEAD
		// Run provisioner Diagnose before tearing down the stack
		stackName, err := infra.GetStackManager().GetPulumiStackName(bs.params.stackName)
		if err != nil {
			bs.T().Logf("unable to get stack name for diagnose, err: %v", err)
		}
		if diagnosableProvisioner, ok := provisioner.(provisioners.Diagnosable); ok {
			diagnoseResult, diagnoseErr := diagnosableProvisioner.Diagnose(ctx, stackName)
			if diagnoseErr != nil {
				bs.T().Logf("WARNING: Diagnose failed: %v", diagnoseErr)
			} else if diagnoseResult != "" {
				bs.T().Logf("Diagnose result: %s", diagnoseResult)
			}
		}

		if bs.IsWithinCI() {
			fullStackName := fmt.Sprintf("organization/e2eci/%s", stackName)

			// If we are within CI, we let the stack be destroyed by the stackcleaner-worker service
			bs.T().Logf("CELIAN: Trying to trigger API for stack '%s' (full name: '%s')", bs.params.stackName, fullStackName)
			cmd := exec.Command("dda", "inv", "api", "stackcleaner/stack", "--env", "prod", "--ty", "stackcleaner_workflow_request", "--attrs", fmt.Sprintf("stack_name=%s,job_name=%s,job_id=%s,pipeline_id=%s,ref=%s", fullStackName, os.Getenv("CI_JOB_NAME"), os.Getenv("CI_JOB_ID"), os.Getenv("CI_PIPELINE_ID"), os.Getenv("CI_COMMIT_REF_NAME")))
			out, err := cmd.CombinedOutput()
			if err != nil {
				bs.T().Errorf("Unable to destroy stack %s: %s", stackName, out)
			} else {
				// TODO
				bs.T().Logf("API output: %s", out)

				bs.T().Logf("Stack %s will be cleaned up by the stackcleaner-worker service", bs.params.stackName)
			}
		} else {
			if err := provisioner.Destroy(ctx, bs.params.stackName, newTestLogger(bs.T())); err != nil {
				bs.T().Errorf("unable to delete stack: %s, provisioner %s, err: %v", bs.params.stackName, id, err)
			}
=======
		// Run provisioner Diagnose before tearing down the stack if not in teardownOnly mode
		if diagnosableProvisioner, ok := provisioner.(provisioners.Diagnosable); ok && !bs.teardownOnly {
			bs.T().Logf("Running Diagnose for provisioner %s", id)
			stackName, err := infra.GetStackManager().GetPulumiStackName(bs.params.stackName)
			if err != nil {
				bs.T().Logf("unable to get stack name for diagnose, err: %v", err)
			} else {
				diagnoseResult, diagnoseErr := diagnosableProvisioner.Diagnose(ctx, stackName)
				if diagnoseErr != nil {
					bs.T().Logf("WARNING: Diagnose failed: %v", diagnoseErr)
				} else if diagnoseResult != "" {
					bs.T().Logf("Diagnose result: %s", diagnoseResult)
				}
			}
		}

		bs.T().Logf("Destroying stack %s with provisioner %s", bs.params.stackName, id)
		if err := provisioner.Destroy(ctx, bs.params.stackName, newTestLogger(bs.T())); err != nil {
			bs.T().Errorf("unable to delete stack: %s, provisioner %s, err: %v", bs.params.stackName, id, err)
>>>>>>> 9cd4057b
		}
	}
}

// SessionOutputDir returns the root output directory for tests to store output files and artifacts.
// The directory is created at SetupSuite time.
func (bs *BaseSuite[Env]) SessionOutputDir() string {
	return bs.outputDir
}

// Run is a helper function to run a test suite.
// Unfortunately, we cannot use `s Suite[Env]` as Go is not able to match it with a struct
// However it's able to verify the same constraint on T
func Run[Env any, T Suite[Env]](t *testing.T, s T, options ...SuiteOption) {
	devMode, err := runner.GetProfile().ParamStore().GetBoolWithDefault(parameters.DevMode, false)
	if err != nil {
		t.Logf("Unable to get DevMode value, DevMode will be disabled, error: %v", err)
	} else if devMode {
		options = append(options, WithDevMode())
	}

	s.init(options, s)
	suite.Run(t, s)
}<|MERGE_RESOLUTION|>--- conflicted
+++ resolved
@@ -696,13 +696,12 @@
 	defer cancel()
 
 	for id, provisioner := range bs.originalProvisioners {
-<<<<<<< HEAD
 		// Run provisioner Diagnose before tearing down the stack
 		stackName, err := infra.GetStackManager().GetPulumiStackName(bs.params.stackName)
 		if err != nil {
 			bs.T().Logf("unable to get stack name for diagnose, err: %v", err)
 		}
-		if diagnosableProvisioner, ok := provisioner.(provisioners.Diagnosable); ok {
+		if diagnosableProvisioner, ok := provisioner.(provisioners.Diagnosable); ok && !bs.teardownOnly {
 			diagnoseResult, diagnoseErr := diagnosableProvisioner.Diagnose(ctx, stackName)
 			if diagnoseErr != nil {
 				bs.T().Logf("WARNING: Diagnose failed: %v", diagnoseErr)
@@ -715,42 +714,17 @@
 			fullStackName := fmt.Sprintf("organization/e2eci/%s", stackName)
 
 			// If we are within CI, we let the stack be destroyed by the stackcleaner-worker service
-			bs.T().Logf("CELIAN: Trying to trigger API for stack '%s' (full name: '%s')", bs.params.stackName, fullStackName)
 			cmd := exec.Command("dda", "inv", "api", "stackcleaner/stack", "--env", "prod", "--ty", "stackcleaner_workflow_request", "--attrs", fmt.Sprintf("stack_name=%s,job_name=%s,job_id=%s,pipeline_id=%s,ref=%s", fullStackName, os.Getenv("CI_JOB_NAME"), os.Getenv("CI_JOB_ID"), os.Getenv("CI_PIPELINE_ID"), os.Getenv("CI_COMMIT_REF_NAME")))
 			out, err := cmd.CombinedOutput()
 			if err != nil {
 				bs.T().Errorf("Unable to destroy stack %s: %s", stackName, out)
 			} else {
-				// TODO
-				bs.T().Logf("API output: %s", out)
-
-				bs.T().Logf("Stack %s will be cleaned up by the stackcleaner-worker service", bs.params.stackName)
+				bs.T().Logf("Stack %s will be cleaned up by the stackcleaner-worker service", fullStackName)
 			}
 		} else {
 			if err := provisioner.Destroy(ctx, bs.params.stackName, newTestLogger(bs.T())); err != nil {
 				bs.T().Errorf("unable to delete stack: %s, provisioner %s, err: %v", bs.params.stackName, id, err)
 			}
-=======
-		// Run provisioner Diagnose before tearing down the stack if not in teardownOnly mode
-		if diagnosableProvisioner, ok := provisioner.(provisioners.Diagnosable); ok && !bs.teardownOnly {
-			bs.T().Logf("Running Diagnose for provisioner %s", id)
-			stackName, err := infra.GetStackManager().GetPulumiStackName(bs.params.stackName)
-			if err != nil {
-				bs.T().Logf("unable to get stack name for diagnose, err: %v", err)
-			} else {
-				diagnoseResult, diagnoseErr := diagnosableProvisioner.Diagnose(ctx, stackName)
-				if diagnoseErr != nil {
-					bs.T().Logf("WARNING: Diagnose failed: %v", diagnoseErr)
-				} else if diagnoseResult != "" {
-					bs.T().Logf("Diagnose result: %s", diagnoseResult)
-				}
-			}
-		}
-
-		bs.T().Logf("Destroying stack %s with provisioner %s", bs.params.stackName, id)
-		if err := provisioner.Destroy(ctx, bs.params.stackName, newTestLogger(bs.T())); err != nil {
-			bs.T().Errorf("unable to delete stack: %s, provisioner %s, err: %v", bs.params.stackName, id, err)
->>>>>>> 9cd4057b
 		}
 	}
 }
