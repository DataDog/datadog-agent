--- conflicted
+++ resolved
@@ -36,123 +36,5 @@
 	if h.OSFamily == osComp.WindowsFamily {
 		agentLogsPath = "C:/ProgramData/Datadog/Logs/agent.log"
 	}
-<<<<<<< HEAD
-	return h.Host.DownloadFile(agentLogsPath, localPath)
-=======
-	return clients.GetFile(h.client, agentLogsPath, localPath)
-}
-
-// Lstat returns a FileInfo structure describing path.
-// if path is a symbolic link, the FileInfo structure describes the symbolic link.
-func (h *RemoteHost) Lstat(path string) (fs.FileInfo, error) {
-	path = h.convertToForwardSlashOnWindows(path)
-	return clients.Lstat(h.client, path)
-}
-
-// MkdirAll creates the specified directory along with any necessary parents.
-// If the path is already a directory, does nothing and returns nil.
-// Otherwise returns an error if any.
-func (h *RemoteHost) MkdirAll(path string) error {
-	path = h.convertToForwardSlashOnWindows(path)
-	return clients.MkdirAll(h.client, path)
-}
-
-// Remove removes the specified file or directory.
-// Returns an error if file or directory does not exist, or if the directory is not empty.
-func (h *RemoteHost) Remove(path string) error {
-	path = h.convertToForwardSlashOnWindows(path)
-	return clients.Remove(h.client, path)
-}
-
-// RemoveAll recursively removes all files/folders in the specified directory.
-// Returns an error if the directory does not exist.
-func (h *RemoteHost) RemoveAll(path string) error {
-	path = h.convertToForwardSlashOnWindows(path)
-	return clients.RemoveAll(h.client, path)
-}
-
-// DialRemotePort creates a connection to port on the remote host.
-func (h *RemoteHost) DialRemotePort(port uint16) (net.Conn, error) {
-	// TODO: Use e2e context (see: https://github.com/DataDog/datadog-agent/pull/22261#discussion_r1477912456)
-	return h.client.DialContext(context.Background(), "tcp", fmt.Sprintf("127.0.0.1:%d", port))
-}
-
-// ReconnectSSH recreate the SSH connection to the VM. Should be used only after VM reboot to restore the SSH connection.
-// Returns an error if the VM is not reachable after retries.
-func (h *RemoteHost) ReconnectSSH() error {
-	h.context.T().Logf("connecting to remote VM at %s@%s", h.Username, h.Address)
-
-	if h.client != nil {
-		_ = h.client.Close()
-	}
-
-	var privateSSHKey []byte
-	privateKeyPath, err := runner.GetProfile().ParamStore().GetWithDefault(parameters.PrivateKeyPath, "")
-	if err != nil {
-		return err
-	}
-
-	privateKeyPassword, err := runner.GetProfile().SecretStore().GetWithDefault(parameters.PrivateKeyPassword, "")
-	if err != nil {
-		return err
-	}
-
-	if privateKeyPath != "" {
-		privateSSHKey, err = os.ReadFile(privateKeyPath)
-		if err != nil {
-			return err
-		}
-	}
-
-	h.client, err = clients.GetSSHClient(
-		h.Username,
-		fmt.Sprintf("%s:%d", h.Address, 22),
-		privateSSHKey,
-		[]byte(privateKeyPassword),
-		sshRetryInterval,
-		sshMaxRetries,
-	)
-	return err
-}
-
-func (h *RemoteHost) buildEnvVariables(command string, envVar EnvVar) string {
-	cmd := ""
-	if h.OSFamily == osComp.WindowsFamily {
-		envVarSave := map[string]string{}
-		for envName, envValue := range envVar {
-			previousEnvVar, err := h.Execute(fmt.Sprintf("$env:%s", envName))
-			if err != nil || previousEnvVar == "" {
-				previousEnvVar = "null"
-			}
-			envVarSave[envName] = previousEnvVar
-
-			cmd += fmt.Sprintf("$env:%s='%s'; ", envName, envValue)
-		}
-		cmd += fmt.Sprintf("%s; ", command)
-
-		// Restore env variables
-		for envName := range envVar {
-			cmd += fmt.Sprintf("$env:%s='%s'; ", envName, envVarSave[envName])
-		}
-	} else {
-		for envName, envValue := range envVar {
-			cmd += fmt.Sprintf("%s='%s' ", envName, envValue)
-		}
-		cmd += command
-	}
-	return cmd
-}
-
-// convertToForwardSlashOnWindows replaces backslashes in the path with forward slashes for Windows remote hosts.
-// The path is unchanged for non-Windows remote hosts.
-//
-// This is necessary for remote paths because the sftp package only supports forward slashes, regardless of the local OS.
-// The Windows SSH implementation does this conversion, too. Though we have an advantage in that we can check the OSFamily.
-// https://github.com/PowerShell/openssh-portable/blob/59aba65cf2e2f423c09d12ad825c3b32a11f408f/scp.c#L636-L650
-func (h *RemoteHost) convertToForwardSlashOnWindows(path string) string {
-	if h.OSFamily == osComp.WindowsFamily {
-		return strings.ReplaceAll(path, "\\", "/")
-	}
-	return path
->>>>>>> 57020d15
+	return h.Host.GetFile(agentLogsPath, localPath)
 }