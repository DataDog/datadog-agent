--- conflicted
+++ resolved
@@ -131,11 +131,7 @@
 		return err
 	}
 
-<<<<<<< HEAD
-	kindCluster, err := kubeComp.NewLocalKindCluster(&localEnv, "kind", localEnv.KubernetesVersion())
-=======
 	kindCluster, err := kubeComp.NewLocalKindCluster(&localEnv, params.name, localEnv.KubernetesVersion())
->>>>>>> 76557ae9
 	if err != nil {
 		return err
 	}
