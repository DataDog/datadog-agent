--- conflicted
+++ resolved
@@ -169,6 +169,22 @@
 		return err
 	}
 
+	if params.installDocker {
+		_, dockerRes, err := docker.NewManager(*awsEnv.CommonEnvironment, host, true)
+		if err != nil {
+			return err
+		}
+		if params.agentOptions != nil {
+			// Agent install needs to be serial with the docker
+			// install because they both use the apt lock, and
+			// can cause each others' installs to fail if run
+			// at the same time.
+			params.agentOptions = append(params.agentOptions,
+				agentparams.WithPulumiResourceOptions(
+					utils.PulumiDependsOn(dockerRes)))
+		}
+	}
+
 	// Create FakeIntake if required
 	if params.fakeintakeOptions != nil {
 		fakeIntake, err := fakeintake.NewECSFargateInstance(awsEnv, params.name, params.fakeintakeOptions...)
@@ -198,48 +214,9 @@
 			return err
 		}
 
-<<<<<<< HEAD
-		if params.installDocker {
-			_, dockerRes, err := docker.NewManager(*awsEnv.CommonEnvironment, host, true)
-			if err != nil {
-				return err
-			}
-			if params.agentOptions != nil {
-				// Agent install needs to be serial with the docker
-				// install because they both use the apt lock, and
-				// can cause each others' installs to fail if run
-				// at the same time.
-				params.agentOptions = append(params.agentOptions,
-					agentparams.WithPulumiResourceOptions(
-						utils.PulumiDependsOn(dockerRes)))
-			}
-		}
-
-		// Create FakeIntake if required
-		if params.fakeintakeOptions != nil {
-			fakeIntake, err := fakeintake.NewECSFargateInstance(awsEnv, params.name, params.fakeintakeOptions...)
-			if err != nil {
-				return err
-			}
-			err = fakeIntake.Export(ctx, &env.FakeIntake.FakeintakeOutput)
-			if err != nil {
-				return err
-			}
-
-			// Normally if FakeIntake is enabled, Agent is enabled, but just in case
-			if params.agentOptions != nil {
-				// Prepend in case it's overridden by the user
-				newOpts := []agentparams.Option{agentparams.WithFakeintake(fakeIntake)}
-				params.agentOptions = append(newOpts, params.agentOptions...)
-			}
-		} else {
-			// Suite inits all fields by default, so we need to explicitly set it to nil
-			env.FakeIntake = nil
-=======
 		err = agent.Export(ctx, &env.Agent.HostAgentOutput)
 		if err != nil {
 			return err
->>>>>>> ea7d79be
 		}
 	} else {
 		// Suite inits all fields by default, so we need to explicitly set it to nil
