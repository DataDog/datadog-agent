// Unless explicitly stated otherwise all files in this repository are licensed
// under the Apache License Version 2.0.
// This product includes software developed at Datadog (https://www.datadoghq.com/).
// Copyright 2016-present Datadog, Inc.

package runner

import (
	"encoding/json"
	"errors"

	commonconfig "github.com/DataDog/test-infra-definitions/common/config"
	infraaws "github.com/DataDog/test-infra-definitions/resources/aws"
	infraazure "github.com/DataDog/test-infra-definitions/resources/azure"
	infragcp "github.com/DataDog/test-infra-definitions/resources/gcp"
	infralocal "github.com/DataDog/test-infra-definitions/resources/local"

	"github.com/DataDog/datadog-agent/test/new-e2e/pkg/runner/parameters"

	"github.com/pulumi/pulumi/sdk/v3/go/auto"
)

const (
	// AgentAPIKey pulumi config parameter name
	AgentAPIKey = commonconfig.DDAgentConfigNamespace + ":" + commonconfig.DDAgentAPIKeyParamName
	// AgentAPPKey pulumi config parameter name
	AgentAPPKey = commonconfig.DDAgentConfigNamespace + ":" + commonconfig.DDAgentAPPKeyParamName
	// AgentPipelineID pulumi config parameter name
	AgentPipelineID = commonconfig.DDAgentConfigNamespace + ":" + commonconfig.DDAgentPipelineID
	// AgentMajorVersion pulumi config parameter name
	AgentMajorVersion = commonconfig.DDAgentConfigNamespace + ":" + commonconfig.DDAgentMajorVersion
	// AgentCommitSHA pulumi config parameter name
	AgentCommitSHA = commonconfig.DDAgentConfigNamespace + ":" + commonconfig.DDAgentCommitSHA

	// InfraEnvironmentVariables pulumi config parameter name
	InfraEnvironmentVariables = commonconfig.DDInfraConfigNamespace + ":" + commonconfig.DDInfraEnvironment

	// InfraExtraResourcesTags pulumi config parameter name
	InfraExtraResourcesTags = commonconfig.DDInfraConfigNamespace + ":" + commonconfig.DDInfraExtraResourcesTags

	//InfraInitOnly pulumi config parameter name
	InfraInitOnly = commonconfig.DDInfraConfigNamespace + ":" + commonconfig.DDInfraInitOnly

	// AWSKeyPairName pulumi config parameter name
	AWSKeyPairName = commonconfig.DDInfraConfigNamespace + ":" + infraaws.DDInfraDefaultKeyPairParamName
	// AWSPublicKeyPath pulumi config parameter name
	AWSPublicKeyPath = commonconfig.DDInfraConfigNamespace + ":" + infraaws.DDinfraDefaultPublicKeyPath
	// AWSPrivateKeyPath pulumi config parameter name
	AWSPrivateKeyPath = commonconfig.DDInfraConfigNamespace + ":" + infraaws.DDInfraDefaultPrivateKeyPath
	// AWSPrivateKeyPassword pulumi config parameter name
	AWSPrivateKeyPassword = commonconfig.DDInfraConfigNamespace + ":" + infraaws.DDInfraDefaultPrivateKeyPassword

	// AzurePublicKeyPath pulumi config paramater name
	AzurePublicKeyPath = commonconfig.DDInfraConfigNamespace + ":" + infraazure.DDInfraDefaultPublicKeyPath
	// AzurePrivateKeyPath pulumi config paramater name
	AzurePrivateKeyPath = commonconfig.DDInfraConfigNamespace + ":" + infraazure.DDInfraDefaultPrivateKeyPath
	// AzurePrivateKeyPassword pulumi config paramater name
	AzurePrivateKeyPassword = commonconfig.DDInfraConfigNamespace + ":" + infraazure.DDInfraDefaultPrivateKeyPassword

	// GCPPublicKeyPath pulumi config paramater name
	GCPPublicKeyPath = commonconfig.DDInfraConfigNamespace + ":" + infragcp.DDInfraDefaultPublicKeyPath
	// GCPPrivateKeyPath pulumi config paramater name
	GCPPrivateKeyPath = commonconfig.DDInfraConfigNamespace + ":" + infragcp.DDInfraDefaultPrivateKeyPath
	// GCPPrivateKeyPassword pulumi config paramater name
	GCPPrivateKeyPassword = commonconfig.DDInfraConfigNamespace + ":" + infragcp.DDInfraDefaultPrivateKeyPassword

	// LocalPublicKeyPath pulumi config paramater name
	LocalPublicKeyPath = commonconfig.DDInfraConfigNamespace + ":" + infralocal.DDInfraDefaultPublicKeyPath
)

// ConfigMap type alias to auto.ConfigMap
type ConfigMap auto.ConfigMap

// Set a value by key in a config map
func (cm ConfigMap) Set(key, val string, secret bool) {
	cm[key] = auto.ConfigValue{
		Value:  val,
		Secret: secret,
	}
}

// Merge in ConfigMap into current config map
func (cm ConfigMap) Merge(in ConfigMap) {
	for key, val := range in {
		cm[key] = val
	}
}

// ToPulumi casts current config map to a Pulumi auto.ConfigMap
func (cm ConfigMap) ToPulumi() auto.ConfigMap {
	return (auto.ConfigMap)(cm)
}

// SetConfigMapFromSecret set config map from a secret store
func SetConfigMapFromSecret(secretStore parameters.Store, cm ConfigMap, paramName parameters.StoreKey, configMapKey string) error {
	return setConfigMapFromParameter(secretStore, cm, paramName, configMapKey, true)
}

// SetConfigMapFromParameter set config map from a parameter store
func SetConfigMapFromParameter(store parameters.Store, cm ConfigMap, paramName parameters.StoreKey, configMapKey string) error {
	return setConfigMapFromParameter(store, cm, paramName, configMapKey, false)
}

func setConfigMapFromParameter(store parameters.Store, cm ConfigMap, paramName parameters.StoreKey, configMapKey string, secret bool) error {
	val, err := store.Get(paramName)
	if err != nil {
		if errors.As(err, &parameters.ParameterNotFoundError{}) {
			return nil
		}
		return err
	}

	cm[configMapKey] = auto.ConfigValue{
		Value:  val,
		Secret: secret,
	}
	return nil
}

// BuildStackParameters creates a config map from a profile, a scenario config map
// and env/cli configuration parameters
func BuildStackParameters(profile Profile, scenarioConfig ConfigMap) (ConfigMap, error) {
	var err error
	// Priority order: profile configs < scenarioConfig < Env/CLI config
	cm := ConfigMap{}

	// Parameters from profile
	cm.Set(InfraEnvironmentVariables, profile.EnvironmentNames(), false)
	params := map[parameters.StoreKey][]string{
<<<<<<< HEAD
		parameters.KeyPairName:        {AWSKeyPairName},
		parameters.PublicKeyPath:      {AWSPublicKeyPath, AzurePublicKeyPath, GCPPublicKeyPath, LocalPublicKeyPath},
		parameters.PrivateKeyPath:     {AWSPrivateKeyPath, AzurePrivateKeyPath, GCPPrivateKeyPath},
		parameters.ExtraResourcesTags: {InfraExtraResourcesTags},
		parameters.PipelineID:         {AgentPipelineID},
		parameters.MajorVersion:       {AgentMajorVersion},
		parameters.CommitSHA:          {AgentCommitSHA},
		parameters.InitOnly:           {InfraInitOnly},
=======
		parameters.KeyPairName:         {AWSKeyPairName},
		parameters.AWSPublicKeyPath:    {AWSPublicKeyPath},
		parameters.AzurePublicKeyPath:  {AzurePublicKeyPath},
		parameters.GCPPublicKeyPath:    {GCPPublicKeyPath},
		parameters.AWSPrivateKeyPath:   {AWSPrivateKeyPath},
		parameters.AzurePrivateKeyPath: {AzurePrivateKeyPath},
		parameters.GCPPrivateKeyPath:   {GCPPrivateKeyPath},
		parameters.LocalPublicKeyPath:  {LocalPublicKeyPath},
		parameters.ExtraResourcesTags:  {InfraExtraResourcesTags},
		parameters.PipelineID:          {AgentPipelineID},
		parameters.MajorVersion:        {AgentMajorVersion},
		parameters.CommitSHA:           {AgentCommitSHA},
		parameters.InitOnly:            {InfraInitOnly},
>>>>>>> 3db398a4
	}

	for storeKey, configMapKeys := range params {
		for _, configMapKey := range configMapKeys {

			err = SetConfigMapFromParameter(profile.ParamStore(), cm, storeKey, configMapKey)
			if err != nil {
				return nil, err
			}
		}
	}

	// Secret parameters from profile store
	secretParams := map[parameters.StoreKey][]string{
		parameters.APIKey:                  {AgentAPIKey},
		parameters.APPKey:                  {AgentAPPKey},
		parameters.AWSPrivateKeyPassword:   {AWSPrivateKeyPassword},
		parameters.AzurePrivateKeyPassword: {AzurePrivateKeyPassword},
		parameters.GCPPrivateKeyPassword:   {GCPPrivateKeyPassword},
	}

	for storeKey, configMapKeys := range secretParams {
		for _, configMapKey := range configMapKeys {
			err = SetConfigMapFromSecret(profile.SecretStore(), cm, storeKey, configMapKey)
			if err != nil {
				return nil, err
			}
		}
	}

	// Merge with scenario variables
	cm.Merge(scenarioConfig)

	// Read Env/CLI config
	stackParamsJSON, err := profile.ParamStore().GetWithDefault(parameters.StackParameters, "")
	if err != nil {
		return nil, err
	}
	if stackParamsJSON != "" {
		var stackParams map[string]string
		if err := json.Unmarshal([]byte(stackParamsJSON), &stackParams); err != nil {
			return nil, err
		}

		for key, val := range stackParams {
			cm.Set(key, val, false)
		}
	}

	return cm, nil
}<|MERGE_RESOLUTION|>--- conflicted
+++ resolved
@@ -127,16 +127,6 @@
 	// Parameters from profile
 	cm.Set(InfraEnvironmentVariables, profile.EnvironmentNames(), false)
 	params := map[parameters.StoreKey][]string{
-<<<<<<< HEAD
-		parameters.KeyPairName:        {AWSKeyPairName},
-		parameters.PublicKeyPath:      {AWSPublicKeyPath, AzurePublicKeyPath, GCPPublicKeyPath, LocalPublicKeyPath},
-		parameters.PrivateKeyPath:     {AWSPrivateKeyPath, AzurePrivateKeyPath, GCPPrivateKeyPath},
-		parameters.ExtraResourcesTags: {InfraExtraResourcesTags},
-		parameters.PipelineID:         {AgentPipelineID},
-		parameters.MajorVersion:       {AgentMajorVersion},
-		parameters.CommitSHA:          {AgentCommitSHA},
-		parameters.InitOnly:           {InfraInitOnly},
-=======
 		parameters.KeyPairName:         {AWSKeyPairName},
 		parameters.AWSPublicKeyPath:    {AWSPublicKeyPath},
 		parameters.AzurePublicKeyPath:  {AzurePublicKeyPath},
@@ -150,7 +140,6 @@
 		parameters.MajorVersion:        {AgentMajorVersion},
 		parameters.CommitSHA:           {AgentCommitSHA},
 		parameters.InitOnly:            {InfraInitOnly},
->>>>>>> 3db398a4
 	}
 
 	for storeKey, configMapKeys := range params {
