--- conflicted
+++ resolved
@@ -42,17 +42,10 @@
 	os.Setenv("PULUMI_CONFIG_PASSPHRASE", passVal)
 
 	// Building name prefix
-<<<<<<< HEAD
-	pipelineID := os.Getenv("CI_PIPELINE_ID")
-	jobID := os.Getenv("CI_JOB_ID")
-	if pipelineID == "" || jobID == "" {
-		return nil, fmt.Errorf("unable to compute name prefix, missing variables pipeline id: %s, job id: %s", pipelineID, jobID)
-=======
 	jobID := os.Getenv("CI_JOB_ID")
 	projectID := os.Getenv("CI_PROJECT_ID")
 	if jobID == "" || projectID == "" {
 		return nil, fmt.Errorf("unable to compute name prefix, missing variables job id: %s, project id: %s", jobID, projectID)
->>>>>>> f812d498
 	}
 
 	store := parameters.NewEnvStore(EnvPrefix)
@@ -76,11 +69,7 @@
 
 	return ciProfile{
 		baseProfile: newProfile("e2eci", ciEnvironments, store, &secretStore, outputRoot),
-<<<<<<< HEAD
-		ciUniqueID:  "ci-" + pipelineID + "-" + jobID,
-=======
 		ciUniqueID:  "ci-" + jobID + "-" + projectID,
->>>>>>> f812d498
 	}, nil
 }
 
