--- conflicted
+++ resolved
@@ -72,16 +72,15 @@
 	return agent.executeCommand("config", commandArgs...)
 }
 
-<<<<<<< HEAD
-// Diagnose runs diagnose command and returns its ouput
-func (agent *agentCommandRunner) Diagnose(commandArgs ...AgentArgsOption) string {
-	return agent.executeCommand("diagnose", commandArgs...)
-=======
 // ConfigWithError runs config command and returns the runtime agent config or an error
 func (agent *agentCommandRunner) ConfigWithError(commandArgs ...AgentArgsOption) (string, error) {
 	arguments := append([]string{"config"}, newAgentArgs(commandArgs...).Args...)
 	return agent.executeAgentCmdWithError(arguments)
->>>>>>> 5b4760fc
+}
+
+// Diagnose runs diagnose command and returns its ouput
+func (agent *agentCommandRunner) Diagnose(commandArgs ...AgentArgsOption) string {
+	return agent.executeCommand("diagnose", commandArgs...)
 }
 
 // Flare runs flare command and returns the output. You should use the FakeIntake client to fetch the flare archive
