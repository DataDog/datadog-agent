--- conflicted
+++ resolved
@@ -67,11 +67,7 @@
 		}
 	}
 
-<<<<<<< HEAD
-	agent.vmClient, err = newVMClient(t, privateSSHKey, &data.Connection, agent.os)
-=======
-	agent.vmClient, err = newVMClient(t, privateSSHKey, &clientData.Connection)
->>>>>>> a6f5e152
+	agent.vmClient, err = newVMClient(t, privateSSHKey, &clientData.Connection, agent.os)
 	if err != nil {
 		return err
 	}
