--- conflicted
+++ resolved
@@ -88,17 +88,12 @@
 }
 
 // ExecuteCommandStdoutStdErr executes a command on containerName and returns the output, the error output and an error.
-<<<<<<< HEAD
-func (docker *Docker) ExecuteCommandStdoutStdErr(containerName string, commands ...string) (string, string, error) {
+func (docker *Docker) ExecuteCommandStdoutStdErr(containerName string, commands ...string) (stdout string, stderr string, err error) {
 	cmd := strings.Join(commands, " ")
 	scrubbedCommand := docker.scrubber.ScrubLine(cmd) // scrub the command in case it contains secrets
 	docker.t.Logf("Executing command `%s`", scrubbedCommand)
 
-=======
-func (docker *Docker) ExecuteCommandStdoutStdErr(containerName string, commands ...string) (stdout string, stderr string, err error) {
->>>>>>> 387e4c6c
 	context := context.Background()
-
 	execConfig := types.ExecConfig{Cmd: commands, AttachStderr: true, AttachStdout: true}
 	execCreateResp, err := docker.client.ContainerExecCreate(context, containerName, execConfig)
 	require.NoError(docker.t, err)
