--- conflicted
+++ resolved
@@ -26,10 +26,10 @@
 	// CopyFolder copy a folder to the remote host
 	CopyFolder(srcFolder string, dstFolder string)
 
-<<<<<<< HEAD
+
 	// GetOSType returns the OS type of the VM.
 	GetOSType() componentos.Type
-=======
+
 	// FileExists returns true if the file exists and is a regular file and returns an error if any
 	FileExists(path string) (bool, error)
 
@@ -58,5 +58,5 @@
 	// RemoveAll recursively removes all files/folders in the specified directory.
 	// Returns an error if the directory does not exist.
 	RemoveAll(path string) error
->>>>>>> fba943cf
+
 }