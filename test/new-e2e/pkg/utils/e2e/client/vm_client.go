--- conflicted
+++ resolved
@@ -24,12 +24,8 @@
 	t      *testing.T
 }
 
-<<<<<<< HEAD
 func newVMClient(t *testing.T, sshKey []byte, connection *utils.Connection, os commonos.OS) (*vmClient, error) {
-=======
-func newVMClient(t *testing.T, sshKey []byte, connection *utils.Connection) (*vmClient, error) {
 	t.Logf("connecting to remote VM at %s:%s", connection.User, connection.Host)
->>>>>>> a5f80033
 	client, _, err := clients.GetSSHClient(
 		connection.User,
 		fmt.Sprintf("%s:%d", connection.Host, 22),
