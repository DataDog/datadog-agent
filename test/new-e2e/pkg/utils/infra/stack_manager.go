--- conflicted
+++ resolved
@@ -106,13 +106,7 @@
 
 // GetStack creates or return a stack based on stack name and config, if error occurs during stack creation it destroy all the resources created
 func (sm *StackManager) GetStack(ctx context.Context, name string, config runner.ConfigMap, deployFunc pulumi.RunFunc, failOnMissing bool) (*auto.Stack, auto.UpResult, error) {
-<<<<<<< HEAD
-	stack, upResult, err := sm.getStack(ctx, name, config, deployFunc, failOnMissing)
-=======
-
 	stack, upResult, err := sm.getStack(ctx, name, config, deployFunc, failOnMissing, nil)
-
->>>>>>> cc6e693c
 	if err != nil {
 		errDestroy := sm.deleteStack(ctx, name, stack, nil)
 		if errDestroy != nil {
@@ -124,23 +118,12 @@
 }
 
 // GetStackNoDeleteOnFailure creates or return a stack based on stack name and config, if error occurs during stack creation, it will not destroy the created resources. Using this can lead to resource leaks.
-<<<<<<< HEAD
-func (sm *StackManager) GetStackNoDeleteOnFailure(ctx context.Context, name string, config runner.ConfigMap, deployFunc pulumi.RunFunc, failOnMissing bool) (*auto.Stack, auto.UpResult, error) {
-	return sm.getStack(ctx, name, config, deployFunc, failOnMissing)
-}
-
-// DeleteStack safely deletes a stack
-func (sm *StackManager) DeleteStack(ctx context.Context, name string) error {
-=======
 func (sm *StackManager) GetStackNoDeleteOnFailure(ctx context.Context, name string, config runner.ConfigMap, deployFunc pulumi.RunFunc, failOnMissing bool, logWriter io.Writer) (*auto.Stack, auto.UpResult, error) {
-
 	return sm.getStack(ctx, name, config, deployFunc, failOnMissing, logWriter)
 }
 
 // DeleteStack safely deletes a stack
 func (sm *StackManager) DeleteStack(ctx context.Context, name string, logWriter io.Writer) error {
-
->>>>>>> cc6e693c
 	stack, ok := sm.stacks.Get(name)
 	if !ok {
 		// Build configuration from profile
