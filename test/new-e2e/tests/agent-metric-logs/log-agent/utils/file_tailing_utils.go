--- conflicted
+++ resolved
@@ -37,17 +37,13 @@
 }
 
 // AppendLog append log with 'content', which is then repeated 'reccurrence' times and verifies log contents.
-func AppendLog(ls LogsTestSuite, logFile, content string, recurrence int) {
+func AppendLog(ls LogsTestSuite, logFileName, content string, recurrence int) {
 	// Determine the OS and set the appropriate log path and command.
-<<<<<<< HEAD
-=======
-	var cmd, checkCmd string
->>>>>>> 4bbe865b
+	var checkCmd, logPath string
 	t := ls.T()
 	t.Helper()
 
 	var osStr string
-	var logPath, checkCmd string
 
 	logContent := strings.Repeat(content+"\n", recurrence)
 
@@ -55,11 +51,10 @@
 	case os.WindowsFamily:
 		osStr = "windows"
 		t.Log("Generating Windows log.")
-<<<<<<< HEAD
-		logPath = "C:\\logs\\hello-world.log"
-
 		// Unless a log line is newline terminated, the log agent will not pick it up. This is a known behavior.
 		logContent = strings.ReplaceAll(logContent, "\n", "\r\n")
+		logPath = fmt.Sprintf("%s\\%s", WindowsLogsFolderPath, logFileName)
+		t.Logf("Log path: %s", logPath)
 
 		checkCmd = fmt.Sprintf("type %s", logPath)
 		assert.EventuallyWithT(t, func(c *assert.CollectT) {
@@ -73,7 +68,7 @@
 	default: // Assuming Linux if not Windows.
 		osStr = "linux"
 		t.Log("Generating Linux log.")
-		logPath = "/var/log/hello-world.log"
+		logPath = fmt.Sprintf("%s/%s", LinuxLogsFolderPath, logFileName)
 		assert.EventuallyWithT(t, func(c *assert.CollectT) {
 			bytes, err := ls.Env().RemoteHost.AppendFile(osStr, logPath, []byte(logContent))
 			if assert.NoErrorf(c, err, "Error writing log: %v", err) {
@@ -81,15 +76,6 @@
 			}
 		}, 1*time.Minute, 5*time.Second)
 		checkCmd = fmt.Sprintf("sudo cat %s", logPath)
-=======
-		cmd = fmt.Sprintf("echo %s > %s\\%s", strings.Repeat(content+" ", recurrence), WindowsLogsFolderPath, logFile)
-		checkCmd = fmt.Sprintf("Get-Content %s\\%s", WindowsLogsFolderPath, logFile)
-	default: // Assuming Linux if not Windows.
-		osStr = "linux"
-		t.Log("Generating Linux log.")
-		cmd = fmt.Sprintf("echo '%s' | sudo tee -a %s/%s", strings.Repeat(content+" ", recurrence), LinuxLogsFolderPath, logFile)
-		checkCmd = fmt.Sprintf("sudo cat %s/%s", LinuxLogsFolderPath, logFile)
->>>>>>> 4bbe865b
 	}
 
 	assert.EventuallyWithT(t, func(c *assert.CollectT) {
@@ -104,20 +90,20 @@
 	}, 2*time.Minute, 10*time.Second)
 }
 
-// CheckLogFilePresence verifies the presence or absence of a log file path
-func CheckLogFilePresence(ls LogsTestSuite, logFile string) {
+// ChecklogFilePresence verifies the presence or absence of a log file path
+func CheckLogFilePresence(ls LogsTestSuite, logFileName string) {
 	t := ls.T()
 	t.Helper()
 
 	switch ls.Env().RemoteHost.OSFamily {
 	case os.WindowsFamily:
-		checkCmd := fmt.Sprintf("Get-Content %s\\%s", WindowsLogsFolderPath, logFile)
+		checkCmd := fmt.Sprintf("Get-Content %s\\%s", WindowsLogsFolderPath, logFileName)
 		_, err := ls.Env().RemoteHost.Execute(checkCmd)
 		if err != nil {
 			assert.FailNow(t, "Log File not found")
 		}
 	default: // Assuming Linux if not Windows.
-		checkCmd := fmt.Sprintf("sudo cat %s/%s", LinuxLogsFolderPath, logFile)
+		checkCmd := fmt.Sprintf("sudo cat %s/%s", LinuxLogsFolderPath, logFileName)
 		_, err := ls.Env().RemoteHost.Execute(checkCmd)
 		if err != nil {
 			assert.FailNow(t, "Log File not found")
@@ -191,7 +177,6 @@
 			ls.Env().RemoteHost.MustExecute(fmt.Sprintf("sudo rm -rf %s", LinuxLogsFolderPath))
 			checkCmd = fmt.Sprintf("ls %s 2>/dev/null || echo 'Files do not exist'", LinuxLogsFolderPath)
 		case os.WindowsFamily:
-<<<<<<< HEAD
 			if ls.IsDevMode() {
 				// Removing registry.json in DevMode because when the VM is reused, the agent would try to resume the file offset but the tests would truncate the log files.
 				t.Logf("Turning off agent")
@@ -206,14 +191,10 @@
 				_, err = ls.Env().RemoteHost.Execute("& \"$env:ProgramFiles\\Datadog\\Datadog Agent\\bin\\agent.exe\" start-service")
 				require.NoError(t, err, "Unable to start the agent")
 			}
-			_, err := ls.Env().RemoteHost.Execute("if (Test-Path C:\\logs) { Remove-Item -Path C:\\logs -Recurse -Force }")
+			_, err := ls.Env().RemoteHost.Execute(fmt.Sprintf("if (Test-Path %s) { Remove-Item -Path %s -Recurse -Force }", WindowsLogsFolderPath, WindowsLogsFolderPath))
 			require.NoError(t, err, "Unable to remove windows log file")
 
-			checkCmd = "if (Test-Path C:\\logs) { Get-ChildItem -Path C:\\logs\\hello-world.log } else { Write-Output 'No File exist to be removed' }"
-=======
-			ls.Env().RemoteHost.MustExecute(fmt.Sprintf("if (Test-Path %s) { Remove-Item -Path %s -Force }", WindowsLogsFolderPath, WindowsLogsFolderPath))
-			checkCmd = fmt.Sprintf("if (Test-Path %s) { Get-ChildItem -Path %s } else { Write-Output 'Files do not exist' }", WindowsLogsFolderPath, WindowsLogsFolderPath)
->>>>>>> 4bbe865b
+			checkCmd = fmt.Sprintf("if (Test-Path %s) { Get-ChildItem -Path %s } else { Write-Output 'No File exist to be removed' }", WindowsLogsFolderPath, WindowsLogsFolderPath)
 		}
 
 		assert.EventuallyWithT(t, func(c *assert.CollectT) {
