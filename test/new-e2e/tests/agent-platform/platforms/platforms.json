{
    "debian": {
        "x86_64": {
            "debian-9":  "ami-099d228beefd189f5",
            "debian-10": "ami-041540a5c191757a0",
            "debian-11": "ami-09e24b0cfe072ecef",
            "debian-12": "ami-06db4d78cb1d3bbf9"
        },
        "arm64": {
            "debian-10": "ami-0108ade0d057c8eba",
            "debian-11": "ami-03ea090ddd75eb738",
            "debian-12": "ami-02aab8d5301cb8d68"
        }
    },
<<<<<<< HEAD
    "ubuntu": {
        "x86_64":{
            "ubuntu-14-04": "ami-013d633d3b6cdb22c",
            "ubuntu-16-04": "ami-0b0ea68c435eb488d",
            "ubuntu-18-04": "ami-0ee23bfc74a881de5",
            "ubuntu-20-04": "ami-079ca844e323047c2",
            "ubuntu-22-04": "ami-08c40ec9ead489470",
            "ubuntu-23-04": "ami-062b1c3c00754c48b",
            "ubuntu-23-10": "ami-0949b45ef274e55a1"
=======
    "amazonlinux": {
        "x86_64": {
            "amazonlinux2-4-14": "ami-038b3df3312ddf25d",
            "amazonlinux2-5-10": "ami-06a0cd9728546d178",
            "amazonlinux2022-5-15": "ami-0309aede310b9cc1f",
            "amazonlinux2023": "ami-0889a44b331db0194"
        },
        "arm64": {
            "amazonlinux2-4-14": "ami-090230ed0c6b13c74",
            "amazonlinux2-5-10": "ami-09e51988f56677f44",
            "amazonlinux2022-5-15": "ami-0a8495f6303122235",
            "amazonlinux2023": "ami-08fc6fb8ad2e794bb"
>>>>>>> b1ec8293
        }
    }
}<|MERGE_RESOLUTION|>--- conflicted
+++ resolved
@@ -12,7 +12,6 @@
             "debian-12": "ami-02aab8d5301cb8d68"
         }
     },
-<<<<<<< HEAD
     "ubuntu": {
         "x86_64":{
             "ubuntu-14-04": "ami-013d633d3b6cdb22c",
@@ -22,7 +21,17 @@
             "ubuntu-22-04": "ami-08c40ec9ead489470",
             "ubuntu-23-04": "ami-062b1c3c00754c48b",
             "ubuntu-23-10": "ami-0949b45ef274e55a1"
-=======
+        },
+        "arm64": {
+            "ubuntu-18-04": "ami-02ed82f3a38303e6f",
+            "ubuntu-20-04": "ami-0b75998a97c952252",
+            "ubuntu-20-04-2": "ami-0a82127206c2824a1",
+            "ubuntu-21-04": "ami-044f0ceee8e885e87",
+            "ubuntu-22-04": "ami-02ddaf75821f25213",
+            "ubuntu-23-04": "ami-05fab5da2d7fe0b0b",
+            "ubuntu-23-10": "ami-0dea732dd5f1da0a8"
+        }
+    },
     "amazonlinux": {
         "x86_64": {
             "amazonlinux2-4-14": "ami-038b3df3312ddf25d",
@@ -35,7 +44,6 @@
             "amazonlinux2-5-10": "ami-09e51988f56677f44",
             "amazonlinux2022-5-15": "ami-0a8495f6303122235",
             "amazonlinux2023": "ami-08fc6fb8ad2e794bb"
->>>>>>> b1ec8293
         }
     }
 }