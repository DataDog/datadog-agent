{
    "debian": {
<<<<<<< HEAD
        "debian-10": "ami-041540a5c191757a0",
        "debian-11": "ami-02ba6eae41e089e8d",
        "debian-12": "ami-07edaec601cf2b6d3"
=======
        "x86_64": {
            "debian-9":  "ami-0182559468c1975fe",
            "debian-10": "ami-041540a5c191757a0",
            "debian-11": "ami-09e24b0cfe072ecef",
            "debian-12": "ami-06db4d78cb1d3bbf9"
        },
        "arm64": {
            "debian-10": "ami-0108ade0d057c8eba",
            "debian-11": "ami-03ea090ddd75eb738",
            "debian-12": "ami-02aab8d5301cb8d68"
        }
    },
    "ubuntu": {
        "x86_64":{
            "ubuntu-14-04": "ami-013d633d3b6cdb22c",
            "ubuntu-16-04": "ami-0b0ea68c435eb488d",
            "ubuntu-18-04": "ami-0ee23bfc74a881de5",
            "ubuntu-20-04": "ami-079ca844e323047c2",
            "ubuntu-22-04": "ami-08c40ec9ead489470",
            "ubuntu-23-04": "ami-062b1c3c00754c48b",
            "ubuntu-23-10": "ami-0949b45ef274e55a1"
        },
        "arm64": {
            "ubuntu-18-04": "ami-02ed82f3a38303e6f",
            "ubuntu-20-04": "ami-0b75998a97c952252",
            "ubuntu-20-04-2": "ami-0a82127206c2824a1",
            "ubuntu-21-04": "ami-044f0ceee8e885e87",
            "ubuntu-22-04": "ami-02ddaf75821f25213",
            "ubuntu-23-04": "ami-05fab5da2d7fe0b0b",
            "ubuntu-23-10": "ami-0dea732dd5f1da0a8"
        }
    },
    "amazonlinux": {
        "x86_64": {
            "amazonlinux2-4-14": "ami-038b3df3312ddf25d",
            "amazonlinux2-5-10": "ami-06a0cd9728546d178",
            "amazonlinux2022-5-15": "ami-0309aede310b9cc1f",
            "amazonlinux2023": "ami-0889a44b331db0194"
        },
        "arm64": {
            "amazonlinux2-4-14": "ami-090230ed0c6b13c74",
            "amazonlinux2-5-10": "ami-09e51988f56677f44",
            "amazonlinux2022-5-15": "ami-0a8495f6303122235",
            "amazonlinux2023": "ami-08fc6fb8ad2e794bb"
        }
    },
    "centos": {
        "x86_64": {
            "centos-610": "ami-0506f01ccb6dddeda",
            "centos-79": "ami-0aedf6b1cb669b4c7",
            "rhel-86": "ami-06640050dc3f556bb",
            "rocky-92": "ami-062b16ca222175b97",
            "rhel-86-fips": "ami-0d0fb96b595c56e03"
        },
        "arm64": {
            "centos-79": "ami-0144a5a84f5699847",
            "rhel-86": "ami-0238411fb452f8275"
        }
    },
    "suse": {
        "x86_64": {
            "sles-12": "ami-08d21b039336d9351",
            "sles-15": "ami-08f3662e2d5b3989a"
        },
        "arm64": {
            "sles-15": "ami-02f7663f03ca92749"
        }
>>>>>>> 5b3c5ccb
    }
}<|MERGE_RESOLUTION|>--- conflicted
+++ resolved
@@ -1,10 +1,5 @@
 {
     "debian": {
-<<<<<<< HEAD
-        "debian-10": "ami-041540a5c191757a0",
-        "debian-11": "ami-02ba6eae41e089e8d",
-        "debian-12": "ami-07edaec601cf2b6d3"
-=======
         "x86_64": {
             "debian-9":  "ami-0182559468c1975fe",
             "debian-10": "ami-041540a5c191757a0",
@@ -72,6 +67,5 @@
         "arm64": {
             "sles-15": "ami-02f7663f03ca92749"
         }
->>>>>>> 5b3c5ccb
     }
 }