--- conflicted
+++ resolved
@@ -134,22 +134,14 @@
 // CheckAgentRestarts runs tests to check the agent can restart properly
 func CheckAgentRestarts(t *testing.T, client *TestClient) {
 
-<<<<<<< HEAD
 	t.Run("start when stopped", func(tt *testing.T) {
-=======
-	t.Run("restart when stopped", func(tt *testing.T) {
->>>>>>> 921e96c3
 		// If the agent is not stopped yet, stop it
 		if _, err := client.SvcManager.Status("datadog-agent"); err == nil {
 			_, err := client.SvcManager.Stop("datadog-agent")
 			require.NoError(tt, err)
 		}
 
-<<<<<<< HEAD
 		_, err := client.SvcManager.Start("datadog-agent")
-=======
-		_, err := client.SvcManager.Restart("datadog-agent")
->>>>>>> 921e96c3
 		require.NoError(tt, err)
 
 		_, err = client.SvcManager.Status("datadog-agent")
@@ -181,7 +173,7 @@
 			require.NoError(tt, err)
 		}
 
-		_, err := client.SvcManager.Restart("datadog-dogstatsd")
+		_, err := client.SvcManager.Start("datadog-dogstatsd")
 		require.NoError(tt, err)
 
 		_, err = client.SvcManager.Status("datadog-dogstatsd")
