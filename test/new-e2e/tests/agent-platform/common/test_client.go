--- conflicted
+++ resolved
@@ -152,13 +152,8 @@
 	ok := false
 	var statusString string
 
-<<<<<<< HEAD
-	for try := 0; try < 5 && !ok; try++ {
+	for try := 0; try < 60 && !ok; try++ {
 		status, err := c.AgentClient.StatusWithError(agentclient.WithArgs([]string{"-j"}))
-=======
-	for try := 0; try < 60 && !ok; try++ {
-		status, err := c.AgentClient.StatusWithError(e2eClient.WithArgs([]string{"-j"}))
->>>>>>> 8558528e
 		if err == nil {
 			ok = true
 			statusString = status.Content
@@ -171,7 +166,7 @@
 		fmt.Println("Failed to unmarshal status content: ", statusString)
 
 		// TEMPORARY DEBUG: on error print logs from journalctx
-		output, err := c.VMClient.ExecuteWithError("journalctl -u datadog-agent")
+		output, err := c.Host.Execute("journalctl -u datadog-agent")
 		if err != nil {
 			fmt.Println("Failed to get logs from journalctl, ignoring... ")
 		} else {
