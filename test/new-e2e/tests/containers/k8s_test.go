--- conflicted
+++ resolved
@@ -14,11 +14,10 @@
 
 	"github.com/DataDog/agent-payload/v5/cyclonedx_v1_4"
 	"github.com/DataDog/agent-payload/v5/sbom"
-	"gopkg.in/zorkian/go-datadog-api.v2"
-
 	"github.com/DataDog/datadog-agent/pkg/util/pointer"
 	"github.com/DataDog/datadog-agent/test/fakeintake/aggregator"
 	fakeintake "github.com/DataDog/datadog-agent/test/fakeintake/client"
+	"gopkg.in/zorkian/go-datadog-api.v2"
 
 	"github.com/fatih/color"
 	"github.com/samber/lo"
@@ -807,11 +806,7 @@
 			regexp.MustCompile(`^os_name:linux$`),
 			regexp.MustCompile(`^short_image:apps-nginx-server$`),
 		}
-<<<<<<< HEAD
-		err = assertTags(images[len(images)-1].GetTags(), expectedTags, []*regexp.Regexp{})
-=======
-		err = assertTags(images[len(images)-1].GetTags(), expectedTags, false)
->>>>>>> d89c1fcc
+		err = assertTags(images[len(images)-1].GetTags(), expectedTags, []*regexp.Regexp{}, false)
 		assert.NoErrorf(c, err, "Tags mismatch")
 	}, 2*time.Minute, 10*time.Second, "Failed finding the container image payload")
 }
@@ -880,11 +875,7 @@
 				regexp.MustCompile(`^os_name:linux$`),
 				regexp.MustCompile(`^short_image:apps-nginx-server$`),
 			}
-<<<<<<< HEAD
-			err = assertTags(image.GetTags(), expectedTags, []*regexp.Regexp{})
-=======
-			err = assertTags(image.GetTags(), expectedTags, false)
->>>>>>> d89c1fcc
+			err = assertTags(image.GetTags(), expectedTags, []*regexp.Regexp{}, false)
 			assert.NoErrorf(c, err, "Tags mismatch")
 
 			properties := lo.Associate(image.GetCyclonedx().Metadata.Component.Properties, func(property *cyclonedx_v1_4.Property) (string, string) {
@@ -1104,11 +1095,7 @@
 				regexp.MustCompile(`^pod_name:` + kubeDeployment + `-[[:alnum:]]+-[[:alnum:]]+$`),
 				regexp.MustCompile(`^pod_phase:running$`),
 				regexp.MustCompile(`^short_image:apps-tracegen$`),
-<<<<<<< HEAD
-			}, []*regexp.Regexp{})
-=======
-			}, false)
->>>>>>> d89c1fcc
+			}, []*regexp.Regexp{}, false)
 			if err == nil {
 				break
 			}
