// Unless explicitly stated otherwise all files in this repository are licensed
// under the Apache License Version 2.0.
// This product includes software developed at Datadog (https://www.datadoghq.com/).
// Copyright 2016-present Datadog, Inc.

package containers

import (
	"context"
	"encoding/json"
	"regexp"
	"strings"
	"testing"
	"time"

	"github.com/DataDog/test-infra-definitions/scenarios/aws/ecs"

	"github.com/DataDog/datadog-agent/pkg/util/pointer"
	"github.com/DataDog/datadog-agent/test/new-e2e/pkg/components"
	"github.com/DataDog/datadog-agent/test/new-e2e/pkg/runner"
	"github.com/DataDog/datadog-agent/test/new-e2e/pkg/utils/infra"

	awsconfig "github.com/aws/aws-sdk-go-v2/config"
	awsecs "github.com/aws/aws-sdk-go-v2/service/ecs"
	awsecstypes "github.com/aws/aws-sdk-go-v2/service/ecs/types"
	"github.com/fatih/color"
	"github.com/pulumi/pulumi/sdk/v3/go/auto"
	"github.com/stretchr/testify/assert"
	"github.com/stretchr/testify/suite"
)

type ecsSuite struct {
	baseSuite

	ecsClusterName string
}

func TestECSSuite(t *testing.T) {
	suite.Run(t, &ecsSuite{})
}

func (suite *ecsSuite) SetupSuite() {
	ctx := context.Background()

	// Creating the stack
	stackConfig := runner.ConfigMap{
		"ddinfra:aws/ecs/linuxECSOptimizedNodeGroup": auto.ConfigValue{Value: "true"},
		"ddinfra:aws/ecs/linuxBottlerocketNodeGroup": auto.ConfigValue{Value: "true"},
		"ddinfra:aws/ecs/windowsLTSCNodeGroup":       auto.ConfigValue{Value: "true"},
		"ddagent:deploy":                             auto.ConfigValue{Value: "true"},
		"ddagent:fakeintake":                         auto.ConfigValue{Value: "true"},
		"ddtestworkload:deploy":                      auto.ConfigValue{Value: "true"},
	}

	_, stackOutput, err := infra.GetStackManager().GetStackNoDeleteOnFailure(ctx, "ecs-cluster", stackConfig, ecs.Run, false, nil)
	suite.Require().NoError(err)

	fakeintake := &components.FakeIntake{}
	fiSerialized, err := json.Marshal(stackOutput.Outputs["dd-Fakeintake-aws-ecs"].Value)
	suite.Require().NoError(err)
	suite.Require().NoError(fakeintake.Import(fiSerialized, fakeintake))
	suite.Require().NoError(fakeintake.Init(suite))
	suite.Fakeintake = fakeintake.Client()

	suite.ecsClusterName = stackOutput.Outputs["ecs-cluster-name"].Value.(string)
	suite.clusterName = suite.ecsClusterName

	suite.baseSuite.SetupSuite()
}

func (suite *ecsSuite) TearDownSuite() {
	suite.baseSuite.TearDownSuite()

	color.NoColor = false
	c := color.New(color.Bold).SprintfFunc()
	suite.T().Log(c("The data produced and asserted by these tests can be viewed on this dashboard:"))
	c = color.New(color.Bold, color.FgBlue).SprintfFunc()
	suite.T().Log(c("https://dddev.datadoghq.com/dashboard/mnw-tdr-jd8/e2e-tests-containers-ecs?refresh_mode=paused&tpl_var_ecs_cluster_name%%5B0%%5D=%s&tpl_var_fake_intake_task_family%%5B0%%5D=%s-fakeintake-ecs&from_ts=%d&to_ts=%d&live=false",
		suite.ecsClusterName,
		strings.TrimSuffix(suite.ecsClusterName, "-ecs"),
		suite.startTime.UnixMilli(),
		suite.endTime.UnixMilli(),
	))
}

// Once pulumi has finished to create a stack, it can still take some time for the images to be pulled,
// for the containers to be started, for the agent collectors to collect workload information
// and to feed workload meta and the tagger.
//
// We could increase the timeout of all tests to cope with the agent tagger warmup time.
// But in case of a single bug making a single tag missing from every metric,
// all the tests would time out and that would be a waste of time.
//
// It’s better to have the first test having a long timeout to wait for the agent to warmup,
// and to have the following tests with a smaller timeout.
//
// Inside a testify test suite, tests are executed in alphabetical order.
// The 00 in Test00UpAndRunning is here to guarantee that this test, waiting for all tasks to be ready
// is run first.
func (suite *ecsSuite) Test00UpAndRunning() {
	ctx := context.Background()

	cfg, err := awsconfig.LoadDefaultConfig(ctx)
	suite.Require().NoErrorf(err, "Failed to load AWS config")

	client := awsecs.NewFromConfig(cfg)

	suite.Run("ECS tasks are ready", func() {
		suite.EventuallyWithTf(func(c *assert.CollectT) {
			var initToken string
			for nextToken := &initToken; nextToken != nil; {
				if nextToken == &initToken {
					nextToken = nil
				}

				servicesList, err := client.ListServices(ctx, &awsecs.ListServicesInput{
					Cluster:    &suite.ecsClusterName,
					MaxResults: pointer.Ptr(int32(10)), // Because `DescribeServices` takes at most 10 services in input
					NextToken:  nextToken,
				})
				// Can be replaced by require.NoErrorf(…) once https://github.com/stretchr/testify/pull/1481 is merged
				if !assert.NoErrorf(c, err, "Failed to list ECS services") {
					return
				}

				nextToken = servicesList.NextToken

				servicesDescription, err := client.DescribeServices(ctx, &awsecs.DescribeServicesInput{
					Cluster:  &suite.ecsClusterName,
					Services: servicesList.ServiceArns,
				})
				if !assert.NoErrorf(c, err, "Failed to describe ECS services %v", servicesList.ServiceArns) {
					continue
				}

				for _, serviceDescription := range servicesDescription.Services {
					assert.NotZerof(c, serviceDescription.DesiredCount, "ECS service %s has no task", *serviceDescription.ServiceName)

					for nextToken := &initToken; nextToken != nil; {
						if nextToken == &initToken {
							nextToken = nil
						}

						tasksList, err := client.ListTasks(ctx, &awsecs.ListTasksInput{
							Cluster:       &suite.ecsClusterName,
							ServiceName:   serviceDescription.ServiceName,
							DesiredStatus: awsecstypes.DesiredStatusRunning,
							MaxResults:    pointer.Ptr(int32(100)), // Because `DescribeTasks` takes at most 100 tasks in input
							NextToken:     nextToken,
						})
						if !assert.NoErrorf(c, err, "Failed to list ECS tasks for service %s", *serviceDescription.ServiceName) {
							break
						}

						nextToken = tasksList.NextToken

						tasksDescription, err := client.DescribeTasks(ctx, &awsecs.DescribeTasksInput{
							Cluster: &suite.ecsClusterName,
							Tasks:   tasksList.TaskArns,
						})
						if !assert.NoErrorf(c, err, "Failed to describe ECS tasks %v", tasksList.TaskArns) {
							continue
						}

						for _, taskDescription := range tasksDescription.Tasks {
							assert.Equalf(c, string(awsecstypes.DesiredStatusRunning), *taskDescription.LastStatus,
								"Task %s of service %s is not running", *taskDescription.TaskArn, *serviceDescription.ServiceName)
							assert.NotEqualf(c, awsecstypes.HealthStatusUnhealthy, taskDescription.HealthStatus,
								"Task %s of service %s is unhealthy", *taskDescription.TaskArn, *serviceDescription.ServiceName)
						}
					}
				}
			}
		}, 5*time.Minute, 10*time.Second, "Not all tasks became ready in time.")
	})
}

func (suite *ecsSuite) TestNginxECS() {
	// `nginx` check is configured via docker labels
	// Test it is properly scheduled
	suite.testMetric(&testMetricArgs{
		Filter: testMetricFilterArgs{
			Name: "nginx.net.request_per_s",
			Tags: []string{"^ecs_launch_type:ec2$"},
		},
		Expect: testMetricExpectArgs{
			Tags: &[]string{
				`^cluster_name:` + regexp.QuoteMeta(suite.ecsClusterName) + `$`,
				`^container_id:`,
				`^container_name:ecs-.*-nginx-ec2-`,
				`^docker_image:ghcr.io/datadog/apps-nginx-server:main$`,
				`^ecs_cluster_name:` + regexp.QuoteMeta(suite.ecsClusterName) + `$`,
				`^ecs_container_name:nginx$`,
				`^ecs_launch_type:ec2$`,
				`^git.commit.sha:`,                                                       // org.opencontainers.image.revision docker image label
				`^git.repository_url:https://github.com/DataDog/test-infra-definitions$`, // org.opencontainers.image.source   docker image label
				`^image_id:sha256:`,
				`^image_name:ghcr.io/datadog/apps-nginx-server$`,
				`^image_tag:main$`,
				`^nginx_cluster_name:` + regexp.QuoteMeta(suite.ecsClusterName) + `$`,
				`^short_image:apps-nginx-server$`,
				`^task_arn:`,
				`^task_family:.*-nginx-ec2$`,
				`^task_name:.*-nginx-ec2$`,
				`^task_version:[[:digit:]]+$`,
			},
		},
	})

	suite.testLog(&testLogArgs{
		Filter: testLogFilterArgs{
			Service: "apps-nginx-server",
			Tags:    []string{"ecs_launch_type:ec2"},
		},
		Expect: testLogExpectArgs{
			Tags: &[]string{
				`^cluster_name:` + regexp.QuoteMeta(suite.ecsClusterName) + `$`,
				`^container_id:`,
				`^container_name:ecs-.*-nginx-ec2-`,
				`^docker_image:ghcr.io/datadog/apps-nginx-server:main$`,
				`^ecs_cluster_name:` + regexp.QuoteMeta(suite.ecsClusterName) + `$`,
				`^ecs_container_name:nginx$`,
				`^ecs_launch_type:ec2$`,
				`^git.commit.sha:`,                                                       // org.opencontainers.image.revision docker image label
				`^git.repository_url:https://github.com/DataDog/test-infra-definitions$`, // org.opencontainers.image.source   docker image label
				`^image_id:sha256:`,
				`^image_name:ghcr.io/datadog/apps-nginx-server$`,
				`^image_tag:main$`,
				`^short_image:apps-nginx-server$`,
				`^task_arn:arn:`,
				`^task_family:.*-nginx-ec2$`,
				`^task_name:.*-nginx-ec2$`,
				`^task_version:[[:digit:]]+$`,
			},
			Message: `GET / HTTP/1\.1`,
		},
	})
}

func (suite *ecsSuite) TestRedisECS() {
	// `redis` check is auto-configured due to image name
	// Test it is properly scheduled
	suite.testMetric(&testMetricArgs{
		Filter: testMetricFilterArgs{
			Name: "redis.net.instantaneous_ops_per_sec",
			Tags: []string{"^ecs_launch_type:ec2$"},
		},
		Expect: testMetricExpectArgs{
			Tags: &[]string{
				`^cluster_name:` + regexp.QuoteMeta(suite.ecsClusterName) + `$`,
				`^container_id:`,
				`^container_name:ecs-.*-redis-ec2-`,
				`^docker_image:public.ecr.aws/docker/library/redis:latest$`,
				`^ecs_cluster_name:` + regexp.QuoteMeta(suite.ecsClusterName) + `$`,
				`^ecs_container_name:redis$`,
				`^ecs_launch_type:ec2$`,
				`^image_id:sha256:`,
				`^image_name:public.ecr.aws/docker/library/redis$`,
				`^image_tag:latest$`,
				`^redis_host:`,
				`^redis_port:6379$`,
				`^redis_role:master$`,
				`^short_image:redis$`,
				`^task_arn:`,
				`^task_family:.*-redis-ec2$`,
				`^task_name:.*-redis-ec2$`,
				`^task_version:[[:digit:]]+$`,
			},
		},
	})

	suite.testLog(&testLogArgs{
		Filter: testLogFilterArgs{
			Service: "redis",
			Tags:    []string{"ecs_launch_type:ec2"},
		},
		Expect: testLogExpectArgs{
			Tags: &[]string{
				`^cluster_name:` + regexp.QuoteMeta(suite.ecsClusterName) + `$`,
				`^container_id:`,
				`^container_name:ecs-.*-redis-ec2-`,
				`^docker_image:public.ecr.aws/docker/library/redis:latest$`,
				`^ecs_cluster_name:` + regexp.QuoteMeta(suite.ecsClusterName) + `$`,
				`^ecs_container_name:redis$`,
				`^ecs_launch_type:ec2$`,
				`^image_id:sha256:`,
				`^image_name:public.ecr.aws/docker/library/redis$`,
				`^image_tag:latest$`,
				`^short_image:redis$`,
				`^task_arn:arn:`,
				`^task_family:.*-redis-ec2$`,
				`^task_name:.*-redis-ec2$`,
				`^task_version:[[:digit:]]+$`,
			},
			Message: `Accepted`,
		},
	})
}

func (suite *ecsSuite) TestNginxFargate() {
	// `nginx` check is configured via docker labels
	// Test it is properly scheduled
	suite.testMetric(&testMetricArgs{
		Filter: testMetricFilterArgs{
			Name: "nginx.net.request_per_s",
			Tags: []string{"^ecs_launch_type:fargate$"},
		},
		Expect: testMetricExpectArgs{
			Tags: &[]string{
				`^availability_zone:`,
				`^availability-zone:`,
				`^cluster_name:` + regexp.QuoteMeta(suite.ecsClusterName) + `$`,
				`^container_id:`,
				`^container_name:nginx$`,
				`^ecs_cluster_name:` + regexp.QuoteMeta(suite.ecsClusterName) + `$`,
				`^ecs_container_name:nginx$`,
				`^ecs_launch_type:fargate$`,
				`^image_id:sha256:`,
				`^image_name:ghcr.io/datadog/apps-nginx-server$`,
				`^image_tag:main$`,
				`^nginx_cluster_name:` + regexp.QuoteMeta(suite.ecsClusterName) + `$`,
				`^region:us-east-1$`,
				`^short_image:apps-nginx-server$`,
				`^task_arn:`,
				`^task_family:.*-nginx-fg$`,
				`^task_name:.*-nginx-fg$`,
				`^task_version:[[:digit:]]+$`,
			},
		},
	})
}

func (suite *ecsSuite) TestRedisFargate() {
	// `redis` check is auto-configured due to image name
	// Test it is properly scheduled
	suite.testMetric(&testMetricArgs{
		Filter: testMetricFilterArgs{
			Name: "redis.net.instantaneous_ops_per_sec",
			Tags: []string{"^ecs_launch_type:fargate$"},
		},
		Expect: testMetricExpectArgs{
			Tags: &[]string{
				`^availability_zone:`,
				`^availability-zone:`,
				`^cluster_name:` + regexp.QuoteMeta(suite.ecsClusterName) + `$`,
				`^container_id:`,
				`^container_name:redis$`,
				`^ecs_cluster_name:` + regexp.QuoteMeta(suite.ecsClusterName) + `$`,
				`^ecs_container_name:redis$`,
				`^ecs_launch_type:fargate`,
				`^image_id:sha256:`,
				`^image_name:public.ecr.aws/docker/library/redis$`,
				`^image_tag:latest$`,
				`^redis_host:`,
				`^redis_port:6379$`,
				`^redis_role:master$`,
				`^region:us-east-1$`,
				`^short_image:redis$`,
				`^task_arn:`,
				`^task_family:.*-redis-fg$`,
				`^task_name:.*-redis-fg*`,
				`^task_version:[[:digit:]]+$`,
			},
		},
	})
}

func (suite *ecsSuite) TestCPU() {
	// Test CPU metrics
	suite.testMetric(&testMetricArgs{
		Filter: testMetricFilterArgs{
			Name: "container.cpu.usage",
			Tags: []string{
				"^ecs_container_name:stress-ng$",
			},
		},
		Expect: testMetricExpectArgs{
			Tags: &[]string{
				`^cluster_name:` + regexp.QuoteMeta(suite.ecsClusterName) + `$`,
				`^container_id:`,
				`^container_name:ecs-.*-stress-ng-ec2-`,
				`^docker_image:ghcr.io/colinianking/stress-ng:409201de7458c639c68088d28ec8270ef599fe47$`,
				`^ecs_cluster_name:` + regexp.QuoteMeta(suite.ecsClusterName) + `$`,
				`^ecs_container_name:stress-ng$`,
				`^git.commit.sha:`,
				`^git.repository_url:https://github.com/ColinIanKing/stress-ng$`,
				`^image_id:sha256:`,
				`^image_name:ghcr.io/colinianking/stress-ng$`,
				`^image_tag:409201de7458c639c68088d28ec8270ef599fe47$`,
				`^runtime:docker$`,
				`^short_image:stress-ng$`,
				`^task_arn:`,
				`^task_family:.*-stress-ng-ec2$`,
				`^task_name:.*-stress-ng-ec2$`,
				`^task_version:[[:digit:]]+$`,
			},
			Value: &testMetricExpectValueArgs{
				Max: 155000000,
				Min: 145000000,
			},
		},
	})
}

func (suite *ecsSuite) TestDogstatsd() {
	// Test dogstatsd origin detection with UDS
	suite.testMetric(&testMetricArgs{
		Filter: testMetricFilterArgs{
			Name: "custom.metric",
<<<<<<< HEAD
			Tags: []string{
				`^task_name:.*-` + regexp.QuoteMeta(taskName) + `-ec2$`,
			},
=======
>>>>>>> 102fd961
		},
		Expect: testMetricExpectArgs{
			Tags: &[]string{
				`^cluster_name:` + regexp.QuoteMeta(suite.ecsClusterName) + `$`,
				`^container_id:`,
<<<<<<< HEAD
				`^container_name:ecs-.*-` + regexp.QuoteMeta(taskName) + `-ec2-`,
=======
				`^container_name:ecs-.*-dogstatsd-uds-ec2-`,
>>>>>>> 102fd961
				`^docker_image:ghcr.io/datadog/apps-dogstatsd:main$`,
				`^ecs_cluster_name:` + regexp.QuoteMeta(suite.ecsClusterName) + `$`,
				`^ecs_container_name:dogstatsd$`,
				`^git.commit.sha:`,                                                       // org.opencontainers.image.revision docker image label
				`^git.repository_url:https://github.com/DataDog/test-infra-definitions$`, // org.opencontainers.image.source   docker image label
				`^image_id:sha256:`,
				`^image_name:ghcr.io/datadog/apps-dogstatsd$`,
				`^image_tag:main$`,
				`^series:`,
				`^short_image:apps-dogstatsd$`,
				`^task_arn:`,
<<<<<<< HEAD
				`^task_family:.*-` + regexp.QuoteMeta(taskName) + `-ec2$`,
				`^task_name:.*-` + regexp.QuoteMeta(taskName) + `-ec2$`,
=======
				`^task_family:.*-dogstatsd-uds-ec2$`,
				`^task_name:.*-dogstatsd-uds-ec2$`,
>>>>>>> 102fd961
				`^task_version:[[:digit:]]+$`,
			},
		},
	})
}

func (suite *ecsSuite) TestPrometheus() {
	// Test Prometheus check
	suite.testMetric(&testMetricArgs{
		Filter: testMetricFilterArgs{
			Name: "prometheus.prom_gauge",
		},
		Expect: testMetricExpectArgs{
			Tags: &[]string{
				`^cluster_name:` + regexp.QuoteMeta(suite.ecsClusterName) + `$`,
				`^container_id:`,
				`^container_name:ecs-.*-prometheus-ec2-`,
				`^docker_image:ghcr.io/datadog/apps-prometheus:main$`,
				`^ecs_cluster_name:` + regexp.QuoteMeta(suite.ecsClusterName) + `$`,
				`^ecs_container_name:prometheus$`,
				`^endpoint:http://.*:8080/metrics$`,
				`^git.commit.sha:`,                                                       // org.opencontainers.image.revision docker image label
				`^git.repository_url:https://github.com/DataDog/test-infra-definitions$`, // org.opencontainers.image.source   docker image label
				`^image_id:sha256:`,
				`^image_name:ghcr.io/datadog/apps-prometheus$`,
				`^image_tag:main$`,
				`^series:`,
				`^short_image:apps-prometheus$`,
				`^task_arn:`,
				`^task_family:.*-prometheus-ec2$`,
				`^task_name:.*-prometheus-ec2$`,
				`^task_version:[[:digit:]]+$`,
			},
		},
	})
}<|MERGE_RESOLUTION|>--- conflicted
+++ resolved
@@ -27,6 +27,11 @@
 	"github.com/pulumi/pulumi/sdk/v3/go/auto"
 	"github.com/stretchr/testify/assert"
 	"github.com/stretchr/testify/suite"
+)
+
+const (
+	taskNameDogstatsdUDS = "dogstatsd-uds"
+	taskNameDogstatsdUDP = "dogstatsd-udp"
 )
 
 type ecsSuite struct {
@@ -402,27 +407,27 @@
 	})
 }
 
-func (suite *ecsSuite) TestDogstatsd() {
-	// Test dogstatsd origin detection with UDS
+func (suite *ecsSuite) TestDogtstatsdUDS() {
+	suite.testDogstatsd(taskNameDogstatsdUDS)
+}
+
+func (suite *ecsSuite) TestDogtstatsdUDP() {
+	suite.testDogstatsd(taskNameDogstatsdUDP)
+}
+
+func (suite *ecsSuite) testDogstatsd(taskName string) {
 	suite.testMetric(&testMetricArgs{
 		Filter: testMetricFilterArgs{
 			Name: "custom.metric",
-<<<<<<< HEAD
 			Tags: []string{
 				`^task_name:.*-` + regexp.QuoteMeta(taskName) + `-ec2$`,
 			},
-=======
->>>>>>> 102fd961
-		},
-		Expect: testMetricExpectArgs{
-			Tags: &[]string{
-				`^cluster_name:` + regexp.QuoteMeta(suite.ecsClusterName) + `$`,
-				`^container_id:`,
-<<<<<<< HEAD
+		},
+		Expect: testMetricExpectArgs{
+			Tags: &[]string{
+				`^cluster_name:` + regexp.QuoteMeta(suite.ecsClusterName) + `$`,
+				`^container_id:`,
 				`^container_name:ecs-.*-` + regexp.QuoteMeta(taskName) + `-ec2-`,
-=======
-				`^container_name:ecs-.*-dogstatsd-uds-ec2-`,
->>>>>>> 102fd961
 				`^docker_image:ghcr.io/datadog/apps-dogstatsd:main$`,
 				`^ecs_cluster_name:` + regexp.QuoteMeta(suite.ecsClusterName) + `$`,
 				`^ecs_container_name:dogstatsd$`,
@@ -434,13 +439,8 @@
 				`^series:`,
 				`^short_image:apps-dogstatsd$`,
 				`^task_arn:`,
-<<<<<<< HEAD
 				`^task_family:.*-` + regexp.QuoteMeta(taskName) + `-ec2$`,
 				`^task_name:.*-` + regexp.QuoteMeta(taskName) + `-ec2$`,
-=======
-				`^task_family:.*-dogstatsd-uds-ec2$`,
-				`^task_name:.*-dogstatsd-uds-ec2$`,
->>>>>>> 102fd961
 				`^task_version:[[:digit:]]+$`,
 			},
 		},
