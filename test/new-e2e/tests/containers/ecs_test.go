// Unless explicitly stated otherwise all files in this repository are licensed
// under the Apache License Version 2.0.
// This product includes software developed at Datadog (https://www.datadoghq.com/).
// Copyright 2016-present Datadog, Inc.

package containers

import (
	"context"
	"encoding/json"
	"regexp"
	"strings"
	"testing"
	"time"

	"github.com/DataDog/test-infra-definitions/scenarios/aws/ecs"

	"github.com/DataDog/datadog-agent/pkg/util/pointer"
	"github.com/DataDog/datadog-agent/test/new-e2e/pkg/components"
	"github.com/DataDog/datadog-agent/test/new-e2e/pkg/runner"
	"github.com/DataDog/datadog-agent/test/new-e2e/pkg/utils/infra"

	awsconfig "github.com/aws/aws-sdk-go-v2/config"
	awsecs "github.com/aws/aws-sdk-go-v2/service/ecs"
	awsecstypes "github.com/aws/aws-sdk-go-v2/service/ecs/types"
	"github.com/fatih/color"
	"github.com/pulumi/pulumi/sdk/v3/go/auto"
	"github.com/samber/lo"
	"github.com/stretchr/testify/assert"
	"github.com/stretchr/testify/require"
	"github.com/stretchr/testify/suite"
)

const (
<<<<<<< HEAD
	tracegenUDSTaskName = "tracegen-uds"
	tracegenTCPTaskName = "tracegen-tcp"
=======
	taskNameDogstatsdUDS = "dogstatsd-uds"
	taskNameDogstatsdUDP = "dogstatsd-udp"
>>>>>>> c6b52ff2
)

type ecsSuite struct {
	baseSuite

	ecsClusterName string
}

func TestECSSuite(t *testing.T) {
	suite.Run(t, &ecsSuite{})
}

func (suite *ecsSuite) SetupSuite() {
	ctx := context.Background()

	// Creating the stack
	stackConfig := runner.ConfigMap{
		"ddinfra:aws/ecs/linuxECSOptimizedNodeGroup": auto.ConfigValue{Value: "true"},
		"ddinfra:aws/ecs/linuxBottlerocketNodeGroup": auto.ConfigValue{Value: "true"},
		"ddinfra:aws/ecs/windowsLTSCNodeGroup":       auto.ConfigValue{Value: "true"},
		"ddagent:deploy":                             auto.ConfigValue{Value: "true"},
		"ddagent:fakeintake":                         auto.ConfigValue{Value: "true"},
		"ddtestworkload:deploy":                      auto.ConfigValue{Value: "true"},
	}

	_, stackOutput, err := infra.GetStackManager().GetStackNoDeleteOnFailure(ctx, "ecs-cluster", stackConfig, ecs.Run, false, nil)
	suite.Require().NoError(err)

	fakeintake := &components.FakeIntake{}
	fiSerialized, err := json.Marshal(stackOutput.Outputs["dd-Fakeintake-aws-ecs"].Value)
	suite.Require().NoError(err)
	suite.Require().NoError(fakeintake.Import(fiSerialized, fakeintake))
	suite.Require().NoError(fakeintake.Init(suite))
	suite.Fakeintake = fakeintake.Client()

	suite.ecsClusterName = stackOutput.Outputs["ecs-cluster-name"].Value.(string)
	suite.clusterName = suite.ecsClusterName

	suite.baseSuite.SetupSuite()
}

func (suite *ecsSuite) TearDownSuite() {
	suite.baseSuite.TearDownSuite()

	color.NoColor = false
	c := color.New(color.Bold).SprintfFunc()
	suite.T().Log(c("The data produced and asserted by these tests can be viewed on this dashboard:"))
	c = color.New(color.Bold, color.FgBlue).SprintfFunc()
	suite.T().Log(c("https://dddev.datadoghq.com/dashboard/mnw-tdr-jd8/e2e-tests-containers-ecs?refresh_mode=paused&tpl_var_ecs_cluster_name%%5B0%%5D=%s&tpl_var_fake_intake_task_family%%5B0%%5D=%s-fakeintake-ecs&from_ts=%d&to_ts=%d&live=false",
		suite.ecsClusterName,
		strings.TrimSuffix(suite.ecsClusterName, "-ecs"),
		suite.startTime.UnixMilli(),
		suite.endTime.UnixMilli(),
	))
}

// Once pulumi has finished to create a stack, it can still take some time for the images to be pulled,
// for the containers to be started, for the agent collectors to collect workload information
// and to feed workload meta and the tagger.
//
// We could increase the timeout of all tests to cope with the agent tagger warmup time.
// But in case of a single bug making a single tag missing from every metric,
// all the tests would time out and that would be a waste of time.
//
// It’s better to have the first test having a long timeout to wait for the agent to warmup,
// and to have the following tests with a smaller timeout.
//
// Inside a testify test suite, tests are executed in alphabetical order.
// The 00 in Test00UpAndRunning is here to guarantee that this test, waiting for all tasks to be ready
// is run first.
func (suite *ecsSuite) Test00UpAndRunning() {
	ctx := context.Background()

	cfg, err := awsconfig.LoadDefaultConfig(ctx)
	suite.Require().NoErrorf(err, "Failed to load AWS config")

	client := awsecs.NewFromConfig(cfg)

	suite.Run("ECS tasks are ready", func() {
		suite.EventuallyWithTf(func(c *assert.CollectT) {
			var initToken string
			for nextToken := &initToken; nextToken != nil; {
				if nextToken == &initToken {
					nextToken = nil
				}

				servicesList, err := client.ListServices(ctx, &awsecs.ListServicesInput{
					Cluster:    &suite.ecsClusterName,
					MaxResults: pointer.Ptr(int32(10)), // Because `DescribeServices` takes at most 10 services in input
					NextToken:  nextToken,
				})
				// Can be replaced by require.NoErrorf(…) once https://github.com/stretchr/testify/pull/1481 is merged
				if !assert.NoErrorf(c, err, "Failed to list ECS services") {
					return
				}

				nextToken = servicesList.NextToken

				servicesDescription, err := client.DescribeServices(ctx, &awsecs.DescribeServicesInput{
					Cluster:  &suite.ecsClusterName,
					Services: servicesList.ServiceArns,
				})
				if !assert.NoErrorf(c, err, "Failed to describe ECS services %v", servicesList.ServiceArns) {
					continue
				}

				for _, serviceDescription := range servicesDescription.Services {
					assert.NotZerof(c, serviceDescription.DesiredCount, "ECS service %s has no task", *serviceDescription.ServiceName)

					for nextToken := &initToken; nextToken != nil; {
						if nextToken == &initToken {
							nextToken = nil
						}

						tasksList, err := client.ListTasks(ctx, &awsecs.ListTasksInput{
							Cluster:       &suite.ecsClusterName,
							ServiceName:   serviceDescription.ServiceName,
							DesiredStatus: awsecstypes.DesiredStatusRunning,
							MaxResults:    pointer.Ptr(int32(100)), // Because `DescribeTasks` takes at most 100 tasks in input
							NextToken:     nextToken,
						})
						if !assert.NoErrorf(c, err, "Failed to list ECS tasks for service %s", *serviceDescription.ServiceName) {
							break
						}

						nextToken = tasksList.NextToken

						tasksDescription, err := client.DescribeTasks(ctx, &awsecs.DescribeTasksInput{
							Cluster: &suite.ecsClusterName,
							Tasks:   tasksList.TaskArns,
						})
						if !assert.NoErrorf(c, err, "Failed to describe ECS tasks %v", tasksList.TaskArns) {
							continue
						}

						for _, taskDescription := range tasksDescription.Tasks {
							assert.Equalf(c, string(awsecstypes.DesiredStatusRunning), *taskDescription.LastStatus,
								"Task %s of service %s is not running", *taskDescription.TaskArn, *serviceDescription.ServiceName)
							assert.NotEqualf(c, awsecstypes.HealthStatusUnhealthy, taskDescription.HealthStatus,
								"Task %s of service %s is unhealthy", *taskDescription.TaskArn, *serviceDescription.ServiceName)
						}
					}
				}
			}
		}, 5*time.Minute, 10*time.Second, "Not all tasks became ready in time.")
	})
}

func (suite *ecsSuite) TestNginxECS() {
	// `nginx` check is configured via docker labels
	// Test it is properly scheduled
	suite.testMetric(&testMetricArgs{
		Filter: testMetricFilterArgs{
			Name: "nginx.net.request_per_s",
			Tags: []string{"^ecs_launch_type:ec2$"},
		},
		Expect: testMetricExpectArgs{
			Tags: &[]string{
				`^cluster_name:` + regexp.QuoteMeta(suite.ecsClusterName) + `$`,
				`^container_id:`,
				`^container_name:ecs-.*-nginx-ec2-`,
				`^docker_image:ghcr.io/datadog/apps-nginx-server:main$`,
				`^ecs_cluster_name:` + regexp.QuoteMeta(suite.ecsClusterName) + `$`,
				`^ecs_container_name:nginx$`,
				`^ecs_launch_type:ec2$`,
				`^git.commit.sha:`,                                                       // org.opencontainers.image.revision docker image label
				`^git.repository_url:https://github.com/DataDog/test-infra-definitions$`, // org.opencontainers.image.source   docker image label
				`^image_id:sha256:`,
				`^image_name:ghcr.io/datadog/apps-nginx-server$`,
				`^image_tag:main$`,
				`^nginx_cluster_name:` + regexp.QuoteMeta(suite.ecsClusterName) + `$`,
				`^short_image:apps-nginx-server$`,
				`^task_arn:`,
				`^task_family:.*-nginx-ec2$`,
				`^task_name:.*-nginx-ec2$`,
				`^task_version:[[:digit:]]+$`,
			},
			AcceptUnexpectedTags: true,
		},
	})

	suite.testLog(&testLogArgs{
		Filter: testLogFilterArgs{
			Service: "apps-nginx-server",
			Tags:    []string{"ecs_launch_type:ec2"},
		},
		Expect: testLogExpectArgs{
			Tags: &[]string{
				`^cluster_name:` + regexp.QuoteMeta(suite.ecsClusterName) + `$`,
				`^container_id:`,
				`^container_name:ecs-.*-nginx-ec2-`,
				`^docker_image:ghcr.io/datadog/apps-nginx-server:main$`,
				`^ecs_cluster_name:` + regexp.QuoteMeta(suite.ecsClusterName) + `$`,
				`^ecs_container_name:nginx$`,
				`^ecs_launch_type:ec2$`,
				`^git.commit.sha:`,                                                       // org.opencontainers.image.revision docker image label
				`^git.repository_url:https://github.com/DataDog/test-infra-definitions$`, // org.opencontainers.image.source   docker image label
				`^image_id:sha256:`,
				`^image_name:ghcr.io/datadog/apps-nginx-server$`,
				`^image_tag:main$`,
				`^short_image:apps-nginx-server$`,
				`^task_arn:arn:`,
				`^task_family:.*-nginx-ec2$`,
				`^task_name:.*-nginx-ec2$`,
				`^task_version:[[:digit:]]+$`,
			},
			Message: `GET / HTTP/1\.1`,
		},
	})
}

func (suite *ecsSuite) TestRedisECS() {
	// `redis` check is auto-configured due to image name
	// Test it is properly scheduled
	suite.testMetric(&testMetricArgs{
		Filter: testMetricFilterArgs{
			Name: "redis.net.instantaneous_ops_per_sec",
			Tags: []string{"^ecs_launch_type:ec2$"},
		},
		Expect: testMetricExpectArgs{
			Tags: &[]string{
				`^cluster_name:` + regexp.QuoteMeta(suite.ecsClusterName) + `$`,
				`^container_id:`,
				`^container_name:ecs-.*-redis-ec2-`,
				`^docker_image:public.ecr.aws/docker/library/redis:latest$`,
				`^ecs_cluster_name:` + regexp.QuoteMeta(suite.ecsClusterName) + `$`,
				`^ecs_container_name:redis$`,
				`^ecs_launch_type:ec2$`,
				`^image_id:sha256:`,
				`^image_name:public.ecr.aws/docker/library/redis$`,
				`^image_tag:latest$`,
				`^short_image:redis$`,
				`^task_arn:`,
				`^task_family:.*-redis-ec2$`,
				`^task_name:.*-redis-ec2$`,
				`^task_version:[[:digit:]]+$`,
			},
			AcceptUnexpectedTags: true,
		},
	})

	suite.testLog(&testLogArgs{
		Filter: testLogFilterArgs{
			Service: "redis",
			Tags:    []string{"ecs_launch_type:ec2"},
		},
		Expect: testLogExpectArgs{
			Tags: &[]string{
				`^cluster_name:` + regexp.QuoteMeta(suite.ecsClusterName) + `$`,
				`^container_id:`,
				`^container_name:ecs-.*-redis-ec2-`,
				`^docker_image:public.ecr.aws/docker/library/redis:latest$`,
				`^ecs_cluster_name:` + regexp.QuoteMeta(suite.ecsClusterName) + `$`,
				`^ecs_container_name:redis$`,
				`^ecs_launch_type:ec2$`,
				`^image_id:sha256:`,
				`^image_name:public.ecr.aws/docker/library/redis$`,
				`^image_tag:latest$`,
				`^short_image:redis$`,
				`^task_arn:arn:`,
				`^task_family:.*-redis-ec2$`,
				`^task_name:.*-redis-ec2$`,
				`^task_version:[[:digit:]]+$`,
			},
			Message: `Accepted`,
		},
	})
}

func (suite *ecsSuite) TestNginxFargate() {
	// `nginx` check is configured via docker labels
	// Test it is properly scheduled
	suite.testMetric(&testMetricArgs{
		Filter: testMetricFilterArgs{
			Name: "nginx.net.request_per_s",
			Tags: []string{"^ecs_launch_type:fargate$"},
		},
		Expect: testMetricExpectArgs{
			Tags: &[]string{
				`^availability_zone:`,
				`^availability-zone:`,
				`^cluster_name:` + regexp.QuoteMeta(suite.ecsClusterName) + `$`,
				`^container_id:`,
				`^container_name:nginx$`,
				`^ecs_cluster_name:` + regexp.QuoteMeta(suite.ecsClusterName) + `$`,
				`^ecs_container_name:nginx$`,
				`^ecs_launch_type:fargate$`,
				`^image_id:sha256:`,
				`^image_name:ghcr.io/datadog/apps-nginx-server$`,
				`^image_tag:main$`,
				`^nginx_cluster_name:` + regexp.QuoteMeta(suite.ecsClusterName) + `$`,
				`^region:us-east-1$`,
				`^short_image:apps-nginx-server$`,
				`^task_arn:`,
				`^task_family:.*-nginx-fg$`,
				`^task_name:.*-nginx-fg$`,
				`^task_version:[[:digit:]]+$`,
			},
			AcceptUnexpectedTags: true,
		},
	})
}

func (suite *ecsSuite) TestRedisFargate() {
	// `redis` check is auto-configured due to image name
	// Test it is properly scheduled
	suite.testMetric(&testMetricArgs{
		Filter: testMetricFilterArgs{
			Name: "redis.net.instantaneous_ops_per_sec",
			Tags: []string{"^ecs_launch_type:fargate$"},
		},
		Expect: testMetricExpectArgs{
			Tags: &[]string{
				`^availability_zone:`,
				`^availability-zone:`,
				`^cluster_name:` + regexp.QuoteMeta(suite.ecsClusterName) + `$`,
				`^container_id:`,
				`^container_name:redis$`,
				`^ecs_cluster_name:` + regexp.QuoteMeta(suite.ecsClusterName) + `$`,
				`^ecs_container_name:redis$`,
				`^ecs_launch_type:fargate`,
				`^image_id:sha256:`,
				`^image_name:public.ecr.aws/docker/library/redis$`,
				`^image_tag:latest$`,
				`^region:us-east-1$`,
				`^short_image:redis$`,
				`^task_arn:`,
				`^task_family:.*-redis-fg$`,
				`^task_name:.*-redis-fg*`,
				`^task_version:[[:digit:]]+$`,
			},
			AcceptUnexpectedTags: true,
		},
	})
}

func (suite *ecsSuite) TestCPU() {
	// Test CPU metrics
	suite.testMetric(&testMetricArgs{
		Filter: testMetricFilterArgs{
			Name: "container.cpu.usage",
			Tags: []string{
				"^ecs_container_name:stress-ng$",
			},
		},
		Expect: testMetricExpectArgs{
			Tags: &[]string{
				`^cluster_name:` + regexp.QuoteMeta(suite.ecsClusterName) + `$`,
				`^container_id:`,
				`^container_name:ecs-.*-stress-ng-ec2-`,
				`^docker_image:ghcr.io/colinianking/stress-ng:409201de7458c639c68088d28ec8270ef599fe47$`,
				`^ecs_cluster_name:` + regexp.QuoteMeta(suite.ecsClusterName) + `$`,
				`^ecs_container_name:stress-ng$`,
				`^git.commit.sha:`,
				`^git.repository_url:https://github.com/ColinIanKing/stress-ng$`,
				`^image_id:sha256:`,
				`^image_name:ghcr.io/colinianking/stress-ng$`,
				`^image_tag:409201de7458c639c68088d28ec8270ef599fe47$`,
				`^runtime:docker$`,
				`^short_image:stress-ng$`,
				`^task_arn:`,
				`^task_family:.*-stress-ng-ec2$`,
				`^task_name:.*-stress-ng-ec2$`,
				`^task_version:[[:digit:]]+$`,
			},
			Value: &testMetricExpectValueArgs{
				Max: 155000000,
				Min: 145000000,
			},
		},
	})
}

func (suite *ecsSuite) TestDogtstatsdUDS() {
	suite.testDogstatsd(taskNameDogstatsdUDS)
}

func (suite *ecsSuite) TestDogtstatsdUDP() {
	suite.testDogstatsd(taskNameDogstatsdUDP)
}

func (suite *ecsSuite) testDogstatsd(taskName string) {
	suite.testMetric(&testMetricArgs{
		Filter: testMetricFilterArgs{
			Name: "custom.metric",
			Tags: []string{
				`^task_name:.*-` + regexp.QuoteMeta(taskName) + `-ec2$`,
			},
		},
		Expect: testMetricExpectArgs{
			Tags: &[]string{
				`^cluster_name:` + regexp.QuoteMeta(suite.ecsClusterName) + `$`,
				`^container_id:`,
				`^container_name:ecs-.*-` + regexp.QuoteMeta(taskName) + `-ec2-`,
				`^docker_image:ghcr.io/datadog/apps-dogstatsd:main$`,
				`^ecs_cluster_name:` + regexp.QuoteMeta(suite.ecsClusterName) + `$`,
				`^ecs_container_name:dogstatsd$`,
				`^git.commit.sha:`,                                                       // org.opencontainers.image.revision docker image label
				`^git.repository_url:https://github.com/DataDog/test-infra-definitions$`, // org.opencontainers.image.source   docker image label
				`^image_id:sha256:`,
				`^image_name:ghcr.io/datadog/apps-dogstatsd$`,
				`^image_tag:main$`,
				`^series:`,
				`^short_image:apps-dogstatsd$`,
				`^task_arn:`,
				`^task_family:.*-` + regexp.QuoteMeta(taskName) + `-ec2$`,
				`^task_name:.*-` + regexp.QuoteMeta(taskName) + `-ec2$`,
				`^task_version:[[:digit:]]+$`,
			},
		},
	})
}

func (suite *ecsSuite) TestPrometheus() {
	// Test Prometheus check
	suite.testMetric(&testMetricArgs{
		Filter: testMetricFilterArgs{
			Name: "prometheus.prom_gauge",
		},
		Expect: testMetricExpectArgs{
			Tags: &[]string{
				`^cluster_name:` + regexp.QuoteMeta(suite.ecsClusterName) + `$`,
				`^container_id:`,
				`^container_name:ecs-.*-prometheus-ec2-`,
				`^docker_image:ghcr.io/datadog/apps-prometheus:main$`,
				`^ecs_cluster_name:` + regexp.QuoteMeta(suite.ecsClusterName) + `$`,
				`^ecs_container_name:prometheus$`,
				`^endpoint:http://.*:8080/metrics$`,
				`^git.commit.sha:`,                                                       // org.opencontainers.image.revision docker image label
				`^git.repository_url:https://github.com/DataDog/test-infra-definitions$`, // org.opencontainers.image.source   docker image label
				`^image_id:sha256:`,
				`^image_name:ghcr.io/datadog/apps-prometheus$`,
				`^image_tag:main$`,
				`^series:`,
				`^short_image:apps-prometheus$`,
				`^task_arn:`,
				`^task_family:.*-prometheus-ec2$`,
				`^task_name:.*-prometheus-ec2$`,
				`^task_version:[[:digit:]]+$`,
			},
		},
	})
}

func (suite *ecsSuite) TestTraceUDS() {
	suite.testTrace(tracegenUDSTaskName)
}

func (suite *ecsSuite) TestTraceTCP() {
	suite.testTrace(tracegenTCPTaskName)
}

// testTrace verifies that traces are tagged with container and pod tags.
func (suite *ecsSuite) testTrace(taskName string) {
	suite.EventuallyWithTf(func(c *assert.CollectT) {
		traces, cerr := suite.Fakeintake.GetTraces()
		// Can be replaced by require.NoErrorf(…) once https://github.com/stretchr/testify/pull/1481 is merged
		if !assert.NoErrorf(c, cerr, "Failed to query fake intake") {
			return
		}

		var err error
		// Iterate starting from the most recent traces
		for _, trace := range traces {
			tags := lo.MapToSlice(trace.Tags, func(k string, v string) string {
				return k + ":" + v
			})
			// Assert origin detection is working properly
			err = assertTags(tags, []*regexp.Regexp{
				regexp.MustCompile(`^cluster_name:` + regexp.QuoteMeta(suite.ecsClusterName) + `$`),
				regexp.MustCompile(`^container_id:`),
				regexp.MustCompile(`^container_name:ecs-.*-` + taskName + `-ec2-`),
				regexp.MustCompile(`^docker_image:ghcr.io/datadog/apps-tracegen:main$`),
				regexp.MustCompile(`^ecs_cluster_name:` + regexp.QuoteMeta(suite.ecsClusterName) + `$`),
				regexp.MustCompile(`^ecs_container_name:tracegen`),
				regexp.MustCompile(`^git.commit.sha:`),                                                       // org.opencontainers.image.revision docker image label
				regexp.MustCompile(`^git.repository_url:https://github.com/DataDog/test-infra-definitions$`), // org.opencontainers.image.source   docker image label
				regexp.MustCompile(`^image_id:sha256:`),
				regexp.MustCompile(`^image_name:ghcr.io/datadog/apps-tracegen`),
				regexp.MustCompile(`^image_tag:main$`),
				regexp.MustCompile(`^short_image:apps-tracegen`),
				regexp.MustCompile(`^task_arn:`),
				regexp.MustCompile(`^task_family:.*-` + taskName + `-ec2$`),
				regexp.MustCompile(`^task_name:.*-` + taskName + `-ec2$`),
				regexp.MustCompile(`^task_version:[[:digit:]]+$`),
			})
			if err == nil {
				break
			}
		}
		require.NoErrorf(c, err, "Failed finding trace with proper tags")
	}, 2*time.Minute, 10*time.Second, "Failed finding trace with proper tags")
}<|MERGE_RESOLUTION|>--- conflicted
+++ resolved
@@ -32,13 +32,11 @@
 )
 
 const (
-<<<<<<< HEAD
-	tracegenUDSTaskName = "tracegen-uds"
-	tracegenTCPTaskName = "tracegen-tcp"
-=======
-	taskNameDogstatsdUDS = "dogstatsd-uds"
+  taskNameDogstatsdUDS = "dogstatsd-uds"
 	taskNameDogstatsdUDP = "dogstatsd-udp"
->>>>>>> c6b52ff2
+
+	taskNameTracegenUDS = "tracegen-uds"
+	taskNameTracegenTCP = "tracegen-tcp"
 )
 
 type ecsSuite struct {
@@ -484,11 +482,11 @@
 }
 
 func (suite *ecsSuite) TestTraceUDS() {
-	suite.testTrace(tracegenUDSTaskName)
+	suite.testTrace(taskNameTracegenUDS)
 }
 
 func (suite *ecsSuite) TestTraceTCP() {
-	suite.testTrace(tracegenTCPTaskName)
+	suite.testTrace(taskNameTracegenTCP)
 }
 
 // testTrace verifies that traces are tagged with container and pod tags.
