// Unless explicitly stated otherwise all files in this repository are licensed
// under the Apache License Version 2.0.
// This product includes software developed at Datadog (https://www.datadoghq.com/).
// Copyright 2023-present Datadog, Inc.

package containers

import (
	"errors"
	"fmt"
	"regexp"
	"strings"
	"time"

	"github.com/samber/lo"
	"github.com/stretchr/testify/assert"
	"github.com/stretchr/testify/suite"
	"gopkg.in/yaml.v3"
	"gopkg.in/zorkian/go-datadog-api.v2"

	"github.com/DataDog/agent-payload/v5/gogen"
	"github.com/DataDog/datadog-agent/pkg/util/pointer"
	"github.com/DataDog/datadog-agent/test/fakeintake/aggregator"
	fakeintake "github.com/DataDog/datadog-agent/test/fakeintake/client"
	"github.com/DataDog/datadog-agent/test/new-e2e/pkg/runner"
	"github.com/DataDog/datadog-agent/test/new-e2e/pkg/runner/parameters"
)

type baseSuite struct {
	suite.Suite

	startTime     time.Time
	endTime       time.Time
	datadogClient *datadog.Client
	Fakeintake    *fakeintake.Client
	clusterName   string
}

func (suite *baseSuite) SetupSuite() {
	apiKey, err := runner.GetProfile().SecretStore().Get(parameters.APIKey)
	suite.Require().NoError(err)
	appKey, err := runner.GetProfile().SecretStore().Get(parameters.APPKey)
	suite.Require().NoError(err)
	suite.datadogClient = datadog.NewClient(apiKey, appKey)

	suite.startTime = time.Now()
}

func (suite *baseSuite) TearDownSuite() {
	suite.endTime = time.Now()
}

type testMetricArgs struct {
	Filter testMetricFilterArgs
	Expect testMetricExpectArgs
}

type testMetricFilterArgs struct {
	Name string
	// Tags are used to filter the metrics
	// Regexes are supported
	Tags []string
}

type testMetricExpectArgs struct {
<<<<<<< HEAD
	// Tags are the tags expected to be present
	// Regexes are supported
	Tags  *[]string
	Value *testMetricExpectValueArgs
=======
	Tags                 *[]string
	AcceptUnexpectedTags bool
	Value                *testMetricExpectValueArgs
>>>>>>> ea9fdd00
}

type testMetricExpectValueArgs struct {
	Min float64
	Max float64
}

// myCollectT does nothing more than "github.com/stretchr/testify/assert".CollectT
// It’s used only to get access to `errors` field which is otherwise private.
type myCollectT struct {
	*assert.CollectT

	errors []error
}

func (mc *myCollectT) Errorf(format string, args ...interface{}) {
	mc.errors = append(mc.errors, fmt.Errorf(format, args...))
	mc.CollectT.Errorf(format, args...)
}

func (suite *baseSuite) testMetric(args *testMetricArgs) {
	prettyMetricQuery := fmt.Sprintf("%s{%s}", args.Filter.Name, strings.Join(args.Filter.Tags, ","))

	suite.Run("metric   "+prettyMetricQuery, func() {
		var expectedTags []*regexp.Regexp
		if args.Expect.Tags != nil {
			expectedTags = lo.Map(*args.Expect.Tags, func(tag string, _ int) *regexp.Regexp { return regexp.MustCompile(tag) })
		}

		sendEvent := func(alertType, text string) {
			formattedArgs, err := yaml.Marshal(args)
			suite.Require().NoError(err)

			tags := lo.Map(args.Filter.Tags, func(tag string, _ int) string {
				return "filter_tag_" + tag
			})

			if _, err := suite.datadogClient.PostEvent(&datadog.Event{
				Title: pointer.Ptr(fmt.Sprintf("testMetric %s", prettyMetricQuery)),
				Text: pointer.Ptr(fmt.Sprintf(`%%%%%%
### Result

`+"```"+`
%s
`+"```"+`

### Query

`+"```"+`
%s
`+"```"+`
 %%%%%%`, text, formattedArgs)),
				AlertType: &alertType,
				Tags: append([]string{
					"app:agent-new-e2e-tests-containers",
					"cluster_name:" + suite.clusterName,
					"metric:" + args.Filter.Name,
					"test:" + suite.T().Name(),
				}, tags...),
			}); err != nil {
				suite.T().Logf("Failed to post event: %s", err)
			}
		}

		defer func() {
			if suite.T().Failed() {
				sendEvent("error", fmt.Sprintf("Failed finding %s with proper tags and value", prettyMetricQuery))
			} else {
				sendEvent("success", "All good!")
			}
		}()

		suite.EventuallyWithTf(func(collect *assert.CollectT) {
			c := &myCollectT{
				CollectT: collect,
				errors:   []error{},
			}
			// To enforce the use of myCollectT instead
			collect = nil //nolint:ineffassign

			defer func() {
				if len(c.errors) == 0 {
					sendEvent("success", "All good!")
				} else {
					sendEvent("warning", errors.Join(c.errors...).Error())
				}
			}()

			filterTags := lo.Map(args.Filter.Tags, func(tag string, _ int) *regexp.Regexp {
				return regexp.MustCompile(tag)
			})

			metrics, err := suite.Fakeintake.FilterMetrics(
				args.Filter.Name,
				fakeintake.WithMatchingTags[*aggregator.MetricSeries](filterTags),
			)
			// Can be replaced by require.NoErrorf(…) once https://github.com/stretchr/testify/pull/1481 is merged
			if !assert.NoErrorf(c, err, "Failed to query fake intake") {
				return
			}
			// Can be replaced by require.NoEmptyf(…) once https://github.com/stretchr/testify/pull/1481 is merged
			if !assert.NotEmptyf(c, metrics, "No `%s` metrics yet", prettyMetricQuery) {
				return
			}

			// Check tags
			if expectedTags != nil {
				err := assertTags(metrics[len(metrics)-1].GetTags(), expectedTags, args.Expect.AcceptUnexpectedTags)
				assert.NoErrorf(c, err, "Tags mismatch on `%s`", prettyMetricQuery)
			}

			// Check value
			if args.Expect.Value != nil {
				assert.NotEmptyf(c, lo.Filter(metrics[len(metrics)-1].GetPoints(), func(v *gogen.MetricPayload_MetricPoint, _ int) bool {
					return v.GetValue() >= args.Expect.Value.Min &&
						v.GetValue() <= args.Expect.Value.Max
				}), "No value of `%s` is in the range [%f;%f]: %v",
					prettyMetricQuery,
					args.Expect.Value.Min,
					args.Expect.Value.Max,
					lo.Map(metrics[len(metrics)-1].GetPoints(), func(v *gogen.MetricPayload_MetricPoint, _ int) float64 {
						return v.GetValue()
					}),
				)
			}
		}, 2*time.Minute, 10*time.Second, "Failed finding `%s` with proper tags and value", prettyMetricQuery)
	})
}

type testLogArgs struct {
	Filter testLogFilterArgs
	Expect testLogExpectArgs
}

type testLogFilterArgs struct {
	Service string
	Tags    []string
}

type testLogExpectArgs struct {
	Tags    *[]string
	Message string
}

func (suite *baseSuite) testLog(args *testLogArgs) {
	prettyLogQuery := fmt.Sprintf("%s{%s}", args.Filter.Service, strings.Join(args.Filter.Tags, ","))

	suite.Run("log   "+prettyLogQuery, func() {
		var expectedTags []*regexp.Regexp
		if args.Expect.Tags != nil {
			expectedTags = lo.Map(*args.Expect.Tags, func(tag string, _ int) *regexp.Regexp { return regexp.MustCompile(tag) })
		}

		var expectedMessage *regexp.Regexp
		if args.Expect.Message != "" {
			expectedMessage = regexp.MustCompile(args.Expect.Message)
		}

		sendEvent := func(alertType, text string) {
			formattedArgs, err := yaml.Marshal(args)
			suite.Require().NoError(err)

			tags := lo.Map(args.Filter.Tags, func(tag string, _ int) string {
				return "filter_tag_" + tag
			})

			if _, err := suite.datadogClient.PostEvent(&datadog.Event{
				Title: pointer.Ptr(fmt.Sprintf("testLog %s", prettyLogQuery)),
				Text: pointer.Ptr(fmt.Sprintf(`%%%%%%
### Result

`+"```"+`
%s
`+"```"+`

### Query

`+"```"+`
%s
`+"```"+`
 %%%%%%`, text, formattedArgs)),
				AlertType: &alertType,
				Tags: append([]string{
					"app:agent-new-e2e-tests-containers",
					"cluster_name:" + suite.clusterName,
					"log_service:" + args.Filter.Service,
					"test:" + suite.T().Name(),
				}, tags...),
			}); err != nil {
				suite.T().Logf("Failed to post event: %s", err)
			}
		}

		defer func() {
			if suite.T().Failed() {
				sendEvent("error", fmt.Sprintf("Failed finding %s with proper tags and message", prettyLogQuery))
			} else {
				sendEvent("success", "All good!")
			}
		}()

		suite.EventuallyWithTf(func(collect *assert.CollectT) {
			c := &myCollectT{
				CollectT: collect,
				errors:   []error{},
			}
			// To enforce the use of myCollectT instead
			collect = nil //nolint:ineffassign

			defer func() {
				if len(c.errors) == 0 {
					sendEvent("success", "All good!")
				} else {
					sendEvent("warning", errors.Join(c.errors...).Error())
				}
			}()

			logs, err := suite.Fakeintake.FilterLogs(
				args.Filter.Service,
				fakeintake.WithTags[*aggregator.Log](args.Filter.Tags),
			)
			// Can be replaced by require.NoErrorf(…) once https://github.com/stretchr/testify/pull/1481 is merged
			if !assert.NoErrorf(c, err, "Failed to query fake intake") {
				return
			}
			// Can be replaced by require.NoEmptyf(…) once https://github.com/stretchr/testify/pull/1481 is merged
			if !assert.NotEmptyf(c, logs, "No `%s` logs yet", prettyLogQuery) {
				return
			}

			// Check tags
			if expectedTags != nil {
				err := assertTags(logs[len(logs)-1].GetTags(), expectedTags, false)
				assert.NoErrorf(c, err, "Tags mismatch on `%s`", prettyLogQuery)
			}

			// Check message
			if args.Expect.Message != "" {
				assert.NotEmptyf(c, lo.Filter(logs, func(m *aggregator.Log, _ int) bool {
					return expectedMessage.MatchString(m.Message)
				}), "No log of `%s` is matching %q",
					prettyLogQuery,
					args.Expect.Message,
				)
			}
		}, 2*time.Minute, 10*time.Second, "Failed finding `%s` with proper tags and message", prettyLogQuery)
	})
}<|MERGE_RESOLUTION|>--- conflicted
+++ resolved
@@ -63,16 +63,11 @@
 }
 
 type testMetricExpectArgs struct {
-<<<<<<< HEAD
 	// Tags are the tags expected to be present
 	// Regexes are supported
-	Tags  *[]string
-	Value *testMetricExpectValueArgs
-=======
 	Tags                 *[]string
+	Value                *testMetricExpectValueArgs
 	AcceptUnexpectedTags bool
-	Value                *testMetricExpectValueArgs
->>>>>>> ea9fdd00
 }
 
 type testMetricExpectValueArgs struct {
