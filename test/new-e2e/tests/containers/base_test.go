// Unless explicitly stated otherwise all files in this repository are licensed
// under the Apache License Version 2.0.
// This product includes software developed at Datadog (https://www.datadoghq.com/).
// Copyright 2023-present Datadog, Inc.

package containers

import (
	"errors"
	"fmt"
	"regexp"
	"strings"
	"time"

	"github.com/samber/lo"
	"github.com/stretchr/testify/assert"
	"github.com/stretchr/testify/suite"
	"gopkg.in/yaml.v3"
	"gopkg.in/zorkian/go-datadog-api.v2"

	"github.com/DataDog/agent-payload/v5/gogen"

	"github.com/DataDog/datadog-agent/pkg/util/pointer"
	"github.com/DataDog/datadog-agent/test/fakeintake/aggregator"
	fakeintake "github.com/DataDog/datadog-agent/test/fakeintake/client"
	"github.com/DataDog/datadog-agent/test/new-e2e/pkg/runner"
	"github.com/DataDog/datadog-agent/test/new-e2e/pkg/runner/parameters"
)

type baseSuite struct {
	suite.Suite

	startTime     time.Time
	endTime       time.Time
	datadogClient *datadog.Client
	Fakeintake    *fakeintake.Client
	clusterName   string
}

func (suite *baseSuite) SetupSuite() {
	apiKey, err := runner.GetProfile().SecretStore().Get(parameters.APIKey)
	suite.Require().NoError(err)
	appKey, err := runner.GetProfile().SecretStore().Get(parameters.APPKey)
	suite.Require().NoError(err)
	suite.datadogClient = datadog.NewClient(apiKey, appKey)

	suite.startTime = time.Now()
}

func (suite *baseSuite) TearDownSuite() {
	suite.endTime = time.Now()
}

type testMetricArgs struct {
	Filter   testMetricFilterArgs
	Expect   testMetricExpectArgs
	Optional testMetricExpectArgs
}

type testMetricFilterArgs struct {
	Name string
	// Tags are used to filter the metrics
	// Regexes are supported
	Tags []string
}

type testMetricExpectArgs struct {
	// Tags are the tags expected to be present
	// Regexes are supported
	Tags                 *[]string
	Value                *testMetricExpectValueArgs
	AcceptUnexpectedTags bool
}

type testMetricExpectValueArgs struct {
	Min float64
	Max float64
}

// myCollectT does nothing more than "github.com/stretchr/testify/assert".CollectT
// It’s used only to get access to `errors` field which is otherwise private.
type myCollectT struct {
	*assert.CollectT

	errors []error
}

func (mc *myCollectT) Errorf(format string, args ...interface{}) {
	mc.errors = append(mc.errors, fmt.Errorf(format, args...))
	mc.CollectT.Errorf(format, args...)
}

func (suite *baseSuite) testMetric(args *testMetricArgs) {
	prettyMetricQuery := fmt.Sprintf("%s{%s}", args.Filter.Name, strings.Join(args.Filter.Tags, ","))

	suite.Run("metric   "+prettyMetricQuery, func() {
		var expectedTags []*regexp.Regexp
		if args.Expect.Tags != nil {
			expectedTags = lo.Map(*args.Expect.Tags, func(tag string, _ int) *regexp.Regexp { return regexp.MustCompile(tag) })
		}

		var optionalTags []*regexp.Regexp
		if args.Optional.Tags != nil {
			optionalTags = lo.Map(*args.Optional.Tags, func(tag string, _ int) *regexp.Regexp { return regexp.MustCompile(tag) })
		}

		sendEvent := func(alertType, text string) {
			formattedArgs, err := yaml.Marshal(args)
			suite.Require().NoError(err)

			tags := lo.Map(args.Filter.Tags, func(tag string, _ int) string {
				return "filter_tag_" + tag
			})

			if _, err := suite.datadogClient.PostEvent(&datadog.Event{
				Title: pointer.Ptr(fmt.Sprintf("testMetric %s", prettyMetricQuery)),
				Text: pointer.Ptr(fmt.Sprintf(`%%%%%%
### Result

`+"```"+`
%s
`+"```"+`

### Query

`+"```"+`
%s
`+"```"+`
 %%%%%%`, text, formattedArgs)),
				AlertType: &alertType,
				Tags: append([]string{
					"app:agent-new-e2e-tests-containers",
					"cluster_name:" + suite.clusterName,
					"metric:" + args.Filter.Name,
					"test:" + suite.T().Name(),
				}, tags...),
			}); err != nil {
				suite.T().Logf("Failed to post event: %s", err)
			}
		}

		defer func() {
			if suite.T().Failed() {
				sendEvent("error", fmt.Sprintf("Failed finding %s with proper tags and value", prettyMetricQuery))
			} else {
				sendEvent("success", "All good!")
			}
		}()

		suite.EventuallyWithTf(func(collect *assert.CollectT) {
			c := &myCollectT{
				CollectT: collect,
				errors:   []error{},
			}
			// To enforce the use of myCollectT instead
			collect = nil //nolint:ineffassign

			defer func() {
				if len(c.errors) == 0 {
					sendEvent("success", "All good!")
				} else {
					sendEvent("warning", errors.Join(c.errors...).Error())
				}
			}()

			filterTags := lo.Map(args.Filter.Tags, func(tag string, _ int) *regexp.Regexp {
				return regexp.MustCompile(tag)
			})

			metrics, err := suite.Fakeintake.FilterMetrics(
				args.Filter.Name,
				fakeintake.WithMatchingTags[*aggregator.MetricSeries](filterTags),
			)
			// Can be replaced by require.NoErrorf(…) once https://github.com/stretchr/testify/pull/1481 is merged
			if !assert.NoErrorf(c, err, "Failed to query fake intake") {
				return
			}
			// Can be replaced by require.NoEmptyf(…) once https://github.com/stretchr/testify/pull/1481 is merged
			if !assert.NotEmptyf(c, metrics, "No `%s` metrics yet", prettyMetricQuery) {
				return
			}

			// Check tags
			if expectedTags != nil {
<<<<<<< HEAD
				err := assertTags(metrics[len(metrics)-1].GetTags(), expectedTags, optionalTags)
=======
				err := assertTags(metrics[len(metrics)-1].GetTags(), expectedTags, args.Expect.AcceptUnexpectedTags)
>>>>>>> d89c1fcc
				assert.NoErrorf(c, err, "Tags mismatch on `%s`", prettyMetricQuery)
			}

			// Check value
			if args.Expect.Value != nil {
				assert.NotEmptyf(c, lo.Filter(metrics[len(metrics)-1].GetPoints(), func(v *gogen.MetricPayload_MetricPoint, _ int) bool {
					return v.GetValue() >= args.Expect.Value.Min &&
						v.GetValue() <= args.Expect.Value.Max
				}), "No value of `%s` is in the range [%f;%f]: %v",
					prettyMetricQuery,
					args.Expect.Value.Min,
					args.Expect.Value.Max,
					lo.Map(metrics[len(metrics)-1].GetPoints(), func(v *gogen.MetricPayload_MetricPoint, _ int) float64 {
						return v.GetValue()
					}),
				)
			}
		}, 2*time.Minute, 10*time.Second, "Failed finding `%s` with proper tags and value", prettyMetricQuery)
	})
}

type testLogArgs struct {
	Filter testLogFilterArgs
	Expect testLogExpectArgs
}

type testLogFilterArgs struct {
	Service string
	Tags    []string
}

type testLogExpectArgs struct {
	Tags    *[]string
	Message string
}

func (suite *baseSuite) testLog(args *testLogArgs) {
	prettyLogQuery := fmt.Sprintf("%s{%s}", args.Filter.Service, strings.Join(args.Filter.Tags, ","))

	suite.Run("log   "+prettyLogQuery, func() {
		var expectedTags []*regexp.Regexp
		if args.Expect.Tags != nil {
			expectedTags = lo.Map(*args.Expect.Tags, func(tag string, _ int) *regexp.Regexp { return regexp.MustCompile(tag) })
		}

		var expectedMessage *regexp.Regexp
		if args.Expect.Message != "" {
			expectedMessage = regexp.MustCompile(args.Expect.Message)
		}

		sendEvent := func(alertType, text string) {
			formattedArgs, err := yaml.Marshal(args)
			suite.Require().NoError(err)

			tags := lo.Map(args.Filter.Tags, func(tag string, _ int) string {
				return "filter_tag_" + tag
			})

			if _, err := suite.datadogClient.PostEvent(&datadog.Event{
				Title: pointer.Ptr(fmt.Sprintf("testLog %s", prettyLogQuery)),
				Text: pointer.Ptr(fmt.Sprintf(`%%%%%%
### Result

`+"```"+`
%s
`+"```"+`

### Query

`+"```"+`
%s
`+"```"+`
 %%%%%%`, text, formattedArgs)),
				AlertType: &alertType,
				Tags: append([]string{
					"app:agent-new-e2e-tests-containers",
					"cluster_name:" + suite.clusterName,
					"log_service:" + args.Filter.Service,
					"test:" + suite.T().Name(),
				}, tags...),
			}); err != nil {
				suite.T().Logf("Failed to post event: %s", err)
			}
		}

		defer func() {
			if suite.T().Failed() {
				sendEvent("error", fmt.Sprintf("Failed finding %s with proper tags and message", prettyLogQuery))
			} else {
				sendEvent("success", "All good!")
			}
		}()

		suite.EventuallyWithTf(func(collect *assert.CollectT) {
			c := &myCollectT{
				CollectT: collect,
				errors:   []error{},
			}
			// To enforce the use of myCollectT instead
			collect = nil //nolint:ineffassign

			defer func() {
				if len(c.errors) == 0 {
					sendEvent("success", "All good!")
				} else {
					sendEvent("warning", errors.Join(c.errors...).Error())
				}
			}()

			logs, err := suite.Fakeintake.FilterLogs(
				args.Filter.Service,
				fakeintake.WithTags[*aggregator.Log](args.Filter.Tags),
			)
			// Can be replaced by require.NoErrorf(…) once https://github.com/stretchr/testify/pull/1481 is merged
			if !assert.NoErrorf(c, err, "Failed to query fake intake") {
				return
			}
			// Can be replaced by require.NoEmptyf(…) once https://github.com/stretchr/testify/pull/1481 is merged
			if !assert.NotEmptyf(c, logs, "No `%s` logs yet", prettyLogQuery) {
				return
			}

			// Check tags
			if expectedTags != nil {
<<<<<<< HEAD
				err := assertTags(logs[len(logs)-1].GetTags(), expectedTags, []*regexp.Regexp{})
=======
				err := assertTags(logs[len(logs)-1].GetTags(), expectedTags, false)
>>>>>>> d89c1fcc
				assert.NoErrorf(c, err, "Tags mismatch on `%s`", prettyLogQuery)
			}

			// Check message
			if args.Expect.Message != "" {
				assert.NotEmptyf(c, lo.Filter(logs, func(m *aggregator.Log, _ int) bool {
					return expectedMessage.MatchString(m.Message)
				}), "No log of `%s` is matching %q",
					prettyLogQuery,
					args.Expect.Message,
				)
			}
		}, 2*time.Minute, 10*time.Second, "Failed finding `%s` with proper tags and message", prettyLogQuery)
	})
}<|MERGE_RESOLUTION|>--- conflicted
+++ resolved
@@ -19,7 +19,6 @@
 	"gopkg.in/zorkian/go-datadog-api.v2"
 
 	"github.com/DataDog/agent-payload/v5/gogen"
-
 	"github.com/DataDog/datadog-agent/pkg/util/pointer"
 	"github.com/DataDog/datadog-agent/test/fakeintake/aggregator"
 	fakeintake "github.com/DataDog/datadog-agent/test/fakeintake/client"
@@ -182,11 +181,7 @@
 
 			// Check tags
 			if expectedTags != nil {
-<<<<<<< HEAD
-				err := assertTags(metrics[len(metrics)-1].GetTags(), expectedTags, optionalTags)
-=======
-				err := assertTags(metrics[len(metrics)-1].GetTags(), expectedTags, args.Expect.AcceptUnexpectedTags)
->>>>>>> d89c1fcc
+				err := assertTags(metrics[len(metrics)-1].GetTags(), expectedTags, optionalTags, args.Expect.AcceptUnexpectedTags)
 				assert.NoErrorf(c, err, "Tags mismatch on `%s`", prettyMetricQuery)
 			}
 
@@ -311,11 +306,7 @@
 
 			// Check tags
 			if expectedTags != nil {
-<<<<<<< HEAD
-				err := assertTags(logs[len(logs)-1].GetTags(), expectedTags, []*regexp.Regexp{})
-=======
-				err := assertTags(logs[len(logs)-1].GetTags(), expectedTags, false)
->>>>>>> d89c1fcc
+				err := assertTags(logs[len(logs)-1].GetTags(), expectedTags, []*regexp.Regexp{}, false)
 				assert.NoErrorf(c, err, "Tags mismatch on `%s`", prettyLogQuery)
 			}
 
