// Unless explicitly stated otherwise all files in this repository are licensed
// under the Apache License Version 2.0.
// This product includes software developed at Datadog (https://www.datadoghq.com/).
// Copyright 2016-present Datadog, Inc.

package fipscompliance

import (
	_ "embed"
	"fmt"
	"os"
	"strings"

	"testing"

	"github.com/DataDog/datadog-agent/test/new-e2e/pkg/e2e"
	"github.com/DataDog/datadog-agent/test/new-e2e/pkg/environments"
	awsdocker "github.com/DataDog/datadog-agent/test/new-e2e/pkg/provisioners/aws/docker"

	"github.com/DataDog/test-infra-definitions/components/datadog/dockeragentparams"

	"github.com/pulumi/pulumi/sdk/v3/go/pulumi"
	"github.com/stretchr/testify/require"
)

//go:embed fixtures/docker-compose.yaml
var dockerCompose string

type fipsServerLinuxSuite struct {
	fipsServerSuite[environments.DockerHost]
}

func TestFIPSCiphersLinuxSuite(t *testing.T) {
	require.NotEmpty(t, os.Getenv("E2E_COMMIT_SHA"), "E2E_COMMIT_SHA must be set")
	require.NotEmpty(t, os.Getenv("E2E_PIPELINE_ID"), "E2E_PIPELINE_ID must be set")

	e2e.Run(
		t,
		&fipsServerLinuxSuite{},
		e2e.WithProvisioner(
			awsdocker.Provisioner(
				awsdocker.WithAgentOptions(
					dockeragentparams.WithFIPS(),
					dockeragentparams.WithExtraComposeManifest("fips-server", pulumi.String(dockerCompose)),
				),
			),
		),
	)
}

func (s *fipsServerLinuxSuite) SetupSuite() {
	s.BaseSuite.SetupSuite()

	host := s.Env().RemoteHost
	// lookup the compose file used by environments.DockerHost
	composeFiles := strings.Split(host.MustExecute(`docker inspect --format='{{index (index .Config.Labels "com.docker.compose.project.config_files")}}' datadog-agent`), ",")
	formattedComposeFiles := strings.Join(composeFiles, " -f ")
<<<<<<< HEAD

	runFipsServer(v, cipherTestCase{cert: "rsa", tlsMax: "1.1"}, formattedComposeFiles)
	defer stopFipsServer(v, formattedComposeFiles)

	runAgentDiagnose(v, formattedComposeFiles)

	serverLogs := v.Env().RemoteHost.MustExecute("docker logs dd-fips-server")
	assert.Contains(v.T(), serverLogs, "tls: client offered only unsupported version")
}

func runFipsServer(v *fipsServerSuite, tc cipherTestCase, composeFiles string) {
	require.EventuallyWithT(v.T(), func(t *assert.CollectT) {
		stopFipsServer(v, composeFiles)
		envvar := fmt.Sprintf("CERT=%s", tc.cert)
		if tc.cipher != "" {
			envvar = fmt.Sprintf(`%s CIPHER="-c %s"`, envvar, tc.cipher)
		}
		if tc.tlsMax != "" {
			envvar = fmt.Sprintf(`%s TLS_MAX="--tls-max %s"`, envvar, tc.tlsMax)
		}

		_, err := v.Env().RemoteHost.Execute(fmt.Sprintf("%s docker-compose -f %s up --detach  --wait --timeout 300", envvar, strings.TrimSpace(composeFiles)))
		if err != nil {
			v.T().Logf("Error starting fips-server: %v", err)
			require.NoError(t, err)
		}
		assert.Nil(t, err)
	}, 60*time.Second, 20*time.Second)

	require.EventuallyWithT(v.T(), func(t *assert.CollectT) {
		serverLogs, _ := v.Env().RemoteHost.Execute("docker logs dd-fips-server")
		assert.Contains(t, serverLogs, "Server Starting...", "Server should start")
		assert.Equal(t, 1, strings.Count(serverLogs, "Server Starting..."), "Server should start only once, logs from previous runs should not be present")
	}, 60*time.Second, 5*time.Second)
}

func runAgentDiagnose(v *fipsServerSuite, composeFiles string) {
	_ = v.Env().RemoteHost.MustExecute(fmt.Sprintf(`docker-compose -f %s exec agent sh -c "DD_DD_URL=https://dd-fips-server:443 agent diagnose --include connectivity-datadog-core-endpoints --local"`, strings.TrimSpace(composeFiles)))
}

func stopFipsServer(v *fipsServerSuite, composeFiles string) {
	fipsContainer := v.Env().RemoteHost.MustExecute("docker container ls -a --filter name=dd-fips-server --format '{{.Names}}'")
	if fipsContainer != "" {
		v.Env().RemoteHost.MustExecute(fmt.Sprintf("docker-compose -f %s down fips-server", strings.TrimSpace(composeFiles)))
=======
	formattedComposeFiles = strings.TrimSpace(formattedComposeFiles)
	// supply workers to base fipsServerSuite
	s.fipsServer = newFIPSServer(host, formattedComposeFiles)
	s.generateTestTraffic = func() {
		_ = host.MustExecute(fmt.Sprintf(`docker-compose -f %s exec agent sh -c "GOFIPS=1 DD_DD_URL=https://dd-fips-server:443 agent diagnose --include connectivity-datadog-core-endpoints --local"`, formattedComposeFiles))
>>>>>>> 8903391f
	}
}<|MERGE_RESOLUTION|>--- conflicted
+++ resolved
@@ -45,6 +45,7 @@
 				),
 			),
 		),
+		e2e.WithSkipDeleteOnFailure(),
 	)
 }
 
@@ -55,57 +56,10 @@
 	// lookup the compose file used by environments.DockerHost
 	composeFiles := strings.Split(host.MustExecute(`docker inspect --format='{{index (index .Config.Labels "com.docker.compose.project.config_files")}}' datadog-agent`), ",")
 	formattedComposeFiles := strings.Join(composeFiles, " -f ")
-<<<<<<< HEAD
-
-	runFipsServer(v, cipherTestCase{cert: "rsa", tlsMax: "1.1"}, formattedComposeFiles)
-	defer stopFipsServer(v, formattedComposeFiles)
-
-	runAgentDiagnose(v, formattedComposeFiles)
-
-	serverLogs := v.Env().RemoteHost.MustExecute("docker logs dd-fips-server")
-	assert.Contains(v.T(), serverLogs, "tls: client offered only unsupported version")
-}
-
-func runFipsServer(v *fipsServerSuite, tc cipherTestCase, composeFiles string) {
-	require.EventuallyWithT(v.T(), func(t *assert.CollectT) {
-		stopFipsServer(v, composeFiles)
-		envvar := fmt.Sprintf("CERT=%s", tc.cert)
-		if tc.cipher != "" {
-			envvar = fmt.Sprintf(`%s CIPHER="-c %s"`, envvar, tc.cipher)
-		}
-		if tc.tlsMax != "" {
-			envvar = fmt.Sprintf(`%s TLS_MAX="--tls-max %s"`, envvar, tc.tlsMax)
-		}
-
-		_, err := v.Env().RemoteHost.Execute(fmt.Sprintf("%s docker-compose -f %s up --detach  --wait --timeout 300", envvar, strings.TrimSpace(composeFiles)))
-		if err != nil {
-			v.T().Logf("Error starting fips-server: %v", err)
-			require.NoError(t, err)
-		}
-		assert.Nil(t, err)
-	}, 60*time.Second, 20*time.Second)
-
-	require.EventuallyWithT(v.T(), func(t *assert.CollectT) {
-		serverLogs, _ := v.Env().RemoteHost.Execute("docker logs dd-fips-server")
-		assert.Contains(t, serverLogs, "Server Starting...", "Server should start")
-		assert.Equal(t, 1, strings.Count(serverLogs, "Server Starting..."), "Server should start only once, logs from previous runs should not be present")
-	}, 60*time.Second, 5*time.Second)
-}
-
-func runAgentDiagnose(v *fipsServerSuite, composeFiles string) {
-	_ = v.Env().RemoteHost.MustExecute(fmt.Sprintf(`docker-compose -f %s exec agent sh -c "DD_DD_URL=https://dd-fips-server:443 agent diagnose --include connectivity-datadog-core-endpoints --local"`, strings.TrimSpace(composeFiles)))
-}
-
-func stopFipsServer(v *fipsServerSuite, composeFiles string) {
-	fipsContainer := v.Env().RemoteHost.MustExecute("docker container ls -a --filter name=dd-fips-server --format '{{.Names}}'")
-	if fipsContainer != "" {
-		v.Env().RemoteHost.MustExecute(fmt.Sprintf("docker-compose -f %s down fips-server", strings.TrimSpace(composeFiles)))
-=======
 	formattedComposeFiles = strings.TrimSpace(formattedComposeFiles)
 	// supply workers to base fipsServerSuite
 	s.fipsServer = newFIPSServer(host, formattedComposeFiles)
 	s.generateTestTraffic = func() {
-		_ = host.MustExecute(fmt.Sprintf(`docker-compose -f %s exec agent sh -c "GOFIPS=1 DD_DD_URL=https://dd-fips-server:443 agent diagnose --include connectivity-datadog-core-endpoints --local"`, formattedComposeFiles))
->>>>>>> 8903391f
+		_ = host.MustExecute(fmt.Sprintf(`docker-compose -f %s exec agent sh -c "DD_DD_URL=https://dd-fips-server:443 agent diagnose --include connectivity-datadog-core-endpoints --local"`, formattedComposeFiles))
 	}
 }