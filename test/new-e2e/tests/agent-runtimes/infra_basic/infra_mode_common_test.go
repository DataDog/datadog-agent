// Unless explicitly stated otherwise all files in this repository are licensed
// under the Apache License Version 2.0.
// This product includes software developed at Datadog (https://www.datadoghq.com/).
// Copyright 2016-present Datadog, Inc.

// Package infrabasic provides e2e tests for infrastructure basic mode functionality
package infrabasic

import (
	_ "embed"
	"encoding/json"
	"fmt"
	"testing"
	"time"

	"github.com/stretchr/testify/assert"

	"github.com/DataDog/test-infra-definitions/components/datadog/agentparams"
	e2eos "github.com/DataDog/test-infra-definitions/components/os"
	"github.com/DataDog/test-infra-definitions/scenarios/aws/ec2"

	"github.com/DataDog/datadog-agent/test/new-e2e/pkg/e2e"
	"github.com/DataDog/datadog-agent/test/new-e2e/pkg/environments"
	awshost "github.com/DataDog/datadog-agent/test/new-e2e/pkg/provisioners/aws/host"
	"github.com/DataDog/datadog-agent/test/new-e2e/pkg/testcommon/check"
	agentclient "github.com/DataDog/datadog-agent/test/new-e2e/pkg/utils/e2e/client/agentclient"
)

//go:embed fixtures/custom_mycheck.py
var customCheckPython []byte

var (
	// allowedChecks lists all checks that should work in basic mode
	allowedChecks = []string{
		"cpu",
		"memory",
		"disk",
		"uptime",
		"load", // linux only
		"network",
		"ntp",
		"io",
		"file_handle",
		"system_core",
		"telemetry",
	}

	// excludedChecks lists integrations that should NOT run in basic mode
	excludedChecks = []string{
		"container_lifecycle",
		"container_image",
		"container",
		"kubelet",
		"docker",
		"orchestrator_pod",
		"cri",
		"containerd",
		"coredns",
		"kubernetes_apiserver",
		"datadog_cluster_agent",
		"kube_apiserver_metrics",
	}
)

// ============================================================================
// Type Definitions
// ============================================================================

type infraBasicSuite struct {
	e2e.BaseSuite[environments.Host]
	descriptor e2eos.Descriptor
}

type runnerStatsContainer struct {
	Checks map[string]map[string]check.Runner `json:"Checks"`
}

// AgentStatusJSON represents the JSON structure of the agent status output
type AgentStatusJSON struct {
	RunnerStats runnerStatsContainer `json:"runnerStats"`
}

// ============================================================================
// Utility Functions
// ============================================================================

// getAllowedChecks returns the list of checks that should work on the current OS
func (s *infraBasicSuite) getAllowedChecks() []string {
	checks := make([]string, 0, len(allowedChecks))
	for _, checkName := range allowedChecks {
		// Skip "load" check on Windows as it's Linux-only
		if checkName == "load" && s.descriptor.Family() == e2eos.WindowsFamily {
			continue
		}
		checks = append(checks, checkName)
	}
	return checks
}

func (s *infraBasicSuite) getSuiteOptions() []e2e.SuiteOption {
	// Agent configuration for basic mode testing
	basicModeAgentConfig := `
api_key: "00000000000000000000000000000000"
site: "datadoghq.com"
infrastructure_mode: "basic"
logs_enabled: false
apm_config:
  enabled: false
process_config:
  enabled: false
telemetry:
  enabled: true
`

	// Minimal check configuration for integration configs
	minimalCheckConfig := `
init_config:
instances:
  - {}
`

	// Build agent options with basic mode configuration and check configurations
	agentOptions := []agentparams.Option{
		agentparams.WithAgentConfig(basicModeAgentConfig),
	}

	// Add integration configs for all allowed checks (filtered by OS)
	for _, checkName := range s.getAllowedChecks() {
		agentOptions = append(agentOptions, agentparams.WithIntegration(checkName+".d", minimalCheckConfig))
	}

	// Add integration configs for excluded checks too (to test they're blocked)
	for _, checkName := range excludedChecks {
		agentOptions = append(agentOptions, agentparams.WithIntegration(checkName+".d", minimalCheckConfig))
	}

	suiteOptions := []e2e.SuiteOption{}
	suiteOptions = append(suiteOptions, e2e.WithProvisioner(
		awshost.Provisioner(
			awshost.WithEC2InstanceOptions(ec2.WithOS(s.descriptor), ec2.WithInstanceType("t3.micro")),
			awshost.WithAgentOptions(agentOptions...),
		),
	))

	return suiteOptions
}

// getScheduledChecks retrieves the map of scheduled checks from the agent status
func (s *infraBasicSuite) getScheduledChecks() (map[string]map[string]check.Runner, error) {
	status := s.Env().Agent.Client.Status(agentclient.WithArgs([]string{"collector", "--json"}))

	var statusMap AgentStatusJSON
	err := json.Unmarshal([]byte(status.Content), &statusMap)
	if err != nil {
		return nil, fmt.Errorf("failed to unmarshal agent status: %w", err)
	}

	return statusMap.RunnerStats.Checks, nil
}

// isCheckScheduled returns true if the check is scheduled and has run at least once
func (s *infraBasicSuite) isCheckScheduled(checkName string, checks map[string]map[string]check.Runner) bool {
	// The checks map is nested: checkName -> instanceID -> stats
	if instances, exists := checks[checkName]; exists {
		// Check if any instance of this check has run
		for _, stat := range instances {
			if stat.TotalRuns > 0 {
				return true
			}
		}
	}
	return false
}

// verifyCheckRuns runs a check and verifies it executed successfully
// All check configs are already provisioned during suite setup
func (s *infraBasicSuite) verifyCheckRuns(checkName string) bool {
	// Run the check using the cross-platform Agent client helper
	// This works on both Linux (sudo datadog-agent) and Windows (& "path\bin\agent.exe")
	output, err := s.Env().Agent.Client.CheckWithError(agentclient.WithArgs([]string{checkName, "--json"}))
	if err != nil {
		s.T().Logf("Check %s failed to execute: %v", checkName, err)
		return false
	}

	// Parse the JSON output and check the Runner.TotalRuns field
	data := check.ParseJSONOutput(s.T(), []byte(output))
	if len(data) == 0 {
		s.T().Logf("Check %s produced no output data", checkName)
		return false
	}

	// Check if the check actually ran by inspecting TotalRuns
	runner := data[0].Runner
	if runner.TotalRuns == 0 {
		s.T().Logf("Check %s did not run (TotalRuns=0, TotalErrors=%d, TotalWarnings=%d)",
			checkName, runner.TotalErrors, runner.TotalWarnings)
		return false
	}

	// Log success with runner statistics
	s.T().Logf("Check %s ran successfully (TotalRuns=%d, TotalErrors=%d, TotalWarnings=%d)",
		checkName, runner.TotalRuns, runner.TotalErrors, runner.TotalWarnings)
	return true
}

// verifyCheckSchedulingViaStatusAPI verifies that checks are in the expected scheduling state
// by querying the agent status API. This is a helper function meant to be called within EventuallyWithT.
func (s *infraBasicSuite) verifyCheckSchedulingViaStatusAPI(c *assert.CollectT, checks []string, shouldBeScheduled bool) {
	scheduledChecks, err := s.getScheduledChecks()
	if !assert.NoError(c, err, "Failed to get scheduled checks") {
		s.T().Logf("Failed to retrieve scheduled checks, will retry...")
		return
	}

	s.T().Logf("Found %d check types in agent status", len(scheduledChecks))

	// Verify all checks match the expected scheduling state
	for _, checkName := range checks {
		scheduled := s.isCheckScheduled(checkName, scheduledChecks)

		// Log current state
		if scheduled {
			s.T().Logf("Check %s is scheduled", checkName)
		} else {
			s.T().Logf("Check %s is not scheduled", checkName)
		}

		// Assert expected state
		assert.Equal(c, shouldBeScheduled, scheduled, "Check %s scheduling state mismatch", checkName)
	}
}

// ============================================================================
// Test Functions
// ============================================================================

// TestCheckSchedulingBehavior verifies that checks are correctly scheduled or blocked in basic mode.
// Tests both scheduler behavior (via status API) and CLI behavior for allowed and excluded checks.
// Note: Check configurations are provisioned during suite setup via agentparams.WithIntegration()
func (s *infraBasicSuite) TestCheckSchedulingBehavior() {
	// First test: Verify scheduler behavior via status API
	s.T().Run("via_status_api", func(t *testing.T) {
		t.Run("allowed_checks_scheduled", func(t *testing.T) {
			allowedChecksForOS := s.getAllowedChecks()
			t.Logf("Verifying %d allowed checks are scheduled via status API...", len(allowedChecksForOS))

			assert.EventuallyWithT(t, func(c *assert.CollectT) {
				s.verifyCheckSchedulingViaStatusAPI(c, allowedChecksForOS, true)
			}, 1*time.Minute, 10*time.Second, "All allowed checks should be scheduled within 1 minute")
		})

		t.Run("excluded_checks_not_scheduled", func(t *testing.T) {
			t.Logf("Verifying %d excluded checks are not scheduled via status API...", len(excludedChecks))

			assert.EventuallyWithT(t, func(c *assert.CollectT) {
				s.verifyCheckSchedulingViaStatusAPI(c, excludedChecks, false)
			}, 1*time.Minute, 10*time.Second, "All excluded checks should remain not scheduled within 1 minute")
		})
	})

	// Second test: Verify CLI behavior
	s.T().Run("via_cli", func(t *testing.T) {
		t.Run("allowed_checks_runnable", func(t *testing.T) {
			allowedChecksForOS := s.getAllowedChecks()
			t.Logf("Testing %d allowed checks via CLI...", len(allowedChecksForOS))
			for _, checkName := range allowedChecksForOS {
				ran := s.verifyCheckRuns(checkName)
				assert.True(t, ran, "Check %s must be runnable via CLI in basic mode", checkName)
			}
		})

		t.Run("excluded_checks_blocked", func(t *testing.T) {
			t.Logf("Testing %d excluded checks via CLI...", len(excludedChecks))
			for _, checkName := range excludedChecks {
				ran := s.verifyCheckRuns(checkName)
				assert.False(t, ran, "Check %s should be blocked via CLI in basic mode", checkName)
			}
		})
	})
}

<<<<<<< HEAD
// TestAdditionalCheckWorks verifies that checks can be added via infra_basic_additional_checks
// and that the hardcoded custom_ prefix pattern works.
=======
// TestAdditionalCheckWorks verifies that a check can be added via allowed_additional_integrations.
// This test dynamically updates the environment to add a check not in the default allow list.
>>>>>>> c61d7c88
func (s *infraBasicSuite) TestAdditionalCheckWorks() {
	// HTTP check configuration
	httpCheckConfig := `
init_config:

instances:
  - name: Example website
    url: http://example.com
    timeout: 1
`

	// Custom check configuration (tests hardcoded custom_ prefix)
	customCheckConfig := `
init_config:
instances:
  - {}
`

	// Agent configuration with additional checks (exact name matching)
	agentConfigWithAdditionalCheck := `
api_key: "00000000000000000000000000000000"
site: "datadoghq.com"
infrastructure_mode: "basic"
logs_enabled: false
apm_config:
  enabled: false
process_config:
  enabled: false
telemetry:
  enabled: true
<<<<<<< HEAD
infra_basic_additional_checks:
  - "http_check"
=======
allowed_additional_integrations:
  - http_check
>>>>>>> c61d7c88
`

	s.T().Logf("Updating environment to test additional checks and custom_ prefix")

	// Determine the correct path for the custom check Python file based on OS
	customCheckPath := "/etc/datadog-agent/checks.d/custom_mycheck.py"
	if s.descriptor.Family() == e2eos.WindowsFamily {
		customCheckPath = "C:/ProgramData/Datadog/checks.d/custom_mycheck.py"
	}

	// Update the environment with the new agent config and check integrations
	s.UpdateEnv(awshost.Provisioner(
		awshost.WithEC2InstanceOptions(ec2.WithOS(s.descriptor), ec2.WithInstanceType("t3.micro")),
		awshost.WithAgentOptions(
			agentparams.WithAgentConfig(agentConfigWithAdditionalCheck),
			agentparams.WithIntegration("http_check.d", httpCheckConfig),
			agentparams.WithIntegration("custom_mycheck.d", customCheckConfig),
			agentparams.WithFile(customCheckPath, string(customCheckPython), true),
		),
	))

	s.T().Run("additional_check_in_config", func(t *testing.T) {
		t.Run("via_status_api", func(t *testing.T) {
			t.Logf("Verifying http_check is allowed via infra_basic_additional_checks...")

			assert.EventuallyWithT(t, func(c *assert.CollectT) {
				s.verifyCheckSchedulingViaStatusAPI(c, []string{"http_check"}, true)
			}, 1*time.Minute, 10*time.Second, "http_check should be allowed via infra_basic_additional_checks")
		})

		t.Run("via_cli", func(t *testing.T) {
			t.Logf("Testing http_check is allowed via infra_basic_additional_checks...")
			ran := s.verifyCheckRuns("http_check")
			assert.True(t, ran, "http_check must be allowed via infra_basic_additional_checks")
		})
	})

<<<<<<< HEAD
	s.T().Run("hardcoded_custom_prefix", func(t *testing.T) {
		t.Run("via_status_api", func(t *testing.T) {
			t.Logf("Verifying custom_mycheck is allowed via hardcoded custom_ prefix...")

			assert.EventuallyWithT(t, func(c *assert.CollectT) {
				s.verifyCheckSchedulingViaStatusAPI(c, []string{"custom_mycheck"}, true)
			}, 1*time.Minute, 10*time.Second, "custom_mycheck should be allowed via hardcoded custom_ prefix")
		})

		t.Run("via_cli", func(t *testing.T) {
			t.Logf("Testing custom_mycheck is allowed via hardcoded custom_ prefix...")
			ran := s.verifyCheckRuns("custom_mycheck")
			assert.True(t, ran, "custom_mycheck must be allowed via hardcoded custom_ prefix")
		})
=======
	s.T().Run("via_cli", func(t *testing.T) {
		// Verify the additional check can be run via CLI
		t.Logf("Testing additional check %s via CLI...", additionalCheckName)
		ran := s.verifyCheckRuns(additionalCheckName)
		assert.True(t, ran, "Check %s must be runnable via CLI in basic mode when added via allowed_additional_integrations", additionalCheckName)
>>>>>>> c61d7c88
	})
}<|MERGE_RESOLUTION|>--- conflicted
+++ resolved
@@ -280,13 +280,8 @@
 	})
 }
 
-<<<<<<< HEAD
 // TestAdditionalCheckWorks verifies that checks can be added via infra_basic_additional_checks
 // and that the hardcoded custom_ prefix pattern works.
-=======
-// TestAdditionalCheckWorks verifies that a check can be added via allowed_additional_integrations.
-// This test dynamically updates the environment to add a check not in the default allow list.
->>>>>>> c61d7c88
 func (s *infraBasicSuite) TestAdditionalCheckWorks() {
 	// HTTP check configuration
 	httpCheckConfig := `
@@ -317,13 +312,8 @@
   enabled: false
 telemetry:
   enabled: true
-<<<<<<< HEAD
-infra_basic_additional_checks:
-  - "http_check"
-=======
 allowed_additional_integrations:
   - http_check
->>>>>>> c61d7c88
 `
 
 	s.T().Logf("Updating environment to test additional checks and custom_ prefix")
@@ -361,7 +351,6 @@
 		})
 	})
 
-<<<<<<< HEAD
 	s.T().Run("hardcoded_custom_prefix", func(t *testing.T) {
 		t.Run("via_status_api", func(t *testing.T) {
 			t.Logf("Verifying custom_mycheck is allowed via hardcoded custom_ prefix...")
@@ -376,12 +365,5 @@
 			ran := s.verifyCheckRuns("custom_mycheck")
 			assert.True(t, ran, "custom_mycheck must be allowed via hardcoded custom_ prefix")
 		})
-=======
-	s.T().Run("via_cli", func(t *testing.T) {
-		// Verify the additional check can be run via CLI
-		t.Logf("Testing additional check %s via CLI...", additionalCheckName)
-		ran := s.verifyCheckRuns(additionalCheckName)
-		assert.True(t, ran, "Check %s must be runnable via CLI in basic mode when added via allowed_additional_integrations", additionalCheckName)
->>>>>>> c61d7c88
 	})
 }