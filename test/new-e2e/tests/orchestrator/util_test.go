--- conflicted
+++ resolved
@@ -31,13 +31,8 @@
 	giveup := time.Now().Add(e.timeout)
 	fmt.Println("trying to " + e.message)
 	for {
-<<<<<<< HEAD
 		payloads, err := client.GetOrchestratorResources(e.filter)
 		require.NoError(t, err, "failed to get resource payloads from intake")
-=======
-		payloads, err := suite.Env().FakeIntake.Client().GetOrchestratorResources(e.filter)
-		suite.NoError(err, "failed to get resource payloads from intake")
->>>>>>> 08d14dbb
 		//fmt.Printf("found %d resources\n", len(payloads))
 		for _, p := range payloads {
 			if p != nil && e.test(p) {
