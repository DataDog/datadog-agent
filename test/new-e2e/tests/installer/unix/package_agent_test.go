--- conflicted
+++ resolved
@@ -9,6 +9,7 @@
 	"fmt"
 	"path"
 	"path/filepath"
+	"strings"
 
 	e2eos "github.com/DataDog/test-infra-definitions/components/os"
 	"github.com/stretchr/testify/assert"
@@ -313,79 +314,6 @@
 	}
 }
 
-<<<<<<< HEAD
-=======
-func (s *packageAgentSuite) TestRunPath() {
-	if s.installMethod == InstallMethodAnsible {
-		s.T().Skip("Ansible doesn't install OCI packages")
-	}
-
-	s.RunInstallScript("DD_REMOTE_UPDATES=true", envForceInstall("datadog-agent"))
-	defer s.Purge()
-	s.host.AssertPackageInstalledByInstaller("datadog-agent")
-	s.host.WaitForUnitActive(s.T(), "datadog-agent.service", "datadog-agent-trace.service")
-
-	var rawConfig string
-	var err error
-	assert.Eventually(s.T(), func() bool {
-		rawConfig, err = s.host.AgentRuntimeConfig()
-		return err == nil
-	}, 30*time.Second, 5*time.Second, "failed to get agent runtime config: %v", err)
-	var config map[string]interface{}
-	err = yaml.Unmarshal([]byte(rawConfig), &config)
-	assert.NoError(s.T(), err)
-	runPath, ok := config["run_path"].(string)
-	assert.True(s.T(), ok, "run_path not found in runtime config: %v", config)
-	assert.True(s.T(), strings.HasPrefix(runPath, "/opt/datadog-packages/datadog-agent/"), "run_path is not in the expected location: %s", runPath)
-}
-
-func (s *packageAgentSuite) TestUpgrade_DisabledAgentDebRPM_to_OCI() {
-	if s.installMethod == InstallMethodAnsible {
-		s.T().Skip("Ansible doesn't install OCI packages")
-	}
-
-	// install deb/rpm agent
-	s.RunInstallScript(envForceNoInstall("datadog-agent"))
-	s.host.AssertPackageInstalledByPackageManager("datadog-agent")
-
-	defer s.Purge()
-	defer s.purgeAgentDebInstall()
-
-	state := s.host.State()
-	s.assertUnits(state, true)
-	state.AssertDirExists("/opt/datadog-agent", 0755, "dd-agent", "dd-agent")
-
-	// disable the unit
-	s.host.Run("sudo systemctl disable datadog-agent")
-
-	// install OCI agent
-	s.RunInstallScript("DD_REMOTE_UPDATES=true", envForceInstall("datadog-agent"))
-
-	state = s.host.State()
-	s.assertUnits(state, false)
-	s.host.AssertPackageInstalledByInstaller("datadog-agent")
-	s.host.AssertPackageNotInstalledByPackageManager("datadog-agent")
-
-	s.host.Run("sudo systemctl show datadog-agent -p ExecStart | grep /opt/datadog-packages")
-}
-
-func (s *packageAgentSuite) TestInstallWithLeftoverDebDir() {
-	if s.installMethod == InstallMethodAnsible {
-		s.T().Skip("Ansible doesn't install OCI packages")
-	}
-	// create /opt/datadog-agent to simulate a disabled agent
-	s.host.Run("sudo mkdir -p /opt/datadog-agent")
-	defer func() { s.host.Run("sudo rm -rf /opt/datadog-agent") }()
-
-	// install OCI agent
-	s.RunInstallScript("DD_REMOTE_UPDATES=true", envForceInstall("datadog-agent"))
-
-	state := s.host.State()
-	s.assertUnits(state, false)
-	s.host.Run("sudo systemctl show datadog-agent -p ExecStart | grep /opt/datadog-packages")
-}
-
->>>>>>> f34db0ef
 func (s *packageAgentSuite) TestInstallWithGroupPreviouslyCreated() {
 	s.host.Run("sudo userdel dd-agent || true")
 	s.host.Run("sudo groupdel dd-agent || true")
@@ -408,8 +336,6 @@
 	s.host.Run("sudo yum install -y fapolicyd")
 
 	s.TestInstall()
-<<<<<<< HEAD
-=======
 }
 
 func (s *packageAgentSuite) TestNoWorldWritableFiles() {
@@ -425,37 +351,4 @@
 			s.T().Fatalf("file %v is world writable", path)
 		}
 	}
-}
-
-func (s *packageAgentSuite) purgeAgentDebInstall() {
-	pkgManager := s.host.GetPkgManager()
-	switch pkgManager {
-	case "apt":
-		s.Env().RemoteHost.Execute("sudo apt-get remove -y --purge datadog-agent")
-	case "yum":
-		s.Env().RemoteHost.Execute("sudo yum remove -y datadog-agent")
-	case "zypper":
-		s.Env().RemoteHost.Execute("sudo zypper remove -y datadog-agent")
-	default:
-		s.T().Fatalf("unsupported package manager: %s", pkgManager)
-	}
-	// Make sure everything is cleaned up -- there are tests where the package is
-	// removed but not purged so the directory remains
-	s.Env().RemoteHost.Execute("sudo rm -rf /opt/datadog-agent")
-}
-
-func (s *packageAgentSuite) installDebRPMAgent() {
-	pkgManager := s.host.GetPkgManager()
-	switch pkgManager {
-	case "apt":
-		s.Env().RemoteHost.Execute("sudo apt-get install -y --force-yes datadog-agent")
-	case "yum":
-		s.Env().RemoteHost.Execute("sudo yum -y install --disablerepo=* --enablerepo=datadog datadog-agent")
-	case "zypper":
-		s.Env().RemoteHost.Execute("sudo zypper install -y datadog-agent")
-	default:
-		s.T().Fatalf("unsupported package manager: %s", pkgManager)
-	}
-
->>>>>>> f34db0ef
 }