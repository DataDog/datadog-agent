// Unless explicitly stated otherwise all files in this repository are licensed
// under the Apache License Version 2.0.
// This product includes software developed at Datadog (https://www.datadoghq.com/).
// Copyright 2016-present Datadog, Inc.

// Package installer contains tests for the datadog installer
package installer

import (
	"fmt"
	"os"
	"regexp"
	"strings"
	"testing"
	"time"

	e2eos "github.com/DataDog/datadog-agent/test/e2e-framework/components/os"
	"github.com/DataDog/datadog-agent/test/e2e-framework/scenarios/aws/ec2"
	"github.com/stretchr/testify/require"

	"github.com/DataDog/datadog-agent/test/e2e-framework/testing/e2e"
	"github.com/DataDog/datadog-agent/test/e2e-framework/testing/environments"
	awshost "github.com/DataDog/datadog-agent/test/e2e-framework/testing/provisioners/aws/host"
	"github.com/DataDog/datadog-agent/test/e2e-framework/testing/utils/e2e/client"
	"github.com/DataDog/datadog-agent/test/new-e2e/tests/installer/host"
)

type packageTests func(os e2eos.Descriptor, arch e2eos.Architecture, method InstallMethodOption) packageSuite

type packageTestsWithSkippedFlavors struct {
	t                          packageTests
	skippedFlavors             []e2eos.Descriptor
	skippedInstallationMethods []InstallMethodOption
}

var (
	amd64Flavors = []e2eos.Descriptor{
		e2eos.Ubuntu2404,
		e2eos.AmazonLinux2,
		e2eos.Debian12,
		e2eos.RedHat9,
		// e2eos.FedoraDefault, // Skipped instead of marked as flaky to avoid useless logs
		e2eos.CentOS7,
		e2eos.Suse15,
		e2eos.WindowsServer2022,
	}
	arm64Flavors = []e2eos.Descriptor{
		e2eos.Ubuntu2404,
		e2eos.AmazonLinux2,
		e2eos.Suse15,
	}
	packagesTestsWithSkippedFlavors = []packageTestsWithSkippedFlavors{
		{t: testAgent, skippedFlavors: []e2eos.Descriptor{e2eos.WindowsServer2022}},
		{t: testDDOT, skippedFlavors: []e2eos.Descriptor{e2eos.WindowsServer2022}, skippedInstallationMethods: []InstallMethodOption{InstallMethodAnsible}},
		{t: testApmInjectAgent, skippedFlavors: []e2eos.Descriptor{e2eos.CentOS7, e2eos.RedHat9, e2eos.FedoraDefault, e2eos.AmazonLinux2, e2eos.WindowsServer2022}},
		{t: testUpgradeScenario, skippedFlavors: []e2eos.Descriptor{e2eos.WindowsServer2022}},
	}
)

func shouldSkipFlavor(flavors []e2eos.Descriptor, flavor e2eos.Descriptor) bool {
	for _, f := range flavors {
		if f.Flavor == flavor.Flavor && f.Version == flavor.Version {
			return true
		}
	}
	return false
}

func shouldSkipInstallMethod(methods []InstallMethodOption, method InstallMethodOption) bool {
	for _, m := range methods {
		if m == method {
			return true
		}
	}
	return false
}

func TestPackages(t *testing.T) {
	if _, ok := os.LookupEnv("E2E_PIPELINE_ID"); !ok {
		t.Log("E2E_PIPELINE_ID env var is not set, this test requires this variable to be set to work")
		t.FailNow()
	}

	method := GetInstallMethodFromEnv(t)
	var flavors []e2eos.Descriptor
	for _, flavor := range amd64Flavors {
		flavor.Architecture = e2eos.AMD64Arch
		flavors = append(flavors, flavor)
	}
	for _, flavor := range arm64Flavors {
		flavor.Architecture = e2eos.ARM64Arch
		flavors = append(flavors, flavor)
	}
	for _, f := range flavors {
		for _, test := range packagesTestsWithSkippedFlavors {
			flavor := f // capture range variable for parallel tests closure
			if shouldSkipFlavor(test.skippedFlavors, flavor) {
				continue
			}
			if shouldSkipInstallMethod(test.skippedInstallationMethods, method) {
				continue
			}
			// TODO: remove once ansible+suse is fully supported
			if flavor.Flavor == e2eos.Suse && method == InstallMethodAnsible {
				continue
			}

			suite := test.t(flavor, flavor.Architecture, method)
			t.Run(suite.Name(), func(t *testing.T) {
				t.Parallel()
				opts := []awshost.ProvisionerOption{
					awshost.WithRunOptions(
						ec2.WithEC2InstanceOptions(ec2.WithOSArch(flavor, flavor.Architecture)),
						ec2.WithoutAgent(),
					),
				}
				opts = append(opts, suite.ProvisionerOptions()...)
				e2e.Run(t, suite,
					e2e.WithProvisioner(awshost.Provisioner(opts...)),
					e2e.WithStackName(suite.Name()),
				)
			})
		}
	}
}

type packageSuite interface {
	e2e.Suite[environments.Host]

	Name() string
	ProvisionerOptions() []awshost.ProvisionerOption
}

type packageBaseSuite struct {
	e2e.BaseSuite[environments.Host]
	host *host.Host

	opts                 []awshost.ProvisionerOption
	pkg                  string
	arch                 e2eos.Architecture
	os                   e2eos.Descriptor
	installMethod        InstallMethodOption
	pipelineAgentVersion string
}

func newPackageSuite(pkg string, os e2eos.Descriptor, arch e2eos.Architecture, method InstallMethodOption, opts ...awshost.ProvisionerOption) packageBaseSuite {
	return packageBaseSuite{
		os:            os,
		arch:          arch,
		pkg:           pkg,
		opts:          opts,
		installMethod: method,
	}
}

func (s *packageBaseSuite) Name() string {
	return regexp.MustCompile("[^a-zA-Z0-9]+").ReplaceAllString(fmt.Sprintf("%s/%s/%s", s.pkg, s.os, s.installMethod), "_")
}

func (s *packageBaseSuite) ProvisionerOptions() []awshost.ProvisionerOption {
	return s.opts
}

func (s *packageBaseSuite) SetupSuite() {
	s.BaseSuite.SetupSuite()
	// SetupSuite needs to defer s.CleanupOnSetupFailure() if what comes after BaseSuite.SetupSuite() can fail.
	defer s.CleanupOnSetupFailure()

	s.pipelineAgentVersion = PipelineAgentVersion(s.T())
	s.setupFakeIntake()
	s.host = host.New(s.T, s.Env().RemoteHost, s.os, s.arch)
	s.disableUnattendedUpgrades()
	s.updateCurlOnUbuntu()
	s.updatePythonOnSuse()
}

func (s *packageBaseSuite) updatePythonOnSuse() {
	// Suse15 comes with Python3.6 by default which is too old for injection
	if s.os.Flavor != e2eos.Suse {
		return
	}
	s.host.Run("sudo zypper --non-interactive ar http://download.opensuse.org/distribution/leap/15.5/repo/oss/ oss || true")
	s.host.Run("sudo zypper --non-interactive --gpg-auto-import-keys in python311")
	s.host.Run("sudo ln -sf /usr/bin/python3.11 /usr/bin/python3")
}

func (s *packageBaseSuite) disableUnattendedUpgrades() {
	if _, err := s.Env().RemoteHost.Execute("which apt"); err == nil {
		// Try to disable unattended-upgrades to avoid interfering with the tests, it can fail if it is not installed, we ignore errors
		s.Env().RemoteHost.Execute("sudo apt remove -y unattended-upgrades") //nolint:errcheck
	}
}

func (s *packageBaseSuite) updateCurlOnUbuntu() {
	// There is an issue with the default cURL version on Ubuntu that causes sporadic
	// SSL failures, and the fix is to update it.
	// See https://stackoverflow.com/questions/72627218/openssl-error-messages-error0a000126ssl-routinesunexpected-eof-while-readin
	if s.os.Flavor == e2eos.Ubuntu {
		s.Env().RemoteHost.MustExecute("sudo apt update && sudo apt upgrade -y curl")
	}
}

func (s *packageBaseSuite) RunInstallScriptProdOci(params ...string) error {
	env := map[string]string{}
	installScriptPackageManagerEnv(env, s.arch)
	_, err := s.Env().RemoteHost.Execute(strings.Join(params, " ")+" bash -c \"$(curl -L https://dd-agent.s3.amazonaws.com/scripts/install_script_agent7.sh)\"", client.WithEnvVariables(env))
	return err
}

func (s *packageBaseSuite) RunInstallScriptWithError(params ...string) error {
	_, err := s.Env().RemoteHost.Execute(strings.Join(params, " ")+" bash -c \"$(curl -L https://dd-agent.s3.amazonaws.com/scripts/install_script_agent7.sh)\"", client.WithEnvVariables(InstallScriptEnv(s.arch)))
	return err
}

func (s *packageBaseSuite) RunInstallScript(params ...string) {
	switch s.installMethod {
	case InstallMethodInstallScript:
		// bugfix for https://major.io/p/systemd-in-fedora-22-failed-to-restart-service-access-denied/
		if s.os.Flavor == e2eos.CentOS && s.os.Version == e2eos.CentOS7.Version {
			s.Env().RemoteHost.MustExecute("sudo systemctl daemon-reexec")
		}
		err := s.RunInstallScriptWithError(params...)
		require.NoErrorf(s.T(), err, "installer not properly installed. logs: \n%s\n%s", s.Env().RemoteHost.MustExecute("cat /tmp/datadog-installer-stdout.log || true"), s.Env().RemoteHost.MustExecute("cat /tmp/datadog-installer-stderr.log || true"))
	case InstallMethodAnsible:
		if (s.os.Flavor == e2eos.AmazonLinux && s.os.Version == e2eos.AmazonLinux2.Version) ||
			(s.os.Flavor == e2eos.CentOS && s.os.Version == e2eos.CentOS7.Version) {
			s.T().Skip("Ansible doesn't install support Python2 anymore")
		}
		// Install ansible then install the agent
		var ansiblePrefix string
		for i := 0; i < 3; i++ {
			ansiblePrefix = s.installAnsible(s.os)
<<<<<<< HEAD
			if (s.os.Flavor == e2eos.AmazonLinux && s.os.Version == e2eos.AmazonLinux2.Version) ||
				(s.os.Flavor == e2eos.CentOS && s.os.Version == e2eos.CentOS7.Version) {
				s.T().Skip("Ansible doesn't install support Python2 anymore")
			} else {
				_, err = s.Env().RemoteHost.Execute(fmt.Sprintf("%sansible-galaxy install git+https://github.com/DataDog/ansible-datadog.git,main", ansiblePrefix))
			}
			if err == nil {
=======
			if _, err := s.Env().RemoteHost.Execute(ansiblePrefix + "ansible-galaxy collection install -vvv datadog.dd"); err == nil {
>>>>>>> 046c4504
				break
			}
			if i == 2 {
				s.T().Fatal("failed to install ansible-galaxy collection after 3 attempts")
			}
			time.Sleep(time.Second)
		}

		// Write the playbook
		env := InstallScriptEnv(s.arch)
		playbookPath := s.writeAnsiblePlaybook(env, params...)

		// Run the playbook
		s.Env().RemoteHost.MustExecute(fmt.Sprintf("%sansible-playbook -vvv %s", ansiblePrefix, playbookPath))

		// touch install files for compatibility
		s.Env().RemoteHost.MustExecute("touch /tmp/datadog-installer-stdout.log")
		s.Env().RemoteHost.MustExecute("touch /tmp/datadog-installer-stderr.log")
	default:
		s.T().Fatal("unsupported install method")
	}
}

func envForceInstall(pkg string) string {
	return "DD_INSTALLER_DEFAULT_PKG_INSTALL_" + strings.ToUpper(strings.ReplaceAll(pkg, "-", "_")) + "=true"
}

func envForceVersion(pkg, version string) string {
	return "DD_INSTALLER_DEFAULT_PKG_VERSION_" + strings.ToUpper(strings.ReplaceAll(pkg, "-", "_")) + "=" + version
}

func (s *packageBaseSuite) Purge() {
	// Reset the systemctl failed counter, best effort as they may not be loaded
	for _, service := range []string{agentUnit, agentUnitXP, traceUnit, traceUnitXP, processUnit, processUnitXP, probeUnit, probeUnitXP, securityUnit, securityUnitXP, ddotUnit, ddotUnitXP, dataPlaneUnit, dataPlaneUnitXP} {
		s.Env().RemoteHost.Execute("sudo systemctl reset-failed " + service)
	}

	// Unfortunately no guarantee that the datadog-installer symlink exists
	s.Env().RemoteHost.Execute("sudo datadog-installer purge")
	s.Env().RemoteHost.Execute("sudo /opt/datadog-packages/datadog-installer/stable/bin/installer/installer purge")
	s.Env().RemoteHost.Execute("sudo /opt/datadog-packages/datadog-agent/stable/embedded/bin/installer purge")
	s.Env().RemoteHost.Execute("sudo apt-get remove -y --purge datadog-installer datadog-agent|| sudo yum remove -y datadog-installer datadog-agent || sudo zypper remove -y datadog-installer datadog-agent")
	s.Env().RemoteHost.Execute("sudo rm -rf /etc/datadog-agent")
}

// setupFakeIntake sets up the fake intake for the agent and trace agent.
// This is done with SystemD environment files overrides to avoid having to touch the agent configuration files
// and potentially interfere with the tests.
func (s *packageBaseSuite) setupFakeIntake() {
	if s.os.Family() == e2eos.WindowsFamily {
		return
	}
	var env []string
	if s.Env().FakeIntake != nil {
		env = append(env, []string{
			"DD_SKIP_SSL_VALIDATION=true",
			"DD_URL=" + s.Env().FakeIntake.URL,
			"DD_APM_DD_URL=" + s.Env().FakeIntake.URL,
		}...)
	}
	for _, e := range env {
		s.Env().RemoteHost.MustExecute(fmt.Sprintf(`echo "%s" | sudo tee -a /etc/environment`, e))
	}

	if _, err := s.Env().RemoteHost.Execute("which systemctl"); err != nil {
		// If systemctl isn't on the system we rely on /etc/environment being read
		return
	}

	s.Env().RemoteHost.MustExecute("sudo mkdir -p /etc/systemd/system/datadog-agent.service.d")
	s.Env().RemoteHost.MustExecute("sudo mkdir -p /etc/systemd/system/datadog-agent-trace.service.d")
	s.Env().RemoteHost.MustExecute(`printf "[Service]\nEnvironmentFile=-/etc/environment\n" | sudo tee /etc/systemd/system/datadog-agent-trace.service.d/fake-intake.conf`)
	s.Env().RemoteHost.MustExecute(`printf "[Service]\nEnvironmentFile=-/etc/environment\n" | sudo tee /etc/systemd/system/datadog-agent-trace.service.d/fake-intake.conf`)
	s.Env().RemoteHost.MustExecute("sudo systemctl daemon-reload")
}

func (s *packageBaseSuite) installAnsible(flavor e2eos.Descriptor) string {
	pathPrefix := ""
	switch flavor.Flavor {
	case e2eos.Ubuntu, e2eos.Debian:
		s.Env().RemoteHost.MustExecute("sudo apt update && sudo apt install -y ansible git")
	case e2eos.Fedora:
		s.Env().RemoteHost.MustExecute("sudo dnf install -y ansible git")
	case e2eos.CentOS:
		// Can't install ansible with yum install because the available package on centos is max ansible 2.9, EOL since May 2022
		s.Env().RemoteHost.MustExecute("sudo yum install -y python3 curl git")
		s.Env().RemoteHost.MustExecute("curl https://bootstrap.pypa.io/pip/3.6/get-pip.py -o get-pip.py && python3 get-pip.py && rm get-pip.py")
		s.Env().RemoteHost.MustExecute("python3 -m pip install ansible")
		pathPrefix = "/home/centos/.local/bin/"
	case e2eos.AmazonLinux, e2eos.RedHat:
		s.Env().RemoteHost.MustExecute("sudo yum install -y python3 python3-pip git && yes | pip3 install ansible")
		pathPrefix = "/home/ec2-user/.local/bin/"
	case e2eos.Suse:
		s.Env().RemoteHost.MustExecute("sudo zypper install -y python3 python3-pip git && sudo pip3 install ansible")
	default:
		s.Env().RemoteHost.MustExecute("python3 -m ensurepip --upgrade && python3 -m pip install pipx && python3 -m pipx ensurepath")
		pathPrefix = "/usr/bin/"
	}

	return pathPrefix
}

func (s *packageBaseSuite) writeAnsiblePlaybook(env map[string]string, params ...string) string {
	playbookPath := "/tmp/datadog-agent-playbook.yml"
	playbookStringPrefix := `
- hosts: localhost
  tasks:
    - name: Import the Datadog Agent role from the Datadog collection
      become: true
      retries: 3
      import_role:
        name: ansible-datadog
`
	playbookStringSuffix := `
  vars:
    datadog_api_key: "abcdef"
    datadog_site: "datadoghq.com"
`

	aptDefaultKeysOverrideTemplate := `
    datadog_apt_default_keys:
      # XXX key name must be kept in sync with "datadog_apt_key_current_name" in the role
      - key: "DATADOG_APT_KEY_CURRENT"
        value: https://%s/DATADOG_APT_KEY_CURRENT.public
`

	defaultRepoEnv := map[string]string{
		// APT
		"TESTING_APT_KEY":          "/usr/share/keyrings/datadog-archive-keyring.gpg",
		"TESTING_APT_URL":          "apt.datadoghq.com",
		"TESTING_APT_REPO_VERSION": "",
		// YUM
		"TESTING_YUM_URL":          "yum.datadoghq.com",
		"TESTING_YUM_VERSION_PATH": "",
	}
	mergedParams := make([]string, len(params))
	copy(mergedParams, params)
	for k, v := range env {
		mergedParams = append(mergedParams, fmt.Sprintf("%s=%s", k, v))
	}

	environments := []string{}
	for _, param := range mergedParams {
		key, value := strings.Split(param, "=")[0], strings.Split(param, "=")[1]
		switch key {
		case "DD_REMOTE_UPDATES":
			playbookStringSuffix += fmt.Sprintf("    datadog_remote_updates: %s\n", value)
		case "DD_APM_INSTRUMENTATION_ENABLED":
			playbookStringSuffix += fmt.Sprintf("    datadog_apm_instrumentation_enabled: \"%s\"\n", value)
		case "DD_APM_INSTRUMENTATION_LIBRARIES":
			playbookStringSuffix += fmt.Sprintf("    datadog_apm_instrumentation_libraries: [%s]\n", value)
		case "DD_INSTALLER":
			playbookStringSuffix += fmt.Sprintf("    datadog_installer_enabled: %s\n", value)
		case "DD_INSTALLER_REGISTRY_AUTH_INSTALLER_PACKAGE":
			playbookStringSuffix += fmt.Sprintf("    datadog_installer_auth: %s\n", value)
			environments = append(environments, fmt.Sprintf("%s: %s", key, value))
		case "DD_INSTALLER_REGISTRY_URL_INSTALLER_PACKAGE":
			playbookStringSuffix += fmt.Sprintf("    datadog_installer_registry: %s\n", value)
			environments = append(environments, fmt.Sprintf("%s: %s", key, value))
		case "TESTING_APT_REPO_VERSION", "TESTING_APT_URL", "TESTING_APT_KEY", "TESTING_YUM_URL", "TESTING_YUM_VERSION_PATH":
			defaultRepoEnv[key] = value
			environments = append(environments, fmt.Sprintf("%s: %s", key, value))
		case "DD_INSTALLER_DEFAULT_PKG_VERSION_DATADOG_INSTALLER":
			playbookStringSuffix += fmt.Sprintf("    datadog_installer_version: %s\n", value)
			environments = append(environments, fmt.Sprintf("%s: \"%s\"", key, value))
		case "DD_INSTALLER_DEFAULT_PKG_VERSION_DATADOG_APM_INJECT":
			playbookStringSuffix += fmt.Sprintf("    datadog_apm_inject_version: %s\n", value)
			environments = append(environments, fmt.Sprintf("%s: \"%s\"", key, value))
		case "TESTING_KEYS_URL":
			playbookStringSuffix += fmt.Sprintf(aptDefaultKeysOverrideTemplate, value)
			playbookStringSuffix += fmt.Sprintf("    datadog_yum_gpgkey_current: https://%s/DATADOG_RPM_KEY_CURRENT.public\n", value)
			playbookStringSuffix += fmt.Sprintf("    datadog_zypper_gpgkey_current: https://%s/DATADOG_RPM_KEY_CURRENT.public\n", value)
		default:
			environments = append(environments, fmt.Sprintf("%s: \"%s\"", key, value))
		}
	}
	if defaultRepoEnv["TESTING_APT_REPO_VERSION"] != "" {
		playbookStringSuffix += fmt.Sprintf("    datadog_apt_repo: \"deb [signed-by=%s] https://%s/ %s\"\n", defaultRepoEnv["TESTING_APT_KEY"], defaultRepoEnv["TESTING_APT_URL"], defaultRepoEnv["TESTING_APT_REPO_VERSION"])
	}
	if defaultRepoEnv["TESTING_YUM_VERSION_PATH"] != "" {
		archi := "x86_64"
		if s.arch == e2eos.ARM64Arch {
			archi = "aarch64"
		}
		playbookStringSuffix += fmt.Sprintf("    datadog_yum_repo: \"https://%s/%s/%s/\"\n", defaultRepoEnv["TESTING_YUM_URL"], defaultRepoEnv["TESTING_YUM_VERSION_PATH"], archi)
	}
	if len(environments) > 0 {
		var envBuilder strings.Builder
		envBuilder.WriteString("      environment:\n")
		for _, env := range environments {
			fmt.Fprintf(&envBuilder, "        %s\n", env)
		}
		playbookStringPrefix += envBuilder.String()
	}

	playbookString := playbookStringPrefix + playbookStringSuffix

	// Write the playbook to a file
	s.Env().RemoteHost.MustExecute(fmt.Sprintf("echo '%s' | sudo tee %s", playbookString, playbookPath))

	return playbookPath
}<|MERGE_RESOLUTION|>--- conflicted
+++ resolved
@@ -230,17 +230,7 @@
 		var ansiblePrefix string
 		for i := 0; i < 3; i++ {
 			ansiblePrefix = s.installAnsible(s.os)
-<<<<<<< HEAD
-			if (s.os.Flavor == e2eos.AmazonLinux && s.os.Version == e2eos.AmazonLinux2.Version) ||
-				(s.os.Flavor == e2eos.CentOS && s.os.Version == e2eos.CentOS7.Version) {
-				s.T().Skip("Ansible doesn't install support Python2 anymore")
-			} else {
-				_, err = s.Env().RemoteHost.Execute(fmt.Sprintf("%sansible-galaxy install git+https://github.com/DataDog/ansible-datadog.git,main", ansiblePrefix))
-			}
-			if err == nil {
-=======
 			if _, err := s.Env().RemoteHost.Execute(ansiblePrefix + "ansible-galaxy collection install -vvv datadog.dd"); err == nil {
->>>>>>> 046c4504
 				break
 			}
 			if i == 2 {
