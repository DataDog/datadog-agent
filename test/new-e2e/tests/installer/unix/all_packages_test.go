// Unless explicitly stated otherwise all files in this repository are licensed
// under the Apache License Version 2.0.
// This product includes software developed at Datadog (https://www.datadoghq.com/).
// Copyright 2016-present Datadog, Inc.

// Package installer contains tests for the datadog installer
package installer

import (
	"fmt"
	"os"
	"regexp"
	"strings"
	"testing"
	"time"

	e2eos "github.com/DataDog/test-infra-definitions/components/os"
	"github.com/DataDog/test-infra-definitions/scenarios/aws/ec2"
	"github.com/stretchr/testify/require"

	"github.com/DataDog/datadog-agent/test/new-e2e/pkg/e2e"
	"github.com/DataDog/datadog-agent/test/new-e2e/pkg/environments"
	awshost "github.com/DataDog/datadog-agent/test/new-e2e/pkg/provisioners/aws/host"
	"github.com/DataDog/datadog-agent/test/new-e2e/pkg/utils/e2e/client"
	"github.com/DataDog/datadog-agent/test/new-e2e/tests/installer/host"
)

type packageTests func(os e2eos.Descriptor, arch e2eos.Architecture, method InstallMethodOption) packageSuite

type packageTestsWithSkippedFlavors struct {
	t                          packageTests
	skippedFlavors             []e2eos.Descriptor
	skippedInstallationMethods []InstallMethodOption
}

var (
	amd64Flavors = []e2eos.Descriptor{
		e2eos.Ubuntu2404,
		e2eos.AmazonLinux2,
		e2eos.Debian12,
		e2eos.RedHat9,
		// e2eos.FedoraDefault, // Skipped instead of marked as flaky to avoid useless logs
		e2eos.CentOS7,
		e2eos.Suse15,
	}
	arm64Flavors = []e2eos.Descriptor{
		e2eos.Ubuntu2404,
		e2eos.AmazonLinux2,
		e2eos.Suse15,
	}
	packagesTestsWithSkippedFlavors = []packageTestsWithSkippedFlavors{
		{t: testAgent},
		{t: testApmInjectAgent, skippedFlavors: []e2eos.Descriptor{e2eos.CentOS7, e2eos.RedHat9, e2eos.FedoraDefault, e2eos.AmazonLinux2}, skippedInstallationMethods: []InstallMethodOption{InstallMethodAnsible}},
		{t: testUpgradeScenario, skippedInstallationMethods: []InstallMethodOption{InstallMethodAnsible}},
	}
)

const latestPython2AnsibleVersion = "5.10.0"

func shouldSkipFlavor(flavors []e2eos.Descriptor, flavor e2eos.Descriptor) bool {
	for _, f := range flavors {
		if f.Flavor == flavor.Flavor && f.Version == flavor.Version {
			return true
		}
	}
	return false
}

func shouldSkipInstallMethod(methods []InstallMethodOption, method InstallMethodOption) bool {
	for _, m := range methods {
		if m == method {
			return true
		}
	}
	return false
}

func TestPackages(t *testing.T) {
<<<<<<< HEAD
=======
	// INCIDENT(35594): This will match rate limits. Please remove me once this is fixed
	flake.MarkOnLogRegex(t, "error: read \"\\.pulumi/meta.yaml\":.*429")
>>>>>>> 877f00e9
	if _, ok := os.LookupEnv("E2E_PIPELINE_ID"); !ok {
		t.Log("E2E_PIPELINE_ID env var is not set, this test requires this variable to be set to work")
		t.FailNow()
	}

	method := GetInstallMethodFromEnv(t)
	var flavors []e2eos.Descriptor
	for _, flavor := range amd64Flavors {
		flavor.Architecture = e2eos.AMD64Arch
		flavors = append(flavors, flavor)
	}
	for _, flavor := range arm64Flavors {
		flavor.Architecture = e2eos.ARM64Arch
		flavors = append(flavors, flavor)
	}
	for _, f := range flavors {
		for _, test := range packagesTestsWithSkippedFlavors {
			flavor := f // capture range variable for parallel tests closure
			if shouldSkipFlavor(test.skippedFlavors, flavor) {
				continue
			}
			if shouldSkipInstallMethod(test.skippedInstallationMethods, method) {
				continue
			}
			// TODO: remove once ansible+suse is fully supported
			if flavor.Flavor == e2eos.Suse && method == InstallMethodAnsible {
				continue
			}

			suite := test.t(flavor, flavor.Architecture, method)
			t.Run(suite.Name(), func(t *testing.T) {
				t.Parallel()
				opts := []awshost.ProvisionerOption{
					awshost.WithEC2InstanceOptions(ec2.WithOSArch(flavor, flavor.Architecture)),
					awshost.WithoutAgent(),
				}
				opts = append(opts, suite.ProvisionerOptions()...)
				e2e.Run(t, suite,
					e2e.WithProvisioner(awshost.Provisioner(opts...)),
					e2e.WithStackName(suite.Name()),
				)
			})
		}
	}
}

type packageSuite interface {
	e2e.Suite[environments.Host]

	Name() string
	ProvisionerOptions() []awshost.ProvisionerOption
}

type packageBaseSuite struct {
	e2e.BaseSuite[environments.Host]
	host *host.Host

	opts          []awshost.ProvisionerOption
	pkg           string
	arch          e2eos.Architecture
	os            e2eos.Descriptor
	installMethod InstallMethodOption
}

func newPackageSuite(pkg string, os e2eos.Descriptor, arch e2eos.Architecture, method InstallMethodOption, opts ...awshost.ProvisionerOption) packageBaseSuite {
	return packageBaseSuite{
		os:            os,
		arch:          arch,
		pkg:           pkg,
		opts:          opts,
		installMethod: method,
	}
}

func (s *packageBaseSuite) Name() string {
	return regexp.MustCompile("[^a-zA-Z0-9]+").ReplaceAllString(fmt.Sprintf("%s/%s/%s", s.pkg, s.os, s.installMethod), "_")
}

func (s *packageBaseSuite) ProvisionerOptions() []awshost.ProvisionerOption {
	return s.opts
}

func (s *packageBaseSuite) SetupSuite() {
	s.BaseSuite.SetupSuite()
	// SetupSuite needs to defer s.CleanupOnSetupFailure() if what comes after BaseSuite.SetupSuite() can fail.
	defer s.CleanupOnSetupFailure()

	s.setupFakeIntake()
	s.host = host.New(s.T, s.Env().RemoteHost, s.os, s.arch)
	s.disableUnattendedUpgrades()
	s.updateCurlOnUbuntu()
	s.updatePythonOnSuse()
}

func (s *packageBaseSuite) updatePythonOnSuse() {
	// Suse15 comes with Python3.6 by default which is too old for injection
	if s.os.Flavor != e2eos.Suse {
		return
	}
	s.host.Run("sudo zypper --non-interactive ar http://download.opensuse.org/distribution/leap/15.5/repo/oss/ oss || true")
	s.host.Run("sudo zypper --non-interactive --gpg-auto-import-keys in python311")
	s.host.Run("sudo ln -sf /usr/bin/python3.11 /usr/bin/python3")
}

func (s *packageBaseSuite) disableUnattendedUpgrades() {
	if _, err := s.Env().RemoteHost.Execute("which apt"); err == nil {
		// Try to disable unattended-upgrades to avoid interfering with the tests, it can fail if it is not installed, we ignore errors
		s.Env().RemoteHost.Execute("sudo apt remove -y unattended-upgrades") //nolint:errcheck
	}
}

func (s *packageBaseSuite) updateCurlOnUbuntu() {
	// There is an issue with the default cURL version on Ubuntu that causes sporadic
	// SSL failures, and the fix is to update it.
	// See https://stackoverflow.com/questions/72627218/openssl-error-messages-error0a000126ssl-routinesunexpected-eof-while-readin
	if s.os.Flavor == e2eos.Ubuntu {
		s.Env().RemoteHost.MustExecute("sudo apt update && sudo apt upgrade -y curl")
	}
}

func (s *packageBaseSuite) RunInstallScriptProdOci(params ...string) error {
	env := map[string]string{}
	installScriptPackageManagerEnv(env, s.arch)
	_, err := s.Env().RemoteHost.Execute(fmt.Sprintf(`%s bash -c "$(curl -L https://dd-agent.s3.amazonaws.com/scripts/install_script_agent7.sh)"`, strings.Join(params, " ")), client.WithEnvVariables(env))
	return err
}

func (s *packageBaseSuite) RunInstallScriptWithError(params ...string) error {
	hasRemoteUpdates := false
	for _, param := range params {
		if param == "DD_REMOTE_UPDATES=true" {
			hasRemoteUpdates = true
			break
		}
	}
	if hasRemoteUpdates {
		// This is temporary until the install script is updated to support calling the installer script
		var scriptURLPrefix string
		if pipelineID, ok := os.LookupEnv("E2E_PIPELINE_ID"); ok {
			scriptURLPrefix = fmt.Sprintf("https://s3.amazonaws.com/installtesting.datad0g.com/pipeline-%s/scripts/", pipelineID)
		} else if commitHash, ok := os.LookupEnv("CI_COMMIT_SHA"); ok {
			scriptURLPrefix = fmt.Sprintf("https://s3.amazonaws.com/installtesting.datad0g.com/%s/scripts/", commitHash)
		} else {
			require.FailNowf(nil, "missing script identifier", "CI_COMMIT_SHA or CI_PIPELINE_ID must be set")
		}
		_, err := s.Env().RemoteHost.Execute(fmt.Sprintf(`%s bash -c "$(curl -L %sinstall.sh)" > /tmp/datadog-installer-stdout.log 2> /tmp/datadog-installer-stderr.log`, strings.Join(params, " "), scriptURLPrefix), client.WithEnvVariables(InstallInstallerScriptEnvWithPackages()))
		return err
	}

	_, err := s.Env().RemoteHost.Execute(fmt.Sprintf(`%s bash -c "$(curl -L https://dd-agent.s3.amazonaws.com/scripts/install_script_agent7.sh)"`, strings.Join(params, " ")), client.WithEnvVariables(InstallScriptEnv(s.arch)))
	return err
}

func (s *packageBaseSuite) RunInstallScript(params ...string) {
	switch s.installMethod {
	case InstallMethodInstallScript:
		// bugfix for https://major.io/p/systemd-in-fedora-22-failed-to-restart-service-access-denied/
		if s.os.Flavor == e2eos.CentOS && s.os.Version == e2eos.CentOS7.Version {
			s.Env().RemoteHost.MustExecute("sudo systemctl daemon-reexec")
		}
		err := s.RunInstallScriptWithError(params...)
		require.NoErrorf(s.T(), err, "installer not properly installed. logs: \n%s\n%s", s.Env().RemoteHost.MustExecute("cat /tmp/datadog-installer-stdout.log || true"), s.Env().RemoteHost.MustExecute("cat /tmp/datadog-installer-stderr.log || true"))
	case InstallMethodAnsible:
		// Install ansible then install the agent
		var ansiblePrefix string
		for i := 0; i < 3; i++ {
			var err error
			ansiblePrefix = s.installAnsible(s.os)
			if (s.os.Flavor == e2eos.AmazonLinux && s.os.Version == e2eos.AmazonLinux2.Version) ||
				(s.os.Flavor == e2eos.CentOS && s.os.Version == e2eos.CentOS7.Version) {
				_, err = s.Env().RemoteHost.Execute(fmt.Sprintf("%sansible-galaxy collection install -vvv datadog.dd:==%s", ansiblePrefix, latestPython2AnsibleVersion))
			} else {
				_, err = s.Env().RemoteHost.Execute(fmt.Sprintf("%sansible-galaxy collection install -vvv datadog.dd", ansiblePrefix))
			}
			if err == nil {
				break
			}
			if i == 2 {
				s.T().Fatal("failed to install ansible-galaxy collection after 3 attempts")
			}
			time.Sleep(time.Second)
		}

		// Write the playbook
		env := InstallScriptEnv(s.arch)
		playbookPath := s.writeAnsiblePlaybook(env, params...)

		// Run the playbook
		s.Env().RemoteHost.MustExecute(fmt.Sprintf("%sansible-playbook -vvv %s", ansiblePrefix, playbookPath))

		// touch install files for compatibility
		s.Env().RemoteHost.MustExecute("touch /tmp/datadog-installer-stdout.log")
		s.Env().RemoteHost.MustExecute("touch /tmp/datadog-installer-stderr.log")
	default:
		s.T().Fatal("unsupported install method")
	}
}

func envForceInstall(pkg string) string {
	return "DD_INSTALLER_DEFAULT_PKG_INSTALL_" + strings.ToUpper(strings.ReplaceAll(pkg, "-", "_")) + "=true"
}

func envForceNoInstall(pkg string) string {
	return "DD_INSTALLER_DEFAULT_PKG_INSTALL_" + strings.ToUpper(strings.ReplaceAll(pkg, "-", "_")) + "=false"
}

func envForceVersion(pkg, version string) string {
	return "DD_INSTALLER_DEFAULT_PKG_VERSION_" + strings.ToUpper(strings.ReplaceAll(pkg, "-", "_")) + "=" + version
}

func (s *packageBaseSuite) Purge() {
	// Reset the systemctl failed counter, best effort as they may not be loaded
	for _, service := range []string{agentUnit, agentUnitXP, traceUnit, traceUnitXP, processUnit, processUnitXP, probeUnit, probeUnitXP, securityUnit, securityUnitXP} {
		s.Env().RemoteHost.Execute(fmt.Sprintf("sudo systemctl reset-failed %s", service))
	}

	// Unfortunately no guarantee that the datadog-installer symlink exists
	s.Env().RemoteHost.Execute("sudo datadog-installer purge")
	s.Env().RemoteHost.Execute("sudo /opt/datadog-packages/datadog-installer/stable/bin/installer/installer purge")
	s.Env().RemoteHost.Execute("sudo /opt/datadog-packages/datadog-agent/stable/embedded/bin/installer purge")
	s.Env().RemoteHost.Execute("sudo apt-get remove -y --purge datadog-installer datadog-agent|| sudo yum remove -y datadog-installer datadog-agent || sudo zypper remove -y datadog-installer datadog-agent")
	s.Env().RemoteHost.Execute("sudo rm -rf /etc/datadog-agent")
}

// setupFakeIntake sets up the fake intake for the agent and trace agent.
// This is done with SystemD environment files overrides to avoid having to touch the agent configuration files
// and potentially interfere with the tests.
func (s *packageBaseSuite) setupFakeIntake() {
	var env []string
	if s.Env().FakeIntake != nil {
		env = append(env, []string{
			"DD_SKIP_SSL_VALIDATION=true",
			"DD_URL=" + s.Env().FakeIntake.URL,
			"DD_APM_DD_URL=" + s.Env().FakeIntake.URL,
		}...)
	}
	for _, e := range env {
		s.Env().RemoteHost.MustExecute(fmt.Sprintf(`echo "%s" | sudo tee -a /etc/environment`, e))
	}

	if _, err := s.Env().RemoteHost.Execute("which systemctl"); err != nil {
		// If systemctl isn't on the system we rely on /etc/environment being read
		return
	}

	s.Env().RemoteHost.MustExecute("sudo mkdir -p /etc/systemd/system/datadog-agent.service.d")
	s.Env().RemoteHost.MustExecute("sudo mkdir -p /etc/systemd/system/datadog-agent-trace.service.d")
	s.Env().RemoteHost.MustExecute(`printf "[Service]\nEnvironmentFile=-/etc/environment\n" | sudo tee /etc/systemd/system/datadog-agent-trace.service.d/fake-intake.conf`)
	s.Env().RemoteHost.MustExecute(`printf "[Service]\nEnvironmentFile=-/etc/environment\n" | sudo tee /etc/systemd/system/datadog-agent-trace.service.d/fake-intake.conf`)
	s.Env().RemoteHost.MustExecute("sudo systemctl daemon-reload")
}

func (s *packageBaseSuite) installAnsible(flavor e2eos.Descriptor) string {
	pathPrefix := ""
	switch flavor.Flavor {
	case e2eos.Ubuntu, e2eos.Debian:
		s.Env().RemoteHost.MustExecute("sudo apt update && sudo apt install -y ansible")
	case e2eos.Fedora:
		s.Env().RemoteHost.MustExecute("sudo dnf install -y ansible")
	case e2eos.CentOS:
		// Can't install ansible with yum install because the available package on centos is max ansible 2.9, EOL since May 2022
		s.Env().RemoteHost.MustExecute("sudo yum install -y python3 curl")
		s.Env().RemoteHost.MustExecute("curl https://bootstrap.pypa.io/pip/3.6/get-pip.py -o get-pip.py && python3 get-pip.py && rm get-pip.py")
		s.Env().RemoteHost.MustExecute("python3 -m pip install ansible")
		pathPrefix = "/home/centos/.local/bin/"
	case e2eos.AmazonLinux, e2eos.RedHat:
		s.Env().RemoteHost.MustExecute("sudo yum install -y python3 python3-pip && yes | pip3 install ansible")
		pathPrefix = "/home/ec2-user/.local/bin/"
	case e2eos.Suse:
		s.Env().RemoteHost.MustExecute("sudo zypper install -y python3 python3-pip && sudo pip3 install ansible")
	default:
		s.Env().RemoteHost.MustExecute("python3 -m ensurepip --upgrade && python3 -m pip install pipx && python3 -m pipx ensurepath")
		pathPrefix = "/usr/bin/"
	}

	return pathPrefix
}

func (s *packageBaseSuite) writeAnsiblePlaybook(env map[string]string, params ...string) string {
	playbookPath := "/tmp/datadog-agent-playbook.yml"
	playbookStringPrefix := `
- hosts: localhost
  tasks:
    - name: Import the Datadog Agent role from the Datadog collection
      become: true
      retries: 3
      import_role:
        name: datadog.dd.agent
`
	playbookStringSuffix := `
  vars:
    datadog_api_key: "abcdef"
    datadog_site: "datadoghq.com"
`

	defaultRepoEnv := map[string]string{
		// APT
		"TESTING_APT_KEY":          "/usr/share/keyrings/datadog-archive-keyring.gpg",
		"TESTING_APT_URL":          "apt.datadoghq.com",
		"TESTING_APT_REPO_VERSION": "",
		// YUM
		"TESTING_YUM_URL":          "yum.datadoghq.com",
		"TESTING_YUM_VERSION_PATH": "",
	}
	mergedParams := make([]string, len(params))
	copy(mergedParams, params)
	for k, v := range env {
		mergedParams = append(mergedParams, fmt.Sprintf("%s=%s", k, v))
	}

	environments := []string{}
	for _, param := range mergedParams {
		key, value := strings.Split(param, "=")[0], strings.Split(param, "=")[1]
		switch key {
		case "DD_REMOTE_UPDATES":
			playbookStringSuffix += fmt.Sprintf("    datadog_remote_updates: %s\n", value)
		case "DD_APM_INSTRUMENTATION_ENABLED":
			playbookStringSuffix += fmt.Sprintf("    datadog_apm_instrumentation_enabled: \"%s\"\n", value)
		case "DD_APM_INSTRUMENTATION_LIBRARIES":
			playbookStringSuffix += fmt.Sprintf("    datadog_apm_instrumentation_libraries: [%s]\n", value)
		case "DD_INSTALLER":
			playbookStringSuffix += fmt.Sprintf("    datadog_installer_enabled: %s\n", value)
		case "DD_INSTALLER_REGISTRY_AUTH_INSTALLER_PACKAGE":
			playbookStringSuffix += fmt.Sprintf("    datadog_installer_auth: %s\n", value)
			environments = append(environments, fmt.Sprintf("%s: %s", key, value))
		case "DD_INSTALLER_REGISTRY_URL_INSTALLER_PACKAGE":
			playbookStringSuffix += fmt.Sprintf("    datadog_installer_registry: %s\n", value)
			environments = append(environments, fmt.Sprintf("%s: %s", key, value))
		case "TESTING_APT_REPO_VERSION", "TESTING_APT_URL", "TESTING_APT_KEY", "TESTING_YUM_URL", "TESTING_YUM_VERSION_PATH":
			defaultRepoEnv[key] = value
			environments = append(environments, fmt.Sprintf("%s: %s", key, value))
		case "DD_INSTALLER_DEFAULT_PKG_VERSION_DATADOG_INSTALLER":
			playbookStringSuffix += fmt.Sprintf("    datadog_installer_version: %s\n", value)
			environments = append(environments, fmt.Sprintf("%s: \"%s\"", key, value))
		case "DD_INSTALLER_DEFAULT_PKG_VERSION_DATADOG_APM_INJECT":
			playbookStringSuffix += fmt.Sprintf("    datadog_apm_inject_version: %s\n", value)
			environments = append(environments, fmt.Sprintf("%s: \"%s\"", key, value))
		default:
			environments = append(environments, fmt.Sprintf("%s: \"%s\"", key, value))
		}
	}
	if defaultRepoEnv["TESTING_APT_REPO_VERSION"] != "" {
		playbookStringSuffix += fmt.Sprintf("    datadog_apt_repo: \"deb [signed-by=%s] https://%s/ %s\"\n", defaultRepoEnv["TESTING_APT_KEY"], defaultRepoEnv["TESTING_APT_URL"], defaultRepoEnv["TESTING_APT_REPO_VERSION"])
	}
	if defaultRepoEnv["TESTING_YUM_VERSION_PATH"] != "" {
		archi := "x86_64"
		if s.arch == e2eos.ARM64Arch {
			archi = "aarch64"
		}
		playbookStringSuffix += fmt.Sprintf("    datadog_yum_repo: \"https://%s/%s/%s/\"\n", defaultRepoEnv["TESTING_YUM_URL"], defaultRepoEnv["TESTING_YUM_VERSION_PATH"], archi)
	}
	if len(environments) > 0 {
		playbookStringPrefix += "      environment:\n"
		for _, env := range environments {
			playbookStringPrefix += fmt.Sprintf("        %s\n", env)
		}
	}

	playbookString := playbookStringPrefix + playbookStringSuffix

	// Write the playbook to a file
	s.Env().RemoteHost.MustExecute(fmt.Sprintf("echo '%s' | sudo tee %s", playbookString, playbookPath))

	return playbookPath
}<|MERGE_RESOLUTION|>--- conflicted
+++ resolved
@@ -76,11 +76,6 @@
 }
 
 func TestPackages(t *testing.T) {
-<<<<<<< HEAD
-=======
-	// INCIDENT(35594): This will match rate limits. Please remove me once this is fixed
-	flake.MarkOnLogRegex(t, "error: read \"\\.pulumi/meta.yaml\":.*429")
->>>>>>> 877f00e9
 	if _, ok := os.LookupEnv("E2E_PIPELINE_ID"); !ok {
 		t.Log("E2E_PIPELINE_ID env var is not set, this test requires this variable to be set to work")
 		t.FailNow()
