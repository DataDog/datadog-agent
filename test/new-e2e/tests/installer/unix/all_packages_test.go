// Unless explicitly stated otherwise all files in this repository are licensed
// under the Apache License Version 2.0.
// This product includes software developed at Datadog (https://www.datadoghq.com/).
// Copyright 2016-present Datadog, Inc.

// Package installer contains tests for the datadog installer
package installer

import (
	"fmt"
	"os"
	"regexp"
	"strings"
	"testing"
	"time"

	e2eos "github.com/DataDog/test-infra-definitions/components/os"
	"github.com/DataDog/test-infra-definitions/scenarios/aws/ec2"
	"github.com/stretchr/testify/require"

	"github.com/DataDog/datadog-agent/test/new-e2e/pkg/e2e"
	"github.com/DataDog/datadog-agent/test/new-e2e/pkg/environments"
	awshost "github.com/DataDog/datadog-agent/test/new-e2e/pkg/provisioners/aws/host"
	"github.com/DataDog/datadog-agent/test/new-e2e/pkg/utils/e2e/client"
	"github.com/DataDog/datadog-agent/test/new-e2e/tests/installer/host"
)

type packageTests func(os e2eos.Descriptor, arch e2eos.Architecture, method InstallMethodOption) packageSuite

type packageTestsWithSkippedFlavors struct {
	t                          packageTests
	skippedFlavors             []e2eos.Descriptor
	skippedInstallationMethods []InstallMethodOption
}

var (
	amd64Flavors = []e2eos.Descriptor{
		e2eos.Ubuntu2404,
		e2eos.AmazonLinux2,
		e2eos.Debian12,
		e2eos.RedHat9,
		// e2eos.FedoraDefault, // Skipped instead of marked as flaky to avoid useless logs
		e2eos.CentOS7,
		e2eos.Suse15,
	}
	arm64Flavors = []e2eos.Descriptor{
		e2eos.Ubuntu2404,
		e2eos.AmazonLinux2,
		e2eos.Suse15,
	}
	packagesTestsWithSkippedFlavors = []packageTestsWithSkippedFlavors{
		{t: testAgent},
		{t: testDDOT, skippedInstallationMethods: []InstallMethodOption{InstallMethodAnsible}},
		{t: testApmInjectAgent, skippedFlavors: []e2eos.Descriptor{e2eos.CentOS7, e2eos.RedHat9, e2eos.FedoraDefault, e2eos.AmazonLinux2}, skippedInstallationMethods: []InstallMethodOption{InstallMethodAnsible}},
		{t: testUpgradeScenario},
	}
)

<<<<<<< HEAD
=======
const latestPython2AnsibleVersion = "5.10.0"
const latestAnsibleVersionWithInstallerPackage = "6.1.1"

>>>>>>> 20c9c848
func shouldSkipFlavor(flavors []e2eos.Descriptor, flavor e2eos.Descriptor) bool {
	for _, f := range flavors {
		if f.Flavor == flavor.Flavor && f.Version == flavor.Version {
			return true
		}
	}
	return false
}

func shouldSkipInstallMethod(methods []InstallMethodOption, method InstallMethodOption) bool {
	for _, m := range methods {
		if m == method {
			return true
		}
	}
	return false
}

func TestPackages(t *testing.T) {
	if _, ok := os.LookupEnv("E2E_PIPELINE_ID"); !ok {
		t.Log("E2E_PIPELINE_ID env var is not set, this test requires this variable to be set to work")
		t.FailNow()
	}

	method := GetInstallMethodFromEnv(t)
	var flavors []e2eos.Descriptor
	for _, flavor := range amd64Flavors {
		flavor.Architecture = e2eos.AMD64Arch
		flavors = append(flavors, flavor)
	}
	for _, flavor := range arm64Flavors {
		flavor.Architecture = e2eos.ARM64Arch
		flavors = append(flavors, flavor)
	}
	for _, f := range flavors {
		for _, test := range packagesTestsWithSkippedFlavors {
			flavor := f // capture range variable for parallel tests closure
			if shouldSkipFlavor(test.skippedFlavors, flavor) {
				continue
			}
			if shouldSkipInstallMethod(test.skippedInstallationMethods, method) {
				continue
			}
			// TODO: remove once ansible+suse is fully supported
			if flavor.Flavor == e2eos.Suse && method == InstallMethodAnsible {
				continue
			}

			suite := test.t(flavor, flavor.Architecture, method)
			t.Run(suite.Name(), func(t *testing.T) {
				t.Parallel()
				opts := []awshost.ProvisionerOption{
					awshost.WithEC2InstanceOptions(ec2.WithOSArch(flavor, flavor.Architecture)),
					awshost.WithoutAgent(),
				}
				opts = append(opts, suite.ProvisionerOptions()...)
				e2e.Run(t, suite,
					e2e.WithProvisioner(awshost.Provisioner(opts...)),
					e2e.WithStackName(suite.Name()),
				)
			})
		}
	}
}

type packageSuite interface {
	e2e.Suite[environments.Host]

	Name() string
	ProvisionerOptions() []awshost.ProvisionerOption
}

type packageBaseSuite struct {
	e2e.BaseSuite[environments.Host]
	host *host.Host

	opts          []awshost.ProvisionerOption
	pkg           string
	arch          e2eos.Architecture
	os            e2eos.Descriptor
	installMethod InstallMethodOption
}

func newPackageSuite(pkg string, os e2eos.Descriptor, arch e2eos.Architecture, method InstallMethodOption, opts ...awshost.ProvisionerOption) packageBaseSuite {
	return packageBaseSuite{
		os:            os,
		arch:          arch,
		pkg:           pkg,
		opts:          opts,
		installMethod: method,
	}
}

func (s *packageBaseSuite) Name() string {
	return regexp.MustCompile("[^a-zA-Z0-9]+").ReplaceAllString(fmt.Sprintf("%s/%s/%s", s.pkg, s.os, s.installMethod), "_")
}

func (s *packageBaseSuite) ProvisionerOptions() []awshost.ProvisionerOption {
	return s.opts
}

func (s *packageBaseSuite) SetupSuite() {
	s.BaseSuite.SetupSuite()
	// SetupSuite needs to defer s.CleanupOnSetupFailure() if what comes after BaseSuite.SetupSuite() can fail.
	defer s.CleanupOnSetupFailure()

	s.setupFakeIntake()
	s.host = host.New(s.T, s.Env().RemoteHost, s.os, s.arch)
	s.disableUnattendedUpgrades()
	s.updateCurlOnUbuntu()
	s.updatePythonOnSuse()
}

func (s *packageBaseSuite) updatePythonOnSuse() {
	// Suse15 comes with Python3.6 by default which is too old for injection
	if s.os.Flavor != e2eos.Suse {
		return
	}
	s.host.Run("sudo zypper --non-interactive ar http://download.opensuse.org/distribution/leap/15.5/repo/oss/ oss || true")
	s.host.Run("sudo zypper --non-interactive --gpg-auto-import-keys in python311")
	s.host.Run("sudo ln -sf /usr/bin/python3.11 /usr/bin/python3")
}

func (s *packageBaseSuite) disableUnattendedUpgrades() {
	if _, err := s.Env().RemoteHost.Execute("which apt"); err == nil {
		// Try to disable unattended-upgrades to avoid interfering with the tests, it can fail if it is not installed, we ignore errors
		s.Env().RemoteHost.Execute("sudo apt remove -y unattended-upgrades") //nolint:errcheck
	}
}

func (s *packageBaseSuite) updateCurlOnUbuntu() {
	// There is an issue with the default cURL version on Ubuntu that causes sporadic
	// SSL failures, and the fix is to update it.
	// See https://stackoverflow.com/questions/72627218/openssl-error-messages-error0a000126ssl-routinesunexpected-eof-while-readin
	if s.os.Flavor == e2eos.Ubuntu {
		s.Env().RemoteHost.MustExecute("sudo apt update && sudo apt upgrade -y curl")
	}
}

func (s *packageBaseSuite) RunInstallScriptProdOci(params ...string) error {
	env := map[string]string{}
	installScriptPackageManagerEnv(env, s.arch)
	_, err := s.Env().RemoteHost.Execute(fmt.Sprintf(`%s bash -c "$(curl -L https://dd-agent.s3.amazonaws.com/scripts/install_script_agent7.sh)"`, strings.Join(params, " ")), client.WithEnvVariables(env))
	return err
}

func (s *packageBaseSuite) RunInstallScriptWithError(params ...string) error {
	hasRemoteUpdates := false
	for _, param := range params {
		if param == "DD_REMOTE_UPDATES=true" {
			hasRemoteUpdates = true
			break
		}
	}
	if hasRemoteUpdates {
		// This is temporary until the install script is updated to support calling the installer script
		var scriptURLPrefix string
		if pipelineID, ok := os.LookupEnv("E2E_PIPELINE_ID"); ok {
			scriptURLPrefix = fmt.Sprintf("https://s3.amazonaws.com/installtesting.datad0g.com/pipeline-%s/scripts/", pipelineID)
		} else if commitHash, ok := os.LookupEnv("CI_COMMIT_SHA"); ok {
			scriptURLPrefix = fmt.Sprintf("https://s3.amazonaws.com/installtesting.datad0g.com/%s/scripts/", commitHash)
		} else {
			require.FailNowf(nil, "missing script identifier", "CI_COMMIT_SHA or CI_PIPELINE_ID must be set")
		}
		_, err := s.Env().RemoteHost.Execute(fmt.Sprintf(`%s bash -c "$(curl -L %sinstall.sh)" > /tmp/datadog-installer-stdout.log 2> /tmp/datadog-installer-stderr.log`, strings.Join(params, " "), scriptURLPrefix), client.WithEnvVariables(InstallInstallerScriptEnvWithPackages()))
		return err
	}

	_, err := s.Env().RemoteHost.Execute(fmt.Sprintf(`%s bash -c "$(curl -L https://dd-agent.s3.amazonaws.com/scripts/install_script_agent7.sh)"`, strings.Join(params, " ")), client.WithEnvVariables(InstallScriptEnv(s.arch)))
	return err
}

func (s *packageBaseSuite) RunInstallScript(params ...string) {
	switch s.installMethod {
	case InstallMethodInstallScript:
		// bugfix for https://major.io/p/systemd-in-fedora-22-failed-to-restart-service-access-denied/
		if s.os.Flavor == e2eos.CentOS && s.os.Version == e2eos.CentOS7.Version {
			s.Env().RemoteHost.MustExecute("sudo systemctl daemon-reexec")
		}
		err := s.RunInstallScriptWithError(params...)
		require.NoErrorf(s.T(), err, "installer not properly installed. logs: \n%s\n%s", s.Env().RemoteHost.MustExecute("cat /tmp/datadog-installer-stdout.log || true"), s.Env().RemoteHost.MustExecute("cat /tmp/datadog-installer-stderr.log || true"))
	case InstallMethodAnsible:
		// Install ansible then install the agent
		var ansiblePrefix string
		for i := 0; i < 3; i++ {
			var err error
			ansiblePrefix = s.installAnsible(s.os)
			if (s.os.Flavor == e2eos.AmazonLinux && s.os.Version == e2eos.AmazonLinux2.Version) ||
				(s.os.Flavor == e2eos.CentOS && s.os.Version == e2eos.CentOS7.Version) {
				s.T().Skip("Ansible doesn't install support Python2 anymore")
			} else {
				_, err = s.Env().RemoteHost.Execute(fmt.Sprintf("%sansible-galaxy collection install -vvv datadog.dd:==%s", ansiblePrefix, latestAnsibleVersionWithInstallerPackage))
			}
			if err == nil {
				break
			}
			if i == 2 {
				s.T().Fatal("failed to install ansible-galaxy collection after 3 attempts")
			}
			time.Sleep(time.Second)
		}

		// Write the playbook
		env := InstallScriptEnv(s.arch)
		playbookPath := s.writeAnsiblePlaybook(env, params...)

		// Run the playbook
		s.Env().RemoteHost.MustExecute(fmt.Sprintf("%sansible-playbook -vvv %s", ansiblePrefix, playbookPath))

		// touch install files for compatibility
		s.Env().RemoteHost.MustExecute("touch /tmp/datadog-installer-stdout.log")
		s.Env().RemoteHost.MustExecute("touch /tmp/datadog-installer-stderr.log")
	default:
		s.T().Fatal("unsupported install method")
	}
}

func envForceInstall(pkg string) string {
	return "DD_INSTALLER_DEFAULT_PKG_INSTALL_" + strings.ToUpper(strings.ReplaceAll(pkg, "-", "_")) + "=true"
}

func envForceNoInstall(pkg string) string {
	return "DD_INSTALLER_DEFAULT_PKG_INSTALL_" + strings.ToUpper(strings.ReplaceAll(pkg, "-", "_")) + "=false"
}

func envForceVersion(pkg, version string) string {
	return "DD_INSTALLER_DEFAULT_PKG_VERSION_" + strings.ToUpper(strings.ReplaceAll(pkg, "-", "_")) + "=" + version
}

func (s *packageBaseSuite) Purge() {
	// Reset the systemctl failed counter, best effort as they may not be loaded
	for _, service := range []string{agentUnit, agentUnitXP, traceUnit, traceUnitXP, processUnit, processUnitXP, probeUnit, probeUnitXP, securityUnit, securityUnitXP, ddotUnit, ddotUnitXP} {
		s.Env().RemoteHost.Execute(fmt.Sprintf("sudo systemctl reset-failed %s", service))
	}

	// Unfortunately no guarantee that the datadog-installer symlink exists
	s.Env().RemoteHost.Execute("sudo datadog-installer purge")
	s.Env().RemoteHost.Execute("sudo /opt/datadog-packages/datadog-installer/stable/bin/installer/installer purge")
	s.Env().RemoteHost.Execute("sudo /opt/datadog-packages/datadog-agent/stable/embedded/bin/installer purge")
	s.Env().RemoteHost.Execute("sudo apt-get remove -y --purge datadog-installer datadog-agent|| sudo yum remove -y datadog-installer datadog-agent || sudo zypper remove -y datadog-installer datadog-agent")
	s.Env().RemoteHost.Execute("sudo rm -rf /etc/datadog-agent")
}

// setupFakeIntake sets up the fake intake for the agent and trace agent.
// This is done with SystemD environment files overrides to avoid having to touch the agent configuration files
// and potentially interfere with the tests.
func (s *packageBaseSuite) setupFakeIntake() {
	var env []string
	if s.Env().FakeIntake != nil {
		env = append(env, []string{
			"DD_SKIP_SSL_VALIDATION=true",
			"DD_URL=" + s.Env().FakeIntake.URL,
			"DD_APM_DD_URL=" + s.Env().FakeIntake.URL,
		}...)
	}
	for _, e := range env {
		s.Env().RemoteHost.MustExecute(fmt.Sprintf(`echo "%s" | sudo tee -a /etc/environment`, e))
	}

	if _, err := s.Env().RemoteHost.Execute("which systemctl"); err != nil {
		// If systemctl isn't on the system we rely on /etc/environment being read
		return
	}

	s.Env().RemoteHost.MustExecute("sudo mkdir -p /etc/systemd/system/datadog-agent.service.d")
	s.Env().RemoteHost.MustExecute("sudo mkdir -p /etc/systemd/system/datadog-agent-trace.service.d")
	s.Env().RemoteHost.MustExecute(`printf "[Service]\nEnvironmentFile=-/etc/environment\n" | sudo tee /etc/systemd/system/datadog-agent-trace.service.d/fake-intake.conf`)
	s.Env().RemoteHost.MustExecute(`printf "[Service]\nEnvironmentFile=-/etc/environment\n" | sudo tee /etc/systemd/system/datadog-agent-trace.service.d/fake-intake.conf`)
	s.Env().RemoteHost.MustExecute("sudo systemctl daemon-reload")
}

func (s *packageBaseSuite) installAnsible(flavor e2eos.Descriptor) string {
	pathPrefix := ""
	switch flavor.Flavor {
	case e2eos.Ubuntu, e2eos.Debian:
		s.Env().RemoteHost.MustExecute("sudo apt update && sudo apt install -y ansible")
	case e2eos.Fedora:
		s.Env().RemoteHost.MustExecute("sudo dnf install -y ansible")
	case e2eos.CentOS:
		// Can't install ansible with yum install because the available package on centos is max ansible 2.9, EOL since May 2022
		s.Env().RemoteHost.MustExecute("sudo yum install -y python3 curl")
		s.Env().RemoteHost.MustExecute("curl https://bootstrap.pypa.io/pip/3.6/get-pip.py -o get-pip.py && python3 get-pip.py && rm get-pip.py")
		s.Env().RemoteHost.MustExecute("python3 -m pip install ansible")
		pathPrefix = "/home/centos/.local/bin/"
	case e2eos.AmazonLinux, e2eos.RedHat:
		s.Env().RemoteHost.MustExecute("sudo yum install -y python3 python3-pip && yes | pip3 install ansible")
		pathPrefix = "/home/ec2-user/.local/bin/"
	case e2eos.Suse:
		s.Env().RemoteHost.MustExecute("sudo zypper install -y python3 python3-pip && sudo pip3 install ansible")
	default:
		s.Env().RemoteHost.MustExecute("python3 -m ensurepip --upgrade && python3 -m pip install pipx && python3 -m pipx ensurepath")
		pathPrefix = "/usr/bin/"
	}

	return pathPrefix
}

func (s *packageBaseSuite) writeAnsiblePlaybook(env map[string]string, params ...string) string {
	playbookPath := "/tmp/datadog-agent-playbook.yml"
	playbookStringPrefix := `
- hosts: localhost
  tasks:
    - name: Import the Datadog Agent role from the Datadog collection
      become: true
      retries: 3
      import_role:
        name: ansible-datadog
`
	playbookStringSuffix := `
  vars:
    datadog_api_key: "abcdef"
    datadog_site: "datadoghq.com"
`

	aptDefaultKeysOverrideTemplate := `
    datadog_apt_default_keys:
      # XXX key name must be kept in sync with "datadog_apt_key_current_name" in the role
      - key: "DATADOG_APT_KEY_CURRENT"
        value: https://%s/DATADOG_APT_KEY_CURRENT.public
`

	defaultRepoEnv := map[string]string{
		// APT
		"TESTING_APT_KEY":          "/usr/share/keyrings/datadog-archive-keyring.gpg",
		"TESTING_APT_URL":          "apt.datadoghq.com",
		"TESTING_APT_REPO_VERSION": "",
		// YUM
		"TESTING_YUM_URL":          "yum.datadoghq.com",
		"TESTING_YUM_VERSION_PATH": "",
	}
	mergedParams := make([]string, len(params))
	copy(mergedParams, params)
	for k, v := range env {
		mergedParams = append(mergedParams, fmt.Sprintf("%s=%s", k, v))
	}

	environments := []string{}
	for _, param := range mergedParams {
		key, value := strings.Split(param, "=")[0], strings.Split(param, "=")[1]
		switch key {
		case "DD_REMOTE_UPDATES":
			playbookStringSuffix += fmt.Sprintf("    datadog_remote_updates: %s\n", value)
		case "DD_APM_INSTRUMENTATION_ENABLED":
			playbookStringSuffix += fmt.Sprintf("    datadog_apm_instrumentation_enabled: \"%s\"\n", value)
		case "DD_APM_INSTRUMENTATION_LIBRARIES":
			playbookStringSuffix += fmt.Sprintf("    datadog_apm_instrumentation_libraries: [%s]\n", value)
		case "DD_INSTALLER":
			playbookStringSuffix += fmt.Sprintf("    datadog_installer_enabled: %s\n", value)
		case "DD_INSTALLER_REGISTRY_AUTH_INSTALLER_PACKAGE":
			playbookStringSuffix += fmt.Sprintf("    datadog_installer_auth: %s\n", value)
			environments = append(environments, fmt.Sprintf("%s: %s", key, value))
		case "DD_INSTALLER_REGISTRY_URL_INSTALLER_PACKAGE":
			playbookStringSuffix += fmt.Sprintf("    datadog_installer_registry: %s\n", value)
			environments = append(environments, fmt.Sprintf("%s: %s", key, value))
		case "TESTING_APT_REPO_VERSION", "TESTING_APT_URL", "TESTING_APT_KEY", "TESTING_YUM_URL", "TESTING_YUM_VERSION_PATH":
			defaultRepoEnv[key] = value
			environments = append(environments, fmt.Sprintf("%s: %s", key, value))
		case "DD_INSTALLER_DEFAULT_PKG_VERSION_DATADOG_INSTALLER":
			playbookStringSuffix += fmt.Sprintf("    datadog_installer_version: %s\n", value)
			environments = append(environments, fmt.Sprintf("%s: \"%s\"", key, value))
		case "DD_INSTALLER_DEFAULT_PKG_VERSION_DATADOG_APM_INJECT":
			playbookStringSuffix += fmt.Sprintf("    datadog_apm_inject_version: %s\n", value)
			environments = append(environments, fmt.Sprintf("%s: \"%s\"", key, value))
		case "TESTING_KEYS_URL":
			playbookStringSuffix += fmt.Sprintf(aptDefaultKeysOverrideTemplate, value)
			playbookStringSuffix += fmt.Sprintf("    datadog_yum_gpgkey_current: https://%s/DATADOG_RPM_KEY_CURRENT.public\n", value)
			playbookStringSuffix += fmt.Sprintf("    datadog_zypper_gpgkey_current: https://%s/DATADOG_RPM_KEY_CURRENT.public\n", value)
		default:
			environments = append(environments, fmt.Sprintf("%s: \"%s\"", key, value))
		}
	}
	if defaultRepoEnv["TESTING_APT_REPO_VERSION"] != "" {
		playbookStringSuffix += fmt.Sprintf("    datadog_apt_repo: \"deb [signed-by=%s] https://%s/ %s\"\n", defaultRepoEnv["TESTING_APT_KEY"], defaultRepoEnv["TESTING_APT_URL"], defaultRepoEnv["TESTING_APT_REPO_VERSION"])
	}
	if defaultRepoEnv["TESTING_YUM_VERSION_PATH"] != "" {
		archi := "x86_64"
		if s.arch == e2eos.ARM64Arch {
			archi = "aarch64"
		}
		playbookStringSuffix += fmt.Sprintf("    datadog_yum_repo: \"https://%s/%s/%s/\"\n", defaultRepoEnv["TESTING_YUM_URL"], defaultRepoEnv["TESTING_YUM_VERSION_PATH"], archi)
	}
	if len(environments) > 0 {
		playbookStringPrefix += "      environment:\n"
		for _, env := range environments {
			playbookStringPrefix += fmt.Sprintf("        %s\n", env)
		}
	}

	playbookString := playbookStringPrefix + playbookStringSuffix

	// Write the playbook to a file
	s.Env().RemoteHost.MustExecute(fmt.Sprintf("echo '%s' | sudo tee %s", playbookString, playbookPath))

	return playbookPath
}<|MERGE_RESOLUTION|>--- conflicted
+++ resolved
@@ -56,12 +56,6 @@
 	}
 )
 
-<<<<<<< HEAD
-=======
-const latestPython2AnsibleVersion = "5.10.0"
-const latestAnsibleVersionWithInstallerPackage = "6.1.1"
-
->>>>>>> 20c9c848
 func shouldSkipFlavor(flavors []e2eos.Descriptor, flavor e2eos.Descriptor) bool {
 	for _, f := range flavors {
 		if f.Flavor == flavor.Flavor && f.Version == flavor.Version {
@@ -253,7 +247,7 @@
 				(s.os.Flavor == e2eos.CentOS && s.os.Version == e2eos.CentOS7.Version) {
 				s.T().Skip("Ansible doesn't install support Python2 anymore")
 			} else {
-				_, err = s.Env().RemoteHost.Execute(fmt.Sprintf("%sansible-galaxy collection install -vvv datadog.dd:==%s", ansiblePrefix, latestAnsibleVersionWithInstallerPackage))
+				_, err = s.Env().RemoteHost.Execute(fmt.Sprintf("%sansible-galaxy collection install -vvv datadog.dd", ansiblePrefix))
 			}
 			if err == nil {
 				break
@@ -368,7 +362,7 @@
       become: true
       retries: 3
       import_role:
-        name: ansible-datadog
+        name: datadog.dd.agent
 `
 	playbookStringSuffix := `
   vars:
