// Unless explicitly stated otherwise all files in this repository are licensed
// under the Apache License Version 2.0.
// This product includes software developed at Datadog (https://www.datadoghq.com/).
// Copyright 2016-present Datadog, Inc.

package installer

import (
	"encoding/json"
	"fmt"
	"time"

	"github.com/DataDog/datadog-agent/test/new-e2e/pkg/utils/e2e/client"
	"github.com/DataDog/datadog-agent/test/new-e2e/tests/installer/host"
	e2eos "github.com/DataDog/test-infra-definitions/components/os"
	"github.com/stretchr/testify/assert"
	"github.com/stretchr/testify/require"
)

type packageName string

const (
	datadogAgent     packageName = "datadog-agent"
	datadogInstaller packageName = "datadog-installer"
)

const (
	installerUnit   = "datadog-installer.service"
	installerUnitXP = "datadog-installer-exp.service"
)

type upgradeScenarioSuite struct {
	packageBaseSuite
}

type packageEntry struct {
	Package string `json:"package"`
	Version string `json:"version"`
	URL     string `json:"url"`
}

type catalog struct {
	Packages []packageEntry `json:"packages"`
}

type packageStatus struct {
	State             string `json:"State"`
	StableVersion     string `json:"Stable"`
	ExperimentVersion string `json:"Experiment"`
}

type installerStatus struct {
	Version  string                   `json:"version"`
	Packages map[string]packageStatus `json:"packages"`
}

var testCatalog = catalog{
	Packages: []packageEntry{
		{
			Package: string(datadogAgent),
			Version: latestAgentImageVersion,
			URL:     fmt.Sprintf("oci://install.datadoghq.com/agent-package:%s", latestAgentImageVersion),
		},
		{
			Package: string(datadogAgent),
			Version: previousAgentImageVersion,
			URL:     fmt.Sprintf("oci://install.datadoghq.com/agent-package:%s", previousAgentImageVersion),
		},
		{
			Package: string(datadogInstaller),
			Version: latestInstallerImageVersion,
			URL:     fmt.Sprintf("oci://install.datadoghq.com/installer-package:%s", latestInstallerImageVersion),
		},
		{
			Package: string(datadogInstaller),
			Version: previousInstallerImageVersion,
			URL:     fmt.Sprintf("oci://install.datadoghq.com/installer-package:%s", previousInstallerImageVersion),
		},
	},
}

const (
	unknownAgentImageVersion  = "7.52.1-1"
	previousAgentImageVersion = "7.54.0-1"
	latestAgentImageVersion   = "7.54.1-1"

	latestInstallerImageVersion   = "7.56.0-installer-0.4.5-1"
	previousInstallerImageVersion = "7.55.0-installer-0.4.1-1"
)

func testUpgradeScenario(os e2eos.Descriptor, arch e2eos.Architecture, method InstallMethodOption) packageSuite {
	return &upgradeScenarioSuite{
		packageBaseSuite: newPackageSuite("upgrade_scenario", os, arch, method),
	}
}

func (s *upgradeScenarioSuite) TestUpgradeSuccessful() {
	s.RunInstallScript("DD_REMOTE_UPDATES=true")
	defer s.Purge()
	s.host.AssertPackageInstalledByInstaller("datadog-agent")
	s.host.WaitForUnitActive(
		"datadog-agent.service",
		"datadog-agent-trace.service",
		"datadog-agent-process.service",
		"datadog-installer.service",
	)
	s.host.WaitForFileExists(true, "/opt/datadog-packages/run/installer.sock")

	s.setCatalog(testCatalog)
	s.executeAgentGoldenPath()
}

func (s *upgradeScenarioSuite) TestUpgradeFromExistingExperiment() {
	s.RunInstallScript("DD_REMOTE_UPDATES=true")
	defer s.Purge()
	s.host.AssertPackageInstalledByInstaller("datadog-agent")
	s.host.WaitForUnitActive(
		"datadog-agent.service",
		"datadog-agent-trace.service",
		"datadog-agent-process.service",
		"datadog-installer.service",
	)
	s.host.WaitForFileExists(true, "/opt/datadog-packages/run/installer.sock")

	s.setCatalog(testCatalog)

	// Start with 7.54.0
	timestamp := s.host.LastJournaldTimestamp()
	s.mustStartExperiment(datadogAgent, previousAgentImageVersion)
	s.assertSuccessfulAgentStartExperiment(timestamp, previousAgentImageVersion)

	// Host was left with a not-latest experiment, we're now testing
	// that we can still upgrade
	timestamp = s.host.LastJournaldTimestamp()
	s.mustStopExperiment(datadogAgent)
	s.assertSuccessfulAgentStopExperiment(timestamp)

	s.executeAgentGoldenPath()
}

func (s *upgradeScenarioSuite) TestBackendFailure() {
	s.RunInstallScript("DD_REMOTE_UPDATES=true")
	defer s.Purge()
	s.host.AssertPackageInstalledByInstaller("datadog-agent")
	s.host.WaitForUnitActive(
		"datadog-agent.service",
		"datadog-agent-trace.service",
		"datadog-agent-process.service",
		"datadog-installer.service",
	)
	s.host.WaitForFileExists(true, "/opt/datadog-packages/run/installer.sock")

	s.setCatalog(testCatalog)

	timestamp := s.host.LastJournaldTimestamp()
	s.mustStartExperiment(datadogAgent, latestAgentImageVersion)
	s.assertSuccessfulAgentStartExperiment(timestamp, latestAgentImageVersion)

	// Receive a failure from the backend, stops the experiment
	timestamp = s.host.LastJournaldTimestamp()
	s.mustStopExperiment(datadogAgent)
	s.assertSuccessfulAgentStopExperiment(timestamp)
}

func (s *upgradeScenarioSuite) TestExperimentFailure() {
	s.RunInstallScript("DD_REMOTE_UPDATES=true")
	defer s.Purge()
	s.host.AssertPackageInstalledByInstaller("datadog-agent")
	s.host.WaitForUnitActive(
		"datadog-agent.service",
		"datadog-agent-trace.service",
		"datadog-agent-process.service",
		"datadog-installer.service",
	)
	s.host.WaitForFileExists(true, "/opt/datadog-packages/run/installer.sock")

	s.setCatalog(testCatalog)

	// Also tests if the version is not available in the catalog
	_, err := s.startExperiment(datadogAgent, unknownAgentImageVersion)
	require.Error(s.T(), err)

	// Receive a failure from the experiment, stops the experiment
	beforeStatus := s.getInstallerStatus()
	s.mustStopExperiment(datadogAgent)
	afterStatus := s.getInstallerStatus()

	require.Equal(s.T(), beforeStatus.Packages["datadog-agent"], afterStatus.Packages["datadog-agent"])
}

func (s *upgradeScenarioSuite) TestExperimentCurrentVersion() {
	s.RunInstallScript("DD_REMOTE_UPDATES=true")
	defer s.Purge()
	s.host.AssertPackageInstalledByInstaller("datadog-agent")
	s.host.WaitForUnitActive(
		"datadog-agent.service",
		"datadog-agent-trace.service",
		"datadog-agent-process.service",
		"datadog-installer.service",
	)
	s.host.WaitForFileExists(true, "/opt/datadog-packages/run/installer.sock")

	// Temporary catalog to wait for the installer to be ready
	s.setCatalog(testCatalog)

	currentVersion := s.getInstallerStatus().Packages["datadog-agent"].StableVersion
	newCatalog := catalog{
		Packages: []packageEntry{
			{
				Package: "datadog-agent",
				Version: currentVersion,
				URL:     fmt.Sprintf("oci://install.datadoghq.com/agent-package:%s", currentVersion),
			},
		},
	}

	s.setCatalog(newCatalog)
	_, err := s.startExperiment(datadogAgent, currentVersion)
	require.Error(s.T(), err)
}

func (s *upgradeScenarioSuite) TestStopWithoutExperiment() {
	s.RunInstallScript("DD_REMOTE_UPDATES=true")
	defer s.Purge()
	s.host.AssertPackageInstalledByInstaller("datadog-agent")
	s.host.WaitForUnitActive(
		"datadog-agent.service",
		"datadog-agent-trace.service",
		"datadog-agent-process.service",
		"datadog-installer.service",
	)
	s.host.WaitForFileExists(true, "/opt/datadog-packages/run/installer.sock")

	s.setCatalog(testCatalog)
	beforeStatus := s.getInstallerStatus()
	s.mustStopExperiment(datadogAgent)

	afterStatus := s.getInstallerStatus()
	require.Equal(s.T(), beforeStatus.Packages["datadog-agent"], afterStatus.Packages["datadog-agent"])
}

func (s *upgradeScenarioSuite) TestDoubleExperiments() {
	s.RunInstallScript("DD_REMOTE_UPDATES=true")
	defer s.Purge()
	s.host.AssertPackageInstalledByInstaller("datadog-agent")
	s.host.WaitForUnitActive(
		"datadog-agent.service",
		"datadog-agent-trace.service",
		"datadog-agent-process.service",
		"datadog-installer.service",
	)
	s.host.WaitForFileExists(true, "/opt/datadog-packages/run/installer.sock")

	s.setCatalog(testCatalog)

	timestamp := s.host.LastJournaldTimestamp()
	s.mustStartExperiment(datadogAgent, latestAgentImageVersion)
	s.assertSuccessfulAgentStartExperiment(timestamp, latestAgentImageVersion)

	// Start a second experiment that overrides the first one
	s.mustStartExperiment(datadogAgent, previousAgentImageVersion)
	installerStatus := s.getInstallerStatus()
	require.Equal(s.T(), previousAgentImageVersion, installerStatus.Packages["datadog-agent"].ExperimentVersion)

	// Stop the last experiment
	timestamp = s.host.LastJournaldTimestamp()
	s.mustStopExperiment(datadogAgent)
	s.assertSuccessfulAgentStopExperiment(timestamp)
}

func (s *upgradeScenarioSuite) TestPromoteWithoutExperiment() {
	s.RunInstallScript("DD_REMOTE_UPDATES=true")
	defer s.Purge()
	s.host.AssertPackageInstalledByInstaller("datadog-agent")
	s.host.WaitForUnitActive(
		"datadog-agent.service",
		"datadog-agent-trace.service",
		"datadog-agent-process.service",
		"datadog-installer.service",
	)
	s.host.WaitForFileExists(true, "/opt/datadog-packages/run/installer.sock")

	s.setCatalog(testCatalog)

	beforeStatus := s.getInstallerStatus()
	_, err := s.promoteExperiment(datadogAgent)
	require.Error(s.T(), err)

	afterStatus := s.getInstallerStatus()
	require.Equal(s.T(), beforeStatus.Packages["datadog-agent"], afterStatus.Packages["datadog-agent"])
	require.Equal(s.T(), beforeStatus.Version, afterStatus.Version)

	// Try a golden path to make sure nothing is broken
	s.executeAgentGoldenPath()
}

func (s *upgradeScenarioSuite) TestInstallerSuccessful() {
	s.RunInstallScript("DD_REMOTE_UPDATES=true")
	defer s.Purge()
	s.host.AssertPackageInstalledByInstaller("datadog-agent")
	s.host.WaitForUnitActive(
		"datadog-agent.service",
		"datadog-agent-trace.service",
		"datadog-agent-process.service",
		"datadog-installer.service",
	)
	s.host.WaitForFileExists(true, "/opt/datadog-packages/run/installer.sock")

	s.setCatalog(testCatalog)
	s.executeInstallerGoldenPath()
}

func (s *upgradeScenarioSuite) TestInstallerBackendFailure() {
	s.RunInstallScript("DD_REMOTE_UPDATES=true")
	defer s.Purge()
	s.host.AssertPackageInstalledByInstaller("datadog-agent")
	s.host.WaitForUnitActive(
		"datadog-agent.service",
		"datadog-agent-trace.service",
		"datadog-agent-process.service",
		"datadog-installer.service",
	)
	s.host.WaitForFileExists(true, "/opt/datadog-packages/run/installer.sock")

	s.setCatalog(testCatalog)

	timestamp := s.host.LastJournaldTimestamp()
	s.startExperiment(datadogInstaller, latestInstallerImageVersion) // Can't check error
	s.assertSuccessfulInstallerStartExperiment(timestamp, latestInstallerImageVersion)

	// Receive a failure from the backend or the experiments fail, stops the experiment
	timestamp = s.host.LastJournaldTimestamp()
	s.stopExperiment(datadogInstaller) // Can't check error
	s.assertSuccessfulInstallerStopExperiment(timestamp)

	// Continue with the agent
	s.setCatalog(testCatalog)
	s.executeAgentGoldenPath()
}

func (s *upgradeScenarioSuite) TestInstallerAgentFailure() {
	s.RunInstallScript("DD_REMOTE_UPDATES=true")
	defer s.Purge()
	s.host.AssertPackageInstalledByInstaller("datadog-agent")
	s.host.WaitForUnitActive(
		"datadog-agent.service",
		"datadog-agent-trace.service",
		"datadog-agent-process.service",
		"datadog-installer.service",
	)
	s.host.WaitForFileExists(true, "/opt/datadog-packages/run/installer.sock")

	s.setCatalog(testCatalog)

	timestamp := s.host.LastJournaldTimestamp()
	s.startExperiment(datadogInstaller, latestInstallerImageVersion) // Can't check error
	s.assertSuccessfulInstallerStartExperiment(timestamp, latestInstallerImageVersion)

	// Change the catalog of the experiment installer
	s.setCatalog(testCatalog)

	timestamp = s.host.LastJournaldTimestamp()
	s.mustStartExperiment(datadogAgent, latestAgentImageVersion)
	s.assertSuccessfulAgentStartExperiment(timestamp, latestAgentImageVersion)

	// Receive a failure from the agent, stops the agent
	timestamp = s.host.LastJournaldTimestamp()
	s.mustStopExperiment(datadogAgent)
	s.assertSuccessfulAgentStopExperiment(timestamp)

	timestamp = s.host.LastJournaldTimestamp()
	s.stopExperiment(datadogInstaller) // Can't check error
	s.assertSuccessfulInstallerStopExperiment(timestamp)

	// Retry the golden path to check if everything fine
	s.setCatalog(testCatalog)
	s.executeInstallerGoldenPath()
}

func (s *upgradeScenarioSuite) TestUpgradeSuccessfulWithUmask() {
	oldmask := s.host.SetUmask("0027")
	defer s.host.SetUmask(oldmask)

	s.TestUpgradeSuccessful()
}

func (s *upgradeScenarioSuite) TestConfigUpgradeSuccessful() {
	localCDN := host.NewLocalCDN(s.host)
	localCDN.AddLayer("config", "\"config\": {\"log_level\": \"debug\"}")
	s.RunInstallScript(
		"DD_REMOTE_UPDATES=true",
		"DD_REMOTE_POLICIES=true",
		fmt.Sprintf("DD_INSTALLER_DEBUG_CDN_LOCAL_DIR_PATH=%s", localCDN.DirPath),
	)
	defer s.Purge()
	s.host.AssertPackageInstalledByInstaller("datadog-agent")
	s.host.WaitForUnitActive(
		"datadog-agent.service",
		"datadog-agent-trace.service",
		"datadog-agent-process.service",
		"datadog-installer.service",
	)
	s.host.WaitForFileExists(true, "/opt/datadog-packages/run/installer.sock")

	state := s.host.State()
	state.AssertSymlinkExists("/etc/datadog-packages/datadog-agent/stable", "/etc/datadog-packages/datadog-agent/e94406c45ae766b7d34d2793e4759b9c4d15ed5d5e2b7f73ce1bf0e6836f728d", "root", "root")

	localCDN.UpdateLayer("config", "\"log_level\": \"error\"")
	s.executeConfigGoldenPath(localCDN.DirPath, "c78c5e96820c89c6cbc178ddba4ce20a167138a3a580ed4637369a9c5ed804c3")
}

func (s *upgradeScenarioSuite) TestConfigUpgradeNewAgents() {
	localCDN := host.NewLocalCDN(s.host)
	localCDN.AddLayer("config", "\"config\": {\"log_level\": \"debug\"}")
	timestamp := s.host.LastJournaldTimestamp()
	s.RunInstallScript(
		"DD_REMOTE_UPDATES=true",
		"DD_REMOTE_POLICIES=true",
		fmt.Sprintf("DD_INSTALLER_DEBUG_CDN_LOCAL_DIR_PATH=%s", localCDN.DirPath),
	)
	defer s.Purge()

	s.host.AssertPackageInstalledByInstaller("datadog-agent")
	s.host.WaitForUnitActive(
		"datadog-agent.service",
		"datadog-agent-trace.service",
		"datadog-agent-process.service",
		"datadog-installer.service",
	)
	s.host.WaitForFileExists(true, "/opt/datadog-packages/run/installer.sock")
	// Make sure security agent and system probe are disabled
	s.host.AssertSystemdEvents(timestamp, host.SystemdEvents().
		Unordered(host.SystemdEvents().
			Skipped(probeUnit).
			Skipped(securityUnit),
		),
	)

	state := s.host.State()
	state.AssertSymlinkExists("/etc/datadog-packages/datadog-agent/stable", "/etc/datadog-packages/datadog-agent/e94406c45ae766b7d34d2793e4759b9c4d15ed5d5e2b7f73ce1bf0e6836f728d", "root", "root")

	// Enables security agent & sysprobe
	localCDN.AddLayer("config", `
  "config": {
    "sbom": {
      "container_image": {
        "enabled": true
      },
      "host": {
        "enabled": true
      }
    }
  },
  "security_agent": {
    "runtime_security_config": {
      "enabled": true
    },
    "compliance_config": {
      "enabled": true
    }
  },
  "system_probe": {
    "runtime_security_config": {
      "enabled": true
    }
  }
`)
	hash := "4681728e9932105c5eea80056151172764d99e348d09a78158874389d25f3c00"
	timestamp = s.host.LastJournaldTimestamp()
	s.mustStartConfigExperiment(localCDN.DirPath, datadogAgent, hash)
	// Assert the successful start of the experiment
	s.host.WaitForUnitActivating(agentUnitXP)
	s.host.WaitForFileExists(false, "/opt/datadog-packages/datadog-agent/experiment/run/agent.pid")

	// Assert experiment is running
	s.host.AssertSystemdEvents(timestamp, host.SystemdEvents().
		Unordered(host.SystemdEvents().
			Stopped(agentUnit).
			Stopped(traceUnit).
			Stopped(processUnit),
		).
		Unordered(host.SystemdEvents().
			Starting(agentUnitXP).
			Started(traceUnitXP).
			Started(processUnitXP).
			Started(securityUnitXP).
			Started(probeUnitXP),
		),
	)

	timestamp = s.host.LastJournaldTimestamp()
	s.mustPromoteConfigExperiment(localCDN.DirPath, datadogAgent)
	s.host.WaitForUnitActive(agentUnit)

	// Assert experiment is promoted
	s.host.AssertSystemdEvents(timestamp, host.SystemdEvents().
		Unordered(host.SystemdEvents().
			Stopped(agentUnitXP).
			Stopped(processUnitXP).
			Stopped(traceUnitXP).
			Stopped(securityUnitXP).
			Stopped(probeUnitXP),
		).
		Unordered(host.SystemdEvents().
			Started(agentUnit).
			Stopped(processUnit).
			Stopped(traceUnit).
			Started(securityUnit).
			Started(probeUnit),
		),
	)

	state = s.host.State()
	state.AssertSymlinkExists("/etc/datadog-packages/datadog-agent/stable", fmt.Sprintf("/etc/datadog-packages/datadog-agent/%s", hash), "root", "root")
	state.AssertSymlinkExists("/etc/datadog-packages/datadog-agent/experiment", fmt.Sprintf("/etc/datadog-packages/datadog-agent/%s", hash), "root", "root")
}

func (s *upgradeScenarioSuite) TestUpgradeConfigFromExistingExperiment() {
	localCDN := host.NewLocalCDN(s.host)
	localCDN.AddLayer("config", "\"config\": {\"log_level\": \"debug\"}")
	s.RunInstallScript(
		"DD_REMOTE_UPDATES=true",
		"DD_REMOTE_POLICIES=true",
		fmt.Sprintf("DD_INSTALLER_DEBUG_CDN_LOCAL_DIR_PATH=%s", localCDN.DirPath),
	)
	defer s.Purge()
	s.host.AssertPackageInstalledByInstaller("datadog-agent")
	s.host.WaitForUnitActive(
		"datadog-agent.service",
		"datadog-agent-trace.service",
		"datadog-agent-process.service",
		"datadog-installer.service",
	)
	s.host.WaitForFileExists(true, "/opt/datadog-packages/run/installer.sock")

	localCDN.UpdateLayer("config", "\"log_level\": \"error\"")

	timestamp := s.host.LastJournaldTimestamp()
	s.mustStartConfigExperiment(localCDN.DirPath, datadogAgent, "c78c5e96820c89c6cbc178ddba4ce20a167138a3a580ed4637369a9c5ed804c3")
	s.assertSuccessfulConfigStartExperiment(timestamp, "c78c5e96820c89c6cbc178ddba4ce20a167138a3a580ed4637369a9c5ed804c3")

	// Host was left with a config experiment, we're now testing
	// that we can still upgrade
	timestamp = s.host.LastJournaldTimestamp()
	s.mustStopConfigExperiment(localCDN.DirPath, datadogAgent)
	s.assertSuccessfulConfigStopExperiment(timestamp)

	localCDN.UpdateLayer("config", "\"log_level\": \"info\"")
	s.executeConfigGoldenPath(localCDN.DirPath, "a16f6c17fdb819a22bdbf80c34aeaa0a9e691865dc6a66d29e4d78586c967b1e")
}

func (s *upgradeScenarioSuite) TestUpgradeConfigFailure() {
	localCDN := host.NewLocalCDN(s.host)
	localCDN.AddLayer("config", "\"config\": {\"log_level\": \"debug\"}")
	s.RunInstallScript(
		"DD_REMOTE_UPDATES=true",
		"DD_REMOTE_POLICIES=true",
		fmt.Sprintf("DD_INSTALLER_DEBUG_CDN_LOCAL_DIR_PATH=%s", localCDN.DirPath),
	)
	defer s.Purge()
	s.host.AssertPackageInstalledByInstaller("datadog-agent")
	s.host.WaitForUnitActive(
		"datadog-agent.service",
		"datadog-agent-trace.service",
		"datadog-agent-process.service",
		"datadog-installer.service",
	)
	s.host.WaitForFileExists(true, "/opt/datadog-packages/run/installer.sock")

	localCDN.UpdateLayer("config", "\"secret_backend_command\":\"echo\",\"log_level\":\"ENC[hi]\"") // Non alphanumerical characters are not allowed, the agent should crash
	timestamp := s.host.LastJournaldTimestamp()
	_, err := s.startConfigExperiment(localCDN.DirPath, datadogAgent, "f8e8662c2e0a7a2feb019626d5f6998d845ff6d319c557f406cbba9a4d90feee")
	s.T().Logf("Error: %s", s.Env().RemoteHost.MustExecute("cat /tmp/start_config_experiment.log"))
	require.NoError(s.T(), err)

	// Assert experiment is stopped as the agent should've crashed
	s.host.AssertSystemdEvents(timestamp, host.SystemdEvents().
		Unordered(host.SystemdEvents(). // Stable stops
						Stopped(agentUnit).
						Stopped(processUnit).
						Stopped(traceUnit),
		).
		Unordered(host.SystemdEvents(). // Experiment starts
						Starting(agentUnitXP).
						Started(processUnitXP).
						Started(traceUnitXP),
		).
		Unordered(host.SystemdEvents(). // Experiment fails
						Failed(agentUnitXP).
						Stopped(processUnitXP).
						Stopped(traceUnitXP),
		).
		Started(agentUnit). // Stable restarts
		Unordered(host.SystemdEvents().
			Started(traceUnit).
			Started(processUnit),
		),
	)

	s.mustStopExperiment(datadogAgent)
}

<<<<<<< HEAD
func (s *upgradeScenarioSuite) TestUpgradeWithMirror() {
=======
func (s *upgradeScenarioSuite) TestUpgradeWithProxy() {
>>>>>>> f39f3b4b
	if s.Env().RemoteHost.OSFlavor == e2eos.Fedora || s.Env().RemoteHost.OSFlavor == e2eos.RedHat {
		s.T().Skip("Fedora & RedHat can't start the Squid proxy")
	}

<<<<<<< HEAD
	// No mirror during install, we're only testing the upgrade path
	s.RunInstallScript("DD_REMOTE_UPDATES=true")
	defer s.Purge()
	s.host.AssertPackageInstalledByInstaller("datadog-agent")

	// Set mirror config
	s.Env().RemoteHost.MustExecute(`printf "installer: { mirror: http://localhost:3128 }\n" | sudo tee -a /etc/datadog-agent/datadog.yaml`)
	defer func() {
		s.Env().RemoteHost.MustExecute(`sudo sed -i '/installer: { mirror: http:\/\/localhost:3128 }/d' /etc/datadog-agent/datadog.yaml`)
=======
	s.RunInstallScript("DD_REMOTE_UPDATES=true") // No proxy during install, to avoid setting up the APT proxy
	defer s.Purge()
	s.host.AssertPackageInstalledByInstaller("datadog-agent")

	// Set proxy config
	s.Env().RemoteHost.MustExecute(`printf "proxy:\n  http: http://localhost:3128\n  https: http://localhost:3128" | sudo tee -a /etc/datadog-agent/datadog.yaml`)
	defer func() {
		s.Env().RemoteHost.MustExecute(`sudo sed -i '/proxy:/,/https:/d' /etc/datadog-agent/datadog.yaml`)
>>>>>>> f39f3b4b
	}()
	s.Env().RemoteHost.MustExecute(`sudo systemctl restart datadog-agent.service datadog-installer.service`)

	// Set catalog
	s.host.WaitForUnitActive(
		"datadog-agent.service",
		"datadog-installer.service",
	)
	s.host.WaitForFileExists(true, "/opt/datadog-packages/run/installer.sock")
	s.setCatalog(testCatalog)

	// Set host proxy setup
	defer s.host.RemoveProxy()
<<<<<<< HEAD
	s.host.SetupProxy(host.ProxyConfigMirror)
=======
	s.host.SetupProxy()
>>>>>>> f39f3b4b

	s.executeAgentGoldenPath()
}

func (s *upgradeScenarioSuite) startExperiment(pkg packageName, version string) (string, error) {
	s.host.WaitForFileExists(true, "/opt/datadog-packages/run/installer.sock")
	cmd := fmt.Sprintf("sudo datadog-installer daemon start-experiment %s %s > /tmp/start_experiment.log 2>&1", pkg, version)
	s.T().Logf("Running start command: %s", cmd)
	return s.Env().RemoteHost.Execute(cmd)
}

func (s *upgradeScenarioSuite) mustStartExperiment(pkg packageName, version string) string {
	output, err := s.startExperiment(pkg, version)
	require.NoError(s.T(), err, "Failed to start experiment: v%s\ndatadog-installer journalctl:\n%s\ndatadog-installer-exp journalctl:\n%s",
		s.Env().RemoteHost.MustExecute("cat /tmp/start_experiment.log"),
		s.Env().RemoteHost.MustExecute("sudo journalctl -xeu datadog-installer --no-pager"),
		s.Env().RemoteHost.MustExecute("sudo journalctl -xeu datadog-installer-exp --no-pager"),
	)
	return output
}

func (s *upgradeScenarioSuite) promoteExperiment(pkg packageName) (string, error) {
	s.host.WaitForFileExists(true, "/opt/datadog-packages/run/installer.sock")
	cmd := fmt.Sprintf("sudo datadog-installer daemon promote-experiment %s > /tmp/promote_experiment.log 2>&1", pkg)
	s.T().Logf("Running promote command: %s", cmd)
	return s.Env().RemoteHost.Execute(cmd)
}

func (s *upgradeScenarioSuite) mustPromoteExperiment(pkg packageName) string {
	output, err := s.promoteExperiment(pkg)
	require.NoError(s.T(), err, "Failed to promote experiment: %s\ndatadog-installer journalctl:\n%s\ndatadog-installer-exp journalctl:\n%s",
		s.Env().RemoteHost.MustExecute("cat /tmp/promote_experiment.log"),
		s.Env().RemoteHost.MustExecute("sudo journalctl -xeu datadog-installer --no-pager"),
		s.Env().RemoteHost.MustExecute("sudo journalctl -xeu datadog-installer-exp --no-pager"),
	)
	return output
}

func (s *upgradeScenarioSuite) stopExperiment(pkg packageName) (string, error) {
	s.host.WaitForFileExists(true, "/opt/datadog-packages/run/installer.sock")
	cmd := fmt.Sprintf("sudo datadog-installer daemon stop-experiment %s > /tmp/stop_experiment.log 2>&1", pkg)
	s.T().Logf("Running stop command: %s", cmd)
	return s.Env().RemoteHost.Execute(cmd)
}

func (s *upgradeScenarioSuite) mustStopExperiment(pkg packageName) string {
	output, err := s.stopExperiment(pkg)
	require.NoError(s.T(), err, "Failed to stop experiment: %s\ndatadog-installer journalctl:\n%s\ndatadog-installer-exp journalctl:\n%s",
		s.Env().RemoteHost.MustExecute("cat /tmp/stop_experiment.log"),
		s.Env().RemoteHost.MustExecute("sudo journalctl -xeu datadog-installer --no-pager"),
		s.Env().RemoteHost.MustExecute("sudo journalctl -xeu datadog-installer-exp --no-pager"),
	)
	return output
}

func (s *upgradeScenarioSuite) setCatalog(newCatalog catalog) {
	serializedCatalog, err := json.Marshal(newCatalog)
	if err != nil {
		s.T().Fatal(err)
	}
	s.T().Logf("Running: daemon set-catalog '%s'", string(serializedCatalog))

	assert.Eventually(s.T(), func() bool {
		_, err := s.Env().RemoteHost.Execute(fmt.Sprintf(
			"sudo datadog-installer daemon set-catalog '%s'", serializedCatalog),
		)

		return err == nil
	}, time.Second*30, time.Second*1)
}

func (s *upgradeScenarioSuite) assertSuccessfulAgentStartExperiment(timestamp host.JournaldTimestamp, version string) {
	s.host.WaitForUnitActivating(agentUnitXP)
	s.host.WaitForFileExists(false, "/opt/datadog-packages/datadog-agent/experiment/run/agent.pid")

	// Assert experiment is running
	s.host.AssertSystemdEvents(timestamp, host.SystemdEvents().
		Unordered(host.SystemdEvents().
			Stopped(agentUnit).
			Stopped(traceUnit).
			Stopped(processUnit),
		).
		Unordered(host.SystemdEvents().
			Starting(agentUnitXP).
			Started(traceUnitXP).
			Started(processUnitXP),
		),
	)

	installerStatus := s.getInstallerStatus()
	require.Equal(s.T(), version, installerStatus.Packages["datadog-agent"].ExperimentVersion)
}

func (s *upgradeScenarioSuite) assertSuccessfulAgentPromoteExperiment(timestamp host.JournaldTimestamp, version string) {
	s.host.WaitForUnitActive(agentUnit)

	// Assert experiment is promoted
	s.host.AssertSystemdEvents(timestamp, host.SystemdEvents().
		Unordered(host.SystemdEvents().
			Stopped(agentUnitXP).
			Stopped(processUnitXP).
			Stopped(traceUnitXP),
		).
		Unordered(host.SystemdEvents().
			Started(agentUnit).
			Stopped(processUnit).
			Stopped(traceUnit),
		),
	)

	installerStatus := s.getInstallerStatus()
	require.Equal(s.T(), version, installerStatus.Packages["datadog-agent"].StableVersion)
	require.Equal(s.T(), "", installerStatus.Packages["datadog-agent"].ExperimentVersion)
}

func (s *upgradeScenarioSuite) assertSuccessfulAgentStopExperiment(timestamp host.JournaldTimestamp) {
	// Assert experiment is stopped
	s.host.AssertSystemdEvents(timestamp, host.SystemdEvents().
		Unordered(host.SystemdEvents().
			Stopped(agentUnitXP).
			Stopped(processUnitXP).
			Stopped(traceUnitXP),
		).
		Started(agentUnit).
		Unordered(host.SystemdEvents().
			Started(traceUnit).
			Started(processUnit),
		),
	)

	installerStatus := s.getInstallerStatus()
	require.Equal(s.T(), "", installerStatus.Packages["datadog-agent"].ExperimentVersion)
}

func (s *upgradeScenarioSuite) startConfigExperiment(localCDNPath string, pkg packageName, hash string) (string, error) {
	s.host.WaitForFileExists(true, "/opt/datadog-packages/run/installer.sock")
	cmd := fmt.Sprintf("sudo -E datadog-installer install-config-experiment %s %s > /tmp/start_config_experiment.log 2>&1", pkg, hash)
	s.T().Logf("Running start command: %s", cmd)
	return s.Env().RemoteHost.Execute(cmd, client.WithEnvVariables(map[string]string{"DD_INSTALLER_DEBUG_CDN_LOCAL_DIR_PATH": localCDNPath, "DD_REMOTE_POLICIES": "true"}))
}

func (s *upgradeScenarioSuite) mustStartConfigExperiment(localCDNPath string, pkg packageName, version string) string {
	output, err := s.startConfigExperiment(localCDNPath, pkg, version)
	require.NoError(s.T(), err, "Failed to start config experiment: %s\ndatadog-installer journalctl:\n%s\ndatadog-installer-exp journalctl:\n%s",
		s.Env().RemoteHost.MustExecute("cat /tmp/start_config_experiment.log"),
		s.Env().RemoteHost.MustExecute("sudo journalctl -xeu datadog-installer --no-pager"),
		s.Env().RemoteHost.MustExecute("sudo journalctl -xeu datadog-installer-exp --no-pager"),
	)
	return output
}

func (s *upgradeScenarioSuite) promoteConfigExperiment(localCDNPath string, pkg packageName) (string, error) {
	s.host.WaitForFileExists(true, "/opt/datadog-packages/run/installer.sock")
	cmd := fmt.Sprintf("sudo -E datadog-installer promote-config-experiment %s > /tmp/promote_config_experiment.log 2>&1", pkg)
	s.T().Logf("Running promote command: %s", cmd)
	return s.Env().RemoteHost.Execute(cmd, client.WithEnvVariables(map[string]string{"DD_INSTALLER_DEBUG_CDN_LOCAL_DIR_PATH": localCDNPath, "DD_REMOTE_POLICIES": "true"}))
}

func (s *upgradeScenarioSuite) mustPromoteConfigExperiment(localCDNPath string, pkg packageName) string {
	output, err := s.promoteConfigExperiment(localCDNPath, pkg)
	require.NoError(s.T(), err, "Failed to promote config experiment: %s\ndatadog-installer journalctl:\n%s\ndatadog-installer-exp journalctl:\n%s",
		s.Env().RemoteHost.MustExecute("cat /tmp/promote_config_experiment.log"),
		s.Env().RemoteHost.MustExecute("sudo journalctl -xeu datadog-installer --no-pager"),
		s.Env().RemoteHost.MustExecute("sudo journalctl -xeu datadog-installer-exp --no-pager"),
	)
	return output
}

func (s *upgradeScenarioSuite) stopConfigExperiment(localCDNPath string, pkg packageName) (string, error) {
	s.host.WaitForFileExists(true, "/opt/datadog-packages/run/installer.sock")
	cmd := fmt.Sprintf("sudo -E datadog-installer remove-config-experiment %s > /tmp/stop_config_experiment.log 2>&1", pkg)
	s.T().Logf("Running stop command: %s", cmd)
	return s.Env().RemoteHost.Execute(cmd, client.WithEnvVariables(map[string]string{"DD_INSTALLER_DEBUG_CDN_LOCAL_DIR_PATH": localCDNPath, "DD_REMOTE_POLICIES": "true"}))
}

func (s *upgradeScenarioSuite) mustStopConfigExperiment(localCDNPath string, pkg packageName) string {
	output, err := s.stopConfigExperiment(localCDNPath, pkg)
	require.NoError(s.T(), err, "Failed to stop experiment: %s\ndatadog-installer journalctl:\n%s\ndatadog-installer-exp journalctl:\n%s",
		s.Env().RemoteHost.MustExecute("cat /tmp/stop_config_experiment.log"),
		s.Env().RemoteHost.MustExecute("sudo journalctl -xeu datadog-installer --no-pager"),
		s.Env().RemoteHost.MustExecute("sudo journalctl -xeu datadog-installer-exp --no-pager"),
	)
	return output
}

func (s *upgradeScenarioSuite) assertSuccessfulConfigStartExperiment(timestamp host.JournaldTimestamp, hash string) {
	s.host.WaitForUnitActivating(agentUnitXP)
	s.host.WaitForFileExists(false, "/opt/datadog-packages/datadog-agent/experiment/run/agent.pid")

	// Assert experiment is running
	s.host.AssertSystemdEvents(timestamp, host.SystemdEvents().
		Unordered(host.SystemdEvents().
			Stopped(agentUnit).
			Stopped(traceUnit).
			Stopped(processUnit),
		).
		Unordered(host.SystemdEvents().
			Starting(agentUnitXP).
			Started(traceUnitXP).
			Started(processUnitXP),
		),
	)

	state := s.host.State()
	state.AssertSymlinkExists("/etc/datadog-packages/datadog-agent/experiment", fmt.Sprintf("/etc/datadog-packages/datadog-agent/%s", hash), "root", "root")
}

func (s *upgradeScenarioSuite) assertSuccessfulConfigPromoteExperiment(timestamp host.JournaldTimestamp, hash string) {
	s.host.WaitForUnitActive(agentUnit)

	// Assert experiment is promoted
	s.host.AssertSystemdEvents(timestamp, host.SystemdEvents().
		Unordered(host.SystemdEvents().
			Stopped(agentUnitXP).
			Stopped(processUnitXP).
			Stopped(traceUnitXP),
		).
		Unordered(host.SystemdEvents().
			Started(agentUnit).
			Stopped(processUnit).
			Stopped(traceUnit),
		),
	)

	state := s.host.State()
	state.AssertSymlinkExists("/etc/datadog-packages/datadog-agent/stable", fmt.Sprintf("/etc/datadog-packages/datadog-agent/%s", hash), "root", "root")
	state.AssertSymlinkExists("/etc/datadog-packages/datadog-agent/experiment", fmt.Sprintf("/etc/datadog-packages/datadog-agent/%s", hash), "root", "root")
}

func (s *upgradeScenarioSuite) assertSuccessfulConfigStopExperiment(timestamp host.JournaldTimestamp) {
	// Assert experiment is stopped
	s.host.AssertSystemdEvents(timestamp, host.SystemdEvents().
		Unordered(host.SystemdEvents().
			Stopped(agentUnitXP).
			Stopped(processUnitXP).
			Stopped(traceUnitXP),
		).
		Started(agentUnit).
		Unordered(host.SystemdEvents().
			Started(traceUnit).
			Started(processUnit),
		),
	)

	state := s.host.State()
	state.AssertSymlinkExists("/etc/datadog-packages/datadog-agent/experiment", "/etc/datadog-packages/datadog-agent/stable", "root", "root")
}

func (s *upgradeScenarioSuite) getInstallerStatus() installerStatus {
	socketPath := "/opt/datadog-packages/run/installer.sock"

	var response string
	assert.Eventually(s.T(), func() bool {
		var err error
		requestHeader := " -H 'Content-Type: application/json' -H 'Accept: application/json' "
		response, err = s.Env().RemoteHost.Execute(fmt.Sprintf(
			"sudo curl -s --unix-socket %s %s http://daemon/status",
			socketPath,
			requestHeader,
		))
		return err == nil
	}, time.Second*30, time.Second*1, "Failed to get installer status: %s\n\n%s",
		s.Env().RemoteHost.MustExecute("sudo journalctl -xeu datadog-installer"),
		s.Env().RemoteHost.MustExecute("sudo journalctl -xeu datadog-installer-exp"),
	)

	// {"version":"7.56.0-devel+git.446.acf2836","packages":{
	//     "datadog-agent":{"Stable":"7.56.0-devel.git.446.acf2836.pipeline.37567760-1","Experiment":"7.54.1-1"},
	//     "datadog-installer":{"Stable":"7.56.0-devel.git.446.acf2836.pipeline.37567760-1","Experiment":""}}}
	var status installerStatus
	err := json.Unmarshal([]byte(response), &status)
	if err != nil {
		s.T().Fatal(err)
	}

	return status
}

func (s *upgradeScenarioSuite) assertSuccessfulInstallerStartExperiment(timestamp host.JournaldTimestamp, version string) {
	s.host.WaitForUnitActivating(installerUnitXP)
	// TODO: check the pid file
	// s.host.WaitForFileExists(false, "/opt/datadog-packages/datadog-installer/experiment/installer.pid")

	// Assert experiment is running
	s.host.AssertSystemdEvents(timestamp, host.SystemdEvents().
		Unordered(host.SystemdEvents().
			Stopped(installerUnit).
			Starting(installerUnitXP),
		),
	)

	installerStatus := s.getInstallerStatus()
	require.Equal(s.T(), version, installerStatus.Packages["datadog-installer"].ExperimentVersion)
}

// TODO : remove version param after fixing the stop cleanup
func (s *upgradeScenarioSuite) assertSuccessfulInstallerStopExperiment(timestamp host.JournaldTimestamp) {
	// Assert experiment is stopped
	s.host.AssertSystemdEvents(timestamp, host.SystemdEvents().
		Unordered(host.SystemdEvents().
			Starting(installerUnitXP).
			Stopped(installerUnit),
		),
	)

	installerStatus := s.getInstallerStatus()
	require.Equal(s.T(), "", installerStatus.Packages["datadog-installer"].ExperimentVersion)
}

func (s *upgradeScenarioSuite) assertSuccessfulInstallerPromoteExperiment(timestamp host.JournaldTimestamp, version string) {
	s.host.WaitForUnitActive(installerUnit)

	// Assert experiment is running
	s.host.AssertSystemdEvents(timestamp, host.SystemdEvents().
		Stopped(installerUnitXP).
		Started(installerUnit),
	)

	installerStatus := s.getInstallerStatus()
	require.Equal(s.T(), version, installerStatus.Packages["datadog-installer"].StableVersion)
	require.Equal(s.T(), "", installerStatus.Packages["datadog-installer"].ExperimentVersion)
}

func (s *upgradeScenarioSuite) executeAgentGoldenPath() {
	timestamp := s.host.LastJournaldTimestamp()
	s.mustStartExperiment(datadogAgent, latestAgentImageVersion)
	s.assertSuccessfulAgentStartExperiment(timestamp, latestAgentImageVersion)

	timestamp = s.host.LastJournaldTimestamp()
	s.mustPromoteExperiment(datadogAgent)
	s.assertSuccessfulAgentPromoteExperiment(timestamp, latestAgentImageVersion)
}

func (s *upgradeScenarioSuite) executeInstallerGoldenPath() {
	// Experiments the installer then the agent
	timestamp := s.host.LastJournaldTimestamp()
	// Can't check the error status of the command, because it gets terminated by design
	// We check the unit history instead
	s.startExperiment(datadogInstaller, previousInstallerImageVersion)
	s.assertSuccessfulInstallerStartExperiment(timestamp, previousInstallerImageVersion)

	// Change the catalog of the experiment installer
	s.setCatalog(testCatalog)

	timestamp = s.host.LastJournaldTimestamp()
	s.mustStartExperiment(datadogAgent, latestAgentImageVersion)
	s.assertSuccessfulAgentStartExperiment(timestamp, latestAgentImageVersion)

	// Promote the agent then the installer
	timestamp = s.host.LastJournaldTimestamp()
	s.mustPromoteExperiment(datadogAgent)
	s.assertSuccessfulAgentPromoteExperiment(timestamp, latestAgentImageVersion)

	timestamp = s.host.LastJournaldTimestamp()
	// Can't check the error status of the command, because it gets terminated by design
	// We check the unit history instead
	s.promoteExperiment(datadogInstaller)
	s.assertSuccessfulInstallerPromoteExperiment(timestamp, previousInstallerImageVersion)
}

func (s *upgradeScenarioSuite) executeConfigGoldenPath(localCDNPath, hash string) {
	timestamp := s.host.LastJournaldTimestamp()
	s.mustStartConfigExperiment(localCDNPath, datadogAgent, hash)
	s.assertSuccessfulConfigStartExperiment(timestamp, hash)

	timestamp = s.host.LastJournaldTimestamp()
	s.mustPromoteConfigExperiment(localCDNPath, datadogAgent)
	s.assertSuccessfulConfigPromoteExperiment(timestamp, hash)
}<|MERGE_RESOLUTION|>--- conflicted
+++ resolved
@@ -600,16 +600,42 @@
 	s.mustStopExperiment(datadogAgent)
 }
 
-<<<<<<< HEAD
-func (s *upgradeScenarioSuite) TestUpgradeWithMirror() {
-=======
 func (s *upgradeScenarioSuite) TestUpgradeWithProxy() {
->>>>>>> f39f3b4b
 	if s.Env().RemoteHost.OSFlavor == e2eos.Fedora || s.Env().RemoteHost.OSFlavor == e2eos.RedHat {
 		s.T().Skip("Fedora & RedHat can't start the Squid proxy")
 	}
 
-<<<<<<< HEAD
+	s.RunInstallScript("DD_REMOTE_UPDATES=true") // No proxy during install, to avoid setting up the APT proxy
+	defer s.Purge()
+	s.host.AssertPackageInstalledByInstaller("datadog-agent")
+
+	// Set proxy config
+	s.Env().RemoteHost.MustExecute(`printf "proxy:\n  http: http://localhost:3128\n  https: http://localhost:3128" | sudo tee -a /etc/datadog-agent/datadog.yaml`)
+	defer func() {
+		s.Env().RemoteHost.MustExecute(`sudo sed -i '/proxy:/,/https:/d' /etc/datadog-agent/datadog.yaml`)
+	}()
+	s.Env().RemoteHost.MustExecute(`sudo systemctl restart datadog-agent.service datadog-installer.service`)
+
+	// Set catalog
+	s.host.WaitForUnitActive(
+		"datadog-agent.service",
+		"datadog-installer.service",
+	)
+	s.host.WaitForFileExists(true, "/opt/datadog-packages/run/installer.sock")
+	s.setCatalog(testCatalog)
+
+	// Set host proxy setup
+	defer s.host.RemoveProxy()
+	s.host.SetupProxy(host.ProxyConfigProxy)
+
+	s.executeAgentGoldenPath()
+}
+
+func (s *upgradeScenarioSuite) TestUpgradeWithMirror() {
+	if s.Env().RemoteHost.OSFlavor == e2eos.Fedora || s.Env().RemoteHost.OSFlavor == e2eos.RedHat {
+		s.T().Skip("Fedora & RedHat can't start the Squid proxy")
+	}
+
 	// No mirror during install, we're only testing the upgrade path
 	s.RunInstallScript("DD_REMOTE_UPDATES=true")
 	defer s.Purge()
@@ -619,16 +645,6 @@
 	s.Env().RemoteHost.MustExecute(`printf "installer: { mirror: http://localhost:3128 }\n" | sudo tee -a /etc/datadog-agent/datadog.yaml`)
 	defer func() {
 		s.Env().RemoteHost.MustExecute(`sudo sed -i '/installer: { mirror: http:\/\/localhost:3128 }/d' /etc/datadog-agent/datadog.yaml`)
-=======
-	s.RunInstallScript("DD_REMOTE_UPDATES=true") // No proxy during install, to avoid setting up the APT proxy
-	defer s.Purge()
-	s.host.AssertPackageInstalledByInstaller("datadog-agent")
-
-	// Set proxy config
-	s.Env().RemoteHost.MustExecute(`printf "proxy:\n  http: http://localhost:3128\n  https: http://localhost:3128" | sudo tee -a /etc/datadog-agent/datadog.yaml`)
-	defer func() {
-		s.Env().RemoteHost.MustExecute(`sudo sed -i '/proxy:/,/https:/d' /etc/datadog-agent/datadog.yaml`)
->>>>>>> f39f3b4b
 	}()
 	s.Env().RemoteHost.MustExecute(`sudo systemctl restart datadog-agent.service datadog-installer.service`)
 
@@ -642,11 +658,7 @@
 
 	// Set host proxy setup
 	defer s.host.RemoveProxy()
-<<<<<<< HEAD
 	s.host.SetupProxy(host.ProxyConfigMirror)
-=======
-	s.host.SetupProxy()
->>>>>>> f39f3b4b
 
 	s.executeAgentGoldenPath()
 }
