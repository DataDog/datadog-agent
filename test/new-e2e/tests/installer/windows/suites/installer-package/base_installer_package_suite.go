// Unless explicitly stated otherwise all files in this repository are licensed
// under the Apache License Version 2.0.
// This product includes software developed at Datadog (https://www.datadoghq.com/).
// Copyright 2016-present Datadog, Inc.

package installertests

import (
	"embed"

	installerwindows "github.com/DataDog/datadog-agent/test/new-e2e/tests/installer/windows"
	"github.com/DataDog/datadog-agent/test/new-e2e/tests/installer/windows/consts"
	"github.com/DataDog/datadog-agent/test/new-e2e/tests/windows/common"
	"github.com/DataDog/datadog-agent/test/new-e2e/tests/windows/common/agent"
)

//go:embed fixtures/sample_config*
var fixturesFS embed.FS

// baseInstallerPackageSuite is the base test suite for tests of the installer MSI
type baseInstallerPackageSuite struct {
	installerwindows.BaseSuite
}

func (s *baseInstallerPackageSuite) freshInstall() {
	// Arrange

	// Act
	s.Require().NoError(s.Installer().Install(
		installerwindows.WithMSILogFile("fresh-install.log"),
	))

	// Assert
	s.requireInstalled()
<<<<<<< HEAD
	s.Require().Host(s.Env().RemoteHost).
		HasAService(consts.ServiceName).
		// the service cannot start because of the missing API key
		WithStatus("Stopped").
		// no named pipe when service is not running
		HasNoNamedPipe(consts.NamedPipe)
=======
	// the service cannot start because of the missing API key
	s.requireNotRunning()
>>>>>>> c92dfcff
}

func (s *baseInstallerPackageSuite) startServiceWithConfigFile() {
	// Arrange
	s.Env().RemoteHost.CopyFileFromFS(fixturesFS, "fixtures/sample_config_enabled", consts.ConfigPath)

	// Act
	s.Require().NoError(common.StartService(s.Env().RemoteHost, consts.ServiceName))

	// Assert
	s.Require().Host(s.Env().RemoteHost).
		HasAService(consts.ServiceName).
		WithStatus("Running")
}

func (s *baseInstallerPackageSuite) requireNotRunning() {
	s.Require().Host(s.Env().RemoteHost).
		HasAService(consts.ServiceName).
		WithStatus("Stopped").
		// no named pipe when service is not running
		HasNoNamedPipe(consts.NamedPipe)
	// no status when service is not running (no daemon/named pipe)
	_, err := s.Installer().Status()
	s.Require().Error(err)
}

func (s *baseInstallerPackageSuite) requireInstalled() {
	s.Require().Host(s.Env().RemoteHost).
		HasBinary(consts.BinaryPath).
		WithSignature(agent.GetCodeSignatureThumbprints()).
		WithVersionMatchPredicate(func(version string) {
			s.Require().NotEmpty(version)
		}).
		HasAService(consts.ServiceName).
		WithIdentity(common.GetIdentityForSID(common.LocalSystemSID)).
		HasRegistryKey(consts.RegistryKeyPath).
		WithValueEqual("installedUser", agent.DefaultAgentUserName)
}

func (s *baseInstallerPackageSuite) requireUninstalled() {
	s.Require().Host(s.Env().RemoteHost).
		NoFileExists(consts.BinaryPath).
		HasNoService(consts.ServiceName).
		HasNoRegistryKey(consts.RegistryKeyPath)
}<|MERGE_RESOLUTION|>--- conflicted
+++ resolved
@@ -32,17 +32,8 @@
 
 	// Assert
 	s.requireInstalled()
-<<<<<<< HEAD
-	s.Require().Host(s.Env().RemoteHost).
-		HasAService(consts.ServiceName).
-		// the service cannot start because of the missing API key
-		WithStatus("Stopped").
-		// no named pipe when service is not running
-		HasNoNamedPipe(consts.NamedPipe)
-=======
 	// the service cannot start because of the missing API key
 	s.requireNotRunning()
->>>>>>> c92dfcff
 }
 
 func (s *baseInstallerPackageSuite) startServiceWithConfigFile() {
@@ -64,9 +55,6 @@
 		WithStatus("Stopped").
 		// no named pipe when service is not running
 		HasNoNamedPipe(consts.NamedPipe)
-	// no status when service is not running (no daemon/named pipe)
-	_, err := s.Installer().Status()
-	s.Require().Error(err)
 }
 
 func (s *baseInstallerPackageSuite) requireInstalled() {
