--- conflicted
+++ resolved
@@ -127,14 +127,7 @@
 func (v *installerSuite) TestInstallerUnitLoaded() {
 	t := v.T()
 	host := v.Env().RemoteHost
-<<<<<<< HEAD
-	v.bootstrap()
-	if v.packageManager == "rpm" {
-		t.Skip("FIXME(Paul): installer unit files disappear after bootstrap")
-	}
-=======
-	host.MustExecute(fmt.Sprintf("sudo %v/bin/installer/installer bootstrap", bootInstallerDir))
->>>>>>> 645e1d9e
+	v.bootstrap()
 
 	// temporary hack, remote update enabled by hand and disabled to assert the behavior and pass tests
 	// until agent param passing to the test install script is implemnted
@@ -255,19 +248,9 @@
 	}
 }
 
-<<<<<<< HEAD
 func (v *installerSuite) TestPurgeAndInstallAPMInjector() {
-	// Temporarily disable CentOS & Redhat, as there is a bug in the APM injector
-	if v.distro == os.CentOSDefault {
-		v.T().Skip("APM injector not available for CentOS yet")
-	}
-	if v.distro == os.SuseDefault {
-		v.T().Skip("Skipping SUSE as it fails")
-=======
-func (v *vmUpdaterSuite) TestPurgeAndInstallAPMInjector() {
 	if v.packageManager == "rpm" {
 		v.T().Skip("skip APMInjector test on rpm distros")
->>>>>>> 645e1d9e
 	}
 	host := v.Env().RemoteHost
 
