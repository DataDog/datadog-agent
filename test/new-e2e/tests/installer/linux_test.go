// Unless explicitly stated otherwise all files in this repository are licensed
// under the Apache License Version 2.0.
// This product includes software developed at Datadog (https://www.datadoghq.com/).
// Copyright 2016-present Datadog, Inc.

// Package updater contains tests for the updater package
package updater

import (
	"fmt"
	"path/filepath"
	"regexp"
	"strconv"
	"strings"
	"testing"
	"time"

	stdos "os"

	"github.com/DataDog/test-infra-definitions/components/os"
	"github.com/DataDog/test-infra-definitions/scenarios/aws/ec2"
	"gopkg.in/yaml.v2"

	"github.com/DataDog/datadog-agent/test/new-e2e/pkg/components"
	"github.com/DataDog/datadog-agent/test/new-e2e/pkg/e2e"
	"github.com/DataDog/datadog-agent/test/new-e2e/pkg/environments"
	awshost "github.com/DataDog/datadog-agent/test/new-e2e/pkg/environments/aws/host"

	"github.com/stretchr/testify/assert"
	"github.com/stretchr/testify/require"
)

const (
	confDir          = "/etc/datadog-agent"
	logDir           = "/var/log/datadog"
	locksDir         = "/var/run/datadog-packages"
	packagesDir      = "/opt/datadog-packages"
	bootInstallerDir = "/opt/datadog-installer"
)

type installerSuite struct {
	e2e.BaseSuite[environments.Host]
	packageManager       string
	distro               os.Descriptor
	arch                 os.Architecture
	remoteUpdatesEnabled bool
}

func runTest(t *testing.T, pkgManager string, arch os.Architecture, distro os.Descriptor, remoteUpdatesEnabled bool) {
	reg := regexp.MustCompile(`[^a-zA-Z0-9_\-.]`)
	testName := reg.ReplaceAllString(distro.String()+"-"+string(arch)+"-remote_updates_"+strconv.FormatBool(remoteUpdatesEnabled), "_")
	e2e.Run(t, &installerSuite{packageManager: pkgManager, distro: distro, arch: arch, remoteUpdatesEnabled: remoteUpdatesEnabled}, e2e.WithProvisioner(awshost.ProvisionerNoFakeIntake(
		awshost.WithUpdater(),
		awshost.WithEC2InstanceOptions(ec2.WithOSArch(distro, arch)),
	)),
		e2e.WithStackName(testName),
	)
}

func TestCentOSAMD(t *testing.T) {
	t.Parallel()
	runTest(t, "rpm", os.AMD64Arch, os.CentOSDefault, false)
}

func TestRedHatARM(t *testing.T) {
	t.Parallel()
	runTest(t, "rpm", os.ARM64Arch, os.RedHatDefault, false)
}

func TestUbuntuARM(t *testing.T) {
	t.Parallel()
	runTest(t, "dpkg", os.ARM64Arch, os.UbuntuDefault, true)
}

func TestDebianX86(t *testing.T) {
	t.Parallel()
	runTest(t, "dpkg", os.AMD64Arch, os.DebianDefault, true)
}

func TestSuseX86(t *testing.T) {
	t.Parallel()
	runTest(t, "rpm", os.AMD64Arch, os.SuseDefault, false)
}

func TestSuseARM(t *testing.T) {
	t.Parallel()
	runTest(t, "rpm", os.ARM64Arch, os.SuseDefault, false)
}

func (v *installerSuite) bootstrap(remoteUpdatesEnabled bool) {
	v.Env().RemoteHost.MustExecute(
		fmt.Sprintf("sudo -E %v/bin/installer/installer bootstrap", bootInstallerDir),
		components.WithEnvVariables(components.EnvVar{
			"DD_INSTALLER_REGISTRY":          "669783387624.dkr.ecr.us-east-1.amazonaws.com",
			"DD_INSTALLER_REGISTRY_AUTH":     "ecr",
			"DD_INSTALLER_BOOTSTRAP_VERSION": fmt.Sprintf("pipeline-%v", stdos.Getenv("E2E_PIPELINE_ID")),
			"DD_REMOTE_UPDATES":              strconv.FormatBool(remoteUpdatesEnabled),
		}),
	)
}

func (v *installerSuite) TestUserGroupsCreation() {
	// users exist and is a system user
	require.Equal(v.T(), "/usr/sbin/nologin\n", v.Env().RemoteHost.MustExecute(`getent passwd dd-agent | cut -d: -f7`), "unexpected: user does not exist or is not a system user")
	require.Equal(v.T(), "dd-agent\n", v.Env().RemoteHost.MustExecute(`getent group dd-agent | cut -d":" -f1`), "unexpected: group does not exist")
	require.Equal(v.T(), "dd-agent\n", v.Env().RemoteHost.MustExecute("id -Gn dd-agent"), "dd-agent not in correct groups")
}

func (v *installerSuite) TestSharedAgentDirs() {
	for _, dir := range []string{logDir} {
		require.Equal(v.T(), "dd-agent\n", v.Env().RemoteHost.MustExecute(`stat -c "%U" `+dir))
		require.Equal(v.T(), "dd-agent\n", v.Env().RemoteHost.MustExecute(`stat -c "%G" `+dir))
		require.Equal(v.T(), "drwxr-xr-x\n", v.Env().RemoteHost.MustExecute(`stat -c "%A" `+dir))
	}
}

func (v *installerSuite) TestInstallerDirs() {
	host := v.Env().RemoteHost
	v.bootstrap(false)
	for _, dir := range []string{packagesDir, bootInstallerDir} {
		require.Equal(v.T(), "root\n", host.MustExecute(`stat -c "%U" `+dir))
		require.Equal(v.T(), "root\n", host.MustExecute(`stat -c "%G" `+dir))
	}
	require.Equal(v.T(), "drwxrwxrwx\n", host.MustExecute(`stat -c "%A" `+locksDir))
	require.Equal(v.T(), "drwxr-xr-x\n", host.MustExecute(`stat -c "%A" `+packagesDir))
}

func (v *installerSuite) TestInstallerUnitLoaded() {
	t := v.T()
	host := v.Env().RemoteHost
	v.bootstrap(false)

	// temporary hack, remote update enabled by hand and disabled to assert the behavior and pass tests
	// until agent param passing to the test install script is implemnted
	_, err := host.Execute(`systemctl is-enabled datadog-installer.service`)
	require.ErrorContains(t, err, "Failed to get unit file state for datadog-installer.service: No such file or directory")

	if v.remoteUpdatesEnabled {
		host.MustExecute(fmt.Sprintf("sudo %v/bin/installer/installer remove datadog-installer", bootInstallerDir))
		v.bootstrap(false)
		host.MustExecute(fmt.Sprintf(`DD_REMOTE_UPDATES=true sudo -E %v/bin/installer/installer install "oci://public.ecr.aws/datadog/installer-package:latest"`, bootInstallerDir))
		require.Equal(v.T(), "enabled\n", v.Env().RemoteHost.MustExecute(`systemctl is-enabled datadog-installer.service`))
		host.MustExecute(fmt.Sprintf("DD_REMOTE_UPDATES=true sudo -E %v/bin/installer/installer remove datadog-installer", bootInstallerDir))
		host.MustExecute(fmt.Sprintf(`sudo %v/bin/installer/installer install "oci://public.ecr.aws/datadog/installer-package:latest"`, bootInstallerDir))
	}
	_, err = host.Execute(`systemctl is-enabled datadog-installer.service`)
	require.ErrorContains(t, err, "Failed to get unit file state for datadog-installer.service: No such file or directory")
}

func (v *installerSuite) TestAgentUnitsLoaded() {
	t := v.T()
	stableUnits := []string{
		"datadog-agent.service",
		"datadog-agent-trace.service",
		"datadog-agent-process.service",
		"datadog-agent-sysprobe.service",
		"datadog-agent-security.service",
	}
	host := v.Env().RemoteHost
	v.bootstrap(false)
	host.MustExecute(fmt.Sprintf(`sudo %v/bin/installer/installer install "oci://public.ecr.aws/datadog/agent-package@sha256:c942936609b7ae0f457ba4c3516b340f5e0bb3459af730892abe8f2f2f84d552"`, bootInstallerDir))
	for _, unit := range stableUnits {
		require.Equal(t, "enabled\n", host.MustExecute(fmt.Sprintf(`systemctl is-enabled %s`, unit)))
	}
}

func (v *installerSuite) TestExperimentCrash() {
	t := v.T()
	host := v.Env().RemoteHost
	v.bootstrap(false)
	host.MustExecute(fmt.Sprintf(`sudo %v/bin/installer/installer install "oci://public.ecr.aws/datadog/agent-package@sha256:c942936609b7ae0f457ba4c3516b340f5e0bb3459af730892abe8f2f2f84d552"`, bootInstallerDir))
	startTime := getMonotonicTimestamp(t, host)
	v.Env().RemoteHost.MustExecute(`sudo systemctl start datadog-agent-exp --no-block`)
	res := getJournalDOnCondition(t, host, startTime, stopCondition([]JournaldLog{
		{Unit: "datadog-agent.service", Message: "Started"},
	}))
	require.True(t, verifyLogs(res, []JournaldLog{
		{Unit: "datadog-agent.service", Message: "Stopping"},
		{Unit: "datadog-agent.service", Message: "Stopped"},
		{Unit: "datadog-agent-exp.service", Message: "Starting"},
		{Unit: "datadog-agent-exp.service", Message: "Failed"},
		{Unit: "datadog-agent.service", Message: "Started"},
	}), fmt.Sprintf("unexpected logs: %v", res))
}

func (v *installerSuite) TestPurgeAndInstallAgent() {
	host := v.Env().RemoteHost
	v.bootstrap(false)
	host.MustExecute(fmt.Sprintf("sudo %v/bin/installer/installer remove datadog-agent", bootInstallerDir))
	stableUnits := []string{
		"datadog-agent.service",
		"datadog-agent-trace.service",
		"datadog-agent-process.service",
		"datadog-agent-sysprobe.service",
		"datadog-agent-security.service",
	}
	for _, unit := range stableUnits {
		_, err := host.Execute(fmt.Sprintf(`systemctl is-enabled %s`, unit))
		require.Equal(
			v.T(),
			fmt.Sprintf("Failed to get unit file state for %s: No such file or directory\n: Process exited with status 1", unit),
			err.Error(),
		)
	}

	// dir exists
	host.MustExecute(`test -d /opt/datadog-packages`)
	// dir does not exist
	_, err := host.Execute(`test -d /opt/datadog-packages/datadog-agent`)
	require.NotNil(v.T(), err)

	// agent symlink does not exist
	_, err = host.Execute(`test -L /usr/bin/datadog-agent`)
	require.NotNil(v.T(), err)

	// install info files do not exist
	for _, file := range []string{"install_info", "install.json"} {
		exists, _ := host.FileExists(filepath.Join(confDir, file))
		assert.False(v.T(), exists)
	}

	// bootstrap
	host.MustExecute(fmt.Sprintf(`sudo %v/bin/installer/installer install "oci://public.ecr.aws/datadog/agent-package@sha256:c942936609b7ae0f457ba4c3516b340f5e0bb3459af730892abe8f2f2f84d552"`, bootInstallerDir))

	// assert agent symlink
	_ = host.MustExecute(`test -L /usr/bin/datadog-agent`)
	require.Equal(v.T(), "/usr/bin/datadog-agent\n", host.MustExecute("which datadog-agent"))
	binPath := host.MustExecute("readlink -f $(which datadog-agent)")
	assert.True(v.T(), strings.HasPrefix(binPath, "/opt/datadog-packages/datadog-agent/7."))
	assert.True(v.T(), strings.HasSuffix(binPath, "/bin/agent/agent\n"))

	// assert install info files
	for _, file := range []string{"install_info", "install.json"} {
		exists, _ := host.FileExists(filepath.Join(confDir, file))
		assert.True(v.T(), exists)
	}
	assertInstallMethod(v, v.T(), host)

	// assert file ownerships
	agentDir := "/opt/datadog-packages/datadog-agent"
	require.Equal(v.T(), "root\n", host.MustExecute(`stat -c "%U" `+agentDir))
	require.Equal(v.T(), "root\n", host.MustExecute(`stat -c "%G" `+agentDir))
	require.Equal(v.T(), "drwxr-xr-x\n", host.MustExecute(`stat -c "%A" `+agentDir))
	require.Equal(v.T(), "1\n", host.MustExecute(`ls -l /opt/datadog-packages/datadog-agent | awk '$9 != "stable" && $3 == "dd-agent" && $4 == "dd-agent"' | wc -l`))

	// assert units
	for _, unit := range stableUnits {
		require.Equal(v.T(), "enabled\n", v.Env().RemoteHost.MustExecute(fmt.Sprintf(`systemctl is-enabled %s`, unit)))
	}
}

<<<<<<< HEAD
func (v *vmUpdaterSuite) TestPurgeAndInstallAPMInjector() {
	if v.distro == os.SuseDefault {
		v.T().Skip(
			"Docker is not supported on SUSE without arch s390x (IBM Z), but we don't support that arch in E2E tests.\n" +
				"See https://docs.docker.com/engine/install/sles/#os-requirements for more details",
		)
=======
func (v *installerSuite) TestPurgeAndInstallAPMInjector() {
	if v.packageManager == "rpm" {
		v.T().Skip("skip APMInjector test on rpm distros")
>>>>>>> ba5c31f5
	}

	host := v.Env().RemoteHost

	///////////////////
	// Setup machine //
	///////////////////
	host.MustExecute(fmt.Sprintf("sudo %v/bin/installer/installer remove datadog-agent", bootInstallerDir))
	host.MustExecute(fmt.Sprintf("sudo %v/bin/installer/installer remove datadog-apm-inject", bootInstallerDir))
	host.MustExecute(fmt.Sprintf("sudo %v/bin/installer/installer remove datadog-apm-library-java", bootInstallerDir))

	// Install docker
	installDocker(v.distro, v.arch, v.T(), host)
	defer func() {
		// Best effort to stop any running container at the end of the test
		host.Execute(`sudo docker ps -aq | xargs sudo docker stop | xargs sudo docker rm`)
	}()

	/////////////////////////
	// Check initial state //
	/////////////////////////

	// packages dir exists; but there are no packages installed
	host.MustExecute(`test -d /opt/datadog-packages`)
	_, err := host.Execute(`test -d /opt/datadog-packages/datadog-apm-inject`)
	require.NotNil(v.T(), err)
	_, err = host.Execute(`test -d /opt/datadog-packages/datadog-agent`)
	require.NotNil(v.T(), err)
	_, err = host.Execute(`test -d /opt/datadog-packages/datadog-apm-library-java`)
	require.NotNil(v.T(), err)

	// /etc/ld.so.preload does not contain the injector
	_, err = host.Execute(`grep "/opt/datadog-packages/datadog-apm-inject" /etc/ld.so.preload`)
	require.NotNil(v.T(), err)

	// docker daemon does not contain the injector
	_, err = host.Execute(`grep "/opt/datadog-packages/datadog-apm-inject" /etc/docker/daemon.json`)
	require.NotNil(v.T(), err)

	////////////////////////
	// Bootstrap packages //
	////////////////////////

	host.MustExecute(fmt.Sprintf(`sudo %v/bin/installer/installer install "oci://public.ecr.aws/datadog/agent-package@sha256:c942936609b7ae0f457ba4c3516b340f5e0bb3459af730892abe8f2f2f84d552"`, bootInstallerDir))
	host.MustExecute(fmt.Sprintf(`sudo %v/bin/installer/installer install "oci://public.ecr.aws/datadog/apm-library-java-package@sha256:d9ef5c492d19980d5bbf5105f2de71c49c39df9cc3ae57fa921fdeade8711d82"`, bootInstallerDir))
	host.MustExecute(fmt.Sprintf(`sudo %v/bin/installer/installer install "oci://public.ecr.aws/datadog/apm-inject-package@sha256:5fc83f7127647d53d52f72b90de3f7835ec54eb5ed3760c43496e98621a6d717"`, bootInstallerDir))

	////////////////////////////////
	// Check post-bootstrap state //
	////////////////////////////////

	// assert packages dir exist
	host.MustExecute(`test -L /opt/datadog-packages/datadog-agent/stable`)
	host.MustExecute(`test -L /opt/datadog-packages/datadog-apm-library-java/stable`)
	host.MustExecute(`test -L /opt/datadog-packages/datadog-apm-inject/stable`)

	// assert /etc/ld.so.preload contains the injector
	res, err := host.Execute(`grep "/opt/datadog-packages/datadog-apm-inject" /etc/ld.so.preload`)
	require.Nil(v.T(), err)
	require.Equal(v.T(), "/opt/datadog-packages/datadog-apm-inject/stable/inject/launcher.preload.so\n", res)

	// assert docker daemon contains the injector (removing blank spaces for easier comparison)
	res, err = host.Execute(`grep "/opt/datadog-packages/datadog-apm-inject" /etc/docker/daemon.json | sed -re 's/^[[:blank:]]+|[[:blank:]]+$//g' -e 's/[[:blank:]]+/ /g'`)
	require.Nil(v.T(), err)
	require.Equal(v.T(), "\"path\": \"/opt/datadog-packages/datadog-apm-inject/stable/inject/auto_inject_runc\"\n", res)

	// assert agent config has been changed
	raw, err := host.ReadFile("/etc/datadog-agent/datadog.yaml")
	require.Nil(v.T(), err)
	require.True(v.T(), strings.Contains(string(raw), "# BEGIN LD PRELOAD CONFIG"), "missing LD_PRELOAD config, config:\n%s", string(raw))

	// assert agent is running
	host.MustExecute("sudo systemctl status datadog-agent.service")

	_, err = host.Execute("sudo systemctl status datadog-agent-trace.service")
	require.Nil(v.T(), err)

	// assert required files exist
	requiredFiles := []string{
		"auto_inject_runc",
		"launcher.preload.so",
		"ld.so.preload",
		"musl-launcher.preload.so",
		"process",
	}
	for _, file := range requiredFiles {
		host.MustExecute(fmt.Sprintf("test -f /opt/datadog-packages/datadog-apm-inject/stable/inject/%s", file))
	}

	// assert file ownerships
	injectorDir := "/opt/datadog-packages/datadog-apm-inject"
	require.Equal(v.T(), "root\n", host.MustExecute(`stat -c "%U" `+injectorDir))
	require.Equal(v.T(), "root\n", host.MustExecute(`stat -c "%G" `+injectorDir))
	require.Equal(v.T(), "drwxr-xr-x\n", host.MustExecute(`stat -c "%A" `+injectorDir))
	require.Equal(v.T(), "1\n", host.MustExecute(`ls -l /opt/datadog-packages/datadog-apm-inject | awk '$9 != "stable" && $3 == "root" && $4 == "root"' | wc -l`))

	/////////////////////////////////////
	// Check injection with a real app //
	/////////////////////////////////////

	launchJavaDockerContainer(v.T(), host)

	// check "Dropping Payload due to non-retryable error" in trace agent logs
	// as we don't have an API key the payloads can't be flushed successfully,
	// but this log indicates that the trace agent managed to receive the payload
	require.Eventually(v.T(), func() bool {
		_, err := host.Execute(`cat /var/log/datadog/trace-agent.log | grep "Dropping Payload due to non-retryable error"`)
		return err == nil
	}, 30*time.Second, 100*time.Millisecond)

	///////////////////////
	// Check purge state //
	///////////////////////

	host.MustExecute(fmt.Sprintf("sudo %v/bin/installer/installer remove datadog-agent", bootInstallerDir))
	host.MustExecute(fmt.Sprintf("sudo %v/bin/installer/installer remove datadog-apm-inject", bootInstallerDir))
	host.MustExecute(fmt.Sprintf("sudo %v/bin/installer/installer remove datadog-apm-library-java", bootInstallerDir))

	_, err = host.Execute(`test -d /opt/datadog-packages/datadog-apm-inject`)
	require.NotNil(v.T(), err)
	_, err = host.Execute(`test -d /opt/datadog-packages/datadog-agent`)
	require.NotNil(v.T(), err)
	_, err = host.Execute(`test -d /opt/datadog-packages/datadog-apm-library-java`)
	require.NotNil(v.T(), err)
	_, err = host.Execute(`grep "/opt/datadog-packages/datadog-apm-inject" /etc/ld.so.preload`)
	require.NotNil(v.T(), err)
	_, err = host.Execute(`grep "/opt/datadog-packages/datadog-apm-inject" /etc/docker/daemon.json`)
	require.NotNil(v.T(), err)
	res, err = host.Execute("grep \"LD PRELOAD CONFIG\" /etc/datadog-agent/datadog.yaml")
	require.NotNil(v.T(), err, "expected no LD PRELOAD CONFIG in agent config, got:\n%s", res)
}

func assertInstallMethod(v *installerSuite, t *testing.T, host *components.RemoteHost) {
	rawYaml, err := host.ReadFile(filepath.Join(confDir, "install_info"))
	assert.Nil(t, err)
	var config Config
	require.Nil(t, yaml.Unmarshal(rawYaml, &config))

	assert.Equal(t, "installer_package", config.InstallMethod["installer_version"])
	assert.Equal(t, v.packageManager, config.InstallMethod["tool"])
	assert.True(t, "" != config.InstallMethod["tool_version"])
}

// Config yaml struct
type Config struct {
	InstallMethod map[string]string `yaml:"install_method"`
}<|MERGE_RESOLUTION|>--- conflicted
+++ resolved
@@ -249,18 +249,12 @@
 	}
 }
 
-<<<<<<< HEAD
-func (v *vmUpdaterSuite) TestPurgeAndInstallAPMInjector() {
+func (v *installerSuite) TestPurgeAndInstallAPMInjector() {
 	if v.distro == os.SuseDefault {
 		v.T().Skip(
 			"Docker is not supported on SUSE without arch s390x (IBM Z), but we don't support that arch in E2E tests.\n" +
 				"See https://docs.docker.com/engine/install/sles/#os-requirements for more details",
 		)
-=======
-func (v *installerSuite) TestPurgeAndInstallAPMInjector() {
-	if v.packageManager == "rpm" {
-		v.T().Skip("skip APMInjector test on rpm distros")
->>>>>>> ba5c31f5
 	}
 
 	host := v.Env().RemoteHost
