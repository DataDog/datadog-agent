--- conflicted
+++ resolved
@@ -50,30 +50,18 @@
 		},
 		{
 			Package: "datadog-agent",
-<<<<<<< HEAD
-			Version: oldAgentVersion,
-			URL:     fmt.Sprintf("oci://gcr.io/datadoghq/agent-package:%s", oldAgentVersion),
-=======
 			Version: previousAgentImageVersion,
 			URL:     fmt.Sprintf("oci://gcr.io/datadoghq/agent-package:%s", previousAgentImageVersion),
->>>>>>> 49523ca3
 		},
 	},
 }
 
 const (
-<<<<<<< HEAD
-	latestAgentVersion      = "7.54.1"
-	latestAgentImageVersion = "7.54.1-1"
-
-	oldAgentVersion          = "7.53.0-1"
-	unknownAgentImageVersion = "7.52.1-1"
-=======
+	unknownAgentImageVersion  = "7.52.1-1"
 	previousAgentVersion      = "7.54.0"
 	previousAgentImageVersion = "7.54.0-1"
 	latestAgentVersion        = "7.54.1"
 	latestAgentImageVersion   = "7.54.1-1"
->>>>>>> 49523ca3
 )
 
 func testUpgradeScenario(os e2eos.Descriptor, arch e2eos.Architecture) packageSuite {
@@ -260,10 +248,10 @@
 	s.assertSuccessfulStartExperiment(timestamp, latestAgentImageVersion)
 
 	// Start a second experiment that overrides the first one
-	_, err = s.startExperimentCommand(oldAgentVersion)
+	_, err = s.startExperimentCommand(previousAgentImageVersion)
 	require.NoError(s.T(), err)
 	installerStatus := s.getInstallerStatus()
-	require.Equal(s.T(), oldAgentVersion, installerStatus.Packages["datadog-agent"].ExperimentVersion)
+	require.Equal(s.T(), previousAgentImageVersion, installerStatus.Packages["datadog-agent"].ExperimentVersion)
 
 	// Stop the last experiment
 	timestamp = s.host.LastJournaldTimestamp()
