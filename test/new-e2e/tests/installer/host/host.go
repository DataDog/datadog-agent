// Unless explicitly stated otherwise all files in this repository are licensed
// under the Apache License Version 2.0.
// This product includes software developed at Datadog (https://www.datadoghq.com/).
// Copyright 2016-present Datadog, Inc.

// Package host provides a way to interact with an e2e remote host and capture its state.
package host

import (
	"fmt"
	"io/fs"
	"os/user"
	"path/filepath"
	"sort"
	"strconv"
	"strings"
	"testing"
	"time"

	"github.com/DataDog/datadog-agent/test/new-e2e/pkg/components"
	"github.com/DataDog/datadog-agent/test/new-e2e/pkg/utils/e2e/client"
	e2eos "github.com/DataDog/test-infra-definitions/components/os"
	"github.com/stretchr/testify/assert"
	"github.com/stretchr/testify/require"
)

// Host is a remote host environment.
type Host struct {
	t              *testing.T
	remote         *components.RemoteHost
	os             e2eos.Descriptor
	arch           e2eos.Architecture
	systemdVersion int
}

// Option is an option to configure a Host.
type Option func(*testing.T, *Host)

// New creates a new Host.
func New(t *testing.T, remote *components.RemoteHost, os e2eos.Descriptor, arch e2eos.Architecture, opts ...Option) *Host {
	host := &Host{
		t:      t,
		remote: remote,
		os:     os,
		arch:   arch,
	}
	for _, opt := range opts {
		opt(t, host)
	}
	host.uploadFixtures()
	host.setSystemdVersion()
	return host
}

<<<<<<< HEAD
// InstallDocker installs Docker on the host if it is not already installed.
=======
func (h *Host) setSystemdVersion() {
	strVersion := strings.TrimSpace(h.remote.MustExecute("systemctl --version | head -n1 | awk '{print $2}'"))
	version, err := strconv.Atoi(strVersion)
	require.NoError(h.t, err)
	h.t.Log("Systemd version:", version)
	h.systemdVersion = version
}

// InstallDocker installs Docker on the host.
>>>>>>> a99881ed
func (h *Host) InstallDocker() {
	if _, err := h.remote.Execute("command -v docker"); err == nil {
		return
	}

	switch h.os.Flavor {
	case e2eos.AmazonLinux:
		h.remote.MustExecute(`sudo sh -c "yum -y install docker && systemctl start docker"`)
	default:
		h.remote.MustExecute("curl -fsSL https://get.docker.com | sudo sh")
	}
}

// GetDockerRuntimePath returns the runtime path of a docker runtime
func (h *Host) GetDockerRuntimePath(runtime string) string {
	var cmd string
	switch h.os.Flavor {
	case e2eos.AmazonLinux:
		cmd = "sudo docker system info --format '{{ (index .Runtimes \"%s\").Path }}'"
	default:
		cmd = "sudo docker system info --format '{{ (index .Runtimes \"%s\").Runtime.Path }}'"
	}
	return strings.TrimSpace(h.remote.MustExecute(fmt.Sprintf(cmd, runtime)))
}

// Run executes a command on the host.
func (h *Host) Run(command string, env ...string) string {
	envVars := make(map[string]string)
	for _, e := range env {
		parts := strings.Split(e, "=")
		envVars[parts[0]] = parts[1]
	}
	return h.remote.MustExecute(command, client.WithEnvVariables(envVars))
}

// FileExists checks if a file exists on the host.
func (h *Host) FileExists(path string) (bool, error) {
	return h.remote.FileExists(path)
}

// ReadFile reads a file from the host.
func (h *Host) ReadFile(path string) ([]byte, error) {
	return h.remote.ReadFile(path)
}

// DeletePath deletes a path on the host.
func (h *Host) DeletePath(path string) {
	h.remote.MustExecute(fmt.Sprintf("sudo ls %s", path))
	h.remote.MustExecute(fmt.Sprintf("sudo rm -rf %s", path))
}

// WaitForUnitActive waits for a systemd unit to be active
func (h *Host) WaitForUnitActive(units ...string) {
	for _, unit := range units {
		_, err := h.remote.Execute(fmt.Sprintf("timeout=30; unit=%s; while ! systemctl is-active --quiet $unit && [ $timeout -gt 0 ]; do sleep 1; ((timeout--)); done; [ $timeout -ne 0 ]", unit))
		require.NoError(h.t, err, "unit %s did not become active", unit)
	}
}

// BootstraperVersion returns the version of the bootstraper on the host.
func (h *Host) BootstraperVersion() string {
	return strings.TrimSpace(h.remote.MustExecute("sudo datadog-bootstrap version"))
}

// InstallerVersion returns the version of the installer on the host.
func (h *Host) InstallerVersion() string {
	return strings.TrimSpace(h.remote.MustExecute("sudo datadog-installer version"))
}

// AssertPackageInstalledByInstaller checks if a package is installed by the installer on the host.
func (h *Host) AssertPackageInstalledByInstaller(pkgs ...string) {
	for _, pkg := range pkgs {
		h.remote.MustExecute("sudo datadog-installer is-installed " + pkg)
	}
}

// AssertPackageInstalledByPackageManager checks if a package is installed by the package manager on the host.
func (h *Host) AssertPackageInstalledByPackageManager(pkgs ...string) {
	for _, pkg := range pkgs {
		if _, err := h.remote.Execute("command -v dpkg-query"); err == nil {
			h.remote.MustExecute("dpkg-query -l " + pkg)
		} else if _, err := h.remote.Execute("command -v rpm"); err == nil {
			h.remote.MustExecute("rpm -q " + pkg)
		} else {
			h.t.Fatal("no package manager found")
		}
	}
}

// AssertPackageNotInstalledByPackageManager checks if a package is not installed by the package manager on the host.
func (h *Host) AssertPackageNotInstalledByPackageManager(pkgs ...string) {
	for _, pkg := range pkgs {
		if _, err := h.remote.Execute("command -v dpkg-query"); err == nil {
			h.remote.MustExecute("! dpkg-query -l " + pkg)
		} else if _, err := h.remote.Execute("command -v rpm"); err == nil {
			h.remote.MustExecute("! rpm -q " + pkg)
		} else {
			h.t.Fatal("no package manager found")
		}
	}
}

// State returns the state of the host.
func (h *Host) State() State {
	return State{
		t:      h.t,
		Users:  h.users(),
		Groups: h.groups(),
		FS:     h.fs(),
		Units:  h.getSystemdUnitInfo(),
	}
}

func (h *Host) users() []user.User {
	output := h.remote.MustExecute("sudo getent passwd")
	lines := strings.Split(output, "\n")
	var users []user.User
	for _, line := range lines {
		if line == "" {
			continue
		}
		parts := strings.Split(line, ":")
		assert.Len(h.t, parts, 7)
		users = append(users, user.User{
			Username: parts[0],
			Uid:      parts[2],
			Gid:      parts[3],
			Name:     parts[4],
			HomeDir:  parts[5],
		})
	}
	sort.Slice(users, func(i, j int) bool {
		return users[i].Uid < users[j].Uid
	})
	return users
}

func (h *Host) groups() []user.Group {
	output := h.remote.MustExecute("sudo getent group")
	lines := strings.Split(output, "\n")
	var groups []user.Group
	for _, line := range lines {
		if line == "" {
			continue
		}
		parts := strings.Split(line, ":")
		assert.Len(h.t, parts, 4)
		groups = append(groups, user.Group{
			Name: parts[0],
			Gid:  parts[2],
		})
	}
	sort.Slice(groups, func(i, j int) bool {
		return groups[i].Gid < groups[j].Gid
	})
	return groups
}

func (h *Host) fs() map[string]FileInfo {
	ignoreDirs := []string{
		"/proc",
		"/sys",
		"/dev",
		"/run/utmp",
		"/tmp",
	}
	cmd := "sudo find / "
	for _, dir := range ignoreDirs {
		cmd += fmt.Sprintf("-path '%s' -prune -o ", dir)
	}
	cmd += `-printf '%p\\|//%s\\|//%TY-%Tm-%Td %TH:%TM:%TS\\|//%f\\|//%m\\|//%u\\|//%g\\|//%y\\|//%l\n' 2>/dev/null`
	output := h.remote.MustExecute(cmd + " || true")
	lines := strings.Split(output, "\n")

	fileInfos := make(map[string]FileInfo)
	for _, line := range lines {
		if line == "" {
			continue
		}
		parts := strings.Split(line, "\\|//")
		assert.Len(h.t, parts, 9)

		path := parts[0]
		size, _ := strconv.ParseInt(parts[1], 10, 64)
		modTime, _ := time.Parse("2006-01-02 15:04:05", parts[2])
		name := parts[3]
		mode, _ := strconv.ParseUint(parts[4], 8, 32)
		user := parts[5]
		group := parts[6]
		fileType := parts[7]
		isDir := fileType == "d"
		isSymlink := fileType == "l"
		link := parts[8]

		fileInfos[path] = FileInfo{
			name:      name,
			size:      size,
			perms:     fs.FileMode(mode).Perm(),
			modTime:   modTime,
			isDir:     isDir,
			isSymlink: isSymlink,
			link:      link,
			user:      user,
			group:     group,
		}
	}
	return fileInfos
}

func (h *Host) getSystemdUnitInfo() map[string]SystemdUnitInfo {
	// Retrieve the status of all units
	output := h.remote.MustExecute("sudo systemctl list-units --all --no-legend --no-pager")
	output = strings.ReplaceAll(output, "●", "") // Remove the bullet point
	unitsOutput := strings.Split(string(output), "\n")
	units := make(map[string]SystemdUnitInfo)

	// Retrieve the enabled state of unit files
	enabledOutput := h.remote.MustExecute("sudo systemctl list-unit-files --no-legend --no-pager")
	enabledOutput = strings.ReplaceAll(enabledOutput, "●", "") // Remove the bullet point
	enabledLines := strings.Split(string(enabledOutput), "\n")
	enabledMap := make(map[string]string)
	for _, line := range enabledLines {
		fields := strings.Fields(line)
		if len(fields) < 2 {
			continue
		}
		enabledMap[fields[0]] = fields[1] // Map full unit name to enabled status
	}

	// Parse active state and match with enabled state
	for _, line := range unitsOutput {
		fields := strings.Fields(line)
		if len(fields) < 4 {
			continue
		}

		name := fields[0] // Full unit name with extension
		loadState := LoadState(fields[1])
		active := fields[2]
		subState := SubState(fields[3])

		enabled, exists := enabledMap[name]
		if !exists {
			enabled = "unknown" // Handle cases where the unit file is not listed
		}

		units[name] = SystemdUnitInfo{
			Name:      name,
			Active:    active,
			SubState:  subState,
			LoadState: loadState,
			Enabled:   enabled,
		}
	}

	return units
}

// LoadState is the load state of a systemd unit.
type LoadState string

// SubState is the sub state of a systemd unit.
type SubState string

const (
	// Loaded is the load state of a systemd unit.
	Loaded LoadState = "loaded"
	// NotLoaded is the load state of a systemd unit.
	NotLoaded LoadState = "not-found"
	// Masked is the load state of a systemd unit.
	Masked LoadState = "masked"
	// Error is the load state of a systemd unit.
	Error LoadState = "error"

	// Running is the sub state of a systemd unit.
	Running SubState = "running"
	// Dead is the sub state of a systemd unit.
	Dead SubState = "dead"
)

// SystemdUnitInfo is the info of a systemd unit.
type SystemdUnitInfo struct {
	Name      string
	Active    string
	Enabled   string
	SubState  SubState
	LoadState LoadState
}

// FileInfo struct mimics os.FileInfo
type FileInfo struct {
	name      string
	size      int64
	perms     fs.FileMode
	modTime   time.Time
	isDir     bool
	isSymlink bool
	link      string
	user      string
	group     string
}

// State is the state of a remote host.
type State struct {
	t      *testing.T
	Users  []user.User
	Groups []user.Group
	FS     map[string]FileInfo
	Units  map[string]SystemdUnitInfo
}

// AssertUserExists asserts that a user exists on the host.
func (s *State) AssertUserExists(userName string) {
	for _, user := range s.Users {
		if user.Username == userName {
			return
		}
	}
	assert.Fail(s.t, "user does not exist", userName)
}

// AssertGroupExists asserts that a group exists on the host.
func (s *State) AssertGroupExists(groupName string) {
	for _, group := range s.Groups {
		if group.Name == groupName {
			return
		}
	}
	assert.Fail(s.t, "group does not exist", groupName)
}

// AssertUserHasGroup asserts that a user has a group on the host.
func (s *State) AssertUserHasGroup(userName, groupName string) {
	for _, user := range s.Users {
		if user.Username == userName {
			for _, group := range s.Groups {
				if group.Name == groupName {
					if user.Gid == group.Gid {
						return
					}
				}
			}
		}
	}
	assert.Fail(s.t, "user does not have group", userName, groupName)
}

// evalSymlinkPath resolves the absolute path, resolving symlinks
func evalSymlinkPath(path string, fs map[string]FileInfo) string {
	// Normalize the path to clean up any .. or .
	path = filepath.Clean(path)

	// Split the path into components
	parts := strings.Split(path, "/")
	resolvedPath := "/"

	for _, part := range parts {
		if part == "" || part == "." {
			// Ignore empty part or current directory marker
			continue
		}

		// Append the current part to the resolved path
		nextPath := filepath.Join(resolvedPath, part)
		nextPath = filepath.Clean(nextPath) // Clean to ensure no trailing slashes

		// Check if the current path component is a symlink
		if fileInfo, exists := fs[nextPath]; exists && fileInfo.isSymlink {
			// Resolve the symlink
			symlinkTarget := fileInfo.link
			// Handle recursive symlink resolution
			symlinkTarget = evalSymlinkPath(symlinkTarget, fs)
			// Update the resolvedPath to be the target of the symlink
			resolvedPath = symlinkTarget
		} else {
			// Not a symlink, or doesn't exist in fs; move to next component
			resolvedPath = nextPath
		}

		// Ensure the path ends correctly for the next iteration
		if !strings.HasSuffix(resolvedPath, "/") && len(resolvedPath) > 1 {
			resolvedPath += "/"
		}
	}

	return filepath.Clean(resolvedPath)
}

// AssertDirExists asserts that a directory exists on the host with the given perms, user, and group.
func (s *State) AssertDirExists(path string, perms fs.FileMode, user string, group string) {
	path = evalSymlinkPath(path, s.FS)
	fileInfo, ok := s.FS[path]
	assert.True(s.t, ok, "dir %v does not exist", path)
	assert.True(s.t, fileInfo.isDir, "%v is not a directory", path)
	assert.Equal(s.t, perms, fileInfo.perms, "%v has unexpected perms", path)
	assert.Equal(s.t, user, fileInfo.user, "%v has unexpected user", path)
	assert.Equal(s.t, group, fileInfo.group, "%v has unexpected group", path)
}

// AssertPathDoesNotExist asserts that a path does not exist on the host.
func (s *State) AssertPathDoesNotExist(path string) {
	path = evalSymlinkPath(path, s.FS)
	_, ok := s.FS[path]
	assert.False(s.t, ok, "something exists at path", path)
}

// AssertFileExists asserts that a file exists on the host with the given perms, user, and group.
func (s *State) AssertFileExists(path string, perms fs.FileMode, user string, group string) {
	path = evalSymlinkPath(path, s.FS)
	fileInfo, ok := s.FS[path]
	assert.True(s.t, ok, "file %v does not exist", path)
	assert.False(s.t, fileInfo.isDir, "%v is not a file", path)
	assert.Equal(s.t, perms, fileInfo.perms, "%v has unexpected perms", path)
	assert.Equal(s.t, user, fileInfo.user, "%v has unexpected user", path)
	assert.Equal(s.t, group, fileInfo.group, "%v has unexpected group", path)
}

// AssertSymlinkExists asserts that a symlink exists on the host with the given target, user, and group.
func (s *State) AssertSymlinkExists(path string, target string, user string, group string) {
	fileInfo, ok := s.FS[path]
	assert.True(s.t, ok, "syminlk %v does not exist", path)
	assert.True(s.t, fileInfo.isSymlink, "%v is not a symlink", path)
	assert.Equal(s.t, target, fileInfo.link, "%v has unexpected target", path)
	assert.Equal(s.t, user, fileInfo.user, "%v has unexpected user", path)
	assert.Equal(s.t, group, fileInfo.group, "%v has unexpected group", path)
}

// AssertUnitsLoaded asserts that units are enabled on the host.
func (s *State) AssertUnitsLoaded(names ...string) {
	for _, name := range names {
		unit, ok := s.Units[name]
		assert.True(s.t, ok, "unit %v is not loaded", name)
		assert.Equal(s.t, Loaded, unit.LoadState, "unit %v is not loaded", name)
	}
}

// AssertUnitsEnabled asserts that a systemd unit is not loaded.
func (s *State) AssertUnitsEnabled(names ...string) {
	for _, name := range names {
		unit, ok := s.Units[name]
		assert.True(s.t, ok, "unit %v is not enabled", name)
		assert.Equal(s.t, "enabled", unit.Enabled, "unit %v is not enabled", name)
	}
}

// AssertUnitsRunning asserts that a systemd unit is running.
func (s *State) AssertUnitsRunning(names ...string) {
	for _, name := range names {
		unit, ok := s.Units[name]
		assert.True(s.t, ok, "unit %v is not running", name)
		assert.Equal(s.t, Running, unit.SubState, "unit %v is not running", name)
	}
}

// AssertUnitsNotLoaded asserts that a systemd unit is not loaded.
func (s *State) AssertUnitsNotLoaded(names ...string) {
	for _, name := range names {
		_, ok := s.Units[name]
		assert.True(s.t, !ok, "unit %v is loaded", name)
	}
}

// AssertUnitsNotEnabled asserts that a systemd unit is not enabled
func (s *State) AssertUnitsNotEnabled(names ...string) {
	for _, name := range names {
		unit, ok := s.Units[name]
		assert.True(s.t, ok, "unit %v is enabled", name)
		assert.Equal(s.t, "disabled", unit.Enabled, "unit %v is enabled", name)
	}
}

// AssertUnitsDead asserts that a systemd unit is not running.
func (s *State) AssertUnitsDead(names ...string) {
	for _, name := range names {
		unit, ok := s.Units[name]
		assert.True(s.t, ok, "unit %v is not running", name)
		assert.Equal(s.t, Dead, unit.SubState, "unit %v is not running", name)
	}
}<|MERGE_RESOLUTION|>--- conflicted
+++ resolved
@@ -52,9 +52,6 @@
 	return host
 }
 
-<<<<<<< HEAD
-// InstallDocker installs Docker on the host if it is not already installed.
-=======
 func (h *Host) setSystemdVersion() {
 	strVersion := strings.TrimSpace(h.remote.MustExecute("systemctl --version | head -n1 | awk '{print $2}'"))
 	version, err := strconv.Atoi(strVersion)
@@ -63,8 +60,7 @@
 	h.systemdVersion = version
 }
 
-// InstallDocker installs Docker on the host.
->>>>>>> a99881ed
+// InstallDocker installs Docker on the host if it is not already installed.
 func (h *Host) InstallDocker() {
 	if _, err := h.remote.Execute("command -v docker"); err == nil {
 		return
