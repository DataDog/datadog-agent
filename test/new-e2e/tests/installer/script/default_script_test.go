// Unless explicitly stated otherwise all files in this repository are licensed
// under the Apache License Version 2.0.
// This product includes software developed at Datadog (https://www.datadoghq.com/).
// Copyright 2016-present Datadog, Inc.

package installscript

import (
	"fmt"
	"os"
	"strings"

	e2eos "github.com/DataDog/test-infra-definitions/components/os"
	"github.com/stretchr/testify/assert"
	"github.com/stretchr/testify/require"
	"gopkg.in/yaml.v3"

	awshost "github.com/DataDog/datadog-agent/test/new-e2e/pkg/provisioners/aws/host"
	"github.com/DataDog/datadog-agent/test/new-e2e/pkg/utils/e2e/client"
)

type installScriptDefaultSuite struct {
	installerScriptBaseSuite
	url string
}

func testDefaultScript(os e2eos.Descriptor, arch e2eos.Architecture) installerScriptSuite {
	s := &installScriptDefaultSuite{
		installerScriptBaseSuite: newInstallerScriptSuite("installer-default", os, arch, awshost.WithoutFakeIntake(), awshost.WithoutAgent()),
	}
	s.url = s.scriptURLPrefix + "install.sh"

	return s
}

func (s *installScriptDefaultSuite) RunInstallScript(url string, params ...string) {
	params = append(params, "DD_INSTALLER_REGISTRY_URL_AGENT_PACKAGE=installtesting.datad0g.com.internal.dda-testing.com")
	s.installerScriptBaseSuite.RunInstallScript(url, params...)
}

func (s *installScriptDefaultSuite) TestInstall() {
	defer s.Purge()

	s.RunInstallScript(
		s.url,
		"DD_SITE=datadoghq.com",
		"DD_APM_INSTRUMENTATION_LIBRARIES=java:1,python:3,js:5,dotnet:3",
		"DD_APM_INSTRUMENTATION_ENABLED=host",
		"DD_RUNTIME_SECURITY_CONFIG_ENABLED=true",
		"DD_SBOM_CONTAINER_IMAGE_ENABLED=true",
		"DD_SBOM_HOST_ENABLED=true",
		"DD_REMOTE_UPDATES=true",
		"DD_ENV=env",
		"DD_HOSTNAME=hostname",
	)

	state := s.host.State()

	// Packages installed
	s.host.AssertPackageInstalledByInstaller(
		"datadog-agent",
		"datadog-apm-inject",
		"datadog-apm-library-java",
		"datadog-apm-library-python",
		"datadog-apm-library-js",
		"datadog-apm-library-dotnet",
	)

	// Config files exist
	state.AssertFileExists("/etc/datadog-agent/datadog.yaml", 0640, "dd-agent", "dd-agent")
	state.AssertFileExists("/etc/datadog-agent/system-probe.yaml", 0440, "dd-agent", "dd-agent")
	state.AssertFileExists("/etc/datadog-agent/security-agent.yaml", 0440, "dd-agent", "dd-agent")
	state.AssertPathDoesNotExist("/opt/datadog-packages/datadog-apm-library-ruby") // Not in DD_APM_INSTRUMENTATION_LIBRARIES

	// Units started
	state.AssertUnitsRunning(
		"datadog-agent.service",
		// "datadog-agent-installer.service", FIXME: uncomment when an agent+installer is released
		"datadog-agent-trace.service",
		"datadog-agent-sysprobe.service",
		"datadog-agent-security.service",
	)
}

// TestInstallParity tests that the installer install script with full options
// has the same behaviour as the agent 7 install script in terms of config & units started
func (s *installScriptDefaultSuite) TestInstallParity() {
	if _, ok := os.LookupEnv("E2E_PIPELINE_ID"); !ok {
		s.T().Skip("Skipping test due to missing E2E_PIPELINE_ID variable")
	}

	defer s.Purge()

	// Full supported option set
	params := []string{
		"DD_SITE=datadoghq.com",
		"DD_APM_INSTRUMENTATION_LIBRARIES=java:1,python:3,js:5,dotnet:3",
		"DD_APM_INSTRUMENTATION_ENABLED=host",
		"DD_RUNTIME_SECURITY_CONFIG_ENABLED=true",
		"DD_SBOM_CONTAINER_IMAGE_ENABLED=true",
		"DD_SBOM_HOST_ENABLED=true",
		"DD_REMOTE_UPDATES=true",
		"DD_ENV=env",
		"DD_HOSTNAME=hostname",
	}

	s.RunInstallScript(s.url, params...)

	installerScriptConfigsRaw := map[string]string{
		"datadog.yaml":        s.Env().RemoteHost.MustExecute("sudo cat /etc/datadog-agent/datadog.yaml"),
		"system-probe.yaml":   s.Env().RemoteHost.MustExecute("sudo cat /etc/datadog-agent/system-probe.yaml"),
		"security-agent.yaml": s.Env().RemoteHost.MustExecute("sudo cat /etc/datadog-agent/security-agent.yaml"),
	}

	// Purge the agent & install using the agent 7 install script
	s.Purge()
	defer func() {
		s.Env().RemoteHost.Execute("sudo apt-get remove -y --purge datadog-installer || sudo yum remove -y datadog-installer || sudo zypper remove -y datadog-installer")
	}()
	if s.os.Flavor == e2eos.CentOS && s.os.Version == e2eos.CentOS7.Version {
		s.Env().RemoteHost.MustExecute("sudo systemctl daemon-reexec")
	}
	_, err := s.Env().RemoteHost.Execute(fmt.Sprintf(`%s bash -c "$(curl -L https://dd-agent.s3.amazonaws.com/scripts/install_script_agent7.sh)"`, strings.Join(params, " ")), client.WithEnvVariables(map[string]string{
		"DD_API_KEY":               s.getAPIKey(),
<<<<<<< HEAD
		"TESTING_KEYS_URL":         "apttesting.datad0g.com/test-keys-vault",
		"TESTING_APT_URL":          "s3.amazonaws.com/apttesting.datad0g.com",
		"TESTING_APT_REPO_VERSION": fmt.Sprintf("pipeline-%s-a7-%s 7", os.Getenv("E2E_PIPELINE_ID"), s.arch),
=======
		"TESTING_KEYS_URL":         "keys.datadoghq.com",
		"TESTING_APT_URL":          fmt.Sprintf("s3.amazonaws.com/apttesting.datad0g.com/datadog-agent/pipeline-%s-a7", os.Getenv("E2E_PIPELINE_ID")),
		"TESTING_APT_REPO_VERSION": fmt.Sprintf("stable-%s 7", s.arch),
>>>>>>> b524752e
		"TESTING_YUM_URL":          "s3.amazonaws.com/yumtesting.datad0g.com",
		"TESTING_YUM_VERSION_PATH": fmt.Sprintf("testing/pipeline-%s-a7/7", os.Getenv("E2E_PIPELINE_ID")),
	}))
	require.NoErrorf(s.T(), err, "installer not properly installed through install script")

	agent7ScriptConfigsRaw := map[string]string{
		"datadog.yaml":        s.Env().RemoteHost.MustExecute("sudo cat /etc/datadog-agent/datadog.yaml"),
		"system-probe.yaml":   s.Env().RemoteHost.MustExecute("sudo cat /etc/datadog-agent/system-probe.yaml"),
		"security-agent.yaml": s.Env().RemoteHost.MustExecute("sudo cat /etc/datadog-agent/security-agent.yaml"),
	}

	// Enforce that both sets of generated configs are the same
	for file, installerScriptConfigRaw := range installerScriptConfigsRaw {
		installerScriptConfig := map[string]interface{}{}
		require.NoError(s.T(), yaml.Unmarshal([]byte(installerScriptConfigRaw), &installerScriptConfig))

		agent7ConfigRaw := agent7ScriptConfigsRaw[file]
		agent7Config := map[string]interface{}{}
		require.NoError(s.T(), yaml.Unmarshal([]byte(agent7ConfigRaw), &agent7Config))

		for key, value := range agent7Config {
			if key != "api_key" {
				require.Equal(s.T(), value, installerScriptConfig[key], "config key %s in file %s differs", key, file)
			} else if installerScriptConfig[key] != value {
				s.T().Fatalf("config key api_key differs in file %s (not logging values)", file)
			}
		}
		require.Equal(s.T(), len(installerScriptConfig), len(agent7Config), "config lengths in file %s differs", file)
	}
}

// TestUpgradeInstallerAgent tests that the installer install script properly upgrades customers
// from installer / agent as separate packages to a single package
func (s *installScriptDefaultSuite) TestUpgradeInstallerAgent() {
	params := []string{
		"DD_API_KEY=" + s.getAPIKey(),
		"DD_REMOTE_UPDATES=true",
		"DD_AGENT_MAJOR_VERSION=7",
		"DD_AGENT_MINOR_VERSION=65.0",
	}

	// 1. Install installer / agent as separate packages using older agent 7 install script & an older agent version (7.60)
	_, err := s.Env().RemoteHost.Execute(fmt.Sprintf(`%s bash -c "$(curl -L https://dd-agent.s3.amazonaws.com/scripts/install_script_agent7.sh?versionId=c0vg6qmhxYnt3he9iRph2BsRN0p026pf)"`, strings.Join(params, " ")))
	require.NoErrorf(s.T(), err, "installer / agent not properly installed through agent 7 install script")

	// 2. Run the installer install script with the same older agent version (7.60)
	defer s.Purge()
	s.RunInstallScript(s.url, params...)

	// 3. Check the installer deb / rpm isn't there anymore
	s.host.AssertPackageNotInstalledByPackageManager("datadog-installer")

	// 4. Check the installer is present in the agent
	state := s.host.State()
	state.AssertFileExists("/opt/datadog-packages/datadog-agent/stable/embedded/bin/installer", 0755, "dd-agent", "dd-agent")

	// 5. Assert the installer unit is not loaded
	state.AssertUnitsNotLoaded("datadog-installer.service")
	state.AssertUnitsLoaded("datadog-agent-installer.service")
}

// TestInstallIgnoreMajorMinor tests that the installer install script properly ignores
// the major / minor version when installing the agent
func (s *installScriptDefaultSuite) TestInstallIgnoreMajorMinor() {
	params := []string{
		"DD_API_KEY=" + s.getAPIKey(),
		"DD_REMOTE_UPDATES=true",
		"DD_AGENT_MAJOR_VERSION=7",
		"DD_AGENT_MINOR_VERSION=65.0",
	}
	defer s.Purge()
	s.RunInstallScript(s.url, params...)

	// Check the agent version is the latest one
	installedVersion := s.host.AgentStableVersion()
	assert.NotEqual(s.T(), "7.65.0", installedVersion, "agent version should not be 7.65.0")
}<|MERGE_RESOLUTION|>--- conflicted
+++ resolved
@@ -122,15 +122,9 @@
 	}
 	_, err := s.Env().RemoteHost.Execute(fmt.Sprintf(`%s bash -c "$(curl -L https://dd-agent.s3.amazonaws.com/scripts/install_script_agent7.sh)"`, strings.Join(params, " ")), client.WithEnvVariables(map[string]string{
 		"DD_API_KEY":               s.getAPIKey(),
-<<<<<<< HEAD
 		"TESTING_KEYS_URL":         "apttesting.datad0g.com/test-keys-vault",
-		"TESTING_APT_URL":          "s3.amazonaws.com/apttesting.datad0g.com",
-		"TESTING_APT_REPO_VERSION": fmt.Sprintf("pipeline-%s-a7-%s 7", os.Getenv("E2E_PIPELINE_ID"), s.arch),
-=======
-		"TESTING_KEYS_URL":         "keys.datadoghq.com",
 		"TESTING_APT_URL":          fmt.Sprintf("s3.amazonaws.com/apttesting.datad0g.com/datadog-agent/pipeline-%s-a7", os.Getenv("E2E_PIPELINE_ID")),
 		"TESTING_APT_REPO_VERSION": fmt.Sprintf("stable-%s 7", s.arch),
->>>>>>> b524752e
 		"TESTING_YUM_URL":          "s3.amazonaws.com/yumtesting.datad0g.com",
 		"TESTING_YUM_VERSION_PATH": fmt.Sprintf("testing/pipeline-%s-a7/7", os.Getenv("E2E_PIPELINE_ID")),
 	}))
