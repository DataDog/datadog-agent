--- conflicted
+++ resolved
@@ -125,13 +125,8 @@
 	}
 	_, err := s.Env().RemoteHost.Execute(fmt.Sprintf(`%s bash -c "$(curl -L https://dd-agent.s3.amazonaws.com/scripts/install_script_agent7.sh)"`, strings.Join(params, " ")), client.WithEnvVariables(map[string]string{
 		"DD_API_KEY":               s.getAPIKey(),
-<<<<<<< HEAD
 		"TESTING_KEYS_URL":         "apttesting.datad0g.com/test-keys",
-		"TESTING_APT_URL":          "apttesting.datad0g.com",
-=======
-		"TESTING_KEYS_URL":         "keys.datadoghq.com",
 		"TESTING_APT_URL":          "s3.amazonaws.com/apttesting.datad0g.com",
->>>>>>> 4bfc72b3
 		"TESTING_APT_REPO_VERSION": fmt.Sprintf("pipeline-%s-a7-%s 7", os.Getenv("E2E_PIPELINE_ID"), s.arch),
 		"TESTING_YUM_URL":          "s3.amazonaws.com/yumtesting.datad0g.com",
 		"TESTING_YUM_VERSION_PATH": fmt.Sprintf("testing/pipeline-%s-a7/7", os.Getenv("E2E_PIPELINE_ID")),
