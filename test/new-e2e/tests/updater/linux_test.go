// Unless explicitly stated otherwise all files in this repository are licensed
// under the Apache License Version 2.0.
// This product includes software developed at Datadog (https://www.datadoghq.com/).
// Copyright 2016-present Datadog, Inc.

// Package updater contains tests for the updater package
package updater

import (
	"fmt"
	"path/filepath"
	"regexp"
	"strings"
	"testing"

	"github.com/DataDog/test-infra-definitions/components/os"
	"github.com/DataDog/test-infra-definitions/scenarios/aws/ec2"
	"gopkg.in/yaml.v2"

	"github.com/DataDog/datadog-agent/test/new-e2e/pkg/components"
	"github.com/DataDog/datadog-agent/test/new-e2e/pkg/e2e"
	"github.com/DataDog/datadog-agent/test/new-e2e/pkg/environments"
	awshost "github.com/DataDog/datadog-agent/test/new-e2e/pkg/environments/aws/host"

	"github.com/stretchr/testify/assert"
	"github.com/stretchr/testify/require"
)

const (
	confDir        = "/etc/datadog-agent"
	logDir         = "/var/log/datadog"
	locksDir       = "/var/run/datadog-packages"
	packagesDir    = "/opt/datadog-packages"
	bootUpdaterDir = "/opt/datadog-installer"
)

type vmUpdaterSuite struct {
	e2e.BaseSuite[environments.Host]
	packageManager string
	distro         os.Descriptor
}

func runTest(t *testing.T, pkgManager string, arch os.Architecture, distro os.Descriptor) {
	reg := regexp.MustCompile(`[^a-zA-Z0-9_\-.]`)
	testName := reg.ReplaceAllString(distro.String()+"-"+string(arch), "_")
	e2e.Run(t, &vmUpdaterSuite{packageManager: pkgManager, distro: distro}, e2e.WithProvisioner(awshost.ProvisionerNoFakeIntake(
		awshost.WithUpdater(),
		awshost.WithEC2InstanceOptions(ec2.WithOSArch(distro, arch)),
	)),
		e2e.WithStackName(testName),
	)
}

<<<<<<< HEAD
// func TestCentOS(t *testing.T) {
// 	t.Parallel()
// 	runTest(t, "rpm", os.AMD64Arch, os.CentOSDefault)
// }
=======
func TestCentOS(t *testing.T) {
	runTest(t, "rpm", os.AMD64Arch, os.CentOSDefault)
}
>>>>>>> 785074ea

func TestUbuntu(t *testing.T) {
	runTest(t, "dpkg", os.ARM64Arch, os.UbuntuDefault)
}

func (v *vmUpdaterSuite) TestUserGroupsCreation() {
	// users exist and is a system user
	require.Equal(v.T(), "/usr/sbin/nologin\n", v.Env().RemoteHost.MustExecute(`getent passwd dd-agent | cut -d: -f7`), "unexpected: user does not exist or is not a system user")
	require.Equal(v.T(), "/usr/sbin/nologin\n", v.Env().RemoteHost.MustExecute(`getent passwd dd-installer | cut -d: -f7`), "unexpected: user does not exist or is not a system user")
	require.Equal(v.T(), "dd-installer\n", v.Env().RemoteHost.MustExecute(`getent group dd-installer | cut -d":" -f1`), "unexpected: group does not exist")
	require.Equal(v.T(), "dd-agent\n", v.Env().RemoteHost.MustExecute(`getent group dd-agent | cut -d":" -f1`), "unexpected: group does not exist")
	require.Equal(v.T(), "dd-installer dd-agent\n", v.Env().RemoteHost.MustExecute("id -Gn dd-installer"), "dd-installer not in correct groups")
}

func (v *vmUpdaterSuite) TestSharedAgentDirs() {
	for _, dir := range []string{confDir, logDir} {
		require.Equal(v.T(), "dd-agent\n", v.Env().RemoteHost.MustExecute(`stat -c "%U" `+dir))
		require.Equal(v.T(), "dd-agent\n", v.Env().RemoteHost.MustExecute(`stat -c "%G" `+dir))
		require.Equal(v.T(), "drwxrwxr-x\n", v.Env().RemoteHost.MustExecute(`stat -c "%A" `+dir))
	}
}

func (v *vmUpdaterSuite) TestUpdaterDirs() {
	for _, dir := range []string{locksDir, packagesDir, bootUpdaterDir} {
		require.Equal(v.T(), "dd-installer\n", v.Env().RemoteHost.MustExecute(`stat -c "%U" `+dir))
		require.Equal(v.T(), "dd-installer\n", v.Env().RemoteHost.MustExecute(`stat -c "%G" `+dir))
	}
	require.Equal(v.T(), "drwxrwxrwx\n", v.Env().RemoteHost.MustExecute(`stat -c "%A" `+locksDir))
	require.Equal(v.T(), "drwxr-xr-x\n", v.Env().RemoteHost.MustExecute(`stat -c "%A" `+packagesDir))
}

func (v *vmUpdaterSuite) TestInstallerUnitLoaded() {
	require.Equal(v.T(), "enabled\n", v.Env().RemoteHost.MustExecute(`systemctl is-enabled datadog-installer.service`))
}

func (v *vmUpdaterSuite) TestAgentUnitsLoaded() {
	stableUnits := []string{
		"datadog-agent.service",
		"datadog-agent-trace.service",
		"datadog-agent-process.service",
		"datadog-agent-sysprobe.service",
		"datadog-agent-security.service",
	}
	v.Env().RemoteHost.MustExecute(fmt.Sprintf(`sudo %v/bin/installer/installer bootstrap --url "oci://us-docker.pkg.dev/datadog-sandbox/updater-dev/agent@sha256:868287768e7f224fbf210a864c3da614ab19cde23ddbd8a94e747c915d8c9ab1"`, bootUpdaterDir))
	for _, unit := range stableUnits {
		require.Equal(v.T(), "enabled\n", v.Env().RemoteHost.MustExecute(fmt.Sprintf(`systemctl is-enabled %s`, unit)))
	}
}

func (v *vmUpdaterSuite) TestExperimentCrash() {
	t := v.T()
	t.Skip()
	host := v.Env().RemoteHost
	startTime := getMonotonicTimestamp(t, host)
	host.MustExecute(fmt.Sprintf(`sudo %v/bin/installer/installer bootstrap --url "oci://us-docker.pkg.dev/datadog-sandbox/updater-dev/agent@sha256:868287768e7f224fbf210a864c3da614ab19cde23ddbd8a94e747c915d8c9ab1"`, bootUpdaterDir))
	v.Env().RemoteHost.MustExecute(`sudo systemctl start datadog-agent-exp --no-block`)
	res := getJournalDOnCondition(t, host, startTime, stopCondition([]JournaldLog{
		{Unit: "datadog-agent.service", Message: "Started"},
	}))
	require.True(t, verifyLogs(res, []JournaldLog{
		{Unit: "datadog-agent.service", Message: "Stopping"},
		{Unit: "datadog-agent.service", Message: "Stopped"},
		{Unit: "datadog-agent-exp.service", Message: "Starting"},
		{Unit: "datadog-agent-exp.service", Message: "Failed"},
		{Unit: "datadog-agent.service", Message: "Started"},
	}), fmt.Sprintf("unexpected logs: %v", res))
}

func (v *vmUpdaterSuite) TestPurgeAndInstallAgent() {
	host := v.Env().RemoteHost
	host.MustExecute(fmt.Sprintf("sudo %v/bin/installer/installer purge", bootUpdaterDir))
	stableUnits := []string{
		"datadog-agent.service",
		"datadog-agent-trace.service",
		"datadog-agent-process.service",
		"datadog-agent-sysprobe.service",
		"datadog-agent-security.service",
	}
	for _, unit := range stableUnits {
		_, err := host.Execute(fmt.Sprintf(`systemctl is-enabled %s`, unit))
		require.Equal(
			v.T(),
			fmt.Sprintf("Failed to get unit file state for %s: No such file or directory\n: Process exited with status 1", unit),
			err.Error(),
		)
	}

	// dir exists
	host.MustExecute(`test -d /opt/datadog-packages`)
	// dir does not exist
	_, err := host.Execute(`test -d /opt/datadog-packages/datadog-agent`)
	require.NotNil(v.T(), err)

	// agent symlink does not exist
	_, err = host.Execute(`test -L /usr/bin/datadog-agent`)
	require.NotNil(v.T(), err)

	// install info files do not exist
	for _, file := range []string{"install_info", "install.json"} {
		exists, _ := host.FileExists(filepath.Join(confDir, file))
		assert.False(v.T(), exists)
	}

	// bootstrap
	host.MustExecute(fmt.Sprintf(`sudo %v/bin/installer/installer bootstrap --url "oci://us-docker.pkg.dev/datadog-sandbox/updater-dev/agent@sha256:868287768e7f224fbf210a864c3da614ab19cde23ddbd8a94e747c915d8c9ab1"`, bootUpdaterDir))

	// assert agent symlink
	_ = host.MustExecute(`test -L /usr/bin/datadog-agent`)
	require.Equal(v.T(), "/usr/bin/datadog-agent\n", host.MustExecute("which datadog-agent"))
	binPath := host.MustExecute("readlink -f $(which datadog-agent)")
	assert.True(v.T(), strings.HasPrefix(binPath, "/opt/datadog-packages/datadog-agent/7."))
	assert.True(v.T(), strings.HasSuffix(binPath, "/bin/agent/agent\n"))

	// assert install info files
	for _, file := range []string{"install_info", "install.json"} {
		exists, _ := host.FileExists(filepath.Join(confDir, file))
		assert.True(v.T(), exists)
	}
	assertInstallMethod(v, v.T(), host)

	// assert file ownerships
	agentDir := "/opt/datadog-packages/datadog-agent"
	require.Equal(v.T(), "dd-installer\n", host.MustExecute(`stat -c "%U" `+agentDir))
	require.Equal(v.T(), "dd-installer\n", host.MustExecute(`stat -c "%G" `+agentDir))
	require.Equal(v.T(), "drwxr-xr-x\n", host.MustExecute(`stat -c "%A" `+agentDir))
	require.Equal(v.T(), "1\n", host.MustExecute(`sudo ls -l /opt/datadog-packages/datadog-agent | awk '$9 != "stable" && $3 == "dd-agent" && $4 == "dd-agent"' | wc -l`))

	// assert units
	for _, unit := range stableUnits {
		require.Equal(v.T(), "enabled\n", v.Env().RemoteHost.MustExecute(fmt.Sprintf(`systemctl is-enabled %s`, unit)))
	}
}

func (v *vmUpdaterSuite) TestPurgeAndInstallAPMInjector() {
	host := v.Env().RemoteHost
	host.MustExecute(fmt.Sprintf("sudo %v/bin/updater/updater purge", bootUpdaterDir))
	// Install docker
	installDocker(v, v.T(), host)

	// packages dir exists; but there are no packages installed
	host.MustExecute(`test -d /opt/datadog-packages`)
	_, err := host.Execute(`test -d /opt/datadog-packages/datadog-apm-inject`)
	require.NotNil(v.T(), err)
	_, err = host.Execute(`test -d /opt/datadog-packages/datadog-agent`)
	require.NotNil(v.T(), err)
	_, err = host.Execute(`test -d /opt/datadog-packages/datadog-apm-library-java`)
	require.NotNil(v.T(), err)

	// /etc/ld.so.preload does not contain the injector
	_, err = host.Execute(`grep "/opt/datadog-packages/datadog-apm-inject" /etc/ld.so.preload`)
	require.NotNil(v.T(), err)

	// docker daemon does not contain the injector
	_, err = host.Execute(`grep "/opt/datadog-packages/datadog-apm-inject" /etc/docker/daemon.json`)
	require.NotNil(v.T(), err)

	// setup to make sure we backup the file later on
	host.MustExecute("echo 1 | sudo tee /etc/docker/daemon.json")

	// bootstrap packages
	// TODO: use working agent version here
	// TODO: use working version with a java tracer here
	host.MustExecute(fmt.Sprintf(`sudo %v/bin/updater/updater bootstrap --url "oci://docker.io/datadog/apm-inject-package-dev:0.12.3-dev.bddec85.glci481808135.g8acdc698-1"`, bootUpdaterDir))

	// assert packages dir exist
	_ = host.MustExecute(`test -L /opt/datadog-packages/datadog-apm-inject/stable`)
	// TODO uncomment after bootstrap
	// _ = host.MustExecute(`test -L /opt/datadog-packages/datadog-agent/stable`)
	// _ = host.MustExecute(`test -L /opt/datadog-packages/datadog-apm-library-java/stable`)

	// assert /etc/ld.so.preload contains the injector
	res, err := host.Execute(`grep "/opt/datadog-packages/datadog-apm-inject" /etc/ld.so.preload`)
	require.Nil(v.T(), err)
	require.Equal(v.T(), "/opt/datadog-packages/datadog-apm-inject/stable/inject/launcher.preload.so\n", res)

	// assert docker daemon contains the injector
	res, err = host.Execute(`grep "/opt/datadog-packages/datadog-apm-inject" /etc/docker/daemon.json | sed -re 's/^[[:blank:]]+|[[:blank:]]+$//g' -e 's/[[:blank:]]+/ /g'`)
	require.Nil(v.T(), err)
	require.Equal(v.T(), "\"path\": \"/opt/datadog-packages/datadog-apm-inject/0.12.3-dev.bddec85.glci481808135.g8acdc698-1/inject/auto_inject_runc\"\n", res)
	// assert original file was backed up
	host.MustExecute(`test -f /etc/docker/daemon.json.bak`)

	// assert required files exist
	requiredFiles := []string{
		"auto_inject_runc",
		"launcher.preload.so",
		"ld.so.preload",
		"musl-launcher.preload.so",
		"process",
	}
	for _, file := range requiredFiles {
		host.MustExecute(fmt.Sprintf("test -f /opt/datadog-packages/datadog-apm-inject/stable/inject/%s", file))
	}

	// assert file ownerships
	injectorDir := "/opt/datadog-packages/datadog-apm-inject"
	require.Equal(v.T(), "dd-installer\n", host.MustExecute(`stat -c "%U" `+injectorDir))
	require.Equal(v.T(), "dd-installer\n", host.MustExecute(`stat -c "%G" `+injectorDir))
	require.Equal(v.T(), "drwxr-xr-x\n", host.MustExecute(`stat -c "%A" `+injectorDir))
	require.Equal(v.T(), "1\n", host.MustExecute(`sudo ls -l /opt/datadog-packages/datadog-apm-inject | awk '$9 != "stable" && $3 == "dd-installer" && $4 == "dd-installer"' | wc -l`))

	// assert app gets injected
	// TODO build and launch app

	// TODO check "Flushed traces to the API" in trace agent logs

	// check purge uninstalls the injector
	host.MustExecute(fmt.Sprintf("sudo %v/bin/updater/updater purge", bootUpdaterDir))
	_, err = host.Execute(`test -d /opt/datadog-packages/datadog-apm-inject`)
	require.NotNil(v.T(), err)
	_, err = host.Execute(`test -d /opt/datadog-packages/datadog-agent`)
	require.NotNil(v.T(), err)
	_, err = host.Execute(`test -d /opt/datadog-packages/datadog-apm-library-java`)
	require.NotNil(v.T(), err)
	_, err = host.Execute(`grep "/opt/datadog-packages/datadog-apm-inject" /etc/ld.so.preload`)
	require.NotNil(v.T(), err)
	_, err = host.Execute(`grep "/opt/datadog-packages/datadog-apm-inject" /etc/docker/daemon.json`)
	require.NotNil(v.T(), err)
	_, err = host.Execute(`test -f /etc/docker/daemon.json.bak`)
	require.NotNil(v.T(), err)
}

func assertInstallMethod(v *vmUpdaterSuite, t *testing.T, host *components.RemoteHost) {
	rawYaml, err := host.ReadFile(filepath.Join(confDir, "install_info"))
	assert.Nil(t, err)
	var config Config
	require.Nil(t, yaml.Unmarshal(rawYaml, &config))

	assert.Equal(t, "updater_package", config.InstallMethod["installer_version"])
	assert.Equal(t, v.packageManager, config.InstallMethod["tool"])
	assert.True(t, "" != config.InstallMethod["tool_version"])
}

func installDocker(v *vmUpdaterSuite, t *testing.T, host *components.RemoteHost) {
	switch v.distro {
	case os.UbuntuDefault:
		host.MustExecute(`sudo apt-get update`)
		host.MustExecute(`sudo apt-get install ca-certificates curl`)
		host.MustExecute(`sudo install -m 0755 -d /etc/apt/keyrings`)
		host.MustExecute(`sudo curl -fsSL https://download.docker.com/linux/ubuntu/gpg -o /etc/apt/keyrings/docker.asc`)
		host.MustExecute(`sudo chmod a+r /etc/apt/keyrings/docker.asc`)
		host.MustExecute(`echo \
		  "deb [arch=$(dpkg --print-architecture) signed-by=/etc/apt/keyrings/docker.asc] https://download.docker.com/linux/ubuntu \
		  $(. /etc/os-release && echo "$VERSION_CODENAME") stable" | \
		  sudo tee /etc/apt/sources.list.d/docker.list > /dev/null`)
		host.MustExecute(`sudo apt-get update`)
		host.MustExecute(`sudo apt-get install -y docker-ce docker-ce-cli containerd.io docker-buildx-plugin docker-compose-plugin`)
	case os.CentOSDefault:
		host.MustExecute(`sudo yum install -y yum-utils`)
		host.MustExecute(`sudo yum-config-manager --add-repo https://download.docker.com/linux/centos/docker-ce.repo`)
		host.MustExecute(`sudo yum install -y docker-ce docker-ce-cli containerd.io docker-buildx-plugin docker-compose-plugin`)
	default:
		t.Fatalf("unsupported distro: %s", v.distro.String())
	}
}

// Config yaml struct
type Config struct {
	InstallMethod map[string]string `yaml:"install_method"`
}<|MERGE_RESOLUTION|>--- conflicted
+++ resolved
@@ -51,16 +51,9 @@
 	)
 }
 
-<<<<<<< HEAD
-// func TestCentOS(t *testing.T) {
-// 	t.Parallel()
-// 	runTest(t, "rpm", os.AMD64Arch, os.CentOSDefault)
-// }
-=======
 func TestCentOS(t *testing.T) {
 	runTest(t, "rpm", os.AMD64Arch, os.CentOSDefault)
 }
->>>>>>> 785074ea
 
 func TestUbuntu(t *testing.T) {
 	runTest(t, "dpkg", os.ARM64Arch, os.UbuntuDefault)
