// Unless explicitly stated otherwise all files in this repository are licensed
// under the Apache License Version 2.0.
// This product includes software developed at Datadog (https://www.datadoghq.com/).
// Copyright 2016-present Datadog, Inc.

package apm

import (
	"slices"
	"strings"
	"testing"
	"time"

	"github.com/DataDog/datadog-agent/pkg/proto/pbgo/trace"
	"github.com/DataDog/datadog-agent/pkg/proto/pbgo/trace/idx"
	"github.com/DataDog/datadog-agent/test/e2e-framework/components/datadog/apps"
	"github.com/DataDog/datadog-agent/test/e2e-framework/testing/components"
	"github.com/DataDog/datadog-agent/test/e2e-framework/testing/utils/e2e/client/agentclient"
	"github.com/DataDog/datadog-agent/test/fakeintake/aggregator"
	fakeintake "github.com/DataDog/datadog-agent/test/fakeintake/client"

	"github.com/davecgh/go-spew/spew"
	"github.com/stretchr/testify/assert"
	"github.com/stretchr/testify/suite"
)

func testBasicTraces(c *assert.CollectT, service string, intake *components.FakeIntake, agent agentclient.Agent) {
	traces, err := intake.Client().GetTraces()
	assert.NoError(c, err)
	if !assert.NotEmpty(c, traces) {
		return
	}
	trace := traces[0]
	assert.Equal(c, agent.Hostname(), trace.HostName)
	assert.Equal(c, "none", trace.Env)
	if !assert.NotEmpty(c, trace.IdxTracerPayloads) {
		return
	}
<<<<<<< HEAD
	tp := idx.FromProto(trace.IdxTracerPayloads[0])
	assert.Equal(c, "go", tp.LanguageName())
=======
	tp := trace.TracerPayloads[0]
	assert.Equal(c, "go", tp.LanguageName)
	assert.NotContains(c, tp.Tags, "_dd.apm_mode")
>>>>>>> 1f708da2
	if !assert.NotEmpty(c, tp.Chunks) {
		return
	}
	if !assert.NotEmpty(c, tp.Chunks[0].Spans) {
		return
	}
	spans := tp.Chunks[0].Spans
	for _, sp := range spans {
		assert.Equal(c, service, sp.Service())
		assert.Contains(c, sp.Name(), "tracegen")
		lang, ok := sp.GetAttributeAsString("language")
		assert.True(c, ok)
		assert.Equal(c, "go", lang)
		priority, ok := sp.GetAttributeAsFloat64("_sampling_priority_v1")
		assert.True(c, ok)
		assert.Equal(c, 1.0, priority)
		parentID := sp.ParentID()
		if parentID == 0 {
			topLevel, ok := sp.GetAttributeAsFloat64("_dd.top_level")
			assert.True(c, ok)
			assert.Equal(c, 1.0, topLevel)
			topLevel, ok = sp.GetAttributeAsFloat64("_top_level")
			assert.True(c, ok)
			assert.Equal(c, 1.0, topLevel)
		}
	}
}

func testTPS(c *assert.CollectT, intake *components.FakeIntake, tps float64) {
	traces, err := intake.Client().GetTraces()
	assert.NoError(c, err)
	if !assert.NotEmpty(c, traces) {
		return
	}

	for _, p := range traces {
		assert.Equal(c, tps, p.TargetTPS, "invalid TargetTPS found in traces")
	}
}

func testStatsForService(t *testing.T, c *assert.CollectT, service string, expectedPeerTag string, intake *components.FakeIntake) {
	t.Helper()
	stats, err := intake.Client().GetAPMStats()
	assert.NoError(c, err)
	assert.NotEmpty(c, stats)
	t.Logf("Got %d apm stats", len(stats))
	assert.True(c, hasStatsForService(stats, service), "got stats: %v", stats)
	if expectedPeerTag != "" {
		assert.True(c, hasPeerTagsStats(stats, expectedPeerTag), "got stats: %v", stats)
	}
}

func testTracesHaveContainerTag(t *testing.T, c *assert.CollectT, service string, intake *components.FakeIntake) {
	t.Helper()
	traces, err := intake.Client().GetTraces()
	assert.NoError(c, err)
	assert.NotEmpty(c, traces)
	t.Logf("Got %d apm traces", len(traces))
	assert.True(c, hasContainerTag(traces, "container_name:"+service), "got traces: %v", traces)
}

func testProcessTraces(c *assert.CollectT, intake *components.FakeIntake, processTags string) {
	traces, err := intake.Client().GetTraces()
	assert.NoError(c, err)
	assert.NotEmpty(c, traces)
	for _, p := range traces {
		assert.NotEmpty(c, p.IdxTracerPayloads)
		for _, tp := range p.IdxTracerPayloads {
			internalTp := idx.FromProto(tp)
			tags, ok := internalTp.GetAttributeAsString("_dd.tags.process")
			assert.True(c, ok)
			assert.Equal(c, processTags, tags)
		}
	}
}

func testStatsHaveProcessTags(c *assert.CollectT, intake *components.FakeIntake, processTags string) {
	stats, err := intake.Client().GetAPMStats()
	assert.NoError(c, err)
	assert.NotEmpty(c, stats)
	for _, p := range stats {
		assert.NotEmpty(c, p.StatsPayload.Stats)
		for _, s := range p.StatsPayload.Stats {
			assert.Equal(c, processTags, s.ProcessTags)
		}
	}
}

func testStatsHaveContainerTags(t *testing.T, c *assert.CollectT, service string, intake *components.FakeIntake) {
	t.Helper()
	stats, err := intake.Client().GetAPMStats()
	assert.NoError(c, err)
	assert.NotEmpty(c, stats)
	t.Logf("Got %d apm stats", len(stats))

	for _, p := range stats {
		for _, s := range p.StatsPayload.Stats {
			for _, bucket := range s.Stats {
				for _, ss := range bucket.Stats {
					if ss.Service == service {
						assert.NotEmpty(c, s.ContainerID, "ContainerID should not be empty. Got Stats: %v", stats)
						assert.NotEmpty(c, s.Tags, "Container Tags should not be empty. Got Stats: %v", stats)
						assert.Contains(c, s.Tags, "container_name:"+service)
					}
				}
			}
		}
	}
}

func testAutoVersionTraces(t *testing.T, c *assert.CollectT, intake *components.FakeIntake) {
	t.Helper()
	traces, err := intake.Client().GetTraces()
	assert.NoError(c, err)
	assert.NotEmpty(c, traces)
	t.Logf("Got %d apm traces", len(traces))
	for _, tr := range traces {
		for _, tp := range tr.TracerPayloads {
			t.Log("Tracer Payload Tags:", tp.Tags["_dd.tags.container"])
			ctags, ok := getContainerTags(t, tp)
			assert.True(t, ok, "expected to find container tags at _dd.tags.container")
			imageTag, ok := ctags["image_tag"]
			assert.True(t, ok, "expected to find image_tag in container tags")
			t.Logf("Got image Tag: %v", imageTag)
			assert.Equal(t, apps.Version, imageTag)
		}
	}
}

func tracesSampledByProbabilitySampler(t *testing.T, c *assert.CollectT, intake *components.FakeIntake) {
	t.Helper()
	traces, err := intake.Client().GetTraces()
	assert.NoError(c, err)
	assert.NotEmpty(c, traces)
	t.Logf("Got %d apm traces", len(traces))
	for _, p := range traces {
		for _, tp := range p.AgentPayload.TracerPayloads {
			for _, chunk := range tp.Chunks {
				dm, ok := chunk.Tags["_dd.p.dm"]
				if !ok {
					t.Errorf("Expected trace chunk tags to contain _dd.p.dm, but it does not.")
				}
				if dm != "-9" {
					t.Errorf("Expected dm == -9, but got %v", dm)
				}
			}
		}
	}
}

func testAutoVersionStats(t *testing.T, c *assert.CollectT, intake *components.FakeIntake) {
	t.Helper()
	stats, err := intake.Client().GetAPMStats()
	assert.NoError(c, err)
	assert.NotEmpty(c, stats)
	t.Logf("Got %d apm stats", len(stats))
	for _, p := range stats {
		for _, s := range p.StatsPayload.Stats {
			t.Log("Client Payload:", spew.Sdump(s))
			t.Logf("Got image Tag: %v", s.GetImageTag())
			assert.Equal(t, apps.Version, s.GetImageTag())
			t.Logf("Got git commit sha: %v", s.GetGitCommitSha())
			assert.Equal(t, "abcd1234", s.GetGitCommitSha())
		}
	}
}

func testIsTraceRootTag(t *testing.T, c *assert.CollectT, intake *components.FakeIntake) {
	t.Helper()
	stats, err := intake.Client().GetAPMStats()
	assert.NoError(c, err)
	assert.NotEmpty(c, stats)
	t.Logf("Got %d apm stats", len(stats))
	for _, p := range stats {
		for _, s := range p.StatsPayload.Stats {
			t.Log("Client Payload:", spew.Sdump(s))
			for _, b := range s.Stats {
				for _, cs := range b.Stats {
					t.Logf("Got IsTraceRoot: %v", cs.GetIsTraceRoot())
					assert.Equal(t, trace.Trilean_TRUE, cs.GetIsTraceRoot())
				}
			}
		}
	}
}

func getContainerTags(t *testing.T, tp *trace.TracerPayload) (map[string]string, bool) {
	ctags, ok := tp.Tags["_dd.tags.container"]
	if !ok {
		return nil, false
	}
	splits := strings.Split(ctags, ",")
	m := make(map[string]string)
	for _, s := range splits {
		kv := strings.SplitN(s, ":", 2)
		if !assert.Len(t, kv, 2, "malformed container tag: %v", s) {
			continue
		}
		m[kv[0]] = kv[1]
	}
	return m, true
}

func hasStatsForService(payloads []*aggregator.APMStatsPayload, service string) bool {
	for _, p := range payloads {
		for _, s := range p.StatsPayload.Stats {
			for _, bucket := range s.Stats {
				for _, ss := range bucket.Stats {
					if ss.Service == service {
						return true
					}
				}
			}
		}
	}
	return false
}

func hasPeerTagsStats(payloads []*aggregator.APMStatsPayload, fullTag string) bool {
	for _, p := range payloads {
		for _, s := range p.StatsPayload.Stats {
			for _, bucket := range s.Stats {
				for _, ss := range bucket.Stats {
					if slices.Contains(ss.GetPeerTags(), fullTag) {
						return true
					}
				}
			}
		}
	}
	return false
}

func hasContainerTag(payloads []*aggregator.TracePayload, tag string) bool {
	for _, p := range payloads {
		for _, t := range p.AgentPayload.IdxTracerPayloads {
			idxPayload := idx.FromProto(t)
			tags, ok := idxPayload.GetAttributeAsString("_dd.tags.container")
			if ok && strings.Count(tags, tag) > 0 {
				return true
			}
		}
	}
	return false
}

func testTraceAgentMetrics(t *testing.T, c *assert.CollectT, intake *components.FakeIntake, rcEnabled bool) {
	t.Helper()
	expected := map[string]struct{}{
		"datadog.trace_agent.heartbeat":                       {},
		"datadog.trace_agent.heap_alloc":                      {},
		"datadog.trace_agent.cpu_percent":                     {},
		"datadog.trace_agent.events.max_eps.current_rate":     {},
		"datadog.trace_agent.events.max_eps.max_rate":         {},
		"datadog.trace_agent.events.max_eps.reached_max":      {},
		"datadog.trace_agent.events.max_eps.sample_rate":      {},
		"datadog.trace_agent.sampler.kept":                    {},
		"datadog.trace_agent.sampler.rare.hits":               {},
		"datadog.trace_agent.sampler.rare.misses":             {},
		"datadog.trace_agent.sampler.rare.shrinks":            {},
		"datadog.trace_agent.sampler.seen":                    {},
		"datadog.trace_agent.sampler.size":                    {},
		"datadog.trace_agent.stats_writer.bytes":              {},
		"datadog.trace_agent.stats_writer.client_payloads":    {},
		"datadog.trace_agent.stats_writer.encode_ms.avg":      {},
		"datadog.trace_agent.stats_writer.encode_ms.count":    {},
		"datadog.trace_agent.stats_writer.encode_ms.max":      {},
		"datadog.trace_agent.stats_writer.errors":             {},
		"datadog.trace_agent.stats_writer.payloads":           {},
		"datadog.trace_agent.stats_writer.retries":            {},
		"datadog.trace_agent.stats_writer.splits":             {},
		"datadog.trace_agent.stats_writer.stats_buckets":      {},
		"datadog.trace_agent.stats_writer.stats_entries":      {},
		"datadog.trace_agent.trace_writer.bytes":              {},
		"datadog.trace_agent.trace_writer.bytes_uncompressed": {},
		"datadog.trace_agent.trace_writer.errors":             {},
		"datadog.trace_agent.trace_writer.events":             {},
		"datadog.trace_agent.trace_writer.payloads":           {},
		"datadog.trace_agent.trace_writer.retries":            {},
		"datadog.trace_agent.trace_writer.spans":              {},
		"datadog.trace_agent.trace_writer.traces":             {},
		"datadog.trace_agent.trace_writer.encode_ms.avg":      {},
		"datadog.trace_agent.trace_writer.encode_ms.count":    {},
		"datadog.trace_agent.trace_writer.encode_ms.max":      {},
	}
	if rcEnabled {
		expected["datadog.trace_agent.receiver.config_process_ms.avg"] = struct{}{}
		expected["datadog.trace_agent.receiver.config_process_ms.count"] = struct{}{}
		expected["datadog.trace_agent.receiver.config_process_ms.max"] = struct{}{}
	}
	metrics, err := intake.Client().GetMetricNames()
	assert.NoError(c, err)
	t.Log("Got metric names", metrics)
	assert.GreaterOrEqual(c, len(metrics), len(expected))
	for _, m := range metrics {
		delete(expected, m)
		if len(expected) == 0 {
			t.Log("All expected metrics are found")
			return
		}
	}
	t.Log("Remaining metrics", expected)
	assert.Empty(c, expected)
}

func testTraceAgentMetricTags(t *testing.T, c *assert.CollectT, service string, intake *components.FakeIntake) {
	t.Helper()
	expected := map[string]struct{}{
		"datadog.trace_agent.receiver.payload_accepted": {},
		"datadog.trace_agent.receiver.trace":            {},
		"datadog.trace_agent.receiver.traces_received":  {},
		"datadog.trace_agent.receiver.spans_received":   {},
		"datadog.trace_agent.receiver.traces_bytes":     {},
		"datadog.trace_agent.receiver.spans_dropped":    {},
		"datadog.trace_agent.receiver.traces_priority":  {},
		// These metrics are only emitted when non-zero to reduce cardinality
		// "datadog.trace_agent.normalizer.traces_dropped":         {},
		// "datadog.trace_agent.normalizer.spans_malformed":        {},
		// "datadog.trace_agent.receiver.client_dropped_p0_spans":  {},
		// "datadog.trace_agent.receiver.client_dropped_p0_traces": {},
		// "datadog.trace_agent.receiver.events_sampled":   {},
		// "datadog.trace_agent.receiver.events_extracted":         {},
		// "datadog.trace_agent.receiver.traces_filtered":  {},
		// "datadog.trace_agent.receiver.spans_filtered":  {},

	}
	serviceTag := "service:" + service
	for m := range expected {
		filtered, err := intake.Client().FilterMetrics(m, fakeintake.WithTags[*aggregator.MetricSeries]([]string{serviceTag}))
		if assert.NoError(c, err) && assert.NotEmpty(c, filtered) {
			delete(expected, m)
		}
	}
	assert.Empty(c, expected)
}

func hasStatsForResource(payloads []*aggregator.APMStatsPayload, resource string) bool {
	for _, p := range payloads {
		for _, s := range p.StatsPayload.Stats {
			for _, bucket := range s.Stats {
				for _, ss := range bucket.Stats {
					if ss.Resource == resource {
						return true
					}
				}
			}
		}
	}
	return false
}

func hasTraceForResource(payloads []*aggregator.TracePayload, resource string) bool {
	for _, p := range payloads {
		for _, t := range p.AgentPayload.TracerPayloads {
			for _, c := range t.Chunks {
				for _, s := range c.Spans {
					if s.Resource == resource {
						return true
					}
				}
			}
		}
	}
	return false
}

func waitTracegenShutdown(s *suite.Suite, intake *components.FakeIntake) {
	// TODO(knusbaum): we can ideally assert the poison pill eventually arrives,
	// but currently it seems it does not always.
	//s.EventuallyWithTf(func(c *assert.CollectT) {
	//	hasPoisonPill(s.T(), c, intake)
	//}, 20*time.Second, 1*time.Second, "Failed to find poison pill from tracegen shutdown.")

	s.T().Helper()
	begin := time.Now()
	max := begin.Add(20 * time.Second)
	for {
		if hasPoisonPill(s.T(), intake) {
			// success
			return
		}
		if time.Now().After(max) {
			// Timeout, continue tests assuming
			// it's long enough that the pipeline is clear.
			return
		}
		time.Sleep(1 * time.Second)
	}
}

func hasPoisonPill(t *testing.T, intake *components.FakeIntake) bool {
	t.Helper()
	stats, err := intake.Client().GetAPMStats()
	assert.NoError(t, err)
	t.Logf("Got %d stats", len(stats))
	if !hasStatsForResource(stats, "poison_pill") { // tracegen sends this resource as the last trace before shutting down.
		return false
	}
	traces, err := intake.Client().GetTraces()
	assert.NoError(t, err)
	t.Logf("Got %d traces", len(traces))
	return hasTraceForResource(traces, "poison_pill")
}

func testAPMMode(c *assert.CollectT, intake *components.FakeIntake, expectedAPMMode string) {
	traces, err := intake.Client().GetTraces()
	assert.NoError(c, err)
	if !assert.NotEmpty(c, traces) {
		return
	}
	if expectedAPMMode == "" {
		for _, p := range traces {
			// assert that apm mod tag does not exist
			v, ok := p.Tags["_dd.apm_mode"]
			assert.False(c, ok)
			assert.Empty(c, v)
		}
		return
	}
	for _, p := range traces {
		assert.Equal(c, expectedAPMMode, p.Tags["_dd.apm_mode"])
	}
}<|MERGE_RESOLUTION|>--- conflicted
+++ resolved
@@ -36,14 +36,9 @@
 	if !assert.NotEmpty(c, trace.IdxTracerPayloads) {
 		return
 	}
-<<<<<<< HEAD
 	tp := idx.FromProto(trace.IdxTracerPayloads[0])
 	assert.Equal(c, "go", tp.LanguageName())
-=======
-	tp := trace.TracerPayloads[0]
-	assert.Equal(c, "go", tp.LanguageName)
 	assert.NotContains(c, tp.Tags, "_dd.apm_mode")
->>>>>>> 1f708da2
 	if !assert.NotEmpty(c, tp.Chunks) {
 		return
 	}
