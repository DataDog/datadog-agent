// Unless explicitly stated otherwise all files in this repository are licensed
// under the Apache License Version 2.0.
// This product includes software developed at Datadog (https://www.datadoghq.com/).
// Copyright 2024-present Datadog, Inc.

package discovery

import (
	_ "embed"
	"encoding/json"
	"testing"
	"time"

	agentmodel "github.com/DataDog/agent-payload/v5/process"
	"github.com/DataDog/datadog-agent/test/new-e2e/tests/process"
	"github.com/google/go-cmp/cmp"
	"github.com/google/go-cmp/cmp/cmpopts"
	"github.com/stretchr/testify/assert"
	"github.com/stretchr/testify/require"

	"github.com/DataDog/test-infra-definitions/components/datadog/agentparams"

	"github.com/DataDog/datadog-agent/test/fakeintake/aggregator"
	"github.com/DataDog/datadog-agent/test/new-e2e/pkg/components"
	"github.com/DataDog/datadog-agent/test/new-e2e/pkg/e2e"
	"github.com/DataDog/datadog-agent/test/new-e2e/pkg/environments"
	awshost "github.com/DataDog/datadog-agent/test/new-e2e/pkg/provisioners/aws/host"
)

//go:embed testdata/config/agent_config.yaml
var agentConfigStr string

//go:embed testdata/config/system_probe_config.yaml
var systemProbeConfigStr string

//go:embed testdata/config/agent_process_config.yaml
var agentProcessConfigStr string

//go:embed testdata/config/agent_process_disabled_config.yaml
var agentProcessDisabledConfigStr string

type linuxTestSuite struct {
	e2e.BaseSuite[environments.Host]
}

var services = []string{
	"python-svc",
	"python-instrumented",
	"node-json-server",
	"node-instrumented",
	"rails-svc",
}

func TestLinuxTestSuite(t *testing.T) {
	agentParams := []func(*agentparams.Params) error{
		agentparams.WithAgentConfig(agentConfigStr),
		agentparams.WithSystemProbeConfig(systemProbeConfigStr),
	}
	options := []e2e.SuiteOption{
		e2e.WithProvisioner(awshost.Provisioner(awshost.WithAgentOptions(agentParams...))),
	}
	e2e.Run(t, &linuxTestSuite{}, options...)
}

func (s *linuxTestSuite) SetupSuite() {
	s.BaseSuite.SetupSuite()
	// SetupSuite needs to defer CleanupOnSetupFailure() if what comes after BaseSuite.SetupSuite() can fail.
	defer s.CleanupOnSetupFailure()

	s.provisionServer()
}

func (s *linuxTestSuite) TestProcessCheckWithServiceDiscovery() {
	s.testProcessCheckWithServiceDiscovery(agentProcessConfigStr, systemProbeConfigStr)
}

func (s *linuxTestSuite) TestProcessCheckWithServiceDiscoveryProcessCollectionDisabled() {
	s.testProcessCheckWithServiceDiscovery(agentProcessDisabledConfigStr, systemProbeConfigStr)
}

func (s *linuxTestSuite) testLogs(t *testing.T) {
	s.Env().RemoteHost.MustExecute("curl -s http://localhost:8082/test")

	assert.EventuallyWithT(t, func(c *assert.CollectT) {
		logs, err := s.Env().FakeIntake.Client().FilterLogs("python-svc-dd")
		assert.NoError(c, err, "failed to get logs from fakeintake")

		assert.NotEmpty(c, logs, "Expected to find logs from python-svc-dd service")

		foundStartupLog := false
		foundRequestLog := false

		for _, log := range logs {
			// Print unconditionally since the E2E tests are mostly run in CI
			// and the extra messages shouldn't be too noisy.
			t.Logf("Log: %+v", log)
			assert.Equal(c, "python-svc-dd", log.Service, "Log service should match")
			assert.Equal(c, "python.server", log.Source, "Log source should match")

			if log.Message == "Server is running on http://0.0.0.0:8082" {
				foundStartupLog = true
			}
			if log.Message == "GET /test" {
				foundRequestLog = true
			}
		}

		assert.True(c, foundStartupLog, "Should find startup log message")
		assert.True(c, foundRequestLog, "Should find request log message")
	}, 2*time.Minute, 10*time.Second)
}

func (s *linuxTestSuite) dumpDebugInfo(t *testing.T) {
	// This is very useful for debugging, but we probably don't want to decode
	// and assert based on this in this E2E test since this is an internal
	// interface between the agent and system-probe.
	discoveredServices := s.Env().RemoteHost.MustExecute("sudo curl -s --unix /opt/datadog-agent/run/sysprobe.sock http://unix/discovery/debug")
	t.Log("system-probe services", discoveredServices)

	workloadmetaStore := s.Env().RemoteHost.MustExecute("sudo datadog-agent workload-list --verbose")
	t.Log("workloadmeta store", workloadmetaStore)

	status := s.Env().RemoteHost.MustExecute("sudo datadog-agent status")
	t.Log("agent status", status)
}

func (s *linuxTestSuite) testProcessCheckWithServiceDiscovery(agentConfigStr string, systemProbeConfigStr string) {
	t := s.T()
	s.startServices()
	defer s.stopServices()
	s.UpdateEnv(awshost.Provisioner(awshost.WithAgentOptions(
		agentparams.WithAgentConfig(agentConfigStr),
		agentparams.WithSystemProbeConfig(systemProbeConfigStr))),
	)
	client := s.Env().FakeIntake.Client()
	err := client.FlushServerAndResetAggregators()
	require.NoError(t, err)

	assert.EventuallyWithT(t, func(t *assert.CollectT) {
		assertNotRunningCheck(t, s.Env().RemoteHost, "service_discovery")
	}, 1*time.Minute, 10*time.Second)

	for _, tc := range []struct {
		description      string
		processName      string
		runningService   string
		expectedLanguage agentmodel.Language
		expectedPortInfo *agentmodel.PortInfo
		expectedService  *agentmodel.ServiceDiscovery
	}{
		{
			description:      "node-json-server",
			processName:      "node",
			expectedLanguage: agentmodel.Language_LANGUAGE_NODE,
			expectedPortInfo: &agentmodel.PortInfo{
				Tcp: []int32{8084},
			},
			expectedService: &agentmodel.ServiceDiscovery{
				GeneratedServiceName: &agentmodel.ServiceName{
					Name:   "json-server",
					Source: agentmodel.ServiceNameSource_SERVICE_NAME_SOURCE_NODEJS,
				},
			},
		},
		{
			description:      "node-instrumented",
			processName:      "node",
			expectedLanguage: agentmodel.Language_LANGUAGE_NODE,
			expectedPortInfo: &agentmodel.PortInfo{
				Tcp: []int32{8085},
			},
			expectedService: &agentmodel.ServiceDiscovery{
				ApmInstrumentation: true,
				GeneratedServiceName: &agentmodel.ServiceName{
					Name:   "node-instrumented",
					Source: agentmodel.ServiceNameSource_SERVICE_NAME_SOURCE_NODEJS,
				},
				TracerMetadata: []*agentmodel.TracerMetadata{
					{
						ServiceName: "node-instrumented",
					},
				},
			},
		},
		{
			description:      "python-svc",
			processName:      "/usr/bin/python3",
			expectedLanguage: agentmodel.Language_LANGUAGE_PYTHON,
			expectedPortInfo: &agentmodel.PortInfo{
				Tcp: []int32{8082},
			},
			expectedService: &agentmodel.ServiceDiscovery{
				GeneratedServiceName: &agentmodel.ServiceName{
					Name:   "python.server",
					Source: agentmodel.ServiceNameSource_SERVICE_NAME_SOURCE_PYTHON,
				},
				DdServiceName: &agentmodel.ServiceName{
					Name:   "python-svc-dd",
					Source: agentmodel.ServiceNameSource_SERVICE_NAME_SOURCE_DD_SERVICE,
				},
			},
		},
		{
			description:      "python-instrumented",
			processName:      "/usr/bin/python3",
			expectedLanguage: agentmodel.Language_LANGUAGE_PYTHON,
			expectedPortInfo: &agentmodel.PortInfo{
				Tcp: []int32{8083},
			},
			expectedService: &agentmodel.ServiceDiscovery{
				ApmInstrumentation: true,
				GeneratedServiceName: &agentmodel.ServiceName{
					Name:   "python.instrumented",
					Source: agentmodel.ServiceNameSource_SERVICE_NAME_SOURCE_PYTHON,
				},
				DdServiceName: &agentmodel.ServiceName{
					Name:   "python-instrumented-dd",
					Source: agentmodel.ServiceNameSource_SERVICE_NAME_SOURCE_DD_SERVICE,
				},
				TracerMetadata: []*agentmodel.TracerMetadata{
					{
						ServiceName: "python-instrumented-dd",
					},
				},
			},
		},
		{
			description:      "rails-svc",
			processName:      "ruby3.0",
			expectedLanguage: agentmodel.Language_LANGUAGE_RUBY,
			expectedPortInfo: &agentmodel.PortInfo{
				Tcp: []int32{7777},
			},
			expectedService: &agentmodel.ServiceDiscovery{
				GeneratedServiceName: &agentmodel.ServiceName{
					Name:   "rails_hello",
					Source: agentmodel.ServiceNameSource_SERVICE_NAME_SOURCE_RAILS,
				},
			},
		},
	} {
		ok := t.Run(tc.description, func(t *testing.T) {
			var payloads []*aggregator.ProcessPayload
			assert.EventuallyWithT(t, func(c *assert.CollectT) {
				payloads, err = s.Env().FakeIntake.Client().GetProcesses()
				assert.NoError(c, err, "failed to get process payloads from fakeintake")
				// Wait for two payloads, as processes must be detected in two check runs to be returned
				assert.GreaterOrEqual(c, len(payloads), 2, "fewer than 2 payloads returned")

				procs := process.FilterProcessPayloadsByName(payloads, tc.processName)
				assert.NotEmpty(c, procs, "'%s' process not found in payloads: \n%+v", tc.processName, payloads)
				assert.True(c, matchingProcessServiceDiscoveryData(procs, tc.expectedLanguage, tc.expectedPortInfo, tc.expectedService),
					"no process was found with the expected service discovery data. processes:\n%+v", procs)
				// processes that exist < 1 minute are ignored by service discovery and the service collection interval is 1 minute
				// therefore we should wait for 2 minutes to ensure service discovery is run at least once
				// start --> process collection, service discovery ignoring
				// 1 min --> process collection + service discovery collection ignores processes/may capture some
				// 2 min --> process collection + service discovery collection should capture everythinf
			}, 2*time.Minute, 10*time.Second)
		})
		if !ok {
			s.dumpDebugInfo(t)
		}
	}
<<<<<<< HEAD
=======

	ok := t.Run("logs", s.testLogs)
	if !ok {
		s.dumpDebugInfo(t)
	}
>>>>>>> 2f79110f
}

type checkStatus struct {
	CheckID           string `json:"CheckID"`
	CheckName         string `json:"CheckName"`
	CheckConfigSource string `json:"CheckConfigSource"`
	ExecutionTimes    []int  `json:"ExecutionTimes"`
}

type runnerStats struct {
	Checks map[string]checkStatus `json:"Checks"`
}

type collectorStatus struct {
	RunnerStats runnerStats `json:"runnerStats"`
}

func assertCollectorStatusFromJSON(t *assert.CollectT, statusOutput, check string) {
	var status collectorStatus
	err := json.Unmarshal([]byte(statusOutput), &status)
	require.NoError(t, err, "failed to unmarshal agent status")

	assert.Contains(t, status.RunnerStats.Checks, check)
}

// assertNotRunningCheck asserts that the given agent check is not running
func assertNotRunningCheck(t *assert.CollectT, remoteHost *components.RemoteHost, check string) {
	statusOutput := remoteHost.MustExecute("sudo datadog-agent status collector --json")
	var status collectorStatus
	err := json.Unmarshal([]byte(statusOutput), &status)
	require.NoError(t, err, "failed to unmarshal agent status")
	assert.NotContains(t, status.RunnerStats.Checks, check)
}

// matchingProcessServiceDiscoveryData checks that the given processes contain at least 1 process with the expected service discovery data
// we cannot fail fast because many processes with the same name are not instrumented with service discovery data
func matchingProcessServiceDiscoveryData(procs []*agentmodel.Process, expectedLanguage agentmodel.Language, expectedPortInfo *agentmodel.PortInfo, expectedServiceDiscovery *agentmodel.ServiceDiscovery) bool {
	for _, proc := range procs {
		// check language
		if proc.Language != expectedLanguage {
			continue
		}

		// check port info
		if !matchingPortInfo(expectedPortInfo, proc.PortInfo) {
			continue
		}

		// check service discovery
		if expectedServiceDiscovery.ApmInstrumentation != proc.ServiceDiscovery.ApmInstrumentation {
			continue
		}

		if !matchingServiceName(expectedServiceDiscovery.DdServiceName, proc.ServiceDiscovery.DdServiceName) {
			continue
		}

		if !matchingServiceName(expectedServiceDiscovery.GeneratedServiceName, proc.ServiceDiscovery.GeneratedServiceName) {
			continue
		}

		if !matchingTracerMetadata(expectedServiceDiscovery.TracerMetadata, proc.ServiceDiscovery.TracerMetadata) {
			continue
		}

		if !matchingServiceNames(expectedServiceDiscovery.AdditionalGeneratedNames, proc.ServiceDiscovery.AdditionalGeneratedNames) {
			continue
		}
		return true
	}
	return false
}

func matchingServiceName(a, b *agentmodel.ServiceName) bool {
	return matchingServiceNames([]*agentmodel.ServiceName{a}, []*agentmodel.ServiceName{b})
}

func matchingServiceNames(expectedServiceNames []*agentmodel.ServiceName, actualServiceNames []*agentmodel.ServiceName) bool {
	// Sort by ServiceName so order doesn’t matter
	sort := cmpopts.SortSlices(func(a, b *agentmodel.ServiceName) bool {
		// handles cases where ServiceName is the same
		return a.Name != b.Name && a.Name < b.Name ||
			a.Source < b.Source
	})
	diff := cmp.Diff(expectedServiceNames, actualServiceNames, cmpopts.EquateEmpty(), sort)
	return diff == ""
}

func matchingPortInfo(expectedPortInfo *agentmodel.PortInfo, actualPortInfo *agentmodel.PortInfo) bool {
	if expectedPortInfo == nil {
		return actualPortInfo == nil
	} else if actualPortInfo == nil {
		// expectedPortInfo is not nil so actualPortInfo should not be
		return false
	}

	diffTCP := cmp.Diff(expectedPortInfo.Tcp, actualPortInfo.Tcp, cmpopts.EquateEmpty(), cmpopts.SortSlices(func(a, b int32) bool { return a < b }))
	diffUDP := cmp.Diff(expectedPortInfo.Udp, actualPortInfo.Udp, cmpopts.EquateEmpty(), cmpopts.SortSlices(func(a, b int32) bool { return a < b }))
	return diffTCP == "" && diffUDP == ""
}

func matchingTracerMetadata(expectedTracerMetadata []*agentmodel.TracerMetadata, actualTracerMetadata []*agentmodel.TracerMetadata) bool {
	// tracer metadata contains a uuid (TracerMetadata.RuntimeID), so we ignore it
	// Sort by ServiceName so order doesn’t matter
	sortByName := cmpopts.SortSlices(func(a, b *agentmodel.TracerMetadata) bool {
		// handles cases where ServiceName is the same
		return a.ServiceName != b.ServiceName && a.ServiceName < b.ServiceName ||
			a.RuntimeId < b.RuntimeId
	})

	// Ignore RuntimeID field completely
	ignoreID := cmpopts.IgnoreFields(agentmodel.TracerMetadata{}, "RuntimeId")

	diff := cmp.Diff(expectedTracerMetadata, actualTracerMetadata, cmpopts.EquateEmpty(), ignoreID, sortByName)
	return diff == ""
}

func (s *linuxTestSuite) provisionServer() {
	err := s.Env().RemoteHost.CopyFolder("testdata/provision", "/home/ubuntu/e2e-test")
	require.NoError(s.T(), err)

	cmd := "sudo bash /home/ubuntu/e2e-test/provision.sh"
	_, err = s.Env().RemoteHost.Execute(cmd)
	if err != nil {
		// Sometimes temporary network errors are seen which cause the provision
		// script to fail.
		s.T().Log("Retrying provision due to failure", err)
		time.Sleep(30 * time.Second)
		_, err := s.Env().RemoteHost.Execute(cmd)
		if err != nil {
			s.T().Skip("Unable to provision server")
		}
	}
}

func (s *linuxTestSuite) startServices() {
	for _, service := range services {
		s.Env().RemoteHost.MustExecute("sudo systemctl start " + service)
	}
}

func (s *linuxTestSuite) stopServices() {
	for i := len(services) - 1; i >= 0; i-- {
		service := services[i]
		s.Env().RemoteHost.MustExecute("sudo systemctl stop " + service)
	}
}<|MERGE_RESOLUTION|>--- conflicted
+++ resolved
@@ -262,14 +262,11 @@
 			s.dumpDebugInfo(t)
 		}
 	}
-<<<<<<< HEAD
-=======
 
 	ok := t.Run("logs", s.testLogs)
 	if !ok {
 		s.dumpDebugInfo(t)
 	}
->>>>>>> 2f79110f
 }
 
 type checkStatus struct {
