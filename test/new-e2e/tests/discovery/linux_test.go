// Unless explicitly stated otherwise all files in this repository are licensed
// under the Apache License Version 2.0.
// This product includes software developed at Datadog (https://www.datadoghq.com/).
// Copyright 2024-present Datadog, Inc.

package discovery

import (
	_ "embed"
	"encoding/json"
	"strings"
	"testing"
	"time"

	agentmodel "github.com/DataDog/agent-payload/v5/process"
	"github.com/DataDog/datadog-agent/test/new-e2e/tests/process"
	"github.com/google/go-cmp/cmp"
	"github.com/google/go-cmp/cmp/cmpopts"
	"github.com/stretchr/testify/assert"
	"github.com/stretchr/testify/require"

	"github.com/DataDog/test-infra-definitions/components/datadog/agentparams"

	"github.com/DataDog/datadog-agent/test/fakeintake/aggregator"
	"github.com/DataDog/datadog-agent/test/new-e2e/pkg/components"
	"github.com/DataDog/datadog-agent/test/new-e2e/pkg/e2e"
	"github.com/DataDog/datadog-agent/test/new-e2e/pkg/environments"
	awshost "github.com/DataDog/datadog-agent/test/new-e2e/pkg/provisioners/aws/host"
)

//go:embed testdata/config/agent_config.yaml
var agentConfigStr string

//go:embed testdata/config/system_probe_config.yaml
var systemProbeConfigStr string

//go:embed testdata/config/agent_process_config.yaml
var agentProcessConfigStr string

//go:embed testdata/config/agent_process_disabled_config.yaml
var agentProcessDisabledConfigStr string

type linuxTestSuite struct {
	e2e.BaseSuite[environments.Host]
}

var services = []string{
	"python-svc",
	"python-instrumented",
	"python-restricted",
	"node-json-server",
	"node-instrumented",
	"rails-svc",
}

func TestLinuxTestSuite(t *testing.T) {
	agentParams := []func(*agentparams.Params) error{
		agentparams.WithAgentConfig(agentConfigStr),
		agentparams.WithSystemProbeConfig(systemProbeConfigStr),
	}
	options := []e2e.SuiteOption{
		e2e.WithProvisioner(awshost.Provisioner(awshost.WithAgentOptions(agentParams...))),
	}
	e2e.Run(t, &linuxTestSuite{}, options...)
}

func (s *linuxTestSuite) SetupSuite() {
	s.BaseSuite.SetupSuite()
	// SetupSuite needs to defer CleanupOnSetupFailure() if what comes after BaseSuite.SetupSuite() can fail.
	defer s.CleanupOnSetupFailure()

	s.provisionServer()
}

<<<<<<< HEAD
=======
type nameKey struct {
	generatedServiceName string
	ddService            string
}

func (s *linuxTestSuite) TestServiceDiscoveryCheck() {
	t := s.T()
	s.startServices()
	defer s.stopServices()

	client := s.Env().FakeIntake.Client()
	err := client.FlushServerAndResetAggregators()
	require.NoError(t, err)

	assert.EventuallyWithT(t, func(t *assert.CollectT) {
		assertRunningCheck(t, s.Env().RemoteHost, "service_discovery")
	}, 2*time.Minute, 10*time.Second)

	// This is very useful for debugging, but we probably don't want to decode
	// and assert based on this in this E2E test since this is an internal
	// interface between the agent and system-probe.
	services := s.Env().RemoteHost.MustExecute("sudo curl -s --unix /opt/datadog-agent/run/sysprobe.sock http://unix/discovery/debug")
	t.Log("system-probe services", services)

	assert.EventuallyWithT(t, func(c *assert.CollectT) {
		payloads, err := client.GetServiceDiscoveries()
		require.NoError(t, err)

		foundMap := make(map[nameKey]*aggregator.ServiceDiscoveryPayload)
		for _, p := range payloads {
			name := nameKey{
				generatedServiceName: p.Payload.GeneratedServiceName,
				ddService:            p.Payload.DDService,
			}
			t.Log("RequestType", p.RequestType, "Name", name)

			if p.RequestType == "start-service" {
				foundMap[name] = p
			}
		}

		s.assertService(t, c, foundMap, serviceExpectedPayload{
			systemdServiceName:   "node-json-server",
			instrumentation:      "none",
			generatedServiceName: "json-server",
			ddService:            "",
			serviceNameSource:    "",
		})
		s.assertService(t, c, foundMap, serviceExpectedPayload{
			systemdServiceName:   "node-instrumented",
			instrumentation:      "provided",
			generatedServiceName: "node-instrumented",
			ddService:            "",
			serviceNameSource:    "",
		})
		s.assertService(t, c, foundMap, serviceExpectedPayload{
			systemdServiceName:   "python-svc",
			instrumentation:      "none",
			generatedServiceName: "python.server",
			ddService:            "python-svc-dd",
			serviceNameSource:    "provided",
		})
		s.assertService(t, c, foundMap, serviceExpectedPayload{
			systemdServiceName:   "python-instrumented",
			instrumentation:      "provided",
			generatedServiceName: "python.instrumented",
			tracerServiceNames:   []string{"python-instrumented-dd"},
			ddService:            "python-instrumented-dd",
			serviceNameSource:    "provided",
		})
		s.assertService(t, c, foundMap, serviceExpectedPayload{
			systemdServiceName:   "rails-svc",
			instrumentation:      "none",
			generatedServiceName: "rails_hello",
			ddService:            "",
			serviceNameSource:    "",
		})
	}, 3*time.Minute, 10*time.Second)
}

>>>>>>> 4309eb1c
func (s *linuxTestSuite) TestProcessCheckWithServiceDiscovery() {
	s.testProcessCheckWithServiceDiscovery(agentProcessConfigStr, systemProbeConfigStr)
}

func (s *linuxTestSuite) TestProcessCheckWithServiceDiscoveryProcessCollectionDisabled() {
	s.testProcessCheckWithServiceDiscovery(agentProcessDisabledConfigStr, systemProbeConfigStr)
}

func (s *linuxTestSuite) testLogs(t *testing.T) {
	s.Env().RemoteHost.MustExecute("curl -s http://localhost:8082/test")

	assert.EventuallyWithT(t, func(c *assert.CollectT) {
		logs, err := s.Env().FakeIntake.Client().FilterLogs("python-svc-dd")
		assert.NoError(c, err, "failed to get logs from fakeintake")

		assert.NotEmpty(c, logs, "Expected to find logs from python-svc-dd service")

		foundStartupLog := false
		foundRequestLog := false

		for _, log := range logs {
			// Print unconditionally since the E2E tests are mostly run in CI
			// and the extra messages shouldn't be too noisy.
			t.Logf("Log: %+v", log)
			assert.Equal(c, "python-svc-dd", log.Service, "Log service should match")
			assert.Equal(c, "python.server", log.Source, "Log source should match")

			if log.Message == "Server is running on http://0.0.0.0:8082" {
				foundStartupLog = true
			}
			if log.Message == "GET /test" {
				foundRequestLog = true
			}
		}

		assert.True(c, foundStartupLog, "Should find startup log message")
		assert.True(c, foundRequestLog, "Should find request log message")
	}, 2*time.Minute, 10*time.Second)

	// Verify discovery check reports permission warnings for restricted log
	// files.  There is no fake intake for the check status and the check status
	// is also sent out once every 10 minutes, so check the agent status
	// instead, which should be good enough.
	assert.EventuallyWithT(t, func(c *assert.CollectT) {
		warnings, err := getDiscoveryCheckWarnings(t, s.Env().RemoteHost)
		assert.NoError(c, err, "failed to get discovery check warnings from agent status")

		foundPermissionWarning := false

		for _, warning := range warnings {
			t.Logf("Discovery warning: type=%s, error_code=%s, resource=%s, message=%s",
				warning.Type, warning.ErrorCode, warning.Resource, warning.Message)

			if warning.Type == "log_file" &&
				warning.ErrorCode == "permission-denied" &&
				strings.HasPrefix(warning.Resource, "/tmp/python-restricted") &&
				warning.ErrorString != "" &&
				warning.Message != "" {
				foundPermissionWarning = true
				break
			}
		}

		assert.True(c, foundPermissionWarning, "Should find permission warning for restricted log file")
	}, 2*time.Minute, 10*time.Second)
}

func (s *linuxTestSuite) dumpDebugInfo(t *testing.T) {
	// This is very useful for debugging, but we probably don't want to decode
	// and assert based on this in this E2E test since this is an internal
	// interface between the agent and system-probe.
	discoveredServices := s.Env().RemoteHost.MustExecute("sudo curl -s --unix /opt/datadog-agent/run/sysprobe.sock http://unix/discovery/debug")
	t.Log("system-probe services", discoveredServices)

	workloadmetaStore := s.Env().RemoteHost.MustExecute("sudo datadog-agent workload-list --verbose")
	t.Log("workloadmeta store", workloadmetaStore)

	status := s.Env().RemoteHost.MustExecute("sudo datadog-agent status")
	t.Log("agent status", status)
}

func (s *linuxTestSuite) testProcessCheckWithServiceDiscovery(agentConfigStr string, systemProbeConfigStr string) {
	t := s.T()
	s.startServices()
	defer s.stopServices()
	s.UpdateEnv(awshost.Provisioner(awshost.WithAgentOptions(
		agentparams.WithAgentConfig(agentConfigStr),
		agentparams.WithSystemProbeConfig(systemProbeConfigStr))),
	)
	client := s.Env().FakeIntake.Client()
	err := client.FlushServerAndResetAggregators()
	require.NoError(t, err)

	assert.EventuallyWithT(t, func(t *assert.CollectT) {
		assertNotRunningCheck(t, s.Env().RemoteHost, "service_discovery")
	}, 1*time.Minute, 10*time.Second)

	for _, tc := range []struct {
		description      string
		processName      string
		runningService   string
		expectedLanguage agentmodel.Language
		expectedPortInfo *agentmodel.PortInfo
		expectedService  *agentmodel.ServiceDiscovery
	}{
		{
			description:      "node-json-server",
			processName:      "node",
			expectedLanguage: agentmodel.Language_LANGUAGE_NODE,
			expectedPortInfo: &agentmodel.PortInfo{
				Tcp: []int32{8084},
			},
			expectedService: &agentmodel.ServiceDiscovery{
				GeneratedServiceName: &agentmodel.ServiceName{
					Name:   "json-server",
					Source: agentmodel.ServiceNameSource_SERVICE_NAME_SOURCE_NODEJS,
				},
			},
		},
		{
			description:      "node-instrumented",
			processName:      "node",
			expectedLanguage: agentmodel.Language_LANGUAGE_NODE,
			expectedPortInfo: &agentmodel.PortInfo{
				Tcp: []int32{8085},
			},
			expectedService: &agentmodel.ServiceDiscovery{
				ApmInstrumentation: true,
				GeneratedServiceName: &agentmodel.ServiceName{
					Name:   "node-instrumented",
					Source: agentmodel.ServiceNameSource_SERVICE_NAME_SOURCE_NODEJS,
				},
				TracerMetadata: []*agentmodel.TracerMetadata{
					{
						ServiceName: "node-instrumented",
					},
				},
			},
		},
		{
			description:      "python-svc",
			processName:      "/usr/bin/python3",
			expectedLanguage: agentmodel.Language_LANGUAGE_PYTHON,
			expectedPortInfo: &agentmodel.PortInfo{
				Tcp: []int32{8082},
			},
			expectedService: &agentmodel.ServiceDiscovery{
				GeneratedServiceName: &agentmodel.ServiceName{
					Name:   "python.server",
					Source: agentmodel.ServiceNameSource_SERVICE_NAME_SOURCE_PYTHON,
				},
				DdServiceName: &agentmodel.ServiceName{
					Name:   "python-svc-dd",
					Source: agentmodel.ServiceNameSource_SERVICE_NAME_SOURCE_DD_SERVICE,
				},
			},
		},
		{
			description:      "python-instrumented",
			processName:      "/usr/bin/python3",
			expectedLanguage: agentmodel.Language_LANGUAGE_PYTHON,
			expectedPortInfo: &agentmodel.PortInfo{
				Tcp: []int32{8083},
			},
			expectedService: &agentmodel.ServiceDiscovery{
				ApmInstrumentation: true,
				GeneratedServiceName: &agentmodel.ServiceName{
					Name:   "python.instrumented",
					Source: agentmodel.ServiceNameSource_SERVICE_NAME_SOURCE_PYTHON,
				},
				DdServiceName: &agentmodel.ServiceName{
					Name:   "python-instrumented-dd",
					Source: agentmodel.ServiceNameSource_SERVICE_NAME_SOURCE_DD_SERVICE,
				},
				TracerMetadata: []*agentmodel.TracerMetadata{
					{
						ServiceName: "python-instrumented-dd",
					},
				},
			},
		},
		{
			description:      "rails-svc",
			processName:      "ruby3.0",
			expectedLanguage: agentmodel.Language_LANGUAGE_RUBY,
			expectedPortInfo: &agentmodel.PortInfo{
				Tcp: []int32{7777},
			},
			expectedService: &agentmodel.ServiceDiscovery{
				GeneratedServiceName: &agentmodel.ServiceName{
					Name:   "rails_hello",
					Source: agentmodel.ServiceNameSource_SERVICE_NAME_SOURCE_RAILS,
				},
			},
		},
	} {
		ok := t.Run(tc.description, func(t *testing.T) {
			var payloads []*aggregator.ProcessPayload
			assert.EventuallyWithT(t, func(c *assert.CollectT) {
				payloads, err = s.Env().FakeIntake.Client().GetProcesses()
				assert.NoError(c, err, "failed to get process payloads from fakeintake")
				// Wait for two payloads, as processes must be detected in two check runs to be returned
				assert.GreaterOrEqual(c, len(payloads), 2, "fewer than 2 payloads returned")

				procs := process.FilterProcessPayloadsByName(payloads, tc.processName)
				assert.NotEmpty(c, procs, "'%s' process not found in payloads: \n%+v", tc.processName, payloads)
				assert.True(c, matchingProcessServiceDiscoveryData(procs, tc.expectedLanguage, tc.expectedPortInfo, tc.expectedService),
					"no process was found with the expected service discovery data. processes:\n%+v", procs)
				// processes that exist < 1 minute are ignored by service discovery and the service collection interval is 1 minute
				// therefore we should wait for 2 minutes to ensure service discovery is run at least once
				// start --> process collection, service discovery ignoring
				// 1 min --> process collection + service discovery collection ignores processes/may capture some
				// 2 min --> process collection + service discovery collection should capture everythinf
			}, 2*time.Minute, 10*time.Second)
		})
		if !ok {
			s.dumpDebugInfo(t)
		}
	}

	ok := t.Run("logs", s.testLogs)
	if !ok {
		s.dumpDebugInfo(t)
	}
}

type checkStatus struct {
	CheckID           string   `json:"CheckID"`
	CheckName         string   `json:"CheckName"`
	CheckConfigSource string   `json:"CheckConfigSource"`
	ExecutionTimes    []int    `json:"ExecutionTimes"`
	LastWarnings      []string `json:"LastWarnings"`
}

type checkName = string
type instanceName = string
type runnerStats struct {
	Checks map[checkName]map[instanceName]checkStatus `json:"Checks"`
}

type collectorStatus struct {
	RunnerStats runnerStats `json:"runnerStats"`
}

// Warning represents a structured warning from discovery check
type Warning struct {
	Type        string `json:"type"`
	Version     int    `json:"version"`
	Resource    string `json:"resource"`
	ErrorCode   string `json:"error_code"`
	ErrorString string `json:"error_string"`
	Message     string `json:"message"`
}

func assertCollectorStatusFromJSON(t *assert.CollectT, statusOutput, check string) {
	var status collectorStatus
	err := json.Unmarshal([]byte(statusOutput), &status)
	require.NoError(t, err, "failed to unmarshal agent status")

	assert.Contains(t, status.RunnerStats.Checks, check)
}

<<<<<<< HEAD
=======
// getDiscoveryCheckWarnings parses discovery check warnings from agent status
func getDiscoveryCheckWarnings(t *testing.T, remoteHost *components.RemoteHost) ([]Warning, error) {
	statusOutput := remoteHost.MustExecute("sudo datadog-agent status collector --json")
	var status collectorStatus
	err := json.Unmarshal([]byte(statusOutput), &status)
	if err != nil {
		return nil, err
	}

	instances, exists := status.RunnerStats.Checks["discovery"]
	if !exists {
		return []Warning{}, nil
	}

	discoveryCheck, exists := instances["discovery"]
	if !exists {
		return []Warning{}, nil
	}

	t.Logf("Discovery check warnings: %+v", discoveryCheck.LastWarnings)

	var warnings []Warning
	for _, warningStr := range discoveryCheck.LastWarnings {
		var warning Warning
		if err := json.Unmarshal([]byte(warningStr), &warning); err == nil {
			warnings = append(warnings, warning)
		}
	}

	return warnings, nil
}

// assertRunningCheck asserts that the given agent check is running
func assertRunningCheck(t *assert.CollectT, remoteHost *components.RemoteHost, check string) {
	statusOutput := remoteHost.MustExecute("sudo datadog-agent status collector --json")
	assertCollectorStatusFromJSON(t, statusOutput, check)
}

>>>>>>> 4309eb1c
// assertNotRunningCheck asserts that the given agent check is not running
func assertNotRunningCheck(t *assert.CollectT, remoteHost *components.RemoteHost, check string) {
	statusOutput := remoteHost.MustExecute("sudo datadog-agent status collector --json")
	var status collectorStatus
	err := json.Unmarshal([]byte(statusOutput), &status)
	require.NoError(t, err, "failed to unmarshal agent status")
	assert.NotContains(t, status.RunnerStats.Checks, check)
}

// matchingProcessServiceDiscoveryData checks that the given processes contain at least 1 process with the expected service discovery data
// we cannot fail fast because many processes with the same name are not instrumented with service discovery data
func matchingProcessServiceDiscoveryData(procs []*agentmodel.Process, expectedLanguage agentmodel.Language, expectedPortInfo *agentmodel.PortInfo, expectedServiceDiscovery *agentmodel.ServiceDiscovery) bool {
	for _, proc := range procs {
		// check language
		if proc.Language != expectedLanguage {
			continue
		}

		// check port info
		if !matchingPortInfo(expectedPortInfo, proc.PortInfo) {
			continue
		}

		// check service discovery
		if expectedServiceDiscovery.ApmInstrumentation != proc.ServiceDiscovery.ApmInstrumentation {
			continue
		}

		if !matchingServiceName(expectedServiceDiscovery.DdServiceName, proc.ServiceDiscovery.DdServiceName) {
			continue
		}

		if !matchingServiceName(expectedServiceDiscovery.GeneratedServiceName, proc.ServiceDiscovery.GeneratedServiceName) {
			continue
		}

		if !matchingTracerMetadata(expectedServiceDiscovery.TracerMetadata, proc.ServiceDiscovery.TracerMetadata) {
			continue
		}

		if !matchingServiceNames(expectedServiceDiscovery.AdditionalGeneratedNames, proc.ServiceDiscovery.AdditionalGeneratedNames) {
			continue
		}
		return true
	}
	return false
}

func matchingServiceName(a, b *agentmodel.ServiceName) bool {
	return matchingServiceNames([]*agentmodel.ServiceName{a}, []*agentmodel.ServiceName{b})
}

func matchingServiceNames(expectedServiceNames []*agentmodel.ServiceName, actualServiceNames []*agentmodel.ServiceName) bool {
	// Sort by ServiceName so order doesn’t matter
	sort := cmpopts.SortSlices(func(a, b *agentmodel.ServiceName) bool {
		// handles cases where ServiceName is the same
		return a.Name != b.Name && a.Name < b.Name ||
			a.Source < b.Source
	})
	diff := cmp.Diff(expectedServiceNames, actualServiceNames, cmpopts.EquateEmpty(), sort)
	return diff == ""
}

func matchingPortInfo(expectedPortInfo *agentmodel.PortInfo, actualPortInfo *agentmodel.PortInfo) bool {
	if expectedPortInfo == nil {
		return actualPortInfo == nil
	} else if actualPortInfo == nil {
		// expectedPortInfo is not nil so actualPortInfo should not be
		return false
	}

	diffTCP := cmp.Diff(expectedPortInfo.Tcp, actualPortInfo.Tcp, cmpopts.EquateEmpty(), cmpopts.SortSlices(func(a, b int32) bool { return a < b }))
	diffUDP := cmp.Diff(expectedPortInfo.Udp, actualPortInfo.Udp, cmpopts.EquateEmpty(), cmpopts.SortSlices(func(a, b int32) bool { return a < b }))
	return diffTCP == "" && diffUDP == ""
}

func matchingTracerMetadata(expectedTracerMetadata []*agentmodel.TracerMetadata, actualTracerMetadata []*agentmodel.TracerMetadata) bool {
	// tracer metadata contains a uuid (TracerMetadata.RuntimeID), so we ignore it
	// Sort by ServiceName so order doesn’t matter
	sortByName := cmpopts.SortSlices(func(a, b *agentmodel.TracerMetadata) bool {
		// handles cases where ServiceName is the same
		return a.ServiceName != b.ServiceName && a.ServiceName < b.ServiceName ||
			a.RuntimeId < b.RuntimeId
	})

	// Ignore RuntimeID field completely
	ignoreID := cmpopts.IgnoreFields(agentmodel.TracerMetadata{}, "RuntimeId")

	diff := cmp.Diff(expectedTracerMetadata, actualTracerMetadata, cmpopts.EquateEmpty(), ignoreID, sortByName)
	return diff == ""
}

func (s *linuxTestSuite) provisionServer() {
	err := s.Env().RemoteHost.CopyFolder("testdata/provision", "/home/ubuntu/e2e-test")
	require.NoError(s.T(), err)

	cmd := "sudo bash /home/ubuntu/e2e-test/provision.sh"
	_, err = s.Env().RemoteHost.Execute(cmd)
	if err != nil {
		// Sometimes temporary network errors are seen which cause the provision
		// script to fail.
		s.T().Log("Retrying provision due to failure", err)
		time.Sleep(30 * time.Second)
		_, err := s.Env().RemoteHost.Execute(cmd)
		if err != nil {
			s.T().Skip("Unable to provision server")
		}
	}
}

func (s *linuxTestSuite) startServices() {
	for _, service := range services {
		s.Env().RemoteHost.MustExecute("sudo systemctl start " + service)
	}
}

func (s *linuxTestSuite) stopServices() {
	for i := len(services) - 1; i >= 0; i-- {
		service := services[i]
		s.Env().RemoteHost.MustExecute("sudo systemctl stop " + service)
	}
<<<<<<< HEAD
=======
}

type serviceExpectedPayload struct {
	systemdServiceName   string
	instrumentation      string
	generatedServiceName string
	ddService            string
	serviceNameSource    string
	tracerServiceNames   []string
}

func (s *linuxTestSuite) assertService(t *testing.T, c *assert.CollectT, foundMap map[nameKey]*aggregator.ServiceDiscoveryPayload, expected serviceExpectedPayload) {
	t.Helper()

	name := nameKey{
		generatedServiceName: expected.generatedServiceName,
		ddService:            expected.ddService,
	}
	found := foundMap[name]
	if assert.NotNil(c, found, "could not find service %q", name) {
		assert.Equal(c, expected.instrumentation, found.Payload.APMInstrumentation, "service %q: APM instrumentation", name)
		assert.Equal(c, expected.generatedServiceName, found.Payload.GeneratedServiceName, "service %q: generated service name", name)
		assert.Equal(c, expected.ddService, found.Payload.DDService, "service %q: DD service", name)
		assert.Equal(c, expected.serviceNameSource, found.Payload.ServiceNameSource, "service %q: service name source", name)
		assert.NotZero(c, found.Payload.RSSMemory, "service %q: expected non-zero memory usage", name)
		if len(expected.tracerServiceNames) > 0 {
			var foundServiceNames []string
			var foundRuntimeIDs []string
			for _, tm := range found.Payload.TracerMetadata {
				foundServiceNames = append(foundServiceNames, tm.ServiceName)
				foundRuntimeIDs = append(foundRuntimeIDs, tm.RuntimeID)
			}
			assert.Equal(c, expected.tracerServiceNames, foundServiceNames, "service %q: tracer service names", name)
			assert.Len(c, foundRuntimeIDs, len(expected.tracerServiceNames), "service %q: tracer runtime ids", name)
		}
	} else {
		status := s.Env().RemoteHost.MustExecute("sudo systemctl status " + expected.systemdServiceName)
		logs := s.Env().RemoteHost.MustExecute("sudo journalctl -u " + expected.systemdServiceName)

		t.Logf("Service %q status:\n:%s", expected.systemdServiceName, status)
		t.Logf("Service %q logs:\n:%s", expected.systemdServiceName, logs)
	}
>>>>>>> 4309eb1c
}<|MERGE_RESOLUTION|>--- conflicted
+++ resolved
@@ -72,89 +72,6 @@
 	s.provisionServer()
 }
 
-<<<<<<< HEAD
-=======
-type nameKey struct {
-	generatedServiceName string
-	ddService            string
-}
-
-func (s *linuxTestSuite) TestServiceDiscoveryCheck() {
-	t := s.T()
-	s.startServices()
-	defer s.stopServices()
-
-	client := s.Env().FakeIntake.Client()
-	err := client.FlushServerAndResetAggregators()
-	require.NoError(t, err)
-
-	assert.EventuallyWithT(t, func(t *assert.CollectT) {
-		assertRunningCheck(t, s.Env().RemoteHost, "service_discovery")
-	}, 2*time.Minute, 10*time.Second)
-
-	// This is very useful for debugging, but we probably don't want to decode
-	// and assert based on this in this E2E test since this is an internal
-	// interface between the agent and system-probe.
-	services := s.Env().RemoteHost.MustExecute("sudo curl -s --unix /opt/datadog-agent/run/sysprobe.sock http://unix/discovery/debug")
-	t.Log("system-probe services", services)
-
-	assert.EventuallyWithT(t, func(c *assert.CollectT) {
-		payloads, err := client.GetServiceDiscoveries()
-		require.NoError(t, err)
-
-		foundMap := make(map[nameKey]*aggregator.ServiceDiscoveryPayload)
-		for _, p := range payloads {
-			name := nameKey{
-				generatedServiceName: p.Payload.GeneratedServiceName,
-				ddService:            p.Payload.DDService,
-			}
-			t.Log("RequestType", p.RequestType, "Name", name)
-
-			if p.RequestType == "start-service" {
-				foundMap[name] = p
-			}
-		}
-
-		s.assertService(t, c, foundMap, serviceExpectedPayload{
-			systemdServiceName:   "node-json-server",
-			instrumentation:      "none",
-			generatedServiceName: "json-server",
-			ddService:            "",
-			serviceNameSource:    "",
-		})
-		s.assertService(t, c, foundMap, serviceExpectedPayload{
-			systemdServiceName:   "node-instrumented",
-			instrumentation:      "provided",
-			generatedServiceName: "node-instrumented",
-			ddService:            "",
-			serviceNameSource:    "",
-		})
-		s.assertService(t, c, foundMap, serviceExpectedPayload{
-			systemdServiceName:   "python-svc",
-			instrumentation:      "none",
-			generatedServiceName: "python.server",
-			ddService:            "python-svc-dd",
-			serviceNameSource:    "provided",
-		})
-		s.assertService(t, c, foundMap, serviceExpectedPayload{
-			systemdServiceName:   "python-instrumented",
-			instrumentation:      "provided",
-			generatedServiceName: "python.instrumented",
-			tracerServiceNames:   []string{"python-instrumented-dd"},
-			ddService:            "python-instrumented-dd",
-			serviceNameSource:    "provided",
-		})
-		s.assertService(t, c, foundMap, serviceExpectedPayload{
-			systemdServiceName:   "rails-svc",
-			instrumentation:      "none",
-			generatedServiceName: "rails_hello",
-			ddService:            "",
-			serviceNameSource:    "",
-		})
-	}, 3*time.Minute, 10*time.Second)
-}
-
->>>>>>> 4309eb1c
 func (s *linuxTestSuite) TestProcessCheckWithServiceDiscovery() {
 	s.testProcessCheckWithServiceDiscovery(agentProcessConfigStr, systemProbeConfigStr)
 }
@@ -389,11 +306,13 @@
 	LastWarnings      []string `json:"LastWarnings"`
 }
 
-type checkName = string
-type instanceName = string
-type runnerStats struct {
-	Checks map[checkName]map[instanceName]checkStatus `json:"Checks"`
-}
+type (
+	checkName    = string
+	instanceName = string
+	runnerStats  struct {
+		Checks map[checkName]map[instanceName]checkStatus `json:"Checks"`
+	}
+)
 
 type collectorStatus struct {
 	RunnerStats runnerStats `json:"runnerStats"`
@@ -409,16 +328,6 @@
 	Message     string `json:"message"`
 }
 
-func assertCollectorStatusFromJSON(t *assert.CollectT, statusOutput, check string) {
-	var status collectorStatus
-	err := json.Unmarshal([]byte(statusOutput), &status)
-	require.NoError(t, err, "failed to unmarshal agent status")
-
-	assert.Contains(t, status.RunnerStats.Checks, check)
-}
-
-<<<<<<< HEAD
-=======
 // getDiscoveryCheckWarnings parses discovery check warnings from agent status
 func getDiscoveryCheckWarnings(t *testing.T, remoteHost *components.RemoteHost) ([]Warning, error) {
 	statusOutput := remoteHost.MustExecute("sudo datadog-agent status collector --json")
@@ -451,13 +360,6 @@
 	return warnings, nil
 }
 
-// assertRunningCheck asserts that the given agent check is running
-func assertRunningCheck(t *assert.CollectT, remoteHost *components.RemoteHost, check string) {
-	statusOutput := remoteHost.MustExecute("sudo datadog-agent status collector --json")
-	assertCollectorStatusFromJSON(t, statusOutput, check)
-}
-
->>>>>>> 4309eb1c
 // assertNotRunningCheck asserts that the given agent check is not running
 func assertNotRunningCheck(t *assert.CollectT, remoteHost *components.RemoteHost, check string) {
 	statusOutput := remoteHost.MustExecute("sudo datadog-agent status collector --json")
@@ -579,49 +481,4 @@
 		service := services[i]
 		s.Env().RemoteHost.MustExecute("sudo systemctl stop " + service)
 	}
-<<<<<<< HEAD
-=======
-}
-
-type serviceExpectedPayload struct {
-	systemdServiceName   string
-	instrumentation      string
-	generatedServiceName string
-	ddService            string
-	serviceNameSource    string
-	tracerServiceNames   []string
-}
-
-func (s *linuxTestSuite) assertService(t *testing.T, c *assert.CollectT, foundMap map[nameKey]*aggregator.ServiceDiscoveryPayload, expected serviceExpectedPayload) {
-	t.Helper()
-
-	name := nameKey{
-		generatedServiceName: expected.generatedServiceName,
-		ddService:            expected.ddService,
-	}
-	found := foundMap[name]
-	if assert.NotNil(c, found, "could not find service %q", name) {
-		assert.Equal(c, expected.instrumentation, found.Payload.APMInstrumentation, "service %q: APM instrumentation", name)
-		assert.Equal(c, expected.generatedServiceName, found.Payload.GeneratedServiceName, "service %q: generated service name", name)
-		assert.Equal(c, expected.ddService, found.Payload.DDService, "service %q: DD service", name)
-		assert.Equal(c, expected.serviceNameSource, found.Payload.ServiceNameSource, "service %q: service name source", name)
-		assert.NotZero(c, found.Payload.RSSMemory, "service %q: expected non-zero memory usage", name)
-		if len(expected.tracerServiceNames) > 0 {
-			var foundServiceNames []string
-			var foundRuntimeIDs []string
-			for _, tm := range found.Payload.TracerMetadata {
-				foundServiceNames = append(foundServiceNames, tm.ServiceName)
-				foundRuntimeIDs = append(foundRuntimeIDs, tm.RuntimeID)
-			}
-			assert.Equal(c, expected.tracerServiceNames, foundServiceNames, "service %q: tracer service names", name)
-			assert.Len(c, foundRuntimeIDs, len(expected.tracerServiceNames), "service %q: tracer runtime ids", name)
-		}
-	} else {
-		status := s.Env().RemoteHost.MustExecute("sudo systemctl status " + expected.systemdServiceName)
-		logs := s.Env().RemoteHost.MustExecute("sudo journalctl -u " + expected.systemdServiceName)
-
-		t.Logf("Service %q status:\n:%s", expected.systemdServiceName, status)
-		t.Logf("Service %q logs:\n:%s", expected.systemdServiceName, logs)
-	}
->>>>>>> 4309eb1c
 }