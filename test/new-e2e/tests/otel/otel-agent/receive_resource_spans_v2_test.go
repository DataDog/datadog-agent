--- conflicted
+++ resolved
@@ -39,14 +39,10 @@
 
 func (s *otelAgentSpanReceiverV2TestSuite) SetupSuite() {
 	s.BaseSuite.SetupSuite()
-<<<<<<< HEAD
 	// SetupSuite needs to defer CleanupOnSetupFailure() if what comes after BaseSuite.SetupSuite() can fail.
 	defer s.CleanupOnSetupFailure()
 
-	utils.SetupSampleTraces(s)
-=======
 	utils.TestCalendarApp(s, false, utils.CalendarService)
->>>>>>> 44a1a167
 }
 
 func (s *otelAgentSpanReceiverV2TestSuite) TestTracesWithSpanReceiverV2() {
