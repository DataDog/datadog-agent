--- conflicted
+++ resolved
@@ -93,7 +93,14 @@
 	utils.TestOTelRemoteConfigPayload(s, minimalProvidedConfig, minimalFullConfig)
 }
 
-<<<<<<< HEAD
+func (s *minimalTestSuite) TestCoreAgentStatus() {
+	utils.TestCoreAgentStatusCmd(s)
+}
+
+func (s *minimalTestSuite) TestOTelAgentStatus() {
+	utils.TestOTelAgentStatusCmd(s)
+}
+
 func (s *minimalTestSuite) TestCoreAgentConfigCmd() {
 	const expectedCfg = `    service:
       extensions:
@@ -142,12 +149,4 @@
           receivers:
           - otlp`
 	utils.TestCoreAgentConfigCmd(s, expectedCfg)
-=======
-func (s *minimalTestSuite) TestCoreAgentStatus() {
-	utils.TestCoreAgentStatusCmd(s)
-}
-
-func (s *minimalTestSuite) TestOTelAgentStatus() {
-	utils.TestOTelAgentStatusCmd(s)
->>>>>>> dfdadbda
 }