// Unless explicitly stated otherwise all files in this repository are licensed
// under the Apache License Version 2.0.
// This product includes software developed at Datadog (https://www.datadoghq.com/).
// Copyright 2016-present Datadog, Inc.

package otlpingest

import (
	"testing"

	"github.com/DataDog/test-infra-definitions/components/datadog/kubernetesagentparams"

	"github.com/DataDog/datadog-agent/test/new-e2e/pkg/e2e"
	"github.com/DataDog/datadog-agent/test/new-e2e/pkg/environments"
	awskubernetes "github.com/DataDog/datadog-agent/test/new-e2e/pkg/provisioners/aws/kubernetes"
	"github.com/DataDog/datadog-agent/test/new-e2e/tests/otel/utils"
)

type otlpIngestOpNameV2RecvrV1TestSuite struct {
	e2e.BaseSuite[environments.Kubernetes]
}

func TestOTLPIngestOpNameV2SpanRecvrV1(t *testing.T) {
	values := `
datadog:
  otlp:
    receiver:
      protocols:
        grpc:
          enabled: true
    logs:
      enabled: true
  logs:
    containerCollectAll: false
    containerCollectUsingFiles: false
agents:
  containers:
    traceAgent:
      env:
        - name: DD_APM_FEATURES
          value: 'enable_operation_and_resource_name_logic_v2'
`
	t.Parallel()
	e2e.Run(t, &otlpIngestOpNameV2RecvrV1TestSuite{}, e2e.WithProvisioner(awskubernetes.KindProvisioner(awskubernetes.WithAgentOptions(kubernetesagentparams.WithHelmValues(values)))))
}

func (s *otlpIngestOpNameV2RecvrV1TestSuite) SetupSuite() {
	s.BaseSuite.SetupSuite()
<<<<<<< HEAD
	// SetupSuite needs to defer CleanupOnSetupFailure() if what comes after BaseSuite.SetupSuite() can fail.
	defer s.CleanupOnSetupFailure()

	utils.SetupSampleTraces(s)
=======
	utils.TestCalendarApp(s, false, utils.CalendarService)
>>>>>>> 44a1a167
}

func (s *otlpIngestOpNameV2RecvrV1TestSuite) TestTraces() {
	utils.TestTracesWithOperationAndResourceName(s, "client.request", "getDate", "http.server.request", "GET")
}

type otlpIngestOpNameV2RecvrV2TestSuite struct {
	e2e.BaseSuite[environments.Kubernetes]
}

func TestOTLPIngestOpNameV2SpanRecvrV2(t *testing.T) {
	values := `
datadog:
  otlp:
    receiver:
      protocols:
        grpc:
          enabled: true
    logs:
      enabled: true
  logs:
    containerCollectAll: false
    containerCollectUsingFiles: false
agents:
  containers:
    traceAgent:
      env:
        - name: DD_APM_FEATURES
          value: 'enable_operation_and_resource_name_logic_v2'
`
	t.Parallel()
	e2e.Run(t, &otlpIngestOpNameV2RecvrV2TestSuite{}, e2e.WithProvisioner(awskubernetes.KindProvisioner(awskubernetes.WithAgentOptions(kubernetesagentparams.WithHelmValues(values)))))
}

func (s *otlpIngestOpNameV2RecvrV2TestSuite) SetupSuite() {
	s.BaseSuite.SetupSuite()
<<<<<<< HEAD
	// SetupSuite needs to defer CleanupOnSetupFailure() if what comes after BaseSuite.SetupSuite() can fail.
	defer s.CleanupOnSetupFailure()

	utils.SetupSampleTraces(s)
=======
	utils.TestCalendarApp(s, false, utils.CalendarService)
>>>>>>> 44a1a167
}

func (s *otlpIngestOpNameV2RecvrV2TestSuite) TestTraces() {
	utils.TestTracesWithOperationAndResourceName(s, "client.request", "getDate", "http.server.request", "GET")
}

type otlpIngestOpNameV2SpanAsResNameTestSuite struct {
	e2e.BaseSuite[environments.Kubernetes]
}

func TestOTLPIngestOpNameV2Override(t *testing.T) {
	values := `
datadog:
  otlp:
    receiver:
      protocols:
        grpc:
          enabled: true
    logs:
      enabled: true
  logs:
    containerCollectAll: false
    containerCollectUsingFiles: false
agents:
  containers:
    traceAgent:
      env:
        - name: DD_APM_FEATURES
          value: 'enable_operation_and_resource_name_logic_v2'
        - name: DD_OTLP_CONFIG_TRACES_SPAN_NAME_AS_RESOURCE_NAME
          value: 'true'
`
	t.Parallel()
	e2e.Run(t, &otlpIngestOpNameV2SpanAsResNameTestSuite{}, e2e.WithProvisioner(awskubernetes.KindProvisioner(awskubernetes.WithAgentOptions(kubernetesagentparams.WithHelmValues(values)))))
}

func (s *otlpIngestOpNameV2SpanAsResNameTestSuite) SetupSuite() {
	s.BaseSuite.SetupSuite()
<<<<<<< HEAD
	// SetupSuite needs to defer CleanupOnSetupFailure() if what comes after BaseSuite.SetupSuite() can fail.
	defer s.CleanupOnSetupFailure()

	utils.SetupSampleTraces(s)
=======
	utils.TestCalendarApp(s, false, utils.CalendarService)
>>>>>>> 44a1a167
}

func (s *otlpIngestOpNameV2SpanAsResNameTestSuite) TestTraces() {
	utils.TestTracesWithOperationAndResourceName(s, "getDate", "getDate", "CalendarHandler", "GET")
}

type otlpIngestOpNameV2RemappingTestSuite struct {
	e2e.BaseSuite[environments.Kubernetes]
}

func TestOTLPIngestOpV2OverrideRemapping(t *testing.T) {
	values := `
datadog:
  otlp:
    receiver:
      protocols:
        grpc:
          enabled: true
    logs:
      enabled: true
  logs:
    containerCollectAll: false
    containerCollectUsingFiles: false
agents:
  containers:
    traceAgent:
      env:
        - name: DD_APM_FEATURES
          value: 'enable_operation_and_resource_name_logic_v2'
        - name: DD_OTLP_CONFIG_TRACES_SPAN_NAME_REMAPPINGS
          value: '{"calendar-rest-go.client":"mapping.output","go.opentelemetry.io/contrib/instrumentation/net/http/otelhttp.server":"calendar.server"}'
`
	t.Parallel()
	ts := &otlpIngestOpNameV2RemappingTestSuite{}
	e2e.Run(t, ts, e2e.WithProvisioner(awskubernetes.KindProvisioner(awskubernetes.WithAgentOptions(kubernetesagentparams.WithHelmValues(values)))))
}

func (s *otlpIngestOpNameV2RemappingTestSuite) SetupSuite() {
	s.BaseSuite.SetupSuite()
<<<<<<< HEAD
	// SetupSuite needs to defer CleanupOnSetupFailure() if what comes after BaseSuite.SetupSuite() can fail.
	defer s.CleanupOnSetupFailure()

	utils.SetupSampleTraces(s)
=======
	utils.TestCalendarApp(s, false, utils.CalendarService)
>>>>>>> 44a1a167
}

func (s *otlpIngestOpNameV2RemappingTestSuite) TestTraces() {
	utils.TestTracesWithOperationAndResourceName(s, "mapping.output", "getDate", "calendar.server", "GET")
}<|MERGE_RESOLUTION|>--- conflicted
+++ resolved
@@ -46,14 +46,10 @@
 
 func (s *otlpIngestOpNameV2RecvrV1TestSuite) SetupSuite() {
 	s.BaseSuite.SetupSuite()
-<<<<<<< HEAD
 	// SetupSuite needs to defer CleanupOnSetupFailure() if what comes after BaseSuite.SetupSuite() can fail.
 	defer s.CleanupOnSetupFailure()
 
-	utils.SetupSampleTraces(s)
-=======
 	utils.TestCalendarApp(s, false, utils.CalendarService)
->>>>>>> 44a1a167
 }
 
 func (s *otlpIngestOpNameV2RecvrV1TestSuite) TestTraces() {
@@ -90,14 +86,10 @@
 
 func (s *otlpIngestOpNameV2RecvrV2TestSuite) SetupSuite() {
 	s.BaseSuite.SetupSuite()
-<<<<<<< HEAD
 	// SetupSuite needs to defer CleanupOnSetupFailure() if what comes after BaseSuite.SetupSuite() can fail.
 	defer s.CleanupOnSetupFailure()
 
-	utils.SetupSampleTraces(s)
-=======
 	utils.TestCalendarApp(s, false, utils.CalendarService)
->>>>>>> 44a1a167
 }
 
 func (s *otlpIngestOpNameV2RecvrV2TestSuite) TestTraces() {
@@ -136,14 +128,10 @@
 
 func (s *otlpIngestOpNameV2SpanAsResNameTestSuite) SetupSuite() {
 	s.BaseSuite.SetupSuite()
-<<<<<<< HEAD
 	// SetupSuite needs to defer CleanupOnSetupFailure() if what comes after BaseSuite.SetupSuite() can fail.
 	defer s.CleanupOnSetupFailure()
 
-	utils.SetupSampleTraces(s)
-=======
 	utils.TestCalendarApp(s, false, utils.CalendarService)
->>>>>>> 44a1a167
 }
 
 func (s *otlpIngestOpNameV2SpanAsResNameTestSuite) TestTraces() {
@@ -183,14 +171,10 @@
 
 func (s *otlpIngestOpNameV2RemappingTestSuite) SetupSuite() {
 	s.BaseSuite.SetupSuite()
-<<<<<<< HEAD
 	// SetupSuite needs to defer CleanupOnSetupFailure() if what comes after BaseSuite.SetupSuite() can fail.
 	defer s.CleanupOnSetupFailure()
 
-	utils.SetupSampleTraces(s)
-=======
 	utils.TestCalendarApp(s, false, utils.CalendarService)
->>>>>>> 44a1a167
 }
 
 func (s *otlpIngestOpNameV2RemappingTestSuite) TestTraces() {
