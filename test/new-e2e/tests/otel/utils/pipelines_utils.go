--- conflicted
+++ resolved
@@ -654,11 +654,7 @@
 				Spec: corev1.PodSpec{
 					Containers: []corev1.Container{{
 						Name:            name,
-<<<<<<< HEAD
-						Image:           "datadog/opentelemetry-examples:calendar-go-rest-0.17",
-=======
 						Image:           "ghcr.io/datadog/apps-calendar-go:main@sha256:7778bde3e745aaba79b8433cfea4794a6c009afcfd34e5041f53ee3ed05e69af",
->>>>>>> 22f705e1
 						ImagePullPolicy: "IfNotPresent",
 						Ports: []corev1.ContainerPort{{
 							Name:          "http",
