// Unless explicitly stated otherwise all files in this repository are licensed
// under the Apache License Version 2.0.
// This product includes software developed at Datadog (https://www.datadoghq.com/).
// Copyright 2016-present Datadog, Inc.

// Package powershell provides
package powershell

import (
	"fmt"
	"github.com/DataDog/datadog-agent/test/new-e2e/pkg/components"
	"strings"
)

type powerShellCommandBuilder struct {
	cmds []string
}

// PsHost creates a new powerShellCommandBuilder object, which makes it easier to write PowerShell script.
//
//nolint:revive
func PsHost() *powerShellCommandBuilder {
	return &powerShellCommandBuilder{
		cmds: []string{
			"$ErrorActionPreference = \"Stop\"",
		},
	}
}

// GetLastBootTime uses the win32_operatingsystem Cim class to get the last time the computer was booted.
func (ps *powerShellCommandBuilder) GetLastBootTime() *powerShellCommandBuilder {
	ps.cmds = append(ps.cmds, "(Get-CimInstance -ClassName win32_operatingsystem).lastbootuptime")
	return ps
}

// AddColumn crates a column that appends a column to the previous command output.
func (ps *powerShellCommandBuilder) AddColumn(columnName string, command *powerShellCommandBuilder) *powerShellCommandBuilder {
	ps.cmds[len(ps.cmds)-1] = fmt.Sprintf("%s, @{name='%s'; expression={ %s }}", ps.cmds[len(ps.cmds)-1], columnName, strings.Join(command.cmds, ";"))
	return ps
}

// SelectProperties creates a command that allows selecting some properties from the previous command.
func (ps *powerShellCommandBuilder) SelectProperties(properties ...string) *powerShellCommandBuilder {
	ps.cmds[len(ps.cmds)-1] = fmt.Sprintf("%s | Select-Object -Property %s", ps.cmds[len(ps.cmds)-1], strings.Join(properties, ","))
	return ps
}

// GetPublicIPAddress creates a command that returns the computer's public IP address.
func (ps *powerShellCommandBuilder) GetPublicIPAddress() *powerShellCommandBuilder {
	ps.cmds = append(ps.cmds, "(New-Object System.Net.WebClient).DownloadString('https://ifconfig.me/ip')")
	return ps
}

// ImportActiveDirectoryDomainServicesModule creates a command that imports the PowerShell Active Directory Services module.
func (ps *powerShellCommandBuilder) ImportActiveDirectoryDomainServicesModule() *powerShellCommandBuilder {
	ps.cmds = append(ps.cmds, "Import-Module ADDSDeployment")
	return ps
}

// ConvertPasswordToSecureString creates a command that converts a plain text password to a secure string.
func (ps *powerShellCommandBuilder) ConvertPasswordToSecureString(password string) *powerShellCommandBuilder {
	ps.cmds = append(ps.cmds, fmt.Sprintf("ConvertTo-SecureString %s -AsPlainText -Force", password))
	return ps
}

// AddActiveDirectoryDomainServicesWindowsFeature creates a command that installs the Active Directory Domain Services feature.
func (ps *powerShellCommandBuilder) AddActiveDirectoryDomainServicesWindowsFeature() *powerShellCommandBuilder {
	ps.cmds = append(ps.cmds, "Add-WindowsFeature -name ad-domain-services -IncludeManagementTools")
	return ps
}

// GetActiveDirectoryDomain creates a command that returns information about the current Active Directory domain.
func (ps *powerShellCommandBuilder) GetActiveDirectoryDomain() *powerShellCommandBuilder {
	ps.cmds = append(ps.cmds, "Get-ADDomain")
	return ps
}

// GetActiveDirectoryDomainController creates a command that returns information about the current Active Directory Domain Controller.
func (ps *powerShellCommandBuilder) GetActiveDirectoryDomainController() *powerShellCommandBuilder {
	ps.cmds = append(ps.cmds, "Get-ADDomainController")
	return ps
}

// Reboot creates a command that reboots the machine.
func (ps *powerShellCommandBuilder) Reboot() *powerShellCommandBuilder {
	ps.cmds = append(ps.cmds, "Restart-Computer -Force")
	return ps
}

// InstallADDSForest creates a command that promotes a server to the role of forest.
func (ps *powerShellCommandBuilder) InstallADDSForest(activeDirectoryDomain, passwd string) *powerShellCommandBuilder {
	ps.cmds = append(ps.cmds, fmt.Sprintf(`
$HashArguments = @{
    CreateDNSDelegation           = $false
    ForestMode                    = "Win2012R2"
    DomainMode                    = "Win2012R2"
    DomainName                    = "%s"
    SafeModeAdministratorPassword = (ConvertTo-SecureString %s -AsPlainText -Force)
    Force                         = $true
}; Install-ADDSForest @HashArguments`, activeDirectoryDomain, passwd))
	return ps
}

// UninstallADDSDomainController creates a command to remove a Domain Controller.
func (ps *powerShellCommandBuilder) UninstallADDSDomainController(passwd string) *powerShellCommandBuilder {
	ps.cmds = append(ps.cmds, fmt.Sprintf(`
$HashArguments = @{
	SkipPreChecks              = $true
    LocalAdministratorPassword = (ConvertTo-SecureString %s -AsPlainText -Force)
    DemoteOperationMasterRole  = $true
	ForceRemoval               = $true
	Force                      = $true
}; Uninstall-ADDSDomainController
`, passwd))
	return ps
}

// AddActiveDirectoryUser creates a command for adding a user to an Active Directory domain.
func (ps *powerShellCommandBuilder) AddActiveDirectoryUser(username, passwd string) *powerShellCommandBuilder {
	ps.cmds = append(ps.cmds, fmt.Sprintf(`
$HashArguments = @{
	Name = '%s'
	AccountPassword = (ConvertTo-SecureString %s -AsPlainText -Force)
	Enabled = $true
}; New-ADUser @HashArguments
`, username, passwd))
	return ps
}

// GetMachineType creates a command that returns the ProductType of the machine (2 for server, 3 for domain controller).
func (ps *powerShellCommandBuilder) GetMachineType() *powerShellCommandBuilder {
	ps.cmds = append(ps.cmds, "(Get-CimInstance -ClassName Win32_OperatingSystem).ProductType")
	return ps
}

// StartService creates a command that starts a given service.
func (ps *powerShellCommandBuilder) StartService(serviceName string) *powerShellCommandBuilder {
	ps.cmds = append(ps.cmds, fmt.Sprintf(`
Start-Service %s
`, serviceName))
	return ps
}

// WaitForServiceStatus creates a command that waits 1 minute for a service to reach a given state.
func (ps *powerShellCommandBuilder) WaitForServiceStatus(serviceName, status string) *powerShellCommandBuilder {
	// TODO: Make timeout configurable
	ps.cmds = append(ps.cmds, fmt.Sprintf(`
(Get-Service %s).WaitForStatus('%s', '00:01:00')
`, serviceName, status))
	return ps
}

// DisableWindowsDefender creates a command to try and disable Windows Defender without uninstalling it
func (ps *powerShellCommandBuilder) DisableWindowsDefender() *powerShellCommandBuilder {
	// ScheduleDay = 8 means never
	ps.cmds = append(ps.cmds, `
if ((Get-MpComputerStatus).IsTamperProtected) {
	Write-Error "Windows Defender is tamper protected, unable to modify settings"
}
(@{DisableArchiveScanning = $true },
 @{DisableRealtimeMonitoring = $true },
 @{DisableBehaviorMonitoring = $true },
 @{MAPSReporting = 0 },
 @{ScanScheduleDay = 8 },
 @{RemediationScheduleDay = 8 }
) | ForEach-Object { Set-MpPreference @_ }`)
	// Even though Microsoft claims to have deprecated this option as of Platform Version 4.18.2108.4,
	// it still works for me on Platform Version 4.18.23110.3 after a reboot, so set it anywawy.
<<<<<<< HEAD
	ps.cmds = append(ps.cmds, `mkdir -Path "HKLM:\SOFTWARE\Policies\Microsoft\Windows Defender"`)
	ps.cmds = append(ps.cmds, `Set-ItemProperty -Path "HKLM:\SOFTWARE\Policies\Microsoft\Windows Defender" -Name DisableAntiSpyware -Value 1`)
=======
	ps.cmds = append(ps.cmds, `mkdir -Force -Path "HKLM:\SOFTWARE\Policies\Microsoft\Windows NewDefender"`)
	ps.cmds = append(ps.cmds, `Set-ItemProperty -Path "HKLM:\SOFTWARE\Policies\Microsoft\Windows NewDefender" -Name DisableAntiSpyware -Value 1`)
>>>>>>> 0ae89042
	return ps
}

// UninstallWindowsDefender creates a command to uninstall Windows Defender
func (ps *powerShellCommandBuilder) UninstallWindowsDefender() *powerShellCommandBuilder {
	ps.cmds = append(ps.cmds, "Uninstall-WindowsFeature -Name Windows-Defender")
	return ps
}

// Execute compiles the list of PowerShell commands into one script and runs it on the given host
func (ps *powerShellCommandBuilder) Execute(host *components.RemoteHost) (string, error) {
	return host.Execute(ps.Compile())
}

// Compile joins all the saved command into one valid PowerShell script command.
func (ps *powerShellCommandBuilder) Compile() string {
	return strings.Join(ps.cmds, ";")
}<|MERGE_RESOLUTION|>--- conflicted
+++ resolved
@@ -166,13 +166,9 @@
 ) | ForEach-Object { Set-MpPreference @_ }`)
 	// Even though Microsoft claims to have deprecated this option as of Platform Version 4.18.2108.4,
 	// it still works for me on Platform Version 4.18.23110.3 after a reboot, so set it anywawy.
-<<<<<<< HEAD
 	ps.cmds = append(ps.cmds, `mkdir -Path "HKLM:\SOFTWARE\Policies\Microsoft\Windows Defender"`)
 	ps.cmds = append(ps.cmds, `Set-ItemProperty -Path "HKLM:\SOFTWARE\Policies\Microsoft\Windows Defender" -Name DisableAntiSpyware -Value 1`)
-=======
-	ps.cmds = append(ps.cmds, `mkdir -Force -Path "HKLM:\SOFTWARE\Policies\Microsoft\Windows NewDefender"`)
-	ps.cmds = append(ps.cmds, `Set-ItemProperty -Path "HKLM:\SOFTWARE\Policies\Microsoft\Windows NewDefender" -Name DisableAntiSpyware -Value 1`)
->>>>>>> 0ae89042
+
 	return ps
 }
 
