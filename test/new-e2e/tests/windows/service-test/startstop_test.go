--- conflicted
+++ resolved
@@ -347,12 +347,8 @@
 	s.Require().Empty(entries, "should not have errors or warnings from agents in the event log")
 }
 
-<<<<<<< HEAD
-func run[Env any](t *testing.T, s e2e.Suite[Env], systemProbeConfig string) {
+func run[Env any](t *testing.T, s e2e.Suite[Env], systemProbeConfig string, agentConfig string, securityAgentConfig string) {
 	t.Parallel()
-=======
-func run[Env any](t *testing.T, s e2e.Suite[Env], systemProbeConfig string, agentConfig string, securityAgentConfig string) {
->>>>>>> 3a6dafca
 	opts := []e2e.SuiteOption{e2e.WithProvisioner(awsHostWindows.ProvisionerNoFakeIntake(
 		awsHostWindows.WithAgentOptions(
 			agentparams.WithAgentConfig(agentConfig),
