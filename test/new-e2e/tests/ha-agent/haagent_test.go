// Unless explicitly stated otherwise all files in this repository are licensed
// under the Apache License Version 2.0.
// This product includes software developed at Datadog (https://www.datadoghq.com/).
// Copyright 2016-present Datadog, Inc.

// Package haagent contains e2e tests for HA Agent feature
package haagent

import (
	_ "embed"
	"testing"
	"time"

	"github.com/stretchr/testify/assert"
	"github.com/stretchr/testify/require"

	"github.com/DataDog/test-infra-definitions/components/datadog/agentparams"

	"github.com/DataDog/datadog-agent/test/fakeintake/aggregator"
	fakeintakeclient "github.com/DataDog/datadog-agent/test/fakeintake/client"
	"github.com/DataDog/datadog-agent/test/new-e2e/pkg/e2e"
	"github.com/DataDog/datadog-agent/test/new-e2e/pkg/environments"
	awshost "github.com/DataDog/datadog-agent/test/new-e2e/pkg/environments/aws/host"
)

type haAgentTestSuite struct {
	e2e.BaseSuite[environments.Host]
}

// TestHaAgentSuite runs the HA Agent e2e suite
func TestHaAgentSuite(t *testing.T) {
	// language=yaml
	agentConfig := `
ha_agent:
    enabled: true
    group: test-group01
log_level: debug
`
	e2e.Run(t, &haAgentTestSuite{}, e2e.WithProvisioner(awshost.Provisioner(
		awshost.WithAgentOptions(agentparams.WithAgentConfig(agentConfig))),
	))
}

func (s *haAgentTestSuite) TestHaAgentGroupTagPresentOnDatadogAgentRunningMetric() {
	fakeClient := s.Env().FakeIntake.Client()
	s.EventuallyWithT(func(c *assert.CollectT) {
		s.T().Log("try assert datadog.agent.running metric")
		metrics, err := fakeClient.FilterMetrics("datadog.agent.running")
		require.NoError(c, err)
		assert.NotEmpty(c, metrics)
		for _, metric := range metrics {
			s.T().Logf("    datadog.agent.running metric tags: %+v", metric.Tags)
		}

		tags := []string{"agent_group:test-group01"}
		metrics, err = fakeClient.FilterMetrics("datadog.agent.running", fakeintakeclient.WithTags[*aggregator.MetricSeries](tags))
		require.NoError(c, err)
		assert.NotEmpty(c, metrics)
	}, 5*time.Minute, 3*time.Second)
}

func (s *haAgentTestSuite) TestHaAgentAddedToRCListeners() {
	s.EventuallyWithT(func(c *assert.CollectT) {
		s.T().Log("try assert HA Agent added to RCListeners in agent.log")
		output, err := s.Env().RemoteHost.Execute("cat /var/log/datadog/agent.log")
<<<<<<< HEAD
		if !assert.NoError(c, err) {
			return
		}
		assert.Contains(c, output, "Add HA Agent RCListener")
=======
		require.NoError(c, err)

		assert.Contains(c, output, "Add onHaAgentUpdate RCListener")
>>>>>>> edaa5337
	}, 5*time.Minute, 3*time.Second)
}

// TODO: Add test for Agent behaviour when receiving RC HA_AGENT messages
//       - Agent receiving message to become leader
//       - Agent receiving message to become follower<|MERGE_RESOLUTION|>--- conflicted
+++ resolved
@@ -63,16 +63,9 @@
 	s.EventuallyWithT(func(c *assert.CollectT) {
 		s.T().Log("try assert HA Agent added to RCListeners in agent.log")
 		output, err := s.Env().RemoteHost.Execute("cat /var/log/datadog/agent.log")
-<<<<<<< HEAD
-		if !assert.NoError(c, err) {
-			return
-		}
-		assert.Contains(c, output, "Add HA Agent RCListener")
-=======
 		require.NoError(c, err)
 
-		assert.Contains(c, output, "Add onHaAgentUpdate RCListener")
->>>>>>> edaa5337
+		assert.Contains(c, output, "Add HA Agent RCListener")
 	}, 5*time.Minute, 3*time.Second)
 }
 
