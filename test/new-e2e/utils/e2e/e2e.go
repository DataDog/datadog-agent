// Unless explicitly stated otherwise all files in this repository are licensed
// under the Apache License Version 2.0.
// This product includes software developed at Datadog (https://www.datadoghq.com/).
// Copyright 2016-present Datadog, Inc.

// Package e2e provides tools to manage environments and run E2E tests.
// See [Suite] for an example of the usage.
package e2e

import (
	"context"
	"fmt"
	"reflect"
	"strings"
	"testing"
	"time"

	"github.com/DataDog/datadog-agent/test/new-e2e/runner"
	"github.com/DataDog/datadog-agent/test/new-e2e/runner/parameters"
	"github.com/DataDog/datadog-agent/test/new-e2e/utils/e2e/client"
	"github.com/DataDog/datadog-agent/test/new-e2e/utils/infra"
	"github.com/DataDog/test-infra-definitions/common/utils"
	"github.com/pulumi/pulumi/sdk/v3/go/auto"
	"github.com/pulumi/pulumi/sdk/v3/go/pulumi"
	"github.com/stretchr/testify/suite"
)

const (
	deleteTimeout = 30 * time.Minute
)

// Suite manages the environment creation and runs E2E tests.
type Suite[Env any] struct {
	suite.Suite

	stackName       string
	defaultStackDef *StackDefinition[Env]
	currentStackDef *StackDefinition[Env]
	firstFailTest   string

	// These fields are initialized in SetupSuite
<<<<<<< HEAD
	Env *Env
=======
	env  *Env
	auth client.Authentification
>>>>>>> 906529ea

	isUpdateEnvCalledInThisTest bool

	// Setting devMode allows to skip deletion regardless of test results
	// Unavailable in CI.
	devMode bool

	skipDeleteOnFailure bool
}

type suiteConstraint[Env any] interface {
	suite.TestingSuite
	initSuite(stackName string, stackDef StackDefinition[Env], options ...func(*Suite[Env]))
}

func Run[Env any, T suiteConstraint[Env]](t *testing.T, e2eSuite T, stackDef StackDefinition[Env], options ...func(*Suite[Env])) {
	suiteType := reflect.TypeOf(e2eSuite).Elem()
	name := suiteType.Name()
	pkgPaths := suiteType.PkgPath()
	pkgs := strings.Split(pkgPaths, "/")

	// Use the hash of PkgPath in order to have a uniq stack name
	hash := utils.StrHash(pkgs...)

	// Example: "e2e-e2eSuite-cbb731954db42b"
	defaultStackName := fmt.Sprintf("%v-%v-%v", pkgs[len(pkgs)-1], name, hash)

	e2eSuite.initSuite(defaultStackName, stackDef, options...)
	suite.Run(t, e2eSuite)
}

// NewSuite creates a new Suite.
// stackName is the name of the stack and should be unique across suites.
// stackDef is the stack definition.
// options are optional parameters for example [e2e.KeepEnv].
func NewSuite[Env any](stackName string, stackDef *StackDefinition[Env], options ...func(*Suite[Env])) *Suite[Env] {
	testSuite := Suite[Env]{}
	testSuite.initSuite(stackName, stackDef, options...)
	return &testSuite
}

func (suite *Suite[Env]) initSuite(stackName string, stackDef *StackDefinition[Env], options ...func(*Suite[Env])) {
	suite.stackName = stackName
	suite.defaultStackDef = stackDef
	for _, o := range options {
		o(suite)
	}
}

// WithStackName overrides the stack name.
// This function is useful only when using e2e.Run.
func WithStackName[Env any](stackName string) func(*Suite[Env]) {
	return func(suite *Suite[Env]) {
		suite.stackName = stackName
	}
}

func DevMode[Env any]() func(*Suite[Env]) {
	return func(suite *Suite[Env]) {
		suite.devMode = true
	}
}

func SkipDeleteOnFailure[Env any]() func(*Suite[Env]) {
	return func(suite *Suite[Env]) {
		suite.skipDeleteOnFailure = true
	}
}

// Env returns the current environment.
// In order to improve the efficiency, this function behaves as follow:
//   - It creates the default environment if no environment exists. It happens only during the first call of the test suite.
//   - It restores the default environment if UpdateEnv was not already called during this test.
//     This avoid having to restore the default environment for each test even if UpdateEnv immedialy
//     overrides this environment.
func (suite *Suite[Env]) Env() *Env {
	if suite.env == nil || !suite.isUpdateEnvCalledInThisTest {
		suite.UpdateEnv(suite.defaultStackDef)
	}
	return suite.env
}

func (suite *Suite[Env]) BeforeTest(suiteName, testName string) {
	suite.isUpdateEnvCalledInThisTest = false
}

func (suite *Suite[Env]) AfterTest(suiteName, testName string) {
	if suite.T().Failed() && suite.firstFailTest == "" {
		// As far as I know, there is no way to prevent other tests from being
		// run when a test fail. Even calling panic doesn't work.
		// Instead, this code stores the name of the first fail test and prevents
		// the environment to be updated.
		// Note: using os.Exit(1) prevents other tests from being run but at the
		// price of having no test output at all.
		suite.firstFailTest = fmt.Sprintf("%v.%v", suiteName, testName)
	}
}

// SetupSuite method will run before the tests in the suite are run.
// This function is called by [testify Suite].
// Note: Having initialization code in this function allows `NewSuite` to not
// return an error in order to write a single line for
// `suite.Run(t, &vmSuite{Suite: e2e.NewSuite(...)})`
func (suite *Suite[Env]) SetupSuite() {
	skipDelete, _ := runner.GetProfile().ParamStore().GetBoolWithDefault(parameters.SkipDeleteOnFailure, false)
	if skipDelete {
		suite.skipDeleteOnFailure = true
	}

	suite.Require().NotEmptyf(suite.stackName, "The stack name is empty. You must define it with WithName")
	// Check if the Env type is correct otherwise raises an error before creating the env.
	err := client.CheckEnvStructValid[Env]()
<<<<<<< HEAD
	require.NoError(err)

	env, _, upResult, err := createEnv(suite, suite.stackDef)
	require.NoError(err)

	suite.Env = env
	err = client.CallStackInitializers(env, upResult)
	require.NoError(err)
=======
	suite.Require().NoError(err)
>>>>>>> 906529ea
}

// TearDownTestSuite run after all the tests in the suite have been run.
// This function is called by [testify Suite].
//
// [testify Suite]: https://pkg.go.dev/github.com/stretchr/testify/suite
func (suite *Suite[Env]) TearDownSuite() {
	if runner.GetProfile().AllowDevMode() && suite.devMode {
		return
	}

	if suite.firstFailTest != "" && suite.skipDeleteOnFailure {
		suite.Require().FailNow(fmt.Sprintf("%v failed. As SkipDeleteOnFailure feature is enabled the tests after %v were skipped. "+
			"The environment of %v was kept.", suite.firstFailTest, suite.firstFailTest, suite.firstFailTest))
		return
	}

	// TODO: Implement retry on delete
	ctx, cancel := context.WithTimeout(context.Background(), deleteTimeout)
	defer cancel()
	err := infra.GetStackManager().DeleteStack(ctx, suite.stackName)
	if err != nil {
		suite.T().Errorf("unable to delete stack: %s, err :%v", suite.stackName, err)
		suite.T().Fail()
	}
}

func createEnv[Env any](suite *Suite[Env], stackDef *StackDefinition[Env]) (*Env, auto.UpResult, error) {
	var env *Env
	ctx := context.Background()

	_, stackOutput, err := infra.GetStackManager().GetStack(
		ctx,
		suite.stackName,
		stackDef.configMap,
		func(ctx *pulumi.Context) error {
			var err error
			env, err = stackDef.envFactory(ctx)
			return err
		}, false)

	return env, stackOutput, err
}

func (suite *Suite[Env]) UpdateEnv(stackDef *StackDefinition[Env]) {
	if stackDef != suite.currentStackDef {
		if (suite.firstFailTest != "" || suite.T().Failed()) && suite.skipDeleteOnFailure {
			// In case of failure, do not override the environment
			suite.T().SkipNow()
		}
		env, upResult, err := createEnv(suite, stackDef)
		suite.Require().NoError(err)
		err = client.CallStackInitializers(&suite.auth, env, upResult)
		suite.Require().NoError(err)
		suite.env = env
		suite.currentStackDef = stackDef
	}
	suite.isUpdateEnvCalledInThisTest = true
}<|MERGE_RESOLUTION|>--- conflicted
+++ resolved
@@ -39,12 +39,7 @@
 	firstFailTest   string
 
 	// These fields are initialized in SetupSuite
-<<<<<<< HEAD
-	Env *Env
-=======
-	env  *Env
-	auth client.Authentification
->>>>>>> 906529ea
+	env *Env
 
 	isUpdateEnvCalledInThisTest bool
 
@@ -157,18 +152,7 @@
 	suite.Require().NotEmptyf(suite.stackName, "The stack name is empty. You must define it with WithName")
 	// Check if the Env type is correct otherwise raises an error before creating the env.
 	err := client.CheckEnvStructValid[Env]()
-<<<<<<< HEAD
-	require.NoError(err)
-
-	env, _, upResult, err := createEnv(suite, suite.stackDef)
-	require.NoError(err)
-
-	suite.Env = env
-	err = client.CallStackInitializers(env, upResult)
-	require.NoError(err)
-=======
 	suite.Require().NoError(err)
->>>>>>> 906529ea
 }
 
 // TearDownTestSuite run after all the tests in the suite have been run.
@@ -221,7 +205,7 @@
 		}
 		env, upResult, err := createEnv(suite, stackDef)
 		suite.Require().NoError(err)
-		err = client.CallStackInitializers(&suite.auth, env, upResult)
+		err = client.CallStackInitializers(env, upResult)
 		suite.Require().NoError(err)
 		suite.env = env
 		suite.currentStackDef = stackDef
