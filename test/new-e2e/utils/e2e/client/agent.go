// Unless explicitly stated otherwise all files in this repository are licensed
// under the Apache License Version 2.0.
// This product includes software developed at Datadog (https://www.datadoghq.com/).
// Copyright 2016-present Datadog, Inc.

package client

import (
	"os"
	"strings"
	"testing"

	"github.com/DataDog/datadog-agent/test/new-e2e/runner"
	"github.com/DataDog/datadog-agent/test/new-e2e/runner/parameters"
	"github.com/DataDog/test-infra-definitions/components/datadog/agent"
	e2eOs "github.com/DataDog/test-infra-definitions/components/os"
)

var _ clientService[agent.ClientData] = (*Agent)(nil)

// An Agent that is connected to an [agent.Installer].
//
// [agent.Installer]: https://pkg.go.dev/github.com/DataDog/test-infra-definitions@main/components/datadog/agent#Installer
type Agent struct {
	*UpResultDeserializer[agent.ClientData]
	os e2eOs.OS
	*AgentCommandRunner
	vmClient *vmClient
}

// Create a new instance of an Agent connected to an [agent.Installer].
//
// [agent.Installer]: https://pkg.go.dev/github.com/DataDog/test-infra-definitions@main/components/datadog/agent#Installer
func NewAgent(installer *agent.Installer) *Agent {
	agentInstance := &Agent{os: installer.VM().GetOS()}
	agentInstance.UpResultDeserializer = NewUpResultDeserializer[agent.ClientData](installer, agentInstance)
	return agentInstance
}

//lint:ignore U1000 Ignore unused function as this function is called using reflection
func (agent *Agent) initService(t *testing.T, data *agent.ClientData) error {
	var err error
	var privateSshKey []byte

	privateKeyPath, err := runner.GetProfile().ParamStore().GetWithDefault(parameters.PrivateKeyPath, "")
	if err != nil {
		return err
	}

	if privateKeyPath != "" {
		privateSshKey, err = os.ReadFile(privateKeyPath)
		if err != nil {
			return err
		}
	}

	agent.vmClient, err = newVMClient(t, privateSshKey, &data.Connection)
	agent.AgentCommandRunner = newAgentCommandRunner(t, agent.executeAgentCmdWithError)
	return err
}

<<<<<<< HEAD
func (agent *Agent) GetCommand(parameters string) string {
	return agent.os.GetRunAgentCmd(parameters)
}

func (agent *Agent) executeCommand(command string, commandArgs ...AgentArgsOption) string {
	args := newAgentArgs(commandArgs...)
	return agent.vmClient.Execute(agent.GetCommand(command) + " " + args.Args)
}

func (agent *Agent) Version(commandArgs ...AgentArgsOption) string {
	return agent.executeCommand("version", commandArgs...)
}

func (agent *Agent) Config(commandArgs ...AgentArgsOption) string {
	return agent.executeCommand("config", commandArgs...)
}

func (agent *Agent) ConfigCheck(commandArgs ...AgentArgsOption) string {
	return agent.executeCommand("configcheck", commandArgs...)
}

type Status struct {
	Content string
}

func newStatus(s string) *Status {
	return &Status{Content: s}
}

// isReady true if status contains a valid version
func (s *Status) isReady() (bool, error) {
	return regexp.MatchString("={15}\nAgent \\(v7\\.\\d{2}\\..*\n={15}", s.Content)
}

func (agent *Agent) Status(commandArgs ...AgentArgsOption) *Status {
	return newStatus(agent.executeCommand("status", commandArgs...))
}

// IsReady runs status command and returns true if the agent is ready.
// Use this to wait for agent to be ready before running any command.
func (a *Agent) IsReady() (bool, error) {
	return a.Status().isReady()
}

// WaitForReady blocks up to one minute waiting for agent to be ready.
// Retries every 100 ms up to one minute.
// Returns error on failure.
func (a *Agent) WaitForReady() error {
	return a.WaitForReadyTimeout(1 * time.Minute)
}

// WaitForReady blocks up to timeout waiting for agent to be ready.
// Retries every 100 ms up to timeout.
// Returns error on failure.
func (a *Agent) WaitForReadyTimeout(timeout time.Duration) error {
	interval := 100 * time.Millisecond
	maxRetries := timeout.Milliseconds() / interval.Milliseconds()
	err := backoff.Retry(func() error {
		statusOutput, err := a.vmClient.ExecuteWithError(a.GetCommand("status"))
		if err != nil {
			return err
		}

		isReady, err := newStatus(statusOutput).isReady()
		if err != nil {
			return err
		}
		if !isReady {
			return errors.New("agent not ready")
		}

		return nil
	}, backoff.WithMaxRetries(backoff.NewConstantBackOff(interval), uint64(maxRetries)))
	return err
=======
func (agent *Agent) executeAgentCmdWithError(arguments []string) (string, error) {
	parameters := ""
	if len(arguments) > 0 {
		parameters = `"` + strings.Join(arguments, `" "`) + `"`
	}
	cmd := agent.os.GetRunAgentCmd(parameters)
	return agent.vmClient.ExecuteWithError(cmd)
>>>>>>> 23c37e3c
}<|MERGE_RESOLUTION|>--- conflicted
+++ resolved
@@ -59,82 +59,6 @@
 	return err
 }
 
-<<<<<<< HEAD
-func (agent *Agent) GetCommand(parameters string) string {
-	return agent.os.GetRunAgentCmd(parameters)
-}
-
-func (agent *Agent) executeCommand(command string, commandArgs ...AgentArgsOption) string {
-	args := newAgentArgs(commandArgs...)
-	return agent.vmClient.Execute(agent.GetCommand(command) + " " + args.Args)
-}
-
-func (agent *Agent) Version(commandArgs ...AgentArgsOption) string {
-	return agent.executeCommand("version", commandArgs...)
-}
-
-func (agent *Agent) Config(commandArgs ...AgentArgsOption) string {
-	return agent.executeCommand("config", commandArgs...)
-}
-
-func (agent *Agent) ConfigCheck(commandArgs ...AgentArgsOption) string {
-	return agent.executeCommand("configcheck", commandArgs...)
-}
-
-type Status struct {
-	Content string
-}
-
-func newStatus(s string) *Status {
-	return &Status{Content: s}
-}
-
-// isReady true if status contains a valid version
-func (s *Status) isReady() (bool, error) {
-	return regexp.MatchString("={15}\nAgent \\(v7\\.\\d{2}\\..*\n={15}", s.Content)
-}
-
-func (agent *Agent) Status(commandArgs ...AgentArgsOption) *Status {
-	return newStatus(agent.executeCommand("status", commandArgs...))
-}
-
-// IsReady runs status command and returns true if the agent is ready.
-// Use this to wait for agent to be ready before running any command.
-func (a *Agent) IsReady() (bool, error) {
-	return a.Status().isReady()
-}
-
-// WaitForReady blocks up to one minute waiting for agent to be ready.
-// Retries every 100 ms up to one minute.
-// Returns error on failure.
-func (a *Agent) WaitForReady() error {
-	return a.WaitForReadyTimeout(1 * time.Minute)
-}
-
-// WaitForReady blocks up to timeout waiting for agent to be ready.
-// Retries every 100 ms up to timeout.
-// Returns error on failure.
-func (a *Agent) WaitForReadyTimeout(timeout time.Duration) error {
-	interval := 100 * time.Millisecond
-	maxRetries := timeout.Milliseconds() / interval.Milliseconds()
-	err := backoff.Retry(func() error {
-		statusOutput, err := a.vmClient.ExecuteWithError(a.GetCommand("status"))
-		if err != nil {
-			return err
-		}
-
-		isReady, err := newStatus(statusOutput).isReady()
-		if err != nil {
-			return err
-		}
-		if !isReady {
-			return errors.New("agent not ready")
-		}
-
-		return nil
-	}, backoff.WithMaxRetries(backoff.NewConstantBackOff(interval), uint64(maxRetries)))
-	return err
-=======
 func (agent *Agent) executeAgentCmdWithError(arguments []string) (string, error) {
 	parameters := ""
 	if len(arguments) > 0 {
@@ -142,5 +66,4 @@
 	}
 	cmd := agent.os.GetRunAgentCmd(parameters)
 	return agent.vmClient.ExecuteWithError(cmd)
->>>>>>> 23c37e3c
 }