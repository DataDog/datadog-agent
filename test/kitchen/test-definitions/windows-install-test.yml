--- conflicted
+++ resolved
@@ -53,12 +53,6 @@
         ## renewal boundary (the old binary signed with old cert, the new with new)
         skip_windows_signing_test: &skip_windows_signing_test true
       dd-agent-rspec:
-<<<<<<< HEAD
-        # skip_windows_signing_test: &skip_windows_signing_test <%= ENV['SKIP_SIGNATURE_TEST'] || false %>
-        # The MSI signature changed and there is no way to specify a has per version currently
-        # so simply don't check the signature for the upgrade test. TODO: re-enable after 7.47
-=======
->>>>>>> 293ce977
         skip_windows_signing_test: &skip_windows_signing_test true
 
   - name: win-installopts
