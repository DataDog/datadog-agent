require 'json'
require 'open-uri'
require 'rspec'
require 'rbconfig'
require 'yaml'
require 'find'
require 'tempfile'

#
# this enables RSpec output so that individual tests ("it behaves like...") are
# logged.
RSpec.configure do |c|
  c.default_formatter = "documentation"
end

os_cache = nil

# We retrieve the value defined in kitchen.yml because there is no simple way
# to set env variables on the target machine or via parameters in Kitchen/Busser
# See https://github.com/test-kitchen/test-kitchen/issues/662 for reference
def get_agent_flavor
  if os == :windows
    dna_json_path = "#{ENV['USERPROFILE']}\\AppData\\Local\\Temp\\kitchen\\dna.json"
  else
    dna_json_path = "/tmp/kitchen/dna.json"
  end
  JSON.parse(IO.read(dna_json_path)).fetch('dd-agent-rspec').fetch('agent_flavor')
end

def get_service_name(flavor)
  # Return the service name of the given flavor depending on the OS
  if os == :windows
    case flavor
    when "datadog-agent", "datadog-heroku-agent", "datadog-iot-agent"
      "datadogagent"
    when "datadog-dogstatsd"
      # Placeholder, not used yet
      "dogstatsd"
    end
  else
    case flavor
    when "datadog-agent", "datadog-heroku-agent", "datadog-iot-agent"
      "datadog-agent"
    when "datadog-dogstatsd"
      "datadog-dogstatsd"
    end
  end
end

def os
  # OS Detection from https://stackoverflow.com/questions/11784109/detecting-operating-systems-in-ruby
  os_cache ||= (
    host_os = RbConfig::CONFIG['host_os']
    case host_os
    when /mswin|msys|mingw|cygwin|bccwin|wince|emc/
      :windows
    when /darwin|mac os/
      :macosx
    when /linux/
      :linux
    when /solaris|bsd/
      :unix
    else
      raise Error::WebDriverError, "unknown os: #{host_os.inspect}"
    end
  )
end

def safe_program_files
  # HACK: on non-English Windows, Chef wrongly installs its 32-bit version on 64-bit hosts because
  # of this issue: https://github.com/chef/mixlib-install/issues/343
  # Because of this, the ENV['ProgramFiles'] content is wrong (it's `C:/Program Files (x86)`)
  # while the Agent is installed in `C:/Program Files`
  # To prevent this issue, we check the system arch and the ProgramFiles folder, and we fix it
  # if needed.

  # Env variables are frozen strings, they need to be duplicated to modify them
  program_files = ENV['ProgramFiles'].dup
  arch = `Powershell -command "(Get-WmiObject Win32_OperatingSystem).OsArchitecture"`
  if arch.include? "64" and program_files.include? "(x86)"
    program_files.slice!("(x86)")
    program_files.strip!
  end

  program_files
end


def agent_command
  if os == :windows
    '"C:\\Program Files\\Datadog\\Datadog Agent\\bin\\agent.exe"'
  else
    "sudo datadog-agent"
  end
end

def wait_until_service_stopped(service, timeout = 60)
  # Check if the service has stopped every second
  # Timeout after the given number of seconds
  for _ in 1..timeout do
    if !is_service_running?(service)
      case service
      when "datadog-agent"
        break if !is_port_bound(5001)
      when "datadog-dogstatsd"
        break if !is_port_bound(8125)
      else
        break
      end
    end
    sleep 1
  end
end

def wait_until_service_started(service, timeout = 30)
  # Check if the service has started every second
  # Timeout after the given number of seconds
  for _ in 1..timeout do
    if is_service_running?(service)
      case service
      when "datadog-agent"
        break if is_port_bound(5001)
      when "datadog-dogstatsd"
        break if is_port_bound(8125)
      else
        break
      end
    end
    sleep 1
  end
end

def stop(flavor)
  service = get_service_name(flavor)
  if os == :windows
    # forces the trace agent (and other dependent services) to stop
    result = system "net stop /y #{service} 2>&1"
    sleep 5
  else
    if has_systemctl
      result = system "sudo systemctl stop #{service}.service"
    elsif has_upstart
      result = system "sudo initctl stop #{service}"
    else
      result = system "sudo /sbin/service #{service} stop"
    end
  end
  wait_until_service_stopped(service)
  result
end

def start(flavor)
  service = get_service_name(flavor)
  if os == :windows
    result = system "net start #{service} 2>&1"
    sleep 5
  else
    if has_systemctl
      result = system "sudo systemctl start #{service}.service"
    elsif has_upstart
      result = system "sudo initctl start #{service}"
    else
      result = system "sudo /sbin/service #{service} start"
    end
  end
  wait_until_service_started(service)
  result
end

def restart(flavor)
  service = get_service_name(flavor)
  if os == :windows
    # forces the trace agent (and other dependent services) to stop
    if is_service_running?(service)
      result = system "net stop /y #{service} 2>&1"
      sleep 5
      wait_until_service_stopped(service)
    end
    result = system "net start #{service} 2>&1"
    sleep 5
    wait_until_service_started(service)
  else
    if has_systemctl
      result = system "sudo systemctl restart #{service}.service"
      # Worst case: the Agent has already stopped and restarted when we check if the process has been stopped
      # and we lose 5 seconds.
      wait_until_service_stopped(service, 5)
      wait_until_service_started(service, 5)
    elsif has_upstart
      # initctl can't restart
      result = system "(sudo initctl restart #{service} || sudo initctl start #{service})"
      wait_until_service_stopped(service, 5)
      wait_until_service_started(service, 5)
    else
      result = system "sudo /sbin/service #{service} restart"
      wait_until_service_stopped(service, 5)
      wait_until_service_started(service, 5)
    end
  end
  result
end

def has_systemctl
  system('command -v systemctl 2>&1 > /dev/null')
end

def has_upstart
  system('/sbin/init --version 2>&1 | grep -q upstart >/dev/null')
end

def has_dpkg
  system('command -v dpkg 2>&1 > /dev/null')
end

def info
  `#{agent_command} status 2>&1`
end

def integration_install(package)
  `#{agent_command} integration install -r #{package} 2>&1`.tap do |output|
    raise "Failed to install integrations package '#{package}' - #{output}" unless $? == 0
  end
end

def integration_remove(package)
  `#{agent_command} integration remove -r #{package} 2>&1`.tap do |output|
    raise "Failed to remove integrations package '#{package}' - #{output}" unless $? == 0
  end
end

def integration_freeze
  `#{agent_command} integration freeze 2>&1`.tap do |output|
    raise "Failed to get integrations freeze - #{output}" unless $? == 0
  end
end

def json_info
  tmpfile = Tempfile.new('agent-status')
  begin
    `#{agent_command} status -j -o #{tmpfile.path}`
    info_output = File.read(tmpfile.path)

    JSON.parse(info_output)
  ensure
    tmpfile.close
    tmpfile.unlink
  end
end

def windows_service_status(service)
  raise "windows_service_status is only for windows" unless os == :windows
  # Language-independent way of getting the service status
  return (`powershell -command "try { (get-service "#{service}" -ErrorAction Stop).Status } catch { write-host "NOTINSTALLED" }"`).upcase.strip
end

def is_service_running?(service)
  if os == :windows
    return windows_service_status(service) == "RUNNING"
  else
    if has_systemctl
      system "sudo systemctl status --no-pager #{service}.service"
    elsif has_upstart
      status = `sudo initctl status #{service}`
      status.include?('start/running')
    else
      status = `sudo /sbin/service #{service} status`
      status.include?('running')
    end
  end
end

def is_windows_service_installed(service)
  raise "is_windows_service_installed is only for windows" unless os == :windows
  return windows_service_status(service) != "NOTINSTALLED"
end

def is_flavor_running?(flavor)
  is_service_running?(get_service_name(flavor))
end

def is_process_running?(pname)
  if os == :windows
    tasklist = `tasklist /fi \"ImageName eq #{pname}\" 2>&1`
    if tasklist.include?(pname)
      return true
    end
  else
    return true if system("pgrep -f #{pname}")
  end
  return false
end

def agent_processes_running?
  %w(datadog-agent agent.exe).each do |p|
    return true if is_process_running?(p)
  end
  false
end

def dogstatsd_processes_running?
  %w(dogstatsd dogstatsd.exe).each do |p|
      return true if is_process_running?(p)
  end
  false
end

def read_agent_file(path, commit_hash)
  open("https://raw.githubusercontent.com/DataDog/datadog-agent/#{commit_hash}/#{path}").read()
end

# Hash of the commit the Agent was built from
def agent_git_hash
  JSON.parse(IO.read("/opt/datadog-agent/version-manifest.json"))['software']['datadog-agent']['locked_version']
end

def trace_agent_git_hash
  JSON.parse(IO.read("/opt/datadog-agent/version-manifest.json"))['software']['datadog-trace-agent']['locked_version']
end

# From a pip-requirements-formatted string, return a hash of 'dep_name' => 'version'
def read_requirements(file_contents)
  reqs = Hash.new
  file_contents.lines.reject do |line|
    /^#/ === line  # reject comment lines
  end.collect do |line|
    /(.+)==([^\s]+)/.match(line)
  end.compact.each do |match|
    reqs[match[1].downcase] = match[2]
  end
  reqs
end

def is_port_bound(port)
  if os == :windows
    port_regex = Regexp.new(port.to_s)
    port_regex.match(`netstat -n -b -a -p TCP 2>&1`)
  else
    # If netstat is not found (eg. on SUSE >= 15), use ss to get the list of ports used.
    system("sudo netstat -lntp | grep #{port} 1>/dev/null") || system("sudo ss -lntp | grep #{port} 1>/dev/null")
  end
end


def read_conf_file
    conf_path = ""
    if os == :windows
      conf_path = "#{ENV['ProgramData']}\\Datadog\\datadog.yaml"
    else
      conf_path = '/etc/datadog-agent/datadog.yaml'
    end
    puts "cp is #{conf_path}"
    f = File.read(conf_path)
    confYaml = YAML.load(f)
    confYaml
end

def fetch_python_version(timeout = 15)
  # Fetch the python_version from the Agent status
  # Timeout after the given number of seconds
  for _ in 1..timeout do
    json_info_output = json_info
    if json_info_output.key?('python_version') &&
      ! json_info_output['python_version'].nil? && # nil is considered a correct version by Gem::Version
      Gem::Version.correct?(json_info_output['python_version']) # Check that we do have a version number
        return json_info_output['python_version']
    end
    sleep 1
  end
  return nil
end

def is_file_signed(fullpath)
  puts "checking file #{fullpath}"
  expect(File).to exist(fullpath)
  output = `powershell -command "(get-authenticodesignature -FilePath '#{fullpath}').SignerCertificate.Thumbprint"`
  signature_hash = "33ACB4126192A96253EBF0616F222844E0E3EF0D"
  if output.upcase.strip == signature_hash.upcase.strip
    return true
  end

  puts("expected hash = #{signature_hash}, msi's hash = #{output}")
  return false
end

def is_dpkg_package_installed(package)
  system("dpkg -l #{package} | grep ii")
end

shared_examples_for 'Agent install' do
  it_behaves_like 'an installed Agent'
  it_behaves_like 'an installed Datadog Signing Keys'
end

shared_examples_for 'Agent behavior' do
  it_behaves_like 'a running Agent with no errors'
  it_behaves_like 'a running Agent with APM'
  it_behaves_like 'a running Agent with APM manually disabled'
  it_behaves_like 'an Agent with python3 enabled'
  it_behaves_like 'an Agent with integrations'
  it_behaves_like 'an Agent that stops'
  it_behaves_like 'an Agent that restarts'
end

shared_examples_for 'Agent uninstall' do
  it_behaves_like 'an Agent that is removed'
end

shared_examples_for "an installed Agent" do
  wait_until_service_started get_service_name("datadog-agent")

  it 'has an example config file' do
    if os != :windows
      expect(File).to exist('/etc/datadog-agent/datadog.yaml.example')
    end
  end

  it 'has a datadog-agent binary in usr/bin' do
    if os != :windows
      expect(File).to exist('/usr/bin/datadog-agent')
    end
  end

  # We retrieve the value defined in kitchen.yml because there is no simple way
  # to set env variables on the target machine or via parameters in Kitchen/Busser
  # See https://github.com/test-kitchen/test-kitchen/issues/662 for reference
  let(:skip_windows_signing_check) {
    if os == :windows
      dna_json_path = "#{ENV['USERPROFILE']}\\AppData\\Local\\Temp\\kitchen\\dna.json"
    else
      dna_json_path = "/tmp/kitchen/dna.json"
    end
    JSON.parse(IO.read(dna_json_path)).fetch('dd-agent-rspec').fetch('skip_windows_signing_test')
  }

  it 'is properly signed' do
    puts "skipping windows signing check #{skip_windows_signing_check}" if os == :windows and skip_windows_signing_check
    #puts "is an upgrade is #{is_upgrade}"
    if os == :windows and !skip_windows_signing_check
      # The user in the yaml file is "datadog", however the default test kitchen user is azure.
      # This allows either to be used without changing the test.
      msi_path = "#{ENV['USERPROFILE']}\\AppData\\Local\\Temp\\kitchen\\cache\\ddagent-cli.msi"
      msi_path_upgrade = "#{ENV['USERPROFILE']}\\AppData\\Local\\Temp\\kitchen\\cache\\ddagent-up.msi"

      # The upgrade file should only be present when doing an upgrade test.  Therefore,
      # check the file we're upgrading to, not the file we're upgrading from
      if File.file?(msi_path_upgrade)
        msi_path = msi_path_upgrade
      end
      is_signed = is_file_signed(msi_path)
      expect(is_signed).to be_truthy

      program_files = safe_program_files
      verify_signature_files = [
        # TODO: Uncomment this when we start shipping the security agent on Windows
        # "#{program_files}\\DataDog\\Datadog Agent\\bin\\agent\\security-agent.exe",
        "#{program_files}\\DataDog\\Datadog Agent\\bin\\agent\\process-agent.exe",
        "#{program_files}\\DataDog\\Datadog Agent\\bin\\agent\\trace-agent.exe",
        "#{program_files}\\DataDog\\Datadog Agent\\bin\\agent\\ddtray.exe",
        "#{program_files}\\DataDog\\Datadog Agent\\bin\\libdatadog-agent-three.dll",
        "#{program_files}\\DataDog\\Datadog Agent\\bin\\agent.exe",
        "#{program_files}\\DataDog\\Datadog Agent\\embedded3\\python.exe",
        "#{program_files}\\DataDog\\Datadog Agent\\embedded3\\pythonw.exe",
        "#{program_files}\\DataDog\\Datadog Agent\\embedded3\\python3.dll",
        "#{program_files}\\DataDog\\Datadog Agent\\embedded3\\python38.dll"
      ]
      libdatadog_agent_two = "#{program_files}\\DataDog\\Datadog Agent\\bin\\libdatadog-agent-two.dll"
      if File.file?(libdatadog_agent_two)
        verify_signature_files += [
          libdatadog_agent_two,
          "#{program_files}\\DataDog\\Datadog Agent\\embedded2\\python.exe",
          "#{program_files}\\DataDog\\Datadog Agent\\embedded2\\pythonw.exe",
          "#{program_files}\\DataDog\\Datadog Agent\\embedded2\\python27.dll"
        ]
      end

      verify_signature_files.each do |vf|
        expect(is_file_signed(vf)).to be_truthy
      end
    end
  end
end

shared_examples_for "an installed Datadog Signing Keys" do
  it 'is installed (on Debian-based systems)' do
    skip if os == :windows
    skip unless has_dpkg
    # Only check on Debian-based systems, which have dpkg installed
    expect(is_dpkg_package_installed('datadog-signing-keys')).to be_truthy
  end
end

shared_examples_for "a running Agent with no errors" do
  it 'has an agent binary' do
    if os != :windows
      expect(File).to exist('/usr/bin/datadog-agent')
    end
  end

  it 'is running' do
    expect(is_flavor_running? "datadog-agent").to be_truthy
  end

  it 'has a config file' do
    if os == :windows
      conf_path = "#{ENV['ProgramData']}\\Datadog\\datadog.yaml"
    else
      conf_path = '/etc/datadog-agent/datadog.yaml'
    end
    expect(File).to exist(conf_path)
  end

  it 'has running checks' do
    result = false
    # Wait for the collector to do its first run
    # Timeout after 30 seconds
    for _ in 1..30 do
      json_info_output = json_info
      if json_info_output.key?('runnerStats') &&
        json_info_output['runnerStats'].key?('Checks') &&
        !json_info_output['runnerStats']['Checks'].empty?
        result = true
        break
      end
      sleep 1
    end
    expect(result).to be_truthy
  end

  it 'has an info command' do
    # On systems that use systemd (on which the `start` script returns immediately)
    # sleep a few seconds to let the collector finish its first run
    # Windows seems to frequently have this same issue
    if os != :windows
      system('command -v systemctl 2>&1 > /dev/null && sleep 5')
    else
      sleep 5
    end

    expect(info).to include "Forwarder"
    expect(info).to include "DogStatsD"
    expect(info).to include "Host Info"
  end

  it 'has no errors in the info command' do
    info_output = info
    # The api key is invalid. this test ensures there are no other errors
    info_output = info_output.gsub "[ERROR] API Key is invalid" "API Key is invalid"
    expect(info_output).to_not include 'ERROR'
  end
end

shared_examples_for "a running Agent with APM" do
<<<<<<< HEAD
  it 'has the apm agent running' do
    expect(is_process_running?("trace-agent.exe")).to be_truthy
    expect(is_service_running?("datadog-trace-agent")).to be_truthy
=======
  if os == :windows
    it 'has the apm agent running' do
      expect(is_process_running?("trace-agent.exe")).to be_truthy
      expect(is_service_running?("datadog-trace-agent")).to be_truthy
    end
>>>>>>> fdb57443
  end
  it 'is bound to the port that receives traces by default' do
    expect(is_port_bound(8126)).to be_truthy
  end
end

shared_examples_for "a running Agent with process enabled" do
  it 'has the process agent running' do
    expect(is_process_running?("process-agent.exe")).to be_truthy
    expect(is_service_running?("datadog-process-agent")).to be_truthy
  end
end

shared_examples_for "a running Agent with APM manually disabled" do
  it 'is not bound to the port that receives traces when apm_enabled is set to false' do
    conf_path = ""
    if os != :windows
      conf_path = "/etc/datadog-agent/datadog.yaml"
    else
      conf_path = "#{ENV['ProgramData']}\\Datadog\\datadog.yaml"
    end

    f = File.read(conf_path)
    confYaml = YAML.load(f)
    if !confYaml.key("apm_config")
      confYaml["apm_config"] = {}
    end
    confYaml["apm_config"]["enabled"] = false
    File.write(conf_path, confYaml.to_yaml)

    output = restart "datadog-agent"
    if os != :windows
      expect(output).to be_truthy
      system 'command -v systemctl 2>&1 > /dev/null || sleep 5 || true'
    else
      sleep 5
    end
    expect(is_port_bound(8126)).to be_falsey
  end

  it "doesn't say 'not running' in the info command" do
    # Until it runs the logs agent by default it will say this
    # expect(info).to_not include 'not running'
  end
end

shared_examples_for 'an Agent that stops' do
  it 'stops' do
    output = stop "datadog-agent"
    if os != :windows
      expect(output).to be_truthy
    end
    expect(is_flavor_running? "datadog-agent").to be_falsey
  end

  it 'has connection refuse in the info command' do
    if os == :windows
      expect(info).to include 'No connection could be made'
    else
      expect(info).to include 'connection refuse'
    end
  end

  it 'is not running any agent processes' do
    expect(agent_processes_running?).to be_falsey
  end

  it 'starts after being stopped' do
    output = start "datadog-agent"
    if os != :windows
      expect(output).to be_truthy
    end
    expect(is_flavor_running? "datadog-agent").to be_truthy
  end
end

shared_examples_for 'an Agent that restarts' do
  it 'restarts when the agent is running' do
    if !is_flavor_running? "datadog-agent"
      start "datadog-agent"
    end
    output = restart "datadog-agent"
    if os != :windows
      expect(output).to be_truthy
    end
    expect(is_flavor_running? "datadog-agent").to be_truthy
  end

  it 'restarts when the agent is not running' do
    if is_flavor_running? "datadog-agent"
      stop "datadog-agent"
    end
    output = restart "datadog-agent"
    if os != :windows
      expect(output).to be_truthy
    end
    expect(is_flavor_running? "datadog-agent").to be_truthy
  end
end

shared_examples_for 'an Agent with python3 enabled' do
  it 'restarts after python_version is set to 3' do
    conf_path = ""
    if os != :windows
      conf_path = "/etc/datadog-agent/datadog.yaml"
    else
      conf_path = "#{ENV['ProgramData']}\\Datadog\\datadog.yaml"
    end
    f = File.read(conf_path)
    confYaml = YAML.load(f)
    confYaml["python_version"] = 3
    File.write(conf_path, confYaml.to_yaml)

    output = restart "datadog-agent"
    expect(output).to be_truthy
  end

  it 'runs Python 3 after python_version is set to 3' do
    result = false
    python_version = fetch_python_version
    if ! python_version.nil? && Gem::Version.new('3.0.0') <= Gem::Version.new(python_version)
      result = true
    end
    expect(result).to be_truthy
  end

  it 'restarts after python_version is set back to 2' do
    skip if info.include? "v7."
    conf_path = ""
    if os != :windows
      conf_path = "/etc/datadog-agent/datadog.yaml"
    else
      conf_path = "#{ENV['ProgramData']}\\Datadog\\datadog.yaml"
    end
    f = File.read(conf_path)
    confYaml = YAML.load(f)
    confYaml["python_version"] = 2
    File.write(conf_path, confYaml.to_yaml)

    output = restart "datadog-agent"
    expect(output).to be_truthy
  end

  it 'runs Python 2 after python_version is set back to 2' do
    skip if info.include? "v7."
    result = false
    python_version = fetch_python_version
    if ! python_version.nil? && Gem::Version.new('3.0.0') > Gem::Version.new(python_version)
      result = true
    end
    expect(result).to be_truthy
  end
end

shared_examples_for 'an Agent with integrations' do
  let(:integrations_freeze_file) do
    if os == :windows
      'C:\Program Files\Datadog\Datadog Agent\requirements-agent-release.txt'
    else
      '/opt/datadog-agent/requirements-agent-release.txt'
    end
  end

  before do
    freeze_content = File.read(integrations_freeze_file)
    freeze_content.gsub!(/datadog-cilium==.*/, 'datadog-cilium==2.2.1')
    File.write(integrations_freeze_file, freeze_content)

    integration_remove('datadog-cilium')
  end

  it 'can uninstall an installed package' do
    integration_install('datadog-cilium==2.2.1')

    expect do
      integration_remove('datadog-cilium')
    end.to change { integration_freeze.match?(%r{datadog-cilium==.*}) }.from(true).to(false)
  end

  it 'can install a new package' do
    integration_remove('datadog-cilium')

    expect do
      integration_install('datadog-cilium==2.2.1')
    end.to change { integration_freeze.match?(%r{datadog-cilium==2\.2\.1}) }.from(false).to(true)
  end

  it 'can upgrade an installed package' do
    expect do
      integration_install('datadog-cilium==2.3.0')
    end.to change { integration_freeze.match?(%r{datadog-cilium==2\.3\.0}) }.from(false).to(true)
  end

  it 'can downgrade an installed package' do
    integration_remove('datadog-cilium')
    integration_install('datadog-cilium==2.3.0')

    expect do
      integration_install('datadog-cilium==2.2.1')
    end.to change { integration_freeze.match?(%r{datadog-cilium==2\.2\.1}) }.from(false).to(true)
  end

  it 'cannot downgrade an installed package to a version older than the one shipped with the agent' do
    integration_remove('datadog-cilium')
    integration_install('datadog-cilium==2.2.1')

    expect do
      integration_install('datadog-cilium==2.2.0')
    end.to raise_error(/Failed to install integrations package 'datadog-cilium==2\.2\.0'/)
  end
end

shared_examples_for 'an Agent that is removed' do
  it 'should remove the agent' do
    if os == :windows
      # uninstallcmd = "start /wait msiexec /q /x 'C:\\Users\\azure\\AppData\\Local\\Temp\\kitchen\\cache\\ddagent-cli.msi'"
      uninstallcmd='for /f "usebackq" %n IN (`wmic product where "name like \'datadog%\'" get IdentifyingNumber ^| find "{"`) do start /wait msiexec /log c:\\uninst.log /q /x %n'
      expect(system(uninstallcmd)).to be_truthy
    else
      if system('which apt-get &> /dev/null')
        expect(system("sudo apt-get -q -y remove #{get_agent_flavor} > /dev/null")).to be_truthy
      elsif system('which yum &> /dev/null')
        expect(system("sudo yum -y remove #{get_agent_flavor} > /dev/null")).to be_truthy
      elsif system('which zypper &> /dev/null')
        expect(system("sudo zypper --non-interactive remove #{get_agent_flavor} > /dev/null")).to be_truthy
      else
        raise 'Unknown package manager'
      end
    end
  end

  it 'should not be running the agent after removal' do
    sleep 5
    expect(agent_processes_running?).to be_falsey
  end

  if os == :windows
    it 'should not make changes to system files' do
      exclude = [
            'C:/Windows/Assembly/Temp/',
            'C:/Windows/Assembly/Tmp/',
            'C:/windows/AppReadiness/',
            'C:/Windows/Temp/',
            'C:/Windows/Prefetch/',
            'C:/Windows/Installer/',
            'C:/Windows/WinSxS/',
            'C:/Windows/Logs/',
            'C:/Windows/servicing/',
            'c:/Windows/System32/catroot2/',
            'c:/windows/System32/config/',
            'C:/Windows/ServiceProfiles/NetworkService/AppData/Local/Microsoft/Windows/DeliveryOptimization/Logs/',
            'C:/Windows/ServiceProfiles/NetworkService/AppData/Local/Microsoft/Windows/DeliveryOptimization/Cache/',
            'C:/Windows/SoftwareDistribution/DataStore/Logs/',
            'C:/Windows/System32/wbem/Performance/',
            'c:/windows/System32/LogFiles/',
            'c:/windows/SoftwareDistribution/',
            'c:/windows/ServiceProfiles/NetworkService/AppData/',
            'c:/windows/System32/Tasks/Microsoft/Windows/UpdateOrchestrator/',
            'c:/windows/System32/Tasks/Microsoft/Windows/Windows Defender/Windows Defender Scheduled Scan'
      ].each { |e| e.downcase! }

      # We don't really need to create this file since we consume it right afterwards, but it's useful for debugging
      File.open("c:/after-files.txt", "w") do |out|
        Find.find('c:/windows/').each { |f| out.puts(f) }
      end

      before_files = File.readlines('c:/before-files.txt').reject { |f| f.downcase.start_with?(*exclude) }
      after_files = File.readlines('c:/after-files.txt').reject { |f| f.downcase.start_with?(*exclude) }

      missing_files = before_files - after_files
      new_files = after_files - before_files

      puts "New files:"
      new_files.each { |f| puts(f) }

      puts "Missing files:"
      missing_files.each { |f| puts(f) }

      expect(missing_files).to be_empty
    end
  end

  it 'should remove the installation directory' do
    if os == :windows
      expect(File).not_to exist("C:\\Program Files\\Datadog\\Datadog Agent\\")
    else
      expect(File).not_to exist("/opt/datadog-agent/")
    end
  end

  if os != :windows
    it 'should remove the agent link from bin' do
      expect(File).not_to exist('/usr/bin/datadog-agent')
    end
  end
end

shared_examples_for 'an Agent with APM enabled' do
  it 'has apm enabled' do
    confYaml = read_conf_file()
    expect(confYaml).to have_key("apm_config")
    expect(confYaml["apm_config"]).to have_key("enabled")
    expect(confYaml["apm_config"]["enabled"]).to be_truthy
  end
end

shared_examples_for 'an Agent with logs enabled' do
  it 'has logs enabled' do
    confYaml = read_conf_file()
    expect(confYaml).to have_key("logs_config")
    expect(confYaml).to have_key("logs_enabled")
    expect(confYaml["logs_enabled"]).to be_truthy
  end
end

shared_examples_for 'an Agent with process enabled' do
  it 'has process enabled' do
    confYaml = read_conf_file()
    expect(confYaml).to have_key("process_config")
    expect(confYaml["process_config"]).to have_key("process_collection")
    expect(confYaml["process_config"]["process_collection"]).to have_key("enabled")
    expect(confYaml["process_config"]["process_collection"]["enabled"]).to be_truthy
  end
end

shared_examples_for 'an upgraded Agent with the expected version' do
  # We retrieve the value defined in kitchen.yml because there is no simple way
  # to set env variables on the target machine or via parameters in Kitchen/Busser
  # See https://github.com/test-kitchen/test-kitchen/issues/662 for reference
  let(:agent_expected_version) {
    if os == :windows
      dna_json_path = "#{ENV['USERPROFILE']}\\AppData\\Local\\Temp\\kitchen\\dna.json"
    else
      dna_json_path = "/tmp/kitchen/dna.json"
    end
    JSON.parse(IO.read(dna_json_path)).fetch('dd-agent-upgrade-rspec').fetch('agent_expected_version')
  }

  it 'runs with the expected version (based on the `info` command output)' do
    agent_short_version = /(\.?\d)+/.match(agent_expected_version)[0]
    expect(info).to include "v#{agent_short_version}"
  end

  it 'runs with the expected version (based on the version manifest file)' do
    if os == :windows
      version_manifest_file = "C:/Program Files/Datadog/Datadog Agent/version-manifest.txt"
    else
      version_manifest_file = '/opt/datadog-agent/version-manifest.txt'
    end
    expect(File).to exist(version_manifest_file)
    # Match the first line of the manifest file
    expect(File.open(version_manifest_file) {|f| f.readline.strip}).to match "agent #{agent_expected_version}"
  end
end

def get_user_sid(uname)
  output = `powershell -command "(New-Object System.Security.Principal.NTAccount('#{uname}')).Translate([System.Security.Principal.SecurityIdentifier]).value"`.strip
  output
end

def get_sddl_for_object(name)
  cmd = "powershell -command \"get-acl -Path \\\"#{name}\\\" | format-list -Property sddl\""
  outp = `#{cmd}`.gsub("\n", "").gsub(" ", "")
  sddl = outp.gsub("/\s+/", "").split(":").drop(1).join(":").strip
  sddl
end

def get_security_settings
  fname = "secout.txt"
  system "secedit /export /cfg  #{fname} /areas USER_RIGHTS"
  data = Hash.new

  utext = File.open(fname).read
  text = utext.unpack("v*").pack("U*")
  text.each_line do |line|
    next unless line.include? "="
    kv = line.strip.split("=")
    data[kv[0].strip] = kv[1].strip
  end
  #File::delete(fname)
  data
end

def check_has_security_right(data, k, name)
  right = data[k]
  unless right
    return false
  end
  rights = right.split(",")
  rights.each do |r|
    return true if r == name
  end
  false
end

def check_is_user_in_group(user, group)
  members = `net localgroup "#{group}"`
  members.split(/\n+/).each do |line|
    return true if line.strip == user
  end
  false
end

def get_username_from_tasklist(exename)
  # output of tasklist command is
  # Image Name  PID  Session Name  Session#  Mem Usage Status  User Name  CPU Time  Window Title
  output = `tasklist /v /fi "imagename eq #{exename}" /nh`.gsub("\n", "").gsub("NT AUTHORITY", "NT_AUTHORITY")

  # for the above, the system user comes out as "NT AUTHORITY\System", which confuses the split
  # below.  So special case it, and get rid of the space

  #username is fully qualified <domain>\username
  uname = output.split(' ')[7].partition('\\').last
  uname
end

if os == :windows
  require 'English'

  module SDDLHelper
    @@ace_types = {
      'A' => 'Access Allowed',
      'D' => 'Access Denied',
      'OA' => 'Object Access Allowed',
      'OD' => 'Object Access Denied',
      'AU' => 'System Audit',
      'AL' => 'System Alarm',
      'OU' => 'Object System Audit',
      'OL' => 'Object System Alarm'
    }

    def self.ace_types
      @@ace_types
    end

    @@ace_flags = {
      'CI' => 'Container Inherit',
      'OI' => 'Object Inherit',
      'NP' => 'No Propagate',
      'IO' => 'Inheritance Only',
      'ID' => 'Inherited',
      'SA' => 'Successful Access Audit',
      'FA' => 'Failed Access Audit'
    }

    def self.ace_flags
      @@ace_flags
    end

    @@permissions = {
      'GA' => 'Generic All',
      'GR' => 'Generic Read',
      'GW' => 'Generic Write',
      'GX' => 'Generic Execute',

      'RC' => 'Read Permissions',
      'SD' => 'Delete',
      'WD' => 'Modify Permissions',
      'WO' => 'Modify Owner',
      'RP' => 'Read All Properties',
      'WP' => 'Write All Properties',
      'CC' => 'Create All Child Objects',
      'DC' => 'Delete All Child Objects',
      'LC' => 'List Contents',
      'SW' => 'All Validated Writes',
      'LO' => 'List Object',
      'DT' => 'Delete Subtree',
      'CR' => 'All Extended Rights',

      'FA' => 'File All Access',
      'FR' => 'File Generic Read',
      'FW' => 'File Generic Write',
      'FX' => 'File Generic Execute',

      'KA' => 'Key All Access',
      'KR' => 'Key Read',
      'KW' => 'Key Write',
      'KX' => 'Key Execute'
    }

    def self.permissions
      @@permissions
    end

    @@trustee = {
      'AO' => 'Account Operators',
      'RU' => 'Alias to allow previous Windows 2000',
      'AN' => 'Anonymous Logon',
      'AU' => 'Authenticated Users',
      'BA' => 'Built-in Administrators',
      'BG' => 'Built in Guests',
      'BO' => 'Backup Operators',
      'BU' => 'Built-in Users',
      'CA' => 'Certificate Server Administrators',
      'CG' => 'Creator Group',
      'CO' => 'Creator Owner',
      'DA' => 'Domain Administrators',
      'DC' => 'Domain Computers',
      'DD' => 'Domain Controllers',
      'DG' => 'Domain Guests',
      'DU' => 'Domain Users',
      'EA' => 'Enterprise Administrators',
      'ED' => 'Enterprise Domain Controllers',
      'WD' => 'Everyone',
      'PA' => 'Group Policy Administrators',
      'IU' => 'Interactively logged-on user',
      'LA' => 'Local Administrator',
      'LG' => 'Local Guest',
      'LS' => 'Local Service Account',
      'SY' => 'Local System',
      'NU' => 'Network Logon User',
      'NO' => 'Network Configuration Operators',
      'NS' => 'Network Service Account',
      'PO' => 'Printer Operators',
      'PS' => 'Self',
      'PU' => 'Power Users',
      'RS' => 'RAS Servers group',
      'RD' => 'Terminal Server Users',
      'RE' => 'Replicator',
      'RC' => 'Restricted Code',
      'SA' => 'Schema Administrators',
      'SO' => 'Server Operators',
      'SU' => 'Service Logon User'
    }

    def self.trustee
      @@trustee
    end

    def self.lookup_trustee(trustee)
      if @@trustee[trustee].nil?
        nt_account = `powershell -command "(New-Object System.Security.Principal.SecurityIdentifier('#{trustee}')).Translate([System.Security.Principal.NTAccount]).Value"`.strip
        return nt_account if 0 == $CHILD_STATUS

        # Can't lookup, just return value
        return trustee
      end

      @@trustee[trustee]
    end
  end

  class SDDL
    def initialize(sddl_str)
      sddl_str.scan(/(.):(.*?)(?=.:|$)/) do |m|
        case m[0]
        when 'D'
          @dacls = []
          m[1].scan(/(\((?<ace_type>.*?);(?<ace_flags>.*?);(?<permissions>.*?);(?<object_type>.*?);(?<inherited_object_type>.*?);(?<trustee>.*?)\))/) do |ace_type, ace_flags, permissions, object_type, inherited_object_type, trustee|
            @dacls.append(DACL.new(ace_type, ace_flags, permissions, object_type, inherited_object_type, trustee))
          end
        when 'O'
          @owner = m[1]
        when 'G'
          @group = m[1]
        end
      end
    end

    attr_reader :owner, :group, :dacls

    def to_s
      str  = "Owner: #{SDDLHelper.lookup_trustee(@owner)}\n"
      str += "Group: #{SDDLHelper.lookup_trustee(@owner)}\n"
      @dacls.each do |dacl|
        str += dacl.to_s
      end
      str
    end

    def ==(other_sddl)
      return false if
        @owner != other_sddl.owner ||
        @group != other_sddl.group ||
        @dacls.length != other_sddl.dacls.length

      @dacls.each do |d1|
        if other_sddl.dacls.find { |d2| d1 == d2 }.eql? nil
          return false
        end
      end

      other_sddl.dacls.each do |d1|
        if @dacls.find { |d2| d1 == d2 }.eql? nil
          return false
        end
      end
    end

    def eql?(other_sddl)
      self == other_sddl
    end

  end

  class DACL
    def initialize(ace_type, ace_flags, permissions, object_type, inherited_object_type, trustee)
      @ace_type = ace_type
      @ace_flags = ace_flags
      @permissions = permissions
      @object_type = object_type
      @inherited_object_type = inherited_object_type
      @trustee = trustee
    end

    attr_reader :ace_type, :ace_flags, :permissions, :object_type, :inherited_object_type, :trustee

    def ==(other_dacl)
      return false if other_dacl.eql? nil

      @ace_type == other_dacl.ace_type &&
      @ace_flags == other_dacl.ace_flags &&
      @permissions == other_dacl.permissions &&
      @object_type == other_dacl.object_type &&
      @inherited_object_type == other_dacl.inherited_object_type &&
      @trustee == other_dacl.trustee
    end

    def eql?(other_dacl)
      self == other_dacl
    end

    def to_s
      str = "  Trustee: #{SDDLHelper.lookup_trustee(@trustee)}\n"
      str += "  Type: #{SDDLHelper.ace_types[@ace_type]}\n"
      str += "  Permissions: \n    - #{break_flags(@permissions, SDDLHelper.permissions).join("\n    - ")}\n" if permissions != ''
      str += "  Inheritance: \n    - #{break_flags(@ace_flags, SDDLHelper.ace_flags).join("\n    - ")}\n" if ace_flags != ''
      str
    end

    private

    def break_flags(flags, lookup_dict)
      return [lookup_dict[flags]] if flags.length <= 2

      idx = 0
      flags_str = ''
      flags_list = []
      flags.each_char do |ch|
        if idx.positive? && idx.even?
          flags_list.append(lookup_dict[flags_str])
          flags_str = ''
        end
        flags_str += ch
        idx += 1
      end
      flags_list
    end
  end

  RSpec::Matchers.define :have_sddl_equal_to do |expected|
    def get_difference(actual, expected)
      actual_sddl = SDDL.new(actual)
      expected_sddl = SDDL.new(expected)

      difference = ''
      if expected_sddl.owner != actual_sddl.owner
        difference += " => expected owner to be \"#{SDDLHelper.lookup_trustee(expected_sddl.owner)}\" but was \"#{SDDLHelper.lookup_trustee(actual_sddl.owner)}\"\n"
      end
      if expected_sddl.group != actual_sddl.group
        difference += " => expected owner to be \"#{SDDLHelper.lookup_trustee(expected_sddl.owner)}\" but was \"#{SDDLHelper.lookup_trustee(actual_sddl.owner)}\"\n"
      end

      expected_sddl.dacls.each do |expected_dacl|
        actual_dacl = actual_sddl.dacls.find { |d| expected_dacl == d }
        if actual_dacl.eql? nil
          difference += " => expected missing DACL\n#{expected_dacl}\n"
        end
      end

      actual_sddl.dacls.each do |actual_dacl|
        expected_dacl = expected_sddl.dacls.find { |d| actual_dacl == d }
        if expected_dacl.eql? nil
          difference += " => found unexpected DACL\n#{actual_dacl}\n"
        end
      end

      difference
    end

    match do |actual|
      actual_sddl = SDDL.new(actual)
      expected_sddl = SDDL.new(expected)
      return actual_sddl == expected_sddl
    end

    failure_message do |actual|
      get_difference(actual, expected)
    end
  end

end<|MERGE_RESOLUTION|>--- conflicted
+++ resolved
@@ -550,17 +550,11 @@
 end
 
 shared_examples_for "a running Agent with APM" do
-<<<<<<< HEAD
-  it 'has the apm agent running' do
-    expect(is_process_running?("trace-agent.exe")).to be_truthy
-    expect(is_service_running?("datadog-trace-agent")).to be_truthy
-=======
   if os == :windows
     it 'has the apm agent running' do
       expect(is_process_running?("trace-agent.exe")).to be_truthy
       expect(is_service_running?("datadog-trace-agent")).to be_truthy
     end
->>>>>>> fdb57443
   end
   it 'is bound to the port that receives traces by default' do
     expect(is_port_bound(8126)).to be_truthy
