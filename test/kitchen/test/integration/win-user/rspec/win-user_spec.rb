--- conflicted
+++ resolved
@@ -112,11 +112,9 @@
     # A;CIID;KA;;;SY  =                                       Keyallaccess  (local system)
     # A;CIIOID;KA;;;CO= container inherit, inherit only, inherited ace, keyallAccess, to creator/owner
     # A;CIID;KR;;;AC = allow container inherit/inherited ace  Key Read to AC ()
-    expected_sddl =               "O:SYG:SYD:AI(A;;KA;;;SY)(A;;KA;;;BA)(A;;KA;;;#{dd_user_sid})(A;OICIIO;CCDCLCSWRPWPSDRCWDWOGA;;;#{dd_user_sid})(A;CIID;KR;;;BU)(A;CIID;KA;;;BA)(A;CIID;KA;;;SY)(A;CIIOID;KA;;;CO)(A;CIID;KR;;;AC)"
-    expected_sddl_2008 =          "O:SYG:SYD:AI(A;;KA;;;SY)(A;;KA;;;BA)(A;;KA;;;#{dd_user_sid})(A;OICIIO;CCDCLCSWRPWPSDRCWDWOGA;;;#{dd_user_sid})(A;ID;KR;;;BU)(A;CIIOID;GR;;;BU)(A;ID;KA;;;BA)(A;CIIOID;GA;;;BA)(A;ID;KA;;;SY)(A;CIIOID;GA;;;SY)(A;CIIOID;GA;;;CO)"
-    expected_sddl_with_edge =     "O:SYG:SYD:AI(A;;KA;;;SY)(A;;KA;;;BA)(A;;KA;;;#{dd_user_sid})(A;OICIIO;CCDCLCSWRPWPSDRCWDWOGA;;;#{dd_user_sid})(A;CIID;KR;;;BU)(A;CIID;KA;;;BA)(A;CIID;KA;;;SY)(A;CIIOID;KA;;;CO)(A;CIID;KR;;;AC)(A;CIID;KR;;;S-1-15-3-1024-1065365936-1281604716-3511738428-1654721687-432734479-3232135806-4053264122-3456934681)"
-    expected_sddl_ng =            "O:SYG:SYD:AI(A;;KA;;;SY)(A;;KA;;;BA)(A;;KA;;;#{dd_user_sid})(A;CIID;KR;;;BU)(A;CIID;KA;;;BA)(A;CIID;KA;;;SY)(A;CIIOID;KA;;;CO)(A;CIID;KR;;;AC)"
-    expected_sddl_ng_with_edge =  "O:SYG:SYD:AI(A;;KA;;;SY)(A;;KA;;;BA)(A;;KA;;;#{dd_user_sid})(A;CIID;KR;;;BU)(A;CIID;KA;;;BA)(A;CIID;KA;;;SY)(A;CIIOID;KA;;;CO)(A;CIID;KR;;;AC)(A;CIID;KR;;;S-1-15-3-1024-1065365936-1281604716-3511738428-1654721687-432734479-3232135806-4053264122-3456934681)"
+    expected_sddl =           "O:SYG:SYD:AI(A;;KA;;;SY)(A;;KA;;;BA)(A;;KA;;;#{dd_user_sid})(A;OICIIO;CCDCLCSWRPWPSDRCWDWOGA;;;#{dd_user_sid})(A;CIID;KR;;;BU)(A;CIID;KA;;;BA)(A;CIID;KA;;;SY)(A;CIIOID;KA;;;CO)(A;CIID;KR;;;AC)"
+    expected_sddl_2008 =      "O:SYG:SYD:AI(A;;KA;;;SY)(A;;KA;;;BA)(A;;KA;;;#{dd_user_sid})(A;OICIIO;CCDCLCSWRPWPSDRCWDWOGA;;;#{dd_user_sid})(A;ID;KR;;;BU)(A;CIIOID;GR;;;BU)(A;ID;KA;;;BA)(A;CIIOID;GA;;;BA)(A;ID;KA;;;SY)(A;CIIOID;GA;;;SY)(A;CIIOID;GA;;;CO)"
+    expected_sddl_with_edge = "O:SYG:SYD:AI(A;;KA;;;SY)(A;;KA;;;BA)(A;;KA;;;#{dd_user_sid})(A;OICIIO;CCDCLCSWRPWPSDRCWDWOGA;;;#{dd_user_sid})(A;CIID;KR;;;BU)(A;CIID;KA;;;BA)(A;CIID;KA;;;SY)(A;CIIOID;KA;;;CO)(A;CIID;KR;;;AC)(A;CIID;KR;;;S-1-15-3-1024-1065365936-1281604716-3511738428-1654721687-432734479-3232135806-4053264122-3456934681)"
     
     ## sigh.  M$ added a mystery sid some time back, that Edge/IE use for sandboxing,
     ## and it's an inherited ace.  Allow that one, too
@@ -126,8 +124,6 @@
     expect(actual_sddl).to have_sddl_equal_to(expected_sddl)
                        .or have_sddl_equal_to(expected_sddl_2008)
                        .or have_sddl_equal_to(expected_sddl_with_edge)
-                       .or have_sddl_equal_to(expected_sddl_ng)
-                       .or have_sddl_equal_to(expected_sddl_ng_with_edge)
   end
 
   it 'has agent.exe running as ddagentuser' do
@@ -157,9 +153,6 @@
   it_behaves_like 'an Agent with valid permissions'
   it_behaves_like 'a running Agent with no errors'
   it_behaves_like 'a running Agent with APM'
-<<<<<<< HEAD
-=======
   it_behaves_like 'a running Agent with process enabled'
->>>>>>> fdb57443
 end
   