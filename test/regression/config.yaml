lading:
<<<<<<< HEAD
  version: sha-4dff200c5acac16909158172c0a645724d26ac32
=======
  version: 0.25.6
>>>>>>> 65f61bb4

target:

# Link templates for reports.
#
# Values may be removed to disable corresponding links in reports.
#
# Links that may be set:
# - `metrics_dashboard`: link to a metrics dashboard
# - `profiles`: link to profiles
# - `per_experiment_logs`: link to logs, for each experiment
#
# Additionally, arbitrary links may be added to experiment configuration files.
# These should be added as a list of key-value pairs in a 'report_links'
# section. For example:
# ```
# report_links:
#   - text: Link Text
#     link: "link template"
# ```
#
# Available variables:
# - `job_id`: the job ID
# - `start_time_ms`: start time of the job's metrics data, in ms
# - `end_time_ms`: end time of the job's metrics data, in ms
# - `filter_start`: arbitrary time before this job's replicates were run,
#   suitable for filtering logs and profiles by job ID.
# - `filter_end`: arbitrary time after this job's replicates were run and logs
#   were uploaded, suitable for filtering logs and profiles by job ID.
#
# Additional variables for per-experiment links:
# - `experiment`: the name of the experiment
report:
  metrics_dashboard: "https://app.datadoghq.com/dashboard/ykh-ua8-vcu/SMP-Regression-Detector-Metrics?fromUser=true&refresh_mode=paused&tpl_var_run-id%5B0%5D={{ job_id }}&view=spans&from_ts={{ start_time_ms }}&to_ts={{ end_time_ms }}&live=false"
  profiles: "https://app.datadoghq.com/profiling/explorer?query=env%3Asingle-machine-performance%20service%3Adatadog-agent%20job_id%3A{{ job_id }}&agg_m=count&agg_m_source=base&agg_t=count&fromUser=false&viz=stream&start={{ filter_start }}&end={{ filter_end }}&paused=true"
  per_experiment_logs: "https://app.datadoghq.com/logs?query=experiment%3A{{ experiment }}%20run_id%3A{{ job_id }}&agg_m=count&agg_m_source=base&agg_q=%40span.url&agg_q_source=base&agg_t=count&fromUser=true&index=single-machine-performance-target-logs&messageDisplay=inline&refresh_mode=paused&storage=hot&stream_sort=time%2Cdesc&top_n=100&top_o=top&viz=stream&x_missing=true&from_ts={{ filter_start }}&to_ts={{ filter_end }}&live=false"<|MERGE_RESOLUTION|>--- conflicted
+++ resolved
@@ -1,9 +1,5 @@
 lading:
-<<<<<<< HEAD
-  version: sha-4dff200c5acac16909158172c0a645724d26ac32
-=======
   version: 0.25.6
->>>>>>> 65f61bb4
 
 target:
 
