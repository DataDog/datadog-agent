--- conflicted
+++ resolved
@@ -67,18 +67,12 @@
 	done
 } >>"$WORK_DIR/builder-config.yaml"
 
-<<<<<<< HEAD
+# Install and configure OCB
 OCB_VERSION="0.120.0"
-CGO_ENABLED=0 go install -trimpath -ldflags="-s -w" go.opentelemetry.io/collector/cmd/builder@v${OCB_VERSION}
-mv "$(go env GOPATH)/bin/builder" /tmp/otel-ci/ocb
-=======
-# Install and configure OCB
-OCB_VERSION="0.119.0"
 CGO_ENABLED=0 go install -trimpath -ldflags="-s -w" \
 	go.opentelemetry.io/collector/cmd/builder@v${OCB_VERSION}
 mv -v "$(go env GOPATH)/bin/builder" "$WORK_DIR/ocb"
 chmod +x "$WORK_DIR/ocb"
->>>>>>> ef7a913a
 
 # Build collector
 echo "Building OTel Collector..."
