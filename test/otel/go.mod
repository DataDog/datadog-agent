module github.com/DataDog/datadog-agent/test/otel

go 1.22.0

replace (
	github.com/DataDog/datadog-agent/comp/api/api/def => ./../../comp/api/api/def
	github.com/DataDog/datadog-agent/comp/core/config => ./../../comp/core/config
	github.com/DataDog/datadog-agent/comp/core/flare/builder => ./../../comp/core/flare/builder
	github.com/DataDog/datadog-agent/comp/core/flare/types => ./../../comp/core/flare/types
	github.com/DataDog/datadog-agent/comp/core/hostname/hostnameinterface => ./../../comp/core/hostname/hostnameinterface
	github.com/DataDog/datadog-agent/comp/core/log/def => ./../../comp/core/log/def
	github.com/DataDog/datadog-agent/comp/core/log/mock => ./../../comp/core/log/mock
	github.com/DataDog/datadog-agent/comp/core/secrets => ./../../comp/core/secrets
	github.com/DataDog/datadog-agent/comp/core/status => ../../comp/core/status
	github.com/DataDog/datadog-agent/comp/core/telemetry => ./../../comp/core/telemetry
	github.com/DataDog/datadog-agent/comp/def => ./../../comp/def
	github.com/DataDog/datadog-agent/comp/forwarder/defaultforwarder => ../../comp/forwarder/defaultforwarder
	github.com/DataDog/datadog-agent/comp/forwarder/orchestrator/orchestratorinterface => ../../comp/forwarder/orchestrator/orchestratorinterface
	github.com/DataDog/datadog-agent/comp/logs/agent/config => ./../../comp/logs/agent/config
	github.com/DataDog/datadog-agent/comp/otelcol/logsagentpipeline => ./../../comp/otelcol/logsagentpipeline
	github.com/DataDog/datadog-agent/comp/otelcol/logsagentpipeline/logsagentpipelineimpl => ./../../comp/otelcol/logsagentpipeline/logsagentpipelineimpl
	github.com/DataDog/datadog-agent/comp/otelcol/otlp/components/exporter/datadogexporter => ./../../comp/otelcol/otlp/components/exporter/datadogexporter
	github.com/DataDog/datadog-agent/comp/otelcol/otlp/components/exporter/logsagentexporter => ./../../comp/otelcol/otlp/components/exporter/logsagentexporter
	github.com/DataDog/datadog-agent/comp/otelcol/otlp/components/exporter/serializerexporter => ./../../comp/otelcol/otlp/components/exporter/serializerexporter
	github.com/DataDog/datadog-agent/comp/otelcol/otlp/components/metricsclient => ./../../comp/otelcol/otlp/components/metricsclient
	github.com/DataDog/datadog-agent/comp/otelcol/otlp/components/statsprocessor => ./../../comp/otelcol/otlp/components/statsprocessor
	github.com/DataDog/datadog-agent/comp/otelcol/otlp/testutil => ./../../comp/otelcol/otlp/testutil
	github.com/DataDog/datadog-agent/comp/serializer/compression => ./../../comp/serializer/compression
	github.com/DataDog/datadog-agent/comp/trace/agent/def => ./../../comp/trace/agent/def
	github.com/DataDog/datadog-agent/comp/trace/compression/def => ./../../comp/trace/compression/def
	github.com/DataDog/datadog-agent/comp/trace/compression/impl-gzip => ./../../comp/trace/compression/impl-gzip
	github.com/DataDog/datadog-agent/comp/trace/compression/impl-zstd => ./../../comp/trace/compression/impl-zstd
	github.com/DataDog/datadog-agent/pkg/aggregator/ckey => ../../pkg/aggregator/ckey
	github.com/DataDog/datadog-agent/pkg/api => ../../pkg/api
	github.com/DataDog/datadog-agent/pkg/collector/check/defaults => ./../../pkg/collector/check/defaults
	github.com/DataDog/datadog-agent/pkg/config/env => ./../../pkg/config/env
	github.com/DataDog/datadog-agent/pkg/config/mock => ./../../pkg/config/mock
	github.com/DataDog/datadog-agent/pkg/config/model => ./../../pkg/config/model
	github.com/DataDog/datadog-agent/pkg/config/nodetreemodel => ../../pkg/config/nodetreemodel
	github.com/DataDog/datadog-agent/pkg/config/setup => ./../../pkg/config/setup
	github.com/DataDog/datadog-agent/pkg/config/structure => ../../pkg/config/structure
	github.com/DataDog/datadog-agent/pkg/config/teeconfig => ../../pkg/config/teeconfig
	github.com/DataDog/datadog-agent/pkg/config/utils => ./../../pkg/config/utils
	github.com/DataDog/datadog-agent/pkg/logs/auditor => ./../../pkg/logs/auditor
	github.com/DataDog/datadog-agent/pkg/logs/client => ./../../pkg/logs/client
	github.com/DataDog/datadog-agent/pkg/logs/diagnostic => ./../../pkg/logs/diagnostic
	github.com/DataDog/datadog-agent/pkg/logs/message => ./../../pkg/logs/message
	github.com/DataDog/datadog-agent/pkg/logs/metrics => ./../../pkg/logs/metrics
	github.com/DataDog/datadog-agent/pkg/logs/pipeline => ./../../pkg/logs/pipeline
	github.com/DataDog/datadog-agent/pkg/logs/processor => ./../../pkg/logs/processor
	github.com/DataDog/datadog-agent/pkg/logs/sds => ./../../pkg/logs/sds
	github.com/DataDog/datadog-agent/pkg/logs/sender => ./../../pkg/logs/sender
	github.com/DataDog/datadog-agent/pkg/logs/sources => ./../../pkg/logs/sources
	github.com/DataDog/datadog-agent/pkg/logs/status/statusinterface => ./../../pkg/logs/status/statusinterface
	github.com/DataDog/datadog-agent/pkg/logs/status/utils => ./../../pkg/logs/status/utils
	github.com/DataDog/datadog-agent/pkg/logs/util/testutils => ./../../pkg/logs/util/testutils
	github.com/DataDog/datadog-agent/pkg/metrics => ../../pkg/metrics
	github.com/DataDog/datadog-agent/pkg/obfuscate => ./../../pkg/obfuscate
	github.com/DataDog/datadog-agent/pkg/orchestrator/model => ../../pkg/orchestrator/model
	github.com/DataDog/datadog-agent/pkg/process/util/api => ../../pkg/process/util/api
	github.com/DataDog/datadog-agent/pkg/proto => ./../../pkg/proto
	github.com/DataDog/datadog-agent/pkg/remoteconfig/state => ./../../pkg/remoteconfig/state
	github.com/DataDog/datadog-agent/pkg/serializer => ../../pkg/serializer
	github.com/DataDog/datadog-agent/pkg/status/health => ./../../pkg/status/health
	github.com/DataDog/datadog-agent/pkg/tagger/types => ../../pkg/tagger/types
	github.com/DataDog/datadog-agent/pkg/tagset => ../../pkg/tagset
	github.com/DataDog/datadog-agent/pkg/telemetry => ./../../pkg/telemetry
	github.com/DataDog/datadog-agent/pkg/trace => ./../../pkg/trace
	github.com/DataDog/datadog-agent/pkg/util/backoff => ./../../pkg/util/backoff
	github.com/DataDog/datadog-agent/pkg/util/buf => ../../pkg/util/buf
	github.com/DataDog/datadog-agent/pkg/util/cgroups => ./../../pkg/util/cgroups
	github.com/DataDog/datadog-agent/pkg/util/common => ../../pkg/util/common
	github.com/DataDog/datadog-agent/pkg/util/defaultpaths => ./../../pkg/util/defaultpaths
	github.com/DataDog/datadog-agent/pkg/util/executable => ./../../pkg/util/executable
	github.com/DataDog/datadog-agent/pkg/util/filesystem => ./../../pkg/util/filesystem
	github.com/DataDog/datadog-agent/pkg/util/fxutil => ./../../pkg/util/fxutil
	github.com/DataDog/datadog-agent/pkg/util/hostname/validate => ./../../pkg/util/hostname/validate
	github.com/DataDog/datadog-agent/pkg/util/http => ./../../pkg/util/http
	github.com/DataDog/datadog-agent/pkg/util/json => ../../pkg/util/json
	github.com/DataDog/datadog-agent/pkg/util/log => ./../../pkg/util/log
	github.com/DataDog/datadog-agent/pkg/util/log/setup => ./../../pkg/util/log/setup
	github.com/DataDog/datadog-agent/pkg/util/optional => ./../../pkg/util/optional
	github.com/DataDog/datadog-agent/pkg/util/pointer => ./../../pkg/util/pointer
	github.com/DataDog/datadog-agent/pkg/util/scrubber => ./../../pkg/util/scrubber
	github.com/DataDog/datadog-agent/pkg/util/sort => ../../pkg/util/sort
	github.com/DataDog/datadog-agent/pkg/util/startstop => ./../../pkg/util/startstop
	github.com/DataDog/datadog-agent/pkg/util/statstracker => ./../../pkg/util/statstracker
	github.com/DataDog/datadog-agent/pkg/util/system => ./../../pkg/util/system
	github.com/DataDog/datadog-agent/pkg/util/system/socket => ./../../pkg/util/system/socket
	github.com/DataDog/datadog-agent/pkg/util/testutil => ./../../pkg/util/testutil
	github.com/DataDog/datadog-agent/pkg/util/utilizationtracker => ./../../pkg/util/utilizationtracker
	github.com/DataDog/datadog-agent/pkg/util/winutil => ./../../pkg/util/winutil
	github.com/DataDog/datadog-agent/pkg/version => ./../../pkg/version
)

require (
	github.com/DataDog/datadog-agent/comp/core/config v0.59.0
	github.com/DataDog/datadog-agent/comp/core/hostname/hostnameinterface v0.56.0-rc.3
	github.com/DataDog/datadog-agent/comp/core/log/def v0.56.0-rc.1
	github.com/DataDog/datadog-agent/comp/otelcol/logsagentpipeline v0.56.0-rc.3
	github.com/DataDog/datadog-agent/comp/otelcol/logsagentpipeline/logsagentpipelineimpl v0.56.0-rc.1
	github.com/DataDog/datadog-agent/comp/otelcol/otlp/components/exporter/logsagentexporter v0.56.0-rc.3
	github.com/DataDog/datadog-agent/comp/otelcol/otlp/components/metricsclient v0.56.0-rc.3
	github.com/DataDog/datadog-agent/comp/otelcol/otlp/components/statsprocessor v0.56.0-rc.1
	github.com/DataDog/datadog-agent/pkg/config/model v0.59.0
	github.com/DataDog/datadog-agent/pkg/config/setup v0.59.0
	github.com/DataDog/datadog-agent/pkg/proto v0.56.0-rc.3
	github.com/DataDog/datadog-agent/pkg/trace v0.56.0-rc.3
	github.com/open-telemetry/opentelemetry-collector-contrib/pkg/datadog v0.114.0
)

require (
	github.com/DataDog/opentelemetry-mapping-go/pkg/otlp/metrics v0.21.0 // indirect
	github.com/DataDog/opentelemetry-mapping-go/pkg/quantile v0.21.0 // indirect
	github.com/hashicorp/go-version v1.7.0 // indirect
	github.com/patrickmn/go-cache v2.1.0+incompatible // indirect
	go.opentelemetry.io/collector/featuregate v1.20.0 // indirect
)

require (
	github.com/pierrec/lz4/v4 v4.1.21 // indirect
	go.opentelemetry.io/collector/consumer/consumererror v0.114.0 // indirect
	go.opentelemetry.io/collector/pdata/pprofile v0.114.0 // indirect
)

require (
	github.com/DataDog/agent-payload/v5 v5.0.119 // indirect
	github.com/DataDog/datadog-agent/comp/core/flare/builder v0.59.0 // indirect
	github.com/DataDog/datadog-agent/comp/core/flare/types v0.59.0 // indirect
	github.com/DataDog/datadog-agent/comp/core/secrets v0.59.0 // indirect
	github.com/DataDog/datadog-agent/comp/core/telemetry v0.57.1 // indirect
	github.com/DataDog/datadog-agent/comp/def v0.59.0 // indirect
	github.com/DataDog/datadog-agent/comp/logs/agent/config v0.56.0-rc.3 // indirect
	github.com/DataDog/datadog-agent/comp/trace/compression/def v0.56.0-rc.3 // indirect
	github.com/DataDog/datadog-agent/comp/trace/compression/impl-gzip v0.56.0-rc.3 // indirect
	github.com/DataDog/datadog-agent/pkg/collector/check/defaults v0.59.0 // indirect
	github.com/DataDog/datadog-agent/pkg/config/env v0.59.0 // indirect
	github.com/DataDog/datadog-agent/pkg/config/mock v0.59.0 // indirect
	github.com/DataDog/datadog-agent/pkg/config/nodetreemodel v0.60.0-devel // indirect
	github.com/DataDog/datadog-agent/pkg/config/structure v0.59.0 // indirect
	github.com/DataDog/datadog-agent/pkg/config/teeconfig v0.60.0-devel // indirect
	github.com/DataDog/datadog-agent/pkg/config/utils v0.59.0 // indirect
	github.com/DataDog/datadog-agent/pkg/logs/auditor v0.56.0-rc.3 // indirect
	github.com/DataDog/datadog-agent/pkg/logs/client v0.56.0-rc.3 // indirect
	github.com/DataDog/datadog-agent/pkg/logs/diagnostic v0.56.0-rc.3 // indirect
	github.com/DataDog/datadog-agent/pkg/logs/message v0.56.0-rc.3 // indirect
	github.com/DataDog/datadog-agent/pkg/logs/metrics v0.56.0-rc.3 // indirect
	github.com/DataDog/datadog-agent/pkg/logs/pipeline v0.56.0-rc.3 // indirect
	github.com/DataDog/datadog-agent/pkg/logs/processor v0.56.0-rc.3 // indirect
	github.com/DataDog/datadog-agent/pkg/logs/sds v0.56.0-rc.3 // indirect
	github.com/DataDog/datadog-agent/pkg/logs/sender v0.56.0-rc.3 // indirect
	github.com/DataDog/datadog-agent/pkg/logs/sources v0.56.0-rc.3 // indirect
	github.com/DataDog/datadog-agent/pkg/logs/status/statusinterface v0.56.0-rc.3 // indirect
	github.com/DataDog/datadog-agent/pkg/logs/status/utils v0.56.0-rc.3 // indirect
	github.com/DataDog/datadog-agent/pkg/obfuscate v0.56.0-rc.3 // indirect
	github.com/DataDog/datadog-agent/pkg/remoteconfig/state v0.56.0-rc.3 // indirect
	github.com/DataDog/datadog-agent/pkg/status/health v0.56.0-rc.3 // indirect
	github.com/DataDog/datadog-agent/pkg/telemetry v0.56.0-rc.3 // indirect
	github.com/DataDog/datadog-agent/pkg/util/backoff v0.56.0-rc.3 // indirect
	github.com/DataDog/datadog-agent/pkg/util/cgroups v0.56.0-rc.3 // indirect
	github.com/DataDog/datadog-agent/pkg/util/executable v0.59.0 // indirect
	github.com/DataDog/datadog-agent/pkg/util/filesystem v0.59.0 // indirect
	github.com/DataDog/datadog-agent/pkg/util/fxutil v0.59.0 // indirect
	github.com/DataDog/datadog-agent/pkg/util/hostname/validate v0.59.0 // indirect
	github.com/DataDog/datadog-agent/pkg/util/http v0.56.0-rc.3 // indirect
	github.com/DataDog/datadog-agent/pkg/util/log v0.59.0 // indirect
	github.com/DataDog/datadog-agent/pkg/util/optional v0.59.0 // indirect
	github.com/DataDog/datadog-agent/pkg/util/pointer v0.59.0 // indirect
	github.com/DataDog/datadog-agent/pkg/util/scrubber v0.59.0 // indirect
	github.com/DataDog/datadog-agent/pkg/util/startstop v0.56.0-rc.3 // indirect
	github.com/DataDog/datadog-agent/pkg/util/statstracker v0.56.0-rc.3 // indirect
	github.com/DataDog/datadog-agent/pkg/util/system v0.59.0 // indirect
	github.com/DataDog/datadog-agent/pkg/util/system/socket v0.59.0 // indirect
	github.com/DataDog/datadog-agent/pkg/util/winutil v0.59.0 // indirect
	github.com/DataDog/datadog-agent/pkg/version v0.59.0 // indirect
	github.com/DataDog/datadog-api-client-go/v2 v2.26.0 // indirect
	github.com/DataDog/datadog-go/v5 v5.5.0 // indirect
	github.com/DataDog/dd-sensitive-data-scanner/sds-go/go v0.0.0-20240816154533-f7f9beb53a42 // indirect
	github.com/DataDog/go-sqllexer v0.0.16 // indirect
	github.com/DataDog/go-tuf v1.1.0-0.5.2 // indirect
	github.com/DataDog/opentelemetry-mapping-go/pkg/otlp/attributes v0.21.0 // indirect
	github.com/DataDog/opentelemetry-mapping-go/pkg/otlp/logs v0.21.0 // indirect
	github.com/DataDog/sketches-go v1.4.6 // indirect
	github.com/DataDog/viper v1.13.5 // indirect
	github.com/DataDog/zstd v1.5.5 // indirect
	github.com/Microsoft/go-winio v0.6.2 // indirect
	github.com/benbjohnson/clock v1.3.5 // indirect
	github.com/beorn7/perks v1.0.1 // indirect
	github.com/briandowns/spinner v1.23.0 // indirect
	github.com/cenkalti/backoff/v4 v4.3.0 // indirect
	github.com/cespare/xxhash/v2 v2.3.0 // indirect
	github.com/cihub/seelog v0.0.0-20170130134532-f561c5e57575 // indirect
	github.com/containerd/cgroups/v3 v3.0.3 // indirect
	github.com/coreos/go-systemd/v22 v22.5.0 // indirect
	github.com/davecgh/go-spew v1.1.2-0.20180830191138-d8f796af33cc // indirect
	github.com/docker/go-units v0.5.0 // indirect
	github.com/dustin/go-humanize v1.0.1 // indirect
	github.com/fatih/color v1.17.0 // indirect
	github.com/felixge/httpsnoop v1.0.4 // indirect
	github.com/fsnotify/fsnotify v1.8.0 // indirect
	github.com/go-logr/logr v1.4.2 // indirect
	github.com/go-logr/stdr v1.2.2 // indirect
	github.com/go-ole/go-ole v1.2.6 // indirect
	github.com/go-viper/mapstructure/v2 v2.2.1 // indirect
	github.com/goccy/go-json v0.10.2 // indirect
	github.com/godbus/dbus/v5 v5.1.0 // indirect
	github.com/gogo/protobuf v1.3.2 // indirect
	github.com/golang/mock v1.6.0 // indirect
	github.com/golang/protobuf v1.5.4 // indirect
	github.com/golang/snappy v0.0.5-0.20220116011046-fa5810519dcb // indirect
	github.com/google/uuid v1.6.0 // indirect
	github.com/hashicorp/errwrap v1.1.0 // indirect
	github.com/hashicorp/go-multierror v1.1.1 // indirect
	github.com/hashicorp/hcl v1.0.1-vault-5 // indirect
	github.com/hectane/go-acl v0.0.0-20190604041725-da78bae5fc95 // indirect
	github.com/inconshreveable/mousetrap v1.1.0 // indirect
	github.com/json-iterator/go v1.1.12 // indirect
	github.com/kardianos/osext v0.0.0-20190222173326-2bc1f35cddc0 // indirect
	github.com/karrick/godirwalk v1.17.0 // indirect
	github.com/klauspost/compress v1.17.11 // indirect
	github.com/knadh/koanf/maps v0.1.1 // indirect
	github.com/knadh/koanf/providers/confmap v0.1.0 // indirect
	github.com/knadh/koanf/v2 v2.1.2 // indirect
	github.com/lufia/plan9stats v0.0.0-20220913051719-115f729f3c8c // indirect
	github.com/magiconair/properties v1.8.7 // indirect
	github.com/mattn/go-colorable v0.1.13 // indirect
	github.com/mattn/go-isatty v0.0.20 // indirect
	github.com/mitchellh/copystructure v1.2.0 // indirect
	github.com/mitchellh/mapstructure v1.5.1-0.20231216201459-8508981c8b6c // indirect
	github.com/mitchellh/reflectwalk v1.0.2 // indirect
	github.com/modern-go/concurrent v0.0.0-20180306012644-bacd9c7ef1dd // indirect
	github.com/modern-go/reflect2 v1.0.2 // indirect
	github.com/mohae/deepcopy v0.0.0-20170929034955-c48cc78d4826 // indirect
	github.com/opencontainers/runtime-spec v1.2.0 // indirect
	github.com/outcaste-io/ristretto v0.2.3 // indirect
	github.com/pelletier/go-toml v1.9.5 // indirect
	github.com/philhofer/fwd v1.1.2 // indirect
	github.com/pkg/errors v0.9.1 // indirect
	github.com/pmezard/go-difflib v1.0.1-0.20181226105442-5d4384ee4fb2 // indirect
	github.com/power-devops/perfstat v0.0.0-20220216144756-c35f1ee13d7c // indirect
	github.com/prometheus/client_golang v1.19.1 // indirect
	github.com/prometheus/client_model v0.6.1 // indirect
	github.com/prometheus/common v0.54.0 // indirect
	github.com/prometheus/procfs v0.15.1 // indirect
	github.com/rs/cors v1.11.1 // indirect
	github.com/secure-systems-lab/go-securesystemslib v0.8.0 // indirect
	github.com/shirou/gopsutil/v3 v3.24.5 // indirect
	github.com/shoenig/go-m1cpu v0.1.6 // indirect
	github.com/spf13/afero v1.11.0 // indirect
<<<<<<< HEAD
	github.com/spf13/cast v1.6.0 // indirect
	github.com/spf13/cobra v1.8.1 // indirect
=======
	github.com/spf13/cast v1.7.0 // indirect
	github.com/spf13/cobra v1.8.0 // indirect
>>>>>>> 68ade301
	github.com/spf13/jwalterweatherman v1.1.0 // indirect
	github.com/spf13/pflag v1.0.5 // indirect
	github.com/stormcat24/protodep v0.1.8 // indirect
	github.com/stretchr/testify v1.9.0 // indirect
	github.com/tinylib/msgp v1.1.9 // indirect
	github.com/tklauser/go-sysconf v0.3.14 // indirect
	github.com/tklauser/numcpus v0.8.0 // indirect
	github.com/yusufpapurcu/wmi v1.2.4 // indirect
	go.opentelemetry.io/collector/client v1.20.0 // indirect
	go.opentelemetry.io/collector/component v0.114.0 // indirect
	go.opentelemetry.io/collector/config/configauth v0.114.0 // indirect
	go.opentelemetry.io/collector/config/configcompression v1.20.0 // indirect
	go.opentelemetry.io/collector/config/confighttp v0.114.0 // indirect
	go.opentelemetry.io/collector/config/confignet v1.20.0 // indirect
	go.opentelemetry.io/collector/config/configopaque v1.20.0 // indirect
	go.opentelemetry.io/collector/config/configretry v1.20.0 // indirect
	go.opentelemetry.io/collector/config/configtelemetry v0.114.0 // indirect
	go.opentelemetry.io/collector/config/configtls v1.20.0 // indirect
	go.opentelemetry.io/collector/config/internal v0.114.0 // indirect
	go.opentelemetry.io/collector/confmap v1.20.0 // indirect
	go.opentelemetry.io/collector/consumer v0.114.0 // indirect
	go.opentelemetry.io/collector/exporter v0.114.0 // indirect
	go.opentelemetry.io/collector/extension v0.114.0 // indirect
	go.opentelemetry.io/collector/extension/auth v0.114.0 // indirect
	go.opentelemetry.io/collector/extension/experimental/storage v0.114.0 // indirect
	go.opentelemetry.io/collector/pdata v1.20.0 // indirect
	go.opentelemetry.io/collector/pipeline v0.114.0 // indirect
	go.opentelemetry.io/collector/semconv v0.114.0 // indirect
	go.opentelemetry.io/contrib/instrumentation/net/http/otelhttp v0.56.0 // indirect
	go.opentelemetry.io/otel v1.32.0 // indirect
	go.opentelemetry.io/otel/exporters/prometheus v0.49.0 // indirect
	go.opentelemetry.io/otel/metric v1.32.0 // indirect
	go.opentelemetry.io/otel/sdk v1.32.0 // indirect
	go.opentelemetry.io/otel/sdk/metric v1.32.0 // indirect
	go.opentelemetry.io/otel/trace v1.32.0 // indirect
	go.uber.org/atomic v1.11.0 // indirect
	go.uber.org/dig v1.18.0 // indirect
	go.uber.org/fx v1.22.2 // indirect
	go.uber.org/multierr v1.11.0 // indirect
	go.uber.org/zap v1.27.0 // indirect
	golang.org/x/exp v0.0.0-20241108190413-2d47ceb2692f // indirect
	golang.org/x/net v0.31.0 // indirect
	golang.org/x/oauth2 v0.22.0 // indirect
	golang.org/x/sys v0.27.0 // indirect
	golang.org/x/term v0.26.0 // indirect
	golang.org/x/text v0.20.0 // indirect
	golang.org/x/time v0.8.0 // indirect
	google.golang.org/genproto/googleapis/rpc v0.0.0-20241104194629-dd2ea8efbc28 // indirect
	google.golang.org/grpc v1.67.1 // indirect
	google.golang.org/protobuf v1.35.1 // indirect
	gopkg.in/ini.v1 v1.67.0 // indirect
	gopkg.in/yaml.v2 v2.4.0 // indirect
	gopkg.in/yaml.v3 v3.0.1 // indirect
	k8s.io/apimachinery v0.29.3 // indirect
)<|MERGE_RESOLUTION|>--- conflicted
+++ resolved
@@ -247,13 +247,8 @@
 	github.com/shirou/gopsutil/v3 v3.24.5 // indirect
 	github.com/shoenig/go-m1cpu v0.1.6 // indirect
 	github.com/spf13/afero v1.11.0 // indirect
-<<<<<<< HEAD
-	github.com/spf13/cast v1.6.0 // indirect
-	github.com/spf13/cobra v1.8.1 // indirect
-=======
 	github.com/spf13/cast v1.7.0 // indirect
-	github.com/spf13/cobra v1.8.0 // indirect
->>>>>>> 68ade301
+	github.com/spf13/cobra v1.7.0 // indirect
 	github.com/spf13/jwalterweatherman v1.1.0 // indirect
 	github.com/spf13/pflag v1.0.5 // indirect
 	github.com/stormcat24/protodep v0.1.8 // indirect
