# * Here is the file format:
# <package-name>:
#  - test: <test-name> # Mark this test always flaky
#  - test: <test-name>
#    on-log: <log-pattern> # Mark this test flaky if the pattern (regex) is found within its log
#  - test: <test-name>
#    on-log: # Mark this test flaky if any of the patterns are found within its log
#      - <log-pattern>
#      - <log-pattern>
# It is also possible to specify a log pattern for all tests:
# on-log:
#   - "I'm flaky..."
# * For example:
# "pkg/gohai":
#   - test: "TestGetPayload"
# "test/new-e2e/tests/agent-platform/install-script":
#   - test: "TestInstallScript/test_install_script_on_centos-79_x86_64_datadog-agent_agent_7"
# * Note:
# If you mute a parent test it will ignore all the subtests as well.

# TODO: https://datadoghq.atlassian.net/browse/CONTINT-4143
test/new-e2e/tests/containers:
  - test: TestECSSuite/TestCPU/metric___container.cpu.usage{^ecs_container_name:stress-ng$}
  - test: TestEKSSuite/TestCPU/metric___container.cpu.usage{^kube_deployment:stress-ng$,^kube_namespace:workload-cpustress$}
  - test: TestKindSuite/TestCPU/metric___container.cpu.usage{^kube_deployment:stress-ng$,^kube_namespace:workload-cpustress$}
  - test: TestKindSuite/TestAdmissionControllerWithAutoDetectedLanguage
  - test: TestEKSSuite/TestAdmissionControllerWithAutoDetectedLanguage

<<<<<<< HEAD
test/new-e2e/tests/installer/script:
  - test: TestScripts

pkg/trace/info:
  on-log:
    - "write: no buffer space available"
    - "tls: bad record MAC"

=======
>>>>>>> d32089d7
on-log:
  - "panic: Expected to find a single pod" # K8s Agent Executor can be flaky with the current implementation<|MERGE_RESOLUTION|>--- conflicted
+++ resolved
@@ -26,16 +26,10 @@
   - test: TestKindSuite/TestAdmissionControllerWithAutoDetectedLanguage
   - test: TestEKSSuite/TestAdmissionControllerWithAutoDetectedLanguage
 
-<<<<<<< HEAD
-test/new-e2e/tests/installer/script:
-  - test: TestScripts
-
 pkg/trace/info:
   on-log:
     - "write: no buffer space available"
     - "tls: bad record MAC"
 
-=======
->>>>>>> d32089d7
 on-log:
   - "panic: Expected to find a single pod" # K8s Agent Executor can be flaky with the current implementation