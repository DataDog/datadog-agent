// Unless explicitly stated otherwise all files in this repository are licensed
// under the Apache License Version 2.0.
// This product includes software developed at Datadog (https://www.datadoghq.com/).
// Copyright 2016-present Datadog, Inc.

package config

import (
	"bufio"
	"bytes"
	"context"
	"encoding/json"
	"errors"
	"net/http"
	"net/http/httptest"
	"os"
	"os/exec"
	"path/filepath"
	"reflect"
	"regexp"
	"strings"
	"testing"
	"text/template"
	"time"

	"github.com/cihub/seelog"
	"github.com/stretchr/testify/assert"
	"github.com/stretchr/testify/require"
	"go.uber.org/fx"
	"gopkg.in/yaml.v2"

	corecomp "github.com/DataDog/datadog-agent/comp/core/config"
	"github.com/DataDog/datadog-agent/comp/core/tagger"
	"github.com/DataDog/datadog-agent/comp/core/tagger/taggerimpl"
	apiutil "github.com/DataDog/datadog-agent/pkg/api/util"
	"github.com/DataDog/datadog-agent/pkg/config/env"
	pkgconfigsetup "github.com/DataDog/datadog-agent/pkg/config/setup"

	traceconfig "github.com/DataDog/datadog-agent/pkg/trace/config"
	"github.com/DataDog/datadog-agent/pkg/util/fxutil"
	"github.com/DataDog/datadog-agent/pkg/util/log"
)

// team: agent-apm

// TestParseReplaceRules tests the compileReplaceRules helper function.
func TestParseRepaceRules(t *testing.T) {
	assert := assert.New(t)
	rules := []*traceconfig.ReplaceRule{
		{Name: "http.url", Pattern: "(token/)([^/]*)", Repl: "${1}?"},
		{Name: "http.url", Pattern: "guid", Repl: "[REDACTED]"},
		{Name: "custom.tag", Pattern: "(/foo/bar/).*", Repl: "${1}extra"},
	}
	err := compileReplaceRules(rules)
	if err != nil {
		t.Fatal(err)
	}
	for _, r := range rules {
		assert.Equal(r.Pattern, r.Re.String())
	}
}

// TestSplitTag tests various split-tagging scenarios
func TestSplitTag(t *testing.T) {
	for _, tt := range []struct {
		tag string
		kv  *traceconfig.Tag
	}{
		{
			tag: "",
			kv:  &traceconfig.Tag{K: ""},
		},
		{
			tag: "key:value",
			kv:  &traceconfig.Tag{K: "key", V: "value"},
		},
		{
			tag: "env:prod",
			kv:  &traceconfig.Tag{K: "env", V: "prod"},
		},
		{
			tag: "env:staging:east",
			kv:  &traceconfig.Tag{K: "env", V: "staging:east"},
		},
		{
			tag: "key",
			kv:  &traceconfig.Tag{K: "key"},
		},
	} {
		t.Run("", func(t *testing.T) {
			assert.Equal(t, splitTag(tt.tag), tt.kv)
		})
	}
}

func TestSplitTagRegex(t *testing.T) {
	for _, tt := range []struct {
		tag string
		kv  *traceconfig.TagRegex
	}{
		{
			tag: "",
			kv:  &traceconfig.TagRegex{K: ""},
		},
		{
			tag: "key:^value$",
			kv:  &traceconfig.TagRegex{K: "key", V: regexp.MustCompile("^value$")},
		},
		{
			tag: "env:^prod123$",
			kv:  &traceconfig.TagRegex{K: "env", V: regexp.MustCompile("^prod123$")},
		},
		{
			tag: "env:^staging:east.*$",
			kv:  &traceconfig.TagRegex{K: "env", V: regexp.MustCompile("^staging:east.*$")},
		},
		{
			tag: "key",
			kv:  &traceconfig.TagRegex{K: "key"},
		},
	} {
		t.Run("normal", func(t *testing.T) {
			assert.Equal(t, splitTagRegex(tt.tag), tt.kv)
		})
	}
	bad := struct {
		tag string
		kv  *traceconfig.Tag
	}{

		tag: "key:[value",
		kv:  nil,
	}

	t.Run("error", func(t *testing.T) {
		var b bytes.Buffer
		w := bufio.NewWriter(&b)

		logger, err := seelog.LoggerFromWriterWithMinLevelAndFormat(w, seelog.DebugLvl, "[%LEVEL] %Msg")
		assert.Nil(t, err)
		seelog.ReplaceLogger(logger) //nolint:errcheck
		log.SetupLogger(logger, "debug")
		assert.Nil(t, splitTagRegex(bad.tag))
		w.Flush()
		assert.Contains(t, b.String(), "[ERROR] Invalid regex pattern in tag filter: \"key\":\"[value\"")
	})
}

func TestTelemetryEndpointsConfig(t *testing.T) {
	t.Run("default", func(t *testing.T) {
		config := buildConfigComponent(t)
		cfg := config.Object()
		require.NotNil(t, cfg)

		assert.True(t, cfg.TelemetryConfig.Enabled)
		assert.Len(t, cfg.TelemetryConfig.Endpoints, 1)
		assert.Equal(t, "https://instrumentation-telemetry-intake.datadoghq.com", cfg.TelemetryConfig.Endpoints[0].Host)
	})

	t.Run("dd_url", func(t *testing.T) {
		overrides := map[string]interface{}{
			"apm_config.telemetry.dd_url": "http://example.com/",
		}

		config := buildConfigComponent(t, fx.Replace(corecomp.MockParams{Overrides: overrides}))
		cfg := config.Object()
		require.NotNil(t, cfg)

		assert.True(t, cfg.TelemetryConfig.Enabled)
		assert.Len(t, cfg.TelemetryConfig.Endpoints, 1)
		assert.Equal(t, "http://example.com/", cfg.TelemetryConfig.Endpoints[0].Host)
	})

	t.Run("dd_url-malformed", func(t *testing.T) {
		overrides := map[string]interface{}{
			"apm_config.telemetry.dd_url": "111://abc.com",
		}

		config := buildConfigComponent(t, fx.Replace(corecomp.MockParams{Overrides: overrides}))

		cfg := config.Object()
		require.NotNil(t, cfg)

		assert.True(t, cfg.TelemetryConfig.Enabled)
		assert.Len(t, cfg.TelemetryConfig.Endpoints, 1)
		assert.Equal(t, cfg.TelemetryConfig.Endpoints[0].Host, "111://abc.com")
	})

	t.Run("site", func(t *testing.T) {
		overrides := map[string]interface{}{
			"site": "new_site.example.com",
		}

		config := buildConfigComponent(t, fx.Replace(corecomp.MockParams{Overrides: overrides}))
		cfg := config.Object()
		require.NotNil(t, cfg)

		assert.True(t, cfg.TelemetryConfig.Enabled)
		assert.Len(t, cfg.TelemetryConfig.Endpoints, 1)
		assert.Equal(t, "https://instrumentation-telemetry-intake.new_site.example.com", cfg.TelemetryConfig.Endpoints[0].Host)
	})

	t.Run("additional-hosts", func(t *testing.T) {
		additionalEndpoints := map[string]string{
			"http://test_backend_2.example.com": "test_apikey_2",
			"http://test_backend_3.example.com": "test_apikey_3",
		}
		overrides := map[string]interface{}{
			"apm_config.telemetry.additional_endpoints": additionalEndpoints,
		}

		config := buildConfigComponent(t, fx.Replace(corecomp.MockParams{Overrides: overrides}))
		cfg := config.Object()
		require.NotNil(t, cfg)

		assert.True(t, cfg.TelemetryConfig.Enabled)
		assert.Equal(t, "https://instrumentation-telemetry-intake.datadoghq.com", cfg.TelemetryConfig.Endpoints[0].Host)

		assert.Len(t, cfg.TelemetryConfig.Endpoints, 3)
		for _, endpoint := range cfg.TelemetryConfig.Endpoints[1:] {
			assert.NotNil(t, additionalEndpoints[endpoint.Host])
			assert.Equal(t, endpoint.APIKey, additionalEndpoints[endpoint.Host])
		}
	})

	t.Run("keep-malformed", func(t *testing.T) {
		additionalEndpoints := map[string]string{
			"11://test_backend_2.example.com":   "test_apikey_2",
			"http://test_backend_3.example.com": "test_apikey_3",
		}
		overrides := map[string]interface{}{
			"apm_config.telemetry.additional_endpoints": additionalEndpoints,
		}

		config := buildConfigComponent(t, fx.Replace(corecomp.MockParams{Overrides: overrides}))
		cfg := config.Object()
		require.NotNil(t, cfg)

		assert.True(t, cfg.TelemetryConfig.Enabled)
		assert.Equal(t, "https://instrumentation-telemetry-intake.datadoghq.com", cfg.TelemetryConfig.Endpoints[0].Host)

		assert.Len(t, cfg.TelemetryConfig.Endpoints, 3)
		for _, endpoint := range cfg.TelemetryConfig.Endpoints[1:] {
			assert.NotNil(t, additionalEndpoints[endpoint.Host])
			assert.Equal(t, endpoint.APIKey, additionalEndpoints[endpoint.Host])
		}
	})
}

func TestConfigHostname(t *testing.T) {
	t.Run("fail", func(t *testing.T) {
		overrides := map[string]interface{}{
			"apm_config.dd_agent_bin": "/not/exist",
			"cmd_port":                "-1",
		}

		fallbackHostnameFunc = func() (string, error) {
			return "", errors.New("could not get hostname")
		}
		defer func() {
			fallbackHostnameFunc = os.Hostname
		}()

		taggerComponent := fxutil.Test[tagger.Mock](t, taggerimpl.MockModule())

		fxutil.TestStart(t, fx.Options(
			corecomp.MockModule(),
			fx.Replace(corecomp.MockParams{
				Params:    corecomp.Params{ConfFilePath: "./testdata/site_override.yaml"},
				Overrides: overrides,
			}),
			fx.Provide(func() tagger.Component {
				return taggerComponent
			}),
			MockModule(),
		),
			func(t testing.TB, app *fx.App) {
				require.NotNil(t, app)

				ctx := context.Background()
				err := app.Start(ctx)
				defer app.Stop(ctx)

				require.NotNil(t, err)
				assert.Contains(t, err.Error(), "nor from OS")

			}, func(_ Component) {
				// nothing
			})
	})

	t.Run("fallback", func(t *testing.T) {
		overrides := map[string]interface{}{
			"apm_config.dd_agent_bin": "/not/exist",
			"cmd_port":                "-1",
		}
		host, err := os.Hostname()
		if err != nil || host == "" {
			// can't say
			t.Skip()
		}

		config := buildConfigComponent(t, fx.Replace(corecomp.MockParams{
			Params:    corecomp.Params{ConfFilePath: "./testdata/site_override.yaml"},
			Overrides: overrides,
		}))

		cfg := config.Object()

		require.NotNil(t, cfg)
		assert.Equal(t, host, cfg.Hostname)
	})

	t.Run("file", func(t *testing.T) {
		config := buildConfigComponent(t, fx.Replace(corecomp.MockParams{
			Params: corecomp.Params{ConfFilePath: "./testdata/full.yaml"},
		}))

		cfg := config.Object()

		require.NotNil(t, cfg)
		assert.Equal(t, "mymachine", cfg.Hostname)
	})

	t.Run("env", func(t *testing.T) {
		t.Setenv("DD_HOSTNAME", "onlyenv")

		config := buildConfigComponent(t, fx.Replace(corecomp.MockParams{
			Params: corecomp.Params{ConfFilePath: "./testdata/site_override.yaml"},
		}))
		cfg := config.Object()

		require.NotNil(t, cfg)
		assert.Equal(t, "onlyenv", cfg.Hostname)
	})

	t.Run("file+env", func(t *testing.T) {
		t.Setenv("DD_HOSTNAME", "envoverride")

		config := buildConfigComponent(t, fx.Replace(corecomp.MockParams{
			Params: corecomp.Params{ConfFilePath: "./testdata/full.yaml"},
		}))
		cfg := config.Object()

		require.NotNil(t, cfg)
		assert.Equal(t, "envoverride", cfg.Hostname)
	})

	t.Run("serverless", func(t *testing.T) {
		overrides := map[string]interface{}{
			"serverless.enabled": true,
		}

		config := buildConfigComponent(t, fx.Replace(corecomp.MockParams{
			Params:    corecomp.Params{ConfFilePath: "./testdata/site_default.yaml"},
			Overrides: overrides,
		}))
		cfg := config.Object()

		require.NotNil(t, cfg)
		assert.Equal(t, "", cfg.Hostname)
	})

	t.Run("external", func(t *testing.T) {
		body, err := os.ReadFile("testdata/stringcode.go.tmpl")
		if err != nil {
			t.Fatal(err)
		}

		// makeProgram creates a new binary file which returns the given response and exits to the OS
		// given the specified code, returning the path of the program.
		makeProgram := func(response string, code int) string {
			f, err := os.CreateTemp("", "trace-test-hostname.*.go")
			if err != nil {
				t.Fatal(err)
			}
			tmpl, err := template.New("program").Parse(string(body))
			if err != nil {
				t.Fatal(err)
			}
			if err := tmpl.Execute(f, struct {
				Response string
				ExitCode int
			}{response, code}); err != nil {
				t.Fatal(err)
			}
			stat, err := f.Stat()
			if err != nil {
				t.Fatal(err)
			}
			srcpath := filepath.Join(os.TempDir(), stat.Name())
			binpath := strings.TrimSuffix(srcpath, ".go")
			if err := exec.Command("go", "build", "-o", binpath, srcpath).Run(); err != nil {
				t.Fatal(err)
			}
			os.Remove(srcpath)
			return binpath
		}

		defer func(old func() (string, error)) { fallbackHostnameFunc = old }(fallbackHostnameFunc)
		fallbackHostnameFunc = func() (string, error) { return "fallback.host", nil }

		t.Run("good", func(t *testing.T) {
			bin := makeProgram("host.name", 0)
			defer os.Remove(bin)

			config := buildConfigComponent(t)
			cfg := config.Object()
			require.NotNil(t, cfg)

			cfg.DDAgentBin = bin
			assert.NoError(t, acquireHostnameFallback(cfg))
			assert.Equal(t, cfg.Hostname, "host.name")

		})

		t.Run("empty", func(t *testing.T) {
			bin := makeProgram("", 0)
			defer os.Remove(bin)

			config := buildConfigComponent(t)
			cfg := config.Object()
			require.NotNil(t, cfg)

			cfg.DDAgentBin = bin
			assert.NoError(t, acquireHostnameFallback(cfg))
			assert.Empty(t, cfg.Hostname)
		})

		t.Run("empty+disallowed", func(t *testing.T) {
			bin := makeProgram("", 0)
			defer os.Remove(bin)

			config := buildConfigComponent(t)

			cfg := config.Object()
			require.NotNil(t, cfg)

			cfg.DDAgentBin = bin
			cfg.Features = map[string]struct{}{"disable_empty_hostname": {}}
			assert.NoError(t, acquireHostnameFallback(cfg))
			assert.Equal(t, "fallback.host", cfg.Hostname)
		})

		t.Run("fallback1", func(t *testing.T) {
			bin := makeProgram("", 1)
			defer os.Remove(bin)

			config := buildConfigComponent(t)
			cfg := config.Object()
			require.NotNil(t, cfg)

			cfg.DDAgentBin = bin
			assert.NoError(t, acquireHostnameFallback(cfg))
			assert.Equal(t, cfg.Hostname, "fallback.host")
		})

		t.Run("fallback2", func(t *testing.T) {
			bin := makeProgram("some text", 1)
			defer os.Remove(bin)

			config := buildConfigComponent(t)
			cfg := config.Object()
			require.NotNil(t, cfg)

			cfg.DDAgentBin = bin
			assert.NoError(t, acquireHostnameFallback(cfg))
			assert.Equal(t, cfg.Hostname, "fallback.host")
		})
	})
}

func TestSite(t *testing.T) {
	for name, tt := range map[string]struct {
		file string
		url  string
	}{
		"default":  {"./testdata/site_default.yaml", "https://trace.agent.datadoghq.com"},
		"eu":       {"./testdata/site_eu.yaml", "https://trace.agent.datadoghq.eu"},
		"url":      {"./testdata/site_url.yaml", "some.other.datadoghq.eu"},
		"override": {"./testdata/site_override.yaml", "some.other.datadoghq.eu"},
		"vector":   {"./testdata/observability_pipelines_worker_override.yaml", "https://observability_pipelines_worker.domain.tld:8443"},
	} {
		t.Run(name, func(t *testing.T) {
			config := buildConfigComponent(t, fx.Replace(corecomp.MockParams{
				Params: corecomp.Params{ConfFilePath: tt.file},
			}))
			cfg := config.Object()

			require.NotNil(t, cfg)
			assert.Equal(t, tt.url, cfg.Endpoints[0].Host)
		})
	}
}

func TestDefaultConfig(t *testing.T) {
	config := buildConfigComponent(t)
	cfg := config.Object()

	require.NotNil(t, cfg)

	// assert that some sane defaults are set
	assert.Equal(t, "localhost", cfg.ReceiverHost)
	assert.Equal(t, 8126, cfg.ReceiverPort)

	assert.Equal(t, "localhost", cfg.StatsdHost)
	assert.Equal(t, 8125, cfg.StatsdPort)
	assert.Equal(t, true, cfg.StatsdEnabled)

	assert.Equal(t, true, cfg.Enabled)

	assert.False(t, cfg.InstallSignature.Found)

	assert.True(t, cfg.ReceiverEnabled)
}

func TestNoAPMConfig(t *testing.T) {
	config := buildConfigComponent(t, fx.Replace(corecomp.MockParams{
		Params: corecomp.Params{ConfFilePath: "./testdata/no_apm_config.yaml"},
	}))
	cfg := config.Object()

	require.NotNil(t, cfg)

	assert.Equal(t, "thing", cfg.Hostname)
	assert.Equal(t, "apikey_12", cfg.Endpoints[0].APIKey)
	assert.Equal(t, "0.0.0.0", cfg.ReceiverHost)
	assert.Equal(t, 28125, cfg.StatsdPort)
}

func TestDisableLoggingConfig(t *testing.T) {
	config := buildConfigComponent(t, fx.Replace(corecomp.MockParams{
		Params: corecomp.Params{ConfFilePath: "./testdata/disable_file_logging.yaml"},
	}))
	cfg := config.Object()

	require.NotNil(t, cfg)

	assert.Equal(t, "", cfg.LogFilePath)
}

func TestFullYamlConfig(t *testing.T) {
	config := buildConfigComponent(t, fx.Replace(corecomp.MockParams{
		Params: corecomp.Params{ConfFilePath: "./testdata/full.yaml"},
	}))
	cfg := config.Object()

	require.NotNil(t, cfg)
	req, err := http.NewRequest(http.MethodGet, "https://someplace.test", nil)
	assert.NoError(t, err)
	proxyURL, err := cfg.Proxy(req)
	assert.NoError(t, err)

	require.NotNil(t, proxyURL)
	assert.Equal(t, "proxy_for_https:1234", proxyURL.Host)

	assert.Equal(t, "mymachine", cfg.Hostname)
	assert.Equal(t, "https://user:password@proxy_for_https:1234", cfg.ProxyURL.String())
	assert.True(t, cfg.SkipSSLValidation)
	assert.Equal(t, 18125, cfg.StatsdPort)
	assert.False(t, cfg.Enabled)
	assert.Equal(t, "abc", cfg.LogFilePath)
	assert.Equal(t, "test", cfg.DefaultEnv)
	assert.Equal(t, 123, cfg.ConnectionLimit)
	assert.Equal(t, 18126, cfg.ReceiverPort)
	assert.Equal(t, 0.5, cfg.ExtraSampleRate)
	assert.Equal(t, 5.0, cfg.TargetTPS)
	assert.Equal(t, 50.0, cfg.MaxEPS)
	assert.Equal(t, 0.5, cfg.MaxCPU)
	assert.EqualValues(t, 123.4, cfg.MaxMemory)
	assert.Equal(t, "0.0.0.0", cfg.ReceiverHost)
	assert.True(t, cfg.OTLPReceiver.SpanNameAsResourceName)
	assert.Equal(t, map[string]string{"a": "b", "and:colons": "in:values", "c": "d", "with.dots": "in.side"}, cfg.OTLPReceiver.SpanNameRemappings)

	noProxy := true
	if _, ok := os.LookupEnv("NO_PROXY"); ok {
		// Happens in CircleCI: if the environment variable is set,
		// it will overwrite our loaded configuration and will cause
		// this test to fail.
		noProxy = false
	}
	assert.ElementsMatch(t, []*traceconfig.Endpoint{
		{Host: "https://datadog.unittests", APIKey: "api_key_test"},
		{Host: "https://my1.endpoint.com", APIKey: "apikey1"},
		{Host: "https://my1.endpoint.com", APIKey: "apikey2"},
		{Host: "https://my2.endpoint.eu", APIKey: "apikey3", NoProxy: noProxy},
		{Host: "https://my2.endpoint.eu", APIKey: "apikey4", NoProxy: noProxy},
		{Host: "https://my2.endpoint.eu", APIKey: "apikey5", NoProxy: noProxy},
	}, cfg.Endpoints)

	assert.ElementsMatch(t, []*traceconfig.Tag{{K: "env", V: "prod"}, {K: "db", V: "mongodb"}}, cfg.RequireTags)
	assert.ElementsMatch(t, []*traceconfig.Tag{{K: "outcome", V: "success"}, {K: "bad-key", V: "bad-value"}}, cfg.RejectTags)
	assert.ElementsMatch(t, []*traceconfig.TagRegex{{K: "type", V: regexp.MustCompile("^internal$")}}, cfg.RequireTagsRegex)
	assert.ElementsMatch(t, []*traceconfig.TagRegex{{K: "filter", V: regexp.MustCompile("^true$")}}, cfg.RejectTagsRegex)

	assert.ElementsMatch(t, []*traceconfig.ReplaceRule{
		{
			Name:    "http.method",
			Pattern: "\\?.*$",
			Repl:    "GET",
			Re:      regexp.MustCompile(`\?.*$`),
		},
		{
			Name:    "http.url",
			Pattern: "\\?.*$",
			Repl:    "!",
			Re:      regexp.MustCompile(`\?.*$`),
		},
		{
			Name:    "error.stack",
			Pattern: "(?s).*",
			Repl:    "?",
			Re:      regexp.MustCompile("(?s).*"),
		},
	}, cfg.ReplaceTags)

	assert.EqualValues(t, []string{"/health", "/500"}, cfg.Ignore["resource"])

	o := cfg.Obfuscation
	assert.NotNil(t, o)
	assert.True(t, o.ES.Enabled)
	assert.EqualValues(t, []string{"user_id", "category_id"}, o.ES.KeepValues)
	assert.True(t, o.Mongo.Enabled)
	assert.EqualValues(t, []string{"uid", "cat_id"}, o.Mongo.KeepValues)
	assert.True(t, o.HTTP.RemoveQueryString)
	assert.True(t, o.HTTP.RemovePathDigits)
	assert.True(t, o.RemoveStackTraces)
	assert.True(t, o.Redis.Enabled)
	assert.True(t, o.Memcached.Enabled)
	assert.True(t, o.Memcached.KeepCommand)
	assert.True(t, o.CreditCards.Enabled)
	assert.True(t, o.CreditCards.Luhn)

	assert.True(t, cfg.InstallSignature.Found)
	assert.Equal(t, traceconfig.InstallSignatureConfig{
		Found:       true,
		InstallID:   "00000014-7fcf-21ee-a501-a69841f17276",
		InstallType: "manual",
		InstallTime: 1699623821,
	}, cfg.InstallSignature)
}

func TestFileLoggingDisabled(t *testing.T) {
	config := buildConfigComponent(t, fx.Replace(corecomp.MockParams{
		Params: corecomp.Params{ConfFilePath: "./testdata/disable_file_logging.yaml"},
	}))

	cfg := config.Object()

	require.NotNil(t, cfg)
	assert.Equal(t, "", cfg.LogFilePath)
}

func TestUndocumentedYamlConfig(t *testing.T) {
	config := buildConfigComponent(t, fx.Replace(corecomp.MockParams{
		Params: corecomp.Params{ConfFilePath: "./testdata/undocumented.yaml"},
	}))
	cfg := config.Object()

	require.NotNil(t, cfg)

	assert.Equal(t, "/path/to/bin", cfg.DDAgentBin)
	assert.Equal(t, "thing", cfg.Hostname)
	assert.Equal(t, "apikey_12", cfg.Endpoints[0].APIKey)
	assert.Equal(t, 0.33, cfg.ExtraSampleRate)
	assert.Equal(t, 100.0, cfg.TargetTPS)
	assert.Equal(t, 37.0, cfg.ErrorTPS)
	assert.Equal(t, true, cfg.RareSamplerEnabled)
	assert.Equal(t, 127.0, cfg.MaxRemoteTPS)
	assert.Equal(t, 1000.0, cfg.MaxEPS)
	assert.Equal(t, 25, cfg.ReceiverPort)
	assert.Equal(t, 120*time.Second, cfg.ConnectionResetInterval)
	// watchdog
	assert.Equal(t, 0.07, cfg.MaxCPU)
	assert.Equal(t, 30e6, cfg.MaxMemory)

	// Assert Trace Writer
	assert.Equal(t, 1, cfg.TraceWriter.ConnectionLimit)
	assert.Equal(t, 2, cfg.TraceWriter.QueueSize)
	assert.Equal(t, 5, cfg.StatsWriter.ConnectionLimit)
	assert.Equal(t, 6, cfg.StatsWriter.QueueSize)
	// analysis legacy
	assert.Equal(t, 1.0, cfg.AnalyzedRateByServiceLegacy["db"])
	assert.Equal(t, 0.9, cfg.AnalyzedRateByServiceLegacy["web"])
	assert.Equal(t, 0.5, cfg.AnalyzedRateByServiceLegacy["index"])
	// analysis
	assert.Len(t, cfg.AnalyzedSpansByService, 2)
	assert.Len(t, cfg.AnalyzedSpansByService["web"], 2)
	assert.Len(t, cfg.AnalyzedSpansByService["db"], 1)
	assert.Equal(t, 0.8, cfg.AnalyzedSpansByService["web"]["request"])
	assert.Equal(t, 0.9, cfg.AnalyzedSpansByService["web"]["django.request"])
	assert.Equal(t, 0.05, cfg.AnalyzedSpansByService["db"]["intake"])

}

func TestAcquireHostnameFallback(t *testing.T) {
	c := traceconfig.New()
	err := acquireHostnameFallback(c)
	assert.Nil(t, err)
	host, _ := os.Hostname()
	assert.Equal(t, host, c.Hostname)
}

func TestNormalizeEnvFromDDEnv(t *testing.T) {
	for in, out := range map[string]string{
		"staging":   "staging",
		"stAging":   "staging",
		"staging 1": "staging_1",
	} {
		t.Run("", func(t *testing.T) {
			t.Setenv("DD_ENV", in)

			config := buildConfigComponent(t, fx.Replace(corecomp.MockParams{
				Params: corecomp.Params{ConfFilePath: "./testdata/no_apm_config.yaml"},
			}))
			cfg := config.Object()

			assert.NotNil(t, cfg)

			assert.Equal(t, out, cfg.DefaultEnv)
		})
	}
}

func TestNormalizeEnvFromDDTags(t *testing.T) {
	for in, out := range map[string]string{
		"env:staging": "staging",
		"env:stAging": "staging",
		// The value of DD_TAGS is parsed with a space delimiter.
		"tag:value env:STAGING tag2:value2": "staging",
	} {
		t.Run("", func(t *testing.T) {
			t.Setenv("DD_TAGS", in)

			config := buildConfigComponent(t, fx.Replace(corecomp.MockParams{
				Params: corecomp.Params{ConfFilePath: "./testdata/no_apm_config.yaml"},
			}))
			cfg := config.Object()

			assert.NotNil(t, cfg)

			assert.Equal(t, out, cfg.DefaultEnv)
		})
	}
}

func TestNormalizeEnvFromConfig(t *testing.T) {
	for _, cfgFile := range []string{
		"./testdata/ok_env_apm_config.yaml",
		"./testdata/ok_env_top_level.yaml",
		"./testdata/ok_env_host_tag.yaml",
		"./testdata/non-normalized_env_apm_config.yaml",
		"./testdata/non-normalized_env_top_level.yaml",
		"./testdata/non-normalized_env_host_tag.yaml",
	} {
		t.Run("", func(t *testing.T) {
			config := buildConfigComponent(t, fx.Replace(corecomp.MockParams{
				Params: corecomp.Params{ConfFilePath: cfgFile},
			}))

			cfg := config.Object()

			assert.NotNil(t, cfg)
			assert.Equal(t, "staging", cfg.DefaultEnv)
		})
	}
}

func TestLoadEnv(t *testing.T) {
	t.Run("overrides", func(t *testing.T) {
		// tests that newer envs. override deprecated ones
		for _, tt := range []struct {
			envOld, envNew, key string
		}{
			{"HTTPS_PROXY", "DD_PROXY_HTTPS", "proxy.https"},
			{"DD_CONNECTION_LIMIT", "DD_APM_CONNECTION_LIMIT", "apm_config.connection_limit"},
			{"DD_RECEIVER_PORT", "DD_APM_RECEIVER_PORT", "apm_config.receiver_port"},
			{"DD_MAX_EPS", "DD_MAX_EPS", "apm_config.max_events_per_second"},
			{"DD_MAX_TPS", "DD_APM_MAX_TPS", "apm_config.max_traces_per_second"},
			{"DD_APM_MAX_TPS", "DD_APM_TARGET_TPS", "apm_config.target_traces_per_second"},
			{"DD_IGNORE_RESOURCE", "DD_APM_IGNORE_RESOURCES", "apm_config.ignore_resources"},
		} {
			t.Setenv(tt.envOld, "1,2,3")
			t.Setenv(tt.envNew, "4,5,6")

			config := buildConfigComponent(t, fx.Replace(corecomp.MockParams{
				Params: corecomp.Params{ConfFilePath: "./testdata/full.yaml"},
			}))

			cfg := config.Object()

			assert.NotNil(t, cfg)
			if tt.envNew == "DD_APM_IGNORE_RESOURCES" {
				assert.Equal(t, []string{"4", "5", "6"}, pkgconfigsetup.Datadog().GetStringSlice(tt.key))
			} else {
				assert.Equal(t, "4,5,6", pkgconfigsetup.Datadog().GetString(tt.key))
			}
		}
	})

	env := "DD_API_KEY"
	t.Run(env, func(t *testing.T) {
		t.Setenv(env, "123")

		config := buildConfigComponent(t, fx.Replace(corecomp.MockParams{
			Params: corecomp.Params{ConfFilePath: "./testdata/full.yaml"},
		}))
		cfg := config.Object()

		assert.NotNil(t, cfg)
		assert.Equal(t, "123", cfg.Endpoints[0].APIKey)
	})

	env = "DD_SITE"
	t.Run(env, func(t *testing.T) {
		t.Setenv(env, "my-site.com")
		config := buildConfigComponent(t, fx.Replace(corecomp.MockParams{
			Params: corecomp.Params{ConfFilePath: "./testdata/site_default.yaml"},
		}))

		cfg := config.Object()

		assert.NotNil(t, cfg)
		assert.Equal(t, apiEndpointPrefix+"my-site.com", cfg.Endpoints[0].Host)
	})

	env = "DD_APM_ENABLED"
	t.Run(env, func(t *testing.T) {
		t.Setenv(env, "true")
		config := buildConfigComponent(t, fx.Replace(corecomp.MockParams{
			Params: corecomp.Params{ConfFilePath: "./testdata/full.yaml"},
		}))
		cfg := config.Object()

		assert.NotNil(t, cfg)
		assert.True(t, cfg.Enabled)
	})

	env = "DD_APM_DD_URL"
	t.Run(env, func(t *testing.T) {
		t.Setenv(env, "my-site.com")
		config := buildConfigComponent(t, fx.Replace(corecomp.MockParams{
			Params: corecomp.Params{ConfFilePath: "./testdata/full.yaml"},
		}))
		cfg := config.Object()

		assert.NotNil(t, cfg)
		assert.Equal(t, "my-site.com", cfg.Endpoints[0].Host)
	})

	env = "HTTPS_PROXY"
	t.Run(env, func(t *testing.T) {
		t.Setenv(env, "my-proxy.url")
		config := buildConfigComponent(t, fx.Replace(corecomp.MockParams{
			Params: corecomp.Params{ConfFilePath: "./testdata/full.yaml"},
		}))
		cfg := config.Object()

		assert.NotNil(t, cfg)
		assert.Equal(t, "my-proxy.url", cfg.ProxyURL.String())
	})

	env = "DD_PROXY_HTTPS"
	t.Run(env, func(t *testing.T) {
		t.Setenv(env, "my-proxy.url")
		config := buildConfigComponent(t, fx.Replace(corecomp.MockParams{
			Params: corecomp.Params{ConfFilePath: "./testdata/full.yaml"},
		}))
		cfg := config.Object()

		assert.NotNil(t, cfg)
		assert.Equal(t, "my-proxy.url", cfg.ProxyURL.String())
	})

	env = "DD_HOSTNAME"
	t.Run(env, func(t *testing.T) {
		t.Setenv(env, "local.host")
		config := buildConfigComponent(t, fx.Replace(corecomp.MockParams{
			Params: corecomp.Params{ConfFilePath: "./testdata/full.yaml"},
		}))
		cfg := config.Object()

		assert.NotNil(t, cfg)
		assert.Equal(t, "local.host", cfg.Hostname)
	})

	env = "DD_BIND_HOST"
	t.Run(env, func(t *testing.T) {
		t.Setenv(env, "bindhost.com")
		config := buildConfigComponent(t, fx.Replace(corecomp.MockParams{
			Params: corecomp.Params{ConfFilePath: "./testdata/full.yaml"},
		}))
		cfg := config.Object()

		assert.NotNil(t, cfg)
		assert.Equal(t, "bindhost.com", cfg.StatsdHost)
	})

	for _, envKey := range []string{
		"DD_RECEIVER_PORT", // deprecated
		"DD_APM_RECEIVER_PORT",
	} {
		t.Run(envKey, func(t *testing.T) {
			t.Setenv(envKey, "1234")

			config := buildConfigComponent(t, fx.Replace(corecomp.MockParams{
				Params: corecomp.Params{ConfFilePath: "./testdata/full.yaml"},
			}))
			cfg := config.Object()

			assert.NotNil(t, cfg)
			assert.Equal(t, 1234, cfg.ReceiverPort)
		})
	}

	env = "DD_DOGSTATSD_PORT"
	t.Run(env, func(t *testing.T) {
		t.Setenv(env, "4321")

		config := buildConfigComponent(t, fx.Replace(corecomp.MockParams{
			Params: corecomp.Params{ConfFilePath: "./testdata/full.yaml"},
		}))
		cfg := config.Object()

		assert.NotNil(t, cfg)
		assert.Equal(t, 4321, cfg.StatsdPort)
	})

	env = "DD_APM_NON_LOCAL_TRAFFIC"
	t.Run(env, func(t *testing.T) {
		t.Setenv(env, "true")

		config := buildConfigComponent(t, fx.Replace(corecomp.MockParams{
			Params: corecomp.Params{ConfFilePath: "./testdata/undocumented.yaml"},
		}))
		cfg := config.Object()

		assert.NotNil(t, cfg)
		assert.Equal(t, "0.0.0.0", cfg.ReceiverHost)
	})

	env = "DD_OTLP_CONFIG_TRACES_PROBABILISTIC_SAMPLER_SAMPLING_PERCENTAGE"
	t.Run(env, func(t *testing.T) {
		t.Setenv(env, "12.3")

		config := buildConfigComponent(t, fx.Replace(corecomp.MockParams{
			Params: corecomp.Params{ConfFilePath: "./testdata/undocumented.yaml"},
		}))
		cfg := config.Object()

		assert.NotNil(t, cfg)
		assert.Equal(t, 12.3, cfg.OTLPReceiver.ProbabilisticSampling)
	})

	for _, envKey := range []string{
		"DD_IGNORE_RESOURCE", // deprecated
		"DD_APM_IGNORE_RESOURCES",
	} {
		t.Run(envKey, func(t *testing.T) {
			t.Setenv(envKey, "1,2,3")

			config := buildConfigComponent(t, fx.Replace(corecomp.MockParams{
				Params: corecomp.Params{ConfFilePath: "./testdata/full.yaml"},
			}))
			cfg := config.Object()

			assert.NotNil(t, cfg)
			assert.Equal(t, []string{"1", "2", "3"}, cfg.Ignore["resource"])
		})
	}

	env = "DD_APM_ANALYZED_SPANS"
	t.Run(env, func(t *testing.T) {
		t.Setenv(env, "web|http.request=1,db|sql.query=0.5")

		config := buildConfigComponent(t, fx.Replace(corecomp.MockParams{
			Params: corecomp.Params{ConfFilePath: "./testdata/full.yaml"},
		}))

		cfg := config.Object()

		assert.NotNil(t, cfg)
		assert.Equal(t, map[string]map[string]float64{
			"web": {"http.request": 1},
			"db":  {"sql.query": 0.5},
		}, cfg.AnalyzedSpansByService)
	})

	env = "DD_APM_REPLACE_TAGS"
	t.Run(env, func(t *testing.T) {
		t.Setenv(env, `[{"name":"name1", "pattern":"pattern1"}, {"name":"name2","pattern":"pattern2","repl":"replace2"}]`)

		c := buildConfigComponent(t, fx.Replace(corecomp.MockParams{
			Params: corecomp.Params{ConfFilePath: "./testdata/full.yaml"},
		}))

		cfg := c.Object()

		assert.NotNil(t, cfg)

		rule1 := &traceconfig.ReplaceRule{
			Name:    "name1",
			Pattern: "pattern1",
			Repl:    "",
		}
		rule2 := &traceconfig.ReplaceRule{
			Name:    "name2",
			Pattern: "pattern2",
			Repl:    "replace2",
		}
		compileReplaceRules([]*traceconfig.ReplaceRule{rule1, rule2})
		assert.Contains(t, cfg.ReplaceTags, rule1)
		assert.Contains(t, cfg.ReplaceTags, rule2)
	})

	env = "DD_APM_FILTER_TAGS_REQUIRE"
	t.Run(env, func(t *testing.T) {
		t.Setenv(env, `important1 important2:value1`)

		c := buildConfigComponent(t, fx.Replace(corecomp.MockParams{
			Params: corecomp.Params{ConfFilePath: "./testdata/full.yaml"},
		}))

		cfg := c.Object()

		assert.NotNil(t, cfg)

		assert.Equal(t, cfg.RequireTags, []*traceconfig.Tag{{K: "important1"}, {K: "important2", V: "value1"}})
	})

	t.Run(env, func(t *testing.T) {
		t.Setenv(env, `["important1:value with a space"]`)

		c := buildConfigComponent(t, fx.Replace(corecomp.MockParams{
			Params: corecomp.Params{ConfFilePath: "./testdata/full.yaml"},
		}))
		cfg := c.Object()

		assert.NotNil(t, cfg)

		assert.Equal(t, cfg.RequireTags, []*traceconfig.Tag{{K: "important1", V: "value with a space"}})
	})

	env = "DD_APM_FILTER_TAGS_REGEX_REQUIRE"
	t.Run(env, func(t *testing.T) {
		t.Setenv(env, `important1 important2:^value1$`)

		c := buildConfigComponent(t, fx.Replace(corecomp.MockParams{
			Params: corecomp.Params{ConfFilePath: "./testdata/full.yaml"},
		}))

		cfg := c.Object()

		assert.NotNil(t, cfg)

		assert.Equal(t, cfg.RequireTagsRegex, []*traceconfig.TagRegex{{K: "important1"}, {K: "important2", V: regexp.MustCompile("^value1$")}})
	})

	t.Run(env, func(t *testing.T) {
		t.Setenv(env, `["important1:^value with a space$"]`)

		c := buildConfigComponent(t, fx.Replace(corecomp.MockParams{
			Params: corecomp.Params{ConfFilePath: "./testdata/full.yaml"},
		}))

		cfg := c.Object()

		assert.NotNil(t, cfg)

		assert.Equal(t, cfg.RequireTagsRegex, []*traceconfig.TagRegex{{K: "important1", V: regexp.MustCompile("^value with a space$")}})
	})

	env = "DD_APM_FILTER_TAGS_REJECT"
	t.Run(env, func(t *testing.T) {
		t.Setenv(env, `bad1:value1`)

		c := buildConfigComponent(t, fx.Replace(corecomp.MockParams{
			Params: corecomp.Params{ConfFilePath: "./testdata/full.yaml"},
		}))
		cfg := c.Object()

		assert.NotNil(t, cfg)

		assert.Equal(t, cfg.RejectTags, []*traceconfig.Tag{{K: "bad1", V: "value1"}})
	})

	t.Run(env, func(t *testing.T) {
		t.Setenv(env, `["bad1:value with a space"]`)

		c := buildConfigComponent(t, fx.Replace(corecomp.MockParams{
			Params: corecomp.Params{ConfFilePath: "./testdata/full.yaml"},
		}))
		cfg := c.Object()

		assert.NotNil(t, cfg)

		assert.Equal(t, cfg.RejectTags, []*traceconfig.Tag{{K: "bad1", V: "value with a space"}})
	})

	t.Run(env, func(t *testing.T) {
		t.Setenv(env, `["bad1:value with a space","bad2:value with spaces"]`)

		c := buildConfigComponent(t, fx.Replace(corecomp.MockParams{
			Params: corecomp.Params{ConfFilePath: "./testdata/full.yaml"},
		}))
		cfg := c.Object()

		assert.NotNil(t, cfg)

		assert.Equal(t, cfg.RejectTags, []*traceconfig.Tag{
			{K: "bad1", V: "value with a space"},
			{K: "bad2", V: "value with spaces"},
		})
	})

	env = "DD_APM_FILTER_TAGS_REGEX_REJECT"
	t.Run(env, func(t *testing.T) {
		t.Setenv(env, `bad1:^value1$`)
		c := buildConfigComponent(t, fx.Replace(corecomp.MockParams{
			Params: corecomp.Params{ConfFilePath: "./testdata/full.yaml"},
		}))
		cfg := c.Object()

		assert.NotNil(t, cfg)

		assert.Equal(t, cfg.RejectTagsRegex, []*traceconfig.TagRegex{{K: "bad1", V: regexp.MustCompile("^value1$")}})
	})

	t.Run(env, func(t *testing.T) {
		t.Setenv(env, `["bad1:value with a space"]`)
		c := buildConfigComponent(t, fx.Replace(corecomp.MockParams{
			Params: corecomp.Params{ConfFilePath: "./testdata/full.yaml"},
		}))
		cfg := c.Object()

		assert.NotNil(t, cfg)

		assert.Equal(t, cfg.RejectTagsRegex, []*traceconfig.TagRegex{{K: "bad1", V: regexp.MustCompile("value with a space")}})
	})

	for _, envKey := range []string{
		"DD_CONNECTION_LIMIT", // deprecated
		"DD_APM_CONNECTION_LIMIT",
	} {
		t.Run(envKey, func(t *testing.T) {
			t.Setenv(envKey, "50")

			c := buildConfigComponent(t, fx.Replace(corecomp.MockParams{
				Params: corecomp.Params{ConfFilePath: "./testdata/full.yaml"},
			}))
			cfg := c.Object()

			assert.NotNil(t, cfg)
			assert.Equal(t, 50, cfg.ConnectionLimit)
		})
	}

	for _, envKey := range []string{
		"DD_MAX_TPS",     // deprecated
		"DD_APM_MAX_TPS", // deprecated
		"DD_APM_TARGET_TPS",
	} {
		// First load the yaml file with the deprecated max_traces_per_second
		t.Run(envKey, func(t *testing.T) {
			t.Setenv(envKey, "6")

			c := buildConfigComponent(t, fx.Replace(corecomp.MockParams{
				Params: corecomp.Params{ConfFilePath: "./testdata/deprecated-max-tps-apm.yaml"},
			}))

			cfg := c.Object()

			assert.NotNil(t, cfg)
			assert.Equal(t, 6., cfg.TargetTPS)
		})

		// Load the yaml file with the updated target_traces_per_second. When both the deprecated setting and the
		// new one are present, the new one takes precedence.
		t.Run(envKey, func(t *testing.T) {
			t.Setenv(envKey, "6")

			c := buildConfigComponent(t, fx.Replace(corecomp.MockParams{
				Params: corecomp.Params{ConfFilePath: "./testdata/full.yaml"},
			}))
			cfg := c.Object()

			assert.NotNil(t, cfg)
			if envKey == "DD_APM_TARGET_TPS" {
				assert.Equal(t, 6., cfg.TargetTPS)
			} else {
				// target_traces_per_second from yaml config takes precedence over deprecated env vars.
				assert.Equal(t, 5., cfg.TargetTPS)
			}
		})
	}

	for _, envKey := range []string{
		"DD_APM_ERROR_TPS",
	} {
		t.Run(envKey, func(t *testing.T) {
			t.Setenv(envKey, "12")

			c := buildConfigComponent(t, fx.Replace(corecomp.MockParams{
				Params: corecomp.Params{ConfFilePath: "./testdata/full.yaml"},
			}))
			cfg := c.Object()

			assert.NotNil(t, cfg)
			assert.Equal(t, 12., cfg.ErrorTPS)
		})
	}

	for _, envKey := range []string{
		"DD_APM_ENABLE_RARE_SAMPLER",
	} {
		t.Run(envKey, func(t *testing.T) {
			t.Setenv(envKey, "true")

			c := buildConfigComponent(t, fx.Replace(corecomp.MockParams{
				Params: corecomp.Params{ConfFilePath: "./testdata/full.yaml"},
			}))
			cfg := c.Object()

			assert.NotNil(t, cfg)
			assert.Equal(t, true, cfg.RareSamplerEnabled)
		})
	}

	for _, envKey := range []string{
		"DD_MAX_EPS", // deprecated
		"DD_APM_MAX_EPS",
	} {
		t.Run(envKey, func(t *testing.T) {
			t.Setenv(envKey, "7")
			c := buildConfigComponent(t, fx.Replace(corecomp.MockParams{
				Params: corecomp.Params{ConfFilePath: "./testdata/full.yaml"},
			}))
			cfg := c.Object()

			assert.NotNil(t, cfg)
			assert.Equal(t, 7., cfg.MaxEPS)
		})
	}

	env = "DD_APM_MAX_REMOTE_TPS"
	t.Run(env, func(t *testing.T) {
		t.Setenv(env, "337.41")

		c := buildConfigComponent(t, fx.Replace(corecomp.MockParams{
			Params: corecomp.Params{ConfFilePath: "./testdata/full.yaml"},
		}))
		cfg := c.Object()

		assert.NotNil(t, cfg)
		assert.Equal(t, 337.41, cfg.MaxRemoteTPS)
	})

	env = "DD_APM_ADDITIONAL_ENDPOINTS"
	t.Run(env, func(t *testing.T) {
		t.Setenv(env, `{"url1": ["key1", "key2"], "url2": ["key3"]}`)

		c := buildConfigComponent(t, fx.Replace(corecomp.MockParams{
			Params: corecomp.Params{ConfFilePath: "./testdata/full.yaml"},
		}))
		cfg := c.Object()

		assert.NotNil(t, cfg)

		assert.Contains(t, cfg.Endpoints, &traceconfig.Endpoint{APIKey: "key1", Host: "url1"})
		assert.Contains(t, cfg.Endpoints, &traceconfig.Endpoint{APIKey: "key2", Host: "url1"})
		assert.Contains(t, cfg.Endpoints, &traceconfig.Endpoint{APIKey: "key3", Host: "url2"})
	})

	env = "DD_APM_PROFILING_DD_URL"
	t.Run(env, func(t *testing.T) {
		t.Setenv(env, "my-site.com")

		c := buildConfigComponent(t, fx.Replace(corecomp.MockParams{
			Params: corecomp.Params{ConfFilePath: "./testdata/full.yaml"},
		}))
		cfg := c.Object()

		assert.NotNil(t, cfg)

		assert.Equal(t, "my-site.com", pkgconfigsetup.Datadog().GetString("apm_config.profiling_dd_url"))
	})

	env = "DD_APM_DEBUGGER_DD_URL"
	t.Run(env, func(t *testing.T) {
		t.Setenv(env, "my-site.com")

		c := buildConfigComponent(t, fx.Replace(corecomp.MockParams{
			Params: corecomp.Params{ConfFilePath: "./testdata/full.yaml"},
		}))
		cfg := c.Object()

		assert.NotNil(t, cfg)

		assert.Equal(t, "my-site.com", pkgconfigsetup.Datadog().GetString("apm_config.debugger_dd_url"))
	})

	env = "DD_APM_DEBUGGER_API_KEY"
	t.Run(env, func(t *testing.T) {
		t.Setenv(env, "my-key")

		c := buildConfigComponent(t, fx.Replace(corecomp.MockParams{
			Params: corecomp.Params{ConfFilePath: "./testdata/full.yaml"},
		}))
		cfg := c.Object()

		assert.NotNil(t, cfg)

		assert.Equal(t, "my-key", pkgconfigsetup.Datadog().GetString("apm_config.debugger_api_key"))
	})

	env = "DD_APM_DEBUGGER_ADDITIONAL_ENDPOINTS"
	t.Run(env, func(t *testing.T) {
		t.Setenv(env, `{"url1": ["key1", "key2"], "url2": ["key3"]}`)

		c := buildConfigComponent(t, fx.Replace(corecomp.MockParams{
			Params: corecomp.Params{ConfFilePath: "./testdata/full.yaml"},
		}))
		cfg := c.Object()

		assert.NotNil(t, cfg)
		expected := map[string][]string{
			"url1": {"key1", "key2"},
			"url2": {"key3"},
		}

		actual := pkgconfigsetup.Datadog().GetStringMapStringSlice("apm_config.debugger_additional_endpoints")
		if !reflect.DeepEqual(actual, expected) {
			t.Fatalf("Failed to process env var %s, expected %v and got %v", env, expected, actual)
		}
	})

	env = "DD_APM_DEBUGGER_DIAGNOSTICS_DD_URL"
	t.Run(env, func(t *testing.T) {
		t.Setenv(env, "my-diagnostics-site.com")

		c := buildConfigComponent(t, fx.Replace(corecomp.MockParams{
			Params: corecomp.Params{ConfFilePath: "./testdata/full.yaml"},
		}))
		cfg := c.Object()

		assert.NotNil(t, cfg)

		assert.Equal(t, "my-diagnostics-site.com", pkgconfigsetup.Datadog().GetString("apm_config.debugger_diagnostics_dd_url"))
	})

	env = "DD_APM_DEBUGGER_DIAGNOSTICS_API_KEY"
	t.Run(env, func(t *testing.T) {
		t.Setenv(env, "my-diagnostics-key")

		c := buildConfigComponent(t, fx.Replace(corecomp.MockParams{
			Params: corecomp.Params{ConfFilePath: "./testdata/full.yaml"},
		}))
		cfg := c.Object()

		assert.NotNil(t, cfg)

		assert.Equal(t, "my-diagnostics-key", pkgconfigsetup.Datadog().GetString("apm_config.debugger_diagnostics_api_key"))
	})

	env = "DD_APM_DEBUGGER_DIAGNOSTICS_ADDITIONAL_ENDPOINTS"
	t.Run(env, func(t *testing.T) {
		t.Setenv(env, `{"diagnostics-url1": ["diagnostics-key1", "diagnostics-key2"], "diagnostics-url2": ["diagnostics-key3"]}`)

		c := buildConfigComponent(t, fx.Replace(corecomp.MockParams{
			Params: corecomp.Params{ConfFilePath: "./testdata/full.yaml"},
		}))
		cfg := c.Object()

		assert.NotNil(t, cfg)
		expected := map[string][]string{
			"diagnostics-url1": {"diagnostics-key1", "diagnostics-key2"},
			"diagnostics-url2": {"diagnostics-key3"},
		}

		actual := pkgconfigsetup.Datadog().GetStringMapStringSlice("apm_config.debugger_diagnostics_additional_endpoints")
		if !reflect.DeepEqual(actual, expected) {
			t.Fatalf("Failed to process env var %s, expected %v and got %v", env, expected, actual)
		}
	})

	env = "DD_APM_SYMDB_DD_URL"
	t.Run(env, func(t *testing.T) {
		t.Setenv(env, "my-site.com")

		c := buildConfigComponent(t, fx.Replace(corecomp.MockParams{
			Params: corecomp.Params{ConfFilePath: "./testdata/full.yaml"},
		}))
		cfg := c.Object()

		assert.NotNil(t, cfg)
		assert.Equal(t, "my-site.com", pkgconfigsetup.Datadog().GetString("apm_config.symdb_dd_url"))
	})

	env = "DD_APM_SYMDB_API_KEY"
	t.Run(env, func(t *testing.T) {
		t.Setenv(env, "my-key")

		c := buildConfigComponent(t, fx.Replace(corecomp.MockParams{
			Params: corecomp.Params{ConfFilePath: "./testdata/full.yaml"},
		}))
		cfg := c.Object()

		assert.NotNil(t, cfg)
		assert.Equal(t, "my-key", pkgconfigsetup.Datadog().GetString("apm_config.symdb_api_key"))
	})

	env = "DD_APM_SYMDB_ADDITIONAL_ENDPOINTS"
	t.Run(env, func(t *testing.T) {
		t.Setenv(env, `{"url1": ["key1", "key2"], "url2": ["key3"]}`)

		c := buildConfigComponent(t, fx.Replace(corecomp.MockParams{
			Params: corecomp.Params{ConfFilePath: "./testdata/full.yaml"},
		}))
		cfg := c.Object()

		assert.NotNil(t, cfg)
		expected := map[string][]string{
			"url1": {"key1", "key2"},
			"url2": {"key3"},
		}

		actual := pkgconfigsetup.Datadog().GetStringMapStringSlice("apm_config.symdb_additional_endpoints")
		if !reflect.DeepEqual(actual, expected) {
			t.Fatalf("Failed to process env var %s, expected %v and got %v", env, expected, actual)
		}
	})

	env = "DD_APM_OBFUSCATION_CREDIT_CARDS_ENABLED"
	t.Run(env, func(t *testing.T) {
		t.Setenv(env, "false")

		c := buildConfigComponent(t, fx.Replace(corecomp.MockParams{
			Params: corecomp.Params{ConfFilePath: "./testdata/full.yaml"},
		}))
		cfg := c.Object()

		assert.NotNil(t, cfg)

		assert.False(t, pkgconfigsetup.Datadog().GetBool("apm_config.obfuscation.credit_cards.enabled"))
		assert.False(t, cfg.Obfuscation.CreditCards.Enabled)
	})

	env = "DD_APM_OBFUSCATION_CREDIT_CARDS_LUHN"
	t.Run(env, func(t *testing.T) {
		t.Setenv(env, "false")

		c := buildConfigComponent(t, fx.Replace(corecomp.MockParams{
			Params: corecomp.Params{ConfFilePath: "./testdata/full.yaml"},
		}))
		cfg := c.Object()

		assert.NotNil(t, cfg)
		assert.False(t, pkgconfigsetup.Datadog().GetBool("apm_config.obfuscation.credit_cards.luhn"))
	})

	env = "DD_APM_OBFUSCATION_ELASTICSEARCH_ENABLED"
	t.Run(env, func(t *testing.T) {
		t.Setenv(env, "true")

		c := buildConfigComponent(t, fx.Replace(corecomp.MockParams{
			Params: corecomp.Params{ConfFilePath: "./testdata/full.yaml"},
		}))
		cfg := c.Object()

		assert.NotNil(t, cfg)
		assert.True(t, pkgconfigsetup.Datadog().GetBool("apm_config.obfuscation.elasticsearch.enabled"))
		assert.True(t, cfg.Obfuscation.ES.Enabled)
	})

	env = "DD_APM_OBFUSCATION_ELASTICSEARCH_KEEP_VALUES"
	t.Run(env, func(t *testing.T) {
		t.Setenv(env, `["client_id", "product_id"]`)

		c := buildConfigComponent(t, fx.Replace(corecomp.MockParams{
			Params: corecomp.Params{ConfFilePath: "./testdata/full.yaml"},
		}))
		cfg := c.Object()

		assert.NotNil(t, cfg)
		expected := []string{"client_id", "product_id"}
		actualConfig := pkgconfigsetup.Datadog().GetStringSlice("apm_config.obfuscation.elasticsearch.keep_values")
		actualParsed := cfg.Obfuscation.ES.KeepValues
		assert.Equal(t, expected, actualConfig)
		assert.Equal(t, expected, actualParsed)
	})

	env = "DD_APM_OBFUSCATION_ELASTICSEARCH_OBFUSCATE_SQL_VALUES"
	t.Run(env, func(t *testing.T) {
		t.Setenv(env, `["key1", "key2"]`)

		c := buildConfigComponent(t, fx.Replace(corecomp.MockParams{
			Params: corecomp.Params{ConfFilePath: "./testdata/full.yaml"},
		}))
		cfg := c.Object()

		assert.NotNil(t, cfg)
		expected := []string{"key1", "key2"}
		actualConfig := pkgconfigsetup.Datadog().GetStringSlice("apm_config.obfuscation.elasticsearch.obfuscate_sql_values")
		actualParsed := cfg.Obfuscation.ES.ObfuscateSQLValues
		assert.Equal(t, expected, actualConfig)
		assert.Equal(t, expected, actualParsed)
	})

	env = "DD_APM_OBFUSCATION_HTTP_REMOVE_QUERY_STRING"
	t.Run(env, func(t *testing.T) {
		t.Setenv(env, "true")

		c := buildConfigComponent(t, fx.Replace(corecomp.MockParams{
			Params: corecomp.Params{ConfFilePath: "./testdata/full.yaml"},
		}))
		cfg := c.Object()

		assert.NotNil(t, cfg)
		assert.True(t, pkgconfigsetup.Datadog().GetBool("apm_config.obfuscation.http.remove_query_string"))
		assert.True(t, cfg.Obfuscation.HTTP.RemoveQueryString)
	})

	env = "DD_APM_OBFUSCATION_HTTP_REMOVE_PATHS_WITH_DIGITS"
	t.Run(env, func(t *testing.T) {
		t.Setenv(env, "true")

		c := buildConfigComponent(t, fx.Replace(corecomp.MockParams{
			Params: corecomp.Params{ConfFilePath: "./testdata/full.yaml"},
		}))
		cfg := c.Object()

		assert.NotNil(t, cfg)
		assert.True(t, pkgconfigsetup.Datadog().GetBool("apm_config.obfuscation.memcached.enabled"))
		assert.True(t, cfg.Obfuscation.Memcached.Enabled)
	})

	env = "DD_APM_OBFUSCATION_MEMCACHED_ENABLED"
	t.Run(env, func(t *testing.T) {
		t.Setenv(env, "true")

		c := buildConfigComponent(t, fx.Replace(corecomp.MockParams{
			Params: corecomp.Params{ConfFilePath: "./testdata/full.yaml"},
		}))
		cfg := c.Object()

		assert.NotNil(t, cfg)
		assert.True(t, pkgconfigsetup.Datadog().GetBool("apm_config.obfuscation.memcached.enabled"))
		assert.True(t, cfg.Obfuscation.Memcached.Enabled)
	})

	env = "DD_APM_OBFUSCATION_MEMCACHED_KEEP_COMMAND"
	t.Run(env, func(t *testing.T) {
		t.Setenv(env, "true")

		c := buildConfigComponent(t, fx.Replace(corecomp.MockParams{
			Params: corecomp.Params{ConfFilePath: "./testdata/full.yaml"},
		}))
		cfg := c.Object()

		assert.NotNil(t, cfg)
		assert.True(t, pkgconfigsetup.Datadog().GetBool("apm_config.obfuscation.memcached.enabled"))
		assert.True(t, cfg.Obfuscation.Memcached.Enabled)
		assert.True(t, pkgconfigsetup.Datadog().GetBool("apm_config.obfuscation.memcached.keep_command"))
		assert.True(t, cfg.Obfuscation.Memcached.KeepCommand)
	})

	env = "DD_APM_OBFUSCATION_MONGODB_ENABLED"
	t.Run(env, func(t *testing.T) {
		t.Setenv(env, "true")

		c := buildConfigComponent(t, fx.Replace(corecomp.MockParams{
			Params: corecomp.Params{ConfFilePath: "./testdata/full.yaml"},
		}))
		cfg := c.Object()

		assert.NotNil(t, cfg)
		assert.True(t, pkgconfigsetup.Datadog().GetBool("apm_config.obfuscation.mongodb.enabled"))
		assert.True(t, cfg.Obfuscation.Mongo.Enabled)
	})

	env = "DD_APM_OBFUSCATION_MONGODB_KEEP_VALUES"
	t.Run(env, func(t *testing.T) {
		t.Setenv(env, `["document_id", "template_id"]`)

		c := buildConfigComponent(t, fx.Replace(corecomp.MockParams{
			Params: corecomp.Params{ConfFilePath: "./testdata/full.yaml"},
		}))
		cfg := c.Object()

		assert.NotNil(t, cfg)
		expected := []string{"document_id", "template_id"}
		actualConfig := pkgconfigsetup.Datadog().GetStringSlice("apm_config.obfuscation.mongodb.keep_values")
		actualParsed := cfg.Obfuscation.Mongo.KeepValues
		assert.Equal(t, expected, actualConfig)
		assert.Equal(t, expected, actualParsed)
	})

	env = "DD_APM_OBFUSCATION_MONGODB_OBFUSCATE_SQL_VALUES"
	t.Run(env, func(t *testing.T) {
		t.Setenv(env, `["key1", "key2"]`)

		c := buildConfigComponent(t, fx.Replace(corecomp.MockParams{
			Params: corecomp.Params{ConfFilePath: "./testdata/full.yaml"},
		}))
		cfg := c.Object()

		assert.NotNil(t, cfg)
		expected := []string{"key1", "key2"}
		actualConfig := pkgconfigsetup.Datadog().GetStringSlice("apm_config.obfuscation.mongodb.obfuscate_sql_values")
		actualParsed := cfg.Obfuscation.Mongo.ObfuscateSQLValues
		assert.Equal(t, expected, actualConfig)
		assert.Equal(t, expected, actualParsed)
	})

	env = "DD_APM_OBFUSCATION_REDIS_ENABLED"
	t.Run(env, func(t *testing.T) {
		t.Setenv(env, "true")

		c := buildConfigComponent(t, fx.Replace(corecomp.MockParams{
			Params: corecomp.Params{ConfFilePath: "./testdata/full.yaml"},
		}))
		cfg := c.Object()

		assert.NotNil(t, cfg)
		assert.True(t, pkgconfigsetup.Datadog().GetBool("apm_config.obfuscation.redis.enabled"))
		assert.True(t, cfg.Obfuscation.Redis.Enabled)
	})

	env = "DD_APM_OBFUSCATION_REDIS_REMOVE_ALL_ARGS"
	t.Run(env, func(t *testing.T) {
		t.Setenv(env, "true")

		c := buildConfigComponent(t, fx.Replace(corecomp.MockParams{
			Params: corecomp.Params{ConfFilePath: "./testdata/full.yaml"},
		}))
		cfg := c.Object()

		assert.NotNil(t, cfg)
		assert.True(t, pkgconfigsetup.Datadog().GetBool("apm_config.obfuscation.redis.remove_all_args"))
		assert.True(t, cfg.Obfuscation.Redis.RemoveAllArgs)
	})

	env = "DD_APM_OBFUSCATION_REMOVE_STACK_TRACES"
	t.Run(env, func(t *testing.T) {
		t.Setenv(env, "true")

		c := buildConfigComponent(t, fx.Replace(corecomp.MockParams{
			Params: corecomp.Params{ConfFilePath: "./testdata/full.yaml"},
		}))
		cfg := c.Object()

		assert.NotNil(t, cfg)
		assert.True(t, pkgconfigsetup.Datadog().GetBool("apm_config.obfuscation.remove_stack_traces"))
		assert.True(t, cfg.Obfuscation.RemoveStackTraces)
	})

	env = "DD_APM_OBFUSCATION_SQL_EXEC_PLAN_ENABLED"
	t.Run(env, func(t *testing.T) {
		t.Setenv(env, "true")

		c := buildConfigComponent(t, fx.Replace(corecomp.MockParams{
			Params: corecomp.Params{ConfFilePath: "./testdata/full.yaml"},
		}))
		cfg := c.Object()

		assert.NotNil(t, cfg)
		assert.True(t, pkgconfigsetup.Datadog().GetBool("apm_config.obfuscation.sql_exec_plan.enabled"))
		assert.True(t, cfg.Obfuscation.SQLExecPlan.Enabled)
	})

	env = "DD_APM_OBFUSCATION_SQL_EXEC_PLAN_KEEP_VALUES"
	t.Run(env, func(t *testing.T) {
		t.Setenv(env, `["id1", "id2"]`)

		c := buildConfigComponent(t, fx.Replace(corecomp.MockParams{
			Params: corecomp.Params{ConfFilePath: "./testdata/full.yaml"},
		}))
		cfg := c.Object()

		assert.NotNil(t, cfg)
		expected := []string{"id1", "id2"}
		actualConfig := pkgconfigsetup.Datadog().GetStringSlice("apm_config.obfuscation.sql_exec_plan.keep_values")
		actualParsed := cfg.Obfuscation.SQLExecPlan.KeepValues
		assert.Equal(t, expected, actualConfig)
		assert.Equal(t, expected, actualParsed)
	})

	env = "DD_APM_OBFUSCATION_SQL_EXEC_PLAN_OBFUSCATE_SQL_VALUES"
	t.Run(env, func(t *testing.T) {
		t.Setenv(env, `["key1", "key2"]`)

		c := buildConfigComponent(t, fx.Replace(corecomp.MockParams{
			Params: corecomp.Params{ConfFilePath: "./testdata/full.yaml"},
		}))
		cfg := c.Object()

		assert.NotNil(t, cfg)
		expected := []string{"key1", "key2"}
		actualConfig := pkgconfigsetup.Datadog().GetStringSlice("apm_config.obfuscation.sql_exec_plan.obfuscate_sql_values")
		actualParsed := cfg.Obfuscation.SQLExecPlan.ObfuscateSQLValues
		assert.Equal(t, expected, actualConfig)
		assert.Equal(t, expected, actualParsed)
	})

	env = "DD_APM_OBFUSCATION_SQL_EXEC_PLAN_NORMALIZE_ENABLED"
	t.Run(env, func(t *testing.T) {
		t.Setenv(env, "true")

		c := buildConfigComponent(t, fx.Replace(corecomp.MockParams{
			Params: corecomp.Params{ConfFilePath: "./testdata/full.yaml"},
		}))
		cfg := c.Object()

		assert.NotNil(t, cfg)
		assert.True(t, pkgconfigsetup.Datadog().GetBool("apm_config.obfuscation.sql_exec_plan_normalize.enabled"))
		assert.True(t, cfg.Obfuscation.SQLExecPlanNormalize.Enabled)
	})

	env = "DD_APM_OBFUSCATION_SQL_EXEC_PLAN_NORMALIZE_KEEP_VALUES"
	t.Run(env, func(t *testing.T) {
		t.Setenv(env, `["id1", "id2"]`)

		c := buildConfigComponent(t, fx.Replace(corecomp.MockParams{
			Params: corecomp.Params{ConfFilePath: "./testdata/full.yaml"},
		}))
		cfg := c.Object()

		assert.NotNil(t, cfg)
		expected := []string{"id1", "id2"}
		actualConfig := pkgconfigsetup.Datadog().GetStringSlice("apm_config.obfuscation.sql_exec_plan_normalize.keep_values")
		actualParsed := cfg.Obfuscation.SQLExecPlanNormalize.KeepValues
		assert.Equal(t, expected, actualConfig)
		assert.Equal(t, expected, actualParsed)
	})

	env = "DD_APM_OBFUSCATION_SQL_EXEC_PLAN_NORMALIZE_OBFUSCATE_SQL_VALUES"
	t.Run(env, func(t *testing.T) {
		t.Setenv(env, `["key1", "key2"]`)

		c := buildConfigComponent(t, fx.Replace(corecomp.MockParams{
			Params: corecomp.Params{ConfFilePath: "./testdata/full.yaml"},
		}))
		cfg := c.Object()

		assert.NotNil(t, cfg)
		expected := []string{"key1", "key2"}
		actualConfig := pkgconfigsetup.Datadog().GetStringSlice("apm_config.obfuscation.sql_exec_plan_normalize.obfuscate_sql_values")
		actualParsed := cfg.Obfuscation.SQLExecPlanNormalize.ObfuscateSQLValues
		assert.Equal(t, expected, actualConfig)
		assert.Equal(t, expected, actualParsed)
	})

	env = "DD_APM_PROFILING_ADDITIONAL_ENDPOINTS"
	t.Run(env, func(t *testing.T) {
		t.Setenv(env, `{"url1": ["key1", "key2"], "url2": ["key3"]}`)

		c := buildConfigComponent(t, fx.Replace(corecomp.MockParams{
			Params: corecomp.Params{ConfFilePath: "./testdata/full.yaml"},
		}))
		cfg := c.Object()

		assert.NotNil(t, cfg)

		expected := map[string][]string{
			"url1": {"key1", "key2"},
			"url2": {"key3"},
		}
		actual := pkgconfigsetup.Datadog().GetStringMapStringSlice("apm_config.profiling_additional_endpoints")
		if !reflect.DeepEqual(actual, expected) {
			t.Fatalf("Failed to process env var %s, expected %v and got %v", env, expected, actual)
		}
	})

	env = "DD_APM_FEATURES"
	t.Run(env, func(t *testing.T) {
		assert := func(in string, _ []string) {
			t.Setenv(env, in)
			c := buildConfigComponent(t, fx.Replace(corecomp.MockParams{
				Params: corecomp.Params{ConfFilePath: "./testdata/full.yaml"},
			}))
			cfg := c.Object()

			assert.NotNil(t, cfg)
		}

		cases := map[string][]string{
			"":                      nil,
			"feat1":                 {"feat1"},
			"feat1,feat2,feat3":     {"feat1", "feat2", "feat3"},
			"feat1 feat2 feat3":     {"feat1", "feat2", "feat3"},
			"feat1,feat2 feat3":     {"feat1", "feat2 feat3"},    // mixing separators is not supported, comma wins
			"feat1, feat2, feat3":   {"feat1", "feat2", "feat3"}, // trim whitespaces
			"feat1 , feat2 , feat3": {"feat1", "feat2", "feat3"}, // trim whitespaces
		}
		for in, expected := range cases {
			assert(in, expected)
		}
	})

	env = "DD_INSTRUMENTATION_INSTALL_ID"
	t.Run(env, func(t *testing.T) {
		t.Setenv(env, `install_id_foo_bar`)

		c := buildConfigComponent(t, fx.Replace(corecomp.MockParams{
			Params: corecomp.Params{ConfFilePath: "./testdata/full.yaml"},
		}))
		cfg := c.Object()
		assert.NotNil(t, cfg)
		assert.Equal(t, "install_id_foo_bar", pkgconfigsetup.Datadog().GetString("apm_config.install_id"))
		assert.Equal(t, "install_id_foo_bar", cfg.InstallSignature.InstallID)
		assert.True(t, cfg.InstallSignature.Found)
	})

	env = "DD_INSTRUMENTATION_INSTALL_TYPE"
	t.Run(env, func(t *testing.T) {
		t.Setenv(env, `host_injection`)

		c := buildConfigComponent(t, fx.Replace(corecomp.MockParams{
			Params: corecomp.Params{ConfFilePath: "./testdata/full.yaml"},
		}))
		cfg := c.Object()
		assert.NotNil(t, cfg)
		assert.Equal(t, "host_injection", pkgconfigsetup.Datadog().GetString("apm_config.install_type"))
		assert.Equal(t, "host_injection", cfg.InstallSignature.InstallType)
		assert.True(t, cfg.InstallSignature.Found)
	})

	env = "DD_INSTRUMENTATION_INSTALL_TIME"
	t.Run(env, func(t *testing.T) {
		t.Setenv(env, `1699621675`)

		c := buildConfigComponent(t, fx.Replace(corecomp.MockParams{
			Params: corecomp.Params{ConfFilePath: "./testdata/full.yaml"},
		}))
		cfg := c.Object()
		assert.NotNil(t, cfg)
		assert.Equal(t, int64(1699621675), pkgconfigsetup.Datadog().GetInt64("apm_config.install_time"))
		assert.Equal(t, int64(1699621675), cfg.InstallSignature.InstallTime)
		assert.True(t, cfg.InstallSignature.Found)
	})
}

func TestFargateConfig(t *testing.T) {
	type testData struct {
		features             []env.Feature
		expectedOrchestrator traceconfig.FargateOrchestratorName
	}
	for _, data := range []testData{
		{
			features:             []env.Feature{env.ECSFargate},
			expectedOrchestrator: traceconfig.OrchestratorECS,
		},
		{
			features:             []env.Feature{env.EKSFargate},
			expectedOrchestrator: traceconfig.OrchestratorEKS,
		},
		{
			features:             []env.Feature{},
			expectedOrchestrator: traceconfig.OrchestratorUnknown,
		},
	} {
		t.Run("", func(t *testing.T) {
			env.SetFeatures(t, data.features...)
			c := buildConfigComponent(t, fx.Replace(corecomp.MockParams{
				Params: corecomp.Params{ConfFilePath: "./testdata/no_apm_config.yaml"},
			}))

			cfg := c.Object()
			assert.NotNil(t, cfg)
			assert.Equal(t, data.expectedOrchestrator, cfg.FargateOrchestrator)

		})
	}
}

func TestSetMaxMemCPU(t *testing.T) {
	t.Run("default, non-containerized", func(t *testing.T) {
		config := buildConfigComponent(t)
		cfg := config.Object()

		require.NotNil(t, cfg)

		config.SetMaxMemCPU(false)
		assert.Equal(t, 0.5, cfg.MaxCPU)
		assert.Equal(t, 5e8, cfg.MaxMemory)
	})

	t.Run("default, containerized", func(t *testing.T) {
		config := buildConfigComponent(t)
		cfg := config.Object()

		require.NotNil(t, cfg)

		config.SetMaxMemCPU(true)
		assert.Equal(t, 0.0, cfg.MaxCPU)
		assert.Equal(t, 0.0, cfg.MaxMemory)
	})

	t.Run("limits set, non-containerized", func(t *testing.T) {
		overrides := map[string]interface{}{
			"apm_config.max_cpu_percent": "20",
			"apm_config.max_memory":      "200",
		}

		config := buildConfigComponent(t, fx.Replace(corecomp.MockParams{Overrides: overrides}))
		cfg := config.Object()
		require.NotNil(t, cfg)

		config.SetMaxMemCPU(false)
		assert.Equal(t, 0.2, cfg.MaxCPU)
		assert.Equal(t, 200.0, cfg.MaxMemory)
	})

	t.Run("limits set, containerized", func(t *testing.T) {
		overrides := map[string]interface{}{
			"apm_config.max_cpu_percent": "30",
			"apm_config.max_memory":      "300",
		}

		config := buildConfigComponent(t, fx.Replace(corecomp.MockParams{Overrides: overrides}))
		cfg := config.Object()
		require.NotNil(t, cfg)

		config.SetMaxMemCPU(true)
		assert.Equal(t, 0.3, cfg.MaxCPU)
		assert.Equal(t, 300.0, cfg.MaxMemory)
	})
}

func TestPeerTagsAggregation(t *testing.T) {
	t.Run("default-enabled", func(t *testing.T) {
		config := fxutil.Test[Component](t, fx.Options(
			corecomp.MockModule(),
			MockModule(),
		))
		cfg := config.Object()
		assert.True(t, cfg.PeerTagsAggregation)
		assert.Nil(t, cfg.PeerTags)

		assert.Contains(t, cfg.ConfiguredPeerTags(), "_dd.base_service") // global base peer tag precursor
		assert.Contains(t, cfg.ConfiguredPeerTags(), "db.hostname")      // known peer tag precursors that should be loaded from peer_tags.ini
		assert.Contains(t, cfg.ConfiguredPeerTags(), "db.system")        // known peer tag precursors that should be loaded from peer_tags.ini
		assert.Contains(t, cfg.ConfiguredPeerTags(), "peer.hostname")    // known peer tag precursors that should be loaded from peer_tags.ini
		assert.Contains(t, cfg.ConfiguredPeerTags(), "peer.service")     // known peer tag precursors that should be loaded from peer_tags.ini
	})

	t.Run("disabled", func(t *testing.T) {
<<<<<<< HEAD
		overrides := map[string]interface{}{
			"apm_config.peer_service_aggregation": true,
			"apm_config.peer_tags_aggregation":    false,
		}
		config := fxutil.Test[Component](t, fx.Options(
			corecomp.MockModule(),
			fx.Replace(corecomp.MockParams{Overrides: overrides}),
			MockModule(),
		))
=======
		config := buildConfigComponent(t)
>>>>>>> fdca9fee
		cfg := config.Object()
		require.NotNil(t, cfg)
		assert.False(t, cfg.PeerTagsAggregation)
		assert.Nil(t, cfg.PeerTags)
		assert.Nil(t, cfg.ConfiguredPeerTags())
	})

	t.Run("deprecated-enabled", func(t *testing.T) {
		overrides := map[string]interface{}{
			"apm_config.peer_service_aggregation": true,
		}

		config := buildConfigComponent(t, fx.Replace(corecomp.MockParams{Overrides: overrides}))
		cfg := config.Object()
		require.NotNil(t, cfg)
		assert.True(t, cfg.PeerTagsAggregation)
		assert.Nil(t, cfg.PeerTags)
		assert.Contains(t, cfg.ConfiguredPeerTags(), "db.hostname")   // known peer tag precursors that should be loaded from peer_tags.ini
		assert.Contains(t, cfg.ConfiguredPeerTags(), "db.system")     // known peer tag precursors that should be loaded from peer_tags.ini
		assert.Contains(t, cfg.ConfiguredPeerTags(), "peer.hostname") // known peer tag precursors that should be loaded from peer_tags.ini
		assert.Contains(t, cfg.ConfiguredPeerTags(), "peer.service")  // known peer tag precursors that should be loaded from peer_tags.ini
	})

	t.Run("deprecated-disabled", func(t *testing.T) {
		overrides := map[string]interface{}{
			// Setting peer_service_aggregation to false has no effect. Nobody should be using this flag, though some previous beta customers might still need to migrate to peer_tags_aggregation.
			"apm_config.peer_service_aggregation": false,
		}

		config := buildConfigComponent(t, fx.Replace(corecomp.MockParams{Overrides: overrides}))
		cfg := config.Object()
		require.NotNil(t, cfg)
		assert.True(t, cfg.PeerTagsAggregation)
		assert.Nil(t, cfg.PeerTags)
		assert.NotNil(t, cfg.ConfiguredPeerTags())
		assert.Contains(t, cfg.ConfiguredPeerTags(), "db.hostname")   // known peer tag precursors that should be loaded from peer_tags.ini
		assert.Contains(t, cfg.ConfiguredPeerTags(), "db.system")     // known peer tag precursors that should be loaded from peer_tags.ini
		assert.Contains(t, cfg.ConfiguredPeerTags(), "peer.hostname") // known peer tag precursors that should be loaded from peer_tags.ini
		assert.Contains(t, cfg.ConfiguredPeerTags(), "peer.service")  // known peer tag precursors that should be loaded from peer_tags.ini
	})

	t.Run("both-enabled", func(t *testing.T) {
		overrides := map[string]interface{}{
			"apm_config.peer_service_aggregation": true,
			"apm_config.peer_tags_aggregation":    true,
		}

		config := buildConfigComponent(t, fx.Replace(corecomp.MockParams{Overrides: overrides}))
		cfg := config.Object()
		require.NotNil(t, cfg)
		assert.True(t, cfg.PeerTagsAggregation)
		assert.Nil(t, cfg.PeerTags)
		assert.NotNil(t, cfg.ConfiguredPeerTags())
		assert.Contains(t, cfg.ConfiguredPeerTags(), "db.hostname")   // known peer tag precursors that should be loaded from peer_tags.ini
		assert.Contains(t, cfg.ConfiguredPeerTags(), "db.system")     // known peer tag precursors that should be loaded from peer_tags.ini
		assert.Contains(t, cfg.ConfiguredPeerTags(), "peer.hostname") // known peer tag precursors that should be loaded from peer_tags.ini
		assert.Contains(t, cfg.ConfiguredPeerTags(), "peer.service")  // known peer tag precursors that should be loaded from peer_tags.ini
	})

	t.Run("both-disabled", func(t *testing.T) {
		overrides := map[string]interface{}{
			"apm_config.peer_service_aggregation": false,
			"apm_config.peer_tags_aggregation":    false,
		}

		config := buildConfigComponent(t, fx.Replace(corecomp.MockParams{Overrides: overrides}))
		cfg := config.Object()
		require.NotNil(t, cfg)
		assert.False(t, cfg.PeerTagsAggregation)
		assert.Nil(t, cfg.PeerTags)
		assert.Nil(t, cfg.ConfiguredPeerTags())
	})
	t.Run("disabled-user-tags", func(t *testing.T) {
		overrides := map[string]interface{}{
			"apm_config.peer_tags_aggregation": false,
			"apm_config.peer_tags":             []string{"user_peer_tag"},
		}

		config := buildConfigComponent(t, fx.Replace(corecomp.MockParams{Overrides: overrides}))
		cfg := config.Object()
		require.NotNil(t, cfg)
		assert.False(t, cfg.PeerTagsAggregation)
		assert.Equal(t, []string{"user_peer_tag"}, cfg.PeerTags)
		assert.Nil(t, cfg.ConfiguredPeerTags())
	})
	t.Run("default-enabled-user-tags", func(t *testing.T) {
		overrides := map[string]interface{}{
			"apm_config.peer_tags": []string{"user_peer_tag"},
		}

		config := buildConfigComponent(t, fx.Replace(corecomp.MockParams{Overrides: overrides}))
		cfg := config.Object()
		assert.True(t, cfg.PeerTagsAggregation)
		assert.Equal(t, []string{"user_peer_tag"}, cfg.PeerTags)
		assert.Contains(t, cfg.ConfiguredPeerTags(), "user_peer_tag")
		assert.Contains(t, cfg.ConfiguredPeerTags(), "db.hostname")   // known peer tag precursors that should be loaded from peer_tags.ini
		assert.Contains(t, cfg.ConfiguredPeerTags(), "db.system")     // known peer tag precursors that should be loaded from peer_tags.ini
		assert.Contains(t, cfg.ConfiguredPeerTags(), "peer.hostname") // known peer tag precursors that should be loaded from peer_tags.ini
		assert.Contains(t, cfg.ConfiguredPeerTags(), "peer.service")  // known peer tag precursors that should be loaded from peer_tags.ini
	})
	t.Run("enabled-user-tags", func(t *testing.T) {
		overrides := map[string]interface{}{
			"apm_config.peer_tags":             []string{"user_peer_tag"},
			"apm_config.peer_tags_aggregation": true,
		}

		config := buildConfigComponent(t, fx.Replace(corecomp.MockParams{Overrides: overrides}))
		cfg := config.Object()
		require.NotNil(t, cfg)
		assert.True(t, cfg.PeerTagsAggregation)
		assert.Equal(t, []string{"user_peer_tag"}, cfg.PeerTags)
		assert.Equal(t, []string{"user_peer_tag"}, cfg.PeerTags)
		assert.Contains(t, cfg.ConfiguredPeerTags(), "user_peer_tag")
		assert.Contains(t, cfg.ConfiguredPeerTags(), "db.hostname")   // known peer tag precursors that should be loaded from peer_tags.ini
		assert.Contains(t, cfg.ConfiguredPeerTags(), "db.system")     // known peer tag precursors that should be loaded from peer_tags.ini
		assert.Contains(t, cfg.ConfiguredPeerTags(), "peer.hostname") // known peer tag precursors that should be loaded from peer_tags.ini
		assert.Contains(t, cfg.ConfiguredPeerTags(), "peer.service")  // known peer tag precursors that should be loaded from peer_tags.ini
	})
}

func TestComputeStatsBySpanKind(t *testing.T) {

	t.Run("default-enabled", func(t *testing.T) {
		config := fxutil.Test[Component](t, fx.Options(
			corecomp.MockModule(),
			MockModule(),
		))
		cfg := config.Object()

		require.NotNil(t, cfg)
		assert.True(t, cfg.ComputeStatsBySpanKind)
	})

	t.Run("disabled", func(t *testing.T) {
<<<<<<< HEAD
		overrides := map[string]interface{}{
			"apm_config.compute_stats_by_span_kind": false,
		}
		config := fxutil.Test[Component](t, fx.Options(
			corecomp.MockModule(),
			fx.Replace(corecomp.MockParams{Overrides: overrides}),
			MockModule(),
		))
=======
		config := buildConfigComponent(t)
>>>>>>> fdca9fee
		cfg := config.Object()

		require.NotNil(t, cfg)
		assert.False(t, cfg.ComputeStatsBySpanKind)
	})

	t.Run("enabled", func(t *testing.T) {
		overrides := map[string]interface{}{
			"apm_config.compute_stats_by_span_kind": true,
		}

		config := buildConfigComponent(t, fx.Replace(corecomp.MockParams{Overrides: overrides}))
		cfg := config.Object()

		require.NotNil(t, cfg)
		assert.True(t, cfg.ComputeStatsBySpanKind)
	})
}

func TestGenerateInstallSignature(t *testing.T) {
	cfgDir := t.TempDir()
	cfgContent, err := os.ReadFile("./testdata/full.yaml")
	assert.NoError(t, err)
	cfgFile := filepath.Join(cfgDir, "full.yaml")
	err = os.WriteFile(cfgFile, cfgContent, 0644)
	assert.NoError(t, err)

	c := buildConfigComponent(t, fx.Replace(corecomp.MockParams{
		Params: corecomp.Params{ConfFilePath: cfgFile},
	}))

	cfg := c.Object()
	assert.NotNil(t, cfg)

	assert.False(t, pkgconfigsetup.Datadog().IsSet("apm_config.install_id"))
	assert.False(t, pkgconfigsetup.Datadog().IsSet("apm_config.install_type"))
	assert.False(t, pkgconfigsetup.Datadog().IsSet("apm_config.install_time"))

	assert.True(t, cfg.InstallSignature.Found)
	installFilePath := filepath.Join(cfgDir, "install.json")
	assert.FileExists(t, installFilePath)

	installFileContent, err := os.ReadFile(installFilePath)
	assert.NoError(t, err)

	fileSignature := traceconfig.InstallSignatureConfig{}
	err = json.Unmarshal(installFileContent, &fileSignature)
	assert.NoError(t, err)

	assert.Equal(t, fileSignature.InstallID, cfg.InstallSignature.InstallID)
	assert.Equal(t, fileSignature.InstallTime, cfg.InstallSignature.InstallTime)
	assert.Equal(t, fileSignature.InstallType, cfg.InstallSignature.InstallType)
}

func TestMockConfig(t *testing.T) {
	t.Setenv("DD_SITE", "datadoghq.eu")
	config := buildConfigComponent(t, fx.Supply(corecomp.Params{}))
	cfg := config.Object()
	require.NotNil(t, cfg)

	assert.Equal(t, true, cfg.Enabled)
	assert.Equal(t, "datadoghq.eu", cfg.Site)
}

func TestMockDefaultConfig(t *testing.T) {
	config := buildConfigComponent(t, fx.Supply(corecomp.Params{}))
	cfg := config.Object()
	require.NotNil(t, cfg)

	assert.Equal(t, true, cfg.Enabled)
	assert.Equal(t, "datadoghq.com", cfg.Site)
}

func TestGetCoreConfigHandler(t *testing.T) {
	config := buildConfigComponent(t, fx.Supply(corecomp.Params{}))

	handler := config.GetConfigHandler().(http.HandlerFunc)

	// Refuse non Get query
	resp := httptest.NewRecorder()
	req := httptest.NewRequest("POST", "/config", nil)
	handler(resp, req)
	assert.Equal(t, http.StatusMethodNotAllowed, resp.Code)

	// Refuse missing auth token
	resp = httptest.NewRecorder()
	req = httptest.NewRequest("GET", "/config", nil)
	handler(resp, req)
	assert.Equal(t, http.StatusUnauthorized, resp.Code)

	// Refuse invalid auth token
	resp = httptest.NewRecorder()
	req = httptest.NewRequest("GET", "/config", nil)
	req.Header.Set("Authorization", "Bearer ABCDE")
	handler(resp, req)
	assert.Equal(t, http.StatusForbidden, resp.Code)

	// Accept valid auth token and returning a valid YAML conf
	resp = httptest.NewRecorder()
	req = httptest.NewRequest("GET", "/config", nil)
	req.Header.Set("Authorization", "Bearer "+apiutil.GetAuthToken())
	handler(resp, req)
	assert.Equal(t, http.StatusOK, resp.Code)

	conf := map[string]interface{}{}
	err := yaml.Unmarshal(resp.Body.Bytes(), &conf)
	assert.NoError(t, err, "Error loading YAML configuration from the API")
	assert.Contains(t, conf, "apm_config")
}

func TestDisableReceiverConfig(t *testing.T) {
	config := buildConfigComponent(t, fx.Replace(corecomp.MockParams{
		Params: corecomp.Params{ConfFilePath: "./testdata/disable_receiver.yaml"},
	}))
	cfg := config.Object()

	require.NotNil(t, cfg)

	assert.False(t, cfg.ReceiverEnabled)
}

func TestOnUpdateAPIKeyCallback(t *testing.T) {
	var n int
	callback := func(_, _ string) {
		n++
	}

	config := buildConfigComponent(t)

	config.OnUpdateAPIKey(callback)

	configC := config.(*cfg)
	configC.updateAPIKey("foo", "bar")
	assert.Equal(t, 1, n)
}

func buildConfigComponent(t *testing.T, coreConfigOptions ...fx.Option) Component {
	t.Helper()

	coreConfig := fxutil.Test[corecomp.Component](t,
		corecomp.MockModule(),
		fx.Options(coreConfigOptions...),
	)

	taggerComponent := fxutil.Test[tagger.Mock](t,
		fx.Replace(coreConfig),
		taggerimpl.MockModule(),
	)

	c := fxutil.Test[Component](t, fx.Options(
		fx.Provide(func() tagger.Component {
			return taggerComponent
		}),
		fx.Provide(func() corecomp.Component {
			return coreConfig
		}),
		MockModule(),
	))
	return c
}<|MERGE_RESOLUTION|>--- conflicted
+++ resolved
@@ -1928,11 +1928,9 @@
 }
 
 func TestPeerTagsAggregation(t *testing.T) {
+
 	t.Run("default-enabled", func(t *testing.T) {
-		config := fxutil.Test[Component](t, fx.Options(
-			corecomp.MockModule(),
-			MockModule(),
-		))
+		config := buildConfigComponent(t)
 		cfg := config.Object()
 		assert.True(t, cfg.PeerTagsAggregation)
 		assert.Nil(t, cfg.PeerTags)
@@ -1945,19 +1943,11 @@
 	})
 
 	t.Run("disabled", func(t *testing.T) {
-<<<<<<< HEAD
 		overrides := map[string]interface{}{
 			"apm_config.peer_service_aggregation": true,
 			"apm_config.peer_tags_aggregation":    false,
 		}
-		config := fxutil.Test[Component](t, fx.Options(
-			corecomp.MockModule(),
-			fx.Replace(corecomp.MockParams{Overrides: overrides}),
-			MockModule(),
-		))
-=======
-		config := buildConfigComponent(t)
->>>>>>> fdca9fee
+		config := buildConfigComponent(t, fx.Replace(corecomp.MockParams{Overrides: overrides}))
 		cfg := config.Object()
 		require.NotNil(t, cfg)
 		assert.False(t, cfg.PeerTagsAggregation)
@@ -2069,6 +2059,18 @@
 		require.NotNil(t, cfg)
 		assert.True(t, cfg.PeerTagsAggregation)
 		assert.Equal(t, []string{"user_peer_tag"}, cfg.PeerTags)
+	})
+	t.Run("both-enabled-user-tags", func(t *testing.T) {
+		overrides := map[string]interface{}{
+			"apm_config.peer_tags":                []string{"user_peer_tag"},
+			"apm_config.peer_tags_aggregation":    true,
+			"apm_config.peer_service_aggregation": true,
+		}
+
+		config := buildConfigComponent(t, fx.Replace(corecomp.MockParams{Overrides: overrides}))
+		cfg := config.Object()
+		require.NotNil(t, cfg)
+		assert.True(t, cfg.PeerTagsAggregation)
 		assert.Equal(t, []string{"user_peer_tag"}, cfg.PeerTags)
 		assert.Contains(t, cfg.ConfiguredPeerTags(), "user_peer_tag")
 		assert.Contains(t, cfg.ConfiguredPeerTags(), "db.hostname")   // known peer tag precursors that should be loaded from peer_tags.ini
@@ -2081,10 +2083,8 @@
 func TestComputeStatsBySpanKind(t *testing.T) {
 
 	t.Run("default-enabled", func(t *testing.T) {
-		config := fxutil.Test[Component](t, fx.Options(
-			corecomp.MockModule(),
-			MockModule(),
-		))
+		config := buildConfigComponent(t)
+
 		cfg := config.Object()
 
 		require.NotNil(t, cfg)
@@ -2092,18 +2092,10 @@
 	})
 
 	t.Run("disabled", func(t *testing.T) {
-<<<<<<< HEAD
 		overrides := map[string]interface{}{
 			"apm_config.compute_stats_by_span_kind": false,
 		}
-		config := fxutil.Test[Component](t, fx.Options(
-			corecomp.MockModule(),
-			fx.Replace(corecomp.MockParams{Overrides: overrides}),
-			MockModule(),
-		))
-=======
-		config := buildConfigComponent(t)
->>>>>>> fdca9fee
+		config := buildConfigComponent(t, fx.Replace(corecomp.MockParams{Overrides: overrides}))
 		cfg := config.Object()
 
 		require.NotNil(t, cfg)
