// Unless explicitly stated otherwise all files in this repository are licensed
// under the Apache License Version 2.0.
// This product includes software developed at Datadog (https://www.datadoghq.com/).
// Copyright 2016-present Datadog, Inc.

package config

import (
	"bufio"
	"bytes"
	"context"
	"crypto/tls"
	_ "embed"
	"encoding/json"
	"errors"
	"net/http"
	"net/http/httptest"
	"os"
	"os/exec"
	"path/filepath"
	"reflect"
	"regexp"
	"runtime"
	"strings"
	"testing"
	"text/template"
	"time"

	"github.com/stretchr/testify/assert"
	"github.com/stretchr/testify/require"
	"go.uber.org/fx"
	"gopkg.in/yaml.v2"

<<<<<<< HEAD
	"github.com/DataDog/datadog-agent/comp/api/authtoken"
	authtokenmock "github.com/DataDog/datadog-agent/comp/api/authtoken/mock"
=======
	"github.com/DataDog/datadog-agent/comp/api/authtoken/fetchonlyimpl"
>>>>>>> 1d71dda5
	corecomp "github.com/DataDog/datadog-agent/comp/core/config"
	logdef "github.com/DataDog/datadog-agent/comp/core/log/def"
	logmock "github.com/DataDog/datadog-agent/comp/core/log/mock"
	tagger "github.com/DataDog/datadog-agent/comp/core/tagger/def"
	taggerfxmock "github.com/DataDog/datadog-agent/comp/core/tagger/fx-mock"
	taggermock "github.com/DataDog/datadog-agent/comp/core/tagger/mock"
	noopTelemetry "github.com/DataDog/datadog-agent/comp/core/telemetry/noopsimpl"
	workloadmeta "github.com/DataDog/datadog-agent/comp/core/workloadmeta/def"
	workloadmetafxmock "github.com/DataDog/datadog-agent/comp/core/workloadmeta/fx-mock"
	apiutil "github.com/DataDog/datadog-agent/pkg/api/util"
	"github.com/DataDog/datadog-agent/pkg/config/env"
	pkgconfigsetup "github.com/DataDog/datadog-agent/pkg/config/setup"

	traceconfig "github.com/DataDog/datadog-agent/pkg/trace/config"
	"github.com/DataDog/datadog-agent/pkg/util/fxutil"
	"github.com/DataDog/datadog-agent/pkg/util/log"
)

// team: agent-apm

// TestParseReplaceRules tests the compileReplaceRules helper function.
func TestParseRepaceRules(t *testing.T) {
	assert := assert.New(t)
	rules := []*traceconfig.ReplaceRule{
		{Name: "http.url", Pattern: "(token/)([^/]*)", Repl: "${1}?"},
		{Name: "http.url", Pattern: "guid", Repl: "[REDACTED]"},
		{Name: "custom.tag", Pattern: "(/foo/bar/).*", Repl: "${1}extra"},
	}
	err := compileReplaceRules(rules)
	if err != nil {
		t.Fatal(err)
	}
	for _, r := range rules {
		assert.Equal(r.Pattern, r.Re.String())
	}
}

// TestSplitTag tests various split-tagging scenarios
func TestSplitTag(t *testing.T) {
	for _, tt := range []struct {
		tag string
		kv  *traceconfig.Tag
	}{
		{
			tag: "",
			kv:  &traceconfig.Tag{K: ""},
		},
		{
			tag: "key:value",
			kv:  &traceconfig.Tag{K: "key", V: "value"},
		},
		{
			tag: "env:prod",
			kv:  &traceconfig.Tag{K: "env", V: "prod"},
		},
		{
			tag: "env:staging:east",
			kv:  &traceconfig.Tag{K: "env", V: "staging:east"},
		},
		{
			tag: "key",
			kv:  &traceconfig.Tag{K: "key"},
		},
	} {
		t.Run("", func(t *testing.T) {
			assert.Equal(t, splitTag(tt.tag), tt.kv)
		})
	}
}

func TestSplitTagRegex(t *testing.T) {
	for _, tt := range []struct {
		tag string
		kv  *traceconfig.TagRegex
	}{
		{
			tag: "",
			kv:  &traceconfig.TagRegex{K: ""},
		},
		{
			tag: "key:^value$",
			kv:  &traceconfig.TagRegex{K: "key", V: regexp.MustCompile("^value$")},
		},
		{
			tag: "env:^prod123$",
			kv:  &traceconfig.TagRegex{K: "env", V: regexp.MustCompile("^prod123$")},
		},
		{
			tag: "env:^staging:east.*$",
			kv:  &traceconfig.TagRegex{K: "env", V: regexp.MustCompile("^staging:east.*$")},
		},
		{
			tag: "key",
			kv:  &traceconfig.TagRegex{K: "key"},
		},
	} {
		t.Run("normal", func(t *testing.T) {
			assert.Equal(t, splitTagRegex(tt.tag), tt.kv)
		})
	}
	bad := struct {
		tag string
		kv  *traceconfig.Tag
	}{

		tag: "key:[value",
		kv:  nil,
	}

	t.Run("error", func(t *testing.T) {
		var b bytes.Buffer
		w := bufio.NewWriter(&b)

		logger, err := log.LoggerFromWriterWithMinLevelAndFormat(w, log.DebugLvl, "[%LEVEL] %Msg")
		assert.Nil(t, err)
		log.SetupLogger(logger, "debug")
		assert.Nil(t, splitTagRegex(bad.tag))
		w.Flush()
		assert.Contains(t, b.String(), "[ERROR] Invalid regex pattern in tag filter: \"key\":\"[value\"")
	})
}

func TestTelemetryEndpointsConfig(t *testing.T) {
	t.Run("default", func(t *testing.T) {
		config := buildConfigComponent(t, true)
		cfg := config.Object()
		require.NotNil(t, cfg)

		assert.True(t, cfg.TelemetryConfig.Enabled)
		assert.Len(t, cfg.TelemetryConfig.Endpoints, 1)
		assert.Equal(t, "https://instrumentation-telemetry-intake.datadoghq.com", cfg.TelemetryConfig.Endpoints[0].Host)
	})

	t.Run("dd_url", func(t *testing.T) {
		overrides := map[string]interface{}{
			"apm_config.telemetry.dd_url": "http://example.com/",
		}

		config := buildConfigComponent(t, true, fx.Replace(corecomp.MockParams{Overrides: overrides}))
		cfg := config.Object()
		require.NotNil(t, cfg)

		assert.True(t, cfg.TelemetryConfig.Enabled)
		assert.Len(t, cfg.TelemetryConfig.Endpoints, 1)
		assert.Equal(t, "http://example.com/", cfg.TelemetryConfig.Endpoints[0].Host)
	})

	t.Run("dd_url-malformed", func(t *testing.T) {
		overrides := map[string]interface{}{
			"apm_config.telemetry.dd_url": "111://abc.com",
		}

		config := buildConfigComponent(t, true, fx.Replace(corecomp.MockParams{Overrides: overrides}))

		cfg := config.Object()
		require.NotNil(t, cfg)

		assert.True(t, cfg.TelemetryConfig.Enabled)
		assert.Len(t, cfg.TelemetryConfig.Endpoints, 1)
		assert.Equal(t, cfg.TelemetryConfig.Endpoints[0].Host, "111://abc.com")
	})

	t.Run("site", func(t *testing.T) {
		overrides := map[string]interface{}{
			"site": "new_site.example.com",
		}

		config := buildConfigComponent(t, true, fx.Replace(corecomp.MockParams{Overrides: overrides}))
		cfg := config.Object()
		require.NotNil(t, cfg)

		assert.True(t, cfg.TelemetryConfig.Enabled)
		assert.Len(t, cfg.TelemetryConfig.Endpoints, 1)
		assert.Equal(t, "https://instrumentation-telemetry-intake.new_site.example.com", cfg.TelemetryConfig.Endpoints[0].Host)
	})

	t.Run("additional-hosts", func(t *testing.T) {
		additionalEndpoints := map[string]string{
			"http://test_backend_2.example.com": "test_apikey_2",
			"http://test_backend_3.example.com": "test_apikey_3",
		}
		overrides := map[string]interface{}{
			"apm_config.telemetry.additional_endpoints": additionalEndpoints,
		}

		config := buildConfigComponent(t, true, fx.Replace(corecomp.MockParams{Overrides: overrides}))
		cfg := config.Object()
		require.NotNil(t, cfg)

		assert.True(t, cfg.TelemetryConfig.Enabled)
		assert.Equal(t, "https://instrumentation-telemetry-intake.datadoghq.com", cfg.TelemetryConfig.Endpoints[0].Host)

		assert.Len(t, cfg.TelemetryConfig.Endpoints, 3)
		for _, endpoint := range cfg.TelemetryConfig.Endpoints[1:] {
			assert.NotNil(t, additionalEndpoints[endpoint.Host])
			assert.Equal(t, endpoint.APIKey, additionalEndpoints[endpoint.Host])
		}
	})

	t.Run("keep-malformed", func(t *testing.T) {
		additionalEndpoints := map[string]string{
			"11://test_backend_2.example.com":   "test_apikey_2",
			"http://test_backend_3.example.com": "test_apikey_3",
		}
		overrides := map[string]interface{}{
			"apm_config.telemetry.additional_endpoints": additionalEndpoints,
		}

		config := buildConfigComponent(t, true, fx.Replace(corecomp.MockParams{Overrides: overrides}))
		cfg := config.Object()
		require.NotNil(t, cfg)

		assert.True(t, cfg.TelemetryConfig.Enabled)
		assert.Equal(t, "https://instrumentation-telemetry-intake.datadoghq.com", cfg.TelemetryConfig.Endpoints[0].Host)

		assert.Len(t, cfg.TelemetryConfig.Endpoints, 3)
		for _, endpoint := range cfg.TelemetryConfig.Endpoints[1:] {
			assert.NotNil(t, additionalEndpoints[endpoint.Host])
			assert.Equal(t, endpoint.APIKey, additionalEndpoints[endpoint.Host])
		}
	})
}

//go:embed testdata/stringcode.go.tmpl
var stringCodeBody string

func TestConfigHostname(t *testing.T) {
	t.Run("fail", func(t *testing.T) {
		overrides := map[string]interface{}{
			"apm_config.dd_agent_bin": "/not/exist",
			"cmd_port":                "-1",
		}

		fallbackHostnameFunc = func() (string, error) {
			return "", errors.New("could not get hostname")
		}
		defer func() {
			fallbackHostnameFunc = os.Hostname
		}()

		taggerComponent := taggerfxmock.SetupFakeTagger(t)

		fxutil.TestStart(t, fx.Options(
			corecomp.MockModule(),
			fx.Replace(corecomp.MockParams{
				Params:    corecomp.Params{ConfFilePath: "./testdata/site_override.yaml"},
				Overrides: overrides,
			}),
			fx.Provide(func() tagger.Component {
				return taggerComponent
			}),
			MockModule(),
<<<<<<< HEAD
			fx.Provide(func() authtoken.Component { return authtokenmock.New(t) }),
=======
			fetchonlyimpl.MockModule(),
>>>>>>> 1d71dda5
		),
			func(t testing.TB, app *fx.App) {
				require.NotNil(t, app)

				ctx := context.Background()
				err := app.Start(ctx)
				defer app.Stop(ctx)

				require.NotNil(t, err)
				assert.Contains(t, err.Error(), "nor from OS")

			}, func(_ Component) {
				// nothing
			})
	})

	t.Run("fallback", func(t *testing.T) {
		overrides := map[string]interface{}{
			"apm_config.dd_agent_bin": "/not/exist",
			"cmd_port":                "-1",
		}
		host, err := os.Hostname()
		if err != nil || host == "" {
			// can't say
			t.Skip()
		}

		config := buildConfigComponent(t, false, fx.Replace(corecomp.MockParams{
			Params:    corecomp.Params{ConfFilePath: "./testdata/site_override.yaml"},
			Overrides: overrides,
		}))

		cfg := config.Object()

		require.NotNil(t, cfg)
		assert.Equal(t, host, cfg.Hostname)
	})

	t.Run("file", func(t *testing.T) {
		config := buildConfigComponent(t, false, fx.Replace(corecomp.MockParams{
			Params: corecomp.Params{ConfFilePath: "./testdata/full.yaml"},
		}))

		cfg := config.Object()

		require.NotNil(t, cfg)
		assert.Equal(t, "mymachine", cfg.Hostname)
	})

	t.Run("env", func(t *testing.T) {
		t.Setenv("DD_HOSTNAME", "onlyenv")

		config := buildConfigComponent(t, false, fx.Replace(corecomp.MockParams{
			Params: corecomp.Params{ConfFilePath: "./testdata/site_override.yaml"},
		}))
		cfg := config.Object()

		require.NotNil(t, cfg)
		assert.Equal(t, "onlyenv", cfg.Hostname)
	})

	t.Run("file+env", func(t *testing.T) {
		t.Setenv("DD_HOSTNAME", "envoverride")

		config := buildConfigComponent(t, false, fx.Replace(corecomp.MockParams{
			Params: corecomp.Params{ConfFilePath: "./testdata/full.yaml"},
		}))
		cfg := config.Object()

		require.NotNil(t, cfg)
		assert.Equal(t, "envoverride", cfg.Hostname)
	})

	t.Run("serverless", func(t *testing.T) {
		overrides := map[string]interface{}{
			"serverless.enabled": true,
		}

		config := buildConfigComponent(t, false, fx.Replace(corecomp.MockParams{
			Params:    corecomp.Params{ConfFilePath: "./testdata/site_default.yaml"},
			Overrides: overrides,
		}))
		cfg := config.Object()

		require.NotNil(t, cfg)
		assert.Equal(t, "", cfg.Hostname)
	})

	t.Run("external", func(t *testing.T) {
		if os.Getenv("CI") == "true" && runtime.GOOS == "darwin" {
			t.Skip("TestConfigHostname/external is known to fail on the macOS Gitlab runners.")
		}
		// makeProgram creates a new binary file which returns the given response and exits to the OS
		// given the specified code, returning the path of the program.
		makeProgram := func(t *testing.T, response string, code int) string {
			f, err := os.CreateTemp("", "trace-test-hostname.*.go")
			if err != nil {
				t.Fatal(err)
			}
			tmpl, err := template.New("program").Parse(stringCodeBody)
			if err != nil {
				t.Fatal(err)
			}
			if err := tmpl.Execute(f, struct {
				Response string
				ExitCode int
			}{response, code}); err != nil {
				t.Fatal(err)
			}
			stat, err := f.Stat()
			if err != nil {
				t.Fatal(err)
			}
			srcpath := filepath.Join(os.TempDir(), stat.Name())
			binpath := strings.TrimSuffix(srcpath, ".go")
			if err := exec.Command("go", "build", "-o", binpath, srcpath).Run(); err != nil {
				t.Fatal(err)
			}
			os.Remove(srcpath)
			return binpath
		}

		defer func(old func() (string, error)) { fallbackHostnameFunc = old }(fallbackHostnameFunc)
		fallbackHostnameFunc = func() (string, error) { return "fallback.host", nil }

		t.Run("good", func(t *testing.T) {
			bin := makeProgram(t, "host.name", 0)
			defer os.Remove(bin)

			config := buildConfigComponent(t, false)
			cfg := config.Object()
			require.NotNil(t, cfg)

			cfg.DDAgentBin = bin
			assert.NoError(t, acquireHostnameFallback(cfg))
			assert.Equal(t, cfg.Hostname, "host.name")

		})

		t.Run("empty", func(t *testing.T) {
			bin := makeProgram(t, "", 0)
			defer os.Remove(bin)

			config := buildConfigComponent(t, false)
			cfg := config.Object()
			require.NotNil(t, cfg)

			cfg.DDAgentBin = bin
			assert.NoError(t, acquireHostnameFallback(cfg))
			assert.Empty(t, cfg.Hostname)
		})

		t.Run("empty+disallowed", func(t *testing.T) {
			bin := makeProgram(t, "", 0)
			defer os.Remove(bin)

			config := buildConfigComponent(t, false)

			cfg := config.Object()
			require.NotNil(t, cfg)

			cfg.DDAgentBin = bin
			cfg.Features = map[string]struct{}{"disable_empty_hostname": {}}
			assert.NoError(t, acquireHostnameFallback(cfg))
			assert.Equal(t, "fallback.host", cfg.Hostname)
		})

		t.Run("fallback1", func(t *testing.T) {
			bin := makeProgram(t, "", 1)
			defer os.Remove(bin)

			config := buildConfigComponent(t, false)
			cfg := config.Object()
			require.NotNil(t, cfg)

			cfg.DDAgentBin = bin
			assert.NoError(t, acquireHostnameFallback(cfg))
			assert.Equal(t, cfg.Hostname, "fallback.host")
		})

		t.Run("fallback2", func(t *testing.T) {
			bin := makeProgram(t, "some text", 1)
			defer os.Remove(bin)

			config := buildConfigComponent(t, false)
			cfg := config.Object()
			require.NotNil(t, cfg)

			cfg.DDAgentBin = bin
			assert.NoError(t, acquireHostnameFallback(cfg))
			assert.Equal(t, cfg.Hostname, "fallback.host")
		})
	})
}

func TestSite(t *testing.T) {
	for name, tt := range map[string]struct {
		file string
		url  string
	}{
		"default":  {"./testdata/site_default.yaml", "https://trace.agent.datadoghq.com"},
		"eu":       {"./testdata/site_eu.yaml", "https://trace.agent.datadoghq.eu"},
		"url":      {"./testdata/site_url.yaml", "some.other.datadoghq.eu"},
		"override": {"./testdata/site_override.yaml", "some.other.datadoghq.eu"},
		"vector":   {"./testdata/observability_pipelines_worker_override.yaml", "https://observability_pipelines_worker.domain.tld:8443"},
	} {
		t.Run(name, func(t *testing.T) {
			config := buildConfigComponent(t, true, fx.Replace(corecomp.MockParams{
				Params: corecomp.Params{ConfFilePath: tt.file},
			}))
			cfg := config.Object()

			require.NotNil(t, cfg)
			assert.Equal(t, tt.url, cfg.Endpoints[0].Host)
		})
	}
}

func TestDefaultConfig(t *testing.T) {
	config := buildConfigComponent(t, true)
	cfg := config.Object()

	require.NotNil(t, cfg)

	// assert that some sane defaults are set
	assert.Equal(t, "localhost", cfg.ReceiverHost)
	assert.Equal(t, 8126, cfg.ReceiverPort)

	assert.Equal(t, "localhost", cfg.StatsdHost)
	assert.Equal(t, 8125, cfg.StatsdPort)
	assert.Equal(t, true, cfg.StatsdEnabled)

	assert.Equal(t, true, cfg.Enabled)

	assert.False(t, cfg.InstallSignature.Found)

	assert.True(t, cfg.ReceiverEnabled)
}

func TestNoAPMConfig(t *testing.T) {
	config := buildConfigComponent(t, true, fx.Replace(corecomp.MockParams{
		Params: corecomp.Params{ConfFilePath: "./testdata/no_apm_config.yaml"},
	}))
	cfg := config.Object()

	require.NotNil(t, cfg)

	assert.Equal(t, "thing", cfg.Hostname)
	assert.Equal(t, "apikey_12", cfg.Endpoints[0].APIKey)
	assert.Equal(t, "0.0.0.0", cfg.ReceiverHost)
	assert.Equal(t, 28125, cfg.StatsdPort)
}

func TestDisableLoggingConfig(t *testing.T) {
	config := buildConfigComponent(t, true, fx.Replace(corecomp.MockParams{
		Params: corecomp.Params{ConfFilePath: "./testdata/disable_file_logging.yaml"},
	}))
	cfg := config.Object()

	require.NotNil(t, cfg)

	assert.Equal(t, "", cfg.LogFilePath)
}

func TestFullYamlConfig(t *testing.T) {
	config := buildConfigComponent(t, true, fx.Replace(corecomp.MockParams{
		Params: corecomp.Params{ConfFilePath: "./testdata/full.yaml"},
	}))
	cfg := config.Object()

	require.NotNil(t, cfg)
	req, err := http.NewRequest(http.MethodGet, "https://someplace.test", nil)
	assert.NoError(t, err)
	proxyURL, err := cfg.Proxy(req)
	assert.NoError(t, err)

	require.NotNil(t, proxyURL)
	assert.Equal(t, "proxy_for_https:1234", proxyURL.Host)

	assert.Equal(t, "mymachine", cfg.Hostname)
	assert.Equal(t, "https://user:password@proxy_for_https:1234", cfg.ProxyURL.String())
	assert.True(t, cfg.SkipSSLValidation)
	assert.Equal(t, uint16(tls.VersionTLS13), cfg.NewHTTPTransport().TLSClientConfig.MinVersion)
	assert.Equal(t, 18125, cfg.StatsdPort)
	assert.False(t, cfg.Enabled)
	assert.Equal(t, "abc", cfg.LogFilePath)
	assert.Equal(t, "test", cfg.DefaultEnv)
	assert.Equal(t, 123, cfg.ConnectionLimit)
	assert.Equal(t, 18126, cfg.ReceiverPort)
	assert.Equal(t, 0.5, cfg.ExtraSampleRate)
	assert.Equal(t, 5.0, cfg.TargetTPS)
	assert.Equal(t, 50.0, cfg.MaxEPS)
	assert.Equal(t, 0.5, cfg.MaxCPU)
	assert.EqualValues(t, 123.4, cfg.MaxMemory)
	assert.Equal(t, "0.0.0.0", cfg.ReceiverHost)
	assert.True(t, cfg.OTLPReceiver.SpanNameAsResourceName)
	assert.False(t, cfg.OTLPReceiver.IgnoreMissingDatadogFields)
	assert.Equal(t, map[string]string{"a": "b", "and:colons": "in:values", "c": "d", "with.dots": "in.side"}, cfg.OTLPReceiver.SpanNameRemappings)

	noProxy := true
	if _, ok := os.LookupEnv("NO_PROXY"); ok {
		// Happens in CircleCI: if the environment variable is set,
		// it will overwrite our loaded configuration and will cause
		// this test to fail.
		noProxy = false
	}
	assert.ElementsMatch(t, []*traceconfig.Endpoint{
		{Host: "https://datadog.unittests", APIKey: "api_key_test"},
		{Host: "https://my1.endpoint.com", APIKey: "apikey1"},
		{Host: "https://my1.endpoint.com", APIKey: "apikey2"},
		{Host: "https://my2.endpoint.eu", APIKey: "apikey3", NoProxy: noProxy},
		{Host: "https://my2.endpoint.eu", APIKey: "apikey4", NoProxy: noProxy},
		{Host: "https://my2.endpoint.eu", APIKey: "apikey5", NoProxy: noProxy},
	}, cfg.Endpoints)

	assert.ElementsMatch(t, []*traceconfig.Tag{{K: "env", V: "prod"}, {K: "db", V: "mongodb"}}, cfg.RequireTags)
	assert.ElementsMatch(t, []*traceconfig.Tag{{K: "outcome", V: "success"}, {K: "bad-key", V: "bad-value"}}, cfg.RejectTags)
	assert.ElementsMatch(t, []*traceconfig.TagRegex{{K: "type", V: regexp.MustCompile("^internal$")}}, cfg.RequireTagsRegex)
	assert.ElementsMatch(t, []*traceconfig.TagRegex{{K: "filter", V: regexp.MustCompile("^true$")}}, cfg.RejectTagsRegex)

	assert.ElementsMatch(t, []*traceconfig.ReplaceRule{
		{
			Name:    "http.method",
			Pattern: "\\?.*$",
			Repl:    "GET",
			Re:      regexp.MustCompile(`\?.*$`),
		},
		{
			Name:    "http.url",
			Pattern: "\\?.*$",
			Repl:    "!",
			Re:      regexp.MustCompile(`\?.*$`),
		},
		{
			Name:    "error.stack",
			Pattern: "(?s).*",
			Repl:    "?",
			Re:      regexp.MustCompile("(?s).*"),
		},
		{
			Name:    "exception.stacktrace",
			Pattern: "(?s).*",
			Repl:    "?",
			Re:      regexp.MustCompile("(?s).*"),
		},
	}, cfg.ReplaceTags)

	assert.EqualValues(t, []string{"/health", "/500"}, cfg.Ignore["resource"])

	o := cfg.Obfuscation
	assert.NotNil(t, o)
	assert.True(t, o.ES.Enabled)
	assert.EqualValues(t, []string{"user_id", "category_id"}, o.ES.KeepValues)
	assert.True(t, o.Mongo.Enabled)
	assert.EqualValues(t, []string{"uid", "cat_id"}, o.Mongo.KeepValues)
	assert.True(t, o.HTTP.RemoveQueryString)
	assert.True(t, o.HTTP.RemovePathDigits)
	assert.True(t, o.RemoveStackTraces)
	assert.True(t, o.Redis.Enabled)
	assert.True(t, o.Memcached.Enabled)
	assert.True(t, o.Memcached.KeepCommand)
	assert.True(t, o.CreditCards.Enabled)
	assert.True(t, o.CreditCards.Luhn)
	assert.True(t, o.Cache.Enabled)
	assert.Equal(t, int64(5555555), o.Cache.MaxSize)

	assert.True(t, cfg.InstallSignature.Found)
	assert.Equal(t, traceconfig.InstallSignatureConfig{
		Found:       true,
		InstallID:   "00000014-7fcf-21ee-a501-a69841f17276",
		InstallType: "manual",
		InstallTime: 1699623821,
	}, cfg.InstallSignature)
}

func TestFileLoggingDisabled(t *testing.T) {
	config := buildConfigComponent(t, true, fx.Replace(corecomp.MockParams{
		Params: corecomp.Params{ConfFilePath: "./testdata/disable_file_logging.yaml"},
	}))

	cfg := config.Object()

	require.NotNil(t, cfg)
	assert.Equal(t, "", cfg.LogFilePath)
}

func TestUndocumentedYamlConfig(t *testing.T) {
	config := buildConfigComponent(t, true, fx.Replace(corecomp.MockParams{
		Params: corecomp.Params{ConfFilePath: "./testdata/undocumented.yaml"},
	}))
	cfg := config.Object()

	require.NotNil(t, cfg)

	assert.Equal(t, "/path/to/bin", cfg.DDAgentBin)
	assert.Equal(t, "thing", cfg.Hostname)
	assert.Equal(t, "apikey_12", cfg.Endpoints[0].APIKey)
	assert.Equal(t, 0.33, cfg.ExtraSampleRate)
	assert.Equal(t, 100.0, cfg.TargetTPS)
	assert.Equal(t, 37.0, cfg.ErrorTPS)
	assert.Equal(t, true, cfg.RareSamplerEnabled)
	assert.Equal(t, 127.0, cfg.MaxRemoteTPS)
	assert.Equal(t, 1000.0, cfg.MaxEPS)
	assert.Equal(t, 25, cfg.ReceiverPort)
	assert.Equal(t, 120*time.Second, cfg.ConnectionResetInterval)
	// watchdog
	assert.Equal(t, 0.07, cfg.MaxCPU)
	assert.Equal(t, 30e6, cfg.MaxMemory)

	// Assert Trace Writer
	assert.Equal(t, 1, cfg.TraceWriter.ConnectionLimit)
	assert.Equal(t, 2, cfg.TraceWriter.QueueSize)
	assert.Equal(t, 5, cfg.StatsWriter.ConnectionLimit)
	assert.Equal(t, 6, cfg.StatsWriter.QueueSize)
	// analysis legacy
	assert.Equal(t, 1.0, cfg.AnalyzedRateByServiceLegacy["db"])
	assert.Equal(t, 0.9, cfg.AnalyzedRateByServiceLegacy["web"])
	assert.Equal(t, 0.5, cfg.AnalyzedRateByServiceLegacy["index"])
	// analysis
	assert.Len(t, cfg.AnalyzedSpansByService, 2)
	assert.Len(t, cfg.AnalyzedSpansByService["web"], 2)
	assert.Len(t, cfg.AnalyzedSpansByService["db"], 1)
	assert.Equal(t, 0.8, cfg.AnalyzedSpansByService["web"]["request"])
	assert.Equal(t, 0.9, cfg.AnalyzedSpansByService["web"]["django.request"])
	assert.Equal(t, 0.05, cfg.AnalyzedSpansByService["db"]["intake"])

}

func TestAcquireHostnameFallback(t *testing.T) {
	c := traceconfig.New()
	err := acquireHostnameFallback(c)
	assert.Nil(t, err)
	host, _ := os.Hostname()
	assert.Equal(t, host, c.Hostname)
}

func TestNormalizeEnvFromDDEnv(t *testing.T) {
	for in, out := range map[string]string{
		"staging":   "staging",
		"stAging":   "staging",
		"staging 1": "staging_1",
	} {
		t.Run("", func(t *testing.T) {
			t.Setenv("DD_ENV", in)

			config := buildConfigComponent(t, true, fx.Replace(corecomp.MockParams{
				Params: corecomp.Params{ConfFilePath: "./testdata/no_apm_config.yaml"},
			}))
			cfg := config.Object()

			assert.NotNil(t, cfg)

			assert.Equal(t, out, cfg.DefaultEnv)
		})
	}
}

func TestNormalizeEnvFromDDTags(t *testing.T) {
	for in, out := range map[string]string{
		"env:staging": "staging",
		"env:stAging": "staging",
		// The value of DD_TAGS is parsed with a space delimiter.
		"tag:value env:STAGING tag2:value2": "staging",
	} {
		t.Run("", func(t *testing.T) {
			t.Setenv("DD_TAGS", in)

			config := buildConfigComponent(t, true, fx.Replace(corecomp.MockParams{
				Params: corecomp.Params{ConfFilePath: "./testdata/no_apm_config.yaml"},
			}))
			cfg := config.Object()

			assert.NotNil(t, cfg)

			assert.Equal(t, out, cfg.DefaultEnv)
		})
	}
}

func TestNormalizeEnvFromConfig(t *testing.T) {
	for _, cfgFile := range []string{
		"./testdata/ok_env_apm_config.yaml",
		"./testdata/ok_env_top_level.yaml",
		"./testdata/ok_env_host_tag.yaml",
		"./testdata/non-normalized_env_apm_config.yaml",
		"./testdata/non-normalized_env_top_level.yaml",
		"./testdata/non-normalized_env_host_tag.yaml",
	} {
		t.Run("", func(t *testing.T) {
			config := buildConfigComponent(t, true, fx.Replace(corecomp.MockParams{
				Params: corecomp.Params{ConfFilePath: cfgFile},
			}))

			cfg := config.Object()

			assert.NotNil(t, cfg)
			assert.Equal(t, "staging", cfg.DefaultEnv)
		})
	}
}

func TestLoadEnv(t *testing.T) {
	t.Run("overrides", func(t *testing.T) {
		// tests that newer envs. override deprecated ones
		for _, tt := range []struct {
			envOld, envNew, key string
		}{
			{"HTTPS_PROXY", "DD_PROXY_HTTPS", "proxy.https"},
			{"DD_CONNECTION_LIMIT", "DD_APM_CONNECTION_LIMIT", "apm_config.connection_limit"},
			{"DD_RECEIVER_PORT", "DD_APM_RECEIVER_PORT", "apm_config.receiver_port"},
			{"DD_MAX_EPS", "DD_MAX_EPS", "apm_config.max_events_per_second"},
			{"DD_MAX_TPS", "DD_APM_MAX_TPS", "apm_config.max_traces_per_second"},
			{"DD_APM_MAX_TPS", "DD_APM_TARGET_TPS", "apm_config.target_traces_per_second"},
			{"DD_IGNORE_RESOURCE", "DD_APM_IGNORE_RESOURCES", "apm_config.ignore_resources"},
		} {
			t.Setenv(tt.envOld, "1,2,3")
			t.Setenv(tt.envNew, "4,5,6")

			config := buildConfigComponent(t, true, fx.Replace(corecomp.MockParams{
				Params: corecomp.Params{ConfFilePath: "./testdata/full.yaml"},
			}))

			cfg := config.Object()

			assert.NotNil(t, cfg)
			if tt.envNew == "DD_APM_IGNORE_RESOURCES" {
				assert.Equal(t, []string{"4", "5", "6"}, pkgconfigsetup.Datadog().GetStringSlice(tt.key))
			} else {
				assert.Equal(t, "4,5,6", pkgconfigsetup.Datadog().GetString(tt.key))
			}
		}
	})

	env := "DD_API_KEY"
	t.Run(env, func(t *testing.T) {
		t.Setenv(env, "123")

		config := buildConfigComponent(t, true, fx.Replace(corecomp.MockParams{
			Params: corecomp.Params{ConfFilePath: "./testdata/full.yaml"},
		}))
		cfg := config.Object()

		assert.NotNil(t, cfg)
		assert.Equal(t, "123", cfg.Endpoints[0].APIKey)
	})

	env = "DD_SITE"
	t.Run(env, func(t *testing.T) {
		t.Setenv(env, "my-site.com")
		config := buildConfigComponent(t, true, fx.Replace(corecomp.MockParams{
			Params: corecomp.Params{ConfFilePath: "./testdata/site_default.yaml"},
		}))

		cfg := config.Object()

		assert.NotNil(t, cfg)
		assert.Equal(t, apiEndpointPrefix+"my-site.com", cfg.Endpoints[0].Host)
	})

	env = "DD_APM_ENABLED"
	t.Run(env, func(t *testing.T) {
		t.Setenv(env, "true")
		config := buildConfigComponent(t, true, fx.Replace(corecomp.MockParams{
			Params: corecomp.Params{ConfFilePath: "./testdata/full.yaml"},
		}))
		cfg := config.Object()

		assert.NotNil(t, cfg)
		assert.True(t, cfg.Enabled)
	})

	env = "DD_APM_DD_URL"
	t.Run(env, func(t *testing.T) {
		t.Setenv(env, "my-site.com")
		config := buildConfigComponent(t, true, fx.Replace(corecomp.MockParams{
			Params: corecomp.Params{ConfFilePath: "./testdata/full.yaml"},
		}))
		cfg := config.Object()

		assert.NotNil(t, cfg)
		assert.Equal(t, "my-site.com", cfg.Endpoints[0].Host)
	})

	env = "HTTPS_PROXY"
	t.Run(env, func(t *testing.T) {
		t.Setenv(env, "my-proxy.url")
		config := buildConfigComponent(t, true, fx.Replace(corecomp.MockParams{
			Params: corecomp.Params{ConfFilePath: "./testdata/full.yaml"},
		}))
		cfg := config.Object()

		assert.NotNil(t, cfg)
		assert.Equal(t, "my-proxy.url", cfg.ProxyURL.String())
	})

	env = "DD_PROXY_HTTPS"
	t.Run(env, func(t *testing.T) {
		t.Setenv(env, "my-proxy.url")
		config := buildConfigComponent(t, true, fx.Replace(corecomp.MockParams{
			Params: corecomp.Params{ConfFilePath: "./testdata/full.yaml"},
		}))
		cfg := config.Object()

		assert.NotNil(t, cfg)
		assert.Equal(t, "my-proxy.url", cfg.ProxyURL.String())
	})

	env = "DD_HOSTNAME"
	t.Run(env, func(t *testing.T) {
		t.Setenv(env, "local.host")
		config := buildConfigComponent(t, false, fx.Replace(corecomp.MockParams{
			Params: corecomp.Params{ConfFilePath: "./testdata/full.yaml"},
		}))
		cfg := config.Object()

		assert.NotNil(t, cfg)
		assert.Equal(t, "local.host", cfg.Hostname)
	})

	env = "DD_BIND_HOST"
	t.Run(env, func(t *testing.T) {
		t.Setenv(env, "bindhost.com")
		config := buildConfigComponent(t, false, fx.Replace(corecomp.MockParams{
			Params: corecomp.Params{ConfFilePath: "./testdata/full.yaml"},
		}))
		cfg := config.Object()

		assert.NotNil(t, cfg)
		assert.Equal(t, "bindhost.com", cfg.StatsdHost)
	})

	for _, envKey := range []string{
		"DD_RECEIVER_PORT", // deprecated
		"DD_APM_RECEIVER_PORT",
	} {
		t.Run(envKey, func(t *testing.T) {
			t.Setenv(envKey, "1234")

			config := buildConfigComponent(t, true, fx.Replace(corecomp.MockParams{
				Params: corecomp.Params{ConfFilePath: "./testdata/full.yaml"},
			}))
			cfg := config.Object()

			assert.NotNil(t, cfg)
			assert.Equal(t, 1234, cfg.ReceiverPort)
		})
	}

	env = "DD_DOGSTATSD_PORT"
	t.Run(env, func(t *testing.T) {
		t.Setenv(env, "4321")

		config := buildConfigComponent(t, true, fx.Replace(corecomp.MockParams{
			Params: corecomp.Params{ConfFilePath: "./testdata/full.yaml"},
		}))
		cfg := config.Object()

		assert.NotNil(t, cfg)
		assert.Equal(t, 4321, cfg.StatsdPort)
	})

	env = "DD_APM_NON_LOCAL_TRAFFIC"
	t.Run(env, func(t *testing.T) {
		t.Setenv(env, "true")

		config := buildConfigComponent(t, true, fx.Replace(corecomp.MockParams{
			Params: corecomp.Params{ConfFilePath: "./testdata/undocumented.yaml"},
		}))
		cfg := config.Object()

		assert.NotNil(t, cfg)
		assert.Equal(t, "0.0.0.0", cfg.ReceiverHost)
	})

	env = "DD_OTLP_CONFIG_TRACES_PROBABILISTIC_SAMPLER_SAMPLING_PERCENTAGE"
	t.Run(env, func(t *testing.T) {
		t.Setenv(env, "12.3")

		config := buildConfigComponent(t, true, fx.Replace(corecomp.MockParams{
			Params: corecomp.Params{ConfFilePath: "./testdata/undocumented.yaml"},
		}))
		cfg := config.Object()

		assert.NotNil(t, cfg)
		assert.Equal(t, 12.3, cfg.OTLPReceiver.ProbabilisticSampling)
	})

	env = "DD_APM_ERROR_TRACKING_STANDALONE_ENABLED"
	t.Run(env, func(t *testing.T) {
		t.Setenv(env, "true")

		config := buildConfigComponent(t, true, fx.Replace(corecomp.MockParams{
			Params: corecomp.Params{ConfFilePath: "./testdata/undocumented.yaml"},
		}))
		cfg := config.Object()

		assert.NotNil(t, cfg)
		assert.Equal(t, true, cfg.ErrorTrackingStandalone)
	})

	for _, envKey := range []string{
		"DD_IGNORE_RESOURCE", // deprecated
		"DD_APM_IGNORE_RESOURCES",
	} {
		t.Run(envKey, func(t *testing.T) {
			t.Setenv(envKey, "1,2,3")

			config := buildConfigComponent(t, true, fx.Replace(corecomp.MockParams{
				Params: corecomp.Params{ConfFilePath: "./testdata/full.yaml"},
			}))
			cfg := config.Object()

			assert.NotNil(t, cfg)
			assert.Equal(t, []string{"1", "2", "3"}, cfg.Ignore["resource"])
		})
	}

	env = "DD_APM_ANALYZED_SPANS"
	t.Run(env, func(t *testing.T) {
		t.Setenv(env, "web|http.request=1,db|sql.query=0.5")

		config := buildConfigComponent(t, true, fx.Replace(corecomp.MockParams{
			Params: corecomp.Params{ConfFilePath: "./testdata/full.yaml"},
		}))

		cfg := config.Object()

		assert.NotNil(t, cfg)
		assert.Equal(t, map[string]map[string]float64{
			"web": {"http.request": 1},
			"db":  {"sql.query": 0.5},
		}, cfg.AnalyzedSpansByService)
	})

	env = "DD_APM_REPLACE_TAGS"
	t.Run(env, func(t *testing.T) {
		t.Setenv(env, `[{"name":"name1", "pattern":"pattern1"}, {"name":"name2","pattern":"pattern2","repl":"replace2"}]`)

		c := buildConfigComponent(t, true, fx.Replace(corecomp.MockParams{
			Params: corecomp.Params{ConfFilePath: "./testdata/full.yaml"},
		}))

		cfg := c.Object()

		assert.NotNil(t, cfg)

		rule1 := &traceconfig.ReplaceRule{
			Name:    "name1",
			Pattern: "pattern1",
			Repl:    "",
		}
		rule2 := &traceconfig.ReplaceRule{
			Name:    "name2",
			Pattern: "pattern2",
			Repl:    "replace2",
		}
		compileReplaceRules([]*traceconfig.ReplaceRule{rule1, rule2})
		assert.Contains(t, cfg.ReplaceTags, rule1)
		assert.Contains(t, cfg.ReplaceTags, rule2)
	})

	env = "DD_APM_FILTER_TAGS_REQUIRE"
	t.Run(env, func(t *testing.T) {
		t.Setenv(env, `important1 important2:value1`)

		c := buildConfigComponent(t, true, fx.Replace(corecomp.MockParams{
			Params: corecomp.Params{ConfFilePath: "./testdata/full.yaml"},
		}))

		cfg := c.Object()

		assert.NotNil(t, cfg)

		assert.Equal(t, cfg.RequireTags, []*traceconfig.Tag{{K: "important1"}, {K: "important2", V: "value1"}})
	})

	t.Run(env, func(t *testing.T) {
		t.Setenv(env, `["important1:value with a space"]`)

		c := buildConfigComponent(t, true, fx.Replace(corecomp.MockParams{
			Params: corecomp.Params{ConfFilePath: "./testdata/full.yaml"},
		}))
		cfg := c.Object()

		assert.NotNil(t, cfg)

		assert.Equal(t, cfg.RequireTags, []*traceconfig.Tag{{K: "important1", V: "value with a space"}})
	})

	env = "DD_APM_FILTER_TAGS_REGEX_REQUIRE"
	t.Run(env, func(t *testing.T) {
		t.Setenv(env, `important1 important2:^value1$`)

		c := buildConfigComponent(t, true, fx.Replace(corecomp.MockParams{
			Params: corecomp.Params{ConfFilePath: "./testdata/full.yaml"},
		}))

		cfg := c.Object()

		assert.NotNil(t, cfg)

		assert.Equal(t, cfg.RequireTagsRegex, []*traceconfig.TagRegex{{K: "important1"}, {K: "important2", V: regexp.MustCompile("^value1$")}})
	})

	t.Run(env, func(t *testing.T) {
		t.Setenv(env, `["important1:^value with a space$"]`)

		c := buildConfigComponent(t, true, fx.Replace(corecomp.MockParams{
			Params: corecomp.Params{ConfFilePath: "./testdata/full.yaml"},
		}))

		cfg := c.Object()

		assert.NotNil(t, cfg)

		assert.Equal(t, cfg.RequireTagsRegex, []*traceconfig.TagRegex{{K: "important1", V: regexp.MustCompile("^value with a space$")}})
	})

	env = "DD_APM_FILTER_TAGS_REJECT"
	t.Run(env, func(t *testing.T) {
		t.Setenv(env, `bad1:value1`)

		c := buildConfigComponent(t, true, fx.Replace(corecomp.MockParams{
			Params: corecomp.Params{ConfFilePath: "./testdata/full.yaml"},
		}))
		cfg := c.Object()

		assert.NotNil(t, cfg)

		assert.Equal(t, cfg.RejectTags, []*traceconfig.Tag{{K: "bad1", V: "value1"}})
	})

	t.Run(env, func(t *testing.T) {
		t.Setenv(env, `["bad1:value with a space"]`)

		c := buildConfigComponent(t, true, fx.Replace(corecomp.MockParams{
			Params: corecomp.Params{ConfFilePath: "./testdata/full.yaml"},
		}))
		cfg := c.Object()

		assert.NotNil(t, cfg)

		assert.Equal(t, cfg.RejectTags, []*traceconfig.Tag{{K: "bad1", V: "value with a space"}})
	})

	t.Run(env, func(t *testing.T) {
		t.Setenv(env, `["bad1:value with a space","bad2:value with spaces"]`)

		c := buildConfigComponent(t, true, fx.Replace(corecomp.MockParams{
			Params: corecomp.Params{ConfFilePath: "./testdata/full.yaml"},
		}))
		cfg := c.Object()

		assert.NotNil(t, cfg)

		assert.Equal(t, cfg.RejectTags, []*traceconfig.Tag{
			{K: "bad1", V: "value with a space"},
			{K: "bad2", V: "value with spaces"},
		})
	})

	env = "DD_APM_FILTER_TAGS_REGEX_REJECT"
	t.Run(env, func(t *testing.T) {
		t.Setenv(env, `bad1:^value1$`)
		c := buildConfigComponent(t, true, fx.Replace(corecomp.MockParams{
			Params: corecomp.Params{ConfFilePath: "./testdata/full.yaml"},
		}))
		cfg := c.Object()

		assert.NotNil(t, cfg)

		assert.Equal(t, cfg.RejectTagsRegex, []*traceconfig.TagRegex{{K: "bad1", V: regexp.MustCompile("^value1$")}})
	})

	t.Run(env, func(t *testing.T) {
		t.Setenv(env, `["bad1:value with a space"]`)
		c := buildConfigComponent(t, true, fx.Replace(corecomp.MockParams{
			Params: corecomp.Params{ConfFilePath: "./testdata/full.yaml"},
		}))
		cfg := c.Object()

		assert.NotNil(t, cfg)

		assert.Equal(t, cfg.RejectTagsRegex, []*traceconfig.TagRegex{{K: "bad1", V: regexp.MustCompile("value with a space")}})
	})

	for _, envKey := range []string{
		"DD_CONNECTION_LIMIT", // deprecated
		"DD_APM_CONNECTION_LIMIT",
	} {
		t.Run(envKey, func(t *testing.T) {
			t.Setenv(envKey, "50")

			c := buildConfigComponent(t, true, fx.Replace(corecomp.MockParams{
				Params: corecomp.Params{ConfFilePath: "./testdata/full.yaml"},
			}))
			cfg := c.Object()

			assert.NotNil(t, cfg)
			assert.Equal(t, 50, cfg.ConnectionLimit)
		})
	}

	for _, envKey := range []string{
		"DD_MAX_TPS",     // deprecated
		"DD_APM_MAX_TPS", // deprecated
		"DD_APM_TARGET_TPS",
	} {
		// First load the yaml file with the deprecated max_traces_per_second
		t.Run(envKey, func(t *testing.T) {
			t.Setenv(envKey, "6")

			c := buildConfigComponent(t, true, fx.Replace(corecomp.MockParams{
				Params: corecomp.Params{ConfFilePath: "./testdata/deprecated-max-tps-apm.yaml"},
			}))

			cfg := c.Object()

			assert.NotNil(t, cfg)
			assert.Equal(t, 6., cfg.TargetTPS)
		})

		// Load the yaml file with the updated target_traces_per_second. When both the deprecated setting and the
		// new one are present, the new one takes precedence.
		t.Run(envKey, func(t *testing.T) {
			t.Setenv(envKey, "6")

			c := buildConfigComponent(t, true, fx.Replace(corecomp.MockParams{
				Params: corecomp.Params{ConfFilePath: "./testdata/full.yaml"},
			}))
			cfg := c.Object()

			assert.NotNil(t, cfg)
			if envKey == "DD_APM_TARGET_TPS" {
				assert.Equal(t, 6., cfg.TargetTPS)
			} else {
				// target_traces_per_second from yaml config takes precedence over deprecated env vars.
				assert.Equal(t, 5., cfg.TargetTPS)
			}
		})
	}

	for _, envKey := range []string{
		"DD_APM_ERROR_TPS",
	} {
		t.Run(envKey, func(t *testing.T) {
			t.Setenv(envKey, "12")

			c := buildConfigComponent(t, true, fx.Replace(corecomp.MockParams{
				Params: corecomp.Params{ConfFilePath: "./testdata/full.yaml"},
			}))
			cfg := c.Object()

			assert.NotNil(t, cfg)
			assert.Equal(t, 12., cfg.ErrorTPS)
		})
	}

	for _, envKey := range []string{
		"DD_APM_ENABLE_RARE_SAMPLER",
	} {
		t.Run(envKey, func(t *testing.T) {
			t.Setenv(envKey, "true")

			c := buildConfigComponent(t, true, fx.Replace(corecomp.MockParams{
				Params: corecomp.Params{ConfFilePath: "./testdata/full.yaml"},
			}))
			cfg := c.Object()

			assert.NotNil(t, cfg)
			assert.Equal(t, true, cfg.RareSamplerEnabled)
		})
	}

	for _, envKey := range []string{
		"DD_MAX_EPS", // deprecated
		"DD_APM_MAX_EPS",
	} {
		t.Run(envKey, func(t *testing.T) {
			t.Setenv(envKey, "7")
			c := buildConfigComponent(t, true, fx.Replace(corecomp.MockParams{
				Params: corecomp.Params{ConfFilePath: "./testdata/full.yaml"},
			}))
			cfg := c.Object()

			assert.NotNil(t, cfg)
			assert.Equal(t, 7., cfg.MaxEPS)
		})
	}

	env = "DD_APM_MAX_REMOTE_TPS"
	t.Run(env, func(t *testing.T) {
		t.Setenv(env, "337.41")

		c := buildConfigComponent(t, true, fx.Replace(corecomp.MockParams{
			Params: corecomp.Params{ConfFilePath: "./testdata/full.yaml"},
		}))
		cfg := c.Object()

		assert.NotNil(t, cfg)
		assert.Equal(t, 337.41, cfg.MaxRemoteTPS)
	})

	env = "DD_APM_ADDITIONAL_ENDPOINTS"
	t.Run(env, func(t *testing.T) {
		t.Setenv(env, `{"url1": ["key1", "key2"], "url2": ["key3"]}`)

		c := buildConfigComponent(t, true, fx.Replace(corecomp.MockParams{
			Params: corecomp.Params{ConfFilePath: "./testdata/full.yaml"},
		}))
		cfg := c.Object()

		assert.NotNil(t, cfg)

		assert.Contains(t, cfg.Endpoints, &traceconfig.Endpoint{APIKey: "key1", Host: "url1"})
		assert.Contains(t, cfg.Endpoints, &traceconfig.Endpoint{APIKey: "key2", Host: "url1"})
		assert.Contains(t, cfg.Endpoints, &traceconfig.Endpoint{APIKey: "key3", Host: "url2"})
	})

	env = "DD_APM_PROFILING_DD_URL"
	t.Run(env, func(t *testing.T) {
		t.Setenv(env, "my-site.com")

		c := buildConfigComponent(t, true, fx.Replace(corecomp.MockParams{
			Params: corecomp.Params{ConfFilePath: "./testdata/full.yaml"},
		}))
		cfg := c.Object()

		assert.NotNil(t, cfg)

		assert.Equal(t, "my-site.com", pkgconfigsetup.Datadog().GetString("apm_config.profiling_dd_url"))
	})

	env = "DD_APM_DEBUGGER_DD_URL"
	t.Run(env, func(t *testing.T) {
		t.Setenv(env, "my-site.com")

		c := buildConfigComponent(t, true, fx.Replace(corecomp.MockParams{
			Params: corecomp.Params{ConfFilePath: "./testdata/full.yaml"},
		}))
		cfg := c.Object()

		assert.NotNil(t, cfg)

		assert.Equal(t, "my-site.com", pkgconfigsetup.Datadog().GetString("apm_config.debugger_dd_url"))
	})

	env = "DD_APM_DEBUGGER_API_KEY"
	t.Run(env, func(t *testing.T) {
		t.Setenv(env, "my-key")

		c := buildConfigComponent(t, true, fx.Replace(corecomp.MockParams{
			Params: corecomp.Params{ConfFilePath: "./testdata/full.yaml"},
		}))
		cfg := c.Object()

		assert.NotNil(t, cfg)

		assert.Equal(t, "my-key", pkgconfigsetup.Datadog().GetString("apm_config.debugger_api_key"))
	})

	env = "DD_APM_DEBUGGER_ADDITIONAL_ENDPOINTS"
	t.Run(env, func(t *testing.T) {
		t.Setenv(env, `{"url1": ["key1", "key2"], "url2": ["key3"]}`)

		c := buildConfigComponent(t, true, fx.Replace(corecomp.MockParams{
			Params: corecomp.Params{ConfFilePath: "./testdata/full.yaml"},
		}))
		cfg := c.Object()

		assert.NotNil(t, cfg)
		expected := map[string][]string{
			"url1": {"key1", "key2"},
			"url2": {"key3"},
		}

		actual := pkgconfigsetup.Datadog().GetStringMapStringSlice("apm_config.debugger_additional_endpoints")
		if !reflect.DeepEqual(actual, expected) {
			t.Fatalf("Failed to process env var %s, expected %v and got %v", env, expected, actual)
		}
	})

	env = "DD_APM_DEBUGGER_DIAGNOSTICS_DD_URL"
	t.Run(env, func(t *testing.T) {
		t.Setenv(env, "my-diagnostics-site.com")

		c := buildConfigComponent(t, true, fx.Replace(corecomp.MockParams{
			Params: corecomp.Params{ConfFilePath: "./testdata/full.yaml"},
		}))
		cfg := c.Object()

		assert.NotNil(t, cfg)

		assert.Equal(t, "my-diagnostics-site.com", pkgconfigsetup.Datadog().GetString("apm_config.debugger_diagnostics_dd_url"))
	})

	env = "DD_APM_DEBUGGER_DIAGNOSTICS_API_KEY"
	t.Run(env, func(t *testing.T) {
		t.Setenv(env, "my-diagnostics-key")

		c := buildConfigComponent(t, true, fx.Replace(corecomp.MockParams{
			Params: corecomp.Params{ConfFilePath: "./testdata/full.yaml"},
		}))
		cfg := c.Object()

		assert.NotNil(t, cfg)

		assert.Equal(t, "my-diagnostics-key", pkgconfigsetup.Datadog().GetString("apm_config.debugger_diagnostics_api_key"))
	})

	env = "DD_APM_DEBUGGER_DIAGNOSTICS_ADDITIONAL_ENDPOINTS"
	t.Run(env, func(t *testing.T) {
		t.Setenv(env, `{"diagnostics-url1": ["diagnostics-key1", "diagnostics-key2"], "diagnostics-url2": ["diagnostics-key3"]}`)

		c := buildConfigComponent(t, true, fx.Replace(corecomp.MockParams{
			Params: corecomp.Params{ConfFilePath: "./testdata/full.yaml"},
		}))
		cfg := c.Object()

		assert.NotNil(t, cfg)
		expected := map[string][]string{
			"diagnostics-url1": {"diagnostics-key1", "diagnostics-key2"},
			"diagnostics-url2": {"diagnostics-key3"},
		}

		actual := pkgconfigsetup.Datadog().GetStringMapStringSlice("apm_config.debugger_diagnostics_additional_endpoints")
		if !reflect.DeepEqual(actual, expected) {
			t.Fatalf("Failed to process env var %s, expected %v and got %v", env, expected, actual)
		}
	})

	env = "DD_APM_SYMDB_DD_URL"
	t.Run(env, func(t *testing.T) {
		t.Setenv(env, "my-site.com")

		c := buildConfigComponent(t, true, fx.Replace(corecomp.MockParams{
			Params: corecomp.Params{ConfFilePath: "./testdata/full.yaml"},
		}))
		cfg := c.Object()

		assert.NotNil(t, cfg)
		assert.Equal(t, "my-site.com", pkgconfigsetup.Datadog().GetString("apm_config.symdb_dd_url"))
	})

	env = "DD_APM_SYMDB_API_KEY"
	t.Run(env, func(t *testing.T) {
		t.Setenv(env, "my-key")

		c := buildConfigComponent(t, true, fx.Replace(corecomp.MockParams{
			Params: corecomp.Params{ConfFilePath: "./testdata/full.yaml"},
		}))
		cfg := c.Object()

		assert.NotNil(t, cfg)
		assert.Equal(t, "my-key", pkgconfigsetup.Datadog().GetString("apm_config.symdb_api_key"))
	})

	env = "DD_APM_SYMDB_ADDITIONAL_ENDPOINTS"
	t.Run(env, func(t *testing.T) {
		t.Setenv(env, `{"url1": ["key1", "key2"], "url2": ["key3"]}`)

		c := buildConfigComponent(t, true, fx.Replace(corecomp.MockParams{
			Params: corecomp.Params{ConfFilePath: "./testdata/full.yaml"},
		}))
		cfg := c.Object()

		assert.NotNil(t, cfg)
		expected := map[string][]string{
			"url1": {"key1", "key2"},
			"url2": {"key3"},
		}

		actual := pkgconfigsetup.Datadog().GetStringMapStringSlice("apm_config.symdb_additional_endpoints")
		if !reflect.DeepEqual(actual, expected) {
			t.Fatalf("Failed to process env var %s, expected %v and got %v", env, expected, actual)
		}
	})

	env = "DD_APM_OBFUSCATION_CREDIT_CARDS_ENABLED"
	t.Run(env, func(t *testing.T) {
		t.Setenv(env, "false")

		c := buildConfigComponent(t, true, fx.Replace(corecomp.MockParams{
			Params: corecomp.Params{ConfFilePath: "./testdata/full.yaml"},
		}))
		cfg := c.Object()

		assert.NotNil(t, cfg)

		assert.False(t, pkgconfigsetup.Datadog().GetBool("apm_config.obfuscation.credit_cards.enabled"))
		assert.False(t, cfg.Obfuscation.CreditCards.Enabled)
	})

	env = "DD_APM_OBFUSCATION_CREDIT_CARDS_LUHN"
	t.Run(env, func(t *testing.T) {
		t.Setenv(env, "false")

		c := buildConfigComponent(t, true, fx.Replace(corecomp.MockParams{
			Params: corecomp.Params{ConfFilePath: "./testdata/full.yaml"},
		}))
		cfg := c.Object()

		assert.NotNil(t, cfg)
		assert.False(t, pkgconfigsetup.Datadog().GetBool("apm_config.obfuscation.credit_cards.luhn"))
	})

	env = "DD_APM_OBFUSCATION_ELASTICSEARCH_ENABLED"
	t.Run(env, func(t *testing.T) {
		t.Setenv(env, "true")

		c := buildConfigComponent(t, true, fx.Replace(corecomp.MockParams{
			Params: corecomp.Params{ConfFilePath: "./testdata/full.yaml"},
		}))
		cfg := c.Object()

		assert.NotNil(t, cfg)
		assert.True(t, pkgconfigsetup.Datadog().GetBool("apm_config.obfuscation.elasticsearch.enabled"))
		assert.True(t, cfg.Obfuscation.ES.Enabled)
	})

	env = "DD_APM_OBFUSCATION_ELASTICSEARCH_KEEP_VALUES"
	t.Run(env, func(t *testing.T) {
		t.Setenv(env, `["client_id", "product_id"]`)

		c := buildConfigComponent(t, true, fx.Replace(corecomp.MockParams{
			Params: corecomp.Params{ConfFilePath: "./testdata/full.yaml"},
		}))
		cfg := c.Object()

		assert.NotNil(t, cfg)
		expected := []string{"client_id", "product_id"}
		actualConfig := pkgconfigsetup.Datadog().GetStringSlice("apm_config.obfuscation.elasticsearch.keep_values")
		actualParsed := cfg.Obfuscation.ES.KeepValues
		assert.Equal(t, expected, actualConfig)
		assert.Equal(t, expected, actualParsed)
	})

	env = "DD_APM_OBFUSCATION_ELASTICSEARCH_OBFUSCATE_SQL_VALUES"
	t.Run(env, func(t *testing.T) {
		t.Setenv(env, `["key1", "key2"]`)

		c := buildConfigComponent(t, true, fx.Replace(corecomp.MockParams{
			Params: corecomp.Params{ConfFilePath: "./testdata/full.yaml"},
		}))
		cfg := c.Object()

		assert.NotNil(t, cfg)
		expected := []string{"key1", "key2"}
		actualConfig := pkgconfigsetup.Datadog().GetStringSlice("apm_config.obfuscation.elasticsearch.obfuscate_sql_values")
		actualParsed := cfg.Obfuscation.ES.ObfuscateSQLValues
		assert.Equal(t, expected, actualConfig)
		assert.Equal(t, expected, actualParsed)
	})

	env = "DD_APM_OBFUSCATION_HTTP_REMOVE_QUERY_STRING"
	t.Run(env, func(t *testing.T) {
		t.Setenv(env, "true")

		c := buildConfigComponent(t, true, fx.Replace(corecomp.MockParams{
			Params: corecomp.Params{ConfFilePath: "./testdata/full.yaml"},
		}))
		cfg := c.Object()

		assert.NotNil(t, cfg)
		assert.True(t, pkgconfigsetup.Datadog().GetBool("apm_config.obfuscation.http.remove_query_string"))
		assert.True(t, cfg.Obfuscation.HTTP.RemoveQueryString)
	})

	env = "DD_APM_OBFUSCATION_HTTP_REMOVE_PATHS_WITH_DIGITS"
	t.Run(env, func(t *testing.T) {
		t.Setenv(env, "true")

		c := buildConfigComponent(t, true, fx.Replace(corecomp.MockParams{
			Params: corecomp.Params{ConfFilePath: "./testdata/full.yaml"},
		}))
		cfg := c.Object()

		assert.NotNil(t, cfg)
		assert.True(t, pkgconfigsetup.Datadog().GetBool("apm_config.obfuscation.memcached.enabled"))
		assert.True(t, cfg.Obfuscation.Memcached.Enabled)
	})

	env = "DD_APM_OBFUSCATION_MEMCACHED_ENABLED"
	t.Run(env, func(t *testing.T) {
		t.Setenv(env, "true")

		c := buildConfigComponent(t, true, fx.Replace(corecomp.MockParams{
			Params: corecomp.Params{ConfFilePath: "./testdata/full.yaml"},
		}))
		cfg := c.Object()

		assert.NotNil(t, cfg)
		assert.True(t, pkgconfigsetup.Datadog().GetBool("apm_config.obfuscation.memcached.enabled"))
		assert.True(t, cfg.Obfuscation.Memcached.Enabled)
	})

	env = "DD_APM_OBFUSCATION_MEMCACHED_KEEP_COMMAND"
	t.Run(env, func(t *testing.T) {
		t.Setenv(env, "true")

		c := buildConfigComponent(t, true, fx.Replace(corecomp.MockParams{
			Params: corecomp.Params{ConfFilePath: "./testdata/full.yaml"},
		}))
		cfg := c.Object()

		assert.NotNil(t, cfg)
		assert.True(t, pkgconfigsetup.Datadog().GetBool("apm_config.obfuscation.memcached.enabled"))
		assert.True(t, cfg.Obfuscation.Memcached.Enabled)
		assert.True(t, pkgconfigsetup.Datadog().GetBool("apm_config.obfuscation.memcached.keep_command"))
		assert.True(t, cfg.Obfuscation.Memcached.KeepCommand)
	})

	env = "DD_APM_OBFUSCATION_MONGODB_ENABLED"
	t.Run(env, func(t *testing.T) {
		t.Setenv(env, "true")

		c := buildConfigComponent(t, true, fx.Replace(corecomp.MockParams{
			Params: corecomp.Params{ConfFilePath: "./testdata/full.yaml"},
		}))
		cfg := c.Object()

		assert.NotNil(t, cfg)
		assert.True(t, pkgconfigsetup.Datadog().GetBool("apm_config.obfuscation.mongodb.enabled"))
		assert.True(t, cfg.Obfuscation.Mongo.Enabled)
	})

	env = "DD_APM_OBFUSCATION_MONGODB_KEEP_VALUES"
	t.Run(env, func(t *testing.T) {
		t.Setenv(env, `["document_id", "template_id"]`)

		c := buildConfigComponent(t, true, fx.Replace(corecomp.MockParams{
			Params: corecomp.Params{ConfFilePath: "./testdata/full.yaml"},
		}))
		cfg := c.Object()

		assert.NotNil(t, cfg)
		expected := []string{"document_id", "template_id"}
		actualConfig := pkgconfigsetup.Datadog().GetStringSlice("apm_config.obfuscation.mongodb.keep_values")
		actualParsed := cfg.Obfuscation.Mongo.KeepValues
		assert.Equal(t, expected, actualConfig)
		assert.Equal(t, expected, actualParsed)
	})

	env = "DD_APM_OBFUSCATION_MONGODB_OBFUSCATE_SQL_VALUES"
	t.Run(env, func(t *testing.T) {
		t.Setenv(env, `["key1", "key2"]`)

		c := buildConfigComponent(t, true, fx.Replace(corecomp.MockParams{
			Params: corecomp.Params{ConfFilePath: "./testdata/full.yaml"},
		}))
		cfg := c.Object()

		assert.NotNil(t, cfg)
		expected := []string{"key1", "key2"}
		actualConfig := pkgconfigsetup.Datadog().GetStringSlice("apm_config.obfuscation.mongodb.obfuscate_sql_values")
		actualParsed := cfg.Obfuscation.Mongo.ObfuscateSQLValues
		assert.Equal(t, expected, actualConfig)
		assert.Equal(t, expected, actualParsed)
	})

	env = "DD_APM_OBFUSCATION_REDIS_ENABLED"
	t.Run(env, func(t *testing.T) {
		t.Setenv(env, "true")

		c := buildConfigComponent(t, true, fx.Replace(corecomp.MockParams{
			Params: corecomp.Params{ConfFilePath: "./testdata/full.yaml"},
		}))
		cfg := c.Object()

		assert.NotNil(t, cfg)
		assert.True(t, pkgconfigsetup.Datadog().GetBool("apm_config.obfuscation.redis.enabled"))
		assert.True(t, cfg.Obfuscation.Redis.Enabled)
	})

	env = "DD_APM_OBFUSCATION_REDIS_REMOVE_ALL_ARGS"
	t.Run(env, func(t *testing.T) {
		t.Setenv(env, "true")

		c := buildConfigComponent(t, true, fx.Replace(corecomp.MockParams{
			Params: corecomp.Params{ConfFilePath: "./testdata/full.yaml"},
		}))
		cfg := c.Object()

		assert.NotNil(t, cfg)
		assert.True(t, pkgconfigsetup.Datadog().GetBool("apm_config.obfuscation.redis.remove_all_args"))
		assert.True(t, cfg.Obfuscation.Redis.RemoveAllArgs)
	})

	env = "DD_APM_OBFUSCATION_VALKEY_ENABLED"
	t.Run(env, func(t *testing.T) {
		t.Setenv(env, "true")

		c := buildConfigComponent(t, true, fx.Replace(corecomp.MockParams{
			Params: corecomp.Params{ConfFilePath: "./testdata/full.yaml"},
		}))
		cfg := c.Object()

		assert.NotNil(t, cfg)
		assert.True(t, pkgconfigsetup.Datadog().GetBool("apm_config.obfuscation.valkey.enabled"))
		assert.True(t, cfg.Obfuscation.Valkey.Enabled)
	})

	env = "DD_APM_OBFUSCATION_VALKEY_REMOVE_ALL_ARGS"
	t.Run(env, func(t *testing.T) {
		t.Setenv(env, "true")

		c := buildConfigComponent(t, true, fx.Replace(corecomp.MockParams{
			Params: corecomp.Params{ConfFilePath: "./testdata/full.yaml"},
		}))
		cfg := c.Object()

		assert.NotNil(t, cfg)
		assert.True(t, pkgconfigsetup.Datadog().GetBool("apm_config.obfuscation.valkey.remove_all_args"))
		assert.True(t, cfg.Obfuscation.Valkey.RemoveAllArgs)
	})

	env = "DD_APM_OBFUSCATION_REMOVE_STACK_TRACES"
	t.Run(env, func(t *testing.T) {
		t.Setenv(env, "true")

		c := buildConfigComponent(t, true, fx.Replace(corecomp.MockParams{
			Params: corecomp.Params{ConfFilePath: "./testdata/full.yaml"},
		}))
		cfg := c.Object()

		assert.NotNil(t, cfg)
		assert.True(t, pkgconfigsetup.Datadog().GetBool("apm_config.obfuscation.remove_stack_traces"))
		assert.True(t, cfg.Obfuscation.RemoveStackTraces)
	})

	env = "DD_APM_OBFUSCATION_SQL_EXEC_PLAN_ENABLED"
	t.Run(env, func(t *testing.T) {
		t.Setenv(env, "true")

		c := buildConfigComponent(t, true, fx.Replace(corecomp.MockParams{
			Params: corecomp.Params{ConfFilePath: "./testdata/full.yaml"},
		}))
		cfg := c.Object()

		assert.NotNil(t, cfg)
		assert.True(t, pkgconfigsetup.Datadog().GetBool("apm_config.obfuscation.sql_exec_plan.enabled"))
		assert.True(t, cfg.Obfuscation.SQLExecPlan.Enabled)
	})

	env = "DD_APM_OBFUSCATION_SQL_EXEC_PLAN_KEEP_VALUES"
	t.Run(env, func(t *testing.T) {
		t.Setenv(env, `["id1", "id2"]`)

		c := buildConfigComponent(t, true, fx.Replace(corecomp.MockParams{
			Params: corecomp.Params{ConfFilePath: "./testdata/full.yaml"},
		}))
		cfg := c.Object()

		assert.NotNil(t, cfg)
		expected := []string{"id1", "id2"}
		actualConfig := pkgconfigsetup.Datadog().GetStringSlice("apm_config.obfuscation.sql_exec_plan.keep_values")
		actualParsed := cfg.Obfuscation.SQLExecPlan.KeepValues
		assert.Equal(t, expected, actualConfig)
		assert.Equal(t, expected, actualParsed)
	})

	env = "DD_APM_OBFUSCATION_SQL_EXEC_PLAN_OBFUSCATE_SQL_VALUES"
	t.Run(env, func(t *testing.T) {
		t.Setenv(env, `["key1", "key2"]`)

		c := buildConfigComponent(t, true, fx.Replace(corecomp.MockParams{
			Params: corecomp.Params{ConfFilePath: "./testdata/full.yaml"},
		}))
		cfg := c.Object()

		assert.NotNil(t, cfg)
		expected := []string{"key1", "key2"}
		actualConfig := pkgconfigsetup.Datadog().GetStringSlice("apm_config.obfuscation.sql_exec_plan.obfuscate_sql_values")
		actualParsed := cfg.Obfuscation.SQLExecPlan.ObfuscateSQLValues
		assert.Equal(t, expected, actualConfig)
		assert.Equal(t, expected, actualParsed)
	})

	env = "DD_APM_OBFUSCATION_SQL_EXEC_PLAN_NORMALIZE_ENABLED"
	t.Run(env, func(t *testing.T) {
		t.Setenv(env, "true")

		c := buildConfigComponent(t, true, fx.Replace(corecomp.MockParams{
			Params: corecomp.Params{ConfFilePath: "./testdata/full.yaml"},
		}))
		cfg := c.Object()

		assert.NotNil(t, cfg)
		assert.True(t, pkgconfigsetup.Datadog().GetBool("apm_config.obfuscation.sql_exec_plan_normalize.enabled"))
		assert.True(t, cfg.Obfuscation.SQLExecPlanNormalize.Enabled)
	})

	env = "DD_APM_OBFUSCATION_SQL_EXEC_PLAN_NORMALIZE_KEEP_VALUES"
	t.Run(env, func(t *testing.T) {
		t.Setenv(env, `["id1", "id2"]`)

		c := buildConfigComponent(t, true, fx.Replace(corecomp.MockParams{
			Params: corecomp.Params{ConfFilePath: "./testdata/full.yaml"},
		}))
		cfg := c.Object()

		assert.NotNil(t, cfg)
		expected := []string{"id1", "id2"}
		actualConfig := pkgconfigsetup.Datadog().GetStringSlice("apm_config.obfuscation.sql_exec_plan_normalize.keep_values")
		actualParsed := cfg.Obfuscation.SQLExecPlanNormalize.KeepValues
		assert.Equal(t, expected, actualConfig)
		assert.Equal(t, expected, actualParsed)
	})

	env = "DD_APM_OBFUSCATION_SQL_EXEC_PLAN_NORMALIZE_OBFUSCATE_SQL_VALUES"
	t.Run(env, func(t *testing.T) {
		t.Setenv(env, `["key1", "key2"]`)

		c := buildConfigComponent(t, true, fx.Replace(corecomp.MockParams{
			Params: corecomp.Params{ConfFilePath: "./testdata/full.yaml"},
		}))
		cfg := c.Object()

		assert.NotNil(t, cfg)
		expected := []string{"key1", "key2"}
		actualConfig := pkgconfigsetup.Datadog().GetStringSlice("apm_config.obfuscation.sql_exec_plan_normalize.obfuscate_sql_values")
		actualParsed := cfg.Obfuscation.SQLExecPlanNormalize.ObfuscateSQLValues
		assert.Equal(t, expected, actualConfig)
		assert.Equal(t, expected, actualParsed)
	})

	env = "DD_APM_OBFUSCATION_CACHE_ENABLED"
	t.Run(env, func(t *testing.T) {
		t.Setenv(env, "false")

		c := buildConfigComponent(t, true, fx.Replace(corecomp.MockParams{
			Params: corecomp.Params{ConfFilePath: "./testdata/full.yaml"},
		}))
		cfg := c.Object()

		assert.NotNil(t, cfg)
		assert.False(t, pkgconfigsetup.Datadog().GetBool("apm_config.obfuscation.cache.enabled"))
		assert.False(t, cfg.Obfuscation.Cache.Enabled)
	})

	env = "DD_APM_OBFUSCATION_CACHE_MAX_SIZE"
	t.Run(env, func(t *testing.T) {
		t.Setenv(env, "1234567")

		c := buildConfigComponent(t, true, fx.Replace(corecomp.MockParams{
			Params: corecomp.Params{ConfFilePath: "./testdata/full.yaml"},
		}))
		cfg := c.Object()

		assert.NotNil(t, cfg)
		actualConfig := pkgconfigsetup.Datadog().GetString("apm_config.obfuscation.cache.max_size")
		actualParsed := cfg.Obfuscation.Cache.MaxSize
		assert.Equal(t, "1234567", actualConfig)
		assert.Equal(t, int64(1234567), actualParsed)
	})

	env = "DD_APM_PROFILING_ADDITIONAL_ENDPOINTS"
	t.Run(env, func(t *testing.T) {
		t.Setenv(env, `{"url1": ["key1", "key2"], "url2": ["key3"]}`)

		c := buildConfigComponent(t, true, fx.Replace(corecomp.MockParams{
			Params: corecomp.Params{ConfFilePath: "./testdata/full.yaml"},
		}))
		cfg := c.Object()

		assert.NotNil(t, cfg)

		expected := map[string][]string{
			"url1": {"key1", "key2"},
			"url2": {"key3"},
		}
		actual := pkgconfigsetup.Datadog().GetStringMapStringSlice("apm_config.profiling_additional_endpoints")
		if !reflect.DeepEqual(actual, expected) {
			t.Fatalf("Failed to process env var %s, expected %v and got %v", env, expected, actual)
		}
	})

	env = "DD_APM_FEATURES"
	t.Run(env, func(t *testing.T) {
		assert := func(in string, _ []string) {
			t.Setenv(env, in)
			c := buildConfigComponent(t, true, fx.Replace(corecomp.MockParams{
				Params: corecomp.Params{ConfFilePath: "./testdata/full.yaml"},
			}))
			cfg := c.Object()

			assert.NotNil(t, cfg)
		}

		cases := map[string][]string{
			"":                      nil,
			"feat1":                 {"feat1"},
			"feat1,feat2,feat3":     {"feat1", "feat2", "feat3"},
			"feat1 feat2 feat3":     {"feat1", "feat2", "feat3"},
			"feat1,feat2 feat3":     {"feat1", "feat2 feat3"},    // mixing separators is not supported, comma wins
			"feat1, feat2, feat3":   {"feat1", "feat2", "feat3"}, // trim whitespaces
			"feat1 , feat2 , feat3": {"feat1", "feat2", "feat3"}, // trim whitespaces
		}
		for in, expected := range cases {
			assert(in, expected)
		}
	})

	env = "DD_INSTRUMENTATION_INSTALL_ID"
	t.Run(env, func(t *testing.T) {
		t.Setenv(env, `install_id_foo_bar`)

		c := buildConfigComponent(t, true, fx.Replace(corecomp.MockParams{
			Params: corecomp.Params{ConfFilePath: "./testdata/full.yaml"},
		}))
		cfg := c.Object()
		assert.NotNil(t, cfg)
		assert.Equal(t, "install_id_foo_bar", pkgconfigsetup.Datadog().GetString("apm_config.install_id"))
		assert.Equal(t, "install_id_foo_bar", cfg.InstallSignature.InstallID)
		assert.True(t, cfg.InstallSignature.Found)
	})

	env = "DD_INSTRUMENTATION_INSTALL_TYPE"
	t.Run(env, func(t *testing.T) {
		t.Setenv(env, `host_injection`)

		c := buildConfigComponent(t, true, fx.Replace(corecomp.MockParams{
			Params: corecomp.Params{ConfFilePath: "./testdata/full.yaml"},
		}))
		cfg := c.Object()
		assert.NotNil(t, cfg)
		assert.Equal(t, "host_injection", pkgconfigsetup.Datadog().GetString("apm_config.install_type"))
		assert.Equal(t, "host_injection", cfg.InstallSignature.InstallType)
		assert.True(t, cfg.InstallSignature.Found)
	})

	env = "DD_INSTRUMENTATION_INSTALL_TIME"
	t.Run(env, func(t *testing.T) {
		t.Setenv(env, `1699621675`)

		c := buildConfigComponent(t, true, fx.Replace(corecomp.MockParams{
			Params: corecomp.Params{ConfFilePath: "./testdata/full.yaml"},
		}))
		cfg := c.Object()
		assert.NotNil(t, cfg)
		assert.Equal(t, int64(1699621675), pkgconfigsetup.Datadog().GetInt64("apm_config.install_time"))
		assert.Equal(t, int64(1699621675), cfg.InstallSignature.InstallTime)
		assert.True(t, cfg.InstallSignature.Found)
	})
}

func TestFargateConfig(t *testing.T) {
	type testData struct {
		features             []env.Feature
		expectedOrchestrator traceconfig.FargateOrchestratorName
	}
	for _, data := range []testData{
		{
			features:             []env.Feature{env.ECSFargate},
			expectedOrchestrator: traceconfig.OrchestratorECS,
		},
		{
			features:             []env.Feature{env.EKSFargate},
			expectedOrchestrator: traceconfig.OrchestratorEKS,
		},
		{
			features:             []env.Feature{},
			expectedOrchestrator: traceconfig.OrchestratorUnknown,
		},
	} {
		t.Run("", func(t *testing.T) {
			env.SetFeatures(t, data.features...)
			c := buildConfigComponent(t, true, fx.Replace(corecomp.MockParams{
				Params: corecomp.Params{ConfFilePath: "./testdata/no_apm_config.yaml"},
			}))

			cfg := c.Object()
			assert.NotNil(t, cfg)
			assert.Equal(t, data.expectedOrchestrator, cfg.FargateOrchestrator)

		})
	}
}

func TestSetMaxMemCPU(t *testing.T) {
	t.Run("default, non-containerized", func(t *testing.T) {
		config := buildConfigComponent(t, true)
		cfg := config.Object()

		require.NotNil(t, cfg)

		config.SetMaxMemCPU(false)
		assert.Equal(t, 0.5, cfg.MaxCPU)
		assert.Equal(t, 5e8, cfg.MaxMemory)
	})

	t.Run("default, containerized", func(t *testing.T) {
		config := buildConfigComponent(t, true)
		cfg := config.Object()

		require.NotNil(t, cfg)

		config.SetMaxMemCPU(true)
		assert.Equal(t, 0.0, cfg.MaxCPU)
		assert.Equal(t, 0.0, cfg.MaxMemory)
	})

	t.Run("limits set, non-containerized", func(t *testing.T) {
		overrides := map[string]interface{}{
			"apm_config.max_cpu_percent": "20",
			"apm_config.max_memory":      "200",
		}

		config := buildConfigComponent(t, true, fx.Replace(corecomp.MockParams{Overrides: overrides}))
		cfg := config.Object()
		require.NotNil(t, cfg)

		config.SetMaxMemCPU(false)
		assert.Equal(t, 0.2, cfg.MaxCPU)
		assert.Equal(t, 200.0, cfg.MaxMemory)
	})

	t.Run("limits set, containerized", func(t *testing.T) {
		overrides := map[string]interface{}{
			"apm_config.max_cpu_percent": "30",
			"apm_config.max_memory":      "300",
		}

		config := buildConfigComponent(t, true, fx.Replace(corecomp.MockParams{Overrides: overrides}))
		cfg := config.Object()
		require.NotNil(t, cfg)

		config.SetMaxMemCPU(true)
		assert.Equal(t, 0.3, cfg.MaxCPU)
		assert.Equal(t, 300.0, cfg.MaxMemory)
	})
}

func TestPeerTagsAggregation(t *testing.T) {

	t.Run("default-enabled", func(t *testing.T) {
		config := buildConfigComponent(t, true)
		cfg := config.Object()
		assert.True(t, cfg.PeerTagsAggregation)
		assert.Nil(t, cfg.PeerTags)

		assert.Contains(t, cfg.ConfiguredPeerTags(), "_dd.base_service") // global base peer tag precursor
		assert.Contains(t, cfg.ConfiguredPeerTags(), "db.hostname")      // known peer tag precursors that should be loaded from peer_tags.ini
		assert.Contains(t, cfg.ConfiguredPeerTags(), "db.system")        // known peer tag precursors that should be loaded from peer_tags.ini
		assert.Contains(t, cfg.ConfiguredPeerTags(), "peer.hostname")    // known peer tag precursors that should be loaded from peer_tags.ini
		assert.Contains(t, cfg.ConfiguredPeerTags(), "peer.service")     // known peer tag precursors that should be loaded from peer_tags.ini
	})

	t.Run("disabled", func(t *testing.T) {
		overrides := map[string]interface{}{
			"apm_config.peer_service_aggregation": true,
			"apm_config.peer_tags_aggregation":    false,
		}
		config := buildConfigComponent(t, true, fx.Replace(corecomp.MockParams{Overrides: overrides}))
		cfg := config.Object()
		require.NotNil(t, cfg)
		assert.False(t, cfg.PeerTagsAggregation)
		assert.Nil(t, cfg.PeerTags)
		assert.Nil(t, cfg.ConfiguredPeerTags())
	})

	t.Run("deprecated-enabled", func(t *testing.T) {
		overrides := map[string]interface{}{
			"apm_config.peer_service_aggregation": true,
		}

		config := buildConfigComponent(t, true, fx.Replace(corecomp.MockParams{Overrides: overrides}))
		cfg := config.Object()
		require.NotNil(t, cfg)
		assert.True(t, cfg.PeerTagsAggregation)
		assert.Nil(t, cfg.PeerTags)
		assert.Contains(t, cfg.ConfiguredPeerTags(), "db.hostname")   // known peer tag precursors that should be loaded from peer_tags.ini
		assert.Contains(t, cfg.ConfiguredPeerTags(), "db.system")     // known peer tag precursors that should be loaded from peer_tags.ini
		assert.Contains(t, cfg.ConfiguredPeerTags(), "peer.hostname") // known peer tag precursors that should be loaded from peer_tags.ini
		assert.Contains(t, cfg.ConfiguredPeerTags(), "peer.service")  // known peer tag precursors that should be loaded from peer_tags.ini
	})

	t.Run("deprecated-disabled", func(t *testing.T) {
		overrides := map[string]interface{}{
			// Setting peer_service_aggregation to false has no effect. Nobody should be using this flag, though some previous beta customers might still need to migrate to peer_tags_aggregation.
			"apm_config.peer_service_aggregation": false,
		}

		config := buildConfigComponent(t, true, fx.Replace(corecomp.MockParams{Overrides: overrides}))
		cfg := config.Object()
		require.NotNil(t, cfg)
		assert.True(t, cfg.PeerTagsAggregation)
		assert.Nil(t, cfg.PeerTags)
		assert.NotNil(t, cfg.ConfiguredPeerTags())
		assert.Contains(t, cfg.ConfiguredPeerTags(), "db.hostname")   // known peer tag precursors that should be loaded from peer_tags.ini
		assert.Contains(t, cfg.ConfiguredPeerTags(), "db.system")     // known peer tag precursors that should be loaded from peer_tags.ini
		assert.Contains(t, cfg.ConfiguredPeerTags(), "peer.hostname") // known peer tag precursors that should be loaded from peer_tags.ini
		assert.Contains(t, cfg.ConfiguredPeerTags(), "peer.service")  // known peer tag precursors that should be loaded from peer_tags.ini
	})

	t.Run("both-enabled", func(t *testing.T) {
		overrides := map[string]interface{}{
			"apm_config.peer_service_aggregation": true,
			"apm_config.peer_tags_aggregation":    true,
		}

		config := buildConfigComponent(t, true, fx.Replace(corecomp.MockParams{Overrides: overrides}))
		cfg := config.Object()
		require.NotNil(t, cfg)
		assert.True(t, cfg.PeerTagsAggregation)
		assert.Nil(t, cfg.PeerTags)
		assert.NotNil(t, cfg.ConfiguredPeerTags())
		assert.Contains(t, cfg.ConfiguredPeerTags(), "db.hostname")   // known peer tag precursors that should be loaded from peer_tags.ini
		assert.Contains(t, cfg.ConfiguredPeerTags(), "db.system")     // known peer tag precursors that should be loaded from peer_tags.ini
		assert.Contains(t, cfg.ConfiguredPeerTags(), "peer.hostname") // known peer tag precursors that should be loaded from peer_tags.ini
		assert.Contains(t, cfg.ConfiguredPeerTags(), "peer.service")  // known peer tag precursors that should be loaded from peer_tags.ini
	})

	t.Run("both-disabled", func(t *testing.T) {
		overrides := map[string]interface{}{
			"apm_config.peer_service_aggregation": false,
			"apm_config.peer_tags_aggregation":    false,
		}

		config := buildConfigComponent(t, true, fx.Replace(corecomp.MockParams{Overrides: overrides}))
		cfg := config.Object()
		require.NotNil(t, cfg)
		assert.False(t, cfg.PeerTagsAggregation)
		assert.Nil(t, cfg.PeerTags)
		assert.Nil(t, cfg.ConfiguredPeerTags())
	})
	t.Run("disabled-user-tags", func(t *testing.T) {
		overrides := map[string]interface{}{
			"apm_config.peer_tags_aggregation": false,
			"apm_config.peer_tags":             []string{"user_peer_tag"},
		}

		config := buildConfigComponent(t, true, fx.Replace(corecomp.MockParams{Overrides: overrides}))
		cfg := config.Object()
		require.NotNil(t, cfg)
		assert.False(t, cfg.PeerTagsAggregation)
		assert.Equal(t, []string{"user_peer_tag"}, cfg.PeerTags)
		assert.Nil(t, cfg.ConfiguredPeerTags())
	})
	t.Run("default-enabled-user-tags", func(t *testing.T) {
		overrides := map[string]interface{}{
			"apm_config.peer_tags": []string{"user_peer_tag"},
		}

		config := buildConfigComponent(t, true, fx.Replace(corecomp.MockParams{Overrides: overrides}))
		cfg := config.Object()
		assert.True(t, cfg.PeerTagsAggregation)
		assert.Equal(t, []string{"user_peer_tag"}, cfg.PeerTags)
		assert.Contains(t, cfg.ConfiguredPeerTags(), "user_peer_tag")
		assert.Contains(t, cfg.ConfiguredPeerTags(), "db.hostname")   // known peer tag precursors that should be loaded from peer_tags.ini
		assert.Contains(t, cfg.ConfiguredPeerTags(), "db.system")     // known peer tag precursors that should be loaded from peer_tags.ini
		assert.Contains(t, cfg.ConfiguredPeerTags(), "peer.hostname") // known peer tag precursors that should be loaded from peer_tags.ini
		assert.Contains(t, cfg.ConfiguredPeerTags(), "peer.service")  // known peer tag precursors that should be loaded from peer_tags.ini
	})
	t.Run("enabled-user-tags", func(t *testing.T) {
		overrides := map[string]interface{}{
			"apm_config.peer_tags":             []string{"user_peer_tag"},
			"apm_config.peer_tags_aggregation": true,
		}

		config := buildConfigComponent(t, true, fx.Replace(corecomp.MockParams{Overrides: overrides}))
		cfg := config.Object()
		require.NotNil(t, cfg)
		assert.True(t, cfg.PeerTagsAggregation)
		assert.Equal(t, []string{"user_peer_tag"}, cfg.PeerTags)
	})
	t.Run("both-enabled-user-tags", func(t *testing.T) {
		overrides := map[string]interface{}{
			"apm_config.peer_tags":                []string{"user_peer_tag"},
			"apm_config.peer_tags_aggregation":    true,
			"apm_config.peer_service_aggregation": true,
		}

		config := buildConfigComponent(t, true, fx.Replace(corecomp.MockParams{Overrides: overrides}))
		cfg := config.Object()
		require.NotNil(t, cfg)
		assert.True(t, cfg.PeerTagsAggregation)
		assert.Equal(t, []string{"user_peer_tag"}, cfg.PeerTags)
		assert.Contains(t, cfg.ConfiguredPeerTags(), "user_peer_tag")
		assert.Contains(t, cfg.ConfiguredPeerTags(), "db.hostname")   // known peer tag precursors that should be loaded from peer_tags.ini
		assert.Contains(t, cfg.ConfiguredPeerTags(), "db.system")     // known peer tag precursors that should be loaded from peer_tags.ini
		assert.Contains(t, cfg.ConfiguredPeerTags(), "peer.hostname") // known peer tag precursors that should be loaded from peer_tags.ini
		assert.Contains(t, cfg.ConfiguredPeerTags(), "peer.service")  // known peer tag precursors that should be loaded from peer_tags.ini
	})
}

func TestComputeStatsBySpanKind(t *testing.T) {

	t.Run("default-enabled", func(t *testing.T) {
		config := buildConfigComponent(t, true)

		cfg := config.Object()

		require.NotNil(t, cfg)
		assert.True(t, cfg.ComputeStatsBySpanKind)
	})

	t.Run("disabled", func(t *testing.T) {
		overrides := map[string]interface{}{
			"apm_config.compute_stats_by_span_kind": false,
		}
		config := buildConfigComponent(t, true, fx.Replace(corecomp.MockParams{Overrides: overrides}))
		cfg := config.Object()

		require.NotNil(t, cfg)
		assert.False(t, cfg.ComputeStatsBySpanKind)
	})

	t.Run("enabled", func(t *testing.T) {
		overrides := map[string]interface{}{
			"apm_config.compute_stats_by_span_kind": true,
		}

		config := buildConfigComponent(t, true, fx.Replace(corecomp.MockParams{Overrides: overrides}))
		cfg := config.Object()

		require.NotNil(t, cfg)
		assert.True(t, cfg.ComputeStatsBySpanKind)
	})
}

func TestGenerateInstallSignature(t *testing.T) {
	cfgDir := t.TempDir()
	cfgContent, err := os.ReadFile("./testdata/full.yaml")
	assert.NoError(t, err)
	cfgFile := filepath.Join(cfgDir, "full.yaml")
	err = os.WriteFile(cfgFile, cfgContent, 0644)
	assert.NoError(t, err)

	c := buildConfigComponent(t, true, fx.Replace(corecomp.MockParams{
		Params: corecomp.Params{ConfFilePath: cfgFile},
	}))

	cfg := c.Object()
	assert.NotNil(t, cfg)

	assert.False(t, pkgconfigsetup.Datadog().IsSet("apm_config.install_id"))
	assert.False(t, pkgconfigsetup.Datadog().IsSet("apm_config.install_type"))
	assert.False(t, pkgconfigsetup.Datadog().IsSet("apm_config.install_time"))

	assert.True(t, cfg.InstallSignature.Found)
	installFilePath := filepath.Join(cfgDir, "install.json")
	assert.FileExists(t, installFilePath)

	installFileContent, err := os.ReadFile(installFilePath)
	assert.NoError(t, err)

	fileSignature := traceconfig.InstallSignatureConfig{}
	err = json.Unmarshal(installFileContent, &fileSignature)
	assert.NoError(t, err)

	assert.Equal(t, fileSignature.InstallID, cfg.InstallSignature.InstallID)
	assert.Equal(t, fileSignature.InstallTime, cfg.InstallSignature.InstallTime)
	assert.Equal(t, fileSignature.InstallType, cfg.InstallSignature.InstallType)
}

func TestMockConfig(t *testing.T) {
	t.Setenv("DD_SITE", "datadoghq.eu")
	config := buildConfigComponent(t, true, fx.Supply(corecomp.Params{}))
	cfg := config.Object()
	require.NotNil(t, cfg)

	assert.Equal(t, true, cfg.Enabled)
	assert.Equal(t, "datadoghq.eu", cfg.Site)
}

func TestMockDefaultConfig(t *testing.T) {
	config := buildConfigComponent(t, true, fx.Supply(corecomp.Params{}))
	cfg := config.Object()
	require.NotNil(t, cfg)

	assert.Equal(t, true, cfg.Enabled)
	assert.Equal(t, "datadoghq.com", cfg.Site)
}

func TestGetCoreConfigHandler(t *testing.T) {
	config := buildConfigComponent(t, true, fx.Supply(corecomp.Params{}))

	handler := config.GetConfigHandler().(http.HandlerFunc)

	// Refuse non Get query
	resp := httptest.NewRecorder()
	req := httptest.NewRequest("POST", "/config", nil)
	handler(resp, req)
	assert.Equal(t, http.StatusMethodNotAllowed, resp.Code)

	// Refuse missing auth token
	resp = httptest.NewRecorder()
	req = httptest.NewRequest("GET", "/config", nil)
	handler(resp, req)
	assert.Equal(t, http.StatusUnauthorized, resp.Code)

	// Refuse invalid auth token
	resp = httptest.NewRecorder()
	req = httptest.NewRequest("GET", "/config", nil)
	req.Header.Set("Authorization", "Bearer ABCDE")
	handler(resp, req)
	assert.Equal(t, http.StatusForbidden, resp.Code)

	// Accept valid auth token and returning a valid YAML conf
	resp = httptest.NewRecorder()
	req = httptest.NewRequest("GET", "/config", nil)
	req.Header.Set("Authorization", "Bearer "+apiutil.GetAuthToken())
	handler(resp, req)
	assert.Equal(t, http.StatusOK, resp.Code)

	conf := map[string]interface{}{}
	err := yaml.Unmarshal(resp.Body.Bytes(), &conf)
	assert.NoError(t, err, "Error loading YAML configuration from the API")
	assert.Contains(t, conf, "apm_config")
}

func TestSetConfigHandler(t *testing.T) {
	config := buildConfigComponent(t, true, fx.Supply(corecomp.Params{}))

	handler := config.SetHandler().ServeHTTP

	// Refuse non POST query
	resp := httptest.NewRecorder()
	req := httptest.NewRequest("GET", "/config", nil)
	handler(resp, req)
	assert.Equal(t, http.StatusMethodNotAllowed, resp.Code)

	// Refuse missing auth token
	resp = httptest.NewRecorder()
	req = httptest.NewRequest("POST", "/config", nil)
	handler(resp, req)
	assert.Equal(t, http.StatusUnauthorized, resp.Code)

	// Refuse invalid auth token
	resp = httptest.NewRecorder()
	req = httptest.NewRequest("POST", "/config", nil)
	req.Header.Set("Authorization", "Bearer ABCDE")
	handler(resp, req)
	assert.Equal(t, http.StatusForbidden, resp.Code)

	// Accept valid auth token return OK
	resp = httptest.NewRecorder()
	req = httptest.NewRequest("POST", "/config", nil)
	req.Header.Set("Authorization", "Bearer "+apiutil.GetAuthToken())
	handler(resp, req)
	assert.Equal(t, http.StatusOK, resp.Code)
}

func TestDisableReceiverConfig(t *testing.T) {
	config := buildConfigComponent(t, true, fx.Replace(corecomp.MockParams{
		Params: corecomp.Params{ConfFilePath: "./testdata/disable_receiver.yaml"},
	}))
	cfg := config.Object()

	require.NotNil(t, cfg)

	assert.False(t, cfg.ReceiverEnabled)
}

func TestOnUpdateAPIKeyCallback(t *testing.T) {
	var n int
	callback := func(_, _ string) {
		n++
	}

	config := buildConfigComponent(t, true)

	config.OnUpdateAPIKey(callback)

	configC := config.(*cfg)
	configC.updateAPIKey("foo", "bar")
	assert.Equal(t, 1, n)
}

func buildConfigComponent(t *testing.T, setHostnameInConfig bool, coreConfigOptions ...fx.Option) Component {
	t.Helper()

	coreConfig := fxutil.Test[corecomp.Component](t,
		corecomp.MockModule(),
		fx.Options(coreConfigOptions...),
	)
	// set the hostname in the config to avoid trying to create a connection to the core agent
	// (This can be slow and flaky in tests that don't need to run this logic)
	if setHostnameInConfig {
		coreConfig.SetWithoutSource("hostname", "testhostname")
	}

	taggerComponent := fxutil.Test[taggermock.Mock](t,
		fx.Provide(func() corecomp.Component { return coreConfig }),
		fx.Provide(func() logdef.Component { return logmock.New(t) }),
		workloadmetafxmock.MockModule(workloadmeta.NewParams()),
		noopTelemetry.Module(),
		taggerfxmock.MockModule(),
	)

	c := fxutil.Test[Component](t, fx.Options(
		fx.Provide(func() tagger.Component {
			return taggerComponent
		}),
		fx.Provide(func() corecomp.Component {
			return coreConfig
		}),
<<<<<<< HEAD
		fx.Provide(func() authtoken.Component { return authtokenmock.New(t) }),
=======
		fetchonlyimpl.MockModule(),
>>>>>>> 1d71dda5
		MockModule(),
	))
	return c
}<|MERGE_RESOLUTION|>--- conflicted
+++ resolved
@@ -31,12 +31,8 @@
 	"go.uber.org/fx"
 	"gopkg.in/yaml.v2"
 
-<<<<<<< HEAD
 	"github.com/DataDog/datadog-agent/comp/api/authtoken"
 	authtokenmock "github.com/DataDog/datadog-agent/comp/api/authtoken/mock"
-=======
-	"github.com/DataDog/datadog-agent/comp/api/authtoken/fetchonlyimpl"
->>>>>>> 1d71dda5
 	corecomp "github.com/DataDog/datadog-agent/comp/core/config"
 	logdef "github.com/DataDog/datadog-agent/comp/core/log/def"
 	logmock "github.com/DataDog/datadog-agent/comp/core/log/mock"
@@ -289,11 +285,7 @@
 				return taggerComponent
 			}),
 			MockModule(),
-<<<<<<< HEAD
-			fx.Provide(func() authtoken.Component { return authtokenmock.New(t) }),
-=======
-			fetchonlyimpl.MockModule(),
->>>>>>> 1d71dda5
+			fx.Provide(func(t testing.TB) authtoken.Component { return authtokenmock.New(t) }),
 		),
 			func(t testing.TB, app *fx.App) {
 				require.NotNil(t, app)
@@ -2392,11 +2384,7 @@
 		fx.Provide(func() corecomp.Component {
 			return coreConfig
 		}),
-<<<<<<< HEAD
-		fx.Provide(func() authtoken.Component { return authtokenmock.New(t) }),
-=======
-		fetchonlyimpl.MockModule(),
->>>>>>> 1d71dda5
+		fx.Provide(func(t testing.TB) authtoken.Component { return authtokenmock.New(t) }),
 		MockModule(),
 	))
 	return c
