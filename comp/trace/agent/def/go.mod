--- conflicted
+++ resolved
@@ -9,13 +9,8 @@
 )
 
 require (
-<<<<<<< HEAD
-	github.com/hashicorp/go-version v1.7.0 // indirect
+	github.com/hashicorp/go-version v1.8.0 // indirect
 	go.opentelemetry.io/collector/featuregate v1.47.0 // indirect
-=======
-	github.com/hashicorp/go-version v1.8.0 // indirect
-	go.opentelemetry.io/collector/featuregate v1.46.0 // indirect
->>>>>>> d95b41a7
 )
 
 require (
