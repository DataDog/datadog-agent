--- conflicted
+++ resolved
@@ -69,32 +69,18 @@
 	// the trace agent.
 	// pkg/config is not a go-module yet and pulls a large chunk of Agent code base with it. Using it within the
 	// trace-agent would largely increase the number of module pulled by OTEL when using the pkg/trace go-module.
-<<<<<<< HEAD
 	ag.Agent.DebugServer.AddRoute("/config", ag.config.GetConfigHandler())
+	ag.Agent.DebugServer.AddRoute("/config/set", ag.config.SetHandler())
+	// The below endpoint is deprecated and has been replaced with /config/set on the debug server.
+	// It will be removed in a future version.
 	api.AttachEndpoint(api.Endpoint{
 		Pattern: "/config/set",
 		Handler: func(_ *api.HTTPReceiver) http.Handler {
+			log.Warnf("The /config/set endpoint on this port is deprecated and will be removed. The same endpoint is available on the debug server at 127.0.0.1:%d", tracecfg.DebugServerPort)
 			return ag.config.SetHandler()
 		},
 	})
 
-=======
-	if err := apiutil.CreateAndSetAuthToken(pkgconfigsetup.Datadog()); err != nil {
-		log.Errorf("could not set auth token: %s", err)
-	} else {
-		ag.Agent.DebugServer.AddRoute("/config", ag.config.GetConfigHandler())
-		ag.Agent.DebugServer.AddRoute("/config/set", ag.config.SetHandler())
-		// The below endpoint is deprecated and has been replaced with /config/set on the debug server.
-		// It will be removed in a future version.
-		api.AttachEndpoint(api.Endpoint{
-			Pattern: "/config/set",
-			Handler: func(_ *api.HTTPReceiver) http.Handler {
-				log.Warnf("The /config/set endpoint on this port is deprecated and will be removed. The same endpoint is available on the debug server at 127.0.0.1:%d", tracecfg.DebugServerPort)
-				return ag.config.SetHandler()
-			},
-		})
-	}
->>>>>>> 7c5f30f6
 	if secrets, ok := ag.secrets.Get(); ok {
 		// Adding a route to trigger a secrets refresh from the CLI.
 		// TODO - components: the secrets comp already export a route but it requires the API component which is not
