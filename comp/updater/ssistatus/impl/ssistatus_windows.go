--- conflicted
+++ resolved
@@ -7,14 +7,7 @@
 
 package ssistatusimpl
 
-<<<<<<< HEAD
-import "context"
-
 // AutoInstrumentationStatus checks if the APM auto-instrumentation is enabled on the host. This will return false on Kubernetes
-func (c *ssiStatusComponent) AutoInstrumentationStatus(_ context.Context) (bool, []string, error) {
-=======
-// autoInstrumentationStatus checks if the APM auto-instrumentation is enabled on the host. This will return false on Kubernetes
-func (c *ssiStatusComponent) autoInstrumentationStatus() (bool, []string, error) {
->>>>>>> 21b33248
+func (c *ssiStatusComponent) AutoInstrumentationStatus() (bool, []string, error) {
 	return false, nil, nil // TBD on Windows
 }