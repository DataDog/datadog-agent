--- conflicted
+++ resolved
@@ -54,22 +54,8 @@
 	go func() {
 		for {
 			select {
-<<<<<<< HEAD
-			case <-ticker.C:
-				ctx := context.Background()
-				ctx, cancel := context.WithTimeout(ctx, 30*time.Second)
-				defer cancel()
-				// APM host-based auto injection (SSI)
-				autoInstrumentationEnabled, instrumentationModes, err := c.AutoInstrumentationStatus(ctx)
-				if err != nil {
-					c.log.Warnf("could not check APM auto-instrumentation status: %s", err)
-				}
-				c.inventoryAgent.Set("feature_auto_instrumentation_enabled", autoInstrumentationEnabled)
-				c.inventoryAgent.Set("auto_instrumentation_modes", instrumentationModes)
-=======
 			case <-time.After(10 * time.Minute):
 				c.update()
->>>>>>> 21b33248
 			case <-c.stopCh:
 				return
 			}
@@ -81,7 +67,7 @@
 
 func (c *ssiStatusComponent) update() {
 	// APM host-based auto injection (SSI)
-	autoInstrumentationEnabled, instrumentationModes, err := c.autoInstrumentationStatus()
+	autoInstrumentationEnabled, instrumentationModes, err := c.AutoInstrumentationStatus()
 	if err != nil {
 		c.log.Warnf("could not check APM auto-instrumentation status: %s", err)
 	}
