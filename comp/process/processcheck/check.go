// Unless explicitly stated otherwise all files in this repository are licensed
// under the Apache License Version 2.0.
// This product includes software developed at Datadog (https://www.datadoghq.com/).
// Copyright 2016-present Datadog, Inc.

package processcheck

import (
	"go.uber.org/fx"

	"github.com/DataDog/datadog-agent/comp/core/config"
	"github.com/DataDog/datadog-agent/comp/process/types"
	"github.com/DataDog/datadog-agent/pkg/process/checks"
)

var _ types.CheckComponent = (*check)(nil)

type check struct {
	processCheck *checks.ProcessCheck
}

type dependencies struct {
	fx.In

	Config config.Component
}

type result struct {
	fx.Out

	Check     types.ProvidesCheck
	Component Component
}

<<<<<<< HEAD
type dependencies struct {
	fx.In

	Config config.Component
}

func newCheck(dependencies) result {
=======
func newCheck(deps dependencies) result {
>>>>>>> 26f242f1
	c := &check{
		processCheck: checks.NewProcessCheck(deps.Config),
	}
	return result{
		Check: types.ProvidesCheck{
			CheckComponent: c,
		},
		Component: c,
	}
}

func (c *check) Object() checks.Check {
	return c.processCheck
}<|MERGE_RESOLUTION|>--- conflicted
+++ resolved
@@ -32,17 +32,7 @@
 	Component Component
 }
 
-<<<<<<< HEAD
-type dependencies struct {
-	fx.In
-
-	Config config.Component
-}
-
-func newCheck(dependencies) result {
-=======
 func newCheck(deps dependencies) result {
->>>>>>> 26f242f1
 	c := &check{
 		processCheck: checks.NewProcessCheck(deps.Config),
 	}
