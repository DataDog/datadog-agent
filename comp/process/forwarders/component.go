// Unless explicitly stated otherwise all files in this repository are licensed
// under the Apache License Version 2.0.
// This product includes software developed at Datadog (https://www.datadoghq.com/).
// Copyright 2016-present Datadog, Inc.

// Package forwarders implements a component to provide forwarders used by the process agent.
package forwarders

import (
	"go.uber.org/fx"

	"github.com/DataDog/datadog-agent/comp/forwarder/defaultforwarder"
	"github.com/DataDog/datadog-agent/pkg/util/fxutil"
)

// team: processes

//nolint:revive // TODO(PROC) Fix revive linter
type Component interface {
	GetEventForwarder() defaultforwarder.Component
	GetProcessForwarder() defaultforwarder.Component
	GetRTProcessForwarder() defaultforwarder.Component
	GetConnectionsForwarder() defaultforwarder.Component
}

// Module defines the fx options for this component.
func Module() fxutil.Module {
	return fxutil.Component(
		fx.Provide(newForwarders))
}

<<<<<<< HEAD
// MockModule defines the fx options for this mock component.
func MockModule() fxutil.Module {
	return fxutil.Component(
		fx.Provide(newMockForwarders))
}
=======
//nolint:revive // TODO(PROC) Fix revive linter
var MockModule = fxutil.Component(
	fx.Provide(newMockForwarders),
)
>>>>>>> 348a6fda
<|MERGE_RESOLUTION|>--- conflicted
+++ resolved
@@ -29,15 +29,8 @@
 		fx.Provide(newForwarders))
 }
 
-<<<<<<< HEAD
 // MockModule defines the fx options for this mock component.
 func MockModule() fxutil.Module {
 	return fxutil.Component(
 		fx.Provide(newMockForwarders))
-}
-=======
-//nolint:revive // TODO(PROC) Fix revive linter
-var MockModule = fxutil.Component(
-	fx.Provide(newMockForwarders),
-)
->>>>>>> 348a6fda
+}