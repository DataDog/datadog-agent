--- conflicted
+++ resolved
@@ -11,12 +11,9 @@
 
 	"github.com/DataDog/datadog-agent/comp/core/config"
 	log "github.com/DataDog/datadog-agent/comp/core/log/def"
-<<<<<<< HEAD
 	secrets "github.com/DataDog/datadog-agent/comp/core/secrets/def"
-=======
 	compdef "github.com/DataDog/datadog-agent/comp/def"
 	connectionsforwarder "github.com/DataDog/datadog-agent/comp/forwarder/connectionsforwarder/def"
->>>>>>> 7d168a5b
 	"github.com/DataDog/datadog-agent/comp/forwarder/defaultforwarder"
 	"github.com/DataDog/datadog-agent/comp/forwarder/defaultforwarder/resolver"
 	"github.com/DataDog/datadog-agent/comp/process/forwarders"
@@ -36,17 +33,11 @@
 type dependencies struct {
 	fx.In
 
-<<<<<<< HEAD
-	Config  config.Component
-	Logger  log.Component
-	Lc      fx.Lifecycle
-	Secrets secrets.Component
-=======
 	Config                config.Component
 	Logger                log.Component
 	ConnectionsForwarders connectionsforwarder.Component
 	Lc                    compdef.Lifecycle
->>>>>>> 7d168a5b
+  Secrets               secrets.Component
 }
 
 type forwardersComp struct {
