// Unless explicitly stated otherwise all files in this repository are licensed
// under the Apache License Version 2.0.
// This product includes software developed at Datadog (https://www.datadoghq.com/).
// Copyright 2024-present Datadog, Inc.

// Package npcollectorimpl implements network path collector
package npcollectorimpl

import (
	"context"
	"encoding/json"
	"errors"
	"fmt"
	"net"
<<<<<<< HEAD
	"sync"
=======
	"net/netip"
>>>>>>> 1a4e43dd
	"time"

	model "github.com/DataDog/agent-payload/v5/process"
	ddgostatsd "github.com/DataDog/datadog-go/v5/statsd"
	"go.uber.org/atomic"

	log "github.com/DataDog/datadog-agent/comp/core/log/def"
	telemetryComp "github.com/DataDog/datadog-agent/comp/core/telemetry"
	"github.com/DataDog/datadog-agent/comp/forwarder/eventplatform"
	"github.com/DataDog/datadog-agent/comp/networkpath/npcollector/npcollectorimpl/common"
	"github.com/DataDog/datadog-agent/comp/networkpath/npcollector/npcollectorimpl/pathteststore"
	rdnsquerier "github.com/DataDog/datadog-agent/comp/rdnsquerier/def"
	"github.com/DataDog/datadog-agent/pkg/logs/message"
	filter "github.com/DataDog/datadog-agent/pkg/network/tracer/networkfilter"
	"github.com/DataDog/datadog-agent/pkg/networkpath/payload"
	"github.com/DataDog/datadog-agent/pkg/networkpath/traceroute"
	"github.com/DataDog/datadog-agent/pkg/networkpath/traceroute/config"
	"github.com/DataDog/datadog-agent/pkg/util/cloudproviders"
)

const (
	networkPathCollectorMetricPrefix    = "datadog.network_path.collector."
	reverseDNSLookupMetricPrefix        = networkPathCollectorMetricPrefix + "reverse_dns_lookup."
	reverseDNSLookupFailuresMetricName  = reverseDNSLookupMetricPrefix + "failures"
	reverseDNSLookupSuccessesMetricName = reverseDNSLookupMetricPrefix + "successes"
	netpathConnsSkippedMetricName       = networkPathCollectorMetricPrefix + "schedule.conns_skipped"
)

type npCollectorImpl struct {
	// config related
	collectorConfigs *collectorConfigs
	sourceExcludes   []*filter.ConnectionFilter
	destExcludes     []*filter.ConnectionFilter

	// Deps
	epForwarder  eventplatform.Forwarder
	logger       log.Component
	statsdClient ddgostatsd.ClientInterface
	rdnsquerier  rdnsquerier.Component

	// Counters
	receivedPathtestCount    *atomic.Uint64
	processedTracerouteCount *atomic.Uint64

	// Pathtest store
	pathtestStore          *pathteststore.Store
	pathtestInputChan      chan *common.Pathtest
	pathtestProcessingChan chan *pathteststore.PathtestContext

	// Scheduling related
	running       bool
	workers       int
	stopChan      chan struct{}
	flushLoopDone chan struct{}
	workersDone   chan struct{}
	runDone       chan struct{}
	flushInterval time.Duration

	// Telemetry component
	telemetrycomp telemetryComp.Component

	// structures needed to ease mocking/testing
	TimeNowFn func() time.Time
	// TODO: instead of mocking traceroute via function replacement like this
	//       we should ideally create a fake/mock traceroute instance that can be passed/injected in NpCollector
	runTraceroute func(cfg config.Config, telemetrycomp telemetryComp.Component) (payload.NetworkPath, error)

	networkDevicesNamespace string
}

func newNoopNpCollectorImpl() *npCollectorImpl {
	return &npCollectorImpl{
		collectorConfigs: &collectorConfigs{},
	}
}

func newNpCollectorImpl(epForwarder eventplatform.Forwarder, collectorConfigs *collectorConfigs, logger log.Component, telemetrycomp telemetryComp.Component, rdnsquerier rdnsquerier.Component, statsd ddgostatsd.ClientInterface) *npCollectorImpl {
	logger.Infof("New NpCollector %+v", collectorConfigs)

	return &npCollectorImpl{
		collectorConfigs: collectorConfigs,
		sourceExcludes:   filter.ParseConnectionFilters(collectorConfigs.sourceExcludedConns),
		destExcludes:     filter.ParseConnectionFilters(collectorConfigs.destExcludedConns),

		epForwarder:  epForwarder,
		logger:       logger,
		statsdClient: statsd,
		rdnsquerier:  rdnsquerier,

		pathtestStore:          pathteststore.NewPathtestStore(collectorConfigs.storeConfig, logger, statsd, time.Now),
		pathtestInputChan:      make(chan *common.Pathtest, collectorConfigs.pathtestInputChanSize),
		pathtestProcessingChan: make(chan *pathteststore.PathtestContext, collectorConfigs.pathtestProcessingChanSize),
		flushInterval:          collectorConfigs.flushInterval,
		workers:                collectorConfigs.workers,

		networkDevicesNamespace: collectorConfigs.networkDevicesNamespace,

		receivedPathtestCount:    atomic.NewUint64(0),
		processedTracerouteCount: atomic.NewUint64(0),
		TimeNowFn:                time.Now,

		telemetrycomp: telemetrycomp,

		stopChan:      make(chan struct{}),
		runDone:       make(chan struct{}),
		flushLoopDone: make(chan struct{}),
		workersDone:   make(chan struct{}),

		runTraceroute: runTraceroute,
	}
}

// makePathtest extracts pathtest information using a single connection and the connection check's reverse dns map
func makePathtest(conn *model.Connection, dns map[string]*model.DNSEntry) common.Pathtest {
	protocol := convertProtocol(conn.GetType())

	rDNSEntry := dns[conn.Raddr.GetIp()]
	var reverseDNSHostname string
	if rDNSEntry != nil && len(rDNSEntry.Names) > 0 {
		reverseDNSHostname = rDNSEntry.Names[0]
	}

	var remotePort uint16
	// UDP traces should not be done to the active port
	if protocol != payload.ProtocolUDP {
		remotePort = uint16(conn.Raddr.GetPort())
	}

	sourceContainer := conn.Laddr.GetContainerId()

	return common.Pathtest{
		Hostname:          conn.Raddr.GetIp(),
		Port:              remotePort,
		Protocol:          protocol,
		SourceContainerID: sourceContainer,
		Metadata: common.PathtestMetadata{
			ReverseDNSHostname: reverseDNSHostname,
		},
	}
}

func doSubnetsContainIP(subnets []*net.IPNet, ip netip.Addr) bool {
	for _, subnet := range subnets {
		if subnet.Contains(net.IP(ip.AsSlice())) {
			return true
		}
	}
	return false
}

func (s *npCollectorImpl) checkPassesConnCIDRFilters(conn *model.Connection, vpcSubnets []*net.IPNet) bool {
	if len(vpcSubnets) == 0 && len(s.sourceExcludes) == 0 && len(s.destExcludes) == 0 {
		// this should be most customers - parsing IPs is not necessary
		return true
	}

	sourceAddr, err := netip.ParseAddr(conn.Laddr.Ip)
	if err != nil {
		s.statsdClient.Incr(netpathConnsSkippedMetricName, []string{"reason:failed_parse_source_ip"}, 1) //nolint:errcheck
		return false
	}
	source := netip.AddrPortFrom(sourceAddr, uint16(conn.Laddr.Port))

	translatedDest := conn.Raddr.Ip
	// prefer IP translation if it's available
	if conn.IpTranslation != nil && conn.IpTranslation.ReplDstIP != "" {
		translatedDest = conn.IpTranslation.ReplDstIP
	}
	destAddr, err := netip.ParseAddr(translatedDest)
	if err != nil {
		s.statsdClient.Incr(netpathConnsSkippedMetricName, []string{"reason:failed_parse_dest_ip"}, 1) //nolint:errcheck
		return false
	}
	dest := netip.AddrPortFrom(destAddr, uint16(conn.Raddr.Port))

	if doSubnetsContainIP(vpcSubnets, dest.Addr()) {
		s.statsdClient.Incr(netpathConnsSkippedMetricName, []string{"reason:skip_intra_vpc"}, 1) //nolint:errcheck
		return false
	}

	filterable := filter.FilterableConnection{
		Type:   conn.Type,
		Source: source,
		Dest:   dest,
	}
	if filter.IsExcludedConnection(s.sourceExcludes, s.destExcludes, filterable) {
		s.statsdClient.Incr(netpathConnsSkippedMetricName, []string{"reason:skip_cidr_excluded"}, 1) //nolint:errcheck
		return false
	}
	return true

}
func (s *npCollectorImpl) shouldScheduleNetworkPathForConn(conn *model.Connection, vpcSubnets []*net.IPNet) bool {
	if conn == nil {
		return false
	}
	if conn.IntraHost {
		s.statsdClient.Incr(netpathConnsSkippedMetricName, []string{"reason:skip_intra_host"}, 1) //nolint:errcheck
		return false
	}
	if conn.Direction != model.ConnectionDirection_outgoing {
		s.statsdClient.Incr(netpathConnsSkippedMetricName, []string{"reason:skip_incoming"}, 1) //nolint:errcheck
		return false
	}
	// only ipv4 is supported currently
	if conn.Family != model.ConnectionFamily_v4 {
		s.statsdClient.Incr(netpathConnsSkippedMetricName, []string{"reason:skip_ipv6"}, 1) //nolint:errcheck
		return false
	}

	return s.checkPassesConnCIDRFilters(conn, vpcSubnets)
}

func (s *npCollectorImpl) getVPCSubnets() ([]*net.IPNet, error) {
	if !s.collectorConfigs.disableIntraVPCCollection {
		return nil, nil
	}

	ctx, cancel := context.WithTimeout(context.Background(), 2*time.Second)
	defer cancel()
	vpcSubnets, err := cloudproviders.GetVPCSubnetsForHost(ctx)
	if err != nil {
		return nil, fmt.Errorf("disable_intra_vpc_collection is enforced, but failed to get VPC subnets: %w", err)
	}

	return vpcSubnets, nil
}

func (s *npCollectorImpl) ScheduleConns(conns []*model.Connection, dns map[string]*model.DNSEntry) {
	if !s.collectorConfigs.connectionsMonitoringEnabled {
		return
	}
	vpcSubnets, err := s.getVPCSubnets()
	if err != nil {
		s.logger.Errorf("Failed to get VPC subnets to skip: %s", err)
		return
	}
	startTime := s.TimeNowFn()
	_ = s.statsdClient.Count(networkPathCollectorMetricPrefix+"schedule.conns_received", int64(len(conns)), []string{}, 1)
	for _, conn := range conns {
		if !s.shouldScheduleNetworkPathForConn(conn, vpcSubnets) {
			protocol := convertProtocol(conn.GetType())
			s.logger.Tracef("Skipped connection: addr=%s, protocol=%s", conn.Raddr, protocol)
			continue
		}
		pathtest := makePathtest(conn, dns)

		err := s.scheduleOne(&pathtest)
		if err != nil {
			s.logger.Errorf("Error scheduling pathtests: %s", err)
		}
	}

	scheduleDuration := s.TimeNowFn().Sub(startTime)
	_ = s.statsdClient.Gauge(networkPathCollectorMetricPrefix+"schedule.duration", scheduleDuration.Seconds(), nil, 1)
}

// scheduleOne schedules pathtests.
// It shouldn't block, if the input channel is full, an error is returned.
func (s *npCollectorImpl) scheduleOne(pathtest *common.Pathtest) error {
	if s.pathtestInputChan == nil {
		return errors.New("no input channel, please check that network path is enabled")
	}
	s.logger.Debugf("Schedule traceroute for: hostname=%s port=%d", pathtest.Hostname, pathtest.Port)

	_ = s.statsdClient.Incr(networkPathCollectorMetricPrefix+"schedule.pathtest_count", []string{}, 1)
	select {
	case s.pathtestInputChan <- pathtest:
		_ = s.statsdClient.Incr(networkPathCollectorMetricPrefix+"schedule.pathtest_processed", []string{}, 1)
		return nil
	default:
		_ = s.statsdClient.Incr(networkPathCollectorMetricPrefix+"schedule.pathtest_dropped", []string{"reason:input_chan_full"}, 1)
		return fmt.Errorf("collector input channel is full (channel capacity is %d)", cap(s.pathtestInputChan))
	}
}

func (s *npCollectorImpl) start() error {
	if s.running {
		return errors.New("server already started")
	}
	s.running = true

	s.logger.Info("Start NpCollector")

	go s.listenPathtests()
	go s.flushLoop()
	go s.startWorkers()

	return nil
}

func (s *npCollectorImpl) stop() {
	s.logger.Info("Stop NpCollector")
	if !s.running {
		return
	}
	close(s.stopChan)
	<-s.flushLoopDone
	<-s.workersDone
	<-s.runDone
	s.running = false
}

func (s *npCollectorImpl) listenPathtests() {
	s.logger.Debug("Starting listening for pathtests")
	for {
		select {
		case <-s.stopChan:
			s.logger.Info("Stopped listening for pathtests")
			s.runDone <- struct{}{}
			return
		case ptest := <-s.pathtestInputChan:
			s.logger.Debugf("Pathtest received: %+v", ptest)
			s.receivedPathtestCount.Inc()
			s.pathtestStore.Add(ptest)
		}
	}
}

func (s *npCollectorImpl) runTracerouteForPath(ptest *pathteststore.PathtestContext) {
	s.logger.Debugf("Run Traceroute for ptest: %+v", ptest)

	cfg := config.Config{
		DestHostname: ptest.Pathtest.Hostname,
		DestPort:     ptest.Pathtest.Port,
		MaxTTL:       uint8(s.collectorConfigs.maxTTL),
		Timeout:      s.collectorConfigs.timeout,
		Protocol:     ptest.Pathtest.Protocol,
	}

	path, err := s.runTraceroute(cfg, s.telemetrycomp)
	if err != nil {
		s.logger.Errorf("%s", err)
		return
	}
	path.Source.ContainerID = ptest.Pathtest.SourceContainerID
	path.Namespace = s.networkDevicesNamespace
	path.Origin = payload.PathOriginNetworkTraffic

	// Perform reverse DNS lookup on destination and hop IPs
	s.enrichPathWithRDNS(&path, ptest.Pathtest.Metadata.ReverseDNSHostname)

	payloadBytes, err := json.Marshal(path)
	if err != nil {
		s.logger.Errorf("json marshall error: %s", err)
	} else {
		s.logger.Debugf("network path event: %s", string(payloadBytes))
		m := message.NewMessage(payloadBytes, nil, "", 0)
		err = s.epForwarder.SendEventPlatformEventBlocking(m, eventplatform.EventTypeNetworkPath)
		if err != nil {
			s.logger.Errorf("failed to send event to epForwarder: %s", err)
		}
	}
}

func runTraceroute(cfg config.Config, telemetry telemetryComp.Component) (payload.NetworkPath, error) {
	tr, err := traceroute.New(cfg, telemetry)
	if err != nil {
		return payload.NetworkPath{}, fmt.Errorf("new traceroute error: %s", err)
	}
	path, err := tr.Run(context.TODO())
	if err != nil {
		return payload.NetworkPath{}, fmt.Errorf("run traceroute error: %s", err)
	}
	return path, nil
}

func (s *npCollectorImpl) flushLoop() {
	s.logger.Debugf("Starting flush loop")

	flushTicker := time.NewTicker(s.flushInterval)

	var lastFlushTime time.Time
	for {
		select {
		// stop sequence
		case <-s.stopChan:
			s.logger.Info("Stopped flush loop")
			s.flushLoopDone <- struct{}{}
			flushTicker.Stop()
			return
		// automatic flush sequence
		case flushTime := <-flushTicker.C:
			s.flushWrapper(flushTime, lastFlushTime)
			lastFlushTime = flushTime
		}
	}
}

func (s *npCollectorImpl) flushWrapper(flushTime time.Time, lastFlushTime time.Time) {
	s.logger.Debugf("Flush loop at %s", flushTime)
	if !lastFlushTime.IsZero() {
		flushInterval := flushTime.Sub(lastFlushTime)
		_ = s.statsdClient.Gauge(networkPathCollectorMetricPrefix+"flush.interval", flushInterval.Seconds(), []string{}, 1)
	}

	s.flush()
	_ = s.statsdClient.Gauge(networkPathCollectorMetricPrefix+"flush.duration", s.TimeNowFn().Sub(flushTime).Seconds(), []string{}, 1)
}

func (s *npCollectorImpl) flush() {
	_ = s.statsdClient.Gauge(networkPathCollectorMetricPrefix+"workers", float64(s.workers), []string{}, 1)

	flushTime := s.TimeNowFn()
	pathtestsToFlush := s.pathtestStore.Flush()

	flowsContexts := s.pathtestStore.GetContextsCount()
	_ = s.statsdClient.Gauge(networkPathCollectorMetricPrefix+"pathtest_store_size", float64(flowsContexts), []string{}, 1)
	s.logger.Debugf("Flushing %d flows to the forwarder (flush_duration=%d, flow_contexts_before_flush=%d)", len(pathtestsToFlush), time.Since(flushTime).Milliseconds(), flowsContexts)

	_ = s.statsdClient.Count(networkPathCollectorMetricPrefix+"flush.pathtest_count", int64(len(pathtestsToFlush)), []string{}, 1)
	for _, ptConf := range pathtestsToFlush {
		s.logger.Tracef("flushed ptConf %s:%d", ptConf.Pathtest.Hostname, ptConf.Pathtest.Port)
		select {
		case s.pathtestProcessingChan <- ptConf:
			_ = s.statsdClient.Incr(networkPathCollectorMetricPrefix+"flush.pathtest_processed", []string{}, 1)
		default:
			_ = s.statsdClient.Incr(networkPathCollectorMetricPrefix+"flush.pathtest_dropped", []string{"reason:processing_chan_full"}, 1)
			s.logger.Tracef("collector processing channel is full (channel capacity is %d)", cap(s.pathtestProcessingChan))
		}
	}

	// keep this metric after the flows are flushed
	_ = s.statsdClient.Gauge(networkPathCollectorMetricPrefix+"processing_chan_size", float64(len(s.pathtestProcessingChan)), []string{}, 1)

	_ = s.statsdClient.Gauge(networkPathCollectorMetricPrefix+"input_chan_size", float64(len(s.pathtestInputChan)), []string{}, 1)
}

// enrichPathWithRDNS populates a NetworkPath with reverse-DNS queried hostnames.
func (s *npCollectorImpl) enrichPathWithRDNS(path *payload.NetworkPath, knownDestHostname string) {
	if !s.collectorConfigs.reverseDNSEnabled {
		return
	}

	// collect unique IP addresses from destination and hops
	ipSet := make(map[string]struct{}, len(path.Hops)+1) // +1 for destination

	// only look up the destination hostname if we need to
	if knownDestHostname == "" {
		ipSet[path.Destination.IPAddress] = struct{}{}
	}
	for _, hop := range path.Hops {
		if !hop.Reachable {
			continue
		}
		ipSet[hop.IPAddress] = struct{}{}
	}
	ipAddrs := make([]string, 0, len(ipSet))
	for ip := range ipSet {
		ipAddrs = append(ipAddrs, ip)
	}

	ctx, cancel := context.WithTimeout(context.Background(), s.collectorConfigs.reverseDNSTimeout)
	defer cancel()

	// perform reverse DNS lookup on destination and hops
	results := s.rdnsquerier.GetHostnames(ctx, ipAddrs)
	if len(results) != len(ipAddrs) {
		_ = s.statsdClient.Incr(reverseDNSLookupMetricPrefix+"results_length_mismatch", []string{}, 1)
		s.logger.Debugf("Reverse lookup failed for all hops in path from %s to %s", path.Source.Hostname, path.Destination.Hostname)
	}

	// assign resolved hostnames to destination and hops
	if knownDestHostname != "" {
		path.Destination.ReverseDNSHostname = knownDestHostname
	} else {
		hostname := s.getReverseDNSResult(path.Destination.IPAddress, results)
		// if hostname is blank, use what's given by traceroute
		// TODO: would it be better to move the logic up from the traceroute command?
		// benefit to the current approach is having consistent behavior for all paths
		// both static and dynamic
		if hostname != "" {
			path.Destination.ReverseDNSHostname = hostname
		}
	}

	for i, hop := range path.Hops {
		if !hop.Reachable {
			continue
		}
		hostname := s.getReverseDNSResult(hop.IPAddress, results)
		if hostname != "" {
			path.Hops[i].Hostname = hostname
		}
	}
}

func (s *npCollectorImpl) getReverseDNSResult(ipAddr string, results map[string]rdnsquerier.ReverseDNSResult) string {
	result, ok := results[ipAddr]
	if !ok {
		_ = s.statsdClient.Incr(reverseDNSLookupFailuresMetricName, []string{"reason:absent"}, 1)
		s.logger.Tracef("Reverse DNS lookup failed for IP %s", ipAddr)
		return ""
	}
	if result.Err != nil {
		_ = s.statsdClient.Incr(reverseDNSLookupFailuresMetricName, []string{"reason:error"}, 1)
		s.logger.Tracef("Reverse lookup failed for hop IP %s: %s", ipAddr, result.Err)
		return ""
	}
	if result.Hostname == "" {
		_ = s.statsdClient.Incr(reverseDNSLookupSuccessesMetricName, []string{"status:empty"}, 1)
	} else {
		_ = s.statsdClient.Incr(reverseDNSLookupSuccessesMetricName, []string{"status:found"}, 1)
	}
	return result.Hostname
}

func (s *npCollectorImpl) startWorkers() {
	s.logger.Debugf("Starting workers (%d)", s.workers)

	var wg sync.WaitGroup
	for w := 0; w < s.workers; w++ {
		wg.Add(1)
		s.logger.Debugf("Starting worker #%d", w)
		go func() {
			defer wg.Done()
			s.runWorker(w)
		}()
	}
	wg.Wait()
	s.workersDone <- struct{}{}
}

func (s *npCollectorImpl) runWorker(workerID int) {
	for {
		select {
		case <-s.stopChan:
			s.logger.Debugf("[worker%d] Stopped worker", workerID)
			return
		case pathtestCtx := <-s.pathtestProcessingChan:
			s.logger.Debugf("[worker%d] Handling pathtest hostname=%s, port=%d", workerID, pathtestCtx.Pathtest.Hostname, pathtestCtx.Pathtest.Port)
			startTime := s.TimeNowFn()

			s.runTracerouteForPath(pathtestCtx)
			s.processedTracerouteCount.Inc()

			checkInterval := pathtestCtx.LastFlushInterval()
			checkDuration := s.TimeNowFn().Sub(startTime)
			_ = s.statsdClient.Histogram(networkPathCollectorMetricPrefix+"worker.task_duration", checkDuration.Seconds(), nil, 1)
			_ = s.statsdClient.Incr(networkPathCollectorMetricPrefix+"worker.pathtest_processed", []string{}, 1)
			_ = s.statsdClient.Histogram(networkPathCollectorMetricPrefix+"worker.pathtest_interval", checkInterval.Seconds(), nil, 1)
		}
	}
}<|MERGE_RESOLUTION|>--- conflicted
+++ resolved
@@ -12,11 +12,8 @@
 	"errors"
 	"fmt"
 	"net"
-<<<<<<< HEAD
+	"net/netip"
 	"sync"
-=======
-	"net/netip"
->>>>>>> 1a4e43dd
 	"time"
 
 	model "github.com/DataDog/agent-payload/v5/process"
