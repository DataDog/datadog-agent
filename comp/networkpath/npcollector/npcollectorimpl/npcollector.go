// Unless explicitly stated otherwise all files in this repository are licensed
// under the Apache License Version 2.0.
// This product includes software developed at Datadog (https://www.datadoghq.com/).
// Copyright 2024-present Datadog, Inc.

// Package npcollectorimpl implements network path collector
package npcollectorimpl

import (
	"context"
	"encoding/json"
	"errors"
	"fmt"
	"net"
	"time"

	model "github.com/DataDog/agent-payload/v5/process"
	ddgostatsd "github.com/DataDog/datadog-go/v5/statsd"
	"go.uber.org/atomic"

	log "github.com/DataDog/datadog-agent/comp/core/log/def"
	telemetryComp "github.com/DataDog/datadog-agent/comp/core/telemetry"
	"github.com/DataDog/datadog-agent/comp/forwarder/eventplatform"
	"github.com/DataDog/datadog-agent/comp/networkpath/npcollector/npcollectorimpl/common"
	"github.com/DataDog/datadog-agent/comp/networkpath/npcollector/npcollectorimpl/pathteststore"
	rdnsquerier "github.com/DataDog/datadog-agent/comp/rdnsquerier/def"
	"github.com/DataDog/datadog-agent/pkg/logs/message"
	"github.com/DataDog/datadog-agent/pkg/networkpath/payload"
	"github.com/DataDog/datadog-agent/pkg/networkpath/traceroute"
	"github.com/DataDog/datadog-agent/pkg/networkpath/traceroute/config"
	"github.com/DataDog/datadog-agent/pkg/util/cloudproviders"
)

const (
	networkPathCollectorMetricPrefix    = "datadog.network_path.collector."
	reverseDNSLookupMetricPrefix        = networkPathCollectorMetricPrefix + "reverse_dns_lookup."
	reverseDNSLookupFailuresMetricName  = reverseDNSLookupMetricPrefix + "failures"
	reverseDNSLookupSuccessesMetricName = reverseDNSLookupMetricPrefix + "successes"
	netpathConnsSkippedMetricName       = networkPathCollectorMetricPrefix + "schedule.conns_skipped"
)

type npCollectorImpl struct {
	collectorConfigs *collectorConfigs

	// Deps
	epForwarder  eventplatform.Forwarder
	logger       log.Component
	statsdClient ddgostatsd.ClientInterface
	rdnsquerier  rdnsquerier.Component

	// Counters
	receivedPathtestCount    *atomic.Uint64
	processedTracerouteCount *atomic.Uint64

	// Pathtest store
	pathtestStore          *pathteststore.Store
	pathtestInputChan      chan *common.Pathtest
	pathtestProcessingChan chan *pathteststore.PathtestContext

	// Scheduling related
	running       bool
	workers       int
	stopChan      chan struct{}
	flushLoopDone chan struct{}
	runDone       chan struct{}
	flushInterval time.Duration

	// Telemetry component
	telemetrycomp telemetryComp.Component

	// structures needed to ease mocking/testing
	TimeNowFn func() time.Time
	// TODO: instead of mocking traceroute via function replacement like this
	//       we should ideally create a fake/mock traceroute instance that can be passed/injected in NpCollector
	runTraceroute func(cfg config.Config, telemetrycomp telemetryComp.Component) (payload.NetworkPath, error)

	networkDevicesNamespace string
}

func newNoopNpCollectorImpl() *npCollectorImpl {
	return &npCollectorImpl{
		collectorConfigs: &collectorConfigs{},
	}
}

func newNpCollectorImpl(epForwarder eventplatform.Forwarder, collectorConfigs *collectorConfigs, logger log.Component, telemetrycomp telemetryComp.Component, rdnsquerier rdnsquerier.Component, statsd ddgostatsd.ClientInterface) *npCollectorImpl {
	logger.Infof("New NpCollector (workers=%d timeout=%d max_ttl=%d input_chan_size=%d processing_chan_size=%d pathtest_contexts_limit=%d pathtest_ttl=%s pathtest_interval=%s max_per_minute=%d flush_interval=%s reverse_dns_enabled=%t reverse_dns_timeout=%d)",
		collectorConfigs.workers,
		collectorConfigs.timeout,
		collectorConfigs.maxTTL,
		collectorConfigs.pathtestInputChanSize,
		collectorConfigs.pathtestProcessingChanSize,
		collectorConfigs.storeConfig.ContextsLimit,
		collectorConfigs.storeConfig.TTL,
		collectorConfigs.storeConfig.Interval,
		collectorConfigs.storeConfig.MaxPerMinute,
		collectorConfigs.flushInterval,
		collectorConfigs.reverseDNSEnabled,
		collectorConfigs.reverseDNSTimeout,
	)

	return &npCollectorImpl{
		epForwarder:      epForwarder,
		collectorConfigs: collectorConfigs,
		rdnsquerier:      rdnsquerier,
		logger:           logger,

		pathtestStore:          pathteststore.NewPathtestStore(collectorConfigs.storeConfig, logger, statsd, time.Now),
		pathtestInputChan:      make(chan *common.Pathtest, collectorConfigs.pathtestInputChanSize),
		pathtestProcessingChan: make(chan *pathteststore.PathtestContext, collectorConfigs.pathtestProcessingChanSize),
		flushInterval:          collectorConfigs.flushInterval,
		workers:                collectorConfigs.workers,

		networkDevicesNamespace: collectorConfigs.networkDevicesNamespace,

		receivedPathtestCount:    atomic.NewUint64(0),
		processedTracerouteCount: atomic.NewUint64(0),
		TimeNowFn:                time.Now,

		telemetrycomp: telemetrycomp,

		stopChan:      make(chan struct{}),
		runDone:       make(chan struct{}),
		flushLoopDone: make(chan struct{}),

		runTraceroute: runTraceroute,
		statsdClient:  statsd,
	}
}

// makePathtest extracts pathtest information using a single connection and the connection check's reverse dns map
func makePathtest(conn *model.Connection, dns map[string]*model.DNSEntry) common.Pathtest {
	protocol := convertProtocol(conn.GetType())

	rDNSEntry := dns[conn.Raddr.GetIp()]
	var reverseDNSHostname string
	if rDNSEntry != nil && len(rDNSEntry.Names) > 0 {
		reverseDNSHostname = rDNSEntry.Names[0]
	}

	var remotePort uint16
	// UDP traces should not be done to the active port
	if protocol != payload.ProtocolUDP {
		remotePort = uint16(conn.Raddr.GetPort())
	}

	sourceContainer := conn.Laddr.GetContainerId()

	return common.Pathtest{
		Hostname:          conn.Raddr.GetIp(),
		Port:              remotePort,
		Protocol:          protocol,
		SourceContainerID: sourceContainer,
		Metadata: common.PathtestMetadata{
			ReverseDNSHostname: reverseDNSHostname,
		},
	}
}

func doSubnetsContainIP(subnets []*net.IPNet, ip net.IP) bool {
	for _, subnet := range subnets {
		if subnet.Contains(ip) {
			return true
		}
	}
	return false
}

func (s *npCollectorImpl) shouldScheduleNetworkPathForConn(conn *model.Connection, vpcSubnets []*net.IPNet) bool {
	if conn == nil {
		return false
	}
	if conn.IntraHost {
		s.statsdClient.Incr(netpathConnsSkippedMetricName, []string{"reason:skip_intra_host"}, 1) //nolint:errcheck
		return false
	}
	if conn.Direction != model.ConnectionDirection_outgoing {
		s.statsdClient.Incr(netpathConnsSkippedMetricName, []string{"reason:skip_incoming"}, 1) //nolint:errcheck
		return false
	}
	// only ipv4 is supported currently
	if conn.Family != model.ConnectionFamily_v4 {
		s.statsdClient.Incr(netpathConnsSkippedMetricName, []string{"reason:skip_ipv6"}, 1) //nolint:errcheck
		return false
	}
	translatedDest := conn.Raddr.Ip
	// prefer IP translation if it's available
	if conn.IpTranslation != nil && conn.IpTranslation.ReplDstIP != "" {
		translatedDest = conn.IpTranslation.ReplDstIP
	}
	remoteIP := net.ParseIP(translatedDest)
	if remoteIP.IsLoopback() {
		// is this case possible, given that we already filter out IntraHost?
		s.statsdClient.Incr(netpathConnsSkippedMetricName, []string{"reason:skip_loopback"}, 1) //nolint:errcheck
		return false
	}
	if doSubnetsContainIP(vpcSubnets, remoteIP) {
		s.statsdClient.Incr(netpathConnsSkippedMetricName, []string{"reason:skip_intra_vpc"}, 1) //nolint:errcheck
		return false
	}
	return true
}

func (s *npCollectorImpl) getVPCSubnets() ([]*net.IPNet, error) {
	if !s.collectorConfigs.disableIntraVPCCollection {
		return nil, nil
	}

	ctx, cancel := context.WithTimeout(context.Background(), 2*time.Second)
	defer cancel()
	vpcSubnets, err := cloudproviders.GetVPCSubnetsForHost(ctx)
	if err != nil {
		return nil, fmt.Errorf("disable_intra_vpc_collection is enforced, but failed to get VPC subnets: %w", err)
	}

	return vpcSubnets, nil
}

func (s *npCollectorImpl) ScheduleConns(conns []*model.Connection, dns map[string]*model.DNSEntry) {
	if !s.collectorConfigs.connectionsMonitoringEnabled {
		return
	}
	vpcSubnets, err := s.getVPCSubnets()
	if err != nil {
		s.logger.Errorf("Failed to get VPC subnets to skip: %s", err)
		return
	}
	startTime := s.TimeNowFn()
	_ = s.statsdClient.Count(networkPathCollectorMetricPrefix+"schedule.conns_received", int64(len(conns)), []string{}, 1)
	for _, conn := range conns {
		if !s.shouldScheduleNetworkPathForConn(conn, vpcSubnets) {
			protocol := convertProtocol(conn.GetType())
			s.logger.Tracef("Skipped connection: addr=%s, protocol=%s", conn.Raddr, protocol)
			continue
		}
		pathtest := makePathtest(conn, dns)

		err := s.scheduleOne(&pathtest)
		if err != nil {
			s.logger.Errorf("Error scheduling pathtests: %s", err)
		}
	}

	scheduleDuration := s.TimeNowFn().Sub(startTime)
	_ = s.statsdClient.Gauge(networkPathCollectorMetricPrefix+"schedule.duration", scheduleDuration.Seconds(), nil, 1)
}

// scheduleOne schedules pathtests.
// It shouldn't block, if the input channel is full, an error is returned.
func (s *npCollectorImpl) scheduleOne(pathtest *common.Pathtest) error {
	if s.pathtestInputChan == nil {
		return errors.New("no input channel, please check that network path is enabled")
	}
	s.logger.Debugf("Schedule traceroute for: hostname=%s port=%d", pathtest.Hostname, pathtest.Port)

	_ = s.statsdClient.Incr(networkPathCollectorMetricPrefix+"schedule.pathtest_count", []string{}, 1)
	select {
	case s.pathtestInputChan <- pathtest:
		_ = s.statsdClient.Incr(networkPathCollectorMetricPrefix+"schedule.pathtest_processed", []string{}, 1)
		return nil
	default:
		_ = s.statsdClient.Incr(networkPathCollectorMetricPrefix+"schedule.pathtest_dropped", []string{"reason:input_chan_full"}, 1)
		return fmt.Errorf("collector input channel is full (channel capacity is %d)", cap(s.pathtestInputChan))
	}
}

func (s *npCollectorImpl) start() error {
	if s.running {
		return errors.New("server already started")
	}
	s.running = true

	s.logger.Info("Start NpCollector")

	go s.listenPathtests()
	go s.flushLoop()
	s.startWorkers()

	return nil
}

func (s *npCollectorImpl) stop() {
	s.logger.Info("Stop NpCollector")
	if !s.running {
		return
	}
	close(s.stopChan)
	<-s.flushLoopDone
	<-s.runDone
	s.running = false
}

func (s *npCollectorImpl) listenPathtests() {
	s.logger.Debug("Starting listening for pathtests")
	for {
		select {
		case <-s.stopChan:
			s.logger.Info("Stopped listening for pathtests")
			s.runDone <- struct{}{}
			return
		case ptest := <-s.pathtestInputChan:
			s.logger.Debugf("Pathtest received: %+v", ptest)
			s.receivedPathtestCount.Inc()
			s.pathtestStore.Add(ptest)
		}
	}
}

func (s *npCollectorImpl) runTracerouteForPath(ptest *pathteststore.PathtestContext) {
	s.logger.Debugf("Run Traceroute for ptest: %+v", ptest)

	cfg := config.Config{
		DestHostname: ptest.Pathtest.Hostname,
		DestPort:     ptest.Pathtest.Port,
		MaxTTL:       uint8(s.collectorConfigs.maxTTL),
		Timeout:      s.collectorConfigs.timeout,
		Protocol:     ptest.Pathtest.Protocol,
	}

	path, err := s.runTraceroute(cfg, s.telemetrycomp)
	if err != nil {
		s.logger.Errorf("%s", err)
		return
	}
	path.Source.ContainerID = ptest.Pathtest.SourceContainerID
	path.Namespace = s.networkDevicesNamespace
	path.Origin = payload.PathOriginNetworkTraffic

	// Perform reverse DNS lookup on destination and hop IPs
	s.enrichPathWithRDNS(&path, ptest.Pathtest.Metadata.ReverseDNSHostname)

	payloadBytes, err := json.Marshal(path)
	if err != nil {
		s.logger.Errorf("json marshall error: %s", err)
	} else {
		s.logger.Debugf("network path event: %s", string(payloadBytes))
		m := message.NewMessage(payloadBytes, nil, "", 0)
		err = s.epForwarder.SendEventPlatformEventBlocking(m, eventplatform.EventTypeNetworkPath)
		if err != nil {
			s.logger.Errorf("failed to send event to epForwarder: %s", err)
		}
	}
}

func runTraceroute(cfg config.Config, telemetry telemetryComp.Component) (payload.NetworkPath, error) {
	tr, err := traceroute.New(cfg, telemetry)
	if err != nil {
		return payload.NetworkPath{}, fmt.Errorf("new traceroute error: %s", err)
	}
	path, err := tr.Run(context.TODO())
	if err != nil {
		return payload.NetworkPath{}, fmt.Errorf("run traceroute error: %s", err)
	}
	return path, nil
}

func (s *npCollectorImpl) flushLoop() {
	s.logger.Debugf("Starting flush loop")

	flushTicker := time.NewTicker(s.flushInterval)

	var lastFlushTime time.Time
	for {
		select {
		// stop sequence
		case <-s.stopChan:
			s.logger.Info("Stopped flush loop")
			s.flushLoopDone <- struct{}{}
			flushTicker.Stop()
			return
		// automatic flush sequence
		case flushTime := <-flushTicker.C:
			s.flushWrapper(flushTime, lastFlushTime)
			lastFlushTime = flushTime
		}
	}
}

func (s *npCollectorImpl) flushWrapper(flushTime time.Time, lastFlushTime time.Time) {
	s.logger.Debugf("Flush loop at %s", flushTime)
	if !lastFlushTime.IsZero() {
		flushInterval := flushTime.Sub(lastFlushTime)
		_ = s.statsdClient.Gauge(networkPathCollectorMetricPrefix+"flush.interval", flushInterval.Seconds(), []string{}, 1)
	}

	s.flush()
	_ = s.statsdClient.Gauge(networkPathCollectorMetricPrefix+"flush.duration", s.TimeNowFn().Sub(flushTime).Seconds(), []string{}, 1)
}

func (s *npCollectorImpl) flush() {
	_ = s.statsdClient.Gauge(networkPathCollectorMetricPrefix+"workers", float64(s.workers), []string{}, 1)

	flushTime := s.TimeNowFn()
	pathtestsToFlush := s.pathtestStore.Flush()

	flowsContexts := s.pathtestStore.GetContextsCount()
	_ = s.statsdClient.Gauge(networkPathCollectorMetricPrefix+"pathtest_store_size", float64(flowsContexts), []string{}, 1)
	s.logger.Debugf("Flushing %d flows to the forwarder (flush_duration=%d, flow_contexts_before_flush=%d)", len(pathtestsToFlush), time.Since(flushTime).Milliseconds(), flowsContexts)

	_ = s.statsdClient.Count(networkPathCollectorMetricPrefix+"flush.pathtest_count", int64(len(pathtestsToFlush)), []string{}, 1)
	for _, ptConf := range pathtestsToFlush {
		s.logger.Tracef("flushed ptConf %s:%d", ptConf.Pathtest.Hostname, ptConf.Pathtest.Port)
		select {
		case s.pathtestProcessingChan <- ptConf:
			_ = s.statsdClient.Incr(networkPathCollectorMetricPrefix+"flush.pathtest_processed", []string{}, 1)
		default:
			_ = s.statsdClient.Incr(networkPathCollectorMetricPrefix+"flush.pathtest_dropped", []string{"reason:processing_chan_full"}, 1)
			s.logger.Tracef("collector processing channel is full (channel capacity is %d)", cap(s.pathtestProcessingChan))
		}
	}

	// keep this metric after the flows are flushed
	_ = s.statsdClient.Gauge(networkPathCollectorMetricPrefix+"processing_chan_size", float64(len(s.pathtestProcessingChan)), []string{}, 1)

	_ = s.statsdClient.Gauge(networkPathCollectorMetricPrefix+"input_chan_size", float64(len(s.pathtestInputChan)), []string{}, 1)
}

// enrichPathWithRDNS populates a NetworkPath with reverse-DNS queried hostnames.
func (s *npCollectorImpl) enrichPathWithRDNS(path *payload.NetworkPath, knownDestHostname string) {
	if !s.collectorConfigs.reverseDNSEnabled {
		return
	}

	// collect unique IP addresses from destination and hops
	ipSet := make(map[string]struct{}, len(path.Hops)+1) // +1 for destination

	// only look up the destination hostname if we need to
	if knownDestHostname == "" {
		ipSet[path.Destination.IPAddress] = struct{}{}
	}
	for _, hop := range path.Hops {
		if !hop.Reachable {
			continue
		}
		ipSet[hop.IPAddress] = struct{}{}
	}
	ipAddrs := make([]string, 0, len(ipSet))
	for ip := range ipSet {
		ipAddrs = append(ipAddrs, ip)
	}

	ctx, cancel := context.WithTimeout(context.Background(), s.collectorConfigs.reverseDNSTimeout)
	defer cancel()

	// perform reverse DNS lookup on destination and hops
	results := s.rdnsquerier.GetHostnames(ctx, ipAddrs)
	if len(results) != len(ipAddrs) {
		_ = s.statsdClient.Incr(reverseDNSLookupMetricPrefix+"results_length_mismatch", []string{}, 1)
		s.logger.Debugf("Reverse lookup failed for all hops in path from %s to %s", path.Source.Hostname, path.Destination.Hostname)
	}

	// assign resolved hostnames to destination and hops
	if knownDestHostname != "" {
		path.Destination.ReverseDNSHostname = knownDestHostname
	} else {
		hostname := s.getReverseDNSResult(path.Destination.IPAddress, results)
		// if hostname is blank, use what's given by traceroute
		// TODO: would it be better to move the logic up from the traceroute command?
		// benefit to the current approach is having consistent behavior for all paths
		// both static and dynamic
		if hostname != "" {
			path.Destination.ReverseDNSHostname = hostname
		}
	}

	for i, hop := range path.Hops {
		if !hop.Reachable {
			continue
		}
		hostname := s.getReverseDNSResult(hop.IPAddress, results)
		if hostname != "" {
			path.Hops[i].Hostname = hostname
		}
	}
}

func (s *npCollectorImpl) getReverseDNSResult(ipAddr string, results map[string]rdnsquerier.ReverseDNSResult) string {
	result, ok := results[ipAddr]
	if !ok {
		_ = s.statsdClient.Incr(reverseDNSLookupFailuresMetricName, []string{"reason:absent"}, 1)
		s.logger.Tracef("Reverse DNS lookup failed for IP %s", ipAddr)
		return ""
	}
	if result.Err != nil {
		_ = s.statsdClient.Incr(reverseDNSLookupFailuresMetricName, []string{"reason:error"}, 1)
		s.logger.Tracef("Reverse lookup failed for hop IP %s: %s", ipAddr, result.Err)
		return ""
	}
	if result.Hostname == "" {
		_ = s.statsdClient.Incr(reverseDNSLookupSuccessesMetricName, []string{"status:empty"}, 1)
	} else {
		_ = s.statsdClient.Incr(reverseDNSLookupSuccessesMetricName, []string{"status:found"}, 1)
	}
	return result.Hostname
}

func (s *npCollectorImpl) startWorkers() {
	s.logger.Debugf("Starting workers (%d)", s.workers)
	for w := 0; w < s.workers; w++ {
		s.logger.Debugf("Starting worker #%d", w)
		go s.startWorker(w)
	}
}

func (s *npCollectorImpl) startWorker(workerID int) {
	for {
		select {
		case <-s.stopChan:
			s.logger.Debugf("[worker%d] Stopped worker", workerID)
			return
		case pathtestCtx := <-s.pathtestProcessingChan:
			s.logger.Debugf("[worker%d] Handling pathtest hostname=%s, port=%d", workerID, pathtestCtx.Pathtest.Hostname, pathtestCtx.Pathtest.Port)
			startTime := s.TimeNowFn()

			s.runTracerouteForPath(pathtestCtx)
			s.processedTracerouteCount.Inc()

			checkInterval := pathtestCtx.LastFlushInterval()
			checkDuration := s.TimeNowFn().Sub(startTime)
<<<<<<< HEAD
			s.statsdClient.Histogram(networkPathCollectorMetricPrefix+"worker.task_duration", checkDuration.Seconds(), nil, 1) //nolint:errcheck
			s.statsdClient.Incr(networkPathCollectorMetricPrefix+"worker.pathtest_processed", []string{}, 1)                   //nolint:errcheck
			if checkInterval > 0 {
				s.statsdClient.Histogram(networkPathCollectorMetricPrefix+"worker.pathtest_interval", checkInterval.Seconds(), nil, 1) //nolint:errcheck
			}
=======
			_ = s.statsdClient.Histogram(networkPathCollectorMetricPrefix+"worker.task_duration", checkDuration.Seconds(), nil, 1)
			_ = s.statsdClient.Incr(networkPathCollectorMetricPrefix+"worker.pathtest_processed", []string{}, 1)
			_ = s.statsdClient.Histogram(networkPathCollectorMetricPrefix+"worker.pathtest_interval", checkInterval.Seconds(), nil, 1)
>>>>>>> b623c604
		}
	}
}<|MERGE_RESOLUTION|>--- conflicted
+++ resolved
@@ -517,17 +517,9 @@
 
 			checkInterval := pathtestCtx.LastFlushInterval()
 			checkDuration := s.TimeNowFn().Sub(startTime)
-<<<<<<< HEAD
-			s.statsdClient.Histogram(networkPathCollectorMetricPrefix+"worker.task_duration", checkDuration.Seconds(), nil, 1) //nolint:errcheck
-			s.statsdClient.Incr(networkPathCollectorMetricPrefix+"worker.pathtest_processed", []string{}, 1)                   //nolint:errcheck
-			if checkInterval > 0 {
-				s.statsdClient.Histogram(networkPathCollectorMetricPrefix+"worker.pathtest_interval", checkInterval.Seconds(), nil, 1) //nolint:errcheck
-			}
-=======
 			_ = s.statsdClient.Histogram(networkPathCollectorMetricPrefix+"worker.task_duration", checkDuration.Seconds(), nil, 1)
 			_ = s.statsdClient.Incr(networkPathCollectorMetricPrefix+"worker.pathtest_processed", []string{}, 1)
 			_ = s.statsdClient.Histogram(networkPathCollectorMetricPrefix+"worker.pathtest_interval", checkInterval.Seconds(), nil, 1)
->>>>>>> b623c604
 		}
 	}
 }