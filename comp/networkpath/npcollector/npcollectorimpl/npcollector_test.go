// Unless explicitly stated otherwise all files in this repository are licensed
// under the Apache License Version 2.0.
// This product includes software developed at Datadog (https://www.datadoghq.com/).
// Copyright 2024-present Datadog, Inc.

//go:build test

package npcollectorimpl

import (
	"bufio"
	"bytes"
	"encoding/json"
	"fmt"
	"os"
	"strings"
	"testing"
	"time"

	model "github.com/DataDog/agent-payload/v5/process"
	"github.com/cihub/seelog"
	"github.com/golang/mock/gomock"
	"github.com/stretchr/testify/assert"

	"github.com/DataDog/datadog-agent/comp/core/telemetry"
	"github.com/DataDog/datadog-agent/comp/forwarder/eventplatform"
	"github.com/DataDog/datadog-agent/comp/forwarder/eventplatform/eventplatformimpl"
	"github.com/DataDog/datadog-agent/comp/networkpath/npcollector/npcollectorimpl/common"
	"github.com/DataDog/datadog-agent/comp/networkpath/npcollector/npcollectorimpl/pathteststore"
	"github.com/DataDog/datadog-agent/pkg/logs/message"
	"github.com/DataDog/datadog-agent/pkg/networkpath/metricsender"
	"github.com/DataDog/datadog-agent/pkg/networkpath/payload"
	"github.com/DataDog/datadog-agent/pkg/networkpath/traceroute"
	"github.com/DataDog/datadog-agent/pkg/trace/teststatsd"
	utillog "github.com/DataDog/datadog-agent/pkg/util/log"
)

func Test_NpCollector_StartAndStop(t *testing.T) {
	// GIVEN
	agentConfigs := map[string]any{
		"network_path.connections_monitoring.enabled": true,
	}
	app, npCollector := newTestNpCollector(t, agentConfigs)

	var b bytes.Buffer
	w := bufio.NewWriter(&b)
	l, err := seelog.LoggerFromWriterWithMinLevelAndFormat(w, seelog.DebugLvl, "[%LEVEL] %FuncShort: %Msg")
	assert.Nil(t, err)
	utillog.SetupLogger(l, "debug")

	assert.False(t, npCollector.running)

	// TEST START
	app.RequireStart()
	assert.True(t, npCollector.running)

	// TEST START CALLED TWICE
	err = npCollector.start()
	assert.EqualError(t, err, "server already started")

	// TEST STOP
	app.RequireStop()
	assert.False(t, npCollector.running)

	// TEST START/STOP using logs
	l.Close() // We need to first close the logger to avoid a race-cond between seelog and out test when calling w.Flush()
	w.Flush()
	logs := b.String()

	assert.Equal(t, 1, strings.Count(logs, "Start NpCollector"), logs)
	assert.Equal(t, 1, strings.Count(logs, "Starting listening for pathtests"), logs)
	assert.Equal(t, 1, strings.Count(logs, "Starting flush loop"), logs)
	assert.Equal(t, 1, strings.Count(logs, "Starting workers"), logs)
	assert.Equal(t, 1, strings.Count(logs, "Starting worker #0"), logs)

	assert.Equal(t, 1, strings.Count(logs, "Stopped listening for pathtests"), logs)
	assert.Equal(t, 1, strings.Count(logs, "Stopped flush loop"), logs)
	assert.Equal(t, 1, strings.Count(logs, "Stop NpCollector"), logs)
}

func Test_NpCollector_runningAndProcessing(t *testing.T) {
	// GIVEN
	agentConfigs := map[string]any{
		"network_path.connections_monitoring.enabled": true,
		"network_path.collector.flush_interval":       "1s",
		"network_devices.namespace":                   "my-ns1",
	}
	app, npCollector := newTestNpCollector(t, agentConfigs)

	stats := &teststatsd.Client{}

	mockEpForwarder := eventplatformimpl.NewMockEventPlatformForwarder(gomock.NewController(t))
	npCollector.epForwarder = mockEpForwarder

	app.RequireStart()

	npCollector.statsdClient = stats
	npCollector.metricSender = metricsender.NewMetricSenderStatsd(stats)

	assert.True(t, npCollector.running)

	npCollector.runTraceroute = func(cfg traceroute.Config, _ telemetry.Component) (payload.NetworkPath, error) {
		var p payload.NetworkPath
		if cfg.DestHostname == "10.0.0.2" {
			p = payload.NetworkPath{
				PathtraceID: "pathtrace-id-111",
				Protocol:    payload.ProtocolUDP,
				Source:      payload.NetworkPathSource{Hostname: "abc"},
				Destination: payload.NetworkPathDestination{Hostname: "abc", IPAddress: "10.0.0.2", Port: 80},
				Hops: []payload.NetworkPathHop{
					{Hostname: "hop_1", IPAddress: "1.1.1.1"},
					{Hostname: "hop_2", IPAddress: "1.1.1.2"},
				},
			}
		}
		if cfg.DestHostname == "10.0.0.4" {
			p = payload.NetworkPath{
				PathtraceID: "pathtrace-id-222",
				Protocol:    payload.ProtocolUDP,
				Source:      payload.NetworkPathSource{Hostname: "abc"},
				Destination: payload.NetworkPathDestination{Hostname: "abc", IPAddress: "10.0.0.4", Port: 80},
				Hops: []payload.NetworkPathHop{
					{Hostname: "hop_1", IPAddress: "1.1.1.3"},
					{Hostname: "hop_2", IPAddress: "1.1.1.4"},
				},
			}
		}
		return p, nil
	}

	// EXPECT
	// language=json
	event1 := []byte(`
{
    "timestamp": 0,
    "namespace": "my-ns1",
<<<<<<< HEAD
    "pathtrace_id": "pathtrace-id-111",
    "origin":"network_traffic",
=======
    "pathtrace_id": "",
>>>>>>> 30cae015
    "protocol": "UDP",
    "source": {
        "hostname": "abc",
        "container_id": "testId1"
    },
    "destination": {
        "hostname": "abc",
        "ip_address": "10.0.0.2",
        "port": 80
    },
    "hops": [
        {
            "ttl": 0,
            "ip_address": "1.1.1.1",
            "hostname": "hop_1",
            "reachable": false
        },
        {
            "ttl": 0,
            "ip_address": "1.1.1.2",
            "hostname": "hop_2",
            "reachable": false
        }
    ]
}
`)
	// language=json
	event2 := []byte(`
{
    "timestamp": 0,
    "namespace": "my-ns1",
<<<<<<< HEAD
    "pathtrace_id": "pathtrace-id-222",
    "origin":"network_traffic",
=======
    "pathtrace_id": "",
>>>>>>> 30cae015
    "protocol": "UDP",
    "source": {
        "hostname": "abc",
        "container_id": "testId2"
    },
    "destination": {
        "hostname": "abc",
        "ip_address": "10.0.0.4",
        "port": 80
    },
    "hops": [
        {
            "ttl": 0,
            "ip_address": "1.1.1.3",
            "hostname": "hop_1",
            "reachable": false
        },
        {
            "ttl": 0,
            "ip_address": "1.1.1.4",
            "hostname": "hop_2",
            "reachable": false
        }
    ]
}
`)
	mockEpForwarder.EXPECT().SendEventPlatformEventBlocking(
		message.NewMessage(compactJSON(event1), nil, "", 0),
		eventplatform.EventTypeNetworkPath,
	).Return(nil).Times(1)

	mockEpForwarder.EXPECT().SendEventPlatformEventBlocking(
		message.NewMessage(compactJSON(event2), nil, "", 0),
		eventplatform.EventTypeNetworkPath,
	).Return(nil).Times(1)

	// WHEN
	conns := []*model.Connection{
		{
			Laddr:     &model.Addr{Ip: "10.0.0.1", Port: int32(30000), ContainerId: "testId1"},
			Raddr:     &model.Addr{Ip: "10.0.0.2", Port: int32(80)},
			Direction: model.ConnectionDirection_outgoing,
			Type:      model.ConnectionType_tcp,
		},
		{
			Laddr:     &model.Addr{Ip: "10.0.0.3", Port: int32(30000), ContainerId: "testId2"},
			Raddr:     &model.Addr{Ip: "10.0.0.4", Port: int32(80)},
			Direction: model.ConnectionDirection_outgoing,
			Type:      model.ConnectionType_udp,
		},
	}
	npCollector.ScheduleConns(conns)

	waitForProcessedPathtests(npCollector, 5*time.Second, 2)

	// THEN
	calls := stats.GaugeCalls
	tags := []string{
		"collector:network_path_collector",
		"destination_hostname:abc",
		"destination_ip:10.0.0.4",
		"destination_port:80",
		"origin:network_traffic",
		"protocol:UDP",
	}
	assert.Contains(t, calls, teststatsd.MetricsArgs{Name: "datadog.network_path.path.monitored", Value: 1, Tags: tags, Rate: 1})

	assert.Equal(t, uint64(2), npCollector.processedTracerouteCount.Load())
	assert.Equal(t, uint64(2), npCollector.receivedPathtestCount.Load())

	app.RequireStop()
}

func Test_NpCollector_ScheduleConns_ScheduleDurationMetric(t *testing.T) {
	// GIVEN
	agentConfigs := map[string]any{
		"network_path.connections_monitoring.enabled": true,
	}
	_, npCollector := newTestNpCollector(t, agentConfigs)

	stats := &teststatsd.Client{}
	npCollector.statsdClient = stats
	npCollector.metricSender = metricsender.NewMetricSenderStatsd(stats)

	conns := []*model.Connection{
		{
			Laddr:     &model.Addr{Ip: "10.0.0.1", Port: int32(30000), ContainerId: "testId1"},
			Raddr:     &model.Addr{Ip: "10.0.0.2", Port: int32(80)},
			Direction: model.ConnectionDirection_outgoing,
			Type:      model.ConnectionType_tcp,
		},
		{
			Laddr:     &model.Addr{Ip: "10.0.0.3", Port: int32(30000), ContainerId: "testId2"},
			Raddr:     &model.Addr{Ip: "10.0.0.4", Port: int32(80)},
			Direction: model.ConnectionDirection_outgoing,
			Type:      model.ConnectionType_udp,
		},
	}
	timeNowCounter := 0
	npCollector.TimeNowFn = func() time.Time {
		now := MockTimeNow().Add(time.Duration(timeNowCounter) * time.Minute)
		timeNowCounter++
		return now
	}

	// WHEN
	npCollector.ScheduleConns(conns)

	// THEN
	calls := stats.GaugeCalls
	assert.Contains(t, calls, teststatsd.MetricsArgs{Name: "datadog.network_path.collector.schedule_duration", Value: 60.0, Tags: nil, Rate: 1})
}

func compactJSON(metadataEvent []byte) []byte {
	compactMetadataEvent := new(bytes.Buffer)
	json.Compact(compactMetadataEvent, metadataEvent)
	return compactMetadataEvent.Bytes()
}

func Test_newNpCollectorImpl_defaultConfigs(t *testing.T) {
	agentConfigs := map[string]any{
		"network_path.connections_monitoring.enabled": true,
	}

	_, npCollector := newTestNpCollector(t, agentConfigs)

	assert.Equal(t, true, npCollector.collectorConfigs.networkPathCollectorEnabled())
	assert.Equal(t, 4, npCollector.workers)
	assert.Equal(t, 1000, cap(npCollector.pathtestInputChan))
	assert.Equal(t, 1000, cap(npCollector.pathtestProcessingChan))
	assert.Equal(t, 10000, npCollector.collectorConfigs.pathtestContextsLimit)
	assert.Equal(t, "default", npCollector.networkDevicesNamespace)
}

func Test_newNpCollectorImpl_overrideConfigs(t *testing.T) {
	agentConfigs := map[string]any{
		"network_path.connections_monitoring.enabled":    true,
		"network_path.collector.workers":                 2,
		"network_path.collector.input_chan_size":         300,
		"network_path.collector.processing_chan_size":    400,
		"network_path.collector.pathtest_contexts_limit": 500,
		"network_devices.namespace":                      "ns1",
	}

	_, npCollector := newTestNpCollector(t, agentConfigs)

	assert.Equal(t, true, npCollector.collectorConfigs.networkPathCollectorEnabled())
	assert.Equal(t, 2, npCollector.workers)
	assert.Equal(t, 300, cap(npCollector.pathtestInputChan))
	assert.Equal(t, 400, cap(npCollector.pathtestProcessingChan))
	assert.Equal(t, 500, npCollector.collectorConfigs.pathtestContextsLimit)
	assert.Equal(t, "ns1", npCollector.networkDevicesNamespace)
}

func Test_npCollectorImpl_ScheduleConns(t *testing.T) {
	type logCount struct {
		log   string
		count int
	}
	defaultagentConfigs := map[string]any{
		"network_path.connections_monitoring.enabled": true,
	}
	tests := []struct {
		name              string
		conns             []*model.Connection
		noInputChan       bool
		agentConfigs      map[string]any
		expectedPathtests []*common.Pathtest
		expectedLogs      []logCount
	}{
		{
			name:              "zero conn",
			agentConfigs:      defaultagentConfigs,
			conns:             []*model.Connection{},
			expectedPathtests: []*common.Pathtest{},
		},
		{
			name:         "one outgoing TCP conn",
			agentConfigs: defaultagentConfigs,
			conns: []*model.Connection{
				{
					Laddr:     &model.Addr{Ip: "10.0.0.3", Port: int32(30000), ContainerId: "testId1"},
					Raddr:     &model.Addr{Ip: "10.0.0.4", Port: int32(80)},
					Direction: model.ConnectionDirection_outgoing,
					Type:      model.ConnectionType_tcp,
				},
			},
			expectedPathtests: []*common.Pathtest{
				{Hostname: "10.0.0.4", Port: uint16(80), Protocol: payload.ProtocolTCP, SourceContainerID: "testId1"},
			},
		},
		{
			name:         "one outgoing UDP conn",
			agentConfigs: defaultagentConfigs,
			conns: []*model.Connection{
				{
					Laddr:     &model.Addr{Ip: "10.0.0.5", Port: int32(30000), ContainerId: "testId1"},
					Raddr:     &model.Addr{Ip: "10.0.0.6", Port: int32(161)},
					Direction: model.ConnectionDirection_outgoing,
					Type:      model.ConnectionType_udp,
				},
			},
			expectedPathtests: []*common.Pathtest{
				{Hostname: "10.0.0.6", Port: uint16(161), Protocol: payload.ProtocolUDP, SourceContainerID: "testId1"},
			},
		},
		{
			name:         "only non-outgoing conns",
			agentConfigs: defaultagentConfigs,
			conns: []*model.Connection{
				{
					Laddr:     &model.Addr{Ip: "10.0.0.1", Port: int32(30000), ContainerId: "testId1"},
					Raddr:     &model.Addr{Ip: "10.0.0.2", Port: int32(80)},
					Direction: model.ConnectionDirection_incoming,
					Type:      model.ConnectionType_tcp,
				},
				{
					Laddr:     &model.Addr{Ip: "10.0.0.3", Port: int32(30000), ContainerId: "testId2"},
					Raddr:     &model.Addr{Ip: "10.0.0.4", Port: int32(80)},
					Direction: model.ConnectionDirection_incoming,
					Type:      model.ConnectionType_tcp,
				},
			},
			expectedPathtests: []*common.Pathtest{},
		},
		{
			name:         "ignore non-outgoing conn",
			agentConfigs: defaultagentConfigs,
			conns: []*model.Connection{
				{
					Laddr:     &model.Addr{Ip: "10.0.0.1", Port: int32(30000), ContainerId: "testId1"},
					Raddr:     &model.Addr{Ip: "10.0.0.2", Port: int32(80)},
					Direction: model.ConnectionDirection_incoming,
					Type:      model.ConnectionType_tcp,
				},
				{
					Laddr:     &model.Addr{Ip: "10.0.0.3", Port: int32(30000), ContainerId: "testId2"},
					Raddr:     &model.Addr{Ip: "10.0.0.4", Port: int32(80)},
					Direction: model.ConnectionDirection_outgoing,
					Type:      model.ConnectionType_tcp,
				},
			},
			expectedPathtests: []*common.Pathtest{
				{Hostname: "10.0.0.4", Port: uint16(80), Protocol: payload.ProtocolTCP, SourceContainerID: "testId2"},
			},
		},
		{
			name:         "no input chan",
			agentConfigs: defaultagentConfigs,
			noInputChan:  true,
			conns: []*model.Connection{
				{
					Laddr:     &model.Addr{Ip: "10.0.0.3", Port: int32(30000), ContainerId: "testId1"},
					Raddr:     &model.Addr{Ip: "10.0.0.4", Port: int32(80)},
					Direction: model.ConnectionDirection_outgoing,
					Type:      model.ConnectionType_tcp,
				},
			},
			expectedPathtests: []*common.Pathtest{},
			expectedLogs: []logCount{
				{"[ERROR] ScheduleConns: Error scheduling pathtests: no input channel, please check that network path is enabled", 1},
			},
		},
		{
			name: "input chan is full",
			agentConfigs: map[string]any{
				"network_path.connections_monitoring.enabled": true,
				"network_path.collector.input_chan_size":      1,
			},
			conns:             createConns(10),
			expectedPathtests: []*common.Pathtest{},
			expectedLogs: []logCount{
				{"Error scheduling pathtests: collector input channel is full", 9},
			},
		},
		{
			name:         "only ipv4 supported",
			agentConfigs: defaultagentConfigs,
			conns: []*model.Connection{
				{
					Laddr:     &model.Addr{Ip: "::1", Port: int32(30000), ContainerId: "testId1"},
					Raddr:     &model.Addr{Ip: "::1", Port: int32(80)},
					Direction: model.ConnectionDirection_outgoing,
					Family:    model.ConnectionFamily_v6,
					Type:      model.ConnectionType_tcp,
				},
				{
					Laddr:     &model.Addr{Ip: "::1", Port: int32(30000), ContainerId: "testId2"},
					Raddr:     &model.Addr{Ip: "::1", Port: int32(80)},
					Direction: model.ConnectionDirection_outgoing,
					Family:    model.ConnectionFamily_v6,
					Type:      model.ConnectionType_tcp,
				},
				{
					Laddr:     &model.Addr{Ip: "10.0.0.3", Port: int32(30000), ContainerId: "testId3"},
					Raddr:     &model.Addr{Ip: "10.0.0.4", Port: int32(80)},
					Direction: model.ConnectionDirection_outgoing,
					Type:      model.ConnectionType_tcp,
				},
			},
			expectedPathtests: []*common.Pathtest{
				{Hostname: "10.0.0.4", Port: uint16(80), Protocol: payload.ProtocolTCP, SourceContainerID: "testId3"},
			},
			expectedLogs: []logCount{},
		},
	}
	for _, tt := range tests {
		t.Run(tt.name, func(t *testing.T) {
			_, npCollector := newTestNpCollector(t, tt.agentConfigs)
			if tt.noInputChan {
				npCollector.pathtestInputChan = nil
			}

			var b bytes.Buffer
			w := bufio.NewWriter(&b)
			l, err := seelog.LoggerFromWriterWithMinLevelAndFormat(w, seelog.DebugLvl, "[%LEVEL] %FuncShort: %Msg")
			assert.Nil(t, err)
			utillog.SetupLogger(l, "debug")

			stats := &teststatsd.Client{}
			npCollector.statsdClient = stats

			npCollector.ScheduleConns(tt.conns)

			actualPathtests := []*common.Pathtest{}
			for i := 0; i < len(tt.expectedPathtests); i++ {
				select {
				case pathtest := <-npCollector.pathtestInputChan:
					actualPathtests = append(actualPathtests, pathtest)
				case <-time.After(200 * time.Millisecond):
					assert.Fail(t, fmt.Sprintf("Not enough pathtests: expected=%d but actual=%d", len(tt.expectedPathtests), len(actualPathtests)))
				}
			}

			assert.Equal(t, tt.expectedPathtests, actualPathtests)

			// Flush logs
			w.Flush()
			logs := b.String()

			// Test metrics
			var scheduleDurationMetric teststatsd.MetricsArgs
			calls := stats.GaugeCalls
			for _, call := range calls {
				if call.Name == "datadog.network_path.collector.schedule_duration" {
					scheduleDurationMetric = call
				}
			}
			assert.Less(t, scheduleDurationMetric.Value, float64(5)) // we can't easily assert precise value, hence we are only asserting that it's a low value e.g. 5 seconds
			scheduleDurationMetric.Value = 0                         // We need to reset the metric value to ease testing time duration
			assert.Equal(t, teststatsd.MetricsArgs{Name: "datadog.network_path.collector.schedule_duration", Value: 0, Tags: nil, Rate: 1}, scheduleDurationMetric)

			// Test using logs
			for _, expectedLog := range tt.expectedLogs {
				assert.Equal(t, expectedLog.count, strings.Count(logs, expectedLog.log), logs)
			}
		})
	}
}

func Test_npCollectorImpl_stopWorker(t *testing.T) {
	agentConfigs := map[string]any{
		"network_path.connections_monitoring.enabled": true,
	}

	_, npCollector := newTestNpCollector(t, agentConfigs)

	var b bytes.Buffer
	w := bufio.NewWriter(&b)
	l, err := seelog.LoggerFromWriterWithMinLevelAndFormat(w, seelog.DebugLvl, "[%LEVEL] %FuncShort: %Msg")
	assert.Nil(t, err)
	utillog.SetupLogger(l, "debug")

	stopped := make(chan bool, 1)
	go func() {
		npCollector.startWorker(42)
		stopped <- true
	}()
	close(npCollector.stopChan)
	<-stopped

	// Flush logs
	w.Flush()
	logs := b.String()

	assert.Equal(t, 1, strings.Count(logs, "[worker42] Stopped worker"), logs)
}

func Test_npCollectorImpl_flushWrapper(t *testing.T) {
	tests := []struct {
		name               string
		flushStartTime     time.Time
		flushEndTime       time.Time
		lastFlushTime      time.Time
		notExpectedMetrics []string
		expectedMetrics    []teststatsd.MetricsArgs
	}{
		{
			name:           "no last flush time",
			flushStartTime: MockTimeNow(),
			flushEndTime:   MockTimeNow().Add(500 * time.Millisecond),
			notExpectedMetrics: []string{
				"datadog.network_path.collector.flush_interval",
			},
			expectedMetrics: []teststatsd.MetricsArgs{
				{Name: "datadog.network_path.collector.flush_duration", Value: 0.5, Tags: []string{}, Rate: 1},
			},
		},
		{
			name:               "with last flush time",
			flushStartTime:     MockTimeNow(),
			flushEndTime:       MockTimeNow().Add(500 * time.Millisecond),
			lastFlushTime:      MockTimeNow().Add(-2 * time.Minute),
			notExpectedMetrics: []string{},
			expectedMetrics: []teststatsd.MetricsArgs{
				{Name: "datadog.network_path.collector.flush_duration", Value: 0.5, Tags: []string{}, Rate: 1},
				{Name: "datadog.network_path.collector.flush_interval", Value: (2 * time.Minute).Seconds(), Tags: []string{}, Rate: 1},
			},
		},
	}
	for _, tt := range tests {
		t.Run(tt.name, func(t *testing.T) {
			// GIVEN
			agentConfigs := map[string]any{
				"network_path.connections_monitoring.enabled": true,
			}
			_, npCollector := newTestNpCollector(t, agentConfigs)

			stats := &teststatsd.Client{}
			npCollector.statsdClient = stats
			npCollector.TimeNowFn = func() time.Time {
				return tt.flushEndTime
			}

			// WHEN
			npCollector.flushWrapper(tt.flushStartTime, tt.lastFlushTime)

			// THEN
			calls := stats.GaugeCalls
			var metricNames []string
			for _, call := range calls {
				metricNames = append(metricNames, call.Name)
			}
			for _, metricName := range tt.notExpectedMetrics {
				assert.NotContains(t, metricNames, metricName)
			}
			for _, metric := range tt.expectedMetrics {
				assert.Contains(t, calls, metric)
			}
		})
	}
}

func Test_npCollectorImpl_flush(t *testing.T) {
	// GIVEN
	agentConfigs := map[string]any{
		"network_path.connections_monitoring.enabled": true,
		"network_path.collector.workers":              6,
	}
	_, npCollector := newTestNpCollector(t, agentConfigs)

	stats := &teststatsd.Client{}
	npCollector.statsdClient = stats
	npCollector.pathtestStore.Add(&common.Pathtest{Hostname: "host1", Port: 53})
	npCollector.pathtestStore.Add(&common.Pathtest{Hostname: "host2", Port: 53})

	// WHEN
	npCollector.flush()

	// THEN
	calls := stats.GaugeCalls
	assert.Contains(t, calls, teststatsd.MetricsArgs{Name: "datadog.network_path.collector.workers", Value: 6, Tags: []string{}, Rate: 1})
	assert.Contains(t, calls, teststatsd.MetricsArgs{Name: "datadog.network_path.collector.pathtest_store_size", Value: 2, Tags: []string{}, Rate: 1})
	assert.Contains(t, calls, teststatsd.MetricsArgs{Name: "datadog.network_path.collector.pathtest_flushed_count", Value: 2, Tags: []string{}, Rate: 1})

	assert.Equal(t, 2, len(npCollector.pathtestProcessingChan))
}

func Test_npCollectorImpl_flushLoop(t *testing.T) {
	// GIVEN
	agentConfigs := map[string]any{
		"network_path.connections_monitoring.enabled": true,
		"network_path.collector.workers":              6,
		"network_path.collector.flush_interval":       "100ms",
	}
	_, npCollector := newTestNpCollector(t, agentConfigs)
	defer npCollector.stop()

	stats := &teststatsd.Client{}
	npCollector.statsdClient = stats
	npCollector.pathtestStore.Add(&common.Pathtest{Hostname: "host1", Port: 53})
	npCollector.pathtestStore.Add(&common.Pathtest{Hostname: "host2", Port: 53})

	// WHEN
	go npCollector.flushLoop()

	// THEN
	assert.Eventually(t, func() bool {
		calls := stats.GetGaugeSummaries()["datadog.network_path.collector.flush_interval"]
		if calls == nil {
			return false
		}
		for _, call := range calls.Calls {
			assert.Less(t, call.Value, (200 * time.Millisecond).Seconds())
		}
		return len(calls.Calls) >= 3
	}, 3*time.Second, 10*time.Millisecond)
}

func Test_npCollectorImpl_sendTelemetry(t *testing.T) {
	// GIVEN
	agentConfigs := map[string]any{
		"network_path.connections_monitoring.enabled": true,
		"network_path.collector.workers":              6,
	}
	_, npCollector := newTestNpCollector(t, agentConfigs)

	stats := &teststatsd.Client{}
	npCollector.statsdClient = stats
	npCollector.metricSender = metricsender.NewMetricSenderStatsd(stats)
	path := payload.NetworkPath{
		Origin:      payload.PathOriginNetworkTraffic,
		Source:      payload.NetworkPathSource{Hostname: "abc"},
		Destination: payload.NetworkPathDestination{Hostname: "abc", IPAddress: "10.0.0.2", Port: 80},
		Protocol:    payload.ProtocolUDP,
		Hops: []payload.NetworkPathHop{
			{Hostname: "hop_1", IPAddress: "1.1.1.1"},
			{Hostname: "hop_2", IPAddress: "1.1.1.2"},
		},
	}
	ptestCtx := &pathteststore.PathtestContext{
		Pathtest: &common.Pathtest{Hostname: "10.0.0.2", Port: 80, Protocol: payload.ProtocolUDP},
	}
	ptestCtx.SetLastFlushInterval(2 * time.Minute)
	npCollector.TimeNowFn = MockTimeNow
	checkStartTime := MockTimeNow().Add(-3 * time.Second)

	// WHEN
	npCollector.sendTelemetry(path, checkStartTime, ptestCtx)

	// THEN
	calls := stats.GaugeCalls
	tags := []string{
		"collector:network_path_collector",
		"destination_hostname:abc",
		"destination_ip:10.0.0.2",
		"destination_port:80",
		"origin:network_traffic",
		"protocol:UDP",
	}
	assert.Contains(t, calls, teststatsd.MetricsArgs{Name: "datadog.network_path.check_duration", Value: 3, Tags: tags, Rate: 1})
	assert.Contains(t, calls, teststatsd.MetricsArgs{Name: "datadog.network_path.check_interval", Value: (2 * time.Minute).Seconds(), Tags: tags, Rate: 1})
}

func Benchmark_npCollectorImpl_ScheduleConns(b *testing.B) {
	agentConfigs := map[string]any{
		"network_path.connections_monitoring.enabled": true,
		"network_path.collector.workers":              50,
	}

	file, err := os.OpenFile("benchmark.log", os.O_CREATE|os.O_WRONLY|os.O_APPEND, 0666)
	assert.Nil(b, err)
	defer file.Close()
	w := bufio.NewWriter(file)
	l, err := seelog.LoggerFromWriterWithMinLevelAndFormat(w, seelog.DebugLvl, "[%LEVEL] %FuncShort: %Msg\n")
	assert.Nil(b, err)
	utillog.SetupLogger(l, "debug")
	defer w.Flush()

	app, npCollector := newTestNpCollector(b, agentConfigs)

	// TEST START
	app.RequireStart()
	assert.True(b, npCollector.running)

	// Generate 50 random connections
	connections := createBenchmarkConns(500, 100)

	b.ResetTimer() // Reset timer after setup

	for i := 0; i < b.N; i++ {
		// add line to avoid linter error
		_ = i
		npCollector.ScheduleConns(connections)

		waitForProcessedPathtests(npCollector, 60*time.Second, 50)
	}

	// TEST STOP
	app.RequireStop()
	assert.False(b, npCollector.running)
}<|MERGE_RESOLUTION|>--- conflicted
+++ resolved
@@ -134,12 +134,8 @@
 {
     "timestamp": 0,
     "namespace": "my-ns1",
-<<<<<<< HEAD
     "pathtrace_id": "pathtrace-id-111",
     "origin":"network_traffic",
-=======
-    "pathtrace_id": "",
->>>>>>> 30cae015
     "protocol": "UDP",
     "source": {
         "hostname": "abc",
@@ -171,12 +167,8 @@
 {
     "timestamp": 0,
     "namespace": "my-ns1",
-<<<<<<< HEAD
     "pathtrace_id": "pathtrace-id-222",
     "origin":"network_traffic",
-=======
-    "pathtrace_id": "",
->>>>>>> 30cae015
     "protocol": "UDP",
     "source": {
         "hostname": "abc",
