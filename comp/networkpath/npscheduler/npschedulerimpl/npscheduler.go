// Unless explicitly stated otherwise all files in this repository are licensed
// under the Apache License Version 2.0.
// This product includes software developed at Datadog (https://www.datadoghq.com/).
// Copyright 2024-present Datadog, Inc.

// Package npschedulerimpl implements the scheduler for network path
package npschedulerimpl

import (
	"encoding/json"
	"net"

	"github.com/DataDog/datadog-agent/comp/forwarder/eventplatform"
	"github.com/DataDog/datadog-agent/comp/networkpath/npscheduler"
	"github.com/DataDog/datadog-agent/pkg/logs/message"
	"github.com/DataDog/datadog-agent/pkg/networkpath/traceroute"
	"github.com/DataDog/datadog-agent/pkg/process/statsd"
	"github.com/DataDog/datadog-agent/pkg/util/log"
	"go.uber.org/fx"

	"github.com/DataDog/datadog-agent/pkg/util/fxutil"
)

type dependencies struct {
	fx.In

	EpForwarder eventplatform.Component
}

type provides struct {
	fx.Out

	Comp npscheduler.Component
}

// Module defines the fx options for this component.
func Module() fxutil.Module {
	return fxutil.Component(
		fx.Provide(newNpScheduler),
	)
}

func newNpScheduler(deps dependencies) provides {
	// Component initialization
	return provides{
		Comp: newNpSchedulerImpl(deps.EpForwarder),
	}
}

type npSchedulerImpl struct {
	epForwarder eventplatform.Component
}

<<<<<<< HEAD
func (s npSchedulerImpl) Schedule(hostname string, port uint16) {
	log.Debugf("Schedule traceroute for: hostname=%s port=%d", hostname, port)
	statsd.Client.Incr("datadog.network_path.scheduler.count", []string{}, 1) //nolint:errcheck

	if net.ParseIP(hostname).To4() == nil {
		// TODO: IPv6 not supported yet
		log.Debugf("Only IPv4 is currently supported. Address not supported: %s", hostname)
		return
	}

	// TODO: RUN 3x? Configurable?
	for i := 0; i < 3; i++ {
		s.pathForConn(hostname, port)
	}
}

func (s npSchedulerImpl) pathForConn(hostname string, port uint16) {
	cfg := traceroute.Config{
		DestHostname: hostname,
		DestPort:     uint16(port),
		MaxTTL:       24,
		TimeoutMs:    1000,
	}

	tr := traceroute.New(cfg)
	path, err := tr.Run()
	if err != nil {
		log.Warnf("traceroute error: %+v", err)
		return
	}
	log.Debugf("Network Path: %+v", path)

	epForwarder, ok := s.epForwarder.Get()
	if ok {
		payloadBytes, err := json.Marshal(path)
		if err != nil {
			log.Errorf("json marshall error: %s", err)
		} else {

			log.Debugf("network path event: %s", string(payloadBytes))
			m := message.NewMessage(payloadBytes, nil, "", 0)
			err = epForwarder.SendEventPlatformEvent(m, eventplatform.EventTypeNetworkPath)
			if err != nil {
				log.Errorf("SendEventPlatformEvent error: %s", err)
			}
		}
	}
=======
func (s *npSchedulerImpl) Schedule(hostname string, port uint16) {
	// TODO: IMPLEMENTATION IN SEPARATE PR (to make PRs easier to review)
>>>>>>> efddb38f
}

func newNpSchedulerImpl(epForwarder eventplatform.Component) *npSchedulerImpl {
	return &npSchedulerImpl{
		epForwarder: epForwarder,
	}
}<|MERGE_RESOLUTION|>--- conflicted
+++ resolved
@@ -51,8 +51,7 @@
 	epForwarder eventplatform.Component
 }
 
-<<<<<<< HEAD
-func (s npSchedulerImpl) Schedule(hostname string, port uint16) {
+func (s *npSchedulerImpl) Schedule(hostname string, port uint16) {
 	log.Debugf("Schedule traceroute for: hostname=%s port=%d", hostname, port)
 	statsd.Client.Incr("datadog.network_path.scheduler.count", []string{}, 1) //nolint:errcheck
 
@@ -68,7 +67,7 @@
 	}
 }
 
-func (s npSchedulerImpl) pathForConn(hostname string, port uint16) {
+func (s *npSchedulerImpl) pathForConn(hostname string, port uint16) {
 	cfg := traceroute.Config{
 		DestHostname: hostname,
 		DestPort:     uint16(port),
@@ -99,10 +98,6 @@
 			}
 		}
 	}
-=======
-func (s *npSchedulerImpl) Schedule(hostname string, port uint16) {
-	// TODO: IMPLEMENTATION IN SEPARATE PR (to make PRs easier to review)
->>>>>>> efddb38f
 }
 
 func newNpSchedulerImpl(epForwarder eventplatform.Component) *npSchedulerImpl {
