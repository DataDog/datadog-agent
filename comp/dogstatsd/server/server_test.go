--- conflicted
+++ resolved
@@ -23,77 +23,6 @@
 	"github.com/DataDog/datadog-agent/pkg/metrics"
 )
 
-<<<<<<< HEAD
-// This is a copy of the serverDeps struct, but without the server field.
-// We need this to avoid starting multiple server with the same test.
-type depsWithoutServer struct {
-	fx.In
-
-	Config        configComponent.Component
-	Log           log.Component
-	Demultiplexer demultiplexer.FakeSamplerMock
-	Replay        replay.Component
-	PidMap        pidmap.Component
-	Debug         serverdebug.Component
-	WMeta         optional.Option[workloadmeta.Component]
-	Telemetry     telemetry.Component
-}
-
-type serverDeps struct {
-	fx.In
-
-	Config        configComponent.Component
-	Log           log.Component
-	Demultiplexer demultiplexer.FakeSamplerMock
-	Replay        replay.Component
-	PidMap        pidmap.Component
-	Debug         serverdebug.Component
-	WMeta         optional.Option[workloadmeta.Component]
-	Telemetry     telemetry.Component
-	Server        Component
-}
-
-func fulfillDeps(t testing.TB) serverDeps {
-	return fulfillDepsWithConfigOverride(t, map[string]interface{}{})
-}
-
-func fulfillDepsWithConfigOverride(t testing.TB, overrides map[string]interface{}) serverDeps {
-	// TODO: https://datadoghq.atlassian.net/browse/AMLII-1948
-	if runtime.GOOS == "darwin" {
-		flake.Mark(t)
-	}
-	return fxutil.Test[serverDeps](t, fx.Options(
-		core.MockBundle(),
-		serverdebugimpl.MockModule(),
-		fx.Replace(configComponent.MockParams{
-			Overrides: overrides,
-		}),
-		replaymock.MockModule(),
-		pidmapimpl.Module(),
-		demultiplexerimpl.FakeSamplerMockModule(),
-		workloadmetafxmock.MockModule(workloadmeta.NewParams()),
-		Module(Params{Serverless: false}),
-	))
-}
-
-func fulfillDepsWithConfigYaml(t testing.TB, yaml string) serverDeps {
-	return fxutil.Test[serverDeps](t, fx.Options(
-		fx.Provide(func(t testing.TB) log.Component { return logmock.New(t) }),
-		fx.Provide(func(t testing.TB) configComponent.Component { return configComponent.NewMockFromYAML(t, yaml) }),
-		telemetryimpl.MockModule(),
-		hostnameimpl.MockModule(),
-		serverdebugimpl.MockModule(),
-		replaymock.MockModule(),
-		compressionimpl.MockModuleFactory(),
-		pidmapimpl.Module(),
-		demultiplexerimpl.FakeSamplerMockModule(),
-		workloadmetafxmock.MockModule(workloadmeta.NewParams()),
-		Module(Params{Serverless: false}),
-	))
-}
-
-=======
->>>>>>> 0a2d5486
 func TestNewServer(t *testing.T) {
 	cfg := make(map[string]interface{})
 	cfg["dogstatsd_port"] = listeners.RandomPortName
@@ -112,44 +41,8 @@
 	cfg["dogstatsd_no_aggregation_pipeline"] = true // another test may have turned it off
 	cfg["dogstatsd_socket"] = ""                    // disabled
 
-<<<<<<< HEAD
-	deps := fxutil.Test[depsWithoutServer](t, fx.Options(
-		core.MockBundle(),
-		serverdebugimpl.MockModule(),
-		fx.Replace(configComponent.MockParams{
-			Overrides: cfg,
-		}),
-		fx.Supply(Params{Serverless: false}),
-		replaymock.MockModule(),
-		pidmapimpl.Module(),
-		demultiplexerimpl.FakeSamplerMockModule(),
-		workloadmetafxmock.MockModule(workloadmeta.NewParams()),
-	))
-
-	s := newServerCompat(deps.Config, deps.Log, deps.Replay, deps.Debug, false, deps.Demultiplexer, deps.WMeta, deps.PidMap, deps.Telemetry)
-	s.start(context.TODO())
-	requireStart(t, s)
-
-	s.stop(context.TODO())
-
-	// check that the port can be bound, try for 100 ms
-	address, err := net.ResolveUDPAddr("udp", s.UDPLocalAddr())
-	require.NoError(t, err, "cannot resolve address")
-
-	for i := 0; i < 10; i++ {
-		var conn net.Conn
-		conn, err = net.ListenUDP("udp", address)
-		if err == nil {
-			conn.Close()
-			break
-		}
-		time.Sleep(10 * time.Millisecond)
-	}
-	require.NoError(t, err, "port is not available, it should be")
-=======
 	deps := fulfillDepsWithConfigOverride(t, cfg)
 	require.False(t, deps.Server.UdsListenerRunning())
->>>>>>> 0a2d5486
 }
 
 // This test is proving that no data race occurred on the `cachedTlmOriginIds` map.
@@ -163,24 +56,7 @@
 
 	cfg["dogstatsd_port"] = listeners.RandomPortName
 
-<<<<<<< HEAD
-	deps := fxutil.Test[depsWithoutServer](t, fx.Options(
-		core.MockBundle(),
-		serverdebugimpl.MockModule(),
-		fx.Replace(configComponent.MockParams{
-			Overrides: cfg,
-		}),
-		fx.Supply(Params{Serverless: false}),
-		replaymock.MockModule(),
-		pidmapimpl.Module(),
-		demultiplexerimpl.FakeSamplerMockModule(),
-		workloadmetafxmock.MockModule(workloadmeta.NewParams()),
-	))
-
-	s := newServerCompat(deps.Config, deps.Log, deps.Replay, deps.Debug, false, deps.Demultiplexer, deps.WMeta, deps.PidMap, deps.Telemetry)
-=======
 	_, s := fulfillDepsWithInactiveServer(t, cfg)
->>>>>>> 0a2d5486
 
 	sync := make(chan struct{})
 	done := make(chan struct{}, N)
@@ -218,270 +94,6 @@
 	assert.Len(t, samples, 1)
 }
 
-<<<<<<< HEAD
-func TestParseMetricMessageTelemetry(t *testing.T) {
-	cfg := make(map[string]interface{})
-
-	cfg["dogstatsd_port"] = listeners.RandomPortName
-
-	deps := fxutil.Test[depsWithoutServer](t, fx.Options(
-		core.MockBundle(),
-		serverdebugimpl.MockModule(),
-		fx.Replace(configComponent.MockParams{
-			Overrides: cfg,
-		}),
-		fx.Supply(Params{Serverless: false}),
-		replaymock.MockModule(),
-		pidmapimpl.Module(),
-		demultiplexerimpl.FakeSamplerMockModule(),
-		workloadmetafxmock.MockModule(workloadmeta.NewParams()),
-	))
-
-	s := newServerCompat(deps.Config, deps.Log, deps.Replay, deps.Debug, false, deps.Demultiplexer, deps.WMeta, deps.PidMap, deps.Telemetry)
-
-	assert.Nil(t, s.mapper)
-
-	var samples []metrics.MetricSample
-
-	parser := newParser(deps.Config, s.sharedFloat64List, 1, deps.WMeta, s.stringInternerTelemetry)
-
-	assert.Equal(t, float64(0), s.tlmProcessedOk.Get())
-	samples, err := s.parseMetricMessage(samples, parser, []byte("test.metric:666|g"), "", "", false)
-	assert.NoError(t, err)
-	assert.Len(t, samples, 1)
-	assert.Equal(t, float64(1), s.tlmProcessedOk.Get())
-
-	assert.Equal(t, float64(0), s.tlmProcessedError.Get())
-	samples, err = s.parseMetricMessage(samples, parser, nil, "", "", false)
-	assert.Error(t, err, "invalid dogstatsd message format")
-	assert.Len(t, samples, 1)
-	assert.Equal(t, float64(1), s.tlmProcessedError.Get())
-}
-
-type MetricSample struct {
-	Name  string
-	Value float64
-	Tags  []string
-	Mtype metrics.MetricType
-}
-
-func TestMappingCases(t *testing.T) {
-	scenarios := []struct {
-		name              string
-		config            string
-		packets           []string
-		expectedSamples   []MetricSample
-		expectedCacheSize int
-	}{
-		{
-			name: "Simple OK case",
-			config: `
-dogstatsd_port: __random__
-dogstatsd_mapper_profiles:
-  - name: test
-    prefix: 'test.'
-    mappings:
-      - match: "test.job.duration.*.*"
-        name: "test.job.duration"
-        tags:
-          job_type: "$1"
-          job_name: "$2"
-      - match: "test.job.size.*.*"
-        name: "test.job.size"
-        tags:
-          foo: "$1"
-          bar: "$2"
-`,
-			packets: []string{
-				"test.job.duration.my_job_type.my_job_name:666|g",
-				"test.job.size.my_job_type.my_job_name:666|g",
-				"test.job.size.not_match:666|g",
-			},
-			expectedSamples: []MetricSample{
-				{Name: "test.job.duration", Tags: []string{"job_type:my_job_type", "job_name:my_job_name"}, Mtype: metrics.GaugeType, Value: 666.0},
-				{Name: "test.job.size", Tags: []string{"foo:my_job_type", "bar:my_job_name"}, Mtype: metrics.GaugeType, Value: 666.0},
-				{Name: "test.job.size.not_match", Tags: nil, Mtype: metrics.GaugeType, Value: 666.0},
-			},
-			expectedCacheSize: 1000,
-		},
-		{
-			name: "Tag already present",
-			config: `
-dogstatsd_port: __random__
-dogstatsd_mapper_profiles:
-  - name: test
-    prefix: 'test.'
-    mappings:
-      - match: "test.job.duration.*.*"
-        name: "test.job.duration"
-        tags:
-          job_type: "$1"
-          job_name: "$2"
-`,
-			packets: []string{
-				"test.job.duration.my_job_type.my_job_name:666|g",
-				"test.job.duration.my_job_type.my_job_name:666|g|#some:tag",
-				"test.job.duration.my_job_type.my_job_name:666|g|#some:tag,more:tags",
-			},
-			expectedSamples: []MetricSample{
-				{Name: "test.job.duration", Tags: []string{"job_type:my_job_type", "job_name:my_job_name"}, Mtype: metrics.GaugeType, Value: 666.0},
-				{Name: "test.job.duration", Tags: []string{"job_type:my_job_type", "job_name:my_job_name", "some:tag"}, Mtype: metrics.GaugeType, Value: 666.0},
-				{Name: "test.job.duration", Tags: []string{"job_type:my_job_type", "job_name:my_job_name", "some:tag", "more:tags"}, Mtype: metrics.GaugeType, Value: 666.0},
-			},
-			expectedCacheSize: 1000,
-		},
-		{
-			name: "Cache size",
-			config: `
-dogstatsd_port: __random__
-dogstatsd_mapper_cache_size: 999
-dogstatsd_mapper_profiles:
-  - name: test
-    prefix: 'test.'
-    mappings:
-      - match: "test.job.duration.*.*"
-        name: "test.job.duration"
-        tags:
-          job_type: "$1"
-          job_name: "$2"
-`,
-			packets:           []string{},
-			expectedSamples:   nil,
-			expectedCacheSize: 999,
-		},
-	}
-
-	samples := []metrics.MetricSample{}
-	for _, scenario := range scenarios {
-		t.Run(scenario.name, func(t *testing.T) {
-			deps := fulfillDepsWithConfigYaml(t, scenario.config)
-
-			s := deps.Server.(*server)
-
-			requireStart(t, s)
-
-			assert.Equal(t, deps.Config.Get("dogstatsd_mapper_cache_size"), scenario.expectedCacheSize, "Case `%s` failed. cache_size `%s` should be `%s`", scenario.name, deps.Config.Get("dogstatsd_mapper_cache_size"), scenario.expectedCacheSize)
-
-			var actualSamples []MetricSample
-			for _, p := range scenario.packets {
-				parser := newParser(deps.Config, s.sharedFloat64List, 1, deps.WMeta, s.stringInternerTelemetry)
-				samples, err := s.parseMetricMessage(samples, parser, []byte(p), "", "", false)
-				assert.NoError(t, err, "Case `%s` failed. parseMetricMessage should not return error %v", err)
-				for _, sample := range samples {
-					actualSamples = append(actualSamples, MetricSample{Name: sample.Name, Tags: sample.Tags, Mtype: sample.Mtype, Value: sample.Value})
-				}
-			}
-			for _, sample := range scenario.expectedSamples {
-				sort.Strings(sample.Tags)
-			}
-			for _, sample := range actualSamples {
-				sort.Strings(sample.Tags)
-			}
-			assert.Equal(t, scenario.expectedSamples, actualSamples, "Case `%s` failed. `%s` should be `%s`", scenario.name, actualSamples, scenario.expectedSamples)
-		})
-	}
-}
-
-func TestParseEventMessageTelemetry(t *testing.T) {
-	cfg := make(map[string]interface{})
-
-	cfg["dogstatsd_port"] = listeners.RandomPortName
-
-	deps := fxutil.Test[depsWithoutServer](t, fx.Options(
-		core.MockBundle(),
-		serverdebugimpl.MockModule(),
-		fx.Replace(configComponent.MockParams{
-			Overrides: cfg,
-		}),
-		fx.Supply(Params{Serverless: false}),
-		replaymock.MockModule(),
-		pidmapimpl.Module(),
-		demultiplexerimpl.FakeSamplerMockModule(),
-		workloadmetafxmock.MockModule(workloadmeta.NewParams()),
-	))
-
-	s := newServerCompat(deps.Config, deps.Log, deps.Replay, deps.Debug, false, deps.Demultiplexer, deps.WMeta, deps.PidMap, deps.Telemetry)
-
-	parser := newParser(deps.Config, s.sharedFloat64List, 1, deps.WMeta, s.stringInternerTelemetry)
-
-	telemetryMock, ok := deps.Telemetry.(telemetry.Mock)
-	assert.True(t, ok)
-
-	// three successful events
-	s.parseEventMessage(parser, []byte("_e{10,10}:event title|test\\ntext|c:event-container"), "")
-	s.parseEventMessage(parser, []byte("_e{10,10}:event title|test\\ntext|c:event-container"), "")
-	s.parseEventMessage(parser, []byte("_e{10,10}:event title|test\\ntext|c:event-container"), "")
-	// one error event
-	_, err := s.parseEventMessage(parser, nil, "")
-	assert.Error(t, err)
-
-	processedEvents, err := telemetryMock.GetCountMetric("dogstatsd", "processed")
-	require.NoError(t, err)
-
-	for _, metric := range processedEvents {
-		labels := metric.Tags()
-
-		if labels["message_type"] == "events" && labels["state"] == "ok" {
-			assert.Equal(t, float64(3), metric.Value())
-		}
-
-		if labels["message_type"] == "events" && labels["state"] == "error" {
-			assert.Equal(t, float64(1), metric.Value())
-		}
-	}
-}
-
-func TestParseServiceCheckMessageTelemetry(t *testing.T) {
-	cfg := make(map[string]interface{})
-
-	cfg["dogstatsd_port"] = listeners.RandomPortName
-
-	deps := fxutil.Test[depsWithoutServer](t, fx.Options(
-		core.MockBundle(),
-		serverdebugimpl.MockModule(),
-		fx.Replace(configComponent.MockParams{
-			Overrides: cfg,
-		}),
-		fx.Supply(Params{Serverless: false}),
-		replaymock.MockModule(),
-		pidmapimpl.Module(),
-		demultiplexerimpl.FakeSamplerMockModule(),
-		workloadmetafxmock.MockModule(workloadmeta.NewParams()),
-	))
-
-	s := newServerCompat(deps.Config, deps.Log, deps.Replay, deps.Debug, false, deps.Demultiplexer, deps.WMeta, deps.PidMap, deps.Telemetry)
-
-	parser := newParser(deps.Config, s.sharedFloat64List, 1, deps.WMeta, s.stringInternerTelemetry)
-
-	telemetryMock, ok := deps.Telemetry.(telemetry.Mock)
-	assert.True(t, ok)
-
-	// three successful events
-	s.parseServiceCheckMessage(parser, []byte("_sc|service-check.name|0|c:service-check-container"), "")
-	s.parseServiceCheckMessage(parser, []byte("_sc|service-check.name|0|c:service-check-container"), "")
-	s.parseServiceCheckMessage(parser, []byte("_sc|service-check.name|0|c:service-check-container"), "")
-	// one error event
-	_, err := s.parseServiceCheckMessage(parser, nil, "")
-	assert.Error(t, err)
-
-	processedEvents, err := telemetryMock.GetCountMetric("dogstatsd", "processed")
-	require.NoError(t, err)
-
-	for _, metric := range processedEvents {
-		labels := metric.Tags()
-
-		if labels["message_type"] == "service_checks" && labels["state"] == "ok" {
-			assert.Equal(t, float64(3), metric.Value())
-		}
-
-		if labels["message_type"] == "service_checks" && labels["state"] == "error" {
-			assert.Equal(t, float64(1), metric.Value())
-		}
-	}
-}
-
-=======
->>>>>>> 0a2d5486
 func TestNewServerExtraTags(t *testing.T) {
 	cfg := make(map[string]interface{})
 
