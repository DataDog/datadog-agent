--- conflicted
+++ resolved
@@ -112,13 +112,6 @@
 		telemetryimpl.MockModule(),
 		hostnameimpl.MockModule(),
 		serverdebugimpl.MockModule(),
-<<<<<<< HEAD
-		fx.Replace(configComponent.MockParams{
-			Params: configComponent.Params{ConfFilePath: yaml},
-		}),
-=======
-		fx.Supply(Params{Serverless: false}),
->>>>>>> 20d20f9b
 		replaymock.MockModule(),
 		compressionimpl.MockModule(),
 		pidmapimpl.Module(),
