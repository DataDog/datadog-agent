// Unless explicitly stated otherwise all files in this repository are licensed
// under the Apache License Version 2.0.
// This product includes software developed at Datadog (https://www.datadoghq.com/).
// Copyright 2016-present Datadog, Inc.

// Package server implements a component to run the dogstatsd server
package server

import (
	"encoding/json"
	"maps"
	"slices"

	"github.com/DataDog/datadog-agent/pkg/config/model"
	"github.com/DataDog/datadog-agent/pkg/remoteconfig/state"
)

type statsdFilterListUpdate struct {
	FilteredMetrics filteredMetrics `json:"blocked_metrics"`
}

type filteredMetrics struct {
	ByName byName `json:"by_name"`
}

type byName struct {
	Metrics []metricEntry `json:"values"`
}

type metricEntry struct {
	Name string `json:"metric_name"`
}

func (s *server) onFilterListUpdateCallback(updates map[string]state.RawConfig, applyStateCallback func(string, state.ApplyStatus)) {
	s.log.Debugf("onFilterListUpdateCallback received updates: %d", len(updates))

	// special case: we received a response from RC, but RC didn't have any
	// configuration for this agent, let's restore the local config and return
	if len(updates) == 0 {
		s.config.UnsetForSource("statsd_metric_blocklist", model.SourceRC)
		s.config.UnsetForSource("statsd_metric_blocklist_match_prefix", model.SourceRC)
		s.restoreFilterListFromLocalConfig()
		return
	}

	var filterListUpdates []filteredMetrics

	// unmarshal all the configurations received from
	// the RC platform
	for configPath, v := range updates {
		s.log.Debugf("received filterlist config: %q", string(v.Config))
		var config statsdFilterListUpdate
		if err := json.Unmarshal(v.Config, &config); err != nil {
			applyStateCallback(configPath, state.ApplyStatus{
				State: state.ApplyStateError,
				Error: "error unmarshalling payload",
			})
			s.log.Errorf("can't unmarshal received filterlist config: %v", err)
			continue
		}

		// from here, the configuration is usable
		applyStateCallback(configPath, state.ApplyStatus{
			State: state.ApplyStateAcknowledged,
		})

		// this one has no metric in its list, strange but
		// not an error
		if len(config.FilteredMetrics.ByName.Metrics) == 0 {
			s.log.Debug("received a filterlist configuration with no metrics")
			continue
		}
		filterListUpdates = append(filterListUpdates, config.FilteredMetrics)
	}

	// build a map with all the received metrics
	// and then use the values as a filterlist
	m := make(map[string]struct{})
	for _, update := range filterListUpdates {
		for _, metric := range update.ByName.Metrics {
			m[metric.Name] = struct{}{}
		}
	}
	metricNames := slices.Collect(maps.Keys(m))

	if len(metricNames) > 0 {
		// update the runtime config to be consistent
		// in `agent config` calls.
		s.config.Set("statsd_metric_blocklist", metricNames, model.SourceRC)
		s.config.Set("statsd_metric_blocklist_match_prefix", false, model.SourceRC)

<<<<<<< HEAD
		// apply this new filterlist to all the running workers
		s.SetFilterList(metricNames, false)
=======
		// apply this new blocklist to all the running workers
		s.tlmFilterListUpdates.Inc()
		s.tlmFilterListSize.Set(float64(len(metricNames)))
		s.SetBlocklist(metricNames, false)
>>>>>>> 23532572

	} else {
		// special case: if the metric names list is empty, fallback to local
		s.config.UnsetForSource("statsd_metric_blocklist", model.SourceRC)
		s.config.UnsetForSource("statsd_metric_blocklist_match_prefix", model.SourceRC)
		s.restoreFilterListFromLocalConfig()
	}
}<|MERGE_RESOLUTION|>--- conflicted
+++ resolved
@@ -89,15 +89,10 @@
 		s.config.Set("statsd_metric_blocklist", metricNames, model.SourceRC)
 		s.config.Set("statsd_metric_blocklist_match_prefix", false, model.SourceRC)
 
-<<<<<<< HEAD
-		// apply this new filterlist to all the running workers
-		s.SetFilterList(metricNames, false)
-=======
 		// apply this new blocklist to all the running workers
 		s.tlmFilterListUpdates.Inc()
 		s.tlmFilterListSize.Set(float64(len(metricNames)))
-		s.SetBlocklist(metricNames, false)
->>>>>>> 23532572
+		s.SetFilterList(metricNames, false)
 
 	} else {
 		// special case: if the metric names list is empty, fallback to local
