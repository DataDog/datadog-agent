--- conflicted
+++ resolved
@@ -199,11 +199,7 @@
 
 // TODO: (components) - merge with newServerCompat once NewServerlessServer is removed
 func newServer(deps dependencies) Component {
-<<<<<<< HEAD
-	s := newServerCompat(deps.Config, deps.Log, deps.Replay, deps.PidMap, deps.Debug, deps.Params.Serverless, deps.Demultiplexer)
-=======
-	s := newServerCompat(deps.Config, deps.Log, deps.Replay, deps.Debug, deps.Params.Serverless, deps.Demultiplexer, deps.WMeta)
->>>>>>> b7d6f33b
+	s := newServerCompat(deps.Config, deps.Log, deps.Replay, deps.Debug, deps.Params.Serverless, deps.Demultiplexer, deps.WMeta, deps.PidMap)
 
 	if config.Datadog.GetBool("use_dogstatsd") {
 		deps.Lc.Append(fx.Hook{
@@ -216,11 +212,7 @@
 
 }
 
-<<<<<<< HEAD
-func newServerCompat(cfg config.Reader, log logComponent.Component, capture replay.Component, pidMap pidmap.Component, debug serverdebug.Component, serverless bool, demux aggregator.Demultiplexer) *server {
-=======
-func newServerCompat(cfg config.Reader, log logComponent.Component, capture replay.Component, debug serverdebug.Component, serverless bool, demux aggregator.Demultiplexer, wmeta optional.Option[workloadmeta.Component]) *server {
->>>>>>> b7d6f33b
+func newServerCompat(cfg config.Reader, log logComponent.Component, capture replay.Component, debug serverdebug.Component, serverless bool, demux aggregator.Demultiplexer, wmeta optional.Option[workloadmeta.Component], pidMap pidmap.Component) *server {
 	// This needs to be done after the configuration is loaded
 	once.Do(func() { initTelemetry(cfg, log) })
 
@@ -375,11 +367,7 @@
 	}
 
 	if len(socketPath) > 0 {
-<<<<<<< HEAD
-		unixListener, err := listeners.NewUDSDatagramListener(packetsChannel, sharedPacketPoolManager, sharedUDSOobPoolManager, s.config, s.tCapture, s.pidMap)
-=======
-		unixListener, err := listeners.NewUDSDatagramListener(packetsChannel, sharedPacketPoolManager, sharedUDSOobPoolManager, s.config, s.tCapture, s.wmeta)
->>>>>>> b7d6f33b
+		unixListener, err := listeners.NewUDSDatagramListener(packetsChannel, sharedPacketPoolManager, sharedUDSOobPoolManager, s.config, s.tCapture, s.wmeta, s.pidMap)
 		if err != nil {
 			s.log.Errorf("Can't init listener: %s", err.Error())
 		} else {
@@ -390,11 +378,7 @@
 
 	if len(socketStreamPath) > 0 {
 		s.log.Warnf("dogstatsd_stream_socket is not yet supported, run it at your own risk")
-<<<<<<< HEAD
-		unixListener, err := listeners.NewUDSStreamListener(packetsChannel, sharedPacketPoolManager, sharedUDSOobPoolManager, s.config, s.tCapture, s.pidMap)
-=======
-		unixListener, err := listeners.NewUDSStreamListener(packetsChannel, sharedPacketPoolManager, sharedUDSOobPoolManager, s.config, s.tCapture, s.wmeta)
->>>>>>> b7d6f33b
+		unixListener, err := listeners.NewUDSStreamListener(packetsChannel, sharedPacketPoolManager, sharedUDSOobPoolManager, s.config, s.tCapture, s.wmeta, s.pidMap)
 		if err != nil {
 			s.log.Errorf("Can't init listener: %s", err.Error())
 		} else {
