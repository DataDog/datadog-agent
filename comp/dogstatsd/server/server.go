--- conflicted
+++ resolved
@@ -377,14 +377,9 @@
 		}
 	}
 
-<<<<<<< HEAD
 	// Listen on the default socket (if /var/run/datadog/ exists)
 	if _, err := os.Stat(filepath.Dir(defaultSocket)); !os.IsNotExist(err) {
-		unixListener, err := listeners.NewUDSDatagramListener(packetsChannel, sharedPacketPoolManager, sharedUDSOobPoolManager, s.config, defaultSocket, s.tCapture, s.wmeta, s.pidMap)
-=======
-	if len(socketPath) > 0 {
-		unixListener, err := listeners.NewUDSDatagramListener(packetsChannel, sharedPacketPoolManager, sharedUDSOobPoolManager, s.config, s.tCapture, s.wmeta, s.pidMap, s.listernersTelemetry, s.packetsTelemetry, s.telemetry)
->>>>>>> fb8bf2c4
+		unixListener, err := listeners.NewUDSDatagramListener(packetsChannel, sharedPacketPoolManager, sharedUDSOobPoolManager, s.config, defaultSocket, s.tCapture, s.wmeta, s.pidMap, s.listernersTelemetry, s.packetsTelemetry, s.telemetry)
 		if err != nil {
 			s.log.Errorf("Can't init UDS listener on path %s: %s", defaultSocket, err.Error())
 		} else {
@@ -395,7 +390,7 @@
 
 	// If user-defined socket differs from default one, create additional listener
 	if len(socketPath) > 0 && socketPath != defaultSocket {
-		unixListener, err := listeners.NewUDSDatagramListener(packetsChannel, sharedPacketPoolManager, sharedUDSOobPoolManager, s.config, socketPath, s.tCapture, s.wmeta, s.pidMap)
+		unixListener, err := listeners.NewUDSDatagramListener(packetsChannel, sharedPacketPoolManager, sharedUDSOobPoolManager, s.config, socketPath, s.tCapture, s.wmeta, s.pidMap, s.listernersTelemetry, s.packetsTelemetry, s.telemetry)
 		if err != nil {
 			s.log.Errorf("Can't init UDS listener on path %s: %s", socketPath, err.Error())
 		} else {
