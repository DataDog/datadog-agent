--- conflicted
+++ resolved
@@ -21,18 +21,8 @@
 	"go.uber.org/fx"
 )
 
-<<<<<<< HEAD
-type testDeps struct {
-	fx.In
-	Debug Component
-}
-
-func fulfillDeps(t testing.TB) testDeps {
-	return fxutil.Test[testDeps](t, fx.Options(
-=======
 func fulfillDeps(t testing.TB) Component {
 	return fxutil.Test[Component](t, fx.Options(
->>>>>>> 13de30d5
 		core.MockBundle,
 		fx.Supply(core.BundleParams{}),
 		Module,
@@ -40,13 +30,8 @@
 }
 
 func TestDebugStatsSpike(t *testing.T) {
-<<<<<<< HEAD
-	deps := fulfillDeps(t)
-	d := deps.Debug.(*serverDebug)
-=======
 	debug := fulfillDeps(t)
 	d := debug.(*serverDebug)
->>>>>>> 13de30d5
 
 	assert := assert.New(t)
 
@@ -101,13 +86,8 @@
 }
 
 func TestDebugStats(t *testing.T) {
-<<<<<<< HEAD
-	deps := fulfillDeps(t)
-	d := deps.Debug.(*serverDebug)
-=======
 	debug := fulfillDeps(t)
 	d := debug.(*serverDebug)
->>>>>>> 13de30d5
 
 	clk := clock.NewMock()
 	d.clock = clk
