// Unless explicitly stated otherwise all files in this repository are licensed
// under the Apache License Version 2.0.
// This product includes software developed at Datadog (https://www.datadoghq.com/).
// Copyright 2016-present Datadog, Inc.

package listeners

import (
	"errors"
	"fmt"
	"net"
	"strconv"
	"time"

	"golang.org/x/sys/unix"

	"github.com/DataDog/datadog-agent/comp/core/workloadmeta"
	"github.com/DataDog/datadog-agent/comp/dogstatsd/packets"
	"github.com/DataDog/datadog-agent/comp/dogstatsd/pidmap"
	"github.com/DataDog/datadog-agent/comp/dogstatsd/replay"
	"github.com/DataDog/datadog-agent/pkg/util/cache"
	"github.com/DataDog/datadog-agent/pkg/util/containers"
	"github.com/DataDog/datadog-agent/pkg/util/containers/metrics"
	"github.com/DataDog/datadog-agent/pkg/util/optional"
)

const (
	pidToEntityCacheKeyPrefix = "pid_to_entity"
	pidToEntityCacheDuration  = time.Minute
)

// ErrNoContainerMatch is returned when no container ID can be matched
var errNoContainerMatch = errors.New("cannot match a container ID")

// getUDSAncillarySize gets the needed buffer size to retrieve the ancillary data
// from the out of band channel. We only get the header + 1 credentials struct
// and discard any information added by the sender.
func getUDSAncillarySize() int {
	return unix.CmsgSpace(unix.SizeofUcred) // Evaluates to 32 as of Go 1.8.3 on Linux 4.4.0
}

// enableUDSPassCred enables credential passing from the kernel for origin detection.
// That flag can be ignored if origin dection is disabled.
func enableUDSPassCred(conn *net.UnixConn) error {
	rawconn, err := conn.SyscallConn()
	if err != nil {
		return err
	}

	var e error
	err = rawconn.Control(func(fd uintptr) {
		e = unix.SetsockoptInt(int(fd), unix.SOL_SOCKET, unix.SO_PASSCRED, 1)
	})
	if err != nil {
		return err
	}
	return e
}

// processUDSOrigin reads ancillary data to determine a packet's origin,
// it returns an integer with the ancillary PID,  a string identifying the
// source, and an error if any.
// PID is added to ancillary data by the Linux kernel if we added the
// SO_PASSCRED to the socket, see enableUDSPassCred.
<<<<<<< HEAD
func processUDSOrigin(ancillary []byte, state pidmap.Component) (int, string, error) {
=======
func processUDSOrigin(ancillary []byte, wmeta optional.Option[workloadmeta.Component]) (int, string, error) {
>>>>>>> b7d6f33b
	messages, err := unix.ParseSocketControlMessage(ancillary)
	if err != nil {
		return 0, packets.NoOrigin, err
	}
	if len(messages) == 0 {
		return 0, packets.NoOrigin, fmt.Errorf("ancillary data empty")
	}
	cred, err := unix.ParseUnixCredentials(&messages[0])
	if err != nil {
		return 0, packets.NoOrigin, err
	}

	if cred.Pid == 0 {
		return 0, packets.NoOrigin, fmt.Errorf("matched PID for the process is 0, it belongs " +
			"probably to another namespace. Is the agent in host PID mode?")
	}

	capture := false
	pid := cred.Pid
	if cred.Gid == replay.GUID {
		pid = int32(cred.Uid)
		capture = true
	}

<<<<<<< HEAD
	entity, err := getEntityForPID(pid, capture, state)
=======
	entity, err := getEntityForPID(pid, capture, wmeta)
>>>>>>> b7d6f33b
	if err != nil {
		return int(pid), packets.NoOrigin, err
	}

	return int(pid), entity, nil
}

// getEntityForPID returns the container entity name and caches the value for future lookups
// As the result is cached and the lookup is really fast (parsing local files), it can be
// called from the intake goroutine.
<<<<<<< HEAD
func getEntityForPID(pid int32, capture bool, state pidmap.Component) (string, error) {
=======
func getEntityForPID(pid int32, capture bool, wmeta optional.Option[workloadmeta.Component]) (string, error) {
>>>>>>> b7d6f33b
	key := cache.BuildAgentKey(pidToEntityCacheKeyPrefix, strconv.Itoa(int(pid)))
	if x, found := cache.Cache.Get(key); found {
		return x.(string), nil
	}

<<<<<<< HEAD
	entity, err := entityForPID(pid, capture, state)
=======
	entity, err := entityForPID(pid, capture, wmeta)
>>>>>>> b7d6f33b
	switch err {
	case nil:
		// No error, yay!
		if !capture {
			cache.Cache.Set(key, entity, pidToEntityCacheDuration)
		}
		return entity, nil
	case errNoContainerMatch:
		// No runtime detected, cache the `packets.NoOrigin` result
		cache.Cache.Set(key, packets.NoOrigin, pidToEntityCacheDuration)
		return packets.NoOrigin, nil
	default:
		// Other lookup error, retry next time
		return packets.NoOrigin, err
	}
}

// entityForPID returns the entity ID for a given PID. It can return
// errNoContainerMatch if no match is found for the PID.
<<<<<<< HEAD
func entityForPID(pid int32, capture bool, state pidmap.Component) (string, error) {
=======
func entityForPID(pid int32, capture bool, wmeta optional.Option[workloadmeta.Component]) (string, error) {
>>>>>>> b7d6f33b
	if capture {
		return state.ContainerIDForPID(pid)
	}

	cID, err := metrics.GetProvider(wmeta).GetMetaCollector().GetContainerIDForPID(int(pid), pidToEntityCacheDuration)
	if err != nil {
		return "", err
	}
	if cID == "" {
		return "", errNoContainerMatch
	}

	return containers.BuildTaggerEntityName(cID), nil
}<|MERGE_RESOLUTION|>--- conflicted
+++ resolved
@@ -62,11 +62,7 @@
 // source, and an error if any.
 // PID is added to ancillary data by the Linux kernel if we added the
 // SO_PASSCRED to the socket, see enableUDSPassCred.
-<<<<<<< HEAD
-func processUDSOrigin(ancillary []byte, state pidmap.Component) (int, string, error) {
-=======
-func processUDSOrigin(ancillary []byte, wmeta optional.Option[workloadmeta.Component]) (int, string, error) {
->>>>>>> b7d6f33b
+func processUDSOrigin(ancillary []byte, wmeta optional.Option[workloadmeta.Component], state pidmap.Component) (int, string, error) {
 	messages, err := unix.ParseSocketControlMessage(ancillary)
 	if err != nil {
 		return 0, packets.NoOrigin, err
@@ -91,11 +87,7 @@
 		capture = true
 	}
 
-<<<<<<< HEAD
-	entity, err := getEntityForPID(pid, capture, state)
-=======
-	entity, err := getEntityForPID(pid, capture, wmeta)
->>>>>>> b7d6f33b
+	entity, err := getEntityForPID(pid, capture, wmeta, state)
 	if err != nil {
 		return int(pid), packets.NoOrigin, err
 	}
@@ -106,21 +98,13 @@
 // getEntityForPID returns the container entity name and caches the value for future lookups
 // As the result is cached and the lookup is really fast (parsing local files), it can be
 // called from the intake goroutine.
-<<<<<<< HEAD
-func getEntityForPID(pid int32, capture bool, state pidmap.Component) (string, error) {
-=======
-func getEntityForPID(pid int32, capture bool, wmeta optional.Option[workloadmeta.Component]) (string, error) {
->>>>>>> b7d6f33b
+func getEntityForPID(pid int32, capture bool, wmeta optional.Option[workloadmeta.Component], state pidmap.Component) (string, error) {
 	key := cache.BuildAgentKey(pidToEntityCacheKeyPrefix, strconv.Itoa(int(pid)))
 	if x, found := cache.Cache.Get(key); found {
 		return x.(string), nil
 	}
 
-<<<<<<< HEAD
-	entity, err := entityForPID(pid, capture, state)
-=======
-	entity, err := entityForPID(pid, capture, wmeta)
->>>>>>> b7d6f33b
+	entity, err := entityForPID(pid, capture, wmeta, state)
 	switch err {
 	case nil:
 		// No error, yay!
@@ -140,11 +124,7 @@
 
 // entityForPID returns the entity ID for a given PID. It can return
 // errNoContainerMatch if no match is found for the PID.
-<<<<<<< HEAD
-func entityForPID(pid int32, capture bool, state pidmap.Component) (string, error) {
-=======
-func entityForPID(pid int32, capture bool, wmeta optional.Option[workloadmeta.Component]) (string, error) {
->>>>>>> b7d6f33b
+func entityForPID(pid int32, capture bool, wmeta optional.Option[workloadmeta.Component], state pidmap.Component) (string, error) {
 	if capture {
 		return state.ContainerIDForPID(pid)
 	}
