// Unless explicitly stated otherwise all files in this repository are licensed
// under the Apache License Version 2.0.
// This product includes software developed at Datadog (https://www.datadoghq.com/).
// Copyright 2016-present Datadog, Inc.

package listeners

import (
	"encoding/binary"
	"errors"
	"expvar"
	"fmt"
	"io"
	"net"
	"os"
	"strconv"
	"strings"
	"sync"
	"time"

	"github.com/DataDog/datadog-agent/comp/core/workloadmeta"
	"github.com/DataDog/datadog-agent/comp/dogstatsd/listeners/ratelimit"
	"github.com/DataDog/datadog-agent/comp/dogstatsd/packets"
	"github.com/DataDog/datadog-agent/comp/dogstatsd/pidmap"
	"github.com/DataDog/datadog-agent/comp/dogstatsd/replay"
	"github.com/DataDog/datadog-agent/pkg/config"
	"github.com/DataDog/datadog-agent/pkg/util/log"
	"github.com/DataDog/datadog-agent/pkg/util/optional"
)

var (
	udsExpvars               = expvar.NewMap("dogstatsd-uds")
	udsOriginDetectionErrors = expvar.Int{}
	udsPacketReadingErrors   = expvar.Int{}
	udsPackets               = expvar.Int{}
	udsBytes                 = expvar.Int{}
)

func init() {
	udsExpvars.Set("OriginDetectionErrors", &udsOriginDetectionErrors)
	udsExpvars.Set("PacketReadingErrors", &udsPacketReadingErrors)
	udsExpvars.Set("Packets", &udsPackets)
	udsExpvars.Set("Bytes", &udsBytes)
}

// UDSListener implements the StatsdListener interface for Unix Domain
// Socket datagram protocol. It listens to a given socket path and sends
// back packets ready to be processed.
// Origin detection will be implemented for UDS.
type UDSListener struct {
	packetOut               chan packets.Packets
	sharedPacketPoolManager *packets.PoolManager
	oobPoolManager          *packets.PoolManager
	trafficCapture          replay.Component
	pidMap                  pidmap.Component
	OriginDetection         bool
	config                  config.Reader

	wmeta optional.Option[workloadmeta.Component]

	transport string

	dogstatsdMemBasedRateLimiter bool

	packetBufferSize         uint
	packetBufferFlushTimeout time.Duration
	telemetryWithListenerID  bool

	listenWg *sync.WaitGroup
}

// CloseFunction is a function that closes a connection
type CloseFunction func(unixConn *net.UnixConn) error

func setupUnixConn(conn *net.UnixConn, originDetection bool, config config.Reader) (bool, error) {
	if originDetection {
		err := enableUDSPassCred(conn)
		if err != nil {
			log.Errorf("dogstatsd-uds: error enabling origin detection: %s", err)
			originDetection = false
		} else {
			log.Debugf("dogstatsd-uds: enabling origin detection on %s", conn.LocalAddr())
		}
	}

	if rcvbuf := config.GetInt("dogstatsd_so_rcvbuf"); rcvbuf != 0 {
		if err := conn.SetReadBuffer(rcvbuf); err != nil {
			return originDetection, fmt.Errorf("could not set socket rcvbuf: %s", err)
		}
	}
	return originDetection, nil
}

func setupSocketBeforeListen(socketPath string, transport string) (*net.UnixAddr, error) {
	address, addrErr := net.ResolveUnixAddr(transport, socketPath)
	if addrErr != nil {
		return nil, fmt.Errorf("dogstatsd-uds: can't ResolveUnixAddr: %v", addrErr)
	}
	fileInfo, err := os.Stat(socketPath)
	// Socket file already exists
	if err == nil {
		// Make sure it's a UNIX socket
		if fileInfo.Mode()&os.ModeSocket == 0 {
			return nil, fmt.Errorf("dogstatsd-uds: cannot reuse %s socket path: path already exists and is not a UNIX socket", socketPath)
		}
		err = os.Remove(socketPath)
		if err != nil {
			return nil, fmt.Errorf("dogstatsd-uds: cannot remove stale UNIX socket: %v", err)
		}
	}
	return address, nil
}

func setSocketWriteOnly(socketPath string) error {
	err := os.Chmod(socketPath, 0722)
	if err != nil {
		return fmt.Errorf("can't set the socket at write only: %s", err)
	}
	return nil
}

// NewUDSOobPoolManager returns an UDS OOB pool manager
func NewUDSOobPoolManager() *packets.PoolManager {
	pool := &sync.Pool{
		New: func() interface{} {
			s := make([]byte, getUDSAncillarySize())
			return &s
		},
	}

	return packets.NewPoolManager(pool)
}

// NewUDSListener returns an idle UDS Statsd listener
<<<<<<< HEAD
func NewUDSListener(packetOut chan packets.Packets, sharedPacketPoolManager *packets.PoolManager, sharedOobPacketPoolManager *packets.PoolManager, cfg config.Reader, capture replay.Component, transport string, pidMap pidmap.Component) (*UDSListener, error) {
=======
func NewUDSListener(packetOut chan packets.Packets, sharedPacketPoolManager *packets.PoolManager, sharedOobPacketPoolManager *packets.PoolManager, cfg config.Reader, capture replay.Component, transport string, wmeta optional.Option[workloadmeta.Component]) (*UDSListener, error) {
>>>>>>> b7d6f33b
	originDetection := cfg.GetBool("dogstatsd_origin_detection")

	listener := &UDSListener{
		OriginDetection:              originDetection,
		packetOut:                    packetOut,
		sharedPacketPoolManager:      sharedPacketPoolManager,
		trafficCapture:               capture,
		pidMap:                       pidMap,
		dogstatsdMemBasedRateLimiter: cfg.GetBool("dogstatsd_mem_based_rate_limiter.enabled"),
		config:                       cfg,
		transport:                    transport,
		packetBufferSize:             uint(cfg.GetInt("dogstatsd_packet_buffer_size")),
		packetBufferFlushTimeout:     cfg.GetDuration("dogstatsd_packet_buffer_flush_timeout"),
		telemetryWithListenerID:      cfg.GetBool("dogstatsd_telemetry_enabled_listener_id"),
		listenWg:                     &sync.WaitGroup{},
		wmeta:                        wmeta,
	}

	// Init the oob buffer pool if origin detection is enabled
	if originDetection {
		listener.oobPoolManager = sharedOobPacketPoolManager
		if listener.oobPoolManager == nil {
			listener.oobPoolManager = NewUDSOobPoolManager()
		}

	}

	return listener, nil
}

// Listen runs the intake loop. Should be called in its own goroutine
func (l *UDSListener) handleConnection(conn *net.UnixConn, closeFunc CloseFunction) error {
	listenerID := l.getListenerID(conn)
	tlmListenerID := listenerID
	telemetryWithFullListenerID := l.telemetryWithListenerID
	if !telemetryWithFullListenerID {
		// In case we don't want the full listener id, we only keep the transport.
		tlmListenerID = "uds-" + conn.LocalAddr().Network()
	}

	packetsBuffer := packets.NewBuffer(
		l.packetBufferSize,
		l.packetBufferFlushTimeout,
		l.packetOut,
		tlmListenerID,
	)
	tlmUDSConnections.Inc(tlmListenerID, l.transport)
	defer func() {
		_ = closeFunc(conn)
		packetsBuffer.Close()
		if telemetryWithFullListenerID {
			l.clearTelemetry(tlmListenerID)
		}
		tlmUDSConnections.Dec(tlmListenerID, l.transport)
	}()

	var err error
	l.OriginDetection, err = setupUnixConn(conn, l.OriginDetection, l.config)
	if err != nil {
		return err
	}

	t1 := time.Now()
	var t2 time.Time
	log.Debugf("dogstatsd-uds: starting to handle %s", conn.LocalAddr())

	var rateLimiter *ratelimit.MemBasedRateLimiter
	if l.dogstatsdMemBasedRateLimiter {
		var err error
		rateLimiter, err = ratelimit.BuildMemBasedRateLimiter(l.config)
		if err != nil {
			log.Errorf("Cannot use DogStatsD rate limiter: %v", err)
			rateLimiter = nil
		} else {
			log.Info("DogStatsD rate limiter enabled")
		}
	}

	for {
		var n int
		var oobn int
		var oob *[]byte
		var oobS []byte
		var err error

		// retrieve an available packet from the packet pool,
		// which will be pushed back by the server when processed.
		packet := l.sharedPacketPoolManager.Get().(*packets.Packet)
		udsPackets.Add(1)

		var capBuff *replay.CaptureBuffer
		if l.trafficCapture != nil && l.trafficCapture.IsOngoing() {
			capBuff = replay.CapPool.Get().(*replay.CaptureBuffer)
			capBuff.Pb.Ancillary = nil
			capBuff.Pb.Payload = nil
			capBuff.Pb.Pid = 0
			capBuff.Pb.AncillarySize = int32(0)
			capBuff.Pb.PayloadSize = int32(0)
			capBuff.ContainerID = ""
		}

		if l.OriginDetection {
			// Read datagram + credentials in ancillary data
			oob = l.oobPoolManager.Get().(*[]byte)
			oobS = *oob
		}

		if rateLimiter != nil {
			if err = rateLimiter.MayWait(); err != nil {
				log.Error(err)
			}
		}

		t2 = time.Now()
		tlmListener.Observe(float64(t2.Sub(t1).Nanoseconds()), tlmListenerID, l.transport, "uds")

		var expectedPacketLength uint32
		var maxPacketLength uint32
		if l.transport == "unix" {
			// Read the expected packet length (in stream mode)
			b := []byte{0, 0, 0, 0}
			_, err = io.ReadFull(conn, b)
			expectedPacketLength := binary.LittleEndian.Uint32(b)

			switch {
			case err == io.EOF, errors.Is(err, io.ErrUnexpectedEOF):
				log.Debugf("dogstatsd-uds: %s connection closed", l.transport)
				return nil
			}
			if expectedPacketLength > uint32(len(packet.Buffer)) {
				log.Info("dogstatsd-uds: packet length too large, dropping connection")
				return nil
			}
			maxPacketLength = expectedPacketLength
		} else {
			maxPacketLength = uint32(len(packet.Buffer))
		}

		for err == nil {
			if oob != nil {
				n, oobn, _, _, err = conn.ReadMsgUnix(packet.Buffer[n:maxPacketLength], oobS[oobn:])
			} else {
				n, _, err = conn.ReadFromUnix(packet.Buffer[n:maxPacketLength])
			}
			if n == 0 && oobn == 0 && l.transport == "unix" {
				log.Debugf("dogstatsd-uds: %s connection closed", l.transport)
				return nil
			}
			// If framing is disabled (unixgram, unixpacket), we always will have read the whole packet
			if expectedPacketLength == 0 {
				break
			}
			// Otherwise see if we need to continue to accumulate bytes or not
			if uint32(n) == expectedPacketLength {
				break
			}
			if uint32(n) > expectedPacketLength {
				log.Info("dogstatsd-uds: read length mismatch, dropping connection")
				return nil
			}
		}

		t1 = time.Now()

		if oob != nil {
			// Extract container id from credentials
<<<<<<< HEAD
			pid, container, taggingErr := processUDSOrigin(oobS[:oobn], l.pidMap)
=======
			pid, container, taggingErr := processUDSOrigin(oobS[:oobn], l.wmeta)
>>>>>>> b7d6f33b
			if taggingErr != nil {
				log.Warnf("dogstatsd-uds: error processing origin, data will not be tagged : %v", taggingErr)
				udsOriginDetectionErrors.Add(1)
				tlmUDSOriginDetectionError.Inc(tlmListenerID, l.transport)
			} else {
				packet.Origin = container
				if capBuff != nil {
					capBuff.ContainerID = container
				}
			}
			if capBuff != nil {
				capBuff.Oob = oob
				capBuff.Pid = int32(pid)
				capBuff.Pb.Pid = int32(pid)
				capBuff.Pb.AncillarySize = int32(oobn)
				capBuff.Pb.Ancillary = oobS[:oobn]
			}

			// Return the buffer back to the pool for reuse
			l.oobPoolManager.Put(oob)
		}

		if capBuff != nil {
			capBuff.Buff = packet
			capBuff.Pb.Timestamp = time.Now().UnixNano()
			capBuff.Pb.PayloadSize = int32(n)
			capBuff.Pb.Payload = packet.Buffer[:n]

			l.trafficCapture.Enqueue(capBuff)
		}

		if err != nil {
			// connection has been closed
			if strings.HasSuffix(err.Error(), " use of closed network connection") {
				return nil
			}

			log.Errorf("dogstatsd-uds: error reading packet: %v", err)
			udsPacketReadingErrors.Add(1)
			tlmUDSPackets.Inc(tlmListenerID, l.transport, "error")
			continue
		}
		tlmUDSPackets.Inc(tlmListenerID, l.transport, "ok")

		udsBytes.Add(int64(n))
		tlmUDSPacketsBytes.Add(float64(n), tlmListenerID, l.transport)
		packet.Contents = packet.Buffer[:n]
		packet.Source = packets.UDS
		packet.ListenerID = listenerID

		// packetsBuffer handles the forwarding of the packets to the dogstatsd server intake channel
		packetsBuffer.Append(packet)
	}
}

func (l *UDSListener) getConnID(conn *net.UnixConn) string {
	// We use the file descriptor as a unique identifier for the connection. This might
	// increase the cardinality in the backend, but this option is not designed to be enabled
	// all the time. Plus is it useful to debug issues with the UDS listener since we will be
	// able to use external tools to get additional stats about the socket/fd.
	var fdConn uintptr
	rawConn, err := conn.SyscallConn()
	if err != nil {
		log.Errorf("dogstatsd-uds: error getting file from connection: %s", err)
	} else {
		_ = rawConn.Control(func(fd uintptr) { fdConn = fd })
	}
	return strconv.Itoa(int(fdConn))
}
func (l *UDSListener) getListenerID(conn *net.UnixConn) string {
	listenerID := "uds-" + conn.LocalAddr().Network()
	connID := l.getConnID(conn)
	if connID != "" {
		listenerID += "-" + connID
	}
	return listenerID
}

// Stop closes the UDS connection and stops listening
func (l *UDSListener) Stop() {
	// Socket cleanup on exit is not necessary as sockets are automatically removed by go.
	l.listenWg.Wait()
}

func (l *UDSListener) clearTelemetry(id string) {
	if id == "" {
		return
	}
	// Since the listener id is volatile we need to make sure we clear the telemetry.
	tlmListener.Delete(id, l.transport)
	tlmUDSConnections.Delete(id, l.transport)
	tlmUDSPackets.Delete(id, l.transport, "error")
	tlmUDSPackets.Delete(id, l.transport, "ok")
	tlmUDSPacketsBytes.Delete(id, l.transport)
}<|MERGE_RESOLUTION|>--- conflicted
+++ resolved
@@ -132,11 +132,7 @@
 }
 
 // NewUDSListener returns an idle UDS Statsd listener
-<<<<<<< HEAD
-func NewUDSListener(packetOut chan packets.Packets, sharedPacketPoolManager *packets.PoolManager, sharedOobPacketPoolManager *packets.PoolManager, cfg config.Reader, capture replay.Component, transport string, pidMap pidmap.Component) (*UDSListener, error) {
-=======
-func NewUDSListener(packetOut chan packets.Packets, sharedPacketPoolManager *packets.PoolManager, sharedOobPacketPoolManager *packets.PoolManager, cfg config.Reader, capture replay.Component, transport string, wmeta optional.Option[workloadmeta.Component]) (*UDSListener, error) {
->>>>>>> b7d6f33b
+func NewUDSListener(packetOut chan packets.Packets, sharedPacketPoolManager *packets.PoolManager, sharedOobPacketPoolManager *packets.PoolManager, cfg config.Reader, capture replay.Component, transport string, wmeta optional.Option[workloadmeta.Component], pidMap pidmap.Component) (*UDSListener, error) {
 	originDetection := cfg.GetBool("dogstatsd_origin_detection")
 
 	listener := &UDSListener{
@@ -303,11 +299,7 @@
 
 		if oob != nil {
 			// Extract container id from credentials
-<<<<<<< HEAD
-			pid, container, taggingErr := processUDSOrigin(oobS[:oobn], l.pidMap)
-=======
-			pid, container, taggingErr := processUDSOrigin(oobS[:oobn], l.wmeta)
->>>>>>> b7d6f33b
+			pid, container, taggingErr := processUDSOrigin(oobS[:oobn], l.wmeta, l.pidMap)
 			if taggingErr != nil {
 				log.Warnf("dogstatsd-uds: error processing origin, data will not be tagged : %v", taggingErr)
 				udsOriginDetectionErrors.Add(1)
