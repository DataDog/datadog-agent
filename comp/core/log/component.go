// Unless explicitly stated otherwise all files in this repository are licensed
// under the Apache License Version 2.0.
// This product includes software developed at Datadog (https://www.datadoghq.com/).
// Copyright 2016-present Datadog, Inc.

// Package log implements a component to handle logging internal to the agent.
//
// The component uses a number of values in BundleParams to decide how to
// initialize itself, reading values from the comp/core/config component when
// necessary.  At present, it configures and wraps the global logger in
// pkg/util/log, but will eventually be self-sufficient.
//
// The mock component does not read any configuration values, and redirects
// logging output to `t.Log(..)`, for ease of investigation when a test fails.
package log

// team: agent-shared-components

// Component is the component type.
type Component interface {
	// Trace logs the given arguments, separated by spaces, at the trace level
	Trace(v ...interface{})
	// Tracef logs the given formatted arguments at the trace level
	Tracef(format string, params ...interface{})

	// Debug logs the given arguments, separated by spaces, at the debug level
	Debug(v ...interface{})
	// Debugf logs the given formatted arguments at the debug level
	Debugf(format string, params ...interface{})

	// Info logs the given arguments, separated by spaces, at the info level
	Info(v ...interface{})
	// Infof logs the given formatted arguments at the info level
	Infof(format string, params ...interface{})

	// Warn logs the given arguments, separated by spaces, at the warn level,
	// and returns an error containing the messages.
	Warn(v ...interface{}) error
	// Warnf logs the given formatted arguments at the warn level, and returns
	// an error containing the message.
	Warnf(format string, params ...interface{}) error

	// Error logs the given arguments, separated by spaces, at the error level,
	// and returns an error containing the messages.
	Error(v ...interface{}) error
	// Errorf logs the given formatted arguments at the error level, and returns
	// an error containing the message.
	Errorf(format string, params ...interface{}) error

	// Critical logs the given arguments, separated by spaces, at the critical level,
	// an error containing the message.
	Critical(v ...interface{}) error
	// Criticalf logs the given formatted arguments at the critical level, and returns
	// an error containing the message.
	Criticalf(format string, params ...interface{}) error

	// Flush will flush the contents of the logs to the sinks
	Flush()
<<<<<<< HEAD
}

// Mock is the mocked component type.
type Mock interface {
	Component

	// no further methods are defined.
}

// Module defines the fx options for this component.
func Module() fxutil.Module {
	return fxutil.Component(
		fx.Provide(newAgentLogger),
	)
}

// TraceModule defines the fx options for this component in its Trace variant.
//
// TODO(components): move this comp/trace; that component shall implement the
//
//	log.Component interface.
func TraceModule() fxutil.Module {
	return fxutil.Component(
		fx.Provide(newTraceLogger),
	)
}

// MockModule defines the fx options for the mock component.
func MockModule() fxutil.Module {
	return fxutil.Component(
		fx.Provide(newMockLogger),
	)
}

// TraceMockModule defines the fx options for the mock component in its Trace variant.
func TraceMockModule() fxutil.Module {
	return fxutil.Component(
		fx.Provide(newTraceMockLogger),
	)
=======
>>>>>>> bc6a27c1
}<|MERGE_RESOLUTION|>--- conflicted
+++ resolved
@@ -56,46 +56,4 @@
 
 	// Flush will flush the contents of the logs to the sinks
 	Flush()
-<<<<<<< HEAD
-}
-
-// Mock is the mocked component type.
-type Mock interface {
-	Component
-
-	// no further methods are defined.
-}
-
-// Module defines the fx options for this component.
-func Module() fxutil.Module {
-	return fxutil.Component(
-		fx.Provide(newAgentLogger),
-	)
-}
-
-// TraceModule defines the fx options for this component in its Trace variant.
-//
-// TODO(components): move this comp/trace; that component shall implement the
-//
-//	log.Component interface.
-func TraceModule() fxutil.Module {
-	return fxutil.Component(
-		fx.Provide(newTraceLogger),
-	)
-}
-
-// MockModule defines the fx options for the mock component.
-func MockModule() fxutil.Module {
-	return fxutil.Component(
-		fx.Provide(newMockLogger),
-	)
-}
-
-// TraceMockModule defines the fx options for the mock component in its Trace variant.
-func TraceMockModule() fxutil.Module {
-	return fxutil.Component(
-		fx.Provide(newTraceMockLogger),
-	)
-=======
->>>>>>> bc6a27c1
 }