// Unless explicitly stated otherwise all files in this repository are licensed
// under the Apache License Version 2.0.
// This product includes software developed at Datadog (https://www.datadoghq.com/).
// Copyright 2024-present Datadog, Inc.

// Package configsyncimpl implements synchronizing the configuration using the core agent config API
package configsyncimpl

import (
	"context"
	"net"
	"net/http"
	"net/url"
	"strconv"
	"time"

	"go.uber.org/fx"

	"github.com/DataDog/datadog-agent/comp/api/authtoken"
	"github.com/DataDog/datadog-agent/comp/core/config"
	"github.com/DataDog/datadog-agent/comp/core/configsync"
	log "github.com/DataDog/datadog-agent/comp/core/log/def"
	apiutil "github.com/DataDog/datadog-agent/pkg/api/util"
	"github.com/DataDog/datadog-agent/pkg/util/fxutil"
<<<<<<< HEAD
	"github.com/DataDog/datadog-agent/pkg/util/option"
=======
>>>>>>> f3f94f94
)

type dependencies struct {
	fx.In
	Lc fx.Lifecycle

	Config     config.Component
	Log        log.Component
	Authtoken  authtoken.Component
	SyncParams Params
}

// Module defines the fx options for this component.
func Module() fxutil.Module {
	return fxutil.Component(
		fx.Provide(newComponent),
		fx.Supply(Params{}),
	)
}

// ModuleWithParams defines the fx options for this component, but
// requires additionally specifying custom Params from the fx App, to be
// passed to the constructor.
func ModuleWithParams() fxutil.Module {
	return fxutil.Component(
		fx.Provide(newComponent),
	)
}

type configSync struct {
	Config    config.Component
	Log       log.Component
	Authtoken authtoken.Component

	url       *url.URL
	client    *http.Client
	connected bool
	ctx       context.Context
	enabled   bool
}

<<<<<<< HEAD
// newOptionalConfigSync checks if the component was enabled as per the config, and returns an optional.Option
func newOptionalConfigSync(deps dependencies) option.Option[configsync.Component] {
=======
// newComponent checks if the component was enabled as per the config and return a enable/disabled configsync
func newComponent(deps dependencies) configsync.Component {
>>>>>>> f3f94f94
	agentIPCPort := deps.Config.GetInt("agent_ipc.port")
	configRefreshIntervalSec := deps.Config.GetInt("agent_ipc.config_refresh_interval")

	if agentIPCPort <= 0 || configRefreshIntervalSec <= 0 {
<<<<<<< HEAD
		return option.None[configsync.Component]()
	}

	configSync := newConfigSync(deps, agentIPCPort, configRefreshIntervalSec)
	return option.New(configSync)
=======
		deps.Log.Infof("configsync disabled (agent_ipc.port: %d | agent_ipc.config_refresh_interval: %d)", agentIPCPort, configRefreshIntervalSec)
		return configSync{}
	}

	deps.Log.Infof("configsync enabled (agent_ipc '%s:%d' | agent_ipc.config_refresh_interval: %d)", deps.Config.GetString("agent_ipc.host"), agentIPCPort, configRefreshIntervalSec)
	return newConfigSync(deps, agentIPCPort, configRefreshIntervalSec)
>>>>>>> f3f94f94
}

// newConfigSync creates a new configSync component.
// agentIPCPort and configRefreshIntervalSec must be strictly positive.
func newConfigSync(deps dependencies, agentIPCPort int, configRefreshIntervalSec int) configsync.Component {
	agentIPCHost := deps.Config.GetString("agent_ipc.host")

	url := &url.URL{
		Scheme: "https",
		Host:   net.JoinHostPort(agentIPCHost, strconv.Itoa(agentIPCPort)),
		Path:   "/config/v1",
	}

	ctx, cancel := context.WithCancel(context.Background())
	client := apiutil.GetClientWithTimeout(deps.SyncParams.Timeout, false)
	configRefreshInterval := time.Duration(configRefreshIntervalSec) * time.Second

	configSync := configSync{
		Config:    deps.Config,
		Log:       deps.Log,
		Authtoken: deps.Authtoken,
		url:       url,
		client:    client,
		ctx:       ctx,
		enabled:   true,
	}

	if deps.SyncParams.OnInit {
		if deps.SyncParams.Delay != 0 {
			select {
			case <-ctx.Done(): //context cancelled
				// TODO: this component should return an error
				cancel()
				return nil
			case <-time.After(deps.SyncParams.Delay):
			}
		}
		configSync.updater()
	}

	// start and stop the routine in fx hooks
	deps.Lc.Append(fx.Hook{
		OnStart: func(_ context.Context) error {
			go configSync.runWithInterval(configRefreshInterval)
			return nil
		},
		OnStop: func(_ context.Context) error {
			cancel()
			return nil
		},
	})

	return configSync
}<|MERGE_RESOLUTION|>--- conflicted
+++ resolved
@@ -22,10 +22,6 @@
 	log "github.com/DataDog/datadog-agent/comp/core/log/def"
 	apiutil "github.com/DataDog/datadog-agent/pkg/api/util"
 	"github.com/DataDog/datadog-agent/pkg/util/fxutil"
-<<<<<<< HEAD
-	"github.com/DataDog/datadog-agent/pkg/util/option"
-=======
->>>>>>> f3f94f94
 )
 
 type dependencies struct {
@@ -67,31 +63,18 @@
 	enabled   bool
 }
 
-<<<<<<< HEAD
-// newOptionalConfigSync checks if the component was enabled as per the config, and returns an optional.Option
-func newOptionalConfigSync(deps dependencies) option.Option[configsync.Component] {
-=======
 // newComponent checks if the component was enabled as per the config and return a enable/disabled configsync
 func newComponent(deps dependencies) configsync.Component {
->>>>>>> f3f94f94
 	agentIPCPort := deps.Config.GetInt("agent_ipc.port")
 	configRefreshIntervalSec := deps.Config.GetInt("agent_ipc.config_refresh_interval")
 
 	if agentIPCPort <= 0 || configRefreshIntervalSec <= 0 {
-<<<<<<< HEAD
-		return option.None[configsync.Component]()
-	}
-
-	configSync := newConfigSync(deps, agentIPCPort, configRefreshIntervalSec)
-	return option.New(configSync)
-=======
 		deps.Log.Infof("configsync disabled (agent_ipc.port: %d | agent_ipc.config_refresh_interval: %d)", agentIPCPort, configRefreshIntervalSec)
 		return configSync{}
 	}
 
 	deps.Log.Infof("configsync enabled (agent_ipc '%s:%d' | agent_ipc.config_refresh_interval: %d)", deps.Config.GetString("agent_ipc.host"), agentIPCPort, configRefreshIntervalSec)
 	return newConfigSync(deps, agentIPCPort, configRefreshIntervalSec)
->>>>>>> f3f94f94
 }
 
 // newConfigSync creates a new configSync component.
