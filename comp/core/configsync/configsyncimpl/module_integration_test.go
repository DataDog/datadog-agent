--- conflicted
+++ resolved
@@ -22,10 +22,6 @@
 	"github.com/DataDog/datadog-agent/comp/core/config"
 	"github.com/DataDog/datadog-agent/comp/core/configsync"
 	"github.com/DataDog/datadog-agent/pkg/util/fxutil"
-<<<<<<< HEAD
-	"github.com/DataDog/datadog-agent/pkg/util/option"
-=======
->>>>>>> f3f94f94
 )
 
 func TestOptionalModule(t *testing.T) {
@@ -47,11 +43,7 @@
 		"agent_ipc.port":                    port,
 		"agent_ipc.config_refresh_interval": 1,
 	}
-<<<<<<< HEAD
-	csopt := fxutil.Test[option.Option[configsync.Component]](t, fx.Options(
-=======
 	comp := fxutil.Test[configsync.Component](t, fx.Options(
->>>>>>> f3f94f94
 		core.MockBundle(),
 		fetchonlyimpl.Module(),
 		Module(),
