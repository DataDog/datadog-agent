--- conflicted
+++ resolved
@@ -45,13 +45,8 @@
 	}
 	comp := fxutil.Test[configsync.Component](t, fx.Options(
 		core.MockBundle(),
-<<<<<<< HEAD
 		fetchonlyimpl.MockModule(),
-		Module(),
-=======
-		fetchonlyimpl.Module(),
 		Module(Params{}),
->>>>>>> 274cdd87
 		fx.Populate(&cfg),
 		fx.Replace(config.MockParams{Overrides: overrides}),
 	))
