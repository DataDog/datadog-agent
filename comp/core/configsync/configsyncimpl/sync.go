// Unless explicitly stated otherwise all files in this repository are licensed
// under the Apache License Version 2.0.
// This product includes software developed at Datadog (https://www.datadoghq.com/).
// Copyright 2016-present Datadog, Inc.

package configsyncimpl

import (
	"context"
	"encoding/json"
	"net/http"
	"strconv"
	"time"

	apiutil "github.com/DataDog/datadog-agent/pkg/api/util"
	pkgconfigmodel "github.com/DataDog/datadog-agent/pkg/config/model"
)

<<<<<<< HEAD
func (cs *configSync) updater() {
	authToken, err := cs.Authtoken.Get()
	if err != nil {
		cs.Log.Errorf("Failed to fetch config from core agent: unable to retrieve auth_token: %v", err.Error())
		return
	}

	cfg, err := fetchConfig(cs.ctx, cs.client, authToken, cs.url.String())
=======
func (cs *configSync) updater() error {
	cs.Log.Debugf("Pulling new configuration from agent-core at '%s'", cs.url.String())
	cfg, err := fetchConfig(cs.ctx, cs.client, cs.Authtoken.Get(), cs.url.String())
>>>>>>> 274cdd87
	if err != nil {
		if cs.connected {
			cs.Log.Warnf("Loosed connectivity to core-agent to fetch config: %v", err)
			cs.connected = false
		} else {
			cs.Log.Debugf("Failed to fetch config from core agent: %v", err)
		}
		return err
	}

	if cs.connected {
		cs.Log.Debug("Succeeded to fetch config from core agent")
	} else {
		cs.Log.Info("Succeeded to fetch config from core agent")
		cs.connected = true
	}

	for key, value := range cfg {
		cs.Log.Debugf("Updating config key %s from core agent", key)
		if key == "logs_config.additional_endpoints" {
			valueMap, ok := value.(map[string]string)
			if !ok {
				// this would be unexpected - but deal with it
				cs.Config.Set(key, value, pkgconfigmodel.SourceLocalConfigProcess)
				continue
			}

			typedValues := map[string]interface{}{}
			for cfgkey, cfgval := range valueMap {
				if cfgkey == "is_reliable" {
					if b, err := strconv.ParseBool(cfgval); err == nil {
						typedValues[cfgkey] = b
					} else {
						typedValues[cfgkey] = cfgval
					}
				}
				cs.Config.Set(key, typedValues, pkgconfigmodel.SourceLocalConfigProcess)
			}
		} else {
			cs.Config.Set(key, value, pkgconfigmodel.SourceLocalConfigProcess)
		}
	}
	return nil
}

func (cs *configSync) runWithInterval(refreshInterval time.Duration) {
	ticker := time.NewTicker(refreshInterval)
	defer ticker.Stop()

	cs.runWithChan(ticker.C)
}

func (cs *configSync) runWithChan(ch <-chan time.Time) {
	cs.Log.Infof("Starting to sync config with core agent at %s", cs.url)

	for {
		select {
		case <-cs.ctx.Done():
			return
		case <-ch:
			_ = cs.updater()
		}
	}
}

// fetchConfig contacts the url in configSync and parses the returned data
func fetchConfig(ctx context.Context, client *http.Client, authtoken, url string) (map[string]interface{}, error) {
	options := apiutil.ReqOptions{
		Ctx:       ctx,
		Conn:      apiutil.LeaveConnectionOpen,
		Authtoken: authtoken,
	}
	data, err := apiutil.DoGetWithOptions(client, url, &options)
	if err != nil {
		return nil, err
	}

	var config map[string]interface{}
	if err := json.Unmarshal(data, &config); err != nil {
		return nil, err
	}

	return config, nil
}<|MERGE_RESOLUTION|>--- conflicted
+++ resolved
@@ -8,6 +8,7 @@
 import (
 	"context"
 	"encoding/json"
+	"fmt"
 	"net/http"
 	"strconv"
 	"time"
@@ -16,20 +17,14 @@
 	pkgconfigmodel "github.com/DataDog/datadog-agent/pkg/config/model"
 )
 
-<<<<<<< HEAD
-func (cs *configSync) updater() {
+func (cs *configSync) updater() error {
+	cs.Log.Debugf("Pulling new configuration from agent-core at '%s'", cs.url.String())
 	authToken, err := cs.Authtoken.Get()
 	if err != nil {
-		cs.Log.Errorf("Failed to fetch config from core agent: unable to retrieve auth_token: %v", err.Error())
-		return
+		return fmt.Errorf("Failed to fetch config from core agent: unable to retrieve auth_token: %v", err.Error())
 	}
 
 	cfg, err := fetchConfig(cs.ctx, cs.client, authToken, cs.url.String())
-=======
-func (cs *configSync) updater() error {
-	cs.Log.Debugf("Pulling new configuration from agent-core at '%s'", cs.url.String())
-	cfg, err := fetchConfig(cs.ctx, cs.client, cs.Authtoken.Get(), cs.url.String())
->>>>>>> 274cdd87
 	if err != nil {
 		if cs.connected {
 			cs.Log.Warnf("Loosed connectivity to core-agent to fetch config: %v", err)
