// Unless explicitly stated otherwise all files in this repository are licensed
// under the Apache License Version 2.0.
// This product includes software developed at Datadog (https://www.datadoghq.com/).
// Copyright 2016-present Datadog, Inc.

package flare

import (
	"fmt"
	"path/filepath"
	"reflect"
	"runtime"

	"go.uber.org/fx"

	"github.com/DataDog/datadog-agent/comp/aggregator/diagnosesendermanager"
	"github.com/DataDog/datadog-agent/comp/collector/collector"
	"github.com/DataDog/datadog-agent/comp/core/config"
	"github.com/DataDog/datadog-agent/comp/core/flare/helpers"
	"github.com/DataDog/datadog-agent/comp/core/flare/types"
	"github.com/DataDog/datadog-agent/comp/core/log"
	"github.com/DataDog/datadog-agent/comp/core/secrets"
	"github.com/DataDog/datadog-agent/comp/core/workloadmeta"
	rcclienttypes "github.com/DataDog/datadog-agent/comp/remote-config/rcclient/types"
	"github.com/DataDog/datadog-agent/pkg/config/utils"
	"github.com/DataDog/datadog-agent/pkg/diagnose"
	pkgFlare "github.com/DataDog/datadog-agent/pkg/flare"
	"github.com/DataDog/datadog-agent/pkg/util/fxutil"
	"github.com/DataDog/datadog-agent/pkg/util/optional"
)

// ProfileData maps (pprof) profile names to the profile data.
type ProfileData map[string][]byte

type dependencies struct {
	fx.In

	Log                   log.Component
	Config                config.Component
	Diagnosesendermanager diagnosesendermanager.Component
	Params                Params
	Providers             []types.FlareCallback `group:"flare"`
	Collector             optional.Option[collector.Component]
<<<<<<< HEAD
	WMeta                 optional.Option[workloadmeta.Component]
=======
	Secrets               secrets.Component
>>>>>>> 6b1be21b
}

type flare struct {
	log          log.Component
	config       config.Component
	params       Params
	providers    []types.FlareCallback
	diagnoseDeps diagnose.SuitesDeps
}

func newFlare(deps dependencies) (Component, rcclienttypes.TaskListenerProvider) {
<<<<<<< HEAD
	// TODO FIX this uninitialize variable.
	var secretResolver secrets.Component
	diagnoseDeps := diagnose.NewSuitesDeps(deps.Diagnosesendermanager, deps.Collector, secretResolver, deps.WMeta)
=======
	diagnoseDeps := diagnose.NewSuitesDeps(deps.Diagnosesendermanager, deps.Collector, deps.Secrets)
>>>>>>> 6b1be21b
	f := &flare{
		log:          deps.Log,
		config:       deps.Config,
		params:       deps.Params,
		providers:    fxutil.GetAndFilterGroup(deps.Providers),
		diagnoseDeps: diagnoseDeps,
	}

	return f, rcclienttypes.NewTaskListener(f.onAgentTaskEvent)
}

func (f *flare) onAgentTaskEvent(taskType rcclienttypes.TaskType, task rcclienttypes.AgentTaskConfig) (bool, error) {
	if taskType != rcclienttypes.TaskFlare {
		return false, nil
	}
	caseID, found := task.Config.TaskArgs["case_id"]
	if !found {
		return true, fmt.Errorf("Case ID was not provided in the flare agent task")
	}
	userHandle, found := task.Config.TaskArgs["user_handle"]
	if !found {
		return true, fmt.Errorf("User handle was not provided in the flare agent task")
	}

	filePath, err := f.Create(nil, nil)
	if err != nil {
		return true, err
	}

	f.log.Infof("Flare was created by remote-config at %s", filePath)

	_, err = f.Send(filePath, caseID, userHandle, helpers.NewRemoteConfigFlareSource(task.Config.UUID))
	return true, err
}

// Send sends a flare archive to Datadog
func (f *flare) Send(flarePath string, caseID string, email string, source helpers.FlareSource) (string, error) {
	// For now this is a wrapper around helpers.SendFlare since some code hasn't migrated to FX yet.
	// The `source` is the reason why the flare was created, for now it's either local or remote-config
	return helpers.SendTo(flarePath, caseID, email, f.config.GetString("api_key"), utils.GetInfraEndpoint(f.config), source)
}

// Create creates a new flare and returns the path to the final archive file.
func (f *flare) Create(pdata ProfileData, ipcError error) (string, error) {
	fb, err := helpers.NewFlareBuilder(f.params.local)
	if err != nil {
		return "", err
	}

	if fb.IsLocal() {
		// If we have a ipcError we failed to reach the agent process, else the user requested a local flare
		// from the CLI.
		msg := []byte("local flare was requested")
		if ipcError != nil {
			msg = []byte(fmt.Sprintf("unable to contact the agent to retrieve flare: %s", ipcError))
		}
		fb.AddFile("local", msg)
	}

	for name, data := range pdata {
		fb.AddFileWithoutScrubbing(filepath.Join("profiles", name), data)
	}

	// Adding legacy and internal providers. Registering then as Provider through FX create cycle dependencies.
	providers := append(
		f.providers,
		func(fb types.FlareBuilder) error {
			return pkgFlare.CompleteFlare(fb, f.diagnoseDeps)
		},
		f.collectLogsFiles,
		f.collectConfigFiles,
	)

	for _, p := range providers {
		err = p(fb)
		if err != nil {
			f.log.Errorf("error calling '%s' for flare creation: %s",
				runtime.FuncForPC(reflect.ValueOf(p).Pointer()).Name(), // reflect p.Callback function name
				err)
		}
	}

	return fb.Save()
}<|MERGE_RESOLUTION|>--- conflicted
+++ resolved
@@ -41,11 +41,8 @@
 	Params                Params
 	Providers             []types.FlareCallback `group:"flare"`
 	Collector             optional.Option[collector.Component]
-<<<<<<< HEAD
 	WMeta                 optional.Option[workloadmeta.Component]
-=======
 	Secrets               secrets.Component
->>>>>>> 6b1be21b
 }
 
 type flare struct {
@@ -57,13 +54,7 @@
 }
 
 func newFlare(deps dependencies) (Component, rcclienttypes.TaskListenerProvider) {
-<<<<<<< HEAD
-	// TODO FIX this uninitialize variable.
-	var secretResolver secrets.Component
-	diagnoseDeps := diagnose.NewSuitesDeps(deps.Diagnosesendermanager, deps.Collector, secretResolver, deps.WMeta)
-=======
-	diagnoseDeps := diagnose.NewSuitesDeps(deps.Diagnosesendermanager, deps.Collector, deps.Secrets)
->>>>>>> 6b1be21b
+	diagnoseDeps := diagnose.NewSuitesDeps(deps.Diagnosesendermanager, deps.Collector, deps.Secrets, deps.WMeta)
 	f := &flare{
 		log:          deps.Log,
 		config:       deps.Config,
