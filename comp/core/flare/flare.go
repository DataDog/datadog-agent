// Unless explicitly stated otherwise all files in this repository are licensed
// under the Apache License Version 2.0.
// This product includes software developed at Datadog (https://www.datadoghq.com/).
// Copyright 2016-present Datadog, Inc.

package flare

import (
	"fmt"
	"path/filepath"
	"reflect"
	"runtime"

	"go.uber.org/fx"

	"github.com/DataDog/datadog-agent/comp/aggregator/diagnosesendermanager"
	"github.com/DataDog/datadog-agent/comp/collector/collector"
	"github.com/DataDog/datadog-agent/comp/core/config"
	"github.com/DataDog/datadog-agent/comp/core/flare/helpers"
	"github.com/DataDog/datadog-agent/comp/core/flare/types"
	"github.com/DataDog/datadog-agent/comp/core/log"
	"github.com/DataDog/datadog-agent/comp/core/secrets"
	"github.com/DataDog/datadog-agent/comp/metadata/inventoryagent"
	"github.com/DataDog/datadog-agent/comp/remote-config/rcclient"
	"github.com/DataDog/datadog-agent/pkg/config/utils"
	"github.com/DataDog/datadog-agent/pkg/diagnose"
	pkgFlare "github.com/DataDog/datadog-agent/pkg/flare"
	"github.com/DataDog/datadog-agent/pkg/util/fxutil"
	"github.com/DataDog/datadog-agent/pkg/util/optional"
)

// ProfileData maps (pprof) profile names to the profile data.
type ProfileData map[string][]byte

type dependencies struct {
	fx.In

	Log                   log.Component
	Config                config.Component
	Diagnosesendermanager diagnosesendermanager.Component
	InvAgent              inventoryagent.Component // TODO: (components) - Temporary dependencies until the status page is a Component and we don't need to call it in 'CompleteFlare'.
	Params                Params
	Providers             []types.FlareCallback `group:"flare"`
	Collector             optional.Option[collector.Component]
}

type flare struct {
	log          log.Component
	config       config.Component
	invAgent     inventoryagent.Component
	params       Params
	providers    []types.FlareCallback
	diagnoseDeps diagnose.SuitesDeps
}

func newFlare(deps dependencies) (Component, rcclient.TaskListenerProvider, error) {
	// TODO FIX this uninitialize variable.
	var secretResolver secrets.Component
	diagnoseDeps := diagnose.NewSuitesDeps(deps.Diagnosesendermanager, deps.Collector, secretResolver)
	f := &flare{
<<<<<<< HEAD
		log:          deps.Log,
		config:       deps.Config,
		params:       deps.Params,
		invAgent:     deps.InvAgent,
		diagnoseDeps: diagnoseDeps,
=======
		log:                   deps.Log,
		config:                deps.Config,
		params:                deps.Params,
		providers:             fxutil.GetAndFilterGroup(deps.Providers),
		diagnosesendermanager: deps.Diagnosesendermanager,
		invAgent:              deps.InvAgent,
		collector:             deps.Collector,
>>>>>>> ce0e515e
	}

	rcListener := rcclient.TaskListenerProvider{
		Listener: f.onAgentTaskEvent,
	}

	return f, rcListener, nil
}

func (f *flare) onAgentTaskEvent(taskType rcclient.TaskType, task rcclient.AgentTaskConfig) (bool, error) {
	if taskType != rcclient.TaskFlare {
		return false, nil
	}
	caseID, found := task.Config.TaskArgs["case_id"]
	if !found {
		return true, fmt.Errorf("Case ID was not provided in the flare agent task")
	}
	userHandle, found := task.Config.TaskArgs["user_handle"]
	if !found {
		return true, fmt.Errorf("User handle was not provided in the flare agent task")
	}

	filePath, err := f.Create(nil, nil)
	if err != nil {
		return true, err
	}

	f.log.Infof("Flare was created by remote-config at %s", filePath)

	_, err = f.Send(filePath, caseID, userHandle, helpers.NewRemoteConfigFlareSource(task.Config.UUID))
	return true, err
}

// Send sends a flare archive to Datadog
func (f *flare) Send(flarePath string, caseID string, email string, source helpers.FlareSource) (string, error) {
	// For now this is a wrapper around helpers.SendFlare since some code hasn't migrated to FX yet.
	// The `source` is the reason why the flare was created, for now it's either local or remote-config
	return helpers.SendTo(flarePath, caseID, email, f.config.GetString("api_key"), utils.GetInfraEndpoint(f.config), source)
}

// Create creates a new flare and returns the path to the final archive file.
func (f *flare) Create(pdata ProfileData, ipcError error) (string, error) {
	fb, err := helpers.NewFlareBuilder(f.params.local)
	if err != nil {
		return "", err
	}

	if fb.IsLocal() {
		// If we have a ipcError we failed to reach the agent process, else the user requested a local flare
		// from the CLI.
		msg := []byte("local flare was requested")
		if ipcError != nil {
			msg = []byte(fmt.Sprintf("unable to contact the agent to retrieve flare: %s", ipcError))
		}
		fb.AddFile("local", msg)
	}

	for name, data := range pdata {
		fb.AddFileWithoutScrubbing(filepath.Join("profiles", name), data)
	}

	// Adding legacy and internal providers. Registering then as Provider through FX create cycle dependencies.
	providers := append(
		f.providers,
		func(fb types.FlareBuilder) error {
			return pkgFlare.CompleteFlare(fb, f.invAgent, f.diagnoseDeps)
		},
		f.collectLogsFiles,
		f.collectConfigFiles,
	)

	for _, p := range providers {
		err = p(fb)
		if err != nil {
			f.log.Errorf("error calling '%s' for flare creation: %s",
				runtime.FuncForPC(reflect.ValueOf(p).Pointer()).Name(), // reflect p.Callback function name
				err)
		}
	}

	return fb.Save()
}<|MERGE_RESOLUTION|>--- conflicted
+++ resolved
@@ -58,21 +58,12 @@
 	var secretResolver secrets.Component
 	diagnoseDeps := diagnose.NewSuitesDeps(deps.Diagnosesendermanager, deps.Collector, secretResolver)
 	f := &flare{
-<<<<<<< HEAD
 		log:          deps.Log,
 		config:       deps.Config,
 		params:       deps.Params,
+		providers:    fxutil.GetAndFilterGroup(deps.Providers),
 		invAgent:     deps.InvAgent,
 		diagnoseDeps: diagnoseDeps,
-=======
-		log:                   deps.Log,
-		config:                deps.Config,
-		params:                deps.Params,
-		providers:             fxutil.GetAndFilterGroup(deps.Providers),
-		diagnosesendermanager: deps.Diagnosesendermanager,
-		invAgent:              deps.InvAgent,
-		collector:             deps.Collector,
->>>>>>> ce0e515e
 	}
 
 	rcListener := rcclient.TaskListenerProvider{
