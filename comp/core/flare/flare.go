--- conflicted
+++ resolved
@@ -56,11 +56,7 @@
 }
 
 func newFlare(deps dependencies) (Component, rcclienttypes.TaskListenerProvider) {
-<<<<<<< HEAD
-	diagnoseDeps := diagnose.NewSuitesDeps(deps.Diagnosesendermanager, deps.Collector, deps.Secrets, deps.WMeta)
-=======
-	diagnoseDeps := diagnose.NewSuitesDeps(deps.Diagnosesendermanager, deps.Collector, deps.Secrets, deps.AC)
->>>>>>> 51a28847
+	diagnoseDeps := diagnose.NewSuitesDeps(deps.Diagnosesendermanager, deps.Collector, deps.Secrets, deps.WMeta, deps.AC)
 	f := &flare{
 		log:          deps.Log,
 		config:       deps.Config,
