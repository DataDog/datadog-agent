// Unless explicitly stated otherwise all files in this repository are licensed
// under the Apache License Version 2.0.
// This product includes software developed at Datadog (https://www.datadoghq.com/).
// Copyright 2016-present Datadog, Inc.

package flare

import (
	"fmt"
	"path/filepath"
	"reflect"
	"runtime"

	"go.uber.org/fx"

	"github.com/DataDog/datadog-agent/comp/aggregator/diagnosesendermanager"
	"github.com/DataDog/datadog-agent/comp/collector/collector"
	"github.com/DataDog/datadog-agent/comp/core/config"
	"github.com/DataDog/datadog-agent/comp/core/flare/helpers"
	"github.com/DataDog/datadog-agent/comp/core/flare/types"
	"github.com/DataDog/datadog-agent/comp/core/log"
	"github.com/DataDog/datadog-agent/comp/core/secrets"
	"github.com/DataDog/datadog-agent/comp/metadata/inventoryagent"
	rcclienttypes "github.com/DataDog/datadog-agent/comp/remote-config/rcclient/types"
	"github.com/DataDog/datadog-agent/pkg/config/utils"
	"github.com/DataDog/datadog-agent/pkg/diagnose"
	pkgFlare "github.com/DataDog/datadog-agent/pkg/flare"
	"github.com/DataDog/datadog-agent/pkg/util/fxutil"
	"github.com/DataDog/datadog-agent/pkg/util/optional"
)

// ProfileData maps (pprof) profile names to the profile data.
type ProfileData map[string][]byte

type dependencies struct {
	fx.In

	Log                   log.Component
	Config                config.Component
	Diagnosesendermanager diagnosesendermanager.Component
	InvAgent              inventoryagent.Component // TODO: (components) - Temporary dependencies until the status page is a Component and we don't need to call it in 'CompleteFlare'.
	Params                Params
	Providers             []types.FlareCallback `group:"flare"`
	Collector             optional.Option[collector.Component]
}

type flare struct {
	log          log.Component
	config       config.Component
	invAgent     inventoryagent.Component
	params       Params
	providers    []types.FlareCallback
	diagnoseDeps diagnose.SuitesDeps
}

<<<<<<< HEAD
func newFlare(deps dependencies) (Component, rcclient.TaskListenerProvider, error) {
	// TODO FIX this uninitialize variable.
	var secretResolver secrets.Component
	diagnoseDeps := diagnose.NewSuitesDeps(deps.Diagnosesendermanager, deps.Collector, secretResolver)
=======
func newFlare(deps dependencies) (Component, rcclienttypes.TaskListenerProvider) {
>>>>>>> 9d20d78d
	f := &flare{
		log:          deps.Log,
		config:       deps.Config,
		params:       deps.Params,
		providers:    fxutil.GetAndFilterGroup(deps.Providers),
		invAgent:     deps.InvAgent,
		diagnoseDeps: diagnoseDeps,
	}

	return f, rcclienttypes.NewTaskListener(f.onAgentTaskEvent)
}

func (f *flare) onAgentTaskEvent(taskType rcclienttypes.TaskType, task rcclienttypes.AgentTaskConfig) (bool, error) {
	if taskType != rcclienttypes.TaskFlare {
		return false, nil
	}
	caseID, found := task.Config.TaskArgs["case_id"]
	if !found {
		return true, fmt.Errorf("Case ID was not provided in the flare agent task")
	}
	userHandle, found := task.Config.TaskArgs["user_handle"]
	if !found {
		return true, fmt.Errorf("User handle was not provided in the flare agent task")
	}

	filePath, err := f.Create(nil, nil)
	if err != nil {
		return true, err
	}

	f.log.Infof("Flare was created by remote-config at %s", filePath)

	_, err = f.Send(filePath, caseID, userHandle, helpers.NewRemoteConfigFlareSource(task.Config.UUID))
	return true, err
}

// Send sends a flare archive to Datadog
func (f *flare) Send(flarePath string, caseID string, email string, source helpers.FlareSource) (string, error) {
	// For now this is a wrapper around helpers.SendFlare since some code hasn't migrated to FX yet.
	// The `source` is the reason why the flare was created, for now it's either local or remote-config
	return helpers.SendTo(flarePath, caseID, email, f.config.GetString("api_key"), utils.GetInfraEndpoint(f.config), source)
}

// Create creates a new flare and returns the path to the final archive file.
func (f *flare) Create(pdata ProfileData, ipcError error) (string, error) {
	fb, err := helpers.NewFlareBuilder(f.params.local)
	if err != nil {
		return "", err
	}

	if fb.IsLocal() {
		// If we have a ipcError we failed to reach the agent process, else the user requested a local flare
		// from the CLI.
		msg := []byte("local flare was requested")
		if ipcError != nil {
			msg = []byte(fmt.Sprintf("unable to contact the agent to retrieve flare: %s", ipcError))
		}
		fb.AddFile("local", msg)
	}

	for name, data := range pdata {
		fb.AddFileWithoutScrubbing(filepath.Join("profiles", name), data)
	}

	// Adding legacy and internal providers. Registering then as Provider through FX create cycle dependencies.
	providers := append(
		f.providers,
		func(fb types.FlareBuilder) error {
			return pkgFlare.CompleteFlare(fb, f.invAgent, f.diagnoseDeps)
		},
		f.collectLogsFiles,
		f.collectConfigFiles,
	)

	for _, p := range providers {
		err = p(fb)
		if err != nil {
			f.log.Errorf("error calling '%s' for flare creation: %s",
				runtime.FuncForPC(reflect.ValueOf(p).Pointer()).Name(), // reflect p.Callback function name
				err)
		}
	}

	return fb.Save()
}<|MERGE_RESOLUTION|>--- conflicted
+++ resolved
@@ -53,14 +53,10 @@
 	diagnoseDeps diagnose.SuitesDeps
 }
 
-<<<<<<< HEAD
-func newFlare(deps dependencies) (Component, rcclient.TaskListenerProvider, error) {
+func newFlare(deps dependencies) (Component, rcclienttypes.TaskListenerProvider) {
 	// TODO FIX this uninitialize variable.
 	var secretResolver secrets.Component
 	diagnoseDeps := diagnose.NewSuitesDeps(deps.Diagnosesendermanager, deps.Collector, secretResolver)
-=======
-func newFlare(deps dependencies) (Component, rcclienttypes.TaskListenerProvider) {
->>>>>>> 9d20d78d
 	f := &flare{
 		log:          deps.Log,
 		config:       deps.Config,
