// Unless explicitly stated otherwise all files in this repository are licensed
// under the Apache License Version 2.0.
// This product includes software developed at Datadog (https://www.datadoghq.com/).
// Copyright 2016-present Datadog, Inc.

package flare

import (
	"encoding/json"
	"fmt"
	"io"
	"net/http"
	"path/filepath"
	"reflect"
	"runtime"
	"strconv"
	"time"

	"go.uber.org/fx"

	"github.com/DataDog/datadog-agent/comp/aggregator/diagnosesendermanager"
	api "github.com/DataDog/datadog-agent/comp/api/api/def"
	apiutils "github.com/DataDog/datadog-agent/comp/api/api/utils"
	"github.com/DataDog/datadog-agent/comp/collector/collector"
	"github.com/DataDog/datadog-agent/comp/core/autodiscovery"
	"github.com/DataDog/datadog-agent/comp/core/config"
	"github.com/DataDog/datadog-agent/comp/core/flare/helpers"
	"github.com/DataDog/datadog-agent/comp/core/flare/types"
	log "github.com/DataDog/datadog-agent/comp/core/log/def"
	"github.com/DataDog/datadog-agent/comp/core/secrets"
	"github.com/DataDog/datadog-agent/comp/core/tagger"
	workloadmeta "github.com/DataDog/datadog-agent/comp/core/workloadmeta/def"
	rcclienttypes "github.com/DataDog/datadog-agent/comp/remote-config/rcclient/types"
	"github.com/DataDog/datadog-agent/pkg/config/utils"
	"github.com/DataDog/datadog-agent/pkg/diagnose"
	pkgFlare "github.com/DataDog/datadog-agent/pkg/flare"
	"github.com/DataDog/datadog-agent/pkg/util/fxutil"
	"github.com/DataDog/datadog-agent/pkg/util/optional"
)

// ProfileData maps (pprof) profile names to the profile data.
type ProfileData map[string][]byte

type dependencies struct {
	fx.In

	Log                   log.Component
	Config                config.Component
	Diagnosesendermanager diagnosesendermanager.Component
	Params                Params
	Providers             []types.FlareCallback `group:"flare"`
	Collector             optional.Option[collector.Component]
	WMeta                 optional.Option[workloadmeta.Component]
	Secrets               secrets.Component
<<<<<<< HEAD
	AC                    optional.Option[autodiscovery.Component]
	Tagger                tagger.Component
=======
	AC                    autodiscovery.Component
>>>>>>> 888d4664
}

type provides struct {
	fx.Out

	Comp       Component
	Endpoint   api.AgentEndpointProvider
	RCListener rcclienttypes.TaskListenerProvider
}

type flare struct {
	log          log.Component
	config       config.Component
	params       Params
	providers    []types.FlareCallback
	diagnoseDeps diagnose.SuitesDeps
}

func newFlare(deps dependencies) provides {
	diagnoseDeps := diagnose.NewSuitesDeps(deps.Diagnosesendermanager, deps.Collector, deps.Secrets, deps.WMeta, deps.AC, deps.Tagger)
	f := &flare{
		log:          deps.Log,
		config:       deps.Config,
		params:       deps.Params,
		providers:    fxutil.GetAndFilterGroup(deps.Providers),
		diagnoseDeps: diagnoseDeps,
	}

	// Adding legacy and internal providers. Registering then as Provider through FX create cycle dependencies.
	//
	// Do not extend this list, this is legacy behavior that should be remove at some point. To add data to a flare
	// use the flare provider system: https://datadoghq.dev/datadog-agent/components/shared_features/flares/
	f.providers = append(
		f.providers,
		pkgFlare.ExtraFlareProviders(f.diagnoseDeps)...,
	)
	f.providers = append(
		f.providers,
		f.collectLogsFiles,
		f.collectConfigFiles,
	)

	return provides{
		Comp:       f,
		Endpoint:   api.NewAgentEndpointProvider(f.createAndReturnFlarePath, "/flare", "POST"),
		RCListener: rcclienttypes.NewTaskListener(f.onAgentTaskEvent),
	}
}

func (f *flare) onAgentTaskEvent(taskType rcclienttypes.TaskType, task rcclienttypes.AgentTaskConfig) (bool, error) {
	if taskType != rcclienttypes.TaskFlare {
		return false, nil
	}
	caseID, found := task.Config.TaskArgs["case_id"]
	if !found {
		return true, fmt.Errorf("Case ID was not provided in the flare agent task")
	}
	userHandle, found := task.Config.TaskArgs["user_handle"]
	if !found {
		return true, fmt.Errorf("User handle was not provided in the flare agent task")
	}

	filePath, err := f.Create(nil, 0, nil)
	if err != nil {
		return true, err
	}

	f.log.Infof("Flare was created by remote-config at %s", filePath)

	_, err = f.Send(filePath, caseID, userHandle, helpers.NewRemoteConfigFlareSource(task.Config.UUID))
	return true, err
}

func (f *flare) createAndReturnFlarePath(w http.ResponseWriter, r *http.Request) {
	var profile ProfileData

	if r.Body != http.NoBody {
		body, err := io.ReadAll(r.Body)
		if err != nil {
			http.Error(w, f.log.Errorf("Error while reading HTTP request body: %s", err).Error(), 500)
			return
		}

		if err := json.Unmarshal(body, &profile); err != nil {
			http.Error(w, f.log.Errorf("Error while unmarshaling JSON from request body: %s", err).Error(), 500)
			return
		}
	}

	var providerTimeout time.Duration

	queryProviderTimeout := r.URL.Query().Get("provider_timeout")
	if queryProviderTimeout != "" {
		givenTimeout, err := strconv.ParseInt(queryProviderTimeout, 10, 64)
		if err == nil && givenTimeout > 0 {
			providerTimeout = time.Duration(givenTimeout)
		} else {
			f.log.Warnf("provider_timeout query parameter must be a positive integer, but was %s, using configuration value", queryProviderTimeout)
		}
	}

	// Reset the `server_timeout` deadline for this connection as creating a flare can take some time
	conn := apiutils.GetConnection(r)
	_ = conn.SetDeadline(time.Time{})

	var filePath string
	f.log.Infof("Making a flare")
	filePath, err := f.Create(profile, providerTimeout, nil)

	if err != nil || filePath == "" {
		if err != nil {
			f.log.Errorf("The flare failed to be created: %s", err)
		} else {
			f.log.Warnf("The flare failed to be created")
		}
		http.Error(w, err.Error(), 500)
	}
	w.Write([]byte(filePath))
}

// Send sends a flare archive to Datadog
func (f *flare) Send(flarePath string, caseID string, email string, source helpers.FlareSource) (string, error) {
	// For now this is a wrapper around helpers.SendFlare since some code hasn't migrated to FX yet.
	// The `source` is the reason why the flare was created, for now it's either local or remote-config
	return helpers.SendTo(f.config, flarePath, caseID, email, f.config.GetString("api_key"), utils.GetInfraEndpoint(f.config), source)
}

// Create creates a new flare and returns the path to the final archive file.
//
// If providerTimeout is 0 or negative, the timeout from the configuration will be used.
func (f *flare) Create(pdata ProfileData, providerTimeout time.Duration, ipcError error) (string, error) {
	if providerTimeout <= 0 {
		providerTimeout = f.config.GetDuration("flare_provider_timeout")
	}

	fb, err := helpers.NewFlareBuilder(f.params.local)
	if err != nil {
		return "", err
	}

	fb.Logf("Flare creation time: %s", time.Now().Format(time.RFC3339)) //nolint:errcheck
	if fb.IsLocal() {
		// If we have a ipcError we failed to reach the agent process, else the user requested a local flare
		// from the CLI.
		msg := "local flare was requested"
		if ipcError != nil {
			msg = fmt.Sprintf("unable to contact the agent to retrieve flare: %s", ipcError)
		}
		fb.AddFile("local", []byte(msg)) //nolint:errcheck
	}

	for name, data := range pdata {
		fb.AddFileWithoutScrubbing(filepath.Join("profiles", name), data) //nolint:errcheck
	}

	f.runProviders(fb, providerTimeout)

	return fb.Save()
}

func (f *flare) runProviders(fb types.FlareBuilder, providerTimeout time.Duration) {
	timer := time.NewTimer(providerTimeout)
	defer timer.Stop()

	for _, p := range f.providers {
		providerName := runtime.FuncForPC(reflect.ValueOf(p).Pointer()).Name()
		f.log.Infof("Running flare provider %s", providerName)
		_ = fb.Logf("Running flare provider %s", providerName)

		done := make(chan struct{})
		go func() {
			startTime := time.Now()
			err := p(fb)
			duration := time.Since(startTime)

			if err == nil {
				f.log.Debugf("flare provider '%s' completed in %s", providerName, duration)
			} else {
				errMsg := f.log.Errorf("flare provider '%s' failed after %s: %s", providerName, duration, err)
				_ = fb.Logf("%s", errMsg.Error())
			}

			done <- struct{}{}
		}()

		select {
		case <-done:
			if !timer.Stop() {
				<-timer.C
			}
		case <-timer.C:
			err := f.log.Warnf("flare provider '%s' skipped after %s", providerName, providerTimeout)
			_ = fb.Logf("%s", err.Error())
		}
		timer.Reset(providerTimeout)
	}

	f.log.Info("All flare providers have been run, creating archive...")
}<|MERGE_RESOLUTION|>--- conflicted
+++ resolved
@@ -52,12 +52,8 @@
 	Collector             optional.Option[collector.Component]
 	WMeta                 optional.Option[workloadmeta.Component]
 	Secrets               secrets.Component
-<<<<<<< HEAD
-	AC                    optional.Option[autodiscovery.Component]
+	AC                    autodiscovery.Component
 	Tagger                tagger.Component
-=======
-	AC                    autodiscovery.Component
->>>>>>> 888d4664
 }
 
 type provides struct {
