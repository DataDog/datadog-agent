--- conflicted
+++ resolved
@@ -7,30 +7,12 @@
 
 package providers
 
-// import (
-// 	"testing"
-
-// 	"github.com/stretchr/testify/assert"
-// 	"go.uber.org/fx"
-
-<<<<<<< HEAD
-// 	"github.com/DataDog/datadog-agent/comp/core/autodiscovery/integration"
-// 	"github.com/DataDog/datadog-agent/comp/core/config"
-// 	"github.com/DataDog/datadog-agent/comp/core/log/logimpl"
-// 	"github.com/DataDog/datadog-agent/comp/core/workloadmeta"
-// 	"github.com/DataDog/datadog-agent/comp/core/workloadmeta/collectors"
-// 	"github.com/DataDog/datadog-agent/pkg/util/fxutil"
-// )
-
-// func TestProcessEvents(t *testing.T) {
-// 	store := fxutil.Test[workloadmeta.Mock](t, fx.Options(
-// 		config.MockModule(),
-// 		logimpl.MockModule(),
-// 		collectors.GetCatalog(),
-// 		fx.Supply(workloadmeta.NewParams()),
-// 		workloadmeta.MockModuleV2(),
-// 	))
-=======
+import (
+	"testing"
+
+	"github.com/stretchr/testify/assert"
+	"go.uber.org/fx"
+
 	"github.com/DataDog/datadog-agent/comp/core/autodiscovery/integration"
 	"github.com/DataDog/datadog-agent/comp/core/config"
 	"github.com/DataDog/datadog-agent/comp/core/log/logimpl"
@@ -49,399 +31,388 @@
 		fx.Supply(workloadmeta.NewParams()),
 		workloadmetafxmock.MockModuleV2(),
 	))
->>>>>>> b78fa545
-
-// 	cp := &ContainerConfigProvider{
-// 		workloadmetaStore: store,
-// 		configCache:       make(map[string]map[string]integration.Config),
-// 		configErrors:      make(map[string]ErrorMsgSet),
-// 	}
-
-// 	tests := []struct {
-// 		name    string
-// 		events  []workloadmeta.Event
-// 		changes integration.ConfigChanges
-// 	}{
-// 		{
-// 			name: "create config",
-// 			events: []workloadmeta.Event{
-// 				{
-// 					Type:   workloadmeta.EventTypeSet,
-// 					Entity: basicDockerContainer(),
-// 				},
-// 			},
-// 			changes: integration.ConfigChanges{
-// 				Schedule: basicDockerConfigs(),
-// 			},
-// 		},
-// 		{
-// 			name: "replace config",
-// 			events: []workloadmeta.Event{
-// 				{
-// 					Type:   workloadmeta.EventTypeSet,
-// 					Entity: basicDockerContainerSingleCheck(),
-// 				},
-// 			},
-// 			changes: integration.ConfigChanges{
-// 				Unschedule: []integration.Config{
-// 					basicDockerConfigs()[1],
-// 				},
-// 			},
-// 		},
-// 		{
-// 			name: "delete config",
-// 			events: []workloadmeta.Event{
-// 				{
-// 					Type:   workloadmeta.EventTypeUnset,
-// 					Entity: basicDockerContainer(),
-// 				},
-// 			},
-// 			changes: integration.ConfigChanges{
-// 				Unschedule: []integration.Config{
-// 					basicDockerConfigs()[0],
-// 				},
-// 			},
-// 		},
-// 	}
-
-// 	for _, tt := range tests {
-// 		t.Run(tt.name, func(t *testing.T) {
-// 			changes := cp.processEvents(workloadmeta.EventBundle{
-// 				Events: tt.events,
-// 			})
-
-// 			assert.Equal(t, tt.changes.Schedule, changes.Schedule)
-// 			assert.Equal(t, tt.changes.Unschedule, changes.Unschedule)
-// 		})
-// 	}
-// }
-
-// func TestGenerateConfig(t *testing.T) {
-// 	tests := []struct {
-// 		name                string
-// 		entity              workloadmeta.Entity
-// 		expectedConfigs     []integration.Config
-// 		expectedErr         ErrorMsgSet
-// 		containerCollectAll bool
-// 	}{
-// 		{
-// 			name:            "container check",
-// 			entity:          basicDockerContainer(),
-// 			expectedConfigs: basicDockerConfigs(),
-// 		},
-// 		{
-// 			name: "No annotations",
-// 			entity: &workloadmeta.KubernetesPod{
-// 				Containers: []workloadmeta.OrchestratorContainer{
-// 					{
-// 						Name: "testName",
-// 						ID:   "testID",
-// 					},
-// 				},
-// 			},
-// 		},
-// 		{
-// 			name: "v2 annotations",
-// 			entity: &workloadmeta.KubernetesPod{
-// 				EntityMeta: workloadmeta.EntityMeta{
-// 					Annotations: map[string]string{
-// 						"ad.datadoghq.com/apache.checks": `{
-// 							"http_check": {
-// 								"instances": [
-// 									{
-// 										"name": "My service",
-// 										"url": "http://%%host%%",
-// 										"timeout": 1
-// 									}
-// 								]
-// 							}
-// 						}`,
-// 						"ad.datadoghq.com/apache.check_names":  "[\"invalid\"]",
-// 						"ad.datadoghq.com/apache.init_configs": "[{}]",
-// 						"ad.datadoghq.com/apache.instances":    "[{}]",
-// 					},
-// 				},
-// 				Containers: []workloadmeta.OrchestratorContainer{
-// 					{
-// 						Name: "apache",
-// 						ID:   "3b8efe0c50e8",
-// 					},
-// 				},
-// 			},
-// 			expectedConfigs: []integration.Config{
-// 				{
-// 					Name:          "http_check",
-// 					ADIdentifiers: []string{"docker://3b8efe0c50e8"},
-// 					InitConfig:    integration.Data("{}"),
-// 					Instances:     []integration.Data{integration.Data("{\"name\":\"My service\",\"timeout\":1,\"url\":\"http://%%host%%\"}")},
-// 					Source:        "container:docker://3b8efe0c50e8",
-// 				},
-// 			},
-// 			expectedErr: nil,
-// 		},
-// 		{
-// 			name: "New + old, new takes over",
-// 			entity: &workloadmeta.KubernetesPod{
-// 				EntityMeta: workloadmeta.EntityMeta{
-// 					Annotations: map[string]string{
-// 						"ad.datadoghq.com/apache.check_names":                 "[\"http_check\"]",
-// 						"ad.datadoghq.com/apache.init_configs":                "[{}]",
-// 						"ad.datadoghq.com/apache.instances":                   "[{\"name\": \"My service\", \"url\": \"http://%%host%%\", \"timeout\": 1}]",
-// 						"service-discovery.datadoghq.com/apache.check_names":  "[\"invalid\"]",
-// 						"service-discovery.datadoghq.com/apache.init_configs": "[{}]",
-// 						"service-discovery.datadoghq.com/apache.instances":    "[{}]",
-// 					},
-// 				},
-// 				Containers: []workloadmeta.OrchestratorContainer{
-// 					{
-// 						Name: "apache",
-// 						ID:   "3b8efe0c50e8",
-// 					},
-// 				},
-// 			},
-// 			expectedConfigs: []integration.Config{
-// 				{
-// 					Name:          "http_check",
-// 					ADIdentifiers: []string{"docker://3b8efe0c50e8"},
-// 					InitConfig:    integration.Data("{}"),
-// 					Instances:     []integration.Data{integration.Data("{\"name\":\"My service\",\"timeout\":1,\"url\":\"http://%%host%%\"}")},
-// 					Source:        "container:docker://3b8efe0c50e8",
-// 				},
-// 			},
-// 			expectedErr: nil,
-// 		},
-// 		{
-// 			name: "New annotation prefix, two templates",
-// 			entity: &workloadmeta.KubernetesPod{
-// 				EntityMeta: workloadmeta.EntityMeta{
-// 					Annotations: map[string]string{
-// 						"ad.datadoghq.com/apache.check_names":  "[\"http_check\"]",
-// 						"ad.datadoghq.com/apache.init_configs": "[{}]",
-// 						"ad.datadoghq.com/apache.instances":    "[{\"name\": \"My service\", \"url\": \"http://%%host%%\", \"timeout\": 1}]",
-// 						"ad.datadoghq.com/nginx.check_names":   "[\"http_check\"]",
-// 						"ad.datadoghq.com/nginx.init_configs":  "[{}]",
-// 						"ad.datadoghq.com/nginx.instances":     "[{\"name\": \"Other service\", \"url\": \"http://%%host_external%%\", \"timeout\": 1}]",
-// 					},
-// 				},
-// 				Containers: []workloadmeta.OrchestratorContainer{
-// 					{
-// 						Name: "apache",
-// 						ID:   "3b8efe0c50e8",
-// 					},
-// 					{
-// 						Name: "nginx",
-// 						ID:   "4ac8352d70bf1",
-// 					},
-// 				},
-// 			},
-// 			expectedConfigs: []integration.Config{
-// 				{
-// 					Name:          "http_check",
-// 					ADIdentifiers: []string{"docker://3b8efe0c50e8"},
-// 					InitConfig:    integration.Data("{}"),
-// 					Instances:     []integration.Data{integration.Data("{\"name\":\"My service\",\"timeout\":1,\"url\":\"http://%%host%%\"}")},
-// 					Source:        "container:docker://3b8efe0c50e8",
-// 				},
-// 				{
-// 					Name:          "http_check",
-// 					ADIdentifiers: []string{"docker://4ac8352d70bf1"},
-// 					InitConfig:    integration.Data("{}"),
-// 					Instances:     []integration.Data{integration.Data("{\"name\":\"Other service\",\"timeout\":1,\"url\":\"http://%%host_external%%\"}")},
-// 					Source:        "container:docker://4ac8352d70bf1",
-// 				},
-// 			},
-// 			expectedErr: nil,
-// 		},
-// 		{
-// 			name: "Legacy annotation prefix, two checks in one template",
-// 			entity: &workloadmeta.KubernetesPod{
-// 				EntityMeta: workloadmeta.EntityMeta{
-// 					Annotations: map[string]string{
-// 						"service-discovery.datadoghq.com/apache.check_names":  "[\"apache\",\"http_check\"]",
-// 						"service-discovery.datadoghq.com/apache.init_configs": "[{},{}]",
-// 						"service-discovery.datadoghq.com/apache.instances":    "[{\"apache_status_url\": \"http://%%host%%/server-status?auto\"},{\"name\": \"My service\", \"url\": \"http://%%host%%\", \"timeout\": 1}]",
-// 					},
-// 				},
-// 				Containers: []workloadmeta.OrchestratorContainer{
-// 					{
-// 						Name: "apache",
-// 						ID:   "3b8efe0c50e8",
-// 					},
-// 				},
-// 			},
-// 			expectedConfigs: []integration.Config{
-// 				{
-// 					Name:          "apache",
-// 					ADIdentifiers: []string{"docker://3b8efe0c50e8"},
-// 					InitConfig:    integration.Data("{}"),
-// 					Instances:     []integration.Data{integration.Data("{\"apache_status_url\":\"http://%%host%%/server-status?auto\"}")},
-// 					Source:        "container:docker://3b8efe0c50e8",
-// 				},
-// 				{
-// 					Name:          "http_check",
-// 					ADIdentifiers: []string{"docker://3b8efe0c50e8"},
-// 					InitConfig:    integration.Data("{}"),
-// 					Instances:     []integration.Data{integration.Data("{\"name\":\"My service\",\"timeout\":1,\"url\":\"http://%%host%%\"}")},
-// 					Source:        "container:docker://3b8efe0c50e8",
-// 				},
-// 			},
-// 			expectedErr: nil,
-// 		},
-// 		{
-// 			name: "Custom check ID",
-// 			entity: &workloadmeta.KubernetesPod{
-// 				EntityMeta: workloadmeta.EntityMeta{
-// 					Annotations: map[string]string{
-// 						"ad.datadoghq.com/nginx.check.id":            "nginx-custom",
-// 						"ad.datadoghq.com/nginx-custom.check_names":  "[\"http_check\"]",
-// 						"ad.datadoghq.com/nginx-custom.init_configs": "[{}]",
-// 						"ad.datadoghq.com/nginx-custom.instances":    "[{\"name\": \"Other service\", \"url\": \"http://%%host_external%%\", \"timeout\": 1}]",
-// 					},
-// 				},
-// 				Containers: []workloadmeta.OrchestratorContainer{
-// 					{
-// 						Name: "nginx",
-// 						ID:   "4ac8352d70bf1",
-// 					},
-// 				},
-// 			},
-// 			expectedConfigs: []integration.Config{
-// 				{
-// 					Name:          "http_check",
-// 					ADIdentifiers: []string{"docker://4ac8352d70bf1"},
-// 					InitConfig:    integration.Data("{}"),
-// 					Instances:     []integration.Data{integration.Data("{\"name\":\"Other service\",\"timeout\":1,\"url\":\"http://%%host_external%%\"}")},
-// 					Source:        "container:docker://4ac8352d70bf1",
-// 				},
-// 			},
-// 			expectedErr: nil,
-// 		},
-// 		{
-// 			name: "Custom check ID with Init Container",
-// 			entity: &workloadmeta.KubernetesPod{
-// 				EntityMeta: workloadmeta.EntityMeta{
-// 					Annotations: map[string]string{
-// 						"ad.datadoghq.com/nginx.check.id":            "nginx-custom",
-// 						"ad.datadoghq.com/nginx-custom.check_names":  "[\"http_check\"]",
-// 						"ad.datadoghq.com/nginx-custom.init_configs": "[{}]",
-// 						"ad.datadoghq.com/nginx-custom.instances":    "[{\"name\": \"Other service\", \"url\": \"http://%%host_external%%\", \"timeout\": 1}]",
-// 					},
-// 				},
-// 				InitContainers: []workloadmeta.OrchestratorContainer{
-// 					{
-// 						Name: "nginx",
-// 						ID:   "4ac8352d70bf1",
-// 					},
-// 				},
-// 			},
-// 			expectedConfigs: []integration.Config{
-// 				{
-// 					Name:          "http_check",
-// 					ADIdentifiers: []string{"docker://4ac8352d70bf1"},
-// 					InitConfig:    integration.Data("{}"),
-// 					Instances:     []integration.Data{integration.Data("{\"name\":\"Other service\",\"timeout\":1,\"url\":\"http://%%host_external%%\"}")},
-// 					Source:        "container:docker://4ac8352d70bf1",
-// 				},
-// 			},
-// 			expectedErr: nil,
-// 		},
-// 		{
-// 			name: "Non-duplicate errors",
-// 			entity: &workloadmeta.KubernetesPod{
-// 				EntityMeta: workloadmeta.EntityMeta{
-// 					Name:      "nginx-1752f8c774-wtjql",
-// 					Namespace: "testNamespace",
-// 					Annotations: map[string]string{
-// 						"ad.datadoghq.com/nonmatching.check_names":  "[\"http_check\"]",
-// 						"ad.datadoghq.com/nonmatching.init_configs": "[{}]",
-// 						"ad.datadoghq.com/nonmatching.instances":    "[{\"name\": \"Other service\", \"url\": \"http://%%host_external%%\", \"timeout\": 1}]",
-// 					},
-// 				},
-// 				Containers: []workloadmeta.OrchestratorContainer{
-// 					{
-// 						Name: "nginx",
-// 						ID:   "4ac8352d70bf1",
-// 					},
-// 					{
-// 						Name: "apache",
-// 						ID:   "3b8efe0c50e8",
-// 					},
-// 				},
-// 			},
-// 			expectedErr: ErrorMsgSet{
-// 				"annotation ad.datadoghq.com/nonmatching.check_names is invalid: nonmatching doesn't match a container identifier [apache nginx]":  {},
-// 				"annotation ad.datadoghq.com/nonmatching.init_configs is invalid: nonmatching doesn't match a container identifier [apache nginx]": {},
-// 				"annotation ad.datadoghq.com/nonmatching.instances is invalid: nonmatching doesn't match a container identifier [apache nginx]":    {},
-// 			},
-// 		},
-// 		{
-// 			name: "One invalid config, one valid config",
-// 			entity: &workloadmeta.KubernetesPod{
-// 				EntityMeta: workloadmeta.EntityMeta{
-// 					Annotations: map[string]string{
-// 						"ad.datadoghq.com/nginx.check_names":  "[\"http_check\"]",
-// 						"ad.datadoghq.com/nginx.init_configs": "[{}]",
-// 						"ad.datadoghq.com/nginx.instances":    "[{\"name\": \"nginx\", \"url\": \"http://%%host%%\", \"timeout\": 1}]",
-// 						"ad.datadoghq.com/nginx.logs":         "[{\"source\": \"nginx\" \"service\": \"nginx\"}]", // invalid json
-// 					},
-// 				},
-// 				Containers: []workloadmeta.OrchestratorContainer{
-// 					{
-// 						Name: "nginx",
-// 						ID:   "4ac8352d70bf1",
-// 					},
-// 				},
-// 			},
-// 			expectedConfigs: []integration.Config{
-// 				{
-// 					Name:          "http_check",
-// 					ADIdentifiers: []string{"docker://4ac8352d70bf1"},
-// 					InitConfig:    integration.Data("{}"),
-// 					Instances:     []integration.Data{integration.Data("{\"name\":\"nginx\",\"timeout\":1,\"url\":\"http://%%host%%\"}")},
-// 					Source:        "container:docker://4ac8352d70bf1",
-// 				},
-// 			},
-// 			expectedErr: ErrorMsgSet{
-// 				"could not extract logs config: in logs: invalid character '\"' after object key:value pair": {},
-// 			},
-// 		},
-// 		{
-// 			name: "bare container, container collect all",
-// 			entity: &workloadmeta.Container{
-// 				EntityID: workloadmeta.EntityID{
-// 					ID: "3b8efe0c50e8",
-// 				},
-// 				Runtime: workloadmeta.ContainerRuntimeDocker,
-// 			},
-// 			expectedConfigs: []integration.Config{
-// 				{
-// 					Name:          "container_collect_all",
-// 					Source:        "container:docker://3b8efe0c50e8",
-// 					LogsConfig:    integration.Data("[{}]"),
-// 					ADIdentifiers: []string{"docker://3b8efe0c50e8"},
-// 				},
-// 			},
-// 			containerCollectAll: true,
-// 		},
-// 	}
-
-// 	for _, tt := range tests {
-// 		t.Run(tt.name, func(t *testing.T) {
-
-// 			overrides := map[string]interface{}{
-// 				"logs_config.container_collect_all": tt.containerCollectAll,
-// 			}
-
-<<<<<<< HEAD
-// 			store := fxutil.Test[workloadmeta.Mock](t, fx.Options(
-// 				config.MockModule(),
-// 				logimpl.MockModule(),
-// 				fx.Replace(config.MockParams{Overrides: overrides}),
-// 				collectors.GetCatalog(),
-// 				fx.Supply(workloadmeta.NewParams()),
-// 				workloadmeta.MockModuleV2(),
-// 			))
-=======
+
+	cp := &ContainerConfigProvider{
+		workloadmetaStore: store,
+		configCache:       make(map[string]map[string]integration.Config),
+		configErrors:      make(map[string]ErrorMsgSet),
+	}
+
+	tests := []struct {
+		name    string
+		events  []workloadmeta.Event
+		changes integration.ConfigChanges
+	}{
+		{
+			name: "create config",
+			events: []workloadmeta.Event{
+				{
+					Type:   workloadmeta.EventTypeSet,
+					Entity: basicDockerContainer(),
+				},
+			},
+			changes: integration.ConfigChanges{
+				Schedule: basicDockerConfigs(),
+			},
+		},
+		{
+			name: "replace config",
+			events: []workloadmeta.Event{
+				{
+					Type:   workloadmeta.EventTypeSet,
+					Entity: basicDockerContainerSingleCheck(),
+				},
+			},
+			changes: integration.ConfigChanges{
+				Unschedule: []integration.Config{
+					basicDockerConfigs()[1],
+				},
+			},
+		},
+		{
+			name: "delete config",
+			events: []workloadmeta.Event{
+				{
+					Type:   workloadmeta.EventTypeUnset,
+					Entity: basicDockerContainer(),
+				},
+			},
+			changes: integration.ConfigChanges{
+				Unschedule: []integration.Config{
+					basicDockerConfigs()[0],
+				},
+			},
+		},
+	}
+
+	for _, tt := range tests {
+		t.Run(tt.name, func(t *testing.T) {
+			changes := cp.processEvents(workloadmeta.EventBundle{
+				Events: tt.events,
+			})
+
+			assert.Equal(t, tt.changes.Schedule, changes.Schedule)
+			assert.Equal(t, tt.changes.Unschedule, changes.Unschedule)
+		})
+	}
+}
+
+func TestGenerateConfig(t *testing.T) {
+	tests := []struct {
+		name                string
+		entity              workloadmeta.Entity
+		expectedConfigs     []integration.Config
+		expectedErr         ErrorMsgSet
+		containerCollectAll bool
+	}{
+		{
+			name:            "container check",
+			entity:          basicDockerContainer(),
+			expectedConfigs: basicDockerConfigs(),
+		},
+		{
+			name: "No annotations",
+			entity: &workloadmeta.KubernetesPod{
+				Containers: []workloadmeta.OrchestratorContainer{
+					{
+						Name: "testName",
+						ID:   "testID",
+					},
+				},
+			},
+		},
+		{
+			name: "v2 annotations",
+			entity: &workloadmeta.KubernetesPod{
+				EntityMeta: workloadmeta.EntityMeta{
+					Annotations: map[string]string{
+						"ad.datadoghq.com/apache.checks": `{
+							"http_check": {
+								"instances": [
+									{
+										"name": "My service",
+										"url": "http://%%host%%",
+										"timeout": 1
+									}
+								]
+							}
+						}`,
+						"ad.datadoghq.com/apache.check_names":  "[\"invalid\"]",
+						"ad.datadoghq.com/apache.init_configs": "[{}]",
+						"ad.datadoghq.com/apache.instances":    "[{}]",
+					},
+				},
+				Containers: []workloadmeta.OrchestratorContainer{
+					{
+						Name: "apache",
+						ID:   "3b8efe0c50e8",
+					},
+				},
+			},
+			expectedConfigs: []integration.Config{
+				{
+					Name:          "http_check",
+					ADIdentifiers: []string{"docker://3b8efe0c50e8"},
+					InitConfig:    integration.Data("{}"),
+					Instances:     []integration.Data{integration.Data("{\"name\":\"My service\",\"timeout\":1,\"url\":\"http://%%host%%\"}")},
+					Source:        "container:docker://3b8efe0c50e8",
+				},
+			},
+			expectedErr: nil,
+		},
+		{
+			name: "New + old, new takes over",
+			entity: &workloadmeta.KubernetesPod{
+				EntityMeta: workloadmeta.EntityMeta{
+					Annotations: map[string]string{
+						"ad.datadoghq.com/apache.check_names":                 "[\"http_check\"]",
+						"ad.datadoghq.com/apache.init_configs":                "[{}]",
+						"ad.datadoghq.com/apache.instances":                   "[{\"name\": \"My service\", \"url\": \"http://%%host%%\", \"timeout\": 1}]",
+						"service-discovery.datadoghq.com/apache.check_names":  "[\"invalid\"]",
+						"service-discovery.datadoghq.com/apache.init_configs": "[{}]",
+						"service-discovery.datadoghq.com/apache.instances":    "[{}]",
+					},
+				},
+				Containers: []workloadmeta.OrchestratorContainer{
+					{
+						Name: "apache",
+						ID:   "3b8efe0c50e8",
+					},
+				},
+			},
+			expectedConfigs: []integration.Config{
+				{
+					Name:          "http_check",
+					ADIdentifiers: []string{"docker://3b8efe0c50e8"},
+					InitConfig:    integration.Data("{}"),
+					Instances:     []integration.Data{integration.Data("{\"name\":\"My service\",\"timeout\":1,\"url\":\"http://%%host%%\"}")},
+					Source:        "container:docker://3b8efe0c50e8",
+				},
+			},
+			expectedErr: nil,
+		},
+		{
+			name: "New annotation prefix, two templates",
+			entity: &workloadmeta.KubernetesPod{
+				EntityMeta: workloadmeta.EntityMeta{
+					Annotations: map[string]string{
+						"ad.datadoghq.com/apache.check_names":  "[\"http_check\"]",
+						"ad.datadoghq.com/apache.init_configs": "[{}]",
+						"ad.datadoghq.com/apache.instances":    "[{\"name\": \"My service\", \"url\": \"http://%%host%%\", \"timeout\": 1}]",
+						"ad.datadoghq.com/nginx.check_names":   "[\"http_check\"]",
+						"ad.datadoghq.com/nginx.init_configs":  "[{}]",
+						"ad.datadoghq.com/nginx.instances":     "[{\"name\": \"Other service\", \"url\": \"http://%%host_external%%\", \"timeout\": 1}]",
+					},
+				},
+				Containers: []workloadmeta.OrchestratorContainer{
+					{
+						Name: "apache",
+						ID:   "3b8efe0c50e8",
+					},
+					{
+						Name: "nginx",
+						ID:   "4ac8352d70bf1",
+					},
+				},
+			},
+			expectedConfigs: []integration.Config{
+				{
+					Name:          "http_check",
+					ADIdentifiers: []string{"docker://3b8efe0c50e8"},
+					InitConfig:    integration.Data("{}"),
+					Instances:     []integration.Data{integration.Data("{\"name\":\"My service\",\"timeout\":1,\"url\":\"http://%%host%%\"}")},
+					Source:        "container:docker://3b8efe0c50e8",
+				},
+				{
+					Name:          "http_check",
+					ADIdentifiers: []string{"docker://4ac8352d70bf1"},
+					InitConfig:    integration.Data("{}"),
+					Instances:     []integration.Data{integration.Data("{\"name\":\"Other service\",\"timeout\":1,\"url\":\"http://%%host_external%%\"}")},
+					Source:        "container:docker://4ac8352d70bf1",
+				},
+			},
+			expectedErr: nil,
+		},
+		{
+			name: "Legacy annotation prefix, two checks in one template",
+			entity: &workloadmeta.KubernetesPod{
+				EntityMeta: workloadmeta.EntityMeta{
+					Annotations: map[string]string{
+						"service-discovery.datadoghq.com/apache.check_names":  "[\"apache\",\"http_check\"]",
+						"service-discovery.datadoghq.com/apache.init_configs": "[{},{}]",
+						"service-discovery.datadoghq.com/apache.instances":    "[{\"apache_status_url\": \"http://%%host%%/server-status?auto\"},{\"name\": \"My service\", \"url\": \"http://%%host%%\", \"timeout\": 1}]",
+					},
+				},
+				Containers: []workloadmeta.OrchestratorContainer{
+					{
+						Name: "apache",
+						ID:   "3b8efe0c50e8",
+					},
+				},
+			},
+			expectedConfigs: []integration.Config{
+				{
+					Name:          "apache",
+					ADIdentifiers: []string{"docker://3b8efe0c50e8"},
+					InitConfig:    integration.Data("{}"),
+					Instances:     []integration.Data{integration.Data("{\"apache_status_url\":\"http://%%host%%/server-status?auto\"}")},
+					Source:        "container:docker://3b8efe0c50e8",
+				},
+				{
+					Name:          "http_check",
+					ADIdentifiers: []string{"docker://3b8efe0c50e8"},
+					InitConfig:    integration.Data("{}"),
+					Instances:     []integration.Data{integration.Data("{\"name\":\"My service\",\"timeout\":1,\"url\":\"http://%%host%%\"}")},
+					Source:        "container:docker://3b8efe0c50e8",
+				},
+			},
+			expectedErr: nil,
+		},
+		{
+			name: "Custom check ID",
+			entity: &workloadmeta.KubernetesPod{
+				EntityMeta: workloadmeta.EntityMeta{
+					Annotations: map[string]string{
+						"ad.datadoghq.com/nginx.check.id":            "nginx-custom",
+						"ad.datadoghq.com/nginx-custom.check_names":  "[\"http_check\"]",
+						"ad.datadoghq.com/nginx-custom.init_configs": "[{}]",
+						"ad.datadoghq.com/nginx-custom.instances":    "[{\"name\": \"Other service\", \"url\": \"http://%%host_external%%\", \"timeout\": 1}]",
+					},
+				},
+				Containers: []workloadmeta.OrchestratorContainer{
+					{
+						Name: "nginx",
+						ID:   "4ac8352d70bf1",
+					},
+				},
+			},
+			expectedConfigs: []integration.Config{
+				{
+					Name:          "http_check",
+					ADIdentifiers: []string{"docker://4ac8352d70bf1"},
+					InitConfig:    integration.Data("{}"),
+					Instances:     []integration.Data{integration.Data("{\"name\":\"Other service\",\"timeout\":1,\"url\":\"http://%%host_external%%\"}")},
+					Source:        "container:docker://4ac8352d70bf1",
+				},
+			},
+			expectedErr: nil,
+		},
+		{
+			name: "Custom check ID with Init Container",
+			entity: &workloadmeta.KubernetesPod{
+				EntityMeta: workloadmeta.EntityMeta{
+					Annotations: map[string]string{
+						"ad.datadoghq.com/nginx.check.id":            "nginx-custom",
+						"ad.datadoghq.com/nginx-custom.check_names":  "[\"http_check\"]",
+						"ad.datadoghq.com/nginx-custom.init_configs": "[{}]",
+						"ad.datadoghq.com/nginx-custom.instances":    "[{\"name\": \"Other service\", \"url\": \"http://%%host_external%%\", \"timeout\": 1}]",
+					},
+				},
+				InitContainers: []workloadmeta.OrchestratorContainer{
+					{
+						Name: "nginx",
+						ID:   "4ac8352d70bf1",
+					},
+				},
+			},
+			expectedConfigs: []integration.Config{
+				{
+					Name:          "http_check",
+					ADIdentifiers: []string{"docker://4ac8352d70bf1"},
+					InitConfig:    integration.Data("{}"),
+					Instances:     []integration.Data{integration.Data("{\"name\":\"Other service\",\"timeout\":1,\"url\":\"http://%%host_external%%\"}")},
+					Source:        "container:docker://4ac8352d70bf1",
+				},
+			},
+			expectedErr: nil,
+		},
+		{
+			name: "Non-duplicate errors",
+			entity: &workloadmeta.KubernetesPod{
+				EntityMeta: workloadmeta.EntityMeta{
+					Name:      "nginx-1752f8c774-wtjql",
+					Namespace: "testNamespace",
+					Annotations: map[string]string{
+						"ad.datadoghq.com/nonmatching.check_names":  "[\"http_check\"]",
+						"ad.datadoghq.com/nonmatching.init_configs": "[{}]",
+						"ad.datadoghq.com/nonmatching.instances":    "[{\"name\": \"Other service\", \"url\": \"http://%%host_external%%\", \"timeout\": 1}]",
+					},
+				},
+				Containers: []workloadmeta.OrchestratorContainer{
+					{
+						Name: "nginx",
+						ID:   "4ac8352d70bf1",
+					},
+					{
+						Name: "apache",
+						ID:   "3b8efe0c50e8",
+					},
+				},
+			},
+			expectedErr: ErrorMsgSet{
+				"annotation ad.datadoghq.com/nonmatching.check_names is invalid: nonmatching doesn't match a container identifier [apache nginx]":  {},
+				"annotation ad.datadoghq.com/nonmatching.init_configs is invalid: nonmatching doesn't match a container identifier [apache nginx]": {},
+				"annotation ad.datadoghq.com/nonmatching.instances is invalid: nonmatching doesn't match a container identifier [apache nginx]":    {},
+			},
+		},
+		{
+			name: "One invalid config, one valid config",
+			entity: &workloadmeta.KubernetesPod{
+				EntityMeta: workloadmeta.EntityMeta{
+					Annotations: map[string]string{
+						"ad.datadoghq.com/nginx.check_names":  "[\"http_check\"]",
+						"ad.datadoghq.com/nginx.init_configs": "[{}]",
+						"ad.datadoghq.com/nginx.instances":    "[{\"name\": \"nginx\", \"url\": \"http://%%host%%\", \"timeout\": 1}]",
+						"ad.datadoghq.com/nginx.logs":         "[{\"source\": \"nginx\" \"service\": \"nginx\"}]", // invalid json
+					},
+				},
+				Containers: []workloadmeta.OrchestratorContainer{
+					{
+						Name: "nginx",
+						ID:   "4ac8352d70bf1",
+					},
+				},
+			},
+			expectedConfigs: []integration.Config{
+				{
+					Name:          "http_check",
+					ADIdentifiers: []string{"docker://4ac8352d70bf1"},
+					InitConfig:    integration.Data("{}"),
+					Instances:     []integration.Data{integration.Data("{\"name\":\"nginx\",\"timeout\":1,\"url\":\"http://%%host%%\"}")},
+					Source:        "container:docker://4ac8352d70bf1",
+				},
+			},
+			expectedErr: ErrorMsgSet{
+				"could not extract logs config: in logs: invalid character '\"' after object key:value pair": {},
+			},
+		},
+		{
+			name: "bare container, container collect all",
+			entity: &workloadmeta.Container{
+				EntityID: workloadmeta.EntityID{
+					ID: "3b8efe0c50e8",
+				},
+				Runtime: workloadmeta.ContainerRuntimeDocker,
+			},
+			expectedConfigs: []integration.Config{
+				{
+					Name:          "container_collect_all",
+					Source:        "container:docker://3b8efe0c50e8",
+					LogsConfig:    integration.Data("[{}]"),
+					ADIdentifiers: []string{"docker://3b8efe0c50e8"},
+				},
+			},
+			containerCollectAll: true,
+		},
+	}
+
+	for _, tt := range tests {
+		t.Run(tt.name, func(t *testing.T) {
+
+			overrides := map[string]interface{}{
+				"logs_config.container_collect_all": tt.containerCollectAll,
+			}
+
 			store := fxutil.Test[workloadmetamock.Mock](t, fx.Options(
 				config.MockModule(),
 				logimpl.MockModule(),
@@ -450,87 +421,86 @@
 				fx.Supply(workloadmeta.NewParams()),
 				workloadmetafxmock.MockModuleV2(),
 			))
->>>>>>> b78fa545
-
-// 			if pod, ok := tt.entity.(*workloadmeta.KubernetesPod); ok {
-// 				for _, c := range pod.GetAllContainers() {
-// 					store.Set(&workloadmeta.Container{
-// 						EntityID: workloadmeta.EntityID{
-// 							Kind: workloadmeta.KindContainer,
-// 							ID:   c.ID,
-// 						},
-// 						Runtime: workloadmeta.ContainerRuntimeDocker,
-// 					})
-// 				}
-// 			}
-
-// 			cp := &ContainerConfigProvider{
-// 				workloadmetaStore: store,
-// 				configCache:       make(map[string]map[string]integration.Config),
-// 				configErrors:      make(map[string]ErrorMsgSet),
-// 			}
-
-// 			configs, err := cp.generateConfig(tt.entity)
-
-// 			assert.Equal(t, tt.expectedConfigs, configs)
-// 			assert.Equal(t, tt.expectedErr, err)
-// 		})
-// 	}
-// }
-
-// func basicDockerContainer() *workloadmeta.Container {
-// 	return &workloadmeta.Container{
-// 		EntityID: workloadmeta.EntityID{
-// 			ID:   "3b8efe0c50e8",
-// 			Kind: workloadmeta.KindContainer,
-// 		},
-// 		EntityMeta: workloadmeta.EntityMeta{
-// 			Labels: map[string]string{
-// 				"com.datadoghq.ad.check_names":  "[\"apache\",\"http_check\"]",
-// 				"com.datadoghq.ad.init_configs": "[{}, {}]",
-// 				"com.datadoghq.ad.instances":    "[{\"apache_status_url\": \"http://%%host%%/server-status?auto\"},{\"name\": \"My service\", \"url\": \"http://%%host%%\", \"timeout\": 1}]",
-// 			},
-// 		},
-// 		Runtime: workloadmeta.ContainerRuntimeDocker,
-// 	}
-// }
-
-// func basicDockerContainerSingleCheck() *workloadmeta.Container {
-// 	return &workloadmeta.Container{
-// 		EntityID: workloadmeta.EntityID{
-// 			ID:   "3b8efe0c50e8",
-// 			Kind: workloadmeta.KindContainer,
-// 		},
-// 		EntityMeta: workloadmeta.EntityMeta{
-// 			Labels: map[string]string{
-// 				"com.datadoghq.ad.check_names":  "[\"apache\"]",
-// 				"com.datadoghq.ad.init_configs": "[{}]",
-// 				"com.datadoghq.ad.instances":    "[{\"apache_status_url\": \"http://%%host%%/server-status?auto\"}]",
-// 			},
-// 		},
-// 		Runtime: workloadmeta.ContainerRuntimeDocker,
-// 	}
-// }
-
-// func basicDockerConfigs() []integration.Config {
-// 	return []integration.Config{
-// 		{
-// 			Name:          "apache",
-// 			ADIdentifiers: []string{"docker://3b8efe0c50e8"},
-// 			InitConfig:    integration.Data("{}"),
-// 			Source:        "container:docker://3b8efe0c50e8",
-// 			Instances: []integration.Data{
-// 				integration.Data("{\"apache_status_url\":\"http://%%host%%/server-status?auto\"}"),
-// 			},
-// 		},
-// 		{
-// 			Name:          "http_check",
-// 			ADIdentifiers: []string{"docker://3b8efe0c50e8"},
-// 			InitConfig:    integration.Data("{}"),
-// 			Source:        "container:docker://3b8efe0c50e8",
-// 			Instances: []integration.Data{
-// 				integration.Data("{\"name\":\"My service\",\"timeout\":1,\"url\":\"http://%%host%%\"}"),
-// 			},
-// 		},
-// 	}
-// }+
+			if pod, ok := tt.entity.(*workloadmeta.KubernetesPod); ok {
+				for _, c := range pod.GetAllContainers() {
+					store.Set(&workloadmeta.Container{
+						EntityID: workloadmeta.EntityID{
+							Kind: workloadmeta.KindContainer,
+							ID:   c.ID,
+						},
+						Runtime: workloadmeta.ContainerRuntimeDocker,
+					})
+				}
+			}
+
+			cp := &ContainerConfigProvider{
+				workloadmetaStore: store,
+				configCache:       make(map[string]map[string]integration.Config),
+				configErrors:      make(map[string]ErrorMsgSet),
+			}
+
+			configs, err := cp.generateConfig(tt.entity)
+
+			assert.Equal(t, tt.expectedConfigs, configs)
+			assert.Equal(t, tt.expectedErr, err)
+		})
+	}
+}
+
+func basicDockerContainer() *workloadmeta.Container {
+	return &workloadmeta.Container{
+		EntityID: workloadmeta.EntityID{
+			ID:   "3b8efe0c50e8",
+			Kind: workloadmeta.KindContainer,
+		},
+		EntityMeta: workloadmeta.EntityMeta{
+			Labels: map[string]string{
+				"com.datadoghq.ad.check_names":  "[\"apache\",\"http_check\"]",
+				"com.datadoghq.ad.init_configs": "[{}, {}]",
+				"com.datadoghq.ad.instances":    "[{\"apache_status_url\": \"http://%%host%%/server-status?auto\"},{\"name\": \"My service\", \"url\": \"http://%%host%%\", \"timeout\": 1}]",
+			},
+		},
+		Runtime: workloadmeta.ContainerRuntimeDocker,
+	}
+}
+
+func basicDockerContainerSingleCheck() *workloadmeta.Container {
+	return &workloadmeta.Container{
+		EntityID: workloadmeta.EntityID{
+			ID:   "3b8efe0c50e8",
+			Kind: workloadmeta.KindContainer,
+		},
+		EntityMeta: workloadmeta.EntityMeta{
+			Labels: map[string]string{
+				"com.datadoghq.ad.check_names":  "[\"apache\"]",
+				"com.datadoghq.ad.init_configs": "[{}]",
+				"com.datadoghq.ad.instances":    "[{\"apache_status_url\": \"http://%%host%%/server-status?auto\"}]",
+			},
+		},
+		Runtime: workloadmeta.ContainerRuntimeDocker,
+	}
+}
+
+func basicDockerConfigs() []integration.Config {
+	return []integration.Config{
+		{
+			Name:          "apache",
+			ADIdentifiers: []string{"docker://3b8efe0c50e8"},
+			InitConfig:    integration.Data("{}"),
+			Source:        "container:docker://3b8efe0c50e8",
+			Instances: []integration.Data{
+				integration.Data("{\"apache_status_url\":\"http://%%host%%/server-status?auto\"}"),
+			},
+		},
+		{
+			Name:          "http_check",
+			ADIdentifiers: []string{"docker://3b8efe0c50e8"},
+			InitConfig:    integration.Data("{}"),
+			Source:        "container:docker://3b8efe0c50e8",
+			Instances: []integration.Data{
+				integration.Data("{\"name\":\"My service\",\"timeout\":1,\"url\":\"http://%%host%%\"}"),
+			},
+		},
+	}
+}