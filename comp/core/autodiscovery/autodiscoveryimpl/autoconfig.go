--- conflicted
+++ resolved
@@ -731,36 +731,4 @@
 	}
 
 	return "unknown"
-<<<<<<< HEAD
-}
-
-// optionalModuleDeps has an optional tagger component
-type optionalModuleDeps struct {
-	fx.In
-	Lc         fx.Lifecycle
-	Log        logComp.Component
-	TaggerComp optional.Option[tagger.Component]
-	Secrets    secrets.Component
-	WMeta      optional.Option[workloadmeta.Component]
-	Telemetry  telemetry.Component
-}
-
-// OptionalModule defines the fx options when ac should be used as an optional and not started
-func OptionalModule() fxutil.Module {
-	return fxutil.Component(
-		fx.Provide(
-			newOptionalAutoConfig,
-		))
-}
-
-// newOptionalAutoConfig creates an optional AutoConfig instance if tagger is available
-func newOptionalAutoConfig(deps optionalModuleDeps) optional.Option[autodiscovery.Component] {
-	taggerComp, ok := deps.TaggerComp.Get()
-	if !ok {
-		return optional.NewNoneOption[autodiscovery.Component]()
-	}
-	return optional.NewOption[autodiscovery.Component](
-		createNewAutoConfig(scheduler.NewController(), deps.Secrets, deps.WMeta, taggerComp, deps.Log, deps.Telemetry))
-=======
->>>>>>> af883344
 }