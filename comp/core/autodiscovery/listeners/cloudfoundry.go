--- conflicted
+++ resolved
@@ -262,14 +262,10 @@
 }
 
 // FilterTemplates does nothing.
-<<<<<<< HEAD
 func (s *CloudFoundryService) FilterTemplates(_ map[string]integration.Config) {
-=======
-func (s *CloudFoundryService) FilterTemplates(map[string]integration.Config) {
 }
 
 // GetImageName does nothing.
 func (s *CloudFoundryService) GetImageName() string {
 	return ""
->>>>>>> 2cf7ef30
 }