// Unless explicitly stated otherwise all files in this repository are licensed
// under the Apache License Version 2.0.
// This product includes software developed at Datadog (https://www.datadoghq.com/).
// Copyright 2020-present Datadog, Inc.

//go:build ec2

package listeners

import (
	"context"
	"fmt"
	"reflect"
	"strconv"
	"sync"
	"time"

	"github.com/DataDog/datadog-agent/comp/core/autodiscovery/integration"
	workloadfilter "github.com/DataDog/datadog-agent/comp/core/workloadfilter/def"
	"github.com/DataDog/datadog-agent/pkg/databasemonitoring/aws"
	"github.com/DataDog/datadog-agent/pkg/databasemonitoring/rds"
	"github.com/DataDog/datadog-agent/pkg/util/log"
)

// DBMRdsListener implements database-monitoring Rds discovery
type DBMRdsListener struct {
	sync.RWMutex
	newService   chan<- Service
	delService   chan<- Service
	stop         chan bool
	services     map[string]Service
	config       rds.Config
	awsRdsClient aws.RdsClient
	// ticks is used primarily for testing purposes so
	// the frequency the discovers loop iterates can be controlled
	ticks  <-chan time.Time
	ticker *time.Ticker
}

var _ Service = &DBMRdsService{}

// DBMRdsService implements and store results from the Service interface for the DBMRdsListener
type DBMRdsService struct {
	adIdentifier string
	entityID     string
	checkName    string
	region       string
	instance     *aws.Instance
}

// NewDBMRdsListener returns a new DBMRdsListener
func NewDBMRdsListener(ServiceListernerDeps) (ServiceListener, error) {
	config, err := rds.NewRdsAutodiscoveryConfig()
	if err != nil {
		return nil, err
	}
	client, region, err := aws.NewRdsClient(config.Region)
	if err != nil {
		return nil, err
	}
	config.Region = region
	return newDBMRdsListener(config, client, nil), nil
}

func newDBMRdsListener(config rds.Config, awsClient aws.RdsClient, ticks <-chan time.Time) ServiceListener {
	l := &DBMRdsListener{
		config:       config,
		services:     make(map[string]Service),
		stop:         make(chan bool),
		awsRdsClient: awsClient,
		ticks:        ticks,
	}
	if l.ticks == nil {
		l.ticker = time.NewTicker(time.Duration(l.config.DiscoveryInterval) * time.Second)
		l.ticks = l.ticker.C
	}
	return l
}

// Listen listens for new and deleted rds endpoints
func (l *DBMRdsListener) Listen(newSvc, delSvc chan<- Service) {
	l.newService = newSvc
	l.delService = delSvc
	go l.run()
}

// Stop stops the listener
func (l *DBMRdsListener) Stop() {
	l.stop <- true
	if l.ticker != nil {
		l.ticker.Stop()
	}
}

// run is the main loop for the rds listener discovery
func (l *DBMRdsListener) run() {
	for {
		l.discoverRdsInstances()
		select {
		case <-l.stop:
			return
		case <-l.ticks:
		}
	}
}

// discoverRdsInstances discovers rds instances according to the configuration
func (l *DBMRdsListener) discoverRdsInstances() {
	ctx, cancel := context.WithTimeout(context.Background(), time.Duration(l.config.QueryTimeout)*time.Second)
	defer cancel()
	instances, err := l.awsRdsClient.GetRdsInstancesFromTags(ctx, l.config.Tags, l.config.DbmTag)
	if err != nil {
		_ = log.Error(err)
		return
	}
	if len(instances) == 0 {
		log.Debugf("no rds instances found with provided tags %v", l.config.Tags)
		return
	}
	log.Debugf("found %d rds instances with provided tags %v", len(instances), l.config.Tags)
	discoveredServices := make(map[string]struct{})
	for _, instance := range instances {
		log.Debugf("found rds instance %v", instance)
		entityID := instance.Digest(engineToIntegrationType[instance.Engine], instance.ID)
		discoveredServices[entityID] = struct{}{}
		l.createService(entityID, instance)
	}

	deletedServices := findDeletedServices(l.services, discoveredServices)
	l.deleteServices(deletedServices)
}

func (l *DBMRdsListener) createService(entityID string, instance aws.Instance) {
	if _, present := l.services[entityID]; present {
		return
	}
	svc := &DBMRdsService{
		adIdentifier: engineToRdsADIdentifier[instance.Engine],
		entityID:     entityID,
		checkName:    engineToIntegrationType[instance.Engine],
		instance:     &instance,
		region:       l.config.Region,
	}
	l.services[entityID] = svc
	l.newService <- svc
}

func (l *DBMRdsListener) deleteServices(entityIDs []string) {
	for _, entityID := range entityIDs {
		if svc, present := l.services[entityID]; present {
			l.delService <- svc
			delete(l.services, entityID)
		}
	}
}

// Equal returns whether the two DBMRdsService are equal
func (d *DBMRdsService) Equal(o Service) bool {
	d2, ok := o.(*DBMRdsService)
	if !ok {
		return false
	}

	return d.adIdentifier == d2.adIdentifier &&
		d.entityID == d2.entityID &&
		d.checkName == d2.checkName &&
		d.region == d2.region &&
		reflect.DeepEqual(d.instance, d2.instance)
}

// GetServiceID returns the unique entity name linked to that service
func (d *DBMRdsService) GetServiceID() string {
	return d.entityID
}

// GetTaggerEntity returns the tagger entity
func (d *DBMRdsService) GetTaggerEntity() string {
	return d.entityID
}

// GetADIdentifiers return the single AD identifier for a static config service
func (d *DBMRdsService) GetADIdentifiers() []string {
	return []string{d.adIdentifier}
}

// GetHosts returns the host for the rds endpoint
func (d *DBMRdsService) GetHosts() (map[string]string, error) {
	return map[string]string{"": d.instance.Endpoint}, nil
}

// GetPorts returns the port for the rds endpoint
func (d *DBMRdsService) GetPorts() ([]ContainerPort, error) {
	port := int(d.instance.Port)
	return []ContainerPort{{port, fmt.Sprintf("p%d", port)}}, nil
}

// GetTags returns the list of container tags - currently always empty
func (d *DBMRdsService) GetTags() ([]string, error) {
	return []string{}, nil
}

// GetTagsWithCardinality returns the tags with given cardinality. Not supported in DBMRdsService
func (d *DBMRdsService) GetTagsWithCardinality(_ string) ([]string, error) {
	return d.GetTags()
}

// GetPid returns nil and an error because pids are currently not supported
func (d *DBMRdsService) GetPid() (int, error) {
	return -1, ErrNotSupported
}

// GetHostname returns nothing - not supported
func (d *DBMRdsService) GetHostname() (string, error) {
	return "", ErrNotSupported
}

// IsReady returns true on DBMRdsService
func (d *DBMRdsService) IsReady() bool {
	return true
}

// GetCheckNames returns the check name for the service.
func (d *DBMRdsService) GetCheckNames(context.Context) []string {
	return []string{d.checkName}
}

// HasFilter returns false on DBMRdsService
func (d *DBMRdsService) HasFilter(workloadfilter.Scope) bool {
	return false
}

// GetExtraConfig parses the template variables with the extra_ prefix and returns the value
func (d *DBMRdsService) GetExtraConfig(key string) (string, error) {
	switch key {
	case "dbm":
		return strconv.FormatBool(d.instance.DbmEnabled), nil
	case "region":
		return d.region, nil
	case "managed_authentication_enabled":
		return strconv.FormatBool(d.instance.IamEnabled), nil
	case "dbinstanceidentifier":
		return d.instance.ID, nil
	case "dbclusteridentifier":
		return d.instance.ClusterID, nil
	case "dbname":
		return d.instance.DbName, nil
	}

	return "", ErrNotSupported
}

// FilterTemplates does nothing.
<<<<<<< HEAD
func (d *DBMRdsService) FilterTemplates(_ map[string]integration.Config) {
=======
func (d *DBMRdsService) FilterTemplates(map[string]integration.Config) {
}

// GetImageName does nothing
func (d *DBMRdsService) GetImageName() string {
	return ""
>>>>>>> 2cf7ef30
}<|MERGE_RESOLUTION|>--- conflicted
+++ resolved
@@ -250,14 +250,10 @@
 }
 
 // FilterTemplates does nothing.
-<<<<<<< HEAD
 func (d *DBMRdsService) FilterTemplates(_ map[string]integration.Config) {
-=======
-func (d *DBMRdsService) FilterTemplates(map[string]integration.Config) {
 }
 
 // GetImageName does nothing
 func (d *DBMRdsService) GetImageName() string {
 	return ""
->>>>>>> 2cf7ef30
 }