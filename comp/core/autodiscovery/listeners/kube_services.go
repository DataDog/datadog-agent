// Unless explicitly stated otherwise all files in this repository are licensed
// under the Apache License Version 2.0.
// This product includes software developed at Datadog (https://www.datadoghq.com/).
// Copyright 2016-present Datadog, Inc.

//go:build clusterchecks && kubeapiserver

package listeners

import (
	"fmt"
	"reflect"
	"sort"
	"sync"

	v1 "k8s.io/api/core/v1"
	"k8s.io/apimachinery/pkg/labels"
	k8stypes "k8s.io/apimachinery/pkg/types"
	infov1 "k8s.io/client-go/informers/core/v1"
	"k8s.io/client-go/tools/cache"

	"github.com/DataDog/datadog-agent/comp/core/autodiscovery/common/types"
	"github.com/DataDog/datadog-agent/comp/core/autodiscovery/common/utils"
	"github.com/DataDog/datadog-agent/comp/core/autodiscovery/integration"
	"github.com/DataDog/datadog-agent/comp/core/autodiscovery/providers/names"
	"github.com/DataDog/datadog-agent/comp/core/autodiscovery/telemetry"
	workloadfilter "github.com/DataDog/datadog-agent/comp/core/workloadfilter/def"
	"github.com/DataDog/datadog-agent/pkg/util/kubernetes/apiserver"
	"github.com/DataDog/datadog-agent/pkg/util/log"
)

const (
	kubeServiceID    = "service"
	kubeServicesName = "kube_services"
)

// KubeServiceListener listens to kubernetes service creation
type KubeServiceListener struct {
	informer          infov1.ServiceInformer
	services          map[k8stypes.UID]Service
	promInclAnnot     types.PrometheusAnnotations
	newService        chan<- Service
	delService        chan<- Service
	targetAllServices bool
	m                 sync.RWMutex
	filterStore       workloadfilter.Component
	telemetryStore    *telemetry.Store
}

// KubeServiceService represents a Kubernetes Service
type KubeServiceService struct {
	entity          string
	metadata        *workloadfilter.Service
	tags            []string
	hosts           map[string]string
	ports           []ContainerPort
	metricsExcluded bool
	globalExcluded  bool
	namespace       string
}

// Make sure KubeServiceService implements the Service interface
var _ Service = &KubeServiceService{}

// isServiceAnnotated returns true if the Service has an annotation with a given key
func isServiceAnnotated(ksvc *v1.Service, annotationKey string) bool {
	if ksvc == nil {
		return false
	}

	annotations := ksvc.GetAnnotations()

	if _, found := annotations[utils.KubeAnnotationPrefix+annotationKey+".checks"]; found {
		return true
	}

	if _, found := annotations[utils.KubeAnnotationPrefix+annotationKey+".instances"]; found {
		return true
	}

	return false
}

// NewKubeServiceListener returns the kube service implementation of the ServiceListener interface
func NewKubeServiceListener(options ServiceListernerDeps) (ServiceListener, error) {
	// Using GetAPIClient (no wait) as Client should already be initialized by Cluster Agent main entrypoint before
	ac, err := apiserver.GetAPIClient()
	if err != nil {
		return nil, fmt.Errorf("cannot connect to apiserver: %s", err)
	}

	servicesInformer := ac.InformerFactory.Core().V1().Services()
	if servicesInformer == nil {
		return nil, fmt.Errorf("cannot get service informer: %s", err)
	}

	return &KubeServiceListener{
		services:          make(map[k8stypes.UID]Service),
		informer:          servicesInformer,
		promInclAnnot:     getPrometheusIncludeAnnotations(),
		targetAllServices: options.Config.IsProviderEnabled(names.KubeServicesFileRegisterName),
		telemetryStore:    options.Telemetry,
		filterStore:       options.Filter,
	}, nil
}

// Listen starts watching service events
func (l *KubeServiceListener) Listen(newSvc chan<- Service, delSvc chan<- Service) {
	// setup the I/O channels
	l.newService = newSvc
	l.delService = delSvc

	if _, err := l.informer.Informer().AddEventHandler(cache.ResourceEventHandlerFuncs{
		AddFunc:    l.added,
		UpdateFunc: l.updated,
		DeleteFunc: l.deleted,
	}); err != nil {
		log.Errorf("Cannot add event handler to kube service informer: %s", err)
	}

	// Initial fill
	services, err := l.informer.Lister().List(labels.Everything())
	if err != nil {
		log.Errorf("Cannot list Kubernetes services: %s", err)
	}
	for _, s := range services {
		l.createService(s)
	}
}

// Stop is a stub
func (l *KubeServiceListener) Stop() {
	// We cannot deregister from the informer
}

func (l *KubeServiceListener) added(obj interface{}) {
	castedObj, ok := obj.(*v1.Service)
	if !ok {
		log.Errorf("Expected a *v1.Service type, got: %T", obj)
		return
	}
	l.createService(castedObj)
}

func (l *KubeServiceListener) deleted(obj interface{}) {
	castedObj, ok := obj.(*v1.Service)
	if !ok {
		// It's possible that we got a DeletedFinalStateUnknown here
		deletedState, ok := obj.(cache.DeletedFinalStateUnknown)
		if !ok {
			log.Errorf("Received unexpected object: %T", obj)
			return
		}

		castedObj, ok = deletedState.Obj.(*v1.Service)
		if !ok {
			log.Errorf("Expected DeletedFinalStateUnknown to contain *v1.Service, got: %T", deletedState.Obj)
			return
		}
	}

	l.removeService(castedObj)
}

func (l *KubeServiceListener) updated(old, obj interface{}) {
	// Cast the updated object or return on failure
	castedObj, ok := obj.(*v1.Service)
	if !ok {
		log.Errorf("Expected a *v1.Service type, got: %T", obj)
		return
	}
	// Cast the old object, consider it an add on cast failure
	castedOld, ok := old.(*v1.Service)
	if !ok {
		log.Errorf("Expected a *v1.Service type, got: %T", old)
		l.createService(castedObj)
		return
	}
	if servicesDiffer(castedObj, castedOld) || l.promInclAnnot.AnnotationsDiffer(castedObj.GetAnnotations(), castedOld.GetAnnotations()) {
		l.removeService(castedObj)
		l.createService(castedObj)
	}
}

// servicesDiffer compares two services to only go forward
// when relevant fields are changed. This logic must be
// updated if more fields are used.
func servicesDiffer(first, second *v1.Service) bool {
	// Quick exit if resversion did not change
	if first.ResourceVersion == second.ResourceVersion {
		return false
	}
	// AD annotations - check templates
	if isServiceAnnotated(first, kubeServiceID) != isServiceAnnotated(second, kubeServiceID) {
		return true
	}
	// AD labels - standard tags
	if standardTagsDigest(first.GetLabels()) != standardTagsDigest(second.GetLabels()) {
		return true
	}
	// Cluster IP
	if first.Spec.ClusterIP != second.Spec.ClusterIP {
		return true
	}
	// Ports
	if len(first.Spec.Ports) != len(second.Spec.Ports) {
		return true
	}
	for i := range first.Spec.Ports {
		if first.Spec.Ports[i].Name != second.Spec.Ports[i].Name {
			return true
		}
		if first.Spec.Ports[i].Port != second.Spec.Ports[i].Port {
			return true
		}
	}
	// No relevant change
	return false
}

func (l *KubeServiceListener) shouldIgnore(ksvc *v1.Service) bool {
	if l.targetAllServices {
		return false
	}

	// Ignore services with no AD or Prometheus AD include annotation
	return !isServiceAnnotated(ksvc, kubeServiceID) && !l.promInclAnnot.IsMatchingAnnotations(ksvc.GetAnnotations())
}

func (l *KubeServiceListener) createService(ksvc *v1.Service) {
	if ksvc == nil {
		return
	}

	if l.shouldIgnore(ksvc) {
		return
	}

	svc := processService(ksvc, l.filterStore)

	l.m.Lock()
	l.services[ksvc.UID] = svc
	l.m.Unlock()

	l.newService <- svc
	if l.telemetryStore != nil {
		l.telemetryStore.WatchedResources.Inc(kubeServicesName, telemetry.ResourceKubeService)
	}
}

func processService(ksvc *v1.Service, filterStore workloadfilter.Component) *KubeServiceService {
	svc := &KubeServiceService{
		entity:    apiserver.EntityForService(ksvc),
		namespace: ksvc.Namespace,
	}

	svc.metadata = workloadfilter.CreateService(ksvc.Name, ksvc.Namespace, ksvc.GetAnnotations())
	svc.metricsExcluded = filterStore.GetServiceAutodiscoveryFilters(workloadfilter.MetricsFilter).IsExcluded(svc.metadata)
	svc.globalExcluded = filterStore.GetServiceAutodiscoveryFilters(workloadfilter.GlobalFilter).IsExcluded(svc.metadata)

	// Service tags
	svc.tags = []string{
		fmt.Sprintf("kube_service:%s", ksvc.Name),
		fmt.Sprintf("kube_namespace:%s", ksvc.Namespace),
	}

	// Standard tags from the service's labels
	svc.tags = append(svc.tags, getStandardTags(ksvc.GetLabels())...)

	// Hosts, only use internal ClusterIP for now
	svc.hosts = map[string]string{"cluster": ksvc.Spec.ClusterIP}

	// Ports
	var ports []ContainerPort
	for _, port := range ksvc.Spec.Ports {
		ports = append(ports, ContainerPort{int(port.Port), port.Name})
	}
	sort.Slice(ports, func(i, j int) bool {
		return ports[i].Port < ports[j].Port
	})
	svc.ports = ports
	if len(svc.ports) == 0 {
		// Port might not be specified in pod spec
		log.Debugf("No ports found for service %s", ksvc.Name)
	}

	return svc
}

func (l *KubeServiceListener) removeService(ksvc *v1.Service) {
	if ksvc == nil {
		return
	}
	l.m.RLock()
	svc, ok := l.services[ksvc.UID]
	l.m.RUnlock()

	if ok {
		l.m.Lock()
		delete(l.services, ksvc.UID)
		l.m.Unlock()

		l.delService <- svc
		if l.telemetryStore != nil {
			l.telemetryStore.WatchedResources.Dec(kubeServicesName, telemetry.ResourceKubeService)
		}
	} else {
		log.Debugf("Entity %s not found, not removing", ksvc.UID)
	}
}

// Equal returns whether the two KubeServiceService are equal
func (s *KubeServiceService) Equal(o Service) bool {
	s2, ok := o.(*KubeServiceService)
	if !ok {
		return false
	}

	return s.entity == s2.entity &&
		reflect.DeepEqual(s.tags, s2.tags) &&
		reflect.DeepEqual(s.hosts, s2.hosts) &&
		reflect.DeepEqual(s.ports, s2.ports)
}

// GetServiceID returns the unique entity name linked to that service
func (s *KubeServiceService) GetServiceID() string {
	return s.entity
}

// GetADIdentifiers returns the service AD identifiers
func (s *KubeServiceService) GetADIdentifiers() []string {
	// Only the entity for now, to match on annotation
	return []string{s.entity, string(types.CelServiceIdentifier)}
}

// GetHosts returns the pod hosts
func (s *KubeServiceService) GetHosts() (map[string]string, error) {
	return s.hosts, nil
}

// GetPid is not supported for PodContainerService
func (s *KubeServiceService) GetPid() (int, error) {
	return -1, ErrNotSupported
}

// GetPorts returns the container's ports
func (s *KubeServiceService) GetPorts() ([]ContainerPort, error) {
	return s.ports, nil
}

// GetTags retrieves tags
func (s *KubeServiceService) GetTags() ([]string, error) {
	return s.tags, nil
}

// GetTagsWithCardinality returns the tags with given cardinality.
func (s *KubeServiceService) GetTagsWithCardinality(_ string) ([]string, error) {
	return s.GetTags()
}

// GetHostname returns nil and an error because port is not supported in Kubelet
func (s *KubeServiceService) GetHostname() (string, error) {
	return "", ErrNotSupported
}

// IsReady returns if the service is ready
func (s *KubeServiceService) IsReady() bool {
	return true
}

// HasFilter returns whether the kube service should not collect certain metrics
// due to filtering applied.
func (s *KubeServiceService) HasFilter(fs workloadfilter.Scope) bool {
	switch fs {
	case workloadfilter.MetricsFilter:
		return s.metricsExcluded
	case workloadfilter.GlobalFilter:
		return s.globalExcluded
	default:
		return false
	}
}

// GetExtraConfig isn't supported
func (s *KubeServiceService) GetExtraConfig(key string) (string, error) {
	switch key {
	case "namespace":
		return s.namespace, nil
	}
	return "", ErrNotSupported
}

<<<<<<< HEAD
// FilterTemplates filters the given configs based on the service's CEL selector.
func (s *KubeServiceService) FilterTemplates(configs map[string]integration.Config) {
	filterTemplatesMatched(s, configs)
}

// GetFilterableEntity returns the filterable entity of the service
func (s *KubeServiceService) GetFilterableEntity() workloadfilter.Filterable {
	return s.metadata
=======
// FilterTemplates does nothing.
func (s *KubeServiceService) FilterTemplates(map[string]integration.Config) {
}

// GetImageName does nothing
func (s *KubeServiceService) GetImageName() string {
	return ""
>>>>>>> 2cf7ef30
}<|MERGE_RESOLUTION|>--- conflicted
+++ resolved
@@ -390,7 +390,6 @@
 	return "", ErrNotSupported
 }
 
-<<<<<<< HEAD
 // FilterTemplates filters the given configs based on the service's CEL selector.
 func (s *KubeServiceService) FilterTemplates(configs map[string]integration.Config) {
 	filterTemplatesMatched(s, configs)
@@ -399,13 +398,9 @@
 // GetFilterableEntity returns the filterable entity of the service
 func (s *KubeServiceService) GetFilterableEntity() workloadfilter.Filterable {
 	return s.metadata
-=======
-// FilterTemplates does nothing.
-func (s *KubeServiceService) FilterTemplates(map[string]integration.Config) {
 }
 
 // GetImageName does nothing
 func (s *KubeServiceService) GetImageName() string {
 	return ""
->>>>>>> 2cf7ef30
 }