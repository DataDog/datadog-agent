// Unless explicitly stated otherwise all files in this repository are licensed
// under the Apache License Version 2.0.
// This product includes software developed at Datadog (https://www.datadoghq.com/).
// Copyright 2020-present Datadog, Inc.

//go:build ec2

package listeners

import (
	"context"
	"fmt"
	"reflect"
	"strconv"
	"sync"
	"time"

	"github.com/DataDog/datadog-agent/comp/core/autodiscovery/integration"
	workloadfilter "github.com/DataDog/datadog-agent/comp/core/workloadfilter/def"
	"github.com/DataDog/datadog-agent/pkg/databasemonitoring/aurora"
	"github.com/DataDog/datadog-agent/pkg/databasemonitoring/aws"
	"github.com/DataDog/datadog-agent/pkg/util/log"
)

// DBMAuroraListener implements database-monitoring aurora discovery
type DBMAuroraListener struct {
	sync.RWMutex
	newService   chan<- Service
	delService   chan<- Service
	stop         chan bool
	services     map[string]Service
	config       aurora.Config
	awsRdsClient aws.RdsClient
	// ticks is used primarily for testing purposes so
	// the frequency the discovers loop iterates can be controlled
	ticks  <-chan time.Time
	ticker *time.Ticker
}

var _ Service = &DBMAuroraService{}

// DBMAuroraService implements and store results from the Service interface for the DBMAuroraListener
type DBMAuroraService struct {
	adIdentifier string
	entityID     string
	checkName    string
	clusterID    string
	region       string
	instance     *aws.Instance
}

// NewDBMAuroraListener returns a new DBMAuroraListener
func NewDBMAuroraListener(ServiceListernerDeps) (ServiceListener, error) {
	config, err := aurora.NewAuroraAutodiscoveryConfig()
	if err != nil {
		return nil, err
	}
	client, region, err := aws.NewRdsClient(config.Region)
	if err != nil {
		return nil, err
	}
	config.Region = region
	return newDBMAuroraListener(config, client, nil), nil
}

func newDBMAuroraListener(config aurora.Config, awsClient aws.RdsClient, ticks <-chan time.Time) ServiceListener {
	l := &DBMAuroraListener{
		config:       config,
		services:     make(map[string]Service),
		stop:         make(chan bool),
		awsRdsClient: awsClient,
		ticks:        ticks,
	}
	if l.ticks == nil {
		l.ticker = time.NewTicker(time.Duration(l.config.DiscoveryInterval) * time.Second)
		l.ticks = l.ticker.C
	}
	return l
}

// Listen listens for new and deleted aurora endpoints
func (l *DBMAuroraListener) Listen(newSvc, delSvc chan<- Service) {
	l.newService = newSvc
	l.delService = delSvc
	go l.run()
}

// Stop stops the listener
func (l *DBMAuroraListener) Stop() {
	l.stop <- true
	if l.ticker != nil {
		l.ticker.Stop()
	}
}

// run is the main loop for the aurora listener discovery
func (l *DBMAuroraListener) run() {
	for {
		l.discoverAuroraClusters()
		select {
		case <-l.stop:
			return
		case <-l.ticks:
		}
	}
}

// discoverAuroraClusters discovers aurora clusters according to the configuration
func (l *DBMAuroraListener) discoverAuroraClusters() {
	ctx, cancel := context.WithTimeout(context.Background(), time.Duration(l.config.QueryTimeout)*time.Second)
	defer cancel()
	ids, err := l.awsRdsClient.GetAuroraClustersFromTags(ctx, l.config.Tags)
	if err != nil {
		_ = log.Error(err)
		return
	}
	if len(ids) == 0 {
		log.Debugf("no aurora clusters found with provided tags %v", l.config.Tags)
		return
	}
	auroraCluster, err := l.awsRdsClient.GetAuroraClusterEndpoints(ctx, ids, l.config.DbmTag)
	if err != nil {
		_ = log.Error(err)
		return
	}
	discoveredServices := make(map[string]struct{})
	for id, c := range auroraCluster {
		for _, instance := range c.Instances {
			if instance == nil {
				_ = log.Warnf("received malformed instance response for cluster %s, skipping", id)
				continue
			}
			entityID := instance.Digest(engineToIntegrationType[instance.Engine], id)
			discoveredServices[entityID] = struct{}{}
			l.createService(entityID, id, instance)
		}
	}
	deletedServices := findDeletedServices(l.services, discoveredServices)
	l.deleteServices(deletedServices)
}

func (l *DBMAuroraListener) createService(entityID, clusterID string, instance *aws.Instance) {
	if _, present := l.services[entityID]; present {
		return
	}
	svc := &DBMAuroraService{
		adIdentifier: engineToAuroraADIdentifier[instance.Engine],
		entityID:     entityID,
		checkName:    engineToIntegrationType[instance.Engine],
		instance:     instance,
		region:       l.config.Region,
		clusterID:    clusterID,
	}
	l.services[entityID] = svc
	l.newService <- svc
}

func (l *DBMAuroraListener) deleteServices(entityIDs []string) {
	for _, entityID := range entityIDs {
		if svc, present := l.services[entityID]; present {
			l.delService <- svc
			delete(l.services, entityID)
		}
	}
}

// Equal returns whether the two DBMAuroraService are equal
func (d *DBMAuroraService) Equal(o Service) bool {
	d2, ok := o.(*DBMAuroraService)
	if !ok {
		return false
	}

	return d.adIdentifier == d2.adIdentifier &&
		d.entityID == d2.entityID &&
		d.checkName == d2.checkName &&
		d.clusterID == d2.clusterID &&
		d.region == d2.region &&
		reflect.DeepEqual(d.instance, d2.instance)
}

// GetServiceID returns the unique entity name linked to that service
func (d *DBMAuroraService) GetServiceID() string {
	return d.entityID
}

// GetTaggerEntity returns the tagger entity
func (d *DBMAuroraService) GetTaggerEntity() string {
	return d.entityID
}

// GetADIdentifiers return the single AD identifier for a static config service
func (d *DBMAuroraService) GetADIdentifiers() []string {
	return []string{d.adIdentifier}
}

// GetHosts returns the host for the aurora endpoint
func (d *DBMAuroraService) GetHosts() (map[string]string, error) {
	return map[string]string{"": d.instance.Endpoint}, nil
}

// GetPorts returns the port for the aurora endpoint
func (d *DBMAuroraService) GetPorts() ([]ContainerPort, error) {
	port := int(d.instance.Port)
	return []ContainerPort{{port, fmt.Sprintf("p%d", port)}}, nil
}

// GetTags returns the list of container tags - currently always empty
func (d *DBMAuroraService) GetTags() ([]string, error) {
	return []string{}, nil
}

// GetTagsWithCardinality returns the tags with given cardinality. Not supported in DBMAuroraService
func (d *DBMAuroraService) GetTagsWithCardinality(_ string) ([]string, error) {
	return d.GetTags()
}

// GetPid returns nil and an error because pids are currently not supported
func (d *DBMAuroraService) GetPid() (int, error) {
	return -1, ErrNotSupported
}

// GetHostname returns nothing - not supported
func (d *DBMAuroraService) GetHostname() (string, error) {
	return "", ErrNotSupported
}

// IsReady returns true on DBMAuroraService
func (d *DBMAuroraService) IsReady() bool {
	return true
}

// GetCheckNames returns the check name for the service.
func (d *DBMAuroraService) GetCheckNames(context.Context) []string {
	return []string{d.checkName}
}

// HasFilter returns false on DBMAuroraService
func (d *DBMAuroraService) HasFilter(workloadfilter.Scope) bool {
	return false
}

// GetExtraConfig parses the template variables with the extra_ prefix and returns the value
func (d *DBMAuroraService) GetExtraConfig(key string) (string, error) {
	switch key {
	case "dbm":
		return strconv.FormatBool(d.instance.DbmEnabled), nil
	case "region":
		return d.region, nil
	case "managed_authentication_enabled":
		return strconv.FormatBool(d.instance.IamEnabled), nil
	case "dbclusteridentifier":
		return d.clusterID, nil
	case "dbname":
		return d.instance.DbName, nil
	}

	return "", ErrNotSupported
}

// FilterTemplates does nothing.
<<<<<<< HEAD
func (d *DBMAuroraService) FilterTemplates(_ map[string]integration.Config) {
=======
func (d *DBMAuroraService) FilterTemplates(map[string]integration.Config) {
}

// GetImageName does nothing
func (d *DBMAuroraService) GetImageName() string {
	return ""
>>>>>>> 2cf7ef30
}<|MERGE_RESOLUTION|>--- conflicted
+++ resolved
@@ -259,14 +259,10 @@
 }
 
 // FilterTemplates does nothing.
-<<<<<<< HEAD
 func (d *DBMAuroraService) FilterTemplates(_ map[string]integration.Config) {
-=======
-func (d *DBMAuroraService) FilterTemplates(map[string]integration.Config) {
 }
 
 // GetImageName does nothing
 func (d *DBMAuroraService) GetImageName() string {
 	return ""
->>>>>>> 2cf7ef30
 }