--- conflicted
+++ resolved
@@ -40,11 +40,8 @@
 	metricsExcluded bool
 	logsExcluded    bool
 	tagger          tagger.Component
-<<<<<<< HEAD
 	wmeta           workloadmeta.Component
-=======
 	imageName       string
->>>>>>> 2cf7ef30
 }
 
 var _ Service = &WorkloadService{}
@@ -245,6 +242,6 @@
 }
 
 // GetImageName returns the image name for the monitored container
-func (s *service) GetImageName() string {
+func (s *WorkloadService) GetImageName() string {
 	return s.imageName
 }