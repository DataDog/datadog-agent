--- conflicted
+++ resolved
@@ -249,11 +249,7 @@
 	}
 }
 
-<<<<<<< HEAD
-func (t *telemetryImpl) GatherDefault() ([]*telemetry.MetricFamily, error) {
-	return t.defaultRegistry.Gather()
-=======
-func (t *telemetryImpl) Gather(defaultGather bool) ([]*dto.MetricFamily, error) {
+func (t *telemetryImpl) GatherDefault(defaultGather bool) ([]*telemetry.MetricFamily, error) {
 	if defaultGather {
 		return t.defaultRegistry.Gather()
 	}
@@ -262,5 +258,4 @@
 	defer t.mutex.Unlock()
 
 	return registry.Gather()
->>>>>>> 6c312322
 }