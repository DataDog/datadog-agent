--- conflicted
+++ resolved
@@ -54,11 +54,6 @@
 	// NewSimpleHistogramWithOpts creates a new SimpleHistogram.
 	NewSimpleHistogramWithOpts(subsystem, name, help string, buckets []float64, opts Options) SimpleHistogram
 
-<<<<<<< HEAD
 	// GatherDefault exposes metrics from the default telemetry registry (see options.DefaultMetric)
-	GatherDefault() ([]*MetricFamily, error)
-=======
-	// Gather exposes metrics from the general or default telemetry registry (see options.DefaultMetric)
-	Gather(defaultGather bool) ([]*dto.MetricFamily, error)
->>>>>>> 6c312322
+	GatherDefault(defaultGather bool) ([]*MetricFamily, error)
 }