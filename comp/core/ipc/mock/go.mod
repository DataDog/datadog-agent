--- conflicted
+++ resolved
@@ -79,12 +79,7 @@
 	go.uber.org/dig v1.19.0 // indirect
 	go.uber.org/fx v1.24.0 // indirect
 	go.uber.org/multierr v1.11.0 // indirect
-<<<<<<< HEAD
 	go.uber.org/zap v1.27.1 // indirect
-	golang.org/x/exp v0.0.0-20251113190631-e25ba8c21ef6 // indirect
-=======
-	go.uber.org/zap v1.27.0 // indirect
->>>>>>> d95b41a7
 	golang.org/x/net v0.47.0 // indirect
 	golang.org/x/sync v0.18.0 // indirect
 	golang.org/x/sys v0.38.0 // indirect
