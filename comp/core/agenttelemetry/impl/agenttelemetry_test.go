// Unless explicitly stated otherwise all files in this repository are licensed
// under the Apache License Version 2.0.
// This product includes software developed at Datadog (https://www.datadoghq.com/).
// Copyright 2016-present Datadog, Inc.

package agenttelemetryimpl

import (
	"context"
	"encoding/json"
	"fmt"
	"io"
	"maps"
	"net/http"
	"testing"

	dto "github.com/prometheus/client_model/go"
	"go.uber.org/fx"
	"gopkg.in/yaml.v2"

	"github.com/stretchr/testify/assert"
	"github.com/stretchr/testify/mock"
	"github.com/stretchr/testify/require"

	"github.com/DataDog/datadog-agent/comp/core/config"
	log "github.com/DataDog/datadog-agent/comp/core/log/def"
	logmock "github.com/DataDog/datadog-agent/comp/core/log/mock"
	"github.com/DataDog/datadog-agent/comp/core/telemetry"
	"github.com/DataDog/datadog-agent/comp/core/telemetry/telemetryimpl"
	"github.com/DataDog/datadog-agent/pkg/util/fxutil"
	"github.com/DataDog/datadog-agent/pkg/util/jsonquery"
	"github.com/DataDog/zstd"
)

// HTTP client mock
type clientMock struct {
	body []byte
}

func (c *clientMock) Do(req *http.Request) (*http.Response, error) {
	c.body, _ = io.ReadAll(req.Body)
	return &http.Response{
		Status:     "200 OK",
		StatusCode: 200,
	}, nil
}

func newClientMock() client {
	return &clientMock{}
}

// Sender mock
type senderMock struct {
	sentMetrics []*agentmetric
}

func (s *senderMock) startSession(_ context.Context) *senderSession {
	return &senderSession{}
}
func (s *senderMock) flushSession(_ *senderSession) error {
	return nil
}
func (s *senderMock) sendAgentMetricPayloads(_ *senderSession, metrics []*agentmetric) {
	s.sentMetrics = append(s.sentMetrics, metrics...)
}
func (s *senderMock) sendEventPayload(_ *senderSession, _ *Event, _ map[string]interface{}) {
}

// Runner mock (TODO: use use mock.Mock)
type runnerMock struct {
	mock.Mock
	jobs []job
}

func (r *runnerMock) run() {
	for _, j := range r.jobs {
		j.a.run(j.profiles)
	}
}

func (r *runnerMock) start() {
}

func (r *runnerMock) stop() context.Context {
	return context.Background()
}

func (r *runnerMock) addJob(j job) {
	r.jobs = append(r.jobs, j)
}

func newRunnerMock() runner {
	return &runnerMock{}
}

// ------------------------------
// Utility functions
func convertYamlStrToMap(t *testing.T, cfgStr string) map[string]any {
	var c map[string]any
	err := yaml.Unmarshal([]byte(cfgStr), &c)
	assert.NoError(t, err)
	assert.NotNil(t, c)
	return c
}

func makeStableMetricMap(metrics []*dto.Metric) map[string]*dto.Metric {
	if len(metrics) == 0 {
		return nil
	}

	metricMap := make(map[string]*dto.Metric)
	for _, m := range metrics {
		tagsKey := ""

		// sort by names and values before insertion
		origTags := m.GetLabel()
		if len(origTags) > 0 {
			for _, t := range cloneLabelsSorted(origTags) {
				tagsKey += makeLabelPairKey(t)
			}
		}

		metricMap[tagsKey] = m
	}

	return metricMap
}

func makeTelMock(t *testing.T) telemetry.Component {
	// Little hack. Telemetry component is not fully componentized, and relies on global registry so far
	// so we need to reset it before running the test. This is not ideal and will be improved in the future.
	tel := fxutil.Test[telemetry.Mock](t, telemetryimpl.MockModule())
	tel.Reset()
	return tel
}

func makeCfgMock(t *testing.T, confOverrides map[string]any) config.Component {
	return fxutil.Test[config.Component](t, config.MockModule(),
		fx.Replace(config.MockParams{Overrides: confOverrides}))
}

func makeLogMock(t *testing.T) log.Component {
	return logmock.New(t)
}

func makeSenderImpl(t *testing.T, cl client, c string) sender {
	o := convertYamlStrToMap(t, c)
	cfg := makeCfgMock(t, o)
	log := makeLogMock(t)
	if cl == nil {
		cl = newClientMock()
	}
	sndr, err := newSenderImpl(cfg, log, cl)
	assert.NoError(t, err)
	return sndr
}

// aggregator mock function
func getTestAtel(t *testing.T,
	tel telemetry.Component,
	ovrrd map[string]any,
	sndr sender,
	client client,
	runner runner) *atel {

	if tel == nil {
		tel = makeTelMock(t)
	}

	if client == nil {
		client = newClientMock()
	}

	if runner == nil {
		runner = newRunnerMock()
	}

	cfg := makeCfgMock(t, ovrrd)
	log := makeLogMock(t)

	var err error
	if sndr == nil {
		sndr, err = newSenderImpl(cfg, log, client)
	}
	assert.NoError(t, err)

	atel := createAtel(cfg, log, tel, sndr, runner)
	if atel == nil {
		err = fmt.Errorf("failed to create atel")
	}
	assert.NoError(t, err)

	return atel
}

func getCommonOverrideConfig(enabled bool, site string) map[string]any {
	if site == "" {
		return map[string]any{
			"agent_telemetry.enabled": enabled,
		}
	}
	return map[string]any{
		"agent_telemetry.enabled": enabled,
		"site":                    site,
	}
}

func (p *Payload) UnmarshalAgentMetrics(itfPayload map[string]interface{}) error {
	var ok bool

	p.RequestType = "agent-metrics"
	p.APIVersion = itfPayload["request_type"].(string)

	var metricsItfPayload map[string]interface{}
	metricsItfPayload, ok = itfPayload["payload"].(map[string]interface{})
	if !ok {
		return fmt.Errorf("payload not found")
	}
	var metricsItf map[string]interface{}
	metricsItf, ok = metricsItfPayload["metrics"].(map[string]interface{})
	if !ok {
		return fmt.Errorf("metrics not found")
	}

	var err error
	var metricsPayload AgentMetricsPayload
	metricsPayload.Metrics = make(map[string]interface{})
	for k, v := range metricsItf {
		if k == "agent_metadata" {
			// Re(un)marshal the meatadata
			var metadata AgentMetadataPayload
			var metadataBytes []byte
			if metadataBytes, err = json.Marshal(v); err != nil {
				return err
			}
			if err = json.Unmarshal(metadataBytes, &metadata); err != nil {
				return err
			}
			metricsPayload.Metrics[k] = metadata
		} else {
			// Re(un)marshal the metric
			var metric MetricPayload
			var metricBytes []byte
			if metricBytes, err = json.Marshal(v); err != nil {
				return err
			}
			if err = json.Unmarshal(metricBytes, &metric); err != nil {
				return err
			}
			metricsPayload.Metrics[k] = metric
		}
	}
	p.Payload = metricsPayload
	return nil
}

func (p *Payload) UnmarshalMessageBatch(itfPayload map[string]interface{}) error {
	payloadsRaw, ok := itfPayload["payload"].([]interface{})
	if !ok {
		return fmt.Errorf("payload not found")
	}

	// ensure all payloads which should be agent-metrics
	var payloads []Payload
	for _, payloadRaw := range payloadsRaw {
		itfChildPayload, ok := payloadRaw.(map[string]interface{})
		if !ok {
			return fmt.Errorf("invalid payload item type")
		}

		requestTypeRaw, ok := itfChildPayload["request_type"]
		if !ok {
			return fmt.Errorf("request_type not found")
		}
		requestType, ok := requestTypeRaw.(string)
		if !ok {
			return fmt.Errorf("request_type type is invalid")
		}

		if requestType != "agent-metrics" {
			return fmt.Errorf("request_type should be agent-metrics")
		}

		var payload Payload
		if err := payload.UnmarshalAgentMetrics(itfChildPayload); err != nil {
			return err
		}
		payloads = append(payloads, payload)

	}
	p.Payload = payloads

	return nil
}

// This is a unit test function do not use it for actual code (at least yet)
// since it is not 100% full implementation of the unmarshalling
func (p *Payload) UnmarshalJSON(b []byte) (err error) {
	var itfPayload map[string]interface{}
	if err := json.Unmarshal(b, &itfPayload); err != nil {
		return err
	}

	requestTypeRaw, ok := itfPayload["request_type"]
	if !ok {
		return fmt.Errorf("request_type not found")
	}
	requestType, ok := requestTypeRaw.(string)
	if !ok {
		return fmt.Errorf("request_type type is invalid")
	}

	if requestType == "agent-metrics" {
		return p.UnmarshalAgentMetrics(itfPayload)
	}

	if requestType == "message-batch" {
		return p.UnmarshalMessageBatch(itfPayload)
	}

	return fmt.Errorf("request_type should be either agent-metrics or message-batch")
}

func getPayload(a *atel) (*Payload, error) {
	payloadJSON, err := a.GetAsJSON()
	if err != nil {
		return nil, err
	}

	var payload Payload
	err = json.Unmarshal(payloadJSON, &payload)
	return &payload, err
}

func getPayloadMetric(a *atel, metricName string) (*MetricPayload, bool) {
	payload, err := getPayload(a)
	if err != nil {
		return nil, false
	}
	metrics := payload.Payload.(AgentMetricsPayload).Metrics
	if metricItf, ok := metrics[metricName]; ok {
		metric := metricItf.(MetricPayload)
		return &metric, true
	}

	return nil, false
}

// If you have multiple metrics with the same name (timeseries) and filtered by a metric, use getPayloadFilteredMetricList
func getPayloadFilteredMetricList(a *atel, metricName string) ([]*MetricPayload, bool) {
	payload, err := getPayload(a)
	if err != nil {
		return nil, false
	}

	var payloads []*MetricPayload
	for _, payload := range payload.Payload.([]Payload) {
		metrics := payload.Payload.(AgentMetricsPayload).Metrics
		if metricItf, ok := metrics[metricName]; ok {
			metric := metricItf.(MetricPayload)
			payloads = append(payloads, &metric)
		}
	}

	return payloads, true
}

// If you have multiple metrics with different name (timeseries), meaning no multiple tags use getPayloadMetricMap
func getPayloadMetricMap(a *atel) map[string]*MetricPayload {
	payload, err := getPayload(a)
	if err != nil {
		return nil
	}

	payloads := make(map[string]*MetricPayload)

	if mm, ok := payload.Payload.([]Payload); ok {
		for _, payload := range mm {
			metrics := payload.Payload.(AgentMetricsPayload).Metrics
			for metricName, metricItf := range metrics {
				metric := metricItf.(MetricPayload)
				payloads[metricName] = &metric
			}
		}
		return payloads
	}

	if m, ok := payload.Payload.(AgentMetricsPayload); ok {
		metrics := m.Metrics
		for metricName, metricItf := range metrics {
			if metric, ok2 := metricItf.(MetricPayload); ok2 {
				payloads[metricName] = &metric
			}
		}
		return payloads
	}

	return nil
}

func getPayloadMetricByTagValues(metrics []*MetricPayload, tags map[string]interface{}) (*MetricPayload, bool) {
	for _, m := range metrics {
		if maps.Equal(m.Tags, tags) {
			return m, true
		}
	}

	return nil, false
}

// Validate the payload

// metric, ok := metrics["foo.bar"]

// ------------------------------
// Tests

func TestEnabled(t *testing.T) {
	o := getCommonOverrideConfig(true, "foo.bar")
	a := getTestAtel(t, nil, o, nil, nil, nil)
	assert.True(t, a.enabled)
}

func TestDisable(t *testing.T) {
	o := getCommonOverrideConfig(false, "foo.bar")
	a := getTestAtel(t, nil, o, nil, nil, nil)
	assert.False(t, a.enabled)
}

func TestDisableIfFipsEnabled(t *testing.T) {
	o := map[string]any{
		"agent_telemetry.enabled": true,
		"site":                    "foo.bar",
		"fips.enabled":            true}
	a := getTestAtel(t, nil, o, nil, nil, nil)
	assert.False(t, a.enabled)
}

func TestEnableIfFipsDisabled(t *testing.T) {
	o := map[string]any{
		"agent_telemetry.enabled": true,
		"site":                    "foo.bar",
		"fips.enabled":            false}
	a := getTestAtel(t, nil, o, nil, nil, nil)
	assert.True(t, a.enabled)
}

func TestDisableIfGovCloud(t *testing.T) {
	o := map[string]any{
		"agent_telemetry.enabled": true,
		"site":                    "ddog-gov.com"}
	a := getTestAtel(t, nil, o, nil, nil, nil)
	assert.False(t, a.enabled)
}

func TestEnableIfNotGovCloud(t *testing.T) {
	o := map[string]any{
		"agent_telemetry.enabled": true,
		"site":                    "datadoghq.eu"}
	a := getTestAtel(t, nil, o, nil, nil, nil)
	assert.True(t, a.enabled)
}

func TestRun(t *testing.T) {
	r := newRunnerMock()
	o := getCommonOverrideConfig(true, "foo.bar")
	a := getTestAtel(t, nil, o, nil, nil, r)
	assert.True(t, a.enabled)

	a.start()

	// Default configuration has 2 job. One with 3 profiles and another with 1 profile
	// Profiles with the same schedule are lumped into the same job
	assert.Equal(t, 2, len(r.(*runnerMock).jobs))

	// The order is not deterministic
	profile0Len := len(r.(*runnerMock).jobs[0].profiles)
	profile1Len := len(r.(*runnerMock).jobs[1].profiles)
	assert.True(t, (profile0Len == 1 && profile1Len == 3) || (profile0Len == 3 && profile1Len == 1))
}

func TestReportMetricBasic(t *testing.T) {
	tel := makeTelMock(t)
	counter := tel.NewCounter("checks", "execution_time", []string{"check_name"}, "")
	counter.Inc("mycheck")

	o := getCommonOverrideConfig(true, "foo.bar")
	c := newClientMock()
	r := newRunnerMock()
	a := getTestAtel(t, tel, o, nil, c, r)
	require.True(t, a.enabled)

	// run the runner to trigger the telemetry report
	a.start()
	r.(*runnerMock).run()

	assert.True(t, len(c.(*clientMock).body) > 0)
}

func TestNoTagSpecifiedAggregationCounter(t *testing.T) {
	c := `
    agent_telemetry:
      enabled: true
      profiles:
        - name: foo
          metric:
            metrics:
              - name: bar.zoo
                aggregate_tags: []
  `

	// setup and initiate atel
	tel := makeTelMock(t)
	counter := tel.NewCounter("bar", "zoo", []string{"tag1", "tag2", "tag3"}, "")
	counter.AddWithTags(10, map[string]string{"tag1": "a1", "tag2": "b1", "tag3": "c1"})
	counter.AddWithTags(20, map[string]string{"tag1": "a2", "tag2": "b2", "tag3": "c2"})
	counter.AddWithTags(30, map[string]string{"tag1": "a3", "tag2": "b3", "tag3": "c3"})

	s := &senderMock{}
	r := newRunnerMock()
	o := convertYamlStrToMap(t, c)
	a := getTestAtel(t, tel, o, s, nil, r)
	require.True(t, a.enabled)

	// run the runner to trigger the telemetry report
	a.start()
	r.(*runnerMock).run()

	// 1 metric sent
	assert.Equal(t, 1, len(s.sentMetrics))

	// aggregated to 10 + 20 + 30 = 60
	m := s.sentMetrics[0].metrics[0]
	assert.Equal(t, float64(60), m.Counter.GetValue())

	// no tags
	assert.Nil(t, m.GetLabel())
}

func TestNoTagSpecifiedExplicitAggregationGauge(t *testing.T) {
	var c = `
    agent_telemetry:
      enabled: true
      profiles:
        - name: foo
          metric:
            metrics:
              - name: bar.zoo
                aggregate_tags: []
  `

	// setup and initiate atel
	tel := makeTelMock(t)
	gauge := tel.NewGauge("bar", "zoo", []string{"tag1", "tag2", "tag3"}, "")
	gauge.WithTags(map[string]string{"tag1": "a1", "tag2": "b1", "tag3": "c1"}).Set(10)
	gauge.WithTags(map[string]string{"tag1": "a2", "tag2": "b2", "tag3": "c2"}).Set(20)
	gauge.WithTags(map[string]string{"tag1": "a3", "tag2": "b3", "tag3": "c3"}).Set(30)

	o := convertYamlStrToMap(t, c)
	s := &senderMock{}
	r := newRunnerMock()
	a := getTestAtel(t, tel, o, s, nil, r)
	require.True(t, a.enabled)

	// run the runner to trigger the telemetry report
	a.start()
	r.(*runnerMock).run()

	// 1 metric sent
	assert.Equal(t, 1, len(s.sentMetrics))

	// aggregated to 10 + 20 + 30 = 60
	m := s.sentMetrics[0].metrics[0]
	assert.Equal(t, float64(60), m.Gauge.GetValue())

	// no tags
	assert.Nil(t, m.GetLabel())
}

func TestNoTagSpecifiedImplicitAggregationGauge(t *testing.T) {
	var c = `
    agent_telemetry:
      enabled: true
      profiles:
        - name: foo
          metric:
            metrics:
              - name: bar.zoo
  `

	// setup and initiate atel
	tel := makeTelMock(t)
	gauge := tel.NewGauge("bar", "zoo", []string{"tag1", "tag2", "tag3"}, "")
	gauge.WithTags(map[string]string{"tag1": "a1", "tag2": "b1", "tag3": "c1"}).Set(10)
	gauge.WithTags(map[string]string{"tag1": "a2", "tag2": "b2", "tag3": "c2"}).Set(20)
	gauge.WithTags(map[string]string{"tag1": "a3", "tag2": "b3", "tag3": "c3"}).Set(30)

	o := convertYamlStrToMap(t, c)
	s := &senderMock{}
	r := newRunnerMock()
	a := getTestAtel(t, tel, o, s, nil, r)
	require.True(t, a.enabled)

	// run the runner to trigger the telemetry report
	a.start()
	r.(*runnerMock).run()

	// 1 metric sent
	assert.Equal(t, 1, len(s.sentMetrics))

	// aggregated to 10 + 20 + 30 = 60
	m := s.sentMetrics[0].metrics[0]
	assert.Equal(t, float64(60), m.Gauge.GetValue())

	// no tags
	assert.Nil(t, m.GetLabel())
}

func TestNoTagSpecifiedAggregationHistogram(t *testing.T) {
	var c = `
    agent_telemetry:
      enabled: true
      profiles:
        - name: foo
          metric:
            metrics:
              - name: bar.zoo
                aggregate_tags: []
  `

	// setup and initiate atel
	tel := makeTelMock(t)
	buckets := []float64{10, 100, 1000, 10000}
	hist := tel.NewHistogram("bar", "zoo", []string{"tag1", "tag2", "tag3"}, "", buckets)
	hist.WithTags(map[string]string{"tag1": "a1", "tag2": "b1", "tag3": "c1"}).Observe(1001)
	hist.WithTags(map[string]string{"tag1": "a2", "tag2": "b2", "tag3": "c2"}).Observe(1002)
	hist.WithTags(map[string]string{"tag1": "a3", "tag2": "b3", "tag3": "c3"}).Observe(1003)

	o := convertYamlStrToMap(t, c)
	s := &senderMock{}
	r := newRunnerMock()
	a := getTestAtel(t, tel, o, s, nil, r)
	require.True(t, a.enabled)

	// run the runner to trigger the telemetry report
	a.start()
	r.(*runnerMock).run()

	// 1 metric sent
	require.Equal(t, 1, len(s.sentMetrics))
	require.True(t, len(s.sentMetrics[0].metrics) > 0)

	// aggregated to 10 + 20 + 30 = 60
	m := s.sentMetrics[0].metrics[0]
	assert.Equal(t, uint64(3), m.Histogram.GetBucket()[3].GetCumulativeCount())

	// no tags
	assert.Nil(t, m.GetLabel())
}

func TestTagSpecifiedAggregationCounter(t *testing.T) {
	var c = `
    agent_telemetry:
      enabled: true
      profiles:
        - name: foo
          metric:
            metrics:
              - name: bar.zoo
                aggregate_tags:
                  - tag1
    `

	// setup and initiate atel
	tel := makeTelMock(t)
	counter := tel.NewCounter("bar", "zoo", []string{"tag1", "tag2", "tag3"}, "")

	// should generate 2 timeseries withj tag1:a1, tag1:a2
	counter.AddWithTags(10, map[string]string{"tag1": "a1", "tag2": "b1", "tag3": "c1"})
	counter.AddWithTags(20, map[string]string{"tag1": "a1", "tag2": "b2", "tag3": "c2"})
	counter.AddWithTags(30, map[string]string{"tag1": "a2", "tag2": "b3", "tag3": "c3"})

	o := convertYamlStrToMap(t, c)
	s := &senderMock{}
	r := newRunnerMock()
	a := getTestAtel(t, tel, o, s, nil, r)
	require.True(t, a.enabled)

	// run the runner to trigger the telemetry report
	a.start()
	r.(*runnerMock).run()

	// 2 metric should be sent
	require.Equal(t, 1, len(s.sentMetrics))
	require.Equal(t, 2, len(s.sentMetrics[0].metrics))

	// order is not deterministic, use label key to identify the metrics
	metrics := makeStableMetricMap(s.sentMetrics[0].metrics)

	// aggregated
	require.Contains(t, metrics, "tag1:a1:")
	m1 := metrics["tag1:a1:"]
	assert.Equal(t, float64(30), m1.Counter.GetValue())

	require.Contains(t, metrics, "tag1:a2:")
	m2 := metrics["tag1:a2:"]
	assert.Equal(t, float64(30), m2.Counter.GetValue())
}

func TestTagAggregateTotalCounter(t *testing.T) {
	var c = `
    agent_telemetry:
      enabled: true
      profiles:
        - name: foo
          metric:
            metrics:
              - name: bar.zoo
                aggregate_total: true
                aggregate_tags:
                  - tag1
    `
	// setup and initiate atel
	tel := makeTelMock(t)
	counter := tel.NewCounter("bar", "zoo", []string{"tag1", "tag2", "tag3"}, "")

	// should generate 4 timeseries withj tag1:a1, tag1:a2, tag1:a3 and total:6
	counter.AddWithTags(10, map[string]string{"tag1": "a1", "tag2": "b1", "tag3": "c1"})
	counter.AddWithTags(20, map[string]string{"tag1": "a1", "tag2": "b2", "tag3": "c2"})
	counter.AddWithTags(30, map[string]string{"tag1": "a2", "tag2": "b3", "tag3": "c3"})
	counter.AddWithTags(40, map[string]string{"tag1": "a3", "tag2": "b4", "tag3": "c4"})
	counter.AddWithTags(50, map[string]string{"tag1": "a3", "tag2": "b5", "tag3": "c5"})
	counter.AddWithTags(60, map[string]string{"tag1": "a3", "tag2": "b6", "tag3": "c6"})

	o := convertYamlStrToMap(t, c)
	s := &senderMock{}
	r := newRunnerMock()
	a := getTestAtel(t, tel, o, s, nil, r)
	require.True(t, a.enabled)

	// run the runner to trigger the telemetry report
	a.start()
	r.(*runnerMock).run()

	// 4 metric sent
	require.Equal(t, 1, len(s.sentMetrics))
	require.Equal(t, 4, len(s.sentMetrics[0].metrics))

	// order is not deterministic, use label key to identify the metrics
	metrics := makeStableMetricMap(s.sentMetrics[0].metrics)

	// aggregated
	require.Contains(t, metrics, "tag1:a1:")
	m1 := metrics["tag1:a1:"]
	assert.Equal(t, float64(30), m1.Counter.GetValue())

	require.Contains(t, metrics, "tag1:a2:")
	m2 := metrics["tag1:a2:"]
	assert.Equal(t, float64(30), m2.Counter.GetValue())

	require.Contains(t, metrics, "tag1:a3:")
	m3 := metrics["tag1:a3:"]
	assert.Equal(t, float64(150), m3.Counter.GetValue())

	require.Contains(t, metrics, "total:6:")
	m4 := metrics["total:6:"]
	assert.Equal(t, float64(210), m4.Counter.GetValue())
}

func TestTwoProfilesOnTheSameScheduleGenerateSinglePayload(t *testing.T) {
	var c = `
    agent_telemetry:
      enabled: true
      profiles:
        - name: foo
          metric:
            metrics:
              - name: bar.bar
                aggregate_tags:
                  - tag1
        - name: bar
          metric:
            metrics:
              - name: foo.foo
                aggregate_tags:
                  - tag1
    `
	// setup and initiate a tel
	tel := makeTelMock(t)
	counter1 := tel.NewCounter("bar", "bar", []string{"tag1", "tag2", "tag3"}, "")
	counter1.AddWithTags(10, map[string]string{"tag1": "a1", "tag2": "b1", "tag3": "c1"})
	counter2 := tel.NewCounter("foo", "foo", []string{"tag1", "tag2", "tag3"}, "")
	counter2.AddWithTags(20, map[string]string{"tag1": "a1", "tag2": "b1", "tag3": "c1"})

	o := convertYamlStrToMap(t, c)
	s := makeSenderImpl(t, nil, c)
	r := newRunnerMock()
	a := getTestAtel(t, tel, o, s, nil, r)
	require.True(t, a.enabled)

	// Get payload
	payload, err := getPayload(a)
	require.NoError(t, err)

	// -----------------------
	// for 2 profiles there are 2 metrics, but 1 payload (test is currently payload schema dependent, improve in future)
	// Single payload whcich has sub-payloads for each metric
	// 2 metrics
	metrics := payload.Payload.(AgentMetricsPayload).Metrics
	assert.Contains(t, metrics, "bar.bar")
	assert.Contains(t, metrics, "foo.foo")
}

func TestOneProfileWithOneMetricMultipleContextsGenerateTwoPayloads(t *testing.T) {
	var c = `
    agent_telemetry:
      enabled: true
      profiles:
        - name: foo
          metric:
            metrics:
              - name: bar.bar
                aggregate_tags:
                  - tag1
    `
	// setup and initiate atel
	tel := makeTelMock(t)
	counter1 := tel.NewCounter("bar", "bar", []string{"tag1", "tag2", "tag3"}, "")
	counter1.AddWithTags(10, map[string]string{"tag1": "a1", "tag2": "b1", "tag3": "c1"})
	counter1.AddWithTags(20, map[string]string{"tag1": "a2", "tag2": "b2", "tag3": "c2"})

	o := convertYamlStrToMap(t, c)
	s := makeSenderImpl(t, nil, c)
	r := newRunnerMock()
	a := getTestAtel(t, tel, o, s, nil, r)
	require.True(t, a.enabled)

	payloadJSON, err := a.GetAsJSON()
	require.NoError(t, err)
	var payload map[string]interface{}
	err = json.Unmarshal(payloadJSON, &payload)
	require.NoError(t, err)

	// -----------------------
	// for 1 profiles there are 2 metrics in 1 payload (test is currently payload schema dependent, improve in future)

	// One payloads each has the same metric (different tags)
	requestType, ok := payload["request_type"]
	require.True(t, ok)
	assert.Equal(t, "message-batch", requestType)
	metricPayloads, ok := payload["payload"].([]interface{})
	require.True(t, ok)

	// ---------
	// 2 metrics
	// 1-st
	payload1, ok := metricPayloads[0].(map[string]interface{})
	require.True(t, ok)
	requestType1, ok := payload1["request_type"]
	require.True(t, ok)
	assert.Equal(t, "agent-metrics", requestType1)
	metricsPayload1, ok := payload1["payload"].(map[string]interface{})
	require.True(t, ok)
	metrics1, ok := metricsPayload1["metrics"].(map[string]interface{})
	require.True(t, ok)
	_, ok11 := metrics1["bar.bar"]
	_, ok12 := metrics1["foo.foo"]
	assert.True(t, (ok11 && !ok12) || (!ok11 && ok12))

	// 2-nd
	payload2, ok := metricPayloads[1].(map[string]interface{})
	require.True(t, ok)
	requestType2, ok := payload2["request_type"]
	require.True(t, ok)
	assert.Equal(t, "agent-metrics", requestType2)
	metricsPayload2, ok := payload2["payload"].(map[string]interface{})
	require.True(t, ok)
	metrics2, ok := metricsPayload2["metrics"].(map[string]interface{})
	require.True(t, ok)
	_, ok21 := metrics2["bar.bar"]
	_, ok22 := metrics2["foo.foo"]
	assert.True(t, (ok21 && !ok22) || (!ok21 && ok22))

}

func TestOneProfileWithTwoMetricGenerateSinglePayloads(t *testing.T) {
	var c = `
    agent_telemetry:
      enabled: true
      profiles:
        - name: foobar
          metric:
            metrics:
              - name: bar.bar
                aggregate_tags:
                  - tag1
              - name: foo.foo
                aggregate_tags:
                  - tag1
    `
	// setup and initiate atel
	tel := makeTelMock(t)
	counter1 := tel.NewCounter("bar", "bar", []string{"tag1", "tag2", "tag3"}, "")
	counter1.AddWithTags(10, map[string]string{"tag1": "a1", "tag2": "b1", "tag3": "c1"})
	counter2 := tel.NewCounter("foo", "foo", []string{"tag1", "tag2", "tag3"}, "")
	counter2.AddWithTags(20, map[string]string{"tag1": "a1", "tag2": "b1", "tag3": "c1"})

	o := convertYamlStrToMap(t, c)
	s := makeSenderImpl(t, nil, c)
	r := newRunnerMock()
	a := getTestAtel(t, tel, o, s, nil, r)
	require.True(t, a.enabled)

	// Get payload
	payload, err := getPayload(a)
	require.NoError(t, err)

	// -----------------------
	// for 2 profiles there are2 metrics, but 1 payload (test is currently payload schema dependent, improve in future)
	// 2 metrics
	metrics := payload.Payload.(AgentMetricsPayload).Metrics
	assert.Contains(t, metrics, "bar.bar")
	assert.Contains(t, metrics, "foo.foo")
}

func TestSenderConfigNoConfig(t *testing.T) {
	c := `
    agent_telemetry:
      enabled: true
    `
	sndr := makeSenderImpl(t, nil, c)

	url := buildURL(sndr.(*senderImpl).endpoints.Main)
	assert.Equal(t, "https://instrumentation-telemetry-intake.datadoghq.com/api/v2/apmtelemetry", url)
}

// TestSenderConfigSite tests that the site configuration is correctly used to build the endpoint URL
func TestSenderConfigOnlySites(t *testing.T) {
	ctemp := `
    site: %s
    agent_telemetry:
      enabled: true
    `
	// Probably overkill (since 2 should be sufficient), but let's test all the sites
	tests := []struct {
		site    string
		testURL string
	}{
		{"datadoghq.com", "https://instrumentation-telemetry-intake.datadoghq.com/api/v2/apmtelemetry"},
		{"datad0g.com", "https://instrumentation-telemetry-intake.datad0g.com/api/v2/apmtelemetry"},
		{"datadoghq.eu", "https://instrumentation-telemetry-intake.datadoghq.eu/api/v2/apmtelemetry"},
		{"us3.datadoghq.com", "https://instrumentation-telemetry-intake.us3.datadoghq.com/api/v2/apmtelemetry"},
		{"us5.datadoghq.com", "https://instrumentation-telemetry-intake.us5.datadoghq.com/api/v2/apmtelemetry"},
		{"ap1.datadoghq.com", "https://instrumentation-telemetry-intake.ap1.datadoghq.com/api/v2/apmtelemetry"},
	}

	for _, tt := range tests {
		c := fmt.Sprintf(ctemp, tt.site)
		sndr := makeSenderImpl(t, nil, c)
		url := buildURL(sndr.(*senderImpl).endpoints.Main)
		assert.Equal(t, tt.testURL, url)
	}
}

// TestSenderConfigAdditionalEndpoint tests that the additional endpoint configuration is correctly used to build the endpoint URL
func TestSenderConfigAdditionalEndpoint(t *testing.T) {
	c := `
    site: datadoghq.com
    api_key: foo
    agent_telemetry:
      enabled: true
      additional_endpoints:
        - api_key: bar
          host: instrumentation-telemetry-intake.us5.datadoghq.com
    `
	sndr := makeSenderImpl(t, nil, c)
	assert.NotNil(t, sndr)

	assert.Len(t, sndr.(*senderImpl).endpoints.Endpoints, 2)
	url := buildURL(sndr.(*senderImpl).endpoints.Endpoints[0])
	assert.Equal(t, "https://instrumentation-telemetry-intake.datadoghq.com/api/v2/apmtelemetry", url)
	url = buildURL(sndr.(*senderImpl).endpoints.Endpoints[1])
	assert.Equal(t, "https://instrumentation-telemetry-intake.us5.datadoghq.com/api/v2/apmtelemetry", url)
}

// TestSenderConfigPartialDDUrl dd_url overrides alone
func TestSenderConfigPartialDDUrl(t *testing.T) {
	c := `
    site: datadoghq.com
    api_key: foo
    agent_telemetry:
      enabled: true
      dd_url: instrumentation-telemetry-intake.us5.datadoghq.com.
    `
	sndr := makeSenderImpl(t, nil, c)
	assert.NotNil(t, sndr)

	assert.Len(t, sndr.(*senderImpl).endpoints.Endpoints, 1)
	url := buildURL(sndr.(*senderImpl).endpoints.Endpoints[0])
	assert.Equal(t, "https://instrumentation-telemetry-intake.us5.datadoghq.com./api/v2/apmtelemetry", url)
}

// TestSenderConfigFullDDUrl dd_url overrides alone
func TestSenderConfigFullDDUrl(t *testing.T) {
	c := `
    site: datadoghq.com
    api_key: foo
    agent_telemetry:
      enabled: true
      dd_url: https://instrumentation-telemetry-intake.us5.datadoghq.com.
    `
	sndr := makeSenderImpl(t, nil, c)
	assert.NotNil(t, sndr)

	assert.Len(t, sndr.(*senderImpl).endpoints.Endpoints, 1)
	url := buildURL(sndr.(*senderImpl).endpoints.Endpoints[0])
	assert.Equal(t, "https://instrumentation-telemetry-intake.us5.datadoghq.com./api/v2/apmtelemetry", url)
}

// TestSenderConfigDDUrlWithAdditionalEndpoints dd_url overrides with additional endpoints
func TestSenderConfigDDUrlWithAdditionalEndpoints(t *testing.T) {
	c := `
    site: datadoghq.com
    api_key: foo
    agent_telemetry:
      enabled: true
      dd_url: instrumentation-telemetry-intake.us5.datadoghq.com.
      additional_endpoints:
        - api_key: bar
          host: instrumentation-telemetry-intake.us3.datadoghq.com.
    `
	sndr := makeSenderImpl(t, nil, c)
	assert.NotNil(t, sndr)

	assert.Len(t, sndr.(*senderImpl).endpoints.Endpoints, 2)
	url := buildURL(sndr.(*senderImpl).endpoints.Endpoints[0])
	assert.Equal(t, "https://instrumentation-telemetry-intake.us5.datadoghq.com./api/v2/apmtelemetry", url)
	url = buildURL(sndr.(*senderImpl).endpoints.Endpoints[1])
	assert.Equal(t, "https://instrumentation-telemetry-intake.us3.datadoghq.com./api/v2/apmtelemetry", url)
}

// TestSenderConfigDDUrlWithEmptyAdditionalPoint dd_url overrides with empty additional endpoints
func TestSenderConfigDDUrlWithEmptyAdditionalPoint(t *testing.T) {
	c := `
    site: datadoghq.com
    api_key: foo
    agent_telemetry:
      enabled: true
      dd_url: instrumentation-telemetry-intake.us5.datadoghq.com.
      additional_endpoints:
    `
	sndr := makeSenderImpl(t, nil, c)
	assert.NotNil(t, sndr)

	assert.Len(t, sndr.(*senderImpl).endpoints.Endpoints, 1)
	url := buildURL(sndr.(*senderImpl).endpoints.Endpoints[0])
	assert.Equal(t, "https://instrumentation-telemetry-intake.us5.datadoghq.com./api/v2/apmtelemetry", url)
}

func TestGetAsJSONScrub(t *testing.T) {
	var c = `
    agent_telemetry:
      enabled: true
      profiles:
        - name: xxx
          metric:
            metrics:
              - name: foo.bar_auth
                aggregate_tags:
                  - password
              - name: foo.bar_key
                aggregate_tags:
                  - api_key
              - name: foo.bar_text
                aggregate_tags:
                  - text
    `

	// setup and initiate atel
	tel := makeTelMock(t)
	counter1 := tel.NewCounter("foo", "bar_auth", []string{"password"}, "")
	counter2 := tel.NewCounter("foo", "bar_key", []string{"api_key"}, "")
	counter3 := tel.NewCounter("foo", "bar_text", []string{"text"}, "")

	// Default scrubber scrubs at least ...
	// api key, bearer key, app key, url, password, snmp, certificate
	counter1.AddWithTags(10, map[string]string{"password": "1234567890"})
	counter2.AddWithTags(11, map[string]string{"api_key": "1234567890"})
	counter3.AddWithTags(11, map[string]string{"text": "test"})

	o := convertYamlStrToMap(t, c)
	s := makeSenderImpl(t, nil, c)
	r := newRunnerMock()
	a := getTestAtel(t, tel, o, s, nil, r)
	require.True(t, a.enabled)

	// Get payload
	payload, err := getPayload(a)
	require.NoError(t, err)

	// Check the scrubbing
	metrics := payload.Payload.(AgentMetricsPayload).Metrics

	metric, ok := metrics["foo.bar_auth"]
	require.True(t, ok)
	assert.Equal(t, "********", metric.(MetricPayload).Tags["password"])
	metric, ok = metrics["foo.bar_key"]
	require.True(t, ok)
	assert.Equal(t, "********", metric.(MetricPayload).Tags["api_key"])
	metric, ok = metrics["foo.bar_text"]
	require.True(t, ok)
	assert.Equal(t, "test", metric.(MetricPayload).Tags["text"])
}

func TestAdjustPrometheusCounterValueMultipleTags(t *testing.T) {
	var c = `
    agent_telemetry:
      enabled: true
      profiles:
        - name: xxx
          metric:
            metrics:
              - name: foo.bar
                aggregate_tags:
                  - tag1
                  - tag2
              - name: foo.cat
                aggregate_tags:
                  - tag
              - name: zoo.bar
                aggregate_tags:
                  - tag1
                  - tag2
              - name: zoo.cat
    `

	// setup and initiate atel
	tel := makeTelMock(t)
	o := convertYamlStrToMap(t, c)
	s := makeSenderImpl(t, nil, c)
	r := newRunnerMock()
	a := getTestAtel(t, tel, o, s, nil, r)
	require.True(t, a.enabled)

	// setup metrics using few family names, metric names and tag- and tag-less counters
	// to test various scenarios
	counter1 := tel.NewCounter("foo", "bar", []string{"tag1", "tag2"}, "")
	counter2 := tel.NewCounter("foo", "cat", []string{"tag"}, "")
	counter3 := tel.NewCounter("zoo", "bar", []string{"tag1", "tag2"}, "")
	counter4 := tel.NewCounter("zoo", "cat", nil, "")

	// First addition (expected values should be the same as the added values)
	counter1.AddWithTags(1, map[string]string{"tag1": "tag1val", "tag2": "tag2val"})
	counter2.AddWithTags(2, map[string]string{"tag": "tagval"})
	counter3.AddWithTags(3, map[string]string{"tag1": "tag1val", "tag2": "tag2val"})
	counter4.Add(4)
	payload1, err1 := getPayload(a)
	require.NoError(t, err1)
	metrics1 := payload1.Payload.(AgentMetricsPayload).Metrics
	expecVals1 := map[string]float64{
		"foo.bar": 1.0,
		"foo.cat": 2.0,
		"zoo.bar": 3.0,
		"zoo.cat": 4.0,
	}
	for ek, ev := range expecVals1 {
		v, ok := metrics1[ek]
		require.True(t, ok)
		assert.Equal(t, ev, v.(MetricPayload).Value)
	}

	// Second addition (expected values should be the same as the added values)
	counter1.AddWithTags(10, map[string]string{"tag1": "tag1val", "tag2": "tag2val"})
	counter2.AddWithTags(20, map[string]string{"tag": "tagval"})
	counter3.AddWithTags(30, map[string]string{"tag1": "tag1val", "tag2": "tag2val"})
	counter4.Add(40)
	payload2, err2 := getPayload(a)
	require.NoError(t, err2)
	metrics2 := payload2.Payload.(AgentMetricsPayload).Metrics
	expecVals2 := map[string]float64{
		"foo.bar": 10.0,
		"foo.cat": 20.0,
		"zoo.bar": 30.0,
		"zoo.cat": 40.0,
	}
	for ek, ev := range expecVals2 {
		v, ok := metrics2[ek]
		require.True(t, ok)
		assert.Equal(t, ev, v.(MetricPayload).Value)
	}

	// Third and fourth addition (expected values should be the sum of 3rd and 4th values)
	counter1.AddWithTags(100, map[string]string{"tag1": "tag1val", "tag2": "tag2val"})
	counter2.AddWithTags(200, map[string]string{"tag": "tagval"})
	counter3.AddWithTags(300, map[string]string{"tag1": "tag1val", "tag2": "tag2val"})
	counter4.Add(400)
	counter1.AddWithTags(1000, map[string]string{"tag1": "tag1val", "tag2": "tag2val"})
	counter2.AddWithTags(2000, map[string]string{"tag": "tagval"})
	counter3.AddWithTags(3000, map[string]string{"tag1": "tag1val", "tag2": "tag2val"})
	counter4.Add(4000)
	payload34, err34 := getPayload(a)
	require.NoError(t, err34)
	metrics34 := payload34.Payload.(AgentMetricsPayload).Metrics
	expecVals34 := map[string]float64{
		"foo.bar": 1100.0,
		"foo.cat": 2200.0,
		"zoo.bar": 3300.0,
		"zoo.cat": 4400.0,
	}
	for ek, ev := range expecVals34 {
		v, ok := metrics34[ek]
		require.True(t, ok)
		assert.Equal(t, ev, v.(MetricPayload).Value)
	}

	// No addition (expected values should be zero)
	payload5, err5 := getPayload(a)
	require.NoError(t, err5)
	metrics5 := payload5.Payload.(AgentMetricsPayload).Metrics
	expecVals5 := map[string]float64{
		"foo.bar": 0.0,
		"foo.cat": 0.0,
		"zoo.bar": 0.0,
		"zoo.cat": 0.0,
	}
	for ek, ev := range expecVals5 {
		v, ok := metrics5[ek]
		require.True(t, ok)
		assert.Equal(t, ev, v.(MetricPayload).Value)
	}
}

func TestAdjustPrometheusCounterValueMultipleTagValues(t *testing.T) {
	var c = `
    agent_telemetry:
      enabled: true
      profiles:
        - name: xxx
          metric:
            metrics:
              - name: foo.bar
                aggregate_tags:
                  - tag
    `

	// setup and initiate atel
	tel := makeTelMock(t)
	o := convertYamlStrToMap(t, c)
	s := makeSenderImpl(t, nil, c)
	r := newRunnerMock()
	a := getTestAtel(t, tel, o, s, nil, r)
	require.True(t, a.enabled)

	// setup metrics using few family names, metric names and tag- and tag-less counters
	// to test various scenarios
	counter := tel.NewCounter("foo", "bar", []string{"tag"}, "")

	// First addition (expected values should be the same as the added values)
	counter.AddWithTags(1, map[string]string{"tag": "val1"})
	counter.AddWithTags(2, map[string]string{"tag": "val2"})

	ms, ok := getPayloadFilteredMetricList(a, "foo.bar")
	require.True(t, ok)
	m1, ok1 := getPayloadMetricByTagValues(ms, map[string]interface{}{"tag": "val1"})
	require.True(t, ok1)
	assert.Equal(t, m1.Value, 1.0)
	m2, ok2 := getPayloadMetricByTagValues(ms, map[string]interface{}{"tag": "val2"})
	require.True(t, ok2)
	assert.Equal(t, m2.Value, 2.0)

	// Second addition (expected values should be the same as the added values)
	counter.AddWithTags(10, map[string]string{"tag": "val1"})
	counter.AddWithTags(20, map[string]string{"tag": "val2"})
	ms, ok = getPayloadFilteredMetricList(a, "foo.bar")
	require.True(t, ok)
	m1, ok1 = getPayloadMetricByTagValues(ms, map[string]interface{}{"tag": "val1"})
	require.True(t, ok1)
	assert.Equal(t, m1.Value, 10.0)
	m2, ok2 = getPayloadMetricByTagValues(ms, map[string]interface{}{"tag": "val2"})
	require.True(t, ok2)
	assert.Equal(t, m2.Value, 20.0)

	// Third and fourth addition (expected values should be the sum of 3rd and 4th values)
	counter.AddWithTags(100, map[string]string{"tag": "val1"})
	counter.AddWithTags(200, map[string]string{"tag": "val2"})
	ms, ok = getPayloadFilteredMetricList(a, "foo.bar")
	require.True(t, ok)
	m1, ok1 = getPayloadMetricByTagValues(ms, map[string]interface{}{"tag": "val1"})
	require.True(t, ok1)
	assert.Equal(t, m1.Value, 100.0)
	m2, ok2 = getPayloadMetricByTagValues(ms, map[string]interface{}{"tag": "val2"})
	require.True(t, ok2)
	assert.Equal(t, m2.Value, 200.0)

	// No addition (expected values should be zero)
	ms, ok = getPayloadFilteredMetricList(a, "foo.bar")
	require.True(t, ok)
	m1, ok1 = getPayloadMetricByTagValues(ms, map[string]interface{}{"tag": "val1"})
	require.True(t, ok1)
	assert.Equal(t, m1.Value, 0.0)
	m2, ok2 = getPayloadMetricByTagValues(ms, map[string]interface{}{"tag": "val2"})
	require.True(t, ok2)
	assert.Equal(t, m2.Value, 0.0)
}

func TestAdjustPrometheusCounterValueTagless(t *testing.T) {
	var c = `
    agent_telemetry:
      enabled: true
      profiles:
        - name: xxx
          metric:
            metrics:
              - name: foo.bar
              - name: foo.cat
              - name: zoo.bar
              - name: zoo.cat
    `

	// setup and initiate atel
	tel := makeTelMock(t)
	o := convertYamlStrToMap(t, c)
	s := makeSenderImpl(t, nil, c)
	r := newRunnerMock()
	a := getTestAtel(t, tel, o, s, nil, r)
	require.True(t, a.enabled)

	// setup metrics using few family names, metric names and tag- and tag-less counters
	// to test various scenarios
	counter1 := tel.NewCounter("foo", "bar", nil, "")
	counter2 := tel.NewCounter("foo", "cat", nil, "")
	counter3 := tel.NewCounter("zoo", "bar", nil, "")
	counter4 := tel.NewCounter("zoo", "cat", nil, "")

	// First addition (expected values should be the same as the added values)
	counter1.Add(1)
	counter2.Add(2)
	counter3.Add(3)
	counter4.Add(4)
	payload1, err1 := getPayload(a)
	require.NoError(t, err1)
	metrics1 := payload1.Payload.(AgentMetricsPayload).Metrics
	expecVals1 := map[string]float64{
		"foo.bar": 1.0,
		"foo.cat": 2.0,
		"zoo.bar": 3.0,
		"zoo.cat": 4.0,
	}
	for ek, ev := range expecVals1 {
		v, ok := metrics1[ek]
		require.True(t, ok)
		assert.Equal(t, ev, v.(MetricPayload).Value)
	}

	// Second addition (expected values should be the same as the added values)
	counter1.Add(10)
	counter2.Add(20)
	counter3.Add(30)
	counter4.Add(40)
	payload2, err2 := getPayload(a)
	require.NoError(t, err2)
	metrics2 := payload2.Payload.(AgentMetricsPayload).Metrics
	expecVals2 := map[string]float64{
		"foo.bar": 10.0,
		"foo.cat": 20.0,
		"zoo.bar": 30.0,
		"zoo.cat": 40.0,
	}
	for ek, ev := range expecVals2 {
		v, ok := metrics2[ek]
		require.True(t, ok)
		assert.Equal(t, ev, v.(MetricPayload).Value)
	}

	// Third and fourth addition (expected values should be the sum of 3rd and 4th values)
	counter1.Add(100)
	counter2.Add(200)
	counter3.Add(300)
	counter4.Add(400)
	counter1.Add(1000)
	counter2.Add(2000)
	counter3.Add(3000)
	counter4.Add(4000)
	payload34, err34 := getPayload(a)
	require.NoError(t, err34)
	metrics34 := payload34.Payload.(AgentMetricsPayload).Metrics
	expecVals34 := map[string]float64{
		"foo.bar": 1100.0,
		"foo.cat": 2200.0,
		"zoo.bar": 3300.0,
		"zoo.cat": 4400.0,
	}
	for ek, ev := range expecVals34 {
		v, ok := metrics34[ek]
		require.True(t, ok)
		assert.Equal(t, ev, v.(MetricPayload).Value)
	}

	// No addition (expected values should be zero)
	payload5, err5 := getPayload(a)
	require.NoError(t, err5)
	metrics5 := payload5.Payload.(AgentMetricsPayload).Metrics
	expecVals5 := map[string]float64{
		"foo.bar": 0.0,
		"foo.cat": 0.0,
		"zoo.bar": 0.0,
		"zoo.cat": 0.0,
	}
	for ek, ev := range expecVals5 {
		v, ok := metrics5[ek]
		require.True(t, ok)
		assert.Equal(t, ev, v.(MetricPayload).Value)
	}
}

func TestHistogramFloatUpperBoundNormalization(t *testing.T) {
	var c = `
    agent_telemetry:
      enabled: true
      profiles:
        - name: xxx
          metric:
            metrics:
              - name: foo.bar
    `

	// setup and initiate atel
	tel := makeTelMock(t)
	o := convertYamlStrToMap(t, c)
	s := makeSenderImpl(t, nil, c)
	r := newRunnerMock()
	a := getTestAtel(t, tel, o, s, nil, r)
	require.True(t, a.enabled)

	// setup and initiate atel
	hist := tel.NewHistogram("foo", "bar", nil, "", []float64{1, 2, 5, 100})
	// bucket 0 - 5
	hist.Observe(1)
	hist.Observe(1)
	hist.Observe(1)
	hist.Observe(1)
	hist.Observe(1)
	// bucket 1 - 0
	// ..
	// bucket 2 - 3
	hist.Observe(5)
	hist.Observe(5)
	hist.Observe(5)
	// bucket 4 - 6
	hist.Observe(6)
	hist.Observe(100)
	hist.Observe(100)
	hist.Observe(100)
	hist.Observe(100)
	hist.Observe(100)
	// +inf - 2
	hist.Observe(10000)
	hist.Observe(20000)

	// Test payload1
	metric1, ok := getPayloadMetric(a, "foo.bar")
	require.True(t, ok)
	require.Len(t, metric1.Buckets, 5)
	expecVals1 := map[string]uint64{
		"1":    5,
		"2":    0,
		"5":    3,
		"100":  6,
		"+Inf": 2,
	}
	for k, b := range metric1.Buckets {
		assert.Equal(t, expecVals1[k], b)
	}

	// Test payload2 (no new observations, everything is reset)
	metric2, ok := getPayloadMetric(a, "foo.bar")
	require.True(t, ok)
	require.Len(t, metric2.Buckets, 5)
	expecVals2 := map[string]uint64{
		"1":    0,
		"2":    0,
		"5":    0,
		"100":  0,
		"+Inf": 0,
	}
	for k, b := range metric2.Buckets {
		assert.Equal(t, expecVals2[k], b)
	}

	// Repeat the same observation with the same results)
	// bucket 0 - 5
	hist.Observe(1)
	hist.Observe(1)
	hist.Observe(1)
	hist.Observe(1)
	hist.Observe(1)
	// bucket 1 - 0
	// ..
	// bucket 2 - 3
	hist.Observe(5)
	hist.Observe(5)
	hist.Observe(5)
	// bucket 4 - 6
	hist.Observe(6)
	hist.Observe(100)
	hist.Observe(100)
	hist.Observe(100)
	hist.Observe(100)
	hist.Observe(100)
	// +inf - 3
	hist.Observe(10000)
	hist.Observe(20000)
	hist.Observe(30000)

	// Test payload3
	metric3, ok := getPayloadMetric(a, "foo.bar")
	require.True(t, ok)
	require.Len(t, metric3.Buckets, 5)
	expecVals3 := map[string]uint64{
		"1":    5,
		"2":    0,
		"5":    3,
		"100":  6,
		"+Inf": 3,
	}
	for k, b := range metric3.Buckets {
		assert.Equal(t, expecVals3[k], b)
	}

	// Test raw buckets, they should be still accumulated
	rawHist := hist.WithTags(nil)
	expecVals4 := []uint64{10, 10, 16, 28}
	for i, b := range rawHist.Get().Buckets {
		assert.Equal(t, expecVals4[i], b.Count)
	}
}

// The same as above but with tags (to make sure that indexing with tags works)
func TestHistogramFloatUpperBoundNormalizationWithTags(t *testing.T) {
	var c = `
    agent_telemetry:
      enabled: true
      profiles:
        - name: xxx
          metric:
            metrics:
              - name: foo.bar
                aggregate_tags:
                  - tag1
                  - tag2
    `

	// setup and initiate atel
	tel := makeTelMock(t)
	o := convertYamlStrToMap(t, c)
	s := makeSenderImpl(t, nil, c)
	r := newRunnerMock()
	a := getTestAtel(t, tel, o, s, nil, r)
	require.True(t, a.enabled)

	// setup and initiate atel
	hist := tel.NewHistogram("foo", "bar", []string{"tag1", "tag2"}, "", []float64{1, 2, 5, 100})
	// bucket 0 - 5
	hist.Observe(1, "val1", "val2")
	hist.Observe(1, "val1", "val2")
	hist.Observe(1, "val1", "val2")
	hist.Observe(1, "val1", "val2")
	hist.Observe(1, "val1", "val2")
	// bucket 1 - 0
	// ..
	// bucket 2 - 3
	hist.Observe(5, "val1", "val2")
	hist.Observe(5, "val1", "val2")
	hist.Observe(5, "val1", "val2")
	// bucket 4 - 6
	hist.Observe(6, "val1", "val2")
	hist.Observe(100, "val1", "val2")
	hist.Observe(100, "val1", "val2")
	hist.Observe(100, "val1", "val2")
	hist.Observe(100, "val1", "val2")
	hist.Observe(100, "val1", "val2")

	// Test payload1
	metric1, ok := getPayloadMetric(a, "foo.bar")
	require.True(t, ok)
	require.Len(t, metric1.Buckets, 5)
	expecVals1 := map[string]uint64{
		"1":    5,
		"2":    0,
		"5":    3,
		"100":  6,
		"+inf": 0,
	}
	for k, b := range metric1.Buckets {
		assert.Equal(t, expecVals1[k], b)
	}

	// Test payload2 (no new observations, everything is reset)
	metric2, ok := getPayloadMetric(a, "foo.bar")
	require.True(t, ok)
	require.Len(t, metric2.Buckets, 5)
	expecVals2 := map[string]uint64{
		"1":    0,
		"2":    0,
		"5":    0,
		"100":  0,
		"+inf": 0,
	}
	for k, b := range metric2.Buckets {
		assert.Equal(t, expecVals2[k], b)
	}

	// Repeat the same observation with the same results)
	// bucket 0 - 5
	hist.Observe(1, "val1", "val2")
	hist.Observe(1, "val1", "val2")
	hist.Observe(1, "val1", "val2")
	hist.Observe(1, "val1", "val2")
	hist.Observe(1, "val1", "val2")
	// bucket 1 - 0
	// ..
	// bucket 2 - 3
	hist.Observe(5, "val1", "val2")
	hist.Observe(5, "val1", "val2")
	hist.Observe(5, "val1", "val2")
	// bucket 4 - 6
	hist.Observe(6, "val1", "val2")
	hist.Observe(100, "val1", "val2")
	hist.Observe(100, "val1", "val2")
	hist.Observe(100, "val1", "val2")
	hist.Observe(100, "val1", "val2")
	hist.Observe(100, "val1", "val2")
	// Test payload3
	metric3, ok := getPayloadMetric(a, "foo.bar")
	require.True(t, ok)
	require.Len(t, metric3.Buckets, 5)
	expecVals3 := map[string]uint64{
		"1":    5,
		"2":    0,
		"5":    3,
		"100":  6,
		"+inf": 0,
	}
	for k, b := range metric3.Buckets {
		assert.Equal(t, expecVals3[k], b)
	}

	// Test raw buckets, they should be still accumulated
	tags := map[string]string{"tag1": "val1", "tag2": "val2"}
	rawHist := hist.WithTags(tags)
	expecVals4 := []uint64{10, 10, 16, 28}
	for i, b := range rawHist.Get().Buckets {
		assert.Equal(t, expecVals4[i], b.Count)
	}
}

func TestHistogramFloatUpperBoundNormalizationWithMultivalueTags(t *testing.T) {
	var c = `
    agent_telemetry:
      enabled: true
      profiles:
        - name: xxx
          metric:
            metrics:
              - name: foo.bar
                aggregate_tags:
                  - tag
    `

	// setup and initiate atel
	tel := makeTelMock(t)
	o := convertYamlStrToMap(t, c)
	s := makeSenderImpl(t, nil, c)
	r := newRunnerMock()
	a := getTestAtel(t, tel, o, s, nil, r)
	require.True(t, a.enabled)

	// setup and initiate atel
	hist := tel.NewHistogram("foo", "bar", []string{"tag"}, "", []float64{1, 2, 5, 100})

	// bucket 0 - 5
	hist.Observe(1, "val1")
	hist.Observe(1, "val1")
	hist.Observe(1, "val1")
	hist.Observe(1, "val1")
	hist.Observe(1, "val1")
	// bucket 1 - 0
	// ..
	// bucket 2 - 3
	hist.Observe(5, "val1")
	hist.Observe(5, "val1")
	hist.Observe(5, "val1")
	// bucket 4 - 6
	hist.Observe(6, "val1")
	hist.Observe(100, "val1")
	hist.Observe(100, "val1")
	hist.Observe(100, "val1")
	hist.Observe(100, "val1")
	hist.Observe(100, "val1")
	// bucket +inf - 2
	hist.Observe(1000, "val1")
	hist.Observe(2000, "val1")

	// bucket 0 - 10
	hist.Observe(1, "val2")
	hist.Observe(1, "val2")
	hist.Observe(1, "val2")
	hist.Observe(1, "val2")
	hist.Observe(1, "val2")
	hist.Observe(1, "val2")
	hist.Observe(1, "val2")
	hist.Observe(1, "val2")
	hist.Observe(1, "val2")
	hist.Observe(1, "val2")
	// bucket 1 - 5
	hist.Observe(2, "val2")
	hist.Observe(2, "val2")
	hist.Observe(2, "val2")
	hist.Observe(2, "val2")
	hist.Observe(2, "val2")
	// bucket 2 - 6
	hist.Observe(5, "val2")
	hist.Observe(5, "val2")
	hist.Observe(5, "val2")
	hist.Observe(5, "val2")
	hist.Observe(5, "val2")
	hist.Observe(5, "val2")
	// bucket 4 - 12
	hist.Observe(6, "val2")
	hist.Observe(6, "val2")
	hist.Observe(100, "val2")
	hist.Observe(100, "val2")
	hist.Observe(100, "val2")
	hist.Observe(100, "val2")
	hist.Observe(100, "val2")
	hist.Observe(100, "val2")
	hist.Observe(100, "val2")
	hist.Observe(100, "val2")
	hist.Observe(100, "val2")
	hist.Observe(100, "val2")
	// bucket +inf - 4
	hist.Observe(1000, "val2")
	hist.Observe(1000, "val2")
	hist.Observe(2000, "val2")
	hist.Observe(2000, "val2")

	// Test payload1
	metrics1, ok := getPayloadFilteredMetricList(a, "foo.bar")
	require.True(t, ok)
	require.Len(t, metrics1, 2)
	require.Len(t, metrics1[0].Buckets, 5)
	expecVals1 := map[string]struct {
		n1 uint64
		n2 uint64
	}{
		"1":    {5, 10},
		"2":    {0, 5},
		"5":    {3, 6},
		"100":  {6, 12},
		"+Inf": {2, 4},
	}
	metrics11, ok := getPayloadMetricByTagValues(metrics1, map[string]interface{}{"tag": "val1"})
	require.True(t, ok)
	for k, b := range metrics11.Buckets {
		assert.Equal(t, expecVals1[k].n1, b)
	}
	metrics12, ok := getPayloadMetricByTagValues(metrics1, map[string]interface{}{"tag": "val2"})
	require.True(t, ok)
	for k, b := range metrics12.Buckets {
		assert.Equal(t, expecVals1[k].n2, b)
	}

	// Test payload2 (no new observations, everything is reset)
	metrics2, ok := getPayloadFilteredMetricList(a, "foo.bar")
	require.True(t, ok)
	require.Len(t, metrics2, 2)
	require.Len(t, metrics2[0].Buckets, 5)
	require.Len(t, metrics2[1].Buckets, 5)
	expecVals2 := map[string]struct {
		n1 uint64
		n2 uint64
	}{
		"1":    {0, 0},
		"2":    {0, 0},
		"5":    {0, 0},
		"100":  {0, 0},
		"+Inf": {0, 0},
	}
	metrics21, ok := getPayloadMetricByTagValues(metrics2, map[string]interface{}{"tag": "val1"})
	require.True(t, ok)
	for k, b := range metrics21.Buckets {
		assert.Equal(t, expecVals2[k].n1, b)
	}
	metrics22, ok := getPayloadMetricByTagValues(metrics2, map[string]interface{}{"tag": "val2"})
	require.True(t, ok)
	for k, b := range metrics22.Buckets {
		assert.Equal(t, expecVals2[k].n2, b)
	}

	// Repeat the same observation with the same results)
	// bucket 0 - 5
	hist.Observe(1, "val1")
	hist.Observe(1, "val1")
	hist.Observe(1, "val1")
	hist.Observe(1, "val1")
	hist.Observe(1, "val1")
	// bucket 1 - 0
	// ..
	// bucket 2 - 3
	hist.Observe(5, "val1")
	hist.Observe(5, "val1")
	hist.Observe(5, "val1")
	// bucket 4 - 6
	hist.Observe(6, "val1")
	hist.Observe(100, "val1")
	hist.Observe(100, "val1")
	hist.Observe(100, "val1")
	hist.Observe(100, "val1")
	hist.Observe(100, "val1")
	// bucket +inf - 2
	hist.Observe(1000, "val1")
	hist.Observe(2000, "val1")

	// bucket 0 - 10
	hist.Observe(1, "val2")
	hist.Observe(1, "val2")
	hist.Observe(1, "val2")
	hist.Observe(1, "val2")
	hist.Observe(1, "val2")
	hist.Observe(1, "val2")
	hist.Observe(1, "val2")
	hist.Observe(1, "val2")
	hist.Observe(1, "val2")
	hist.Observe(1, "val2")
	// bucket 1 - 5
	hist.Observe(2, "val2")
	hist.Observe(2, "val2")
	hist.Observe(2, "val2")
	hist.Observe(2, "val2")
	hist.Observe(2, "val2")
	// bucket 2 - 6
	hist.Observe(5, "val2")
	hist.Observe(5, "val2")
	hist.Observe(5, "val2")
	hist.Observe(5, "val2")
	hist.Observe(5, "val2")
	hist.Observe(5, "val2")
	// bucket 4 - 12
	hist.Observe(6, "val2")
	hist.Observe(6, "val2")
	hist.Observe(100, "val2")
	hist.Observe(100, "val2")
	hist.Observe(100, "val2")
	hist.Observe(100, "val2")
	hist.Observe(100, "val2")
	hist.Observe(100, "val2")
	hist.Observe(100, "val2")
	hist.Observe(100, "val2")
	hist.Observe(100, "val2")
	hist.Observe(100, "val2")
	// bucket +inf - 4
	hist.Observe(1000, "val2")
	hist.Observe(1000, "val2")
	hist.Observe(2000, "val2")
	hist.Observe(2000, "val2")

	// Test payload3
	metrics3, ok := getPayloadFilteredMetricList(a, "foo.bar")
	require.True(t, ok)
	require.Len(t, metrics3, 2)
	require.Len(t, metrics3[0].Buckets, 5)
	require.Len(t, metrics3[1].Buckets, 5)
	expecVals3 := map[string]struct {
		n1 uint64
		n2 uint64
	}{
		"1":    {5, 10},
		"2":    {0, 5},
		"5":    {3, 6},
		"100":  {6, 12},
		"+Inf": {2, 4},
	}
	metrics31, ok := getPayloadMetricByTagValues(metrics3, map[string]interface{}{"tag": "val1"})
	require.True(t, ok)
	for k, b := range metrics31.Buckets {
		assert.Equal(t, expecVals3[k].n1, b)
	}
	metrics32, ok := getPayloadMetricByTagValues(metrics3, map[string]interface{}{"tag": "val2"})
	require.True(t, ok)
	for k, b := range metrics32.Buckets {
		assert.Equal(t, expecVals3[k].n2, b)
	}

	// Test raw buckets, they should be still accumulated
	tags1 := map[string]string{"tag": "val1"}
	rawHist1 := hist.WithTags(tags1)
	expecVals41 := []uint64{10, 10, 16, 28}
	for i, b := range rawHist1.Get().Buckets {
		assert.Equal(t, expecVals41[i], b.Count)
	}
	tags2 := map[string]string{"tag": "val2"}
	rawHist2 := hist.WithTags(tags2)
	expecVals42 := []uint64{20, 30, 42, 66}
	for i, b := range rawHist2.Get().Buckets {
		assert.Equal(t, expecVals42[i], b.Count)
	}
}

func TestHistogramPercentile(t *testing.T) {
	var c = `
    agent_telemetry:
      enabled: true
      profiles:
        - name: xxx
          metric:
            metrics:
              - name: foo.bar
    `

	// setup and initiate atel
	tel := makeTelMock(t)
	o := convertYamlStrToMap(t, c)
	s := makeSenderImpl(t, nil, c)
	r := newRunnerMock()
	a := getTestAtel(t, tel, o, s, nil, r)
	require.True(t, a.enabled)

	// setup and initiate atel
	hist := tel.NewHistogram("foo", "bar", nil, "", []float64{1, 2, 3, 4, 5, 6, 7, 8, 9, 10})
	for i := 1; i <= 10; i++ {
		hist.Observe(1)
		hist.Observe(2)
		hist.Observe(3)
		hist.Observe(4)
		hist.Observe(5)
		hist.Observe(6)
		hist.Observe(7)
		hist.Observe(8)
		hist.Observe(9)
	}
	hist.Observe(10)
	hist.Observe(10)

	metric, ok := getPayloadMetric(a, "foo.bar")
	require.True(t, ok)
	require.NotNil(t, metric.P75)
	require.NotNil(t, metric.P95)
	require.NotNil(t, metric.P99)

	// 75% of 92 observations is 69.0 (upper bound of the 6th bucket - 7)
	// 95% of 92 observations is 87.0 (upper bound of the 8th bucket - 9)
	// 95% of 92 observations is 92.0 (upper bound of the 10th bucket - 10)
	assert.Equal(t, 7.0, *metric.P75)
	assert.Equal(t, 9.0, *metric.P95)
	assert.Equal(t, 10.0, *metric.P99)

	// Test percentile in +Inf upper bound (p75 in 10th bucket) and p95 and p99 in +Inf bucket)
	for i := 1; i <= 10; i++ {
		hist.Observe(10)
	}
	for i := 1; i <= 4; i++ {
		hist.Observe(11)
	}

	metric, ok = getPayloadMetric(a, "foo.bar")
	require.True(t, ok)
	require.NotNil(t, metric.P75)
	require.NotNil(t, metric.P95)
	require.NotNil(t, metric.P99)

	// For percentile point of view +Inf bucket upper boundary is 2x of last explicit upper boundary
	// maybe in the future it will be configurable
	assert.Equal(t, 10.0, *metric.P75)
	assert.Equal(t, 20.0, *metric.P95)
	assert.Equal(t, 20.0, *metric.P99)
}

func TestUsingPayloadCompressionInAgentTelemetrySender(t *testing.T) {
	// Run with compression (by default default)
	var cfg1 = `
    agent_telemetry:
      enabled: true
      profiles:
        - name: xxx
          metric:
            metrics:
              - name: foo.bar
    `

	tel := makeTelMock(t)
	hist := tel.NewHistogram("foo", "bar", nil, "", []float64{1, 2, 5, 100})
	hist.Observe(1)
	hist.Observe(5)
	hist.Observe(6)
	hist.Observe(100)

	// setup and initiate atel
	o1 := convertYamlStrToMap(t, cfg1)
	cl1 := newClientMock()
	s1 := makeSenderImpl(t, cl1, cfg1)
	r1 := newRunnerMock()
	a1 := getTestAtel(t, tel, o1, s1, cl1, r1)
	require.True(t, a1.enabled)

	// run the runner to trigger the telemetry report
	a1.start()
	r1.(*runnerMock).run()
	assert.True(t, len(cl1.(*clientMock).body) > 0)

	// Run without compression
	var cfg2 = `
    agent_telemetry:
      use_compression: false
      enabled: true
      profiles:
        - name: xxx
          metric:
            metrics:
              - name: foo.bar
                aggregate_tags:
    `

	// setup and initiate atel
	o2 := convertYamlStrToMap(t, cfg2)
	cl2 := newClientMock()
	s2 := makeSenderImpl(t, cl2, cfg2)
	r2 := newRunnerMock()
	a2 := getTestAtel(t, tel, o2, s2, cl2, r2)
	require.True(t, a2.enabled)

	// run the runner to trigger the telemetry report
	a2.start()
	r2.(*runnerMock).run()
	assert.True(t, len(cl2.(*clientMock).body) > 0)
	decompressBody, err := zstd.Decompress(nil, cl1.(*clientMock).body)
	require.NoError(t, err)
	require.NotZero(t, len(decompressBody))

	// we cannot compare body (time stamp different and internal
	// bucket serialization, but success above and significant size differences
	// should be suffient
	compressBodyLen := len(cl1.(*clientMock).body)
	nonCompressBodyLen := len(cl2.(*clientMock).body)
	assert.True(t, float64(nonCompressBodyLen)/float64(compressBodyLen) > 1.5)
}

<<<<<<< HEAD
func TestAgentTelemetryParseDefaultConfiguration(t *testing.T) {
	c := defaultProfiles
	o := convertYamlStrToMap(t, c)
	cfg := makeCfgMock(t, o)
	atCfg, err := parseConfig(cfg)

	require.NoError(t, err)

	assert.True(t, len(atCfg.events) > 0)
	assert.True(t, len(atCfg.schedule) > 0)
	assert.True(t, len(atCfg.Profiles) > len(atCfg.events))
}

func TestAgentTelemetryEventConfiguration(t *testing.T) {
	// Use nearly full
	c := `
    agent_telemetry:
      enabled: true
      profiles:
      - name: checks
        metric:
          metrics:
            - name: checks.execution_time
              aggregate_tags:
                - check_name
            - name: pymem.inuse
        schedule:
          start_after: 123
          iterations: 0
          period: 456
      - name: logs-and-metrics
        metric:
          exclude:
            zero_metric: true
          metrics:
            - name: dogstatsd.udp_packets_bytes
            - name: dogstatsd.uds_packets_bytes
        schedule:
          start_after: 30
          iterations: 0
          period: 900
      - name: ondemand
        events:
          - name: agentbsod
            request_type: agent-bsod
            payload_key: agent_bsod
            message: 'Agent BSOD'
          - name: foobar
            request_type: agent-foobar
            payload_key: agent_foobar
            message: 'Agent foobar'
      - name: ondemand2
        events:
          - name: agentbsod
            request_type: agent-bsod
            payload_key: agent_bsod
            message: 'Agent BSOD'
          - name: barfoo
            request_type: agent-barfoo
            payload_key: agent_barfoo
            message: 'Agent barfoo'
    `

	o := convertYamlStrToMap(t, c)
	cfg := makeCfgMock(t, o)
	atCfg, err := parseConfig(cfg)

	require.NoError(t, err)

	// single event map keeps unique event names
	assert.Len(t, atCfg.events, 3)
	assert.Len(t, atCfg.schedule, 2)
	assert.Len(t, atCfg.Profiles, 4)
}

func TestAgentTelemetrySendRegisteredEvent(t *testing.T) {
	// Use nearly full
	var cfg = `
    agent_telemetry:
      enabled: true
      use_compression: false
      profiles:
      - name: xxx
        metric:
          metrics:
            - name: foo.bar
      - name: ondemand
        events:
          - name: agentbsod
            request_type: agent-bsod
            payload_key: agent_bsod
            message: 'Agent BSOD'
          - name: foobar
            request_type: agent-foobar
            payload_key: agent_foobar
            message: 'Agent foobar'
    `

	payloadObj := struct {
		Date     string `json:"date"`
		Offender string `json:"offender"`
		BugCheck string `json:"bugcheck"`
	}{
		Date:     "2024-30-02 17:31:12",
		Offender: "ddnpm+0x1a3",
		BugCheck: "0x7A",
	}
	// conert to json
	payload, err := json.Marshal(payloadObj)
	require.NoError(t, err)

	// setup and initiate atel
	o := convertYamlStrToMap(t, cfg)
	cl := newClientMock()
	s := makeSenderImpl(t, cl, cfg)
	r := newRunnerMock()
	a := getTestAtel(t, nil, o, s, cl, r)
	require.True(t, a.enabled)

	a.start()
	err = a.SendEvent("agentbsod", payload)
	require.NoError(t, err)
	assert.True(t, len(cl.(*clientMock).body) > 0)

	//deserialize the payload of cl.(*clientMock).body
	var topPayload map[string]interface{}
	err = json.Unmarshal(cl.(*clientMock).body, &topPayload)
	require.NoError(t, err)
	fmt.Print(string(cl.(*clientMock).body))

	v, ok, err2 := jsonquery.RunSingleOutput(".payload.message", topPayload)
	require.NoError(t, err2)
	require.True(t, ok)
	assert.Equal(t, "Agent BSOD", v)

	v, ok, err2 = jsonquery.RunSingleOutput(".payload.agent_bsod.offender", topPayload)
	require.NoError(t, err2)
	require.True(t, ok)
	assert.Equal(t, "ddnpm+0x1a3", v)
}

func TestAgentTelemetrySendNonRegisteredEvent(t *testing.T) {
	// Use nearly full
	var cfg = `
    agent_telemetry:
      enabled: true
      use_compression: false
      profiles:
      - name: xxx
        metric:
          metrics:
            - name: foo.bar
      - name: ondemand
        events:
          - name: agentbsod
            request_type: agent-bsod
            payload_key: agentbsod
            message: 'Agent BSOD'
          - name: foobar
            request_type: agent-foobar
            payload_key: agentfoobar
            message: 'Agent foobar'
    `

	payloadObj := struct {
		Date     string `json:"date"`
		Offender string `json:"offender"`
		BugCheck string `json:"bugcheck"`
	}{
		Date:     "2024-30-02 17:31:12",
		Offender: "ddnpm+0x1a3",
		BugCheck: "0x7A",
	}
	// conert to json
	payload, err := json.Marshal(payloadObj)
	require.NoError(t, err)

	// setup and initiate atel
	o := convertYamlStrToMap(t, cfg)
	cl := newClientMock()
	s := makeSenderImpl(t, cl, cfg)
	r := newRunnerMock()
	a := getTestAtel(t, nil, o, s, cl, r)
	require.True(t, a.enabled)

	a.start()
	err = a.SendEvent("agentbsod2", payload)
	require.Error(t, err)
=======
func TestDefaultAndNoDefaultPromRegistries(t *testing.T) {
	var c = `
    agent_telemetry:
      enabled: true
      profiles:
        - name: xxx
          metric:
            metrics:
              - name: foo.bar
              - name: bar.foo
    `

	// setup and initiate atel
	tel := makeTelMock(t)
	o := convertYamlStrToMap(t, c)
	s := makeSenderImpl(t, nil, c)
	r := newRunnerMock()
	a := getTestAtel(t, tel, o, s, nil, r)
	require.True(t, a.enabled)

	gaugeFooBar := tel.NewGaugeWithOpts("foo", "bar", nil, "", telemetry.Options{DefaultMetric: false})
	gaugeBarFoo := tel.NewGaugeWithOpts("bar", "foo", nil, "", telemetry.Options{DefaultMetric: true})
	gaugeFooBar.Set(10)
	gaugeBarFoo.Set(20)

	// Test payload
	metrics := getPayloadMetricMap(a)
	require.Len(t, metrics, 2)
	m1, ok1 := metrics["foo.bar"]
	require.True(t, ok1)
	assert.Equal(t, 10.0, m1.Value)
	m2, ok2 := metrics["bar.foo"]
	require.True(t, ok2)
	assert.Equal(t, 20.0, m2.Value)
>>>>>>> 8903391f
}<|MERGE_RESOLUTION|>--- conflicted
+++ resolved
@@ -2044,7 +2044,42 @@
 	assert.True(t, float64(nonCompressBodyLen)/float64(compressBodyLen) > 1.5)
 }
 
-<<<<<<< HEAD
+func TestDefaultAndNoDefaultPromRegistries(t *testing.T) {
+	var c = `
+    agent_telemetry:
+      enabled: true
+      profiles:
+        - name: xxx
+          metric:
+            metrics:
+              - name: foo.bar
+              - name: bar.foo
+    `
+
+	// setup and initiate atel
+	tel := makeTelMock(t)
+	o := convertYamlStrToMap(t, c)
+	s := makeSenderImpl(t, nil, c)
+	r := newRunnerMock()
+	a := getTestAtel(t, tel, o, s, nil, r)
+	require.True(t, a.enabled)
+
+	gaugeFooBar := tel.NewGaugeWithOpts("foo", "bar", nil, "", telemetry.Options{DefaultMetric: false})
+	gaugeBarFoo := tel.NewGaugeWithOpts("bar", "foo", nil, "", telemetry.Options{DefaultMetric: true})
+	gaugeFooBar.Set(10)
+	gaugeBarFoo.Set(20)
+
+	// Test payload
+	metrics := getPayloadMetricMap(a)
+	require.Len(t, metrics, 2)
+	m1, ok1 := metrics["foo.bar"]
+	require.True(t, ok1)
+	assert.Equal(t, 10.0, m1.Value)
+	m2, ok2 := metrics["bar.foo"]
+	require.True(t, ok2)
+	assert.Equal(t, 20.0, m2.Value)
+}
+
 func TestAgentTelemetryParseDefaultConfiguration(t *testing.T) {
 	c := defaultProfiles
 	o := convertYamlStrToMap(t, c)
@@ -2233,40 +2268,4 @@
 	a.start()
 	err = a.SendEvent("agentbsod2", payload)
 	require.Error(t, err)
-=======
-func TestDefaultAndNoDefaultPromRegistries(t *testing.T) {
-	var c = `
-    agent_telemetry:
-      enabled: true
-      profiles:
-        - name: xxx
-          metric:
-            metrics:
-              - name: foo.bar
-              - name: bar.foo
-    `
-
-	// setup and initiate atel
-	tel := makeTelMock(t)
-	o := convertYamlStrToMap(t, c)
-	s := makeSenderImpl(t, nil, c)
-	r := newRunnerMock()
-	a := getTestAtel(t, tel, o, s, nil, r)
-	require.True(t, a.enabled)
-
-	gaugeFooBar := tel.NewGaugeWithOpts("foo", "bar", nil, "", telemetry.Options{DefaultMetric: false})
-	gaugeBarFoo := tel.NewGaugeWithOpts("bar", "foo", nil, "", telemetry.Options{DefaultMetric: true})
-	gaugeFooBar.Set(10)
-	gaugeBarFoo.Set(20)
-
-	// Test payload
-	metrics := getPayloadMetricMap(a)
-	require.Len(t, metrics, 2)
-	m1, ok1 := metrics["foo.bar"]
-	require.True(t, ok1)
-	assert.Equal(t, 10.0, m1.Value)
-	m2, ok2 := metrics["bar.foo"]
-	require.True(t, ok2)
-	assert.Equal(t, 20.0, m2.Value)
->>>>>>> 8903391f
 }