--- conflicted
+++ resolved
@@ -465,11 +465,7 @@
 	profile0Len := len(r.(*runnerMock).jobs[0].profiles)
 	profile1Len := len(r.(*runnerMock).jobs[1].profiles)
 	t.Logf("%+v", r.(*runnerMock).jobs)
-<<<<<<< HEAD
-	assert.True(t, (profile0Len == 1 && profile1Len == 6) || (profile0Len == 6 && profile1Len == 1))
-=======
-	assert.True(t, (profile0Len == 1 && profile1Len == 4) || (profile0Len == 4 && profile1Len == 1))
->>>>>>> aa571a04
+	assert.True(t, (profile0Len == 1 && profile1Len == 5) || (profile0Len == 5 && profile1Len == 1))
 }
 
 func TestReportMetricBasic(t *testing.T) {
