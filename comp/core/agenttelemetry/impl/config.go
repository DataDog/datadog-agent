--- conflicted
+++ resolved
@@ -313,16 +313,11 @@
         zero_metric: true
       metrics:
         - name: runtime.running
-<<<<<<< HEAD
   - name: hostname
-=======
-  - name: rtloader
->>>>>>> 5f64bb7d
-    metric:
-      exclude:
-        zero_metric: true
-      metrics:
-<<<<<<< HEAD
+    metric:
+      exclude:
+        zero_metric: true
+      metrics:
         - name: hostname.drift_detected
           aggregate_tags:
             - state
@@ -335,11 +330,14 @@
       start_after: 1800 # 30 minutes
       iterations: 0
       period: 21600 # 6 hours
-=======
+  - name: rtloader
+    metric:
+      exclude:
+        zero_metric: true
+      metrics:
         - name: rtloader.inuse_bytes
         - name: rtloader.frees
         - name: rtloader.allocations
->>>>>>> 5f64bb7d
   - name: otlp
     metric:
       exclude:
