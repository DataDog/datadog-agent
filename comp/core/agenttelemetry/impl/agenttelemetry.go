// Unless explicitly stated otherwise all files in this repository are licensed
// under the Apache License Version 2.0.
// This product includes software developed at Datadog (https://www.datadoghq.com/).
// Copyright 2016-present Datadog, Inc.

// Package agenttelemetryimpl provides the implementation of the agenttelemetry component.
package agenttelemetryimpl

import (
	"bytes"
	"context"
	"encoding/json"
	"errors"
	"fmt"
	"net/http"
	"strconv"
	"strings"
	"sync"

	"golang.org/x/exp/maps"

	api "github.com/DataDog/datadog-agent/comp/api/api/def"
	agenttelemetry "github.com/DataDog/datadog-agent/comp/core/agenttelemetry/def"
	"github.com/DataDog/datadog-agent/comp/core/config"
	log "github.com/DataDog/datadog-agent/comp/core/log/def"
	"github.com/DataDog/datadog-agent/comp/core/telemetry"
	compdef "github.com/DataDog/datadog-agent/comp/def"
	httputils "github.com/DataDog/datadog-agent/pkg/util/http"
	"github.com/DataDog/datadog-agent/pkg/util/scrubber"

	dto "github.com/prometheus/client_model/go"
)

type atel struct {
	cfgComp config.Component
	logComp log.Component
	telComp telemetry.Component

	enabled bool
	sender  sender
	runner  runner
	atelCfg *Config

	cancelCtx context.Context
	cancel    context.CancelFunc

	prevPromMetricCounterValues   map[string]float64
	prevPromMetricHistogramValues map[string]uint64
	prevPromMetricValuesMU        sync.Mutex
}

// Requires defines the dependencies for the agenttelemetry component
type Requires struct {
	compdef.In

	Log       log.Component
	Config    config.Component
	Telemetry telemetry.Component

	Lc compdef.Lifecycle
}

// Provides defines the output of the agenttelemetry component
type Provides struct {
	compdef.Out

	Comp     agenttelemetry.Component
	Endpoint api.AgentEndpointProvider
}

// Interfacing with runner.
type job struct {
	a        *atel
	profiles []*Profile
	schedule Schedule
}

func (j job) Run() {
	j.a.run(j.profiles)
}

// Passing metrics to sender Interfacing with sender
type agentmetric struct {
	name    string
	metrics []*dto.Metric
	family  *dto.MetricFamily
}

func createSender(
	cfgComp config.Component,
	logComp log.Component,
) (sender, error) {
	client := newSenderClientImpl(cfgComp)
	sender, err := newSenderImpl(cfgComp, logComp, client)
	if err != nil {
		logComp.Errorf("Failed to create agent telemetry sender: %s", err.Error())
	}
	return sender, err
}

func createAtel(
	cfgComp config.Component,
	logComp log.Component,
	telComp telemetry.Component,
	sender sender,
	runner runner) *atel {
	// Parse Agent Telemetry Configuration configuration
	atelCfg, err := parseConfig(cfgComp)
	if err != nil {
		logComp.Errorf("Failed to parse agent telemetry config: %s", err.Error())
		return &atel{}
	}
	if !atelCfg.Enabled {
		logComp.Info("Agent telemetry is disabled")
		return &atel{}
	}

	if sender == nil {
		sender, err = createSender(cfgComp, logComp)
		if err != nil {
			logComp.Errorf("Failed to create agent telemetry sender: %s", err.Error())
			return &atel{}
		}
	}

	if runner == nil {
		runner = newRunnerImpl()
	}

	return &atel{
		enabled: true,
		cfgComp: cfgComp,
		logComp: logComp,
		telComp: telComp,
		sender:  sender,
		runner:  runner,
		atelCfg: atelCfg,

		prevPromMetricCounterValues:   make(map[string]float64),
		prevPromMetricHistogramValues: make(map[string]uint64),
	}
}

// NewComponent creates a new agent telemetry component.
func NewComponent(deps Requires) Provides {
	a := createAtel(
		deps.Config,
		deps.Log,
		deps.Telemetry,
		nil,
		nil,
	)

	// If agent telemetry is enabled and configured properly add the start and stop hooks
	if a.enabled {
		deps.Lc.Append(compdef.Hook{
			OnStart: func(_ context.Context) error {
				return a.start()
			},
			OnStop: func(_ context.Context) error {
				return a.stop()
			},
		})
	}

	return Provides{
		Comp:     a,
		Endpoint: api.NewAgentEndpointProvider(a.writePayload, "/metadata/agent-telemetry", "GET"),
	}
}

func (a *atel) aggregateMetricTags(mCfg *MetricConfig, mt dto.MetricType, ms []*dto.Metric) []*dto.Metric {
	// Nothing to aggregate?
	if len(ms) == 0 {
		return nil
	}

	// Special case when no aggregate tags are defined - aggregate all metrics
	// aggregateMetric will sum all metrics into a single one without copying tags
	if !mCfg.aggregateTagsExists {
		ma := &dto.Metric{}
		for _, m := range ms {
			aggregateMetric(mt, ma, m)
		}

		return []*dto.Metric{ma}
	}

	amMap := make(map[string]*dto.Metric)

	// Initialize total metric
	var totalm *dto.Metric
	if mCfg.AggregateTotal {
		totalm = &dto.Metric{}
	}

	// Enumerate the metric's timeseries and aggregate them
	for _, m := range ms {
		tagsKey := ""

		// if tags are defined, we need to create a key from them by dropping not specified
		// in configuration tags. The key is constructed by concatenating specified tag names
		// and values if a timeseries has tags is not specified
		origTags := m.GetLabel()
		if len(origTags) > 0 {
			// sort tags (to have a consistent key for the same tag set)
			tags := cloneLabelsSorted(origTags)

			// create a key from the tags (and drop not specified in the configuration tags)
			var specTags = make([]*dto.LabelPair, 0, len(origTags))
			var sb strings.Builder
			for _, t := range tags {
				if _, ok := mCfg.aggregateTagsMap[t.GetName()]; ok {
					specTags = append(specTags, t)
					sb.WriteString(makeLabelPairKey(t))
				}
			}
			tagsKey = sb.String()

			if mCfg.AggregateTotal {
				aggregateMetric(mt, totalm, m)
			}

			// finally aggregate the metric on the created key
			if aggm, ok := amMap[tagsKey]; ok {
				aggregateMetric(mt, aggm, m)
			} else {
				// ... or create a new one with specifi value and specified tags
				aggm := &dto.Metric{}
				aggregateMetric(mt, aggm, m)
				aggm.Label = specTags
				amMap[tagsKey] = aggm
			}
		} else {
			// if no tags are specified, we aggregate all metrics into a single one
			if mCfg.AggregateTotal {
				aggregateMetric(mt, totalm, m)
			}
		}
	}

	// Add total metric if needed
	if mCfg.AggregateTotal {
		totalName := "total"
		totalValue := strconv.Itoa(len(ms))
		totalm.Label = []*dto.LabelPair{
			{Name: &totalName, Value: &totalValue},
		}
		amMap[totalName] = totalm
	}

	// Anything to report?
	if len(amMap) == 0 {
		return nil
	}

	// Convert the map to a slice
	return maps.Values(amMap)
}

<<<<<<< HEAD
=======
// Using Prometheus  terminology. Metrics name or in "Prom" MetricFamily is technically a Datadog metrics.
// dto.Metric are a metric values for each timeseries (tag/value combination).
>>>>>>> 3db398a4
func buildKeysForMetricsPreviousValues(mt dto.MetricType, metricName string, metrics []*dto.Metric) []string {
	keyNames := make([]string, 0, len(metrics))
	for _, m := range metrics {
		var keyName string
		tags := m.GetLabel()
		if len(tags) == 0 {
<<<<<<< HEAD
			// start with the metric name
			keyName = metricName
		} else {
			// Sort tags to stability of the key
			sortedTags := cloneLabelsSorted(tags)
			var builder strings.Builder

			// start with the metric name plus the tags
			builder.WriteString(metricName)
			for _, tag := range sortedTags {
				builder.WriteString(makeLabelPairKey(tag))
			}
			keyName = builder.String()
		}

		if mt == dto.MetricType_HISTOGRAM {
			// add bucket names to the key
			for _, bucket := range m.Histogram.GetBucket() {
				keyNames = append(keyNames, fmt.Sprintf("%v:%v", keyName, bucket.GetUpperBound()))
			}
		} else {
			keyNames = append(keyNames, keyName)
		}
=======
			// For "tagless" MetricFamily, len(metrics) will be 1, with single iteration and m.GetLabel()
			// will be nil. Accordingly, to form a key for that metric its name alone is sufficient.
			keyName = metricName
		} else {
			//If the metric has tags, len(metrics) will be equal to the number of metric's timeseries.
			// Each timeseries or "m" on each iteration in this code, will contain a set of unique
			// tagset (as m.GetLabel()). Accordingly, each timeseries should be represented by a unique
			// and stable (reproducible) key formed by tagset key names and values.
			keyName = fmt.Sprintf("%s%s:", metricName, convertLabelsToKey(tags))
		}

		if mt == dto.MetricType_HISTOGRAM {
			// On each iteration for metrics without tags (only 1 iteration) or with tags (iteration per
			// timeseries). If the metric is a HISTOGRAM, each timeseries bucket individually plus
			// implicit "+Inf" bucket. For example, for 3 timeseries with 4-bucket histogram, we will
			// track 15 values using 15 keys (3x(4+1)).
			for _, bucket := range m.Histogram.GetBucket() {
				keyNames = append(keyNames, fmt.Sprintf("%v:%v", keyName, bucket.GetUpperBound()))
			}
		}

		// Add the key for Counter, Gauge metric and HISTOGRAM's +Inf bucket
		keyNames = append(keyNames, keyName)
>>>>>>> 3db398a4
	}

	return keyNames
}

<<<<<<< HEAD
func convertPromHistogramsToDatadogHistogramsValues(metrics []*dto.Metric, prevPromMetricValues map[string]uint64, keyNames []string) {
	if len(metrics) > 0 {
		bucketCount := len(metrics[0].Histogram.GetBucket())
		for i, m := range metrics {
			// First, deduct the previous cumulative count from the current one
			for j, b := range m.Histogram.GetBucket() {
				key := keyNames[(i*bucketCount)+j]
				curValue := b.GetCumulativeCount()

				// Adjust the counter value if found
				if prevValue, ok := prevPromMetricValues[key]; ok {
					*b.CumulativeCount -= prevValue
				}

				// Upsert the cache of previous counter values
				prevPromMetricValues[key] = curValue
			}

			// Then, de-cumulate next bucket value from the previous bucket values
			var prevValue uint64
=======
// Swap current value with the previous value and deduct the previous value from the current value
func deductAndUpdatePrevValue(key string, prevPromMetricValues map[string]uint64, curValue *uint64) {
	origCurValue := *curValue
	if prevValue, ok := prevPromMetricValues[key]; ok {
		*curValue -= prevValue
	}
	prevPromMetricValues[key] = origCurValue
}

func convertPromHistogramsToDatadogHistogramsValues(metrics []*dto.Metric, prevPromMetricValues map[string]uint64, keyNames []string) {
	if len(metrics) > 0 {
		bucketCount := len(metrics[0].Histogram.GetBucket())
		var prevValue uint64

		for i, m := range metrics {
			// 1. deduct the previous cumulative count from each explicit  buckets
			for j, b := range m.Histogram.GetBucket() {
				deductAndUpdatePrevValue(keyNames[(i*(bucketCount+1))+j], prevPromMetricValues, b.CumulativeCount)
			}
			// 2. deduct the previous cumulative count from the implicit  "+Inf" bucket
			deductAndUpdatePrevValue(keyNames[((i+1)*(bucketCount+1))-1], prevPromMetricValues, m.Histogram.SampleCount)

			// 3. "De-cumulate" next explicit bucket value from the preceding bucket value
			prevValue = 0
>>>>>>> 3db398a4
			for _, b := range m.Histogram.GetBucket() {
				curValue := b.GetCumulativeCount()
				*b.CumulativeCount -= prevValue
				prevValue = curValue
			}
<<<<<<< HEAD
=======
			// 4. "De-cumulate" implicit "+Inf" bucket value from the preceding bucket value
			*m.Histogram.SampleCount -= prevValue
>>>>>>> 3db398a4
		}
	}
}

func convertPromCountersToDatadogCountersValues(metrics []*dto.Metric, prevPromMetricValues map[string]float64, keyNames []string) {
	for i, m := range metrics {
		key := keyNames[i]
		curValue := m.GetCounter().GetValue()

		// Adjust the counter value if found
		if prevValue, ok := prevPromMetricValues[key]; ok {
			*m.GetCounter().Value -= prevValue
		}

		// Upsert the cache of previous counter values
		prevPromMetricValues[key] = curValue
	}
}

// Convert ...
//  1. Prom Counters from monotonic to non-monotonic by resetting the counter during this call
//  2. Prom Histograms buckets counters from monotonic to non-monotonic by resetting the counter during this call
func (a *atel) convertPromMetricToDatadogMetricsValues(mt dto.MetricType, metricName string, metrics []*dto.Metric) {
	if len(metrics) > 0 && (mt == dto.MetricType_COUNTER || mt == dto.MetricType_HISTOGRAM) {
		// Build the keys for the metrics (or buckets) to cache their previous values
		keyNames := buildKeysForMetricsPreviousValues(mt, metricName, metrics)

		a.prevPromMetricValuesMU.Lock()
		defer a.prevPromMetricValuesMU.Unlock()
		if mt == dto.MetricType_HISTOGRAM {
			convertPromHistogramsToDatadogHistogramsValues(metrics, a.prevPromMetricHistogramValues, keyNames)
		} else {
			convertPromCountersToDatadogCountersValues(metrics, a.prevPromMetricCounterValues, keyNames)
		}
	}
}

func isMetricFiltered(p *Profile, mCfg *MetricConfig, mt dto.MetricType, m *dto.Metric) bool {
	// filter out zero values if specified in the profile
	if p.excludeZeroMetric && isZeroValueMetric(mt, m) {
		return false
	}

	// filter out if contains excluded tags
	if len(p.excludeTagsMap) > 0 && areTagsMatching(m.GetLabel(), p.excludeTagsMap) {
		return false
	}

	// filter out if tag does not contain in existing aggregateTags
	if mCfg.aggregateTagsExists && !areTagsMatching(m.GetLabel(), mCfg.aggregateTagsMap) {
		return false
	}

	return true
}

func (a *atel) transformMetricFamily(p *Profile, mfam *dto.MetricFamily) *agentmetric {
	var mCfg *MetricConfig
	var ok bool

	// Check if the metric is included in the profile
	if mCfg, ok = p.metricsMap[mfam.GetName()]; !ok {
		return nil
	}

	// Filter out not supported types
	mt := mfam.GetType()
	if !isSupportedMetricType(mt) {
		return nil
	}

	// Filter the metric according to the profile configuration
	// Currently we only support filtering out zero values if specified in the profile
	var fm []*dto.Metric
	for _, m := range mfam.Metric {
		if isMetricFiltered(p, mCfg, mt, m) {
			fm = append(fm, m)
		}
	}

	// nothing to report
	if len(fm) == 0 {
		return nil
	}

	// Aggregate the metric tags
	amt := a.aggregateMetricTags(mCfg, mt, fm)

	// Convert Prom Metrics values to the corresponding Datadog metrics style values
	a.convertPromMetricToDatadogMetricsValues(mt, mCfg.Name, amt)

	return &agentmetric{
		name:    mCfg.Name,
		metrics: amt,
		family:  mfam,
	}
}

func (a *atel) reportAgentMetrics(session *senderSession, pms []*telemetry.MetricFamily, p *Profile) {
	// If no metrics are configured nothing to report
	if len(p.metricsMap) == 0 {
		return
	}

	a.logComp.Debugf("Collect Agent Metric telemetry for profile %s", p.Name)

	// ... and filter them according to the profile configuration
	var metrics []*agentmetric
	for _, pm := range pms {
		if am := a.transformMetricFamily(p, pm); am != nil {
			metrics = append(metrics, am)
		}
	}

	// Send the metrics if any were filtered
	if len(metrics) == 0 {
		a.logComp.Debug("No Agent Metric telemetry collected")
		return
	}

	// Send the metrics if any were filtered
	a.logComp.Debugf("Reporting Agent Metric telemetry for profile %s", p.Name)

	a.sender.sendAgentMetricPayloads(session, metrics)
}

func (a *atel) loadPayloads(profiles []*Profile) (*senderSession, error) {
	// Gather all prom metrics. Currently Gather() does not allow filtering by
	// metric name, so we need to gather all metrics and filter them on our own.
	//	pms, err := a.telemetry.Gather(false)
	pms, err := a.telComp.Gather(false)
	if err != nil {
		a.logComp.Errorf("failed to get filtered telemetry metrics: %v", err)
		return nil, err
	}

	session := a.sender.startSession(a.cancelCtx)
	for _, p := range profiles {
		a.reportAgentMetrics(session, pms, p)
	}
	return session, nil
}

// run runs the agent telemetry for a given profile. It is triggered by the runner
// according to the profiles schedule.
func (a *atel) run(profiles []*Profile) {
	a.logComp.Info("Starting agent telemetry run")
	session, err := a.loadPayloads(profiles)
	if err != nil {
		a.logComp.Errorf("failed to load agent telemetry session: %s", err)
		return
	}

	err = a.sender.flushSession(session)
	if err != nil {
		a.logComp.Errorf("failed to flush agent telemetry session: %s", err)
		return
	}
}

func (a *atel) writePayload(w http.ResponseWriter, _ *http.Request) {
	if !a.enabled {
		httputils.SetJSONError(w, errors.New("agent-telemetry is not enabled. See https://docs.datadoghq.com/data_security/agent/?tab=datadogyaml#telemetry-collection for more info"), 400)
		return
	}

	a.logComp.Info("Showing agent telemetry payload")
	payload, err := a.GetAsJSON()
	if err != nil {
		httputils.SetJSONError(w, a.logComp.Error(err.Error()), 500)
		return
	}

	w.Write(payload)
}

func (a *atel) GetAsJSON() ([]byte, error) {
	session, err := a.loadPayloads(a.atelCfg.Profiles)
	if err != nil {
		return nil, fmt.Errorf("unable to load agent telemetry payload: %w", err)
	}
	payload := session.flush()

	jsonPayload, err := json.MarshalIndent(payload, "", "  ")
	if err != nil {
		return nil, fmt.Errorf("unable to marshal agent telemetry payload: %w", err)
	}

	jsonPayloadScrubbed, err := scrubber.ScrubJSON(jsonPayload)
	if err != nil {
		return nil, fmt.Errorf("unable to scrub agent telemetry payload: %w", err)
	}

	var prettyPayload bytes.Buffer
	err = json.Indent(&prettyPayload, jsonPayloadScrubbed, "", "\t")
	if err != nil {
		return nil, fmt.Errorf("unable to pretified agent telemetry payload: %w", err)
	}

	return prettyPayload.Bytes(), nil
}

// start is called by FX when the application starts.
func (a *atel) start() error {
	a.logComp.Infof("Starting agent telemetry for %d schedules and %d profiles", len(a.atelCfg.schedule), len(a.atelCfg.Profiles))

	a.cancelCtx, a.cancel = context.WithCancel(context.Background())

	// Start the runner and add the jobs.
	a.runner.start()
	for sh, pp := range a.atelCfg.schedule {
		a.runner.addJob(job{
			a:        a,
			profiles: pp,
			schedule: sh,
		})
	}

	return nil
}

// stop is called by FX when the application stops.
func (a *atel) stop() error {
	a.logComp.Info("Stopping agent telemetry")
	a.cancel()

	runnerCtx := a.runner.stop()
	<-runnerCtx.Done()

	<-a.cancelCtx.Done()
	a.logComp.Info("Agent telemetry is stopped")
	return nil
}<|MERGE_RESOLUTION|>--- conflicted
+++ resolved
@@ -258,42 +258,14 @@
 	return maps.Values(amMap)
 }
 
-<<<<<<< HEAD
-=======
 // Using Prometheus  terminology. Metrics name or in "Prom" MetricFamily is technically a Datadog metrics.
 // dto.Metric are a metric values for each timeseries (tag/value combination).
->>>>>>> 3db398a4
 func buildKeysForMetricsPreviousValues(mt dto.MetricType, metricName string, metrics []*dto.Metric) []string {
 	keyNames := make([]string, 0, len(metrics))
 	for _, m := range metrics {
 		var keyName string
 		tags := m.GetLabel()
 		if len(tags) == 0 {
-<<<<<<< HEAD
-			// start with the metric name
-			keyName = metricName
-		} else {
-			// Sort tags to stability of the key
-			sortedTags := cloneLabelsSorted(tags)
-			var builder strings.Builder
-
-			// start with the metric name plus the tags
-			builder.WriteString(metricName)
-			for _, tag := range sortedTags {
-				builder.WriteString(makeLabelPairKey(tag))
-			}
-			keyName = builder.String()
-		}
-
-		if mt == dto.MetricType_HISTOGRAM {
-			// add bucket names to the key
-			for _, bucket := range m.Histogram.GetBucket() {
-				keyNames = append(keyNames, fmt.Sprintf("%v:%v", keyName, bucket.GetUpperBound()))
-			}
-		} else {
-			keyNames = append(keyNames, keyName)
-		}
-=======
 			// For "tagless" MetricFamily, len(metrics) will be 1, with single iteration and m.GetLabel()
 			// will be nil. Accordingly, to form a key for that metric its name alone is sufficient.
 			keyName = metricName
@@ -317,34 +289,11 @@
 
 		// Add the key for Counter, Gauge metric and HISTOGRAM's +Inf bucket
 		keyNames = append(keyNames, keyName)
->>>>>>> 3db398a4
 	}
 
 	return keyNames
 }
 
-<<<<<<< HEAD
-func convertPromHistogramsToDatadogHistogramsValues(metrics []*dto.Metric, prevPromMetricValues map[string]uint64, keyNames []string) {
-	if len(metrics) > 0 {
-		bucketCount := len(metrics[0].Histogram.GetBucket())
-		for i, m := range metrics {
-			// First, deduct the previous cumulative count from the current one
-			for j, b := range m.Histogram.GetBucket() {
-				key := keyNames[(i*bucketCount)+j]
-				curValue := b.GetCumulativeCount()
-
-				// Adjust the counter value if found
-				if prevValue, ok := prevPromMetricValues[key]; ok {
-					*b.CumulativeCount -= prevValue
-				}
-
-				// Upsert the cache of previous counter values
-				prevPromMetricValues[key] = curValue
-			}
-
-			// Then, de-cumulate next bucket value from the previous bucket values
-			var prevValue uint64
-=======
 // Swap current value with the previous value and deduct the previous value from the current value
 func deductAndUpdatePrevValue(key string, prevPromMetricValues map[string]uint64, curValue *uint64) {
 	origCurValue := *curValue
@@ -369,17 +318,13 @@
 
 			// 3. "De-cumulate" next explicit bucket value from the preceding bucket value
 			prevValue = 0
->>>>>>> 3db398a4
 			for _, b := range m.Histogram.GetBucket() {
 				curValue := b.GetCumulativeCount()
 				*b.CumulativeCount -= prevValue
 				prevValue = curValue
 			}
-<<<<<<< HEAD
-=======
 			// 4. "De-cumulate" implicit "+Inf" bucket value from the preceding bucket value
 			*m.Histogram.SampleCount -= prevValue
->>>>>>> 3db398a4
 		}
 	}
 }
