--- conflicted
+++ resolved
@@ -107,7 +107,6 @@
 	}
 }
 
-<<<<<<< HEAD
 func WithConfigInvalidOK(v bool) func(*Params) {
 	return func(b *Params) {
 		b.configInvalidOK = v
@@ -120,8 +119,6 @@
 	}
 }
 
-=======
->>>>>>> cd7cc91b
 func WithSecurityAgentConfigFilePaths(securityAgentConfigFilePaths []string) func(*Params) {
 	return func(b *Params) {
 		b.securityAgentConfigFilePaths = securityAgentConfigFilePaths
