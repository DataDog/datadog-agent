// Unless explicitly stated otherwise all files in this repository are licensed
// under the Apache License Version 2.0.
// This product includes software developed at Datadog (https://www.datadoghq.com/).
// Copyright 2016-present Datadog, Inc.

package config

import (
	"strings"
	"testing"

	"go.uber.org/fx"

	"github.com/DataDog/datadog-agent/pkg/config"
)

// cfg implements the Component.
type cfg struct {
	// this component is currently implementing a thin wrapper around pkg/config,
	// and uses globals in that package.
	config.Config

	// warnings are the warnings generated during setup
	warnings *config.Warnings
}

type dependencies struct {
	fx.In

	Params Params
}

type mockDependencies struct {
	fx.In

	Params MockParams
}

func newConfig(deps dependencies) (Component, error) {
	warnings, err := setupConfig(deps)
	returnErrFct := func(e error) (Component, error) {
		if e != nil && deps.Params.ignoreErrors {
			if warnings == nil {
				warnings = &config.Warnings{}
			}
			warnings.Err = e
			e = nil
		}
		return &cfg{Config: config.Datadog, warnings: warnings}, e
	}

	if err != nil {
		return returnErrFct(err)
	}

	if deps.Params.configLoadSecurityAgent {
		if err := config.Merge(deps.Params.securityAgentConfigFilePaths); err != nil {
			return returnErrFct(err)
		}
	}

	return &cfg{Config: config.Datadog, warnings: warnings}, nil
}

func (c *cfg) Warnings() *config.Warnings {
	return c.warnings
}

func newMock(deps mockDependencies, t testing.TB) (Component, error) {
	backupConfig := config.NewConfig("", "", strings.NewReplacer())
	backupConfig.CopyConfig(config.Datadog)

	config.Datadog.CopyConfig(config.NewConfig("mock", "XXXX", strings.NewReplacer()))

	// call InitConfig to set defaults.
	config.InitConfig(config.Datadog)

	if deps.Params.ConfigYaml != "" {
		config.Datadog.SetConfigType("yaml")
<<<<<<< HEAD
		config.Datadog.ReadConfig(strings.NewReader(deps.Params.ConfigYaml))
=======
		err := config.Datadog.ReadConfig(strings.NewReader(deps.Params.ConfigYaml))
		if err != nil {
			// The YAML was invalid, fail initialization of the mock config.
			return nil, err
		}
>>>>>>> d7d20108
	}

	// Overrides are explicit and will take precedence over any other
	// setting
	for k, v := range deps.Params.Overrides {
		config.Datadog.Set(k, v)
	}

	c := &cfg{
		Config:   config.Datadog,
		warnings: &config.Warnings{},
	}

	// swap the existing config back at the end of the test.
	t.Cleanup(func() { config.Datadog.CopyConfig(backupConfig) })

	return c, nil
}<|MERGE_RESOLUTION|>--- conflicted
+++ resolved
@@ -77,15 +77,11 @@
 
 	if deps.Params.ConfigYaml != "" {
 		config.Datadog.SetConfigType("yaml")
-<<<<<<< HEAD
-		config.Datadog.ReadConfig(strings.NewReader(deps.Params.ConfigYaml))
-=======
 		err := config.Datadog.ReadConfig(strings.NewReader(deps.Params.ConfigYaml))
 		if err != nil {
 			// The YAML was invalid, fail initialization of the mock config.
 			return nil, err
 		}
->>>>>>> d7d20108
 	}
 
 	// Overrides are explicit and will take precedence over any other
