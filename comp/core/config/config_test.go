--- conflicted
+++ resolved
@@ -35,13 +35,8 @@
 			WithConfigMissingOK(true),
 			WithConfFilePath(dir),
 		)),
-<<<<<<< HEAD
-		fx.Provide(func() secrets.Component { return secretsimpl.NewMockSecretResolver() }),
+		fx.Provide(func() secrets.Component { return secretsimpl.NewMock() }),
 		Module(),
-=======
-		fx.Provide(func() secrets.Component { return secretsimpl.NewMock() }),
-		Module,
->>>>>>> 348a6fda
 	))
 	require.Equal(t, "https://example.com", config.GetString("dd_url"))
 }
