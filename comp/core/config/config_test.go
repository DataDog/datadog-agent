--- conflicted
+++ resolved
@@ -53,13 +53,8 @@
 	// but defaults are set
 	require.Equal(t, "localhost", config.GetString("ipc_address"))
 
-<<<<<<< HEAD
-	// values can also be set by the mock (ConfigWriter)
+	// values can also be set by the mock (config.Writer)
 	config.(Mock).SetForSource("app_key", "newvalue", ddconfig.SourceAgentRuntime)
-=======
-	// values can also be set by the mock (config.Writer)
-	config.(Mock).Set("app_key", "newvalue")
->>>>>>> 1a11333c
 	require.Equal(t, "newvalue", config.GetString("app_key"))
 }
 
