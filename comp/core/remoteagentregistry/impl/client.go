// Unless explicitly stated otherwise all files in this repository are licensed
// under the Apache License Version 2.0.
// This product includes software developed at Datadog (https://www.datadoghq.com/).
// Copyright 2024-present Datadog, Inc.

package remoteagentregistryimpl

import (
	"context"
	"errors"
	"fmt"
	"slices"
	"strings"
	"sync"
	"time"

	"google.golang.org/grpc"
	"google.golang.org/grpc/credentials"
	"google.golang.org/grpc/metadata"

	"github.com/google/uuid"

	remoteagentregistry "github.com/DataDog/datadog-agent/comp/core/remoteagentregistry/def"
	pb "github.com/DataDog/datadog-agent/pkg/proto/pbgo/core"

	ddgrpc "github.com/DataDog/datadog-agent/pkg/util/grpc"
)

type remoteAgentServiceName = string

// StatusServiceName is the service name for remote agent status provider
const StatusServiceName = "datadog.remoteagent.status.v1.StatusProvider"

// FlareServiceName is the service name for remote agent flare provider
const FlareServiceName = "datadog.remoteagent.flare.v1.FlareProvider"

// TelemetryServiceName is the service name for remote agent telemetry provider
const TelemetryServiceName = "datadog.remoteagent.telemetry.v1.TelemetryProvider"

type remoteAgentClient struct {
	// agent variables
	remoteagentregistry.RegisteredAgent

	// health tracking
	unhealthy bool // marks agent for removal during next cleanup cycle

	// gRPC relative
	pb.FlareProviderClient
	pb.StatusProviderClient
	pb.TelemetryProviderClient
	services []remoteAgentServiceName
	conn     *grpc.ClientConn
}

func (ra *remoteAgentRegistry) newRemoteAgentClient(registration *remoteagentregistry.RegistrationData) (*remoteAgentClient, error) {
	conn, err := grpc.NewClient(registration.APIEndpointURI,
		grpc.WithTransportCredentials(credentials.NewTLS(ra.ipc.GetTLSClientConfig())),
		grpc.WithPerRPCCredentials(ddgrpc.NewBearerTokenAuth(ra.ipc.GetAuthToken())),
		// Set on the higher side to account for the fact that flare file data could be larger than the default 4MB limit.
		grpc.WithDefaultCallOptions(grpc.MaxCallRecvMsgSize(64*1024*1024)),
	)
	if err != nil {
		return nil, err
	}

	client := &remoteAgentClient{
		RegisteredAgent: remoteagentregistry.RegisteredAgent{
			Flavor:               registration.AgentFlavor,
			DisplayName:          registration.AgentDisplayName,
			SanitizedDisplayName: sanitizeString(registration.AgentDisplayName),
			PID:                  registration.AgentPID,
			LastSeen:             time.Now(),
			SessionID:            uuid.New().String(),
		},
		// gRPC relative
		conn:                    conn,
		StatusProviderClient:    pb.NewStatusProviderClient(conn),
		FlareProviderClient:     pb.NewFlareProviderClient(conn),
		TelemetryProviderClient: pb.NewTelemetryProviderClient(conn),
	}

	client.services = registration.Services

	return client, nil
}

// close closes the remote agent client and its connection
func (rac *remoteAgentClient) close() error {
	return rac.conn.Close()
}

// validateSessionID extracts and validates the session_id from gRPC response metadata
func (rac *remoteAgentClient) validateSessionID(responseMetadata metadata.MD) error {
	sessionIDs := responseMetadata.Get("session_id")
	if len(sessionIDs) == 0 {
		return errors.New("missing session_id in response metadata")
	}

	if len(sessionIDs) > 1 {
		return errors.New("multiple session_id values in response metadata")
	}

	receivedSessionID := sessionIDs[0]
	if receivedSessionID != rac.RegisteredAgent.SessionID {
		return fmt.Errorf("session_id mismatch: expected %s, got %s", rac.RegisteredAgent.SessionID, receivedSessionID)
	}

	return nil
}

// callAgentsForService concurrently invokes a gRPC call on all registered remote agents that support a given service.
// It filters agents by service capability, applies a timeout to each call, and collects telemetry for each attempt.
// The function returns a slice of processed results, one per agent, using the provided processor function.
//
// Type Parameters:
//   - PbType:         The raw protobuf response type returned by the gRPC call.
//   - StructuredType: The processed output type produced by the processor.
//
// Parameters:
//   - registry:     The remote agent registry containing all known agents.
//   - service:  The full service name (e.g., datadog.remoteagent.status.v1.StatusProvider).
//   - grpcCall:   Function to perform the gRPC call for a given agent.
//   - resultProcessor:    Function to transform the gRPC response (or error) into the desired output type.
//
// Returns:
//   - []StructuredType: A slice of processed results, one per agent that supports the service.
func callAgentsForService[PbType any, StructuredType any](
	registry *remoteAgentRegistry,
	service remoteAgentServiceName,
	grpcCall func(context.Context, *remoteAgentClient, ...grpc.CallOption) (PbType, error),
	resultProcessor func(remoteagentregistry.RegisteredAgent, PbType, error) StructuredType,
) []StructuredType {
	queryTimeout := registry.conf.GetDuration("remote_agent_registry.query_timeout")

	var wg sync.WaitGroup

	registry.agentMapMu.Lock()

	filteredAgents := []*remoteAgentClient{}

	for _, remoteAgent := range registry.agentMap {
		// Skip the remoteAgent if the service is not implemented
		if !slices.Contains(remoteAgent.services, service) {
			continue
		}
		filteredAgents = append(filteredAgents, remoteAgent)
	}

	agentsLen := len(filteredAgents)
	resultSlice := make([]StructuredType, 0, agentsLen)
	var resultLock sync.Mutex

	// Return early if we have no registered remote agents.
	if agentsLen == 0 {
		registry.agentMapMu.Unlock()
		return resultSlice
	}

	// Creates a context with a one second deadline for the RPC.
	ctx, cancel := context.WithTimeout(context.Background(), queryTimeout)
	defer cancel()

	wg.Add(agentsLen)
	for _, remoteAgent := range filteredAgents {
		go func() {
			start := time.Now()
			defer func() {
				wg.Done()
				registry.telemetryStore.remoteAgentActionDuration.Observe(
					time.Since(start).Seconds(),
					remoteAgent.RegisteredAgent.SanitizedDisplayName,
					service,
				)
			}()

			var responseHeader metadata.MD
			// We push any errors into "failure reason" which ends up getting shown in the status details.
			resp, err := grpcCall(ctx, remoteAgent, grpc.WaitForReady(true), grpc.Header(&responseHeader))

			if err != nil {
				registry.telemetryStore.remoteAgentActionError.Inc(remoteAgent.RegisteredAgent.SanitizedDisplayName, service, grpcErrorMessage(err))
			} else {
				// Validate session ID if no error occurred
				if validationErr := remoteAgent.validateSessionID(responseHeader); validationErr != nil {
					// wrap error in gRPC status
					err = validationErr
					registry.telemetryStore.remoteAgentActionError.Inc(remoteAgent.RegisteredAgent.SanitizedDisplayName, service, sessionIDMismatch)

					// Mark agent as unhealthy for removal during next cleanup cycle
					remoteAgent.unhealthy = true
				}
			}

			// Append the result to the result slice
			resultLock.Lock()
			resultSlice = append(resultSlice, resultProcessor(remoteAgent.RegisteredAgent, resp, err))
			resultLock.Unlock()
		}()
	}

	registry.agentMapMu.Unlock()

	wg.Wait()

	return resultSlice
}

func sanitizeString(in string) string {
<<<<<<< HEAD
	out := []string{}
	for s := range strings.SplitSeq(in, " ") {
		out = append(out, strings.ToLower(s))
	}
	return strings.Join(out, "-")
=======
	return strings.ReplaceAll(strings.ToLower(in), " ", "-")
>>>>>>> 13bb9b62
}<|MERGE_RESOLUTION|>--- conflicted
+++ resolved
@@ -206,13 +206,5 @@
 }
 
 func sanitizeString(in string) string {
-<<<<<<< HEAD
-	out := []string{}
-	for s := range strings.SplitSeq(in, " ") {
-		out = append(out, strings.ToLower(s))
-	}
-	return strings.Join(out, "-")
-=======
 	return strings.ReplaceAll(strings.ToLower(in), " ", "-")
->>>>>>> 13bb9b62
 }