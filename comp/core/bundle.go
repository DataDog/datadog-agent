--- conflicted
+++ resolved
@@ -28,33 +28,17 @@
 // team: agent-shared-components
 
 // Bundle defines the fx options for this bundle.
-<<<<<<< HEAD
 func Bundle() fxutil.BundleOptions {
 	return fxutil.Bundle(
 		// As `config.Module` expects `config.Params` as a parameter, it is require to define how to get `config.Params` from `BundleParams`.
 		fx.Provide(func(params BundleParams) config.Params { return params.ConfigParams }),
 		config.Module(),
-		fx.Provide(func(params BundleParams) log.Params { return params.LogParams }),
-		log.Module(),
+		fx.Provide(func(params BundleParams) logimpl.Params { return params.LogParams }),
+		logimpl.Module(),
 		fx.Provide(func(params BundleParams) sysprobeconfigimpl.Params { return params.SysprobeConfigParams }),
 		secretsimpl.Module(),
 		fx.Provide(func(params BundleParams) secrets.Params { return params.SecretParams }),
 		sysprobeconfigimpl.Module(),
 		telemetry.Module(),
 		hostnameimpl.Module())
-}
-=======
-var Bundle = fxutil.Bundle(
-	// As `config.Module` expects `config.Params` as a parameter, it is require to define how to get `config.Params` from `BundleParams`.
-	fx.Provide(func(params BundleParams) config.Params { return params.ConfigParams }),
-	config.Module,
-	fx.Provide(func(params BundleParams) logimpl.Params { return params.LogParams }),
-	logimpl.Module,
-	fx.Provide(func(params BundleParams) sysprobeconfigimpl.Params { return params.SysprobeConfigParams }),
-	secretsimpl.Module,
-	fx.Provide(func(params BundleParams) secrets.Params { return params.SecretParams }),
-	sysprobeconfigimpl.Module,
-	telemetry.Module,
-	hostnameimpl.Module,
-)
->>>>>>> bc6a27c1
+}