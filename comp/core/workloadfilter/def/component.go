--- conflicted
+++ resolved
@@ -42,13 +42,11 @@
 	// GetContainerSBOMFilters retrieves the container SBOM FilterBundle
 	GetContainerSBOMFilters() FilterBundle
 
-<<<<<<< HEAD
 	// GetContainerRuntimeSecurityFilters retrieves the container RuntimeSecurity FilterBundle
 	GetContainerRuntimeSecurityFilters() FilterBundle
 	// GetContainerComplianceFilters retrieves the container Compliance FilterBundle
 	GetContainerComplianceFilters() FilterBundle
-=======
+
 	// GetFilterConfigString retrieves a string representation of the raw filter configuration
 	GetFilterConfigString() (string, error)
->>>>>>> db987e4a
 }