--- conflicted
+++ resolved
@@ -16,115 +16,8 @@
 	"github.com/DataDog/datadog-agent/comp/core/workloadfilter/util/celprogram"
 
 	workloadfilter "github.com/DataDog/datadog-agent/comp/core/workloadfilter/def"
-<<<<<<< HEAD
-	"github.com/DataDog/datadog-agent/comp/core/workloadfilter/util/celprogram"
-	legacyFilter "github.com/DataDog/datadog-agent/pkg/util/containers"
 )
 
-func createFromOldFilters(name string, oldInclude, oldExclude []string, objectType workloadfilter.ResourceType, logger log.Component) program.FilterProgram {
-	var initErrors []error
-
-	includeProgram, includeErr := createProgramFromOldFilters(oldInclude, objectType)
-	if includeErr != nil {
-		initErrors = append(initErrors, includeErr)
-		logger.Warnf("error creating include program for %s: %v", name, includeErr)
-	}
-
-	excludeProgram, excludeErr := createProgramFromOldFilters(oldExclude, objectType)
-	if excludeErr != nil {
-		initErrors = append(initErrors, excludeErr)
-		logger.Warnf("error creating exclude program for %s: %v", name, excludeErr)
-	}
-
-	return program.CELProgram{
-		Name:                 name,
-		Include:              includeProgram,
-		Exclude:              excludeProgram,
-		InitializationErrors: initErrors,
-	}
-}
-
-// createProgramFromOldFilters handles the conversion of old filters to new filters and creates a CEL program.
-// Returns both the program and any errors encountered during creation.
-func createProgramFromOldFilters(oldFilters []string, objectType workloadfilter.ResourceType) (cel.Program, error) {
-	filterString, err := convertOldToNewFilter(oldFilters, objectType)
-	if err != nil {
-		return nil, err
-	}
-
-	program, err := celprogram.CreateCELProgram(filterString, objectType)
-	if err != nil {
-		return nil, err
-	}
-
-	return program, nil
-}
-
-// getFieldMapping creates a map to associate old filter prefixes with new filter fields
-func getFieldMapping(objectType workloadfilter.ResourceType) map[string]string {
-	return map[string]string{
-		"name":  fmt.Sprintf("%s.name.matches", objectType),
-		"image": fmt.Sprintf("%s.image.matches", objectType),
-		"kube_namespace": func() string {
-			if objectType == workloadfilter.ContainerType {
-				return fmt.Sprintf("%s.%s.namespace.matches", objectType, workloadfilter.PodType)
-			}
-			return fmt.Sprintf("%s.namespace.matches", objectType)
-
-		}(),
-	}
-}
-
-// convertOldToNewFilter converts the legacy regex ad filter format to cel-go format.
-//
-// Old Format: []string{"image:nginx.*", "name:xyz-.*"},
-// New Format: "container.name.matches('xyz-.*') || container.image.matches('nginx.*')"
-func convertOldToNewFilter(oldFilters []string, objectType workloadfilter.ResourceType) (string, error) {
-	if oldFilters == nil {
-		return "", nil
-	}
-
-	legacyFieldMapping := getFieldMapping(objectType)
-
-	var newFilters []string
-	for _, oldFilter := range oldFilters {
-
-		if oldFilter == "" {
-			continue
-		}
-
-		// Split the filter into key and value using the first colon
-		key, value, ok := strings.Cut(oldFilter, ":")
-		if !ok {
-			return "", fmt.Errorf("invalid filter format: %s", oldFilter)
-		}
-
-		// Check if the key applies for the particular workload type
-		if objectType != workloadfilter.ContainerType && key == "image" {
-			continue
-		}
-		if objectType == workloadfilter.PodType && key != "kube_namespace" {
-			continue
-		}
-
-		// Legacy support for image filtering
-		if key == "image" {
-			value = legacyFilter.PreprocessImageFilter(value)
-		}
-
-		if newField, ok := legacyFieldMapping[key]; ok {
-			newFilters = append(newFilters, fmt.Sprintf(`%s(%s)`, newField, strconv.Quote(value)))
-		} else {
-			return "", fmt.Errorf("container filter %s:%s is unknown, ignoring it. The supported filters are 'image', 'name' and 'kube_namespace'", key, value)
-		}
-	}
-	return strings.Join(newFilters, " || "), nil
-}
-
-=======
-)
-
->>>>>>> 9cec816a
 func createCELExcludeProgram(name string, rules string, objectType workloadfilter.ResourceType, logger log.Component) program.FilterProgram {
 	excludeProgram, excludeErr := celprogram.CreateCELProgram(rules, objectType)
 	if excludeErr != nil {
