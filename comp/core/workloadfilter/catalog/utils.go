// Unless explicitly stated otherwise all files in this repository are licensed
// under the Apache License Version 2.0.
// This product includes software developed at Datadog (https://www.datadoghq.com/).
// Copyright 2016-present Datadog, Inc.

//go:build cel

// Package catalog contains the implementation of the filtering catalogs.
package catalog

import (
	"fmt"
	"strconv"
	"strings"

	"github.com/google/cel-go/cel"

	log "github.com/DataDog/datadog-agent/comp/core/log/def"
	"github.com/DataDog/datadog-agent/comp/core/workloadfilter/program"

	workloadfilter "github.com/DataDog/datadog-agent/comp/core/workloadfilter/def"
	"github.com/DataDog/datadog-agent/comp/core/workloadfilter/util/celprogram"
	legacyFilter "github.com/DataDog/datadog-agent/pkg/util/containers"
)

func createFromOldFilters(name string, oldInclude, oldExclude []string, objectType workloadfilter.ResourceType, logger log.Component) program.FilterProgram {
	var initErrors []error

	includeProgram, includeErr := createProgramFromOldFilters(oldInclude, objectType)
	if includeErr != nil {
		initErrors = append(initErrors, includeErr)
		logger.Warnf("error creating include program for %s: %v", name, includeErr)
	}

	excludeProgram, excludeErr := createProgramFromOldFilters(oldExclude, objectType)
	if excludeErr != nil {
		initErrors = append(initErrors, excludeErr)
		logger.Warnf("error creating exclude program for %s: %v", name, excludeErr)
	}

	return program.CELProgram{
		Name:                 name,
		Include:              includeProgram,
		Exclude:              excludeProgram,
		InitializationErrors: initErrors,
	}
}

// createProgramFromOldFilters handles the conversion of old filters to new filters and creates a CEL program.
// Returns both the program and any errors encountered during creation.
func createProgramFromOldFilters(oldFilters []string, objectType workloadfilter.ResourceType) (cel.Program, error) {
	filterString, err := convertOldToNewFilter(oldFilters, objectType)
	if err != nil {
		return nil, err
	}

	program, err := celprogram.CreateCELProgram(filterString, objectType)
	if err != nil {
		return nil, err
	}

	return program, nil
}

// getFieldMapping creates a map to associate old filter prefixes with new filter fields
func getFieldMapping(objectType workloadfilter.ResourceType) map[string]string {
	return map[string]string{
		"name":  fmt.Sprintf("%s.name.matches", objectType),
		"image": fmt.Sprintf("%s.image.matches", objectType),
		"kube_namespace": func() string {
			if objectType == workloadfilter.ContainerType {
				return fmt.Sprintf("%s.%s.namespace.matches", objectType, workloadfilter.PodType)
			}
			return fmt.Sprintf("%s.namespace.matches", objectType)

		}(),
	}
}

// convertOldToNewFilter converts the legacy regex ad filter format to cel-go format.
//
// Old Format: []string{"image:nginx.*", "name:xyz-.*"},
// New Format: "container.name.matches('xyz-.*') || container.image.matches('nginx.*')"
func convertOldToNewFilter(oldFilters []string, objectType workloadfilter.ResourceType) (string, error) {
	if oldFilters == nil {
		return "", nil
	}

	legacyFieldMapping := getFieldMapping(objectType)

	var newFilters []string
	for _, oldFilter := range oldFilters {

		if oldFilter == "" {
			continue
		}

		// Split the filter into key and value using the first colon
		key, value, ok := strings.Cut(oldFilter, ":")
		if !ok {
			return "", fmt.Errorf("invalid filter format: %s", oldFilter)
		}

		// Check if the key applies for the particular workload type
		if objectType != workloadfilter.ContainerType && key == "image" {
			continue
		}
		if objectType == workloadfilter.PodType && key != "kube_namespace" {
			continue
		}

		// Legacy support for image filtering
		if key == "image" {
			value = legacyFilter.PreprocessImageFilter(value)
		}

		if newField, ok := legacyFieldMapping[key]; ok {
			newFilters = append(newFilters, fmt.Sprintf(`%s(%s)`, newField, strconv.Quote(value)))
		} else {
			return "", fmt.Errorf("container filter %s:%s is unknown, ignoring it. The supported filters are 'image', 'name' and 'kube_namespace'", key, value)
		}
	}
	return strings.Join(newFilters, " || "), nil
<<<<<<< HEAD
=======
}

// convertTypeToProtoType converts a filter.ResourceType to its corresponding proto type string.
func convertTypeToProtoType(key workloadfilter.ResourceType) string {
	switch key {
	case workloadfilter.ContainerType:
		return "datadog.filter.FilterContainer"
	case workloadfilter.PodType:
		return "datadog.filter.FilterPod"
	case workloadfilter.ServiceType:
		return "datadog.filter.FilterKubeService"
	case workloadfilter.EndpointType:
		return "datadog.filter.FilterKubeEndpoint"
	case workloadfilter.ProcessType:
		return "datadog.filter.FilterProcess"
	default:
		return ""
	}
>>>>>>> fad16049
}<|MERGE_RESOLUTION|>--- conflicted
+++ resolved
@@ -121,8 +121,6 @@
 		}
 	}
 	return strings.Join(newFilters, " || "), nil
-<<<<<<< HEAD
-=======
 }
 
 // convertTypeToProtoType converts a filter.ResourceType to its corresponding proto type string.
@@ -141,5 +139,4 @@
 	default:
 		return ""
 	}
->>>>>>> fad16049
 }