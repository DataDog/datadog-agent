--- conflicted
+++ resolved
@@ -55,11 +55,7 @@
 		return nil, err
 	}
 
-<<<<<<< HEAD
 	program, err := celprogram.CreateCELProgram(filterString, objectType)
-=======
-	program, err := compileCELProgram(filterString, objectType)
->>>>>>> f3d6302d
 	if err != nil {
 		return nil, err
 	}
@@ -67,31 +63,6 @@
 	return program, nil
 }
 
-<<<<<<< HEAD
-=======
-func compileCELProgram(rules string, objectType workloadfilter.ResourceType) (cel.Program, error) {
-	if rules == "" {
-		return nil, nil
-	}
-	env, err := cel.NewEnv(
-		cel.Types(&workloadfilter.Container{}, &workloadfilter.Pod{}, &workloadfilter.Process{}),
-		cel.Variable(string(objectType), cel.ObjectType(convertTypeToProtoType(objectType))),
-	)
-	if err != nil {
-		return nil, err
-	}
-	abstractSyntaxTree, issues := env.Compile(rules)
-	if issues != nil && issues.Err() != nil {
-		return nil, issues.Err()
-	}
-	prg, err := env.Program(abstractSyntaxTree, cel.EvalOptions(cel.OptOptimize))
-	if err != nil {
-		return nil, err
-	}
-	return prg, nil
-}
-
->>>>>>> f3d6302d
 // getFieldMapping creates a map to associate old filter prefixes with new filter fields
 func getFieldMapping(objectType workloadfilter.ResourceType) map[string]string {
 	return map[string]string{
@@ -153,26 +124,8 @@
 	return strings.Join(newFilters, " || "), nil
 }
 
-// convertTypeToProtoType converts a filter.ResourceType to its corresponding proto type string.
-func convertTypeToProtoType(key workloadfilter.ResourceType) string {
-	switch key {
-	case workloadfilter.ContainerType:
-		return "datadog.filter.FilterContainer"
-	case workloadfilter.PodType:
-		return "datadog.filter.FilterPod"
-	case workloadfilter.ServiceType:
-		return "datadog.filter.FilterKubeService"
-	case workloadfilter.EndpointType:
-		return "datadog.filter.FilterKubeEndpoint"
-	case workloadfilter.ProcessType:
-		return "datadog.filter.FilterProcess"
-	default:
-		return ""
-	}
-}
-
 func createCELExcludeProgram(name string, rules string, objectType workloadfilter.ResourceType, logger log.Component) program.FilterProgram {
-	excludeProgram, excludeErr := compileCELProgram(rules, objectType)
+	excludeProgram, excludeErr := celprogram.CreateCELProgram(rules, objectType)
 	if excludeErr != nil {
 		logger.Criticalf(`failed to compile '%s' from 'cel_workload_exclude' filters: %v`, name, excludeErr)
 		logger.Flush()
