--- conflicted
+++ resolved
@@ -14,7 +14,6 @@
 	log "github.com/DataDog/datadog-agent/comp/core/log/def"
 	workloadfilter "github.com/DataDog/datadog-agent/comp/core/workloadfilter/def"
 	"github.com/DataDog/datadog-agent/comp/core/workloadfilter/program"
-	"github.com/DataDog/datadog-agent/comp/core/workloadfilter/util/celprogram"
 )
 
 // LegacyProcessExcludeProgram creates a regex-based program for filtering processes based on legacy disallowlist patterns
@@ -40,13 +39,6 @@
 	}
 
 	combinedPattern := strings.Join(processPatterns, "|")
-<<<<<<< HEAD
-	celRules := fmt.Sprintf("process.cmdline.matches(%s)", strconv.Quote(combinedPattern))
-	excludeProgram, excludeErr := celprogram.CreateCELProgram(celRules, workloadfilter.ProcessType)
-	if excludeErr != nil {
-		initErrors = append(initErrors, excludeErr)
-		logger.Warnf("Error creating exclude program for %s: %v", programName, excludeErr)
-=======
 	// Compile the regex pattern
 	excludeRegex, err := regexp.Compile(combinedPattern)
 	if err != nil {
@@ -57,7 +49,6 @@
 			ExtractField:         extractFieldFunc,
 			InitializationErrors: initErrors,
 		}
->>>>>>> 20aacec5
 	}
 
 	return &program.RegexProgram{
