--- conflicted
+++ resolved
@@ -19,13 +19,8 @@
 func TestDump(t *testing.T) {
 
 	deps := fxutil.Test[dependencies](t, fx.Options(
-<<<<<<< HEAD
-		log.MockModule(),
+		logimpl.MockModule(),
 		config.MockModule(),
-=======
-		logimpl.MockModule,
-		config.MockModule,
->>>>>>> bc6a27c1
 		fx.Supply(context.Background()),
 		fx.Supply(NewParams()),
 	))
