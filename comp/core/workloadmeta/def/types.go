// Unless explicitly stated otherwise all files in this repository are licensed
// under the Apache License Version 2.0.
// This product includes software developed at Datadog (https://www.datadoghq.com/).
// Copyright 2016-present Datadog, Inc.

package workloadmeta

import (
	"context"
	"fmt"
	"io"
	"strings"
	"time"

	"github.com/mohae/deepcopy"
	v1 "github.com/opencontainers/image-spec/specs-go/v1"
	"k8s.io/apimachinery/pkg/runtime/schema"

	"github.com/DataDog/agent-payload/v5/cyclonedx_v1_4"
	"github.com/DataDog/datadog-agent/comp/core/config"
	"github.com/DataDog/datadog-agent/pkg/discovery/tracermetadata"
	"github.com/DataDog/datadog-agent/pkg/languagedetection/languagemodels"
	pkgcontainersimage "github.com/DataDog/datadog-agent/pkg/util/containers/image"
)

// TODO(component): it might make more sense to move the store into its own
//                  component and provide a bundle for workloadmeta - we can
//                  refine that later.
//
// former `type Store interface` is now the component's interface; current references
// to workloadmeta.Store have been changed to reference the component itself.
//
// Store is a central storage of metadata about workloads. A workload is any
// unit of work being done by a piece of software, like a process, a container,
// a kubernetes pod, or a task in any cloud provider.
//

// Kind is the kind of an entity.
type Kind string

// Defined Kinds
const (
	KindContainer              Kind = "container"
	KindKubernetesPod          Kind = "kubernetes_pod"
	KindKubernetesMetadata     Kind = "kubernetes_metadata"
	KindKubernetesDeployment   Kind = "kubernetes_deployment"
	KindECSTask                Kind = "ecs_task"
	KindContainerImageMetadata Kind = "container_image_metadata"
	KindProcess                Kind = "process"
	KindGPU                    Kind = "gpu"
)

// Source is the source name of an entity.
type Source string

// Defined Sources
const (
	// SourceAll matches any source. Should not be returned by collectors,
	// as its only meant to be used in filters.
	SourceAll Source = ""

	// SourceRuntime represents entities detected by the container runtime
	// running on the node, collecting lower level information about
	// containers. `docker`, `containerd`, 'crio', `podman` and `ecs_fargate`
	// use this source.
	SourceRuntime Source = "runtime"

	// SourceTrivy represents entities detected by Trivy during the SBOM scan.
	// `crio` uses this source.
	SourceTrivy Source = "trivy"

	// SourceNodeOrchestrator represents entities detected by the node
	// agent from an orchestrator. `kubelet` and `ecs` use this.
	SourceNodeOrchestrator Source = "node_orchestrator"

	// SourceClusterOrchestrator represents entities detected by calling
	// the central component of an orchestrator, or the Datadog Cluster
	// Agent.  `kube_metadata` and `cloudfoundry` use this.
	SourceClusterOrchestrator Source = "cluster_orchestrator"

	// SourceRemoteWorkloadmeta represents entities detected by the remote
	// workloadmeta.
	SourceRemoteWorkloadmeta Source = "remote_workloadmeta"

	// SourceRemoteProcessCollector reprents processes entities detected
	// by the RemoteProcessCollector.
	SourceRemoteProcessCollector Source = "remote_process_collector"

	// SourceLanguageDetectionServer represents container languages
	// detected by node agents
	SourceLanguageDetectionServer Source = "language_detection_server"

	// SourceHost represents entities detected by the host such as host tags.
	SourceHost Source = "host"

	// SourceProcessLanguageCollector represents processes entities detected
	// by the ProcessLanguageCollector.
	SourceProcessLanguageCollector Source = "process_language_collector"
	SourceProcessCollector         Source = "process_collector"

	// SourceServiceDiscovery represents service discovery data for processes
	// detected by the process collector.
	SourceServiceDiscovery Source = "service_discovery"
)

// ContainerRuntime is the container runtime used by a container.
type ContainerRuntime string

// Defined ContainerRuntimes
const (
	ContainerRuntimeDocker     ContainerRuntime = "docker"
	ContainerRuntimeContainerd ContainerRuntime = "containerd"
	ContainerRuntimePodman     ContainerRuntime = "podman"
	ContainerRuntimeCRIO       ContainerRuntime = "cri-o"
	ContainerRuntimeGarden     ContainerRuntime = "garden"
	// ECS Fargate can be considered as a runtime in the sense that we don't
	// know the actual runtime but we need to identify it's Fargate
	ContainerRuntimeECSFargate ContainerRuntime = "ecsfargate"
)

// ContainerRuntimeFlavor is the container runtime with respect to the OCI spect
type ContainerRuntimeFlavor string

// Defined ContainerRuntimeFlavors
const (
	ContainerRuntimeFlavorDefault ContainerRuntimeFlavor = ""
	ContainerRuntimeFlavorKata    ContainerRuntimeFlavor = "kata"
)

// ContainerStatus is the status of the container
type ContainerStatus string

// Defined ContainerStatus
const (
	ContainerStatusUnknown    ContainerStatus = "unknown"
	ContainerStatusCreated    ContainerStatus = "created"
	ContainerStatusRunning    ContainerStatus = "running"
	ContainerStatusRestarting ContainerStatus = "restarting"
	ContainerStatusPaused     ContainerStatus = "paused"
	ContainerStatusStopped    ContainerStatus = "stopped"
)

// ContainerHealth is the health of the container
type ContainerHealth string

// Defined ContainerHealth
const (
	ContainerHealthUnknown   ContainerHealth = "unknown"
	ContainerHealthHealthy   ContainerHealth = "healthy"
	ContainerHealthUnhealthy ContainerHealth = "unhealthy"
)

// ECSLaunchType is the launch type of an ECS task.
type ECSLaunchType string

// Defined ECSLaunchTypes
const (
	ECSLaunchTypeEC2     ECSLaunchType = "ec2"
	ECSLaunchTypeFargate ECSLaunchType = "fargate"
)

// AgentType defines the workloadmeta agent type
type AgentType uint8

// Define types of agent for catalog
const (
	NodeAgent AgentType = 1 << iota
	ClusterAgent
	ProcessAgent
	Remote
)

// EventType is the type of an event (set or unset).
type EventType int

const (
	// EventTypeAll matches any event type. Should not be returned by
	// collectors, as it is only meant to be used in filters.
	EventTypeAll EventType = iota

	// EventTypeSet indicates that an entity has been added or updated.
	EventTypeSet

	// EventTypeUnset indicates that an entity has been removed.  If multiple
	// sources provide data for an entity, this message is only sent when the
	// last source stops providing that data.
	EventTypeUnset
)

// SBOMStatus is the status of a SBOM
type SBOMStatus string

const (
	// Pending is the status when the image was not scanned
	Pending SBOMStatus = "Pending"
	// Success is the status when the image was scanned
	Success SBOMStatus = "Success"
	// Failed is the status when the scan failed
	Failed SBOMStatus = "Failed"
)

// Entity represents a single unit of work being done that is of interest to
// the agent.
//
// This interface is implemented by several concrete types, and is typically
// cast to that concrete type to get detailed information.  The concrete type
// corresponds to the entity's type (GetID().Kind), and it is safe to make an
// unchecked cast.
type Entity interface {
	// GetID gets the EntityID for this entity.
	GetID() EntityID

	// Merge merges this entity with another of the same kind.  This is used
	// to generate a composite entity representing data from several sources.
	Merge(Entity) error

	// DeepCopy copies an entity such that modifications of the copy will not
	// affect the original.
	DeepCopy() Entity

	// String provides a summary of the entity.  The string may span several lines,
	// especially if verbose.
	String(verbose bool) string
}

// EntityID represents the ID of an Entity.  Note that entities from different sources
// may have the same EntityID.
type EntityID struct {
	// Kind identifies the kind of entity.  This typically corresponds to the concrete
	// type of the Entity, but this is not always the case; see Entity for details.
	Kind Kind

	// ID is the ID for this entity, in a format specific to the entity Kind.
	ID string
}

// String implements Entity#String.
func (i EntityID) String(_ bool) string {
	return fmt.Sprintln("Kind:", i.Kind, "ID:", i.ID)
}

// EntityMeta represents generic metadata about an Entity.
type EntityMeta struct {
	Name        string
	Namespace   string
	Annotations map[string]string
	Labels      map[string]string
}

// String returns a string representation of EntityMeta.
func (e EntityMeta) String(verbose bool) string {
	var sb strings.Builder
	_, _ = fmt.Fprintln(&sb, "Name:", e.Name)
	_, _ = fmt.Fprintln(&sb, "Namespace:", e.Namespace)

	if verbose {
		_, _ = fmt.Fprintln(&sb, "Annotations:", mapToScrubbedJSONString(e.Annotations))
		_, _ = fmt.Fprintln(&sb, "Labels:", mapToScrubbedJSONString(e.Labels))
	}

	return sb.String()
}

// ContainerImage is the an image used by a container.
// For historical reason, The imageId from containerd runtime and kubernetes refer to different fields.
// For containerd, it is the digest of the image config.
// For kubernetes, it referres to repo digest of the image (at least before CRI-O v1.28)
// See https://github.com/kubernetes/kubernetes/issues/46255
// To avoid confusion, an extra field of repo digest is added to the struct, if it is available, it
// will also be added to the container tags in tagger.
type ContainerImage struct {
	ID         string
	RawName    string
	Name       string
	Registry   string
	ShortName  string
	Tag        string
	RepoDigest string
}

// NewContainerImage builds a ContainerImage from an image name and its id
func NewContainerImage(imageID string, imageName string) (ContainerImage, error) {
	image := ContainerImage{
		ID:      imageID,
		RawName: imageName,
		Name:    imageName,
	}

	name, registry, shortName, tag, err := pkgcontainersimage.SplitImageName(imageName)
	if err != nil {
		return image, err
	}

	if tag == "" {
		tag = "latest"
	}

	image.Name = name
	image.Registry = registry
	image.ShortName = shortName
	image.Tag = tag

	return image, nil
}

// String returns a string representation of ContainerImage.
func (c ContainerImage) String(verbose bool) string {
	var sb strings.Builder
	_, _ = fmt.Fprintln(&sb, "Name:", c.Name)
	_, _ = fmt.Fprintln(&sb, "Tag:", c.Tag)

	if verbose {
		_, _ = fmt.Fprintln(&sb, "ID:", c.ID)
		_, _ = fmt.Fprintln(&sb, "Raw Name:", c.RawName)
		_, _ = fmt.Fprintln(&sb, "Short Name:", c.ShortName)
		_, _ = fmt.Fprintln(&sb, "Repo Digest:", c.RepoDigest)
	}

	return sb.String()
}

// ContainerState is the state of a container.
type ContainerState struct {
	Running    bool
	Status     ContainerStatus
	Health     ContainerHealth
	CreatedAt  time.Time
	StartedAt  time.Time
	FinishedAt time.Time
	ExitCode   *int64
}

// String returns a string representation of ContainerState.
func (c ContainerState) String(verbose bool) string {
	var sb strings.Builder
	_, _ = fmt.Fprintln(&sb, "Running:", c.Running)

	if verbose {
		_, _ = fmt.Fprintln(&sb, "Status:", c.Status)
		_, _ = fmt.Fprintln(&sb, "Health:", c.Health)
		_, _ = fmt.Fprintln(&sb, "Created At:", c.CreatedAt)
		_, _ = fmt.Fprintln(&sb, "Started At:", c.StartedAt)
		_, _ = fmt.Fprintln(&sb, "Finished At:", c.FinishedAt)
		if c.ExitCode != nil {
			_, _ = fmt.Fprintln(&sb, "Exit Code:", *c.ExitCode)
		}
	}

	return sb.String()
}

// ContainerPort is a port open in the container.
type ContainerPort struct {
	Name     string
	Port     int
	Protocol string
	HostPort uint16
}

// String returns a string representation of ContainerPort.
func (c ContainerPort) String(verbose bool) string {
	var sb strings.Builder
	_, _ = fmt.Fprintln(&sb, "Port:", c.Port)

	if verbose {
		_, _ = fmt.Fprintln(&sb, "Name:", c.Name)
		_, _ = fmt.Fprintln(&sb, "Protocol:", c.Protocol)
		_, _ = fmt.Fprintln(&sb, "Host Port:", c.HostPort)
	}

	return sb.String()
}

// ContainerNetwork is the network attached to the container.
type ContainerNetwork struct {
	NetworkMode   string
	IPv4Addresses []string
	IPv6Addresses []string
}

// String returns a string representation of ContainerPort.
func (c ContainerNetwork) String(_ bool) string {
	var sb strings.Builder
	_, _ = fmt.Fprintln(&sb, "Network Mode:", c.NetworkMode)
	_, _ = fmt.Fprintln(&sb, "IPv4 Addresses:", c.IPv4Addresses)
	_, _ = fmt.Fprintln(&sb, "IPv6 Addresses:", c.IPv6Addresses)

	return sb.String()
}

// ContainerVolume is a volume mounted in the container.
type ContainerVolume struct {
	Name        string
	Source      string
	Destination string
}

// String returns a string representation of ContainerVolume.
func (c ContainerVolume) String(_ bool) string {
	var sb strings.Builder
	_, _ = fmt.Fprintln(&sb, "Name:", c.Name)
	_, _ = fmt.Fprintln(&sb, "Source:", c.Source)
	_, _ = fmt.Fprintln(&sb, "Destination:", c.Destination)

	return sb.String()
}

// ContainerHealthStatus is the health status of a container
type ContainerHealthStatus struct {
	Status   string
	Since    *time.Time
	ExitCode *int64
	Output   string
}

// String returns a string representation of ContainerHealthStatus.
func (c ContainerHealthStatus) String(verbose bool) string {
	var sb strings.Builder
	_, _ = fmt.Fprintln(&sb, "Status:", c.Status)

	if verbose {
		_, _ = fmt.Fprintln(&sb, "Since:", c.Since)
		_, _ = fmt.Fprintln(&sb, "ExitCode:", c.ExitCode)
		_, _ = fmt.Fprintln(&sb, "Output:", c.Output)
	}

	return sb.String()
}

// ContainerResources is resources requests or limitations for a container
type ContainerResources struct {
	GPURequest    *uint64 // Number of GPUs
	GPULimit      *uint64
	GPUVendorList []string // The type of GPU requested (eg. nvidia, amd, intel)
	CPURequest    *float64 // Percentage 0-100*numCPU (aligned with CPU Limit from metrics provider)
	CPULimit      *float64
	MemoryRequest *uint64 // Bytes
	MemoryLimit   *uint64
}

// String returns a string representation of ContainerPort.
func (cr ContainerResources) String(bool) string {
	var sb strings.Builder
	if cr.CPURequest != nil {
		_, _ = fmt.Fprintln(&sb, "TargetCPUUsage:", *cr.CPURequest)
	}
	if cr.CPULimit != nil {
		_, _ = fmt.Fprintln(&sb, "TargetCPULimit:", *cr.CPULimit)
	}
	if cr.MemoryRequest != nil {
		_, _ = fmt.Fprintln(&sb, "TargetMemoryUsage:", *cr.MemoryRequest)
	}
	if cr.MemoryLimit != nil {
		_, _ = fmt.Fprintln(&sb, "TargetMemoryLimit:", *cr.MemoryLimit)
	}
	if cr.GPUVendorList != nil {
		_, _ = fmt.Fprintln(&sb, "GPUVendor:", cr.GPUVendorList)
	}
	return sb.String()
}

// ContainerAllocatedResource is a resource allocated to a container, consisting of a name and an ID.
type ContainerAllocatedResource struct {
	// Name is the name of the resource as defined in the pod spec (e.g. "nvidia.com/gpu").
	Name string

	// ID is the unique ID of the resource, the format depends on the provider
	ID string
}

func (c ContainerAllocatedResource) String() string {
	return fmt.Sprintf("Name: %s, ID: %s", c.Name, c.ID)
}

// OrchestratorContainer is a reference to a Container with
// orchestrator-specific data attached to it.
type OrchestratorContainer struct {
	ID        string
	Name      string
	Image     ContainerImage
	Resources ContainerResources
}

// String returns a string representation of OrchestratorContainer.
func (o OrchestratorContainer) String(verbose bool) string {
	var sb strings.Builder
	_, _ = fmt.Fprintln(&sb, "Name:", o.Name)
	_, _ = fmt.Fprintln(&sb, "ID:", o.ID)
	if verbose {
		_, _ = fmt.Fprintln(&sb, "Image:", o.Image.Name)
		_, _ = fmt.Fprintln(&sb, "----------- Resources -----------")
		_, _ = fmt.Fprint(&sb, o.Resources.String(true))
	}
	return sb.String()
}

// ECSContainer is a reference to a container running in ECS
type ECSContainer struct {
	DisplayName   string
	Networks      []ContainerNetwork
	Volumes       []ContainerVolume
	Health        *ContainerHealthStatus
	DesiredStatus string
	KnownStatus   string
	Type          string
	LogDriver     string
	LogOptions    map[string]string
	ContainerARN  string
	Snapshotter   string
}

// String returns a string representation of ECSContainer.
func (e ECSContainer) String(verbose bool) string {
	var sb strings.Builder

	if len(e.Volumes) > 0 {
		_, _ = fmt.Fprintln(&sb, "----------- Volumes -----------")
		for _, v := range e.Volumes {
			_, _ = fmt.Fprint(&sb, v.String(verbose))
		}
	}

	if len(e.Networks) > 0 {
		_, _ = fmt.Fprintln(&sb, "----------- Networks -----------")
		for _, n := range e.Networks {
			_, _ = fmt.Fprint(&sb, n.String(verbose))
		}
	}

	if e.Health != nil {
		_, _ = fmt.Fprintln(&sb, "----------- ECS Container Health -----------")
		_, _ = fmt.Fprint(&sb, e.Health.String(verbose))
	}
	_, _ = fmt.Fprintln(&sb, "----------- ECS Container Priorities -----------")
	_, _ = fmt.Fprintln(&sb, "DesiredStatus:", e.DesiredStatus)
	_, _ = fmt.Fprintln(&sb, "KnownStatus:", e.KnownStatus)
	_, _ = fmt.Fprintln(&sb, "Type:", e.Type)
	_, _ = fmt.Fprintln(&sb, "LogDriver:", e.LogDriver)
	_, _ = fmt.Fprintln(&sb, "LogOptions:", e.LogOptions)
	_, _ = fmt.Fprintln(&sb, "Snapshotter:", e.Snapshotter)

	return sb.String()
}

// ContainerProbe represents a health check probe for a Container
type ContainerProbe struct {
	// This is only used by KSM, so it only includes the fields used by KSM. We
	// can add the rest later as needed.
	InitialDelaySeconds int32
}

// Container is an Entity representing a containerized workload.
type Container struct {
	EntityID
	EntityMeta
	// ECSContainer contains properties specific to container running in ECS
	*ECSContainer
	// EnvVars are limited to variables included in pkg/util/containers/env_vars_filter.go
	EnvVars       map[string]string
	Hostname      string
	Image         ContainerImage
	NetworkIPs    map[string]string
	PID           int
	Ports         []ContainerPort
	Runtime       ContainerRuntime
	RuntimeFlavor ContainerRuntimeFlavor
	State         ContainerState
	// CollectorTags represent tags coming from the collector itself
	// and that it would be impossible to compute later on
	CollectorTags   []string
	Owner           *EntityID
	SecurityContext *ContainerSecurityContext
	ReadinessProbe  *ContainerProbe
	Resources       ContainerResources

	// ResolvedAllocatedResources is the list of resources allocated to this pod. Requires the
	// PodResources API to query that data.
	ResolvedAllocatedResources []ContainerAllocatedResource
	// CgroupPath is a path to the cgroup of the container.
	// It can be relative to the cgroup parent.
	// Linux only.
	CgroupPath   string
	RestartCount int
}

// GetID implements Entity#GetID.
func (c Container) GetID() EntityID {
	return c.EntityID
}

// Merge implements Entity#Merge.
func (c *Container) Merge(e Entity) error {
	cc, ok := e.(*Container)
	if !ok {
		return fmt.Errorf("cannot merge Container with different kind %T", e)
	}
	err := merge(c, cc)
	if cc.ECSContainer != nil {
		ec := deepcopy.Copy(*cc.ECSContainer).(ECSContainer)
		cc.ECSContainer = &ec
	}
	return err
}

// DeepCopy implements Entity#DeepCopy.
func (c Container) DeepCopy() Entity {
	cp := deepcopy.Copy(c).(Container)
	return &cp
}

// String implements Entity#String.
func (c Container) String(verbose bool) string {
	var sb strings.Builder

	_, _ = fmt.Fprintln(&sb, "----------- Entity ID -----------")
	_, _ = fmt.Fprint(&sb, c.EntityID.String(verbose))

	_, _ = fmt.Fprintln(&sb, "----------- Entity Meta -----------")
	_, _ = fmt.Fprint(&sb, c.EntityMeta.String(verbose))

	_, _ = fmt.Fprintln(&sb, "----------- Image -----------")
	_, _ = fmt.Fprint(&sb, c.Image.String(verbose))

	_, _ = fmt.Fprintln(&sb, "----------- Container Info -----------")
	_, _ = fmt.Fprintln(&sb, "Runtime:", c.Runtime)
	_, _ = fmt.Fprintln(&sb, "RuntimeFlavor:", c.RuntimeFlavor)
	_, _ = fmt.Fprint(&sb, c.State.String(verbose))

	_, _ = fmt.Fprintln(&sb, "----------- Resources -----------")
	_, _ = fmt.Fprint(&sb, c.Resources.String(verbose))

	_, _ = fmt.Fprintln(&sb, "----------- Allocated Resources -----------")
	for _, r := range c.ResolvedAllocatedResources {
		_, _ = fmt.Fprintln(&sb, r.String())
	}

	if verbose {
		_, _ = fmt.Fprintln(&sb, "Hostname:", c.Hostname)
		_, _ = fmt.Fprintln(&sb, "Network IPs:", mapToString(c.NetworkIPs))
		_, _ = fmt.Fprintln(&sb, "PID:", c.PID)
		_, _ = fmt.Fprintln(&sb, "Cgroup path:", c.CgroupPath)
	}

	if len(c.Ports) > 0 && verbose {
		_, _ = fmt.Fprintln(&sb, "----------- Ports -----------")
		for _, p := range c.Ports {
			_, _ = fmt.Fprint(&sb, p.String(verbose))
		}
	}

	if c.SecurityContext != nil {
		_, _ = fmt.Fprintln(&sb, "----------- Security Context -----------")
		if c.SecurityContext.Capabilities != nil {
			_, _ = fmt.Fprintln(&sb, "----------- Capabilities -----------")
			_, _ = fmt.Fprintln(&sb, "Add:", c.SecurityContext.Capabilities.Add)
			_, _ = fmt.Fprintln(&sb, "Drop:", c.SecurityContext.Capabilities.Drop)
		}

		_, _ = fmt.Fprintln(&sb, "Privileged:", c.SecurityContext.Privileged)
		if c.SecurityContext.SeccompProfile != nil {
			_, _ = fmt.Fprintln(&sb, "----------- Seccomp Profile -----------")
			_, _ = fmt.Fprintln(&sb, "Type:", c.SecurityContext.SeccompProfile.Type)
			if c.SecurityContext.SeccompProfile.Type == SeccompProfileTypeLocalhost {
				_, _ = fmt.Fprintln(&sb, "Localhost Profile:", c.SecurityContext.SeccompProfile.LocalhostProfile)
			}
		}
	}

	if c.ECSContainer != nil {
		_, _ = fmt.Fprint(&sb, c.ECSContainer.String(verbose))
	}

	return sb.String()
}

// PodSecurityContext is the Security Context of a Kubernetes pod
type PodSecurityContext struct {
	RunAsUser  int32
	RunAsGroup int32
	FsGroup    int32
}

// ContainerSecurityContext is the Security Context of a Container
type ContainerSecurityContext struct {
	*Capabilities
	Privileged     bool
	SeccompProfile *SeccompProfile
}

// Capabilities is the capabilities a certain Container security context is capable of
type Capabilities struct {
	Add  []string
	Drop []string
}

// SeccompProfileType is the type of seccomp profile used
type SeccompProfileType string

// Seccomp profile types
const (
	SeccompProfileTypeUnconfined     SeccompProfileType = "Unconfined"
	SeccompProfileTypeRuntimeDefault SeccompProfileType = "RuntimeDefault"
	SeccompProfileTypeLocalhost      SeccompProfileType = "Localhost"
)

// SeccompProfile contains fields for unmarshalling a Pod.Spec.Containers.SecurityContext.SeccompProfile
type SeccompProfile struct {
	Type             SeccompProfileType
	LocalhostProfile string
}

var _ Entity = &Container{}

// GetRunningContainers is a function that evaluates to true for running containers.
var GetRunningContainers EntityFilterFunc[*Container] = func(container *Container) bool { return container.State.Running }

// KubernetesPod is an Entity representing a Kubernetes Pod.
type KubernetesPod struct {
	EntityID
	EntityMeta
	Owners                     []KubernetesPodOwner
	PersistentVolumeClaimNames []string
	InitContainers             []OrchestratorContainer
	Containers                 []OrchestratorContainer
	EphemeralContainers        []OrchestratorContainer
	Ready                      bool
	Phase                      string
	IP                         string
	PriorityClass              string
	QOSClass                   string
	GPUVendorList              []string
	RuntimeClass               string
	KubeServices               []string
	NamespaceLabels            map[string]string
	NamespaceAnnotations       map[string]string
	FinishedAt                 time.Time
	SecurityContext            *PodSecurityContext

	// The following fields are only needed for the KSM check when configured to
	// emit pod metrics from the node agent. That means only the node agent
	// needs them, so for now they're not added to the protobufs.
	CreationTimestamp     time.Time
	StartTime             *time.Time
	NodeName              string
	HostIP                string
	HostNetwork           bool
	InitContainerStatuses []KubernetesContainerStatus
	ContainerStatuses     []KubernetesContainerStatus
	Conditions            []KubernetesPodCondition
	Volumes               []KubernetesPodVolume
	Tolerations           []KubernetesPodToleration
	Reason                string
}

// GetID implements Entity#GetID.
func (p KubernetesPod) GetID() EntityID {
	return p.EntityID
}

// Merge implements Entity#Merge.
func (p *KubernetesPod) Merge(e Entity) error {
	pp, ok := e.(*KubernetesPod)
	if !ok {
		return fmt.Errorf("cannot merge KubernetesPod with different kind %T", e)
	}

	return merge(p, pp)
}

// DeepCopy implements Entity#DeepCopy.
func (p KubernetesPod) DeepCopy() Entity {
	cp := deepcopy.Copy(p).(KubernetesPod)
	return &cp
}

// String implements Entity#String.
func (p KubernetesPod) String(verbose bool) string {
	var sb strings.Builder
	_, _ = fmt.Fprintln(&sb, "----------- Entity ID -----------")
	_, _ = fmt.Fprintln(&sb, p.EntityID.String(verbose))

	_, _ = fmt.Fprintln(&sb, "----------- Entity Meta -----------")
	_, _ = fmt.Fprint(&sb, p.EntityMeta.String(verbose))

	if len(p.Owners) > 0 {
		_, _ = fmt.Fprintln(&sb, "----------- Owners -----------")
		for _, o := range p.Owners {
			_, _ = fmt.Fprint(&sb, o.String(verbose))
		}
	}

	if len(p.InitContainers) > 0 {
		_, _ = fmt.Fprintln(&sb, "----------- Init Containers -----------")
		for _, c := range p.InitContainers {
			_, _ = fmt.Fprint(&sb, c.String(verbose))
		}
	}

	if len(p.Containers) > 0 {
		_, _ = fmt.Fprintln(&sb, "----------- Containers -----------")
		for _, c := range p.Containers {
			_, _ = fmt.Fprint(&sb, c.String(verbose))
		}
	}

	if len(p.EphemeralContainers) > 0 {
		_, _ = fmt.Fprintln(&sb, "----------- Ephemeral Containers -----------")
		for _, c := range p.EphemeralContainers {
			_, _ = fmt.Fprint(&sb, c.String(verbose))
		}
	}

	_, _ = fmt.Fprintln(&sb, "----------- Pod Info -----------")
	_, _ = fmt.Fprintln(&sb, "Ready:", p.Ready)
	_, _ = fmt.Fprintln(&sb, "Phase:", p.Phase)
	_, _ = fmt.Fprintln(&sb, "IP:", p.IP)

	if verbose {
		_, _ = fmt.Fprintln(&sb, "Priority Class:", p.PriorityClass)
		_, _ = fmt.Fprintln(&sb, "QOS Class:", p.QOSClass)
		_, _ = fmt.Fprintln(&sb, "GPU Vendor:", p.GPUVendorList)
		_, _ = fmt.Fprintln(&sb, "Runtime Class:", p.RuntimeClass)
		_, _ = fmt.Fprintln(&sb, "PVCs:", sliceToString(p.PersistentVolumeClaimNames))
		_, _ = fmt.Fprintln(&sb, "Kube Services:", sliceToString(p.KubeServices))
		_, _ = fmt.Fprintln(&sb, "Namespace Labels:", mapToString(p.NamespaceLabels))
		_, _ = fmt.Fprintln(&sb, "Namespace Annotations:", mapToString(p.NamespaceAnnotations))

		if !p.FinishedAt.IsZero() {
			_, _ = fmt.Fprintln(&sb, "Finished At:", p.FinishedAt)
		}

		if !p.CreationTimestamp.IsZero() {
			_, _ = fmt.Fprintln(&sb, "Creation Timestamp:", p.CreationTimestamp)
		}

		if p.StartTime != nil {
			_, _ = fmt.Fprintln(&sb, "Start Time:", *p.StartTime)
		}

		if p.NodeName != "" {
			_, _ = fmt.Fprintln(&sb, "Node Name:", p.NodeName)
		}

		if p.HostIP != "" {
			_, _ = fmt.Fprintln(&sb, "Host IP:", p.HostIP)
		}

		_, _ = fmt.Fprintln(&sb, "Host Network:", p.HostNetwork)

		if len(p.InitContainerStatuses) > 0 {
			_, _ = fmt.Fprintln(&sb, "----------- Init Container Statuses -----------")
			for _, cs := range p.InitContainerStatuses {
				_, _ = fmt.Fprint(&sb, cs.String(verbose))
			}
		}

		if len(p.ContainerStatuses) > 0 {
			_, _ = fmt.Fprintln(&sb, "----------- Container Statuses -----------")
			for _, cs := range p.ContainerStatuses {
				_, _ = fmt.Fprint(&sb, cs.String(verbose))
			}
		}

		if len(p.Conditions) > 0 {
			_, _ = fmt.Fprintln(&sb, "----------- Conditions -----------")
			for _, c := range p.Conditions {
				_, _ = fmt.Fprintln(&sb, c.String(verbose))
			}
		}

		if len(p.Volumes) > 0 {
			_, _ = fmt.Fprintln(&sb, "----------- Volumes -----------")
			for _, v := range p.Volumes {
				_, _ = fmt.Fprint(&sb, v.String(verbose))
			}
		}

		if len(p.Tolerations) > 0 {
			_, _ = fmt.Fprintln(&sb, "----------- Tolerations -----------")
			for _, t := range p.Tolerations {
				_, _ = fmt.Fprint(&sb, t.String(verbose))
			}
		}

		if p.Reason != "" {
			_, _ = fmt.Fprintln(&sb, "Reason:", p.Reason)
		}
	}

	if p.SecurityContext != nil {
		_, _ = fmt.Fprintln(&sb, "----------- Pod Security Context -----------")
		_, _ = fmt.Fprintln(&sb, "RunAsUser:", p.SecurityContext.RunAsUser)
		_, _ = fmt.Fprintln(&sb, "RunAsGroup:", p.SecurityContext.RunAsGroup)
		_, _ = fmt.Fprintln(&sb, "FsGroup:", p.SecurityContext.FsGroup)
	}

	return sb.String()
}

// GetAllContainers returns all containers, including init containers and ephemeral containers.
func (p KubernetesPod) GetAllContainers() []OrchestratorContainer {
	return append(append(p.InitContainers, p.Containers...), p.EphemeralContainers...)
}

var _ Entity = &KubernetesPod{}

// KubernetesPodOwner is extracted from a pod's owner references.
type KubernetesPodOwner struct {
	Kind       string
	Name       string
	ID         string
	Controller *bool
}

// String returns a string representation of KubernetesPodOwner.
func (o KubernetesPodOwner) String(verbose bool) string {
	var sb strings.Builder
	_, _ = fmt.Fprintln(&sb, "Kind:", o.Kind, "Name:", o.Name)

	if verbose {
		_, _ = fmt.Fprintln(&sb, "ID:", o.ID)
	}

	return sb.String()
}

// KubernetesPodVolume represents a volume in a Kubernetes pod.
type KubernetesPodVolume struct {
	Name                  string
	PersistentVolumeClaim *KubernetesPersistentVolumeClaim
	Ephemeral             *KubernetesEphemeralVolume
}

// String returns a string representation of KubernetesPodVolume.
func (v KubernetesPodVolume) String(_ bool) string {
	var sb strings.Builder
	_, _ = fmt.Fprintln(&sb, "Name:", v.Name)

	if v.PersistentVolumeClaim != nil {
		_, _ = fmt.Fprintln(&sb, "PVC ClaimName:", v.PersistentVolumeClaim.ClaimName)
		_, _ = fmt.Fprintln(&sb, "PVC ReadOnly:", v.PersistentVolumeClaim.ReadOnly)
	}

	if v.Ephemeral != nil {
		_, _ = fmt.Fprintln(&sb, "Ephemeral Volume UID:", v.Ephemeral.UID)
		_, _ = fmt.Fprintln(&sb, "Ephemeral Volume Name:", v.Ephemeral.Name)
		_, _ = fmt.Fprintln(&sb, "Ephemeral Volume Annotations:", v.Ephemeral.Annotations)
		_, _ = fmt.Fprintln(&sb, "Ephemeral Volume Labels:", v.Ephemeral.Labels)
	}

	return sb.String()
}

// KubernetesPersistentVolumeClaim represents a PVC volume source.
type KubernetesPersistentVolumeClaim struct {
	ClaimName string
	ReadOnly  bool
}

// KubernetesEphemeralVolume represents an ephemeral volume source.
type KubernetesEphemeralVolume struct {
	Name        string
	UID         string
	Annotations map[string]string
	Labels      map[string]string
}

// KubernetesPodToleration represents a toleration in a Kubernetes pod.
type KubernetesPodToleration struct {
	Key               string
	Operator          string
	Value             string
	Effect            string
	TolerationSeconds *int64
}

// String returns a string representation of KubernetesPodToleration.
func (t KubernetesPodToleration) String(_ bool) string {
	var sb strings.Builder
	_, _ = fmt.Fprintln(&sb, "Key:", t.Key)
	_, _ = fmt.Fprintln(&sb, "Operator:", t.Operator)
	_, _ = fmt.Fprintln(&sb, "Value:", t.Value)
	_, _ = fmt.Fprintln(&sb, "Effect:", t.Effect)

	if t.TolerationSeconds != nil {
		_, _ = fmt.Fprintln(&sb, "TolerationSeconds:", *t.TolerationSeconds)
	}

	return sb.String()
}

// KubernetesPodCondition represents a condition in a Kubernetes pod status.
type KubernetesPodCondition struct {
	Type   string
	Status string
}

// String returns a string representation of KubernetesPodCondition.
func (c KubernetesPodCondition) String(_ bool) string {
	return fmt.Sprintf("Type: %s, Status: %s", c.Type, c.Status)
}

// KubernetesContainerStatus represents the status of a container in a Kubernetes pod.
type KubernetesContainerStatus struct {
	ContainerID          string
	Name                 string
	Image                string
	ImageID              string
	Ready                bool
	RestartCount         int32
	State                KubernetesContainerState
	LastTerminationState KubernetesContainerState
}

// String returns a string representation of KubernetesContainerStatus.
func (cs KubernetesContainerStatus) String(_ bool) string {
	var sb strings.Builder
	_, _ = fmt.Fprintln(&sb, "ContainerID:", cs.ContainerID)
	_, _ = fmt.Fprintln(&sb, "Name:", cs.Name)
	_, _ = fmt.Fprintln(&sb, "Image:", cs.Image)
	_, _ = fmt.Fprintln(&sb, "ImageID:", cs.ImageID)
	_, _ = fmt.Fprintln(&sb, "Ready:", cs.Ready)
	_, _ = fmt.Fprintln(&sb, "RestartCount:", cs.RestartCount)
	_, _ = fmt.Fprint(&sb, cs.State.String(false))
	_, _ = fmt.Fprint(&sb, cs.LastTerminationState.String(false))
	return sb.String()
}

// KubernetesContainerState represents the state of a container.
type KubernetesContainerState struct {
	Waiting    *KubernetesContainerStateWaiting
	Running    *KubernetesContainerStateRunning
	Terminated *KubernetesContainerStateTerminated
}

// String returns a string representation of KubernetesContainerState.
func (cs KubernetesContainerState) String(_ bool) string {
	var sb strings.Builder

	if cs.Running != nil {
		_, _ = fmt.Fprintln(&sb, "State: Running")
		_, _ = fmt.Fprintln(&sb, "StartedAt:", cs.Running.StartedAt)
	} else if cs.Waiting != nil {
		_, _ = fmt.Fprintln(&sb, "State: Waiting")
		_, _ = fmt.Fprintln(&sb, "Reason:", cs.Waiting.Reason)
	} else if cs.Terminated != nil {
		_, _ = fmt.Fprintln(&sb, "State: Terminated")
		_, _ = fmt.Fprintln(&sb, "ExitCode:", cs.Terminated.ExitCode)
		_, _ = fmt.Fprintln(&sb, "Reason:", cs.Terminated.Reason)
		_, _ = fmt.Fprintln(&sb, "StartedAt:", cs.Terminated.StartedAt)
		_, _ = fmt.Fprintln(&sb, "FinishedAt:", cs.Terminated.FinishedAt)
	}

	return sb.String()
}

// KubernetesContainerStateWaiting represents a waiting container state.
type KubernetesContainerStateWaiting struct {
	Reason string
}

// KubernetesContainerStateRunning represents a running container state.
type KubernetesContainerStateRunning struct {
	StartedAt time.Time
}

// KubernetesContainerStateTerminated represents a terminated container state.
type KubernetesContainerStateTerminated struct {
	ExitCode   int32
	StartedAt  time.Time
	FinishedAt time.Time
	Reason     string
}

// KubeMetadataEntityID is a unique ID for Kube Metadata Entity
type KubeMetadataEntityID string

// KubernetesMetadata is an Entity representing kubernetes resource metadata
type KubernetesMetadata struct {
	EntityID
	EntityMeta
	GVR *schema.GroupVersionResource
}

// GetID implements Entity#GetID.
func (m *KubernetesMetadata) GetID() EntityID {
	return m.EntityID
}

// Merge implements Entity#Merge.
func (m *KubernetesMetadata) Merge(e Entity) error {
	mm, ok := e.(*KubernetesMetadata)
	if !ok {
		return fmt.Errorf("cannot merge KubernetesMetadata with different kind %T", e)
	}

	return merge(m, mm)
}

// DeepCopy implements Entity#DeepCopy.
func (m KubernetesMetadata) DeepCopy() Entity {
	cm := deepcopy.Copy(m).(KubernetesMetadata)
	return &cm
}

// String implements Entity#String
func (m *KubernetesMetadata) String(verbose bool) string {
	var sb strings.Builder
	_, _ = fmt.Fprintln(&sb, "----------- Entity ID -----------")
	_, _ = fmt.Fprintln(&sb, m.EntityID.String(verbose))

	_, _ = fmt.Fprintln(&sb, "----------- Entity Meta -----------")
	_, _ = fmt.Fprint(&sb, m.EntityMeta.String(verbose))

	if verbose {
		_, _ = fmt.Fprintln(&sb, "----------- Resource -----------")
		_, _ = fmt.Fprintln(&sb, m.GVR.String())
	}

	return sb.String()
}

var _ Entity = &KubernetesMetadata{}

// KubernetesDeployment is an Entity representing a Kubernetes Deployment.
type KubernetesDeployment struct {
	EntityID
	EntityMeta
	Env     string
	Service string
	Version string

	// InjectableLanguages indicate containers languages that can be injected by the admission controller
	// These languages are determined by parsing the deployment annotations
	InjectableLanguages languagemodels.ContainersLanguages

	// DetectedLanguages languages indicate containers languages detected and reported by the language
	// detection server.
	DetectedLanguages languagemodels.ContainersLanguages
}

// GetID implements Entity#GetID.
func (d *KubernetesDeployment) GetID() EntityID {
	return d.EntityID
}

// Merge implements Entity#Merge.
func (d *KubernetesDeployment) Merge(e Entity) error {
	dd, ok := e.(*KubernetesDeployment)
	if !ok {
		return fmt.Errorf("cannot merge KubernetesDeployment with different kind %T", e)
	}

	return merge(d, dd)
}

// DeepCopy implements Entity#DeepCopy.
func (d KubernetesDeployment) DeepCopy() Entity {
	cd := deepcopy.Copy(d).(KubernetesDeployment)
	return &cd
}

// String implements Entity#String
func (d KubernetesDeployment) String(verbose bool) string {
	var sb strings.Builder
	_, _ = fmt.Fprintln(&sb, "----------- Entity ID -----------")
	_, _ = fmt.Fprintln(&sb, d.EntityID.String(verbose))
	_, _ = fmt.Fprintln(&sb, "----------- Entity Meta -----------")
	_, _ = fmt.Fprint(&sb, d.EntityMeta.String(verbose))
	_, _ = fmt.Fprintln(&sb, "----------- Unified Service Tagging -----------")
	_, _ = fmt.Fprintln(&sb, "Env :", d.Env)
	_, _ = fmt.Fprintln(&sb, "Service :", d.Service)
	_, _ = fmt.Fprintln(&sb, "Version :", d.Version)

	langPrinter := func(containersLanguages languagemodels.ContainersLanguages) {
		initContainersInfo := make([]string, 0, len(containersLanguages))
		containersInfo := make([]string, 0, len(containersLanguages))

		for container, languages := range containersLanguages {
			var langSb strings.Builder

			for lang := range languages {

				if langSb.Len() != 0 {
					_, _ = langSb.WriteString(",")
				}
				_, _ = langSb.WriteString(string(lang))
			}

			if container.Init {
				initContainersInfo = append(initContainersInfo, fmt.Sprintf("InitContainer %s=>[%s]\n", container.Name, langSb.String()))
			} else {
				containersInfo = append(initContainersInfo, fmt.Sprintf("Container %s=>[%s]\n", container.Name, langSb.String()))
			}

			for _, info := range initContainersInfo {
				_, _ = fmt.Fprint(&sb, info)
			}

			for _, info := range containersInfo {
				_, _ = fmt.Fprint(&sb, info)
			}
		}
	}
	_, _ = fmt.Fprintln(&sb, "----------- Injectable Languages -----------")
	langPrinter(d.InjectableLanguages)

	_, _ = fmt.Fprintln(&sb, "----------- Detected Languages -----------")
	langPrinter(d.DetectedLanguages)
	return sb.String()
}

var _ Entity = &KubernetesDeployment{}

// ECSTaskKnownStatusStopped is the known status of an ECS task that has stopped.
const ECSTaskKnownStatusStopped = "STOPPED"

// MapTags is a map of tags
type MapTags map[string]string

// ECSTask is an Entity representing an ECS Task.
type ECSTask struct {
	EntityID
	EntityMeta
	Tags                    MapTags
	ContainerInstanceTags   MapTags
	ClusterName             string
	ContainerInstanceARN    string
	ClusterARN              string
	ServiceARN              string
	TaskDefinitionARN       string
	AWSAccountID            string
	Region                  string
	AvailabilityZone        string
	Family                  string
	Version                 string
	DesiredStatus           string
	KnownStatus             string
	PullStartedAt           *time.Time
	PullStoppedAt           *time.Time
	ExecutionStoppedAt      *time.Time
	VPCID                   string
	ServiceName             string
	EphemeralStorageMetrics map[string]int64
	Limits                  map[string]float64
	LaunchType              ECSLaunchType
	Containers              []OrchestratorContainer
}

// GetID implements Entity#GetID.
func (t ECSTask) GetID() EntityID {
	return t.EntityID
}

// Merge implements Entity#Merge.
func (t *ECSTask) Merge(e Entity) error {
	tt, ok := e.(*ECSTask)
	if !ok {
		return fmt.Errorf("cannot merge ECSTask with different kind %T", e)
	}

	return merge(t, tt)
}

// DeepCopy implements Entity#DeepCopy.
func (t ECSTask) DeepCopy() Entity {
	cp := deepcopy.Copy(t).(ECSTask)
	return &cp
}

// String implements Entity#String.
func (t ECSTask) String(verbose bool) string {
	var sb strings.Builder
	_, _ = fmt.Fprintln(&sb, "----------- Entity ID -----------")
	_, _ = fmt.Fprint(&sb, t.EntityID.String(verbose))

	_, _ = fmt.Fprintln(&sb, "----------- Entity Meta -----------")
	_, _ = fmt.Fprint(&sb, t.EntityMeta.String(verbose))

	_, _ = fmt.Fprintln(&sb, "----------- Containers -----------")
	for _, c := range t.Containers {
		_, _ = fmt.Fprint(&sb, c.String(verbose))
	}

	if verbose {
		_, _ = fmt.Fprintln(&sb, "----------- Task Info -----------")
		_, _ = fmt.Fprintln(&sb, "Tags:", mapToString(t.Tags))
		_, _ = fmt.Fprintln(&sb, "Container Instance Tags:", mapToString(t.ContainerInstanceTags))
		_, _ = fmt.Fprintln(&sb, "Cluster Name:", t.ClusterName)
		_, _ = fmt.Fprintln(&sb, "Region:", t.Region)
		_, _ = fmt.Fprintln(&sb, "Availability Zone:", t.AvailabilityZone)
		_, _ = fmt.Fprintln(&sb, "Family:", t.Family)
		_, _ = fmt.Fprintln(&sb, "Version:", t.Version)
		_, _ = fmt.Fprintln(&sb, "Launch Type:", t.LaunchType)
		_, _ = fmt.Fprintln(&sb, "AWS Account ID:", t.AWSAccountID)
		_, _ = fmt.Fprintln(&sb, "Desired Status:", t.DesiredStatus)
		_, _ = fmt.Fprintln(&sb, "Known Status:", t.KnownStatus)
		_, _ = fmt.Fprintln(&sb, "VPC ID:", t.VPCID)
		_, _ = fmt.Fprintln(&sb, "Ephemeral Storage Metrics:", t.EphemeralStorageMetrics)
		_, _ = fmt.Fprintln(&sb, "Limits:", t.Limits)
		if t.PullStartedAt != nil {
			_, _ = fmt.Fprintln(&sb, "Pull Started At:", *t.PullStartedAt)
		}
		if t.PullStoppedAt != nil {
			_, _ = fmt.Fprintln(&sb, "Pull Stopped At:", *t.PullStoppedAt)
		}
		if t.ExecutionStoppedAt != nil {
			_, _ = fmt.Fprintln(&sb, "Execution Stopped At:", *t.ExecutionStoppedAt)
		}
	}

	return sb.String()
}

var _ Entity = &ECSTask{}

// ContainerImageMetadata is an Entity that represents container image metadata
type ContainerImageMetadata struct {
	EntityID
	EntityMeta
	RepoTags     []string
	RepoDigests  []string
	MediaType    string
	SizeBytes    int64
	OS           string
	OSVersion    string
	Architecture string
	Variant      string
	Layers       []ContainerImageLayer
	SBOM         *CompressedSBOM
}

// ContainerImageLayer represents a layer of a container image
type ContainerImageLayer struct {
	MediaType string
	Digest    string
	SizeBytes int64
	URLs      []string
	History   *v1.History
}

// SBOM represents the Software Bill Of Materials (SBOM) of a container
type SBOM struct {
	CycloneDXBOM       *cyclonedx_v1_4.Bom
	GenerationTime     time.Time
	GenerationDuration time.Duration
	Status             SBOMStatus
	Error              string // needs to be stored as a string otherwise the merge() will favor the nil value
}

// CompressedSBOM represents a compressed version of the Software Bill Of Materials (SBOM) of a container
type CompressedSBOM struct {
	Bom                []byte
	GenerationTime     time.Time
	GenerationDuration time.Duration
	Status             SBOMStatus
	Error              string
}

// GetID implements Entity#GetID.
func (i ContainerImageMetadata) GetID() EntityID {
	return i.EntityID
}

// Merge implements Entity#Merge.
func (i *ContainerImageMetadata) Merge(e Entity) error {
	otherImage, ok := e.(*ContainerImageMetadata)
	if !ok {
		return fmt.Errorf("cannot merge ContainerImageMetadata with different kind %T", e)
	}

	return merge(i, otherImage)
}

// DeepCopy implements Entity#DeepCopy.
func (i ContainerImageMetadata) DeepCopy() Entity {
	cp := deepcopy.Copy(i).(ContainerImageMetadata)
	return &cp
}

// String implements Entity#String.
func (i ContainerImageMetadata) String(verbose bool) string {
	var sb strings.Builder

	_, _ = fmt.Fprintln(&sb, "----------- Entity ID -----------")
	_, _ = fmt.Fprint(&sb, i.EntityID.String(verbose))

	_, _ = fmt.Fprintln(&sb, "----------- Entity Meta -----------")
	_, _ = fmt.Fprint(&sb, i.EntityMeta.String(verbose))

	_, _ = fmt.Fprintln(&sb, "Repo tags:", i.RepoTags)
	_, _ = fmt.Fprintln(&sb, "Repo digests:", i.RepoDigests)

	if verbose {
		_, _ = fmt.Fprintln(&sb, "Media Type:", i.MediaType)
		_, _ = fmt.Fprintln(&sb, "Size in bytes:", i.SizeBytes)
		_, _ = fmt.Fprintln(&sb, "OS:", i.OS)
		_, _ = fmt.Fprintln(&sb, "OS Version:", i.OSVersion)
		_, _ = fmt.Fprintln(&sb, "Architecture:", i.Architecture)
		_, _ = fmt.Fprintln(&sb, "Variant:", i.Variant)

		_, _ = fmt.Fprintln(&sb, "----------- SBOM -----------")
		if i.SBOM != nil {
			_, _ = fmt.Fprintln(&sb, "Status:", i.SBOM.Status)
			switch i.SBOM.Status {
			case Success:
				_, _ = fmt.Fprintf(&sb, "Generated in: %.2f seconds\n", i.SBOM.GenerationDuration.Seconds())
			case Failed:
				_, _ = fmt.Fprintf(&sb, "Error: %s\n", i.SBOM.Error)
			default:
			}
		} else {
			fmt.Fprintln(&sb, "SBOM is nil")
		}

		_, _ = fmt.Fprintln(&sb, "----------- Layers -----------")
		for _, layer := range i.Layers {
			_, _ = fmt.Fprintln(&sb, layer)
		}
	}

	return sb.String()
}

// String returns a string representation of ContainerImageLayer
func (layer ContainerImageLayer) String() string {
	var sb strings.Builder

	_, _ = fmt.Fprintln(&sb, "Media Type:", layer.MediaType)
	_, _ = fmt.Fprintln(&sb, "Digest:", layer.Digest)
	_, _ = fmt.Fprintln(&sb, "Size in bytes:", layer.SizeBytes)
	_, _ = fmt.Fprintln(&sb, "URLs:", layer.URLs)

	printHistory(&sb, layer.History)

	return sb.String()
}

func printHistory(out io.Writer, history *v1.History) {
	if history == nil {
		_, _ = fmt.Fprintln(out, "History is nil")
		return
	}

	_, _ = fmt.Fprintln(out, "History:")
	_, _ = fmt.Fprintln(out, "- createdAt:", history.Created)
	_, _ = fmt.Fprintln(out, "- createdBy:", history.CreatedBy)
	_, _ = fmt.Fprintln(out, "- comment:", history.Comment)
	_, _ = fmt.Fprintln(out, "- emptyLayer:", history.EmptyLayer)
}

var _ Entity = &ContainerImageMetadata{}

// Service contains service discovery information for a process
type Service struct {
	// GeneratedName is the name generated from the process info
	GeneratedName string

	// LogFiles are the log files associated with this service
	LogFiles []string

	// GeneratedNameSource indicates the source of the generated name
	GeneratedNameSource string

	// AdditionalGeneratedNames contains other potential names for the service
	AdditionalGeneratedNames []string

	// TracerMetadata contains APM tracer metadata
	TracerMetadata []tracermetadata.TracerMetadata

	// DDService is a service name currently based on either the DD_SERVICE
	// environment variable, the DD_TAGS environment variable, or other
	// parsing of framework-specific tracer configuration of service names, such
	// as Java tracer properties on the command line.
	//
	// The UST.Service field on the other hand contains the raw value of the
	// DD_SERVICE environment variable.
	DDService string

	// DDServiceInjected indicates if DD_SERVICE was injected
	DDServiceInjected bool

<<<<<<< HEAD
	// UST contains Unified Service Tagging environment variables
	UST UST

	// Ports is the list of ports the service is listening on
	Ports []uint16
=======
	// TCPPorts is the list of TCP ports the service is listening on
	TCPPorts []uint16

	// UDPPorts is the list of UDP ports the service is listening on
	UDPPorts []uint16
>>>>>>> 45d39d2f

	// APMInstrumentation indicates the APM instrumentation status
	APMInstrumentation string

	// Type is the service type (e.g., "web_service")
	Type string
}

// UST contains Unified Service Tagging environment variables
type UST struct {
	Service string
	Env     string
	Version string
}

// String returns a string representation of UST
func (u UST) String() string {
	var sb strings.Builder

	_, _ = fmt.Fprintln(&sb, "Service:", u.Service)
	_, _ = fmt.Fprintln(&sb, "Env:", u.Env)
	_, _ = fmt.Fprintln(&sb, "Version:", u.Version)

	return sb.String()
}

// Process is an Entity that represents a process
type Process struct {
	EntityID // EntityID.ID is the PID

	Pid          int32    // Process ID -- /proc/[pid]
	NsPid        int32    // Namespace PID -- /proc/[pid]/status
	Ppid         int32    // Parent Process ID -- /proc/[pid]/stat
	Name         string   // Name -- /proc/[pid]/status
	Cwd          string   // Current Working Directory -- /proc/[pid]/cwd
	Exe          string   // Exceutable Path -- /proc[pid]/exe
	Comm         string   // Short Command Name -- /proc/[pid]/comm
	Cmdline      []string // Command Line -- /proc/[pid]/cmdline
	Uids         []int32  // User IDs -- /proc/[pid]/status
	Gids         []int32  // Group IDs -- /proc/[pid]/status
	ContainerID  string
	CreationTime time.Time // Process Start Time -- /proc/[pid]/stat
	Language     *languagemodels.Language

	// Owner will temporarily duplicate the ContainerID field until the new collector is enabled so we can then remove the ContainerID field
	Owner *EntityID // Owner is a reference to a container in WLM

	// Service contains service discovery information for this process
	Service *Service
}

var _ Entity = &Process{}

// GetID implements Entity#GetID.
func (p Process) GetID() EntityID {
	return p.EntityID
}

// DeepCopy implements Entity#DeepCopy.
func (p Process) DeepCopy() Entity {
	cp := deepcopy.Copy(p).(Process)
	return &cp
}

// Merge implements Entity#Merge.
func (p *Process) Merge(e Entity) error {
	otherProcess, ok := e.(*Process)
	if !ok {
		return fmt.Errorf("cannot merge ProcessMetadata with different kind %T", e)
	}

	// If the source has service data, remove the one from destination so merge() takes service data from the source
	if otherProcess.Service != nil {
		p.Service = nil
	}

	return merge(p, otherProcess)
}

// String implements Entity#String.
func (p Process) String(verbose bool) string {
	var sb strings.Builder

	_, _ = fmt.Fprintln(&sb, "----------- Entity ID -----------")
	_, _ = fmt.Fprintln(&sb, "PID:", p.EntityID.ID)
	_, _ = fmt.Fprintln(&sb, "Namespace PID:", p.NsPid)
	_, _ = fmt.Fprintln(&sb, "Container ID:", p.ContainerID)
	_, _ = fmt.Fprintln(&sb, "Creation time:", p.CreationTime)
	if p.Language != nil {
		_, _ = fmt.Fprintln(&sb, "Language:", p.Language.Name)
	}
	if p.Service != nil {
		_, _ = fmt.Fprintln(&sb, "Service Generated Name:", p.Service.GeneratedName)
		if verbose {
			_, _ = fmt.Fprintln(&sb, "Service Generated Name Source:", p.Service.GeneratedNameSource)
			_, _ = fmt.Fprintln(&sb, "Service Additional Generated Names:", p.Service.AdditionalGeneratedNames)
			_, _ = fmt.Fprintln(&sb, "Service Tracer Metadata:", p.Service.TracerMetadata)
			_, _ = fmt.Fprintln(&sb, "Service DD Service:", p.Service.DDService)
			_, _ = fmt.Fprintln(&sb, "Service DD Service Injected:", p.Service.DDServiceInjected)
			_, _ = fmt.Fprintln(&sb, "Service TCP Ports:", p.Service.TCPPorts)
			_, _ = fmt.Fprintln(&sb, "Service UDP Ports:", p.Service.UDPPorts)
			_, _ = fmt.Fprintln(&sb, "Service APM Instrumentation:", p.Service.APMInstrumentation)
			_, _ = fmt.Fprintln(&sb, "Service Type:", p.Service.Type)

			if p.Service.UST != (UST{}) {
				_, _ = fmt.Fprintln(&sb, "---- Unified Service Tagging ----")
				_, _ = fmt.Fprint(&sb, p.Service.UST)
			}

			if len(p.Service.LogFiles) > 0 {
				_, _ = fmt.Fprintln(&sb, "----------- Log Files -----------")
				for _, logFile := range p.Service.LogFiles {
					_, _ = fmt.Fprintln(&sb, logFile)
				}
			}
		}
	}
	// TODO: add new fields once the new wlm process collector can be enabled

	return sb.String()
}

// HostTags is an Entity that represents host tags
type HostTags struct {
	EntityID

	HostTags []string
}

var _ Entity = &HostTags{}

// GetID implements Entity#GetID.
func (p HostTags) GetID() EntityID {
	return p.EntityID
}

// DeepCopy implements Entity#DeepCopy.
func (p HostTags) DeepCopy() Entity {
	cp := deepcopy.Copy(p).(HostTags)
	return &cp
}

// Merge implements Entity#Merge.
func (p *HostTags) Merge(e Entity) error {
	otherHost, ok := e.(*HostTags)
	if !ok {
		return fmt.Errorf("cannot merge Host metadata with different kind %T", e)
	}

	return merge(p, otherHost)
}

// String implements Entity#String.
func (p HostTags) String(verbose bool) string {
	var sb strings.Builder

	_, _ = fmt.Fprintln(&sb, "----------- Entity ID -----------")
	_, _ = fmt.Fprint(&sb, p.EntityID.String(verbose))
	_, _ = fmt.Fprintln(&sb, "Host Tags:", sliceToString(p.HostTags))

	return sb.String()
}

// CollectorEvent is an event generated by a metadata collector, to be handled
// by the metadata store.
type CollectorEvent struct {
	Type   EventType
	Source Source
	Entity Entity
}

// Event represents a change to an entity.
type Event struct {
	// Type gives the type of this event.
	//
	// When Type is EventTypeSet, this represents an added or updated entity.
	// Multiple set events may be sent for a single entity.
	//
	// When Type is EventTypeUnset, this represents a removed entity.
	Type EventType

	// Entity is the entity involved in this event.  For an EventTypeSet event,
	// this may contain information "merged" from multiple sources.  For an
	// unset event it contains only an EntityID.
	//
	// For Type == EventTypeSet, this field can be cast unconditionally to the
	// concrete type corresponding to its kind (Entity.GetID().Kind).  For Type
	// == EventTypeUnset, only the Entity ID is available and such a cast will
	// fail.
	Entity Entity
}

// SubscriberPriority is a priority for subscribers to the store.  Subscribers
// are notified in order by their priority, with each notification blocking the
// next, so this allows control of which compoents are informed of changes in
// the store first.
type SubscriberPriority int

const (
	// TaggerPriority is the priority for the Tagger.  The Tagger must always
	// come first.
	TaggerPriority SubscriberPriority = iota

	// ConfigProviderPriority is the priority for the AD Config Provider.
	// This should come before other subscribers so that config provided by
	// entities is available to those other subscribers.
	ConfigProviderPriority SubscriberPriority = iota

	// NormalPriority should be used by subscribers on which other components
	// do not depend.
	NormalPriority SubscriberPriority = iota
)

// EventBundle is a collection of events sent to Store subscribers.
//
// Subscribers are expected to respond to EventBundles quickly.  The Store will
// not move on to notify the next subscriber until the included channel Ch is
// closed.  Subscribers which need to update their state before other
// subscribers are notified should close this channel once those updates are
// complete.  Other subscribers should close the channel immediately.
// See the example for Store#Subscribe for details.
type EventBundle struct {
	// Events gives the events in this bundle.
	Events []Event

	// Ch should be closed once the subscriber has handled the event.
	Ch chan struct{}
}

// Acknowledge acknowledges that the subscriber has handled the event.
func (e EventBundle) Acknowledge() {
	if e.Ch != nil {
		close(e.Ch)
	}
}

// InitHelper this should be provided as a helper to allow passing the component into
// the inithook for additional start-time configutation.
type InitHelper func(context.Context, Component, config.Component) error

// GPUClockType is an enum to access different clock rates of the GPU Device through the MaxClockRates array field of the GPU.
type GPUClockType int

const (
	// GPUSM represents SM Clock, use nvml.CLOCK_SM to get the value
	GPUSM GPUClockType = iota
	// GPUMemory represents Memory Clock, use nvml.CLOCK_MEM to get the value
	GPUMemory
	// GPUCOUNT is the total number of clock types in this enum
	GPUCOUNT
)

// GPUDeviceType is an enum to identify the type of the GPU device.
type GPUDeviceType int

const (
	// GPUDeviceTypePhysical represents a physical GPU device.
	GPUDeviceTypePhysical GPUDeviceType = iota
	// GPUDeviceTypeMIG represents a MIG device.
	GPUDeviceTypeMIG
	// GPUDeviceTypeUnknown represents an unknown device type.
	GPUDeviceTypeUnknown
)

// GPU represents a GPU resource.
type GPU struct {
	EntityID
	EntityMeta
	// Vendor is the name of the manufacturer of the device (e.g., NVIDIA)
	Vendor string

	// Device is the commercial name of the device (e.g., Tesla V100) as returned
	// by the device driver (NVML for NVIDIA GPUs). Note that some models might
	// have some additional information like the memory size (e.g., Tesla
	// A100-SXM2-80GB), the exact format of this field is vendor and device
	// specific.
	Device string

	// DriverVersion is the version of the driver used for the gpu device
	DriverVersion string

	// ActivePIDs is the list of process IDs that are using the GPU.
	ActivePIDs []int

	// Index is the index of the GPU in the host system. This is useful as sometimes
	// GPUs will be identified by their index instead of their UUID. Note that the index
	// is not guaranteed to be stable across reboots, nor is necessarily the same inside
	// of containers.
	Index int

	// Architecture contains the architecture of the GPU (e.g., Pascal, Volta, etc.). Optional, can be empty.
	Architecture string

	// ComputeCapability contains the compute capability version of the GPU. Optional, can be 0/0
	ComputeCapability GPUComputeCapability

	// Total number of cores available for the device,
	// this is a number that represents number of SMs * number of cores per SM (depends on the model)
	TotalCores int

	// TotalMemory is the total available memory for the device in bytes
	TotalMemory uint64

	// MaxClockRates contains the maximum clock rates for SM and Memory
	MaxClockRates [GPUCOUNT]uint32

	// MemoryBusWidth is the width of the memory bus in bits.
	MemoryBusWidth uint32

	// DeviceType identifies if this is a physical or virtual device (e.g. MIG)
	DeviceType GPUDeviceType
}

var _ Entity = &GPU{}

// GetID implements Entity#GetID.
func (g GPU) GetID() EntityID {
	return g.EntityID
}

// Merge implements Entity#Merge.
func (g *GPU) Merge(e Entity) error {
	gg, ok := e.(*GPU)
	if !ok {
		return fmt.Errorf("cannot merge GPU with different kind %T", e)
	}

	// If the source has active PIDs, remove the ones from the destination so merge() takes latest active PIDs from the source
	if gg.ActivePIDs != nil {
		g.ActivePIDs = nil
	}

	return merge(g, gg)
}

// DeepCopy implements Entity#DeepCopy.
func (g GPU) DeepCopy() Entity {
	cp := deepcopy.Copy(g).(GPU)
	return &cp
}

// String implements Entity#String.
func (g GPU) String(verbose bool) string {
	var sb strings.Builder

	_, _ = fmt.Fprintln(&sb, "----------- Entity ID -----------")
	_, _ = fmt.Fprintln(&sb, g.EntityID.String(verbose))

	_, _ = fmt.Fprintln(&sb, "----------- Entity Meta -----------")
	_, _ = fmt.Fprintln(&sb, g.EntityMeta.String(verbose))

	_, _ = fmt.Fprintln(&sb, "Vendor:", g.Vendor)
	_, _ = fmt.Fprintln(&sb, "Driver Version:", g.DriverVersion)
	_, _ = fmt.Fprintln(&sb, "Device:", g.Device)
	_, _ = fmt.Fprintln(&sb, "Active PIDs:", g.ActivePIDs)
	_, _ = fmt.Fprintln(&sb, "Index:", g.Index)
	_, _ = fmt.Fprintln(&sb, "Architecture:", g.Architecture)
	_, _ = fmt.Fprintln(&sb, "Compute Capability:", g.ComputeCapability)
	_, _ = fmt.Fprintln(&sb, "Total Number of Cores:", g.TotalCores)
	_, _ = fmt.Fprintln(&sb, "Device Total Memory (in bytes):", g.TotalMemory)
	_, _ = fmt.Fprintln(&sb, "Memory Bus Width:", g.MemoryBusWidth)
	_, _ = fmt.Fprintln(&sb, "Max SM Clock Rate:", g.MaxClockRates[GPUSM])
	_, _ = fmt.Fprintln(&sb, "Max Memory Clock Rate:", g.MaxClockRates[GPUMemory])

	// Do not show "physical" device type as it's the default and redundant information
	if g.DeviceType == GPUDeviceTypeMIG {
		_, _ = fmt.Fprintln(&sb, "Device Type: MIG")
	}

	return sb.String()
}

// GPUComputeCapability represents the compute capability version of a GPU.
type GPUComputeCapability struct {
	// Major represents the major version of the compute capability.
	Major int

	// Minor represents the minor version of the compute capability.
	Minor int
}

func (gcc GPUComputeCapability) String() string {
	return fmt.Sprintf("%d.%d", gcc.Major, gcc.Minor)
}

// CollectorStatus is the status of collector which is used to determine if the collectors
// are not started, starting, started (pulled once)
type CollectorStatus uint8

const (
	// CollectorsNotStarted means workloadmeta collectors are not started
	CollectorsNotStarted CollectorStatus = iota
	// CollectorsStarting means workloadmeta collectors are starting
	CollectorsStarting
	// CollectorsInitialized means workloadmeta collectors have been at least pulled once
	CollectorsInitialized
)<|MERGE_RESOLUTION|>--- conflicted
+++ resolved
@@ -1480,19 +1480,14 @@
 	// DDServiceInjected indicates if DD_SERVICE was injected
 	DDServiceInjected bool
 
-<<<<<<< HEAD
 	// UST contains Unified Service Tagging environment variables
 	UST UST
 
-	// Ports is the list of ports the service is listening on
-	Ports []uint16
-=======
 	// TCPPorts is the list of TCP ports the service is listening on
 	TCPPorts []uint16
 
 	// UDPPorts is the list of UDP ports the service is listening on
 	UDPPorts []uint16
->>>>>>> 45d39d2f
 
 	// APMInstrumentation indicates the APM instrumentation status
 	APMInstrumentation string
