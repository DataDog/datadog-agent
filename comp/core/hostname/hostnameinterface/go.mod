module github.com/DataDog/datadog-agent/comp/core/hostname/hostnameinterface

go 1.22.0

replace (
	github.com/DataDog/datadog-agent/comp/def => ../../../../comp/def
	github.com/DataDog/datadog-agent/pkg/util/fxutil => ../../../../pkg/util/fxutil
	github.com/DataDog/datadog-agent/pkg/util/optional => ../../../../pkg/util/optional
)

require (
	github.com/DataDog/datadog-agent/pkg/util/fxutil v0.56.0-rc.3
<<<<<<< HEAD
	github.com/stretchr/testify v1.9.0
	go.uber.org/fx v1.23.0
=======
	github.com/stretchr/testify v1.10.0
	go.uber.org/fx v1.22.2
>>>>>>> 0200b9d3
)

require (
	github.com/DataDog/datadog-agent/comp/def v0.56.0-rc.3 // indirect
	github.com/DataDog/datadog-agent/pkg/util/optional v0.55.0 // indirect
	github.com/davecgh/go-spew v1.1.2-0.20180830191138-d8f796af33cc // indirect
	github.com/inconshreveable/mousetrap v1.1.0 // indirect
	github.com/pmezard/go-difflib v1.0.1-0.20181226105442-5d4384ee4fb2 // indirect
	github.com/spf13/cobra v1.8.1 // indirect
	github.com/spf13/pflag v1.0.5 // indirect
	go.uber.org/dig v1.18.0 // indirect
	go.uber.org/multierr v1.11.0 // indirect
	go.uber.org/zap v1.27.0 // indirect
	golang.org/x/sys v0.27.0 // indirect
	gopkg.in/yaml.v3 v3.0.1 // indirect
)<|MERGE_RESOLUTION|>--- conflicted
+++ resolved
@@ -10,13 +10,8 @@
 
 require (
 	github.com/DataDog/datadog-agent/pkg/util/fxutil v0.56.0-rc.3
-<<<<<<< HEAD
-	github.com/stretchr/testify v1.9.0
-	go.uber.org/fx v1.23.0
-=======
 	github.com/stretchr/testify v1.10.0
 	go.uber.org/fx v1.22.2
->>>>>>> 0200b9d3
 )
 
 require (
