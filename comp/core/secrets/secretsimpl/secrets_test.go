// Unless explicitly stated otherwise all files in this repository are licensed
// under the Apache License Version 2.0.
// This product includes software developed at Datadog (https://www.datadoghq.com/).
// Copyright 2016-present Datadog, Inc.

package secretsimpl

import (
	"fmt"
<<<<<<< HEAD
	"os"
=======
	"slices"
>>>>>>> 06321a2e
	"sort"
	"strings"
	"testing"

	"github.com/stretchr/testify/assert"
	"github.com/stretchr/testify/require"
)

var (
	testYamlHash = []byte(`
slice:
  - "1"
  - [test1, test2]
  - 123
hash:
  a: test3
  b: "2"
  c: 456
  slice:
    - test4
    - test5
`)

	testYamlHashUpdated = []byte(`hash:
  a: test3_verified
  b: 2_verified
  c: 456
  slice:
  - test4_verified
  - test5_verified
slice:
- 1_verified
- - test1_verified
  - test2_verified
- 123
`)

	testSimpleConf = []byte(`secret_backend_arguments:
- ENC[pass1]
`)

	testSimpleConfResolved = `secret_backend_arguments:
- password1
`

	testSimpleConfOrigin = handleToContext{
		"pass1": []secretContext{
			{
				origin: "test",
				path:   []string{"secret_backend_arguments", "0"},
			},
		},
	}

	testConf = []byte(`---
instances:
- password: ENC[pass1]
  user: test
- password: ENC[pass2]
  user: test2
`)

	testConfResolved = `instances:
- password: password1
  user: test
- password: password2
  user: test2
`

	testConfOrigin = handleToContext{
		"pass1": []secretContext{
			{
				origin: "test",
				path:   []string{"instances", "0", "password"},
			},
		},
		"pass2": []secretContext{
			{
				origin: "test",
				path:   []string{"instances", "1", "password"},
			},
		},
	}

	testConfSlice = []byte(`additional_endpoints:
  http://example.com:
  - ENC[pass1]
  - data
`)

	testConfSliceResolved = `additional_endpoints:
  http://example.com:
  - password1
  - data
`

	testConfSliceOrigin = handleToContext{
		"pass1": []secretContext{
			{
				origin: "test",
				path:   []string{"additional_endpoints", "http://example.com", "0"},
			},
		},
	}

	testMultiUsageConf = []byte(`instances:
- password: ENC[pass1]
  user: test
more_endpoints:
  http://example.com:
  - ENC[pass1]
  - data
`)

	testMultiUsageConfResolved = `instances:
- password: password1
  user: test
more_endpoints:
  http://example.com:
  - password1
  - data
`

	testConfDash = []byte(`---
some_encoded_password: ENC[pass1]
keys_with_dash_string_value:
  foo: "-"
`)

	testConfResolvedDash = `keys_with_dash_string_value:
  foo: '-'
some_encoded_password: password1
`
	testConfDashOrigin = handleToContext{
		"pass1": []secretContext{
			{
				origin: "test",
				path:   []string{"some_encoded_password"},
			},
		},
	}

	testConfMultiline = []byte(`---
some_encoded_password: ENC[pass1]
`)

	testConfResolvedMultiline = `some_encoded_password: |
  password1
`
	testConfMultilineOrigin = handleToContext{
		"pass1": []secretContext{
			{
				origin: "test",
				path:   []string{"some_encoded_password"},
			},
		},
	}

	testConfNested = []byte(`---
some:
  encoded:
    data: ENC[pass1]
`)

	testConfNestedResolved = `some:
  encoded:
    data: password1
`
	testConfNestedOrigin = handleToContext{
		"pass1": []secretContext{
			{
				origin: "test",
				path:   []string{"some", "encoded", "data"},
			},
		},
	}

	testConfSibling = []byte(`
some:
  encoded:
  - data: ENC[pass1]
    sibling: text
`)

	testConfSiblingResolved = `some:
  encoded:
  - data: password1
    sibling: text
`

	testConfSiblingOrigin = handleToContext{
		"pass1": []secretContext{
			{
				origin: "test",
				// test that the path doesn't get corrupted by possible aliasing bugs in
				// the walker: if the path added to the `origin` map is not owned by the map,
				// having another string appear after the first (like "sibling"), can modify
				// this path
				path: []string{"some", "encoded", "0", "data"},
			},
		},
	}

	testConfNestedMultiple = []byte(`---
top_level: ENC[pass1]
some:
  second_level: ENC[pass2]
  encoded:
    third_level: ENC[pass3]
`)

	testConfNestedOriginMultiple = handleToContext{
		"pass1": []secretContext{
			{
				origin: "test",
				path:   []string{"top_level"},
			},
		},
		"pass2": []secretContext{
			{
				origin: "test",
				path:   []string{"some", "second_level"},
			},
		},
		"pass3": []secretContext{
			{
				origin: "test",
				path:   []string{"some", "encoded", "third_level"},
			},
		},
	}
)

func TestIsEnc(t *testing.T) {
	enc, secret := isEnc("")
	assert.False(t, enc)
	assert.Equal(t, "", secret)

	enc, secret = isEnc("ENC[]")
	assert.True(t, enc)
	assert.Equal(t, "", secret)

	enc, _ = isEnc("test")
	assert.False(t, enc)

	enc, _ = isEnc("ENC[")
	assert.False(t, enc)

	enc, secret = isEnc("ENC[test]")
	assert.True(t, enc)
	assert.Equal(t, "test", secret)

	enc, secret = isEnc("ENC[]]]]")
	assert.True(t, enc)
	assert.Equal(t, "]]]", secret)

	enc, secret = isEnc("  ENC[test]	")
	assert.True(t, enc)
	assert.Equal(t, "test", secret)
}

func TestResolveNoCommand(t *testing.T) {
	resolver := newEnabledSecretResolver()
	resolver.fetchHookFunc = func(secrets []string) (map[string]string, error) {
		return nil, fmt.Errorf("some error")
	}

	// since we didn't set any command this should return without any error
	resConf, err := resolver.Resolve(testConf, "test")
	require.NoError(t, err)
	assert.Equal(t, testConf, resConf)
}

func TestResolveSecretError(t *testing.T) {
	resolver := newEnabledSecretResolver()
	resolver.backendCommand = "some_command"

	resolver.fetchHookFunc = func(secrets []string) (map[string]string, error) {
		return nil, fmt.Errorf("some error")
	}

	_, err := resolver.Resolve(testConf, "test")
	require.NotNil(t, err)
}

func TestResolveDoestSendDuplicates(t *testing.T) {
	resolver := newEnabledSecretResolver()
	resolver.backendCommand = "some_command"

	// test configuration has handle "pass1" appear twice, but fetch should only get one handle
	resolver.fetchHookFunc = func(secrets []string) (map[string]string, error) {
		if len(secrets) > 1 {
			return nil, fmt.Errorf("duplicate handles found: %v", secrets)
		}
		return map[string]string{
			"pass1": "password1",
		}, nil
	}

	// test configuration should still resolve correctly even though handle appears more than once
	resolved, err := resolver.Resolve(testMultiUsageConf, "test")
	require.NoError(t, err)
	require.Equal(t, testMultiUsageConfResolved, string(resolved))
}

func TestResolve(t *testing.T) {
	type testCase struct {
		name                 string
		testConf             []byte
		resolvedConf         string
		expectedSecretOrigin handleToContext
		expectedScrubbedKey  []string
		secretFetchCB        func([]string) (map[string]string, error)
		secretCache          map[string]string
	}

	currentTest := t
	testCases := []testCase{
		{
			name:                 "simple",
			testConf:             testSimpleConf,
			resolvedConf:         testSimpleConfResolved,
			expectedSecretOrigin: testSimpleConfOrigin,
			expectedScrubbedKey:  []string{"secret_backend_arguments"},
			secretFetchCB: func(secrets []string) (map[string]string, error) {
				sort.Strings(secrets)
				assert.Equal(currentTest, []string{
					"pass1",
				}, secrets)

				return map[string]string{
					"pass1": "password1",
				}, nil
			},
		},
		{
			// TestResolve/map_with_dash_value checks that a nested string config value
			// that can be interpreted as YAML (such as a "-") is not interpreted as YAML by the secrets
			// decryption logic, but is left unchanged as a string instead.
			// See https://github.com/DataDog/datadog-agent/pull/6586 for details.
			name:                 "map with dash value",
			testConf:             testConfDash,
			resolvedConf:         testConfResolvedDash,
			expectedSecretOrigin: testConfDashOrigin,
			expectedScrubbedKey:  []string{"some_encoded_password"},
			secretFetchCB: func(secrets []string) (map[string]string, error) {
				assert.Equal(currentTest, []string{
					"pass1",
				}, secrets)

				return map[string]string{
					"pass1": "password1",
				}, nil
			},
		},
		{
			// TestResolve/index_into_slice checks that when a slice contains a resolved
			// secret, the key given to the scrubber is the key of the slice, not an
			// index into that slice
			name:                 "index into slice",
			testConf:             testConfSlice,
			resolvedConf:         testConfSliceResolved,
			expectedSecretOrigin: testConfSliceOrigin,
			// NOTE: the scrubbed key is the url key, not an index into a slice
			expectedScrubbedKey: []string{"http://example.com"},
			secretFetchCB: func(secrets []string) (map[string]string, error) {
				assert.Equal(currentTest, []string{
					"pass1",
				}, secrets)

				return map[string]string{
					"pass1": "password1",
				}, nil
			},
		},
		{
			name:                 "multiline",
			testConf:             testConfMultiline,
			resolvedConf:         testConfResolvedMultiline,
			expectedSecretOrigin: testConfMultilineOrigin,
			expectedScrubbedKey:  []string{"some_encoded_password"},
			secretFetchCB: func(secrets []string) (map[string]string, error) {
				assert.Equal(currentTest, []string{
					"pass1",
				}, secrets)

				return map[string]string{
					"pass1": "password1\n",
				}, nil
			},
		},
		{
			name:                 "nested",
			testConf:             testConfNested,
			resolvedConf:         testConfNestedResolved,
			expectedSecretOrigin: testConfNestedOrigin,
			expectedScrubbedKey:  []string{"data"},
			secretFetchCB: func(secrets []string) (map[string]string, error) {
				assert.Equal(currentTest, []string{
					"pass1",
				}, secrets)

				return map[string]string{
					"pass1": "password1",
				}, nil
			},
		},
		{
			name:                 "sibling",
			testConf:             testConfSibling,
			resolvedConf:         testConfSiblingResolved,
			expectedSecretOrigin: testConfSiblingOrigin,
			expectedScrubbedKey:  []string{"data"},
			secretFetchCB: func(secrets []string) (map[string]string, error) {
				assert.Equal(currentTest, []string{
					"pass1",
				}, secrets)

				return map[string]string{
					"pass1": "password1",
				}, nil
			},
		},
		{
			name:                 "no cache",
			testConf:             testConf,
			resolvedConf:         testConfResolved,
			expectedSecretOrigin: testConfOrigin,
			expectedScrubbedKey:  []string{"password", "password"},
			secretFetchCB: func(secrets []string) (map[string]string, error) {
				sort.Strings(secrets)
				assert.Equal(currentTest, []string{
					"pass1",
					"pass2",
				}, secrets)

				return map[string]string{
					"pass1": "password1",
					"pass2": "password2",
				}, nil
			},
		},
		{
			name:                 "partial cache",
			testConf:             testConf,
			resolvedConf:         testConfResolved,
			expectedSecretOrigin: testConfOrigin,
			expectedScrubbedKey:  []string{"password", "password"},
			secretCache:          map[string]string{"pass1": "password1"},
			secretFetchCB: func(secrets []string) (map[string]string, error) {
				sort.Strings(secrets)
				assert.Equal(currentTest, []string{
					"pass2",
				}, secrets)

				return map[string]string{
					"pass2": "password2",
				}, nil
			},
		},
		{
			name:                 "full cache",
			testConf:             testConf,
			resolvedConf:         testConfResolved,
			expectedSecretOrigin: testConfOrigin,
			expectedScrubbedKey:  []string{"password", "password"},
			secretCache:          map[string]string{"pass1": "password1", "pass2": "password2"},
			secretFetchCB: func(secrets []string) (map[string]string, error) {
				require.Fail(currentTest, "Secret Cache was not used properly")
				return nil, nil
			},
		},
	}

	for _, tc := range testCases {
		t.Run(tc.name, func(t *testing.T) {
			currentTest = t

			resolver := newEnabledSecretResolver()
			resolver.backendCommand = "some_command"
			if tc.secretCache != nil {
				resolver.cache = tc.secretCache
			}
			resolver.fetchHookFunc = tc.secretFetchCB
			scrubbedKey := []string{}
			resolver.scrubHookFunc = func(k []string) { scrubbedKey = append(scrubbedKey, k[0]) }

			newConf, err := resolver.Resolve(tc.testConf, "test")
			require.NoError(t, err)

			assert.Equal(t, tc.resolvedConf, string(newConf))
			assert.Equal(t, tc.expectedSecretOrigin, resolver.origin)
			assert.Equal(t, tc.expectedScrubbedKey, scrubbedKey)
		})
	}
}

func TestResolveNestedWithSubscribe(t *testing.T) {
	testConf := testConfNestedMultiple

	resolver := newEnabledSecretResolver()
	resolver.backendCommand = "some_command"
	resolver.cache = map[string]string{"pass3": "password3"}

	resolver.fetchHookFunc = func(secrets []string) (map[string]string, error) {
		return map[string]string{
			"pass1": "password1",
			"pass2": "password2",
		}, nil
	}

	topLevelResolved := 0
	secondLevelResolved := 0
	thirdLevelResolved := 0
	resolver.SubscribeToChanges(func(handle, origin string, path []string, oldValue, newValue any) {
		switch strings.Join(path, "/") {
		case "top_level":
			assert.Equal(t, "password1", newValue)
			topLevelResolved++
		case "some/second_level":
			assert.Equal(t, "password2", newValue)
			secondLevelResolved++
		case "some/encoded/third_level":
			assert.Equal(t, "password3", newValue)
			thirdLevelResolved++
		default:
			assert.Fail(t, "unknown yaml path: %s", path)
		}
	})
	_, err := resolver.Resolve(testConf, "test")

	require.NoError(t, err)
	assert.Equal(t, 1, topLevelResolved, "'top_level' secret was not resolved or resolved multiple times")
	assert.Equal(t, 1, secondLevelResolved, "'second_level' secret was not resolved or resolved multiple times")
	assert.Equal(t, 1, thirdLevelResolved, "'third_level' secret was not resolved or resolved multiple times")

	assert.Equal(t, testConfNestedOriginMultiple, resolver.origin)
}

func TestResolveCached(t *testing.T) {
	testConf := testConfNested

	resolver := newEnabledSecretResolver()
	resolver.backendCommand = "some_command"
	resolver.cache = map[string]string{"pass1": "password1"}

	fetchHappened := 0
	resolver.fetchHookFunc = func(secrets []string) (map[string]string, error) {
		fetchHappened++
		return map[string]string{
			"pass1": "password1",
		}, nil
	}

	totalResolved := []string{}
	resolver.SubscribeToChanges(func(handle, origin string, path []string, oldValue, newValue any) {
		totalResolved = append(totalResolved, handle)
	})
	_, err := resolver.Resolve(testConf, "test")

	// Resolve doesn't need to fetch because value is cached, but subscription is still called
	require.NoError(t, err)
	assert.Equal(t, fetchHappened, 0)
	assert.Equal(t, totalResolved, []string{"pass1"})
}

func TestResolveThenRefresh(t *testing.T) {
	testConf := testConfNestedMultiple

	// disable the allowlist for the test, let any secret changes happen
	originalAllowlistPaths := allowlistPaths
	allowlistPaths = nil
	defer func() { allowlistPaths = originalAllowlistPaths }()

	resolver := newEnabledSecretResolver()
	resolver.backendCommand = "some_command"
	resolver.cache = map[string]string{}

	// subscribe to updates, collect list of keys that get resolved
	keysResolved := []string{}
	oldValues := []string{}
	newValues := []string{}
	resolver.SubscribeToChanges(func(handle, origin string, path []string, oldValue, newValue any) {
		keysResolved = append(keysResolved, strings.Join(path, "/"))
		oldValues = append(oldValues, fmt.Sprintf("%s", oldValue))
		newValues = append(newValues, fmt.Sprintf("%s", newValue))
	})

	// initial 3 values for these passwords
	resolver.fetchHookFunc = func(secrets []string) (map[string]string, error) {
		return map[string]string{
			"pass1": "password1",
			"pass2": "password2",
			"pass3": "password3",
		}, nil
	}

	// resolve the secrets the first time
	_, err := resolver.Resolve(testConf, "test")
	require.NoError(t, err)
	slices.Sort(keysResolved)
	assert.Equal(t, testConfNestedOriginMultiple, resolver.origin)
	assert.Equal(t, []string{"some/encoded/third_level", "some/second_level", "top_level"}, keysResolved)

	// change the secret value of the handle 'pass2'
	resolver.fetchHookFunc = func(secrets []string) (map[string]string, error) {
		return map[string]string{
			"pass1": "password1",
			"pass2": "update-second",
			"pass3": "password3",
		}, nil
	}

	// refresh the secrets and only collect newly updated keys
	keysResolved = []string{}
	output, err := resolver.Refresh()
	require.NoError(t, err)
	assert.Equal(t, testConfNestedOriginMultiple, resolver.origin)
	assert.Equal(t, []string{"some/second_level"}, keysResolved)
	assert.Contains(t, output, "'pass2'")
	assert.Contains(t, output, "'some/second_level'")
	assert.NotContains(t, output, "update-second")

	// change the secret values of the other two handles
	resolver.fetchHookFunc = func(secrets []string) (map[string]string, error) {
		return map[string]string{
			"pass1": "update-first",
			"pass2": "update-second",
			"pass3": "update-third",
		}, nil
	}

	// refresh one last time and only those two handles have updated keys
	keysResolved = []string{}
	_, err = resolver.Refresh()
	require.NoError(t, err)
	slices.Sort(keysResolved)
	assert.Equal(t, testConfNestedOriginMultiple, resolver.origin)
	assert.Equal(t, []string{"some/encoded/third_level", "top_level"}, keysResolved)

	// validate the list of old and new values, sorted to make this deterministic
	sort.Strings(oldValues)
	sort.Strings(newValues)
	assert.Equal(t, []string{"", "", "", "password1", "password2", "password3"}, oldValues)
	assert.Equal(t, []string{"password1", "password2", "password3", "update-first", "update-second", "update-third"}, newValues)
}

// test that the allowlist only lets setting paths that match it get Refreshed
func TestRefreshAllowlist(t *testing.T) {
	resolver := newEnabledSecretResolver()
	resolver.backendCommand = "some_command"
	resolver.cache = map[string]string{"handle": "value"}
	resolver.origin = handleToContext{
		"handle": []secretContext{
			{
				origin: "test",
				path:   []string{"another", "config", "setting"},
			},
		},
	}

	resolver.fetchHookFunc = func(secrets []string) (map[string]string, error) {
		return map[string]string{
			"handle": "second_value",
		}, nil
	}
	changes := []string{}
	resolver.SubscribeToChanges(func(handle, origin string, path []string, oldValue, newValue any) {
		changes = append(changes, fmt.Sprintf("%s", newValue))
	})

	originalAllowlistPaths := allowlistPaths
	defer func() { allowlistPaths = originalAllowlistPaths }()

	// only allow api_key config setting to change
	allowlistPaths = map[string]struct{}{"api_key": {}}

	// Refresh means nothing changes because allowlist doesn't allow it
	_, err := resolver.Refresh()
	require.NoError(t, err)
	assert.Equal(t, changes, []string{})

	// now allow the config setting under scrutiny to change
	allowlistPaths = map[string]struct{}{"another/config/setting": {}}

	// Refresh sees the change to the handle
	_, err = resolver.Refresh()
	require.NoError(t, err)
	assert.Equal(t, changes, []string{"second_value"})
}

// test that only setting paths that match the allowlist will get notifications
// about changed secret values from a Refresh
func TestRefreshAllowlistAppliesToEachSettingPath(t *testing.T) {
	resolver := newEnabledSecretResolver()
	resolver.backendCommand = "some_command"

	resolver.fetchHookFunc = func(secrets []string) (map[string]string, error) {
		return map[string]string{
			"pass1": "password1",
		}, nil
	}

	// test configuration resolves, the secret appears at two setting paths
	resolved, err := resolver.Resolve(testMultiUsageConf, "test")
	require.NoError(t, err)
	require.Equal(t, testMultiUsageConfResolved, string(resolved))

	// set the allowlist so that only 1 of the settings matches, the 2nd does not
	originalAllowlistPaths := allowlistPaths
	allowlistPaths = map[string]struct{}{"instances/0/password": {}}
	defer func() { allowlistPaths = originalAllowlistPaths }()

	// subscribe to changes made during Refresh, keep track of updated setting paths
	changedPaths := []string{}
	resolver.SubscribeToChanges(func(handle, origin string, path []string, oldValue, newValue any) {
		changedPaths = append(changedPaths, strings.Join(path, "/"))
	})

	// the secret has a new value, will be picked up by next Refresh
	resolver.fetchHookFunc = func(secrets []string) (map[string]string, error) {
		return map[string]string{
			"pass1": "second_password",
		}, nil
	}

	// only 1 setting path got updated
	_, err = resolver.Refresh()
	require.NoError(t, err)
	assert.Equal(t, changedPaths, []string{"instances/0/password"})
}

// test that adding to the audit file stops working when the file gets too large
func TestRefreshAddsToAuditFile(t *testing.T) {
	tmpfile, err := os.CreateTemp("", "")
	if err != nil {
		t.Fatal(err)
	}

	originalAllowlistPaths := allowlistPaths
	allowlistPaths = map[string]struct{}{"another/config/setting": {}}
	defer func() { allowlistPaths = originalAllowlistPaths }()

	resolver := newEnabledSecretResolver()
	resolver.backendCommand = "some_command"
	resolver.cache = map[string]string{"handle": "value"}
	resolver.origin = handleToContext{
		"handle": []secretContext{
			{
				origin: "test",
				path:   []string{"another", "config", "setting"},
			},
		},
	}
	resolver.auditFilename = tmpfile.Name()
	resolver.auditFileMaxSize = 1000 // enough to add a few rows

	resolver.fetchHookFunc = func(secrets []string) (map[string]string, error) {
		return map[string]string{
			"handle": "second_value",
		}, nil
	}

	// Refresh the secrets, which will add to the audit file
	_, err = resolver.Refresh()
	require.NoError(t, err)
	assert.Equal(t, auditFileNumRows(tmpfile.Name()), 1)

	resolver.fetchHookFunc = func(secrets []string) (map[string]string, error) {
		return map[string]string{
			"handle": "third_value",
		}, nil
	}

	// Refresh secrets again, which will add another row the audit file
	_, err = resolver.Refresh()
	require.NoError(t, err)
	assert.Equal(t, auditFileNumRows(tmpfile.Name()), 2)

	resolver.fetchHookFunc = func(secrets []string) (map[string]string, error) {
		return map[string]string{
			"handle": "fourth_value",
		}, nil
	}
}

// helper to read number of rows in the audit file
func auditFileNumRows(filename string) int {
	data, _ := os.ReadFile(filename)
	return len(strings.Split(strings.Trim(string(data), "\n"), "\n"))
}

func TestIsLikelyAPIOrAppKey(t *testing.T) {
	type testCase struct {
		name        string
		handle      string
		secretValue string
		origin      handleToContext
		expect      bool
	}

	currentTest := t
	testCases := []testCase{
		{
			name:        "looks like an api_key",
			handle:      "vault://userToken",
			secretValue: "0123456789abcdef0123456789abcdef",
			origin: map[string][]secretContext{
				"vault://userToken": {
					{
						origin: "conf.yaml",
						path:   []string{"provider", "credentials", "apiKey"},
					},
				},
			},
			expect: true,
		},
		{
			name:        "wrong length",
			handle:      "vault://userToken",
			secretValue: "0123456789abcdef0123456789abc",
			origin: map[string][]secretContext{
				"vault://userToken": {
					{
						origin: "conf.yaml",
						path:   []string{"provider", "credentials", "apiKey"},
					},
				},
			},
			expect: false,
		},
		{
			name:        "not hex",
			handle:      "vault://userToken",
			secretValue: "0123456789stuvwx0123456789stuvwx",
			origin: map[string][]secretContext{
				"vault://userToken": {
					{
						origin: "conf.yaml",
						path:   []string{"provider", "credentials", "apiKey"},
					},
				},
			},
			expect: false,
		},
		{
			name:        "likely password",
			handle:      "vault://secretPassword",
			secretValue: "0123456789abcdef0123456789abcdef",
			origin: map[string][]secretContext{
				"vault://userToken": {
					{
						origin: "conf.yaml",
						path:   []string{"provider", "credentials", "password"},
					},
				},
			},
			expect: false,
		},
	}

	for _, tc := range testCases {
		t.Run(tc.name, func(t *testing.T) {
			currentTest = t
			result := isLikelyAPIOrAppKey(tc.handle, tc.secretValue, tc.origin)
			assert.Equal(currentTest, tc.expect, result)
		})
	}
}<|MERGE_RESOLUTION|>--- conflicted
+++ resolved
@@ -7,11 +7,8 @@
 
 import (
 	"fmt"
-<<<<<<< HEAD
 	"os"
-=======
 	"slices"
->>>>>>> 06321a2e
 	"sort"
 	"strings"
 	"testing"
