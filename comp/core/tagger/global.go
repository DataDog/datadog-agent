--- conflicted
+++ resolved
@@ -101,11 +101,7 @@
 }
 
 // List the content of the defaulTagger
-<<<<<<< HEAD
-func List(cardinality types.TagCardinality) types.TaggerListResponse {
-=======
-func List() tagger_api.TaggerListResponse {
->>>>>>> 28549fdb
+func List() types.TaggerListResponse {
 	if globalTagger != nil {
 		return globalTagger.List()
 	}
