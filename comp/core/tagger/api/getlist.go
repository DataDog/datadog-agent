// Unless explicitly stated otherwise all files in this repository are licensed
// under the Apache License Version 2.0.
// This product includes software developed at Datadog (https://www.datadoghq.com/).
// Copyright 2016-present Datadog, Inc.

// Package api implements the Tagger API.
package api

import (
	"encoding/json"
	"fmt"
	"io"
<<<<<<< HEAD
	"slices"
=======
	"net/http"
	"sort"
>>>>>>> 65fd45d1
	"strings"

	"github.com/fatih/color"

	"github.com/DataDog/datadog-agent/comp/core/tagger/types"
	"github.com/DataDog/datadog-agent/pkg/api/util"
)

// GetTaggerList display in a human readable format the Tagger entities into the io.Write w.
func GetTaggerList(w io.Writer, url string, withInsecureClient bool) error {
	var c *http.Client
	if withInsecureClient {
		c = util.GetClient(util.WithInsecureTransport) // FIX IPC: get certificates right then remove this option
	} else {
		c = util.GetClient()
	}

	// get the tagger-list from server
	r, err := util.DoGet(c, url, util.LeaveConnectionOpen)
	if err != nil {
		if r != nil && string(r) != "" {
			fmt.Fprintf(w, "The agent ran into an error while getting tags list: %s\n", string(r))
		} else {
			fmt.Fprintf(w, "Failed to query the agent (running?): %s\n", err)
		}
	}

	tr := types.TaggerListResponse{}
	err = json.Unmarshal(r, &tr)
	if err != nil {
		return err
	}

	printTaggerEntities(color.Output, &tr)
	return nil
}

// printTaggerEntities use to print Tagger entities into an io.Writer
func printTaggerEntities(w io.Writer, tr *types.TaggerListResponse) {
	for entity, tagItem := range tr.Entities {
		fmt.Fprintf(w, "\n=== Entity %s ===\n", color.GreenString(entity))

		sources := make([]string, 0, len(tagItem.Tags))
		for source := range tagItem.Tags {
			sources = append(sources, source)
		}

		// sort sources for deterministic output
		slices.Sort(sources)

		for _, source := range sources {
			fmt.Fprintf(w, "== Source %s =\n=", source)

			fmt.Fprint(w, "Tags: [")

			// sort tags for easy comparison
			tags := tagItem.Tags[source]
			slices.Sort(tags)

			for i, tag := range tags {
				tagInfo := strings.Split(tag, ":")
				fmt.Fprintf(w, "%s:%s", color.BlueString(tagInfo[0]), color.CyanString(strings.Join(tagInfo[1:], ":")))
				if i != len(tags)-1 {
					fmt.Fprintf(w, " ")
				}
			}

			fmt.Fprintln(w, "]")
		}

		fmt.Fprintln(w, "===")
	}
}<|MERGE_RESOLUTION|>--- conflicted
+++ resolved
@@ -10,12 +10,9 @@
 	"encoding/json"
 	"fmt"
 	"io"
-<<<<<<< HEAD
+	"net/http"
 	"slices"
-=======
-	"net/http"
 	"sort"
->>>>>>> 65fd45d1
 	"strings"
 
 	"github.com/fatih/color"
