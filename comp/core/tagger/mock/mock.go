// Unless explicitly stated otherwise all files in this repository are licensed
// under the Apache License Version 2.0.
// This product includes software developed at Datadog (https://www.datadoghq.com/).
// Copyright 2016-present Datadog, Inc.

//go:build test

// Package mock contains the implementation of the mock for the tagger component.
package mock

import (
	"testing"

<<<<<<< HEAD
	"go.uber.org/fx"

	"github.com/stretchr/testify/assert"

	"github.com/DataDog/datadog-agent/comp/core/config"
	log "github.com/DataDog/datadog-agent/comp/core/log/def"
	logmock "github.com/DataDog/datadog-agent/comp/core/log/mock"
	"github.com/DataDog/datadog-agent/comp/core/sysprobeconfig/sysprobeconfigimpl"
	tagger "github.com/DataDog/datadog-agent/comp/core/tagger/def"
	taggerimpl "github.com/DataDog/datadog-agent/comp/core/tagger/impl"
	"github.com/DataDog/datadog-agent/comp/core/tagger/types"
	"github.com/DataDog/datadog-agent/comp/core/telemetry"
	noopTelemetry "github.com/DataDog/datadog-agent/comp/core/telemetry/noopsimpl"
	"github.com/DataDog/datadog-agent/comp/core/telemetry/telemetryimpl"
	workloadmeta "github.com/DataDog/datadog-agent/comp/core/workloadmeta/def"
	workloadmetafx "github.com/DataDog/datadog-agent/comp/core/workloadmeta/fx"
	configmock "github.com/DataDog/datadog-agent/pkg/config/mock"
	"github.com/DataDog/datadog-agent/pkg/util/fxutil"
)

// Mock implements mock-specific methods for the tagger component.
type Mock interface {
	tagger.Component

	// SetTags allows to set tags in the mock fake tagger
	SetTags(entityID types.EntityID, source string, low, orch, high, std []string)

	// SetGlobalTags allows to set tags in store for the global entity
	SetGlobalTags(low, orch, high, std []string)
}

// mockTaggerClient is a mock of the tagger Component
type mockTaggerClient struct {
	*taggerimpl.TaggerWrapper
}

// New returns a Mock
func New(t testing.TB) Mock {
	c := configmock.New(t)
	params := tagger.Params{
		UseFakeTagger: true,
	}
	logComponent := logmock.New(t)
	wmeta := fxutil.Test[workloadmeta.Component](t,
		fx.Provide(func() log.Component { return logComponent }),
		fx.Provide(func() config.Component { return c }),
		workloadmetafx.Module(workloadmeta.NewParams()),
	)

	tagger, err := taggerimpl.NewTaggerClient(params, c, wmeta, logComponent, noopTelemetry.GetCompatComponent())

	assert.NoError(t, err)

	return &mockTaggerClient{
		tagger,
	}
}

// Provides is a struct containing the mock and the endpoint
type Provides struct {
	fx.Out

	Comp Mock
}

type dependencies struct {
	fx.In

	Config    config.Component
	Log       log.Component
	WMeta     workloadmeta.Component
	Telemetry telemetry.Component
}

// NewMock returns a Provides
func NewMock(deps dependencies) (Provides, error) {
	params := tagger.Params{
		UseFakeTagger: true,
	}

	tagger, err := taggerimpl.NewTaggerClient(params, deps.Config, deps.WMeta, deps.Log, deps.Telemetry)
	if err != nil {
		return Provides{}, err
	}

	c := &mockTaggerClient{
		tagger,
	}
	return Provides{
		Comp: c,
	}, nil
}

=======
	"github.com/DataDog/datadog-agent/pkg/util/fxutil"
)

>>>>>>> 9dbee932
// Module is a module containing the mock, useful for testing
func Module() fxutil.Module {
	return fxutil.Component(
		fxutil.ProvideComponentConstructor(New),
	)
}

// SetupFakeTagger calls fxutil.Test to create a mock tagger for testing
func SetupFakeTagger(t testing.TB) Mock {
	return fxutil.Test[Mock](t, Module())
}<|MERGE_RESOLUTION|>--- conflicted
+++ resolved
@@ -11,105 +11,9 @@
 import (
 	"testing"
 
-<<<<<<< HEAD
-	"go.uber.org/fx"
-
-	"github.com/stretchr/testify/assert"
-
-	"github.com/DataDog/datadog-agent/comp/core/config"
-	log "github.com/DataDog/datadog-agent/comp/core/log/def"
-	logmock "github.com/DataDog/datadog-agent/comp/core/log/mock"
-	"github.com/DataDog/datadog-agent/comp/core/sysprobeconfig/sysprobeconfigimpl"
-	tagger "github.com/DataDog/datadog-agent/comp/core/tagger/def"
-	taggerimpl "github.com/DataDog/datadog-agent/comp/core/tagger/impl"
-	"github.com/DataDog/datadog-agent/comp/core/tagger/types"
-	"github.com/DataDog/datadog-agent/comp/core/telemetry"
-	noopTelemetry "github.com/DataDog/datadog-agent/comp/core/telemetry/noopsimpl"
-	"github.com/DataDog/datadog-agent/comp/core/telemetry/telemetryimpl"
-	workloadmeta "github.com/DataDog/datadog-agent/comp/core/workloadmeta/def"
-	workloadmetafx "github.com/DataDog/datadog-agent/comp/core/workloadmeta/fx"
-	configmock "github.com/DataDog/datadog-agent/pkg/config/mock"
 	"github.com/DataDog/datadog-agent/pkg/util/fxutil"
 )
 
-// Mock implements mock-specific methods for the tagger component.
-type Mock interface {
-	tagger.Component
-
-	// SetTags allows to set tags in the mock fake tagger
-	SetTags(entityID types.EntityID, source string, low, orch, high, std []string)
-
-	// SetGlobalTags allows to set tags in store for the global entity
-	SetGlobalTags(low, orch, high, std []string)
-}
-
-// mockTaggerClient is a mock of the tagger Component
-type mockTaggerClient struct {
-	*taggerimpl.TaggerWrapper
-}
-
-// New returns a Mock
-func New(t testing.TB) Mock {
-	c := configmock.New(t)
-	params := tagger.Params{
-		UseFakeTagger: true,
-	}
-	logComponent := logmock.New(t)
-	wmeta := fxutil.Test[workloadmeta.Component](t,
-		fx.Provide(func() log.Component { return logComponent }),
-		fx.Provide(func() config.Component { return c }),
-		workloadmetafx.Module(workloadmeta.NewParams()),
-	)
-
-	tagger, err := taggerimpl.NewTaggerClient(params, c, wmeta, logComponent, noopTelemetry.GetCompatComponent())
-
-	assert.NoError(t, err)
-
-	return &mockTaggerClient{
-		tagger,
-	}
-}
-
-// Provides is a struct containing the mock and the endpoint
-type Provides struct {
-	fx.Out
-
-	Comp Mock
-}
-
-type dependencies struct {
-	fx.In
-
-	Config    config.Component
-	Log       log.Component
-	WMeta     workloadmeta.Component
-	Telemetry telemetry.Component
-}
-
-// NewMock returns a Provides
-func NewMock(deps dependencies) (Provides, error) {
-	params := tagger.Params{
-		UseFakeTagger: true,
-	}
-
-	tagger, err := taggerimpl.NewTaggerClient(params, deps.Config, deps.WMeta, deps.Log, deps.Telemetry)
-	if err != nil {
-		return Provides{}, err
-	}
-
-	c := &mockTaggerClient{
-		tagger,
-	}
-	return Provides{
-		Comp: c,
-	}, nil
-}
-
-=======
-	"github.com/DataDog/datadog-agent/pkg/util/fxutil"
-)
-
->>>>>>> 9dbee932
 // Module is a module containing the mock, useful for testing
 func Module() fxutil.Module {
 	return fxutil.Component(
