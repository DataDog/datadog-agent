// Unless explicitly stated otherwise all files in this repository are licensed
// under the Apache License Version 2.0.
// This product includes software developed at Datadog (https://www.datadoghq.com/).
// Copyright 2016-present Datadog, Inc.

// Package types defines types used by the Tagger component.
package types

import (
	"fmt"
	"strings"
	"time"

	"github.com/DataDog/datadog-agent/comp/core/tagger/utils"
)

// TaggerListResponse holds the tagger list response
type TaggerListResponse struct {
	Entities map[string]TaggerListEntity `json:"entities"`
}

// TaggerListEntity holds the tagging info about an entity
type TaggerListEntity struct {
	Tags map[string][]string `json:"tags"`
}

// TagInfo holds the tag information for a given entity and source. It's meant
// to be created from collectors and read by the store.
type TagInfo struct {
	Source               string    // source collector's name
	Entity               string    // entity name ready for lookup
	HighCardTags         []string  // high cardinality tags that can create a lot of different timeseries (typically one per container, user request, etc.)
	OrchestratorCardTags []string  // orchestrator cardinality tags that have as many combination as pods/tasks
	LowCardTags          []string  // low cardinality tags safe for every pipeline
	StandardTags         []string  // the discovered standard tags (env, version, service) for the entity
	DeleteEntity         bool      // true if the entity is to be deleted from the store
	ExpiryDate           time.Time // keep in cache until expiryDate
}

// CollectorPriority helps resolving dupe tags from collectors
type CollectorPriority int

// List of collector priorities
const (
	NodeRuntime CollectorPriority = iota
	NodeOrchestrator
	ClusterOrchestrator
)

// TagCardinality indicates the cardinality-level of a tag.
// It can be low cardinality (in the host count order of magnitude)
// orchestrator cardinality (tags that change value for each pod, task, etc.)
// high cardinality (typically tags that change value for each web request, each container, etc.)
type TagCardinality int

// List of possible container cardinality
const (
	LowCardinality TagCardinality = iota
	OrchestratorCardinality
	HighCardinality
)

// Entity is an entity ID + tags.
type Entity struct {
	ID                          string
	HighCardinalityTags         []string
	OrchestratorCardinalityTags []string
	LowCardinalityTags          []string
	StandardTags                []string
}

// GetTags flattens all tags from all cardinalities into a single slice of tag
// strings.
func (e Entity) GetTags(cardinality TagCardinality) []string {
	tagArrays := make([][]string, 0, 3)
	tagArrays = append(tagArrays, e.LowCardinalityTags)

	switch cardinality {
	case OrchestratorCardinality:
		tagArrays = append(tagArrays, e.OrchestratorCardinalityTags)
	case HighCardinality:
		tagArrays = append(tagArrays, e.OrchestratorCardinalityTags)
		tagArrays = append(tagArrays, e.HighCardinalityTags)
	}

	return utils.ConcatenateTags(tagArrays...)
}

<<<<<<< HEAD
=======
// GetHash returns a computed hash of all of the entity's tags.
func (e Entity) GetHash() string {
	if e.hash == "" {
		e.hash = utils.ComputeTagsHash(e.GetTags(HighCardinality))
	}

	return e.hash
}

>>>>>>> 69d10fd3
// Copy returns a copy of the Entity containing only tags at the supplied
// cardinality.
func (e Entity) Copy(cardinality TagCardinality) Entity {
	newEntity := e

	switch cardinality {
	case OrchestratorCardinality:
		newEntity.HighCardinalityTags = nil
	case LowCardinality:
		newEntity.HighCardinalityTags = nil
		newEntity.OrchestratorCardinalityTags = nil
	}

	return newEntity
}

const (
	// LowCardinalityString is the string representation of the low cardinality
	LowCardinalityString = "low"
	// OrchestratorCardinalityString is the string representation of the orchestrator cardinality
	OrchestratorCardinalityString = "orchestrator"
	// ShortOrchestratorCardinalityString is the short string representation of the orchestrator cardinality
	ShortOrchestratorCardinalityString = "orch"
	// HighCardinalityString is the string representation of the high cardinality
	HighCardinalityString = "high"
	// UnknownCardinalityString represents an unknown level of cardinality
	UnknownCardinalityString = "unknown"
)

// StringToTagCardinality extracts a TagCardinality from a string.
// In case of failure to parse, returns an error and defaults to Low.
func StringToTagCardinality(c string) (TagCardinality, error) {
	switch strings.ToLower(c) {
	case HighCardinalityString:
		return HighCardinality, nil
	case ShortOrchestratorCardinalityString, OrchestratorCardinalityString:
		return OrchestratorCardinality, nil
	case LowCardinalityString:
		return LowCardinality, nil
	default:
		return LowCardinality, fmt.Errorf("unsupported value %s received for tag cardinality", c)
	}
}

// TagCardinalityToString returns a string representation of a TagCardinality
// value.
func TagCardinalityToString(c TagCardinality) string {
	switch c {
	case HighCardinality:
		return HighCardinalityString
	case OrchestratorCardinality:
		return OrchestratorCardinalityString
	case LowCardinality:
		return LowCardinalityString
	default:
		return UnknownCardinalityString
	}
}

// EventType is a type of event, triggered when an entity is added, modified or
// deleted.
type EventType int

const (
	// EventTypeAdded means an entity was added.
	EventTypeAdded EventType = iota
	// EventTypeModified means an entity was modified.
	EventTypeModified
	// EventTypeDeleted means an entity was deleted.
	EventTypeDeleted
)

// EntityEvent is an event generated when an entity is added, modified or
// deleted. It contains the event type and the new entity.
type EntityEvent struct {
	EventType EventType
	Entity    Entity
}<|MERGE_RESOLUTION|>--- conflicted
+++ resolved
@@ -86,18 +86,6 @@
 	return utils.ConcatenateTags(tagArrays...)
 }
 
-<<<<<<< HEAD
-=======
-// GetHash returns a computed hash of all of the entity's tags.
-func (e Entity) GetHash() string {
-	if e.hash == "" {
-		e.hash = utils.ComputeTagsHash(e.GetTags(HighCardinality))
-	}
-
-	return e.hash
-}
-
->>>>>>> 69d10fd3
 // Copy returns a copy of the Entity containing only tags at the supplied
 // cardinality.
 func (e Entity) Copy(cardinality TagCardinality) Entity {
