--- conflicted
+++ resolved
@@ -96,11 +96,7 @@
 }
 
 func (c *WorkloadMetaCollector) collectStaticGlobalTags(ctx context.Context, datadogConfig config.Component) {
-<<<<<<< HEAD
-	c.staticTags = util.GetStaticTags(ctx)
-=======
 	c.staticTags = tagutil.GetStaticTags(ctx, datadogConfig)
->>>>>>> 3db398a4
 	if _, exists := c.staticTags[clusterTagNamePrefix]; flavor.GetFlavor() == flavor.ClusterAgent && !exists {
 		// If we are running the cluster agent, we want to set the kube_cluster_name tag as a global tag if we are able
 		// to read it, for the instances where we are running in an environment where hostname cannot be detected.
@@ -116,11 +112,7 @@
 	}
 	// These are the global tags that should only be applied to the internal global entity on DCA.
 	// Whereas the static tags are applied to containers and pods directly as well.
-<<<<<<< HEAD
-	globalEnvTags := util.GetGlobalEnvTags(datadogConfig)
-=======
 	globalEnvTags := tagutil.GetGlobalEnvTags(datadogConfig)
->>>>>>> 3db398a4
 
 	tagList := taglist.NewTagList()
 
@@ -136,11 +128,7 @@
 	c.tagProcessor.ProcessTagInfo([]*types.TagInfo{
 		{
 			Source:               staticSource,
-<<<<<<< HEAD
-			EntityID:             common.GetGlobalEntityID(),
-=======
 			EntityID:             types.GetGlobalEntityID(),
->>>>>>> 3db398a4
 			HighCardTags:         high,
 			OrchestratorCardTags: orch,
 			LowCardTags:          low,
