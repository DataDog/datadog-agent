// Unless explicitly stated otherwise all files in this repository are licensed
// under the Apache License Version 2.0.
// This product includes software developed at Datadog (https://www.datadoghq.com/).
// Copyright 2016-present Datadog, Inc.

package tagger

import (
	"context"
	"reflect"
	"sync"

	configComponent "github.com/DataDog/datadog-agent/comp/core/config"
	logComp "github.com/DataDog/datadog-agent/comp/core/log"
	tagger_api "github.com/DataDog/datadog-agent/comp/core/tagger/api"
	"github.com/DataDog/datadog-agent/comp/core/tagger/collectors"
	"github.com/DataDog/datadog-agent/comp/core/tagger/local"
	"github.com/DataDog/datadog-agent/comp/core/tagger/remote"
	"github.com/DataDog/datadog-agent/comp/core/tagger/replay"
	"github.com/DataDog/datadog-agent/comp/core/tagger/types"
	"github.com/DataDog/datadog-agent/comp/core/tagger/utils"
	"github.com/DataDog/datadog-agent/comp/core/workloadmeta"
	"github.com/DataDog/datadog-agent/comp/dogstatsd/packets"
	"github.com/DataDog/datadog-agent/pkg/tagset"
	"github.com/DataDog/datadog-agent/pkg/telemetry"
	"github.com/DataDog/datadog-agent/pkg/util/common"
	"github.com/DataDog/datadog-agent/pkg/util/containers"
	"github.com/DataDog/datadog-agent/pkg/util/containers/metrics"
	"github.com/DataDog/datadog-agent/pkg/util/fxutil"
	"github.com/DataDog/datadog-agent/pkg/util/log"
	"github.com/DataDog/datadog-agent/pkg/util/optional"
	"go.uber.org/fx"
)

type dependencies struct {
	fx.In

	Lc     fx.Lifecycle
	Config configComponent.Component
	Log    logComp.Component
	Wmeta  workloadmeta.Component
	Params Params
}

// Module defines the fx options for this component.
func Module() fxutil.Module {
	return fxutil.Component(
		fx.Provide(
			newTaggerClient,
		))
}

// tagger defines a tagger interface for internal usage of TaggerClient,
// so that Start and Stop methods are not exposed in component
// The structure of tagger component:
// Tagger Component
//
//	-> TaggerClient {captureTagger, defaultTagger}
//	                  -> tagger, is an interface with Start, Stop, Component methods (internal usage)
//	                        -> local, remote, replay, mock tagger etc.
type tagger interface {
	Start(ctx context.Context) error
	Stop() error
	Component
}

// TaggerClient is a component that contains two tagger component: capturetagger and defaulttagger
//
// nolint:revive // TODO(containers) Fix revive linter
type TaggerClient struct {
	// captureTagger is a tagger instance that contains a tagger that will contain the tagger
	// state when replaying a capture scenario
	captureTagger tagger

	mux sync.RWMutex

	// defaultTagger is the shared tagger instance backing the global Tag and Init functions
<<<<<<< HEAD
	defaultTagger Component

	wmeta workloadmeta.Component
=======
	defaultTagger tagger
>>>>>>> f50ed235
}

var (
	// ChecksCardinality defines the cardinality of tags we should send for check metrics
	// this can still be overridden when calling get_tags in python checks.
	ChecksCardinality collectors.TagCardinality

	// DogstatsdCardinality defines the cardinality of tags we should send for metrics from
	// dogstatsd.
	DogstatsdCardinality collectors.TagCardinality

	// we use to pull tagger metrics in dogstatsd. Pulling it later in the
	// pipeline improve memory allocation. We kept the old name to be
	// backward compatible and because origin detection only affect
	// dogstatsd metrics.
	tlmUDPOriginDetectionError = telemetry.NewCounter("dogstatsd", "udp_origin_detection_error",
		nil, "Dogstatsd UDP origin detection error count")
)

var _ Component = (*TaggerClient)(nil)

// newTaggerClient returns a Component based on provided params, once it is provided,
// fx will cache the component which is effectively a singleton instance, cached by fx.
// it should be deprecated and removed
func newTaggerClient(deps dependencies) Component {
	var taggerClient *TaggerClient
	switch deps.Params.agentTypeForTagger {
	case CLCRunnerRemoteTaggerAgent:
		options, err := remote.CLCRunnerOptions(deps.Config)
		if err != nil {
			deps.Log.Errorf("unable to deps.Configure the remote tagger: %s", err)
			taggerClient = &TaggerClient{
				defaultTagger: local.NewFakeTagger(),
				captureTagger: nil,
			}
		} else if options.Disabled {
			deps.Log.Errorf("remote tagger is disabled in clc runner.")
			taggerClient = &TaggerClient{
				defaultTagger: local.NewFakeTagger(),
				captureTagger: nil,
			}
		} else {
			taggerClient = &TaggerClient{
				defaultTagger: remote.NewTagger(options),
				captureTagger: nil,
			}
		}
	case NodeRemoteTaggerAgent:
		options, _ := remote.NodeAgentOptions(deps.Config)
		taggerClient = &TaggerClient{
			defaultTagger: remote.NewTagger(options),
			captureTagger: nil,
		}
	case LocalTaggerAgent:
		taggerClient = &TaggerClient{
			defaultTagger: local.NewTagger(deps.Wmeta),
			captureTagger: nil,
		}
	case FakeTagger:
		// all binaries are expected to provide their own tagger at startup. we
		// provide a fake tagger for testing purposes, as calling the global
		// tagger without proper initialization is very common there.
		taggerClient = &TaggerClient{
			defaultTagger: local.NewFakeTagger(),
			captureTagger: nil,
		}
	}
	if taggerClient != nil {
		taggerClient.wmeta = deps.Wmeta
	}
	deps.Log.Info("TaggerClient is created, defaultTagger type: ", reflect.TypeOf(taggerClient.defaultTagger))
	SetGlobalTaggerClient(taggerClient)
	deps.Lc.Append(fx.Hook{OnStart: func(c context.Context) error {
		var err error
		checkCard := deps.Config.GetString("checks_tag_cardinality")
		dsdCard := deps.Config.GetString("dogstatsd_tag_cardinality")
		ChecksCardinality, err = collectors.StringToTagCardinality(checkCard)
		if err != nil {
			deps.Log.Warnf("failed to parse check tag cardinality, defaulting to low. Error: %s", err)
			ChecksCardinality = collectors.LowCardinality
		}

		DogstatsdCardinality, err = collectors.StringToTagCardinality(dsdCard)
		if err != nil {
			deps.Log.Warnf("failed to parse dogstatsd tag cardinality, defaulting to low. Error: %s", err)
			DogstatsdCardinality = collectors.LowCardinality
		}
		// Main context passed to components, consistent with the one used in the workloadmeta component
		mainCtx, _ := common.GetMainCtxCancel()
		err = taggerClient.start(mainCtx)
		if err != nil && deps.Params.fallBackToLocalIfRemoteTaggerFails {
			deps.Log.Warnf("Starting remote tagger failed. Falling back to local tagger: %s", err)
			taggerClient.defaultTagger = local.NewTagger(deps.Wmeta)
			// Retry to start the local tagger
			return taggerClient.start(mainCtx)
		}
		return err
	}})
	deps.Lc.Append(fx.Hook{OnStop: func(context.Context) error {
		return taggerClient.stop()
	}})
	return taggerClient
}

// start calls defaultTagger.Start
func (t *TaggerClient) start(ctx context.Context) error {
	return t.defaultTagger.Start(ctx)
}

// stop calls defaultTagger.Stop
func (t *TaggerClient) stop() error {
	return t.defaultTagger.Stop()
}

// GetDefaultTagger returns the default Tagger in current instance
func (t *TaggerClient) GetDefaultTagger() Component {
	return t.defaultTagger
}

// GetEntity returns the hash for the provided entity id.
func (t *TaggerClient) GetEntity(entityID string) (*types.Entity, error) {
	t.mux.RLock()
	if t.captureTagger != nil {
		entity, err := t.captureTagger.GetEntity(entityID)
		if err == nil && entity != nil {
			t.mux.RUnlock()
			return entity, nil
		}
	}
	t.mux.RUnlock()

	return t.defaultTagger.GetEntity(entityID)
}

// Tag queries the captureTagger (for replay scenarios) or the defaultTagger.
// It can return tags at high cardinality (with tags about individual containers),
// or at orchestrator cardinality (pod/task level).
func (t *TaggerClient) Tag(entity string, cardinality collectors.TagCardinality) ([]string, error) {
	// TODO: defer unlock once performance overhead of defer is negligible
	t.mux.RLock()
	if t.captureTagger != nil {
		tags, err := t.captureTagger.Tag(entity, cardinality)
		if err == nil && len(tags) > 0 {
			t.mux.RUnlock()
			return tags, nil
		}
	}
	t.mux.RUnlock()
	return t.defaultTagger.Tag(entity, cardinality)
}

// AccumulateTagsFor queries the defaultTagger to get entity tags from cache or
// sources and appends them to the TagsAccumulator.  It can return tags at high
// cardinality (with tags about individual containers), or at orchestrator
// cardinality (pod/task level).
func (t *TaggerClient) AccumulateTagsFor(entity string, cardinality collectors.TagCardinality, tb tagset.TagsAccumulator) error {
	// TODO: defer unlock once performance overhead of defer is negligible
	t.mux.RLock()
	if t.captureTagger != nil {
		err := t.captureTagger.AccumulateTagsFor(entity, cardinality, tb)
		if err == nil {
			t.mux.RUnlock()
			return nil
		}
	}
	t.mux.RUnlock()
	return t.defaultTagger.AccumulateTagsFor(entity, cardinality, tb)
}

// GetEntityHash returns the hash for the tags associated with the given entity
// Returns an empty string if the tags lookup fails
func (t *TaggerClient) GetEntityHash(entity string, cardinality collectors.TagCardinality) string {
	tags, err := t.Tag(entity, cardinality)
	if err != nil {
		return ""
	}
	return utils.ComputeTagsHash(tags)
}

// Standard queries the defaultTagger to get entity
// standard tags (env, version, service) from cache or sources.
func (t *TaggerClient) Standard(entity string) ([]string, error) {
	t.mux.RLock()
	// TODO(components) (tagger): captureTagger is a legacy global variable to be eliminated
	if t.captureTagger != nil {
		tags, err := t.captureTagger.Standard(entity)
		if err == nil && len(tags) > 0 {
			t.mux.RUnlock()
			return tags, nil
		}
	}
	t.mux.RUnlock()
	return t.defaultTagger.Standard(entity)
}

// AgentTags returns the agent tags
// It relies on the container provider utils to get the Agent container ID
func (t *TaggerClient) AgentTags(cardinality collectors.TagCardinality) ([]string, error) {
	ctrID, err := metrics.GetProvider(optional.NewOption(t.wmeta)).GetMetaCollector().GetSelfContainerID()
	if err != nil {
		return nil, err
	}

	if ctrID == "" {
		return nil, nil
	}

	entityID := containers.BuildTaggerEntityName(ctrID)
	return t.Tag(entityID, cardinality)
}

// GlobalTags queries global tags that should apply to all data coming from the
// agent.
func (t *TaggerClient) GlobalTags(cardinality collectors.TagCardinality) ([]string, error) {
	t.mux.RLock()
	if t.captureTagger != nil {
		tags, err := t.captureTagger.Tag(collectors.GlobalEntityID, cardinality)
		if err == nil && len(tags) > 0 {
			t.mux.RUnlock()
			return tags, nil
		}
	}
	t.mux.RUnlock()
	return t.defaultTagger.Tag(collectors.GlobalEntityID, cardinality)
}

// globalTagBuilder queries global tags that should apply to all data coming
// from the agent and appends them to the TagsAccumulator
func (t *TaggerClient) globalTagBuilder(cardinality collectors.TagCardinality, tb tagset.TagsAccumulator) error {
	t.mux.RLock()
	if t.captureTagger != nil {
		err := t.captureTagger.AccumulateTagsFor(collectors.GlobalEntityID, cardinality, tb)

		if err == nil {
			t.mux.RUnlock()
			return nil
		}
	}
	t.mux.RUnlock()
	return t.defaultTagger.AccumulateTagsFor(collectors.GlobalEntityID, cardinality, tb)
}

// List the content of the defaulTagger
func (t *TaggerClient) List(cardinality collectors.TagCardinality) tagger_api.TaggerListResponse {
	return t.defaultTagger.List(cardinality)
}

// SetNewCaptureTagger sets the tagger to be used when replaying a capture
func (t *TaggerClient) SetNewCaptureTagger(newCaptureTagger *replay.Tagger) {
	t.mux.Lock()
	defer t.mux.Unlock()
	t.captureTagger = newCaptureTagger
}

// ResetCaptureTagger resets the capture tagger to nil
func (t *TaggerClient) ResetCaptureTagger() {
	t.mux.Lock()
	defer t.mux.Unlock()
	t.captureTagger = nil
}

// EnrichTags extends a tag list with origin detection tags
// NOTE(remy): it is not needed to sort/dedup the tags anymore since after the
// enrichment, the metric and its tags is sent to the context key generator, which
// is taking care of deduping the tags while generating the context key.
func (t *TaggerClient) EnrichTags(tb tagset.TagsAccumulator, udsOrigin string, clientOrigin string, cardinalityName string) {
	cardinality := taggerCardinality(cardinalityName)

	if udsOrigin != packets.NoOrigin {
		if err := t.AccumulateTagsFor(udsOrigin, cardinality, tb); err != nil {
			log.Errorf(err.Error())
		}
	}

	if err := t.globalTagBuilder(cardinality, tb); err != nil {
		log.Error(err.Error())
	}

	if clientOrigin != "" {
		if err := t.AccumulateTagsFor(clientOrigin, cardinality, tb); err != nil {
			tlmUDPOriginDetectionError.Inc()
			log.Tracef("Cannot get tags for entity %s: %s", clientOrigin, err)
		}
	}
}

// taggerCardinality converts tagger cardinality string to collectors.TagCardinality
// It defaults to DogstatsdCardinality if the string is empty or unknown
func taggerCardinality(cardinality string) collectors.TagCardinality {
	if cardinality == "" {
		return DogstatsdCardinality
	}

	taggerCardinality, err := collectors.StringToTagCardinality(cardinality)
	if err != nil {
		log.Tracef("Couldn't convert cardinality tag: %v", err)
		return DogstatsdCardinality
	}

	return taggerCardinality
}

// Subscribe calls defaultTagger.Subscribe
func (t *TaggerClient) Subscribe(cardinality collectors.TagCardinality) chan []types.EntityEvent {
	return t.defaultTagger.Subscribe(cardinality)
}

// Unsubscribe calls defaultTagger.Unsubscribe
func (t *TaggerClient) Unsubscribe(ch chan []types.EntityEvent) {
	t.defaultTagger.Unsubscribe(ch)
}

type optionalTaggerDeps struct {
	fx.In

	Lc     fx.Lifecycle
	Config configComponent.Component
	Log    logComp.Component
	Wmeta  optional.Option[workloadmeta.Component]
}

// OptionalModule defines the fx options when tagger should be used as an optional
func OptionalModule() fxutil.Module {
	return fxutil.Component(
		fx.Provide(
			NewOptionalTagger,
		),
	)
}

// NewOptionalTagger returns a tagger component if workloadmeta is available
func NewOptionalTagger(deps optionalTaggerDeps) optional.Option[Component] {
	w, ok := deps.Wmeta.Get()
	if !ok {
		return optional.NewNoneOption[Component]()
	}
	return optional.NewOption[Component](newTaggerClient(dependencies{
		In:     deps.In,
		Lc:     deps.Lc,
		Config: deps.Config,
		Log:    deps.Log,
		Wmeta:  w,
		Params: Params{
			agentTypeForTagger: LocalTaggerAgent,
		},
	}))
}<|MERGE_RESOLUTION|>--- conflicted
+++ resolved
@@ -75,13 +75,9 @@
 	mux sync.RWMutex
 
 	// defaultTagger is the shared tagger instance backing the global Tag and Init functions
-<<<<<<< HEAD
-	defaultTagger Component
+	defaultTagger tagger
 
 	wmeta workloadmeta.Component
-=======
-	defaultTagger tagger
->>>>>>> f50ed235
 }
 
 var (
