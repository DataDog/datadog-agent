module github.com/DataDog/datadog-agent/comp/core/tagger/subscriber

go 1.24.0

require (
	github.com/DataDog/datadog-agent/comp/core/tagger/telemetry v0.0.0-20250129172314-517df3f51a84
	github.com/DataDog/datadog-agent/comp/core/tagger/types v0.60.0
	github.com/DataDog/datadog-agent/comp/core/telemetry v0.61.0
	github.com/DataDog/datadog-agent/pkg/util/fxutil v0.61.0
	github.com/DataDog/datadog-agent/pkg/util/log v0.64.0-devel
	github.com/stretchr/testify v1.11.1
)

require (
	github.com/DataDog/datadog-agent/comp/core/tagger/origindetection v0.60.0 // indirect
	github.com/DataDog/datadog-agent/comp/core/tagger/utils v0.60.0 // indirect
	github.com/DataDog/datadog-agent/comp/def v0.61.0 // indirect
	github.com/DataDog/datadog-agent/pkg/util/option v0.64.0-devel // indirect
	github.com/DataDog/datadog-agent/pkg/util/scrubber v0.62.3 // indirect
	github.com/DataDog/datadog-agent/pkg/version v0.62.3 // indirect
	github.com/beorn7/perks v1.0.1 // indirect
	github.com/cespare/xxhash/v2 v2.3.0 // indirect
	github.com/cihub/seelog v0.0.0-20170130134532-f561c5e57575 // indirect
	github.com/davecgh/go-spew v1.1.2-0.20180830191138-d8f796af33cc // indirect
	github.com/inconshreveable/mousetrap v1.1.0 // indirect
	github.com/munnerz/goautoneg v0.0.0-20191010083416-a7dc8b61c822 // indirect
	github.com/pmezard/go-difflib v1.0.1-0.20181226105442-5d4384ee4fb2 // indirect
	github.com/prometheus/client_golang v1.23.2 // indirect
	github.com/prometheus/client_model v0.6.2 // indirect
	github.com/prometheus/common v0.66.1 // indirect
	github.com/prometheus/procfs v0.17.0 // indirect
	github.com/spf13/cobra v1.10.1 // indirect
	github.com/spf13/pflag v1.0.9 // indirect
	go.uber.org/atomic v1.11.0 // indirect
	go.uber.org/dig v1.19.0 // indirect
	go.uber.org/fx v1.24.0 // indirect
	go.uber.org/multierr v1.11.0 // indirect
	go.uber.org/zap v1.27.0 // indirect
<<<<<<< HEAD
=======
	go.yaml.in/yaml/v2 v2.4.2 // indirect
>>>>>>> b5c23085
	golang.org/x/sys v0.36.0 // indirect
	golang.org/x/time v0.12.0 // indirect
	google.golang.org/protobuf v1.36.9 // indirect
	gopkg.in/yaml.v3 v3.0.1 // indirect
)

// Pin github.com/stretchr/testify to v1.10.0 while waiting for https://github.com/DataDog/datadog-agent/pull/40182
replace github.com/stretchr/testify => github.com/stretchr/testify v1.10.0

// This section was automatically added by 'dda inv modules.add-all-replace' command, do not edit manually

replace (
	github.com/DataDog/datadog-agent/comp/api/api/def => ../../../../comp/api/api/def
	github.com/DataDog/datadog-agent/comp/core/config => ../../../../comp/core/config
	github.com/DataDog/datadog-agent/comp/core/configsync => ../../../../comp/core/configsync
	github.com/DataDog/datadog-agent/comp/core/flare/builder => ../../../../comp/core/flare/builder
	github.com/DataDog/datadog-agent/comp/core/flare/types => ../../../../comp/core/flare/types
	github.com/DataDog/datadog-agent/comp/core/hostname/hostnameinterface => ../../../../comp/core/hostname/hostnameinterface
	github.com/DataDog/datadog-agent/comp/core/ipc/def => ../../../../comp/core/ipc/def
	github.com/DataDog/datadog-agent/comp/core/ipc/httphelpers => ../../../../comp/core/ipc/httphelpers
	github.com/DataDog/datadog-agent/comp/core/ipc/impl => ../../../../comp/core/ipc/impl
	github.com/DataDog/datadog-agent/comp/core/ipc/mock => ../../../../comp/core/ipc/mock
	github.com/DataDog/datadog-agent/comp/core/log/def => ../../../../comp/core/log/def
	github.com/DataDog/datadog-agent/comp/core/log/fx => ../../../../comp/core/log/fx
	github.com/DataDog/datadog-agent/comp/core/log/impl => ../../../../comp/core/log/impl
	github.com/DataDog/datadog-agent/comp/core/log/impl-trace => ../../../../comp/core/log/impl-trace
	github.com/DataDog/datadog-agent/comp/core/log/mock => ../../../../comp/core/log/mock
	github.com/DataDog/datadog-agent/comp/core/secrets/def => ../../../../comp/core/secrets/def
	github.com/DataDog/datadog-agent/comp/core/secrets/fx => ../../../../comp/core/secrets/fx
	github.com/DataDog/datadog-agent/comp/core/secrets/impl => ../../../../comp/core/secrets/impl
	github.com/DataDog/datadog-agent/comp/core/secrets/mock => ../../../../comp/core/secrets/mock
	github.com/DataDog/datadog-agent/comp/core/secrets/utils => ../../../../comp/core/secrets/utils
	github.com/DataDog/datadog-agent/comp/core/status => ../../../../comp/core/status
	github.com/DataDog/datadog-agent/comp/core/status/statusimpl => ../../../../comp/core/status/statusimpl
	github.com/DataDog/datadog-agent/comp/core/tagger/def => ../../../../comp/core/tagger/def
	github.com/DataDog/datadog-agent/comp/core/tagger/fx-remote => ../../../../comp/core/tagger/fx-remote
	github.com/DataDog/datadog-agent/comp/core/tagger/generic_store => ../../../../comp/core/tagger/generic_store
	github.com/DataDog/datadog-agent/comp/core/tagger/impl-remote => ../../../../comp/core/tagger/impl-remote
	github.com/DataDog/datadog-agent/comp/core/tagger/origindetection => ../../../../comp/core/tagger/origindetection
	github.com/DataDog/datadog-agent/comp/core/tagger/tags => ../../../../comp/core/tagger/tags
	github.com/DataDog/datadog-agent/comp/core/tagger/telemetry => ../../../../comp/core/tagger/telemetry
	github.com/DataDog/datadog-agent/comp/core/tagger/types => ../../../../comp/core/tagger/types
	github.com/DataDog/datadog-agent/comp/core/tagger/utils => ../../../../comp/core/tagger/utils
	github.com/DataDog/datadog-agent/comp/core/telemetry => ../../../../comp/core/telemetry
	github.com/DataDog/datadog-agent/comp/def => ../../../../comp/def
	github.com/DataDog/datadog-agent/comp/forwarder/defaultforwarder => ../../../../comp/forwarder/defaultforwarder
	github.com/DataDog/datadog-agent/comp/forwarder/orchestrator/orchestratorinterface => ../../../../comp/forwarder/orchestrator/orchestratorinterface
	github.com/DataDog/datadog-agent/comp/logs/agent/config => ../../../../comp/logs/agent/config
	github.com/DataDog/datadog-agent/comp/netflow/payload => ../../../../comp/netflow/payload
	github.com/DataDog/datadog-agent/comp/otelcol/collector-contrib/def => ../../../../comp/otelcol/collector-contrib/def
	github.com/DataDog/datadog-agent/comp/otelcol/collector-contrib/impl => ../../../../comp/otelcol/collector-contrib/impl
	github.com/DataDog/datadog-agent/comp/otelcol/converter/def => ../../../../comp/otelcol/converter/def
	github.com/DataDog/datadog-agent/comp/otelcol/converter/impl => ../../../../comp/otelcol/converter/impl
	github.com/DataDog/datadog-agent/comp/otelcol/ddflareextension/def => ../../../../comp/otelcol/ddflareextension/def
	github.com/DataDog/datadog-agent/comp/otelcol/ddflareextension/impl => ../../../../comp/otelcol/ddflareextension/impl
	github.com/DataDog/datadog-agent/comp/otelcol/ddflareextension/types => ../../../../comp/otelcol/ddflareextension/types
	github.com/DataDog/datadog-agent/comp/otelcol/ddprofilingextension/def => ../../../../comp/otelcol/ddprofilingextension/def
	github.com/DataDog/datadog-agent/comp/otelcol/ddprofilingextension/impl => ../../../../comp/otelcol/ddprofilingextension/impl
	github.com/DataDog/datadog-agent/comp/otelcol/logsagentpipeline => ../../../../comp/otelcol/logsagentpipeline
	github.com/DataDog/datadog-agent/comp/otelcol/logsagentpipeline/logsagentpipelineimpl => ../../../../comp/otelcol/logsagentpipeline/logsagentpipelineimpl
	github.com/DataDog/datadog-agent/comp/otelcol/otlp/components/connector/datadogconnector => ../../../../comp/otelcol/otlp/components/connector/datadogconnector
	github.com/DataDog/datadog-agent/comp/otelcol/otlp/components/exporter/datadogexporter => ../../../../comp/otelcol/otlp/components/exporter/datadogexporter
	github.com/DataDog/datadog-agent/comp/otelcol/otlp/components/exporter/logsagentexporter => ../../../../comp/otelcol/otlp/components/exporter/logsagentexporter
	github.com/DataDog/datadog-agent/comp/otelcol/otlp/components/exporter/serializerexporter => ../../../../comp/otelcol/otlp/components/exporter/serializerexporter
	github.com/DataDog/datadog-agent/comp/otelcol/otlp/components/metricsclient => ../../../../comp/otelcol/otlp/components/metricsclient
	github.com/DataDog/datadog-agent/comp/otelcol/otlp/components/processor/infraattributesprocessor => ../../../../comp/otelcol/otlp/components/processor/infraattributesprocessor
	github.com/DataDog/datadog-agent/comp/otelcol/otlp/components/statsprocessor => ../../../../comp/otelcol/otlp/components/statsprocessor
	github.com/DataDog/datadog-agent/comp/otelcol/otlp/testutil => ../../../../comp/otelcol/otlp/testutil
	github.com/DataDog/datadog-agent/comp/otelcol/status/def => ../../../../comp/otelcol/status/def
	github.com/DataDog/datadog-agent/comp/otelcol/status/impl => ../../../../comp/otelcol/status/impl
	github.com/DataDog/datadog-agent/comp/serializer/logscompression => ../../../../comp/serializer/logscompression
	github.com/DataDog/datadog-agent/comp/serializer/metricscompression => ../../../../comp/serializer/metricscompression
	github.com/DataDog/datadog-agent/comp/trace/agent/def => ../../../../comp/trace/agent/def
	github.com/DataDog/datadog-agent/comp/trace/compression/def => ../../../../comp/trace/compression/def
	github.com/DataDog/datadog-agent/comp/trace/compression/impl-gzip => ../../../../comp/trace/compression/impl-gzip
	github.com/DataDog/datadog-agent/comp/trace/compression/impl-zstd => ../../../../comp/trace/compression/impl-zstd
	github.com/DataDog/datadog-agent/pkg/aggregator/ckey => ../../../../pkg/aggregator/ckey
	github.com/DataDog/datadog-agent/pkg/api => ../../../../pkg/api
	github.com/DataDog/datadog-agent/pkg/collector/check/defaults => ../../../../pkg/collector/check/defaults
	github.com/DataDog/datadog-agent/pkg/config/create => ../../../../pkg/config/create
	github.com/DataDog/datadog-agent/pkg/config/env => ../../../../pkg/config/env
	github.com/DataDog/datadog-agent/pkg/config/mock => ../../../../pkg/config/mock
	github.com/DataDog/datadog-agent/pkg/config/model => ../../../../pkg/config/model
	github.com/DataDog/datadog-agent/pkg/config/nodetreemodel => ../../../../pkg/config/nodetreemodel
	github.com/DataDog/datadog-agent/pkg/config/remote => ../../../../pkg/config/remote
	github.com/DataDog/datadog-agent/pkg/config/setup => ../../../../pkg/config/setup
	github.com/DataDog/datadog-agent/pkg/config/structure => ../../../../pkg/config/structure
	github.com/DataDog/datadog-agent/pkg/config/teeconfig => ../../../../pkg/config/teeconfig
	github.com/DataDog/datadog-agent/pkg/config/utils => ../../../../pkg/config/utils
	github.com/DataDog/datadog-agent/pkg/config/viperconfig => ../../../../pkg/config/viperconfig
	github.com/DataDog/datadog-agent/pkg/errors => ../../../../pkg/errors
	github.com/DataDog/datadog-agent/pkg/fips => ../../../../pkg/fips
	github.com/DataDog/datadog-agent/pkg/fleet/installer => ../../../../pkg/fleet/installer
	github.com/DataDog/datadog-agent/pkg/gohai => ../../../../pkg/gohai
	github.com/DataDog/datadog-agent/pkg/linters/components/pkgconfigusage => ../../../../pkg/linters/components/pkgconfigusage
	github.com/DataDog/datadog-agent/pkg/logs/client => ../../../../pkg/logs/client
	github.com/DataDog/datadog-agent/pkg/logs/diagnostic => ../../../../pkg/logs/diagnostic
	github.com/DataDog/datadog-agent/pkg/logs/message => ../../../../pkg/logs/message
	github.com/DataDog/datadog-agent/pkg/logs/metrics => ../../../../pkg/logs/metrics
	github.com/DataDog/datadog-agent/pkg/logs/pipeline => ../../../../pkg/logs/pipeline
	github.com/DataDog/datadog-agent/pkg/logs/processor => ../../../../pkg/logs/processor
	github.com/DataDog/datadog-agent/pkg/logs/sds => ../../../../pkg/logs/sds
	github.com/DataDog/datadog-agent/pkg/logs/sender => ../../../../pkg/logs/sender
	github.com/DataDog/datadog-agent/pkg/logs/sources => ../../../../pkg/logs/sources
	github.com/DataDog/datadog-agent/pkg/logs/status/statusinterface => ../../../../pkg/logs/status/statusinterface
	github.com/DataDog/datadog-agent/pkg/logs/status/utils => ../../../../pkg/logs/status/utils
	github.com/DataDog/datadog-agent/pkg/logs/types => ../../../../pkg/logs/types
	github.com/DataDog/datadog-agent/pkg/logs/util/testutils => ../../../../pkg/logs/util/testutils
	github.com/DataDog/datadog-agent/pkg/metrics => ../../../../pkg/metrics
	github.com/DataDog/datadog-agent/pkg/network/payload => ../../../../pkg/network/payload
	github.com/DataDog/datadog-agent/pkg/networkdevice/profile => ../../../../pkg/networkdevice/profile
	github.com/DataDog/datadog-agent/pkg/networkpath/payload => ../../../../pkg/networkpath/payload
	github.com/DataDog/datadog-agent/pkg/obfuscate => ../../../../pkg/obfuscate
	github.com/DataDog/datadog-agent/pkg/opentelemetry-mapping-go/inframetadata => ../../../../pkg/opentelemetry-mapping-go/inframetadata
	github.com/DataDog/datadog-agent/pkg/opentelemetry-mapping-go/inframetadata/gohai/internal/gohaitest => ../../../../pkg/opentelemetry-mapping-go/inframetadata/gohai/internal/gohaitest
	github.com/DataDog/datadog-agent/pkg/opentelemetry-mapping-go/otlp/attributes => ../../../../pkg/opentelemetry-mapping-go/otlp/attributes
	github.com/DataDog/datadog-agent/pkg/opentelemetry-mapping-go/otlp/logs => ../../../../pkg/opentelemetry-mapping-go/otlp/logs
	github.com/DataDog/datadog-agent/pkg/opentelemetry-mapping-go/otlp/metrics => ../../../../pkg/opentelemetry-mapping-go/otlp/metrics
	github.com/DataDog/datadog-agent/pkg/opentelemetry-mapping-go/otlp/rum => ../../../../pkg/opentelemetry-mapping-go/otlp/rum
	github.com/DataDog/datadog-agent/pkg/orchestrator/model => ../../../../pkg/orchestrator/model
	github.com/DataDog/datadog-agent/pkg/process/util/api => ../../../../pkg/process/util/api
	github.com/DataDog/datadog-agent/pkg/proto => ../../../../pkg/proto
	github.com/DataDog/datadog-agent/pkg/remoteconfig/state => ../../../../pkg/remoteconfig/state
	github.com/DataDog/datadog-agent/pkg/security/secl => ../../../../pkg/security/secl
	github.com/DataDog/datadog-agent/pkg/security/seclwin => ../../../../pkg/security/seclwin
	github.com/DataDog/datadog-agent/pkg/serializer => ../../../../pkg/serializer
	github.com/DataDog/datadog-agent/pkg/status/health => ../../../../pkg/status/health
	github.com/DataDog/datadog-agent/pkg/tagger/types => ../../../../pkg/tagger/types
	github.com/DataDog/datadog-agent/pkg/tagset => ../../../../pkg/tagset
	github.com/DataDog/datadog-agent/pkg/telemetry => ../../../../pkg/telemetry
	github.com/DataDog/datadog-agent/pkg/template => ../../../../pkg/template
	github.com/DataDog/datadog-agent/pkg/trace => ../../../../pkg/trace
	github.com/DataDog/datadog-agent/pkg/trace/stats/oteltest => ../../../../pkg/trace/stats/oteltest
	github.com/DataDog/datadog-agent/pkg/util/backoff => ../../../../pkg/util/backoff
	github.com/DataDog/datadog-agent/pkg/util/buf => ../../../../pkg/util/buf
	github.com/DataDog/datadog-agent/pkg/util/cache => ../../../../pkg/util/cache
	github.com/DataDog/datadog-agent/pkg/util/cgroups => ../../../../pkg/util/cgroups
	github.com/DataDog/datadog-agent/pkg/util/common => ../../../../pkg/util/common
	github.com/DataDog/datadog-agent/pkg/util/compression => ../../../../pkg/util/compression
	github.com/DataDog/datadog-agent/pkg/util/containers/image => ../../../../pkg/util/containers/image
	github.com/DataDog/datadog-agent/pkg/util/defaultpaths => ../../../../pkg/util/defaultpaths
	github.com/DataDog/datadog-agent/pkg/util/executable => ../../../../pkg/util/executable
	github.com/DataDog/datadog-agent/pkg/util/filesystem => ../../../../pkg/util/filesystem
	github.com/DataDog/datadog-agent/pkg/util/flavor => ../../../../pkg/util/flavor
	github.com/DataDog/datadog-agent/pkg/util/fxutil => ../../../../pkg/util/fxutil
	github.com/DataDog/datadog-agent/pkg/util/grpc => ../../../../pkg/util/grpc
	github.com/DataDog/datadog-agent/pkg/util/hostname/validate => ../../../../pkg/util/hostname/validate
	github.com/DataDog/datadog-agent/pkg/util/http => ../../../../pkg/util/http
	github.com/DataDog/datadog-agent/pkg/util/json => ../../../../pkg/util/json
	github.com/DataDog/datadog-agent/pkg/util/log => ../../../../pkg/util/log
	github.com/DataDog/datadog-agent/pkg/util/log/setup => ../../../../pkg/util/log/setup
	github.com/DataDog/datadog-agent/pkg/util/option => ../../../../pkg/util/option
	github.com/DataDog/datadog-agent/pkg/util/otel => ../../../../pkg/util/otel
	github.com/DataDog/datadog-agent/pkg/util/pointer => ../../../../pkg/util/pointer
	github.com/DataDog/datadog-agent/pkg/util/prometheus => ../../../../pkg/util/prometheus
	github.com/DataDog/datadog-agent/pkg/util/quantile => ../../../../pkg/util/quantile
	github.com/DataDog/datadog-agent/pkg/util/quantile/sketchtest => ../../../../pkg/util/quantile/sketchtest
	github.com/DataDog/datadog-agent/pkg/util/scrubber => ../../../../pkg/util/scrubber
	github.com/DataDog/datadog-agent/pkg/util/sort => ../../../../pkg/util/sort
	github.com/DataDog/datadog-agent/pkg/util/startstop => ../../../../pkg/util/startstop
	github.com/DataDog/datadog-agent/pkg/util/statstracker => ../../../../pkg/util/statstracker
	github.com/DataDog/datadog-agent/pkg/util/system => ../../../../pkg/util/system
	github.com/DataDog/datadog-agent/pkg/util/system/socket => ../../../../pkg/util/system/socket
	github.com/DataDog/datadog-agent/pkg/util/testutil => ../../../../pkg/util/testutil
	github.com/DataDog/datadog-agent/pkg/util/utilizationtracker => ../../../../pkg/util/utilizationtracker
	github.com/DataDog/datadog-agent/pkg/util/uuid => ../../../../pkg/util/uuid
	github.com/DataDog/datadog-agent/pkg/util/winutil => ../../../../pkg/util/winutil
	github.com/DataDog/datadog-agent/pkg/version => ../../../../pkg/version
	github.com/DataDog/datadog-agent/test/fakeintake => ../../../../test/fakeintake
	github.com/DataDog/datadog-agent/test/new-e2e => ../../../../test/new-e2e
	github.com/DataDog/datadog-agent/test/otel => ../../../../test/otel
)<|MERGE_RESOLUTION|>--- conflicted
+++ resolved
@@ -36,10 +36,7 @@
 	go.uber.org/fx v1.24.0 // indirect
 	go.uber.org/multierr v1.11.0 // indirect
 	go.uber.org/zap v1.27.0 // indirect
-<<<<<<< HEAD
-=======
 	go.yaml.in/yaml/v2 v2.4.2 // indirect
->>>>>>> b5c23085
 	golang.org/x/sys v0.36.0 // indirect
 	golang.org/x/time v0.12.0 // indirect
 	google.golang.org/protobuf v1.36.9 // indirect
