--- conflicted
+++ resolved
@@ -265,7 +265,6 @@
 	assert.NotPanics(t, func() { sm.Unsubscribe("non-existing-id") })
 }
 
-<<<<<<< HEAD
 func TestConcurrentSubscribe(t *testing.T) {
 	tel := fxutil.Test[telemetry.Component](t, telemetryimpl.MockModule())
 	telemetryStore := taggerTelemetry.NewStore(tel)
@@ -288,7 +287,9 @@
 	for i := 0; i < numGoroutines; i++ {
 		err := <-errChan
 		require.NoError(t, err, "Concurrent subscription should not fail")
-=======
+	}
+}
+
 func TestInspectChannel(t *testing.T) {
 	tests := []struct {
 		name           string
@@ -364,6 +365,5 @@
 			content := inspectChannel(ch)
 			assert.Equal(t, test.expected, content)
 		})
->>>>>>> e83ecec7
 	}
 }