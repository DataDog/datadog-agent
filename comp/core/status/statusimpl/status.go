--- conflicted
+++ resolved
@@ -248,13 +248,8 @@
 	}
 }
 
-<<<<<<< HEAD
 func (s *statusImplementation) GetStatusBySections(sections []string, format string, verbose bool) ([]byte, error) {
-	var errors []error
-=======
-func (s *statusImplementation) GetStatusBySection(section string, format string, verbose bool) ([]byte, error) {
 	var errs []error
->>>>>>> 3043b270
 
 	if len(sections) == 1 && sections[0] == "header" {
 		providers := s.sortedHeaderProviders
@@ -316,29 +311,18 @@
 		default:
 			return []byte{}, nil
 		}
-<<<<<<< HEAD
 	}
 
 	// Get provider lists from one or more sections
 	var providers []status.Provider
 	for _, section := range sections {
-		providersForSection, ok := s.sortedProvidersBySection[section]
-		if ok && len(providersForSection) > 0 {
-			providers = append(providers, providersForSection...)
-=======
-	default:
-		providers, ok := s.sortedProvidersBySection[strings.ToLower(section)]
+		providersForSection, ok := s.sortedProvidersBySection[strings.ToLower(section)]
 		if !ok {
 			res, _ := json.Marshal(append([]string{"header"}, s.sortedSectionNames...))
 			errorMsg := fmt.Sprintf("unknown status section '%s', available sections are: %s", section, string(res))
 			return nil, errors.New(errorMsg)
->>>>>>> 3043b270
-		}
-	}
-
-<<<<<<< HEAD
-	if len(providers) == 0 {
-		return nil, fmt.Errorf("none of the requested sections '%s' are found", strings.Join(sections, ","))
+		}
+		providers = append(providers, providersForSection...)
 	}
 
 	switch format {
@@ -347,67 +331,35 @@
 
 		for _, sc := range providers {
 			if err := sc.JSON(verbose, stats); err != nil {
-				errors = append(errors, err)
-=======
-			for _, sc := range providers {
-				if err := sc.JSON(verbose, stats); err != nil {
-					errs = append(errs, err)
-				}
-			}
-
-			if len(errs) > 0 {
-				errorsInfo := []string{}
-				for _, error := range errs {
-					errorsInfo = append(errorsInfo, error.Error())
-				}
-				stats["errors"] = errorsInfo
->>>>>>> 3043b270
-			}
-		}
-
-		if len(errors) > 0 {
+				errs = append(errs, err)
+			}
+		}
+
+		if len(errs) > 0 {
 			errorsInfo := []string{}
-			for _, error := range errors {
+			for _, error := range errs {
 				errorsInfo = append(errorsInfo, error.Error())
 			}
 			stats["errors"] = errorsInfo
 		}
 
-<<<<<<< HEAD
 		return json.Marshal(stats)
 	case "text":
 		var b = new(bytes.Buffer)
 
 		for i, sc := range providers {
 			if i == 0 {
-				printHeader(b, sections[0])
+				printHeader(b, sc.Section())
 				newLine(b)
 			}
 
 			if err := sc.Text(verbose, b); err != nil {
-				errors = append(errors, err)
-			}
-		}
-=======
-			for i, sc := range providers {
-				if i == 0 {
-					printHeader(b, sc.Section())
-					newLine(b)
-				}
-
-				if err := sc.Text(verbose, b); err != nil {
-					errs = append(errs, err)
-				}
-			}
-
-			if len(errs) > 0 {
-				if err := renderErrors(b, errs); err != nil {
-					return []byte{}, err
-				}
->>>>>>> 3043b270
-
-		if len(errors) > 0 {
-			if err := renderErrors(b, errors); err != nil {
+				errs = append(errs, err)
+			}
+		}
+
+		if len(errs) > 0 {
+			if err := renderErrors(b, errs); err != nil {
 				return []byte{}, err
 			}
 
