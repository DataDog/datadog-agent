--- conflicted
+++ resolved
@@ -305,20 +305,9 @@
 		default:
 			return []byte{}, nil
 		}
-<<<<<<< HEAD
-	}
-=======
-	default:
-		providers, ok := s.sortedProvidersBySection[section]
-		if !ok {
-			return nil, fmt.Errorf("unknown status section '%s'", section)
-		}
-		switch format {
-		case "json":
-			stats := make(map[string]interface{})
->>>>>>> af00e793
-
-	// Get overall provider lists from one or more sections
+	}
+
+	// Get provider lists from one or more sections
 	var providers []status.Provider
 	for _, section := range sections {
 		providersForSection, ok := s.sortedProvidersBySection[section]
@@ -327,6 +316,10 @@
 		}
 	}
 
+	if len(providers) == 0 {
+		return nil, fmt.Errorf("none of the requested sections `%s` are found '%s'", strings.Join(section, ","))
+	}
+
 	switch format {
 	case "json":
 		stats := make(map[string]interface{})
