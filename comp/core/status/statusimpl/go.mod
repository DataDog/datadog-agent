--- conflicted
+++ resolved
@@ -82,12 +82,7 @@
 	go.uber.org/zap v1.27.0 // indirect
 	golang.org/x/exp v0.0.0-20250606033433-dcc06ee1d476 // indirect
 	golang.org/x/sys v0.33.0 // indirect
-<<<<<<< HEAD
-	golang.org/x/time v0.11.0 // indirect
-=======
 	golang.org/x/time v0.12.0 // indirect
-	google.golang.org/protobuf v1.36.6 // indirect
->>>>>>> 808f3675
 	gopkg.in/yaml.v2 v2.4.0 // indirect
 	gopkg.in/yaml.v3 v3.0.1 // indirect
 )
