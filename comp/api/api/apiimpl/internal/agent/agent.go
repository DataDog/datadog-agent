--- conflicted
+++ resolved
@@ -375,80 +375,6 @@
 	w.Write([]byte(result))
 }
 
-<<<<<<< HEAD
-=======
-func metadataPayloadV5(w http.ResponseWriter, _ *http.Request, hostMetadataComp host.Component) {
-	jsonPayload, err := hostMetadataComp.GetPayloadAsJSON(context.Background())
-	if err != nil {
-		utils.SetJSONError(w, log.Errorf("Unable to marshal v5 metadata payload: %s", err), 500)
-		return
-	}
-
-	scrubbed, err := scrubber.ScrubBytes(jsonPayload)
-	if err != nil {
-		utils.SetJSONError(w, log.Errorf("Unable to scrub metadata payload: %s", err), 500)
-		return
-	}
-	w.Write(scrubbed)
-}
-
-func metadataPayloadGohai(w http.ResponseWriter, _ *http.Request) {
-	payload := gohai.GetPayloadWithProcesses(config.IsContainerized())
-	jsonPayload, err := json.MarshalIndent(payload, "", "  ")
-	if err != nil {
-		utils.SetJSONError(w, log.Errorf("Unable to marshal gohai metadata payload: %s", err), 500)
-		return
-	}
-
-	scrubbed, err := scrubber.ScrubBytes(jsonPayload)
-	if err != nil {
-		utils.SetJSONError(w, log.Errorf("Unable to scrub gohai metadata payload: %s", err), 500)
-		return
-	}
-	w.Write(scrubbed)
-}
-
-func metadataPayloadInvChecks(w http.ResponseWriter, _ *http.Request, invChecks inventorychecks.Component) {
-	// GetAsJSON already return scrubbed data
-	scrubbed, err := invChecks.GetAsJSON()
-	if err != nil {
-		utils.SetJSONError(w, err, 500)
-		return
-	}
-	w.Write(scrubbed)
-}
-
-func metadataPayloadInvAgent(w http.ResponseWriter, _ *http.Request, invAgent inventoryagent.Component) {
-	// GetAsJSON already return scrubbed data
-	scrubbed, err := invAgent.GetAsJSON()
-	if err != nil {
-		utils.SetJSONError(w, err, 500)
-		return
-	}
-	w.Write(scrubbed)
-}
-
-func metadataPayloadInvHost(w http.ResponseWriter, _ *http.Request, invHost inventoryhost.Component) {
-	// GetAsJSON already return scrubbed data
-	scrubbed, err := invHost.GetAsJSON()
-	if err != nil {
-		utils.SetJSONError(w, err, 500)
-		return
-	}
-	w.Write(scrubbed)
-}
-
-func metadataPayloadPkgSigning(w http.ResponseWriter, _ *http.Request, pkgSigning packagesigning.Component) {
-	// GetAsJSON already return scrubbed data
-	scrubbed, err := pkgSigning.GetAsJSON()
-	if err != nil {
-		utils.SetJSONError(w, err, 500)
-		return
-	}
-	w.Write(scrubbed)
-}
-
->>>>>>> ee5579b5
 func getDiagnose(w http.ResponseWriter, r *http.Request, diagnoseDeps diagnose.SuitesDeps) {
 	var diagCfg diagnosis.Config
 
