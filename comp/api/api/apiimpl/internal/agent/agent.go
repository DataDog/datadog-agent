// Unless explicitly stated otherwise all files in this repository are licensed
// under the Apache License Version 2.0.
// This product includes software developed at Datadog (https://www.datadoghq.com/).
// Copyright 2016-present Datadog, Inc.

// Package agent implements the api endpoints for the `/agent` prefix.
// This group of endpoints is meant to provide high-level functionalities
// at the agent level.
package agent

import (
	"bufio"
	"context"
	"encoding/json"
	"fmt"
	"io"
	"net"
	"net/http"
	"os"
	"path"
	"sort"
	"time"

	"github.com/DataDog/zstd"
	"github.com/gorilla/mux"

	"github.com/DataDog/datadog-agent/cmd/agent/common"
	"github.com/DataDog/datadog-agent/cmd/agent/common/signals"
	"github.com/DataDog/datadog-agent/cmd/agent/gui"
	"github.com/DataDog/datadog-agent/comp/aggregator/demultiplexer"
	"github.com/DataDog/datadog-agent/comp/api/api"
	"github.com/DataDog/datadog-agent/comp/api/api/apiimpl/response"
	"github.com/DataDog/datadog-agent/comp/collector/collector"
	"github.com/DataDog/datadog-agent/comp/core/autodiscovery"
	"github.com/DataDog/datadog-agent/comp/core/autodiscovery/autodiscoveryimpl"

	"github.com/DataDog/datadog-agent/comp/core/secrets"
	"github.com/DataDog/datadog-agent/comp/core/settings"
	"github.com/DataDog/datadog-agent/comp/core/status"
	"github.com/DataDog/datadog-agent/comp/core/tagger"
	"github.com/DataDog/datadog-agent/comp/core/tagger/collectors"
	"github.com/DataDog/datadog-agent/comp/core/workloadmeta"
	dogstatsdServer "github.com/DataDog/datadog-agent/comp/dogstatsd/server"
	dogstatsddebug "github.com/DataDog/datadog-agent/comp/dogstatsd/serverDebug"
	"github.com/DataDog/datadog-agent/comp/forwarder/eventplatformreceiver"
	logsAgent "github.com/DataDog/datadog-agent/comp/logs/agent"
	"github.com/DataDog/datadog-agent/comp/metadata/host"
	"github.com/DataDog/datadog-agent/comp/metadata/inventoryagent"
	"github.com/DataDog/datadog-agent/comp/metadata/inventorychecks"
	"github.com/DataDog/datadog-agent/comp/metadata/inventoryhost"
	"github.com/DataDog/datadog-agent/comp/metadata/packagesigning"
	"github.com/DataDog/datadog-agent/pkg/aggregator/sender"
	"github.com/DataDog/datadog-agent/pkg/config"
	"github.com/DataDog/datadog-agent/pkg/diagnose"
	"github.com/DataDog/datadog-agent/pkg/diagnose/diagnosis"
	"github.com/DataDog/datadog-agent/pkg/gohai"
	"github.com/DataDog/datadog-agent/pkg/logs/diagnostic"
	"github.com/DataDog/datadog-agent/pkg/status/health"
	"github.com/DataDog/datadog-agent/pkg/util/grpc"
	"github.com/DataDog/datadog-agent/pkg/util/hostname"
	"github.com/DataDog/datadog-agent/pkg/util/log"
	"github.com/DataDog/datadog-agent/pkg/util/optional"
	"github.com/DataDog/datadog-agent/pkg/util/scrubber"
)

var mimeTypeMap = map[string]string{
	"text": "text/plain",
	"json": "application/json",
}

// SetupHandlers adds the specific handlers for /agent endpoints
func SetupHandlers(
	r *mux.Router,
	server dogstatsdServer.Component,
	serverDebug dogstatsddebug.Component,
	wmeta workloadmeta.Component,
	logsAgent optional.Option[logsAgent.Component],
	senderManager sender.DiagnoseSenderManager,
	hostMetadata host.Component,
	invAgent inventoryagent.Component,
	demux demultiplexer.Component,
	invHost inventoryhost.Component,
	secretResolver secrets.Component,
	invChecks inventorychecks.Component,
	pkgSigning packagesigning.Component,
	statusComponent status.Component,
	collector optional.Option[collector.Component],
	eventPlatformReceiver eventplatformreceiver.Component,
	ac autodiscovery.Component,
<<<<<<< HEAD
	providers []api.EndpointProvider,
=======
	settings settings.Component,
>>>>>>> bed4d48f
) *mux.Router {

	// TODO: move these to a component that is registerable
	for _, p := range providers {
		r.Handle(p.Route, p.Handler).Methods(p.Methods...)
	}
	r.HandleFunc("/version", common.GetVersion).Methods("GET")
	r.HandleFunc("/hostname", getHostname).Methods("GET")
	r.HandleFunc("/stop", stopAgent).Methods("POST")
	r.HandleFunc("/status", func(w http.ResponseWriter, r *http.Request) { getStatus(w, r, statusComponent) }).Methods("GET")
	r.HandleFunc("/stream-event-platform", streamEventPlatform(eventPlatformReceiver)).Methods("POST")
	r.HandleFunc("/status/health", getHealth).Methods("GET")
	r.HandleFunc("/{component}/status", componentStatusGetterHandler).Methods("GET")
	r.HandleFunc("/{component}/status", componentStatusHandler).Methods("POST")
	r.HandleFunc("/{component}/configs", componentConfigHandler).Methods("GET")
	r.HandleFunc("/gui/csrf-token", getCSRFToken).Methods("GET")
	r.HandleFunc("/config-check", func(w http.ResponseWriter, r *http.Request) {
		getConfigCheck(w, r, ac)
	}).Methods("GET")
	r.HandleFunc("/config", settings.GetFullConfig(config.Datadog, "")).Methods("GET")
	r.HandleFunc("/config/list-runtime", settings.ListConfigurable).Methods("GET")
	r.HandleFunc("/config/{setting}", func(w http.ResponseWriter, r *http.Request) {
		vars := mux.Vars(r)
		setting := vars["setting"]
		settings.GetValue(setting, w, r)
	}).Methods("GET")
	r.HandleFunc("/config/{setting}", func(w http.ResponseWriter, r *http.Request) {
		vars := mux.Vars(r)
		setting := vars["setting"]
		settings.SetValue(setting, w, r)
	}).Methods("POST")
	r.HandleFunc("/tagger-list", getTaggerList).Methods("GET")
	r.HandleFunc("/workload-list", func(w http.ResponseWriter, r *http.Request) {
		getWorkloadList(w, r, wmeta)
	}).Methods("GET")
	r.HandleFunc("/secrets", func(w http.ResponseWriter, r *http.Request) { secretInfo(w, r, secretResolver) }).Methods("GET")
	r.HandleFunc("/secret/refresh", func(w http.ResponseWriter, r *http.Request) { secretRefresh(w, r, secretResolver) }).Methods("GET")
	r.HandleFunc("/metadata/gohai", metadataPayloadGohai).Methods("GET")
	r.HandleFunc("/metadata/v5", func(w http.ResponseWriter, r *http.Request) { metadataPayloadV5(w, r, hostMetadata) }).Methods("GET")
	r.HandleFunc("/metadata/inventory-checks", func(w http.ResponseWriter, r *http.Request) { metadataPayloadInvChecks(w, r, invChecks) }).Methods("GET")
	r.HandleFunc("/metadata/inventory-agent", func(w http.ResponseWriter, r *http.Request) { metadataPayloadInvAgent(w, r, invAgent) }).Methods("GET")
	r.HandleFunc("/metadata/inventory-host", func(w http.ResponseWriter, r *http.Request) { metadataPayloadInvHost(w, r, invHost) }).Methods("GET")
	r.HandleFunc("/metadata/package-signing", func(w http.ResponseWriter, r *http.Request) { metadataPayloadPkgSigning(w, r, pkgSigning) }).Methods("GET")
	r.HandleFunc("/diagnose", func(w http.ResponseWriter, r *http.Request) {
		diagnoseDeps := diagnose.NewSuitesDeps(senderManager, collector, secretResolver, optional.NewOption(wmeta), optional.NewOption[autodiscovery.Component](ac))
		getDiagnose(w, r, diagnoseDeps)
	}).Methods("POST")

	r.HandleFunc("/dogstatsd-contexts-dump", func(w http.ResponseWriter, r *http.Request) { dumpDogstatsdContexts(w, r, demux) }).Methods("POST")
	// Some agent subcommands do not provide these dependencies (such as JMX)
	if server != nil && serverDebug != nil {
		r.HandleFunc("/dogstatsd-stats", func(w http.ResponseWriter, r *http.Request) { getDogstatsdStats(w, r, server, serverDebug) }).Methods("GET")
	}

	if logsAgent, ok := logsAgent.Get(); ok {
		r.HandleFunc("/stream-logs", streamLogs(logsAgent)).Methods("POST")
	}

	return r
}

func setJSONError(w http.ResponseWriter, err error, errorCode int) {
	w.Header().Set("Content-Type", "application/json")
	body, _ := json.Marshal(map[string]string{"error": err.Error()})
	http.Error(w, string(body), errorCode)
}

func stopAgent(w http.ResponseWriter, _ *http.Request) {
	signals.Stopper <- true
	w.Header().Set("Content-Type", "application/json")
	j, _ := json.Marshal("")
	w.Write(j)
}

func getHostname(w http.ResponseWriter, r *http.Request) {
	w.Header().Set("Content-Type", "application/json")
	hname, err := hostname.Get(r.Context())
	if err != nil {
		log.Warnf("Error getting hostname: %s\n", err) // or something like this
		hname = ""
	}
	j, _ := json.Marshal(hname)
	w.Write(j)
}

func componentConfigHandler(w http.ResponseWriter, r *http.Request) {
	vars := mux.Vars(r)
	component := vars["component"]
	switch component {
	case "jmx":
		getJMXConfigs(w, r)
	default:
		http.Error(w, log.Errorf("bad url or resource does not exist").Error(), 404)
	}
}

func componentStatusGetterHandler(w http.ResponseWriter, r *http.Request) {
	vars := mux.Vars(r)
	component := vars["component"]
	switch component {
	case "py":
		getPythonStatus(w, r)
	default:
		http.Error(w, log.Errorf("bad url or resource does not exist").Error(), 404)
	}
}

func componentStatusHandler(w http.ResponseWriter, r *http.Request) {
	vars := mux.Vars(r)
	component := vars["component"]
	switch component {
	case "jmx":
		setJMXStatus(w, r)
	default:
		http.Error(w, log.Errorf("bad url or resource does not exist").Error(), 404)
	}
}

func getStatus(w http.ResponseWriter, r *http.Request, statusComponent status.Component) {
	log.Info("Got a request for the status. Making status.")
	verbose := r.URL.Query().Get("verbose") == "true"
	format := r.URL.Query().Get("format")
	var contentType string

	contentType, ok := mimeTypeMap[format]

	if !ok {
		log.Warn("Got a request with invalid format parameter. Defaulting to 'text' format")
		format = "text"
		contentType = mimeTypeMap[format]
	}
	w.Header().Set("Content-Type", contentType)

	s, err := statusComponent.GetStatus(format, verbose)

	if err != nil {
		if format == "text" {
			http.Error(w, log.Errorf("Error getting status. Error: %v.", err).Error(), 500)
			return
		}

		setJSONError(w, log.Errorf("Error getting status. Error: %v, Status: %v", err, s), 500)
		return
	}

	w.Write(s)
}

func streamLogs(logsAgent logsAgent.Component) func(w http.ResponseWriter, r *http.Request) {
	return getStreamFunc(func() messageReceiver { return logsAgent.GetMessageReceiver() }, "logs", "logs agent")
}

func streamEventPlatform(eventPlatformReceiver eventplatformreceiver.Component) func(w http.ResponseWriter, r *http.Request) {
	return getStreamFunc(func() messageReceiver { return eventPlatformReceiver }, "event platform payloads", "agent")
}

type messageReceiver interface {
	SetEnabled(e bool) bool
	Filter(filters *diagnostic.Filters, done <-chan struct{}) <-chan string
}

func getStreamFunc(messageReceiverFunc func() messageReceiver, streamType, agentType string) func(w http.ResponseWriter, r *http.Request) {
	return func(w http.ResponseWriter, r *http.Request) {
		log.Infof("Got a request to stream %s.", streamType)
		w.Header().Set("Transfer-Encoding", "chunked")

		messageReceiver := messageReceiverFunc()

		flusher, ok := w.(http.Flusher)
		if !ok {
			log.Errorf("Expected a Flusher type, got: %v", w)
			return
		}

		if messageReceiver == nil {
			http.Error(w, fmt.Sprintf("The %s is not running", agentType), 405)
			flusher.Flush()
			log.Infof("The %s is not running - can't stream %s", agentType, streamType)
			return
		}

		if !messageReceiver.SetEnabled(true) {
			http.Error(w, fmt.Sprintf("Another client is already streaming %s.", streamType), 405)
			flusher.Flush()
			log.Infof("%s are already streaming. Dropping connection.", streamType)
			return
		}
		defer messageReceiver.SetEnabled(false)

		var filters diagnostic.Filters

		if r.Body != http.NoBody {
			body, err := io.ReadAll(r.Body)
			if err != nil {
				http.Error(w, log.Errorf("Error while reading HTTP request body: %s", err).Error(), 500)
				return
			}

			if err := json.Unmarshal(body, &filters); err != nil {
				http.Error(w, log.Errorf("Error while unmarshaling JSON from request body: %s", err).Error(), 500)
				return
			}
		}

		// Reset the `server_timeout` deadline for this connection as streaming holds the connection open.
		conn := GetConnection(r)
		_ = conn.SetDeadline(time.Time{})

		done := make(chan struct{})
		defer close(done)
		logChan := messageReceiver.Filter(&filters, done)
		flushTimer := time.NewTicker(time.Second)
		for {
			// Handlers for detecting a closed connection (from either the server or client)
			select {
			case <-w.(http.CloseNotifier).CloseNotify(): //nolint
				return
			case <-r.Context().Done():
				return
			case line := <-logChan:
				fmt.Fprint(w, line)
			case <-flushTimer.C:
				// The buffer will flush on its own most of the time, but when we run out of logs flush so the client is up to date.
				flusher.Flush()
			}
		}
	}
}

func getDogstatsdStats(w http.ResponseWriter, _ *http.Request, dogstatsdServer dogstatsdServer.Component, serverDebug dogstatsddebug.Component) {
	log.Info("Got a request for the Dogstatsd stats.")

	if !config.Datadog.GetBool("use_dogstatsd") {
		w.Header().Set("Content-Type", "application/json")
		body, _ := json.Marshal(map[string]string{
			"error":      "Dogstatsd not enabled in the Agent configuration",
			"error_type": "no server",
		})
		w.WriteHeader(400)
		w.Write(body)
		return
	}

	if !config.Datadog.GetBool("dogstatsd_metrics_stats_enable") {
		w.Header().Set("Content-Type", "application/json")
		body, _ := json.Marshal(map[string]string{
			"error":      "Dogstatsd metrics stats not enabled in the Agent configuration",
			"error_type": "not enabled",
		})
		w.WriteHeader(400)
		w.Write(body)
		return
	}

	// Weird state that should not happen: dogstatsd is enabled
	// but the server has not been successfully initialized.
	// Return no data.
	if !dogstatsdServer.IsRunning() {
		w.Header().Set("Content-Type", "application/json")
		w.Write([]byte(`{}`))
		return
	}

	jsonStats, err := serverDebug.GetJSONDebugStats()
	if err != nil {
		setJSONError(w, log.Errorf("Error getting marshalled Dogstatsd stats: %s", err), 500)
		return
	}

	w.Write(jsonStats)
}

func getHealth(w http.ResponseWriter, _ *http.Request) {
	h := health.GetReady()

	if len(h.Unhealthy) > 0 {
		log.Debugf("Healthcheck failed on: %v", h.Unhealthy)
	}

	jsonHealth, err := json.Marshal(h)
	if err != nil {
		log.Errorf("Error marshalling status. Error: %v, Status: %v", err, h)
		setJSONError(w, err, 500)
		return
	}

	w.Write(jsonHealth)
}

func getCSRFToken(w http.ResponseWriter, _ *http.Request) {
	w.Write([]byte(gui.CsrfToken))
}

func getConfigCheck(w http.ResponseWriter, _ *http.Request, ac autodiscovery.Component) {
	var response response.ConfigCheckResponse

	configSlice := ac.LoadedConfigs()
	sort.Slice(configSlice, func(i, j int) bool {
		return configSlice[i].Name < configSlice[j].Name
	})
	response.Configs = configSlice
	response.ResolveWarnings = autodiscoveryimpl.GetResolveWarnings()
	response.ConfigErrors = autodiscoveryimpl.GetConfigErrors()
	response.Unresolved = ac.GetUnresolvedTemplates()

	jsonConfig, err := json.Marshal(response)
	if err != nil {
		setJSONError(w, log.Errorf("Unable to marshal config check response: %s", err), 500)
		return
	}

	w.Write(jsonConfig)
}

func getTaggerList(w http.ResponseWriter, _ *http.Request) {
	// query at the highest cardinality between checks and dogstatsd cardinalities
	cardinality := collectors.TagCardinality(max(int(tagger.ChecksCardinality), int(tagger.DogstatsdCardinality)))
	response := tagger.List(cardinality)

	jsonTags, err := json.Marshal(response)
	if err != nil {
		setJSONError(w, log.Errorf("Unable to marshal tagger list response: %s", err), 500)
		return
	}
	w.Write(jsonTags)
}

func getWorkloadList(w http.ResponseWriter, r *http.Request, wmeta workloadmeta.Component) {
	verbose := false
	params := r.URL.Query()
	if v, ok := params["verbose"]; ok {
		if len(v) >= 1 && v[0] == "true" {
			verbose = true
		}
	}

	response := wmeta.Dump(verbose)
	jsonDump, err := json.Marshal(response)
	if err != nil {
		setJSONError(w, log.Errorf("Unable to marshal workload list response: %v", err), 500)
		return
	}

	w.Write(jsonDump)
}

func secretInfo(w http.ResponseWriter, _ *http.Request, secretResolver secrets.Component) {
	secretResolver.GetDebugInfo(w)
}

func secretRefresh(w http.ResponseWriter, _ *http.Request, secretResolver secrets.Component) {
	result, err := secretResolver.Refresh()
	if err != nil {
		setJSONError(w, err, 500)
		return
	}
	w.Write([]byte(result))
}

func metadataPayloadV5(w http.ResponseWriter, _ *http.Request, hostMetadataComp host.Component) {
	jsonPayload, err := hostMetadataComp.GetPayloadAsJSON(context.Background())
	if err != nil {
		setJSONError(w, log.Errorf("Unable to marshal v5 metadata payload: %s", err), 500)
		return
	}

	scrubbed, err := scrubber.ScrubBytes(jsonPayload)
	if err != nil {
		setJSONError(w, log.Errorf("Unable to scrub metadata payload: %s", err), 500)
		return
	}
	w.Write(scrubbed)
}

func metadataPayloadGohai(w http.ResponseWriter, _ *http.Request) {
	payload := gohai.GetPayloadWithProcesses(config.IsContainerized())
	jsonPayload, err := json.MarshalIndent(payload, "", "  ")
	if err != nil {
		setJSONError(w, log.Errorf("Unable to marshal gohai metadata payload: %s", err), 500)
		return
	}

	scrubbed, err := scrubber.ScrubBytes(jsonPayload)
	if err != nil {
		setJSONError(w, log.Errorf("Unable to scrub gohai metadata payload: %s", err), 500)
		return
	}
	w.Write(scrubbed)
}

func metadataPayloadInvChecks(w http.ResponseWriter, _ *http.Request, invChecks inventorychecks.Component) {
	// GetAsJSON already return scrubbed data
	scrubbed, err := invChecks.GetAsJSON()
	if err != nil {
		setJSONError(w, err, 500)
		return
	}
	w.Write(scrubbed)
}

func metadataPayloadInvAgent(w http.ResponseWriter, _ *http.Request, invAgent inventoryagent.Component) {
	// GetAsJSON already return scrubbed data
	scrubbed, err := invAgent.GetAsJSON()
	if err != nil {
		setJSONError(w, err, 500)
		return
	}
	w.Write(scrubbed)
}

func metadataPayloadInvHost(w http.ResponseWriter, _ *http.Request, invHost inventoryhost.Component) {
	// GetAsJSON already return scrubbed data
	scrubbed, err := invHost.GetAsJSON()
	if err != nil {
		setJSONError(w, err, 500)
		return
	}
	w.Write(scrubbed)
}

func metadataPayloadPkgSigning(w http.ResponseWriter, _ *http.Request, pkgSigning packagesigning.Component) {
	// GetAsJSON already return scrubbed data
	scrubbed, err := pkgSigning.GetAsJSON()
	if err != nil {
		setJSONError(w, err, 500)
		return
	}
	w.Write(scrubbed)
}

func getDiagnose(w http.ResponseWriter, r *http.Request, diagnoseDeps diagnose.SuitesDeps) {
	var diagCfg diagnosis.Config

	// Read parameters
	if r.Body != http.NoBody {
		body, err := io.ReadAll(r.Body)
		if err != nil {
			http.Error(w, log.Errorf("Error while reading HTTP request body: %s", err).Error(), 500)
			return
		}

		if err := json.Unmarshal(body, &diagCfg); err != nil {
			http.Error(w, log.Errorf("Error while unmarshaling JSON from request body: %s", err).Error(), 500)
			return
		}
	}

	// Reset the `server_timeout` deadline for this connection as running diagnose code in Agent process can take some time
	conn := GetConnection(r)
	_ = conn.SetDeadline(time.Time{})

	// Indicate that we are already running in Agent process (and flip RunLocal)
	diagCfg.RunningInAgentProcess = true
	diagCfg.RunLocal = true

	// Get diagnoses via API
	diagnoses, err := diagnose.Run(diagCfg, diagnoseDeps)
	if err != nil {
		setJSONError(w, log.Errorf("Running diagnose in Agent process failed: %s", err), 500)
		return
	}

	// Serizalize diagnoses (and implicitly write result to the response)
	w.Header().Set("Content-Type", "application/json")
	err = json.NewEncoder(w).Encode(diagnoses)
	if err != nil {
		setJSONError(w, log.Errorf("Unable to marshal config check response: %s", err), 500)
	}
}

// max returns the maximum value between a and b.
func max(a, b int) int {
	if a > b {
		return a
	}
	return b
}

// GetConnection returns the connection for the request
func GetConnection(r *http.Request) net.Conn {
	return r.Context().Value(grpc.ConnContextKey).(net.Conn)
}

func dumpDogstatsdContexts(w http.ResponseWriter, _ *http.Request, demux demultiplexer.Component) {
	if demux == nil {
		setJSONError(w, log.Errorf("Unable to stream dogstatsd contexts, demultiplexer is not initialized"), 404)
		return
	}

	path, err := dumpDogstatsdContextsImpl(demux)
	if err != nil {
		setJSONError(w, log.Errorf("Failed to create dogstatsd contexts dump: %v", err), 500)
		return
	}

	resp, err := json.Marshal(path)
	if err != nil {
		setJSONError(w, log.Errorf("Failed to serialize response: %v", err), 500)
		return
	}

	w.Header().Set("Content-Type", "application/json")
	w.Write(resp)
}

func dumpDogstatsdContextsImpl(demux demultiplexer.Component) (string, error) {
	path := path.Join(config.Datadog.GetString("run_path"), "dogstatsd_contexts.json.zstd")

	f, err := os.Create(path)
	if err != nil {
		return "", err
	}

	c := zstd.NewWriter(f)

	w := bufio.NewWriter(c)

	for _, err := range []error{demux.DumpDogstatsdContexts(w), w.Flush(), c.Close(), f.Close()} {
		if err != nil {
			return "", err
		}
	}

	return path, nil
}<|MERGE_RESOLUTION|>--- conflicted
+++ resolved
@@ -87,11 +87,8 @@
 	collector optional.Option[collector.Component],
 	eventPlatformReceiver eventplatformreceiver.Component,
 	ac autodiscovery.Component,
-<<<<<<< HEAD
+	settings settings.Component,
 	providers []api.EndpointProvider,
-=======
-	settings settings.Component,
->>>>>>> bed4d48f
 ) *mux.Router {
 
 	// TODO: move these to a component that is registerable
