--- conflicted
+++ resolved
@@ -35,11 +35,7 @@
 	"github.com/DataDog/datadog-agent/comp/core/secrets"
 	"github.com/DataDog/datadog-agent/comp/core/settings"
 	"github.com/DataDog/datadog-agent/comp/core/status"
-<<<<<<< HEAD
-
-=======
-	"github.com/DataDog/datadog-agent/comp/core/tagger"
->>>>>>> 3d9a7062
+
 	"github.com/DataDog/datadog-agent/comp/core/workloadmeta"
 	dogstatsdServer "github.com/DataDog/datadog-agent/comp/dogstatsd/server"
 	dogstatsddebug "github.com/DataDog/datadog-agent/comp/dogstatsd/serverDebug"
@@ -383,73 +379,6 @@
 	w.Write([]byte(gui.GetCSRFToken()))
 }
 
-<<<<<<< HEAD
-=======
-func getConfigCheck(w http.ResponseWriter, _ *http.Request, ac autodiscovery.Component) {
-	var response response.ConfigCheckResponse
-
-	configSlice := ac.LoadedConfigs()
-	sort.Slice(configSlice, func(i, j int) bool {
-		return configSlice[i].Name < configSlice[j].Name
-	})
-	response.Configs = configSlice
-	response.ResolveWarnings = autodiscoveryimpl.GetResolveWarnings()
-	response.ConfigErrors = autodiscoveryimpl.GetConfigErrors()
-	response.Unresolved = ac.GetUnresolvedTemplates()
-
-	jsonConfig, err := json.Marshal(response)
-	if err != nil {
-		setJSONError(w, log.Errorf("Unable to marshal config check response: %s", err), 500)
-		return
-	}
-
-	w.Write(jsonConfig)
-}
-
-func getTaggerList(w http.ResponseWriter, _ *http.Request) {
-	response := tagger.List()
-
-	jsonTags, err := json.Marshal(response)
-	if err != nil {
-		setJSONError(w, log.Errorf("Unable to marshal tagger list response: %s", err), 500)
-		return
-	}
-	w.Write(jsonTags)
-}
-
-func getWorkloadList(w http.ResponseWriter, r *http.Request, wmeta workloadmeta.Component) {
-	verbose := false
-	params := r.URL.Query()
-	if v, ok := params["verbose"]; ok {
-		if len(v) >= 1 && v[0] == "true" {
-			verbose = true
-		}
-	}
-
-	response := wmeta.Dump(verbose)
-	jsonDump, err := json.Marshal(response)
-	if err != nil {
-		setJSONError(w, log.Errorf("Unable to marshal workload list response: %v", err), 500)
-		return
-	}
-
-	w.Write(jsonDump)
-}
-
-func secretInfo(w http.ResponseWriter, _ *http.Request, secretResolver secrets.Component) {
-	secretResolver.GetDebugInfo(w)
-}
-
-func secretRefresh(w http.ResponseWriter, _ *http.Request, secretResolver secrets.Component) {
-	result, err := secretResolver.Refresh()
-	if err != nil {
-		setJSONError(w, err, 500)
-		return
-	}
-	w.Write([]byte(result))
-}
-
->>>>>>> 3d9a7062
 func metadataPayloadV5(w http.ResponseWriter, _ *http.Request, hostMetadataComp host.Component) {
 	jsonPayload, err := hostMetadataComp.GetPayloadAsJSON(context.Background())
 	if err != nil {
@@ -561,20 +490,6 @@
 	}
 }
 
-<<<<<<< HEAD
-// max returns the maximum value between a and b.
-func max(a, b int) int {
-	if a > b {
-		return a
-	}
-	return b
-=======
-// GetConnection returns the connection for the request
-func GetConnection(r *http.Request) net.Conn {
-	return r.Context().Value(grpc.ConnContextKey).(net.Conn)
->>>>>>> 3d9a7062
-}
-
 func dumpDogstatsdContexts(w http.ResponseWriter, _ *http.Request, demux demultiplexer.Component) {
 	if demux == nil {
 		utils.SetJSONError(w, log.Errorf("Unable to stream dogstatsd contexts, demultiplexer is not initialized"), 404)
