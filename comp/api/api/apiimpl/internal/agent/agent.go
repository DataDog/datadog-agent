--- conflicted
+++ resolved
@@ -27,18 +27,9 @@
 
 	"github.com/DataDog/datadog-agent/comp/aggregator/demultiplexer"
 	"github.com/DataDog/datadog-agent/comp/api/api"
-<<<<<<< HEAD
-=======
 	"github.com/DataDog/datadog-agent/comp/api/api/utils"
->>>>>>> 4faaee88
 	"github.com/DataDog/datadog-agent/comp/collector/collector"
-
 	"github.com/DataDog/datadog-agent/comp/core/autodiscovery"
-<<<<<<< HEAD
-	"github.com/DataDog/datadog-agent/comp/core/autodiscovery/autodiscoveryimpl"
-	"github.com/DataDog/datadog-agent/comp/core/autodiscovery/integration"
-=======
->>>>>>> 4faaee88
 	"github.com/DataDog/datadog-agent/comp/core/gui"
 	"github.com/DataDog/datadog-agent/comp/core/secrets"
 	"github.com/DataDog/datadog-agent/comp/core/settings"
@@ -389,60 +380,6 @@
 	w.Write([]byte(gui.GetCSRFToken()))
 }
 
-<<<<<<< HEAD
-func getConfigCheck(w http.ResponseWriter, _ *http.Request, ac autodiscovery.Component) {
-	var response integration.ConfigCheckResponse
-
-	configSlice := ac.LoadedConfigs()
-	sort.Slice(configSlice, func(i, j int) bool {
-		return configSlice[i].Name < configSlice[j].Name
-	})
-	response.Configs = configSlice
-	response.ResolveWarnings = autodiscoveryimpl.GetResolveWarnings()
-	response.ConfigErrors = autodiscoveryimpl.GetConfigErrors()
-	response.Unresolved = ac.GetUnresolvedTemplates()
-
-	jsonConfig, err := json.Marshal(response)
-	if err != nil {
-		setJSONError(w, log.Errorf("Unable to marshal config check response: %s", err), 500)
-		return
-	}
-
-	w.Write(jsonConfig)
-}
-
-func getTaggerList(w http.ResponseWriter, _ *http.Request) {
-	response := tagger.List()
-
-	jsonTags, err := json.Marshal(response)
-	if err != nil {
-		setJSONError(w, log.Errorf("Unable to marshal tagger list response: %s", err), 500)
-		return
-	}
-	w.Write(jsonTags)
-}
-
-func getWorkloadList(w http.ResponseWriter, r *http.Request, wmeta workloadmeta.Component) {
-	verbose := false
-	params := r.URL.Query()
-	if v, ok := params["verbose"]; ok {
-		if len(v) >= 1 && v[0] == "true" {
-			verbose = true
-		}
-	}
-
-	response := wmeta.Dump(verbose)
-	jsonDump, err := json.Marshal(response)
-	if err != nil {
-		setJSONError(w, log.Errorf("Unable to marshal workload list response: %v", err), 500)
-		return
-	}
-
-	w.Write(jsonDump)
-}
-
-=======
->>>>>>> 4faaee88
 func secretInfo(w http.ResponseWriter, _ *http.Request, secretResolver secrets.Component) {
 	secretResolver.GetDebugInfo(w)
 }
