--- conflicted
+++ resolved
@@ -22,10 +22,6 @@
 	"github.com/DataDog/datadog-agent/comp/collector/collector"
 	"github.com/DataDog/datadog-agent/comp/core/autodiscovery"
 	"github.com/DataDog/datadog-agent/comp/core/autodiscovery/autodiscoveryimpl"
-<<<<<<< HEAD
-=======
-	"github.com/DataDog/datadog-agent/comp/core/config"
->>>>>>> 40536c3d
 	"github.com/DataDog/datadog-agent/comp/core/flare/flareimpl"
 	"github.com/DataDog/datadog-agent/comp/core/gui"
 	"github.com/DataDog/datadog-agent/comp/core/hostname/hostnameinterface"
@@ -83,12 +79,9 @@
 	Collector             optional.Option[collector.Component]
 	EventPlatformReceiver eventplatformreceiver.Component
 	Ac                    autodiscovery.Mock
-<<<<<<< HEAD
 	Tagger                tagger.Mock
-=======
 	Gui                   optional.Option[gui.Component]
 	Settings              settings.Component
->>>>>>> 40536c3d
 	EndpointProviders     []api.EndpointProvider `group:"agent_endpoint"`
 }
 
@@ -152,11 +145,8 @@
 		deps.Collector,
 		deps.EventPlatformReceiver,
 		deps.Ac,
-<<<<<<< HEAD
-=======
 		deps.Gui,
 		deps.Settings,
->>>>>>> 40536c3d
 		deps.EndpointProviders,
 	)
 
@@ -179,7 +169,6 @@
 			method:   "POST",
 			wantCode: 200,
 		},
-<<<<<<< HEAD
 		{
 			route:    "/secrets",
 			method:   "GET",
@@ -205,8 +194,6 @@
 			method:   "GET",
 			wantCode: 200,
 		},
-=======
->>>>>>> 40536c3d
 	}
 	router := setupRoutes(t)
 	ts := httptest.NewServer(router)
@@ -221,10 +208,6 @@
 		io.Copy(io.Discard, resp.Body)
 		resp.Body.Close()
 
-<<<<<<< HEAD
 		assert.Equal(t, tc.wantCode, resp.StatusCode, "%s %s failed with a %d, want %d", tc.method, tc.route, resp.StatusCode, tc.wantCode)
-=======
-		assert.Equal(t, tc.wantCode, resp.StatusCode)
->>>>>>> 40536c3d
 	}
 }