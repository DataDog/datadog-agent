// Unless explicitly stated otherwise all files in this repository are licensed
// under the Apache License Version 2.0.
// This product includes software developed at Datadog (https://www.datadoghq.com/).
// Copyright 2016-present Datadog, Inc.

package agent

import (
	"context"
	"io"
	"net/http"
	"net/http/httptest"
	"testing"

	// component dependencies
	"github.com/stretchr/testify/assert"
	"github.com/stretchr/testify/require"

	"github.com/DataDog/datadog-agent/comp/aggregator/demultiplexer"
	"github.com/DataDog/datadog-agent/comp/aggregator/demultiplexer/demultiplexerimpl"
	"github.com/DataDog/datadog-agent/comp/api/api"
	"github.com/DataDog/datadog-agent/comp/collector/collector"
	"github.com/DataDog/datadog-agent/comp/core/autodiscovery"
	"github.com/DataDog/datadog-agent/comp/core/autodiscovery/autodiscoveryimpl"
	"github.com/DataDog/datadog-agent/comp/core/flare/flareimpl"
	"github.com/DataDog/datadog-agent/comp/core/gui"
	"github.com/DataDog/datadog-agent/comp/core/hostname/hostnameinterface"

	"github.com/DataDog/datadog-agent/comp/core/secrets"
	"github.com/DataDog/datadog-agent/comp/core/secrets/secretsimpl"
	"github.com/DataDog/datadog-agent/comp/core/settings"
	"github.com/DataDog/datadog-agent/comp/core/settings/settingsimpl"
	"github.com/DataDog/datadog-agent/comp/core/status"
	"github.com/DataDog/datadog-agent/comp/core/status/statusimpl"
	"github.com/DataDog/datadog-agent/comp/core/tagger"
	"github.com/DataDog/datadog-agent/comp/core/tagger/taggerimpl"
	"github.com/DataDog/datadog-agent/comp/core/workloadmeta"
	dogstatsdServer "github.com/DataDog/datadog-agent/comp/dogstatsd/server"
	dogstatsddebug "github.com/DataDog/datadog-agent/comp/dogstatsd/serverDebug"
	"github.com/DataDog/datadog-agent/comp/dogstatsd/serverDebug/serverdebugimpl"
	"github.com/DataDog/datadog-agent/comp/forwarder/eventplatformreceiver"
	"github.com/DataDog/datadog-agent/comp/forwarder/eventplatformreceiver/eventplatformreceiverimpl"
	logsAgent "github.com/DataDog/datadog-agent/comp/logs/agent"
	"github.com/DataDog/datadog-agent/comp/metadata/host"
	"github.com/DataDog/datadog-agent/comp/metadata/host/hostimpl"
	"github.com/DataDog/datadog-agent/comp/metadata/inventoryagent"
	"github.com/DataDog/datadog-agent/comp/metadata/inventoryagent/inventoryagentimpl"
	"github.com/DataDog/datadog-agent/comp/metadata/inventorychecks"
	"github.com/DataDog/datadog-agent/comp/metadata/inventorychecks/inventorychecksimpl"
	"github.com/DataDog/datadog-agent/comp/metadata/inventoryhost"
	"github.com/DataDog/datadog-agent/comp/metadata/inventoryhost/inventoryhostimpl"
	"github.com/DataDog/datadog-agent/comp/metadata/packagesigning"
	"github.com/DataDog/datadog-agent/comp/metadata/packagesigning/packagesigningimpl"

	// package dependencies
	"github.com/DataDog/datadog-agent/pkg/aggregator"
	"github.com/DataDog/datadog-agent/pkg/util/fxutil"
	"github.com/DataDog/datadog-agent/pkg/util/optional"

	// third-party dependencies
	"github.com/gorilla/mux"
	"go.uber.org/fx"
)

type handlerdeps struct {
	fx.In

	Server                dogstatsdServer.Component
	ServerDebug           dogstatsddebug.Component
	Wmeta                 workloadmeta.Component
	LogsAgent             optional.Option[logsAgent.Component]
	HostMetadata          host.Component
	InvAgent              inventoryagent.Component
	SecretResolver        secrets.Component
	Demux                 demultiplexer.Component
	InvHost               inventoryhost.Component
	InvChecks             inventorychecks.Component
	PkgSigning            packagesigning.Component
	StatusComponent       status.Mock
	Collector             optional.Option[collector.Component]
	EventPlatformReceiver eventplatformreceiver.Component
	Ac                    autodiscovery.Mock
	Tagger                tagger.Mock
	Gui                   optional.Option[gui.Component]
	Settings              settings.Component
	EndpointProviders     []api.EndpointProvider `group:"agent_endpoint"`
}

func getComponentDeps(t *testing.T) handlerdeps {
	return fxutil.Test[handlerdeps](
		t,
		fx.Supply(context.Background()),
		hostnameinterface.MockModule(),
		flareimpl.MockModule(),
		dogstatsdServer.MockModule(),
		serverdebugimpl.MockModule(),
		fx.Provide(func() optional.Option[logsAgent.Component] {
			return optional.NewNoneOption[logsAgent.Component]()
		}),
		hostimpl.MockModule(),
		inventoryagentimpl.MockModule(),
		demultiplexerimpl.MockModule(),
		inventoryhostimpl.MockModule(),
		secretsimpl.MockModule(),
		fx.Provide(func(secretMock secrets.Mock) secrets.Component {
			component := secretMock.(secrets.Component)
			return component
		}),
		inventorychecksimpl.MockModule(),
		packagesigningimpl.MockModule(),
		statusimpl.MockModule(),
		fx.Provide(func() optional.Option[collector.Component] {
			return optional.NewNoneOption[collector.Component]()
		}),
		eventplatformreceiverimpl.MockModule(),
		taggerimpl.MockModule(),
		fx.Options(
			fx.Supply(autodiscoveryimpl.MockParams{Scheduler: nil}),
			autodiscoveryimpl.MockModule(),
		),
		fx.Supply(optional.NewNoneOption[gui.Component]()),
		settingsimpl.MockModule(),
	)
}

func setupRoutes(t *testing.T) *mux.Router {
	deps := getComponentDeps(t)
	sender := aggregator.NewNoOpSenderManager()

	router := mux.NewRouter()
	SetupHandlers(
		router,
		deps.Server,
		deps.ServerDebug,
		deps.Wmeta,
		deps.LogsAgent,
		sender,
		deps.Demux,
		deps.SecretResolver,
		deps.StatusComponent,
		deps.Collector,
		deps.EventPlatformReceiver,
		deps.Ac,
		deps.Gui,
		deps.Settings,
		deps.EndpointProviders,
	)

	return router
}

func TestSetupHandlers(t *testing.T) {
	testcases := []struct {
		route    string
		method   string
		wantCode int
	}{
		{
			route:    "/version",
			method:   "GET",
			wantCode: 200,
		},
		{
			route:    "/flare",
			method:   "POST",
			wantCode: 200,
		},
		{
<<<<<<< HEAD
			route:    "/metadata/v5",
=======
			route:    "/secrets",
>>>>>>> ee5579b5
			method:   "GET",
			wantCode: 200,
		},
		{
<<<<<<< HEAD
			route:    "/metadata/gohai",
=======
			route:    "/secret/refresh",
>>>>>>> ee5579b5
			method:   "GET",
			wantCode: 200,
		},
		{
<<<<<<< HEAD
			route:    "/metadata/inventory-agent",
=======
			route:    "/config-check",
>>>>>>> ee5579b5
			method:   "GET",
			wantCode: 200,
		},
		{
<<<<<<< HEAD
			route:    "/metadata/inventory-host",
=======
			route:    "/tagger-list",
>>>>>>> ee5579b5
			method:   "GET",
			wantCode: 200,
		},
		{
<<<<<<< HEAD
			route:    "/metadata/inventory-checks",
			method:   "GET",
			wantCode: 200,
		},
		{
			route:    "/metadata/package-signing",
=======
			route:    "/workload-list",
>>>>>>> ee5579b5
			method:   "GET",
			wantCode: 200,
		},
	}
	router := setupRoutes(t)
	ts := httptest.NewServer(router)
	defer ts.Close()

	for _, tc := range testcases {
		req, err := http.NewRequest(tc.method, ts.URL+tc.route, nil)
		require.NoError(t, err)

		resp, err := ts.Client().Do(req)
		require.NoError(t, err)
		io.Copy(io.Discard, resp.Body)
		resp.Body.Close()

		assert.Equal(t, tc.wantCode, resp.StatusCode, "%s %s failed with a %d, want %d", tc.method, tc.route, resp.StatusCode, tc.wantCode)
	}
}<|MERGE_RESOLUTION|>--- conflicted
+++ resolved
@@ -166,52 +166,77 @@
 			wantCode: 200,
 		},
 		{
-<<<<<<< HEAD
+			route:    "/config",
+			method:   "GET",
+			wantCode: 200,
+		},
+		{
+			route:    "/config/list-runtime",
+			method:   "GET",
+			wantCode: 200,
+		},
+		{
+			route:    "/config/log_level",
+			method:   "GET",
+			wantCode: 200,
+		},
+		{
+			route:    "/config/log_level",
+			method:   "POST",
+			wantCode: 200,
+		},
+		{
+			route:    "/secrets",
+			method:   "GET",
+			wantCode: 200,
+		},
+		{
+			route:    "/secret/refresh",
+			method:   "GET",
+			wantCode: 200,
+		},
+		{
+			route:    "/config-check",
+			method:   "GET",
+			wantCode: 200,
+		},
+		{
+			route:    "/tagger-list",
+			method:   "GET",
+			wantCode: 200,
+		},
+		{
+			route:    "/workload-list",
+			method:   "GET",
+			wantCode: 200,
+		},
+		{
 			route:    "/metadata/v5",
-=======
-			route:    "/secrets",
->>>>>>> ee5579b5
-			method:   "GET",
-			wantCode: 200,
-		},
-		{
-<<<<<<< HEAD
+			method:   "GET",
+			wantCode: 200,
+		},
+		{
 			route:    "/metadata/gohai",
-=======
-			route:    "/secret/refresh",
->>>>>>> ee5579b5
-			method:   "GET",
-			wantCode: 200,
-		},
-		{
-<<<<<<< HEAD
+			method:   "GET",
+			wantCode: 200,
+		},
+		{
 			route:    "/metadata/inventory-agent",
-=======
-			route:    "/config-check",
->>>>>>> ee5579b5
-			method:   "GET",
-			wantCode: 200,
-		},
-		{
-<<<<<<< HEAD
+			method:   "GET",
+			wantCode: 200,
+		},
+		{
 			route:    "/metadata/inventory-host",
-=======
-			route:    "/tagger-list",
->>>>>>> ee5579b5
-			method:   "GET",
-			wantCode: 200,
-		},
-		{
-<<<<<<< HEAD
+			method:   "GET",
+			wantCode: 200,
+		},
+		{
 			route:    "/metadata/inventory-checks",
 			method:   "GET",
 			wantCode: 200,
 		},
 		{
 			route:    "/metadata/package-signing",
-=======
-			route:    "/workload-list",
->>>>>>> ee5579b5
 			method:   "GET",
 			wantCode: 200,
 		},
