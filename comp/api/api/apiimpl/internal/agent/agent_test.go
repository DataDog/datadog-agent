--- conflicted
+++ resolved
@@ -82,11 +82,8 @@
 	Collector             optional.Option[collector.Component]
 	EventPlatformReceiver eventplatformreceiver.Component
 	Ac                    autodiscovery.Mock
-<<<<<<< HEAD
 	Gui                   optional.Option[gui.Component]
-=======
 	Settings              settings.Component
->>>>>>> 8891ef5a
 }
 
 func getComponentDeps(t *testing.T) handlerdeps {
@@ -124,11 +121,8 @@
 			fx.Supply(autodiscoveryimpl.MockParams{Scheduler: nil}),
 			autodiscoveryimpl.MockModule(),
 		),
-<<<<<<< HEAD
 		fx.Supply(optional.NewNoneOption[gui.Component]()),
-=======
 		settingsimpl.MockModule(),
->>>>>>> 8891ef5a
 	)
 }
 
@@ -156,11 +150,8 @@
 		deps.Collector,
 		deps.EventPlatformReceiver,
 		deps.Ac,
-<<<<<<< HEAD
 		deps.Gui,
-=======
 		deps.Settings,
->>>>>>> 8891ef5a
 	)
 
 	return router
