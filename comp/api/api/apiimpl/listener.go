// Unless explicitly stated otherwise all files in this repository are licensed
// under the Apache License Version 2.0.
// This product includes software developed at Datadog (https://www.datadoghq.com/).
// Copyright 2016-present Datadog, Inc.

package apiimpl

import (
	"fmt"
	"net"
	"strconv"

	pkgconfigsetup "github.com/DataDog/datadog-agent/pkg/config/setup"
	"github.com/DataDog/datadog-agent/pkg/util/system/socket"
	"github.com/mdlayher/vsock"
)

// getIPCAddressPort returns a listening connection
func getIPCAddressPort() (string, error) {
	address, err := pkgconfigsetup.GetIPCAddress(pkgconfigsetup.Datadog())
	if err != nil {
		return "", err
	}
	return net.JoinHostPort(address, pkgconfigsetup.GetIPCPort()), nil
}

// getListener returns a listening connection
func getListener(address string) (net.Listener, error) {
<<<<<<< HEAD
	// if the address is an IP address, return a TCP listener otherwise try it as a unix socket
	if ipAddr := net.ParseIP(address); ipAddr != nil {
		return net.Listen("tcp", ipAddr)
	}
	return net.Listen("unix", address)
}

// returns whether the IPC server is enabled, and if so its host and host:port
func getIPCServerAddressPort() (string, bool) {
	if pkgconfigsetup.Datadog().GetBool("agent_ipc.use_uds") {
		socketPath := pkgconfigsetup.Datadog().GetString("agent_ipc.socket_path")
		return socketPath + "/agent_ipc.socket", true
	}

=======
	if vsockAddr := pkgconfigsetup.Datadog().GetString("vsock_addr"); vsockAddr != "" {
		_, sPort, err := net.SplitHostPort(address)
		if err != nil {
			return nil, err
		}

		port, err := strconv.Atoi(sPort)
		if err != nil {
			return nil, fmt.Errorf("invalid port for vsock listener: %v", err)
		}

		cid, err := socket.ParseVSockAddress(vsockAddr)
		if err != nil {
			return nil, err
		}

		listener, err := vsock.ListenContextID(cid, uint32(port), &vsock.Config{})
		return listener, err
	}
	listener, err := net.Listen("tcp", address)
	return listener, err
}

// getIPCServerAddressPort returns whether the IPC server is enabled, and if so its host and host:port
func getIPCServerAddressPort() (string, string, bool) {
>>>>>>> efed0667
	ipcServerPort := pkgconfigsetup.Datadog().GetInt("agent_ipc.port")
	if ipcServerPort == 0 {
		return "", false
	}

	ipcServerHost := pkgconfigsetup.Datadog().GetString("agent_ipc.host")
	ipcServerHostPort := net.JoinHostPort(ipcServerHost, strconv.Itoa(ipcServerPort))

	return ipcServerHostPort, true
}<|MERGE_RESOLUTION|>--- conflicted
+++ resolved
@@ -26,22 +26,6 @@
 
 // getListener returns a listening connection
 func getListener(address string) (net.Listener, error) {
-<<<<<<< HEAD
-	// if the address is an IP address, return a TCP listener otherwise try it as a unix socket
-	if ipAddr := net.ParseIP(address); ipAddr != nil {
-		return net.Listen("tcp", ipAddr)
-	}
-	return net.Listen("unix", address)
-}
-
-// returns whether the IPC server is enabled, and if so its host and host:port
-func getIPCServerAddressPort() (string, bool) {
-	if pkgconfigsetup.Datadog().GetBool("agent_ipc.use_uds") {
-		socketPath := pkgconfigsetup.Datadog().GetString("agent_ipc.socket_path")
-		return socketPath + "/agent_ipc.socket", true
-	}
-
-=======
 	if vsockAddr := pkgconfigsetup.Datadog().GetString("vsock_addr"); vsockAddr != "" {
 		_, sPort, err := net.SplitHostPort(address)
 		if err != nil {
@@ -61,13 +45,22 @@
 		listener, err := vsock.ListenContextID(cid, uint32(port), &vsock.Config{})
 		return listener, err
 	}
-	listener, err := net.Listen("tcp", address)
-	return listener, err
+
+	if ipAddr := net.ParseIP(address); ipAddr != nil {
+		return net.Listen("tcp", ipAddr)
+	}
+
+	// if the address is an IP address, return a TCP listener otherwise try it as a unix socket
+	return net.Listen("unix", address)
 }
 
 // getIPCServerAddressPort returns whether the IPC server is enabled, and if so its host and host:port
-func getIPCServerAddressPort() (string, string, bool) {
->>>>>>> efed0667
+func getIPCServerAddressPort() (string, bool) {
+	if pkgconfigsetup.Datadog().GetBool("agent_ipc.use_uds") {
+		socketPath := pkgconfigsetup.Datadog().GetString("agent_ipc.socket_path")
+		return socketPath + "/agent_ipc.socket", true
+	}
+
 	ipcServerPort := pkgconfigsetup.Datadog().GetInt("agent_ipc.port")
 	if ipcServerPort == 0 {
 		return "", false
