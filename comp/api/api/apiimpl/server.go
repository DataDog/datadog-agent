--- conflicted
+++ resolved
@@ -90,11 +90,8 @@
 	collector optional.Option[collector.Component],
 	eventPlatformReceiver eventplatformreceiver.Component,
 	ac autodiscovery.Component,
-<<<<<<< HEAD
 	gui optional.Option[gui.Component],
-=======
 	settings settings.Component,
->>>>>>> 8891ef5a
 ) error {
 	apiAddr, err := getIPCAddressPort()
 	if err != nil {
@@ -146,11 +143,8 @@
 		collector,
 		eventPlatformReceiver,
 		ac,
-<<<<<<< HEAD
 		gui,
-=======
 		settings,
->>>>>>> 8891ef5a
 	); err != nil {
 		return fmt.Errorf("unable to start CMD API server: %v", err)
 	}
