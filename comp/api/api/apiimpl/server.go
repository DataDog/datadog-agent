--- conflicted
+++ resolved
@@ -77,11 +77,6 @@
 	collector optional.Option[collector.Component],
 	eventPlatformReceiver eventplatformreceiver.Component,
 	ac autodiscovery.Component,
-<<<<<<< HEAD
-	settings settings.Component,
-=======
-	gui optional.Option[gui.Component],
->>>>>>> b3df4674
 	providers []api.EndpointProvider,
 ) error {
 	apiAddr, err := getIPCAddressPort()
@@ -128,11 +123,6 @@
 		collector,
 		eventPlatformReceiver,
 		ac,
-<<<<<<< HEAD
-		settings,
-=======
-		gui,
->>>>>>> b3df4674
 		providers,
 	); err != nil {
 		return fmt.Errorf("unable to start CMD API server: %v", err)
