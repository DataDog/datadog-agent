// Unless explicitly stated otherwise all files in this repository are licensed
// under the Apache License Version 2.0.
// This product includes software developed at Datadog (https://www.datadoghq.com/).
// Copyright 2016-present Datadog, Inc.

package apiimpl

import (
	"crypto/tls"
	"fmt"
	stdLog "log"
	"net"
	"net/http"

	"github.com/cihub/seelog"

	"github.com/DataDog/datadog-agent/comp/aggregator/demultiplexer"
	"github.com/DataDog/datadog-agent/comp/api/api"
	"github.com/DataDog/datadog-agent/comp/collector/collector"
	"github.com/DataDog/datadog-agent/comp/core/autodiscovery"

	"github.com/DataDog/datadog-agent/comp/core/secrets"
	"github.com/DataDog/datadog-agent/comp/core/settings"
	"github.com/DataDog/datadog-agent/comp/core/status"
	"github.com/DataDog/datadog-agent/comp/core/tagger"
	"github.com/DataDog/datadog-agent/comp/core/workloadmeta"
	"github.com/DataDog/datadog-agent/comp/dogstatsd/pidmap"
	"github.com/DataDog/datadog-agent/comp/dogstatsd/replay"
	dogstatsdServer "github.com/DataDog/datadog-agent/comp/dogstatsd/server"
	dogstatsddebug "github.com/DataDog/datadog-agent/comp/dogstatsd/serverDebug"
	"github.com/DataDog/datadog-agent/comp/forwarder/eventplatformreceiver"
	logsAgent "github.com/DataDog/datadog-agent/comp/logs/agent"
	"github.com/DataDog/datadog-agent/comp/metadata/host"
	"github.com/DataDog/datadog-agent/comp/metadata/inventoryagent"
	"github.com/DataDog/datadog-agent/comp/metadata/inventorychecks"
	"github.com/DataDog/datadog-agent/comp/metadata/inventoryhost"
	"github.com/DataDog/datadog-agent/comp/metadata/packagesigning"
	"github.com/DataDog/datadog-agent/comp/remote-config/rcservice"
	"github.com/DataDog/datadog-agent/comp/remote-config/rcserviceha"
	"github.com/DataDog/datadog-agent/pkg/aggregator/sender"
	"github.com/DataDog/datadog-agent/pkg/config"
	"github.com/DataDog/datadog-agent/pkg/util/log"
	"github.com/DataDog/datadog-agent/pkg/util/optional"
)

func startServer(listener net.Listener, srv *http.Server, name string) {
	// Use a stack depth of 4 on top of the default one to get a relevant filename in the stdlib
	logWriter, _ := config.NewLogWriter(5, seelog.ErrorLvl)

	srv.ErrorLog = stdLog.New(logWriter, fmt.Sprintf("Error from the Agent HTTP server '%s': ", name), 0) // log errors to seelog

	tlsListener := tls.NewListener(listener, srv.TLSConfig)

	go srv.Serve(tlsListener) //nolint:errcheck

	log.Infof("Started HTTP server '%s' on %s", name, listener.Addr().String())
}

func stopServer(listener net.Listener, name string) {
	if listener != nil {
		if err := listener.Close(); err != nil {
			log.Errorf("Error stopping HTTP server '%s': %s", name, err)
		} else {
			log.Infof("Stopped HTTP server '%s'", name)
		}
	}
}

// StartServers creates certificates and starts API + IPC servers
func StartServers(
	configService optional.Option[rcservice.Component],
	configServiceHA optional.Option[rcserviceha.Component],
	dogstatsdServer dogstatsdServer.Component,
	capture replay.Component,
	pidMap pidmap.Component,
	serverDebug dogstatsddebug.Component,
	wmeta workloadmeta.Component,
	taggerComp tagger.Component,
	logsAgent optional.Option[logsAgent.Component],
	senderManager sender.DiagnoseSenderManager,
	hostMetadata host.Component,
	invAgent inventoryagent.Component,
	demux demultiplexer.Component,
	invHost inventoryhost.Component,
	secretResolver secrets.Component,
	invChecks inventorychecks.Component,
	pkgSigning packagesigning.Component,
	statusComponent status.Component,
	collector optional.Option[collector.Component],
	eventPlatformReceiver eventplatformreceiver.Component,
	ac autodiscovery.Component,
<<<<<<< HEAD
	providers []api.EndpointProvider,
=======
	settings settings.Component,
>>>>>>> bed4d48f
) error {
	apiAddr, err := getIPCAddressPort()
	if err != nil {
		return fmt.Errorf("unable to get IPC address and port: %v", err)
	}

	additionalHostIdentities := []string{apiAddr}

	ipcServerHost, ipcServerHostPort, ipcServerEnabled := getIPCServerAddressPort()
	if ipcServerEnabled {
		additionalHostIdentities = append(additionalHostIdentities, ipcServerHost)
	}

	tlsKeyPair, tlsCertPool, err := initializeTLS(additionalHostIdentities...)
	if err != nil {
		return fmt.Errorf("unable to initialize TLS: %v", err)
	}

	tlsConfig := &tls.Config{
		Certificates: []tls.Certificate{*tlsKeyPair},
		NextProtos:   []string{"h2"},
		MinVersion:   tls.VersionTLS12,
	}

	// start the CMD server
	if err := startCMDServer(
		apiAddr,
		tlsConfig,
		tlsCertPool,
		configService,
		configServiceHA,
		dogstatsdServer,
		capture,
		pidMap,
		serverDebug,
		wmeta,
		taggerComp,
		logsAgent,
		senderManager,
		hostMetadata,
		invAgent,
		demux,
		invHost,
		secretResolver,
		invChecks,
		pkgSigning,
		statusComponent,
		collector,
		eventPlatformReceiver,
		ac,
<<<<<<< HEAD
		providers,
=======
		settings,
>>>>>>> bed4d48f
	); err != nil {
		return fmt.Errorf("unable to start CMD API server: %v", err)
	}

	// start the IPC server
	if ipcServerEnabled {
		if err := startIPCServer(ipcServerHostPort, tlsConfig); err != nil {
			// if we fail to start the IPC server, we should stop the CMD server
			StopServers()
			return fmt.Errorf("unable to start IPC API server: %v", err)
		}
	}

	return nil
}

// StopServers closes the connections and the servers
func StopServers() {
	stopCMDServer()
	stopIPCServer()
}<|MERGE_RESOLUTION|>--- conflicted
+++ resolved
@@ -89,11 +89,8 @@
 	collector optional.Option[collector.Component],
 	eventPlatformReceiver eventplatformreceiver.Component,
 	ac autodiscovery.Component,
-<<<<<<< HEAD
+	settings settings.Component,
 	providers []api.EndpointProvider,
-=======
-	settings settings.Component,
->>>>>>> bed4d48f
 ) error {
 	apiAddr, err := getIPCAddressPort()
 	if err != nil {
@@ -144,11 +141,8 @@
 		collector,
 		eventPlatformReceiver,
 		ac,
-<<<<<<< HEAD
+		settings,
 		providers,
-=======
-		settings,
->>>>>>> bed4d48f
 	); err != nil {
 		return fmt.Errorf("unable to start CMD API server: %v", err)
 	}
