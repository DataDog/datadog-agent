// Unless explicitly stated otherwise all files in this repository are licensed
// under the Apache License Version 2.0.
// This product includes software developed at Datadog (https://www.datadoghq.com/).
// Copyright 2023-present Datadog, Inc.

// Package apiimpl implements the internal Agent API which exposes endpoints such as config, flare or status
package apiimpl

import (
	"net"

	"go.uber.org/fx"

	"github.com/DataDog/datadog-agent/comp/aggregator/demultiplexer"
	"github.com/DataDog/datadog-agent/comp/api/api"
	"github.com/DataDog/datadog-agent/comp/api/authtoken"
	"github.com/DataDog/datadog-agent/comp/collector/collector"
	"github.com/DataDog/datadog-agent/comp/core/autodiscovery"
<<<<<<< HEAD

=======
	"github.com/DataDog/datadog-agent/comp/core/gui"
>>>>>>> 40536c3d
	"github.com/DataDog/datadog-agent/comp/core/secrets"
	"github.com/DataDog/datadog-agent/comp/core/settings"
	"github.com/DataDog/datadog-agent/comp/core/status"
	"github.com/DataDog/datadog-agent/comp/core/tagger"
	"github.com/DataDog/datadog-agent/comp/core/workloadmeta"
	"github.com/DataDog/datadog-agent/comp/dogstatsd/pidmap"
	"github.com/DataDog/datadog-agent/comp/dogstatsd/replay"
	dogstatsdServer "github.com/DataDog/datadog-agent/comp/dogstatsd/server"
	dogstatsddebug "github.com/DataDog/datadog-agent/comp/dogstatsd/serverDebug"
	"github.com/DataDog/datadog-agent/comp/forwarder/eventplatformreceiver"
	logsAgent "github.com/DataDog/datadog-agent/comp/logs/agent"
	"github.com/DataDog/datadog-agent/comp/metadata/host"
	"github.com/DataDog/datadog-agent/comp/metadata/inventoryagent"
	"github.com/DataDog/datadog-agent/comp/metadata/inventorychecks"
	"github.com/DataDog/datadog-agent/comp/metadata/inventoryhost"
	"github.com/DataDog/datadog-agent/comp/metadata/packagesigning"
	"github.com/DataDog/datadog-agent/comp/remote-config/rcservice"
	"github.com/DataDog/datadog-agent/comp/remote-config/rcserviceha"
	"github.com/DataDog/datadog-agent/pkg/aggregator/sender"
	"github.com/DataDog/datadog-agent/pkg/util/fxutil"
	"github.com/DataDog/datadog-agent/pkg/util/optional"
)

// Module defines the fx options for this component.
func Module() fxutil.Module {
	return fxutil.Component(
		fx.Provide(newAPIServer))
}

type apiServer struct {
	dogstatsdServer       dogstatsdServer.Component
	capture               replay.Component
	pidMap                pidmap.Component
	serverDebug           dogstatsddebug.Component
	hostMetadata          host.Component
	invAgent              inventoryagent.Component
	demux                 demultiplexer.Component
	invHost               inventoryhost.Component
	secretResolver        secrets.Component
	invChecks             inventorychecks.Component
	pkgSigning            packagesigning.Component
	statusComponent       status.Component
	eventPlatformReceiver eventplatformreceiver.Component
	rcService             optional.Option[rcservice.Component]
	rcServiceHA           optional.Option[rcserviceha.Component]
	authToken             authtoken.Component
<<<<<<< HEAD
	taggerComp            tagger.Component
	autoConfig            autodiscovery.Component
	logsAgentComp         optional.Option[logsAgent.Component]
	wmeta                 workloadmeta.Component
	collector             optional.Option[collector.Component]
=======
	gui                   optional.Option[gui.Component]
	settings              settings.Component
>>>>>>> 40536c3d
	endpointProviders     []api.EndpointProvider
}

type dependencies struct {
	fx.In

	DogstatsdServer       dogstatsdServer.Component
	Capture               replay.Component
	PidMap                pidmap.Component
	ServerDebug           dogstatsddebug.Component
	HostMetadata          host.Component
	InvAgent              inventoryagent.Component
	Demux                 demultiplexer.Component
	InvHost               inventoryhost.Component
	SecretResolver        secrets.Component
	InvChecks             inventorychecks.Component
	PkgSigning            packagesigning.Component
	StatusComponent       status.Component
	EventPlatformReceiver eventplatformreceiver.Component
	RcService             optional.Option[rcservice.Component]
	RcServiceHA           optional.Option[rcserviceha.Component]
	AuthToken             authtoken.Component
<<<<<<< HEAD
	Tagger                tagger.Component
	AutoConfig            autodiscovery.Component
	LogsAgentComp         optional.Option[logsAgent.Component]
	WorkloadMeta          workloadmeta.Component
	Collector             optional.Option[collector.Component]
=======
	Gui                   optional.Option[gui.Component]
	Settings              settings.Component
>>>>>>> 40536c3d
	EndpointProviders     []api.EndpointProvider `group:"agent_endpoint"`
}

var _ api.Component = (*apiServer)(nil)

func newAPIServer(deps dependencies) api.Component {
	return &apiServer{
		dogstatsdServer:       deps.DogstatsdServer,
		capture:               deps.Capture,
		pidMap:                deps.PidMap,
		serverDebug:           deps.ServerDebug,
		hostMetadata:          deps.HostMetadata,
		invAgent:              deps.InvAgent,
		demux:                 deps.Demux,
		invHost:               deps.InvHost,
		secretResolver:        deps.SecretResolver,
		invChecks:             deps.InvChecks,
		pkgSigning:            deps.PkgSigning,
		statusComponent:       deps.StatusComponent,
		eventPlatformReceiver: deps.EventPlatformReceiver,
		rcService:             deps.RcService,
		rcServiceHA:           deps.RcServiceHA,
		authToken:             deps.AuthToken,
<<<<<<< HEAD
		taggerComp:            deps.Tagger,
		autoConfig:            deps.AutoConfig,
		logsAgentComp:         deps.LogsAgentComp,
		wmeta:                 deps.WorkloadMeta,
		collector:             deps.Collector,
=======
		gui:                   deps.Gui,
		settings:              deps.Settings,
>>>>>>> 40536c3d
		endpointProviders:     deps.EndpointProviders,
	}
}

// StartServer creates the router and starts the HTTP server
func (server *apiServer) StartServer(
	senderManager sender.DiagnoseSenderManager,
) error {
	return StartServers(server.rcService,
		server.rcServiceHA,
		server.dogstatsdServer,
		server.capture,
		server.pidMap,
		server.serverDebug,
		server.wmeta,
		server.taggerComp,
		server.logsAgentComp,
		senderManager,
		server.hostMetadata,
		server.invAgent,
		server.demux,
		server.invHost,
		server.secretResolver,
		server.invChecks,
		server.pkgSigning,
		server.statusComponent,
		server.collector,
		server.eventPlatformReceiver,
<<<<<<< HEAD
		server.autoConfig,
=======
		ac,
		server.gui,
		server.settings,
>>>>>>> 40536c3d
		server.endpointProviders,
	)
}

// StopServer closes the connection and the server
// stops listening to new commands.
func (server *apiServer) StopServer() {
	StopServers()
}

// ServerAddress returns the server address.
func (server *apiServer) ServerAddress() *net.TCPAddr {
	return ServerAddress()
}<|MERGE_RESOLUTION|>--- conflicted
+++ resolved
@@ -16,11 +16,7 @@
 	"github.com/DataDog/datadog-agent/comp/api/authtoken"
 	"github.com/DataDog/datadog-agent/comp/collector/collector"
 	"github.com/DataDog/datadog-agent/comp/core/autodiscovery"
-<<<<<<< HEAD
-
-=======
 	"github.com/DataDog/datadog-agent/comp/core/gui"
->>>>>>> 40536c3d
 	"github.com/DataDog/datadog-agent/comp/core/secrets"
 	"github.com/DataDog/datadog-agent/comp/core/settings"
 	"github.com/DataDog/datadog-agent/comp/core/status"
@@ -67,16 +63,13 @@
 	rcService             optional.Option[rcservice.Component]
 	rcServiceHA           optional.Option[rcserviceha.Component]
 	authToken             authtoken.Component
-<<<<<<< HEAD
 	taggerComp            tagger.Component
 	autoConfig            autodiscovery.Component
 	logsAgentComp         optional.Option[logsAgent.Component]
 	wmeta                 workloadmeta.Component
 	collector             optional.Option[collector.Component]
-=======
 	gui                   optional.Option[gui.Component]
 	settings              settings.Component
->>>>>>> 40536c3d
 	endpointProviders     []api.EndpointProvider
 }
 
@@ -99,16 +92,13 @@
 	RcService             optional.Option[rcservice.Component]
 	RcServiceHA           optional.Option[rcserviceha.Component]
 	AuthToken             authtoken.Component
-<<<<<<< HEAD
 	Tagger                tagger.Component
 	AutoConfig            autodiscovery.Component
 	LogsAgentComp         optional.Option[logsAgent.Component]
 	WorkloadMeta          workloadmeta.Component
 	Collector             optional.Option[collector.Component]
-=======
 	Gui                   optional.Option[gui.Component]
 	Settings              settings.Component
->>>>>>> 40536c3d
 	EndpointProviders     []api.EndpointProvider `group:"agent_endpoint"`
 }
 
@@ -132,16 +122,13 @@
 		rcService:             deps.RcService,
 		rcServiceHA:           deps.RcServiceHA,
 		authToken:             deps.AuthToken,
-<<<<<<< HEAD
 		taggerComp:            deps.Tagger,
 		autoConfig:            deps.AutoConfig,
 		logsAgentComp:         deps.LogsAgentComp,
 		wmeta:                 deps.WorkloadMeta,
 		collector:             deps.Collector,
-=======
 		gui:                   deps.Gui,
 		settings:              deps.Settings,
->>>>>>> 40536c3d
 		endpointProviders:     deps.EndpointProviders,
 	}
 }
@@ -170,13 +157,9 @@
 		server.statusComponent,
 		server.collector,
 		server.eventPlatformReceiver,
-<<<<<<< HEAD
 		server.autoConfig,
-=======
-		ac,
 		server.gui,
 		server.settings,
->>>>>>> 40536c3d
 		server.endpointProviders,
 	)
 }
