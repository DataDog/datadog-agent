--- conflicted
+++ resolved
@@ -65,11 +65,8 @@
 	rcService             optional.Option[rcservice.Component]
 	rcServiceHA           optional.Option[rcserviceha.Component]
 	authToken             authtoken.Component
-<<<<<<< HEAD
 	gui                   optional.Option[gui.Component]
-=======
 	settings              settings.Component
->>>>>>> 8891ef5a
 }
 
 type dependencies struct {
@@ -92,11 +89,8 @@
 	RcService             optional.Option[rcservice.Component]
 	RcServiceHA           optional.Option[rcserviceha.Component]
 	AuthToken             authtoken.Component
-<<<<<<< HEAD
 	Gui                   optional.Option[gui.Component]
-=======
 	Settings              settings.Component
->>>>>>> 8891ef5a
 }
 
 var _ api.Component = (*apiServer)(nil)
@@ -120,11 +114,8 @@
 		rcService:             deps.RcService,
 		rcServiceHA:           deps.RcServiceHA,
 		authToken:             deps.AuthToken,
-<<<<<<< HEAD
 		gui:                   deps.Gui,
-=======
 		settings:              deps.Settings,
->>>>>>> 8891ef5a
 	}
 }
 
@@ -159,11 +150,8 @@
 		collector,
 		server.eventPlatformReceiver,
 		ac,
-<<<<<<< HEAD
 		server.gui,
-=======
 		server.settings,
->>>>>>> 8891ef5a
 	)
 }
 
