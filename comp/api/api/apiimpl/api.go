--- conflicted
+++ resolved
@@ -122,11 +122,8 @@
 		server.invChecks,
 		server.pkgSigning,
 		server.statusComponent,
-<<<<<<< HEAD
 		collector,
-=======
 		server.eventPlatformReceiver,
->>>>>>> f67a0a0e
 	)
 }
 
