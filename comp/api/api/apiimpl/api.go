// Unless explicitly stated otherwise all files in this repository are licensed
// under the Apache License Version 2.0.
// This product includes software developed at Datadog (https://www.datadoghq.com/).
// Copyright 2023-present Datadog, Inc.

// Package apiimpl implements the internal Agent API which exposes endpoints such as config, flare or status
package apiimpl

import (
	"net"

	"go.uber.org/fx"

	"github.com/DataDog/datadog-agent/comp/aggregator/demultiplexer"
	"github.com/DataDog/datadog-agent/comp/api/api"
	"github.com/DataDog/datadog-agent/comp/core/flare"
	"github.com/DataDog/datadog-agent/comp/core/secrets"
	"github.com/DataDog/datadog-agent/comp/core/workloadmeta"
	"github.com/DataDog/datadog-agent/comp/dogstatsd/replay"
	dogstatsdServer "github.com/DataDog/datadog-agent/comp/dogstatsd/server"
	dogstatsddebug "github.com/DataDog/datadog-agent/comp/dogstatsd/serverDebug"
	logsAgent "github.com/DataDog/datadog-agent/comp/logs/agent"
	"github.com/DataDog/datadog-agent/comp/metadata/host"
	"github.com/DataDog/datadog-agent/comp/metadata/inventoryagent"
	"github.com/DataDog/datadog-agent/comp/metadata/inventorychecks"
	"github.com/DataDog/datadog-agent/comp/metadata/inventoryhost"
	"github.com/DataDog/datadog-agent/comp/metadata/packagesigning"
	"github.com/DataDog/datadog-agent/pkg/aggregator/sender"
	remoteconfig "github.com/DataDog/datadog-agent/pkg/config/remote/service"
	"github.com/DataDog/datadog-agent/pkg/util/fxutil"
	"github.com/DataDog/datadog-agent/pkg/util/optional"
)

// Module defines the fx options for this component.
func Module() fxutil.Module {
	return fxutil.Component(
		fx.Provide(newAPIServer))
}

type apiServer struct {
	flare           flare.Component
	dogstatsdServer dogstatsdServer.Component
	capture         replay.Component
	serverDebug     dogstatsddebug.Component
	hostMetadata    host.Component
	invAgent        inventoryagent.Component
	demux           demultiplexer.Component
	invHost         inventoryhost.Component
	secretResolver  secrets.Component
	invChecks       inventorychecks.Component
}

type dependencies struct {
	fx.In

	Flare           flare.Component
	DogstatsdServer dogstatsdServer.Component
	Capture         replay.Component
	ServerDebug     dogstatsddebug.Component
	HostMetadata    host.Component
	InvAgent        inventoryagent.Component
	Demux           demultiplexer.Component
	InvHost         inventoryhost.Component
	SecretResolver  secrets.Component
	InvChecks       inventorychecks.Component
}

var _ api.Component = (*apiServer)(nil)

func newAPIServer(deps dependencies) api.Component {
	return &apiServer{
		flare:           deps.Flare,
		dogstatsdServer: deps.DogstatsdServer,
		capture:         deps.Capture,
		serverDebug:     deps.ServerDebug,
		hostMetadata:    deps.HostMetadata,
		invAgent:        deps.InvAgent,
		demux:           deps.Demux,
		invHost:         deps.InvHost,
		secretResolver:  deps.SecretResolver,
		invChecks:       deps.InvChecks,
	}
}

// StartServer creates the router and starts the HTTP server
func (server *apiServer) StartServer(
	configService *remoteconfig.Service,
	wmeta workloadmeta.Component,
	logsAgent optional.Option[logsAgent.Component],
	senderManager sender.DiagnoseSenderManager,
<<<<<<< HEAD
	hostMetadata host.Component,
	invAgent inventoryagent.Component,
	demux demultiplexer.Component,
	invHost inventoryhost.Component,
	secretResolver secrets.Component,
	invChecks inventorychecks.Component,
	pkgSigning packagesigning.Component,
=======
>>>>>>> a339ad5c
) error {
	return StartServers(configService,
		server.flare,
		server.dogstatsdServer,
		server.capture,
		server.serverDebug,
		wmeta,
		logsAgent,
		senderManager,
<<<<<<< HEAD
		hostMetadata,
		invAgent,
		demux,
		invHost,
		secretResolver,
		invChecks,
		pkgSigning,
=======
		server.hostMetadata,
		server.invAgent,
		server.demux,
		server.invHost,
		server.secretResolver,
		server.invChecks,
>>>>>>> a339ad5c
	)
}

// StopServer closes the connection and the server
// stops listening to new commands.
func (server *apiServer) StopServer() {
	StopServers()
}

// ServerAddress returns the server address.
func (server *apiServer) ServerAddress() *net.TCPAddr {
	return ServerAddress()
}<|MERGE_RESOLUTION|>--- conflicted
+++ resolved
@@ -48,6 +48,7 @@
 	invHost         inventoryhost.Component
 	secretResolver  secrets.Component
 	invChecks       inventorychecks.Component
+	pkgSigning      packagesigning.Component
 }
 
 type dependencies struct {
@@ -63,6 +64,7 @@
 	InvHost         inventoryhost.Component
 	SecretResolver  secrets.Component
 	InvChecks       inventorychecks.Component
+	pkgSigning      packagesigning.Component
 }
 
 var _ api.Component = (*apiServer)(nil)
@@ -79,6 +81,7 @@
 		invHost:         deps.InvHost,
 		secretResolver:  deps.SecretResolver,
 		invChecks:       deps.InvChecks,
+		pkgSigning:      deps.pkgSigning,
 	}
 }
 
@@ -88,16 +91,6 @@
 	wmeta workloadmeta.Component,
 	logsAgent optional.Option[logsAgent.Component],
 	senderManager sender.DiagnoseSenderManager,
-<<<<<<< HEAD
-	hostMetadata host.Component,
-	invAgent inventoryagent.Component,
-	demux demultiplexer.Component,
-	invHost inventoryhost.Component,
-	secretResolver secrets.Component,
-	invChecks inventorychecks.Component,
-	pkgSigning packagesigning.Component,
-=======
->>>>>>> a339ad5c
 ) error {
 	return StartServers(configService,
 		server.flare,
@@ -107,22 +100,13 @@
 		wmeta,
 		logsAgent,
 		senderManager,
-<<<<<<< HEAD
-		hostMetadata,
-		invAgent,
-		demux,
-		invHost,
-		secretResolver,
-		invChecks,
-		pkgSigning,
-=======
 		server.hostMetadata,
 		server.invAgent,
 		server.demux,
 		server.invHost,
 		server.secretResolver,
 		server.invChecks,
->>>>>>> a339ad5c
+		server.pkgSigning,
 	)
 }
 
