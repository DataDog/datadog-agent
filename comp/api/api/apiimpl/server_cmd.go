--- conflicted
+++ resolved
@@ -76,11 +76,8 @@
 	invChecks inventorychecks.Component,
 	pkgSigning packagesigning.Component,
 	statusComponent status.Component,
-<<<<<<< HEAD
 	collector optional.Option[collector.Component],
-=======
 	eventPlatformReceiver eventplatformreceiver.Component,
->>>>>>> f67a0a0e
 ) (err error) {
 	// get the transport we're going to use under HTTP
 	cmdListener, err = getListener(cmdAddr)
@@ -159,11 +156,8 @@
 				invChecks,
 				pkgSigning,
 				statusComponent,
-<<<<<<< HEAD
 				collector,
-=======
 				eventPlatformReceiver,
->>>>>>> f67a0a0e
 			)))
 	cmdMux.Handle("/check/", http.StripPrefix("/check", check.SetupHandlers(checkMux)))
 	cmdMux.Handle("/", gwmux)
