// Unless explicitly stated otherwise all files in this repository are licensed
// under the Apache License Version 2.0.
// This product includes software developed at Datadog (https://www.datadoghq.com/).
// Copyright 2016-present Datadog, Inc.

package apiimpl

import (
	"context"
	"crypto/tls"
	"crypto/x509"
	"fmt"
	"net"
	"net/http"
	"time"

	gorilla "github.com/gorilla/mux"
	grpc_auth "github.com/grpc-ecosystem/go-grpc-middleware/auth"
	"github.com/grpc-ecosystem/grpc-gateway/runtime"
	"google.golang.org/grpc"
	"google.golang.org/grpc/credentials"

	"github.com/DataDog/datadog-agent/comp/aggregator/demultiplexer"
	"github.com/DataDog/datadog-agent/comp/api/api"
	"github.com/DataDog/datadog-agent/comp/api/api/apiimpl/internal/agent"
	"github.com/DataDog/datadog-agent/comp/api/api/apiimpl/internal/check"
	apiutils "github.com/DataDog/datadog-agent/comp/api/api/apiimpl/utils"
	"github.com/DataDog/datadog-agent/comp/collector/collector"
	"github.com/DataDog/datadog-agent/comp/core/autodiscovery"
<<<<<<< HEAD

=======
	"github.com/DataDog/datadog-agent/comp/core/gui"
>>>>>>> 40536c3d
	"github.com/DataDog/datadog-agent/comp/core/secrets"
	"github.com/DataDog/datadog-agent/comp/core/settings"
	"github.com/DataDog/datadog-agent/comp/core/status"
	"github.com/DataDog/datadog-agent/comp/core/tagger"
	taggerserver "github.com/DataDog/datadog-agent/comp/core/tagger/server"
	"github.com/DataDog/datadog-agent/comp/core/workloadmeta"
	workloadmetaServer "github.com/DataDog/datadog-agent/comp/core/workloadmeta/server"
	"github.com/DataDog/datadog-agent/comp/dogstatsd/pidmap"
	"github.com/DataDog/datadog-agent/comp/dogstatsd/replay"
	dogstatsdServer "github.com/DataDog/datadog-agent/comp/dogstatsd/server"
	dogstatsddebug "github.com/DataDog/datadog-agent/comp/dogstatsd/serverDebug"
	"github.com/DataDog/datadog-agent/comp/forwarder/eventplatformreceiver"
	logsAgent "github.com/DataDog/datadog-agent/comp/logs/agent"
	"github.com/DataDog/datadog-agent/comp/metadata/host"
	"github.com/DataDog/datadog-agent/comp/metadata/inventoryagent"
	"github.com/DataDog/datadog-agent/comp/metadata/inventorychecks"
	"github.com/DataDog/datadog-agent/comp/metadata/inventoryhost"
	"github.com/DataDog/datadog-agent/comp/metadata/packagesigning"
	"github.com/DataDog/datadog-agent/comp/remote-config/rcservice"
	"github.com/DataDog/datadog-agent/comp/remote-config/rcserviceha"
	"github.com/DataDog/datadog-agent/pkg/aggregator/sender"
	"github.com/DataDog/datadog-agent/pkg/config"
	pb "github.com/DataDog/datadog-agent/pkg/proto/pbgo/core"
	grpcutil "github.com/DataDog/datadog-agent/pkg/util/grpc"
	"github.com/DataDog/datadog-agent/pkg/util/optional"
)

const cmdServerName string = "CMD API Server"

var cmdListener net.Listener

func startCMDServer(
	cmdAddr string,
	tlsConfig *tls.Config,
	tlsCertPool *x509.CertPool,
	configService optional.Option[rcservice.Component],
	configServiceHA optional.Option[rcserviceha.Component],
	dogstatsdServer dogstatsdServer.Component,
	capture replay.Component,
	pidMap pidmap.Component,
	serverDebug dogstatsddebug.Component,
	wmeta workloadmeta.Component,
	taggerComp tagger.Component,
	logsAgent optional.Option[logsAgent.Component],
	senderManager sender.DiagnoseSenderManager,
	hostMetadata host.Component,
	invAgent inventoryagent.Component,
	demux demultiplexer.Component,
	invHost inventoryhost.Component,
	secretResolver secrets.Component,
	invChecks inventorychecks.Component,
	pkgSigning packagesigning.Component,
	statusComponent status.Component,
	collector optional.Option[collector.Component],
	eventPlatformReceiver eventplatformreceiver.Component,
	ac autodiscovery.Component,
<<<<<<< HEAD
=======
	gui optional.Option[gui.Component],
	settings settings.Component,
>>>>>>> 40536c3d
	providers []api.EndpointProvider,
) (err error) {
	// get the transport we're going to use under HTTP
	cmdListener, err = getListener(cmdAddr)
	if err != nil {
		// we use the listener to handle commands for the Agent, there's
		// no way we can recover from this error
		return fmt.Errorf("unable to listen to the given address: %v", err)
	}

	// gRPC server
	authInterceptor := grpcutil.AuthInterceptor(parseToken)
	opts := []grpc.ServerOption{
		grpc.Creds(credentials.NewClientTLSFromCert(tlsCertPool, cmdAddr)),
		grpc.StreamInterceptor(grpc_auth.StreamServerInterceptor(authInterceptor)),
		grpc.UnaryInterceptor(grpc_auth.UnaryServerInterceptor(authInterceptor)),
	}

	s := grpc.NewServer(opts...)
	pb.RegisterAgentServer(s, &server{})
	pb.RegisterAgentSecureServer(s, &serverSecure{
		configService:   configService,
		configServiceHA: configServiceHA,
		taggerServer:    taggerserver.NewServer(taggerComp),
		// TODO(components): decide if workloadmetaServer should be componentized itself
		workloadmetaServer: workloadmetaServer.NewServer(wmeta),
		dogstatsdServer:    dogstatsdServer,
		capture:            capture,
		pidMap:             pidMap,
	})

	dcreds := credentials.NewTLS(&tls.Config{
		ServerName: cmdAddr,
		RootCAs:    tlsCertPool,
	})
	dopts := []grpc.DialOption{grpc.WithTransportCredentials(dcreds)}

	// starting grpc gateway
	ctx := context.Background()
	gwmux := runtime.NewServeMux()
	err = pb.RegisterAgentHandlerFromEndpoint(
		ctx, gwmux, cmdAddr, dopts)
	if err != nil {
		return fmt.Errorf("error registering agent handler from endpoint %s: %v", cmdAddr, err)
	}

	err = pb.RegisterAgentSecureHandlerFromEndpoint(
		ctx, gwmux, cmdAddr, dopts)
	if err != nil {
		return fmt.Errorf("error registering agent secure handler from endpoint %s: %v", cmdAddr, err)
	}

	// Setup multiplexer
	// create the REST HTTP router
	agentMux := gorilla.NewRouter()
	checkMux := gorilla.NewRouter()

	// Validate token for every request
	agentMux.Use(validateToken)
	checkMux.Use(validateToken)

	cmdMux := http.NewServeMux()
	cmdMux.Handle(
		"/agent/",
		http.StripPrefix("/agent",
			agent.SetupHandlers(
				agentMux,
				dogstatsdServer,
				serverDebug,
				wmeta,
				logsAgent,
				senderManager,
				hostMetadata,
				invAgent,
				demux,
				invHost,
				secretResolver,
				invChecks,
				pkgSigning,
				statusComponent,
				collector,
				eventPlatformReceiver,
				ac,
<<<<<<< HEAD
=======
				gui,
				settings,
>>>>>>> 40536c3d
				providers,
			)))
	cmdMux.Handle("/check/", http.StripPrefix("/check", check.SetupHandlers(checkMux)))
	cmdMux.Handle("/", gwmux)

	// Add some observability in the API server
	cmdMuxHandler := apiutils.LogResponseHandler(cmdServerName)(cmdMux)

	srv := grpcutil.NewMuxedGRPCServer(
		cmdAddr,
		tlsConfig,
		s,
		grpcutil.TimeoutHandlerFunc(cmdMuxHandler, time.Duration(config.Datadog.GetInt64("server_timeout"))*time.Second),
	)

	startServer(cmdListener, srv, cmdServerName)

	return nil
}

// ServerAddress returns the server address.
func ServerAddress() *net.TCPAddr {
	return cmdListener.Addr().(*net.TCPAddr)
}

func stopCMDServer() {
	stopServer(cmdListener, cmdServerName)
}<|MERGE_RESOLUTION|>--- conflicted
+++ resolved
@@ -27,11 +27,7 @@
 	apiutils "github.com/DataDog/datadog-agent/comp/api/api/apiimpl/utils"
 	"github.com/DataDog/datadog-agent/comp/collector/collector"
 	"github.com/DataDog/datadog-agent/comp/core/autodiscovery"
-<<<<<<< HEAD
-
-=======
 	"github.com/DataDog/datadog-agent/comp/core/gui"
->>>>>>> 40536c3d
 	"github.com/DataDog/datadog-agent/comp/core/secrets"
 	"github.com/DataDog/datadog-agent/comp/core/settings"
 	"github.com/DataDog/datadog-agent/comp/core/status"
@@ -88,11 +84,8 @@
 	collector optional.Option[collector.Component],
 	eventPlatformReceiver eventplatformreceiver.Component,
 	ac autodiscovery.Component,
-<<<<<<< HEAD
-=======
 	gui optional.Option[gui.Component],
 	settings settings.Component,
->>>>>>> 40536c3d
 	providers []api.EndpointProvider,
 ) (err error) {
 	// get the transport we're going to use under HTTP
@@ -176,11 +169,8 @@
 				collector,
 				eventPlatformReceiver,
 				ac,
-<<<<<<< HEAD
-=======
 				gui,
 				settings,
->>>>>>> 40536c3d
 				providers,
 			)))
 	cmdMux.Handle("/check/", http.StripPrefix("/check", check.SetupHandlers(checkMux)))
