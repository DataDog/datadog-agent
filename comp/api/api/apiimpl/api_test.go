--- conflicted
+++ resolved
@@ -35,13 +35,9 @@
 	"github.com/DataDog/datadog-agent/comp/forwarder/eventplatformreceiver"
 	"github.com/DataDog/datadog-agent/comp/forwarder/eventplatformreceiver/eventplatformreceiverimpl"
 	logsAgent "github.com/DataDog/datadog-agent/comp/logs/agent"
-	"github.com/DataDog/datadog-agent/comp/metadata/host"
 	"github.com/DataDog/datadog-agent/comp/metadata/host/hostimpl"
-	"github.com/DataDog/datadog-agent/comp/metadata/inventoryagent"
 	"github.com/DataDog/datadog-agent/comp/metadata/inventoryagent/inventoryagentimpl"
-	"github.com/DataDog/datadog-agent/comp/metadata/inventorychecks"
 	"github.com/DataDog/datadog-agent/comp/metadata/inventorychecks/inventorychecksimpl"
-	"github.com/DataDog/datadog-agent/comp/metadata/inventoryhost"
 	"github.com/DataDog/datadog-agent/comp/metadata/inventoryhost/inventoryhostimpl"
 	"github.com/DataDog/datadog-agent/comp/metadata/packagesigning"
 	"github.com/DataDog/datadog-agent/comp/metadata/packagesigning/packagesigningimpl"
@@ -68,12 +64,8 @@
 	DogstatsdServer       dogstatsdServer.Component
 	Capture               replay.Component
 	ServerDebug           dogstatsddebug.Component
-	HostMetadata          host.Component
-	InvAgent              inventoryagent.Component
 	Demux                 demultiplexer.Component
-	InvHost               inventoryhost.Component
 	SecretResolver        secrets.Component
-	InvChecks             inventorychecks.Component
 	PkgSigning            packagesigning.Component
 	StatusComponent       status.Mock
 	EventPlatformReceiver eventplatformreceiver.Component
@@ -129,14 +121,9 @@
 
 func getTestAPIServer(deps testdeps) api.Component {
 	apideps := dependencies{
-<<<<<<< HEAD
 		DogstatsdServer:   deps.DogstatsdServer,
 		Capture:           deps.Capture,
-		HostMetadata:      deps.HostMetadata,
-		InvAgent:          deps.InvAgent,
-		InvHost:           deps.InvHost,
 		SecretResolver:    deps.SecretResolver,
-		InvChecks:         deps.InvChecks,
 		PkgSigning:        deps.PkgSigning,
 		StatusComponent:   deps.StatusComponent,
 		RcService:         deps.RcService,
@@ -146,30 +133,7 @@
 		LogsAgentComp:     deps.Logs,
 		WorkloadMeta:      deps.WorkloadMeta,
 		Collector:         deps.Collector,
-		Settings:          deps.Settings,
 		EndpointProviders: deps.EndpointProviders,
-=======
-		DogstatsdServer:       deps.DogstatsdServer,
-		Capture:               deps.Capture,
-		ServerDebug:           deps.ServerDebug,
-		HostMetadata:          deps.HostMetadata,
-		InvAgent:              deps.InvAgent,
-		Demux:                 deps.Demux,
-		InvHost:               deps.InvHost,
-		SecretResolver:        deps.SecretResolver,
-		InvChecks:             deps.InvChecks,
-		PkgSigning:            deps.PkgSigning,
-		StatusComponent:       deps.StatusComponent,
-		EventPlatformReceiver: deps.EventPlatformReceiver,
-		RcService:             deps.RcService,
-		RcServiceMRF:          deps.RcServiceMRF,
-		AuthToken:             deps.AuthToken,
-		Tagger:                deps.Tagger,
-		LogsAgentComp:         deps.Logs,
-		WorkloadMeta:          deps.WorkloadMeta,
-		Collector:             deps.Collector,
-		EndpointProviders:     deps.EndpointProviders,
->>>>>>> 9c7a03d4
 	}
 	return newAPIServer(apideps)
 }
