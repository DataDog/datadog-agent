--- conflicted
+++ resolved
@@ -11,11 +11,8 @@
 	"io"
 	"net/http"
 	"os"
-<<<<<<< HEAD
 	"slices"
 	"strconv"
-=======
->>>>>>> 3945ba0b
 	"strings"
 	"testing"
 
@@ -138,7 +135,6 @@
 	assert.NoError(t, err, "could not start api component servers: %v", err)
 }
 
-<<<<<<< HEAD
 func hasLabelValue(labels []*dto.LabelPair, name string, value string) bool {
 	for _, label := range labels {
 		if label.GetName() == name && label.GetValue() == value {
@@ -148,17 +144,7 @@
 	return false
 }
 
-func TestStartServerObservability(t *testing.T) {
-	tmpDir := t.TempDir()
-	authToken, err := os.CreateTemp(tmpDir, "auth_token")
-	require.NoError(t, err)
-	authTokenValue := strings.Repeat("a", 64)
-
-	_, err = io.WriteString(authToken, authTokenValue)
-	require.NoError(t, err)
-
-=======
-func TestStartBothServers(t *testing.T) {
+func TestStartBothServersWithObservability(t *testing.T) {
 	authToken, err := os.CreateTemp("", "auth_token")
 	require.NoError(t, err)
 	defer os.Remove(authToken.Name())
@@ -170,7 +156,6 @@
 	err = authToken.Close()
 	require.NoError(t, err)
 
->>>>>>> 3945ba0b
 	deps := getComponentDependencies(t)
 
 	cfg := config.Mock(t)
@@ -183,19 +168,15 @@
 	require.NoError(t, err)
 	defer srv.StopServer()
 
-<<<<<<< HEAD
 	telemetryMock := deps.Telemetry.(telemetry.Mock)
 	registry := telemetryMock.GetRegistry()
 
-=======
->>>>>>> 3945ba0b
 	testCases := []struct {
 		addr       string
 		serverName string
 	}{
 		{
 			addr:       cmdListener.Addr().String(),
-<<<<<<< HEAD
 			serverName: cmdServerShortName,
 		},
 		{
@@ -205,19 +186,9 @@
 	}
 
 	expectedMetricName := fmt.Sprintf("%s__%s", observability.MetricSubsystem, observability.MetricName)
-=======
-			serverName: "cmd",
-		},
-		{
-			addr:       ipcListener.Addr().String(),
-			serverName: "ipc",
-		},
-	}
-
->>>>>>> 3945ba0b
 	for _, tc := range testCases {
 		t.Run(tc.serverName, func(t *testing.T) {
-			url := fmt.Sprintf("https://%s/this_doesnt_exist", tc.addr)
+			url := fmt.Sprintf("https://%s/this_does_not_exist", tc.addr)
 			req, err := http.NewRequest(http.MethodGet, url, nil)
 			require.NoError(t, err)
 
@@ -226,13 +197,12 @@
 			require.NoError(t, err)
 			defer resp.Body.Close()
 
-<<<<<<< HEAD
+			// for debug purpose
+			if content, err := io.ReadAll(resp.Body); assert.NoError(t, err) {
+				t.Log(string(content))
+			}
+
 			assert.Equal(t, http.StatusNotFound, resp.StatusCode)
-
-			// for debug purpose
-			content, err := io.ReadAll(resp.Body)
-			require.NoError(t, err)
-			t.Log(string(content))
 
 			metricFamilies, err := registry.Gather()
 			require.NoError(t, err)
@@ -257,16 +227,7 @@
 			t.Log(metric.GetLabel())
 			assert.True(t, hasLabelValue(metric.GetLabel(), "status_code", strconv.Itoa(http.StatusNotFound)))
 			assert.True(t, hasLabelValue(metric.GetLabel(), "method", http.MethodGet))
-			assert.True(t, hasLabelValue(metric.GetLabel(), "path", "/this_doesnt_exist"))
-=======
-			// for debug purpose
-			content, err := io.ReadAll(resp.Body)
-			if assert.NoError(t, err) {
-				t.Log(string(content))
-			}
-
-			assert.Equal(t, http.StatusNotFound, resp.StatusCode)
->>>>>>> 3945ba0b
+			assert.True(t, hasLabelValue(metric.GetLabel(), "path", "/this_does_not_exist"))
 		})
 	}
 }