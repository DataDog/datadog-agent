--- conflicted
+++ resolved
@@ -144,14 +144,10 @@
 		RcService:             deps.RcService,
 		RcServiceMRF:          deps.RcServiceMRF,
 		AuthToken:             deps.AuthToken,
-<<<<<<< HEAD
-=======
 		Tagger:                deps.Tagger,
 		LogsAgentComp:         deps.Logs,
 		WorkloadMeta:          deps.WorkloadMeta,
 		Collector:             deps.Collector,
-		Settings:              deps.Settings,
->>>>>>> ee5579b5
 		EndpointProviders:     deps.EndpointProviders,
 	}
 	return newAPIServer(apideps)
