--- conflicted
+++ resolved
@@ -84,11 +84,8 @@
 	Autodiscovery         autodiscovery.Mock
 	Logs                  optional.Option[logsAgent.Component]
 	Collector             optional.Option[collector.Component]
-<<<<<<< HEAD
+	Settings              settings.Component
 	EndpointProviders     []api.EndpointProvider `group:"agent_endpoint"`
-=======
-	Settings              settings.Component
->>>>>>> bed4d48f
 }
 
 func getComponentDependencies(t *testing.T) testdeps {
@@ -150,11 +147,8 @@
 		RcService:             deps.RcService,
 		RcServiceHA:           deps.RcServiceHA,
 		AuthToken:             deps.AuthToken,
-<<<<<<< HEAD
+		Settings:              deps.Settings,
 		EndpointProviders:     deps.EndpointProviders,
-=======
-		Settings:              deps.Settings,
->>>>>>> bed4d48f
 	}
 	return newAPIServer(apideps)
 }
