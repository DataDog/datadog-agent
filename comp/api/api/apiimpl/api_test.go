--- conflicted
+++ resolved
@@ -131,7 +131,6 @@
 
 func getTestAPIServer(deps testdeps) api.Component {
 	apideps := dependencies{
-<<<<<<< HEAD
 		DogstatsdServer:   deps.DogstatsdServer,
 		Capture:           deps.Capture,
 		HostMetadata:      deps.HostMetadata,
@@ -144,31 +143,12 @@
 		RcService:         deps.RcService,
 		RcServiceMRF:      deps.RcServiceMRF,
 		AuthToken:         deps.AuthToken,
+		Tagger:            deps.Tagger,
+		LogsAgentComp:     deps.Logs,
+		WorkloadMeta:      deps.WorkloadMeta,
+		Collector:         deps.Collector,
 		Settings:          deps.Settings,
 		EndpointProviders: deps.EndpointProviders,
-=======
-		DogstatsdServer:       deps.DogstatsdServer,
-		Capture:               deps.Capture,
-		ServerDebug:           deps.ServerDebug,
-		HostMetadata:          deps.HostMetadata,
-		InvAgent:              deps.InvAgent,
-		Demux:                 deps.Demux,
-		InvHost:               deps.InvHost,
-		SecretResolver:        deps.SecretResolver,
-		InvChecks:             deps.InvChecks,
-		PkgSigning:            deps.PkgSigning,
-		StatusComponent:       deps.StatusComponent,
-		EventPlatformReceiver: deps.EventPlatformReceiver,
-		RcService:             deps.RcService,
-		RcServiceMRF:          deps.RcServiceMRF,
-		AuthToken:             deps.AuthToken,
-		Tagger:                deps.Tagger,
-		LogsAgentComp:         deps.Logs,
-		WorkloadMeta:          deps.WorkloadMeta,
-		Collector:             deps.Collector,
-		Settings:              deps.Settings,
-		EndpointProviders:     deps.EndpointProviders,
->>>>>>> d6eb2964
 	}
 	return newAPIServer(apideps)
 }
