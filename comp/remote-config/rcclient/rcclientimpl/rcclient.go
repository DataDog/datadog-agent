--- conflicted
+++ resolved
@@ -154,20 +154,13 @@
 
 	rc.client.Start()
 
-<<<<<<< HEAD
-	if rc.clientHA != nil {
-		rc.clientHA.Subscribe(state.ProductAgentFailover, rc.mrfUpdateCallback)
-		rc.clientHA.Start()
-=======
 	if rc.clientMRF != nil {
 		rc.clientMRF.Subscribe(state.ProductAgentFailover, rc.mrfUpdateCallback)
 		rc.clientMRF.Start()
->>>>>>> 5d5c9e49
 	}
 }
 
 func (rc rcClient) mrfUpdateCallback(updates map[string]state.RawConfig, applyStateCallback func(string, state.ApplyStatus)) {
-<<<<<<< HEAD
 	// If the updates map is empty, we should unset the failover settings if they were set via RC previously
 	if len(updates) == 0 {
 		// Determine the current source of the multi_region_failover.failover_metrics and multi_region_failover.failover_logs cfg value
@@ -221,49 +214,12 @@
 				applied = applied || appliedLogs
 			}
 			if applied {
-=======
-	var failover *bool
-	applied := false
-	for cfgPath, update := range updates {
-		mrfUpdate, err := parseMultiRegionFailoverConfig(update.Config)
-		if err != nil {
-			pkglog.Errorf("MRF update unmarshal failed: %s", err)
-			continue
-		}
-		if mrfUpdate != nil && mrfUpdate.Failover != nil {
-			if applied {
-				pkglog.Infof("Multiple MRF updates received, disregarding update of `multi_region_failover.failover_metrics`/`multi_region_failover.failover_logs` to %t", *mrfUpdate.Failover)
-				continue
-			}
-			failover = mrfUpdate.Failover
-			pkglog.Infof("Setting `multi_region_failover.failover_metrics` and `multi_region_failover.failover_logs` to `%t` through Remote Configuration", *failover)
-
-			applyError := false
-			for _, setting := range []string{"multi_region_failover.failover_metrics", "multi_region_failover.failover_logs"} {
-				// Don't try to apply any further if we already encountered an error while applying it to a specific setting.
-				if !applyError {
-					err = rc.settingsComponent.SetRuntimeSetting(setting, *failover, model.SourceRC)
-					if err != nil {
-						pkglog.Errorf("MRF failover update failed: %s", err)
-						applyError = true
-						applyStateCallback(cfgPath, state.ApplyStatus{
-							State: state.ApplyStateError,
-							Error: err.Error(),
-						})
-					}
-				}
-			}
-
-			if !applyError {
-				applied = true
->>>>>>> 5d5c9e49
 				applyStateCallback(cfgPath, state.ApplyStatus{State: state.ApplyStateAcknowledged})
 			}
 		}
 	}
 }
 
-<<<<<<< HEAD
 func (rc rcClient) applyMRFRuntimeSetting(setting string, value bool, cfgPath string, applyStateCallback func(string, state.ApplyStatus)) bool {
 	pkglog.Infof("Setting `%s: %t` through remote config", setting, value)
 	err := rc.settingsComponent.SetRuntimeSetting(setting, value, model.SourceRC)
@@ -273,22 +229,6 @@
 			State: state.ApplyStateError,
 			Error: err.Error(),
 		})
-=======
-	// Config update is nil, so we should unset the failover value if it was set via RC previously
-	if failover == nil {
-		for _, setting := range []string{"multi_region_failover.failover_metrics", "multi_region_failover.failover_logs"} {
-			// Determine the current source of the multi_region_failover.failover cfg value
-			mrfCfgSource := config.Datadog.GetSource(setting)
-
-			// Unset the RC-sourced setting value regardless of what it is
-			config.Datadog.UnsetForSource(setting, model.SourceRC)
-
-			// If the failover setting value was previously set via RC, log the current value now that we've unset it
-			if mrfCfgSource == model.SourceRC {
-				pkglog.Infof("Falling back to `%s: %t`", setting, config.Datadog.GetBool(setting))
-			}
-		}
->>>>>>> 5d5c9e49
 	}
 	return err == nil
 }
