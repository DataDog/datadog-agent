module github.com/DataDog/datadog-agent/comp/serializer/compression

go 1.22.0

replace (
	github.com/DataDog/datadog-agent/comp/api/api/def => ../../api/api/def
	github.com/DataDog/datadog-agent/comp/core/config => ../../core/config
	github.com/DataDog/datadog-agent/comp/core/flare/builder => ../../core/flare/builder
	github.com/DataDog/datadog-agent/comp/core/flare/types => ../../core/flare/types
	github.com/DataDog/datadog-agent/comp/core/secrets => ../../core/secrets
	github.com/DataDog/datadog-agent/comp/core/telemetry => ../../core/telemetry
	github.com/DataDog/datadog-agent/comp/def => ../../def
	github.com/DataDog/datadog-agent/pkg/collector/check/defaults => ../../../pkg/collector/check/defaults
	github.com/DataDog/datadog-agent/pkg/config/env => ../../../pkg/config/env
	github.com/DataDog/datadog-agent/pkg/config/mock => ../../../pkg/config/mock
	github.com/DataDog/datadog-agent/pkg/config/model => ../../../pkg/config/model
	github.com/DataDog/datadog-agent/pkg/config/nodetreemodel => ../../../pkg/config/nodetreemodel
	github.com/DataDog/datadog-agent/pkg/config/setup => ../../../pkg/config/setup
	github.com/DataDog/datadog-agent/pkg/config/teeconfig => ../../../pkg/config/teeconfig
	github.com/DataDog/datadog-agent/pkg/telemetry => ../../../pkg/telemetry
	github.com/DataDog/datadog-agent/pkg/util/defaultpaths => ../../../pkg/util/defaultpaths
	github.com/DataDog/datadog-agent/pkg/util/executable => ../../../pkg/util/executable
	github.com/DataDog/datadog-agent/pkg/util/filesystem => ../../../pkg/util/filesystem
	github.com/DataDog/datadog-agent/pkg/util/fxutil => ../../../pkg/util/fxutil
	github.com/DataDog/datadog-agent/pkg/util/hostname/validate => ../../../pkg/util/hostname/validate
	github.com/DataDog/datadog-agent/pkg/util/log => ../../../pkg/util/log
	github.com/DataDog/datadog-agent/pkg/util/optional => ../../../pkg/util/optional
	github.com/DataDog/datadog-agent/pkg/util/pointer => ../../../pkg/util/pointer
	github.com/DataDog/datadog-agent/pkg/util/scrubber => ../../../pkg/util/scrubber
	github.com/DataDog/datadog-agent/pkg/util/system => ../../../pkg/util/system
	github.com/DataDog/datadog-agent/pkg/util/system/socket => ../../../pkg/util/system/socket
	github.com/DataDog/datadog-agent/pkg/util/testutil => ../../../pkg/util/testutil
	github.com/DataDog/datadog-agent/pkg/util/winutil => ../../../pkg/util/winutil
)

require (
	github.com/DataDog/datadog-agent/comp/core/config v0.56.0-rc.3
	github.com/DataDog/datadog-agent/pkg/util/fxutil v0.56.0-rc.3
	github.com/DataDog/datadog-agent/pkg/util/log v0.59.0
	github.com/DataDog/zstd v1.5.6
)

require (
	github.com/DataDog/datadog-agent/comp/core/flare/builder v0.56.0-rc.3 // indirect
	github.com/DataDog/datadog-agent/comp/core/flare/types v0.56.0-rc.3 // indirect
	github.com/DataDog/datadog-agent/comp/core/secrets v0.59.0 // indirect
	github.com/DataDog/datadog-agent/comp/def v0.56.0-rc.3 // indirect
	github.com/DataDog/datadog-agent/pkg/collector/check/defaults v0.59.0 // indirect
	github.com/DataDog/datadog-agent/pkg/config/env v0.59.0 // indirect
	github.com/DataDog/datadog-agent/pkg/config/mock v0.59.0 // indirect
	github.com/DataDog/datadog-agent/pkg/config/model v0.59.0 // indirect
	github.com/DataDog/datadog-agent/pkg/config/nodetreemodel v0.59.0 // indirect
	github.com/DataDog/datadog-agent/pkg/config/setup v0.59.0 // indirect
	github.com/DataDog/datadog-agent/pkg/config/structure v0.59.0 // indirect
	github.com/DataDog/datadog-agent/pkg/config/teeconfig v0.59.0 // indirect
	github.com/DataDog/datadog-agent/pkg/util/executable v0.59.0 // indirect
	github.com/DataDog/datadog-agent/pkg/util/filesystem v0.59.0 // indirect
	github.com/DataDog/datadog-agent/pkg/util/hostname/validate v0.59.0 // indirect
	github.com/DataDog/datadog-agent/pkg/util/optional v0.59.0 // indirect
	github.com/DataDog/datadog-agent/pkg/util/pointer v0.59.0 // indirect
	github.com/DataDog/datadog-agent/pkg/util/scrubber v0.59.0 // indirect
	github.com/DataDog/datadog-agent/pkg/util/system v0.59.0 // indirect
	github.com/DataDog/datadog-agent/pkg/util/system/socket v0.59.0 // indirect
	github.com/DataDog/datadog-agent/pkg/util/winutil v0.59.0 // indirect
	github.com/DataDog/viper v1.13.5 // indirect
	github.com/Microsoft/go-winio v0.6.2 // indirect
	github.com/cihub/seelog v0.0.0-20170130134532-f561c5e57575 // indirect
	github.com/davecgh/go-spew v1.1.2-0.20180830191138-d8f796af33cc // indirect
	github.com/fsnotify/fsnotify v1.8.0 // indirect
	github.com/go-ole/go-ole v1.3.0 // indirect
	github.com/hashicorp/hcl v1.0.1-vault-5 // indirect
	github.com/hectane/go-acl v0.0.0-20190604041725-da78bae5fc95 // indirect
	github.com/inconshreveable/mousetrap v1.1.0 // indirect
	github.com/kardianos/osext v0.0.0-20190222173326-2bc1f35cddc0 // indirect
	github.com/lufia/plan9stats v0.0.0-20220913051719-115f729f3c8c // indirect
	github.com/magiconair/properties v1.8.7 // indirect
	github.com/mitchellh/mapstructure v1.5.1-0.20231216201459-8508981c8b6c // indirect
	github.com/mohae/deepcopy v0.0.0-20170929034955-c48cc78d4826 // indirect
	github.com/pelletier/go-toml v1.9.5 // indirect
	github.com/pmezard/go-difflib v1.0.1-0.20181226105442-5d4384ee4fb2 // indirect
	github.com/power-devops/perfstat v0.0.0-20220216144756-c35f1ee13d7c // indirect
	github.com/shirou/gopsutil/v3 v3.24.5 // indirect
	github.com/shoenig/go-m1cpu v0.1.6 // indirect
	github.com/spf13/afero v1.11.0 // indirect
	github.com/spf13/cast v1.7.0 // indirect
	github.com/spf13/cobra v1.8.1 // indirect
	github.com/spf13/jwalterweatherman v1.1.0 // indirect
	github.com/spf13/pflag v1.0.5 // indirect
<<<<<<< HEAD
	github.com/stretchr/testify v1.9.0 // indirect
	github.com/tklauser/go-sysconf v0.3.14 // indirect
	github.com/tklauser/numcpus v0.8.0 // indirect
	github.com/yusufpapurcu/wmi v1.2.4 // indirect
=======
	github.com/stretchr/testify v1.10.0 // indirect
	github.com/tklauser/go-sysconf v0.3.12 // indirect
	github.com/tklauser/numcpus v0.6.1 // indirect
	github.com/yusufpapurcu/wmi v1.2.3 // indirect
>>>>>>> 0200b9d3
	go.uber.org/atomic v1.11.0 // indirect
	go.uber.org/dig v1.18.0 // indirect
	go.uber.org/fx v1.23.0 // indirect
	go.uber.org/multierr v1.11.0 // indirect
	go.uber.org/zap v1.27.0 // indirect
	golang.org/x/exp v0.0.0-20241108190413-2d47ceb2692f // indirect
	golang.org/x/sys v0.27.0 // indirect
	golang.org/x/text v0.20.0 // indirect
	gopkg.in/yaml.v2 v2.4.0 // indirect
	gopkg.in/yaml.v3 v3.0.1 // indirect
)

replace github.com/DataDog/datadog-agent/pkg/config/structure => ../../../pkg/config/structure<|MERGE_RESOLUTION|>--- conflicted
+++ resolved
@@ -86,17 +86,10 @@
 	github.com/spf13/cobra v1.8.1 // indirect
 	github.com/spf13/jwalterweatherman v1.1.0 // indirect
 	github.com/spf13/pflag v1.0.5 // indirect
-<<<<<<< HEAD
-	github.com/stretchr/testify v1.9.0 // indirect
-	github.com/tklauser/go-sysconf v0.3.14 // indirect
-	github.com/tklauser/numcpus v0.8.0 // indirect
-	github.com/yusufpapurcu/wmi v1.2.4 // indirect
-=======
 	github.com/stretchr/testify v1.10.0 // indirect
 	github.com/tklauser/go-sysconf v0.3.12 // indirect
 	github.com/tklauser/numcpus v0.6.1 // indirect
 	github.com/yusufpapurcu/wmi v1.2.3 // indirect
->>>>>>> 0200b9d3
 	go.uber.org/atomic v1.11.0 // indirect
 	go.uber.org/dig v1.18.0 // indirect
 	go.uber.org/fx v1.23.0 // indirect
