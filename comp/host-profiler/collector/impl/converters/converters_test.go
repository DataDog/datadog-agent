// Unless explicitly stated otherwise all files in this repository are licensed
// under the Apache License Version 2.0.
// This product includes software developed at Datadog (https://www.datadoghq.com/).
// Copyright 2025-present Datadog, Inc.

//go:build linux

package converters

import (
	"context"
	"fmt"
	"testing"

	"github.com/DataDog/datadog-agent/comp/core/config"
	"github.com/stretchr/testify/require"
	"go.opentelemetry.io/collector/confmap"
)

func TestConverterWithAgent_InfraattributesProcessorConfig(t *testing.T) {
	t.Run("sets allow_hostname_override to true when false", func(t *testing.T) {
		yaml := `
processors:
  infraattributes/default:
    allow_hostname_override: false
    cardinality: 2
`
		conf := readFromYamlFileAsAgentMode(t, yaml)

		// Check that allow_hostname_override was changed to true
		processors := conf["processors"].(map[string]any)
		infraConfig := processors["infraattributes/default"].(map[string]any)
		require.Equal(t, true, infraConfig["allow_hostname_override"])
		// Other fields should be preserved (cardinality is of type types.TagCardinality)
		require.NotNil(t, infraConfig["cardinality"])
	})

	t.Run("keeps allow_hostname_override as true when already true", func(t *testing.T) {
		yaml := `
processors:
  infraattributes/default:
    allow_hostname_override: true
    cardinality: 2
`
		conf := readFromYamlFileAsAgentMode(t, yaml)

		processors := conf["processors"].(map[string]any)
		infraConfig := processors["infraattributes/default"].(map[string]any)
		require.Equal(t, true, infraConfig["allow_hostname_override"])
		// Other fields should be preserved (cardinality is of type types.TagCardinality)
		require.NotNil(t, infraConfig["cardinality"])
	})
}

func TestConverterWithAgent_RemovesResourceDetection(t *testing.T) {
	t.Run("removes resourcedetection processor from processors map", func(t *testing.T) {
		yaml := `
processors:
  resourcedetection:
    detectors: ["system"]
  infraattributes/default:
    allow_hostname_override: true
  otherProcessor: {}
`
		conf := readFromYamlFileAsAgentMode(t, yaml)

		processors := conf["processors"].(map[string]any)
		// resourcedetection should be removed
		_, exists := processors["resourcedetection"]
		require.False(t, exists, "resourcedetection processor should be removed")
		// Other processors should still exist
		require.Contains(t, processors, "infraattributes/default")
		require.Contains(t, processors, "otherProcessor")
	})

	t.Run("removes resourcedetection from profiles pipeline", func(t *testing.T) {
		yaml := `
processors:
  resourcedetection:
    detectors: ["system"]
  infraattributes/default: {}
service:
  pipelines:
    profiles:
      processors:
        - resourcedetection
        - infraattributes/default
`
		conf := readFromYamlFileAsAgentMode(t, yaml)

		service := conf["service"].(map[string]any)
		pipelines := service["pipelines"].(map[string]any)
		profiles := pipelines["profiles"].(map[string]any)
		processors := profiles["processors"].([]any)

		// resourcedetection should not be in the pipeline
		require.NotContains(t, processors, "resourcedetection")
		// infraattributes should still be there
		require.Contains(t, processors, "infraattributes/default")
	})
}

func TestConverterWithAgent_EnsuresReceivers(t *testing.T) {
	t.Run("adds hostprofiler and otlp receivers when missing", func(t *testing.T) {
		yaml := `
processors:
  infraattributes/default: {}
`
		conf := readFromYamlFileAsAgentMode(t, yaml)

		receivers := conf["receivers"].(map[string]any)
		// Both receivers should be present
		require.Contains(t, receivers, "hostprofiler")
		require.Contains(t, receivers, "otlp")
	})

	t.Run("adds otlp receiver when only hostprofiler exists", func(t *testing.T) {
		yaml := `
receivers:
  hostprofiler:
    enable_split_by_service: true
processors:
  infraattributes/default: {}
`
		conf := readFromYamlFileAsAgentMode(t, yaml)

		receivers := conf["receivers"].(map[string]any)
		// Both should exist
		require.Contains(t, receivers, "hostprofiler")
		require.Contains(t, receivers, "otlp")
		// hostprofiler config should be preserved
		hostprofilerConfig := receivers["hostprofiler"].(map[string]any)
		require.NotNil(t, hostprofilerConfig["enable_split_by_service"])
	})

	t.Run("keeps both receivers when they already exist", func(t *testing.T) {
		yaml := `
receivers:
  hostprofiler:
    enable_split_by_service: true
  otlp:
    protocols:
      grpc:
        endpoint: "0.0.0.0:4317"
processors:
  infraattributes/default: {}
`
		conf := readFromYamlFileAsAgentMode(t, yaml)

		receivers := conf["receivers"].(map[string]any)
		require.Contains(t, receivers, "hostprofiler")
		require.Contains(t, receivers, "otlp")
	})
}

func TestConverterWithAgent_EnsuresOtlpHttpExporter(t *testing.T) {
	t.Run("adds otlphttp exporter with dd-api-key when missing", func(t *testing.T) {
		yaml := `
processors:
  infraattributes/default: {}
`
		conf := readFromYamlFileAsAgentMode(t, yaml)

		exporters := conf["exporters"].(map[string]any)
		require.Contains(t, exporters, "otlphttp")

		otlphttp := exporters["otlphttp"].(map[string]any)
		// Should have headers with dd-api-key
		require.Contains(t, otlphttp, "headers")
		headers := otlphttp["headers"].(map[string]any)
		require.NotEmpty(t, headers)
		// Check that dd-api-key header exists
		apiKey, ok := headers["dd-api-key"]
		require.True(t, ok, "dd-api-key header should be present")
		require.NotEmpty(t, apiKey, "dd-api-key value should not be empty")
	})

	t.Run("keeps otlphttp exporter when it exists", func(t *testing.T) {
		yaml := `
exporters:
  otlphttp:
    metrics_endpoint: "https://custom.endpoint.com"
processors:
  infraattributes/default: {}
`
		conf := readFromYamlFileAsAgentMode(t, yaml)

		exporters := conf["exporters"].(map[string]any)
		require.Contains(t, exporters, "otlphttp")

		otlphttp := exporters["otlphttp"].(map[string]any)
		// Custom config should be preserved
		require.Contains(t, otlphttp, "metrics_endpoint")
		// dd-api-key header should still be ensured
		require.Contains(t, otlphttp, "headers")
	})

	t.Run("uses api key from config component", func(t *testing.T) {
		yaml := `
processors:
  infraattributes/default: {}
`
		conf := readFromYamlFileAsAgentMode(t, yaml)

		exporters := conf["exporters"].(map[string]any)
		require.Contains(t, exporters, "otlphttp")

		otlphttp := exporters["otlphttp"].(map[string]any)
		require.Contains(t, otlphttp, "headers")

		headers := otlphttp["headers"].(map[string]any)
		require.NotEmpty(t, headers)

		// Verify dd-api-key is populated from config
		apiKey, ok := headers["dd-api-key"]
		require.True(t, ok, "dd-api-key header should be present")
		require.NotEmpty(t, apiKey, "dd-api-key value should be set from config")
	})
}

func TestConverterWithAgent_EnsuresProfilesPipeline(t *testing.T) {
	t.Run("creates profiles pipeline when missing", func(t *testing.T) {
		yaml := `
processors:
  infraattributes/default: {}
`
		conf := readFromYamlFileAsAgentMode(t, yaml)

		service := conf["service"].(map[string]any)
		pipelines := service["pipelines"].(map[string]any)
		require.Contains(t, pipelines, "profiles")

		profiles := pipelines["profiles"].(map[string]any)
		// Should have all required components
		receivers := profiles["receivers"].([]any)
		require.Contains(t, receivers, "hostprofiler")

		processors := profiles["processors"].([]any)
		require.Contains(t, processors, "infraattributes/default")

		exporters := profiles["exporters"].([]any)
		require.Contains(t, exporters, "otlphttp")
	})

	t.Run("adds missing components to existing pipeline", func(t *testing.T) {
		yaml := `
service:
  pipelines:
    profiles:
      processors:
        - otherProcessor
processors:
  infraattributes/default: {}
  otherProcessor: {}
`
		conf := readFromYamlFileAsAgentMode(t, yaml)

		service := conf["service"].(map[string]any)
		pipelines := service["pipelines"].(map[string]any)
		profiles := pipelines["profiles"].(map[string]any)

		// Should add hostprofiler to receivers
		receivers := profiles["receivers"].([]any)
		require.Contains(t, receivers, "hostprofiler")

		// Should add infraattributes to processors
		processors := profiles["processors"].([]any)
		require.Contains(t, processors, "infraattributes/default")
		require.Contains(t, processors, "otherProcessor")

		// Should add otlphttp to exporters
		exporters := profiles["exporters"].([]any)
		require.Contains(t, exporters, "otlphttp")
	})

	t.Run("removes resourcedetection from pipeline", func(t *testing.T) {
		yaml := `
service:
  pipelines:
    profiles:
      processors:
        - resourcedetection
        - infraattributes/default
processors:
  resourcedetection:
    detectors: ["system"]
  infraattributes/default: {}
`
		conf := readFromYamlFileAsAgentMode(t, yaml)

		service := conf["service"].(map[string]any)
		pipelines := service["pipelines"].(map[string]any)
		profiles := pipelines["profiles"].(map[string]any)
		processors := profiles["processors"].([]any)

		// resourcedetection should be removed from pipeline
		require.NotContains(t, processors, "resourcedetection")
		// infraattributes should still be there
		require.Contains(t, processors, "infraattributes/default")
	})

	t.Run("keeps complete pipeline as is", func(t *testing.T) {
		yaml := `
service:
  pipelines:
    profiles:
      receivers:
        - hostprofiler
      processors:
        - infraattributes/default
        - otherProcessor
      exporters:
        - otlphttp
receivers:
  hostprofiler: {}
processors:
  infraattributes/default: {}
  otherProcessor: {}
exporters:
  otlphttp: {}
`
		conf := readFromYamlFileAsAgentMode(t, yaml)

		service := conf["service"].(map[string]any)
		pipelines := service["pipelines"].(map[string]any)
		profiles := pipelines["profiles"].(map[string]any)

		// All components should be present
		receivers := profiles["receivers"].([]any)
		require.Contains(t, receivers, "hostprofiler")

		processors := profiles["processors"].([]any)
		require.Contains(t, processors, "infraattributes/default")
		require.Contains(t, processors, "otherProcessor")

		exporters := profiles["exporters"].([]any)
		require.Contains(t, exporters, "otlphttp")
	})
}

func TestConverterWithAgent_BootstrapsMinimalConfig(t *testing.T) {
	t.Run("creates full config from nearly empty input", func(t *testing.T) {
		yaml := `
# Nearly empty config - just an empty receivers section
receivers: {}
`
		conf := readFromYamlFileAsAgentMode(t, yaml)

		// Should have created all required receivers
		receivers := conf["receivers"].(map[string]any)
		require.Contains(t, receivers, "hostprofiler", "should add hostprofiler receiver")
		require.Contains(t, receivers, "otlp", "should add otlp receiver")

		// Should have created all required processors
		processors := conf["processors"].(map[string]any)
		require.Contains(t, processors, "infraattributes/default", "should add infraattributes processor")
		infraConfig := processors["infraattributes/default"].(map[string]any)
		require.Equal(t, true, infraConfig["allow_hostname_override"], "should set allow_hostname_override")

		// Should have created all required exporters
		exporters := conf["exporters"].(map[string]any)
		require.Contains(t, exporters, "otlphttp", "should add otlphttp exporter")

		// Should have created profiles pipeline with all components
		service := conf["service"].(map[string]any)
		pipelines := service["pipelines"].(map[string]any)
		require.Contains(t, pipelines, "profiles", "should create profiles pipeline")

		profiles := pipelines["profiles"].(map[string]any)
		pipelineReceivers := profiles["receivers"].([]any)
		require.Contains(t, pipelineReceivers, "hostprofiler", "pipeline should have hostprofiler")

		pipelineProcessors := profiles["processors"].([]any)
		require.Contains(t, pipelineProcessors, "infraattributes/default", "pipeline should have infraattributes")

		pipelineExporters := profiles["exporters"].([]any)
		require.Contains(t, pipelineExporters, "otlphttp", "pipeline should have otlphttp")
	})
}

func TestConverterWithoutAgent_ResourceDetectionProcessorConfig(t *testing.T) {
	t.Run("enables host.arch and disables default attributes when system detector not present", func(t *testing.T) {
		yaml := `
processors:
  resourcedetection:
    detectors: []
`
		conf := readFromYamlFileAsStandalone(t, yaml)

		processors := conf["processors"].(map[string]any)
		rdConfig := processors["resourcedetection"].(map[string]any)

		// Should add system detector
		detectors := rdConfig["detectors"].([]any)
		require.Contains(t, detectors, "system")

		// Check resource attributes (system is directly under resourcedetection)
		systemConfig := rdConfig["system"].(map[string]any)
		resourceAttributes := systemConfig["resource_attributes"].(map[string]any)

		// Should enable host.arch
		hostArch := resourceAttributes["host.arch"].(map[string]any)
		require.Equal(t, true, hostArch["enabled"])

		// Should disable host.name and os.type (useless defaults)
		hostName := resourceAttributes["host.name"].(map[string]any)
		require.Equal(t, false, hostName["enabled"])

		osType := resourceAttributes["os.type"].(map[string]any)
		require.Equal(t, false, osType["enabled"])
	})

	t.Run("enables host.arch even when system detector exists but host.arch is disabled", func(t *testing.T) {
		yaml := `
processors:
  resourcedetection:
    detectors: ["system"]
    system:
      resource_attributes:
        host.arch:
          enabled: false
        host.name:
          enabled: true
        os.type:
          enabled: true
`
		conf := readFromYamlFileAsStandalone(t, yaml)

		processors := conf["processors"].(map[string]any)
		rdConfig := processors["resourcedetection"].(map[string]any)

		// System detector should remain in list
		detectors := rdConfig["detectors"].([]any)
		require.Contains(t, detectors, "system")

		// Check resource attributes
		systemConfig := rdConfig["system"].(map[string]any)
		resourceAttributes := systemConfig["resource_attributes"].(map[string]any)

		// Should FORCE enable host.arch even though user disabled it
		hostArch := resourceAttributes["host.arch"].(map[string]any)
		require.Equal(t, true, hostArch["enabled"])

		// Should preserve user's explicit settings for host.name and os.type
		hostName := resourceAttributes["host.name"].(map[string]any)
		require.Equal(t, true, hostName["enabled"])

		osType := resourceAttributes["os.type"].(map[string]any)
		require.Equal(t, true, osType["enabled"])
	})
}

func TestConverterWithoutAgent_RemovesInfraAttributes(t *testing.T) {
	t.Run("removes infraattributes processor from processors map", func(t *testing.T) {
		yaml := `
processors:
  infraattributes/default:
    allow_hostname_override: true
  resourcedetection:
    detectors: ["system"]
  otherProcessor: {}
`
		conf := readFromYamlFileAsStandalone(t, yaml)

		processors := conf["processors"].(map[string]any)
		// infraattributes should be removed
		_, exists := processors["infraattributes/default"]
		require.False(t, exists, "infraattributes processor should be removed")
		// Other processors should still exist
		require.Contains(t, processors, "resourcedetection")
		require.Contains(t, processors, "otherProcessor")
	})

	t.Run("removes all infraattributes variants from processors", func(t *testing.T) {
		yaml := `
processors:
  infraattributes: {}
  infraattributes/default: {}
  infraattributes/custom: {}
  resourcedetection: {}
`
		conf := readFromYamlFileAsStandalone(t, yaml)

		processors := conf["processors"].(map[string]any)
		// All infraattributes should be removed
		_, exists := processors["infraattributes"]
		require.False(t, exists, "infraattributes should be removed")
		_, exists = processors["infraattributes/default"]
		require.False(t, exists, "infraattributes/default should be removed")
		_, exists = processors["infraattributes/custom"]
		require.False(t, exists, "infraattributes/custom should be removed")
		// resourcedetection should remain
		require.Contains(t, processors, "resourcedetection")
	})
}

func TestConverterWithoutAgent_EnsuresReceivers(t *testing.T) {
	t.Run("adds hostprofiler and otlp receivers when missing", func(t *testing.T) {
		yaml := `
processors:
  resourcedetection: {}
`
		conf := readFromYamlFileAsStandalone(t, yaml)

		receivers := conf["receivers"].(map[string]any)
		// Both receivers should be present
		require.Contains(t, receivers, "hostprofiler")
		require.Contains(t, receivers, "otlp")
	})

	t.Run("adds otlp receiver when only hostprofiler exists", func(t *testing.T) {
		yaml := `
receivers:
  hostprofiler:
    enable_split_by_service: true
processors:
  resourcedetection: {}
`
		conf := readFromYamlFileAsStandalone(t, yaml)

		receivers := conf["receivers"].(map[string]any)
		// Both should exist
		require.Contains(t, receivers, "hostprofiler")
		require.Contains(t, receivers, "otlp")
		// hostprofiler config should be preserved
		hostprofilerConfig := receivers["hostprofiler"].(map[string]any)
		require.NotNil(t, hostprofilerConfig["enable_split_by_service"])
	})

	t.Run("keeps both receivers when they already exist", func(t *testing.T) {
		yaml := `
receivers:
  hostprofiler:
    enable_split_by_service: true
  otlp:
    protocols:
      grpc:
        endpoint: "0.0.0.0:4317"
processors:
  resourcedetection: {}
`
		conf := readFromYamlFileAsStandalone(t, yaml)

		receivers := conf["receivers"].(map[string]any)
		require.Contains(t, receivers, "hostprofiler")
		require.Contains(t, receivers, "otlp")
	})
}

func TestConverterWithoutAgent_EnsuresOtlpHttpExporter(t *testing.T) {
	t.Run("adds otlphttp exporter when missing", func(t *testing.T) {
		yaml := `
processors:
  resourcedetection: {}
`
		conf := readFromYamlFileAsStandalone(t, yaml)

		exporters := conf["exporters"].(map[string]any)
		require.Contains(t, exporters, "otlphttp")

		// In standalone mode, headers are NOT automatically added
		// User must provide their own API key in the config
		otlphttp := exporters["otlphttp"].(map[string]any)
		require.NotNil(t, otlphttp, "otlphttp exporter should be created")
	})

	t.Run("keeps otlphttp exporter when it exists", func(t *testing.T) {
		yaml := `
exporters:
  otlphttp:
    metrics_endpoint: "https://custom.endpoint.com"
processors:
  resourcedetection: {}
`
		conf := readFromYamlFileAsStandalone(t, yaml)

		exporters := conf["exporters"].(map[string]any)
		require.Contains(t, exporters, "otlphttp")

		otlphttp := exporters["otlphttp"].(map[string]any)
		// Custom config should be preserved
		require.Contains(t, otlphttp, "metrics_endpoint")
	})
}

func TestConverterWithoutAgent_EnsuresProfilesPipeline(t *testing.T) {
	t.Run("removes infraattributes from profiles pipeline", func(t *testing.T) {
		yaml := `
service:
  pipelines:
    profiles:
      processors:
        - infraattributes/default
        - infraattributes/custom
        - otherProcessor
processors:
  infraattributes/default: {}
  infraattributes/custom: {}
  resourcedetection: {}
  otherProcessor: {}
`
		conf := readFromYamlFileAsStandalone(t, yaml)

		service := conf["service"].(map[string]any)
		pipelines := service["pipelines"].(map[string]any)
		profiles := pipelines["profiles"].(map[string]any)
		processors := profiles["processors"].([]any)

		// All infraattributes should be removed from pipeline
		require.NotContains(t, processors, "infraattributes/default")
		require.NotContains(t, processors, "infraattributes/custom")
		// Other processor should remain
		require.Contains(t, processors, "otherProcessor")
		// resourcedetection should be added
		require.Contains(t, processors, "resourcedetection")
	})

	t.Run("adds resourcedetection processor when missing from pipeline", func(t *testing.T) {
		yaml := `
service:
  pipelines:
    profiles:
      processors:
        - otherProcessor
processors:
  resourcedetection: {}
  otherProcessor: {}
`
		conf := readFromYamlFileAsStandalone(t, yaml)

		service := conf["service"].(map[string]any)
		pipelines := service["pipelines"].(map[string]any)
		profiles := pipelines["profiles"].(map[string]any)
		processors := profiles["processors"].([]any)

		// Should add resourcedetection to processors
		require.Contains(t, processors, "resourcedetection")
		require.Contains(t, processors, "otherProcessor")
	})
}

func TestConverterWithoutAgent_BootstrapsMinimalConfig(t *testing.T) {
	t.Run("creates full config from nearly empty input", func(t *testing.T) {
		yaml := `
# Nearly empty config - just an empty receivers section
receivers: {}
`
		conf := readFromYamlFileAsStandalone(t, yaml)

		// Should have created all required receivers
		receivers := conf["receivers"].(map[string]any)
		require.Contains(t, receivers, "hostprofiler", "should add hostprofiler receiver")
		require.Contains(t, receivers, "otlp", "should add otlp receiver")

		// Should have created all required processors
		processors := conf["processors"].(map[string]any)
		require.Contains(t, processors, "resourcedetection", "should add resourcedetection processor")
		rdConfig := processors["resourcedetection"].(map[string]any)
		detectors := rdConfig["detectors"].([]any)
		require.Contains(t, detectors, "system", "should add system detector")

		// Should have created all required exporters
		exporters := conf["exporters"].(map[string]any)
		require.Contains(t, exporters, "otlphttp", "should add otlphttp exporter")

		// Should have created profiles pipeline with all components
		service := conf["service"].(map[string]any)
		pipelines := service["pipelines"].(map[string]any)
		require.Contains(t, pipelines, "profiles", "should create profiles pipeline")

		profiles := pipelines["profiles"].(map[string]any)
		pipelineReceivers := profiles["receivers"].([]any)
		require.Contains(t, pipelineReceivers, "hostprofiler", "pipeline should have hostprofiler")

		pipelineProcessors := profiles["processors"].([]any)
		require.Contains(t, pipelineProcessors, "resourcedetection", "pipeline should have resourcedetection")

		pipelineExporters := profiles["exporters"].([]any)
		require.Contains(t, pipelineExporters, "otlphttp", "pipeline should have otlphttp")
	})
}

func TestConverterNoInfraAttributes(t *testing.T) {
	yaml := `
processors:
  otherProcessor: {}
service:
  pipelines:
    profiles:
      processors:
        - otherProcessor
`
	conf := readFromYamlFileAsStandalone(t, yaml)

	// Check that infraattributes is not added (user didn't have it)
	processors := conf["processors"].(map[string]any)
	_, hasInfra := processors["infraattributes/default"]
	require.False(t, hasInfra, "should not have infraattributes in standalone mode")

	// Check that otherProcessor is preserved
	require.Contains(t, processors, "otherProcessor")

	// Check that resourcedetection is added
	require.Contains(t, processors, "resourcedetection")

	// Check pipeline has otherProcessor but not infraattributes
	service := conf["service"].(map[string]any)
	pipelines := service["pipelines"].(map[string]any)
	profiles := pipelines["profiles"].(map[string]any)
	pipelineProcessors := profiles["processors"].([]any)
	require.Contains(t, pipelineProcessors, "otherProcessor")
	require.NotContains(t, pipelineProcessors, "infraattributes/default")
}

func TestConverterDDProfiling(t *testing.T) {
	yaml := fmt.Sprintf(`
extensions:
  %s: {}
service:
  extensions: [%s]
`, ddprofilingName(), ddprofilingName())

	conf := readFromYamlFileAsStandalone(t, yaml)

	// Check that ddprofiling extension is removed
	extensions := conf["extensions"].(map[string]any)
	require.Empty(t, extensions, "ddprofiling extension should be removed")

	service := conf["service"].(map[string]any)
	serviceExtensions := service["extensions"].([]any)
	require.Empty(t, serviceExtensions, "ddprofiling should be removed from service extensions")
}

func TestConverterHPFlare(t *testing.T) {
	yaml := fmt.Sprintf(`
extensions:
  %s: {}
service:
  extensions: [%s]
`, hpflareName(), hpflareName())

	conf := readFromYamlFileAsStandalone(t, yaml)

<<<<<<< HEAD
	// Check that hpflare extension is removed
	extensions := conf["extensions"].(map[string]any)
	require.Empty(t, extensions, "hpflare extension should be removed")

	service := conf["service"].(map[string]any)
	serviceExtensions := service["extensions"].([]any)
	require.Empty(t, serviceExtensions, "hpflare should be removed from service extensions")
}

func readFromYamlFileAsAgentMode(t *testing.T, yamlContent string) map[string]any {
	confRetrieved, err := confmap.NewRetrievedFromYAML([]byte(yamlContent))
	require.NoError(t, err)
	conf, err := confRetrieved.AsConf()
	require.NoError(t, err)
	converter := &converterWithAgent{
		config: config.NewMockWithOverrides(t, map[string]interface{}{
			"api_key": "test-api-key-12345",
			"app_key": "test-app-key-67890",
		}),
	}
	err = converter.Convert(context.Background(), conf)
	require.NoError(t, err)
	return conf.ToStringMap()
}

func readFromYamlFileAsStandalone(t *testing.T, yamlContent string) map[string]any {
=======
func readFromYamlFile(t *testing.T, yamlContent string) map[string]any {
>>>>>>> 33ba7295
	confRetrieved, err := confmap.NewRetrievedFromYAML([]byte(yamlContent))
	require.NoError(t, err)
	conf, err := confRetrieved.AsConf()
	require.NoError(t, err)
	converter := &converterWithoutAgent{}
	err = converter.Convert(context.Background(), conf)
	require.NoError(t, err)
	return conf.ToStringMap()
}<|MERGE_RESOLUTION|>--- conflicted
+++ resolved
@@ -741,7 +741,6 @@
 
 	conf := readFromYamlFileAsStandalone(t, yaml)
 
-<<<<<<< HEAD
 	// Check that hpflare extension is removed
 	extensions := conf["extensions"].(map[string]any)
 	require.Empty(t, extensions, "hpflare extension should be removed")
@@ -768,9 +767,6 @@
 }
 
 func readFromYamlFileAsStandalone(t *testing.T, yamlContent string) map[string]any {
-=======
-func readFromYamlFile(t *testing.T, yamlContent string) map[string]any {
->>>>>>> 33ba7295
 	confRetrieved, err := confmap.NewRetrievedFromYAML([]byte(yamlContent))
 	require.NoError(t, err)
 	conf, err := confRetrieved.AsConf()
