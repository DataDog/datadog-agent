--- conflicted
+++ resolved
@@ -181,11 +181,7 @@
 			Total:     10000,
 		}}
 	diskUsageLimit := NewDiskUsageLimit("", disk, 1000, 1)
-<<<<<<< HEAD
-	log := fxutil.Test[log.Component](t, log.MockModule())
-=======
-	log := fxutil.Test[log.Component](t, logimpl.MockModule)
->>>>>>> bc6a27c1
+	log := fxutil.Test[log.Component](t, logimpl.MockModule())
 	q, err := newOnDiskRetryQueue(
 		log,
 		NewHTTPTransactionsSerializer(log, resolver.NewSingleDomainResolver("", nil)),
