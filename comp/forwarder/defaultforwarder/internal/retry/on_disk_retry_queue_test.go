// Unless explicitly stated otherwise all files in this repository are licensed
// under the Apache License Version 2.0.
// This product includes software developed at Datadog (https://www.datadoghq.com/).
// Copyright 2016-present Datadog, Inc.

//go:build test

package retry

import (
	"strconv"
	"testing"

	"github.com/stretchr/testify/assert"

	"github.com/DataDog/datadog-agent/comp/core/log"
	"github.com/DataDog/datadog-agent/comp/core/log/logimpl"
	"github.com/DataDog/datadog-agent/comp/forwarder/defaultforwarder/transaction"
	"github.com/DataDog/datadog-agent/pkg/config/resolver"
	"github.com/DataDog/datadog-agent/pkg/util/filesystem"
	"github.com/DataDog/datadog-agent/pkg/util/fxutil"
)

const domainName = "domain"

func TestOnDiskRetryQueue(t *testing.T) {
	a := assert.New(t)
	path := t.TempDir()

	pointDropped := fileStoragePointDroppedCountTelemetry.expvar.Value()
	q := newTestOnDiskRetryQueue(t, a, path, 1000)
	err := q.Store(createHTTPTransactionCollectionTests("endpoint1", "endpoint2"))
	a.NoError(err)
	err = q.Store(createHTTPTransactionCollectionTests("endpoint3", "endpoint4"))
	a.NoError(err)
	a.Equal(2, q.getFilesCount())
	a.Equal(pointDropped, fileStoragePointDroppedCountTelemetry.expvar.Value())

	transactions, err := q.ExtractLast()
	a.NoError(err)
	a.Equal([]string{"endpoint3", "endpoint4"}, getEndpointsFromTransactions(transactions))
	a.Greater(q.GetDiskSpaceUsed(), int64(0))

	transactions, err = q.ExtractLast()
	a.NoError(err)
	a.Equal([]string{"endpoint1", "endpoint2"}, getEndpointsFromTransactions(transactions))
	a.Equal(0, q.getFilesCount())
	a.Equal(int64(0), q.GetDiskSpaceUsed())
}

func TestOnDiskRetryQueueMaxSize(t *testing.T) {
	a := assert.New(t)
	path := t.TempDir()

	maxSizeInBytes := int64(100)
	pointDropped := fileStoragePointDroppedCountTelemetry.expvar.Value()
	q := newTestOnDiskRetryQueue(t, a, path, maxSizeInBytes)

	i := 0
	err := q.Store(createHTTPTransactionCollectionTests(strconv.Itoa(i)))
	a.NoError(err)
	maxNumberOfFiles := int(maxSizeInBytes / q.GetDiskSpaceUsed())
	a.Greaterf(maxNumberOfFiles, 2, "Not enough files for this test, increase maxSizeInBytes")

	fileToDrop := 2
	expectedPointDrop := int64(0)
	for i++; i < maxNumberOfFiles+fileToDrop; i++ {
		transactions := createHTTPTransactionCollectionTests(strconv.Itoa(i))
		err := q.Store(transactions)
		a.NoError(err)
		if i >= maxNumberOfFiles {
			for _, tr := range transactions {
				expectedPointDrop += int64(tr.GetPointCount())
			}
		}
	}
	a.LessOrEqual(q.GetDiskSpaceUsed(), maxSizeInBytes)
	a.Equal(maxNumberOfFiles, q.getFilesCount())

	a.Equal(pointDropped+expectedPointDrop, fileStoragePointDroppedCountTelemetry.expvar.Value())

	for i--; i >= fileToDrop; i-- {
		transactions, err := q.ExtractLast()
		a.NoError(err)
		a.Equal([]string{strconv.Itoa(i)}, getEndpointsFromTransactions(transactions))
	}

	a.Equal(0, q.getFilesCount())
}

func TestOnDiskRetryQueueReloadExistingRetryFiles(t *testing.T) {
	a := assert.New(t)
	path := t.TempDir()

	retryQueue := newTestOnDiskRetryQueue(t, a, path, 1000)
	err := retryQueue.Store(createHTTPTransactionCollectionTests("endpoint1", "endpoint2"))
	a.NoError(err)

	newRetryQueue := newTestOnDiskRetryQueue(t, a, path, 1000)
	a.Equal(retryQueue.GetDiskSpaceUsed(), newRetryQueue.GetDiskSpaceUsed())
	a.Equal(retryQueue.getFilesCount(), newRetryQueue.getFilesCount())
	transactions, err := newRetryQueue.ExtractLast()
	a.NoError(err)
	a.Equal([]string{"endpoint1", "endpoint2"}, getEndpointsFromTransactions(transactions))
}

func createHTTPTransactionCollectionTests(endpoints ...string) []transaction.Transaction {
	var transactions []transaction.Transaction

	for _, d := range endpoints {
		t := transaction.NewHTTPTransaction()
		t.Domain = domainName
		t.Endpoint.Name = d
		payload := make([]byte, 0)
		t.Payload = transaction.NewBytesPayload(payload, 1)
		transactions = append(transactions, t)
	}
	return transactions
}

func getEndpointsFromTransactions(transactions []transaction.Transaction) []string {
	var endpoints []string
	for _, t := range transactions {
		httpTransaction := t.(*transaction.HTTPTransaction)
		endpoints = append(endpoints, httpTransaction.Endpoint.Name)
	}
	return endpoints
}

func newTestOnDiskRetryQueue(t *testing.T, a *assert.Assertions, path string, maxSizeInBytes int64) *onDiskRetryQueue {
	telemetry := newOnDiskRetryQueueTelemetry("domain")
	disk := diskUsageRetrieverMock{
		diskUsage: &filesystem.DiskUsage{
			Available: 10000,
			Total:     10000,
		}}
	diskUsageLimit := NewDiskUsageLimit("", disk, maxSizeInBytes, 1)
<<<<<<< HEAD
	log := fxutil.Test[log.Component](t, log.MockModule())
=======
	log := fxutil.Test[log.Component](t, logimpl.MockModule)
>>>>>>> bc6a27c1
	storage, err := newOnDiskRetryQueue(log, NewHTTPTransactionsSerializer(log, resolver.NewSingleDomainResolver(domainName, nil)), path, diskUsageLimit, telemetry, NewPointCountTelemetryMock())
	a.NoError(err)
	return storage
}<|MERGE_RESOLUTION|>--- conflicted
+++ resolved
@@ -135,11 +135,7 @@
 			Total:     10000,
 		}}
 	diskUsageLimit := NewDiskUsageLimit("", disk, maxSizeInBytes, 1)
-<<<<<<< HEAD
-	log := fxutil.Test[log.Component](t, log.MockModule())
-=======
-	log := fxutil.Test[log.Component](t, logimpl.MockModule)
->>>>>>> bc6a27c1
+	log := fxutil.Test[log.Component](t, logimpl.MockModule())
 	storage, err := newOnDiskRetryQueue(log, NewHTTPTransactionsSerializer(log, resolver.NewSingleDomainResolver(domainName, nil)), path, diskUsageLimit, telemetry, NewPointCountTelemetryMock())
 	a.NoError(err)
 	return storage
