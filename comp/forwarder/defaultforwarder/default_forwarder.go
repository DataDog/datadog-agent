--- conflicted
+++ resolved
@@ -525,31 +525,6 @@
 
 	for _, payload := range payloads {
 		for domain, dr := range f.domainResolvers {
-<<<<<<< HEAD
-			drDomain, destinationType := dr.Resolve(endpoint) // drDomain is the domain with agent version if not local
-
-			if payload.Destination == transaction.LocalOnly {
-				// if it is local payload, we should not send it to the remote endpoint
-				if destinationType == pkgresolver.Local && endpoint == endpoints.SeriesEndpoint {
-					t := transaction.NewHTTPTransaction()
-					t.Domain = drDomain
-					t.Endpoint = endpoint
-					t.Payload = payload
-					t.Priority = priority
-					t.Kind = kind
-					t.StorableOnDisk = storableOnDisk
-					t.Destination = payload.Destination
-					t.Headers.Set("Authorization", fmt.Sprintf("Bearer %s", dr.GetBearerAuthToken()))
-
-					for key := range extra {
-						t.Headers.Set(key, extra.Get(key))
-					}
-					tlmTxInputCount.Inc(drDomain, endpoint.Name)
-					tlmTxInputBytes.Add(float64(t.GetPayloadSize()), domain, endpoint.Name)
-					transactionsInputCountByEndpoint.Add(endpoint.Name, 1)
-					transactionsInputBytesByEndpoint.Add(endpoint.Name, int64(t.GetPayloadSize()))
-					transactions = append(transactions, t)
-=======
 			drDomain := dr.Resolve(endpoint) // drDomain is the domain with agent version if not local
 
 			// Autoscaling failover payloads, and only them, should go to the local resolver.
@@ -575,7 +550,6 @@
 				t.Headers.Set(useragentHTTPHeaderKey, fmt.Sprintf("datadog-agent/%s", version.AgentVersion))
 				if allowArbitraryTags {
 					t.Headers.Set(arbitraryTagHTTPHeaderKey, "true")
->>>>>>> b93cdc5f
 				}
 
 				tlmTxInputCount.Inc(domain, endpoint.Name)
