--- conflicted
+++ resolved
@@ -196,13 +196,8 @@
 	target := t.GetTarget()
 	if w.blockedList.isBlock(target) {
 		w.requeue(t)
-<<<<<<< HEAD
-		w.log.Errorf("Too many errors for endpoint '%s': retrying later", target)
-	} else if err := t.Process(ctx, w.config, w.log, w.secrets, w.Client.GetClient()); err != nil {
-=======
 		w.log.Warnf("Too many errors for endpoint '%s': retrying later", target)
 	} else if err := t.Process(ctx, w.config, w.log, w.Client.GetClient()); err != nil {
->>>>>>> c76adbcd
 		w.blockedList.close(target)
 		w.requeue(t)
 		w.log.Errorf("Error while processing transaction: %v", err)
