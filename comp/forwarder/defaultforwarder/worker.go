--- conflicted
+++ resolved
@@ -198,13 +198,8 @@
 	if w.blockedList.isBlockForSend(target, time.Now()) {
 		w.requeue(t)
 		w.log.Warnf("Too many errors for endpoint '%s': retrying later", target)
-<<<<<<< HEAD
 	} else if err := t.Process(ctx, w.config, w.log, w.secrets, w.Client.GetClient()); err != nil {
-		w.blockedList.close(target)
-=======
-	} else if err := t.Process(ctx, w.config, w.log, w.Client.GetClient()); err != nil {
 		w.blockedList.close(target, time.Now())
->>>>>>> deb2a7a8
 		w.requeue(t)
 		w.log.Errorf("Error while processing transaction: %v", err)
 	} else {
