--- conflicted
+++ resolved
@@ -53,203 +53,6 @@
 	eventTypeDBMHealth   = "dbm-health"
 )
 
-<<<<<<< HEAD
-var passthroughPipelineDescs = []passthroughPipelineDesc{
-	{
-		eventType:              eventTypeDBMSamples,
-		category:               "DBM",
-		contentType:            logshttp.JSONContentType,
-		endpointsConfigPrefix:  "database_monitoring.samples.",
-		hostnameEndpointPrefix: "dbm-metrics-intake.",
-		intakeTrackType:        "databasequery",
-		// raise the default batch_max_concurrent_send from 0 to 10 to ensure this pipeline is able to handle 4k events/s
-		defaultBatchMaxConcurrentSend: 10,
-		defaultBatchMaxContentSize:    10e6,
-		defaultBatchMaxSize:           pkgconfigsetup.DefaultBatchMaxSize,
-		// High input chan size is needed to handle high number of DBM events being flushed by DBM integrations
-		defaultInputChanSize: 500,
-	},
-	{
-		eventType:              eventTypeDBMMetrics,
-		category:               "DBM",
-		contentType:            logshttp.JSONContentType,
-		endpointsConfigPrefix:  "database_monitoring.metrics.",
-		hostnameEndpointPrefix: "dbm-metrics-intake.",
-		intakeTrackType:        "dbmmetrics",
-		// raise the default batch_max_concurrent_send from 0 to 10 to ensure this pipeline is able to handle 4k events/s
-		defaultBatchMaxConcurrentSend: 10,
-		defaultBatchMaxContentSize:    20e6,
-		defaultBatchMaxSize:           pkgconfigsetup.DefaultBatchMaxSize,
-		// High input chan size is needed to handle high number of DBM events being flushed by DBM integrations
-		defaultInputChanSize: 500,
-	},
-	{
-		eventType:   eventTypeDBMMetadata,
-		contentType: logshttp.JSONContentType,
-		// set the endpoint config to "metrics" since metadata will hit the same endpoint
-		// as metrics, so there is no need to add an extra config endpoint.
-		// As a follow-on PR, we should clean this up to have a single config for each track type since
-		// all of our data now flows through the same intake
-		endpointsConfigPrefix:  "database_monitoring.metrics.",
-		hostnameEndpointPrefix: "dbm-metrics-intake.",
-		intakeTrackType:        "dbmmetadata",
-		// raise the default batch_max_concurrent_send from 0 to 10 to ensure this pipeline is able to handle 4k events/s
-		defaultBatchMaxConcurrentSend: 10,
-		defaultBatchMaxContentSize:    20e6,
-		defaultBatchMaxSize:           pkgconfigsetup.DefaultBatchMaxSize,
-		// High input chan size is needed to handle high number of DBM events being flushed by DBM integrations
-		defaultInputChanSize: 500,
-	},
-	{
-		eventType:              eventTypeDBMActivity,
-		category:               "DBM",
-		contentType:            logshttp.JSONContentType,
-		endpointsConfigPrefix:  "database_monitoring.activity.",
-		hostnameEndpointPrefix: "dbm-metrics-intake.",
-		intakeTrackType:        "dbmactivity",
-		// raise the default batch_max_concurrent_send from 0 to 10 to ensure this pipeline is able to handle 4k events/s
-		defaultBatchMaxConcurrentSend: 10,
-		defaultBatchMaxContentSize:    20e6,
-		defaultBatchMaxSize:           pkgconfigsetup.DefaultBatchMaxSize,
-		// High input chan size is needed to handle high number of DBM events being flushed by DBM integrations
-		defaultInputChanSize: 500,
-	},
-	{
-		eventType:   eventTypeDBMHealth,
-		contentType: logshttp.JSONContentType,
-		// set the endpoint config to "metrics" since health will hit the same endpoint
-		// as metrics, so there is no need to add an extra config endpoint.
-		endpointsConfigPrefix:  "database_monitoring.metrics.",
-		hostnameEndpointPrefix: "dbm-metrics-intake.",
-		intakeTrackType:        "dbmhealth",
-		// raise the default batch_max_concurrent_send from 0 to 10 to ensure this pipeline is able to handle 4k events/s
-		defaultBatchMaxConcurrentSend: 10,
-		defaultBatchMaxContentSize:    20e6,
-		defaultBatchMaxSize:           pkgconfigsetup.DefaultBatchMaxSize,
-		// High input chan size is needed to handle high number of DBM events being flushed by DBM integrations
-		defaultInputChanSize: 500,
-	}, {
-		eventType:                     eventplatform.EventTypeNetworkDevicesMetadata,
-		category:                      "NDM",
-		contentType:                   logshttp.JSONContentType,
-		endpointsConfigPrefix:         "network_devices.metadata.",
-		hostnameEndpointPrefix:        "ndm-intake.",
-		intakeTrackType:               "ndm",
-		defaultBatchMaxConcurrentSend: 10,
-		defaultBatchMaxContentSize:    pkgconfigsetup.DefaultBatchMaxContentSize,
-		defaultBatchMaxSize:           pkgconfigsetup.DefaultBatchMaxSize,
-		defaultInputChanSize:          pkgconfigsetup.DefaultInputChanSize,
-	},
-	{
-		eventType:                     eventplatform.EventTypeSnmpTraps,
-		category:                      "NDM",
-		contentType:                   logshttp.JSONContentType,
-		endpointsConfigPrefix:         "network_devices.snmp_traps.forwarder.",
-		hostnameEndpointPrefix:        "snmp-traps-intake.",
-		intakeTrackType:               "ndmtraps",
-		defaultBatchMaxConcurrentSend: 10,
-		defaultBatchMaxContentSize:    pkgconfigsetup.DefaultBatchMaxContentSize,
-		defaultBatchMaxSize:           pkgconfigsetup.DefaultBatchMaxSize,
-		defaultInputChanSize:          pkgconfigsetup.DefaultInputChanSize,
-	},
-	{
-		eventType:                     eventplatform.EventTypeNetworkDevicesNetFlow,
-		category:                      "NDM",
-		contentType:                   logshttp.JSONContentType,
-		endpointsConfigPrefix:         "network_devices.netflow.forwarder.",
-		hostnameEndpointPrefix:        "ndmflow-intake.",
-		intakeTrackType:               "ndmflow",
-		defaultBatchMaxConcurrentSend: 10,
-		defaultBatchMaxContentSize:    pkgconfigsetup.DefaultBatchMaxContentSize,
-
-		// Each NetFlow flow is about 500 bytes
-		// 10k BatchMaxSize is about 5Mo of content size
-		defaultBatchMaxSize: 10000,
-		// High input chan is needed to handle high number of flows being flushed by NetFlow Server every 10s
-		// Customers might need to set `network_devices.forwarder.input_chan_size` to higher value if flows are dropped
-		// due to input channel being full.
-		// TODO: A possible better solution is to make SendEventPlatformEvent blocking when input chan is full and avoid
-		//   dropping events. This can't be done right now due to SendEventPlatformEvent being called by
-		//   aggregator loop, making SendEventPlatformEvent blocking might slow down other type of data handled
-		//   by aggregator.
-		defaultInputChanSize: 10000,
-	},
-	{
-		eventType:                     eventplatform.EventTypeNetworkPath,
-		category:                      "Network Path",
-		contentType:                   logshttp.JSONContentType,
-		endpointsConfigPrefix:         "network_path.forwarder.",
-		hostnameEndpointPrefix:        "netpath-intake.",
-		intakeTrackType:               "netpath",
-		defaultBatchMaxConcurrentSend: 10,
-		defaultBatchMaxContentSize:    pkgconfigsetup.DefaultBatchMaxContentSize,
-		defaultBatchMaxSize:           pkgconfigsetup.DefaultBatchMaxSize,
-		defaultInputChanSize:          pkgconfigsetup.DefaultInputChanSize,
-	},
-	{
-		eventType:                     eventplatform.EventTypeContainerLifecycle,
-		category:                      "Container",
-		contentType:                   logshttp.ProtobufContentType,
-		endpointsConfigPrefix:         "container_lifecycle.",
-		hostnameEndpointPrefix:        "contlcycle-intake.",
-		intakeTrackType:               "contlcycle",
-		defaultBatchMaxConcurrentSend: 10,
-		defaultBatchMaxContentSize:    pkgconfigsetup.DefaultBatchMaxContentSize,
-		defaultBatchMaxSize:           pkgconfigsetup.DefaultBatchMaxSize,
-		defaultInputChanSize:          pkgconfigsetup.DefaultInputChanSize,
-	},
-	{
-		eventType:                     eventplatform.EventTypeContainerImages,
-		category:                      "Container",
-		contentType:                   logshttp.ProtobufContentType,
-		endpointsConfigPrefix:         "container_image.",
-		hostnameEndpointPrefix:        "contimage-intake.",
-		intakeTrackType:               "contimage",
-		defaultBatchMaxConcurrentSend: 10,
-		defaultBatchMaxContentSize:    pkgconfigsetup.DefaultBatchMaxContentSize,
-		defaultBatchMaxSize:           pkgconfigsetup.DefaultBatchMaxSize,
-		defaultInputChanSize:          pkgconfigsetup.DefaultInputChanSize,
-	},
-	{
-		eventType:                     eventplatform.EventTypeContainerSBOM,
-		category:                      "SBOM",
-		contentType:                   logshttp.ProtobufContentType,
-		endpointsConfigPrefix:         "sbom.",
-		hostnameEndpointPrefix:        "sbom-intake.",
-		intakeTrackType:               "sbom",
-		defaultBatchMaxConcurrentSend: 10,
-		defaultBatchMaxContentSize:    pkgconfigsetup.DefaultBatchMaxContentSize,
-		defaultBatchMaxSize:           pkgconfigsetup.DefaultBatchMaxSize,
-		// on every periodic refresh, we re-send all the SBOMs for all the
-		// container images in the workloadmeta store. This can be a lot of
-		// payloads at once, so we need a large input channel size to avoid dropping
-		defaultInputChanSize: 1000,
-	},
-	{
-		eventType:                     eventplatform.EventTypeSoftwareInventory,
-		category:                      "EUDM",
-		contentType:                   logshttp.JSONContentType,
-		endpointsConfigPrefix:         "software_inventory.forwarder.",
-		hostnameEndpointPrefix:        "softinv-intake.",
-		intakeTrackType:               "softinv",
-		defaultBatchMaxConcurrentSend: pkgconfigsetup.DefaultBatchMaxConcurrentSend,
-		defaultBatchMaxContentSize:    pkgconfigsetup.DefaultBatchMaxContentSize,
-		defaultBatchMaxSize:           pkgconfigsetup.DefaultBatchMaxSize,
-		defaultInputChanSize:          pkgconfigsetup.DefaultInputChanSize,
-	},
-	{
-		eventType:                     eventplatform.EventTypeSynthetics,
-		category:                      "Synthetics",
-		contentType:                   logshttp.JSONContentType,
-		endpointsConfigPrefix:         "synthetics.forwarder.",
-		hostnameEndpointPrefix:        "http-synthetics.",
-		intakeTrackType:               "synthetics",
-		defaultBatchMaxConcurrentSend: 10,
-		defaultBatchMaxContentSize:    pkgconfigsetup.DefaultBatchMaxContentSize,
-		defaultBatchMaxSize:           pkgconfigsetup.DefaultBatchMaxSize,
-		defaultInputChanSize:          pkgconfigsetup.DefaultInputChanSize,
-	},
-=======
 func getPassthroughPipelines() []passthroughPipelineDesc {
 	var passthroughPipelineDescs = []passthroughPipelineDesc{
 		{
@@ -442,7 +245,7 @@
 			category:                      "EUDM",
 			contentType:                   logshttp.JSONContentType,
 			endpointsConfigPrefix:         "software_inventory.forwarder.",
-			hostnameEndpointPrefix:        "event-platform-intake.",
+			hostnameEndpointPrefix:        "softinv-intake.",
 			intakeTrackType:               "softinv",
 			defaultBatchMaxConcurrentSend: pkgconfigsetup.DefaultBatchMaxConcurrentSend,
 			defaultBatchMaxContentSize:    pkgconfigsetup.DefaultBatchMaxContentSize,
@@ -453,7 +256,6 @@
 	}
 
 	return passthroughPipelineDescs
->>>>>>> 9767f153
 }
 
 type defaultEventPlatformForwarder struct {
