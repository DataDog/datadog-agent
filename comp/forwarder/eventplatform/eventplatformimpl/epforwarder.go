// Unless explicitly stated otherwise all files in this repository are licensed
// under the Apache License Version 2.0.
// This product includes software developed at Datadog (https://www.datadoghq.com/).
// Copyright 2016-present Datadog, Inc.

// Package eventplatformimpl contains the logic for forwarding events to the event platform
package eventplatformimpl

import (
	"context"
	"errors"
	"fmt"
	"strconv"
	"strings"
	"sync"

	"go.uber.org/fx"

	configcomp "github.com/DataDog/datadog-agent/comp/core/config"
	diagnose "github.com/DataDog/datadog-agent/comp/core/diagnose/def"
	"github.com/DataDog/datadog-agent/comp/core/hostname/hostnameinterface"
	"github.com/DataDog/datadog-agent/comp/forwarder/eventplatform"
	"github.com/DataDog/datadog-agent/comp/forwarder/eventplatformreceiver"
	"github.com/DataDog/datadog-agent/comp/forwarder/eventplatformreceiver/eventplatformreceiverimpl"
	"github.com/DataDog/datadog-agent/comp/logs/agent/config"
	logscompression "github.com/DataDog/datadog-agent/comp/serializer/logscompression/def"
	"github.com/DataDog/datadog-agent/pkg/config/model"
	pkgconfigsetup "github.com/DataDog/datadog-agent/pkg/config/setup"
	"github.com/DataDog/datadog-agent/pkg/logs/client"
	logshttp "github.com/DataDog/datadog-agent/pkg/logs/client/http"
	"github.com/DataDog/datadog-agent/pkg/logs/message"
	"github.com/DataDog/datadog-agent/pkg/logs/metrics"
	"github.com/DataDog/datadog-agent/pkg/logs/sender"
	httpsender "github.com/DataDog/datadog-agent/pkg/logs/sender/http"
	compressioncommon "github.com/DataDog/datadog-agent/pkg/util/compression"
	"github.com/DataDog/datadog-agent/pkg/util/fxutil"
	"github.com/DataDog/datadog-agent/pkg/util/log"
	"github.com/DataDog/datadog-agent/pkg/util/option"
	"github.com/DataDog/datadog-agent/pkg/util/startstop"
)

//go:generate mockgen -source=$GOFILE -package=$GOPACKAGE -destination=epforwarder_mockgen.go

// Module defines the fx options for this component.
func Module(params Params) fxutil.Module {
	return fxutil.Component(fx.Provide(newEventPlatformForwarder), fx.Supply(params))
}

const (
	eventTypeDBMSamples  = "dbm-samples"
	eventTypeDBMMetrics  = "dbm-metrics"
	eventTypeDBMActivity = "dbm-activity"
	eventTypeDBMMetadata = "dbm-metadata"
	eventTypeDBMHealth   = "dbm-health"
)

func getPassthroughPipelines() []passthroughPipelineDesc {
	var passthroughPipelineDescs = []passthroughPipelineDesc{
		{
			eventType:              eventTypeDBMSamples,
			category:               "DBM",
			contentType:            logshttp.JSONContentType,
			endpointsConfigPrefix:  "database_monitoring.samples.",
			hostnameEndpointPrefix: "dbm-metrics-intake.",
			intakeTrackType:        "databasequery",
			// raise the default batch_max_concurrent_send from 0 to 10 to ensure this pipeline is able to handle 4k events/s
			defaultBatchMaxConcurrentSend: 10,
			defaultBatchMaxContentSize:    10e6,
			defaultBatchMaxSize:           pkgconfigsetup.DefaultBatchMaxSize,
			// High input chan size is needed to handle high number of DBM events being flushed by DBM integrations
			defaultInputChanSize: 500,
		},
		{
			eventType:              eventTypeDBMMetrics,
			category:               "DBM",
			contentType:            logshttp.JSONContentType,
			endpointsConfigPrefix:  "database_monitoring.metrics.",
			hostnameEndpointPrefix: "dbm-metrics-intake.",
			intakeTrackType:        "dbmmetrics",
			// raise the default batch_max_concurrent_send from 0 to 10 to ensure this pipeline is able to handle 4k events/s
			defaultBatchMaxConcurrentSend: 10,
			defaultBatchMaxContentSize:    20e6,
			defaultBatchMaxSize:           pkgconfigsetup.DefaultBatchMaxSize,
			// High input chan size is needed to handle high number of DBM events being flushed by DBM integrations
			defaultInputChanSize: 500,
		},
		{
			eventType:   eventTypeDBMMetadata,
			contentType: logshttp.JSONContentType,
			// set the endpoint config to "metrics" since metadata will hit the same endpoint
			// as metrics, so there is no need to add an extra config endpoint.
			// As a follow-on PR, we should clean this up to have a single config for each track type since
			// all of our data now flows through the same intake
			endpointsConfigPrefix:  "database_monitoring.metrics.",
			hostnameEndpointPrefix: "dbm-metrics-intake.",
			intakeTrackType:        "dbmmetadata",
			// raise the default batch_max_concurrent_send from 0 to 10 to ensure this pipeline is able to handle 4k events/s
			defaultBatchMaxConcurrentSend: 10,
			defaultBatchMaxContentSize:    20e6,
			defaultBatchMaxSize:           pkgconfigsetup.DefaultBatchMaxSize,
			// High input chan size is needed to handle high number of DBM events being flushed by DBM integrations
			defaultInputChanSize: 500,
		},
		{
			eventType:              eventTypeDBMActivity,
			category:               "DBM",
			contentType:            logshttp.JSONContentType,
			endpointsConfigPrefix:  "database_monitoring.activity.",
			hostnameEndpointPrefix: "dbm-metrics-intake.",
			intakeTrackType:        "dbmactivity",
			// raise the default batch_max_concurrent_send from 0 to 10 to ensure this pipeline is able to handle 4k events/s
			defaultBatchMaxConcurrentSend: 10,
			defaultBatchMaxContentSize:    20e6,
			defaultBatchMaxSize:           pkgconfigsetup.DefaultBatchMaxSize,
			// High input chan size is needed to handle high number of DBM events being flushed by DBM integrations
			defaultInputChanSize: 500,
		},
		{
			eventType:   eventTypeDBMHealth,
			contentType: logshttp.JSONContentType,
			// set the endpoint config to "metrics" since health will hit the same endpoint
			// as metrics, so there is no need to add an extra config endpoint.
			endpointsConfigPrefix:  "database_monitoring.metrics.",
			hostnameEndpointPrefix: "dbm-metrics-intake.",
			intakeTrackType:        "dbmhealth",
			// raise the default batch_max_concurrent_send from 0 to 10 to ensure this pipeline is able to handle 4k events/s
			defaultBatchMaxConcurrentSend: 10,
			defaultBatchMaxContentSize:    20e6,
			defaultBatchMaxSize:           pkgconfigsetup.DefaultBatchMaxSize,
			// High input chan size is needed to handle high number of DBM events being flushed by DBM integrations
			defaultInputChanSize: 500,
		}, {
			eventType:                     eventplatform.EventTypeNetworkDevicesMetadata,
			category:                      "NDM",
			contentType:                   logshttp.JSONContentType,
			endpointsConfigPrefix:         "network_devices.metadata.",
			hostnameEndpointPrefix:        "ndm-intake.",
			intakeTrackType:               "ndm",
			defaultBatchMaxConcurrentSend: 10,
			defaultBatchMaxContentSize:    pkgconfigsetup.DefaultBatchMaxContentSize,
			defaultBatchMaxSize:           pkgconfigsetup.DefaultBatchMaxSize,
			defaultInputChanSize:          pkgconfigsetup.DefaultInputChanSize,
		},
		{
			eventType:                     eventplatform.EventTypeSnmpTraps,
			category:                      "NDM",
			contentType:                   logshttp.JSONContentType,
			endpointsConfigPrefix:         "network_devices.snmp_traps.forwarder.",
			hostnameEndpointPrefix:        "snmp-traps-intake.",
			intakeTrackType:               "ndmtraps",
			defaultBatchMaxConcurrentSend: 10,
			defaultBatchMaxContentSize:    pkgconfigsetup.DefaultBatchMaxContentSize,
			defaultBatchMaxSize:           pkgconfigsetup.DefaultBatchMaxSize,
			defaultInputChanSize:          pkgconfigsetup.DefaultInputChanSize,
		},
		{
			eventType:                     eventplatform.EventTypeNetworkDevicesNetFlow,
			category:                      "NDM",
			contentType:                   logshttp.JSONContentType,
			endpointsConfigPrefix:         "network_devices.netflow.forwarder.",
			hostnameEndpointPrefix:        "ndmflow-intake.",
			intakeTrackType:               "ndmflow",
			defaultBatchMaxConcurrentSend: 10,
			defaultBatchMaxContentSize:    pkgconfigsetup.DefaultBatchMaxContentSize,

			// Each NetFlow flow is about 500 bytes
			// 10k BatchMaxSize is about 5Mo of content size
			defaultBatchMaxSize: 10000,
			// High input chan is needed to handle high number of flows being flushed by NetFlow Server every 10s
			// Customers might need to set `network_devices.forwarder.input_chan_size` to higher value if flows are dropped
			// due to input channel being full.
			// TODO: A possible better solution is to make SendEventPlatformEvent blocking when input chan is full and avoid
			//   dropping events. This can't be done right now due to SendEventPlatformEvent being called by
			//   aggregator loop, making SendEventPlatformEvent blocking might slow down other type of data handled
			//   by aggregator.
			defaultInputChanSize: 10000,
		},
		{
			eventType:                     eventplatform.EventTypeNetworkPath,
			category:                      "Network Path",
			contentType:                   logshttp.JSONContentType,
			endpointsConfigPrefix:         "network_path.forwarder.",
			hostnameEndpointPrefix:        "netpath-intake.",
			intakeTrackType:               "netpath",
			defaultBatchMaxConcurrentSend: 10,
			defaultBatchMaxContentSize:    pkgconfigsetup.DefaultBatchMaxContentSize,
			defaultBatchMaxSize:           pkgconfigsetup.DefaultBatchMaxSize,
			defaultInputChanSize:          pkgconfigsetup.DefaultInputChanSize,
		},
		{
			eventType:                     eventplatform.EventTypeNetworkConfigManagement,
			category:                      "Network Config Management",
			contentType:                   logshttp.JSONContentType,
			endpointsConfigPrefix:         "network_config_management.forwarder.",
			hostnameEndpointPrefix:        "ndm-intake.",
			intakeTrackType:               "ndmconfig",
			defaultBatchMaxConcurrentSend: 10,
			defaultBatchMaxContentSize:    pkgconfigsetup.DefaultBatchMaxContentSize,
			defaultBatchMaxSize:           pkgconfigsetup.DefaultBatchMaxSize,
			defaultInputChanSize:          pkgconfigsetup.DefaultInputChanSize,
		},
		{
			eventType:                     eventplatform.EventTypeContainerLifecycle,
			category:                      "Container",
			contentType:                   logshttp.ProtobufContentType,
			endpointsConfigPrefix:         "container_lifecycle.",
			hostnameEndpointPrefix:        "contlcycle-intake.",
			intakeTrackType:               "contlcycle",
			defaultBatchMaxConcurrentSend: 10,
			defaultBatchMaxContentSize:    pkgconfigsetup.DefaultBatchMaxContentSize,
			defaultBatchMaxSize:           pkgconfigsetup.DefaultBatchMaxSize,
			defaultInputChanSize:          pkgconfigsetup.DefaultInputChanSize,
		},
		{
			eventType:                     eventplatform.EventTypeContainerImages,
			category:                      "Container",
			contentType:                   logshttp.ProtobufContentType,
			endpointsConfigPrefix:         "container_image.",
			hostnameEndpointPrefix:        "contimage-intake.",
			intakeTrackType:               "contimage",
			defaultBatchMaxConcurrentSend: 10,
			defaultBatchMaxContentSize:    pkgconfigsetup.DefaultBatchMaxContentSize,
			defaultBatchMaxSize:           pkgconfigsetup.DefaultBatchMaxSize,
			defaultInputChanSize:          pkgconfigsetup.DefaultInputChanSize,
		},
		{
			eventType:                     eventplatform.EventTypeContainerSBOM,
			category:                      "SBOM",
			contentType:                   logshttp.ProtobufContentType,
			endpointsConfigPrefix:         "sbom.",
			hostnameEndpointPrefix:        "sbom-intake.",
			intakeTrackType:               "sbom",
			defaultBatchMaxConcurrentSend: 10,
			defaultBatchMaxContentSize:    pkgconfigsetup.DefaultBatchMaxContentSize,
			defaultBatchMaxSize:           pkgconfigsetup.DefaultBatchMaxSize,
			// on every periodic refresh, we re-send all the SBOMs for all the
			// container images in the workloadmeta store. This can be a lot of
			// payloads at once, so we need a large input channel size to avoid dropping
			defaultInputChanSize: 1000,
		},
		{
			eventType:                     eventplatform.EventTypeSynthetics,
			category:                      "Synthetics",
			contentType:                   logshttp.JSONContentType,
			endpointsConfigPrefix:         "synthetics.forwarder.",
			hostnameEndpointPrefix:        "http-synthetics.",
			intakeTrackType:               "synthetics",
			defaultBatchMaxConcurrentSend: 10,
			defaultBatchMaxContentSize:    pkgconfigsetup.DefaultBatchMaxContentSize,
			defaultBatchMaxSize:           pkgconfigsetup.DefaultBatchMaxSize,
			defaultInputChanSize:          pkgconfigsetup.DefaultInputChanSize,
		},
		{
			eventType:                     eventplatform.EventTypeEventManagement,
			category:                      "Event Management",
			contentType:                   logshttp.JSONContentType,
			endpointsConfigPrefix:         "event_management.forwarder.",
			hostnameEndpointPrefix:        "event-management-intake.",
			intakeTrackType:               "events",
			defaultBatchMaxConcurrentSend: pkgconfigsetup.DefaultBatchMaxConcurrentSend,
			defaultBatchMaxContentSize:    pkgconfigsetup.DefaultBatchMaxContentSize,
			defaultBatchMaxSize:           pkgconfigsetup.DefaultBatchMaxSize,
			defaultInputChanSize:          pkgconfigsetup.DefaultInputChanSize,
			//nolint:misspell
			// TODO(ECT-4272): event-management-intake does not support batching/array, must send one event at a time
			useStreamStrategy: true,
		},
	}

	if pkgconfigsetup.Datadog().GetBool("software_inventory.enabled") {
		softinvPipeline := passthroughPipelineDesc{
			eventType:                     eventplatform.EventTypeSoftwareInventory,
			category:                      "EUDM",
			contentType:                   logshttp.JSONContentType,
			endpointsConfigPrefix:         "software_inventory.forwarder.",
			hostnameEndpointPrefix:        "softinv-intake.",
			intakeTrackType:               "softinv",
			defaultBatchMaxConcurrentSend: pkgconfigsetup.DefaultBatchMaxConcurrentSend,
			defaultBatchMaxContentSize:    pkgconfigsetup.DefaultBatchMaxContentSize,
			defaultBatchMaxSize:           pkgconfigsetup.DefaultBatchMaxSize,
			defaultInputChanSize:          pkgconfigsetup.DefaultInputChanSize,
		}
		passthroughPipelineDescs = append(passthroughPipelineDescs, softinvPipeline)
	}

	return passthroughPipelineDescs
}

type defaultEventPlatformForwarder struct {
	purgeMx         sync.Mutex
	pipelines       map[string]*passthroughPipeline
	destinationsCtx *client.DestinationsContext
}

// SendEventPlatformEvent sends messages to the event platform intake.
// SendEventPlatformEvent will drop messages and return an error if the input channel is already full.
func (s *defaultEventPlatformForwarder) SendEventPlatformEvent(e *message.Message, eventType string) error {
	p, ok := s.pipelines[eventType]
	if !ok {
		return fmt.Errorf("unknown eventType=%s", eventType)
	}

	// Stream to console if debug mode is enabled
	p.eventPlatformReceiver.HandleMessage(e, []byte{}, eventType)

	select {
	case p.in <- e:
		return nil
	default:
		return fmt.Errorf("event platform forwarder pipeline channel is full for eventType=%s. Channel capacity is %d. consider increasing batch_max_concurrent_send", eventType, cap(p.in))
	}
}

// Diagnose enumerates known epforwarder pipelines and endpoints to test each of them connectivity
func Diagnose() []diagnose.Diagnosis {
	var diagnoses []diagnose.Diagnosis
	cfg := pkgconfigsetup.Datadog()

	for _, desc := range getPassthroughPipelines() {
		//nolint:misspell
		// TODO(ECT-4273): event-management-intake does not support the empty payload sent here
		if desc.eventType == eventplatform.EventTypeEventManagement {
			log.Debugf("Skipping diagnosis for event-management-intake because it does not support the empty payload")
			continue
		}
		configKeys := config.NewLogsConfigKeys(desc.endpointsConfigPrefix, cfg)
		endpoints, err := config.BuildHTTPEndpointsWithConfig(cfg, configKeys, desc.hostnameEndpointPrefix, desc.intakeTrackType, config.DefaultIntakeProtocol, config.DefaultIntakeOrigin)
		if err != nil {
			diagnoses = append(diagnoses, diagnose.Diagnosis{
				Status:      diagnose.DiagnosisFail,
				Name:        "Endpoints configuration",
				Diagnosis:   "Misconfiguration of agent endpoints",
				Remediation: "Please validate Agent configuration",
				RawError:    err.Error(),
			})
			continue
		}

<<<<<<< HEAD
		url, err := logshttp.CheckConnectivityDiagnose(endpoints.Main, cfg)
		name := fmt.Sprintf("Connectivity to %s", url)
=======
		url, err := logshttp.CheckConnectivityDiagnose(endpoints.Main, pkgconfigsetup.Datadog())
		name := "Connectivity to " + url
>>>>>>> c71db2f2
		if err == nil {
			diagnoses = append(diagnoses, diagnose.Diagnosis{
				Status:    diagnose.DiagnosisSuccess,
				Category:  desc.category,
				Name:      name,
				Diagnosis: fmt.Sprintf("Connectivity to `%s` is Ok", url),
			})
		} else {
			diag := diagnose.Diagnosis{
				Status:      diagnose.DiagnosisFail,
				Category:    desc.category,
				Name:        name,
				Diagnosis:   fmt.Sprintf("Connection to `%s` failed", url),
				Remediation: "Please validate Agent configuration and firewall to access " + url,
				RawError:    err.Error(),
			}
			diag = maybeTestWithPQDN(cfg, endpoints.Main, diag)
			diagnoses = append(diagnoses, diag)
		}
	}

	return diagnoses
}

// Detect if the connection failed because of using a FQDN by trying with a PQDN
func maybeTestWithPQDN(cfg model.Reader, endpoint config.Endpoint, diag diagnose.Diagnosis) diagnose.Diagnosis {
	if cfg.Get("convert_dd_site_fqdn.enabled") == false {
		return diag
	}

	fqdn := endpoint.Host
	if strings.HasSuffix(fqdn, ".") {
		log.Infof("The connection to %s with a FQDN failed; attempting with a PQDN", fqdn)

		// This function takes `endpoint` by value, so it's safe to mutate here
		endpoint.Host = strings.TrimSuffix(fqdn, ".")
		_, err := logshttp.CheckConnectivityDiagnose(endpoint, cfg)
		if err == nil {
			diag.Remediation = fmt.Sprintf(
				"The connection to %s failed. It is a fully qualified domain name (FQDN), note the trailing dot. However, the connection without the trailing dot, succeeded. Check that your firewall and/or proxy configuration accept FQDN connections, or disable FQDN usage by setting `convert_dd_site_fqdn.enabled` to false", fqdn)
		}
	}
	return diag
}

// SendEventPlatformEventBlocking sends messages to the event platform intake.
// SendEventPlatformEventBlocking will block if the input channel is already full.
func (s *defaultEventPlatformForwarder) SendEventPlatformEventBlocking(e *message.Message, eventType string) error {
	p, ok := s.pipelines[eventType]
	if !ok {
		return fmt.Errorf("unknown eventType=%s", eventType)
	}

	// Stream to console if debug mode is enabled
	p.eventPlatformReceiver.HandleMessage(e, []byte{}, eventType)

	p.in <- e
	return nil
}

func purgeChan(in chan *message.Message) (result []*message.Message) {
	for {
		select {
		case m, isOpen := <-in:
			if !isOpen {
				return
			}
			result = append(result, m)
		default:
			return
		}
	}
}

// Purge clears out all pipeline channels, returning a map of eventType to list of messages in that were removed from each channel
func (s *defaultEventPlatformForwarder) Purge() map[string][]*message.Message {
	s.purgeMx.Lock()
	defer s.purgeMx.Unlock()
	result := make(map[string][]*message.Message)
	for eventType, p := range s.pipelines {
		res := purgeChan(p.in)
		result[eventType] = res
		if eventType == eventTypeDBMActivity || eventType == eventTypeDBMMetrics || eventType == eventTypeDBMSamples {
			log.Debugf("purged DBM channel %s: %d events", eventType, len(res))
		}
	}
	return result
}

func (s *defaultEventPlatformForwarder) Start() {
	s.destinationsCtx.Start()
	for _, p := range s.pipelines {
		p.Start()
	}
}

func (s *defaultEventPlatformForwarder) Stop() {
	log.Debugf("shutting down event platform forwarder")
	stopper := startstop.NewParallelStopper()
	for _, p := range s.pipelines {
		stopper.Add(p)
	}
	stopper.Stop()
	// TODO: wait on stop and cancel context only after timeout like logs agent
	s.destinationsCtx.Stop()
	log.Debugf("event platform forwarder shut down complete")
}

type passthroughPipeline struct {
	sender                *sender.Sender
	strategy              sender.Strategy
	in                    chan *message.Message
	eventPlatformReceiver eventplatformreceiver.Component
}

type passthroughPipelineDesc struct {
	eventType   string
	category    string
	contentType string
	// intakeTrackType is the track type to use for the v2 intake api. When blank, v1 is used instead.
	intakeTrackType               config.IntakeTrackType
	endpointsConfigPrefix         string
	hostnameEndpointPrefix        string
	defaultBatchMaxConcurrentSend int
	defaultBatchMaxContentSize    int
	defaultBatchMaxSize           int
	defaultInputChanSize          int
	forceCompressionKind          string
	forceCompressionLevel         int
	useStreamStrategy             bool
}

// newHTTPPassthroughPipeline creates a new HTTP-only event platform pipeline that sends messages directly to intake
// without any of the processing that exists in regular logs pipelines.
func newHTTPPassthroughPipeline(
	coreConfig model.Reader,
	eventPlatformReceiver eventplatformreceiver.Component,
	compressor logscompression.Component,
	desc passthroughPipelineDesc,
	destinationsContext *client.DestinationsContext,
	pipelineID int,
) (p *passthroughPipeline, err error) {
	configKeys := config.NewLogsConfigKeys(desc.endpointsConfigPrefix, coreConfig)
	compressionOptions := config.EndpointCompressionOptions{
		CompressionKind:  desc.forceCompressionKind,
		CompressionLevel: desc.forceCompressionLevel,
	}
	endpoints, err := config.BuildHTTPEndpointsWithCompressionOverride(
		coreConfig,
		configKeys,
		desc.hostnameEndpointPrefix,
		desc.intakeTrackType,
		config.DefaultIntakeProtocol,
		config.DefaultIntakeOrigin,
		compressionOptions,
	)
	if err != nil {
		return nil, err
	}
	if !endpoints.UseHTTP {
		return nil, errors.New("endpoints must be http")
	}
	// epforwarder pipelines apply their own defaults on top of the hardcoded logs defaults
	if endpoints.BatchMaxConcurrentSend <= 0 {
		endpoints.BatchMaxConcurrentSend = desc.defaultBatchMaxConcurrentSend
	}
	if endpoints.BatchMaxContentSize <= pkgconfigsetup.DefaultBatchMaxContentSize {
		endpoints.BatchMaxContentSize = desc.defaultBatchMaxContentSize
	}
	if endpoints.BatchMaxSize <= pkgconfigsetup.DefaultBatchMaxSize {
		endpoints.BatchMaxSize = desc.defaultBatchMaxSize
	}
	if endpoints.InputChanSize <= pkgconfigsetup.DefaultInputChanSize {
		endpoints.InputChanSize = desc.defaultInputChanSize
	}

	pipelineMonitor := metrics.NewNoopPipelineMonitor(strconv.Itoa(pipelineID))

	inputChan := make(chan *message.Message, endpoints.InputChanSize)

	serverlessMeta := sender.NewServerlessMeta(false)
	senderImpl := httpsender.NewHTTPSender(
		coreConfig,
		&sender.NoopSink{},
		10, // Buffer Size
		serverlessMeta,
		endpoints,
		destinationsContext,
		desc.eventType,
		desc.contentType,
		desc.category,
		sender.DefaultQueuesCount,
		sender.DefaultWorkersPerQueue,
		endpoints.BatchMaxConcurrentSend,
		endpoints.BatchMaxConcurrentSend,
	)

	var encoder compressioncommon.Compressor
	encoder = compressor.NewCompressor("none", 0)
	if endpoints.Main.UseCompression {
		encoder = compressor.NewCompressor(endpoints.Main.CompressionKind, endpoints.Main.CompressionLevel)
	}

	var strategy sender.Strategy

	if desc.useStreamStrategy || desc.contentType == logshttp.ProtobufContentType {
		strategy = sender.NewStreamStrategy(inputChan, senderImpl.In(), encoder)
	} else {
		strategy = sender.NewBatchStrategy(
			inputChan,
			senderImpl.In(),
			make(chan struct{}),
			serverlessMeta,
			endpoints.BatchWait,
			endpoints.BatchMaxSize,
			endpoints.BatchMaxContentSize,
			desc.eventType,
			encoder,
			pipelineMonitor,
			"0",
		)
	}

	log.Debugf("Initialized event platform forwarder pipeline. eventType=%s mainHosts=%s additionalHosts=%s batch_max_concurrent_send=%d batch_max_content_size=%d batch_max_size=%d, input_chan_size=%d, compression_kind=%s, compression_level=%d",
		desc.eventType,
		joinHosts(endpoints.GetReliableEndpoints()),
		joinHosts(endpoints.GetUnReliableEndpoints()),
		endpoints.BatchMaxConcurrentSend,
		endpoints.BatchMaxContentSize,
		endpoints.BatchMaxSize,
		endpoints.InputChanSize,
		endpoints.Main.CompressionKind,
		endpoints.Main.CompressionLevel)
	return &passthroughPipeline{
		sender:                senderImpl,
		strategy:              strategy,
		in:                    inputChan,
		eventPlatformReceiver: eventPlatformReceiver,
	}, nil
}

func (p *passthroughPipeline) Start() {
	if p.strategy != nil {
		p.strategy.Start()
		p.sender.Start()
	}
}

func (p *passthroughPipeline) Stop() {
	if p.strategy != nil {
		p.strategy.Stop()
		p.sender.Stop()
	}
}

func joinHosts(endpoints []config.Endpoint) string {
	var additionalHosts []string
	for _, e := range endpoints {
		additionalHosts = append(additionalHosts, e.Host)
	}
	return strings.Join(additionalHosts, ",")
}

func newDefaultEventPlatformForwarder(config model.Reader, eventPlatformReceiver eventplatformreceiver.Component, compression logscompression.Component) *defaultEventPlatformForwarder {
	destinationsCtx := client.NewDestinationsContext()
	destinationsCtx.Start()
	pipelines := make(map[string]*passthroughPipeline)
	for i, desc := range getPassthroughPipelines() {
		p, err := newHTTPPassthroughPipeline(config, eventPlatformReceiver, compression, desc, destinationsCtx, i)
		if err != nil {
			log.Errorf("Failed to initialize event platform forwarder pipeline. eventType=%s, error=%s", desc.eventType, err.Error())
			continue
		}
		pipelines[desc.eventType] = p
	}
	return &defaultEventPlatformForwarder{
		pipelines:       pipelines,
		destinationsCtx: destinationsCtx,
	}
}

type dependencies struct {
	fx.In
	Params                Params
	Config                configcomp.Component
	Lc                    fx.Lifecycle
	EventPlatformReceiver eventplatformreceiver.Component
	Hostname              hostnameinterface.Component
	Compression           logscompression.Component
}

// newEventPlatformForwarder creates a new EventPlatformForwarder
func newEventPlatformForwarder(deps dependencies) eventplatform.Component {
	var forwarder *defaultEventPlatformForwarder

	if deps.Params.UseNoopEventPlatformForwarder {
		forwarder = newNoopEventPlatformForwarder(deps.Hostname, deps.Compression)
	} else if deps.Params.UseEventPlatformForwarder {
		forwarder = newDefaultEventPlatformForwarder(deps.Config, deps.EventPlatformReceiver, deps.Compression)
	}
	if forwarder == nil {
		return option.NonePtr[eventplatform.Forwarder]()
	}
	deps.Lc.Append(fx.Hook{
		OnStart: func(context.Context) error {
			forwarder.Start()
			return nil
		},
		OnStop: func(context.Context) error {
			forwarder.Stop()
			return nil
		},
	})
	return option.NewPtr[eventplatform.Forwarder](forwarder)
}

// NewNoopEventPlatformForwarder returns the standard event platform forwarder with sending disabled, meaning events
// will build up in each pipeline channel without being forwarded to the intake
func NewNoopEventPlatformForwarder(hostname hostnameinterface.Component, compression logscompression.Component) eventplatform.Forwarder {
	return newNoopEventPlatformForwarder(hostname, compression)
}

func newNoopEventPlatformForwarder(hostname hostnameinterface.Component, compression logscompression.Component) *defaultEventPlatformForwarder {
	f := newDefaultEventPlatformForwarder(pkgconfigsetup.Datadog(), eventplatformreceiverimpl.NewReceiver(hostname).Comp, compression)
	// remove the senders
	for _, p := range f.pipelines {
		p.strategy = nil
	}
	return f
}<|MERGE_RESOLUTION|>--- conflicted
+++ resolved
@@ -336,13 +336,8 @@
 			continue
 		}
 
-<<<<<<< HEAD
 		url, err := logshttp.CheckConnectivityDiagnose(endpoints.Main, cfg)
-		name := fmt.Sprintf("Connectivity to %s", url)
-=======
-		url, err := logshttp.CheckConnectivityDiagnose(endpoints.Main, pkgconfigsetup.Datadog())
 		name := "Connectivity to " + url
->>>>>>> c71db2f2
 		if err == nil {
 			diagnoses = append(diagnoses, diagnose.Diagnosis{
 				Status:    diagnose.DiagnosisSuccess,
