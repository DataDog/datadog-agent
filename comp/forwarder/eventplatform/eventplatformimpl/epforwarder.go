// Unless explicitly stated otherwise all files in this repository are licensed
// under the Apache License Version 2.0.
// This product includes software developed at Datadog (https://www.datadoghq.com/).
// Copyright 2016-present Datadog, Inc.

// Package eventplatformimpl contains the logic for forwarding events to the event platform
package eventplatformimpl

import (
	"context"
	"fmt"
	"strconv"
	"strings"
	"sync"

	"go.uber.org/fx"

	configcomp "github.com/DataDog/datadog-agent/comp/core/config"
	diagnose "github.com/DataDog/datadog-agent/comp/core/diagnose/def"
	"github.com/DataDog/datadog-agent/comp/core/hostname/hostnameinterface"
	"github.com/DataDog/datadog-agent/comp/forwarder/eventplatform"
	"github.com/DataDog/datadog-agent/comp/forwarder/eventplatformreceiver"
	"github.com/DataDog/datadog-agent/comp/forwarder/eventplatformreceiver/eventplatformreceiverimpl"
	"github.com/DataDog/datadog-agent/comp/logs/agent/config"
	logscompression "github.com/DataDog/datadog-agent/comp/serializer/logscompression/def"
	"github.com/DataDog/datadog-agent/pkg/config/model"
	pkgconfigsetup "github.com/DataDog/datadog-agent/pkg/config/setup"
	"github.com/DataDog/datadog-agent/pkg/logs/auditor"
	"github.com/DataDog/datadog-agent/pkg/logs/client"
	logshttp "github.com/DataDog/datadog-agent/pkg/logs/client/http"
	"github.com/DataDog/datadog-agent/pkg/logs/message"
	"github.com/DataDog/datadog-agent/pkg/logs/metrics"
	"github.com/DataDog/datadog-agent/pkg/logs/sender"
	compressioncommon "github.com/DataDog/datadog-agent/pkg/util/compression"
	"github.com/DataDog/datadog-agent/pkg/util/fxutil"
	"github.com/DataDog/datadog-agent/pkg/util/log"
	"github.com/DataDog/datadog-agent/pkg/util/option"
	"github.com/DataDog/datadog-agent/pkg/util/startstop"
)

//go:generate mockgen -source=$GOFILE -package=$GOPACKAGE -destination=epforwarder_mockgen.go

// Module defines the fx options for this component.
func Module(params Params) fxutil.Module {
	return fxutil.Component(fx.Provide(newEventPlatformForwarder), fx.Supply(params))
}

const (
	eventTypeDBMSamples  = "dbm-samples"
	eventTypeDBMMetrics  = "dbm-metrics"
	eventTypeDBMActivity = "dbm-activity"
	eventTypeDBMMetadata = "dbm-metadata"
)

var passthroughPipelineDescs = []passthroughPipelineDesc{
	{
		eventType:              eventTypeDBMSamples,
		category:               "DBM",
		contentType:            logshttp.JSONContentType,
		endpointsConfigPrefix:  "database_monitoring.samples.",
		hostnameEndpointPrefix: "dbm-metrics-intake.",
		intakeTrackType:        "databasequery",
		// raise the default batch_max_concurrent_send from 0 to 10 to ensure this pipeline is able to handle 4k events/s
		defaultBatchMaxConcurrentSend: 10,
		defaultBatchMaxContentSize:    10e6,
		defaultBatchMaxSize:           pkgconfigsetup.DefaultBatchMaxSize,
		// High input chan size is needed to handle high number of DBM events being flushed by DBM integrations
		defaultInputChanSize: 500,
		compressionKind:      config.ZstdCompressionKind,
		compressionLevel:     config.ZstdCompressionLevel,
	},
	{
		eventType:              eventTypeDBMMetrics,
		category:               "DBM",
		contentType:            logshttp.JSONContentType,
		endpointsConfigPrefix:  "database_monitoring.metrics.",
		hostnameEndpointPrefix: "dbm-metrics-intake.",
		intakeTrackType:        "dbmmetrics",
		// raise the default batch_max_concurrent_send from 0 to 10 to ensure this pipeline is able to handle 4k events/s
		defaultBatchMaxConcurrentSend: 10,
		defaultBatchMaxContentSize:    20e6,
		defaultBatchMaxSize:           pkgconfigsetup.DefaultBatchMaxSize,
		// High input chan size is needed to handle high number of DBM events being flushed by DBM integrations
		defaultInputChanSize: 500,
		compressionKind:      config.ZstdCompressionKind,
		compressionLevel:     config.ZstdCompressionLevel,
	},
	{
		eventType:   eventTypeDBMMetadata,
		contentType: logshttp.JSONContentType,
		// set the endpoint config to "metrics" since metadata will hit the same endpoint
		// as metrics, so there is no need to add an extra config endpoint.
		// As a follow-on PR, we should clean this up to have a single config for each track type since
		// all of our data now flows through the same intake
		endpointsConfigPrefix:  "database_monitoring.metrics.",
		hostnameEndpointPrefix: "dbm-metrics-intake.",
		intakeTrackType:        "dbmmetadata",
		// raise the default batch_max_concurrent_send from 0 to 10 to ensure this pipeline is able to handle 4k events/s
		defaultBatchMaxConcurrentSend: 10,
		defaultBatchMaxContentSize:    20e6,
		defaultBatchMaxSize:           pkgconfigsetup.DefaultBatchMaxSize,
		// High input chan size is needed to handle high number of DBM events being flushed by DBM integrations
		defaultInputChanSize: 500,
		compressionKind:      config.ZstdCompressionKind,
		compressionLevel:     config.ZstdCompressionLevel,
	},
	{
		eventType:              eventTypeDBMActivity,
		category:               "DBM",
		contentType:            logshttp.JSONContentType,
		endpointsConfigPrefix:  "database_monitoring.activity.",
		hostnameEndpointPrefix: "dbm-metrics-intake.",
		intakeTrackType:        "dbmactivity",
		// raise the default batch_max_concurrent_send from 0 to 10 to ensure this pipeline is able to handle 4k events/s
		defaultBatchMaxConcurrentSend: 10,
		defaultBatchMaxContentSize:    20e6,
		defaultBatchMaxSize:           pkgconfigsetup.DefaultBatchMaxSize,
		// High input chan size is needed to handle high number of DBM events being flushed by DBM integrations
		defaultInputChanSize: 500,
		compressionKind:      config.ZstdCompressionKind,
		compressionLevel:     config.ZstdCompressionLevel,
	},
	{
		eventType:                     eventplatform.EventTypeNetworkDevicesMetadata,
		category:                      "NDM",
		contentType:                   logshttp.JSONContentType,
		endpointsConfigPrefix:         "network_devices.metadata.",
		hostnameEndpointPrefix:        "ndm-intake.",
		intakeTrackType:               "ndm",
		defaultBatchMaxConcurrentSend: 10,
		defaultBatchMaxContentSize:    pkgconfigsetup.DefaultBatchMaxContentSize,
		defaultBatchMaxSize:           pkgconfigsetup.DefaultBatchMaxSize,
		defaultInputChanSize:          pkgconfigsetup.DefaultInputChanSize,
		compressionKind:               config.ZstdCompressionKind,
		compressionLevel:              config.ZstdCompressionLevel,
	},
	{
		eventType:                     eventplatform.EventTypeSnmpTraps,
		category:                      "NDM",
		contentType:                   logshttp.JSONContentType,
		endpointsConfigPrefix:         "network_devices.snmp_traps.forwarder.",
		hostnameEndpointPrefix:        "snmp-traps-intake.",
		intakeTrackType:               "ndmtraps",
		defaultBatchMaxConcurrentSend: 10,
		defaultBatchMaxContentSize:    pkgconfigsetup.DefaultBatchMaxContentSize,
		defaultBatchMaxSize:           pkgconfigsetup.DefaultBatchMaxSize,
		defaultInputChanSize:          pkgconfigsetup.DefaultInputChanSize,
		compressionKind:               config.ZstdCompressionKind,
		compressionLevel:              config.ZstdCompressionLevel,
	},
	{
		eventType:                     eventplatform.EventTypeNetworkDevicesNetFlow,
		category:                      "NDM",
		contentType:                   logshttp.JSONContentType,
		endpointsConfigPrefix:         "network_devices.netflow.forwarder.",
		hostnameEndpointPrefix:        "ndmflow-intake.",
		intakeTrackType:               "ndmflow",
		defaultBatchMaxConcurrentSend: 10,
		defaultBatchMaxContentSize:    pkgconfigsetup.DefaultBatchMaxContentSize,

		// Each NetFlow flow is about 500 bytes
		// 10k BatchMaxSize is about 5Mo of content size
		defaultBatchMaxSize: 10000,
		//
		// High input chan is needed to handle high number of flows being flushed by NetFlow Server every 10s
		// Customers might need to set `network_devices.forwarder.input_chan_size` to higher value if flows are dropped
		// due to input channel being full.
		// TODO: A possible better solution is to make SendEventPlatformEvent blocking when input chan is full and avoid
		//   dropping events. This can't be done right now due to SendEventPlatformEvent being called by
		//   aggregator loop, making SendEventPlatformEvent blocking might slow down other type of data handled
		//   by aggregator.
		defaultInputChanSize: 10000,
		compressionKind:      config.ZstdCompressionKind,
		compressionLevel:     config.ZstdCompressionLevel,
	},
	{
		eventType:                     eventplatform.EventTypeNetworkPath,
		category:                      "Network Path",
		contentType:                   logshttp.JSONContentType,
		endpointsConfigPrefix:         "network_path.forwarder.",
		hostnameEndpointPrefix:        "netpath-intake.",
		intakeTrackType:               "netpath",
		defaultBatchMaxConcurrentSend: 10,
		defaultBatchMaxContentSize:    pkgconfigsetup.DefaultBatchMaxContentSize,
		defaultBatchMaxSize:           pkgconfigsetup.DefaultBatchMaxSize,
		defaultInputChanSize:          pkgconfigsetup.DefaultInputChanSize,
		compressionKind:               config.ZstdCompressionKind,
		compressionLevel:              config.ZstdCompressionLevel,
	},
	{
		eventType:                     eventplatform.EventTypeContainerLifecycle,
		category:                      "Container",
		contentType:                   logshttp.ProtobufContentType,
		endpointsConfigPrefix:         "container_lifecycle.",
		hostnameEndpointPrefix:        "contlcycle-intake.",
		intakeTrackType:               "contlcycle",
		defaultBatchMaxConcurrentSend: 10,
		defaultBatchMaxContentSize:    pkgconfigsetup.DefaultBatchMaxContentSize,
		defaultBatchMaxSize:           pkgconfigsetup.DefaultBatchMaxSize,
		defaultInputChanSize:          pkgconfigsetup.DefaultInputChanSize,
		compressionKind:               config.ZstdCompressionKind,
		compressionLevel:              config.ZstdCompressionLevel,
	},
	{
		eventType:                     eventplatform.EventTypeContainerImages,
		category:                      "Container",
		contentType:                   logshttp.ProtobufContentType,
		endpointsConfigPrefix:         "container_image.",
		hostnameEndpointPrefix:        "contimage-intake.",
		intakeTrackType:               "contimage",
		defaultBatchMaxConcurrentSend: 10,
		defaultBatchMaxContentSize:    pkgconfigsetup.DefaultBatchMaxContentSize,
		defaultBatchMaxSize:           pkgconfigsetup.DefaultBatchMaxSize,
		defaultInputChanSize:          pkgconfigsetup.DefaultInputChanSize,
		compressionKind:               config.ZstdCompressionKind,
		compressionLevel:              config.ZstdCompressionLevel,
	},
	{
		eventType:                     eventplatform.EventTypeContainerSBOM,
		category:                      "SBOM",
		contentType:                   logshttp.ProtobufContentType,
		endpointsConfigPrefix:         "sbom.",
		hostnameEndpointPrefix:        "sbom-intake.",
		intakeTrackType:               "sbom",
		defaultBatchMaxConcurrentSend: 10,
		defaultBatchMaxContentSize:    pkgconfigsetup.DefaultBatchMaxContentSize,
		defaultBatchMaxSize:           pkgconfigsetup.DefaultBatchMaxSize,
<<<<<<< HEAD
		defaultInputChanSize:          pkgconfigsetup.DefaultInputChanSize,
		compressionKind:               config.ZstdCompressionKind,
		compressionLevel:              config.ZstdCompressionLevel,
=======

		// on every periodic refresh, we re-send all the SBOMs for all the
		// container images in the workloadmeta store. This can be a lot of
		// payloads at once, so we need a large input channel size to avoid dropping
		defaultInputChanSize: 1000,
>>>>>>> 353a3805
	},
	{
		eventType:                     eventplatform.EventTypeServiceDiscovery,
		category:                      "Service Discovery",
		contentType:                   logshttp.JSONContentType,
		endpointsConfigPrefix:         "service_discovery.forwarder.",
		hostnameEndpointPrefix:        "instrumentation-telemetry-intake.",
		intakeTrackType:               "apmtelemetry",
		defaultBatchMaxConcurrentSend: 10,
		defaultBatchMaxContentSize:    pkgconfigsetup.DefaultBatchMaxContentSize,
		defaultBatchMaxSize:           pkgconfigsetup.DefaultBatchMaxSize,
		defaultInputChanSize:          pkgconfigsetup.DefaultInputChanSize,
		compressionKind:               config.ZstdCompressionKind,
		compressionLevel:              config.ZstdCompressionLevel,
	},
}

type defaultEventPlatformForwarder struct {
	purgeMx         sync.Mutex
	pipelines       map[string]*passthroughPipeline
	destinationsCtx *client.DestinationsContext
}

// SendEventPlatformEvent sends messages to the event platform intake.
// SendEventPlatformEvent will drop messages and return an error if the input channel is already full.
func (s *defaultEventPlatformForwarder) SendEventPlatformEvent(e *message.Message, eventType string) error {
	p, ok := s.pipelines[eventType]
	if !ok {
		return fmt.Errorf("unknown eventType=%s", eventType)
	}

	// Stream to console if debug mode is enabled
	p.eventPlatformReceiver.HandleMessage(e, []byte{}, eventType)

	select {
	case p.in <- e:
		return nil
	default:
		return fmt.Errorf("event platform forwarder pipeline channel is full for eventType=%s. Channel capacity is %d. consider increasing batch_max_concurrent_send", eventType, cap(p.in))
	}
}

// Diagnose enumerates known epforwarder pipelines and endpoints to test each of them connectivity
func Diagnose() []diagnose.Diagnosis {
	var diagnoses []diagnose.Diagnosis

	for _, desc := range passthroughPipelineDescs {
		configKeys := config.NewLogsConfigKeys(desc.endpointsConfigPrefix, pkgconfigsetup.Datadog())
		endpoints, err := config.BuildHTTPEndpointsWithConfig(pkgconfigsetup.Datadog(), configKeys, desc.hostnameEndpointPrefix, desc.intakeTrackType, config.DefaultIntakeProtocol, config.DefaultIntakeOrigin)
		if err != nil {
			diagnoses = append(diagnoses, diagnose.Diagnosis{
				Status:      diagnose.DiagnosisFail,
				Name:        "Endpoints configuration",
				Diagnosis:   "Misconfiguration of agent endpoints",
				Remediation: "Please validate Agent configuration",
				RawError:    err.Error(),
			})
			continue
		}

		url, err := logshttp.CheckConnectivityDiagnose(endpoints.Main, pkgconfigsetup.Datadog())
		name := fmt.Sprintf("Connectivity to %s", url)
		if err == nil {
			diagnoses = append(diagnoses, diagnose.Diagnosis{
				Status:    diagnose.DiagnosisSuccess,
				Category:  desc.category,
				Name:      name,
				Diagnosis: fmt.Sprintf("Connectivity to `%s` is Ok", url),
			})
		} else {
			diagnoses = append(diagnoses, diagnose.Diagnosis{
				Status:      diagnose.DiagnosisFail,
				Category:    desc.category,
				Name:        name,
				Diagnosis:   fmt.Sprintf("Connection to `%s` failed", url),
				Remediation: "Please validate Agent configuration and firewall to access " + url,
				RawError:    err.Error(),
			})
		}
	}

	return diagnoses
}

// SendEventPlatformEventBlocking sends messages to the event platform intake.
// SendEventPlatformEventBlocking will block if the input channel is already full.
func (s *defaultEventPlatformForwarder) SendEventPlatformEventBlocking(e *message.Message, eventType string) error {
	p, ok := s.pipelines[eventType]
	if !ok {
		return fmt.Errorf("unknown eventType=%s", eventType)
	}

	// Stream to console if debug mode is enabled
	p.eventPlatformReceiver.HandleMessage(e, []byte{}, eventType)

	p.in <- e
	return nil
}

func purgeChan(in chan *message.Message) (result []*message.Message) {
	for {
		select {
		case m, isOpen := <-in:
			if !isOpen {
				return
			}
			result = append(result, m)
		default:
			return
		}
	}
}

// Purge clears out all pipeline channels, returning a map of eventType to list of messages in that were removed from each channel
func (s *defaultEventPlatformForwarder) Purge() map[string][]*message.Message {
	s.purgeMx.Lock()
	defer s.purgeMx.Unlock()
	result := make(map[string][]*message.Message)
	for eventType, p := range s.pipelines {
		res := purgeChan(p.in)
		result[eventType] = res
		if eventType == eventTypeDBMActivity || eventType == eventTypeDBMMetrics || eventType == eventTypeDBMSamples {
			log.Debugf("purged DBM channel %s: %d events", eventType, len(res))
		}
	}
	return result
}

func (s *defaultEventPlatformForwarder) Start() {
	s.destinationsCtx.Start()
	for _, p := range s.pipelines {
		p.Start()
	}
}

func (s *defaultEventPlatformForwarder) Stop() {
	log.Debugf("shutting down event platform forwarder")
	stopper := startstop.NewParallelStopper()
	for _, p := range s.pipelines {
		stopper.Add(p)
	}
	stopper.Stop()
	// TODO: wait on stop and cancel context only after timeout like logs agent
	s.destinationsCtx.Stop()
	log.Debugf("event platform forwarder shut down complete")
}

type passthroughPipeline struct {
	sender                *sender.Sender
	strategy              sender.Strategy
	in                    chan *message.Message
	auditor               auditor.Auditor
	eventPlatformReceiver eventplatformreceiver.Component
}

type passthroughPipelineDesc struct {
	eventType   string
	category    string
	contentType string
	// intakeTrackType is the track type to use for the v2 intake api. When blank, v1 is used instead.
	compressionKind               string
	compressionLevel              int
	intakeTrackType               config.IntakeTrackType
	endpointsConfigPrefix         string
	hostnameEndpointPrefix        string
	defaultBatchMaxConcurrentSend int
	defaultBatchMaxContentSize    int
	defaultBatchMaxSize           int
	defaultInputChanSize          int
}

// newHTTPPassthroughPipeline creates a new HTTP-only event platform pipeline that sends messages directly to intake
// without any of the processing that exists in regular logs pipelines.
func newHTTPPassthroughPipeline(
	coreConfig model.Reader,
	eventPlatformReceiver eventplatformreceiver.Component,
	compressor logscompression.Component,
	desc passthroughPipelineDesc,
	destinationsContext *client.DestinationsContext,
	pipelineID int,
) (p *passthroughPipeline, err error) {

	configKeys := config.NewLogsConfigKeys(desc.endpointsConfigPrefix, coreConfig)
	endpoints, err := config.BuildHTTPEndpointsWithConfig(
		coreConfig,
		configKeys,
		desc.hostnameEndpointPrefix,
		desc.intakeTrackType,
		config.DefaultIntakeProtocol,
		config.DefaultIntakeOrigin,
	)
	if err != nil {
		return nil, err
	}
	if !endpoints.UseHTTP {
		return nil, fmt.Errorf("endpoints must be http")
	}
	// epforwarder pipelines apply their own defaults on top of the hardcoded logs defaults
	if endpoints.BatchMaxConcurrentSend <= 0 {
		endpoints.BatchMaxConcurrentSend = desc.defaultBatchMaxConcurrentSend
	}
	if endpoints.BatchMaxContentSize <= pkgconfigsetup.DefaultBatchMaxContentSize {
		endpoints.BatchMaxContentSize = desc.defaultBatchMaxContentSize
	}
	if endpoints.BatchMaxSize <= pkgconfigsetup.DefaultBatchMaxSize {
		endpoints.BatchMaxSize = desc.defaultBatchMaxSize
	}
	if endpoints.InputChanSize <= pkgconfigsetup.DefaultInputChanSize {
		endpoints.InputChanSize = desc.defaultInputChanSize
	}

	pipelineMonitor := metrics.NewNoopPipelineMonitor(strconv.Itoa(pipelineID))

	reliable := []client.Destination{}
	for i, endpoint := range endpoints.GetReliableEndpoints() {
		destMeta := client.NewDestinationMetadata(desc.eventType, pipelineMonitor.ID(), "reliable", strconv.Itoa(i))
		reliable = append(reliable, logshttp.NewDestination(endpoint, desc.contentType, destinationsContext, true, destMeta, pkgconfigsetup.Datadog(), endpoints.BatchMaxConcurrentSend, endpoints.BatchMaxConcurrentSend, pipelineMonitor))
	}
	additionals := []client.Destination{}
	for i, endpoint := range endpoints.GetUnReliableEndpoints() {
		destMeta := client.NewDestinationMetadata(desc.eventType, pipelineMonitor.ID(), "unreliable", strconv.Itoa(i))
		additionals = append(additionals, logshttp.NewDestination(endpoint, desc.contentType, destinationsContext, false, destMeta, pkgconfigsetup.Datadog(), endpoints.BatchMaxConcurrentSend, endpoints.BatchMaxConcurrentSend, pipelineMonitor))
	}
	destinations := client.NewDestinations(reliable, additionals)
	inputChan := make(chan *message.Message, endpoints.InputChanSize)
	senderInput := make(chan *message.Payload, 1) // Only buffer 1 message since payloads can be large

	var encoder compressioncommon.Compressor
	encoder = compressor.NewCompressor("none", 0)
	if endpoints.Main.UseCompression {
		encoder = compressor.NewCompressor(desc.compressionKind, desc.compressionLevel)
	}

	var strategy sender.Strategy
	if desc.contentType == logshttp.ProtobufContentType {
		strategy = sender.NewStreamStrategy(inputChan, senderInput, encoder)
	} else {
		strategy = sender.NewBatchStrategy(inputChan,
			senderInput,
			make(chan struct{}),
			false,
			nil,
			sender.ArraySerializer,
			endpoints.BatchWait,
			endpoints.BatchMaxSize,
			endpoints.BatchMaxContentSize,
			desc.eventType,
			encoder,
			pipelineMonitor)
	}

	a := auditor.NewNullAuditor()
	log.Debugf("Initialized event platform forwarder pipeline. eventType=%s mainHosts=%s additionalHosts=%s batch_max_concurrent_send=%d batch_max_content_size=%d batch_max_size=%d, input_chan_size=%d",
		desc.eventType, joinHosts(endpoints.GetReliableEndpoints()), joinHosts(endpoints.GetUnReliableEndpoints()), endpoints.BatchMaxConcurrentSend, endpoints.BatchMaxContentSize, endpoints.BatchMaxSize, endpoints.InputChanSize)
	return &passthroughPipeline{
		sender:                sender.NewSender(coreConfig, senderInput, a.Channel(), destinations, 10, nil, nil, pipelineMonitor),
		strategy:              strategy,
		in:                    inputChan,
		auditor:               a,
		eventPlatformReceiver: eventPlatformReceiver,
	}, nil
}

func (p *passthroughPipeline) Start() {
	p.auditor.Start()
	if p.strategy != nil {
		p.strategy.Start()
		p.sender.Start()
	}
}

func (p *passthroughPipeline) Stop() {
	if p.strategy != nil {
		p.strategy.Stop()
		p.sender.Stop()
	}
	p.auditor.Stop()
}

func joinHosts(endpoints []config.Endpoint) string {
	var additionalHosts []string
	for _, e := range endpoints {
		additionalHosts = append(additionalHosts, e.Host)
	}
	return strings.Join(additionalHosts, ",")
}

func newDefaultEventPlatformForwarder(config model.Reader, eventPlatformReceiver eventplatformreceiver.Component, compression logscompression.Component) *defaultEventPlatformForwarder {
	destinationsCtx := client.NewDestinationsContext()
	destinationsCtx.Start()
	pipelines := make(map[string]*passthroughPipeline)
	for i, desc := range passthroughPipelineDescs {
		p, err := newHTTPPassthroughPipeline(config, eventPlatformReceiver, compression, desc, destinationsCtx, i)
		if err != nil {
			log.Errorf("Failed to initialize event platform forwarder pipeline. eventType=%s, error=%s", desc.eventType, err.Error())
			continue
		}
		pipelines[desc.eventType] = p
	}
	return &defaultEventPlatformForwarder{
		pipelines:       pipelines,
		destinationsCtx: destinationsCtx,
	}
}

type dependencies struct {
	fx.In
	Params                Params
	Config                configcomp.Component
	Lc                    fx.Lifecycle
	EventPlatformReceiver eventplatformreceiver.Component
	Hostname              hostnameinterface.Component
	Compression           logscompression.Component
}

// newEventPlatformForwarder creates a new EventPlatformForwarder
func newEventPlatformForwarder(deps dependencies) eventplatform.Component {
	var forwarder *defaultEventPlatformForwarder

	if deps.Params.UseNoopEventPlatformForwarder {
		forwarder = newNoopEventPlatformForwarder(deps.Hostname, deps.Compression)
	} else if deps.Params.UseEventPlatformForwarder {
		forwarder = newDefaultEventPlatformForwarder(deps.Config, deps.EventPlatformReceiver, deps.Compression)
	}
	if forwarder == nil {
		return option.NonePtr[eventplatform.Forwarder]()
	}
	deps.Lc.Append(fx.Hook{
		OnStart: func(context.Context) error {
			forwarder.Start()
			return nil
		},
		OnStop: func(context.Context) error {
			forwarder.Stop()
			return nil
		},
	})
	return option.NewPtr[eventplatform.Forwarder](forwarder)
}

// NewNoopEventPlatformForwarder returns the standard event platform forwarder with sending disabled, meaning events
// will build up in each pipeline channel without being forwarded to the intake
func NewNoopEventPlatformForwarder(hostname hostnameinterface.Component, compression logscompression.Component) eventplatform.Forwarder {
	return newNoopEventPlatformForwarder(hostname, compression)
}

func newNoopEventPlatformForwarder(hostname hostnameinterface.Component, compression logscompression.Component) *defaultEventPlatformForwarder {
	f := newDefaultEventPlatformForwarder(pkgconfigsetup.Datadog(), eventplatformreceiverimpl.NewReceiver(hostname).Comp, compression)
	// remove the senders
	for _, p := range f.pipelines {
		p.strategy = nil
	}
	return f
}<|MERGE_RESOLUTION|>--- conflicted
+++ resolved
@@ -225,17 +225,12 @@
 		defaultBatchMaxConcurrentSend: 10,
 		defaultBatchMaxContentSize:    pkgconfigsetup.DefaultBatchMaxContentSize,
 		defaultBatchMaxSize:           pkgconfigsetup.DefaultBatchMaxSize,
-<<<<<<< HEAD
-		defaultInputChanSize:          pkgconfigsetup.DefaultInputChanSize,
-		compressionKind:               config.ZstdCompressionKind,
-		compressionLevel:              config.ZstdCompressionLevel,
-=======
-
 		// on every periodic refresh, we re-send all the SBOMs for all the
 		// container images in the workloadmeta store. This can be a lot of
 		// payloads at once, so we need a large input channel size to avoid dropping
 		defaultInputChanSize: 1000,
->>>>>>> 353a3805
+		compressionKind:      config.ZstdCompressionKind,
+		compressionLevel:     config.ZstdCompressionLevel,
 	},
 	{
 		eventType:                     eventplatform.EventTypeServiceDiscovery,
