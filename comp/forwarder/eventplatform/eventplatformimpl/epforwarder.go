// Unless explicitly stated otherwise all files in this repository are licensed
// under the Apache License Version 2.0.
// This product includes software developed at Datadog (https://www.datadoghq.com/).
// Copyright 2016-present Datadog, Inc.

// Package eventplatformimpl contains the logic for forwarding events to the event platform
package eventplatformimpl

import (
	"context"
	"fmt"
	"strconv"
	"strings"
	"sync"

	"go.uber.org/fx"

	configcomp "github.com/DataDog/datadog-agent/comp/core/config"
	diagnose "github.com/DataDog/datadog-agent/comp/core/diagnose/def"
	"github.com/DataDog/datadog-agent/comp/core/hostname/hostnameinterface"
	"github.com/DataDog/datadog-agent/comp/forwarder/eventplatform"
	"github.com/DataDog/datadog-agent/comp/forwarder/eventplatformreceiver"
	"github.com/DataDog/datadog-agent/comp/forwarder/eventplatformreceiver/eventplatformreceiverimpl"
	"github.com/DataDog/datadog-agent/comp/logs/agent/config"
	"github.com/DataDog/datadog-agent/comp/logs/auditor/def"
	auditornoop "github.com/DataDog/datadog-agent/comp/logs/auditor/impl-none"
	logscompression "github.com/DataDog/datadog-agent/comp/serializer/logscompression/def"
	"github.com/DataDog/datadog-agent/pkg/config/model"
	pkgconfigsetup "github.com/DataDog/datadog-agent/pkg/config/setup"
<<<<<<< HEAD
	"github.com/DataDog/datadog-agent/pkg/diagnose/diagnosis"
=======
	"github.com/DataDog/datadog-agent/pkg/logs/auditor"
>>>>>>> 48854422
	"github.com/DataDog/datadog-agent/pkg/logs/client"
	logshttp "github.com/DataDog/datadog-agent/pkg/logs/client/http"
	"github.com/DataDog/datadog-agent/pkg/logs/message"
	"github.com/DataDog/datadog-agent/pkg/logs/metrics"
	"github.com/DataDog/datadog-agent/pkg/logs/sender"
	compressioncommon "github.com/DataDog/datadog-agent/pkg/util/compression"
	"github.com/DataDog/datadog-agent/pkg/util/fxutil"
	"github.com/DataDog/datadog-agent/pkg/util/log"
	"github.com/DataDog/datadog-agent/pkg/util/option"
	"github.com/DataDog/datadog-agent/pkg/util/startstop"
)

//go:generate mockgen -source=$GOFILE -package=$GOPACKAGE -destination=epforwarder_mockgen.go

// Module defines the fx options for this component.
func Module(params Params) fxutil.Module {
	return fxutil.Component(fx.Provide(newEventPlatformForwarder), fx.Supply(params))
}

const (
	eventTypeDBMSamples  = "dbm-samples"
	eventTypeDBMMetrics  = "dbm-metrics"
	eventTypeDBMActivity = "dbm-activity"
	eventTypeDBMMetadata = "dbm-metadata"
)

var passthroughPipelineDescs = []passthroughPipelineDesc{
	{
		eventType:              eventTypeDBMSamples,
		category:               "DBM",
		contentType:            logshttp.JSONContentType,
		endpointsConfigPrefix:  "database_monitoring.samples.",
		hostnameEndpointPrefix: "dbm-metrics-intake.",
		intakeTrackType:        "databasequery",
		// raise the default batch_max_concurrent_send from 0 to 10 to ensure this pipeline is able to handle 4k events/s
		defaultBatchMaxConcurrentSend: 10,
		defaultBatchMaxContentSize:    10e6,
		defaultBatchMaxSize:           pkgconfigsetup.DefaultBatchMaxSize,
		// High input chan size is needed to handle high number of DBM events being flushed by DBM integrations
		defaultInputChanSize: 500,
	},
	{
		eventType:              eventTypeDBMMetrics,
		category:               "DBM",
		contentType:            logshttp.JSONContentType,
		endpointsConfigPrefix:  "database_monitoring.metrics.",
		hostnameEndpointPrefix: "dbm-metrics-intake.",
		intakeTrackType:        "dbmmetrics",
		// raise the default batch_max_concurrent_send from 0 to 10 to ensure this pipeline is able to handle 4k events/s
		defaultBatchMaxConcurrentSend: 10,
		defaultBatchMaxContentSize:    20e6,
		defaultBatchMaxSize:           pkgconfigsetup.DefaultBatchMaxSize,
		// High input chan size is needed to handle high number of DBM events being flushed by DBM integrations
		defaultInputChanSize: 500,
	},
	{
		eventType:   eventTypeDBMMetadata,
		contentType: logshttp.JSONContentType,
		// set the endpoint config to "metrics" since metadata will hit the same endpoint
		// as metrics, so there is no need to add an extra config endpoint.
		// As a follow-on PR, we should clean this up to have a single config for each track type since
		// all of our data now flows through the same intake
		endpointsConfigPrefix:  "database_monitoring.metrics.",
		hostnameEndpointPrefix: "dbm-metrics-intake.",
		intakeTrackType:        "dbmmetadata",
		// raise the default batch_max_concurrent_send from 0 to 10 to ensure this pipeline is able to handle 4k events/s
		defaultBatchMaxConcurrentSend: 10,
		defaultBatchMaxContentSize:    20e6,
		defaultBatchMaxSize:           pkgconfigsetup.DefaultBatchMaxSize,
		// High input chan size is needed to handle high number of DBM events being flushed by DBM integrations
		defaultInputChanSize: 500,
	},
	{
		eventType:              eventTypeDBMActivity,
		category:               "DBM",
		contentType:            logshttp.JSONContentType,
		endpointsConfigPrefix:  "database_monitoring.activity.",
		hostnameEndpointPrefix: "dbm-metrics-intake.",
		intakeTrackType:        "dbmactivity",
		// raise the default batch_max_concurrent_send from 0 to 10 to ensure this pipeline is able to handle 4k events/s
		defaultBatchMaxConcurrentSend: 10,
		defaultBatchMaxContentSize:    20e6,
		defaultBatchMaxSize:           pkgconfigsetup.DefaultBatchMaxSize,
		// High input chan size is needed to handle high number of DBM events being flushed by DBM integrations
		defaultInputChanSize: 500,
	},
	{
		eventType:                     eventplatform.EventTypeNetworkDevicesMetadata,
		category:                      "NDM",
		contentType:                   logshttp.JSONContentType,
		endpointsConfigPrefix:         "network_devices.metadata.",
		hostnameEndpointPrefix:        "ndm-intake.",
		intakeTrackType:               "ndm",
		defaultBatchMaxConcurrentSend: 10,
		defaultBatchMaxContentSize:    pkgconfigsetup.DefaultBatchMaxContentSize,
		defaultBatchMaxSize:           pkgconfigsetup.DefaultBatchMaxSize,
		defaultInputChanSize:          pkgconfigsetup.DefaultInputChanSize,
	},
	{
		eventType:                     eventplatform.EventTypeSnmpTraps,
		category:                      "NDM",
		contentType:                   logshttp.JSONContentType,
		endpointsConfigPrefix:         "network_devices.snmp_traps.forwarder.",
		hostnameEndpointPrefix:        "snmp-traps-intake.",
		intakeTrackType:               "ndmtraps",
		defaultBatchMaxConcurrentSend: 10,
		defaultBatchMaxContentSize:    pkgconfigsetup.DefaultBatchMaxContentSize,
		defaultBatchMaxSize:           pkgconfigsetup.DefaultBatchMaxSize,
		defaultInputChanSize:          pkgconfigsetup.DefaultInputChanSize,
	},
	{
		eventType:                     eventplatform.EventTypeNetworkDevicesNetFlow,
		category:                      "NDM",
		contentType:                   logshttp.JSONContentType,
		endpointsConfigPrefix:         "network_devices.netflow.forwarder.",
		hostnameEndpointPrefix:        "ndmflow-intake.",
		intakeTrackType:               "ndmflow",
		defaultBatchMaxConcurrentSend: 10,
		defaultBatchMaxContentSize:    pkgconfigsetup.DefaultBatchMaxContentSize,

		// Each NetFlow flow is about 500 bytes
		// 10k BatchMaxSize is about 5Mo of content size
		defaultBatchMaxSize: 10000,

		// High input chan is needed to handle high number of flows being flushed by NetFlow Server every 10s
		// Customers might need to set `network_devices.forwarder.input_chan_size` to higher value if flows are dropped
		// due to input channel being full.
		// TODO: A possible better solution is to make SendEventPlatformEvent blocking when input chan is full and avoid
		//   dropping events. This can't be done right now due to SendEventPlatformEvent being called by
		//   aggregator loop, making SendEventPlatformEvent blocking might slow down other type of data handled
		//   by aggregator.
		defaultInputChanSize: 10000,
	},
	{
		eventType:                     eventplatform.EventTypeNetworkPath,
		category:                      "Network Path",
		contentType:                   logshttp.JSONContentType,
		endpointsConfigPrefix:         "network_path.forwarder.",
		hostnameEndpointPrefix:        "netpath-intake.",
		intakeTrackType:               "netpath",
		defaultBatchMaxConcurrentSend: 10,
		defaultBatchMaxContentSize:    pkgconfigsetup.DefaultBatchMaxContentSize,
		defaultBatchMaxSize:           pkgconfigsetup.DefaultBatchMaxSize,
		defaultInputChanSize:          pkgconfigsetup.DefaultInputChanSize,
	},
	{
		eventType:                     eventplatform.EventTypeContainerLifecycle,
		category:                      "Container",
		contentType:                   logshttp.ProtobufContentType,
		endpointsConfigPrefix:         "container_lifecycle.",
		hostnameEndpointPrefix:        "contlcycle-intake.",
		intakeTrackType:               "contlcycle",
		defaultBatchMaxConcurrentSend: 10,
		defaultBatchMaxContentSize:    pkgconfigsetup.DefaultBatchMaxContentSize,
		defaultBatchMaxSize:           pkgconfigsetup.DefaultBatchMaxSize,
		defaultInputChanSize:          pkgconfigsetup.DefaultInputChanSize,
	},
	{
		eventType:                     eventplatform.EventTypeContainerImages,
		category:                      "Container",
		contentType:                   logshttp.ProtobufContentType,
		endpointsConfigPrefix:         "container_image.",
		hostnameEndpointPrefix:        "contimage-intake.",
		intakeTrackType:               "contimage",
		defaultBatchMaxConcurrentSend: 10,
		defaultBatchMaxContentSize:    pkgconfigsetup.DefaultBatchMaxContentSize,
		defaultBatchMaxSize:           pkgconfigsetup.DefaultBatchMaxSize,
		defaultInputChanSize:          pkgconfigsetup.DefaultInputChanSize,
	},
	{
		eventType:                     eventplatform.EventTypeContainerSBOM,
		category:                      "SBOM",
		contentType:                   logshttp.ProtobufContentType,
		endpointsConfigPrefix:         "sbom.",
		hostnameEndpointPrefix:        "sbom-intake.",
		intakeTrackType:               "sbom",
		defaultBatchMaxConcurrentSend: 10,
		defaultBatchMaxContentSize:    pkgconfigsetup.DefaultBatchMaxContentSize,
		defaultBatchMaxSize:           pkgconfigsetup.DefaultBatchMaxSize,
		defaultInputChanSize:          pkgconfigsetup.DefaultInputChanSize,
	},
	{
		eventType:                     eventplatform.EventTypeServiceDiscovery,
		category:                      "Service Discovery",
		contentType:                   logshttp.JSONContentType,
		endpointsConfigPrefix:         "service_discovery.forwarder.",
		hostnameEndpointPrefix:        "instrumentation-telemetry-intake.",
		intakeTrackType:               "apmtelemetry",
		defaultBatchMaxConcurrentSend: 10,
		defaultBatchMaxContentSize:    pkgconfigsetup.DefaultBatchMaxContentSize,
		defaultBatchMaxSize:           pkgconfigsetup.DefaultBatchMaxSize,
		defaultInputChanSize:          pkgconfigsetup.DefaultInputChanSize,
	},
}

type defaultEventPlatformForwarder struct {
	purgeMx         sync.Mutex
	pipelines       map[string]*passthroughPipeline
	destinationsCtx *client.DestinationsContext
}

// SendEventPlatformEvent sends messages to the event platform intake.
// SendEventPlatformEvent will drop messages and return an error if the input channel is already full.
func (s *defaultEventPlatformForwarder) SendEventPlatformEvent(e *message.Message, eventType string) error {
	p, ok := s.pipelines[eventType]
	if !ok {
		return fmt.Errorf("unknown eventType=%s", eventType)
	}

	// Stream to console if debug mode is enabled
	p.eventPlatformReceiver.HandleMessage(e, []byte{}, eventType)

	select {
	case p.in <- e:
		return nil
	default:
		return fmt.Errorf("event platform forwarder pipeline channel is full for eventType=%s. Channel capacity is %d. consider increasing batch_max_concurrent_send", eventType, cap(p.in))
	}
}

// Diagnose enumerates known epforwarder pipelines and endpoints to test each of them connectivity
func Diagnose() []diagnose.Diagnosis {
	var diagnoses []diagnose.Diagnosis

	for _, desc := range passthroughPipelineDescs {
		configKeys := config.NewLogsConfigKeys(desc.endpointsConfigPrefix, pkgconfigsetup.Datadog())
		endpoints, err := config.BuildHTTPEndpointsWithConfig(pkgconfigsetup.Datadog(), configKeys, desc.hostnameEndpointPrefix, desc.intakeTrackType, config.DefaultIntakeProtocol, config.DefaultIntakeOrigin)
		if err != nil {
			diagnoses = append(diagnoses, diagnose.Diagnosis{
				Status:      diagnose.DiagnosisFail,
				Name:        "Endpoints configuration",
				Diagnosis:   "Misconfiguration of agent endpoints",
				Remediation: "Please validate Agent configuration",
				RawError:    err.Error(),
			})
			continue
		}

		url, err := logshttp.CheckConnectivityDiagnose(endpoints.Main, pkgconfigsetup.Datadog())
		name := fmt.Sprintf("Connectivity to %s", url)
		if err == nil {
			diagnoses = append(diagnoses, diagnose.Diagnosis{
				Status:    diagnose.DiagnosisSuccess,
				Category:  desc.category,
				Name:      name,
				Diagnosis: fmt.Sprintf("Connectivity to `%s` is Ok", url),
			})
		} else {
			diagnoses = append(diagnoses, diagnose.Diagnosis{
				Status:      diagnose.DiagnosisFail,
				Category:    desc.category,
				Name:        name,
				Diagnosis:   fmt.Sprintf("Connection to `%s` failed", url),
				Remediation: "Please validate Agent configuration and firewall to access " + url,
				RawError:    err.Error(),
			})
		}
	}

	return diagnoses
}

// SendEventPlatformEventBlocking sends messages to the event platform intake.
// SendEventPlatformEventBlocking will block if the input channel is already full.
func (s *defaultEventPlatformForwarder) SendEventPlatformEventBlocking(e *message.Message, eventType string) error {
	p, ok := s.pipelines[eventType]
	if !ok {
		return fmt.Errorf("unknown eventType=%s", eventType)
	}

	// Stream to console if debug mode is enabled
	p.eventPlatformReceiver.HandleMessage(e, []byte{}, eventType)

	p.in <- e
	return nil
}

func purgeChan(in chan *message.Message) (result []*message.Message) {
	for {
		select {
		case m, isOpen := <-in:
			if !isOpen {
				return
			}
			result = append(result, m)
		default:
			return
		}
	}
}

// Purge clears out all pipeline channels, returning a map of eventType to list of messages in that were removed from each channel
func (s *defaultEventPlatformForwarder) Purge() map[string][]*message.Message {
	s.purgeMx.Lock()
	defer s.purgeMx.Unlock()
	result := make(map[string][]*message.Message)
	for eventType, p := range s.pipelines {
		res := purgeChan(p.in)
		result[eventType] = res
		if eventType == eventTypeDBMActivity || eventType == eventTypeDBMMetrics || eventType == eventTypeDBMSamples {
			log.Debugf("purged DBM channel %s: %d events", eventType, len(res))
		}
	}
	return result
}

func (s *defaultEventPlatformForwarder) Start() {
	s.destinationsCtx.Start()
	for _, p := range s.pipelines {
		p.Start()
	}
}

func (s *defaultEventPlatformForwarder) Stop() {
	log.Debugf("shutting down event platform forwarder")
	stopper := startstop.NewParallelStopper()
	for _, p := range s.pipelines {
		stopper.Add(p)
	}
	stopper.Stop()
	// TODO: wait on stop and cancel context only after timeout like logs agent
	s.destinationsCtx.Stop()
	log.Debugf("event platform forwarder shut down complete")
}

type passthroughPipeline struct {
	sender                *sender.Sender
	strategy              sender.Strategy
	in                    chan *message.Message
	auditor               auditor.Component
	eventPlatformReceiver eventplatformreceiver.Component
}

type passthroughPipelineDesc struct {
	eventType   string
	category    string
	contentType string
	// intakeTrackType is the track type to use for the v2 intake api. When blank, v1 is used instead.
	intakeTrackType               config.IntakeTrackType
	endpointsConfigPrefix         string
	hostnameEndpointPrefix        string
	defaultBatchMaxConcurrentSend int
	defaultBatchMaxContentSize    int
	defaultBatchMaxSize           int
	defaultInputChanSize          int
}

// newHTTPPassthroughPipeline creates a new HTTP-only event platform pipeline that sends messages directly to intake
// without any of the processing that exists in regular logs pipelines.
func newHTTPPassthroughPipeline(
	coreConfig model.Reader,
	eventPlatformReceiver eventplatformreceiver.Component,
	compressor logscompression.Component,
	desc passthroughPipelineDesc,
	destinationsContext *client.DestinationsContext,
	pipelineID int,
) (p *passthroughPipeline, err error) {

	configKeys := config.NewLogsConfigKeys(desc.endpointsConfigPrefix, coreConfig)
	endpoints, err := config.BuildHTTPEndpointsWithConfig(
		coreConfig,
		configKeys,
		desc.hostnameEndpointPrefix,
		desc.intakeTrackType,
		config.DefaultIntakeProtocol,
		config.DefaultIntakeOrigin,
	)
	if err != nil {
		return nil, err
	}
	if !endpoints.UseHTTP {
		return nil, fmt.Errorf("endpoints must be http")
	}
	// epforwarder pipelines apply their own defaults on top of the hardcoded logs defaults
	if endpoints.BatchMaxConcurrentSend <= 0 {
		endpoints.BatchMaxConcurrentSend = desc.defaultBatchMaxConcurrentSend
	}
	if endpoints.BatchMaxContentSize <= pkgconfigsetup.DefaultBatchMaxContentSize {
		endpoints.BatchMaxContentSize = desc.defaultBatchMaxContentSize
	}
	if endpoints.BatchMaxSize <= pkgconfigsetup.DefaultBatchMaxSize {
		endpoints.BatchMaxSize = desc.defaultBatchMaxSize
	}
	if endpoints.InputChanSize <= pkgconfigsetup.DefaultInputChanSize {
		endpoints.InputChanSize = desc.defaultInputChanSize
	}

	pipelineMonitor := metrics.NewNoopPipelineMonitor(strconv.Itoa(pipelineID))

	reliable := []client.Destination{}
	for i, endpoint := range endpoints.GetReliableEndpoints() {
		destMeta := client.NewDestinationMetadata(desc.eventType, pipelineMonitor.ID(), "reliable", strconv.Itoa(i))
		reliable = append(reliable, logshttp.NewDestination(endpoint, desc.contentType, destinationsContext, endpoints.BatchMaxConcurrentSend, true, destMeta, pkgconfigsetup.Datadog(), pipelineMonitor))
	}
	additionals := []client.Destination{}
	for i, endpoint := range endpoints.GetUnReliableEndpoints() {
		destMeta := client.NewDestinationMetadata(desc.eventType, pipelineMonitor.ID(), "unreliable", strconv.Itoa(i))
		additionals = append(additionals, logshttp.NewDestination(endpoint, desc.contentType, destinationsContext, endpoints.BatchMaxConcurrentSend, false, destMeta, pkgconfigsetup.Datadog(), pipelineMonitor))
	}
	destinations := client.NewDestinations(reliable, additionals)
	inputChan := make(chan *message.Message, endpoints.InputChanSize)
	senderInput := make(chan *message.Payload, 1) // Only buffer 1 message since payloads can be large

	var encoder compressioncommon.Compressor
	encoder = compressor.NewCompressor("none", 0)
	if endpoints.Main.UseCompression {
		encoder = compressor.NewCompressor(endpoints.Main.CompressionKind, endpoints.Main.CompressionLevel)
	}

	var strategy sender.Strategy
	if desc.contentType == logshttp.ProtobufContentType {
		strategy = sender.NewStreamStrategy(inputChan, senderInput, encoder)
	} else {
		strategy = sender.NewBatchStrategy(inputChan,
			senderInput,
			make(chan struct{}),
			false,
			nil,
			sender.ArraySerializer,
			endpoints.BatchWait,
			endpoints.BatchMaxSize,
			endpoints.BatchMaxContentSize,
			desc.eventType,
			encoder,
			pipelineMonitor)
	}

	a := auditornoop.NewAuditor()
	log.Debugf("Initialized event platform forwarder pipeline. eventType=%s mainHosts=%s additionalHosts=%s batch_max_concurrent_send=%d batch_max_content_size=%d batch_max_size=%d, input_chan_size=%d",
		desc.eventType, joinHosts(endpoints.GetReliableEndpoints()), joinHosts(endpoints.GetUnReliableEndpoints()), endpoints.BatchMaxConcurrentSend, endpoints.BatchMaxContentSize, endpoints.BatchMaxSize, endpoints.InputChanSize)
	return &passthroughPipeline{
		sender:                sender.NewSender(coreConfig, senderInput, a.Channel(), destinations, 10, nil, nil, pipelineMonitor),
		strategy:              strategy,
		in:                    inputChan,
		auditor:               a,
		eventPlatformReceiver: eventPlatformReceiver,
	}, nil
}

func (p *passthroughPipeline) Start() {
	p.auditor.Start()
	if p.strategy != nil {
		p.strategy.Start()
		p.sender.Start()
	}
}

func (p *passthroughPipeline) Stop() {
	if p.strategy != nil {
		p.strategy.Stop()
		p.sender.Stop()
	}
	p.auditor.Stop()
}

func joinHosts(endpoints []config.Endpoint) string {
	var additionalHosts []string
	for _, e := range endpoints {
		additionalHosts = append(additionalHosts, e.Host)
	}
	return strings.Join(additionalHosts, ",")
}

func newDefaultEventPlatformForwarder(config model.Reader, eventPlatformReceiver eventplatformreceiver.Component, compression logscompression.Component) *defaultEventPlatformForwarder {
	destinationsCtx := client.NewDestinationsContext()
	destinationsCtx.Start()
	pipelines := make(map[string]*passthroughPipeline)
	for i, desc := range passthroughPipelineDescs {
		p, err := newHTTPPassthroughPipeline(config, eventPlatformReceiver, compression, desc, destinationsCtx, i)
		if err != nil {
			log.Errorf("Failed to initialize event platform forwarder pipeline. eventType=%s, error=%s", desc.eventType, err.Error())
			continue
		}
		pipelines[desc.eventType] = p
	}
	return &defaultEventPlatformForwarder{
		pipelines:       pipelines,
		destinationsCtx: destinationsCtx,
	}
}

type dependencies struct {
	fx.In
	Params                Params
	Config                configcomp.Component
	Lc                    fx.Lifecycle
	EventPlatformReceiver eventplatformreceiver.Component
	Hostname              hostnameinterface.Component
	Compression           logscompression.Component
}

// newEventPlatformForwarder creates a new EventPlatformForwarder
func newEventPlatformForwarder(deps dependencies) eventplatform.Component {
	var forwarder *defaultEventPlatformForwarder

	if deps.Params.UseNoopEventPlatformForwarder {
		forwarder = newNoopEventPlatformForwarder(deps.Hostname, deps.Compression)
	} else if deps.Params.UseEventPlatformForwarder {
		forwarder = newDefaultEventPlatformForwarder(deps.Config, deps.EventPlatformReceiver, deps.Compression)
	}
	if forwarder == nil {
		return option.NonePtr[eventplatform.Forwarder]()
	}
	deps.Lc.Append(fx.Hook{
		OnStart: func(context.Context) error {
			forwarder.Start()
			return nil
		},
		OnStop: func(context.Context) error {
			forwarder.Stop()
			return nil
		},
	})
	return option.NewPtr[eventplatform.Forwarder](forwarder)
}

// NewNoopEventPlatformForwarder returns the standard event platform forwarder with sending disabled, meaning events
// will build up in each pipeline channel without being forwarded to the intake
func NewNoopEventPlatformForwarder(hostname hostnameinterface.Component, compression logscompression.Component) eventplatform.Forwarder {
	return newNoopEventPlatformForwarder(hostname, compression)
}

func newNoopEventPlatformForwarder(hostname hostnameinterface.Component, compression logscompression.Component) *defaultEventPlatformForwarder {
	f := newDefaultEventPlatformForwarder(pkgconfigsetup.Datadog(), eventplatformreceiverimpl.NewReceiver(hostname).Comp, compression)
	// remove the senders
	for _, p := range f.pipelines {
		p.strategy = nil
	}
	return f
}<|MERGE_RESOLUTION|>--- conflicted
+++ resolved
@@ -22,16 +22,10 @@
 	"github.com/DataDog/datadog-agent/comp/forwarder/eventplatformreceiver"
 	"github.com/DataDog/datadog-agent/comp/forwarder/eventplatformreceiver/eventplatformreceiverimpl"
 	"github.com/DataDog/datadog-agent/comp/logs/agent/config"
-	"github.com/DataDog/datadog-agent/comp/logs/auditor/def"
-	auditornoop "github.com/DataDog/datadog-agent/comp/logs/auditor/impl-none"
 	logscompression "github.com/DataDog/datadog-agent/comp/serializer/logscompression/def"
 	"github.com/DataDog/datadog-agent/pkg/config/model"
 	pkgconfigsetup "github.com/DataDog/datadog-agent/pkg/config/setup"
-<<<<<<< HEAD
-	"github.com/DataDog/datadog-agent/pkg/diagnose/diagnosis"
-=======
 	"github.com/DataDog/datadog-agent/pkg/logs/auditor"
->>>>>>> 48854422
 	"github.com/DataDog/datadog-agent/pkg/logs/client"
 	logshttp "github.com/DataDog/datadog-agent/pkg/logs/client/http"
 	"github.com/DataDog/datadog-agent/pkg/logs/message"
@@ -361,7 +355,7 @@
 	sender                *sender.Sender
 	strategy              sender.Strategy
 	in                    chan *message.Message
-	auditor               auditor.Component
+	auditor               auditor.Auditor
 	eventPlatformReceiver eventplatformreceiver.Component
 }
 
@@ -459,7 +453,7 @@
 			pipelineMonitor)
 	}
 
-	a := auditornoop.NewAuditor()
+	a := auditor.NewNullAuditor()
 	log.Debugf("Initialized event platform forwarder pipeline. eventType=%s mainHosts=%s additionalHosts=%s batch_max_concurrent_send=%d batch_max_content_size=%d batch_max_size=%d, input_chan_size=%d",
 		desc.eventType, joinHosts(endpoints.GetReliableEndpoints()), joinHosts(endpoints.GetUnReliableEndpoints()), endpoints.BatchMaxConcurrentSend, endpoints.BatchMaxContentSize, endpoints.BatchMaxSize, endpoints.InputChanSize)
 	return &passthroughPipeline{
