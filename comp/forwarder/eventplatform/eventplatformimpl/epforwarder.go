--- conflicted
+++ resolved
@@ -225,7 +225,6 @@
 		defaultInputChanSize: 1000,
 	},
 	{
-<<<<<<< HEAD
 		eventType:                     eventplatform.EventTypeSoftwareInventory,
 		category:                      "EUDM",
 		contentType:                   logshttp.JSONContentType,
@@ -233,7 +232,11 @@
 		hostnameEndpointPrefix:        "event-platform-intake.",
 		intakeTrackType:               "softinv",
 		defaultBatchMaxConcurrentSend: pkgconfigsetup.DefaultBatchMaxConcurrentSend,
-=======
+		defaultBatchMaxContentSize:    pkgconfigsetup.DefaultBatchMaxContentSize,
+		defaultBatchMaxSize:           pkgconfigsetup.DefaultBatchMaxSize,
+		defaultInputChanSize:          pkgconfigsetup.DefaultInputChanSize,
+	},
+	{
 		eventType:                     eventplatform.EventTypeSynthetics,
 		category:                      "Synthetics",
 		contentType:                   logshttp.JSONContentType,
@@ -241,7 +244,6 @@
 		hostnameEndpointPrefix:        "http-synthetics.logs.",
 		intakeTrackType:               "synthetics",
 		defaultBatchMaxConcurrentSend: 10,
->>>>>>> a421e37b
 		defaultBatchMaxContentSize:    pkgconfigsetup.DefaultBatchMaxContentSize,
 		defaultBatchMaxSize:           pkgconfigsetup.DefaultBatchMaxSize,
 		defaultInputChanSize:          pkgconfigsetup.DefaultInputChanSize,
