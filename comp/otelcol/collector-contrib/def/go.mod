--- conflicted
+++ resolved
@@ -118,17 +118,10 @@
 	go.uber.org/multierr v1.11.0 // indirect
 	go.uber.org/zap v1.27.0 // indirect
 	go.yaml.in/yaml/v3 v3.0.4 // indirect
-<<<<<<< HEAD
-	golang.org/x/exp v0.0.0-20250718183923-645b1fa84792 // indirect
-	golang.org/x/net v0.42.0 // indirect
-	golang.org/x/sys v0.35.0 // indirect
-	golang.org/x/text v0.27.0 // indirect
-=======
 	golang.org/x/exp v0.0.0-20250808145144-a408d31f581a // indirect
 	golang.org/x/net v0.43.0 // indirect
 	golang.org/x/sys v0.35.0 // indirect
 	golang.org/x/text v0.28.0 // indirect
->>>>>>> a55a9d79
 	gonum.org/v1/gonum v0.16.0 // indirect
 	google.golang.org/genproto/googleapis/api v0.0.0-20250603155806-513f23925822 // indirect
 	google.golang.org/genproto/googleapis/rpc v0.0.0-20250603155806-513f23925822 // indirect
