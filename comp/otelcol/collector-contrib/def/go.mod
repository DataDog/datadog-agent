module github.com/DataDog/datadog-agent/comp/otelcol/collector-contrib/def

go 1.24.0

require go.opentelemetry.io/collector/otelcol v0.135.0

require (
	github.com/cenkalti/backoff/v5 v5.0.3 // indirect
	github.com/gobwas/glob v0.2.3 // indirect
	go.opentelemetry.io/collector/pdata/xpdata v0.135.0 // indirect
	sigs.k8s.io/yaml v1.6.0 // indirect
)

require (
	go.opentelemetry.io/collector/confmap/xconfmap v0.135.0 // indirect
	go.opentelemetry.io/collector/internal/telemetry v0.135.0 // indirect
	go.opentelemetry.io/collector/service/hostcapabilities v0.135.0 // indirect
	go.opentelemetry.io/contrib/otelconf v0.17.0 // indirect
)

require (
	go.opentelemetry.io/auto/sdk v1.1.0 // indirect
	go.opentelemetry.io/collector/component/componenttest v0.135.0 // indirect
	go.opentelemetry.io/collector/connector/xconnector v0.135.0 // indirect
	go.opentelemetry.io/collector/consumer/xconsumer v0.135.0 // indirect
	go.opentelemetry.io/collector/exporter/xexporter v0.135.0 // indirect
	go.opentelemetry.io/collector/extension/extensiontest v0.135.0 // indirect
	go.opentelemetry.io/collector/pipeline/xpipeline v0.135.0 // indirect
	go.opentelemetry.io/collector/processor/xprocessor v0.135.0 // indirect
	go.opentelemetry.io/collector/receiver/xreceiver v0.135.0 // indirect
	go.opentelemetry.io/otel/exporters/otlp/otlplog/otlploggrpc v0.13.0 // indirect
)

require (
	go.opentelemetry.io/collector/connector/connectortest v0.135.0 // indirect
	go.opentelemetry.io/collector/consumer/consumererror v0.135.0 // indirect
	go.opentelemetry.io/collector/exporter/exportertest v0.135.0 // indirect
	go.opentelemetry.io/collector/internal/fanoutconsumer v0.135.0 // indirect
	go.opentelemetry.io/collector/processor/processortest v0.135.0 // indirect
	go.opentelemetry.io/collector/receiver/receivertest v0.135.0 // indirect
	go.opentelemetry.io/contrib/bridges/otelzap v0.12.0 // indirect
)

require (
	github.com/beorn7/perks v1.0.1 // indirect
	github.com/cespare/xxhash/v2 v2.3.0 // indirect
	github.com/davecgh/go-spew v1.1.2-0.20180830191138-d8f796af33cc // indirect
	github.com/ebitengine/purego v0.8.4 // indirect
	github.com/go-logr/logr v1.4.3 // indirect
	github.com/go-logr/stdr v1.2.2 // indirect
	github.com/go-ole/go-ole v1.3.0 // indirect
	github.com/go-viper/mapstructure/v2 v2.4.0 // indirect
	github.com/gogo/protobuf v1.3.2 // indirect
	github.com/google/uuid v1.6.0 // indirect
	github.com/grpc-ecosystem/grpc-gateway/v2 v2.27.1 // indirect
	github.com/hashicorp/go-version v1.7.0 // indirect
	github.com/inconshreveable/mousetrap v1.1.0 // indirect
	github.com/json-iterator/go v1.1.12 // indirect
	github.com/knadh/koanf/maps v0.1.2 // indirect
	github.com/knadh/koanf/providers/confmap v1.0.0 // indirect
	github.com/knadh/koanf/v2 v2.2.2 // indirect
	github.com/lufia/plan9stats v0.0.0-20250317134145-8bc96cf8fc35 // indirect
	github.com/mitchellh/copystructure v1.2.0 // indirect
	github.com/mitchellh/reflectwalk v1.0.2 // indirect
	github.com/modern-go/concurrent v0.0.0-20180306012644-bacd9c7ef1dd // indirect
	github.com/modern-go/reflect2 v1.0.3-0.20250322232337-35a7c28c31ee // indirect
	github.com/munnerz/goautoneg v0.0.0-20191010083416-a7dc8b61c822 // indirect
	github.com/pmezard/go-difflib v1.0.1-0.20181226105442-5d4384ee4fb2 // indirect
	github.com/power-devops/perfstat v0.0.0-20240221224432-82ca36839d55 // indirect
	github.com/prometheus/client_golang v1.23.0 // indirect
	github.com/prometheus/client_model v0.6.2 // indirect
	github.com/prometheus/common v0.65.0 // indirect
	github.com/prometheus/procfs v0.17.0 // indirect
	github.com/rogpeppe/go-internal v1.14.1 // indirect
	github.com/shirou/gopsutil/v4 v4.25.8 // indirect
<<<<<<< HEAD
	github.com/spf13/cobra v1.9.1 // indirect
	github.com/spf13/pflag v1.0.7 // indirect
=======
	github.com/spf13/cobra v1.10.1 // indirect
	github.com/spf13/pflag v1.0.9 // indirect
>>>>>>> a7fde4cb
	github.com/stretchr/testify v1.11.1 // indirect
	github.com/tklauser/go-sysconf v0.3.15 // indirect
	github.com/tklauser/numcpus v0.10.0 // indirect
	github.com/yusufpapurcu/wmi v1.2.4 // indirect
	go.opentelemetry.io/collector/component v1.41.0 // indirect
	go.opentelemetry.io/collector/component/componentstatus v0.135.0 // indirect
	go.opentelemetry.io/collector/config/configtelemetry v0.135.0 // indirect
	go.opentelemetry.io/collector/confmap v1.41.0 // indirect
	go.opentelemetry.io/collector/connector v0.135.0 // indirect
	go.opentelemetry.io/collector/consumer v1.41.0 // indirect
	go.opentelemetry.io/collector/consumer/consumertest v0.135.0 // indirect
	go.opentelemetry.io/collector/exporter v0.135.0 // indirect
	go.opentelemetry.io/collector/extension v1.41.0 // indirect
	go.opentelemetry.io/collector/extension/extensioncapabilities v0.135.0 // indirect
	go.opentelemetry.io/collector/featuregate v1.41.0 // indirect
	go.opentelemetry.io/collector/pdata v1.41.0 // indirect
	go.opentelemetry.io/collector/pdata/pprofile v0.135.0 // indirect
	go.opentelemetry.io/collector/pdata/testdata v0.135.0 // indirect
	go.opentelemetry.io/collector/pipeline v1.41.0 // indirect
	go.opentelemetry.io/collector/processor v1.41.0 // indirect
	go.opentelemetry.io/collector/receiver v1.41.0 // indirect
	go.opentelemetry.io/collector/service v0.135.0 // indirect
	go.opentelemetry.io/contrib/propagators/b3 v1.37.0 // indirect
	go.opentelemetry.io/otel v1.38.0 // indirect
	go.opentelemetry.io/otel/exporters/otlp/otlplog/otlploghttp v0.13.0 // indirect
	go.opentelemetry.io/otel/exporters/otlp/otlpmetric/otlpmetricgrpc v1.37.0 // indirect
	go.opentelemetry.io/otel/exporters/otlp/otlpmetric/otlpmetrichttp v1.37.0 // indirect
	go.opentelemetry.io/otel/exporters/otlp/otlptrace v1.37.0 // indirect
	go.opentelemetry.io/otel/exporters/otlp/otlptrace/otlptracegrpc v1.37.0 // indirect
	go.opentelemetry.io/otel/exporters/otlp/otlptrace/otlptracehttp v1.37.0 // indirect
	go.opentelemetry.io/otel/exporters/prometheus v0.59.0 // indirect
	go.opentelemetry.io/otel/exporters/stdout/stdoutlog v0.13.0 // indirect
	go.opentelemetry.io/otel/exporters/stdout/stdoutmetric v1.37.0 // indirect
	go.opentelemetry.io/otel/exporters/stdout/stdouttrace v1.37.0 // indirect
	go.opentelemetry.io/otel/log v0.14.0 // indirect
	go.opentelemetry.io/otel/metric v1.38.0 // indirect
	go.opentelemetry.io/otel/sdk v1.38.0 // indirect
	go.opentelemetry.io/otel/sdk/log v0.13.0 // indirect
	go.opentelemetry.io/otel/sdk/metric v1.38.0 // indirect
	go.opentelemetry.io/otel/trace v1.38.0 // indirect
	go.opentelemetry.io/proto/otlp v1.7.0 // indirect
	go.uber.org/multierr v1.11.0 // indirect
	go.uber.org/zap v1.27.0 // indirect
	go.yaml.in/yaml/v3 v3.0.4 // indirect
	golang.org/x/exp v0.0.0-20250819193227-8b4c13bb791b // indirect
	golang.org/x/net v0.43.0 // indirect
	golang.org/x/sys v0.35.0 // indirect
	golang.org/x/text v0.28.0 // indirect
	gonum.org/v1/gonum v0.16.0 // indirect
	google.golang.org/genproto/googleapis/api v0.0.0-20250707201910-8d1bb00bc6a7 // indirect
	google.golang.org/genproto/googleapis/rpc v0.0.0-20250707201910-8d1bb00bc6a7 // indirect
	google.golang.org/grpc v1.75.0 // indirect
	google.golang.org/protobuf v1.36.8 // indirect
	gopkg.in/yaml.v3 v3.0.1 // indirect
)

// Pin github.com/stretchr/testify to v1.10.0 while waiting for https://github.com/DataDog/datadog-agent/pull/40182
replace github.com/stretchr/testify => github.com/stretchr/testify v1.10.0

// This section was automatically added by 'dda inv modules.add-all-replace' command, do not edit manually

replace (
	github.com/DataDog/datadog-agent/comp/api/api/def => ../../../../comp/api/api/def
	github.com/DataDog/datadog-agent/comp/core/config => ../../../../comp/core/config
	github.com/DataDog/datadog-agent/comp/core/configsync => ../../../../comp/core/configsync
	github.com/DataDog/datadog-agent/comp/core/flare/builder => ../../../../comp/core/flare/builder
	github.com/DataDog/datadog-agent/comp/core/flare/types => ../../../../comp/core/flare/types
	github.com/DataDog/datadog-agent/comp/core/hostname/hostnameinterface => ../../../../comp/core/hostname/hostnameinterface
	github.com/DataDog/datadog-agent/comp/core/ipc/def => ../../../../comp/core/ipc/def
	github.com/DataDog/datadog-agent/comp/core/ipc/httphelpers => ../../../../comp/core/ipc/httphelpers
	github.com/DataDog/datadog-agent/comp/core/ipc/impl => ../../../../comp/core/ipc/impl
	github.com/DataDog/datadog-agent/comp/core/ipc/mock => ../../../../comp/core/ipc/mock
	github.com/DataDog/datadog-agent/comp/core/log/def => ../../../../comp/core/log/def
	github.com/DataDog/datadog-agent/comp/core/log/fx => ../../../../comp/core/log/fx
	github.com/DataDog/datadog-agent/comp/core/log/impl => ../../../../comp/core/log/impl
	github.com/DataDog/datadog-agent/comp/core/log/impl-trace => ../../../../comp/core/log/impl-trace
	github.com/DataDog/datadog-agent/comp/core/log/mock => ../../../../comp/core/log/mock
	github.com/DataDog/datadog-agent/comp/core/secrets/def => ../../../../comp/core/secrets/def
	github.com/DataDog/datadog-agent/comp/core/secrets/fx => ../../../../comp/core/secrets/fx
	github.com/DataDog/datadog-agent/comp/core/secrets/impl => ../../../../comp/core/secrets/impl
	github.com/DataDog/datadog-agent/comp/core/secrets/mock => ../../../../comp/core/secrets/mock
	github.com/DataDog/datadog-agent/comp/core/secrets/utils => ../../../../comp/core/secrets/utils
	github.com/DataDog/datadog-agent/comp/core/status => ../../../../comp/core/status
	github.com/DataDog/datadog-agent/comp/core/status/statusimpl => ../../../../comp/core/status/statusimpl
	github.com/DataDog/datadog-agent/comp/core/tagger/def => ../../../../comp/core/tagger/def
	github.com/DataDog/datadog-agent/comp/core/tagger/fx-remote => ../../../../comp/core/tagger/fx-remote
	github.com/DataDog/datadog-agent/comp/core/tagger/generic_store => ../../../../comp/core/tagger/generic_store
	github.com/DataDog/datadog-agent/comp/core/tagger/impl-remote => ../../../../comp/core/tagger/impl-remote
	github.com/DataDog/datadog-agent/comp/core/tagger/origindetection => ../../../../comp/core/tagger/origindetection
	github.com/DataDog/datadog-agent/comp/core/tagger/subscriber => ../../../../comp/core/tagger/subscriber
	github.com/DataDog/datadog-agent/comp/core/tagger/tags => ../../../../comp/core/tagger/tags
	github.com/DataDog/datadog-agent/comp/core/tagger/telemetry => ../../../../comp/core/tagger/telemetry
	github.com/DataDog/datadog-agent/comp/core/tagger/types => ../../../../comp/core/tagger/types
	github.com/DataDog/datadog-agent/comp/core/tagger/utils => ../../../../comp/core/tagger/utils
	github.com/DataDog/datadog-agent/comp/core/telemetry => ../../../../comp/core/telemetry
	github.com/DataDog/datadog-agent/comp/def => ../../../../comp/def
	github.com/DataDog/datadog-agent/comp/forwarder/defaultforwarder => ../../../../comp/forwarder/defaultforwarder
	github.com/DataDog/datadog-agent/comp/forwarder/orchestrator/orchestratorinterface => ../../../../comp/forwarder/orchestrator/orchestratorinterface
	github.com/DataDog/datadog-agent/comp/logs/agent/config => ../../../../comp/logs/agent/config
	github.com/DataDog/datadog-agent/comp/netflow/payload => ../../../../comp/netflow/payload
	github.com/DataDog/datadog-agent/comp/otelcol/collector-contrib/impl => ../../../../comp/otelcol/collector-contrib/impl
	github.com/DataDog/datadog-agent/comp/otelcol/converter/def => ../../../../comp/otelcol/converter/def
	github.com/DataDog/datadog-agent/comp/otelcol/converter/impl => ../../../../comp/otelcol/converter/impl
	github.com/DataDog/datadog-agent/comp/otelcol/ddflareextension/def => ../../../../comp/otelcol/ddflareextension/def
	github.com/DataDog/datadog-agent/comp/otelcol/ddflareextension/impl => ../../../../comp/otelcol/ddflareextension/impl
	github.com/DataDog/datadog-agent/comp/otelcol/ddflareextension/types => ../../../../comp/otelcol/ddflareextension/types
	github.com/DataDog/datadog-agent/comp/otelcol/ddprofilingextension/def => ../../../../comp/otelcol/ddprofilingextension/def
	github.com/DataDog/datadog-agent/comp/otelcol/ddprofilingextension/impl => ../../../../comp/otelcol/ddprofilingextension/impl
	github.com/DataDog/datadog-agent/comp/otelcol/logsagentpipeline => ../../../../comp/otelcol/logsagentpipeline
	github.com/DataDog/datadog-agent/comp/otelcol/logsagentpipeline/logsagentpipelineimpl => ../../../../comp/otelcol/logsagentpipeline/logsagentpipelineimpl
	github.com/DataDog/datadog-agent/comp/otelcol/otlp/components/connector/datadogconnector => ../../../../comp/otelcol/otlp/components/connector/datadogconnector
	github.com/DataDog/datadog-agent/comp/otelcol/otlp/components/exporter/datadogexporter => ../../../../comp/otelcol/otlp/components/exporter/datadogexporter
	github.com/DataDog/datadog-agent/comp/otelcol/otlp/components/exporter/logsagentexporter => ../../../../comp/otelcol/otlp/components/exporter/logsagentexporter
	github.com/DataDog/datadog-agent/comp/otelcol/otlp/components/exporter/serializerexporter => ../../../../comp/otelcol/otlp/components/exporter/serializerexporter
	github.com/DataDog/datadog-agent/comp/otelcol/otlp/components/metricsclient => ../../../../comp/otelcol/otlp/components/metricsclient
	github.com/DataDog/datadog-agent/comp/otelcol/otlp/components/processor/infraattributesprocessor => ../../../../comp/otelcol/otlp/components/processor/infraattributesprocessor
	github.com/DataDog/datadog-agent/comp/otelcol/otlp/components/statsprocessor => ../../../../comp/otelcol/otlp/components/statsprocessor
	github.com/DataDog/datadog-agent/comp/otelcol/otlp/testutil => ../../../../comp/otelcol/otlp/testutil
	github.com/DataDog/datadog-agent/comp/otelcol/status/def => ../../../../comp/otelcol/status/def
	github.com/DataDog/datadog-agent/comp/otelcol/status/impl => ../../../../comp/otelcol/status/impl
	github.com/DataDog/datadog-agent/comp/serializer/logscompression => ../../../../comp/serializer/logscompression
	github.com/DataDog/datadog-agent/comp/serializer/metricscompression => ../../../../comp/serializer/metricscompression
	github.com/DataDog/datadog-agent/comp/trace/agent/def => ../../../../comp/trace/agent/def
	github.com/DataDog/datadog-agent/comp/trace/compression/def => ../../../../comp/trace/compression/def
	github.com/DataDog/datadog-agent/comp/trace/compression/impl-gzip => ../../../../comp/trace/compression/impl-gzip
	github.com/DataDog/datadog-agent/comp/trace/compression/impl-zstd => ../../../../comp/trace/compression/impl-zstd
	github.com/DataDog/datadog-agent/pkg/aggregator/ckey => ../../../../pkg/aggregator/ckey
	github.com/DataDog/datadog-agent/pkg/api => ../../../../pkg/api
	github.com/DataDog/datadog-agent/pkg/collector/check/defaults => ../../../../pkg/collector/check/defaults
	github.com/DataDog/datadog-agent/pkg/config/create => ../../../../pkg/config/create
	github.com/DataDog/datadog-agent/pkg/config/env => ../../../../pkg/config/env
	github.com/DataDog/datadog-agent/pkg/config/mock => ../../../../pkg/config/mock
	github.com/DataDog/datadog-agent/pkg/config/model => ../../../../pkg/config/model
	github.com/DataDog/datadog-agent/pkg/config/nodetreemodel => ../../../../pkg/config/nodetreemodel
	github.com/DataDog/datadog-agent/pkg/config/remote => ../../../../pkg/config/remote
	github.com/DataDog/datadog-agent/pkg/config/setup => ../../../../pkg/config/setup
	github.com/DataDog/datadog-agent/pkg/config/structure => ../../../../pkg/config/structure
	github.com/DataDog/datadog-agent/pkg/config/teeconfig => ../../../../pkg/config/teeconfig
	github.com/DataDog/datadog-agent/pkg/config/utils => ../../../../pkg/config/utils
	github.com/DataDog/datadog-agent/pkg/config/viperconfig => ../../../../pkg/config/viperconfig
	github.com/DataDog/datadog-agent/pkg/errors => ../../../../pkg/errors
	github.com/DataDog/datadog-agent/pkg/fips => ../../../../pkg/fips
	github.com/DataDog/datadog-agent/pkg/fleet/installer => ../../../../pkg/fleet/installer
	github.com/DataDog/datadog-agent/pkg/gohai => ../../../../pkg/gohai
	github.com/DataDog/datadog-agent/pkg/linters/components/pkgconfigusage => ../../../../pkg/linters/components/pkgconfigusage
	github.com/DataDog/datadog-agent/pkg/logs/client => ../../../../pkg/logs/client
	github.com/DataDog/datadog-agent/pkg/logs/diagnostic => ../../../../pkg/logs/diagnostic
	github.com/DataDog/datadog-agent/pkg/logs/message => ../../../../pkg/logs/message
	github.com/DataDog/datadog-agent/pkg/logs/metrics => ../../../../pkg/logs/metrics
	github.com/DataDog/datadog-agent/pkg/logs/pipeline => ../../../../pkg/logs/pipeline
	github.com/DataDog/datadog-agent/pkg/logs/processor => ../../../../pkg/logs/processor
	github.com/DataDog/datadog-agent/pkg/logs/sds => ../../../../pkg/logs/sds
	github.com/DataDog/datadog-agent/pkg/logs/sender => ../../../../pkg/logs/sender
	github.com/DataDog/datadog-agent/pkg/logs/sources => ../../../../pkg/logs/sources
	github.com/DataDog/datadog-agent/pkg/logs/status/statusinterface => ../../../../pkg/logs/status/statusinterface
	github.com/DataDog/datadog-agent/pkg/logs/status/utils => ../../../../pkg/logs/status/utils
	github.com/DataDog/datadog-agent/pkg/logs/types => ../../../../pkg/logs/types
	github.com/DataDog/datadog-agent/pkg/logs/util/testutils => ../../../../pkg/logs/util/testutils
	github.com/DataDog/datadog-agent/pkg/metrics => ../../../../pkg/metrics
	github.com/DataDog/datadog-agent/pkg/network/payload => ../../../../pkg/network/payload
	github.com/DataDog/datadog-agent/pkg/networkdevice/profile => ../../../../pkg/networkdevice/profile
	github.com/DataDog/datadog-agent/pkg/networkpath/payload => ../../../../pkg/networkpath/payload
	github.com/DataDog/datadog-agent/pkg/obfuscate => ../../../../pkg/obfuscate
	github.com/DataDog/datadog-agent/pkg/opentelemetry-mapping-go/inframetadata => ../../../../pkg/opentelemetry-mapping-go/inframetadata
	github.com/DataDog/datadog-agent/pkg/opentelemetry-mapping-go/inframetadata/gohai/internal/gohaitest => ../../../../pkg/opentelemetry-mapping-go/inframetadata/gohai/internal/gohaitest
	github.com/DataDog/datadog-agent/pkg/opentelemetry-mapping-go/otlp/attributes => ../../../../pkg/opentelemetry-mapping-go/otlp/attributes
	github.com/DataDog/datadog-agent/pkg/opentelemetry-mapping-go/otlp/logs => ../../../../pkg/opentelemetry-mapping-go/otlp/logs
	github.com/DataDog/datadog-agent/pkg/opentelemetry-mapping-go/otlp/metrics => ../../../../pkg/opentelemetry-mapping-go/otlp/metrics
	github.com/DataDog/datadog-agent/pkg/opentelemetry-mapping-go/otlp/rum => ../../../../pkg/opentelemetry-mapping-go/otlp/rum
	github.com/DataDog/datadog-agent/pkg/orchestrator/model => ../../../../pkg/orchestrator/model
	github.com/DataDog/datadog-agent/pkg/process/util/api => ../../../../pkg/process/util/api
	github.com/DataDog/datadog-agent/pkg/proto => ../../../../pkg/proto
	github.com/DataDog/datadog-agent/pkg/remoteconfig/state => ../../../../pkg/remoteconfig/state
	github.com/DataDog/datadog-agent/pkg/security/secl => ../../../../pkg/security/secl
	github.com/DataDog/datadog-agent/pkg/security/seclwin => ../../../../pkg/security/seclwin
	github.com/DataDog/datadog-agent/pkg/serializer => ../../../../pkg/serializer
	github.com/DataDog/datadog-agent/pkg/status/health => ../../../../pkg/status/health
	github.com/DataDog/datadog-agent/pkg/tagger/types => ../../../../pkg/tagger/types
	github.com/DataDog/datadog-agent/pkg/tagset => ../../../../pkg/tagset
	github.com/DataDog/datadog-agent/pkg/telemetry => ../../../../pkg/telemetry
	github.com/DataDog/datadog-agent/pkg/template => ../../../../pkg/template
	github.com/DataDog/datadog-agent/pkg/trace => ../../../../pkg/trace
	github.com/DataDog/datadog-agent/pkg/trace/stats/oteltest => ../../../../pkg/trace/stats/oteltest
	github.com/DataDog/datadog-agent/pkg/util/backoff => ../../../../pkg/util/backoff
	github.com/DataDog/datadog-agent/pkg/util/buf => ../../../../pkg/util/buf
	github.com/DataDog/datadog-agent/pkg/util/cache => ../../../../pkg/util/cache
	github.com/DataDog/datadog-agent/pkg/util/cgroups => ../../../../pkg/util/cgroups
	github.com/DataDog/datadog-agent/pkg/util/common => ../../../../pkg/util/common
	github.com/DataDog/datadog-agent/pkg/util/compression => ../../../../pkg/util/compression
	github.com/DataDog/datadog-agent/pkg/util/containers/image => ../../../../pkg/util/containers/image
	github.com/DataDog/datadog-agent/pkg/util/defaultpaths => ../../../../pkg/util/defaultpaths
	github.com/DataDog/datadog-agent/pkg/util/executable => ../../../../pkg/util/executable
	github.com/DataDog/datadog-agent/pkg/util/filesystem => ../../../../pkg/util/filesystem
	github.com/DataDog/datadog-agent/pkg/util/flavor => ../../../../pkg/util/flavor
	github.com/DataDog/datadog-agent/pkg/util/fxutil => ../../../../pkg/util/fxutil
	github.com/DataDog/datadog-agent/pkg/util/grpc => ../../../../pkg/util/grpc
	github.com/DataDog/datadog-agent/pkg/util/hostname/validate => ../../../../pkg/util/hostname/validate
	github.com/DataDog/datadog-agent/pkg/util/http => ../../../../pkg/util/http
	github.com/DataDog/datadog-agent/pkg/util/json => ../../../../pkg/util/json
	github.com/DataDog/datadog-agent/pkg/util/log => ../../../../pkg/util/log
	github.com/DataDog/datadog-agent/pkg/util/log/setup => ../../../../pkg/util/log/setup
	github.com/DataDog/datadog-agent/pkg/util/option => ../../../../pkg/util/option
	github.com/DataDog/datadog-agent/pkg/util/otel => ../../../../pkg/util/otel
	github.com/DataDog/datadog-agent/pkg/util/pointer => ../../../../pkg/util/pointer
	github.com/DataDog/datadog-agent/pkg/util/prometheus => ../../../../pkg/util/prometheus
	github.com/DataDog/datadog-agent/pkg/util/quantile => ../../../../pkg/util/quantile
	github.com/DataDog/datadog-agent/pkg/util/quantile/sketchtest => ../../../../pkg/util/quantile/sketchtest
	github.com/DataDog/datadog-agent/pkg/util/scrubber => ../../../../pkg/util/scrubber
	github.com/DataDog/datadog-agent/pkg/util/sort => ../../../../pkg/util/sort
	github.com/DataDog/datadog-agent/pkg/util/startstop => ../../../../pkg/util/startstop
	github.com/DataDog/datadog-agent/pkg/util/statstracker => ../../../../pkg/util/statstracker
	github.com/DataDog/datadog-agent/pkg/util/system => ../../../../pkg/util/system
	github.com/DataDog/datadog-agent/pkg/util/system/socket => ../../../../pkg/util/system/socket
	github.com/DataDog/datadog-agent/pkg/util/testutil => ../../../../pkg/util/testutil
	github.com/DataDog/datadog-agent/pkg/util/utilizationtracker => ../../../../pkg/util/utilizationtracker
	github.com/DataDog/datadog-agent/pkg/util/uuid => ../../../../pkg/util/uuid
	github.com/DataDog/datadog-agent/pkg/util/winutil => ../../../../pkg/util/winutil
	github.com/DataDog/datadog-agent/pkg/version => ../../../../pkg/version
	github.com/DataDog/datadog-agent/test/fakeintake => ../../../../test/fakeintake
	github.com/DataDog/datadog-agent/test/new-e2e => ../../../../test/new-e2e
	github.com/DataDog/datadog-agent/test/otel => ../../../../test/otel
)<|MERGE_RESOLUTION|>--- conflicted
+++ resolved
@@ -73,13 +73,8 @@
 	github.com/prometheus/procfs v0.17.0 // indirect
 	github.com/rogpeppe/go-internal v1.14.1 // indirect
 	github.com/shirou/gopsutil/v4 v4.25.8 // indirect
-<<<<<<< HEAD
-	github.com/spf13/cobra v1.9.1 // indirect
-	github.com/spf13/pflag v1.0.7 // indirect
-=======
 	github.com/spf13/cobra v1.10.1 // indirect
 	github.com/spf13/pflag v1.0.9 // indirect
->>>>>>> a7fde4cb
 	github.com/stretchr/testify v1.11.1 // indirect
 	github.com/tklauser/go-sysconf v0.3.15 // indirect
 	github.com/tklauser/numcpus v0.10.0 // indirect
