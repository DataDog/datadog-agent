--- conflicted
+++ resolved
@@ -107,11 +107,7 @@
 	go.uber.org/multierr v1.11.0 // indirect
 	go.uber.org/zap v1.27.0 // indirect
 	golang.org/x/exp v0.0.0-20241108190413-2d47ceb2692f // indirect
-<<<<<<< HEAD
-	golang.org/x/net v0.32.0 // indirect
-=======
 	golang.org/x/net v0.33.0 // indirect
->>>>>>> 37634072
 	golang.org/x/sys v0.28.0 // indirect
 	golang.org/x/text v0.21.0 // indirect
 	gonum.org/v1/gonum v0.15.1 // indirect
