// Unless explicitly stated otherwise all files in this repository are licensed
// under the Apache License Version 2.0.
// This product includes software developed at Datadog (https://www.datadoghq.com/).
// Copyright 2024-present Datadog, Inc.

// Package converterimpl provides the implementation of the otel-agent converter.
package converterimpl

import (
	"fmt"
	"strings"

	"go.opentelemetry.io/collector/confmap"
)

var (
	// prometheus
	prometheusName         = "prometheus"
	prometheusEnhancedName = prometheusName + "/" + ddAutoconfiguredSuffix
	prometheusConfig       = map[string]any{
		"config": map[string]any{
			"scrape_configs": []any{
				map[string]any{
					"fallback_scrape_protocol":      "PrometheusText0.0.4",
					"job_name":                      "datadog-agent",
					"metric_name_validation_scheme": "legacy",
					"scrape_interval":               "60s",
					"scrape_protocols":              []any{"PrometheusText0.0.4"},
					"static_configs": []any{
						map[string]any{
							"targets": []any{"0.0.0.0:8888"},
						},
					},
				},
			},
		},
	}

	// component
	prometheusReceiver = component{
		Name:         prometheusName,
		EnhancedName: prometheusEnhancedName,
		Type:         "receivers",
		Config:       prometheusConfig,
	}
)

// addPrometheusReceiver ensures that each datadogexporter is configured with a prometheus receiver
// which points to the collectors internal telemetry metrics. In cases where this is not true, it adds
// a pipeline with the prometheus exporter and datadog exporter.
// todo(mackjmr): in the case where there are two datadog exporters with the same API key, we may not
// want to configure two pipelines with the prometheus receiver for each exporter, as this will lead
// to shipping the health metrics twice to the same org. If there are two datadog exporters with
// different API keys, there is no way to know if these are from the same org, so there is a risk
// of double shipping.
<<<<<<< HEAD
func addPrometheusReceiver(conf *confmap.Conf, comp component) {
	mLevel := conf.Get("service::telemetry::metrics::level")
	if mLevel != nil && strings.ToLower(mLevel.(string)) == "none" {
		return
	}
=======
func addPrometheusReceiver(conf *confmap.Conf, promServerAddr string) {
>>>>>>> 1d7ad70e
	datadogExportersMap := getDatadogExporters(conf)

	stringMapConf := conf.ToStringMap()

	// find prometheus receivers which point to internal telemetry metrics. If present, check if it is defined
	// in pipeline with DD exporter. If so, remove from datadog exporter map.
	cfgsByRecv := findComps(stringMapConf, prometheusReceiver.Name, "receivers")
	for name, cfg := range cfgsByRecv {
		prometheusConfig, ok := cfg["config"]
		if !ok {
			continue
		}
		prometheusConfigMap, ok := prometheusConfig.(map[string]any)
		if !ok {
			return
		}
		prometheusScrapeConfigs, ok := prometheusConfigMap["scrape_configs"]
		if !ok {
			continue
		}
		prometheusScrapeConfigsSlice, ok := prometheusScrapeConfigs.([]any)
		if !ok {
			return
		}
		for _, scrapeConfig := range prometheusScrapeConfigsSlice {
			scrapeConfigMap, ok := scrapeConfig.(map[string]any)
			if !ok {
				return
			}
			staticConfig, ok := scrapeConfigMap["static_configs"]
			if !ok {
				continue
			}
			staticConfigSlice, ok := staticConfig.([]any)
			if !ok {
				continue
			}
			for _, staticConfig := range staticConfigSlice {
				staticConfigMap, ok := staticConfig.(map[string]any)
				if !ok {
					return
				}
				targets, ok := staticConfigMap["targets"]
				if !ok {
					continue
				}
				targetsSlice, ok := targets.([]any)
				if !ok {
					return
				}
				for _, target := range targetsSlice {
					targetString, ok := target.(string)
					if !ok {
						return
					}
					if targetString == promServerAddr {
						if ddExporters := receiverInPipelineWithDatadogExporter(conf, name); ddExporters != nil {
							scrapeConfigMap["job_name"] = "datadog-agent"
							for _, ddExporter := range ddExporters {
								delete(datadogExportersMap, ddExporter)
							}
						}
					}
				}
			}
		}
	}
	*conf = *confmap.NewFromStringMap(stringMapConf)

	if len(datadogExportersMap) == 0 {
		return
	}

	comp := prometheusReceiver
	// update default prometheus config based on service telemetry address.
	prometheusConfigMap, ok := comp.Config.(map[string]any)
	if !ok {
		return
	}
	config, ok := prometheusConfigMap["config"]
	if !ok {
		return
	}
	configMap, ok := config.(map[string]any)
	if !ok {
		return
	}
	scrapeConfig, ok := configMap["scrape_configs"]
	if !ok {
		return
	}
	scrapeConfigSlice, ok := scrapeConfig.([]any)
	if !ok {
		return
	}
	onlyScrapeConfig := scrapeConfigSlice[0]
	onlyScrapeConfigMap, ok := onlyScrapeConfig.(map[string]any)
	if !ok {
		return
	}
	staticConfigs, ok := onlyScrapeConfigMap["static_configs"]
	if !ok {
		return
	}
	staticConfigsSlice, ok := staticConfigs.([]any)
	if !ok {
		return
	}
	onlyStaticConfig := staticConfigsSlice[0]
	onlyStaticConfigMap, ok := onlyStaticConfig.(map[string]any)
	if !ok {
		return
	}
	onlyStaticConfigMap["targets"] = []any{promServerAddr}

	addComponentToConfig(conf, comp)
	addDDExpToInternalPipeline(conf, comp, datadogExportersMap)
}

func addDDExpToInternalPipeline(conf *confmap.Conf, comp component, datadogExportersMap map[string]any) {
	for ddExporterName := range datadogExportersMap {
		pipelineName := "metrics" + "/" + ddAutoconfiguredSuffix + "/" + ddExporterName
		addComponentToPipeline(conf, comp, pipelineName)
		addComponentToPipeline(conf, component{
			Type:         "exporters",
			EnhancedName: ddExporterName,
		}, pipelineName)
	}
}

func receiverInPipelineWithDatadogExporter(conf *confmap.Conf, receiverName string) []string {
	var ddExporters []string
	stringMapConf := conf.ToStringMap()
	service, ok := stringMapConf["service"]
	if !ok {
		return nil
	}
	serviceMap, ok := service.(map[string]any)
	if !ok {
		return nil
	}
	pipelines, ok := serviceMap["pipelines"]
	if !ok {
		return nil
	}
	pipelinesMap, ok := pipelines.(map[string]any)
	if !ok {
		return nil
	}
	for _, components := range pipelinesMap {
		componentsMap, ok := components.(map[string]any)
		if !ok {
			return nil
		}
		exporters, ok := componentsMap["exporters"]
		if !ok {
			continue
		}
		exportersSlice, ok := exporters.([]any)
		if !ok {
			return nil
		}
		for _, exporter := range exportersSlice {
			if exporterString, ok := exporter.(string); ok {
				if componentName(exporterString) == "datadog" {
					// datadog component is an exporter in this pipeline. Check if the prometheusReceiver is configured
					receivers, ok := componentsMap["receivers"]
					if !ok {
						continue
					}
					receiverSlice, ok := receivers.([]any)
					if !ok {
						return nil
					}
					for _, receiver := range receiverSlice {
						receiverString, ok := receiver.(string)
						if !ok {
							return nil
						}
						if receiverString == receiverName {
							ddExporters = append(ddExporters, exporterString)
						}
					}
				}
			}
		}

	}
	return ddExporters
}

func getDatadogExporters(conf *confmap.Conf) map[string]any {
	datadogExporters := map[string]any{}
	stringMapConf := conf.ToStringMap()
	exporters, ok := stringMapConf["exporters"]
	if !ok {
		return datadogExporters
	}
	exportersMap, ok := exporters.(map[string]any)
	if !ok {
		return datadogExporters
	}
	for exporterName, exporterConfig := range exportersMap {
		if componentName(exporterName) == "datadog" {
			datadogExporters[exporterName] = exporterConfig
		}
	}

	return datadogExporters
}

// findInternalMetricsAddress returns the address of internal prometheus server if configured
func findInternalMetricsAddress(conf *confmap.Conf) string {
	internalMetricsAddress := "0.0.0.0:8888"
	mreaders := conf.Get("service::telemetry::metrics::readers")
	mreadersSlice, ok := mreaders.([]any)
	if !ok {
		return internalMetricsAddress
	}
	for _, reader := range mreadersSlice {
		readerMap, ok := reader.(map[string]any)
		if !ok {
			continue
		}
		pull, ok := readerMap["pull"]
		if !ok {
			continue
		}
		pullMap, ok := pull.(map[string]any)
		if !ok {
			continue
		}
		exp, ok := pullMap["exporter"]
		if !ok {
			continue
		}
		expMap, ok := exp.(map[string]any)
		if !ok {
			continue
		}
		promExp, ok := expMap["prometheus"]
		if !ok {
			continue
		}
		promExpMap, ok := promExp.(map[string]any)
		if !ok {
			continue
		}
		host := "0.0.0.0"
		port := 8888
		if h, ok := promExpMap["host"]; ok {
			host = h.(string)
		}
		if p, ok := promExpMap["port"]; ok {
			port = p.(int)
		}
		return fmt.Sprintf("%s:%d", host, port)
	}
	return internalMetricsAddress
}<|MERGE_RESOLUTION|>--- conflicted
+++ resolved
@@ -53,15 +53,12 @@
 // to shipping the health metrics twice to the same org. If there are two datadog exporters with
 // different API keys, there is no way to know if these are from the same org, so there is a risk
 // of double shipping.
-<<<<<<< HEAD
-func addPrometheusReceiver(conf *confmap.Conf, comp component) {
+func addPrometheusReceiver(conf *confmap.Conf, promServerAddr string) {
 	mLevel := conf.Get("service::telemetry::metrics::level")
 	if mLevel != nil && strings.ToLower(mLevel.(string)) == "none" {
 		return
 	}
-=======
-func addPrometheusReceiver(conf *confmap.Conf, promServerAddr string) {
->>>>>>> 1d7ad70e
+
 	datadogExportersMap := getDatadogExporters(conf)
 
 	stringMapConf := conf.ToStringMap()
