--- conflicted
+++ resolved
@@ -118,16 +118,9 @@
 	go.uber.org/dig v1.18.0 // indirect
 	go.uber.org/fx v1.22.2 // indirect
 	go.uber.org/multierr v1.11.0 // indirect
-<<<<<<< HEAD
-	go.uber.org/zap v1.27.0 // indirect
 	golang.org/x/exp v0.0.0-20241108190413-2d47ceb2692f // indirect
 	golang.org/x/sys v0.27.0 // indirect
 	golang.org/x/text v0.20.0 // indirect
-=======
-	golang.org/x/exp v0.0.0-20241004190924-225e2abe05e6 // indirect
-	golang.org/x/sys v0.26.0 // indirect
-	golang.org/x/text v0.19.0 // indirect
->>>>>>> e7e2d5bd
 	gopkg.in/yaml.v2 v2.4.0 // indirect
 	gopkg.in/yaml.v3 v3.0.1 // indirect
 )