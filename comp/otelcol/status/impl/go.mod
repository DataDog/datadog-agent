--- conflicted
+++ resolved
@@ -73,14 +73,8 @@
 	github.com/power-devops/perfstat v0.0.0-20240221224432-82ca36839d55 // indirect
 	github.com/prometheus/client_model v0.6.2 // indirect
 	github.com/prometheus/common v0.66.1 // indirect
-<<<<<<< HEAD
-	github.com/shirou/gopsutil/v4 v4.25.8 // indirect
-	github.com/spf13/afero v1.14.0 // indirect
-	github.com/spf13/cast v1.9.2 // indirect
-=======
 	github.com/shirou/gopsutil/v4 v4.25.9 // indirect
 	github.com/spf13/cast v1.10.0 // indirect
->>>>>>> a2dfc11b
 	github.com/spf13/cobra v1.10.1 // indirect
 	github.com/spf13/jwalterweatherman v1.1.0 // indirect
 	github.com/spf13/pflag v1.0.9 // indirect
@@ -93,15 +87,9 @@
 	go.uber.org/multierr v1.11.0 // indirect
 	go.uber.org/zap v1.27.0 // indirect
 	go.yaml.in/yaml/v2 v2.4.2 // indirect
-<<<<<<< HEAD
-	golang.org/x/exp v0.0.0-20250808145144-a408d31f581a // indirect
-	golang.org/x/sys v0.36.0 // indirect
-	golang.org/x/text v0.28.0 // indirect
-=======
 	golang.org/x/exp v0.0.0-20250911091902-df9299821621 // indirect
 	golang.org/x/sys v0.36.0 // indirect
 	golang.org/x/text v0.29.0 // indirect
->>>>>>> a2dfc11b
 	golang.org/x/time v0.12.0 // indirect
 	google.golang.org/protobuf v1.36.9 // indirect
 	gopkg.in/yaml.v2 v2.4.0 // indirect
