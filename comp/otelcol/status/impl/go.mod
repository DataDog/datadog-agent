module github.com/DataDog/datadog-agent/comp/otelcol/status/impl

go 1.24.0

require (
	github.com/DataDog/datadog-agent/comp/core/config v0.72.0-rc.5
	github.com/DataDog/datadog-agent/comp/core/ipc/def v0.70.0
	github.com/DataDog/datadog-agent/comp/core/ipc/httphelpers v0.70.0
	github.com/DataDog/datadog-agent/comp/core/ipc/mock v0.70.0
	github.com/DataDog/datadog-agent/comp/core/status v0.72.0-rc.5
	github.com/DataDog/datadog-agent/comp/otelcol/ddflareextension/types v0.65.0-devel
	github.com/DataDog/datadog-agent/comp/otelcol/status/def v0.64.0
	github.com/DataDog/datadog-agent/pkg/util/prometheus v0.64.0
	github.com/stretchr/testify v1.11.1
	gopkg.in/yaml.v3 v3.0.1
)

require (
	github.com/DataDog/datadog-agent/comp/api/api/def v0.72.0-rc.1 // indirect
	github.com/DataDog/datadog-agent/comp/core/flare/builder v0.72.0-rc.5 // indirect
	github.com/DataDog/datadog-agent/comp/core/flare/types v0.72.0-rc.5 // indirect
	github.com/DataDog/datadog-agent/comp/core/secrets/def v0.72.0-rc.5 // indirect
	github.com/DataDog/datadog-agent/comp/core/secrets/noop-impl v0.0.0-20251003153905-4e3e64f07b69 // indirect
	github.com/DataDog/datadog-agent/comp/def v0.72.0-rc.5 // indirect
	github.com/DataDog/datadog-agent/pkg/api v0.72.0-rc.5 // indirect
	github.com/DataDog/datadog-agent/pkg/collector/check/defaults v0.72.0-rc.5 // indirect
	github.com/DataDog/datadog-agent/pkg/config/create v0.72.0-rc.5 // indirect
	github.com/DataDog/datadog-agent/pkg/config/env v0.72.0-rc.5 // indirect
	github.com/DataDog/datadog-agent/pkg/config/mock v0.72.0-rc.5 // indirect
	github.com/DataDog/datadog-agent/pkg/config/model v0.72.0-rc.5 // indirect
	github.com/DataDog/datadog-agent/pkg/config/nodetreemodel v0.72.0-rc.5 // indirect
	github.com/DataDog/datadog-agent/pkg/config/setup v0.72.0-rc.5 // indirect
	github.com/DataDog/datadog-agent/pkg/config/structure v0.72.0-rc.5 // indirect
	github.com/DataDog/datadog-agent/pkg/config/teeconfig v0.72.0-rc.5 // indirect
	github.com/DataDog/datadog-agent/pkg/config/utils v0.72.0-rc.5 // indirect
	github.com/DataDog/datadog-agent/pkg/config/viperconfig v0.72.0-rc.5 // indirect
	github.com/DataDog/datadog-agent/pkg/fips v0.72.0-rc.5 // indirect
	github.com/DataDog/datadog-agent/pkg/template v0.72.0-rc.5 // indirect
	github.com/DataDog/datadog-agent/pkg/util/executable v0.72.0-rc.5 // indirect
	github.com/DataDog/datadog-agent/pkg/util/filesystem v0.72.0-rc.5 // indirect
	github.com/DataDog/datadog-agent/pkg/util/flavor v0.71.0-rc.1 // indirect
	github.com/DataDog/datadog-agent/pkg/util/fxutil v0.72.0-rc.5 // indirect
	github.com/DataDog/datadog-agent/pkg/util/log v0.72.0-rc.5 // indirect
	github.com/DataDog/datadog-agent/pkg/util/option v0.72.0-rc.5 // indirect
	github.com/DataDog/datadog-agent/pkg/util/pointer v0.72.0-rc.5 // indirect
	github.com/DataDog/datadog-agent/pkg/util/scrubber v0.72.0-rc.5 // indirect
	github.com/DataDog/datadog-agent/pkg/util/system v0.72.0-rc.5 // indirect
	github.com/DataDog/datadog-agent/pkg/util/system/socket v0.72.0-rc.5 // indirect
	github.com/DataDog/datadog-agent/pkg/util/winutil v0.72.0-rc.5 // indirect
	github.com/DataDog/datadog-agent/pkg/version v0.72.0-rc.5 // indirect
	github.com/DataDog/viper v1.14.1-0.20251008075154-b33ffa9792d9 // indirect
	github.com/Microsoft/go-winio v0.6.2 // indirect
	github.com/cihub/seelog v0.0.0-20170130134532-f561c5e57575 // indirect
	github.com/davecgh/go-spew v1.1.2-0.20180830191138-d8f796af33cc // indirect
	github.com/dustin/go-humanize v1.0.1 // indirect
	github.com/ebitengine/purego v0.9.0 // indirect
	github.com/fatih/color v1.18.0 // indirect
	github.com/fsnotify/fsnotify v1.9.0 // indirect
	github.com/go-ole/go-ole v1.3.0 // indirect
	github.com/go-viper/mapstructure/v2 v2.4.0 // indirect
	github.com/gofrs/flock v0.12.1 // indirect
	github.com/hectane/go-acl v0.0.0-20230122075934-ca0b05cb1adb // indirect
	github.com/inconshreveable/mousetrap v1.1.0 // indirect
	github.com/lufia/plan9stats v0.0.0-20250317134145-8bc96cf8fc35 // indirect
	github.com/magiconair/properties v1.8.10 // indirect
	github.com/mattn/go-colorable v0.1.14 // indirect
	github.com/mattn/go-isatty v0.0.20 // indirect
	github.com/mdlayher/socket v0.5.1 // indirect
	github.com/mdlayher/vsock v1.2.1 // indirect
	github.com/mohae/deepcopy v0.0.0-20170929034955-c48cc78d4826 // indirect
	github.com/munnerz/goautoneg v0.0.0-20191010083416-a7dc8b61c822 // indirect
	github.com/pelletier/go-toml v1.9.5 // indirect
	github.com/pmezard/go-difflib v1.0.1-0.20181226105442-5d4384ee4fb2 // indirect
	github.com/power-devops/perfstat v0.0.0-20240221224432-82ca36839d55 // indirect
	github.com/prometheus/client_model v0.6.2 // indirect
	github.com/prometheus/common v0.67.2 // indirect
	github.com/shirou/gopsutil/v4 v4.25.9 // indirect
	github.com/spf13/cast v1.10.0 // indirect
	github.com/spf13/cobra v1.10.1 // indirect
	github.com/spf13/jwalterweatherman v1.1.0 // indirect
	github.com/spf13/pflag v1.0.9 // indirect
	github.com/tklauser/go-sysconf v0.3.15 // indirect
	github.com/tklauser/numcpus v0.10.0 // indirect
	github.com/yusufpapurcu/wmi v1.2.4 // indirect
	go.uber.org/atomic v1.11.0 // indirect
	go.uber.org/dig v1.19.0 // indirect
	go.uber.org/fx v1.24.0 // indirect
	go.uber.org/multierr v1.11.0 // indirect
	go.uber.org/zap v1.27.0 // indirect
	go.yaml.in/yaml/v2 v2.4.3 // indirect
<<<<<<< HEAD
	golang.org/x/exp v0.0.0-20251023183803-a4bb9ffd2546 // indirect
=======
	golang.org/x/exp v0.0.0-20251009144603-d2f985daa21b // indirect
	golang.org/x/net v0.46.0 // indirect
	golang.org/x/sync v0.17.0 // indirect
>>>>>>> 36584b29
	golang.org/x/sys v0.37.0 // indirect
	golang.org/x/text v0.30.0 // indirect
	golang.org/x/time v0.14.0 // indirect
	google.golang.org/protobuf v1.36.10 // indirect
	gopkg.in/yaml.v2 v2.4.0 // indirect
)

// This section was automatically added by 'dda inv modules.add-all-replace' command, do not edit manually

replace (
	github.com/DataDog/datadog-agent/comp/api/api/def => ../../../../comp/api/api/def
	github.com/DataDog/datadog-agent/comp/core/agenttelemetry/def => ../../../../comp/core/agenttelemetry/def
	github.com/DataDog/datadog-agent/comp/core/agenttelemetry/fx => ../../../../comp/core/agenttelemetry/fx
	github.com/DataDog/datadog-agent/comp/core/agenttelemetry/impl => ../../../../comp/core/agenttelemetry/impl
	github.com/DataDog/datadog-agent/comp/core/config => ../../../../comp/core/config
	github.com/DataDog/datadog-agent/comp/core/configsync => ../../../../comp/core/configsync
	github.com/DataDog/datadog-agent/comp/core/flare/builder => ../../../../comp/core/flare/builder
	github.com/DataDog/datadog-agent/comp/core/flare/types => ../../../../comp/core/flare/types
	github.com/DataDog/datadog-agent/comp/core/hostname/hostnameinterface => ../../../../comp/core/hostname/hostnameinterface
	github.com/DataDog/datadog-agent/comp/core/ipc/def => ../../../../comp/core/ipc/def
	github.com/DataDog/datadog-agent/comp/core/ipc/httphelpers => ../../../../comp/core/ipc/httphelpers
	github.com/DataDog/datadog-agent/comp/core/ipc/impl => ../../../../comp/core/ipc/impl
	github.com/DataDog/datadog-agent/comp/core/ipc/mock => ../../../../comp/core/ipc/mock
	github.com/DataDog/datadog-agent/comp/core/log/def => ../../../../comp/core/log/def
	github.com/DataDog/datadog-agent/comp/core/log/fx => ../../../../comp/core/log/fx
	github.com/DataDog/datadog-agent/comp/core/log/impl => ../../../../comp/core/log/impl
	github.com/DataDog/datadog-agent/comp/core/log/impl-trace => ../../../../comp/core/log/impl-trace
	github.com/DataDog/datadog-agent/comp/core/log/mock => ../../../../comp/core/log/mock
	github.com/DataDog/datadog-agent/comp/core/secrets/def => ../../../../comp/core/secrets/def
	github.com/DataDog/datadog-agent/comp/core/secrets/fx => ../../../../comp/core/secrets/fx
	github.com/DataDog/datadog-agent/comp/core/secrets/impl => ../../../../comp/core/secrets/impl
	github.com/DataDog/datadog-agent/comp/core/secrets/mock => ../../../../comp/core/secrets/mock
	github.com/DataDog/datadog-agent/comp/core/secrets/noop-impl => ../../../../comp/core/secrets/noop-impl
	github.com/DataDog/datadog-agent/comp/core/secrets/utils => ../../../../comp/core/secrets/utils
	github.com/DataDog/datadog-agent/comp/core/status => ../../../../comp/core/status
	github.com/DataDog/datadog-agent/comp/core/status/statusimpl => ../../../../comp/core/status/statusimpl
	github.com/DataDog/datadog-agent/comp/core/tagger/def => ../../../../comp/core/tagger/def
	github.com/DataDog/datadog-agent/comp/core/tagger/fx-remote => ../../../../comp/core/tagger/fx-remote
	github.com/DataDog/datadog-agent/comp/core/tagger/generic_store => ../../../../comp/core/tagger/generic_store
	github.com/DataDog/datadog-agent/comp/core/tagger/impl-remote => ../../../../comp/core/tagger/impl-remote
	github.com/DataDog/datadog-agent/comp/core/tagger/origindetection => ../../../../comp/core/tagger/origindetection
	github.com/DataDog/datadog-agent/comp/core/tagger/subscriber => ../../../../comp/core/tagger/subscriber
	github.com/DataDog/datadog-agent/comp/core/tagger/tags => ../../../../comp/core/tagger/tags
	github.com/DataDog/datadog-agent/comp/core/tagger/telemetry => ../../../../comp/core/tagger/telemetry
	github.com/DataDog/datadog-agent/comp/core/tagger/types => ../../../../comp/core/tagger/types
	github.com/DataDog/datadog-agent/comp/core/tagger/utils => ../../../../comp/core/tagger/utils
	github.com/DataDog/datadog-agent/comp/core/telemetry => ../../../../comp/core/telemetry
	github.com/DataDog/datadog-agent/comp/def => ../../../../comp/def
	github.com/DataDog/datadog-agent/comp/forwarder/defaultforwarder => ../../../../comp/forwarder/defaultforwarder
	github.com/DataDog/datadog-agent/comp/forwarder/orchestrator/orchestratorinterface => ../../../../comp/forwarder/orchestrator/orchestratorinterface
	github.com/DataDog/datadog-agent/comp/logs/agent/config => ../../../../comp/logs/agent/config
	github.com/DataDog/datadog-agent/comp/netflow/payload => ../../../../comp/netflow/payload
	github.com/DataDog/datadog-agent/comp/otelcol/collector-contrib/def => ../../../../comp/otelcol/collector-contrib/def
	github.com/DataDog/datadog-agent/comp/otelcol/collector-contrib/impl => ../../../../comp/otelcol/collector-contrib/impl
	github.com/DataDog/datadog-agent/comp/otelcol/converter/def => ../../../../comp/otelcol/converter/def
	github.com/DataDog/datadog-agent/comp/otelcol/converter/impl => ../../../../comp/otelcol/converter/impl
	github.com/DataDog/datadog-agent/comp/otelcol/ddflareextension/def => ../../../../comp/otelcol/ddflareextension/def
	github.com/DataDog/datadog-agent/comp/otelcol/ddflareextension/impl => ../../../../comp/otelcol/ddflareextension/impl
	github.com/DataDog/datadog-agent/comp/otelcol/ddflareextension/types => ../../../../comp/otelcol/ddflareextension/types
	github.com/DataDog/datadog-agent/comp/otelcol/ddprofilingextension/def => ../../../../comp/otelcol/ddprofilingextension/def
	github.com/DataDog/datadog-agent/comp/otelcol/ddprofilingextension/impl => ../../../../comp/otelcol/ddprofilingextension/impl
	github.com/DataDog/datadog-agent/comp/otelcol/logsagentpipeline => ../../../../comp/otelcol/logsagentpipeline
	github.com/DataDog/datadog-agent/comp/otelcol/logsagentpipeline/logsagentpipelineimpl => ../../../../comp/otelcol/logsagentpipeline/logsagentpipelineimpl
	github.com/DataDog/datadog-agent/comp/otelcol/otlp/components/connector/datadogconnector => ../../../../comp/otelcol/otlp/components/connector/datadogconnector
	github.com/DataDog/datadog-agent/comp/otelcol/otlp/components/exporter/datadogexporter => ../../../../comp/otelcol/otlp/components/exporter/datadogexporter
	github.com/DataDog/datadog-agent/comp/otelcol/otlp/components/exporter/logsagentexporter => ../../../../comp/otelcol/otlp/components/exporter/logsagentexporter
	github.com/DataDog/datadog-agent/comp/otelcol/otlp/components/exporter/serializerexporter => ../../../../comp/otelcol/otlp/components/exporter/serializerexporter
	github.com/DataDog/datadog-agent/comp/otelcol/otlp/components/metricsclient => ../../../../comp/otelcol/otlp/components/metricsclient
	github.com/DataDog/datadog-agent/comp/otelcol/otlp/components/processor/infraattributesprocessor => ../../../../comp/otelcol/otlp/components/processor/infraattributesprocessor
	github.com/DataDog/datadog-agent/comp/otelcol/otlp/components/statsprocessor => ../../../../comp/otelcol/otlp/components/statsprocessor
	github.com/DataDog/datadog-agent/comp/otelcol/otlp/testutil => ../../../../comp/otelcol/otlp/testutil
	github.com/DataDog/datadog-agent/comp/otelcol/status/def => ../../../../comp/otelcol/status/def
	github.com/DataDog/datadog-agent/comp/serializer/logscompression => ../../../../comp/serializer/logscompression
	github.com/DataDog/datadog-agent/comp/serializer/metricscompression => ../../../../comp/serializer/metricscompression
	github.com/DataDog/datadog-agent/comp/trace/agent/def => ../../../../comp/trace/agent/def
	github.com/DataDog/datadog-agent/comp/trace/compression/def => ../../../../comp/trace/compression/def
	github.com/DataDog/datadog-agent/comp/trace/compression/impl-gzip => ../../../../comp/trace/compression/impl-gzip
	github.com/DataDog/datadog-agent/comp/trace/compression/impl-zstd => ../../../../comp/trace/compression/impl-zstd
	github.com/DataDog/datadog-agent/pkg/aggregator/ckey => ../../../../pkg/aggregator/ckey
	github.com/DataDog/datadog-agent/pkg/api => ../../../../pkg/api
	github.com/DataDog/datadog-agent/pkg/collector/check/defaults => ../../../../pkg/collector/check/defaults
	github.com/DataDog/datadog-agent/pkg/config/create => ../../../../pkg/config/create
	github.com/DataDog/datadog-agent/pkg/config/env => ../../../../pkg/config/env
	github.com/DataDog/datadog-agent/pkg/config/mock => ../../../../pkg/config/mock
	github.com/DataDog/datadog-agent/pkg/config/model => ../../../../pkg/config/model
	github.com/DataDog/datadog-agent/pkg/config/nodetreemodel => ../../../../pkg/config/nodetreemodel
	github.com/DataDog/datadog-agent/pkg/config/remote => ../../../../pkg/config/remote
	github.com/DataDog/datadog-agent/pkg/config/setup => ../../../../pkg/config/setup
	github.com/DataDog/datadog-agent/pkg/config/structure => ../../../../pkg/config/structure
	github.com/DataDog/datadog-agent/pkg/config/teeconfig => ../../../../pkg/config/teeconfig
	github.com/DataDog/datadog-agent/pkg/config/utils => ../../../../pkg/config/utils
	github.com/DataDog/datadog-agent/pkg/config/viperconfig => ../../../../pkg/config/viperconfig
	github.com/DataDog/datadog-agent/pkg/errors => ../../../../pkg/errors
	github.com/DataDog/datadog-agent/pkg/fips => ../../../../pkg/fips
	github.com/DataDog/datadog-agent/pkg/fleet/installer => ../../../../pkg/fleet/installer
	github.com/DataDog/datadog-agent/pkg/gohai => ../../../../pkg/gohai
	github.com/DataDog/datadog-agent/pkg/linters/components/pkgconfigusage => ../../../../pkg/linters/components/pkgconfigusage
	github.com/DataDog/datadog-agent/pkg/logs/client => ../../../../pkg/logs/client
	github.com/DataDog/datadog-agent/pkg/logs/diagnostic => ../../../../pkg/logs/diagnostic
	github.com/DataDog/datadog-agent/pkg/logs/message => ../../../../pkg/logs/message
	github.com/DataDog/datadog-agent/pkg/logs/metrics => ../../../../pkg/logs/metrics
	github.com/DataDog/datadog-agent/pkg/logs/pipeline => ../../../../pkg/logs/pipeline
	github.com/DataDog/datadog-agent/pkg/logs/processor => ../../../../pkg/logs/processor
	github.com/DataDog/datadog-agent/pkg/logs/sds => ../../../../pkg/logs/sds
	github.com/DataDog/datadog-agent/pkg/logs/sender => ../../../../pkg/logs/sender
	github.com/DataDog/datadog-agent/pkg/logs/sources => ../../../../pkg/logs/sources
	github.com/DataDog/datadog-agent/pkg/logs/status/statusinterface => ../../../../pkg/logs/status/statusinterface
	github.com/DataDog/datadog-agent/pkg/logs/status/utils => ../../../../pkg/logs/status/utils
	github.com/DataDog/datadog-agent/pkg/logs/types => ../../../../pkg/logs/types
	github.com/DataDog/datadog-agent/pkg/logs/util/testutils => ../../../../pkg/logs/util/testutils
	github.com/DataDog/datadog-agent/pkg/metrics => ../../../../pkg/metrics
	github.com/DataDog/datadog-agent/pkg/network/driver => ../../../../pkg/network/driver
	github.com/DataDog/datadog-agent/pkg/network/payload => ../../../../pkg/network/payload
	github.com/DataDog/datadog-agent/pkg/networkdevice/profile => ../../../../pkg/networkdevice/profile
	github.com/DataDog/datadog-agent/pkg/networkpath/payload => ../../../../pkg/networkpath/payload
	github.com/DataDog/datadog-agent/pkg/obfuscate => ../../../../pkg/obfuscate
	github.com/DataDog/datadog-agent/pkg/opentelemetry-mapping-go/inframetadata => ../../../../pkg/opentelemetry-mapping-go/inframetadata
	github.com/DataDog/datadog-agent/pkg/opentelemetry-mapping-go/inframetadata/gohai/internal/gohaitest => ../../../../pkg/opentelemetry-mapping-go/inframetadata/gohai/internal/gohaitest
	github.com/DataDog/datadog-agent/pkg/opentelemetry-mapping-go/otlp/attributes => ../../../../pkg/opentelemetry-mapping-go/otlp/attributes
	github.com/DataDog/datadog-agent/pkg/opentelemetry-mapping-go/otlp/logs => ../../../../pkg/opentelemetry-mapping-go/otlp/logs
	github.com/DataDog/datadog-agent/pkg/opentelemetry-mapping-go/otlp/metrics => ../../../../pkg/opentelemetry-mapping-go/otlp/metrics
	github.com/DataDog/datadog-agent/pkg/opentelemetry-mapping-go/otlp/rum => ../../../../pkg/opentelemetry-mapping-go/otlp/rum
	github.com/DataDog/datadog-agent/pkg/orchestrator/model => ../../../../pkg/orchestrator/model
	github.com/DataDog/datadog-agent/pkg/orchestrator/util => ../../../../pkg/orchestrator/util
	github.com/DataDog/datadog-agent/pkg/process/util/api => ../../../../pkg/process/util/api
	github.com/DataDog/datadog-agent/pkg/proto => ../../../../pkg/proto
	github.com/DataDog/datadog-agent/pkg/remoteconfig/state => ../../../../pkg/remoteconfig/state
	github.com/DataDog/datadog-agent/pkg/security/secl => ../../../../pkg/security/secl
	github.com/DataDog/datadog-agent/pkg/security/seclwin => ../../../../pkg/security/seclwin
	github.com/DataDog/datadog-agent/pkg/serializer => ../../../../pkg/serializer
	github.com/DataDog/datadog-agent/pkg/status/health => ../../../../pkg/status/health
	github.com/DataDog/datadog-agent/pkg/tagger/types => ../../../../pkg/tagger/types
	github.com/DataDog/datadog-agent/pkg/tagset => ../../../../pkg/tagset
	github.com/DataDog/datadog-agent/pkg/telemetry => ../../../../pkg/telemetry
	github.com/DataDog/datadog-agent/pkg/template => ../../../../pkg/template
	github.com/DataDog/datadog-agent/pkg/trace => ../../../../pkg/trace
	github.com/DataDog/datadog-agent/pkg/util/backoff => ../../../../pkg/util/backoff
	github.com/DataDog/datadog-agent/pkg/util/buf => ../../../../pkg/util/buf
	github.com/DataDog/datadog-agent/pkg/util/cache => ../../../../pkg/util/cache
	github.com/DataDog/datadog-agent/pkg/util/cgroups => ../../../../pkg/util/cgroups
	github.com/DataDog/datadog-agent/pkg/util/common => ../../../../pkg/util/common
	github.com/DataDog/datadog-agent/pkg/util/compression => ../../../../pkg/util/compression
	github.com/DataDog/datadog-agent/pkg/util/containers/image => ../../../../pkg/util/containers/image
	github.com/DataDog/datadog-agent/pkg/util/defaultpaths => ../../../../pkg/util/defaultpaths
	github.com/DataDog/datadog-agent/pkg/util/executable => ../../../../pkg/util/executable
	github.com/DataDog/datadog-agent/pkg/util/filesystem => ../../../../pkg/util/filesystem
	github.com/DataDog/datadog-agent/pkg/util/flavor => ../../../../pkg/util/flavor
	github.com/DataDog/datadog-agent/pkg/util/fxutil => ../../../../pkg/util/fxutil
	github.com/DataDog/datadog-agent/pkg/util/grpc => ../../../../pkg/util/grpc
	github.com/DataDog/datadog-agent/pkg/util/hostinfo => ../../../../pkg/util/hostinfo
	github.com/DataDog/datadog-agent/pkg/util/hostname/validate => ../../../../pkg/util/hostname/validate
	github.com/DataDog/datadog-agent/pkg/util/http => ../../../../pkg/util/http
	github.com/DataDog/datadog-agent/pkg/util/json => ../../../../pkg/util/json
	github.com/DataDog/datadog-agent/pkg/util/jsonquery => ../../../../pkg/util/jsonquery
	github.com/DataDog/datadog-agent/pkg/util/log => ../../../../pkg/util/log
	github.com/DataDog/datadog-agent/pkg/util/log/setup => ../../../../pkg/util/log/setup
	github.com/DataDog/datadog-agent/pkg/util/option => ../../../../pkg/util/option
	github.com/DataDog/datadog-agent/pkg/util/otel => ../../../../pkg/util/otel
	github.com/DataDog/datadog-agent/pkg/util/pointer => ../../../../pkg/util/pointer
	github.com/DataDog/datadog-agent/pkg/util/prometheus => ../../../../pkg/util/prometheus
	github.com/DataDog/datadog-agent/pkg/util/quantile => ../../../../pkg/util/quantile
	github.com/DataDog/datadog-agent/pkg/util/quantile/sketchtest => ../../../../pkg/util/quantile/sketchtest
	github.com/DataDog/datadog-agent/pkg/util/scrubber => ../../../../pkg/util/scrubber
	github.com/DataDog/datadog-agent/pkg/util/sort => ../../../../pkg/util/sort
	github.com/DataDog/datadog-agent/pkg/util/startstop => ../../../../pkg/util/startstop
	github.com/DataDog/datadog-agent/pkg/util/statstracker => ../../../../pkg/util/statstracker
	github.com/DataDog/datadog-agent/pkg/util/system => ../../../../pkg/util/system
	github.com/DataDog/datadog-agent/pkg/util/system/socket => ../../../../pkg/util/system/socket
	github.com/DataDog/datadog-agent/pkg/util/testutil => ../../../../pkg/util/testutil
	github.com/DataDog/datadog-agent/pkg/util/utilizationtracker => ../../../../pkg/util/utilizationtracker
	github.com/DataDog/datadog-agent/pkg/util/uuid => ../../../../pkg/util/uuid
	github.com/DataDog/datadog-agent/pkg/util/winutil => ../../../../pkg/util/winutil
	github.com/DataDog/datadog-agent/pkg/version => ../../../../pkg/version
	github.com/DataDog/datadog-agent/test/fakeintake => ../../../../test/fakeintake
	github.com/DataDog/datadog-agent/test/new-e2e => ../../../../test/new-e2e
	github.com/DataDog/datadog-agent/test/otel => ../../../../test/otel
)<|MERGE_RESOLUTION|>--- conflicted
+++ resolved
@@ -88,13 +88,9 @@
 	go.uber.org/multierr v1.11.0 // indirect
 	go.uber.org/zap v1.27.0 // indirect
 	go.yaml.in/yaml/v2 v2.4.3 // indirect
-<<<<<<< HEAD
 	golang.org/x/exp v0.0.0-20251023183803-a4bb9ffd2546 // indirect
-=======
-	golang.org/x/exp v0.0.0-20251009144603-d2f985daa21b // indirect
 	golang.org/x/net v0.46.0 // indirect
 	golang.org/x/sync v0.17.0 // indirect
->>>>>>> 36584b29
 	golang.org/x/sys v0.37.0 // indirect
 	golang.org/x/text v0.30.0 // indirect
 	golang.org/x/time v0.14.0 // indirect
