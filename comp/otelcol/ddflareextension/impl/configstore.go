// Unless explicitly stated otherwise all files in this repository are licensed
// under the Apache License Version 2.0.
// This product includes software developed at Datadog (https://www.datadoghq.com/).
// Copyright 2024-present Datadog, Inc.

// Package ddflareextensionimpl defines the OpenTelemetry Extension implementation.
package ddflareextensionimpl

import (
	"errors"
	"sync"

	"go.opentelemetry.io/collector/confmap"
	"gopkg.in/yaml.v2"
)

type configStore struct {
<<<<<<< HEAD
	provided                *otelcol.Config
	enhanced                *otelcol.Config
	mu                      sync.RWMutex
	providedConfigSupported bool
	// TODO: Replace enhanced config with effective config once dependencies
	// are updated to v0.105.0 or newer (https://github.com/open-telemetry/opentelemetry-collector/pull/10139/files)
	effectiveConfig *confmap.Conf
}

// setProvidedConfigSupported sets the variable to determine if provided configuration read/write
// is supported with the current setup. Under OCB, we can only read enhanced configuration after
// any converters make changes to the config due to the implementation of ConfigWatcher interface.
func (c *configStore) setProvidedConfigSupported(supported bool) {
	c.mu.Lock()
	defer c.mu.Unlock()

	c.providedConfigSupported = supported
}

func (c *configStore) isProvidedConfigSupported() bool {
	c.mu.RLock()
	defer c.mu.RUnlock()

	return c.providedConfigSupported
}

// setProvidedConf stores the config into configStoreImpl.
func (c *configStore) setProvidedConf(config *otelcol.Config) error {
	c.mu.Lock()
	defer c.mu.Unlock()
	if !c.providedConfigSupported {
		return errProvidedConfigUnsupported
	}
=======
	provided *confmap.Conf
	enhanced *confmap.Conf
	mu       sync.RWMutex
}

// setProvidedConf stores the config into configStoreImpl.
func (c *configStore) setProvidedConf(config *confmap.Conf) {
	c.mu.Lock()
	defer c.mu.Unlock()
>>>>>>> debb814c
	c.provided = config
	return nil
}

// setEnhancedConf stores the config into configStoreImpl.
func (c *configStore) setEnhancedConf(config *confmap.Conf) {
	c.mu.Lock()
	defer c.mu.Unlock()
	c.enhanced = config
}

<<<<<<< HEAD
func (c *configStore) setEffectiveConfig(conf *confmap.Conf) {
	c.mu.Lock()
	defer c.mu.Unlock()

	c.effectiveConfig = conf
}

func (c *configStore) getEffectiveConfigAsString() (string, error) {
	c.mu.RLock()
	defer c.mu.RUnlock()

	return confMapToString(c.effectiveConfig)
}

func confMapToString(conf *confmap.Conf) (string, error) {
	bytesConf, err := yaml.Marshal(conf.ToStringMap())
	if err != nil {
		return "", err
	}

	return string(bytesConf), nil
}

func confToString(conf *otelcol.Config) (string, error) {
	cfg := confmap.New()
	err := cfg.Marshal(conf)
	if err != nil {
		return "", err
	}
	bytesConf, err := yaml.Marshal(cfg.ToStringMap())
	if err != nil {
		return "", err
	}

	return string(bytesConf), nil
}

=======
>>>>>>> debb814c
// getProvidedConf returns a string representing the enhanced collector configuration.
func (c *configStore) getProvidedConf() (*confmap.Conf, error) {
	c.mu.RLock()
	defer c.mu.RUnlock()

	return c.provided, nil
}

// getEnhancedConf returns a string representing the enhanced collector configuration.
func (c *configStore) getEnhancedConf() (*confmap.Conf, error) {
	c.mu.RLock()
	defer c.mu.RUnlock()

	return c.enhanced, nil
}

// getProvidedConfAsString returns a string representing the enhanced collector configuration string.
func (c *configStore) getProvidedConfAsString() (string, error) {
	c.mu.RLock()
	defer c.mu.RUnlock()

	bytesConf, err := yaml.Marshal(c.provided.ToStringMap())
	if err != nil {
		return "", err
	}
	return string(bytesConf), nil
}

// getEnhancedConfAsString returns a string representing the enhanced collector configuration string.
func (c *configStore) getEnhancedConfAsString() (string, error) {
	c.mu.RLock()
	defer c.mu.RUnlock()

<<<<<<< HEAD
	return confToString(c.enhanced)
}

var errProvidedConfigUnsupported = errors.New("reading/writing provided configuration is not supported")
=======
	bytesConf, err := yaml.Marshal(c.enhanced.ToStringMap())
	if err != nil {
		return "", err
	}
	return string(bytesConf), nil
}
>>>>>>> debb814c
<|MERGE_RESOLUTION|>--- conflicted
+++ resolved
@@ -15,14 +15,10 @@
 )
 
 type configStore struct {
-<<<<<<< HEAD
-	provided                *otelcol.Config
-	enhanced                *otelcol.Config
-	mu                      sync.RWMutex
+	provided *confmap.Conf
+	enhanced *confmap.Conf
+	mu       sync.RWMutex
 	providedConfigSupported bool
-	// TODO: Replace enhanced config with effective config once dependencies
-	// are updated to v0.105.0 or newer (https://github.com/open-telemetry/opentelemetry-collector/pull/10139/files)
-	effectiveConfig *confmap.Conf
 }
 
 // setProvidedConfigSupported sets the variable to determine if provided configuration read/write
@@ -43,23 +39,9 @@
 }
 
 // setProvidedConf stores the config into configStoreImpl.
-func (c *configStore) setProvidedConf(config *otelcol.Config) error {
-	c.mu.Lock()
-	defer c.mu.Unlock()
-	if !c.providedConfigSupported {
-		return errProvidedConfigUnsupported
-	}
-=======
-	provided *confmap.Conf
-	enhanced *confmap.Conf
-	mu       sync.RWMutex
-}
-
-// setProvidedConf stores the config into configStoreImpl.
 func (c *configStore) setProvidedConf(config *confmap.Conf) {
 	c.mu.Lock()
 	defer c.mu.Unlock()
->>>>>>> debb814c
 	c.provided = config
 	return nil
 }
@@ -71,46 +53,6 @@
 	c.enhanced = config
 }
 
-<<<<<<< HEAD
-func (c *configStore) setEffectiveConfig(conf *confmap.Conf) {
-	c.mu.Lock()
-	defer c.mu.Unlock()
-
-	c.effectiveConfig = conf
-}
-
-func (c *configStore) getEffectiveConfigAsString() (string, error) {
-	c.mu.RLock()
-	defer c.mu.RUnlock()
-
-	return confMapToString(c.effectiveConfig)
-}
-
-func confMapToString(conf *confmap.Conf) (string, error) {
-	bytesConf, err := yaml.Marshal(conf.ToStringMap())
-	if err != nil {
-		return "", err
-	}
-
-	return string(bytesConf), nil
-}
-
-func confToString(conf *otelcol.Config) (string, error) {
-	cfg := confmap.New()
-	err := cfg.Marshal(conf)
-	if err != nil {
-		return "", err
-	}
-	bytesConf, err := yaml.Marshal(cfg.ToStringMap())
-	if err != nil {
-		return "", err
-	}
-
-	return string(bytesConf), nil
-}
-
-=======
->>>>>>> debb814c
 // getProvidedConf returns a string representing the enhanced collector configuration.
 func (c *configStore) getProvidedConf() (*confmap.Conf, error) {
 	c.mu.RLock()
@@ -144,16 +86,11 @@
 	c.mu.RLock()
 	defer c.mu.RUnlock()
 
-<<<<<<< HEAD
-	return confToString(c.enhanced)
-}
-
-var errProvidedConfigUnsupported = errors.New("reading/writing provided configuration is not supported")
-=======
 	bytesConf, err := yaml.Marshal(c.enhanced.ToStringMap())
 	if err != nil {
 		return "", err
 	}
 	return string(bytesConf), nil
 }
->>>>>>> debb814c
+
+var errProvidedConfigUnsupported = errors.New("reading/writing provided configuration is not supported")