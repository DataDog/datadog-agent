--- conflicted
+++ resolved
@@ -511,13 +511,8 @@
 	golang.org/x/oauth2 v0.30.0 // indirect
 	golang.org/x/sync v0.16.0 // indirect
 	golang.org/x/sys v0.35.0 // indirect
-<<<<<<< HEAD
-	golang.org/x/term v0.33.0 // indirect
-	golang.org/x/text v0.27.0 // indirect
-=======
 	golang.org/x/term v0.34.0 // indirect
 	golang.org/x/text v0.28.0 // indirect
->>>>>>> a55a9d79
 	golang.org/x/time v0.12.0 // indirect
 	golang.org/x/tools v0.36.0 // indirect
 	gonum.org/v1/gonum v0.16.0 // indirect
