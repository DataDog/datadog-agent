--- conflicted
+++ resolved
@@ -61,45 +61,12 @@
 // This method is called during the startup process by the Collector's Service right after
 // calling Start.
 func (ext *ddExtension) NotifyConfig(_ context.Context, conf *confmap.Conf) error {
-<<<<<<< HEAD
-	ext.configStore.setEffectiveConfig(conf)
-	if ext.ocb {
-		return nil
-	}
-
-	var cfg *configSettings
 	var err error
-	// unmarshal will only be called if we created this component via the Agent
-	if cfg, err = unmarshal(conf, *ext.cfg.factories); err != nil {
-		return fmt.Errorf("cannot unmarshal the configuration: %w", err)
-	}
-
-	config := &otelcol.Config{
-		Receivers:  cfg.Receivers.Configs(),
-		Processors: cfg.Processors.Configs(),
-		Exporters:  cfg.Exporters.Configs(),
-		Connectors: cfg.Connectors.Configs(),
-		Extensions: cfg.Extensions.Configs(),
-		Service:    cfg.Service,
-	}
-
-	ext.configStore.setEnhancedConf(config)
-
-	// List configured Extensions
-	c, err := ext.configStore.getEnhancedConf()
+	ext.configStore.setEnhancedConf(conf)
+
+	extensionConfs, err := conf.Sub("extensions")
 	if err != nil {
 		return err
-	}
-
-	extensionConfs, err := c.Sub("extensions")
-=======
-	var err error
-	ext.configStore.setEnhancedConf(conf)
-
-	extensionConfs, err := conf.Sub("extensions")
->>>>>>> debb814c
-	if err != nil {
-		return nil
 	}
 
 	extensions := extensionConfs.ToStringMap()
@@ -172,30 +139,20 @@
 		if err != nil {
 			return nil, fmt.Errorf("failed to create configprovider: %w", err)
 		}
-
-<<<<<<< HEAD
 		providedConf, err := ocpProvided.Get(context.Background(), *cfg.factories)
 		if err != nil {
 			return nil, err
 		}
-		err = ext.configStore.setProvidedConf(providedConf)
-		if err != nil {
-			return nil, err
-		}
+	  conf := confmap.New()
+	  err = conf.Marshal(providedConf)
+	  if err != nil {
+		  return nil, err
+	  }
+
+	  ext.configStore.setProvidedConf(conf)
 	}
 	var err error
 	ext.server, err = newServer(cfg.HTTPConfig.Endpoint, ext, ext.ocb)
-=======
-	conf := confmap.New()
-	err = conf.Marshal(providedConf)
-	if err != nil {
-		return nil, err
-	}
-
-	ext.configStore.setProvidedConf(conf)
-
-	ext.server, err = newServer(cfg.HTTPConfig.Endpoint, ext)
->>>>>>> debb814c
 	if err != nil {
 		return nil, err
 	}
