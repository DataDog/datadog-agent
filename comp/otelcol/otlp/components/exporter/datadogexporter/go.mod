module github.com/DataDog/datadog-agent/comp/otelcol/otlp/components/exporter/datadogexporter

go 1.23.0

require (
	github.com/DataDog/datadog-agent/comp/otelcol/logsagentpipeline v0.61.0
	github.com/DataDog/datadog-agent/comp/otelcol/otlp/components/exporter/logsagentexporter v0.62.0-devel.0.20241213165407-f95df913d2b7
	github.com/DataDog/datadog-agent/comp/otelcol/otlp/components/exporter/serializerexporter v0.59.0-rc.6
	github.com/DataDog/datadog-agent/comp/otelcol/otlp/components/metricsclient v0.61.0
	github.com/DataDog/datadog-agent/comp/trace/agent/def v0.61.0
	github.com/DataDog/datadog-agent/comp/trace/compression/impl-gzip v0.61.0
	github.com/DataDog/datadog-agent/pkg/logs/message v0.61.0
	github.com/DataDog/datadog-agent/pkg/proto v0.64.0-devel
	github.com/DataDog/datadog-agent/pkg/serializer v0.59.0
	github.com/DataDog/datadog-agent/pkg/trace v0.64.0-devel.0.20250129182827-bab631c10d61
	github.com/DataDog/datadog-go/v5 v5.6.0
	github.com/DataDog/opentelemetry-mapping-go/pkg/otlp/attributes v0.26.0
	github.com/DataDog/opentelemetry-mapping-go/pkg/otlp/metrics v0.26.0
	github.com/open-telemetry/opentelemetry-collector-contrib/pkg/datadog v0.120.1
	github.com/stretchr/testify v1.10.0
	go.opentelemetry.io/collector/component v0.120.0
	go.opentelemetry.io/collector/config/confignet v1.26.0
	go.opentelemetry.io/collector/config/configretry v1.26.0
	go.opentelemetry.io/collector/consumer v1.26.0
	go.opentelemetry.io/collector/exporter v0.120.0
	go.opentelemetry.io/collector/exporter/exportertest v0.120.0
	go.opentelemetry.io/collector/featuregate v1.26.0
	go.opentelemetry.io/collector/pdata v1.26.0
	go.opentelemetry.io/otel/metric v1.34.0
	go.opentelemetry.io/otel/trace v1.34.0
	go.uber.org/zap v1.27.0
	google.golang.org/protobuf v1.36.5
)

require go.opentelemetry.io/collector/component/componenttest v0.120.0 // indirect

require (
	go.opentelemetry.io/collector/consumer/xconsumer v0.120.0 // indirect
	go.opentelemetry.io/collector/exporter/xexporter v0.120.0 // indirect
	go.opentelemetry.io/collector/extension/xextension v0.120.0 // indirect
	go.opentelemetry.io/collector/receiver/xreceiver v0.120.0 // indirect
)

require (
	github.com/pierrec/lz4/v4 v4.1.22 // indirect
	go.opentelemetry.io/collector/consumer/consumererror v0.120.0 // indirect
	go.opentelemetry.io/collector/receiver/receivertest v0.120.0 // indirect
)

require (
	github.com/DataDog/agent-payload/v5 v5.0.144 // indirect
	github.com/DataDog/datadog-agent/comp/core/config v0.64.0-devel // indirect
	github.com/DataDog/datadog-agent/comp/core/flare/builder v0.61.0 // indirect
	github.com/DataDog/datadog-agent/comp/core/flare/types v0.61.0 // indirect
	github.com/DataDog/datadog-agent/comp/core/hostname/hostnameinterface v0.61.0 // indirect
	github.com/DataDog/datadog-agent/comp/core/log/def v0.64.0-devel // indirect
	github.com/DataDog/datadog-agent/comp/core/secrets v0.61.0 // indirect
	github.com/DataDog/datadog-agent/comp/core/status v0.59.0-rc.6 // indirect
	github.com/DataDog/datadog-agent/comp/core/tagger/origindetection v0.62.0-rc.7 // indirect
	github.com/DataDog/datadog-agent/comp/core/telemetry v0.61.0 // indirect
	github.com/DataDog/datadog-agent/comp/def v0.61.0 // indirect
	github.com/DataDog/datadog-agent/comp/forwarder/defaultforwarder v0.56.0-rc.3 // indirect
	github.com/DataDog/datadog-agent/comp/forwarder/orchestrator/orchestratorinterface v0.56.0-rc.3 // indirect
	github.com/DataDog/datadog-agent/comp/logs/agent/config v0.61.0 // indirect
	github.com/DataDog/datadog-agent/comp/serializer/logscompression v0.64.0-devel // indirect
	github.com/DataDog/datadog-agent/comp/serializer/metricscompression v0.59.0-rc.6 // indirect
	github.com/DataDog/datadog-agent/comp/trace/compression/def v0.61.0 // indirect
	github.com/DataDog/datadog-agent/pkg/aggregator/ckey v0.59.0-rc.6 // indirect
	github.com/DataDog/datadog-agent/pkg/api v0.61.0 // indirect
	github.com/DataDog/datadog-agent/pkg/collector/check/defaults v0.61.0 // indirect
	github.com/DataDog/datadog-agent/pkg/config/env v0.61.0 // indirect
	github.com/DataDog/datadog-agent/pkg/config/mock v0.61.0 // indirect
	github.com/DataDog/datadog-agent/pkg/config/model v0.64.0-devel // indirect
	github.com/DataDog/datadog-agent/pkg/config/nodetreemodel v0.64.0-devel // indirect
	github.com/DataDog/datadog-agent/pkg/config/setup v0.61.0 // indirect
	github.com/DataDog/datadog-agent/pkg/config/structure v0.61.0 // indirect
	github.com/DataDog/datadog-agent/pkg/config/teeconfig v0.61.0 // indirect
	github.com/DataDog/datadog-agent/pkg/config/utils v0.61.0 // indirect
	github.com/DataDog/datadog-agent/pkg/config/viperconfig v0.0.0-20250218170314-8625d1ac5ae7 // indirect
	github.com/DataDog/datadog-agent/pkg/fips v0.0.0 // indirect
	github.com/DataDog/datadog-agent/pkg/logs/auditor v0.61.0 // indirect
	github.com/DataDog/datadog-agent/pkg/logs/client v0.61.0 // indirect
	github.com/DataDog/datadog-agent/pkg/logs/diagnostic v0.61.0 // indirect
	github.com/DataDog/datadog-agent/pkg/logs/metrics v0.61.0 // indirect
	github.com/DataDog/datadog-agent/pkg/logs/pipeline v0.61.0 // indirect
	github.com/DataDog/datadog-agent/pkg/logs/processor v0.61.0 // indirect
	github.com/DataDog/datadog-agent/pkg/logs/sds v0.61.0 // indirect
	github.com/DataDog/datadog-agent/pkg/logs/sender v0.61.0 // indirect
	github.com/DataDog/datadog-agent/pkg/logs/sources v0.61.0 // indirect
	github.com/DataDog/datadog-agent/pkg/logs/status/statusinterface v0.61.0 // indirect
	github.com/DataDog/datadog-agent/pkg/logs/status/utils v0.61.0 // indirect
	github.com/DataDog/datadog-agent/pkg/metrics v0.59.0-rc.6 // indirect
	github.com/DataDog/datadog-agent/pkg/obfuscate v0.63.0-devel.0.20250123185937-1feb84b482c8 // indirect
	github.com/DataDog/datadog-agent/pkg/orchestrator/model v0.59.0 // indirect
	github.com/DataDog/datadog-agent/pkg/process/util/api v0.59.0 // indirect
	github.com/DataDog/datadog-agent/pkg/remoteconfig/state v0.61.0 // indirect
	github.com/DataDog/datadog-agent/pkg/status/health v0.61.0 // indirect
	github.com/DataDog/datadog-agent/pkg/tagger/types v0.60.0 // indirect
	github.com/DataDog/datadog-agent/pkg/tagset v0.60.0 // indirect
	github.com/DataDog/datadog-agent/pkg/telemetry v0.61.0 // indirect
	github.com/DataDog/datadog-agent/pkg/util/backoff v0.61.0 // indirect
	github.com/DataDog/datadog-agent/pkg/util/buf v0.56.0-rc.3 // indirect
	github.com/DataDog/datadog-agent/pkg/util/cgroups v0.61.0 // indirect
	github.com/DataDog/datadog-agent/pkg/util/common v0.62.3 // indirect
	github.com/DataDog/datadog-agent/pkg/util/compression v0.56.0-rc.3 // indirect
	github.com/DataDog/datadog-agent/pkg/util/executable v0.61.0 // indirect
	github.com/DataDog/datadog-agent/pkg/util/filesystem v0.61.0 // indirect
	github.com/DataDog/datadog-agent/pkg/util/fxutil v0.61.0 // indirect
	github.com/DataDog/datadog-agent/pkg/util/hostname/validate v0.62.2 // indirect
	github.com/DataDog/datadog-agent/pkg/util/http v0.61.0 // indirect
	github.com/DataDog/datadog-agent/pkg/util/json v0.59.0 // indirect
	github.com/DataDog/datadog-agent/pkg/util/log v0.64.0-devel // indirect
	github.com/DataDog/datadog-agent/pkg/util/option v0.64.0-devel // indirect
	github.com/DataDog/datadog-agent/pkg/util/pointer v0.61.0 // indirect
	github.com/DataDog/datadog-agent/pkg/util/scrubber v0.62.3 // indirect
	github.com/DataDog/datadog-agent/pkg/util/sort v0.60.0 // indirect
	github.com/DataDog/datadog-agent/pkg/util/startstop v0.61.0 // indirect
	github.com/DataDog/datadog-agent/pkg/util/statstracker v0.61.0 // indirect
	github.com/DataDog/datadog-agent/pkg/util/system v0.61.0 // indirect
	github.com/DataDog/datadog-agent/pkg/util/system/socket v0.61.0 // indirect
	github.com/DataDog/datadog-agent/pkg/util/winutil v0.61.0 // indirect
	github.com/DataDog/datadog-agent/pkg/version v0.62.3 // indirect
	github.com/DataDog/datadog-api-client-go/v2 v2.35.0 // indirect
	github.com/DataDog/dd-sensitive-data-scanner/sds-go/go v0.0.0-20240816154533-f7f9beb53a42 // indirect
	github.com/DataDog/go-sqllexer v0.1.0 // indirect
	github.com/DataDog/go-tuf v1.1.0-0.5.2 // indirect
	github.com/DataDog/mmh3 v0.0.0-20210722141835-012dc69a9e49 // indirect
	github.com/DataDog/opentelemetry-mapping-go/pkg/inframetadata v0.26.0 // indirect
	github.com/DataDog/opentelemetry-mapping-go/pkg/otlp/logs v0.26.0 // indirect
	github.com/DataDog/opentelemetry-mapping-go/pkg/quantile v0.26.0 // indirect
	github.com/DataDog/sketches-go v1.4.7 // indirect
	github.com/DataDog/viper v1.14.0 // indirect
	github.com/DataDog/zstd v1.5.6 // indirect
	github.com/DataDog/zstd_0 v0.0.0-20210310093942-586c1286621f // indirect
	github.com/Microsoft/go-winio v0.6.2 // indirect
	github.com/benbjohnson/clock v1.3.5 // indirect
	github.com/beorn7/perks v1.0.1 // indirect
	github.com/briandowns/spinner v1.23.0 // indirect
	github.com/cenkalti/backoff/v4 v4.3.0 // indirect
	github.com/cespare/xxhash/v2 v2.3.0 // indirect
	github.com/cihub/seelog v0.0.0-20170130134532-f561c5e57575 // indirect
	github.com/containerd/cgroups/v3 v3.0.5 // indirect
	github.com/coreos/go-systemd/v22 v22.5.0 // indirect
	github.com/davecgh/go-spew v1.1.2-0.20180830191138-d8f796af33cc // indirect
	github.com/docker/go-units v0.5.0 // indirect
	github.com/dustin/go-humanize v1.0.1 // indirect
	github.com/ebitengine/purego v0.8.2 // indirect
	github.com/fatih/color v1.18.0 // indirect
	github.com/felixge/httpsnoop v1.0.4 // indirect
	github.com/fsnotify/fsnotify v1.8.0 // indirect
	github.com/go-logr/logr v1.4.2 // indirect
	github.com/go-logr/stdr v1.2.2 // indirect
	github.com/go-ole/go-ole v1.3.0 // indirect
	github.com/go-viper/mapstructure/v2 v2.2.1 // indirect
	github.com/goccy/go-json v0.10.5 // indirect
	github.com/godbus/dbus/v5 v5.1.0 // indirect
	github.com/gofrs/flock v0.12.1 // indirect
	github.com/gogo/protobuf v1.3.2 // indirect
	github.com/golang/mock v1.7.0-rc.1 // indirect
	github.com/golang/protobuf v1.5.4 // indirect
	github.com/golang/snappy v0.0.5-0.20220116011046-fa5810519dcb // indirect
	github.com/google/uuid v1.6.0 // indirect
	github.com/hashicorp/errwrap v1.1.0 // indirect
	github.com/hashicorp/go-multierror v1.1.1 // indirect
	github.com/hashicorp/go-version v1.7.0 // indirect
	github.com/hashicorp/hcl v1.0.1-vault-5 // indirect
	github.com/hectane/go-acl v0.0.0-20230122075934-ca0b05cb1adb // indirect
	github.com/inconshreveable/mousetrap v1.1.0 // indirect
	github.com/json-iterator/go v1.1.12 // indirect
	github.com/kardianos/osext v0.0.0-20190222173326-2bc1f35cddc0 // indirect
	github.com/karrick/godirwalk v1.17.0 // indirect
	github.com/klauspost/compress v1.17.11 // indirect
	github.com/knadh/koanf/maps v0.1.1 // indirect
	github.com/knadh/koanf/providers/confmap v0.1.0 // indirect
	github.com/knadh/koanf/v2 v2.1.2 // indirect
	github.com/lufia/plan9stats v0.0.0-20240909124753-873cd0166683 // indirect
	github.com/magiconair/properties v1.8.7 // indirect
	github.com/mattn/go-colorable v0.1.13 // indirect
	github.com/mattn/go-isatty v0.0.20 // indirect
	github.com/mitchellh/copystructure v1.2.0 // indirect
	github.com/mitchellh/mapstructure v1.5.1-0.20231216201459-8508981c8b6c // indirect
	github.com/mitchellh/reflectwalk v1.0.2 // indirect
	github.com/moby/sys/userns v0.1.0 // indirect
	github.com/modern-go/concurrent v0.0.0-20180306012644-bacd9c7ef1dd // indirect
	github.com/modern-go/reflect2 v1.0.2 // indirect
	github.com/mohae/deepcopy v0.0.0-20170929034955-c48cc78d4826 // indirect
	github.com/munnerz/goautoneg v0.0.0-20191010083416-a7dc8b61c822 // indirect
	github.com/open-telemetry/opentelemetry-collector-contrib/pkg/resourcetotelemetry v0.120.1 // indirect
	github.com/opencontainers/runtime-spec v1.2.0 // indirect
	github.com/outcaste-io/ristretto v0.2.3 // indirect
	github.com/patrickmn/go-cache v2.1.0+incompatible // indirect
	github.com/pelletier/go-toml v1.9.5 // indirect
	github.com/philhofer/fwd v1.1.3-0.20240916144458-20a13a1f6b7c // indirect
	github.com/pkg/errors v0.9.1 // indirect
	github.com/planetscale/vtprotobuf v0.6.1-0.20240319094008-0393e58bdf10 // indirect
	github.com/pmezard/go-difflib v1.0.1-0.20181226105442-5d4384ee4fb2 // indirect
	github.com/power-devops/perfstat v0.0.0-20240221224432-82ca36839d55 // indirect
	github.com/prometheus/client_golang v1.20.5 // indirect
	github.com/prometheus/client_model v0.6.1 // indirect
	github.com/prometheus/common v0.62.0 // indirect
	github.com/prometheus/procfs v0.15.1 // indirect
	github.com/richardartoul/molecule v1.0.1-0.20240531184615-7ca0df43c0b3 // indirect
	github.com/rs/cors v1.11.1 // indirect
	github.com/secure-systems-lab/go-securesystemslib v0.9.0 // indirect
	github.com/shirou/gopsutil/v4 v4.25.1 // indirect
	github.com/spf13/afero v1.11.0 // indirect
	github.com/spf13/cast v1.7.1 // indirect
	github.com/spf13/cobra v1.9.1 // indirect
	github.com/spf13/jwalterweatherman v1.1.0 // indirect
	github.com/spf13/pflag v1.0.6 // indirect
	github.com/stormcat24/protodep v0.1.8 // indirect
	github.com/stretchr/objx v0.5.2 // indirect
	github.com/tinylib/msgp v1.2.5 // indirect
	github.com/tklauser/go-sysconf v0.3.14 // indirect
	github.com/tklauser/numcpus v0.9.0 // indirect
	github.com/twmb/murmur3 v1.1.8 // indirect
	github.com/yusufpapurcu/wmi v1.2.4 // indirect
	go.opentelemetry.io/auto/sdk v1.1.0 // indirect
	go.opentelemetry.io/collector/client v1.26.0 // indirect
	go.opentelemetry.io/collector/config/configauth v0.120.0 // indirect
	go.opentelemetry.io/collector/config/configcompression v1.26.0 // indirect
	go.opentelemetry.io/collector/config/confighttp v0.120.0 // indirect
	go.opentelemetry.io/collector/config/configopaque v1.26.0 // indirect
	go.opentelemetry.io/collector/config/configtls v1.26.0 // indirect
	go.opentelemetry.io/collector/confmap v1.26.0 // indirect
	go.opentelemetry.io/collector/consumer/consumertest v0.120.0 // indirect
	go.opentelemetry.io/collector/extension v0.120.0 // indirect
	go.opentelemetry.io/collector/extension/auth v0.120.0 // indirect
	go.opentelemetry.io/collector/pdata/pprofile v0.120.0 // indirect
	go.opentelemetry.io/collector/pipeline v0.120.0 // indirect
	go.opentelemetry.io/collector/receiver v0.120.0 // indirect
	go.opentelemetry.io/collector/semconv v0.120.0 // indirect
	go.opentelemetry.io/contrib/instrumentation/net/http/otelhttp v0.59.0 // indirect
	go.opentelemetry.io/otel v1.34.0 // indirect
	go.opentelemetry.io/otel/sdk v1.34.0 // indirect
	go.opentelemetry.io/otel/sdk/metric v1.34.0 // indirect
	go.uber.org/atomic v1.11.0 // indirect
	go.uber.org/dig v1.18.0 // indirect
	go.uber.org/fx v1.23.0 // indirect
	go.uber.org/multierr v1.11.0 // indirect
<<<<<<< HEAD
	golang.org/x/exp v0.0.0-20250106191152-7588d65b2ba8 // indirect
	golang.org/x/net v0.34.0 // indirect
	golang.org/x/oauth2 v0.25.0 // indirect
	golang.org/x/sync v0.10.0 // indirect
	golang.org/x/sys v0.29.0 // indirect
	golang.org/x/term v0.28.0 // indirect
	golang.org/x/text v0.21.0 // indirect
	golang.org/x/time v0.8.0 // indirect
	google.golang.org/genproto/googleapis/rpc v0.0.0-20250115164207-1a7da9e5054f // indirect
	google.golang.org/grpc v1.69.4 // indirect
=======
	golang.org/x/exp v0.0.0-20250210185358-939b2ce775ac // indirect
	golang.org/x/net v0.35.0 // indirect
	golang.org/x/oauth2 v0.26.0 // indirect
	golang.org/x/sys v0.30.0 // indirect
	golang.org/x/term v0.29.0 // indirect
	golang.org/x/text v0.22.0 // indirect
	golang.org/x/time v0.9.0 // indirect
	google.golang.org/genproto/googleapis/rpc v0.0.0-20250212204824-5a70512c5d8b // indirect
	google.golang.org/grpc v1.70.0 // indirect
>>>>>>> b9d7db89
	gopkg.in/ini.v1 v1.67.0 // indirect
	gopkg.in/yaml.v2 v2.4.0 // indirect
	gopkg.in/yaml.v3 v3.0.1 // indirect
)

// github.com/golang/mock is unmaintained and archived, v1.6.0 is the last released version
replace github.com/golang/mock => github.com/golang/mock v1.6.0

// This section was automatically added by 'invoke modules.add-all-replace' command, do not edit manually

replace (
	github.com/DataDog/datadog-agent/comp/api/api/def => ../../../../../../comp/api/api/def
	github.com/DataDog/datadog-agent/comp/api/authtoken => ../../../../../../comp/api/authtoken
	github.com/DataDog/datadog-agent/comp/core/config => ../../../../../../comp/core/config
	github.com/DataDog/datadog-agent/comp/core/flare/builder => ../../../../../../comp/core/flare/builder
	github.com/DataDog/datadog-agent/comp/core/flare/types => ../../../../../../comp/core/flare/types
	github.com/DataDog/datadog-agent/comp/core/hostname/hostnameinterface => ../../../../../../comp/core/hostname/hostnameinterface
	github.com/DataDog/datadog-agent/comp/core/log/def => ../../../../../../comp/core/log/def
	github.com/DataDog/datadog-agent/comp/core/log/fx => ../../../../../../comp/core/log/fx
	github.com/DataDog/datadog-agent/comp/core/log/impl => ../../../../../../comp/core/log/impl
	github.com/DataDog/datadog-agent/comp/core/log/impl-trace => ../../../../../../comp/core/log/impl-trace
	github.com/DataDog/datadog-agent/comp/core/log/mock => ../../../../../../comp/core/log/mock
	github.com/DataDog/datadog-agent/comp/core/secrets => ../../../../../../comp/core/secrets
	github.com/DataDog/datadog-agent/comp/core/status => ../../../../../../comp/core/status
	github.com/DataDog/datadog-agent/comp/core/status/statusimpl => ../../../../../../comp/core/status/statusimpl
	github.com/DataDog/datadog-agent/comp/core/tagger/def => ../../../../../../comp/core/tagger/def
	github.com/DataDog/datadog-agent/comp/core/tagger/fx-remote => ../../../../../../comp/core/tagger/fx-remote
	github.com/DataDog/datadog-agent/comp/core/tagger/generic_store => ../../../../../../comp/core/tagger/generic_store
	github.com/DataDog/datadog-agent/comp/core/tagger/impl-remote => ../../../../../../comp/core/tagger/impl-remote
	github.com/DataDog/datadog-agent/comp/core/tagger/origindetection => ../../../../../../comp/core/tagger/origindetection
	github.com/DataDog/datadog-agent/comp/core/tagger/subscriber => ../../../../../../comp/core/tagger/subscriber
	github.com/DataDog/datadog-agent/comp/core/tagger/tags => ../../../../../../comp/core/tagger/tags
	github.com/DataDog/datadog-agent/comp/core/tagger/telemetry => ../../../../../../comp/core/tagger/telemetry
	github.com/DataDog/datadog-agent/comp/core/tagger/types => ../../../../../../comp/core/tagger/types
	github.com/DataDog/datadog-agent/comp/core/tagger/utils => ../../../../../../comp/core/tagger/utils
	github.com/DataDog/datadog-agent/comp/core/telemetry => ../../../../../../comp/core/telemetry
	github.com/DataDog/datadog-agent/comp/def => ../../../../../../comp/def
	github.com/DataDog/datadog-agent/comp/forwarder/defaultforwarder => ../../../../../../comp/forwarder/defaultforwarder
	github.com/DataDog/datadog-agent/comp/forwarder/orchestrator/orchestratorinterface => ../../../../../../comp/forwarder/orchestrator/orchestratorinterface
	github.com/DataDog/datadog-agent/comp/logs/agent/config => ../../../../../../comp/logs/agent/config
	github.com/DataDog/datadog-agent/comp/netflow/payload => ../../../../../../comp/netflow/payload
	github.com/DataDog/datadog-agent/comp/otelcol/collector-contrib/def => ../../../../../../comp/otelcol/collector-contrib/def
	github.com/DataDog/datadog-agent/comp/otelcol/collector-contrib/impl => ../../../../../../comp/otelcol/collector-contrib/impl
	github.com/DataDog/datadog-agent/comp/otelcol/converter/def => ../../../../../../comp/otelcol/converter/def
	github.com/DataDog/datadog-agent/comp/otelcol/converter/impl => ../../../../../../comp/otelcol/converter/impl
	github.com/DataDog/datadog-agent/comp/otelcol/ddflareextension/def => ../../../../../../comp/otelcol/ddflareextension/def
	github.com/DataDog/datadog-agent/comp/otelcol/ddflareextension/impl => ../../../../../../comp/otelcol/ddflareextension/impl
	github.com/DataDog/datadog-agent/comp/otelcol/ddflareextension/types => ../../../../../../comp/otelcol/ddflareextension/types
	github.com/DataDog/datadog-agent/comp/otelcol/ddprofilingextension/def => ../../../../../../comp/otelcol/ddprofilingextension/def
	github.com/DataDog/datadog-agent/comp/otelcol/ddprofilingextension/impl => ../../../../../../comp/otelcol/ddprofilingextension/impl
	github.com/DataDog/datadog-agent/comp/otelcol/logsagentpipeline => ../../../../../../comp/otelcol/logsagentpipeline
	github.com/DataDog/datadog-agent/comp/otelcol/logsagentpipeline/logsagentpipelineimpl => ../../../../../../comp/otelcol/logsagentpipeline/logsagentpipelineimpl
	github.com/DataDog/datadog-agent/comp/otelcol/otlp/components/exporter/logsagentexporter => ../../../../../../comp/otelcol/otlp/components/exporter/logsagentexporter
	github.com/DataDog/datadog-agent/comp/otelcol/otlp/components/exporter/serializerexporter => ../../../../../../comp/otelcol/otlp/components/exporter/serializerexporter
	github.com/DataDog/datadog-agent/comp/otelcol/otlp/components/metricsclient => ../../../../../../comp/otelcol/otlp/components/metricsclient
	github.com/DataDog/datadog-agent/comp/otelcol/otlp/components/processor/infraattributesprocessor => ../../../../../../comp/otelcol/otlp/components/processor/infraattributesprocessor
	github.com/DataDog/datadog-agent/comp/otelcol/otlp/components/statsprocessor => ../../../../../../comp/otelcol/otlp/components/statsprocessor
	github.com/DataDog/datadog-agent/comp/otelcol/otlp/testutil => ../../../../../../comp/otelcol/otlp/testutil
	github.com/DataDog/datadog-agent/comp/serializer/logscompression => ../../../../../../comp/serializer/logscompression
	github.com/DataDog/datadog-agent/comp/serializer/metricscompression => ../../../../../../comp/serializer/metricscompression
	github.com/DataDog/datadog-agent/comp/trace/agent/def => ../../../../../../comp/trace/agent/def
	github.com/DataDog/datadog-agent/comp/trace/compression/def => ../../../../../../comp/trace/compression/def
	github.com/DataDog/datadog-agent/comp/trace/compression/impl-gzip => ../../../../../../comp/trace/compression/impl-gzip
	github.com/DataDog/datadog-agent/comp/trace/compression/impl-zstd => ../../../../../../comp/trace/compression/impl-zstd
	github.com/DataDog/datadog-agent/pkg/aggregator/ckey => ../../../../../../pkg/aggregator/ckey
	github.com/DataDog/datadog-agent/pkg/api => ../../../../../../pkg/api
	github.com/DataDog/datadog-agent/pkg/collector/check/defaults => ../../../../../../pkg/collector/check/defaults
	github.com/DataDog/datadog-agent/pkg/config/env => ../../../../../../pkg/config/env
	github.com/DataDog/datadog-agent/pkg/config/mock => ../../../../../../pkg/config/mock
	github.com/DataDog/datadog-agent/pkg/config/model => ../../../../../../pkg/config/model
	github.com/DataDog/datadog-agent/pkg/config/nodetreemodel => ../../../../../../pkg/config/nodetreemodel
	github.com/DataDog/datadog-agent/pkg/config/remote => ../../../../../../pkg/config/remote
	github.com/DataDog/datadog-agent/pkg/config/setup => ../../../../../../pkg/config/setup
	github.com/DataDog/datadog-agent/pkg/config/structure => ../../../../../../pkg/config/structure
	github.com/DataDog/datadog-agent/pkg/config/teeconfig => ../../../../../../pkg/config/teeconfig
	github.com/DataDog/datadog-agent/pkg/config/utils => ../../../../../../pkg/config/utils
	github.com/DataDog/datadog-agent/pkg/config/viperconfig => ../../../../../../pkg/config/viperconfig
	github.com/DataDog/datadog-agent/pkg/errors => ../../../../../../pkg/errors
	github.com/DataDog/datadog-agent/pkg/fips => ../../../../../../pkg/fips
	github.com/DataDog/datadog-agent/pkg/fleet/installer => ../../../../../../pkg/fleet/installer
	github.com/DataDog/datadog-agent/pkg/gohai => ../../../../../../pkg/gohai
	github.com/DataDog/datadog-agent/pkg/linters/components/pkgconfigusage => ../../../../../../pkg/linters/components/pkgconfigusage
	github.com/DataDog/datadog-agent/pkg/logs/auditor => ../../../../../../pkg/logs/auditor
	github.com/DataDog/datadog-agent/pkg/logs/client => ../../../../../../pkg/logs/client
	github.com/DataDog/datadog-agent/pkg/logs/diagnostic => ../../../../../../pkg/logs/diagnostic
	github.com/DataDog/datadog-agent/pkg/logs/message => ../../../../../../pkg/logs/message
	github.com/DataDog/datadog-agent/pkg/logs/metrics => ../../../../../../pkg/logs/metrics
	github.com/DataDog/datadog-agent/pkg/logs/pipeline => ../../../../../../pkg/logs/pipeline
	github.com/DataDog/datadog-agent/pkg/logs/processor => ../../../../../../pkg/logs/processor
	github.com/DataDog/datadog-agent/pkg/logs/sds => ../../../../../../pkg/logs/sds
	github.com/DataDog/datadog-agent/pkg/logs/sender => ../../../../../../pkg/logs/sender
	github.com/DataDog/datadog-agent/pkg/logs/sources => ../../../../../../pkg/logs/sources
	github.com/DataDog/datadog-agent/pkg/logs/status/statusinterface => ../../../../../../pkg/logs/status/statusinterface
	github.com/DataDog/datadog-agent/pkg/logs/status/utils => ../../../../../../pkg/logs/status/utils
	github.com/DataDog/datadog-agent/pkg/logs/util/testutils => ../../../../../../pkg/logs/util/testutils
	github.com/DataDog/datadog-agent/pkg/metrics => ../../../../../../pkg/metrics
	github.com/DataDog/datadog-agent/pkg/network/payload => ../../../../../../pkg/network/payload
	github.com/DataDog/datadog-agent/pkg/networkdevice/profile => ../../../../../../pkg/networkdevice/profile
	github.com/DataDog/datadog-agent/pkg/networkpath/payload => ../../../../../../pkg/networkpath/payload
	github.com/DataDog/datadog-agent/pkg/obfuscate => ../../../../../../pkg/obfuscate
	github.com/DataDog/datadog-agent/pkg/orchestrator/model => ../../../../../../pkg/orchestrator/model
	github.com/DataDog/datadog-agent/pkg/process/util/api => ../../../../../../pkg/process/util/api
	github.com/DataDog/datadog-agent/pkg/proto => ../../../../../../pkg/proto
	github.com/DataDog/datadog-agent/pkg/remoteconfig/state => ../../../../../../pkg/remoteconfig/state
	github.com/DataDog/datadog-agent/pkg/security/secl => ../../../../../../pkg/security/secl
	github.com/DataDog/datadog-agent/pkg/security/seclwin => ../../../../../../pkg/security/seclwin
	github.com/DataDog/datadog-agent/pkg/serializer => ../../../../../../pkg/serializer
	github.com/DataDog/datadog-agent/pkg/status/health => ../../../../../../pkg/status/health
	github.com/DataDog/datadog-agent/pkg/tagger/types => ../../../../../../pkg/tagger/types
	github.com/DataDog/datadog-agent/pkg/tagset => ../../../../../../pkg/tagset
	github.com/DataDog/datadog-agent/pkg/telemetry => ../../../../../../pkg/telemetry
	github.com/DataDog/datadog-agent/pkg/trace => ../../../../../../pkg/trace
	github.com/DataDog/datadog-agent/pkg/trace/stats/oteltest => ../../../../../../pkg/trace/stats/oteltest
	github.com/DataDog/datadog-agent/pkg/util/backoff => ../../../../../../pkg/util/backoff
	github.com/DataDog/datadog-agent/pkg/util/buf => ../../../../../../pkg/util/buf
	github.com/DataDog/datadog-agent/pkg/util/cache => ../../../../../../pkg/util/cache
	github.com/DataDog/datadog-agent/pkg/util/cgroups => ../../../../../../pkg/util/cgroups
	github.com/DataDog/datadog-agent/pkg/util/common => ../../../../../../pkg/util/common
	github.com/DataDog/datadog-agent/pkg/util/compression => ../../../../../../pkg/util/compression
	github.com/DataDog/datadog-agent/pkg/util/containers/image => ../../../../../../pkg/util/containers/image
	github.com/DataDog/datadog-agent/pkg/util/defaultpaths => ../../../../../../pkg/util/defaultpaths
	github.com/DataDog/datadog-agent/pkg/util/executable => ../../../../../../pkg/util/executable
	github.com/DataDog/datadog-agent/pkg/util/filesystem => ../../../../../../pkg/util/filesystem
	github.com/DataDog/datadog-agent/pkg/util/flavor => ../../../../../../pkg/util/flavor
	github.com/DataDog/datadog-agent/pkg/util/fxutil => ../../../../../../pkg/util/fxutil
	github.com/DataDog/datadog-agent/pkg/util/grpc => ../../../../../../pkg/util/grpc
	github.com/DataDog/datadog-agent/pkg/util/hostname/validate => ../../../../../../pkg/util/hostname/validate
	github.com/DataDog/datadog-agent/pkg/util/http => ../../../../../../pkg/util/http
	github.com/DataDog/datadog-agent/pkg/util/json => ../../../../../../pkg/util/json
	github.com/DataDog/datadog-agent/pkg/util/log => ../../../../../../pkg/util/log
	github.com/DataDog/datadog-agent/pkg/util/log/setup => ../../../../../../pkg/util/log/setup
	github.com/DataDog/datadog-agent/pkg/util/option => ../../../../../../pkg/util/option
	github.com/DataDog/datadog-agent/pkg/util/pointer => ../../../../../../pkg/util/pointer
	github.com/DataDog/datadog-agent/pkg/util/scrubber => ../../../../../../pkg/util/scrubber
	github.com/DataDog/datadog-agent/pkg/util/sort => ../../../../../../pkg/util/sort
	github.com/DataDog/datadog-agent/pkg/util/startstop => ../../../../../../pkg/util/startstop
	github.com/DataDog/datadog-agent/pkg/util/statstracker => ../../../../../../pkg/util/statstracker
	github.com/DataDog/datadog-agent/pkg/util/system => ../../../../../../pkg/util/system
	github.com/DataDog/datadog-agent/pkg/util/system/socket => ../../../../../../pkg/util/system/socket
	github.com/DataDog/datadog-agent/pkg/util/testutil => ../../../../../../pkg/util/testutil
	github.com/DataDog/datadog-agent/pkg/util/utilizationtracker => ../../../../../../pkg/util/utilizationtracker
	github.com/DataDog/datadog-agent/pkg/util/uuid => ../../../../../../pkg/util/uuid
	github.com/DataDog/datadog-agent/pkg/util/winutil => ../../../../../../pkg/util/winutil
	github.com/DataDog/datadog-agent/pkg/version => ../../../../../../pkg/version
	github.com/DataDog/datadog-agent/test/fakeintake => ../../../../../../test/fakeintake
	github.com/DataDog/datadog-agent/test/new-e2e => ../../../../../../test/new-e2e
	github.com/DataDog/datadog-agent/test/otel => ../../../../../../test/otel
)<|MERGE_RESOLUTION|>--- conflicted
+++ resolved
@@ -238,28 +238,16 @@
 	go.uber.org/dig v1.18.0 // indirect
 	go.uber.org/fx v1.23.0 // indirect
 	go.uber.org/multierr v1.11.0 // indirect
-<<<<<<< HEAD
-	golang.org/x/exp v0.0.0-20250106191152-7588d65b2ba8 // indirect
-	golang.org/x/net v0.34.0 // indirect
-	golang.org/x/oauth2 v0.25.0 // indirect
-	golang.org/x/sync v0.10.0 // indirect
-	golang.org/x/sys v0.29.0 // indirect
-	golang.org/x/term v0.28.0 // indirect
-	golang.org/x/text v0.21.0 // indirect
-	golang.org/x/time v0.8.0 // indirect
-	google.golang.org/genproto/googleapis/rpc v0.0.0-20250115164207-1a7da9e5054f // indirect
-	google.golang.org/grpc v1.69.4 // indirect
-=======
 	golang.org/x/exp v0.0.0-20250210185358-939b2ce775ac // indirect
 	golang.org/x/net v0.35.0 // indirect
 	golang.org/x/oauth2 v0.26.0 // indirect
+	golang.org/x/sync v0.11.0 // indirect
 	golang.org/x/sys v0.30.0 // indirect
 	golang.org/x/term v0.29.0 // indirect
 	golang.org/x/text v0.22.0 // indirect
 	golang.org/x/time v0.9.0 // indirect
 	google.golang.org/genproto/googleapis/rpc v0.0.0-20250212204824-5a70512c5d8b // indirect
 	google.golang.org/grpc v1.70.0 // indirect
->>>>>>> b9d7db89
 	gopkg.in/ini.v1 v1.67.0 // indirect
 	gopkg.in/yaml.v2 v2.4.0 // indirect
 	gopkg.in/yaml.v3 v3.0.1 // indirect
