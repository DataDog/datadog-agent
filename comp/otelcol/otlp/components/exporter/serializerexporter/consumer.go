// Unless explicitly stated otherwise all files in this repository are licensed
// under the Apache License Version 2.0.
// This product includes software developed at Datadog (https://www.datadoghq.com/).
// Copyright 2016-present Datadog, Inc.

package serializerexporter

import (
	"bytes"
	"context"
	"fmt"
	"io"
	"net/http"
	"strings"
	"time"

	"go.opentelemetry.io/collector/exporter"
	"go.uber.org/multierr"
	"go.uber.org/zap"

	otlpmetrics "github.com/DataDog/opentelemetry-mapping-go/pkg/otlp/metrics"
	"github.com/DataDog/opentelemetry-mapping-go/pkg/quantile"
	"github.com/tinylib/msgp/msgp"

	"github.com/DataDog/datadog-agent/comp/core/telemetry"
	"github.com/DataDog/datadog-agent/pkg/metrics"
	pb "github.com/DataDog/datadog-agent/pkg/proto/pbgo/trace"
	"github.com/DataDog/datadog-agent/pkg/serializer"
	"github.com/DataDog/datadog-agent/pkg/tagset"
	"github.com/DataDog/datadog-agent/pkg/util/log"
	"github.com/DataDog/datadog-agent/pkg/util/otel"
)

var metricOriginsMappings = map[otlpmetrics.OriginProductDetail]metrics.MetricSource{
	otlpmetrics.OriginProductDetailUnknown:                   metrics.MetricSourceOpenTelemetryCollectorUnknown,
	otlpmetrics.OriginProductDetailDockerStatsReceiver:       metrics.MetricSourceOpenTelemetryCollectorDockerstatsReceiver,
	otlpmetrics.OriginProductDetailElasticsearchReceiver:     metrics.MetricSourceOpenTelemetryCollectorElasticsearchReceiver,
	otlpmetrics.OriginProductDetailExpVarReceiver:            metrics.MetricSourceOpenTelemetryCollectorExpvarReceiver,
	otlpmetrics.OriginProductDetailFileStatsReceiver:         metrics.MetricSourceOpenTelemetryCollectorFilestatsReceiver,
	otlpmetrics.OriginProductDetailFlinkMetricsReceiver:      metrics.MetricSourceOpenTelemetryCollectorFlinkmetricsReceiver,
	otlpmetrics.OriginProductDetailGitProviderReceiver:       metrics.MetricSourceOpenTelemetryCollectorGitproviderReceiver,
	otlpmetrics.OriginProductDetailHAProxyReceiver:           metrics.MetricSourceOpenTelemetryCollectorHaproxyReceiver,
	otlpmetrics.OriginProductDetailHostMetricsReceiver:       metrics.MetricSourceOpenTelemetryCollectorHostmetricsReceiver,
	otlpmetrics.OriginProductDetailHTTPCheckReceiver:         metrics.MetricSourceOpenTelemetryCollectorHttpcheckReceiver,
	otlpmetrics.OriginProductDetailIISReceiver:               metrics.MetricSourceOpenTelemetryCollectorIisReceiver,
	otlpmetrics.OriginProductDetailK8SClusterReceiver:        metrics.MetricSourceOpenTelemetryCollectorK8sclusterReceiver,
	otlpmetrics.OriginProductDetailKafkaMetricsReceiver:      metrics.MetricSourceOpenTelemetryCollectorKafkametricsReceiver,
	otlpmetrics.OriginProductDetailKubeletStatsReceiver:      metrics.MetricSourceOpenTelemetryCollectorKubeletstatsReceiver,
	otlpmetrics.OriginProductDetailMemcachedReceiver:         metrics.MetricSourceOpenTelemetryCollectorMemcachedReceiver,
	otlpmetrics.OriginProductDetailMongoDBAtlasReceiver:      metrics.MetricSourceOpenTelemetryCollectorMongodbatlasReceiver,
	otlpmetrics.OriginProductDetailMongoDBReceiver:           metrics.MetricSourceOpenTelemetryCollectorMongodbReceiver,
	otlpmetrics.OriginProductDetailMySQLReceiver:             metrics.MetricSourceOpenTelemetryCollectorMysqlReceiver,
	otlpmetrics.OriginProductDetailNginxReceiver:             metrics.MetricSourceOpenTelemetryCollectorNginxReceiver,
	otlpmetrics.OriginProductDetailNSXTReceiver:              metrics.MetricSourceOpenTelemetryCollectorNsxtReceiver,
	otlpmetrics.OriginProductDetailOracleDBReceiver:          metrics.MetricSourceOpenTelemetryCollectorOracledbReceiver,
	otlpmetrics.OriginProductDetailPostgreSQLReceiver:        metrics.MetricSourceOpenTelemetryCollectorPostgresqlReceiver,
	otlpmetrics.OriginProductDetailPrometheusReceiver:        metrics.MetricSourceOpenTelemetryCollectorPrometheusReceiver,
	otlpmetrics.OriginProductDetailRabbitMQReceiver:          metrics.MetricSourceOpenTelemetryCollectorRabbitmqReceiver,
	otlpmetrics.OriginProductDetailRedisReceiver:             metrics.MetricSourceOpenTelemetryCollectorRedisReceiver,
	otlpmetrics.OriginProductDetailRiakReceiver:              metrics.MetricSourceOpenTelemetryCollectorRiakReceiver,
	otlpmetrics.OriginProductDetailSAPHANAReceiver:           metrics.MetricSourceOpenTelemetryCollectorSaphanaReceiver,
	otlpmetrics.OriginProductDetailSNMPReceiver:              metrics.MetricSourceOpenTelemetryCollectorSnmpReceiver,
	otlpmetrics.OriginProductDetailSnowflakeReceiver:         metrics.MetricSourceOpenTelemetryCollectorSnowflakeReceiver,
	otlpmetrics.OriginProductDetailSplunkEnterpriseReceiver:  metrics.MetricSourceOpenTelemetryCollectorSplunkenterpriseReceiver,
	otlpmetrics.OriginProductDetailSQLServerReceiver:         metrics.MetricSourceOpenTelemetryCollectorSqlserverReceiver,
	otlpmetrics.OriginProductDetailSSHCheckReceiver:          metrics.MetricSourceOpenTelemetryCollectorSshcheckReceiver,
	otlpmetrics.OriginProductDetailStatsDReceiver:            metrics.MetricSourceOpenTelemetryCollectorStatsdReceiver,
	otlpmetrics.OriginProductDetailVCenterReceiver:           metrics.MetricSourceOpenTelemetryCollectorVcenterReceiver,
	otlpmetrics.OriginProductDetailZookeeperReceiver:         metrics.MetricSourceOpenTelemetryCollectorZookeeperReceiver,
	otlpmetrics.OriginProductDetailActiveDirectoryDSReceiver: metrics.MetricSourceOpenTelemetryCollectorActiveDirectorydsReceiver,
	otlpmetrics.OriginProductDetailAerospikeReceiver:         metrics.MetricSourceOpenTelemetryCollectorAerospikeReceiver,
	otlpmetrics.OriginProductDetailApacheReceiver:            metrics.MetricSourceOpenTelemetryCollectorApacheReceiver,
	otlpmetrics.OriginProductDetailApacheSparkReceiver:       metrics.MetricSourceOpenTelemetryCollectorApachesparkReceiver,
	otlpmetrics.OriginProductDetailAzureMonitorReceiver:      metrics.MetricSourceOpenTelemetryCollectorAzuremonitorReceiver,
	otlpmetrics.OriginProductDetailBigIPReceiver:             metrics.MetricSourceOpenTelemetryCollectorBigipReceiver,
	otlpmetrics.OriginProductDetailChronyReceiver:            metrics.MetricSourceOpenTelemetryCollectorChronyReceiver,
	otlpmetrics.OriginProductDetailCouchDBReceiver:           metrics.MetricSourceOpenTelemetryCollectorCouchdbReceiver,
}

var _ otlpmetrics.Consumer = (*serializerConsumer)(nil)

// SerializerConsumer is a consumer that consumes OTLP metrics.
type SerializerConsumer interface {
	otlpmetrics.Consumer
	Send(s serializer.MetricSerializer) error
	addRuntimeTelemetryMetric(hostname string, languageTags []string)
	addTelemetryMetric(hostname string, params exporter.Settings, usageMetric telemetry.Gauge)
	addGatewayUsage(hostname string, gatewayUsage otel.GatewayUsage)
}

type serializerConsumer struct {
	enricher        tagenricher
	extraTags       []string
	series          metrics.Series
	sketches        metrics.SketchSeriesList
	apmstats        []io.Reader
	apmReceiverAddr string
	ipath           ingestionPath
	hosts           map[string]struct{}
	ecsFargateTags  map[string]struct{}
}

// ingestionPath specifies which ingestion path is using the serializer exporter
type ingestionPath int

const (
	ossCollector ingestionPath = iota
	ddot
	agentOTLPIngest
)

func (c *serializerConsumer) ConsumeAPMStats(ss *pb.ClientStatsPayload) {
	log.Tracef("Serializing %d client stats buckets.", len(ss.Stats))
	ss.Tags = append(ss.Tags, c.extraTags...)
	body := new(bytes.Buffer)
	if err := msgp.Encode(body, ss); err != nil {
		log.Errorf("Error encoding ClientStatsPayload: %v", err)
		return
	}
	c.apmstats = append(c.apmstats, body)
}

func (c *serializerConsumer) ConsumeSketch(ctx context.Context, dimensions *otlpmetrics.Dimensions, ts uint64, interval int64, qsketch *quantile.Sketch) {
	msrc, ok := metricOriginsMappings[dimensions.OriginProductDetail()]
	if !ok {
		msrc = metrics.MetricSourceOpenTelemetryCollectorUnknown
	}
	c.sketches = append(c.sketches, &metrics.SketchSeries{
		Name:     dimensions.Name(),
		Tags:     tagset.CompositeTagsFromSlice(c.enricher.Enrich(ctx, c.extraTags, dimensions)),
		Host:     dimensions.Host(),
<<<<<<< HEAD
		Interval: interval, // OTLP metrics do not have an interval.
=======
		Interval: interval,
>>>>>>> 8a7d1f55
		Points: []metrics.SketchPoint{{
			Ts:     int64(ts / 1e9),
			Sketch: qsketch,
		}},
		Source: msrc,
	})
}

func apiTypeFromTranslatorType(typ otlpmetrics.DataType) metrics.APIMetricType {
	switch typ {
	case otlpmetrics.Count:
		return metrics.APICountType
	case otlpmetrics.Gauge:
		return metrics.APIGaugeType
	}
	panic(fmt.Sprintf("unreachable: received non-count non-gauge type: %d", typ))
}

func (c *serializerConsumer) ConsumeTimeSeries(ctx context.Context, dimensions *otlpmetrics.Dimensions, typ otlpmetrics.DataType, ts uint64, interval int64, value float64) {
	msrc, ok := metricOriginsMappings[dimensions.OriginProductDetail()]
	if !ok {
		msrc = metrics.MetricSourceOpenTelemetryCollectorUnknown
	}
	c.series = append(c.series,
		&metrics.Serie{
			Name:     dimensions.Name(),
			Points:   []metrics.Point{{Ts: float64(ts / 1e9), Value: value}},
			Tags:     tagset.CompositeTagsFromSlice(c.enricher.Enrich(ctx, c.extraTags, dimensions)),
			Host:     dimensions.Host(),
			MType:    apiTypeFromTranslatorType(typ),
<<<<<<< HEAD
			Interval: interval, // OTLP metrics do not have an interval.
=======
			Interval: interval,
>>>>>>> 8a7d1f55
			Source:   msrc,
		},
	)
}

// addTelemetryMetric to know if an Agent is using OTLP metrics.
func (c *serializerConsumer) addTelemetryMetric(agentHostname string, params exporter.Settings, usageMetric telemetry.Gauge) {
	timestamp := float64(time.Now().Unix())
	c.series = append(c.series, &metrics.Serie{
		Name:           "datadog.agent.otlp.metrics",
		Points:         []metrics.Point{{Value: 1, Ts: timestamp}},
		Tags:           tagset.CompositeTagsFromSlice([]string{}),
		Host:           agentHostname,
		MType:          metrics.APIGaugeType,
		SourceTypeName: "System",
	})

	if usageMetric == nil {
		return
	}

	buildInfo := params.BuildInfo
	switch c.ipath {
	case ddot:
		for host := range c.hosts {
			usageMetric.Set(1.0, buildInfo.Version, buildInfo.Command, host, "")
		}
		for ecsFargateTag := range c.ecsFargateTags {
			taskArn := strings.Split(ecsFargateTag, ":")[1]
			usageMetric.Set(1.0, buildInfo.Version, buildInfo.Command, "", taskArn)
		}
	case agentOTLPIngest:
		usageMetric.Set(1.0, buildInfo.Version, buildInfo.Command, agentHostname)
	case ossCollector:
		params.Logger.Fatal("wrong consumer implementation used in OSS datadog exporter, should use collectorConsumer")
	default:
		params.Logger.Fatal("ingestion path unset or unknown", zap.Int("ingestion path enum", int(c.ipath)))
	}
}

// addRuntimeTelemetryMetric to know if an Agent is using OTLP runtime metrics.
func (c *serializerConsumer) addRuntimeTelemetryMetric(hostname string, languageTags []string) {
	for _, lang := range languageTags {
		c.series = append(c.series, &metrics.Serie{
			Name:           "datadog.agent.otlp.runtime_metrics",
			Points:         []metrics.Point{{Value: 1, Ts: float64(time.Now().Unix())}},
			Tags:           tagset.CompositeTagsFromSlice([]string{fmt.Sprintf("language:%v", lang)}),
			Host:           hostname,
			MType:          metrics.APIGaugeType,
			SourceTypeName: "System",
		})
	}
}

func (c *serializerConsumer) addGatewayUsage(hostname string, gatewayUsage otel.GatewayUsage) {
	value, enabled := gatewayUsage.Gauge()
	if enabled {
		c.series = append(c.series, &metrics.Serie{
			Name:           "datadog.otel.gateway",
			Points:         []metrics.Point{{Value: value, Ts: float64(time.Now().Unix())}},
			Tags:           tagset.CompositeTagsFromSlice([]string{}),
			Host:           hostname,
			MType:          metrics.APIGaugeType,
			SourceTypeName: "System",
		})
	}
}

// Send exports all data recorded by the consumer. It does not reset the consumer.
func (c *serializerConsumer) Send(s serializer.MetricSerializer) error {
	var serieErr, sketchesErr error
	metrics.Serialize(
		metrics.NewIterableSeries(func(_ *metrics.Serie) {}, 200, 4000),
		metrics.NewIterableSketches(func(_ *metrics.SketchSeries) {}, 200, 4000),
		func(seriesSink metrics.SerieSink, sketchesSink metrics.SketchesSink) {
			for _, serie := range c.series {
				seriesSink.Append(serie)
			}
			for _, sketch := range c.sketches {
				sketchesSink.Append(sketch)
			}
		}, func(serieSource metrics.SerieSource) {
			serieErr = s.SendIterableSeries(serieSource)
		}, func(sketchesSource metrics.SketchesSource) {
			sketchesErr = s.SendSketch(sketchesSource)
		},
	)
	apmErr := c.sendAPMStats()
	return multierr.Combine(serieErr, sketchesErr, apmErr)
}

func (c *serializerConsumer) sendAPMStats() error {
	log.Debugf("Exporting %d APM stats payloads", len(c.apmstats))
	for _, body := range c.apmstats {
		resp, err := http.Post(c.apmReceiverAddr, "application/msgpack", body)
		if err != nil {
			return fmt.Errorf("could not flush StatsPayload: %v", err)
		}
		defer resp.Body.Close()
		if resp.StatusCode != http.StatusOK {
			peek := make([]byte, 1024)
			n, _ := resp.Body.Read(peek)
			return fmt.Errorf("could not flush StatsPayload: HTTP Status code == %s %s", resp.Status, string(peek[:n]))
		}
	}
	return nil
}

// ConsumeHost implements the metrics.HostConsumer interface.
func (c *serializerConsumer) ConsumeHost(host string) {
	c.hosts[host] = struct{}{}
}

// ConsumeTag implements the metrics.TagsConsumer interface.
func (c *serializerConsumer) ConsumeTag(tag string) {
	c.ecsFargateTags[tag] = struct{}{}
}<|MERGE_RESOLUTION|>--- conflicted
+++ resolved
@@ -129,11 +129,7 @@
 		Name:     dimensions.Name(),
 		Tags:     tagset.CompositeTagsFromSlice(c.enricher.Enrich(ctx, c.extraTags, dimensions)),
 		Host:     dimensions.Host(),
-<<<<<<< HEAD
-		Interval: interval, // OTLP metrics do not have an interval.
-=======
 		Interval: interval,
->>>>>>> 8a7d1f55
 		Points: []metrics.SketchPoint{{
 			Ts:     int64(ts / 1e9),
 			Sketch: qsketch,
@@ -164,11 +160,7 @@
 			Tags:     tagset.CompositeTagsFromSlice(c.enricher.Enrich(ctx, c.extraTags, dimensions)),
 			Host:     dimensions.Host(),
 			MType:    apiTypeFromTranslatorType(typ),
-<<<<<<< HEAD
-			Interval: interval, // OTLP metrics do not have an interval.
-=======
 			Interval: interval,
->>>>>>> 8a7d1f55
 			Source:   msrc,
 		},
 	)
