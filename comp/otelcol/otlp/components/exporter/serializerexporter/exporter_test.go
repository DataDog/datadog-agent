--- conflicted
+++ resolved
@@ -211,11 +211,7 @@
 				return "", nil
 			}, nil, otel.NewDisabledGatewayUsage())
 			cfg := f.CreateDefaultConfig().(*ExporterConfig)
-<<<<<<< HEAD
-			cfg.Metrics.Metrics.ExporterConfig.InstrumentationScopeMetadataAsTags = false
-=======
 			cfg.Metrics.Metrics.ExporterConfig.InstrumentationScopeMetadataAsTags = tt.instrumentationScopeMetadataAsTags
->>>>>>> 701bbb92
 			cfg.Metrics.Tags = strings.Join(tt.extraTags, ",")
 			exp, err := f.CreateMetrics(
 				ctx,
