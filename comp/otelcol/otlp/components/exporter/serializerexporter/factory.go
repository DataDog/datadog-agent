--- conflicted
+++ resolved
@@ -253,11 +253,7 @@
 		usageMetric = f.store.DDOTMetrics
 	}
 
-<<<<<<< HEAD
-	newExp, err := NewExporter(f.s, cfg, hostGetter, f.createConsumer, tr, params, reporter, f.gatewayUsage, usageMetric, f.store.DDOTGWUsage, f.ipath)
-=======
-	newExp, err := NewExporter(f.s, cfg, hostGetter, f.createConsumer, tr, params, reporter, f.gatewayUsage, usageMetric, f.store.DDOTGWUsage, f.store.DDOTGWEnvValue)
->>>>>>> dc737238
+	newExp, err := NewExporter(f.s, cfg, hostGetter, f.createConsumer, tr, params, reporter, f.gatewayUsage, usageMetric, f.store.DDOTGWUsage, f.store.DDOTGWEnvValue, f.ipath)
 	if err != nil {
 		return nil, err
 	}
