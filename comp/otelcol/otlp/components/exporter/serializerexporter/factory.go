// Unless explicitly stated otherwise all files in this repository are licensed
// under the Apache License Version 2.0.
// This product includes software developed at Datadog (https://www.datadoghq.com/).
// Copyright 2021-present Datadog, Inc.

package serializerexporter

import (
	"context"
	"errors"
	"fmt"
	"sync"
	"time"

	"github.com/open-telemetry/opentelemetry-collector-contrib/pkg/resourcetotelemetry"
	"go.opentelemetry.io/collector/component"
	"go.opentelemetry.io/collector/consumer"
	exp "go.opentelemetry.io/collector/exporter"
	"go.opentelemetry.io/collector/exporter/exporterhelper"
	"go.uber.org/zap"

	pkgdatadog "github.com/open-telemetry/opentelemetry-collector-contrib/pkg/datadog"

	"github.com/DataDog/datadog-agent/comp/core/telemetry"
	"github.com/DataDog/datadog-agent/comp/forwarder/defaultforwarder"
	"github.com/DataDog/datadog-agent/pkg/opentelemetry-mapping-go/inframetadata"
	"github.com/DataDog/datadog-agent/pkg/opentelemetry-mapping-go/otlp/attributes"
	otlpmetrics "github.com/DataDog/datadog-agent/pkg/opentelemetry-mapping-go/otlp/metrics"
	"github.com/DataDog/datadog-agent/pkg/serializer"
	"github.com/DataDog/datadog-agent/pkg/util/otel"
)

const (
	// TypeStr defines the serializer exporter type string.
	TypeStr   = "serializer"
	stability = component.StabilityLevelStable
)

type factory struct {
	s            serializer.MetricSerializer
	hostProvider SourceProviderFunc

	statsIn chan []byte

	createConsumer createConsumerFunc
	options        []otlpmetrics.TranslatorOption

	onceReporter sync.Once
	reporter     *inframetadata.Reporter
	gatewayUsage otel.GatewayUsage

	ipath ingestionPath
	store TelemetryStore
}

// TelemetryStore stores the internal COAT (cross-org agent telemetry) metrics in DDOT
type TelemetryStore struct {
	// OTLPIngestMetrics tracks hosts running OTLP ingest on metrics
	OTLPIngestMetrics telemetry.Gauge
	// DDOTMetrics tracks hosts running DDOT and ingest metrics
	DDOTMetrics telemetry.Gauge
	// DDOTTraces tracks hosts running DDOT and ingest traces
	DDOTTraces telemetry.Gauge
	// DDOTGWUsage tracks hosts running DDOT in GW mode
	DDOTGWUsage telemetry.Gauge
}

type createConsumerFunc func(extraTags []string, apmReceiverAddr string, buildInfo component.BuildInfo) SerializerConsumer

// NewFactoryForAgent creates a new serializer exporter factory for Agent OTLP ingestion.
// Serializer exporter should never receive APM stats in Agent OTLP ingestion.
func NewFactoryForAgent(s serializer.MetricSerializer, hostGetter SourceProviderFunc, store TelemetryStore) exp.Factory {
	cfgType := component.MustNewType(TypeStr)
	return newFactoryForAgentWithType(s, hostGetter, nil, cfgType, otel.NewDisabledGatewayUsage(), store, nil, agentOTLPIngest)
}

// NewFactoryForOTelAgent creates a new serializer exporter factory for the embedded collector.
func NewFactoryForOTelAgent(
	s serializer.MetricSerializer,
	hostGetter SourceProviderFunc,
	statsIn chan []byte,
	gatewayusage otel.GatewayUsage,
	store TelemetryStore,
	reporter *inframetadata.Reporter,
) exp.Factory {
	cfgType := component.MustNewType("datadog") // this is called in datadog exporter (NOT serializer exporter) in embedded collector
	return newFactoryForAgentWithType(s, hostGetter, statsIn, cfgType, gatewayusage, store, reporter, ddot)
}

func newFactoryForAgentWithType(
	s serializer.MetricSerializer,
	hostGetter SourceProviderFunc,
	statsIn chan []byte,
	typ component.Type,
	gatewayUsage otel.GatewayUsage,
	store TelemetryStore,
	reporter *inframetadata.Reporter,
	ipath ingestionPath,
) exp.Factory {
	var options []otlpmetrics.TranslatorOption
	if !pkgdatadog.MetricRemappingDisabledFeatureGate.IsEnabled() {
		options = append(options, otlpmetrics.WithOTelPrefix())
	}

	f := &factory{
		s:            s,
		hostProvider: hostGetter,
		statsIn:      statsIn,
		createConsumer: func(extraTags []string, apmReceiverAddr string, _ component.BuildInfo) SerializerConsumer {
			return &serializerConsumer{
				extraTags:       extraTags,
				apmReceiverAddr: apmReceiverAddr,
				ipath:           ipath,
				hosts:           make(map[string]struct{}),
				ecsFargateTags:  make(map[string]struct{}),
			}
		},
		options:      options,
		gatewayUsage: gatewayUsage,
		ipath:        ipath,
		store:        store,
	}

	if reporter != nil {
		// reporter is initialized in datadogexporter.NewFactory in DDOT, no need to initialize it again
		f.onceReporter.Do(func() {
			f.reporter = reporter
		})
	}

	return exp.NewFactory(
		typ,
		newDefaultConfigForAgent,
		exp.WithMetrics(f.createMetricExporter, stability),
	)
}

// NewFactoryForOSSExporter creates a new serializer exporter factory for the OSS Datadog exporter.
func NewFactoryForOSSExporter(typ component.Type, statsIn chan []byte) exp.Factory {
	var options []otlpmetrics.TranslatorOption
	if !pkgdatadog.MetricRemappingDisabledFeatureGate.IsEnabled() {
		options = append(options, otlpmetrics.WithRemapping())
	}

	f := &factory{
		// hostProvider is a no-op function that returns an empty host.
		// In OSS collector, the host is overridden via the HostProvider field in the config.
		hostProvider: func(_ context.Context) (string, error) { return "", nil },
		createConsumer: func(extraTags []string, apmReceiverAddr string, buildInfo component.BuildInfo) SerializerConsumer {
			s := &serializerConsumer{extraTags: extraTags, apmReceiverAddr: apmReceiverAddr, ipath: ossCollector}
			return &collectorConsumer{
				serializerConsumer: s,
				seenHosts:          make(map[string]struct{}),
				seenTags:           make(map[string]struct{}),
				buildInfo:          buildInfo,
				getPushTime:        func() uint64 { return uint64(time.Now().Unix()) },
			}
		},
		options: options,
		statsIn: statsIn,
		ipath:   ossCollector,
	}
	return exp.NewFactory(
		typ,
		newDefaultConfig,
		exp.WithMetrics(f.createMetricExporter, stability),
	)
}

// NewFactory implements the required func to be used in OCB. This interface does not work with APM stats. Do not change the func signature or OCB will fail.
func NewFactory() exp.Factory {
	return NewFactoryForOSSExporter(component.MustNewType(TypeStr), nil)
}

// Reporter builds and returns an *inframetadata.Reporter.
func (f *factory) Reporter(params exp.Settings, s serializer.MetricSerializer, reporterPeriod time.Duration) (*inframetadata.Reporter, error) {
	var reporterErr error
	f.onceReporter.Do(func() {
		f.reporter, reporterErr = inframetadata.NewReporter(params.Logger, NewPusher(s), reporterPeriod)
		if reporterErr == nil {
			params.Logger.Info("Starting host metadata reporter")
			go func() {
				if err := f.reporter.Run(context.Background()); err != nil {
					params.Logger.Error("Host metadata reporter failed at runtime", zap.Error(err))
				}
			}()
		}
	})
	return f.reporter, reporterErr
}

// checkAndCastConfig checks the configuration type and its warnings, and casts it to
// the Datadog Config struct.
func checkAndCastConfig(c component.Config, logger *zap.Logger) (*ExporterConfig, error) {
	cfg, ok := c.(*ExporterConfig)
	if !ok {
		return nil, errors.New("programming error: config structure is not of type *ExporterConfig")
	}
	cfg.LogWarnings(logger)
	return cfg, nil
}

// createMetricsExporter creates a new metrics exporter.
func (f *factory) createMetricExporter(ctx context.Context, params exp.Settings, c component.Config) (exp.Metrics, error) {
	cfg, err := checkAndCastConfig(c, params.Logger)
	if err != nil {
		return nil, err
	}
	var forwarder *defaultforwarder.DefaultForwarder
	if f.s == nil {
		f.s, forwarder, err = InitSerializer(params.Logger, cfg, f.hostProvider)
		if err != nil {
			return nil, err
		}
		params.Logger.Info("starting forwarder")
		err := forwarder.Start()
		if err != nil {
			params.Logger.Error("failed to start forwarder", zap.Error(err))
		}
	}

	// TODO: Ideally the attributes translator would be created once and reused
	// across all signals. This would need unifying the logsagent and serializer
	// exporters into a single exporter.
	attributesTranslator, err := attributes.NewTranslator(params.TelemetrySettings)
	if err != nil {
		return nil, err
	}
	hostGetter := f.hostProvider
	if cfg.HostProvider != nil {
		hostGetter = cfg.HostProvider
	}
	// Create the metrics translator
	tr, err := translatorFromConfig(params.TelemetrySettings, attributesTranslator, cfg.Metrics.Metrics, hostGetter, f.statsIn, f.options...)
	if err != nil {
		return nil, fmt.Errorf("incorrect OTLP metrics configuration: %w", err)
	}

	var reporter *inframetadata.Reporter
	if cfg.HostMetadata.Enabled {
		reporter, err = f.Reporter(params, f.s, cfg.HostMetadata.ReporterPeriod)
		if err != nil {
			return nil, err
		}
	}

	var usageMetric telemetry.Gauge
	if f.ipath == agentOTLPIngest {
		usageMetric = f.store.OTLPIngestMetrics
	} else if f.ipath == ddot {
		usageMetric = f.store.DDOTMetrics
	}

<<<<<<< HEAD
	newExp, err := NewExporter(f.s, cfg, hostGetter, f.createConsumer, tr, params, reporter, f.gatewayUsage, usageMetric, f.store.DDOTGWUsage, f.ipath)
=======
	newExp, err := NewExporter(f.s, cfg, hostGetter, f.createConsumer, tr, params, reporter, f.gatewayUsage, usageMetric, f.ipath)
>>>>>>> 7a7c35f6
	if err != nil {
		return nil, err
	}

	exporter, err := exporterhelper.NewMetrics(ctx, params, cfg, newExp.ConsumeMetrics,
		exporterhelper.WithQueue(cfg.QueueBatchConfig),
		exporterhelper.WithTimeout(cfg.TimeoutConfig),
		// the metrics remapping code mutates data
		exporterhelper.WithCapabilities(consumer.Capabilities{MutatesData: true}),
		exporterhelper.WithShutdown(func(ctx context.Context) error {
			if cfg.ShutdownFunc != nil {
				err = cfg.ShutdownFunc(ctx)
				if err != nil {
					return err
				}
			}
			if forwarder != nil {
				forwarder.Stop()
			}
			return nil
		}),
	)
	if err != nil {
		return nil, err
	}

	return resourcetotelemetry.WrapMetricsExporter(
		resourcetotelemetry.Settings{Enabled: cfg.Metrics.Metrics.ExporterConfig.ResourceAttributesAsTags}, exporter), nil
}<|MERGE_RESOLUTION|>--- conflicted
+++ resolved
@@ -251,11 +251,7 @@
 		usageMetric = f.store.DDOTMetrics
 	}
 
-<<<<<<< HEAD
-	newExp, err := NewExporter(f.s, cfg, hostGetter, f.createConsumer, tr, params, reporter, f.gatewayUsage, usageMetric, f.store.DDOTGWUsage, f.ipath)
-=======
-	newExp, err := NewExporter(f.s, cfg, hostGetter, f.createConsumer, tr, params, reporter, f.gatewayUsage, usageMetric, f.ipath)
->>>>>>> 7a7c35f6
+	newExp, err := NewExporter(f.s, cfg, hostGetter, f.createConsumer, tr, params, reporter, f.gatewayUsage, usageMetric, f.store.DDOTGWUsage, f.ipath, f.ipath)
 	if err != nil {
 		return nil, err
 	}
