--- conflicted
+++ resolved
@@ -140,13 +140,8 @@
 	golang.org/x/mod v0.17.0 // indirect
 	golang.org/x/net v0.24.0 // indirect
 	golang.org/x/oauth2 v0.16.0 // indirect
-<<<<<<< HEAD
 	golang.org/x/sys v0.19.0 // indirect
 	golang.org/x/term v0.19.0 // indirect
-=======
-	golang.org/x/sys v0.18.0 // indirect
-	golang.org/x/term v0.17.0 // indirect
->>>>>>> db17595b
 	golang.org/x/text v0.14.0 // indirect
 	golang.org/x/tools v0.18.0 // indirect
 	google.golang.org/appengine v1.6.8 // indirect
