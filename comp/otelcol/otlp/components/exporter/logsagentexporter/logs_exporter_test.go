// Unless explicitly stated otherwise all files in this repository are licensed
// under the Apache License Version 2.0.
// This product includes software developed at Datadog (https://www.datadoghq.com/).
// Copyright 2021-present Datadog, Inc.

package logsagentexporter

import (
	"context"
	"encoding/binary"
	"encoding/hex"
	"encoding/json"
	"fmt"
	"testing"

	"github.com/DataDog/datadog-agent/comp/otelcol/otlp/testutil"
	"github.com/DataDog/datadog-agent/pkg/logs/message"

	"github.com/stretchr/testify/assert"
	"github.com/stretchr/testify/require"
	"go.opentelemetry.io/collector/exporter/exportertest"
	"go.opentelemetry.io/collector/pdata/pcommon"
	"go.opentelemetry.io/collector/pdata/plog"
)

func TestLogsExporter(t *testing.T) {
	lr := testutil.GenerateLogsOneLogRecord()
	ld := lr.ResourceLogs().At(0).ScopeLogs().At(0).LogRecords().At(0)

	type args struct {
		ld            plog.Logs
		otelSource    string
		logSourceName string
	}
	tests := []struct {
		name         string
		args         args
		want         testutil.JSONLogs
		expectedTags [][]string
	}{
		{
			name: "message",
			args: args{
				ld:            lr,
				otelSource:    otelSource,
				logSourceName: LogSourceName,
			},

			want: testutil.JSONLogs{
				{
					"message":              ld.Body().AsString(),
					"app":                  "server",
					"instance_num":         "1",
					"@timestamp":           testutil.TestLogTime.Format("2006-01-02T15:04:05.000Z07:00"),
					"status":               "Info",
					"dd.span_id":           fmt.Sprintf("%d", spanIDToUint64(ld.SpanID())),
					"dd.trace_id":          fmt.Sprintf("%d", traceIDToUint64(ld.TraceID())),
					"otel.severity_text":   "Info",
					"otel.severity_number": "9",
					"otel.span_id":         spanIDToHexOrEmptyString(ld.SpanID()),
					"otel.trace_id":        traceIDToHexOrEmptyString(ld.TraceID()),
					"otel.timestamp":       fmt.Sprintf("%d", testutil.TestLogTime.UnixNano()),
					"resource-attr":        "resource-attr-val-1",
				},
			},
			expectedTags: [][]string{{"otel_source:datadog_agent"}},
		},
		{
			name: "message-attribute",
			args: args{
				ld: func() plog.Logs {
					lrr := testutil.GenerateLogsOneLogRecord()
					ldd := lrr.ResourceLogs().At(0).ScopeLogs().At(0).LogRecords().At(0)
					ldd.Attributes().PutStr("message", "hello")
<<<<<<< HEAD
					ldd.Attributes().PutStr("host.name", "test-host")
=======
					ldd.Attributes().PutStr("datadog.log.source", "custom_source")
>>>>>>> 9185aee9
					return lrr
				}(),
				otelSource:    otelSource,
				logSourceName: LogSourceName,
			},

			want: testutil.JSONLogs{
				{
					"message":              "hello",
					"app":                  "server",
					"instance_num":         "1",
					"datadog.log.source":   "custom_source",
					"@timestamp":           testutil.TestLogTime.Format("2006-01-02T15:04:05.000Z07:00"),
					"status":               "Info",
					"dd.span_id":           fmt.Sprintf("%d", spanIDToUint64(ld.SpanID())),
					"dd.trace_id":          fmt.Sprintf("%d", traceIDToUint64(ld.TraceID())),
					"otel.severity_text":   "Info",
					"otel.severity_number": "9",
					"otel.span_id":         spanIDToHexOrEmptyString(ld.SpanID()),
					"otel.trace_id":        traceIDToHexOrEmptyString(ld.TraceID()),
					"otel.timestamp":       fmt.Sprintf("%d", testutil.TestLogTime.UnixNano()),
					"resource-attr":        "resource-attr-val-1",
				},
			},
			expectedTags: [][]string{{"otel_source:datadog_agent"}},
		},
		{
			name: "resource-attribute-source",
			args: args{
				ld: func() plog.Logs {
					l := testutil.GenerateLogsOneLogRecord()
					rl := l.ResourceLogs().At(0)
					resourceAttrs := rl.Resource().Attributes()
					resourceAttrs.PutStr("datadog.log.source", "custom_source_rattr")
					return l
				}(),
				otelSource:    otelSource,
				logSourceName: LogSourceName,
			},

			want: testutil.JSONLogs{
				{
					"message":              "This is a log message",
					"app":                  "server",
					"instance_num":         "1",
					"datadog.log.source":   "custom_source_rattr",
					"@timestamp":           testutil.TestLogTime.Format("2006-01-02T15:04:05.000Z07:00"),
					"status":               "Info",
					"dd.span_id":           fmt.Sprintf("%d", spanIDToUint64(ld.SpanID())),
					"dd.trace_id":          fmt.Sprintf("%d", traceIDToUint64(ld.TraceID())),
					"otel.severity_text":   "Info",
					"otel.severity_number": "9",
					"otel.span_id":         spanIDToHexOrEmptyString(ld.SpanID()),
					"otel.trace_id":        traceIDToHexOrEmptyString(ld.TraceID()),
					"otel.timestamp":       fmt.Sprintf("%d", testutil.TestLogTime.UnixNano()),
					"resource-attr":        "resource-attr-val-1",
					"host.name":            "test-host",
					"hostname":             "test-host",
				},
			},
			expectedTags: [][]string{{"otel_source:datadog_agent"}},
		},
		{
			name: "ddtags",
			args: args{
				ld: func() plog.Logs {
					lrr := testutil.GenerateLogsOneLogRecord()
					ldd := lrr.ResourceLogs().At(0).ScopeLogs().At(0).LogRecords().At(0)
					ldd.Attributes().PutStr("ddtags", "tag1:true")
					return lrr
				}(),
				otelSource:    otelSource,
				logSourceName: LogSourceName,
			},

			want: testutil.JSONLogs{
				{
					"message":              ld.Body().AsString(),
					"app":                  "server",
					"instance_num":         "1",
					"@timestamp":           testutil.TestLogTime.Format("2006-01-02T15:04:05.000Z07:00"),
					"status":               "Info",
					"dd.span_id":           fmt.Sprintf("%d", spanIDToUint64(ld.SpanID())),
					"dd.trace_id":          fmt.Sprintf("%d", traceIDToUint64(ld.TraceID())),
					"otel.severity_text":   "Info",
					"otel.severity_number": "9",
					"otel.span_id":         spanIDToHexOrEmptyString(ld.SpanID()),
					"otel.trace_id":        traceIDToHexOrEmptyString(ld.TraceID()),
					"otel.timestamp":       fmt.Sprintf("%d", testutil.TestLogTime.UnixNano()),
					"resource-attr":        "resource-attr-val-1",
				},
			},
			expectedTags: [][]string{{"tag1:true", "otel_source:datadog_agent"}},
		},
		{
			name: "ddtags submits same tags",
			args: args{
				ld: func() plog.Logs {
					lrr := testutil.GenerateLogsTwoLogRecordsSameResource()
					ldd := lrr.ResourceLogs().At(0).ScopeLogs().At(0).LogRecords().At(0)
					ldd.Attributes().PutStr("ddtags", "tag1:true")
					ldd2 := lrr.ResourceLogs().At(0).ScopeLogs().At(0).LogRecords().At(1)
					ldd2.Attributes().PutStr("ddtags", "tag1:true")
					return lrr
				}(),
				otelSource:    otelSource,
				logSourceName: LogSourceName,
			},

			want: testutil.JSONLogs{
				{
					"message":              ld.Body().AsString(),
					"app":                  "server",
					"instance_num":         "1",
					"@timestamp":           testutil.TestLogTime.Format("2006-01-02T15:04:05.000Z07:00"),
					"status":               "Info",
					"dd.span_id":           fmt.Sprintf("%d", spanIDToUint64(ld.SpanID())),
					"dd.trace_id":          fmt.Sprintf("%d", traceIDToUint64(ld.TraceID())),
					"otel.severity_text":   "Info",
					"otel.severity_number": "9",
					"otel.span_id":         spanIDToHexOrEmptyString(ld.SpanID()),
					"otel.trace_id":        traceIDToHexOrEmptyString(ld.TraceID()),
					"otel.timestamp":       fmt.Sprintf("%d", testutil.TestLogTime.UnixNano()),
					"resource-attr":        "resource-attr-val-1",
				},
				{
					"message":              "something happened",
					"env":                  "dev",
					"customer":             "acme",
					"@timestamp":           testutil.TestLogTime.Format("2006-01-02T15:04:05.000Z07:00"),
					"status":               "Info",
					"otel.severity_text":   "Info",
					"otel.severity_number": "9",
					"otel.timestamp":       fmt.Sprintf("%d", testutil.TestLogTime.UnixNano()),
					"resource-attr":        "resource-attr-val-1",
				},
			},
			expectedTags: [][]string{{"tag1:true", "otel_source:datadog_agent"}, {"tag1:true", "otel_source:datadog_agent"}},
		},
		{
			name: "ddtags submits different tags",
			args: args{
				ld: func() plog.Logs {
					lrr := testutil.GenerateLogsTwoLogRecordsSameResource()
					ldd := lrr.ResourceLogs().At(0).ScopeLogs().At(0).LogRecords().At(0)
					ldd.Attributes().PutStr("ddtags", "tag1:true")
					ldd2 := lrr.ResourceLogs().At(0).ScopeLogs().At(0).LogRecords().At(1)
					ldd2.Attributes().PutStr("ddtags", "tag2:true")
					return lrr
				}(),
				otelSource:    "datadog_exporter",
				logSourceName: "",
			},

			want: testutil.JSONLogs{
				{
					"message":              ld.Body().AsString(),
					"app":                  "server",
					"instance_num":         "1",
					"@timestamp":           testutil.TestLogTime.Format("2006-01-02T15:04:05.000Z07:00"),
					"status":               "Info",
					"dd.span_id":           fmt.Sprintf("%d", spanIDToUint64(ld.SpanID())),
					"dd.trace_id":          fmt.Sprintf("%d", traceIDToUint64(ld.TraceID())),
					"otel.severity_text":   "Info",
					"otel.severity_number": "9",
					"otel.span_id":         spanIDToHexOrEmptyString(ld.SpanID()),
					"otel.trace_id":        traceIDToHexOrEmptyString(ld.TraceID()),
					"otel.timestamp":       fmt.Sprintf("%d", testutil.TestLogTime.UnixNano()),
					"resource-attr":        "resource-attr-val-1",
				},
				{
					"message":              "something happened",
					"env":                  "dev",
					"customer":             "acme",
					"@timestamp":           testutil.TestLogTime.Format("2006-01-02T15:04:05.000Z07:00"),
					"status":               "Info",
					"otel.severity_text":   "Info",
					"otel.severity_number": "9",
					"otel.timestamp":       fmt.Sprintf("%d", testutil.TestLogTime.UnixNano()),
					"resource-attr":        "resource-attr-val-1",
				},
			},
			expectedTags: [][]string{{"tag1:true", "otel_source:datadog_exporter"}, {"tag2:true", "otel_source:datadog_exporter"}},
		},
	}
	for _, tt := range tests {
		t.Run(tt.name, func(t *testing.T) {
			testChannel := make(chan *message.Message, 10)

			params := exportertest.NewNopSettings()
			f := NewFactory(testChannel)
			cfg := &Config{
				OtelSource:    tt.args.otelSource,
				LogSourceName: tt.args.logSourceName,
			}
			ctx := context.Background()
			exp, err := f.CreateLogsExporter(ctx, params, cfg)

			require.NoError(t, err)
			require.NoError(t, exp.ConsumeLogs(ctx, tt.args.ld))

			ans := testutil.JSONLogs{}
			for i := 0; i < len(tt.want); i++ {
				output := <-testChannel
				outputJSON := make(map[string]interface{})
				json.Unmarshal(output.GetContent(), &outputJSON)
				if src, ok := outputJSON["datadog.log.source"]; ok {
					assert.Equal(t, src, output.Origin.Source())
				} else {
					assert.Equal(t, tt.args.logSourceName, output.Origin.Source())
				}
				assert.Equal(t, tt.expectedTags[i], output.Origin.Tags(nil))
				ans = append(ans, outputJSON)
			}
			assert.Equal(t, tt.want, ans)
			close(testChannel)
		})
	}
}

// traceIDToUint64 converts 128bit traceId to 64 bit uint64
func traceIDToUint64(b [16]byte) uint64 {
	return binary.BigEndian.Uint64(b[len(b)-8:])
}

// spanIDToUint64 converts byte array to uint64
func spanIDToUint64(b [8]byte) uint64 {
	return binary.BigEndian.Uint64(b[:])
}

// spanIDToHexOrEmptyString returns a hex string from SpanID.
// An empty string is returned, if SpanID is empty.
func spanIDToHexOrEmptyString(id pcommon.SpanID) string {
	if id.IsEmpty() {
		return ""
	}
	return hex.EncodeToString(id[:])
}

// traceIDToHexOrEmptyString returns a hex string from TraceID.
// An empty string is returned, if TraceID is empty.
func traceIDToHexOrEmptyString(id pcommon.TraceID) string {
	if id.IsEmpty() {
		return ""
	}
	return hex.EncodeToString(id[:])
}<|MERGE_RESOLUTION|>--- conflicted
+++ resolved
@@ -72,11 +72,8 @@
 					lrr := testutil.GenerateLogsOneLogRecord()
 					ldd := lrr.ResourceLogs().At(0).ScopeLogs().At(0).LogRecords().At(0)
 					ldd.Attributes().PutStr("message", "hello")
-<<<<<<< HEAD
+					ldd.Attributes().PutStr("datadog.log.source", "custom_source")
 					ldd.Attributes().PutStr("host.name", "test-host")
-=======
-					ldd.Attributes().PutStr("datadog.log.source", "custom_source")
->>>>>>> 9185aee9
 					return lrr
 				}(),
 				otelSource:    otelSource,
@@ -99,6 +96,8 @@
 					"otel.trace_id":        traceIDToHexOrEmptyString(ld.TraceID()),
 					"otel.timestamp":       fmt.Sprintf("%d", testutil.TestLogTime.UnixNano()),
 					"resource-attr":        "resource-attr-val-1",
+					"host.name":            "test-host",
+					"hostname":             "test-host",
 				},
 			},
 			expectedTags: [][]string{{"otel_source:datadog_agent"}},
@@ -133,8 +132,6 @@
 					"otel.trace_id":        traceIDToHexOrEmptyString(ld.TraceID()),
 					"otel.timestamp":       fmt.Sprintf("%d", testutil.TestLogTime.UnixNano()),
 					"resource-attr":        "resource-attr-val-1",
-					"host.name":            "test-host",
-					"hostname":             "test-host",
 				},
 			},
 			expectedTags: [][]string{{"otel_source:datadog_agent"}},
