--- conflicted
+++ resolved
@@ -29,11 +29,7 @@
 		cardinality: cfg.Cardinality,
 	}
 
-<<<<<<< HEAD
-	set.Logger.Info("Logs Infra Attributes configured")
-=======
 	set.Logger.Info("Logs Infra Attributes Processor configured")
->>>>>>> 1d448ec8
 	return telp, nil
 }
 
