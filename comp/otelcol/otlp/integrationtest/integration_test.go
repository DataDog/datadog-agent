--- conflicted
+++ resolved
@@ -104,13 +104,7 @@
 			pkgconfigenv.DetectFeatures(c)
 			return c, nil
 		}),
-<<<<<<< HEAD
-		fx.Provide(func(c coreconfig.Component) optional.Option[coreconfig.Component] {
-			return optional.NewOption[coreconfig.Component](c)
-		}),
-=======
 		fxutil.ProvideOptional[coreconfig.Component](),
->>>>>>> b77289c2
 		fx.Provide(func() []string {
 			return append(params.ConfPaths, params.Sets...)
 		}),
