module github.com/DataDog/datadog-agent/comp/otelcol/otlp/testutil

go 1.22.0

replace (
	github.com/DataDog/datadog-agent/comp/api/api/def => ../../../../comp/api/api/def
	github.com/DataDog/datadog-agent/comp/core/flare/builder => ../../../../comp/core/flare/builder
	github.com/DataDog/datadog-agent/comp/core/flare/types => ../../../../comp/core/flare/types
	github.com/DataDog/datadog-agent/comp/core/secrets => ../../../../comp/core/secrets
	github.com/DataDog/datadog-agent/comp/core/telemetry => ../../../../comp/core/telemetry
	github.com/DataDog/datadog-agent/comp/def => ../../../../comp/def
	github.com/DataDog/datadog-agent/pkg/collector/check/defaults => ../../../../pkg/collector/check/defaults
	github.com/DataDog/datadog-agent/pkg/config/env => ../../../../pkg/config/env
	github.com/DataDog/datadog-agent/pkg/config/mock => ../../../../pkg/config/mock
	github.com/DataDog/datadog-agent/pkg/config/model => ../../../../pkg/config/model
	github.com/DataDog/datadog-agent/pkg/config/nodetreemodel => ../../../../pkg/config/nodetreemodel
	github.com/DataDog/datadog-agent/pkg/config/setup => ../../../../pkg/config/setup
	github.com/DataDog/datadog-agent/pkg/config/teeconfig => ../../../../pkg/config/teeconfig
	github.com/DataDog/datadog-agent/pkg/proto => ../../../../pkg/proto
	github.com/DataDog/datadog-agent/pkg/telemetry => ../../../../pkg/telemetry
	github.com/DataDog/datadog-agent/pkg/util/executable => ../../../../pkg/util/executable
	github.com/DataDog/datadog-agent/pkg/util/filesystem => ../../../../pkg/util/filesystem
	github.com/DataDog/datadog-agent/pkg/util/fxutil => ../../../../pkg/util/fxutil
	github.com/DataDog/datadog-agent/pkg/util/hostname/validate => ../../../../pkg/util/hostname/validate
	github.com/DataDog/datadog-agent/pkg/util/log => ../../../../pkg/util/log
	github.com/DataDog/datadog-agent/pkg/util/optional => ../../../../pkg/util/optional
	github.com/DataDog/datadog-agent/pkg/util/pointer => ../../../../pkg/util/pointer
	github.com/DataDog/datadog-agent/pkg/util/scrubber => ../../../../pkg/util/scrubber
	github.com/DataDog/datadog-agent/pkg/util/system => ../../../../pkg/util/system
	github.com/DataDog/datadog-agent/pkg/util/system/socket => ../../../../pkg/util/system/socket
	github.com/DataDog/datadog-agent/pkg/util/testutil => ../../../../pkg/util/testutil
	github.com/DataDog/datadog-agent/pkg/util/winutil => ../../../../pkg/util/winutil
)

require (
	github.com/DataDog/datadog-agent/pkg/config/mock v0.59.0
	github.com/DataDog/datadog-agent/pkg/config/model v0.59.0
	github.com/DataDog/datadog-agent/pkg/config/setup v0.59.0
	github.com/DataDog/datadog-agent/pkg/proto v0.55.0
	github.com/DataDog/opentelemetry-mapping-go/pkg/inframetadata v0.21.0
	github.com/DataDog/opentelemetry-mapping-go/pkg/otlp/attributes v0.21.0
	github.com/DataDog/sketches-go v1.4.6
	github.com/stretchr/testify v1.10.0
	go.opentelemetry.io/collector/pdata v1.21.0
	google.golang.org/protobuf v1.35.2
)

require (
	github.com/DataDog/datadog-agent/comp/core/secrets v0.59.0 // indirect
	github.com/DataDog/datadog-agent/pkg/collector/check/defaults v0.59.0 // indirect
	github.com/DataDog/datadog-agent/pkg/config/env v0.59.0 // indirect
	github.com/DataDog/datadog-agent/pkg/config/nodetreemodel v0.59.0 // indirect
	github.com/DataDog/datadog-agent/pkg/config/structure v0.59.0 // indirect
	github.com/DataDog/datadog-agent/pkg/config/teeconfig v0.59.0 // indirect
	github.com/DataDog/datadog-agent/pkg/util/executable v0.59.0 // indirect
	github.com/DataDog/datadog-agent/pkg/util/filesystem v0.59.0 // indirect
	github.com/DataDog/datadog-agent/pkg/util/hostname/validate v0.59.0 // indirect
	github.com/DataDog/datadog-agent/pkg/util/log v0.59.1 // indirect
	github.com/DataDog/datadog-agent/pkg/util/optional v0.59.0 // indirect
	github.com/DataDog/datadog-agent/pkg/util/pointer v0.59.0 // indirect
	github.com/DataDog/datadog-agent/pkg/util/scrubber v0.59.1 // indirect
	github.com/DataDog/datadog-agent/pkg/util/system v0.59.0 // indirect
	github.com/DataDog/datadog-agent/pkg/util/system/socket v0.59.0 // indirect
	github.com/DataDog/datadog-agent/pkg/util/winutil v0.59.1 // indirect
	github.com/DataDog/datadog-agent/pkg/version v0.59.1 // indirect
	github.com/DataDog/viper v1.13.5 // indirect
	github.com/Microsoft/go-winio v0.6.2 // indirect
	github.com/cihub/seelog v0.0.0-20170130134532-f561c5e57575 // indirect
	github.com/davecgh/go-spew v1.1.2-0.20180830191138-d8f796af33cc // indirect
	github.com/fsnotify/fsnotify v1.8.0 // indirect
	github.com/go-ole/go-ole v1.3.0 // indirect
	github.com/gogo/protobuf v1.3.2 // indirect
	github.com/hashicorp/hcl v1.0.1-vault-5 // indirect
	github.com/hectane/go-acl v0.0.0-20190604041725-da78bae5fc95 // indirect
	github.com/json-iterator/go v1.1.12 // indirect
	github.com/kardianos/osext v0.0.0-20190222173326-2bc1f35cddc0 // indirect
	github.com/lufia/plan9stats v0.0.0-20220913051719-115f729f3c8c // indirect
	github.com/magiconair/properties v1.8.7 // indirect
	github.com/mitchellh/mapstructure v1.5.1-0.20231216201459-8508981c8b6c // indirect
	github.com/modern-go/concurrent v0.0.0-20180306012644-bacd9c7ef1dd // indirect
	github.com/modern-go/reflect2 v1.0.2 // indirect
	github.com/mohae/deepcopy v0.0.0-20170929034955-c48cc78d4826 // indirect
	github.com/pelletier/go-toml v1.9.5 // indirect
	github.com/philhofer/fwd v1.1.3-0.20240916144458-20a13a1f6b7c // indirect
	github.com/pmezard/go-difflib v1.0.1-0.20181226105442-5d4384ee4fb2 // indirect
	github.com/power-devops/perfstat v0.0.0-20220216144756-c35f1ee13d7c // indirect
	github.com/shirou/gopsutil/v3 v3.24.5 // indirect
	github.com/shoenig/go-m1cpu v0.1.6 // indirect
	github.com/spf13/afero v1.11.0 // indirect
	github.com/spf13/cast v1.7.0 // indirect
	github.com/spf13/jwalterweatherman v1.1.0 // indirect
	github.com/spf13/pflag v1.0.5 // indirect
	github.com/tinylib/msgp v1.2.4 // indirect
	github.com/tklauser/go-sysconf v0.3.14 // indirect
	github.com/tklauser/numcpus v0.8.0 // indirect
	github.com/yusufpapurcu/wmi v1.2.4 // indirect
	go.uber.org/atomic v1.11.0 // indirect
	go.uber.org/multierr v1.11.0 // indirect
<<<<<<< HEAD
	golang.org/x/exp v0.0.0-20241204233417-43b7b7cde48d // indirect
	golang.org/x/net v0.32.0 // indirect
	golang.org/x/sys v0.28.0 // indirect
	golang.org/x/text v0.21.0 // indirect
=======
	golang.org/x/exp v0.0.0-20241108190413-2d47ceb2692f // indirect
	golang.org/x/net v0.31.0 // indirect
	golang.org/x/sys v0.28.0 // indirect
	golang.org/x/text v0.20.0 // indirect
>>>>>>> 22edfebf
	google.golang.org/genproto/googleapis/rpc v0.0.0-20241104194629-dd2ea8efbc28 // indirect
	google.golang.org/grpc v1.67.1 // indirect
	gopkg.in/yaml.v2 v2.4.0 // indirect
	gopkg.in/yaml.v3 v3.0.1 // indirect
)

replace github.com/DataDog/datadog-agent/pkg/config/structure => ../../../../pkg/config/structure

replace github.com/DataDog/datadog-agent/pkg/version => ../../../../pkg/version<|MERGE_RESOLUTION|>--- conflicted
+++ resolved
@@ -96,17 +96,10 @@
 	github.com/yusufpapurcu/wmi v1.2.4 // indirect
 	go.uber.org/atomic v1.11.0 // indirect
 	go.uber.org/multierr v1.11.0 // indirect
-<<<<<<< HEAD
 	golang.org/x/exp v0.0.0-20241204233417-43b7b7cde48d // indirect
 	golang.org/x/net v0.32.0 // indirect
 	golang.org/x/sys v0.28.0 // indirect
 	golang.org/x/text v0.21.0 // indirect
-=======
-	golang.org/x/exp v0.0.0-20241108190413-2d47ceb2692f // indirect
-	golang.org/x/net v0.31.0 // indirect
-	golang.org/x/sys v0.28.0 // indirect
-	golang.org/x/text v0.20.0 // indirect
->>>>>>> 22edfebf
 	google.golang.org/genproto/googleapis/rpc v0.0.0-20241104194629-dd2ea8efbc28 // indirect
 	google.golang.org/grpc v1.67.1 // indirect
 	gopkg.in/yaml.v2 v2.4.0 // indirect
