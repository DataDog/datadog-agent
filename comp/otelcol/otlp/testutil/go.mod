module github.com/DataDog/datadog-agent/comp/otelcol/otlp/testutil

go 1.23.0

require (
	github.com/DataDog/datadog-agent/pkg/config/mock v0.59.0
	github.com/DataDog/datadog-agent/pkg/config/model v0.64.0-devel
	github.com/DataDog/datadog-agent/pkg/config/setup v0.59.0
	github.com/DataDog/datadog-agent/pkg/proto v0.64.0-devel
	github.com/DataDog/opentelemetry-mapping-go/pkg/inframetadata v0.26.0
	github.com/DataDog/opentelemetry-mapping-go/pkg/otlp/attributes v0.26.0
	github.com/DataDog/sketches-go v1.4.6
	github.com/stretchr/testify v1.10.0
	go.opentelemetry.io/collector/pdata v1.25.0
	google.golang.org/protobuf v1.36.5
)

require (
	github.com/DataDog/datadog-agent/comp/core/secrets v0.59.0 // indirect
	github.com/DataDog/datadog-agent/pkg/collector/check/defaults v0.59.0 // indirect
	github.com/DataDog/datadog-agent/pkg/config/env v0.59.0 // indirect
	github.com/DataDog/datadog-agent/pkg/config/nodetreemodel v0.64.0-devel // indirect
	github.com/DataDog/datadog-agent/pkg/config/structure v0.59.0 // indirect
	github.com/DataDog/datadog-agent/pkg/config/teeconfig v0.59.0 // indirect
	github.com/DataDog/datadog-agent/pkg/util/executable v0.59.0 // indirect
	github.com/DataDog/datadog-agent/pkg/util/filesystem v0.60.1 // indirect
	github.com/DataDog/datadog-agent/pkg/util/hostname/validate v0.59.0 // indirect
	github.com/DataDog/datadog-agent/pkg/util/log v0.60.1 // indirect
	github.com/DataDog/datadog-agent/pkg/util/option v0.64.0-devel // indirect
	github.com/DataDog/datadog-agent/pkg/util/pointer v0.60.1 // indirect
	github.com/DataDog/datadog-agent/pkg/util/scrubber v0.60.1 // indirect
	github.com/DataDog/datadog-agent/pkg/util/system v0.60.1 // indirect
	github.com/DataDog/datadog-agent/pkg/util/system/socket v0.59.0 // indirect
	github.com/DataDog/datadog-agent/pkg/util/winutil v0.60.1 // indirect
	github.com/DataDog/datadog-agent/pkg/version v0.59.1 // indirect
	github.com/DataDog/viper v1.14.0 // indirect
	github.com/Microsoft/go-winio v0.6.2 // indirect
	github.com/cihub/seelog v0.0.0-20170130134532-f561c5e57575 // indirect
	github.com/davecgh/go-spew v1.1.2-0.20180830191138-d8f796af33cc // indirect
	github.com/ebitengine/purego v0.8.2 // indirect
	github.com/fsnotify/fsnotify v1.8.0 // indirect
	github.com/go-ole/go-ole v1.3.0 // indirect
	github.com/gogo/protobuf v1.3.2 // indirect
	github.com/hashicorp/hcl v1.0.1-vault-5 // indirect
	github.com/hectane/go-acl v0.0.0-20230122075934-ca0b05cb1adb // indirect
	github.com/json-iterator/go v1.1.12 // indirect
	github.com/kardianos/osext v0.0.0-20190222173326-2bc1f35cddc0 // indirect
	github.com/lufia/plan9stats v0.0.0-20240226150601-1dcf7310316a // indirect
	github.com/magiconair/properties v1.8.7 // indirect
	github.com/mitchellh/mapstructure v1.5.1-0.20231216201459-8508981c8b6c // indirect
	github.com/modern-go/concurrent v0.0.0-20180306012644-bacd9c7ef1dd // indirect
	github.com/modern-go/reflect2 v1.0.2 // indirect
	github.com/mohae/deepcopy v0.0.0-20170929034955-c48cc78d4826 // indirect
	github.com/pelletier/go-toml v1.9.5 // indirect
	github.com/philhofer/fwd v1.1.3-0.20240916144458-20a13a1f6b7c // indirect
	github.com/planetscale/vtprotobuf v0.6.1-0.20240319094008-0393e58bdf10 // indirect
	github.com/pmezard/go-difflib v1.0.1-0.20181226105442-5d4384ee4fb2 // indirect
	github.com/power-devops/perfstat v0.0.0-20240221224432-82ca36839d55 // indirect
	github.com/shirou/gopsutil/v4 v4.24.12 // indirect
	github.com/spf13/afero v1.11.0 // indirect
	github.com/spf13/cast v1.7.1 // indirect
	github.com/spf13/jwalterweatherman v1.1.0 // indirect
	github.com/spf13/pflag v1.0.5 // indirect
	github.com/tinylib/msgp v1.2.5 // indirect
	github.com/tklauser/go-sysconf v0.3.14 // indirect
	github.com/tklauser/numcpus v0.8.0 // indirect
	github.com/yusufpapurcu/wmi v1.2.4 // indirect
	go.uber.org/atomic v1.11.0 // indirect
	go.uber.org/multierr v1.11.0 // indirect
<<<<<<< HEAD
	golang.org/x/exp v0.0.0-20250210185358-939b2ce775ac // indirect
	golang.org/x/net v0.35.0 // indirect
	golang.org/x/sys v0.30.0 // indirect
	golang.org/x/text v0.22.0 // indirect
	google.golang.org/genproto/googleapis/rpc v0.0.0-20250212204824-5a70512c5d8b // indirect
=======
	golang.org/x/exp v0.0.0-20250128182459-e0ece0dbea4c // indirect
	golang.org/x/net v0.34.0 // indirect
	golang.org/x/sys v0.30.0 // indirect
	golang.org/x/text v0.21.0 // indirect
	google.golang.org/genproto/googleapis/rpc v0.0.0-20250127172529-29210b9bc287 // indirect
>>>>>>> 4f44d138
	google.golang.org/grpc v1.70.0 // indirect
	gopkg.in/yaml.v2 v2.4.0 // indirect
	gopkg.in/yaml.v3 v3.0.1 // indirect
)

// This section was automatically added by 'invoke modules.add-all-replace' command, do not edit manually

replace (
	github.com/DataDog/datadog-agent/comp/api/api/def => ../../../../comp/api/api/def
	github.com/DataDog/datadog-agent/comp/api/authtoken => ../../../../comp/api/authtoken
	github.com/DataDog/datadog-agent/comp/core/config => ../../../../comp/core/config
	github.com/DataDog/datadog-agent/comp/core/flare/builder => ../../../../comp/core/flare/builder
	github.com/DataDog/datadog-agent/comp/core/flare/types => ../../../../comp/core/flare/types
	github.com/DataDog/datadog-agent/comp/core/hostname/hostnameinterface => ../../../../comp/core/hostname/hostnameinterface
	github.com/DataDog/datadog-agent/comp/core/log/def => ../../../../comp/core/log/def
	github.com/DataDog/datadog-agent/comp/core/log/fx => ../../../../comp/core/log/fx
	github.com/DataDog/datadog-agent/comp/core/log/impl => ../../../../comp/core/log/impl
	github.com/DataDog/datadog-agent/comp/core/log/impl-trace => ../../../../comp/core/log/impl-trace
	github.com/DataDog/datadog-agent/comp/core/log/mock => ../../../../comp/core/log/mock
	github.com/DataDog/datadog-agent/comp/core/secrets => ../../../../comp/core/secrets
	github.com/DataDog/datadog-agent/comp/core/status => ../../../../comp/core/status
	github.com/DataDog/datadog-agent/comp/core/status/statusimpl => ../../../../comp/core/status/statusimpl
	github.com/DataDog/datadog-agent/comp/core/tagger/def => ../../../../comp/core/tagger/def
	github.com/DataDog/datadog-agent/comp/core/tagger/fx-remote => ../../../../comp/core/tagger/fx-remote
	github.com/DataDog/datadog-agent/comp/core/tagger/generic_store => ../../../../comp/core/tagger/generic_store
	github.com/DataDog/datadog-agent/comp/core/tagger/impl-remote => ../../../../comp/core/tagger/impl-remote
	github.com/DataDog/datadog-agent/comp/core/tagger/origindetection => ../../../../comp/core/tagger/origindetection
	github.com/DataDog/datadog-agent/comp/core/tagger/subscriber => ../../../../comp/core/tagger/subscriber
	github.com/DataDog/datadog-agent/comp/core/tagger/tags => ../../../../comp/core/tagger/tags
	github.com/DataDog/datadog-agent/comp/core/tagger/telemetry => ../../../../comp/core/tagger/telemetry
	github.com/DataDog/datadog-agent/comp/core/tagger/types => ../../../../comp/core/tagger/types
	github.com/DataDog/datadog-agent/comp/core/tagger/utils => ../../../../comp/core/tagger/utils
	github.com/DataDog/datadog-agent/comp/core/telemetry => ../../../../comp/core/telemetry
	github.com/DataDog/datadog-agent/comp/def => ../../../../comp/def
	github.com/DataDog/datadog-agent/comp/forwarder/defaultforwarder => ../../../../comp/forwarder/defaultforwarder
	github.com/DataDog/datadog-agent/comp/forwarder/orchestrator/orchestratorinterface => ../../../../comp/forwarder/orchestrator/orchestratorinterface
	github.com/DataDog/datadog-agent/comp/logs/agent/config => ../../../../comp/logs/agent/config
	github.com/DataDog/datadog-agent/comp/netflow/payload => ../../../../comp/netflow/payload
	github.com/DataDog/datadog-agent/comp/otelcol/collector-contrib/def => ../../../../comp/otelcol/collector-contrib/def
	github.com/DataDog/datadog-agent/comp/otelcol/collector-contrib/impl => ../../../../comp/otelcol/collector-contrib/impl
	github.com/DataDog/datadog-agent/comp/otelcol/converter/def => ../../../../comp/otelcol/converter/def
	github.com/DataDog/datadog-agent/comp/otelcol/converter/impl => ../../../../comp/otelcol/converter/impl
	github.com/DataDog/datadog-agent/comp/otelcol/ddflareextension/def => ../../../../comp/otelcol/ddflareextension/def
	github.com/DataDog/datadog-agent/comp/otelcol/ddflareextension/impl => ../../../../comp/otelcol/ddflareextension/impl
	github.com/DataDog/datadog-agent/comp/otelcol/ddflareextension/types => ../../../../comp/otelcol/ddflareextension/types
	github.com/DataDog/datadog-agent/comp/otelcol/ddprofilingextension/def => ../../../../comp/otelcol/ddprofilingextension/def
	github.com/DataDog/datadog-agent/comp/otelcol/ddprofilingextension/impl => ../../../../comp/otelcol/ddprofilingextension/impl
	github.com/DataDog/datadog-agent/comp/otelcol/logsagentpipeline => ../../../../comp/otelcol/logsagentpipeline
	github.com/DataDog/datadog-agent/comp/otelcol/logsagentpipeline/logsagentpipelineimpl => ../../../../comp/otelcol/logsagentpipeline/logsagentpipelineimpl
	github.com/DataDog/datadog-agent/comp/otelcol/otlp/components/exporter/datadogexporter => ../../../../comp/otelcol/otlp/components/exporter/datadogexporter
	github.com/DataDog/datadog-agent/comp/otelcol/otlp/components/exporter/logsagentexporter => ../../../../comp/otelcol/otlp/components/exporter/logsagentexporter
	github.com/DataDog/datadog-agent/comp/otelcol/otlp/components/exporter/serializerexporter => ../../../../comp/otelcol/otlp/components/exporter/serializerexporter
	github.com/DataDog/datadog-agent/comp/otelcol/otlp/components/metricsclient => ../../../../comp/otelcol/otlp/components/metricsclient
	github.com/DataDog/datadog-agent/comp/otelcol/otlp/components/processor/infraattributesprocessor => ../../../../comp/otelcol/otlp/components/processor/infraattributesprocessor
	github.com/DataDog/datadog-agent/comp/otelcol/otlp/components/statsprocessor => ../../../../comp/otelcol/otlp/components/statsprocessor
	github.com/DataDog/datadog-agent/comp/serializer/logscompression => ../../../../comp/serializer/logscompression
	github.com/DataDog/datadog-agent/comp/serializer/metricscompression => ../../../../comp/serializer/metricscompression
	github.com/DataDog/datadog-agent/comp/trace/agent/def => ../../../../comp/trace/agent/def
	github.com/DataDog/datadog-agent/comp/trace/compression/def => ../../../../comp/trace/compression/def
	github.com/DataDog/datadog-agent/comp/trace/compression/impl-gzip => ../../../../comp/trace/compression/impl-gzip
	github.com/DataDog/datadog-agent/comp/trace/compression/impl-zstd => ../../../../comp/trace/compression/impl-zstd
	github.com/DataDog/datadog-agent/pkg/aggregator/ckey => ../../../../pkg/aggregator/ckey
	github.com/DataDog/datadog-agent/pkg/api => ../../../../pkg/api
	github.com/DataDog/datadog-agent/pkg/collector/check/defaults => ../../../../pkg/collector/check/defaults
	github.com/DataDog/datadog-agent/pkg/config/env => ../../../../pkg/config/env
	github.com/DataDog/datadog-agent/pkg/config/mock => ../../../../pkg/config/mock
	github.com/DataDog/datadog-agent/pkg/config/model => ../../../../pkg/config/model
	github.com/DataDog/datadog-agent/pkg/config/nodetreemodel => ../../../../pkg/config/nodetreemodel
	github.com/DataDog/datadog-agent/pkg/config/remote => ../../../../pkg/config/remote
	github.com/DataDog/datadog-agent/pkg/config/setup => ../../../../pkg/config/setup
	github.com/DataDog/datadog-agent/pkg/config/structure => ../../../../pkg/config/structure
	github.com/DataDog/datadog-agent/pkg/config/teeconfig => ../../../../pkg/config/teeconfig
	github.com/DataDog/datadog-agent/pkg/config/utils => ../../../../pkg/config/utils
	github.com/DataDog/datadog-agent/pkg/errors => ../../../../pkg/errors
	github.com/DataDog/datadog-agent/pkg/fips => ../../../../pkg/fips
	github.com/DataDog/datadog-agent/pkg/gohai => ../../../../pkg/gohai
	github.com/DataDog/datadog-agent/pkg/linters/components/pkgconfigusage => ../../../../pkg/linters/components/pkgconfigusage
	github.com/DataDog/datadog-agent/pkg/logs/auditor => ../../../../pkg/logs/auditor
	github.com/DataDog/datadog-agent/pkg/logs/client => ../../../../pkg/logs/client
	github.com/DataDog/datadog-agent/pkg/logs/diagnostic => ../../../../pkg/logs/diagnostic
	github.com/DataDog/datadog-agent/pkg/logs/message => ../../../../pkg/logs/message
	github.com/DataDog/datadog-agent/pkg/logs/metrics => ../../../../pkg/logs/metrics
	github.com/DataDog/datadog-agent/pkg/logs/pipeline => ../../../../pkg/logs/pipeline
	github.com/DataDog/datadog-agent/pkg/logs/processor => ../../../../pkg/logs/processor
	github.com/DataDog/datadog-agent/pkg/logs/sds => ../../../../pkg/logs/sds
	github.com/DataDog/datadog-agent/pkg/logs/sender => ../../../../pkg/logs/sender
	github.com/DataDog/datadog-agent/pkg/logs/sources => ../../../../pkg/logs/sources
	github.com/DataDog/datadog-agent/pkg/logs/status/statusinterface => ../../../../pkg/logs/status/statusinterface
	github.com/DataDog/datadog-agent/pkg/logs/status/utils => ../../../../pkg/logs/status/utils
	github.com/DataDog/datadog-agent/pkg/logs/util/testutils => ../../../../pkg/logs/util/testutils
	github.com/DataDog/datadog-agent/pkg/metrics => ../../../../pkg/metrics
	github.com/DataDog/datadog-agent/pkg/network/payload => ../../../../pkg/network/payload
	github.com/DataDog/datadog-agent/pkg/networkdevice/profile => ../../../../pkg/networkdevice/profile
	github.com/DataDog/datadog-agent/pkg/networkpath/payload => ../../../../pkg/networkpath/payload
	github.com/DataDog/datadog-agent/pkg/obfuscate => ../../../../pkg/obfuscate
	github.com/DataDog/datadog-agent/pkg/orchestrator/model => ../../../../pkg/orchestrator/model
	github.com/DataDog/datadog-agent/pkg/process/util/api => ../../../../pkg/process/util/api
	github.com/DataDog/datadog-agent/pkg/proto => ../../../../pkg/proto
	github.com/DataDog/datadog-agent/pkg/remoteconfig/state => ../../../../pkg/remoteconfig/state
	github.com/DataDog/datadog-agent/pkg/security/secl => ../../../../pkg/security/secl
	github.com/DataDog/datadog-agent/pkg/security/seclwin => ../../../../pkg/security/seclwin
	github.com/DataDog/datadog-agent/pkg/serializer => ../../../../pkg/serializer
	github.com/DataDog/datadog-agent/pkg/status/health => ../../../../pkg/status/health
	github.com/DataDog/datadog-agent/pkg/tagger/types => ../../../../pkg/tagger/types
	github.com/DataDog/datadog-agent/pkg/tagset => ../../../../pkg/tagset
	github.com/DataDog/datadog-agent/pkg/telemetry => ../../../../pkg/telemetry
	github.com/DataDog/datadog-agent/pkg/trace => ../../../../pkg/trace
	github.com/DataDog/datadog-agent/pkg/trace/stats/oteltest => ../../../../pkg/trace/stats/oteltest
	github.com/DataDog/datadog-agent/pkg/util/backoff => ../../../../pkg/util/backoff
	github.com/DataDog/datadog-agent/pkg/util/buf => ../../../../pkg/util/buf
	github.com/DataDog/datadog-agent/pkg/util/cache => ../../../../pkg/util/cache
	github.com/DataDog/datadog-agent/pkg/util/cgroups => ../../../../pkg/util/cgroups
	github.com/DataDog/datadog-agent/pkg/util/common => ../../../../pkg/util/common
	github.com/DataDog/datadog-agent/pkg/util/compression => ../../../../pkg/util/compression
	github.com/DataDog/datadog-agent/pkg/util/containers/image => ../../../../pkg/util/containers/image
	github.com/DataDog/datadog-agent/pkg/util/defaultpaths => ../../../../pkg/util/defaultpaths
	github.com/DataDog/datadog-agent/pkg/util/executable => ../../../../pkg/util/executable
	github.com/DataDog/datadog-agent/pkg/util/filesystem => ../../../../pkg/util/filesystem
	github.com/DataDog/datadog-agent/pkg/util/flavor => ../../../../pkg/util/flavor
	github.com/DataDog/datadog-agent/pkg/util/fxutil => ../../../../pkg/util/fxutil
	github.com/DataDog/datadog-agent/pkg/util/grpc => ../../../../pkg/util/grpc
	github.com/DataDog/datadog-agent/pkg/util/hostname/validate => ../../../../pkg/util/hostname/validate
	github.com/DataDog/datadog-agent/pkg/util/http => ../../../../pkg/util/http
	github.com/DataDog/datadog-agent/pkg/util/json => ../../../../pkg/util/json
	github.com/DataDog/datadog-agent/pkg/util/log => ../../../../pkg/util/log
	github.com/DataDog/datadog-agent/pkg/util/log/setup => ../../../../pkg/util/log/setup
	github.com/DataDog/datadog-agent/pkg/util/option => ../../../../pkg/util/option
	github.com/DataDog/datadog-agent/pkg/util/pointer => ../../../../pkg/util/pointer
	github.com/DataDog/datadog-agent/pkg/util/scrubber => ../../../../pkg/util/scrubber
	github.com/DataDog/datadog-agent/pkg/util/sort => ../../../../pkg/util/sort
	github.com/DataDog/datadog-agent/pkg/util/startstop => ../../../../pkg/util/startstop
	github.com/DataDog/datadog-agent/pkg/util/statstracker => ../../../../pkg/util/statstracker
	github.com/DataDog/datadog-agent/pkg/util/system => ../../../../pkg/util/system
	github.com/DataDog/datadog-agent/pkg/util/system/socket => ../../../../pkg/util/system/socket
	github.com/DataDog/datadog-agent/pkg/util/testutil => ../../../../pkg/util/testutil
	github.com/DataDog/datadog-agent/pkg/util/utilizationtracker => ../../../../pkg/util/utilizationtracker
	github.com/DataDog/datadog-agent/pkg/util/uuid => ../../../../pkg/util/uuid
	github.com/DataDog/datadog-agent/pkg/util/winutil => ../../../../pkg/util/winutil
	github.com/DataDog/datadog-agent/pkg/version => ../../../../pkg/version
	github.com/DataDog/datadog-agent/test/fakeintake => ../../../../test/fakeintake
	github.com/DataDog/datadog-agent/test/new-e2e => ../../../../test/new-e2e
	github.com/DataDog/datadog-agent/test/otel => ../../../../test/otel
)<|MERGE_RESOLUTION|>--- conflicted
+++ resolved
@@ -67,19 +67,11 @@
 	github.com/yusufpapurcu/wmi v1.2.4 // indirect
 	go.uber.org/atomic v1.11.0 // indirect
 	go.uber.org/multierr v1.11.0 // indirect
-<<<<<<< HEAD
 	golang.org/x/exp v0.0.0-20250210185358-939b2ce775ac // indirect
 	golang.org/x/net v0.35.0 // indirect
 	golang.org/x/sys v0.30.0 // indirect
 	golang.org/x/text v0.22.0 // indirect
 	google.golang.org/genproto/googleapis/rpc v0.0.0-20250212204824-5a70512c5d8b // indirect
-=======
-	golang.org/x/exp v0.0.0-20250128182459-e0ece0dbea4c // indirect
-	golang.org/x/net v0.34.0 // indirect
-	golang.org/x/sys v0.30.0 // indirect
-	golang.org/x/text v0.21.0 // indirect
-	google.golang.org/genproto/googleapis/rpc v0.0.0-20250127172529-29210b9bc287 // indirect
->>>>>>> 4f44d138
 	google.golang.org/grpc v1.70.0 // indirect
 	gopkg.in/yaml.v2 v2.4.0 // indirect
 	gopkg.in/yaml.v3 v3.0.1 // indirect
