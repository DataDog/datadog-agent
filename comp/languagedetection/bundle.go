// Unless explicitly stated otherwise all files in this repository are licensed
// under the Apache License Version 2.0.
// This product includes software developed at Datadog (https://www.datadoghq.com/).
// Copyright 2023-present Datadog, Inc.

// Package languagedetection implements the "languagedetection" bundle
package languagedetection

import (
	"github.com/DataDog/datadog-agent/comp/languagedetection/client/clientimpl"
	"github.com/DataDog/datadog-agent/pkg/util/fxutil"
)

// team: container-integrations

// Bundle defines the fx options for this bundle.
<<<<<<< HEAD
var Bundle = fxutil.Bundle(
	clientimpl.Module,
)

// MockBundle defines the fx options for this bundle.
var MockBundle = fxutil.Bundle(
	clientimpl.Module,
)
=======
func Bundle() fxutil.BundleOptions {
	return fxutil.Bundle(
		client.Module())
}

// MockBundle defines the fx options for this bundle.
func MockBundle() fxutil.BundleOptions {
	return fxutil.Bundle(
		client.Module())
}
>>>>>>> 606d4d96
<|MERGE_RESOLUTION|>--- conflicted
+++ resolved
@@ -14,24 +14,13 @@
 // team: container-integrations
 
 // Bundle defines the fx options for this bundle.
-<<<<<<< HEAD
-var Bundle = fxutil.Bundle(
-	clientimpl.Module,
-)
-
-// MockBundle defines the fx options for this bundle.
-var MockBundle = fxutil.Bundle(
-	clientimpl.Module,
-)
-=======
 func Bundle() fxutil.BundleOptions {
 	return fxutil.Bundle(
-		client.Module())
+		clientimpl.Module())
 }
 
 // MockBundle defines the fx options for this bundle.
 func MockBundle() fxutil.BundleOptions {
 	return fxutil.Bundle(
-		client.Module())
-}
->>>>>>> 606d4d96
+		clientimpl.Module())
+}