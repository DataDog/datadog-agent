// Unless explicitly stated otherwise all files in this repository are licensed
// under the Apache License Version 2.0.
// This product includes software developed at Datadog (https://www.datadoghq.com/).
// Copyright 2023-present Datadog, Inc.

package languagedetection

import (
	"testing"

	"github.com/DataDog/datadog-agent/comp/core/config"
	"github.com/DataDog/datadog-agent/comp/core/log/logimpl"
	"github.com/DataDog/datadog-agent/comp/core/secrets"
	"github.com/DataDog/datadog-agent/comp/core/secrets/secretsimpl"
	"github.com/DataDog/datadog-agent/comp/core/telemetry"
	"github.com/DataDog/datadog-agent/comp/core/workloadmeta"
	"github.com/DataDog/datadog-agent/comp/languagedetection/client"
	"github.com/stretchr/testify/require"
	"go.uber.org/fx"
)

func TestBundleDependencies(t *testing.T) {
	require.NoError(t, fx.ValidateApp(
		// instantiate all of the language detection components, since this is not done
		// automatically.
		config.Module,
		fx.Supply(config.Params{}),
		telemetry.Module,
<<<<<<< HEAD
		logimpl.Module,
		fx.Provide(func() secrets.Component { return secretsimpl.NewMockSecretResolver() }),
=======
		log.Module,
		fx.Provide(func() secrets.Component { return secretsimpl.NewMock() }),
>>>>>>> be37946c
		secretsimpl.MockModule,
		fx.Supply(logimpl.Params{}),
		workloadmeta.Module,
		fx.Supply(workloadmeta.NewParams()),
		fx.Invoke(func(client.Component) {}),
		Bundle,
	))
}<|MERGE_RESOLUTION|>--- conflicted
+++ resolved
@@ -26,13 +26,8 @@
 		config.Module,
 		fx.Supply(config.Params{}),
 		telemetry.Module,
-<<<<<<< HEAD
 		logimpl.Module,
-		fx.Provide(func() secrets.Component { return secretsimpl.NewMockSecretResolver() }),
-=======
-		log.Module,
 		fx.Provide(func() secrets.Component { return secretsimpl.NewMock() }),
->>>>>>> be37946c
 		secretsimpl.MockModule,
 		fx.Supply(logimpl.Params{}),
 		workloadmeta.Module,
