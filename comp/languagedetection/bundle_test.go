--- conflicted
+++ resolved
@@ -28,14 +28,10 @@
 		fx.Supply(config.Params{}),
 		telemetry.Module(),
 		logimpl.Module(),
-<<<<<<< HEAD
-		fx.Provide(func() secrets.Component { return secretsimpl.NewMock().Comp }),
+		fx.Provide(func() optional.Option[secrets.Component] {
+			return optional.NewOption[secrets.Component](secretsimpl.NewMock().Comp)
+		}),
 		secretsimpl.MockModule(),
-=======
-		fx.Provide(func() optional.Option[secrets.Component] {
-			return optional.NewOption[secrets.Component](secretsimpl.NewMock())
-		}),
->>>>>>> c200b510
 		fx.Supply(logimpl.Params{}),
 		workloadmeta.Module(),
 		fx.Supply(workloadmeta.NewParams()),
