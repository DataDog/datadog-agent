--- conflicted
+++ resolved
@@ -25,21 +25,12 @@
 		// automatically.
 		config.Module(),
 		fx.Supply(config.Params{}),
-<<<<<<< HEAD
 		telemetry.Module(),
-		log.Module(),
+		logimpl.Module(),
 		fx.Provide(func() secrets.Component { return secretsimpl.NewMock() }),
 		secretsimpl.MockModule(),
-		fx.Supply(log.Params{}),
+		fx.Supply(logimpl.Params{}),
 		workloadmeta.Module(),
-=======
-		telemetry.Module,
-		logimpl.Module,
-		fx.Provide(func() secrets.Component { return secretsimpl.NewMock() }),
-		secretsimpl.MockModule,
-		fx.Supply(logimpl.Params{}),
-		workloadmeta.Module,
->>>>>>> bc6a27c1
 		fx.Supply(workloadmeta.NewParams()),
 		fx.Invoke(func(client.Component) {}),
 		Bundle(),
