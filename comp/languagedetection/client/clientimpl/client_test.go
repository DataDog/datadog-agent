// Unless explicitly stated otherwise all files in this repository are licensed
// under the Apache License Version 2.0.
// This product includes software developed at Datadog (https://www.datadoghq.com/).
// Copyright 2016-present Datadog, Inc.

//go:build test

package clientimpl

import (
	"context"
	"fmt"
	"reflect"
	"testing"
	"time"

	"github.com/stretchr/testify/assert"
	"github.com/stretchr/testify/require"
	"go.uber.org/fx"

	"github.com/DataDog/datadog-agent/comp/core/config"
	"github.com/DataDog/datadog-agent/comp/core/log/logimpl"
	"github.com/DataDog/datadog-agent/comp/core/telemetry"
	"github.com/DataDog/datadog-agent/comp/core/workloadmeta"
	clientComp "github.com/DataDog/datadog-agent/comp/languagedetection/client"
	"github.com/DataDog/datadog-agent/pkg/languagedetection/languagemodels"
	pbgo "github.com/DataDog/datadog-agent/pkg/proto/pbgo/process"
	"github.com/DataDog/datadog-agent/pkg/util/fxutil"
	"github.com/DataDog/datadog-agent/pkg/util/optional"

	langUtil "github.com/DataDog/datadog-agent/pkg/languagedetection/util"
)

type MockDCAClient struct {
	respCh chan *pbgo.ParentLanguageAnnotationRequest
}

func (m *MockDCAClient) PostLanguageMetadata(_ context.Context, request *pbgo.ParentLanguageAnnotationRequest) error {
	go func() { m.respCh <- request }()
	return nil
}

func newTestClient(t *testing.T) (*client, chan *pbgo.ParentLanguageAnnotationRequest) {
	respCh := make(chan *pbgo.ParentLanguageAnnotationRequest)
	mockDCAClient := &MockDCAClient{respCh: respCh}

	deps := fxutil.Test[dependencies](t, fx.Options(
		config.MockModule(),
		fx.Replace(config.MockParams{Overrides: map[string]interface{}{
			"language_detection.reporting.enabled":       "true",
			"language_detection.enabled":                 "true",
			"cluster_agent.enabled":                      "true",
			"language_detection.reporting.buffer_period": "50ms",
		}}),
		telemetry.MockModule(),
		logimpl.MockModule(),
		fx.Supply(workloadmeta.NewParams()),
		workloadmeta.MockModuleV2(),
	))

	optComponent := newClient(deps).(optional.Option[clientComp.Component])
	comp, _ := optComponent.Get()
	client := comp.(*client)
	client.langDetectionCl = mockDCAClient

	return client, respCh
}

func TestClientEnabled(t *testing.T) {
	testCases := []struct {
		languageDetectionEnabled          string
		languageDetectionReportingEnabled string
		clusterAgentEnabled               string
		isSet                             bool
	}{
		{"true", "true", "true", true},
		{"true", "true", "false", false},
		{"false", "true", "true", false},
		{"false", "true", "false", false},
		{"true", "false", "true", false},
		{"true", "false", "false", false},
		{"false", "false", "true", false},
		{"false", "false", "false", false},
	}

	for _, testCase := range testCases {
<<<<<<< HEAD
		t.Run(fmt.Sprintf("language_enabled=%s, cluster_agent_enabled=%s", testCase.languageEnabled, testCase.clusterAgentEnabled), func(t *testing.T) {
			deps := fxutil.Test[dependencies](t, fx.Options(
				config.MockModule(),
				fx.Replace(config.MockParams{Overrides: map[string]interface{}{
					"language_detection.reporting.enabled": testCase.languageEnabled,
					"cluster_agent.enabled":                testCase.clusterAgentEnabled,
				}}),
				telemetry.MockModule(),
				logimpl.MockModule(),
				fx.Supply(workloadmeta.NewParams()),
				workloadmeta.MockModuleV2(),
			))

			optionalCl := newClient(deps).(optional.Option[clientComp.Component])
			_, ok := optionalCl.Get()
			assert.Equal(t, testCase.isSet, ok)
		})
=======
		t.Run(fmt.Sprintf(
			"language_enabled=%s, language_detection_reporting_enabled=%s, cluster_agent_enabled=%s",
			testCase.languageDetectionEnabled,
			testCase.languageDetectionReportingEnabled,
			testCase.clusterAgentEnabled),
			func(t *testing.T) {
				deps := fxutil.Test[dependencies](t, fx.Options(
					config.MockModule(),
					fx.Replace(config.MockParams{Overrides: map[string]interface{}{
						"language_detection.enabled":           testCase.languageDetectionEnabled,
						"language_detection.reporting.enabled": testCase.languageDetectionReportingEnabled,
						"cluster_agent.enabled":                testCase.clusterAgentEnabled,
					}}),
					telemetry.MockModule(),
					logimpl.MockModule(),
					fx.Supply(workloadmeta.NewParams()),
					workloadmeta.MockModuleV2(),
					fx.Provide(func(m workloadmeta.Mock) workloadmeta.Component {
						return m.(workloadmeta.Component)
					}),
				))

				optionalCl := newClient(deps).(optional.Option[clientComp.Component])
				_, ok := optionalCl.Get()
				assert.Equal(t, testCase.isSet, ok)
			})
>>>>>>> aa3dd973
	}
}

func TestClientSend(t *testing.T) {
	client, respCh := newTestClient(t)
	containers := langUtil.ContainersLanguages{
		langUtil.Container{
			Name: "java-cont",
			Init: false,
		}: {
			"java": {},
		},
		langUtil.Container{
			Name: "go-cont",
			Init: true,
		}: {
			"go": {},
		},
	}

	podInfo := &podInfo{
		namespace:     "default",
		containerInfo: containers,
		ownerRef: &workloadmeta.KubernetesPodOwner{
			Name: "dummyrs",
			Kind: "replicaset",
			ID:   "dummyid",
		},
	}
	podName := "nginx"
	client.currentBatch[podName] = podInfo

	client.send(context.Background(), client.currentBatch.toProto())

	// wait that the mock dca client processes the message
	req := <-respCh

	containerDetails, initContainerDetails := podInfo.containerInfo.ToProto()
	assert.Equal(t, &pbgo.ParentLanguageAnnotationRequest{
		PodDetails: []*pbgo.PodLanguageDetails{
			{
				Name:                 podName,
				Namespace:            podInfo.namespace,
				ContainerDetails:     containerDetails,
				InitContainerDetails: initContainerDetails,
				Ownerref: &pbgo.KubeOwnerInfo{
					Name: "dummyrs",
					Kind: "replicaset",
					Id:   "dummyid",
				},
			},
		},
	}, req)
	// make sure we didn't touch the current batch
	assert.Equal(t, client.currentBatch, batch{podName: podInfo})
}

func TestClientSendFreshPods(t *testing.T) {
	client, _ := newTestClient(t)
	containers := langUtil.ContainersLanguages{
		langUtil.Container{
			Name: "java-cont",
			Init: false,
		}: {
			"java": {},
		},
		langUtil.Container{
			Name: "go-cont",
			Init: true,
		}: {
			"go": {},
		},
	}

	podInfo := &podInfo{
		namespace:     "default",
		containerInfo: containers,
		ownerRef: &workloadmeta.KubernetesPodOwner{
			Name: "dummyrs",
			Kind: "replicaset",
			ID:   "dummyid",
		},
	}
	podName := "nginx"
	client.currentBatch[podName] = podInfo

	// since `freshlyUpdatedPods` is empty, `getFreshBatchProto` should return Nil
	freshData := client.getFreshBatchProto()
	assert.Nil(t, freshData)

	client.freshlyUpdatedPods = map[string]struct{}{"nginx": {}}

	freshData = client.getFreshBatchProto()

	containerDetails, initContainerDetails := podInfo.containerInfo.ToProto()
	expectedFreshData := &pbgo.ParentLanguageAnnotationRequest{
		PodDetails: []*pbgo.PodLanguageDetails{
			{
				Name:                 podName,
				Namespace:            podInfo.namespace,
				ContainerDetails:     containerDetails,
				InitContainerDetails: initContainerDetails,
				Ownerref: &pbgo.KubeOwnerInfo{
					Name: "dummyrs",
					Kind: "replicaset",
					Id:   "dummyid",
				},
			},
		},
	}

	assert.Equal(t, expectedFreshData, freshData)
	// make sure we didn't touch the current batch
	assert.Equal(t, client.currentBatch, batch{podName: podInfo})
}

func TestClientProcessEvent_EveryEntityStored(t *testing.T) {
	client, _ := newTestClient(t)

	container := &workloadmeta.Container{
		EntityID: workloadmeta.EntityID{
			ID:   "nginx-cont-id",
			Kind: workloadmeta.KindContainer,
		},
		EntityMeta: workloadmeta.EntityMeta{
			Name: "nginx-cont-name",
		},
		Owner: &workloadmeta.EntityID{
			ID:   "nginx-pod-id",
			Kind: workloadmeta.KindKubernetesPod,
		},
	}

	initContainer := &workloadmeta.Container{
		EntityID: workloadmeta.EntityID{
			ID:   "init-nginx-cont-id",
			Kind: workloadmeta.KindContainer,
		},
		EntityMeta: workloadmeta.EntityMeta{
			Name: "nginx-cont-name",
		},
		Owner: &workloadmeta.EntityID{
			ID:   "nginx-pod-id",
			Kind: workloadmeta.KindKubernetesPod,
		},
	}

	pod := &workloadmeta.KubernetesPod{
		EntityID: workloadmeta.EntityID{
			ID:   "nginx-pod-id",
			Kind: workloadmeta.KindKubernetesPod,
		},
		EntityMeta: workloadmeta.EntityMeta{
			Name:      "nginx-pod-name",
			Namespace: "nginx-pod-namespace",
		},
		Containers: []workloadmeta.OrchestratorContainer{
			{
				ID:   container.ID,
				Name: container.Name,
			},
		},
		InitContainers: []workloadmeta.OrchestratorContainer{
			{
				ID:   initContainer.ID,
				Name: initContainer.Name,
			},
		},
		Owners: []workloadmeta.KubernetesPodOwner{
			{
				ID:   "nginx-replicaset-id",
				Name: "nginx-replicaset-name",
				Kind: "replicaset",
			},
		},
	}

	process := &workloadmeta.Process{
		EntityID: workloadmeta.EntityID{
			Kind: workloadmeta.KindProcess,
			ID:   "123",
		},
		Language: &languagemodels.Language{
			Name: "java",
		},
		ContainerID: container.ID,
	}

	initProcess := &workloadmeta.Process{
		EntityID: workloadmeta.EntityID{
			Kind: workloadmeta.KindProcess,
			ID:   "1234",
		},
		Language: &languagemodels.Language{
			Name: "go",
		},
		ContainerID: initContainer.ID,
	}

	eventBundle := workloadmeta.EventBundle{
		Events: []workloadmeta.Event{
			{
				Entity: initProcess,
				Type:   workloadmeta.EventTypeSet,
			},
			{
				Entity: process,
				Type:   workloadmeta.EventTypeSet,
			},
		},
		Ch: make(chan struct{}),
	}

	collectorEvents := []workloadmeta.CollectorEvent{
		{
			Type:   workloadmeta.EventTypeSet,
			Source: workloadmeta.SourceAll,
			Entity: pod,
		},
		{
			Type:   workloadmeta.EventTypeSet,
			Source: workloadmeta.SourceAll,
			Entity: container,
		},
		{
			Type:   workloadmeta.EventTypeSet,
			Source: workloadmeta.SourceAll,
			Entity: initContainer,
		},
		{
			Type:   workloadmeta.EventTypeSet,
			Source: workloadmeta.SourceAll,
			Entity: initProcess,
		},
		{
			Type:   workloadmeta.EventTypeSet,
			Source: workloadmeta.SourceAll,
			Entity: process,
		},
	}

	client.store.Notify(collectorEvents)

	client.handleEvent(eventBundle)

	assert.NotEmpty(t, client.currentBatch)
	assert.Equal(t,
		batch{
			"nginx-pod-name": {
				namespace: "nginx-pod-namespace",
				containerInfo: langUtil.ContainersLanguages{
					langUtil.Container{
						Name: "nginx-cont-name",
						Init: false,
					}: {
						"java": {},
					},

					langUtil.Container{
						Name: "nginx-cont-name",
						Init: true,
					}: {
						"go": {},
					},
				},
				ownerRef: &workloadmeta.KubernetesPodOwner{
					ID:   "nginx-replicaset-id",
					Name: "nginx-replicaset-name",
					Kind: "replicaset",
				},
			},
		},
		client.currentBatch,
	)
	assert.Empty(t, client.processesWithoutPod)
	assert.Equal(t, client.freshlyUpdatedPods, map[string]struct{}{"nginx-pod-name": {}})

	unsetPodEventBundle := workloadmeta.EventBundle{
		Events: []workloadmeta.Event{
			{
				Entity: pod,
				Type:   workloadmeta.EventTypeUnset,
			},
		},
		Ch: make(chan struct{}),
	}

	client.handleEvent(unsetPodEventBundle)
	assert.Empty(t, client.currentBatch)
	assert.Empty(t, client.freshlyUpdatedPods)
}

func TestClientProcessEvent_PodMissing(t *testing.T) {
	client, _ := newTestClient(t)

	container := &workloadmeta.Container{
		EntityID: workloadmeta.EntityID{
			ID:   "nginx-cont-id",
			Kind: workloadmeta.KindContainer,
		},
		EntityMeta: workloadmeta.EntityMeta{
			Name: "nginx-cont-name",
		},
		Owner: &workloadmeta.EntityID{
			ID:   "nginx-pod-id",
			Kind: workloadmeta.KindKubernetesPod,
		},
	}

	initContainer := &workloadmeta.Container{
		EntityID: workloadmeta.EntityID{
			ID:   "init-nginx-cont-id",
			Kind: workloadmeta.KindContainer,
		},
		EntityMeta: workloadmeta.EntityMeta{
			Name: "nginx-cont-name",
		},
		Owner: &workloadmeta.EntityID{
			ID:   "nginx-pod-id",
			Kind: workloadmeta.KindKubernetesPod,
		},
	}

	pod := &workloadmeta.KubernetesPod{
		EntityID: workloadmeta.EntityID{
			ID:   "nginx-pod-id",
			Kind: workloadmeta.KindKubernetesPod,
		},
		EntityMeta: workloadmeta.EntityMeta{
			Name:      "nginx-pod-name",
			Namespace: "nginx-pod-namespace",
		},
		Containers: []workloadmeta.OrchestratorContainer{
			{
				ID:   container.ID,
				Name: container.Name,
			},
		},
		InitContainers: []workloadmeta.OrchestratorContainer{
			{
				ID:   initContainer.ID,
				Name: initContainer.Name,
			},
		},
		Owners: []workloadmeta.KubernetesPodOwner{
			{
				ID:   "nginx-replicaset-id",
				Name: "nginx-replicaset-name",
				Kind: "replicaset",
			},
		},
	}

	process := &workloadmeta.Process{
		EntityID: workloadmeta.EntityID{
			Kind: workloadmeta.KindProcess,
			ID:   "123",
		},
		Language: &languagemodels.Language{
			Name: "java",
		},
		ContainerID: "nginx-cont-id",
	}

	initProcess := &workloadmeta.Process{
		EntityID: workloadmeta.EntityID{
			Kind: workloadmeta.KindProcess,
			ID:   "012",
		},
		Language: &languagemodels.Language{
			Name: "go",
		},
		ContainerID: "init-nginx-cont-id",
	}

	eventBundle := workloadmeta.EventBundle{
		Events: []workloadmeta.Event{
			{
				Entity: initProcess,
				Type:   workloadmeta.EventTypeSet,
			},
			{
				Entity: process,
				Type:   workloadmeta.EventTypeSet,
			},
		},
		Ch: make(chan struct{}),
	}

	collectorEvents := []workloadmeta.CollectorEvent{
		{
			Type:   workloadmeta.EventTypeSet,
			Source: workloadmeta.SourceAll,
			Entity: container,
		},
		{
			Type:   workloadmeta.EventTypeSet,
			Source: workloadmeta.SourceAll,
			Entity: initContainer,
		},
		{
			Type:   workloadmeta.EventTypeSet,
			Source: workloadmeta.SourceAll,
			Entity: initProcess,
		},
		{
			Type:   workloadmeta.EventTypeSet,
			Source: workloadmeta.SourceAll,
			Entity: process,
		},
	}

	// store everything but the pod
	client.store.Notify(collectorEvents)

	// process the events
	client.handleEvent(eventBundle)

	// make sure the current batch is not updated
	assert.Empty(t, client.currentBatch)

	// make sure the events are added in `processesWithoutPod` so processing can be retried
	assert.Len(t, client.processesWithoutPod, 2)
	assert.Empty(t, client.freshlyUpdatedPods)

	// add the pod in workloadmeta
	client.store.Notify([]workloadmeta.CollectorEvent{
		{
			Type:   workloadmeta.EventTypeSet,
			Source: workloadmeta.SourceAll,
			Entity: pod,
		},
	})

	// retry processing processes without pod
	client.retryProcessEventsWithoutPod([]string{"init-nginx-cont-id", "nginx-cont-id"})
	assert.Equal(t,
		batch{
			"nginx-pod-name": {
				namespace: "nginx-pod-namespace",
				containerInfo: langUtil.ContainersLanguages{
					langUtil.Container{
						Name: "nginx-cont-name",
						Init: false,
					}: {
						"java": {},
					},
					langUtil.Container{
						Name: "nginx-cont-name",
						Init: true,
					}: {
						"go": {},
					},
				},
				ownerRef: &workloadmeta.KubernetesPodOwner{
					ID:   "nginx-replicaset-id",
					Name: "nginx-replicaset-name",
					Kind: "replicaset",
				},
			},
		},
		client.currentBatch,
	)
	assert.Empty(t, client.processesWithoutPod)
	assert.Equal(t, client.freshlyUpdatedPods, map[string]struct{}{"nginx-pod-name": {}})

	unsetPodEventBundle := workloadmeta.EventBundle{
		Events: []workloadmeta.Event{
			{
				Entity: pod,
				Type:   workloadmeta.EventTypeUnset,
			},
		},
		Ch: make(chan struct{}),
	}

	client.handleEvent(unsetPodEventBundle)
	assert.Empty(t, client.currentBatch)
	assert.Empty(t, client.freshlyUpdatedPods)
}

func TestGetContainerInfoFromPod(t *testing.T) {
	tests := []struct {
		name            string
		ContainerID     string
		pod             *workloadmeta.KubernetesPod
		expectedName    string
		isInitContainer bool
		found           bool
	}{
		{
			name:        "not found",
			ContainerID: "cid",
			pod: &workloadmeta.KubernetesPod{
				Containers: []workloadmeta.OrchestratorContainer{
					{
						ID:   "java-id",
						Name: "java-name",
					},
				},
				InitContainers: []workloadmeta.OrchestratorContainer{
					{
						ID:   "java-id-2",
						Name: "java-name",
					},
				},
			},
			expectedName:    "",
			isInitContainer: false,
			found:           false,
		},
		{
			name:        "init container",
			ContainerID: "java-id-2",
			pod: &workloadmeta.KubernetesPod{
				Containers: []workloadmeta.OrchestratorContainer{
					{
						ID:   "java-id",
						Name: "java-name",
					},
				},
				InitContainers: []workloadmeta.OrchestratorContainer{
					{
						ID:   "java-id-2",
						Name: "java-name-2",
					},
				},
			},
			expectedName:    "java-name-2",
			isInitContainer: true,
			found:           true,
		},
		{
			name:        "normal container",
			ContainerID: "java-id",
			pod: &workloadmeta.KubernetesPod{
				Containers: []workloadmeta.OrchestratorContainer{
					{
						ID:   "java-id",
						Name: "java-name",
					},
				},
				InitContainers: []workloadmeta.OrchestratorContainer{
					{
						ID:   "java-id-2",
						Name: "java-name-2",
					},
				},
			},
			expectedName:    "java-name",
			isInitContainer: false,
			found:           true,
		},
	}
	for _, tt := range tests {
		t.Run(tt.name, func(t *testing.T) {
			name, isInitContainer, ok := getContainerInfoFromPod(tt.ContainerID, tt.pod)
			assert.Equal(t, tt.expectedName, name)
			assert.Equal(t, tt.isInitContainer, isInitContainer)
			assert.Equal(t, tt.found, ok)
		})
	}
}

func TestPodHasOwner(t *testing.T) {
	tests := []struct {
		name     string
		pod      *workloadmeta.KubernetesPod
		expected bool
	}{
		{
			name: "has one owner",
			pod: &workloadmeta.KubernetesPod{
				Owners: []workloadmeta.KubernetesPodOwner{
					{
						ID:   "id",
						Name: "name",
						Kind: "kind",
					},
				},
			},
			expected: true,
		},
		{
			name: "has two owners",
			pod: &workloadmeta.KubernetesPod{
				Owners: []workloadmeta.KubernetesPodOwner{
					{
						ID:   "id",
						Name: "name",
						Kind: "kind",
					},
					{
						ID:   "id-2",
						Name: "name-2",
						Kind: "kind",
					},
				},
			},
			expected: true,
		},
		{
			name:     "owner is nil",
			pod:      &workloadmeta.KubernetesPod{},
			expected: false,
		},
		{
			name:     "owner is empty",
			pod:      &workloadmeta.KubernetesPod{Owners: []workloadmeta.KubernetesPodOwner{}},
			expected: false,
		},
	}
	for _, tt := range tests {
		t.Run(tt.name, func(t *testing.T) {
			hasOwner := podHasOwner(tt.pod)
			assert.Equal(t, tt.expected, hasOwner)
		})
	}
}

func TestCleanUpProcesssesWithoutPod(t *testing.T) {
	ttl := 1 * time.Minute

	now := time.Now()
	past := now.Add(-ttl)
	future := now.Add(ttl)

	tests := []struct {
		name                string
		time                time.Time
		processesWithoutPod map[string]*eventsToRetry
		expected            map[string]*eventsToRetry
	}{
		{
			name: "has not expired",
			time: now,
			processesWithoutPod: map[string]*eventsToRetry{
				"a": {
					expirationTime: future,
				},
			},
			expected: map[string]*eventsToRetry{
				"a": {
					expirationTime: future,
				},
			},
		},
		{
			name: "has expired",
			time: now,
			processesWithoutPod: map[string]*eventsToRetry{
				"a": {
					expirationTime: past,
				},
			},
			expected: map[string]*eventsToRetry{},
		},
	}
	for _, tt := range tests {
		t.Run(tt.name, func(t *testing.T) {
			client, _ := newTestClient(t)
			client.processesWithoutPod = tt.processesWithoutPod
			client.cleanUpProcesssesWithoutPod(tt.time)
			assert.Equal(t, tt.expected, client.processesWithoutPod)
		})
	}
}

// TestRun checks that the client runs as expected and will help to identify potential data races
func TestRun(t *testing.T) {
	client, respCh := newTestClient(t)
	client.freshDataPeriod = 50 * time.Millisecond
	client.periodicalFlushPeriod = 1 * time.Second
	client.processesWithoutPodCleanupPeriod = 100 * time.Millisecond

	err := client.start(context.Background())
	require.NoError(t, err)

	container1 := &workloadmeta.Container{
		EntityID: workloadmeta.EntityID{
			ID:   "nginx-cont-id1",
			Kind: workloadmeta.KindContainer,
		},
		EntityMeta: workloadmeta.EntityMeta{
			Name: "nginx-cont-name1",
		},
		Owner: &workloadmeta.EntityID{
			ID:   "nginx-pod-id1",
			Kind: workloadmeta.KindKubernetesPod,
		},
	}

	container2 := &workloadmeta.Container{
		EntityID: workloadmeta.EntityID{
			ID:   "nginx-cont-id2",
			Kind: workloadmeta.KindContainer,
		},
		EntityMeta: workloadmeta.EntityMeta{
			Name: "nginx-cont-name-2",
		},
		Owner: &workloadmeta.EntityID{
			ID:   "nginx-pod-id2",
			Kind: workloadmeta.KindKubernetesPod,
		},
	}

	container3 := &workloadmeta.Container{
		EntityID: workloadmeta.EntityID{
			ID:   "python-cont-id3",
			Kind: workloadmeta.KindContainer,
		},
		EntityMeta: workloadmeta.EntityMeta{
			Name: "python-cont-name3",
		},
		Owner: &workloadmeta.EntityID{
			ID:   "python-pod-id3",
			Kind: workloadmeta.KindKubernetesPod,
		},
	}

	pod1 := &workloadmeta.KubernetesPod{
		EntityID: workloadmeta.EntityID{
			ID:   "nginx-pod-id1",
			Kind: workloadmeta.KindKubernetesPod,
		},
		EntityMeta: workloadmeta.EntityMeta{
			Name:      "nginx-pod-name1",
			Namespace: "nginx-pod-namespace1",
		},
		Containers: []workloadmeta.OrchestratorContainer{
			{
				ID:   "nginx-cont-id1",
				Name: "nginx-cont-name1",
			},
		},
		Owners: []workloadmeta.KubernetesPodOwner{
			{
				ID:   "nginx-replicaset-id1",
				Name: "nginx-replicaset-name1",
				Kind: "replicaset",
			},
		},
	}

	pod2 := &workloadmeta.KubernetesPod{
		EntityID: workloadmeta.EntityID{
			ID:   "nginx-pod-id2",
			Kind: workloadmeta.KindKubernetesPod,
		},
		EntityMeta: workloadmeta.EntityMeta{
			Name:      "nginx-pod-name2",
			Namespace: "nginx-pod-namespace2",
		},
		Containers: []workloadmeta.OrchestratorContainer{
			{
				ID:   "nginx-cont-id2",
				Name: "nginx-cont-name2",
			},
		},
		Owners: []workloadmeta.KubernetesPodOwner{
			{
				ID:   "nginx-replicaset-id2",
				Name: "nginx-replicaset-name2",
				Kind: "replicaset",
			},
		},
	}

	pod3 := &workloadmeta.KubernetesPod{
		EntityID: workloadmeta.EntityID{
			ID:   "python-pod-id3",
			Kind: workloadmeta.KindKubernetesPod,
		},
		EntityMeta: workloadmeta.EntityMeta{
			Name:      "python-pod-name3",
			Namespace: "python-pod-namespace3",
		},
		Containers: []workloadmeta.OrchestratorContainer{
			{
				ID:   "python-cont-id3",
				Name: "python-cont-name3",
			},
		},
		Owners: []workloadmeta.KubernetesPodOwner{
			{
				ID:   "python-replicaset-id3",
				Name: "python-replicaset-name3",
				Kind: "replicaset",
			},
		},
	}

	process1 := &workloadmeta.Process{
		EntityID: workloadmeta.EntityID{
			Kind: workloadmeta.KindProcess,
			ID:   "123",
		},
		Language: &languagemodels.Language{
			Name: "java",
		},
		ContainerID: "nginx-cont-id1",
	}

	process2 := &workloadmeta.Process{
		EntityID: workloadmeta.EntityID{
			Kind: workloadmeta.KindProcess,
			ID:   "012",
		},
		Language: &languagemodels.Language{
			Name: "go",
		},
		ContainerID: "nginx-cont-id2",
	}

	process3 := &workloadmeta.Process{
		EntityID: workloadmeta.EntityID{
			Kind: workloadmeta.KindProcess,
			ID:   "1234",
		},
		Language: &languagemodels.Language{
			Name: "python",
		},
		ContainerID: "python-cont-id3",
	}

	collectorEvents1 := []workloadmeta.CollectorEvent{
		{
			Type:   workloadmeta.EventTypeSet,
			Source: workloadmeta.SourceAll,
			Entity: container1,
		},
		{
			Type:   workloadmeta.EventTypeSet,
			Source: workloadmeta.SourceAll,
			Entity: pod1,
		},
		{
			Type:   workloadmeta.EventTypeSet,
			Source: workloadmeta.SourceAll,
			Entity: process1,
		},
		{
			Type:   workloadmeta.EventTypeSet,
			Source: workloadmeta.SourceAll,
			Entity: container1,
		},
		// Process 3 set event is here received before the set event of container 3 and pod 3
		{
			Type:   workloadmeta.EventTypeSet,
			Source: workloadmeta.SourceAll,
			Entity: process3,
		},
	}

	client.store.Notify(collectorEvents1)

	expectedBatch := batch{
		"nginx-pod-name1": {
			namespace: "nginx-pod-namespace1",
			containerInfo: langUtil.ContainersLanguages{
				langUtil.Container{
					Name: "nginx-cont-name1",
					Init: false,
				}: {"java": {}},
			},
			ownerRef: &workloadmeta.KubernetesPodOwner{
				ID:   "nginx-replicaset-id1",
				Name: "nginx-replicaset-name1",
				Kind: "replicaset",
			},
		},
	}

	// The entire batch should be sent with the first event, we can wait only once
	req := <-respCh
	assert.True(t, expectedBatch.equals(protoToBatch(req)))

	collectorEvents2 := []workloadmeta.CollectorEvent{
		{
			Type:   workloadmeta.EventTypeSet,
			Source: workloadmeta.SourceAll,
			Entity: pod2,
		},
		{
			Type:   workloadmeta.EventTypeSet,
			Source: workloadmeta.SourceAll,
			Entity: container2,
		},
		{
			Type:   workloadmeta.EventTypeSet,
			Source: workloadmeta.SourceAll,
			Entity: process2,
		},
		// Now we receive the set events of container 3 and pod 3.
		// This should lead to retrying processing the process set event
		{
			Type:   workloadmeta.EventTypeSet,
			Source: workloadmeta.SourceAll,
			Entity: container3,
		},
		{
			Type:   workloadmeta.EventTypeSet,
			Source: workloadmeta.SourceAll,
			Entity: pod3,
		},
	}

	client.store.Notify(collectorEvents2)

	b := batch{
		"nginx-pod-name2": {
			namespace: "nginx-pod-namespace2",
			containerInfo: langUtil.ContainersLanguages{
				langUtil.Container{
					Name: "nginx-cont-name2",
					Init: false,
				}: {"go": {}},
			},
			ownerRef: &workloadmeta.KubernetesPodOwner{
				ID:   "nginx-replicaset-id2",
				Name: "nginx-replicaset-name2",
				Kind: "replicaset",
			},
		},
		"nginx-pod-name1": {
			namespace: "nginx-pod-namespace1",
			containerInfo: langUtil.ContainersLanguages{
				langUtil.Container{
					Name: "nginx-cont-name1",
					Init: false,
				}: {"java": {}},
			},
			ownerRef: &workloadmeta.KubernetesPodOwner{
				ID:   "nginx-replicaset-id1",
				Name: "nginx-replicaset-name1",
				Kind: "replicaset",
			},
		},
		"python-pod-name3": {
			namespace: "python-pod-namespace3",
			containerInfo: langUtil.ContainersLanguages{
				langUtil.Container{
					Name: "python-cont-name3",
					Init: false,
				}: {"python": {}},
			},
			ownerRef: &workloadmeta.KubernetesPodOwner{
				ID:   "python-replicaset-id3",
				Name: "python-replicaset-name3",
				Kind: "replicaset",
			},
		},
	}

	// the periodic flush mechanism should send the entire data every 100ms
	assert.Eventually(t, func() bool {
		req := <-respCh
		a := protoToBatch(req)
		return a.equals(b)
	},
		5*time.Second,
		100*time.Millisecond,
	)

	unsetPodEvent := []workloadmeta.CollectorEvent{
		{
			Type:   workloadmeta.EventTypeUnset,
			Source: workloadmeta.SourceAll,
			Entity: pod2,
		},
		{
			Type:   workloadmeta.EventTypeUnset,
			Source: workloadmeta.SourceAll,
			Entity: pod3,
		},
	}

	client.store.Notify(unsetPodEvent)

	// the periodic flush mechanism should send the up to date data after removing the pod
	b = batch{
		"nginx-pod-name1": {
			namespace: "nginx-pod-namespace1",
			containerInfo: langUtil.ContainersLanguages{
				langUtil.Container{
					Name: "nginx-cont-name1",
					Init: false,
				}: {"java": {}},
			},
			ownerRef: &workloadmeta.KubernetesPodOwner{
				ID:   "nginx-replicaset-id1",
				Name: "nginx-replicaset-name1",
				Kind: "replicaset",
			},
		},
	}

	assert.Eventually(t, func() bool {
		req := <-respCh
		a := protoToBatch(req)
		return a.equals(b)
	},
		5*time.Second,
		100*time.Millisecond,
	)

	client.stop(context.Background())
}

func protoToBatch(protoMessage *pbgo.ParentLanguageAnnotationRequest) batch {
	res := make(batch)

	for _, podDetail := range protoMessage.PodDetails {
		cInfo := make(langUtil.ContainersLanguages)

		for _, container := range podDetail.ContainerDetails {
			languageSet := make(langUtil.LanguageSet)
			for _, lang := range container.Languages {
				languageSet.Add(langUtil.Language(lang.Name))
			}
			cInfo[*langUtil.NewContainer(container.ContainerName)] = languageSet
		}

		for _, container := range podDetail.InitContainerDetails {
			languageSet := make(langUtil.LanguageSet)
			for _, lang := range container.Languages {
				languageSet.Add(langUtil.Language(lang.Name))
			}
			cInfo[*langUtil.NewContainer(container.ContainerName)] = languageSet
		}

		podInfo := podInfo{
			namespace: podDetail.Namespace,
			ownerRef: &workloadmeta.KubernetesPodOwner{
				Kind: podDetail.Ownerref.Kind,
				ID:   podDetail.Ownerref.Id,
				Name: podDetail.Ownerref.Name,
			},
			containerInfo: cInfo,
		}

		res[podDetail.Name] = &podInfo
	}

	return res
}

func (b batch) equals(other batch) bool {
	if len(b) != len(other) {
		return false
	}
	for podName, podInfo := range b {
		otherPodInfo, ok := other[podName]
		if !ok {
			return false
		}
		if !podInfo.equals(otherPodInfo) {
			return false
		}
	}
	return true
}

func (p *podInfo) equals(other *podInfo) bool {
	if p == other {
		return true
	}
	if p == nil || other == nil {
		return false
	}
	if p.namespace != other.namespace || !(*p.ownerRef == *other.ownerRef) || !reflect.DeepEqual(p.containerInfo, other.containerInfo) {
		return false
	}
	return true
}<|MERGE_RESOLUTION|>--- conflicted
+++ resolved
@@ -84,25 +84,6 @@
 	}
 
 	for _, testCase := range testCases {
-<<<<<<< HEAD
-		t.Run(fmt.Sprintf("language_enabled=%s, cluster_agent_enabled=%s", testCase.languageEnabled, testCase.clusterAgentEnabled), func(t *testing.T) {
-			deps := fxutil.Test[dependencies](t, fx.Options(
-				config.MockModule(),
-				fx.Replace(config.MockParams{Overrides: map[string]interface{}{
-					"language_detection.reporting.enabled": testCase.languageEnabled,
-					"cluster_agent.enabled":                testCase.clusterAgentEnabled,
-				}}),
-				telemetry.MockModule(),
-				logimpl.MockModule(),
-				fx.Supply(workloadmeta.NewParams()),
-				workloadmeta.MockModuleV2(),
-			))
-
-			optionalCl := newClient(deps).(optional.Option[clientComp.Component])
-			_, ok := optionalCl.Get()
-			assert.Equal(t, testCase.isSet, ok)
-		})
-=======
 		t.Run(fmt.Sprintf(
 			"language_enabled=%s, language_detection_reporting_enabled=%s, cluster_agent_enabled=%s",
 			testCase.languageDetectionEnabled,
@@ -120,16 +101,12 @@
 					logimpl.MockModule(),
 					fx.Supply(workloadmeta.NewParams()),
 					workloadmeta.MockModuleV2(),
-					fx.Provide(func(m workloadmeta.Mock) workloadmeta.Component {
-						return m.(workloadmeta.Component)
-					}),
 				))
 
 				optionalCl := newClient(deps).(optional.Option[clientComp.Component])
 				_, ok := optionalCl.Get()
 				assert.Equal(t, testCase.isSet, ok)
 			})
->>>>>>> aa3dd973
 	}
 }
 
