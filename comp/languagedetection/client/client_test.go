// Unless explicitly stated otherwise all files in this repository are licensed
// under the Apache License Version 2.0.
// This product includes software developed at Datadog (https://www.datadoghq.com/).
// Copyright 2016-present Datadog, Inc.

//go:build test

package client

import (
	"context"
	"fmt"
	"testing"
	"time"

	"github.com/DataDog/datadog-agent/comp/core/config"
	"github.com/DataDog/datadog-agent/comp/core/log/logimpl"
	"github.com/DataDog/datadog-agent/comp/core/telemetry"
	"github.com/DataDog/datadog-agent/comp/core/workloadmeta"
	"github.com/DataDog/datadog-agent/pkg/languagedetection/languagemodels"
	pbgo "github.com/DataDog/datadog-agent/pkg/proto/pbgo/process"
	"github.com/DataDog/datadog-agent/pkg/util/fxutil"
	"github.com/DataDog/datadog-agent/pkg/util/optional"
	"github.com/stretchr/testify/assert"
	"github.com/stretchr/testify/require"
	"go.uber.org/fx"

	langUtil "github.com/DataDog/datadog-agent/pkg/languagedetection/util"
)

type MockDCAClient struct {
	respCh chan *pbgo.ParentLanguageAnnotationRequest
}

func (m *MockDCAClient) PostLanguageMetadata(_ context.Context, request *pbgo.ParentLanguageAnnotationRequest) error {
	go func() { m.respCh <- request }()
	return nil
}

func newTestClient(t *testing.T) (*client, chan *pbgo.ParentLanguageAnnotationRequest) {
	respCh := make(chan *pbgo.ParentLanguageAnnotationRequest)
	mockDCAClient := &MockDCAClient{respCh: respCh}

	deps := fxutil.Test[dependencies](t, fx.Options(
		config.MockModule(),
		fx.Replace(config.MockParams{Overrides: map[string]interface{}{
			"language_detection.enabled":       "true",
			"cluster_agent.enabled":            "true",
			"language_detection.client_period": "50ms",
		}}),
<<<<<<< HEAD
		telemetry.MockModule(),
		log.MockModule(),
=======
		telemetry.MockModule,
		logimpl.MockModule,
>>>>>>> bc6a27c1
		fx.Supply(workloadmeta.NewParams()),
		workloadmeta.MockModuleV2(),
		fx.Provide(func(m workloadmeta.Mock) workloadmeta.Component {
			return m.(workloadmeta.Component)
		}),
	))

	optComponent := newClient(deps).(optional.Option[Component])
	comp, _ := optComponent.Get()
	client := comp.(*client)
	client.langDetectionCl = mockDCAClient

	return client, respCh
}

func TestClientEnabled(t *testing.T) {
	testCases := []struct {
		languageEnabled     string
		clusterAgentEnabled string
		isSet               bool
	}{
		{"true", "true", true},
		{"true", "false", false},
		{"false", "true", false},
		{"false", "false", false},
	}

	for _, testCase := range testCases {
		t.Run(fmt.Sprintf("language_enabled=%s, cluster_agent_enabled=%s", testCase.languageEnabled, testCase.clusterAgentEnabled), func(t *testing.T) {
			deps := fxutil.Test[dependencies](t, fx.Options(
				config.MockModule(),
				fx.Replace(config.MockParams{Overrides: map[string]interface{}{
					"language_detection.enabled": testCase.languageEnabled,
					"cluster_agent.enabled":      testCase.clusterAgentEnabled,
				}}),
<<<<<<< HEAD
				telemetry.MockModule(),
				log.MockModule(),
=======
				telemetry.MockModule,
				logimpl.MockModule,
>>>>>>> bc6a27c1
				fx.Supply(workloadmeta.NewParams()),
				workloadmeta.MockModuleV2(),
				fx.Provide(func(m workloadmeta.Mock) workloadmeta.Component {
					return m.(workloadmeta.Component)
				}),
			))

			optionalCl := newClient(deps).(optional.Option[Component])
			assert.Equal(t, testCase.isSet, optionalCl.IsSet())
		})
	}
}

func TestClientSend(t *testing.T) {
	client, respCh := newTestClient(t)
	container := langUtil.ContainersLanguages{
		"java-cont": {
			"java": {},
		},
	}

	initContainer := langUtil.ContainersLanguages{
		"go-cont": {
			"go": {},
		},
	}

	podInfo := &podInfo{
		namespace:         "default",
		containerInfo:     container,
		initContainerInfo: initContainer,
		ownerRef: &workloadmeta.KubernetesPodOwner{
			Name: "dummyrs",
			Kind: "replicaset",
			ID:   "dummyid",
		},
	}
	podName := "nginx"
	client.currentBatch[podName] = podInfo

	client.send(context.Background(), client.currentBatch.toProto())

	// wait that the mock dca client processes the message
	req := <-respCh
	assert.Equal(t, &pbgo.ParentLanguageAnnotationRequest{
		PodDetails: []*pbgo.PodLanguageDetails{
			{
				Name:                 podName,
				Namespace:            podInfo.namespace,
				InitContainerDetails: podInfo.initContainerInfo.ToProto(),
				ContainerDetails:     podInfo.containerInfo.ToProto(),
				Ownerref: &pbgo.KubeOwnerInfo{
					Name: "dummyrs",
					Kind: "replicaset",
					Id:   "dummyid",
				},
			},
		},
	}, req)
	// make sure we didn't touch the current batch
	assert.Equal(t, client.currentBatch, batch{podName: podInfo})
}

func TestClientSendFreshPods(t *testing.T) {
	client, _ := newTestClient(t)
	container := langUtil.ContainersLanguages{
		"java-cont": {
			"java": {},
		},
	}

	initContainer := langUtil.ContainersLanguages{
		"go-cont": {
			"go": {},
		},
	}

	podInfo := &podInfo{
		namespace:         "default",
		containerInfo:     container,
		initContainerInfo: initContainer,
		ownerRef: &workloadmeta.KubernetesPodOwner{
			Name: "dummyrs",
			Kind: "replicaset",
			ID:   "dummyid",
		},
	}
	podName := "nginx"
	client.currentBatch[podName] = podInfo

	// since `freshlyUpdatedPods` is empty, `getFreshBatchProto` should return Nil
	freshData := client.getFreshBatchProto()
	assert.Nil(t, freshData)

	client.freshlyUpdatedPods = map[string]struct{}{"nginx": {}}

	freshData = client.getFreshBatchProto()
	assert.Equal(t, &pbgo.ParentLanguageAnnotationRequest{
		PodDetails: []*pbgo.PodLanguageDetails{
			{
				Name:                 podName,
				Namespace:            podInfo.namespace,
				InitContainerDetails: podInfo.initContainerInfo.ToProto(),
				ContainerDetails:     podInfo.containerInfo.ToProto(),
				Ownerref: &pbgo.KubeOwnerInfo{
					Name: "dummyrs",
					Kind: "replicaset",
					Id:   "dummyid",
				},
			},
		},
	}, freshData)
	// make sure we didn't touch the current batch
	assert.Equal(t, client.currentBatch, batch{podName: podInfo})
}

func TestClientProcessEvent_EveryEntityStored(t *testing.T) {
	client, _ := newTestClient(t)

	container := &workloadmeta.Container{
		EntityID: workloadmeta.EntityID{
			ID:   "nginx-cont-id",
			Kind: workloadmeta.KindContainer,
		},
		EntityMeta: workloadmeta.EntityMeta{
			Name: "nginx-cont-name",
		},
		Owner: &workloadmeta.EntityID{
			ID:   "nginx-pod-id",
			Kind: workloadmeta.KindKubernetesPod,
		},
	}

	initContainer := &workloadmeta.Container{
		EntityID: workloadmeta.EntityID{
			ID:   "init-nginx-cont-id",
			Kind: workloadmeta.KindContainer,
		},
		EntityMeta: workloadmeta.EntityMeta{
			Name: "nginx-cont-name",
		},
		Owner: &workloadmeta.EntityID{
			ID:   "nginx-pod-id",
			Kind: workloadmeta.KindKubernetesPod,
		},
	}

	pod := &workloadmeta.KubernetesPod{
		EntityID: workloadmeta.EntityID{
			ID:   "nginx-pod-id",
			Kind: workloadmeta.KindKubernetesPod,
		},
		EntityMeta: workloadmeta.EntityMeta{
			Name:      "nginx-pod-name",
			Namespace: "nginx-pod-namespace",
		},
		Containers: []workloadmeta.OrchestratorContainer{
			{
				ID:   container.ID,
				Name: container.Name,
			},
		},
		InitContainers: []workloadmeta.OrchestratorContainer{
			{
				ID:   initContainer.ID,
				Name: initContainer.Name,
			},
		},
		Owners: []workloadmeta.KubernetesPodOwner{
			{
				ID:   "nginx-replicaset-id",
				Name: "nginx-replicaset-name",
				Kind: "replicaset",
			},
		},
	}

	process := &workloadmeta.Process{
		EntityID: workloadmeta.EntityID{
			Kind: workloadmeta.KindProcess,
			ID:   "123",
		},
		Language: &languagemodels.Language{
			Name: "java",
		},
		ContainerID: container.ID,
	}

	initProcess := &workloadmeta.Process{
		EntityID: workloadmeta.EntityID{
			Kind: workloadmeta.KindProcess,
			ID:   "1234",
		},
		Language: &languagemodels.Language{
			Name: "go",
		},
		ContainerID: initContainer.ID,
	}

	eventBundle := workloadmeta.EventBundle{
		Events: []workloadmeta.Event{
			{
				Entity: initProcess,
				Type:   workloadmeta.EventTypeSet,
			},
			{
				Entity: process,
				Type:   workloadmeta.EventTypeSet,
			},
		},
		Ch: make(chan struct{}),
	}

	collectorEvents := []workloadmeta.CollectorEvent{
		{
			Type:   workloadmeta.EventTypeSet,
			Source: workloadmeta.SourceAll,
			Entity: pod,
		},
		{
			Type:   workloadmeta.EventTypeSet,
			Source: workloadmeta.SourceAll,
			Entity: container,
		},
		{
			Type:   workloadmeta.EventTypeSet,
			Source: workloadmeta.SourceAll,
			Entity: initContainer,
		},
		{
			Type:   workloadmeta.EventTypeSet,
			Source: workloadmeta.SourceAll,
			Entity: initProcess,
		},
		{
			Type:   workloadmeta.EventTypeSet,
			Source: workloadmeta.SourceAll,
			Entity: process,
		},
	}

	client.store.Notify(collectorEvents)

	client.handleEvent(eventBundle)

	assert.NotEmpty(t, client.currentBatch)
	assert.Equal(t,
		batch{
			"nginx-pod-name": {
				namespace: "nginx-pod-namespace",
				containerInfo: langUtil.ContainersLanguages{
					"nginx-cont-name": {
						"java": {},
					},
				},
				initContainerInfo: langUtil.ContainersLanguages{
					"nginx-cont-name": {
						"go": {},
					},
				},
				ownerRef: &workloadmeta.KubernetesPodOwner{
					ID:   "nginx-replicaset-id",
					Name: "nginx-replicaset-name",
					Kind: "replicaset",
				},
			},
		},
		client.currentBatch,
	)
	assert.Empty(t, client.processesWithoutPod)
	assert.Equal(t, client.freshlyUpdatedPods, map[string]struct{}{"nginx-pod-name": {}})

	unsetPodEventBundle := workloadmeta.EventBundle{
		Events: []workloadmeta.Event{
			{
				Entity: pod,
				Type:   workloadmeta.EventTypeUnset,
			},
		},
		Ch: make(chan struct{}),
	}

	client.handleEvent(unsetPodEventBundle)
	assert.Empty(t, client.currentBatch)
	assert.Empty(t, client.freshlyUpdatedPods)
}

func TestClientProcessEvent_PodMissing(t *testing.T) {
	client, _ := newTestClient(t)

	container := &workloadmeta.Container{
		EntityID: workloadmeta.EntityID{
			ID:   "nginx-cont-id",
			Kind: workloadmeta.KindContainer,
		},
		EntityMeta: workloadmeta.EntityMeta{
			Name: "nginx-cont-name",
		},
		Owner: &workloadmeta.EntityID{
			ID:   "nginx-pod-id",
			Kind: workloadmeta.KindKubernetesPod,
		},
	}

	initContainer := &workloadmeta.Container{
		EntityID: workloadmeta.EntityID{
			ID:   "init-nginx-cont-id",
			Kind: workloadmeta.KindContainer,
		},
		EntityMeta: workloadmeta.EntityMeta{
			Name: "nginx-cont-name",
		},
		Owner: &workloadmeta.EntityID{
			ID:   "nginx-pod-id",
			Kind: workloadmeta.KindKubernetesPod,
		},
	}

	pod := &workloadmeta.KubernetesPod{
		EntityID: workloadmeta.EntityID{
			ID:   "nginx-pod-id",
			Kind: workloadmeta.KindKubernetesPod,
		},
		EntityMeta: workloadmeta.EntityMeta{
			Name:      "nginx-pod-name",
			Namespace: "nginx-pod-namespace",
		},
		Containers: []workloadmeta.OrchestratorContainer{
			{
				ID:   container.ID,
				Name: container.Name,
			},
		},
		InitContainers: []workloadmeta.OrchestratorContainer{
			{
				ID:   initContainer.ID,
				Name: initContainer.Name,
			},
		},
		Owners: []workloadmeta.KubernetesPodOwner{
			{
				ID:   "nginx-replicaset-id",
				Name: "nginx-replicaset-name",
				Kind: "replicaset",
			},
		},
	}

	process := &workloadmeta.Process{
		EntityID: workloadmeta.EntityID{
			Kind: workloadmeta.KindProcess,
			ID:   "123",
		},
		Language: &languagemodels.Language{
			Name: "java",
		},
		ContainerID: "nginx-cont-id",
	}

	initProcess := &workloadmeta.Process{
		EntityID: workloadmeta.EntityID{
			Kind: workloadmeta.KindProcess,
			ID:   "012",
		},
		Language: &languagemodels.Language{
			Name: "go",
		},
		ContainerID: "init-nginx-cont-id",
	}

	eventBundle := workloadmeta.EventBundle{
		Events: []workloadmeta.Event{
			{
				Entity: initProcess,
				Type:   workloadmeta.EventTypeSet,
			},
			{
				Entity: process,
				Type:   workloadmeta.EventTypeSet,
			},
		},
		Ch: make(chan struct{}),
	}

	collectorEvents := []workloadmeta.CollectorEvent{
		{
			Type:   workloadmeta.EventTypeSet,
			Source: workloadmeta.SourceAll,
			Entity: container,
		},
		{
			Type:   workloadmeta.EventTypeSet,
			Source: workloadmeta.SourceAll,
			Entity: initContainer,
		},
		{
			Type:   workloadmeta.EventTypeSet,
			Source: workloadmeta.SourceAll,
			Entity: initProcess,
		},
		{
			Type:   workloadmeta.EventTypeSet,
			Source: workloadmeta.SourceAll,
			Entity: process,
		},
	}

	// store everything but the pod
	client.store.Notify(collectorEvents)

	// process the events
	client.handleEvent(eventBundle)

	// make sure the current batch is not updated
	assert.Empty(t, client.currentBatch)

	// make sure the events are added in `processesWithoutPod` so processing can be retried
	assert.Len(t, client.processesWithoutPod, 2)
	assert.Empty(t, client.freshlyUpdatedPods)

	// add the pod in workloadmeta
	client.store.Notify([]workloadmeta.CollectorEvent{
		{
			Type:   workloadmeta.EventTypeSet,
			Source: workloadmeta.SourceAll,
			Entity: pod,
		},
	})

	// retry processing processes without pod
	client.retryProcessEventsWithoutPod([]string{"init-nginx-cont-id", "nginx-cont-id"})
	assert.Equal(t,
		batch{
			"nginx-pod-name": {
				namespace: "nginx-pod-namespace",
				containerInfo: langUtil.ContainersLanguages{
					"nginx-cont-name": {
						"java": {},
					},
				},
				initContainerInfo: langUtil.ContainersLanguages{
					"nginx-cont-name": {
						"go": {},
					},
				},
				ownerRef: &workloadmeta.KubernetesPodOwner{
					ID:   "nginx-replicaset-id",
					Name: "nginx-replicaset-name",
					Kind: "replicaset",
				},
			},
		},
		client.currentBatch,
	)
	assert.Empty(t, client.processesWithoutPod)
	assert.Equal(t, client.freshlyUpdatedPods, map[string]struct{}{"nginx-pod-name": {}})

	unsetPodEventBundle := workloadmeta.EventBundle{
		Events: []workloadmeta.Event{
			{
				Entity: pod,
				Type:   workloadmeta.EventTypeUnset,
			},
		},
		Ch: make(chan struct{}),
	}

	client.handleEvent(unsetPodEventBundle)
	assert.Empty(t, client.currentBatch)
	assert.Empty(t, client.freshlyUpdatedPods)
}

func TestGetContainerInfoFromPod(t *testing.T) {
	tests := []struct {
		name            string
		ContainerID     string
		pod             *workloadmeta.KubernetesPod
		expectedName    string
		isInitContainer bool
		found           bool
	}{
		{
			name:        "not found",
			ContainerID: "cid",
			pod: &workloadmeta.KubernetesPod{
				Containers: []workloadmeta.OrchestratorContainer{
					{
						ID:   "java-id",
						Name: "java-name",
					},
				},
				InitContainers: []workloadmeta.OrchestratorContainer{
					{
						ID:   "java-id-2",
						Name: "java-name",
					},
				},
			},
			expectedName:    "",
			isInitContainer: false,
			found:           false,
		},
		{
			name:        "init container",
			ContainerID: "java-id-2",
			pod: &workloadmeta.KubernetesPod{
				Containers: []workloadmeta.OrchestratorContainer{
					{
						ID:   "java-id",
						Name: "java-name",
					},
				},
				InitContainers: []workloadmeta.OrchestratorContainer{
					{
						ID:   "java-id-2",
						Name: "java-name-2",
					},
				},
			},
			expectedName:    "java-name-2",
			isInitContainer: true,
			found:           true,
		},
		{
			name:        "normal container",
			ContainerID: "java-id",
			pod: &workloadmeta.KubernetesPod{
				Containers: []workloadmeta.OrchestratorContainer{
					{
						ID:   "java-id",
						Name: "java-name",
					},
				},
				InitContainers: []workloadmeta.OrchestratorContainer{
					{
						ID:   "java-id-2",
						Name: "java-name-2",
					},
				},
			},
			expectedName:    "java-name",
			isInitContainer: false,
			found:           true,
		},
	}
	for _, tt := range tests {
		t.Run(tt.name, func(t *testing.T) {
			name, isInitContainer, ok := getContainerInfoFromPod(tt.ContainerID, tt.pod)
			assert.Equal(t, tt.expectedName, name)
			assert.Equal(t, tt.isInitContainer, isInitContainer)
			assert.Equal(t, tt.found, ok)
		})
	}
}

func TestPodHasOwner(t *testing.T) {
	tests := []struct {
		name     string
		pod      *workloadmeta.KubernetesPod
		expected bool
	}{
		{
			name: "has one owner",
			pod: &workloadmeta.KubernetesPod{
				Owners: []workloadmeta.KubernetesPodOwner{
					{
						ID:   "id",
						Name: "name",
						Kind: "kind",
					},
				},
			},
			expected: true,
		},
		{
			name: "has two owners",
			pod: &workloadmeta.KubernetesPod{
				Owners: []workloadmeta.KubernetesPodOwner{
					{
						ID:   "id",
						Name: "name",
						Kind: "kind",
					},
					{
						ID:   "id-2",
						Name: "name-2",
						Kind: "kind",
					},
				},
			},
			expected: true,
		},
		{
			name:     "owner is nil",
			pod:      &workloadmeta.KubernetesPod{},
			expected: false,
		},
		{
			name:     "owner is empty",
			pod:      &workloadmeta.KubernetesPod{Owners: []workloadmeta.KubernetesPodOwner{}},
			expected: false,
		},
	}
	for _, tt := range tests {
		t.Run(tt.name, func(t *testing.T) {
			hasOwner := podHasOwner(tt.pod)
			assert.Equal(t, tt.expected, hasOwner)
		})
	}
}

func TestCleanUpProcesssesWithoutPod(t *testing.T) {
	ttl := 1 * time.Minute

	now := time.Now()
	past := now.Add(-ttl)
	future := now.Add(ttl)

	tests := []struct {
		name                string
		time                time.Time
		processesWithoutPod map[string]*eventsToRetry
		expected            map[string]*eventsToRetry
	}{
		{
			name: "has not expired",
			time: now,
			processesWithoutPod: map[string]*eventsToRetry{
				"a": {
					expirationTime: future,
				},
			},
			expected: map[string]*eventsToRetry{
				"a": {
					expirationTime: future,
				},
			},
		},
		{
			name: "has expired",
			time: now,
			processesWithoutPod: map[string]*eventsToRetry{
				"a": {
					expirationTime: past,
				},
			},
			expected: map[string]*eventsToRetry{},
		},
	}
	for _, tt := range tests {
		t.Run(tt.name, func(t *testing.T) {
			client, _ := newTestClient(t)
			client.processesWithoutPod = tt.processesWithoutPod
			client.cleanUpProcesssesWithoutPod(tt.time)
			assert.Equal(t, tt.expected, client.processesWithoutPod)
		})
	}
}

// TestRun checks that the client runs as expected and will help to identify potential data races
func TestRun(t *testing.T) {
	client, respCh := newTestClient(t)
	client.freshDataPeriod = 50 * time.Millisecond
	client.periodicalFlushPeriod = 1 * time.Second
	client.processesWithoutPodCleanupPeriod = 100 * time.Millisecond

	err := client.start(context.Background())
	require.NoError(t, err)

	container1 := &workloadmeta.Container{
		EntityID: workloadmeta.EntityID{
			ID:   "nginx-cont-id1",
			Kind: workloadmeta.KindContainer,
		},
		EntityMeta: workloadmeta.EntityMeta{
			Name: "nginx-cont-name1",
		},
		Owner: &workloadmeta.EntityID{
			ID:   "nginx-pod-id1",
			Kind: workloadmeta.KindKubernetesPod,
		},
	}

	container2 := &workloadmeta.Container{
		EntityID: workloadmeta.EntityID{
			ID:   "nginx-cont-id2",
			Kind: workloadmeta.KindContainer,
		},
		EntityMeta: workloadmeta.EntityMeta{
			Name: "nginx-cont-name-2",
		},
		Owner: &workloadmeta.EntityID{
			ID:   "nginx-pod-id2",
			Kind: workloadmeta.KindKubernetesPod,
		},
	}

	container3 := &workloadmeta.Container{
		EntityID: workloadmeta.EntityID{
			ID:   "python-cont-id3",
			Kind: workloadmeta.KindContainer,
		},
		EntityMeta: workloadmeta.EntityMeta{
			Name: "python-cont-name3",
		},
		Owner: &workloadmeta.EntityID{
			ID:   "python-pod-id3",
			Kind: workloadmeta.KindKubernetesPod,
		},
	}

	pod1 := &workloadmeta.KubernetesPod{
		EntityID: workloadmeta.EntityID{
			ID:   "nginx-pod-id1",
			Kind: workloadmeta.KindKubernetesPod,
		},
		EntityMeta: workloadmeta.EntityMeta{
			Name:      "nginx-pod-name1",
			Namespace: "nginx-pod-namespace1",
		},
		Containers: []workloadmeta.OrchestratorContainer{
			{
				ID:   "nginx-cont-id1",
				Name: "nginx-cont-name1",
			},
		},
		Owners: []workloadmeta.KubernetesPodOwner{
			{
				ID:   "nginx-replicaset-id1",
				Name: "nginx-replicaset-name1",
				Kind: "replicaset",
			},
		},
	}

	pod2 := &workloadmeta.KubernetesPod{
		EntityID: workloadmeta.EntityID{
			ID:   "nginx-pod-id2",
			Kind: workloadmeta.KindKubernetesPod,
		},
		EntityMeta: workloadmeta.EntityMeta{
			Name:      "nginx-pod-name2",
			Namespace: "nginx-pod-namespace2",
		},
		Containers: []workloadmeta.OrchestratorContainer{
			{
				ID:   "nginx-cont-id2",
				Name: "nginx-cont-name2",
			},
		},
		Owners: []workloadmeta.KubernetesPodOwner{
			{
				ID:   "nginx-replicaset-id2",
				Name: "nginx-replicaset-name2",
				Kind: "replicaset",
			},
		},
	}

	pod3 := &workloadmeta.KubernetesPod{
		EntityID: workloadmeta.EntityID{
			ID:   "python-pod-id3",
			Kind: workloadmeta.KindKubernetesPod,
		},
		EntityMeta: workloadmeta.EntityMeta{
			Name:      "python-pod-name3",
			Namespace: "python-pod-namespace3",
		},
		Containers: []workloadmeta.OrchestratorContainer{
			{
				ID:   "python-cont-id3",
				Name: "python-cont-name3",
			},
		},
		Owners: []workloadmeta.KubernetesPodOwner{
			{
				ID:   "python-replicaset-id3",
				Name: "python-replicaset-name3",
				Kind: "replicaset",
			},
		},
	}

	process1 := &workloadmeta.Process{
		EntityID: workloadmeta.EntityID{
			Kind: workloadmeta.KindProcess,
			ID:   "123",
		},
		Language: &languagemodels.Language{
			Name: "java",
		},
		ContainerID: "nginx-cont-id1",
	}

	process2 := &workloadmeta.Process{
		EntityID: workloadmeta.EntityID{
			Kind: workloadmeta.KindProcess,
			ID:   "012",
		},
		Language: &languagemodels.Language{
			Name: "go",
		},
		ContainerID: "nginx-cont-id2",
	}

	process3 := &workloadmeta.Process{
		EntityID: workloadmeta.EntityID{
			Kind: workloadmeta.KindProcess,
			ID:   "1234",
		},
		Language: &languagemodels.Language{
			Name: "python",
		},
		ContainerID: "python-cont-id3",
	}

	collectorEvents1 := []workloadmeta.CollectorEvent{
		{
			Type:   workloadmeta.EventTypeSet,
			Source: workloadmeta.SourceAll,
			Entity: container1,
		},
		{
			Type:   workloadmeta.EventTypeSet,
			Source: workloadmeta.SourceAll,
			Entity: pod1,
		},
		{
			Type:   workloadmeta.EventTypeSet,
			Source: workloadmeta.SourceAll,
			Entity: process1,
		},
		{
			Type:   workloadmeta.EventTypeSet,
			Source: workloadmeta.SourceAll,
			Entity: container1,
		},
		// Process 3 set event is here received before the set event of container 3 and pod 3
		{
			Type:   workloadmeta.EventTypeSet,
			Source: workloadmeta.SourceAll,
			Entity: process3,
		},
	}

	client.store.Notify(collectorEvents1)

	expectedBatch := batch{
		"nginx-pod-name1": {
			namespace: "nginx-pod-namespace1",
			containerInfo: langUtil.ContainersLanguages{
				"nginx-cont-name1": {
					"java": {},
				},
			},
			ownerRef: &workloadmeta.KubernetesPodOwner{
				ID:   "nginx-replicaset-id1",
				Name: "nginx-replicaset-name1",
				Kind: "replicaset",
			},
		},
	}

	// The entire batch should be sent with the first event, we can wait only once
	req := <-respCh
	assert.True(t, expectedBatch.equals(protoToBatch(req)))

	collectorEvents2 := []workloadmeta.CollectorEvent{
		{
			Type:   workloadmeta.EventTypeSet,
			Source: workloadmeta.SourceAll,
			Entity: pod2,
		},
		{
			Type:   workloadmeta.EventTypeSet,
			Source: workloadmeta.SourceAll,
			Entity: container2,
		},
		{
			Type:   workloadmeta.EventTypeSet,
			Source: workloadmeta.SourceAll,
			Entity: process2,
		},
		// Now we receive the set events of container 3 and pod 3.
		// This should lead to retrying processing the process set event
		{
			Type:   workloadmeta.EventTypeSet,
			Source: workloadmeta.SourceAll,
			Entity: container3,
		},
		{
			Type:   workloadmeta.EventTypeSet,
			Source: workloadmeta.SourceAll,
			Entity: pod3,
		},
	}

	client.store.Notify(collectorEvents2)

	b := batch{
		"nginx-pod-name2": {
			namespace: "nginx-pod-namespace2",
			containerInfo: langUtil.ContainersLanguages{
				"nginx-cont-name2": {
					"go": {},
				},
			},
			ownerRef: &workloadmeta.KubernetesPodOwner{
				ID:   "nginx-replicaset-id2",
				Name: "nginx-replicaset-name2",
				Kind: "replicaset",
			},
		},
		"nginx-pod-name1": {
			namespace: "nginx-pod-namespace1",
			containerInfo: langUtil.ContainersLanguages{
				"nginx-cont-name1": {
					"java": {},
				},
			},
			ownerRef: &workloadmeta.KubernetesPodOwner{
				ID:   "nginx-replicaset-id1",
				Name: "nginx-replicaset-name1",
				Kind: "replicaset",
			},
		},
		"python-pod-name3": {
			namespace: "python-pod-namespace3",
			containerInfo: langUtil.ContainersLanguages{
				"python-cont-name3": {
					"python": {},
				},
			},
			ownerRef: &workloadmeta.KubernetesPodOwner{
				ID:   "python-replicaset-id3",
				Name: "python-replicaset-name3",
				Kind: "replicaset",
			},
		},
	}

	// the periodic flush mechanism should send the entire data every 100ms
	assert.Eventually(t, func() bool {
		req := <-respCh
		a := protoToBatch(req)
		return a.equals(b)
	},
		5*time.Second,
		100*time.Millisecond,
	)

	unsetPodEvent := []workloadmeta.CollectorEvent{
		{
			Type:   workloadmeta.EventTypeUnset,
			Source: workloadmeta.SourceAll,
			Entity: pod2,
		},
		{
			Type:   workloadmeta.EventTypeUnset,
			Source: workloadmeta.SourceAll,
			Entity: pod3,
		},
	}

	client.store.Notify(unsetPodEvent)

	// the periodic flush mechanism should send the up to date data after removing the pod
	b = batch{
		"nginx-pod-name1": {
			namespace: "nginx-pod-namespace1",
			containerInfo: langUtil.ContainersLanguages{
				"nginx-cont-name1": {
					"java": {},
				},
			},
			ownerRef: &workloadmeta.KubernetesPodOwner{
				ID:   "nginx-replicaset-id1",
				Name: "nginx-replicaset-name1",
				Kind: "replicaset",
			},
		},
	}

	assert.Eventually(t, func() bool {
		req := <-respCh
		a := protoToBatch(req)
		return a.equals(b)
	},
		5*time.Second,
		100*time.Millisecond,
	)

	client.stop(context.Background())
}

func protoToBatch(protoMessage *pbgo.ParentLanguageAnnotationRequest) batch {
	res := make(batch)

	for _, podDetail := range protoMessage.PodDetails {
		cInfo := langUtil.NewContainersLanguages()

		for _, container := range podDetail.ContainerDetails {
			languageSet := langUtil.NewLanguageSet()
			for _, lang := range container.Languages {
				languageSet.Add(lang.Name)
			}
			cInfo[container.ContainerName] = languageSet
		}

		initContainerInfo := langUtil.NewContainersLanguages()

		for _, container := range podDetail.InitContainerDetails {
			languageSet := langUtil.NewLanguageSet()
			for _, lang := range container.Languages {
				languageSet.Add(lang.Name)
			}
			initContainerInfo[container.ContainerName] = languageSet
		}

		podInfo := podInfo{
			namespace: podDetail.Namespace,
			ownerRef: &workloadmeta.KubernetesPodOwner{
				Kind: podDetail.Ownerref.Kind,
				ID:   podDetail.Ownerref.Id,
				Name: podDetail.Ownerref.Name,
			},
			containerInfo:     cInfo,
			initContainerInfo: initContainerInfo,
		}

		res[podDetail.Name] = &podInfo
	}

	return res
}

func (b batch) equals(other batch) bool {
	if len(b) != len(other) {
		return false
	}
	for podName, podInfo := range b {
		otherPodInfo, ok := other[podName]
		if !ok {
			return false
		}
		if !podInfo.equals(otherPodInfo) {
			return false
		}
	}
	return true
}

func (p *podInfo) equals(other *podInfo) bool {
	if p == other {
		return true
	}
	if p == nil || other == nil {
		return false
	}
	if p.namespace != other.namespace || !(*p.ownerRef == *other.ownerRef) || !p.containerInfo.Equals(other.containerInfo) || !p.initContainerInfo.Equals(other.initContainerInfo) {
		return false
	}
	return true
}<|MERGE_RESOLUTION|>--- conflicted
+++ resolved
@@ -48,13 +48,8 @@
 			"cluster_agent.enabled":            "true",
 			"language_detection.client_period": "50ms",
 		}}),
-<<<<<<< HEAD
 		telemetry.MockModule(),
-		log.MockModule(),
-=======
-		telemetry.MockModule,
-		logimpl.MockModule,
->>>>>>> bc6a27c1
+		logimpl.MockModule(),
 		fx.Supply(workloadmeta.NewParams()),
 		workloadmeta.MockModuleV2(),
 		fx.Provide(func(m workloadmeta.Mock) workloadmeta.Component {
@@ -90,13 +85,8 @@
 					"language_detection.enabled": testCase.languageEnabled,
 					"cluster_agent.enabled":      testCase.clusterAgentEnabled,
 				}}),
-<<<<<<< HEAD
 				telemetry.MockModule(),
-				log.MockModule(),
-=======
-				telemetry.MockModule,
-				logimpl.MockModule,
->>>>>>> bc6a27c1
+				logimpl.MockModule(),
 				fx.Supply(workloadmeta.NewParams()),
 				workloadmeta.MockModuleV2(),
 				fx.Provide(func(m workloadmeta.Mock) workloadmeta.Component {
