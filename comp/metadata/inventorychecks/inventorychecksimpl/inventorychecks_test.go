// Unless explicitly stated otherwise all files in this repository are licensed
// under the Apache License Version 2.0.
// This product includes software developed at Datadog (https://www.datadoghq.com/).
// Copyright 2016-present Datadog, Inc.

package inventorychecksimpl

import (
	"testing"

	"github.com/stretchr/testify/assert"
	"github.com/stretchr/testify/mock"
	"go.uber.org/fx"

	"github.com/DataDog/datadog-agent/comp/core/config"
	"github.com/DataDog/datadog-agent/comp/core/log/logimpl"
	"github.com/DataDog/datadog-agent/pkg/collector"
	"github.com/DataDog/datadog-agent/pkg/collector/check"
	checkid "github.com/DataDog/datadog-agent/pkg/collector/check/id"
	"github.com/DataDog/datadog-agent/pkg/serializer"
	"github.com/DataDog/datadog-agent/pkg/util/fxutil"
	"github.com/DataDog/datadog-agent/pkg/util/optional"
)

func getTestInventoryChecks(t *testing.T, coll optional.Option[collector.Collector], overrides map[string]any) *inventorychecksImpl {
	p := newInventoryChecksProvider(
		fxutil.Test[dependencies](
			t,
<<<<<<< HEAD
			log.MockModule(),
			config.MockModule(),
=======
			logimpl.MockModule,
			config.MockModule,
>>>>>>> bc6a27c1
			fx.Replace(config.MockParams{Overrides: overrides}),
			fx.Provide(func() serializer.MetricSerializer { return &serializer.MockSerializer{} }),
			fx.Provide(func() optional.Option[collector.Collector] {
				return coll
			}),
		),
	)
	return p.Comp.(*inventorychecksImpl)
}

func TestSet(t *testing.T) {
	ic := getTestInventoryChecks(t, optional.NewNoneOption[collector.Collector](), nil)

	ic.Set("instance_1", "key", "value")

	assert.Len(t, ic.data, 1)
	assert.Contains(t, ic.data, "instance_1")
	assert.Contains(t, ic.data["instance_1"].metadata, "key")
	assert.Equal(t, ic.data["instance_1"].metadata["key"], "value")

	ic.Set("instance_1", "key2", "value2")

	assert.Len(t, ic.data, 1)
	assert.Contains(t, ic.data["instance_1"].metadata, "key2")
	assert.Equal(t, ic.data["instance_1"].metadata["key2"], "value2")
}

func TestSetEmptyInstance(t *testing.T) {
	ic := getTestInventoryChecks(t, optional.NewNoneOption[collector.Collector](), nil)

	ic.Set("", "key", "value")

	assert.Len(t, ic.data, 0)
}

func TestGetInstanceMetadata(t *testing.T) {
	ic := getTestInventoryChecks(t, optional.NewNoneOption[collector.Collector](), nil)

	ic.Set("instance_1", "key1", "value1")
	ic.Set("instance_1", "key2", "value2")

	res := ic.GetInstanceMetadata("instance_1")
	assert.Equal(t,
		map[string]interface{}{
			"key1": "value1",
			"key2": "value2",
		},
		res,
	)

	assert.Empty(t, ic.GetInstanceMetadata("instance_2"))
}

func TestGetPayload(t *testing.T) {
	cInfo := []check.Info{
		check.MockInfo{
			Name:         "check1",
			CheckID:      checkid.ID("check1_instance1"),
			Source:       "provider1",
			InitConf:     "",
			InstanceConf: "{\"test\":21}",
		},
		check.MockInfo{
			Name:         "check1",
			CheckID:      checkid.ID("check1_instance2"),
			Source:       "provider1",
			InitConf:     "",
			InstanceConf: "{\"test\":22}",
		},
		check.MockInfo{
			Name:         "check2",
			CheckID:      checkid.ID("check2_instance1"),
			Source:       "provider2",
			InitConf:     "{}",
			InstanceConf: "{}",
		},
	}

	overrides := map[string]any{
		"inventories_configuration_enabled":        true,
		"inventories_checks_configuration_enabled": true,
	}

	mockColl := collector.NewMock(cInfo)
	mockColl.On("AddEventReceiver", mock.AnythingOfType("EventReceiver")).Return()
	mockColl.On("MapOverChecks", mock.AnythingOfType("func([]check.Info)")).Return()

	ic := getTestInventoryChecks(t,
		optional.NewOption[collector.Collector](mockColl),
		overrides,
	)

	ic.hostname = "test-hostname"

	ic.Set("check1_instance1", "check_provided_key1", 123)
	ic.Set("check1_instance1", "check_provided_key2", "Hi")
	ic.Set("non_running_checkid", "check_provided_key1", "this_should_not_be_kept")

	p := ic.getPayload().(*Payload)

	assert.Equal(t, "test-hostname", p.Hostname)

	assert.Len(t, p.Metadata, 2)           // 'non_running_checkid' should have been cleaned
	assert.Len(t, p.Metadata["check1"], 2) // check1 has two instances

	check1Instance1 := p.Metadata["check1"][0]
	assert.Equal(t, "check1_instance1", check1Instance1["config.hash"])
	assert.Equal(t, "provider1", check1Instance1["config.provider"])
	assert.Equal(t, 123, check1Instance1["check_provided_key1"])
	assert.Equal(t, "Hi", check1Instance1["check_provided_key2"])
	assert.Equal(t, "", check1Instance1["init_config"])
	assert.Equal(t, "test: 21", check1Instance1["instance_config"])

	check1Instance2 := p.Metadata["check1"][1]
	assert.Equal(t, "check1_instance2", check1Instance2["config.hash"])
	assert.Equal(t, "provider1", check1Instance2["config.provider"])
	assert.Equal(t, "", check1Instance2["init_config"])
	assert.Equal(t, "test: 22", check1Instance2["instance_config"])

	assert.Len(t, p.Metadata["check2"], 1) // check2 has one instance
	check2Instance1 := p.Metadata["check2"][0]
	assert.Equal(t, "check2_instance1", check2Instance1["config.hash"])
	assert.Equal(t, "provider2", check2Instance1["config.provider"])
	assert.Equal(t, "{}", check2Instance1["init_config"])
	assert.Equal(t, "{}", check2Instance1["instance_config"])

	// Check that metadata linked to non-existing check were deleted
	assert.NotContains(t, "non_running_checkid", ic.data)
}<|MERGE_RESOLUTION|>--- conflicted
+++ resolved
@@ -26,13 +26,8 @@
 	p := newInventoryChecksProvider(
 		fxutil.Test[dependencies](
 			t,
-<<<<<<< HEAD
-			log.MockModule(),
+			logimpl.MockModule(),
 			config.MockModule(),
-=======
-			logimpl.MockModule,
-			config.MockModule,
->>>>>>> bc6a27c1
 			fx.Replace(config.MockParams{Overrides: overrides}),
 			fx.Provide(func() serializer.MetricSerializer { return &serializer.MockSerializer{} }),
 			fx.Provide(func() optional.Option[collector.Collector] {
