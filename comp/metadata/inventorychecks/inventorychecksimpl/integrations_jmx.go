// Unless explicitly stated otherwise all files in this repository are licensed
// under the Apache License Version 2.0.
// This product includes software developed at Datadog (https://www.datadoghq.com/).
// Copyright 2016-present Datadog, Inc.

//go:build jmx

// Package inventorychecksimpl implements the inventorychecks component interface.
package inventorychecksimpl

import (
	"fmt"

	"gopkg.in/yaml.v2"

	"github.com/DataDog/datadog-agent/pkg/jmxfetch"
<<<<<<< HEAD
	"github.com/DataDog/datadog-agent/pkg/util/scrubber"
=======
	"github.com/DataDog/datadog-agent/pkg/status/jmx"
>>>>>>> 34f0e213

	"github.com/DataDog/datadog-agent/comp/core/autodiscovery/integration"
)

func (ic *inventorychecksImpl) getJMXChecksMetadata() (jmxMetadata map[string][]metadata) {
	jmxMetadata = make(map[string][]metadata)
	jmxIntegrations, err := jmxfetch.GetIntegrations()
	if err != nil {
		ic.log.Warnf("could not get JMX metadata: %v", err)
		return
	}

	// Get JMX status to extract Java version information
	statusData := make(map[string]interface{})
	jmx.PopulateStatus(statusData)
	var jmxFetchVersion, javaRuntimeVersion string
	if jmxStatusInfo, ok := statusData["JMXStatus"]; ok {
		if status, ok := jmxStatusInfo.(jmx.Status); ok {
			jmxFetchVersion, javaRuntimeVersion = status.GetInfo()
		}
	}

	if configsRaw, ok := jmxIntegrations["configs"]; ok {
		configs := configsRaw.(map[string]integration.JSONMap)
		for _, jmxIntegration := range configs {
			jmxName := jmxIntegration["check_name"].(string)
			initConfig := jmxfetch.GetJSONSerializableMap(jmxIntegration["init_config"])
			initConfigYaml, err := yaml.Marshal(initConfig)
			if err != nil {
				ic.log.Warnf("could not marshal JMX init_config for %s: %v", jmxName, err)
				continue
			}

			// Scrub the init_config YAML
			scrubbedInitConfigYaml, err := scrubber.ScrubYaml(initConfigYaml)
			if err != nil {
				ic.log.Warnf("could not scrub JMX init_config for %s: %v", jmxName, err)
				// Return early if scrubbing fails to avoid sending unscrubbed data
				return
			}

			instances := jmxIntegration["instances"].([]integration.JSONMap)
			for _, instance := range instances {
				configHash := jmxName
				instanceConfig := jmxfetch.GetJSONSerializableMap(instance)
				instanceYaml, err := yaml.Marshal(instanceConfig)
				if err != nil {
					ic.log.Warnf("could not marshal JMX instance config for %s: %v", jmxName, err)
					continue
				}

				// Scrub the instance YAML
				scrubbedInstanceYaml, err := scrubber.ScrubYaml(instanceYaml)
				if err != nil {
					ic.log.Warnf("could not scrub JMX instance config for %s: %v", jmxName, err)
					// Continue to next instance if scrubbing fails in order to avoid sending unscrubbed data
					continue
				}

				if instance["name"] != nil {
					configHash = fmt.Sprintf("%s:%s", jmxName, fmt.Sprint(instance["name"]))
				}

				source, ok := jmxIntegration["config.source"].(string)
				if !ok {
					source = "unknown"
				}
				provider, ok := jmxIntegration["config.provider"].(string)
				if !ok {
					// Default is file
					provider = "file"
				}

<<<<<<< HEAD
				jmxMetadata[jmxName] = append(jmxMetadata[jmxName], metadata{
					"init_config":     string(scrubbedInitConfigYaml),
					"instance":        string(scrubbedInstanceYaml),
=======
				metadataEntry := metadata{
					"init_config":     string(initConfigYaml),
					"instance":        string(instanceYaml),
>>>>>>> 34f0e213
					"config.provider": provider,
					"config.hash":     configHash,
					"config.source":   source,
				}

				// Add Java version information if available
				if jmxFetchVersion != "" {
					metadataEntry["jmxfetch.version"] = jmxFetchVersion
				}
				if javaRuntimeVersion != "" {
					metadataEntry["java.version"] = javaRuntimeVersion
				}

				jmxMetadata[jmxName] = append(jmxMetadata[jmxName], metadataEntry)
			}
		}
	}
	return jmxMetadata
}<|MERGE_RESOLUTION|>--- conflicted
+++ resolved
@@ -14,11 +14,8 @@
 	"gopkg.in/yaml.v2"
 
 	"github.com/DataDog/datadog-agent/pkg/jmxfetch"
-<<<<<<< HEAD
 	"github.com/DataDog/datadog-agent/pkg/util/scrubber"
-=======
 	"github.com/DataDog/datadog-agent/pkg/status/jmx"
->>>>>>> 34f0e213
 
 	"github.com/DataDog/datadog-agent/comp/core/autodiscovery/integration"
 )
@@ -92,15 +89,9 @@
 					provider = "file"
 				}
 
-<<<<<<< HEAD
-				jmxMetadata[jmxName] = append(jmxMetadata[jmxName], metadata{
-					"init_config":     string(scrubbedInitConfigYaml),
-					"instance":        string(scrubbedInstanceYaml),
-=======
 				metadataEntry := metadata{
 					"init_config":     string(initConfigYaml),
 					"instance":        string(instanceYaml),
->>>>>>> 34f0e213
 					"config.provider": provider,
 					"config.hash":     configHash,
 					"config.source":   source,
