--- conflicted
+++ resolved
@@ -20,25 +20,16 @@
 // team: agent-shared-components
 
 // Bundle defines the fx options for this bundle.
-<<<<<<< HEAD
 func Bundle() fxutil.BundleOptions {
 	return fxutil.Bundle(
 		runnerimpl.Module(),
 		resourcesimpl.Module(),
 		host.Module(),
 		inventoryagent.Module(),
-		inventoryhostimpl.Module())
+		inventoryhostimpl.Module(),
+		inventorychecksimpl.Module(),
+	)
 }
-=======
-var Bundle = fxutil.Bundle(
-	runnerimpl.Module,
-	resourcesimpl.Module,
-	host.Module,
-	inventoryagent.Module,
-	inventoryhostimpl.Module,
-	inventorychecksimpl.Module,
-)
->>>>>>> 348a6fda
 
 // MockBundle defines the mock fx options for this bundle.
 func MockBundle() fxutil.BundleOptions { return fxutil.Bundle() }