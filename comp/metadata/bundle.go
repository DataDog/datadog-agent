--- conflicted
+++ resolved
@@ -20,27 +20,16 @@
 // team: agent-shared-components
 
 // Bundle defines the fx options for this bundle.
-<<<<<<< HEAD
-var Bundle = fxutil.Bundle(
-	runnerimpl.Module,
-	resourcesimpl.Module,
-	hostimpl.Module,
-	inventoryagent.Module,
-	inventoryhostimpl.Module,
-	inventorychecksimpl.Module,
-)
-=======
 func Bundle() fxutil.BundleOptions {
 	return fxutil.Bundle(
 		runnerimpl.Module(),
 		resourcesimpl.Module(),
-		host.Module(),
+		hostimpl.Module(),
 		inventoryagent.Module(),
 		inventoryhostimpl.Module(),
 		inventorychecksimpl.Module(),
 	)
 }
->>>>>>> 606d4d96
 
 // MockBundle defines the mock fx options for this bundle.
 func MockBundle() fxutil.BundleOptions { return fxutil.Bundle() }