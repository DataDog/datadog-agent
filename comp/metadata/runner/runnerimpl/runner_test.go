--- conflicted
+++ resolved
@@ -30,13 +30,8 @@
 	r := createRunner(
 		fxutil.Test[dependencies](
 			t,
-<<<<<<< HEAD
-			log.MockModule(),
+			logimpl.MockModule(),
 			config.MockModule(),
-=======
-			logimpl.MockModule,
-			config.MockModule,
->>>>>>> bc6a27c1
 			fx.Supply(NewProvider(provider)),
 		))
 
@@ -57,15 +52,9 @@
 	fxutil.Test[runner.Component](
 		t,
 		fx.Supply(lc),
-<<<<<<< HEAD
-		log.MockModule(),
+		logimpl.MockModule(),
 		config.MockModule(),
 		Module(),
-=======
-		logimpl.MockModule,
-		config.MockModule,
-		Module,
->>>>>>> bc6a27c1
 		// Supplying our provider by using the helper function
 		fx.Supply(NewProvider(callback)),
 	)
