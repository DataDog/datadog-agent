// Unless explicitly stated otherwise all files in this repository are licensed
// under the Apache License Version 2.0.
// This product includes software developed at Datadog (https://www.datadoghq.com/).
// Copyright 2016-present Datadog, Inc.

//go:build linux

package resourcesimpl

import (
	"bytes"
	"context"
	"encoding/json"
	"fmt"
	"testing"
	"time"

	"github.com/stretchr/testify/assert"
	testifyMock "github.com/stretchr/testify/mock"
	"github.com/stretchr/testify/require"
	"go.uber.org/fx"

	"github.com/DataDog/datadog-agent/comp/core/config"
	"github.com/DataDog/datadog-agent/comp/core/log/logimpl"
	configUtils "github.com/DataDog/datadog-agent/pkg/config/utils"
	"github.com/DataDog/datadog-agent/pkg/serializer"
	"github.com/DataDog/datadog-agent/pkg/util/fxutil"
)

func TestConfDisabled(t *testing.T) {
	overrides := map[string]any{
		"metadata_providers": []configUtils.MetadataProviders{
			{
				Name:     "resources",
				Interval: 0,
			},
		},
	}

	ret := newResourcesProvider(
		fxutil.Test[dependencies](
			t,
<<<<<<< HEAD
			log.MockModule(),
			config.MockModule(),
=======
			logimpl.MockModule,
			config.MockModule,
>>>>>>> bc6a27c1
			fx.Replace(config.MockParams{Overrides: overrides}),
			fx.Provide(func() serializer.MetricSerializer { return nil }),
		),
	)

	// When interval is 0 the resource Provider should be an empty Optional[T]
	assert.False(t, ret.Provider.Callback.IsSet())
}

func TestConfInterval(t *testing.T) {
	overrides := map[string]any{
		"metadata_providers": []configUtils.MetadataProviders{
			{
				Name:     "resources",
				Interval: 21,
			},
		},
	}

	ret := newResourcesProvider(
		fxutil.Test[dependencies](
			t,
<<<<<<< HEAD
			log.MockModule(),
			config.MockModule(),
=======
			logimpl.MockModule,
			config.MockModule,
>>>>>>> bc6a27c1
			fx.Replace(config.MockParams{Overrides: overrides}),
			fx.Provide(func() serializer.MetricSerializer { return nil }),
		),
	)

	assert.Equal(t, 21*time.Second, ret.Comp.(*resourcesImpl).collectInterval)
}

func TestCollect(t *testing.T) {
	defer func(f func() (interface{}, error)) { collectResources = f }(collectResources)
	collectResources = func() (interface{}, error) {
		return []string{"proc1", "proc2", "proc3"}, nil
	}

	expectedPayload := "{\"resources\":{\"meta\":{\"host\":\"resources-test-hostname\"},\"processes\":{\"snaps\":[[\"proc1\",\"proc2\",\"proc3\"]]}}}"

	s := &serializer.MockSerializer{}
	s.On("SendProcessesMetadata",
		testifyMock.MatchedBy(func(payload map[string]interface{}) bool {
			jsonPayload, err := json.Marshal(payload)
			require.NoError(t, err)
			assert.Equal(t, expectedPayload, string(jsonPayload))
			return bytes.Equal(jsonPayload, []byte(expectedPayload))
		}),
	).Return(nil)

	ret := newResourcesProvider(
		fxutil.Test[dependencies](
			t,
<<<<<<< HEAD
			log.MockModule(),
			config.MockModule(),
=======
			logimpl.MockModule,
			config.MockModule,
>>>>>>> bc6a27c1
			fx.Provide(func() serializer.MetricSerializer { return s }),
		),
	)

	r := ret.Comp.(*resourcesImpl)
	r.hostname = "resources-test-hostname"

	interval := r.collect(context.Background())
	assert.Equal(t, defaultCollectInterval, interval)
	s.AssertExpectations(t)
}

func TestCollectError(t *testing.T) {
	defer func(f func() (interface{}, error)) { collectResources = f }(collectResources)
	collectResources = func() (interface{}, error) {
		return nil, fmt.Errorf("some error from gohai")
	}

	s := &serializer.MockSerializer{}
	ret := newResourcesProvider(
		fxutil.Test[dependencies](
			t,
<<<<<<< HEAD
			log.MockModule(),
			config.MockModule(),
=======
			logimpl.MockModule,
			config.MockModule,
>>>>>>> bc6a27c1
			fx.Provide(func() serializer.MetricSerializer { return s }),
		),
	)

	r := ret.Comp.(*resourcesImpl)
	interval := r.collect(context.Background())
	assert.Equal(t, defaultCollectInterval, interval)
	s.AssertExpectations(t)
}<|MERGE_RESOLUTION|>--- conflicted
+++ resolved
@@ -40,13 +40,8 @@
 	ret := newResourcesProvider(
 		fxutil.Test[dependencies](
 			t,
-<<<<<<< HEAD
-			log.MockModule(),
+			logimpl.MockModule(),
 			config.MockModule(),
-=======
-			logimpl.MockModule,
-			config.MockModule,
->>>>>>> bc6a27c1
 			fx.Replace(config.MockParams{Overrides: overrides}),
 			fx.Provide(func() serializer.MetricSerializer { return nil }),
 		),
@@ -69,13 +64,8 @@
 	ret := newResourcesProvider(
 		fxutil.Test[dependencies](
 			t,
-<<<<<<< HEAD
-			log.MockModule(),
+			logimpl.MockModule(),
 			config.MockModule(),
-=======
-			logimpl.MockModule,
-			config.MockModule,
->>>>>>> bc6a27c1
 			fx.Replace(config.MockParams{Overrides: overrides}),
 			fx.Provide(func() serializer.MetricSerializer { return nil }),
 		),
@@ -105,13 +95,8 @@
 	ret := newResourcesProvider(
 		fxutil.Test[dependencies](
 			t,
-<<<<<<< HEAD
-			log.MockModule(),
+			logimpl.MockModule(),
 			config.MockModule(),
-=======
-			logimpl.MockModule,
-			config.MockModule,
->>>>>>> bc6a27c1
 			fx.Provide(func() serializer.MetricSerializer { return s }),
 		),
 	)
@@ -134,13 +119,8 @@
 	ret := newResourcesProvider(
 		fxutil.Test[dependencies](
 			t,
-<<<<<<< HEAD
-			log.MockModule(),
+			logimpl.MockModule(),
 			config.MockModule(),
-=======
-			logimpl.MockModule,
-			config.MockModule,
->>>>>>> bc6a27c1
 			fx.Provide(func() serializer.MetricSerializer { return s }),
 		),
 	)
