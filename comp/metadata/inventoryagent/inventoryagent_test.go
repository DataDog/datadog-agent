--- conflicted
+++ resolved
@@ -27,13 +27,8 @@
 	p := newInventoryAgentProvider(
 		fxutil.Test[dependencies](
 			t,
-<<<<<<< HEAD
-			log.MockModule(),
+			logimpl.MockModule(),
 			config.MockModule(),
-=======
-			logimpl.MockModule,
-			config.MockModule,
->>>>>>> bc6a27c1
 			fx.Replace(config.MockParams{Overrides: confOverrides}),
 			fx.Provide(func() serializer.MetricSerializer { return &serializer.MockSerializer{} }),
 		),
