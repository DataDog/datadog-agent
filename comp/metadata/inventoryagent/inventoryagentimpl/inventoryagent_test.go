// Unless explicitly stated otherwise all files in this repository are licensed
// under the Apache License Version 2.0.
// This product includes software developed at Datadog (https://www.datadoghq.com/).
// Copyright 2016-present Datadog, Inc.

package inventoryagentimpl

import (
	"bytes"
	"fmt"
	"runtime"
	"sort"
	"testing"
	"time"

	"github.com/stretchr/testify/assert"
	"go.uber.org/fx"
	"golang.org/x/exp/maps"

	"github.com/DataDog/datadog-agent/comp/core/config"
	"github.com/DataDog/datadog-agent/comp/core/hostname/hostnameimpl"
	ipc "github.com/DataDog/datadog-agent/comp/core/ipc/def"
	ipcmock "github.com/DataDog/datadog-agent/comp/core/ipc/mock"
	log "github.com/DataDog/datadog-agent/comp/core/log/def"
	logmock "github.com/DataDog/datadog-agent/comp/core/log/mock"
	"github.com/DataDog/datadog-agent/comp/core/sysprobeconfig"
	"github.com/DataDog/datadog-agent/comp/core/sysprobeconfig/sysprobeconfigimpl"
	configFetcher "github.com/DataDog/datadog-agent/pkg/config/fetcher"
	sysprobeConfigFetcher "github.com/DataDog/datadog-agent/pkg/config/fetcher/sysprobe"
	configmock "github.com/DataDog/datadog-agent/pkg/config/mock"
	pkgconfigmodel "github.com/DataDog/datadog-agent/pkg/config/model"
	pkgconfigsetup "github.com/DataDog/datadog-agent/pkg/config/setup"
	"github.com/DataDog/datadog-agent/pkg/ebpf/prebuilt"
	"github.com/DataDog/datadog-agent/pkg/fips"
	"github.com/DataDog/datadog-agent/pkg/serializer"
	serializermock "github.com/DataDog/datadog-agent/pkg/serializer/mocks"
	sysprobecfg "github.com/DataDog/datadog-agent/pkg/system-probe/config"
	"github.com/DataDog/datadog-agent/pkg/util/flavor"
	"github.com/DataDog/datadog-agent/pkg/util/fxutil"
	"github.com/DataDog/datadog-agent/pkg/util/installinfo"
	"github.com/DataDog/datadog-agent/pkg/util/kernel"
	"github.com/DataDog/datadog-agent/pkg/version"
)

func getProvides(t *testing.T, confOverrides map[string]any, sysprobeConfOverrides map[string]any) provides {
	return newInventoryAgentProvider(
		fxutil.Test[dependencies](
			t,
			fx.Provide(func() log.Component { return logmock.New(t) }),
			fx.Provide(func() config.Component { return config.NewMockWithOverrides(t, confOverrides) }),
			sysprobeconfigimpl.MockModule(),
			fx.Replace(sysprobeconfigimpl.MockParams{Overrides: sysprobeConfOverrides}),
			fx.Provide(func() serializer.MetricSerializer { return serializermock.NewMetricSerializer(t) }),
			fx.Provide(func() ipc.Component { return ipcmock.New(t) }),
			fx.Provide(func(ipcComp ipc.Component) ipc.HTTPClient { return ipcComp.GetClient() }),
			hostnameimpl.MockModule(),
		),
	)
}

func getTestInventoryPayload(t *testing.T, confOverrides map[string]any, sysprobeConfOverrides map[string]any) *inventoryagent {
	p := getProvides(t, confOverrides, sysprobeConfOverrides)
	return p.Comp.(*inventoryagent)
}

func TestSet(t *testing.T) {
	ia := getTestInventoryPayload(t, nil, nil)

	ia.Set("test", 1234)
	assert.Equal(t, 1234, ia.data["test"])
}

func TestGetPayload(t *testing.T) {
	ia := getTestInventoryPayload(t, nil, nil)
	ia.hostname = "hostname-for-test"

	ia.Set("test", 1234)
	startTime := time.Now().UnixNano()

	p := ia.getPayload()
	payload := p.(*Payload)

	assert.True(t, payload.Timestamp > startTime)
	assert.Equal(t, "hostname-for-test", payload.Hostname)
	assert.Equal(t, 1234, payload.Metadata["test"])
}

func TestInitDataErrorInstallInfo(t *testing.T) {
	defer func() { installinfoGet = installinfo.Get }()
	installinfoGet = func(config.Reader) (*installinfo.InstallInfo, error) {
		return nil, fmt.Errorf("some error")
	}

	ia := getTestInventoryPayload(t, nil, nil)

	ia.initData()
	assert.Equal(t, "undefined", ia.data["install_method_tool"])
	assert.Equal(t, "", ia.data["install_method_tool_version"])
	assert.Equal(t, "", ia.data["install_method_installer_version"])

	installinfoGet = func(config.Reader) (*installinfo.InstallInfo, error) {
		return &installinfo.InstallInfo{
			Tool:             "test_tool",
			ToolVersion:      "1.2.3",
			InstallerVersion: "4.5.6",
		}, nil
	}

	ia.initData()
	assert.Equal(t, "test_tool", ia.data["install_method_tool"])
	assert.Equal(t, "1.2.3", ia.data["install_method_tool_version"])
	assert.Equal(t, "4.5.6", ia.data["install_method_installer_version"])
}

func TestInitData(t *testing.T) {
	sysprobeOverrides := map[string]any{
		"dynamic_instrumentation.enabled":                      true,
		"remote_configuration.enabled":                         true,
		"runtime_security_config.enabled":                      true,
		"event_monitoring_config.network.enabled":              true,
		"runtime_security_config.activity_dump.enabled":        true,
		"runtime_security_config.remote_configuration.enabled": true,
		"network_config.enabled":                               true,
		"traceroute.enabled":                                   true,
		"service_monitoring_config.enable_http_monitoring":     true,
		"service_monitoring_config.tls.native.enabled":         true,
		"service_monitoring_config.enabled":                    true,
		"service_monitoring_config.http2.enabled":              true,
		"service_monitoring_config.kafka.enabled":              true,
		"service_monitoring_config.postgres.enabled":           true,
		"service_monitoring_config.redis.enabled":              true,
		"service_monitoring_config.tls.istio.enabled":          true,
		"service_monitoring_config.tls.go.enabled":             true,
		"discovery.enabled":                                    true,
		"gpu_monitoring.enabled":                               true,
		"system_probe_config.enable_tcp_queue_length":          true,
		"system_probe_config.enable_oom_kill":                  true,
		"windows_crash_detection.enabled":                      true,
		"system_probe_config.enable_co_re":                     true,
		"system_probe_config.enable_runtime_compiler":          true,
		"system_probe_config.enable_kernel_header_download":    true,
		"system_probe_config.allow_prebuilt_fallback":          true,
		"system_probe_config.telemetry_enabled":                true,
		"system_probe_config.max_conns_per_message":            10,
		"system_probe_config.disable_ipv6":                     false,
		"network_config.collect_tcp_v4":                        true,
		"network_config.collect_tcp_v6":                        true,
		"network_config.collect_udp_v4":                        true,
		"network_config.collect_udp_v6":                        true,
		"network_config.enable_protocol_classification":        true,
		"network_config.enable_gateway_lookup":                 true,
		"network_config.enable_root_netns":                     true,
	}

	overrides := map[string]any{
		"language_detection.enabled":       true,
		"apm_config.apm_dd_url":            "http://name:sekrit@someintake.example.com/",
		"dd_url":                           "http://name:sekrit@someintake.example.com/",
		"logs_config.logs_dd_url":          "http://name:sekrit@someintake.example.com/",
		"logs_config.socks5_proxy_address": "http://name:sekrit@proxy.example.com/",
		"proxy.no_proxy":                   []string{"http://noprox.example.com", "http://name:sekrit@proxy.example.com/"},
		"process_config.process_dd_url":    "http://name:sekrit@someintake.example.com/",
		"proxy.http":                       "http://name:sekrit@proxy.example.com/",
		"proxy.https":                      "https://name:sekrit@proxy.example.com/",
		"site":                             "test",
		"eks_fargate":                      true,
		"synthetics.collector.enabled":     true,

		"fips.enabled":                                true,
		"logs_enabled":                                true,
		"compliance_config.enabled":                   true,
		"compliance_config.host_benchmarks.enabled":   true,
		"apm_config.enabled":                          true,
		"ec2_prefer_imdsv2":                           true,
		"process_config.container_collection.enabled": true,
		"remote_configuration.enabled":                true,
		"remote_updates":                              true,
		"process_config.process_collection.enabled":   true,
		"container_image.enabled":                     true,
		"sbom.enabled":                                true,
		"sbom.container_image.enabled":                true,
		"sbom.host.enabled":                           true,
		"infrastructure_mode":                         "basic",
	}
	ia := getTestInventoryPayload(t, overrides, sysprobeOverrides)
	ia.refreshMetadata()
	isFips, err := fips.Enabled()
	assert.Nil(t, err)

	expected := map[string]any{
		"agent_version":                    version.AgentVersion,
		"agent_startup_time_ms":            pkgconfigsetup.StartTime.UnixMilli(),
		"flavor":                           flavor.GetFlavor(),
		"fips_mode":                        isFips,
		"config_apm_dd_url":                "http://name:********@someintake.example.com/",
		"config_dd_url":                    "http://name:********@someintake.example.com/",
		"config_site":                      "test",
		"config_logs_dd_url":               "http://name:********@someintake.example.com/",
		"config_logs_socks5_proxy_address": "http://name:********@proxy.example.com/",
		"config_process_dd_url":            "http://name:********@someintake.example.com/",
		"config_proxy_http":                "http://name:********@proxy.example.com/",
		"config_proxy_https":               "https://name:********@proxy.example.com/",
		"config_eks_fargate":               true,

		"feature_process_language_detection_enabled": true,
		"feature_logs_enabled":                       true,
		"feature_cspm_enabled":                       true,
		"feature_cspm_host_benchmarks_enabled":       true,
		"feature_apm_enabled":                        true,
		"feature_imdsv2_enabled":                     true,
		"feature_processes_container_enabled":        true,
		"feature_remote_configuration_enabled":       true,
		"feature_remote_updates_enabled":             true,
		"feature_process_enabled":                    true,
		"feature_container_images_enabled":           true,

		"feature_dynamic_instrumentation_enabled":      true,
		"feature_cws_enabled":                          true,
		"feature_cws_network_enabled":                  true,
		"feature_cws_security_profiles_enabled":        true,
		"feature_cws_remote_config_enabled":            true,
		"feature_csm_vm_containers_enabled":            true,
		"feature_csm_vm_hosts_enabled":                 true,
		"feature_networks_enabled":                     true,
		"feature_networks_http_enabled":                true,
		"feature_networks_https_enabled":               true,
		"feature_traceroute_enabled":                   true,
		"feature_synthetics_collector_enabled":         true,
		"feature_usm_enabled":                          true,
		"feature_usm_kafka_enabled":                    true,
		"feature_usm_postgres_enabled":                 true,
		"feature_usm_redis_enabled":                    true,
		"feature_usm_http2_enabled":                    true,
		"feature_usm_istio_enabled":                    true,
		"feature_usm_go_tls_enabled":                   true,
		"feature_discovery_enabled":                    true,
		"feature_gpu_monitoring_enabled":               true,
		"feature_tcp_queue_length_enabled":             true,
		"feature_oom_kill_enabled":                     true,
		"feature_windows_crash_detection_enabled":      true,
		"system_probe_core_enabled":                    true,
		"system_probe_runtime_compilation_enabled":     true,
		"system_probe_kernel_headers_download_enabled": true,
		"system_probe_prebuilt_fallback_enabled":       true,
		"system_probe_telemetry_enabled":               true,
		"system_probe_track_tcp_4_connections":         true,
		"system_probe_track_tcp_6_connections":         true,
		"system_probe_track_udp_4_connections":         true,
		"system_probe_track_udp_6_connections":         true,
		"system_probe_protocol_classification_enabled": true,
		"system_probe_gateway_lookup_enabled":          true,
		"system_probe_root_namespace_enabled":          true,
		"system_probe_max_connections_per_message":     10,
		"infrastructure_mode":                          "basic",
	}

	if !kernel.IsIPv6Enabled() {
		expected["system_probe_track_tcp_6_connections"] = false
		expected["system_probe_track_udp_6_connections"] = false
	}

<<<<<<< HEAD
	// HTTP2 may be disabled by adjust_usm.go on kernels < 5.2
	expected["feature_usm_http2_enabled"] = sysprobecfg.HTTP2MonitoringSupported()
=======
	// Redis may be disabled by adjust_usm.go on kernels < 5.4
	if !sysprobecfg.RedisMonitoringSupported() {
		expected["feature_usm_redis_enabled"] = false
	}
>>>>>>> be65923d

	for name, value := range expected {
		assert.Equal(t, value, ia.data[name], "value for '%s' is wrong", name)
	}

	assert.ElementsMatch(t, []string{"http://noprox.example.com", "http://name:********@proxy.example.com/"}, ia.data["config_no_proxy"])
}

func TestGet(t *testing.T) {
	ia := getTestInventoryPayload(t, nil, nil)

	ia.Set("test", 1234)

	p := ia.Get()
	assert.Equal(t, 1234, p["test"])

	// verify that the return map is a copy
	p["test"] = 21
	assert.Equal(t, 1234, ia.data["test"])
}

func TestFlareProviderFilename(t *testing.T) {
	ia := getTestInventoryPayload(t, nil, nil)
	assert.Equal(t, "agent.json", ia.FlareFileName)
}

func TestConfigRefresh(t *testing.T) {
	cfg := configmock.New(t)
	ia := getTestInventoryPayload(t, nil, nil)

	assert.False(t, ia.RefreshTriggered())
	cfg.Set("inventories_max_interval", 10*60, pkgconfigmodel.SourceAgentRuntime)
	assert.True(t, ia.RefreshTriggered())
}

func TestStatusHeaderProvider(t *testing.T) {
	ret := getProvides(t, nil, nil)

	headerStatusProvider := ret.StatusHeaderProvider.Provider

	tests := []struct {
		name       string
		assertFunc func(t *testing.T)
	}{
		{"JSON", func(t *testing.T) {
			stats := make(map[string]interface{})
			headerStatusProvider.JSON(false, stats)

			keys := maps.Keys(stats)

			assert.Contains(t, keys, "agent_metadata")
		}},
		{"Text", func(t *testing.T) {
			b := new(bytes.Buffer)
			err := headerStatusProvider.Text(false, b)

			assert.NoError(t, err)

			assert.NotEmpty(t, b.String())
		}},
		{"HTML", func(t *testing.T) {
			b := new(bytes.Buffer)
			err := headerStatusProvider.HTML(false, b)

			assert.NoError(t, err)

			assert.NotEmpty(t, b.String())
		}},
	}

	for _, test := range tests {
		t.Run(test.name, func(t *testing.T) {
			test.assertFunc(t)
		})
	}
}

func TestFetchSecurityAgent(t *testing.T) {
	defer func() {
		fetchSecurityConfig = configFetcher.SecurityAgentConfig
	}()

	fetchSecurityConfig = func(config pkgconfigmodel.Reader, _ ipc.HTTPClient) (string, error) {
		// test that the agent config was passed and not the system-probe config.
		assert.False(
			t,
			config.IsSet("system_probe_config.sysprobe_socket"),
			"wrong configuration received for security-agent fetcher",
		)
		assert.True(
			t,
			config.IsSet("hostname"),
			"wrong configuration received for security-agent fetcher",
		)

		return "", fmt.Errorf("some error")
	}

	ia := getTestInventoryPayload(t, nil, nil)
	ia.fetchSecurityAgentMetadata()

	assert.False(t, ia.data["feature_cspm_enabled"].(bool))
	assert.False(t, ia.data["feature_cspm_host_benchmarks_enabled"].(bool))

	fetchSecurityConfig = func(_ pkgconfigmodel.Reader, _ ipc.HTTPClient) (string, error) {
		return `compliance_config:
  enabled: true
  host_benchmarks:
    enabled: true
`, nil
	}

	ia.fetchSecurityAgentMetadata()

	assert.True(t, ia.data["feature_cspm_enabled"].(bool))
	assert.True(t, ia.data["feature_cspm_host_benchmarks_enabled"].(bool))
}

func TestFetchProcessAgent(t *testing.T) {
	defer func(original func(cfg pkgconfigmodel.Reader, client ipc.HTTPClient) (string, error)) {
		fetchProcessConfig = original
	}(fetchProcessConfig)

	fetchProcessConfig = func(config pkgconfigmodel.Reader, _ ipc.HTTPClient) (string, error) {
		// test that the agent config was passed and not the system-probe config.
		assert.False(
			t,
			config.IsSet("system_probe_config.sysprobe_socket"),
			"wrong configuration received for process-agent fetcher",
		)
		assert.True(
			t,
			config.IsSet("hostname"),
			"wrong configuration received for security-agent fetcher",
		)

		return "", fmt.Errorf("some error")
	}

	ia := getTestInventoryPayload(t, nil, nil)
	ia.fetchProcessAgentMetadata()

	assert.False(t, ia.data["feature_process_enabled"].(bool))
	assert.False(t, ia.data["feature_process_language_detection_enabled"].(bool))
	// default to true in the process agent configuration
	assert.True(t, ia.data["feature_processes_container_enabled"].(bool))

	fetchProcessConfig = func(_ pkgconfigmodel.Reader, _ ipc.HTTPClient) (string, error) {
		return `
process_config:
  process_collection:
    enabled: true
  container_collection:
    enabled: true
language_detection:
  enabled: true
`, nil
	}

	ia.fetchProcessAgentMetadata()

	assert.True(t, ia.data["feature_process_enabled"].(bool))
	assert.True(t, ia.data["feature_processes_container_enabled"].(bool))
	assert.True(t, ia.data["feature_process_language_detection_enabled"].(bool))
}

func TestFetchTraceAgent(t *testing.T) {
	defer func() {
		fetchTraceConfig = configFetcher.TraceAgentConfig
	}()
	fetchTraceConfig = func(config pkgconfigmodel.Reader, _ ipc.HTTPClient) (string, error) {
		// test that the agent config was passed and not the system-probe config.
		assert.False(
			t,
			config.IsSet("system_probe_config.sysprobe_socket"),
			"wrong configuration received for trace-agent fetcher",
		)
		assert.True(
			t,
			config.IsSet("hostname"),
			"wrong configuration received for security-agent fetcher",
		)

		return "", fmt.Errorf("some error")
	}

	ia := getTestInventoryPayload(t, nil, nil)
	ia.fetchTraceAgentMetadata()

	if runtime.GOARCH == "386" && runtime.GOOS == "windows" {
		assert.False(t, ia.data["feature_apm_enabled"].(bool))
	} else {
		assert.True(t, ia.data["feature_apm_enabled"].(bool))
	}
	assert.Equal(t, "", ia.data["config_apm_dd_url"].(string))

	fetchTraceConfig = func(_ pkgconfigmodel.Reader, _ ipc.HTTPClient) (string, error) {
		return `
apm_config:
  enabled: true
  apm_dd_url: "https://user:password@some_url_for_trace"
`, nil
	}

	ia.fetchTraceAgentMetadata()
	assert.True(t, ia.data["feature_apm_enabled"].(bool))
	assert.Equal(t, "https://user:********@some_url_for_trace", ia.data["config_apm_dd_url"].(string))
}

func TestFetchSystemProbeAgent(t *testing.T) {
	if runtime.GOOS == "darwin" {
		t.Skip("system-probe does not support darwin")
	}

	defer func() {
		fetchSystemProbeConfig = sysprobeConfigFetcher.SystemProbeConfig
	}()
	fetchSystemProbeConfig = func(config pkgconfigmodel.Reader, _ ipc.HTTPClient) (string, error) {
		// test that the system-probe config was passed and not the agent config
		assert.True(
			t,
			config.IsSet("system_probe_config.sysprobe_socket"),
			"wrong configuration received for system-probe fetcher",
		)
		assert.False(
			t,
			config.IsSet("hostname"),
			"wrong configuration received for security-agent fetcher",
		)

		return "", fmt.Errorf("some error")
	}

	isPrebuiltDeprecated := prebuilt.IsDeprecated()

	ia := getTestInventoryPayload(t, nil, nil)
	ia.fetchSystemProbeMetadata()

	// We test default value when the system-probe could not be contacted
	assert.False(t, ia.data["feature_cws_enabled"].(bool))
	assert.True(t, ia.data["feature_cws_network_enabled"].(bool))
	assert.False(t, ia.data["feature_cws_security_profiles_enabled"].(bool))
	assert.True(t, ia.data["feature_cws_remote_config_enabled"].(bool))
	assert.False(t, ia.data["feature_networks_enabled"].(bool))
	assert.True(t, ia.data["feature_networks_http_enabled"].(bool))
	assert.True(t, ia.data["feature_networks_https_enabled"].(bool))
	assert.False(t, ia.data["feature_traceroute_enabled"].(bool))
	assert.False(t, ia.data["feature_usm_enabled"].(bool))
	assert.False(t, ia.data["feature_usm_kafka_enabled"].(bool))
	assert.False(t, ia.data["feature_usm_postgres_enabled"].(bool))
	assert.False(t, ia.data["feature_usm_redis_enabled"].(bool))
	assert.False(t, ia.data["feature_usm_http2_enabled"].(bool))
	assert.True(t, ia.data["feature_usm_istio_enabled"].(bool))
	assert.True(t, ia.data["feature_usm_go_tls_enabled"].(bool))
	assert.False(t, ia.data["feature_discovery_enabled"].(bool))
	assert.False(t, ia.data["feature_gpu_monitoring_enabled"].(bool))
	assert.False(t, ia.data["feature_tcp_queue_length_enabled"].(bool))
	assert.False(t, ia.data["feature_oom_kill_enabled"].(bool))
	assert.False(t, ia.data["feature_windows_crash_detection_enabled"].(bool))
	assert.True(t, ia.data["system_probe_core_enabled"].(bool))
	assert.False(t, ia.data["system_probe_runtime_compilation_enabled"].(bool))
	assert.False(t, ia.data["system_probe_kernel_headers_download_enabled"].(bool))
	if runtime.GOOS == "linux" {
		assert.Equal(t, !isPrebuiltDeprecated, ia.data["system_probe_prebuilt_fallback_enabled"].(bool))
	}
	assert.False(t, ia.data["system_probe_telemetry_enabled"].(bool))
	assert.Equal(t, 600, ia.data["system_probe_max_connections_per_message"].(int))
	assert.True(t, ia.data["system_probe_track_tcp_4_connections"].(bool))
	assert.True(t, ia.data["system_probe_track_udp_4_connections"].(bool))
	if !kernel.IsIPv6Enabled() {
		assert.False(t, ia.data["system_probe_track_tcp_6_connections"].(bool))
		assert.False(t, ia.data["system_probe_track_udp_6_connections"].(bool))
	} else {
		assert.True(t, ia.data["system_probe_track_tcp_6_connections"].(bool))
		assert.True(t, ia.data["system_probe_track_udp_6_connections"].(bool))
	}
	assert.True(t, ia.data["system_probe_protocol_classification_enabled"].(bool))
	assert.True(t, ia.data["system_probe_gateway_lookup_enabled"].(bool))
	assert.True(t, ia.data["system_probe_root_namespace_enabled"].(bool))
	assert.False(t, ia.data["feature_dynamic_instrumentation_enabled"].(bool))

	// Testing an inventoryagent without system-probe object
	p := newInventoryAgentProvider(
		fxutil.Test[dependencies](
			t,
			fx.Provide(func() log.Component { return logmock.New(t) }),
			fx.Provide(func() config.Component { return config.NewMock(t) }),
			sysprobeconfig.NoneModule(),
			fx.Provide(func() serializer.MetricSerializer { return serializermock.NewMetricSerializer(t) }),
			fx.Provide(func() ipc.Component { return ipcmock.New(t) }),
			fx.Provide(func(ipcComp ipc.Component) ipc.HTTPClient { return ipcComp.GetClient() }),
			hostnameimpl.MockModule(),
		),
	)
	ia = p.Comp.(*inventoryagent)
	ia.fetchSystemProbeMetadata()

	assert.False(t, ia.data["feature_cws_enabled"].(bool))
	assert.False(t, ia.data["feature_cws_network_enabled"].(bool))
	assert.False(t, ia.data["feature_cws_security_profiles_enabled"].(bool))
	assert.False(t, ia.data["feature_cws_remote_config_enabled"].(bool))
	assert.False(t, ia.data["feature_networks_enabled"].(bool))
	assert.False(t, ia.data["feature_networks_http_enabled"].(bool))
	assert.False(t, ia.data["feature_networks_https_enabled"].(bool))
	assert.False(t, ia.data["feature_traceroute_enabled"].(bool))
	assert.False(t, ia.data["feature_usm_enabled"].(bool))
	assert.False(t, ia.data["feature_usm_kafka_enabled"].(bool))
	assert.False(t, ia.data["feature_usm_postgres_enabled"].(bool))
	assert.False(t, ia.data["feature_usm_http2_enabled"].(bool))
	assert.False(t, ia.data["feature_usm_istio_enabled"].(bool))
	assert.False(t, ia.data["feature_usm_go_tls_enabled"].(bool))
	assert.False(t, ia.data["feature_discovery_enabled"].(bool))
	assert.False(t, ia.data["feature_gpu_monitoring_enabled"].(bool))
	assert.False(t, ia.data["feature_tcp_queue_length_enabled"].(bool))
	assert.False(t, ia.data["feature_oom_kill_enabled"].(bool))
	assert.False(t, ia.data["feature_windows_crash_detection_enabled"].(bool))
	assert.False(t, ia.data["system_probe_core_enabled"].(bool))
	assert.False(t, ia.data["system_probe_runtime_compilation_enabled"].(bool))
	assert.False(t, ia.data["system_probe_kernel_headers_download_enabled"].(bool))
	assert.False(t, ia.data["system_probe_prebuilt_fallback_enabled"].(bool))
	assert.False(t, ia.data["system_probe_telemetry_enabled"].(bool))
	assert.Equal(t, 0, ia.data["system_probe_max_connections_per_message"].(int))
	assert.False(t, ia.data["system_probe_track_tcp_4_connections"].(bool))
	assert.False(t, ia.data["system_probe_track_tcp_6_connections"].(bool))
	assert.False(t, ia.data["system_probe_track_udp_4_connections"].(bool))
	assert.False(t, ia.data["system_probe_track_udp_6_connections"].(bool))
	assert.False(t, ia.data["system_probe_protocol_classification_enabled"].(bool))
	assert.False(t, ia.data["system_probe_gateway_lookup_enabled"].(bool))
	assert.False(t, ia.data["system_probe_root_namespace_enabled"].(bool))
	assert.False(t, ia.data["feature_dynamic_instrumentation_enabled"].(bool))

	// Testing an inventoryagent where we can contact the system-probe process
	fetchSystemProbeConfig = func(_ pkgconfigmodel.Reader, _ ipc.HTTPClient) (string, error) {
		return `
runtime_security_config:
  enabled: true
  activity_dump:
    enabled: true
  remote_configuration:
    enabled: true

event_monitoring_config:
  network:
    enabled: true

network_config:
  enabled: true
  collect_tcp_v4: true
  collect_tcp_v6: true
  collect_udp_v4: true
  collect_udp_v6: true
  enable_protocol_classification: true
  enable_gateway_lookup: true
  enable_root_netns: true

traceroute:
  enabled: true

service_monitoring_config:
  http:
    enabled: true
  tls:
    native:
      enabled: true
    java:
      enabled: true
    istio:
      enabled: true
    go:
      enabled: true
  enabled: true
  kafka:
    enabled: true
  postgres:
    enabled: true
  redis:
    enabled: true
  http2:
    enabled: true
  enable_http_stats_by_status_code: true

discovery:
  enabled: true

windows_crash_detection:
  enabled: true

system_probe_config:
  enable_tcp_queue_length: true
  enable_oom_kill: true
  enable_co_re: true
  enable_runtime_compiler: true
  enable_kernel_header_download: true
  allow_prebuilt_fallback: true
  telemetry_enabled: true
  max_conns_per_message: 123

dynamic_instrumentation:
  enabled: true

gpu_monitoring:
  enabled: true
`, nil
	}

	ia = getTestInventoryPayload(t, nil, nil)
	ia.fetchSystemProbeMetadata()

	assert.True(t, ia.data["feature_cws_enabled"].(bool))
	assert.True(t, ia.data["feature_cws_network_enabled"].(bool))
	assert.True(t, ia.data["feature_cws_security_profiles_enabled"].(bool))
	assert.True(t, ia.data["feature_cws_remote_config_enabled"].(bool))
	assert.True(t, ia.data["feature_networks_enabled"].(bool))
	assert.True(t, ia.data["feature_networks_http_enabled"].(bool))
	assert.True(t, ia.data["feature_networks_https_enabled"].(bool))
	assert.True(t, ia.data["feature_traceroute_enabled"].(bool))
	assert.True(t, ia.data["feature_usm_enabled"].(bool))
	assert.True(t, ia.data["feature_usm_kafka_enabled"].(bool))
	assert.True(t, ia.data["feature_usm_postgres_enabled"].(bool))
	assert.True(t, ia.data["feature_usm_redis_enabled"].(bool))
	assert.True(t, ia.data["feature_usm_http2_enabled"].(bool))
	assert.True(t, ia.data["feature_usm_istio_enabled"].(bool))
	assert.True(t, ia.data["feature_usm_go_tls_enabled"].(bool))
	assert.True(t, ia.data["feature_discovery_enabled"].(bool))
	assert.True(t, ia.data["feature_gpu_monitoring_enabled"].(bool))
	assert.True(t, ia.data["feature_tcp_queue_length_enabled"].(bool))
	assert.True(t, ia.data["feature_oom_kill_enabled"].(bool))
	assert.True(t, ia.data["feature_windows_crash_detection_enabled"].(bool))
	assert.True(t, ia.data["system_probe_core_enabled"].(bool))
	assert.True(t, ia.data["system_probe_runtime_compilation_enabled"].(bool))
	assert.True(t, ia.data["system_probe_kernel_headers_download_enabled"].(bool))
	assert.True(t, ia.data["system_probe_prebuilt_fallback_enabled"].(bool))
	assert.True(t, ia.data["system_probe_telemetry_enabled"].(bool))
	assert.Equal(t, 123, ia.data["system_probe_max_connections_per_message"].(int))
	assert.True(t, ia.data["system_probe_track_tcp_4_connections"].(bool))
	assert.True(t, ia.data["system_probe_track_udp_4_connections"].(bool))
	assert.True(t, ia.data["system_probe_track_tcp_6_connections"].(bool))
	assert.True(t, ia.data["system_probe_track_udp_6_connections"].(bool))
	assert.True(t, ia.data["system_probe_protocol_classification_enabled"].(bool))
	assert.True(t, ia.data["system_probe_gateway_lookup_enabled"].(bool))
	assert.True(t, ia.data["system_probe_root_namespace_enabled"].(bool))
	assert.True(t, ia.data["feature_dynamic_instrumentation_enabled"].(bool))
}

func TestFetchFleet(t *testing.T) {
	ia := getTestInventoryPayload(t, map[string]any{
		"config_id": "my-config",
	}, nil)
	ia.fetchFleetMetadata()
	assert.Equal(t, "my-config", ia.data["config_id"].(string))
}

func TestGetProvidedConfigurationDisable(t *testing.T) {
	ia := getTestInventoryPayload(t, map[string]any{
		"inventories_configuration_enabled": false,
	}, nil)

	payload := ia.getPayload().(*Payload)

	// No configuration should be in the payload
	assert.NotContains(t, payload.Metadata, "full_configuration")
	assert.NotContains(t, payload.Metadata, "provided_configuration")
	assert.NotContains(t, payload.Metadata, "file_configuration")
	assert.NotContains(t, payload.Metadata, "environment_variable_configuration")
	assert.NotContains(t, payload.Metadata, "agent_runtime_configuration")
	assert.NotContains(t, payload.Metadata, "remote_configuration")
	assert.NotContains(t, payload.Metadata, "cli_configuration")
	assert.NotContains(t, payload.Metadata, "source_local_configuration")
}

func TestGetProvidedConfiguration(t *testing.T) {
	ia := getTestInventoryPayload(t, map[string]any{
		"inventories_configuration_enabled": true,
	}, nil)

	payload := ia.getPayload().(*Payload)

	// All configuration level should be in the payload
	assert.Contains(t, payload.Metadata, "full_configuration")
	assert.Contains(t, payload.Metadata, "provided_configuration")
	assert.Contains(t, payload.Metadata, "file_configuration")
	assert.Contains(t, payload.Metadata, "environment_variable_configuration")
	assert.Contains(t, payload.Metadata, "agent_runtime_configuration")
	assert.Contains(t, payload.Metadata, "remote_configuration")
	assert.Contains(t, payload.Metadata, "cli_configuration")
	assert.Contains(t, payload.Metadata, "source_local_configuration")
}

func TestGetProvidedConfigurationOnly(t *testing.T) {
	ia := getTestInventoryPayload(t, map[string]any{
		"inventories_configuration_enabled": true,
	}, nil)

	data := make(agentMetadata)
	ia.getConfigs(data)

	keys := []string{}
	for k := range data {
		keys = append(keys, k)
	}

	sort.Strings(keys)
	expected := []string{
		"provided_configuration",
		"full_configuration",
		"file_configuration",
		"environment_variable_configuration",
		"agent_runtime_configuration",
		"fleet_policies_configuration",
		"remote_configuration",
		"cli_configuration",
		"source_local_configuration",
	}
	sort.Strings(expected)

	assert.Equal(t, expected, keys)
}<|MERGE_RESOLUTION|>--- conflicted
+++ resolved
@@ -259,15 +259,13 @@
 		expected["system_probe_track_udp_6_connections"] = false
 	}
 
-<<<<<<< HEAD
-	// HTTP2 may be disabled by adjust_usm.go on kernels < 5.2
-	expected["feature_usm_http2_enabled"] = sysprobecfg.HTTP2MonitoringSupported()
-=======
 	// Redis may be disabled by adjust_usm.go on kernels < 5.4
 	if !sysprobecfg.RedisMonitoringSupported() {
 		expected["feature_usm_redis_enabled"] = false
 	}
->>>>>>> be65923d
+
+	// HTTP2 may be disabled by adjust_usm.go on kernels < 5.2
+	expected["feature_usm_http2_enabled"] = sysprobecfg.HTTP2MonitoringSupported()
 
 	for name, value := range expected {
 		assert.Equal(t, value, ia.data[name], "value for '%s' is wrong", name)
