// Unless explicitly stated otherwise all files in this repository are licensed
// under the Apache License Version 2.0.
// This product includes software developed at Datadog (https://www.datadoghq.com/).
// Copyright 2016-present Datadog, Inc.

// Package inventoryagentimpl implements a component to generate the 'datadog_agent' metadata payload for inventory.
package inventoryagentimpl

import (
	"context"
	"encoding/json"
	"fmt"
	"reflect"
	"strings"
	"sync"
	"time"

	"go.uber.org/fx"

	"github.com/DataDog/datadog-agent/comp/core/config"
	flaretypes "github.com/DataDog/datadog-agent/comp/core/flare/types"
	"github.com/DataDog/datadog-agent/comp/core/log"
	"github.com/DataDog/datadog-agent/comp/core/status"
	"github.com/DataDog/datadog-agent/comp/core/sysprobeconfig"
	"github.com/DataDog/datadog-agent/comp/metadata/internal/util"
	iainterface "github.com/DataDog/datadog-agent/comp/metadata/inventoryagent"
	"github.com/DataDog/datadog-agent/comp/metadata/runner/runnerimpl"
	"github.com/DataDog/datadog-agent/pkg/config/env"
	configFetcher "github.com/DataDog/datadog-agent/pkg/config/fetcher"
	"github.com/DataDog/datadog-agent/pkg/config/model"
	"github.com/DataDog/datadog-agent/pkg/serializer"
	"github.com/DataDog/datadog-agent/pkg/serializer/marshaler"
	ecsmeta "github.com/DataDog/datadog-agent/pkg/util/ecs/metadata"
	"github.com/DataDog/datadog-agent/pkg/util/flavor"
	"github.com/DataDog/datadog-agent/pkg/util/fxutil"
	"github.com/DataDog/datadog-agent/pkg/util/hostname"
	"github.com/DataDog/datadog-agent/pkg/util/installinfo"
	"github.com/DataDog/datadog-agent/pkg/util/optional"
	"github.com/DataDog/datadog-agent/pkg/util/scrubber"
	"github.com/DataDog/datadog-agent/pkg/util/uuid"
	"github.com/DataDog/datadog-agent/pkg/version"
	"github.com/DataDog/viper"
)

// Module defines the fx options for this component.
func Module() fxutil.Module {
	return fxutil.Component(
		fx.Provide(newInventoryAgentProvider))
}

var (
	// for testing
	installinfoGet         = installinfo.Get
	fetchSecurityConfig    = configFetcher.SecurityAgentConfig
	fetchProcessConfig     = func(cfg model.Reader) (string, error) { return configFetcher.ProcessAgentConfig(cfg, true) }
	fetchTraceConfig       = configFetcher.TraceAgentConfig
	fetchSystemProbeConfig = configFetcher.SystemProbeConfig
)

type agentMetadata map[string]interface{}

// Payload handles the JSON unmarshalling of the metadata payload
type Payload struct {
	Hostname  string        `json:"hostname"`
	Timestamp int64         `json:"timestamp"`
	Metadata  agentMetadata `json:"agent_metadata"`
	UUID      string        `json:"uuid"`
}

// MarshalJSON serialization a Payload to JSON
func (p *Payload) MarshalJSON() ([]byte, error) {
	type PayloadAlias Payload
	return json.Marshal((*PayloadAlias)(p))
}

// SplitPayload implements marshaler.AbstractMarshaler#SplitPayload.
//
// In this case, the payload can't be split any further.
func (p *Payload) SplitPayload(_ int) ([]marshaler.AbstractMarshaler, error) {
	return nil, fmt.Errorf("could not split inventories agent payload any more, payload is too big for intake")
}

type inventoryagent struct {
	util.InventoryPayload

	log          log.Component
	conf         config.Component
	sysprobeConf optional.Option[sysprobeconfig.Component]
	m            sync.Mutex
	data         agentMetadata
	hostname     string
}

type dependencies struct {
	fx.In

	Log            log.Component
	Config         config.Component
	SysProbeConfig optional.Option[sysprobeconfig.Component]
	Serializer     serializer.MetricSerializer
}

type provides struct {
	fx.Out

	Comp                 iainterface.Component
	Provider             runnerimpl.Provider
	FlareProvider        flaretypes.Provider
	StatusHeaderProvider status.HeaderInformationProvider
}

func newInventoryAgentProvider(deps dependencies) provides {
	hname, _ := hostname.Get(context.Background())
	ia := &inventoryagent{
		conf:         deps.Config,
		sysprobeConf: deps.SysProbeConfig,
		log:          deps.Log,
		hostname:     hname,
		data:         make(agentMetadata),
	}
	ia.InventoryPayload = util.CreateInventoryPayload(deps.Config, deps.Log, deps.Serializer, ia.getPayload, "agent.json")

	if ia.Enabled {
		ia.initData()
		// We want to be notified when the configuration is updated
		deps.Config.OnUpdate(func(_ string) { ia.Refresh() })
	}

	return provides{
		Comp:                 ia,
		Provider:             ia.MetadataProvider(),
		FlareProvider:        ia.FlareProvider(),
		StatusHeaderProvider: status.NewHeaderInformationProvider(ia),
	}
}

func scrub(s string) string {
	// Errors come from internal use of a Reader interface. Since we are reading from a buffer, no errors
	// are possible.
	scrubString, _ := scrubber.ScrubString(s)
	return scrubString
}

func (ia *inventoryagent) initData() {
	tool := "undefined"
	toolVersion := ""
	installerVersion := ""

	install, err := installinfoGet(ia.conf)
	if err == nil {
		tool = install.Tool
		toolVersion = install.ToolVersion
		installerVersion = install.InstallerVersion
	}
	ia.data["install_method_tool"] = tool
	ia.data["install_method_tool_version"] = toolVersion
	ia.data["install_method_installer_version"] = installerVersion

	data, err := hostname.GetWithProvider(context.Background())
	if err == nil {
		if data.Provider != "" && !data.FromFargate() {
			ia.data["hostname_source"] = data.Provider
		}
	} else {
		ia.log.Warnf("could not fetch 'hostname_source': %v", err)
	}

	ia.data["agent_version"] = version.AgentVersion
	ia.data["flavor"] = flavor.GetFlavor()
}

type configGetter interface {
	GetBool(string) bool
	GetInt(string) int
	GetString(string) string
}

// getCorrectConfig tries to fetch the configuration from another process. It returns a new
// configuration object on success and the fallback upon failure.
func (ia *inventoryagent) getCorrectConfig(name string, configFetcher func(config model.Reader) (string, error), fallback configGetter) configGetter {
	// We query the configuration from another agent itself to have accurate data. If the other process isn't
	// available we fallback on the current configuration.
	if remoteConfig, err := configFetcher(ia.conf); err == nil {
		cfg := viper.New()
		cfg.SetConfigType("yaml")
		if err = cfg.ReadConfig(strings.NewReader(remoteConfig)); err != nil {
			ia.log.Error("Could not parse '%s' configuration: %s", name, err)
		} else {
			return cfg
		}
	} else {
		ia.log.Errorf("could not fetch %s process configuration: %s", name, err)
	}
	return fallback
}

func (ia *inventoryagent) fetchCoreAgentMetadata() {
	cfgSlice := func(name string) []string {
		if ia.conf.IsSet(name) {
			ss := ia.conf.GetStringSlice(name)
			rv := make([]string, len(ss))
			for i, s := range ss {
				rv[i] = scrub(s)
			}
			return rv
		}
		return []string{}
	}

	ia.data["config_dd_url"] = scrub(ia.conf.GetString("dd_url"))
	ia.data["config_site"] = scrub(ia.conf.GetString("dd_site"))
	ia.data["config_logs_dd_url"] = scrub(ia.conf.GetString("logs_config.logs_dd_url"))
	ia.data["config_logs_socks5_proxy_address"] = scrub(ia.conf.GetString("logs_config.socks5_proxy_address"))
	ia.data["config_no_proxy"] = cfgSlice("proxy.no_proxy")
	ia.data["config_process_dd_url"] = scrub(ia.conf.GetString("process_config.process_dd_url"))
	ia.data["config_proxy_http"] = scrub(ia.conf.GetString("proxy.http"))
	ia.data["config_proxy_https"] = scrub(ia.conf.GetString("proxy.https"))
	ia.data["feature_fips_enabled"] = ia.conf.GetBool("fips.enabled")
	ia.data["feature_logs_enabled"] = ia.conf.GetBool("logs_enabled")
	ia.data["feature_imdsv2_enabled"] = ia.conf.GetBool("ec2_prefer_imdsv2")
	ia.data["feature_remote_configuration_enabled"] = ia.conf.GetBool("remote_configuration.enabled")
	ia.data["feature_container_images_enabled"] = ia.conf.GetBool("container_image.enabled")

	ia.data["feature_csm_vm_containers_enabled"] = ia.conf.GetBool("sbom.enabled") && ia.conf.GetBool("container_image.enabled") && ia.conf.GetBool("sbom.container_image.enabled")
	ia.data["feature_csm_vm_hosts_enabled"] = ia.conf.GetBool("sbom.enabled") && ia.conf.GetBool("sbom.host.enabled")
}

func (ia *inventoryagent) fetchSecurityAgentMetadata() {
	securityCfg := ia.getCorrectConfig("security-agent", fetchSecurityConfig, ia.conf)

	ia.data["feature_cspm_enabled"] = securityCfg.GetBool("compliance_config.enabled")
	ia.data["feature_cspm_host_benchmarks_enabled"] = securityCfg.GetBool("compliance_config.host_benchmarks.enabled")
}

func (ia *inventoryagent) fetchTraceAgentMetadata() {
	traceCfg := ia.getCorrectConfig("trace-agent", fetchTraceConfig, ia.conf)

	ia.data["config_apm_dd_url"] = scrub(traceCfg.GetString("apm_config.apm_dd_url"))
	ia.data["feature_apm_enabled"] = traceCfg.GetBool("apm_config.enabled")
}

func (ia *inventoryagent) fetchProcessAgentMetadata() {
	processCfg := ia.getCorrectConfig("process-agent", fetchProcessConfig, ia.conf)

	ia.data["feature_process_enabled"] = processCfg.GetBool("process_config.process_collection.enabled")
	ia.data["feature_processes_container_enabled"] = processCfg.GetBool("process_config.container_collection.enabled")
	ia.data["feature_process_language_detection_enabled"] = processCfg.GetBool("language_detection.enabled")
}

func (ia *inventoryagent) fetchSystemProbeMetadata() {
	// If the system-probe configuration is not loaded we fallback on zero value for all metadata
	getBoolSysProbe := func(key string) bool { return false }
	getIntSysProbe := func(key string) int { return 0 }

	localSysProbeConf, isSet := ia.sysprobeConf.Get()
	if isSet {
		// If we can fetch the configuration from the system-probe process, we use it. If not we fallback on the
		// local instance.
		sysProbeConf := ia.getCorrectConfig("system-probe", fetchSystemProbeConfig, localSysProbeConf)

		getBoolSysProbe = sysProbeConf.GetBool
		getIntSysProbe = sysProbeConf.GetInt
	}

	// Cloud Workload Security / system-probe

	ia.data["feature_cws_enabled"] = getBoolSysProbe("runtime_security_config.enabled")
	ia.data["feature_cws_security_profiles_enabled"] = getBoolSysProbe("runtime_security_config.activity_dump.enabled")
	ia.data["feature_cws_remote_config_enabled"] = getBoolSysProbe("runtime_security_config.remote_configuration.enabled")
	ia.data["feature_cws_network_enabled"] = getBoolSysProbe("event_monitoring_config.network.enabled")

	// Service monitoring / system-probe

	ia.data["feature_networks_enabled"] = getBoolSysProbe("network_config.enabled")
	ia.data["feature_networks_http_enabled"] = getBoolSysProbe("service_monitoring_config.enable_http_monitoring")
	ia.data["feature_networks_https_enabled"] = getBoolSysProbe("service_monitoring_config.tls.native.enabled")

	ia.data["feature_usm_enabled"] = getBoolSysProbe("service_monitoring_config.enabled")
	ia.data["feature_usm_kafka_enabled"] = getBoolSysProbe("service_monitoring_config.enable_kafka_monitoring")
	ia.data["feature_usm_java_tls_enabled"] = getBoolSysProbe("service_monitoring_config.tls.java.enabled")
	ia.data["feature_usm_http2_enabled"] = getBoolSysProbe("service_monitoring_config.enable_http2_monitoring")
	ia.data["feature_usm_istio_enabled"] = getBoolSysProbe("service_monitoring_config.tls.istio.enabled")
	ia.data["feature_usm_http_by_status_code_enabled"] = getBoolSysProbe("service_monitoring_config.enable_http_stats_by_status_code")
	ia.data["feature_usm_go_tls_enabled"] = getBoolSysProbe("service_monitoring_config.tls.go.enabled")

	// miscellaneous / system-probe

	ia.data["feature_tcp_queue_length_enabled"] = getBoolSysProbe("system_probe_config.enable_tcp_queue_length")
	ia.data["feature_oom_kill_enabled"] = getBoolSysProbe("system_probe_config.enable_oom_kill")
	ia.data["feature_windows_crash_detection_enabled"] = getBoolSysProbe("windows_crash_detection.enabled")
	ia.data["feature_dynamic_instrumentation_enabled"] = getBoolSysProbe("dynamic_instrumentation.enabled")

	ia.data["system_probe_core_enabled"] = getBoolSysProbe("system_probe_config.enable_co_re")
	ia.data["system_probe_runtime_compilation_enabled"] = getBoolSysProbe("system_probe_config.enable_runtime_compiler")
	ia.data["system_probe_kernel_headers_download_enabled"] = getBoolSysProbe("system_probe_config.enable_kernel_header_download")
	ia.data["system_probe_prebuilt_fallback_enabled"] = getBoolSysProbe("system_probe_config.allow_precompiled_fallback")
	ia.data["system_probe_telemetry_enabled"] = getBoolSysProbe("system_probe_config.telemetry_enabled")
	ia.data["system_probe_max_connections_per_message"] = getIntSysProbe("system_probe_config.max_conns_per_message")
	ia.data["system_probe_track_tcp_4_connections"] = getBoolSysProbe("network_config.collect_tcp_v4")
	ia.data["system_probe_track_tcp_6_connections"] = getBoolSysProbe("network_config.collect_tcp_v6")
	ia.data["system_probe_track_udp_4_connections"] = getBoolSysProbe("network_config.collect_udp_v4")
	ia.data["system_probe_track_udp_6_connections"] = getBoolSysProbe("network_config.collect_udp_v6")
	ia.data["system_probe_protocol_classification_enabled"] = getBoolSysProbe("network_config.enable_protocol_classification")
	ia.data["system_probe_gateway_lookup_enabled"] = getBoolSysProbe("network_config.enable_gateway_lookup")
	ia.data["system_probe_root_namespace_enabled"] = getBoolSysProbe("network_config.enable_root_netns")
<<<<<<< HEAD

	ia.data["feature_dynamic_instrumentation_enabled"] = getBoolSysProbe("dynamic_instrumentation.enabled")

	// ECS Fargate
	ia.fetchECSFargateAgentMetadata()

	ia.refreshMetadata()
}

// fetchECSFargateAgentMetadata fetches ECS Fargate agent metadata from the ECS metadata V2 service.
// Times out after 5 seconds to avoid blocking the agent startup.
func (ia *inventoryagent) fetchECSFargateAgentMetadata() {
	ctx, cc := context.WithTimeout(context.Background(), 5*time.Second)
	defer cc()

	if !env.IsECSFargate() {
		return
	}
	client, err := ecsmeta.V2()
	if err != nil {
		ia.log.Warnf("error while initializing ECS metadata V2 client: %s", err)
		return
	}

	// Use the task ARN as hostname
	taskMeta, err := client.GetTask(ctx)
	if err != nil {
		ia.log.Warnf("error while fetching ECS Fargate metadata V2 task: %s", err)
		return
	}

	ia.data["ecs_fargate_task_arn"] = taskMeta.TaskARN
	ia.data["ecs_fargate_cluster_name"] = taskMeta.ClusterName
}

func (ia *inventoryagent) fetchSecurityAgentMetadata() {
	type configGetter interface {
		GetBool(string) bool
	}

	securityCfg := configGetter(ia.conf)
	// We query the configuration from the security agent itself to have accurate data. If the security-agent isn't
	// available we fallback on the current configuration.
	if securityConfig, err := fetchSecurityConfig(ia.conf); err == nil {
		cfg := viper.New()
		cfg.SetConfigType("yaml")
		if err = cfg.ReadConfig(strings.NewReader(securityConfig)); err != nil {
			ia.log.Error("Could not pars security-agent configuration: %s", err)
		} else {
			securityCfg = cfg
		}
	}

	ia.data["feature_cspm_enabled"] = securityCfg.GetBool("compliance_config.enabled")
	ia.data["feature_cspm_host_benchmarks_enabled"] = securityCfg.GetBool("compliance_config.host_benchmarks.enabled")

}
=======
}

>>>>>>> 294ae461
func (ia *inventoryagent) refreshMetadata() {
	// Core Agent / agent
	ia.fetchCoreAgentMetadata()
	// Compliance / security-agent
	ia.fetchSecurityAgentMetadata()
	// Process / process-agent
	ia.fetchProcessAgentMetadata()
	// APM / trace-agent
	ia.fetchTraceAgentMetadata()
	// system-probe ecosystem
	ia.fetchSystemProbeMetadata()
}

// Set updates a metadata value in the payload. The given value will be stored in the cache without being copied. It is
// up to the caller to make sure the given value will not be modified later.
func (ia *inventoryagent) Set(name string, value interface{}) {
	if !ia.Enabled {
		return
	}

	ia.log.Debugf("setting inventory agent metadata '%s': '%v'", name, value)

	ia.m.Lock()
	defer ia.m.Unlock()

	if !reflect.DeepEqual(ia.data[name], value) {
		ia.data[name] = value
		ia.Refresh()
	}
}

func (ia *inventoryagent) getPayload() marshaler.JSONMarshaler {
	ia.m.Lock()
	defer ia.m.Unlock()

	ia.refreshMetadata()

	// Create a static copy of agentMetadata for the payload
	data := make(agentMetadata)
	for k, v := range ia.data {
		data[k] = v
	}

	configLayer := map[string]func() (string, error){
		"full_configuration":                 ia.getFullConfiguration,
		"provided_configuration":             ia.getProvidedConfiguration,
		"file_configuration":                 ia.getFileConfiguration,
		"environment_variable_configuration": ia.getEnvVarConfiguration,
		"agent_runtime_configuration":        ia.getRuntimeConfiguration,
		"remote_configuration":               ia.getRemoteConfiguration,
		"cli_configuration":                  ia.getCliConfiguration,
	}
	for layer, getter := range configLayer {
		if conf, err := getter(); err == nil {
			data[layer] = conf
		}
	}

	return &Payload{
		Hostname:  ia.hostname,
		Timestamp: time.Now().UnixNano(),
		Metadata:  data,
		UUID:      uuid.GetUUID(),
	}
}

// Get returns a copy of the agent metadata. Useful to be incorporated in the status page.
func (ia *inventoryagent) Get() map[string]interface{} {
	ia.m.Lock()
	defer ia.m.Unlock()

	data := map[string]interface{}{}
	for k, v := range ia.data {
		data[k] = v
	}
	return data
}<|MERGE_RESOLUTION|>--- conflicted
+++ resolved
@@ -303,7 +303,6 @@
 	ia.data["system_probe_protocol_classification_enabled"] = getBoolSysProbe("network_config.enable_protocol_classification")
 	ia.data["system_probe_gateway_lookup_enabled"] = getBoolSysProbe("network_config.enable_gateway_lookup")
 	ia.data["system_probe_root_namespace_enabled"] = getBoolSysProbe("network_config.enable_root_netns")
-<<<<<<< HEAD
 
 	ia.data["feature_dynamic_instrumentation_enabled"] = getBoolSysProbe("dynamic_instrumentation.enabled")
 
@@ -339,32 +338,6 @@
 	ia.data["ecs_fargate_cluster_name"] = taskMeta.ClusterName
 }
 
-func (ia *inventoryagent) fetchSecurityAgentMetadata() {
-	type configGetter interface {
-		GetBool(string) bool
-	}
-
-	securityCfg := configGetter(ia.conf)
-	// We query the configuration from the security agent itself to have accurate data. If the security-agent isn't
-	// available we fallback on the current configuration.
-	if securityConfig, err := fetchSecurityConfig(ia.conf); err == nil {
-		cfg := viper.New()
-		cfg.SetConfigType("yaml")
-		if err = cfg.ReadConfig(strings.NewReader(securityConfig)); err != nil {
-			ia.log.Error("Could not pars security-agent configuration: %s", err)
-		} else {
-			securityCfg = cfg
-		}
-	}
-
-	ia.data["feature_cspm_enabled"] = securityCfg.GetBool("compliance_config.enabled")
-	ia.data["feature_cspm_host_benchmarks_enabled"] = securityCfg.GetBool("compliance_config.host_benchmarks.enabled")
-
-}
-=======
-}
-
->>>>>>> 294ae461
 func (ia *inventoryagent) refreshMetadata() {
 	// Core Agent / agent
 	ia.fetchCoreAgentMetadata()
