--- conflicted
+++ resolved
@@ -115,13 +115,8 @@
 	p := newInventoryHostProvider(
 		fxutil.Test[dependencies](
 			t,
-<<<<<<< HEAD
-			log.MockModule(),
+			logimpl.MockModule(),
 			config.MockModule(),
-=======
-			logimpl.MockModule,
-			config.MockModule,
->>>>>>> bc6a27c1
 			fx.Provide(func() serializer.MetricSerializer { return &serializer.MockSerializer{} }),
 		),
 	)
