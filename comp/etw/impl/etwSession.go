--- conflicted
+++ resolved
@@ -168,12 +168,9 @@
 	ptp := (C.PEVENT_TRACE_PROPERTIES)(unsafe.Pointer(&e.propertiesBuf[0]))
 	var ret windows.Errno
 	if e.wellKnown {
-<<<<<<< HEAD
-=======
 		if e.hTraceHandle == C.INVALID_PROCESSTRACE_HANDLE {
 			return windows.ERROR_INVALID_HANDLE
 		}
->>>>>>> 1b739574
 		ret = windows.Errno(C.CloseTrace(e.hTraceHandle))
 
 	} else {
