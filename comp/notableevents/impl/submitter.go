--- conflicted
+++ resolved
@@ -104,18 +104,8 @@
 						"source":   "windows_event_log",
 					},
 				},
-<<<<<<< HEAD
-				"message": fmt.Sprintf("Windows Event Log detected event %d from %s", payload.EventID, payload.Provider),
-				"tags": []string{
-					"channel:" + payload.Channel,
-					"provider:" + payload.Provider,
-					fmt.Sprintf("event_id:%d", payload.EventID),
-					"source:windows_event_log",
-				},
-=======
 				"message":   fmt.Sprintf("Windows Event Log detected event %d from %s", payload.EventID, payload.Provider),
 				"tags":      tags,
->>>>>>> 85c6f0a5
 				"timestamp": timestamp,
 			},
 		},
