--- conflicted
+++ resolved
@@ -60,13 +60,8 @@
 	logComp       log.Component
 }
 
-<<<<<<< HEAD
 func testSetup(t *testing.T, overrides map[string]interface{}, start bool, fakeIPResults map[string]*fakeResults) *testState {
-	lc := compdef.NewTestLifecycle()
-=======
-func testSetup(t *testing.T, overrides map[string]interface{}, start bool) *testState {
 	lc := compdef.NewTestLifecycle(t)
->>>>>>> 0150cca5
 
 	config := fxutil.Test[config.Component](t, fx.Options(
 		config.MockModule(),
