// Unless explicitly stated otherwise all files in this repository are licensed
// under the Apache License Version 2.0.
// This product includes software developed at Datadog (https://www.datadoghq.com/).
// Copyright 2025-present Datadog, Inc.

// Package noneimpl provides the noop auditor component
package noneimpl

import (
	logsconfig "github.com/DataDog/datadog-agent/comp/logs/agent/config"
	"github.com/DataDog/datadog-agent/pkg/logs/message"
)

// NullAuditor is an auditor that does nothing but empties the channel it
// receives messages from
type NullAuditor struct {
	channel     chan *message.Payload
	stopChannel chan struct{}
}

// NewAuditor creates a new noop auditor comoponent
func NewAuditor() *NullAuditor {
	nullAuditor := &NullAuditor{
		channel:     make(chan *message.Payload),
		stopChannel: make(chan struct{}),
	}

	return nullAuditor
}

// GetOffset returns an empty string
func (a *NullAuditor) GetOffset(_ string) string {
	return ""
}

// GetTailingMode returns an empty string
func (a *NullAuditor) GetTailingMode(_ string) string {
	return ""
}

<<<<<<< HEAD
// GetFingerprint returns 0 (no fingerprint)
func (a *NullAuditor) GetFingerprint(_ string) uint64 {
	return 0
}

// GetFingerprintConfig returns nil (no fingerprint config)
func (a *NullAuditor) GetFingerprintConfig(_ string) *logsconfig.FingerprintConfig {
	return nil
}

// KeepAlive is a no-op
=======
// KeepAlive does nothing in the null auditor
>>>>>>> 97ff3182
func (a *NullAuditor) KeepAlive(_ string) {
	// No-op
}

// SetTailed does nothing in the null auditor
func (a *NullAuditor) SetTailed(_ string, _ bool) {
	// No-op
}

// SetOffset does nothing in the null auditor
func (a *NullAuditor) SetOffset(_ string, _ string) {
	// No-op
}

// Start starts the NullAuditor main loop
func (a *NullAuditor) Start() {
	go a.run()
}

// Stop stops the NullAuditor main loop
func (a *NullAuditor) Stop() {
	a.stopChannel <- struct{}{}
}

// Channel returns the channel messages should be sent on
func (a *NullAuditor) Channel() chan *message.Payload {
	return a.channel
}

// run is the main run loop for the null auditor
func (a *NullAuditor) run() {
	for {
		select {
		case <-a.channel:
		// drain the channel, we're not doing anything with the channel
		case <-a.stopChannel:
			close(a.channel)
			return
		}
	}
}<|MERGE_RESOLUTION|>--- conflicted
+++ resolved
@@ -38,7 +38,6 @@
 	return ""
 }
 
-<<<<<<< HEAD
 // GetFingerprint returns 0 (no fingerprint)
 func (a *NullAuditor) GetFingerprint(_ string) uint64 {
 	return 0
@@ -50,9 +49,6 @@
 }
 
 // KeepAlive is a no-op
-=======
-// KeepAlive does nothing in the null auditor
->>>>>>> 97ff3182
 func (a *NullAuditor) KeepAlive(_ string) {
 	// No-op
 }
