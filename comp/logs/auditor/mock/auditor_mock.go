// Unless explicitly stated otherwise all files in this repository are licensed
// under the Apache License Version 2.0.
// This product includes software developed at Datadog (https://www.datadoghq.com/).
// Copyright 2025-present Datadog, Inc.

//go:build test

// Package mock provides a mock for the auditor component
package mock

import (
	"sync"

	auditor "github.com/DataDog/datadog-agent/comp/logs/auditor/def"
	"github.com/DataDog/datadog-agent/pkg/logs/message"
	"github.com/DataDog/datadog-agent/pkg/util/fxutil"

	logsconfig "github.com/DataDog/datadog-agent/comp/logs/agent/config"
)

// ProvidesMock is the mock component output
type ProvidesMock struct {
	Comp auditor.Component
}

// AuditorMockModule defines the fx options for the mock component.
func AuditorMockModule() fxutil.Module {
	return fxutil.Component(
		fxutil.ProvideComponentConstructor(newMock),
	)
}

func newMock() ProvidesMock {
	return ProvidesMock{
		Comp: NewMockAuditor(),
	}
}

// NewMockAuditor returns a new mock auditor
func NewMockAuditor() *Auditor {
	return &Auditor{
		Registry:         *NewMockRegistry(),
		channel:          make(chan *message.Payload),
		stopChannel:      make(chan struct{}),
		ReceivedMessages: make([]*message.Payload, 0),
	}
}

// Auditor is a mock auditor that does nothing
type Auditor struct {
	Registry
	channel          chan *message.Payload
	stopChannel      chan struct{}
	ReceivedMessages []*message.Payload
}

// Start starts the NullAuditor main loop
func (a *Auditor) Start() {
	go a.run()
}

// Stop stops the NullAuditor main loop
func (a *Auditor) Stop() {
	a.stopChannel <- struct{}{}
}

// Channel returns the channel messages should be sent on
func (a *Auditor) Channel() chan *message.Payload {
	return a.channel
}

// run is the main run loop for the null auditor
func (a *Auditor) run() {
	for {
		select {
		case val := <-a.channel:
			a.ReceivedMessages = append(a.ReceivedMessages, val)
		case <-a.stopChannel:
			close(a.channel)
			return
		}
	}
}

// Registry does nothing
type Registry struct {
<<<<<<< HEAD
	offset            string
	tailingMode       string
	fingerprint       uint64
	fingerprintConfig *logsconfig.FingerprintConfig
=======
	sync.Mutex

	tailingMode string

	StoredOffsets map[string]string
	KeepAlives    map[string]bool
	TailedSources map[string]bool
>>>>>>> 05d72c90
}

// NewMockRegistry returns a new mock registry.
func NewMockRegistry() *Registry {
	return &Registry{
		StoredOffsets: make(map[string]string),
		KeepAlives:    make(map[string]bool),
		TailedSources: make(map[string]bool),
	}
}

// GetOffset returns the offset.
func (r *Registry) GetOffset(identifier string) string {
	r.Lock()
	defer r.Unlock()
	if offset, ok := r.StoredOffsets[identifier]; ok {
		return offset
	}
	return ""
}

// SetOffset sets the offset.
func (r *Registry) SetOffset(identifier string, offset string) {
	r.Lock()
	defer r.Unlock()
	r.StoredOffsets[identifier] = offset
}

// GetTailingMode returns the tailing mode.
func (r *Registry) GetTailingMode(_ string) string {
	r.Lock()
	defer r.Unlock()
	return r.tailingMode
}

// SetTailingMode sets the tailing mode.
func (r *Registry) SetTailingMode(tailingMode string) {
	r.Lock()
	defer r.Unlock()
	r.tailingMode = tailingMode
}

<<<<<<< HEAD
// GetFingerprint sets the checksum fingerprint
func (r *Registry) GetFingerprint(_ string) uint64 {
	return r.fingerprint
}

// SetFingerprint sets the checksum fingerprint
func (r *Registry) SetFingerprint(fingerprint uint64) {
	r.fingerprint = fingerprint
}

// GetFingerprintets the checksum fingerprint
func (r *Registry) GetFingerprintConfig(_ string) *logsconfig.FingerprintConfig {
	return r.fingerprintConfig
}

// SetFingerprintConfig sets the fingerprint configuration
func (r *Registry) SetFingerprintConfig(fingerprintConfig *logsconfig.FingerprintConfig) {
	r.fingerprintConfig = fingerprintConfig
=======
// SetTailed stores the tailed status of the identifier.
func (r *Registry) SetTailed(identifier string, isTailed bool) {
	r.Lock()
	defer r.Unlock()
	r.TailedSources[identifier] = isTailed
}

// KeepAlive stores the keep alive status of the identifier.
func (r *Registry) KeepAlive(identifier string) {
	r.Lock()
	defer r.Unlock()
	r.KeepAlives[identifier] = true
>>>>>>> 05d72c90
}<|MERGE_RESOLUTION|>--- conflicted
+++ resolved
@@ -84,20 +84,13 @@
 
 // Registry does nothing
 type Registry struct {
-<<<<<<< HEAD
-	offset            string
+	sync.Mutex
 	tailingMode       string
 	fingerprint       uint64
 	fingerprintConfig *logsconfig.FingerprintConfig
-=======
-	sync.Mutex
-
-	tailingMode string
-
-	StoredOffsets map[string]string
-	KeepAlives    map[string]bool
-	TailedSources map[string]bool
->>>>>>> 05d72c90
+	StoredOffsets     map[string]string
+	KeepAlives        map[string]bool
+	TailedSources     map[string]bool
 }
 
 // NewMockRegistry returns a new mock registry.
@@ -140,7 +133,6 @@
 	r.tailingMode = tailingMode
 }
 
-<<<<<<< HEAD
 // GetFingerprint sets the checksum fingerprint
 func (r *Registry) GetFingerprint(_ string) uint64 {
 	return r.fingerprint
@@ -151,7 +143,7 @@
 	r.fingerprint = fingerprint
 }
 
-// GetFingerprintets the checksum fingerprint
+// GetFingerprintConfig returns the checksum fingerprint configuration
 func (r *Registry) GetFingerprintConfig(_ string) *logsconfig.FingerprintConfig {
 	return r.fingerprintConfig
 }
@@ -159,7 +151,8 @@
 // SetFingerprintConfig sets the fingerprint configuration
 func (r *Registry) SetFingerprintConfig(fingerprintConfig *logsconfig.FingerprintConfig) {
 	r.fingerprintConfig = fingerprintConfig
-=======
+}
+
 // SetTailed stores the tailed status of the identifier.
 func (r *Registry) SetTailed(identifier string, isTailed bool) {
 	r.Lock()
@@ -172,5 +165,4 @@
 	r.Lock()
 	defer r.Unlock()
 	r.KeepAlives[identifier] = true
->>>>>>> 05d72c90
 }