--- conflicted
+++ resolved
@@ -13,16 +13,11 @@
 type Registry interface {
 	GetOffset(identifier string) string
 	GetTailingMode(identifier string) string
-<<<<<<< HEAD
 	GetFingerprint(identifier string) uint64
 	GetFingerprintConfig(identifier string) *logsconfig.FingerprintConfig
-=======
-
 	// KeepAlive is used to signal that the identifier still exists and should not be removed from the registry.
 	// Used for identifiers that are not guaranteed to have a tailer assigned to them.
 	KeepAlive(identifier string)
-
 	// SetTailed is used to signal that the identifier is still being tailed and should not be removed from the registry.
 	SetTailed(identifier string, isTailed bool)
->>>>>>> 05d72c90
 }