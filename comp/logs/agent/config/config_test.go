// Unless explicitly stated otherwise all files in this repository are licensed
// under the Apache License Version 2.0.
// This product includes software developed at Datadog (https://www.datadoghq.com/).
// Copyright 2016-present Datadog, Inc.

package config

import (
	"runtime"
	"testing"
	"time"

	"github.com/DataDog/datadog-agent/comp/core/config"
	pkgconfigsetup "github.com/DataDog/datadog-agent/pkg/config/setup"
	"github.com/stretchr/testify/assert"
	"github.com/stretchr/testify/suite"
)

type ConfigTestSuite struct {
	suite.Suite
	config config.Component
}

func (suite *ConfigTestSuite) SetupTest() {
	suite.config = config.NewMock(suite.T())
}

func (suite *ConfigTestSuite) TestDefaultDatadogConfig() {
	suite.Equal(false, suite.config.GetBool("log_enabled"))
	suite.Equal(false, suite.config.GetBool("logs_enabled"))
	suite.Equal("", suite.config.GetString("logs_config.dd_url"))
	suite.Equal(10516, suite.config.GetInt("logs_config.dd_port"))
	suite.Equal(false, suite.config.GetBool("logs_config.dev_mode_no_ssl"))
	suite.Equal("agent-443-intake.logs.datadoghq.com", suite.config.GetString("logs_config.dd_url_443"))
	suite.Equal(false, suite.config.GetBool("logs_config.use_port_443"))
	suite.Equal(true, suite.config.GetBool("logs_config.dev_mode_use_proto"))
	if runtime.GOOS == "darwin" {
		suite.Equal(200, suite.config.GetInt("logs_config.open_files_limit"))
	} else {
		suite.Equal(500, suite.config.GetInt("logs_config.open_files_limit"))
	}
	suite.Equal(9000, suite.config.GetInt("logs_config.frame_size"))
	suite.Equal("", suite.config.GetString("logs_config.socks5_proxy_address"))
	suite.Equal("", suite.config.GetString("logs_config.logs_dd_url"))
	suite.Equal(false, suite.config.GetBool("logs_config.logs_no_ssl"))
	suite.Equal(30, suite.config.GetInt("logs_config.stop_grace_period"))
	suite.Equal(nil, suite.config.Get("logs_config.processing_rules"))
	suite.Equal("", suite.config.GetString("logs_config.processing_rules"))
	suite.Equal(false, suite.config.GetBool("logs_config.use_tcp"))
	suite.Equal(false, suite.config.GetBool("logs_config.force_use_tcp"))
	suite.Equal(false, suite.config.GetBool("logs_config.use_http"))
	suite.Equal(false, suite.config.GetBool("logs_config.force_use_http"))
	suite.Equal(false, suite.config.GetBool("logs_config.k8s_container_use_file"))
	suite.Equal(true, suite.config.GetBool("logs_config.use_v2_api"))
}

func compareEndpoint(t *testing.T, expected Endpoint, actual Endpoint) {
	assert.Equal(t, expected.GetAPIKey(), actual.GetAPIKey(), "GetAPIKey() is not Equal")
	assert.Equal(t, expected.IsReliable(), actual.IsReliable(), "IsReliable() is not Equal")
	assert.Equal(t, expected.UseSSL(), actual.UseSSL(), "UseSSL() is not Equal")
	assert.Equal(t, expected.Host, actual.Host, "Host is not Equal")
	assert.Equal(t, expected.Port, actual.Port, "Port is not Equal")
	assert.Equal(t, expected.UseCompression, actual.UseCompression, "UseCompression is not Equal")
	assert.Equal(t, expected.CompressionLevel, actual.CompressionLevel, "CompressionLevel is not Equal")
	assert.Equal(t, expected.ProxyAddress, actual.ProxyAddress, "ProxyAddress is not Equal")
	assert.Equal(t, expected.ConnectionResetInterval, actual.ConnectionResetInterval, "ConnectionResetInterval is not Equal")
	assert.Equal(t, expected.BackoffFactor, actual.BackoffFactor, "BackoffFactor is not Equal")
	assert.Equal(t, expected.BackoffBase, actual.BackoffBase, "BackoffBase is not Equal")
	assert.Equal(t, expected.BackoffMax, actual.BackoffMax, "BackoffMax is not Equal")
	assert.Equal(t, expected.RecoveryInterval, actual.RecoveryInterval, "RecoveryInterval is not Equal")
	assert.Equal(t, expected.RecoveryReset, actual.RecoveryReset, "RecoveryReset is not Equal")
	assert.Equal(t, expected.Version, actual.Version, "Version is not Equal")
	assert.Equal(t, expected.TrackType, actual.TrackType, "TrackType is not Equal")
	assert.Equal(t, expected.Protocol, actual.Protocol, "Protocol is not Equal")
	assert.Equal(t, expected.Origin, actual.Origin, "Origin is not Equal")
}

func (suite *ConfigTestSuite) compareEndpoints(expected *Endpoints, actual *Endpoints) {
	compareEndpoint(suite.T(), expected.Main, actual.Main)

	suite.Require().Equal(len(expected.Endpoints), len(actual.Endpoints), "Endpoint list as a different size than expected")
	for idx := range expected.Endpoints {
		compareEndpoint(suite.T(), expected.Endpoints[idx], actual.Endpoints[idx])
	}

	suite.Equal(expected.UseProto, actual.UseProto, "UseProto is not Equal")
	suite.Equal(expected.UseHTTP, actual.UseHTTP, "UseHTTP is not Equal")
	suite.Equal(expected.BatchWait, actual.BatchWait, "BatchWait is not Equal")
	suite.Equal(expected.BatchMaxConcurrentSend, actual.BatchMaxConcurrentSend, "BatchMaxConcurrentSend is not Equal")
	suite.Equal(expected.BatchMaxSize, actual.BatchMaxSize, "BatchMaxSize is not Equal")
	suite.Equal(expected.BatchMaxContentSize, actual.BatchMaxContentSize, "BatchMaxContentSize is not Equal")
	suite.Equal(expected.InputChanSize, actual.InputChanSize, "InputChanSize is not Equal")
}

func (suite *ConfigTestSuite) TestGlobalProcessingRulesShouldReturnNoRulesWithEmptyValues() {
	var (
		rules []*ProcessingRule
		err   error
	)

	suite.config.SetWithoutSource("logs_config.processing_rules", nil)

	rules, err = GlobalProcessingRules(suite.config)
	suite.Nil(err)
	suite.Equal(0, len(rules))

	suite.config.SetWithoutSource("logs_config.processing_rules", "")

	rules, err = GlobalProcessingRules(suite.config)
	suite.Nil(err)
	suite.Equal(0, len(rules))
}

func (suite *ConfigTestSuite) TestGlobalProcessingRulesShouldReturnRulesWithValidMap() {
	var (
		rules []*ProcessingRule
		rule  *ProcessingRule
		err   error
	)

	suite.config.SetWithoutSource("logs_config.processing_rules", []map[string]interface{}{
		{
			"type":    "exclude_at_match",
			"name":    "exclude_foo",
			"pattern": "foo",
		},
	})

	rules, err = GlobalProcessingRules(suite.config)
	suite.Nil(err)
	suite.Equal(1, len(rules))

	rule = rules[0]
	suite.Equal(ExcludeAtMatch, rule.Type)
	suite.Equal("exclude_foo", rule.Name)
	suite.Equal("foo", rule.Pattern)
	suite.NotNil(rule.Regex)
}

func (suite *ConfigTestSuite) TestGlobalProcessingRulesShouldReturnRulesWithValidJSONString() {
	var (
		rules []*ProcessingRule
		rule  *ProcessingRule
		err   error
	)

	suite.config.SetWithoutSource("logs_config.processing_rules", `[{"type":"mask_sequences","name":"mask_api_keys","replace_placeholder":"****************************","pattern":"([A-Fa-f0-9]{28})"}]`)

	rules, err = GlobalProcessingRules(suite.config)
	suite.Nil(err)
	suite.Equal(1, len(rules))

	rule = rules[0]
	suite.Equal(MaskSequences, rule.Type)
	suite.Equal("mask_api_keys", rule.Name)
	suite.Equal("([A-Fa-f0-9]{28})", rule.Pattern)
	suite.Equal("****************************", rule.ReplacePlaceholder)
	suite.NotNil(rule.Regex)
}

func (suite *ConfigTestSuite) TestTaggerWarmupDuration() {
	// assert TaggerWarmupDuration is disabled by default
	taggerWarmupDuration := TaggerWarmupDuration(suite.config)
	suite.Equal(0*time.Second, taggerWarmupDuration)

	// override
	suite.config.SetWithoutSource("logs_config.tagger_warmup_duration", 5)
	taggerWarmupDuration = TaggerWarmupDuration(suite.config)
	suite.Equal(5*time.Second, taggerWarmupDuration)
}

func TestConfigTestSuite(t *testing.T) {
	suite.Run(t, new(ConfigTestSuite))
}

func (suite *ConfigTestSuite) TestMultipleHttpEndpointsEnvVar() {
	// Set like an env var
	suite.config.SetWithoutSource("logs_config.additional_endpoints", `[
		{"api_key": "456", "host": "additional.endpoint.1", "port": 1234, "use_compression": true, "compression_level": 2},
		{"api_key": "789", "host": "additional.endpoint.2", "port": 1234, "use_compression": true, "compression_level": 2}]`)

	suite.config.SetWithoutSource("api_key", "123")
	suite.config.SetWithoutSource("logs_config.batch_wait", 1)
	suite.config.SetWithoutSource("logs_config.logs_dd_url", "agent-http-intake.logs.datadoghq.com:443")
	suite.config.SetWithoutSource("logs_config.use_compression", true)
	suite.config.SetWithoutSource("logs_config.compression_level", 6)
	suite.config.SetWithoutSource("logs_config.logs_no_ssl", false)
	suite.config.SetWithoutSource("logs_config.sender_backoff_factor", 3.0)
	suite.config.SetWithoutSource("logs_config.sender_backoff_base", 1.0)
	suite.config.SetWithoutSource("logs_config.sender_backoff_max", 2.0)
	suite.config.SetWithoutSource("logs_config.sender_recovery_interval", 10)
	suite.config.SetWithoutSource("logs_config.sender_recovery_reset", true)
	suite.config.SetWithoutSource("logs_config.use_v2_api", false)

	expectedMainEndpoint := Endpoint{
		apiKeyGetter:     func() string { return "123" },
		Host:             "agent-http-intake.logs.datadoghq.com",
		Port:             443,
		useSSL:           true,
		UseCompression:   true,
		CompressionLevel: 6,
		BackoffFactor:    3,
		BackoffBase:      1.0,
		BackoffMax:       2.0,
		RecoveryInterval: 10,
		RecoveryReset:    true,
		Version:          EPIntakeVersion1,
		isReliable:       true,
	}
	expectedAdditionalEndpoint1 := Endpoint{
		apiKeyGetter:     func() string { return "456" },
		Host:             "additional.endpoint.1",
		Port:             1234,
		useSSL:           true,
		UseCompression:   true,
		CompressionLevel: 6,
		BackoffFactor:    3,
		BackoffBase:      1.0,
		BackoffMax:       2.0,
		RecoveryInterval: 10,
		RecoveryReset:    true,
		Version:          EPIntakeVersion1,
		isReliable:       true,
	}
	expectedAdditionalEndpoint2 := Endpoint{
		apiKeyGetter:     func() string { return "789" },
		Host:             "additional.endpoint.2",
		Port:             1234,
		useSSL:           true,
		UseCompression:   true,
		CompressionLevel: 6,
		BackoffFactor:    3,
		BackoffBase:      1.0,
		BackoffMax:       2.0,
		RecoveryInterval: 10,
		RecoveryReset:    true,
		Version:          EPIntakeVersion1,
		isReliable:       true,
	}

	expectedEndpoints := NewEndpointsWithBatchSettings(expectedMainEndpoint, []Endpoint{expectedAdditionalEndpoint1, expectedAdditionalEndpoint2}, false, true, 1*time.Second, pkgconfigsetup.DefaultBatchMaxConcurrentSend, pkgconfigsetup.DefaultBatchMaxSize, pkgconfigsetup.DefaultBatchMaxContentSize, pkgconfigsetup.DefaultInputChanSize)
	endpoints, err := BuildHTTPEndpoints(suite.config, "test-track", "test-proto", "test-source")

	suite.Nil(err)
	suite.compareEndpoints(expectedEndpoints, endpoints)
}

func (suite *ConfigTestSuite) TestMultipleTCPEndpointsEnvVar() {
	suite.config.SetWithoutSource("logs_config.additional_endpoints", `[{"api_key": "456      \n", "host": "additional.endpoint", "port": 1234}]`)

	suite.config.SetWithoutSource("api_key", "123")
	suite.config.SetWithoutSource("logs_config.logs_dd_url", "agent-http-intake.logs.datadoghq.com:443")
	suite.config.SetWithoutSource("logs_config.logs_no_ssl", false)
	suite.config.SetWithoutSource("logs_config.socks5_proxy_address", "proxy.test:3128")
	suite.config.SetWithoutSource("logs_config.dev_mode_use_proto", true)

	expectedMainEndpoint := Endpoint{
		apiKeyGetter:     func() string { return "123" },
		Host:             "agent-http-intake.logs.datadoghq.com",
		Port:             443,
		useSSL:           true,
		UseCompression:   false,
		CompressionLevel: 0,
		ProxyAddress:     "proxy.test:3128",
		isReliable:       true,
	}
	expectedAdditionalEndpoint := Endpoint{
		apiKeyGetter:     func() string { return "456" },
		Host:             "additional.endpoint",
		Port:             1234,
		useSSL:           true,
		UseCompression:   false,
		CompressionLevel: 0,
		ProxyAddress:     "proxy.test:3128",
		isReliable:       true,
	}

	expectedEndpoints := NewEndpoints(expectedMainEndpoint, []Endpoint{expectedAdditionalEndpoint}, true, false)
	endpoints, err := buildTCPEndpoints(suite.config, defaultLogsConfigKeys(suite.config))

	suite.Nil(err)
	suite.compareEndpoints(expectedEndpoints, endpoints)
}

func (suite *ConfigTestSuite) TestMultipleHttpEndpointsInConfig() {
	suite.config.SetWithoutSource("api_key", "123")
	suite.config.SetWithoutSource("logs_config.batch_wait", 1)
	suite.config.SetWithoutSource("logs_config.logs_dd_url", "agent-http-intake.logs.datadoghq.com:443")
	suite.config.SetWithoutSource("logs_config.use_compression", true)
	suite.config.SetWithoutSource("logs_config.compression_level", 6)
	suite.config.SetWithoutSource("logs_config.logs_no_ssl", false)
	suite.config.SetWithoutSource("logs_config.use_v2_api", false)

	endpointsInConfig := []map[string]interface{}{
		{
			"api_key":           "456     \n\n",
			"host":              "additional.endpoint.1",
			"port":              1234,
			"use_compression":   true,
			"compression_level": 2},
		{
			"api_key":           "789",
			"host":              "additional.endpoint.2",
			"port":              1234,
			"use_compression":   true,
			"compression_level": 2},
	}
	suite.config.SetWithoutSource("logs_config.additional_endpoints", endpointsInConfig)

	expectedMainEndpoint := Endpoint{
		apiKeyGetter:     func() string { return "123" },
		Host:             "agent-http-intake.logs.datadoghq.com",
		Port:             443,
		useSSL:           true,
		UseCompression:   true,
		CompressionLevel: 6,
		BackoffFactor:    pkgconfigsetup.DefaultLogsSenderBackoffFactor,
		BackoffBase:      pkgconfigsetup.DefaultLogsSenderBackoffBase,
		BackoffMax:       pkgconfigsetup.DefaultLogsSenderBackoffMax,
		RecoveryInterval: pkgconfigsetup.DefaultLogsSenderBackoffRecoveryInterval,
		Version:          EPIntakeVersion1,
		isReliable:       true,
	}
	expectedAdditionalEndpoint1 := Endpoint{
		apiKeyGetter:     func() string { return "456" },
		Host:             "additional.endpoint.1",
		Port:             1234,
		useSSL:           true,
		UseCompression:   true,
		CompressionLevel: 6,
		BackoffFactor:    pkgconfigsetup.DefaultLogsSenderBackoffFactor,
		BackoffBase:      pkgconfigsetup.DefaultLogsSenderBackoffBase,
		BackoffMax:       pkgconfigsetup.DefaultLogsSenderBackoffMax,
		RecoveryInterval: pkgconfigsetup.DefaultLogsSenderBackoffRecoveryInterval,
		Version:          EPIntakeVersion1,
		isReliable:       true,
	}
	expectedAdditionalEndpoint2 := Endpoint{
		apiKeyGetter:     func() string { return "789" },
		Host:             "additional.endpoint.2",
		Port:             1234,
		useSSL:           true,
		UseCompression:   true,
		CompressionLevel: 6,
		BackoffFactor:    pkgconfigsetup.DefaultLogsSenderBackoffFactor,
		BackoffBase:      pkgconfigsetup.DefaultLogsSenderBackoffBase,
		BackoffMax:       pkgconfigsetup.DefaultLogsSenderBackoffMax,
		RecoveryInterval: pkgconfigsetup.DefaultLogsSenderBackoffRecoveryInterval,
		Version:          EPIntakeVersion1,
		isReliable:       true,
	}

	expectedEndpoints := NewEndpointsWithBatchSettings(expectedMainEndpoint, []Endpoint{expectedAdditionalEndpoint1, expectedAdditionalEndpoint2}, false, true, 1*time.Second, pkgconfigsetup.DefaultBatchMaxConcurrentSend, pkgconfigsetup.DefaultBatchMaxSize, pkgconfigsetup.DefaultBatchMaxContentSize, pkgconfigsetup.DefaultInputChanSize)
	endpoints, err := BuildHTTPEndpoints(suite.config, "test-track", "test-proto", "test-source")

	suite.Nil(err)
	suite.compareEndpoints(expectedEndpoints, endpoints)
}

func (suite *ConfigTestSuite) TestMultipleHttpEndpointsInConfig2() {
	suite.config.SetWithoutSource("api_key", "123")
	suite.config.SetWithoutSource("logs_config.batch_wait", 1)
	suite.config.SetWithoutSource("logs_config.logs_dd_url", "agent-http-intake.logs.datadoghq.com:443")
	suite.config.SetWithoutSource("logs_config.use_compression", true)
	suite.config.SetWithoutSource("logs_config.compression_level", 6)
	suite.config.SetWithoutSource("logs_config.logs_no_ssl", false)
	endpointsInConfig := []map[string]interface{}{
		{
			"api_key":           "456     \n\n",
			"host":              "additional.endpoint.1",
			"port":              1234,
			"use_compression":   true,
			"compression_level": 2,
			"version":           1,
		},
		{
			"api_key":           "789",
			"host":              "additional.endpoint.2",
			"port":              1234,
			"use_compression":   true,
			"compression_level": 2},
	}
	suite.config.SetWithoutSource("logs_config.additional_endpoints", endpointsInConfig)

	expectedMainEndpoint := Endpoint{
		apiKeyGetter:     func() string { return "123" },
		Host:             "agent-http-intake.logs.datadoghq.com",
		Port:             443,
		useSSL:           true,
		UseCompression:   true,
		CompressionLevel: 6,
		BackoffFactor:    pkgconfigsetup.DefaultLogsSenderBackoffFactor,
		BackoffBase:      pkgconfigsetup.DefaultLogsSenderBackoffBase,
		BackoffMax:       pkgconfigsetup.DefaultLogsSenderBackoffMax,
		RecoveryInterval: pkgconfigsetup.DefaultLogsSenderBackoffRecoveryInterval,
		Version:          EPIntakeVersion2,
		TrackType:        "test-track",
		Protocol:         "test-proto",
		Origin:           "test-source",
		isReliable:       true,
	}
	expectedAdditionalEndpoint1 := Endpoint{
		apiKeyGetter:     func() string { return "456" },
		Host:             "additional.endpoint.1",
		Port:             1234,
		useSSL:           true,
		UseCompression:   true,
		CompressionLevel: 6,
		BackoffFactor:    pkgconfigsetup.DefaultLogsSenderBackoffFactor,
		BackoffBase:      pkgconfigsetup.DefaultLogsSenderBackoffBase,
		BackoffMax:       pkgconfigsetup.DefaultLogsSenderBackoffMax,
		RecoveryInterval: pkgconfigsetup.DefaultLogsSenderBackoffRecoveryInterval,
		Version:          EPIntakeVersion1,
		isReliable:       true,
	}
	expectedAdditionalEndpoint2 := Endpoint{
		apiKeyGetter:     func() string { return "789" },
		Host:             "additional.endpoint.2",
		Port:             1234,
		useSSL:           true,
		UseCompression:   true,
		CompressionLevel: 6,
		BackoffFactor:    pkgconfigsetup.DefaultLogsSenderBackoffFactor,
		BackoffBase:      pkgconfigsetup.DefaultLogsSenderBackoffBase,
		BackoffMax:       pkgconfigsetup.DefaultLogsSenderBackoffMax,
		RecoveryInterval: pkgconfigsetup.DefaultLogsSenderBackoffRecoveryInterval,
		Version:          EPIntakeVersion2,
		TrackType:        "test-track",
		Protocol:         "test-proto",
		Origin:           "test-source",
		isReliable:       true,
	}

	expectedEndpoints := NewEndpointsWithBatchSettings(expectedMainEndpoint, []Endpoint{expectedAdditionalEndpoint1, expectedAdditionalEndpoint2}, false, true, 1*time.Second, pkgconfigsetup.DefaultBatchMaxConcurrentSend, pkgconfigsetup.DefaultBatchMaxSize, pkgconfigsetup.DefaultBatchMaxContentSize, pkgconfigsetup.DefaultInputChanSize)
	endpoints, err := BuildHTTPEndpoints(suite.config, "test-track", "test-proto", "test-source")

	suite.Nil(err)
	suite.compareEndpoints(expectedEndpoints, endpoints)
}

func (suite *ConfigTestSuite) TestMultipleTCPEndpointsInConf() {
	suite.config.SetWithoutSource("api_key", "123")
	suite.config.SetWithoutSource("logs_config.logs_dd_url", "agent-http-intake.logs.datadoghq.com:443")
	suite.config.SetWithoutSource("logs_config.logs_no_ssl", false)
	suite.config.SetWithoutSource("logs_config.socks5_proxy_address", "proxy.test:3128")
	suite.config.SetWithoutSource("logs_config.dev_mode_use_proto", true)
	suite.config.SetWithoutSource("logs_config.dev_mode_use_proto", true)
	endpointsInConfig := []map[string]interface{}{
		{
			"api_key": "456",
			"host":    "additional.endpoint",
			"port":    1234},
	}
	suite.config.SetWithoutSource("logs_config.additional_endpoints", endpointsInConfig)

	expectedMainEndpoint := Endpoint{
		apiKeyGetter:     func() string { return "123" },
		Host:             "agent-http-intake.logs.datadoghq.com",
		Port:             443,
		useSSL:           true,
		UseCompression:   false,
		CompressionLevel: 0,
		ProxyAddress:     "proxy.test:3128",
		isReliable:       true,
	}
	expectedAdditionalEndpoint := Endpoint{
		apiKeyGetter:     func() string { return "456" },
		Host:             "additional.endpoint",
		Port:             1234,
		useSSL:           true,
		UseCompression:   false,
		CompressionLevel: 0,
		ProxyAddress:     "proxy.test:3128",
		isReliable:       true,
	}

	expectedEndpoints := NewEndpoints(expectedMainEndpoint, []Endpoint{expectedAdditionalEndpoint}, true, false)
	endpoints, err := buildTCPEndpoints(suite.config, defaultLogsConfigKeys(suite.config))

	suite.Nil(err)
	suite.compareEndpoints(expectedEndpoints, endpoints)
}

func (suite *ConfigTestSuite) TestEndpointsSetLogsDDUrl() {
	suite.config.SetWithoutSource("api_key", "123")
	suite.config.SetWithoutSource("compliance_config.endpoints.logs_dd_url", "my-proxy:443")

	logsConfig := NewLogsConfigKeys("compliance_config.endpoints.", suite.config)
	endpoints, err := BuildHTTPEndpointsWithConfig(suite.config, logsConfig, "default-intake.mydomain.", "test-track", "test-proto", "test-source")

	suite.Nil(err)

	main := Endpoint{
		apiKeyGetter:     func() string { return "123" },
		Host:             "my-proxy",
		Port:             443,
		useSSL:           true,
		UseCompression:   true,
		CompressionLevel: 6,
		BackoffFactor:    pkgconfigsetup.DefaultLogsSenderBackoffFactor,
		BackoffBase:      pkgconfigsetup.DefaultLogsSenderBackoffBase,
		BackoffMax:       pkgconfigsetup.DefaultLogsSenderBackoffMax,
		RecoveryInterval: pkgconfigsetup.DefaultLogsSenderBackoffRecoveryInterval,
		Version:          EPIntakeVersion2,
		TrackType:        "test-track",
		Protocol:         "test-proto",
		Origin:           "test-source",
		isReliable:       true,
	}

	expectedEndpoints := &Endpoints{
		UseHTTP:                true,
		BatchWait:              pkgconfigsetup.DefaultBatchWait * time.Second,
		Main:                   main,
		Endpoints:              []Endpoint{main},
		BatchMaxSize:           pkgconfigsetup.DefaultBatchMaxSize,
		BatchMaxContentSize:    pkgconfigsetup.DefaultBatchMaxContentSize,
		BatchMaxConcurrentSend: pkgconfigsetup.DefaultBatchMaxConcurrentSend,
		InputChanSize:          pkgconfigsetup.DefaultInputChanSize,
	}

	suite.Nil(err)
	suite.compareEndpoints(expectedEndpoints, endpoints)
}

func (suite *ConfigTestSuite) TestEndpointsSetDDSite() {
	suite.config.SetWithoutSource("api_key", "123")

	suite.config.SetWithoutSource("site", "mydomain.com")
	suite.config.SetWithoutSource("compliance_config.endpoints_batch_wait", "mydomain.com")
	suite.config.SetWithoutSource("compliance_config.endpoints.batch_wait", "10")

	logsConfig := NewLogsConfigKeys("compliance_config.endpoints.", suite.config)
	endpoints, err := BuildHTTPEndpointsWithConfig(suite.config, logsConfig, "default-intake.logs.", "test-track", "test-proto", "test-source")

	suite.Nil(err)

	main := Endpoint{
		apiKeyGetter:     func() string { return "123" },
		Host:             "default-intake.logs.mydomain.com",
		Port:             0,
		useSSL:           true,
		UseCompression:   true,
		CompressionLevel: 6,
		BackoffFactor:    pkgconfigsetup.DefaultLogsSenderBackoffFactor,
		BackoffBase:      pkgconfigsetup.DefaultLogsSenderBackoffBase,
		BackoffMax:       pkgconfigsetup.DefaultLogsSenderBackoffMax,
		RecoveryInterval: pkgconfigsetup.DefaultLogsSenderBackoffRecoveryInterval,
		Version:          EPIntakeVersion2,
		TrackType:        "test-track",
		Origin:           "test-source",
		Protocol:         "test-proto",
		isReliable:       true,
	}

	expectedEndpoints := &Endpoints{
		UseHTTP:                true,
		BatchWait:              10 * time.Second,
		Main:                   main,
		Endpoints:              []Endpoint{main},
		BatchMaxSize:           pkgconfigsetup.DefaultBatchMaxSize,
		BatchMaxContentSize:    pkgconfigsetup.DefaultBatchMaxContentSize,
		BatchMaxConcurrentSend: pkgconfigsetup.DefaultBatchMaxConcurrentSend,
		InputChanSize:          pkgconfigsetup.DefaultInputChanSize,
	}

	suite.Nil(err)
	suite.compareEndpoints(expectedEndpoints, endpoints)
}

func (suite *ConfigTestSuite) TestBuildServerlessEndpoints() {
	suite.config.SetWithoutSource("api_key", "123")
	suite.config.SetWithoutSource("logs_config.batch_wait", 1)

	main := Endpoint{
		apiKeyGetter:     func() string { return "123" },
		Host:             "http-intake.logs.datadoghq.com",
		Port:             0,
		useSSL:           true,
		UseCompression:   true,
		CompressionLevel: 6,
		BackoffFactor:    pkgconfigsetup.DefaultLogsSenderBackoffFactor,
		BackoffBase:      pkgconfigsetup.DefaultLogsSenderBackoffBase,
		BackoffMax:       pkgconfigsetup.DefaultLogsSenderBackoffMax,
		RecoveryInterval: pkgconfigsetup.DefaultLogsSenderBackoffRecoveryInterval,
		Version:          EPIntakeVersion2,
		TrackType:        "test-track",
		Origin:           "lambda-extension",
		Protocol:         "test-proto",
		isReliable:       true,
	}

	expectedEndpoints := &Endpoints{
		UseHTTP:                true,
		BatchWait:              1 * time.Second,
		Main:                   main,
		Endpoints:              []Endpoint{main},
		BatchMaxSize:           pkgconfigsetup.DefaultBatchMaxSize,
		BatchMaxContentSize:    pkgconfigsetup.DefaultBatchMaxContentSize,
		BatchMaxConcurrentSend: pkgconfigsetup.DefaultBatchMaxConcurrentSend,
		InputChanSize:          pkgconfigsetup.DefaultInputChanSize,
	}

	endpoints, err := BuildServerlessEndpoints(suite.config, "test-track", "test-proto")

	suite.Nil(err)
	suite.compareEndpoints(expectedEndpoints, endpoints)
}

<<<<<<< HEAD
func getTestEndpoint(host string, port int, prefix string, ssl bool) Endpoint {
	e := Endpoint{
		APIKey:           "123",
		Host:             host,
		Port:             port,
		Prefix:           prefix,
		UseCompression:   true,
		CompressionLevel: 6,
		BackoffFactor:    pkgconfigsetup.DefaultLogsSenderBackoffFactor,
		BackoffBase:      pkgconfigsetup.DefaultLogsSenderBackoffBase,
		BackoffMax:       pkgconfigsetup.DefaultLogsSenderBackoffMax,
		RecoveryInterval: pkgconfigsetup.DefaultLogsSenderBackoffRecoveryInterval,
		Version:          EPIntakeVersion2,
		TrackType:        "test-track",
		Protocol:         "test-proto",
		Origin:           "test-source",
		UseSSL:           pointer.Ptr(ssl),
	}
=======
func getTestEndpoint(host string, port int, ssl bool) Endpoint {
	e := NewEndpoint("123", host, port, ssl)
	e.UseCompression = true
	e.CompressionLevel = 6
	e.BackoffFactor = pkgconfigsetup.DefaultLogsSenderBackoffFactor
	e.BackoffBase = pkgconfigsetup.DefaultLogsSenderBackoffBase
	e.BackoffMax = pkgconfigsetup.DefaultLogsSenderBackoffMax
	e.RecoveryInterval = pkgconfigsetup.DefaultLogsSenderBackoffRecoveryInterval
	e.Version = EPIntakeVersion2
	e.TrackType = "test-track"
	e.Protocol = "test-proto"
	e.Origin = "test-source"
>>>>>>> 738669fe
	return e
}

func getTestEndpoints(e Endpoint) *Endpoints {
	return &Endpoints{
		UseHTTP:                true,
		BatchWait:              pkgconfigsetup.DefaultBatchWait * time.Second,
		Main:                   e,
		Endpoints:              []Endpoint{e},
		BatchMaxSize:           pkgconfigsetup.DefaultBatchMaxSize,
		BatchMaxContentSize:    pkgconfigsetup.DefaultBatchMaxContentSize,
		BatchMaxConcurrentSend: pkgconfigsetup.DefaultBatchMaxConcurrentSend,
		InputChanSize:          pkgconfigsetup.DefaultInputChanSize,
	}
}
func (suite *ConfigTestSuite) TestBuildEndpointsWithVectorHttpOverride() {
	suite.config.SetWithoutSource("api_key", "123")
	suite.config.SetWithoutSource("observability_pipelines_worker.logs.enabled", true)
	suite.config.SetWithoutSource("observability_pipelines_worker.logs.url", "http://vector.host:8080/")
	endpoints, err := BuildHTTPEndpointsWithVectorOverride(suite.config, "test-track", "test-proto", "test-source")
	suite.Nil(err)
	expectedEndpoints := getTestEndpoints(getTestEndpoint("vector.host", 8080, "/", false))
	suite.Nil(err)
	suite.compareEndpoints(expectedEndpoints, endpoints)
}

func (suite *ConfigTestSuite) TestBuildEndpointsWithVectorHttpsOverride() {
	suite.config.SetWithoutSource("api_key", "123")
	suite.config.SetWithoutSource("observability_pipelines_worker.logs.enabled", true)
	suite.config.SetWithoutSource("observability_pipelines_worker.logs.url", "https://vector.host:8443/")
	endpoints, err := BuildHTTPEndpointsWithVectorOverride(suite.config, "test-track", "test-proto", "test-source")
	suite.Nil(err)
	expectedEndpoints := getTestEndpoints(getTestEndpoint("vector.host", 8443, "/", true))
	suite.Nil(err)
	suite.compareEndpoints(expectedEndpoints, endpoints)
}

func (suite *ConfigTestSuite) TestBuildEndpointsWithVectorHostAndPortOverride() {
	suite.config.SetWithoutSource("api_key", "123")
	suite.config.SetWithoutSource("observability_pipelines_worker.logs.enabled", true)
	suite.config.SetWithoutSource("observability_pipelines_worker.logs.url", "observability_pipelines_worker.host:8443")
	endpoints, err := BuildHTTPEndpointsWithVectorOverride(suite.config, "test-track", "test-proto", "test-source")
	suite.Nil(err)
	expectedEndpoints := getTestEndpoints(getTestEndpoint("observability_pipelines_worker.host", 8443, "", true))
	suite.Nil(err)
	suite.compareEndpoints(expectedEndpoints, endpoints)
}

func (suite *ConfigTestSuite) TestBuildEndpointsWithVectorHostAndPortNoSSLOverride() {
	suite.config.SetWithoutSource("api_key", "123")
	suite.config.SetWithoutSource("logs_config.logs_no_ssl", true)
	suite.config.SetWithoutSource("observability_pipelines_worker.logs.enabled", true)
	suite.config.SetWithoutSource("observability_pipelines_worker.logs.url", "observability_pipelines_worker.host:8443")
	endpoints, err := BuildHTTPEndpointsWithVectorOverride(suite.config, "test-track", "test-proto", "test-source")
	suite.Nil(err)
	expectedEndpoints := getTestEndpoints(getTestEndpoint("observability_pipelines_worker.host", 8443, "", false))
	suite.Nil(err)
	suite.compareEndpoints(expectedEndpoints, endpoints)
}

func (suite *ConfigTestSuite) TestBuildEndpointsWithoutVector() {
	suite.config.SetWithoutSource("api_key", "123")
	suite.config.SetWithoutSource("logs_config.logs_no_ssl", true)
	suite.config.SetWithoutSource("observability_pipelines_worker.logs.enabled", true)
	suite.config.SetWithoutSource("observability_pipelines_worker.logs.url", "observability_pipelines_worker.host:8443")
	endpoints, err := BuildHTTPEndpoints(suite.config, "test-track", "test-proto", "test-source")
	suite.Nil(err)
	expectedEndpoints := getTestEndpoints(getTestEndpoint("agent-http-intake.logs.datadoghq.com", 0, "", true))
	suite.Nil(err)
	suite.compareEndpoints(expectedEndpoints, endpoints)
}

func (suite *ConfigTestSuite) TestEndpointsSetNonDefaultCustomConfigs() {
	suite.config.SetWithoutSource("api_key", "123")

	suite.config.SetWithoutSource("network_devices.netflow.forwarder.use_compression", false)
	suite.config.SetWithoutSource("network_devices.netflow.forwarder.compression_level", 10)
	suite.config.SetWithoutSource("network_devices.netflow.forwarder.batch_wait", 10)
	suite.config.SetWithoutSource("network_devices.netflow.forwarder.connection_reset_interval", 3)
	suite.config.SetWithoutSource("network_devices.netflow.forwarder.logs_no_ssl", true)
	suite.config.SetWithoutSource("network_devices.netflow.forwarder.batch_max_concurrent_send", 15)
	suite.config.SetWithoutSource("network_devices.netflow.forwarder.batch_max_content_size", 6000000)
	suite.config.SetWithoutSource("network_devices.netflow.forwarder.batch_max_size", 2000)
	suite.config.SetWithoutSource("network_devices.netflow.forwarder.input_chan_size", 5000)
	suite.config.SetWithoutSource("network_devices.netflow.forwarder.sender_backoff_factor", 4.0)
	suite.config.SetWithoutSource("network_devices.netflow.forwarder.sender_backoff_base", 2.0)
	suite.config.SetWithoutSource("network_devices.netflow.forwarder.sender_backoff_max", 150.0)
	suite.config.SetWithoutSource("network_devices.netflow.forwarder.sender_recovery_interval", 5)
	suite.config.SetWithoutSource("network_devices.netflow.forwarder.sender_recovery_reset", true)
	suite.config.SetWithoutSource("network_devices.netflow.forwarder.use_v2_api", true)

	logsConfig := NewLogsConfigKeys("network_devices.netflow.forwarder.", suite.config)
	endpoints, err := BuildHTTPEndpointsWithConfig(suite.config, logsConfig, "ndmflow-intake.", "ndmflow", "test-proto", "test-origin")

	suite.Nil(err)

	main := Endpoint{
		apiKeyGetter:            func() string { return "123" },
		Host:                    "ndmflow-intake.datadoghq.com",
		Port:                    0,
		useSSL:                  true,
		UseCompression:          false,
		CompressionLevel:        10,
		BackoffFactor:           4,
		BackoffBase:             2,
		BackoffMax:              150,
		RecoveryInterval:        5,
		Version:                 EPIntakeVersion2,
		TrackType:               "ndmflow",
		ConnectionResetInterval: 3000000000,
		RecoveryReset:           true,
		Protocol:                "test-proto",
		Origin:                  "test-origin",
		isReliable:              true,
	}

	expectedEndpoints := &Endpoints{
		UseHTTP:                true,
		BatchWait:              10 * time.Second,
		Main:                   main,
		Endpoints:              []Endpoint{main},
		BatchMaxSize:           2000,
		BatchMaxContentSize:    6000000,
		BatchMaxConcurrentSend: 15,
		InputChanSize:          5000,
	}

	suite.Nil(err)
	suite.compareEndpoints(expectedEndpoints, endpoints)
}

func (suite *ConfigTestSuite) TestEndpointsSetLogsDDUrlWithPrefix() {
	suite.config.SetWithoutSource("api_key", "123")
	suite.config.SetWithoutSource("compliance_config.endpoints.logs_dd_url", "https://my-proxy.com:443")

	logsConfig := NewLogsConfigKeys("compliance_config.endpoints.", suite.config)
	endpoints, err := BuildHTTPEndpointsWithConfig(suite.config, logsConfig, "default-intake.mydomain.", "test-track", "test-proto", "test-source")

	suite.Nil(err)

	main := Endpoint{
		apiKeyGetter:     func() string { return "123" },
		Host:             "my-proxy.com",
		Port:             443,
		useSSL:           true,
		UseCompression:   true,
		CompressionLevel: 6,
		BackoffFactor:    pkgconfigsetup.DefaultLogsSenderBackoffFactor,
		BackoffBase:      pkgconfigsetup.DefaultLogsSenderBackoffBase,
		BackoffMax:       pkgconfigsetup.DefaultLogsSenderBackoffMax,
		RecoveryInterval: pkgconfigsetup.DefaultLogsSenderBackoffRecoveryInterval,
		Version:          EPIntakeVersion2,
		TrackType:        "test-track",
		Protocol:         "test-proto",
		Origin:           "test-source",
		isReliable:       true,
	}

	expectedEndpoints := &Endpoints{
		UseHTTP:                true,
		BatchWait:              pkgconfigsetup.DefaultBatchWait * time.Second,
		Main:                   main,
		Endpoints:              []Endpoint{main},
		BatchMaxSize:           pkgconfigsetup.DefaultBatchMaxSize,
		BatchMaxContentSize:    pkgconfigsetup.DefaultBatchMaxContentSize,
		BatchMaxConcurrentSend: pkgconfigsetup.DefaultBatchMaxConcurrentSend,
		InputChanSize:          pkgconfigsetup.DefaultInputChanSize,
	}

	suite.Nil(err)
	suite.compareEndpoints(expectedEndpoints, endpoints)
}

func (suite *ConfigTestSuite) TestEndpointsSetDDUrlWithPrefix() {
	suite.config.SetWithoutSource("api_key", "123")
	suite.config.SetWithoutSource("compliance_config.endpoints.dd_url", "https://my-proxy.com:443")

	logsConfig := NewLogsConfigKeys("compliance_config.endpoints.", suite.config)
	endpoints, err := BuildHTTPEndpointsWithConfig(suite.config, logsConfig, "default-intake.mydomain.", "test-track", "test-proto", "test-source")

	suite.Nil(err)

	main := Endpoint{
		apiKeyGetter:     func() string { return "123" },
		Host:             "my-proxy.com",
		Port:             443,
		useSSL:           true,
		UseCompression:   true,
		CompressionLevel: 6,
		BackoffFactor:    pkgconfigsetup.DefaultLogsSenderBackoffFactor,
		BackoffBase:      pkgconfigsetup.DefaultLogsSenderBackoffBase,
		BackoffMax:       pkgconfigsetup.DefaultLogsSenderBackoffMax,
		RecoveryInterval: pkgconfigsetup.DefaultLogsSenderBackoffRecoveryInterval,
		Version:          EPIntakeVersion2,
		TrackType:        "test-track",
		Protocol:         "test-proto",
		Origin:           "test-source",
		isReliable:       true,
	}

	expectedEndpoints := &Endpoints{
		UseHTTP:                true,
		BatchWait:              pkgconfigsetup.DefaultBatchWait * time.Second,
		Main:                   main,
		Endpoints:              []Endpoint{main},
		BatchMaxSize:           pkgconfigsetup.DefaultBatchMaxSize,
		BatchMaxContentSize:    pkgconfigsetup.DefaultBatchMaxContentSize,
		BatchMaxConcurrentSend: pkgconfigsetup.DefaultBatchMaxConcurrentSend,
		InputChanSize:          pkgconfigsetup.DefaultInputChanSize,
	}

	suite.Nil(err)
	suite.compareEndpoints(expectedEndpoints, endpoints)
}

func Test_parseAddressWithScheme(t *testing.T) {
	type args struct {
		address      string
		defaultNoSSL bool
	}
	tests := []struct {
		name       string
		args       args
		wantHost   string
		wantPort   int
		wantPrefix string
		wantUseSSL bool
		wantErr    bool
	}{
		{
			name: "url without scheme and port",
			args: args{
				address:      "localhost:8080",
				defaultNoSSL: true,
			},
			wantHost:   "localhost",
			wantPrefix: "",
			wantPort:   8080,
			wantUseSSL: false,
			wantErr:    false,
		},
		{
			name: "url with https prefix",
			args: args{
				address:      "https://localhost",
				defaultNoSSL: true,
			},
			wantHost:   "localhost",
			wantPort:   0,
			wantPrefix: "",
			wantUseSSL: true,
			wantErr:    false,
		},
		{
			name: "url with https prefix and port",
			args: args{
				address: "https://localhost:443/base",
			},
			wantHost:   "localhost",
			wantPort:   443,
			wantPrefix: "/base",
			wantUseSSL: true,
			wantErr:    false,
		},
		{
			name: "invalid url",
			args: args{
				address:      "https://localhost:443-8080",
				defaultNoSSL: true,
			},
			wantHost:   "",
			wantPort:   0,
			wantPrefix: "",
			wantUseSSL: false,
			wantErr:    true,
		},
		{
			name: "allow emptyPort",
			args: args{
				address:      "https://localhost",
				defaultNoSSL: true,
			},
			wantHost:   "localhost",
			wantPort:   0,
			wantPrefix: "",
			wantUseSSL: true,
			wantErr:    false,
		},
		{
			name: "no schema, not port emptyPort",
			args: args{
				address:      "localhost",
				defaultNoSSL: false,
			},
			wantHost:   "localhost",
			wantPort:   0,
			wantPrefix: "",
			wantUseSSL: true,
			wantErr:    false,
		},
	}
	for _, tt := range tests {
		t.Run(tt.name, func(t *testing.T) {
			var endpoint Endpoint
			err := parseAddress(tt.args.address, &endpoint, tt.args.defaultNoSSL, false)
			if (err != nil) != tt.wantErr {
				t.Errorf("parseAddress() error = %v, wantErr %v", err, tt.wantErr)
				return
			}
			if endpoint.Host != tt.wantHost {
				t.Errorf("parseAddress() gotHost = %v, want %v", endpoint.Host, tt.wantHost)
			}
			if endpoint.Port != tt.wantPort {
				t.Errorf("parseAddress() gotPort = %v, want %v", endpoint.Port, tt.wantPort)
			}
			if endpoint.Prefix != tt.wantPrefix {
				t.Errorf("parseAddress() gotPrefix = %v, want %v", endpoint.Prefix, tt.wantPrefix)
			}
			if *endpoint.UseSSL != tt.wantUseSSL {
				t.Errorf("parseAddress() gotUseSSL = %v, want %v", endpoint.UseSSL, tt.wantUseSSL)
			}
		})
	}
}<|MERGE_RESOLUTION|>--- conflicted
+++ resolved
@@ -607,7 +607,6 @@
 	suite.compareEndpoints(expectedEndpoints, endpoints)
 }
 
-<<<<<<< HEAD
 func getTestEndpoint(host string, port int, prefix string, ssl bool) Endpoint {
 	e := Endpoint{
 		APIKey:           "123",
@@ -624,22 +623,9 @@
 		TrackType:        "test-track",
 		Protocol:         "test-proto",
 		Origin:           "test-source",
-		UseSSL:           pointer.Ptr(ssl),
-	}
-=======
-func getTestEndpoint(host string, port int, ssl bool) Endpoint {
-	e := NewEndpoint("123", host, port, ssl)
-	e.UseCompression = true
-	e.CompressionLevel = 6
-	e.BackoffFactor = pkgconfigsetup.DefaultLogsSenderBackoffFactor
-	e.BackoffBase = pkgconfigsetup.DefaultLogsSenderBackoffBase
-	e.BackoffMax = pkgconfigsetup.DefaultLogsSenderBackoffMax
-	e.RecoveryInterval = pkgconfigsetup.DefaultLogsSenderBackoffRecoveryInterval
-	e.Version = EPIntakeVersion2
-	e.TrackType = "test-track"
-	e.Protocol = "test-proto"
-	e.Origin = "test-source"
->>>>>>> 738669fe
+		useSSL:           ssl,
+	}
+
 	return e
 }
 
