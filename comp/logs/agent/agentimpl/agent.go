// Unless explicitly stated otherwise all files in this repository are licensed
// under the Apache License Version 2.0.
// This product includes software developed at Datadog (https://www.datadoghq.com/).
// Copyright 2023-present Datadog, Inc.

// Package agentimpl contains the implementation of the logs agent component.
package agentimpl

import (
	"context"
	"errors"
	"fmt"
	"net/http"
	"sync"
	"time"

	"go.uber.org/atomic"
	"go.uber.org/fx"

	api "github.com/DataDog/datadog-agent/comp/api/api/def"
	apiutils "github.com/DataDog/datadog-agent/comp/api/api/utils/stream"
	configComponent "github.com/DataDog/datadog-agent/comp/core/config"
	"github.com/DataDog/datadog-agent/comp/core/delegatedauth"
	flaretypes "github.com/DataDog/datadog-agent/comp/core/flare/types"
	"github.com/DataDog/datadog-agent/comp/core/hostname"
	log "github.com/DataDog/datadog-agent/comp/core/log/def"
	statusComponent "github.com/DataDog/datadog-agent/comp/core/status"
	tagger "github.com/DataDog/datadog-agent/comp/core/tagger/def"
	workloadmeta "github.com/DataDog/datadog-agent/comp/core/workloadmeta/def"
	healthplatform "github.com/DataDog/datadog-agent/comp/healthplatform/def"
	"github.com/DataDog/datadog-agent/comp/logs/agent"
	"github.com/DataDog/datadog-agent/comp/logs/agent/config"
	flareController "github.com/DataDog/datadog-agent/comp/logs/agent/flare"
	auditor "github.com/DataDog/datadog-agent/comp/logs/auditor/def"
	integrations "github.com/DataDog/datadog-agent/comp/logs/integrations/def"
	integrationsimpl "github.com/DataDog/datadog-agent/comp/logs/integrations/impl"
	"github.com/DataDog/datadog-agent/comp/metadata/inventoryagent"
	logscompression "github.com/DataDog/datadog-agent/comp/serializer/logscompression/def"
	"github.com/DataDog/datadog-agent/pkg/config/model"
	"github.com/DataDog/datadog-agent/pkg/logs/client"
	"github.com/DataDog/datadog-agent/pkg/logs/diagnostic"
	"github.com/DataDog/datadog-agent/pkg/logs/launchers"
	"github.com/DataDog/datadog-agent/pkg/logs/metrics"
	"github.com/DataDog/datadog-agent/pkg/logs/pipeline"
	"github.com/DataDog/datadog-agent/pkg/logs/schedulers"
	"github.com/DataDog/datadog-agent/pkg/logs/service"
	"github.com/DataDog/datadog-agent/pkg/logs/sources"
	"github.com/DataDog/datadog-agent/pkg/logs/status"
	"github.com/DataDog/datadog-agent/pkg/logs/tailers"
	"github.com/DataDog/datadog-agent/pkg/util/fxutil"
	"github.com/DataDog/datadog-agent/pkg/util/goroutinesdump"
	"github.com/DataDog/datadog-agent/pkg/util/option"
	"github.com/DataDog/datadog-agent/pkg/util/startstop"
)

const (
	// key used to display a warning message on the agent status
	invalidProcessingRules   = "invalid_global_processing_rules"
	invalidEndpoints         = "invalid_endpoints"
	invalidFingerprintConfig = "invalid_fingerprint_config"
	intakeTrackType          = "logs"

	// Log messages
	multiLineWarning = "multi_line processing rules are not supported as global processing rules."

	// inventory setting name
	logsTransport = "logs_transport"
)

// Module defines the fx options for this component.
func Module() fxutil.Module {
	return fxutil.Component(
		fx.Provide(newLogsAgent))
}

type dependencies struct {
	fx.In

	Lc                 fx.Lifecycle
	Log                log.Component
	Config             configComponent.Component
	InventoryAgent     inventoryagent.Component
	Hostname           hostname.Component
	Auditor            auditor.Component
	WMeta              option.Option[workloadmeta.Component]
	SchedulerProviders []schedulers.Scheduler `group:"log-agent-scheduler"`
	Tagger             tagger.Component
	Compression        logscompression.Component
<<<<<<< HEAD
	// DelegatedAuth ensures the delegated auth component is initialized before the logs agent
	// This is critical because the API key from delegated auth must be available before endpoints are created
	DelegatedAuth option.Option[delegatedauth.Component]
=======
	HealthPlatform     option.Option[healthplatform.Component]
>>>>>>> dbf6d1b9
}

type provides struct {
	fx.Out

	Comp           option.Option[agent.Component]
	FlareProvider  flaretypes.Provider
	StatusProvider statusComponent.InformationProvider
	LogsReciever   option.Option[integrations.Component]
	APIStreamLogs  api.AgentEndpointProvider
}

// logAgent represents the data pipeline that collects, decodes,
// processes and sends logs to the backend.  See the package README for
// a description of its operation.
type logAgent struct {
	log            log.Component
	config         model.Reader
	inventoryAgent inventoryagent.Component
	hostname       hostname.Component
	tagger         tagger.Component

	sources                   *sources.LogSources
	services                  *service.Services
	endpoints                 *config.Endpoints
	tracker                   *tailers.TailerTracker
	schedulers                *schedulers.Schedulers
	auditor                   auditor.Component
	destinationsCtx           *client.DestinationsContext
	pipelineProvider          pipeline.Provider
	launchers                 *launchers.Launchers
	diagnosticMessageReceiver *diagnostic.BufferedMessageReceiver
	flarecontroller           *flareController.FlareController
	wmeta                     option.Option[workloadmeta.Component]
	schedulerProviders        []schedulers.Scheduler
	integrationsLogs          integrations.Component
	compression               logscompression.Component
	healthPlatform            option.Option[healthplatform.Component]

	// make sure this is done only once, when we're ready
	prepareSchedulers sync.Once

	// started is true if the logs agent is running
	started *atomic.Uint32
}

func newLogsAgent(deps dependencies) provides {
	if deps.Config.GetBool("logs_enabled") || deps.Config.GetBool("log_enabled") {
		if deps.Config.GetBool("log_enabled") {
			deps.Log.Warn(`"log_enabled" is deprecated, use "logs_enabled" instead`)
		}

		integrationsLogs := integrationsimpl.NewLogsIntegration()

		logsAgent := &logAgent{
			log:                deps.Log,
			config:             deps.Config,
			inventoryAgent:     deps.InventoryAgent,
			hostname:           deps.Hostname,
			started:            atomic.NewUint32(status.StatusNotStarted),
			auditor:            deps.Auditor,
			sources:            sources.NewLogSources(),
			services:           service.NewServices(),
			tracker:            tailers.NewTailerTracker(),
			flarecontroller:    flareController.NewFlareController(),
			wmeta:              deps.WMeta,
			schedulerProviders: deps.SchedulerProviders,
			integrationsLogs:   integrationsLogs,
			tagger:             deps.Tagger,
			compression:        deps.Compression,
			healthPlatform:     deps.HealthPlatform,
		}
		deps.Lc.Append(fx.Hook{
			OnStart: logsAgent.start,
			OnStop:  logsAgent.stop,
		})

		return provides{
			Comp:           option.New[agent.Component](logsAgent),
			StatusProvider: statusComponent.NewInformationProvider(NewStatusProvider()),
			FlareProvider:  flaretypes.NewProvider(logsAgent.flarecontroller.FillFlare),
			LogsReciever:   option.New[integrations.Component](integrationsLogs),
			APIStreamLogs: api.NewAgentEndpointProvider(streamLogsEvents(logsAgent),
				"/stream-logs",
				"POST",
			),
		}
	}

	deps.Log.Info("logs-agent disabled")
	return provides{
		Comp:           option.None[agent.Component](),
		StatusProvider: statusComponent.NewInformationProvider(NewStatusProvider()),
		LogsReciever:   option.None[integrations.Component](),
	}
}

func (a *logAgent) start(_ context.Context) error {
	a.log.Info("Starting logs-agent...")

	// setup the server config
	endpoints, err := buildEndpoints(a.config)

	if err != nil {
		message := fmt.Sprintf("Invalid endpoints: %v", err)
		status.AddGlobalError(invalidEndpoints, message)
		return errors.New(message)
	}

	a.endpoints = endpoints

	err = a.setupAgent()

	if err != nil {
		a.log.Error("Could not start logs-agent: ", err)
		return err
	}

	a.startPipeline()
	return nil
}

func (a *logAgent) setupAgent() error {
	if a.endpoints.UseHTTP {
		status.SetCurrentTransport(status.TransportHTTP)
	} else {
		status.SetCurrentTransport(status.TransportTCP)
	}
	// The severless agent doesn't use FX for now. This means that the logs agent will not have 'inventoryAgent'
	// initialized for serverless. This is ok since metadata is not enabled for serverless.
	// TODO: (components) - This condition should be removed once the serverless agent use FX.
	if a.inventoryAgent != nil {
		a.inventoryAgent.Set(logsTransport, string(status.GetCurrentTransport()))
	}

	// setup global processing rules
	processingRules, err := config.GlobalProcessingRules(a.config)
	if err != nil {
		message := fmt.Sprintf("Invalid processing rules: %v", err)
		status.AddGlobalError(invalidProcessingRules, message)
		return errors.New(message)
	}

	if config.HasMultiLineRule(processingRules) {
		a.log.Warn(multiLineWarning)
		status.AddGlobalWarning(invalidProcessingRules, multiLineWarning)
	}

	fingerprintConfig, err := config.GlobalFingerprintConfig(a.config)
	if err != nil {
		message := fmt.Sprintf("Invalid fingerprint_config setting: %v", err)
		status.AddGlobalError(invalidFingerprintConfig, message)
		return errors.New(message)
	}

	a.SetupPipeline(processingRules, a.wmeta, a.integrationsLogs, *fingerprintConfig)
	return nil
}

// Start starts all the elements of the data pipeline
// in the right order to prevent data loss
func (a *logAgent) startPipeline() {

	// setup the status
	status.Init(a.started, a.endpoints, a.sources, a.tracker, metrics.LogsExpvars)

	starter := startstop.NewStarter(
		a.destinationsCtx,
		a.auditor,
		a.pipelineProvider,
		a.diagnosticMessageReceiver,
		a.launchers,
	)
	starter.Start()
	a.startSchedulers()
}

func (a *logAgent) startSchedulers() {
	a.prepareSchedulers.Do(func() {
		a.schedulers.Start()

		for _, scheduler := range a.schedulerProviders {
			a.AddScheduler(scheduler)
		}

		a.log.Info("logs-agent started")
		a.started.Store(status.StatusRunning)
	})
}

func (a *logAgent) stop(context.Context) error {
	a.log.Info("Stopping logs-agent")

	status.Clear()

	stopper := startstop.NewSerialStopper(
		a.schedulers,
		a.launchers,
		a.pipelineProvider,
		a.auditor,
		a.destinationsCtx,
		a.diagnosticMessageReceiver,
	)

	// This will try to stop everything in order, including the potentially blocking
	// parts like the sender. After StopTimeout it will just stop the last part of the
	// pipeline, disconnecting it from the auditor, to make sure that the pipeline is
	// flushed before stopping.
	// TODO: Add this feature in the stopper.
	c := make(chan struct{})
	go func() {
		stopper.Stop()
		close(c)
	}()
	timeout := time.Duration(a.config.GetInt("logs_config.stop_grace_period")) * time.Second
	select {
	case <-c:
	case <-time.After(timeout):
		a.log.Info("Timed out when stopping logs-agent, forcing it to stop now")
		// We force all destinations to read/flush all the messages they get without
		// trying to write to the network.
		a.destinationsCtx.Stop()
		// Wait again for the stopper to complete.
		// In some situation, the stopper unfortunately never succeed to complete,
		// we've already reached the grace period, give it some more seconds and
		// then force quit.
		timeout := time.NewTimer(5 * time.Second)
		select {
		case <-c:
		case <-timeout.C:
			a.log.Warn("Force close of the Logs Agent, dumping the Go routines.")
			if stack, err := goroutinesdump.Get(); err != nil {
				a.log.Warnf("can't get the Go routines dump: %s\n", err)
			} else {
				a.log.Warn(stack)
			}
		}
	}
	a.log.Info("logs-agent stopped")
	return nil
}

// AddScheduler adds the given scheduler to the agent.
func (a *logAgent) AddScheduler(scheduler schedulers.Scheduler) {
	a.schedulers.AddScheduler(scheduler)
}

func (a *logAgent) GetSources() *sources.LogSources {
	return a.sources
}

func (a *logAgent) GetMessageReceiver() *diagnostic.BufferedMessageReceiver {
	return a.diagnosticMessageReceiver
}

func (a *logAgent) GetPipelineProvider() pipeline.Provider {
	return a.pipelineProvider
}

func streamLogsEvents(logsAgent agent.Component) func(w http.ResponseWriter, r *http.Request) {
	return apiutils.GetStreamFunc(func() apiutils.MessageReceiver {
		return logsAgent.GetMessageReceiver()
	}, "logs", "logs agent")
}<|MERGE_RESOLUTION|>--- conflicted
+++ resolved
@@ -86,13 +86,10 @@
 	SchedulerProviders []schedulers.Scheduler `group:"log-agent-scheduler"`
 	Tagger             tagger.Component
 	Compression        logscompression.Component
-<<<<<<< HEAD
+	HealthPlatform     option.Option[healthplatform.Component]
 	// DelegatedAuth ensures the delegated auth component is initialized before the logs agent
 	// This is critical because the API key from delegated auth must be available before endpoints are created
 	DelegatedAuth option.Option[delegatedauth.Component]
-=======
-	HealthPlatform     option.Option[healthplatform.Component]
->>>>>>> dbf6d1b9
 }
 
 type provides struct {
