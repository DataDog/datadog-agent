--- conflicted
+++ resolved
@@ -87,10 +87,6 @@
 	Config             configComponent.Component
 	InventoryAgent     inventoryagent.Component
 	Hostname           hostname.Component
-<<<<<<< HEAD
-=======
-	WMeta              option.Option[workloadmeta.Component]
->>>>>>> c7e3d4e5
 	SchedulerProviders []schedulers.Scheduler `group:"log-agent-scheduler"`
 	GrpcClient         grpcClient.Component
 	Tagger             tagger.Component
@@ -132,13 +128,10 @@
 	wmeta                     option.Option[workloadmeta.Component]
 	schedulerProviders        []schedulers.Scheduler
 	integrationsLogs          integrations.Component
-<<<<<<< HEAD
 	grpcClient                grpcClient.Component
 	autodiscoveryStream       core.AgentSecure_AutodiscoveryStreamConfigClient
 	autodiscoveryStreamCancel context.CancelFunc
-=======
 	compression               logscompression.Component
->>>>>>> c7e3d4e5
 
 	// make sure this is done only once, when we're ready
 	prepareSchedulers sync.Once
