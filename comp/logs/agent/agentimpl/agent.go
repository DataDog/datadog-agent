// Unless explicitly stated otherwise all files in this repository are licensed
// under the Apache License Version 2.0.
// This product includes software developed at Datadog (https://www.datadoghq.com/).
// Copyright 2023-present Datadog, Inc.

// Package agentimpl contains the implementation of the logs agent component.
package agentimpl

import (
	"context"
	"errors"
	"fmt"
	"sync"
	"time"

	"github.com/hashicorp/go-multierror"
	"go.uber.org/atomic"
	"go.uber.org/fx"

	configComponent "github.com/DataDog/datadog-agent/comp/core/config"
	flaretypes "github.com/DataDog/datadog-agent/comp/core/flare/types"
	"github.com/DataDog/datadog-agent/comp/core/hostname"
	log "github.com/DataDog/datadog-agent/comp/core/log/def"
	statusComponent "github.com/DataDog/datadog-agent/comp/core/status"
	workloadmeta "github.com/DataDog/datadog-agent/comp/core/workloadmeta/def"
	"github.com/DataDog/datadog-agent/comp/logs/agent"
	"github.com/DataDog/datadog-agent/comp/logs/agent/config"
	flareController "github.com/DataDog/datadog-agent/comp/logs/agent/flare"
	logsIntegrations "github.com/DataDog/datadog-agent/comp/logs/integrations/def"
	"github.com/DataDog/datadog-agent/comp/metadata/inventoryagent"
	rctypes "github.com/DataDog/datadog-agent/comp/remote-config/rcclient/types"
	pkgConfig "github.com/DataDog/datadog-agent/pkg/config"
	"github.com/DataDog/datadog-agent/pkg/logs/auditor"
	"github.com/DataDog/datadog-agent/pkg/logs/client"
	"github.com/DataDog/datadog-agent/pkg/logs/diagnostic"
	"github.com/DataDog/datadog-agent/pkg/logs/launchers"
	"github.com/DataDog/datadog-agent/pkg/logs/metrics"
	"github.com/DataDog/datadog-agent/pkg/logs/pipeline"
	"github.com/DataDog/datadog-agent/pkg/logs/schedulers"
	"github.com/DataDog/datadog-agent/pkg/logs/sds"
	"github.com/DataDog/datadog-agent/pkg/logs/service"
	"github.com/DataDog/datadog-agent/pkg/logs/sources"
	"github.com/DataDog/datadog-agent/pkg/logs/status"
	"github.com/DataDog/datadog-agent/pkg/logs/tailers"
	"github.com/DataDog/datadog-agent/pkg/remoteconfig/state"
	"github.com/DataDog/datadog-agent/pkg/status/health"
	"github.com/DataDog/datadog-agent/pkg/util"
	"github.com/DataDog/datadog-agent/pkg/util/fxutil"
	"github.com/DataDog/datadog-agent/pkg/util/optional"
	"github.com/DataDog/datadog-agent/pkg/util/startstop"
)

const (
	// key used to display a warning message on the agent status
	invalidProcessingRules = "invalid_global_processing_rules"
	invalidEndpoints       = "invalid_endpoints"
	intakeTrackType        = "logs"

	// Log messages
	multiLineWarning = "multi_line processing rules are not supported as global processing rules."

	// inventory setting name
	logsTransport = "logs_transport"
)

// Module defines the fx options for this component.
func Module() fxutil.Module {
	return fxutil.Component(
		fx.Provide(newLogsAgent))
}

type dependencies struct {
	fx.In

	Lc                 fx.Lifecycle
	Log                log.Component
	Config             configComponent.Component
	InventoryAgent     inventoryagent.Component
	Hostname           hostname.Component
	WMeta              optional.Option[workloadmeta.Component]
	SchedulerProviders []schedulers.Scheduler `group:"log-agent-scheduler"`
	LogsIntegrations   logsIntegrations.Component
}

type provides struct {
	fx.Out

	Comp           optional.Option[agent.Component]
	FlareProvider  flaretypes.Provider
	StatusProvider statusComponent.InformationProvider
	RCListener     rctypes.ListenerProvider
}

// logAgent represents the data pipeline that collects, decodes,
// processes and sends logs to the backend.  See the package README for
// a description of its operation.
type logAgent struct {
	log            log.Component
	config         pkgConfig.Reader
	inventoryAgent inventoryagent.Component
	hostname       hostname.Component

	sources                   *sources.LogSources
	services                  *service.Services
	endpoints                 *config.Endpoints
	tracker                   *tailers.TailerTracker
	schedulers                *schedulers.Schedulers
	auditor                   auditor.Auditor
	destinationsCtx           *client.DestinationsContext
	pipelineProvider          pipeline.Provider
	launchers                 *launchers.Launchers
	health                    *health.Handle
	diagnosticMessageReceiver *diagnostic.BufferedMessageReceiver
	flarecontroller           *flareController.FlareController
	wmeta                     optional.Option[workloadmeta.Component]
	schedulerProviders        []schedulers.Scheduler

	// make sure this is done only once, when we're ready
	prepareSchedulers sync.Once

	// started is true if the logs agent is running
	started *atomic.Uint32
}

func newLogsAgent(deps dependencies) provides {
	if deps.Config.GetBool("logs_enabled") || deps.Config.GetBool("log_enabled") {
		if deps.Config.GetBool("log_enabled") {
			deps.Log.Warn(`"log_enabled" is deprecated, use "logs_enabled" instead`)
		}

		logsAgent := &logAgent{
			log:            deps.Log,
			config:         deps.Config,
			inventoryAgent: deps.InventoryAgent,
			hostname:       deps.Hostname,
			started:        atomic.NewUint32(status.StatusNotStarted),

			sources:            sources.NewLogSources(),
			services:           service.NewServices(),
			tracker:            tailers.NewTailerTracker(),
			flarecontroller:    flareController.NewFlareController(),
			wmeta:              deps.WMeta,
			schedulerProviders: deps.SchedulerProviders,
		}
		deps.Lc.Append(fx.Hook{
			OnStart: logsAgent.start,
			OnStop:  logsAgent.stop,
		})

		var rcListener rctypes.ListenerProvider
		if sds.SDSEnabled {
			rcListener.ListenerProvider = rctypes.RCListener{
				state.ProductSDSAgentConfig: logsAgent.onUpdateSDSAgentConfig,
				state.ProductSDSRules:       logsAgent.onUpdateSDSRules,
			}
		}

		return provides{
			Comp:           optional.NewOption[agent.Component](logsAgent),
			StatusProvider: statusComponent.NewInformationProvider(NewStatusProvider()),
			FlareProvider:  flaretypes.NewProvider(logsAgent.flarecontroller.FillFlare),
			RCListener:     rcListener,
		}
	}

	deps.Log.Info("logs-agent disabled")
	return provides{
		Comp:           optional.NewNoneOption[agent.Component](),
		StatusProvider: statusComponent.NewInformationProvider(NewStatusProvider()),
	}
}

func (a *logAgent) start(context.Context) error {
	a.log.Info("Starting logs-agent...")

	// setup the server config
	endpoints, err := buildEndpoints(a.config)

	if err != nil {
		message := fmt.Sprintf("Invalid endpoints: %v", err)
		status.AddGlobalError(invalidEndpoints, message)
		return errors.New(message)
	}

	a.endpoints = endpoints

	err = a.setupAgent()

	if err != nil {
		a.log.Error("Could not start logs-agent: ", err)
		return err
	}

	a.startPipeline()
	return nil
}

func (a *logAgent) setupAgent() error {
	if a.endpoints.UseHTTP {
		status.SetCurrentTransport(status.TransportHTTP)
	} else {
		status.SetCurrentTransport(status.TransportTCP)
	}
	// The severless agent doesn't use FX for now. This means that the logs agent will not have 'inventoryAgent'
	// initialized for serverless. This is ok since metadata is not enabled for serverless.
	// TODO: (components) - This condition should be removed once the serverless agent use FX.
	if a.inventoryAgent != nil {
		a.inventoryAgent.Set(logsTransport, string(status.GetCurrentTransport()))
	}

	// setup global processing rules
	processingRules, err := config.GlobalProcessingRules(a.config)
	if err != nil {
		message := fmt.Sprintf("Invalid processing rules: %v", err)
		status.AddGlobalError(invalidProcessingRules, message)
		return errors.New(message)
	}

	if config.HasMultiLineRule(processingRules) {
		a.log.Warn(multiLineWarning)
		status.AddGlobalWarning(invalidProcessingRules, multiLineWarning)
	}

	if !sds.ValidateConfigField(a.config) {
		a.log.Warn("Invalid configuration value for 'logs_config.sds.wait_for_configuration' parameter")
	}

	a.SetupPipeline(processingRules, a.wmeta)
	return nil
}

// Start starts all the elements of the data pipeline
// in the right order to prevent data loss
func (a *logAgent) startPipeline() {

	// setup the status
	status.Init(a.started, a.endpoints, a.sources, a.tracker, metrics.LogsExpvars)

	starter := startstop.NewStarter(
		a.destinationsCtx,
		a.auditor,
		a.pipelineProvider,
		a.diagnosticMessageReceiver,
		a.launchers,
	)
	starter.Start()

	if !sds.ShouldBlockCollectionUntilSDSConfiguration(a.config) {
		a.startSchedulers()
	} else {
		a.log.Info("logs-agent ready, schedulers not started: waiting for an SDS configuration to start the logs collection")
		a.started.Store(status.StatusCollectionNotStarted)
	}
}

func (a *logAgent) startSchedulers() {
	a.prepareSchedulers.Do(func() {
		a.schedulers.Start()

		for _, scheduler := range a.schedulerProviders {
			a.AddScheduler(scheduler)
		}

		a.log.Info("logs-agent started")
		a.started.Store(status.StatusRunning)
	})
}

func (a *logAgent) stop(context.Context) error {
	a.log.Info("Stopping logs-agent")

	status.Clear()

	stopper := startstop.NewSerialStopper(
		a.schedulers,
		a.launchers,
		a.pipelineProvider,
		a.auditor,
		a.destinationsCtx,
		a.diagnosticMessageReceiver,
	)

	// This will try to stop everything in order, including the potentially blocking
	// parts like the sender. After StopTimeout it will just stop the last part of the
	// pipeline, disconnecting it from the auditor, to make sure that the pipeline is
	// flushed before stopping.
	// TODO: Add this feature in the stopper.
	c := make(chan struct{})
	go func() {
		stopper.Stop()
		close(c)
	}()
	timeout := time.Duration(a.config.GetInt("logs_config.stop_grace_period")) * time.Second
	select {
	case <-c:
	case <-time.After(timeout):
		a.log.Info("Timed out when stopping logs-agent, forcing it to stop now")
		// We force all destinations to read/flush all the messages they get without
		// trying to write to the network.
		a.destinationsCtx.Stop()
		// Wait again for the stopper to complete.
		// In some situation, the stopper unfortunately never succeed to complete,
		// we've already reached the grace period, give it some more seconds and
		// then force quit.
		timeout := time.NewTimer(5 * time.Second)
		select {
		case <-c:
		case <-timeout.C:
			a.log.Warn("Force close of the Logs Agent, dumping the Go routines.")
			if stack, err := util.GetGoRoutinesDump(); err != nil {
				a.log.Warnf("can't get the Go routines dump: %s\n", err)
			} else {
				a.log.Warn(stack)
			}
		}
	}
	a.log.Info("logs-agent stopped")
	return nil
}

// AddScheduler adds the given scheduler to the agent.
func (a *logAgent) AddScheduler(scheduler schedulers.Scheduler) {
	a.schedulers.AddScheduler(scheduler)
}

func (a *logAgent) GetSources() *sources.LogSources {
	return a.sources
}

func (a *logAgent) GetMessageReceiver() *diagnostic.BufferedMessageReceiver {
	return a.diagnosticMessageReceiver
}

func (a *logAgent) GetPipelineProvider() pipeline.Provider {
	return a.pipelineProvider
}

func (a *logAgent) onUpdateSDSRules(updates map[string]state.RawConfig, applyStateCallback func(string, state.ApplyStatus)) { //nolint:revive
<<<<<<< HEAD
	a.onUpdateSDS(sds.StandardRules, updates, applyStateCallback)
=======
	var err error
	for _, config := range updates {
		if rerr := a.pipelineProvider.ReconfigureSDSStandardRules(config.Config); rerr != nil {
			err = multierror.Append(err, rerr)
		}
	}

	if err != nil {
		a.log.Errorf("Can't update SDS standard rules: %v", err)
	}

	// Apply the new status to all configs
	for cfgPath := range updates {
		if err == nil {
			applyStateCallback(cfgPath, state.ApplyStatus{State: state.ApplyStateAcknowledged})
		} else {
			applyStateCallback(cfgPath, state.ApplyStatus{
				State: state.ApplyStateError,
				Error: err.Error(),
			})
		}
	}

>>>>>>> 4d24b9e7
}

func (a *logAgent) onUpdateSDSAgentConfig(updates map[string]state.RawConfig, applyStateCallback func(string, state.ApplyStatus)) { //nolint:revive
	a.onUpdateSDS(sds.AgentConfig, updates, applyStateCallback)
}

func (a *logAgent) onUpdateSDS(reconfigType sds.ReconfigureOrderType, updates map[string]state.RawConfig, applyStateCallback func(string, state.ApplyStatus)) { //nolint:revive
	var err error
	allScannersActiveWithAllUpdatesApplied := true

	// We received a hit that new updates arrived, but if the list of updates
	// is empty, it means we don't have any updates applying to this agent anymore
	// In this case, send the signal to stop the SDS processing.
	if len(updates) == 0 {
		err = a.pipelineProvider.StopSDSProcessing()
	} else {
		for _, config := range updates {
			var allScannersActive bool
			var rerr error

			if reconfigType == sds.AgentConfig {
				allScannersActive, rerr = a.pipelineProvider.ReconfigureSDSAgentConfig(config.Config)
			} else if reconfigType == sds.StandardRules {
				allScannersActive, rerr = a.pipelineProvider.ReconfigureSDSStandardRules(config.Config)
			}

			if rerr != nil {
				err = multierror.Append(err, rerr)
			}

			if !allScannersActive {
				allScannersActiveWithAllUpdatesApplied = false
			}
		}
	}

	if err != nil {
		a.log.Errorf("Can't update SDS configurations: %v", err)
	}

	if allScannersActiveWithAllUpdatesApplied && sds.ShouldBlockCollectionUntilSDSConfiguration(a.config) {
		a.startSchedulers()
	}

	// Apply the new status to all configs
	for cfgPath := range updates {
		if err == nil {
			applyStateCallback(cfgPath, state.ApplyStatus{State: state.ApplyStateAcknowledged})
		} else {
			applyStateCallback(cfgPath, state.ApplyStatus{
				State: state.ApplyStateError,
				Error: err.Error(),
			})
		}
	}
}<|MERGE_RESOLUTION|>--- conflicted
+++ resolved
@@ -336,18 +336,49 @@
 }
 
 func (a *logAgent) onUpdateSDSRules(updates map[string]state.RawConfig, applyStateCallback func(string, state.ApplyStatus)) { //nolint:revive
-<<<<<<< HEAD
 	a.onUpdateSDS(sds.StandardRules, updates, applyStateCallback)
-=======
+}
+
+func (a *logAgent) onUpdateSDSAgentConfig(updates map[string]state.RawConfig, applyStateCallback func(string, state.ApplyStatus)) { //nolint:revive
+	a.onUpdateSDS(sds.AgentConfig, updates, applyStateCallback)
+}
+
+func (a *logAgent) onUpdateSDS(reconfigType sds.ReconfigureOrderType, updates map[string]state.RawConfig, applyStateCallback func(string, state.ApplyStatus)) { //nolint:revive
 	var err error
-	for _, config := range updates {
-		if rerr := a.pipelineProvider.ReconfigureSDSStandardRules(config.Config); rerr != nil {
-			err = multierror.Append(err, rerr)
+	allScannersActiveWithAllUpdatesApplied := true
+
+	// We received a hit that new updates arrived, but if the list of updates
+	// is empty, it means we don't have any updates applying to this agent anymore
+	// In this case, send the signal to stop the SDS processing.
+	if len(updates) == 0 {
+		err = a.pipelineProvider.StopSDSProcessing()
+	} else {
+		for _, config := range updates {
+			var allScannersActive bool
+			var rerr error
+
+			if reconfigType == sds.AgentConfig {
+				allScannersActive, rerr = a.pipelineProvider.ReconfigureSDSAgentConfig(config.Config)
+			} else if reconfigType == sds.StandardRules {
+				allScannersActive, rerr = a.pipelineProvider.ReconfigureSDSStandardRules(config.Config)
+			}
+
+			if rerr != nil {
+				err = multierror.Append(err, rerr)
+			}
+
+			if !allScannersActive {
+				allScannersActiveWithAllUpdatesApplied = false
+			}
 		}
 	}
 
 	if err != nil {
-		a.log.Errorf("Can't update SDS standard rules: %v", err)
+		a.log.Errorf("Can't update SDS configurations: %v", err)
+	}
+
+	if allScannersActiveWithAllUpdatesApplied && sds.ShouldBlockCollectionUntilSDSConfiguration(a.config) {
+		a.startSchedulers()
 	}
 
 	// Apply the new status to all configs
@@ -361,61 +392,4 @@
 			})
 		}
 	}
-
->>>>>>> 4d24b9e7
-}
-
-func (a *logAgent) onUpdateSDSAgentConfig(updates map[string]state.RawConfig, applyStateCallback func(string, state.ApplyStatus)) { //nolint:revive
-	a.onUpdateSDS(sds.AgentConfig, updates, applyStateCallback)
-}
-
-func (a *logAgent) onUpdateSDS(reconfigType sds.ReconfigureOrderType, updates map[string]state.RawConfig, applyStateCallback func(string, state.ApplyStatus)) { //nolint:revive
-	var err error
-	allScannersActiveWithAllUpdatesApplied := true
-
-	// We received a hit that new updates arrived, but if the list of updates
-	// is empty, it means we don't have any updates applying to this agent anymore
-	// In this case, send the signal to stop the SDS processing.
-	if len(updates) == 0 {
-		err = a.pipelineProvider.StopSDSProcessing()
-	} else {
-		for _, config := range updates {
-			var allScannersActive bool
-			var rerr error
-
-			if reconfigType == sds.AgentConfig {
-				allScannersActive, rerr = a.pipelineProvider.ReconfigureSDSAgentConfig(config.Config)
-			} else if reconfigType == sds.StandardRules {
-				allScannersActive, rerr = a.pipelineProvider.ReconfigureSDSStandardRules(config.Config)
-			}
-
-			if rerr != nil {
-				err = multierror.Append(err, rerr)
-			}
-
-			if !allScannersActive {
-				allScannersActiveWithAllUpdatesApplied = false
-			}
-		}
-	}
-
-	if err != nil {
-		a.log.Errorf("Can't update SDS configurations: %v", err)
-	}
-
-	if allScannersActiveWithAllUpdatesApplied && sds.ShouldBlockCollectionUntilSDSConfiguration(a.config) {
-		a.startSchedulers()
-	}
-
-	// Apply the new status to all configs
-	for cfgPath := range updates {
-		if err == nil {
-			applyStateCallback(cfgPath, state.ApplyStatus{State: state.ApplyStateAcknowledged})
-		} else {
-			applyStateCallback(cfgPath, state.ApplyStatus{
-				State: state.ApplyStateError,
-				Error: err.Error(),
-			})
-		}
-	}
 }