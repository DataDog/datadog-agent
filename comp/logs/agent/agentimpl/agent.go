--- conflicted
+++ resolved
@@ -223,15 +223,11 @@
 		status.AddGlobalWarning(invalidProcessingRules, multiLineWarning)
 	}
 
-<<<<<<< HEAD
 	if err := sds.ValidateConfigField(a.config); err != nil {
 		a.log.Error(fmt.Errorf("error while reading configuration, will block until the Agents receive an SDS configuration: %v", err))
 	}
 
-	a.SetupPipeline(processingRules, a.wmeta)
-=======
 	a.SetupPipeline(processingRules, a.wmeta, a.integrationsLogs)
->>>>>>> 8f3831f6
 	return nil
 }
 
