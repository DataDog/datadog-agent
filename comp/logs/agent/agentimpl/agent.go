--- conflicted
+++ resolved
@@ -187,14 +187,10 @@
 	}
 }
 
-<<<<<<< HEAD
 func (a *logAgent) start(context.Context) error {
 	a.restartMutex.Lock()
 	defer a.restartMutex.Unlock()
 
-=======
-func (a *logAgent) start(_ context.Context) error {
->>>>>>> 70ee3102
 	a.log.Info("Starting logs-agent...")
 
 	// setup the server config
