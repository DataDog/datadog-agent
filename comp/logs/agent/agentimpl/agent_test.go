--- conflicted
+++ resolved
@@ -508,16 +508,13 @@
 			return suite.tagger
 		}),
 		auditorfx.Module(),
-<<<<<<< HEAD
-		fx.Provide(healthmock.NewProvides),
+		fx.Provide(kubehealthmock.NewProvides),
+		fx.Provide(func() option.Option[healthplatform.Component] {
+			return option.New[healthplatform.Component](healthplatformmock.Mock(suite.T()))
+		}),
 		// Provide None for optional delegated auth component in tests
 		fx.Provide(func() option.Option[delegatedauth.Component] {
 			return option.None[delegatedauth.Component]()
-=======
-		fx.Provide(kubehealthmock.NewProvides),
-		fx.Provide(func() option.Option[healthplatform.Component] {
-			return option.New[healthplatform.Component](healthplatformmock.Mock(suite.T()))
->>>>>>> dbf6d1b9
 		}),
 	))
 }
