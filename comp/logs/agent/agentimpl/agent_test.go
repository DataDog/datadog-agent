// Unless explicitly stated otherwise all files in this repository are licensed
// under the Apache License Version 2.0.
// This product includes software developed at Datadog (https://www.datadoghq.com/).
// Copyright 2016-present Datadog, Inc.

//go:build !serverless

package agentimpl

import (
	"bytes"
	"context"
	"fmt"
	"os"
	"strings"
	"testing"
	"time"

	"github.com/stretchr/testify/assert"
	"github.com/stretchr/testify/suite"
	"go.uber.org/atomic"
	"go.uber.org/fx"

	configComponent "github.com/DataDog/datadog-agent/comp/core/config"
	flaretypes "github.com/DataDog/datadog-agent/comp/core/flare/types"
	"github.com/DataDog/datadog-agent/comp/core/hostname/hostnameimpl"
	log "github.com/DataDog/datadog-agent/comp/core/log/def"
	logmock "github.com/DataDog/datadog-agent/comp/core/log/mock"
	workloadmeta "github.com/DataDog/datadog-agent/comp/core/workloadmeta/def"
	workloadmetafxmock "github.com/DataDog/datadog-agent/comp/core/workloadmeta/fx-mock"
	"github.com/DataDog/datadog-agent/comp/logs/agent/config"
	integrationsimpl "github.com/DataDog/datadog-agent/comp/logs/integrations/impl"
	"github.com/DataDog/datadog-agent/comp/metadata/inventoryagent"

	flareController "github.com/DataDog/datadog-agent/comp/logs/agent/flare"
	"github.com/DataDog/datadog-agent/comp/metadata/inventoryagent/inventoryagentimpl"
	coreConfig "github.com/DataDog/datadog-agent/pkg/config"
	"github.com/DataDog/datadog-agent/pkg/logs/client/http"
	"github.com/DataDog/datadog-agent/pkg/logs/client/mock"
	"github.com/DataDog/datadog-agent/pkg/logs/client/tcp"
	"github.com/DataDog/datadog-agent/pkg/logs/metrics"
	"github.com/DataDog/datadog-agent/pkg/logs/service"
	"github.com/DataDog/datadog-agent/pkg/logs/sources"
	logsStatus "github.com/DataDog/datadog-agent/pkg/logs/status"
	"github.com/DataDog/datadog-agent/pkg/logs/tailers"
	"github.com/DataDog/datadog-agent/pkg/util/fxutil"
	"github.com/DataDog/datadog-agent/pkg/util/testutil"
)

type AgentTestSuite struct {
	suite.Suite
	testDir     string
	testLogFile string
	fakeLogs    int64

	source          *sources.LogSource
	configOverrides map[string]interface{}
}

type testDeps struct {
	fx.In

	Config         configComponent.Component
	Log            log.Component
	InventoryAgent inventoryagent.Component
}

func (suite *AgentTestSuite) SetupTest() {
	suite.configOverrides = map[string]interface{}{}

	var err error

	suite.testDir = suite.T().TempDir()

	suite.testLogFile = fmt.Sprintf("%s/test.log", suite.testDir)
	fd, err := os.Create(suite.testLogFile)
	suite.NoError(err)

	fd.WriteString("test log1\n test log2\n")
	suite.fakeLogs = 2 // Two lines.
	fd.Close()

	logConfig := config.LogsConfig{
		Type:       config.FileType,
		Path:       suite.testLogFile,
		Identifier: "test", // As it was from service-discovery to force the tailer to read from the start.
	}
	suite.source = sources.NewLogSource("", &logConfig)

	suite.configOverrides["logs_config.run_path"] = suite.testDir
	// Shorter grace period for tests.
	suite.configOverrides["logs_config.stop_grace_period"] = 1
}

func (suite *AgentTestSuite) TearDownTest() {
	// Resets the metrics we check.
	metrics.LogsDecoded.Set(0)
	metrics.LogsProcessed.Set(0)
	metrics.LogsSent.Set(0)
	metrics.DestinationErrors.Set(0)
	metrics.DestinationLogsDropped.Init()
}

func createAgent(suite *AgentTestSuite, endpoints *config.Endpoints) (*logAgent, *sources.LogSources, *service.Services) {
	// setup the sources and the services
	sources := sources.NewLogSources()
	services := service.NewServices()

	suite.configOverrides["logs_enabled"] = true

	deps := fxutil.Test[testDeps](suite.T(), fx.Options(
		fx.Supply(configComponent.Params{}),
		fx.Supply(log.Params{}),
		fx.Provide(func() log.Component { return logmock.New(suite.T()) }),
		configComponent.MockModule(),
		hostnameimpl.MockModule(),
		fx.Replace(configComponent.MockParams{Overrides: suite.configOverrides}),
		inventoryagentimpl.MockModule(),
	))

	agent := &logAgent{
		log:              deps.Log,
		config:           deps.Config,
		inventoryAgent:   deps.InventoryAgent,
<<<<<<< HEAD
		started:          atomic.NewBool(false),
		integrationsLogs: integrationsimpl.NewLogsIntegration(),
=======
		started:          atomic.NewUint32(0),
		integrationsLogs: deps.IntegrationsLogs,
>>>>>>> 50a65d62

		sources:   sources,
		services:  services,
		tracker:   tailers.NewTailerTracker(),
		endpoints: endpoints,
	}

	agent.setupAgent()

	return agent, sources, services
}

func (suite *AgentTestSuite) testAgent(endpoints *config.Endpoints) {
	coreConfig.SetFeatures(suite.T(), coreConfig.Docker, coreConfig.Kubernetes)

	agent, sources, _ := createAgent(suite, endpoints)

	zero := int64(0)
	assert.Equal(suite.T(), zero, metrics.LogsDecoded.Value())
	assert.Equal(suite.T(), zero, metrics.LogsProcessed.Value())
	assert.Equal(suite.T(), zero, metrics.LogsSent.Value())
	assert.Equal(suite.T(), zero, metrics.DestinationErrors.Value())
	assert.Equal(suite.T(), "{}", metrics.DestinationLogsDropped.String())

	agent.startPipeline()
	sources.AddSource(suite.source)
	// Give the agent at most 4 second to send the logs. (seems to be slow on Windows/AppVeyor)
	testutil.AssertTrueBeforeTimeout(suite.T(), 10*time.Millisecond, 4*time.Second, func() bool {
		return suite.fakeLogs == metrics.LogsSent.Value()
	})
	agent.stop(context.TODO())

	assert.Equal(suite.T(), suite.fakeLogs, metrics.LogsDecoded.Value())
	assert.Equal(suite.T(), suite.fakeLogs, metrics.LogsProcessed.Value())
	assert.Equal(suite.T(), suite.fakeLogs, metrics.LogsSent.Value())
	assert.Equal(suite.T(), zero, metrics.DestinationErrors.Value())
}

func (suite *AgentTestSuite) TestAgentTcp() {
	l := mock.NewMockLogsIntake(suite.T())
	defer l.Close()

	endpoint := tcp.AddrToEndPoint(l.Addr())
	endpoints := config.NewEndpoints(endpoint, nil, true, false)

	suite.testAgent(endpoints)
}

func (suite *AgentTestSuite) TestAgentHttp() {
	server := http.NewTestServer(200, coreConfig.Datadog())
	defer server.Stop()
	endpoints := config.NewEndpoints(server.Endpoint, nil, false, true)

	suite.testAgent(endpoints)
}

func (suite *AgentTestSuite) TestAgentStopsWithWrongBackendTcp() {
	endpoint := config.NewEndpoint("", "fake:", 0, false)
	endpoints := config.NewEndpoints(endpoint, []config.Endpoint{}, true, false)

	coreConfig.SetFeatures(suite.T(), coreConfig.Docker, coreConfig.Kubernetes)

	agent, sources, _ := createAgent(suite, endpoints)

	agent.startPipeline()
	sources.AddSource(suite.source)
	// Give the agent at most one second to process the logs.
	testutil.AssertTrueBeforeTimeout(suite.T(), 10*time.Millisecond, 2*time.Second, func() bool {
		return suite.fakeLogs == metrics.LogsProcessed.Value()
	})
	agent.stop(context.TODO())

	// The context gets canceled when the agent stops. At this point the additional sender is stuck
	// trying to establish a connection. `agent.Stop()` will cancel it and the error telemetry will be updated
	testutil.AssertTrueBeforeTimeout(suite.T(), 10*time.Millisecond, 2*time.Second, func() bool {
		return int64(2) == metrics.DestinationErrors.Value()
	})

	assert.Equal(suite.T(), suite.fakeLogs, metrics.LogsDecoded.Value())
	assert.Equal(suite.T(), suite.fakeLogs, metrics.LogsProcessed.Value())
	assert.Equal(suite.T(), int64(0), metrics.LogsSent.Value())
	assert.Equal(suite.T(), "2", metrics.DestinationLogsDropped.Get("fake:").String())
	assert.True(suite.T(), metrics.DestinationErrors.Value() > 0)
}

func (suite *AgentTestSuite) TestGetPipelineProvider() {
	l := mock.NewMockLogsIntake(suite.T())
	defer l.Close()

	endpoint := tcp.AddrToEndPoint(l.Addr())
	endpoints := config.NewEndpoints(endpoint, nil, true, false)

	agent, _, _ := createAgent(suite, endpoints)
	agent.Start()

	assert.NotNil(suite.T(), agent.GetPipelineProvider())
}

func (suite *AgentTestSuite) TestStatusProvider() {
	tests := []struct {
		name     string
		enabled  bool
		expected interface{}
	}{
		{
			"logs enabled",
			true,
			NewStatusProvider(),
		},
		{
			"logs disabled",
			false,
			NewStatusProvider(),
		},
	}

	for _, test := range tests {
		suite.T().Run(test.name, func(*testing.T) {
			suite.configOverrides["logs_enabled"] = test.enabled

			deps := suite.createDeps()

			provides := newLogsAgent(deps)

			assert.IsType(suite.T(), test.expected, provides.StatusProvider.Provider)
		})
	}
}

func (suite *AgentTestSuite) TestStatusOut() {
	originalProvider := logsProvider

	mockResult := logsStatus.Status{
		IsRunning: true,
		Endpoints: []string{"foo", "bar"},
		StatusMetrics: map[string]string{
			"hello": "12",
			"world": "13",
		},
		ProcessFileStats: map[string]uint64{
			"CoreAgentProcessOpenFiles": 27,
			"OSFileLimit":               1048576,
		},
		Integrations: []logsStatus.Integration{},
		Tailers:      []logsStatus.Tailer{},
		Errors:       []string{},
		Warnings:     []string{},
		UseHTTP:      true,
	}

	logsProvider = func(_ bool) logsStatus.Status {
		return mockResult
	}

	defer func() {
		logsProvider = originalProvider
	}()

	suite.configOverrides["logs_enabled"] = true

	deps := suite.createDeps()

	provides := newLogsAgent(deps)

	headerProvider := provides.StatusProvider.Provider

	tests := []struct {
		name       string
		assertFunc func(t *testing.T)
	}{
		{"JSON", func(t *testing.T) {
			stats := make(map[string]interface{})
			headerProvider.JSON(false, stats)

			assert.Equal(t, mockResult, stats["logsStats"])
		}},
		{"Text", func(t *testing.T) {
			b := new(bytes.Buffer)
			err := headerProvider.Text(false, b)

			assert.NoError(t, err)
			result := `
    foo
    bar
    hello: 12
    world: 13
    CoreAgentProcessOpenFiles: 27
    OSFileLimit: 1048576
`
			// We replace windows line break by linux so the tests pass on every OS
			expectedResult := strings.Replace(result, "\r\n", "\n", -1)
			output := strings.Replace(b.String(), "\r\n", "\n", -1)

			assert.Equal(t, expectedResult, output)
		}},
		{"HTML", func(t *testing.T) {
			b := new(bytes.Buffer)
			err := headerProvider.HTML(false, b)

			assert.NoError(t, err)

			result := `<div class="stat">
  <span class="stat_title">Logs Agent</span>
  <span class="stat_data">
        foo<br>
        bar<br>
        hello: 12<br>
        world: 13<br></span>
</div>
`
			// We replace windows line break by linux so the tests pass on every OS
			expectedResult := strings.Replace(result, "\r\n", "\n", -1)
			output := strings.Replace(b.String(), "\r\n", "\n", -1)

			assert.Equal(t, expectedResult, output)
		}},
	}

	for _, test := range tests {
		suite.T().Run(test.name, func(_ *testing.T) {
			test.assertFunc(suite.T())
		})
	}
}

func (suite *AgentTestSuite) TestFlareProvider() {
	tests := []struct {
		name     string
		enabled  bool
		expected interface{}
	}{
		{
			"logs enabled",
			true,
			flaretypes.NewProvider(flareController.NewFlareController().FillFlare),
		},
		{
			"logs disabled",
			false,
			flaretypes.Provider{},
		},
	}

	for _, test := range tests {
		suite.T().Run(test.name, func(*testing.T) {
			suite.configOverrides["logs_enabled"] = test.enabled

			deps := suite.createDeps()

			provides := newLogsAgent(deps)

			assert.IsType(suite.T(), test.expected, provides.FlareProvider)
			if test.enabled {
				assert.NotNil(suite.T(), provides.FlareProvider.Callback)
			} else {
				assert.Nil(suite.T(), provides.FlareProvider.Callback)
			}
		})
	}
}

func (suite *AgentTestSuite) createDeps() dependencies {
	return fxutil.Test[dependencies](suite.T(), fx.Options(
		fx.Supply(configComponent.Params{}),
		fx.Supply(log.Params{}),
		fx.Provide(func() log.Component { return logmock.New(suite.T()) }),
		configComponent.MockModule(),
		hostnameimpl.MockModule(),
		fx.Replace(configComponent.MockParams{Overrides: suite.configOverrides}),
		inventoryagentimpl.MockModule(),
		workloadmetafxmock.MockModule(),
		fx.Supply(workloadmeta.NewParams()),
	))
}

func TestAgentTestSuite(t *testing.T) {
	suite.Run(t, new(AgentTestSuite))
}<|MERGE_RESOLUTION|>--- conflicted
+++ resolved
@@ -122,13 +122,8 @@
 		log:              deps.Log,
 		config:           deps.Config,
 		inventoryAgent:   deps.InventoryAgent,
-<<<<<<< HEAD
-		started:          atomic.NewBool(false),
+		started:          atomic.NewUint32(0),
 		integrationsLogs: integrationsimpl.NewLogsIntegration(),
-=======
-		started:          atomic.NewUint32(0),
-		integrationsLogs: deps.IntegrationsLogs,
->>>>>>> 50a65d62
 
 		sources:   sources,
 		services:  services,
