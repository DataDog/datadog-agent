// Unless explicitly stated otherwise all files in this repository are licensed
// under the Apache License Version 2.0.
// This product includes software developed at Datadog (https://www.datadoghq.com/).
// Copyright 2016-present Datadog, Inc.

//go:build !serverless

package agentimpl

import (
	"bytes"
	"context"
	"fmt"
	"os"
	"strings"
	"testing"
	"time"

	"github.com/stretchr/testify/assert"
	"github.com/stretchr/testify/suite"
	"go.uber.org/atomic"
	"go.uber.org/fx"

	configComponent "github.com/DataDog/datadog-agent/comp/core/config"
	flaretypes "github.com/DataDog/datadog-agent/comp/core/flare/types"
	"github.com/DataDog/datadog-agent/comp/core/hostname/hostnameimpl"
	log "github.com/DataDog/datadog-agent/comp/core/log/def"
	logmock "github.com/DataDog/datadog-agent/comp/core/log/mock"
	workloadmeta "github.com/DataDog/datadog-agent/comp/core/workloadmeta/def"
	workloadmetafxmock "github.com/DataDog/datadog-agent/comp/core/workloadmeta/fx-mock"
	"github.com/DataDog/datadog-agent/comp/logs/agent/config"
	integrationsLogs "github.com/DataDog/datadog-agent/comp/logs/integrations/def"
	integrations "github.com/DataDog/datadog-agent/comp/logs/integrations/fx"
	"github.com/DataDog/datadog-agent/comp/metadata/inventoryagent"

	flareController "github.com/DataDog/datadog-agent/comp/logs/agent/flare"
	"github.com/DataDog/datadog-agent/comp/metadata/inventoryagent/inventoryagentimpl"
	coreConfig "github.com/DataDog/datadog-agent/pkg/config"
	"github.com/DataDog/datadog-agent/pkg/logs/client/http"
	"github.com/DataDog/datadog-agent/pkg/logs/client/mock"
	"github.com/DataDog/datadog-agent/pkg/logs/client/tcp"
	"github.com/DataDog/datadog-agent/pkg/logs/metrics"
	"github.com/DataDog/datadog-agent/pkg/logs/service"
	"github.com/DataDog/datadog-agent/pkg/logs/sources"
	logsStatus "github.com/DataDog/datadog-agent/pkg/logs/status"
	"github.com/DataDog/datadog-agent/pkg/logs/tailers"
	"github.com/DataDog/datadog-agent/pkg/util/fxutil"
	"github.com/DataDog/datadog-agent/pkg/util/testutil"
)

type AgentTestSuite struct {
	suite.Suite
	testDir     string
	testLogFile string
	fakeLogs    int64

	source          *sources.LogSource
	configOverrides map[string]interface{}
}

type testDeps struct {
	fx.In

	Config           configComponent.Component
	Log              log.Component
	InventoryAgent   inventoryagent.Component
	IntegrationsLogs integrationsLogs.Component
}

func (suite *AgentTestSuite) SetupTest() {
	suite.configOverrides = map[string]interface{}{}

	var err error

	suite.testDir = suite.T().TempDir()

	suite.testLogFile = fmt.Sprintf("%s/test.log", suite.testDir)
	fd, err := os.Create(suite.testLogFile)
	suite.NoError(err)

	fd.WriteString("test log1\n test log2\n")
	suite.fakeLogs = 2 // Two lines.
	fd.Close()

	logConfig := config.LogsConfig{
		Type:       config.FileType,
		Path:       suite.testLogFile,
		Identifier: "test", // As it was from service-discovery to force the tailer to read from the start.
	}
	suite.source = sources.NewLogSource("", &logConfig)

	suite.configOverrides["logs_config.run_path"] = suite.testDir
	// Shorter grace period for tests.
	suite.configOverrides["logs_config.stop_grace_period"] = 1
}

func (suite *AgentTestSuite) TearDownTest() {
	// Resets the metrics we check.
	metrics.LogsDecoded.Set(0)
	metrics.LogsProcessed.Set(0)
	metrics.LogsSent.Set(0)
	metrics.DestinationErrors.Set(0)
	metrics.DestinationLogsDropped.Init()
}

func createAgent(suite *AgentTestSuite, endpoints *config.Endpoints) (*logAgent, *sources.LogSources, *service.Services) {
	// setup the sources and the services
	sources := sources.NewLogSources()
	services := service.NewServices()

	suite.configOverrides["logs_enabled"] = true

	deps := fxutil.Test[testDeps](suite.T(), fx.Options(
		fx.Supply(configComponent.Params{}),
		fx.Supply(log.Params{}),
		fx.Provide(func() log.Component { return logmock.New(suite.T()) }),
		configComponent.MockModule(),
		hostnameimpl.MockModule(),
		fx.Replace(configComponent.MockParams{Overrides: suite.configOverrides}),
		inventoryagentimpl.MockModule(),
		integrations.MockModule(),
	))

	agent := &logAgent{
<<<<<<< HEAD
		log:            deps.Log,
		config:         deps.Config,
		inventoryAgent: deps.InventoryAgent,
		started:        atomic.NewUint32(0),
=======
		log:              deps.Log,
		config:           deps.Config,
		inventoryAgent:   deps.InventoryAgent,
		started:          atomic.NewBool(false),
		integrationsLogs: deps.IntegrationsLogs,
>>>>>>> 8f3831f6

		sources:   sources,
		services:  services,
		tracker:   tailers.NewTailerTracker(),
		endpoints: endpoints,
	}

	agent.setupAgent()

	return agent, sources, services
}

func (suite *AgentTestSuite) testAgent(endpoints *config.Endpoints) {
	coreConfig.SetFeatures(suite.T(), coreConfig.Docker, coreConfig.Kubernetes)

	agent, sources, _ := createAgent(suite, endpoints)

	zero := int64(0)
	assert.Equal(suite.T(), zero, metrics.LogsDecoded.Value())
	assert.Equal(suite.T(), zero, metrics.LogsProcessed.Value())
	assert.Equal(suite.T(), zero, metrics.LogsSent.Value())
	assert.Equal(suite.T(), zero, metrics.DestinationErrors.Value())
	assert.Equal(suite.T(), "{}", metrics.DestinationLogsDropped.String())

	agent.startPipeline()
	sources.AddSource(suite.source)
	// Give the agent at most 4 second to send the logs. (seems to be slow on Windows/AppVeyor)
	testutil.AssertTrueBeforeTimeout(suite.T(), 10*time.Millisecond, 4*time.Second, func() bool {
		return suite.fakeLogs == metrics.LogsSent.Value()
	})
	agent.stop(context.TODO())

	assert.Equal(suite.T(), suite.fakeLogs, metrics.LogsDecoded.Value())
	assert.Equal(suite.T(), suite.fakeLogs, metrics.LogsProcessed.Value())
	assert.Equal(suite.T(), suite.fakeLogs, metrics.LogsSent.Value())
	assert.Equal(suite.T(), zero, metrics.DestinationErrors.Value())
}

func (suite *AgentTestSuite) TestAgentTcp() {
	l := mock.NewMockLogsIntake(suite.T())
	defer l.Close()

	endpoint := tcp.AddrToEndPoint(l.Addr())
	endpoints := config.NewEndpoints(endpoint, nil, true, false)

	suite.testAgent(endpoints)
}

func (suite *AgentTestSuite) TestAgentHttp() {
	server := http.NewTestServer(200, coreConfig.Datadog())
	defer server.Stop()
	endpoints := config.NewEndpoints(server.Endpoint, nil, false, true)

	suite.testAgent(endpoints)
}

func (suite *AgentTestSuite) TestAgentStopsWithWrongBackendTcp() {
	endpoint := config.NewEndpoint("", "fake:", 0, false)
	endpoints := config.NewEndpoints(endpoint, []config.Endpoint{}, true, false)

	coreConfig.SetFeatures(suite.T(), coreConfig.Docker, coreConfig.Kubernetes)

	agent, sources, _ := createAgent(suite, endpoints)

	agent.startPipeline()
	sources.AddSource(suite.source)
	// Give the agent at most one second to process the logs.
	testutil.AssertTrueBeforeTimeout(suite.T(), 10*time.Millisecond, 2*time.Second, func() bool {
		return suite.fakeLogs == metrics.LogsProcessed.Value()
	})
	agent.stop(context.TODO())

	// The context gets canceled when the agent stops. At this point the additional sender is stuck
	// trying to establish a connection. `agent.Stop()` will cancel it and the error telemetry will be updated
	testutil.AssertTrueBeforeTimeout(suite.T(), 10*time.Millisecond, 2*time.Second, func() bool {
		return int64(2) == metrics.DestinationErrors.Value()
	})

	assert.Equal(suite.T(), suite.fakeLogs, metrics.LogsDecoded.Value())
	assert.Equal(suite.T(), suite.fakeLogs, metrics.LogsProcessed.Value())
	assert.Equal(suite.T(), int64(0), metrics.LogsSent.Value())
	assert.Equal(suite.T(), "2", metrics.DestinationLogsDropped.Get("fake:").String())
	assert.True(suite.T(), metrics.DestinationErrors.Value() > 0)
}

func (suite *AgentTestSuite) TestGetPipelineProvider() {
	l := mock.NewMockLogsIntake(suite.T())
	defer l.Close()

	endpoint := tcp.AddrToEndPoint(l.Addr())
	endpoints := config.NewEndpoints(endpoint, nil, true, false)

	agent, _, _ := createAgent(suite, endpoints)
	agent.Start()

	assert.NotNil(suite.T(), agent.GetPipelineProvider())
}

func (suite *AgentTestSuite) TestStatusProvider() {
	tests := []struct {
		name     string
		enabled  bool
		expected interface{}
	}{
		{
			"logs enabled",
			true,
			NewStatusProvider(),
		},
		{
			"logs disabled",
			false,
			NewStatusProvider(),
		},
	}

	for _, test := range tests {
		suite.T().Run(test.name, func(*testing.T) {
			suite.configOverrides["logs_enabled"] = test.enabled

			deps := suite.createDeps()

			provides := newLogsAgent(deps)

			assert.IsType(suite.T(), test.expected, provides.StatusProvider.Provider)
		})
	}
}

func (suite *AgentTestSuite) TestStatusOut() {
	originalProvider := logsProvider

	mockResult := logsStatus.Status{
		IsRunning: true,
		Endpoints: []string{"foo", "bar"},
		StatusMetrics: map[string]string{
			"hello": "12",
			"world": "13",
		},
		ProcessFileStats: map[string]uint64{
			"CoreAgentProcessOpenFiles": 27,
			"OSFileLimit":               1048576,
		},
		Integrations: []logsStatus.Integration{},
		Tailers:      []logsStatus.Tailer{},
		Errors:       []string{},
		Warnings:     []string{},
		UseHTTP:      true,
	}

	logsProvider = func(verbose bool) logsStatus.Status {
		return mockResult
	}

	defer func() {
		logsProvider = originalProvider
	}()

	suite.configOverrides["logs_enabled"] = true

	deps := suite.createDeps()

	provides := newLogsAgent(deps)

	headerProvider := provides.StatusProvider.Provider

	tests := []struct {
		name       string
		assertFunc func(t *testing.T)
	}{
		{"JSON", func(t *testing.T) {
			stats := make(map[string]interface{})
			headerProvider.JSON(false, stats)

			assert.Equal(t, mockResult, stats["logsStats"])
		}},
		{"Text", func(t *testing.T) {
			b := new(bytes.Buffer)
			err := headerProvider.Text(false, b)

			assert.NoError(t, err)
			result := `
    foo
    bar
    hello: 12
    world: 13
    CoreAgentProcessOpenFiles: 27
    OSFileLimit: 1048576
`
			// We replace windows line break by linux so the tests pass on every OS
			expectedResult := strings.Replace(result, "\r\n", "\n", -1)
			output := strings.Replace(b.String(), "\r\n", "\n", -1)

			assert.Equal(t, expectedResult, output)
		}},
		{"HTML", func(t *testing.T) {
			b := new(bytes.Buffer)
			err := headerProvider.HTML(false, b)

			assert.NoError(t, err)

			result := `<div class="stat">
  <span class="stat_title">Logs Agent</span>
  <span class="stat_data">
        foo<br>
        bar<br>
        hello: 12<br>
        world: 13<br></span>
</div>
`
			// We replace windows line break by linux so the tests pass on every OS
			expectedResult := strings.Replace(result, "\r\n", "\n", -1)
			output := strings.Replace(b.String(), "\r\n", "\n", -1)

			assert.Equal(t, expectedResult, output)
		}},
	}

	for _, test := range tests {
		suite.T().Run(test.name, func(t *testing.T) {
			test.assertFunc(suite.T())
		})
	}
}

func (suite *AgentTestSuite) TestFlareProvider() {
	tests := []struct {
		name     string
		enabled  bool
		expected interface{}
	}{
		{
			"logs enabled",
			true,
			flaretypes.NewProvider(flareController.NewFlareController().FillFlare),
		},
		{
			"logs disabled",
			false,
			flaretypes.Provider{},
		},
	}

	for _, test := range tests {
		suite.T().Run(test.name, func(*testing.T) {
			suite.configOverrides["logs_enabled"] = test.enabled

			deps := suite.createDeps()

			provides := newLogsAgent(deps)

			assert.IsType(suite.T(), test.expected, provides.FlareProvider)
			if test.enabled {
				assert.NotNil(suite.T(), provides.FlareProvider.Callback)
			} else {
				assert.Nil(suite.T(), provides.FlareProvider.Callback)
			}
		})
	}
}

func (suite *AgentTestSuite) createDeps() dependencies {
	return fxutil.Test[dependencies](suite.T(), fx.Options(
		fx.Supply(configComponent.Params{}),
		fx.Supply(log.Params{}),
		fx.Provide(func() log.Component { return logmock.New(suite.T()) }),
		configComponent.MockModule(),
		hostnameimpl.MockModule(),
		fx.Replace(configComponent.MockParams{Overrides: suite.configOverrides}),
		inventoryagentimpl.MockModule(),
		workloadmetafxmock.MockModule(),
		fx.Supply(workloadmeta.NewParams()),
		integrations.MockModule(),
	))
}

func TestAgentTestSuite(t *testing.T) {
	suite.Run(t, new(AgentTestSuite))
}<|MERGE_RESOLUTION|>--- conflicted
+++ resolved
@@ -122,18 +122,11 @@
 	))
 
 	agent := &logAgent{
-<<<<<<< HEAD
-		log:            deps.Log,
-		config:         deps.Config,
-		inventoryAgent: deps.InventoryAgent,
-		started:        atomic.NewUint32(0),
-=======
 		log:              deps.Log,
 		config:           deps.Config,
 		inventoryAgent:   deps.InventoryAgent,
-		started:          atomic.NewBool(false),
+		started:          atomic.NewUint32(0),
 		integrationsLogs: deps.IntegrationsLogs,
->>>>>>> 8f3831f6
 
 		sources:   sources,
 		services:  services,
