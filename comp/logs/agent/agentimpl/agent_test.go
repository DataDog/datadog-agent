--- conflicted
+++ resolved
@@ -122,13 +122,8 @@
 		log:              deps.Log,
 		config:           deps.Config,
 		inventoryAgent:   deps.InventoryAgent,
-<<<<<<< HEAD
-		started:          atomic.NewUint32(0),
-		integrationsLogs: deps.IntegrationsLogs,
-=======
 		started:          atomic.NewBool(false),
 		integrationsLogs: integrationsimpl.NewLogsIntegration(),
->>>>>>> 527cc5bb
 
 		sources:   sources,
 		services:  services,
