--- conflicted
+++ resolved
@@ -56,11 +56,7 @@
 			default:
 				fi, err := os.Stat(file)
 				if err != nil {
-<<<<<<< HEAD
 					fileInfo = fmt.Sprintf("%s %s\n", file, err.Error())
-=======
-					fileInfo = fmt.Sprintf("%s\n", err.Error())
->>>>>>> 070f8d1f
 				} else {
 					fileInfo = fmt.Sprintf("%s %s\n", file, fi.Mode().String())
 				}
