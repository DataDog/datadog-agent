--- conflicted
+++ resolved
@@ -664,12 +664,8 @@
 
 *Datadog Team*: fleet
 
-<<<<<<< HEAD
-Package ssistatus is the ssistatus component.
-=======
 Package ssistatus is a component to regularly retrieve the status of APM Single Step Instrumentation and
 add it to the inventoryagent payload.
->>>>>>> c026e933
 
 ### [comp/updater/telemetry](https://pkg.go.dev/github.com/DataDog/datadog-agent/comp/updater/telemetry)
 
