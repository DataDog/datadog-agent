--- conflicted
+++ resolved
@@ -769,20 +769,19 @@
 
 Package snmpscan is a light component that can be used to perform a scan or a walk of a particular device
 
-<<<<<<< HEAD
+
 ### [comp/softwareinventory](https://pkg.go.dev/github.com/DataDog/datadog-agent/comp/softwareinventory)
 
 *Datadog Team*: windows-products
 
-Package softwareinventory defines the interface for the inventory software component.
+Package softwareinventory defines the interface for the software inventory component.
 This component collects and reports software inventory information from the host system.
 It provides metadata about installed software applications, including their names,
 versions, installation dates, and other relevant details for inventory tracking.
-=======
+
 ### [comp/syntheticstestscheduler](https://pkg.go.dev/github.com/DataDog/datadog-agent/comp/syntheticstestscheduler)
 
 *Datadog Team*: synthetics-executing
 
 Package syntheticstestscheduler defines a synthetics scheduler component to run
 network tests based on remote config.
->>>>>>> a421e37b
