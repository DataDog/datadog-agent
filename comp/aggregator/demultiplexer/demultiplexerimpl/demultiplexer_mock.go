--- conflicted
+++ resolved
@@ -15,12 +15,8 @@
 	"github.com/DataDog/datadog-agent/comp/core/hostname"
 	log "github.com/DataDog/datadog-agent/comp/core/log/def"
 	"github.com/DataDog/datadog-agent/comp/forwarder/defaultforwarder"
-<<<<<<< HEAD
-	compressionfx "github.com/DataDog/datadog-agent/comp/serializer/compression/fx-mock"
-=======
 	haagentmock "github.com/DataDog/datadog-agent/comp/haagent/mock"
 	compressionmock "github.com/DataDog/datadog-agent/comp/serializer/compression/fx-mock"
->>>>>>> f8733b7c
 	"github.com/DataDog/datadog-agent/pkg/aggregator"
 	"github.com/DataDog/datadog-agent/pkg/aggregator/sender"
 	"github.com/DataDog/datadog-agent/pkg/util/fxutil"
@@ -77,18 +73,12 @@
 	opts.DontStartForwarders = true
 
 	aggDeps := aggregator.TestDeps{
-<<<<<<< HEAD
-		Log:                deps.Log,
-		Hostname:           deps.Hostname,
-		SharedForwarder:    defaultforwarder.NoopForwarder{},
-		CompressionFactory: compressionfx.NewMockCompressorFactory(),
-=======
 		Log:             deps.Log,
 		Hostname:        deps.Hostname,
 		SharedForwarder: defaultforwarder.NoopForwarder{},
-		Compressor:      compressionmock.NewMockCompressor(),
-		HaAgent:         haagentmock.NewMockHaAgent(),
->>>>>>> f8733b7c
+		//Compressor:         compressionmock.NewMockCompressor(),
+		CompressionFactory: compressionmock.NewMockCompressorFactory(),
+		HaAgent:            haagentmock.NewMockHaAgent(),
 	}
 
 	instance := &mock{AgentDemultiplexer: aggregator.InitAndStartAgentDemultiplexerForTest(aggDeps, opts, "")}
