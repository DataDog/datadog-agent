--- conflicted
+++ resolved
@@ -117,11 +117,7 @@
 			},
 			expectedApplyID: testConfigID,
 			expectedApplyStatus: state.ApplyStatus{
-<<<<<<< HEAD
-				State: state.ApplyStateUnacknowledged,
-=======
 				State: state.ApplyStateAcknowledged,
->>>>>>> a768373c
 			},
 		},
 		{
@@ -172,7 +168,6 @@
 			assert.Equal(t, tt.expectedApplyStatus, applyStatus)
 		})
 	}
-<<<<<<< HEAD
 }
 
 func Test_haAgentImpl_ShouldRunIntegration(t *testing.T) {
@@ -239,6 +234,4 @@
 			}
 		})
 	}
-=======
->>>>>>> a768373c
 }