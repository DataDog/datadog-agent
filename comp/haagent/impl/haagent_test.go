// Unless explicitly stated otherwise all files in this repository are licensed
// under the Apache License Version 2.0.
// This product includes software developed at Datadog (https://www.datadoghq.com/).
// Copyright 2024-present Datadog, Inc.

package haagentimpl

import (
	"testing"

	haagent "github.com/DataDog/datadog-agent/comp/haagent/def"
	"github.com/DataDog/datadog-agent/pkg/remoteconfig/state"
	"github.com/stretchr/testify/assert"
	"github.com/stretchr/testify/require"
)

var testRCConfigID = "datadog/2/HA_AGENT/config-62345762794c0c0b/65f17d667fb50f8ae28a3c858bdb1be9ea994f20249c119e007c520ac115c807"
var testConfigID = "testConfig01"

func Test_Enabled(t *testing.T) {
	tests := []struct {
		name            string
		configs         map[string]interface{}
		expectedEnabled bool
	}{
		{
			name: "enabled",
			configs: map[string]interface{}{
				"enable_metadata_collection": true,
				"inventories_enabled":        true,
				"ha_agent.enabled":           true,
			},
			expectedEnabled: true,
		},
		{
			name: "disabled",
			configs: map[string]interface{}{
				"enable_metadata_collection": true,
				"inventories_enabled":        true,
				"ha_agent.enabled":           false,
			},
			expectedEnabled: false,
		},
	}
	for _, tt := range tests {
		t.Run(tt.name, func(t *testing.T) {
			provides, deps := newTestHaAgentComponent(t, tt.configs)
			haAgent := provides.Comp
			assert.Equal(t, tt.expectedEnabled, haAgent.Enabled())
			assert.Equal(t, tt.expectedEnabled, deps.InventoryAgent.Get()["ha_agent_enabled"])
		})
	}
}

func Test_GetConfigID(t *testing.T) {
	agentConfigs := map[string]interface{}{
		"config_id": "my-configID-01",
	}
<<<<<<< HEAD
	provides, _ := newTestHaAgentComponent(t, agentConfigs)
	haAgent := provides.Comp
	assert.Equal(t, "my-group-01", haAgent.GetGroup())
=======
	haAgent := newTestHaAgentComponent(t, agentConfigs).Comp
	assert.Equal(t, "my-configID-01", haAgent.GetConfigID())
>>>>>>> 0b1e5562
}

func Test_GetState(t *testing.T) {
	agentConfigs := map[string]interface{}{
		"hostname": "my-agent-hostname",
	}
	provides, _ := newTestHaAgentComponent(t, agentConfigs)
	haAgent := provides.Comp

	assert.Equal(t, haagent.Unknown, haAgent.GetState())

	haAgent.SetLeader("another-agent")
	assert.Equal(t, haagent.Standby, haAgent.GetState())

	haAgent.SetLeader("my-agent-hostname")
	assert.Equal(t, haagent.Active, haAgent.GetState())
}

func Test_RCListener(t *testing.T) {
	tests := []struct {
		name             string
		configs          map[string]interface{}
		expectRCListener bool
	}{
		{
			name: "enabled",
			configs: map[string]interface{}{
				"ha_agent.enabled": true,
			},
			expectRCListener: true,
		},
		{
			name: "disabled",
			configs: map[string]interface{}{
				"ha_agent.enabled": false,
			},
			expectRCListener: false,
		},
	}
	for _, tt := range tests {
		t.Run(tt.name, func(t *testing.T) {
			provides, _ := newTestHaAgentComponent(t, tt.configs)
			if tt.expectRCListener {
				assert.NotNil(t, provides.RCListener.ListenerProvider)
			} else {
				assert.Nil(t, provides.RCListener.ListenerProvider)
			}
		})
	}
}

func Test_haAgentImpl_onHaAgentUpdate(t *testing.T) {
	tests := []struct {
		name                string
		initialState        haagent.State
		updates             map[string]state.RawConfig
		expectedApplyID     string
		expectedApplyStatus state.ApplyStatus
		expectedAgentState  haagent.State
	}{
		{
			name:         "successful update with leader matching current agent",
			initialState: haagent.Unknown,
			updates: map[string]state.RawConfig{
				testRCConfigID: {Config: []byte(`{"config_id":"testConfig01","active_agent":"my-agent-hostname"}`)},
			},
			expectedApplyID: testRCConfigID,
			expectedApplyStatus: state.ApplyStatus{
				State: state.ApplyStateAcknowledged,
			},
			expectedAgentState: haagent.Active,
		},
		{
			name:         "successful update with leader NOT matching current agent",
			initialState: haagent.Unknown,
			updates: map[string]state.RawConfig{
				testRCConfigID: {Config: []byte(`{"config_id":"testConfig01","active_agent":"another-agent-hostname"}`)},
			},
			expectedApplyID: testRCConfigID,
			expectedApplyStatus: state.ApplyStatus{
				State: state.ApplyStateAcknowledged,
			},
			expectedAgentState: haagent.Standby,
		},
		{
			name:         "invalid payload",
			initialState: haagent.Unknown,
			updates: map[string]state.RawConfig{
				testRCConfigID: {Config: []byte(`invalid-json`)},
			},
			expectedApplyID: testRCConfigID,
			expectedApplyStatus: state.ApplyStatus{
				State: state.ApplyStateError,
				Error: "error unmarshalling payload",
			},
			expectedAgentState: haagent.Unknown,
		},
		{
			name:         "invalid configID",
			initialState: haagent.Unknown,
			updates: map[string]state.RawConfig{
				testRCConfigID: {Config: []byte(`{"config_id":"invalidConfig","active_agent":"another-agent-hostname"}`)},
			},
			expectedApplyID: testRCConfigID,
			expectedApplyStatus: state.ApplyStatus{
				State: state.ApplyStateError,
				Error: "config_id does not match",
			},
			expectedAgentState: haagent.Unknown,
		},
		{
			name:                "empty update",
			initialState:        haagent.Active,
			updates:             map[string]state.RawConfig{},
			expectedApplyID:     "",
			expectedApplyStatus: state.ApplyStatus{},
			expectedAgentState:  haagent.Unknown,
		},
	}
	for _, tt := range tests {
		t.Run(tt.name, func(t *testing.T) {
			agentConfigs := map[string]interface{}{
				"hostname":         "my-agent-hostname",
				"ha_agent.enabled": true,
				"config_id":        testConfigID,
			}

			provides, deps := newTestHaAgentComponent(t, agentConfigs)
			h := provides.Comp.(*haAgentImpl)

			if tt.initialState != "" {
				h.state.Store(string(tt.initialState))
			}

			var applyID string
			var applyStatus state.ApplyStatus
			applyFunc := func(id string, status state.ApplyStatus) {
				applyID = id
				applyStatus = status
			}
			h.onHaAgentUpdate(tt.updates, applyFunc)
			assert.Equal(t, tt.expectedApplyID, applyID)
			assert.Equal(t, tt.expectedApplyStatus, applyStatus)
			assert.Equal(t, tt.expectedAgentState, h.GetState())
			assert.Equal(t, deps.InventoryAgent.Get()["ha_agent_state"], string(h.GetState()))
		})
	}
}

func Test_haAgentImpl_ShouldRunIntegration(t *testing.T) {
	testAgentHostname := "my-agent-hostname"
	tests := []struct {
		name                       string
		leader                     string
		agentConfigs               map[string]interface{}
		expectShouldRunIntegration map[string]bool
	}{
		{
			name: "ha agent enabled and agent is leader",
			// should run HA-integrations
			// should run "non HA integrations"
			agentConfigs: map[string]interface{}{
				"hostname":         testAgentHostname,
				"ha_agent.enabled": true,
				"config_id":        testConfigID,
			},
			leader: testAgentHostname,
			expectShouldRunIntegration: map[string]bool{
				"snmp":                true,
				"cisco_aci":           true,
				"cisco_sdwan":         true,
				"network_path":        true,
				"unknown_integration": true,
				"cpu":                 true,
			},
		},
		{
			name: "ha agent enabled and agent is not active",
			// should skip HA-integrations
			// should run "non HA integrations"
			agentConfigs: map[string]interface{}{
				"hostname":         testAgentHostname,
				"ha_agent.enabled": true,
				"config_id":        testConfigID,
			},
			leader: "another-agent-is-active",
			expectShouldRunIntegration: map[string]bool{
				"snmp":                false,
				"cisco_aci":           false,
				"cisco_sdwan":         false,
				"network_path":        false,
				"unknown_integration": true,
				"cpu":                 true,
			},
		},
		{
			name: "ha agent not enabled",
			// should run all integrations
			agentConfigs: map[string]interface{}{
				"hostname":         testAgentHostname,
				"ha_agent.enabled": false,
				"config_id":        testConfigID,
			},
			leader: testAgentHostname,
			expectShouldRunIntegration: map[string]bool{
				"snmp":                true,
				"cisco_aci":           true,
				"cisco_sdwan":         true,
				"network_path":        true,
				"unknown_integration": true,
				"cpu":                 true,
			},
		},
	}
	for _, tt := range tests {
		t.Run(tt.name, func(t *testing.T) {
			haAgent, _ := newTestHaAgentComponent(t, tt.agentConfigs)
			haAgent.Comp.SetLeader(tt.leader)

			for integrationName, shouldRun := range tt.expectShouldRunIntegration {
				assert.Equalf(t, shouldRun, haAgent.Comp.ShouldRunIntegration(integrationName), "fail for integration: "+integrationName)
			}
		})
	}
}

func Test_haAgentImpl_resetAgentState(t *testing.T) {
	// GIVEN
	haAgent, _ := newTestHaAgentComponent(t, nil)
	haAgentComp := haAgent.Comp.(*haAgentImpl)
	haAgentComp.state.Store(string(haagent.Active))
	require.Equal(t, haagent.Active, haAgentComp.GetState())

	// WHEN
	haAgentComp.resetAgentState()

	// THEN
	assert.Equal(t, haagent.Unknown, haAgentComp.GetState())
}<|MERGE_RESOLUTION|>--- conflicted
+++ resolved
@@ -56,14 +56,9 @@
 	agentConfigs := map[string]interface{}{
 		"config_id": "my-configID-01",
 	}
-<<<<<<< HEAD
 	provides, _ := newTestHaAgentComponent(t, agentConfigs)
 	haAgent := provides.Comp
-	assert.Equal(t, "my-group-01", haAgent.GetGroup())
-=======
-	haAgent := newTestHaAgentComponent(t, agentConfigs).Comp
 	assert.Equal(t, "my-configID-01", haAgent.GetConfigID())
->>>>>>> 0b1e5562
 }
 
 func Test_GetState(t *testing.T) {
