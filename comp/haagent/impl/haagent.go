// Unless explicitly stated otherwise all files in this repository are licensed
// under the Apache License Version 2.0.
// This product includes software developed at Datadog (https://www.datadoghq.com/).
// Copyright 2024-present Datadog, Inc.

package haagentimpl

import (
	"context"
	"encoding/json"

	log "github.com/DataDog/datadog-agent/comp/core/log/def"
<<<<<<< HEAD
=======
	haagent "github.com/DataDog/datadog-agent/comp/haagent/def"
>>>>>>> 3db398a4
	"github.com/DataDog/datadog-agent/pkg/remoteconfig/state"
	"github.com/DataDog/datadog-agent/pkg/util/hostname"
	"go.uber.org/atomic"
)

type haAgentImpl struct {
	log            log.Component
	haAgentConfigs *haAgentConfigs
	state          *atomic.String
}

func newHaAgentImpl(log log.Component, haAgentConfigs *haAgentConfigs) *haAgentImpl {
	return &haAgentImpl{
		log:            log,
		haAgentConfigs: haAgentConfigs,
		state:          atomic.NewString(string(haagent.Unknown)),
	}
}

func (h *haAgentImpl) Enabled() bool {
	return h.haAgentConfigs.enabled
}

func (h *haAgentImpl) GetGroup() string {
	return h.haAgentConfigs.group
}

func (h *haAgentImpl) GetState() haagent.State {
	return haagent.State(h.state.Load())
}

func (h *haAgentImpl) SetLeader(leaderAgentHostname string) {
	agentHostname, err := hostname.Get(context.TODO())
	if err != nil {
		h.log.Warnf("error getting the hostname: %v", err)
		return
	}
<<<<<<< HEAD
	h.isLeader.Store(agentHostname == leaderAgentHostname)
=======

	var newState haagent.State
	if agentHostname == leaderAgentHostname {
		newState = haagent.Active
	} else {
		newState = haagent.Standby
	}

	prevState := h.GetState()

	if newState != prevState {
		h.log.Infof("agent state switched from %s to %s", prevState, newState)
		h.state.Store(string(newState))
	} else {
		h.log.Debugf("agent state not changed (current state: %s)", prevState)
	}
>>>>>>> 3db398a4
}

// ShouldRunIntegration return true if the agent integrations should to run.
// When ha-agent is disabled, the agent behave as standalone agent (non HA) and will always run all integrations.
func (h *haAgentImpl) ShouldRunIntegration(integrationName string) bool {
	if h.Enabled() && validHaIntegrations[integrationName] {
<<<<<<< HEAD
		return h.isLeader.Load()
=======
		return h.GetState() == haagent.Active
>>>>>>> 3db398a4
	}
	return true
}

func (h *haAgentImpl) onHaAgentUpdate(updates map[string]state.RawConfig, applyStateCallback func(string, state.ApplyStatus)) {
	h.log.Debugf("Updates received: count=%d", len(updates))

	for configPath, rawConfig := range updates {
		h.log.Debugf("Received config %s: %s", configPath, string(rawConfig.Config))
		haAgentMsg := haAgentConfig{}
		err := json.Unmarshal(rawConfig.Config, &haAgentMsg)
		if err != nil {
			h.log.Warnf("Skipping invalid HA_AGENT update %s: %v", configPath, err)
			applyStateCallback(configPath, state.ApplyStatus{
				State: state.ApplyStateError,
				Error: "error unmarshalling payload",
			})
			continue
		}
		if haAgentMsg.Group != h.GetGroup() {
			h.log.Warnf("Skipping invalid HA_AGENT update %s: expected group %s, got %s",
				configPath, h.GetGroup(), haAgentMsg.Group)
			applyStateCallback(configPath, state.ApplyStatus{
				State: state.ApplyStateError,
				Error: "group does not match",
			})
			continue
		}

		h.SetLeader(haAgentMsg.Leader)

		h.log.Debugf("Processed config %s: %v", configPath, haAgentMsg)

		applyStateCallback(configPath, state.ApplyStatus{
			State: state.ApplyStateAcknowledged,
		})
	}
}<|MERGE_RESOLUTION|>--- conflicted
+++ resolved
@@ -10,10 +10,7 @@
 	"encoding/json"
 
 	log "github.com/DataDog/datadog-agent/comp/core/log/def"
-<<<<<<< HEAD
-=======
 	haagent "github.com/DataDog/datadog-agent/comp/haagent/def"
->>>>>>> 3db398a4
 	"github.com/DataDog/datadog-agent/pkg/remoteconfig/state"
 	"github.com/DataDog/datadog-agent/pkg/util/hostname"
 	"go.uber.org/atomic"
@@ -51,9 +48,6 @@
 		h.log.Warnf("error getting the hostname: %v", err)
 		return
 	}
-<<<<<<< HEAD
-	h.isLeader.Store(agentHostname == leaderAgentHostname)
-=======
 
 	var newState haagent.State
 	if agentHostname == leaderAgentHostname {
@@ -70,18 +64,13 @@
 	} else {
 		h.log.Debugf("agent state not changed (current state: %s)", prevState)
 	}
->>>>>>> 3db398a4
 }
 
 // ShouldRunIntegration return true if the agent integrations should to run.
 // When ha-agent is disabled, the agent behave as standalone agent (non HA) and will always run all integrations.
 func (h *haAgentImpl) ShouldRunIntegration(integrationName string) bool {
 	if h.Enabled() && validHaIntegrations[integrationName] {
-<<<<<<< HEAD
-		return h.isLeader.Load()
-=======
 		return h.GetState() == haagent.Active
->>>>>>> 3db398a4
 	}
 	return true
 }
