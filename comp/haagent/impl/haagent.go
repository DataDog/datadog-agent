--- conflicted
+++ resolved
@@ -50,13 +50,10 @@
 	h.isLeader.Store(agentHostname == leaderAgentHostname)
 }
 
-<<<<<<< HEAD
 func (h *haAgentImpl) ShouldRunIntegration(integrationName string) bool {
 	return h.Enabled() && validHaIntegrations[integrationName] && h.isLeader.Load()
 }
 
-=======
->>>>>>> a768373c
 func (h *haAgentImpl) onHaAgentUpdate(updates map[string]state.RawConfig, applyStateCallback func(string, state.ApplyStatus)) {
 	h.log.Debugf("Updates received: count=%d", len(updates))
 
@@ -87,11 +84,7 @@
 		h.log.Debugf("Processed config %s: %v", configPath, haAgentMsg)
 
 		applyStateCallback(configPath, state.ApplyStatus{
-<<<<<<< HEAD
-			State: state.ApplyStateUnacknowledged,
-=======
 			State: state.ApplyStateAcknowledged,
->>>>>>> a768373c
 		})
 	}
 }