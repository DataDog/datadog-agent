--- conflicted
+++ resolved
@@ -11,11 +11,7 @@
 )
 
 // validHaIntegrations represent the list of integrations that will be considered as
-<<<<<<< HEAD
-// an "HA Integration", meaning it will only run on the leader Agent.
-=======
 // an "HA Integration", meaning it will only run on the active Agent.
->>>>>>> 3db398a4
 // At the moment, the list of HA Integrations is hardcoded here, but we might provide
 // more dynamic way to configure which integration should be considered HA Integration.
 var validHaIntegrations = map[string]bool{
