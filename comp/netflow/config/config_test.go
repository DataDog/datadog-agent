// Unless explicitly stated otherwise all files in this repository are licensed
// under the Apache License Version 2.0.
// This product includes software developed at Datadog (https://www.datadoghq.com/).
// Copyright 2022-present Datadog, Inc.

package config

import (
	"strings"
	"testing"

	"github.com/DataDog/datadog-agent/comp/core/log"
<<<<<<< HEAD
=======
	"github.com/DataDog/datadog-agent/comp/core/log/logimpl"
>>>>>>> bc6a27c1
	"github.com/DataDog/datadog-agent/pkg/util/fxutil"

	"github.com/stretchr/testify/assert"
	"github.com/stretchr/testify/require"

	"github.com/DataDog/datadog-agent/comp/netflow/common"
	"github.com/DataDog/datadog-agent/pkg/config"
)

func TestReadConfig(t *testing.T) {
<<<<<<< HEAD
	logger := fxutil.Test[log.Component](t, log.MockModule())
=======
	logger := fxutil.Test[log.Component](t, logimpl.MockModule)
>>>>>>> bc6a27c1

	var tests = []struct {
		name           string
		configYaml     string
		expectedConfig NetflowConfig
		expectedError  string
	}{
		{
			name: "basic configs",
			configYaml: `
network_devices:
  netflow:
    enabled: true
    stop_timeout: 10
    aggregator_buffer_size: 20
    aggregator_flush_interval: 30
    aggregator_flow_context_ttl: 40
    aggregator_port_rollup_threshold: 20
    aggregator_rollup_tracker_refresh_interval: 60
    log_payloads: true
    aggregator_port_rollup_disabled: true
    prometheus_listener_enabled: true
    prometheus_listener_address: 127.0.0.1:9099
    listeners:
      - flow_type: netflow9
        bind_host: 127.0.0.1
        port: 1234
        workers: 10
        namespace: my-ns1
      - flow_type: netflow5
        bind_host: 127.0.0.2
        port: 2222
        workers: 15
        namespace: |
          my-ns2<abc
          zz
`,
			expectedConfig: NetflowConfig{
				Enabled:                                true,
				StopTimeout:                            10,
				AggregatorBufferSize:                   20,
				AggregatorFlushInterval:                30,
				AggregatorFlowContextTTL:               40,
				AggregatorPortRollupThreshold:          20,
				AggregatorRollupTrackerRefreshInterval: 60,
				AggregatorPortRollupDisabled:           true,
				PrometheusListenerEnabled:              true,
				PrometheusListenerAddress:              "127.0.0.1:9099",
				Listeners: []ListenerConfig{
					{
						FlowType:  common.TypeNetFlow9,
						BindHost:  "127.0.0.1",
						Port:      uint16(1234),
						Workers:   10,
						Namespace: "my-ns1",
					},
					{
						FlowType:  common.TypeNetFlow5,
						BindHost:  "127.0.0.2",
						Port:      uint16(2222),
						Workers:   15,
						Namespace: "my-ns2-abczz",
					},
				},
			},
		},
		{
			name: "defaults",
			configYaml: `
network_devices:
  netflow:
    enabled: true
    listeners:
      - flow_type: netflow9
`,
			expectedConfig: NetflowConfig{
				Enabled:                                true,
				StopTimeout:                            5,
				AggregatorBufferSize:                   10000,
				AggregatorFlushInterval:                300,
				AggregatorFlowContextTTL:               300,
				AggregatorPortRollupThreshold:          10,
				AggregatorRollupTrackerRefreshInterval: 300,
				PrometheusListenerAddress:              "localhost:9090",
				Listeners: []ListenerConfig{
					{
						FlowType:  common.TypeNetFlow9,
						BindHost:  "0.0.0.0",
						Port:      uint16(2055),
						Workers:   1,
						Namespace: "default",
					},
				},
			},
		},
		{
			name: "flow context ttl equal to flush interval if not defined",
			configYaml: `
network_devices:
  netflow:
    enabled: true
    aggregator_flush_interval: 50
    listeners:
      - flow_type: netflow9
`,
			expectedConfig: NetflowConfig{
				Enabled:                                true,
				StopTimeout:                            5,
				AggregatorBufferSize:                   10000,
				AggregatorFlushInterval:                50,
				AggregatorFlowContextTTL:               50,
				AggregatorPortRollupThreshold:          10,
				AggregatorRollupTrackerRefreshInterval: 300,
				PrometheusListenerAddress:              "localhost:9090",
				Listeners: []ListenerConfig{
					{
						FlowType:  common.TypeNetFlow9,
						BindHost:  "0.0.0.0",
						Port:      uint16(2055),
						Workers:   1,
						Namespace: "default",
					},
				},
			},
		},
		{
			name: "invalid flow type",
			configYaml: `
network_devices:
  netflow:
    enabled: true
    listeners:
      - flow_type: invalidType
`,
			expectedError: "the provided flow type `invalidType` is not valid",
		},
		{
			name: "invalid namespace with >100 chars",
			configYaml: `
network_devices:
  namespace: abcdefgabcdefgabcdefgabcdefgabcdefgabcdefgabcdefgabcdefgabcdefgabcdefgabcdefgabcdefgabcdefgabcdefgabcdefgabcdefg
  netflow:
    enabled: true
    listeners:
      - flow_type: netflow9
`,
			expectedError: "invalid namespace `abcdefgabcdefgabcdefgabcdefgabcdefgabcdefgabcdefgabcdefgabcdefgabcdefgabcdefgabcdefgabcdefgabcdefgabcdefgabcdefg` error: namespace is too long, should contain less than 100 characters",
		},
		{
			name: "invalid default field mapping type",
			configYaml: `
network_devices:
  netflow:
    enabled: true
    listeners:
      - flow_type: netflow9
        mapping:
          - destination: source.port
            field: 8
            type: string
`,
			expectedConfig: NetflowConfig{
				Enabled:                                true,
				StopTimeout:                            5,
				AggregatorBufferSize:                   10000,
				AggregatorFlushInterval:                300,
				AggregatorFlowContextTTL:               300,
				AggregatorPortRollupThreshold:          10,
				AggregatorRollupTrackerRefreshInterval: 300,
				PrometheusListenerAddress:              "localhost:9090",
				Listeners: []ListenerConfig{
					{
						FlowType:  common.TypeNetFlow9,
						BindHost:  "0.0.0.0",
						Port:      uint16(2055),
						Workers:   1,
						Namespace: "default",
						Mapping: []Mapping{
							{
								Field:       8,
								Destination: "source.port",
								Endian:      "",
								Type:        "integer", // Ensure type is correctly overridden
							},
						},
					},
				},
			},
		},
	}
	for _, tt := range tests {
		t.Run(tt.name, func(t *testing.T) {
			config.Datadog.SetConfigType("yaml")
			err := config.Datadog.ReadConfig(strings.NewReader(tt.configYaml))
			require.NoError(t, err)

			readConfig, err := ReadConfig(config.Datadog, logger)
			if tt.expectedError != "" {
				assert.ErrorContains(t, err, tt.expectedError)
				assert.Nil(t, readConfig)
			} else {
				require.NoError(t, err)
				assert.Equal(t, tt.expectedConfig, *readConfig)
			}
		})
	}
}

func TestListenerConfig_Addr(t *testing.T) {
	listenerConfig := ListenerConfig{
		FlowType: common.TypeNetFlow9,
		BindHost: "127.0.0.1",
		Port:     1234,
	}
	assert.Equal(t, "127.0.0.1:1234", listenerConfig.Addr())
}<|MERGE_RESOLUTION|>--- conflicted
+++ resolved
@@ -10,10 +10,7 @@
 	"testing"
 
 	"github.com/DataDog/datadog-agent/comp/core/log"
-<<<<<<< HEAD
-=======
 	"github.com/DataDog/datadog-agent/comp/core/log/logimpl"
->>>>>>> bc6a27c1
 	"github.com/DataDog/datadog-agent/pkg/util/fxutil"
 
 	"github.com/stretchr/testify/assert"
@@ -24,11 +21,7 @@
 )
 
 func TestReadConfig(t *testing.T) {
-<<<<<<< HEAD
-	logger := fxutil.Test[log.Component](t, log.MockModule())
-=======
-	logger := fxutil.Test[log.Component](t, logimpl.MockModule)
->>>>>>> bc6a27c1
+	logger := fxutil.Test[log.Component](t, logimpl.MockModule())
 
 	var tests = []struct {
 		name           string
