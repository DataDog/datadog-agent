--- conflicted
+++ resolved
@@ -63,25 +63,14 @@
 
 // testOptions is an fx collection of common dependencies for all tests
 var testOptions = fx.Options(
-<<<<<<< HEAD
 	Module(),
 	nfconfig.MockModule(),
 	forwarderimpl.MockModule(),
 	hostnameimpl.MockModule(),
-	log.MockModule(),
+	logimpl.MockModule(),
 	demultiplexer.MockModule(),
 	defaultforwarder.MockModule(),
 	config.MockModule(),
-=======
-	Module,
-	nfconfig.MockModule,
-	forwarderimpl.MockModule,
-	hostnameimpl.MockModule,
-	logimpl.MockModule,
-	demultiplexer.MockModule,
-	defaultforwarder.MockModule,
-	config.MockModule,
->>>>>>> bc6a27c1
 	fx.Invoke(func(lc fx.Lifecycle, c Component) {
 		// Set the internal flush frequency to a small number so tests don't take forever
 		c.(*Server).FlowAgg.FlushFlowsToSendInterval = 100 * time.Millisecond
