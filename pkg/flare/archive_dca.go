// Unless explicitly stated otherwise all files in this repository are licensed
// under the Apache License Version 2.0.
// This product includes software developed at Datadog (https://www.datadoghq.com/).
// Copyright 2016-present Datadog, Inc.

package flare

import (
	"bufio"
	"bytes"
	"encoding/json"
	"fmt"
	"io"
	"net/http"
	"path/filepath"

	flarehelpers "github.com/DataDog/datadog-agent/comp/core/flare/helpers"
	flaretypes "github.com/DataDog/datadog-agent/comp/core/flare/types"
	"github.com/DataDog/datadog-agent/comp/core/status"
	apiv1 "github.com/DataDog/datadog-agent/pkg/clusteragent/api/v1"
	"github.com/DataDog/datadog-agent/pkg/clusteragent/autoscaling/custommetrics"
	"github.com/DataDog/datadog-agent/pkg/config"
	"github.com/DataDog/datadog-agent/pkg/status/render"
	"github.com/DataDog/datadog-agent/pkg/util/kubernetes/apiserver"
	"github.com/DataDog/datadog-agent/pkg/util/log"
)

// ProfileData maps (pprof) profile names to the profile data
type ProfileData map[string][]byte

// CreateDCAArchive packages up the files
func CreateDCAArchive(local bool, distPath, logFilePath string, pdata ProfileData, statusComponent status.Component) (string, error) {
	fb, err := flarehelpers.NewFlareBuilder(local)
	if err != nil {
		return "", err
	}

	confSearchPaths := map[string]string{
		"":     config.Datadog.GetString("confd_path"),
		"dist": filepath.Join(distPath, "conf.d"),
	}

	createDCAArchive(fb, confSearchPaths, logFilePath, pdata, statusComponent)
	return fb.Save()
}

func createDCAArchive(fb flaretypes.FlareBuilder, confSearchPaths map[string]string, logFilePath string, pdata ProfileData, statusComponent status.Component) {
	// If the request against the API does not go through we don't collect the status log.
	if fb.IsLocal() {
		fb.AddFile("local", nil) //nolint:errcheck
	} else {
		// The Status will be unavailable unless the agent is running.
		// Only zip it up if the agent is running
		err := fb.AddFileFromFunc("cluster-agent-status.log", func() ([]byte, error) { return statusComponent.GetStatus("text", true) }) //nolint:errcheck
		if err != nil {
			log.Errorf("Error getting the status of the DCA, %q", err)
			return
		}

	}

	getLogFiles(fb, logFilePath)
	getConfigFiles(fb, confSearchPaths)
<<<<<<< HEAD
	getClusterAgentConfigCheck(fb)                                                 //nolint:errcheck
	getExpVar(fb)                                                                  //nolint:errcheck
	getMetadataMap(fb)                                                             //nolint:errcheck
	getClusterAgentClusterChecks(fb)                                               //nolint:errcheck
	getClusterAgentDiagnose(fb, diagnoseDeps)                                      //nolint:errcheck
	fb.AddFileFromFunc("agent-daemonset.yaml", getAgentDaemonSet)                  //nolint:errcheck
	fb.AddFileFromFunc("cluster-agent-deployment.yaml", getClusterAgentDeployment) //nolint:errcheck
	fb.AddFileFromFunc("helm-values.yaml", getHelmValues)                          //nolint:errcheck
	fb.AddFileFromFunc("envvars.log", getEnvVars)                                  //nolint:errcheck
	fb.AddFileFromFunc("telemetry.log", QueryDCAMetrics)                           //nolint:errcheck
	fb.AddFileFromFunc("tagger-list.json", getDCATaggerList)                       //nolint:errcheck
	fb.AddFileFromFunc("workload-list.log", getDCAWorkloadList)                    //nolint:errcheck
=======
	getClusterAgentConfigCheck(fb)   //nolint:errcheck
	getExpVar(fb)                    //nolint:errcheck
	getMetadataMap(fb)               //nolint:errcheck
	getClusterAgentClusterChecks(fb) //nolint:errcheck
	getClusterAgentDiagnose(fb)      //nolint:errcheck
	fb.AddFileFromFunc("agent-daemonset.yaml", getAgentDaemonSet)
	fb.AddFileFromFunc("cluster-agent-deployment.yaml", getClusterAgentDeployment)
	fb.AddFileFromFunc("helm-values.yaml", getHelmValues)
	fb.AddFileFromFunc("envvars.log", getEnvVars)
	fb.AddFileFromFunc("telemetry.log", QueryDCAMetrics)
	fb.AddFileFromFunc("tagger-list.json", getDCATaggerList)
	fb.AddFileFromFunc("workload-list.log", getDCAWorkloadList)
>>>>>>> 82f0ddf6
	getPerformanceProfileDCA(fb, pdata)

	if config.Datadog.GetBool("external_metrics_provider.enabled") {
		getHPAStatus(fb) //nolint:errcheck
	}
}

// QueryDCAMetrics gets the metrics payload exposed by the cluster agent
func QueryDCAMetrics() ([]byte, error) {
	r, err := http.Get(fmt.Sprintf("http://localhost:%d/metrics", config.Datadog.GetInt("metrics_port")))
	if err != nil {
		return nil, err
	}
	defer r.Body.Close()
	return io.ReadAll(r.Body)
}

func getMetadataMap(fb flaretypes.FlareBuilder) error {
	metaList := apiv1.NewMetadataResponse()
	cl, err := apiserver.GetAPIClient()
	if err != nil {
		metaList.Errors = fmt.Sprintf("Can't create client to query the API Server: %s", err.Error())
	} else {
		// Grab the metadata map for all nodes.
		metaList, err = apiserver.GetMetadataMapBundleOnAllNodes(cl)
		if err != nil {
			log.Infof("Error while collecting the cluster level metadata: %q", err)
		}
	}

	metaBytes, err := json.Marshal(metaList)
	if err != nil {
		return log.Errorf("Error while marshalling the cluster level metadata: %q", err)
	}

	str, err := render.FormatMetadataMapCLI(metaBytes)
	if err != nil {
		return log.Errorf("Error while rendering the cluster level metadata: %q", err)
	}

	return fb.AddFile("cluster-agent-metadatamapper.log", []byte(str))
}

func getClusterAgentClusterChecks(fb flaretypes.FlareBuilder) error {
	var b bytes.Buffer

	writer := bufio.NewWriter(&b)
	GetClusterChecks(writer, "") //nolint:errcheck
	writer.Flush()

	return fb.AddFile("clusterchecks.log", b.Bytes())
}

func getHPAStatus(fb flaretypes.FlareBuilder) error {
	stats := make(map[string]interface{})
	apiCl, err := apiserver.GetAPIClient()
	if err != nil {
		stats["custommetrics"] = map[string]string{"Error": err.Error()}
	} else {
		stats["custommetrics"] = custommetrics.GetStatus(apiCl.Cl)
	}
	statsBytes, err := json.Marshal(stats)
	if err != nil {
		return log.Errorf("Error while marshalling the cluster level metadata: %q", err)
	}

	str, err := render.FormatHPAStatus(statsBytes)
	if err != nil {
		return log.Errorf("Could not collect custommetricsprovider.log: %s", err)
	}

	return fb.AddFile("custommetricsprovider.log", []byte(str))
}

func getClusterAgentConfigCheck(fb flaretypes.FlareBuilder) error {
	var b bytes.Buffer

	writer := bufio.NewWriter(&b)
	GetClusterAgentConfigCheck(writer, true) //nolint:errcheck
	writer.Flush()

	return fb.AddFile("config-check.log", b.Bytes())
}

func getClusterAgentDiagnose(fb flaretypes.FlareBuilder) error {
	var b bytes.Buffer

	writer := bufio.NewWriter(&b)
	GetClusterAgentDiagnose(writer) //nolint:errcheck
	writer.Flush()

	return fb.AddFile("diagnose.log", b.Bytes())
}

func getDCATaggerList() ([]byte, error) {
	ipcAddress, err := config.GetIPCAddress()
	if err != nil {
		return nil, err
	}

	taggerListURL := fmt.Sprintf("https://%v:%v/tagger-list", ipcAddress, config.Datadog.GetInt("cluster_agent.cmd_port"))

	return getTaggerList(taggerListURL)
}

func getDCAWorkloadList() ([]byte, error) {
	ipcAddress, err := config.GetIPCAddress()
	if err != nil {
		return nil, err
	}

	return getWorkloadList(fmt.Sprintf("https://%v:%v/workload-list?verbose=true", ipcAddress, config.Datadog.GetInt("cluster_agent.cmd_port")))
}

func getPerformanceProfileDCA(fb flaretypes.FlareBuilder, pdata ProfileData) {
	for name, data := range pdata {
		fb.AddFileWithoutScrubbing(filepath.Join("profiles", name), data) //nolint:errcheck
	}
}<|MERGE_RESOLUTION|>--- conflicted
+++ resolved
@@ -61,12 +61,11 @@
 
 	getLogFiles(fb, logFilePath)
 	getConfigFiles(fb, confSearchPaths)
-<<<<<<< HEAD
 	getClusterAgentConfigCheck(fb)                                                 //nolint:errcheck
 	getExpVar(fb)                                                                  //nolint:errcheck
 	getMetadataMap(fb)                                                             //nolint:errcheck
 	getClusterAgentClusterChecks(fb)                                               //nolint:errcheck
-	getClusterAgentDiagnose(fb, diagnoseDeps)                                      //nolint:errcheck
+	getClusterAgentDiagnose(fb)                                                    //nolint:errcheck
 	fb.AddFileFromFunc("agent-daemonset.yaml", getAgentDaemonSet)                  //nolint:errcheck
 	fb.AddFileFromFunc("cluster-agent-deployment.yaml", getClusterAgentDeployment) //nolint:errcheck
 	fb.AddFileFromFunc("helm-values.yaml", getHelmValues)                          //nolint:errcheck
@@ -74,20 +73,6 @@
 	fb.AddFileFromFunc("telemetry.log", QueryDCAMetrics)                           //nolint:errcheck
 	fb.AddFileFromFunc("tagger-list.json", getDCATaggerList)                       //nolint:errcheck
 	fb.AddFileFromFunc("workload-list.log", getDCAWorkloadList)                    //nolint:errcheck
-=======
-	getClusterAgentConfigCheck(fb)   //nolint:errcheck
-	getExpVar(fb)                    //nolint:errcheck
-	getMetadataMap(fb)               //nolint:errcheck
-	getClusterAgentClusterChecks(fb) //nolint:errcheck
-	getClusterAgentDiagnose(fb)      //nolint:errcheck
-	fb.AddFileFromFunc("agent-daemonset.yaml", getAgentDaemonSet)
-	fb.AddFileFromFunc("cluster-agent-deployment.yaml", getClusterAgentDeployment)
-	fb.AddFileFromFunc("helm-values.yaml", getHelmValues)
-	fb.AddFileFromFunc("envvars.log", getEnvVars)
-	fb.AddFileFromFunc("telemetry.log", QueryDCAMetrics)
-	fb.AddFileFromFunc("tagger-list.json", getDCATaggerList)
-	fb.AddFileFromFunc("workload-list.log", getDCAWorkloadList)
->>>>>>> 82f0ddf6
 	getPerformanceProfileDCA(fb, pdata)
 
 	if config.Datadog.GetBool("external_metrics_provider.enabled") {
