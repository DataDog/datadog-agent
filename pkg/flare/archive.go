--- conflicted
+++ resolved
@@ -116,7 +116,7 @@
 		return "", err
 	}
 
-	err = zipHealth(zipFile, hostname)
+	err = zipHealth(tempDir, hostname)
 	if err != nil {
 		return "", err
 	}
@@ -323,10 +323,7 @@
 	return nil
 }
 
-<<<<<<< HEAD
-func walkConfigFilePaths(tempDir, hostname string, confSearchPaths SearchPaths) error {
-=======
-func zipHealth(zipFile *archivex.ZipFile, hostname string) error {
+func zipHealth(tempDir, hostname string) error {
 	s := health.GetStatus()
 	sort.Strings(s.Healthy)
 	sort.Strings(s.Unhealthy)
@@ -335,16 +332,23 @@
 	if err != nil {
 		return err
 	}
-	err = zipFile.Add(filepath.Join(hostname, "health.yaml"), yamlValue)
-	if err != nil {
-		return err
-	}
-
-	return nil
-}
-
-func walkConfigFilePaths(zipFile *archivex.ZipFile, hostname string, confSearchPaths SearchPaths) error {
->>>>>>> ce05d8ce
+
+	f := filepath.Join(tempDir, hostname, "health.yaml")
+
+	err := ensureParentDirsExist(f)
+	if err != nil {
+		return err
+	}
+
+	err = ioutil.WriteFile(f, yamlValue, os.ModePerm)
+	if err != nil {
+		return err
+	}
+
+	return nil
+}
+
+func walkConfigFilePaths(tempDir, hostname string, confSearchPaths SearchPaths) error {
 	for prefix, filePath := range confSearchPaths {
 		err := filepath.Walk(filePath, func(src string, f os.FileInfo, err error) error {
 			if f == nil {
