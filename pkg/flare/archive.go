// Unless explicitly stated otherwise all files in this repository are licensed
// under the Apache License Version 2.0.
// This product includes software developed at Datadog (https://www.datadoghq.com/).
// Copyright 2016-present Datadog, Inc.

// Package flare contains the logic to create a flare archive.
package flare

import (
	"bufio"
	"bytes"
	"context"
	"encoding/json"
	"expvar"
	"fmt"
	"io"
	"net/http"
	"path/filepath"
	"regexp"
	"sort"
	"strings"
	"time"

	"github.com/fatih/color"

	flaretypes "github.com/DataDog/datadog-agent/comp/core/flare/types"
	workloadmeta "github.com/DataDog/datadog-agent/comp/core/workloadmeta/def"
	"github.com/DataDog/datadog-agent/pkg/api/security"
	apiutil "github.com/DataDog/datadog-agent/pkg/api/util"
	pkgconfigsetup "github.com/DataDog/datadog-agent/pkg/config/setup"
	"github.com/DataDog/datadog-agent/pkg/diagnose"
	"github.com/DataDog/datadog-agent/pkg/diagnose/diagnosis"
	"github.com/DataDog/datadog-agent/pkg/flare/sysprobe"
	"github.com/DataDog/datadog-agent/pkg/status/health"
	systemprobeStatus "github.com/DataDog/datadog-agent/pkg/status/systemprobe"
	"github.com/DataDog/datadog-agent/pkg/util/ecs"
	"github.com/DataDog/datadog-agent/pkg/util/installinfo"
	"github.com/DataDog/datadog-agent/pkg/util/log"

	"gopkg.in/yaml.v2"
)

// Match .yaml and .yml to ship configuration files in the flare.
var cnfFileExtRx = regexp.MustCompile(`(?i)\.ya?ml`)

// searchPaths is a list of path where to look for checks configurations
type searchPaths map[string]string

// getProcessAPIAddress is an Alias to GetProcessAPIAddressPort using Datadog config
func getProcessAPIAddressPort() (string, error) {
	return pkgconfigsetup.GetProcessAPIAddressPort(pkgconfigsetup.Datadog())
}

// ExtraFlareProviders returns flare providers that are not given via fx.
// This function should only be called by the flare component.
func ExtraFlareProviders(diagnoseDeps diagnose.SuitesDeps) []flaretypes.FlareCallback {
	/** WARNING
	 *
	 * When adding data to flares, carefully analyze what is being added and ensure that it contains no credentials
	 * or unnecessary user-specific data. The FlareBuilder scrubs secrets that match pre-programmed patterns, but it
	 * is always better to not capture data containing secrets, than to scrub that data.
	 */

	providers := []flaretypes.FlareCallback{
		provideExtraFiles,
		provideSystemProbe,
		provideConfigDump,
		provideRemoteConfig,
		getRegistryJSON,
		getVersionHistory,
		getWindowsData,
		getExpVar,
		provideInstallInfo,
		provideAuthTokenPerm,
		provideDiagnoses(diagnoseDeps),
		provideContainers(diagnoseDeps),
	}

	pprofURL := fmt.Sprintf("http://127.0.0.1:%s/debug/pprof/goroutine?debug=2",
		pkgconfigsetup.Datadog().GetString("expvar_port"))
	telemetryURL := fmt.Sprintf("http://127.0.0.1:%s/telemetry", pkgconfigsetup.Datadog().GetString("expvar_port"))

	for filename, fromFunc := range map[string]func() ([]byte, error){
		"envvars.log":         getEnvVars,
		"health.yaml":         getHealth,
		"go-routine-dump.log": func() ([]byte, error) { return getHTTPCallContent(pprofURL) },
		"telemetry.log":       func() ([]byte, error) { return getHTTPCallContent(telemetryURL) },
	} {
		providers = append(providers, func(fb flaretypes.FlareBuilder) error {
			fb.AddFileFromFunc(filename, fromFunc) //nolint:errcheck
			return nil
		})
	}

	return providers
}

func provideContainers(diagnoseDeps diagnose.SuitesDeps) func(fb flaretypes.FlareBuilder) error {
	return func(fb flaretypes.FlareBuilder) error {
		fb.AddFileFromFunc("docker_ps.log", getDockerPs)                                                                          //nolint:errcheck
		fb.AddFileFromFunc("k8s/kubelet_config.yaml", getKubeletConfig)                                                           //nolint:errcheck
		fb.AddFileFromFunc("k8s/kubelet_pods.yaml", getKubeletPods)                                                               //nolint:errcheck
		fb.AddFileFromFunc("ecs_metadata.json", getECSMeta)                                                                       //nolint:errcheck
		fb.AddFileFromFunc("docker_inspect.log", func() ([]byte, error) { return getDockerSelfInspect(diagnoseDeps.GetWMeta()) }) //nolint:errcheck

		return nil
	}
}

func provideAuthTokenPerm(fb flaretypes.FlareBuilder) error {
	fb.RegisterFilePerm(security.GetAuthTokenFilepath(pkgconfigsetup.Datadog()))
	return nil
}

func provideDiagnoses(diagnoseDeps diagnose.SuitesDeps) func(fb flaretypes.FlareBuilder) error {
	return func(fb flaretypes.FlareBuilder) error {
		fb.AddFileFromFunc("diagnose.log", getDiagnoses(fb.IsLocal(), diagnoseDeps)) //nolint:errcheck
		return nil
	}
}

func provideInstallInfo(fb flaretypes.FlareBuilder) error {
	fb.CopyFile(installinfo.GetFilePath(pkgconfigsetup.Datadog())) //nolint:errcheck
	return nil
}

func provideRemoteConfig(fb flaretypes.FlareBuilder) error {
	if pkgconfigsetup.IsRemoteConfigEnabled(pkgconfigsetup.Datadog()) {
		if err := exportRemoteConfig(fb); err != nil {
			log.Errorf("Could not export remote-config state: %s", err)
		}
	}
	return nil
}

func provideConfigDump(fb flaretypes.FlareBuilder) error {
	fb.AddFileFromFunc("process_agent_runtime_config_dump.yaml", getProcessAgentFullConfig)                                                                 //nolint:errcheck
	fb.AddFileFromFunc("runtime_config_dump.yaml", func() ([]byte, error) { return yaml.Marshal(pkgconfigsetup.Datadog().AllSettings()) })                  //nolint:errcheck
	fb.AddFileFromFunc("system_probe_runtime_config_dump.yaml", func() ([]byte, error) { return yaml.Marshal(pkgconfigsetup.SystemProbe().AllSettings()) }) //nolint:errcheck
	return nil
}

func provideSystemProbe(fb flaretypes.FlareBuilder) error {
	systemProbeConfigBPFDir := pkgconfigsetup.SystemProbe().GetString("system_probe_config.bpf_dir")
	if systemProbeConfigBPFDir != "" {
		fb.RegisterDirPerm(systemProbeConfigBPFDir)
	}
	addSystemProbePlatformSpecificEntries(fb)

	if pkgconfigsetup.SystemProbe().GetBool("system_probe_config.enabled") {
		fb.AddFileFromFunc(filepath.Join("expvar", "system-probe"), getSystemProbeStats)                         //nolint:errcheck
		fb.AddFileFromFunc(filepath.Join("system-probe", "system_probe_telemetry.log"), getSystemProbeTelemetry) // nolint:errcheck
		fb.AddFileFromFunc(filepath.Join("system-probe", "conntrack_cached.log"), getSystemProbeConntrackCached) // nolint:errcheck
		fb.AddFileFromFunc(filepath.Join("system-probe", "conntrack_host.log"), getSystemProbeConntrackHost)     // nolint:errcheck
	}
	return nil
}

func provideExtraFiles(fb flaretypes.FlareBuilder) error {
	if fb.IsLocal() {
		// Can't reach the agent, mention it in those two files
		fb.AddFile("status.log", []byte("unable to get the status of the agent, is it running?"))           //nolint:errcheck
		fb.AddFile("config-check.log", []byte("unable to get loaded checks config, is the agent running?")) //nolint:errcheck
	} else {
		fb.AddFileFromFunc("tagger-list.json", getAgentTaggerList)                      //nolint:errcheck
		fb.AddFileFromFunc("workload-list.log", getAgentWorkloadList)                   //nolint:errcheck
		fb.AddFileFromFunc("process-agent_tagger-list.json", getProcessAgentTaggerList) //nolint:errcheck
		if !pkgconfigsetup.Datadog().GetBool("process_config.run_in_core_agent.enabled") {
			getChecksFromProcessAgent(fb, getProcessAPIAddressPort)
		}
	}
	return nil
}

func getVersionHistory(fb flaretypes.FlareBuilder) error {
	fb.CopyFile(filepath.Join(pkgconfigsetup.Datadog().GetString("run_path"), "version-history.json")) //nolint:errcheck
	return nil
}

func getRegistryJSON(fb flaretypes.FlareBuilder) error {
	fb.CopyFile(filepath.Join(pkgconfigsetup.Datadog().GetString("logs_config.run_path"), "registry.json")) //nolint:errcheck
	return nil
}

func getLogFiles(fb flaretypes.FlareBuilder, logFileDir string) {
	log.Flush()

	fb.CopyDirToWithoutScrubbing(filepath.Dir(logFileDir), "logs", func(path string) bool { //nolint:errcheck
		if filepath.Ext(path) == ".log" || getFirstSuffix(path) == ".log" {
			return true
		}
		return false
	})
}

func getExpVar(fb flaretypes.FlareBuilder) error {
	variables := make(map[string]interface{})
	expvar.Do(func(kv expvar.KeyValue) {
		variable := make(map[string]interface{})
		json.Unmarshal([]byte(kv.Value.String()), &variable) //nolint:errcheck
		variables[kv.Key] = variable
	})

	// The callback above cannot return an error.
	// In order to properly ensure error checking,
	// it needs to be done in its own loop
	for key, value := range variables {
		yamlValue, err := yaml.Marshal(value)
		if err != nil {
			return err
		}

		err = fb.AddFile(filepath.Join("expvar", key), yamlValue)
		if err != nil {
			return err
		}
	}

	apmDebugPort := pkgconfigsetup.Datadog().GetInt("apm_config.debug.port")
	f := filepath.Join("expvar", "trace-agent")
	resp, err := http.Get(fmt.Sprintf("http://127.0.0.1:%d/debug/vars", apmDebugPort))
	if err != nil {
		return fb.AddFile(f, []byte(fmt.Sprintf("Error retrieving vars: %v", err)))
	}
	defer resp.Body.Close()
	if resp.StatusCode != http.StatusOK {
		slurp, err := io.ReadAll(resp.Body)
		if err != nil {
			return err
		}
		return fb.AddFile(f, []byte(fmt.Sprintf("Got response %s from /debug/vars:\n%s", resp.Status, slurp)))
	}
	var all map[string]interface{}
	if err := json.NewDecoder(resp.Body).Decode(&all); err != nil {
		return fmt.Errorf("error decoding trace-agent /debug/vars response: %v", err)
	}
	v, err := yaml.Marshal(all)
	if err != nil {
		return err
	}
	return fb.AddFile(f, v)
}

func getSystemProbeSocketPath() string {
	return pkgconfigsetup.SystemProbe().GetString("system_probe_config.sysprobe_socket")
}

func getSystemProbeStats() ([]byte, error) {
	// TODO: (components) - Temporary until we can use the status component to extract the system probe status from it.
	stats := map[string]interface{}{}
	systemprobeStatus.GetStatus(stats, getSystemProbeSocketPath())
	sysProbeBuf, err := yaml.Marshal(stats["systemProbeStats"])
	if err != nil {
		return nil, err
	}

	return sysProbeBuf, nil
}

func getSystemProbeTelemetry() ([]byte, error) {
	return sysprobe.GetSystemProbeTelemetry(getSystemProbeSocketPath())
}
func getSystemProbeConntrackCached() ([]byte, error) {
	return sysprobe.GetSystemProbeConntrackCached(getSystemProbeSocketPath())
}
func getSystemProbeConntrackHost() ([]byte, error) {
	return sysprobe.GetSystemProbeConntrackHost(getSystemProbeSocketPath())
}

// getProcessAgentFullConfig fetches process-agent runtime config as YAML and returns it to be added to  process_agent_runtime_config_dump.yaml
func getProcessAgentFullConfig() ([]byte, error) {
	addressPort, err := pkgconfigsetup.GetProcessAPIAddressPort(pkgconfigsetup.Datadog())
	if err != nil {
		return nil, fmt.Errorf("wrong configuration to connect to process-agent")
	}

	procStatusURL := fmt.Sprintf("http://%s/config/all", addressPort)

	bytes, err := getHTTPCallContent(procStatusURL)
	if err != nil {
		return []byte("error: process-agent is not running or is unreachable\n"), nil
	}
	return bytes, nil
}

func getConfigFiles(fb flaretypes.FlareBuilder, confSearchPaths map[string]string) {
	for prefix, filePath := range confSearchPaths {
		fb.CopyDirTo(filePath, filepath.Join("etc", "confd", prefix), func(path string) bool { //nolint:errcheck
			// ignore .example file
			if filepath.Ext(path) == ".example" {
				return false
			}

			firstSuffix := []byte(getFirstSuffix(path))
			ext := []byte(filepath.Ext(path))
			if cnfFileExtRx.Match(firstSuffix) || cnfFileExtRx.Match(ext) {
				return true
			}
			return false
		})
	}

	if pkgconfigsetup.Datadog().ConfigFileUsed() != "" {
		mainConfpath := pkgconfigsetup.Datadog().ConfigFileUsed()
		confDir := filepath.Dir(mainConfpath)

		// zip up the config file that was actually used, if one exists
		fb.CopyFileTo(mainConfpath, filepath.Join("etc", "datadog.yaml")) //nolint:errcheck

		// figure out system-probe file path based on main config path, and use best effort to include
		// system-probe.yaml to the flare
		fb.CopyFileTo(filepath.Join(confDir, "system-probe.yaml"), filepath.Join("etc", "system-probe.yaml")) //nolint:errcheck

		// use best effort to include security-agent.yaml to the flare
		fb.CopyFileTo(filepath.Join(confDir, "security-agent.yaml"), filepath.Join("etc", "security-agent.yaml")) //nolint:errcheck
	}
}

func getChecksFromProcessAgent(fb flaretypes.FlareBuilder, getAddressPort func() (url string, err error)) {
	addressPort, err := getAddressPort()
	if err != nil {
		log.Errorf("Could not zip process agent checks: wrong configuration to connect to process-agent: %s", err.Error())
		return
	}
	checkURL := fmt.Sprintf("http://%s/check/", addressPort)

	getCheck := func(checkName, setting string) {
		filename := fmt.Sprintf("%s_check_output.json", checkName)

		if !pkgconfigsetup.Datadog().GetBool(setting) {
			fb.AddFile(filename, []byte(fmt.Sprintf("'%s' is disabled", setting))) //nolint:errcheck
			return
		}

		err := fb.AddFileFromFunc(filename, func() ([]byte, error) { return getHTTPCallContent(checkURL + checkName) })
		if err != nil {
			fb.AddFile( //nolint:errcheck
				"process_check_output.json",
				[]byte(fmt.Sprintf("error: process-agent is not running or is unreachable: %s", err.Error())),
			)
		}
	}

	getCheck("process", "process_config.process_collection.enabled")
	getCheck("container", "process_config.container_collection.enabled")
	getCheck("process_discovery", "process_config.process_discovery.enabled")
}

func getDiagnoses(isFlareLocal bool, deps diagnose.SuitesDeps) func() ([]byte, error) {
	fct := func(w io.Writer) error {
		// Run diagnose always "local" (in the host process that is)
		diagCfg := diagnosis.Config{
			Verbose:  true,
			RunLocal: true,
		}

		// ... but when running within Agent some diagnose suites need to know
		// that to run more optimally/differently by using existing in-memory objects
		collector, ok := deps.Collector.Get()
		if !isFlareLocal && ok {
			diagnoses, err := diagnose.RunInAgentProcess(diagCfg, diagnose.NewSuitesDepsInAgentProcess(collector))
			if err != nil {
				return err
			}
			return diagnose.RunDiagnoseStdOut(w, diagCfg, diagnoses)
		}
<<<<<<< HEAD
		if ac, ok := deps.AC.Get(); ok {
			diagnoseDeps := diagnose.NewSuitesDepsInCLIProcess(deps.SenderManager, deps.SecretResolver, deps.WMeta, ac, deps.Tagger)
			diagnoses, err := diagnose.RunInCLIProcess(diagCfg, diagnoseDeps)
			if err != nil && !diagCfg.RunLocal {
				fmt.Fprintln(w, color.YellowString(fmt.Sprintf("Error running diagnose in Agent process: %s", err)))
				fmt.Fprintln(w, "Running diagnose command locally (may take extra time to run checks locally) ...")

				diagCfg.RunLocal = true
				diagnoses, err = diagnose.RunInCLIProcess(diagCfg, diagnoseDeps)
				if err != nil {
					fmt.Fprintln(w, color.RedString(fmt.Sprintf("Error running diagnose: %s", err)))
					return err
				}
=======

		diagnoseDeps := diagnose.NewSuitesDepsInCLIProcess(deps.SenderManager, deps.SecretResolver, deps.WMeta, deps.AC)
		diagnoses, err := diagnose.RunInCLIProcess(diagCfg, diagnoseDeps)
		if err != nil && !diagCfg.RunLocal {
			fmt.Fprintln(w, color.YellowString(fmt.Sprintf("Error running diagnose in Agent process: %s", err)))
			fmt.Fprintln(w, "Running diagnose command locally (may take extra time to run checks locally) ...")

			diagCfg.RunLocal = true
			diagnoses, err = diagnose.RunInCLIProcess(diagCfg, diagnoseDeps)
			if err != nil {
				fmt.Fprintln(w, color.RedString(fmt.Sprintf("Error running diagnose: %s", err)))
				return err
>>>>>>> 888d4664
			}
		}
		return diagnose.RunDiagnoseStdOut(w, diagCfg, diagnoses)

	}

	return func() ([]byte, error) { return functionOutputToBytes(fct), nil }
}

func getAgentTaggerList() ([]byte, error) {
	ipcAddress, err := pkgconfigsetup.GetIPCAddress(pkgconfigsetup.Datadog())
	if err != nil {
		return nil, err
	}

	taggerListURL := fmt.Sprintf("https://%v:%v/agent/tagger-list", ipcAddress, pkgconfigsetup.Datadog().GetInt("cmd_port"))

	return getTaggerList(taggerListURL)
}

func getProcessAgentTaggerList() ([]byte, error) {
	addressPort, err := pkgconfigsetup.GetProcessAPIAddressPort(pkgconfigsetup.Datadog())
	if err != nil {
		return nil, fmt.Errorf("wrong configuration to connect to process-agent")
	}

	taggerListURL := fmt.Sprintf("http://%s/agent/tagger-list", addressPort)
	return getTaggerList(taggerListURL)
}

func getTaggerList(remoteURL string) ([]byte, error) {
	c := apiutil.GetClient(false) // FIX: get certificates right then make this true

	r, err := apiutil.DoGet(c, remoteURL, apiutil.LeaveConnectionOpen)
	if err != nil {
		return nil, err
	}

	// Pretty print JSON output
	var b bytes.Buffer
	writer := bufio.NewWriter(&b)
	err = json.Indent(&b, r, "", "\t")
	if err != nil {
		return r, nil
	}
	writer.Flush()

	return b.Bytes(), nil
}

func getAgentWorkloadList() ([]byte, error) {
	ipcAddress, err := pkgconfigsetup.GetIPCAddress(pkgconfigsetup.Datadog())
	if err != nil {
		return nil, err
	}

	return getWorkloadList(fmt.Sprintf("https://%v:%v/agent/workload-list?verbose=true", ipcAddress, pkgconfigsetup.Datadog().GetInt("cmd_port")))
}

func getWorkloadList(url string) ([]byte, error) {
	c := apiutil.GetClient(false) // FIX: get certificates right then make this true

	r, err := apiutil.DoGet(c, url, apiutil.LeaveConnectionOpen)
	if err != nil {
		return nil, err
	}

	workload := workloadmeta.WorkloadDumpResponse{}
	err = json.Unmarshal(r, &workload)
	if err != nil {
		return nil, err
	}

	fct := func(w io.Writer) error {
		workload.Write(w)
		return nil
	}
	return functionOutputToBytes(fct), nil
}

func getHealth() ([]byte, error) {
	s := health.GetReady()
	sort.Strings(s.Healthy)
	sort.Strings(s.Unhealthy)

	yamlValue, err := yaml.Marshal(s)
	if err != nil {
		return nil, err
	}

	return yamlValue, nil
}

func getECSMeta() ([]byte, error) {
	ctx, cancel := context.WithTimeout(context.Background(), 4*time.Second)
	defer cancel()

	ecsMeta, err := ecs.NewECSMeta(ctx)
	if err != nil {
		return nil, err
	}

	return json.MarshalIndent(ecsMeta, "", "\t")
}

// getHTTPCallContent does a GET HTTP call to the given url and
// writes the content of the HTTP response in the given file, ready
// to be shipped in a flare.
func getHTTPCallContent(url string) ([]byte, error) {
	ctx, cancel := context.WithTimeout(context.Background(), 4*time.Second)
	defer cancel()

	client := http.Client{}
	req, err := http.NewRequest(http.MethodGet, url, nil)
	if err != nil {
		return nil, err
	}

	resp, err := client.Do(req.WithContext(ctx))
	if err != nil {
		return nil, err
	}
	defer resp.Body.Close()

	// read the entire body, so that it can be scrubbed in its entirety
	data, err := io.ReadAll(resp.Body)
	if err != nil {
		return nil, err
	}

	return data, nil
}

func getFirstSuffix(s string) string {
	return filepath.Ext(strings.TrimSuffix(s, filepath.Ext(s)))
}

// functionOutputToBytes runs a given function and returns its output in a byte array
// This is used when we want to capture the output of a function that normally prints on a terminal
func functionOutputToBytes(fct func(writer io.Writer) error) []byte {
	var buffer bytes.Buffer

	writer := bufio.NewWriter(&buffer)
	err := fct(writer)
	if err != nil {
		fmt.Fprintf(writer, "%s", err)
	}
	writer.Flush()

	return buffer.Bytes()
}<|MERGE_RESOLUTION|>--- conflicted
+++ resolved
@@ -364,23 +364,8 @@
 			}
 			return diagnose.RunDiagnoseStdOut(w, diagCfg, diagnoses)
 		}
-<<<<<<< HEAD
-		if ac, ok := deps.AC.Get(); ok {
-			diagnoseDeps := diagnose.NewSuitesDepsInCLIProcess(deps.SenderManager, deps.SecretResolver, deps.WMeta, ac, deps.Tagger)
-			diagnoses, err := diagnose.RunInCLIProcess(diagCfg, diagnoseDeps)
-			if err != nil && !diagCfg.RunLocal {
-				fmt.Fprintln(w, color.YellowString(fmt.Sprintf("Error running diagnose in Agent process: %s", err)))
-				fmt.Fprintln(w, "Running diagnose command locally (may take extra time to run checks locally) ...")
-
-				diagCfg.RunLocal = true
-				diagnoses, err = diagnose.RunInCLIProcess(diagCfg, diagnoseDeps)
-				if err != nil {
-					fmt.Fprintln(w, color.RedString(fmt.Sprintf("Error running diagnose: %s", err)))
-					return err
-				}
-=======
-
-		diagnoseDeps := diagnose.NewSuitesDepsInCLIProcess(deps.SenderManager, deps.SecretResolver, deps.WMeta, deps.AC)
+
+		diagnoseDeps := diagnose.NewSuitesDepsInCLIProcess(deps.SenderManager, deps.SecretResolver, deps.WMeta, deps.AC, deps.Tagger)
 		diagnoses, err := diagnose.RunInCLIProcess(diagCfg, diagnoseDeps)
 		if err != nil && !diagCfg.RunLocal {
 			fmt.Fprintln(w, color.YellowString(fmt.Sprintf("Error running diagnose in Agent process: %s", err)))
@@ -391,7 +376,6 @@
 			if err != nil {
 				fmt.Fprintln(w, color.RedString(fmt.Sprintf("Error running diagnose: %s", err)))
 				return err
->>>>>>> 888d4664
 			}
 		}
 		return diagnose.RunDiagnoseStdOut(w, diagCfg, diagnoses)
