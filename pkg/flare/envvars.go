// Unless explicitly stated otherwise all files in this repository are licensed
// under the Apache License Version 2.0.
// This product includes software developed at Datadog (https://www.datadoghq.com/).
// Copyright 2018 Datadog, Inc.

package flare

import (
	"bytes"
	"fmt"
	"os"
	"path/filepath"
	"strings"

<<<<<<< HEAD
	"github.com/StackVista/stackstate-agent/pkg/config"
=======
	"github.com/DataDog/datadog-agent/pkg/config"
>>>>>>> 6f2d901a
)

var envvarNameWhitelist = []string{
	// Docker client
	"DOCKER_API_VERSION",
	"DOCKER_CONFIG",
	"DOCKER_CERT_PATH",
	"DOCKER_HOST",
	"DOCKER_TLS_VERIFY",

	// Proxy settings
	"HTTP_PROXY",
	"HTTPS_PROXY",
	"NO_PROXY",
	"DD_PROXY_HTTP",
	"DD_PROXY_HTTPS",
	"DD_PROXY_NO_PROXY",

	// Go runtime
	"GOGC",
	"GODEBUG",
	"GOMAXPROCS",
	"GOTRACEBACK",

	// Trace agent
	"DD_APM_ENABLED",
	"DD_APM_NON_LOCAL_TRAFFIC",
	"DD_RECEIVER_PORT",
	"DD_IGNORE_RESOURCE",
	"DD_APM_DD_URL",
	"DD_APM_ANALYZED_SPANS",
	"DD_CONNECTION_LIMIT",

	// Process agent
	"DD_PROCESS_AGENT_ENABLED",
	"DD_PROCESS_AGENT_URL",
	"DD_SCRUB_ARGS",
	"DD_CUSTOM_SENSITIVE_WORDS",
	"DD_STRIP_PROCESS_ARGS",
	"DD_LOGS_STDOUT",
	"DD_AGENT_PY",
	"DD_AGENT_PY_ENV",
	"LOG_LEVEL",
	"LOG_TO_CONSOLE",
	"DD_COLLECT_DOCKER_NETWORK",
	"DD_CONTAINER_BLACKLIST",
	"DD_CONTAINER_WHITELIST",
	"DD_CONTAINER_CACHE_DURATION",
	"DD_PROCESS_AGENT_CONTAINER_SOURCE",
	"DD_NETWORK_TRACING_ENABLED",
}

func getWhitelistedEnvvars() []string {
<<<<<<< HEAD
	envVarWhiteList := append(envvarNameWhitelist, config.ConfigEnvVars...)
=======
	envVarWhiteList := append(envvarNameWhitelist, config.Datadog.GetEnvVars()...)
>>>>>>> 6f2d901a
	var found []string
	for _, envvar := range os.Environ() {
		parts := strings.SplitN(envvar, "=", 2)
		for _, whitelisted := range envVarWhiteList {
			if parts[0] == whitelisted {
				found = append(found, envvar)
				continue
			}
		}
	}
	return found
}

// zipEnvvars collects whitelisted envvars that can affect the agent's
// behaviour while not being handled by viper
func zipEnvvars(tempDir, hostname string) error {
	envvars := getWhitelistedEnvvars()

	var b bytes.Buffer
	if len(envvars) > 0 {
		fmt.Fprintln(&b, "Found the following envvars:")
		for _, envvar := range envvars {
			fmt.Fprintln(&b, " - ", envvar)
		}
	} else {
		fmt.Fprintln(&b, "Found no whitelisted envvar")
	}

	f := filepath.Join(tempDir, hostname, "envvars.log")
	w, err := NewRedactingWriter(f, os.ModePerm, true)
	if err != nil {
		return err
	}
	defer w.Close()

	_, err = w.Write(b.Bytes())
	return err
}<|MERGE_RESOLUTION|>--- conflicted
+++ resolved
@@ -12,11 +12,7 @@
 	"path/filepath"
 	"strings"
 
-<<<<<<< HEAD
 	"github.com/StackVista/stackstate-agent/pkg/config"
-=======
-	"github.com/DataDog/datadog-agent/pkg/config"
->>>>>>> 6f2d901a
 )
 
 var envvarNameWhitelist = []string{
@@ -70,11 +66,7 @@
 }
 
 func getWhitelistedEnvvars() []string {
-<<<<<<< HEAD
-	envVarWhiteList := append(envvarNameWhitelist, config.ConfigEnvVars...)
-=======
 	envVarWhiteList := append(envvarNameWhitelist, config.Datadog.GetEnvVars()...)
->>>>>>> 6f2d901a
 	var found []string
 	for _, envvar := range os.Environ() {
 		parts := strings.SplitN(envvar, "=", 2)
