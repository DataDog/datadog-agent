--- conflicted
+++ resolved
@@ -250,12 +250,8 @@
 					traceutil.SetMeta(span, k, v)
 				}
 			}
-<<<<<<< HEAD
 			a.rewriteServerlessService(span)
 			a.obfuscator.Obfuscate(span)
-=======
-			a.obfuscateSpan(span)
->>>>>>> 22900305
 			Truncate(span)
 			if p.ClientComputedTopLevel {
 				traceutil.UpdateTracerTopLevel(span)
