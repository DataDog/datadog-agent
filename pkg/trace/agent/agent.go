// Unless explicitly stated otherwise all files in this repository are licensed
// under the Apache License Version 2.0.
// This product includes software developed at Datadog (https://www.datadoghq.com/).
// Copyright 2016-present Datadog, Inc.

//nolint:revive // TODO(APM) Fix revive linter
package agent

import (
	"context"
	"runtime"
	"strconv"
	"sync"
	"time"

	pb "github.com/DataDog/datadog-agent/pkg/proto/pbgo/trace"
	"github.com/DataDog/datadog-agent/pkg/trace/remoteconfighandler"
	"github.com/DataDog/datadog-agent/pkg/trace/telemetry"

	"github.com/DataDog/datadog-agent/pkg/obfuscate"
	"github.com/DataDog/datadog-agent/pkg/trace/api"
	"github.com/DataDog/datadog-agent/pkg/trace/config"
	"github.com/DataDog/datadog-agent/pkg/trace/event"
	"github.com/DataDog/datadog-agent/pkg/trace/filters"
	"github.com/DataDog/datadog-agent/pkg/trace/info"
	"github.com/DataDog/datadog-agent/pkg/trace/log"
	"github.com/DataDog/datadog-agent/pkg/trace/metrics"
	"github.com/DataDog/datadog-agent/pkg/trace/metrics/timing"
	"github.com/DataDog/datadog-agent/pkg/trace/sampler"
	"github.com/DataDog/datadog-agent/pkg/trace/stats"
	"github.com/DataDog/datadog-agent/pkg/trace/traceutil"
	"github.com/DataDog/datadog-agent/pkg/trace/writer"
)

const (
	// tagHostname specifies the hostname of the tracer.
	// DEPRECATED: Tracer hostname is now specified as a TracerPayload field.
	tagHostname = "_dd.hostname"

	// tagInstallID, tagInstallType, and tagInstallTime are included in the first trace sent by the agent,
	// and used to track successful onboarding onto APM.
	tagInstallID   = "_dd.install.id"
	tagInstallType = "_dd.install.type"
	tagInstallTime = "_dd.install.time"

	// manualSampling is the value for _dd.p.dm when user sets sampling priority directly in code.
	manualSampling = "-4"

	// tagDecisionMaker specifies the sampling decision maker
	tagDecisionMaker = "_dd.p.dm"
)

// Agent struct holds all the sub-routines structs and make the data flow between them
type Agent struct {
	Receiver              *api.HTTPReceiver
	OTLPReceiver          *api.OTLPReceiver
	Concentrator          *stats.Concentrator
	ClientStatsAggregator *stats.ClientStatsAggregator
	Blacklister           *filters.Blacklister
	Replacer              *filters.Replacer
	PrioritySampler       *sampler.PrioritySampler
	ErrorsSampler         *sampler.ErrorsSampler
	RareSampler           *sampler.RareSampler
	NoPrioritySampler     *sampler.NoPrioritySampler
	EventProcessor        *event.Processor
	TraceWriter           *writer.TraceWriter
	StatsWriter           *writer.StatsWriter
	RemoteConfigHandler   *remoteconfighandler.RemoteConfigHandler
	TelemetryCollector    telemetry.TelemetryCollector
	DebugServer           *api.DebugServer

	// obfuscator is used to obfuscate sensitive data from various span
	// tags based on their type.
	obfuscator     *obfuscate.Obfuscator
	cardObfuscator *ccObfuscator

	// DiscardSpan will be called on all spans, if non-nil. If it returns true, the span will be deleted before processing.
	DiscardSpan func(*pb.Span) bool

	// ModifySpan will be called on all non-nil spans of received trace chunks.
	// Note that any modification of the trace chunk could be overwritten by subsequent ModifySpan calls.
	ModifySpan func(*pb.TraceChunk, *pb.Span)

	// In takes incoming payloads to be processed by the agent.
	In chan *api.Payload

	// config
	conf *config.AgentConfig

	// Used to synchronize on a clean exit
	ctx context.Context

	firstSpanOnce sync.Once
}

// NewAgent returns a new Agent object, ready to be started. It takes a context
// which may be cancelled in order to gracefully stop the agent.
func NewAgent(ctx context.Context, conf *config.AgentConfig, telemetryCollector telemetry.TelemetryCollector) *Agent {
	dynConf := sampler.NewDynamicConfig()
	log.Infof("Starting Agent with processor trace buffer of size %d", conf.TraceBuffer)
	in := make(chan *api.Payload, conf.TraceBuffer)
	statsChan := make(chan *pb.StatsPayload, 1)
	oconf := conf.Obfuscation.Export(conf)
	if oconf.Statsd == nil {
		oconf.Statsd = metrics.Client
	}
	agnt := &Agent{
		Concentrator:          stats.NewConcentrator(conf, statsChan, time.Now()),
		ClientStatsAggregator: stats.NewClientStatsAggregator(conf, statsChan),
		Blacklister:           filters.NewBlacklister(conf.Ignore["resource"]),
		Replacer:              filters.NewReplacer(conf.ReplaceTags),
		PrioritySampler:       sampler.NewPrioritySampler(conf, dynConf),
		ErrorsSampler:         sampler.NewErrorsSampler(conf),
		RareSampler:           sampler.NewRareSampler(conf),
		NoPrioritySampler:     sampler.NewNoPrioritySampler(conf),
		EventProcessor:        newEventProcessor(conf),
		StatsWriter:           writer.NewStatsWriter(conf, statsChan, telemetryCollector),
		obfuscator:            obfuscate.NewObfuscator(oconf),
		cardObfuscator:        newCreditCardsObfuscator(conf.Obfuscation.CreditCards),
		In:                    in,
		conf:                  conf,
		ctx:                   ctx,
		DebugServer:           api.NewDebugServer(conf),
	}
	agnt.Receiver = api.NewHTTPReceiver(conf, dynConf, in, agnt, telemetryCollector)
	agnt.OTLPReceiver = api.NewOTLPReceiver(in, conf)
	agnt.RemoteConfigHandler = remoteconfighandler.New(conf, agnt.PrioritySampler, agnt.RareSampler, agnt.ErrorsSampler)
	agnt.TraceWriter = writer.NewTraceWriter(conf, agnt.PrioritySampler, agnt.ErrorsSampler, agnt.RareSampler, telemetryCollector)
	return agnt
}

// Run starts routers routines and individual pieces then stop them when the exit order is received.
func (a *Agent) Run() {
	for _, starter := range []interface{ Start() }{
		a.Receiver,
		a.Concentrator,
		a.ClientStatsAggregator,
		a.PrioritySampler,
		a.ErrorsSampler,
		a.NoPrioritySampler,
		a.EventProcessor,
		a.OTLPReceiver,
		a.RemoteConfigHandler,
		a.DebugServer,
	} {
		starter.Start()
	}

	go a.TraceWriter.Run()
	go a.StatsWriter.Run()

	// Having GOMAXPROCS/2 processor threads is
	// enough to keep the downstream writer busy.
	// Having more processor threads would not speed
	// up processing, but just expand memory.
	workers := runtime.GOMAXPROCS(0) / 2
	if workers < 1 {
		workers = 1
	}

	for i := 0; i < workers; i++ {
		go a.work()
	}

	a.loop()
}

// FlushSync flushes traces sychronously. This method only works when the agent is configured in synchronous flushing
// mode via the apm_config.sync_flush option.
func (a *Agent) FlushSync() {
	if !a.conf.SynchronousFlushing {
		log.Critical("(*Agent).FlushSync called without apm_conf.sync_flushing enabled. No data was sent to Datadog.")
		return
	}

	if err := a.StatsWriter.FlushSync(); err != nil {
		log.Errorf("Error flushing stats: %s", err.Error())
		return
	}
	if err := a.TraceWriter.FlushSync(); err != nil {
		log.Errorf("Error flushing traces: %s", err.Error())
		return
	}
}

func (a *Agent) work() {
	for {
		p, ok := <-a.In
		if !ok {
			return
		}
		a.Process(p)
	}

}

func (a *Agent) loop() {
	<-a.ctx.Done()
	log.Info("Exiting...")

	a.OTLPReceiver.Stop() // Stop OTLPReceiver before Receiver to avoid sending to closed channel
	if err := a.Receiver.Stop(); err != nil {
		log.Error(err)
	}
	for _, stopper := range []interface{ Stop() }{
		a.Concentrator,
		a.ClientStatsAggregator,
		a.TraceWriter,
		a.StatsWriter,
		a.PrioritySampler,
		a.ErrorsSampler,
		a.NoPrioritySampler,
		a.RareSampler,
		a.EventProcessor,
		a.obfuscator,
		a.cardObfuscator,
		a.DebugServer,
	} {
		stopper.Stop()
	}
}

// setRootSpanTags sets up any necessary tags on the root span.
func (a *Agent) setRootSpanTags(root *pb.Span) {
	clientSampleRate := sampler.GetGlobalRate(root)
	sampler.SetClientRate(root, clientSampleRate)
	if a.conf.InAzureAppServices {
		for k, v := range traceutil.GetAppServicesTags(a.conf.InAzureFunctionApp) {
			traceutil.SetMeta(root, k, v)
		}
	}
}

// setFirstTraceTags sets additional tags on the first trace ever processed by the agent,
// so that we can see that the customer has successfully onboarded onto APM.
func (a *Agent) setFirstTraceTags(root *pb.Span) {
	if a.conf == nil || a.conf.InstallSignature.InstallType == "" || root == nil {
		return
	}
	a.firstSpanOnce.Do(func() {
		// The install time and type can also be set on the trace by the tracer,
		// in which case we do not want the agent to overwrite them.
		if _, ok := traceutil.GetMeta(root, tagInstallID); !ok {
			traceutil.SetMeta(root, tagInstallID, a.conf.InstallSignature.InstallID)
		}
		if _, ok := traceutil.GetMeta(root, tagInstallType); !ok {
			traceutil.SetMeta(root, tagInstallType, a.conf.InstallSignature.InstallType)
		}
		if _, ok := traceutil.GetMeta(root, tagInstallTime); !ok {
			traceutil.SetMeta(root, tagInstallTime, strconv.FormatInt(a.conf.InstallSignature.InstallTime, 10))
		}
	})
}

// Process is the default work unit that receives a trace, transforms it and
// passes it downstream.
func (a *Agent) Process(p *api.Payload) {
	if len(p.Chunks()) == 0 {
		log.Debugf("Skipping received empty payload")
		return
	}
	now := time.Now()
	defer timing.Since("datadog.trace_agent.internal.process_payload_ms", now)
	ts := p.Source
	sampledChunks := new(writer.SampledChunks)
	statsInput := stats.NewStatsInput(len(p.TracerPayload.Chunks), p.TracerPayload.ContainerID, p.ClientComputedStats, a.conf)

	p.TracerPayload.Env = traceutil.NormalizeTag(p.TracerPayload.Env)

	a.discardSpans(p)

	for i := 0; i < len(p.Chunks()); {
		chunk := p.Chunk(i)
		if len(chunk.Spans) == 0 {
			log.Debugf("Skipping received empty trace")
			p.RemoveChunk(i)
			continue
		}

		tracen := int64(len(chunk.Spans))
		ts.SpansReceived.Add(tracen)
		err := a.normalizeTrace(p.Source, chunk.Spans)
		if err != nil {
			log.Debugf("Dropping invalid trace: %s", err)
			ts.SpansDropped.Add(tracen)
			p.RemoveChunk(i)
			continue
		}

		// Root span is used to carry some trace-level metadata, such as sampling rate and priority.
		root := traceutil.GetRoot(chunk.Spans)
		setChunkAttributesFromRoot(chunk, root)
		if !a.Blacklister.Allows(root) {
			log.Debugf("Trace rejected by ignore resources rules. root: %v", root)
			ts.TracesFiltered.Inc()
			ts.SpansFiltered.Add(tracen)
			p.RemoveChunk(i)
			continue
		}

		if filteredByTags(root, a.conf.RequireTags, a.conf.RejectTags, a.conf.RequireTagsRegex, a.conf.RejectTagsRegex) {
			log.Debugf("Trace rejected as it fails to meet tag requirements. root: %v", root)
			ts.TracesFiltered.Inc()
			ts.SpansFiltered.Add(tracen)
			p.RemoveChunk(i)
			continue
		}

		// Extra sanitization steps of the trace.
<<<<<<< HEAD
		appServicesTags := traceutil.GetAppServicesTags(a.conf.InAzureFunctionApp)
=======
>>>>>>> 73b5bc31
		for _, span := range chunk.Spans {
			for k, v := range a.conf.GlobalTags {
				if k == tagOrigin {
					chunk.Origin = v
				} else {
					traceutil.SetMeta(span, k, v)
				}
			}
			if a.conf.InAzureAppServices {
				appServicesTags := traceutil.GetAppServicesTags()
				traceutil.SetMeta(span, "aas.site.name", appServicesTags["aas.site.name"])
				traceutil.SetMeta(span, "aas.site.type", appServicesTags["aas.site.type"])
			}
			if a.ModifySpan != nil {
				a.ModifySpan(chunk, span)
			}
			a.obfuscateSpan(span)
			a.Truncate(span)
			if p.ClientComputedTopLevel {
				traceutil.UpdateTracerTopLevel(span)
			}
		}
		a.Replacer.Replace(chunk.Spans)

		a.setRootSpanTags(root)
		if !p.ClientComputedTopLevel {
			// Figure out the top-level spans now as it involves modifying the Metrics map
			// which is not thread-safe while samplers and Concentrator might modify it too.
			traceutil.ComputeTopLevel(chunk.Spans)
		}

		a.setPayloadAttributes(p, root, chunk)

		pt := processedTrace(p, chunk, root)
		if !p.ClientComputedStats {
			statsInput.Traces = append(statsInput.Traces, *pt.Clone())
		}

		keep, numEvents := a.sample(now, ts, pt)
		if !keep && len(pt.TraceChunk.Spans) == 0 {
			// The entire trace was dropped and no spans were kept.
			p.RemoveChunk(i)
			continue
		}
		p.ReplaceChunk(i, pt.TraceChunk)

		if !pt.TraceChunk.DroppedTrace {
			// Now that we know this trace has been sampled,
			// if this is the first trace we have processed since restart,
			// set a special set of tags on its root span to track that this
			// customer has successfully onboarded onto APM.
			a.setFirstTraceTags(root)
			sampledChunks.SpanCount += int64(len(pt.TraceChunk.Spans))
		}
		sampledChunks.EventCount += int64(numEvents)
		sampledChunks.Size += pt.TraceChunk.Msgsize()
		i++

		if sampledChunks.Size > writer.MaxPayloadSize {
			// payload size is getting big; split and flush what we have so far
			sampledChunks.TracerPayload = p.TracerPayload.Cut(i)
			i = 0
			sampledChunks.TracerPayload.Chunks = newChunksArray(sampledChunks.TracerPayload.Chunks)
			a.TraceWriter.In <- sampledChunks
			sampledChunks = new(writer.SampledChunks)
		}
	}
	sampledChunks.TracerPayload = p.TracerPayload
	sampledChunks.TracerPayload.Chunks = newChunksArray(p.TracerPayload.Chunks)
	if sampledChunks.Size > 0 {
		a.TraceWriter.In <- sampledChunks
	}
	if len(statsInput.Traces) > 0 {
		a.Concentrator.In <- statsInput
	}
}

func (a *Agent) setPayloadAttributes(p *api.Payload, root *pb.Span, chunk *pb.TraceChunk) {
	if p.TracerPayload.Hostname == "" {
		// Older tracers set tracer hostname in the root span.
		p.TracerPayload.Hostname = root.Meta[tagHostname]
	}
	if p.TracerPayload.Env == "" {
		p.TracerPayload.Env = traceutil.GetEnv(root, chunk)
	}
	if p.TracerPayload.AppVersion == "" {
		p.TracerPayload.AppVersion = traceutil.GetAppVersion(root, chunk)
	}
}

// processedTrace creates a ProcessedTrace based on the provided chunk and root.
func processedTrace(p *api.Payload, chunk *pb.TraceChunk, root *pb.Span) *traceutil.ProcessedTrace {
	return &traceutil.ProcessedTrace{
		TraceChunk:             chunk,
		Root:                   root,
		AppVersion:             p.TracerPayload.AppVersion,
		TracerEnv:              p.TracerPayload.Env,
		TracerHostname:         p.TracerPayload.Hostname,
		ClientDroppedP0sWeight: float64(p.ClientDroppedP0s) / float64(len(p.Chunks())),
	}
}

// newChunksArray creates a new array which will point only to sampled chunks.

// The underlying array behind TracePayload.Chunks points to unsampled chunks
// preventing them from being collected by the GC.
func newChunksArray(chunks []*pb.TraceChunk) []*pb.TraceChunk {
	//nolint:revive // TODO(APM) Fix revive linter
	new := make([]*pb.TraceChunk, len(chunks))
	copy(new, chunks)
	return new
}

var _ api.StatsProcessor = (*Agent)(nil)

// discardSpans removes all spans for which the provided DiscardFunction function returns true
func (a *Agent) discardSpans(p *api.Payload) {
	if a.DiscardSpan == nil {
		return
	}
	for _, chunk := range p.Chunks() {
		n := 0
		for _, span := range chunk.Spans {
			if !a.DiscardSpan(span) {
				chunk.Spans[n] = span
				n++
			}
		}
		// set everything at the back of the array to nil to avoid memory leaking
		// since we're going to have garbage elements at the back of the slice.
		for i := n; i < len(chunk.Spans); i++ {
			chunk.Spans[i] = nil
		}
		chunk.Spans = chunk.Spans[:n]
	}
}

func (a *Agent) processStats(in *pb.ClientStatsPayload, lang, tracerVersion string) *pb.ClientStatsPayload {
	enableContainers := a.conf.HasFeature("enable_cid_stats") || (a.conf.FargateOrchestrator != config.OrchestratorUnknown)
	if !enableContainers || a.conf.HasFeature("disable_cid_stats") {
		// only allow the ContainerID stats dimension if we're in a Fargate instance or it's
		// been explicitly enabled and it's not prohibited by the disable_cid_stats feature flag.
		in.ContainerID = ""
		in.Tags = nil
	}
	if in.Env == "" {
		in.Env = a.conf.DefaultEnv
	}
	in.Env = traceutil.NormalizeTag(in.Env)
	if in.TracerVersion == "" {
		in.TracerVersion = tracerVersion
	}
	if in.Lang == "" {
		in.Lang = lang
	}
	for i, group := range in.Stats {
		n := 0
		for _, b := range group.Stats {
			a.normalizeStatsGroup(b, lang)
			if !a.Blacklister.AllowsStat(b) {
				continue
			}
			a.obfuscateStatsGroup(b)
			a.Replacer.ReplaceStatsGroup(b)
			group.Stats[n] = b
			n++
		}
		in.Stats[i].Stats = group.Stats[:n]
		mergeDuplicates(in.Stats[i])
	}
	return in
}

func mergeDuplicates(s *pb.ClientStatsBucket) {
	indexes := make(map[stats.Aggregation]int, len(s.Stats))
	for i, g := range s.Stats {
		a := stats.NewAggregationFromGroup(g)
		if j, ok := indexes[a]; ok {
			s.Stats[j].Hits += g.Hits
			s.Stats[j].Errors += g.Errors
			s.Stats[j].Duration += g.Duration
			s.Stats[i].Hits = 0
			s.Stats[i].Errors = 0
			s.Stats[i].Duration = 0
		} else {
			indexes[a] = i
		}
	}
}

// ProcessStats processes incoming client stats in from the given tracer.
func (a *Agent) ProcessStats(in *pb.ClientStatsPayload, lang, tracerVersion string) {
	a.ClientStatsAggregator.In <- a.processStats(in, lang, tracerVersion)
}

func isManualUserDrop(priority sampler.SamplingPriority, pt *traceutil.ProcessedTrace) bool {
	if priority != sampler.PriorityUserDrop {
		return false
	}
	dm, hasDm := pt.Root.Meta[tagDecisionMaker]
	if !hasDm {
		return false
	}
	return dm == manualSampling
}

// sample performs all sampling on the processedTrace modifying it as needed and returning if the trace should be kept and the number of events in the trace
func (a *Agent) sample(now time.Time, ts *info.TagStats, pt *traceutil.ProcessedTrace) (keep bool, numEvents int) {
	// We have a `keep` that is different from pt's `DroppedTrace` field as `DroppedTrace` will be sent to intake.
	// For example: We want to maintain the overall trace level sampling decision for a trace with Analytics Events
	// where a trace might be marked as DroppedTrace true, but we still sent analytics events in that ProcessedTrace.
	keep, checkAnalyticsEvents := a.traceSampling(now, ts, pt)

	var events []*pb.Span
	if checkAnalyticsEvents {
		events = a.getAnalyzedEvents(pt, ts)
	}
	if !keep {
		modified := sampler.SingleSpanSampling(pt)
		if !modified {
			// If there were no sampled spans, and we're not keeping the trace, let's use the analytics events
			// This is OK because SSS is a replacement for analytics events so both should not be configured
			// And when analytics events are fully gone we can get rid of all this
			pt.TraceChunk.Spans = events
		} else if len(events) > 0 {
			log.Warnf("Detected both analytics events AND single span sampling in the same trace. Single span sampling wins because App Analytics is deprecated.")
		}
	}

	return keep, len(events)
}

// traceSampling reports whether the chunk should be kept as a trace, setting "DroppedTrace" on the chunk
func (a *Agent) traceSampling(now time.Time, ts *info.TagStats, pt *traceutil.ProcessedTrace) (keep bool, checkAnalyticsEvents bool) {
	priority, hasPriority := sampler.GetSamplingPriority(pt.TraceChunk)

	if hasPriority {
		ts.TracesPerSamplingPriority.CountSamplingPriority(priority)
	} else {
		ts.TracesPriorityNone.Inc()
	}
	if a.conf.HasFeature("error_rare_sample_tracer_drop") {
		// We skip analytics events when a trace is marked as manual drop (aka priority -1)
		// Note that we DON'T skip single span sampling. We only do this for historical
		// reasons and analytics events are deprecated so hopefully this can all go away someday.
		if isManualUserDrop(priority, pt) {
			return false, false
		}
	} else { // This path to be deleted once manualUserDrop detection is available on all tracers for P < 1.
		if priority < 0 {
			return false, false
		}
	}
	sampled := a.runSamplers(now, *pt, hasPriority)
	pt.TraceChunk.DroppedTrace = !sampled

	return sampled, true
}

// getAnalyzedEvents returns any sampled analytics events in the ProcessedTrace
func (a *Agent) getAnalyzedEvents(pt *traceutil.ProcessedTrace, ts *info.TagStats) []*pb.Span {
	numEvents, numExtracted, events := a.EventProcessor.Process(pt)
	ts.EventsExtracted.Add(numExtracted)
	ts.EventsSampled.Add(numEvents)
	return events
}

// runSamplers runs all the agent's samplers on pt and returns the sampling decision
// along with the sampling rate.
func (a *Agent) runSamplers(now time.Time, pt traceutil.ProcessedTrace, hasPriority bool) bool {
	if hasPriority {
		return a.samplePriorityTrace(now, pt)
	}
	return a.sampleNoPriorityTrace(now, pt)
}

// samplePriorityTrace samples traces with priority set on them. PrioritySampler and
// ErrorSampler are run in parallel. The RareSampler catches traces with rare top-level
// or measured spans that are not caught by PrioritySampler and ErrorSampler.
func (a *Agent) samplePriorityTrace(now time.Time, pt traceutil.ProcessedTrace) bool {
	// run this early to make sure the signature gets counted by the RareSampler.
	rare := a.RareSampler.Sample(now, pt.TraceChunk, pt.TracerEnv)
	if a.PrioritySampler.Sample(now, pt.TraceChunk, pt.Root, pt.TracerEnv, pt.ClientDroppedP0sWeight) {
		return true
	}
	if traceContainsError(pt.TraceChunk.Spans) {
		return a.ErrorsSampler.Sample(now, pt.TraceChunk.Spans, pt.Root, pt.TracerEnv)
	}
	return rare
}

// sampleNoPriorityTrace samples traces with no priority set on them. The traces
// get sampled by either the score sampler or the error sampler if they have an error.
func (a *Agent) sampleNoPriorityTrace(now time.Time, pt traceutil.ProcessedTrace) bool {
	if traceContainsError(pt.TraceChunk.Spans) {
		return a.ErrorsSampler.Sample(now, pt.TraceChunk.Spans, pt.Root, pt.TracerEnv)
	}
	return a.NoPrioritySampler.Sample(now, pt.TraceChunk.Spans, pt.Root, pt.TracerEnv)
}

func traceContainsError(trace pb.Trace) bool {
	for _, span := range trace {
		if span.Error != 0 {
			return true
		}
	}
	return false
}

func filteredByTags(root *pb.Span, require, reject []*config.Tag, requireRegex, rejectRegex []*config.TagRegex) bool {
	for _, tag := range reject {
		if v, ok := root.Meta[tag.K]; ok && (tag.V == "" || v == tag.V) {
			return true
		}
	}
	for _, tag := range rejectRegex {
		if v, ok := root.Meta[tag.K]; ok && (tag.V == nil || tag.V.MatchString(v)) {
			return true
		}
	}
	for _, tag := range require {
		v, ok := root.Meta[tag.K]
		if !ok || (tag.V != "" && v != tag.V) {
			return true
		}
	}
	for _, tag := range requireRegex {
		v, ok := root.Meta[tag.K]
		if !ok || (tag.V != nil && !tag.V.MatchString(v)) {
			return true
		}
	}
	return false
}

func newEventProcessor(conf *config.AgentConfig) *event.Processor {
	extractors := []event.Extractor{event.NewMetricBasedExtractor()}
	if len(conf.AnalyzedSpansByService) > 0 {
		extractors = append(extractors, event.NewFixedRateExtractor(conf.AnalyzedSpansByService))
	} else if len(conf.AnalyzedRateByServiceLegacy) > 0 {
		extractors = append(extractors, event.NewLegacyExtractor(conf.AnalyzedRateByServiceLegacy))
	}

	return event.NewProcessor(extractors, conf.MaxEPS)
}

// SetGlobalTagsUnsafe sets global tags to the agent configuration. Unsafe for concurrent use.
func (a *Agent) SetGlobalTagsUnsafe(tags map[string]string) {
	a.conf.GlobalTags = tags
}<|MERGE_RESOLUTION|>--- conflicted
+++ resolved
@@ -307,10 +307,7 @@
 		}
 
 		// Extra sanitization steps of the trace.
-<<<<<<< HEAD
 		appServicesTags := traceutil.GetAppServicesTags(a.conf.InAzureFunctionApp)
-=======
->>>>>>> 73b5bc31
 		for _, span := range chunk.Spans {
 			for k, v := range a.conf.GlobalTags {
 				if k == tagOrigin {
