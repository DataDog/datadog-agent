--- conflicted
+++ resolved
@@ -11,7 +11,6 @@
 	"reflect"
 	"runtime"
 	"strconv"
-	"strings"
 	"sync"
 	"time"
 
@@ -393,7 +392,6 @@
 // passes it downstream.
 // Deprecated: Use ProcessV1 instead for more efficient processing.
 func (a *Agent) Process(p *api.Payload) {
-<<<<<<< HEAD
 	payloadV1 := api.PayloadV1{
 		Source:                 p.Source,
 		TracerPayload:          api.ConvertToIdx(p.TracerPayload),
@@ -402,178 +400,8 @@
 		ClientDroppedP0s:       p.ClientDroppedP0s,
 		ProcessTags:            p.ProcessTags,
 		ContainerTags:          p.ContainerTags,
-=======
-	if len(p.Chunks()) == 0 {
-		log.Debugf("Skipping received empty payload")
-		return
-	}
-	now := time.Now()
-	defer a.Timing.Since("datadog.trace_agent.internal.process_payload_ms", now)
-	ts := p.Source
-	sampledChunks := new(writer.SampledChunks)
-	statsInput := stats.NewStatsInput(len(p.TracerPayload.Chunks), p.TracerPayload.ContainerID, p.ClientComputedStats, p.ProcessTags)
-
-	p.TracerPayload.Env = normalize.NormalizeTagValue(p.TracerPayload.Env)
-	// TODO: We should find a way to not repeat container tags resolution downstream in the stats writer.
-	// We will first need to deprecate the `enable_cid_stats` feature flag.
-	// Set payload's container tags just in case we're processing a payload that was not received via the agent's receiver
-	// (e.g. an OTEL converted payload)
-	if len(p.ContainerTags) == 0 && a.conf.ContainerTags != nil {
-		cTags, err := a.conf.ContainerTags(p.TracerPayload.ContainerID)
-		if err != nil {
-			log.Debugf("Failed getting container tags for ID %s: %v", p.TracerPayload.ContainerID, err)
-		} else {
-			p.ContainerTags = cTags
-		}
-	}
-
-	if a.TracerPayloadModifier != nil {
-		a.TracerPayloadModifier.Modify(p.TracerPayload)
-	}
-
-	gitCommitSha, imageTag := version.GetVersionDataFromContainerTags(p.ContainerTags)
-
-	a.discardSpans(p)
-
-	for i := 0; i < len(p.Chunks()); {
-		chunk := p.Chunk(i)
-		if len(chunk.Spans) == 0 {
-			log.Debugf("Skipping received empty trace")
-			p.RemoveChunk(i)
-			continue
-		}
-
-		tracen := int64(len(chunk.Spans))
-		ts.SpansReceived.Add(tracen)
-		err := a.normalizeTrace(p.Source, chunk.Spans)
-		if err != nil {
-			log.Debugf("Dropping invalid trace: %s", err)
-			ts.SpansDropped.Add(tracen)
-			p.RemoveChunk(i)
-			continue
-		}
-
-		// Root span is used to carry some trace-level metadata, such as sampling rate and priority.
-		root := traceutil.GetRoot(chunk.Spans)
-		setChunkAttributes(chunk, root)
-		if allowed, denyingRule := a.Blacklister.Allows(root); !allowed {
-			log.Debugf("Trace rejected by ignore resources rules. root: %v matching rule: \"%s\"", root, denyingRule.String())
-			ts.TracesFiltered.Inc()
-			ts.SpansFiltered.Add(tracen)
-			p.RemoveChunk(i)
-			continue
-		}
-
-		if filteredByTags(root, a.conf.RequireTags, a.conf.RejectTags, a.conf.RequireTagsRegex, a.conf.RejectTagsRegex) {
-			log.Debugf("Trace rejected as it fails to meet tag requirements. root: %v", root)
-			ts.TracesFiltered.Inc()
-			ts.SpansFiltered.Add(tracen)
-			p.RemoveChunk(i)
-			continue
-		}
-
-		// Extra sanitization steps of the trace.
-		for _, span := range chunk.Spans {
-			for k, v := range a.conf.GlobalTags {
-				if k == tagOrigin {
-					chunk.Origin = v
-				} else {
-					traceutil.SetMeta(span, k, v)
-				}
-			}
-			if a.SpanModifier != nil {
-				a.SpanModifier.ModifySpan(chunk, span)
-			}
-			a.obfuscateSpan(span)
-			a.Truncate(span)
-			if p.ClientComputedTopLevel {
-				traceutil.UpdateTracerTopLevel(span)
-			}
-		}
-		a.Replacer.Replace(chunk.Spans)
-
-		a.setRootSpanTags(root)
-		if !p.ClientComputedTopLevel {
-			// Figure out the top-level spans now as it involves modifying the Metrics map
-			// which is not thread-safe while samplers and concentrator might modify it too.
-			traceutil.ComputeTopLevel(chunk.Spans)
-		}
-
-		a.setPayloadAttributes(p, root, chunk)
-
-		pt := processedTrace(p, chunk, root, imageTag, gitCommitSha)
-		if !p.ClientComputedStats {
-			statsInput.Traces = append(statsInput.Traces, *pt.Clone())
-		}
-
-		keep, numEvents := a.sample(now, ts, pt)
-		if !keep && len(pt.TraceChunk.Spans) == 0 {
-			// The entire trace was dropped and no spans were kept.
-			p.RemoveChunk(i)
-			continue
-		}
-		p.ReplaceChunk(i, pt.TraceChunk)
-
-		if !pt.TraceChunk.DroppedTrace {
-			// Now that we know this trace has been sampled,
-			// if this is the first trace we have processed since restart,
-			// set a special set of tags on its root span to track that this
-			// customer has successfully onboarded onto APM.
-			a.setFirstTraceTags(root)
-			sampledChunks.SpanCount += int64(len(pt.TraceChunk.Spans))
-		}
-		sampledChunks.EventCount += int64(numEvents)
-		sampledChunks.Size += pt.TraceChunk.Msgsize()
-		i++
-
-		if sampledChunks.Size > writer.MaxPayloadSize {
-			// payload size is getting big; split and flush what we have so far
-			sampledChunks.TracerPayload = p.TracerPayload.Cut(i)
-			i = 0
-			sampledChunks.TracerPayload.Chunks = newChunksArray(sampledChunks.TracerPayload.Chunks)
-			a.writeChunks(sampledChunks)
-			sampledChunks = new(writer.SampledChunks)
-		}
-	}
-	sampledChunks.TracerPayload = p.TracerPayload
-	sampledChunks.TracerPayload.Chunks = newChunksArray(p.TracerPayload.Chunks)
-	if sampledChunks.Size > 0 {
-		a.writeChunks(sampledChunks)
-	}
-	if len(statsInput.Traces) > 0 {
-		a.Concentrator.Add(statsInput)
->>>>>>> 0cc475e2
 	}
 	a.ProcessV1(&payloadV1)
-}
-
-func (a *Agent) writeChunks(p *writer.SampledChunks) {
-	// fast path: no container ID or the buffering feature is disabled,
-	if p.TracerPayload.ContainerID == "" || !a.ContainerTagsBuffer.IsEnabled() {
-		a.TraceWriter.WriteChunks(p)
-		return
-	}
-	// callback function to be executed once tags are resolved, or buffer times out
-	fn := func(cTags []string, err error) {
-		enrichTracesWithCtags(p, cTags, err)
-		a.TraceWriter.WriteChunks(p)
-	}
-	a.ContainerTagsBuffer.AsyncEnrichment(p.TracerPayload.ContainerID, fn, int64(p.Size))
-}
-
-// enrichTracesWithCtags modifies the trace payload in-place by overriding container tags.
-func enrichTracesWithCtags(p *writer.SampledChunks, ctags []string, err error) {
-	if err != nil {
-		log.Debugf("Failed getting container tags post buffering for ID %s: %v", p.TracerPayload.ContainerID, err)
-		return
-	}
-	if len(ctags) == 0 {
-		return
-	}
-	if p.TracerPayload.Tags == nil {
-		p.TracerPayload.Tags = make(map[string]string)
-	}
-	p.TracerPayload.Tags[tagContainersTags] = strings.Join(ctags, ",")
 }
 
 // ProcessV1 is the default work unit for a V1 payload that receives a trace, transforms it and
