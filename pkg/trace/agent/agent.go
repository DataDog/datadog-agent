--- conflicted
+++ resolved
@@ -578,69 +578,23 @@
 	p.TracerPayload.SetStringAttribute(tagContainersTags, strings.Join(ctags, ","))
 }
 
-<<<<<<< HEAD
-=======
-func (a *Agent) setPayloadAttributes(p *api.Payload, root *pb.Span, chunk *pb.TraceChunk) {
-	if p.TracerPayload.Hostname == "" {
-		// Older tracers set tracer hostname in the root span.
-		p.TracerPayload.Hostname = root.Meta[tagHostname]
-	}
-	if p.TracerPayload.Env == "" {
-		p.TracerPayload.Env = traceutil.GetEnv(root, chunk)
-	}
-	if p.TracerPayload.AppVersion == "" {
-		p.TracerPayload.AppVersion = version.GetAppVersionFromTrace(root, chunk)
-	}
-	if p.TracerPayload.Tags[tagAPMMode] == "" {
-		if mode, ok := root.Meta[tagAPMMode]; ok {
-			if v := normalizeAPMModeSpanTag(mode); v != "" {
-				if p.TracerPayload.Tags == nil {
-					p.TracerPayload.Tags = make(map[string]string)
-				}
-				p.TracerPayload.Tags[tagAPMMode] = mode
-			}
-		}
-	}
-}
-
-// normalizeAPMModeSpanTag validates and normalizes the '_dd.apm_mode' span tag value.
-// Returns the normalized lowercase value if valid (currently only "edge"), or an empty string if invalid.
-// Invalid values are logged at debug level.
-func normalizeAPMModeSpanTag(apmMode string) string {
-	if apmMode == "" {
-		log.Debugf("empty value for '_dd.apm_mode' span tag")
-		return ""
-	}
-	switch strings.ToLower(apmMode) {
-	case "edge":
-		return "edge"
-	default:
-		log.Debugf("invalid value for '_dd.apm_mode' span tag: '%s'", apmMode)
-		return ""
-	}
-}
-
-// processedTrace creates a ProcessedTrace based on the provided chunk, root, containerID, and agent config.
-func processedTrace(p *api.Payload, chunk *pb.TraceChunk, root *pb.Span, imageTag string, gitCommitSha string) *traceutil.ProcessedTrace {
-	pt := &traceutil.ProcessedTrace{
-		TraceChunk:             chunk,
-		Root:                   root,
-		AppVersion:             p.TracerPayload.AppVersion,
-		TracerEnv:              p.TracerPayload.Env,
-		TracerHostname:         p.TracerPayload.Hostname,
-		Lang:                   p.TracerPayload.LanguageName,
-		ClientDroppedP0sWeight: float64(p.ClientDroppedP0s) / float64(len(p.Chunks())),
-		GitCommitSha:           version.GetGitCommitShaFromTrace(root, chunk),
-	}
-	pt.ImageTag = imageTag
-	// Only override the GitCommitSha if it was not set in the trace.
-	if pt.GitCommitSha == "" {
-		pt.GitCommitSha = gitCommitSha
-	}
-	return pt
-}
-
->>>>>>> 1f708da2
+// // normalizeAPMModeSpanTag validates and normalizes the '_dd.apm_mode' span tag value.
+// // Returns the normalized lowercase value if valid (currently only "edge"), or an empty string if invalid.
+// // Invalid values are logged at debug level.
+// func normalizeAPMModeSpanTag(apmMode string) string {
+// 	if apmMode == "" {
+// 		log.Debugf("empty value for '_dd.apm_mode' span tag")
+// 		return ""
+// 	}
+// 	switch strings.ToLower(apmMode) {
+// 	case "edge":
+// 		return "edge"
+// 	default:
+// 		log.Debugf("invalid value for '_dd.apm_mode' span tag: '%s'", apmMode)
+// 		return ""
+// 	}
+// }
+
 // processedTrace creates a ProcessedTrace based on the provided chunk, root, containerID, and agent config.
 func processedTraceV1(p *api.PayloadV1, chunk *idx.InternalTraceChunk, root *idx.InternalSpan, imageTag string, gitCommitSha string) *traceutil.ProcessedTraceV1 {
 	pt := &traceutil.ProcessedTraceV1{
