// Unless explicitly stated otherwise all files in this repository are licensed
// under the Apache License Version 2.0.
// This product includes software developed at Datadog (https://www.datadoghq.com/).
// Copyright 2016-present Datadog, Inc.

package agent

import (
	"bytes"
	"context"
	"encoding/binary"
	"fmt"
	"io"
	"math"
	"net/http"
	"net/http/httptest"
	"os"
	"path/filepath"
	"regexp"
	"runtime"
	"strconv"
	"strings"
	"sync"
	"testing"
	"time"

	"github.com/golang/mock/gomock"
	"github.com/stretchr/testify/require"
	"google.golang.org/protobuf/proto"

	gzip "github.com/DataDog/datadog-agent/comp/trace/compression/impl-gzip"

	"github.com/DataDog/datadog-agent/pkg/obfuscate"
	pb "github.com/DataDog/datadog-agent/pkg/proto/pbgo/trace"
	"github.com/DataDog/datadog-agent/pkg/proto/pbgo/trace/idx"
	"github.com/DataDog/datadog-agent/pkg/trace/api"
	"github.com/DataDog/datadog-agent/pkg/trace/config"
	"github.com/DataDog/datadog-agent/pkg/trace/event"
	"github.com/DataDog/datadog-agent/pkg/trace/filters"
	"github.com/DataDog/datadog-agent/pkg/trace/info"
	"github.com/DataDog/datadog-agent/pkg/trace/log"
	"github.com/DataDog/datadog-agent/pkg/trace/sampler"
	"github.com/DataDog/datadog-agent/pkg/trace/stats"
	"github.com/DataDog/datadog-agent/pkg/trace/telemetry"
	"github.com/DataDog/datadog-agent/pkg/trace/testutil"
	"github.com/DataDog/datadog-agent/pkg/trace/timing"
	"github.com/DataDog/datadog-agent/pkg/trace/traceutil"
	"github.com/DataDog/datadog-agent/pkg/trace/writer"
	mockStatsd "github.com/DataDog/datadog-go/v5/statsd/mocks"

	"github.com/stretchr/testify/assert"

	"github.com/DataDog/datadog-go/v5/statsd"
)

func NewTestAgent(ctx context.Context, conf *config.AgentConfig, telemetryCollector telemetry.TelemetryCollector) *Agent {
	a := NewAgent(ctx, conf, telemetryCollector, &statsd.NoOpClient{}, gzip.NewComponent())
	a.Concentrator = &mockConcentrator{}
	a.TraceWriterV1 = &mockTraceWriter{
		apiKey: conf.Endpoints[0].APIKey,
	}
	return a
}

type mockTraceWriter struct {
	mu         sync.Mutex
	payloadsV1 []*writer.SampledChunksV1
	apiKey     string
}

func (m *mockTraceWriter) Stop() {}

func (m *mockTraceWriter) WriteChunksV1(pkg *writer.SampledChunksV1) {
	m.mu.Lock()
	defer m.mu.Unlock()
	m.payloadsV1 = append(m.payloadsV1, pkg)
}

func (m *mockTraceWriter) FlushSync() error {
	panic("not implemented")
}

func (m *mockTraceWriter) UpdateAPIKey(_, newKey string) {
	m.apiKey = newKey
}

type mockConcentrator struct {
	stats   []stats.Input
	statsV1 []stats.InputV1
	mu      sync.Mutex
}

func (c *mockConcentrator) Start() {}
func (c *mockConcentrator) Stop()  {}
func (c *mockConcentrator) Add(t stats.Input) {
	c.mu.Lock()
	defer c.mu.Unlock()
	c.stats = append(c.stats, t)
}
func (c *mockConcentrator) AddV1(t stats.InputV1) {
	c.mu.Lock()
	defer c.mu.Unlock()
	c.statsV1 = append(c.statsV1, t)
}
func (c *mockConcentrator) Reset() []stats.Input {
	c.mu.Lock()
	defer c.mu.Unlock()
	ret := c.stats
	c.stats = nil
	c.statsV1 = nil
	return ret
}

type mockTracerPayloadModifier struct {
	modifyCalled bool
	lastPayload  *idx.InternalTracerPayload
}

func (m *mockTracerPayloadModifier) Modify(tp *idx.InternalTracerPayload) {
	m.modifyCalled = true
	m.lastPayload = tp
}

// type mockContainerTagsBuffer struct {
// 	containertagsbuffer.NoOpTagsBuffer
// 	enabled    bool
// 	returnTags []string
// 	returnErr  error
// 	pending    bool
// }

// func (m *mockContainerTagsBuffer) IsEnabled() bool {
// 	return m.enabled
// }

// func (m *mockContainerTagsBuffer) AsyncEnrichment(_ string, cb func([]string, error), _ int64) bool {
// 	cb(m.returnTags, m.returnErr)
// 	return m.pending
// }

// Test to make sure that the joined effort of the quantizer and truncator, in that order, produce the
// desired string
func TestFormatTrace(t *testing.T) {
	assert := assert.New(t)
	resource := "SELECT name FROM people WHERE age = 42"
	rep := strings.Repeat(" AND age = 42", 25000)
	resource = resource + rep

	// Create InternalSpan with StringTable
	st := idx.NewStringTable()
	span := idx.NewInternalSpan(st, &idx.Span{
		ResourceRef: st.Add(resource),
		TypeRef:     st.Add("sql"),
		Attributes:  make(map[uint32]*idx.AnyValue),
	})

	result := formatTraceV1([]*idx.InternalSpan{span})[0]

	assert.Equal(5000, len(result.Resource()))
	assert.NotEqual("Non-parsable SQL query", result.Resource())
	assert.NotContains(result.Resource(), "42")
	assert.Contains(result.Resource(), "SELECT name FROM people WHERE age = ?")

	sqlQuery, ok := result.GetAttributeAsString("sql.query")
	assert.True(ok, "sql.query attribute should exist")
	assert.Equal(25003, len(sqlQuery)) // Ellipsis added in quantizer
	assert.NotEqual("Non-parsable SQL query", sqlQuery)
	assert.NotContains(sqlQuery, "42")
	assert.Contains(sqlQuery, "SELECT name FROM people WHERE age = ?")
}

func TestStopWaits(t *testing.T) {
	cfg := config.New()
	cfg.Endpoints[0].APIKey = "test"
	cfg.Obfuscation.Cache.Enabled = true
	cfg.Obfuscation.Cache.MaxSize = 1_000
	// Disable the HTTP server to avoid colliding with a real agent on CI machines
	cfg.ReceiverPort = 0
	// But keep a ReceiverSocket so that the Receiver can start and shutdown normally
	cfg.ReceiverSocket = t.TempDir() + "/trace-agent-test.sock"
	ctx, cancel := context.WithCancel(context.Background())
	agnt := NewTestAgent(ctx, cfg, telemetry.NewNoopCollector())

	wg := &sync.WaitGroup{}
	wg.Add(1)
	go func() {
		defer wg.Done()
		agnt.Run()
	}()

	now := time.Now()
	span := &pb.Span{
		TraceID:  1,
		SpanID:   1,
		Resource: "SELECT name FROM people WHERE age = 42 AND extra = 55",
		Type:     "sql",
		Start:    now.Add(-time.Second).UnixNano(),
		Duration: (500 * time.Millisecond).Nanoseconds(),
	}

	// Use select to avoid blocking if channel is closed
	payload := &api.Payload{
		TracerPayload: testutil.TracerPayloadWithChunk(testutil.TraceChunkWithSpan(span)),
		Source:        info.NewReceiverStats(true).GetTagStats(info.Tags{}),
	}

	select {
	case agnt.In <- payload:
		// Successfully sent payload
	case <-ctx.Done():
		// Context cancelled before we could send
		t.Fatal("Context cancelled before payload could be sent")
	case <-time.After(2000 * time.Millisecond):
		// Timeout - this shouldn't happen in normal operation.
		// 2000ms is used to allow worker goroutines to start and be ready
		t.Fatal("Timeout sending payload to agent")
	}

	cancel()
	wg.Wait() // Wait for agent to completely exit

	mtw, ok := agnt.TraceWriterV1.(*mockTraceWriter)
	if !ok {
		t.Fatal("Expected mockTraceWriter")
	}
	mtw.mu.Lock()
	defer mtw.mu.Unlock()

	assert := assert.New(t)
	assert.Len(mtw.payloadsV1, 1)
	query, ok := mtw.payloadsV1[0].TracerPayload.Chunks[0].Spans[0].GetAttributeAsString("sql.query")
	assert.True(ok)
	assert.Equal("SELECT name FROM people WHERE age = ? AND extra = ?", query)
}

func TestProcess(t *testing.T) {
	t.Run("Replacer", func(t *testing.T) {
		// Ensures that for "sql" type spans:
		// • obfuscator runs before replacer
		// • obfuscator obfuscates both resource and "sql.query" tag
		// • resulting resource is obfuscated with replacements applied
		// • resulting "sql.query" tag is obfuscated with no replacements applied
		cfg := config.New()
		cfg.Endpoints[0].APIKey = "test"
		cfg.ReplaceTags = []*config.ReplaceRule{{
			Name: "resource.name",
			Re:   regexp.MustCompile("AND.*"),
			Repl: "...",
		}}
		ctx, cancel := context.WithCancel(context.Background())
		agnt := NewTestAgent(ctx, cfg, telemetry.NewNoopCollector())
		defer cancel()

		now := time.Now()
		span := &pb.Span{
			TraceID:  1,
			SpanID:   1,
			Resource: "SELECT name FROM people WHERE age = 42 AND extra = 55",
			Type:     "sql",
			Start:    now.Add(-time.Second).UnixNano(),
			Duration: (500 * time.Millisecond).Nanoseconds(),
		}

		agnt.Process(&api.Payload{
			TracerPayload: testutil.TracerPayloadWithChunk(testutil.TraceChunkWithSpan(span)),
			Source:        info.NewReceiverStats(true).GetTagStats(info.Tags{}),
		})

		payloads := agnt.TraceWriterV1.(*mockTraceWriter).payloadsV1
		assert.NotEmpty(t, payloads, "no payloads were written")
		resultSpan := payloads[0].TracerPayload.Chunks[0].Spans[0]
		assert.Equal(t, "SELECT name FROM people WHERE age = ? ...", resultSpan.Resource())
		query, ok := resultSpan.GetAttributeAsString("sql.query")
		assert.True(t, ok)
		assert.Equal(t, "SELECT name FROM people WHERE age = ? AND extra = ?", query)
	})

	t.Run("TracerPayloadModifier", func(t *testing.T) {
		cfg := config.New()
		cfg.Endpoints[0].APIKey = "test"
		ctx, cancel := context.WithCancel(context.Background())
		agnt := NewTestAgent(ctx, cfg, telemetry.NewNoopCollector())
		defer cancel()

		// Create a mock TracerPayloadModifier that tracks calls
		mockModifier := &mockTracerPayloadModifier{}
		agnt.TracerPayloadModifier = mockModifier

		now := time.Now()
		span := &pb.Span{
			TraceID:  1,
			SpanID:   1,
			Resource: "test-resource",
			Start:    now.Add(-time.Second).UnixNano(),
			Duration: (500 * time.Millisecond).Nanoseconds(),
		}

		agnt.Process(&api.Payload{
			TracerPayload: testutil.TracerPayloadWithChunk(testutil.TraceChunkWithSpan(span)),
			Source:        info.NewReceiverStats(true).GetTagStats(info.Tags{}),
		})

		assert := assert.New(t)
		assert.True(mockModifier.modifyCalled, "TracerPayloadModifier.Modify should have been called")
		assert.NotNil(mockModifier.lastPayload, "TracerPayloadModifier should have received a payload")
	})

	t.Run("ReplacerMetrics", func(t *testing.T) {
		cfg := config.New()
		cfg.Endpoints[0].APIKey = "test"
		cfg.ReplaceTags = []*config.ReplaceRule{
			{
				Name: "request.zipcode",
				Re:   regexp.MustCompile(".*"),
				Repl: "...",
			},
			{
				Name: "*",
				Re:   regexp.MustCompile("1337"),
				Repl: "5555",
			},
		}
		ctx, cancel := context.WithCancel(context.Background())
		agnt := NewTestAgent(ctx, cfg, telemetry.NewNoopCollector())
		defer cancel()

		now := time.Now()
		span := &pb.Span{
			TraceID:  1,
			SpanID:   1,
			Resource: "resource",
			Type:     "web",
			Start:    now.Add(-time.Second).UnixNano(),
			Duration: (500 * time.Millisecond).Nanoseconds(),
			Metrics:  map[string]float64{"request.zipcode": 12345, "request.secret": 1337, "safe.data": 42},
			Meta:     map[string]string{"keep.me": "very-normal-not-sensitive-data"},
		}
		agnt.Process(&api.Payload{
			TracerPayload: testutil.TracerPayloadWithChunk(testutil.TraceChunkWithSpan(span)),
			Source:        info.NewReceiverStats(true).GetTagStats(info.Tags{}),
		})

		payloads := agnt.TraceWriterV1.(*mockTraceWriter).payloadsV1
		assert.NotEmpty(t, payloads, "no payloads were written")
		resultSpan := payloads[0].TracerPayload.Chunks[0].Spans[0]
		actualSecret, ok := resultSpan.GetAttributeAsFloat64("request.secret")
		assert.True(t, ok)
		assert.Equal(t, 5555.0, actualSecret)
		actualZipcode, ok := resultSpan.GetAttributeAsString("request.zipcode")
		assert.True(t, ok)
		assert.Equal(t, "...", actualZipcode)
		actualKeepMe, ok := resultSpan.GetAttributeAsString("keep.me")
		assert.True(t, ok)
		assert.Equal(t, "very-normal-not-sensitive-data", actualKeepMe)
		actualSafeData, ok := resultSpan.GetAttributeAsFloat64("safe.data")
		assert.True(t, ok)
		assert.Equal(t, 42.0, actualSafeData)
	})

	t.Run("Blacklister", func(t *testing.T) {
		cfg := config.New()
		cfg.Endpoints[0].APIKey = "test"
		cfg.Ignore["resource"] = []string{"^INSERT.*"}
		ctx, cancel := context.WithCancel(context.Background())
		agnt := NewTestAgent(ctx, cfg, telemetry.NewNoopCollector())
		defer cancel()

		now := time.Now()
		spanValid := &pb.Span{
			TraceID:  1,
			SpanID:   1,
			Resource: "SELECT name FROM people WHERE age = 42 AND extra = 55",
			Type:     "sql",
			Start:    now.Add(-time.Second).UnixNano(),
			Duration: (500 * time.Millisecond).Nanoseconds(),
		}
		spanInvalid := &pb.Span{
			TraceID:  1,
			SpanID:   1,
			Resource: "INSERT INTO db VALUES (1, 2, 3)",
			Type:     "sql",
			Start:    now.Add(-time.Second).UnixNano(),
			Duration: (500 * time.Millisecond).Nanoseconds(),
		}

		want := agnt.Receiver.Stats.GetTagStats(info.Tags{})
		assert := assert.New(t)

		agnt.Process(&api.Payload{
			TracerPayload: testutil.TracerPayloadWithChunk(testutil.TraceChunkWithSpan(spanValid)),
			Source:        want,
		})
		assert.EqualValues(0, want.TracesFiltered.Load())
		assert.EqualValues(0, want.SpansFiltered.Load())

		agnt.Process(&api.Payload{
			TracerPayload: testutil.TracerPayloadWithChunk(testutil.TraceChunkWithSpans([]*pb.Span{
				spanInvalid,
				spanInvalid,
			})),
			Source: want,
		})
		assert.EqualValues(1, want.TracesFiltered.Load())
		assert.EqualValues(2, want.SpansFiltered.Load())
	})

	t.Run("Block-all", func(t *testing.T) {
		cfg := config.New()
		cfg.Endpoints[0].APIKey = "test"
		cfg.Ignore["resource"] = []string{".*"}
		ctx, cancel := context.WithCancel(context.Background())
		agnt := NewTestAgent(ctx, cfg, telemetry.NewNoopCollector())
		defer cancel()

		now := time.Now()
		span1 := &pb.Span{
			TraceID:  1,
			SpanID:   1,
			Resource: "SELECT name FROM people WHERE age = 42 AND extra = 55",
			Type:     "sql",
			Start:    now.Add(-time.Second).UnixNano(),
			Duration: (500 * time.Millisecond).Nanoseconds(),
		}
		span2 := &pb.Span{
			TraceID:  1,
			SpanID:   1,
			Resource: "INSERT INTO db VALUES (1, 2, 3)",
			Type:     "sql",
			Start:    now.Add(-time.Second).UnixNano(),
			Duration: (500 * time.Millisecond).Nanoseconds(),
		}

		want := agnt.Receiver.Stats.GetTagStats(info.Tags{})
		assert := assert.New(t)

		agnt.Process(&api.Payload{
			TracerPayload: testutil.TracerPayloadWithChunk(testutil.TraceChunkWithSpan(span1)),
			Source:        want,
		})
		agnt.Process(&api.Payload{
			TracerPayload: testutil.TracerPayloadWithChunk(testutil.TraceChunkWithSpans([]*pb.Span{
				span2,
				span2,
			})),
			Source: want,
		})
		assert.EqualValues(2, want.TracesFiltered.Load())
		assert.EqualValues(3, want.SpansFiltered.Load())
	})

	t.Run("BlacklistPayload", func(t *testing.T) {
		// Regression test for DataDog/datadog-agent#6500
		cfg := config.New()
		cfg.Endpoints[0].APIKey = "test"
		cfg.Ignore["resource"] = []string{"^INSERT.*"}
		ctx, cancel := context.WithCancel(context.Background())
		agnt := NewTestAgent(ctx, cfg, telemetry.NewNoopCollector())
		defer cancel()

		now := time.Now()
		spanValid := &pb.Span{
			TraceID:  1,
			SpanID:   1,
			Resource: "SELECT name FROM people WHERE age = 42 AND extra = 55",
			Type:     "sql",
			Start:    now.Add(-time.Second).UnixNano(),
			Duration: (500 * time.Millisecond).Nanoseconds(),
		}
		spanInvalid := &pb.Span{
			TraceID:  1,
			SpanID:   1,
			Resource: "INSERT INTO db VALUES (1, 2, 3)",
			Type:     "sql",
			Start:    now.Add(-time.Second).UnixNano(),
			Duration: (500 * time.Millisecond).Nanoseconds(),
		}

		want := agnt.Receiver.Stats.GetTagStats(info.Tags{})
		assert := assert.New(t)

		agnt.Process(&api.Payload{
			TracerPayload: testutil.TracerPayloadWithChunks([]*pb.TraceChunk{
				testutil.TraceChunkWithSpans([]*pb.Span{
					spanInvalid,
					spanInvalid,
				}),
				testutil.TraceChunkWithSpan(spanValid),
			}),
			Source: want,
		})
		assert.EqualValues(1, want.TracesFiltered.Load())
		assert.EqualValues(2, want.SpansFiltered.Load())
		payloads := agnt.TraceWriterV1.(*mockTraceWriter).payloadsV1
		assert.NotEmpty(payloads, "no payloads were written")
		span := payloads[0].TracerPayload.Chunks[0].Spans[0]
		assert.Equal("unnamed_operation", span.Name())
	})

	t.Run("Stats/Priority", func(t *testing.T) {
		cfg := config.New()
		cfg.Endpoints[0].APIKey = "test"
		ctx, cancel := context.WithCancel(context.Background())
		agnt := NewTestAgent(ctx, cfg, telemetry.NewNoopCollector())
		defer cancel()

		want := agnt.Receiver.Stats.GetTagStats(info.Tags{})
		now := time.Now()
		for _, key := range []sampler.SamplingPriority{
			sampler.PriorityNone,
			sampler.PriorityUserDrop,
			sampler.PriorityUserDrop,
			sampler.PriorityAutoDrop,
			sampler.PriorityAutoDrop,
			sampler.PriorityAutoDrop,
			sampler.PriorityAutoKeep,
			sampler.PriorityAutoKeep,
			sampler.PriorityAutoKeep,
			sampler.PriorityAutoKeep,
			sampler.PriorityUserKeep,
			sampler.PriorityUserKeep,
			sampler.PriorityUserKeep,
			sampler.PriorityUserKeep,
			sampler.PriorityUserKeep,
		} {
			span := &pb.Span{
				TraceID:  1,
				SpanID:   1,
				Resource: "SELECT name FROM people WHERE age = 42 AND extra = 55",
				Type:     "sql",
				Start:    now.Add(-time.Second).UnixNano(),
				Duration: (500 * time.Millisecond).Nanoseconds(),
				Metrics:  map[string]float64{},
			}
			chunk := testutil.TraceChunkWithSpan(span)
			chunk.Priority = int32(key)
			agnt.Process(&api.Payload{
				TracerPayload: testutil.TracerPayloadWithChunk(chunk),
				Source:        want,
			})
		}

		samplingPriorityTagValues := want.TracesPerSamplingPriority.TagValues()
		assert.EqualValues(t, 1, want.TracesPriorityNone.Load())
		assert.EqualValues(t, 2, samplingPriorityTagValues["-1"])
		assert.EqualValues(t, 3, samplingPriorityTagValues["0"])
		assert.EqualValues(t, 4, samplingPriorityTagValues["1"])
		assert.EqualValues(t, 5, samplingPriorityTagValues["2"])
	})

	t.Run("normalizing", func(t *testing.T) {
		cfg := config.New()
		cfg.Endpoints[0].APIKey = "test"
		ctx, cancel := context.WithCancel(context.Background())
		agnt := NewTestAgent(ctx, cfg, telemetry.NewNoopCollector())
		defer cancel()

		tp := testutil.TracerPayloadWithChunk(testutil.TraceChunkWithSpanAndPriority(&pb.Span{
			Service:  "something &&<@# that should be a metric!",
			TraceID:  1,
			SpanID:   1,
			Resource: "SELECT name FROM people WHERE age = 42 AND extra = 55",
			Type:     "sql",
			Start:    time.Now().Add(-time.Second).UnixNano(),
			Duration: (500 * time.Millisecond).Nanoseconds(),
		}, 2))
		agnt.Process(&api.Payload{
			TracerPayload: tp,
			Source:        agnt.Receiver.Stats.GetTagStats(info.Tags{}),
		})
		payloads := agnt.TraceWriterV1.(*mockTraceWriter).payloadsV1
		assert.NotEmpty(t, payloads, "no payloads were written")
		span := payloads[0].TracerPayload.Chunks[0].Spans[0]
		assert.Equal(t, "unnamed_operation", span.Name())
		assert.Equal(t, "something_that_should_be_a_metric", span.Service())
	})

	t.Run("normalizingV1", func(t *testing.T) {
		cfg := config.New()
		cfg.Endpoints[0].APIKey = "test"
		ctx, cancel := context.WithCancel(context.Background())
		agnt := NewTestAgent(ctx, cfg, telemetry.NewNoopCollector())
		defer cancel()

		strings := idx.NewStringTable()
		span := idx.NewInternalSpan(strings, &idx.Span{
			ServiceRef:  strings.Add("something &&<@# that should be a metric!"),
			SpanID:      1,
			ResourceRef: strings.Add("SELECT name FROM people WHERE age = 42 AND extra = 55"),
			TypeRef:     strings.Add("sql"),
			Start:       uint64(time.Now().Add(-time.Second).UnixNano()),
			Duration:    uint64((500 * time.Millisecond).Nanoseconds()),
		})
		chunk := testutil.TraceChunkV1WithSpanAndPriority(span, 2)
		agnt.ProcessV1(&api.PayloadV1{
			TracerPayload: testutil.TracerPayloadV1WithChunk(chunk),
			Source:        agnt.Receiver.Stats.GetTagStats(info.Tags{}),
		})
		payloads := agnt.TraceWriterV1.(*mockTraceWriter).payloadsV1
		assert.NotEmpty(t, payloads, "no payloads were written")
		resultSpan := payloads[0].TracerPayload.Chunks[0].Spans[0]
		assert.Equal(t, "unnamed_operation", resultSpan.Name())
		assert.Equal(t, "something_that_should_be_a_metric", resultSpan.Service())
	})

	t.Run("normalizingV1-NamesAreKept", func(t *testing.T) {
		cfg := config.New()
		cfg.Endpoints[0].APIKey = "test"
		ctx, cancel := context.WithCancel(context.Background())
		agnt := NewTestAgent(ctx, cfg, telemetry.NewNoopCollector())
		defer cancel()

		p := testutil.GeneratePayloadV1(3, &testutil.TraceConfig{
			MinSpans: 2,
			Keep:     true,
		}, nil)
		agnt.ProcessV1(&api.PayloadV1{
			TracerPayload: p,
			Source:        agnt.Receiver.Stats.GetTagStats(info.Tags{}),
		})
		payloads := agnt.TraceWriterV1.(*mockTraceWriter).payloadsV1
		assert.NotEmpty(t, payloads, "no payloads were written")
		assert.Len(t, payloads, 1)
		for _, chunk := range payloads[0].TracerPayload.Chunks {
			for _, span := range chunk.Spans {
				assert.NotEqual(t, "unnamed_operation", span.Name())
				assert.NotEqual(t, "unnamed-service", span.Service())
			}
		}
	})

	t.Run("_dd.hostname", func(t *testing.T) {
		cfg := config.New()
		cfg.Endpoints[0].APIKey = "test"
		ctx, cancel := context.WithCancel(context.Background())
		agnt := NewTestAgent(ctx, cfg, telemetry.NewNoopCollector())
		defer cancel()

		tp := testutil.TracerPayloadWithChunk(testutil.RandomTraceChunk(1, 1))
		tp.Chunks[0].Priority = int32(sampler.PriorityUserKeep)
		tp.Chunks[0].Spans[0].Meta["_dd.hostname"] = "tracer-hostname"
		agnt.Process(&api.Payload{
			TracerPayload: tp,
			Source:        agnt.Receiver.Stats.GetTagStats(info.Tags{}),
		})
		payloads := agnt.TraceWriterV1.(*mockTraceWriter).payloadsV1
		assert.NotEmpty(t, payloads, "no payloads were written")
		actualPayload := payloads[0].TracerPayload
		assert.Equal(t, "tracer-hostname", actualPayload.Hostname())
	})

	t.Run("aas", func(t *testing.T) {
		t.Setenv("WEBSITE_STACK", "true")
		t.Setenv("WEBSITE_APPSERVICEAPPLOGS_TRACE_ENABLED", "false")
		cfg := config.New()
		cfg.Endpoints[0].APIKey = "test"
		ctx, cancel := context.WithCancel(context.Background())
		agnt := NewAgent(ctx, cfg, telemetry.NewNoopCollector(), &statsd.NoOpClient{}, gzip.NewComponent())
		agnt.TraceWriterV1 = &mockTraceWriter{}
		defer cancel()

		tp := testutil.TracerPayloadWithChunk(testutil.RandomTraceChunk(1, 1))
		tp.Chunks[0].Priority = int32(sampler.PriorityUserKeep)
		agnt.Process(&api.Payload{
			TracerPayload: tp,
			Source:        agnt.Receiver.Stats.GetTagStats(info.Tags{}),
		})
		payloads := agnt.TraceWriterV1.(*mockTraceWriter).payloadsV1
		assert.NotEmpty(t, payloads, "no payloads were written")
		actualPayload := payloads[0].TracerPayload

		for _, chunk := range actualPayload.Chunks {
			for _, span := range chunk.Spans {
				_, ok := span.GetAttributeAsString("aas.resource.id")
				assert.True(t, ok)
				_, ok = span.GetAttributeAsString("aas.site.name")
				assert.True(t, ok)
				_, ok = span.GetAttributeAsString("aas.site.type")
				assert.True(t, ok)
			}
		}
	})

	t.Run("DiscardSpans", func(t *testing.T) {
		cfg := config.New()
		cfg.Endpoints[0].APIKey = "test"
		ctx, cancel := context.WithCancel(context.Background())
		agnt := NewTestAgent(ctx, cfg, telemetry.NewNoopCollector())
		defer cancel()

		testDiscardFunction := func(span *idx.InternalSpan) bool {
			irrelevant, ok := span.GetAttributeAsString("irrelevant")
			return ok && irrelevant == "true"
		}
		agnt.DiscardSpan = testDiscardFunction

		span1 := &pb.Span{
			TraceID: 1,
			SpanID:  1,
			Service: "a",
			Meta: map[string]string{
				"irrelevant": "true",
			},
		}
		span2 := &pb.Span{TraceID: 1, SpanID: 2, Service: "a"}
		span3 := &pb.Span{TraceID: 1, SpanID: 3, Service: "a"}

		c := spansToChunk(span1, span2, span3)
		c.Priority = 1
		tp := testutil.TracerPayloadWithChunk(c)

		agnt.Process(&api.Payload{
			TracerPayload: tp,
			Source:        agnt.Receiver.Stats.GetTagStats(info.Tags{}),
		})
		payloads := agnt.TraceWriterV1.(*mockTraceWriter).payloadsV1
		assert.NotEmpty(t, payloads, "no payloads were written")
		payload := payloads[0]
		assert.Equal(t, 2, int(payload.SpanCount))
		_, ok := payload.TracerPayload.Chunks[0].Spans[0].GetAttributeAsString("irrelevant")
		assert.False(t, ok)
		_, ok = payload.TracerPayload.Chunks[0].Spans[1].GetAttributeAsString("irrelevant")
		assert.False(t, ok)
	})

	t.Run("chunking", func(t *testing.T) {
		cfg := config.New()
		cfg.Endpoints[0].APIKey = "test"
		ctx, cancel := context.WithCancel(context.Background())
		agnt := NewTestAgent(ctx, cfg, telemetry.NewNoopCollector())
		defer cancel()

		chunk1 := testutil.TraceChunkWithSpan(testutil.RandomSpan())
		chunk1.Priority = 2
		chunk2 := testutil.TraceChunkWithSpan(testutil.RandomSpan())
		chunk2.Priority = 2
		chunk3 := testutil.TraceChunkWithSpan(testutil.RandomSpan())
		chunk3.Priority = 2
		// we are sending 3 traces
		tp := testutil.TracerPayloadWithChunks([]*pb.TraceChunk{
			chunk1,
			chunk2,
			chunk3,
		})
		// setting writer.MaxPayloadSize to the size of 1 trace (+1 byte)
		defer func(oldSize int) { writer.MaxPayloadSize = oldSize }(writer.MaxPayloadSize)
		//minChunkSize := int(math.Min(math.Min(float64(tp.Chunks[0].Msgsize()), float64(tp.Chunks[1].Msgsize())), float64(tp.Chunks[2].Msgsize())))
		writer.MaxPayloadSize = 1
		agnt.Process(&api.Payload{
			TracerPayload: tp,
			Source:        agnt.Receiver.Stats.GetTagStats(info.Tags{}),
		})

		payloads := agnt.TraceWriterV1.(*mockTraceWriter).payloadsV1
		// and expecting it to result in 3 payloads
		assert.Len(t, payloads, 3)
	})

	t.Run("chunkingV1", func(t *testing.T) {
		cfg := config.New()
		cfg.Endpoints[0].APIKey = "test"
		ctx, cancel := context.WithCancel(context.Background())
		agnt := NewTestAgent(ctx, cfg, telemetry.NewNoopCollector())
		defer cancel()

		strings := idx.NewStringTable() // strings shared across whole payload
		chunk1 := testutil.TraceChunkV1WithSpanAndPriority(testutil.GetTestSpanV1(strings), 2)
		chunk2 := testutil.TraceChunkV1WithSpanAndPriority(testutil.GetTestSpanV1(strings), 2)
		chunk3 := testutil.TraceChunkV1WithSpanAndPriority(testutil.GetTestSpanV1(strings), 2)
		// we are sending 3 traces
		tp := testutil.TracerPayloadV1WithChunks([]*idx.InternalTraceChunk{
			chunk1,
			chunk2,
			chunk3,
		})
		// setting writer.MaxPayloadSize to the size of 1 trace (+1 byte)
		defer func(oldSize int) { writer.MaxPayloadSize = oldSize }(writer.MaxPayloadSize)
		//minChunkSize := int(math.Min(math.Min(float64(tp.Chunks[0].Msgsize()), float64(tp.Chunks[1].Msgsize())), float64(tp.Chunks[2].Msgsize())))
		writer.MaxPayloadSize = 1
		agnt.ProcessV1(&api.PayloadV1{
			TracerPayload: tp,
			Source:        agnt.Receiver.Stats.GetTagStats(info.Tags{}),
		})

		payloads := agnt.TraceWriterV1.(*mockTraceWriter).payloadsV1
		// and expecting it to result in 3 payloads
		assert.Len(t, payloads, 3)
	})

	t.Run("someV1ChunksKept-NoRaceWritingAndStats", func(t *testing.T) {
		cfg := config.New()
		cfg.Endpoints[0].APIKey = "test"
		ctx, cancel := context.WithCancel(context.Background())
		agnt := NewTestAgent(ctx, cfg, telemetry.NewNoopCollector())
		defer cancel()

		strings := idx.NewStringTable() // strings shared across whole payload
		chunk1 := testutil.TraceChunkV1WithSpanAndPriority(testutil.GetTestSpanV1(strings), 2)
		chunk2 := testutil.TraceChunkV1WithSpanAndPriority(testutil.GetTestSpanV1(strings), -1)
		chunk3 := testutil.TraceChunkV1WithSpanAndPriority(testutil.GetTestSpanV1(strings), 2)
		// we are sending 3 traces
		tp := testutil.TracerPayloadV1WithChunks([]*idx.InternalTraceChunk{
			chunk1,
			chunk2,
			chunk3,
		})
		// We expect the middle chunk to go to the concentrator and no race conditions
		agnt.ProcessV1(&api.PayloadV1{
			TracerPayload: tp,
			Source:        agnt.Receiver.Stats.GetTagStats(info.Tags{}),
		})

		payloads := agnt.TraceWriterV1.(*mockTraceWriter).payloadsV1
		assert.Len(t, payloads, 1)
		statsPayloads := agnt.Concentrator.(*mockConcentrator).statsV1
		assert.Len(t, statsPayloads, 1)
	})
}

func spansToChunk(spans ...*pb.Span) *pb.TraceChunk {
	return &pb.TraceChunk{Spans: spans, Tags: make(map[string]string)}
}

func spansToChunkV1(spans ...*idx.InternalSpan) *idx.InternalTraceChunk {
	return idx.NewInternalTraceChunk(
		spans[0].Strings,
		int32(sampler.PriorityAutoDrop),
		"",
		nil,
		spans,
		false,
		[]byte{0, 0, 0, 0, 0, 0, 0, 0, 0, 0, 0, 0, 0, 0, 0, 5},
		0,
	)
}

func TestConcentratorInput(t *testing.T) {
	rootSpan := &pb.Span{SpanID: 2, TraceID: 5, Service: "a", Name: "name", Resource: "resource", Metrics: map[string]float64{"_top_level": 1.0, "_dd.rare": 1.0}}
	rootSpanWithTracerTags := &pb.Span{SpanID: 3, TraceID: 5, Service: "a", Name: "name", Resource: "resource", Meta: map[string]string{"_dd.hostname": "host", "env": "env", "version": "version"}, Metrics: map[string]float64{"_top_level": 1.0, "_dd.rare": 1.0}}
	rootSpanEvent := &pb.Span{SpanID: 5, TraceID: 5, Name: "name", Resource: "resource", Service: "a", Metrics: map[string]float64{"_top_level": 1.0, "_dd.rare": 1.0, "_dd.analyzed": 1, "_dd1.sr.eausr": 1.00}}
	span := &pb.Span{SpanID: 4, TraceID: 5, Name: "name", Resource: "resource", ParentID: 3, Service: "a", Metrics: map[string]float64{"_top_level": 1.0}}
	convertSpan := func(st *idx.StringTable, span *pb.Span) *idx.InternalSpan {
		root := idx.NewInternalSpan(st, &idx.Span{SpanID: span.SpanID, ServiceRef: st.Add(span.Service), NameRef: st.Add(span.Name), ResourceRef: st.Add(span.Resource), ParentID: span.ParentID})
		root.SetSpanKind(idx.SpanKind_SPAN_KIND_INTERNAL)
		if span.Meta != nil {
			for k, v := range span.Meta {
				root.SetStringAttribute(k, v)
			}
		}
		if span.Metrics != nil {
			for k, v := range span.Metrics {
				root.SetFloat64Attribute(k, v)
			}
		}
		return root
	}

	buildExpected := func(inRoot *pb.Span, expectedTracerHostname, expectedAppVersion, expectedTracerEnv, expectedContainerID string) stats.InputV1 {
		st := idx.NewStringTable()
		root := convertSpan(st, inRoot)
		tracerTags := stats.InputV1{
			Traces: []traceutil.ProcessedTraceV1{
				{
					Root:       root,
					TraceChunk: spansToChunkV1(root),
				},
			},
		}
		if expectedTracerHostname != "" {
			tracerTags.Traces[0].TracerHostname = expectedTracerHostname
		}
		if expectedAppVersion != "" {
			tracerTags.Traces[0].AppVersion = expectedAppVersion
		}
		if expectedTracerEnv != "" {
			tracerTags.Traces[0].TracerEnv = expectedTracerEnv
		}
		if expectedContainerID != "" {
			tracerTags.ContainerID = expectedContainerID
		}
		return tracerTags
	}

	manyChunksStrings := idx.NewStringTable()
	rootSpanWithTracerTagsV1 := convertSpan(manyChunksStrings, rootSpanWithTracerTags)
	rootSpanV1 := convertSpan(manyChunksStrings, rootSpan)
	rootSpanEventV1Expected := convertSpan(manyChunksStrings, rootSpanEvent)
	rootSpanEventV1Expected.DeleteAttribute("_dd1.sr.eausr") // this attribute should be deleted by the agent
	spanV1 := convertSpan(manyChunksStrings, span)
	manyChunksExpected := stats.InputV1{
		Traces: []traceutil.ProcessedTraceV1{
			{
				Root:           rootSpanWithTracerTagsV1,
				TraceChunk:     spansToChunkV1(rootSpanWithTracerTagsV1, spanV1),
				TracerHostname: "host",
				AppVersion:     "version",
				TracerEnv:      "env",
			},
			{
				Root:           rootSpanV1,
				TraceChunk:     spansToChunkV1(rootSpanV1),
				TracerHostname: "host",
				AppVersion:     "version",
				TracerEnv:      "env",
			},
			{
				Root:           rootSpanEventV1Expected,
				TraceChunk:     spansToChunkV1(rootSpanEventV1Expected, spanV1),
				TracerHostname: "host",
				AppVersion:     "version",
				TracerEnv:      "env",
			}},
	}

	expectedSampled := idx.InternalTracerPayload{
		Chunks: []*idx.InternalTraceChunk{spansToChunkV1(rootSpanWithTracerTagsV1, spanV1), spansToChunkV1(rootSpanEventV1Expected)},
	}
	expectedSampled.Chunks[1].DroppedTrace = true // Second chunk is marked dropped due to analytics event

	tts := []struct {
		name            string
		in              *api.Payload
		expected        stats.InputV1
		expectedSampled *idx.InternalTracerPayload
		withFargate     bool
		features        string
	}{
		{
			name: "tracer payload tags in payload",
			in: &api.Payload{
				TracerPayload: &pb.TracerPayload{
					Hostname:   "banana",
					AppVersion: "camembert",
					Env:        "apple",
					Chunks:     []*pb.TraceChunk{spansToChunk(rootSpan)},
				},
			},
			expected: buildExpected(rootSpan, "banana", "camembert", "apple", ""),
		},
		{
			name: "tracer payload tags in span",
			in: &api.Payload{
				TracerPayload: &pb.TracerPayload{
					Chunks: []*pb.TraceChunk{spansToChunk(rootSpanWithTracerTags)},
				},
			},
			expected: buildExpected(rootSpanWithTracerTags, "host", "version", "env", ""),
		},
		{
			name: "no tracer tags",
			in: &api.Payload{
				TracerPayload: &pb.TracerPayload{
					Chunks: []*pb.TraceChunk{spansToChunk(rootSpan)},
				},
			},
			expected: buildExpected(rootSpan, "", "", "", ""),
		},
		{
			name: "containerID with fargate orchestrator",
			in: &api.Payload{
				TracerPayload: &pb.TracerPayload{
					Chunks:      []*pb.TraceChunk{spansToChunk(rootSpan)},
					ContainerID: "aaah",
				},
			},
			withFargate: true,
			expected:    buildExpected(rootSpan, "", "", "", "aaah"),
		},
		{
			name: "client computed stats",
			in: &api.Payload{
				TracerPayload: &pb.TracerPayload{
					Chunks:      []*pb.TraceChunk{spansToChunk(rootSpan)},
					ContainerID: "feature_disabled",
				},
				ClientComputedStats: true,
			},
			expected: stats.InputV1{},
		},
		{
			name: "many chunks",
			in: &api.Payload{
				TracerPayload: &pb.TracerPayload{
					Chunks: []*pb.TraceChunk{
						spansToChunk(rootSpanWithTracerTags, span),
						spansToChunk(rootSpan),
						spansToChunk(rootSpanEvent, span),
					},
				},
			},
			expected:        manyChunksExpected,
			expectedSampled: &expectedSampled,
		},
	}

	for _, tc := range tts {
		t.Run(tc.name, func(t *testing.T) {
			cfg := config.New()
			cfg.Features[tc.features] = struct{}{}
			cfg.Endpoints[0].APIKey = "test"
			if tc.withFargate {
				cfg.FargateOrchestrator = config.OrchestratorECS
			}
			cfg.RareSamplerEnabled = true
			agent := NewTestAgent(context.TODO(), cfg, telemetry.NewNoopCollector())
			tc.in.Source = agent.Receiver.Stats.GetTagStats(info.Tags{})
			agent.Process(tc.in)
			mco := agent.Concentrator.(*mockConcentrator)

			if len(tc.expected.Traces) == 0 {
				assert.Len(t, mco.statsV1, 0)
				return
			}
			require.Len(t, mco.statsV1, 1)
			assertStatsInputsV1Equal(t, tc.expected, mco.statsV1[0])

			if tc.expectedSampled != nil && len(tc.expectedSampled.Chunks) > 0 {
				payloads := agent.TraceWriterV1.(*mockTraceWriter).payloadsV1
				assert.NotEmpty(t, payloads, "no payloads were written")
				require.Len(t, payloads[0].TracerPayload.Chunks, len(tc.expectedSampled.Chunks))
				for i, expectedSampledChunk := range tc.expectedSampled.Chunks {
					assertInternalTraceChunkEqual(t, expectedSampledChunk, payloads[0].TracerPayload.Chunks[i])
				}
			}
		})
	}
}

func TestConcentratorInputV1(t *testing.T) {
	rootSpan := func(strs *idx.StringTable) *idx.InternalSpan {
		return idx.NewInternalSpan(strs, &idx.Span{SpanID: 3, ServiceRef: strs.Add("a"), NameRef: strs.Add("name"), ResourceRef: strs.Add("resource"),
			Attributes: map[uint32]*idx.AnyValue{
				strs.Add("_top_level"): {
					Value: &idx.AnyValue_DoubleValue{
						DoubleValue: 1.0,
					},
				},
				strs.Add("_dd.rare"): {
					Value: &idx.AnyValue_DoubleValue{
						DoubleValue: 1.0,
					},
				},
			},
		})
	}
	tts := []struct {
		name            string
		in              *api.PayloadV1
		expected        stats.InputV1
		expectedSampled *idx.InternalTracerPayload
		withFargate     bool
		features        string
	}{
		{
			name: "tracer payload tags in payload",
			in: func() *api.PayloadV1 {
				strings := idx.NewStringTable()
				payload := &api.PayloadV1{
					TracerPayload: &idx.InternalTracerPayload{
						Strings: strings,
						Chunks:  []*idx.InternalTraceChunk{spansToChunkV1(rootSpan(strings))},
					},
				}
				payload.TracerPayload.SetHostname("banana")
				payload.TracerPayload.SetAppVersion("camembert")
				payload.TracerPayload.SetEnv("apple")
				return payload
			}(),
			expected: func() stats.InputV1 {
				strings := idx.NewStringTable()
				return stats.InputV1{
					Traces: []traceutil.ProcessedTraceV1{
						{
							Root:           rootSpan(strings),
							TracerHostname: "banana",
							AppVersion:     "camembert",
							TracerEnv:      "apple",
							TraceChunk:     spansToChunkV1(rootSpan(strings)),
						},
					},
				}
			}(),
		},
		{
			name: "no tracer tags",
			in: func() *api.PayloadV1 {
				strings := idx.NewStringTable()
				payload := &api.PayloadV1{
					TracerPayload: &idx.InternalTracerPayload{
						Strings: strings,
						Chunks:  []*idx.InternalTraceChunk{spansToChunkV1(rootSpan(strings))},
					},
				}
				return payload
			}(),
			expected: func() stats.InputV1 {
				strings := idx.NewStringTable()
				return stats.InputV1{
					Traces: []traceutil.ProcessedTraceV1{
						{
							Root:       rootSpan(strings),
							TraceChunk: spansToChunkV1(rootSpan(strings)),
						},
					},
				}
			}(),
		},
		{
			name: "containerID with fargate orchestrator",
			in: func() *api.PayloadV1 {
				strings := idx.NewStringTable()
				payload := &api.PayloadV1{
					TracerPayload: &idx.InternalTracerPayload{
						Strings: strings,
						Chunks:  []*idx.InternalTraceChunk{spansToChunkV1(rootSpan(strings))},
					},
				}
				payload.TracerPayload.SetContainerID("aaah")
				return payload
			}(),
			withFargate: true,
			expected: func() stats.InputV1 {
				strings := idx.NewStringTable()
				return stats.InputV1{
					Traces: []traceutil.ProcessedTraceV1{
						{
							Root:       rootSpan(strings),
							TraceChunk: spansToChunkV1(rootSpan(strings)),
						},
					},
					ContainerID: "aaah",
				}
			}(),
		},
		{
			name: "client computed stats",
			in: func() *api.PayloadV1 {
				strings := idx.NewStringTable()
				payload := &api.PayloadV1{
					ClientComputedStats: true,
					TracerPayload: &idx.InternalTracerPayload{
						Strings: strings,
						Chunks:  []*idx.InternalTraceChunk{spansToChunkV1(rootSpan(strings))},
					},
				}
				payload.TracerPayload.SetContainerID("feature_disabled")
				return payload
			}(),
			expected: stats.InputV1{},
		},
	}

	for _, tc := range tts {
		t.Run(tc.name, func(t *testing.T) {
			cfg := config.New()
			cfg.Features[tc.features] = struct{}{}
			cfg.Endpoints[0].APIKey = "test"
			if tc.withFargate {
				cfg.FargateOrchestrator = config.OrchestratorECS
			}
			cfg.RareSamplerEnabled = true
			agent := NewTestAgent(context.TODO(), cfg, telemetry.NewNoopCollector())
			tc.in.Source = agent.Receiver.Stats.GetTagStats(info.Tags{})
			agent.ProcessV1(tc.in)
			mco := agent.Concentrator.(*mockConcentrator)

			if len(tc.expected.Traces) == 0 {
				assert.Len(t, mco.statsV1, 0)
				return
			}
			require.Len(t, mco.statsV1, 1)
			assertStatsInputsV1Equal(t, tc.expected, mco.statsV1[0])
			if tc.expectedSampled != nil && len(tc.expectedSampled.Chunks) > 0 {
				payloads := agent.TraceWriterV1.(*mockTraceWriter).payloadsV1
				assert.NotEmpty(t, payloads, "no payloads were written")
				for i, expectedSampledChunk := range tc.expectedSampled.Chunks {
					assertInternalTraceChunkEqual(t, expectedSampledChunk, payloads[0].TracerPayload.Chunks[i])
				}
			}
		})
	}
}

func assertStatsInputsV1Equal(t *testing.T, expected stats.InputV1, actual stats.InputV1) {
	assert.Equal(t, expected.ContainerID, actual.ContainerID)
	assert.Equal(t, expected.ContainerTags, actual.ContainerTags)
	assert.Equal(t, expected.ProcessTags, actual.ProcessTags)
	assert.Equal(t, len(expected.Traces), len(actual.Traces))
	for i, expectedTrace := range expected.Traces {
		actualTrace := actual.Traces[i]
		assert.Equal(t, expectedTrace.TracerHostname, actualTrace.TracerHostname)
		assert.Equal(t, expectedTrace.AppVersion, actualTrace.AppVersion)
		assert.Equal(t, expectedTrace.TracerEnv, actualTrace.TracerEnv)
		assert.Equal(t, expectedTrace.ClientDroppedP0sWeight, actualTrace.ClientDroppedP0sWeight)
		assert.Equal(t, expectedTrace.GitCommitSha, actualTrace.GitCommitSha)
		assert.Equal(t, expectedTrace.ImageTag, actualTrace.ImageTag)
		assertInternalSpanEqual(t, expectedTrace.Root, actualTrace.Root)
		assertInternalTraceChunkEqual(t, expectedTrace.TraceChunk, actualTrace.TraceChunk)
	}
}

func assertInternalTraceChunkEqual(t *testing.T, expected *idx.InternalTraceChunk, actual *idx.InternalTraceChunk) {
	assert.Equal(t, expected.Priority, actual.Priority)
	assert.Equal(t, expected.Origin(), actual.Origin())
	assert.Equal(t, expected.SamplingMechanism(), actual.SamplingMechanism())
	assert.Equal(t, expected.TraceID, actual.TraceID)
	assert.Equal(t, expected.DroppedTrace, actual.DroppedTrace)
	assertAttributesEqual(t, expected.Strings, expected.Attributes, actual.Strings, actual.Attributes)
	require.Equal(t, len(expected.Spans), len(actual.Spans))
	for i, span := range expected.Spans {
		assertInternalSpanEqual(t, span, actual.Spans[i])
	}
}

func assertInternalSpanEqual(t *testing.T, expected *idx.InternalSpan, actual *idx.InternalSpan) {
	assert.Equal(t, expected.SpanID(), actual.SpanID())
	assert.Equal(t, expected.ParentID(), actual.ParentID())
	assert.Equal(t, expected.Name(), actual.Name())
	assert.Equal(t, expected.Resource(), actual.Resource())
	assert.Equal(t, expected.Type(), actual.Type())
	assert.Equal(t, expected.Env(), actual.Env())
	assert.Equal(t, expected.Version(), actual.Version())
	assert.Equal(t, expected.Component(), actual.Component())
	assert.Equal(t, expected.Duration(), actual.Duration())
	assert.Equal(t, expected.Error(), actual.Error())
	assert.Equal(t, expected.Kind(), actual.Kind())
	require.Equal(t, len(expected.Attributes()), len(actual.Attributes()), "expected %s span attrs, got %s", expected.DebugString(), actual.DebugString())
	assertAttributesEqual(t, expected.Strings, expected.Attributes(), actual.Strings, actual.Attributes())
	require.Equal(t, len(expected.Events()), len(actual.Events()))
	for i, expectedEvent := range expected.Events() {
		assert.Equal(t, expectedEvent.Name(), actual.Events()[i].Name())
		assertAttributesEqual(t, expected.Strings, expectedEvent.Attributes(), actual.Strings, actual.Events()[i].Attributes())
	}
	require.Equal(t, len(expected.Links()), len(actual.Links()))
	for i, expectedLink := range expected.Links() {
		assert.Equal(t, expectedLink.SpanID(), actual.Links()[i].SpanID())
		assert.Equal(t, expectedLink.TraceID(), actual.Links()[i].TraceID())
		assert.Equal(t, expectedLink.Flags(), actual.Links()[i].Flags())
		assertAttributesEqual(t, expected.Strings, expectedLink.Attributes(), actual.Strings, actual.Links()[i].Attributes())
		assert.Equal(t, expectedLink.Tracestate(), actual.Links()[i].Tracestate())
	}
}

func assertAttributesEqual(t *testing.T, expetedStrings *idx.StringTable, expected map[uint32]*idx.AnyValue, actualStrings *idx.StringTable, actual map[uint32]*idx.AnyValue) {
	assert.Equal(t, len(expected), len(actual))
	expectedAttributes := make(map[string]string)
	for key, value := range expected {
		expectedAttributes[expetedStrings.Get(key)] = value.AsString(expetedStrings)
	}
	for actualKeyIdx, actualValue := range actual {
		key := actualStrings.Get(actualKeyIdx)
		value := actualValue.AsString(actualStrings)
		expectedValue, ok := expectedAttributes[key]
		assert.True(t, ok, "key %s not found in expected attributes", key)
		assert.Equal(t, expectedValue, value)
	}
}

func TestClientComputedTopLevel(t *testing.T) {
	cfg := config.New()
	cfg.Endpoints[0].APIKey = "test"
	ctx, cancel := context.WithCancel(context.Background())
	defer cancel()

	t.Run("onNotTop", func(t *testing.T) {
		agnt := NewTestAgent(ctx, cfg, telemetry.NewNoopCollector())
		chunk := testutil.TraceChunkWithSpan(testutil.RandomSpan())
		chunk.Priority = 2
		tp := testutil.TracerPayloadWithChunk(chunk)
		agnt.Process(&api.Payload{
			TracerPayload:          tp,
			Source:                 agnt.Receiver.Stats.GetTagStats(info.Tags{}),
			ClientComputedTopLevel: true,
		})
		payloads := agnt.TraceWriterV1.(*mockTraceWriter).payloadsV1
		assert.NotEmpty(t, payloads, "no payloads were written")
		_, ok := payloads[0].TracerPayload.Chunks[0].Spans[0].GetAttributeAsFloat64("_top_level")
		assert.False(t, ok)
	})

	t.Run("off", func(t *testing.T) {
		agnt := NewTestAgent(ctx, cfg, telemetry.NewNoopCollector())
		chunk := testutil.TraceChunkWithSpan(testutil.RandomSpan())
		chunk.Priority = 2
		tp := testutil.TracerPayloadWithChunk(chunk)
		agnt.Process(&api.Payload{
			TracerPayload:          tp,
			Source:                 agnt.Receiver.Stats.GetTagStats(info.Tags{}),
			ClientComputedTopLevel: false,
		})
		payloads := agnt.TraceWriterV1.(*mockTraceWriter).payloadsV1
		assert.NotEmpty(t, payloads, "no payloads were written")
		_, ok := payloads[0].TracerPayload.Chunks[0].Spans[0].GetAttributeAsFloat64("_top_level")
		assert.True(t, ok)
	})

	t.Run("onTop", func(t *testing.T) {
		agnt := NewTestAgent(ctx, cfg, telemetry.NewNoopCollector())
		span := testutil.RandomSpan()
		span.Metrics = map[string]float64{
			"_dd.top_level": 1,
		}
		chunk := testutil.TraceChunkWithSpan(span)
		chunk.Priority = 2
		tp := testutil.TracerPayloadWithChunk(chunk)
		agnt.Process(&api.Payload{
			TracerPayload:          tp,
			Source:                 agnt.Receiver.Stats.GetTagStats(info.Tags{}),
			ClientComputedTopLevel: true,
		})
		payloads := agnt.TraceWriterV1.(*mockTraceWriter).payloadsV1
		assert.NotEmpty(t, payloads, "no payloads were written")
		_, ok := payloads[0].TracerPayload.Chunks[0].Spans[0].GetAttributeAsFloat64("_top_level")
		assert.True(t, ok)
		_, ok = payloads[0].TracerPayload.Chunks[0].Spans[0].GetAttributeAsFloat64("_dd.top_level")
		assert.True(t, ok)
	})
}

// newSpanWithTags creates a new internal span with the given tags, useful for succinct testing
func newSpanWithTags(tags map[string]string) *idx.InternalSpan {
	s := idx.NewInternalSpan(idx.NewStringTable(), &idx.Span{
		Attributes: make(map[uint32]*idx.AnyValue),
	})
	for k, v := range tags {
		s.SetStringAttribute(k, v)
	}
	return s
}

func TestFilteredByTags(t *testing.T) {
	for name, tt := range map[string]*struct {
		require      []*config.Tag
		reject       []*config.Tag
		requireRegex []*config.TagRegex
		rejectRegex  []*config.TagRegex
		span         *idx.InternalSpan
		drop         bool
	}{
		"keep-span-with-tag-from-required-list": {
			require: []*config.Tag{{K: "key", V: "val"}},
			span:    newSpanWithTags(map[string]string{"key": "val"}),
			drop:    false,
		},
		"keep-span-with-tag-value-diff-rejected-list": {
			reject: []*config.Tag{{K: "key", V: "val"}},
			span:   newSpanWithTags(map[string]string{"key": "val4"}),
			drop:   false,
		},
		"keep-span-with-tag-diff-rejected-list": {
			reject: []*config.Tag{{K: "something", V: "else"}},
			span:   newSpanWithTags(map[string]string{"key": "val"}),
			drop:   false,
		},
		"keep-span-with-tag-from-required-list-and-tag-value-diff-rejected-list": {
			require: []*config.Tag{{K: "something", V: "else"}},
			reject:  []*config.Tag{{K: "bad-key", V: "bad-value"}},
			span:    newSpanWithTags(map[string]string{"something": "else", "bad-key": "other-value"}),
			drop:    false,
		},
		"keep-span-with-tag-from-required-list-whithout-value-and-tag-value-diff-rejected-list": {
			require: []*config.Tag{{K: "key", V: "value"}, {K: "key-only"}},
			reject:  []*config.Tag{{K: "bad-key", V: "bad-value"}},
			span:    newSpanWithTags(map[string]string{"key": "value", "key-only": "but-also-value", "bad-key": "not-bad-value"}),
			drop:    false,
		},
		"drop-span-with-tag-value-diff-required-list": {
			require: []*config.Tag{{K: "key", V: "val"}},
			span:    newSpanWithTags(map[string]string{"key": "val2"}),
			drop:    true,
		},
		"drop-span-with-tag-key-diff-required-list": {
			require: []*config.Tag{{K: "something", V: "else"}},
			span:    newSpanWithTags(map[string]string{"key": "val"}),
			drop:    true,
		},
		"drop-span-with-tag-from-rejected-list-without-value": {
			require: []*config.Tag{{K: "valid"}, {K: "test"}},
			reject:  []*config.Tag{{K: "test"}},
			span:    newSpanWithTags(map[string]string{"test": "random", "valid": "random"}),
			drop:    true,
		},
		"drop-span-with-tag-value-diff-required-list-and-tag-from-rejected-list": {
			require: []*config.Tag{{K: "valid-key", V: "valid-value"}, {K: "test"}},
			reject:  []*config.Tag{{K: "test"}},
			span:    newSpanWithTags(map[string]string{"test": "random", "valid-key": "wrong-value"}),
			drop:    true,
		},
		"drop-span-with-tag-value-from-rejected-list": {
			reject: []*config.Tag{{K: "key", V: "val"}},
			span:   newSpanWithTags(map[string]string{"key": "val"}),
			drop:   true,
		},
		"drop-span-with-tag-from-required-list-but-with-tag-from-rejected-list-without-value": {
			require: []*config.Tag{{K: "something", V: "else"}, {K: "key-only"}},
			reject:  []*config.Tag{{K: "bad-key", V: "bad-value"}, {K: "bad-key-only"}},
			span:    newSpanWithTags(map[string]string{"something": "else", "key-only": "but-also-value", "bad-key-only": "random"}),
			drop:    true,
		},
		"drop-span-with-tag-from-rejected-regexp-list": {
			require:      []*config.Tag{{K: "key", V: "valid"}},
			requireRegex: []*config.TagRegex{{K: "something", V: regexp.MustCompile("^else[0-9]{1}$")}},
			span:         newSpanWithTags(map[string]string{"key": "valid", "something": "else11"}),
			drop:         true,
		},
		"drop-span-with-tag-from-rejected-regexp-list-but-without-tag-from-rejected-list": {
			reject:      []*config.Tag{{K: "test", V: "bad"}},
			rejectRegex: []*config.TagRegex{{K: "bad-key", V: regexp.MustCompile("^bad-value$")}},
			span:        newSpanWithTags(map[string]string{"bad-key": "bad-value"}),
			drop:        true,
		},
		"keep-span-with-tag-from-required-regexp-list": {
			requireRegex: []*config.TagRegex{{K: "key", V: regexp.MustCompile("^val[0-9]{1}$")}},
			span:         newSpanWithTags(map[string]string{"key": "val1"}),
			drop:         false,
		},
		"keep-span-with-tag-value-diff-rejected-regexp-list": {
			rejectRegex: []*config.TagRegex{{K: "key", V: regexp.MustCompile("^val$")}},
			span:        newSpanWithTags(map[string]string{"key": "val4"}),
			drop:        false,
		},
		"keep-span-with-tag-key-value-diff-rejected-regexp-list": {
			rejectRegex: []*config.TagRegex{{K: "something", V: regexp.MustCompile("^else$")}},
			span:        newSpanWithTags(map[string]string{"key": "val"}),
			drop:        false,
		},
		"keep-span-with-tag-from-required-regexp-list-and-tag-value-diff-rejected-regexp-list": {
			requireRegex: []*config.TagRegex{{K: "something", V: regexp.MustCompile("^else$")}},
			rejectRegex:  []*config.TagRegex{{K: "bad-key", V: regexp.MustCompile("^bad-value$")}},
			span:         newSpanWithTags(map[string]string{"something": "else", "bad-key": "other-value"}),
			drop:         false,
		},
		"keep-span-with-tag-from-required-regexp-list-without-value-and-tag-value-diff-rejected-regexp-list": {
			requireRegex: []*config.TagRegex{{K: "key", V: regexp.MustCompile("^value$")}, {K: "key-only"}},
			rejectRegex:  []*config.TagRegex{{K: "bad-key", V: regexp.MustCompile("^bad-value$")}},
			span:         newSpanWithTags(map[string]string{"key": "value", "key-only": "but-also-value", "bad-key": "not-bad-value"}),
			drop:         false,
		},
		"drop-span-with-tag-value-diff-required-regexp-list": {
			requireRegex: []*config.TagRegex{{K: "key", V: regexp.MustCompile("^val$")}},
			span:         newSpanWithTags(map[string]string{"key": "val2"}),
			drop:         true,
		},
		"drop-span-with-tag-key-diff-required-regexp-list": {
			requireRegex: []*config.TagRegex{{K: "something", V: regexp.MustCompile("^else$")}},
			span:         newSpanWithTags(map[string]string{"key": "val"}),
			drop:         true,
		},
		"drop-span-with-tag-from-rejected-regexp-list-without-value": {
			requireRegex: []*config.TagRegex{{K: "valid"}, {K: "test"}},
			rejectRegex:  []*config.TagRegex{{K: "test"}},
			span:         newSpanWithTags(map[string]string{"test": "random", "valid": "random"}),
			drop:         true,
		},
		"drop-span-with-tag-value-diff-required-regexp-list-and-tag-from-required-regexp-list-without-value": {
			requireRegex: []*config.TagRegex{{K: "valid-key", V: regexp.MustCompile("^valid-value$")}, {K: "test"}},
			rejectRegex:  []*config.TagRegex{{K: "test"}},
			span:         newSpanWithTags(map[string]string{"test": "random", "valid-key": "wrong-value"}),
			drop:         true,
		},
		"drop-span-with-tag-from-rejected-regexp-list-and-without-required-regexp-list": {
			rejectRegex: []*config.TagRegex{{K: "key", V: regexp.MustCompile("^val$")}},
			span:        newSpanWithTags(map[string]string{"key": "val"}),
			drop:        true,
		},
		"drop-span-with-tag-from-required-regexp-list-but-with-tag-from-rejected-regexp-list-without-value": {
			requireRegex: []*config.TagRegex{{K: "something", V: regexp.MustCompile("^else$")}, {K: "key-only"}},
			rejectRegex:  []*config.TagRegex{{K: "bad-key", V: regexp.MustCompile("^bad-value$")}, {K: "bad-key-only"}},
			span:         newSpanWithTags(map[string]string{"something": "else", "key-only": "but-also-value", "bad-key-only": "random"}),
			drop:         true,
		},
	} {
		t.Run(name, func(t *testing.T) {
			if filteredByTagsV1(tt.span, tt.require, tt.reject, tt.requireRegex, tt.rejectRegex) != tt.drop {
				t.Fatal()
			}
		})
	}
}

func BenchmarkFilteredByTags(b *testing.B) {
	type FilteredByTagTestData struct {
		require      []*config.Tag
		reject       []*config.Tag
		requireRegex []*config.TagRegex
		rejectRegex  []*config.TagRegex
		span         *idx.InternalSpan
	}

	b.Run("FilteredByTags", func(b *testing.B) {
		tt := FilteredByTagTestData{
			require: []*config.Tag{{K: "key1", V: "val1"}, {K: "key2", V: "val2"}},
			reject:  []*config.Tag{{K: "key3", V: "val3"}},
			span:    newSpanWithTags(map[string]string{"key1": "val1", "key2": "val2"}),
		}

		runTraceFilteringBenchmark(b, tt.span, tt.require, tt.reject, tt.requireRegex, tt.rejectRegex)
	})

	b.Run("FilteredByRegexTags", func(b *testing.B) {
		tt := FilteredByTagTestData{
			requireRegex: []*config.TagRegex{{K: "key1", V: regexp.MustCompile("^val1$")}, {K: "key2", V: regexp.MustCompile("^val2$")}},
			rejectRegex:  []*config.TagRegex{{K: "key3", V: regexp.MustCompile("^val3$")}},
			span:         newSpanWithTags(map[string]string{"key1": "val1", "key2": "val2"}),
		}

		runTraceFilteringBenchmark(b, tt.span, tt.require, tt.reject, tt.requireRegex, tt.rejectRegex)
	})
}

func runTraceFilteringBenchmark(b *testing.B, root *idx.InternalSpan, require []*config.Tag, reject []*config.Tag, requireRegex []*config.TagRegex, rejectRegex []*config.TagRegex) {
	b.ResetTimer()

	for i := 0; i < b.N; i++ {
		filteredByTagsV1(root, require, reject, requireRegex, rejectRegex)
	}
}

func TestClientComputedStats(t *testing.T) {
	cfg := config.New()
	cfg.Endpoints[0].APIKey = "test"
	ctx, cancel := context.WithCancel(context.Background())
	agnt := NewTestAgent(ctx, cfg, telemetry.NewNoopCollector())
	defer cancel()
	tp := testutil.TracerPayloadWithChunk(testutil.TraceChunkWithSpanAndPriority(&pb.Span{
		Service:  "something &&<@# that should be a metric!",
		TraceID:  1,
		SpanID:   1,
		Resource: "SELECT name FROM people WHERE age = 42 AND extra = 55",
		Type:     "sql",
		Start:    time.Now().Add(-time.Second).UnixNano(),
		Duration: (500 * time.Millisecond).Nanoseconds(),
	}, 2))

	t.Run("on", func(t *testing.T) {
		agnt.Process(&api.Payload{
			TracerPayload:       tp,
			Source:              agnt.Receiver.Stats.GetTagStats(info.Tags{}),
			ClientComputedStats: true,
		})
		mco := agnt.Concentrator.(*mockConcentrator)
		assert.Len(t, mco.stats, 0)
	})

	t.Run("off", func(t *testing.T) {
		agnt.Process(&api.Payload{
			TracerPayload:       tp,
			Source:              agnt.Receiver.Stats.GetTagStats(info.Tags{}),
			ClientComputedStats: false,
		})
		mco := agnt.Concentrator.(*mockConcentrator)
		assert.Len(t, mco.statsV1, 1)
	})
}

func TestSampling(t *testing.T) {
	// agentConfig allows the test to customize how the agent is configured.
	type agentConfig struct {
		rareSamplerDisabled, errorsSampled, noPrioritySampled, probabilisticSampler bool
		probabilisticSamplerSamplingPercentage                                      float32
	}
	// configureAgent creates a new agent using the provided configuration.
	configureAgent := func(ac agentConfig, statsd statsd.ClientInterface) *Agent {
		cfg := &config.AgentConfig{
			RareSamplerEnabled:                     !ac.rareSamplerDisabled,
			RareSamplerCardinality:                 200,
			RareSamplerTPS:                         5,
			RareSamplerCooldownPeriod:              5 * time.Minute,
			ProbabilisticSamplerEnabled:            ac.probabilisticSampler,
			ProbabilisticSamplerSamplingPercentage: ac.probabilisticSamplerSamplingPercentage,
		}
		sampledCfg := &config.AgentConfig{
			ExtraSampleRate:    1,
			TargetTPS:          5,
			ErrorTPS:           10,
			RareSamplerEnabled: !ac.rareSamplerDisabled,
		}

		a := &Agent{
			NoPrioritySampler:    sampler.NewNoPrioritySampler(cfg),
			ErrorsSampler:        sampler.NewErrorsSampler(cfg),
			PrioritySampler:      sampler.NewPrioritySampler(cfg, &sampler.DynamicConfig{}),
			RareSampler:          sampler.NewRareSampler(cfg),
			ProbabilisticSampler: sampler.NewProbabilisticSampler(cfg),
			SamplerMetrics:       sampler.NewMetrics(statsd),
			conf:                 cfg,
		}
		a.SamplerMetrics.Add(a.NoPrioritySampler, a.ErrorsSampler, a.PrioritySampler, a.RareSampler)
		if ac.errorsSampled {
			a.ErrorsSampler = sampler.NewErrorsSampler(sampledCfg)
		}
		if ac.noPrioritySampled {
			a.NoPrioritySampler = sampler.NewNoPrioritySampler(sampledCfg)
		}
		return a
	}
	// generateProcessedTrace creates a new dummy trace to send to the samplers.
	generateProcessedTrace := func(p sampler.SamplingPriority, hasErrors bool) traceutil.ProcessedTraceV1 {
		st := idx.NewStringTable()
		root := idx.NewInternalSpan(st, &idx.Span{
			ServiceRef: st.Add("serv1"),
			Start:      uint64(time.Now().UnixNano()),
			Duration:   uint64((100 * time.Millisecond).Nanoseconds()),
			Attributes: map[uint32]*idx.AnyValue{
				st.Add("_top_level"): {
					Value: &idx.AnyValue_DoubleValue{
						DoubleValue: 1,
					},
				},
			},
		})
		if hasErrors {
			root.SetError(true)
		}
		pt := traceutil.ProcessedTraceV1{TraceChunk: testutil.TraceChunkV1WithSpanAndPriority(root, int32(p)), Root: root}
		pt.TracerEnv = "test-env"
		return pt
	}
	type samplingTestCase struct {
		trace        traceutil.ProcessedTraceV1
		wantSampled  bool
		expectStatsd func(statsdClient *mockStatsd.MockClientInterface)
	}

	for name, tt := range map[string]struct {
		agentConfig agentConfig
		testCases   []samplingTestCase
	}{
		"nopriority-unsampled": {
			agentConfig: agentConfig{noPrioritySampled: false, rareSamplerDisabled: true},
			testCases: []samplingTestCase{
				{
					trace:       generateProcessedTrace(sampler.PriorityNone, false),
					wantSampled: false,
					expectStatsd: func(statsdClient *mockStatsd.MockClientInterface) {
						statsdClient.EXPECT().Count(sampler.MetricSamplerKept, gomock.Any(), gomock.Any(), gomock.Any()).Times(0)
						statsdClient.EXPECT().Count(sampler.MetricSamplerSeen, int64(1), []string{"sampler:no_priority", "target_service:serv1", "target_env:test-env"}, gomock.Any()).Times(1)
						statsdClient.EXPECT().Gauge(sampler.MetricSamplerSize, float64(1), []string{"sampler:no_priority"}, gomock.Any()).Times(1)
						statsdClient.EXPECT().Gauge(sampler.MetricSamplerSize, float64(0), []string{"sampler:error"}, gomock.Any()).Times(1)
						statsdClient.EXPECT().Gauge(sampler.MetricSamplerSize, float64(0), []string{"sampler:priority"}, gomock.Any()).Times(1)
						statsdClient.EXPECT().Count(sampler.MetricsRareHits, int64(0), nil, gomock.Any()).Times(1)
						statsdClient.EXPECT().Count(sampler.MetricsRareMisses, int64(0), nil, gomock.Any()).Times(1)
						statsdClient.EXPECT().Gauge(sampler.MetricsRareShrinks, float64(0), nil, gomock.Any()).Times(1)
					},
				},
			},
		},
		"nopriority-sampled": {
			agentConfig: agentConfig{noPrioritySampled: true},
			testCases: []samplingTestCase{
				{
					trace:       generateProcessedTrace(sampler.PriorityNone, false),
					wantSampled: true,
					expectStatsd: func(statsdClient *mockStatsd.MockClientInterface) {
						statsdClient.EXPECT().Count(sampler.MetricSamplerKept, int64(1), []string{"sampler:rare", "target_service:serv1", "target_env:test-env"}, gomock.Any()).Times(1)
						statsdClient.EXPECT().Count(sampler.MetricSamplerSeen, int64(1), []string{"sampler:rare", "target_service:serv1", "target_env:test-env"}, gomock.Any()).Times(1)
						statsdClient.EXPECT().Gauge(sampler.MetricSamplerSize, float64(0), []string{"sampler:no_priority"}, gomock.Any()).Times(1)
						statsdClient.EXPECT().Gauge(sampler.MetricSamplerSize, float64(0), []string{"sampler:error"}, gomock.Any()).Times(1)
						statsdClient.EXPECT().Gauge(sampler.MetricSamplerSize, float64(0), []string{"sampler:priority"}, gomock.Any()).Times(1)
						statsdClient.EXPECT().Count(sampler.MetricsRareHits, int64(1), nil, gomock.Any()).Times(1)
						statsdClient.EXPECT().Count(sampler.MetricsRareMisses, int64(0), nil, gomock.Any()).Times(1)
						statsdClient.EXPECT().Gauge(sampler.MetricsRareShrinks, float64(0), nil, gomock.Any()).Times(1)
					},
				},
			},
		},
		"prio-unsampled": {
			agentConfig: agentConfig{rareSamplerDisabled: true},
			testCases: []samplingTestCase{
				{
					trace:       generateProcessedTrace(sampler.PriorityAutoDrop, false),
					wantSampled: false,
					expectStatsd: func(statsdClient *mockStatsd.MockClientInterface) {
						statsdClient.EXPECT().Count(sampler.MetricSamplerKept, gomock.Any(), gomock.Any(), gomock.Any()).Times(0)
						statsdClient.EXPECT().Count(sampler.MetricSamplerSeen, int64(1), []string{"sampler:priority", "sampling_priority:auto_drop", "target_service:serv1", "target_env:test-env"}, gomock.Any()).Times(1)
						statsdClient.EXPECT().Gauge(sampler.MetricSamplerSize, float64(0), []string{"sampler:no_priority"}, gomock.Any()).Times(1)
						statsdClient.EXPECT().Gauge(sampler.MetricSamplerSize, float64(0), []string{"sampler:error"}, gomock.Any()).Times(1)
						statsdClient.EXPECT().Gauge(sampler.MetricSamplerSize, float64(1), []string{"sampler:priority"}, gomock.Any()).Times(1)
						statsdClient.EXPECT().Count(sampler.MetricsRareHits, int64(0), nil, gomock.Any()).Times(1)
						statsdClient.EXPECT().Count(sampler.MetricsRareMisses, int64(0), nil, gomock.Any()).Times(1)
						statsdClient.EXPECT().Gauge(sampler.MetricsRareShrinks, float64(0), nil, gomock.Any()).Times(1)
					},
				},
			},
		},
		"prio-sampled": {
			agentConfig: agentConfig{},
			testCases: []samplingTestCase{
				{
					trace:       generateProcessedTrace(sampler.PriorityAutoKeep, false),
					wantSampled: true,
					expectStatsd: func(statsdClient *mockStatsd.MockClientInterface) {
						statsdClient.EXPECT().Count(sampler.MetricSamplerKept, int64(1), []string{"sampler:rare", "target_service:serv1", "target_env:test-env"}, gomock.Any()).Times(1)
						statsdClient.EXPECT().Count(sampler.MetricSamplerSeen, int64(1), []string{"sampler:rare", "target_service:serv1", "target_env:test-env"}, gomock.Any()).Times(1)
						statsdClient.EXPECT().Gauge(sampler.MetricSamplerSize, float64(0), []string{"sampler:no_priority"}, gomock.Any()).Times(1)
						statsdClient.EXPECT().Gauge(sampler.MetricSamplerSize, float64(0), []string{"sampler:error"}, gomock.Any()).Times(1)
						statsdClient.EXPECT().Gauge(sampler.MetricSamplerSize, float64(0), []string{"sampler:priority"}, gomock.Any()).Times(1)
						statsdClient.EXPECT().Count(sampler.MetricsRareHits, int64(1), nil, gomock.Any()).Times(1)
						statsdClient.EXPECT().Count(sampler.MetricsRareMisses, int64(0), nil, gomock.Any()).Times(1)
						statsdClient.EXPECT().Gauge(sampler.MetricsRareShrinks, float64(0), nil, gomock.Any()).Times(1)
					},
				},
			},
		},
		"error-unsampled": {
			agentConfig: agentConfig{errorsSampled: false, rareSamplerDisabled: true},
			testCases: []samplingTestCase{
				{
					trace:       generateProcessedTrace(sampler.PriorityNone, true),
					wantSampled: false,
					expectStatsd: func(statsdClient *mockStatsd.MockClientInterface) {
						statsdClient.EXPECT().Count(sampler.MetricSamplerKept, gomock.Any(), gomock.Any(), gomock.Any()).Times(0)
						statsdClient.EXPECT().Count(sampler.MetricSamplerSeen, int64(1), []string{"sampler:error", "target_service:serv1", "target_env:test-env"}, gomock.Any()).Times(1)
						statsdClient.EXPECT().Gauge(sampler.MetricSamplerSize, float64(1), []string{"sampler:no_priority"}, gomock.Any()).Times(1)
						statsdClient.EXPECT().Gauge(sampler.MetricSamplerSize, float64(0), []string{"sampler:error"}, gomock.Any()).Times(1)
						statsdClient.EXPECT().Gauge(sampler.MetricSamplerSize, float64(0), []string{"sampler:priority"}, gomock.Any()).Times(1)
						statsdClient.EXPECT().Count(sampler.MetricsRareHits, int64(0), nil, gomock.Any()).Times(1)
						statsdClient.EXPECT().Count(sampler.MetricsRareMisses, int64(0), nil, gomock.Any()).Times(1)
						statsdClient.EXPECT().Gauge(sampler.MetricsRareShrinks, float64(0), nil, gomock.Any()).Times(1)
					},
				},
			},
		},
		"error-sampled": {
			agentConfig: agentConfig{errorsSampled: true},
			testCases: []samplingTestCase{
				{
					trace:       generateProcessedTrace(sampler.PriorityNone, true),
					wantSampled: true,
					expectStatsd: func(statsdClient *mockStatsd.MockClientInterface) {
						statsdClient.EXPECT().Count(sampler.MetricSamplerKept, int64(1), []string{"sampler:rare", "target_service:serv1", "target_env:test-env"}, gomock.Any()).Times(1)
						statsdClient.EXPECT().Count(sampler.MetricSamplerSeen, int64(1), []string{"sampler:rare", "target_service:serv1", "target_env:test-env"}, gomock.Any()).Times(1)
						statsdClient.EXPECT().Gauge(sampler.MetricSamplerSize, float64(0), []string{"sampler:no_priority"}, gomock.Any()).Times(1)
						statsdClient.EXPECT().Gauge(sampler.MetricSamplerSize, float64(0), []string{"sampler:error"}, gomock.Any()).Times(1)
						statsdClient.EXPECT().Gauge(sampler.MetricSamplerSize, float64(0), []string{"sampler:priority"}, gomock.Any()).Times(1)
						statsdClient.EXPECT().Count(sampler.MetricsRareHits, int64(1), nil, gomock.Any()).Times(1)
						statsdClient.EXPECT().Count(sampler.MetricsRareMisses, int64(0), nil, gomock.Any()).Times(1)
						statsdClient.EXPECT().Gauge(sampler.MetricsRareShrinks, float64(0), nil, gomock.Any()).Times(1)
					},
				},
			},
		},
		"error-sampled-prio-unsampled": {
			agentConfig: agentConfig{errorsSampled: true},
			testCases: []samplingTestCase{
				{
					trace:       generateProcessedTrace(sampler.PriorityAutoDrop, true),
					wantSampled: true,
					expectStatsd: func(statsdClient *mockStatsd.MockClientInterface) {
						statsdClient.EXPECT().Count(sampler.MetricSamplerKept, int64(1), []string{"sampler:rare", "target_service:serv1", "target_env:test-env"}, gomock.Any()).Times(1)
						statsdClient.EXPECT().Count(sampler.MetricSamplerSeen, int64(1), []string{"sampler:rare", "target_service:serv1", "target_env:test-env"}, gomock.Any()).Times(1)
						statsdClient.EXPECT().Gauge(sampler.MetricSamplerSize, float64(0), []string{"sampler:no_priority"}, gomock.Any()).Times(1)
						statsdClient.EXPECT().Gauge(sampler.MetricSamplerSize, float64(0), []string{"sampler:error"}, gomock.Any()).Times(1)
						statsdClient.EXPECT().Gauge(sampler.MetricSamplerSize, float64(0), []string{"sampler:priority"}, gomock.Any()).Times(1)
						statsdClient.EXPECT().Count(sampler.MetricsRareHits, int64(1), nil, gomock.Any()).Times(1)
						statsdClient.EXPECT().Count(sampler.MetricsRareMisses, int64(0), nil, gomock.Any()).Times(1)
						statsdClient.EXPECT().Gauge(sampler.MetricsRareShrinks, float64(0), nil, gomock.Any()).Times(1)
					},
				},
			},
		},
		"error-sampled-prio-sampled": {
			agentConfig: agentConfig{errorsSampled: false},
			testCases: []samplingTestCase{
				{
					trace:       generateProcessedTrace(sampler.PriorityAutoKeep, true),
					wantSampled: true,
					expectStatsd: func(statsdClient *mockStatsd.MockClientInterface) {
						statsdClient.EXPECT().Count(sampler.MetricSamplerKept, int64(1), []string{"sampler:rare", "target_service:serv1", "target_env:test-env"}, gomock.Any()).Times(1)
						statsdClient.EXPECT().Count(sampler.MetricSamplerSeen, int64(1), []string{"sampler:rare", "target_service:serv1", "target_env:test-env"}, gomock.Any()).Times(1)
						statsdClient.EXPECT().Gauge(sampler.MetricSamplerSize, float64(0), []string{"sampler:no_priority"}, gomock.Any()).Times(1)
						statsdClient.EXPECT().Gauge(sampler.MetricSamplerSize, float64(0), []string{"sampler:error"}, gomock.Any()).Times(1)
						statsdClient.EXPECT().Gauge(sampler.MetricSamplerSize, float64(0), []string{"sampler:priority"}, gomock.Any()).Times(1)
						statsdClient.EXPECT().Count(sampler.MetricsRareHits, int64(1), nil, gomock.Any()).Times(1)
						statsdClient.EXPECT().Count(sampler.MetricsRareMisses, int64(0), nil, gomock.Any()).Times(1)
						statsdClient.EXPECT().Gauge(sampler.MetricsRareShrinks, float64(0), nil, gomock.Any()).Times(1)
					},
				},
			},
		},
		"error-prio-sampled": {
			agentConfig: agentConfig{errorsSampled: true},
			testCases: []samplingTestCase{
				{
					trace:       generateProcessedTrace(sampler.PriorityAutoKeep, true),
					wantSampled: true,
					expectStatsd: func(statsdClient *mockStatsd.MockClientInterface) {
						statsdClient.EXPECT().Count(sampler.MetricSamplerKept, int64(1), []string{"sampler:rare", "target_service:serv1", "target_env:test-env"}, gomock.Any()).Times(1)
						statsdClient.EXPECT().Count(sampler.MetricSamplerSeen, int64(1), []string{"sampler:rare", "target_service:serv1", "target_env:test-env"}, gomock.Any()).Times(1)
						statsdClient.EXPECT().Gauge(sampler.MetricSamplerSize, float64(0), []string{"sampler:no_priority"}, gomock.Any()).Times(1)
						statsdClient.EXPECT().Gauge(sampler.MetricSamplerSize, float64(0), []string{"sampler:error"}, gomock.Any()).Times(1)
						statsdClient.EXPECT().Gauge(sampler.MetricSamplerSize, float64(0), []string{"sampler:priority"}, gomock.Any()).Times(1)
						statsdClient.EXPECT().Count(sampler.MetricsRareHits, int64(1), nil, gomock.Any()).Times(1)
						statsdClient.EXPECT().Count(sampler.MetricsRareMisses, int64(0), nil, gomock.Any()).Times(1)
						statsdClient.EXPECT().Gauge(sampler.MetricsRareShrinks, float64(0), nil, gomock.Any()).Times(1)
					},
				},
			},
		},
		"error-prio-unsampled": {
			agentConfig: agentConfig{errorsSampled: false, rareSamplerDisabled: true},
			testCases: []samplingTestCase{
				{
					trace:       generateProcessedTrace(sampler.PriorityAutoDrop, true),
					wantSampled: false,
					expectStatsd: func(statsdClient *mockStatsd.MockClientInterface) {
						statsdClient.EXPECT().Count(sampler.MetricSamplerKept, gomock.Any(), gomock.Any(), gomock.Any()).Times(0)
						statsdClient.EXPECT().Count(sampler.MetricSamplerSeen, int64(1), []string{"sampler:error", "target_service:serv1", "target_env:test-env"}, gomock.Any()).Times(1)
						statsdClient.EXPECT().Gauge(sampler.MetricSamplerSize, float64(0), []string{"sampler:no_priority"}, gomock.Any()).Times(1)
						statsdClient.EXPECT().Gauge(sampler.MetricSamplerSize, float64(0), []string{"sampler:error"}, gomock.Any()).Times(1)
						statsdClient.EXPECT().Gauge(sampler.MetricSamplerSize, float64(1), []string{"sampler:priority"}, gomock.Any()).Times(1)
						statsdClient.EXPECT().Count(sampler.MetricsRareHits, int64(0), nil, gomock.Any()).Times(1)
						statsdClient.EXPECT().Count(sampler.MetricsRareMisses, int64(0), nil, gomock.Any()).Times(1)
						statsdClient.EXPECT().Gauge(sampler.MetricsRareShrinks, float64(0), nil, gomock.Any()).Times(1)
					},
				},
			},
		},
		"rare-sampler-catch-unsampled": {
			agentConfig: agentConfig{},
			testCases: []samplingTestCase{
				{
					trace:       generateProcessedTrace(sampler.PriorityAutoDrop, false),
					wantSampled: true,
					expectStatsd: func(statsdClient *mockStatsd.MockClientInterface) {
						statsdClient.EXPECT().Count(sampler.MetricSamplerKept, int64(1), []string{"sampler:rare", "target_service:serv1", "target_env:test-env"}, gomock.Any()).Times(1)
						statsdClient.EXPECT().Count(sampler.MetricSamplerSeen, int64(1), []string{"sampler:rare", "target_service:serv1", "target_env:test-env"}, gomock.Any()).Times(1)
						statsdClient.EXPECT().Gauge(sampler.MetricSamplerSize, float64(0), []string{"sampler:no_priority"}, gomock.Any()).Times(1)
						statsdClient.EXPECT().Gauge(sampler.MetricSamplerSize, float64(0), []string{"sampler:error"}, gomock.Any()).Times(1)
						statsdClient.EXPECT().Gauge(sampler.MetricSamplerSize, float64(0), []string{"sampler:priority"}, gomock.Any()).Times(1)
						statsdClient.EXPECT().Count(sampler.MetricsRareHits, int64(1), nil, gomock.Any()).Times(1)
						statsdClient.EXPECT().Count(sampler.MetricsRareMisses, int64(0), nil, gomock.Any()).Times(1)
						statsdClient.EXPECT().Gauge(sampler.MetricsRareShrinks, float64(0), nil, gomock.Any()).Times(1)
					},
				},
			},
		},
		"rare-sampler-catch-sampled": {
			agentConfig: agentConfig{},
			testCases: []samplingTestCase{
				{
					trace:       generateProcessedTrace(sampler.PriorityAutoKeep, false),
					wantSampled: true,
					expectStatsd: func(statsdClient *mockStatsd.MockClientInterface) {
						statsdClient.EXPECT().Count(sampler.MetricSamplerKept, int64(1), []string{"sampler:rare", "target_service:serv1", "target_env:test-env"}, gomock.Any()).Times(1)
						statsdClient.EXPECT().Count(sampler.MetricSamplerSeen, int64(1), []string{"sampler:rare", "target_service:serv1", "target_env:test-env"}, gomock.Any()).Times(1)
						statsdClient.EXPECT().Gauge(sampler.MetricSamplerSize, float64(0), []string{"sampler:no_priority"}, gomock.Any()).Times(1)
						statsdClient.EXPECT().Gauge(sampler.MetricSamplerSize, float64(0), []string{"sampler:error"}, gomock.Any()).Times(1)
						statsdClient.EXPECT().Gauge(sampler.MetricSamplerSize, float64(0), []string{"sampler:priority"}, gomock.Any()).Times(1)
						statsdClient.EXPECT().Count(sampler.MetricsRareHits, int64(1), nil, gomock.Any()).Times(1)
						statsdClient.EXPECT().Count(sampler.MetricsRareMisses, int64(0), nil, gomock.Any()).Times(1)
						statsdClient.EXPECT().Gauge(sampler.MetricsRareShrinks, float64(0), nil, gomock.Any()).Times(1)
					},
				},
				{
					trace:       generateProcessedTrace(sampler.PriorityAutoDrop, false),
					wantSampled: false,
					expectStatsd: func(statsdClient *mockStatsd.MockClientInterface) {
						statsdClient.EXPECT().Count(sampler.MetricSamplerKept, gomock.Any(), gomock.Any(), gomock.Any()).Times(0)
						statsdClient.EXPECT().Count(sampler.MetricSamplerSeen, int64(1), []string{"sampler:priority", "sampling_priority:auto_drop", "target_service:serv1", "target_env:test-env"}, gomock.Any()).Times(1)
						statsdClient.EXPECT().Gauge(sampler.MetricSamplerSize, float64(0), []string{"sampler:no_priority"}, gomock.Any()).Times(1)
						statsdClient.EXPECT().Gauge(sampler.MetricSamplerSize, float64(0), []string{"sampler:error"}, gomock.Any()).Times(1)
						statsdClient.EXPECT().Gauge(sampler.MetricSamplerSize, float64(1), []string{"sampler:priority"}, gomock.Any()).Times(1)
						statsdClient.EXPECT().Count(sampler.MetricsRareHits, int64(0), nil, gomock.Any()).Times(1)
						statsdClient.EXPECT().Count(sampler.MetricsRareMisses, int64(0), nil, gomock.Any()).Times(1)
						statsdClient.EXPECT().Gauge(sampler.MetricsRareShrinks, float64(0), nil, gomock.Any()).Times(1)
					},
				},
			},
		},
		"rare-sampler-disabled": {
			agentConfig: agentConfig{rareSamplerDisabled: true},
			testCases: []samplingTestCase{
				{
					trace:       generateProcessedTrace(sampler.PriorityAutoDrop, false),
					wantSampled: false,
					expectStatsd: func(statsdClient *mockStatsd.MockClientInterface) {
						statsdClient.EXPECT().Count(sampler.MetricSamplerKept, gomock.Any(), gomock.Any(), gomock.Any()).Times(0)
						statsdClient.EXPECT().Count(sampler.MetricSamplerSeen, int64(1), []string{"sampler:priority", "sampling_priority:auto_drop", "target_service:serv1", "target_env:test-env"}, gomock.Any()).Times(1)
						statsdClient.EXPECT().Gauge(sampler.MetricSamplerSize, float64(0), []string{"sampler:no_priority"}, gomock.Any()).Times(1)
						statsdClient.EXPECT().Gauge(sampler.MetricSamplerSize, float64(0), []string{"sampler:error"}, gomock.Any()).Times(1)
						statsdClient.EXPECT().Gauge(sampler.MetricSamplerSize, float64(1), []string{"sampler:priority"}, gomock.Any()).Times(1)
						statsdClient.EXPECT().Count(sampler.MetricsRareHits, int64(0), nil, gomock.Any()).Times(1)
						statsdClient.EXPECT().Count(sampler.MetricsRareMisses, int64(0), nil, gomock.Any()).Times(1)
						statsdClient.EXPECT().Gauge(sampler.MetricsRareShrinks, float64(0), nil, gomock.Any()).Times(1)
					},
				},
			},
		},
		// These tests use 0% and 100% to ensure traces are sampled or not by the sampler. They are
		// intended to test the sampling logic of the agent under various configurations. The exact
		// behavior of the probabilistic sampler is tested in pkg/trace/sampler.
		"probabilistic-no-prio-100": {
			agentConfig: agentConfig{noPrioritySampled: false, rareSamplerDisabled: true, probabilisticSampler: true, probabilisticSamplerSamplingPercentage: 100},
			testCases: []samplingTestCase{
				{
					trace:       generateProcessedTrace(sampler.PriorityNone, false),
					wantSampled: true,
					expectStatsd: func(statsdClient *mockStatsd.MockClientInterface) {
						statsdClient.EXPECT().Count(sampler.MetricSamplerKept, int64(1), []string{"sampler:probabilistic", "target_service:serv1"}, gomock.Any()).Times(1)
						statsdClient.EXPECT().Count(sampler.MetricSamplerSeen, int64(1), []string{"sampler:probabilistic", "target_service:serv1"}, gomock.Any()).Times(1)
						statsdClient.EXPECT().Gauge(sampler.MetricSamplerSize, float64(0), []string{"sampler:no_priority"}, gomock.Any()).Times(1)
						statsdClient.EXPECT().Gauge(sampler.MetricSamplerSize, float64(0), []string{"sampler:error"}, gomock.Any()).Times(1)
						statsdClient.EXPECT().Gauge(sampler.MetricSamplerSize, float64(0), []string{"sampler:priority"}, gomock.Any()).Times(1)
						statsdClient.EXPECT().Count(sampler.MetricsRareHits, int64(0), nil, gomock.Any()).Times(1)
						statsdClient.EXPECT().Count(sampler.MetricsRareMisses, int64(0), nil, gomock.Any()).Times(1)
						statsdClient.EXPECT().Gauge(sampler.MetricsRareShrinks, float64(0), nil, gomock.Any()).Times(1)
					},
				},
			},
		},
		"probabilistic-no-prio-0": {
			agentConfig: agentConfig{noPrioritySampled: false, rareSamplerDisabled: true, probabilisticSampler: true, probabilisticSamplerSamplingPercentage: 0},
			testCases: []samplingTestCase{
				{
					trace:       generateProcessedTrace(sampler.PriorityNone, false),
					wantSampled: false,
					expectStatsd: func(statsdClient *mockStatsd.MockClientInterface) {
						statsdClient.EXPECT().Count(sampler.MetricSamplerKept, gomock.Any(), gomock.Any(), gomock.Any()).Times(0)
						statsdClient.EXPECT().Count(sampler.MetricSamplerSeen, int64(1), []string{"sampler:probabilistic", "target_service:serv1"}, gomock.Any()).Times(1)
						statsdClient.EXPECT().Gauge(sampler.MetricSamplerSize, float64(0), []string{"sampler:no_priority"}, gomock.Any()).Times(1)
						statsdClient.EXPECT().Gauge(sampler.MetricSamplerSize, float64(0), []string{"sampler:error"}, gomock.Any()).Times(1)
						statsdClient.EXPECT().Gauge(sampler.MetricSamplerSize, float64(0), []string{"sampler:priority"}, gomock.Any()).Times(1)
						statsdClient.EXPECT().Count(sampler.MetricsRareHits, int64(0), nil, gomock.Any()).Times(1)
						statsdClient.EXPECT().Count(sampler.MetricsRareMisses, int64(0), nil, gomock.Any()).Times(1)
						statsdClient.EXPECT().Gauge(sampler.MetricsRareShrinks, float64(0), nil, gomock.Any()).Times(1)
					},
				},
			},
		},
		"probabilistic-prio-drop-100": {
			agentConfig: agentConfig{noPrioritySampled: false, rareSamplerDisabled: true, probabilisticSampler: true, probabilisticSamplerSamplingPercentage: 100},
			testCases: []samplingTestCase{
				{
					trace:       generateProcessedTrace(sampler.PriorityUserDrop, false),
					wantSampled: true,
					expectStatsd: func(statsdClient *mockStatsd.MockClientInterface) {
						statsdClient.EXPECT().Count(sampler.MetricSamplerKept, int64(1), []string{"sampler:probabilistic", "target_service:serv1"}, gomock.Any()).Times(1)
						statsdClient.EXPECT().Count(sampler.MetricSamplerSeen, int64(1), []string{"sampler:probabilistic", "target_service:serv1"}, gomock.Any()).Times(1)
						statsdClient.EXPECT().Gauge(sampler.MetricSamplerSize, float64(0), []string{"sampler:no_priority"}, gomock.Any()).Times(1)
						statsdClient.EXPECT().Gauge(sampler.MetricSamplerSize, float64(0), []string{"sampler:error"}, gomock.Any()).Times(1)
						statsdClient.EXPECT().Gauge(sampler.MetricSamplerSize, float64(0), []string{"sampler:priority"}, gomock.Any()).Times(1)
						statsdClient.EXPECT().Count(sampler.MetricsRareHits, int64(0), nil, gomock.Any()).Times(1)
						statsdClient.EXPECT().Count(sampler.MetricsRareMisses, int64(0), nil, gomock.Any()).Times(1)
						statsdClient.EXPECT().Gauge(sampler.MetricsRareShrinks, float64(0), nil, gomock.Any()).Times(1)
					},
				},
			},
		},
		"probabilistic-prio-drop-0": {
			agentConfig: agentConfig{noPrioritySampled: false, rareSamplerDisabled: true, probabilisticSampler: true, probabilisticSamplerSamplingPercentage: 0},
			testCases: []samplingTestCase{
				{
					trace:       generateProcessedTrace(sampler.PriorityUserDrop, false),
					wantSampled: false,
					expectStatsd: func(statsdClient *mockStatsd.MockClientInterface) {
						statsdClient.EXPECT().Count(sampler.MetricSamplerKept, gomock.Any(), gomock.Any(), gomock.Any()).Times(0)
						statsdClient.EXPECT().Count(sampler.MetricSamplerSeen, int64(1), []string{"sampler:probabilistic", "target_service:serv1"}, gomock.Any()).Times(1)
						statsdClient.EXPECT().Gauge(sampler.MetricSamplerSize, float64(0), []string{"sampler:no_priority"}, gomock.Any()).Times(1)
						statsdClient.EXPECT().Gauge(sampler.MetricSamplerSize, float64(0), []string{"sampler:error"}, gomock.Any()).Times(1)
						statsdClient.EXPECT().Gauge(sampler.MetricSamplerSize, float64(0), []string{"sampler:priority"}, gomock.Any()).Times(1)
						statsdClient.EXPECT().Count(sampler.MetricsRareHits, int64(0), nil, gomock.Any()).Times(1)
						statsdClient.EXPECT().Count(sampler.MetricsRareMisses, int64(0), nil, gomock.Any()).Times(1)
						statsdClient.EXPECT().Gauge(sampler.MetricsRareShrinks, float64(0), nil, gomock.Any()).Times(1)
					},
				},
			},
		},
		"probabilistic-prio-keep-100": {
			agentConfig: agentConfig{noPrioritySampled: false, rareSamplerDisabled: true, probabilisticSampler: true, probabilisticSamplerSamplingPercentage: 100},
			testCases: []samplingTestCase{
				{
					trace:       generateProcessedTrace(sampler.PriorityUserKeep, false),
					wantSampled: true,
					expectStatsd: func(statsdClient *mockStatsd.MockClientInterface) {
						statsdClient.EXPECT().Count(sampler.MetricSamplerKept, int64(1), []string{"sampler:probabilistic", "target_service:serv1"}, gomock.Any()).Times(1)
						statsdClient.EXPECT().Count(sampler.MetricSamplerSeen, int64(1), []string{"sampler:probabilistic", "target_service:serv1"}, gomock.Any()).Times(1)
						statsdClient.EXPECT().Gauge(sampler.MetricSamplerSize, float64(0), []string{"sampler:no_priority"}, gomock.Any()).Times(1)
						statsdClient.EXPECT().Gauge(sampler.MetricSamplerSize, float64(0), []string{"sampler:error"}, gomock.Any()).Times(1)
						statsdClient.EXPECT().Gauge(sampler.MetricSamplerSize, float64(0), []string{"sampler:priority"}, gomock.Any()).Times(1)
						statsdClient.EXPECT().Count(sampler.MetricsRareHits, int64(0), nil, gomock.Any()).Times(1)
						statsdClient.EXPECT().Count(sampler.MetricsRareMisses, int64(0), nil, gomock.Any()).Times(1)
						statsdClient.EXPECT().Gauge(sampler.MetricsRareShrinks, float64(0), nil, gomock.Any()).Times(1)
					},
				},
			},
		},
		"probabilistic-prio-keep-0": {
			agentConfig: agentConfig{noPrioritySampled: false, rareSamplerDisabled: true, probabilisticSampler: true, probabilisticSamplerSamplingPercentage: 0},
			testCases: []samplingTestCase{
				{
					trace:       generateProcessedTrace(sampler.PriorityUserKeep, false),
					wantSampled: false,
					expectStatsd: func(statsdClient *mockStatsd.MockClientInterface) {
						statsdClient.EXPECT().Count(sampler.MetricSamplerKept, gomock.Any(), gomock.Any(), gomock.Any()).Times(0)
						statsdClient.EXPECT().Count(sampler.MetricSamplerSeen, int64(1), []string{"sampler:probabilistic", "target_service:serv1"}, gomock.Any()).Times(1)
						statsdClient.EXPECT().Gauge(sampler.MetricSamplerSize, float64(0), []string{"sampler:no_priority"}, gomock.Any()).Times(1)
						statsdClient.EXPECT().Gauge(sampler.MetricSamplerSize, float64(0), []string{"sampler:error"}, gomock.Any()).Times(1)
						statsdClient.EXPECT().Gauge(sampler.MetricSamplerSize, float64(0), []string{"sampler:priority"}, gomock.Any()).Times(1)
						statsdClient.EXPECT().Count(sampler.MetricsRareHits, int64(0), nil, gomock.Any()).Times(1)
						statsdClient.EXPECT().Count(sampler.MetricsRareMisses, int64(0), nil, gomock.Any()).Times(1)
						statsdClient.EXPECT().Gauge(sampler.MetricsRareShrinks, float64(0), nil, gomock.Any()).Times(1)
					},
				},
			},
		},
		"probabilistic-rare-100": {
			agentConfig: agentConfig{noPrioritySampled: false, rareSamplerDisabled: false, probabilisticSampler: true, probabilisticSamplerSamplingPercentage: 100},
			testCases: []samplingTestCase{
				{
					trace:       generateProcessedTrace(sampler.PriorityNone, false),
					wantSampled: true,
					expectStatsd: func(statsdClient *mockStatsd.MockClientInterface) {
						statsdClient.EXPECT().Count(sampler.MetricSamplerKept, int64(1), []string{"sampler:rare", "target_service:serv1", "target_env:test-env"}, gomock.Any()).Times(1)
						statsdClient.EXPECT().Count(sampler.MetricSamplerSeen, int64(1), []string{"sampler:rare", "target_service:serv1", "target_env:test-env"}, gomock.Any()).Times(1)
						statsdClient.EXPECT().Gauge(sampler.MetricSamplerSize, float64(0), []string{"sampler:no_priority"}, gomock.Any()).Times(1)
						statsdClient.EXPECT().Gauge(sampler.MetricSamplerSize, float64(0), []string{"sampler:error"}, gomock.Any()).Times(1)
						statsdClient.EXPECT().Gauge(sampler.MetricSamplerSize, float64(0), []string{"sampler:priority"}, gomock.Any()).Times(1)
						statsdClient.EXPECT().Count(sampler.MetricsRareHits, int64(1), nil, gomock.Any()).Times(1)
						statsdClient.EXPECT().Count(sampler.MetricsRareMisses, int64(0), nil, gomock.Any()).Times(1)
						statsdClient.EXPECT().Gauge(sampler.MetricsRareShrinks, float64(0), nil, gomock.Any()).Times(1)
					},
				},
			},
		},
		"probabilistic-rare-0": {
			agentConfig: agentConfig{noPrioritySampled: false, rareSamplerDisabled: false, probabilisticSampler: true, probabilisticSamplerSamplingPercentage: 0},
			testCases: []samplingTestCase{
				{
					trace:       generateProcessedTrace(sampler.PriorityNone, false),
					wantSampled: true,
					expectStatsd: func(statsdClient *mockStatsd.MockClientInterface) {
						statsdClient.EXPECT().Count(sampler.MetricSamplerKept, int64(1), []string{"sampler:rare", "target_service:serv1", "target_env:test-env"}, gomock.Any()).Times(1)
						statsdClient.EXPECT().Count(sampler.MetricSamplerSeen, int64(1), []string{"sampler:rare", "target_service:serv1", "target_env:test-env"}, gomock.Any()).Times(1)
						statsdClient.EXPECT().Gauge(sampler.MetricSamplerSize, float64(0), []string{"sampler:no_priority"}, gomock.Any()).Times(1)
						statsdClient.EXPECT().Gauge(sampler.MetricSamplerSize, float64(0), []string{"sampler:error"}, gomock.Any()).Times(1)
						statsdClient.EXPECT().Gauge(sampler.MetricSamplerSize, float64(0), []string{"sampler:priority"}, gomock.Any()).Times(1)
						statsdClient.EXPECT().Count(sampler.MetricsRareHits, int64(1), nil, gomock.Any()).Times(1)
						statsdClient.EXPECT().Count(sampler.MetricsRareMisses, int64(0), nil, gomock.Any()).Times(1)
						statsdClient.EXPECT().Gauge(sampler.MetricsRareShrinks, float64(0), nil, gomock.Any()).Times(1)
					},
				},
			},
		},
		"probabilistic-rare-prio-0": {
			agentConfig: agentConfig{noPrioritySampled: false, rareSamplerDisabled: false, probabilisticSampler: true, probabilisticSamplerSamplingPercentage: 0},
			testCases: []samplingTestCase{
				{
					trace:       generateProcessedTrace(sampler.PriorityUserKeep, false),
					wantSampled: true,
					expectStatsd: func(statsdClient *mockStatsd.MockClientInterface) {
						statsdClient.EXPECT().Count(sampler.MetricSamplerKept, int64(1), []string{"sampler:rare", "target_service:serv1", "target_env:test-env"}, gomock.Any()).Times(1)
						statsdClient.EXPECT().Count(sampler.MetricSamplerSeen, int64(1), []string{"sampler:rare", "target_service:serv1", "target_env:test-env"}, gomock.Any()).Times(1)
						statsdClient.EXPECT().Gauge(sampler.MetricSamplerSize, float64(0), []string{"sampler:no_priority"}, gomock.Any()).Times(1)
						statsdClient.EXPECT().Gauge(sampler.MetricSamplerSize, float64(0), []string{"sampler:error"}, gomock.Any()).Times(1)
						statsdClient.EXPECT().Gauge(sampler.MetricSamplerSize, float64(0), []string{"sampler:priority"}, gomock.Any()).Times(1)
						statsdClient.EXPECT().Count(sampler.MetricsRareHits, int64(1), nil, gomock.Any()).Times(1)
						statsdClient.EXPECT().Count(sampler.MetricsRareMisses, int64(0), nil, gomock.Any()).Times(1)
						statsdClient.EXPECT().Gauge(sampler.MetricsRareShrinks, float64(0), nil, gomock.Any()).Times(1)
					},
				},
			},
		},
		"probabilistic-error-100": {
			agentConfig: agentConfig{noPrioritySampled: false, rareSamplerDisabled: true, probabilisticSampler: true, errorsSampled: true, probabilisticSamplerSamplingPercentage: 100},
			testCases: []samplingTestCase{
				{
					trace:       generateProcessedTrace(sampler.PriorityAutoDrop, true),
					wantSampled: true,
					expectStatsd: func(statsdClient *mockStatsd.MockClientInterface) {
						statsdClient.EXPECT().Count(sampler.MetricSamplerKept, int64(1), []string{"sampler:probabilistic", "target_service:serv1"}, gomock.Any()).Times(1)
						statsdClient.EXPECT().Count(sampler.MetricSamplerSeen, int64(1), []string{"sampler:probabilistic", "target_service:serv1"}, gomock.Any()).Times(1)
						statsdClient.EXPECT().Gauge(sampler.MetricSamplerSize, float64(0), []string{"sampler:no_priority"}, gomock.Any()).Times(1)
						statsdClient.EXPECT().Gauge(sampler.MetricSamplerSize, float64(0), []string{"sampler:error"}, gomock.Any()).Times(1)
						statsdClient.EXPECT().Gauge(sampler.MetricSamplerSize, float64(0), []string{"sampler:priority"}, gomock.Any()).Times(1)
						statsdClient.EXPECT().Count(sampler.MetricsRareHits, int64(0), nil, gomock.Any()).Times(1)
						statsdClient.EXPECT().Count(sampler.MetricsRareMisses, int64(0), nil, gomock.Any()).Times(1)
						statsdClient.EXPECT().Gauge(sampler.MetricsRareShrinks, float64(0), nil, gomock.Any()).Times(1)
					},
				},
			},
		},
		"probabilistic-error-0": {
			agentConfig: agentConfig{noPrioritySampled: false, rareSamplerDisabled: true, probabilisticSampler: true, errorsSampled: true, probabilisticSamplerSamplingPercentage: 0},
			testCases: []samplingTestCase{
				{
					trace:       generateProcessedTrace(sampler.PriorityAutoDrop, true),
					wantSampled: true,
					expectStatsd: func(statsdClient *mockStatsd.MockClientInterface) {
						statsdClient.EXPECT().Count(sampler.MetricSamplerKept, int64(1), []string{"sampler:error", "target_service:serv1", "target_env:test-env"}, gomock.Any()).Times(1)
						statsdClient.EXPECT().Count(sampler.MetricSamplerSeen, int64(1), []string{"sampler:error", "target_service:serv1", "target_env:test-env"}, gomock.Any()).Times(1)
						statsdClient.EXPECT().Gauge(sampler.MetricSamplerSize, float64(0), []string{"sampler:no_priority"}, gomock.Any()).Times(1)
						statsdClient.EXPECT().Gauge(sampler.MetricSamplerSize, float64(0), []string{"sampler:error"}, gomock.Any()).Times(1)
						statsdClient.EXPECT().Gauge(sampler.MetricSamplerSize, float64(0), []string{"sampler:priority"}, gomock.Any()).Times(1)
						statsdClient.EXPECT().Count(sampler.MetricsRareHits, int64(0), nil, gomock.Any()).Times(1)
						statsdClient.EXPECT().Count(sampler.MetricsRareMisses, int64(0), nil, gomock.Any()).Times(1)
						statsdClient.EXPECT().Gauge(sampler.MetricsRareShrinks, float64(0), nil, gomock.Any()).Times(1)
					},
				},
			},
		},
	} {
		t.Run(name, func(t *testing.T) {
			ctrl := gomock.NewController(t)
			defer ctrl.Finish()
			statsdClient := mockStatsd.NewMockClientInterface(ctrl)
			a := configureAgent(tt.agentConfig, statsdClient)
			for _, tc := range tt.testCases {
				sampled, _ := a.traceSamplingV1(time.Now(), &info.TagStats{}, &tc.trace)
				assert.EqualValues(t, tc.wantSampled, sampled)
				require.NotNil(t, tc.expectStatsd)
				tc.expectStatsd(statsdClient)
				a.SamplerMetrics.Report()
			}
		})
	}
}

func TestProbSamplerSetsChunkPriority(t *testing.T) {
	now := time.Now()
	ctrl := gomock.NewController(t)
	defer ctrl.Finish()
	statsd := mockStatsd.NewMockClientInterface(ctrl)
	cfg := &config.AgentConfig{TargetTPS: 5, ErrorTPS: 1000, Features: make(map[string]struct{}), ProbabilisticSamplerEnabled: true, ProbabilisticSamplerSamplingPercentage: 100}
	st := idx.NewStringTable()
	root := idx.NewInternalSpan(st, &idx.Span{
		ServiceRef: st.Add("serv1"),
		Start:      uint64(now.UnixNano()),
		Duration:   uint64((100 * time.Millisecond).Nanoseconds()),
		Attributes: map[uint32]*idx.AnyValue{
			st.Add("_top_level"): {
				Value: &idx.AnyValue_DoubleValue{
					DoubleValue: 1,
				},
			},
		},
	})
	pt := traceutil.ProcessedTraceV1{TraceChunk: testutil.TraceChunkV1WithSpanAndPriority(root, int32(-128)), Root: root}
	pt.TraceChunk.Priority = int32(-128)

	a := &Agent{
		NoPrioritySampler:    sampler.NewNoPrioritySampler(cfg),
		ErrorsSampler:        sampler.NewErrorsSampler(cfg),
		PrioritySampler:      sampler.NewPrioritySampler(cfg, &sampler.DynamicConfig{}),
		RareSampler:          sampler.NewRareSampler(config.New()),
		ProbabilisticSampler: sampler.NewProbabilisticSampler(cfg),
		EventProcessor:       newEventProcessor(cfg, statsd),
		SamplerMetrics:       sampler.NewMetrics(statsd),
		conf:                 cfg,
	}

	keep, _ := a.traceSamplingV1(now, info.NewReceiverStats(true).GetTagStats(info.Tags{}), &pt)
	assert.True(t, keep)
	// In order to ensure intake keeps this chunk we must override whatever priority was previously set on this chunk
	// This is especially an issue for incoming OTLP spans where the chunk priority may have the "unset" value of -128
	assert.Equal(t, int32(1), pt.TraceChunk.Priority)
}

func TestSampleTrace(t *testing.T) {
	now := time.Now()
	cfg := &config.AgentConfig{TargetTPS: 5, ErrorTPS: 1000, Features: make(map[string]struct{})}
	genSpan := func(decisionMaker string, priority sampler.SamplingPriority, err int32) traceutil.ProcessedTraceV1 {
		st := idx.NewStringTable()
		root := idx.NewInternalSpan(st, &idx.Span{
			ServiceRef: st.Add("serv1"),
			Start:      uint64(now.UnixNano()),
			Duration:   uint64((100 * time.Millisecond).Nanoseconds()),
			Error:      err != 0,
			Attributes: map[uint32]*idx.AnyValue{
				st.Add("_top_level"): {
					Value: &idx.AnyValue_DoubleValue{
						DoubleValue: 1,
					},
				},
			},
		})
		if decisionMaker != "" {
			root.SetStringAttribute("_dd.p.dm", decisionMaker)
		}
		chunk := testutil.TraceChunkV1WithSpanAndPriority(root, int32(priority))
		if decisionMaker != "" {
			chunk.SetStringAttribute("_dd.p.dm", decisionMaker)
			chunk.Spans[0].SetStringAttribute("_dd.p.dm", decisionMaker)
			samplingMechanism, err := strconv.ParseUint(strings.TrimPrefix(decisionMaker, "-"), 10, 32)
			require.NoError(t, err)
			chunk.SetSamplingMechanism(uint32(samplingMechanism))
		}
		pt := traceutil.ProcessedTraceV1{TraceChunk: chunk, Root: root}
		return pt
	}
	tests := map[string]struct {
		trace                   traceutil.ProcessedTraceV1
		keep                    bool
		keepWithFeature         bool
		expectStatsd            func(statsdClient *mockStatsd.MockClientInterface)
		expectStatsdWithFeature func(statsdClient *mockStatsd.MockClientInterface)
	}{
		"userdrop-error-no-dm-sampled": {
			trace:           genSpan("", sampler.PriorityUserDrop, 1),
			keep:            false,
			keepWithFeature: true,
			expectStatsd: func(statsdClient *mockStatsd.MockClientInterface) {
				statsdClient.EXPECT().Count(sampler.MetricSamplerKept, gomock.Any(), gomock.Any(), gomock.Any()).Times(0)
				statsdClient.EXPECT().Count(sampler.MetricSamplerSeen, int64(1), []string{"sampler:priority", "sampling_priority:manual_drop", "target_service:serv1"}, gomock.Any()).Times(1)
				statsdClient.EXPECT().Gauge(sampler.MetricSamplerSize, float64(0), []string{"sampler:no_priority"}, gomock.Any()).Times(1)
				statsdClient.EXPECT().Gauge(sampler.MetricSamplerSize, float64(0), []string{"sampler:error"}, gomock.Any()).Times(1)
				statsdClient.EXPECT().Gauge(sampler.MetricSamplerSize, float64(0), []string{"sampler:priority"}, gomock.Any()).Times(1)
				statsdClient.EXPECT().Count(sampler.MetricsRareHits, int64(0), nil, gomock.Any()).Times(1)
				statsdClient.EXPECT().Count(sampler.MetricsRareMisses, int64(0), nil, gomock.Any()).Times(1)
				statsdClient.EXPECT().Gauge(sampler.MetricsRareShrinks, float64(0), nil, gomock.Any()).Times(1)
			},
			expectStatsdWithFeature: func(statsdClient *mockStatsd.MockClientInterface) {
				statsdClient.EXPECT().Count(sampler.MetricSamplerKept, int64(1), []string{"sampler:error", "target_service:serv1"}, gomock.Any()).Times(1)
				statsdClient.EXPECT().Count(sampler.MetricSamplerSeen, int64(1), []string{"sampler:error", "target_service:serv1"}, gomock.Any()).Times(1)
				statsdClient.EXPECT().Gauge(sampler.MetricSamplerSize, float64(0), []string{"sampler:no_priority"}, gomock.Any()).Times(1)
				statsdClient.EXPECT().Gauge(sampler.MetricSamplerSize, float64(1), []string{"sampler:error"}, gomock.Any()).Times(1)
				statsdClient.EXPECT().Gauge(sampler.MetricSamplerSize, float64(0), []string{"sampler:priority"}, gomock.Any()).Times(1)
				statsdClient.EXPECT().Count(sampler.MetricsRareHits, int64(0), nil, gomock.Any()).Times(1)
				statsdClient.EXPECT().Count(sampler.MetricsRareMisses, int64(0), nil, gomock.Any()).Times(1)
				statsdClient.EXPECT().Gauge(sampler.MetricsRareShrinks, float64(0), nil, gomock.Any()).Times(1)
			},
		},
		"userdrop-error-manual-dm-unsampled": {
			trace:           genSpan("-4", sampler.PriorityUserDrop, 1),
			keep:            false,
			keepWithFeature: false,
			expectStatsd: func(statsdClient *mockStatsd.MockClientInterface) {
				statsdClient.EXPECT().Count(sampler.MetricSamplerKept, gomock.Any(), gomock.Any(), gomock.Any()).Times(0)
				statsdClient.EXPECT().Count(sampler.MetricSamplerSeen, int64(1), []string{"sampler:priority", "sampling_priority:manual_drop", "target_service:serv1"}, gomock.Any()).Times(1)
				statsdClient.EXPECT().Gauge(sampler.MetricSamplerSize, float64(0), []string{"sampler:no_priority"}, gomock.Any()).Times(1)
				statsdClient.EXPECT().Gauge(sampler.MetricSamplerSize, float64(0), []string{"sampler:error"}, gomock.Any()).Times(1)
				statsdClient.EXPECT().Gauge(sampler.MetricSamplerSize, float64(0), []string{"sampler:priority"}, gomock.Any()).Times(1)
				statsdClient.EXPECT().Count(sampler.MetricsRareHits, int64(0), nil, gomock.Any()).Times(1)
				statsdClient.EXPECT().Count(sampler.MetricsRareMisses, int64(0), nil, gomock.Any()).Times(1)
				statsdClient.EXPECT().Gauge(sampler.MetricsRareShrinks, float64(0), nil, gomock.Any()).Times(1)
			},
			expectStatsdWithFeature: func(statsdClient *mockStatsd.MockClientInterface) {
				statsdClient.EXPECT().Count(sampler.MetricSamplerKept, gomock.Any(), gomock.Any(), gomock.Any()).Times(0)
				statsdClient.EXPECT().Count(sampler.MetricSamplerSeen, int64(1), []string{"sampler:priority", "sampling_priority:manual_drop", "target_service:serv1"}, gomock.Any()).Times(1)
				statsdClient.EXPECT().Gauge(sampler.MetricSamplerSize, float64(0), []string{"sampler:no_priority"}, gomock.Any()).Times(1)
				statsdClient.EXPECT().Gauge(sampler.MetricSamplerSize, float64(0), []string{"sampler:error"}, gomock.Any()).Times(1)
				statsdClient.EXPECT().Gauge(sampler.MetricSamplerSize, float64(0), []string{"sampler:priority"}, gomock.Any()).Times(1)
				statsdClient.EXPECT().Count(sampler.MetricsRareHits, int64(0), nil, gomock.Any()).Times(1)
				statsdClient.EXPECT().Count(sampler.MetricsRareMisses, int64(0), nil, gomock.Any()).Times(1)
				statsdClient.EXPECT().Gauge(sampler.MetricsRareShrinks, float64(0), nil, gomock.Any()).Times(1)
			},
		},
		"userdrop-error-agent-dm-sampled": {
			trace:           genSpan("-1", sampler.PriorityUserDrop, 1),
			keep:            false,
			keepWithFeature: true,
			expectStatsd: func(statsdClient *mockStatsd.MockClientInterface) {
				statsdClient.EXPECT().Count(sampler.MetricSamplerKept, gomock.Any(), gomock.Any(), gomock.Any()).Times(0)
				statsdClient.EXPECT().Count(sampler.MetricSamplerSeen, int64(1), []string{"sampler:priority", "sampling_priority:manual_drop", "target_service:serv1"}, gomock.Any()).Times(1)
				statsdClient.EXPECT().Gauge(sampler.MetricSamplerSize, float64(0), []string{"sampler:no_priority"}, gomock.Any()).Times(1)
				statsdClient.EXPECT().Gauge(sampler.MetricSamplerSize, float64(0), []string{"sampler:error"}, gomock.Any()).Times(1)
				statsdClient.EXPECT().Gauge(sampler.MetricSamplerSize, float64(0), []string{"sampler:priority"}, gomock.Any()).Times(1)
				statsdClient.EXPECT().Count(sampler.MetricsRareHits, int64(0), nil, gomock.Any()).Times(1)
				statsdClient.EXPECT().Count(sampler.MetricsRareMisses, int64(0), nil, gomock.Any()).Times(1)
				statsdClient.EXPECT().Gauge(sampler.MetricsRareShrinks, float64(0), nil, gomock.Any()).Times(1)
			},
			expectStatsdWithFeature: func(statsdClient *mockStatsd.MockClientInterface) {
				statsdClient.EXPECT().Count(sampler.MetricSamplerKept, int64(1), []string{"sampler:error", "target_service:serv1"}, gomock.Any()).Times(1)
				statsdClient.EXPECT().Count(sampler.MetricSamplerSeen, int64(1), []string{"sampler:error", "target_service:serv1"}, gomock.Any()).Times(1)
				statsdClient.EXPECT().Gauge(sampler.MetricSamplerSize, float64(0), []string{"sampler:no_priority"}, gomock.Any()).Times(1)
				statsdClient.EXPECT().Gauge(sampler.MetricSamplerSize, float64(1), []string{"sampler:error"}, gomock.Any()).Times(1)
				statsdClient.EXPECT().Gauge(sampler.MetricSamplerSize, float64(0), []string{"sampler:priority"}, gomock.Any()).Times(1)
				statsdClient.EXPECT().Count(sampler.MetricsRareHits, int64(0), nil, gomock.Any()).Times(1)
				statsdClient.EXPECT().Count(sampler.MetricsRareMisses, int64(0), nil, gomock.Any()).Times(1)
				statsdClient.EXPECT().Gauge(sampler.MetricsRareShrinks, float64(0), nil, gomock.Any()).Times(1)
			},
		},
		"userkeep-error-no-dm-sampled": {
			trace:           genSpan("", sampler.PriorityUserKeep, 1),
			keep:            true,
			keepWithFeature: true,
			expectStatsd: func(statsdClient *mockStatsd.MockClientInterface) {
				statsdClient.EXPECT().Count(sampler.MetricSamplerKept, int64(1), []string{"sampler:priority", "sampling_priority:manual_keep", "target_service:serv1"}, gomock.Any()).Times(1)
				statsdClient.EXPECT().Count(sampler.MetricSamplerSeen, int64(1), []string{"sampler:priority", "sampling_priority:manual_keep", "target_service:serv1"}, gomock.Any()).Times(1)
				statsdClient.EXPECT().Gauge(sampler.MetricSamplerSize, float64(0), []string{"sampler:no_priority"}, gomock.Any()).Times(1)
				statsdClient.EXPECT().Gauge(sampler.MetricSamplerSize, float64(0), []string{"sampler:error"}, gomock.Any()).Times(1)
				statsdClient.EXPECT().Gauge(sampler.MetricSamplerSize, float64(0), []string{"sampler:priority"}, gomock.Any()).Times(1)
				statsdClient.EXPECT().Count(sampler.MetricsRareHits, int64(0), nil, gomock.Any()).Times(1)
				statsdClient.EXPECT().Count(sampler.MetricsRareMisses, int64(0), nil, gomock.Any()).Times(1)
				statsdClient.EXPECT().Gauge(sampler.MetricsRareShrinks, float64(0), nil, gomock.Any()).Times(1)
			},
			expectStatsdWithFeature: func(statsdClient *mockStatsd.MockClientInterface) {
				statsdClient.EXPECT().Count(sampler.MetricSamplerKept, int64(1), []string{"sampler:priority", "sampling_priority:manual_keep", "target_service:serv1"}, gomock.Any()).Times(1)
				statsdClient.EXPECT().Count(sampler.MetricSamplerSeen, int64(1), []string{"sampler:priority", "sampling_priority:manual_keep", "target_service:serv1"}, gomock.Any()).Times(1)
				statsdClient.EXPECT().Gauge(sampler.MetricSamplerSize, float64(0), []string{"sampler:no_priority"}, gomock.Any()).Times(1)
				statsdClient.EXPECT().Gauge(sampler.MetricSamplerSize, float64(0), []string{"sampler:error"}, gomock.Any()).Times(1)
				statsdClient.EXPECT().Gauge(sampler.MetricSamplerSize, float64(0), []string{"sampler:priority"}, gomock.Any()).Times(1)
				statsdClient.EXPECT().Count(sampler.MetricsRareHits, int64(0), nil, gomock.Any()).Times(1)
				statsdClient.EXPECT().Count(sampler.MetricsRareMisses, int64(0), nil, gomock.Any()).Times(1)
				statsdClient.EXPECT().Gauge(sampler.MetricsRareShrinks, float64(0), nil, gomock.Any()).Times(1)
			},
		},
		"userkeep-error-agent-dm-sampled": {
			trace:           genSpan("-1", sampler.PriorityUserKeep, 1),
			keep:            true,
			keepWithFeature: true,
			expectStatsd: func(statsdClient *mockStatsd.MockClientInterface) {
				statsdClient.EXPECT().Count(sampler.MetricSamplerKept, int64(1), []string{"sampler:priority", "sampling_priority:manual_keep", "target_service:serv1"}, gomock.Any()).Times(1)
				statsdClient.EXPECT().Count(sampler.MetricSamplerSeen, int64(1), []string{"sampler:priority", "sampling_priority:manual_keep", "target_service:serv1"}, gomock.Any()).Times(1)
				statsdClient.EXPECT().Gauge(sampler.MetricSamplerSize, float64(0), []string{"sampler:no_priority"}, gomock.Any()).Times(1)
				statsdClient.EXPECT().Gauge(sampler.MetricSamplerSize, float64(0), []string{"sampler:error"}, gomock.Any()).Times(1)
				statsdClient.EXPECT().Gauge(sampler.MetricSamplerSize, float64(0), []string{"sampler:priority"}, gomock.Any()).Times(1)
				statsdClient.EXPECT().Count(sampler.MetricsRareHits, int64(0), nil, gomock.Any()).Times(1)
				statsdClient.EXPECT().Count(sampler.MetricsRareMisses, int64(0), nil, gomock.Any()).Times(1)
				statsdClient.EXPECT().Gauge(sampler.MetricsRareShrinks, float64(0), nil, gomock.Any()).Times(1)
			},
			expectStatsdWithFeature: func(statsdClient *mockStatsd.MockClientInterface) {
				statsdClient.EXPECT().Count(sampler.MetricSamplerKept, int64(1), []string{"sampler:priority", "sampling_priority:manual_keep", "target_service:serv1"}, gomock.Any()).Times(1)
				statsdClient.EXPECT().Count(sampler.MetricSamplerSeen, int64(1), []string{"sampler:priority", "sampling_priority:manual_keep", "target_service:serv1"}, gomock.Any()).Times(1)
				statsdClient.EXPECT().Gauge(sampler.MetricSamplerSize, float64(0), []string{"sampler:no_priority"}, gomock.Any()).Times(1)
				statsdClient.EXPECT().Gauge(sampler.MetricSamplerSize, float64(0), []string{"sampler:error"}, gomock.Any()).Times(1)
				statsdClient.EXPECT().Gauge(sampler.MetricSamplerSize, float64(0), []string{"sampler:priority"}, gomock.Any()).Times(1)
				statsdClient.EXPECT().Count(sampler.MetricsRareHits, int64(0), nil, gomock.Any()).Times(1)
				statsdClient.EXPECT().Count(sampler.MetricsRareMisses, int64(0), nil, gomock.Any()).Times(1)
				statsdClient.EXPECT().Gauge(sampler.MetricsRareShrinks, float64(0), nil, gomock.Any()).Times(1)
			},
		},
		"autodrop-error-sampled": {
			trace:           genSpan("", sampler.PriorityAutoDrop, 1),
			keep:            true,
			keepWithFeature: true,
			expectStatsd: func(statsdClient *mockStatsd.MockClientInterface) {
				statsdClient.EXPECT().Count(sampler.MetricSamplerKept, int64(1), []string{"sampler:error", "target_service:serv1"}, gomock.Any()).Times(1)
				statsdClient.EXPECT().Count(sampler.MetricSamplerSeen, int64(1), []string{"sampler:error", "target_service:serv1"}, gomock.Any()).Times(1)
				statsdClient.EXPECT().Gauge(sampler.MetricSamplerSize, float64(0), []string{"sampler:no_priority"}, gomock.Any()).Times(1)
				statsdClient.EXPECT().Gauge(sampler.MetricSamplerSize, float64(1), []string{"sampler:error"}, gomock.Any()).Times(1)
				statsdClient.EXPECT().Gauge(sampler.MetricSamplerSize, float64(1), []string{"sampler:priority"}, gomock.Any()).Times(1)
				statsdClient.EXPECT().Count(sampler.MetricsRareHits, int64(0), nil, gomock.Any()).Times(1)
				statsdClient.EXPECT().Count(sampler.MetricsRareMisses, int64(0), nil, gomock.Any()).Times(1)
				statsdClient.EXPECT().Gauge(sampler.MetricsRareShrinks, float64(0), nil, gomock.Any()).Times(1)
			},
			expectStatsdWithFeature: func(statsdClient *mockStatsd.MockClientInterface) {
				statsdClient.EXPECT().Count(sampler.MetricSamplerKept, int64(1), []string{"sampler:error", "target_service:serv1"}, gomock.Any()).Times(1)
				statsdClient.EXPECT().Count(sampler.MetricSamplerSeen, int64(1), []string{"sampler:error", "target_service:serv1"}, gomock.Any()).Times(1)
				statsdClient.EXPECT().Gauge(sampler.MetricSamplerSize, float64(0), []string{"sampler:no_priority"}, gomock.Any()).Times(1)
				statsdClient.EXPECT().Gauge(sampler.MetricSamplerSize, float64(1), []string{"sampler:error"}, gomock.Any()).Times(1)
				statsdClient.EXPECT().Gauge(sampler.MetricSamplerSize, float64(1), []string{"sampler:priority"}, gomock.Any()).Times(1)
				statsdClient.EXPECT().Count(sampler.MetricsRareHits, int64(0), nil, gomock.Any()).Times(1)
				statsdClient.EXPECT().Count(sampler.MetricsRareMisses, int64(0), nil, gomock.Any()).Times(1)
				statsdClient.EXPECT().Gauge(sampler.MetricsRareShrinks, float64(0), nil, gomock.Any()).Times(1)
			},
		},
		"autodrop-not-sampled": {
			trace:           genSpan("", sampler.PriorityAutoDrop, 0),
			keep:            false,
			keepWithFeature: false,
			expectStatsd: func(statsdClient *mockStatsd.MockClientInterface) {
				statsdClient.EXPECT().Count(sampler.MetricSamplerKept, gomock.Any(), gomock.Any(), gomock.Any()).Times(0)
				statsdClient.EXPECT().Count(sampler.MetricSamplerSeen, int64(1), []string{"sampler:priority", "sampling_priority:auto_drop", "target_service:serv1"}, gomock.Any()).Times(1)
				statsdClient.EXPECT().Gauge(sampler.MetricSamplerSize, float64(0), []string{"sampler:no_priority"}, gomock.Any()).Times(1)
				statsdClient.EXPECT().Gauge(sampler.MetricSamplerSize, float64(0), []string{"sampler:error"}, gomock.Any()).Times(1)
				statsdClient.EXPECT().Gauge(sampler.MetricSamplerSize, float64(1), []string{"sampler:priority"}, gomock.Any()).Times(1)
				statsdClient.EXPECT().Count(sampler.MetricsRareHits, int64(0), nil, gomock.Any()).Times(1)
				statsdClient.EXPECT().Count(sampler.MetricsRareMisses, int64(0), nil, gomock.Any()).Times(1)
				statsdClient.EXPECT().Gauge(sampler.MetricsRareShrinks, float64(0), nil, gomock.Any()).Times(1)
			},
			expectStatsdWithFeature: func(statsdClient *mockStatsd.MockClientInterface) {
				statsdClient.EXPECT().Count(sampler.MetricSamplerKept, gomock.Any(), gomock.Any(), gomock.Any()).Times(0)
				statsdClient.EXPECT().Count(sampler.MetricSamplerSeen, int64(1), []string{"sampler:priority", "sampling_priority:auto_drop", "target_service:serv1"}, gomock.Any()).Times(1)
				statsdClient.EXPECT().Gauge(sampler.MetricSamplerSize, float64(0), []string{"sampler:no_priority"}, gomock.Any()).Times(1)
				statsdClient.EXPECT().Gauge(sampler.MetricSamplerSize, float64(0), []string{"sampler:error"}, gomock.Any()).Times(1)
				statsdClient.EXPECT().Gauge(sampler.MetricSamplerSize, float64(1), []string{"sampler:priority"}, gomock.Any()).Times(1)
				statsdClient.EXPECT().Count(sampler.MetricsRareHits, int64(0), nil, gomock.Any()).Times(1)
				statsdClient.EXPECT().Count(sampler.MetricsRareMisses, int64(0), nil, gomock.Any()).Times(1)
				statsdClient.EXPECT().Gauge(sampler.MetricsRareShrinks, float64(0), nil, gomock.Any()).Times(1)
			},
		},
		"autokeep-dm-sampled": {
			trace:           genSpan("-9", sampler.PriorityAutoKeep, 0),
			keep:            true,
			keepWithFeature: true,
			expectStatsd: func(statsdClient *mockStatsd.MockClientInterface) {
				statsdClient.EXPECT().Count(sampler.MetricSamplerKept, int64(1), []string{"sampler:probabilistic", "target_service:serv1"}, gomock.Any()).Times(1)
				statsdClient.EXPECT().Count(sampler.MetricSamplerSeen, int64(1), []string{"sampler:probabilistic", "target_service:serv1"}, gomock.Any()).Times(1)
				statsdClient.EXPECT().Gauge(sampler.MetricSamplerSize, float64(0), []string{"sampler:no_priority"}, gomock.Any()).Times(1)
				statsdClient.EXPECT().Gauge(sampler.MetricSamplerSize, float64(0), []string{"sampler:error"}, gomock.Any()).Times(1)
				statsdClient.EXPECT().Gauge(sampler.MetricSamplerSize, float64(1), []string{"sampler:priority"}, gomock.Any()).Times(1)
				statsdClient.EXPECT().Count(sampler.MetricsRareHits, int64(0), nil, gomock.Any()).Times(1)
				statsdClient.EXPECT().Count(sampler.MetricsRareMisses, int64(0), nil, gomock.Any()).Times(1)
				statsdClient.EXPECT().Gauge(sampler.MetricsRareShrinks, float64(0), nil, gomock.Any()).Times(1)
			},
			expectStatsdWithFeature: func(statsdClient *mockStatsd.MockClientInterface) {
				statsdClient.EXPECT().Count(sampler.MetricSamplerKept, int64(1), []string{"sampler:probabilistic", "target_service:serv1"}, gomock.Any()).Times(1)
				statsdClient.EXPECT().Count(sampler.MetricSamplerSeen, int64(1), []string{"sampler:probabilistic", "target_service:serv1"}, gomock.Any()).Times(1)
				statsdClient.EXPECT().Gauge(sampler.MetricSamplerSize, float64(0), []string{"sampler:no_priority"}, gomock.Any()).Times(1)
				statsdClient.EXPECT().Gauge(sampler.MetricSamplerSize, float64(0), []string{"sampler:error"}, gomock.Any()).Times(1)
				statsdClient.EXPECT().Gauge(sampler.MetricSamplerSize, float64(1), []string{"sampler:priority"}, gomock.Any()).Times(1)
				statsdClient.EXPECT().Count(sampler.MetricsRareHits, int64(0), nil, gomock.Any()).Times(1)
				statsdClient.EXPECT().Count(sampler.MetricsRareMisses, int64(0), nil, gomock.Any()).Times(1)
				statsdClient.EXPECT().Gauge(sampler.MetricsRareShrinks, float64(0), nil, gomock.Any()).Times(1)
			},
		},
	}
	for name, tt := range tests {
		t.Run(name, func(t *testing.T) {
			ctrl := gomock.NewController(t)
			defer ctrl.Finish()
			statsd := mockStatsd.NewMockClientInterface(ctrl)
			metrics := sampler.NewMetrics(statsd)
			a := &Agent{
				NoPrioritySampler: sampler.NewNoPrioritySampler(cfg),
				ErrorsSampler:     sampler.NewErrorsSampler(cfg),
				PrioritySampler:   sampler.NewPrioritySampler(cfg, &sampler.DynamicConfig{}),
				RareSampler:       sampler.NewRareSampler(config.New()),
				EventProcessor:    newEventProcessor(cfg, statsd),
				SamplerMetrics:    metrics,
				conf:              cfg,
			}
			a.SamplerMetrics.Add(a.NoPrioritySampler, a.ErrorsSampler, a.PrioritySampler, a.RareSampler)
			tt.expectStatsd(statsd)
			keep, _ := a.traceSamplingV1(now, info.NewReceiverStats(true).GetTagStats(info.Tags{}), &tt.trace)
			metrics.Report()
			assert.Equal(t, tt.keep, keep)
			assert.Equal(t, !tt.keep, tt.trace.TraceChunk.DroppedTrace)
			cfg.Features["error_rare_sample_tracer_drop"] = struct{}{}
			defer delete(cfg.Features, "error_rare_sample_tracer_drop")
			tt.expectStatsdWithFeature(statsd)
			keep, _ = a.traceSamplingV1(now, info.NewReceiverStats(true).GetTagStats(info.Tags{}), &tt.trace)
			metrics.Report()
			assert.Equal(t, tt.keepWithFeature, keep)
			assert.Equal(t, !tt.keepWithFeature, tt.trace.TraceChunk.DroppedTrace)
		})
	}
}

func TestSample(t *testing.T) {
	now := time.Now()
	cfg := &config.AgentConfig{TargetTPS: 5, ErrorTPS: 1000, Features: make(map[string]struct{})}
	genSpan := func(decisionMaker string, priority sampler.SamplingPriority, err int32, exceptionInSpanEvent bool) traceutil.ProcessedTraceV1 {
		st := idx.NewStringTable()
		root := idx.NewInternalSpan(st, &idx.Span{
			ServiceRef: st.Add("serv1"),
			Start:      uint64(now.UnixNano()),
			Duration:   uint64((100 * time.Millisecond).Nanoseconds()),
			Error:      err != 0,
			Attributes: map[uint32]*idx.AnyValue{
				st.Add("_top_level"): {
					Value: &idx.AnyValue_DoubleValue{
						DoubleValue: 1,
					},
				},
			},
		})
		if exceptionInSpanEvent {
			root.SetStringAttribute("_dd.span_events.has_exception", "true") // the Error Sampler will keep the trace
		}
		chunk := testutil.TraceChunkV1WithSpanAndPriority(root, int32(priority))
		if decisionMaker != "" {
			chunk.SetStringAttribute("_dd.p.dm", decisionMaker)
			chunk.Spans[0].SetStringAttribute("_dd.p.dm", decisionMaker)
		}
		pt := traceutil.ProcessedTraceV1{TraceChunk: chunk, Root: root}
		return pt
	}
	statsd := &statsd.NoOpClient{}
	tests := map[string]struct {
		trace           traceutil.ProcessedTraceV1
		etsEnabled      bool
		keep            bool
		keepWithFeature bool
	}{
		"userdrop-error-manual-dm-unsampled": {
			trace:           genSpan("-4", sampler.PriorityUserDrop, 1, false),
			keep:            false,
			keepWithFeature: false,
		},
		"userkeep-error-no-dm-sampled": {
			trace:           genSpan("", sampler.PriorityUserKeep, 1, false),
			keep:            true,
			keepWithFeature: true,
		},
		"userkeep-error-agent-dm-sampled": {
			trace:           genSpan("-1", sampler.PriorityUserKeep, 1, false),
			keep:            true,
			keepWithFeature: true,
		},
		"autodrop-error-sampled": {
			trace:           genSpan("", sampler.PriorityAutoDrop, 1, false),
			keep:            true,
			keepWithFeature: true,
		},
		"autodrop-not-sampled": {
			trace:           genSpan("", sampler.PriorityAutoDrop, 0, false),
			keep:            false,
			keepWithFeature: false,
		},
		"ets-userdrop-error-manual-dm-unsampled": {
			trace:           genSpan("-4", sampler.PriorityUserDrop, 1, false),
			etsEnabled:      true,
			keep:            true,
			keepWithFeature: true,
		},
		"ets-userdrop-errorspanevent-manual-dm-unsampled": {
			trace:           genSpan("-4", sampler.PriorityUserDrop, 1, false),
			etsEnabled:      true,
			keep:            true,
			keepWithFeature: true,
		},
		"ets-userdrop-manual-dm-unsampled": {
			trace:           genSpan("-4", sampler.PriorityUserDrop, 0, false),
			etsEnabled:      true,
			keep:            false,
			keepWithFeature: false,
		},
		"ets-userkeep-error-no-dm-sampled": {
			trace:           genSpan("", sampler.PriorityUserKeep, 1, false),
			etsEnabled:      true,
			keep:            true,
			keepWithFeature: true,
		},
		"ets-userkeep-error-agent-dm-sampled": {
			trace:           genSpan("-1", sampler.PriorityUserKeep, 1, false),
			etsEnabled:      true,
			keep:            true,
			keepWithFeature: true,
		},
		"ets-autodrop-error-sampled": {
			trace:           genSpan("", sampler.PriorityAutoDrop, 1, false),
			etsEnabled:      true,
			keep:            true,
			keepWithFeature: true,
		},
		"ets-autodrop-errorspanevent-sampled": {
			trace:           genSpan("", sampler.PriorityAutoDrop, 0, true),
			etsEnabled:      true,
			keep:            true,
			keepWithFeature: true,
		},
		"ets-autodrop-not-sampled": {
			trace:           genSpan("", sampler.PriorityAutoDrop, 0, false),
			etsEnabled:      true,
			keep:            false,
			keepWithFeature: false,
		},
	}
	for name, tt := range tests {
		cfg.ErrorTrackingStandalone = tt.etsEnabled
		a := &Agent{
			NoPrioritySampler: sampler.NewNoPrioritySampler(cfg),
			ErrorsSampler:     sampler.NewErrorsSampler(cfg),
			PrioritySampler:   sampler.NewPrioritySampler(cfg, &sampler.DynamicConfig{}),
			RareSampler:       sampler.NewRareSampler(config.New()),
			EventProcessor:    newEventProcessor(cfg, statsd),
			SamplerMetrics:    sampler.NewMetrics(statsd),
			conf:              cfg,
		}
		t.Run(name, func(t *testing.T) {
			keep, _ := a.sampleV1(now, info.NewReceiverStats(true).GetTagStats(info.Tags{}), &tt.trace)
			assert.Equal(t, tt.keep, keep)
			assert.Equal(t, !tt.keep, tt.trace.TraceChunk.DroppedTrace)
			cfg.Features["error_rare_sample_tracer_drop"] = struct{}{}
			defer delete(cfg.Features, "error_rare_sample_tracer_drop")
			keep, _ = a.sampleV1(now, info.NewReceiverStats(true).GetTagStats(info.Tags{}), &tt.trace)
			assert.Equal(t, tt.keepWithFeature, keep)
			assert.Equal(t, !tt.keepWithFeature, tt.trace.TraceChunk.DroppedTrace)
		})
	}
}

func TestSampleManualUserDropNoAnalyticsEvents(t *testing.T) {
	// This test exists to confirm previous behavior where we did not extract nor tag analytics events on
	// user manual drop traces
	now := time.Now()
	cfg := &config.AgentConfig{TargetTPS: 5, ErrorTPS: 1000, Features: make(map[string]struct{}), MaxEPS: 1000}
	st := idx.NewStringTable()
	root := idx.NewInternalSpan(st, &idx.Span{
		ServiceRef: st.Add("serv1"),
		Start:      uint64(now.UnixNano()),
		Duration:   uint64((100 * time.Millisecond).Nanoseconds()),
		Attributes: map[uint32]*idx.AnyValue{
			st.Add("_top_level"): {
				Value: &idx.AnyValue_DoubleValue{
					DoubleValue: 1,
				},
			},
			st.Add("_dd1.sr.eausr"): {
				Value: &idx.AnyValue_DoubleValue{
					DoubleValue: 1,
				},
			},
		},
	})
	pt := traceutil.ProcessedTraceV1{TraceChunk: testutil.TraceChunkV1WithSpanAndPriority(root, -1), Root: root}
	pt.TraceChunk.Priority = -1
	statsd := &statsd.NoOpClient{}
	a := &Agent{
		NoPrioritySampler: sampler.NewNoPrioritySampler(cfg),
		ErrorsSampler:     sampler.NewErrorsSampler(cfg),
		PrioritySampler:   sampler.NewPrioritySampler(cfg, &sampler.DynamicConfig{}),
		RareSampler:       sampler.NewRareSampler(config.New()),
		EventProcessor:    newEventProcessor(cfg, statsd),
		SamplerMetrics:    sampler.NewMetrics(statsd),
		conf:              cfg,
	}
	keep, _ := a.sampleV1(now, info.NewReceiverStats(true).GetTagStats(info.Tags{}), &pt)
	assert.False(t, keep)
	_, ok := pt.Root.GetAttributeAsFloat64("_dd.analyzed")
	assert.False(t, ok)
}

func TestPartialSamplingFree(t *testing.T) {
	cfg := &config.AgentConfig{RareSamplerEnabled: false, BucketInterval: 10 * time.Second}
	dynConf := sampler.NewDynamicConfig()
	inV1 := make(chan *api.PayloadV1, 1000)
	statsd := &statsd.NoOpClient{}
	agnt := &Agent{
		Concentrator:      &mockConcentrator{},
		Blacklister:       filters.NewBlacklister(cfg.Ignore["resource"]),
		Replacer:          filters.NewReplacer(cfg.ReplaceTags),
		NoPrioritySampler: sampler.NewNoPrioritySampler(cfg),
		ErrorsSampler:     sampler.NewErrorsSampler(cfg),
		PrioritySampler:   sampler.NewPrioritySampler(cfg, &sampler.DynamicConfig{}),
		EventProcessor:    newEventProcessor(cfg, statsd),
		RareSampler:       sampler.NewRareSampler(config.New()),
		SamplerMetrics:    sampler.NewMetrics(statsd),
		TraceWriterV1:     &mockTraceWriter{},
		conf:              cfg,
		Timing:            &timing.NoopReporter{},
	}
	agnt.Receiver = api.NewHTTPReceiver(cfg, dynConf, inV1, agnt, telemetry.NewNoopCollector(), statsd, &timing.NoopReporter{})
	now := time.Now()
	smallKeptSpan := &pb.Span{
		TraceID:  1,
		SpanID:   1,
		Service:  "s",
		Name:     "n",
		Resource: "aaaa",
		Type:     "web",
		Start:    now.Add(-time.Second).UnixNano(),
		Duration: (500 * time.Millisecond).Nanoseconds(),
		Metrics:  map[string]float64{"_sampling_priority_v1": 1.0},
	}

	tracerPayload := testutil.TracerPayloadWithChunk(testutil.TraceChunkWithSpan(smallKeptSpan))

	runtime.GC()
	var m runtime.MemStats
	runtime.ReadMemStats(&m)
	assert.Less(t, m.HeapInuse, uint64(50*1e6))

	droppedSpan := &pb.Span{
		TraceID:  1,
		SpanID:   1,
		Service:  "s",
		Name:     "n",
		Resource: "bbb",
		Type:     "web",
		Start:    now.Add(-time.Second).UnixNano(),
		Duration: (500 * time.Millisecond).Nanoseconds(),
		Metrics:  map[string]float64{"_sampling_priority_v1": 0.0},
		Meta:     map[string]string{},
	}
	for i := 0; i < 5*1e3; i++ {
		droppedSpan.Meta[strconv.Itoa(i)] = strings.Repeat("0123456789", 1e3)
	}
	bigChunk := testutil.TraceChunkWithSpan(droppedSpan)
	bigChunk.Origin = strings.Repeat("0123456789", 50*1e6)
	tracerPayload.Chunks = append(tracerPayload.Chunks, bigChunk)
	runtime.GC()
	runtime.ReadMemStats(&m)
	assert.Greater(t, m.HeapInuse, uint64(50*1e6))
	agnt.Process(&api.Payload{
		TracerPayload: tracerPayload,
		Source:        info.NewReceiverStats(true).GetTagStats(info.Tags{}),
	})
	runtime.GC()
	runtime.ReadMemStats(&m)
	assert.Greater(t, m.HeapInuse, uint64(50*1e6))

	agnt.Concentrator.(*mockConcentrator).Reset()
	// The big strings from the partial flush will be cleaned up when we flush the old payload
	// To simulate that we explicitly call RemoveUnusedStrings on the payload as the real TraceWriterV1 does
	assert.Len(t, agnt.TraceWriterV1.(*mockTraceWriter).payloadsV1, 1)
	agnt.TraceWriterV1.(*mockTraceWriter).payloadsV1[0].TracerPayload.RemoveUnusedStrings()
	// big chunk should be cleaned as unsampled and passed through stats
	runtime.GC()
	runtime.ReadMemStats(&m)
	assert.Less(t, m.HeapInuse, uint64(50*1e6))
}

func TestEventProcessorFromConf(t *testing.T) {
	if _, ok := os.LookupEnv("INTEGRATION"); !ok {
		t.Skip("set INTEGRATION environment variable to run")
	}
	if testing.Short() {
		return
	}
	testMaxEPS := 100.
	rateByServiceAndName := map[string]map[string]float64{
		"serviceA": {
			"opA": 0,
			"opC": 1,
		},
		"serviceB": {
			"opB": 0.5,
		},
	}
	rateByService := map[string]float64{
		"serviceA": 1,
		"serviceC": 0.5,
		"serviceD": 1,
	}

	for _, testCase := range []eventProcessorTestCase{
		// Name: <extractor>/<maxeps situation>/priority
		{name: "none/below/none", intakeSPS: 100, serviceName: "serviceE", opName: "opA", extractionRate: -1, priority: sampler.PriorityNone, expectedEPS: 0, deltaPct: 0, duration: 10 * time.Second},
		{name: "metric/below/none", intakeSPS: 100, serviceName: "serviceD", opName: "opA", extractionRate: 0.5, priority: sampler.PriorityNone, expectedEPS: 50, deltaPct: 0.1, duration: 10 * time.Second},
		{name: "metric/above/none", intakeSPS: 200, serviceName: "serviceD", opName: "opA", extractionRate: 1, priority: sampler.PriorityNone, expectedEPS: 100, deltaPct: 0.5, duration: 60 * time.Second},
		{name: "fixed/below/none", intakeSPS: 100, serviceName: "serviceB", opName: "opB", extractionRate: -1, priority: sampler.PriorityNone, expectedEPS: 50, deltaPct: 0.1, duration: 10 * time.Second},
		{name: "fixed/above/none", intakeSPS: 200, serviceName: "serviceA", opName: "opC", extractionRate: -1, priority: sampler.PriorityNone, expectedEPS: 100, deltaPct: 0.5, duration: 60 * time.Second},
		{name: "fixed/above/autokeep", intakeSPS: 200, serviceName: "serviceA", opName: "opC", extractionRate: -1, priority: sampler.PriorityAutoKeep, expectedEPS: 100, deltaPct: 0.5, duration: 60 * time.Second},
		{name: "metric/above/autokeep", intakeSPS: 200, serviceName: "serviceD", opName: "opA", extractionRate: 1, priority: sampler.PriorityAutoKeep, expectedEPS: 100, deltaPct: 0.5, duration: 60 * time.Second},
		// UserKeep traces allows overflow of EPS
		{name: "metric/above/userkeep", intakeSPS: 200, serviceName: "serviceD", opName: "opA", extractionRate: 1, priority: sampler.PriorityUserKeep, expectedEPS: 200, deltaPct: 0.1, duration: 10 * time.Second},
		{name: "agent/above/userkeep", intakeSPS: 200, serviceName: "serviceA", opName: "opC", extractionRate: -1, priority: sampler.PriorityUserKeep, expectedEPS: 200, deltaPct: 0.1, duration: 10 * time.Second},

		// Overrides (Name: <extractor1>/override/<extractor2>)
		{name: "metric/override/fixed", intakeSPS: 100, serviceName: "serviceA", opName: "opA", extractionRate: 1, priority: sampler.PriorityNone, expectedEPS: 100, deltaPct: 0.1, duration: 10 * time.Second},
		// Legacy should never be considered if fixed rate is being used.
		{name: "fixed/override/legacy", intakeSPS: 100, serviceName: "serviceA", opName: "opD", extractionRate: -1, priority: sampler.PriorityNone, expectedEPS: 0, deltaPct: 0, duration: 10 * time.Second},
	} {
		testEventProcessorFromConf(t, &config.AgentConfig{
			MaxEPS:                      testMaxEPS,
			AnalyzedSpansByService:      rateByServiceAndName,
			AnalyzedRateByServiceLegacy: rateByService,
		}, testCase)
	}
}

func TestEventProcessorFromConfLegacy(t *testing.T) {
	if _, ok := os.LookupEnv("INTEGRATION"); !ok {
		t.Skip("set INTEGRATION environment variable to run")
	}

	testMaxEPS := 100.

	rateByService := map[string]float64{
		"serviceA": 1,
		"serviceC": 0.5,
		"serviceD": 1,
	}

	for _, testCase := range []eventProcessorTestCase{
		// Name: <extractor>/<maxeps situation>/priority
		{name: "none/below/none", intakeSPS: 100, serviceName: "serviceE", opName: "opA", extractionRate: -1, priority: sampler.PriorityNone, expectedEPS: 0, deltaPct: 0, duration: 10 * time.Second},
		{name: "legacy/below/none", intakeSPS: 100, serviceName: "serviceC", opName: "opB", extractionRate: -1, priority: sampler.PriorityNone, expectedEPS: 50, deltaPct: 0.1, duration: 10 * time.Second},
		{name: "legacy/above/none", intakeSPS: 200, serviceName: "serviceD", opName: "opC", extractionRate: -1, priority: sampler.PriorityNone, expectedEPS: 100, deltaPct: 0.5, duration: 60 * time.Second},
		{name: "legacy/above/autokeep", intakeSPS: 200, serviceName: "serviceD", opName: "opC", extractionRate: -1, priority: sampler.PriorityAutoKeep, expectedEPS: 100, deltaPct: 0.5, duration: 60 * time.Second},
		// UserKeep traces allows overflow of EPS
		{name: "legacy/above/userkeep", intakeSPS: 200, serviceName: "serviceD", opName: "opC", extractionRate: -1, priority: sampler.PriorityUserKeep, expectedEPS: 200, deltaPct: 0.1, duration: 10 * time.Second},

		// Overrides (Name: <extractor1>/override/<extractor2>)
		{name: "metrics/overrides/legacy", intakeSPS: 100, serviceName: "serviceC", opName: "opC", extractionRate: 1, priority: sampler.PriorityNone, expectedEPS: 100, deltaPct: 0.1, duration: 10 * time.Second},
	} {
		testEventProcessorFromConf(t, &config.AgentConfig{
			MaxEPS:                      testMaxEPS,
			AnalyzedRateByServiceLegacy: rateByService,
		}, testCase)
	}
}

type eventProcessorTestCase struct {
	name           string
	intakeSPS      float64
	serviceName    string
	opName         string
	extractionRate float64
	priority       sampler.SamplingPriority
	expectedEPS    float64
	deltaPct       float64
	duration       time.Duration
}

func testEventProcessorFromConf(t *testing.T, conf *config.AgentConfig, testCase eventProcessorTestCase) {
	t.Run(testCase.name, func(t *testing.T) {
		processor := newEventProcessor(conf, &statsd.NoOpClient{})
		processor.Start()

		actualEPS := generateTraffic(processor, testCase.serviceName, testCase.opName, testCase.extractionRate,
			testCase.duration, testCase.intakeSPS, testCase.priority)

		processor.Stop()

		assert.InDelta(t, testCase.expectedEPS, actualEPS, testCase.expectedEPS*testCase.deltaPct)
	})
}

// generateTraffic generates traces every 100ms with enough spans to meet the desired `intakeSPS` (intake spans per
// second). These spans will all have the provided service and operation names and be set as extractable/sampled
// based on the associated rate/%. This traffic generation will run for the specified `duration`.
func generateTraffic(processor *event.Processor, serviceName string, operationName string, extractionRate float64,

	duration time.Duration, intakeSPS float64, priority sampler.SamplingPriority) float64 {
	tickerInterval := 100 * time.Millisecond
	totalSampled := 0
	timer := time.NewTimer(duration)
	eventTicker := time.NewTicker(tickerInterval)
	defer eventTicker.Stop()
	numTicksInSecond := float64(time.Second) / float64(tickerInterval)
	spansPerTick := int(math.Round(intakeSPS / numTicksInSecond))

Loop:

	for {
		spans := make([]*pb.Span, spansPerTick)
		for i := range spans {
			span := testutil.RandomSpan()
			span.Service = serviceName
			span.Name = operationName
			if extractionRate >= 0 {
				span.Metrics[sampler.KeySamplingRateEventExtraction] = extractionRate
			}
			traceutil.SetTopLevel(span, true)
			spans[i] = span
		}
		root := spans[0]
		chunk := testutil.TraceChunkWithSpans(spans)
		chunk.Priority = int32(priority)
		pt := &traceutil.ProcessedTrace{
			TraceChunk: chunk,
			Root:       root,
		}
		_, numEvents, _ := processor.Process(pt)
		totalSampled += int(numEvents)

		<-eventTicker.C
		select {
		case <-timer.C:
			// If timer ran out, break out of loop and stop generation
			break Loop
		default:
			// Otherwise, lets generate another
		}
	}
	return float64(totalSampled) / duration.Seconds()
}

func BenchmarkAgentTraceProcessing(b *testing.B) {
	c := config.New()
	c.Endpoints[0].APIKey = "test"

	runTraceProcessingBenchmark(b, c)
}

func BenchmarkAgentTraceProcessingWithFiltering(b *testing.B) {
	c := config.New()
	c.Endpoints[0].APIKey = "test"
	c.Ignore["resource"] = []string{"[0-9]{3}", "foobar", "G.T [a-z]+", "[^123]+_baz"}

	runTraceProcessingBenchmark(b, c)
}

// worst case scenario: spans are tested against multiple rules without any match.
// this means we won't compesate the overhead of TestFilteredByTagsing by dropping traces

func BenchmarkAgentTraceProcessingWithWorstCaseFiltering(b *testing.B) {
	c := config.New()
	c.Endpoints[0].APIKey = "test"
	c.Ignore["resource"] = []string{"[0-9]{3}", "foobar", "aaaaa?aaaa", "[^123]+_baz"}

	runTraceProcessingBenchmark(b, c)
}

func runTraceProcessingBenchmark(b *testing.B, c *config.AgentConfig) {
	ctx, cancelFunc := context.WithCancel(context.Background())
	wg := sync.WaitGroup{}
	defer wg.Wait()
	defer cancelFunc()

	ta := NewTestAgent(ctx, c, telemetry.NewNoopCollector())
	wg.Add(1)
	go func() {
		defer wg.Done()
		ta.Run()
	}()

	b.ResetTimer()
	b.ReportAllocs()

	for i := 0; i < b.N; i++ {
		ta.Process(&api.Payload{
			TracerPayload: testutil.TracerPayloadWithChunk(testutil.RandomTraceChunk(10, 8)),
			Source:        info.NewReceiverStats(true).GetTagStats(info.Tags{}),
		})
	}
}

// formatTraceV1 mimics behaviour of agent Process function for InternalSpan
func formatTraceV1(spans []*idx.InternalSpan) []*idx.InternalSpan {
	for _, span := range spans {
		a := &Agent{obfuscatorConf: &obfuscate.Config{}, conf: config.New()}
		a.obfuscateSpanInternal(span)
		a.TruncateV1(span)
	}
	return spans
}

func BenchmarkThroughput(b *testing.B) {
	env, ok := os.LookupEnv("DD_TRACE_TEST_FOLDER")
	if !ok {
		b.SkipNow()
	}

	log.SetLogger(log.NoopLogger) // disable logging

	folder := filepath.Join(env, "benchmarks")
	filepath.Walk(folder, func(path string, info os.FileInfo, _ error) error {
		ext := filepath.Ext(path)
		if ext != ".msgp" {
			return nil
		}
		b.Run(info.Name(), benchThroughput(path))
		return nil
	})
}

type noopTraceWriter struct {
	count int
}

func (n *noopTraceWriter) Run() {}

func (n *noopTraceWriter) Stop() {}

func (n *noopTraceWriter) WriteChunksV1(_ *writer.SampledChunksV1) {
	n.count++
}

func (n *noopTraceWriter) FlushSync() error { return nil }

func (n *noopTraceWriter) UpdateAPIKey(_, _ string) {}

func benchThroughput(file string) func(*testing.B) {
	return func(b *testing.B) {
		data, count, err := tracesFromFile(file)
		if err != nil {
			b.Fatal(err)
		}
		cfg := config.New()
		cfg.Endpoints[0].APIKey = "irrelevant"

		ctx, cancelFunc := context.WithCancel(context.Background())
		http.DefaultServeMux = &http.ServeMux{}
		agnt := NewTestAgent(ctx, cfg, telemetry.NewNoopCollector())
		defer cancelFunc()

		// start the agent without the trace and stats writers; we will be draining
		// these channels ourselves in the benchmarks, plus we don't want the writers
		// resource usage to show up in the results.
		noopWriter := &noopTraceWriter{}
		agnt.TraceWriterV1 = noopWriter
		go agnt.Run()

		// wait for receiver to start:
		for {
			resp, err := http.Get("http://localhost:8126/v0.4/traces")
			if err != nil {
				time.Sleep(time.Millisecond)
				continue
			}
			resp.Body.Close()
			if resp.StatusCode == 400 {
				break
			}
		}

		b.ResetTimer()
		b.SetBytes(int64(len(data)))

		for i := 0; i < b.N; i++ {
			req, err := http.NewRequest("PUT", "http://localhost:8126/v0.4/traces", bytes.NewReader(data))
			if err != nil {
				b.Fatal(err)
			}
			req.Header.Set("Content-Type", "application/msgpack")
			w := httptest.NewRecorder()

			// create the request by calling directly into the Handler;
			// we are not interested in benchmarking HTTP latency. This
			// also ensures we avoid potential connection failures that
			// would make the benchmarks inconsistent.
			http.DefaultServeMux.ServeHTTP(w, req)
			if w.Code != 200 {
				b.Fatalf("%d: %v", i, w.Body.String())
			}

			var got int
			timeout := time.After(1 * time.Second)
		loop:
			for {
				select {
				default:
					if noopWriter.count == count {
						// processed everything!
						break loop
					}
				case <-timeout:
					// taking too long...
					b.Fatalf("time out at %d/%d", got, count)
				}
			}
		}
	}
}

// tracesFromFile extracts raw msgpack data from the given file, modifying each trace
// to have sampling.priority=2 to guarantee consistency. It also returns the amount of
// traces found and any error in obtaining the information.
func tracesFromFile(file string) (raw []byte, count int, err error) {
	if file[0] != '/' {
		file = filepath.Join(os.Getenv("GOPATH"), file)
	}
	in, err := os.Open(file)
	if err != nil {
		return nil, 0, err
	}
	defer in.Close()
	// prepare the traces in this file by adding sampling.priority=2
	// everywhere to ensure consistent sampling assumptions and results.
	var traces pb.Traces
	bts, err := io.ReadAll(in)
	if _, err = traces.UnmarshalMsg(bts); err != nil {
		return nil, 0, err
	}
	for _, t := range traces {
		count++
		for _, s := range t {
			if s.Metrics == nil {
				s.Metrics = map[string]float64{"_sampling_priority_v1": 2}
			} else {
				s.Metrics["_sampling_priority_v1"] = 2
			}
		}
	}
	// re-encode the modified payload
	var data []byte
	if data, err = traces.MarshalMsg(nil); err != nil {
		return nil, 0, err
	}
	return data, count, nil
}

func TestConvertStats(t *testing.T) {
	testCases := []struct {
		name          string
		features      string
		withFargate   bool
		in            *pb.ClientStatsPayload
		lang          string
		tracerVersion string
		containerID   string
		obfVersion    string
		out           *pb.ClientStatsPayload
	}{
		{
			name:     "containerID feature enabled, no fargate",
			features: "enable_cid_stats",
			in: &pb.ClientStatsPayload{
				Hostname:        "tracer_hots",
				Env:             "tracer_env",
				Version:         "code_version",
				ProcessTags:     "binary_name:bin",
				ProcessTagsHash: 123456789,
				Stats: []*pb.ClientStatsBucket{
					{
						Start:    1,
						Duration: 2,
						Stats: []*pb.ClientGroupedStats{
							{
								Service:        "service",
								Name:           "name------",
								Resource:       "resource",
								HTTPStatusCode: 400,
								Type:           "web",
							},
							{
								Service:        "service",
								Name:           "name",
								Resource:       "blocked_resource",
								HTTPStatusCode: 400,
								Type:           "web",
							},
							{
								Service:        "redis_service",
								Name:           "name-2",
								Resource:       "SET k v",
								HTTPStatusCode: 400,
								Type:           "redis",
							},
						},
					},
				},
			},
			lang:          "java",
			tracerVersion: "v1",
			containerID:   "abc123",
			out: &pb.ClientStatsPayload{
				Hostname:        "tracer_hots",
				Env:             "tracer_env",
				Version:         "code_version",
				Lang:            "java",
				TracerVersion:   "v1",
				ContainerID:     "abc123",
				ProcessTags:     "binary_name:bin",
				ProcessTagsHash: 123456789,
				Stats: []*pb.ClientStatsBucket{
					{
						Start:    1,
						Duration: 2,
						Stats: []*pb.ClientGroupedStats{
							{
								Service:        "service",
								Name:           "name",
								Resource:       "resource",
								HTTPStatusCode: 200,
								Type:           "web",
							},
							{
								Service:        "redis_service",
								Name:           "name_2",
								Resource:       "SET",
								HTTPStatusCode: 200,
								Type:           "redis",
							},
						},
					},
				},
			},
		},
		{
			name:       "pre-obfuscated",
			obfVersion: strconv.Itoa(obfuscate.Version + 1),
			in: &pb.ClientStatsPayload{
				Hostname: "tracer_hots",
				Env:      "tracer_env",
				Version:  "code_version",
				Stats: []*pb.ClientStatsBucket{
					{
						Start:    1,
						Duration: 2,
						Stats: []*pb.ClientGroupedStats{
							{
								Service:        "redis_service",
								Name:           "name-2",
								Resource:       "SET k v",
								HTTPStatusCode: 400,
								Type:           "redis",
							},
						},
					},
				},
			},
			lang:          "java",
			tracerVersion: "v1",
			containerID:   "abc123",
			out: &pb.ClientStatsPayload{
				Hostname:      "tracer_hots",
				Env:           "tracer_env",
				Version:       "code_version",
				Lang:          "java",
				TracerVersion: "v1",
				ContainerID:   "abc123",
				Stats: []*pb.ClientStatsBucket{
					{
						Start:    1,
						Duration: 2,
						Stats: []*pb.ClientGroupedStats{
							{
								Service:        "redis_service",
								Name:           "name_2",
								Resource:       "SET k v",
								HTTPStatusCode: 200,
								Type:           "redis",
							},
						},
					},
				},
			},
		},
		{
			name:     "containerID feature disabled, no fargate",
			features: "disable_cid_stats",
			in: &pb.ClientStatsPayload{
				Hostname: "tracer_hots",
				Env:      "tracer_env",
				Version:  "code_version",
				Stats: []*pb.ClientStatsBucket{
					{
						Start:    1,
						Duration: 2,
						Stats: []*pb.ClientGroupedStats{
							{
								Service:        "service",
								Name:           "name------",
								Resource:       "resource",
								HTTPStatusCode: 400,
								Type:           "web",
							},
							{
								Service:        "service",
								Name:           "name",
								Resource:       "blocked_resource",
								HTTPStatusCode: 400,
								Type:           "web",
							},
							{
								Service:        "redis_service",
								Name:           "name-2",
								Resource:       "SET k v",
								HTTPStatusCode: 400,
								Type:           "redis",
							},
						},
					},
				},
			},
			lang:          "java",
			tracerVersion: "v1",
			containerID:   "abc123",
			out: &pb.ClientStatsPayload{
				Hostname:      "tracer_hots",
				Env:           "tracer_env",
				Version:       "code_version",
				Lang:          "java",
				TracerVersion: "v1",
				ContainerID:   "",
				Stats: []*pb.ClientStatsBucket{
					{
						Start:    1,
						Duration: 2,
						Stats: []*pb.ClientGroupedStats{
							{
								Service:        "service",
								Name:           "name",
								Resource:       "resource",
								HTTPStatusCode: 200,
								Type:           "web",
							},
							{
								Service:        "redis_service",
								Name:           "name_2",
								Resource:       "SET",
								HTTPStatusCode: 200,
								Type:           "redis",
							},
						},
					},
				},
			},
		},
		{
			name:        "containerID feature not configured, with fargate",
			features:    "",
			withFargate: true,
			in: &pb.ClientStatsPayload{
				Hostname: "tracer_hots",
				Env:      "tracer_env",
				Version:  "code_version",
				Stats: []*pb.ClientStatsBucket{
					{
						Start:    1,
						Duration: 2,
						Stats: []*pb.ClientGroupedStats{
							{
								Service:        "service",
								Name:           "name------",
								Resource:       "resource",
								HTTPStatusCode: 400,
								Type:           "web",
							},
							{
								Service:        "service",
								Name:           "name",
								Resource:       "blocked_resource",
								HTTPStatusCode: 400,
								Type:           "web",
							},
							{
								Service:        "redis_service",
								Name:           "name-2",
								Resource:       "SET k v",
								HTTPStatusCode: 400,
								Type:           "redis",
							},
						},
					},
				},
			},
			lang:          "java",
			tracerVersion: "v1",
			containerID:   "abc123",
			out: &pb.ClientStatsPayload{
				Hostname:      "tracer_hots",
				Env:           "tracer_env",
				Version:       "code_version",
				Lang:          "java",
				TracerVersion: "v1",
				ContainerID:   "abc123",
				Stats: []*pb.ClientStatsBucket{
					{
						Start:    1,
						Duration: 2,
						Stats: []*pb.ClientGroupedStats{
							{
								Service:        "service",
								Name:           "name",
								Resource:       "resource",
								HTTPStatusCode: 200,
								Type:           "web",
							},
							{
								Service:        "redis_service",
								Name:           "name_2",
								Resource:       "SET",
								HTTPStatusCode: 200,
								Type:           "redis",
							},
						},
					},
				},
			},
		},
	}
	for _, testCase := range testCases {
		t.Run(testCase.name, func(t *testing.T) {
			cfg := config.New()
			cfg.DefaultEnv = "agent_env"
			cfg.Hostname = "agent_hostname"
			cfg.MaxResourceLen = 5000
			cfg.Features[testCase.features] = struct{}{}
			if testCase.withFargate {
				cfg.FargateOrchestrator = config.OrchestratorECS
			}

			a := Agent{
				Blacklister:    filters.NewBlacklister([]string{"blocked_resource"}),
				obfuscatorConf: &obfuscate.Config{},
				Replacer:       filters.NewReplacer([]*config.ReplaceRule{{Name: "http.status_code", Pattern: "400", Re: regexp.MustCompile("400"), Repl: "200"}}),
				conf:           cfg,
			}

			out := a.processStats(testCase.in, testCase.lang, testCase.tracerVersion, testCase.containerID, testCase.obfVersion)
			assert.Equal(t, testCase.out, out)
		})
	}
}

func TestMergeDuplicates(t *testing.T) {
	in := &pb.ClientStatsBucket{
		Stats: []*pb.ClientGroupedStats{
			{
				Service:      "s1",
				Resource:     "r1",
				Name:         "n1",
				Hits:         2,
				TopLevelHits: 2,
				Errors:       1,
				Duration:     123,
			},
			{
				Service:      "s2",
				Resource:     "r1",
				Name:         "n1",
				Hits:         2,
				TopLevelHits: 2,
				Errors:       0,
				Duration:     123,
			},
			{
				Service:      "s1",
				Resource:     "r1",
				Name:         "n1",
				Hits:         2,
				TopLevelHits: 2,
				Errors:       1,
				Duration:     123,
			},
			{
				Service:      "s2",
				Resource:     "r1",
				Name:         "n1",
				Hits:         2,
				TopLevelHits: 2,
				Errors:       0,
				Duration:     123,
			},
		},
	}
	expected := &pb.ClientStatsBucket{
		Stats: []*pb.ClientGroupedStats{
			{
				Service:      "s1",
				Resource:     "r1",
				Name:         "n1",
				Hits:         4,
				TopLevelHits: 2,
				Errors:       2,
				Duration:     246,
			},
			{
				Service:      "s2",
				Resource:     "r1",
				Name:         "n1",
				Hits:         4,
				TopLevelHits: 2,
				Errors:       0,
				Duration:     246,
			},
			{
				Service:      "s1",
				Resource:     "r1",
				Name:         "n1",
				Hits:         0,
				TopLevelHits: 2,
				Errors:       0,
				Duration:     0,
			},
			{
				Service:      "s2",
				Resource:     "r1",
				Name:         "n1",
				Hits:         0,
				TopLevelHits: 2,
				Errors:       0,
				Duration:     0,
			},
		},
	}
	mergeDuplicates(in)
	assert.Equal(t, expected, in)
}

func TestProcessStatsTimeout(t *testing.T) {
	cfg := config.New()
	cfg.Endpoints[0].APIKey = "test"
	ctx, cancel := context.WithCancel(context.Background())
	agnt := NewTestAgent(ctx, cfg, telemetry.NewNoopCollector())
	defer cancel()

	statsPayload := testutil.StatsPayloadSample()

	t.Run("context_timeout", func(t *testing.T) {
		ctx, cancel := context.WithTimeout(context.Background(), 50*time.Millisecond)
		defer cancel()

		agnt.ClientStatsAggregator.In = make(chan *pb.ClientStatsPayload) // unbuffered channel, will block

		start := time.Now()
		err := agnt.ProcessStats(ctx, statsPayload, "go", "v1.2.3", "test-container", "v1")
		elapsed := time.Since(start)

		assert.Error(t, err)
		assert.Equal(t, context.DeadlineExceeded, err)

		// Should timeout around 50ms, not hang indefinitely
		assert.Less(t, elapsed, 100*time.Millisecond, "ProcessStats should respect context timeout")
		assert.Greater(t, elapsed, 45*time.Millisecond, "ProcessStats should wait for context timeout")
	})

	t.Run("context_cancelled", func(t *testing.T) {
		ctx, cancel := context.WithCancel(context.Background())

		agnt.ClientStatsAggregator.In = make(chan *pb.ClientStatsPayload) // unbuffered channel, will block

		// Cancel the context after a short delay
		go func() {
			time.Sleep(30 * time.Millisecond)
			cancel()
		}()

		start := time.Now()
		err := agnt.ProcessStats(ctx, statsPayload, "go", "v1.2.3", "test-container", "v1")
		elapsed := time.Since(start)

		assert.Error(t, err)
		assert.Equal(t, context.Canceled, err)

		// Should be cancelled around 30ms
		assert.Less(t, elapsed, 60*time.Millisecond, "ProcessStats should respect context cancellation")
		assert.Greater(t, elapsed, 25*time.Millisecond, "ProcessStats should wait for context cancellation")
	})

	t.Run("successful_processing", func(t *testing.T) {
		ctx, cancel := context.WithTimeout(context.Background(), 1*time.Second)
		defer cancel()

		agnt.ClientStatsAggregator.In = make(chan *pb.ClientStatsPayload, 10)

		err := agnt.ProcessStats(ctx, statsPayload, "go", "v1.2.3", "test-container", "v1")

		// Should succeed without error
		assert.NoError(t, err)

		// Verify stats were actually processed
		select {
		case stats := <-agnt.ClientStatsAggregator.In:
			assert.NotNil(t, stats)
			assert.Equal(t, "go", stats.Lang)
			assert.Equal(t, "test-container", stats.ContainerID)
		case <-time.After(100 * time.Millisecond):
			t.Fatal("Expected stats to be sent to ClientStatsAggregator.In channel")
		}
	})
}

func TestSampleWithPriorityNone(t *testing.T) {
	ctx, cancel := context.WithCancel(context.Background())
	cfg := config.New()
	cfg.Endpoints[0].APIKey = "test"
	agnt := NewTestAgent(ctx, cfg, telemetry.NewNoopCollector())
	defer cancel()

	st := idx.NewStringTable()
	span := testutil.GetTestSpanV1(st)
	pt := traceutil.ProcessedTraceV1{
		TraceChunk: idx.NewInternalTraceChunk(st, int32(sampler.PriorityNone), "someorigin", make(map[uint32]*idx.AnyValue), []*idx.InternalSpan{span}, false, make([]byte, 16), 0),
		Root:       span,
	}
	// before := traceutil.CopyTraceChunk(pt.TraceChunk)
	before := pt.TraceChunk.ShallowCopy()
	keep, numEvents := agnt.sampleV1(time.Now(), info.NewReceiverStats(true).GetTagStats(info.Tags{}), &pt)
	assert.True(t, keep) // Score Sampler should keep the trace.
	assert.False(t, pt.TraceChunk.DroppedTrace)
	assert.Equal(t, before, pt.TraceChunk)
	assert.EqualValues(t, numEvents, 0)
}

// TestSpanSampling verifies that an incoming trace chunk that contains spans
// with "span sampling" tags results in those spans being sent to the trace
// writer in a sampled (kept) chunk. In other words, if a tracer marks spans as
// "span sampled," then the trace agent will not discard those spans.
//
// There are multiple cases to consider:
//
//  1. When the chunk would have been kept anyway (sampling priority > 0). In
//     this case, the tracer should not have added the span sampling tag.
//     Regardless, verify that the chunk is kept as expected.
//  2. When the chunk is dropped by the user, i.e. PriorityUserDrop sampling
//     priority. In this case, other samplers do not run at all, but the span
//     sampler still runs. The resulting trace chunk, if any, contains only
//     the spans that were tagged for span sampling, and the sampling priority
//     of the resulting chunk overall is PriorityUserKeep.
//     2a. Same as (2), except that only the local root span specifically is tagged
//     for span sampling. Verify that only the local root span is kept.
//     2b. Same as (2), except that only a non-local-root span specifically is
//     tagged for span sampling. Verify that only one span is kept.
//  3. When the chunk is dropped due to an agent-provided sample rate, i.e. with
//     PriorityAutoDrop priority. In this case, other samplers will run. Only if the
//     resulting decision is to drop the chunk, expect that the span sampler
//     will run and yield the same result as in case (2).
//  4. When the chunk is dropped due to an agent-provided sample rate, i.e. with
//     PriorityAutoDrop priority, but then the error sampler decides the keep
//     the chunk anyway. In this case, expect that the span sampler will _not_
//     run, and so the resulting chunk will contain all of its spans, even if
//     only some of them are tagged for span sampling.
func TestSpanSampling(t *testing.T) {
	// spanSamplingMetrics returns a map of numeric tags that contains the span
	// sampling metric (numeric tag) that tracers use to indicate that the span
	// should be kept by the span sampler.
	spanSamplingMetrics := func() map[string]float64 {
		metrics := make(map[string]float64, 1)
		// The value of this metric does not matter to the trace agent, but per
		// the single span ingestion control RFC it will be 8.
		metrics[sampler.KeySpanSamplingMechanism] = 8
		return metrics
	}

	tests := []struct {
		name    string
		payload *pb.TracerPayload
		// The payload is the input, the trace chunks are the output.
		checks func(*testing.T, *pb.TracerPayload, []*idx.InternalTraceChunk)
	}{
		{
			name: "case 1: would have been kept anyway",
			payload: &pb.TracerPayload{
				Chunks: []*pb.TraceChunk{
					{
						Spans: []*pb.Span{
							{
								Service:  "testsvc",
								Name:     "parent",
								TraceID:  1,
								SpanID:   1,
								Start:    time.Now().Add(-time.Second).UnixNano(),
								Duration: time.Millisecond.Nanoseconds(),
							},
							{
								Service:  "testsvc",
								Name:     "child",
								TraceID:  1,
								SpanID:   2,
								Metrics:  spanSamplingMetrics(),
								Start:    time.Now().Add(-time.Second).UnixNano(),
								Duration: time.Millisecond.Nanoseconds(),
							},
						},
						// Span sampling metrics are included above, but it
						// doesn't matter because we're keeping this trace
						// anyway.
						Priority: int32(sampler.PriorityUserKeep),
					},
				},
			},
			checks: func(t *testing.T, payload *pb.TracerPayload, chunks []*idx.InternalTraceChunk) {
				assert.Len(t, chunks, 1)
				chunk := chunks[0]
				assert.Equal(t, chunk.Priority, payload.Chunks[0].Priority)
				assert.Len(t, chunk.Spans, len(payload.Chunks[0].Spans))
				for i, after := range chunk.Spans {
					before := payload.Chunks[0].Spans[i]
					assert.Equal(t, before.TraceID, binary.BigEndian.Uint64(chunk.TraceID[8:]))
					assert.Equal(t, before.SpanID, after.SpanID())
					assert.Equal(t, before.Name, after.Name())
				}
			},
		},
		{
			name: "case 2a: keep one span: local root",
			payload: &pb.TracerPayload{
				Chunks: []*pb.TraceChunk{
					{
						Spans: []*pb.Span{
							{
								Service:  "testsvc",
								Name:     "parent",
								TraceID:  1,
								SpanID:   1,
								Metrics:  spanSamplingMetrics(),
								Start:    time.Now().Add(-time.Second).UnixNano(),
								Duration: time.Millisecond.Nanoseconds(),
							},
							{
								Service:  "testsvc",
								Name:     "child",
								TraceID:  1,
								SpanID:   2,
								ParentID: 1,
								Start:    time.Now().Add(-time.Second).UnixNano(),
								Duration: time.Millisecond.Nanoseconds(),
							},
						},
						// The tracer wants to drop the trace, but keep the parent span.
						Priority: int32(sampler.PriorityUserDrop),
					},
				},
			},
			checks: func(t *testing.T, _ *pb.TracerPayload, chunks []*idx.InternalTraceChunk) {
				assert.Len(t, chunks, 1)
				chunk := chunks[0]
				// The span sampler kept the chunk.
				assert.False(t, chunk.DroppedTrace)
				assert.Equal(t, int32(sampler.PriorityUserKeep), chunk.Priority)
				// The span sampler discarded all but the sampled spans.
				assert.Len(t, chunk.Spans, 1)
				span := chunk.Spans[0]
				assert.Equal(t, uint64(1), binary.BigEndian.Uint64(chunk.TraceID[8:]))
				assert.Equal(t, uint64(1), span.SpanID())
				assert.Equal(t, "parent", span.Name())
			},
		},
		{
			name: "case 2b: keep one span: not local root",
			payload: &pb.TracerPayload{
				Chunks: []*pb.TraceChunk{
					{
						Spans: []*pb.Span{
							{
								Service:  "testsvc",
								Name:     "parent",
								TraceID:  1,
								SpanID:   1,
								Start:    time.Now().Add(-time.Second).UnixNano(),
								Duration: time.Millisecond.Nanoseconds(),
							},
							{
								Service:  "testsvc",
								Name:     "child",
								TraceID:  1,
								SpanID:   2,
								ParentID: 1,
								Metrics:  spanSamplingMetrics(),
								Start:    time.Now().Add(-time.Second).UnixNano(),
								Duration: time.Millisecond.Nanoseconds(),
							},
						},
						// The tracer wants to drop the trace, but keep the child span.
						Priority: int32(sampler.PriorityUserDrop),
					},
				},
			},
			checks: func(t *testing.T, _ *pb.TracerPayload, chunks []*idx.InternalTraceChunk) {
				assert.Len(t, chunks, 1)
				chunk := chunks[0]
				// The span sampler kept the chunk.
				assert.False(t, chunk.DroppedTrace)
				assert.Equal(t, int32(sampler.PriorityUserKeep), chunk.Priority)
				// The span sampler discarded all but the sampled spans.
				assert.Len(t, chunk.Spans, 1)
				span := chunk.Spans[0]
				assert.Equal(t, uint64(1), binary.BigEndian.Uint64(chunk.TraceID[8:]))
				assert.Equal(t, uint64(2), span.SpanID())
				assert.Equal(t, "child", span.Name())
			},
		},
		{
			name: "case 3: keep spans from auto dropped trace",
			payload: &pb.TracerPayload{
				Chunks: []*pb.TraceChunk{
					{
						Spans: []*pb.Span{
							{
								Service:  "testsvc",
								Name:     "parent",
								TraceID:  1,
								SpanID:   1,
								Start:    time.Now().Add(-time.Second).UnixNano(),
								Duration: time.Millisecond.Nanoseconds(),
							},
							{
								Service:  "testsvc",
								Name:     "child",
								TraceID:  1,
								SpanID:   2,
								ParentID: 1,
								Metrics:  spanSamplingMetrics(),
								Start:    time.Now().Add(-time.Second).UnixNano(),
								Duration: time.Millisecond.Nanoseconds(),
							},
						},
						// The tracer wants to drop the trace, but keep the child span.
						Priority: int32(sampler.PriorityAutoDrop),
					},
				},
			},
			checks: func(t *testing.T, _ *pb.TracerPayload, chunks []*idx.InternalTraceChunk) {
				assert.Len(t, chunks, 1)
				chunk := chunks[0]
				// The span sampler kept the chunk.
				assert.False(t, chunk.DroppedTrace)
				assert.Equal(t, int32(sampler.PriorityUserKeep), chunk.Priority)
				// The span sampler discarded all but the sampled spans.
				assert.Len(t, chunk.Spans, 1)
				span := chunk.Spans[0]
				assert.Equal(t, uint64(1), binary.BigEndian.Uint64(chunk.TraceID[8:]))
				assert.Equal(t, uint64(2), span.SpanID())
				assert.Equal(t, "child", span.Name())
			},
		},
		{
			name: "case 4: keep all spans from error sampler kept trace",
			payload: &pb.TracerPayload{
				Chunks: []*pb.TraceChunk{
					{
						Spans: []*pb.Span{
							{
								Service:  "testsvc",
								Name:     "parent",
								TraceID:  1,
								SpanID:   1,
								Start:    time.Now().Add(-time.Second).UnixNano(),
								Duration: time.Millisecond.Nanoseconds(),
							},
							{
								Service:  "testsvc",
								Name:     "child",
								TraceID:  1,
								SpanID:   2,
								ParentID: 1,
								Metrics:  spanSamplingMetrics(),
								// The error sampler will keep this trace because
								// this span has an error.
								Error:    1,
								Start:    time.Now().Add(-time.Second).UnixNano(),
								Duration: time.Millisecond.Nanoseconds(),
							},
						},
						// The tracer wants to drop the trace, but keep the child span.
						// However, there's an error in one of the spans ("child"), and
						// so all of the spans will be kept anyway.
						Priority: int32(sampler.PriorityAutoDrop),
					},
				},
			},
			checks: func(t *testing.T, payload *pb.TracerPayload, chunks []*idx.InternalTraceChunk) {
				assert.Len(t, chunks, 1)
				chunk := chunks[0]
				// The error sampler kept the chunk.
				assert.False(t, chunk.DroppedTrace)
				// The span sampler did not discard any spans.
				assert.Len(t, chunk.Spans, len(payload.Chunks[0].Spans))
				for i, after := range chunk.Spans {
					before := payload.Chunks[0].Spans[i]
					assert.Equal(t, before.TraceID, binary.BigEndian.Uint64(chunk.TraceID[8:]))
					assert.Equal(t, before.SpanID, after.SpanID())
					assert.Equal(t, before.Name, after.Name())
				}
			},
		},
	}

	for _, tc := range tests {
		t.Run(tc.name, func(t *testing.T) {
			cfg := config.New()
			cfg.Endpoints[0].APIKey = "test"
			// Disable the rare sampler. Otherwise, it would consider every first
			// priority==0 chunk as rare. Instead, we use the error sampler to
			// cover the case where non-span samplers decide to keep a priority==0
			// chunk.
			cfg.RareSamplerEnabled = false
			ctx, cancel := context.WithCancel(context.Background())
			defer cancel()
			traceAgent := NewTestAgent(ctx, cfg, telemetry.NewNoopCollector())
			traceAgent.Process(&api.Payload{
				// The payload might get modified in-place, so first deep copy it so
				// that we have the original for comparison later.
				TracerPayload: proto.Clone(tc.payload).(*pb.TracerPayload),
				// a nil Source would trigger a panic
				Source: traceAgent.Receiver.Stats.GetTagStats(info.Tags{}),
			})
			assert.Len(t, traceAgent.TraceWriterV1.(*mockTraceWriter).payloadsV1, 1)
			sampledChunks := traceAgent.TraceWriterV1.(*mockTraceWriter).payloadsV1[0]
			tc.checks(t, tc.payload, sampledChunks.TracerPayload.Chunks)
			mco := traceAgent.Concentrator.(*mockConcentrator)
			require.Len(t, mco.statsV1, 1)
			stats := mco.statsV1[0]
			assert.Equal(t, len(tc.payload.Chunks[0].Spans), len(stats.Traces[0].TraceChunk.Spans))
		})
	}
}

func TestSingleSpanPlusAnalyticsEvents(t *testing.T) {
	cfg := config.New()
	cfg.Endpoints[0].APIKey = "test"
	// Disable the rare sampler. Otherwise, it would consider every first
	// priority==0 chunk as rare.
	cfg.RareSamplerEnabled = false
	cfg.TargetTPS = 0
	cfg.AnalyzedRateByServiceLegacy = map[string]float64{
		"testsvc": 1.0,
	}
	ctx, cancel := context.WithCancel(context.Background())
	defer cancel()
	traceAgent := NewTestAgent(ctx, cfg, telemetry.NewNoopCollector())
	st := idx.NewStringTable()
	root := idx.NewInternalSpan(st, &idx.Span{
		ServiceRef: st.Add("testsvc"),
		NameRef:    st.Add("parent"),
		SpanID:     1,
		Start:      uint64(time.Now().Add(-time.Second).UnixNano()),
		Duration:   uint64((100 * time.Millisecond).Nanoseconds()),
	})
	payload := &traceutil.ProcessedTraceV1{
		Root: root,
		TraceChunk: idx.NewInternalTraceChunk(st, int32(sampler.PriorityAutoDrop), "someorigin", make(map[uint32]*idx.AnyValue),
			[]*idx.InternalSpan{
				root,
				idx.NewInternalSpan(st, &idx.Span{
					ServiceRef: st.Add("testsvc"),
					NameRef:    st.Add("child"),
					SpanID:     2,
					Start:      uint64(time.Now().Add(-time.Second).UnixNano()),
					Duration:   uint64((100 * time.Millisecond).Nanoseconds()),
					Attributes: map[uint32]*idx.AnyValue{
						st.Add(sampler.KeySpanSamplingMechanism): {
							Value: &idx.AnyValue_DoubleValue{
								DoubleValue: 8,
							},
						},
						st.Add(sampler.KeySamplingRateEventExtraction): {
							Value: &idx.AnyValue_DoubleValue{
								DoubleValue: 1.0,
							},
						},
					},
				}),
			}, false, make([]byte, 16), 0),
	}
	var b bytes.Buffer
	oldLogger := log.SetLogger(log.NewBufferLogger(&b))
	defer func() { log.SetLogger(oldLogger) }()
	keep, numEvents := traceAgent.sampleV1(time.Now(), info.NewReceiverStats(true).GetTagStats(info.Tags{}), payload)
	assert.Equal(t, "[WARN] Detected both analytics events AND single span sampling in the same trace. Single span sampling wins because App Analytics is deprecated.", b.String())
	assert.False(t, keep) //The sampling decision was FALSE but the trace itself is marked as not dropped
	assert.False(t, payload.TraceChunk.DroppedTrace)
	assert.Equal(t, 1, numEvents)
}

func TestSetFirstTraceTags(t *testing.T) {
	cfg := config.New()
	cfg.Endpoints[0].APIKey = "test"
	ctx, cancel := context.WithCancel(context.Background())
	defer cancel()
	traceAgent := NewTestAgent(ctx, cfg, telemetry.NewNoopCollector())
	root := &pb.Span{
		Service:  "testsvc",
		Name:     "parent",
		TraceID:  1,
		SpanID:   1,
		Start:    time.Now().Add(-time.Second).UnixNano(),
		Duration: time.Millisecond.Nanoseconds(),
	}

	t.Run("NoConfigNoAction", func(t *testing.T) {
		traceAgent.setFirstTraceTags(root)
		_, ok := root.Meta[tagInstallID]
		assert.False(t, ok)
		_, ok = root.Meta[tagInstallType]
		assert.False(t, ok)
		_, ok = root.Meta[tagInstallTime]
		assert.False(t, ok)
	})

	cfg.InstallSignature.InstallID = "be7b577b-00d9-50a4-aa8d-345df57fd6f5"
	cfg.InstallSignature.InstallType = "manual"
	cfg.InstallSignature.InstallTime = time.Now().Unix()
	traceAgent = NewTestAgent(ctx, cfg, telemetry.NewNoopCollector())
	t.Run("SettingTagsFromInstallSignature", func(t *testing.T) {
		traceAgent.setFirstTraceTags(root)
		assert.Equal(t, cfg.InstallSignature.InstallID, root.Meta[tagInstallID])
		assert.Equal(t, cfg.InstallSignature.InstallType, root.Meta[tagInstallType])
		assert.Equal(t, fmt.Sprintf("%v", cfg.InstallSignature.InstallTime), root.Meta[tagInstallTime])

		// Also make sure the tags are only set once per agent instance,
		// calling setFirstTraceTags on another span by the same agent should have no effect
		anotherRoot := &pb.Span{
			Service:  "testsvc",
			Name:     "parent",
			TraceID:  1,
			SpanID:   1,
			Start:    time.Now().Add(-time.Second).UnixNano(),
			Duration: time.Millisecond.Nanoseconds(),
		}
		traceAgent.setFirstTraceTags(anotherRoot)
		_, ok := anotherRoot.Meta[tagInstallID]
		assert.False(t, ok)
		_, ok = anotherRoot.Meta[tagInstallType]
		assert.False(t, ok)
		_, ok = anotherRoot.Meta[tagInstallTime]
		assert.False(t, ok)

		// However, calling setFirstTraceTags on another span from a different service should set the tags again
		differentServiceRoot := &pb.Span{
			Service:  "discombobulator",
			Name:     "parent",
			TraceID:  2,
			SpanID:   2,
			Start:    time.Now().Add(-time.Second).UnixNano(),
			Duration: time.Millisecond.Nanoseconds(),
		}
		traceAgent.setFirstTraceTags(differentServiceRoot)
		assert.Equal(t, cfg.InstallSignature.InstallID, differentServiceRoot.Meta[tagInstallID])
		assert.Equal(t, cfg.InstallSignature.InstallType, differentServiceRoot.Meta[tagInstallType])
		assert.Equal(t, fmt.Sprintf("%v", cfg.InstallSignature.InstallTime), differentServiceRoot.Meta[tagInstallTime])
	})

	traceAgent = NewTestAgent(ctx, cfg, telemetry.NewNoopCollector())
	t.Run("NotClobberingExistingTags", func(t *testing.T) {
		timestamp := cfg.InstallSignature.InstallTime - 3600
		// Make the root span contain some tag values that conflict with what the agent has on record
		root = &pb.Span{
			Service:  "testsvc",
			Name:     "parent",
			TraceID:  1,
			SpanID:   1,
			Start:    time.Now().Add(-time.Second).UnixNano(),
			Duration: time.Millisecond.Nanoseconds(),
			Meta: map[string]string{
				tagInstallType: "k8s_single_step",
				tagInstallTime: strconv.FormatInt(timestamp, 10),
			},
		}

		traceAgent.setFirstTraceTags(root)
		assert.Equal(t, cfg.InstallSignature.InstallID, root.Meta[tagInstallID])
		assert.Equal(t, "k8s_single_step", root.Meta[tagInstallType])
		assert.Equal(t, strconv.FormatInt(timestamp, 10), root.Meta[tagInstallTime])
	})
}

func TestUpdateAPIKey(t *testing.T) {
	cfg := config.New()
	cfg.Endpoints[0].APIKey = "test"
	ctx, cancel := context.WithCancel(context.Background())
	agnt := NewTestAgent(ctx, cfg, telemetry.NewNoopCollector())
	defer cancel()

	agnt.UpdateAPIKey("test", "foo")
	tw := agnt.TraceWriterV1.(*mockTraceWriter)
	assert.Equal(t, "foo", tw.apiKey)
<<<<<<< HEAD
=======
}

func TestAgentWriteTagsBufferedChunks(t *testing.T) {
	tests := []struct {
		name             string
		containerID      string
		bufferEnabled    bool
		inputTags        map[string]string
		bufferReturnTags []string
		bufferReturnErr  error
		expectAsyncCall  bool
		verifyTags       func(t *testing.T, writtenTags map[string]string)
	}{
		{
			name:            "fast path no containerID",
			containerID:     "",
			bufferEnabled:   true,
			expectAsyncCall: false,
			verifyTags: func(t *testing.T, tags map[string]string) {
				assert.NotContains(t, tags, tagContainersTags)
			},
		},
		{
			name:            "fast path buffer disabled",
			containerID:     "cid-123",
			bufferEnabled:   false,
			expectAsyncCall: false,
			verifyTags: func(t *testing.T, tags map[string]string) {
				assert.NotContains(t, tags, tagContainersTags)
			},
		},
		{
			name:             "async enrichment success",
			containerID:      "cid-123",
			bufferEnabled:    true,
			bufferReturnTags: []string{"image:nginx", "env:prod"},
			expectAsyncCall:  true,
			verifyTags: func(t *testing.T, tags map[string]string) {
				assert.Contains(t, tags, tagContainersTags)
				assert.Equal(t, "image:nginx,env:prod", tags[tagContainersTags])
			},
		},
		{
			name:            "enrichment error",
			containerID:     "cid-123",
			bufferEnabled:   true,
			bufferReturnErr: errors.New("timeout"),
			expectAsyncCall: true,
			verifyTags: func(t *testing.T, tags map[string]string) {
				assert.NotContains(t, tags, tagContainersTags)
			},
		},
		{
			name:             "empty tags",
			containerID:      "cid-123",
			bufferEnabled:    true,
			bufferReturnTags: []string{},
			expectAsyncCall:  true,
			verifyTags: func(t *testing.T, tags map[string]string) {
				assert.NotContains(t, tags, tagContainersTags)
			},
		},
		{
			name:             "keeps other existing non containertags",
			containerID:      "cid-123",
			bufferEnabled:    true,
			inputTags:        map[string]string{"existing": "value"},
			bufferReturnTags: []string{"new:tag"},
			expectAsyncCall:  true,
			verifyTags: func(t *testing.T, tags map[string]string) {
				assert.Equal(t, "value", tags["existing"])
				assert.Equal(t, "new:tag", tags[tagContainersTags])
			},
		},
	}

	for _, tt := range tests {
		t.Run(tt.name, func(t *testing.T) {
			mockWriter := &mockTraceWriter{}
			mockBuffer := &mockContainerTagsBuffer{
				enabled:    tt.bufferEnabled,
				returnTags: tt.bufferReturnTags,
				pending:    tt.expectAsyncCall,
			}

			agent := &Agent{
				TraceWriter:         mockWriter,
				ContainerTagsBuffer: mockBuffer,
			}

			payload := &writer.SampledChunks{
				Size: 1024,
				TracerPayload: &pb.TracerPayload{
					ContainerID: tt.containerID,
					Tags:        tt.inputTags,
				},
			}

			agent.writeChunks(payload)

			assert.Len(t, mockWriter.payloads, 1, "should have written exactly 1 chunk")
			tt.verifyTags(t, mockWriter.payloads[0].TracerPayload.Tags)
			assert.Equal(t, tt.expectAsyncCall, mockBuffer.pending)
		})
	}
}

func TestAgentWriteTagsBufferedChunksV1(t *testing.T) {
	tests := []struct {
		name                  string
		containerID           string
		bufferEnabled         bool
		inputTags             map[string]string
		bufferReturnTags      []string
		bufferReturnErr       error
		expectAsyncCall       bool
		expectedContainerTags string
	}{
		{
			name:            "fast path no containerID",
			containerID:     "",
			bufferEnabled:   true,
			expectAsyncCall: false,
		},
		{
			name:            "fast path buffer disabled",
			containerID:     "cid-123",
			bufferEnabled:   false,
			expectAsyncCall: false,
		},
		{
			name:                  "async enrichment success",
			containerID:           "cid-123",
			bufferEnabled:         true,
			bufferReturnTags:      []string{"image:nginx", "env:prod"},
			expectAsyncCall:       true,
			expectedContainerTags: "image:nginx,env:prod",
		},
		{
			name:            "enrichment error",
			containerID:     "cid-123",
			bufferEnabled:   true,
			bufferReturnErr: errors.New("timeout"),
			expectAsyncCall: true,
		},
		{
			name:             "empty tags",
			containerID:      "cid-123",
			bufferEnabled:    true,
			bufferReturnTags: []string{},
			expectAsyncCall:  true,
		},
	}

	for _, tt := range tests {
		t.Run(tt.name, func(t *testing.T) {
			mockWriter := &mockTraceWriter{}
			mockBuffer := &mockContainerTagsBuffer{
				enabled:    tt.bufferEnabled,
				returnTags: tt.bufferReturnTags,
				pending:    tt.expectAsyncCall,
			}

			agent := &Agent{
				TraceWriterV1:       mockWriter,
				ContainerTagsBuffer: mockBuffer,
			}

			payload := &writer.SampledChunksV1{
				Size: 1024,
				TracerPayload: &idx.InternalTracerPayload{
					Strings:    idx.NewStringTable(),
					Attributes: make(map[uint32]*idx.AnyValue),
				},
			}
			for k, v := range tt.inputTags {
				payload.TracerPayload.SetStringAttribute(k, v)
			}
			if tt.containerID != "" {
				payload.TracerPayload.SetContainerID(tt.containerID)
			}
			agent.writeChunksV1(payload)

			assert.Len(t, mockWriter.payloadsV1, 1, "should have written exactly 1 chunk")
			tp := mockWriter.payloadsV1[0].TracerPayload
			containerTags, hasContainerTags := tp.GetAttributeAsString(tagContainersTags)
			if tt.expectedContainerTags == "" {
				assert.False(t, hasContainerTags)
			} else {
				assert.Equal(t, tt.expectedContainerTags, containerTags)
			}
			assert.Equal(t, tt.expectAsyncCall, mockBuffer.pending)
		})
	}
>>>>>>> 334d0f15
}<|MERGE_RESOLUTION|>--- conflicted
+++ resolved
@@ -9,6 +9,7 @@
 	"bytes"
 	"context"
 	"encoding/binary"
+	"errors"
 	"fmt"
 	"io"
 	"math"
@@ -35,6 +36,7 @@
 	"github.com/DataDog/datadog-agent/pkg/proto/pbgo/trace/idx"
 	"github.com/DataDog/datadog-agent/pkg/trace/api"
 	"github.com/DataDog/datadog-agent/pkg/trace/config"
+	containertagsbuffer "github.com/DataDog/datadog-agent/pkg/trace/containertags"
 	"github.com/DataDog/datadog-agent/pkg/trace/event"
 	"github.com/DataDog/datadog-agent/pkg/trace/filters"
 	"github.com/DataDog/datadog-agent/pkg/trace/info"
@@ -121,22 +123,22 @@
 	m.lastPayload = tp
 }
 
-// type mockContainerTagsBuffer struct {
-// 	containertagsbuffer.NoOpTagsBuffer
-// 	enabled    bool
-// 	returnTags []string
-// 	returnErr  error
-// 	pending    bool
-// }
-
-// func (m *mockContainerTagsBuffer) IsEnabled() bool {
-// 	return m.enabled
-// }
-
-// func (m *mockContainerTagsBuffer) AsyncEnrichment(_ string, cb func([]string, error), _ int64) bool {
-// 	cb(m.returnTags, m.returnErr)
-// 	return m.pending
-// }
+type mockContainerTagsBuffer struct {
+	containertagsbuffer.NoOpTagsBuffer
+	enabled    bool
+	returnTags []string
+	returnErr  error
+	pending    bool
+}
+
+func (m *mockContainerTagsBuffer) IsEnabled() bool {
+	return m.enabled
+}
+
+func (m *mockContainerTagsBuffer) AsyncEnrichment(_ string, cb func([]string, error), _ int64) bool {
+	cb(m.returnTags, m.returnErr)
+	return m.pending
+}
 
 // Test to make sure that the joined effort of the quantizer and truncator, in that order, produce the
 // desired string
@@ -3992,113 +3994,6 @@
 	agnt.UpdateAPIKey("test", "foo")
 	tw := agnt.TraceWriterV1.(*mockTraceWriter)
 	assert.Equal(t, "foo", tw.apiKey)
-<<<<<<< HEAD
-=======
-}
-
-func TestAgentWriteTagsBufferedChunks(t *testing.T) {
-	tests := []struct {
-		name             string
-		containerID      string
-		bufferEnabled    bool
-		inputTags        map[string]string
-		bufferReturnTags []string
-		bufferReturnErr  error
-		expectAsyncCall  bool
-		verifyTags       func(t *testing.T, writtenTags map[string]string)
-	}{
-		{
-			name:            "fast path no containerID",
-			containerID:     "",
-			bufferEnabled:   true,
-			expectAsyncCall: false,
-			verifyTags: func(t *testing.T, tags map[string]string) {
-				assert.NotContains(t, tags, tagContainersTags)
-			},
-		},
-		{
-			name:            "fast path buffer disabled",
-			containerID:     "cid-123",
-			bufferEnabled:   false,
-			expectAsyncCall: false,
-			verifyTags: func(t *testing.T, tags map[string]string) {
-				assert.NotContains(t, tags, tagContainersTags)
-			},
-		},
-		{
-			name:             "async enrichment success",
-			containerID:      "cid-123",
-			bufferEnabled:    true,
-			bufferReturnTags: []string{"image:nginx", "env:prod"},
-			expectAsyncCall:  true,
-			verifyTags: func(t *testing.T, tags map[string]string) {
-				assert.Contains(t, tags, tagContainersTags)
-				assert.Equal(t, "image:nginx,env:prod", tags[tagContainersTags])
-			},
-		},
-		{
-			name:            "enrichment error",
-			containerID:     "cid-123",
-			bufferEnabled:   true,
-			bufferReturnErr: errors.New("timeout"),
-			expectAsyncCall: true,
-			verifyTags: func(t *testing.T, tags map[string]string) {
-				assert.NotContains(t, tags, tagContainersTags)
-			},
-		},
-		{
-			name:             "empty tags",
-			containerID:      "cid-123",
-			bufferEnabled:    true,
-			bufferReturnTags: []string{},
-			expectAsyncCall:  true,
-			verifyTags: func(t *testing.T, tags map[string]string) {
-				assert.NotContains(t, tags, tagContainersTags)
-			},
-		},
-		{
-			name:             "keeps other existing non containertags",
-			containerID:      "cid-123",
-			bufferEnabled:    true,
-			inputTags:        map[string]string{"existing": "value"},
-			bufferReturnTags: []string{"new:tag"},
-			expectAsyncCall:  true,
-			verifyTags: func(t *testing.T, tags map[string]string) {
-				assert.Equal(t, "value", tags["existing"])
-				assert.Equal(t, "new:tag", tags[tagContainersTags])
-			},
-		},
-	}
-
-	for _, tt := range tests {
-		t.Run(tt.name, func(t *testing.T) {
-			mockWriter := &mockTraceWriter{}
-			mockBuffer := &mockContainerTagsBuffer{
-				enabled:    tt.bufferEnabled,
-				returnTags: tt.bufferReturnTags,
-				pending:    tt.expectAsyncCall,
-			}
-
-			agent := &Agent{
-				TraceWriter:         mockWriter,
-				ContainerTagsBuffer: mockBuffer,
-			}
-
-			payload := &writer.SampledChunks{
-				Size: 1024,
-				TracerPayload: &pb.TracerPayload{
-					ContainerID: tt.containerID,
-					Tags:        tt.inputTags,
-				},
-			}
-
-			agent.writeChunks(payload)
-
-			assert.Len(t, mockWriter.payloads, 1, "should have written exactly 1 chunk")
-			tt.verifyTags(t, mockWriter.payloads[0].TracerPayload.Tags)
-			assert.Equal(t, tt.expectAsyncCall, mockBuffer.pending)
-		})
-	}
 }
 
 func TestAgentWriteTagsBufferedChunksV1(t *testing.T) {
@@ -4188,5 +4083,4 @@
 			assert.Equal(t, tt.expectAsyncCall, mockBuffer.pending)
 		})
 	}
->>>>>>> 334d0f15
 }