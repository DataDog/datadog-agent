// Unless explicitly stated otherwise all files in this repository are licensed
// under the Apache License Version 2.0.
// This product includes software developed at Datadog (https://www.datadoghq.com/).
// Copyright 2016-present Datadog, Inc.

package agent

import (
	"bytes"
	"context"
<<<<<<< HEAD
	"encoding/binary"
=======
	"errors"
>>>>>>> 0cc475e2
	"fmt"
	"io"
	"math"
	"net/http"
	"net/http/httptest"
	"os"
	"path/filepath"
	"regexp"
	"runtime"
	"strconv"
	"strings"
	"sync"
	"testing"
	"time"

	"github.com/golang/mock/gomock"
	"github.com/stretchr/testify/require"
	"google.golang.org/protobuf/proto"

	gzip "github.com/DataDog/datadog-agent/comp/trace/compression/impl-gzip"

	"github.com/DataDog/datadog-agent/pkg/obfuscate"
	pb "github.com/DataDog/datadog-agent/pkg/proto/pbgo/trace"
	"github.com/DataDog/datadog-agent/pkg/proto/pbgo/trace/idx"
	"github.com/DataDog/datadog-agent/pkg/trace/api"
	"github.com/DataDog/datadog-agent/pkg/trace/config"
	containertagsbuffer "github.com/DataDog/datadog-agent/pkg/trace/containertags"
	"github.com/DataDog/datadog-agent/pkg/trace/event"
	"github.com/DataDog/datadog-agent/pkg/trace/filters"
	"github.com/DataDog/datadog-agent/pkg/trace/info"
	"github.com/DataDog/datadog-agent/pkg/trace/log"
	"github.com/DataDog/datadog-agent/pkg/trace/sampler"
	"github.com/DataDog/datadog-agent/pkg/trace/stats"
	"github.com/DataDog/datadog-agent/pkg/trace/telemetry"
	"github.com/DataDog/datadog-agent/pkg/trace/testutil"
	"github.com/DataDog/datadog-agent/pkg/trace/timing"
	"github.com/DataDog/datadog-agent/pkg/trace/traceutil"
	"github.com/DataDog/datadog-agent/pkg/trace/writer"
	mockStatsd "github.com/DataDog/datadog-go/v5/statsd/mocks"

	"github.com/stretchr/testify/assert"

	"github.com/DataDog/datadog-go/v5/statsd"
)

func NewTestAgent(ctx context.Context, conf *config.AgentConfig, telemetryCollector telemetry.TelemetryCollector) *Agent {
	a := NewAgent(ctx, conf, telemetryCollector, &statsd.NoOpClient{}, gzip.NewComponent())
	a.Concentrator = &mockConcentrator{}
	a.TraceWriterV1 = &mockTraceWriter{
		apiKey: conf.Endpoints[0].APIKey,
	}
	return a
}

type mockTraceWriter struct {
	mu         sync.Mutex
	payloadsV1 []*writer.SampledChunksV1
	apiKey     string
}

func (m *mockTraceWriter) Stop() {}

func (m *mockTraceWriter) WriteChunksV1(pkg *writer.SampledChunksV1) {
	m.mu.Lock()
	defer m.mu.Unlock()
	m.payloadsV1 = append(m.payloadsV1, pkg)
}

func (m *mockTraceWriter) FlushSync() error {
	panic("not implemented")
}

func (m *mockTraceWriter) UpdateAPIKey(_, newKey string) {
	m.apiKey = newKey
}

type mockConcentrator struct {
	stats   []stats.Input
	statsV1 []stats.InputV1
	mu      sync.Mutex
}

func (c *mockConcentrator) Start() {}
func (c *mockConcentrator) Stop()  {}
func (c *mockConcentrator) Add(t stats.Input) {
	c.mu.Lock()
	defer c.mu.Unlock()
	c.stats = append(c.stats, t)
}
func (c *mockConcentrator) AddV1(t stats.InputV1) {
	c.mu.Lock()
	defer c.mu.Unlock()
	c.statsV1 = append(c.statsV1, t)
}
func (c *mockConcentrator) Reset() []stats.Input {
	c.mu.Lock()
	defer c.mu.Unlock()
	ret := c.stats
	c.stats = nil
	c.statsV1 = nil
	return ret
}

type mockTracerPayloadModifier struct {
	modifyCalled bool
	lastPayload  *idx.InternalTracerPayload
}

func (m *mockTracerPayloadModifier) Modify(tp *idx.InternalTracerPayload) {
	m.modifyCalled = true
	m.lastPayload = tp
}

type mockContainerTagsBuffer struct {
	containertagsbuffer.NoOpTagsBuffer
	enabled    bool
	returnTags []string
	returnErr  error
	pending    bool
}

func (m *mockContainerTagsBuffer) IsEnabled() bool {
	return m.enabled
}

func (m *mockContainerTagsBuffer) AsyncEnrichment(_ string, cb func([]string, error), _ int64) bool {
	cb(m.returnTags, m.returnErr)
	return m.pending
}

// Test to make sure that the joined effort of the quantizer and truncator, in that order, produce the
// desired string
func TestFormatTrace(t *testing.T) {
	assert := assert.New(t)
	resource := "SELECT name FROM people WHERE age = 42"
	rep := strings.Repeat(" AND age = 42", 25000)
	resource = resource + rep

	// Create InternalSpan with StringTable
	st := idx.NewStringTable()
	span := idx.NewInternalSpan(st, &idx.Span{
		ResourceRef: st.Add(resource),
		TypeRef:     st.Add("sql"),
		Attributes:  make(map[uint32]*idx.AnyValue),
	})

	result := formatTraceV1([]*idx.InternalSpan{span})[0]

	assert.Equal(5000, len(result.Resource()))
	assert.NotEqual("Non-parsable SQL query", result.Resource())
	assert.NotContains(result.Resource(), "42")
	assert.Contains(result.Resource(), "SELECT name FROM people WHERE age = ?")

	sqlQuery, ok := result.GetAttributeAsString("sql.query")
	assert.True(ok, "sql.query attribute should exist")
	assert.Equal(25003, len(sqlQuery)) // Ellipsis added in quantizer
	assert.NotEqual("Non-parsable SQL query", sqlQuery)
	assert.NotContains(sqlQuery, "42")
	assert.Contains(sqlQuery, "SELECT name FROM people WHERE age = ?")
}

func TestStopWaits(t *testing.T) {
	cfg := config.New()
	cfg.Endpoints[0].APIKey = "test"
	cfg.Obfuscation.Cache.Enabled = true
	cfg.Obfuscation.Cache.MaxSize = 1_000
	// Disable the HTTP server to avoid colliding with a real agent on CI machines
	cfg.ReceiverPort = 0
	// But keep a ReceiverSocket so that the Receiver can start and shutdown normally
	cfg.ReceiverSocket = t.TempDir() + "/trace-agent-test.sock"
	ctx, cancel := context.WithCancel(context.Background())
	agnt := NewTestAgent(ctx, cfg, telemetry.NewNoopCollector())

	wg := &sync.WaitGroup{}
	wg.Add(1)
	go func() {
		defer wg.Done()
		agnt.Run()
	}()

	now := time.Now()
	span := &pb.Span{
		TraceID:  1,
		SpanID:   1,
		Resource: "SELECT name FROM people WHERE age = 42 AND extra = 55",
		Type:     "sql",
		Start:    now.Add(-time.Second).UnixNano(),
		Duration: (500 * time.Millisecond).Nanoseconds(),
	}

	// Use select to avoid blocking if channel is closed
	payload := &api.Payload{
		TracerPayload: testutil.TracerPayloadWithChunk(testutil.TraceChunkWithSpan(span)),
		Source:        info.NewReceiverStats(true).GetTagStats(info.Tags{}),
	}

	select {
	case agnt.In <- payload:
		// Successfully sent payload
	case <-ctx.Done():
		// Context cancelled before we could send
		t.Fatal("Context cancelled before payload could be sent")
	case <-time.After(2000 * time.Millisecond):
		// Timeout - this shouldn't happen in normal operation.
		// 2000ms is used to allow worker goroutines to start and be ready
		t.Fatal("Timeout sending payload to agent")
	}

	cancel()
	wg.Wait() // Wait for agent to completely exit

	mtw, ok := agnt.TraceWriterV1.(*mockTraceWriter)
	if !ok {
		t.Fatal("Expected mockTraceWriter")
	}
	mtw.mu.Lock()
	defer mtw.mu.Unlock()

	assert := assert.New(t)
	assert.Len(mtw.payloadsV1, 1)
	query, ok := mtw.payloadsV1[0].TracerPayload.Chunks[0].Spans[0].GetAttributeAsString("sql.query")
	assert.True(ok)
	assert.Equal("SELECT name FROM people WHERE age = ? AND extra = ?", query)
}

func TestProcess(t *testing.T) {
	t.Run("Replacer", func(t *testing.T) {
		// Ensures that for "sql" type spans:
		// • obfuscator runs before replacer
		// • obfuscator obfuscates both resource and "sql.query" tag
		// • resulting resource is obfuscated with replacements applied
		// • resulting "sql.query" tag is obfuscated with no replacements applied
		cfg := config.New()
		cfg.Endpoints[0].APIKey = "test"
		cfg.ReplaceTags = []*config.ReplaceRule{{
			Name: "resource.name",
			Re:   regexp.MustCompile("AND.*"),
			Repl: "...",
		}}
		ctx, cancel := context.WithCancel(context.Background())
		agnt := NewTestAgent(ctx, cfg, telemetry.NewNoopCollector())
		defer cancel()

		now := time.Now()
		span := &pb.Span{
			TraceID:  1,
			SpanID:   1,
			Resource: "SELECT name FROM people WHERE age = 42 AND extra = 55",
			Type:     "sql",
			Start:    now.Add(-time.Second).UnixNano(),
			Duration: (500 * time.Millisecond).Nanoseconds(),
		}

		agnt.Process(&api.Payload{
			TracerPayload: testutil.TracerPayloadWithChunk(testutil.TraceChunkWithSpan(span)),
			Source:        info.NewReceiverStats(true).GetTagStats(info.Tags{}),
		})

		payloads := agnt.TraceWriterV1.(*mockTraceWriter).payloadsV1
		assert.NotEmpty(t, payloads, "no payloads were written")
		resultSpan := payloads[0].TracerPayload.Chunks[0].Spans[0]
		assert.Equal(t, "SELECT name FROM people WHERE age = ? ...", resultSpan.Resource())
		query, ok := resultSpan.GetAttributeAsString("sql.query")
		assert.True(t, ok)
		assert.Equal(t, "SELECT name FROM people WHERE age = ? AND extra = ?", query)
	})

	t.Run("TracerPayloadModifier", func(t *testing.T) {
		cfg := config.New()
		cfg.Endpoints[0].APIKey = "test"
		ctx, cancel := context.WithCancel(context.Background())
		agnt := NewTestAgent(ctx, cfg, telemetry.NewNoopCollector())
		defer cancel()

		// Create a mock TracerPayloadModifier that tracks calls
		mockModifier := &mockTracerPayloadModifier{}
		agnt.TracerPayloadModifier = mockModifier

		now := time.Now()
		span := &pb.Span{
			TraceID:  1,
			SpanID:   1,
			Resource: "test-resource",
			Start:    now.Add(-time.Second).UnixNano(),
			Duration: (500 * time.Millisecond).Nanoseconds(),
		}

		agnt.Process(&api.Payload{
			TracerPayload: testutil.TracerPayloadWithChunk(testutil.TraceChunkWithSpan(span)),
			Source:        info.NewReceiverStats(true).GetTagStats(info.Tags{}),
		})

		assert := assert.New(t)
		assert.True(mockModifier.modifyCalled, "TracerPayloadModifier.Modify should have been called")
		assert.NotNil(mockModifier.lastPayload, "TracerPayloadModifier should have received a payload")
	})

	t.Run("ReplacerMetrics", func(t *testing.T) {
		cfg := config.New()
		cfg.Endpoints[0].APIKey = "test"
		cfg.ReplaceTags = []*config.ReplaceRule{
			{
				Name: "request.zipcode",
				Re:   regexp.MustCompile(".*"),
				Repl: "...",
			},
			{
				Name: "*",
				Re:   regexp.MustCompile("1337"),
				Repl: "5555",
			},
		}
		ctx, cancel := context.WithCancel(context.Background())
		agnt := NewTestAgent(ctx, cfg, telemetry.NewNoopCollector())
		defer cancel()

		now := time.Now()
		span := &pb.Span{
			TraceID:  1,
			SpanID:   1,
			Resource: "resource",
			Type:     "web",
			Start:    now.Add(-time.Second).UnixNano(),
			Duration: (500 * time.Millisecond).Nanoseconds(),
			Metrics:  map[string]float64{"request.zipcode": 12345, "request.secret": 1337, "safe.data": 42},
			Meta:     map[string]string{"keep.me": "very-normal-not-sensitive-data"},
		}
		agnt.Process(&api.Payload{
			TracerPayload: testutil.TracerPayloadWithChunk(testutil.TraceChunkWithSpan(span)),
			Source:        info.NewReceiverStats(true).GetTagStats(info.Tags{}),
		})

		payloads := agnt.TraceWriterV1.(*mockTraceWriter).payloadsV1
		assert.NotEmpty(t, payloads, "no payloads were written")
		resultSpan := payloads[0].TracerPayload.Chunks[0].Spans[0]
		actualSecret, ok := resultSpan.GetAttributeAsFloat64("request.secret")
		assert.True(t, ok)
		assert.Equal(t, 5555.0, actualSecret)
		actualZipcode, ok := resultSpan.GetAttributeAsString("request.zipcode")
		assert.True(t, ok)
		assert.Equal(t, "...", actualZipcode)
		actualKeepMe, ok := resultSpan.GetAttributeAsString("keep.me")
		assert.True(t, ok)
		assert.Equal(t, "very-normal-not-sensitive-data", actualKeepMe)
		actualSafeData, ok := resultSpan.GetAttributeAsFloat64("safe.data")
		assert.True(t, ok)
		assert.Equal(t, 42.0, actualSafeData)
	})

	t.Run("Blacklister", func(t *testing.T) {
		cfg := config.New()
		cfg.Endpoints[0].APIKey = "test"
		cfg.Ignore["resource"] = []string{"^INSERT.*"}
		ctx, cancel := context.WithCancel(context.Background())
		agnt := NewTestAgent(ctx, cfg, telemetry.NewNoopCollector())
		defer cancel()

		now := time.Now()
		spanValid := &pb.Span{
			TraceID:  1,
			SpanID:   1,
			Resource: "SELECT name FROM people WHERE age = 42 AND extra = 55",
			Type:     "sql",
			Start:    now.Add(-time.Second).UnixNano(),
			Duration: (500 * time.Millisecond).Nanoseconds(),
		}
		spanInvalid := &pb.Span{
			TraceID:  1,
			SpanID:   1,
			Resource: "INSERT INTO db VALUES (1, 2, 3)",
			Type:     "sql",
			Start:    now.Add(-time.Second).UnixNano(),
			Duration: (500 * time.Millisecond).Nanoseconds(),
		}

		want := agnt.Receiver.Stats.GetTagStats(info.Tags{})
		assert := assert.New(t)

		agnt.Process(&api.Payload{
			TracerPayload: testutil.TracerPayloadWithChunk(testutil.TraceChunkWithSpan(spanValid)),
			Source:        want,
		})
		assert.EqualValues(0, want.TracesFiltered.Load())
		assert.EqualValues(0, want.SpansFiltered.Load())

		agnt.Process(&api.Payload{
			TracerPayload: testutil.TracerPayloadWithChunk(testutil.TraceChunkWithSpans([]*pb.Span{
				spanInvalid,
				spanInvalid,
			})),
			Source: want,
		})
		assert.EqualValues(1, want.TracesFiltered.Load())
		assert.EqualValues(2, want.SpansFiltered.Load())
	})

	t.Run("Block-all", func(t *testing.T) {
		cfg := config.New()
		cfg.Endpoints[0].APIKey = "test"
		cfg.Ignore["resource"] = []string{".*"}
		ctx, cancel := context.WithCancel(context.Background())
		agnt := NewTestAgent(ctx, cfg, telemetry.NewNoopCollector())
		defer cancel()

		now := time.Now()
		span1 := &pb.Span{
			TraceID:  1,
			SpanID:   1,
			Resource: "SELECT name FROM people WHERE age = 42 AND extra = 55",
			Type:     "sql",
			Start:    now.Add(-time.Second).UnixNano(),
			Duration: (500 * time.Millisecond).Nanoseconds(),
		}
		span2 := &pb.Span{
			TraceID:  1,
			SpanID:   1,
			Resource: "INSERT INTO db VALUES (1, 2, 3)",
			Type:     "sql",
			Start:    now.Add(-time.Second).UnixNano(),
			Duration: (500 * time.Millisecond).Nanoseconds(),
		}

		want := agnt.Receiver.Stats.GetTagStats(info.Tags{})
		assert := assert.New(t)

		agnt.Process(&api.Payload{
			TracerPayload: testutil.TracerPayloadWithChunk(testutil.TraceChunkWithSpan(span1)),
			Source:        want,
		})
		agnt.Process(&api.Payload{
			TracerPayload: testutil.TracerPayloadWithChunk(testutil.TraceChunkWithSpans([]*pb.Span{
				span2,
				span2,
			})),
			Source: want,
		})
		assert.EqualValues(2, want.TracesFiltered.Load())
		assert.EqualValues(3, want.SpansFiltered.Load())
	})

	t.Run("BlacklistPayload", func(t *testing.T) {
		// Regression test for DataDog/datadog-agent#6500
		cfg := config.New()
		cfg.Endpoints[0].APIKey = "test"
		cfg.Ignore["resource"] = []string{"^INSERT.*"}
		ctx, cancel := context.WithCancel(context.Background())
		agnt := NewTestAgent(ctx, cfg, telemetry.NewNoopCollector())
		defer cancel()

		now := time.Now()
		spanValid := &pb.Span{
			TraceID:  1,
			SpanID:   1,
			Resource: "SELECT name FROM people WHERE age = 42 AND extra = 55",
			Type:     "sql",
			Start:    now.Add(-time.Second).UnixNano(),
			Duration: (500 * time.Millisecond).Nanoseconds(),
		}
		spanInvalid := &pb.Span{
			TraceID:  1,
			SpanID:   1,
			Resource: "INSERT INTO db VALUES (1, 2, 3)",
			Type:     "sql",
			Start:    now.Add(-time.Second).UnixNano(),
			Duration: (500 * time.Millisecond).Nanoseconds(),
		}

		want := agnt.Receiver.Stats.GetTagStats(info.Tags{})
		assert := assert.New(t)

		agnt.Process(&api.Payload{
			TracerPayload: testutil.TracerPayloadWithChunks([]*pb.TraceChunk{
				testutil.TraceChunkWithSpans([]*pb.Span{
					spanInvalid,
					spanInvalid,
				}),
				testutil.TraceChunkWithSpan(spanValid),
			}),
			Source: want,
		})
		assert.EqualValues(1, want.TracesFiltered.Load())
		assert.EqualValues(2, want.SpansFiltered.Load())
		payloads := agnt.TraceWriterV1.(*mockTraceWriter).payloadsV1
		assert.NotEmpty(payloads, "no payloads were written")
		span := payloads[0].TracerPayload.Chunks[0].Spans[0]
		assert.Equal("unnamed_operation", span.Name())
	})

	t.Run("Stats/Priority", func(t *testing.T) {
		cfg := config.New()
		cfg.Endpoints[0].APIKey = "test"
		ctx, cancel := context.WithCancel(context.Background())
		agnt := NewTestAgent(ctx, cfg, telemetry.NewNoopCollector())
		defer cancel()

		want := agnt.Receiver.Stats.GetTagStats(info.Tags{})
		now := time.Now()
		for _, key := range []sampler.SamplingPriority{
			sampler.PriorityNone,
			sampler.PriorityUserDrop,
			sampler.PriorityUserDrop,
			sampler.PriorityAutoDrop,
			sampler.PriorityAutoDrop,
			sampler.PriorityAutoDrop,
			sampler.PriorityAutoKeep,
			sampler.PriorityAutoKeep,
			sampler.PriorityAutoKeep,
			sampler.PriorityAutoKeep,
			sampler.PriorityUserKeep,
			sampler.PriorityUserKeep,
			sampler.PriorityUserKeep,
			sampler.PriorityUserKeep,
			sampler.PriorityUserKeep,
		} {
			span := &pb.Span{
				TraceID:  1,
				SpanID:   1,
				Resource: "SELECT name FROM people WHERE age = 42 AND extra = 55",
				Type:     "sql",
				Start:    now.Add(-time.Second).UnixNano(),
				Duration: (500 * time.Millisecond).Nanoseconds(),
				Metrics:  map[string]float64{},
			}
			chunk := testutil.TraceChunkWithSpan(span)
			chunk.Priority = int32(key)
			agnt.Process(&api.Payload{
				TracerPayload: testutil.TracerPayloadWithChunk(chunk),
				Source:        want,
			})
		}

		samplingPriorityTagValues := want.TracesPerSamplingPriority.TagValues()
		assert.EqualValues(t, 1, want.TracesPriorityNone.Load())
		assert.EqualValues(t, 2, samplingPriorityTagValues["-1"])
		assert.EqualValues(t, 3, samplingPriorityTagValues["0"])
		assert.EqualValues(t, 4, samplingPriorityTagValues["1"])
		assert.EqualValues(t, 5, samplingPriorityTagValues["2"])
	})

	t.Run("normalizing", func(t *testing.T) {
		cfg := config.New()
		cfg.Endpoints[0].APIKey = "test"
		ctx, cancel := context.WithCancel(context.Background())
		agnt := NewTestAgent(ctx, cfg, telemetry.NewNoopCollector())
		defer cancel()

		tp := testutil.TracerPayloadWithChunk(testutil.TraceChunkWithSpanAndPriority(&pb.Span{
			Service:  "something &&<@# that should be a metric!",
			TraceID:  1,
			SpanID:   1,
			Resource: "SELECT name FROM people WHERE age = 42 AND extra = 55",
			Type:     "sql",
			Start:    time.Now().Add(-time.Second).UnixNano(),
			Duration: (500 * time.Millisecond).Nanoseconds(),
		}, 2))
		agnt.Process(&api.Payload{
			TracerPayload: tp,
			Source:        agnt.Receiver.Stats.GetTagStats(info.Tags{}),
		})
		payloads := agnt.TraceWriterV1.(*mockTraceWriter).payloadsV1
		assert.NotEmpty(t, payloads, "no payloads were written")
		span := payloads[0].TracerPayload.Chunks[0].Spans[0]
		assert.Equal(t, "unnamed_operation", span.Name())
		assert.Equal(t, "something_that_should_be_a_metric", span.Service())
	})

	t.Run("normalizingV1", func(t *testing.T) {
		cfg := config.New()
		cfg.Endpoints[0].APIKey = "test"
		ctx, cancel := context.WithCancel(context.Background())
		agnt := NewTestAgent(ctx, cfg, telemetry.NewNoopCollector())
		defer cancel()

		strings := idx.NewStringTable()
		span := idx.NewInternalSpan(strings, &idx.Span{
			ServiceRef:  strings.Add("something &&<@# that should be a metric!"),
			SpanID:      1,
			ResourceRef: strings.Add("SELECT name FROM people WHERE age = 42 AND extra = 55"),
			TypeRef:     strings.Add("sql"),
			Start:       uint64(time.Now().Add(-time.Second).UnixNano()),
			Duration:    uint64((500 * time.Millisecond).Nanoseconds()),
		})
		chunk := testutil.TraceChunkV1WithSpanAndPriority(span, 2)
		agnt.ProcessV1(&api.PayloadV1{
			TracerPayload: testutil.TracerPayloadV1WithChunk(chunk),
			Source:        agnt.Receiver.Stats.GetTagStats(info.Tags{}),
		})
		payloads := agnt.TraceWriterV1.(*mockTraceWriter).payloadsV1
		assert.NotEmpty(t, payloads, "no payloads were written")
		resultSpan := payloads[0].TracerPayload.Chunks[0].Spans[0]
		assert.Equal(t, "unnamed_operation", resultSpan.Name())
		assert.Equal(t, "something_that_should_be_a_metric", resultSpan.Service())
	})

	t.Run("normalizingV1-NamesAreKept", func(t *testing.T) {
		cfg := config.New()
		cfg.Endpoints[0].APIKey = "test"
		ctx, cancel := context.WithCancel(context.Background())
		agnt := NewTestAgent(ctx, cfg, telemetry.NewNoopCollector())
		defer cancel()

		p := testutil.GeneratePayloadV1(3, &testutil.TraceConfig{
			MinSpans: 2,
			Keep:     true,
		}, nil)
		agnt.ProcessV1(&api.PayloadV1{
			TracerPayload: p,
			Source:        agnt.Receiver.Stats.GetTagStats(info.Tags{}),
		})
		payloads := agnt.TraceWriterV1.(*mockTraceWriter).payloadsV1
		assert.NotEmpty(t, payloads, "no payloads were written")
		assert.Len(t, payloads, 1)
		for _, chunk := range payloads[0].TracerPayload.Chunks {
			for _, span := range chunk.Spans {
				assert.NotEqual(t, "unnamed_operation", span.Name())
				assert.NotEqual(t, "unnamed-service", span.Service())
			}
		}
	})

	t.Run("_dd.hostname", func(t *testing.T) {
		cfg := config.New()
		cfg.Endpoints[0].APIKey = "test"
		ctx, cancel := context.WithCancel(context.Background())
		agnt := NewTestAgent(ctx, cfg, telemetry.NewNoopCollector())
		defer cancel()

		tp := testutil.TracerPayloadWithChunk(testutil.RandomTraceChunk(1, 1))
		tp.Chunks[0].Priority = int32(sampler.PriorityUserKeep)
		tp.Chunks[0].Spans[0].Meta["_dd.hostname"] = "tracer-hostname"
		agnt.Process(&api.Payload{
			TracerPayload: tp,
			Source:        agnt.Receiver.Stats.GetTagStats(info.Tags{}),
		})
		payloads := agnt.TraceWriterV1.(*mockTraceWriter).payloadsV1
		assert.NotEmpty(t, payloads, "no payloads were written")
		actualPayload := payloads[0].TracerPayload
		assert.Equal(t, "tracer-hostname", actualPayload.Hostname())
	})

	t.Run("aas", func(t *testing.T) {
		t.Setenv("WEBSITE_STACK", "true")
		t.Setenv("WEBSITE_APPSERVICEAPPLOGS_TRACE_ENABLED", "false")
		cfg := config.New()
		cfg.Endpoints[0].APIKey = "test"
		ctx, cancel := context.WithCancel(context.Background())
		agnt := NewAgent(ctx, cfg, telemetry.NewNoopCollector(), &statsd.NoOpClient{}, gzip.NewComponent())
		agnt.TraceWriterV1 = &mockTraceWriter{}
		defer cancel()

		tp := testutil.TracerPayloadWithChunk(testutil.RandomTraceChunk(1, 1))
		tp.Chunks[0].Priority = int32(sampler.PriorityUserKeep)
		agnt.Process(&api.Payload{
			TracerPayload: tp,
			Source:        agnt.Receiver.Stats.GetTagStats(info.Tags{}),
		})
		payloads := agnt.TraceWriterV1.(*mockTraceWriter).payloadsV1
		assert.NotEmpty(t, payloads, "no payloads were written")
		actualPayload := payloads[0].TracerPayload

		for _, chunk := range actualPayload.Chunks {
			for _, span := range chunk.Spans {
				_, ok := span.GetAttributeAsString("aas.resource.id")
				assert.True(t, ok)
				_, ok = span.GetAttributeAsString("aas.site.name")
				assert.True(t, ok)
				_, ok = span.GetAttributeAsString("aas.site.type")
				assert.True(t, ok)
			}
		}
	})

	t.Run("DiscardSpans", func(t *testing.T) {
		cfg := config.New()
		cfg.Endpoints[0].APIKey = "test"
		ctx, cancel := context.WithCancel(context.Background())
		agnt := NewTestAgent(ctx, cfg, telemetry.NewNoopCollector())
		defer cancel()

		testDiscardFunction := func(span *idx.InternalSpan) bool {
			irrelevant, ok := span.GetAttributeAsString("irrelevant")
			return ok && irrelevant == "true"
		}
		agnt.DiscardSpan = testDiscardFunction

		span1 := &pb.Span{
			TraceID: 1,
			SpanID:  1,
			Service: "a",
			Meta: map[string]string{
				"irrelevant": "true",
			},
		}
		span2 := &pb.Span{TraceID: 1, SpanID: 2, Service: "a"}
		span3 := &pb.Span{TraceID: 1, SpanID: 3, Service: "a"}

		c := spansToChunk(span1, span2, span3)
		c.Priority = 1
		tp := testutil.TracerPayloadWithChunk(c)

		agnt.Process(&api.Payload{
			TracerPayload: tp,
			Source:        agnt.Receiver.Stats.GetTagStats(info.Tags{}),
		})
		payloads := agnt.TraceWriterV1.(*mockTraceWriter).payloadsV1
		assert.NotEmpty(t, payloads, "no payloads were written")
		payload := payloads[0]
		assert.Equal(t, 2, int(payload.SpanCount))
		_, ok := payload.TracerPayload.Chunks[0].Spans[0].GetAttributeAsString("irrelevant")
		assert.False(t, ok)
		_, ok = payload.TracerPayload.Chunks[0].Spans[1].GetAttributeAsString("irrelevant")
		assert.False(t, ok)
	})

	t.Run("chunking", func(t *testing.T) {
		cfg := config.New()
		cfg.Endpoints[0].APIKey = "test"
		ctx, cancel := context.WithCancel(context.Background())
		agnt := NewTestAgent(ctx, cfg, telemetry.NewNoopCollector())
		defer cancel()

		chunk1 := testutil.TraceChunkWithSpan(testutil.RandomSpan())
		chunk1.Priority = 2
		chunk2 := testutil.TraceChunkWithSpan(testutil.RandomSpan())
		chunk2.Priority = 2
		chunk3 := testutil.TraceChunkWithSpan(testutil.RandomSpan())
		chunk3.Priority = 2
		// we are sending 3 traces
		tp := testutil.TracerPayloadWithChunks([]*pb.TraceChunk{
			chunk1,
			chunk2,
			chunk3,
		})
		// setting writer.MaxPayloadSize to the size of 1 trace (+1 byte)
		defer func(oldSize int) { writer.MaxPayloadSize = oldSize }(writer.MaxPayloadSize)
		//minChunkSize := int(math.Min(math.Min(float64(tp.Chunks[0].Msgsize()), float64(tp.Chunks[1].Msgsize())), float64(tp.Chunks[2].Msgsize())))
		writer.MaxPayloadSize = 1
		agnt.Process(&api.Payload{
			TracerPayload: tp,
			Source:        agnt.Receiver.Stats.GetTagStats(info.Tags{}),
		})

		payloads := agnt.TraceWriterV1.(*mockTraceWriter).payloadsV1
		// and expecting it to result in 3 payloads
		assert.Len(t, payloads, 3)
	})

	t.Run("chunkingV1", func(t *testing.T) {
		cfg := config.New()
		cfg.Endpoints[0].APIKey = "test"
		ctx, cancel := context.WithCancel(context.Background())
		agnt := NewTestAgent(ctx, cfg, telemetry.NewNoopCollector())
		defer cancel()

		strings := idx.NewStringTable() // strings shared across whole payload
		chunk1 := testutil.TraceChunkV1WithSpanAndPriority(testutil.GetTestSpanV1(strings), 2)
		chunk2 := testutil.TraceChunkV1WithSpanAndPriority(testutil.GetTestSpanV1(strings), 2)
		chunk3 := testutil.TraceChunkV1WithSpanAndPriority(testutil.GetTestSpanV1(strings), 2)
		// we are sending 3 traces
		tp := testutil.TracerPayloadV1WithChunks([]*idx.InternalTraceChunk{
			chunk1,
			chunk2,
			chunk3,
		})
		// setting writer.MaxPayloadSize to the size of 1 trace (+1 byte)
		defer func(oldSize int) { writer.MaxPayloadSize = oldSize }(writer.MaxPayloadSize)
		//minChunkSize := int(math.Min(math.Min(float64(tp.Chunks[0].Msgsize()), float64(tp.Chunks[1].Msgsize())), float64(tp.Chunks[2].Msgsize())))
		writer.MaxPayloadSize = 1
		agnt.ProcessV1(&api.PayloadV1{
			TracerPayload: tp,
			Source:        agnt.Receiver.Stats.GetTagStats(info.Tags{}),
		})

		payloads := agnt.TraceWriterV1.(*mockTraceWriter).payloadsV1
		// and expecting it to result in 3 payloads
		assert.Len(t, payloads, 3)
	})

	t.Run("someV1ChunksKept-NoRaceWritingAndStats", func(t *testing.T) {
		cfg := config.New()
		cfg.Endpoints[0].APIKey = "test"
		ctx, cancel := context.WithCancel(context.Background())
		agnt := NewTestAgent(ctx, cfg, telemetry.NewNoopCollector())
		defer cancel()

		strings := idx.NewStringTable() // strings shared across whole payload
		chunk1 := testutil.TraceChunkV1WithSpanAndPriority(testutil.GetTestSpanV1(strings), 2)
		chunk2 := testutil.TraceChunkV1WithSpanAndPriority(testutil.GetTestSpanV1(strings), -1)
		chunk3 := testutil.TraceChunkV1WithSpanAndPriority(testutil.GetTestSpanV1(strings), 2)
		// we are sending 3 traces
		tp := testutil.TracerPayloadV1WithChunks([]*idx.InternalTraceChunk{
			chunk1,
			chunk2,
			chunk3,
		})
		// We expect the middle chunk to go to the concentrator and no race conditions
		agnt.ProcessV1(&api.PayloadV1{
			TracerPayload: tp,
			Source:        agnt.Receiver.Stats.GetTagStats(info.Tags{}),
		})

		payloads := agnt.TraceWriterV1.(*mockTraceWriter).payloadsV1
		assert.Len(t, payloads, 1)
		statsPayloads := agnt.Concentrator.(*mockConcentrator).statsV1
		assert.Len(t, statsPayloads, 1)
	})
}

func spansToChunk(spans ...*pb.Span) *pb.TraceChunk {
	return &pb.TraceChunk{Spans: spans, Tags: make(map[string]string)}
}

func spansToChunkV1(spans ...*idx.InternalSpan) *idx.InternalTraceChunk {
	return idx.NewInternalTraceChunk(
		spans[0].Strings,
		int32(sampler.PriorityAutoDrop),
		"",
		nil,
		spans,
		false,
		[]byte{0, 0, 0, 0, 0, 0, 0, 0, 0, 0, 0, 0, 0, 0, 0, 5},
		0,
	)
}

func TestConcentratorInput(t *testing.T) {
	rootSpan := &pb.Span{SpanID: 2, TraceID: 5, Service: "a", Name: "name", Resource: "resource", Metrics: map[string]float64{"_top_level": 1.0, "_dd.rare": 1.0}}
	rootSpanWithTracerTags := &pb.Span{SpanID: 3, TraceID: 5, Service: "a", Name: "name", Resource: "resource", Meta: map[string]string{"_dd.hostname": "host", "env": "env", "version": "version"}, Metrics: map[string]float64{"_top_level": 1.0, "_dd.rare": 1.0}}
	rootSpanEvent := &pb.Span{SpanID: 5, TraceID: 5, Name: "name", Resource: "resource", Service: "a", Metrics: map[string]float64{"_top_level": 1.0, "_dd.rare": 1.0, "_dd.analyzed": 1, "_dd1.sr.eausr": 1.00}}
	span := &pb.Span{SpanID: 4, TraceID: 5, Name: "name", Resource: "resource", ParentID: 3, Service: "a", Metrics: map[string]float64{"_top_level": 1.0}}
	convertSpan := func(st *idx.StringTable, span *pb.Span) *idx.InternalSpan {
		root := idx.NewInternalSpan(st, &idx.Span{SpanID: span.SpanID, ServiceRef: st.Add(span.Service), NameRef: st.Add(span.Name), ResourceRef: st.Add(span.Resource), ParentID: span.ParentID})
		root.SetSpanKind(idx.SpanKind_SPAN_KIND_INTERNAL)
		if span.Meta != nil {
			for k, v := range span.Meta {
				root.SetStringAttribute(k, v)
			}
		}
		if span.Metrics != nil {
			for k, v := range span.Metrics {
				root.SetFloat64Attribute(k, v)
			}
		}
		return root
	}

	buildExpected := func(inRoot *pb.Span, expectedTracerHostname, expectedAppVersion, expectedTracerEnv, expectedContainerID string) stats.InputV1 {
		st := idx.NewStringTable()
		root := convertSpan(st, inRoot)
		tracerTags := stats.InputV1{
			Traces: []traceutil.ProcessedTraceV1{
				{
					Root:       root,
					TraceChunk: spansToChunkV1(root),
				},
			},
		}
		if expectedTracerHostname != "" {
			tracerTags.Traces[0].TracerHostname = expectedTracerHostname
		}
		if expectedAppVersion != "" {
			tracerTags.Traces[0].AppVersion = expectedAppVersion
		}
		if expectedTracerEnv != "" {
			tracerTags.Traces[0].TracerEnv = expectedTracerEnv
		}
		if expectedContainerID != "" {
			tracerTags.ContainerID = expectedContainerID
		}
		return tracerTags
	}

	manyChunksStrings := idx.NewStringTable()
	rootSpanWithTracerTagsV1 := convertSpan(manyChunksStrings, rootSpanWithTracerTags)
	rootSpanV1 := convertSpan(manyChunksStrings, rootSpan)
	rootSpanEventV1Expected := convertSpan(manyChunksStrings, rootSpanEvent)
	rootSpanEventV1Expected.DeleteAttribute("_dd1.sr.eausr") // this attribute should be deleted by the agent
	spanV1 := convertSpan(manyChunksStrings, span)
	manyChunksExpected := stats.InputV1{
		Traces: []traceutil.ProcessedTraceV1{
			{
				Root:           rootSpanWithTracerTagsV1,
				TraceChunk:     spansToChunkV1(rootSpanWithTracerTagsV1, spanV1),
				TracerHostname: "host",
				AppVersion:     "version",
				TracerEnv:      "env",
			},
			{
				Root:           rootSpanV1,
				TraceChunk:     spansToChunkV1(rootSpanV1),
				TracerHostname: "host",
				AppVersion:     "version",
				TracerEnv:      "env",
			},
			{
				Root:           rootSpanEventV1Expected,
				TraceChunk:     spansToChunkV1(rootSpanEventV1Expected, spanV1),
				TracerHostname: "host",
				AppVersion:     "version",
				TracerEnv:      "env",
			}},
	}

	expectedSampled := idx.InternalTracerPayload{
		Chunks: []*idx.InternalTraceChunk{spansToChunkV1(rootSpanWithTracerTagsV1, spanV1), spansToChunkV1(rootSpanEventV1Expected)},
	}
	expectedSampled.Chunks[1].DroppedTrace = true // Second chunk is marked dropped due to analytics event

	tts := []struct {
		name            string
		in              *api.Payload
		expected        stats.InputV1
		expectedSampled *idx.InternalTracerPayload
		withFargate     bool
		features        string
	}{
		{
			name: "tracer payload tags in payload",
			in: &api.Payload{
				TracerPayload: &pb.TracerPayload{
					Hostname:   "banana",
					AppVersion: "camembert",
					Env:        "apple",
					Chunks:     []*pb.TraceChunk{spansToChunk(rootSpan)},
				},
			},
			expected: buildExpected(rootSpan, "banana", "camembert", "apple", ""),
		},
		{
			name: "tracer payload tags in span",
			in: &api.Payload{
				TracerPayload: &pb.TracerPayload{
					Chunks: []*pb.TraceChunk{spansToChunk(rootSpanWithTracerTags)},
				},
			},
			expected: buildExpected(rootSpanWithTracerTags, "host", "version", "env", ""),
		},
		{
			name: "no tracer tags",
			in: &api.Payload{
				TracerPayload: &pb.TracerPayload{
					Chunks: []*pb.TraceChunk{spansToChunk(rootSpan)},
				},
			},
			expected: buildExpected(rootSpan, "", "", "", ""),
		},
		{
			name: "containerID with fargate orchestrator",
			in: &api.Payload{
				TracerPayload: &pb.TracerPayload{
					Chunks:      []*pb.TraceChunk{spansToChunk(rootSpan)},
					ContainerID: "aaah",
				},
			},
			withFargate: true,
			expected:    buildExpected(rootSpan, "", "", "", "aaah"),
		},
		{
			name: "client computed stats",
			in: &api.Payload{
				TracerPayload: &pb.TracerPayload{
					Chunks:      []*pb.TraceChunk{spansToChunk(rootSpan)},
					ContainerID: "feature_disabled",
				},
				ClientComputedStats: true,
			},
			expected: stats.InputV1{},
		},
		{
			name: "many chunks",
			in: &api.Payload{
				TracerPayload: &pb.TracerPayload{
					Chunks: []*pb.TraceChunk{
						spansToChunk(rootSpanWithTracerTags, span),
						spansToChunk(rootSpan),
						spansToChunk(rootSpanEvent, span),
					},
				},
			},
			expected:        manyChunksExpected,
			expectedSampled: &expectedSampled,
		},
	}

	for _, tc := range tts {
		t.Run(tc.name, func(t *testing.T) {
			cfg := config.New()
			cfg.Features[tc.features] = struct{}{}
			cfg.Endpoints[0].APIKey = "test"
			if tc.withFargate {
				cfg.FargateOrchestrator = config.OrchestratorECS
			}
			cfg.RareSamplerEnabled = true
			agent := NewTestAgent(context.TODO(), cfg, telemetry.NewNoopCollector())
			tc.in.Source = agent.Receiver.Stats.GetTagStats(info.Tags{})
			agent.Process(tc.in)
			mco := agent.Concentrator.(*mockConcentrator)

			if len(tc.expected.Traces) == 0 {
				assert.Len(t, mco.statsV1, 0)
				return
			}
			require.Len(t, mco.statsV1, 1)
			assertStatsInputsV1Equal(t, tc.expected, mco.statsV1[0])

			if tc.expectedSampled != nil && len(tc.expectedSampled.Chunks) > 0 {
				payloads := agent.TraceWriterV1.(*mockTraceWriter).payloadsV1
				assert.NotEmpty(t, payloads, "no payloads were written")
				require.Len(t, payloads[0].TracerPayload.Chunks, len(tc.expectedSampled.Chunks))
				for i, expectedSampledChunk := range tc.expectedSampled.Chunks {
					assertInternalTraceChunkEqual(t, expectedSampledChunk, payloads[0].TracerPayload.Chunks[i])
				}
			}
		})
	}
}

func TestConcentratorInputV1(t *testing.T) {
	rootSpan := func(strs *idx.StringTable) *idx.InternalSpan {
		return idx.NewInternalSpan(strs, &idx.Span{SpanID: 3, ServiceRef: strs.Add("a"), NameRef: strs.Add("name"), ResourceRef: strs.Add("resource"),
			Attributes: map[uint32]*idx.AnyValue{
				strs.Add("_top_level"): {
					Value: &idx.AnyValue_DoubleValue{
						DoubleValue: 1.0,
					},
				},
				strs.Add("_dd.rare"): {
					Value: &idx.AnyValue_DoubleValue{
						DoubleValue: 1.0,
					},
				},
			},
		})
	}
	tts := []struct {
		name            string
		in              *api.PayloadV1
		expected        stats.InputV1
		expectedSampled *idx.InternalTracerPayload
		withFargate     bool
		features        string
	}{
		{
			name: "tracer payload tags in payload",
			in: func() *api.PayloadV1 {
				strings := idx.NewStringTable()
				payload := &api.PayloadV1{
					TracerPayload: &idx.InternalTracerPayload{
						Strings: strings,
						Chunks:  []*idx.InternalTraceChunk{spansToChunkV1(rootSpan(strings))},
					},
				}
				payload.TracerPayload.SetHostname("banana")
				payload.TracerPayload.SetAppVersion("camembert")
				payload.TracerPayload.SetEnv("apple")
				return payload
			}(),
			expected: func() stats.InputV1 {
				strings := idx.NewStringTable()
				return stats.InputV1{
					Traces: []traceutil.ProcessedTraceV1{
						{
							Root:           rootSpan(strings),
							TracerHostname: "banana",
							AppVersion:     "camembert",
							TracerEnv:      "apple",
							TraceChunk:     spansToChunkV1(rootSpan(strings)),
						},
					},
				}
			}(),
		},
		{
			name: "no tracer tags",
			in: func() *api.PayloadV1 {
				strings := idx.NewStringTable()
				payload := &api.PayloadV1{
					TracerPayload: &idx.InternalTracerPayload{
						Strings: strings,
						Chunks:  []*idx.InternalTraceChunk{spansToChunkV1(rootSpan(strings))},
					},
				}
				return payload
			}(),
			expected: func() stats.InputV1 {
				strings := idx.NewStringTable()
				return stats.InputV1{
					Traces: []traceutil.ProcessedTraceV1{
						{
							Root:       rootSpan(strings),
							TraceChunk: spansToChunkV1(rootSpan(strings)),
						},
					},
				}
			}(),
		},
		{
			name: "containerID with fargate orchestrator",
			in: func() *api.PayloadV1 {
				strings := idx.NewStringTable()
				payload := &api.PayloadV1{
					TracerPayload: &idx.InternalTracerPayload{
						Strings: strings,
						Chunks:  []*idx.InternalTraceChunk{spansToChunkV1(rootSpan(strings))},
					},
				}
				payload.TracerPayload.SetContainerID("aaah")
				return payload
			}(),
			withFargate: true,
			expected: func() stats.InputV1 {
				strings := idx.NewStringTable()
				return stats.InputV1{
					Traces: []traceutil.ProcessedTraceV1{
						{
							Root:       rootSpan(strings),
							TraceChunk: spansToChunkV1(rootSpan(strings)),
						},
					},
					ContainerID: "aaah",
				}
			}(),
		},
		{
			name: "client computed stats",
			in: func() *api.PayloadV1 {
				strings := idx.NewStringTable()
				payload := &api.PayloadV1{
					ClientComputedStats: true,
					TracerPayload: &idx.InternalTracerPayload{
						Strings: strings,
						Chunks:  []*idx.InternalTraceChunk{spansToChunkV1(rootSpan(strings))},
					},
				}
				payload.TracerPayload.SetContainerID("feature_disabled")
				return payload
			}(),
			expected: stats.InputV1{},
		},
	}

	for _, tc := range tts {
		t.Run(tc.name, func(t *testing.T) {
			cfg := config.New()
			cfg.Features[tc.features] = struct{}{}
			cfg.Endpoints[0].APIKey = "test"
			if tc.withFargate {
				cfg.FargateOrchestrator = config.OrchestratorECS
			}
			cfg.RareSamplerEnabled = true
			agent := NewTestAgent(context.TODO(), cfg, telemetry.NewNoopCollector())
			tc.in.Source = agent.Receiver.Stats.GetTagStats(info.Tags{})
			agent.ProcessV1(tc.in)
			mco := agent.Concentrator.(*mockConcentrator)

			if len(tc.expected.Traces) == 0 {
				assert.Len(t, mco.statsV1, 0)
				return
			}
			require.Len(t, mco.statsV1, 1)
			assertStatsInputsV1Equal(t, tc.expected, mco.statsV1[0])
			if tc.expectedSampled != nil && len(tc.expectedSampled.Chunks) > 0 {
				payloads := agent.TraceWriterV1.(*mockTraceWriter).payloadsV1
				assert.NotEmpty(t, payloads, "no payloads were written")
				for i, expectedSampledChunk := range tc.expectedSampled.Chunks {
					assertInternalTraceChunkEqual(t, expectedSampledChunk, payloads[0].TracerPayload.Chunks[i])
				}
			}
		})
	}
}

func assertStatsInputsV1Equal(t *testing.T, expected stats.InputV1, actual stats.InputV1) {
	assert.Equal(t, expected.ContainerID, actual.ContainerID)
	assert.Equal(t, expected.ContainerTags, actual.ContainerTags)
	assert.Equal(t, expected.ProcessTags, actual.ProcessTags)
	assert.Equal(t, len(expected.Traces), len(actual.Traces))
	for i, expectedTrace := range expected.Traces {
		actualTrace := actual.Traces[i]
		assert.Equal(t, expectedTrace.TracerHostname, actualTrace.TracerHostname)
		assert.Equal(t, expectedTrace.AppVersion, actualTrace.AppVersion)
		assert.Equal(t, expectedTrace.TracerEnv, actualTrace.TracerEnv)
		assert.Equal(t, expectedTrace.ClientDroppedP0sWeight, actualTrace.ClientDroppedP0sWeight)
		assert.Equal(t, expectedTrace.GitCommitSha, actualTrace.GitCommitSha)
		assert.Equal(t, expectedTrace.ImageTag, actualTrace.ImageTag)
		assertInternalSpanEqual(t, expectedTrace.Root, actualTrace.Root)
		assertInternalTraceChunkEqual(t, expectedTrace.TraceChunk, actualTrace.TraceChunk)
	}
}

func assertInternalTraceChunkEqual(t *testing.T, expected *idx.InternalTraceChunk, actual *idx.InternalTraceChunk) {
	assert.Equal(t, expected.Priority, actual.Priority)
	assert.Equal(t, expected.Origin(), actual.Origin())
	assert.Equal(t, expected.SamplingMechanism(), actual.SamplingMechanism())
	assert.Equal(t, expected.TraceID, actual.TraceID)
	assert.Equal(t, expected.DroppedTrace, actual.DroppedTrace)
	assertAttributesEqual(t, expected.Strings, expected.Attributes, actual.Strings, actual.Attributes)
	require.Equal(t, len(expected.Spans), len(actual.Spans))
	for i, span := range expected.Spans {
		assertInternalSpanEqual(t, span, actual.Spans[i])
	}
}

func assertInternalSpanEqual(t *testing.T, expected *idx.InternalSpan, actual *idx.InternalSpan) {
	assert.Equal(t, expected.SpanID(), actual.SpanID())
	assert.Equal(t, expected.ParentID(), actual.ParentID())
	assert.Equal(t, expected.Name(), actual.Name())
	assert.Equal(t, expected.Resource(), actual.Resource())
	assert.Equal(t, expected.Type(), actual.Type())
	assert.Equal(t, expected.Env(), actual.Env())
	assert.Equal(t, expected.Version(), actual.Version())
	assert.Equal(t, expected.Component(), actual.Component())
	assert.Equal(t, expected.Duration(), actual.Duration())
	assert.Equal(t, expected.Error(), actual.Error())
	assert.Equal(t, expected.Kind(), actual.Kind())
	require.Equal(t, len(expected.Attributes()), len(actual.Attributes()), "expected %s span attrs, got %s", expected.DebugString(), actual.DebugString())
	assertAttributesEqual(t, expected.Strings, expected.Attributes(), actual.Strings, actual.Attributes())
	require.Equal(t, len(expected.Events()), len(actual.Events()))
	for i, expectedEvent := range expected.Events() {
		assert.Equal(t, expectedEvent.Name(), actual.Events()[i].Name())
		assertAttributesEqual(t, expected.Strings, expectedEvent.Attributes(), actual.Strings, actual.Events()[i].Attributes())
	}
	require.Equal(t, len(expected.Links()), len(actual.Links()))
	for i, expectedLink := range expected.Links() {
		assert.Equal(t, expectedLink.SpanID(), actual.Links()[i].SpanID())
		assert.Equal(t, expectedLink.TraceID(), actual.Links()[i].TraceID())
		assert.Equal(t, expectedLink.Flags(), actual.Links()[i].Flags())
		assertAttributesEqual(t, expected.Strings, expectedLink.Attributes(), actual.Strings, actual.Links()[i].Attributes())
		assert.Equal(t, expectedLink.Tracestate(), actual.Links()[i].Tracestate())
	}
}

func assertAttributesEqual(t *testing.T, expetedStrings *idx.StringTable, expected map[uint32]*idx.AnyValue, actualStrings *idx.StringTable, actual map[uint32]*idx.AnyValue) {
	assert.Equal(t, len(expected), len(actual))
	expectedAttributes := make(map[string]string)
	for key, value := range expected {
		expectedAttributes[expetedStrings.Get(key)] = value.AsString(expetedStrings)
	}
	for actualKeyIdx, actualValue := range actual {
		key := actualStrings.Get(actualKeyIdx)
		value := actualValue.AsString(actualStrings)
		expectedValue, ok := expectedAttributes[key]
		assert.True(t, ok, "key %s not found in expected attributes", key)
		assert.Equal(t, expectedValue, value)
	}
}

func TestClientComputedTopLevel(t *testing.T) {
	cfg := config.New()
	cfg.Endpoints[0].APIKey = "test"
	ctx, cancel := context.WithCancel(context.Background())
	defer cancel()

	t.Run("onNotTop", func(t *testing.T) {
		agnt := NewTestAgent(ctx, cfg, telemetry.NewNoopCollector())
		chunk := testutil.TraceChunkWithSpan(testutil.RandomSpan())
		chunk.Priority = 2
		tp := testutil.TracerPayloadWithChunk(chunk)
		agnt.Process(&api.Payload{
			TracerPayload:          tp,
			Source:                 agnt.Receiver.Stats.GetTagStats(info.Tags{}),
			ClientComputedTopLevel: true,
		})
		payloads := agnt.TraceWriterV1.(*mockTraceWriter).payloadsV1
		assert.NotEmpty(t, payloads, "no payloads were written")
		_, ok := payloads[0].TracerPayload.Chunks[0].Spans[0].GetAttributeAsFloat64("_top_level")
		assert.False(t, ok)
	})

	t.Run("off", func(t *testing.T) {
		agnt := NewTestAgent(ctx, cfg, telemetry.NewNoopCollector())
		chunk := testutil.TraceChunkWithSpan(testutil.RandomSpan())
		chunk.Priority = 2
		tp := testutil.TracerPayloadWithChunk(chunk)
		agnt.Process(&api.Payload{
			TracerPayload:          tp,
			Source:                 agnt.Receiver.Stats.GetTagStats(info.Tags{}),
			ClientComputedTopLevel: false,
		})
		payloads := agnt.TraceWriterV1.(*mockTraceWriter).payloadsV1
		assert.NotEmpty(t, payloads, "no payloads were written")
		_, ok := payloads[0].TracerPayload.Chunks[0].Spans[0].GetAttributeAsFloat64("_top_level")
		assert.True(t, ok)
	})

	t.Run("onTop", func(t *testing.T) {
		agnt := NewTestAgent(ctx, cfg, telemetry.NewNoopCollector())
		span := testutil.RandomSpan()
		span.Metrics = map[string]float64{
			"_dd.top_level": 1,
		}
		chunk := testutil.TraceChunkWithSpan(span)
		chunk.Priority = 2
		tp := testutil.TracerPayloadWithChunk(chunk)
		agnt.Process(&api.Payload{
			TracerPayload:          tp,
			Source:                 agnt.Receiver.Stats.GetTagStats(info.Tags{}),
			ClientComputedTopLevel: true,
		})
		payloads := agnt.TraceWriterV1.(*mockTraceWriter).payloadsV1
		assert.NotEmpty(t, payloads, "no payloads were written")
		_, ok := payloads[0].TracerPayload.Chunks[0].Spans[0].GetAttributeAsFloat64("_top_level")
		assert.True(t, ok)
		_, ok = payloads[0].TracerPayload.Chunks[0].Spans[0].GetAttributeAsFloat64("_dd.top_level")
		assert.True(t, ok)
	})
}

// newSpanWithTags creates a new internal span with the given tags, useful for succinct testing
func newSpanWithTags(tags map[string]string) *idx.InternalSpan {
	s := idx.NewInternalSpan(idx.NewStringTable(), &idx.Span{
		Attributes: make(map[uint32]*idx.AnyValue),
	})
	for k, v := range tags {
		s.SetStringAttribute(k, v)
	}
	return s
}

func TestFilteredByTags(t *testing.T) {
	for name, tt := range map[string]*struct {
		require      []*config.Tag
		reject       []*config.Tag
		requireRegex []*config.TagRegex
		rejectRegex  []*config.TagRegex
		span         *idx.InternalSpan
		drop         bool
	}{
		"keep-span-with-tag-from-required-list": {
			require: []*config.Tag{{K: "key", V: "val"}},
			span:    newSpanWithTags(map[string]string{"key": "val"}),
			drop:    false,
		},
		"keep-span-with-tag-value-diff-rejected-list": {
			reject: []*config.Tag{{K: "key", V: "val"}},
			span:   newSpanWithTags(map[string]string{"key": "val4"}),
			drop:   false,
		},
		"keep-span-with-tag-diff-rejected-list": {
			reject: []*config.Tag{{K: "something", V: "else"}},
			span:   newSpanWithTags(map[string]string{"key": "val"}),
			drop:   false,
		},
		"keep-span-with-tag-from-required-list-and-tag-value-diff-rejected-list": {
			require: []*config.Tag{{K: "something", V: "else"}},
			reject:  []*config.Tag{{K: "bad-key", V: "bad-value"}},
			span:    newSpanWithTags(map[string]string{"something": "else", "bad-key": "other-value"}),
			drop:    false,
		},
		"keep-span-with-tag-from-required-list-whithout-value-and-tag-value-diff-rejected-list": {
			require: []*config.Tag{{K: "key", V: "value"}, {K: "key-only"}},
			reject:  []*config.Tag{{K: "bad-key", V: "bad-value"}},
			span:    newSpanWithTags(map[string]string{"key": "value", "key-only": "but-also-value", "bad-key": "not-bad-value"}),
			drop:    false,
		},
		"drop-span-with-tag-value-diff-required-list": {
			require: []*config.Tag{{K: "key", V: "val"}},
			span:    newSpanWithTags(map[string]string{"key": "val2"}),
			drop:    true,
		},
		"drop-span-with-tag-key-diff-required-list": {
			require: []*config.Tag{{K: "something", V: "else"}},
			span:    newSpanWithTags(map[string]string{"key": "val"}),
			drop:    true,
		},
		"drop-span-with-tag-from-rejected-list-without-value": {
			require: []*config.Tag{{K: "valid"}, {K: "test"}},
			reject:  []*config.Tag{{K: "test"}},
			span:    newSpanWithTags(map[string]string{"test": "random", "valid": "random"}),
			drop:    true,
		},
		"drop-span-with-tag-value-diff-required-list-and-tag-from-rejected-list": {
			require: []*config.Tag{{K: "valid-key", V: "valid-value"}, {K: "test"}},
			reject:  []*config.Tag{{K: "test"}},
			span:    newSpanWithTags(map[string]string{"test": "random", "valid-key": "wrong-value"}),
			drop:    true,
		},
		"drop-span-with-tag-value-from-rejected-list": {
			reject: []*config.Tag{{K: "key", V: "val"}},
			span:   newSpanWithTags(map[string]string{"key": "val"}),
			drop:   true,
		},
		"drop-span-with-tag-from-required-list-but-with-tag-from-rejected-list-without-value": {
			require: []*config.Tag{{K: "something", V: "else"}, {K: "key-only"}},
			reject:  []*config.Tag{{K: "bad-key", V: "bad-value"}, {K: "bad-key-only"}},
			span:    newSpanWithTags(map[string]string{"something": "else", "key-only": "but-also-value", "bad-key-only": "random"}),
			drop:    true,
		},
		"drop-span-with-tag-from-rejected-regexp-list": {
			require:      []*config.Tag{{K: "key", V: "valid"}},
			requireRegex: []*config.TagRegex{{K: "something", V: regexp.MustCompile("^else[0-9]{1}$")}},
			span:         newSpanWithTags(map[string]string{"key": "valid", "something": "else11"}),
			drop:         true,
		},
		"drop-span-with-tag-from-rejected-regexp-list-but-without-tag-from-rejected-list": {
			reject:      []*config.Tag{{K: "test", V: "bad"}},
			rejectRegex: []*config.TagRegex{{K: "bad-key", V: regexp.MustCompile("^bad-value$")}},
			span:        newSpanWithTags(map[string]string{"bad-key": "bad-value"}),
			drop:        true,
		},
		"keep-span-with-tag-from-required-regexp-list": {
			requireRegex: []*config.TagRegex{{K: "key", V: regexp.MustCompile("^val[0-9]{1}$")}},
			span:         newSpanWithTags(map[string]string{"key": "val1"}),
			drop:         false,
		},
		"keep-span-with-tag-value-diff-rejected-regexp-list": {
			rejectRegex: []*config.TagRegex{{K: "key", V: regexp.MustCompile("^val$")}},
			span:        newSpanWithTags(map[string]string{"key": "val4"}),
			drop:        false,
		},
		"keep-span-with-tag-key-value-diff-rejected-regexp-list": {
			rejectRegex: []*config.TagRegex{{K: "something", V: regexp.MustCompile("^else$")}},
			span:        newSpanWithTags(map[string]string{"key": "val"}),
			drop:        false,
		},
		"keep-span-with-tag-from-required-regexp-list-and-tag-value-diff-rejected-regexp-list": {
			requireRegex: []*config.TagRegex{{K: "something", V: regexp.MustCompile("^else$")}},
			rejectRegex:  []*config.TagRegex{{K: "bad-key", V: regexp.MustCompile("^bad-value$")}},
			span:         newSpanWithTags(map[string]string{"something": "else", "bad-key": "other-value"}),
			drop:         false,
		},
		"keep-span-with-tag-from-required-regexp-list-without-value-and-tag-value-diff-rejected-regexp-list": {
			requireRegex: []*config.TagRegex{{K: "key", V: regexp.MustCompile("^value$")}, {K: "key-only"}},
			rejectRegex:  []*config.TagRegex{{K: "bad-key", V: regexp.MustCompile("^bad-value$")}},
			span:         newSpanWithTags(map[string]string{"key": "value", "key-only": "but-also-value", "bad-key": "not-bad-value"}),
			drop:         false,
		},
		"drop-span-with-tag-value-diff-required-regexp-list": {
			requireRegex: []*config.TagRegex{{K: "key", V: regexp.MustCompile("^val$")}},
			span:         newSpanWithTags(map[string]string{"key": "val2"}),
			drop:         true,
		},
		"drop-span-with-tag-key-diff-required-regexp-list": {
			requireRegex: []*config.TagRegex{{K: "something", V: regexp.MustCompile("^else$")}},
			span:         newSpanWithTags(map[string]string{"key": "val"}),
			drop:         true,
		},
		"drop-span-with-tag-from-rejected-regexp-list-without-value": {
			requireRegex: []*config.TagRegex{{K: "valid"}, {K: "test"}},
			rejectRegex:  []*config.TagRegex{{K: "test"}},
			span:         newSpanWithTags(map[string]string{"test": "random", "valid": "random"}),
			drop:         true,
		},
		"drop-span-with-tag-value-diff-required-regexp-list-and-tag-from-required-regexp-list-without-value": {
			requireRegex: []*config.TagRegex{{K: "valid-key", V: regexp.MustCompile("^valid-value$")}, {K: "test"}},
			rejectRegex:  []*config.TagRegex{{K: "test"}},
			span:         newSpanWithTags(map[string]string{"test": "random", "valid-key": "wrong-value"}),
			drop:         true,
		},
		"drop-span-with-tag-from-rejected-regexp-list-and-without-required-regexp-list": {
			rejectRegex: []*config.TagRegex{{K: "key", V: regexp.MustCompile("^val$")}},
			span:        newSpanWithTags(map[string]string{"key": "val"}),
			drop:        true,
		},
		"drop-span-with-tag-from-required-regexp-list-but-with-tag-from-rejected-regexp-list-without-value": {
			requireRegex: []*config.TagRegex{{K: "something", V: regexp.MustCompile("^else$")}, {K: "key-only"}},
			rejectRegex:  []*config.TagRegex{{K: "bad-key", V: regexp.MustCompile("^bad-value$")}, {K: "bad-key-only"}},
			span:         newSpanWithTags(map[string]string{"something": "else", "key-only": "but-also-value", "bad-key-only": "random"}),
			drop:         true,
		},
	} {
		t.Run(name, func(t *testing.T) {
			if filteredByTagsV1(tt.span, tt.require, tt.reject, tt.requireRegex, tt.rejectRegex) != tt.drop {
				t.Fatal()
			}
		})
	}
}

func BenchmarkFilteredByTags(b *testing.B) {
	type FilteredByTagTestData struct {
		require      []*config.Tag
		reject       []*config.Tag
		requireRegex []*config.TagRegex
		rejectRegex  []*config.TagRegex
		span         *idx.InternalSpan
	}

	b.Run("FilteredByTags", func(b *testing.B) {
		tt := FilteredByTagTestData{
			require: []*config.Tag{{K: "key1", V: "val1"}, {K: "key2", V: "val2"}},
			reject:  []*config.Tag{{K: "key3", V: "val3"}},
			span:    newSpanWithTags(map[string]string{"key1": "val1", "key2": "val2"}),
		}

		runTraceFilteringBenchmark(b, tt.span, tt.require, tt.reject, tt.requireRegex, tt.rejectRegex)
	})

	b.Run("FilteredByRegexTags", func(b *testing.B) {
		tt := FilteredByTagTestData{
			requireRegex: []*config.TagRegex{{K: "key1", V: regexp.MustCompile("^val1$")}, {K: "key2", V: regexp.MustCompile("^val2$")}},
			rejectRegex:  []*config.TagRegex{{K: "key3", V: regexp.MustCompile("^val3$")}},
			span:         newSpanWithTags(map[string]string{"key1": "val1", "key2": "val2"}),
		}

		runTraceFilteringBenchmark(b, tt.span, tt.require, tt.reject, tt.requireRegex, tt.rejectRegex)
	})
}

func runTraceFilteringBenchmark(b *testing.B, root *idx.InternalSpan, require []*config.Tag, reject []*config.Tag, requireRegex []*config.TagRegex, rejectRegex []*config.TagRegex) {
	b.ResetTimer()

	for i := 0; i < b.N; i++ {
		filteredByTagsV1(root, require, reject, requireRegex, rejectRegex)
	}
}

func TestClientComputedStats(t *testing.T) {
	cfg := config.New()
	cfg.Endpoints[0].APIKey = "test"
	ctx, cancel := context.WithCancel(context.Background())
	agnt := NewTestAgent(ctx, cfg, telemetry.NewNoopCollector())
	defer cancel()
	tp := testutil.TracerPayloadWithChunk(testutil.TraceChunkWithSpanAndPriority(&pb.Span{
		Service:  "something &&<@# that should be a metric!",
		TraceID:  1,
		SpanID:   1,
		Resource: "SELECT name FROM people WHERE age = 42 AND extra = 55",
		Type:     "sql",
		Start:    time.Now().Add(-time.Second).UnixNano(),
		Duration: (500 * time.Millisecond).Nanoseconds(),
	}, 2))

	t.Run("on", func(t *testing.T) {
		agnt.Process(&api.Payload{
			TracerPayload:       tp,
			Source:              agnt.Receiver.Stats.GetTagStats(info.Tags{}),
			ClientComputedStats: true,
		})
		mco := agnt.Concentrator.(*mockConcentrator)
		assert.Len(t, mco.stats, 0)
	})

	t.Run("off", func(t *testing.T) {
		agnt.Process(&api.Payload{
			TracerPayload:       tp,
			Source:              agnt.Receiver.Stats.GetTagStats(info.Tags{}),
			ClientComputedStats: false,
		})
		mco := agnt.Concentrator.(*mockConcentrator)
		assert.Len(t, mco.statsV1, 1)
	})
}

func TestSampling(t *testing.T) {
	// agentConfig allows the test to customize how the agent is configured.
	type agentConfig struct {
		rareSamplerDisabled, errorsSampled, noPrioritySampled, probabilisticSampler bool
		probabilisticSamplerSamplingPercentage                                      float32
	}
	// configureAgent creates a new agent using the provided configuration.
	configureAgent := func(ac agentConfig, statsd statsd.ClientInterface) *Agent {
		cfg := &config.AgentConfig{
			RareSamplerEnabled:                     !ac.rareSamplerDisabled,
			RareSamplerCardinality:                 200,
			RareSamplerTPS:                         5,
			RareSamplerCooldownPeriod:              5 * time.Minute,
			ProbabilisticSamplerEnabled:            ac.probabilisticSampler,
			ProbabilisticSamplerSamplingPercentage: ac.probabilisticSamplerSamplingPercentage,
		}
		sampledCfg := &config.AgentConfig{
			ExtraSampleRate:    1,
			TargetTPS:          5,
			ErrorTPS:           10,
			RareSamplerEnabled: !ac.rareSamplerDisabled,
		}

		a := &Agent{
			NoPrioritySampler:    sampler.NewNoPrioritySampler(cfg),
			ErrorsSampler:        sampler.NewErrorsSampler(cfg),
			PrioritySampler:      sampler.NewPrioritySampler(cfg, &sampler.DynamicConfig{}),
			RareSampler:          sampler.NewRareSampler(cfg),
			ProbabilisticSampler: sampler.NewProbabilisticSampler(cfg),
			SamplerMetrics:       sampler.NewMetrics(statsd),
			conf:                 cfg,
		}
		a.SamplerMetrics.Add(a.NoPrioritySampler, a.ErrorsSampler, a.PrioritySampler, a.RareSampler)
		if ac.errorsSampled {
			a.ErrorsSampler = sampler.NewErrorsSampler(sampledCfg)
		}
		if ac.noPrioritySampled {
			a.NoPrioritySampler = sampler.NewNoPrioritySampler(sampledCfg)
		}
		return a
	}
	// generateProcessedTrace creates a new dummy trace to send to the samplers.
	generateProcessedTrace := func(p sampler.SamplingPriority, hasErrors bool) traceutil.ProcessedTraceV1 {
		st := idx.NewStringTable()
		root := idx.NewInternalSpan(st, &idx.Span{
			ServiceRef: st.Add("serv1"),
			Start:      uint64(time.Now().UnixNano()),
			Duration:   uint64((100 * time.Millisecond).Nanoseconds()),
			Attributes: map[uint32]*idx.AnyValue{
				st.Add("_top_level"): {
					Value: &idx.AnyValue_DoubleValue{
						DoubleValue: 1,
					},
				},
			},
		})
		if hasErrors {
			root.SetError(true)
		}
		pt := traceutil.ProcessedTraceV1{TraceChunk: testutil.TraceChunkV1WithSpanAndPriority(root, int32(p)), Root: root}
		pt.TracerEnv = "test-env"
		return pt
	}
	type samplingTestCase struct {
		trace        traceutil.ProcessedTraceV1
		wantSampled  bool
		expectStatsd func(statsdClient *mockStatsd.MockClientInterface)
	}

	for name, tt := range map[string]struct {
		agentConfig agentConfig
		testCases   []samplingTestCase
	}{
		"nopriority-unsampled": {
			agentConfig: agentConfig{noPrioritySampled: false, rareSamplerDisabled: true},
			testCases: []samplingTestCase{
				{
					trace:       generateProcessedTrace(sampler.PriorityNone, false),
					wantSampled: false,
					expectStatsd: func(statsdClient *mockStatsd.MockClientInterface) {
						statsdClient.EXPECT().Count(sampler.MetricSamplerKept, gomock.Any(), gomock.Any(), gomock.Any()).Times(0)
						statsdClient.EXPECT().Count(sampler.MetricSamplerSeen, int64(1), []string{"sampler:no_priority", "target_service:serv1", "target_env:test-env"}, gomock.Any()).Times(1)
						statsdClient.EXPECT().Gauge(sampler.MetricSamplerSize, float64(1), []string{"sampler:no_priority"}, gomock.Any()).Times(1)
						statsdClient.EXPECT().Gauge(sampler.MetricSamplerSize, float64(0), []string{"sampler:error"}, gomock.Any()).Times(1)
						statsdClient.EXPECT().Gauge(sampler.MetricSamplerSize, float64(0), []string{"sampler:priority"}, gomock.Any()).Times(1)
						statsdClient.EXPECT().Count(sampler.MetricsRareHits, int64(0), nil, gomock.Any()).Times(1)
						statsdClient.EXPECT().Count(sampler.MetricsRareMisses, int64(0), nil, gomock.Any()).Times(1)
						statsdClient.EXPECT().Gauge(sampler.MetricsRareShrinks, float64(0), nil, gomock.Any()).Times(1)
					},
				},
			},
		},
		"nopriority-sampled": {
			agentConfig: agentConfig{noPrioritySampled: true},
			testCases: []samplingTestCase{
				{
					trace:       generateProcessedTrace(sampler.PriorityNone, false),
					wantSampled: true,
					expectStatsd: func(statsdClient *mockStatsd.MockClientInterface) {
						statsdClient.EXPECT().Count(sampler.MetricSamplerKept, int64(1), []string{"sampler:rare", "target_service:serv1", "target_env:test-env"}, gomock.Any()).Times(1)
						statsdClient.EXPECT().Count(sampler.MetricSamplerSeen, int64(1), []string{"sampler:rare", "target_service:serv1", "target_env:test-env"}, gomock.Any()).Times(1)
						statsdClient.EXPECT().Gauge(sampler.MetricSamplerSize, float64(0), []string{"sampler:no_priority"}, gomock.Any()).Times(1)
						statsdClient.EXPECT().Gauge(sampler.MetricSamplerSize, float64(0), []string{"sampler:error"}, gomock.Any()).Times(1)
						statsdClient.EXPECT().Gauge(sampler.MetricSamplerSize, float64(0), []string{"sampler:priority"}, gomock.Any()).Times(1)
						statsdClient.EXPECT().Count(sampler.MetricsRareHits, int64(1), nil, gomock.Any()).Times(1)
						statsdClient.EXPECT().Count(sampler.MetricsRareMisses, int64(0), nil, gomock.Any()).Times(1)
						statsdClient.EXPECT().Gauge(sampler.MetricsRareShrinks, float64(0), nil, gomock.Any()).Times(1)
					},
				},
			},
		},
		"prio-unsampled": {
			agentConfig: agentConfig{rareSamplerDisabled: true},
			testCases: []samplingTestCase{
				{
					trace:       generateProcessedTrace(sampler.PriorityAutoDrop, false),
					wantSampled: false,
					expectStatsd: func(statsdClient *mockStatsd.MockClientInterface) {
						statsdClient.EXPECT().Count(sampler.MetricSamplerKept, gomock.Any(), gomock.Any(), gomock.Any()).Times(0)
						statsdClient.EXPECT().Count(sampler.MetricSamplerSeen, int64(1), []string{"sampler:priority", "sampling_priority:auto_drop", "target_service:serv1", "target_env:test-env"}, gomock.Any()).Times(1)
						statsdClient.EXPECT().Gauge(sampler.MetricSamplerSize, float64(0), []string{"sampler:no_priority"}, gomock.Any()).Times(1)
						statsdClient.EXPECT().Gauge(sampler.MetricSamplerSize, float64(0), []string{"sampler:error"}, gomock.Any()).Times(1)
						statsdClient.EXPECT().Gauge(sampler.MetricSamplerSize, float64(1), []string{"sampler:priority"}, gomock.Any()).Times(1)
						statsdClient.EXPECT().Count(sampler.MetricsRareHits, int64(0), nil, gomock.Any()).Times(1)
						statsdClient.EXPECT().Count(sampler.MetricsRareMisses, int64(0), nil, gomock.Any()).Times(1)
						statsdClient.EXPECT().Gauge(sampler.MetricsRareShrinks, float64(0), nil, gomock.Any()).Times(1)
					},
				},
			},
		},
		"prio-sampled": {
			agentConfig: agentConfig{},
			testCases: []samplingTestCase{
				{
					trace:       generateProcessedTrace(sampler.PriorityAutoKeep, false),
					wantSampled: true,
					expectStatsd: func(statsdClient *mockStatsd.MockClientInterface) {
						statsdClient.EXPECT().Count(sampler.MetricSamplerKept, int64(1), []string{"sampler:rare", "target_service:serv1", "target_env:test-env"}, gomock.Any()).Times(1)
						statsdClient.EXPECT().Count(sampler.MetricSamplerSeen, int64(1), []string{"sampler:rare", "target_service:serv1", "target_env:test-env"}, gomock.Any()).Times(1)
						statsdClient.EXPECT().Gauge(sampler.MetricSamplerSize, float64(0), []string{"sampler:no_priority"}, gomock.Any()).Times(1)
						statsdClient.EXPECT().Gauge(sampler.MetricSamplerSize, float64(0), []string{"sampler:error"}, gomock.Any()).Times(1)
						statsdClient.EXPECT().Gauge(sampler.MetricSamplerSize, float64(0), []string{"sampler:priority"}, gomock.Any()).Times(1)
						statsdClient.EXPECT().Count(sampler.MetricsRareHits, int64(1), nil, gomock.Any()).Times(1)
						statsdClient.EXPECT().Count(sampler.MetricsRareMisses, int64(0), nil, gomock.Any()).Times(1)
						statsdClient.EXPECT().Gauge(sampler.MetricsRareShrinks, float64(0), nil, gomock.Any()).Times(1)
					},
				},
			},
		},
		"error-unsampled": {
			agentConfig: agentConfig{errorsSampled: false, rareSamplerDisabled: true},
			testCases: []samplingTestCase{
				{
					trace:       generateProcessedTrace(sampler.PriorityNone, true),
					wantSampled: false,
					expectStatsd: func(statsdClient *mockStatsd.MockClientInterface) {
						statsdClient.EXPECT().Count(sampler.MetricSamplerKept, gomock.Any(), gomock.Any(), gomock.Any()).Times(0)
						statsdClient.EXPECT().Count(sampler.MetricSamplerSeen, int64(1), []string{"sampler:error", "target_service:serv1", "target_env:test-env"}, gomock.Any()).Times(1)
						statsdClient.EXPECT().Gauge(sampler.MetricSamplerSize, float64(1), []string{"sampler:no_priority"}, gomock.Any()).Times(1)
						statsdClient.EXPECT().Gauge(sampler.MetricSamplerSize, float64(0), []string{"sampler:error"}, gomock.Any()).Times(1)
						statsdClient.EXPECT().Gauge(sampler.MetricSamplerSize, float64(0), []string{"sampler:priority"}, gomock.Any()).Times(1)
						statsdClient.EXPECT().Count(sampler.MetricsRareHits, int64(0), nil, gomock.Any()).Times(1)
						statsdClient.EXPECT().Count(sampler.MetricsRareMisses, int64(0), nil, gomock.Any()).Times(1)
						statsdClient.EXPECT().Gauge(sampler.MetricsRareShrinks, float64(0), nil, gomock.Any()).Times(1)
					},
				},
			},
		},
		"error-sampled": {
			agentConfig: agentConfig{errorsSampled: true},
			testCases: []samplingTestCase{
				{
					trace:       generateProcessedTrace(sampler.PriorityNone, true),
					wantSampled: true,
					expectStatsd: func(statsdClient *mockStatsd.MockClientInterface) {
						statsdClient.EXPECT().Count(sampler.MetricSamplerKept, int64(1), []string{"sampler:rare", "target_service:serv1", "target_env:test-env"}, gomock.Any()).Times(1)
						statsdClient.EXPECT().Count(sampler.MetricSamplerSeen, int64(1), []string{"sampler:rare", "target_service:serv1", "target_env:test-env"}, gomock.Any()).Times(1)
						statsdClient.EXPECT().Gauge(sampler.MetricSamplerSize, float64(0), []string{"sampler:no_priority"}, gomock.Any()).Times(1)
						statsdClient.EXPECT().Gauge(sampler.MetricSamplerSize, float64(0), []string{"sampler:error"}, gomock.Any()).Times(1)
						statsdClient.EXPECT().Gauge(sampler.MetricSamplerSize, float64(0), []string{"sampler:priority"}, gomock.Any()).Times(1)
						statsdClient.EXPECT().Count(sampler.MetricsRareHits, int64(1), nil, gomock.Any()).Times(1)
						statsdClient.EXPECT().Count(sampler.MetricsRareMisses, int64(0), nil, gomock.Any()).Times(1)
						statsdClient.EXPECT().Gauge(sampler.MetricsRareShrinks, float64(0), nil, gomock.Any()).Times(1)
					},
				},
			},
		},
		"error-sampled-prio-unsampled": {
			agentConfig: agentConfig{errorsSampled: true},
			testCases: []samplingTestCase{
				{
					trace:       generateProcessedTrace(sampler.PriorityAutoDrop, true),
					wantSampled: true,
					expectStatsd: func(statsdClient *mockStatsd.MockClientInterface) {
						statsdClient.EXPECT().Count(sampler.MetricSamplerKept, int64(1), []string{"sampler:rare", "target_service:serv1", "target_env:test-env"}, gomock.Any()).Times(1)
						statsdClient.EXPECT().Count(sampler.MetricSamplerSeen, int64(1), []string{"sampler:rare", "target_service:serv1", "target_env:test-env"}, gomock.Any()).Times(1)
						statsdClient.EXPECT().Gauge(sampler.MetricSamplerSize, float64(0), []string{"sampler:no_priority"}, gomock.Any()).Times(1)
						statsdClient.EXPECT().Gauge(sampler.MetricSamplerSize, float64(0), []string{"sampler:error"}, gomock.Any()).Times(1)
						statsdClient.EXPECT().Gauge(sampler.MetricSamplerSize, float64(0), []string{"sampler:priority"}, gomock.Any()).Times(1)
						statsdClient.EXPECT().Count(sampler.MetricsRareHits, int64(1), nil, gomock.Any()).Times(1)
						statsdClient.EXPECT().Count(sampler.MetricsRareMisses, int64(0), nil, gomock.Any()).Times(1)
						statsdClient.EXPECT().Gauge(sampler.MetricsRareShrinks, float64(0), nil, gomock.Any()).Times(1)
					},
				},
			},
		},
		"error-sampled-prio-sampled": {
			agentConfig: agentConfig{errorsSampled: false},
			testCases: []samplingTestCase{
				{
					trace:       generateProcessedTrace(sampler.PriorityAutoKeep, true),
					wantSampled: true,
					expectStatsd: func(statsdClient *mockStatsd.MockClientInterface) {
						statsdClient.EXPECT().Count(sampler.MetricSamplerKept, int64(1), []string{"sampler:rare", "target_service:serv1", "target_env:test-env"}, gomock.Any()).Times(1)
						statsdClient.EXPECT().Count(sampler.MetricSamplerSeen, int64(1), []string{"sampler:rare", "target_service:serv1", "target_env:test-env"}, gomock.Any()).Times(1)
						statsdClient.EXPECT().Gauge(sampler.MetricSamplerSize, float64(0), []string{"sampler:no_priority"}, gomock.Any()).Times(1)
						statsdClient.EXPECT().Gauge(sampler.MetricSamplerSize, float64(0), []string{"sampler:error"}, gomock.Any()).Times(1)
						statsdClient.EXPECT().Gauge(sampler.MetricSamplerSize, float64(0), []string{"sampler:priority"}, gomock.Any()).Times(1)
						statsdClient.EXPECT().Count(sampler.MetricsRareHits, int64(1), nil, gomock.Any()).Times(1)
						statsdClient.EXPECT().Count(sampler.MetricsRareMisses, int64(0), nil, gomock.Any()).Times(1)
						statsdClient.EXPECT().Gauge(sampler.MetricsRareShrinks, float64(0), nil, gomock.Any()).Times(1)
					},
				},
			},
		},
		"error-prio-sampled": {
			agentConfig: agentConfig{errorsSampled: true},
			testCases: []samplingTestCase{
				{
					trace:       generateProcessedTrace(sampler.PriorityAutoKeep, true),
					wantSampled: true,
					expectStatsd: func(statsdClient *mockStatsd.MockClientInterface) {
						statsdClient.EXPECT().Count(sampler.MetricSamplerKept, int64(1), []string{"sampler:rare", "target_service:serv1", "target_env:test-env"}, gomock.Any()).Times(1)
						statsdClient.EXPECT().Count(sampler.MetricSamplerSeen, int64(1), []string{"sampler:rare", "target_service:serv1", "target_env:test-env"}, gomock.Any()).Times(1)
						statsdClient.EXPECT().Gauge(sampler.MetricSamplerSize, float64(0), []string{"sampler:no_priority"}, gomock.Any()).Times(1)
						statsdClient.EXPECT().Gauge(sampler.MetricSamplerSize, float64(0), []string{"sampler:error"}, gomock.Any()).Times(1)
						statsdClient.EXPECT().Gauge(sampler.MetricSamplerSize, float64(0), []string{"sampler:priority"}, gomock.Any()).Times(1)
						statsdClient.EXPECT().Count(sampler.MetricsRareHits, int64(1), nil, gomock.Any()).Times(1)
						statsdClient.EXPECT().Count(sampler.MetricsRareMisses, int64(0), nil, gomock.Any()).Times(1)
						statsdClient.EXPECT().Gauge(sampler.MetricsRareShrinks, float64(0), nil, gomock.Any()).Times(1)
					},
				},
			},
		},
		"error-prio-unsampled": {
			agentConfig: agentConfig{errorsSampled: false, rareSamplerDisabled: true},
			testCases: []samplingTestCase{
				{
					trace:       generateProcessedTrace(sampler.PriorityAutoDrop, true),
					wantSampled: false,
					expectStatsd: func(statsdClient *mockStatsd.MockClientInterface) {
						statsdClient.EXPECT().Count(sampler.MetricSamplerKept, gomock.Any(), gomock.Any(), gomock.Any()).Times(0)
						statsdClient.EXPECT().Count(sampler.MetricSamplerSeen, int64(1), []string{"sampler:error", "target_service:serv1", "target_env:test-env"}, gomock.Any()).Times(1)
						statsdClient.EXPECT().Gauge(sampler.MetricSamplerSize, float64(0), []string{"sampler:no_priority"}, gomock.Any()).Times(1)
						statsdClient.EXPECT().Gauge(sampler.MetricSamplerSize, float64(0), []string{"sampler:error"}, gomock.Any()).Times(1)
						statsdClient.EXPECT().Gauge(sampler.MetricSamplerSize, float64(1), []string{"sampler:priority"}, gomock.Any()).Times(1)
						statsdClient.EXPECT().Count(sampler.MetricsRareHits, int64(0), nil, gomock.Any()).Times(1)
						statsdClient.EXPECT().Count(sampler.MetricsRareMisses, int64(0), nil, gomock.Any()).Times(1)
						statsdClient.EXPECT().Gauge(sampler.MetricsRareShrinks, float64(0), nil, gomock.Any()).Times(1)
					},
				},
			},
		},
		"rare-sampler-catch-unsampled": {
			agentConfig: agentConfig{},
			testCases: []samplingTestCase{
				{
					trace:       generateProcessedTrace(sampler.PriorityAutoDrop, false),
					wantSampled: true,
					expectStatsd: func(statsdClient *mockStatsd.MockClientInterface) {
						statsdClient.EXPECT().Count(sampler.MetricSamplerKept, int64(1), []string{"sampler:rare", "target_service:serv1", "target_env:test-env"}, gomock.Any()).Times(1)
						statsdClient.EXPECT().Count(sampler.MetricSamplerSeen, int64(1), []string{"sampler:rare", "target_service:serv1", "target_env:test-env"}, gomock.Any()).Times(1)
						statsdClient.EXPECT().Gauge(sampler.MetricSamplerSize, float64(0), []string{"sampler:no_priority"}, gomock.Any()).Times(1)
						statsdClient.EXPECT().Gauge(sampler.MetricSamplerSize, float64(0), []string{"sampler:error"}, gomock.Any()).Times(1)
						statsdClient.EXPECT().Gauge(sampler.MetricSamplerSize, float64(0), []string{"sampler:priority"}, gomock.Any()).Times(1)
						statsdClient.EXPECT().Count(sampler.MetricsRareHits, int64(1), nil, gomock.Any()).Times(1)
						statsdClient.EXPECT().Count(sampler.MetricsRareMisses, int64(0), nil, gomock.Any()).Times(1)
						statsdClient.EXPECT().Gauge(sampler.MetricsRareShrinks, float64(0), nil, gomock.Any()).Times(1)
					},
				},
			},
		},
		"rare-sampler-catch-sampled": {
			agentConfig: agentConfig{},
			testCases: []samplingTestCase{
				{
					trace:       generateProcessedTrace(sampler.PriorityAutoKeep, false),
					wantSampled: true,
					expectStatsd: func(statsdClient *mockStatsd.MockClientInterface) {
						statsdClient.EXPECT().Count(sampler.MetricSamplerKept, int64(1), []string{"sampler:rare", "target_service:serv1", "target_env:test-env"}, gomock.Any()).Times(1)
						statsdClient.EXPECT().Count(sampler.MetricSamplerSeen, int64(1), []string{"sampler:rare", "target_service:serv1", "target_env:test-env"}, gomock.Any()).Times(1)
						statsdClient.EXPECT().Gauge(sampler.MetricSamplerSize, float64(0), []string{"sampler:no_priority"}, gomock.Any()).Times(1)
						statsdClient.EXPECT().Gauge(sampler.MetricSamplerSize, float64(0), []string{"sampler:error"}, gomock.Any()).Times(1)
						statsdClient.EXPECT().Gauge(sampler.MetricSamplerSize, float64(0), []string{"sampler:priority"}, gomock.Any()).Times(1)
						statsdClient.EXPECT().Count(sampler.MetricsRareHits, int64(1), nil, gomock.Any()).Times(1)
						statsdClient.EXPECT().Count(sampler.MetricsRareMisses, int64(0), nil, gomock.Any()).Times(1)
						statsdClient.EXPECT().Gauge(sampler.MetricsRareShrinks, float64(0), nil, gomock.Any()).Times(1)
					},
				},
				{
					trace:       generateProcessedTrace(sampler.PriorityAutoDrop, false),
					wantSampled: false,
					expectStatsd: func(statsdClient *mockStatsd.MockClientInterface) {
						statsdClient.EXPECT().Count(sampler.MetricSamplerKept, gomock.Any(), gomock.Any(), gomock.Any()).Times(0)
						statsdClient.EXPECT().Count(sampler.MetricSamplerSeen, int64(1), []string{"sampler:priority", "sampling_priority:auto_drop", "target_service:serv1", "target_env:test-env"}, gomock.Any()).Times(1)
						statsdClient.EXPECT().Gauge(sampler.MetricSamplerSize, float64(0), []string{"sampler:no_priority"}, gomock.Any()).Times(1)
						statsdClient.EXPECT().Gauge(sampler.MetricSamplerSize, float64(0), []string{"sampler:error"}, gomock.Any()).Times(1)
						statsdClient.EXPECT().Gauge(sampler.MetricSamplerSize, float64(1), []string{"sampler:priority"}, gomock.Any()).Times(1)
						statsdClient.EXPECT().Count(sampler.MetricsRareHits, int64(0), nil, gomock.Any()).Times(1)
						statsdClient.EXPECT().Count(sampler.MetricsRareMisses, int64(0), nil, gomock.Any()).Times(1)
						statsdClient.EXPECT().Gauge(sampler.MetricsRareShrinks, float64(0), nil, gomock.Any()).Times(1)
					},
				},
			},
		},
		"rare-sampler-disabled": {
			agentConfig: agentConfig{rareSamplerDisabled: true},
			testCases: []samplingTestCase{
				{
					trace:       generateProcessedTrace(sampler.PriorityAutoDrop, false),
					wantSampled: false,
					expectStatsd: func(statsdClient *mockStatsd.MockClientInterface) {
						statsdClient.EXPECT().Count(sampler.MetricSamplerKept, gomock.Any(), gomock.Any(), gomock.Any()).Times(0)
						statsdClient.EXPECT().Count(sampler.MetricSamplerSeen, int64(1), []string{"sampler:priority", "sampling_priority:auto_drop", "target_service:serv1", "target_env:test-env"}, gomock.Any()).Times(1)
						statsdClient.EXPECT().Gauge(sampler.MetricSamplerSize, float64(0), []string{"sampler:no_priority"}, gomock.Any()).Times(1)
						statsdClient.EXPECT().Gauge(sampler.MetricSamplerSize, float64(0), []string{"sampler:error"}, gomock.Any()).Times(1)
						statsdClient.EXPECT().Gauge(sampler.MetricSamplerSize, float64(1), []string{"sampler:priority"}, gomock.Any()).Times(1)
						statsdClient.EXPECT().Count(sampler.MetricsRareHits, int64(0), nil, gomock.Any()).Times(1)
						statsdClient.EXPECT().Count(sampler.MetricsRareMisses, int64(0), nil, gomock.Any()).Times(1)
						statsdClient.EXPECT().Gauge(sampler.MetricsRareShrinks, float64(0), nil, gomock.Any()).Times(1)
					},
				},
			},
		},
		// These tests use 0% and 100% to ensure traces are sampled or not by the sampler. They are
		// intended to test the sampling logic of the agent under various configurations. The exact
		// behavior of the probabilistic sampler is tested in pkg/trace/sampler.
		"probabilistic-no-prio-100": {
			agentConfig: agentConfig{noPrioritySampled: false, rareSamplerDisabled: true, probabilisticSampler: true, probabilisticSamplerSamplingPercentage: 100},
			testCases: []samplingTestCase{
				{
					trace:       generateProcessedTrace(sampler.PriorityNone, false),
					wantSampled: true,
					expectStatsd: func(statsdClient *mockStatsd.MockClientInterface) {
						statsdClient.EXPECT().Count(sampler.MetricSamplerKept, int64(1), []string{"sampler:probabilistic", "target_service:serv1"}, gomock.Any()).Times(1)
						statsdClient.EXPECT().Count(sampler.MetricSamplerSeen, int64(1), []string{"sampler:probabilistic", "target_service:serv1"}, gomock.Any()).Times(1)
						statsdClient.EXPECT().Gauge(sampler.MetricSamplerSize, float64(0), []string{"sampler:no_priority"}, gomock.Any()).Times(1)
						statsdClient.EXPECT().Gauge(sampler.MetricSamplerSize, float64(0), []string{"sampler:error"}, gomock.Any()).Times(1)
						statsdClient.EXPECT().Gauge(sampler.MetricSamplerSize, float64(0), []string{"sampler:priority"}, gomock.Any()).Times(1)
						statsdClient.EXPECT().Count(sampler.MetricsRareHits, int64(0), nil, gomock.Any()).Times(1)
						statsdClient.EXPECT().Count(sampler.MetricsRareMisses, int64(0), nil, gomock.Any()).Times(1)
						statsdClient.EXPECT().Gauge(sampler.MetricsRareShrinks, float64(0), nil, gomock.Any()).Times(1)
					},
				},
			},
		},
		"probabilistic-no-prio-0": {
			agentConfig: agentConfig{noPrioritySampled: false, rareSamplerDisabled: true, probabilisticSampler: true, probabilisticSamplerSamplingPercentage: 0},
			testCases: []samplingTestCase{
				{
					trace:       generateProcessedTrace(sampler.PriorityNone, false),
					wantSampled: false,
					expectStatsd: func(statsdClient *mockStatsd.MockClientInterface) {
						statsdClient.EXPECT().Count(sampler.MetricSamplerKept, gomock.Any(), gomock.Any(), gomock.Any()).Times(0)
						statsdClient.EXPECT().Count(sampler.MetricSamplerSeen, int64(1), []string{"sampler:probabilistic", "target_service:serv1"}, gomock.Any()).Times(1)
						statsdClient.EXPECT().Gauge(sampler.MetricSamplerSize, float64(0), []string{"sampler:no_priority"}, gomock.Any()).Times(1)
						statsdClient.EXPECT().Gauge(sampler.MetricSamplerSize, float64(0), []string{"sampler:error"}, gomock.Any()).Times(1)
						statsdClient.EXPECT().Gauge(sampler.MetricSamplerSize, float64(0), []string{"sampler:priority"}, gomock.Any()).Times(1)
						statsdClient.EXPECT().Count(sampler.MetricsRareHits, int64(0), nil, gomock.Any()).Times(1)
						statsdClient.EXPECT().Count(sampler.MetricsRareMisses, int64(0), nil, gomock.Any()).Times(1)
						statsdClient.EXPECT().Gauge(sampler.MetricsRareShrinks, float64(0), nil, gomock.Any()).Times(1)
					},
				},
			},
		},
		"probabilistic-prio-drop-100": {
			agentConfig: agentConfig{noPrioritySampled: false, rareSamplerDisabled: true, probabilisticSampler: true, probabilisticSamplerSamplingPercentage: 100},
			testCases: []samplingTestCase{
				{
					trace:       generateProcessedTrace(sampler.PriorityUserDrop, false),
					wantSampled: true,
					expectStatsd: func(statsdClient *mockStatsd.MockClientInterface) {
						statsdClient.EXPECT().Count(sampler.MetricSamplerKept, int64(1), []string{"sampler:probabilistic", "target_service:serv1"}, gomock.Any()).Times(1)
						statsdClient.EXPECT().Count(sampler.MetricSamplerSeen, int64(1), []string{"sampler:probabilistic", "target_service:serv1"}, gomock.Any()).Times(1)
						statsdClient.EXPECT().Gauge(sampler.MetricSamplerSize, float64(0), []string{"sampler:no_priority"}, gomock.Any()).Times(1)
						statsdClient.EXPECT().Gauge(sampler.MetricSamplerSize, float64(0), []string{"sampler:error"}, gomock.Any()).Times(1)
						statsdClient.EXPECT().Gauge(sampler.MetricSamplerSize, float64(0), []string{"sampler:priority"}, gomock.Any()).Times(1)
						statsdClient.EXPECT().Count(sampler.MetricsRareHits, int64(0), nil, gomock.Any()).Times(1)
						statsdClient.EXPECT().Count(sampler.MetricsRareMisses, int64(0), nil, gomock.Any()).Times(1)
						statsdClient.EXPECT().Gauge(sampler.MetricsRareShrinks, float64(0), nil, gomock.Any()).Times(1)
					},
				},
			},
		},
		"probabilistic-prio-drop-0": {
			agentConfig: agentConfig{noPrioritySampled: false, rareSamplerDisabled: true, probabilisticSampler: true, probabilisticSamplerSamplingPercentage: 0},
			testCases: []samplingTestCase{
				{
					trace:       generateProcessedTrace(sampler.PriorityUserDrop, false),
					wantSampled: false,
					expectStatsd: func(statsdClient *mockStatsd.MockClientInterface) {
						statsdClient.EXPECT().Count(sampler.MetricSamplerKept, gomock.Any(), gomock.Any(), gomock.Any()).Times(0)
						statsdClient.EXPECT().Count(sampler.MetricSamplerSeen, int64(1), []string{"sampler:probabilistic", "target_service:serv1"}, gomock.Any()).Times(1)
						statsdClient.EXPECT().Gauge(sampler.MetricSamplerSize, float64(0), []string{"sampler:no_priority"}, gomock.Any()).Times(1)
						statsdClient.EXPECT().Gauge(sampler.MetricSamplerSize, float64(0), []string{"sampler:error"}, gomock.Any()).Times(1)
						statsdClient.EXPECT().Gauge(sampler.MetricSamplerSize, float64(0), []string{"sampler:priority"}, gomock.Any()).Times(1)
						statsdClient.EXPECT().Count(sampler.MetricsRareHits, int64(0), nil, gomock.Any()).Times(1)
						statsdClient.EXPECT().Count(sampler.MetricsRareMisses, int64(0), nil, gomock.Any()).Times(1)
						statsdClient.EXPECT().Gauge(sampler.MetricsRareShrinks, float64(0), nil, gomock.Any()).Times(1)
					},
				},
			},
		},
		"probabilistic-prio-keep-100": {
			agentConfig: agentConfig{noPrioritySampled: false, rareSamplerDisabled: true, probabilisticSampler: true, probabilisticSamplerSamplingPercentage: 100},
			testCases: []samplingTestCase{
				{
					trace:       generateProcessedTrace(sampler.PriorityUserKeep, false),
					wantSampled: true,
					expectStatsd: func(statsdClient *mockStatsd.MockClientInterface) {
						statsdClient.EXPECT().Count(sampler.MetricSamplerKept, int64(1), []string{"sampler:probabilistic", "target_service:serv1"}, gomock.Any()).Times(1)
						statsdClient.EXPECT().Count(sampler.MetricSamplerSeen, int64(1), []string{"sampler:probabilistic", "target_service:serv1"}, gomock.Any()).Times(1)
						statsdClient.EXPECT().Gauge(sampler.MetricSamplerSize, float64(0), []string{"sampler:no_priority"}, gomock.Any()).Times(1)
						statsdClient.EXPECT().Gauge(sampler.MetricSamplerSize, float64(0), []string{"sampler:error"}, gomock.Any()).Times(1)
						statsdClient.EXPECT().Gauge(sampler.MetricSamplerSize, float64(0), []string{"sampler:priority"}, gomock.Any()).Times(1)
						statsdClient.EXPECT().Count(sampler.MetricsRareHits, int64(0), nil, gomock.Any()).Times(1)
						statsdClient.EXPECT().Count(sampler.MetricsRareMisses, int64(0), nil, gomock.Any()).Times(1)
						statsdClient.EXPECT().Gauge(sampler.MetricsRareShrinks, float64(0), nil, gomock.Any()).Times(1)
					},
				},
			},
		},
		"probabilistic-prio-keep-0": {
			agentConfig: agentConfig{noPrioritySampled: false, rareSamplerDisabled: true, probabilisticSampler: true, probabilisticSamplerSamplingPercentage: 0},
			testCases: []samplingTestCase{
				{
					trace:       generateProcessedTrace(sampler.PriorityUserKeep, false),
					wantSampled: false,
					expectStatsd: func(statsdClient *mockStatsd.MockClientInterface) {
						statsdClient.EXPECT().Count(sampler.MetricSamplerKept, gomock.Any(), gomock.Any(), gomock.Any()).Times(0)
						statsdClient.EXPECT().Count(sampler.MetricSamplerSeen, int64(1), []string{"sampler:probabilistic", "target_service:serv1"}, gomock.Any()).Times(1)
						statsdClient.EXPECT().Gauge(sampler.MetricSamplerSize, float64(0), []string{"sampler:no_priority"}, gomock.Any()).Times(1)
						statsdClient.EXPECT().Gauge(sampler.MetricSamplerSize, float64(0), []string{"sampler:error"}, gomock.Any()).Times(1)
						statsdClient.EXPECT().Gauge(sampler.MetricSamplerSize, float64(0), []string{"sampler:priority"}, gomock.Any()).Times(1)
						statsdClient.EXPECT().Count(sampler.MetricsRareHits, int64(0), nil, gomock.Any()).Times(1)
						statsdClient.EXPECT().Count(sampler.MetricsRareMisses, int64(0), nil, gomock.Any()).Times(1)
						statsdClient.EXPECT().Gauge(sampler.MetricsRareShrinks, float64(0), nil, gomock.Any()).Times(1)
					},
				},
			},
		},
		"probabilistic-rare-100": {
			agentConfig: agentConfig{noPrioritySampled: false, rareSamplerDisabled: false, probabilisticSampler: true, probabilisticSamplerSamplingPercentage: 100},
			testCases: []samplingTestCase{
				{
					trace:       generateProcessedTrace(sampler.PriorityNone, false),
					wantSampled: true,
					expectStatsd: func(statsdClient *mockStatsd.MockClientInterface) {
						statsdClient.EXPECT().Count(sampler.MetricSamplerKept, int64(1), []string{"sampler:rare", "target_service:serv1", "target_env:test-env"}, gomock.Any()).Times(1)
						statsdClient.EXPECT().Count(sampler.MetricSamplerSeen, int64(1), []string{"sampler:rare", "target_service:serv1", "target_env:test-env"}, gomock.Any()).Times(1)
						statsdClient.EXPECT().Gauge(sampler.MetricSamplerSize, float64(0), []string{"sampler:no_priority"}, gomock.Any()).Times(1)
						statsdClient.EXPECT().Gauge(sampler.MetricSamplerSize, float64(0), []string{"sampler:error"}, gomock.Any()).Times(1)
						statsdClient.EXPECT().Gauge(sampler.MetricSamplerSize, float64(0), []string{"sampler:priority"}, gomock.Any()).Times(1)
						statsdClient.EXPECT().Count(sampler.MetricsRareHits, int64(1), nil, gomock.Any()).Times(1)
						statsdClient.EXPECT().Count(sampler.MetricsRareMisses, int64(0), nil, gomock.Any()).Times(1)
						statsdClient.EXPECT().Gauge(sampler.MetricsRareShrinks, float64(0), nil, gomock.Any()).Times(1)
					},
				},
			},
		},
		"probabilistic-rare-0": {
			agentConfig: agentConfig{noPrioritySampled: false, rareSamplerDisabled: false, probabilisticSampler: true, probabilisticSamplerSamplingPercentage: 0},
			testCases: []samplingTestCase{
				{
					trace:       generateProcessedTrace(sampler.PriorityNone, false),
					wantSampled: true,
					expectStatsd: func(statsdClient *mockStatsd.MockClientInterface) {
						statsdClient.EXPECT().Count(sampler.MetricSamplerKept, int64(1), []string{"sampler:rare", "target_service:serv1", "target_env:test-env"}, gomock.Any()).Times(1)
						statsdClient.EXPECT().Count(sampler.MetricSamplerSeen, int64(1), []string{"sampler:rare", "target_service:serv1", "target_env:test-env"}, gomock.Any()).Times(1)
						statsdClient.EXPECT().Gauge(sampler.MetricSamplerSize, float64(0), []string{"sampler:no_priority"}, gomock.Any()).Times(1)
						statsdClient.EXPECT().Gauge(sampler.MetricSamplerSize, float64(0), []string{"sampler:error"}, gomock.Any()).Times(1)
						statsdClient.EXPECT().Gauge(sampler.MetricSamplerSize, float64(0), []string{"sampler:priority"}, gomock.Any()).Times(1)
						statsdClient.EXPECT().Count(sampler.MetricsRareHits, int64(1), nil, gomock.Any()).Times(1)
						statsdClient.EXPECT().Count(sampler.MetricsRareMisses, int64(0), nil, gomock.Any()).Times(1)
						statsdClient.EXPECT().Gauge(sampler.MetricsRareShrinks, float64(0), nil, gomock.Any()).Times(1)
					},
				},
			},
		},
		"probabilistic-rare-prio-0": {
			agentConfig: agentConfig{noPrioritySampled: false, rareSamplerDisabled: false, probabilisticSampler: true, probabilisticSamplerSamplingPercentage: 0},
			testCases: []samplingTestCase{
				{
					trace:       generateProcessedTrace(sampler.PriorityUserKeep, false),
					wantSampled: true,
					expectStatsd: func(statsdClient *mockStatsd.MockClientInterface) {
						statsdClient.EXPECT().Count(sampler.MetricSamplerKept, int64(1), []string{"sampler:rare", "target_service:serv1", "target_env:test-env"}, gomock.Any()).Times(1)
						statsdClient.EXPECT().Count(sampler.MetricSamplerSeen, int64(1), []string{"sampler:rare", "target_service:serv1", "target_env:test-env"}, gomock.Any()).Times(1)
						statsdClient.EXPECT().Gauge(sampler.MetricSamplerSize, float64(0), []string{"sampler:no_priority"}, gomock.Any()).Times(1)
						statsdClient.EXPECT().Gauge(sampler.MetricSamplerSize, float64(0), []string{"sampler:error"}, gomock.Any()).Times(1)
						statsdClient.EXPECT().Gauge(sampler.MetricSamplerSize, float64(0), []string{"sampler:priority"}, gomock.Any()).Times(1)
						statsdClient.EXPECT().Count(sampler.MetricsRareHits, int64(1), nil, gomock.Any()).Times(1)
						statsdClient.EXPECT().Count(sampler.MetricsRareMisses, int64(0), nil, gomock.Any()).Times(1)
						statsdClient.EXPECT().Gauge(sampler.MetricsRareShrinks, float64(0), nil, gomock.Any()).Times(1)
					},
				},
			},
		},
		"probabilistic-error-100": {
			agentConfig: agentConfig{noPrioritySampled: false, rareSamplerDisabled: true, probabilisticSampler: true, errorsSampled: true, probabilisticSamplerSamplingPercentage: 100},
			testCases: []samplingTestCase{
				{
					trace:       generateProcessedTrace(sampler.PriorityAutoDrop, true),
					wantSampled: true,
					expectStatsd: func(statsdClient *mockStatsd.MockClientInterface) {
						statsdClient.EXPECT().Count(sampler.MetricSamplerKept, int64(1), []string{"sampler:probabilistic", "target_service:serv1"}, gomock.Any()).Times(1)
						statsdClient.EXPECT().Count(sampler.MetricSamplerSeen, int64(1), []string{"sampler:probabilistic", "target_service:serv1"}, gomock.Any()).Times(1)
						statsdClient.EXPECT().Gauge(sampler.MetricSamplerSize, float64(0), []string{"sampler:no_priority"}, gomock.Any()).Times(1)
						statsdClient.EXPECT().Gauge(sampler.MetricSamplerSize, float64(0), []string{"sampler:error"}, gomock.Any()).Times(1)
						statsdClient.EXPECT().Gauge(sampler.MetricSamplerSize, float64(0), []string{"sampler:priority"}, gomock.Any()).Times(1)
						statsdClient.EXPECT().Count(sampler.MetricsRareHits, int64(0), nil, gomock.Any()).Times(1)
						statsdClient.EXPECT().Count(sampler.MetricsRareMisses, int64(0), nil, gomock.Any()).Times(1)
						statsdClient.EXPECT().Gauge(sampler.MetricsRareShrinks, float64(0), nil, gomock.Any()).Times(1)
					},
				},
			},
		},
		"probabilistic-error-0": {
			agentConfig: agentConfig{noPrioritySampled: false, rareSamplerDisabled: true, probabilisticSampler: true, errorsSampled: true, probabilisticSamplerSamplingPercentage: 0},
			testCases: []samplingTestCase{
				{
					trace:       generateProcessedTrace(sampler.PriorityAutoDrop, true),
					wantSampled: true,
					expectStatsd: func(statsdClient *mockStatsd.MockClientInterface) {
						statsdClient.EXPECT().Count(sampler.MetricSamplerKept, int64(1), []string{"sampler:error", "target_service:serv1", "target_env:test-env"}, gomock.Any()).Times(1)
						statsdClient.EXPECT().Count(sampler.MetricSamplerSeen, int64(1), []string{"sampler:error", "target_service:serv1", "target_env:test-env"}, gomock.Any()).Times(1)
						statsdClient.EXPECT().Gauge(sampler.MetricSamplerSize, float64(0), []string{"sampler:no_priority"}, gomock.Any()).Times(1)
						statsdClient.EXPECT().Gauge(sampler.MetricSamplerSize, float64(0), []string{"sampler:error"}, gomock.Any()).Times(1)
						statsdClient.EXPECT().Gauge(sampler.MetricSamplerSize, float64(0), []string{"sampler:priority"}, gomock.Any()).Times(1)
						statsdClient.EXPECT().Count(sampler.MetricsRareHits, int64(0), nil, gomock.Any()).Times(1)
						statsdClient.EXPECT().Count(sampler.MetricsRareMisses, int64(0), nil, gomock.Any()).Times(1)
						statsdClient.EXPECT().Gauge(sampler.MetricsRareShrinks, float64(0), nil, gomock.Any()).Times(1)
					},
				},
			},
		},
	} {
		t.Run(name, func(t *testing.T) {
			ctrl := gomock.NewController(t)
			defer ctrl.Finish()
			statsdClient := mockStatsd.NewMockClientInterface(ctrl)
			a := configureAgent(tt.agentConfig, statsdClient)
			for _, tc := range tt.testCases {
				sampled, _ := a.traceSamplingV1(time.Now(), &info.TagStats{}, &tc.trace)
				assert.EqualValues(t, tc.wantSampled, sampled)
				require.NotNil(t, tc.expectStatsd)
				tc.expectStatsd(statsdClient)
				a.SamplerMetrics.Report()
			}
		})
	}
}

func TestProbSamplerSetsChunkPriority(t *testing.T) {
	now := time.Now()
	ctrl := gomock.NewController(t)
	defer ctrl.Finish()
	statsd := mockStatsd.NewMockClientInterface(ctrl)
	cfg := &config.AgentConfig{TargetTPS: 5, ErrorTPS: 1000, Features: make(map[string]struct{}), ProbabilisticSamplerEnabled: true, ProbabilisticSamplerSamplingPercentage: 100}
	st := idx.NewStringTable()
	root := idx.NewInternalSpan(st, &idx.Span{
		ServiceRef: st.Add("serv1"),
		Start:      uint64(now.UnixNano()),
		Duration:   uint64((100 * time.Millisecond).Nanoseconds()),
		Attributes: map[uint32]*idx.AnyValue{
			st.Add("_top_level"): {
				Value: &idx.AnyValue_DoubleValue{
					DoubleValue: 1,
				},
			},
		},
	})
	pt := traceutil.ProcessedTraceV1{TraceChunk: testutil.TraceChunkV1WithSpanAndPriority(root, int32(-128)), Root: root}
	pt.TraceChunk.Priority = int32(-128)

	a := &Agent{
		NoPrioritySampler:    sampler.NewNoPrioritySampler(cfg),
		ErrorsSampler:        sampler.NewErrorsSampler(cfg),
		PrioritySampler:      sampler.NewPrioritySampler(cfg, &sampler.DynamicConfig{}),
		RareSampler:          sampler.NewRareSampler(config.New()),
		ProbabilisticSampler: sampler.NewProbabilisticSampler(cfg),
		EventProcessor:       newEventProcessor(cfg, statsd),
		SamplerMetrics:       sampler.NewMetrics(statsd),
		conf:                 cfg,
	}

	keep, _ := a.traceSamplingV1(now, info.NewReceiverStats(true).GetTagStats(info.Tags{}), &pt)
	assert.True(t, keep)
	// In order to ensure intake keeps this chunk we must override whatever priority was previously set on this chunk
	// This is especially an issue for incoming OTLP spans where the chunk priority may have the "unset" value of -128
	assert.Equal(t, int32(1), pt.TraceChunk.Priority)
}

func TestSampleTrace(t *testing.T) {
	now := time.Now()
	cfg := &config.AgentConfig{TargetTPS: 5, ErrorTPS: 1000, Features: make(map[string]struct{})}
	genSpan := func(decisionMaker string, priority sampler.SamplingPriority, err int32) traceutil.ProcessedTraceV1 {
		st := idx.NewStringTable()
		root := idx.NewInternalSpan(st, &idx.Span{
			ServiceRef: st.Add("serv1"),
			Start:      uint64(now.UnixNano()),
			Duration:   uint64((100 * time.Millisecond).Nanoseconds()),
			Error:      err != 0,
			Attributes: map[uint32]*idx.AnyValue{
				st.Add("_top_level"): {
					Value: &idx.AnyValue_DoubleValue{
						DoubleValue: 1,
					},
				},
			},
		})
		if decisionMaker != "" {
			root.SetStringAttribute("_dd.p.dm", decisionMaker)
		}
		chunk := testutil.TraceChunkV1WithSpanAndPriority(root, int32(priority))
		if decisionMaker != "" {
			chunk.SetStringAttribute("_dd.p.dm", decisionMaker)
			chunk.Spans[0].SetStringAttribute("_dd.p.dm", decisionMaker)
			samplingMechanism, err := strconv.ParseUint(strings.TrimPrefix(decisionMaker, "-"), 10, 32)
			require.NoError(t, err)
			chunk.SetSamplingMechanism(uint32(samplingMechanism))
		}
		pt := traceutil.ProcessedTraceV1{TraceChunk: chunk, Root: root}
		return pt
	}
	tests := map[string]struct {
		trace                   traceutil.ProcessedTraceV1
		keep                    bool
		keepWithFeature         bool
		expectStatsd            func(statsdClient *mockStatsd.MockClientInterface)
		expectStatsdWithFeature func(statsdClient *mockStatsd.MockClientInterface)
	}{
		"userdrop-error-no-dm-sampled": {
			trace:           genSpan("", sampler.PriorityUserDrop, 1),
			keep:            false,
			keepWithFeature: true,
			expectStatsd: func(statsdClient *mockStatsd.MockClientInterface) {
				statsdClient.EXPECT().Count(sampler.MetricSamplerKept, gomock.Any(), gomock.Any(), gomock.Any()).Times(0)
				statsdClient.EXPECT().Count(sampler.MetricSamplerSeen, int64(1), []string{"sampler:priority", "sampling_priority:manual_drop", "target_service:serv1"}, gomock.Any()).Times(1)
				statsdClient.EXPECT().Gauge(sampler.MetricSamplerSize, float64(0), []string{"sampler:no_priority"}, gomock.Any()).Times(1)
				statsdClient.EXPECT().Gauge(sampler.MetricSamplerSize, float64(0), []string{"sampler:error"}, gomock.Any()).Times(1)
				statsdClient.EXPECT().Gauge(sampler.MetricSamplerSize, float64(0), []string{"sampler:priority"}, gomock.Any()).Times(1)
				statsdClient.EXPECT().Count(sampler.MetricsRareHits, int64(0), nil, gomock.Any()).Times(1)
				statsdClient.EXPECT().Count(sampler.MetricsRareMisses, int64(0), nil, gomock.Any()).Times(1)
				statsdClient.EXPECT().Gauge(sampler.MetricsRareShrinks, float64(0), nil, gomock.Any()).Times(1)
			},
			expectStatsdWithFeature: func(statsdClient *mockStatsd.MockClientInterface) {
				statsdClient.EXPECT().Count(sampler.MetricSamplerKept, int64(1), []string{"sampler:error", "target_service:serv1"}, gomock.Any()).Times(1)
				statsdClient.EXPECT().Count(sampler.MetricSamplerSeen, int64(1), []string{"sampler:error", "target_service:serv1"}, gomock.Any()).Times(1)
				statsdClient.EXPECT().Gauge(sampler.MetricSamplerSize, float64(0), []string{"sampler:no_priority"}, gomock.Any()).Times(1)
				statsdClient.EXPECT().Gauge(sampler.MetricSamplerSize, float64(1), []string{"sampler:error"}, gomock.Any()).Times(1)
				statsdClient.EXPECT().Gauge(sampler.MetricSamplerSize, float64(0), []string{"sampler:priority"}, gomock.Any()).Times(1)
				statsdClient.EXPECT().Count(sampler.MetricsRareHits, int64(0), nil, gomock.Any()).Times(1)
				statsdClient.EXPECT().Count(sampler.MetricsRareMisses, int64(0), nil, gomock.Any()).Times(1)
				statsdClient.EXPECT().Gauge(sampler.MetricsRareShrinks, float64(0), nil, gomock.Any()).Times(1)
			},
		},
		"userdrop-error-manual-dm-unsampled": {
			trace:           genSpan("-4", sampler.PriorityUserDrop, 1),
			keep:            false,
			keepWithFeature: false,
			expectStatsd: func(statsdClient *mockStatsd.MockClientInterface) {
				statsdClient.EXPECT().Count(sampler.MetricSamplerKept, gomock.Any(), gomock.Any(), gomock.Any()).Times(0)
				statsdClient.EXPECT().Count(sampler.MetricSamplerSeen, int64(1), []string{"sampler:priority", "sampling_priority:manual_drop", "target_service:serv1"}, gomock.Any()).Times(1)
				statsdClient.EXPECT().Gauge(sampler.MetricSamplerSize, float64(0), []string{"sampler:no_priority"}, gomock.Any()).Times(1)
				statsdClient.EXPECT().Gauge(sampler.MetricSamplerSize, float64(0), []string{"sampler:error"}, gomock.Any()).Times(1)
				statsdClient.EXPECT().Gauge(sampler.MetricSamplerSize, float64(0), []string{"sampler:priority"}, gomock.Any()).Times(1)
				statsdClient.EXPECT().Count(sampler.MetricsRareHits, int64(0), nil, gomock.Any()).Times(1)
				statsdClient.EXPECT().Count(sampler.MetricsRareMisses, int64(0), nil, gomock.Any()).Times(1)
				statsdClient.EXPECT().Gauge(sampler.MetricsRareShrinks, float64(0), nil, gomock.Any()).Times(1)
			},
			expectStatsdWithFeature: func(statsdClient *mockStatsd.MockClientInterface) {
				statsdClient.EXPECT().Count(sampler.MetricSamplerKept, gomock.Any(), gomock.Any(), gomock.Any()).Times(0)
				statsdClient.EXPECT().Count(sampler.MetricSamplerSeen, int64(1), []string{"sampler:priority", "sampling_priority:manual_drop", "target_service:serv1"}, gomock.Any()).Times(1)
				statsdClient.EXPECT().Gauge(sampler.MetricSamplerSize, float64(0), []string{"sampler:no_priority"}, gomock.Any()).Times(1)
				statsdClient.EXPECT().Gauge(sampler.MetricSamplerSize, float64(0), []string{"sampler:error"}, gomock.Any()).Times(1)
				statsdClient.EXPECT().Gauge(sampler.MetricSamplerSize, float64(0), []string{"sampler:priority"}, gomock.Any()).Times(1)
				statsdClient.EXPECT().Count(sampler.MetricsRareHits, int64(0), nil, gomock.Any()).Times(1)
				statsdClient.EXPECT().Count(sampler.MetricsRareMisses, int64(0), nil, gomock.Any()).Times(1)
				statsdClient.EXPECT().Gauge(sampler.MetricsRareShrinks, float64(0), nil, gomock.Any()).Times(1)
			},
		},
		"userdrop-error-agent-dm-sampled": {
			trace:           genSpan("-1", sampler.PriorityUserDrop, 1),
			keep:            false,
			keepWithFeature: true,
			expectStatsd: func(statsdClient *mockStatsd.MockClientInterface) {
				statsdClient.EXPECT().Count(sampler.MetricSamplerKept, gomock.Any(), gomock.Any(), gomock.Any()).Times(0)
				statsdClient.EXPECT().Count(sampler.MetricSamplerSeen, int64(1), []string{"sampler:priority", "sampling_priority:manual_drop", "target_service:serv1"}, gomock.Any()).Times(1)
				statsdClient.EXPECT().Gauge(sampler.MetricSamplerSize, float64(0), []string{"sampler:no_priority"}, gomock.Any()).Times(1)
				statsdClient.EXPECT().Gauge(sampler.MetricSamplerSize, float64(0), []string{"sampler:error"}, gomock.Any()).Times(1)
				statsdClient.EXPECT().Gauge(sampler.MetricSamplerSize, float64(0), []string{"sampler:priority"}, gomock.Any()).Times(1)
				statsdClient.EXPECT().Count(sampler.MetricsRareHits, int64(0), nil, gomock.Any()).Times(1)
				statsdClient.EXPECT().Count(sampler.MetricsRareMisses, int64(0), nil, gomock.Any()).Times(1)
				statsdClient.EXPECT().Gauge(sampler.MetricsRareShrinks, float64(0), nil, gomock.Any()).Times(1)
			},
			expectStatsdWithFeature: func(statsdClient *mockStatsd.MockClientInterface) {
				statsdClient.EXPECT().Count(sampler.MetricSamplerKept, int64(1), []string{"sampler:error", "target_service:serv1"}, gomock.Any()).Times(1)
				statsdClient.EXPECT().Count(sampler.MetricSamplerSeen, int64(1), []string{"sampler:error", "target_service:serv1"}, gomock.Any()).Times(1)
				statsdClient.EXPECT().Gauge(sampler.MetricSamplerSize, float64(0), []string{"sampler:no_priority"}, gomock.Any()).Times(1)
				statsdClient.EXPECT().Gauge(sampler.MetricSamplerSize, float64(1), []string{"sampler:error"}, gomock.Any()).Times(1)
				statsdClient.EXPECT().Gauge(sampler.MetricSamplerSize, float64(0), []string{"sampler:priority"}, gomock.Any()).Times(1)
				statsdClient.EXPECT().Count(sampler.MetricsRareHits, int64(0), nil, gomock.Any()).Times(1)
				statsdClient.EXPECT().Count(sampler.MetricsRareMisses, int64(0), nil, gomock.Any()).Times(1)
				statsdClient.EXPECT().Gauge(sampler.MetricsRareShrinks, float64(0), nil, gomock.Any()).Times(1)
			},
		},
		"userkeep-error-no-dm-sampled": {
			trace:           genSpan("", sampler.PriorityUserKeep, 1),
			keep:            true,
			keepWithFeature: true,
			expectStatsd: func(statsdClient *mockStatsd.MockClientInterface) {
				statsdClient.EXPECT().Count(sampler.MetricSamplerKept, int64(1), []string{"sampler:priority", "sampling_priority:manual_keep", "target_service:serv1"}, gomock.Any()).Times(1)
				statsdClient.EXPECT().Count(sampler.MetricSamplerSeen, int64(1), []string{"sampler:priority", "sampling_priority:manual_keep", "target_service:serv1"}, gomock.Any()).Times(1)
				statsdClient.EXPECT().Gauge(sampler.MetricSamplerSize, float64(0), []string{"sampler:no_priority"}, gomock.Any()).Times(1)
				statsdClient.EXPECT().Gauge(sampler.MetricSamplerSize, float64(0), []string{"sampler:error"}, gomock.Any()).Times(1)
				statsdClient.EXPECT().Gauge(sampler.MetricSamplerSize, float64(0), []string{"sampler:priority"}, gomock.Any()).Times(1)
				statsdClient.EXPECT().Count(sampler.MetricsRareHits, int64(0), nil, gomock.Any()).Times(1)
				statsdClient.EXPECT().Count(sampler.MetricsRareMisses, int64(0), nil, gomock.Any()).Times(1)
				statsdClient.EXPECT().Gauge(sampler.MetricsRareShrinks, float64(0), nil, gomock.Any()).Times(1)
			},
			expectStatsdWithFeature: func(statsdClient *mockStatsd.MockClientInterface) {
				statsdClient.EXPECT().Count(sampler.MetricSamplerKept, int64(1), []string{"sampler:priority", "sampling_priority:manual_keep", "target_service:serv1"}, gomock.Any()).Times(1)
				statsdClient.EXPECT().Count(sampler.MetricSamplerSeen, int64(1), []string{"sampler:priority", "sampling_priority:manual_keep", "target_service:serv1"}, gomock.Any()).Times(1)
				statsdClient.EXPECT().Gauge(sampler.MetricSamplerSize, float64(0), []string{"sampler:no_priority"}, gomock.Any()).Times(1)
				statsdClient.EXPECT().Gauge(sampler.MetricSamplerSize, float64(0), []string{"sampler:error"}, gomock.Any()).Times(1)
				statsdClient.EXPECT().Gauge(sampler.MetricSamplerSize, float64(0), []string{"sampler:priority"}, gomock.Any()).Times(1)
				statsdClient.EXPECT().Count(sampler.MetricsRareHits, int64(0), nil, gomock.Any()).Times(1)
				statsdClient.EXPECT().Count(sampler.MetricsRareMisses, int64(0), nil, gomock.Any()).Times(1)
				statsdClient.EXPECT().Gauge(sampler.MetricsRareShrinks, float64(0), nil, gomock.Any()).Times(1)
			},
		},
		"userkeep-error-agent-dm-sampled": {
			trace:           genSpan("-1", sampler.PriorityUserKeep, 1),
			keep:            true,
			keepWithFeature: true,
			expectStatsd: func(statsdClient *mockStatsd.MockClientInterface) {
				statsdClient.EXPECT().Count(sampler.MetricSamplerKept, int64(1), []string{"sampler:priority", "sampling_priority:manual_keep", "target_service:serv1"}, gomock.Any()).Times(1)
				statsdClient.EXPECT().Count(sampler.MetricSamplerSeen, int64(1), []string{"sampler:priority", "sampling_priority:manual_keep", "target_service:serv1"}, gomock.Any()).Times(1)
				statsdClient.EXPECT().Gauge(sampler.MetricSamplerSize, float64(0), []string{"sampler:no_priority"}, gomock.Any()).Times(1)
				statsdClient.EXPECT().Gauge(sampler.MetricSamplerSize, float64(0), []string{"sampler:error"}, gomock.Any()).Times(1)
				statsdClient.EXPECT().Gauge(sampler.MetricSamplerSize, float64(0), []string{"sampler:priority"}, gomock.Any()).Times(1)
				statsdClient.EXPECT().Count(sampler.MetricsRareHits, int64(0), nil, gomock.Any()).Times(1)
				statsdClient.EXPECT().Count(sampler.MetricsRareMisses, int64(0), nil, gomock.Any()).Times(1)
				statsdClient.EXPECT().Gauge(sampler.MetricsRareShrinks, float64(0), nil, gomock.Any()).Times(1)
			},
			expectStatsdWithFeature: func(statsdClient *mockStatsd.MockClientInterface) {
				statsdClient.EXPECT().Count(sampler.MetricSamplerKept, int64(1), []string{"sampler:priority", "sampling_priority:manual_keep", "target_service:serv1"}, gomock.Any()).Times(1)
				statsdClient.EXPECT().Count(sampler.MetricSamplerSeen, int64(1), []string{"sampler:priority", "sampling_priority:manual_keep", "target_service:serv1"}, gomock.Any()).Times(1)
				statsdClient.EXPECT().Gauge(sampler.MetricSamplerSize, float64(0), []string{"sampler:no_priority"}, gomock.Any()).Times(1)
				statsdClient.EXPECT().Gauge(sampler.MetricSamplerSize, float64(0), []string{"sampler:error"}, gomock.Any()).Times(1)
				statsdClient.EXPECT().Gauge(sampler.MetricSamplerSize, float64(0), []string{"sampler:priority"}, gomock.Any()).Times(1)
				statsdClient.EXPECT().Count(sampler.MetricsRareHits, int64(0), nil, gomock.Any()).Times(1)
				statsdClient.EXPECT().Count(sampler.MetricsRareMisses, int64(0), nil, gomock.Any()).Times(1)
				statsdClient.EXPECT().Gauge(sampler.MetricsRareShrinks, float64(0), nil, gomock.Any()).Times(1)
			},
		},
		"autodrop-error-sampled": {
			trace:           genSpan("", sampler.PriorityAutoDrop, 1),
			keep:            true,
			keepWithFeature: true,
			expectStatsd: func(statsdClient *mockStatsd.MockClientInterface) {
				statsdClient.EXPECT().Count(sampler.MetricSamplerKept, int64(1), []string{"sampler:error", "target_service:serv1"}, gomock.Any()).Times(1)
				statsdClient.EXPECT().Count(sampler.MetricSamplerSeen, int64(1), []string{"sampler:error", "target_service:serv1"}, gomock.Any()).Times(1)
				statsdClient.EXPECT().Gauge(sampler.MetricSamplerSize, float64(0), []string{"sampler:no_priority"}, gomock.Any()).Times(1)
				statsdClient.EXPECT().Gauge(sampler.MetricSamplerSize, float64(1), []string{"sampler:error"}, gomock.Any()).Times(1)
				statsdClient.EXPECT().Gauge(sampler.MetricSamplerSize, float64(1), []string{"sampler:priority"}, gomock.Any()).Times(1)
				statsdClient.EXPECT().Count(sampler.MetricsRareHits, int64(0), nil, gomock.Any()).Times(1)
				statsdClient.EXPECT().Count(sampler.MetricsRareMisses, int64(0), nil, gomock.Any()).Times(1)
				statsdClient.EXPECT().Gauge(sampler.MetricsRareShrinks, float64(0), nil, gomock.Any()).Times(1)
			},
			expectStatsdWithFeature: func(statsdClient *mockStatsd.MockClientInterface) {
				statsdClient.EXPECT().Count(sampler.MetricSamplerKept, int64(1), []string{"sampler:error", "target_service:serv1"}, gomock.Any()).Times(1)
				statsdClient.EXPECT().Count(sampler.MetricSamplerSeen, int64(1), []string{"sampler:error", "target_service:serv1"}, gomock.Any()).Times(1)
				statsdClient.EXPECT().Gauge(sampler.MetricSamplerSize, float64(0), []string{"sampler:no_priority"}, gomock.Any()).Times(1)
				statsdClient.EXPECT().Gauge(sampler.MetricSamplerSize, float64(1), []string{"sampler:error"}, gomock.Any()).Times(1)
				statsdClient.EXPECT().Gauge(sampler.MetricSamplerSize, float64(1), []string{"sampler:priority"}, gomock.Any()).Times(1)
				statsdClient.EXPECT().Count(sampler.MetricsRareHits, int64(0), nil, gomock.Any()).Times(1)
				statsdClient.EXPECT().Count(sampler.MetricsRareMisses, int64(0), nil, gomock.Any()).Times(1)
				statsdClient.EXPECT().Gauge(sampler.MetricsRareShrinks, float64(0), nil, gomock.Any()).Times(1)
			},
		},
		"autodrop-not-sampled": {
			trace:           genSpan("", sampler.PriorityAutoDrop, 0),
			keep:            false,
			keepWithFeature: false,
			expectStatsd: func(statsdClient *mockStatsd.MockClientInterface) {
				statsdClient.EXPECT().Count(sampler.MetricSamplerKept, gomock.Any(), gomock.Any(), gomock.Any()).Times(0)
				statsdClient.EXPECT().Count(sampler.MetricSamplerSeen, int64(1), []string{"sampler:priority", "sampling_priority:auto_drop", "target_service:serv1"}, gomock.Any()).Times(1)
				statsdClient.EXPECT().Gauge(sampler.MetricSamplerSize, float64(0), []string{"sampler:no_priority"}, gomock.Any()).Times(1)
				statsdClient.EXPECT().Gauge(sampler.MetricSamplerSize, float64(0), []string{"sampler:error"}, gomock.Any()).Times(1)
				statsdClient.EXPECT().Gauge(sampler.MetricSamplerSize, float64(1), []string{"sampler:priority"}, gomock.Any()).Times(1)
				statsdClient.EXPECT().Count(sampler.MetricsRareHits, int64(0), nil, gomock.Any()).Times(1)
				statsdClient.EXPECT().Count(sampler.MetricsRareMisses, int64(0), nil, gomock.Any()).Times(1)
				statsdClient.EXPECT().Gauge(sampler.MetricsRareShrinks, float64(0), nil, gomock.Any()).Times(1)
			},
			expectStatsdWithFeature: func(statsdClient *mockStatsd.MockClientInterface) {
				statsdClient.EXPECT().Count(sampler.MetricSamplerKept, gomock.Any(), gomock.Any(), gomock.Any()).Times(0)
				statsdClient.EXPECT().Count(sampler.MetricSamplerSeen, int64(1), []string{"sampler:priority", "sampling_priority:auto_drop", "target_service:serv1"}, gomock.Any()).Times(1)
				statsdClient.EXPECT().Gauge(sampler.MetricSamplerSize, float64(0), []string{"sampler:no_priority"}, gomock.Any()).Times(1)
				statsdClient.EXPECT().Gauge(sampler.MetricSamplerSize, float64(0), []string{"sampler:error"}, gomock.Any()).Times(1)
				statsdClient.EXPECT().Gauge(sampler.MetricSamplerSize, float64(1), []string{"sampler:priority"}, gomock.Any()).Times(1)
				statsdClient.EXPECT().Count(sampler.MetricsRareHits, int64(0), nil, gomock.Any()).Times(1)
				statsdClient.EXPECT().Count(sampler.MetricsRareMisses, int64(0), nil, gomock.Any()).Times(1)
				statsdClient.EXPECT().Gauge(sampler.MetricsRareShrinks, float64(0), nil, gomock.Any()).Times(1)
			},
		},
		"autokeep-dm-sampled": {
			trace:           genSpan("-9", sampler.PriorityAutoKeep, 0),
			keep:            true,
			keepWithFeature: true,
			expectStatsd: func(statsdClient *mockStatsd.MockClientInterface) {
				statsdClient.EXPECT().Count(sampler.MetricSamplerKept, int64(1), []string{"sampler:probabilistic", "target_service:serv1"}, gomock.Any()).Times(1)
				statsdClient.EXPECT().Count(sampler.MetricSamplerSeen, int64(1), []string{"sampler:probabilistic", "target_service:serv1"}, gomock.Any()).Times(1)
				statsdClient.EXPECT().Gauge(sampler.MetricSamplerSize, float64(0), []string{"sampler:no_priority"}, gomock.Any()).Times(1)
				statsdClient.EXPECT().Gauge(sampler.MetricSamplerSize, float64(0), []string{"sampler:error"}, gomock.Any()).Times(1)
				statsdClient.EXPECT().Gauge(sampler.MetricSamplerSize, float64(1), []string{"sampler:priority"}, gomock.Any()).Times(1)
				statsdClient.EXPECT().Count(sampler.MetricsRareHits, int64(0), nil, gomock.Any()).Times(1)
				statsdClient.EXPECT().Count(sampler.MetricsRareMisses, int64(0), nil, gomock.Any()).Times(1)
				statsdClient.EXPECT().Gauge(sampler.MetricsRareShrinks, float64(0), nil, gomock.Any()).Times(1)
			},
			expectStatsdWithFeature: func(statsdClient *mockStatsd.MockClientInterface) {
				statsdClient.EXPECT().Count(sampler.MetricSamplerKept, int64(1), []string{"sampler:probabilistic", "target_service:serv1"}, gomock.Any()).Times(1)
				statsdClient.EXPECT().Count(sampler.MetricSamplerSeen, int64(1), []string{"sampler:probabilistic", "target_service:serv1"}, gomock.Any()).Times(1)
				statsdClient.EXPECT().Gauge(sampler.MetricSamplerSize, float64(0), []string{"sampler:no_priority"}, gomock.Any()).Times(1)
				statsdClient.EXPECT().Gauge(sampler.MetricSamplerSize, float64(0), []string{"sampler:error"}, gomock.Any()).Times(1)
				statsdClient.EXPECT().Gauge(sampler.MetricSamplerSize, float64(1), []string{"sampler:priority"}, gomock.Any()).Times(1)
				statsdClient.EXPECT().Count(sampler.MetricsRareHits, int64(0), nil, gomock.Any()).Times(1)
				statsdClient.EXPECT().Count(sampler.MetricsRareMisses, int64(0), nil, gomock.Any()).Times(1)
				statsdClient.EXPECT().Gauge(sampler.MetricsRareShrinks, float64(0), nil, gomock.Any()).Times(1)
			},
		},
	}
	for name, tt := range tests {
		t.Run(name, func(t *testing.T) {
			ctrl := gomock.NewController(t)
			defer ctrl.Finish()
			statsd := mockStatsd.NewMockClientInterface(ctrl)
			metrics := sampler.NewMetrics(statsd)
			a := &Agent{
				NoPrioritySampler: sampler.NewNoPrioritySampler(cfg),
				ErrorsSampler:     sampler.NewErrorsSampler(cfg),
				PrioritySampler:   sampler.NewPrioritySampler(cfg, &sampler.DynamicConfig{}),
				RareSampler:       sampler.NewRareSampler(config.New()),
				EventProcessor:    newEventProcessor(cfg, statsd),
				SamplerMetrics:    metrics,
				conf:              cfg,
			}
			a.SamplerMetrics.Add(a.NoPrioritySampler, a.ErrorsSampler, a.PrioritySampler, a.RareSampler)
			tt.expectStatsd(statsd)
			keep, _ := a.traceSamplingV1(now, info.NewReceiverStats(true).GetTagStats(info.Tags{}), &tt.trace)
			metrics.Report()
			assert.Equal(t, tt.keep, keep)
			assert.Equal(t, !tt.keep, tt.trace.TraceChunk.DroppedTrace)
			cfg.Features["error_rare_sample_tracer_drop"] = struct{}{}
			defer delete(cfg.Features, "error_rare_sample_tracer_drop")
			tt.expectStatsdWithFeature(statsd)
			keep, _ = a.traceSamplingV1(now, info.NewReceiverStats(true).GetTagStats(info.Tags{}), &tt.trace)
			metrics.Report()
			assert.Equal(t, tt.keepWithFeature, keep)
			assert.Equal(t, !tt.keepWithFeature, tt.trace.TraceChunk.DroppedTrace)
		})
	}
}

func TestSample(t *testing.T) {
	now := time.Now()
	cfg := &config.AgentConfig{TargetTPS: 5, ErrorTPS: 1000, Features: make(map[string]struct{})}
	genSpan := func(decisionMaker string, priority sampler.SamplingPriority, err int32, exceptionInSpanEvent bool) traceutil.ProcessedTraceV1 {
		st := idx.NewStringTable()
		root := idx.NewInternalSpan(st, &idx.Span{
			ServiceRef: st.Add("serv1"),
			Start:      uint64(now.UnixNano()),
			Duration:   uint64((100 * time.Millisecond).Nanoseconds()),
			Error:      err != 0,
			Attributes: map[uint32]*idx.AnyValue{
				st.Add("_top_level"): {
					Value: &idx.AnyValue_DoubleValue{
						DoubleValue: 1,
					},
				},
			},
		})
		if exceptionInSpanEvent {
			root.SetStringAttribute("_dd.span_events.has_exception", "true") // the Error Sampler will keep the trace
		}
		chunk := testutil.TraceChunkV1WithSpanAndPriority(root, int32(priority))
		if decisionMaker != "" {
			chunk.SetStringAttribute("_dd.p.dm", decisionMaker)
			chunk.Spans[0].SetStringAttribute("_dd.p.dm", decisionMaker)
		}
		pt := traceutil.ProcessedTraceV1{TraceChunk: chunk, Root: root}
		return pt
	}
	statsd := &statsd.NoOpClient{}
	tests := map[string]struct {
		trace           traceutil.ProcessedTraceV1
		etsEnabled      bool
		keep            bool
		keepWithFeature bool
	}{
		"userdrop-error-manual-dm-unsampled": {
			trace:           genSpan("-4", sampler.PriorityUserDrop, 1, false),
			keep:            false,
			keepWithFeature: false,
		},
		"userkeep-error-no-dm-sampled": {
			trace:           genSpan("", sampler.PriorityUserKeep, 1, false),
			keep:            true,
			keepWithFeature: true,
		},
		"userkeep-error-agent-dm-sampled": {
			trace:           genSpan("-1", sampler.PriorityUserKeep, 1, false),
			keep:            true,
			keepWithFeature: true,
		},
		"autodrop-error-sampled": {
			trace:           genSpan("", sampler.PriorityAutoDrop, 1, false),
			keep:            true,
			keepWithFeature: true,
		},
		"autodrop-not-sampled": {
			trace:           genSpan("", sampler.PriorityAutoDrop, 0, false),
			keep:            false,
			keepWithFeature: false,
		},
		"ets-userdrop-error-manual-dm-unsampled": {
			trace:           genSpan("-4", sampler.PriorityUserDrop, 1, false),
			etsEnabled:      true,
			keep:            true,
			keepWithFeature: true,
		},
		"ets-userdrop-errorspanevent-manual-dm-unsampled": {
			trace:           genSpan("-4", sampler.PriorityUserDrop, 1, false),
			etsEnabled:      true,
			keep:            true,
			keepWithFeature: true,
		},
		"ets-userdrop-manual-dm-unsampled": {
			trace:           genSpan("-4", sampler.PriorityUserDrop, 0, false),
			etsEnabled:      true,
			keep:            false,
			keepWithFeature: false,
		},
		"ets-userkeep-error-no-dm-sampled": {
			trace:           genSpan("", sampler.PriorityUserKeep, 1, false),
			etsEnabled:      true,
			keep:            true,
			keepWithFeature: true,
		},
		"ets-userkeep-error-agent-dm-sampled": {
			trace:           genSpan("-1", sampler.PriorityUserKeep, 1, false),
			etsEnabled:      true,
			keep:            true,
			keepWithFeature: true,
		},
		"ets-autodrop-error-sampled": {
			trace:           genSpan("", sampler.PriorityAutoDrop, 1, false),
			etsEnabled:      true,
			keep:            true,
			keepWithFeature: true,
		},
		"ets-autodrop-errorspanevent-sampled": {
			trace:           genSpan("", sampler.PriorityAutoDrop, 0, true),
			etsEnabled:      true,
			keep:            true,
			keepWithFeature: true,
		},
		"ets-autodrop-not-sampled": {
			trace:           genSpan("", sampler.PriorityAutoDrop, 0, false),
			etsEnabled:      true,
			keep:            false,
			keepWithFeature: false,
		},
	}
	for name, tt := range tests {
		cfg.ErrorTrackingStandalone = tt.etsEnabled
		a := &Agent{
			NoPrioritySampler: sampler.NewNoPrioritySampler(cfg),
			ErrorsSampler:     sampler.NewErrorsSampler(cfg),
			PrioritySampler:   sampler.NewPrioritySampler(cfg, &sampler.DynamicConfig{}),
			RareSampler:       sampler.NewRareSampler(config.New()),
			EventProcessor:    newEventProcessor(cfg, statsd),
			SamplerMetrics:    sampler.NewMetrics(statsd),
			conf:              cfg,
		}
		t.Run(name, func(t *testing.T) {
			keep, _ := a.sampleV1(now, info.NewReceiverStats(true).GetTagStats(info.Tags{}), &tt.trace)
			assert.Equal(t, tt.keep, keep)
			assert.Equal(t, !tt.keep, tt.trace.TraceChunk.DroppedTrace)
			cfg.Features["error_rare_sample_tracer_drop"] = struct{}{}
			defer delete(cfg.Features, "error_rare_sample_tracer_drop")
			keep, _ = a.sampleV1(now, info.NewReceiverStats(true).GetTagStats(info.Tags{}), &tt.trace)
			assert.Equal(t, tt.keepWithFeature, keep)
			assert.Equal(t, !tt.keepWithFeature, tt.trace.TraceChunk.DroppedTrace)
		})
	}
}

func TestSampleManualUserDropNoAnalyticsEvents(t *testing.T) {
	// This test exists to confirm previous behavior where we did not extract nor tag analytics events on
	// user manual drop traces
	now := time.Now()
	cfg := &config.AgentConfig{TargetTPS: 5, ErrorTPS: 1000, Features: make(map[string]struct{}), MaxEPS: 1000}
	st := idx.NewStringTable()
	root := idx.NewInternalSpan(st, &idx.Span{
		ServiceRef: st.Add("serv1"),
		Start:      uint64(now.UnixNano()),
		Duration:   uint64((100 * time.Millisecond).Nanoseconds()),
		Attributes: map[uint32]*idx.AnyValue{
			st.Add("_top_level"): {
				Value: &idx.AnyValue_DoubleValue{
					DoubleValue: 1,
				},
			},
			st.Add("_dd1.sr.eausr"): {
				Value: &idx.AnyValue_DoubleValue{
					DoubleValue: 1,
				},
			},
		},
	})
	pt := traceutil.ProcessedTraceV1{TraceChunk: testutil.TraceChunkV1WithSpanAndPriority(root, -1), Root: root}
	pt.TraceChunk.Priority = -1
	statsd := &statsd.NoOpClient{}
	a := &Agent{
		NoPrioritySampler: sampler.NewNoPrioritySampler(cfg),
		ErrorsSampler:     sampler.NewErrorsSampler(cfg),
		PrioritySampler:   sampler.NewPrioritySampler(cfg, &sampler.DynamicConfig{}),
		RareSampler:       sampler.NewRareSampler(config.New()),
		EventProcessor:    newEventProcessor(cfg, statsd),
		SamplerMetrics:    sampler.NewMetrics(statsd),
		conf:              cfg,
	}
	keep, _ := a.sampleV1(now, info.NewReceiverStats(true).GetTagStats(info.Tags{}), &pt)
	assert.False(t, keep)
	_, ok := pt.Root.GetAttributeAsFloat64("_dd.analyzed")
	assert.False(t, ok)
}

func TestPartialSamplingFree(t *testing.T) {
	cfg := &config.AgentConfig{RareSamplerEnabled: false, BucketInterval: 10 * time.Second}
	dynConf := sampler.NewDynamicConfig()
	inV1 := make(chan *api.PayloadV1, 1000)
	statsd := &statsd.NoOpClient{}
	agnt := &Agent{
		Concentrator:      &mockConcentrator{},
		Blacklister:       filters.NewBlacklister(cfg.Ignore["resource"]),
		Replacer:          filters.NewReplacer(cfg.ReplaceTags),
		NoPrioritySampler: sampler.NewNoPrioritySampler(cfg),
		ErrorsSampler:     sampler.NewErrorsSampler(cfg),
		PrioritySampler:   sampler.NewPrioritySampler(cfg, &sampler.DynamicConfig{}),
		EventProcessor:    newEventProcessor(cfg, statsd),
		RareSampler:       sampler.NewRareSampler(config.New()),
		SamplerMetrics:    sampler.NewMetrics(statsd),
		TraceWriterV1:     &mockTraceWriter{},
		conf:              cfg,
		Timing:            &timing.NoopReporter{},
	}
	agnt.Receiver = api.NewHTTPReceiver(cfg, dynConf, inV1, agnt, telemetry.NewNoopCollector(), statsd, &timing.NoopReporter{})
	now := time.Now()
	smallKeptSpan := &pb.Span{
		TraceID:  1,
		SpanID:   1,
		Service:  "s",
		Name:     "n",
		Resource: "aaaa",
		Type:     "web",
		Start:    now.Add(-time.Second).UnixNano(),
		Duration: (500 * time.Millisecond).Nanoseconds(),
		Metrics:  map[string]float64{"_sampling_priority_v1": 1.0},
	}

	tracerPayload := testutil.TracerPayloadWithChunk(testutil.TraceChunkWithSpan(smallKeptSpan))

	runtime.GC()
	var m runtime.MemStats
	runtime.ReadMemStats(&m)
	assert.Less(t, m.HeapInuse, uint64(50*1e6))

	droppedSpan := &pb.Span{
		TraceID:  1,
		SpanID:   1,
		Service:  "s",
		Name:     "n",
		Resource: "bbb",
		Type:     "web",
		Start:    now.Add(-time.Second).UnixNano(),
		Duration: (500 * time.Millisecond).Nanoseconds(),
		Metrics:  map[string]float64{"_sampling_priority_v1": 0.0},
		Meta:     map[string]string{},
	}
	for i := 0; i < 5*1e3; i++ {
		droppedSpan.Meta[strconv.Itoa(i)] = strings.Repeat("0123456789", 1e3)
	}
	bigChunk := testutil.TraceChunkWithSpan(droppedSpan)
	bigChunk.Origin = strings.Repeat("0123456789", 50*1e6)
	tracerPayload.Chunks = append(tracerPayload.Chunks, bigChunk)
	runtime.GC()
	runtime.ReadMemStats(&m)
	assert.Greater(t, m.HeapInuse, uint64(50*1e6))
	agnt.Process(&api.Payload{
		TracerPayload: tracerPayload,
		Source:        info.NewReceiverStats(true).GetTagStats(info.Tags{}),
	})
	runtime.GC()
	runtime.ReadMemStats(&m)
	assert.Greater(t, m.HeapInuse, uint64(50*1e6))

	agnt.Concentrator.(*mockConcentrator).Reset()
	// The big strings from the partial flush will be cleaned up when we flush the old payload
	// To simulate that we explicitly call RemoveUnusedStrings on the payload as the real TraceWriterV1 does
	assert.Len(t, agnt.TraceWriterV1.(*mockTraceWriter).payloadsV1, 1)
	agnt.TraceWriterV1.(*mockTraceWriter).payloadsV1[0].TracerPayload.RemoveUnusedStrings()
	// big chunk should be cleaned as unsampled and passed through stats
	runtime.GC()
	runtime.ReadMemStats(&m)
	assert.Less(t, m.HeapInuse, uint64(50*1e6))
}

func TestEventProcessorFromConf(t *testing.T) {
	if _, ok := os.LookupEnv("INTEGRATION"); !ok {
		t.Skip("set INTEGRATION environment variable to run")
	}
	if testing.Short() {
		return
	}
	testMaxEPS := 100.
	rateByServiceAndName := map[string]map[string]float64{
		"serviceA": {
			"opA": 0,
			"opC": 1,
		},
		"serviceB": {
			"opB": 0.5,
		},
	}
	rateByService := map[string]float64{
		"serviceA": 1,
		"serviceC": 0.5,
		"serviceD": 1,
	}

	for _, testCase := range []eventProcessorTestCase{
		// Name: <extractor>/<maxeps situation>/priority
		{name: "none/below/none", intakeSPS: 100, serviceName: "serviceE", opName: "opA", extractionRate: -1, priority: sampler.PriorityNone, expectedEPS: 0, deltaPct: 0, duration: 10 * time.Second},
		{name: "metric/below/none", intakeSPS: 100, serviceName: "serviceD", opName: "opA", extractionRate: 0.5, priority: sampler.PriorityNone, expectedEPS: 50, deltaPct: 0.1, duration: 10 * time.Second},
		{name: "metric/above/none", intakeSPS: 200, serviceName: "serviceD", opName: "opA", extractionRate: 1, priority: sampler.PriorityNone, expectedEPS: 100, deltaPct: 0.5, duration: 60 * time.Second},
		{name: "fixed/below/none", intakeSPS: 100, serviceName: "serviceB", opName: "opB", extractionRate: -1, priority: sampler.PriorityNone, expectedEPS: 50, deltaPct: 0.1, duration: 10 * time.Second},
		{name: "fixed/above/none", intakeSPS: 200, serviceName: "serviceA", opName: "opC", extractionRate: -1, priority: sampler.PriorityNone, expectedEPS: 100, deltaPct: 0.5, duration: 60 * time.Second},
		{name: "fixed/above/autokeep", intakeSPS: 200, serviceName: "serviceA", opName: "opC", extractionRate: -1, priority: sampler.PriorityAutoKeep, expectedEPS: 100, deltaPct: 0.5, duration: 60 * time.Second},
		{name: "metric/above/autokeep", intakeSPS: 200, serviceName: "serviceD", opName: "opA", extractionRate: 1, priority: sampler.PriorityAutoKeep, expectedEPS: 100, deltaPct: 0.5, duration: 60 * time.Second},
		// UserKeep traces allows overflow of EPS
		{name: "metric/above/userkeep", intakeSPS: 200, serviceName: "serviceD", opName: "opA", extractionRate: 1, priority: sampler.PriorityUserKeep, expectedEPS: 200, deltaPct: 0.1, duration: 10 * time.Second},
		{name: "agent/above/userkeep", intakeSPS: 200, serviceName: "serviceA", opName: "opC", extractionRate: -1, priority: sampler.PriorityUserKeep, expectedEPS: 200, deltaPct: 0.1, duration: 10 * time.Second},

		// Overrides (Name: <extractor1>/override/<extractor2>)
		{name: "metric/override/fixed", intakeSPS: 100, serviceName: "serviceA", opName: "opA", extractionRate: 1, priority: sampler.PriorityNone, expectedEPS: 100, deltaPct: 0.1, duration: 10 * time.Second},
		// Legacy should never be considered if fixed rate is being used.
		{name: "fixed/override/legacy", intakeSPS: 100, serviceName: "serviceA", opName: "opD", extractionRate: -1, priority: sampler.PriorityNone, expectedEPS: 0, deltaPct: 0, duration: 10 * time.Second},
	} {
		testEventProcessorFromConf(t, &config.AgentConfig{
			MaxEPS:                      testMaxEPS,
			AnalyzedSpansByService:      rateByServiceAndName,
			AnalyzedRateByServiceLegacy: rateByService,
		}, testCase)
	}
}

func TestEventProcessorFromConfLegacy(t *testing.T) {
	if _, ok := os.LookupEnv("INTEGRATION"); !ok {
		t.Skip("set INTEGRATION environment variable to run")
	}

	testMaxEPS := 100.

	rateByService := map[string]float64{
		"serviceA": 1,
		"serviceC": 0.5,
		"serviceD": 1,
	}

	for _, testCase := range []eventProcessorTestCase{
		// Name: <extractor>/<maxeps situation>/priority
		{name: "none/below/none", intakeSPS: 100, serviceName: "serviceE", opName: "opA", extractionRate: -1, priority: sampler.PriorityNone, expectedEPS: 0, deltaPct: 0, duration: 10 * time.Second},
		{name: "legacy/below/none", intakeSPS: 100, serviceName: "serviceC", opName: "opB", extractionRate: -1, priority: sampler.PriorityNone, expectedEPS: 50, deltaPct: 0.1, duration: 10 * time.Second},
		{name: "legacy/above/none", intakeSPS: 200, serviceName: "serviceD", opName: "opC", extractionRate: -1, priority: sampler.PriorityNone, expectedEPS: 100, deltaPct: 0.5, duration: 60 * time.Second},
		{name: "legacy/above/autokeep", intakeSPS: 200, serviceName: "serviceD", opName: "opC", extractionRate: -1, priority: sampler.PriorityAutoKeep, expectedEPS: 100, deltaPct: 0.5, duration: 60 * time.Second},
		// UserKeep traces allows overflow of EPS
		{name: "legacy/above/userkeep", intakeSPS: 200, serviceName: "serviceD", opName: "opC", extractionRate: -1, priority: sampler.PriorityUserKeep, expectedEPS: 200, deltaPct: 0.1, duration: 10 * time.Second},

		// Overrides (Name: <extractor1>/override/<extractor2>)
		{name: "metrics/overrides/legacy", intakeSPS: 100, serviceName: "serviceC", opName: "opC", extractionRate: 1, priority: sampler.PriorityNone, expectedEPS: 100, deltaPct: 0.1, duration: 10 * time.Second},
	} {
		testEventProcessorFromConf(t, &config.AgentConfig{
			MaxEPS:                      testMaxEPS,
			AnalyzedRateByServiceLegacy: rateByService,
		}, testCase)
	}
}

type eventProcessorTestCase struct {
	name           string
	intakeSPS      float64
	serviceName    string
	opName         string
	extractionRate float64
	priority       sampler.SamplingPriority
	expectedEPS    float64
	deltaPct       float64
	duration       time.Duration
}

func testEventProcessorFromConf(t *testing.T, conf *config.AgentConfig, testCase eventProcessorTestCase) {
	t.Run(testCase.name, func(t *testing.T) {
		processor := newEventProcessor(conf, &statsd.NoOpClient{})
		processor.Start()

		actualEPS := generateTraffic(processor, testCase.serviceName, testCase.opName, testCase.extractionRate,
			testCase.duration, testCase.intakeSPS, testCase.priority)

		processor.Stop()

		assert.InDelta(t, testCase.expectedEPS, actualEPS, testCase.expectedEPS*testCase.deltaPct)
	})
}

// generateTraffic generates traces every 100ms with enough spans to meet the desired `intakeSPS` (intake spans per
// second). These spans will all have the provided service and operation names and be set as extractable/sampled
// based on the associated rate/%. This traffic generation will run for the specified `duration`.
func generateTraffic(processor *event.Processor, serviceName string, operationName string, extractionRate float64,

	duration time.Duration, intakeSPS float64, priority sampler.SamplingPriority) float64 {
	tickerInterval := 100 * time.Millisecond
	totalSampled := 0
	timer := time.NewTimer(duration)
	eventTicker := time.NewTicker(tickerInterval)
	defer eventTicker.Stop()
	numTicksInSecond := float64(time.Second) / float64(tickerInterval)
	spansPerTick := int(math.Round(intakeSPS / numTicksInSecond))

Loop:

	for {
		spans := make([]*pb.Span, spansPerTick)
		for i := range spans {
			span := testutil.RandomSpan()
			span.Service = serviceName
			span.Name = operationName
			if extractionRate >= 0 {
				span.Metrics[sampler.KeySamplingRateEventExtraction] = extractionRate
			}
			traceutil.SetTopLevel(span, true)
			spans[i] = span
		}
		root := spans[0]
		chunk := testutil.TraceChunkWithSpans(spans)
		chunk.Priority = int32(priority)
		pt := &traceutil.ProcessedTrace{
			TraceChunk: chunk,
			Root:       root,
		}
		_, numEvents, _ := processor.Process(pt)
		totalSampled += int(numEvents)

		<-eventTicker.C
		select {
		case <-timer.C:
			// If timer ran out, break out of loop and stop generation
			break Loop
		default:
			// Otherwise, lets generate another
		}
	}
	return float64(totalSampled) / duration.Seconds()
}

func BenchmarkAgentTraceProcessing(b *testing.B) {
	c := config.New()
	c.Endpoints[0].APIKey = "test"

	runTraceProcessingBenchmark(b, c)
}

func BenchmarkAgentTraceProcessingWithFiltering(b *testing.B) {
	c := config.New()
	c.Endpoints[0].APIKey = "test"
	c.Ignore["resource"] = []string{"[0-9]{3}", "foobar", "G.T [a-z]+", "[^123]+_baz"}

	runTraceProcessingBenchmark(b, c)
}

// worst case scenario: spans are tested against multiple rules without any match.
// this means we won't compesate the overhead of TestFilteredByTagsing by dropping traces

func BenchmarkAgentTraceProcessingWithWorstCaseFiltering(b *testing.B) {
	c := config.New()
	c.Endpoints[0].APIKey = "test"
	c.Ignore["resource"] = []string{"[0-9]{3}", "foobar", "aaaaa?aaaa", "[^123]+_baz"}

	runTraceProcessingBenchmark(b, c)
}

func runTraceProcessingBenchmark(b *testing.B, c *config.AgentConfig) {
	ctx, cancelFunc := context.WithCancel(context.Background())
	wg := sync.WaitGroup{}
	defer wg.Wait()
	defer cancelFunc()

	ta := NewTestAgent(ctx, c, telemetry.NewNoopCollector())
	wg.Add(1)
	go func() {
		defer wg.Done()
		ta.Run()
	}()

	b.ResetTimer()
	b.ReportAllocs()

	for i := 0; i < b.N; i++ {
		ta.Process(&api.Payload{
			TracerPayload: testutil.TracerPayloadWithChunk(testutil.RandomTraceChunk(10, 8)),
			Source:        info.NewReceiverStats(true).GetTagStats(info.Tags{}),
		})
	}
}

// formatTraceV1 mimics behaviour of agent Process function for InternalSpan
func formatTraceV1(spans []*idx.InternalSpan) []*idx.InternalSpan {
	for _, span := range spans {
		a := &Agent{obfuscatorConf: &obfuscate.Config{}, conf: config.New()}
		a.obfuscateSpanInternal(span)
		a.TruncateV1(span)
	}
	return spans
}

func BenchmarkThroughput(b *testing.B) {
	env, ok := os.LookupEnv("DD_TRACE_TEST_FOLDER")
	if !ok {
		b.SkipNow()
	}

	log.SetLogger(log.NoopLogger) // disable logging

	folder := filepath.Join(env, "benchmarks")
	filepath.Walk(folder, func(path string, info os.FileInfo, _ error) error {
		ext := filepath.Ext(path)
		if ext != ".msgp" {
			return nil
		}
		b.Run(info.Name(), benchThroughput(path))
		return nil
	})
}

type noopTraceWriter struct {
	count int
}

func (n *noopTraceWriter) Run() {}

func (n *noopTraceWriter) Stop() {}

func (n *noopTraceWriter) WriteChunksV1(_ *writer.SampledChunksV1) {
	n.count++
}

func (n *noopTraceWriter) FlushSync() error { return nil }

func (n *noopTraceWriter) UpdateAPIKey(_, _ string) {}

func benchThroughput(file string) func(*testing.B) {
	return func(b *testing.B) {
		data, count, err := tracesFromFile(file)
		if err != nil {
			b.Fatal(err)
		}
		cfg := config.New()
		cfg.Endpoints[0].APIKey = "irrelevant"

		ctx, cancelFunc := context.WithCancel(context.Background())
		http.DefaultServeMux = &http.ServeMux{}
		agnt := NewTestAgent(ctx, cfg, telemetry.NewNoopCollector())
		defer cancelFunc()

		// start the agent without the trace and stats writers; we will be draining
		// these channels ourselves in the benchmarks, plus we don't want the writers
		// resource usage to show up in the results.
		noopWriter := &noopTraceWriter{}
		agnt.TraceWriterV1 = noopWriter
		go agnt.Run()

		// wait for receiver to start:
		for {
			resp, err := http.Get("http://localhost:8126/v0.4/traces")
			if err != nil {
				time.Sleep(time.Millisecond)
				continue
			}
			resp.Body.Close()
			if resp.StatusCode == 400 {
				break
			}
		}

		b.ResetTimer()
		b.SetBytes(int64(len(data)))

		for i := 0; i < b.N; i++ {
			req, err := http.NewRequest("PUT", "http://localhost:8126/v0.4/traces", bytes.NewReader(data))
			if err != nil {
				b.Fatal(err)
			}
			req.Header.Set("Content-Type", "application/msgpack")
			w := httptest.NewRecorder()

			// create the request by calling directly into the Handler;
			// we are not interested in benchmarking HTTP latency. This
			// also ensures we avoid potential connection failures that
			// would make the benchmarks inconsistent.
			http.DefaultServeMux.ServeHTTP(w, req)
			if w.Code != 200 {
				b.Fatalf("%d: %v", i, w.Body.String())
			}

			var got int
			timeout := time.After(1 * time.Second)
		loop:
			for {
				select {
				default:
					if noopWriter.count == count {
						// processed everything!
						break loop
					}
				case <-timeout:
					// taking too long...
					b.Fatalf("time out at %d/%d", got, count)
				}
			}
		}
	}
}

// tracesFromFile extracts raw msgpack data from the given file, modifying each trace
// to have sampling.priority=2 to guarantee consistency. It also returns the amount of
// traces found and any error in obtaining the information.
func tracesFromFile(file string) (raw []byte, count int, err error) {
	if file[0] != '/' {
		file = filepath.Join(os.Getenv("GOPATH"), file)
	}
	in, err := os.Open(file)
	if err != nil {
		return nil, 0, err
	}
	defer in.Close()
	// prepare the traces in this file by adding sampling.priority=2
	// everywhere to ensure consistent sampling assumptions and results.
	var traces pb.Traces
	bts, err := io.ReadAll(in)
	if _, err = traces.UnmarshalMsg(bts); err != nil {
		return nil, 0, err
	}
	for _, t := range traces {
		count++
		for _, s := range t {
			if s.Metrics == nil {
				s.Metrics = map[string]float64{"_sampling_priority_v1": 2}
			} else {
				s.Metrics["_sampling_priority_v1"] = 2
			}
		}
	}
	// re-encode the modified payload
	var data []byte
	if data, err = traces.MarshalMsg(nil); err != nil {
		return nil, 0, err
	}
	return data, count, nil
}

func TestConvertStats(t *testing.T) {
	testCases := []struct {
		name          string
		features      string
		withFargate   bool
		in            *pb.ClientStatsPayload
		lang          string
		tracerVersion string
		containerID   string
		obfVersion    string
		out           *pb.ClientStatsPayload
	}{
		{
			name:     "containerID feature enabled, no fargate",
			features: "enable_cid_stats",
			in: &pb.ClientStatsPayload{
				Hostname:        "tracer_hots",
				Env:             "tracer_env",
				Version:         "code_version",
				ProcessTags:     "binary_name:bin",
				ProcessTagsHash: 123456789,
				Stats: []*pb.ClientStatsBucket{
					{
						Start:    1,
						Duration: 2,
						Stats: []*pb.ClientGroupedStats{
							{
								Service:        "service",
								Name:           "name------",
								Resource:       "resource",
								HTTPStatusCode: 400,
								Type:           "web",
							},
							{
								Service:        "service",
								Name:           "name",
								Resource:       "blocked_resource",
								HTTPStatusCode: 400,
								Type:           "web",
							},
							{
								Service:        "redis_service",
								Name:           "name-2",
								Resource:       "SET k v",
								HTTPStatusCode: 400,
								Type:           "redis",
							},
						},
					},
				},
			},
			lang:          "java",
			tracerVersion: "v1",
			containerID:   "abc123",
			out: &pb.ClientStatsPayload{
				Hostname:        "tracer_hots",
				Env:             "tracer_env",
				Version:         "code_version",
				Lang:            "java",
				TracerVersion:   "v1",
				ContainerID:     "abc123",
				ProcessTags:     "binary_name:bin",
				ProcessTagsHash: 123456789,
				Stats: []*pb.ClientStatsBucket{
					{
						Start:    1,
						Duration: 2,
						Stats: []*pb.ClientGroupedStats{
							{
								Service:        "service",
								Name:           "name",
								Resource:       "resource",
								HTTPStatusCode: 200,
								Type:           "web",
							},
							{
								Service:        "redis_service",
								Name:           "name_2",
								Resource:       "SET",
								HTTPStatusCode: 200,
								Type:           "redis",
							},
						},
					},
				},
			},
		},
		{
			name:       "pre-obfuscated",
			obfVersion: strconv.Itoa(obfuscate.Version + 1),
			in: &pb.ClientStatsPayload{
				Hostname: "tracer_hots",
				Env:      "tracer_env",
				Version:  "code_version",
				Stats: []*pb.ClientStatsBucket{
					{
						Start:    1,
						Duration: 2,
						Stats: []*pb.ClientGroupedStats{
							{
								Service:        "redis_service",
								Name:           "name-2",
								Resource:       "SET k v",
								HTTPStatusCode: 400,
								Type:           "redis",
							},
						},
					},
				},
			},
			lang:          "java",
			tracerVersion: "v1",
			containerID:   "abc123",
			out: &pb.ClientStatsPayload{
				Hostname:      "tracer_hots",
				Env:           "tracer_env",
				Version:       "code_version",
				Lang:          "java",
				TracerVersion: "v1",
				ContainerID:   "abc123",
				Stats: []*pb.ClientStatsBucket{
					{
						Start:    1,
						Duration: 2,
						Stats: []*pb.ClientGroupedStats{
							{
								Service:        "redis_service",
								Name:           "name_2",
								Resource:       "SET k v",
								HTTPStatusCode: 200,
								Type:           "redis",
							},
						},
					},
				},
			},
		},
		{
			name:     "containerID feature disabled, no fargate",
			features: "disable_cid_stats",
			in: &pb.ClientStatsPayload{
				Hostname: "tracer_hots",
				Env:      "tracer_env",
				Version:  "code_version",
				Stats: []*pb.ClientStatsBucket{
					{
						Start:    1,
						Duration: 2,
						Stats: []*pb.ClientGroupedStats{
							{
								Service:        "service",
								Name:           "name------",
								Resource:       "resource",
								HTTPStatusCode: 400,
								Type:           "web",
							},
							{
								Service:        "service",
								Name:           "name",
								Resource:       "blocked_resource",
								HTTPStatusCode: 400,
								Type:           "web",
							},
							{
								Service:        "redis_service",
								Name:           "name-2",
								Resource:       "SET k v",
								HTTPStatusCode: 400,
								Type:           "redis",
							},
						},
					},
				},
			},
			lang:          "java",
			tracerVersion: "v1",
			containerID:   "abc123",
			out: &pb.ClientStatsPayload{
				Hostname:      "tracer_hots",
				Env:           "tracer_env",
				Version:       "code_version",
				Lang:          "java",
				TracerVersion: "v1",
				ContainerID:   "",
				Stats: []*pb.ClientStatsBucket{
					{
						Start:    1,
						Duration: 2,
						Stats: []*pb.ClientGroupedStats{
							{
								Service:        "service",
								Name:           "name",
								Resource:       "resource",
								HTTPStatusCode: 200,
								Type:           "web",
							},
							{
								Service:        "redis_service",
								Name:           "name_2",
								Resource:       "SET",
								HTTPStatusCode: 200,
								Type:           "redis",
							},
						},
					},
				},
			},
		},
		{
			name:        "containerID feature not configured, with fargate",
			features:    "",
			withFargate: true,
			in: &pb.ClientStatsPayload{
				Hostname: "tracer_hots",
				Env:      "tracer_env",
				Version:  "code_version",
				Stats: []*pb.ClientStatsBucket{
					{
						Start:    1,
						Duration: 2,
						Stats: []*pb.ClientGroupedStats{
							{
								Service:        "service",
								Name:           "name------",
								Resource:       "resource",
								HTTPStatusCode: 400,
								Type:           "web",
							},
							{
								Service:        "service",
								Name:           "name",
								Resource:       "blocked_resource",
								HTTPStatusCode: 400,
								Type:           "web",
							},
							{
								Service:        "redis_service",
								Name:           "name-2",
								Resource:       "SET k v",
								HTTPStatusCode: 400,
								Type:           "redis",
							},
						},
					},
				},
			},
			lang:          "java",
			tracerVersion: "v1",
			containerID:   "abc123",
			out: &pb.ClientStatsPayload{
				Hostname:      "tracer_hots",
				Env:           "tracer_env",
				Version:       "code_version",
				Lang:          "java",
				TracerVersion: "v1",
				ContainerID:   "abc123",
				Stats: []*pb.ClientStatsBucket{
					{
						Start:    1,
						Duration: 2,
						Stats: []*pb.ClientGroupedStats{
							{
								Service:        "service",
								Name:           "name",
								Resource:       "resource",
								HTTPStatusCode: 200,
								Type:           "web",
							},
							{
								Service:        "redis_service",
								Name:           "name_2",
								Resource:       "SET",
								HTTPStatusCode: 200,
								Type:           "redis",
							},
						},
					},
				},
			},
		},
	}
	for _, testCase := range testCases {
		t.Run(testCase.name, func(t *testing.T) {
			cfg := config.New()
			cfg.DefaultEnv = "agent_env"
			cfg.Hostname = "agent_hostname"
			cfg.MaxResourceLen = 5000
			cfg.Features[testCase.features] = struct{}{}
			if testCase.withFargate {
				cfg.FargateOrchestrator = config.OrchestratorECS
			}

			a := Agent{
				Blacklister:    filters.NewBlacklister([]string{"blocked_resource"}),
				obfuscatorConf: &obfuscate.Config{},
				Replacer:       filters.NewReplacer([]*config.ReplaceRule{{Name: "http.status_code", Pattern: "400", Re: regexp.MustCompile("400"), Repl: "200"}}),
				conf:           cfg,
			}

			out := a.processStats(testCase.in, testCase.lang, testCase.tracerVersion, testCase.containerID, testCase.obfVersion)
			assert.Equal(t, testCase.out, out)
		})
	}
}

func TestMergeDuplicates(t *testing.T) {
	in := &pb.ClientStatsBucket{
		Stats: []*pb.ClientGroupedStats{
			{
				Service:      "s1",
				Resource:     "r1",
				Name:         "n1",
				Hits:         2,
				TopLevelHits: 2,
				Errors:       1,
				Duration:     123,
			},
			{
				Service:      "s2",
				Resource:     "r1",
				Name:         "n1",
				Hits:         2,
				TopLevelHits: 2,
				Errors:       0,
				Duration:     123,
			},
			{
				Service:      "s1",
				Resource:     "r1",
				Name:         "n1",
				Hits:         2,
				TopLevelHits: 2,
				Errors:       1,
				Duration:     123,
			},
			{
				Service:      "s2",
				Resource:     "r1",
				Name:         "n1",
				Hits:         2,
				TopLevelHits: 2,
				Errors:       0,
				Duration:     123,
			},
		},
	}
	expected := &pb.ClientStatsBucket{
		Stats: []*pb.ClientGroupedStats{
			{
				Service:      "s1",
				Resource:     "r1",
				Name:         "n1",
				Hits:         4,
				TopLevelHits: 2,
				Errors:       2,
				Duration:     246,
			},
			{
				Service:      "s2",
				Resource:     "r1",
				Name:         "n1",
				Hits:         4,
				TopLevelHits: 2,
				Errors:       0,
				Duration:     246,
			},
			{
				Service:      "s1",
				Resource:     "r1",
				Name:         "n1",
				Hits:         0,
				TopLevelHits: 2,
				Errors:       0,
				Duration:     0,
			},
			{
				Service:      "s2",
				Resource:     "r1",
				Name:         "n1",
				Hits:         0,
				TopLevelHits: 2,
				Errors:       0,
				Duration:     0,
			},
		},
	}
	mergeDuplicates(in)
	assert.Equal(t, expected, in)
}

func TestProcessStatsTimeout(t *testing.T) {
	cfg := config.New()
	cfg.Endpoints[0].APIKey = "test"
	ctx, cancel := context.WithCancel(context.Background())
	agnt := NewTestAgent(ctx, cfg, telemetry.NewNoopCollector())
	defer cancel()

	statsPayload := testutil.StatsPayloadSample()

	t.Run("context_timeout", func(t *testing.T) {
		ctx, cancel := context.WithTimeout(context.Background(), 50*time.Millisecond)
		defer cancel()

		agnt.ClientStatsAggregator.In = make(chan *pb.ClientStatsPayload) // unbuffered channel, will block

		start := time.Now()
		err := agnt.ProcessStats(ctx, statsPayload, "go", "v1.2.3", "test-container", "v1")
		elapsed := time.Since(start)

		assert.Error(t, err)
		assert.Equal(t, context.DeadlineExceeded, err)

		// Should timeout around 50ms, not hang indefinitely
		assert.Less(t, elapsed, 100*time.Millisecond, "ProcessStats should respect context timeout")
		assert.Greater(t, elapsed, 45*time.Millisecond, "ProcessStats should wait for context timeout")
	})

	t.Run("context_cancelled", func(t *testing.T) {
		ctx, cancel := context.WithCancel(context.Background())

		agnt.ClientStatsAggregator.In = make(chan *pb.ClientStatsPayload) // unbuffered channel, will block

		// Cancel the context after a short delay
		go func() {
			time.Sleep(30 * time.Millisecond)
			cancel()
		}()

		start := time.Now()
		err := agnt.ProcessStats(ctx, statsPayload, "go", "v1.2.3", "test-container", "v1")
		elapsed := time.Since(start)

		assert.Error(t, err)
		assert.Equal(t, context.Canceled, err)

		// Should be cancelled around 30ms
		assert.Less(t, elapsed, 60*time.Millisecond, "ProcessStats should respect context cancellation")
		assert.Greater(t, elapsed, 25*time.Millisecond, "ProcessStats should wait for context cancellation")
	})

	t.Run("successful_processing", func(t *testing.T) {
		ctx, cancel := context.WithTimeout(context.Background(), 1*time.Second)
		defer cancel()

		agnt.ClientStatsAggregator.In = make(chan *pb.ClientStatsPayload, 10)

		err := agnt.ProcessStats(ctx, statsPayload, "go", "v1.2.3", "test-container", "v1")

		// Should succeed without error
		assert.NoError(t, err)

		// Verify stats were actually processed
		select {
		case stats := <-agnt.ClientStatsAggregator.In:
			assert.NotNil(t, stats)
			assert.Equal(t, "go", stats.Lang)
			assert.Equal(t, "test-container", stats.ContainerID)
		case <-time.After(100 * time.Millisecond):
			t.Fatal("Expected stats to be sent to ClientStatsAggregator.In channel")
		}
	})
}

func TestSampleWithPriorityNone(t *testing.T) {
	ctx, cancel := context.WithCancel(context.Background())
	cfg := config.New()
	cfg.Endpoints[0].APIKey = "test"
	agnt := NewTestAgent(ctx, cfg, telemetry.NewNoopCollector())
	defer cancel()

	st := idx.NewStringTable()
	span := testutil.GetTestSpanV1(st)
	pt := traceutil.ProcessedTraceV1{
		TraceChunk: idx.NewInternalTraceChunk(st, int32(sampler.PriorityNone), "someorigin", make(map[uint32]*idx.AnyValue), []*idx.InternalSpan{span}, false, make([]byte, 16), 0),
		Root:       span,
	}
	// before := traceutil.CopyTraceChunk(pt.TraceChunk)
	before := pt.TraceChunk.ShallowCopy()
	keep, numEvents := agnt.sampleV1(time.Now(), info.NewReceiverStats(true).GetTagStats(info.Tags{}), &pt)
	assert.True(t, keep) // Score Sampler should keep the trace.
	assert.False(t, pt.TraceChunk.DroppedTrace)
	assert.Equal(t, before, pt.TraceChunk)
	assert.EqualValues(t, numEvents, 0)
}

// TestSpanSampling verifies that an incoming trace chunk that contains spans
// with "span sampling" tags results in those spans being sent to the trace
// writer in a sampled (kept) chunk. In other words, if a tracer marks spans as
// "span sampled," then the trace agent will not discard those spans.
//
// There are multiple cases to consider:
//
//  1. When the chunk would have been kept anyway (sampling priority > 0). In
//     this case, the tracer should not have added the span sampling tag.
//     Regardless, verify that the chunk is kept as expected.
//  2. When the chunk is dropped by the user, i.e. PriorityUserDrop sampling
//     priority. In this case, other samplers do not run at all, but the span
//     sampler still runs. The resulting trace chunk, if any, contains only
//     the spans that were tagged for span sampling, and the sampling priority
//     of the resulting chunk overall is PriorityUserKeep.
//     2a. Same as (2), except that only the local root span specifically is tagged
//     for span sampling. Verify that only the local root span is kept.
//     2b. Same as (2), except that only a non-local-root span specifically is
//     tagged for span sampling. Verify that only one span is kept.
//  3. When the chunk is dropped due to an agent-provided sample rate, i.e. with
//     PriorityAutoDrop priority. In this case, other samplers will run. Only if the
//     resulting decision is to drop the chunk, expect that the span sampler
//     will run and yield the same result as in case (2).
//  4. When the chunk is dropped due to an agent-provided sample rate, i.e. with
//     PriorityAutoDrop priority, but then the error sampler decides the keep
//     the chunk anyway. In this case, expect that the span sampler will _not_
//     run, and so the resulting chunk will contain all of its spans, even if
//     only some of them are tagged for span sampling.
func TestSpanSampling(t *testing.T) {
	// spanSamplingMetrics returns a map of numeric tags that contains the span
	// sampling metric (numeric tag) that tracers use to indicate that the span
	// should be kept by the span sampler.
	spanSamplingMetrics := func() map[string]float64 {
		metrics := make(map[string]float64, 1)
		// The value of this metric does not matter to the trace agent, but per
		// the single span ingestion control RFC it will be 8.
		metrics[sampler.KeySpanSamplingMechanism] = 8
		return metrics
	}

	tests := []struct {
		name    string
		payload *pb.TracerPayload
		// The payload is the input, the trace chunks are the output.
		checks func(*testing.T, *pb.TracerPayload, []*idx.InternalTraceChunk)
	}{
		{
			name: "case 1: would have been kept anyway",
			payload: &pb.TracerPayload{
				Chunks: []*pb.TraceChunk{
					{
						Spans: []*pb.Span{
							{
								Service:  "testsvc",
								Name:     "parent",
								TraceID:  1,
								SpanID:   1,
								Start:    time.Now().Add(-time.Second).UnixNano(),
								Duration: time.Millisecond.Nanoseconds(),
							},
							{
								Service:  "testsvc",
								Name:     "child",
								TraceID:  1,
								SpanID:   2,
								Metrics:  spanSamplingMetrics(),
								Start:    time.Now().Add(-time.Second).UnixNano(),
								Duration: time.Millisecond.Nanoseconds(),
							},
						},
						// Span sampling metrics are included above, but it
						// doesn't matter because we're keeping this trace
						// anyway.
						Priority: int32(sampler.PriorityUserKeep),
					},
				},
			},
			checks: func(t *testing.T, payload *pb.TracerPayload, chunks []*idx.InternalTraceChunk) {
				assert.Len(t, chunks, 1)
				chunk := chunks[0]
				assert.Equal(t, chunk.Priority, payload.Chunks[0].Priority)
				assert.Len(t, chunk.Spans, len(payload.Chunks[0].Spans))
				for i, after := range chunk.Spans {
					before := payload.Chunks[0].Spans[i]
					assert.Equal(t, before.TraceID, binary.BigEndian.Uint64(chunk.TraceID[8:]))
					assert.Equal(t, before.SpanID, after.SpanID())
					assert.Equal(t, before.Name, after.Name())
				}
			},
		},
		{
			name: "case 2a: keep one span: local root",
			payload: &pb.TracerPayload{
				Chunks: []*pb.TraceChunk{
					{
						Spans: []*pb.Span{
							{
								Service:  "testsvc",
								Name:     "parent",
								TraceID:  1,
								SpanID:   1,
								Metrics:  spanSamplingMetrics(),
								Start:    time.Now().Add(-time.Second).UnixNano(),
								Duration: time.Millisecond.Nanoseconds(),
							},
							{
								Service:  "testsvc",
								Name:     "child",
								TraceID:  1,
								SpanID:   2,
								ParentID: 1,
								Start:    time.Now().Add(-time.Second).UnixNano(),
								Duration: time.Millisecond.Nanoseconds(),
							},
						},
						// The tracer wants to drop the trace, but keep the parent span.
						Priority: int32(sampler.PriorityUserDrop),
					},
				},
			},
			checks: func(t *testing.T, _ *pb.TracerPayload, chunks []*idx.InternalTraceChunk) {
				assert.Len(t, chunks, 1)
				chunk := chunks[0]
				// The span sampler kept the chunk.
				assert.False(t, chunk.DroppedTrace)
				assert.Equal(t, int32(sampler.PriorityUserKeep), chunk.Priority)
				// The span sampler discarded all but the sampled spans.
				assert.Len(t, chunk.Spans, 1)
				span := chunk.Spans[0]
				assert.Equal(t, uint64(1), binary.BigEndian.Uint64(chunk.TraceID[8:]))
				assert.Equal(t, uint64(1), span.SpanID())
				assert.Equal(t, "parent", span.Name())
			},
		},
		{
			name: "case 2b: keep one span: not local root",
			payload: &pb.TracerPayload{
				Chunks: []*pb.TraceChunk{
					{
						Spans: []*pb.Span{
							{
								Service:  "testsvc",
								Name:     "parent",
								TraceID:  1,
								SpanID:   1,
								Start:    time.Now().Add(-time.Second).UnixNano(),
								Duration: time.Millisecond.Nanoseconds(),
							},
							{
								Service:  "testsvc",
								Name:     "child",
								TraceID:  1,
								SpanID:   2,
								ParentID: 1,
								Metrics:  spanSamplingMetrics(),
								Start:    time.Now().Add(-time.Second).UnixNano(),
								Duration: time.Millisecond.Nanoseconds(),
							},
						},
						// The tracer wants to drop the trace, but keep the child span.
						Priority: int32(sampler.PriorityUserDrop),
					},
				},
			},
			checks: func(t *testing.T, _ *pb.TracerPayload, chunks []*idx.InternalTraceChunk) {
				assert.Len(t, chunks, 1)
				chunk := chunks[0]
				// The span sampler kept the chunk.
				assert.False(t, chunk.DroppedTrace)
				assert.Equal(t, int32(sampler.PriorityUserKeep), chunk.Priority)
				// The span sampler discarded all but the sampled spans.
				assert.Len(t, chunk.Spans, 1)
				span := chunk.Spans[0]
				assert.Equal(t, uint64(1), binary.BigEndian.Uint64(chunk.TraceID[8:]))
				assert.Equal(t, uint64(2), span.SpanID())
				assert.Equal(t, "child", span.Name())
			},
		},
		{
			name: "case 3: keep spans from auto dropped trace",
			payload: &pb.TracerPayload{
				Chunks: []*pb.TraceChunk{
					{
						Spans: []*pb.Span{
							{
								Service:  "testsvc",
								Name:     "parent",
								TraceID:  1,
								SpanID:   1,
								Start:    time.Now().Add(-time.Second).UnixNano(),
								Duration: time.Millisecond.Nanoseconds(),
							},
							{
								Service:  "testsvc",
								Name:     "child",
								TraceID:  1,
								SpanID:   2,
								ParentID: 1,
								Metrics:  spanSamplingMetrics(),
								Start:    time.Now().Add(-time.Second).UnixNano(),
								Duration: time.Millisecond.Nanoseconds(),
							},
						},
						// The tracer wants to drop the trace, but keep the child span.
						Priority: int32(sampler.PriorityAutoDrop),
					},
				},
			},
			checks: func(t *testing.T, _ *pb.TracerPayload, chunks []*idx.InternalTraceChunk) {
				assert.Len(t, chunks, 1)
				chunk := chunks[0]
				// The span sampler kept the chunk.
				assert.False(t, chunk.DroppedTrace)
				assert.Equal(t, int32(sampler.PriorityUserKeep), chunk.Priority)
				// The span sampler discarded all but the sampled spans.
				assert.Len(t, chunk.Spans, 1)
				span := chunk.Spans[0]
				assert.Equal(t, uint64(1), binary.BigEndian.Uint64(chunk.TraceID[8:]))
				assert.Equal(t, uint64(2), span.SpanID())
				assert.Equal(t, "child", span.Name())
			},
		},
		{
			name: "case 4: keep all spans from error sampler kept trace",
			payload: &pb.TracerPayload{
				Chunks: []*pb.TraceChunk{
					{
						Spans: []*pb.Span{
							{
								Service:  "testsvc",
								Name:     "parent",
								TraceID:  1,
								SpanID:   1,
								Start:    time.Now().Add(-time.Second).UnixNano(),
								Duration: time.Millisecond.Nanoseconds(),
							},
							{
								Service:  "testsvc",
								Name:     "child",
								TraceID:  1,
								SpanID:   2,
								ParentID: 1,
								Metrics:  spanSamplingMetrics(),
								// The error sampler will keep this trace because
								// this span has an error.
								Error:    1,
								Start:    time.Now().Add(-time.Second).UnixNano(),
								Duration: time.Millisecond.Nanoseconds(),
							},
						},
						// The tracer wants to drop the trace, but keep the child span.
						// However, there's an error in one of the spans ("child"), and
						// so all of the spans will be kept anyway.
						Priority: int32(sampler.PriorityAutoDrop),
					},
				},
			},
			checks: func(t *testing.T, payload *pb.TracerPayload, chunks []*idx.InternalTraceChunk) {
				assert.Len(t, chunks, 1)
				chunk := chunks[0]
				// The error sampler kept the chunk.
				assert.False(t, chunk.DroppedTrace)
				// The span sampler did not discard any spans.
				assert.Len(t, chunk.Spans, len(payload.Chunks[0].Spans))
				for i, after := range chunk.Spans {
					before := payload.Chunks[0].Spans[i]
					assert.Equal(t, before.TraceID, binary.BigEndian.Uint64(chunk.TraceID[8:]))
					assert.Equal(t, before.SpanID, after.SpanID())
					assert.Equal(t, before.Name, after.Name())
				}
			},
		},
	}

	for _, tc := range tests {
		t.Run(tc.name, func(t *testing.T) {
			cfg := config.New()
			cfg.Endpoints[0].APIKey = "test"
			// Disable the rare sampler. Otherwise, it would consider every first
			// priority==0 chunk as rare. Instead, we use the error sampler to
			// cover the case where non-span samplers decide to keep a priority==0
			// chunk.
			cfg.RareSamplerEnabled = false
			ctx, cancel := context.WithCancel(context.Background())
			defer cancel()
			traceAgent := NewTestAgent(ctx, cfg, telemetry.NewNoopCollector())
			traceAgent.Process(&api.Payload{
				// The payload might get modified in-place, so first deep copy it so
				// that we have the original for comparison later.
				TracerPayload: proto.Clone(tc.payload).(*pb.TracerPayload),
				// a nil Source would trigger a panic
				Source: traceAgent.Receiver.Stats.GetTagStats(info.Tags{}),
			})
			assert.Len(t, traceAgent.TraceWriterV1.(*mockTraceWriter).payloadsV1, 1)
			sampledChunks := traceAgent.TraceWriterV1.(*mockTraceWriter).payloadsV1[0]
			tc.checks(t, tc.payload, sampledChunks.TracerPayload.Chunks)
			mco := traceAgent.Concentrator.(*mockConcentrator)
			require.Len(t, mco.statsV1, 1)
			stats := mco.statsV1[0]
			assert.Equal(t, len(tc.payload.Chunks[0].Spans), len(stats.Traces[0].TraceChunk.Spans))
		})
	}
}

func TestSingleSpanPlusAnalyticsEvents(t *testing.T) {
	cfg := config.New()
	cfg.Endpoints[0].APIKey = "test"
	// Disable the rare sampler. Otherwise, it would consider every first
	// priority==0 chunk as rare.
	cfg.RareSamplerEnabled = false
	cfg.TargetTPS = 0
	cfg.AnalyzedRateByServiceLegacy = map[string]float64{
		"testsvc": 1.0,
	}
	ctx, cancel := context.WithCancel(context.Background())
	defer cancel()
	traceAgent := NewTestAgent(ctx, cfg, telemetry.NewNoopCollector())
	st := idx.NewStringTable()
	root := idx.NewInternalSpan(st, &idx.Span{
		ServiceRef: st.Add("testsvc"),
		NameRef:    st.Add("parent"),
		SpanID:     1,
		Start:      uint64(time.Now().Add(-time.Second).UnixNano()),
		Duration:   uint64((100 * time.Millisecond).Nanoseconds()),
	})
	payload := &traceutil.ProcessedTraceV1{
		Root: root,
		TraceChunk: idx.NewInternalTraceChunk(st, int32(sampler.PriorityAutoDrop), "someorigin", make(map[uint32]*idx.AnyValue),
			[]*idx.InternalSpan{
				root,
				idx.NewInternalSpan(st, &idx.Span{
					ServiceRef: st.Add("testsvc"),
					NameRef:    st.Add("child"),
					SpanID:     2,
					Start:      uint64(time.Now().Add(-time.Second).UnixNano()),
					Duration:   uint64((100 * time.Millisecond).Nanoseconds()),
					Attributes: map[uint32]*idx.AnyValue{
						st.Add(sampler.KeySpanSamplingMechanism): {
							Value: &idx.AnyValue_DoubleValue{
								DoubleValue: 8,
							},
						},
						st.Add(sampler.KeySamplingRateEventExtraction): {
							Value: &idx.AnyValue_DoubleValue{
								DoubleValue: 1.0,
							},
						},
					},
				}),
			}, false, make([]byte, 16), 0),
	}
	var b bytes.Buffer
	oldLogger := log.SetLogger(log.NewBufferLogger(&b))
	defer func() { log.SetLogger(oldLogger) }()
	keep, numEvents := traceAgent.sampleV1(time.Now(), info.NewReceiverStats(true).GetTagStats(info.Tags{}), payload)
	assert.Equal(t, "[WARN] Detected both analytics events AND single span sampling in the same trace. Single span sampling wins because App Analytics is deprecated.", b.String())
	assert.False(t, keep) //The sampling decision was FALSE but the trace itself is marked as not dropped
	assert.False(t, payload.TraceChunk.DroppedTrace)
	assert.Equal(t, 1, numEvents)
}

func TestSetFirstTraceTags(t *testing.T) {
	cfg := config.New()
	cfg.Endpoints[0].APIKey = "test"
	ctx, cancel := context.WithCancel(context.Background())
	defer cancel()
	traceAgent := NewTestAgent(ctx, cfg, telemetry.NewNoopCollector())
	root := &pb.Span{
		Service:  "testsvc",
		Name:     "parent",
		TraceID:  1,
		SpanID:   1,
		Start:    time.Now().Add(-time.Second).UnixNano(),
		Duration: time.Millisecond.Nanoseconds(),
	}

	t.Run("NoConfigNoAction", func(t *testing.T) {
		traceAgent.setFirstTraceTags(root)
		_, ok := root.Meta[tagInstallID]
		assert.False(t, ok)
		_, ok = root.Meta[tagInstallType]
		assert.False(t, ok)
		_, ok = root.Meta[tagInstallTime]
		assert.False(t, ok)
	})

	cfg.InstallSignature.InstallID = "be7b577b-00d9-50a4-aa8d-345df57fd6f5"
	cfg.InstallSignature.InstallType = "manual"
	cfg.InstallSignature.InstallTime = time.Now().Unix()
	traceAgent = NewTestAgent(ctx, cfg, telemetry.NewNoopCollector())
	t.Run("SettingTagsFromInstallSignature", func(t *testing.T) {
		traceAgent.setFirstTraceTags(root)
		assert.Equal(t, cfg.InstallSignature.InstallID, root.Meta[tagInstallID])
		assert.Equal(t, cfg.InstallSignature.InstallType, root.Meta[tagInstallType])
		assert.Equal(t, fmt.Sprintf("%v", cfg.InstallSignature.InstallTime), root.Meta[tagInstallTime])

		// Also make sure the tags are only set once per agent instance,
		// calling setFirstTraceTags on another span by the same agent should have no effect
		anotherRoot := &pb.Span{
			Service:  "testsvc",
			Name:     "parent",
			TraceID:  1,
			SpanID:   1,
			Start:    time.Now().Add(-time.Second).UnixNano(),
			Duration: time.Millisecond.Nanoseconds(),
		}
		traceAgent.setFirstTraceTags(anotherRoot)
		_, ok := anotherRoot.Meta[tagInstallID]
		assert.False(t, ok)
		_, ok = anotherRoot.Meta[tagInstallType]
		assert.False(t, ok)
		_, ok = anotherRoot.Meta[tagInstallTime]
		assert.False(t, ok)

		// However, calling setFirstTraceTags on another span from a different service should set the tags again
		differentServiceRoot := &pb.Span{
			Service:  "discombobulator",
			Name:     "parent",
			TraceID:  2,
			SpanID:   2,
			Start:    time.Now().Add(-time.Second).UnixNano(),
			Duration: time.Millisecond.Nanoseconds(),
		}
		traceAgent.setFirstTraceTags(differentServiceRoot)
		assert.Equal(t, cfg.InstallSignature.InstallID, differentServiceRoot.Meta[tagInstallID])
		assert.Equal(t, cfg.InstallSignature.InstallType, differentServiceRoot.Meta[tagInstallType])
		assert.Equal(t, fmt.Sprintf("%v", cfg.InstallSignature.InstallTime), differentServiceRoot.Meta[tagInstallTime])
	})

	traceAgent = NewTestAgent(ctx, cfg, telemetry.NewNoopCollector())
	t.Run("NotClobberingExistingTags", func(t *testing.T) {
		timestamp := cfg.InstallSignature.InstallTime - 3600
		// Make the root span contain some tag values that conflict with what the agent has on record
		root = &pb.Span{
			Service:  "testsvc",
			Name:     "parent",
			TraceID:  1,
			SpanID:   1,
			Start:    time.Now().Add(-time.Second).UnixNano(),
			Duration: time.Millisecond.Nanoseconds(),
			Meta: map[string]string{
				tagInstallType: "k8s_single_step",
				tagInstallTime: strconv.FormatInt(timestamp, 10),
			},
		}

		traceAgent.setFirstTraceTags(root)
		assert.Equal(t, cfg.InstallSignature.InstallID, root.Meta[tagInstallID])
		assert.Equal(t, "k8s_single_step", root.Meta[tagInstallType])
		assert.Equal(t, strconv.FormatInt(timestamp, 10), root.Meta[tagInstallTime])
	})
}

func TestUpdateAPIKey(t *testing.T) {
	cfg := config.New()
	cfg.Endpoints[0].APIKey = "test"
	ctx, cancel := context.WithCancel(context.Background())
	agnt := NewTestAgent(ctx, cfg, telemetry.NewNoopCollector())
	defer cancel()

	agnt.UpdateAPIKey("test", "foo")
	tw := agnt.TraceWriterV1.(*mockTraceWriter)
	assert.Equal(t, "foo", tw.apiKey)
}

func TestAgentWriteTagsBufferedChunks(t *testing.T) {
	tests := []struct {
		name             string
		containerID      string
		bufferEnabled    bool
		inputTags        map[string]string
		bufferReturnTags []string
		bufferReturnErr  error
		expectAsyncCall  bool
		verifyTags       func(t *testing.T, writtenTags map[string]string)
	}{
		{
			name:            "fast path no containerID",
			containerID:     "",
			bufferEnabled:   true,
			expectAsyncCall: false,
			verifyTags: func(t *testing.T, tags map[string]string) {
				assert.NotContains(t, tags, tagContainersTags)
			},
		},
		{
			name:            "fast path buffer disabled",
			containerID:     "cid-123",
			bufferEnabled:   false,
			expectAsyncCall: false,
			verifyTags: func(t *testing.T, tags map[string]string) {
				assert.NotContains(t, tags, tagContainersTags)
			},
		},
		{
			name:             "async enrichment success",
			containerID:      "cid-123",
			bufferEnabled:    true,
			bufferReturnTags: []string{"image:nginx", "env:prod"},
			expectAsyncCall:  true,
			verifyTags: func(t *testing.T, tags map[string]string) {
				assert.Contains(t, tags, tagContainersTags)
				assert.Equal(t, "image:nginx,env:prod", tags[tagContainersTags])
			},
		},
		{
			name:            "enrichment error",
			containerID:     "cid-123",
			bufferEnabled:   true,
			bufferReturnErr: errors.New("timeout"),
			expectAsyncCall: true,
			verifyTags: func(t *testing.T, tags map[string]string) {
				assert.NotContains(t, tags, tagContainersTags)
			},
		},
		{
			name:             "empty tags",
			containerID:      "cid-123",
			bufferEnabled:    true,
			bufferReturnTags: []string{},
			expectAsyncCall:  true,
			verifyTags: func(t *testing.T, tags map[string]string) {
				assert.NotContains(t, tags, tagContainersTags)
			},
		},
		{
			name:             "keeps other existing non containertags",
			containerID:      "cid-123",
			bufferEnabled:    true,
			inputTags:        map[string]string{"existing": "value"},
			bufferReturnTags: []string{"new:tag"},
			expectAsyncCall:  true,
			verifyTags: func(t *testing.T, tags map[string]string) {
				assert.Equal(t, "value", tags["existing"])
				assert.Equal(t, "new:tag", tags[tagContainersTags])
			},
		},
	}

	for _, tt := range tests {
		t.Run(tt.name, func(t *testing.T) {
			mockWriter := &mockTraceWriter{}
			mockBuffer := &mockContainerTagsBuffer{
				enabled:    tt.bufferEnabled,
				returnTags: tt.bufferReturnTags,
				pending:    tt.expectAsyncCall,
			}

			agent := &Agent{
				TraceWriter:         mockWriter,
				ContainerTagsBuffer: mockBuffer,
			}

			payload := &writer.SampledChunks{
				Size: 1024,
				TracerPayload: &pb.TracerPayload{
					ContainerID: tt.containerID,
					Tags:        tt.inputTags,
				},
			}

			agent.writeChunks(payload)

			assert.Len(t, mockWriter.payloads, 1, "should have written exactly 1 chunk")
			tt.verifyTags(t, mockWriter.payloads[0].TracerPayload.Tags)
			assert.Equal(t, tt.expectAsyncCall, mockBuffer.pending)
		})
	}
}<|MERGE_RESOLUTION|>--- conflicted
+++ resolved
@@ -8,11 +8,7 @@
 import (
 	"bytes"
 	"context"
-<<<<<<< HEAD
 	"encoding/binary"
-=======
-	"errors"
->>>>>>> 0cc475e2
 	"fmt"
 	"io"
 	"math"
@@ -3997,109 +3993,4 @@
 	agnt.UpdateAPIKey("test", "foo")
 	tw := agnt.TraceWriterV1.(*mockTraceWriter)
 	assert.Equal(t, "foo", tw.apiKey)
-}
-
-func TestAgentWriteTagsBufferedChunks(t *testing.T) {
-	tests := []struct {
-		name             string
-		containerID      string
-		bufferEnabled    bool
-		inputTags        map[string]string
-		bufferReturnTags []string
-		bufferReturnErr  error
-		expectAsyncCall  bool
-		verifyTags       func(t *testing.T, writtenTags map[string]string)
-	}{
-		{
-			name:            "fast path no containerID",
-			containerID:     "",
-			bufferEnabled:   true,
-			expectAsyncCall: false,
-			verifyTags: func(t *testing.T, tags map[string]string) {
-				assert.NotContains(t, tags, tagContainersTags)
-			},
-		},
-		{
-			name:            "fast path buffer disabled",
-			containerID:     "cid-123",
-			bufferEnabled:   false,
-			expectAsyncCall: false,
-			verifyTags: func(t *testing.T, tags map[string]string) {
-				assert.NotContains(t, tags, tagContainersTags)
-			},
-		},
-		{
-			name:             "async enrichment success",
-			containerID:      "cid-123",
-			bufferEnabled:    true,
-			bufferReturnTags: []string{"image:nginx", "env:prod"},
-			expectAsyncCall:  true,
-			verifyTags: func(t *testing.T, tags map[string]string) {
-				assert.Contains(t, tags, tagContainersTags)
-				assert.Equal(t, "image:nginx,env:prod", tags[tagContainersTags])
-			},
-		},
-		{
-			name:            "enrichment error",
-			containerID:     "cid-123",
-			bufferEnabled:   true,
-			bufferReturnErr: errors.New("timeout"),
-			expectAsyncCall: true,
-			verifyTags: func(t *testing.T, tags map[string]string) {
-				assert.NotContains(t, tags, tagContainersTags)
-			},
-		},
-		{
-			name:             "empty tags",
-			containerID:      "cid-123",
-			bufferEnabled:    true,
-			bufferReturnTags: []string{},
-			expectAsyncCall:  true,
-			verifyTags: func(t *testing.T, tags map[string]string) {
-				assert.NotContains(t, tags, tagContainersTags)
-			},
-		},
-		{
-			name:             "keeps other existing non containertags",
-			containerID:      "cid-123",
-			bufferEnabled:    true,
-			inputTags:        map[string]string{"existing": "value"},
-			bufferReturnTags: []string{"new:tag"},
-			expectAsyncCall:  true,
-			verifyTags: func(t *testing.T, tags map[string]string) {
-				assert.Equal(t, "value", tags["existing"])
-				assert.Equal(t, "new:tag", tags[tagContainersTags])
-			},
-		},
-	}
-
-	for _, tt := range tests {
-		t.Run(tt.name, func(t *testing.T) {
-			mockWriter := &mockTraceWriter{}
-			mockBuffer := &mockContainerTagsBuffer{
-				enabled:    tt.bufferEnabled,
-				returnTags: tt.bufferReturnTags,
-				pending:    tt.expectAsyncCall,
-			}
-
-			agent := &Agent{
-				TraceWriter:         mockWriter,
-				ContainerTagsBuffer: mockBuffer,
-			}
-
-			payload := &writer.SampledChunks{
-				Size: 1024,
-				TracerPayload: &pb.TracerPayload{
-					ContainerID: tt.containerID,
-					Tags:        tt.inputTags,
-				},
-			}
-
-			agent.writeChunks(payload)
-
-			assert.Len(t, mockWriter.payloads, 1, "should have written exactly 1 chunk")
-			tt.verifyTags(t, mockWriter.payloads[0].TracerPayload.Tags)
-			assert.Equal(t, tt.expectAsyncCall, mockBuffer.pending)
-		})
-	}
 }