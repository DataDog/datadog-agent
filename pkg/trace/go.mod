module github.com/DataDog/datadog-agent/pkg/trace

go 1.23.0

// NOTE: Prefer using simple `require` directives instead of using `replace` if possible.
// See https://github.com/DataDog/datadog-agent/blob/main/docs/dev/gomodreplace.md
// for more details.

require (
	github.com/DataDog/datadog-agent/comp/trace/compression/def v0.61.0
	github.com/DataDog/datadog-agent/comp/trace/compression/impl-gzip v0.61.0
	github.com/DataDog/datadog-agent/comp/trace/compression/impl-zstd v0.56.0-rc.3
	github.com/DataDog/datadog-agent/pkg/obfuscate v0.63.0-devel.0.20250123185937-1feb84b482c8
	github.com/DataDog/datadog-agent/pkg/proto v0.64.0-devel
	github.com/DataDog/datadog-agent/pkg/remoteconfig/state v0.61.0
	github.com/DataDog/datadog-agent/pkg/util/cgroups v0.61.0
	github.com/DataDog/datadog-agent/pkg/util/log v0.64.0-devel
	github.com/DataDog/datadog-agent/pkg/util/pointer v0.61.0
	github.com/DataDog/datadog-agent/pkg/util/scrubber v0.62.3
	github.com/DataDog/datadog-go/v5 v5.6.0
	github.com/DataDog/opentelemetry-mapping-go/pkg/otlp/attributes v0.26.0
	github.com/DataDog/sketches-go v1.4.7
	github.com/Microsoft/go-winio v0.6.2
	github.com/cihub/seelog v0.0.0-20170130134532-f561c5e57575 // indirect
	github.com/davecgh/go-spew v1.1.2-0.20180830191138-d8f796af33cc
	github.com/golang/mock v1.7.0-rc.1
	github.com/golang/protobuf v1.5.4
	github.com/google/go-cmp v0.7.0
	github.com/google/gofuzz v1.2.0
	github.com/google/uuid v1.6.0
	github.com/open-telemetry/opentelemetry-collector-contrib/processor/probabilisticsamplerprocessor v0.122.0
	github.com/stretchr/testify v1.10.0
	github.com/tinylib/msgp v1.2.5
	github.com/vmihailenco/msgpack/v4 v4.3.13
	go.opentelemetry.io/collector/component v1.28.1 // indirect
	go.opentelemetry.io/collector/consumer v1.28.1
	go.opentelemetry.io/collector/pdata v1.28.1
	go.opentelemetry.io/collector/processor/processortest v0.122.1
	go.opentelemetry.io/collector/semconv v0.122.1
	go.opentelemetry.io/otel v1.35.0
	go.opentelemetry.io/otel/metric v1.35.0
	go.uber.org/atomic v1.11.0
	golang.org/x/sys v0.31.0
<<<<<<< HEAD
	golang.org/x/time v0.9.0
	google.golang.org/grpc v1.71.0
	google.golang.org/protobuf v1.36.6
=======
	golang.org/x/time v0.11.0
	google.golang.org/grpc v1.70.0
	google.golang.org/protobuf v1.36.5
>>>>>>> 34746d2e
	gopkg.in/ini.v1 v1.67.0
	k8s.io/apimachinery v0.31.4
)

require (
	github.com/DataDog/datadog-agent/comp/core/tagger/origindetection v0.62.0-rc.7
	github.com/shirou/gopsutil/v4 v4.25.1
	go.opentelemetry.io/collector/component/componenttest v0.122.1
	google.golang.org/genproto/googleapis/rpc v0.0.0-20250224174004-546df14abb99
)

require go.opentelemetry.io/collector/processor v0.122.1 // indirect

require (
	go.opentelemetry.io/collector/consumer/xconsumer v0.122.1 // indirect
	go.opentelemetry.io/collector/processor/xprocessor v0.122.1 // indirect
)

require (
	github.com/DataDog/datadog-agent/pkg/version v0.62.3 // indirect
	github.com/DataDog/go-sqllexer v0.1.3 // indirect
	github.com/DataDog/go-tuf v1.1.0-0.5.2 // indirect
	github.com/DataDog/zstd v1.5.6 // indirect
	github.com/cespare/xxhash/v2 v2.3.0 // indirect
	github.com/containerd/cgroups/v3 v3.0.5 // indirect
	github.com/coreos/go-systemd/v22 v22.5.0 // indirect
	github.com/docker/go-units v0.5.0 // indirect
	github.com/dustin/go-humanize v1.0.1 // indirect
	github.com/ebitengine/purego v0.8.2 // indirect
	github.com/go-logr/logr v1.4.2 // indirect
	github.com/go-logr/stdr v1.2.2 // indirect
	github.com/go-ole/go-ole v1.3.0 // indirect
	github.com/godbus/dbus/v5 v5.1.0 // indirect
	github.com/gogo/protobuf v1.3.2 // indirect
	github.com/json-iterator/go v1.1.12 // indirect
	github.com/lufia/plan9stats v0.0.0-20240226150601-1dcf7310316a // indirect
	github.com/moby/sys/userns v0.1.0 // indirect
	github.com/modern-go/concurrent v0.0.0-20180306012644-bacd9c7ef1dd // indirect
	github.com/modern-go/reflect2 v1.0.2 // indirect
	github.com/open-telemetry/opentelemetry-collector-contrib/pkg/sampling v0.122.0 // indirect
	github.com/opencontainers/runtime-spec v1.2.1 // indirect
	github.com/outcaste-io/ristretto v0.2.3 // indirect
	github.com/philhofer/fwd v1.1.3-0.20240916144458-20a13a1f6b7c // indirect
	github.com/pkg/errors v0.9.1 // indirect
	github.com/planetscale/vtprotobuf v0.6.1-0.20240319094008-0393e58bdf10 // indirect
	github.com/pmezard/go-difflib v1.0.1-0.20181226105442-5d4384ee4fb2 // indirect
	github.com/power-devops/perfstat v0.0.0-20240221224432-82ca36839d55 // indirect
	github.com/secure-systems-lab/go-securesystemslib v0.9.0 // indirect
	github.com/tklauser/go-sysconf v0.3.14 // indirect
	github.com/tklauser/numcpus v0.8.0 // indirect
	github.com/vmihailenco/tagparser v0.1.2 // indirect
	github.com/yusufpapurcu/wmi v1.2.4 // indirect
	go.opentelemetry.io/auto/sdk v1.1.0 // indirect
	go.opentelemetry.io/collector/component/componentstatus v0.122.1 // indirect
	go.opentelemetry.io/collector/consumer/consumertest v0.122.1 // indirect
	go.opentelemetry.io/collector/pdata/pprofile v0.122.1 // indirect
	go.opentelemetry.io/collector/pdata/testdata v0.122.1 // indirect
	go.opentelemetry.io/collector/pipeline v0.122.1 // indirect
	go.opentelemetry.io/otel/sdk v1.35.0 // indirect
	go.opentelemetry.io/otel/sdk/metric v1.35.0 // indirect
	go.opentelemetry.io/otel/trace v1.35.0 // indirect
	go.uber.org/multierr v1.11.0 // indirect
	go.uber.org/zap v1.27.0 // indirect
	golang.org/x/exp v0.0.0-20250210185358-939b2ce775ac // indirect
	golang.org/x/net v0.38.0 // indirect
	golang.org/x/text v0.23.0 // indirect
	google.golang.org/appengine v1.6.8 // indirect
	gopkg.in/yaml.v3 v3.0.1 // indirect
)

replace github.com/DataDog/datadog-agent => ../../

// github.com/golang/mock is unmaintained and archived, v1.6.0 is the last released version
replace github.com/golang/mock => github.com/golang/mock v1.6.0

// This section was automatically added by 'dda inv modules.add-all-replace' command, do not edit manually

replace (
	github.com/DataDog/datadog-agent/comp/api/api/def => ../../comp/api/api/def
	github.com/DataDog/datadog-agent/comp/api/authtoken => ../../comp/api/authtoken
	github.com/DataDog/datadog-agent/comp/core/config => ../../comp/core/config
	github.com/DataDog/datadog-agent/comp/core/configsync => ../../comp/core/configsync
	github.com/DataDog/datadog-agent/comp/core/flare/builder => ../../comp/core/flare/builder
	github.com/DataDog/datadog-agent/comp/core/flare/types => ../../comp/core/flare/types
	github.com/DataDog/datadog-agent/comp/core/hostname/hostnameinterface => ../../comp/core/hostname/hostnameinterface
	github.com/DataDog/datadog-agent/comp/core/log/def => ../../comp/core/log/def
	github.com/DataDog/datadog-agent/comp/core/log/fx => ../../comp/core/log/fx
	github.com/DataDog/datadog-agent/comp/core/log/impl => ../../comp/core/log/impl
	github.com/DataDog/datadog-agent/comp/core/log/impl-trace => ../../comp/core/log/impl-trace
	github.com/DataDog/datadog-agent/comp/core/log/mock => ../../comp/core/log/mock
	github.com/DataDog/datadog-agent/comp/core/secrets => ../../comp/core/secrets
	github.com/DataDog/datadog-agent/comp/core/status => ../../comp/core/status
	github.com/DataDog/datadog-agent/comp/core/status/statusimpl => ../../comp/core/status/statusimpl
	github.com/DataDog/datadog-agent/comp/core/tagger/def => ../../comp/core/tagger/def
	github.com/DataDog/datadog-agent/comp/core/tagger/fx-remote => ../../comp/core/tagger/fx-remote
	github.com/DataDog/datadog-agent/comp/core/tagger/generic_store => ../../comp/core/tagger/generic_store
	github.com/DataDog/datadog-agent/comp/core/tagger/impl-remote => ../../comp/core/tagger/impl-remote
	github.com/DataDog/datadog-agent/comp/core/tagger/origindetection => ../../comp/core/tagger/origindetection
	github.com/DataDog/datadog-agent/comp/core/tagger/subscriber => ../../comp/core/tagger/subscriber
	github.com/DataDog/datadog-agent/comp/core/tagger/tags => ../../comp/core/tagger/tags
	github.com/DataDog/datadog-agent/comp/core/tagger/telemetry => ../../comp/core/tagger/telemetry
	github.com/DataDog/datadog-agent/comp/core/tagger/types => ../../comp/core/tagger/types
	github.com/DataDog/datadog-agent/comp/core/tagger/utils => ../../comp/core/tagger/utils
	github.com/DataDog/datadog-agent/comp/core/telemetry => ../../comp/core/telemetry
	github.com/DataDog/datadog-agent/comp/def => ../../comp/def
	github.com/DataDog/datadog-agent/comp/forwarder/defaultforwarder => ../../comp/forwarder/defaultforwarder
	github.com/DataDog/datadog-agent/comp/forwarder/orchestrator/orchestratorinterface => ../../comp/forwarder/orchestrator/orchestratorinterface
	github.com/DataDog/datadog-agent/comp/logs/agent/config => ../../comp/logs/agent/config
	github.com/DataDog/datadog-agent/comp/netflow/payload => ../../comp/netflow/payload
	github.com/DataDog/datadog-agent/comp/otelcol/collector-contrib/def => ../../comp/otelcol/collector-contrib/def
	github.com/DataDog/datadog-agent/comp/otelcol/collector-contrib/impl => ../../comp/otelcol/collector-contrib/impl
	github.com/DataDog/datadog-agent/comp/otelcol/converter/def => ../../comp/otelcol/converter/def
	github.com/DataDog/datadog-agent/comp/otelcol/converter/impl => ../../comp/otelcol/converter/impl
	github.com/DataDog/datadog-agent/comp/otelcol/ddflareextension/def => ../../comp/otelcol/ddflareextension/def
	github.com/DataDog/datadog-agent/comp/otelcol/ddflareextension/impl => ../../comp/otelcol/ddflareextension/impl
	github.com/DataDog/datadog-agent/comp/otelcol/ddflareextension/types => ../../comp/otelcol/ddflareextension/types
	github.com/DataDog/datadog-agent/comp/otelcol/ddprofilingextension/def => ../../comp/otelcol/ddprofilingextension/def
	github.com/DataDog/datadog-agent/comp/otelcol/ddprofilingextension/impl => ../../comp/otelcol/ddprofilingextension/impl
	github.com/DataDog/datadog-agent/comp/otelcol/logsagentpipeline => ../../comp/otelcol/logsagentpipeline
	github.com/DataDog/datadog-agent/comp/otelcol/logsagentpipeline/logsagentpipelineimpl => ../../comp/otelcol/logsagentpipeline/logsagentpipelineimpl
	github.com/DataDog/datadog-agent/comp/otelcol/otlp/components/connector/datadogconnector => ../../comp/otelcol/otlp/components/connector/datadogconnector
	github.com/DataDog/datadog-agent/comp/otelcol/otlp/components/exporter/datadogexporter => ../../comp/otelcol/otlp/components/exporter/datadogexporter
	github.com/DataDog/datadog-agent/comp/otelcol/otlp/components/exporter/logsagentexporter => ../../comp/otelcol/otlp/components/exporter/logsagentexporter
	github.com/DataDog/datadog-agent/comp/otelcol/otlp/components/exporter/serializerexporter => ../../comp/otelcol/otlp/components/exporter/serializerexporter
	github.com/DataDog/datadog-agent/comp/otelcol/otlp/components/metricsclient => ../../comp/otelcol/otlp/components/metricsclient
	github.com/DataDog/datadog-agent/comp/otelcol/otlp/components/processor/infraattributesprocessor => ../../comp/otelcol/otlp/components/processor/infraattributesprocessor
	github.com/DataDog/datadog-agent/comp/otelcol/otlp/components/statsprocessor => ../../comp/otelcol/otlp/components/statsprocessor
	github.com/DataDog/datadog-agent/comp/otelcol/otlp/testutil => ../../comp/otelcol/otlp/testutil
	github.com/DataDog/datadog-agent/comp/otelcol/status/def => ../../comp/otelcol/status/def
	github.com/DataDog/datadog-agent/comp/otelcol/status/impl => ../../comp/otelcol/status/impl
	github.com/DataDog/datadog-agent/comp/serializer/logscompression => ../../comp/serializer/logscompression
	github.com/DataDog/datadog-agent/comp/serializer/metricscompression => ../../comp/serializer/metricscompression
	github.com/DataDog/datadog-agent/comp/trace/agent/def => ../../comp/trace/agent/def
	github.com/DataDog/datadog-agent/comp/trace/compression/def => ../../comp/trace/compression/def
	github.com/DataDog/datadog-agent/comp/trace/compression/impl-gzip => ../../comp/trace/compression/impl-gzip
	github.com/DataDog/datadog-agent/comp/trace/compression/impl-zstd => ../../comp/trace/compression/impl-zstd
	github.com/DataDog/datadog-agent/pkg/aggregator/ckey => ../../pkg/aggregator/ckey
	github.com/DataDog/datadog-agent/pkg/api => ../../pkg/api
	github.com/DataDog/datadog-agent/pkg/collector/check/defaults => ../../pkg/collector/check/defaults
	github.com/DataDog/datadog-agent/pkg/config/env => ../../pkg/config/env
	github.com/DataDog/datadog-agent/pkg/config/mock => ../../pkg/config/mock
	github.com/DataDog/datadog-agent/pkg/config/model => ../../pkg/config/model
	github.com/DataDog/datadog-agent/pkg/config/nodetreemodel => ../../pkg/config/nodetreemodel
	github.com/DataDog/datadog-agent/pkg/config/remote => ../../pkg/config/remote
	github.com/DataDog/datadog-agent/pkg/config/setup => ../../pkg/config/setup
	github.com/DataDog/datadog-agent/pkg/config/structure => ../../pkg/config/structure
	github.com/DataDog/datadog-agent/pkg/config/teeconfig => ../../pkg/config/teeconfig
	github.com/DataDog/datadog-agent/pkg/config/utils => ../../pkg/config/utils
	github.com/DataDog/datadog-agent/pkg/config/viperconfig => ../../pkg/config/viperconfig
	github.com/DataDog/datadog-agent/pkg/errors => ../../pkg/errors
	github.com/DataDog/datadog-agent/pkg/fips => ../../pkg/fips
	github.com/DataDog/datadog-agent/pkg/fleet/installer => ../../pkg/fleet/installer
	github.com/DataDog/datadog-agent/pkg/gohai => ../../pkg/gohai
	github.com/DataDog/datadog-agent/pkg/linters/components/pkgconfigusage => ../../pkg/linters/components/pkgconfigusage
	github.com/DataDog/datadog-agent/pkg/logs/auditor => ../../pkg/logs/auditor
	github.com/DataDog/datadog-agent/pkg/logs/client => ../../pkg/logs/client
	github.com/DataDog/datadog-agent/pkg/logs/diagnostic => ../../pkg/logs/diagnostic
	github.com/DataDog/datadog-agent/pkg/logs/message => ../../pkg/logs/message
	github.com/DataDog/datadog-agent/pkg/logs/metrics => ../../pkg/logs/metrics
	github.com/DataDog/datadog-agent/pkg/logs/pipeline => ../../pkg/logs/pipeline
	github.com/DataDog/datadog-agent/pkg/logs/processor => ../../pkg/logs/processor
	github.com/DataDog/datadog-agent/pkg/logs/sds => ../../pkg/logs/sds
	github.com/DataDog/datadog-agent/pkg/logs/sender => ../../pkg/logs/sender
	github.com/DataDog/datadog-agent/pkg/logs/sources => ../../pkg/logs/sources
	github.com/DataDog/datadog-agent/pkg/logs/status/statusinterface => ../../pkg/logs/status/statusinterface
	github.com/DataDog/datadog-agent/pkg/logs/status/utils => ../../pkg/logs/status/utils
	github.com/DataDog/datadog-agent/pkg/logs/util/testutils => ../../pkg/logs/util/testutils
	github.com/DataDog/datadog-agent/pkg/metrics => ../../pkg/metrics
	github.com/DataDog/datadog-agent/pkg/network/payload => ../../pkg/network/payload
	github.com/DataDog/datadog-agent/pkg/networkdevice/profile => ../../pkg/networkdevice/profile
	github.com/DataDog/datadog-agent/pkg/networkpath/payload => ../../pkg/networkpath/payload
	github.com/DataDog/datadog-agent/pkg/obfuscate => ../../pkg/obfuscate
	github.com/DataDog/datadog-agent/pkg/orchestrator/model => ../../pkg/orchestrator/model
	github.com/DataDog/datadog-agent/pkg/process/util/api => ../../pkg/process/util/api
	github.com/DataDog/datadog-agent/pkg/proto => ../../pkg/proto
	github.com/DataDog/datadog-agent/pkg/remoteconfig/state => ../../pkg/remoteconfig/state
	github.com/DataDog/datadog-agent/pkg/security/secl => ../../pkg/security/secl
	github.com/DataDog/datadog-agent/pkg/security/seclwin => ../../pkg/security/seclwin
	github.com/DataDog/datadog-agent/pkg/serializer => ../../pkg/serializer
	github.com/DataDog/datadog-agent/pkg/status/health => ../../pkg/status/health
	github.com/DataDog/datadog-agent/pkg/tagger/types => ../../pkg/tagger/types
	github.com/DataDog/datadog-agent/pkg/tagset => ../../pkg/tagset
	github.com/DataDog/datadog-agent/pkg/telemetry => ../../pkg/telemetry
	github.com/DataDog/datadog-agent/pkg/trace/stats/oteltest => ../../pkg/trace/stats/oteltest
	github.com/DataDog/datadog-agent/pkg/util/backoff => ../../pkg/util/backoff
	github.com/DataDog/datadog-agent/pkg/util/buf => ../../pkg/util/buf
	github.com/DataDog/datadog-agent/pkg/util/cache => ../../pkg/util/cache
	github.com/DataDog/datadog-agent/pkg/util/cgroups => ../../pkg/util/cgroups
	github.com/DataDog/datadog-agent/pkg/util/common => ../../pkg/util/common
	github.com/DataDog/datadog-agent/pkg/util/compression => ../../pkg/util/compression
	github.com/DataDog/datadog-agent/pkg/util/containers/image => ../../pkg/util/containers/image
	github.com/DataDog/datadog-agent/pkg/util/defaultpaths => ../../pkg/util/defaultpaths
	github.com/DataDog/datadog-agent/pkg/util/executable => ../../pkg/util/executable
	github.com/DataDog/datadog-agent/pkg/util/filesystem => ../../pkg/util/filesystem
	github.com/DataDog/datadog-agent/pkg/util/flavor => ../../pkg/util/flavor
	github.com/DataDog/datadog-agent/pkg/util/fxutil => ../../pkg/util/fxutil
	github.com/DataDog/datadog-agent/pkg/util/grpc => ../../pkg/util/grpc
	github.com/DataDog/datadog-agent/pkg/util/hostname/validate => ../../pkg/util/hostname/validate
	github.com/DataDog/datadog-agent/pkg/util/http => ../../pkg/util/http
	github.com/DataDog/datadog-agent/pkg/util/json => ../../pkg/util/json
	github.com/DataDog/datadog-agent/pkg/util/log => ../../pkg/util/log
	github.com/DataDog/datadog-agent/pkg/util/log/setup => ../../pkg/util/log/setup
	github.com/DataDog/datadog-agent/pkg/util/option => ../../pkg/util/option
	github.com/DataDog/datadog-agent/pkg/util/otel => ../../pkg/util/otel
	github.com/DataDog/datadog-agent/pkg/util/pointer => ../../pkg/util/pointer
	github.com/DataDog/datadog-agent/pkg/util/prometheus => ../../pkg/util/prometheus
	github.com/DataDog/datadog-agent/pkg/util/scrubber => ../../pkg/util/scrubber
	github.com/DataDog/datadog-agent/pkg/util/sort => ../../pkg/util/sort
	github.com/DataDog/datadog-agent/pkg/util/startstop => ../../pkg/util/startstop
	github.com/DataDog/datadog-agent/pkg/util/statstracker => ../../pkg/util/statstracker
	github.com/DataDog/datadog-agent/pkg/util/system => ../../pkg/util/system
	github.com/DataDog/datadog-agent/pkg/util/system/socket => ../../pkg/util/system/socket
	github.com/DataDog/datadog-agent/pkg/util/testutil => ../../pkg/util/testutil
	github.com/DataDog/datadog-agent/pkg/util/utilizationtracker => ../../pkg/util/utilizationtracker
	github.com/DataDog/datadog-agent/pkg/util/uuid => ../../pkg/util/uuid
	github.com/DataDog/datadog-agent/pkg/util/winutil => ../../pkg/util/winutil
	github.com/DataDog/datadog-agent/pkg/version => ../../pkg/version
	github.com/DataDog/datadog-agent/test/fakeintake => ../../test/fakeintake
	github.com/DataDog/datadog-agent/test/new-e2e => ../../test/new-e2e
	github.com/DataDog/datadog-agent/test/otel => ../../test/otel
)<|MERGE_RESOLUTION|>--- conflicted
+++ resolved
@@ -41,15 +41,9 @@
 	go.opentelemetry.io/otel/metric v1.35.0
 	go.uber.org/atomic v1.11.0
 	golang.org/x/sys v0.31.0
-<<<<<<< HEAD
-	golang.org/x/time v0.9.0
+	golang.org/x/time v0.11.0
 	google.golang.org/grpc v1.71.0
 	google.golang.org/protobuf v1.36.6
-=======
-	golang.org/x/time v0.11.0
-	google.golang.org/grpc v1.70.0
-	google.golang.org/protobuf v1.36.5
->>>>>>> 34746d2e
 	gopkg.in/ini.v1 v1.67.0
 	k8s.io/apimachinery v0.31.4
 )
