module github.com/DataDog/datadog-agent/pkg/trace

go 1.20

// NOTE: Prefer using simple `require` directives instead of using `replace` if possible.
// See https://github.com/DataDog/datadog-agent/blob/main/docs/dev/gomodreplace.md
// for more details.

// Internal deps fix version
replace github.com/docker/distribution => github.com/docker/distribution v2.8.1+incompatible

require (
	github.com/DataDog/datadog-agent/pkg/obfuscate v0.48.0-rc.2
	github.com/DataDog/datadog-agent/pkg/proto v0.48.0-rc.2
	github.com/DataDog/datadog-agent/pkg/remoteconfig/state v0.48.0-rc.2
	github.com/DataDog/datadog-agent/pkg/util/cgroups v0.48.0-rc.2
	github.com/DataDog/datadog-agent/pkg/util/log v0.48.0-rc.2
	github.com/DataDog/datadog-agent/pkg/util/pointer v0.48.0-rc.2
	github.com/DataDog/datadog-agent/pkg/util/scrubber v0.48.0-rc.2
	github.com/DataDog/datadog-go/v5 v5.1.1
	github.com/DataDog/opentelemetry-mapping-go/pkg/otlp/attributes v0.8.0
	github.com/DataDog/sketches-go v1.4.2
	github.com/Microsoft/go-winio v0.6.1
	github.com/cihub/seelog v0.0.0-20170130134532-f561c5e57575
	github.com/davecgh/go-spew v1.1.1
	github.com/golang/mock v1.6.0
	github.com/golang/protobuf v1.5.3
	github.com/google/gofuzz v1.2.0
	github.com/google/uuid v1.3.0
	github.com/shirou/gopsutil/v3 v3.23.8
	github.com/stretchr/testify v1.8.4
	github.com/tinylib/msgp v1.1.8
	github.com/vmihailenco/msgpack/v4 v4.3.12
	go.opentelemetry.io/collector/pdata v1.0.0-rcv0014
	go.opentelemetry.io/collector/semconv v0.83.0
	go.uber.org/atomic v1.11.0
	golang.org/x/sys v0.11.0
	golang.org/x/time v0.3.0
<<<<<<< HEAD
	google.golang.org/grpc v1.55.0
=======
	google.golang.org/grpc v1.56.2
>>>>>>> b14a6336
	google.golang.org/protobuf v1.31.0
	k8s.io/apimachinery v0.25.5
)

require (
	github.com/DataDog/go-tuf v1.0.2-0.5.2 // indirect
	github.com/cespare/xxhash/v2 v2.2.0 // indirect
	github.com/containerd/cgroups/v3 v3.0.2 // indirect
	github.com/coreos/go-systemd/v22 v22.5.0 // indirect
	github.com/dgryski/go-farm v0.0.0-20200201041132-a6ae2369ad13 // indirect
	github.com/docker/go-units v0.5.0 // indirect
	github.com/dustin/go-humanize v1.0.1 // indirect
	github.com/go-ole/go-ole v1.2.6 // indirect
	github.com/godbus/dbus/v5 v5.0.6 // indirect
	github.com/gogo/protobuf v1.3.2 // indirect
	github.com/json-iterator/go v1.1.12 // indirect
	github.com/karrick/godirwalk v1.17.0 // indirect
	github.com/lufia/plan9stats v0.0.0-20220913051719-115f729f3c8c // indirect
	github.com/modern-go/concurrent v0.0.0-20180306012644-bacd9c7ef1dd // indirect
	github.com/modern-go/reflect2 v1.0.2 // indirect
	github.com/opencontainers/runtime-spec v1.1.0-rc.3 // indirect
	github.com/outcaste-io/ristretto v0.2.1 // indirect
	github.com/philhofer/fwd v1.1.2 // indirect
	github.com/pkg/errors v0.9.1 // indirect
	github.com/pmezard/go-difflib v1.0.0 // indirect
	github.com/power-devops/perfstat v0.0.0-20220216144756-c35f1ee13d7c // indirect
	github.com/secure-systems-lab/go-securesystemslib v0.7.0 // indirect
	github.com/shoenig/go-m1cpu v0.1.6 // indirect
	github.com/tklauser/go-sysconf v0.3.12 // indirect
	github.com/tklauser/numcpus v0.6.1 // indirect
	github.com/vmihailenco/tagparser v0.1.2 // indirect
	github.com/yusufpapurcu/wmi v1.2.3 // indirect
	go.uber.org/multierr v1.11.0 // indirect
	golang.org/x/mod v0.11.0 // indirect
	golang.org/x/net v0.12.0 // indirect
	golang.org/x/text v0.11.0 // indirect
	golang.org/x/tools v0.9.1 // indirect
	google.golang.org/appengine v1.6.7 // indirect
	google.golang.org/genproto/googleapis/rpc v0.0.0-20230530153820-e85fd2cbaebc // indirect
	gopkg.in/yaml.v2 v2.4.0 // indirect
	gopkg.in/yaml.v3 v3.0.1 // indirect
)

replace (
	github.com/DataDog/datadog-agent => ../../
	github.com/DataDog/datadog-agent/pkg/obfuscate => ../obfuscate
	github.com/DataDog/datadog-agent/pkg/proto => ../proto
	github.com/DataDog/datadog-agent/pkg/remoteconfig/state => ../remoteconfig/state
	github.com/DataDog/datadog-agent/pkg/util/cgroups => ../util/cgroups
	github.com/DataDog/datadog-agent/pkg/util/log => ../util/log
	github.com/DataDog/datadog-agent/pkg/util/pointer => ../util/pointer
	github.com/DataDog/datadog-agent/pkg/util/scrubber => ../util/scrubber
)<|MERGE_RESOLUTION|>--- conflicted
+++ resolved
@@ -36,11 +36,7 @@
 	go.uber.org/atomic v1.11.0
 	golang.org/x/sys v0.11.0
 	golang.org/x/time v0.3.0
-<<<<<<< HEAD
-	google.golang.org/grpc v1.55.0
-=======
 	google.golang.org/grpc v1.56.2
->>>>>>> b14a6336
 	google.golang.org/protobuf v1.31.0
 	k8s.io/apimachinery v0.25.5
 )
