--- conflicted
+++ resolved
@@ -132,18 +132,11 @@
 	go.uber.org/fx v1.24.0 // indirect
 	go.uber.org/multierr v1.11.0 // indirect
 	go.uber.org/zap v1.27.1 // indirect
-<<<<<<< HEAD
 	go.yaml.in/yaml/v2 v2.4.3 // indirect
-	golang.org/x/exp v0.0.0-20251113190631-e25ba8c21ef6 // indirect
-	golang.org/x/net v0.47.0 // indirect
-	golang.org/x/sync v0.18.0 // indirect
-	golang.org/x/text v0.31.0 // indirect
-=======
 	golang.org/x/exp v0.0.0-20251209150349-8475f28825e9 // indirect
 	golang.org/x/net v0.48.0 // indirect
 	golang.org/x/sync v0.19.0 // indirect
 	golang.org/x/text v0.32.0 // indirect
->>>>>>> faa143a6
 	google.golang.org/appengine v1.6.8 // indirect
 	gopkg.in/yaml.v3 v3.0.1 // indirect
 )
