--- conflicted
+++ resolved
@@ -42,11 +42,7 @@
 	go.uber.org/atomic v1.11.0
 	golang.org/x/sys v0.36.0
 	golang.org/x/time v0.12.0
-<<<<<<< HEAD
-	google.golang.org/grpc v1.75.0
-=======
 	google.golang.org/grpc v1.75.1
->>>>>>> a2dfc11b
 	google.golang.org/protobuf v1.36.9
 	gopkg.in/ini.v1 v1.67.0
 	k8s.io/apimachinery v0.32.3
@@ -64,14 +60,7 @@
 
 require go.opentelemetry.io/collector/processor v1.43.0 // indirect
 
-<<<<<<< HEAD
-require (
-	github.com/prometheus/client_golang v1.23.2 // indirect
-	go.opentelemetry.io/contrib/otelconf v0.17.0 // indirect
-)
-=======
 require github.com/prometheus/otlptranslator v1.0.0 // indirect
->>>>>>> a2dfc11b
 
 require (
 	github.com/hashicorp/go-version v1.7.0 // indirect
