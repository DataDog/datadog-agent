module github.com/DataDog/datadog-agent/pkg/trace

go 1.22.0

// NOTE: Prefer using simple `require` directives instead of using `replace` if possible.
// See https://github.com/DataDog/datadog-agent/blob/main/docs/dev/gomodreplace.md
// for more details.

// Internal deps fix version
replace github.com/docker/distribution => github.com/docker/distribution v2.8.1+incompatible

require (
	github.com/DataDog/datadog-agent/comp/trace/compression/def v0.56.0-rc.3
	github.com/DataDog/datadog-agent/comp/trace/compression/impl-gzip v0.56.0-rc.3
	github.com/DataDog/datadog-agent/comp/trace/compression/impl-zstd v0.56.0-rc.3
	github.com/DataDog/datadog-agent/pkg/obfuscate v0.56.0-rc.3
	github.com/DataDog/datadog-agent/pkg/proto v0.56.0-rc.3
	github.com/DataDog/datadog-agent/pkg/remoteconfig/state v0.56.0-rc.3
	github.com/DataDog/datadog-agent/pkg/util/cgroups v0.56.0-rc.3
	github.com/DataDog/datadog-agent/pkg/util/log v0.59.0
	github.com/DataDog/datadog-agent/pkg/util/pointer v0.59.0
	github.com/DataDog/datadog-agent/pkg/util/scrubber v0.59.0
	github.com/DataDog/datadog-go/v5 v5.6.0
	github.com/DataDog/opentelemetry-mapping-go/pkg/otlp/attributes v0.22.0
	github.com/DataDog/sketches-go v1.4.6
	github.com/Microsoft/go-winio v0.6.2
	github.com/cihub/seelog v0.0.0-20170130134532-f561c5e57575 // indirect
	github.com/davecgh/go-spew v1.1.2-0.20180830191138-d8f796af33cc
	github.com/golang/mock v1.7.0-rc.1
	github.com/golang/protobuf v1.5.4
	github.com/google/go-cmp v0.6.0
	github.com/google/gofuzz v1.2.0
	github.com/google/uuid v1.6.0
	github.com/open-telemetry/opentelemetry-collector-contrib/processor/probabilisticsamplerprocessor v0.116.0
	github.com/stretchr/testify v1.10.0
	github.com/tinylib/msgp v1.2.5
	github.com/vmihailenco/msgpack/v4 v4.3.13
	go.opentelemetry.io/collector/component v0.116.0 // indirect
	go.opentelemetry.io/collector/consumer v1.22.0
	go.opentelemetry.io/collector/pdata v1.22.0
	go.opentelemetry.io/collector/processor/processortest v0.116.0
	go.opentelemetry.io/collector/semconv v0.116.0
	go.opentelemetry.io/otel v1.32.0
	go.opentelemetry.io/otel/metric v1.32.0
	go.uber.org/atomic v1.11.0
	golang.org/x/sys v0.28.0
	golang.org/x/time v0.8.0
<<<<<<< HEAD
	google.golang.org/grpc v1.68.1
	google.golang.org/protobuf v1.35.2
=======
	google.golang.org/grpc v1.69.2
	google.golang.org/protobuf v1.36.1
>>>>>>> 0092d926
	gopkg.in/ini.v1 v1.67.0
	k8s.io/apimachinery v0.31.2
)

require (
	github.com/DataDog/datadog-agent/comp/core/tagger/origindetection v0.0.0-20241217122454-175edb6c74f2
	github.com/shirou/gopsutil/v4 v4.24.11
	go.opentelemetry.io/collector/component/componenttest v0.116.0
)

require go.opentelemetry.io/collector/processor v0.116.0 // indirect

require (
	go.opentelemetry.io/collector/consumer/xconsumer v0.116.0 // indirect
	go.opentelemetry.io/collector/processor/xprocessor v0.116.0 // indirect
)

require (
	github.com/DataDog/datadog-agent/pkg/version v0.59.1 // indirect
	github.com/DataDog/go-sqllexer v0.0.17 // indirect
	github.com/DataDog/go-tuf v1.1.0-0.5.2 // indirect
	github.com/DataDog/zstd v1.5.6 // indirect
	github.com/cespare/xxhash/v2 v2.3.0 // indirect
	github.com/containerd/cgroups/v3 v3.0.4 // indirect
	github.com/coreos/go-systemd/v22 v22.5.0 // indirect
	github.com/docker/go-units v0.5.0 // indirect
	github.com/dustin/go-humanize v1.0.1 // indirect
	github.com/ebitengine/purego v0.8.1 // indirect
	github.com/go-logr/logr v1.4.2 // indirect
	github.com/go-logr/stdr v1.2.2 // indirect
	github.com/go-ole/go-ole v1.3.0 // indirect
	github.com/godbus/dbus/v5 v5.1.0 // indirect
	github.com/gogo/protobuf v1.3.2 // indirect
	github.com/json-iterator/go v1.1.12 // indirect
	github.com/karrick/godirwalk v1.17.0 // indirect
	github.com/lufia/plan9stats v0.0.0-20220913051719-115f729f3c8c // indirect
	github.com/moby/sys/userns v0.1.0 // indirect
	github.com/modern-go/concurrent v0.0.0-20180306012644-bacd9c7ef1dd // indirect
	github.com/modern-go/reflect2 v1.0.2 // indirect
	github.com/open-telemetry/opentelemetry-collector-contrib/pkg/sampling v0.116.0 // indirect
	github.com/opencontainers/runtime-spec v1.2.0 // indirect
	github.com/outcaste-io/ristretto v0.2.3 // indirect
	github.com/philhofer/fwd v1.1.3-0.20240916144458-20a13a1f6b7c // indirect
	github.com/pkg/errors v0.9.1 // indirect
	github.com/planetscale/vtprotobuf v0.6.1-0.20240319094008-0393e58bdf10 // indirect
	github.com/pmezard/go-difflib v1.0.1-0.20181226105442-5d4384ee4fb2 // indirect
	github.com/power-devops/perfstat v0.0.0-20220216144756-c35f1ee13d7c // indirect
	github.com/secure-systems-lab/go-securesystemslib v0.8.0 // indirect
	github.com/tklauser/go-sysconf v0.3.14 // indirect
	github.com/tklauser/numcpus v0.8.0 // indirect
	github.com/vmihailenco/tagparser v0.1.2 // indirect
	github.com/yusufpapurcu/wmi v1.2.4 // indirect
	go.opentelemetry.io/collector/component/componentstatus v0.116.0 // indirect
	go.opentelemetry.io/collector/config/configtelemetry v0.116.0 // indirect
	go.opentelemetry.io/collector/consumer/consumertest v0.116.0 // indirect
	go.opentelemetry.io/collector/pdata/pprofile v0.116.0 // indirect
	go.opentelemetry.io/collector/pdata/testdata v0.116.0 // indirect
	go.opentelemetry.io/collector/pipeline v0.116.0 // indirect
	go.opentelemetry.io/otel/sdk v1.32.0 // indirect
	go.opentelemetry.io/otel/sdk/metric v1.32.0 // indirect
	go.opentelemetry.io/otel/trace v1.32.0 // indirect
	go.uber.org/multierr v1.11.0 // indirect
	go.uber.org/zap v1.27.0 // indirect
	golang.org/x/net v0.33.0 // indirect
	golang.org/x/text v0.21.0 // indirect
	google.golang.org/appengine v1.6.8 // indirect
	google.golang.org/genproto/googleapis/rpc v0.0.0-20241230172942-26aa7a208def // indirect
	gopkg.in/yaml.v3 v3.0.1 // indirect
)

replace (
	github.com/DataDog/datadog-agent => ../../
	github.com/DataDog/datadog-agent/comp/core/tagger/origindetection => ../../comp/core/tagger/origindetection
	github.com/DataDog/datadog-agent/comp/trace/compression/def => ../../comp/trace/compression/def
	github.com/DataDog/datadog-agent/comp/trace/compression/impl-gzip => ../../comp/trace/compression/impl-gzip
	github.com/DataDog/datadog-agent/comp/trace/compression/impl-zstd => ../../comp/trace/compression/impl-zstd
	github.com/DataDog/datadog-agent/pkg/obfuscate => ../obfuscate
	github.com/DataDog/datadog-agent/pkg/proto => ../proto
	github.com/DataDog/datadog-agent/pkg/remoteconfig/state => ../remoteconfig/state
	github.com/DataDog/datadog-agent/pkg/util/cgroups => ../util/cgroups
	github.com/DataDog/datadog-agent/pkg/util/log => ../util/log
	github.com/DataDog/datadog-agent/pkg/util/pointer => ../util/pointer
	github.com/DataDog/datadog-agent/pkg/util/scrubber => ../util/scrubber
)

replace github.com/DataDog/datadog-agent/pkg/version => ../version

// github.com/golang/mock is unmaintained and archived, v1.6.0 is the last released version
replace github.com/golang/mock => github.com/golang/mock v1.6.0<|MERGE_RESOLUTION|>--- conflicted
+++ resolved
@@ -45,13 +45,8 @@
 	go.uber.org/atomic v1.11.0
 	golang.org/x/sys v0.28.0
 	golang.org/x/time v0.8.0
-<<<<<<< HEAD
-	google.golang.org/grpc v1.68.1
-	google.golang.org/protobuf v1.35.2
-=======
 	google.golang.org/grpc v1.69.2
 	google.golang.org/protobuf v1.36.1
->>>>>>> 0092d926
 	gopkg.in/ini.v1 v1.67.0
 	k8s.io/apimachinery v0.31.2
 )
