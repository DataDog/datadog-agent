// Unless explicitly stated otherwise all files in this repository are licensed
// under the Apache License Version 2.0.
// This product includes software developed at Datadog (https://www.datadoghq.com/).
// Copyright 2016-present Datadog, Inc.

package api

import (
	"context"
	"encoding/binary"
	"encoding/hex"
	"encoding/json"
	"fmt"
	"net/http"
	"sort"
	"strings"
	"testing"
	"time"
	"unicode"

	"github.com/DataDog/datadog-agent/pkg/trace/api/internal/header"
	"github.com/DataDog/datadog-agent/pkg/trace/config"
	"github.com/DataDog/datadog-agent/pkg/trace/pb"
	"github.com/DataDog/datadog-agent/pkg/trace/sampler"
	"github.com/DataDog/datadog-agent/pkg/trace/teststatsd"
	"github.com/DataDog/datadog-agent/pkg/trace/testutil"

	"github.com/DataDog/opentelemetry-mapping-go/pkg/otlp/attributes/source"
	"github.com/stretchr/testify/assert"
	"github.com/stretchr/testify/require"
	"go.opentelemetry.io/collector/pdata/pcommon"
	"go.opentelemetry.io/collector/pdata/ptrace"
	semconv "go.opentelemetry.io/collector/semconv/v1.6.1"
)

var otlpTestSpanConfig = &testutil.OTLPSpan{
	TraceState: "state",
	Name:       "/path",
	Kind:       ptrace.SpanKindServer,
	Attributes: map[string]interface{}{
		"name":   "john",
		"approx": 1.2,
		"count":  2,
	},
	Events: []testutil.OTLPSpanEvent{
		{
			Timestamp: 123,
			Name:      "boom",
			Attributes: map[string]interface{}{
				"key":      "Out of memory",
				"accuracy": 2.4,
			},
			Dropped: 2,
		},
		{
			Timestamp: 456,
			Name:      "exception",
			Attributes: map[string]interface{}{
				"exception.message":    "Out of memory",
				"exception.type":       "mem",
				"exception.stacktrace": "1/2/3",
			},
			Dropped: 2,
		},
	},
	Links: []testutil.OTLPSpanLink{
		{
			TraceID:    "fedcba98765432100123456789abcdef",
			SpanID:     "abcdef0123456789",
			TraceState: "dd=asdf256,ee=jkl;128",
			Attributes: map[string]interface{}{
				"a1": "v1",
				"a2": "v2",
			},
			Dropped: 24,
		},
		{
			TraceID:    "abcdef0123456789abcdef0123456789",
			SpanID:     "fedcba9876543210",
			TraceState: "",
			Attributes: map[string]interface{}{
				"a3": "v2",
				"a4": "v4",
			},
			Dropped: 0,
		},
		{
			TraceID:    "abcdef0123456789abcdef0123456789",
			SpanID:     "fedcba9876543210",
			TraceState: "",
			Attributes: map[string]interface{}{},
			Dropped:    2,
		},
		{
			TraceID:    "abcdef0123456789abcdef0123456789",
			SpanID:     "fedcba9876543210",
			TraceState: "",
			Attributes: map[string]interface{}{},
			Dropped:    0,
		},
	},
	StatusMsg:  "Error",
	StatusCode: ptrace.StatusCodeError,
}

var otlpTestSpan = testutil.NewOTLPSpan(otlpTestSpanConfig)

var otlpTestTracesRequest = testutil.NewOTLPTracesRequest([]testutil.OTLPResourceSpan{
	{
		LibName:    "libname",
		LibVersion: "v1.2.3",
		Attributes: map[string]interface{}{
			"service.name": "mongodb",
			"binary":       "rundb",
		},
		Spans: []*testutil.OTLPSpan{otlpTestSpanConfig},
	},
	{
		LibName:    "othername",
		LibVersion: "v1.2.0",
		Attributes: map[string]interface{}{
			"service.name": "pylons",
			"binary":       "runweb",
		},
		Spans: []*testutil.OTLPSpan{otlpTestSpanConfig},
	},
})

func TestOTLPMetrics(t *testing.T) {
	assert := assert.New(t)
	cfg := config.New()
	stats := &teststatsd.Client{}
	defer testutil.WithStatsClient(stats)()

	out := make(chan *Payload, 1)
	rcv := NewOTLPReceiver(out, cfg)
	rspans := testutil.NewOTLPTracesRequest([]testutil.OTLPResourceSpan{
		{
			LibName:    "libname",
			LibVersion: "1.2",
			Attributes: map[string]interface{}{},
			Spans: []*testutil.OTLPSpan{
				{Name: "1"},
				{Name: "2"},
				{Name: "3"},
			},
		},
		{
			LibName:    "other-libname",
			LibVersion: "2.1",
			Attributes: map[string]interface{}{},
			Spans: []*testutil.OTLPSpan{
				{Name: "4", TraceID: [16]byte{0, 0, 0, 0, 0, 0, 0, 0, 0, 0, 0, 0, 0, 0, 0, 1}},
				{Name: "5", TraceID: [16]byte{0, 0, 0, 0, 0, 0, 0, 0, 0, 0, 0, 0, 0, 0, 0, 2}},
			},
		},
	}).Traces().ResourceSpans()

	rcv.ReceiveResourceSpans(context.Background(), rspans.At(0), http.Header{})
	rcv.ReceiveResourceSpans(context.Background(), rspans.At(1), http.Header{})

	calls := stats.CountCalls
	assert.Equal(4, len(calls))
	assert.Contains(calls, teststatsd.MetricsArgs{Name: "datadog.trace_agent.otlp.spans", Value: 3, Tags: []string{"tracer_version:otlp-", "endpoint_version:opentelemetry_grpc_v1"}, Rate: 1})
	assert.Contains(calls, teststatsd.MetricsArgs{Name: "datadog.trace_agent.otlp.spans", Value: 2, Tags: []string{"tracer_version:otlp-", "endpoint_version:opentelemetry_grpc_v1"}, Rate: 1})
	assert.Contains(calls, teststatsd.MetricsArgs{Name: "datadog.trace_agent.otlp.traces", Value: 1, Tags: []string{"tracer_version:otlp-", "endpoint_version:opentelemetry_grpc_v1"}, Rate: 1})
	assert.Contains(calls, teststatsd.MetricsArgs{Name: "datadog.trace_agent.otlp.traces", Value: 2, Tags: []string{"tracer_version:otlp-", "endpoint_version:opentelemetry_grpc_v1"}, Rate: 1})
}

func TestOTLPNameRemapping(t *testing.T) {
	cfg := config.New()
	cfg.OTLPReceiver.SpanNameRemappings = map[string]string{"libname.unspecified": "new"}
	out := make(chan *Payload, 1)
	rcv := NewOTLPReceiver(out, cfg)
	rcv.ReceiveResourceSpans(context.Background(), testutil.NewOTLPTracesRequest([]testutil.OTLPResourceSpan{
		{
			LibName:    "libname",
			LibVersion: "1.2",
			Attributes: map[string]interface{}{},
			Spans: []*testutil.OTLPSpan{
				{Name: "asd"},
			},
		},
	}).Traces().ResourceSpans().At(0), http.Header{})
	timeout := time.After(500 * time.Millisecond)
	select {
	case <-timeout:
		t.Fatal("timed out")
	case p := <-out:
		assert.Equal(t, "new", p.TracerPayload.Chunks[0].Spans[0].Name)
	}
}

func TestCreateChunks(t *testing.T) {
	cfg := config.New()
	cfg.OTLPReceiver.ProbabilisticSampling = 50
	o := NewOTLPReceiver(nil, cfg)
	const (
		traceID1 = 123           // sampled by 50% rate
		traceID2 = 1237892138897 // not sampled by 50% rate
		traceID3 = 1237892138898 // not sampled by 50% rate
	)
	traces := map[uint64]pb.Trace{
		traceID1: {{TraceID: traceID1, SpanID: 1}, {TraceID: traceID1, SpanID: 2}},
		traceID2: {{TraceID: traceID2, SpanID: 1}, {TraceID: traceID2, SpanID: 2}},
		traceID3: {{TraceID: traceID3, SpanID: 1}, {TraceID: traceID3, SpanID: 2}},
	}
	priorities := map[uint64]sampler.SamplingPriority{
		traceID3: sampler.PriorityUserKeep,
	}
	chunks := o.createChunks(traces, priorities)
	var found int
	for _, c := range chunks {
		id := c.Spans[0].TraceID
		require.ElementsMatch(t, c.Spans, traces[id])
		require.Equal(t, "0.50", c.Tags["_dd.otlp_sr"])
		switch id {
		case traceID1:
			found += 1
			require.Equal(t, "-9", c.Spans[0].Meta["_dd.p.dm"])
			require.Equal(t, int32(1), c.Priority)
		case traceID2:
			found += 2
			require.Equal(t, "-9", c.Spans[0].Meta["_dd.p.dm"])
			require.Equal(t, int32(0), c.Priority)
		case traceID3:
			found += 3
			require.Equal(t, "-4", c.Spans[0].Meta["_dd.p.dm"])
			require.Equal(t, int32(2), c.Priority)
		}
	}
	require.Equal(t, 6, found)
}

func TestOTLPReceiveResourceSpans(t *testing.T) {
	cfg := config.New()
	out := make(chan *Payload, 1)
	rcv := NewOTLPReceiver(out, cfg)
	require := require.New(t)
	for _, tt := range []struct {
		in []testutil.OTLPResourceSpan
		fn func(*pb.TracerPayload)
	}{
		{
			in: []testutil.OTLPResourceSpan{
				{
					LibName:    "libname",
					LibVersion: "1.2",
					Attributes: map[string]interface{}{string(semconv.AttributeDeploymentEnvironment): "depenv"},
				},
			},
			fn: func(out *pb.TracerPayload) {
				require.Equal("depenv", out.Env)
			},
		},
		{
			in: []testutil.OTLPResourceSpan{
				{
					LibName:    "libname",
					LibVersion: "1.2",
					Attributes: map[string]interface{}{},
					Spans: []*testutil.OTLPSpan{
						{Attributes: map[string]interface{}{string(semconv.AttributeDeploymentEnvironment): "spanenv"}},
					},
				},
			},
			fn: func(out *pb.TracerPayload) {
				require.Equal("spanenv", out.Env)
			},
		},
		{
			in: []testutil.OTLPResourceSpan{
				{
					LibName:    "libname",
					LibVersion: "1.2",
					Attributes: map[string]interface{}{"_dd.hostname": "dd.host"},
				},
			},
			fn: func(out *pb.TracerPayload) {
				require.Equal("dd.host", out.Hostname)
			},
		},
		{
			in: []testutil.OTLPResourceSpan{
				{
					LibName:    "libname",
					LibVersion: "1.2",
					Attributes: map[string]interface{}{string(semconv.AttributeContainerID): "1234cid"},
				},
			},
			fn: func(out *pb.TracerPayload) {
				require.Equal("1234cid", out.ContainerID)
			},
		},
		{
			in: []testutil.OTLPResourceSpan{
				{
					LibName:    "libname",
					LibVersion: "1.2",
					Attributes: map[string]interface{}{
						string(semconv.AttributeK8SPodUID):  "1234cid",
						string(semconv.AttributeK8SJobName): "kubejob",
					},
					Spans: []*testutil.OTLPSpan{
						{
							TraceID: [16]byte{1, 2, 3, 4, 5, 6, 7, 8, 9, 10, 11, 12, 13, 14, 15, 16},
							Name:    "first",
							Attributes: map[string]interface{}{
								string(semconv.AttributeContainerImageName): "lorem-ipsum",
							},
						},
						{
							TraceID: [16]byte{1, 2, 3, 4, 5, 6, 7, 8, 9, 10, 11, 12, 13, 14, 15, 17},
							SpanID:  [8]byte{10, 10, 11, 12, 13, 14, 15, 16},
							Name:    "second",
							Attributes: map[string]interface{}{
								string(semconv.AttributeContainerImageTag): "v2.0",
							},
						},
					},
				},
			},
			fn: func(out *pb.TracerPayload) {
				require.Equal("1234cid", out.ContainerID)
				require.Equal(map[string]string{
					"kube_job":   "kubejob",
					"image_name": "lorem-ipsum",
					"image_tag":  "v2.0",
				}, unflatten(out.Tags[tagContainersTags]))
			},
		},
		{
			in: []testutil.OTLPResourceSpan{
				{
					LibName:    "libname",
					LibVersion: "1.2",
					Attributes: map[string]interface{}{},
					Spans: []*testutil.OTLPSpan{
						{Attributes: map[string]interface{}{string(semconv.AttributeK8SPodUID): "123cid"}},
					},
				},
			},
			fn: func(out *pb.TracerPayload) {
				require.Equal("123cid", out.ContainerID)
			},
		},
		{
			in: []testutil.OTLPResourceSpan{
				{
					LibName:    "libname",
					LibVersion: "1.2",
					Attributes: map[string]interface{}{},
					Spans: []*testutil.OTLPSpan{
						{Attributes: map[string]interface{}{string(semconv.AttributeContainerID): "23cid"}},
					},
				},
			},
			fn: func(out *pb.TracerPayload) {
				require.Equal("23cid", out.ContainerID)
			},
		},
		{
			in: []testutil.OTLPResourceSpan{
				{
					Spans: []*testutil.OTLPSpan{
						{
							TraceID: [16]byte{1, 2, 3, 4, 5, 6, 7, 8, 9, 10, 11, 12, 13, 14, 15, 16},
							Name:    "first",
						},
						{
							TraceID: [16]byte{1, 2, 3, 4, 5, 6, 7, 8, 9, 10, 11, 12, 13, 14, 15, 17},
							SpanID:  [8]byte{10, 10, 11, 12, 13, 14, 15, 16},
							Name:    "second",
						},
						{
							TraceID: [16]byte{1, 2, 3, 4, 5, 6, 7, 8, 9, 10, 11, 12, 13, 14, 15, 17},
							SpanID:  [8]byte{9, 10, 11, 12, 13, 14, 15, 16},
							Name:    "third",
						},
					},
				},
			},
			fn: func(out *pb.TracerPayload) {
				require.Len(out.Chunks, 2)
				if len(out.Chunks[0].Spans) == 2 {
					// it seems the chunks ended up in the wrong order; that's fine
					// switch them to ensure assertions are correct
					out.Chunks[0], out.Chunks[1] = out.Chunks[1], out.Chunks[0]
				}
				require.Equal(uint64(0x90a0b0c0d0e0f10), out.Chunks[0].Spans[0].TraceID)
				require.Len(out.Chunks[1].Spans, 2)
			},
		},
		{
			in: []testutil.OTLPResourceSpan{
				{
					Spans: []*testutil.OTLPSpan{
						{
							TraceID:    [16]byte{1, 2, 3, 4, 5, 6, 7, 8, 9, 10, 11, 12, 13, 14, 15, 16},
							Name:       "first",
							Attributes: map[string]interface{}{"_sampling_priority_v1": -1},
						},
						{
							TraceID:    [16]byte{1, 2, 3, 4, 5, 6, 7, 8, 9, 10, 11, 12, 13, 14, 15, 17},
							SpanID:     [8]byte{10, 10, 11, 12, 13, 14, 15, 16},
							Name:       "second",
							Attributes: map[string]interface{}{"_sampling_priority_v1": 2},
						},
						{
							TraceID:    [16]byte{1, 2, 3, 4, 5, 6, 7, 8, 9, 10, 11, 12, 13, 14, 15, 17},
							SpanID:     [8]byte{9, 10, 11, 12, 13, 14, 15, 16},
							Name:       "third",
							Attributes: map[string]interface{}{"_sampling_priority_v1": 3},
						},
						{
							TraceID:    [16]byte{1, 2, 3, 4, 5, 6, 7, 8, 9, 10, 11, 12, 13, 14, 15, 18},
							SpanID:     [8]byte{9, 10, 11, 12, 13, 14, 15, 16},
							Name:       "third",
							Attributes: map[string]interface{}{"_sampling_priority_v1": 0},
						},
						{
							TraceID: [16]byte{1, 2, 3, 4, 5, 6, 7, 8, 9, 10, 11, 12, 13, 14, 15, 19},
							SpanID:  [8]byte{9, 10, 11, 12, 13, 14, 15, 16},
							Name:    "third",
						},
					},
				},
			},
			fn: func(out *pb.TracerPayload) {
				require.Len(out.Chunks, 4) // 4 traces total
				// expected priorities by TraceID
				traceIDPriority := map[uint64]int32{
					0x90a0b0c0d0e0f10: -1,
					0x90a0b0c0d0e0f11: 3,
					0x90a0b0c0d0e0f12: 0,
					0x90a0b0c0d0e0f13: 1,
				}
				for i := 0; i < 4; i++ {
					traceID := out.Chunks[i].Spans[0].TraceID
					p, ok := traceIDPriority[traceID]
					require.True(ok, fmt.Sprintf("%v trace ID not found", traceID))
					require.Equal(p, out.Chunks[i].Priority)
				}
			},
		},
	} {
		t.Run("", func(t *testing.T) {
			rspans := testutil.NewOTLPTracesRequest(tt.in).Traces().ResourceSpans().At(0)
			rcv.ReceiveResourceSpans(context.Background(), rspans, http.Header{})
			timeout := time.After(500 * time.Millisecond)
			select {
			case <-timeout:
				t.Fatal("timed out")
			case p := <-out:
				tt.fn(p.TracerPayload)
			}
		})
	}

	t.Run("ClientComputedStats", func(t *testing.T) {
		rspans := testutil.NewOTLPTracesRequest([]testutil.OTLPResourceSpan{
			{
				LibName:    "libname",
				LibVersion: "1.2",
				Attributes: map[string]interface{}{},
				Spans: []*testutil.OTLPSpan{
					{Attributes: map[string]interface{}{string(semconv.AttributeK8SPodUID): "123cid"}},
				},
			},
		}).Traces().ResourceSpans().At(0)
		rcv.ReceiveResourceSpans(context.Background(), rspans, http.Header{})
		timeout := time.After(500 * time.Millisecond)
		select {
		case <-timeout:
			t.Fatal("timed out")
		case p := <-out:
			// stats are computed this time
			require.False(p.ClientComputedStats)
		}
	})
}

func TestOTLPSetAttributes(t *testing.T) {
	t.Run("setMetaOTLP", func(t *testing.T) {
		s := &pb.Span{Meta: make(map[string]string), Metrics: make(map[string]float64)}

		setMetaOTLP(s, "a", "b")
		require.Equal(t, "b", s.Meta["a"])

		setMetaOTLP(s, "operation.name", "on")
		require.Equal(t, "on", s.Name)

		setMetaOTLP(s, "service.name", "sn")
		require.Equal(t, "sn", s.Service)

		setMetaOTLP(s, "span.type", "st")
		require.Equal(t, "st", s.Type)

		setMetaOTLP(s, "analytics.event", "true")
		require.Equal(t, float64(1), s.Metrics[sampler.KeySamplingRateEventExtraction])

		setMetaOTLP(s, "analytics.event", "false")
		require.Equal(t, float64(0), s.Metrics[sampler.KeySamplingRateEventExtraction])
	})

	t.Run("setMetricOTLP", func(t *testing.T) {
		s := &pb.Span{Meta: make(map[string]string), Metrics: make(map[string]float64)}

		setMetricOTLP(s, "a", 1)
		require.Equal(t, float64(1), s.Metrics["a"])

		setMetricOTLP(s, "sampling.priority", 2)
		require.Equal(t, float64(2), s.Metrics["_sampling_priority_v1"])

		setMetricOTLP(s, "_sampling_priority_v1", 3)
		require.Equal(t, float64(3), s.Metrics["_sampling_priority_v1"])
	})
}

func unflatten(str string) map[string]string {
	parts := strings.Split(str, ",")
	m := make(map[string]string, len(parts))
	if len(str) == 0 {
		return m
	}
	for _, p := range parts {
		parts2 := strings.SplitN(p, ":", 2)
		k := parts2[0]
		if k == "" {
			continue
		}
		if len(parts2) > 1 {
			m[k] = parts2[1]
		} else {
			m[k] = ""
		}
	}
	return m
}

func TestUnflatten(t *testing.T) {
	for in, out := range map[string]map[string]string{
		"a:b": {
			"a": "b",
		},
		"a:b,c:d": {
			"a": "b",
			"c": "d",
		},
		"a:b,c:d:e": {
			"a": "b",
			"c": "d:e",
		},
		"a:b,c": {
			"a": "b",
			"c": "",
		},
		"a:b,": {
			"a": "b",
		},
		"bogus": {
			"bogus": "",
		},
		"": {},
	} {
		t.Run("", func(t *testing.T) {
			assert.Equal(t, unflatten(in), out)
		})
	}
}

func TestOTLPHostname(t *testing.T) {
	for _, tt := range []struct {
		config, resource, span string
		out                    string
	}{
		{
			config:   "config-hostname",
			resource: "resource-hostname",
			span:     "span-hostname",
			out:      "resource-hostname",
		},
		{
			config: "config-hostname",
			out:    "config-hostname",
		},
		{
			config: "config-hostname",
			span:   "span-hostname",
			out:    "span-hostname",
		},
	} {
		cfg := config.New()
		cfg.Hostname = tt.config
		out := make(chan *Payload, 1)
		rcv := NewOTLPReceiver(out, cfg)
		rattr := map[string]interface{}{}
		if tt.resource != "" {
			rattr["datadog.host.name"] = tt.resource
		}
		sattr := map[string]interface{}{}
		if tt.span != "" {
			rattr["_dd.hostname"] = tt.span
		}
		src := rcv.ReceiveResourceSpans(context.Background(), testutil.NewOTLPTracesRequest([]testutil.OTLPResourceSpan{
			{
				LibName:    "a",
				LibVersion: "1.2",
				Attributes: rattr,
				Spans:      []*testutil.OTLPSpan{{Attributes: sattr}},
			},
		}).Traces().ResourceSpans().At(0), http.Header{})
		assert.Equal(t, src.Kind, source.HostnameKind)
		assert.Equal(t, src.Identifier, tt.out)
		timeout := time.After(500 * time.Millisecond)
		select {
		case <-timeout:
			t.Fatal("timed out")
		case p := <-out:
			assert.Equal(t, tt.out, p.TracerPayload.Hostname)
		}
	}
}

func TestOTLPReceiver(t *testing.T) {
	t.Run("New", func(t *testing.T) {
		cfg := config.New()
		assert.NotNil(t, NewOTLPReceiver(nil, cfg).conf)
	})

	t.Run("Start/nil", func(t *testing.T) {
		o := NewOTLPReceiver(nil, config.New())
		o.Start()
		defer o.Stop()
		assert.Nil(t, o.grpcsrv)
	})

	t.Run("Start/grpc", func(t *testing.T) {
		port := testutil.FreeTCPPort(t)
		cfg := config.New()
		cfg.OTLPReceiver = &config.OTLP{
			BindHost: "localhost",
			GRPCPort: port,
		}
		o := NewOTLPReceiver(nil, cfg)
		o.Start()
		defer o.Stop()
		assert := assert.New(t)
		assert.NotNil(o.grpcsrv)
		svc, ok := o.grpcsrv.GetServiceInfo()["opentelemetry.proto.collector.trace.v1.TraceService"]
		assert.True(ok)
		assert.Equal("opentelemetry/proto/collector/trace/v1/trace_service.proto", svc.Metadata)
		assert.Equal("Export", svc.Methods[0].Name)
	})

	t.Run("processRequest", func(t *testing.T) {
		out := make(chan *Payload, 5)
		o := NewOTLPReceiver(out, config.New())
		o.processRequest(context.Background(), http.Header(map[string][]string{
			header.Lang:        {"go"},
			header.ContainerID: {"containerdID"},
		}), otlpTestTracesRequest)
		ps := make([]*Payload, 2)
		timeout := time.After(time.Second / 2)
		for i := 0; i < 2; i++ {
			select {
			case p := <-out:
				assert.Equal(t, "go", p.Source.Lang)
				assert.Equal(t, "opentelemetry_grpc_v1", p.Source.EndpointVersion)
				assert.Len(t, p.TracerPayload.Chunks, 1)
				ps[i] = p
			case <-timeout:
				t.Fatal("timed out")
			}
		}
	})
}

var (
	otlpTestSpanID  = pcommon.SpanID([8]byte{0x24, 0x0, 0x31, 0xea, 0xd7, 0x50, 0xe5, 0xf3})
	otlpTestTraceID = pcommon.TraceID([16]byte{0x72, 0xdf, 0x52, 0xa, 0xf2, 0xbd, 0xe7, 0xa5, 0x24, 0x0, 0x31, 0xea, 0xd7, 0x50, 0xe5, 0xf3})
)

func TestOTLPHelpers(t *testing.T) {
	t.Run("byteArrayToUint64", func(t *testing.T) {
		assert.Equal(t, uint64(0x240031ead750e5f3), traceIDToUint64([16]byte(otlpTestTraceID)))
		assert.Equal(t, uint64(0x240031ead750e5f3), spanIDToUint64([8]byte(otlpTestSpanID)))
	})

	t.Run("spanKindNames", func(t *testing.T) {
		for in, out := range map[ptrace.SpanKind]string{
			ptrace.SpanKindUnspecified: "unspecified",
			ptrace.SpanKindInternal:    "internal",
			ptrace.SpanKindServer:      "server",
			ptrace.SpanKindClient:      "client",
			ptrace.SpanKindProducer:    "producer",
			ptrace.SpanKindConsumer:    "consumer",
			99:                         "unknown",
		} {
			assert.Equal(t, out, spanKindName(in))
		}
	})

	t.Run("status2Error", func(t *testing.T) {
		for _, tt := range []struct {
			status ptrace.StatusCode
			msg    string
			events ptrace.SpanEventSlice
			out    pb.Span
		}{
			{
				status: ptrace.StatusCodeError,
				events: makeEventsSlice("exception", map[string]string{
					"exception.message":    "Out of memory",
					"exception.type":       "mem",
					"exception.stacktrace": "1/2/3",
				}, 0, 0),
				out: pb.Span{
					Error: 1,
					Meta: map[string]string{
						"error.msg":   "Out of memory",
						"error.type":  "mem",
						"error.stack": "1/2/3",
					},
				},
			},
			{
				status: ptrace.StatusCodeError,
				events: makeEventsSlice("exception", map[string]string{
					"exception.message": "Out of memory",
				}, 0, 0),
				out: pb.Span{
					Error: 1,
					Meta:  map[string]string{"error.msg": "Out of memory"},
				},
			},
			{
				status: ptrace.StatusCodeError,
				events: makeEventsSlice("EXCEPTION", map[string]string{
					"exception.message": "Out of memory",
				}, 0, 0),
				out: pb.Span{
					Error: 1,
					Meta:  map[string]string{"error.msg": "Out of memory"},
				},
			},
			{
				status: ptrace.StatusCodeError,
				events: makeEventsSlice("OTher", map[string]string{
					"exception.message": "Out of memory",
				}, 0, 0),
				out: pb.Span{Error: 1},
			},
			{
				status: ptrace.StatusCodeError,
				events: ptrace.NewSpanEventSlice(),
				out:    pb.Span{Error: 1},
			},
			{
				status: ptrace.StatusCodeError,
				msg:    "Error number #24",
				events: ptrace.NewSpanEventSlice(),
				out:    pb.Span{Error: 1, Meta: map[string]string{"error.msg": "Error number #24"}},
			},
			{
				status: ptrace.StatusCodeOk,
				events: ptrace.NewSpanEventSlice(),
				out:    pb.Span{Error: 0},
			},
			{
				status: ptrace.StatusCodeOk,
				events: makeEventsSlice("exception", map[string]string{
					"exception.message":    "Out of memory",
					"exception.type":       "mem",
					"exception.stacktrace": "1/2/3",
				}, 0, 0),
				out: pb.Span{Error: 0},
			},
		} {
			assert := assert.New(t)
			span := pb.Span{Meta: make(map[string]string)}
			status := ptrace.NewStatus()
			status.SetCode(tt.status)
			status.SetMessage(tt.msg)
			status2Error(status, tt.events, &span)
			assert.Equal(tt.out.Error, span.Error)
			for _, prop := range []string{"error.msg", "error.type", "error.stack"} {
				if v, ok := tt.out.Meta[prop]; ok {
					assert.Equal(v, span.Meta[prop])
				} else {
					_, ok := span.Meta[prop]
					assert.False(ok, prop)
				}
			}
		}
	})

	t.Run("resourceFromTags", func(t *testing.T) {
		for _, tt := range []struct {
			meta map[string]string
			out  string
		}{
			{
				meta: nil,
				out:  "",
			},
			{
				meta: map[string]string{"http.method": "GET"},
				out:  "GET",
			},
			{
				meta: map[string]string{"http.method": "POST", "http.route": "/settings"},
				out:  "POST /settings",
			},
			{
				meta: map[string]string{"http.method": "POST", "grpc.path": "/settings"},
				out:  "POST /settings",
			},
			{
				meta: map[string]string{"messaging.operation": "DO"},
				out:  "DO",
			},
			{
				meta: map[string]string{"messaging.operation": "DO", "messaging.destination": "OP"},
				out:  "DO OP",
			},
			{
				meta: map[string]string{"messaging.operation": "DO", "messaging.destination.name": "OP"},
				out:  "DO OP",
			},
			{
				meta: map[string]string{"messaging.operation": "process", "messaging.destination.name": "Queue1", "messaging.destination": "Queue2"},
				out:  "process Queue2",
			},
			{
				meta: map[string]string{semconv.AttributeRPCService: "SVC", semconv.AttributeRPCMethod: "M"},
				out:  "M SVC",
			},
			{
				meta: map[string]string{semconv.AttributeRPCMethod: "M"},
				out:  "M",
			},
		} {
			assert.Equal(t, tt.out, resourceFromTags(tt.meta))
		}
	})

	t.Run("spanKind2Type", func(t *testing.T) {
		for _, tt := range []struct {
			kind ptrace.SpanKind
			meta map[string]string
			out  string
		}{
			{
				kind: ptrace.SpanKindServer,
				out:  "web",
			},
			{
				kind: ptrace.SpanKindClient,
				out:  "http",
			},
			{
				kind: ptrace.SpanKindClient,
				meta: map[string]string{"db.system": "redis"},
				out:  "cache",
			},
			{
				kind: ptrace.SpanKindClient,
				meta: map[string]string{"db.system": "memcached"},
				out:  "cache",
			},
			{
				kind: ptrace.SpanKindClient,
				meta: map[string]string{"db.system": "other"},
				out:  "db",
			},
			{
				kind: ptrace.SpanKindProducer,
				out:  "custom",
			},
			{
				kind: ptrace.SpanKindConsumer,
				out:  "custom",
			},
			{
				kind: ptrace.SpanKindInternal,
				out:  "custom",
			},
			{
				kind: ptrace.SpanKindUnspecified,
				out:  "custom",
			},
		} {
			assert.Equal(t, tt.out, spanKind2Type(tt.kind, &pb.Span{Meta: tt.meta}))
		}
	})

	t.Run("tagsFromHeaders", func(t *testing.T) {
		out := tagsFromHeaders(http.Header(map[string][]string{
			header.Lang:                  {"go"},
			header.LangVersion:           {"1.14"},
			header.LangInterpreter:       {"x"},
			header.LangInterpreterVendor: {"y"},
		}))
		assert.Equal(t, []string{"endpoint_version:opentelemetry_grpc_v1", "lang:go", "lang_version:1.14", "interpreter:x", "lang_vendor:y"}, out)
	})
}

func TestOTLPConvertSpan(t *testing.T) {
	now := uint64(otlpTestSpan.StartTimestamp())
	cfg := config.New()
	o := NewOTLPReceiver(nil, cfg)
	for i, tt := range []struct {
		rattr   map[string]string
		libname string
		libver  string
		in      ptrace.Span
		out     *pb.Span
		outTags map[string]string
	}{
		{
			rattr: map[string]string{
				"service.name":    "pylons",
				"service.version": "v1.2.3",
				"env":             "staging",
			},
			libname: "ddtracer",
			libver:  "v2",
			in:      otlpTestSpan,
			out: &pb.Span{
				Service:  "pylons",
				Name:     "ddtracer.server",
				Resource: "/path",
				TraceID:  2594128270069917171,
				SpanID:   2594128270069917171,
				ParentID: 0,
				Start:    int64(now),
				Duration: 200000000,
				Error:    1,
				Meta: map[string]string{
					"name":                    "john",
					"otel.trace_id":           "72df520af2bde7a5240031ead750e5f3",
					"env":                     "staging",
					"otel.status_code":        "Error",
					"otel.status_description": "Error",
					"otel.library.name":       "ddtracer",
					"otel.library.version":    "v2",
					"service.version":         "v1.2.3",
					"w3c.tracestate":          "state",
					"version":                 "v1.2.3",
					"events":                  `[{"time_unix_nano":123,"name":"boom","attributes":{"key":"Out of memory","accuracy":"2.4"},"dropped_attributes_count":2},{"time_unix_nano":456,"name":"exception","attributes":{"exception.message":"Out of memory","exception.type":"mem","exception.stacktrace":"1/2/3"},"dropped_attributes_count":2}]`,
					"_dd.span_links":          `[{"trace_id":"fedcba98765432100123456789abcdef","span_id":"abcdef0123456789","trace_state":"dd=asdf256,ee=jkl;128", "attributes":{"a1":"v1","a2":"v2"},"dropped_attributes_count":24},{"trace_id":"abcdef0123456789abcdef0123456789","span_id":"fedcba9876543210","attributes":{"a3":"v2","a4":"v4"}},{"trace_id":"abcdef0123456789abcdef0123456789","span_id":"fedcba9876543210","dropped_attributes_count":2},{"trace_id":"abcdef0123456789abcdef0123456789","span_id":"fedcba9876543210"}]`,
					"error.msg":               "Out of memory",
					"error.type":              "mem",
					"error.stack":             "1/2/3",
					"span.kind":               "server",
				},
				Metrics: map[string]float64{
					"approx": 1.2,
					"count":  2,
				},
				Type: "web",
			},
		}, {
			rattr: map[string]string{
				"service.version": "v1.2.3",
				"service.name":    "myservice",
				"peer.service":    "mypeerservice",
			},
			libname: "ddtracer",
			libver:  "v2",
			in: testutil.NewOTLPSpan(&testutil.OTLPSpan{
				TraceID:    otlpTestTraceID,
				SpanID:     otlpTestSpanID,
				TraceState: "state",
				Name:       "/path",
				Kind:       ptrace.SpanKindServer,
				Start:      now,
				End:        now + 200000000,
				Attributes: map[string]interface{}{
					"name":                   "john",
					"peer.service":           "userbase",
					"deployment.environment": "prod",
					"http.method":            "GET",
					"http.route":             "/path",
					"approx":                 1.2,
					"count":                  2,
					"span.kind":              "server",
				},
				Events: []testutil.OTLPSpanEvent{
					{
						Timestamp: 123,
						Name:      "boom",
						Attributes: map[string]interface{}{
							"message":  "Out of memory",
							"accuracy": 2.4,
						},
						Dropped: 2,
					},
					{
						Timestamp: 456,
						Name:      "exception",
						Attributes: map[string]interface{}{
							"exception.message":    "Out of memory",
							"exception.type":       "mem",
							"exception.stacktrace": "1/2/3",
						},
						Dropped: 2,
					},
				},
				Links: []testutil.OTLPSpanLink{
					{
						TraceID:    "fedcba98765432100123456789abcdef",
						SpanID:     "abcdef0123456789",
						TraceState: "dd=asdf256,ee=jkl;128",
						Attributes: map[string]interface{}{
							"a1": "v1",
							"a2": "v2",
						},
						Dropped: 24,
					},
					{
						TraceID:    "abcdef0123456789abcdef0123456789",
						SpanID:     "fedcba9876543210",
						TraceState: "",
						Attributes: map[string]interface{}{
							"a3": "v2",
							"a4": "v4",
						},
						Dropped: 0,
					},
					{
						TraceID:    "abcdef0123456789abcdef0123456789",
						SpanID:     "fedcba9876543210",
						TraceState: "",
						Attributes: map[string]interface{}{},
						Dropped:    2,
					},
					{
						TraceID:    "abcdef0123456789abcdef0123456789",
						SpanID:     "fedcba9876543210",
						TraceState: "",
						Attributes: map[string]interface{}{},
						Dropped:    0,
					},
				},
				StatusMsg:  "Error",
				StatusCode: ptrace.StatusCodeError,
			}),
			out: &pb.Span{
				Service:  "myservice",
				Name:     "ddtracer.server",
				Resource: "GET /path",
				TraceID:  2594128270069917171,
				SpanID:   2594128270069917171,
				ParentID: 0,
				Start:    int64(now),
				Duration: 200000000,
				Error:    1,
				Meta: map[string]string{
					"name":                    "john",
					"env":                     "prod",
					"deployment.environment":  "prod",
					"otel.trace_id":           "72df520af2bde7a5240031ead750e5f3",
					"otel.status_code":        "Error",
					"otel.status_description": "Error",
					"otel.library.name":       "ddtracer",
					"otel.library.version":    "v2",
					"service.version":         "v1.2.3",
					"w3c.tracestate":          "state",
					"version":                 "v1.2.3",
					"events":                  "[{\"time_unix_nano\":123,\"name\":\"boom\",\"attributes\":{\"message\":\"Out of memory\",\"accuracy\":\"2.4\"},\"dropped_attributes_count\":2},{\"time_unix_nano\":456,\"name\":\"exception\",\"attributes\":{\"exception.message\":\"Out of memory\",\"exception.type\":\"mem\",\"exception.stacktrace\":\"1/2/3\"},\"dropped_attributes_count\":2}]",
					"_dd.span_links":          `[{"trace_id":"fedcba98765432100123456789abcdef","span_id":"abcdef0123456789","trace_state":"dd=asdf256,ee=jkl;128","attributes":{"a1":"v1","a2":"v2"},"dropped_attributes_count":24},{"trace_id":"abcdef0123456789abcdef0123456789","span_id":"fedcba9876543210","attributes":{"a3":"v2","a4":"v4"}},{"trace_id":"abcdef0123456789abcdef0123456789","span_id":"fedcba9876543210","dropped_attributes_count":2},{"trace_id":"abcdef0123456789abcdef0123456789","span_id":"fedcba9876543210"}]`,
					"error.msg":               "Out of memory",
					"error.type":              "mem",
					"error.stack":             "1/2/3",
					"http.method":             "GET",
					"http.route":              "/path",
					"peer.service":            "userbase",
					"_dd.peer.service.source": "userbase",
					"span.kind":               "server",
				},
				Metrics: map[string]float64{
					"approx": 1.2,
					"count":  2,
				},
				Type: "web",
			},
		}, {
			rattr: map[string]string{
				"service.name":    "myservice",
				"service.version": "v1.2.3",
				"env":             "staging",
			},
			libname: "ddtracer",
			libver:  "v2",
			in: testutil.NewOTLPSpan(&testutil.OTLPSpan{
				TraceID:    otlpTestTraceID,
				SpanID:     otlpTestSpanID,
				TraceState: "state",
				Name:       "/path",
				Kind:       ptrace.SpanKindServer,
				Start:      now,
				End:        now + 200000000,
				Attributes: map[string]interface{}{
					"name":            "john",
					"http.method":     "GET",
					"http.route":      "/path",
					"approx":          1.2,
					"count":           2,
					"analytics.event": "false",
					"service.name":    "pylons",
				},
				Events: []testutil.OTLPSpanEvent{
					{
						Timestamp: 123,
						Name:      "boom",
						Attributes: map[string]interface{}{
							"message":  "Out of memory",
							"accuracy": 2.4,
						},
						Dropped: 2,
					},
					{
						Timestamp: 456,
						Name:      "exception",
						Attributes: map[string]interface{}{
							"exception.message":    "Out of memory",
							"exception.type":       "mem",
							"exception.stacktrace": "1/2/3",
						},
						Dropped: 2,
					},
				},
				Links: []testutil.OTLPSpanLink{
					{
						TraceID:    "fedcba98765432100123456789abcdef",
						SpanID:     "abcdef0123456789",
						TraceState: "dd=asdf256,ee=jkl;128",
						Attributes: map[string]interface{}{
							"a1": "v1",
							"a2": "v2",
						},
						Dropped: 24,
					},
					{
						TraceID:    "abcdef0123456789abcdef0123456789",
						SpanID:     "fedcba9876543210",
						TraceState: "",
						Attributes: map[string]interface{}{
							"a3": "v2",
							"a4": "v4",
						},
						Dropped: 0,
					},
					{
						TraceID:    "abcdef0123456789abcdef0123456789",
						SpanID:     "fedcba9876543210",
						TraceState: "",
						Attributes: map[string]interface{}{},
						Dropped:    2,
					},
					{
						TraceID:    "abcdef0123456789abcdef0123456789",
						SpanID:     "fedcba9876543210",
						TraceState: "",
						Attributes: map[string]interface{}{},
						Dropped:    0,
					},
				},
				StatusMsg:  "Error",
				StatusCode: ptrace.StatusCodeError,
			}),
			out: &pb.Span{
				Service:  "pylons",
				Name:     "ddtracer.server",
				Resource: "GET /path",
				TraceID:  2594128270069917171,
				SpanID:   2594128270069917171,
				ParentID: 0,
				Start:    int64(now),
				Duration: 200000000,
				Error:    1,
				Meta: map[string]string{
					"name":                    "john",
					"env":                     "staging",
					"otel.status_code":        "Error",
					"otel.status_description": "Error",
					"otel.library.name":       "ddtracer",
					"otel.library.version":    "v2",
					"service.version":         "v1.2.3",
					"w3c.tracestate":          "state",
					"version":                 "v1.2.3",
					"otel.trace_id":           "72df520af2bde7a5240031ead750e5f3",
					"events":                  "[{\"time_unix_nano\":123,\"name\":\"boom\",\"attributes\":{\"message\":\"Out of memory\",\"accuracy\":\"2.4\"},\"dropped_attributes_count\":2},{\"time_unix_nano\":456,\"name\":\"exception\",\"attributes\":{\"exception.message\":\"Out of memory\",\"exception.type\":\"mem\",\"exception.stacktrace\":\"1/2/3\"},\"dropped_attributes_count\":2}]",
					"_dd.span_links":          `[{"trace_id":"fedcba98765432100123456789abcdef","span_id":"abcdef0123456789","trace_state":"dd=asdf256,ee=jkl;128","attributes":{"a1":"v1","a2":"v2"},"dropped_attributes_count":24},{"trace_id":"abcdef0123456789abcdef0123456789","span_id":"fedcba9876543210","attributes":{"a3":"v2","a4":"v4"}},{"trace_id":"abcdef0123456789abcdef0123456789","span_id":"fedcba9876543210","dropped_attributes_count":2},{"trace_id":"abcdef0123456789abcdef0123456789","span_id":"fedcba9876543210"}]`,
					"error.msg":               "Out of memory",
					"error.type":              "mem",
					"error.stack":             "1/2/3",
					"http.method":             "GET",
					"http.route":              "/path",
					"span.kind":               "server",
				},
				Metrics: map[string]float64{
					"approx":                               1.2,
					"count":                                2,
					sampler.KeySamplingRateEventExtraction: 0,
				},
				Type: "web",
			},
		}, {
			rattr: map[string]string{
				"env": "staging",
			},
			libname: "ddtracer",
			libver:  "v2",
			in: testutil.NewOTLPSpan(&testutil.OTLPSpan{
				Name:  "/path",
				Start: now,
				End:   now + 200000000,
				Attributes: map[string]interface{}{
					"service.name":                    "mongo",
					"operation.name":                  "READ",
					"resource.name":                   "/path",
					"span.type":                       "db",
					"name":                            "john",
					semconv.AttributeContainerID:      "cid",
					semconv.AttributeK8SContainerName: "k8s-container",
					"http.method":                     "GET",
					"http.route":                      "/path",
					"approx":                          1.2,
					"count":                           2,
					"analytics.event":                 true,
				},
			}),
			out: &pb.Span{
				Service:  "mongo",
				Name:     "READ",
				Resource: "/path",
				TraceID:  2594128270069917171,
				SpanID:   2594128270069917171,
				ParentID: 0,
				Start:    int64(now),
				Duration: 200000000,
				Meta: map[string]string{
					"env":                             "staging",
					"container_id":                    "cid",
					"kube_container_name":             "k8s-container",
					semconv.AttributeContainerID:      "cid",
					semconv.AttributeK8SContainerName: "k8s-container",
					"http.method":                     "GET",
					"http.route":                      "/path",
					"otel.status_code":                "Unset",
					"otel.library.name":               "ddtracer",
					"otel.library.version":            "v2",
					"name":                            "john",
					"otel.trace_id":                   "72df520af2bde7a5240031ead750e5f3",
					"span.kind":                       "unspecified",
				},
				Metrics: map[string]float64{
					"approx":                               1.2,
					"count":                                2,
					sampler.KeySamplingRateEventExtraction: 1,
				},
				Type: "db",
			},
			outTags: map[string]string{
				"container_id":        "cid",
				"kube_container_name": "k8s-container",
			},
		},
	} {
		t.Run("", func(t *testing.T) {
			lib := pcommon.NewInstrumentationScope()
			lib.SetName(tt.libname)
			lib.SetVersion(tt.libver)
			assert := assert.New(t)
			want := tt.out
			ctags := make(map[string]string)
			got := o.convertSpan(tt.rattr, lib, tt.in, ctags)
			if len(want.Meta) != len(got.Meta) {
				t.Fatalf("(%d) Meta count mismatch:\n%#v", i, got.Meta)
			}
			for k, v := range want.Meta {
				switch k {
				case "events":
					// events contain maps with no guaranteed order of
					// traversal; best to unpack to compare
					var gote, wante []testutil.OTLPSpanEvent
					if err := json.Unmarshal([]byte(v), &wante); err != nil {
						t.Fatalf("(%d) Error unmarshalling: %v", i, err)
					}
					if err := json.Unmarshal([]byte(got.Meta[k]), &gote); err != nil {
						t.Fatalf("(%d) Error unmarshalling: %v", i, err)
					}
					assert.Equal(wante, gote)
				case "_dd.span_links":
					// links contain maps with no guaranteed order of
					// traversal; best to unpack to compare
					var gotl, wantl []testutil.OTLPSpanLink
					if err := json.Unmarshal([]byte(v), &wantl); err != nil {
						t.Fatalf("(%d) Error unmarshalling: %v", i, err)
					}
					if err := json.Unmarshal([]byte(got.Meta[k]), &gotl); err != nil {
						t.Fatalf("(%d) Error unmarshalling: %v", i, err)
					}
					assert.Equal(wantl, gotl)
				case "_dd.container_tags":
					// order not guaranteed, so we need to unpack and sort to compare
					gott := strings.Split(got.Meta[tagContainersTags], ",")
					wantt := strings.Split(want.Meta[tagContainersTags], ",")
					sort.Strings(gott)
					sort.Strings(wantt)
					assert.Equal(wantt, gott)
				default:
					assert.Equal(v, got.Meta[k], fmt.Sprintf("(%d) Meta %v:%v", i, k, v))
				}
			}
			if len(want.Metrics) != len(got.Metrics) {
				t.Fatalf("(%d) Metrics count mismatch:\n\n%v\n\n%v", i, want.Metrics, got.Metrics)
			}
			for k, v := range want.Metrics {
				assert.Equal(v, got.Metrics[k], fmt.Sprintf("(%d) Metric %v:%v", i, k, v))
			}
			want.Meta = nil
			want.Metrics = nil
			got.Meta = nil
			got.Metrics = nil
			assert.Equal(want, got, i)
			if len(tt.outTags) > 0 || len(ctags) > 0 {
				assert.Equal(ctags, tt.outTags)
			}
		})
	}
}

<<<<<<< HEAD
func TestOTLPConvertSpanSetPeerService(t *testing.T) {
	now := uint64(otlpTestSpan.StartTimestamp())
	cfg := config.New()
	o := NewOTLPReceiver(nil, cfg)
	for i, tt := range []struct {
		rattr   map[string]string
		libname string
		libver  string
		in      ptrace.Span
		out     *pb.Span
	}{
		{
			rattr: map[string]string{
				"service.version": "v1.2.3",
				"service.name":    "myservice",
			},
			libname: "ddtracer",
			libver:  "v2",
			in: testutil.NewOTLPSpan(&testutil.OTLPSpan{
				TraceID: otlpTestTraceID,
				SpanID:  otlpTestSpanID,
				Name:    "/path",
				Kind:    ptrace.SpanKindServer,
				Start:   now,
				End:     now + 200000000,
				Attributes: map[string]interface{}{
					"peer.service":           "userbase",
					"deployment.environment": "prod",
				},
			}),
			out: &pb.Span{
				Service:  "myservice",
				Name:     "ddtracer.server",
				Resource: "/path",
				TraceID:  2594128270069917171,
				SpanID:   2594128270069917171,
				ParentID: 0,
				Start:    int64(now),
				Duration: 200000000,
				Meta: map[string]string{
					"env":                     "prod",
					"deployment.environment":  "prod",
					"otel.trace_id":           "72df520af2bde7a5240031ead750e5f3",
					"otel.status_code":        "Unset",
					"otel.library.name":       "ddtracer",
					"otel.library.version":    "v2",
					"service.version":         "v1.2.3",
					"version":                 "v1.2.3",
					"peer.service":            "userbase",
					"_dd.peer.service.source": "userbase",
					"span.kind":               "server",
				},
				Type:    "web",
				Metrics: map[string]float64{},
			},
		},
		{
			rattr: map[string]string{
				"service.version": "v1.2.3",
				"service.name":    "myservice",
			},
			libname: "ddtracer",
			libver:  "v2",
			in: testutil.NewOTLPSpan(&testutil.OTLPSpan{
				TraceID: otlpTestTraceID,
				SpanID:  otlpTestSpanID,
				Name:    "/path",
				Kind:    ptrace.SpanKindServer,
				Start:   now,
				End:     now + 200000000,
				Attributes: map[string]interface{}{
					"db.instance":            "postgres",
					"peer.service":           "userbase",
					"deployment.environment": "prod",
				},
			}),
			out: &pb.Span{
				Service:  "myservice",
				Name:     "ddtracer.server",
				Resource: "/path",
				TraceID:  2594128270069917171,
				SpanID:   2594128270069917171,
				ParentID: 0,
				Start:    int64(now),
				Duration: 200000000,
				Meta: map[string]string{
					"db.instance":             "postgres",
					"env":                     "prod",
					"deployment.environment":  "prod",
					"otel.trace_id":           "72df520af2bde7a5240031ead750e5f3",
					"otel.status_code":        "Unset",
					"otel.library.name":       "ddtracer",
					"otel.library.version":    "v2",
					"service.version":         "v1.2.3",
					"version":                 "v1.2.3",
					"peer.service":            "userbase",
					"_dd.peer.service.source": "userbase",
					"span.kind":               "server",
				},
				Type:    "web",
				Metrics: map[string]float64{},
			},
		},
		{
			rattr: map[string]string{
				"service.version": "v1.2.3",
				"service.name":    "myservice",
			},
			libname: "ddtracer",
			libver:  "v2",
			in: testutil.NewOTLPSpan(&testutil.OTLPSpan{
				TraceID: otlpTestTraceID,
				SpanID:  otlpTestSpanID,
				Name:    "/path",
				Kind:    ptrace.SpanKindClient,
				Start:   now,
				End:     now + 200000000,
				Attributes: map[string]interface{}{
					"db.system":              "postgres",
					"net.peer.name":          "remotehost",
					"deployment.environment": "prod",
				},
			}),
			out: &pb.Span{
				Service:  "myservice",
				Name:     "ddtracer.client",
				Resource: "/path",
				TraceID:  2594128270069917171,
				SpanID:   2594128270069917171,
				ParentID: 0,
				Start:    int64(now),
				Duration: 200000000,
				Meta: map[string]string{
					"env":                     "prod",
					"deployment.environment":  "prod",
					"otel.trace_id":           "72df520af2bde7a5240031ead750e5f3",
					"otel.status_code":        "Unset",
					"otel.library.name":       "ddtracer",
					"otel.library.version":    "v2",
					"service.version":         "v1.2.3",
					"version":                 "v1.2.3",
					"db.system":               "postgres",
					"net.peer.name":           "remotehost",
					"_dd.peer.service.source": "postgres",
					"span.kind":               "client",
				},
				Type:    "db",
				Metrics: map[string]float64{},
			},
		},
		{
			rattr: map[string]string{
				"service.version": "v1.2.3",
				"service.name":    "myservice",
			},
			libname: "ddtracer",
			libver:  "v2",
			in: testutil.NewOTLPSpan(&testutil.OTLPSpan{
				TraceID: otlpTestTraceID,
				SpanID:  otlpTestSpanID,
				Name:    "/path",
				Kind:    ptrace.SpanKindClient,
				Start:   now,
				End:     now + 200000000,
				Attributes: map[string]interface{}{
					"rpc.service":            "GetInstance",
					"net.peer.name":          "remotehost",
					"deployment.environment": "prod",
				},
			}),
			out: &pb.Span{
				Service:  "myservice",
				Name:     "ddtracer.client",
				Resource: "/path",
				TraceID:  2594128270069917171,
				SpanID:   2594128270069917171,
				ParentID: 0,
				Start:    int64(now),
				Duration: 200000000,
				Meta: map[string]string{
					"env":                     "prod",
					"deployment.environment":  "prod",
					"otel.trace_id":           "72df520af2bde7a5240031ead750e5f3",
					"otel.status_code":        "Unset",
					"otel.library.name":       "ddtracer",
					"otel.library.version":    "v2",
					"service.version":         "v1.2.3",
					"version":                 "v1.2.3",
					"rpc.service":             "GetInstance",
					"net.peer.name":           "remotehost",
					"_dd.peer.service.source": "GetInstance",
					"span.kind":               "client",
				},
				Type:    "http",
				Metrics: map[string]float64{},
			},
		},
		{
			rattr: map[string]string{
				"service.version": "v1.2.3",
				"service.name":    "myservice",
			},
			libname: "ddtracer",
			libver:  "v2",
			in: testutil.NewOTLPSpan(&testutil.OTLPSpan{
				TraceID: otlpTestTraceID,
				SpanID:  otlpTestSpanID,
				Name:    "/path",
				Kind:    ptrace.SpanKindServer,
				Start:   now,
				End:     now + 200000000,
				Attributes: map[string]interface{}{
					"net.peer.name":          "remotehost",
					"deployment.environment": "prod",
				},
			}),
			out: &pb.Span{
				Service:  "myservice",
				Name:     "ddtracer.server",
				Resource: "/path",
				TraceID:  2594128270069917171,
				SpanID:   2594128270069917171,
				ParentID: 0,
				Start:    int64(now),
				Duration: 200000000,
				Meta: map[string]string{
					"env":                     "prod",
					"deployment.environment":  "prod",
					"otel.trace_id":           "72df520af2bde7a5240031ead750e5f3",
					"otel.status_code":        "Unset",
					"otel.library.name":       "ddtracer",
					"otel.library.version":    "v2",
					"service.version":         "v1.2.3",
					"version":                 "v1.2.3",
					"net.peer.name":           "remotehost",
					"_dd.peer.service.source": "remotehost",
					"span.kind":               "server",
				},
				Type:    "web",
				Metrics: map[string]float64{},
			},
		},
		{
			rattr: map[string]string{
				"service.version": "v1.2.3",
				"service.name":    "myservice",
			},
			libname: "ddtracer",
			libver:  "v2",
			in: testutil.NewOTLPSpan(&testutil.OTLPSpan{
				TraceID: otlpTestTraceID,
				SpanID:  otlpTestSpanID,
				Name:    "/path",
				Kind:    ptrace.SpanKindServer,
				Start:   now,
				End:     now + 200000000,
				Attributes: map[string]interface{}{
					"aws.dynamodb.table_names": "my-table",
					"deployment.environment":   "prod",
				},
			}),
			out: &pb.Span{
				Service:  "myservice",
				Name:     "ddtracer.server",
				Resource: "/path",
				TraceID:  2594128270069917171,
				SpanID:   2594128270069917171,
				ParentID: 0,
				Start:    int64(now),
				Duration: 200000000,
				Meta: map[string]string{
					"env":                      "prod",
					"deployment.environment":   "prod",
					"otel.trace_id":            "72df520af2bde7a5240031ead750e5f3",
					"otel.status_code":         "Unset",
					"otel.library.name":        "ddtracer",
					"otel.library.version":     "v2",
					"service.version":          "v1.2.3",
					"version":                  "v1.2.3",
					"aws.dynamodb.table_names": "my-table",
					"_dd.peer.service.source":  "my-table",
					"span.kind":                "server",
				},
				Type:    "web",
				Metrics: map[string]float64{},
			},
		},
		{
			rattr: map[string]string{
				"service.version": "v1.2.3",
				"service.name":    "myservice",
			},
			libname: "ddtracer",
			libver:  "v2",
			in: testutil.NewOTLPSpan(&testutil.OTLPSpan{
				TraceID: otlpTestTraceID,
				SpanID:  otlpTestSpanID,
				Name:    "/path",
				Kind:    ptrace.SpanKindServer,
				Start:   now,
				End:     now + 200000000,
				Attributes: map[string]interface{}{
					"faas.document.collection": "my-s3-bucket",
					"deployment.environment":   "prod",
				},
			}),
			out: &pb.Span{
				Service:  "myservice",
				Name:     "ddtracer.server",
				Resource: "/path",
				TraceID:  2594128270069917171,
				SpanID:   2594128270069917171,
				ParentID: 0,
				Start:    int64(now),
				Duration: 200000000,
				Meta: map[string]string{
					"env":                      "prod",
					"deployment.environment":   "prod",
					"otel.trace_id":            "72df520af2bde7a5240031ead750e5f3",
					"otel.status_code":         "Unset",
					"otel.library.name":        "ddtracer",
					"otel.library.version":     "v2",
					"service.version":          "v1.2.3",
					"version":                  "v1.2.3",
					"faas.document.collection": "my-s3-bucket",
					"_dd.peer.service.source":  "my-s3-bucket",
					"span.kind":                "server",
				},
				Type:    "web",
				Metrics: map[string]float64{},
			},
		},
	} {
		t.Run("", func(t *testing.T) {
			lib := pcommon.NewInstrumentationScope()
			lib.SetName(tt.libname)
			lib.SetVersion(tt.libver)
			assert := assert.New(t)
			assert.Equal(tt.out, o.convertSpan(tt.rattr, lib, tt.in), i)
		})
	}
=======
func TestFlatten(t *testing.T) {
	assert.Equal(t, flatten(map[string]string{"a": "b", "c": "d"}).String(), "a:b,c:d")
	assert.Equal(t, flatten(map[string]string{"x": "y"}).String(), "x:y")
	assert.Equal(t, flatten(map[string]string{}).String(), "")
	assert.Equal(t, flatten(nil).String(), "")
}

func TestAppendTags(t *testing.T) {
	var str strings.Builder
	appendTags(&str, "a:b,c:d")
	assert.Equal(t, str.String(), "a:b,c:d")
	appendTags(&str, "e:f,g:h")
	assert.Equal(t, str.String(), "a:b,c:d,e:f,g:h")
	appendTags(&str, "i:j")
	assert.Equal(t, str.String(), "a:b,c:d,e:f,g:h,i:j")
>>>>>>> ec049fd7
}

// TestResourceAttributesMap is a regression test ensuring that the resource attributes map
// passed to convertSpan is not modified by it.
func TestResourceAttributesMap(t *testing.T) {
	rattr := map[string]string{"key": "val"}
	lib := pcommon.NewInstrumentationScope()
	span := testutil.NewOTLPSpan(&testutil.OTLPSpan{})
	ctags := make(map[string]string)
	NewOTLPReceiver(nil, config.New()).convertSpan(rattr, lib, span, ctags)
	assert.Len(t, rattr, 1) // ensure "rattr" has no new entries
	assert.Equal(t, "val", rattr["key"])
}

func makeEventsSlice(name string, attrs map[string]string, timestamp int, dropped uint32) ptrace.SpanEventSlice {
	s := ptrace.NewSpanEventSlice()
	e := s.AppendEmpty()
	e.SetName(name)
	keys := make([]string, 0, len(attrs))
	for k := range attrs {
		keys = append(keys, k)
	}
	sort.Strings(keys)
	for _, k := range keys {
		_, ok := e.Attributes().Get(k)
		if !ok {
			e.Attributes().PutStr(k, attrs[k])
		}
	}
	e.SetTimestamp(pcommon.Timestamp(timestamp))
	e.SetDroppedAttributesCount(dropped)
	return s
}

func TestMarshalEvents(t *testing.T) {
	for _, tt := range []struct {
		in  ptrace.SpanEventSlice
		out string
	}{
		{
			in: makeEventsSlice("", map[string]string{
				"message": "OOM",
			}, 0, 3),
			out: `[{
					"attributes": {"message":"OOM"},
					"dropped_attributes_count":3
				}]`,
		}, {
			in:  makeEventsSlice("boom", nil, 0, 0),
			out: `[{"name":"boom"}]`,
		}, {
			in: makeEventsSlice("boom", map[string]string{
				"message": "OOM",
			}, 0, 3),
			out: `[{
					"name":"boom",
					"attributes": {"message":"OOM"},
					"dropped_attributes_count":3
				}]`,
		}, {
			in: makeEventsSlice("boom", map[string]string{
				"message": "OOM",
			}, 123, 2),
			out: `[{
					"time_unix_nano":123,
					"name":"boom",
					"attributes": { "message":"OOM" },
					"dropped_attributes_count":2
				}]`,
		}, {
			in:  makeEventsSlice("", nil, 0, 2),
			out: `[{"dropped_attributes_count":2}]`,
		}, {
			in: makeEventsSlice("", map[string]string{
				"message":  "OOM",
				"accuracy": "2.40",
			}, 123, 2),
			out: `[{
					"time_unix_nano":123,
					"attributes": {
						"accuracy":"2.40",
						"message":"OOM"
					},
					"dropped_attributes_count":2
				}]`,
		}, {
			in: makeEventsSlice("boom", map[string]string{
				"message":  "OOM",
				"accuracy": "2.40",
			}, 123, 0),
			out: `[{
					"time_unix_nano":123,
					"name":"boom",
					"attributes": {
						"accuracy":"2.40",
						"message":"OOM"
					}
				}]`,
		}, {
			in: makeEventsSlice("boom", nil, 123, 2),
			out: `[{
					"time_unix_nano":123,
					"name":"boom",
					"dropped_attributes_count":2
				}]`,
		}, {
			in: makeEventsSlice("boom", map[string]string{
				"message":  "OOM",
				"accuracy": "2.4",
			}, 123, 2),
			out: `[{
					"time_unix_nano":123,
					"name":"boom",
					"attributes": {
						"accuracy":"2.4",
						"message":"OOM"
					},
					"dropped_attributes_count":2
				}]`,
		}, {
			in: (func() ptrace.SpanEventSlice {
				e1 := makeEventsSlice("boom", map[string]string{
					"message":  "OOM",
					"accuracy": "2.4",
				}, 123, 2)
				e2 := makeEventsSlice("exception", map[string]string{
					"exception.message":    "OOM",
					"exception.stacktrace": "1/2/3",
					"exception.type":       "mem",
				}, 456, 2)
				e2.MoveAndAppendTo(e1)
				return e1
			})(),
			out: `[{
					"time_unix_nano":123,
					"name":"boom",
					"attributes": {
						"accuracy":"2.4",
						"message":"OOM"
					},
					"dropped_attributes_count":2
				}, {
					"time_unix_nano":456,
					"name":"exception",
					"attributes": {
						"exception.message":"OOM",
						"exception.stacktrace":"1/2/3",
						"exception.type":"mem"
					},
					"dropped_attributes_count":2
				}]`,
		},
	} {
		assert.Equal(t, trimSpaces(tt.out), marshalEvents(tt.in))
	}
}

func trimSpaces(str string) string {
	var out strings.Builder
	for _, ch := range str {
		if !unicode.IsSpace(ch) {
			out.WriteRune(ch)
		}
	}
	return out.String()
}

func makeSpanLinkSlice(t *testing.T, traceId, spanId, traceState string, attrs map[string]string, dropped uint32) ptrace.SpanLinkSlice {
	s := ptrace.NewSpanLinkSlice()
	l := s.AppendEmpty()
	buf, err := hex.DecodeString(traceId)
	if err != nil {
		t.Fatal(err)
	}
	l.SetTraceID(*(*pcommon.TraceID)(buf))
	buf, err = hex.DecodeString(spanId)
	if err != nil {
		t.Fatal(err)
	}
	l.SetSpanID(*(*pcommon.SpanID)(buf))
	l.TraceState().FromRaw(traceState)
	keys := make([]string, 0, len(attrs))
	for k := range attrs {
		keys = append(keys, k)
	}
	sort.Strings(keys)
	for _, k := range keys {
		_, ok := l.Attributes().Get(k)
		if !ok {
			l.Attributes().PutStr(k, attrs[k])
		}
	}
	l.SetDroppedAttributesCount(dropped)
	return s
}

func TestMakeSpanLinkSlice(t *testing.T) {
	in := makeSpanLinkSlice(t, "fedcba98765432100123456789abcdef", "abcdef1234567890", "dd=asdf256", map[string]string{"k1": "v1", "k2": "v2"}, 42)

	out := ptrace.NewSpanLinkSlice()
	l := out.AppendEmpty()
	bh := make([]byte, 8)
	bl := make([]byte, 8)
	binary.BigEndian.PutUint64(bh, 0xfedcba9876543210)
	binary.BigEndian.PutUint64(bl, 0x0123456789abcdef)
	l.SetTraceID(*(*pcommon.TraceID)(append(bh, bl...)))
	binary.BigEndian.PutUint64(bl, 0xabcdef1234567890)
	l.SetSpanID(*(*pcommon.SpanID)(bl))
	l.TraceState().FromRaw("dd=asdf256")
	l.Attributes().PutStr("k1", "v1")
	l.Attributes().PutStr("k2", "v2")
	l.SetDroppedAttributesCount(42)

	assert.Equal(t, out, in)
}

func TestMarshalSpanLinks(t *testing.T) {
	for _, tt := range []struct {
		in  ptrace.SpanLinkSlice
		out string
	}{

		{
			in: makeSpanLinkSlice(t, "fedcba98765432100123456789abcdef", "abcdef0123456789", "", map[string]string{}, 0),
			out: `[{
					"trace_id": "fedcba98765432100123456789abcdef",
					"span_id":  "abcdef0123456789"
				}]`,
		}, {
			in: makeSpanLinkSlice(t, "fedcba98765432100123456789abcdef", "abcdef0123456789", "dd=asdf256", map[string]string{}, 0),
			out: `[{
					"trace_id":    "fedcba98765432100123456789abcdef",
					"span_id":     "abcdef0123456789",
					"trace_state": "dd=asdf256"
				}]`,
		}, {
			in: makeSpanLinkSlice(t, "fedcba98765432100123456789abcdef", "abcdef0123456789", "dd=asdf256", map[string]string{"k1": "v1"}, 0),
			out: `[{
					"trace_id":    "fedcba98765432100123456789abcdef",
					"span_id":     "abcdef0123456789",
					"trace_state": "dd=asdf256",
					"attributes":  {"k1": "v1"}
				}]`,
		}, {
			in: makeSpanLinkSlice(t, "fedcba98765432100123456789abcdef", "abcdef0123456789", "dd=asdf256", map[string]string{}, 42),
			out: `[{
					"trace_id":                 "fedcba98765432100123456789abcdef",
					"span_id":                  "abcdef0123456789",
					"trace_state":              "dd=asdf256",
					"dropped_attributes_count": 42
				}]`,
		}, {
			in: makeSpanLinkSlice(t, "fedcba98765432100123456789abcdef", "abcdef0123456789", "dd=asdf256", map[string]string{"k1": "v1"}, 42),
			out: `[{
					"trace_id":                 "fedcba98765432100123456789abcdef",
					"span_id":                  "abcdef0123456789",
					"trace_state":              "dd=asdf256",
					"attributes":               {"k1": "v1"},
					"dropped_attributes_count": 42
				}]`,
		}, {
			in: makeSpanLinkSlice(t, "fedcba98765432100123456789abcdef", "abcdef0123456789", "", map[string]string{"k1": "v1"}, 0),
			out: `[{
					"trace_id":   "fedcba98765432100123456789abcdef",
					"span_id":    "abcdef0123456789",
					"attributes": {"k1": "v1"}
				}]`,
		}, {
			in: makeSpanLinkSlice(t, "fedcba98765432100123456789abcdef", "abcdef0123456789", "", map[string]string{"k1": "v1"}, 42),
			out: `[{
					"trace_id":                 "fedcba98765432100123456789abcdef",
					"span_id":                  "abcdef0123456789",
					"attributes":               {"k1": "v1"},
					"dropped_attributes_count": 42
				}]`,
		}, {
			in: makeSpanLinkSlice(t, "fedcba98765432100123456789abcdef", "abcdef0123456789", "", map[string]string{}, 42),
			out: `[{
					"trace_id":                 "fedcba98765432100123456789abcdef",
					"span_id":                  "abcdef0123456789",
					"dropped_attributes_count": 42
				}]`,
		}, {
			in: makeSpanLinkSlice(t, "fedcba98765432100123456789abcdef", "abcdef0123456789", "dd=asdf256,ee=jkl;128", map[string]string{
				"k1": "v1",
				"k2": "v2",
			}, 57),
			out: `[{
					"trace_id":                 "fedcba98765432100123456789abcdef",
					"span_id":                  "abcdef0123456789",
					"trace_state":              "dd=asdf256,ee=jkl;128",
					"attributes":               {"k1": "v1", "k2": "v2"},
					"dropped_attributes_count": 57
				}]`,
		}, {

			in: (func() ptrace.SpanLinkSlice {
				s1 := makeSpanLinkSlice(t, "fedcba98765432100123456789abcdef", "0123456789abcdef", "dd=asdf256,ee=jkl;128", map[string]string{"k1": "v1"}, 611187)
				s2 := makeSpanLinkSlice(t, "abcdef01234567899876543210fedcba", "fedcba9876543210", "", map[string]string{"k1": "v10", "k2": "v20"}, 0)
				s2.MoveAndAppendTo(s1)
				return s1
			})(),
			out: `[{
					"trace_id":                 "fedcba98765432100123456789abcdef",
					"span_id":                  "0123456789abcdef",
					"trace_state":              "dd=asdf256,ee=jkl;128",
					"attributes":               {"k1": "v1"},
					"dropped_attributes_count": 611187
			       }, {
					"trace_id":                 "abcdef01234567899876543210fedcba",
					"span_id":                  "fedcba9876543210",
					"attributes":               {"k1": "v10", "k2": "v20"}
			       }]`,
		},
	} {
		assert.Equal(t, trimSpaces(tt.out), marshalLinks(tt.in))
	}
}

func BenchmarkProcessRequest(b *testing.B) {
	metadata := http.Header(map[string][]string{
		header.Lang:        {"go"},
		header.ContainerID: {"containerdID"},
	})
	out := make(chan *Payload, 100)
	end := make(chan struct{})
	go func() {
		defer close(end)
		for {
			select {
			case <-out:
				// drain
			case <-end:
				return
			}
		}
	}()

	r := NewOTLPReceiver(out, nil)
	b.ReportAllocs()
	b.ResetTimer()
	for i := 0; i < b.N; i++ {
		r.processRequest(context.Background(), metadata, otlpTestTracesRequest)
	}
	b.StopTimer()
	end <- struct{}{}
	<-end
}<|MERGE_RESOLUTION|>--- conflicted
+++ resolved
@@ -1334,7 +1334,23 @@
 	}
 }
 
-<<<<<<< HEAD
+func TestFlatten(t *testing.T) {
+	assert.Equal(t, flatten(map[string]string{"a": "b", "c": "d"}).String(), "a:b,c:d")
+	assert.Equal(t, flatten(map[string]string{"x": "y"}).String(), "x:y")
+	assert.Equal(t, flatten(map[string]string{}).String(), "")
+	assert.Equal(t, flatten(nil).String(), "")
+}
+
+func TestAppendTags(t *testing.T) {
+	var str strings.Builder
+	appendTags(&str, "a:b,c:d")
+	assert.Equal(t, str.String(), "a:b,c:d")
+	appendTags(&str, "e:f,g:h")
+	assert.Equal(t, str.String(), "a:b,c:d,e:f,g:h")
+	appendTags(&str, "i:j")
+	assert.Equal(t, str.String(), "a:b,c:d,e:f,g:h,i:j")
+}
+
 func TestOTLPConvertSpanSetPeerService(t *testing.T) {
 	now := uint64(otlpTestSpan.StartTimestamp())
 	cfg := config.New()
@@ -1673,26 +1689,9 @@
 			lib.SetName(tt.libname)
 			lib.SetVersion(tt.libver)
 			assert := assert.New(t)
-			assert.Equal(tt.out, o.convertSpan(tt.rattr, lib, tt.in), i)
+			assert.Equal(tt.out, o.convertSpan(tt.rattr, lib, tt.in, map[string]string{}), i)
 		})
 	}
-=======
-func TestFlatten(t *testing.T) {
-	assert.Equal(t, flatten(map[string]string{"a": "b", "c": "d"}).String(), "a:b,c:d")
-	assert.Equal(t, flatten(map[string]string{"x": "y"}).String(), "x:y")
-	assert.Equal(t, flatten(map[string]string{}).String(), "")
-	assert.Equal(t, flatten(nil).String(), "")
-}
-
-func TestAppendTags(t *testing.T) {
-	var str strings.Builder
-	appendTags(&str, "a:b,c:d")
-	assert.Equal(t, str.String(), "a:b,c:d")
-	appendTags(&str, "e:f,g:h")
-	assert.Equal(t, str.String(), "a:b,c:d,e:f,g:h")
-	appendTags(&str, "i:j")
-	assert.Equal(t, str.String(), "a:b,c:d,e:f,g:h,i:j")
->>>>>>> ec049fd7
 }
 
 // TestResourceAttributesMap is a regression test ensuring that the resource attributes map
