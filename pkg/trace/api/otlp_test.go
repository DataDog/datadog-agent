--- conflicted
+++ resolved
@@ -500,15 +500,9 @@
 	t.Run("processRequest", func(t *testing.T) {
 		out := make(chan *Payload, 5)
 		o := NewOTLPReceiver(out, config.New())
-<<<<<<< HEAD
-		o.processRequest(context.Background(), otlpProtocolGRPC, http.Header(map[string][]string{
+		o.processRequest(context.Background(), http.Header(map[string][]string{
 			shared.HeaderLang:        {"go"},
 			shared.HeaderContainerID: {"containerdID"},
-=======
-		o.processRequest(context.Background(), http.Header(map[string][]string{
-			headerLang:        {"go"},
-			headerContainerID: {"containerdID"},
->>>>>>> 68ad2b4e
 		}), otlpTestTracesRequest)
 		ps := make([]*Payload, 2)
 		timeout := time.After(time.Second / 2)
@@ -739,19 +733,11 @@
 
 	t.Run("tagsFromHeaders", func(t *testing.T) {
 		out := tagsFromHeaders(http.Header(map[string][]string{
-<<<<<<< HEAD
 			shared.HeaderLang:                  {"go"},
 			shared.HeaderLangVersion:           {"1.14"},
 			shared.HeaderLangInterpreter:       {"x"},
 			shared.HeaderLangInterpreterVendor: {"y"},
-		}), otlpProtocolGRPC)
-=======
-			headerLang:                  {"go"},
-			headerLangVersion:           {"1.14"},
-			headerLangInterpreter:       {"x"},
-			headerLangInterpreterVendor: {"y"},
 		}))
->>>>>>> 68ad2b4e
 		assert.Equal(t, []string{"endpoint_version:opentelemetry_grpc_v1", "lang:go", "lang_version:1.14", "interpreter:x", "lang_vendor:y"}, out)
 	})
 }
