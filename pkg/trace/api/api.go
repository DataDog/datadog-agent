// Unless explicitly stated otherwise all files in this repository are licensed
// under the Apache License Version 2.0.
// This product includes software developed at Datadog (https://www.datadoghq.com/).
// Copyright 2016-present Datadog, Inc.

// Package api implements the HTTP server that receives payloads from clients.
package api

import (
	"bytes"
	"context"
	"encoding/base64"
	"encoding/json"
	"fmt"
	"io"
	stdlog "log"
	"mime"
	"net"
	"net/http"
	"os"
	"path/filepath"
	"runtime"
	"sort"
	"strconv"
	"strings"
	"sync"
	"time"

	"github.com/DataDog/datadog-go/v5/statsd"
	"github.com/tinylib/msgp/msgp"
	"go.uber.org/atomic"

	pb "github.com/DataDog/datadog-agent/pkg/proto/pbgo/trace"
	"github.com/DataDog/datadog-agent/pkg/proto/pbgo/trace/idx"
	"github.com/DataDog/datadog-agent/pkg/trace/api/apiutil"
	"github.com/DataDog/datadog-agent/pkg/trace/api/internal/header"
	"github.com/DataDog/datadog-agent/pkg/trace/api/loader"
	"github.com/DataDog/datadog-agent/pkg/trace/config"
	"github.com/DataDog/datadog-agent/pkg/trace/info"
	"github.com/DataDog/datadog-agent/pkg/trace/log"
	"github.com/DataDog/datadog-agent/pkg/trace/sampler"
	"github.com/DataDog/datadog-agent/pkg/trace/telemetry"
	"github.com/DataDog/datadog-agent/pkg/trace/timing"
	"github.com/DataDog/datadog-agent/pkg/trace/watchdog"
)

// defaultReceiverBufferSize is used as a default for the initial size of http body buffer
// if no content-length is provided (Content-Encoding: Chunked) which happens in some tracers.
//
// This value has been picked as a "safe" default. Most real life traces should be at least a few KiB
// so allocating 8KiB should provide a big enough buffer to prevent initial resizing, without blowing
// up memory usage of the tracer.
const defaultReceiverBufferSize = 8192 // 8KiB

var bufferPool = sync.Pool{
	New: func() interface{} {
		return new(bytes.Buffer)
	},
}

func getBuffer() *bytes.Buffer {
	buffer := bufferPool.Get().(*bytes.Buffer)
	buffer.Reset()
	return buffer
}

func putBuffer(buffer *bytes.Buffer) {
	bufferPool.Put(buffer)
}

func (r *HTTPReceiver) copyRequestBody(buf *bytes.Buffer, req *http.Request) (written int64, err error) {
	err = r.reserveBodySize(buf, req)
	if err != nil {
		return 0, err
	}
	return io.Copy(buf, req.Body)
}

func (r *HTTPReceiver) reserveBodySize(buf *bytes.Buffer, req *http.Request) error {
	var err error
	bufferSize := 0
	if contentSize := req.Header.Get("Content-Length"); contentSize != "" {
		bufferSize, err = strconv.Atoi(contentSize)
		if err != nil {
			log.Debugf("could not parse Content-Length header value as integer: %v", err)
		}
		if int64(bufferSize) > r.conf.MaxRequestBytes {
			// We use this error to identify that the request body size exceeds the maximum allowed size so the metrics are the same as for the limited reader.
			return apiutil.ErrLimitedReaderLimitReached
		}
	}
	if bufferSize == 0 {
		bufferSize = defaultReceiverBufferSize
	}
	buf.Grow(bufferSize)
	return nil
}

// HTTPReceiver is a collector that uses HTTP protocol and just holds
// a chan where the spans received are sent one by one
type HTTPReceiver struct {
	Stats *info.ReceiverStats

	outV1               chan *PayloadV1
	conf                *config.AgentConfig
	dynConf             *sampler.DynamicConfig
	server              *http.Server
	statsProcessor      StatsProcessor
	containerIDProvider IDProvider

	telemetryCollector telemetry.TelemetryCollector
	telemetryForwarder *TelemetryForwarder

	rateLimiterResponse int // HTTP status code when refusing

	wg   sync.WaitGroup // waits for all requests to be processed
	exit chan struct{}

	// recvsem is a semaphore that controls the number goroutines that can
	// be simultaneously deserializing incoming payloads.
	// It is important to control this in order to prevent decoding incoming
	// payloads faster than we can process them, and buffering them, resulting
	// in memory limit issues.
	recvsem chan struct{}

	// outOfCPUCounter is counter to throttle the out of cpu warning log
	outOfCPUCounter *atomic.Uint32

	statsd   statsd.ClientInterface
	timing   timing.Reporter
	info     *watchdog.CurrentInfo
	Handlers map[string]http.Handler
}

// NewHTTPReceiver returns a pointer to a new HTTPReceiver
func NewHTTPReceiver(
	conf *config.AgentConfig,
	dynConf *sampler.DynamicConfig,
	outV1 chan *PayloadV1,
	statsProcessor StatsProcessor,
	telemetryCollector telemetry.TelemetryCollector,
	statsd statsd.ClientInterface,
	timing timing.Reporter) *HTTPReceiver {
	rateLimiterResponse := http.StatusOK
	if conf.HasFeature("429") {
		rateLimiterResponse = http.StatusTooManyRequests
	}
	semcount := conf.Decoders
	if semcount == 0 {
		semcount = runtime.GOMAXPROCS(0) / 2
		if semcount == 0 {
			semcount = 1
		}
	}
	log.Infof("Receiver configured with %d decoders and a timeout of %dms", semcount, conf.DecoderTimeout)
	containerIDProvider := NewIDProvider(conf.ContainerProcRoot, conf.ContainerIDFromOriginInfo)
	telemetryForwarder := NewTelemetryForwarder(conf, containerIDProvider, statsd)
	return &HTTPReceiver{
		Stats: info.NewReceiverStats(conf.SendAllInternalStats),

		outV1:               outV1,
		statsProcessor:      statsProcessor,
		conf:                conf,
		dynConf:             dynConf,
		containerIDProvider: containerIDProvider,

		telemetryCollector: telemetryCollector,
		telemetryForwarder: telemetryForwarder,

		rateLimiterResponse: rateLimiterResponse,

		exit: make(chan struct{}),

		// Based on experimentation, 4 simultaneous readers
		// is enough to keep 16 threads busy processing the
		// payloads, without overwhelming the available memory.
		// This also works well with a smaller GOMAXPROCS, since
		// the processor backpressure ensures we have at most
		// 4 payloads waiting to be queued and processed.
		recvsem: make(chan struct{}, semcount),

		outOfCPUCounter: atomic.NewUint32(0),

		statsd:   statsd,
		timing:   timing,
		info:     watchdog.NewCurrentInfo(),
		Handlers: make(map[string]http.Handler),
	}
}

// timeoutMiddleware sets a timeout for a handler. This lets us have different
// timeout values for each handler
func timeoutMiddleware(timeout time.Duration, h http.Handler) http.Handler {
	return http.HandlerFunc(func(w http.ResponseWriter, r *http.Request) {
		ctx, cancel := context.WithTimeout(r.Context(), timeout)
		defer cancel()
		r = r.WithContext(ctx)
		h.ServeHTTP(w, r)
	})
}

func (r *HTTPReceiver) buildMux() *http.ServeMux {
	mux := http.NewServeMux()

	defaultTimeout := getConfiguredRequestTimeoutDuration(r.conf)

	hash, infoHandler := r.makeInfoHandler()
	for _, e := range endpoints {
		if e.IsEnabled != nil && !e.IsEnabled(r.conf) {
			continue
		}
		timeout := defaultTimeout
		if e.TimeoutOverride != nil {
			timeout = e.TimeoutOverride(r.conf)
		}
		h := replyWithVersion(hash, r.conf.AgentVersion, timeoutMiddleware(timeout, e.Handler(r)))
		r.Handlers[e.Pattern] = h
		mux.Handle(e.Pattern, h)
	}
	r.Handlers["/info"] = infoHandler
	mux.HandleFunc("/info", infoHandler)

	return mux
}

// replyWithVersion returns an http.Handler which calls h with an addition of some
// HTTP headers containing version and state information.
func replyWithVersion(hash string, version string, h http.Handler) http.Handler {
	return http.HandlerFunc(func(w http.ResponseWriter, r *http.Request) {
		w.Header().Set("Datadog-Agent-Version", version)
		w.Header().Set("Datadog-Agent-State", hash)
		h.ServeHTTP(w, r)
	})
}

func getConfiguredRequestTimeoutDuration(conf *config.AgentConfig) time.Duration {
	timeout := 5 * time.Second
	if conf.ReceiverTimeout > 0 {
		timeout = time.Duration(conf.ReceiverTimeout) * time.Second
	}
	return timeout
}

func getConfiguredEVPRequestTimeoutDuration(conf *config.AgentConfig) time.Duration {
	timeout := 30 * time.Second
	if conf.EVPProxy.ReceiverTimeout > 0 {
		timeout = time.Duration(conf.EVPProxy.ReceiverTimeout) * time.Second
	}
	return timeout
}

func getConfiguredProfilingRequestTimeoutDuration(conf *config.AgentConfig) time.Duration {
	timeout := 5 * time.Second
	if conf.ProfilingProxy.ReceiverTimeout > 0 {
		timeout = time.Duration(conf.ProfilingProxy.ReceiverTimeout) * time.Second
	}
	return timeout
}

// Start starts doing the HTTP server and is ready to receive traces
func (r *HTTPReceiver) Start() {
	r.telemetryForwarder.start()

	if !r.conf.ReceiverEnabled {
		log.Debug("HTTP Server is off: HTTPReceiver is disabled.")
		return
	}
	if r.conf.ReceiverPort == 0 &&
		r.conf.ReceiverSocket == "" &&
		r.conf.WindowsPipeName == "" {
		// none of the HTTP listeners are enabled; exit early
		log.Debug("HTTP Server is off: all listeners are disabled.")
		return
	}

	httpLogger := log.NewThrottled(5, 10*time.Second) // limit to 5 messages every 10 seconds
	r.server = &http.Server{
		// Note: We don't set WriteTimeout since we want to have different timeouts per-handler
		ReadTimeout: getConfiguredRequestTimeoutDuration(r.conf),
		ErrorLog:    stdlog.New(httpLogger, "http.Server: ", 0),
		Handler:     r.buildMux(),
		ConnContext: connContext,
	}

	if r.conf.ReceiverPort > 0 {
		addr := net.JoinHostPort(r.conf.ReceiverHost, strconv.Itoa(r.conf.ReceiverPort))

		var ln net.Listener
		var err error
		// When using the trace-loader, the TCP listener might be provided as an already opened file descriptor
		// so we try to get a listener from it, and fallback to listening on the given address if it fails
		if tcpFDStr, ok := os.LookupEnv("DD_APM_NET_RECEIVER_FD"); ok {
			ln, err = loader.GetListenerFromFD(tcpFDStr, "tcp_conn")
			if err == nil {
				log.Debugf("Using TCP listener from file descriptor %s", tcpFDStr)
			} else {
				log.Errorf("Error creating TCP listener from file descriptor %s: %v", tcpFDStr, err)
			}
		}
		if ln == nil {
			// if the fd was not provided, or we failed to get a listener from it, listen on the given address
			ln, err = loader.GetTCPListener(addr)
		}
		if err == nil {
			ln, err = r.listenTCPListener(ln)
		}

		if err != nil {
			r.telemetryCollector.SendStartupError(telemetry.CantStartHttpServer, err)
			killProcess("Error creating tcp listener: %v", err)
		}
		go func() {
			defer watchdog.LogOnPanic(r.statsd)
			if err := r.server.Serve(ln); err != nil && err != http.ErrServerClosed {
				log.Errorf("Could not start HTTP server: %v. HTTP receiver disabled.", err)
				r.telemetryCollector.SendStartupError(telemetry.CantStartHttpServer, err)
			}
		}()
		log.Infof("Listening for traces at http://%s", addr)
	} else {
		log.Debug("HTTP receiver disabled by config (apm_config.receiver_port: 0).")
	}

	if path := r.conf.ReceiverSocket; path != "" {
		log.Infof("Using UDS listener at %s", path)
		// When using the trace-loader, the UDS listener might be provided as an already opened file descriptor
		// so we try to get a listener from it, and fallback to listening on the given path if it fails
		if _, err := os.Stat(filepath.Dir(path)); !os.IsNotExist(err) {
			var ln net.Listener
			var err error
			if unixFDStr, ok := os.LookupEnv("DD_APM_UNIX_RECEIVER_FD"); ok {
				ln, err = loader.GetListenerFromFD(unixFDStr, "unix_conn")
				if err == nil {
					log.Debugf("Using UDS listener from file descriptor %s", unixFDStr)
				} else {
					log.Errorf("Error creating UDS listener from file descriptor %s: %v", unixFDStr, err)
				}
			}
			if ln == nil {
				// if the fd was not provided, or we failed to get a listener from it, listen on the given path
				ln, err = loader.GetUnixListener(path)
			}

			if err != nil {
				log.Errorf("Error creating UDS listener: %v", err)
				r.telemetryCollector.SendStartupError(telemetry.CantStartUdsServer, err)
			} else {
				ln = NewMeasuredListener(ln, "uds_connections", r.conf.MaxConnections, r.statsd)

				go func() {
					defer watchdog.LogOnPanic(r.statsd)
					if err := r.server.Serve(ln); err != nil && err != http.ErrServerClosed {
						log.Errorf("Could not start UDS server: %v. UDS receiver disabled.", err)
						r.telemetryCollector.SendStartupError(telemetry.CantStartUdsServer, err)
					}
				}()
				log.Infof("Listening for traces at unix://%s", path)
			}
		} else {
			log.Errorf("Could not start UDS listener: socket directory does not exist: %s", path)
		}
	}

	if path := r.conf.WindowsPipeName; path != "" {
		pipepath := `\\.\pipe\` + path
		bufferSize := r.conf.PipeBufferSize
		secdec := r.conf.PipeSecurityDescriptor
		ln, err := listenPipe(pipepath, secdec, bufferSize, r.conf.MaxConnections, r.statsd)
		if err != nil {
			r.telemetryCollector.SendStartupError(telemetry.CantStartWindowsPipeServer, err)
			killProcess("Error creating %q named pipe: %v", pipepath, err)
		}
		go func() {
			defer watchdog.LogOnPanic(r.statsd)
			if err := r.server.Serve(ln); err != nil && err != http.ErrServerClosed {
				log.Errorf("Could not start Windows Pipes server: %v. Windows Pipes receiver disabled.", err)
				r.telemetryCollector.SendStartupError(telemetry.CantStartWindowsPipeServer, err)
			}
		}()
		log.Infof("Listening for traces on Windows pipe %q. Security descriptor is %q", pipepath, secdec)
	}

	go func() {
		defer watchdog.LogOnPanic(r.statsd)
		r.loop()
	}()
}

// listenTCP creates a new net.Listener on the provided TCP address.
func (r *HTTPReceiver) listenTCPListener(tcpln net.Listener) (net.Listener, error) {
	if climit := r.conf.ConnectionLimit; climit > 0 {
		ln, err := newRateLimitedListener(tcpln, climit, r.statsd)
		go func() {
			defer watchdog.LogOnPanic(r.statsd)
			ln.Refresh(climit)
		}()
		return ln, err
	}
	return NewMeasuredListener(tcpln, "tcp_connections", r.conf.MaxConnections, r.statsd), nil
}

// Stop stops the receiver and shuts down the HTTP server.
func (r *HTTPReceiver) Stop() error {
	if !r.conf.ReceiverEnabled || (r.conf.ReceiverPort == 0 && r.conf.ReceiverSocket == "" && r.conf.WindowsPipeName == "") {
		return nil
	}
	r.exit <- struct{}{}
	<-r.exit

	expiry := time.Now().Add(5 * time.Second) // give it 5 seconds
	ctx, cancel := context.WithDeadline(context.Background(), expiry)
	defer cancel()
	if err := r.server.Shutdown(ctx); err != nil {
		log.Warnf("Error shutting down HTTPReceiver: %v", err)
		return err
	}
	r.wg.Wait()
	r.telemetryForwarder.Stop()
	return nil
}

// BuildHandlers builds the handlers so they are available in the trace component
func (r *HTTPReceiver) BuildHandlers() {
	r.buildMux()
}

// UpdateAPIKey rebuilds the server handler to update API Keys in all endpoints
func (r *HTTPReceiver) UpdateAPIKey() {
	if r.server == nil {
		return
	}
	log.Debug("API Key updated. Rebuilding API handler.")
	handler := r.buildMux()
	r.server.Handler = handler
}

func (r *HTTPReceiver) handleWithVersion(v Version, f func(Version, http.ResponseWriter, *http.Request)) http.HandlerFunc {
	return func(w http.ResponseWriter, req *http.Request) {
		if mediaType := getMediaType(req); mediaType == "application/msgpack" && (v == v01 || v == v02) {
			// msgpack is only supported for versions >= v0.3
			httpFormatError(w, v, fmt.Errorf("unsupported media type: %q", mediaType), r.statsd)
			return
		}

		if req.Header.Get("Sec-Fetch-Site") == "cross-site" {
			http.Error(w, "cross-site request rejected", http.StatusForbidden)
			return
		}

		// TODO(x): replace with http.MaxBytesReader?
		req.Body = apiutil.NewLimitedReader(req.Body, r.conf.MaxRequestBytes)

		f(v, w, req)
	}
}

var errInvalidHeaderTraceCountValue = fmt.Errorf("%q header value is not a number", header.TraceCount)

func traceCount(req *http.Request) (int64, error) {
	str := req.Header.Get(header.TraceCount)
	if str == "" {
		return 0, fmt.Errorf("HTTP header %q not found", header.TraceCount)
	}
	n, err := strconv.Atoi(str)
	if err != nil {
		return 0, errInvalidHeaderTraceCountValue
	}
	return int64(n), nil
}

const (
	// tagContainersTags specifies the name of the tag which holds key/value
	// pairs representing information about the container (Docker, EC2, etc).
	tagContainersTags = "_dd.tags.container"
	tagProcessTags    = "_dd.tags.process"
)

// TagStats returns the stats and tags coinciding with the information found in header.
// For more information, check the "Datadog-Meta-*" HTTP headers defined in this file.
func (r *HTTPReceiver) TagStats(v Version, header http.Header, service string) *info.TagStats {
	return r.tagStats(v, header, service)
}

func (r *HTTPReceiver) tagStats(v Version, httpHeader http.Header, service string) *info.TagStats {
	return r.Stats.GetTagStats(info.Tags{
		Lang:            httpHeader.Get(header.Lang),
		LangVersion:     httpHeader.Get(header.LangVersion),
		Interpreter:     httpHeader.Get(header.LangInterpreter),
		LangVendor:      httpHeader.Get(header.LangInterpreterVendor),
		TracerVersion:   httpHeader.Get(header.TracerVersion),
		EndpointVersion: string(v),
		Service:         service,
	})
}

// decodeTracerPayload decodes the payload in http request `req`.
// - tp is the decoded payload
// - ranHook reports whether the decoder was able to run the pb.MetaHook
// - err is the first error encountered
<<<<<<< HEAD
func decodeTracerPayload(v Version, req *http.Request, cIDProvider IDProvider, lang, langVersion, tracerVersion string, conf *config.AgentConfig) (tp *idx.InternalTracerPayload, err error) {
=======
func (r *HTTPReceiver) decodeTracerPayload(v Version, req *http.Request, cIDProvider IDProvider, lang, langVersion, tracerVersion string) (tp *pb.TracerPayload, err error) {
>>>>>>> a4df7224
	switch v {
	case v01:
		var spans []*pb.Span
		if err = json.NewDecoder(req.Body).Decode(&spans); err != nil {
			return nil, err
		}
		oldPayload := &pb.TracerPayload{
			LanguageName:    lang,
			LanguageVersion: langVersion,
			ContainerID:     cIDProvider.GetContainerID(req.Context(), req.Header),
			Chunks:          traceChunksFromSpans(spans),
			TracerVersion:   tracerVersion,
		}
		return ConvertToIdx(oldPayload), nil
	case v05:
		buf := getBuffer()
		defer putBuffer(buf)
		if _, err = r.copyRequestBody(buf, req); err != nil {
			return nil, err
		}
		var traces pb.Traces
		if err = traces.UnmarshalMsgDictionary(buf.Bytes()); err != nil {
			return nil, err
		}
		oldPayload := &pb.TracerPayload{
			LanguageName:    lang,
			LanguageVersion: langVersion,
			ContainerID:     cIDProvider.GetContainerID(req.Context(), req.Header),
			Chunks:          traceChunksFromTraces(traces),
			TracerVersion:   tracerVersion,
		}
		return ConvertToIdx(oldPayload), err
	case V07:
		buf := getBuffer()
		defer putBuffer(buf)
		if _, err = r.copyRequestBody(buf, req); err != nil {
			return nil, err
		}
		var tracerPayload pb.TracerPayload
		_, err = tracerPayload.UnmarshalMsg(buf.Bytes())
		return ConvertToIdx(&tracerPayload), err
	case V10:
		buf := getBuffer()
		defer putBuffer(buf)
		if _, err = copyRequestBody(buf, req); err != nil {
			return nil, err
		}
		var tracerPayload idx.InternalTracerPayload
		_, err = tracerPayload.UnmarshalMsg(buf.Bytes())
		if err != nil {
			if conf.DebugV1Payloads {
				encoded := base64.StdEncoding.EncodeToString(buf.Bytes())
				log.Errorf("decodeTracerPayloadV1: failed to unmarshal payload, base64 received: %s", encoded)
			}
			return nil, err
		}
		if tracerPayload.ContainerID() == "" {
			cid := cIDProvider.GetContainerID(req.Context(), req.Header)
			tracerPayload.SetContainerID(cid)
		}
		return &tracerPayload, err
	default:
		var traces pb.Traces
		if err = r.decodeRequest(req, &traces); err != nil {
			return nil, err
		}
		oldPayload := &pb.TracerPayload{
			LanguageName:    lang,
			LanguageVersion: langVersion,
			ContainerID:     cIDProvider.GetContainerID(req.Context(), req.Header),
			Chunks:          traceChunksFromTraces(traces),
			TracerVersion:   tracerVersion,
<<<<<<< HEAD
=======
		}, nil
	}
}

func (r *HTTPReceiver) decodeTracerPayloadV1(req *http.Request, cIDProvider IDProvider, conf *config.AgentConfig) (tp *idx.InternalTracerPayload, err error) {
	buf := getBuffer()
	defer putBuffer(buf)
	if _, err = r.copyRequestBody(buf, req); err != nil {
		return nil, err
	}
	var tracerPayload idx.InternalTracerPayload
	_, err = tracerPayload.UnmarshalMsg(buf.Bytes())
	if err != nil {
		if conf.DebugV1Payloads {
			encoded := base64.StdEncoding.EncodeToString(buf.Bytes())
			log.Errorf("decodeTracerPayloadV1: failed to unmarshal payload, base64 received: %s", encoded)
>>>>>>> a4df7224
		}
		return ConvertToIdx(oldPayload), nil
	}
}

// replyOK replies to the given http.ResponseWriter w based on the endpoint version, with either status 200/OK
// or with a list of rates by service. It returns the number of bytes written along with reporting if the operation
// was successful.
func (r *HTTPReceiver) replyOK(req *http.Request, v Version, w http.ResponseWriter) (n uint64, ok bool) {
	switch v {
	case v01, v02, v03:
		return httpOK(w)
	default:
		ratesVersion := req.Header.Get(header.RatesPayloadVersion)
		return httpRateByService(ratesVersion, w, r.dynConf, r.statsd)
	}
}

// StatsProcessor implementations are able to process incoming client stats.
type StatsProcessor interface {
	// ProcessStats takes a stats payload and consumes it. It is considered to be originating from the given lang.
	// Context should be used to control processing timeouts, allowing the receiver to return the error response.
	ProcessStats(ctx context.Context, p *pb.ClientStatsPayload, lang, tracerVersion, containerID, obfuscationVersion string) error
}

// handleStats handles incoming stats payloads.
func (r *HTTPReceiver) handleStats(w http.ResponseWriter, req *http.Request) {
	defer r.timing.Since("datadog.trace_agent.receiver.stats_process_ms", time.Now())

	rd := apiutil.NewLimitedReader(req.Body, r.conf.MaxRequestBytes)
	req.Header.Set("Accept", "application/msgpack")
	in := &pb.ClientStatsPayload{}
	if err := msgp.Decode(rd, in); err != nil {
		log.Errorf("Error decoding pb.ClientStatsPayload: %v", err)
		tags := append(r.tagStats(V06, req.Header, "").AsTags(), "reason:decode")
		_ = r.statsd.Count("datadog.trace_agent.receiver.stats_payload_rejected", 1, tags, 1)
		httpDecodingError(err, []string{"handler:stats", "codec:msgpack", "v:v0.6"}, w, r.statsd)
		return
	}

	firstService := func(cs *pb.ClientStatsPayload) string {
		if cs == nil || len(cs.Stats) == 0 || len(cs.Stats[0].Stats) == 0 {
			return ""
		}
		return cs.Stats[0].Stats[0].Service
	}

	ts := r.tagStats(V06, req.Header, firstService(in))
	_ = r.statsd.Count("datadog.trace_agent.receiver.stats_payload", 1, ts.AsTags(), 1)
	_ = r.statsd.Count("datadog.trace_agent.receiver.stats_bytes", rd.Count, ts.AsTags(), 1)
	_ = r.statsd.Count("datadog.trace_agent.receiver.stats_buckets", int64(len(in.Stats)), ts.AsTags(), 1)

	// Resolve ContainerID based on HTTP headers
	lang := req.Header.Get(header.Lang)
	tracerVersion := req.Header.Get(header.TracerVersion)
	obfuscationVersion := req.Header.Get(header.TracerObfuscationVersion)
	containerID := r.containerIDProvider.GetContainerID(req.Context(), req.Header)

	timeout := getConfiguredRequestTimeoutDuration(r.conf)
	ctx, cancel := context.WithTimeout(req.Context(), timeout)
	defer cancel()
	if err := r.statsProcessor.ProcessStats(ctx, in, lang, tracerVersion, containerID, obfuscationVersion); err != nil {
		log.Errorf("Error processing pb.ClientStatsPayload: %v", err)
		tags := append(ts.AsTags(), "reason:timeout")
		_ = r.statsd.Count("datadog.trace_agent.receiver.stats_payload_rejected", 1, tags, 1)
		httpDecodingError(err, []string{"handler:stats", "codec:msgpack", "v:v0.6"}, w, r.statsd)
	}
}

// handleTraces knows how to handle a bunch of traces
<<<<<<< HEAD
=======
func (r *HTTPReceiver) handleTracesV1(w http.ResponseWriter, req *http.Request) {
	tracen, err := traceCount(req)
	if err == errInvalidHeaderTraceCountValue {
		log.Errorf("Failed to count traces: %s", err)
	}
	defer req.Body.Close()
	select {
	// Wait for the semaphore to become available, allowing the handler to
	// decode its payload.
	// After the configured timeout, respond without ingesting the payload,
	// and sending the configured status.
	case r.recvsem <- struct{}{}:
	case <-time.After(time.Duration(r.conf.DecoderTimeout) * time.Millisecond):
		log.Debugf("trace-agent is overwhelmed, a payload has been rejected")
		// this payload can not be accepted
		io.Copy(io.Discard, req.Body) //nolint:errcheck
		w.WriteHeader(http.StatusTooManyRequests)
		r.replyOK(req, V10, w)
		r.tagStats(V10, req.Header, "").PayloadRefused.Inc()
		return
	}
	defer func() {
		// Signal the semaphore that we are done decoding, so another handler
		// routine can take a turn decoding a payload.
		<-r.recvsem
	}()

	firstService := func(tp *idx.InternalTracerPayload) string {
		if tp == nil || len(tp.Chunks) == 0 || len(tp.Chunks[0].Spans) == 0 {
			return ""
		}
		return tp.Chunks[0].Spans[0].Service()
	}

	start := time.Now()
	tp, err := r.decodeTracerPayloadV1(req, r.containerIDProvider, r.conf)
	ts := r.tagStats(V10, req.Header, firstService(tp))
	defer func(err error) {
		tags := append(ts.AsTags(), fmt.Sprintf("success:%v", err == nil))
		_ = r.statsd.Histogram("datadog.trace_agent.receiver.serve_traces_ms", float64(time.Since(start))/float64(time.Millisecond), tags, 1)
	}(err)
	if err != nil {
		httpDecodingError(err, []string{"handler:traces", fmt.Sprintf("v:%s", V10)}, w, r.statsd)
		switch err {
		case apiutil.ErrLimitedReaderLimitReached:
			ts.TracesDropped.PayloadTooLarge.Add(tracen)
		case io.EOF, io.ErrUnexpectedEOF:
			ts.TracesDropped.EOF.Add(tracen)
		case msgp.ErrShortBytes:
			ts.TracesDropped.MSGPShortBytes.Add(tracen)
		default:
			if err, ok := err.(net.Error); ok && err.Timeout() {
				ts.TracesDropped.Timeout.Add(tracen)
			} else {
				ts.TracesDropped.DecodingError.Add(tracen)
			}
		}
		log.Errorf("Cannot decode %s traces payload: %v", V10, err)
		return
	}
	if n, ok := r.replyOK(req, V10, w); ok {
		tags := append(ts.AsTags(), "endpoint:traces_"+string(V10))
		_ = r.statsd.Histogram("datadog.trace_agent.receiver.rate_response_bytes", float64(n), tags, 1)
	}

	ts.TracesReceived.Add(int64(len(tp.Chunks)))
	ts.TracesBytes.Add(req.Body.(*apiutil.LimitedReader).Count)
	ts.PayloadAccepted.Inc()

	ctags := getContainerTagsList(r.conf.ContainerTags, tp.ContainerID())
	if len(ctags) > 0 {
		tp.SetStringAttribute(tagContainersTags, strings.Join(ctags, ","))
	}

	payload := &PayloadV1{
		Source:                 ts,
		TracerPayload:          tp,
		ClientComputedTopLevel: isHeaderTrue(header.ComputedTopLevel, req.Header.Get(header.ComputedTopLevel)),
		ClientComputedStats:    isHeaderTrue(header.ComputedStats, req.Header.Get(header.ComputedStats)),
		ClientDroppedP0s:       droppedTracesFromHeader(req.Header, ts),
		ContainerTags:          ctags,
	}
	r.outV1 <- payload
}

// handleTraces knows how to handle a bunch of traces
>>>>>>> a4df7224
func (r *HTTPReceiver) handleTraces(v Version, w http.ResponseWriter, req *http.Request) {
	r.wg.Add(1)
	defer r.wg.Done()
	tracen, err := traceCount(req)
	if err == errInvalidHeaderTraceCountValue {
		log.Errorf("Failed to count traces: %s", err)
	}
	defer req.Body.Close()

	select {
	// Wait for the semaphore to become available, allowing the handler to
	// decode its payload.
	// After the configured timeout, respond without ingesting the payload,
	// and sending the configured status.
	case r.recvsem <- struct{}{}:
	case <-time.After(time.Duration(r.conf.DecoderTimeout) * time.Millisecond):
		log.Debugf("trace-agent is overwhelmed, a payload has been rejected")
		// this payload can not be accepted
		io.Copy(io.Discard, req.Body) //nolint:errcheck
		switch v {
		case v01, v02, v03:
			// do nothing
		default:
			w.Header().Set("Content-Type", "application/json")
		}
		if isHeaderTrue(header.SendRealHTTPStatus, req.Header.Get(header.SendRealHTTPStatus)) {
			w.WriteHeader(http.StatusTooManyRequests)
		} else {
			w.WriteHeader(r.rateLimiterResponse)
		}
		r.replyOK(req, v, w)
		r.tagStats(v, req.Header, "").PayloadRefused.Inc()
		return
	}
	defer func() {
		// Signal the semaphore that we are done decoding, so another handler
		// routine can take a turn decoding a payload.
		<-r.recvsem
	}()

	firstService := func(tp *idx.InternalTracerPayload) string {
		if tp == nil || len(tp.Chunks) == 0 || len(tp.Chunks[0].Spans) == 0 {
			return ""
		}
		return tp.Chunks[0].Spans[0].Service()
	}

	start := time.Now()
<<<<<<< HEAD
	tp, err := decodeTracerPayload(v, req, r.containerIDProvider, req.Header.Get(header.Lang), req.Header.Get(header.LangVersion), req.Header.Get(header.TracerVersion), r.conf)
=======
	tp, err := r.decodeTracerPayload(v, req, r.containerIDProvider, req.Header.Get(header.Lang), req.Header.Get(header.LangVersion), req.Header.Get(header.TracerVersion))
>>>>>>> a4df7224
	ts := r.tagStats(v, req.Header, firstService(tp))
	defer func(err error) {
		tags := append(ts.AsTags(), fmt.Sprintf("success:%v", err == nil))
		_ = r.statsd.Histogram("datadog.trace_agent.receiver.serve_traces_ms", float64(time.Since(start))/float64(time.Millisecond), tags, 1)
	}(err)
	if err != nil {
		httpDecodingError(err, []string{"handler:traces", fmt.Sprintf("v:%s", v)}, w, r.statsd)
		switch err {
		case apiutil.ErrLimitedReaderLimitReached:
			ts.TracesDropped.PayloadTooLarge.Add(tracen)
		case io.EOF, io.ErrUnexpectedEOF:
			ts.TracesDropped.EOF.Add(tracen)
		case msgp.ErrShortBytes:
			ts.TracesDropped.MSGPShortBytes.Add(tracen)
		default:
			if err, ok := err.(net.Error); ok && err.Timeout() {
				ts.TracesDropped.Timeout.Add(tracen)
			} else {
				ts.TracesDropped.DecodingError.Add(tracen)
			}
		}
		log.Errorf("Cannot decode %s traces payload: %v", v, err)
		return
	}
	if n, ok := r.replyOK(req, v, w); ok {
		tags := append(ts.AsTags(), "endpoint:traces_"+string(v))
		_ = r.statsd.Histogram("datadog.trace_agent.receiver.rate_response_bytes", float64(n), tags, 1)
	}

	ts.TracesReceived.Add(int64(len(tp.Chunks)))
	ts.TracesBytes.Add(req.Body.(*apiutil.LimitedReader).Count)
	ts.PayloadAccepted.Inc()
	ctags := getContainerTagsList(r.conf.ContainerTags, tp.ContainerID())
	if len(ctags) > 0 {
		tp.SetStringAttribute(tagContainersTags, strings.Join(ctags, ","))
	}
	ptags := getProcessTags(req.Header, tp)
	if ptags != "" {
		tp.SetStringAttribute(tagProcessTags, ptags)
	}
	payload := &PayloadV1{
		Source:                 ts,
		TracerPayload:          tp,
		ClientComputedTopLevel: isHeaderTrue(header.ComputedTopLevel, req.Header.Get(header.ComputedTopLevel)),
		ClientComputedStats:    isHeaderTrue(header.ComputedStats, req.Header.Get(header.ComputedStats)),
		ClientDroppedP0s:       droppedTracesFromHeader(req.Header, ts),
		ProcessTags:            ptags,
		ContainerTags:          ctags,
	}
	r.outV1 <- payload
}

// isHeaderTrue returns true if value is non-empty and not a "false"-like value as defined by strconv.ParseBool
// e.g. (0, f, F, FALSE, False, false) will be considered false while all other values will be true.
func isHeaderTrue(key, value string) bool {
	if len(value) == 0 {
		return false
	}
	bval, err := strconv.ParseBool(value)
	if err != nil {
		log.Debug("Non-boolean value %s found in header %s, defaulting to true", value, key)
		return true
	}
	return bval
}

func droppedTracesFromHeader(h http.Header, ts *info.TagStats) int64 {
	var dropped int64
	if v := h.Get(header.DroppedP0Traces); v != "" {
		count, err := strconv.ParseInt(v, 10, 64)
		if err == nil {
			dropped = count
			ts.ClientDroppedP0Traces.Add(count)
		}
	}
	if v := h.Get(header.DroppedP0Spans); v != "" {
		count, err := strconv.ParseInt(v, 10, 64)
		if err == nil {
			ts.ClientDroppedP0Spans.Add(count)
		}
	}
	return dropped
}

// todo:raphael cleanup unused methods of extraction once implementation
// in all tracers is completed
// order of priority:
// 1. tags in the v07 payload
// 2. tags in the first span of the first chunk
// 3. tags in the header
func getProcessTags(h http.Header, p *idx.InternalTracerPayload) string {
	if ptags, ok := p.GetAttributeAsString(tagProcessTags); ok {
		return ptags
	}
	if span, ok := getFirstSpan(p); ok {
		if ptags, ok := span.GetAttributeAsString(tagProcessTags); ok {
			return ptags
		}
	}
	return h.Get(header.ProcessTags)
}

func getFirstSpan(p *idx.InternalTracerPayload) (*idx.InternalSpan, bool) {
	if len(p.Chunks) == 0 {
		return nil, false
	}
	for _, chunk := range p.Chunks {
		if chunk == nil || len(chunk.Spans) == 0 {
			continue
		}
		if chunk.Spans[0] == nil {
			continue
		}
		return chunk.Spans[0], true
	}
	return nil, false
}

// handleServices handle a request with a list of several services
func (r *HTTPReceiver) handleServices(_ Version, w http.ResponseWriter, _ *http.Request) {
	httpOK(w)

	// Do nothing, services are no longer being sent to Datadog as of July 2019
	// and are now automatically extracted from traces.
}

// loop periodically submits stats about the receiver to statsd
func (r *HTTPReceiver) loop() {
	defer close(r.exit)

	var lastLog time.Time
	accStats := info.NewReceiverStats(r.conf.SendAllInternalStats)

	t := time.NewTicker(5 * time.Second)
	defer t.Stop()
	tw := time.NewTicker(r.conf.WatchdogInterval)
	defer tw.Stop()

	for {
		select {
		case <-r.exit:
			return
		case now := <-tw.C:
			r.watchdog(now)
		case now := <-t.C:
			_ = r.statsd.Gauge("datadog.trace_agent.heartbeat", 1, nil, 1)
			if cap(r.outV1) == 0 {
				_ = r.statsd.Gauge("datadog.trace_agent.receiver.out_chan_fill", 0, []string{"is_trace_buffer_set:false"}, 1)
			} else if cap(r.outV1) > 0 {
				_ = r.statsd.Gauge("datadog.trace_agent.receiver.out_chan_fill", float64(len(r.outV1))/float64(cap(r.outV1)), []string{"is_trace_buffer_set:true"}, 1)
			}

			// We update accStats with the new stats we collected
			accStats.Acc(r.Stats)

			// Publish and reset the stats accumulated during the last flush
			r.Stats.PublishAndReset(r.statsd)

			if now.Sub(lastLog) >= time.Minute {
				// We expose the stats accumulated to expvar
				info.UpdateReceiverStats(accStats)

				// We reset the stats accumulated during the last minute
				accStats.LogAndResetStats()
				lastLog = now

				// Also publish rates by service (they are updated by receiver)
				rates := r.dynConf.RateByService.GetNewState("").Rates
				info.UpdateRateByService(rates)
			}
		}
	}
}

// killProcess exits the process with the given msg; replaced in tests.
var killProcess = func(format string, a ...interface{}) {
	log.Criticalf(format, a...)
	os.Exit(1)
}

// watchdog checks the trace-agent's heap and CPU usage and updates the rate limiter using a correct
// sampling rate to maintain resource usage within set thresholds. These thresholds are defined by
// the configuration MaxMemory and MaxCPU. If these values are 0, all limits are disabled and the rate
// limiter will accept everything.
func (r *HTTPReceiver) watchdog(now time.Time) {
	cpu, _ := r.info.CPU(now)
	wi := watchdog.Info{
		Mem: r.info.Mem(),
		CPU: cpu,
	}
	if r.conf.MaxMemory > 0 {
		if current, allowed := float64(wi.Mem.Alloc), r.conf.MaxMemory*1.5; current > allowed {
			// This is a safety mechanism: if the agent is using more than 1.5x max. memory, there
			// is likely a leak somewhere; we'll kill the process to avoid polluting host memory.
			_ = r.statsd.Count("datadog.trace_agent.receiver.oom_kill", 1, nil, 1)
			r.statsd.Flush()
			log.Criticalf("Killing process. Memory threshold exceeded: %.2fM / %.2fM", current/1024/1024, allowed/1024/1024)
			killProcess("OOM")
		}
	}
	info.UpdateWatchdogInfo(wi)

	_ = r.statsd.Gauge("datadog.trace_agent.heap_alloc", float64(wi.Mem.Alloc), nil, 1)
	_ = r.statsd.Gauge("datadog.trace_agent.cpu_percent", wi.CPU.UserAvg*100, nil, 1)
}

// Languages returns the list of the languages used in the traces the agent receives.
func (r *HTTPReceiver) Languages() string {
	// We need to use this map because we can have several tags for a same language.
	langs := make(map[string]bool)
	str := []string{}

	r.Stats.RLock()
	for tags := range r.Stats.Stats {
		if _, ok := langs[tags.Lang]; !ok {
			str = append(str, tags.Lang)
			langs[tags.Lang] = true
		}
	}
	r.Stats.RUnlock()

	sort.Strings(str)
	return strings.Join(str, "|")
}

// decodeRequest decodes the payload in http request `req` into `dest`.
// It handles only v02, v03, v04 requests.
// - ranHook reports whether the decoder was able to run the pb.MetaHook
// - err is the first error encountered
func (r *HTTPReceiver) decodeRequest(req *http.Request, dest *pb.Traces) error {
	switch mediaType := getMediaType(req); mediaType {
	case "application/msgpack":
		buf := getBuffer()
		defer putBuffer(buf)
		_, err := r.copyRequestBody(buf, req)
		if err != nil {
			return err
		}
		_, err = dest.UnmarshalMsg(buf.Bytes())
		return err
	case "application/json":
		fallthrough
	case "text/json":
		fallthrough
	case "":
		return json.NewDecoder(req.Body).Decode(&dest)
	default:
		// do our best
		if err1 := json.NewDecoder(req.Body).Decode(&dest); err1 != nil {
			buf := getBuffer()
			defer putBuffer(buf)
			_, err2 := r.copyRequestBody(buf, req)
			if err2 != nil {
				return err2
			}
			_, err2 = dest.UnmarshalMsg(buf.Bytes())
			return err2
		}
		return nil
	}
}

func traceChunksFromSpans(spans []*pb.Span) []*pb.TraceChunk {
	traceChunks := []*pb.TraceChunk{}
	byID := make(map[uint64][]*pb.Span)
	for _, s := range spans {
		byID[s.TraceID] = append(byID[s.TraceID], s)
	}
	for _, t := range byID {
		traceChunks = append(traceChunks, &pb.TraceChunk{
			Priority: int32(sampler.PriorityNone),
			Spans:    t,
			Tags:     make(map[string]string),
		})
	}
	return traceChunks
}

func traceChunksFromTraces(traces pb.Traces) []*pb.TraceChunk {
	traceChunks := make([]*pb.TraceChunk, 0, len(traces))
	for _, trace := range traces {
		traceChunks = append(traceChunks, &pb.TraceChunk{
			Priority: int32(sampler.PriorityNone),
			Spans:    trace,
			Tags:     make(map[string]string),
		})
	}

	return traceChunks
}

func getContainerTagsList(fn func(string) ([]string, error), containerID string) []string {
	if containerID == "" {
		return nil
	}
	if fn == nil {
		log.Warn("ContainerTags not configured")
		return nil
	}
	list, err := fn(containerID)
	if err != nil {
		log.Tracef("Getting container tags for ID %q: %v", containerID, err)
		return nil
	}
	log.Tracef("Getting container tags for ID %q: %v", containerID, list)
	return list
}

// getContainerTag returns container and orchestrator tags belonging to containerID. If containerID
// is empty or no tags are found, an empty string is returned.
func getContainerTags(fn func(string) ([]string, error), containerID string) string {
	ctags := getContainerTagsList(fn, containerID)
	return strings.Join(ctags, ",")
}

// getMediaType attempts to return the media type from the Content-Type MIME header. If it fails
// it returns the default media type "application/json".
func getMediaType(req *http.Request) string {
	mt, _, err := mime.ParseMediaType(req.Header.Get("Content-Type"))
	if err != nil {
		log.Debugf(`Error parsing media type: %v, assuming "application/json"`, err)
		return "application/json"
	}
	return mt
}

// normalizeHTTPHeader takes a raw string and normalizes the value to be compatible
// with an HTTP header value.
func normalizeHTTPHeader(val string) string {
	val = strings.ReplaceAll(val, "\r\n", "_")
	val = strings.ReplaceAll(val, "\r", "_")
	val = strings.ReplaceAll(val, "\n", "_")
	return val
}<|MERGE_RESOLUTION|>--- conflicted
+++ resolved
@@ -497,11 +497,7 @@
 // - tp is the decoded payload
 // - ranHook reports whether the decoder was able to run the pb.MetaHook
 // - err is the first error encountered
-<<<<<<< HEAD
-func decodeTracerPayload(v Version, req *http.Request, cIDProvider IDProvider, lang, langVersion, tracerVersion string, conf *config.AgentConfig) (tp *idx.InternalTracerPayload, err error) {
-=======
-func (r *HTTPReceiver) decodeTracerPayload(v Version, req *http.Request, cIDProvider IDProvider, lang, langVersion, tracerVersion string) (tp *pb.TracerPayload, err error) {
->>>>>>> a4df7224
+func (r *HTTPReceiver) decodeTracerPayload(v Version, req *http.Request, cIDProvider IDProvider, lang, langVersion, tracerVersion string) (tp *idx.InternalTracerPayload, err error) {
 	switch v {
 	case v01:
 		var spans []*pb.Span
@@ -546,13 +542,13 @@
 	case V10:
 		buf := getBuffer()
 		defer putBuffer(buf)
-		if _, err = copyRequestBody(buf, req); err != nil {
+		if _, err = r.copyRequestBody(buf, req); err != nil {
 			return nil, err
 		}
 		var tracerPayload idx.InternalTracerPayload
 		_, err = tracerPayload.UnmarshalMsg(buf.Bytes())
 		if err != nil {
-			if conf.DebugV1Payloads {
+			if r.conf.DebugV1Payloads {
 				encoded := base64.StdEncoding.EncodeToString(buf.Bytes())
 				log.Errorf("decodeTracerPayloadV1: failed to unmarshal payload, base64 received: %s", encoded)
 			}
@@ -574,25 +570,6 @@
 			ContainerID:     cIDProvider.GetContainerID(req.Context(), req.Header),
 			Chunks:          traceChunksFromTraces(traces),
 			TracerVersion:   tracerVersion,
-<<<<<<< HEAD
-=======
-		}, nil
-	}
-}
-
-func (r *HTTPReceiver) decodeTracerPayloadV1(req *http.Request, cIDProvider IDProvider, conf *config.AgentConfig) (tp *idx.InternalTracerPayload, err error) {
-	buf := getBuffer()
-	defer putBuffer(buf)
-	if _, err = r.copyRequestBody(buf, req); err != nil {
-		return nil, err
-	}
-	var tracerPayload idx.InternalTracerPayload
-	_, err = tracerPayload.UnmarshalMsg(buf.Bytes())
-	if err != nil {
-		if conf.DebugV1Payloads {
-			encoded := base64.StdEncoding.EncodeToString(buf.Bytes())
-			log.Errorf("decodeTracerPayloadV1: failed to unmarshal payload, base64 received: %s", encoded)
->>>>>>> a4df7224
 		}
 		return ConvertToIdx(oldPayload), nil
 	}
@@ -663,95 +640,6 @@
 }
 
 // handleTraces knows how to handle a bunch of traces
-<<<<<<< HEAD
-=======
-func (r *HTTPReceiver) handleTracesV1(w http.ResponseWriter, req *http.Request) {
-	tracen, err := traceCount(req)
-	if err == errInvalidHeaderTraceCountValue {
-		log.Errorf("Failed to count traces: %s", err)
-	}
-	defer req.Body.Close()
-	select {
-	// Wait for the semaphore to become available, allowing the handler to
-	// decode its payload.
-	// After the configured timeout, respond without ingesting the payload,
-	// and sending the configured status.
-	case r.recvsem <- struct{}{}:
-	case <-time.After(time.Duration(r.conf.DecoderTimeout) * time.Millisecond):
-		log.Debugf("trace-agent is overwhelmed, a payload has been rejected")
-		// this payload can not be accepted
-		io.Copy(io.Discard, req.Body) //nolint:errcheck
-		w.WriteHeader(http.StatusTooManyRequests)
-		r.replyOK(req, V10, w)
-		r.tagStats(V10, req.Header, "").PayloadRefused.Inc()
-		return
-	}
-	defer func() {
-		// Signal the semaphore that we are done decoding, so another handler
-		// routine can take a turn decoding a payload.
-		<-r.recvsem
-	}()
-
-	firstService := func(tp *idx.InternalTracerPayload) string {
-		if tp == nil || len(tp.Chunks) == 0 || len(tp.Chunks[0].Spans) == 0 {
-			return ""
-		}
-		return tp.Chunks[0].Spans[0].Service()
-	}
-
-	start := time.Now()
-	tp, err := r.decodeTracerPayloadV1(req, r.containerIDProvider, r.conf)
-	ts := r.tagStats(V10, req.Header, firstService(tp))
-	defer func(err error) {
-		tags := append(ts.AsTags(), fmt.Sprintf("success:%v", err == nil))
-		_ = r.statsd.Histogram("datadog.trace_agent.receiver.serve_traces_ms", float64(time.Since(start))/float64(time.Millisecond), tags, 1)
-	}(err)
-	if err != nil {
-		httpDecodingError(err, []string{"handler:traces", fmt.Sprintf("v:%s", V10)}, w, r.statsd)
-		switch err {
-		case apiutil.ErrLimitedReaderLimitReached:
-			ts.TracesDropped.PayloadTooLarge.Add(tracen)
-		case io.EOF, io.ErrUnexpectedEOF:
-			ts.TracesDropped.EOF.Add(tracen)
-		case msgp.ErrShortBytes:
-			ts.TracesDropped.MSGPShortBytes.Add(tracen)
-		default:
-			if err, ok := err.(net.Error); ok && err.Timeout() {
-				ts.TracesDropped.Timeout.Add(tracen)
-			} else {
-				ts.TracesDropped.DecodingError.Add(tracen)
-			}
-		}
-		log.Errorf("Cannot decode %s traces payload: %v", V10, err)
-		return
-	}
-	if n, ok := r.replyOK(req, V10, w); ok {
-		tags := append(ts.AsTags(), "endpoint:traces_"+string(V10))
-		_ = r.statsd.Histogram("datadog.trace_agent.receiver.rate_response_bytes", float64(n), tags, 1)
-	}
-
-	ts.TracesReceived.Add(int64(len(tp.Chunks)))
-	ts.TracesBytes.Add(req.Body.(*apiutil.LimitedReader).Count)
-	ts.PayloadAccepted.Inc()
-
-	ctags := getContainerTagsList(r.conf.ContainerTags, tp.ContainerID())
-	if len(ctags) > 0 {
-		tp.SetStringAttribute(tagContainersTags, strings.Join(ctags, ","))
-	}
-
-	payload := &PayloadV1{
-		Source:                 ts,
-		TracerPayload:          tp,
-		ClientComputedTopLevel: isHeaderTrue(header.ComputedTopLevel, req.Header.Get(header.ComputedTopLevel)),
-		ClientComputedStats:    isHeaderTrue(header.ComputedStats, req.Header.Get(header.ComputedStats)),
-		ClientDroppedP0s:       droppedTracesFromHeader(req.Header, ts),
-		ContainerTags:          ctags,
-	}
-	r.outV1 <- payload
-}
-
-// handleTraces knows how to handle a bunch of traces
->>>>>>> a4df7224
 func (r *HTTPReceiver) handleTraces(v Version, w http.ResponseWriter, req *http.Request) {
 	r.wg.Add(1)
 	defer r.wg.Done()
@@ -800,11 +688,7 @@
 	}
 
 	start := time.Now()
-<<<<<<< HEAD
-	tp, err := decodeTracerPayload(v, req, r.containerIDProvider, req.Header.Get(header.Lang), req.Header.Get(header.LangVersion), req.Header.Get(header.TracerVersion), r.conf)
-=======
 	tp, err := r.decodeTracerPayload(v, req, r.containerIDProvider, req.Header.Get(header.Lang), req.Header.Get(header.LangVersion), req.Header.Get(header.TracerVersion))
->>>>>>> a4df7224
 	ts := r.tagStats(v, req.Header, firstService(tp))
 	defer func(err error) {
 		tags := append(ts.AsTags(), fmt.Sprintf("success:%v", err == nil))
