--- conflicted
+++ resolved
@@ -118,13 +118,7 @@
 	}()
 
 	subdomain := req.Header.Get("X-Datadog-EVP-Subdomain")
-<<<<<<< HEAD
 	containerID := t.containerIDProvider.GetContainerID(req.Context(), req.Header)
-	contentType := req.Header.Get("Content-Type")
-	userAgent := req.Header.Get("User-Agent")
-=======
-	containerID := req.Header.Get(headerContainerID)
->>>>>>> 8f7b72d1
 	needsAppKey := (strings.ToLower(req.Header.Get("X-Datadog-NeedsAppKey")) == "true")
 
 	// Sanitize the input, don't accept any valid URL but just some limited subset
