// Unless explicitly stated otherwise all files in this repository are licensed
// under the Apache License Version 2.0.
// This product includes software developed at Datadog (https://www.datadoghq.com/).
// Copyright 2016-present Datadog, Inc.

package api

import (
	"bytes"
	"fmt"
	"io"
	"io/ioutil"
	stdlog "log"
	"net/http"
	"net/http/httputil"
	"net/url"
	"strings"
	"time"

	"github.com/DataDog/datadog-agent/pkg/trace/config"
	"github.com/DataDog/datadog-agent/pkg/trace/info"
	"github.com/DataDog/datadog-agent/pkg/trace/log"
	"github.com/DataDog/datadog-agent/pkg/trace/metrics"
)

const (
	// profilingURLTemplate specifies the template for obtaining the profiling URL along with the site.
	profilingURLTemplate = "https://intake.profile.%s/api/v2/profile"
	// profilingURLDefault specifies the default intake API URL.
	profilingURLDefault = "https://intake.profile.datadoghq.com/api/v2/profile"
	// profilingV1EndpointSuffix suffix identifying a user-configured V1 endpoint
	profilingV1EndpointSuffix = "v1/input"
)

// profilingEndpoints returns the profiling intake urls and their corresponding
// api keys based on agent configuration. The main endpoint is always returned as
// the first element in the slice.
func profilingEndpoints(conf *config.AgentConfig) (urls []*url.URL, apiKeys []string, err error) {
	main := profilingURLDefault
	if v := conf.ProfilingProxy.DDURL; v != "" {
		main = v
		if strings.HasSuffix(main, profilingV1EndpointSuffix) {
			log.Warnf("The configured url %s for apm_config.profiling_dd_url is deprecated. "+
				"The updated endpoint path is /api/v2/profile.", v)
		}
	} else if conf.Site != "" {
		main = fmt.Sprintf(profilingURLTemplate, conf.Site)
	}
	u, err := url.Parse(main)
	if err != nil {
		// if the main intake URL is invalid we don't use additional endpoints
		return nil, nil, fmt.Errorf("error parsing main profiling intake URL %s: %v", main, err)
	}
	urls = append(urls, u)
	apiKeys = append(apiKeys, conf.APIKey())

	if extra := conf.ProfilingProxy.AdditionalEndpoints; extra != nil {
		for endpoint, keys := range extra {
			u, err := url.Parse(endpoint)
			if err != nil {
				log.Errorf("Error parsing additional profiling intake URL %s: %v", endpoint, err)
				continue
			}
			for _, key := range keys {
				urls = append(urls, u)
				apiKeys = append(apiKeys, key)
			}
		}
	}
	return urls, apiKeys, nil
}

// profileProxyHandler returns a new HTTP handler which will proxy requests to the profiling intakes.
// If the main intake URL can not be computed because of config, the returned handler will always
// return http.StatusInternalServerError along with a clarification.
func (r *HTTPReceiver) profileProxyHandler() http.Handler {
	targets, keys, err := profilingEndpoints(r.conf)
	if err != nil {
		return errorHandler(err)
	}
	tags := fmt.Sprintf("host:%s,default_env:%s,agent_version:%s", r.conf.Hostname, r.conf.DefaultEnv, info.Version)
	if orch := r.conf.FargateOrchestrator; orch != config.OrchestratorUnknown {
		tag := fmt.Sprintf("orchestrator:fargate_%s", strings.ToLower(string(orch)))
		tags = tags + "," + tag
	}
<<<<<<< HEAD
	transport := r.conf.NewHTTPTransport()
	// The intake's connection timeout is 60 seconds, which is similar to the default profiling periodicity of our
	// tracers. When a new profile upload is simultaneous to the intake closing the connection, Go's ReverseProxy
	// returns a 502 error to the tracer. Ensuring that the agent closes the connection before the intake solves this
	// race condition. A value of 47 was chosen as it's a prime number which doesn't divide 60, reducing the risk of
	// overlap with other timeouts or periodicities. It provides sufficient buffer time compared to 60, whilst still
	// allowing connection reuse for tracer setups that upload multiple profiles per minute.
	transport.IdleConnTimeout = 47 * time.Second
	return newProfileProxy(transport, targets, keys, tags)
=======
	return newProfileProxy(r.conf, targets, keys, tags)
>>>>>>> fc85d40f
}

func errorHandler(err error) http.Handler {
	return http.HandlerFunc(func(w http.ResponseWriter, req *http.Request) {
		msg := fmt.Sprintf("Profile forwarder is OFF: %v", err)
		http.Error(w, msg, http.StatusInternalServerError)
	})
}

// newProfileProxy creates an http.ReverseProxy which can forward requests to
// one or more endpoints.
//
// The endpoint URLs are passed in through the targets slice. Each endpoint
// must have a corresponding API key in the same position in the keys slice.
//
// The tags will be added as a header to all proxied requests.
// For more details please see multiTransport.
func newProfileProxy(conf *config.AgentConfig, targets []*url.URL, keys []string, tags string) *httputil.ReverseProxy {
	director := func(req *http.Request) {
		req.Header.Set("Via", fmt.Sprintf("trace-agent %s", info.Version))
		if _, ok := req.Header["User-Agent"]; !ok {
			// explicitly disable User-Agent so it's not set to the default value
			// that net/http gives it: Go-http-client/1.1
			// See https://codereview.appspot.com/7532043
			req.Header.Set("User-Agent", "")
		}
		containerID := req.Header.Get(headerContainerID)
		if ctags := getContainerTags(conf.ContainerTags, containerID); ctags != "" {
			req.Header.Set("X-Datadog-Container-Tags", ctags)
		}
		req.Header.Set("X-Datadog-Additional-Tags", tags)
		metrics.Count("datadog.trace_agent.profile", 1, nil, 1)
		// URL, Host and key are set in the transport for each outbound request
	}
	logger := log.NewThrottled(5, 10*time.Second) // limit to 5 messages every 10 seconds
	return &httputil.ReverseProxy{
		Director:  director,
		ErrorLog:  stdlog.New(logger, "profiling.Proxy: ", 0),
		Transport: &multiTransport{conf.NewHTTPTransport(), targets, keys},
	}
}

// multiTransport sends HTTP requests to multiple targets using an
// underlying http.RoundTripper. API keys are set separately for each target.
// When multiple endpoints are in use the response from the main endpoint
// is proxied back to the client, while for all aditional endpoints the
// response is discarded. There is no de-duplication done between endpoint
// hosts or api keys.
type multiTransport struct {
	rt      http.RoundTripper
	targets []*url.URL
	keys    []string
}

func (m *multiTransport) RoundTrip(req *http.Request) (rresp *http.Response, rerr error) {
	setTarget := func(r *http.Request, u *url.URL, apiKey string) {
		r.Host = u.Host
		r.URL = u
		r.Header.Set("DD-API-KEY", apiKey)
	}
	defer func() {
		// Hack for backwards-compatibility
		// The old v1/input endpoint responded with 200 and as this handler
		// is just a proxy to existing clients, some clients break on
		// encountering a 202 response when proxying for the new api/v2/profile endpoints.
		if rresp != nil && rresp.StatusCode == http.StatusAccepted {
			rresp.Status = http.StatusText(http.StatusOK)
			rresp.StatusCode = http.StatusOK
		}
	}()
	if len(m.targets) == 1 {
		setTarget(req, m.targets[0], m.keys[0])
		return m.rt.RoundTrip(req)
	}
	slurp, err := ioutil.ReadAll(req.Body)
	if err != nil {
		return nil, err
	}
	for i, u := range m.targets {
		newreq := req.Clone(req.Context())
		newreq.Body = ioutil.NopCloser(bytes.NewReader(slurp))
		setTarget(newreq, u, m.keys[i])
		if i == 0 {
			// given the way we construct the list of targets the main endpoint
			// will be the first one called, we return its response and error
			rresp, rerr = m.rt.RoundTrip(newreq)
			continue
		}

		if resp, err := m.rt.RoundTrip(newreq); err == nil {
			// we discard responses for all subsequent requests
			io.Copy(ioutil.Discard, resp.Body) //nolint:errcheck
			resp.Body.Close()
		} else {
			log.Error(err)
		}
	}
	return rresp, rerr
}<|MERGE_RESOLUTION|>--- conflicted
+++ resolved
@@ -83,19 +83,7 @@
 		tag := fmt.Sprintf("orchestrator:fargate_%s", strings.ToLower(string(orch)))
 		tags = tags + "," + tag
 	}
-<<<<<<< HEAD
-	transport := r.conf.NewHTTPTransport()
-	// The intake's connection timeout is 60 seconds, which is similar to the default profiling periodicity of our
-	// tracers. When a new profile upload is simultaneous to the intake closing the connection, Go's ReverseProxy
-	// returns a 502 error to the tracer. Ensuring that the agent closes the connection before the intake solves this
-	// race condition. A value of 47 was chosen as it's a prime number which doesn't divide 60, reducing the risk of
-	// overlap with other timeouts or periodicities. It provides sufficient buffer time compared to 60, whilst still
-	// allowing connection reuse for tracer setups that upload multiple profiles per minute.
-	transport.IdleConnTimeout = 47 * time.Second
-	return newProfileProxy(transport, targets, keys, tags)
-=======
 	return newProfileProxy(r.conf, targets, keys, tags)
->>>>>>> fc85d40f
 }
 
 func errorHandler(err error) http.Handler {
@@ -130,11 +118,19 @@
 		metrics.Count("datadog.trace_agent.profile", 1, nil, 1)
 		// URL, Host and key are set in the transport for each outbound request
 	}
+  transport := conf.NewHTTPTransport()
+	// The intake's connection timeout is 60 seconds, which is similar to the default profiling periodicity of our
+	// tracers. When a new profile upload is simultaneous to the intake closing the connection, Go's ReverseProxy
+	// returns a 502 error to the tracer. Ensuring that the agent closes the connection before the intake solves this
+	// race condition. A value of 47 was chosen as it's a prime number which doesn't divide 60, reducing the risk of
+	// overlap with other timeouts or periodicities. It provides sufficient buffer time compared to 60, whilst still
+	// allowing connection reuse for tracer setups that upload multiple profiles per minute.
+	transport.IdleConnTimeout = 47 * time.Second
 	logger := log.NewThrottled(5, 10*time.Second) // limit to 5 messages every 10 seconds
 	return &httputil.ReverseProxy{
 		Director:  director,
 		ErrorLog:  stdlog.New(logger, "profiling.Proxy: ", 0),
-		Transport: &multiTransport{conf.NewHTTPTransport(), targets, keys},
+		Transport: &multiTransport{transport, targets, keys},
 	}
 }
 
