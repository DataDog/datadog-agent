--- conflicted
+++ resolved
@@ -7,7 +7,6 @@
 
 import (
 	"errors"
-	"io"
 	"strings"
 	"sync"
 	"time"
@@ -65,11 +64,7 @@
 	senders      []*sender
 	stop         chan struct{}
 	stats        *info.TraceWriterInfo
-<<<<<<< HEAD
-	wg           sync.WaitGroup // waits for compressors
-=======
-	wg           sync.WaitGroup // waits flusher + reporter
->>>>>>> 147c4943
+	wg           sync.WaitGroup // waits flusher + reporter + compressor
 	tick         time.Duration  // flush frequency
 	agentVersion string
 
@@ -82,17 +77,11 @@
 
 	telemetryCollector telemetry.TelemetryCollector
 
-<<<<<<< HEAD
 	easylog    *log.ThrottledLogger
 	statsd     statsd.ClientInterface
 	timing     timing.Reporter
+	mu         sync.Mutex
 	compressor compression.Component
-=======
-	easylog *log.ThrottledLogger
-	statsd  statsd.ClientInterface
-	timing  timing.Reporter
-	mu      sync.Mutex
->>>>>>> 147c4943
 }
 
 // NewTraceWriter returns a new TraceWriter. It is created for the given agent configuration and
@@ -243,18 +232,18 @@
 	w.flushPayloads(w.tracerPayloads)
 }
 
-// This pool is used to save GC pressure from having to re-allocate gzip writers for every compress operation.
-var gzpool = sync.Pool{}
-
-func getGZW(w io.Writer) (*gzip.Writer, error) {
-	gw := gzpool.Get()
-	if gw == nil {
-		return gzip.NewWriterLevel(w, gzip.BestSpeed)
-	}
-	gws := gw.(*gzip.Writer)
-	gws.Reset(w)
-	return gws, nil
-}
+// // This pool is used to save GC pressure from having to re-allocate compression writers for every compress operation.
+// var compressionPool = sync.Pool{}
+//
+// func getCompressionWriter(w io.Writer, compressor compression.Component) (io.WriteCloser, error) {
+// 	cw := compressionPool.Get()
+// 	if cw == nil {
+// 		return compressor.NewWriter(w)
+// 	}
+// 	cws := cw.(io.WriteCloser)
+// 	//cws.Reset(w)
+// 	return cws, nil
+// }
 
 // w does not need to be locked during flushPayloads.
 func (w *TraceWriter) flushPayloads(payloads []*pb.TracerPayload) {
@@ -281,45 +270,6 @@
 	w.serialize(&p)
 }
 
-<<<<<<< HEAD
-func (w *TraceWriter) serializer() {
-	defer w.wg.Done()
-	for pl := range w.Serialize {
-		func() {
-			defer w.swg.Done()
-			b, err := pl.MarshalVT()
-			if err != nil {
-				log.Errorf("Failed to serialize payload, data dropped: %v", err)
-				return
-			}
-
-			w.stats.BytesUncompressed.Add(int64(len(b)))
-
-			p := newPayload(map[string]string{
-				"Content-Type":     "application/x-protobuf",
-				"Content-Encoding": w.compressor.Encoding(),
-				headerLanguages:    strings.Join(info.Languages(), "|"),
-			})
-
-			p.body.Grow(len(b) / 2)
-			writer, err := w.compressor.NewWriter(p.body)
-			if err != nil {
-				// it will never happen, unless an invalid compression is chosen;
-				// we know gzip.BestSpeed is valid.
-				log.Errorf("Failed to compress trace paylod: %s", err)
-				return
-			}
-
-			if _, err := writer.Write(b); err != nil {
-				log.Errorf("Error compressing trace payload: %v", err)
-			}
-			if err := writer.Close(); err != nil {
-				log.Errorf("Error closing compressed stream when writing trace payload: %v", err)
-			}
-
-			sendPayloads(w.senders, p, w.syncMode)
-		}()
-=======
 var outPool = sync.Pool{}
 
 func getBS(size int) []byte {
@@ -347,23 +297,23 @@
 	w.stats.BytesUncompressed.Add(int64(len(b)))
 	p := newPayload(map[string]string{
 		"Content-Type":     "application/x-protobuf",
-		"Content-Encoding": "gzip",
+		"Content-Encoding": w.compressor.Encoding(),
 		headerLanguages:    strings.Join(info.Languages(), "|"),
 	})
 	p.body.Grow(len(b) / 2)
-	gzipw, err := getGZW(p.body)
+	//writer, err := getCompressionWriter(p.body, w.compressor)
+	writer, err := w.compressor.NewWriter(p.body)
 	if err != nil {
 		// it will never happen, unless an invalid compression is chosen;
 		// we know gzip.BestSpeed is valid.
 		log.Errorf("Failed to initialize gzip writer. No traces can be sent: %v", err)
 		return
 	}
-	defer gzpool.Put(gzipw)
-	if _, err := gzipw.Write(b); err != nil {
+	//defer compressionPool.Put(writer)
+	if _, err := writer.Write(b); err != nil {
 		log.Errorf("Error gzipping trace payload: %v", err)
->>>>>>> 147c4943
-	}
-	if err := gzipw.Close(); err != nil {
+	}
+	if err := writer.Close(); err != nil {
 		log.Errorf("Error closing gzip stream when writing trace payload: %v", err)
 	}
 	sendPayloads(w.senders, p, w.syncMode)
