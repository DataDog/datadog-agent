// Unless explicitly stated otherwise all files in this repository are licensed
// under the Apache License Version 2.0.
// This product includes software developed at Datadog (https://www.datadoghq.com/).
// Copyright 2016-present Datadog, Inc.

package config

import (
	"crypto/tls"
	"errors"
	"net"
	"net/http"
	"net/url"
	"os"
	"regexp"
	"time"

	"github.com/DataDog/datadog-agent/pkg/obfuscate"
	"github.com/DataDog/datadog-agent/pkg/remoteconfig/state"
	"github.com/DataDog/datadog-agent/pkg/trace/log"
)

// ServiceName specifies the service name used in the operating system.
const ServiceName = "datadog-trace-agent"

// ErrMissingAPIKey is returned when the config could not be validated due to missing API key.
var ErrMissingAPIKey = errors.New("you must specify an API Key, either via a configuration file or the DD_API_KEY env var")

// Endpoint specifies an endpoint that the trace agent will write data (traces, stats & services) to.
type Endpoint struct {
	APIKey string `json:"-"` // never marshal this
	Host   string

	// NoProxy will be set to true when the proxy setting for the trace API endpoint
	// needs to be ignored (e.g. it is part of the "no_proxy" list in the yaml settings).
	NoProxy bool
}

// TelemetryEndpointPrefix specifies the prefix of the telemetry endpoint URL.
const TelemetryEndpointPrefix = "https://instrumentation-telemetry-intake."

<<<<<<< HEAD
=======
// App Services env vars
//
//nolint:revive // TODO(APM) Fix revive linter
const RunZip = "APPSVC_RUN_ZIP"

//nolint:revive // TODO(APM) Fix revive linter
const AppLogsTrace = "WEBSITE_APPSERVICEAPPLOGS_TRACE_ENABLED"

>>>>>>> 73b5bc31
// OTLP holds the configuration for the OpenTelemetry receiver.
type OTLP struct {
	// BindHost specifies the host to bind the receiver to.
	BindHost string `mapstructure:"-"`

	// GRPCPort specifies the port to use for the plain HTTP receiver.
	// If unset (or 0), the receiver will be off.
	GRPCPort int `mapstructure:"grpc_port"`

	// SpanNameRemappings is the map of datadog span names and preferred name to map to. This can be used to
	// automatically map Datadog Span Operation Names to an updated value. All entries should be key/value pairs.
	SpanNameRemappings map[string]string `mapstructure:"span_name_remappings"`

	// SpanNameAsResourceName specifies whether the OpenTelemetry span's name should be
	// used as the Datadog span's operation name. By default (when this is false), the
	// operation name is deduced from a combination between the instrumentation scope
	// name and the span kind.
	//
	// For context, the OpenTelemetry 'Span Name' is equivalent to the Datadog 'resource name'.
	// The Datadog Span's Operation Name equivalent in OpenTelemetry does not exist, but the span's
	// kind comes close.
	SpanNameAsResourceName bool `mapstructure:"span_name_as_resource_name"`

	// MaxRequestBytes specifies the maximum number of bytes that will be read
	// from an incoming HTTP request.
	MaxRequestBytes int64 `mapstructure:"-"`

	// ProbabilisticSampling specifies the percentage of traces to ingest. Exceptions are made for errors
	// and rare traces (outliers) if "RareSamplerEnabled" is true. Invalid values are equivalent to 100.
	// If spans have the "sampling.priority" attribute set, probabilistic sampling is skipped and the user's
	// decision is followed.
	ProbabilisticSampling float64
}

// ObfuscationConfig holds the configuration for obfuscating sensitive data
// for various span types.
type ObfuscationConfig struct {
	// ES holds the obfuscation configuration for ElasticSearch bodies.
	ES obfuscate.JSONConfig `mapstructure:"elasticsearch"`

	// Mongo holds the obfuscation configuration for MongoDB queries.
	Mongo obfuscate.JSONConfig `mapstructure:"mongodb"`

	// SQLExecPlan holds the obfuscation configuration for SQL Exec Plans. This is strictly for safety related obfuscation,
	// not normalization. Normalization of exec plans is configured in SQLExecPlanNormalize.
	SQLExecPlan obfuscate.JSONConfig `mapstructure:"sql_exec_plan"`

	// SQLExecPlanNormalize holds the normalization configuration for SQL Exec Plans.
	SQLExecPlanNormalize obfuscate.JSONConfig `mapstructure:"sql_exec_plan_normalize"`

	// HTTP holds the obfuscation settings for HTTP URLs.
	HTTP obfuscate.HTTPConfig `mapstructure:"http"`

	// RemoveStackTraces specifies whether stack traces should be removed.
	// More specifically "error.stack" tag values will be cleared.
	RemoveStackTraces bool `mapstructure:"remove_stack_traces"`

	// Redis holds the configuration for obfuscating the "redis.raw_command" tag
	// for spans of type "redis".
	Redis obfuscate.RedisConfig `mapstructure:"redis"`

	// Memcached holds the configuration for obfuscating the "memcached.command" tag
	// for spans of type "memcached".
	Memcached obfuscate.MemcachedConfig `mapstructure:"memcached"`

	// CreditCards holds the configuration for obfuscating credit cards.
	CreditCards CreditCardsConfig `mapstructure:"credit_cards"`
}

// Export returns an obfuscate.Config matching o.
func (o *ObfuscationConfig) Export(conf *AgentConfig) obfuscate.Config {
	return obfuscate.Config{
		SQL: obfuscate.SQLConfig{
			TableNames:       conf.HasFeature("table_names"),
			ReplaceDigits:    conf.HasFeature("quantize_sql_tables") || conf.HasFeature("replace_sql_digits"),
			KeepSQLAlias:     conf.HasFeature("keep_sql_alias"),
			DollarQuotedFunc: conf.HasFeature("dollar_quoted_func"),
			Cache:            conf.HasFeature("sql_cache"),
		},
		ES:                   o.ES,
		Mongo:                o.Mongo,
		SQLExecPlan:          o.SQLExecPlan,
		SQLExecPlanNormalize: o.SQLExecPlanNormalize,
		HTTP:                 o.HTTP,
		Redis:                o.Redis,
		Memcached:            o.Memcached,
		Logger:               new(debugLogger),
	}
}

type debugLogger struct{}

func (debugLogger) Debugf(format string, params ...interface{}) {
	log.Debugf(format, params...)
}

// CreditCardsConfig holds the configuration for credit card obfuscation in
// (Meta) tags.
type CreditCardsConfig struct {
	// Enabled specifies whether this feature should be enabled.
	Enabled bool `mapstructure:"enabled"`

	// Luhn specifies whether Luhn checksum validation should be enabled.
	// https://dev.to/shiraazm/goluhn-a-simple-library-for-generating-calculating-and-verifying-luhn-numbers-588j
	// It reduces false positives, but increases the CPU time X3.
	Luhn bool `mapstructure:"luhn"`
}

// Enablable can represent any option that has an "enabled" boolean sub-field.
type Enablable struct {
	Enabled bool `mapstructure:"enabled"`
}

// TelemetryConfig holds Instrumentation telemetry Endpoints information
type TelemetryConfig struct {
	Enabled   bool `mapstructure:"enabled"`
	Endpoints []*Endpoint
}

// ReplaceRule specifies a replace rule.
type ReplaceRule struct {
	// Name specifies the name of the tag that the replace rule addresses. However,
	// some exceptions apply such as:
	// • "resource.name" will target the resource
	// • "*" will target all tags and the resource
	Name string `mapstructure:"name"`

	// Pattern specifies the regexp pattern to be used when replacing. It must compile.
	Pattern string `mapstructure:"pattern"`

	// Re holds the compiled Pattern and is only used internally.
	Re *regexp.Regexp `mapstructure:"-"`

	// Repl specifies the replacement string to be used when Pattern matches.
	Repl string `mapstructure:"repl"`
}

// WriterConfig specifies configuration for an API writer.
type WriterConfig struct {
	// ConnectionLimit specifies the maximum number of concurrent outgoing
	// connections allowed for the sender.
	ConnectionLimit int `mapstructure:"connection_limit"`

	// QueueSize specifies the maximum number or payloads allowed to be queued
	// in the sender.
	QueueSize int `mapstructure:"queue_size"`

	// FlushPeriodSeconds specifies the frequency at which the writer's buffer
	// will be flushed to the sender, in seconds. Fractions are permitted.
	FlushPeriodSeconds float64 `mapstructure:"flush_period_seconds"`
}

// FargateOrchestratorName is a Fargate orchestrator name.
type FargateOrchestratorName string

const (
	// OrchestratorECS represents AWS ECS
	OrchestratorECS FargateOrchestratorName = "ECS"
	// OrchestratorEKS represents AWS EKS
	OrchestratorEKS FargateOrchestratorName = "EKS"
	// OrchestratorUnknown is used when we cannot retrieve the orchestrator
	OrchestratorUnknown FargateOrchestratorName = "Unknown"
)

// ProfilingProxyConfig ...
type ProfilingProxyConfig struct {
	// DDURL ...
	DDURL string
	// AdditionalEndpoints ...
	AdditionalEndpoints map[string][]string
}

// EVPProxy contains the settings for the EVPProxy proxy.
type EVPProxy struct {
	// Enabled reports whether EVPProxy is enabled (true by default).
	Enabled bool
	// DDURL is the Datadog site to forward payloads to (defaults to the Site setting if not set).
	DDURL string
	// APIKey is the main API Key (defaults to the main API key).
	APIKey string `json:"-"` // Never marshal this field
	// ApplicationKey to be used for requests with the X-Datadog-NeedsAppKey set (defaults to the top-level Application Key).
	ApplicationKey string `json:"-"` // Never marshal this field
	// AdditionalEndpoints is a map of additional Datadog sites to API keys.
	AdditionalEndpoints map[string][]string
	// MaxPayloadSize indicates the size at which payloads will be rejected, in bytes.
	MaxPayloadSize int64
}

// InstallSignatureConfig contains the information on how the agent was installed
// and a unique identifier that distinguishes this agent from others.
type InstallSignatureConfig struct {
	Found       bool   `json:"-"`
	InstallID   string `json:"install_id"`
	InstallType string `json:"install_type"`
	InstallTime int64  `json:"install_time"`
}

// DebuggerProxyConfig ...
type DebuggerProxyConfig struct {
	// DDURL ...
	DDURL string
	// APIKey ...
	APIKey string `json:"-"` // Never marshal this field
	// AdditionalEndpoints is a map of additional Datadog sites to API keys.
	AdditionalEndpoints map[string][]string `json:"-"` // Never marshal this field
}

// SymDBProxyConfig ...
type SymDBProxyConfig struct {
	// DDURL ...
	DDURL string
	// APIKey ...
	APIKey string `json:"-"` // Never marshal this field
	// AdditionalEndpoints is a map of additional Datadog endpoints to API keys.
	AdditionalEndpoints map[string][]string `json:"-"` // Never marshal this field
}

// AgentConfig handles the interpretation of the configuration (with default
// behaviors) in one place. It is also a simple structure to share across all
// the Agent components, with 100% safe and reliable values.
// It is exposed with expvar, so make sure to exclude any sensible field
// from JSON encoding. Use New() to create an instance.
type AgentConfig struct {
	Features map[string]struct{}

	Enabled      bool
	AgentVersion string
	GitCommit    string
	Site         string // the intake site to use (e.g. "datadoghq.com")

	// FargateOrchestrator specifies the name of the Fargate orchestrator. e.g. "ECS", "EKS", "Unknown"
	FargateOrchestrator FargateOrchestratorName

	// Global
	Hostname   string
	DefaultEnv string // the traces will default to this environment
	ConfigPath string // the source of this config, if any

	// Endpoints specifies the set of hosts and API keys where traces and stats
	// will be uploaded to. The first endpoint is the main configuration endpoint;
	// any following ones are read from the 'additional_endpoints' parts of the
	// configuration file, if present.
	Endpoints []*Endpoint

	// Concentrator
	BucketInterval         time.Duration // the size of our pre-aggregation per bucket
	ExtraAggregators       []string      // DEPRECATED
	PeerServiceAggregation bool          // TO BE DEPRECATED - enables/disables stats aggregation for peer.service, used by Concentrator and ClientStatsAggregator
	PeerTagsAggregation    bool          // enables/disables stats aggregation for peer entity tags, used by Concentrator and ClientStatsAggregator
	ComputeStatsBySpanKind bool          // enables/disables the computing of stats based on a span's `span.kind` field
	PeerTags               []string      // additional tags to use for peer entity stats aggregation

	// Sampler configuration
	ExtraSampleRate float64
	TargetTPS       float64
	ErrorTPS        float64
	MaxEPS          float64
	MaxRemoteTPS    float64

	// Rare Sampler configuration
	RareSamplerEnabled        bool
	RareSamplerTPS            int
	RareSamplerCooldownPeriod time.Duration
	RareSamplerCardinality    int

	// Receiver
	ReceiverHost    string
	ReceiverPort    int
	ReceiverSocket  string // if not empty, UDS will be enabled on unix://<receiver_socket>
	ConnectionLimit int    // for rate-limiting, how many unique connections to allow in a lease period (30s)
	ReceiverTimeout int
	MaxRequestBytes int64 // specifies the maximum allowed request size for incoming trace payloads
	TraceBuffer     int   // specifies the number of traces to buffer before blocking.
	Decoders        int   // specifies the number of traces that can be concurrently decoded.
	MaxConnections  int   // specifies the maximum number of concurrent incoming connections allowed.
	DecoderTimeout  int   // specifies the maximum time in milliseconds that the decoders will wait for a turn to accept a payload before returning 429

	WindowsPipeName        string
	PipeBufferSize         int
	PipeSecurityDescriptor string

	GUIPort string // the port of the Datadog Agent GUI (for control access)

	// Writers
	SynchronousFlushing     bool // Mode where traces are only submitted when FlushAsync is called, used for Serverless Extension
	StatsWriter             *WriterConfig
	TraceWriter             *WriterConfig
	ConnectionResetInterval time.Duration // frequency at which outgoing connections are reset. 0 means no reset is performed
	// MaxSenderRetries is the maximum number of retries that a sender will perform
	// before giving up. Note that the sender may not perform all MaxSenderRetries if
	// the agent is under load and the outgoing payload queue is full. In that
	// case, the sender will drop failed payloads when it is unable to enqueue
	// them for another retry.
	MaxSenderRetries int

	// internal telemetry
	StatsdEnabled  bool
	StatsdHost     string
	StatsdPort     int
	StatsdPipeName string // for Windows Pipes
	StatsdSocket   string // for UDS Sockets

	// logging
	LogFilePath   string
	LogThrottling bool

	// watchdog
	MaxMemory        float64       // MaxMemory is the threshold (bytes allocated) above which program panics and exits, to be restarted
	MaxCPU           float64       // MaxCPU is the max UserAvg CPU the program should consume
	WatchdogInterval time.Duration // WatchdogInterval is the delay between 2 watchdog checks

	// http/s proxying
	ProxyURL          *url.URL
	SkipSSLValidation bool

	// filtering
	Ignore map[string][]string

	// ReplaceTags is used to filter out sensitive information from tag values.
	// It maps tag keys to a set of replacements. Only supported in A6.
	ReplaceTags []*ReplaceRule

	// GlobalTags list metadata that will be added to all spans
	GlobalTags map[string]string

	// transaction analytics
	AnalyzedRateByServiceLegacy map[string]float64
	AnalyzedSpansByService      map[string]map[string]float64

	// infrastructure agent binary
	DDAgentBin string

	// Obfuscation holds sensitive data obufscator's configuration.
	Obfuscation *ObfuscationConfig

	// MaxResourceLen the maximum length the resource can have
	MaxResourceLen int

	// RequireTags specifies a list of tags which must be present on the root span in order for a trace to be accepted.
	RequireTags []*Tag

	// RejectTags specifies a list of tags which must be absent on the root span in order for a trace to be accepted.
	RejectTags []*Tag

	// RequireTagsRegex specifies a list of regexp for tags which must be present on the root span in order for a trace to be accepted.
	RequireTagsRegex []*TagRegex

	// RejectTagsRegex specifies a list of regexp for tags which must be absent on the root span in order for a trace to be accepted.
	RejectTagsRegex []*TagRegex

	// OTLPReceiver holds the configuration for OpenTelemetry receiver.
	OTLPReceiver *OTLP

	// ProfilingProxy specifies settings for the profiling proxy.
	ProfilingProxy ProfilingProxyConfig

	// Telemetry settings
	TelemetryConfig *TelemetryConfig

	// EVPProxy contains the settings for the EVPProxy proxy.
	EVPProxy EVPProxy

	// DebuggerProxy contains the settings for the Live Debugger proxy.
	DebuggerProxy DebuggerProxyConfig

	// DebuggerDiagnosticsProxy contains the settings for the Live Debugger diagnostics proxy.
	DebuggerDiagnosticsProxy DebuggerProxyConfig

	// SymDBProxy contains the settings for the Symbol Database proxy.
	SymDBProxy SymDBProxyConfig

	// Proxy specifies a function to return a proxy for a given Request.
	// See (net/http.Transport).Proxy for more details.
	Proxy func(*http.Request) (*url.URL, error) `json:"-"`

	// MaxCatalogEntries specifies the maximum number of services to be added to the priority sampler's
	// catalog. If not set (0) it will default to 5000.
	MaxCatalogEntries int

	// RemoteConfigClient retrieves sampling updates from the remote config backend
	RemoteConfigClient RemoteClient `json:"-"`

	// ContainerTags ...
	ContainerTags func(cid string) ([]string, error) `json:"-"`

	// ContainerProcRoot is the root dir for `proc` info
	ContainerProcRoot string

	// Azure App Services
	InAzureAppServices bool

	// Azure Function App in Azure App Services
	InAzureFunctionApp bool

	// DebugServerPort defines the port used by the debug server
	DebugServerPort int

	// Install Signature
	InstallSignature InstallSignatureConfig
}

// RemoteClient client is used to APM Sampling Updates from a remote source.
// This is an interface around the client provided by pkg/config/remote to allow for easier testing.
type RemoteClient interface {
	Close()
	Start()
	Subscribe(string, func(update map[string]state.RawConfig, applyStateCallback func(string, state.ApplyStatus)))
	UpdateApplyStatus(cfgPath string, status state.ApplyStatus)
}

// Tag represents a key/value pair.
type Tag struct {
	K, V string
}

// TagRegex represents a key/value regex pattern pair.
type TagRegex struct {
	K string
	V *regexp.Regexp
}

// New returns a configuration with the default values.
func New() *AgentConfig {
	return &AgentConfig{
		Enabled:             true,
		DefaultEnv:          "none",
		Endpoints:           []*Endpoint{{Host: "https://trace.agent.datadoghq.com"}},
		FargateOrchestrator: OrchestratorUnknown,
		Site:                "datadoghq.com",
		MaxCatalogEntries:   5000,

		BucketInterval: time.Duration(10) * time.Second,

		ExtraSampleRate: 1.0,
		TargetTPS:       10,
		ErrorTPS:        10,
		MaxEPS:          200,
		MaxRemoteTPS:    100,

		RareSamplerEnabled:        false,
		RareSamplerTPS:            5,
		RareSamplerCooldownPeriod: 5 * time.Minute,
		RareSamplerCardinality:    200,

		ReceiverHost:           "localhost",
		ReceiverPort:           8126,
		MaxRequestBytes:        25 * 1024 * 1024, // 25MB
		PipeBufferSize:         1_000_000,
		PipeSecurityDescriptor: "D:AI(A;;GA;;;WD)",
		GUIPort:                "5002",

		StatsWriter:             new(WriterConfig),
		TraceWriter:             new(WriterConfig),
		ConnectionResetInterval: 0, // disabled

		StatsdHost:    "localhost",
		StatsdPort:    8125,
		StatsdEnabled: true,

		LogThrottling: true,

		MaxMemory:        5e8, // 500 Mb, should rarely go above 50 Mb
		MaxCPU:           0.5, // 50%, well behaving agents keep below 5%
		WatchdogInterval: 10 * time.Second,

		Ignore:                      make(map[string][]string),
		AnalyzedRateByServiceLegacy: make(map[string]float64),
		AnalyzedSpansByService:      make(map[string]map[string]float64),
		Obfuscation:                 &ObfuscationConfig{},
		MaxResourceLen:              5000,

		GlobalTags: make(map[string]string),

		Proxy:         http.ProxyFromEnvironment,
		OTLPReceiver:  &OTLP{},
		ContainerTags: noopContainerTagsFunc,
		TelemetryConfig: &TelemetryConfig{
			Endpoints: []*Endpoint{{Host: TelemetryEndpointPrefix + "datadoghq.com"}},
		},
		EVPProxy: EVPProxy{
			Enabled:        true,
			MaxPayloadSize: 5 * 1024 * 1024,
		},

		InAzureAppServices: InAzureAppServices(),
		InAzureFunctionApp: inAzureFunctionApp(),

		Features: make(map[string]struct{}),
	}
}

func noopContainerTagsFunc(_ string) ([]string, error) {
	return nil, errors.New("ContainerTags function not defined")
}

// APIKey returns the first (main) endpoint's API key.
func (c *AgentConfig) APIKey() string {
	if len(c.Endpoints) == 0 {
		return ""
	}
	return c.Endpoints[0].APIKey
}

// NewHTTPClient returns a new http.Client to be used for outgoing connections to the
// Datadog API.
func (c *AgentConfig) NewHTTPClient() *ResetClient {
	return NewResetClient(c.ConnectionResetInterval, func() *http.Client {
		return &http.Client{
			Timeout:   10 * time.Second,
			Transport: c.NewHTTPTransport(),
		}
	})
}

// NewHTTPTransport returns a new http.Transport to be used for outgoing connections to
// the Datadog API.
func (c *AgentConfig) NewHTTPTransport() *http.Transport {
	transport := &http.Transport{
		TLSClientConfig: &tls.Config{InsecureSkipVerify: c.SkipSSLValidation},
		// below field values are from http.DefaultTransport (go1.12)
		Proxy: c.Proxy,
		DialContext: (&net.Dialer{
			Timeout:   30 * time.Second,
			KeepAlive: 30 * time.Second,
			DualStack: true,
		}).DialContext,
		MaxIdleConns:          100,
		IdleConnTimeout:       90 * time.Second,
		TLSHandshakeTimeout:   10 * time.Second,
		ExpectContinueTimeout: 1 * time.Second,
	}
	return transport
}

//nolint:revive // TODO(APM) Fix revive linter
func (c *AgentConfig) HasFeature(feat string) bool {
	_, ok := c.Features[feat]
	return ok
}

//nolint:revive // TODO(APM) Fix revive linter
func (c *AgentConfig) AllFeatures() []string {
	feats := []string{}
	for feat := range c.Features {
		feats = append(feats, feat)
	}
	return feats
}

//nolint:revive // TODO(APM) Fix revive linter
func InAzureAppServices() bool {
	_, existsLinux := os.LookupEnv("APPSVC_RUN_ZIP")
	_, existsWin := os.LookupEnv("WEBSITE_APPSERVICEAPPLOGS_TRACE_ENABLED")
	return existsLinux || existsWin
}

func inAzureFunctionApp() bool {
	_, existsRuntime := os.LookupEnv("FUNCTIONS_WORKER_RUNTIME")
	_, existsVersion := os.LookupEnv("FUNCTIONS_EXTENSION_VERSION")
	return existsRuntime || existsVersion
}<|MERGE_RESOLUTION|>--- conflicted
+++ resolved
@@ -39,17 +39,6 @@
 // TelemetryEndpointPrefix specifies the prefix of the telemetry endpoint URL.
 const TelemetryEndpointPrefix = "https://instrumentation-telemetry-intake."
 
-<<<<<<< HEAD
-=======
-// App Services env vars
-//
-//nolint:revive // TODO(APM) Fix revive linter
-const RunZip = "APPSVC_RUN_ZIP"
-
-//nolint:revive // TODO(APM) Fix revive linter
-const AppLogsTrace = "WEBSITE_APPSERVICEAPPLOGS_TRACE_ENABLED"
-
->>>>>>> 73b5bc31
 // OTLP holds the configuration for the OpenTelemetry receiver.
 type OTLP struct {
 	// BindHost specifies the host to bind the receiver to.
