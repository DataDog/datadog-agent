// Unless explicitly stated otherwise all files in this repository are licensed
// under the Apache License Version 2.0.
// This product includes software developed at Datadog (https://www.datadoghq.com/).
// Copyright 2016-present Datadog, Inc.

package testutil

import (
	pb "github.com/DataDog/datadog-agent/pkg/proto/pbgo/trace"
	"github.com/DataDog/datadog-agent/pkg/trace/metrics"
	"github.com/DataDog/datadog-agent/pkg/trace/metrics/timing"
	"github.com/DataDog/datadog-agent/pkg/trace/stats"
)

const (
	defaultEnv         = "none"
	defaultHostname    = "hostname"
	defaultContainerID = "container-id"
)

// BucketWithSpans returns a stats bucket populated with spans stats
<<<<<<< HEAD
func BucketWithSpans(spans []*pb.Span) pb.ClientStatsBucket {

=======
func BucketWithSpans(spans []*pb.Span) *pb.ClientStatsBucket {
>>>>>>> 88f1fe21
	srb := stats.NewRawBucket(0, 1e9)
	aggKey := stats.PayloadAggregationKey{
		Env:         defaultEnv,
		Hostname:    defaultHostname,
		Version:     "",
		ContainerID: defaultContainerID,
	}
	for _, s := range spans {
		// override version to ensure all buckets will have the same payload key.
		s.Meta["version"] = ""
		srb.HandleSpan(s, 0, true, "", aggKey, true, nil)
	}
	buckets := srb.Export()
	if len(buckets) != 1 {
		panic("All entries must have the same payload key.")
	}
	for _, b := range buckets {
		return b
	}
	return &pb.ClientStatsBucket{}
}

// RandomBucket returns a bucket made from n random spans, useful to run benchmarks and tests
func RandomBucket(n int) *pb.ClientStatsBucket {
	spans := make([]*pb.Span, 0, n)
	for i := 0; i < n; i++ {
		spans = append(spans, RandomSpan())
	}

	return BucketWithSpans(spans)
}

// StatsPayloadSample returns a populated client stats payload
func StatsPayloadSample() *pb.ClientStatsPayload {
	bucket := func(start, duration uint64) *pb.ClientStatsBucket {
		return &pb.ClientStatsBucket{
			Start:    start,
			Duration: duration,
			Stats: []*pb.ClientGroupedStats{
				{
					Name:     "name",
					Service:  "service",
					Resource: "/asd/r",
					Hits:     2,
					Errors:   440,
					Duration: 123,
				},
			},
		}
	}
	return &pb.ClientStatsPayload{
		Hostname: "h",
		Env:      "env",
		Version:  "1.2",
		Stats: []*pb.ClientStatsBucket{
			bucket(1, 10),
			bucket(500, 100342),
		},
	}
}

// WithStatsClient replaces the global metrics.StatsClient with c. It also returns
// a function for restoring the original client.
func WithStatsClient(c metrics.StatsClient) func() {
	old := metrics.Client
	timing.Stop() // https://github.com/DataDog/datadog-agent/issues/13934
	metrics.Client = c
	return func() { metrics.Client = old }
}<|MERGE_RESOLUTION|>--- conflicted
+++ resolved
@@ -19,12 +19,7 @@
 )
 
 // BucketWithSpans returns a stats bucket populated with spans stats
-<<<<<<< HEAD
-func BucketWithSpans(spans []*pb.Span) pb.ClientStatsBucket {
-
-=======
 func BucketWithSpans(spans []*pb.Span) *pb.ClientStatsBucket {
->>>>>>> 88f1fe21
 	srb := stats.NewRawBucket(0, 1e9)
 	aggKey := stats.PayloadAggregationKey{
 		Env:         defaultEnv,
