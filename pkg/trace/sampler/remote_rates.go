// Unless explicitly stated otherwise all files in this repository are licensed
// under the Apache License Version 2.0.
// This product includes software developed at Datadog (https://www.datadoghq.com/).
// Copyright 2016-present Datadog, Inc.

package sampler

import (
	"sync"
	"sync/atomic"

	"github.com/DataDog/datadog-agent/pkg/config/remote"
	"github.com/DataDog/datadog-agent/pkg/config/remote/data"
	"github.com/DataDog/datadog-agent/pkg/trace/config/features"
	"github.com/DataDog/datadog-agent/pkg/trace/metrics"
	"github.com/DataDog/datadog-agent/pkg/trace/pb"
	"github.com/DataDog/datadog-agent/pkg/util/log"
	"github.com/DataDog/datadog-agent/pkg/version"
)

const (
	tagRemoteTPS     = "_dd.remote.tps"
	tagRemoteVersion = "_dd.remote.version"
)

// RemoteRates computes rates per (env, service) to apply in trace-agent clients.
// The rates are adjusted to match a targetTPS per (env, service) received
// from remote configurations. RemoteRates listens for new remote configurations
// with a grpc subscriber. On reception, new tps targets replace the previous ones.
type RemoteRates struct {
	maxSigTPS float64
	// samplers contains active sampler adjusting rates to match latest tps targets
	// available. A sampler is added only if a span matching the signature is seen.
	samplers map[Signature]*Sampler
	// tpsTargets contains the latest tps targets available per (env, service)
	// this map may include signatures (env, service) not seen by this agent.
	tpsTargets map[Signature]float64
	mu         sync.RWMutex // protects concurrent access to samplers and tpsTargets
	tpsVersion uint64       // version of the loaded tpsTargets

	client  *remote.Client
	exit    chan struct{}
	stopped chan struct{}
}

func newRemoteRates(maxTPS float64) *RemoteRates {
	if !features.Has("remote_rates") {
		return nil
	}
	client, err := remote.NewClient(remote.Facts{ID: "trace-agent", Name: "trace-agent", Version: version.AgentVersion}, []data.Product{data.ProductAPMSampling})
	if err != nil {
		log.Errorf("Error when subscribing to remote config management %v", err)
		return nil
	}
	return &RemoteRates{
		client:    client,
		maxSigTPS: maxTPS,
		samplers:  make(map[Signature]*Sampler),
		exit:      make(chan struct{}),
		stopped:   make(chan struct{}),
	}
}

func (r *RemoteRates) onUpdate(update remote.APMSamplingUpdate) error {
	log.Debugf("fetched config version %d from remote config management", update.Config.Version)
	tpsTargets := make(map[Signature]float64, len(r.tpsTargets))
	for _, rates := range update.Config.Rates {
		for _, targetTPS := range rates.TargetTps {
			if targetTPS.Value > r.maxSigTPS {
				targetTPS.Value = r.maxSigTPS
			}
			if targetTPS.Value == 0 {
				continue
			}
			sig := ServiceSignature{Name: targetTPS.Service, Env: targetTPS.Env}.Hash()
			tpsTargets[sig] = targetTPS.Value
		}
	}
	r.updateTPS(tpsTargets)
	atomic.StoreUint64(&r.tpsVersion, update.Config.Version)
	return nil
}

func (r *RemoteRates) updateTPS(tpsTargets map[Signature]float64) {
	r.mu.Lock()
	r.tpsTargets = tpsTargets
	r.mu.Unlock()

	// update samplers with new TPS
	r.mu.RLock()
	noTPSConfigured := map[Signature]struct{}{}
	for sig, sampler := range r.samplers {
		rate, ok := tpsTargets[sig]
		if !ok {
			noTPSConfigured[sig] = struct{}{}
		}
		sampler.UpdateTargetTPS(rate)
	}
	r.mu.RUnlock()

	// trim signatures with no TPS configured
	r.mu.Lock()
	for sig := range noTPSConfigured {
		delete(r.samplers, sig)
	}
	r.mu.Unlock()
}

<<<<<<< HEAD
// update all samplers
func (r *RemoteRates) update() {
=======
// Start runs and adjust rates per signature following remote TPS targets
func (r *RemoteRates) Start() {
	go func() {
		defer watchdog.LogOnPanic()
		decayTicker := time.NewTicker(defaultDecayPeriod)
		adjustTicker := time.NewTicker(adjustPeriod)
		statsTicker := time.NewTicker(10 * time.Second)
		defer decayTicker.Stop()
		defer adjustTicker.Stop()
		defer statsTicker.Stop()
		for {
			select {
			case update := <-r.client.APMSamplingUpdates():
				r.onUpdate(update)
			case <-decayTicker.C:
				r.DecayScores()
			case <-adjustTicker.C:
				r.AdjustScoring()
			case <-statsTicker.C:
				r.report()
			case <-r.exit:
				close(r.stopped)
				return
			}
		}
	}()
}

// DecayScores decays scores of all samplers
func (r *RemoteRates) DecayScores() {
>>>>>>> eae5cec2
	r.mu.RLock()
	defer r.mu.RUnlock()
	for _, s := range r.samplers {
		s.update()
	}
}

<<<<<<< HEAD
=======
// AdjustScoring adjust scores of all samplers
func (r *RemoteRates) AdjustScoring() {
	r.mu.RLock()
	defer r.mu.RUnlock()
	for _, s := range r.samplers {
		s.AdjustScoring()
	}
}

// Stop stops RemoteRates main loop
func (r *RemoteRates) Stop() {
	close(r.exit)
	r.client.Close()
	<-r.stopped
}

>>>>>>> eae5cec2
func (r *RemoteRates) getSampler(sig Signature) (*Sampler, bool) {
	r.mu.RLock()
	s, ok := r.samplers[sig]
	r.mu.RUnlock()
	return s, ok
}

func (r *RemoteRates) initSampler(sig Signature) (*Sampler, bool) {
	r.mu.RLock()
	targetTPS, ok := r.tpsTargets[sig]
	r.mu.RUnlock()
	if !ok {
		return nil, false
	}
	s := newSampler(1.0, targetTPS, nil)
	r.mu.Lock()
	r.samplers[sig] = s
	r.mu.Unlock()
	return s, true
}

// CountSignature counts the number of root span seen matching a signature.
func (r *RemoteRates) CountSignature(sig Signature) {
	s, ok := r.getSampler(sig)
	if !ok {
		if s, ok = r.initSampler(sig); !ok {
			return
		}
	}
	s.Backend.CountSignature(sig)
}

// CountSample counts the number of sampled root span matching a signature.
func (r *RemoteRates) CountSample(root *pb.Span, sig Signature) {
	s, ok := r.getSampler(sig)
	if !ok {
		return
	}
	s.Backend.CountSample()
	root.Metrics[tagRemoteTPS] = s.targetTPS.Load()
	root.Metrics[tagRemoteVersion] = float64(atomic.LoadUint64(&r.tpsVersion))
	return
}

// CountWeightedSig counts weighted root span seen for a signature.
// This function is called when trace-agent client drop unsampled spans.
// as dropped root spans are not accounted anymore in CountSignature calls.
func (r *RemoteRates) CountWeightedSig(sig Signature, weight float64) {
	s, ok := r.getSampler(sig)
	if !ok {
		return
	}
	s.Backend.CountWeightedSig(sig, weight)
	s.Backend.AddTotalScore(weight)
}

// GetSignatureSampleRate returns the sampling rate to apply for a registered signature.
func (r *RemoteRates) GetSignatureSampleRate(sig Signature) (float64, bool) {
	s, ok := r.getSampler(sig)
	if !ok {
		return 0, false
	}
	return s.GetSignatureSampleRate(sig), true
}

// GetAllSignatureSampleRates returns sampling rates to apply for all registered signatures.
func (r *RemoteRates) GetAllSignatureSampleRates() map[Signature]float64 {
	r.mu.RLock()
	defer r.mu.RUnlock()
	res := make(map[Signature]float64, len(r.samplers))
	for sig, s := range r.samplers {
		res[sig] = s.GetSignatureSampleRate(sig)
	}
	return res
}

func (r *RemoteRates) report() {
	r.mu.RLock()
	defer r.mu.RUnlock()
	metrics.Gauge("datadog.trace_agent.remote.samplers", float64(len(r.samplers)), nil, 1)
	metrics.Gauge("datadog.trace_agent.remote.sig_targets", float64(len(r.tpsTargets)), nil, 1)
}<|MERGE_RESOLUTION|>--- conflicted
+++ resolved
@@ -39,7 +39,6 @@
 	tpsVersion uint64       // version of the loaded tpsTargets
 
 	client  *remote.Client
-	exit    chan struct{}
 	stopped chan struct{}
 }
 
@@ -56,7 +55,6 @@
 		client:    client,
 		maxSigTPS: maxTPS,
 		samplers:  make(map[Signature]*Sampler),
-		exit:      make(chan struct{}),
 		stopped:   make(chan struct{}),
 	}
 }
@@ -106,67 +104,31 @@
 	r.mu.Unlock()
 }
 
-<<<<<<< HEAD
 // update all samplers
 func (r *RemoteRates) update() {
-=======
+	r.mu.RLock()
+	defer r.mu.RUnlock()
+	for _, s := range r.samplers {
+		s.update()
+	}
+}
+
 // Start runs and adjust rates per signature following remote TPS targets
 func (r *RemoteRates) Start() {
 	go func() {
-		defer watchdog.LogOnPanic()
-		decayTicker := time.NewTicker(defaultDecayPeriod)
-		adjustTicker := time.NewTicker(adjustPeriod)
-		statsTicker := time.NewTicker(10 * time.Second)
-		defer decayTicker.Stop()
-		defer adjustTicker.Stop()
-		defer statsTicker.Stop()
-		for {
-			select {
-			case update := <-r.client.APMSamplingUpdates():
-				r.onUpdate(update)
-			case <-decayTicker.C:
-				r.DecayScores()
-			case <-adjustTicker.C:
-				r.AdjustScoring()
-			case <-statsTicker.C:
-				r.report()
-			case <-r.exit:
-				close(r.stopped)
-				return
-			}
-		}
+		for update := range r.client.APMSamplingUpdates() {
+			r.onUpdate(update)
+		}
+		close(r.stopped)
 	}()
-}
-
-// DecayScores decays scores of all samplers
-func (r *RemoteRates) DecayScores() {
->>>>>>> eae5cec2
-	r.mu.RLock()
-	defer r.mu.RUnlock()
-	for _, s := range r.samplers {
-		s.update()
-	}
-}
-
-<<<<<<< HEAD
-=======
-// AdjustScoring adjust scores of all samplers
-func (r *RemoteRates) AdjustScoring() {
-	r.mu.RLock()
-	defer r.mu.RUnlock()
-	for _, s := range r.samplers {
-		s.AdjustScoring()
-	}
 }
 
 // Stop stops RemoteRates main loop
 func (r *RemoteRates) Stop() {
-	close(r.exit)
 	r.client.Close()
 	<-r.stopped
 }
 
->>>>>>> eae5cec2
 func (r *RemoteRates) getSampler(sig Signature) (*Sampler, bool) {
 	r.mu.RLock()
 	s, ok := r.samplers[sig]
