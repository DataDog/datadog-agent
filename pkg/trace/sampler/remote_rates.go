--- conflicted
+++ resolved
@@ -49,54 +49,32 @@
 	if !features.Has("remote_rates") {
 		return nil
 	}
-<<<<<<< HEAD
 	client, err := remote.NewClient(remote.Facts{ID: "trace-agent", Name: "trace-agent", Version: version.AgentVersion}, []data.Product{data.ProductAPMSampling})
-=======
-	remoteRates := &RemoteRates{
+	if err != nil {
+		log.Errorf("Error when subscribing to remote config management %v", err)
+		return nil
+	}
+	return &RemoteRates{
+		client:    client,
 		maxSigTPS: maxTPS,
 		samplers:  make(map[Signature]*Sampler),
 		exit:      make(chan struct{}),
 		stopped:   make(chan struct{}),
 	}
-	close, err := service.NewGRPCSubscriber(pbgo.Product_APM_SAMPLING, remoteRates.loadNewConfig)
->>>>>>> 5dcfaebd
-	if err != nil {
-		log.Errorf("Error when subscribing to remote config management %v", err)
-		return nil
-	}
-	return &RemoteRates{
-		client:   client,
-		samplers: make(map[Signature]*Sampler),
-		exit:     make(chan struct{}),
-		stopped:  make(chan struct{}),
-	}
 }
 
 func (r *RemoteRates) onUpdate(update remote.APMSamplingUpdate) error {
 	log.Debugf("fetched config version %d from remote config management", update.Config.Version)
 	tpsTargets := make(map[Signature]float64, len(r.tpsTargets))
-<<<<<<< HEAD
 	for _, targetTPS := range update.Config.TargetTps {
+		if targetTPS.Value > r.maxSigTPS {
+			targetTPS.Value = r.maxSigTPS
+		}
+		if targetTPS.Value == 0 {
+			continue
+		}
 		sig := ServiceSignature{Name: targetTPS.Service, Env: targetTPS.Env}.Hash()
 		tpsTargets[sig] = targetTPS.Value
-=======
-	for _, targetFile := range new.TargetFiles {
-		var new pb.APMSampling
-		_, err := new.UnmarshalMsg(targetFile.Raw)
-		if err != nil {
-			return err
-		}
-		for _, targetTPS := range new.TargetTps {
-			if targetTPS.Value > r.maxSigTPS {
-				targetTPS.Value = r.maxSigTPS
-			}
-			if targetTPS.Value == 0 {
-				continue
-			}
-			sig := ServiceSignature{Name: targetTPS.Service, Env: targetTPS.Env}.Hash()
-			tpsTargets[sig] = targetTPS.Value
-		}
->>>>>>> 5dcfaebd
 	}
 	r.updateTPS(tpsTargets)
 	atomic.StoreUint64(&r.tpsVersion, update.Config.Version)
