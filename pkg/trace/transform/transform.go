// Unless explicitly stated otherwise all files in this repository are licensed
// under the Apache License Version 2.0.
// This product includes software developed at Datadog (https://www.datadoghq.com/).
// Copyright 2016-present Datadog, Inc.

// Package transform implements mappings from OTLP to DD semantics, and helpers
package transform

import (
	"encoding/hex"
	"encoding/json"
	"fmt"
	"strconv"
	"strings"

	"go.opentelemetry.io/collector/pdata/pcommon"
	"go.opentelemetry.io/collector/pdata/ptrace"
	semconv "go.opentelemetry.io/otel/semconv/v1.17.0"

	pb "github.com/DataDog/datadog-agent/pkg/proto/pbgo/trace"
	"github.com/DataDog/datadog-agent/pkg/trace/config"
	"github.com/DataDog/datadog-agent/pkg/trace/sampler"
	"github.com/DataDog/datadog-agent/pkg/trace/traceutil"
	"github.com/DataDog/datadog-agent/pkg/util/log"
	"github.com/DataDog/opentelemetry-mapping-go/pkg/otlp/attributes"
)

const (
	// KeyDatadogService is the key for the service name in the Datadog namespace
	KeyDatadogService = "datadog.service"
	// KeyDatadogName is the key for the operation name in the Datadog namespace
	KeyDatadogName = "datadog.name"
	// KeyDatadogResource is the key for the resource name in the Datadog namespace
	KeyDatadogResource = "datadog.resource"
	// KeyDatadogSpanKind is the key for the span kind in the Datadog namespace
	KeyDatadogSpanKind = "datadog.span.kind"
	// KeyDatadogType is the key for the span type in the Datadog namespace
	KeyDatadogType = "datadog.type"
	// KeyDatadogError is the key for the error flag in the Datadog namespace
	KeyDatadogError = "datadog.error"
	// KeyDatadogErrorMsg is the key for the error message in the Datadog namespace
	KeyDatadogErrorMsg = "datadog.error.msg"
	// KeyDatadogErrorType is the key for the error type in the Datadog namespace
	KeyDatadogErrorType = "datadog.error.type"
	// KeyDatadogErrorStack is the key for the error stack in the Datadog namespace
	KeyDatadogErrorStack = "datadog.error.stack"
	// KeyDatadogVersion is the key for the version in the Datadog namespace
	KeyDatadogVersion = "datadog.version"
	// KeyDatadogHTTPStatusCode is the key for the HTTP status code in the Datadog namespace
	KeyDatadogHTTPStatusCode = "datadog.http_status_code"
	// KeyDatadogHost is the key for the host in the Datadog namespace
	KeyDatadogHost = "datadog.host"
	// KeyDatadogEnvironment is the key for the environment in the Datadog namespace
	KeyDatadogEnvironment = "datadog.env"
	// KeyDatadogContainerID is the key for the container ID in the Datadog namespace
	KeyDatadogContainerID = "datadog.container_id"
	// KeyDatadogContainerTags is the key for the container tags in the Datadog namespace
	KeyDatadogContainerTags = "datadog.container_tags"
)

// OperationAndResourceNameV2Enabled checks if the new operation and resource name logic should be used
func OperationAndResourceNameV2Enabled(conf *config.AgentConfig) bool {
	return !conf.OTLPReceiver.SpanNameAsResourceName && len(conf.OTLPReceiver.SpanNameRemappings) == 0 && !conf.HasFeature("disable_operation_and_resource_name_logic_v2")
}

// OtelSpanToDDSpanMinimal otelSpanToDDSpan converts an OTel span to a DD span.
// The converted DD span only has the minimal number of fields for APM stats calculation and is only meant
// to be used in OTLPTracesToConcentratorInputs. Do not use them for other purposes.
func OtelSpanToDDSpanMinimal(
	otelspan ptrace.Span,
	otelres pcommon.Resource,
	lib pcommon.InstrumentationScope,
	isTopLevel, topLevelByKind bool,
	conf *config.AgentConfig,
	peerTagKeys []string,
) *pb.Span {
	spanKind := otelspan.Kind()

	sattr := otelspan.Attributes()
	rattr := otelres.Attributes()

	ddspan := &pb.Span{
		Service:  traceutil.GetOTelAttrFromEitherMap(sattr, rattr, true, KeyDatadogService),
		Name:     traceutil.GetOTelAttrFromEitherMap(sattr, rattr, true, KeyDatadogName),
		Resource: traceutil.GetOTelAttrFromEitherMap(sattr, rattr, true, KeyDatadogResource),
		Type:     traceutil.GetOTelAttrFromEitherMap(sattr, rattr, true, KeyDatadogType),
		TraceID:  traceutil.OTelTraceIDToUint64(otelspan.TraceID()),
		SpanID:   traceutil.OTelSpanIDToUint64(otelspan.SpanID()),
		ParentID: traceutil.OTelSpanIDToUint64(otelspan.ParentSpanID()),
		Start:    int64(otelspan.StartTimestamp()),
		Duration: int64(otelspan.EndTimestamp()) - int64(otelspan.StartTimestamp()),
		Meta:     make(map[string]string, sattr.Len()+rattr.Len()),
		Metrics:  make(map[string]float64),
	}
	if isErrorVal, ok := otelspan.Attributes().Get(KeyDatadogError); ok {
		ddspan.Error = int32(isErrorVal.Int())
	} else {
		if otelspan.Status().Code() == ptrace.StatusCodeError {
			ddspan.Error = 1
		}
	}

	if incomingSpanKindName := traceutil.GetOTelAttrFromEitherMap(sattr, rattr, true, KeyDatadogSpanKind); incomingSpanKindName != "" {
		ddspan.Meta["span.kind"] = incomingSpanKindName
	}

	var code uint32
	if incomingCode, ok := sattr.Get(KeyDatadogHTTPStatusCode); ok {
		code = uint32(incomingCode.Int())
	} else if incomingCode, ok := rattr.Get(KeyDatadogHTTPStatusCode); ok {
		code = uint32(incomingCode.Int())
	}

	if !conf.OTLPReceiver.IgnoreMissingDatadogFields {
		if ddspan.Service == "" {
			ddspan.Service = traceutil.GetOTelService(otelspan, otelres, true)
		}

		if OperationAndResourceNameV2Enabled(conf) {
			if ddspan.Name == "" {
				ddspan.Name = traceutil.GetOTelOperationNameV2(otelspan, otelres)
			}
			if ddspan.Resource == "" {
				ddspan.Resource = traceutil.GetOTelResourceV2(otelspan, otelres)
			}
		} else {
			if ddspan.Name == "" {
				ddspan.Name = traceutil.GetOTelOperationNameV1(otelspan, otelres, lib, conf.OTLPReceiver.SpanNameAsResourceName, conf.OTLPReceiver.SpanNameRemappings, true)
			}
			if ddspan.Resource == "" {
				ddspan.Resource = traceutil.GetOTelResourceV1(otelspan, otelres)
			}
		}

		if ddspan.Type == "" {
			// correct span type logic if using new resource receiver, keep same if on v1. separate from OperationAndResourceNameV2Enabled.
			if !conf.HasFeature("disable_receive_resource_spans_v2") {
				ddspan.Type = traceutil.GetOTelSpanType(otelspan, otelres)
			} else {
				ddspan.Type = traceutil.GetOTelAttrValInResAndSpanAttrs(otelspan, otelres, true, "span.type")
				if ddspan.Type == "" {
					ddspan.Type = traceutil.SpanKind2Type(otelspan, otelres)
				}
			}
		}

		if !spanMetaHasKey(ddspan, "span.kind") {
			ddspan.Meta["span.kind"] = traceutil.OTelSpanKindName(spanKind)
		}
		if code == 0 {
			code = traceutil.GetOTelStatusCode(otelspan, otelres)
		}
	}

	if code != 0 {
		ddspan.Metrics[traceutil.TagStatusCode] = float64(code)
	}
	if isTopLevel {
		traceutil.SetTopLevel(ddspan, true)
	}
	if isMeasured := traceutil.GetOTelAttrFromEitherMap(sattr, rattr, false, "_dd.measured"); isMeasured == "1" {
		traceutil.SetMeasured(ddspan, true)
	} else if topLevelByKind && (spanKind == ptrace.SpanKindClient || spanKind == ptrace.SpanKindProducer) {
		// When enable_otlp_compute_top_level_by_span_kind is true, compute stats for client-side spans
		traceutil.SetMeasured(ddspan, true)
	}
	for _, peerTagKey := range peerTagKeys {
		if peerTagVal := traceutil.GetOTelAttrFromEitherMap(sattr, rattr, false, peerTagKey); peerTagVal != "" {
			ddspan.Meta[peerTagKey] = peerTagVal
		}
	}
	return ddspan
}

func isDatadogAPMConventionKey(k string) bool {
	return k == "service.name" || k == "operation.name" || k == "resource.name" || k == "span.type" || strings.HasPrefix(k, "datadog.")
}

// GetDDKeyForOTLPAttribute looks for a key in the Datadog HTTP convention that matches the given key from the
// OTLP HTTP convention. Otherwise, check if it is a Datadog APM convention key - if it is, it will be handled with
// specialized logic elsewhere, so return an empty string. If it isn't, return the original key.
func GetDDKeyForOTLPAttribute(k string) string {
	mappedKey, found := attributes.HTTPMappings[k]
	switch {
	case found:
		break
	case strings.HasPrefix(k, "http.request.header."):
		mappedKey = fmt.Sprintf("http.request.headers.%s", strings.TrimPrefix(k, "http.request.header."))
	case !isDatadogAPMConventionKey(k):
		mappedKey = k
	default:
		return ""
	}
	return mappedKey
}

func conditionallyMapOTLPAttributeToMeta(k string, value string, ddspan *pb.Span, ignoreMissingDatadogFields bool) {
	mappedKey := GetDDKeyForOTLPAttribute(k)
	if ddspan.Meta[mappedKey] != "" {
		return
	}

	// Exclude Datadog APM conventions.
	// These are handled above explicitly.
	if mappedKey != "" {
		// Does it have an equivalent DD namespaced key? If so, and ignoreMissingDatadogFields is set, we don't want to set it.
		if _, ok := apmConventionKeysToDDNamespacedKeys[mappedKey]; ok && ignoreMissingDatadogFields {
			return
		}
		SetMetaOTLPIfEmpty(ddspan, mappedKey, value)
	}
}

func conditionallyMapOTLPAttributeToMetric(k string, value float64, ddspan *pb.Span, ignoreMissingDatadogFields bool) {
	mappedKey := GetDDKeyForOTLPAttribute(k)
	if _, ok := ddspan.Metrics[mappedKey]; ok {
		return
	}

	// Exclude Datadog APM conventions.
	// These are handled above explicitly.
	if mappedKey != "" {
		// Does it have an equivalent DD namespaced key? If so, and ignoreMissingDatadogFields is set, we don't want to set it.
		if _, ok := apmConventionKeysToDDNamespacedKeys[mappedKey]; ok && ignoreMissingDatadogFields {
			return
		}
		SetMetricOTLPIfEmpty(ddspan, mappedKey, value)
	}
}

// If these DD namespaced keys are found in OTLP attributes, map them to the corresponding keys in ddspan.Meta
var ddNamespacedKeysToAPMConventionKeys = map[string]string{
	KeyDatadogEnvironment:    "env",
	KeyDatadogVersion:        "version",
	KeyDatadogHTTPStatusCode: "http.status_code",
	KeyDatadogErrorMsg:       "error.msg",
	KeyDatadogErrorType:      "error.type",
	KeyDatadogErrorStack:     "error.stack",
}

var apmConventionKeysToDDNamespacedKeys = map[string]string{
	"env":              KeyDatadogEnvironment,
	"version":          KeyDatadogVersion,
	"http.status_code": KeyDatadogHTTPStatusCode,
	"error.msg":        KeyDatadogErrorMsg,
	"error.type":       KeyDatadogErrorType,
	"error.stack":      KeyDatadogErrorStack,
}

func copyAttrToMapIfExists(attributes pcommon.Map, key string, m map[string]string, mappedKey string) {
	if incomingValue := traceutil.GetOTelAttrVal(attributes, false, key); incomingValue != "" {
		m[mappedKey] = incomingValue
	}
}

// OtelSpanToDDSpan converts an OTel span to a DD span.
func OtelSpanToDDSpan(
	otelspan ptrace.Span,
	otelres pcommon.Resource,
	lib pcommon.InstrumentationScope,
	conf *config.AgentConfig,
) *pb.Span {
	spanKind := otelspan.Kind()
	topLevelByKind := conf.HasFeature("enable_otlp_compute_top_level_by_span_kind")
	isTopLevel := false
	if topLevelByKind {
		isTopLevel = otelspan.ParentSpanID() == pcommon.NewSpanIDEmpty() || spanKind == ptrace.SpanKindServer || spanKind == ptrace.SpanKindConsumer
	}
	ddspan := OtelSpanToDDSpanMinimal(otelspan, otelres, lib, isTopLevel, topLevelByKind, conf, nil)

	// 1) DD namespaced keys take precedence over OTLP keys, so use them first
	// 2) Span attributes take precedence over resource attributes in the event of key collisions; so, use span attributes first

	for ddNamespacedKey, apmConventionKey := range ddNamespacedKeysToAPMConventionKeys {
		copyAttrToMapIfExists(otelspan.Attributes(), ddNamespacedKey, ddspan.Meta, apmConventionKey)
		copyAttrToMapIfExists(otelres.Attributes(), ddNamespacedKey, ddspan.Meta, apmConventionKey)
	}

	otelspan.Attributes().Range(func(k string, v pcommon.Value) bool {
		switch v.Type() {
		case pcommon.ValueTypeDouble:
			conditionallyMapOTLPAttributeToMetric(k, v.Double(), ddspan, conf.OTLPReceiver.IgnoreMissingDatadogFields)
		case pcommon.ValueTypeInt:
			conditionallyMapOTLPAttributeToMetric(k, float64(v.Int()), ddspan, conf.OTLPReceiver.IgnoreMissingDatadogFields)
		default:
			conditionallyMapOTLPAttributeToMeta(k, v.AsString(), ddspan, conf.OTLPReceiver.IgnoreMissingDatadogFields)
		}

		return true
	})

	traceID := otelspan.TraceID()
	ddspan.Meta["otel.trace_id"] = hex.EncodeToString(traceID[:])
	if !spanMetaHasKey(ddspan, "version") {
<<<<<<< HEAD
		if version := traceutil.GetOTelAttrFromEitherMap(otelspan.Attributes(), otelres.Attributes(), true, semconv.AttributeServiceVersion); version != "" {
			ddspan.Meta["version"] = version
=======
		if serviceVersion, ok := otelres.Attributes().Get(string(semconv.ServiceVersionKey)); ok {
			ddspan.Meta["version"] = serviceVersion.AsString()
>>>>>>> d808daeb
		}
	}

	if otelspan.Events().Len() > 0 {
		ddspan.Meta["events"] = MarshalEvents(otelspan.Events())
	}
	TagSpanIfContainsExceptionEvent(otelspan, ddspan)
	if otelspan.Links().Len() > 0 {
		ddspan.Meta["_dd.span_links"] = MarshalLinks(otelspan.Links())
	}

	if otelspan.TraceState().AsRaw() != "" {
		ddspan.Meta["w3c.tracestate"] = otelspan.TraceState().AsRaw()
	}
	if lib.Name() != "" {
		ddspan.Meta[string(semconv.OtelLibraryNameKey)] = lib.Name()
	}
	if lib.Version() != "" {
		ddspan.Meta[string(semconv.OtelLibraryVersionKey)] = lib.Version()
	}
	ddspan.Meta[string(semconv.OtelStatusCodeKey)] = otelspan.Status().Code().String()
	if msg := otelspan.Status().Message(); msg != "" {
		ddspan.Meta[string(semconv.OtelStatusDescriptionKey)] = msg
	}

	if !conf.OTLPReceiver.IgnoreMissingDatadogFields {
		if !spanMetaHasKey(ddspan, "error.msg") || !spanMetaHasKey(ddspan, "error.type") || !spanMetaHasKey(ddspan, "error.stack") {
			ddspan.Error = Status2Error(otelspan.Status(), otelspan.Events(), ddspan.Meta)
		}

		if !spanMetaHasKey(ddspan, "env") {
			if env := traceutil.GetOTelEnv(otelspan, otelres); env != "" {
				ddspan.Meta["env"] = env
			}
		}
	}

	otelres.Attributes().Range(func(k string, v pcommon.Value) bool {
		value := v.AsString()
		conditionallyMapOTLPAttributeToMeta(k, value, ddspan, conf.OTLPReceiver.IgnoreMissingDatadogFields)
		return true
	})

	for k, v := range lib.Attributes().Range {
		ddspan.Meta[k] = v.AsString()
	}

	return ddspan
}

// TagSpanIfContainsExceptionEvent tags spans that contain at least on exception span event.
func TagSpanIfContainsExceptionEvent(otelspan ptrace.Span, ddspan *pb.Span) {
	for i := range otelspan.Events().Len() {
		if otelspan.Events().At(i).Name() == "exception" {
			ddspan.Meta["_dd.span_events.has_exception"] = "true"
			return
		}
	}
}

// MarshalEvents marshals events into JSON.
func MarshalEvents(events ptrace.SpanEventSlice) string {
	var str strings.Builder
	str.WriteString("[")
	for i := 0; i < events.Len(); i++ {
		e := events.At(i)
		if i > 0 {
			str.WriteString(",")
		}
		var wrote bool
		str.WriteString("{")
		if v := e.Timestamp(); v != 0 {
			str.WriteString(`"time_unix_nano":`)
			str.WriteString(strconv.FormatUint(uint64(v), 10))
			wrote = true
		}
		if v := e.Name(); v != "" {
			if wrote {
				str.WriteString(",")
			}
			str.WriteString(`"name":`)
			if name, err := json.Marshal(v); err == nil {
				str.WriteString(string(name))
			} else {
				// still collect the event information, if possible
				log.Errorf("Error parsing span event name %v, using name 'redacted' instead", name)
				str.WriteString(`"redacted"`)
			}
			wrote = true
		}
		if e.Attributes().Len() > 0 {
			if wrote {
				str.WriteString(",")
			}
			str.WriteString(`"attributes":{`)
			j := 0
			e.Attributes().Range(func(k string, v pcommon.Value) bool {
				// collect the attribute only if the key is json-parseable, else drop the attribute
				if key, err := json.Marshal(k); err == nil {
					if j > 0 {
						str.WriteString(",")
					}
					str.WriteString(string(key))
					str.WriteString(":")
					if val, err := json.Marshal(v.AsRaw()); err == nil {
						str.WriteString(string(val))
					} else {
						log.Warnf("Trouble parsing the following attribute value, dropping: %v", v.AsString())
						str.WriteString(`"redacted"`)
					}
					j++
				} else {
					log.Errorf("Error parsing the following attribute key on span event %v, dropping attribute: %v", e.Name(), k)
					e.SetDroppedAttributesCount(e.DroppedAttributesCount() + 1)
				}
				j++
				return true
			})
			str.WriteString("}")
			wrote = true
		}
		if v := e.DroppedAttributesCount(); v != 0 {
			if wrote {
				str.WriteString(",")
			}
			str.WriteString(`"dropped_attributes_count":`)
			str.WriteString(strconv.FormatUint(uint64(v), 10))
		}
		str.WriteString("}")
	}
	str.WriteString("]")
	return str.String()
}

// MarshalLinks marshals span links into JSON.
func MarshalLinks(links ptrace.SpanLinkSlice) string {
	var str strings.Builder
	str.WriteString("[")
	for i := 0; i < links.Len(); i++ {
		l := links.At(i)
		if i > 0 {
			str.WriteString(",")
		}
		t := l.TraceID()
		str.WriteString(`{"trace_id":"`)
		str.WriteString(hex.EncodeToString(t[:]))
		s := l.SpanID()
		str.WriteString(`","span_id":"`)
		str.WriteString(hex.EncodeToString(s[:]))
		str.WriteString(`"`)
		if ts := l.TraceState().AsRaw(); len(ts) > 0 {
			str.WriteString(`,"tracestate":"`)
			str.WriteString(ts)
			str.WriteString(`"`)
		}
		if l.Attributes().Len() > 0 {
			str.WriteString(`,"attributes":{`)
			var b bool
			l.Attributes().Range(func(k string, v pcommon.Value) bool {
				if b {
					str.WriteString(",")
				}
				b = true
				str.WriteString(`"`)
				str.WriteString(k)
				str.WriteString(`":"`)
				str.WriteString(v.AsString())
				str.WriteString(`"`)
				return true
			})
			str.WriteString("}")
		}
		if l.DroppedAttributesCount() > 0 {
			str.WriteString(`,"dropped_attributes_count":`)
			str.WriteString(strconv.FormatUint(uint64(l.DroppedAttributesCount()), 10))
		}
		str.WriteString("}")
	}
	str.WriteString("]")
	return str.String()
}

// SetMetaOTLP sets the k/v OTLP attribute pair as a tag on span s.
func SetMetaOTLP(s *pb.Span, k, v string) {
	switch k {
	case "operation.name":
		s.Name = v
	case "service.name":
		s.Service = v
	case "resource.name":
		s.Resource = v
	case "span.type":
		s.Type = v
	case "analytics.event":
		if v, err := strconv.ParseBool(v); err == nil {
			if v {
				s.Metrics[sampler.KeySamplingRateEventExtraction] = 1
			} else {
				s.Metrics[sampler.KeySamplingRateEventExtraction] = 0
			}
		}
	default:
		s.Meta[k] = v
	}
}

// SetMetaOTLPIfEmpty sets the k/v OTLP attribute pair as a tag on span s, if the corresponding value hasn't been set already.
func SetMetaOTLPIfEmpty(s *pb.Span, k, v string) {
	switch k {
	case "operation.name":
		if s.Name == "" {
			s.Name = v
		}
	case "service.name":
		if s.Service == "" {
			s.Service = v
		}
	case "resource.name":
		if s.Resource == "" {
			s.Resource = v
		}
	case "span.type":
		if s.Type == "" {
			s.Type = v
		}
	case "analytics.event":
		if v, err := strconv.ParseBool(v); err == nil {
			if _, ok := s.Metrics[sampler.KeySamplingRateEventExtraction]; !ok {
				if v {
					s.Metrics[sampler.KeySamplingRateEventExtraction] = 1
				} else {
					s.Metrics[sampler.KeySamplingRateEventExtraction] = 0
				}
			}
		}
	default:
		s.Meta[k] = v
	}
}

// SetMetricOTLP sets the k/v OTLP attribute pair as a metric on span s.
func SetMetricOTLP(s *pb.Span, k string, v float64) {
	switch k {
	case "sampling.priority":
		s.Metrics["_sampling_priority_v1"] = v
	default:
		s.Metrics[k] = v
	}
}

// SetMetricOTLPIfEmpty sets the k/v OTLP attribute pair as a metric on span s, if the corresponding value hasn't been set already.
func SetMetricOTLPIfEmpty(s *pb.Span, k string, v float64) {
	var key string
	switch k {
	case "sampling.priority":
		key = "_sampling_priority_v1"
	default:
		key = k
	}
	if _, ok := s.Metrics[key]; !ok {
		s.Metrics[key] = v
	}
}

// Status2Error checks the given status and events and applies any potential error and messages
// to the given span attributes.
func Status2Error(status ptrace.Status, events ptrace.SpanEventSlice, metaMap map[string]string) int32 {
	if status.Code() != ptrace.StatusCodeError {
		return 0
	}
	for i := 0; i < events.Len(); i++ {
		e := events.At(i)
		if strings.ToLower(e.Name()) != "exception" {
			continue
		}
		attrs := e.Attributes()
		if v, ok := attrs.Get(string(semconv.ExceptionMessageKey)); ok {
			metaMap["error.msg"] = v.AsString()
		}
		if v, ok := attrs.Get(string(semconv.ExceptionTypeKey)); ok {
			metaMap["error.type"] = v.AsString()
		}
		if v, ok := attrs.Get(string(semconv.ExceptionStacktraceKey)); ok {
			metaMap["error.stack"] = v.AsString()
		}
	}
	if _, ok := metaMap["error.msg"]; !ok {
		// no error message was extracted, find alternatives
		if status.Message() != "" {
			// use the status message
			metaMap["error.msg"] = status.Message()
		} else if _, httpcode := GetFirstFromMap(metaMap, "http.response.status_code", "http.status_code"); httpcode != "" {
			// `http.status_code` was renamed to `http.response.status_code` in the HTTP stabilization from v1.23.
			// See https://opentelemetry.io/docs/specs/semconv/http/migration-guide/#summary-of-changes

			// http.status_text was removed in spec v0.7.0 (https://github.com/open-telemetry/opentelemetry-specification/pull/972)
			// TODO (OTEL-1791) Remove this and use a map from status code to status text.
			if httptext, ok := metaMap["http.status_text"]; ok {
				metaMap["error.msg"] = fmt.Sprintf("%s %s", httpcode, httptext)
			} else {
				metaMap["error.msg"] = httpcode
			}
		}
	}
	return 1
}

// GetFirstFromMap checks each key in the given keys in the map and returns the first key-value pair whose
// key matches, or empty strings if none matches.
func GetFirstFromMap(m map[string]string, keys ...string) (string, string) {
	for _, key := range keys {
		if val := m[key]; val != "" {
			return key, val
		}
	}
	return "", ""
}

func spanMetaHasKey(s *pb.Span, k string) bool {
	_, ok := s.Meta[k]
	return ok
}<|MERGE_RESOLUTION|>--- conflicted
+++ resolved
@@ -292,13 +292,8 @@
 	traceID := otelspan.TraceID()
 	ddspan.Meta["otel.trace_id"] = hex.EncodeToString(traceID[:])
 	if !spanMetaHasKey(ddspan, "version") {
-<<<<<<< HEAD
 		if version := traceutil.GetOTelAttrFromEitherMap(otelspan.Attributes(), otelres.Attributes(), true, semconv.AttributeServiceVersion); version != "" {
 			ddspan.Meta["version"] = version
-=======
-		if serviceVersion, ok := otelres.Attributes().Get(string(semconv.ServiceVersionKey)); ok {
-			ddspan.Meta["version"] = serviceVersion.AsString()
->>>>>>> d808daeb
 		}
 	}
 
