--- conflicted
+++ resolved
@@ -6,26 +6,19 @@
 package info
 
 import (
-	"bufio"
 	"bytes"
 	"fmt"
 	"reflect"
-<<<<<<< HEAD
 	"strings"
-	"sync/atomic"
-=======
->>>>>>> d44ffc61
 	"testing"
 	"time"
 
-	"github.com/DataDog/datadog-agent/pkg/util/log"
-	"github.com/cihub/seelog"
-
+	"github.com/stretchr/testify/assert"
+
+	"github.com/DataDog/datadog-agent/pkg/trace/log"
 	"github.com/DataDog/datadog-agent/pkg/trace/metrics"
 	"github.com/DataDog/datadog-agent/pkg/trace/sampler"
 	"go.uber.org/atomic"
-
-	"github.com/stretchr/testify/assert"
 )
 
 func TestTracesDropped(t *testing.T) {
@@ -263,33 +256,11 @@
 		}
 	}
 
-<<<<<<< HEAD
 	t.Run("PublishAndReset", func(t *testing.T) {
 		rs := testStats()
 		rs.PublishAndReset()
-		assert.EqualValues(t, 39, atomic.LoadInt64(&statsclient.counts))
+		assert.EqualValues(t, 39, statsclient.counts.Load())
 		assertStatsAreReset(t, rs)
-=======
-	t.Run("Publish", func(t *testing.T) {
-		testStats().Publish()
-		assert.EqualValues(t, statsclient.counts.Load(), 39)
-	})
-
-	t.Run("reset", func(t *testing.T) {
-		rcvstats := testStats()
-		rcvstats.Reset()
-		for _, tagstats := range rcvstats.Stats {
-			stats := tagstats.Stats
-			all := reflect.ValueOf(stats)
-			for i := 0; i < all.NumField(); i++ {
-				v := all.Field(i)
-				if v.Kind() == reflect.Ptr {
-					v = v.Elem()
-				}
-				assert.True(t, v.IsZero(), fmt.Sprintf("field %q not reset", all.Type().Field(i).Name))
-			}
-		}
->>>>>>> d44ffc61
 	})
 
 	t.Run("update", func(t *testing.T) {
@@ -301,15 +272,12 @@
 
 	t.Run("LogAndResetStats", func(t *testing.T) {
 		var b bytes.Buffer
-		w := bufio.NewWriter(&b)
-		testLogger, err := seelog.LoggerFromWriterWithMinLevelAndFormat(w, seelog.InfoLvl, "[%LEVEL] %Msg\n")
-		assert.NoError(t, err)
-		log.SetupLogger(testLogger, "info")
+		log.SetLogger(log.NewBufferLogger(&b))
 
 		rs := testStats()
 		rs.LogAndResetStats()
-		assert.NoError(t, w.Flush())
-
+
+		log.Flush()
 		logs := strings.Split(b.String(), "\n")
 		assert.Equal(t, "[INFO] [lang:go lang_version:1.12 lang_vendor:gov interpreter:gcc tracer_version:1.33 endpoint_version:v0.4] -> traces received: 1, traces filtered: 4, traces amount: 9 bytes, events extracted: 13, events sampled: 14",
 			logs[0])
