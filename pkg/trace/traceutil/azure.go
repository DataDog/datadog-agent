--- conflicted
+++ resolved
@@ -38,9 +38,10 @@
 	appService = "app"
 )
 
-<<<<<<< HEAD
 // GetAppServicesTags returns the env vars pulled from the Azure App Service instance.
 // In some cases we will need to add extra tags for function apps.
+//
+//nolint:revive // TODO(APM) Fix revive linter
 func GetAppServicesTags(inFunctionApp bool) map[string]string {
 	siteName := os.Getenv("WEBSITE_SITE_NAME")
 	ownerName := os.Getenv("WEBSITE_OWNER_NAME")
@@ -48,20 +49,6 @@
 	instanceID := getEnvOrUnknown("WEBSITE_INSTANCE_ID")
 	computerName := getEnvOrUnknown("COMPUTERNAME")
 	extensionVersion := os.Getenv("DD_AAS_EXTENSION_VERSION")
-=======
-//nolint:revive // TODO(APM) Fix revive linter
-func GetAppServicesTags() map[string]string {
-	return getAppServicesTags(os.Getenv) //TODO: make this function cache these values
-}
-
-func getAppServicesTags(getenv func(string) string) map[string]string {
-	siteName := getenv("WEBSITE_SITE_NAME")
-	ownerName := getenv("WEBSITE_OWNER_NAME")
-	resourceGroup := getenv("WEBSITE_RESOURCE_GROUP")
-	instanceID := getEnvOrUnknown("WEBSITE_INSTANCE_ID", getenv)
-	computerName := getEnvOrUnknown("COMPUTERNAME", getenv)
-	extensionVersion := getenv("DD_AAS_EXTENSION_VERSION")
->>>>>>> 73b5bc31
 
 	// Windows and linux environments provide the OS differently
 	// We should grab it from GO's builtin runtime pkg
