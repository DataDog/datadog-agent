// Unless explicitly stated otherwise all files in this repository are licensed
// under the Apache License Version 2.0.
// This product includes software developed at Datadog (https://www.datadoghq.com/).
// Copyright 2016-present Datadog, Inc.

// Package stats contains the logic to process APM stats.
package stats

import (
	"hash/fnv"
	"sort"
	"strconv"
	"strings"

	pb "github.com/DataDog/datadog-agent/pkg/proto/pbgo/trace"
	"github.com/DataDog/datadog-agent/pkg/trace/log"
)

const (
	tagStatusCode  = "http.status_code"
	tagSynthetics  = "synthetics"
	tagSpanKind    = "span.kind"
	tagBaseService = "_dd.base_service"
)

// Aggregation contains all the dimension on which we aggregate statistics.
type Aggregation struct {
	BucketsAggregationKey
	PayloadAggregationKey
}

// BucketsAggregationKey specifies the key by which a bucket is aggregated.
type BucketsAggregationKey struct {
	Service      string
	Name         string
	Resource     string
	Type         string
	SpanKind     string
	StatusCode   uint32
	Synthetics   bool
	PeerTagsHash uint64
	IsTraceRoot  pb.Trilean
}

// PayloadAggregationKey specifies the key by which a payload is aggregated.
type PayloadAggregationKey struct {
	Env          string
	Hostname     string
	Version      string
	ContainerID  string
	GitCommitSha string
	ImageTag     string
}

func getStatusCode(meta map[string]string, metrics map[string]float64) uint32 {
	code, ok := metrics[tagStatusCode]
	if ok {
		// only 7.39.0+, for lesser versions, always use Meta
		return uint32(code)
	}
	strC := meta[tagStatusCode]
	if strC == "" {
		return 0
	}
	c, err := strconv.ParseUint(strC, 10, 32)
	if err != nil {
		log.Debugf("Invalid status code %s. Using 0.", strC)
		return 0
	}
	return uint32(c)
}

// peerTagKeysToAggregateForSpan returns the set of peerTagKeys to use for stats aggregation for the given
// span.kind and _dd.base_service
func peerTagKeysToAggregateForSpan(spanKind string, baseService string, peerTagKeys []string) []string {
	if len(peerTagKeys) == 0 {
		return nil
	}
	spanKind = strings.ToLower(spanKind)
	if (spanKind == "" || spanKind == "internal") && baseService != "" {
		// it's a service override on an internal span so it comes from custom instrumentation and does not represent
		// a client|producer|consumer span which is talking to a peer entity
		// in this case only the base service tag is relevant for stats aggregation
		return []string{tagBaseService}
	}
	if spanKind == "client" || spanKind == "producer" || spanKind == "consumer" {
		return peerTagKeys
	}
	return nil
}

// NewAggregationFromSpan creates a new aggregation from the provided span and env
func NewAggregationFromSpan(s *StatSpan, origin string, aggKey PayloadAggregationKey) Aggregation {
	synthetics := strings.HasPrefix(origin, tagSynthetics)
	var isTraceRoot pb.Trilean
	if s.parentID == 0 {
		isTraceRoot = pb.Trilean_TRUE
	} else {
		isTraceRoot = pb.Trilean_FALSE
	}
	agg := Aggregation{
		PayloadAggregationKey: aggKey,
		BucketsAggregationKey: BucketsAggregationKey{
			Resource:    s.resource,
			Service:     s.service,
			Name:        s.name,
			SpanKind:    s.spanKind,
			Type:        s.typ,
			StatusCode:  s.statusCode,
			Synthetics:  synthetics,
			IsTraceRoot: isTraceRoot,
		},
	}
<<<<<<< HEAD
	if len(s.matchingPeerTags) > 0 && shouldCalculateStatsOnPeerTags(agg.SpanKind) {
		agg.PeerTagsHash = peerTagsHash(s.matchingPeerTags)
	}
	return agg
=======
	var peerTags []string
	for _, t := range peerTagKeysToAggregateForSpan(agg.SpanKind, s.Meta[tagBaseService], peerTagKeys) {
		if v, ok := s.Meta[t]; ok && v != "" {
			v = obfuscate.QuantizePeerIPAddresses(v)
			peerTags = append(peerTags, t+":"+v)
		}
	}
	agg.PeerTagsHash = peerTagsHash(peerTags)
	return agg, peerTags
>>>>>>> 12a1b91c
}

func peerTagsHash(tags []string) uint64 {
	if len(tags) == 0 {
		return 0
	}
	if !sort.StringsAreSorted(tags) {
		sort.Strings(tags)
	}
	h := fnv.New64a()
	for i, t := range tags {
		if i > 0 {
			h.Write([]byte{0})
		}
		h.Write([]byte(t))
	}
	return h.Sum64()
}

// NewAggregationFromGroup gets the Aggregation key of grouped stats.
func NewAggregationFromGroup(g *pb.ClientGroupedStats) Aggregation {
	return Aggregation{
		BucketsAggregationKey: BucketsAggregationKey{
			Resource:     g.Resource,
			Service:      g.Service,
			Name:         g.Name,
			SpanKind:     g.SpanKind,
			StatusCode:   g.HTTPStatusCode,
			Synthetics:   g.Synthetics,
			PeerTagsHash: peerTagsHash(g.PeerTags),
			IsTraceRoot:  g.IsTraceRoot,
		},
	}
}<|MERGE_RESOLUTION|>--- conflicted
+++ resolved
@@ -70,25 +70,6 @@
 	return uint32(c)
 }
 
-// peerTagKeysToAggregateForSpan returns the set of peerTagKeys to use for stats aggregation for the given
-// span.kind and _dd.base_service
-func peerTagKeysToAggregateForSpan(spanKind string, baseService string, peerTagKeys []string) []string {
-	if len(peerTagKeys) == 0 {
-		return nil
-	}
-	spanKind = strings.ToLower(spanKind)
-	if (spanKind == "" || spanKind == "internal") && baseService != "" {
-		// it's a service override on an internal span so it comes from custom instrumentation and does not represent
-		// a client|producer|consumer span which is talking to a peer entity
-		// in this case only the base service tag is relevant for stats aggregation
-		return []string{tagBaseService}
-	}
-	if spanKind == "client" || spanKind == "producer" || spanKind == "consumer" {
-		return peerTagKeys
-	}
-	return nil
-}
-
 // NewAggregationFromSpan creates a new aggregation from the provided span and env
 func NewAggregationFromSpan(s *StatSpan, origin string, aggKey PayloadAggregationKey) Aggregation {
 	synthetics := strings.HasPrefix(origin, tagSynthetics)
@@ -101,32 +82,18 @@
 	agg := Aggregation{
 		PayloadAggregationKey: aggKey,
 		BucketsAggregationKey: BucketsAggregationKey{
-			Resource:    s.resource,
-			Service:     s.service,
-			Name:        s.name,
-			SpanKind:    s.spanKind,
-			Type:        s.typ,
-			StatusCode:  s.statusCode,
-			Synthetics:  synthetics,
-			IsTraceRoot: isTraceRoot,
+			Resource:     s.resource,
+			Service:      s.service,
+			Name:         s.name,
+			SpanKind:     s.spanKind,
+			Type:         s.typ,
+			StatusCode:   s.statusCode,
+			Synthetics:   synthetics,
+			IsTraceRoot:  isTraceRoot,
+			PeerTagsHash: peerTagsHash(s.matchingPeerTags),
 		},
 	}
-<<<<<<< HEAD
-	if len(s.matchingPeerTags) > 0 && shouldCalculateStatsOnPeerTags(agg.SpanKind) {
-		agg.PeerTagsHash = peerTagsHash(s.matchingPeerTags)
-	}
 	return agg
-=======
-	var peerTags []string
-	for _, t := range peerTagKeysToAggregateForSpan(agg.SpanKind, s.Meta[tagBaseService], peerTagKeys) {
-		if v, ok := s.Meta[t]; ok && v != "" {
-			v = obfuscate.QuantizePeerIPAddresses(v)
-			peerTags = append(peerTags, t+":"+v)
-		}
-	}
-	agg.PeerTagsHash = peerTagsHash(peerTags)
-	return agg, peerTags
->>>>>>> 12a1b91c
 }
 
 func peerTagsHash(tags []string) uint64 {
