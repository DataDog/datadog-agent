--- conflicted
+++ resolved
@@ -97,25 +97,12 @@
 			IsTraceRoot: isTraceRoot,
 		},
 	}
-<<<<<<< HEAD
 	if len(s.matchingPeerTags) > 0 && shouldCalculateStatsOnPeerTags(agg.SpanKind) {
 		agg.PeerTagsHash = peerTagsHash(s.matchingPeerTags)
-=======
-	var peerTags []string
-	if len(peerTagKeys) > 0 && shouldCalculateStatsOnPeerTags(agg.SpanKind) {
-		for _, t := range peerTagKeys {
-			if v, ok := s.Meta[t]; ok && v != "" {
-				v = obfuscate.QuantizePeerIPAddresses(v)
-				peerTags = append(peerTags, t+":"+v)
-			}
-		}
-		agg.PeerTagsHash = peerTagsHash(peerTags)
->>>>>>> 3551bb5d
 	}
 	return agg
 }
 
-<<<<<<< HEAD
 func matchingPeerTags(meta map[string]string, peerTagKeys []string) []string {
 	if len(peerTagKeys) == 0 {
 		return nil
@@ -123,14 +110,13 @@
 	var pt []string
 	for _, t := range peerTagKeys {
 		if v, ok := meta[t]; ok && v != "" {
+			v = obfuscate.QuantizePeerIPAddresses(v)
 			pt = append(pt, t+":"+v)
 		}
 	}
 	return pt
 }
 
-=======
->>>>>>> 3551bb5d
 func peerTagsHash(tags []string) uint64 {
 	if len(tags) == 0 {
 		return 0
