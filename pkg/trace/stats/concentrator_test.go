// Unless explicitly stated otherwise all files in this repository are licensed
// under the Apache License Version 2.0.
// This product includes software developed at Datadog (https://www.datadoghq.com/).
// Copyright 2016-present Datadog, Inc.

package stats

import (
	"fmt"
	"math/rand"
	"sort"
	"testing"
	"time"

	pb "github.com/DataDog/datadog-agent/pkg/proto/pbgo/trace"
	"github.com/DataDog/datadog-agent/pkg/trace/config"
	"github.com/DataDog/datadog-agent/pkg/trace/sampler"
	"github.com/DataDog/datadog-agent/pkg/trace/traceutil"

	"github.com/DataDog/datadog-go/v5/statsd"
	"github.com/DataDog/sketches-go/ddsketch"
	"github.com/DataDog/sketches-go/ddsketch/pb/sketchpb"
	"github.com/golang/protobuf/proto"
	"github.com/stretchr/testify/assert"
)

var (
	testBucketInterval = (2 * time.Second).Nanoseconds()
)

func NewTestConcentrator(now time.Time) *Concentrator {
	statsChan := make(chan *pb.StatsPayload)
	cfg := config.AgentConfig{
		BucketInterval: time.Duration(testBucketInterval),
		AgentVersion:   "0.99.0",
		DefaultEnv:     "env",
		Hostname:       "hostname",
	}
	return NewConcentrator(&cfg, statsChan, now, &statsd.NoOpClient{})
}

// getTsInBucket gives a timestamp in ns which is `offset` buckets late
func getTsInBucket(alignedNow int64, bsize int64, offset int64) int64 {
	return alignedNow - offset*bsize + rand.Int63n(bsize)
}

// testSpan avoids typo and inconsistency in test spans (typical pitfall: duration, start time,
// and end time are aligned, and end time is the one that needs to be aligned
func testSpan(now time.Time, spanID uint64, parentID uint64, duration, offset int64, service, resource string, err int32, meta map[string]string) *pb.Span {
	alignedNow := now.UnixNano() - now.UnixNano()%testBucketInterval

	return &pb.Span{
		SpanID:   spanID,
		ParentID: parentID,
		Duration: duration,
		Start:    getTsInBucket(alignedNow, testBucketInterval, offset) - duration,
		Service:  service,
		Name:     "query",
		Resource: resource,
		Error:    err,
		Type:     "db",
		Meta:     meta,
	}
}

func toProcessedTrace(spans []*pb.Span, env, tracerHostname, appVersion, imageTag, gitCommitSha string) *traceutil.ProcessedTrace {
	return &traceutil.ProcessedTrace{
		TracerEnv:      env,
		Root:           traceutil.GetRoot(spans),
		TraceChunk:     spansToTraceChunk(spans),
		TracerHostname: tracerHostname,
		AppVersion:     appVersion,
		ImageTag:       imageTag,
		GitCommitSha:   gitCommitSha,
	}
}

// spansToTraceChunk converts the given spans to a pb.TraceChunk
func spansToTraceChunk(spans []*pb.Span) *pb.TraceChunk {
	return &pb.TraceChunk{
		Priority: int32(sampler.PriorityNone),
		Spans:    spans,
	}
}

// assertCountsEqual is a test utility function to assert expected == actual for count aggregations.
func assertCountsEqual(t *testing.T, expected []*pb.ClientGroupedStats, actual []*pb.ClientGroupedStats) {
	expectedM := make(map[BucketsAggregationKey]*pb.ClientGroupedStats)
	actualM := make(map[BucketsAggregationKey]*pb.ClientGroupedStats)
	for _, e := range expected {
		e.ErrorSummary = nil
		e.OkSummary = nil
		expectedM[NewAggregationFromGroup(e).BucketsAggregationKey] = e
	}
	for _, a := range actual {
		a.ErrorSummary = nil
		a.OkSummary = nil
		actualM[NewAggregationFromGroup(a).BucketsAggregationKey] = a
	}
	assert.Equal(t, expectedM, actualM)
}

func TestNewConcentratorPeerTags(t *testing.T) {
	statsd := &statsd.NoOpClient{}
	t.Run("nothing enabled", func(t *testing.T) {
		assert := assert.New(t)
		cfg := config.AgentConfig{
			BucketInterval: time.Duration(testBucketInterval),
			AgentVersion:   "0.99.0",
			DefaultEnv:     "env",
			Hostname:       "hostname",
		}
		c := NewConcentrator(&cfg, nil, time.Now(), statsd)
		assert.False(c.peerTagsAggregation)
		assert.Nil(c.peerTagKeys)
	})
	t.Run("deprecated peer service flag set", func(t *testing.T) {
		assert := assert.New(t)
		cfg := config.AgentConfig{
			BucketInterval:         time.Duration(testBucketInterval),
			AgentVersion:           "0.99.0",
			DefaultEnv:             "env",
			Hostname:               "hostname",
			PeerServiceAggregation: true,
		}
		c := NewConcentrator(&cfg, nil, time.Now(), statsd)
		assert.True(c.peerTagsAggregation)
		assert.Equal(defaultPeerTags, c.peerTagKeys)
	})
	t.Run("deprecated peer service flag set + peer tags", func(t *testing.T) {
		assert := assert.New(t)
		cfg := config.AgentConfig{
			BucketInterval:         time.Duration(testBucketInterval),
			AgentVersion:           "0.99.0",
			DefaultEnv:             "env",
			Hostname:               "hostname",
			PeerServiceAggregation: true,
			PeerTags:               []string{"zz_tag"},
		}
		c := NewConcentrator(&cfg, nil, time.Now(), statsd)
		assert.True(c.peerTagsAggregation)
		assert.Equal(append(defaultPeerTags, "zz_tag"), c.peerTagKeys)
	})
	t.Run("deprecated peer service flag set + new peer tags aggregation flag", func(t *testing.T) {
		assert := assert.New(t)
		cfg := config.AgentConfig{
			BucketInterval:         time.Duration(testBucketInterval),
			AgentVersion:           "0.99.0",
			DefaultEnv:             "env",
			Hostname:               "hostname",
			PeerServiceAggregation: true,
			PeerTagsAggregation:    true,
		}
		c := NewConcentrator(&cfg, nil, time.Now(), statsd)
		assert.True(c.peerTagsAggregation)
		assert.Equal(defaultPeerTags, c.peerTagKeys)
	})
	t.Run("deprecated peer service flag set + new peer tags aggregation flag + peer tags", func(t *testing.T) {
		assert := assert.New(t)
		cfg := config.AgentConfig{
			BucketInterval:         time.Duration(testBucketInterval),
			AgentVersion:           "0.99.0",
			DefaultEnv:             "env",
			Hostname:               "hostname",
			PeerServiceAggregation: true,
			PeerTagsAggregation:    true,
			PeerTags:               []string{"zz_tag"},
		}
		c := NewConcentrator(&cfg, nil, time.Now(), statsd)
		assert.True(c.peerTagsAggregation)
		assert.Equal(append(defaultPeerTags, "zz_tag"), c.peerTagKeys)
	})
	t.Run("new peer tags aggregation flag", func(t *testing.T) {
		assert := assert.New(t)
		cfg := config.AgentConfig{
			BucketInterval:      time.Duration(testBucketInterval),
			AgentVersion:        "0.99.0",
			DefaultEnv:          "env",
			Hostname:            "hostname",
			PeerTagsAggregation: true,
		}
		c := NewConcentrator(&cfg, nil, time.Now(), statsd)
		assert.True(c.peerTagsAggregation)
		assert.Equal(defaultPeerTags, c.peerTagKeys)
	})
	t.Run("new peer tags aggregation flag + peer tags", func(t *testing.T) {
		assert := assert.New(t)
		cfg := config.AgentConfig{
			BucketInterval:      time.Duration(testBucketInterval),
			AgentVersion:        "0.99.0",
			DefaultEnv:          "env",
			Hostname:            "hostname",
			PeerTagsAggregation: true,
			PeerTags:            []string{"zz_tag"},
		}
		c := NewConcentrator(&cfg, nil, time.Now(), statsd)
		assert.True(c.peerTagsAggregation)
		assert.Equal(append(defaultPeerTags, "zz_tag"), c.peerTagKeys)
	})
}

// TestTracerHostname tests if `Concentrator` uses the tracer hostname rather than agent hostname, if there is one.
func TestTracerHostname(t *testing.T) {
	assert := assert.New(t)
	now := time.Now()

	spans := []*pb.Span{
		testSpan(now, 1, 0, 50, 5, "A1", "resource1", 0, nil),
	}
<<<<<<< HEAD
	traceutil.ComputeTopLevel(spans, false)
	testTrace := toProcessedTrace(spans, "none", "tracer-hostname")
=======
	traceutil.ComputeTopLevel(spans)
	testTrace := toProcessedTrace(spans, "none", "tracer-hostname", "", "", "")
>>>>>>> e23d246a
	c := NewTestConcentrator(now)
	c.addNow(testTrace, "")

	stats := c.flushNow(now.UnixNano()+int64(c.bufferLen)*testBucketInterval, false)
	assert.Equal("tracer-hostname", stats.Stats[0].Hostname)
}

// TestConcentratorOldestTs tests that the Agent doesn't report time buckets from a
// time before its start
func TestConcentratorOldestTs(t *testing.T) {
	assert := assert.New(t)
	now := time.Now()

	// Build that simply have spans spread over time windows.
	spans := []*pb.Span{
		testSpan(now, 1, 0, 50, 5, "A1", "resource1", 0, nil),
		testSpan(now, 1, 0, 40, 4, "A1", "resource1", 0, nil),
		testSpan(now, 1, 0, 30, 3, "A1", "resource1", 0, nil),
		testSpan(now, 1, 0, 20, 2, "A1", "resource1", 0, nil),
		testSpan(now, 1, 0, 10, 1, "A1", "resource1", 0, nil),
		testSpan(now, 1, 0, 1, 0, "A1", "resource1", 0, nil),
	}

<<<<<<< HEAD
	traceutil.ComputeTopLevel(spans, false)
	testTrace := toProcessedTrace(spans, "none", "")
=======
	traceutil.ComputeTopLevel(spans)
	testTrace := toProcessedTrace(spans, "none", "", "", "", "")
>>>>>>> e23d246a

	t.Run("cold", func(t *testing.T) {
		// Running cold, all spans in the past should end up in the current time bucket.
		flushTime := now.UnixNano()
		c := NewTestConcentrator(now)
		c.addNow(testTrace, "")

		for i := 0; i < c.bufferLen; i++ {
			stats := c.flushNow(flushTime, false)
			if !assert.Equal(0, len(stats.Stats), "We should get exactly 0 Bucket") {
				t.FailNow()
			}
			flushTime += testBucketInterval
		}

		stats := c.flushNow(flushTime, false)

		if !assert.Equal(1, len(stats.Stats), "We should get exactly 1 Bucket") {
			t.FailNow()
		}

		// First oldest bucket aggregates old past time buckets, so each count
		// should be an aggregated total across the spans.
		expected := []*pb.ClientGroupedStats{
			{
				Service:      "A1",
				Resource:     "resource1",
				Type:         "db",
				Name:         "query",
				Duration:     151,
				Hits:         6,
				TopLevelHits: 6,
				Errors:       0,
			},
		}
		assertCountsEqual(t, expected, stats.Stats[0].Stats[0].Stats)
	})

	t.Run("hot", func(t *testing.T) {
		flushTime := now.UnixNano()
		c := NewTestConcentrator(now)
		c.oldestTs = alignTs(flushTime, c.bsize) - int64(c.bufferLen-1)*c.bsize
		c.addNow(testTrace, "")

		for i := 0; i < c.bufferLen-1; i++ {
			stats := c.flushNow(flushTime, false)
			if !assert.Equal(0, len(stats.Stats), "We should get exactly 0 Bucket") {
				t.FailNow()
			}
			flushTime += testBucketInterval
		}

		stats := c.flushNow(flushTime, false)
		if !assert.Equal(1, len(stats.Stats), "We should get exactly 1 Bucket") {
			t.FailNow()
		}
		flushTime += testBucketInterval

		// First oldest bucket aggregates, it should have it all except the
		// last four spans that have offset of 0.
		expected := []*pb.ClientGroupedStats{
			{
				Service:      "A1",
				Resource:     "resource1",
				Type:         "db",
				Name:         "query",
				Duration:     150,
				Hits:         5,
				TopLevelHits: 5,
				Errors:       0,
			},
		}
		assertCountsEqual(t, expected, stats.Stats[0].Stats[0].Stats)

		stats = c.flushNow(flushTime, false)
		if !assert.Equal(1, len(stats.Stats), "We should get exactly 1 Bucket") {
			t.FailNow()
		}

		// Stats of the last four spans.
		expected = []*pb.ClientGroupedStats{
			{
				Service:      "A1",
				Resource:     "resource1",
				Type:         "db",
				Name:         "query",
				Duration:     1,
				Hits:         1,
				TopLevelHits: 1,
				Errors:       0,
			},
		}
		assertCountsEqual(t, expected, stats.Stats[0].Stats[0].Stats)
	})
}

// TestConcentratorStatsTotals tests that the total stats are correct, independently of the
// time bucket they end up.
func TestConcentratorStatsTotals(t *testing.T) {
	assert := assert.New(t)
	now := time.Now()
	c := NewTestConcentrator(now)
	alignedNow := alignTs(now.UnixNano(), c.bsize)

	// update oldestTs as it running for quite some time, to avoid the fact that at startup
	// it only allows recent stats.
	c.oldestTs = alignedNow - int64(c.bufferLen)*c.bsize

	// Build that simply have spans spread over time windows.
	spans := []*pb.Span{
		testSpan(now, 1, 0, 50, 5, "A1", "resource1", 0, nil),
		testSpan(now, 1, 0, 40, 4, "A1", "resource1", 0, nil),
		testSpan(now, 1, 0, 30, 3, "A1", "resource1", 0, nil),
		testSpan(now, 1, 0, 20, 2, "A1", "resource1", 0, nil),
		testSpan(now, 1, 0, 10, 1, "A1", "resource1", 0, nil),
		testSpan(now, 1, 0, 1, 0, "A1", "resource1", 0, nil),
	}

<<<<<<< HEAD
	traceutil.ComputeTopLevel(spans, false)
	testTrace := toProcessedTrace(spans, "none", "")
=======
	traceutil.ComputeTopLevel(spans)
	testTrace := toProcessedTrace(spans, "none", "", "", "", "")
>>>>>>> e23d246a

	t.Run("ok", func(t *testing.T) {
		c.addNow(testTrace, "")

		var duration uint64
		var hits uint64
		var errors uint64
		var topLevelHits uint64

		flushTime := now.UnixNano()
		for i := 0; i <= c.bufferLen; i++ {
			stats := c.flushNow(flushTime, false)

			if len(stats.Stats) == 0 {
				continue
			}

			for _, b := range stats.Stats[0].Stats[0].Stats {
				duration += b.Duration
				hits += b.Hits
				errors += b.Errors
				topLevelHits += b.TopLevelHits
			}
			flushTime += c.bsize
		}

		assert.Equal(duration, uint64(50+40+30+20+10+1), "Wrong value for total duration %d", duration)
		assert.Equal(hits, uint64(len(spans)), "Wrong value for total hits %d", hits)
		assert.Equal(topLevelHits, uint64(len(spans)), "Wrong value for total top level hits %d", topLevelHits)
		assert.Equal(errors, uint64(0), "Wrong value for total errors %d", errors)
	})
}

// TestConcentratorStatsCounts tests exhaustively each stats bucket, over multiple time buckets.
func TestConcentratorStatsCounts(t *testing.T) {
	now := time.Now()
	c := NewTestConcentrator(now)

	alignedNow := alignTs(now.UnixNano(), c.bsize)

	// update oldestTs as it running for quite some time, to avoid the fact that at startup
	// it only allows recent stats.
	c.oldestTs = alignedNow - int64(c.bufferLen)*c.bsize

	// Build a trace with stats which should cover 3 time buckets.
	spans := []*pb.Span{
		// more than 2 buckets old, should be added to the 2 bucket-old, first flush.
		testSpan(now, 1, 0, 111, 10, "A1", "resource1", 0, nil),
		testSpan(now, 1, 0, 222, 3, "A1", "resource1", 0, nil),
		testSpan(now, 11, 0, 333, 3, "A1", "resource3", 0, map[string]string{"span.kind": "client"}),
		testSpan(now, 12, 0, 444, 3, "A1", "resource3", 0, map[string]string{"span.kind": "server"}),
		// 2 buckets old, part of the first flush
		testSpan(now, 1, 0, 24, 2, "A1", "resource1", 0, nil),
		testSpan(now, 2, 0, 12, 2, "A1", "resource1", 2, nil),
		testSpan(now, 3, 0, 40, 2, "A2", "resource2", 2, nil),
		testSpan(now, 4, 0, 300000000000, 2, "A2", "resource2", 2, nil), // 5 minutes trace
		testSpan(now, 5, 0, 30, 2, "A2", "resourcefoo", 0, nil),
		// 1 bucket old, part of the second flush
		testSpan(now, 6, 0, 24, 1, "A1", "resource2", 0, nil),
		testSpan(now, 7, 0, 12, 1, "A1", "resource1", 2, nil),
		testSpan(now, 8, 0, 40, 1, "A2", "resource1", 2, nil),
		testSpan(now, 9, 0, 30, 1, "A2", "resource2", 2, nil),
		testSpan(now, 10, 0, 3600000000000, 1, "A2", "resourcefoo", 0, nil), // 1 hour trace
		// present data, part of the third flush
		testSpan(now, 6, 0, 24, 0, "A1", "resource2", 0, nil),
	}

	expectedCountValByKeyByTime := make(map[int64][]*pb.ClientGroupedStats)
	// 2-bucket old flush
	expectedCountValByKeyByTime[alignedNow-2*testBucketInterval] = []*pb.ClientGroupedStats{
		{
			Service:      "A1",
			Resource:     "resource1",
			Type:         "db",
			Name:         "query",
			Duration:     369,
			Hits:         4,
			TopLevelHits: 4,
			Errors:       1,
		},
		{
			Service:      "A2",
			Resource:     "resource2",
			Type:         "db",
			Name:         "query",
			Duration:     300000000040,
			Hits:         2,
			TopLevelHits: 2,
			Errors:       2,
		},
		{
			Service:      "A2",
			Resource:     "resourcefoo",
			Type:         "db",
			Name:         "query",
			Duration:     30,
			Hits:         1,
			TopLevelHits: 1,
			Errors:       0,
		},
		{
			Service:      "A1",
			Resource:     "resource3",
			Type:         "db",
			Name:         "query",
			SpanKind:     "client",
			Duration:     333,
			Hits:         1,
			TopLevelHits: 1,
			Errors:       0,
		},
		{
			Service:      "A1",
			Resource:     "resource3",
			Type:         "db",
			Name:         "query",
			SpanKind:     "server",
			Duration:     444,
			Hits:         1,
			TopLevelHits: 1,
			Errors:       0,
		},
	}
	// 1-bucket old flush
	expectedCountValByKeyByTime[alignedNow-testBucketInterval] = []*pb.ClientGroupedStats{
		{
			Service:      "A1",
			Resource:     "resource1",
			Type:         "db",
			Name:         "query",
			Duration:     12,
			Hits:         1,
			TopLevelHits: 1,
			Errors:       1,
		},
		{
			Service:      "A1",
			Resource:     "resource2",
			Type:         "db",
			Name:         "query",
			Duration:     24,
			Hits:         1,
			TopLevelHits: 1,
			Errors:       0,
		},
		{
			Service:      "A2",
			Resource:     "resource1",
			Type:         "db",
			Name:         "query",
			Duration:     40,
			Hits:         1,
			TopLevelHits: 1,
			Errors:       1,
		},
		{
			Service:      "A2",
			Resource:     "resource2",
			Type:         "db",
			Name:         "query",
			Duration:     30,
			Hits:         1,
			TopLevelHits: 1,
			Errors:       1,
		},
		{
			Service:      "A2",
			Resource:     "resourcefoo",
			Type:         "db",
			Name:         "query",
			Duration:     3600000000000,
			Hits:         1,
			TopLevelHits: 1,
			Errors:       0,
		},
	}
	// last bucket to be flushed
	expectedCountValByKeyByTime[alignedNow] = []*pb.ClientGroupedStats{
		{
			Service:      "A1",
			Resource:     "resource2",
			Type:         "db",
			Name:         "query",
			Duration:     24,
			Hits:         1,
			TopLevelHits: 1,
			Errors:       0,
		},
	}
	expectedCountValByKeyByTime[alignedNow+testBucketInterval] = []*pb.ClientGroupedStats{}

<<<<<<< HEAD
	traceutil.ComputeTopLevel(spans, false)
	testTrace := toProcessedTrace(spans, "none", "")
=======
	traceutil.ComputeTopLevel(spans)
	testTrace := toProcessedTrace(spans, "none", "", "", "", "")
>>>>>>> e23d246a

	c.addNow(testTrace, "")

	// flush every testBucketInterval
	flushTime := now.UnixNano()
	for i := 0; i <= c.bufferLen+2; i++ {
		t.Run(fmt.Sprintf("flush-%d", i), func(t *testing.T) {
			assert := assert.New(t)
			stats := c.flushNow(flushTime, false)

			expectedFlushedTs := alignTs(flushTime, c.bsize) - int64(c.bufferLen)*testBucketInterval
			if len(expectedCountValByKeyByTime[expectedFlushedTs]) == 0 {
				// That's a flush for which we expect no data
				return
			}
			if !assert.Equal(1, len(stats.Stats), "We should get exactly 1 Bucket") {
				t.FailNow()
			}
			assert.Equal(uint64(expectedFlushedTs), stats.Stats[0].Stats[0].Start)
			expectedCountValByKey := expectedCountValByKeyByTime[expectedFlushedTs]
			assertCountsEqual(t, expectedCountValByKey, stats.Stats[0].Stats[0].Stats)
			assert.Equal("hostname", stats.AgentHostname)
			assert.Equal("env", stats.AgentEnv)
			assert.Equal("0.99.0", stats.AgentVersion)
			assert.Equal(false, stats.ClientComputed)

			// Flushing again at the same time should return nothing
			stats = c.flushNow(flushTime, false)
			if !assert.Equal(0, len(stats.Stats), "Second flush of the same time should be empty") {
				t.FailNow()
			}

		})
		flushTime += c.bsize
	}
}

func generateDistribution(t *testing.T, now time.Time, generator func(i int) int64) *ddsketch.DDSketch {
	assert := assert.New(t)
	c := NewTestConcentrator(now)
	alignedNow := alignTs(now.UnixNano(), c.bsize)
	// update oldestTs as it running for quite some time, to avoid the fact that at startup
	// it only allows recent stats.
	c.oldestTs = alignedNow - int64(c.bufferLen)*c.bsize
	// Build a trace with stats representing the distribution given by the generator
	spans := []*pb.Span{}
	for i := 0; i < 100; i++ {
		spans = append(spans, testSpan(now, uint64(i)+1, 0, generator(i), 0, "A1", "resource1", 0, nil))
	}
<<<<<<< HEAD
	traceutil.ComputeTopLevel(spans, false)
	c.addNow(toProcessedTrace(spans, "none", ""), "")
=======
	traceutil.ComputeTopLevel(spans)
	c.addNow(toProcessedTrace(spans, "none", "", "", "", ""), "")
>>>>>>> e23d246a
	stats := c.flushNow(now.UnixNano()+c.bsize*int64(c.bufferLen), false)
	expectedFlushedTs := alignedNow
	assert.Len(stats.Stats, 1)
	assert.Len(stats.Stats[0].Stats, 1)
	assert.Equal(uint64(expectedFlushedTs), stats.Stats[0].Stats[0].Start)
	assert.Len(stats.Stats[0].Stats, 1)
	b := stats.Stats[0].Stats[0].Stats[0].OkSummary
	var msg sketchpb.DDSketch
	err := proto.Unmarshal(b, &msg)
	assert.Nil(err)
	summary, err := ddsketch.FromProto(&msg)
	assert.Nil(err)
	return summary
}

func TestDistributions(t *testing.T) {
	assert := assert.New(t)
	now := time.Now()
	testQuantiles := []float64{0.1, 0.5, 0.95, 0.99, 1}
	t.Run("constant", func(t *testing.T) {
		constantDistribution := generateDistribution(t, now, func(i int) int64 { return 42 })
		expectedConstant := []float64{42, 42, 42, 42, 42}
		for i, q := range testQuantiles {
			actual, err := constantDistribution.GetValueAtQuantile(q)
			assert.Nil(err)
			assert.InEpsilon(expectedConstant[i], actual, 0.015)
		}
	})
	t.Run("uniform", func(t *testing.T) {
		uniformDistribution := generateDistribution(t, now, func(i int) int64 { return int64(i) + 1 })
		expectedUniform := []float64{10, 50, 95, 99, 100}
		for i, q := range testQuantiles {
			actual, err := uniformDistribution.GetValueAtQuantile(q)
			assert.Nil(err)
			assert.InEpsilon(expectedUniform[i], actual, 0.015)
		}
	})
}
func TestIgnoresPartialSpans(t *testing.T) {
	assert := assert.New(t)
	now := time.Now()

	span := testSpan(now, 1, 0, 50, 5, "A1", "resource1", 0, nil)
	span.Metrics = map[string]float64{"_dd.partial_version": 830604}
	spans := []*pb.Span{span}
	traceutil.ComputeTopLevel(spans, false)

	// we only have one top level but partial. We expect to ignore it when calculating stats
	testTrace := toProcessedTrace(spans, "none", "tracer-hostname", "", "", "")

	c := NewTestConcentrator(now)
	c.addNow(testTrace, "")

	stats := c.flushNow(now.UnixNano()+int64(c.bufferLen)*testBucketInterval, false)
	assert.Empty(stats.GetStats())
}

func TestForceFlush(t *testing.T) {
	assert := assert.New(t)
	now := time.Now()

	spans := []*pb.Span{testSpan(now, 1, 0, 50, 5, "A1", "resource1", 0, nil)}
<<<<<<< HEAD
	traceutil.ComputeTopLevel(spans, false)
	testTrace := toProcessedTrace(spans, "none", "")
=======
	traceutil.ComputeTopLevel(spans)
	testTrace := toProcessedTrace(spans, "none", "", "", "", "")
>>>>>>> e23d246a
	c := NewTestConcentrator(now)
	c.addNow(testTrace, "")

	assert.Len(c.buckets, 1)

	// ts=0 so that flushNow always considers buckets not old enough to be flushed
	ts := int64(0)

	// Without force flush, flushNow should skip the bucket
	stats := c.flushNow(ts, false)
	assert.Len(c.buckets, 1)
	assert.Len(stats.GetStats(), 0)

	// With force flush, flushNow should flush buckets regardless of the age
	stats = c.flushNow(ts, true)
	assert.Len(c.buckets, 0)
	assert.Len(stats.GetStats(), 1)
}

func TestPeerTags(t *testing.T) {
	assert := assert.New(t)
	now := time.Now()
	sp := &pb.Span{
		ParentID: 0,
		SpanID:   1,
		Service:  "myservice",
		Name:     "http.server.request",
		Resource: "GET /users",
		Duration: 100,
		Meta:     map[string]string{"span.kind": "server", "region": "us1"},
	}
	sp2 := &pb.Span{
		ParentID: sp.SpanID,
		SpanID:   2,
		Service:  "myservice",
		Name:     "postgres.query",
		Resource: "SELECT user_id from users WHERE user_name = ?",
		Duration: 75,
		Meta:     map[string]string{"span.kind": "client", "db.instance": "i-1234", "db.system": "postgres", "region": "us1"},
		Metrics:  map[string]float64{"_dd.measured": 1.0},
	}
	t.Run("not configured", func(t *testing.T) {
		spans := []*pb.Span{sp, sp2}
<<<<<<< HEAD
		traceutil.ComputeTopLevel(spans, false)
		testTrace := toProcessedTrace(spans, "none", "")
=======
		traceutil.ComputeTopLevel(spans)
		testTrace := toProcessedTrace(spans, "none", "", "", "", "")
>>>>>>> e23d246a
		c := NewTestConcentrator(now)
		c.addNow(testTrace, "")
		stats := c.flushNow(now.UnixNano()+int64(c.bufferLen)*testBucketInterval, false)
		assert.Len(stats.Stats[0].Stats[0].Stats, 2)
		for _, st := range stats.Stats[0].Stats[0].Stats {
			assert.Nil(st.PeerTags)
		}
	})
	t.Run("configured", func(t *testing.T) {
		spans := []*pb.Span{sp, sp2}
<<<<<<< HEAD
		traceutil.ComputeTopLevel(spans, false)
		testTrace := toProcessedTrace(spans, "none", "")
=======
		traceutil.ComputeTopLevel(spans)
		testTrace := toProcessedTrace(spans, "none", "", "", "", "")
>>>>>>> e23d246a
		c := NewTestConcentrator(now)
		c.peerTagKeys = []string{"db.instance", "db.system", "peer.service"}
		c.peerTagsAggregation = true
		c.addNow(testTrace, "")
		stats := c.flushNow(now.UnixNano()+int64(c.bufferLen)*testBucketInterval, false)
		assert.Len(stats.Stats[0].Stats[0].Stats, 2)
		for _, st := range stats.Stats[0].Stats[0].Stats {
			if st.Name == "postgres.query" {
				assert.Equal([]string{"db.instance:i-1234", "db.system:postgres"}, st.PeerTags)
			} else {
				assert.Nil(st.PeerTags)
			}
		}
	})
}

// TestComputeStatsThroughSpanKindCheck ensures that we generate stats for spans that have an eligible span.kind.
func TestComputeStatsThroughSpanKindCheck(t *testing.T) {
	assert := assert.New(t)
	now := time.Now()
	sp := &pb.Span{
		ParentID: 0,
		SpanID:   1,
		Service:  "myservice",
		Name:     "http.server.request",
		Resource: "GET /users",
		Duration: 500,
	}
	// Even though span.kind = internal is an ineligible case, we should still compute stats based on the top_level flag.
	// This is a case that should rarely (if ever) come up in practice though.
	topLevelInternalSpan := &pb.Span{
		ParentID: sp.SpanID,
		SpanID:   2,
		Service:  "myservice",
		Name:     "internal.op1",
		Resource: "compute_1",
		Duration: 25,
		Metrics:  map[string]float64{"_top_level": 1.0},
		Meta:     map[string]string{"span.kind": "internal"},
	}
	// Even though span.kind = internal is an ineligible case, we should still compute stats based on the measured flag.
	measuredInternalSpan := &pb.Span{
		ParentID: sp.SpanID,
		SpanID:   3,
		Service:  "myservice",
		Name:     "internal.op2",
		Resource: "compute_2",
		Duration: 25,
		Metrics:  map[string]float64{"_dd.measured": 1.0},
		Meta:     map[string]string{"span.kind": "internal"},
	}
	// client is an eligible span.kind for stats computation.
	clientSpan := &pb.Span{
		ParentID: sp.SpanID,
		SpanID:   4,
		Service:  "myservice",
		Name:     "postgres.query",
		Resource: "SELECT user_id from users WHERE user_name = ?",
		Duration: 75,
		Meta:     map[string]string{"span.kind": "client"},
	}
	t.Run("disabled", func(t *testing.T) {
		spans := []*pb.Span{sp, topLevelInternalSpan, measuredInternalSpan, clientSpan}
<<<<<<< HEAD
		traceutil.ComputeTopLevel(spans, false)
		testTrace := toProcessedTrace(spans, "none", "")
=======
		traceutil.ComputeTopLevel(spans)
		testTrace := toProcessedTrace(spans, "none", "", "", "", "")
>>>>>>> e23d246a
		c := NewTestConcentrator(now)
		c.addNow(testTrace, "")
		stats := c.flushNow(now.UnixNano()+int64(c.bufferLen)*testBucketInterval, false)
		assert.Len(stats.Stats[0].Stats[0].Stats, 3)
		opNames := make(map[string]struct{}, 3)
		for _, s := range stats.Stats {
			for _, b := range s.Stats {
				for _, g := range b.Stats {
					opNames[g.Name] = struct{}{}
				}
			}
		}
		assert.Equal(map[string]struct{}{"http.server.request": {}, "internal.op1": {}, "internal.op2": {}}, opNames)
	})
	t.Run("enabled", func(t *testing.T) {
		spans := []*pb.Span{sp, topLevelInternalSpan, measuredInternalSpan, clientSpan}
<<<<<<< HEAD
		traceutil.ComputeTopLevel(spans, false)
		testTrace := toProcessedTrace(spans, "none", "")
=======
		traceutil.ComputeTopLevel(spans)
		testTrace := toProcessedTrace(spans, "none", "", "", "", "")
>>>>>>> e23d246a
		c := NewTestConcentrator(now)
		c.computeStatsBySpanKind = true
		c.addNow(testTrace, "")
		stats := c.flushNow(now.UnixNano()+int64(c.bufferLen)*testBucketInterval, false)
		assert.Len(stats.Stats[0].Stats[0].Stats, 4)
		opNames := make(map[string]struct{}, 4)
		for _, s := range stats.Stats {
			for _, b := range s.Stats {
				for _, g := range b.Stats {
					opNames[g.Name] = struct{}{}
				}
			}
		}
		assert.Equal(map[string]struct{}{"http.server.request": {}, "internal.op1": {}, "internal.op2": {}, "postgres.query": {}}, opNames)
	})
}

func TestVersionData(t *testing.T) {
	// Version data refers to all of: AppVersion, GitCommitSha, and ImageTag.
	assert := assert.New(t)
	now := time.Now()
	sp := &pb.Span{
		ParentID: 0,
		SpanID:   1,
		Service:  "myservice",
		Name:     "http.server.request",
		Resource: "GET /users",
		Duration: 100,
		Meta:     map[string]string{"span.kind": "server", "git_commit_sha": "abc123", "version": "v1.0.1"},
	}
	sp2 := &pb.Span{
		ParentID: sp.SpanID,
		SpanID:   2,
		Service:  "myservice",
		Name:     "postgres.query",
		Resource: "SELECT user_id from users WHERE user_name = ?",
		Duration: 75,
		Meta:     map[string]string{"span.kind": "client", "db.instance": "i-1234", "db.system": "postgres", "region": "us1"},
		Metrics:  map[string]float64{"_dd.measured": 1.0},
	}
	spans := []*pb.Span{sp, sp2}
	traceutil.ComputeTopLevel(spans)
	testTrace := toProcessedTrace(spans, "none", "", "v1.0.1", "abc", "abc123")
	c := NewTestConcentrator(now)
	c.peerTagsAggregation = true
	c.addNow(testTrace, "")
	stats := c.flushNow(now.UnixNano()+int64(c.bufferLen)*testBucketInterval, false)
	assert.Len(stats.Stats[0].Stats[0].Stats, 2)
	for _, st := range stats.Stats {
		assert.Equal("v1.0.1", st.Version)
		assert.Equal("abc", st.ImageTag)
		assert.Equal("abc123", st.GitCommitSha)
	}
}

func TestComputeStatsForSpanKind(t *testing.T) {
	assert := assert.New(t)

	type testCase struct {
		s   *pb.Span
		res bool
	}

	for _, tc := range []testCase{
		{
			&pb.Span{Meta: map[string]string{"span.kind": "server"}},
			true,
		},
		{
			&pb.Span{Meta: map[string]string{"span.kind": "consumer"}},
			true,
		},
		{
			&pb.Span{Meta: map[string]string{"span.kind": "client"}},
			true,
		},
		{
			&pb.Span{Meta: map[string]string{"span.kind": "producer"}},
			true,
		},
		{
			&pb.Span{Meta: map[string]string{"span.kind": "internal"}},
			false,
		},
		{
			&pb.Span{Meta: map[string]string{"span.kind": "SERVER"}},
			true,
		},
		{
			&pb.Span{Meta: map[string]string{"span.kind": "CONSUMER"}},
			true,
		},
		{
			&pb.Span{Meta: map[string]string{"span.kind": "CLIENT"}},
			true,
		},
		{
			&pb.Span{Meta: map[string]string{"span.kind": "PRODUCER"}},
			true,
		},
		{
			&pb.Span{Meta: map[string]string{"span.kind": "INTERNAL"}},
			false,
		},
		{
			&pb.Span{Meta: map[string]string{"span.kind": "SErVER"}},
			true,
		},
		{
			&pb.Span{Meta: map[string]string{"span.kind": "COnSUMER"}},
			true,
		},
		{
			&pb.Span{Meta: map[string]string{"span.kind": "CLiENT"}},
			true,
		},
		{
			&pb.Span{Meta: map[string]string{"span.kind": "PRoDUCER"}},
			true,
		},
		{
			&pb.Span{Meta: map[string]string{"span.kind": "INtERNAL"}},
			false,
		},
		{
			&pb.Span{Meta: map[string]string{"span.kind": ""}},
			false,
		},
		{
			&pb.Span{Meta: map[string]string{}},
			false,
		},
	} {
		assert.Equal(tc.res, computeStatsForSpanKind(tc.s))
	}
}

func TestPreparePeerTags(t *testing.T) {
	type testCase struct {
		input  []string
		output []string
	}

	for _, tc := range []testCase{
		{
			input:  nil,
			output: nil,
		},
		{
			input:  []string{},
			output: nil,
		},
		{
			input:  []string{"zz_tag", "peer.service", "some.other.tag", "db.name", "db.instance"},
			output: []string{"db.name", "db.instance", "peer.service", "some.other.tag", "zz_tag"},
		},
		{
			input:  append([]string{"zz_tag"}, defaultPeerTags...),
			output: append(defaultPeerTags, "zz_tag"),
		},
	} {
		sort.Strings(tc.output)
		assert.Equal(t, tc.output, preparePeerTags(tc.input...))
	}
}<|MERGE_RESOLUTION|>--- conflicted
+++ resolved
@@ -207,13 +207,8 @@
 	spans := []*pb.Span{
 		testSpan(now, 1, 0, 50, 5, "A1", "resource1", 0, nil),
 	}
-<<<<<<< HEAD
-	traceutil.ComputeTopLevel(spans, false)
-	testTrace := toProcessedTrace(spans, "none", "tracer-hostname")
-=======
 	traceutil.ComputeTopLevel(spans)
 	testTrace := toProcessedTrace(spans, "none", "tracer-hostname", "", "", "")
->>>>>>> e23d246a
 	c := NewTestConcentrator(now)
 	c.addNow(testTrace, "")
 
@@ -237,13 +232,8 @@
 		testSpan(now, 1, 0, 1, 0, "A1", "resource1", 0, nil),
 	}
 
-<<<<<<< HEAD
-	traceutil.ComputeTopLevel(spans, false)
-	testTrace := toProcessedTrace(spans, "none", "")
-=======
 	traceutil.ComputeTopLevel(spans)
 	testTrace := toProcessedTrace(spans, "none", "", "", "", "")
->>>>>>> e23d246a
 
 	t.Run("cold", func(t *testing.T) {
 		// Running cold, all spans in the past should end up in the current time bucket.
@@ -362,13 +352,8 @@
 		testSpan(now, 1, 0, 1, 0, "A1", "resource1", 0, nil),
 	}
 
-<<<<<<< HEAD
-	traceutil.ComputeTopLevel(spans, false)
-	testTrace := toProcessedTrace(spans, "none", "")
-=======
 	traceutil.ComputeTopLevel(spans)
 	testTrace := toProcessedTrace(spans, "none", "", "", "", "")
->>>>>>> e23d246a
 
 	t.Run("ok", func(t *testing.T) {
 		c.addNow(testTrace, "")
@@ -560,13 +545,8 @@
 	}
 	expectedCountValByKeyByTime[alignedNow+testBucketInterval] = []*pb.ClientGroupedStats{}
 
-<<<<<<< HEAD
-	traceutil.ComputeTopLevel(spans, false)
-	testTrace := toProcessedTrace(spans, "none", "")
-=======
 	traceutil.ComputeTopLevel(spans)
 	testTrace := toProcessedTrace(spans, "none", "", "", "", "")
->>>>>>> e23d246a
 
 	c.addNow(testTrace, "")
 
@@ -616,13 +596,8 @@
 	for i := 0; i < 100; i++ {
 		spans = append(spans, testSpan(now, uint64(i)+1, 0, generator(i), 0, "A1", "resource1", 0, nil))
 	}
-<<<<<<< HEAD
-	traceutil.ComputeTopLevel(spans, false)
-	c.addNow(toProcessedTrace(spans, "none", ""), "")
-=======
 	traceutil.ComputeTopLevel(spans)
 	c.addNow(toProcessedTrace(spans, "none", "", "", "", ""), "")
->>>>>>> e23d246a
 	stats := c.flushNow(now.UnixNano()+c.bsize*int64(c.bufferLen), false)
 	expectedFlushedTs := alignedNow
 	assert.Len(stats.Stats, 1)
@@ -668,7 +643,7 @@
 	span := testSpan(now, 1, 0, 50, 5, "A1", "resource1", 0, nil)
 	span.Metrics = map[string]float64{"_dd.partial_version": 830604}
 	spans := []*pb.Span{span}
-	traceutil.ComputeTopLevel(spans, false)
+	traceutil.ComputeTopLevel(spans)
 
 	// we only have one top level but partial. We expect to ignore it when calculating stats
 	testTrace := toProcessedTrace(spans, "none", "tracer-hostname", "", "", "")
@@ -685,13 +660,8 @@
 	now := time.Now()
 
 	spans := []*pb.Span{testSpan(now, 1, 0, 50, 5, "A1", "resource1", 0, nil)}
-<<<<<<< HEAD
-	traceutil.ComputeTopLevel(spans, false)
-	testTrace := toProcessedTrace(spans, "none", "")
-=======
 	traceutil.ComputeTopLevel(spans)
 	testTrace := toProcessedTrace(spans, "none", "", "", "", "")
->>>>>>> e23d246a
 	c := NewTestConcentrator(now)
 	c.addNow(testTrace, "")
 
@@ -735,13 +705,8 @@
 	}
 	t.Run("not configured", func(t *testing.T) {
 		spans := []*pb.Span{sp, sp2}
-<<<<<<< HEAD
-		traceutil.ComputeTopLevel(spans, false)
-		testTrace := toProcessedTrace(spans, "none", "")
-=======
 		traceutil.ComputeTopLevel(spans)
 		testTrace := toProcessedTrace(spans, "none", "", "", "", "")
->>>>>>> e23d246a
 		c := NewTestConcentrator(now)
 		c.addNow(testTrace, "")
 		stats := c.flushNow(now.UnixNano()+int64(c.bufferLen)*testBucketInterval, false)
@@ -752,13 +717,8 @@
 	})
 	t.Run("configured", func(t *testing.T) {
 		spans := []*pb.Span{sp, sp2}
-<<<<<<< HEAD
-		traceutil.ComputeTopLevel(spans, false)
-		testTrace := toProcessedTrace(spans, "none", "")
-=======
 		traceutil.ComputeTopLevel(spans)
 		testTrace := toProcessedTrace(spans, "none", "", "", "", "")
->>>>>>> e23d246a
 		c := NewTestConcentrator(now)
 		c.peerTagKeys = []string{"db.instance", "db.system", "peer.service"}
 		c.peerTagsAggregation = true
@@ -822,13 +782,8 @@
 	}
 	t.Run("disabled", func(t *testing.T) {
 		spans := []*pb.Span{sp, topLevelInternalSpan, measuredInternalSpan, clientSpan}
-<<<<<<< HEAD
-		traceutil.ComputeTopLevel(spans, false)
-		testTrace := toProcessedTrace(spans, "none", "")
-=======
 		traceutil.ComputeTopLevel(spans)
 		testTrace := toProcessedTrace(spans, "none", "", "", "", "")
->>>>>>> e23d246a
 		c := NewTestConcentrator(now)
 		c.addNow(testTrace, "")
 		stats := c.flushNow(now.UnixNano()+int64(c.bufferLen)*testBucketInterval, false)
@@ -845,13 +800,8 @@
 	})
 	t.Run("enabled", func(t *testing.T) {
 		spans := []*pb.Span{sp, topLevelInternalSpan, measuredInternalSpan, clientSpan}
-<<<<<<< HEAD
-		traceutil.ComputeTopLevel(spans, false)
-		testTrace := toProcessedTrace(spans, "none", "")
-=======
 		traceutil.ComputeTopLevel(spans)
 		testTrace := toProcessedTrace(spans, "none", "", "", "", "")
->>>>>>> e23d246a
 		c := NewTestConcentrator(now)
 		c.computeStatsBySpanKind = true
 		c.addNow(testTrace, "")
