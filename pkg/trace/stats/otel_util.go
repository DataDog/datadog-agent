// Unless explicitly stated otherwise all files in this repository are licensed
// under the Apache License Version 2.0.
// This product includes software developed at Datadog (https://www.datadoghq.com/).
// Copyright 2016-present Datadog, Inc.

package stats

import (
	"slices"

	"go.opentelemetry.io/collector/pdata/pcommon"
	"go.opentelemetry.io/collector/pdata/ptrace"
	semconv "go.opentelemetry.io/collector/semconv/v1.17.0"

	pb "github.com/DataDog/datadog-agent/pkg/proto/pbgo/trace"
	"github.com/DataDog/datadog-agent/pkg/trace/config"
	"github.com/DataDog/datadog-agent/pkg/trace/traceutil"
)

// chunkKey is used to group TraceChunks
type chunkKey struct {
	traceIDUInt64 uint64
	env           string
	version       string
	hostname      string
	cid           string
}

// OTLPTracesToConcentratorInputs converts eligible OTLP spans to Concentrator.Input.
// The converted Inputs only have the minimal number of fields for APM stats calculation and are only meant
// to be used in Concentrator.Add(). Do not use them for other purposes.
func OTLPTracesToConcentratorInputs(
	traces ptrace.Traces,
	conf *config.AgentConfig,
	containerTagKeys []string,
) []Input {
	spanByID, resByID, scopeByID := traceutil.IndexOTelSpans(traces)
	topLevelByKind := conf.HasFeature("enable_otlp_compute_top_level_by_span_kind")
	topLevelSpans := traceutil.GetTopLevelOTelSpans(spanByID, resByID, topLevelByKind)
	ignoreResNames := make(map[string]struct{})
	for _, resName := range conf.Ignore["resource"] {
		ignoreResNames[resName] = struct{}{}
	}
	chunks := make(map[chunkKey]*pb.TraceChunk)
	containerTagsByID := make(map[string][]string)
	for spanID, otelspan := range spanByID {
		otelres := resByID[spanID]
		if _, exists := ignoreResNames[traceutil.GetOTelResource(otelspan, otelres)]; exists {
			continue
		}
		env := traceutil.GetOTelAttrValInResAndSpanAttrs(otelspan, otelres, true, semconv.AttributeDeploymentEnvironment)
		hostname := traceutil.GetOTelHostname(otelspan, otelres, conf.OTLPReceiver.AttributesTranslator, conf.Hostname)
		version := traceutil.GetOTelAttrValInResAndSpanAttrs(otelspan, otelres, true, semconv.AttributeServiceVersion)
		cid := traceutil.GetOTelAttrValInResAndSpanAttrs(otelspan, otelres, true, semconv.AttributeContainerID, semconv.AttributeK8SPodUID)
		var ctags []string
		if cid != "" {
			ctags = traceutil.GetOTelContainerTags(otelres.Attributes(), containerTagKeys)
			if ctags != nil {
				// Make sure container tags are sorted per APM stats intake requirement
				if !slices.IsSorted(ctags) {
					slices.Sort(ctags)
				}
				containerTagsByID[cid] = ctags
			}
		}
		ckey := chunkKey{
			traceIDUInt64: traceutil.OTelTraceIDToUint64(otelspan.TraceID()),
			env:           env,
			version:       version,
			hostname:      hostname,
			cid:           cid,
		}
		chunk, ok := chunks[ckey]
		if !ok {
			chunk = &pb.TraceChunk{}
			chunks[ckey] = chunk
		}
		_, isTop := topLevelSpans[spanID]
		chunk.Spans = append(chunk.Spans, otelSpanToDDSpan(otelspan, otelres, scopeByID[spanID], isTop, topLevelByKind, conf))
	}

	inputs := make([]Input, 0, len(chunks))
	for ckey, chunk := range chunks {
		pt := traceutil.ProcessedTrace{
			TraceChunk:     chunk,
			Root:           traceutil.GetRoot(chunk.Spans),
			TracerEnv:      ckey.env,
			AppVersion:     ckey.version,
			TracerHostname: ckey.hostname,
		}
		inputs = append(inputs, Input{
			Traces:        []traceutil.ProcessedTrace{pt},
			ContainerID:   ckey.cid,
			ContainerTags: containerTagsByID[ckey.cid],
		})
	}
	return inputs
}

// otelSpanToDDSpan converts an OTel span to a DD span.
// The converted DD span only has the minimal number of fields for APM stats calculation and is only meant
// to be used in OTLPTracesToConcentratorInputs. Do not use them for other purposes.
// TODO(OTEL-1726): use the same function here and in pkg/trace/api/otlp.go
func otelSpanToDDSpan(
	otelspan ptrace.Span,
	otelres pcommon.Resource,
	lib pcommon.InstrumentationScope,
	isTopLevel, topLevelByKind bool,
	conf *config.AgentConfig,
) *pb.Span {
	ddspan := &pb.Span{
		Service:  traceutil.GetOTelService(otelspan, otelres, true),
		Name:     traceutil.GetOTelOperationName(otelspan, otelres, lib, conf.OTLPReceiver.SpanNameAsResourceName, conf.OTLPReceiver.SpanNameRemappings, true),
		Resource: traceutil.GetOTelResource(otelspan, otelres),
		TraceID:  traceutil.OTelTraceIDToUint64(otelspan.TraceID()),
		SpanID:   traceutil.OTelSpanIDToUint64(otelspan.SpanID()),
		ParentID: traceutil.OTelSpanIDToUint64(otelspan.ParentSpanID()),
		Start:    int64(otelspan.StartTimestamp()),
		Duration: int64(otelspan.EndTimestamp()) - int64(otelspan.StartTimestamp()),
		Type:     traceutil.GetOTelSpanType(otelspan, otelres),
	}
	spanKind := otelspan.Kind()
	traceutil.SetMeta(ddspan, "span.kind", traceutil.OTelSpanKindName(spanKind))
	code := traceutil.GetOTelStatusCode(otelspan)
	if code != 0 {
		traceutil.SetMetric(ddspan, tagStatusCode, float64(code))
	}
	if otelspan.Status().Code() == ptrace.StatusCodeError {
		ddspan.Error = 1
	}
	if isTopLevel {
		traceutil.SetTopLevel(ddspan, true)
	}
<<<<<<< HEAD
	for _, peerTagKey := range conf.PeerTags {
		if peerTagVal := traceutil.GetOTelAttrValInResAndSpanAttrs(otelspan, otelres, false, peerTagKey); peerTagVal != "" {
			traceutil.SetMeta(ddspan, peerTagKey, peerTagVal)
=======
	if isMeasured := traceutil.GetOTelAttrVal(otelspan.Attributes(), false, "_dd.measured"); isMeasured == "1" {
		traceutil.SetMeasured(ddspan, true)
	} else if topLevelByKind && (spanKind == ptrace.SpanKindClient || spanKind == ptrace.SpanKindProducer) {
		// When enable_otlp_compute_top_level_by_span_kind is true, compute stats for client-side spans
		traceutil.SetMeasured(ddspan, true)
	}
	if conf.PeerTagsAggregation {
		peerTagKeys := preparePeerTags(append(defaultPeerTags, conf.PeerTags...)...)
		for _, peerTagKey := range peerTagKeys {
			if peerTagVal := traceutil.GetOTelAttrValInResAndSpanAttrs(otelspan, otelres, false, peerTagKey); peerTagVal != "" {
				traceutil.SetMeta(ddspan, peerTagKey, peerTagVal)
			}
>>>>>>> 5b3ea17d
		}
	}
	return ddspan
}<|MERGE_RESOLUTION|>--- conflicted
+++ resolved
@@ -131,24 +131,17 @@
 	if isTopLevel {
 		traceutil.SetTopLevel(ddspan, true)
 	}
-<<<<<<< HEAD
-	for _, peerTagKey := range conf.PeerTags {
-		if peerTagVal := traceutil.GetOTelAttrValInResAndSpanAttrs(otelspan, otelres, false, peerTagKey); peerTagVal != "" {
-			traceutil.SetMeta(ddspan, peerTagKey, peerTagVal)
-=======
+
 	if isMeasured := traceutil.GetOTelAttrVal(otelspan.Attributes(), false, "_dd.measured"); isMeasured == "1" {
 		traceutil.SetMeasured(ddspan, true)
 	} else if topLevelByKind && (spanKind == ptrace.SpanKindClient || spanKind == ptrace.SpanKindProducer) {
 		// When enable_otlp_compute_top_level_by_span_kind is true, compute stats for client-side spans
 		traceutil.SetMeasured(ddspan, true)
 	}
-	if conf.PeerTagsAggregation {
-		peerTagKeys := preparePeerTags(append(defaultPeerTags, conf.PeerTags...)...)
-		for _, peerTagKey := range peerTagKeys {
-			if peerTagVal := traceutil.GetOTelAttrValInResAndSpanAttrs(otelspan, otelres, false, peerTagKey); peerTagVal != "" {
-				traceutil.SetMeta(ddspan, peerTagKey, peerTagVal)
-			}
->>>>>>> 5b3ea17d
+	peerTagKeys := conf.ConfiguredPeerTags()
+	for _, peerTagKey := range peerTagKeys {
+		if peerTagVal := traceutil.GetOTelAttrValInResAndSpanAttrs(otelspan, otelres, false, peerTagKey); peerTagVal != "" {
+			traceutil.SetMeta(ddspan, peerTagKey, peerTagVal)
 		}
 	}
 	return ddspan
