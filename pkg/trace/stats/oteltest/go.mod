module github.com/DataDog/datadog-agent/pkg/trace/stats/oteltest

go 1.22.0

require (
	github.com/DataDog/datadog-agent/comp/otelcol/otlp/components/statsprocessor v0.56.0-rc.3
	github.com/DataDog/datadog-agent/pkg/proto v0.56.0-rc.3
	github.com/DataDog/datadog-agent/pkg/trace v0.56.0-rc.3
	github.com/DataDog/datadog-go/v5 v5.5.0
	github.com/DataDog/opentelemetry-mapping-go/pkg/otlp/attributes v0.21.0
	github.com/google/go-cmp v0.6.0
	github.com/stretchr/testify v1.10.0
	go.opentelemetry.io/collector/component/componenttest v0.115.0
	go.opentelemetry.io/collector/pdata v1.21.0
	go.opentelemetry.io/collector/semconv v0.115.0
	go.opentelemetry.io/otel/metric v1.32.0
	google.golang.org/protobuf v1.35.2
)

require go.opentelemetry.io/collector/component v0.115.0 // indirect

require (
	github.com/DataDog/datadog-agent/comp/trace/compression/def v0.56.0-rc.3 // indirect
	github.com/DataDog/datadog-agent/comp/trace/compression/impl-gzip v0.56.0-rc.3 // indirect
	github.com/DataDog/datadog-agent/pkg/obfuscate v0.56.0-rc.3 // indirect
	github.com/DataDog/datadog-agent/pkg/remoteconfig/state v0.56.0-rc.3 // indirect
	github.com/DataDog/datadog-agent/pkg/util/cgroups v0.56.0-rc.3 // indirect
	github.com/DataDog/datadog-agent/pkg/util/log v0.59.0 // indirect
	github.com/DataDog/datadog-agent/pkg/util/pointer v0.59.0 // indirect
	github.com/DataDog/datadog-agent/pkg/util/scrubber v0.59.0 // indirect
	github.com/DataDog/datadog-agent/pkg/version v0.59.1 // indirect
	github.com/DataDog/go-sqllexer v0.0.17 // indirect
	github.com/DataDog/go-tuf v1.1.0-0.5.2 // indirect
	github.com/DataDog/sketches-go v1.4.6 // indirect
	github.com/Microsoft/go-winio v0.6.2 // indirect
	github.com/cespare/xxhash/v2 v2.3.0 // indirect
	github.com/cihub/seelog v0.0.0-20170130134532-f561c5e57575 // indirect
	github.com/containerd/cgroups/v3 v3.0.4 // indirect
	github.com/coreos/go-systemd/v22 v22.5.0 // indirect
	github.com/davecgh/go-spew v1.1.2-0.20180830191138-d8f796af33cc // indirect
	github.com/docker/go-units v0.5.0 // indirect
	github.com/dustin/go-humanize v1.0.1 // indirect
	github.com/go-logr/logr v1.4.2 // indirect
	github.com/go-logr/stdr v1.2.2 // indirect
	github.com/go-ole/go-ole v1.3.0 // indirect
	github.com/godbus/dbus/v5 v5.1.0 // indirect
	github.com/gogo/protobuf v1.3.2 // indirect
	github.com/golang/mock v1.6.0 // indirect
	github.com/golang/protobuf v1.5.4 // indirect
	github.com/google/uuid v1.6.0 // indirect
	github.com/json-iterator/go v1.1.12 // indirect
	github.com/karrick/godirwalk v1.17.0 // indirect
	github.com/lufia/plan9stats v0.0.0-20220913051719-115f729f3c8c // indirect
	github.com/moby/sys/userns v0.1.0 // indirect
	github.com/modern-go/concurrent v0.0.0-20180306012644-bacd9c7ef1dd // indirect
	github.com/modern-go/reflect2 v1.0.2 // indirect
	github.com/opencontainers/runtime-spec v1.2.0 // indirect
	github.com/outcaste-io/ristretto v0.2.3 // indirect
	github.com/philhofer/fwd v1.1.3-0.20240916144458-20a13a1f6b7c // indirect
	github.com/pkg/errors v0.9.1 // indirect
	github.com/pmezard/go-difflib v1.0.1-0.20181226105442-5d4384ee4fb2 // indirect
	github.com/power-devops/perfstat v0.0.0-20220216144756-c35f1ee13d7c // indirect
	github.com/secure-systems-lab/go-securesystemslib v0.8.0 // indirect
	github.com/shirou/gopsutil/v3 v3.24.5 // indirect
	github.com/shoenig/go-m1cpu v0.1.6 // indirect
	github.com/tinylib/msgp v1.2.4 // indirect
	github.com/tklauser/go-sysconf v0.3.14 // indirect
	github.com/tklauser/numcpus v0.8.0 // indirect
	github.com/yusufpapurcu/wmi v1.2.4 // indirect
	go.opentelemetry.io/collector/config/configtelemetry v0.115.0 // indirect
	go.opentelemetry.io/otel v1.32.0 // indirect
	go.opentelemetry.io/otel/sdk v1.32.0 // indirect
	go.opentelemetry.io/otel/sdk/metric v1.32.0 // indirect
	go.opentelemetry.io/otel/trace v1.32.0 // indirect
	go.uber.org/atomic v1.11.0 // indirect
	go.uber.org/multierr v1.11.0 // indirect
	go.uber.org/zap v1.27.0 // indirect
<<<<<<< HEAD
	golang.org/x/net v0.32.0 // indirect
	golang.org/x/sys v0.28.0 // indirect
	golang.org/x/text v0.21.0 // indirect
=======
	golang.org/x/net v0.31.0 // indirect
	golang.org/x/sys v0.28.0 // indirect
	golang.org/x/text v0.20.0 // indirect
>>>>>>> 22edfebf
	golang.org/x/time v0.8.0 // indirect
	google.golang.org/genproto/googleapis/rpc v0.0.0-20241104194629-dd2ea8efbc28 // indirect
	google.golang.org/grpc v1.67.1 // indirect
	gopkg.in/ini.v1 v1.67.0 // indirect
	gopkg.in/yaml.v2 v2.4.0 // indirect
	gopkg.in/yaml.v3 v3.0.1 // indirect
)

replace (
	github.com/DataDog/datadog-agent/comp/otelcol/otlp/components/metricsclient => ../../../../comp/otelcol/otlp/components/metricsclient
	github.com/DataDog/datadog-agent/comp/otelcol/otlp/components/statsprocessor => ../../../../comp/otelcol/otlp/components/statsprocessor
	github.com/DataDog/datadog-agent/comp/trace/compression/def => ../../../../comp/trace/compression/def
	github.com/DataDog/datadog-agent/comp/trace/compression/impl-gzip => ../../../../comp/trace/compression/impl-gzip
	github.com/DataDog/datadog-agent/comp/trace/compression/impl-zstd => ../../../../comp/trace/compression/impl-zstd
	github.com/DataDog/datadog-agent/pkg/networkdevice/profile => ../../../networkdevice/profile
	github.com/DataDog/datadog-agent/pkg/obfuscate => ../../../obfuscate
	github.com/DataDog/datadog-agent/pkg/proto => ../../../proto
	github.com/DataDog/datadog-agent/pkg/remoteconfig/state => ../../../remoteconfig/state
	github.com/DataDog/datadog-agent/pkg/security/secl => ../../../security/secl
	github.com/DataDog/datadog-agent/pkg/serializer => ../../../serializer/
	github.com/DataDog/datadog-agent/pkg/status/health => ../../../status/health
	github.com/DataDog/datadog-agent/pkg/tagset => ../../../tagset/
	github.com/DataDog/datadog-agent/pkg/telemetry => ../../../telemetry/
	github.com/DataDog/datadog-agent/pkg/trace => ../../
	github.com/DataDog/datadog-agent/pkg/util/cgroups => ../../../util/cgroups
	github.com/DataDog/datadog-agent/pkg/util/log => ../../../util/log
	github.com/DataDog/datadog-agent/pkg/util/optional => ../../../util/optional
	github.com/DataDog/datadog-agent/pkg/util/pointer => ../../../util/pointer
	github.com/DataDog/datadog-agent/pkg/util/scrubber => ../../../util/scrubber
)

replace github.com/DataDog/datadog-agent/pkg/version => ../../../version<|MERGE_RESOLUTION|>--- conflicted
+++ resolved
@@ -75,15 +75,9 @@
 	go.uber.org/atomic v1.11.0 // indirect
 	go.uber.org/multierr v1.11.0 // indirect
 	go.uber.org/zap v1.27.0 // indirect
-<<<<<<< HEAD
 	golang.org/x/net v0.32.0 // indirect
 	golang.org/x/sys v0.28.0 // indirect
 	golang.org/x/text v0.21.0 // indirect
-=======
-	golang.org/x/net v0.31.0 // indirect
-	golang.org/x/sys v0.28.0 // indirect
-	golang.org/x/text v0.20.0 // indirect
->>>>>>> 22edfebf
 	golang.org/x/time v0.8.0 // indirect
 	google.golang.org/genproto/googleapis/rpc v0.0.0-20241104194629-dd2ea8efbc28 // indirect
 	google.golang.org/grpc v1.67.1 // indirect
