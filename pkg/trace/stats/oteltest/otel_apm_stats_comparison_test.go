// Unless explicitly stated otherwise all files in this repository are licensed
// under the Apache License Version 2.0.
// This product includes software developed at Datadog (https://www.datadoghq.com/).
// Copyright 2016-present Datadog, Inc.

package oteltest

import (
	"context"
	"sort"
	"testing"
	"time"

	"github.com/DataDog/opentelemetry-mapping-go/pkg/otlp/attributes"

	"github.com/DataDog/datadog-go/v5/statsd"
	"github.com/google/go-cmp/cmp"
	"github.com/stretchr/testify/require"
	"go.opentelemetry.io/collector/component/componenttest"
	"go.opentelemetry.io/collector/pdata/pcommon"
	"go.opentelemetry.io/collector/pdata/ptrace"
	semconv "go.opentelemetry.io/collector/semconv/v1.6.1"
	"go.opentelemetry.io/otel/metric/noop"
	"google.golang.org/protobuf/testing/protocmp"

	"github.com/DataDog/datadog-agent/comp/otelcol/otlp/components/statsprocessor"
	"github.com/DataDog/datadog-agent/pkg/obfuscate"
	pb "github.com/DataDog/datadog-agent/pkg/proto/pbgo/trace"
	traceconfig "github.com/DataDog/datadog-agent/pkg/trace/config"
	"github.com/DataDog/datadog-agent/pkg/trace/stats"
	"github.com/DataDog/datadog-agent/pkg/trace/timing"
)

// Comparison test to ensure APM stats generated from 2 different OTel ingestion paths are consistent.
func TestOTelAPMStatsMatch(t *testing.T) {
	t.Run("ReceiveResourceSpansV1", func(t *testing.T) {
<<<<<<< HEAD
		t.Run("OperationNameV1", func(t *testing.T) {
			testOTelAPMStatsMatch(false, false, t)
		})

		t.Run("OperationNameV1", func(t *testing.T) {
			testOTelAPMStatsMatch(false, true, t)
		})
	})

	t.Run("ReceiveResourceSpansV2", func(t *testing.T) {
		t.Run("OperationNameV1", func(t *testing.T) {
			testOTelAPMStatsMatch(true, false, t)
		})

		t.Run("OperationNameV1", func(t *testing.T) {
			testOTelAPMStatsMatch(true, true, t)
		})
=======
		t.Parallel()
		testOTelAPMStatsMatch(false, t)
	})

	t.Run("ReceiveResourceSpansV2", func(t *testing.T) {
		t.Parallel()
		testOTelAPMStatsMatch(true, t)
>>>>>>> ca4c60c1
	})
}

func testOTelAPMStatsMatch(enableReceiveResourceSpansV2 bool, enableOperationNameLogicV2 bool, t *testing.T) {
	ctx := context.Background()
	set := componenttest.NewNopTelemetrySettings()
	set.MeterProvider = noop.NewMeterProvider()
	attributesTranslator, err := attributes.NewTranslator(set)
	require.NoError(t, err)
	tcfg := getTraceAgentCfg(attributesTranslator)
	peerTagKeys := tcfg.ConfiguredPeerTags()
	if !enableReceiveResourceSpansV2 {
		tcfg.Features["disable_receive_resource_spans_v2"] = struct{}{}
	}
	if !enableOperationNameLogicV2 {
		tcfg.Features["disable_operation_and_resource_name_logic_v2"] = struct{}{}
	}

	metricsClient := &statsd.NoOpClient{}
	timingReporter := timing.New(metricsClient)
	// Set up 2 output channels for APM stats, and start 2 fake trace agent to conduct a comparison test
	out1 := make(chan *pb.StatsPayload, 100)
	fakeAgent1 := statsprocessor.NewAgentWithConfig(ctx, tcfg, out1, metricsClient, timingReporter)
	fakeAgent1.Start()
	defer fakeAgent1.Stop()
	out2 := make(chan *pb.StatsPayload, 100)
	fakeAgent2 := statsprocessor.NewAgentWithConfig(ctx, tcfg, out2, metricsClient, timingReporter)
	fakeAgent2.Start()
	defer fakeAgent2.Stop()

	traces := getTestTraces()

	// fakeAgent1 has OTLP traces go through the old pipeline: ReceiveResourceSpan -> TraceWriter -> ... ->  Concentrator.Run
	fakeAgent1.Ingest(ctx, traces)

	obfuscator := newTestObfuscator(tcfg)
	// fakeAgent2 calls the new API in Concentrator that directly calculates APM stats for OTLP traces
	inputs := stats.OTLPTracesToConcentratorInputsWithObfuscation(traces, tcfg, []string{semconv.AttributeContainerID, semconv.AttributeK8SContainerName}, peerTagKeys, obfuscator)
	for _, input := range inputs {
		fakeAgent2.Concentrator.Add(input)
	}

	// Verify APM stats generated from 2 paths are consistent
	var payload1 *pb.StatsPayload
	var payload2 *pb.StatsPayload
	for payload1 == nil || payload2 == nil {
		select {
		case sp1 := <-out1:
			if len(sp1.Stats) > 0 {
				payload1 = sp1
				for _, csb := range sp1.Stats {
					require.Len(t, csb.Stats, 1)
					require.Len(t, csb.Stats[0].Stats, 4) // stats on 4 spans
					sort.Slice(csb.Stats[0].Stats, func(i, j int) bool {
						return csb.Stats[0].Stats[i].Name < csb.Stats[0].Stats[j].Name
					})
				}
			}
		case sp2 := <-out2:
			if len(sp2.Stats) > 0 {
				payload2 = sp2
				for _, csb := range sp2.Stats {
					require.Len(t, csb.Stats, 1)
					require.Len(t, csb.Stats[0].Stats, 4) // stats on 4 spans
					sort.Slice(csb.Stats[0].Stats, func(i, j int) bool {
						return csb.Stats[0].Stats[i].Name < csb.Stats[0].Stats[j].Name
					})
				}
			}
		}
	}

	if diff := cmp.Diff(
		payload1,
		payload2,
		protocmp.Transform(),
		// OTLPTracesToConcentratorInputs adds container tags to ClientStatsPayload, other fields should match.
		protocmp.IgnoreFields(&pb.ClientStatsPayload{}, "tags")); diff != "" {
		t.Errorf("Diff between APM stats received:\n%v", diff)
	}
	require.ElementsMatch(t, payload2.Stats[0].Tags, []string{"kube_container_name:k8s_container", "container_id:test_cid"})
}

func getTraceAgentCfg(attributesTranslator *attributes.Translator) *traceconfig.AgentConfig {
	acfg := traceconfig.New()
	acfg.OTLPReceiver.AttributesTranslator = attributesTranslator
	acfg.ComputeStatsBySpanKind = true
	acfg.PeerTagsAggregation = true
	acfg.Features["enable_otlp_compute_top_level_by_span_kind"] = struct{}{}
	return acfg
}

var (
	traceID = [16]byte{1, 2, 3, 4, 5, 6, 7, 8, 9, 10, 11, 12, 13, 14, 15, 16}
	spanID1 = [8]byte{1, 2, 3, 4, 5, 6, 7, 8}
	spanID2 = [8]byte{2, 2, 3, 4, 5, 6, 7, 8}
	spanID3 = [8]byte{3, 2, 3, 4, 5, 6, 7, 8}
	spanID4 = [8]byte{4, 2, 3, 4, 5, 6, 7, 8}
)

func getTestTraces() ptrace.Traces {
	traces := ptrace.NewTraces()
	rspan := traces.ResourceSpans().AppendEmpty()
	rattrs := rspan.Resource().Attributes()
	rattrs.PutStr(semconv.AttributeContainerID, "test_cid")
	rattrs.PutStr(semconv.AttributeServiceName, "test_SerVIce!@#$%")
	rattrs.PutStr(semconv.AttributeDeploymentEnvironment, "teSt_eNv^&*()")
	rattrs.PutStr(semconv.AttributeK8SContainerName, "k8s_container")

	sspan := rspan.ScopeSpans().AppendEmpty()

	root := sspan.Spans().AppendEmpty()
	root.SetStartTimestamp(pcommon.NewTimestampFromTime(time.Now()))
	root.SetKind(ptrace.SpanKindClient)
	root.SetName("root")
	root.SetTraceID(traceID)
	root.SetSpanID(spanID1)
	rootattrs := root.Attributes()
	rootattrs.PutStr("resource.name", "test_resource")
	rootattrs.PutStr("operation.name", "test_opeR@aT^&*ion")
	rootattrs.PutInt(semconv.AttributeHTTPStatusCode, 404)
	rootattrs.PutStr(semconv.AttributePeerService, "test_peer_svc")
	rootattrs.PutStr(semconv.AttributeDBSystem, "redis")
	rootattrs.PutStr(semconv.AttributeDBStatement, "SET key value")
	root.Status().SetCode(ptrace.StatusCodeError)

	child1 := sspan.Spans().AppendEmpty()
	child1.SetStartTimestamp(pcommon.NewTimestampFromTime(time.Now()))
	child1.SetKind(ptrace.SpanKindServer) // OTel spans with SpanKindServer are top-level
	child1.SetName("child1")
	child1.SetTraceID(traceID)
	child1.SetSpanID(spanID2)
	child1.SetParentSpanID(spanID1)
	child1attrs := child1.Attributes()
	child1attrs.PutInt(semconv.AttributeHTTPStatusCode, 200)
	child1attrs.PutStr(semconv.AttributeHTTPMethod, "GET")
	child1attrs.PutStr(semconv.AttributeHTTPRoute, "/home")
	child1.Status().SetCode(ptrace.StatusCodeError)
	child1.SetEndTimestamp(pcommon.NewTimestampFromTime(time.Now()))

	child2 := sspan.Spans().AppendEmpty()
	child2.SetStartTimestamp(pcommon.NewTimestampFromTime(time.Now()))
	child2.SetKind(ptrace.SpanKindProducer) // OTel spans with SpanKindProducer get APM stats
	child2.SetName("child2")
	child2.SetTraceID(traceID)
	child2.SetSpanID(spanID3)
	child2.SetParentSpanID(spanID1)
	child2attrs := child2.Attributes()
	child2attrs.PutStr(semconv.AttributeRPCMethod, "test_method")
	child2attrs.PutStr(semconv.AttributeRPCService, "test_rpc_svc")
	child2.Status().SetCode(ptrace.StatusCodeError)
	child2.SetEndTimestamp(pcommon.NewTimestampFromTime(time.Now()))

	child3 := sspan.Spans().AppendEmpty()
	child3.SetStartTimestamp(pcommon.NewTimestampFromTime(time.Now()))
	child3.SetKind(ptrace.SpanKindInternal)
	child3.SetName("child3")
	child3.SetTraceID(traceID)
	child3.SetSpanID(spanID4)
	child3.SetParentSpanID(spanID1)
	child3.Attributes().PutInt("_dd.measured", 1) // _dd.measured forces the span to get APM stats despite having span kind internal
	child3.SetEndTimestamp(pcommon.NewTimestampFromTime(time.Now()))

	root.SetEndTimestamp(pcommon.NewTimestampFromTime(time.Now()))

	return traces
}

// newTestObfuscator creates a new obfuscator for testing
func newTestObfuscator(conf *traceconfig.AgentConfig) *obfuscate.Obfuscator {
	oconf := conf.Obfuscation.Export(conf)
	oconf.Redis.Enabled = true
	o := obfuscate.NewObfuscator(oconf)
	return o
}<|MERGE_RESOLUTION|>--- conflicted
+++ resolved
@@ -34,33 +34,27 @@
 // Comparison test to ensure APM stats generated from 2 different OTel ingestion paths are consistent.
 func TestOTelAPMStatsMatch(t *testing.T) {
 	t.Run("ReceiveResourceSpansV1", func(t *testing.T) {
-<<<<<<< HEAD
 		t.Run("OperationNameV1", func(t *testing.T) {
+			t.Parallel()
 			testOTelAPMStatsMatch(false, false, t)
 		})
 
-		t.Run("OperationNameV1", func(t *testing.T) {
+		t.Run("OperationNameV2", func(t *testing.T) {
+			t.Parallel()
 			testOTelAPMStatsMatch(false, true, t)
 		})
 	})
 
 	t.Run("ReceiveResourceSpansV2", func(t *testing.T) {
 		t.Run("OperationNameV1", func(t *testing.T) {
+			t.Parallel()
 			testOTelAPMStatsMatch(true, false, t)
 		})
 
-		t.Run("OperationNameV1", func(t *testing.T) {
+		t.Run("OperationNameV2", func(t *testing.T) {
+			t.Parallel()
 			testOTelAPMStatsMatch(true, true, t)
 		})
-=======
-		t.Parallel()
-		testOTelAPMStatsMatch(false, t)
-	})
-
-	t.Run("ReceiveResourceSpansV2", func(t *testing.T) {
-		t.Parallel()
-		testOTelAPMStatsMatch(true, t)
->>>>>>> ca4c60c1
 	})
 }
 
