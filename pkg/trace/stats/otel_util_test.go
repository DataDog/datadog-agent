--- conflicted
+++ resolved
@@ -162,15 +162,9 @@
 			spanName:     "spanname6",
 			spanKind:     ptrace.SpanKindClient,
 			peerTagsAggr: true,
-<<<<<<< HEAD
-			rattrs:       map[string]string{"service.name": "svc", semconv.AttributeDeploymentEnvironment: "tracer-env", "datadog.host.name": "dd-host"},
-			sattrs:       map[string]any{"operation.name": "op", semconv.AttributeRPCMethod: "call", semconv.AttributeRPCService: "rpc_service"},
-			expected:     createStatsPayload(agentEnv, agentHost, "svc", "op", "http", "client", "call rpc_service", "dd-host", "tracer-env", "", "", nil, []string{"rpc.service:rpc_service"}, true, false),
-=======
 			rattrs:       map[string]string{"service.name": "svc", string(semconv.DeploymentEnvironmentKey): "tracer-env", "datadog.host.name": "dd-host"},
 			sattrs:       map[string]any{"operation.name": "op", string(semconv.RPCMethodKey): "call", string(semconv.RPCServiceKey): "rpc_service"},
 			expected:     createStatsPayload(agentEnv, agentHost, "svc", "op", "http", "client", "call rpc_service", "dd-host", "tracer-env", "", nil, []string{"rpc.service:rpc_service"}, true, false),
->>>>>>> d808daeb
 		},
 
 		{
