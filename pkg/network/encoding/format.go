// Unless explicitly stated otherwise all files in this repository are licensed
// under the Apache License Version 2.0.
// This product includes software developed at Datadog (https://www.datadoghq.com/).
// Copyright 2016-present Datadog, Inc.

package encoding

import (
	"math"
	"sync"

	model "github.com/DataDog/agent-payload/v5/process"
	"github.com/DataDog/datadog-agent/pkg/network"
	"github.com/DataDog/datadog-agent/pkg/process/util"
	"github.com/gogo/protobuf/proto"
)

const maxRoutes = math.MaxInt32

var connPool = sync.Pool{
	New: func() interface{} {
		return new(model.Connection)
	},
}

// RouteIdx stores the route and the index into the route collection for a route
type RouteIdx struct {
	Idx   int32
	Route model.Route
}

type ipCache map[util.Address]string

func (ipc ipCache) Get(addr util.Address) string {
	if v, ok := ipc[addr]; ok {
		return v
	}

	v := addr.String()
	ipc[addr] = v
	return v
}

// FormatConnection converts a ConnectionStats into an model.Connection
func FormatConnection(
	conn network.ConnectionStats,
	routes map[string]RouteIdx,
	httpEncoder *httpEncoder,
	dnsFormatter *dnsFormatter,
	ipc ipCache,
	tagsSet *network.TagsSet,
) *model.Connection {
	c := connPool.Get().(*model.Connection)
	c.Pid = int32(conn.Pid)
	c.Laddr = formatAddr(conn.Source, conn.SPort, ipc)
	c.Raddr = formatAddr(conn.Dest, conn.DPort, ipc)
	c.Family = formatFamily(conn.Family)
	c.Type = formatType(conn.Type)
	c.IsLocalPortEphemeral = formatEphemeralType(conn.SPortIsEphemeral)
	c.PidCreateTime = 0
	c.LastBytesSent = conn.LastSentBytes
	c.LastBytesReceived = conn.LastRecvBytes
	c.LastPacketsSent = conn.LastSentPackets
	c.LastPacketsReceived = conn.LastRecvPackets
	c.LastRetransmits = conn.LastRetransmits
	c.Direction = formatDirection(conn.Direction)
	c.NetNS = conn.NetNS
	c.RemoteNetworkId = ""
	c.IpTranslation = formatIPTranslation(conn.IPTranslation, ipc)
	c.Rtt = conn.RTT
	c.RttVar = conn.RTTVar
	c.IntraHost = conn.IntraHost
	c.LastTcpEstablished = conn.LastTCPEstablished
	c.LastTcpClosed = conn.LastTCPClosed

	c.RouteIdx = formatRouteIdx(conn.Via, routes)
	dnsFormatter.FormatConnectionDNS(conn, c)
	c.Tags = formatTags(tagsSet, conn)

	if httpStats := httpEncoder.GetHTTPAggregations(conn); httpStats != nil {
		c.HttpAggregations, _ = proto.Marshal(httpStats)
	}

	return c
}

// FormatCompilationTelemetry converts telemetry from its internal representation to a protobuf message
func FormatCompilationTelemetry(telByAsset map[string]network.RuntimeCompilationTelemetry) map[string]*model.RuntimeCompilationTelemetry {
	if telByAsset == nil {
		return nil
	}

	ret := make(map[string]*model.RuntimeCompilationTelemetry)
	for asset, tel := range telByAsset {
		t := &model.RuntimeCompilationTelemetry{}
		t.RuntimeCompilationEnabled = tel.RuntimeCompilationEnabled
		t.RuntimeCompilationResult = model.RuntimeCompilationResult(tel.RuntimeCompilationResult)
		t.KernelHeaderFetchResult = model.KernelHeaderFetchResult(tel.KernelHeaderFetchResult)
		t.RuntimeCompilationDuration = tel.RuntimeCompilationDuration
		ret[asset] = t
	}
	return ret
}

// FormatConnectionTelemetry converts telemetry from its internal representation to a protobuf message
func FormatConnectionTelemetry(tel map[network.ConnTelemetryType]int64) map[string]int64 {
	if tel == nil {
		return nil
	}

	ret := make(map[string]int64)
	for k, v := range tel {
		ret[string(k)] = v
	}
	return ret
}

<<<<<<< HEAD
// FormatHTTPStats converts the HTTP map into a suitable format for serialization
func FormatHTTPStats(httpData map[http.Key]http.RequestStats) (map[http.Key]*model.HTTPAggregations, map[http.Key]uint64) {
	var (
		aggregationsByKey = make(map[http.Key]*model.HTTPAggregations, len(httpData))
		tagsByKey         = make(map[http.Key]uint64, len(httpData))

		// Pre-allocate some of the objects
		dataPool = make([]model.HTTPStats_Data, len(httpData)*http.NumStatusClasses)
		ptrPool  = make([]*model.HTTPStats_Data, len(httpData)*http.NumStatusClasses)
		poolIdx  = 0
	)

	for key, stats := range httpData {
		path := key.Path
		method := key.Method
		key.Path = ""
		key.Method = http.MethodUnknown

		httpAggregations, ok := aggregationsByKey[key]
		if !ok {
			httpAggregations = &model.HTTPAggregations{
				EndpointAggregations: make([]*model.HTTPStats, 0, 10),
			}

			aggregationsByKey[key] = httpAggregations
		}

		ms := &model.HTTPStats{
			Path:                  path,
			Method:                model.HTTPMethod(method),
			StatsByResponseStatus: ptrPool[poolIdx : poolIdx+http.NumStatusClasses],
		}

		var tags uint64
		for i := 0; i < len(stats); i++ {
			data := &dataPool[poolIdx+i]
			ms.StatsByResponseStatus[i] = data
			data.Count = uint32(stats[i].Count)

			if latencies := stats[i].Latencies; latencies != nil {
				blob, _ := proto.Marshal(latencies.ToProto())
				data.Latencies = blob
			} else {
				data.FirstLatencySample = stats[i].FirstLatencySample
			}
			tags |= stats[i].Tags
		}
		tagsByKey[key] |= tags

		poolIdx += http.NumStatusClasses
		httpAggregations.EndpointAggregations = append(httpAggregations.EndpointAggregations, ms)
	}

	return aggregationsByKey, tagsByKey
}

// Build the key for the http map based on whether the local or remote side is http.
func httpKeyFromConn(c network.ConnectionStats) http.Key {
	// Retrieve translated addresses
	laddr, lport := network.GetNATLocalAddress(c)
	raddr, rport := network.GetNATRemoteAddress(c)

	// HTTP data is always indexed as (client, server), so we flip
	// the lookup key if necessary using the port range heuristic
	if network.IsEphemeralPort(int(lport)) {
		return http.NewKey(laddr, raddr, lport, rport, "", http.MethodUnknown)
	}

	return http.NewKey(raddr, laddr, rport, lport, "", http.MethodUnknown)
}

=======
>>>>>>> 71c899f1
func returnToPool(c *model.Connections) {
	if c.Conns != nil {
		for _, c := range c.Conns {
			c.Reset()
			connPool.Put(c)
		}
	}
	if c.Dns != nil {
		for _, e := range c.Dns {
			e.Reset()
			dnsPool.Put(e)
		}
	}
}

func formatAddr(addr util.Address, port uint16, ipc ipCache) *model.Addr {
	if addr == nil {
		return nil
	}

	return &model.Addr{Ip: ipc.Get(addr), Port: int32(port)}
}

func formatFamily(f network.ConnectionFamily) model.ConnectionFamily {
	switch f {
	case network.AFINET:
		return model.ConnectionFamily_v4
	case network.AFINET6:
		return model.ConnectionFamily_v6
	default:
		return -1
	}
}

func formatType(f network.ConnectionType) model.ConnectionType {
	switch f {
	case network.TCP:
		return model.ConnectionType_tcp
	case network.UDP:
		return model.ConnectionType_udp
	default:
		return -1
	}
}

func formatDirection(d network.ConnectionDirection) model.ConnectionDirection {
	switch d {
	case network.INCOMING:
		return model.ConnectionDirection_incoming
	case network.OUTGOING:
		return model.ConnectionDirection_outgoing
	case network.LOCAL:
		return model.ConnectionDirection_local
	case network.NONE:
		return model.ConnectionDirection_none
	default:
		return model.ConnectionDirection_unspecified
	}
}

func formatEphemeralType(e network.EphemeralPortType) model.EphemeralPortState {
	switch e {
	case network.EphemeralTrue:
		return model.EphemeralPortState_ephemeralTrue
	case network.EphemeralFalse:
		return model.EphemeralPortState_ephemeralFalse
	default:
		return model.EphemeralPortState_ephemeralUnspecified
	}
}

func formatIPTranslation(ct *network.IPTranslation, ipc ipCache) *model.IPTranslation {
	if ct == nil {
		return nil
	}

	return &model.IPTranslation{
		ReplSrcIP:   ipc.Get(ct.ReplSrcIP),
		ReplDstIP:   ipc.Get(ct.ReplDstIP),
		ReplSrcPort: int32(ct.ReplSrcPort),
		ReplDstPort: int32(ct.ReplDstPort),
	}
}

func formatRouteIdx(v *network.Via, routes map[string]RouteIdx) int32 {
	if v == nil || routes == nil {
		return -1
	}

	if len(routes) == maxRoutes {
		return -1
	}

	k := routeKey(v)
	if len(k) == 0 {
		return -1
	}

	if idx, ok := routes[k]; ok {
		return idx.Idx
	}

	routes[k] = RouteIdx{
		Idx:   int32(len(routes)),
		Route: model.Route{Subnet: &model.Subnet{Alias: v.Subnet.Alias}},
	}

	return int32(len(routes)) - 1
}

func routeKey(v *network.Via) string {
	return v.Subnet.Alias
}

func formatTags(tagsSet *network.TagsSet, c network.ConnectionStats) (tagsIdx []uint32) {
	for _, tag := range network.GetStaticTags(c.Tags) {
		tagsIdx = append(tagsIdx, tagsSet.Add(tag))
	}
	return tagsIdx
}<|MERGE_RESOLUTION|>--- conflicted
+++ resolved
@@ -115,80 +115,6 @@
 	return ret
 }
 
-<<<<<<< HEAD
-// FormatHTTPStats converts the HTTP map into a suitable format for serialization
-func FormatHTTPStats(httpData map[http.Key]http.RequestStats) (map[http.Key]*model.HTTPAggregations, map[http.Key]uint64) {
-	var (
-		aggregationsByKey = make(map[http.Key]*model.HTTPAggregations, len(httpData))
-		tagsByKey         = make(map[http.Key]uint64, len(httpData))
-
-		// Pre-allocate some of the objects
-		dataPool = make([]model.HTTPStats_Data, len(httpData)*http.NumStatusClasses)
-		ptrPool  = make([]*model.HTTPStats_Data, len(httpData)*http.NumStatusClasses)
-		poolIdx  = 0
-	)
-
-	for key, stats := range httpData {
-		path := key.Path
-		method := key.Method
-		key.Path = ""
-		key.Method = http.MethodUnknown
-
-		httpAggregations, ok := aggregationsByKey[key]
-		if !ok {
-			httpAggregations = &model.HTTPAggregations{
-				EndpointAggregations: make([]*model.HTTPStats, 0, 10),
-			}
-
-			aggregationsByKey[key] = httpAggregations
-		}
-
-		ms := &model.HTTPStats{
-			Path:                  path,
-			Method:                model.HTTPMethod(method),
-			StatsByResponseStatus: ptrPool[poolIdx : poolIdx+http.NumStatusClasses],
-		}
-
-		var tags uint64
-		for i := 0; i < len(stats); i++ {
-			data := &dataPool[poolIdx+i]
-			ms.StatsByResponseStatus[i] = data
-			data.Count = uint32(stats[i].Count)
-
-			if latencies := stats[i].Latencies; latencies != nil {
-				blob, _ := proto.Marshal(latencies.ToProto())
-				data.Latencies = blob
-			} else {
-				data.FirstLatencySample = stats[i].FirstLatencySample
-			}
-			tags |= stats[i].Tags
-		}
-		tagsByKey[key] |= tags
-
-		poolIdx += http.NumStatusClasses
-		httpAggregations.EndpointAggregations = append(httpAggregations.EndpointAggregations, ms)
-	}
-
-	return aggregationsByKey, tagsByKey
-}
-
-// Build the key for the http map based on whether the local or remote side is http.
-func httpKeyFromConn(c network.ConnectionStats) http.Key {
-	// Retrieve translated addresses
-	laddr, lport := network.GetNATLocalAddress(c)
-	raddr, rport := network.GetNATRemoteAddress(c)
-
-	// HTTP data is always indexed as (client, server), so we flip
-	// the lookup key if necessary using the port range heuristic
-	if network.IsEphemeralPort(int(lport)) {
-		return http.NewKey(laddr, raddr, lport, rport, "", http.MethodUnknown)
-	}
-
-	return http.NewKey(raddr, laddr, rport, lport, "", http.MethodUnknown)
-}
-
-=======
->>>>>>> 71c899f1
 func returnToPool(c *model.Connections) {
 	if c.Conns != nil {
 		for _, c := range c.Conns {
