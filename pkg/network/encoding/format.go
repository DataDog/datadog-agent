// Unless explicitly stated otherwise all files in this repository are licensed
// under the Apache License Version 2.0.
// This product includes software developed at Datadog (https://www.datadoghq.com/).
// Copyright 2016-present Datadog, Inc.

package encoding

import (
	"math"
	"reflect"
	"sync"
	"unsafe"

	model "github.com/DataDog/agent-payload/v5/process"
	"github.com/gogo/protobuf/proto"
	"github.com/twmb/murmur3"

	"github.com/DataDog/datadog-agent/pkg/network"
	"github.com/DataDog/datadog-agent/pkg/process/util"
)

const maxRoutes = math.MaxInt32

var connPool = sync.Pool{
	New: func() interface{} {
		return new(model.Connection)
	},
}

// RouteIdx stores the route and the index into the route collection for a route
type RouteIdx struct {
	Idx   int32
	Route model.Route
}

type ipCache map[util.Address]string

func (ipc ipCache) Get(addr util.Address) string {
	if v, ok := ipc[addr]; ok {
		return v
	}

	v := addr.String()
	ipc[addr] = v
	return v
}

// FormatConnection converts a ConnectionStats into an model.Connection
func FormatConnection(
	conn network.ConnectionStats,
	routes map[string]RouteIdx,
	httpEncoder *httpEncoder,
	dnsFormatter *dnsFormatter,
	ipc ipCache,
	tagsSet *network.TagsSet,
) *model.Connection {
	c := connPool.Get().(*model.Connection)
	c.Pid = int32(conn.Pid)
	c.PidCreateTime = conn.PidExecTime
	c.Laddr = formatAddr(conn.Source, conn.SPort, conn.ContainerID, ipc)
	c.Raddr = formatAddr(conn.Dest, conn.DPort, "", ipc)
	c.Family = formatFamily(conn.Family)
	c.Type = formatType(conn.Type)
	c.IsLocalPortEphemeral = formatEphemeralType(conn.SPortIsEphemeral)
	c.PidCreateTime = 0
	c.LastBytesSent = conn.Last.SentBytes
	c.LastBytesReceived = conn.Last.RecvBytes
	c.LastPacketsSent = conn.Last.SentPackets
	c.LastPacketsReceived = conn.Last.RecvPackets
	c.LastRetransmits = conn.Last.Retransmits
	c.Direction = formatDirection(conn.Direction)
	c.NetNS = conn.NetNS
	c.RemoteNetworkId = ""
	c.IpTranslation = formatIPTranslation(conn.IPTranslation, ipc)
	c.Rtt = conn.RTT
	c.RttVar = conn.RTTVar
	c.IntraHost = conn.IntraHost
	c.LastTcpEstablished = conn.Last.TCPEstablished
	c.LastTcpClosed = conn.Last.TCPClosed
	c.Protocol = formatProtocol(conn.Protocol)

	c.RouteIdx = formatRouteIdx(conn.Via, routes)
	dnsFormatter.FormatConnectionDNS(conn, c)
	httpStats, staticTags, dynamicTags := httpEncoder.GetHTTPAggregationsAndTags(conn)
	if httpStats != nil {
		c.HttpAggregations, _ = proto.Marshal(httpStats)
	}

<<<<<<< HEAD
	conn.StaticTags |= tags
	c.Tags = formatTags(tagsSet, conn)
=======
	conn.Tags |= staticTags
	c.Tags, c.TagsChecksum = formatTags(tagsSet, conn, dynamicTags)
>>>>>>> 879bf00e

	return c
}

// FormatCompilationTelemetry converts telemetry from its internal representation to a protobuf message
func FormatCompilationTelemetry(telByAsset map[string]network.RuntimeCompilationTelemetry) map[string]*model.RuntimeCompilationTelemetry {
	if telByAsset == nil {
		return nil
	}

	ret := make(map[string]*model.RuntimeCompilationTelemetry)
	for asset, tel := range telByAsset {
		t := &model.RuntimeCompilationTelemetry{}
		t.RuntimeCompilationEnabled = tel.RuntimeCompilationEnabled
		t.RuntimeCompilationResult = model.RuntimeCompilationResult(tel.RuntimeCompilationResult)
		t.RuntimeCompilationDuration = tel.RuntimeCompilationDuration
		ret[asset] = t
	}
	return ret
}

// FormatConnectionTelemetry converts telemetry from its internal representation to a protobuf message
func FormatConnectionTelemetry(tel map[network.ConnTelemetryType]int64) map[string]int64 {
	if tel == nil {
		return nil
	}

	ret := make(map[string]int64)
	for k, v := range tel {
		ret[string(k)] = v
	}
	return ret
}

func FormatCORETelemetry(telByAsset map[string]int32) map[string]model.COREResult {
	if telByAsset == nil {
		return nil
	}

	ret := make(map[string]model.COREResult)
	for asset, tel := range telByAsset {
		ret[asset] = model.COREResult(tel)
	}
	return ret
}

func returnToPool(c *model.Connections) {
	if c.Conns != nil {
		for _, c := range c.Conns {
			c.Reset()
			connPool.Put(c)
		}
	}
	if c.Dns != nil {
		for _, e := range c.Dns {
			e.Reset()
			dnsPool.Put(e)
		}
	}
}

func formatAddr(addr util.Address, port uint16, containerID string, ipc ipCache) *model.Addr {
	if addr.IsZero() {
		return nil
	}

	return &model.Addr{Ip: ipc.Get(addr), Port: int32(port), ContainerId: containerID}
}

func formatFamily(f network.ConnectionFamily) model.ConnectionFamily {
	switch f {
	case network.AFINET:
		return model.ConnectionFamily_v4
	case network.AFINET6:
		return model.ConnectionFamily_v6
	default:
		return -1
	}
}

func formatType(f network.ConnectionType) model.ConnectionType {
	switch f {
	case network.TCP:
		return model.ConnectionType_tcp
	case network.UDP:
		return model.ConnectionType_udp
	default:
		return -1
	}
}

func formatDirection(d network.ConnectionDirection) model.ConnectionDirection {
	switch d {
	case network.INCOMING:
		return model.ConnectionDirection_incoming
	case network.OUTGOING:
		return model.ConnectionDirection_outgoing
	case network.LOCAL:
		return model.ConnectionDirection_local
	case network.NONE:
		return model.ConnectionDirection_none
	default:
		return model.ConnectionDirection_unspecified
	}
}

func formatEphemeralType(e network.EphemeralPortType) model.EphemeralPortState {
	switch e {
	case network.EphemeralTrue:
		return model.EphemeralPortState_ephemeralTrue
	case network.EphemeralFalse:
		return model.EphemeralPortState_ephemeralFalse
	default:
		return model.EphemeralPortState_ephemeralUnspecified
	}
}

func formatIPTranslation(ct *network.IPTranslation, ipc ipCache) *model.IPTranslation {
	if ct == nil {
		return nil
	}

	return &model.IPTranslation{
		ReplSrcIP:   ipc.Get(ct.ReplSrcIP),
		ReplDstIP:   ipc.Get(ct.ReplDstIP),
		ReplSrcPort: int32(ct.ReplSrcPort),
		ReplDstPort: int32(ct.ReplDstPort),
	}
}

func formatRouteIdx(v *network.Via, routes map[string]RouteIdx) int32 {
	if v == nil || routes == nil {
		return -1
	}

	if len(routes) == maxRoutes {
		return -1
	}

	k := routeKey(v)
	if len(k) == 0 {
		return -1
	}

	if idx, ok := routes[k]; ok {
		return idx.Idx
	}

	routes[k] = RouteIdx{
		Idx:   int32(len(routes)),
		Route: model.Route{Subnet: &model.Subnet{Alias: v.Subnet.Alias}},
	}

	return int32(len(routes)) - 1
}

func routeKey(v *network.Via) string {
	return v.Subnet.Alias
}

<<<<<<< HEAD
func formatTags(tagsSet *network.TagsSet, c network.ConnectionStats) (tagsIdx []uint32) {
	for _, tag := range network.GetStaticTags(c.StaticTags) {
		tagsIdx = append(tagsIdx, tagsSet.Add(tag))
	}

	for tag := range c.Tags {
		tagsIdx = append(tagsIdx, tagsSet.Add(tag))
	}

	return tagsIdx
=======
func formatTags(tagsSet *network.TagsSet, c network.ConnectionStats, connDynamicTags map[string]struct{}) (tagsIdx []uint32, checksum uint32) {
	mm := murmur3.New32()
	for _, tag := range network.GetStaticTags(c.Tags) {
		mm.Reset()
		_, _ = mm.Write(unsafeStringSlice(tag))
		checksum ^= mm.Sum32()
		tagsIdx = append(tagsIdx, tagsSet.Add(tag))
	}

	// Dynamic tags
	for tag := range connDynamicTags {
		mm.Reset()
		_, _ = mm.Write(unsafeStringSlice(tag))
		checksum ^= mm.Sum32()
		tagsIdx = append(tagsIdx, tagsSet.Add(tag))
	}

	return
}

func unsafeStringSlice(key string) []byte {
	if len(key) == 0 {
		return nil
	}
	// Reinterpret the string as bytes. This is safe because we don't write into the byte array.
	sh := (*reflect.StringHeader)(unsafe.Pointer(&key))
	return unsafe.Slice((*byte)(unsafe.Pointer(sh.Data)), len(key))
}

// formatProtocol converts a single protocol into a protobuf representation of protocol stack.
// i.e: the input is ProtocolHTTP2 and the output should be:
// &model.ProtocolStack{
//		Stack: []model.ProtocolType{
//			model.ProtocolType_protocolHTTP2,
//		},
//	}
func formatProtocol(protocol network.ProtocolType) *model.ProtocolStack {
	if protocol == network.ProtocolUnclassified {
		return nil
	}

	return &model.ProtocolStack{
		Stack: []model.ProtocolType{
			model.ProtocolType(protocol),
		},
	}
>>>>>>> 879bf00e
}<|MERGE_RESOLUTION|>--- conflicted
+++ resolved
@@ -86,13 +86,8 @@
 		c.HttpAggregations, _ = proto.Marshal(httpStats)
 	}
 
-<<<<<<< HEAD
-	conn.StaticTags |= tags
-	c.Tags = formatTags(tagsSet, conn)
-=======
 	conn.Tags |= staticTags
 	c.Tags, c.TagsChecksum = formatTags(tagsSet, conn, dynamicTags)
->>>>>>> 879bf00e
 
 	return c
 }
@@ -253,18 +248,6 @@
 	return v.Subnet.Alias
 }
 
-<<<<<<< HEAD
-func formatTags(tagsSet *network.TagsSet, c network.ConnectionStats) (tagsIdx []uint32) {
-	for _, tag := range network.GetStaticTags(c.StaticTags) {
-		tagsIdx = append(tagsIdx, tagsSet.Add(tag))
-	}
-
-	for tag := range c.Tags {
-		tagsIdx = append(tagsIdx, tagsSet.Add(tag))
-	}
-
-	return tagsIdx
-=======
 func formatTags(tagsSet *network.TagsSet, c network.ConnectionStats, connDynamicTags map[string]struct{}) (tagsIdx []uint32, checksum uint32) {
 	mm := murmur3.New32()
 	for _, tag := range network.GetStaticTags(c.Tags) {
@@ -311,5 +294,4 @@
 			model.ProtocolType(protocol),
 		},
 	}
->>>>>>> 879bf00e
 }