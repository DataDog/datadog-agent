--- conflicted
+++ resolved
@@ -39,50 +39,13 @@
 }
 
 // FormatConnection converts a ConnectionStats into an model.Connection
-<<<<<<< HEAD
-func FormatConnection(
-	conn network.ConnectionStats,
-	routes map[string]RouteIdx,
-	httpEncoder *httpEncoder,
-	http2Encoder *http2Encoder,
-	kafkaEncoder *kafkaEncoder,
-	dnsFormatter *dnsFormatter,
-	ipc ipCache,
-	tagsSet *network.TagsSet,
-) *model.Connection {
-	c := connPool.Get().(*model.Connection)
-	c.Pid = int32(conn.Pid)
-	c.Laddr = formatAddr(conn.Source, conn.SPort, conn.ContainerID.Source, ipc)
-	c.Raddr = formatAddr(conn.Dest, conn.DPort, conn.ContainerID.Dest, ipc)
-	c.Family = formatFamily(conn.Family)
-	c.Type = formatType(conn.Type)
-	c.IsLocalPortEphemeral = formatEphemeralType(conn.SPortIsEphemeral)
-	c.LastBytesSent = conn.Last.SentBytes
-	c.LastBytesReceived = conn.Last.RecvBytes
-	c.LastPacketsSent = conn.Last.SentPackets
-	c.LastPacketsReceived = conn.Last.RecvPackets
-	c.LastRetransmits = conn.Last.Retransmits
-	c.Direction = formatDirection(conn.Direction)
-	c.NetNS = conn.NetNS
-	c.RemoteNetworkId = ""
-	c.IpTranslation = formatIPTranslation(conn.IPTranslation, ipc)
-	c.Rtt = conn.RTT
-	c.RttVar = conn.RTTVar
-	c.IntraHost = conn.IntraHost
-	c.LastTcpEstablished = conn.Last.TCPEstablished
-	c.LastTcpClosed = conn.Last.TCPClosed
-	c.Protocol = formatProtocolStack(conn.ProtocolStack, conn.StaticTags)
-
-	c.RouteIdx = formatRouteIdx(conn.Via, routes)
-	dnsFormatter.FormatConnectionDNS(conn, c)
-=======
 func FormatConnection(builder *model.ConnectionBuilder, conn network.ConnectionStats, routes map[string]RouteIdx, httpEncoder *httpEncoder, http2Encoder *http2Encoder, kafkaEncoder *kafkaEncoder, dnsFormatter *dnsFormatter, ipc ipCache, tagsSet *network.TagsSet) {
 
 	builder.SetPid(int32(conn.Pid))
 
 	var containerID string
-	if conn.ContainerID != nil {
-		containerID = *conn.ContainerID
+	if conn.ContainerID.Source != nil {
+		containerID = *conn.ContainerID.Source
 	}
 
 	builder.SetLaddr(func(w *model.AddrBuilder) {
@@ -129,7 +92,6 @@
 	dnsFormatter.FormatConnectionDNS(conn, builder)
 
 	// TODO: optimize httpEncoder to take a writer and use gostreamer
->>>>>>> fdafe665
 	httpStats, staticTags, dynamicTags := httpEncoder.GetHTTPAggregationsAndTags(conn)
 	if len(httpStats) != 0 {
 		builder.SetHttpAggregations(func(b *bytes.Buffer) {
@@ -209,28 +171,6 @@
 			w.SetValue(uint64(tel))
 		})
 	}
-<<<<<<< HEAD
-	if c.Dns != nil {
-		for _, e := range c.Dns {
-			e.Reset()
-			dnsPool.Put(e)
-		}
-	}
-}
-
-func formatAddr(addr util.Address, port uint16, containerID *string, ipc ipCache) *model.Addr {
-	if addr.IsZero() {
-		return nil
-	}
-
-	maddr := &model.Addr{Ip: ipc.Get(addr), Port: int32(port)}
-	if containerID != nil {
-		maddr.ContainerId = *containerID
-	}
-
-	return maddr
-=======
->>>>>>> fdafe665
 }
 
 func formatFamily(f network.ConnectionFamily) model.ConnectionFamily {
