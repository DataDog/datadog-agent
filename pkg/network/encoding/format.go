--- conflicted
+++ resolved
@@ -50,11 +50,8 @@
 	conn network.ConnectionStats,
 	routes map[string]RouteIdx,
 	httpEncoder *httpEncoder,
-<<<<<<< HEAD
+	http2Encoder *http2Encoder,
 	kafkaEncoder *kafkaEncoder,
-=======
-	http2Encoder *http2Encoder,
->>>>>>> 5330ce29
 	dnsFormatter *dnsFormatter,
 	ipc ipCache,
 	tagsSet *network.TagsSet,
@@ -93,15 +90,14 @@
 		c.HttpAggregations, _ = proto.Marshal(httpStats)
 	}
 
-<<<<<<< HEAD
+	httpStats2, _, _ := http2Encoder.GetHTTP2AggregationsAndTags(conn)
+	if httpStats2 != nil {
+		c.Http2Aggregations, _ = proto.Marshal(httpStats2)
+	}
+
 	kafkaStats := kafkaEncoder.GetKafkaAggregations(conn)
 	if kafkaStats != nil {
 		c.DataStreamsAggregations, _ = proto.Marshal(kafkaStats)
-=======
-	httpStats2, _, _ := http2Encoder.GetHTTP2AggregationsAndTags(conn)
-	if httpStats2 != nil {
-		c.Http2Aggregations, _ = proto.Marshal(httpStats2)
->>>>>>> 5330ce29
 	}
 
 	conn.StaticTags |= staticTags
