--- conflicted
+++ resolved
@@ -166,24 +166,10 @@
 	}
 
 	for asset, tel := range telByAsset {
-<<<<<<< HEAD
-		ret[asset] = model.COREResult(tel)
-	}
-	return ret
-}
-
-func Cleanup(c *model.Connections) {
-	if c.Conns != nil {
-		for _, c := range c.Conns {
-			c.Reset()
-			connPool.Put(c)
-		}
-=======
 		builder.AddCORETelemetryByAsset(func(w *model.Connections_CORETelemetryByAssetEntryBuilder) {
 			w.SetKey(asset)
 			w.SetValue(uint64(tel))
 		})
->>>>>>> 2cbfd622
 	}
 }
 
