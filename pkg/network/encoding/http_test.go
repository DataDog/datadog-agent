// Unless explicitly stated otherwise all files in this repository are licensed
// under the Apache License Version 2.0.
// This product includes software developed at Datadog (https://www.datadoghq.com/).
// Copyright 2016-present Datadog, Inc.

package encoding

import (
	"testing"

	model "github.com/DataDog/agent-payload/v5/process"
	"github.com/DataDog/datadog-agent/pkg/network"
	"github.com/DataDog/datadog-agent/pkg/network/http"
	"github.com/DataDog/datadog-agent/pkg/process/util"
	"github.com/DataDog/sketches-go/ddsketch"
	"github.com/DataDog/sketches-go/ddsketch/pb/sketchpb"
	"github.com/golang/protobuf/proto"
	"github.com/stretchr/testify/assert"
	"github.com/stretchr/testify/require"
)

func TestFormatHTTPStats(t *testing.T) {
	var (
		clientPort = uint16(52800)
		serverPort = uint16(8080)
		localhost  = util.AddressFromString("127.0.0.1")
	)

	httpKey1 := http.NewKey(
		localhost,
		localhost,
		clientPort,
		serverPort,
		"/testpath-1",
		http.MethodGet,
	)
	var httpStats1 http.RequestStats
<<<<<<< HEAD
	for i := range httpStats1 {
		httpStats1[i].Count = 1
		httpStats1[i].FirstLatencySample = 10
		if i < len(httpStats1)/2 {
			httpStats1[i].Tags = (1 << i)
		}
=======
	for i := 100; i <= 500; i += 100 {
		httpStats1.AddRequest(i, 10)
>>>>>>> 53c3f627
	}

	httpKey2 := httpKey1
	httpKey2.Path = "/testpath-2"
	var httpStats2 http.RequestStats
<<<<<<< HEAD
	for i := range httpStats2 {
		httpStats2[i].Count = 1
		httpStats2[i].FirstLatencySample = 20
		if i >= len(httpStats1)/2 {
			httpStats2[i].Tags = (1 << i)
		}
=======
	for i := 100; i <= 500; i += 100 {
		httpStats2.AddRequest(i, 20)
>>>>>>> 53c3f627
	}

	in := &network.Connections{
		BufferedData: network.BufferedData{
			Conns: []network.ConnectionStats{
				{
					Source: localhost,
					Dest:   localhost,
					SPort:  clientPort,
					DPort:  serverPort,
				},
			},
		},
		HTTP: map[http.Key]*http.RequestStats{
			httpKey1: &httpStats1,
			httpKey2: &httpStats2,
		},
	}
	out := &model.HTTPAggregations{
		EndpointAggregations: []*model.HTTPStats{
			{
				Path:   "/testpath-1",
				Method: model.HTTPMethod_Get,
				StatsByResponseStatus: []*model.HTTPStats_Data{
					{Count: 1, FirstLatencySample: 10, Latencies: nil},
					{Count: 1, FirstLatencySample: 10, Latencies: nil},
					{Count: 1, FirstLatencySample: 10, Latencies: nil},
					{Count: 1, FirstLatencySample: 10, Latencies: nil},
					{Count: 1, FirstLatencySample: 10, Latencies: nil},
				},
			},
			{
				Path:   "/testpath-2",
				Method: model.HTTPMethod_Get,
				StatsByResponseStatus: []*model.HTTPStats_Data{
					{Count: 1, FirstLatencySample: 20, Latencies: nil},
					{Count: 1, FirstLatencySample: 20, Latencies: nil},
					{Count: 1, FirstLatencySample: 20, Latencies: nil},
					{Count: 1, FirstLatencySample: 20, Latencies: nil},
					{Count: 1, FirstLatencySample: 20, Latencies: nil},
				},
			},
		},
	}

	httpEncoder := newHTTPEncoder(in)
	aggregations, tags := httpEncoder.GetHTTPAggregationsAndTags(in.Conns[0])
	require.NotNil(t, aggregations)
	assert.ElementsMatch(t, out.EndpointAggregations, aggregations.EndpointAggregations)

	// http.NumStatusClasses is the number of http class bucket of http.RequestStats
	// For this test we spread the bits (one per RequestStats) and httpStats1,2
	// and we test if all the bits has been aggregated together
	assert.Equal(t, uint64((1<<(http.NumStatusClasses))-1), tags)
}

func TestFormatHTTPStatsByPath(t *testing.T) {
	var httpReqStats http.RequestStats
	httpReqStats.AddRequest(100, 12.5, 0)
	httpReqStats.AddRequest(100, 12.5, tagGnuTLS)
	httpReqStats.AddRequest(405, 3.5, tagOpenSSL)
	httpReqStats.AddRequest(405, 3.5, 0)

	// Verify the latency data is correct prior to serialization
	latencies := httpReqStats.Stats(int(model.HTTPResponseStatus_Info+1) * 100).Latencies
	assert.Equal(t, 2.0, latencies.GetCount())
	verifyQuantile(t, latencies, 0.5, 12.5)

	latencies = httpReqStats.Stats(int(model.HTTPResponseStatus_ClientErr+1) * 100).Latencies
	assert.Equal(t, 2.0, latencies.GetCount())
	verifyQuantile(t, latencies, 0.5, 3.5)

	key := http.NewKey(
		util.AddressFromString("10.1.1.1"),
		util.AddressFromString("10.2.2.2"),
		60000,
		80,
		"/testpath",
		http.MethodGet,
	)

	payload := &network.Connections{
		BufferedData: network.BufferedData{
			Conns: []network.ConnectionStats{
				{
					Source: util.AddressFromString("10.1.1.1"),
					Dest:   util.AddressFromString("10.2.2.2"),
					SPort:  60000,
					DPort:  80,
				},
			},
		},
		HTTP: map[http.Key]*http.RequestStats{
			key: &httpReqStats,
		},
	}
	httpEncoder := newHTTPEncoder(payload)
	httpAggregations, tags := httpEncoder.GetHTTPAggregationsAndTags(payload.Conns[0])

	require.NotNil(t, httpAggregations)
	endpointAggregations := httpAggregations.EndpointAggregations
	require.Len(t, endpointAggregations, 1)
	assert.Equal(t, "/testpath", endpointAggregations[0].Path)
	assert.Equal(t, model.HTTPMethod_Get, endpointAggregations[0].Method)

	assert.Equal(t, tagGnuTLS|tagOpenSSL, tags)

	// Deserialize the encoded latency information & confirm it is correct
	statsByResponseStatus := endpointAggregations[0].StatsByResponseStatus
	assert.Len(t, statsByResponseStatus, 5)

	serializedLatencies := statsByResponseStatus[model.HTTPResponseStatus_Info].Latencies
	sketch := unmarshalSketch(t, serializedLatencies)
	assert.Equal(t, 2.0, sketch.GetCount())
	verifyQuantile(t, sketch, 0.5, 12.5)

	serializedLatencies = statsByResponseStatus[model.HTTPResponseStatus_ClientErr].Latencies
	sketch = unmarshalSketch(t, serializedLatencies)
	assert.Equal(t, 2.0, sketch.GetCount())
	verifyQuantile(t, sketch, 0.5, 3.5)

	serializedLatencies = statsByResponseStatus[model.HTTPResponseStatus_Success].Latencies
	assert.Nil(t, serializedLatencies)
}

func unmarshalSketch(t *testing.T, bytes []byte) *ddsketch.DDSketch {
	var sketchPb sketchpb.DDSketch
	err := proto.Unmarshal(bytes, &sketchPb)
	assert.Nil(t, err)

	ret, err := ddsketch.FromProto(&sketchPb)
	assert.Nil(t, err)

	return ret
}

func verifyQuantile(t *testing.T, sketch *ddsketch.DDSketch, q float64, expectedValue float64) {
	val, err := sketch.GetValueAtQuantile(q)
	assert.Nil(t, err)

	acceptableError := expectedValue * sketch.IndexMapping.RelativeAccuracy()
	assert.True(t, val >= expectedValue-acceptableError)
	assert.True(t, val <= expectedValue+acceptableError)
}<|MERGE_RESOLUTION|>--- conflicted
+++ resolved
@@ -35,33 +35,15 @@
 		http.MethodGet,
 	)
 	var httpStats1 http.RequestStats
-<<<<<<< HEAD
-	for i := range httpStats1 {
-		httpStats1[i].Count = 1
-		httpStats1[i].FirstLatencySample = 10
-		if i < len(httpStats1)/2 {
-			httpStats1[i].Tags = (1 << i)
-		}
-=======
 	for i := 100; i <= 500; i += 100 {
-		httpStats1.AddRequest(i, 10)
->>>>>>> 53c3f627
+		httpStats1.AddRequest(i, 10, 1<<i)
 	}
 
 	httpKey2 := httpKey1
 	httpKey2.Path = "/testpath-2"
 	var httpStats2 http.RequestStats
-<<<<<<< HEAD
-	for i := range httpStats2 {
-		httpStats2[i].Count = 1
-		httpStats2[i].FirstLatencySample = 20
-		if i >= len(httpStats1)/2 {
-			httpStats2[i].Tags = (1 << i)
-		}
-=======
 	for i := 100; i <= 500; i += 100 {
-		httpStats2.AddRequest(i, 20)
->>>>>>> 53c3f627
+		httpStats2.AddRequest(i, 20, 1<<i)
 	}
 
 	in := &network.Connections{
