// Unless explicitly stated otherwise all files in this repository are licensed
// under the Apache License Version 2.0.
// This product includes software developed at Datadog (https://www.datadoghq.com/).
// Copyright 2016-present Datadog, Inc.

package encoding

import (
	"bytes"
	"io"

	model "github.com/DataDog/agent-payload/v5/process"
	"github.com/gogo/protobuf/proto"

	"github.com/DataDog/datadog-agent/pkg/network"
	"github.com/DataDog/datadog-agent/pkg/network/protocols/http"
	"github.com/DataDog/datadog-agent/pkg/network/types"
)

type http2Encoder struct {
	http2AggregationsBuilder *model.HTTP2AggregationsBuilder
	byConnection             *USMConnectionIndex[http.Key, *http.RequestStats]
}

func newHTTP2Encoder(http2Payloads map[http.Key]*http.RequestStats) *http2Encoder {
	if len(http2Payloads) == 0 {
		return nil
	}

	return &http2Encoder{
		byConnection: GroupByConnection("http2", http2Payloads, func(key http.Key) types.ConnectionKey {
			return key.ConnectionKey
		}),
		http2AggregationsBuilder: model.NewHTTP2AggregationsBuilder(nil),
	}
}

func (e *http2Encoder) WriteHTTP2AggregationsAndTags(c network.ConnectionStats, builder *model.ConnectionBuilder) (uint64, map[string]struct{}) {
	if e == nil {
		return 0, nil
	}

	connectionData := e.byConnection.Find(c)
	if connectionData == nil || len(connectionData.Data) == 0 || connectionData.IsPIDCollision(c) {
		return 0, nil
	}

	var (
		staticTags  uint64
		dynamicTags map[string]struct{}
	)

	builder.SetHttp2Aggregations(func(b *bytes.Buffer) {
		staticTags, dynamicTags = e.encodeData(connectionData, b)
	})
	return staticTags, dynamicTags
}

func (e *http2Encoder) encodeData(connectionData *USMConnectionData[http.Key, *http.RequestStats], w io.Writer) (uint64, map[string]struct{}) {
	var staticTags uint64
	dynamicTags := make(map[string]struct{})
	e.http2AggregationsBuilder.Reset(w)

	for _, kvPair := range connectionData.Data {
<<<<<<< HEAD
		e.http2AggregationsBuilder.AddEndpointAggregations(func(http2StatsBuilder *model.HTTPStatsBuilder) {
			key := kvPair.Key
			stats := kvPair.Value

			http2StatsBuilder.SetPath(key.Path.Content)
			http2StatsBuilder.SetFullPath(key.Path.FullPath)
			http2StatsBuilder.SetMethod(uint64(model.HTTPMethod(key.Method)))

			for code, stats := range stats.Data {
				http2StatsBuilder.AddStatsByStatusCode(func(w *model.HTTPStats_StatsByStatusCodeEntryBuilder) {
					w.SetKey(int32(code))
					w.SetValue(func(w *model.HTTPStats_DataBuilder) {
						w.SetCount(uint32(stats.Count))
						if latencies := stats.Latencies; latencies != nil {

							blob, _ := proto.Marshal(latencies.ToProto())
							w.SetLatencies(func(b *bytes.Buffer) {
								b.Write(blob)
							})
						} else {
							w.SetFirstLatencySample(stats.FirstLatencySample)
						}
					})
				})

				staticTags |= stats.StaticTags
				for _, dynamicTag := range stats.DynamicTags {
					dynamicTags[dynamicTag] = struct{}{}
				}
=======
		key := kvPair.Key
		stats := kvPair.Value

		ms := http2StatsPool.Get().(*model.HTTPStats)
		ms.Path = key.Path.Content.Get()
		ms.FullPath = key.Path.FullPath
		ms.Method = model.HTTPMethod(key.Method)
		ms.StatsByStatusCode = e.getDataMap(stats.Data)

		for status, s := range stats.Data {
			data := ms.StatsByStatusCode[int32(status)]
			data.Count = uint32(s.Count)

			if latencies := s.Latencies; latencies != nil {
				blob, _ := proto.Marshal(latencies.ToProto())
				data.Latencies = blob
			} else {
				data.FirstLatencySample = s.FirstLatencySample
			}

			staticTags |= s.StaticTags
			for _, dynamicTag := range s.DynamicTags {
				dynamicTags[dynamicTag] = struct{}{}
>>>>>>> e06ab12d
			}
		})
	}

	return staticTags, dynamicTags
}

func (e *http2Encoder) Close() {
	if e == nil {
		return
	}

	e.byConnection.Close()
}<|MERGE_RESOLUTION|>--- conflicted
+++ resolved
@@ -62,12 +62,11 @@
 	e.http2AggregationsBuilder.Reset(w)
 
 	for _, kvPair := range connectionData.Data {
-<<<<<<< HEAD
 		e.http2AggregationsBuilder.AddEndpointAggregations(func(http2StatsBuilder *model.HTTPStatsBuilder) {
 			key := kvPair.Key
 			stats := kvPair.Value
 
-			http2StatsBuilder.SetPath(key.Path.Content)
+			http2StatsBuilder.SetPath(key.Path.Content.Get())
 			http2StatsBuilder.SetFullPath(key.Path.FullPath)
 			http2StatsBuilder.SetMethod(uint64(model.HTTPMethod(key.Method)))
 
@@ -92,31 +91,6 @@
 				for _, dynamicTag := range stats.DynamicTags {
 					dynamicTags[dynamicTag] = struct{}{}
 				}
-=======
-		key := kvPair.Key
-		stats := kvPair.Value
-
-		ms := http2StatsPool.Get().(*model.HTTPStats)
-		ms.Path = key.Path.Content.Get()
-		ms.FullPath = key.Path.FullPath
-		ms.Method = model.HTTPMethod(key.Method)
-		ms.StatsByStatusCode = e.getDataMap(stats.Data)
-
-		for status, s := range stats.Data {
-			data := ms.StatsByStatusCode[int32(status)]
-			data.Count = uint32(s.Count)
-
-			if latencies := s.Latencies; latencies != nil {
-				blob, _ := proto.Marshal(latencies.ToProto())
-				data.Latencies = blob
-			} else {
-				data.FirstLatencySample = s.FirstLatencySample
-			}
-
-			staticTags |= s.StaticTags
-			for _, dynamicTag := range s.DynamicTags {
-				dynamicTags[dynamicTag] = struct{}{}
->>>>>>> e06ab12d
 			}
 		})
 	}
