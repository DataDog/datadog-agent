// Unless explicitly stated otherwise all files in this repository are licensed
// under the Apache License Version 2.0.
// This product includes software developed at Datadog (https://www.datadoghq.com/).
// Copyright 2016-present Datadog, Inc.

package encoding

import (
	"runtime"
	"testing"

	model "github.com/DataDog/agent-payload/v5/process"
	"github.com/stretchr/testify/require"

	"github.com/DataDog/datadog-agent/pkg/network"
)

func TestFormatRouteIdx(t *testing.T) {

	tests := []struct {
		desc                string
		via                 *network.Via
		routesIn, routesOut map[string]RouteIdx
		idx                 int32
	}{
		{
			desc: "nil via",
			via:  nil,
			idx:  -1,
		},
		{
			desc: "empty via",
			via:  &network.Via{},
			idx:  -1,
		},
		{
			desc:     "empty routes, non-nil via",
			via:      &network.Via{Subnet: network.Subnet{Alias: "foo"}},
			idx:      0,
			routesIn: map[string]RouteIdx{},
			routesOut: map[string]RouteIdx{
				"foo": {Idx: 0, Route: model.Route{Subnet: &model.Subnet{Alias: "foo"}}},
			},
		},
		{
			desc: "non-empty routes, non-nil via with existing alias",
			via:  &network.Via{Subnet: network.Subnet{Alias: "foo"}},
			idx:  0,
			routesIn: map[string]RouteIdx{
				"foo": {Idx: 0, Route: model.Route{Subnet: &model.Subnet{Alias: "foo"}}},
			},
			routesOut: map[string]RouteIdx{
				"foo": {Idx: 0, Route: model.Route{Subnet: &model.Subnet{Alias: "foo"}}},
			},
		},
		{
			desc: "non-empty routes, non-nil via with non-existing alias",
			via:  &network.Via{Subnet: network.Subnet{Alias: "bar"}},
			idx:  1,
			routesIn: map[string]RouteIdx{
				"foo": {Idx: 0, Route: model.Route{Subnet: &model.Subnet{Alias: "foo"}}},
			},
			routesOut: map[string]RouteIdx{
				"foo": {Idx: 0, Route: model.Route{Subnet: &model.Subnet{Alias: "foo"}}},
				"bar": {Idx: 1, Route: model.Route{Subnet: &model.Subnet{Alias: "bar"}}},
			},
		},
	}

	for _, te := range tests {
		t.Run(te.desc, func(t *testing.T) {
			idx := formatRouteIdx(te.via, te.routesIn)
			require.Equal(t, te.idx, idx)
			require.Len(t, te.routesIn, len(te.routesIn), "routes in and out are not equal, expected: %v, actual: %v", te.routesOut, te.routesIn)
			for k, v := range te.routesOut {
				otherv, ok := te.routesIn[k]
				require.True(t, ok, "routes in and out are not equal, expected: %v, actual: %v", te.routesOut, te.routesIn)
				require.Equal(t, v, otherv, "routes in and out are not equal, expected: %v, actual: %v", te.routesOut, te.routesIn)
			}
		})
	}
}

func BenchmarkConnectionReset(b *testing.B) {
	c := new(model.Connection)
	b.ReportAllocs()
	b.ResetTimer()
	for i := 0; i < b.N; i++ {
		c.Reset()
	}
	runtime.KeepAlive(c)
<<<<<<< HEAD
}

func TestFormatProtocols(t *testing.T) {
	tests := []struct {
		name     string
		protocol network.ProtocolType
		want     *model.ProtocolStack
	}{
		{
			name:     "unknown protocol",
			protocol: network.ProtocolUnknown,
			want: &model.ProtocolStack{
				Stack: []model.ProtocolType{
					model.ProtocolType_protocolUnknown,
				},
			},
		},
		{
			name:     "unclassified protocol",
			protocol: network.ProtocolUnclassified,
			want: &model.ProtocolStack{
				Stack: []model.ProtocolType{
					model.ProtocolType_protocolUnknown,
				},
			},
		},
		{
			name:     "http protocol",
			protocol: network.ProtocolHTTP,
			want: &model.ProtocolStack{
				Stack: []model.ProtocolType{
					model.ProtocolType_protocolHTTP,
				},
			},
		},
		{
			name:     "amqp protocol",
			protocol: network.ProtocolAMQP,
			want: &model.ProtocolStack{
				Stack: []model.ProtocolType{
					model.ProtocolType_protocolAMQP,
				},
			},
		},
	}
	for _, tt := range tests {
		t.Run(tt.name, func(t *testing.T) {
			assert.Equalf(t, tt.want, formatProtocol(tt.protocol), "formatProtocol(%v)", tt.protocol)
		})
	}
=======
>>>>>>> 6683a54a
}<|MERGE_RESOLUTION|>--- conflicted
+++ resolved
@@ -89,57 +89,4 @@
 		c.Reset()
 	}
 	runtime.KeepAlive(c)
-<<<<<<< HEAD
-}
-
-func TestFormatProtocols(t *testing.T) {
-	tests := []struct {
-		name     string
-		protocol network.ProtocolType
-		want     *model.ProtocolStack
-	}{
-		{
-			name:     "unknown protocol",
-			protocol: network.ProtocolUnknown,
-			want: &model.ProtocolStack{
-				Stack: []model.ProtocolType{
-					model.ProtocolType_protocolUnknown,
-				},
-			},
-		},
-		{
-			name:     "unclassified protocol",
-			protocol: network.ProtocolUnclassified,
-			want: &model.ProtocolStack{
-				Stack: []model.ProtocolType{
-					model.ProtocolType_protocolUnknown,
-				},
-			},
-		},
-		{
-			name:     "http protocol",
-			protocol: network.ProtocolHTTP,
-			want: &model.ProtocolStack{
-				Stack: []model.ProtocolType{
-					model.ProtocolType_protocolHTTP,
-				},
-			},
-		},
-		{
-			name:     "amqp protocol",
-			protocol: network.ProtocolAMQP,
-			want: &model.ProtocolStack{
-				Stack: []model.ProtocolType{
-					model.ProtocolType_protocolAMQP,
-				},
-			},
-		},
-	}
-	for _, tt := range tests {
-		t.Run(tt.name, func(t *testing.T) {
-			assert.Equalf(t, tt.want, formatProtocol(tt.protocol), "formatProtocol(%v)", tt.protocol)
-		})
-	}
-=======
->>>>>>> 6683a54a
 }