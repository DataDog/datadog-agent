// Unless explicitly stated otherwise all files in this repository are licensed
// under the Apache License Version 2.0.
// This product includes software developed at Datadog (https://www.datadoghq.com/).
// Copyright 2016-present Datadog, Inc.

package marshal

import (
	"bytes"
	"io"

	model "github.com/DataDog/agent-payload/v5/process"

	"github.com/DataDog/datadog-agent/pkg/network"
	"github.com/DataDog/datadog-agent/pkg/network/protocols/kafka"
	"github.com/DataDog/datadog-agent/pkg/network/types"
)

type kafkaEncoder struct {
	kafkaAggregationsBuilder *model.DataStreamsAggregationsBuilder
	byConnection             *USMConnectionIndex[kafka.Key, *kafka.RequestStats]
}

func newKafkaEncoder(kafkaPayloads map[kafka.Key]*kafka.RequestStats) *kafkaEncoder {
	if len(kafkaPayloads) == 0 {
		return nil
	}

	return &kafkaEncoder{
		kafkaAggregationsBuilder: model.NewDataStreamsAggregationsBuilder(nil),
		byConnection: GroupByConnection("kafka", kafkaPayloads, func(key kafka.Key) types.ConnectionKey {
			return key.ConnectionKey
		}),
	}
}

func (e *kafkaEncoder) WriteKafkaAggregations(c network.ConnectionStats, builder *model.ConnectionBuilder) uint64 {
	if e == nil {
		return 0
	}

	connectionData := e.byConnection.Find(c)
	if connectionData == nil || len(connectionData.Data) == 0 || connectionData.IsPIDCollision(c) {
		return 0
	}

	staticTags := uint64(0)
	builder.SetDataStreamsAggregations(func(b *bytes.Buffer) {
		staticTags = e.encodeData(connectionData, b)
	})
	return staticTags
}

<<<<<<< HEAD
func (e *kafkaEncoder) encodeData(connectionData *USMConnectionData[kafka.Key, *kafka.RequestStats], w io.Writer) {
=======
func (e *kafkaEncoder) encodeData(connectionData *USMConnectionData[kafka.Key, *kafka.RequestStat], w io.Writer) uint64 {
	var staticTags uint64
>>>>>>> 15d69515
	e.kafkaAggregationsBuilder.Reset(w)

	for _, kv := range connectionData.Data {
		key := kv.Key
		stats := kv.Value
		staticTags |= stats.StaticTags
		e.kafkaAggregationsBuilder.AddKafkaAggregations(func(builder *model.KafkaAggregationBuilder) {
			builder.SetHeader(func(header *model.KafkaRequestHeaderBuilder) {
				header.SetRequest_type(uint32(key.RequestAPIKey))
				header.SetRequest_version(uint32(key.RequestVersion))
			})
			builder.SetTopic(key.TopicName)
			for statusCode, requestStat := range stats.ErrorCodeToStat {
				if requestStat.Count == 0 {
					continue
				}
				builder.AddStatsByStatusCode(func(statsByStatusCodeBuilder *model.KafkaAggregation_StatsByStatusCodeEntryBuilder) {
					statsByStatusCodeBuilder.SetKey(int32(statusCode))
					statsByStatusCodeBuilder.SetValue(func(kafkaStatsBuilder *model.KafkaStatsBuilder) {
						kafkaStatsBuilder.SetCount(uint32(requestStat.Count))
					})
				})
			}
		})
	}
	return staticTags
}

func (e *kafkaEncoder) Close() {
	if e == nil {
		return
	}

	e.byConnection.Close()
}<|MERGE_RESOLUTION|>--- conflicted
+++ resolved
@@ -51,18 +51,13 @@
 	return staticTags
 }
 
-<<<<<<< HEAD
-func (e *kafkaEncoder) encodeData(connectionData *USMConnectionData[kafka.Key, *kafka.RequestStats], w io.Writer) {
-=======
-func (e *kafkaEncoder) encodeData(connectionData *USMConnectionData[kafka.Key, *kafka.RequestStat], w io.Writer) uint64 {
+func (e *kafkaEncoder) encodeData(connectionData *USMConnectionData[kafka.Key, *kafka.RequestStats], w io.Writer) uint64 {
 	var staticTags uint64
->>>>>>> 15d69515
 	e.kafkaAggregationsBuilder.Reset(w)
 
 	for _, kv := range connectionData.Data {
 		key := kv.Key
 		stats := kv.Value
-		staticTags |= stats.StaticTags
 		e.kafkaAggregationsBuilder.AddKafkaAggregations(func(builder *model.KafkaAggregationBuilder) {
 			builder.SetHeader(func(header *model.KafkaRequestHeaderBuilder) {
 				header.SetRequest_type(uint32(key.RequestAPIKey))
@@ -79,6 +74,7 @@
 						kafkaStatsBuilder.SetCount(uint32(requestStat.Count))
 					})
 				})
+				staticTags |= requestStat.StaticTags
 			}
 		})
 	}
