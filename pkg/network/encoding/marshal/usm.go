--- conflicted
+++ resolved
@@ -54,11 +54,7 @@
 		lookupFn: USMLookup[K, V],
 
 		// Experimental: Connection Rollups
-<<<<<<< HEAD
-		enableConnectionRollup: config.SystemProbe.GetBool("network_config.enable_connection_rollup"),
-=======
 		enableConnectionRollup: config.SystemProbe.GetBool("service_monitoring_config.enable_connection_rollup"),
->>>>>>> 8e6d4df2
 	}
 
 	// The map intended to calculate how many entries we actually need in byConnection.data, and for each entry
@@ -97,13 +93,10 @@
 // Find returns a `USMConnectionData` object associated to given `network.ConnectionStats`
 // The returned object will include all USM aggregation associated to this connection
 func (bc *USMConnectionIndex[K, V]) Find(c network.ConnectionStats) *USMConnectionData[K, V] {
-<<<<<<< HEAD
 	if c.Type != network.TCP {
 		return nil
 	}
 
-=======
->>>>>>> 8e6d4df2
 	result := bc.find(c)
 	if result != nil {
 		// Mark `USMConnectionData` as claimed for the purposes of orphan
