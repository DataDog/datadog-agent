// Unless explicitly stated otherwise all files in this repository are licensed
// under the Apache License Version 2.0.
// This product includes software developed at Datadog (https://www.datadoghq.com/).
// Copyright 2016-present Datadog, Inc.

package marshal

import (
	"testing"

	"github.com/gogo/protobuf/proto"
	"github.com/stretchr/testify/assert"
	"github.com/stretchr/testify/require"
	"github.com/stretchr/testify/suite"

	model "github.com/DataDog/agent-payload/v5/process"

	"github.com/DataDog/datadog-agent/pkg/network"
	"github.com/DataDog/datadog-agent/pkg/network/protocols/postgres"
	"github.com/DataDog/datadog-agent/pkg/process/util"
)

const (
	postgresClientPort = uint16(2345)
	postgresServerPort = uint16(5432)
	tableName          = "TableName"
)

var (
	postgresDefaultConnection = network.ConnectionStats{
		Source: localhost,
		Dest:   localhost,
		SPort:  postgresClientPort,
		DPort:  postgresServerPort,
	}
)

type PostgresSuite struct {
	suite.Suite
}

func TestPostgresStats(t *testing.T) {
	skipIfNotLinux(t)
	suite.Run(t, &PostgresSuite{})
}

func (s *PostgresSuite) TestFormatPostgresStats() {
	t := s.T()

	selectKey := postgres.NewKey(
		localhost,
		localhost,
		postgresClientPort,
		postgresServerPort,
		postgres.SelectOP,
		tableName,
	)
	insertKey := postgres.NewKey(
		localhost,
		localhost,
		postgresClientPort,
		postgresServerPort,
		postgres.InsertOP,
		tableName,
	)
<<<<<<< HEAD
	truncateKey := postgres.NewKey(
=======
	updateKey := postgres.NewKey(
>>>>>>> fddbf0e6
		localhost,
		localhost,
		postgresClientPort,
		postgresServerPort,
<<<<<<< HEAD
		postgres.TruncateTableOP,
=======
		postgres.UpdateOP,
		tableName,
	)
	createKey := postgres.NewKey(
		localhost,
		localhost,
		postgresClientPort,
		postgresServerPort,
		postgres.CreateTableOP,
		tableName,
	)
	dropKey := postgres.NewKey(
		localhost,
		localhost,
		postgresClientPort,
		postgresServerPort,
		postgres.DropTableOP,
>>>>>>> fddbf0e6
		tableName,
	)

	in := &network.Connections{
		BufferedData: network.BufferedData{
			Conns: []network.ConnectionStats{
				postgresDefaultConnection,
			},
		},
		Postgres: map[postgres.Key]*postgres.RequestStat{
			selectKey: {
				Count:              10,
				FirstLatencySample: 5,
			},
			insertKey: {
				Count:              10,
				FirstLatencySample: 5,
			},
<<<<<<< HEAD
			truncateKey: {
=======
			updateKey: {
				Count:              10,
				FirstLatencySample: 5,
			},
			createKey: {
				Count:              10,
				FirstLatencySample: 5,
			},
			dropKey: {
>>>>>>> fddbf0e6
				Count:              10,
				FirstLatencySample: 5,
			},
		},
	}
	out := &model.DatabaseAggregations{
		Aggregations: []*model.DatabaseStats{
			{
				DbStats: &model.DatabaseStats_Postgres{
					Postgres: &model.PostgresStats{
						TableName:          tableName,
						Operation:          model.PostgresOperation_PostgresSelectOp,
						FirstLatencySample: 5,
						Count:              10,
					},
				},
			},
			{
				DbStats: &model.DatabaseStats_Postgres{
					Postgres: &model.PostgresStats{
						TableName:          tableName,
						Operation:          model.PostgresOperation_PostgresInsertOp,
						FirstLatencySample: 5,
						Count:              10,
					},
				},
			},
			{
				DbStats: &model.DatabaseStats_Postgres{
					Postgres: &model.PostgresStats{
						TableName:          tableName,
<<<<<<< HEAD
						Operation:          model.PostgresOperation_PostgresTruncateOp,
=======
						Operation:          model.PostgresOperation_PostgresUpdateOp,
						FirstLatencySample: 5,
						Count:              10,
					},
				},
			},
			{
				DbStats: &model.DatabaseStats_Postgres{
					Postgres: &model.PostgresStats{
						TableName:          tableName,
						Operation:          model.PostgresOperation_PostgresCreateOp,
						FirstLatencySample: 5,
						Count:              10,
					},
				},
			},
			{
				DbStats: &model.DatabaseStats_Postgres{
					Postgres: &model.PostgresStats{
						TableName:          tableName,
						Operation:          model.PostgresOperation_PostgresDropOp,
>>>>>>> fddbf0e6
						FirstLatencySample: 5,
						Count:              10,
					},
				},
			},
		},
	}

	encoder := newPostgresEncoder(in.Postgres)
	t.Cleanup(encoder.Close)

	aggregations := getPostgresAggregations(t, encoder, in.Conns[0])

	require.NotNil(t, aggregations)
	assert.ElementsMatch(t, out.Aggregations, aggregations.Aggregations)
}

func (s *PostgresSuite) TestPostgresIDCollisionRegression() {
	t := s.T()
	assert := assert.New(t)
	connections := []network.ConnectionStats{
		{
			Source: localhost,
			SPort:  postgresClientPort,
			Dest:   localhost,
			DPort:  postgresServerPort,
			Pid:    1,
		},
		{
			Source: localhost,
			SPort:  postgresClientPort,
			Dest:   localhost,
			DPort:  postgresServerPort,
			Pid:    2,
		},
	}

	postgresKey := postgres.NewKey(
		localhost,
		localhost,
		postgresClientPort,
		postgresServerPort,
		postgres.SelectOP,
		tableName,
	)

	in := &network.Connections{
		BufferedData: network.BufferedData{
			Conns: connections,
		},
		Postgres: map[postgres.Key]*postgres.RequestStat{
			postgresKey: {
				Count:              10,
				FirstLatencySample: 3,
			},
		},
	}

	encoder := newPostgresEncoder(in.Postgres)
	t.Cleanup(encoder.Close)
	aggregations := getPostgresAggregations(t, encoder, in.Conns[0])

	// assert that the first connection matching the Postgres data will get back a non-nil result
	assert.Equal(tableName, aggregations.Aggregations[0].GetPostgres().GetTableName())
	assert.Equal(uint32(10), aggregations.Aggregations[0].GetPostgres().GetCount())
	assert.Equal(float64(3), aggregations.Aggregations[0].GetPostgres().GetFirstLatencySample())

	// assert that the other connections sharing the same (source,destination)
	// addresses but different PIDs *won't* be associated with the Postgres stats
	// object
	streamer := NewProtoTestStreamer[*model.Connection]()
	encoder.WritePostgresAggregations(in.Conns[1], model.NewConnectionBuilder(streamer))
	var conn model.Connection
	streamer.Unwrap(t, &conn)
	assert.Empty(conn.DataStreamsAggregations)
}

func (s *PostgresSuite) TestPostgresLocalhostScenario() {
	t := s.T()
	assert := assert.New(t)
	connections := []network.ConnectionStats{
		{
			Source: localhost,
			SPort:  postgresClientPort,
			Dest:   localhost,
			DPort:  postgresServerPort,
			Pid:    1,
		},
		{
			Source: localhost,
			SPort:  postgresServerPort,
			Dest:   localhost,
			DPort:  postgresClientPort,
			Pid:    2,
		},
	}

	postgresKey := postgres.NewKey(
		localhost,
		localhost,
		postgresClientPort,
		postgresServerPort,
		postgres.InsertOP,
		tableName,
	)

	in := &network.Connections{
		BufferedData: network.BufferedData{
			Conns: connections,
		},
		Postgres: map[postgres.Key]*postgres.RequestStat{
			postgresKey: {
				Count:              10,
				FirstLatencySample: 2,
			},
		},
	}

	encoder := newPostgresEncoder(in.Postgres)
	t.Cleanup(encoder.Close)

	// assert that both ends (client:server, server:client) of the connection
	// will have Postgres stats
	for _, conn := range in.Conns {
		aggregations := getPostgresAggregations(t, encoder, conn)
		assert.Equal(tableName, aggregations.Aggregations[0].GetPostgres().GetTableName())
		assert.Equal(uint32(10), aggregations.Aggregations[0].GetPostgres().GetCount())
		assert.Equal(float64(2), aggregations.Aggregations[0].GetPostgres().GetFirstLatencySample())
	}
}

func getPostgresAggregations(t *testing.T, encoder *postgresEncoder, c network.ConnectionStats) *model.DatabaseAggregations {
	streamer := NewProtoTestStreamer[*model.Connection]()
	encoder.WritePostgresAggregations(c, model.NewConnectionBuilder(streamer))

	var conn model.Connection
	streamer.Unwrap(t, &conn)

	var aggregations model.DatabaseAggregations
	err := proto.Unmarshal(conn.DatabaseAggregations, &aggregations)
	require.NoError(t, err)

	return &aggregations
}

func generateBenchMarkPayloadPostgres(sourcePortsMax, destPortsMax uint16) network.Connections {
	localhost := util.AddressFromString("127.0.0.1")

	payload := network.Connections{
		BufferedData: network.BufferedData{
			Conns: make([]network.ConnectionStats, sourcePortsMax*destPortsMax),
		},
		Postgres: make(map[postgres.Key]*postgres.RequestStat),
	}

	for sport := uint16(0); sport < sourcePortsMax; sport++ {
		for dport := uint16(0); dport < destPortsMax; dport++ {
			index := sport*sourcePortsMax + dport

			payload.Conns[index].Dest = localhost
			payload.Conns[index].Source = localhost
			payload.Conns[index].DPort = dport + 1
			payload.Conns[index].SPort = sport + 1
			if index%2 == 0 {
				payload.Conns[index].IPTranslation = &network.IPTranslation{
					ReplSrcIP:   localhost,
					ReplDstIP:   localhost,
					ReplSrcPort: dport + 1,
					ReplDstPort: sport + 1,
				}
			}

			payload.Postgres[postgres.NewKey(
				localhost,
				localhost,
				sport+1,
				dport+1,
				postgres.SelectOP,
				tableName,
			)] = &postgres.RequestStat{
				Count:              10,
				FirstLatencySample: 5,
			}
		}
	}

	return payload
}

func commonBenchmarkPostgresEncoder(b *testing.B, numberOfPorts uint16) {
	payload := generateBenchMarkPayloadPostgres(numberOfPorts, numberOfPorts)
	streamer := NewProtoTestStreamer[*model.Connection]()
	a := model.NewConnectionBuilder(streamer)
	b.ResetTimer()
	b.ReportAllocs()
	var h *postgresEncoder
	for i := 0; i < b.N; i++ {
		h = newPostgresEncoder(payload.Postgres)
		streamer.Reset()
		for _, conn := range payload.Conns {
			h.WritePostgresAggregations(conn, a)
		}
		h.Close()
	}
}

func BenchmarkPostgresEncoder100Requests(b *testing.B) {
	commonBenchmarkPostgresEncoder(b, 10)
}

func BenchmarkPostgresEncoder10000Requests(b *testing.B) {
	commonBenchmarkPostgresEncoder(b, 100)
}<|MERGE_RESOLUTION|>--- conflicted
+++ resolved
@@ -63,36 +63,36 @@
 		postgres.InsertOP,
 		tableName,
 	)
-<<<<<<< HEAD
+	updateKey := postgres.NewKey(
+		localhost,
+		localhost,
+		postgresClientPort,
+		postgresServerPort,
+		postgres.UpdateOP,
+		tableName,
+	)
+	createKey := postgres.NewKey(
+		localhost,
+		localhost,
+		postgresClientPort,
+		postgresServerPort,
+		postgres.CreateTableOP,
+		tableName,
+	)
+	dropKey := postgres.NewKey(
+		localhost,
+		localhost,
+		postgresClientPort,
+		postgresServerPort,
+		postgres.DropTableOP,
+		tableName,
+	)
 	truncateKey := postgres.NewKey(
-=======
-	updateKey := postgres.NewKey(
->>>>>>> fddbf0e6
-		localhost,
-		localhost,
-		postgresClientPort,
-		postgresServerPort,
-<<<<<<< HEAD
+		localhost,
+		localhost,
+		postgresClientPort,
+		postgresServerPort,
 		postgres.TruncateTableOP,
-=======
-		postgres.UpdateOP,
-		tableName,
-	)
-	createKey := postgres.NewKey(
-		localhost,
-		localhost,
-		postgresClientPort,
-		postgresServerPort,
-		postgres.CreateTableOP,
-		tableName,
-	)
-	dropKey := postgres.NewKey(
-		localhost,
-		localhost,
-		postgresClientPort,
-		postgresServerPort,
-		postgres.DropTableOP,
->>>>>>> fddbf0e6
 		tableName,
 	)
 
@@ -111,9 +111,10 @@
 				Count:              10,
 				FirstLatencySample: 5,
 			},
-<<<<<<< HEAD
 			truncateKey: {
-=======
+				Count:              10,
+				FirstLatencySample: 5,
+			},
 			updateKey: {
 				Count:              10,
 				FirstLatencySample: 5,
@@ -123,7 +124,6 @@
 				FirstLatencySample: 5,
 			},
 			dropKey: {
->>>>>>> fddbf0e6
 				Count:              10,
 				FirstLatencySample: 5,
 			},
@@ -155,31 +155,37 @@
 				DbStats: &model.DatabaseStats_Postgres{
 					Postgres: &model.PostgresStats{
 						TableName:          tableName,
-<<<<<<< HEAD
+						Operation:          model.PostgresOperation_PostgresUpdateOp,
+						FirstLatencySample: 5,
+						Count:              10,
+					},
+				},
+			},
+			{
+				DbStats: &model.DatabaseStats_Postgres{
+					Postgres: &model.PostgresStats{
+						TableName:          tableName,
+						Operation:          model.PostgresOperation_PostgresCreateOp,
+						FirstLatencySample: 5,
+						Count:              10,
+					},
+				},
+			},
+			{
+				DbStats: &model.DatabaseStats_Postgres{
+					Postgres: &model.PostgresStats{
+						TableName:          tableName,
+						Operation:          model.PostgresOperation_PostgresDropOp,
+						FirstLatencySample: 5,
+						Count:              10,
+					},
+				},
+			},
+			{
+				DbStats: &model.DatabaseStats_Postgres{
+					Postgres: &model.PostgresStats{
+						TableName:          tableName,
 						Operation:          model.PostgresOperation_PostgresTruncateOp,
-=======
-						Operation:          model.PostgresOperation_PostgresUpdateOp,
-						FirstLatencySample: 5,
-						Count:              10,
-					},
-				},
-			},
-			{
-				DbStats: &model.DatabaseStats_Postgres{
-					Postgres: &model.PostgresStats{
-						TableName:          tableName,
-						Operation:          model.PostgresOperation_PostgresCreateOp,
-						FirstLatencySample: 5,
-						Count:              10,
-					},
-				},
-			},
-			{
-				DbStats: &model.DatabaseStats_Postgres{
-					Postgres: &model.PostgresStats{
-						TableName:          tableName,
-						Operation:          model.PostgresOperation_PostgresDropOp,
->>>>>>> fddbf0e6
 						FirstLatencySample: 5,
 						Count:              10,
 					},
