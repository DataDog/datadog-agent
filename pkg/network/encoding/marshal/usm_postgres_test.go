--- conflicted
+++ resolved
@@ -95,7 +95,6 @@
 		postgres.DeleteTableOP,
 		tableName,
 	)
-
 	alterKey := postgres.NewKey(
 		localhost,
 		localhost,
@@ -120,23 +119,23 @@
 				Count:              10,
 				FirstLatencySample: 5,
 			},
-<<<<<<< HEAD
+			deleteKey: {
+				Count:              10,
+				FirstLatencySample: 5,
+			},
+			updateKey: {
+				Count:              10,
+				FirstLatencySample: 5,
+			},
+			createKey: {
+				Count:              10,
+				FirstLatencySample: 5,
+			},
+			dropKey: {
+				Count:              10,
+				FirstLatencySample: 5,
+			},
 			alterKey: {
-=======
-			deleteKey: {
-				Count:              10,
-				FirstLatencySample: 5,
-			},
-			updateKey: {
-				Count:              10,
-				FirstLatencySample: 5,
-			},
-			createKey: {
-				Count:              10,
-				FirstLatencySample: 5,
-			},
-			dropKey: {
->>>>>>> f125445e
 				Count:              10,
 				FirstLatencySample: 5,
 			},
@@ -168,41 +167,47 @@
 				DbStats: &model.DatabaseStats_Postgres{
 					Postgres: &model.PostgresStats{
 						TableName:          tableName,
-<<<<<<< HEAD
+						Operation:          model.PostgresOperation_PostgresUpdateOp,
+						FirstLatencySample: 5,
+						Count:              10,
+					},
+				},
+			},
+			{
+				DbStats: &model.DatabaseStats_Postgres{
+					Postgres: &model.PostgresStats{
+						TableName:          tableName,
+						Operation:          model.PostgresOperation_PostgresCreateOp,
+						FirstLatencySample: 5,
+						Count:              10,
+					},
+				},
+			},
+			{
+				DbStats: &model.DatabaseStats_Postgres{
+					Postgres: &model.PostgresStats{
+						TableName:          tableName,
+						Operation:          model.PostgresOperation_PostgresDropOp,
+						FirstLatencySample: 5,
+						Count:              10,
+					},
+				},
+			},
+			{
+				DbStats: &model.DatabaseStats_Postgres{
+					Postgres: &model.PostgresStats{
+						TableName:          tableName,
+						Operation:          model.PostgresOperation_PostgresDeleteOp,
+						FirstLatencySample: 5,
+						Count:              10,
+					},
+				},
+			},
+			{
+				DbStats: &model.DatabaseStats_Postgres{
+					Postgres: &model.PostgresStats{
+						TableName:          tableName,
 						Operation:          model.PostgresOperation_PostgresAlterOp,
-=======
-						Operation:          model.PostgresOperation_PostgresUpdateOp,
-						FirstLatencySample: 5,
-						Count:              10,
-					},
-				},
-			},
-			{
-				DbStats: &model.DatabaseStats_Postgres{
-					Postgres: &model.PostgresStats{
-						TableName:          tableName,
-						Operation:          model.PostgresOperation_PostgresCreateOp,
-						FirstLatencySample: 5,
-						Count:              10,
-					},
-				},
-			},
-			{
-				DbStats: &model.DatabaseStats_Postgres{
-					Postgres: &model.PostgresStats{
-						TableName:          tableName,
-						Operation:          model.PostgresOperation_PostgresDropOp,
-						FirstLatencySample: 5,
-						Count:              10,
-					},
-				},
-			},
-			{
-				DbStats: &model.DatabaseStats_Postgres{
-					Postgres: &model.PostgresStats{
-						TableName:          tableName,
-						Operation:          model.PostgresOperation_PostgresDeleteOp,
->>>>>>> f125445e
 						FirstLatencySample: 5,
 						Count:              10,
 					},
