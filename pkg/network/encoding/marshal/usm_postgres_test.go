// Unless explicitly stated otherwise all files in this repository are licensed
// under the Apache License Version 2.0.
// This product includes software developed at Datadog (https://www.datadoghq.com/).
// Copyright 2016-present Datadog, Inc.

package marshal

import (
	"testing"

	"github.com/gogo/protobuf/proto"
	"github.com/stretchr/testify/assert"
	"github.com/stretchr/testify/require"
	"github.com/stretchr/testify/suite"

	model "github.com/DataDog/agent-payload/v5/process"

	"github.com/DataDog/datadog-agent/pkg/network"
	"github.com/DataDog/datadog-agent/pkg/network/protocols/postgres"
	"github.com/DataDog/datadog-agent/pkg/process/util"
)

const (
	postgresClientPort = uint16(2345)
	postgresServerPort = uint16(5432)
	tableName          = "TableName"
)

var (
	postgresDefaultConnection = network.ConnectionStats{
		Source: localhost,
		Dest:   localhost,
		SPort:  postgresClientPort,
		DPort:  postgresServerPort,
	}
)

type PostgresSuite struct {
	suite.Suite
}

func TestPostgresStats(t *testing.T) {
	skipIfNotLinux(t)
	suite.Run(t, &PostgresSuite{})
}

func (s *PostgresSuite) TestFormatPostgresStats() {
	t := s.T()

	selectKey := postgres.NewKey(
		localhost,
		localhost,
		postgresClientPort,
		postgresServerPort,
		postgres.SelectOP,
		tableName,
	)
	insertKey := postgres.NewKey(
		localhost,
		localhost,
		postgresClientPort,
		postgresServerPort,
		postgres.InsertOP,
		tableName,
	)
	updateKey := postgres.NewKey(
		localhost,
		localhost,
		postgresClientPort,
		postgresServerPort,
		postgres.UpdateOP,
		tableName,
	)
	createKey := postgres.NewKey(
		localhost,
		localhost,
		postgresClientPort,
		postgresServerPort,
		postgres.CreateTableOP,
		tableName,
	)
	dropKey := postgres.NewKey(
		localhost,
		localhost,
		postgresClientPort,
		postgresServerPort,
		postgres.DropTableOP,
		tableName,
	)
	deleteKey := postgres.NewKey(
		localhost,
		localhost,
		postgresClientPort,
		postgresServerPort,
		postgres.DeleteTableOP,
		tableName,
	)
<<<<<<< HEAD
	truncateKey := postgres.NewKey(
=======
	alterKey := postgres.NewKey(
>>>>>>> 3a589842
		localhost,
		localhost,
		postgresClientPort,
		postgresServerPort,
<<<<<<< HEAD
		postgres.TruncateTableOP,
=======
		postgres.AlterTableOP,
>>>>>>> 3a589842
		tableName,
	)

	in := &network.Connections{
		BufferedData: network.BufferedData{
			Conns: []network.ConnectionStats{
				postgresDefaultConnection,
			},
		},
		Postgres: map[postgres.Key]*postgres.RequestStat{
			selectKey: {
				Count:              10,
				FirstLatencySample: 5,
			},
			insertKey: {
				Count:              10,
				FirstLatencySample: 5,
			},
			deleteKey: {
				Count:              10,
				FirstLatencySample: 5,
			},
			truncateKey: {
				Count:              10,
				FirstLatencySample: 5,
			},
			updateKey: {
				Count:              10,
				FirstLatencySample: 5,
			},
			createKey: {
				Count:              10,
				FirstLatencySample: 5,
			},
			dropKey: {
				Count:              10,
				FirstLatencySample: 5,
			},
			alterKey: {
				Count:              10,
				FirstLatencySample: 5,
			},
		},
	}
	out := &model.DatabaseAggregations{
		Aggregations: []*model.DatabaseStats{
			{
				DbStats: &model.DatabaseStats_Postgres{
					Postgres: &model.PostgresStats{
						TableName:          tableName,
						Operation:          model.PostgresOperation_PostgresSelectOp,
						FirstLatencySample: 5,
						Count:              10,
					},
				},
			},
			{
				DbStats: &model.DatabaseStats_Postgres{
					Postgres: &model.PostgresStats{
						TableName:          tableName,
						Operation:          model.PostgresOperation_PostgresInsertOp,
						FirstLatencySample: 5,
						Count:              10,
					},
				},
			},
			{
				DbStats: &model.DatabaseStats_Postgres{
					Postgres: &model.PostgresStats{
						TableName:          tableName,
						Operation:          model.PostgresOperation_PostgresUpdateOp,
						FirstLatencySample: 5,
						Count:              10,
					},
				},
			},
			{
				DbStats: &model.DatabaseStats_Postgres{
					Postgres: &model.PostgresStats{
						TableName:          tableName,
						Operation:          model.PostgresOperation_PostgresCreateOp,
						FirstLatencySample: 5,
						Count:              10,
					},
				},
			},
			{
				DbStats: &model.DatabaseStats_Postgres{
					Postgres: &model.PostgresStats{
						TableName:          tableName,
						Operation:          model.PostgresOperation_PostgresDropOp,
						FirstLatencySample: 5,
						Count:              10,
					},
				},
			},
			{
				DbStats: &model.DatabaseStats_Postgres{
					Postgres: &model.PostgresStats{
						TableName:          tableName,
						Operation:          model.PostgresOperation_PostgresDeleteOp,
						FirstLatencySample: 5,
						Count:              10,
					},
				},
			},
			{
				DbStats: &model.DatabaseStats_Postgres{
					Postgres: &model.PostgresStats{
						TableName:          tableName,
<<<<<<< HEAD
						Operation:          model.PostgresOperation_PostgresTruncateOp,
=======
						Operation:          model.PostgresOperation_PostgresAlterOp,
>>>>>>> 3a589842
						FirstLatencySample: 5,
						Count:              10,
					},
				},
			},
		},
	}

	encoder := newPostgresEncoder(in.Postgres)
	t.Cleanup(encoder.Close)

	aggregations := getPostgresAggregations(t, encoder, in.Conns[0])

	require.NotNil(t, aggregations)
	assert.ElementsMatch(t, out.Aggregations, aggregations.Aggregations)
}

func (s *PostgresSuite) TestPostgresIDCollisionRegression() {
	t := s.T()
	assert := assert.New(t)
	connections := []network.ConnectionStats{
		{
			Source: localhost,
			SPort:  postgresClientPort,
			Dest:   localhost,
			DPort:  postgresServerPort,
			Pid:    1,
		},
		{
			Source: localhost,
			SPort:  postgresClientPort,
			Dest:   localhost,
			DPort:  postgresServerPort,
			Pid:    2,
		},
	}

	postgresKey := postgres.NewKey(
		localhost,
		localhost,
		postgresClientPort,
		postgresServerPort,
		postgres.SelectOP,
		tableName,
	)

	in := &network.Connections{
		BufferedData: network.BufferedData{
			Conns: connections,
		},
		Postgres: map[postgres.Key]*postgres.RequestStat{
			postgresKey: {
				Count:              10,
				FirstLatencySample: 3,
			},
		},
	}

	encoder := newPostgresEncoder(in.Postgres)
	t.Cleanup(encoder.Close)
	aggregations := getPostgresAggregations(t, encoder, in.Conns[0])

	// assert that the first connection matching the Postgres data will get back a non-nil result
	assert.Equal(tableName, aggregations.Aggregations[0].GetPostgres().GetTableName())
	assert.Equal(uint32(10), aggregations.Aggregations[0].GetPostgres().GetCount())
	assert.Equal(float64(3), aggregations.Aggregations[0].GetPostgres().GetFirstLatencySample())

	// assert that the other connections sharing the same (source,destination)
	// addresses but different PIDs *won't* be associated with the Postgres stats
	// object
	streamer := NewProtoTestStreamer[*model.Connection]()
	encoder.WritePostgresAggregations(in.Conns[1], model.NewConnectionBuilder(streamer))
	var conn model.Connection
	streamer.Unwrap(t, &conn)
	assert.Empty(conn.DataStreamsAggregations)
}

func (s *PostgresSuite) TestPostgresLocalhostScenario() {
	t := s.T()
	assert := assert.New(t)
	connections := []network.ConnectionStats{
		{
			Source: localhost,
			SPort:  postgresClientPort,
			Dest:   localhost,
			DPort:  postgresServerPort,
			Pid:    1,
		},
		{
			Source: localhost,
			SPort:  postgresServerPort,
			Dest:   localhost,
			DPort:  postgresClientPort,
			Pid:    2,
		},
	}

	postgresKey := postgres.NewKey(
		localhost,
		localhost,
		postgresClientPort,
		postgresServerPort,
		postgres.InsertOP,
		tableName,
	)

	in := &network.Connections{
		BufferedData: network.BufferedData{
			Conns: connections,
		},
		Postgres: map[postgres.Key]*postgres.RequestStat{
			postgresKey: {
				Count:              10,
				FirstLatencySample: 2,
			},
		},
	}

	encoder := newPostgresEncoder(in.Postgres)
	t.Cleanup(encoder.Close)

	// assert that both ends (client:server, server:client) of the connection
	// will have Postgres stats
	for _, conn := range in.Conns {
		aggregations := getPostgresAggregations(t, encoder, conn)
		assert.Equal(tableName, aggregations.Aggregations[0].GetPostgres().GetTableName())
		assert.Equal(uint32(10), aggregations.Aggregations[0].GetPostgres().GetCount())
		assert.Equal(float64(2), aggregations.Aggregations[0].GetPostgres().GetFirstLatencySample())
	}
}

func getPostgresAggregations(t *testing.T, encoder *postgresEncoder, c network.ConnectionStats) *model.DatabaseAggregations {
	streamer := NewProtoTestStreamer[*model.Connection]()
	encoder.WritePostgresAggregations(c, model.NewConnectionBuilder(streamer))

	var conn model.Connection
	streamer.Unwrap(t, &conn)

	var aggregations model.DatabaseAggregations
	err := proto.Unmarshal(conn.DatabaseAggregations, &aggregations)
	require.NoError(t, err)

	return &aggregations
}

func generateBenchMarkPayloadPostgres(sourcePortsMax, destPortsMax uint16) network.Connections {
	localhost := util.AddressFromString("127.0.0.1")

	payload := network.Connections{
		BufferedData: network.BufferedData{
			Conns: make([]network.ConnectionStats, sourcePortsMax*destPortsMax),
		},
		Postgres: make(map[postgres.Key]*postgres.RequestStat),
	}

	for sport := uint16(0); sport < sourcePortsMax; sport++ {
		for dport := uint16(0); dport < destPortsMax; dport++ {
			index := sport*sourcePortsMax + dport

			payload.Conns[index].Dest = localhost
			payload.Conns[index].Source = localhost
			payload.Conns[index].DPort = dport + 1
			payload.Conns[index].SPort = sport + 1
			if index%2 == 0 {
				payload.Conns[index].IPTranslation = &network.IPTranslation{
					ReplSrcIP:   localhost,
					ReplDstIP:   localhost,
					ReplSrcPort: dport + 1,
					ReplDstPort: sport + 1,
				}
			}

			payload.Postgres[postgres.NewKey(
				localhost,
				localhost,
				sport+1,
				dport+1,
				postgres.SelectOP,
				tableName,
			)] = &postgres.RequestStat{
				Count:              10,
				FirstLatencySample: 5,
			}
		}
	}

	return payload
}

func commonBenchmarkPostgresEncoder(b *testing.B, numberOfPorts uint16) {
	payload := generateBenchMarkPayloadPostgres(numberOfPorts, numberOfPorts)
	streamer := NewProtoTestStreamer[*model.Connection]()
	a := model.NewConnectionBuilder(streamer)
	b.ResetTimer()
	b.ReportAllocs()
	var h *postgresEncoder
	for i := 0; i < b.N; i++ {
		h = newPostgresEncoder(payload.Postgres)
		streamer.Reset()
		for _, conn := range payload.Conns {
			h.WritePostgresAggregations(conn, a)
		}
		h.Close()
	}
}

func BenchmarkPostgresEncoder100Requests(b *testing.B) {
	commonBenchmarkPostgresEncoder(b, 10)
}

func BenchmarkPostgresEncoder10000Requests(b *testing.B) {
	commonBenchmarkPostgresEncoder(b, 100)
}<|MERGE_RESOLUTION|>--- conflicted
+++ resolved
@@ -95,20 +95,20 @@
 		postgres.DeleteTableOP,
 		tableName,
 	)
-<<<<<<< HEAD
+	alterKey := postgres.NewKey(
+		localhost,
+		localhost,
+		postgresClientPort,
+		postgresServerPort,
+		postgres.AlterTableOP,
+		tableName,
+	)
 	truncateKey := postgres.NewKey(
-=======
-	alterKey := postgres.NewKey(
->>>>>>> 3a589842
-		localhost,
-		localhost,
-		postgresClientPort,
-		postgresServerPort,
-<<<<<<< HEAD
+		localhost,
+		localhost,
+		postgresClientPort,
+		postgresServerPort,
 		postgres.TruncateTableOP,
-=======
-		postgres.AlterTableOP,
->>>>>>> 3a589842
 		tableName,
 	)
 
@@ -219,11 +219,17 @@
 				DbStats: &model.DatabaseStats_Postgres{
 					Postgres: &model.PostgresStats{
 						TableName:          tableName,
-<<<<<<< HEAD
+						Operation:          model.PostgresOperation_PostgresAlterOp,
+						FirstLatencySample: 5,
+						Count:              10,
+					},
+				},
+			},
+			{
+				DbStats: &model.DatabaseStats_Postgres{
+					Postgres: &model.PostgresStats{
+						TableName:          tableName,
 						Operation:          model.PostgresOperation_PostgresTruncateOp,
-=======
-						Operation:          model.PostgresOperation_PostgresAlterOp,
->>>>>>> 3a589842
 						FirstLatencySample: 5,
 						Count:              10,
 					},
