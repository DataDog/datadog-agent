// Unless explicitly stated otherwise all files in this repository are licensed
// under the Apache License Version 2.0.
// This product includes software developed at Datadog (https://www.datadoghq.com/).
// Copyright 2016-present Datadog, Inc.

//go:build linux && linux_bpf

package marshal

import (
	"testing"

	"github.com/gogo/protobuf/proto"
	"github.com/stretchr/testify/assert"
	"github.com/stretchr/testify/require"
	"github.com/stretchr/testify/suite"

	model "github.com/DataDog/agent-payload/v5/process"

	"github.com/DataDog/datadog-agent/pkg/network"
	"github.com/DataDog/datadog-agent/pkg/network/protocols/redis"
	"github.com/DataDog/datadog-agent/pkg/process/util"
)

const (
	redisClientPort = uint16(2345)
	redisServerPort = uint16(5432)
)

var (
	redisDefaultConnection = network.ConnectionStats{ConnectionTuple: network.ConnectionTuple{
		Source: localhost,
		Dest:   localhost,
		SPort:  redisClientPort,
		DPort:  redisServerPort,
	}}
)

type RedisSuite struct {
	suite.Suite
}

func TestRedisStats(t *testing.T) {
	suite.Run(t, &RedisSuite{})
}

func (s *RedisSuite) TestFormatRedisStats() {
	t := s.T()

	dummyKey := redis.NewKey(
		localhost,
		localhost,
		redisClientPort,
		redisServerPort,
		redis.GetCommand,
		"dummyKey",
		false,
	)

	in := &network.Connections{
		BufferedData: network.BufferedData{
			Conns: []network.ConnectionStats{
				redisDefaultConnection,
			},
		},
		USMData: network.USMProtocolsData{
			Redis: map[redis.Key]*redis.RequestStats{
				dummyKey: {ErrorToStats: map[bool]*redis.RequestStat{
					false: {
						FirstLatencySample: 1,
						Count:              2,
					},
					true: {
						FirstLatencySample: 1,
						Count:              2,
					},
				}},
			},
		},
	}

	out := &model.DatabaseAggregations{
		Aggregations: []*model.DatabaseStats{
			{
				DbStats: &model.DatabaseStats_Redis{
					Redis: &model.RedisStats{
<<<<<<< HEAD
						Command:   model.RedisCommand(int32(dummyKey.Command)),
						KeyName:   dummyKey.KeyName,
=======
						Command:   model.RedisCommand_RedisGetCommand,
						KeyName:   dummyKey.KeyName.Get(),
>>>>>>> f3e0381b
						Truncated: dummyKey.Truncated,
						ErrorToStats: map[int32]*model.RedisStatsEntry{
							0: {
								FirstLatencySample: in.Redis[dummyKey].ErrorToStats[""].FirstLatencySample,
								Count:              uint32(in.Redis[dummyKey].ErrorToStats[""].Count),
							},
							1: {
								FirstLatencySample: in.Redis[dummyKey].ErrorToStats[""].FirstLatencySample,
								Count:              uint32(in.Redis[dummyKey].ErrorToStats[""].Count),
							},
						},
					},
				},
			},
		},
	}

	encoder := newRedisEncoder(in.USMData.Redis)
	t.Cleanup(encoder.Close)

	aggregations := getRedisAggregations(t, encoder, in.Conns[0])

	require.NotNil(t, aggregations)
	assert.ElementsMatch(t, out.Aggregations, aggregations.Aggregations)
}

func (s *RedisSuite) TestRedisIDCollisionRegression() {
	t := s.T()
	assert := assert.New(t)
	connections := []network.ConnectionStats{
		{ConnectionTuple: network.ConnectionTuple{
			Source: localhost,
			SPort:  redisClientPort,
			Dest:   localhost,
			DPort:  redisServerPort,
			Pid:    1,
		}},
		{ConnectionTuple: network.ConnectionTuple{
			Source: localhost,
			SPort:  redisClientPort,
			Dest:   localhost,
			DPort:  redisServerPort,
			Pid:    2,
		}},
	}

	redisKey := redis.NewKey(
		localhost,
		localhost,
		redisClientPort,
		redisServerPort,
		redis.GetCommand,
		"dummyKey",
		false,
	)

	in := &network.Connections{
		BufferedData: network.BufferedData{
			Conns: connections,
		},
		USMData: network.USMProtocolsData{
			Redis: map[redis.Key]*redis.RequestStats{
				redisKey: {
					ErrorToStats: map[bool]*redis.RequestStat{false: {Count: 10}},
				},
			},
		},
	}

	encoder := newRedisEncoder(in.USMData.Redis)
	t.Cleanup(encoder.Close)
	aggregations := getRedisAggregations(t, encoder, in.Conns[0])
	assert.NotNil(aggregations)
	assert.Equal(10, int(aggregations.Aggregations[0].GetRedis().ErrorToStats[0].Count))

	// assert that the other connections sharing the same (source,destination)
	// addresses but different PIDs *won't* be associated with the Redis stats
	// object
	streamer := NewProtoTestStreamer[*model.Connection]()
	encoder.EncodeConnection(in.Conns[1], model.NewConnectionBuilder(streamer))
	var conn model.Connection
	streamer.Unwrap(t, &conn)
	assert.Empty(conn.DataStreamsAggregations)
}

func (s *RedisSuite) TestRedisLocalhostScenario() {
	t := s.T()
	assert := assert.New(t)
	connections := []network.ConnectionStats{
		{ConnectionTuple: network.ConnectionTuple{
			Source: localhost,
			SPort:  redisClientPort,
			Dest:   localhost,
			DPort:  redisServerPort,
			Pid:    1,
		}},
		{ConnectionTuple: network.ConnectionTuple{
			Source: localhost,
			SPort:  redisServerPort,
			Dest:   localhost,
			DPort:  redisClientPort,
			Pid:    2,
		}},
	}

	redisKey := redis.NewKey(
		localhost,
		localhost,
		redisClientPort,
		redisServerPort,
		redis.GetCommand,
		"dummyKey",
		false,
	)

	in := &network.Connections{
		BufferedData: network.BufferedData{
			Conns: connections,
		},

		USMData: network.USMProtocolsData{
			Redis: map[redis.Key]*redis.RequestStats{
				redisKey: {
					ErrorToStats: map[bool]*redis.RequestStat{false: {Count: 10}},
				},
			},
		},
	}

	encoder := newRedisEncoder(in.USMData.Redis)
	t.Cleanup(encoder.Close)

	// assert that both ends (client:server, server:client) of the connection
	// will have Redis stats
	for _, conn := range in.Conns {
		aggregations := getRedisAggregations(t, encoder, conn)
		assert.NotNil(aggregations.Aggregations[0].GetRedis())
		assert.Equal(10, int(aggregations.Aggregations[0].GetRedis().ErrorToStats[0].Count))
	}
}

func getRedisAggregations(t *testing.T, encoder *redisEncoder, c network.ConnectionStats) *model.DatabaseAggregations {
	streamer := NewProtoTestStreamer[*model.Connection]()
	encoder.EncodeConnection(c, model.NewConnectionBuilder(streamer))

	var conn model.Connection
	streamer.Unwrap(t, &conn)

	var aggregations model.DatabaseAggregations
	err := proto.Unmarshal(conn.DatabaseAggregations, &aggregations)
	require.NoError(t, err)

	return &aggregations
}

func generateBenchMarkPayloadRedis(sourcePortsMax, destPortsMax uint16) network.Connections {
	localhost := util.AddressFromString("127.0.0.1")

	payload := network.Connections{
		BufferedData: network.BufferedData{
			Conns: make([]network.ConnectionStats, sourcePortsMax*destPortsMax),
		},
		USMData: network.USMProtocolsData{
			Redis: make(map[redis.Key]*redis.RequestStats),
		},
	}

	for sport := uint16(0); sport < sourcePortsMax; sport++ {
		for dport := uint16(0); dport < destPortsMax; dport++ {
			index := sport*sourcePortsMax + dport

			payload.Conns[index].Dest = localhost
			payload.Conns[index].Source = localhost
			payload.Conns[index].DPort = dport + 1
			payload.Conns[index].SPort = sport + 1
			if index%2 == 0 {
				payload.Conns[index].IPTranslation = &network.IPTranslation{
					ReplSrcIP:   localhost,
					ReplDstIP:   localhost,
					ReplSrcPort: dport + 1,
					ReplDstPort: sport + 1,
				}
			}

			payload.USMData.Redis[redis.NewKey(
				localhost,
				localhost,
				sport+1,
				dport+1,
				redis.GetCommand,
				"dummyKey",
				false,
			)] = &redis.RequestStats{ErrorToStats: map[string]*redis.RequestStat{"": {Count: 10}}}
		}
	}

	return payload
}

func commonBenchmarkRedisEncoder(b *testing.B, numberOfPorts uint16) {
	payload := generateBenchMarkPayloadRedis(numberOfPorts, numberOfPorts)
	streamer := NewProtoTestStreamer[*model.Connection]()
	a := model.NewConnectionBuilder(streamer)
	b.ResetTimer()
	b.ReportAllocs()
	var h *redisEncoder
	for i := 0; i < b.N; i++ {
		h = newRedisEncoder(payload.USMData.Redis)
		streamer.Reset()
		for _, conn := range payload.Conns {
			h.EncodeConnection(conn, a)
		}
		h.Close()
	}
}

func BenchmarkRedisEncoder100Requests(b *testing.B) {
	commonBenchmarkRedisEncoder(b, 10)
}

func BenchmarkRedisEncoder10000Requests(b *testing.B) {
	commonBenchmarkRedisEncoder(b, 100)
}<|MERGE_RESOLUTION|>--- conflicted
+++ resolved
@@ -65,12 +65,12 @@
 		},
 		USMData: network.USMProtocolsData{
 			Redis: map[redis.Key]*redis.RequestStats{
-				dummyKey: {ErrorToStats: map[bool]*redis.RequestStat{
-					false: {
+				dummyKey: {ErrorToStats: map[redis.ErrorType]*redis.RequestStat{
+					redis.NoErr: {
 						FirstLatencySample: 1,
 						Count:              2,
 					},
-					true: {
+					redis.GenericErr: {
 						FirstLatencySample: 1,
 						Count:              2,
 					},
@@ -84,22 +84,17 @@
 			{
 				DbStats: &model.DatabaseStats_Redis{
 					Redis: &model.RedisStats{
-<<<<<<< HEAD
-						Command:   model.RedisCommand(int32(dummyKey.Command)),
-						KeyName:   dummyKey.KeyName,
-=======
 						Command:   model.RedisCommand_RedisGetCommand,
 						KeyName:   dummyKey.KeyName.Get(),
->>>>>>> f3e0381b
 						Truncated: dummyKey.Truncated,
 						ErrorToStats: map[int32]*model.RedisStatsEntry{
 							0: {
-								FirstLatencySample: in.Redis[dummyKey].ErrorToStats[""].FirstLatencySample,
-								Count:              uint32(in.Redis[dummyKey].ErrorToStats[""].Count),
+								FirstLatencySample: in.USMData.Redis[dummyKey].ErrorToStats[redis.NoErr].FirstLatencySample,
+								Count:              uint32(in.USMData.Redis[dummyKey].ErrorToStats[redis.NoErr].Count),
 							},
 							1: {
-								FirstLatencySample: in.Redis[dummyKey].ErrorToStats[""].FirstLatencySample,
-								Count:              uint32(in.Redis[dummyKey].ErrorToStats[""].Count),
+								FirstLatencySample: in.USMData.Redis[dummyKey].ErrorToStats[redis.NoErr].FirstLatencySample,
+								Count:              uint32(in.USMData.Redis[dummyKey].ErrorToStats[redis.NoErr].Count),
 							},
 						},
 					},
@@ -154,7 +149,7 @@
 		USMData: network.USMProtocolsData{
 			Redis: map[redis.Key]*redis.RequestStats{
 				redisKey: {
-					ErrorToStats: map[bool]*redis.RequestStat{false: {Count: 10}},
+					ErrorToStats: map[redis.ErrorType]*redis.RequestStat{redis.NoErr: {Count: 10}},
 				},
 			},
 		},
@@ -214,7 +209,7 @@
 		USMData: network.USMProtocolsData{
 			Redis: map[redis.Key]*redis.RequestStats{
 				redisKey: {
-					ErrorToStats: map[bool]*redis.RequestStat{false: {Count: 10}},
+					ErrorToStats: map[redis.ErrorType]*redis.RequestStat{redis.NoErr: {Count: 10}},
 				},
 			},
 		},
@@ -283,7 +278,7 @@
 				redis.GetCommand,
 				"dummyKey",
 				false,
-			)] = &redis.RequestStats{ErrorToStats: map[string]*redis.RequestStat{"": {Count: 10}}}
+			)] = &redis.RequestStats{ErrorToStats: map[redis.ErrorType]*redis.RequestStat{redis.NoErr: {Count: 10}}}
 		}
 	}
 
