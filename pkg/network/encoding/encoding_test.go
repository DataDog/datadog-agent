--- conflicted
+++ resolved
@@ -422,68 +422,6 @@
 	})
 }
 
-<<<<<<< HEAD
-func TestFormatHTTPStatsByPath(t *testing.T) {
-	var httpReqStats http.RequestStats
-	httpReqStats.AddRequest(100, 12.5, 0)
-	httpReqStats.AddRequest(100, 12.5, tagGnuTLS)
-	httpReqStats.AddRequest(405, 3.5, tagOpenSSL)
-	httpReqStats.AddRequest(405, 3.5, 0)
-
-	// Verify the latency data is correct prior to serialization
-	latencies := httpReqStats[model.HTTPResponseStatus_Info].Latencies
-	assert.Equal(t, 2.0, latencies.GetCount())
-	verifyQuantile(t, latencies, 0.5, 12.5)
-
-	latencies = httpReqStats[model.HTTPResponseStatus_ClientErr].Latencies
-	assert.Equal(t, 2.0, latencies.GetCount())
-	verifyQuantile(t, latencies, 0.5, 3.5)
-
-	key := http.NewKey(
-		util.AddressFromString("10.1.1.1"),
-		util.AddressFromString("10.2.2.2"),
-		1000,
-		9000,
-		"/testpath",
-		http.MethodGet,
-	)
-	statsByKey := map[http.Key]http.RequestStats{
-		key: httpReqStats,
-	}
-	formattedStats, formattedTags := FormatHTTPStats(statsByKey)
-
-	// Now path will be nested in the map
-	key.Path = ""
-	key.Method = http.MethodUnknown
-
-	endpointAggregations := formattedStats[key].EndpointAggregations
-	require.Len(t, endpointAggregations, 1)
-	assert.Equal(t, "/testpath", endpointAggregations[0].Path)
-	assert.Equal(t, model.HTTPMethod_Get, endpointAggregations[0].Method)
-
-	// Deserialize the encoded latency information & confirm it is correct
-	statsByResponseStatus := endpointAggregations[0].StatsByResponseStatus
-	assert.Len(t, statsByResponseStatus, 5)
-
-	tags := formattedTags[key]
-	assert.Equal(t, tagGnuTLS|tagOpenSSL, tags)
-
-	serializedLatencies := statsByResponseStatus[model.HTTPResponseStatus_Info].Latencies
-	sketch := unmarshalSketch(t, serializedLatencies)
-	assert.Equal(t, 2.0, sketch.GetCount())
-	verifyQuantile(t, sketch, 0.5, 12.5)
-
-	serializedLatencies = statsByResponseStatus[model.HTTPResponseStatus_ClientErr].Latencies
-	sketch = unmarshalSketch(t, serializedLatencies)
-	assert.Equal(t, 2.0, sketch.GetCount())
-	verifyQuantile(t, sketch, 0.5, 3.5)
-
-	serializedLatencies = statsByResponseStatus[model.HTTPResponseStatus_Success].Latencies
-	assert.Nil(t, serializedLatencies)
-}
-
-=======
->>>>>>> 71c899f1
 func TestHTTPSerializationWithLocalhostTraffic(t *testing.T) {
 	var (
 		clientPort = uint16(52800)
