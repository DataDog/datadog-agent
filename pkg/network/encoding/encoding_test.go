--- conflicted
+++ resolved
@@ -147,45 +147,24 @@
 						ReplDstPort: 80,
 					},
 
-<<<<<<< HEAD
 					Type:      network.UDP,
 					Family:    network.AFINET6,
 					Direction: network.LOCAL,
-
-					DNSCountByRcode: map[uint32]uint32{0: 1},
-					DNSStatsByDomainByQueryType: map[*intern.Value]map[dns.QueryType]dns.Stats{
-						intern.GetByString("foo.com"): {
-							dns.TypeA: {
-								Timeouts:          0,
-								SuccessLatencySum: 0,
-								FailureLatencySum: 0,
-								CountByRcode:      map[uint32]uint32{0: 1},
-							},
-						},
-					},
 					Via: &network.Via{
 						Subnet: network.Subnet{
 							Alias: "subnet-foo",
 						},
-=======
-				Type:      network.UDP,
-				Family:    network.AFINET6,
-				Direction: network.LOCAL,
-				Via: &network.Via{
-					Subnet: network.Subnet{
-						Alias: "subnet-foo",
->>>>>>> 70eb702f
-					},
-				},
-			},
-			{
-				Source:    util.AddressFromString("10.1.1.1"),
-				Dest:      util.AddressFromString("8.8.8.8"),
-				SPort:     1000,
-				DPort:     53,
-				Type:      network.UDP,
-				Family:    network.AFINET6,
-				Direction: network.LOCAL,
+					},
+				},
+				{
+					Source:    util.AddressFromString("10.1.1.1"),
+					Dest:      util.AddressFromString("8.8.8.8"),
+					SPort:     1000,
+					DPort:     53,
+					Type:      network.UDP,
+					Family:    network.AFINET6,
+					Direction: network.LOCAL,
+				},
 			},
 		},
 		DNS: map[util.Address][]string{
