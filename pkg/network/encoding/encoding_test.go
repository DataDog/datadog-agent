// Unless explicitly stated otherwise all files in this repository are licensed
// under the Apache License Version 2.0.
// This product includes software developed at Datadog (https://www.datadoghq.com/).
// Copyright 2016-present Datadog, Inc.

package encoding

import (
	"bytes"
	"encoding/json"
	"fmt"
	"runtime"
	"sort"
	"strings"
	"syscall"
	"testing"

	"github.com/golang/protobuf/proto"
	"github.com/stretchr/testify/assert"
	"github.com/stretchr/testify/require"

	model "github.com/DataDog/agent-payload/v5/process"

	"github.com/DataDog/datadog-agent/pkg/config"
	"github.com/DataDog/datadog-agent/pkg/network"
	"github.com/DataDog/datadog-agent/pkg/network/dns"
	"github.com/DataDog/datadog-agent/pkg/network/protocols"
	"github.com/DataDog/datadog-agent/pkg/network/protocols/http"
	"github.com/DataDog/datadog-agent/pkg/network/protocols/telemetry"
	"github.com/DataDog/datadog-agent/pkg/process/util"
)

type connTag = uint64

// ConnTag constant must be the same for all platform
const (
	tagGnuTLS  connTag = 0x01 // network.ConnTagGnuTLS
	tagOpenSSL connTag = 0x02 // network.ConnTagOpenSSL
	tagTLS     connTag = 0x10 // network.ConnTagTLS
)

func newConfig(t *testing.T) {
	originalConfig := config.SystemProbe
	t.Cleanup(func() {
		config.SystemProbe = originalConfig
	})
	config.SystemProbe = config.NewConfig("system-probe", "DD", strings.NewReplacer(".", "_"))
	config.InitSystemProbeConfig(config.SystemProbe)
}

func getBlobWriter(t *testing.T, assert *assert.Assertions, in *network.Connections, marshalerType string) *bytes.Buffer {
	marshaler := GetMarshaler(marshalerType)
	assert.Equal(marshalerType, marshaler.ContentType())
	blobWriter := bytes.NewBuffer(nil)
	connectionsModeler := NewConnectionsModeler(in)
	defer connectionsModeler.Close()
	err := marshaler.Marshal(in, blobWriter, connectionsModeler)
	require.NoError(t, err)

	return blobWriter
}

func getExpectedConnections(encodedWithQueryType bool, httpOutBlob []byte) *model.Connections {
	var dnsByDomain map[int32]*model.DNSStats
	var dnsByDomainByQuerytype map[int32]*model.DNSStatsByQueryType

	if encodedWithQueryType {
		dnsByDomainByQuerytype = map[int32]*model.DNSStatsByQueryType{
			0: {
				DnsStatsByQueryType: map[int32]*model.DNSStats{
					int32(dns.TypeA): {
						DnsTimeouts:          0,
						DnsSuccessLatencySum: 0,
						DnsFailureLatencySum: 0,
						DnsCountByRcode:      map[uint32]uint32{0: 1},
					},
				},
			},
		}
	} else {
		dnsByDomain = map[int32]*model.DNSStats{
			0: {
				DnsTimeouts:          0,
				DnsSuccessLatencySum: 0,
				DnsFailureLatencySum: 0,
				DnsCountByRcode:      map[uint32]uint32{0: 1},
			},
		}
	}

	out := &model.Connections{
		Conns: []*model.Connection{
			{
				Laddr:              &model.Addr{Ip: "10.1.1.1", Port: int32(1000)},
				Raddr:              &model.Addr{Ip: "10.2.2.2", Port: int32(9000)},
				LastBytesSent:      2,
				LastBytesReceived:  101,
				LastRetransmits:    201,
				LastTcpEstablished: 1,
				LastTcpClosed:      1,
				Pid:                int32(6000),
				NetNS:              7,
				IpTranslation: &model.IPTranslation{
					ReplSrcIP:   "20.1.1.1",
					ReplDstIP:   "20.1.1.1",
					ReplSrcPort: int32(40000),
					ReplDstPort: int32(80),
				},

				Type:      model.ConnectionType_udp,
				Family:    model.ConnectionFamily_v6,
				Direction: model.ConnectionDirection_local,

				RouteIdx:         0,
				HttpAggregations: httpOutBlob,
				Protocol: &model.ProtocolStack{
					Stack: []model.ProtocolType{model.ProtocolType_protocolHTTP},
				},
			},
			{
				Laddr: &model.Addr{Ip: "10.1.1.1", Port: int32(1000)},
				Raddr: &model.Addr{Ip: "8.8.8.8", Port: int32(53)},

				Type:      model.ConnectionType_udp,
				Family:    model.ConnectionFamily_v6,
				Direction: model.ConnectionDirection_local,

				DnsCountByRcode:             map[uint32]uint32{0: 1},
				DnsStatsByDomain:            dnsByDomain,
				DnsStatsByDomainByQueryType: dnsByDomainByQuerytype,
				DnsSuccessfulResponses:      1, // TODO: verify why this was needed

				RouteIdx: -1,
				Protocol: &model.ProtocolStack{
					Stack: []model.ProtocolType{model.ProtocolType_protocolTLS, model.ProtocolType_protocolHTTP2},
				},
			},
		},
		Dns: map[string]*model.DNSEntry{
			"172.217.12.145": {Names: []string{"golang.org"}},
		},
		Domains: []string{"foo.com"},
		Routes: []*model.Route{
			{
				Subnet: &model.Subnet{
					Alias: "subnet-foo",
				},
			},
		},
		AgentConfiguration: &model.AgentConfiguration{
			NpmEnabled: false,
			UsmEnabled: false,
		},
		Tags: network.GetStaticTags(tagOpenSSL | tagTLS),
	}
	// fixup Protocol stack as on windows or macos
	// we don't have tags mechanism inserting TLS protocol on protocol stack
	if runtime.GOOS != "linux" {
		for _, c := range out.Conns {
			stack := []model.ProtocolType{}
			for _, p := range c.Protocol.Stack {
				if p == model.ProtocolType_protocolTLS {
					continue
				}
				stack = append(stack, p)
			}
			c.Protocol.Stack = stack
		}
	}
	sort.Strings(out.Tags)
	if runtime.GOOS == "linux" {
		out.Conns[1].Tags = []uint32{0, 1}
		out.Conns[1].TagsChecksum = uint32(3359960845)
	}
	if runtime.GOOS == "windows" {
		/*
		 * on Windows, there are separate http transactions for
		 * each side of the connection.  And they're kept separate,
		 * and keyed separately.  Address this condition until the
		 * platforms are resynced
		 *
		 * Also on windows, we do not use the NAT translation.  There
		 * is an artifact of the NAT translation that results in
		 * being unable to match the connectoin at this time, due
		 * to the above.  Remove the nat translation, so that we're
		 * still testing the rest of the encoding functions.
		 *
		 * there is the corresponding change required in
		 * testSerialization() below
		 */
		out.Conns[0].IpTranslation = nil
	}
	return out
}

func TestSerialization(t *testing.T) {
	t.Run("status code", func(t *testing.T) {
		testSerialization(t, true)
	})
	t.Run("status class", func(t *testing.T) {
		testSerialization(t, false)
	})
}

func testSerialization(t *testing.T, aggregateByStatusCode bool) {
	httpReqStats := http.NewRequestStats(aggregateByStatusCode)
	in := &network.Connections{
		BufferedData: network.BufferedData{
			Conns: []network.ConnectionStats{
				{
					Source: util.AddressFromString("10.1.1.1"),
					Dest:   util.AddressFromString("10.2.2.2"),
					Monotonic: network.StatCounters{
						SentBytes:   1,
						RecvBytes:   100,
						Retransmits: 201,
					},
					Last: network.StatCounters{
						SentBytes:      2,
						RecvBytes:      101,
						TCPEstablished: 1,
						TCPClosed:      1,
						Retransmits:    201,
					},
					LastUpdateEpoch: 50,
					Pid:             6000,
					NetNS:           7,
					SPort:           1000,
					DPort:           9000,
					IPTranslation: &network.IPTranslation{
						ReplSrcIP:   util.AddressFromString("20.1.1.1"),
						ReplDstIP:   util.AddressFromString("20.1.1.1"),
						ReplSrcPort: 40000,
						ReplDstPort: 80,
					},

					Type:      network.UDP,
					Family:    network.AFINET6,
					Direction: network.LOCAL,
					Via: &network.Via{
						Subnet: network.Subnet{
							Alias: "subnet-foo",
						},
					},
					ProtocolStack: protocols.Stack{Application: protocols.HTTP},
				},
				{
					Source:        util.AddressFromString("10.1.1.1"),
					Dest:          util.AddressFromString("8.8.8.8"),
					SPort:         1000,
					DPort:         53,
					Type:          network.UDP,
					Family:        network.AFINET6,
					Direction:     network.LOCAL,
					StaticTags:    tagOpenSSL | tagTLS,
					ProtocolStack: protocols.Stack{Application: protocols.HTTP2},
				},
			},
		},
		DNS: map[util.Address][]dns.Hostname{
			util.AddressFromString("172.217.12.145"): {dns.ToHostname("golang.org")},
		},
		DNSStats: dns.StatsByKeyByNameByType{
			dns.Key{
				ClientIP:   util.AddressFromString("10.1.1.1"),
				ServerIP:   util.AddressFromString("8.8.8.8"),
				ClientPort: uint16(1000),
				Protocol:   syscall.IPPROTO_UDP,
			}: map[dns.Hostname]map[dns.QueryType]dns.Stats{
				dns.ToHostname("foo.com"): {
					dns.TypeA: {
						Timeouts:          0,
						SuccessLatencySum: 0,
						FailureLatencySum: 0,
						CountByRcode:      map[uint32]uint32{0: 1},
					},
				},
			},
		},
		HTTP: map[http.Key]*http.RequestStats{
			http.NewKey(
				util.AddressFromString("20.1.1.1"),
				util.AddressFromString("20.1.1.1"),
				40000,
				80,
				"/testpath",
				true,
				http.MethodGet,
			): httpReqStats,
		},
	}

	if runtime.GOOS == "windows" {
		/*
		 * on Windows, there are separate http transactions for
		 * each side of the connection.  And they're kept separate,
		 * and keyed separately.  Address this condition until the
		 * platforms are resynced
		 *
		 * Also on windows, we do not use the NAT translation.  There
		 * is an artifact of the NAT translation that results in
		 * being unable to match the connectoin at this time, due
		 * to the above.  Remove the nat translation, so that we're
		 * still testing the rest of the encoding functions.
		 *
		 * there is a corresponding change in the above helper function
		 * getExpectedConnections()
		 */
		in.BufferedData.Conns[0].IPTranslation = nil
		in.HTTP = map[http.Key]*http.RequestStats{
			http.NewKey(
				util.AddressFromString("10.1.1.1"),
				util.AddressFromString("10.2.2.2"),
				1000,
				9000,
				"/testpath",
				true,
				http.MethodGet,
			): httpReqStats,
		}
	}
	httpOut := &model.HTTPAggregations{
		EndpointAggregations: []*model.HTTPStats{
			{
				Path:              "/testpath",
				Method:            model.HTTPMethod_Get,
				FullPath:          true,
				StatsByStatusCode: make(map[int32]*model.HTTPStats_Data),
			},
		},
	}

	httpOutBlob, err := proto.Marshal(httpOut)
	require.NoError(t, err)

	t.Run("requesting application/json serialization (no query types)", func(t *testing.T) {
		newConfig(t)
		config.SystemProbe.Set("system_probe_config.collect_dns_domains", false)
		out := getExpectedConnections(false, httpOutBlob)
		assert := assert.New(t)
		blobWriter := getBlobWriter(t, assert, in, "application/json")

		unmarshaler := GetUnmarshaler("application/json")
		result, err := unmarshaler.Unmarshal(blobWriter.Bytes())
		require.NoError(t, err)

		sort.Strings(result.Tags)
		// fixup: json marshaler encode nil slice as empty
		result.Conns[0].Tags = nil
		if runtime.GOOS != "linux" {
			result.Conns[1].Tags = nil
			result.Tags = nil
		}
		result.PrebuiltEBPFAssets = nil
		assertConnsEqual(t, out, result)
	})

	t.Run("requesting application/json serialization (with query types)", func(t *testing.T) {
		newConfig(t)
		config.SystemProbe.Set("system_probe_config.collect_dns_domains", false)
		config.SystemProbe.Set("network_config.enable_dns_by_querytype", true)
		out := getExpectedConnections(true, httpOutBlob)
		assert := assert.New(t)

		blobWriter := getBlobWriter(t, assert, in, "application/json")

		unmarshaler := GetUnmarshaler("application/json")
		result, err := unmarshaler.Unmarshal(blobWriter.Bytes())
		require.NoError(t, err)

		sort.Strings(result.Tags)
		// fixup: json marshaler encode nil slice as empty
		result.Conns[0].Tags = nil
		if runtime.GOOS != "linux" {
			result.Conns[1].Tags = nil
			result.Tags = nil
		}
		result.PrebuiltEBPFAssets = nil
		assertConnsEqual(t, out, result)
	})

	t.Run("requesting empty serialization", func(t *testing.T) {
		newConfig(t)
		config.SystemProbe.Set("system_probe_config.collect_dns_domains", false)
		out := getExpectedConnections(false, httpOutBlob)
		assert := assert.New(t)

		marshaler := GetMarshaler("")
		// in case we request empty serialization type, default to application/json
		assert.Equal("application/json", marshaler.ContentType())

		blobWriter := bytes.NewBuffer(nil)
		connectionsModeler := NewConnectionsModeler(in)
		defer connectionsModeler.Close()
		err := marshaler.Marshal(in, blobWriter, connectionsModeler)
		require.NoError(t, err)

		unmarshaler := GetUnmarshaler("")
		result, err := unmarshaler.Unmarshal(blobWriter.Bytes())
		require.NoError(t, err)

		sort.Strings(result.Tags)
		// fixup: json marshaler encode nil slice as empty
		result.Conns[0].Tags = nil
		if runtime.GOOS != "linux" {
			result.Conns[1].Tags = nil
			result.Tags = nil
		}
		result.PrebuiltEBPFAssets = nil
<<<<<<< HEAD
		assertConnsEqual(t, out, result)
=======
		assert.Equal(out, result)

>>>>>>> 32e4081d
	})

	t.Run("requesting unsupported serialization format", func(t *testing.T) {
		newConfig(t)
		config.SystemProbe.Set("system_probe_config.collect_dns_domains", false)
		out := getExpectedConnections(false, httpOutBlob)

		assert := assert.New(t)
		marshaler := GetMarshaler("application/whatever")

		// In case we request an unsupported serialization type, we default to application/json
		assert.Equal("application/json", marshaler.ContentType())

		blobWriter := bytes.NewBuffer(nil)
		connectionsModeler := NewConnectionsModeler(in)
		defer connectionsModeler.Close()
		err := marshaler.Marshal(in, blobWriter, connectionsModeler)
		require.NoError(t, err)

		unmarshaler := GetUnmarshaler("application/json")
		result, err := unmarshaler.Unmarshal(blobWriter.Bytes())
		require.NoError(t, err)

		sort.Strings(result.Tags)
		// fixup: json marshaler encode nil slice as empty
		result.Conns[0].Tags = nil
		if runtime.GOOS != "linux" {
			result.Conns[1].Tags = nil
			result.Tags = nil
		}
		result.PrebuiltEBPFAssets = nil
		assertConnsEqual(t, out, result)
	})

	t.Run("render default values with application/json", func(t *testing.T) {
		assert := assert.New(t)

		// Empty connection batch
		blobWriter := getBlobWriter(t, assert, &network.Connections{
			BufferedData: network.BufferedData{
				Conns: []network.ConnectionStats{{}},
			}}, "application/json")

		res := struct {
			Conns []map[string]interface{} `json:"conns"`
		}{}
		require.NoError(t, json.Unmarshal(blobWriter.Bytes(), &res))

		require.Len(t, res.Conns, 1)
		// Check that it contains fields even if they are zeroed
		for _, field := range []string{
			"type", "lastBytesSent", "lastBytesReceived", "lastRetransmits",
			"netNS", "family", "direction", "pid",
		} {
			assert.Contains(res.Conns[0], field)
		}
	})

	t.Run("requesting application/protobuf serialization (no query types)", func(t *testing.T) {
		newConfig(t)
		config.SystemProbe.Set("system_probe_config.collect_dns_domains", false)
		out := getExpectedConnections(false, httpOutBlob)

		assert := assert.New(t)

		blobWriter := getBlobWriter(t, assert, in, "application/protobuf")

		unmarshaler := GetUnmarshaler("application/protobuf")
		result, err := unmarshaler.Unmarshal(blobWriter.Bytes())
		require.NoError(t, err)
		sort.Strings(result.Tags)

		assertConnsEqual(t, out, result)
	})
	t.Run("requesting application/protobuf serialization (with query types)", func(t *testing.T) {
		newConfig(t)
		config.SystemProbe.Set("system_probe_config.collect_dns_domains", false)
		config.SystemProbe.Set("network_config.enable_dns_by_querytype", true)
		out := getExpectedConnections(true, httpOutBlob)

		assert := assert.New(t)
		blobWriter := getBlobWriter(t, assert, in, "application/protobuf")

		unmarshaler := GetUnmarshaler("application/protobuf")
		result, err := unmarshaler.Unmarshal(blobWriter.Bytes())
		require.NoError(t, err)
		sort.Strings(result.Tags)

		assertConnsEqual(t, out, result)
	})
}

func TestHTTPSerializationWithLocalhostTraffic(t *testing.T) {
	t.Run("status code", func(t *testing.T) {
		testHTTPSerializationWithLocalhostTraffic(t, true)
	})
	t.Run("status class", func(t *testing.T) {
		testHTTPSerializationWithLocalhostTraffic(t, false)
	})
}

func testHTTPSerializationWithLocalhostTraffic(t *testing.T, aggregateByStatusCode bool) {
	var (
		clientPort = uint16(52800)
		serverPort = uint16(8080)
		localhost  = util.AddressFromString("127.0.0.1")
	)

	httpReqStats := http.NewRequestStats(aggregateByStatusCode)
	in := &network.Connections{
		BufferedData: network.BufferedData{
			Conns: []network.ConnectionStats{
				{
					Source: localhost,
					Dest:   localhost,
					SPort:  clientPort,
					DPort:  serverPort,
				},
				{
					Source: localhost,
					Dest:   localhost,
					SPort:  serverPort,
					DPort:  clientPort,
				},
			},
		},
		HTTP: map[http.Key]*http.RequestStats{
			http.NewKey(
				localhost,
				localhost,
				clientPort,
				serverPort,
				"/testpath",
				true,
				http.MethodGet,
			): httpReqStats,
		},
	}
	if runtime.GOOS == "windows" {
		/*
		 * on Windows, there are separate http transactions for
		 * each side of the connection.  And they're kept separate,
		 * and keyed separately.  Address this condition until the
		 * platforms are resynced
		 */
		httpKeyWin := http.NewKey(
			localhost,
			localhost,
			serverPort,
			clientPort,
			"/testpath",
			true,
			http.MethodGet,
		)

		in.HTTP[httpKeyWin] = httpReqStats
	}

	httpOut := &model.HTTPAggregations{
		EndpointAggregations: []*model.HTTPStats{
			{
				Path:              "/testpath",
				Method:            model.HTTPMethod_Get,
				FullPath:          true,
				StatsByStatusCode: make(map[int32]*model.HTTPStats_Data),
			},
		},
	}

	httpOutBlob, err := proto.Marshal(httpOut)
	require.NoError(t, err)

	out := &model.Connections{
		Conns: []*model.Connection{
			{
				Laddr:            &model.Addr{Ip: "127.0.0.1", Port: int32(clientPort)},
				Raddr:            &model.Addr{Ip: "127.0.0.1", Port: int32(serverPort)},
				HttpAggregations: httpOutBlob,
				RouteIdx:         -1,
				Protocol:         formatProtocolStack(protocols.Stack{}, 0),
			},
			{
				Laddr:            &model.Addr{Ip: "127.0.0.1", Port: int32(serverPort)},
				Raddr:            &model.Addr{Ip: "127.0.0.1", Port: int32(clientPort)},
				HttpAggregations: httpOutBlob,
				RouteIdx:         -1,
				Protocol:         formatProtocolStack(protocols.Stack{}, 0),
			},
		},
		AgentConfiguration: &model.AgentConfiguration{
			NpmEnabled: false,
			UsmEnabled: false,
		},
	}

	blobWriter := getBlobWriter(t, assert.New(t), in, "application/protobuf")

	unmarshaler := GetUnmarshaler("application/protobuf")
	result, err := unmarshaler.Unmarshal(blobWriter.Bytes())
	require.NoError(t, err)
	assertConnsEqual(t, out, result)
}

func assertConnsEqual(t *testing.T, expected, actual *model.Connections) {
	require.Equal(t, len(expected.Conns), len(actual.Conns), "expected both model.Connections to have the same number of connections")

	for i := 0; i < len(actual.Conns); i++ {
		expectedRawHTTP := expected.Conns[i].HttpAggregations
		actualRawHTTP := actual.Conns[i].HttpAggregations

		if len(expectedRawHTTP) == 0 && len(actualRawHTTP) != 0 {
			t.Fatalf("expected connection %d to have no HTTP, but got %v", i, actualRawHTTP)
		}
		if len(expectedRawHTTP) != 0 && len(actualRawHTTP) == 0 {
			t.Fatalf("expected connection %d to have HTTP data, but got none", i)
		}

		// the expected HTTPAggregations are encoded with  gogoproto, and the actual HTTPAggregations are encoded with gostreamer.
		// thus they will not be byte-for-byte equal.
		// the workaround is to check for protobuf equality, and then set actual.Conns[i] == expected.Conns[i]
		// so actual.Conns and expected.Conns can be compared.
		var expectedHTTP, actualHTTP model.HTTPAggregations
		require.NoError(t, proto.Unmarshal(expectedRawHTTP, &expectedHTTP))
		require.NoError(t, proto.Unmarshal(actualRawHTTP, &actualHTTP))
		require.Equalf(t, expectedHTTP, actualHTTP, "HTTP connection %d was not equal", i)
		actual.Conns[i].HttpAggregations = expected.Conns[i].HttpAggregations
	}

	assert.Equal(t, expected, actual)

}

func TestHTTP2SerializationWithLocalhostTraffic(t *testing.T) {
	t.Run("status code", func(t *testing.T) {
		testHTTP2SerializationWithLocalhostTraffic(t, true)
	})
	t.Run("status class", func(t *testing.T) {
		testHTTP2SerializationWithLocalhostTraffic(t, false)
	})

}

func testHTTP2SerializationWithLocalhostTraffic(t *testing.T, aggregateByStatusCode bool) {
	var (
		clientPort = uint16(52800)
		serverPort = uint16(8080)
		localhost  = util.AddressFromString("127.0.0.1")
	)

	http2ReqStats := http.NewRequestStats(aggregateByStatusCode)
	in := &network.Connections{
		BufferedData: network.BufferedData{
			Conns: []network.ConnectionStats{
				{
					Source: localhost,
					Dest:   localhost,
					SPort:  clientPort,
					DPort:  serverPort,
				},
				{
					Source: localhost,
					Dest:   localhost,
					SPort:  serverPort,
					DPort:  clientPort,
				},
			},
		},
		HTTP2: map[http.Key]*http.RequestStats{
			http.NewKey(
				localhost,
				localhost,
				clientPort,
				serverPort,
				"/testpath",
				true,
				http.MethodPost,
			): http2ReqStats,
		},
	}
	if runtime.GOOS == "windows" {
		/*
		 * on Windows, there are separate http transactions for
		 * each side of the connection.  And they're kept separate,
		 * and keyed separately.  Address this condition until the
		 * platforms are resynced
		 */
		httpKeyWin := http.NewKey(
			localhost,
			localhost,
			serverPort,
			clientPort,
			"/testpath",
			true,
			http.MethodPost,
		)

		in.HTTP2[httpKeyWin] = http2ReqStats
	}

	http2Out := &model.HTTP2Aggregations{
		EndpointAggregations: []*model.HTTPStats{
			{
				Path:              "/testpath",
				Method:            model.HTTPMethod_Post,
				FullPath:          true,
				StatsByStatusCode: make(map[int32]*model.HTTPStats_Data),
			},
		},
	}

	http2OutBlob, err := proto.Marshal(http2Out)
	require.NoError(t, err)

	out := &model.Connections{
		Conns: []*model.Connection{
			{
				Laddr:             &model.Addr{Ip: "127.0.0.1", Port: int32(clientPort)},
				Raddr:             &model.Addr{Ip: "127.0.0.1", Port: int32(serverPort)},
				Http2Aggregations: http2OutBlob,
				RouteIdx:          -1,
				Protocol:          formatProtocolStack(protocols.Stack{}, 0),
			},
			{
				Laddr:             &model.Addr{Ip: "127.0.0.1", Port: int32(serverPort)},
				Raddr:             &model.Addr{Ip: "127.0.0.1", Port: int32(clientPort)},
				Http2Aggregations: http2OutBlob,
				RouteIdx:          -1,
				Protocol:          formatProtocolStack(protocols.Stack{}, 0),
			},
		},
		AgentConfiguration: &model.AgentConfiguration{
			NpmEnabled: false,
			UsmEnabled: false,
		},
	}
	blobWriter := getBlobWriter(t, assert.New(t), in, "application/protobuf")

	unmarshaler := GetUnmarshaler("application/protobuf")
	result, err := unmarshaler.Unmarshal(blobWriter.Bytes())
	require.NoError(t, err)

	assert.Equal(t, out, result)
}

func TestPooledObjectGarbageRegression(t *testing.T) {
	// This test ensures that no garbage data is accidentally
	// left on pooled Connection objects used during serialization
	httpKey := http.NewKey(
		util.AddressFromString("10.0.15.1"),
		util.AddressFromString("172.217.10.45"),
		60000,
		8080,
		"",
		true,
		http.MethodGet,
	)

	in := &network.Connections{
		BufferedData: network.BufferedData{
			Conns: []network.ConnectionStats{
				{
					Source: util.AddressFromString("10.0.15.1"),
					SPort:  uint16(60000),
					Dest:   util.AddressFromString("172.217.10.45"),
					DPort:  uint16(8080),
				},
			},
		},
	}

	encodeAndDecodeHTTP := func(c *network.Connections) *model.HTTPAggregations {
		blobWriter := getBlobWriter(t, assert.New(t), in, "application/protobuf")

		unmarshaler := GetUnmarshaler("application/protobuf")
		result, err := unmarshaler.Unmarshal(blobWriter.Bytes())
		require.NoError(t, err)

		httpBlob := result.Conns[0].HttpAggregations
		if httpBlob == nil {
			return nil
		}

		httpOut := new(model.HTTPAggregations)
		err = proto.Unmarshal(httpBlob, httpOut)
		require.NoError(t, err)
		return httpOut
	}

	// Let's alternate between payloads with and without HTTP data
	for i := 0; i < 1000; i++ {
		if (i % 2) == 0 {
			httpKey.Path = http.Path{
				Content:  fmt.Sprintf("/path-%d", i),
				FullPath: true,
			}
			in.HTTP = map[http.Key]*http.RequestStats{httpKey: {}}
			out := encodeAndDecodeHTTP(in)

			require.NotNil(t, out)
			require.Len(t, out.EndpointAggregations, 1)
			require.Equal(t, httpKey.Path.Content, out.EndpointAggregations[0].Path)
		} else {
			// No HTTP data in this payload, so we should never get HTTP data back after the serialization
			in.HTTP = nil
			out := encodeAndDecodeHTTP(in)
			require.Nil(t, out, "expected a nil object, but got garbage")
		}
	}
}

func TestPooledHTTP2ObjectGarbageRegression(t *testing.T) {
	// This test ensures that no garbage data is accidentally
	// left on pooled Connection objects used during serialization
	httpKey := http.NewKey(
		util.AddressFromString("10.0.15.1"),
		util.AddressFromString("172.217.10.45"),
		60000,
		8080,
		"",
		true,
		http.MethodGet,
	)

	in := &network.Connections{
		BufferedData: network.BufferedData{
			Conns: []network.ConnectionStats{
				{
					Source: util.AddressFromString("10.0.15.1"),
					SPort:  uint16(60000),
					Dest:   util.AddressFromString("172.217.10.45"),
					DPort:  uint16(8080),
				},
			},
		},
	}

	encodeAndDecodeHTTP2 := func(c *network.Connections) *model.HTTP2Aggregations {
		blobWriter := getBlobWriter(t, assert.New(t), in, "application/protobuf")

		unmarshaler := GetUnmarshaler("application/protobuf")
		result, err := unmarshaler.Unmarshal(blobWriter.Bytes())
		require.NoError(t, err)

		http2Blob := result.Conns[0].Http2Aggregations
		if http2Blob == nil {
			return nil
		}

		http2Out := new(model.HTTP2Aggregations)
		err = proto.Unmarshal(http2Blob, http2Out)
		require.NoError(t, err)
		return http2Out
	}

	// Let's alternate between payloads with and without HTTP2 data
	for i := 0; i < 1000; i++ {
		if (i % 2) == 0 {
			httpKey.Path = http.Path{
				Content:  fmt.Sprintf("/path-%d", i),
				FullPath: true,
			}
			in.HTTP2 = map[http.Key]*http.RequestStats{httpKey: {}}
			out := encodeAndDecodeHTTP2(in)

			require.NotNil(t, out)
			require.Len(t, out.EndpointAggregations, 1)
			require.Equal(t, httpKey.Path.Content, out.EndpointAggregations[0].Path)
		} else {
			// No HTTP2 data in this payload, so we should never get HTTP2 data back after the serialization
			in.HTTP2 = nil
			out := encodeAndDecodeHTTP2(in)
			require.Nil(t, out, "expected a nil object, but got garbage")
		}
	}
}

func TestUSMPayloadTelemetry(t *testing.T) {
	telemetry.Clear()
	t.Cleanup(telemetry.Clear)

	// Set metric present in the payload telemetry list to an arbitrary value
	m1 := telemetry.NewCounter("usm.http.total_hits", telemetry.OptPayloadTelemetry)
	m1.Add(10)
	require.Contains(t, network.USMPayloadTelemetry, network.ConnTelemetryType(m1.Name()))

	// Add another metric that is not present in the allowed list
	m2 := telemetry.NewCounter("foobar", telemetry.OptPayloadTelemetry)
	m2.Add(50)
	require.NotContains(t, network.USMPayloadTelemetry, network.ConnTelemetryType(m2.Name()))

	// Perform a marshal/unmarshal cycle
	in := new(network.Connections)
	blobWriter := getBlobWriter(t, assert.New(t), in, "application/protobuf")

	unmarshaler := GetUnmarshaler("application/protobuf")
	result, err := unmarshaler.Unmarshal(blobWriter.Bytes())
	require.NoError(t, err)

	// Assert that the correct metric is present in the emitted payload
	payloadTelemetry := result.ConnTelemetryMap
	assert.Equal(t, int64(10), payloadTelemetry["usm.http.total_hits"])
	assert.NotContains(t, payloadTelemetry, "foobar")
}<|MERGE_RESOLUTION|>--- conflicted
+++ resolved
@@ -407,12 +407,7 @@
 			result.Tags = nil
 		}
 		result.PrebuiltEBPFAssets = nil
-<<<<<<< HEAD
 		assertConnsEqual(t, out, result)
-=======
-		assert.Equal(out, result)
-
->>>>>>> 32e4081d
 	})
 
 	t.Run("requesting unsupported serialization format", func(t *testing.T) {
