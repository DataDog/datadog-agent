--- conflicted
+++ resolved
@@ -429,13 +429,8 @@
 	for _, client := range ns.clients {
 		for _, c := range conns {
 			if i, ok := client.closedConnectionsKeys[c.Cookie]; ok {
-<<<<<<< HEAD
-				if mergeConnectionStats(&client.closedConnections[i], &c) {
+				if ns.mergeConnectionStats(&client.closedConnections[i], &c) {
 					stateTelemetry.statsCookieCollisions.Inc()
-=======
-				if ns.mergeConnectionStats(&client.closedConnections[i], &c) {
-					ns.telemetry.statsCookieCollisions++
->>>>>>> 8e2fecf9
 				}
 				continue
 			}
@@ -644,13 +639,8 @@
 		closedConn := &closed[i]
 		cookie := closedConn.Cookie
 		if activeConn := active[cookie]; activeConn != nil {
-<<<<<<< HEAD
-			if mergeConnectionStats(closedConn, activeConn) {
+			if ns.mergeConnectionStats(closedConn, activeConn) {
 				stateTelemetry.statsCookieCollisions.Inc()
-=======
-			if ns.mergeConnectionStats(closedConn, activeConn) {
-				ns.telemetry.statsCookieCollisions++
->>>>>>> 8e2fecf9
 			}
 			// not an active connection
 			delete(active, cookie)
