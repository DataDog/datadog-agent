package network

import (
	"sync"
	"time"

	"github.com/DataDog/datadog-agent/pkg/network/dns"
	"github.com/DataDog/datadog-agent/pkg/network/http"
	"github.com/DataDog/datadog-agent/pkg/process/util"
	"github.com/DataDog/datadog-agent/pkg/util/log"
	"go4.org/intern"
)

var (
	_ State = &networkState{}
)

const (
	// DEBUGCLIENT is the ClientID for debugging
	DEBUGCLIENT = "-1"

	// DNSResponseCodeNoError is the value that indicates that the DNS reply contains no errors.
	// We could have used layers.DNSResponseCodeNoErr here. But importing the gopacket library only for this
	// constant is not worth the increased memory cost.
	DNSResponseCodeNoError = 0

	// ConnectionByteKeyMaxLen represents the maximum size in bytes of a connection byte key
	ConnectionByteKeyMaxLen = 41
)

// State takes care of handling the logic for:
// - closed connections
// - sent and received bytes per connection
type State interface {
	// GetDelta returns the a Delta object for  given client when provided the latest set of active connections
	GetDelta(
		clientID string,
		latestTime uint64,
		active, closed []ConnectionStats,
		dns dns.StatsByKeyByNameByType,
		http map[http.Key]http.RequestStats,
	) Delta

	// RemoveClient stops tracking stateful data for a given client
	RemoveClient(clientID string)

	// RemoveExpiredClients removes expired clients from the state
	RemoveExpiredClients(now time.Time)

	// RemoveConnections removes the given keys from the state
	RemoveConnections(keys []string)

	// GetStats returns a map of statistics about the current network state
	GetStats() map[string]interface{}

	// DebugState returns a map with the current network state for a client ID
	DumpState(clientID string) map[string]interface{}
}

// Delta represents a delta of network data compared to the last call to State.
type Delta struct {
<<<<<<< HEAD
	BufferedData
	HTTP map[http.Key]http.RequestStats
=======
	Connections []ConnectionStats
	HTTP        map[http.Key]http.RequestStats
	DNSStats    dns.StatsByKeyByNameByType
>>>>>>> 70eb702f
}

type telemetry struct {
	closedConnDropped  int64
	connDropped        int64
	statsResets        int64
	timeSyncCollisions int64
	dnsStatsDropped    int64
	httpStatsDropped   int64
	dnsPidCollisions   int64
}

type stats struct {
	totalSent           uint64
	totalRecv           uint64
	totalSentPackets    uint64
	totalRecvPackets    uint64
	totalRetransmits    uint32
	totalTCPEstablished uint32
	totalTCPClosed      uint32
}

type client struct {
	lastFetch time.Time

	closedConnections []ConnectionStats
	stats             map[string]*stats
	// maps by dns key the domain (string) to stats structure
	dnsStats       dns.StatsByKeyByNameByType
	httpStatsDelta map[http.Key]http.RequestStats
}

type networkState struct {
	sync.Mutex

	// clients is a map of the connection id string to the client structure
	clients   map[string]*client
	telemetry telemetry

	buf             []byte // Shared buffer
	latestTimeEpoch uint64

	// Network state configuration
	clientExpiry   time.Duration
	maxClosedConns int
	maxClientStats int
	maxDNSStats    int
	maxHTTPStats   int
}

// NewState creates a new network state
func NewState(clientExpiry time.Duration, maxClosedConns, maxClientStats int, maxDNSStats int, maxHTTPStats int) State {
	return &networkState{
		clients:        map[string]*client{},
		telemetry:      telemetry{},
		clientExpiry:   clientExpiry,
		maxClosedConns: maxClosedConns,
		maxClientStats: maxClientStats,
		maxDNSStats:    maxDNSStats,
		maxHTTPStats:   maxHTTPStats,
		buf:            make([]byte, ConnectionByteKeyMaxLen),
	}
}

func (ns *networkState) getClients() []string {
	ns.Lock()
	defer ns.Unlock()
	clients := make([]string, 0, len(ns.clients))

	for id := range ns.clients {
		clients = append(clients, id)
	}

	return clients
}

// GetDelta returns the connections for the given client
// If the client is not registered yet, we register it and return the connections we have in the global state
// Otherwise we return both the connections with last stats and the closed connections for this client
func (ns *networkState) GetDelta(
	id string,
	latestTime uint64,
	active []ConnectionStats,
	closed []ConnectionStats,
	dnsStats dns.StatsByKeyByNameByType,
	httpStats map[http.Key]http.RequestStats,
) Delta {
	ns.Lock()
	defer ns.Unlock()

	ns.storeClosedConnections(closed)

	// Update the latest known time
	ns.latestTimeEpoch = latestTime
	connsByKey := getConnsByKey(active, ns.buf)

	// If its the first time we've seen this client, use global state as connection set
	if client, ok := ns.newClient(id); !ok {
		for key, c := range connsByKey {
			ns.createStatsForKey(client, key)
			ns.updateConnWithStats(client, key, c)

			// We force last stats to be 0 on a new client this is purely to
			// have a coherent definition of LastXYZ and should not have an impact
			// on collection since we drop the first get in the process-agent
			c.LastSentBytes = 0
			c.LastRecvBytes = 0
			c.LastRetransmits = 0
			c.LastTCPEstablished = 0
			c.LastTCPClosed = 0
		}

		ns.determineConnectionIntraHost(active)
		if len(dnsStats) > 0 {
			ns.storeDNSStats(dnsStats)
		}
		if len(httpStats) > 0 {
			ns.storeHTTPStats(httpStats)
		}

		dnsDelta := ns.clients[id].dnsStats
		ns.clients[id].dnsStats = make(dns.StatsByKeyByNameByType)

		// copy to ensure return value doesn't get clobbered
		clientBuffer := clientPool.Get(id)
		clientBuffer.Append(active)
		return Delta{
<<<<<<< HEAD
			BufferedData: BufferedData{
				Conns:  clientBuffer.Connections(),
				buffer: clientBuffer,
			},
			HTTP: ns.getHTTPDelta(id),
=======
			Connections: conns,
			HTTP:        ns.getHTTPDelta(id),
			DNSStats:    dnsDelta,
>>>>>>> 70eb702f
		}
	}

	// Update all connections with relevant up-to-date stats for client
	clientBuffer := clientPool.Get(id)
	ns.mergeConnections(id, connsByKey, clientBuffer)
	conns := clientBuffer.Connections()

	// XXX: we should change the way we clean this map once
	// https://github.com/golang/go/issues/20135 is solved
	newStats := make(map[string]*stats, len(ns.clients[id].stats))
	for key, st := range ns.clients[id].stats {
		// Only keep active connections stats
		if _, isActive := connsByKey[key]; isActive {
			newStats[key] = st
		}
	}
	ns.clients[id].stats = newStats

	ns.clients[id].closedConnections = nil
	ns.determineConnectionIntraHost(conns)
	if len(dnsStats) > 0 {
		ns.storeDNSStats(dnsStats)
	}
	if len(httpStats) > 0 {
		ns.storeHTTPStats(httpStats)
	}

	dnsDelta := ns.clients[id].dnsStats
	ns.clients[id].dnsStats = make(dns.StatsByKeyByNameByType)

	return Delta{
<<<<<<< HEAD
		BufferedData: BufferedData{
			Conns:  conns,
			buffer: clientBuffer,
		},
		HTTP: ns.getHTTPDelta(id),
=======
		Connections: conns,
		HTTP:        ns.getHTTPDelta(id),
		DNSStats:    dnsDelta,
>>>>>>> 70eb702f
	}
}

// getConnsByKey returns a mapping of byte-key -> connection for easier access + manipulation
func getConnsByKey(conns []ConnectionStats, buf []byte) map[string]*ConnectionStats {
	connsByKey := make(map[string]*ConnectionStats, len(conns))
	for i, c := range conns {
		key, err := c.ByteKey(buf)
		if err != nil {
			log.Warnf("failed to create byte key: %s", err)
			continue
		}
		connsByKey[string(key)] = &conns[i]
	}
	return connsByKey
}

// StoreClosedConnection stores the given connection for every client
func (ns *networkState) storeClosedConnections(conns []ConnectionStats) {
	// fast-path for default case:
	// if there is only one client registered we don't bother to copy the data
	if len(ns.clients) == 1 {
		for _, client := range ns.clients {
			client.closedConnections = conns
			return
		}
	}

	for _, client := range ns.clients {
		var (
			allow    = ns.maxClosedConns - len(client.closedConnections)
			cutoff   = min(len(conns), allow)
			rejected = len(conns) - cutoff
		)

		client.closedConnections = append(client.closedConnections, conns[:cutoff]...)
		ns.telemetry.closedConnDropped += int64(rejected)
	}
}

func getDeepDNSStatsCount(stats dns.StatsByKeyByNameByType) int {
	var count int
	for _, bykey := range stats {
		for _, bydomain := range bykey {
			count += len(bydomain)
		}
	}
	return count
}

// storeDNSStats stores latest DNS stats for all clients
func (ns *networkState) storeDNSStats(stats dns.StatsByKeyByNameByType) {
	// Fast-path for common case (one client registered)
	if len(ns.clients) == 1 {
		for _, c := range ns.clients {
			if len(c.dnsStats) == 0 {
				c.dnsStats = stats
			}
			return
		}
	}

	for _, client := range ns.clients {
		dnsStatsThisClient := getDeepDNSStatsCount(client.dnsStats)
		for key, statsByDomain := range stats {
			for domain, statsByQtype := range statsByDomain {
				for qtype, dnsStats := range statsByQtype {

					if _, ok := client.dnsStats[key]; !ok {
						if dnsStatsThisClient >= ns.maxDNSStats {
							ns.telemetry.dnsStatsDropped++
							continue
						}
						client.dnsStats[key] = make(map[*intern.Value]map[dns.QueryType]dns.Stats)
					}
					if _, ok := client.dnsStats[key][domain]; !ok {
						if dnsStatsThisClient >= ns.maxDNSStats {
							ns.telemetry.dnsStatsDropped++
							continue
						}
						client.dnsStats[key][domain] = make(map[dns.QueryType]dns.Stats)
					}

					// If we've seen DNS stats for this key already, let's combine the two
					if prev, ok := client.dnsStats[key][domain][qtype]; ok {
						prev.Timeouts += dnsStats.Timeouts
						prev.SuccessLatencySum += dnsStats.SuccessLatencySum
						prev.FailureLatencySum += dnsStats.FailureLatencySum
						for rcode, count := range dnsStats.CountByRcode {
							prev.CountByRcode[rcode] += count
						}
						client.dnsStats[key][domain][qtype] = prev
					} else {
						if dnsStatsThisClient >= ns.maxDNSStats {
							ns.telemetry.dnsStatsDropped++
							continue
						}
						client.dnsStats[key][domain][qtype] = dnsStats
						dnsStatsThisClient++
					}
				}
			}
		}
	}
}

// storeHTTPStats stores latest HTTP stats for all clients
func (ns *networkState) storeHTTPStats(allStats map[http.Key]http.RequestStats) {
	for key, stats := range allStats {
		for _, client := range ns.clients {
			prevStats, ok := client.httpStatsDelta[key]
			if !ok && len(client.httpStatsDelta) >= ns.maxHTTPStats {
				ns.telemetry.httpStatsDropped++
				continue
			}

			prevStats.CombineWith(stats)
			client.httpStatsDelta[key] = prevStats
		}
	}
}

func (ns *networkState) getHTTPDelta(clientID string) map[http.Key]http.RequestStats {
	delta := ns.clients[clientID].httpStatsDelta
	ns.clients[clientID].httpStatsDelta = make(map[http.Key]http.RequestStats)
	return delta
}

// newClient creates a new client and returns true if the given client already exists
func (ns *networkState) newClient(clientID string) (*client, bool) {
	if c, ok := ns.clients[clientID]; ok {
		return c, true
	}

	c := &client{
		lastFetch:         time.Now(),
		stats:             map[string]*stats{},
		closedConnections: make([]ConnectionStats, 0, 1000),
		dnsStats:          dns.StatsByKeyByNameByType{},
		httpStatsDelta:    map[http.Key]http.RequestStats{},
	}
	ns.clients[clientID] = c
	return c, false
}

// mergeConnections return the connections and takes care of updating their last stat counters
func (ns *networkState) mergeConnections(id string, active map[string]*ConnectionStats, buffer *clientBuffer) {
	now := time.Now()

	client := ns.clients[id]
	client.lastFetch = now

	// Merge closed connections that share the same key
	closed := client.closedConnections
	keyToID := make(map[string]int, len(client.closedConnections))
	j := 0
	for i := range closed {
		c := &closed[i]
		key, _ := c.ByteKey(ns.buf)
		other, ok := keyToID[string(key)]
		keyToID[string(key)] = i
		if !ok {
			// Happy path; nothing to do because there isn't another connection
			continue
		}

		// If there is another one we add both
		addConnections(&closed[i], &closed[other])
		closed[other], closed[j] = closed[j], closed[other]
		j++
	}

	// Remove the closed connections that were merged
	closed = closed[j:]

	// Closed connections
	for i := range closed {
		closedConn := &closed[i]
		byteKey, err := closedConn.ByteKey(ns.buf)
		if err != nil {
			continue
		}
		key := string(byteKey)

		// If the connection is also active, check the epochs to understand what's going on
		if activeConn, ok := active[key]; ok {
			// If closed conn is newer it means that the active connection is outdated, let's ignore it
			if closedConn.LastUpdateEpoch > activeConn.LastUpdateEpoch {
				ns.updateConnWithStats(client, key, closedConn)
			} else if closedConn.LastUpdateEpoch < activeConn.LastUpdateEpoch {
				// Else if the active conn is newer, it likely means that it became active again
				// in this case we aggregate the two
				addConnections(closedConn, activeConn)
				ns.createStatsForKey(client, key)
				ns.updateConnWithStatWithActiveConn(client, key, *activeConn, closedConn)

				// We also update the counters to reflect only the active connection
				// The monotonic counters will be the sum of all connections that cross our interval start + finish.
				if stats, ok := client.stats[key]; ok {
					stats.totalRetransmits = activeConn.MonotonicRetransmits
					stats.totalSent = activeConn.MonotonicSentBytes
					stats.totalRecv = activeConn.MonotonicRecvBytes
				}
			} else {
				// Else the closed connection and the active connection have the same epoch
				// XXX: For now we assume that the closed connection is the more recent one but this is not guaranteed
				// To fix this we should have a way to uniquely identify a connection
				// (using the startTimestamp or a monotonic counter)
				ns.telemetry.timeSyncCollisions++
				log.Tracef("Time collision for connections: closed:%+v, active:%+v", closedConn, *activeConn)
				ns.updateConnWithStats(client, key, closedConn)
			}
		} else {
			ns.updateConnWithStats(client, key, closedConn)
		}
	}
	buffer.Append(closed)

	// Active connections
	for key, c := range active {
		// If the connection was closed, it has already been processed so skip it
		if _, ok := keyToID[key]; ok {
			continue
		}

		ns.createStatsForKey(client, key)
		ns.updateConnWithStats(client, key, c)

		*buffer.Next() = *c
	}
}

// This is used to update the stats when we process a closed connection that became active again
// in this case we want the stats to reflect the new active connections in order to avoid resets
func (ns *networkState) updateConnWithStatWithActiveConn(client *client, key string, active ConnectionStats, closed *ConnectionStats) {
	if st, ok := client.stats[key]; ok {
		// Check for underflows
		ns.handleStatsUnderflow(key, st, closed)

		closed.LastSentBytes = closed.MonotonicSentBytes - st.totalSent
		closed.LastRecvBytes = closed.MonotonicRecvBytes - st.totalRecv
		closed.LastSentPackets = closed.MonotonicSentPackets - st.totalSentPackets
		closed.LastRecvPackets = closed.MonotonicRecvPackets - st.totalRecvPackets

		closed.LastRetransmits = closed.MonotonicRetransmits - st.totalRetransmits
		closed.LastTCPEstablished = closed.LastTCPEstablished - st.totalTCPEstablished
		closed.LastTCPClosed = closed.LastTCPClosed - st.totalTCPClosed

		// Update stats object with latest values
		st.totalSent = active.MonotonicSentBytes
		st.totalRecv = active.MonotonicRecvBytes
		st.totalRecvPackets = active.MonotonicRecvPackets
		st.totalSentPackets = active.MonotonicSentBytes
		st.totalRetransmits = active.MonotonicRetransmits
		st.totalTCPEstablished = active.MonotonicTCPEstablished
		st.totalTCPClosed = active.MonotonicTCPClosed
	} else {
		closed.LastSentBytes = closed.MonotonicSentBytes
		closed.LastRecvBytes = closed.MonotonicRecvBytes
		closed.LastRecvPackets = closed.MonotonicRecvPackets
		closed.LastSentPackets = closed.MonotonicSentPackets

		closed.LastRetransmits = closed.MonotonicRetransmits
		closed.LastTCPEstablished = closed.MonotonicTCPEstablished
		closed.LastTCPClosed = closed.MonotonicTCPClosed
	}
}

func (ns *networkState) updateConnWithStats(client *client, key string, c *ConnectionStats) {
	if st, ok := client.stats[key]; ok {
		// Check for underflows
		ns.handleStatsUnderflow(key, st, c)

		c.LastSentBytes = c.MonotonicSentBytes - st.totalSent
		c.LastRecvBytes = c.MonotonicRecvBytes - st.totalRecv
		c.LastSentPackets = c.MonotonicSentPackets - st.totalSentPackets
		c.LastRecvPackets = c.MonotonicRecvPackets - st.totalRecvPackets
		c.LastRetransmits = c.MonotonicRetransmits - st.totalRetransmits
		c.LastTCPEstablished = c.MonotonicTCPEstablished - st.totalTCPEstablished
		c.LastTCPClosed = c.MonotonicTCPClosed - st.totalTCPClosed

		// Update stats object with latest values
		st.totalSent = c.MonotonicSentBytes
		st.totalRecv = c.MonotonicRecvBytes
		st.totalSentPackets = c.MonotonicSentPackets
		st.totalRecvPackets = c.MonotonicRecvPackets
		st.totalRetransmits = c.MonotonicRetransmits
		st.totalTCPEstablished = c.MonotonicTCPEstablished
		st.totalTCPClosed = c.MonotonicTCPClosed
	} else {
		c.LastSentBytes = c.MonotonicSentBytes
		c.LastRecvBytes = c.MonotonicRecvBytes
		c.LastRecvPackets = c.MonotonicRecvPackets
		c.LastSentPackets = c.MonotonicSentPackets
		c.LastRetransmits = c.MonotonicRetransmits
		c.LastTCPEstablished = c.MonotonicTCPEstablished
		c.LastTCPClosed = c.MonotonicTCPClosed
	}
}

// handleStatsUnderflow checks if we are going to have an underflow when computing last stats and if it's the case it resets the stats to avoid it
func (ns *networkState) handleStatsUnderflow(key string, st *stats, c *ConnectionStats) {
	if c.MonotonicSentBytes < st.totalSent || c.MonotonicRecvBytes < st.totalRecv || c.MonotonicRetransmits < st.totalRetransmits {
		ns.telemetry.statsResets++
		log.Debugf("Stats reset triggered for key:%s, stats:%+v, connection:%+v", BeautifyKey(key), *st, *c)
		st.totalSent = 0
		st.totalRecv = 0
		st.totalRetransmits = 0
	}
}

// createStatsForKey will create a new stats object for a key if it doesn't already exist.
func (ns *networkState) createStatsForKey(client *client, key string) {
	if _, ok := client.stats[key]; !ok {
		if len(client.stats) >= ns.maxClientStats {
			ns.telemetry.connDropped++
			return
		}
		client.stats[key] = &stats{}
	}
}

func (ns *networkState) RemoveClient(clientID string) {
	ns.Lock()
	defer ns.Unlock()
	delete(ns.clients, clientID)
	clientPool.RemoveExpiredClient(clientID)
}

func (ns *networkState) RemoveExpiredClients(now time.Time) {
	ns.Lock()
	defer ns.Unlock()

	for id, c := range ns.clients {
		if c.lastFetch.Add(ns.clientExpiry).Before(now) {
			log.Debugf("expiring client: %s, had %d stats and %d closed connections", id, len(c.stats), len(c.closedConnections))
			delete(ns.clients, id)
			clientPool.RemoveExpiredClient(id)
		}
	}
}

func (ns *networkState) RemoveConnections(keys []string) {
	ns.Lock()
	defer ns.Unlock()

	for _, c := range ns.clients {
		for _, key := range keys {
			delete(c.stats, key)
		}
	}

	// Flush log line if any metric is non zero
	if ns.telemetry.statsResets > 0 || ns.telemetry.closedConnDropped > 0 || ns.telemetry.connDropped > 0 || ns.telemetry.timeSyncCollisions > 0 {
		s := "state telemetry: "
		s += " [%d stats stats_resets]"
		s += " [%d connections dropped due to stats]"
		s += " [%d closed connections dropped]"
		s += " [%d dns stats dropped]"
		s += " [%d HTTP stats dropped]"
		s += " [%d DNS pid collisions]"
		s += " [%d time sync collisions]"
		log.Warnf(s,
			ns.telemetry.statsResets,
			ns.telemetry.connDropped,
			ns.telemetry.closedConnDropped,
			ns.telemetry.dnsStatsDropped,
			ns.telemetry.httpStatsDropped,
			ns.telemetry.dnsPidCollisions,
			ns.telemetry.timeSyncCollisions)
	}

	ns.telemetry = telemetry{}
}

// GetStats returns a map of statistics about the current network state
func (ns *networkState) GetStats() map[string]interface{} {
	ns.Lock()
	defer ns.Unlock()

	clientInfo := map[string]interface{}{}
	for id, c := range ns.clients {
		clientInfo[id] = map[string]int{
			"stats":              len(c.stats),
			"closed_connections": len(c.closedConnections),
			"last_fetch":         int(c.lastFetch.Unix()),
		}
	}

	return map[string]interface{}{
		"clients": clientInfo,
		"telemetry": map[string]int64{
			"stats_resets":         ns.telemetry.statsResets,
			"closed_conn_dropped":  ns.telemetry.closedConnDropped,
			"conn_dropped":         ns.telemetry.connDropped,
			"time_sync_collisions": ns.telemetry.timeSyncCollisions,
			"dns_stats_dropped":    ns.telemetry.dnsStatsDropped,
			"http_stats_dropped":   ns.telemetry.httpStatsDropped,
			"dns_pid_collisions":   ns.telemetry.dnsPidCollisions,
		},
		"current_time":       time.Now().Unix(),
		"latest_bpf_time_ns": ns.latestTimeEpoch,
	}
}

// DumpState returns the entirety of the network state in memory at the moment for a particular clientID, for debugging
func (ns *networkState) DumpState(clientID string) map[string]interface{} {
	ns.Lock()
	defer ns.Unlock()

	data := map[string]interface{}{}
	if client, ok := ns.clients[clientID]; ok {
		for connKey, s := range client.stats {
			data[BeautifyKey(connKey)] = map[string]uint64{
				"total_sent":            s.totalSent,
				"total_recv":            s.totalRecv,
				"total_retransmits":     uint64(s.totalRetransmits),
				"total_tcp_established": uint64(s.totalTCPEstablished),
				"total_tcp_closed":      uint64(s.totalTCPClosed),
			}
		}
	}
	return data
}

func (ns *networkState) determineConnectionIntraHost(connections []ConnectionStats) {
	type connKey struct {
		Address util.Address
		Port    uint16
		Type    ConnectionType
	}

	newConnKey := func(connStat *ConnectionStats, useRAddrAsKey bool) connKey {
		key := connKey{Type: connStat.Type}
		if useRAddrAsKey {
			if connStat.IPTranslation == nil {
				key.Address = connStat.Dest
				key.Port = connStat.DPort
			} else {
				key.Address = connStat.IPTranslation.ReplSrcIP
				key.Port = connStat.IPTranslation.ReplSrcPort
			}
		} else {
			key.Address = connStat.Source
			key.Port = connStat.SPort
		}
		return key
	}

	lAddrs := make(map[connKey]struct{}, len(connections))
	for _, conn := range connections {
		k := newConnKey(&conn, false)
		lAddrs[k] = struct{}{}
	}

	// do not use range value here since it will create a copy of the ConnectionStats object
	for i := range connections {
		conn := &connections[i]
		if conn.Source == conn.Dest ||
			(conn.Source.IsLoopback() && conn.Dest.IsLoopback()) ||
			(conn.IPTranslation != nil && conn.IPTranslation.ReplSrcIP.IsLoopback()) {
			conn.IntraHost = true
		} else {
			keyWithRAddr := newConnKey(conn, true)
			_, conn.IntraHost = lAddrs[keyWithRAddr]
		}

		if conn.IntraHost && conn.Direction == INCOMING {
			// Remove ip translation from incoming local connections
			// this is necessary for local connections because of
			// the way we store conntrack entries in the conntrack
			// cache in the system-probe. For local connections
			// that are DNAT'ed, system-probe will tack on the
			// translation on the incoming source side as well,
			// even though there is no SNAT on the incoming side.
			// This is because we store both the origin and reply
			// (and map them to each other) in the conntrack cache
			// in system-probe.
			conn.IPTranslation = nil
		}
	}
}

func addConnections(a, b *ConnectionStats) {
	a.MonotonicSentBytes += b.MonotonicSentBytes
	a.MonotonicRecvBytes += b.MonotonicRecvBytes
	a.MonotonicRetransmits += b.MonotonicRetransmits
	a.MonotonicTCPEstablished += b.MonotonicTCPEstablished
	a.MonotonicTCPClosed += b.MonotonicTCPClosed

	if b.LastUpdateEpoch > a.LastUpdateEpoch {
		a.LastUpdateEpoch = b.LastUpdateEpoch
	}
}

func min(a, b int) int {
	if a < b {
		return a
	}

	return b
}<|MERGE_RESOLUTION|>--- conflicted
+++ resolved
@@ -59,14 +59,9 @@
 
 // Delta represents a delta of network data compared to the last call to State.
 type Delta struct {
-<<<<<<< HEAD
 	BufferedData
-	HTTP map[http.Key]http.RequestStats
-=======
-	Connections []ConnectionStats
-	HTTP        map[http.Key]http.RequestStats
-	DNSStats    dns.StatsByKeyByNameByType
->>>>>>> 70eb702f
+	HTTP     map[http.Key]http.RequestStats
+	DNSStats dns.StatsByKeyByNameByType
 }
 
 type telemetry struct {
@@ -194,17 +189,12 @@
 		clientBuffer := clientPool.Get(id)
 		clientBuffer.Append(active)
 		return Delta{
-<<<<<<< HEAD
 			BufferedData: BufferedData{
 				Conns:  clientBuffer.Connections(),
 				buffer: clientBuffer,
 			},
-			HTTP: ns.getHTTPDelta(id),
-=======
-			Connections: conns,
-			HTTP:        ns.getHTTPDelta(id),
-			DNSStats:    dnsDelta,
->>>>>>> 70eb702f
+			HTTP:     ns.getHTTPDelta(id),
+			DNSStats: dnsDelta,
 		}
 	}
 
@@ -237,17 +227,12 @@
 	ns.clients[id].dnsStats = make(dns.StatsByKeyByNameByType)
 
 	return Delta{
-<<<<<<< HEAD
 		BufferedData: BufferedData{
 			Conns:  conns,
 			buffer: clientBuffer,
 		},
-		HTTP: ns.getHTTPDelta(id),
-=======
-		Connections: conns,
-		HTTP:        ns.getHTTPDelta(id),
-		DNSStats:    dnsDelta,
->>>>>>> 70eb702f
+		HTTP:     ns.getHTTPDelta(id),
+		DNSStats: dnsDelta,
 	}
 }
 
