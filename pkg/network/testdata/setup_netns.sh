--- conflicted
+++ resolved
@@ -4,12 +4,7 @@
 
 ip netns add test
 
-<<<<<<< HEAD
-ip netns exec test nc -l 0.0.0.0 34567 &
-ip netns exec test nc -l ::0 34568 &
-ip netns exec test nc -u -l 0.0.0.0 34567 &
-ip netns exec test nc -u -l ::0 34568 &
-=======
 ip netns exec test socat STDIO tcp4-listen:34567 &
 ip netns exec test socat STDIO tcp6-listen:34568 &
->>>>>>> d5313349
+ip netns exec test socat STDIO udp4-listen:34567 &
+ip netns exec test socat STDIO udp6-listen:34568 &