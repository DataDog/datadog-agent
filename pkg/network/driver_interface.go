// +build windows

package network

/*
//! These includes are needed to use constants defined in the ddnpmapi
#include <WinDef.h>
#include <WinIoCtl.h>

//! Defines the objects used to communicate with the driver as well as its control codes
#include "ddnpmapi.h"
#include <stdlib.h>
*/
import "C"
import (
	"encoding/binary"
	"fmt"
	"math"
	"net"
	"sync"
	"sync/atomic"
	"syscall"
	"time"
	"unsafe"

	"github.com/DataDog/datadog-agent/pkg/util/log"
	"github.com/pkg/errors"
	"golang.org/x/sys/windows"
)

// HandleType represents what type of data the windows handle created on the driver is intended to return. It implicitly implies if there are filters set for a handle
type HandleType string

const (
	// deviceName identifies the name and location of the windows driver
	deviceName = `\\.\ddnpm`

	// FlowHandle is keyed to return 5-tuples from the driver that represents a flow. Used with: (#define FILTER_LAYER_TRANSPORT ((uint64_t) 1)
	FlowHandle HandleType = "Flow"

	// DataHandle is keyed to return full packets from the driver. Used with: #define FILTER_LAYER_IPPACKET ((uint64_t) 0)
	DataHandle HandleType = "Data"

	// StatsHandle has no filter set and is used to pull total stats from the driver
	StatsHandle HandleType = "Stats"
)

var (
	// Buffer holding datadog driver filterapi (ddnpmapi) signature to ensure consistency with driver.
	ddAPIVersionBuf = makeDDAPIVersionBuffer(C.DD_NPMDRIVER_SIGNATURE)
)

// DriverExpvar is the name of a top-level driver expvar returned from GetStats
type DriverExpvar string

// This is the type that an overlapped read returns -- the overlapped object, which must be passed back to the kernel after reading
// followed by a predictably sized chunk of bytes
type _readbuffer struct {
	ol windows.Overlapped

	// This is the MTU of IPv6, which effectively governs the maximum DNS packet size over IPv6
	// see https://tools.ietf.org/id/draft-madi-dnsop-udp4dns-00.html
	data [1280]byte
}

const (
	totalFlowStats  DriverExpvar = "driver_total_flow_stats"
	flowHandleStats              = "driver_flow_handle_stats"
	flowStats                    = "flows"
	driverStats                  = "driver"
)

const (
	dnsReadBufferCount = 100
)

// DriverExpvarNames is a list of all the DriverExpvar names returned from GetStats
var DriverExpvarNames = []DriverExpvar{totalFlowStats, flowHandleStats, flowStats, driverStats}

// Creates a buffer that Driver will use to verify proper versions are communicating
// We create a buffer because the system calls we make need a *byte which is not
// possible with const value
func makeDDAPIVersionBuffer(signature uint64) []byte {
	buf := make([]byte, C.sizeof_uint64_t)
	binary.LittleEndian.PutUint64(buf, signature)
	return buf
}

// DriverInterface holds all necessary information for interacting with the windows driver
type DriverInterface struct {
	// declare totalFlows first so it remains on a 64 bit boundary since it is used by atomic functions
	totalFlows     int64
	closedFlows    int64
	openFlows      int64
	moreDataErrors int64
	bufferSize     int64

	driverFlowHandle  *DriverHandle
	driverStatsHandle *DriverHandle
	driverDNSHandle   *DriverHandle

	dnsReadBuffers []*_readbuffer
	dnsIOCP        windows.Handle

	path                  string
	enableMonotonicCounts bool

	bufferLock sync.Mutex
	readBuffer []uint8
}

// NewDriverInterface returns a DriverInterface struct for interacting with the driver
func NewDriverInterface(enableMonotonicCounts bool, bufferSize int) (*DriverInterface, error) {
	dc := &DriverInterface{
		path:                  deviceName,
		enableMonotonicCounts: enableMonotonicCounts,
		readBuffer:            make([]byte, bufferSize),
		bufferSize:            int64(bufferSize),
	}

	err := dc.setupFlowHandle()
	if err != nil {
		return nil, errors.Wrap(err, "error creating driver flow handle")
	}

	err = dc.setupStatsHandle()
	if err != nil {
		return nil, errors.Wrap(err, "Error creating stats handle")
	}

	err = dc.setupDNSHandle()
	if err != nil {
		return nil, errors.Wrap(err, "Error creating DNS handle")
	}

	return dc, nil
}

// Close shuts down the driver interface
func (di *DriverInterface) Close() error {
	if err := windows.CloseHandle(di.driverFlowHandle.handle); err != nil {
		return errors.Wrap(err, "error closing flow file handle")
	}
	if err := windows.CloseHandle(di.driverStatsHandle.handle); err != nil {
		return errors.Wrap(err, "error closing stat file handle")
	}

	// destroy io completion port, and file
	if err := windows.CancelIoEx(di.driverDNSHandle.handle, nil); err != nil {
		return errors.Wrap(err, "error cancelling DNS io completion")
	}
	if err := windows.CloseHandle(di.driverDNSHandle.handle); err != nil {
		return errors.Wrap(err, "error closing driver DNS handle")
	}

	for _, buf := range di.dnsReadBuffers {
		C.free(unsafe.Pointer(buf))
	}
	di.dnsReadBuffers = nil

	return nil
}

// setupFlowHandle generates a windows Driver Handle, and creates a DriverHandle struct to pull flows from the driver
// by setting the necessary filters
func (di *DriverInterface) setupFlowHandle() error {
	h, err := di.generateDriverHandle(0)
	if err != nil {
		return err
	}
	dh, err := NewDriverHandle(h, FlowHandle)
	if err != nil {
		return err
	}
	di.driverFlowHandle = dh

	filters, err := createFlowHandleFilters()
	if err != nil {
		return err
	}

	// Create and set flow filters for each interface
	err = di.driverFlowHandle.setFilters(filters)
	if err != nil {
		return err
	}

	return nil
}

// setupStatsHandle generates a windows Driver Handle, and creates a DriverHandle struct
func (di *DriverInterface) setupStatsHandle() error {
	h, err := di.generateDriverHandle(0)
	if err != nil {
		return err
	}

	dh, err := NewDriverHandle(h, StatsHandle)
	if err != nil {
		return err
	}

	di.driverStatsHandle = dh
	return nil

}

func (di *DriverInterface) setupDNSHandle() error {
	h, err := di.generateDriverHandle(windows.FILE_FLAG_OVERLAPPED)
	if err != nil {
		return err
	}

	dh, err := NewDriverHandle(h, DataHandle)
	if err != nil {
		return err
	}

	filters, err := createDNSFilters()
	if err != nil {
		return err
	}

	if err := dh.setDataFilters(filters); err != nil {
		return err
	}

	iocp, buffers, err := prepareCompletionBuffers(dh.handle, dnsReadBufferCount)
	if err != nil {
		return err
	}

	di.dnsIOCP = iocp
	di.dnsReadBuffers = buffers
	di.driverDNSHandle = dh
	return nil

}

// generateDriverHandle creates a new windows handle attached to the driver
func (di *DriverInterface) generateDriverHandle(flags uint32) (windows.Handle, error) {
	p, err := windows.UTF16PtrFromString(di.path)
	if err != nil {
		return windows.InvalidHandle, err
	}
	log.Debug("Creating Driver handle...")
	h, err := windows.CreateFile(p,
		windows.GENERIC_READ|windows.GENERIC_WRITE,
		windows.FILE_SHARE_READ|windows.FILE_SHARE_WRITE,
		nil,
		windows.OPEN_EXISTING,
		flags,
		windows.Handle(0))
	if err != nil {
		return windows.InvalidHandle, err
	}
	return h, nil
}

// closeDriverHandle closes an open handle on the driver
func (di *DriverInterface) closeDriverHandle(handle windows.Handle) error {
	return windows.CloseHandle(handle)
}

// GetStats returns statistics for the driver interface used by the windows tracer
func (di *DriverInterface) GetStats() (map[DriverExpvar]interface{}, error) {

	handleStats, err := di.driverFlowHandle.getStatsForHandle()
	if err != nil {
		return nil, err
	}

	totalDriverStats, err := di.driverStatsHandle.getStatsForHandle()
	if err != nil {
		return nil, err
	}
	totalFlows := atomic.LoadInt64(&di.totalFlows)
	openFlows := atomic.SwapInt64(&di.openFlows, 0)
	closedFlows := atomic.SwapInt64(&di.closedFlows, 0)
	moreDataErrors := atomic.SwapInt64(&di.moreDataErrors, 0)
	bufferSize := atomic.LoadInt64(&di.bufferSize)

	return map[DriverExpvar]interface{}{
		totalFlowStats:  totalDriverStats,
		flowHandleStats: handleStats,
		flowStats: map[string]int64{
			"total":  totalFlows,
			"open":   openFlows,
			"closed": closedFlows,
		},
		driverStats: map[string]int64{
			"more_data_errors": moreDataErrors,
			"buffer_size":      bufferSize,
		},
	}, nil
}

// GetConnectionStats will read all flows from the driver and convert them into ConnectionStats.
// It returns the count of connections added to the active and closed buffers, respectively.
func (di *DriverInterface) GetConnectionStats(activeBuf *DriverBuffer, closedBuf *DriverBuffer) (int, int, error) {
	di.bufferLock.Lock()
	defer di.bufferLock.Unlock()

	var activeCount, closedCount int
	var bytesRead uint32
	var totalBytesRead uint32
	// keep reading while driver says there is more data available
	for err := error(windows.ERROR_MORE_DATA); err == windows.ERROR_MORE_DATA; {
		err = windows.ReadFile(di.driverFlowHandle.handle, di.readBuffer, &bytesRead, nil)
		if err != nil {
			if err != windows.ERROR_MORE_DATA {
				return 0, 0, err
			}
			atomic.AddInt64(&di.moreDataErrors, 1)
		}
		totalBytesRead += bytesRead

		var buf []byte
		for bytesUsed := uint32(0); bytesUsed < bytesRead; bytesUsed += C.sizeof_struct__perFlowData {
			buf = di.readBuffer[bytesUsed:]
			pfd := (*C.struct__perFlowData)(unsafe.Pointer(&(buf[0])))

			if isFlowClosed(pfd.flags) {
				FlowToConnStat(closedBuf.Next(), pfd, di.enableMonotonicCounts)
				closedCount++
			} else {
				FlowToConnStat(activeBuf.Next(), pfd, di.enableMonotonicCounts)
				activeCount++
			}
		}
	}

	di.readBuffer = resizeDriverBuffer(int(totalBytesRead), di.readBuffer)
	atomic.StoreInt64(&di.bufferSize, int64(len(di.readBuffer)))

	atomic.AddInt64(&di.openFlows, int64(activeCount))
	atomic.AddInt64(&di.closedFlows, int64(closedCount))
	atomic.AddInt64(&di.totalFlows, int64(activeCount+closedCount))

	return activeCount, closedCount, nil
}

func resizeDriverBuffer(compareSize int, buffer []uint8) []uint8 {
	// Explicitly setting len to 0 causes the ReadFile syscall to break, so allocate buffer with cap = len
	if compareSize >= cap(buffer)*2 {
		return make([]uint8, cap(buffer)*2)
	} else if compareSize <= cap(buffer)/2 {
		// Take the max of buffer/2 and compareSize to limit future array resizes
		return make([]uint8, int(math.Max(float64(cap(buffer)/2), float64(compareSize))))
	}
	return buffer
}

<<<<<<< HEAD
// GetDNS returns a raw IP packet that wraps a DNS packet
=======
// ReadDNSPacket visits a raw dns packet at the given time if one if available.
>>>>>>> 71e1fe5b
func (di *DriverInterface) ReadDNSPacket(visit func([]byte, time.Time) error) (didRead bool, err error) {
	var bytesRead uint32
	var key uint32 // returned by GetQueuedCompletionStatus, then ignored
	var ol *windows.Overlapped
	err = windows.GetQueuedCompletionStatus(di.dnsIOCP, &bytesRead, &key, &ol, 0)
	if err != nil {
		if err == syscall.Errno(syscall.WAIT_TIMEOUT) {
			// this indicates that there was no queued completion status, this is fine
			return false, nil
		}

		return false, errors.Wrap(err, "could not get queued completion status")
	}

	var buf *_readbuffer
	buf = (*_readbuffer)(unsafe.Pointer(ol))

	// fph := (*C.struct_filterPacketHeader)(unsafe.Pointer(&buf.data[0]))

	start := C.sizeof_struct_filterPacketHeader
	captureTime := time.Now() // TODO: this should read out of the packet header once the driver supports it

	if err := visit(buf.data[start:], captureTime); err != nil {
		return false, err
	}

	// kick off another read
	if err := windows.ReadFile(di.driverDNSHandle.handle, buf.data[:], nil, &(buf.ol)); err != nil && err != windows.ERROR_IO_PENDING {
		log.Errorf("%s", errors.Wrap(err, "cannot restart async"))
		return false, err
	}

	return true, nil
}

// DriverHandle struct stores the windows handle for the driver as well as information about what type of filter is set
type DriverHandle struct {
	handle     windows.Handle
	handleType HandleType
}

// NewDriverHandle returns a DriverHandle struct
func NewDriverHandle(h windows.Handle, handleType HandleType) (*DriverHandle, error) {
	return &DriverHandle{handle: h, handleType: handleType}, nil
}

func (dh *DriverHandle) setFilters(filters []C.struct__filterDefinition) error {
	var id int64
	for _, filter := range filters {
		err := windows.DeviceIoControl(dh.handle,
			C.DDNPMDRIVER_IOCTL_SET_FLOW_FILTER,
			(*byte)(unsafe.Pointer(&filter)),
			uint32(unsafe.Sizeof(filter)),
			(*byte)(unsafe.Pointer(&id)),
			uint32(unsafe.Sizeof(id)), nil, nil)
		if err != nil {
			return fmt.Errorf("failed to set filter: %v", err)
		}
	}
	return nil
}

func (dh *DriverHandle) setDataFilters(filters []C.struct__filterDefinition) error {
	var id int64
	for _, filter := range filters {
		err := windows.DeviceIoControl(dh.handle,
			C.DDNPMDRIVER_IOCTL_SET_DATA_FILTER,
			(*byte)(unsafe.Pointer(&filter)),
			uint32(unsafe.Sizeof(filter)),
			(*byte)(unsafe.Pointer(&id)),
			uint32(unsafe.Sizeof(id)), nil, nil)
		if err != nil {
			return fmt.Errorf("failed to set filter: %v", err)
		}
	}
	return nil
}

func (dh *DriverHandle) getStatsForHandle() (map[string]int64, error) {
	var (
		bytesReturned uint32
		statbuf       = make([]byte, C.sizeof_struct_driver_stats)
	)

	err := windows.DeviceIoControl(dh.handle, C.DDNPMDRIVER_IOCTL_GETSTATS, &ddAPIVersionBuf[0], uint32(len(ddAPIVersionBuf)), &statbuf[0], uint32(len(statbuf)), &bytesReturned, nil)
	if err != nil {
		return nil, fmt.Errorf("failed to read driver stats for filter type %v - returned error %v", dh.handleType, err)
	}
	stats := *(*C.struct_driver_stats)(unsafe.Pointer(&statbuf[0]))

	switch dh.handleType {

	// A stats handle returns the total values of the driver
	case StatsHandle:
		return map[string]int64{
			"read_calls":                  int64(stats.total.handle_stats.read_calls),
			"read_calls_outstanding":      int64(stats.total.handle_stats.read_calls_outstanding),
			"read_calls_completed":        int64(stats.total.handle_stats.read_calls_completed),
			"read_calls_cancelled":        int64(stats.total.handle_stats.read_calls_cancelled),
			"write_calls":                 int64(stats.total.handle_stats.write_calls),
			"write_bytes":                 int64(stats.total.handle_stats.write_bytes),
			"ioctl_calls":                 int64(stats.total.handle_stats.ioctl_calls),
			"packets_observed":            int64(stats.total.flow_stats.packets_observed),
			"packets_processed_flow":      int64(stats.total.flow_stats.packets_processed),
			"open_flows":                  int64(stats.total.flow_stats.open_flows),
			"total_flows":                 int64(stats.total.flow_stats.total_flows),
			"num_flow_searches":           int64(stats.total.flow_stats.num_flow_searches),
			"num_flow_search_misses":      int64(stats.total.flow_stats.num_flow_search_misses),
			"num_flow_collisions":         int64(stats.total.flow_stats.num_flow_collisions),
			"packets_processed_transport": int64(stats.total.transport_stats.packets_processed),
			"read_packets_skipped":        int64(stats.total.transport_stats.read_packets_skipped),
			"packets_reported":            int64(stats.total.transport_stats.packets_reported),
		}, nil
	// A FlowHandle handle returns the flow stats specific to this handle
	case FlowHandle:
		return map[string]int64{
			"read_calls":             int64(stats.handle.handle_stats.read_calls),
			"read_calls_outstanding": int64(stats.handle.handle_stats.read_calls_outstanding),
			"read_calls_completed":   int64(stats.handle.handle_stats.read_calls_completed),
			"read_calls_cancelled":   int64(stats.handle.handle_stats.read_calls_cancelled),
			"write_calls":            int64(stats.handle.handle_stats.write_calls),
			"write_bytes":            int64(stats.handle.handle_stats.write_bytes),
			"ioctl_calls":            int64(stats.handle.handle_stats.ioctl_calls),
			"packets_observed":       int64(stats.handle.flow_stats.packets_observed),
			"packets_processed_flow": int64(stats.handle.flow_stats.packets_processed),
			"open_flows":             int64(stats.handle.flow_stats.open_flows),
			"total_flows":            int64(stats.handle.flow_stats.total_flows),
			"num_flow_searches":      int64(stats.handle.flow_stats.num_flow_searches),
			"num_flow_search_misses": int64(stats.handle.flow_stats.num_flow_search_misses),
			"num_flow_collisions":    int64(stats.handle.flow_stats.num_flow_collisions),
		}, nil
	// A DataHandle handle returns transfer stats specific to this handle
	case DataHandle:
		return map[string]int64{
			"read_calls":                  int64(stats.handle.handle_stats.read_calls),
			"read_calls_outstanding":      int64(stats.handle.handle_stats.read_calls_outstanding),
			"read_calls_completed":        int64(stats.handle.handle_stats.read_calls_completed),
			"read_calls_cancelled":        int64(stats.handle.handle_stats.read_calls_cancelled),
			"write_calls":                 int64(stats.handle.handle_stats.write_calls),
			"write_bytes":                 int64(stats.handle.handle_stats.write_bytes),
			"ioctl_calls":                 int64(stats.handle.handle_stats.ioctl_calls),
			"packets_processed_transport": int64(stats.handle.transport_stats.packets_processed),
			"read_packets_skipped":        int64(stats.handle.transport_stats.read_packets_skipped),
			"packets_reported":            int64(stats.handle.transport_stats.packets_reported),
		}, nil
	default:
		return nil, fmt.Errorf("no matching handle type for pulling handle stats")
	}
}

func createFlowHandleFilters() (filters []C.struct__filterDefinition, err error) {
	ifaces, err := net.Interfaces()

	// Two filters per iface
	if err != nil {
		return nil, fmt.Errorf("error getting interfaces: %s", err.Error())
	}

	for _, iface := range ifaces {
		log.Debugf("Creating filters for interface: %s [%+v]", iface.Name, iface)
		// Set ipv4 Traffic
		filters = append(filters, newDDAPIFilter(C.DIRECTION_OUTBOUND, C.FILTER_LAYER_TRANSPORT, iface.Index, true))
		filters = append(filters, newDDAPIFilter(C.DIRECTION_INBOUND, C.FILTER_LAYER_TRANSPORT, iface.Index, true))
		// Set ipv6
		filters = append(filters, newDDAPIFilter(C.DIRECTION_OUTBOUND, C.FILTER_LAYER_TRANSPORT, iface.Index, false))
		filters = append(filters, newDDAPIFilter(C.DIRECTION_INBOUND, C.FILTER_LAYER_TRANSPORT, iface.Index, false))
	}

	return filters, nil
}

func createDNSFilters() ([]C.struct__filterDefinition, error) {

	var filters []C.struct__filterDefinition

	ifaces, err := net.Interfaces()
	if err != nil {
		return nil, err
	}

	for _, iface := range ifaces {
		filters = append(filters, C.struct__filterDefinition{

			filterVersion:    C.DD_NPMDRIVER_SIGNATURE,
			size:             C.sizeof_struct__filterDefinition,
			filterLayer:      C.FILTER_LAYER_TRANSPORT,
			af:               windows.AF_INET,
			remotePort:       53,
			v4InterfaceIndex: (C.ulonglong)(iface.Index),
			// direction
			// port
			// udp
			// ipv4
		})
	}

	return filters, nil
}

// NewDDAPIFilter returns a filter we can apply to the driver
func newDDAPIFilter(direction, layer C.uint64_t, ifaceIndex int, isIPV4 bool) C.struct__filterDefinition {
	var fd C.struct__filterDefinition
	fd.filterVersion = C.DD_NPMDRIVER_SIGNATURE
	fd.size = C.sizeof_struct__filterDefinition
	// TODO Remove direction setting for flow filters once all verification code has been removed from driver
	fd.direction = direction
	fd.filterLayer = layer

	if isIPV4 {
		fd.af = windows.AF_INET
		fd.v4InterfaceIndex = (C.ulonglong)(ifaceIndex)
	} else {
		fd.af = windows.AF_INET6
		fd.v6InterfaceIndex = (C.ulonglong)(ifaceIndex)
	}

	return fd
}

// prepare N read buffers
// and return the IoCompletionPort that will be used to coordinate reads.
// danger: even though all reads will reference the returned iocp, buffers must be in-scope as long
// as reads are happening. Otherwise, the memory the kernel is writing to will be written to memory reclaimed
// by the GC
func prepareCompletionBuffers(h windows.Handle, count int) (iocp windows.Handle, buffers []*_readbuffer, err error) {
	iocp, err = windows.CreateIoCompletionPort(h, windows.Handle(0), 0, 0)
	if err != nil {
		return windows.Handle(0), nil, errors.Wrap(err, "error creating IO completion port")
	}

	sizeOfReadBuffer := unsafe.Sizeof(_readbuffer{})
	buffers = make([]*_readbuffer, count)
	for i := 0; i < count; i++ {
		buffers[i] = (*_readbuffer)(C.malloc(C.ulonglong(sizeOfReadBuffer)))
		buf := buffers[i]
		err := windows.ReadFile(h, buf.data[:], nil, &(buf.ol))
		if err != nil && err != windows.ERROR_IO_PENDING {
			windows.CloseHandle(iocp)
			return windows.Handle(0), nil, errors.Wrap(err, "failed to initiate readfile")
		}
	}

	return iocp, buffers, nil
}<|MERGE_RESOLUTION|>--- conflicted
+++ resolved
@@ -351,11 +351,7 @@
 	return buffer
 }
 
-<<<<<<< HEAD
 // GetDNS returns a raw IP packet that wraps a DNS packet
-=======
-// ReadDNSPacket visits a raw dns packet at the given time if one if available.
->>>>>>> 71e1fe5b
 func (di *DriverInterface) ReadDNSPacket(visit func([]byte, time.Time) error) (didRead bool, err error) {
 	var bytesRead uint32
 	var key uint32 // returned by GetQueuedCompletionStatus, then ignored
@@ -586,12 +582,15 @@
 		return windows.Handle(0), nil, errors.Wrap(err, "error creating IO completion port")
 	}
 
-	sizeOfReadBuffer := unsafe.Sizeof(_readbuffer{})
 	buffers = make([]*_readbuffer, count)
 	for i := 0; i < count; i++ {
-		buffers[i] = (*_readbuffer)(C.malloc(C.ulonglong(sizeOfReadBuffer)))
-		buf := buffers[i]
-		err := windows.ReadFile(h, buf.data[:], nil, &(buf.ol))
+		buf, err := AllocateReadBuffer()
+		if err != nil {
+			return windows.Handle(0), nil, err
+		}
+		buffers[i] = buf
+
+		err = windows.ReadFile(h, buf.data[:], nil, &(buf.ol))
 		if err != nil && err != windows.ERROR_IO_PENDING {
 			windows.CloseHandle(iocp)
 			return windows.Handle(0), nil, errors.Wrap(err, "failed to initiate readfile")
