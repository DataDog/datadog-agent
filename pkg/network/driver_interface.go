--- conflicted
+++ resolved
@@ -133,23 +133,11 @@
 		return nil, err
 	}
 
-<<<<<<< HEAD
 	totalFlows := atomic.LoadInt64(&di.totalFlows)
 	openFlows := atomic.SwapInt64(&di.openFlows, 0)
 	closedFlows := atomic.SwapInt64(&di.closedFlows, 0)
 	moreDataErrors := atomic.SwapInt64(&di.moreDataErrors, 0)
 	bufferSize := atomic.LoadInt64(&di.bufferSize)
-=======
-	totalDriverStats, err := di.driverStatsHandle.GetStatsForHandle()
-	if err != nil {
-		return nil, err
-	}
-	totalFlows := di.totalFlows.Load()
-	openFlows := di.openFlows.Swap(0)
-	closedFlows := di.closedFlows.Swap(0)
-	moreDataErrors := di.moreDataErrors.Swap(0)
-	bufferSize := di.bufferSize.Load()
->>>>>>> 169a2919
 
 	return map[DriverExpvar]interface{}{
 		totalFlowStats:  stats["driver"],
