--- conflicted
+++ resolved
@@ -60,11 +60,7 @@
 	)
 
 	// Create the RAW_SOCKET inside the root network namespace
-<<<<<<< HEAD
-	err := util.WithRootNS(rootPath, func() error {
-=======
-	nsErr := util.WithRootNS(cfg.ProcRoot, func() {
->>>>>>> c5ca88b9
+	err := util.WithRootNS(cfg.ProcRoot, func() error {
 		packetSrc, srcErr = newPacketSource(filter)
 		return srcErr
 	})
