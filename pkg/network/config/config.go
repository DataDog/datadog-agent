// Unless explicitly stated otherwise all files in this repository are licensed
// under the Apache License Version 2.0.
// This product includes software developed at Datadog (https://www.datadoghq.com/).
// Copyright 2016-present Datadog, Inc.

// Package config implements network tracing configuration
package config

import (
	"time"

	cebpf "github.com/cilium/ebpf"
	"github.com/cilium/ebpf/features"

	sysconfig "github.com/DataDog/datadog-agent/cmd/system-probe/config"
	pkgconfigsetup "github.com/DataDog/datadog-agent/pkg/config/setup"
	"github.com/DataDog/datadog-agent/pkg/ebpf"
	"github.com/DataDog/datadog-agent/pkg/util/log"
)

const (
	spNS  = "system_probe_config"
	netNS = "network_config"
	smNS  = "service_monitoring_config"
	evNS  = "event_monitoring_config"

	defaultUDPTimeoutSeconds       = 30
	defaultUDPStreamTimeoutSeconds = 120
)

// Config stores all flags used by the network eBPF tracer
type Config struct {
	ebpf.Config

	// NPMEnabled is whether the network performance monitoring feature is explicitly enabled or not
	NPMEnabled bool

	// ServiceMonitoringEnabled is whether the service monitoring feature is enabled or not
	ServiceMonitoringEnabled bool

	// CollectTCPv4Conns specifies whether the tracer should collect traffic statistics for TCPv4 connections
	CollectTCPv4Conns bool

	// CollectTCPv6Conns specifies whether the tracer should collect traffic statistics for TCPv6 connections
	CollectTCPv6Conns bool

	// CollectUDPv4Conns specifies whether the tracer should collect traffic statistics for UDPv4 connections
	CollectUDPv4Conns bool

	// CollectUDPv6Conns specifies whether the tracer should collect traffic statistics for UDPv6 connections
	CollectUDPv6Conns bool

	// CollectLocalDNS specifies whether the tracer should capture traffic for local DNS calls
	CollectLocalDNS bool

	// DNSInspection specifies whether the tracer should enhance connection data with domain names by inspecting DNS traffic
	// Notice this does *not* depend on CollectLocalDNS
	DNSInspection bool

	// CollectDNSStats specifies whether the tracer should enhance connection data with relevant DNS stats
	// It is relevant *only* when DNSInspection is enabled.
	CollectDNSStats bool

	// CollectDNSDomains specifies whether collected DNS stats would be scoped by domain
	// It is relevant *only* when DNSInspection and CollectDNSStats is enabled.
	CollectDNSDomains bool

	// DNSTimeout determines the length of time to wait before considering a DNS Query to have timed out
	DNSTimeout time.Duration

	// MaxDNSStats determines the number of separate DNS Stats objects DNSStatkeeper can have at any given time
	// These stats objects get flushed on every client request (default 30s check interval)
	MaxDNSStats int

	// EnableHTTPMonitoring specifies whether the tracer should monitor HTTP traffic
	EnableHTTPMonitoring bool

	// EnableHTTP2Monitoring specifies whether the tracer should monitor HTTP2 traffic
	EnableHTTP2Monitoring bool

	// EnableKafkaMonitoring specifies whether the tracer should monitor Kafka traffic
	EnableKafkaMonitoring bool

	// EnablePostgresMonitoring specifies whether the tracer should monitor Postgres traffic.
	EnablePostgresMonitoring bool

	// EnableRedisMonitoring specifies whether the tracer should monitor Redis traffic.
	EnableRedisMonitoring bool

	// EnableNativeTLSMonitoring specifies whether the USM should monitor HTTPS traffic via native libraries.
	// Supported libraries: OpenSSL, GnuTLS, LibCrypto.
	EnableNativeTLSMonitoring bool

	// EnableIstioMonitoring specifies whether USM should monitor Istio traffic
	EnableIstioMonitoring bool

	// EnvoyPath specifies the envoy path to be used for Istio monitoring
	EnvoyPath string

	// EnableNodeJSMonitoring specifies whether USM should monitor NodeJS TLS traffic
	EnableNodeJSMonitoring bool

	// EnableGoTLSSupport specifies whether the tracer should monitor HTTPS
	// traffic done through Go's standard library's TLS implementation
	EnableGoTLSSupport bool

	// GoTLSExcludeSelf specifies whether USM's GoTLS module should avoid
	// hooking the system-probe test binary. Defaults to true.
	GoTLSExcludeSelf bool

	// MaxTrackedHTTPConnections max number of http(s) flows that will be concurrently tracked.
	// value is currently Windows only
	MaxTrackedHTTPConnections int64

	// HTTPNotificationThreshold is the number of connections to hold in the kernel before signalling
	// to be retrieved.  Currently Windows only
	HTTPNotificationThreshold int64

	// HTTPMaxRequestFragment is the size of the HTTP path buffer to be retrieved.
	// Currently Windows only
	HTTPMaxRequestFragment int64

	// UDPConnTimeout determines the length of traffic inactivity between two
	// (IP, port)-pairs before declaring a UDP connection as inactive. This is
	// set to /proc/sys/net/netfilter/nf_conntrack_udp_timeout on Linux by
	// default.
	UDPConnTimeout time.Duration

	// UDPStreamTimeout is the timeout for udp streams. This is set to
	// /proc/sys/net/netfilter/nf_conntrack_udp_timeout_stream on Linux by
	// default.
	UDPStreamTimeout time.Duration

	// TCPConnTimeout is like UDPConnTimeout, but for TCP connections. TCP connections are cleared when
	// the BPF module receives a tcp_close call, but TCP connections also age out to catch cases where
	// tcp_close is not intercepted for some reason.
	TCPConnTimeout time.Duration

	// MaxTrackedConnections specifies the maximum number of connections we can track. This determines the size of the eBPF Maps
	MaxTrackedConnections uint32

	// MaxClosedConnectionsBuffered represents the maximum number of closed connections we'll buffer in memory. These closed connections
	// get flushed on every client request (default 30s check interval)
	MaxClosedConnectionsBuffered uint32

	// MaxFailedConnectionsBuffered represents the maximum number of failed connections we'll buffer in memory. These connections will be
	// removed from memory as they are matched to closed connections
	MaxFailedConnectionsBuffered uint32

	// ClosedConnectionFlushThreshold represents the number of closed connections stored before signalling
	// the agent to flush the connections.  This value only valid on Windows
	ClosedConnectionFlushThreshold int

	// MaxDNSStatsBuffered represents the maximum number of DNS stats we'll buffer in memory. These stats
	// get flushed on every client request (default 30s check interval)
	MaxDNSStatsBuffered int

	// MaxUSMConcurrentRequests represents the maximum number of requests (for a single protocol)
	// that can happen concurrently at a given point in time. This parameter is used for sizing our eBPF maps.
	MaxUSMConcurrentRequests uint32

	// MaxHTTPStatsBuffered represents the maximum number of HTTP stats we'll buffer in memory. These stats
	// get flushed on every client request (default 30s check interval)
	MaxHTTPStatsBuffered int

	// MaxKafkaStatsBuffered represents the maximum number of Kafka stats we'll buffer in memory. These stats
	// get flushed on every client request (default 30s check interval)
	MaxKafkaStatsBuffered int

	// MaxPostgresTelemetryBuffer represents the maximum size of the telemetry buffer size for Postgres.
	MaxPostgresTelemetryBuffer int

	// MaxPostgresStatsBuffered represents the maximum number of Postgres stats we'll buffer in memory. These stats
	// get flushed on every client request (default 30s check interval)
	MaxPostgresStatsBuffered int

	// MaxRedisStatsBuffered represents the maximum number of Redis stats we'll buffer in memory. These stats
	// get flushed on every client request (default 30s check interval)
	MaxRedisStatsBuffered int

	// MaxConnectionsStateBuffered represents the maximum number of state objects that we'll store in memory. These state objects store
	// the stats for a connection so we can accurately determine traffic change between client requests.
	MaxConnectionsStateBuffered int

	// ClientStateExpiry specifies the max time a client (e.g. process-agent)'s state will be stored in memory before being evicted.
	ClientStateExpiry time.Duration

	// EnableConntrack enables probing conntrack for network address translation
	EnableConntrack bool

	// IgnoreConntrackInitFailure will ignore any conntrack initialization failiures during system-probe load. If this is set to false, system-probe
	// will fail to start if there is a conntrack initialization failure.
	IgnoreConntrackInitFailure bool

	// ConntrackMaxStateSize specifies the maximum number of connections with NAT we can track
	ConntrackMaxStateSize int

	// ConntrackRateLimit specifies the maximum number of netlink messages *per second* that can be processed
	// Setting it to -1 disables the limit and can result in a high CPU usage.
	ConntrackRateLimit int

	// ConntrackRateLimitInterval specifies the interval at which the rate limiter is updated
	ConntrackRateLimitInterval time.Duration

	// ConntrackInitTimeout specifies how long we wait for conntrack to initialize before failing
	ConntrackInitTimeout time.Duration

	// EnableConntrackAllNamespaces enables network address translation via netlink for all namespaces that are peers of the root namespace.
	// default is true
	EnableConntrackAllNamespaces bool

	// EnableEbpfConntracker enables the ebpf based network conntracker
	EnableEbpfConntracker bool

	// EnableCiliumLBConntracker enables the cilium load balancer conntracker
	EnableCiliumLBConntracker bool

	// ClosedChannelSize specifies the size for closed channel for the tracer
	ClosedChannelSize int

	// ClosedBufferWakeupCount specifies the number of events that will buffer in a perf buffer before userspace is woken up.
	ClosedBufferWakeupCount int

	// ExcludedSourceConnections is a map of source connections to blacklist
	ExcludedSourceConnections map[string][]string

	// ExcludedDestinationConnections is a map of destination connections to blacklist
	ExcludedDestinationConnections map[string][]string

	// OffsetGuessThreshold is the size of the byte threshold we will iterate over when guessing offsets
	OffsetGuessThreshold uint64

	// EnableMonotonicCount (Windows only) determines if we will calculate send/recv bytes of connections with headers and retransmits
	EnableMonotonicCount bool

	// EnableGatewayLookup enables looking up gateway information for connection destinations
	EnableGatewayLookup bool

	// RecordedQueryTypes enables specific DNS query types to be recorded
	RecordedQueryTypes []string

	// HTTP replace rules
	HTTPReplaceRules []*ReplaceRule

	// EnableProcessEventMonitoring enables consuming CWS process monitoring events from the runtime security module
	EnableProcessEventMonitoring bool

	// MaxProcessesTracked is the maximum number of processes whose information is stored in the network module
	MaxProcessesTracked int

	// EnableRootNetNs disables using the network namespace of the root process (1)
	// for things like creating netlink sockets for conntrack updates, etc.
	EnableRootNetNs bool

	// HTTP2DynamicTableMapCleanerInterval is the interval to run the cleaner function.
	HTTP2DynamicTableMapCleanerInterval time.Duration

	// HTTPMapCleanerInterval is the interval to run the cleaner function.
	HTTPMapCleanerInterval time.Duration

	// HTTPIdleConnectionTTL is the time an idle connection counted as "inactive" and should be deleted.
	HTTPIdleConnectionTTL time.Duration

	// ProtocolClassificationEnabled specifies whether the tracer should enhance connection data with protocols names by
	// classifying the L7 protocols being used.
	ProtocolClassificationEnabled bool

	// TCPFailedConnectionsEnabled specifies whether the tracer will track & report TCP error codes
	TCPFailedConnectionsEnabled bool

	// EnableNPMConnectionRollup enables aggregating connections by rolling up ephemeral ports
	EnableNPMConnectionRollup bool

	// EnableUSMQuantization enables endpoint quantization for USM programs
	EnableUSMQuantization bool

	// NPMRingbuffersEnabled specifies whether ringbuffers are enabled or not
	NPMRingbuffersEnabled bool

	// EnableUSMConnectionRollup enables the aggregation of connection data belonging to a same (client, server) pair
	EnableUSMConnectionRollup bool

	// EnableUSMRingBuffers enables the use of eBPF Ring Buffer types on
	// supported kernels.
	// Defaults to true. Setting this to false on a Kernel that supports ring
	// buffers (>=5.8) will result in forcing the use of Perf Maps instead.
	EnableUSMRingBuffers bool

	EnableEbpfless bool

	// EnableUSMEventStream enables USM to use the event stream instead
	// of netlink for receiving process events.
	EnableUSMEventStream bool

<<<<<<< HEAD
	// USMKernelBufferPages defines the number of pages to allocate for the USM kernel buffer, used for either ring buffers or perf maps.
	USMKernelBufferPages int

	// USMDataChannelSize specifies the size of the data channel for USM, used to temporarily store data from the kernel in user mode before processing.
	USMDataChannelSize int
=======
	// CustomBatchingEnabled enables the use of custom batching for eBPF perf events with perf buffers
	CustomBatchingEnabled bool
>>>>>>> 9ac7eb4b
}

// New creates a config for the network tracer
func New() *Config {
	cfg := pkgconfigsetup.SystemProbe()
	sysconfig.Adjust(cfg)

	c := &Config{
		Config: *ebpf.NewConfig(),

		NPMEnabled:               cfg.GetBool(sysconfig.FullKeyPath(netNS, "enabled")),
		ServiceMonitoringEnabled: cfg.GetBool(sysconfig.FullKeyPath(smNS, "enabled")),

		CollectTCPv4Conns: cfg.GetBool(sysconfig.FullKeyPath(netNS, "collect_tcp_v4")),
		CollectTCPv6Conns: cfg.GetBool(sysconfig.FullKeyPath(netNS, "collect_tcp_v6")),
		TCPConnTimeout:    2 * time.Minute,

		CollectUDPv4Conns: cfg.GetBool(sysconfig.FullKeyPath(netNS, "collect_udp_v4")),
		CollectUDPv6Conns: cfg.GetBool(sysconfig.FullKeyPath(netNS, "collect_udp_v6")),
		UDPConnTimeout:    defaultUDPTimeoutSeconds * time.Second,
		UDPStreamTimeout:  defaultUDPStreamTimeoutSeconds * time.Second,

		OffsetGuessThreshold:           uint64(cfg.GetInt64(sysconfig.FullKeyPath(spNS, "offset_guess_threshold"))),
		ExcludedSourceConnections:      cfg.GetStringMapStringSlice(sysconfig.FullKeyPath(spNS, "source_excludes")),
		ExcludedDestinationConnections: cfg.GetStringMapStringSlice(sysconfig.FullKeyPath(spNS, "dest_excludes")),

		TCPFailedConnectionsEnabled:    cfg.GetBool(sysconfig.FullKeyPath(netNS, "enable_tcp_failed_connections")),
		MaxTrackedConnections:          uint32(cfg.GetInt64(sysconfig.FullKeyPath(spNS, "max_tracked_connections"))),
		MaxClosedConnectionsBuffered:   uint32(cfg.GetInt64(sysconfig.FullKeyPath(spNS, "max_closed_connections_buffered"))),
		MaxFailedConnectionsBuffered:   uint32(cfg.GetInt64(sysconfig.FullKeyPath(netNS, "max_failed_connections_buffered"))),
		ClosedConnectionFlushThreshold: cfg.GetInt(sysconfig.FullKeyPath(netNS, "closed_connection_flush_threshold")),
		ClosedChannelSize:              cfg.GetInt(sysconfig.FullKeyPath(netNS, "closed_channel_size")),
		ClosedBufferWakeupCount:        cfg.GetInt(sysconfig.FullKeyPath(netNS, "closed_buffer_wakeup_count")),
		MaxConnectionsStateBuffered:    cfg.GetInt(sysconfig.FullKeyPath(spNS, "max_connection_state_buffered")),
		ClientStateExpiry:              2 * time.Minute,

		DNSInspection:       !cfg.GetBool(sysconfig.FullKeyPath(spNS, "disable_dns_inspection")),
		CollectDNSStats:     cfg.GetBool(sysconfig.FullKeyPath(spNS, "collect_dns_stats")),
		CollectLocalDNS:     cfg.GetBool(sysconfig.FullKeyPath(spNS, "collect_local_dns")),
		CollectDNSDomains:   cfg.GetBool(sysconfig.FullKeyPath(spNS, "collect_dns_domains")),
		MaxDNSStats:         cfg.GetInt(sysconfig.FullKeyPath(spNS, "max_dns_stats")),
		MaxDNSStatsBuffered: 75000,
		DNSTimeout:          time.Duration(cfg.GetInt(sysconfig.FullKeyPath(spNS, "dns_timeout_in_s"))) * time.Second,

		ProtocolClassificationEnabled: cfg.GetBool(sysconfig.FullKeyPath(netNS, "enable_protocol_classification")),

		NPMRingbuffersEnabled: cfg.GetBool(sysconfig.FullKeyPath(netNS, "enable_ringbuffers")),
		CustomBatchingEnabled: cfg.GetBool(sysconfig.FullKeyPath(netNS, "enable_custom_batching")),

		EnableHTTPMonitoring:       cfg.GetBool(sysconfig.FullKeyPath(smNS, "enable_http_monitoring")),
		EnableHTTP2Monitoring:      cfg.GetBool(sysconfig.FullKeyPath(smNS, "enable_http2_monitoring")),
		EnableKafkaMonitoring:      cfg.GetBool(sysconfig.FullKeyPath(smNS, "enable_kafka_monitoring")),
		EnablePostgresMonitoring:   cfg.GetBool(sysconfig.FullKeyPath(smNS, "enable_postgres_monitoring")),
		EnableRedisMonitoring:      cfg.GetBool(sysconfig.FullKeyPath(smNS, "enable_redis_monitoring")),
		EnableNativeTLSMonitoring:  cfg.GetBool(sysconfig.FullKeyPath(smNS, "tls", "native", "enabled")),
		EnableIstioMonitoring:      cfg.GetBool(sysconfig.FullKeyPath(smNS, "tls", "istio", "enabled")),
		EnvoyPath:                  cfg.GetString(sysconfig.FullKeyPath(smNS, "tls", "istio", "envoy_path")),
		EnableNodeJSMonitoring:     cfg.GetBool(sysconfig.FullKeyPath(smNS, "tls", "nodejs", "enabled")),
		MaxUSMConcurrentRequests:   uint32(cfg.GetInt(sysconfig.FullKeyPath(smNS, "max_concurrent_requests"))),
		MaxHTTPStatsBuffered:       cfg.GetInt(sysconfig.FullKeyPath(smNS, "max_http_stats_buffered")),
		MaxKafkaStatsBuffered:      cfg.GetInt(sysconfig.FullKeyPath(smNS, "max_kafka_stats_buffered")),
		MaxPostgresStatsBuffered:   cfg.GetInt(sysconfig.FullKeyPath(smNS, "max_postgres_stats_buffered")),
		MaxPostgresTelemetryBuffer: cfg.GetInt(sysconfig.FullKeyPath(smNS, "max_postgres_telemetry_buffer")),
		MaxRedisStatsBuffered:      cfg.GetInt(sysconfig.FullKeyPath(smNS, "max_redis_stats_buffered")),

		MaxTrackedHTTPConnections: cfg.GetInt64(sysconfig.FullKeyPath(smNS, "max_tracked_http_connections")),
		HTTPNotificationThreshold: cfg.GetInt64(sysconfig.FullKeyPath(smNS, "http_notification_threshold")),
		HTTPMaxRequestFragment:    cfg.GetInt64(sysconfig.FullKeyPath(smNS, "http_max_request_fragment")),

		EnableConntrack:              cfg.GetBool(sysconfig.FullKeyPath(spNS, "enable_conntrack")),
		ConntrackMaxStateSize:        cfg.GetInt(sysconfig.FullKeyPath(spNS, "conntrack_max_state_size")),
		ConntrackRateLimit:           cfg.GetInt(sysconfig.FullKeyPath(spNS, "conntrack_rate_limit")),
		ConntrackRateLimitInterval:   3 * time.Second,
		EnableConntrackAllNamespaces: cfg.GetBool(sysconfig.FullKeyPath(spNS, "enable_conntrack_all_namespaces")),
		IgnoreConntrackInitFailure:   cfg.GetBool(sysconfig.FullKeyPath(netNS, "ignore_conntrack_init_failure")),
		ConntrackInitTimeout:         cfg.GetDuration(sysconfig.FullKeyPath(netNS, "conntrack_init_timeout")),
		EnableEbpfConntracker:        cfg.GetBool(sysconfig.FullKeyPath(netNS, "enable_ebpf_conntracker")),
		EnableCiliumLBConntracker:    cfg.GetBool(sysconfig.FullKeyPath(netNS, "enable_cilium_lb_conntracker")),

		EnableGatewayLookup: cfg.GetBool(sysconfig.FullKeyPath(netNS, "enable_gateway_lookup")),

		EnableMonotonicCount: cfg.GetBool(sysconfig.FullKeyPath(spNS, "windows.enable_monotonic_count")),

		RecordedQueryTypes: cfg.GetStringSlice(sysconfig.FullKeyPath(netNS, "dns_recorded_query_types")),

		EnableProcessEventMonitoring: cfg.GetBool(sysconfig.FullKeyPath(evNS, "network_process", "enabled")),
		MaxProcessesTracked:          cfg.GetInt(sysconfig.FullKeyPath(evNS, "network_process", "max_processes_tracked")),

		EnableRootNetNs: cfg.GetBool(sysconfig.FullKeyPath(netNS, "enable_root_netns")),

		HTTP2DynamicTableMapCleanerInterval: time.Duration(cfg.GetInt(sysconfig.FullKeyPath(smNS, "http2_dynamic_table_map_cleaner_interval_seconds"))) * time.Second,

		HTTPMapCleanerInterval: time.Duration(cfg.GetInt(sysconfig.FullKeyPath(smNS, "http_map_cleaner_interval_in_s"))) * time.Second,
		HTTPIdleConnectionTTL:  time.Duration(cfg.GetInt(sysconfig.FullKeyPath(smNS, "http_idle_connection_ttl_in_s"))) * time.Second,

		EnableNPMConnectionRollup: cfg.GetBool(sysconfig.FullKeyPath(netNS, "enable_connection_rollup")),

		EnableEbpfless: cfg.GetBool(sysconfig.FullKeyPath(netNS, "enable_ebpfless")),

		// Service Monitoring
		EnableGoTLSSupport:        cfg.GetBool(sysconfig.FullKeyPath(smNS, "tls", "go", "enabled")),
		GoTLSExcludeSelf:          cfg.GetBool(sysconfig.FullKeyPath(smNS, "tls", "go", "exclude_self")),
		EnableUSMQuantization:     cfg.GetBool(sysconfig.FullKeyPath(smNS, "enable_quantization")),
		EnableUSMConnectionRollup: cfg.GetBool(sysconfig.FullKeyPath(smNS, "enable_connection_rollup")),
		EnableUSMRingBuffers:      cfg.GetBool(sysconfig.FullKeyPath(smNS, "enable_ring_buffers")),
		EnableUSMEventStream:      cfg.GetBool(sysconfig.FullKeyPath(smNS, "enable_event_stream")),
		USMKernelBufferPages:      cfg.GetInt(sysconfig.FullKeyPath(smNS, "kernel_buffer_pages")),
		USMDataChannelSize:        cfg.GetInt(sysconfig.FullKeyPath(smNS, "data_channel_size")),
	}

	httpRRKey := sysconfig.FullKeyPath(smNS, "http_replace_rules")
	rr, err := parseReplaceRules(cfg, httpRRKey)
	if err != nil {
		log.Errorf("error parsing %q: %v", httpRRKey, err)
	} else {
		c.HTTPReplaceRules = rr
	}

	if !c.CollectTCPv4Conns {
		log.Info("network tracer TCPv4 tracing disabled")
	}
	if !c.CollectUDPv4Conns {
		log.Info("network tracer UDPv4 tracing disabled")
	}
	if !c.CollectTCPv6Conns {
		log.Info("network tracer TCPv6 tracing disabled")
	}
	if !c.CollectUDPv6Conns {
		log.Info("network tracer UDPv6 tracing disabled")
	}
	if !c.DNSInspection {
		log.Info("network tracer DNS inspection disabled by configuration")
	}

	if !c.EnableProcessEventMonitoring {
		log.Info("network process event monitoring disabled")
	}
	return c
}

// RingBufferSupportedNPM returns true if the kernel supports ring buffers and the config enables them
func (c *Config) RingBufferSupportedNPM() bool {
	return (features.HaveMapType(cebpf.RingBuf) == nil) && c.NPMRingbuffersEnabled
}

// FailedConnectionsSupported returns true if the config & TCP v4 || v6 is enabled
func (c *Config) FailedConnectionsSupported() bool {
	if !c.TCPFailedConnectionsEnabled {
		return false
	}
	if !c.CollectTCPv4Conns && !c.CollectTCPv6Conns {
		return false
	}
	return true
}<|MERGE_RESOLUTION|>--- conflicted
+++ resolved
@@ -292,16 +292,14 @@
 	// of netlink for receiving process events.
 	EnableUSMEventStream bool
 
-<<<<<<< HEAD
+	// CustomBatchingEnabled enables the use of custom batching for eBPF perf events with perf buffers
+	CustomBatchingEnabled bool
+
 	// USMKernelBufferPages defines the number of pages to allocate for the USM kernel buffer, used for either ring buffers or perf maps.
 	USMKernelBufferPages int
 
 	// USMDataChannelSize specifies the size of the data channel for USM, used to temporarily store data from the kernel in user mode before processing.
 	USMDataChannelSize int
-=======
-	// CustomBatchingEnabled enables the use of custom batching for eBPF perf events with perf buffers
-	CustomBatchingEnabled bool
->>>>>>> 9ac7eb4b
 }
 
 // New creates a config for the network tracer
