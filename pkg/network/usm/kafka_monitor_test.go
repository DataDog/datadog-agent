// Unless explicitly stated otherwise all files in this repository are licensed
// under the Apache License Version 2.0.
// This product includes software developed at Datadog (https://www.datadoghq.com/).
// Copyright 2016-present Datadog, Inc.

//go:build linux_bpf

package usm

import (
	"bufio"
	"context"
	"crypto/tls"
	"encoding/binary"
	"errors"
	"fmt"
	"io"
	"net"
	nethttp "net/http"
	"os"
	"path/filepath"
	"strings"
	"testing"
	"time"
	"unsafe"

	"github.com/cilium/ebpf"
	"github.com/google/uuid"
	"github.com/stretchr/testify/assert"
	"github.com/stretchr/testify/require"
	"github.com/stretchr/testify/suite"
	"github.com/twmb/franz-go/pkg/kgo"
	"github.com/twmb/franz-go/pkg/kmsg"
	"github.com/twmb/franz-go/pkg/kversion"

	ddebpf "github.com/DataDog/datadog-agent/pkg/ebpf"
	"github.com/DataDog/datadog-agent/pkg/ebpf/ebpftest"
	"github.com/DataDog/datadog-agent/pkg/network/config"
	"github.com/DataDog/datadog-agent/pkg/network/protocols"
	"github.com/DataDog/datadog-agent/pkg/network/protocols/http"
	"github.com/DataDog/datadog-agent/pkg/network/protocols/http/testutil"
	"github.com/DataDog/datadog-agent/pkg/network/protocols/kafka"
	gotlsutils "github.com/DataDog/datadog-agent/pkg/network/protocols/tls/gotls/testutil"
	"github.com/DataDog/datadog-agent/pkg/network/tracer/testutil/proxy"
	"github.com/DataDog/datadog-agent/pkg/network/usm/utils"
	"github.com/DataDog/datadog-agent/pkg/util/kernel"
)

const (
	kafkaPort             = "9092"
	kafkaTLSPort          = "9093"
	kafkaSuccessErrorCode = 0
)

// testContext shares the context of a given test.
// It contains common variable used by all tests, and allows extending the context dynamically by setting more
// attributes to the `extras` map.
type testContext struct {
	// The address of the server to listen on.
	serverAddress string
	// The port to listen on.
	serverPort string
	// The address for the client to communicate with.
	targetAddress string
	// Clients that should be torn down at the end of the test
	clients []*kafka.Client
	// A dynamic map that allows extending the context easily between phases of the test.
	extras map[string]interface{}
}

// kafkaParsingTestAttributes holds all attributes a single kafka parsing test should have.
type kafkaParsingTestAttributes struct {
	// The name of the test.
	name string
	// Specific test context, allows to share states among different phases of the test.
	context testContext
	// The test body
	testBody func(t *testing.T, ctx *testContext, monitor *Monitor)
	// Cleaning test resources if needed.
	teardown func(t *testing.T, ctx testContext)
	// Configuration for the monitor object
	configuration func() *config.Config
}

type kafkaParsingValidation struct {
	expectedNumberOfProduceRequests int
	expectedNumberOfFetchRequests   int
	expectedAPIVersionProduce       int
	expectedAPIVersionFetch         int
}

func skipTestIfKernelNotSupported(t *testing.T) {
	currKernelVersion, err := kernel.HostVersion()
	require.NoError(t, err)
	if currKernelVersion < http.MinimumKernelVersion {
		t.Skipf("Kafka feature not available on pre %s kernels", http.MinimumKernelVersion.String())
	}
}

type KafkaProtocolParsingSuite struct {
	suite.Suite
}

func (s *KafkaProtocolParsingSuite) getTopicName() string {
	// Use unique names for topics to avoid having tests cases
	// affect each other due to, for example, returning older records.
	return fmt.Sprintf("%s-%s", "franz-kafka", uuid.New().String())
}

func TestKafkaProtocolParsing(t *testing.T) {
	skipTestIfKernelNotSupported(t)
	serverHost := "127.0.0.1"
	require.NoError(t, kafka.RunServer(t, serverHost, kafkaPort))

	ebpftest.TestBuildModes(t, []ebpftest.BuildMode{ebpftest.Prebuilt, ebpftest.RuntimeCompiled, ebpftest.CORE}, "", func(t *testing.T) {
		suite.Run(t, new(KafkaProtocolParsingSuite))
	})
}

func (s *KafkaProtocolParsingSuite) TestKafkaProtocolParsing() {
	t := s.T()

	var versions []*kversion.Versions
	versions = append(versions, kversion.V2_5_0())

	fetch12 := kversion.V3_4_0()
	fetch12.SetMaxKeyVersion(kafka.ProduceAPIKey, 8)
	fetch12.SetMaxKeyVersion(kafka.FetchAPIKey, 12)
	versions = append(versions, fetch12)

	versionName := func(version *kversion.Versions) string {
		produce, found := version.LookupMaxKeyVersion(kafka.ProduceAPIKey)
		require.True(t, found)
		fetch, found := version.LookupMaxKeyVersion(kafka.FetchAPIKey)
		require.True(t, found)
		return fmt.Sprintf("produce%d_fetch%d", produce, fetch)
	}

	t.Run("without TLS", func(t *testing.T) {
		for _, version := range versions {
			t.Run(versionName(version), func(t *testing.T) {
				s.testKafkaProtocolParsing(t, false, version)
			})
		}
	})

	t.Run("with TLS", func(t *testing.T) {
		for _, version := range versions {
			t.Run(versionName(version), func(t *testing.T) {
				s.testKafkaProtocolParsing(t, true, version)
			})
		}
	})
}

func (s *KafkaProtocolParsingSuite) testKafkaProtocolParsing(t *testing.T, tls bool, version *kversion.Versions) {
	targetHost := "127.0.0.1"
	serverHost := "127.0.0.1"

	kafkaTeardown := func(t *testing.T, ctx testContext) {
		for _, client := range ctx.clients {
			defer client.Client.Close()
		}
	}

	port := kafkaPort
	if tls {
		port = kafkaTLSPort
	}

	serverAddress := net.JoinHostPort(serverHost, port)
	targetAddress := net.JoinHostPort(targetHost, port)

	const unixPath = "/tmp/transparent.sock"

	dialFn := func(ctx context.Context, network, address string) (net.Conn, error) {
		var d net.Dialer
		return d.DialContext(ctx, "unix", unixPath)
	}

	// With non-TLS, we need to double the stats since we use Docker and the
	// packets are seen twice. This is not needed in the TLS case since there
	// the data comes from uprobes on the binary.
	fixCount := func(count int) int {
		if tls {
			return count
		}

		return count * 2
	}

	getConfig := func() *config.Config {
		return getDefaultTestConfiguration(tls)
	}

	tmp, found := version.LookupMaxKeyVersion(kafka.FetchAPIKey)
	require.True(t, found)
	expectedAPIVersionFetch := int(tmp)

	tests := []kafkaParsingTestAttributes{
		{
			name: "Sanity - produce and fetch",
			context: testContext{
				serverPort:    kafkaPort,
				targetAddress: targetAddress,
				serverAddress: serverAddress,
				extras: map[string]interface{}{
					"topic_name": s.getTopicName(),
				},
			},
			testBody: func(t *testing.T, ctx *testContext, monitor *Monitor) {
				topicName := ctx.extras["topic_name"].(string)
				client, err := kafka.NewClient(kafka.Options{
					ServerAddress: ctx.targetAddress,
					DialFn:        dialFn,

					CustomOptions: []kgo.Opt{
						kgo.MaxVersions(version),
						kgo.RecordPartitioner(kgo.ManualPartitioner()),
						kgo.ClientID("xk6-kafka_linux_amd64@foobar (github.com/segmentio/kafka-go)"),
					},
				})
				require.NoError(t, err)
				ctx.clients = append(ctx.clients, client)
				require.NoError(t, client.CreateTopic(topicName))

				record := &kgo.Record{Topic: topicName, Value: []byte("Hello Kafka!")}
				ctxTimeout, cancel := context.WithTimeout(context.Background(), time.Second*5)
				defer cancel()
				require.NoError(t, client.Client.ProduceSync(ctxTimeout, record).FirstErr(), "record had a produce error while synchronously producing")

				req := kmsg.NewFetchRequest()
				topic := kmsg.NewFetchRequestTopic()
				topic.Topic = topicName
				partition := kmsg.NewFetchRequestTopicPartition()
				partition.PartitionMaxBytes = 1024
				topic.Partitions = append(topic.Partitions, partition)
				req.Topics = append(req.Topics, topic)

				_, err = req.RequestWith(ctxTimeout, client.Client)
				require.NoError(t, err)

				getAndValidateKafkaStats(t, monitor, fixCount(2), topicName, kafkaParsingValidation{
					expectedNumberOfProduceRequests: fixCount(1),
					expectedNumberOfFetchRequests:   fixCount(1),
					expectedAPIVersionProduce:       8,
<<<<<<< HEAD
					expectedAPIVersionFetch:         11,
				}, kafkaSuccessErrorCode)
=======
					expectedAPIVersionFetch:         expectedAPIVersionFetch,
				})
>>>>>>> 38fc5b18
			},
			teardown:      kafkaTeardown,
			configuration: getConfig,
		},
		{
			name: "TestProduceClientIdEmptyString",
			context: testContext{
				serverPort:    kafkaPort,
				targetAddress: targetAddress,
				serverAddress: serverAddress,
				extras: map[string]interface{}{
					"topic_name": s.getTopicName(),
				},
			},
			testBody: func(t *testing.T, ctx *testContext, monitor *Monitor) {
				topicName := ctx.extras["topic_name"].(string)
				client, err := kafka.NewClient(kafka.Options{
					ServerAddress: ctx.targetAddress,
					DialFn:        dialFn,
					CustomOptions: []kgo.Opt{
						kgo.MaxVersions(kversion.V1_0_0()),
						kgo.ClientID(""),
					},
				})
				require.NoError(t, err)
				ctx.clients = append(ctx.clients, client)
				require.NoError(t, client.CreateTopic(topicName))

				record := &kgo.Record{Topic: topicName, Value: []byte("Hello Kafka!")}
				ctxTimeout, cancel := context.WithTimeout(context.Background(), time.Second*5)
				defer cancel()
				require.NoError(t, client.Client.ProduceSync(ctxTimeout, record).FirstErr(), "record had a produce error while synchronously producing")

				getAndValidateKafkaStats(t, monitor, fixCount(1), topicName, kafkaParsingValidation{
					expectedNumberOfProduceRequests: fixCount(1),
					expectedNumberOfFetchRequests:   0,
					expectedAPIVersionProduce:       5,
					expectedAPIVersionFetch:         0,
				}, kafkaSuccessErrorCode)
			},
			teardown:      kafkaTeardown,
			configuration: getConfig,
		},
		{
			name: "TestManyProduceRequests",
			context: testContext{
				serverPort:    kafkaPort,
				targetAddress: targetAddress,
				serverAddress: serverAddress,
				extras: map[string]interface{}{
					"topic_name": s.getTopicName(),
				},
			},
			testBody: func(t *testing.T, ctx *testContext, monitor *Monitor) {
				topicName := ctx.extras["topic_name"].(string)
				client, err := kafka.NewClient(kafka.Options{
					ServerAddress: ctx.targetAddress,
					DialFn:        dialFn,
					CustomOptions: []kgo.Opt{
						kgo.MaxVersions(version),
						kgo.ClientID(""),
					},
				})
				require.NoError(t, err)
				ctx.clients = append(ctx.clients, client)
				require.NoError(t, client.CreateTopic(topicName))

				numberOfIterations := 1000
				for i := 1; i <= numberOfIterations; i++ {
					record := &kgo.Record{Topic: topicName, Value: []byte("Hello Kafka!")}
					ctxTimeout, cancel := context.WithTimeout(context.Background(), time.Second*5)
					require.NoError(t, client.Client.ProduceSync(ctxTimeout, record).FirstErr(), "record had a produce error while synchronously producing")
					cancel()
				}

				getAndValidateKafkaStats(t, monitor, fixCount(1), topicName, kafkaParsingValidation{
					expectedNumberOfProduceRequests: fixCount(numberOfIterations),
					expectedNumberOfFetchRequests:   0,
					expectedAPIVersionProduce:       8,
					expectedAPIVersionFetch:         0,
				}, kafkaSuccessErrorCode)
			},
			teardown:      kafkaTeardown,
			configuration: getConfig,
		},
		{
			name: "TestHTTPAndKafka",
			context: testContext{
				serverPort:    kafkaPort,
				targetAddress: targetAddress,
				serverAddress: serverAddress,
				extras: map[string]interface{}{
					"topic_name": s.getTopicName(),
				},
			},
			testBody: func(t *testing.T, ctx *testContext, monitor *Monitor) {
				topicName := ctx.extras["topic_name"].(string)
				client, err := kafka.NewClient(kafka.Options{
					ServerAddress: ctx.targetAddress,
					DialFn:        dialFn,
					CustomOptions: []kgo.Opt{
						kgo.MaxVersions(version),
						kgo.ClientID(""),
					},
				})
				require.NoError(t, err)
				ctx.clients = append(ctx.clients, client)
				require.NoError(t, client.CreateTopic(topicName))

				record := &kgo.Record{Topic: topicName, Value: []byte("Hello Kafka!")}
				ctxTimeout, cancel := context.WithTimeout(context.Background(), time.Second*5)
				require.NoError(t, client.Client.ProduceSync(ctxTimeout, record).FirstErr(), "record had a produce error while synchronously producing")
				cancel()

				serverAddr := "localhost:8081"
				srvDoneFn := testutil.HTTPServer(t, serverAddr, testutil.Options{})
				t.Cleanup(srvDoneFn)
				httpClient := nethttp.Client{}

				req, err := nethttp.NewRequest(httpMethods[0], fmt.Sprintf("http://%s/%d/request", serverAddr, nethttp.StatusOK), nil)
				require.NoError(t, err)

				httpRequestCount := 10
				for i := 0; i < httpRequestCount; i++ {
					resp, err := httpClient.Do(req)
					require.NoError(t, err)
					// Have to read the response body to ensure the client will be able to properly close the connection.
					io.Copy(io.Discard, resp.Body)
					resp.Body.Close()
				}
				srvDoneFn()

				httpOccurrences := 0
				expectedKafkaRequestCount := fixCount(1)
				kafkaStats := make(map[kafka.Key]*kafka.RequestStats)
				require.EventuallyWithT(t, func(collect *assert.CollectT) {
					allStats := monitor.GetProtocolStats()
					require.NotNil(t, allStats)

					httpStats, ok := allStats[protocols.HTTP]
					if ok {
						httpOccurrences += countRequestOccurrences(httpStats.(map[http.Key]*http.RequestStats), req)
					}

					kafkaProtocolStats, ok := allStats[protocols.Kafka]
					// We might not have kafka stats, and it might be the expected case (to capture 0).
					if ok {
						currentStats := kafkaProtocolStats.(map[kafka.Key]*kafka.RequestStats)
						for key, stats := range currentStats {
							prevStats, ok := kafkaStats[key]
							if ok && prevStats != nil {
								prevStats.CombineWith(stats)
							} else {
								kafkaStats[key] = currentStats[key]
							}
						}
					}
					assert.Equal(collect, expectedKafkaRequestCount, len(kafkaStats), "Unexpected number of Kafka requests")
					assert.Equal(collect, httpRequestCount, httpOccurrences, "Unexpected number of HTTP requests")
					validateProduceFetchCount(collect, kafkaStats, topicName,
						kafkaParsingValidation{
							expectedNumberOfProduceRequests: fixCount(1),
							expectedNumberOfFetchRequests:   0,
							expectedAPIVersionProduce:       8,
							expectedAPIVersionFetch:         0,
						}, kafkaSuccessErrorCode)
				}, time.Second*3, time.Millisecond*100)
			},
			teardown: kafkaTeardown,
			configuration: func() *config.Config {
				cfg := getConfig()
				cfg.EnableHTTPMonitoring = true
				return cfg
			},
		},
		{
			name: "TestEnableHTTPOnly",
			context: testContext{
				serverPort:    kafkaPort,
				targetAddress: targetAddress,
				serverAddress: serverAddress,
				extras: map[string]interface{}{
					"topic_name": s.getTopicName(),
				},
			},
			testBody: func(t *testing.T, ctx *testContext, monitor *Monitor) {
				topicName := ctx.extras["topic_name"].(string)
				client, err := kafka.NewClient(kafka.Options{
					ServerAddress: ctx.targetAddress,
					DialFn:        dialFn,
					CustomOptions: []kgo.Opt{
						kgo.MaxVersions(version),
						kgo.ClientID(""),
					},
				})
				require.NoError(t, err)
				ctx.clients = append(ctx.clients, client)
				require.NoError(t, client.CreateTopic(topicName))

				record := &kgo.Record{Topic: topicName, Value: []byte("Hello Kafka!")}
				ctxTimeout, cancel := context.WithTimeout(context.Background(), time.Second*5)
				require.NoError(t, client.Client.ProduceSync(ctxTimeout, record).FirstErr(), "record had a produce error while synchronously producing")
				cancel()

				getAndValidateKafkaStats(t, monitor, 0, "", kafkaParsingValidation{}, kafkaSuccessErrorCode)
			},
			teardown: kafkaTeardown,
			configuration: func() *config.Config {
				cfg := config.New()
				cfg.EnableHTTPMonitoring = true
				cfg.MaxTrackedConnections = 1000
				return cfg
			},
		},
		{
			name: "Multiple records within the same produce requests",
			context: testContext{
				serverPort:    kafkaPort,
				targetAddress: targetAddress,
				serverAddress: serverAddress,
				extras: map[string]interface{}{
					"topic_name": s.getTopicName(),
				},
			},
			testBody: func(t *testing.T, ctx *testContext, monitor *Monitor) {
				topicName := ctx.extras["topic_name"].(string)
				client, err := kafka.NewClient(kafka.Options{
					ServerAddress: ctx.targetAddress,
					DialFn:        dialFn,
					CustomOptions: []kgo.Opt{
						kgo.MaxVersions(version),
						kgo.RecordPartitioner(kgo.ManualPartitioner()),
					},
				})
				require.NoError(t, err)
				ctx.clients = append(ctx.clients, client)
				require.NoError(t, client.CreateTopic(topicName))

				record1 := &kgo.Record{Topic: topicName, Value: []byte("Hello Kafka!")}
				record2 := &kgo.Record{Topic: topicName, Value: []byte("Hello Kafka again!")}
				ctxTimeout, cancel := context.WithTimeout(context.Background(), time.Second*5)
				defer cancel()
				require.NoError(t, client.Client.ProduceSync(ctxTimeout, record1, record2).FirstErr(), "record had a produce error while synchronously producing")

				req := kmsg.NewFetchRequest()
				topic := kmsg.NewFetchRequestTopic()
				topic.Topic = topicName
				partition := kmsg.NewFetchRequestTopicPartition()
				partition.PartitionMaxBytes = 1024
				topic.Partitions = append(topic.Partitions, partition)
				req.Topics = append(req.Topics, topic)

				_, err = req.RequestWith(ctxTimeout, client.Client)
				require.NoError(t, err)

				getAndValidateKafkaStats(t, monitor, fixCount(2), topicName, kafkaParsingValidation{
					expectedNumberOfProduceRequests: fixCount(2),
					expectedNumberOfFetchRequests:   fixCount(2),
					expectedAPIVersionProduce:       8,
<<<<<<< HEAD
					expectedAPIVersionFetch:         11,
				}, kafkaSuccessErrorCode)
=======
					expectedAPIVersionFetch:         expectedAPIVersionFetch,
				})
>>>>>>> 38fc5b18
			},
			teardown:      kafkaTeardown,
			configuration: getConfig,
		},
		{
			name: "Multiple records with and without batching",
			context: testContext{
				serverPort:    kafkaPort,
				targetAddress: targetAddress,
				serverAddress: serverAddress,
				extras: map[string]interface{}{
					"topic_name": s.getTopicName(),
				},
			},
			testBody: func(t *testing.T, ctx *testContext, monitor *Monitor) {
				topicName := ctx.extras["topic_name"].(string)
				client, err := kafka.NewClient(kafka.Options{
					ServerAddress: ctx.targetAddress,
					DialFn:        dialFn,
					CustomOptions: []kgo.Opt{
						kgo.MaxVersions(version),
						kgo.RecordPartitioner(kgo.ManualPartitioner()),
					},
				})
				require.NoError(t, err)
				ctx.clients = append(ctx.clients, client)
				require.NoError(t, client.CreateTopic(topicName))

				record1 := &kgo.Record{Topic: topicName, Partition: 1, Value: []byte("Hello Kafka!")}
				record2 := &kgo.Record{Topic: topicName, Value: []byte("Hello Kafka again!")}

				ctxTimeout, cancel := context.WithTimeout(context.Background(), time.Second*5)
				defer cancel()
				require.NoError(t, client.Client.ProduceSync(ctxTimeout, record1).FirstErr())
				require.NoError(t, client.Client.ProduceSync(ctxTimeout, record2).FirstErr())
				require.NoError(t, client.Client.ProduceSync(ctxTimeout, record1, record1).FirstErr())
				require.NoError(t, client.Client.ProduceSync(ctxTimeout, record1).FirstErr())

				var batch []*kgo.Record
				for i := 0; i < 2; i++ {
					batch = append(batch, record1)
				}
				for i := 0; i < 2; i++ {
					require.NoError(t, client.Client.ProduceSync(ctxTimeout, batch...).FirstErr())
				}

				req := kmsg.NewFetchRequest()
				topic := kmsg.NewFetchRequestTopic()
				topic.Topic = topicName
				partition := kmsg.NewFetchRequestTopicPartition()
				partition.PartitionMaxBytes = 1024 * 1024
				partition1 := kmsg.NewFetchRequestTopicPartition()
				partition1.Partition = 1
				partition1.PartitionMaxBytes = 1024 * 1024
				topic.Partitions = append(topic.Partitions, partition, partition1)
				req.Topics = append(req.Topics, topic)

				_, err = req.RequestWith(ctxTimeout, client.Client)
				require.NoError(t, err)

				getAndValidateKafkaStats(t, monitor, fixCount(2), topicName, kafkaParsingValidation{
					expectedNumberOfProduceRequests: fixCount(5 + 2*2),
					expectedNumberOfFetchRequests:   fixCount(5 + 2*2),
					expectedAPIVersionProduce:       8,
<<<<<<< HEAD
					expectedAPIVersionFetch:         11,
				}, kafkaSuccessErrorCode)
=======
					expectedAPIVersionFetch:         expectedAPIVersionFetch,
				})
>>>>>>> 38fc5b18
			},
			teardown:      kafkaTeardown,
			configuration: getConfig,
		},
		{
			name: "Kafka Kernel Telemetry",
			context: testContext{
				serverPort:    kafkaPort,
				targetAddress: targetAddress,
				serverAddress: serverAddress,
				extras:        map[string]interface{}{},
			},
			testBody: func(t *testing.T, ctx *testContext, monitor *Monitor) {
				tests := []struct {
					name                string
					topicName           string
					expectedBucketIndex int
				}{
					{name: "Topic size is 1", topicName: strings.Repeat("a", 1), expectedBucketIndex: 0},
					{name: "Topic size is 10", topicName: strings.Repeat("a", 10), expectedBucketIndex: 0},
					{name: "Topic size is 20", topicName: strings.Repeat("a", 20), expectedBucketIndex: 1},
					{name: "Topic size is 30", topicName: strings.Repeat("a", 30), expectedBucketIndex: 2},
					{name: "Topic size is 40", topicName: strings.Repeat("a", 40), expectedBucketIndex: 3},
					{name: "Topic size is 10 again", topicName: strings.Repeat("a", 10), expectedBucketIndex: 0},
					{name: "Topic size is 50", topicName: strings.Repeat("a", 50), expectedBucketIndex: 4},
					{name: "Topic size is 60", topicName: strings.Repeat("a", 60), expectedBucketIndex: 5},
					{name: "Topic size is 70", topicName: strings.Repeat("a", 70), expectedBucketIndex: 6},
					{name: "Topic size is 79", topicName: strings.Repeat("a", 79), expectedBucketIndex: 7},
					{name: "Topic size is 80", topicName: strings.Repeat("a", 80), expectedBucketIndex: 7},
					{name: "Topic size is 81", topicName: strings.Repeat("a", 81), expectedBucketIndex: 8},
					{name: "Topic size is 90", topicName: strings.Repeat("a", 90), expectedBucketIndex: 8},
					{name: "Topic size is 100", topicName: strings.Repeat("a", 100), expectedBucketIndex: 9},
					{name: "Topic size is 120", topicName: strings.Repeat("a", 120), expectedBucketIndex: 9},
				}

				currentRawKernelTelemetry := &kafka.RawKernelTelemetry{}
				for _, tt := range tests {
					t.Run(tt.name, func(t *testing.T) {
						client, err := kafka.NewClient(kafka.Options{
							ServerAddress: ctx.targetAddress,
							DialFn:        dialFn,
							CustomOptions: []kgo.Opt{
								kgo.MaxVersions(version),
								kgo.ConsumeTopics(tt.topicName),
								kgo.ClientID("test-client"),
							},
						})
						require.NoError(t, err)
						ctx.clients = append(ctx.clients, client)
						require.NoError(t, client.CreateTopic(tt.topicName))

						record := &kgo.Record{Topic: tt.topicName, Value: []byte("Hello Kafka!")}
						ctxTimeout, cancel := context.WithTimeout(context.Background(), time.Second*5)
						defer cancel()
						require.NoError(t, client.Client.ProduceSync(ctxTimeout, record).FirstErr(), "record had a produce error while synchronously producing")

						var telemetryMap *kafka.RawKernelTelemetry
						require.Eventually(t, func() bool {
							telemetryMap, err = kafka.GetKernelTelemetryMap(monitor.ebpfProgram.Manager.Manager)
							require.NoError(t, err)

							// Ensure that the other buckets remain unchanged before verifying the expected bucket.
							for idx := 0; idx < kafka.TopicNameBuckets; idx++ {
								if idx != tt.expectedBucketIndex {
									require.Equal(t, currentRawKernelTelemetry.Name_size_buckets[idx],
										telemetryMap.Name_size_buckets[idx],
										"Expected bucket (%d) to remain unchanged", idx)
								}
							}

							// Verify that the expected bucket contains the correct number of occurrences.
							expectedNumberOfOccurrences := fixCount(2) // (1 produce request + 1 fetch request)
							return uint64(expectedNumberOfOccurrences)+currentRawKernelTelemetry.Name_size_buckets[tt.expectedBucketIndex] == telemetryMap.Name_size_buckets[tt.expectedBucketIndex]
						}, time.Second*3, time.Millisecond*100)

						// Update the current raw kernel telemetry for the next iteration
						currentRawKernelTelemetry = telemetryMap
					})
				}
			},
			teardown:      kafkaTeardown,
			configuration: getConfig,
		},
	}

	proxyProcess, cancel := proxy.NewExternalUnixTransparentProxyServer(t, unixPath, serverAddress, tls)
	t.Cleanup(cancel)
	require.NoError(t, proxy.WaitForConnectionReady(unixPath))

	for _, tt := range tests {
		t.Run(tt.name, func(t *testing.T) {
			if tt.teardown != nil {
				t.Cleanup(func() {
					tt.teardown(t, tt.context)
				})
			}
			cfg := tt.configuration()
			monitor := newKafkaMonitor(t, cfg)
			if tls && cfg.EnableGoTLSSupport {
				utils.WaitForProgramsToBeTraced(t, "go-tls", proxyProcess.Process.Pid)
			}
			tt.testBody(t, &tt.context, monitor)
		})
	}
}

func generateFetchRequest(apiVersion int, topic string) kmsg.FetchRequest {
	req := kmsg.NewFetchRequest()
	req.SetVersion(int16(apiVersion))
	reqTopic := kmsg.NewFetchRequestTopic()
	reqTopic.Topic = topic
	partition := kmsg.NewFetchRequestTopicPartition()
	partition.PartitionMaxBytes = 1024
	reqTopic.Partitions = append(reqTopic.Partitions, partition)
	req.Topics = append(req.Topics, reqTopic)
	return req
}

func makeRecordWithVal(val []byte) kmsg.Record {
	var tmp []byte
	record := kmsg.NewRecord()
	record.Value = val
	tmp = record.AppendTo(make([]byte, 0))
	// 1 is the length of varint encoded 0
	record.Length = int32(len(tmp) - 1)
	return record
}

func makeRecord() kmsg.Record {
	return makeRecordWithVal([]byte("Hello Kafka!"))
}

func makeRecordBatch(records ...kmsg.Record) kmsg.RecordBatch {
	recordBatch := kmsg.NewRecordBatch()
	recordBatch.Magic = 2

	recordBatch.NumRecords = int32(len(records))
	for _, record := range records {
		recordBatch.Records = record.AppendTo(recordBatch.Records)
	}

	tmp := recordBatch.AppendTo(make([]byte, 0))
	// Length excludes sizeof(FirstOffset + Length)
	recordBatch.Length = int32(len(tmp) - 12)

	return recordBatch
}

func makeFetchResponseTopicPartition(errorCode int16, recordBatches ...kmsg.RecordBatch) kmsg.FetchResponseTopicPartition {
	respParition := kmsg.NewFetchResponseTopicPartition()

	for _, recordBatch := range recordBatches {
		respParition.RecordBatches = recordBatch.AppendTo(respParition.RecordBatches)
	}

	respParition.ErrorCode = errorCode
	return respParition
}

func makeFetchResponseTopic(topic string, partitions ...kmsg.FetchResponseTopicPartition) kmsg.FetchResponseTopic {
	respTopic := kmsg.NewFetchResponseTopic()
	respTopic.Topic = topic
	respTopic.Partitions = append(respTopic.Partitions, partitions...)
	return respTopic
}

func makeFetchResponse(apiVersion int, topics ...kmsg.FetchResponseTopic) kmsg.FetchResponse {
	resp := kmsg.NewFetchResponse()
	resp.SetVersion(int16(apiVersion))
	resp.ThrottleMillis = 999999999
	resp.SessionID = 0x11223344
	resp.Topics = append(resp.Topics, topics...)
	return resp
}

func appendUint32(dst []byte, u uint32) []byte {
	return append(dst, byte(u>>24), byte(u>>16), byte(u>>8), byte(u))
}

// kmsg doesn't have a ResponseFormatter so we need to add the length
// and the correlation Id ourselves.
func appendResponse(dst []byte, response kmsg.FetchResponse, correlationID uint32) []byte {
	var data []byte
	data = response.AppendTo(data)

	// +4 for correlationId
	length := uint32(len(data)) + 4
	if response.IsFlexible() {
		// Tagged Values
		length++
	}

	dst = appendUint32(dst, length)
	dst = appendUint32(dst, correlationID)

	if response.IsFlexible() {
		var numTags uint8
		dst = append(dst, numTags)
	}

	dst = append(dst, data...)

	return dst
}

type Message struct {
	request  []byte
	response []byte
}

func appendMessages(messages []Message, correlationID int, req kmsg.FetchRequest, resp kmsg.FetchResponse) []Message {
	formatter := kmsg.NewRequestFormatter(kmsg.FormatterClientID("kgo"))
	data := formatter.AppendRequest(make([]byte, 0), &req, int32(correlationID))
	respData := appendResponse(make([]byte, 0), resp, uint32(correlationID))

	return append(messages,
		Message{request: data},
		Message{response: respData},
	)
}

// CannedClientServer allows running a TCP server/client pair, optionally
// using TLS, which allows sending a list of canned messages comprising
// of requests and responses between the client and the server. This
// allows fine-graned control about where the boundaries between data
// chunks go, enabling us to verify the parsing continuation handling.
type CannedClientServer struct {
	control  chan []Message
	done     chan bool
	unixPath string
	address  string
	tls      bool
	t        *testing.T
}

func newCannedClientServer(t *testing.T, tls bool) *CannedClientServer {
	return &CannedClientServer{
		control:  make(chan []Message, 100),
		done:     make(chan bool, 1),
		unixPath: "/tmp/transparent.sock",
		// Use a different port than 9092 since the docker support code doesn't wait
		// for the container with the real Kafka server used in previous tests to terminate,
		// which leads to races. The disadvantage of not using 9092 is that you may
		// have to explicitly pick the protocol in Wireshark when debugging with a packet
		// trace.
		address: "127.0.0.1:8082",
		tls:     tls,
		t:       t,
	}
}

func (can *CannedClientServer) runServer() {
	var listener net.Listener
	var err error
	var f *os.File
	if can.tls {
		curDir, _ := testutil.CurDir()
		crtPath := filepath.Join(curDir, "../protocols/http/testutil/testdata/cert.pem.0")
		keyPath := filepath.Join(curDir, "../protocols/http/testutil/testdata/server.key")
		cer, err2 := tls.LoadX509KeyPair(crtPath, keyPath)
		require.NoError(can.t, err2)

		config := &tls.Config{Certificates: []tls.Certificate{cer}}

		// Only for decoding TLS with Wireshark. Disabled by default since it can result
		// in strange errors later if permissions/ownership are wrong on this file.
		// f, err := os.OpenFile("/tmp/ssl.log", os.O_APPEND|os.O_CREATE|os.O_WRONLY, 0600)
		// if err != nil {
		// 	config.KeyLogWriter = f
		// }

		listener, err = tls.Listen("tcp", can.address, config)
	} else {
		listener, err = net.Listen("tcp", can.address)
	}
	require.NoError(can.t, err)

	can.t.Cleanup(func() {
		close(can.control)
		<-can.done
	})

	go func() {
		defer f.Close()
		defer listener.Close()

		conn, err := listener.Accept()
		require.NoError(can.t, err)
		conn.Close()

		// Delay close of connections to work around the known issue of races
		// between `tcp_close()` and the uprobes.  On the client side, the
		// connection is only closed after waiting for the stats.
		var prevconn net.Conn

		for msgs := range can.control {
			if prevconn != nil {
				prevconn.Close()
			}
			conn, err = listener.Accept()
			require.NoError(can.t, err)

			reader := bufio.NewReader(conn)
			for _, msg := range msgs {
				if len(msg.request) > 0 {
					_, err := io.ReadFull(reader, msg.request)
					require.NoError(can.t, err)
				}

				if len(msg.response) > 0 {
					conn.Write(msg.response)
				}
			}

			prevconn = conn
		}

		if prevconn != nil {
			prevconn.Close()
		}

		can.done <- true
	}()
}

func (can *CannedClientServer) runProxy() int {
	proxyProcess, cancel := proxy.NewExternalUnixControlProxyServer(can.t, can.unixPath, can.address, can.tls)
	can.t.Cleanup(cancel)
	require.NoError(can.t, proxy.WaitForConnectionReady(can.unixPath))

	return proxyProcess.Process.Pid
}

func (can *CannedClientServer) runClient(msgs []Message) {
	can.control <- msgs

	conn, err := net.Dial("unix", can.unixPath)
	require.NoError(can.t, err)
	can.t.Cleanup(func() { _ = conn.Close() })

	reader := bufio.NewReader(conn)
	for _, msg := range msgs {
		buf := make([]byte, 0)
		buf = binary.BigEndian.AppendUint64(buf, uint64(len(msg.request)))
		conn.Write(buf)

		if len(msg.request) > 0 {
			// Note that the net package sets TCP_NODELAY by default,
			// so this will send out each msg individually, which
			// is which we want to test split segment handling.
			conn.Write(msg.request)
		}

		buf = make([]byte, 0)
		buf = binary.BigEndian.AppendUint64(buf, uint64(len(msg.response)))
		conn.Write(buf)

		if len(msg.response) > 0 {
			_, err := io.ReadFull(reader, msg.response)
			require.NoError(can.t, err)
		}
	}
}

func testKafkaFetchRaw(t *testing.T, tls bool, apiVersion int) {
	skipTestIfKernelNotSupported(t)
	defaultTopic := "test-topic"

	tests := []struct {
		name              string
		topic             string
		buildResponse     func(string) kmsg.FetchResponse
		buildMessages     func(kmsg.FetchRequest, kmsg.FetchResponse) []Message
		onlyTLS           bool
		numFetchedRecords int
		errorCode         int8
	}{
		{
			name:  "basic",
			topic: defaultTopic,
			buildResponse: func(topic string) kmsg.FetchResponse {
				record := makeRecord()
				var records []kmsg.Record
				for i := 0; i < 5; i++ {
					records = append(records, record)
				}

				recordBatch := makeRecordBatch(records...)
				var batches []kmsg.RecordBatch
				for i := 0; i < 4; i++ {
					batches = append(batches, recordBatch)
				}

				partition := makeFetchResponseTopicPartition(kafkaSuccessErrorCode, batches...)
				var partitions []kmsg.FetchResponseTopicPartition
				for i := 0; i < 3; i++ {
					partitions = append(partitions, partition)
				}

				return makeFetchResponse(apiVersion, makeFetchResponseTopic(topic, partitions...))
			},
			numFetchedRecords: 5 * 4 * 3,
		},
		{
			name:  "large topic name",
			topic: strings.Repeat("a", 254) + "b",
			buildResponse: func(topic string) kmsg.FetchResponse {
				return makeFetchResponse(apiVersion, makeFetchResponseTopic(topic, makeFetchResponseTopicPartition(makeRecordBatch(makeRecord()))))
			},
			numFetchedRecords: 1,
		},
		{
			name:  "many partitions",
			topic: defaultTopic,
			buildResponse: func(topic string) kmsg.FetchResponse {
				// Use a minimal record size in order to pack partitions more
				// tightly and ensure that the program will have to parse more
				// partitions per segment (using many tail calls, etc).
				record := makeRecordWithVal([]byte(""))
				var records []kmsg.Record
				for i := 0; i < 1; i++ {
					records = append(records, record)
				}

				recordBatch := makeRecordBatch(records...)
				var batches []kmsg.RecordBatch
				for i := 0; i < 1; i++ {
					batches = append(batches, recordBatch)
				}

				partition := makeFetchResponseTopicPartition(batches...)
				var partitions []kmsg.FetchResponseTopicPartition
				for i := 0; i < 100; i++ {
					partitions = append(partitions, partition)
				}

				return makeFetchResponse(apiVersion, makeFetchResponseTopic(topic, partitions...))
			},
			numFetchedRecords: 1 * 1 * 100,
		},
		{
			name:  "many topics",
			topic: defaultTopic,
			buildResponse: func(topic string) kmsg.FetchResponse {
				// Use a minimal record size in order to pack topics more
				// tightly and ensure that the program will have to parse more
				// partitions per segment (using many tail calls, etc).
				record := makeRecordWithVal([]byte(""))
				var records []kmsg.Record
				for i := 0; i < 1; i++ {
					records = append(records, record)
				}

				recordBatch := makeRecordBatch(records...)
				var batches []kmsg.RecordBatch
				for i := 0; i < 1; i++ {
					batches = append(batches, recordBatch)
				}

				partition := makeFetchResponseTopicPartition(batches...)
				var partitions []kmsg.FetchResponseTopicPartition
				for i := 0; i < 1; i++ {
					partitions = append(partitions, partition)
				}

				var topics []kmsg.FetchResponseTopic
				topics = append(topics, makeFetchResponseTopic(topic, partitions...))
				// These topics will be ignored in the current implementation,
				// but we're adding them to ensure that we parse the number of
				// topics correctly.
				for i := 0; i < 128; i++ {
					topics = append(topics, makeFetchResponseTopic(fmt.Sprintf("empty-%d", i), partitions...))
				}

				return makeFetchResponse(apiVersion, topics...)
			},
			numFetchedRecords: 1,
		},
		{
			// franz-go reads the size first
			name:    "message size read first",
			onlyTLS: true,
			topic:   defaultTopic,
			buildResponse: func(topic string) kmsg.FetchResponse {
				record := makeRecord()
<<<<<<< HEAD
				partition := makeFetchResponseTopicPartition(kafkaSuccessErrorCode, makeRecordBatch(record))
				return makeFetchResponse(makeFetchResponseTopic(topic, partition))
=======
				partition := makeFetchResponseTopicPartition(makeRecordBatch(record))
				return makeFetchResponse(apiVersion, makeFetchResponseTopic(topic, partition))
>>>>>>> 38fc5b18
			},
			buildMessages: func(req kmsg.FetchRequest, resp kmsg.FetchResponse) []Message {
				formatter := kmsg.NewRequestFormatter(kmsg.FormatterClientID("kgo"))
				var msgs []Message
				reqData := formatter.AppendRequest(make([]byte, 0), &req, int32(55))
				respData := appendResponse(make([]byte, 0), resp, uint32(55))

				msgs = append(msgs, Message{request: reqData})
				msgs = append(msgs, Message{response: respData[0:4]})
				msgs = append(msgs, Message{response: respData[4:]})
				return msgs
			},
			numFetchedRecords: 1,
		},
		{
			// librdkafka reads the message size and the correlation id first
			name:    "message size and correlation ID read first",
			onlyTLS: true,
			topic:   defaultTopic,
			buildResponse: func(topic string) kmsg.FetchResponse {
				record := makeRecord()
<<<<<<< HEAD
				partition := makeFetchResponseTopicPartition(kafkaSuccessErrorCode, makeRecordBatch(record))
				return makeFetchResponse(makeFetchResponseTopic(topic, partition))
=======
				partition := makeFetchResponseTopicPartition(makeRecordBatch(record))
				return makeFetchResponse(apiVersion, makeFetchResponseTopic(topic, partition))
>>>>>>> 38fc5b18
			},
			buildMessages: func(req kmsg.FetchRequest, resp kmsg.FetchResponse) []Message {
				formatter := kmsg.NewRequestFormatter(kmsg.FormatterClientID("kgo"))
				var msgs []Message
				reqData := formatter.AppendRequest(make([]byte, 0), &req, int32(55))
				respData := appendResponse(make([]byte, 0), resp, uint32(55))

				msgs = append(msgs, Message{request: reqData})
				msgs = append(msgs, Message{response: respData[0:8]})
				msgs = append(msgs, Message{response: respData[8:]})
				return msgs
			},
			numFetchedRecords: 1,
		},
		{
			// kafka-go reads the message size and the correlation id separately
			name:    "message size first, then correlation ID",
			onlyTLS: true,
			topic:   defaultTopic,
			buildResponse: func(topic string) kmsg.FetchResponse {
				record := makeRecord()
<<<<<<< HEAD
				partition := makeFetchResponseTopicPartition(kafkaSuccessErrorCode, makeRecordBatch(record))
				return makeFetchResponse(makeFetchResponseTopic(topic, partition))
=======
				partition := makeFetchResponseTopicPartition(makeRecordBatch(record))
				return makeFetchResponse(apiVersion, makeFetchResponseTopic(topic, partition))
>>>>>>> 38fc5b18
			},
			buildMessages: func(req kmsg.FetchRequest, resp kmsg.FetchResponse) []Message {
				formatter := kmsg.NewRequestFormatter(kmsg.FormatterClientID("kgo"))
				var msgs []Message
				reqData := formatter.AppendRequest(make([]byte, 0), &req, int32(55))
				respData := appendResponse(make([]byte, 0), resp, uint32(55))

				msgs = append(msgs, Message{request: reqData})
				msgs = append(msgs, Message{response: respData[0:4]})
				msgs = append(msgs, Message{response: respData[4:8]})
				msgs = append(msgs, Message{response: respData[8:]})
				return msgs
			},
			numFetchedRecords: 1,
		},
		{
			name:  "aborted transactions",
			topic: defaultTopic,
			buildResponse: func(topic string) kmsg.FetchResponse {
				record := makeRecord()
				partition := makeFetchResponseTopicPartition(kafkaSuccessErrorCode, makeRecordBatch(record, record))
				aborted := kmsg.NewFetchResponseTopicPartitionAbortedTransaction()

				for i := 0; i < 10; i++ {
					partition.AbortedTransactions = append(partition.AbortedTransactions, aborted)
				}

				return makeFetchResponse(apiVersion, makeFetchResponseTopic(topic, partition))
			},
			numFetchedRecords: 2,
		},
		{
			name:  "partial record batch",
			topic: defaultTopic,
			buildResponse: func(topic string) kmsg.FetchResponse {
				record := makeRecord()
				recordBatch := makeRecordBatch(record, record, record)
				partition := makeFetchResponseTopicPartition(kafkaSuccessErrorCode, recordBatch)

				// Partial record batch, aka "Truncated Content" in Wireshark.  See
				// comment near FetchResponseTopicPartition.RecordBatch in kmsg.
				tmp := recordBatch.AppendTo(make([]byte, 0))
				partition.RecordBatches = append(partition.RecordBatches, tmp[:len(tmp)-1]...)

				return makeFetchResponse(apiVersion, makeFetchResponseTopic(topic, partition))
			},
			numFetchedRecords: 3,
		},
		{
			name: "with error code",
			buildResponse: func() kmsg.FetchResponse {
				record := makeRecord()
				var records []kmsg.Record
				for i := 0; i < 5; i++ {
					records = append(records, record)
				}

				recordBatch := makeRecordBatch(records...)
				var batches []kmsg.RecordBatch
				for i := 0; i < 4; i++ {
					batches = append(batches, recordBatch)
				}

				partition := makeFetchResponseTopicPartition(3, batches...)
				var partitions []kmsg.FetchResponseTopicPartition
				for i := 0; i < 3; i++ {
					partitions = append(partitions, partition)
				}

				return makeFetchResponse(makeFetchResponseTopic(topic, partitions...))
			},
			numFetchedRecords: 5 * 4 * 3,
			errorCode:         3,
		},
	}

	can := newCannedClientServer(t, tls)
	can.runServer()
	proxyPid := can.runProxy()

	for _, tt := range tests {
		if tt.onlyTLS && !tls {
			continue
		}

		t.Run(tt.name, func(t *testing.T) {
			req := generateFetchRequest(apiVersion, tt.topic)
			resp := tt.buildResponse(tt.topic)
			var msgs []Message

			if tt.buildMessages == nil {
				msgs = appendMessages(msgs, 99, req, resp)
			} else {
				msgs = tt.buildMessages(req, resp)
			}

			monitor := newKafkaMonitor(t, getDefaultTestConfiguration(tls))
			if tls {
				utils.WaitForProgramsToBeTraced(t, "go-tls", proxyPid)
			}

			can.runClient(msgs)

			getAndValidateKafkaStats(t, monitor, 1, tt.topic, kafkaParsingValidation{
				expectedNumberOfFetchRequests: tt.numFetchedRecords,
<<<<<<< HEAD
				expectedAPIVersionFetch:       11,
			}, tt.errorCode)
=======
				expectedAPIVersionFetch:       int(apiVersion),
			})
>>>>>>> 38fc5b18
		})

		// Test with buildMessages have custom splitters
		if tt.buildMessages != nil {
			continue
		}

		name := fmt.Sprintf("split/%s", tt.name)
		t.Run(name, func(t *testing.T) {
			req := generateFetchRequest(apiVersion, tt.topic)
			resp := tt.buildResponse(tt.topic)

			formatter := kmsg.NewRequestFormatter(kmsg.FormatterClientID("kgo"))

			var msgs []Message
			splitIdx := 0
			for splitIdx = 0; splitIdx < 1000; splitIdx++ {
				reqData := formatter.AppendRequest(make([]byte, 0), &req, int32(splitIdx))
				respData := appendResponse(make([]byte, 0), resp, uint32(splitIdx))

				// There is an assumption in the code that there are no splits
				// inside the header.
				minSegSize := 8

				segSize := min(minSegSize+splitIdx, len(respData))
				if segSize >= len(respData) {
					break
				}

				msgs = append(msgs, Message{request: reqData})
				msgs = append(msgs, Message{response: respData[0:segSize]})

				if segSize+8 >= len(respData) {
					msgs = append(msgs, Message{response: respData[segSize:]})
				} else {
					// Three segments tests other code paths than two, for example
					// it will fail if the tcp_seq is not updated in the response
					// parsing continuation path.
					msgs = append(msgs, Message{response: respData[segSize : segSize+8]})
					msgs = append(msgs, Message{response: respData[segSize+8:]})
				}
			}

			monitor := newKafkaMonitor(t, getDefaultTestConfiguration(tls))
			if tls {
				utils.WaitForProgramsToBeTraced(t, "go-tls", proxyPid)
			}
			can.runClient(msgs)
			getAndValidateKafkaStats(t, monitor, 1, tt.topic, kafkaParsingValidation{
				expectedNumberOfFetchRequests: tt.numFetchedRecords * splitIdx,
<<<<<<< HEAD
				expectedAPIVersionFetch:       11,
			}, tt.errorCode)
=======
				expectedAPIVersionFetch:       apiVersion,
			})
>>>>>>> 38fc5b18
		})
	}
}

func TestKafkaFetchRaw(t *testing.T) {
	versions := []int{4, 5, 7, 11, 12}

	t.Run("without TLS", func(t *testing.T) {
		for _, version := range versions {
			t.Run(fmt.Sprintf("api%d", version), func(t *testing.T) {
				testKafkaFetchRaw(t, false, version)
			})
		}
	})

	t.Run("with TLS", func(t *testing.T) {
		if !gotlsutils.GoTLSSupported(t, config.New()) {
			t.Skip("GoTLS not supported for this setup")
		}

		for _, version := range versions {
			t.Run(fmt.Sprintf("api%d", version), func(t *testing.T) {
				testKafkaFetchRaw(t, true, version)
			})
		}
	})
}

func TestKafkaInFlightMapCleaner(t *testing.T) {
	skipTestIfKernelNotSupported(t)
	cfg := getDefaultTestConfiguration(false)
	cfg.HTTPMapCleanerInterval = 5 * time.Second
	cfg.HTTPIdleConnectionTTL = time.Second
	monitor := newKafkaMonitor(t, cfg)
	ebpfNow, err := ddebpf.NowNanoseconds()
	require.NoError(t, err)
	inFlightMap, _, err := monitor.ebpfProgram.GetMap("kafka_in_flight")
	require.NoError(t, err)
	key := kafka.KafkaTransactionKey{
		Id: 99,
	}
	val := kafka.KafkaTransaction{
		Request_started: uint64(ebpfNow - (time.Second * 3).Nanoseconds()),
		Request_api_key: 55,
	}
	require.NoError(t, inFlightMap.Update(unsafe.Pointer(&key), unsafe.Pointer(&val), ebpf.UpdateAny))

	var newVal kafka.KafkaTransaction
	require.NoError(t, inFlightMap.Lookup(unsafe.Pointer(&key), unsafe.Pointer(&newVal)))
	require.Equal(t, val, newVal)

	require.Eventually(t, func() bool {
		err := inFlightMap.Lookup(unsafe.Pointer(&key), unsafe.Pointer(&newVal))
		return errors.Is(err, ebpf.ErrKeyNotExist)
	}, 3*cfg.HTTPMapCleanerInterval, time.Millisecond*100)
}

type PrintableInt int

func (i *PrintableInt) String() string {
	if i == nil {
		return "nil"
	}

	return fmt.Sprintf("%d", *i)
}

func (i *PrintableInt) Load() int {
	if i == nil {
		return 0
	}

	return int(*i)
}

func (i *PrintableInt) Add(other int) {
	*i = PrintableInt(other + i.Load())
}

func getAndValidateKafkaStats(t *testing.T, monitor *Monitor, expectedStatsCount int, topicName string, validation kafkaParsingValidation, errorCode int8) map[kafka.Key]*kafka.RequestStats {
	kafkaStats := make(map[kafka.Key]*kafka.RequestStats)
	require.EventuallyWithT(t, func(collect *assert.CollectT) {
		protocolStats := monitor.GetProtocolStats()
		kafkaProtocolStats, exists := protocolStats[protocols.Kafka]
		// We might not have kafka stats, and it might be the expected case (to capture 0).
		if exists {
			currentStats := kafkaProtocolStats.(map[kafka.Key]*kafka.RequestStats)
			for key, stats := range currentStats {
				prevStats, ok := kafkaStats[key]
				if ok && prevStats != nil {
					prevStats.CombineWith(stats)
				} else {
					kafkaStats[key] = currentStats[key]
				}
			}
		}
		assert.Equal(collect, expectedStatsCount, len(kafkaStats), "Did not find expected number of stats")
		if expectedStatsCount != 0 {
			validateProduceFetchCount(collect, kafkaStats, topicName, validation, errorCode)
		}
	}, time.Second*5, time.Millisecond*100)
	return kafkaStats
}

func validateProduceFetchCount(t *assert.CollectT, kafkaStats map[kafka.Key]*kafka.RequestStats, topicName string, validation kafkaParsingValidation, errorCode int8) {
	numberOfProduceRequests := 0
	numberOfFetchRequests := 0
	for kafkaKey, kafkaStat := range kafkaStats {
		assert.Equal(t, topicName[:min(len(topicName), 80)], kafkaKey.TopicName)
		switch kafkaKey.RequestAPIKey {
		case kafka.ProduceAPIKey:
			assert.Equal(t, uint16(validation.expectedAPIVersionProduce), kafkaKey.RequestVersion)
			numberOfProduceRequests += kafkaStat.ErrorCodeToStat[errorCode].Count
		case kafka.FetchAPIKey:
			assert.Equal(t, uint16(validation.expectedAPIVersionFetch), kafkaKey.RequestVersion)
			numberOfFetchRequests += kafkaStat.ErrorCodeToStat[errorCode].Count
		default:
			assert.FailNow(t, "Expecting only produce or fetch kafka requests")
		}
	}
	assert.Equal(t, validation.expectedNumberOfProduceRequests, numberOfProduceRequests,
		"Expected %d produce requests but got %d", validation.expectedNumberOfProduceRequests, numberOfProduceRequests)
	assert.Equal(t, validation.expectedNumberOfFetchRequests, numberOfFetchRequests,
		"Expected %d fetch requests but got %d", validation.expectedNumberOfFetchRequests, numberOfFetchRequests)
}

func getDefaultTestConfiguration(tls bool) *config.Config {
	cfg := config.New()
	cfg.EnableKafkaMonitoring = true
	cfg.MaxTrackedConnections = 1000
	if tls {
		cfg.EnableGoTLSSupport = true
		cfg.GoTLSExcludeSelf = true
	}
	return cfg
}

func newKafkaMonitor(t *testing.T, cfg *config.Config) *Monitor {
	monitor, err := NewMonitor(cfg, nil)
	skipIfNotSupported(t, err)
	require.NoError(t, err)
	t.Cleanup(func() {
		monitor.Stop()
	})
	t.Cleanup(utils.ResetDebugger)

	err = monitor.Start()
	require.NoError(t, err)
	return monitor
}

// This test will help us identify if there is any verifier problems while loading the Kafka binary in the CI environment
func TestLoadKafkaBinary(t *testing.T) {
	skipTestIfKernelNotSupported(t)

	ebpftest.TestBuildModes(t, []ebpftest.BuildMode{ebpftest.Prebuilt, ebpftest.RuntimeCompiled, ebpftest.CORE}, "", func(t *testing.T) {
		t.Run("debug", func(t *testing.T) {
			loadKafkaBinary(t, true)
		})
		t.Run("release", func(t *testing.T) {
			loadKafkaBinary(t, false)
		})
	})
}

func loadKafkaBinary(t *testing.T, debug bool) {
	cfg := config.New()
	// We don't have a way of enabling kafka without http at the moment
	cfg.EnableKafkaMonitoring = true
	cfg.MaxTrackedConnections = 1000
	cfg.BPFDebug = debug

	newKafkaMonitor(t, cfg)
}<|MERGE_RESOLUTION|>--- conflicted
+++ resolved
@@ -244,13 +244,8 @@
 					expectedNumberOfProduceRequests: fixCount(1),
 					expectedNumberOfFetchRequests:   fixCount(1),
 					expectedAPIVersionProduce:       8,
-<<<<<<< HEAD
-					expectedAPIVersionFetch:         11,
+					expectedAPIVersionFetch:         expectedAPIVersionFetch,
 				}, kafkaSuccessErrorCode)
-=======
-					expectedAPIVersionFetch:         expectedAPIVersionFetch,
-				})
->>>>>>> 38fc5b18
 			},
 			teardown:      kafkaTeardown,
 			configuration: getConfig,
@@ -510,13 +505,8 @@
 					expectedNumberOfProduceRequests: fixCount(2),
 					expectedNumberOfFetchRequests:   fixCount(2),
 					expectedAPIVersionProduce:       8,
-<<<<<<< HEAD
-					expectedAPIVersionFetch:         11,
+					expectedAPIVersionFetch:         expectedAPIVersionFetch,
 				}, kafkaSuccessErrorCode)
-=======
-					expectedAPIVersionFetch:         expectedAPIVersionFetch,
-				})
->>>>>>> 38fc5b18
 			},
 			teardown:      kafkaTeardown,
 			configuration: getConfig,
@@ -581,13 +571,8 @@
 					expectedNumberOfProduceRequests: fixCount(5 + 2*2),
 					expectedNumberOfFetchRequests:   fixCount(5 + 2*2),
 					expectedAPIVersionProduce:       8,
-<<<<<<< HEAD
-					expectedAPIVersionFetch:         11,
+					expectedAPIVersionFetch:         expectedAPIVersionFetch,
 				}, kafkaSuccessErrorCode)
-=======
-					expectedAPIVersionFetch:         expectedAPIVersionFetch,
-				})
->>>>>>> 38fc5b18
 			},
 			teardown:      kafkaTeardown,
 			configuration: getConfig,
@@ -995,7 +980,7 @@
 			name:  "large topic name",
 			topic: strings.Repeat("a", 254) + "b",
 			buildResponse: func(topic string) kmsg.FetchResponse {
-				return makeFetchResponse(apiVersion, makeFetchResponseTopic(topic, makeFetchResponseTopicPartition(makeRecordBatch(makeRecord()))))
+				return makeFetchResponse(apiVersion, makeFetchResponseTopic(topic, makeFetchResponseTopicPartition(kafkaSuccessErrorCode, makeRecordBatch(makeRecord()))))
 			},
 			numFetchedRecords: 1,
 		},
@@ -1018,7 +1003,7 @@
 					batches = append(batches, recordBatch)
 				}
 
-				partition := makeFetchResponseTopicPartition(batches...)
+				partition := makeFetchResponseTopicPartition(kafkaSuccessErrorCode, batches...)
 				var partitions []kmsg.FetchResponseTopicPartition
 				for i := 0; i < 100; i++ {
 					partitions = append(partitions, partition)
@@ -1047,7 +1032,7 @@
 					batches = append(batches, recordBatch)
 				}
 
-				partition := makeFetchResponseTopicPartition(batches...)
+				partition := makeFetchResponseTopicPartition(kafkaSuccessErrorCode, batches...)
 				var partitions []kmsg.FetchResponseTopicPartition
 				for i := 0; i < 1; i++ {
 					partitions = append(partitions, partition)
@@ -1073,13 +1058,8 @@
 			topic:   defaultTopic,
 			buildResponse: func(topic string) kmsg.FetchResponse {
 				record := makeRecord()
-<<<<<<< HEAD
 				partition := makeFetchResponseTopicPartition(kafkaSuccessErrorCode, makeRecordBatch(record))
-				return makeFetchResponse(makeFetchResponseTopic(topic, partition))
-=======
-				partition := makeFetchResponseTopicPartition(makeRecordBatch(record))
 				return makeFetchResponse(apiVersion, makeFetchResponseTopic(topic, partition))
->>>>>>> 38fc5b18
 			},
 			buildMessages: func(req kmsg.FetchRequest, resp kmsg.FetchResponse) []Message {
 				formatter := kmsg.NewRequestFormatter(kmsg.FormatterClientID("kgo"))
@@ -1101,13 +1081,8 @@
 			topic:   defaultTopic,
 			buildResponse: func(topic string) kmsg.FetchResponse {
 				record := makeRecord()
-<<<<<<< HEAD
 				partition := makeFetchResponseTopicPartition(kafkaSuccessErrorCode, makeRecordBatch(record))
-				return makeFetchResponse(makeFetchResponseTopic(topic, partition))
-=======
-				partition := makeFetchResponseTopicPartition(makeRecordBatch(record))
 				return makeFetchResponse(apiVersion, makeFetchResponseTopic(topic, partition))
->>>>>>> 38fc5b18
 			},
 			buildMessages: func(req kmsg.FetchRequest, resp kmsg.FetchResponse) []Message {
 				formatter := kmsg.NewRequestFormatter(kmsg.FormatterClientID("kgo"))
@@ -1129,13 +1104,8 @@
 			topic:   defaultTopic,
 			buildResponse: func(topic string) kmsg.FetchResponse {
 				record := makeRecord()
-<<<<<<< HEAD
 				partition := makeFetchResponseTopicPartition(kafkaSuccessErrorCode, makeRecordBatch(record))
-				return makeFetchResponse(makeFetchResponseTopic(topic, partition))
-=======
-				partition := makeFetchResponseTopicPartition(makeRecordBatch(record))
 				return makeFetchResponse(apiVersion, makeFetchResponseTopic(topic, partition))
->>>>>>> 38fc5b18
 			},
 			buildMessages: func(req kmsg.FetchRequest, resp kmsg.FetchResponse) []Message {
 				formatter := kmsg.NewRequestFormatter(kmsg.FormatterClientID("kgo"))
@@ -1186,7 +1156,7 @@
 		},
 		{
 			name: "with error code",
-			buildResponse: func() kmsg.FetchResponse {
+			buildResponse: func(topic string) kmsg.FetchResponse {
 				record := makeRecord()
 				var records []kmsg.Record
 				for i := 0; i < 5; i++ {
@@ -1200,12 +1170,8 @@
 				}
 
 				partition := makeFetchResponseTopicPartition(3, batches...)
-				var partitions []kmsg.FetchResponseTopicPartition
-				for i := 0; i < 3; i++ {
-					partitions = append(partitions, partition)
-				}
-
-				return makeFetchResponse(makeFetchResponseTopic(topic, partitions...))
+
+				return makeFetchResponse(apiVersion, makeFetchResponseTopic(topic, partition))
 			},
 			numFetchedRecords: 5 * 4 * 3,
 			errorCode:         3,
@@ -1241,13 +1207,8 @@
 
 			getAndValidateKafkaStats(t, monitor, 1, tt.topic, kafkaParsingValidation{
 				expectedNumberOfFetchRequests: tt.numFetchedRecords,
-<<<<<<< HEAD
-				expectedAPIVersionFetch:       11,
+				expectedAPIVersionFetch:       int(apiVersion),
 			}, tt.errorCode)
-=======
-				expectedAPIVersionFetch:       int(apiVersion),
-			})
->>>>>>> 38fc5b18
 		})
 
 		// Test with buildMessages have custom splitters
@@ -1298,13 +1259,8 @@
 			can.runClient(msgs)
 			getAndValidateKafkaStats(t, monitor, 1, tt.topic, kafkaParsingValidation{
 				expectedNumberOfFetchRequests: tt.numFetchedRecords * splitIdx,
-<<<<<<< HEAD
-				expectedAPIVersionFetch:       11,
+				expectedAPIVersionFetch:       apiVersion,
 			}, tt.errorCode)
-=======
-				expectedAPIVersionFetch:       apiVersion,
-			})
->>>>>>> 38fc5b18
 		})
 	}
 }
