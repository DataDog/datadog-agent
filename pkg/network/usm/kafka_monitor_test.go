--- conflicted
+++ resolved
@@ -17,12 +17,9 @@
 	"io"
 	"net"
 	nethttp "net/http"
-<<<<<<< HEAD
 	"os"
 	"path/filepath"
-=======
 	"strings"
->>>>>>> d0bd99a7
 	"testing"
 	"time"
 	"unsafe"
@@ -598,7 +595,7 @@
 					t.Run(tt.name, func(t *testing.T) {
 						client, err := kafka.NewClient(kafka.Options{
 							ServerAddress: ctx.targetAddress,
-							Dialer:        defaultDialer,
+							DialFn:        dialFn,
 							CustomOptions: []kgo.Opt{
 								kgo.MaxVersions(kversion.V2_5_0()),
 								kgo.ConsumeTopics(tt.topicName),
@@ -629,7 +626,7 @@
 						}
 
 						// Verify that the expected bucket contains the correct number of occurrences.
-						expectedNumberOfOccurrences := 4 // (1 produce request + 1 fetch request) * 2 connections (docker container and localhost)
+						expectedNumberOfOccurrences := fixCount(2) // (1 produce request + 1 fetch request)
 						require.Equal(t,
 							uint64(expectedNumberOfOccurrences)+currentRawKernelTelemetry.Name_size_buckets[tt.expectedBucketIndex],
 							telemetryMap.Name_size_buckets[tt.expectedBucketIndex])
@@ -640,7 +637,7 @@
 				}
 			},
 			teardown:      kafkaTeardown,
-			configuration: getDefaultTestConfiguration,
+			configuration: getConfig,
 		},
 	}
 
