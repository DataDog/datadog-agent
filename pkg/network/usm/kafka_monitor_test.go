// Unless explicitly stated otherwise all files in this repository are licensed
// under the Apache License Version 2.0.
// This product includes software developed at Datadog (https://www.datadoghq.com/).
// Copyright 2016-present Datadog, Inc.

//go:build linux_bpf

package usm

import (
	"bufio"
	"context"
	"crypto/tls"
	"encoding/binary"
	"errors"
	"fmt"
	"io"
	"net"
	nethttp "net/http"
	"os"
	"path/filepath"
	"strings"
	"testing"
	"time"
	"unsafe"

	"github.com/cilium/ebpf"
	"github.com/google/uuid"
	"github.com/stretchr/testify/assert"
	"github.com/stretchr/testify/require"
	"github.com/stretchr/testify/suite"
	"github.com/twmb/franz-go/pkg/kgo"
	"github.com/twmb/franz-go/pkg/kmsg"
	"github.com/twmb/franz-go/pkg/kversion"

	ddebpf "github.com/DataDog/datadog-agent/pkg/ebpf"
	"github.com/DataDog/datadog-agent/pkg/ebpf/ebpftest"
	"github.com/DataDog/datadog-agent/pkg/network"
	"github.com/DataDog/datadog-agent/pkg/network/config"
	"github.com/DataDog/datadog-agent/pkg/network/protocols"
	"github.com/DataDog/datadog-agent/pkg/network/protocols/http"
	"github.com/DataDog/datadog-agent/pkg/network/protocols/http/testutil"
	"github.com/DataDog/datadog-agent/pkg/network/protocols/kafka"
	gotlsutils "github.com/DataDog/datadog-agent/pkg/network/protocols/tls/gotls/testutil"
	"github.com/DataDog/datadog-agent/pkg/network/tracer/testutil/proxy"
	"github.com/DataDog/datadog-agent/pkg/network/usm/utils"
	"github.com/DataDog/datadog-agent/pkg/util/kernel"
)

const (
	kafkaPort             = "9092"
	kafkaTLSPort          = "9093"
	kafkaSuccessErrorCode = 0
)

// testContext shares the context of a given test.
// It contains common variable used by all tests, and allows extending the context dynamically by setting more
// attributes to the `extras` map.
type testContext struct {
	// The address of the server to listen on.
	serverAddress string
	// The port to listen on.
	serverPort string
	// The address for the client to communicate with.
	targetAddress string
	// Clients that should be torn down at the end of the test
	clients []*kafka.Client
	// A dynamic map that allows extending the context easily between phases of the test.
	extras map[string]interface{}
}

// kafkaParsingTestAttributes holds all attributes a single kafka parsing test should have.
type kafkaParsingTestAttributes struct {
	// The name of the test.
	name string
	// Specific test context, allows to share states among different phases of the test.
	context testContext
	// The test body
	testBody func(t *testing.T, ctx *testContext, monitor *Monitor)
	// Cleaning test resources if needed.
	teardown func(t *testing.T, ctx testContext)
	// Configuration for the monitor object
	configuration func() *config.Config
}

type kafkaParsingValidation struct {
	expectedNumberOfProduceRequests int
	expectedNumberOfFetchRequests   int
	expectedAPIVersionProduce       int
	expectedAPIVersionFetch         int
	tlsEnabled                      bool
}

type kafkaParsingValidationWithErrorCodes struct {
	expectedNumberOfProduceRequests map[int8]int
	expectedNumberOfFetchRequests   map[int8]int
	expectedAPIVersionProduce       int
	expectedAPIVersionFetch         int
}

func skipTestIfKernelNotSupported(t *testing.T) {
	currKernelVersion, err := kernel.HostVersion()
	require.NoError(t, err)
	if currKernelVersion < http.MinimumKernelVersion {
		t.Skipf("Kafka feature not available on pre %s kernels", http.MinimumKernelVersion.String())
	}
}

type KafkaProtocolParsingSuite struct {
	suite.Suite
}

func (s *KafkaProtocolParsingSuite) getTopicName() string {
	// Use unique names for topics to avoid having tests cases
	// affect each other due to, for example, returning older records.
	return fmt.Sprintf("%s-%s", "franz-kafka", uuid.New().String())
}

func TestKafkaProtocolParsing(t *testing.T) {
	skipTestIfKernelNotSupported(t)
	serverHost := "127.0.0.1"
	require.NoError(t, kafka.RunServer(t, serverHost, kafkaPort))

	ebpftest.TestBuildModes(t, []ebpftest.BuildMode{ebpftest.Prebuilt, ebpftest.RuntimeCompiled, ebpftest.CORE}, "", func(t *testing.T) {
		suite.Run(t, new(KafkaProtocolParsingSuite))
	})
}

func (s *KafkaProtocolParsingSuite) TestKafkaProtocolParsing() {
	t := s.T()

	var versions []*kversion.Versions
	versions = append(versions, kversion.V2_5_0())

	fetch12 := kversion.V3_4_0()
	fetch12.SetMaxKeyVersion(kafka.ProduceAPIKey, 8)
	fetch12.SetMaxKeyVersion(kafka.FetchAPIKey, 12)
	versions = append(versions, fetch12)

	versionName := func(version *kversion.Versions) string {
		produce, found := version.LookupMaxKeyVersion(kafka.ProduceAPIKey)
		require.True(t, found)
		fetch, found := version.LookupMaxKeyVersion(kafka.FetchAPIKey)
		require.True(t, found)
		return fmt.Sprintf("produce%d_fetch%d", produce, fetch)
	}

	t.Run("without TLS", func(t *testing.T) {
		for _, version := range versions {
			t.Run(versionName(version), func(t *testing.T) {
				s.testKafkaProtocolParsing(t, false, version)
			})
		}
	})

	t.Run("with TLS", func(t *testing.T) {
		if !gotlsutils.GoTLSSupported(t, config.New()) {
			t.Skip("GoTLS not supported for this setup")
		}
		for _, version := range versions {
			t.Run(versionName(version), func(t *testing.T) {
				s.testKafkaProtocolParsing(t, true, version)
			})
		}
	})
}

func (s *KafkaProtocolParsingSuite) testKafkaProtocolParsing(t *testing.T, tls bool, version *kversion.Versions) {
	targetHost := "127.0.0.1"
	serverHost := "127.0.0.1"

	kafkaTeardown := func(t *testing.T, ctx testContext) {
		for _, client := range ctx.clients {
			client.Client.Close()
		}
	}

	port := kafkaPort
	if tls {
		port = kafkaTLSPort
	}

	serverAddress := net.JoinHostPort(serverHost, port)
	targetAddress := net.JoinHostPort(targetHost, port)

	const unixPath = "/tmp/transparent.sock"

	dialFn := func(ctx context.Context, network, address string) (net.Conn, error) {
		var d net.Dialer
		return d.DialContext(ctx, "unix", unixPath)
	}

	// With non-TLS, we need to double the stats since we use Docker and the
	// packets are seen twice. This is not needed in the TLS case since there
	// the data comes from uprobes on the binary.
	fixCount := func(count int) int {
		if tls {
			return count
		}

		return count * 2
	}

	getConfig := func() *config.Config {
		return getDefaultTestConfiguration(tls)
	}

	tmp, found := version.LookupMaxKeyVersion(kafka.FetchAPIKey)
	require.True(t, found)
	expectedAPIVersionFetch := int(tmp)

	tests := []kafkaParsingTestAttributes{
		{
			name: "Sanity - produce and fetch",
			context: testContext{
				serverPort:    kafkaPort,
				targetAddress: targetAddress,
				serverAddress: serverAddress,
				extras: map[string]interface{}{
					"topic_name": s.getTopicName(),
				},
			},
			testBody: func(t *testing.T, ctx *testContext, monitor *Monitor) {
				topicName := ctx.extras["topic_name"].(string)
				client, err := kafka.NewClient(kafka.Options{
					ServerAddress: ctx.targetAddress,
					DialFn:        dialFn,

					CustomOptions: []kgo.Opt{
						kgo.MaxVersions(version),
						kgo.RecordPartitioner(kgo.ManualPartitioner()),
						kgo.ClientID("xk6-kafka_linux_amd64@foobar (github.com/segmentio/kafka-go)"),
					},
				})
				require.NoError(t, err)
				ctx.clients = append(ctx.clients, client)
				require.NoError(t, client.CreateTopic(topicName))

				record := &kgo.Record{Topic: topicName, Value: []byte("Hello Kafka!")}
				ctxTimeout, cancel := context.WithTimeout(context.Background(), time.Second*5)
				defer cancel()
				require.NoError(t, client.Client.ProduceSync(ctxTimeout, record).FirstErr(), "record had a produce error while synchronously producing")

				req := kmsg.NewFetchRequest()
				topic := kmsg.NewFetchRequestTopic()
				topic.Topic = topicName
				partition := kmsg.NewFetchRequestTopicPartition()
				partition.PartitionMaxBytes = 1024
				topic.Partitions = append(topic.Partitions, partition)
				req.Topics = append(req.Topics, topic)

				_, err = req.RequestWith(ctxTimeout, client.Client)
				require.NoError(t, err)

				getAndValidateKafkaStats(t, monitor, fixCount(2), topicName, kafkaParsingValidation{
					expectedNumberOfProduceRequests: fixCount(1),
					expectedNumberOfFetchRequests:   fixCount(1),
					expectedAPIVersionProduce:       8,
					expectedAPIVersionFetch:         expectedAPIVersionFetch,
<<<<<<< HEAD
				}, kafkaSuccessErrorCode)
=======
					tlsEnabled:                      tls,
				})
>>>>>>> 15d69515
			},
			teardown:      kafkaTeardown,
			configuration: getConfig,
		},
		{
			name: "TestProduceClientIdEmptyString",
			context: testContext{
				serverPort:    kafkaPort,
				targetAddress: targetAddress,
				serverAddress: serverAddress,
				extras: map[string]interface{}{
					"topic_name": s.getTopicName(),
				},
			},
			testBody: func(t *testing.T, ctx *testContext, monitor *Monitor) {
				topicName := ctx.extras["topic_name"].(string)
				client, err := kafka.NewClient(kafka.Options{
					ServerAddress: ctx.targetAddress,
					DialFn:        dialFn,
					CustomOptions: []kgo.Opt{
						kgo.MaxVersions(kversion.V1_0_0()),
						kgo.ClientID(""),
					},
				})
				require.NoError(t, err)
				ctx.clients = append(ctx.clients, client)
				require.NoError(t, client.CreateTopic(topicName))

				record := &kgo.Record{Topic: topicName, Value: []byte("Hello Kafka!")}
				ctxTimeout, cancel := context.WithTimeout(context.Background(), time.Second*5)
				defer cancel()
				require.NoError(t, client.Client.ProduceSync(ctxTimeout, record).FirstErr(), "record had a produce error while synchronously producing")

				getAndValidateKafkaStats(t, monitor, fixCount(1), topicName, kafkaParsingValidation{
					expectedNumberOfProduceRequests: fixCount(1),
					expectedNumberOfFetchRequests:   0,
					expectedAPIVersionProduce:       5,
					expectedAPIVersionFetch:         0,
<<<<<<< HEAD
				}, kafkaSuccessErrorCode)
=======
					tlsEnabled:                      tls,
				})
>>>>>>> 15d69515
			},
			teardown:      kafkaTeardown,
			configuration: getConfig,
		},
		{
			name: "TestManyProduceRequests",
			context: testContext{
				serverPort:    kafkaPort,
				targetAddress: targetAddress,
				serverAddress: serverAddress,
				extras: map[string]interface{}{
					"topic_name": s.getTopicName(),
				},
			},
			testBody: func(t *testing.T, ctx *testContext, monitor *Monitor) {
				topicName := ctx.extras["topic_name"].(string)
				client, err := kafka.NewClient(kafka.Options{
					ServerAddress: ctx.targetAddress,
					DialFn:        dialFn,
					CustomOptions: []kgo.Opt{
						kgo.MaxVersions(version),
						kgo.ClientID(""),
					},
				})
				require.NoError(t, err)
				ctx.clients = append(ctx.clients, client)
				require.NoError(t, client.CreateTopic(topicName))

				numberOfIterations := 1000
				for i := 1; i <= numberOfIterations; i++ {
					record := &kgo.Record{Topic: topicName, Value: []byte("Hello Kafka!")}
					ctxTimeout, cancel := context.WithTimeout(context.Background(), time.Second*5)
					require.NoError(t, client.Client.ProduceSync(ctxTimeout, record).FirstErr(), "record had a produce error while synchronously producing")
					cancel()
				}

				getAndValidateKafkaStats(t, monitor, fixCount(1), topicName, kafkaParsingValidation{
					expectedNumberOfProduceRequests: fixCount(numberOfIterations),
					expectedNumberOfFetchRequests:   0,
					expectedAPIVersionProduce:       8,
					expectedAPIVersionFetch:         0,
<<<<<<< HEAD
				}, kafkaSuccessErrorCode)
=======
					tlsEnabled:                      tls,
				})
>>>>>>> 15d69515
			},
			teardown:      kafkaTeardown,
			configuration: getConfig,
		},
		{
			name: "TestHTTPAndKafka",
			context: testContext{
				serverPort:    kafkaPort,
				targetAddress: targetAddress,
				serverAddress: serverAddress,
				extras: map[string]interface{}{
					"topic_name": s.getTopicName(),
				},
			},
			testBody: func(t *testing.T, ctx *testContext, monitor *Monitor) {
				topicName := ctx.extras["topic_name"].(string)
				client, err := kafka.NewClient(kafka.Options{
					ServerAddress: ctx.targetAddress,
					DialFn:        dialFn,
					CustomOptions: []kgo.Opt{
						kgo.MaxVersions(version),
						kgo.ClientID(""),
					},
				})
				require.NoError(t, err)
				ctx.clients = append(ctx.clients, client)
				require.NoError(t, client.CreateTopic(topicName))

				record := &kgo.Record{Topic: topicName, Value: []byte("Hello Kafka!")}
				ctxTimeout, cancel := context.WithTimeout(context.Background(), time.Second*5)
				require.NoError(t, client.Client.ProduceSync(ctxTimeout, record).FirstErr(), "record had a produce error while synchronously producing")
				cancel()

				serverAddr := "localhost:8081"
				srvDoneFn := testutil.HTTPServer(t, serverAddr, testutil.Options{})
				t.Cleanup(srvDoneFn)
				httpClient := nethttp.Client{}

				req, err := nethttp.NewRequest(httpMethods[0], fmt.Sprintf("http://%s/%d/request", serverAddr, nethttp.StatusOK), nil)
				require.NoError(t, err)

				httpRequestCount := 10
				for i := 0; i < httpRequestCount; i++ {
					resp, err := httpClient.Do(req)
					require.NoError(t, err)
					// Have to read the response body to ensure the client will be able to properly close the connection.
					io.Copy(io.Discard, resp.Body)
					resp.Body.Close()
				}
				srvDoneFn()

				httpOccurrences := 0
				expectedKafkaRequestCount := fixCount(1)
				kafkaStats := make(map[kafka.Key]*kafka.RequestStats)
				require.EventuallyWithT(t, func(collect *assert.CollectT) {
					allStats := monitor.GetProtocolStats()
					require.NotNil(t, allStats)

					httpStats, ok := allStats[protocols.HTTP]
					if ok {
						httpOccurrences += countRequestOccurrences(httpStats.(map[http.Key]*http.RequestStats), req)
					}

					kafkaProtocolStats, ok := allStats[protocols.Kafka]
					// We might not have kafka stats, and it might be the expected case (to capture 0).
					if ok {
						currentStats := kafkaProtocolStats.(map[kafka.Key]*kafka.RequestStats)
						for key, stats := range currentStats {
							prevStats, ok := kafkaStats[key]
							if ok && prevStats != nil {
								prevStats.CombineWith(stats)
							} else {
								kafkaStats[key] = currentStats[key]
							}
						}
					}
					assert.Equal(collect, expectedKafkaRequestCount, len(kafkaStats), "Unexpected number of Kafka requests")
					assert.Equal(collect, httpRequestCount, httpOccurrences, "Unexpected number of HTTP requests")
					validateProduceFetchCount(collect, kafkaStats, topicName,
						kafkaParsingValidation{
							expectedNumberOfProduceRequests: fixCount(1),
							expectedNumberOfFetchRequests:   0,
							expectedAPIVersionProduce:       8,
							expectedAPIVersionFetch:         0,
<<<<<<< HEAD
						}, kafkaSuccessErrorCode)
=======
							tlsEnabled:                      tls,
						})
>>>>>>> 15d69515
				}, time.Second*3, time.Millisecond*100)
			},
			teardown: kafkaTeardown,
			configuration: func() *config.Config {
				cfg := getConfig()
				cfg.EnableHTTPMonitoring = true
				return cfg
			},
		},
		{
			name: "TestEnableHTTPOnly",
			context: testContext{
				serverPort:    kafkaPort,
				targetAddress: targetAddress,
				serverAddress: serverAddress,
				extras: map[string]interface{}{
					"topic_name": s.getTopicName(),
				},
			},
			testBody: func(t *testing.T, ctx *testContext, monitor *Monitor) {
				topicName := ctx.extras["topic_name"].(string)
				client, err := kafka.NewClient(kafka.Options{
					ServerAddress: ctx.targetAddress,
					DialFn:        dialFn,
					CustomOptions: []kgo.Opt{
						kgo.MaxVersions(version),
						kgo.ClientID(""),
					},
				})
				require.NoError(t, err)
				ctx.clients = append(ctx.clients, client)
				require.NoError(t, client.CreateTopic(topicName))

				record := &kgo.Record{Topic: topicName, Value: []byte("Hello Kafka!")}
				ctxTimeout, cancel := context.WithTimeout(context.Background(), time.Second*5)
				require.NoError(t, client.Client.ProduceSync(ctxTimeout, record).FirstErr(), "record had a produce error while synchronously producing")
				cancel()

<<<<<<< HEAD
				getAndValidateKafkaStats(t, monitor, 0, "", kafkaParsingValidation{}, kafkaSuccessErrorCode)
=======
				getAndValidateKafkaStats(t, monitor, 0, "", kafkaParsingValidation{tlsEnabled: tls})
>>>>>>> 15d69515
			},
			teardown: kafkaTeardown,
			configuration: func() *config.Config {
				cfg := config.New()
				cfg.EnableHTTPMonitoring = true
				cfg.MaxTrackedConnections = 1000
				return cfg
			},
		},
		{
			name: "Multiple records within the same produce requests",
			context: testContext{
				serverPort:    kafkaPort,
				targetAddress: targetAddress,
				serverAddress: serverAddress,
				extras: map[string]interface{}{
					"topic_name": s.getTopicName(),
				},
			},
			testBody: func(t *testing.T, ctx *testContext, monitor *Monitor) {
				topicName := ctx.extras["topic_name"].(string)
				client, err := kafka.NewClient(kafka.Options{
					ServerAddress: ctx.targetAddress,
					DialFn:        dialFn,
					CustomOptions: []kgo.Opt{
						kgo.MaxVersions(version),
						kgo.RecordPartitioner(kgo.ManualPartitioner()),
					},
				})
				require.NoError(t, err)
				ctx.clients = append(ctx.clients, client)
				require.NoError(t, client.CreateTopic(topicName))

				record1 := &kgo.Record{Topic: topicName, Value: []byte("Hello Kafka!")}
				record2 := &kgo.Record{Topic: topicName, Value: []byte("Hello Kafka again!")}
				ctxTimeout, cancel := context.WithTimeout(context.Background(), time.Second*5)
				defer cancel()
				require.NoError(t, client.Client.ProduceSync(ctxTimeout, record1, record2).FirstErr(), "record had a produce error while synchronously producing")

				req := kmsg.NewFetchRequest()
				topic := kmsg.NewFetchRequestTopic()
				topic.Topic = topicName
				partition := kmsg.NewFetchRequestTopicPartition()
				partition.PartitionMaxBytes = 1024
				topic.Partitions = append(topic.Partitions, partition)
				req.Topics = append(req.Topics, topic)

				_, err = req.RequestWith(ctxTimeout, client.Client)
				require.NoError(t, err)

				getAndValidateKafkaStats(t, monitor, fixCount(2), topicName, kafkaParsingValidation{
					expectedNumberOfProduceRequests: fixCount(2),
					expectedNumberOfFetchRequests:   fixCount(2),
					expectedAPIVersionProduce:       8,
					expectedAPIVersionFetch:         expectedAPIVersionFetch,
<<<<<<< HEAD
				}, kafkaSuccessErrorCode)
=======
					tlsEnabled:                      tls,
				})
>>>>>>> 15d69515
			},
			teardown:      kafkaTeardown,
			configuration: getConfig,
		},
		{
			name: "Multiple records with and without batching",
			context: testContext{
				serverPort:    kafkaPort,
				targetAddress: targetAddress,
				serverAddress: serverAddress,
				extras: map[string]interface{}{
					"topic_name": s.getTopicName(),
				},
			},
			testBody: func(t *testing.T, ctx *testContext, monitor *Monitor) {
				topicName := ctx.extras["topic_name"].(string)
				client, err := kafka.NewClient(kafka.Options{
					ServerAddress: ctx.targetAddress,
					DialFn:        dialFn,
					CustomOptions: []kgo.Opt{
						kgo.MaxVersions(version),
						kgo.RecordPartitioner(kgo.ManualPartitioner()),
					},
				})
				require.NoError(t, err)
				ctx.clients = append(ctx.clients, client)
				require.NoError(t, client.CreateTopic(topicName))

				record1 := &kgo.Record{Topic: topicName, Partition: 1, Value: []byte("Hello Kafka!")}
				record2 := &kgo.Record{Topic: topicName, Value: []byte("Hello Kafka again!")}

				ctxTimeout, cancel := context.WithTimeout(context.Background(), time.Second*5)
				defer cancel()
				require.NoError(t, client.Client.ProduceSync(ctxTimeout, record1).FirstErr())
				require.NoError(t, client.Client.ProduceSync(ctxTimeout, record2).FirstErr())
				require.NoError(t, client.Client.ProduceSync(ctxTimeout, record1, record1).FirstErr())
				require.NoError(t, client.Client.ProduceSync(ctxTimeout, record1).FirstErr())

				var batch []*kgo.Record
				for i := 0; i < 2; i++ {
					batch = append(batch, record1)
				}
				for i := 0; i < 2; i++ {
					require.NoError(t, client.Client.ProduceSync(ctxTimeout, batch...).FirstErr())
				}

				req := kmsg.NewFetchRequest()
				topic := kmsg.NewFetchRequestTopic()
				topic.Topic = topicName
				partition := kmsg.NewFetchRequestTopicPartition()
				partition.PartitionMaxBytes = 1024 * 1024
				partition1 := kmsg.NewFetchRequestTopicPartition()
				partition1.Partition = 1
				partition1.PartitionMaxBytes = 1024 * 1024
				topic.Partitions = append(topic.Partitions, partition, partition1)
				req.Topics = append(req.Topics, topic)

				_, err = req.RequestWith(ctxTimeout, client.Client)
				require.NoError(t, err)

				getAndValidateKafkaStats(t, monitor, fixCount(2), topicName, kafkaParsingValidation{
					expectedNumberOfProduceRequests: fixCount(5 + 2*2),
					expectedNumberOfFetchRequests:   fixCount(5 + 2*2),
					expectedAPIVersionProduce:       8,
					expectedAPIVersionFetch:         expectedAPIVersionFetch,
<<<<<<< HEAD
				}, kafkaSuccessErrorCode)
=======
					tlsEnabled:                      tls,
				})
>>>>>>> 15d69515
			},
			teardown:      kafkaTeardown,
			configuration: getConfig,
		},
		{
			name: "Kafka Kernel Telemetry",
			context: testContext{
				serverPort:    kafkaPort,
				targetAddress: targetAddress,
				serverAddress: serverAddress,
				extras:        map[string]interface{}{},
			},
			testBody: func(t *testing.T, ctx *testContext, monitor *Monitor) {
				tests := []struct {
					name                string
					topicName           string
					expectedBucketIndex int
				}{
					{name: "Topic size is 1", topicName: strings.Repeat("a", 1), expectedBucketIndex: 0},
					{name: "Topic size is 10", topicName: strings.Repeat("a", 10), expectedBucketIndex: 0},
					{name: "Topic size is 20", topicName: strings.Repeat("a", 20), expectedBucketIndex: 1},
					{name: "Topic size is 30", topicName: strings.Repeat("a", 30), expectedBucketIndex: 2},
					{name: "Topic size is 40", topicName: strings.Repeat("a", 40), expectedBucketIndex: 3},
					{name: "Topic size is 10 again", topicName: strings.Repeat("a", 10), expectedBucketIndex: 0},
					{name: "Topic size is 50", topicName: strings.Repeat("a", 50), expectedBucketIndex: 4},
					{name: "Topic size is 60", topicName: strings.Repeat("a", 60), expectedBucketIndex: 5},
					{name: "Topic size is 70", topicName: strings.Repeat("a", 70), expectedBucketIndex: 6},
					{name: "Topic size is 79", topicName: strings.Repeat("a", 79), expectedBucketIndex: 7},
					{name: "Topic size is 80", topicName: strings.Repeat("a", 80), expectedBucketIndex: 7},
					{name: "Topic size is 81", topicName: strings.Repeat("a", 81), expectedBucketIndex: 8},
					{name: "Topic size is 90", topicName: strings.Repeat("a", 90), expectedBucketIndex: 8},
					{name: "Topic size is 100", topicName: strings.Repeat("a", 100), expectedBucketIndex: 9},
					{name: "Topic size is 120", topicName: strings.Repeat("a", 120), expectedBucketIndex: 9},
				}

				currentRawKernelTelemetry := &kafka.RawKernelTelemetry{}
				for _, tt := range tests {
					t.Run(tt.name, func(t *testing.T) {
						client, err := kafka.NewClient(kafka.Options{
							ServerAddress: ctx.targetAddress,
							DialFn:        dialFn,
							CustomOptions: []kgo.Opt{
								kgo.MaxVersions(version),
								kgo.ConsumeTopics(tt.topicName),
								kgo.ClientID("test-client"),
							},
						})
						require.NoError(t, err)
						ctx.clients = append(ctx.clients, client)
						require.NoError(t, client.CreateTopic(tt.topicName))

						record := &kgo.Record{Topic: tt.topicName, Value: []byte("Hello Kafka!")}
						ctxTimeout, cancel := context.WithTimeout(context.Background(), time.Second*5)
						defer cancel()
						require.NoError(t, client.Client.ProduceSync(ctxTimeout, record).FirstErr(), "record had a produce error while synchronously producing")

						var telemetryMap *kafka.RawKernelTelemetry
						require.Eventually(t, func() bool {
							telemetryMap, err = kafka.GetKernelTelemetryMap(monitor.ebpfProgram.Manager.Manager)
							require.NoError(t, err)

							// Ensure that the other buckets remain unchanged before verifying the expected bucket.
							for idx := 0; idx < kafka.TopicNameBuckets; idx++ {
								if idx != tt.expectedBucketIndex {
									require.Equal(t, currentRawKernelTelemetry.Name_size_buckets[idx],
										telemetryMap.Name_size_buckets[idx],
										"Expected bucket (%d) to remain unchanged", idx)
								}
							}

							// Verify that the expected bucket contains the correct number of occurrences.
							expectedNumberOfOccurrences := fixCount(2) // (1 produce request + 1 fetch request)
							return uint64(expectedNumberOfOccurrences)+currentRawKernelTelemetry.Name_size_buckets[tt.expectedBucketIndex] == telemetryMap.Name_size_buckets[tt.expectedBucketIndex]
						}, time.Second*3, time.Millisecond*100)

						// Update the current raw kernel telemetry for the next iteration
						currentRawKernelTelemetry = telemetryMap
					})
				}
			},
			teardown:      kafkaTeardown,
			configuration: getConfig,
		},
	}

	proxyProcess, cancel := proxy.NewExternalUnixTransparentProxyServer(t, unixPath, serverAddress, tls)
	t.Cleanup(cancel)
	require.NoError(t, proxy.WaitForConnectionReady(unixPath))

	for _, tt := range tests {
		t.Run(tt.name, func(t *testing.T) {
			if tt.teardown != nil {
				t.Cleanup(func() {
					tt.teardown(t, tt.context)
				})
			}
			cfg := tt.configuration()
			monitor := newKafkaMonitor(t, cfg)
			if tls && cfg.EnableGoTLSSupport {
				utils.WaitForProgramsToBeTraced(t, "go-tls", proxyProcess.Process.Pid)
			}
			tt.testBody(t, &tt.context, monitor)
		})
	}
}

func generateFetchRequest(apiVersion int, topic string) kmsg.FetchRequest {
	req := kmsg.NewFetchRequest()
	req.SetVersion(int16(apiVersion))
	reqTopic := kmsg.NewFetchRequestTopic()
	reqTopic.Topic = topic
	partition := kmsg.NewFetchRequestTopicPartition()
	partition.PartitionMaxBytes = 1024
	reqTopic.Partitions = append(reqTopic.Partitions, partition)
	req.Topics = append(req.Topics, reqTopic)
	return req
}

func makeRecordWithVal(val []byte) kmsg.Record {
	var tmp []byte
	record := kmsg.NewRecord()
	record.Value = val
	tmp = record.AppendTo(make([]byte, 0))
	// 1 is the length of varint encoded 0
	record.Length = int32(len(tmp) - 1)
	return record
}

func makeRecord() kmsg.Record {
	return makeRecordWithVal([]byte("Hello Kafka!"))
}

func makeRecordBatch(records ...kmsg.Record) kmsg.RecordBatch {
	recordBatch := kmsg.NewRecordBatch()
	recordBatch.Magic = 2

	recordBatch.NumRecords = int32(len(records))
	for _, record := range records {
		recordBatch.Records = record.AppendTo(recordBatch.Records)
	}

	tmp := recordBatch.AppendTo(make([]byte, 0))
	// Length excludes sizeof(FirstOffset + Length)
	recordBatch.Length = int32(len(tmp) - 12)

	return recordBatch
}

func makeFetchResponseTopicPartition(recordBatches ...kmsg.RecordBatch) kmsg.FetchResponseTopicPartition {
	respParition := kmsg.NewFetchResponseTopicPartition()

	for _, recordBatch := range recordBatches {
		respParition.RecordBatches = recordBatch.AppendTo(respParition.RecordBatches)
	}

	return respParition
}

func makeFetchResponseTopic(topic string, partitions ...kmsg.FetchResponseTopicPartition) kmsg.FetchResponseTopic {
	respTopic := kmsg.NewFetchResponseTopic()
	respTopic.Topic = topic
	respTopic.Partitions = append(respTopic.Partitions, partitions...)
	return respTopic
}

func makeFetchResponse(apiVersion int, topics ...kmsg.FetchResponseTopic) kmsg.FetchResponse {
	resp := kmsg.NewFetchResponse()
	resp.SetVersion(int16(apiVersion))
	resp.ThrottleMillis = 999999999
	resp.SessionID = 0x11223344
	resp.Topics = append(resp.Topics, topics...)
	return resp
}

func appendUint32(dst []byte, u uint32) []byte {
	return append(dst, byte(u>>24), byte(u>>16), byte(u>>8), byte(u))
}

// kmsg doesn't have a ResponseFormatter so we need to add the length
// and the correlation Id ourselves.
func appendResponse(dst []byte, response kmsg.FetchResponse, correlationID uint32) []byte {
	var data []byte
	data = response.AppendTo(data)

	// +4 for correlationId
	length := uint32(len(data)) + 4
	if response.IsFlexible() {
		// Tagged Values
		length++
	}

	dst = appendUint32(dst, length)
	dst = appendUint32(dst, correlationID)

	if response.IsFlexible() {
		var numTags uint8
		dst = append(dst, numTags)
	}

	dst = append(dst, data...)

	return dst
}

type Message struct {
	request  []byte
	response []byte
}

func appendMessages(messages []Message, correlationID int, req kmsg.FetchRequest, resp kmsg.FetchResponse) []Message {
	formatter := kmsg.NewRequestFormatter(kmsg.FormatterClientID("kgo"))
	data := formatter.AppendRequest(make([]byte, 0), &req, int32(correlationID))
	respData := appendResponse(make([]byte, 0), resp, uint32(correlationID))

	return append(messages,
		Message{request: data},
		Message{response: respData},
	)
}

// CannedClientServer allows running a TCP server/client pair, optionally
// using TLS, which allows sending a list of canned messages comprising
// of requests and responses between the client and the server. This
// allows fine-graned control about where the boundaries between data
// chunks go, enabling us to verify the parsing continuation handling.
type CannedClientServer struct {
	control  chan []Message
	done     chan bool
	unixPath string
	address  string
	tls      bool
	t        *testing.T
}

func newCannedClientServer(t *testing.T, tls bool) *CannedClientServer {
	return &CannedClientServer{
		control:  make(chan []Message, 100),
		done:     make(chan bool, 1),
		unixPath: "/tmp/transparent.sock",
		// Use a different port than 9092 since the docker support code doesn't wait
		// for the container with the real Kafka server used in previous tests to terminate,
		// which leads to races. The disadvantage of not using 9092 is that you may
		// have to explicitly pick the protocol in Wireshark when debugging with a packet
		// trace.
		address: "127.0.0.1:8082",
		tls:     tls,
		t:       t,
	}
}

func (can *CannedClientServer) runServer() {
	var listener net.Listener
	var err error
	var f *os.File
	if can.tls {
		curDir, _ := testutil.CurDir()
		crtPath := filepath.Join(curDir, "../protocols/http/testutil/testdata/cert.pem.0")
		keyPath := filepath.Join(curDir, "../protocols/http/testutil/testdata/server.key")
		cer, err2 := tls.LoadX509KeyPair(crtPath, keyPath)
		require.NoError(can.t, err2)

		config := &tls.Config{Certificates: []tls.Certificate{cer}}

		// Only for decoding TLS with Wireshark. Disabled by default since it can result
		// in strange errors later if permissions/ownership are wrong on this file.
		// f, err := os.OpenFile("/tmp/ssl.log", os.O_APPEND|os.O_CREATE|os.O_WRONLY, 0600)
		// if err != nil {
		// 	config.KeyLogWriter = f
		// }

		listener, err = tls.Listen("tcp", can.address, config)
	} else {
		listener, err = net.Listen("tcp", can.address)
	}
	require.NoError(can.t, err)

	can.t.Cleanup(func() {
		close(can.control)
		<-can.done
	})

	go func() {
		defer func() {
			listener.Close()
			f.Close()
			can.done <- true
		}()

		conn, err := listener.Accept()
		require.NoError(can.t, err)
		conn.Close()

		// Delay close of connections to work around the known issue of races
		// between `tcp_close()` and the uprobes.  On the client side, the
		// connection is only closed after waiting for the stats.
		var prevconn net.Conn

		for msgs := range can.control {
			if prevconn != nil {
				prevconn.Close()
			}
			conn, err = listener.Accept()
			require.NoError(can.t, err)

			reader := bufio.NewReader(conn)
			for _, msg := range msgs {
				if len(msg.request) > 0 {
					_, err := io.ReadFull(reader, msg.request)
					require.NoError(can.t, err)
				}

				if len(msg.response) > 0 {
					conn.Write(msg.response)
				}
			}

			prevconn = conn
		}

		if prevconn != nil {
			prevconn.Close()
		}
	}()
}

func (can *CannedClientServer) runProxy() int {
	proxyProcess, cancel := proxy.NewExternalUnixControlProxyServer(can.t, can.unixPath, can.address, can.tls)
	can.t.Cleanup(cancel)
	require.NoError(can.t, proxy.WaitForConnectionReady(can.unixPath))

	return proxyProcess.Process.Pid
}

func (can *CannedClientServer) runClient(msgs []Message) {
	can.control <- msgs

	conn, err := net.Dial("unix", can.unixPath)
	require.NoError(can.t, err)
	can.t.Cleanup(func() { _ = conn.Close() })

	reader := bufio.NewReader(conn)
	for _, msg := range msgs {
		buf := make([]byte, 0)
		buf = binary.BigEndian.AppendUint64(buf, uint64(len(msg.request)))
		conn.Write(buf)

		if len(msg.request) > 0 {
			// Note that the net package sets TCP_NODELAY by default,
			// so this will send out each msg individually, which
			// is which we want to test split segment handling.
			conn.Write(msg.request)
		}

		buf = make([]byte, 0)
		buf = binary.BigEndian.AppendUint64(buf, uint64(len(msg.response)))
		conn.Write(buf)

		if len(msg.response) > 0 {
			_, err := io.ReadFull(reader, msg.response)
			require.NoError(can.t, err)
		}
	}
}

func testKafkaFetchRaw(t *testing.T, tls bool, apiVersion int) {
	skipTestIfKernelNotSupported(t)
	defaultTopic := "test-topic"

	tests := []struct {
		name                                string
		topic                               string
		buildResponse                       func(string) kmsg.FetchResponse
		buildMessages                       func(kmsg.FetchRequest, kmsg.FetchResponse) []Message
		onlyTLS                             bool
		numFetchedRecords                   int
		errorCode                           int8
		produceFetchValidationWithErrorCode *kafkaParsingValidationWithErrorCodes
	}{
		{
			name:  "basic",
			topic: defaultTopic,
			buildResponse: func(topic string) kmsg.FetchResponse {
				record := makeRecord()
				var records []kmsg.Record
				for i := 0; i < 5; i++ {
					records = append(records, record)
				}

				recordBatch := makeRecordBatch(records...)
				var batches []kmsg.RecordBatch
				for i := 0; i < 4; i++ {
					batches = append(batches, recordBatch)
				}

				partition := makeFetchResponseTopicPartition(batches...)
				var partitions []kmsg.FetchResponseTopicPartition
				for i := 0; i < 3; i++ {
					partitions = append(partitions, partition)
				}

				return makeFetchResponse(apiVersion, makeFetchResponseTopic(topic, partitions...))
			},
			numFetchedRecords: 5 * 4 * 3,
		},
		{
			name:  "large topic name",
			topic: strings.Repeat("a", 254) + "b",
			buildResponse: func(topic string) kmsg.FetchResponse {
				return makeFetchResponse(apiVersion, makeFetchResponseTopic(topic, makeFetchResponseTopicPartition(makeRecordBatch(makeRecord()))))
			},
			numFetchedRecords: 1,
		},
		{
			name:  "many partitions",
			topic: defaultTopic,
			buildResponse: func(topic string) kmsg.FetchResponse {
				// Use a minimal record size in order to pack partitions more
				// tightly and ensure that the program will have to parse more
				// partitions per segment (using many tail calls, etc).
				record := makeRecordWithVal([]byte(""))
				var records []kmsg.Record
				for i := 0; i < 1; i++ {
					records = append(records, record)
				}

				recordBatch := makeRecordBatch(records...)
				var batches []kmsg.RecordBatch
				for i := 0; i < 1; i++ {
					batches = append(batches, recordBatch)
				}

				partition := makeFetchResponseTopicPartition(batches...)
				var partitions []kmsg.FetchResponseTopicPartition
				for i := 0; i < 100; i++ {
					partitions = append(partitions, partition)
				}

				return makeFetchResponse(apiVersion, makeFetchResponseTopic(topic, partitions...))
			},
			numFetchedRecords: 1 * 1 * 100,
		},
		{
			name:  "many topics",
			topic: defaultTopic,
			buildResponse: func(topic string) kmsg.FetchResponse {
				// Use a minimal record size in order to pack topics more
				// tightly and ensure that the program will have to parse more
				// partitions per segment (using many tail calls, etc).
				record := makeRecordWithVal([]byte(""))
				var records []kmsg.Record
				for i := 0; i < 1; i++ {
					records = append(records, record)
				}

				recordBatch := makeRecordBatch(records...)
				var batches []kmsg.RecordBatch
				for i := 0; i < 1; i++ {
					batches = append(batches, recordBatch)
				}

				partition := makeFetchResponseTopicPartition(batches...)
				var partitions []kmsg.FetchResponseTopicPartition
				for i := 0; i < 1; i++ {
					partitions = append(partitions, partition)
				}

				var topics []kmsg.FetchResponseTopic
				topics = append(topics, makeFetchResponseTopic(topic, partitions...))
				// These topics will be ignored in the current implementation,
				// but we're adding them to ensure that we parse the number of
				// topics correctly.
				for i := 0; i < 128; i++ {
					topics = append(topics, makeFetchResponseTopic(fmt.Sprintf("empty-%d", i), partitions...))
				}

				return makeFetchResponse(apiVersion, topics...)
			},
			numFetchedRecords: 1,
		},
		{
			// franz-go reads the size first
			name:    "message size read first",
			onlyTLS: true,
			topic:   defaultTopic,
			buildResponse: func(topic string) kmsg.FetchResponse {
				record := makeRecord()
				partition := makeFetchResponseTopicPartition(makeRecordBatch(record))
				return makeFetchResponse(apiVersion, makeFetchResponseTopic(topic, partition))
			},
			buildMessages: func(req kmsg.FetchRequest, resp kmsg.FetchResponse) []Message {
				formatter := kmsg.NewRequestFormatter(kmsg.FormatterClientID("kgo"))
				var msgs []Message
				reqData := formatter.AppendRequest(make([]byte, 0), &req, int32(55))
				respData := appendResponse(make([]byte, 0), resp, uint32(55))

				msgs = append(msgs, Message{request: reqData})
				msgs = append(msgs, Message{response: respData[0:4]})
				msgs = append(msgs, Message{response: respData[4:]})
				return msgs
			},
			numFetchedRecords: 1,
		},
		{
			// librdkafka reads the message size and the correlation id first
			name:    "message size and correlation ID read first",
			onlyTLS: true,
			topic:   defaultTopic,
			buildResponse: func(topic string) kmsg.FetchResponse {
				record := makeRecord()
				partition := makeFetchResponseTopicPartition(makeRecordBatch(record))
				return makeFetchResponse(apiVersion, makeFetchResponseTopic(topic, partition))
			},
			buildMessages: func(req kmsg.FetchRequest, resp kmsg.FetchResponse) []Message {
				formatter := kmsg.NewRequestFormatter(kmsg.FormatterClientID("kgo"))
				var msgs []Message
				reqData := formatter.AppendRequest(make([]byte, 0), &req, int32(55))
				respData := appendResponse(make([]byte, 0), resp, uint32(55))

				msgs = append(msgs, Message{request: reqData})
				msgs = append(msgs, Message{response: respData[0:8]})
				msgs = append(msgs, Message{response: respData[8:]})
				return msgs
			},
			numFetchedRecords: 1,
		},
		{
			// kafka-go reads the message size and the correlation id separately
			name:    "message size first, then correlation ID",
			onlyTLS: true,
			topic:   defaultTopic,
			buildResponse: func(topic string) kmsg.FetchResponse {
				record := makeRecord()
				partition := makeFetchResponseTopicPartition(makeRecordBatch(record))
				return makeFetchResponse(apiVersion, makeFetchResponseTopic(topic, partition))
			},
			buildMessages: func(req kmsg.FetchRequest, resp kmsg.FetchResponse) []Message {
				formatter := kmsg.NewRequestFormatter(kmsg.FormatterClientID("kgo"))
				var msgs []Message
				reqData := formatter.AppendRequest(make([]byte, 0), &req, int32(55))
				respData := appendResponse(make([]byte, 0), resp, uint32(55))

				msgs = append(msgs, Message{request: reqData})
				msgs = append(msgs, Message{response: respData[0:4]})
				msgs = append(msgs, Message{response: respData[4:8]})
				msgs = append(msgs, Message{response: respData[8:]})
				return msgs
			},
			numFetchedRecords: 1,
		},
		{
			name:  "aborted transactions",
			topic: defaultTopic,
			buildResponse: func(topic string) kmsg.FetchResponse {
				record := makeRecord()
				partition := makeFetchResponseTopicPartition(makeRecordBatch(record, record))
				aborted := kmsg.NewFetchResponseTopicPartitionAbortedTransaction()

				for i := 0; i < 10; i++ {
					partition.AbortedTransactions = append(partition.AbortedTransactions, aborted)
				}

				return makeFetchResponse(apiVersion, makeFetchResponseTopic(topic, partition))
			},
			numFetchedRecords: 2,
		},
		{
			name:  "partial record batch",
			topic: defaultTopic,
			buildResponse: func(topic string) kmsg.FetchResponse {
				record := makeRecord()
				recordBatch := makeRecordBatch(record, record, record)
				partition := makeFetchResponseTopicPartition(recordBatch)

				// Partial record batch, aka "Truncated Content" in Wireshark.  See
				// comment near FetchResponseTopicPartition.RecordBatch in kmsg.
				tmp := recordBatch.AppendTo(make([]byte, 0))
				partition.RecordBatches = append(partition.RecordBatches, tmp[:len(tmp)-1]...)

				return makeFetchResponse(apiVersion, makeFetchResponseTopic(topic, partition))
			},
			numFetchedRecords: 3,
		},
		{
			name:  "with error code",
			topic: defaultTopic,
			buildResponse: func(topic string) kmsg.FetchResponse {
				record := makeRecord()
				var records []kmsg.Record
				for i := 0; i < 5; i++ {
					records = append(records, record)
				}

				recordBatch := makeRecordBatch(records...)
				var batches []kmsg.RecordBatch
				for i := 0; i < 4; i++ {
					batches = append(batches, recordBatch)
				}

				partition := makeFetchResponseTopicPartition(batches...)
				partition.ErrorCode = 3
				var partitions []kmsg.FetchResponseTopicPartition
				for i := 0; i < 3; i++ {
					partitions = append(partitions, partition)
				}

				return makeFetchResponse(apiVersion, makeFetchResponseTopic(topic, partitions...))
			},
			numFetchedRecords: 5 * 4 * 3,
			errorCode:         3,
		},
		{
			name:  "with different error codes",
			topic: defaultTopic,
			produceFetchValidationWithErrorCode: &kafkaParsingValidationWithErrorCodes{
				expectedNumberOfFetchRequests: map[int8]int{
					0: 5 * 4 * 2,
					1: 5 * 4 * 1,
					3: 5 * 4 * 1,
				},
				expectedAPIVersionFetch: apiVersion,
			},
			buildResponse: func(topic string) kmsg.FetchResponse {
				record := makeRecord()
				var records []kmsg.Record
				for i := 0; i < 5; i++ {
					records = append(records, record)
				}

				recordBatch := makeRecordBatch(records...)
				var batches []kmsg.RecordBatch
				for i := 0; i < 4; i++ {
					batches = append(batches, recordBatch)
				}

				var partitions []kmsg.FetchResponseTopicPartition
				partition := makeFetchResponseTopicPartition(batches...)
				partition.ErrorCode = 0

				partitions = append(partitions, partition)
				partition.ErrorCode = 3
				partitions = append(partitions, partition)
				partition.ErrorCode = 0
				partitions = append(partitions, partition)
				partition.ErrorCode = 1
				partitions = append(partitions, partition)

				return makeFetchResponse(apiVersion, makeFetchResponseTopic(topic, partitions...))
			},
		},
		{
			name:  "error code limits",
			topic: defaultTopic,
			produceFetchValidationWithErrorCode: &kafkaParsingValidationWithErrorCodes{
				expectedNumberOfFetchRequests: map[int8]int{
					-1:  5 * 4 * 1,
					119: 5 * 4 * 1,
				},
				expectedAPIVersionFetch: apiVersion,
			},
			buildResponse: func(topic string) kmsg.FetchResponse {
				record := makeRecord()
				var records []kmsg.Record
				for i := 0; i < 5; i++ {
					records = append(records, record)
				}

				recordBatch := makeRecordBatch(records...)
				var batches []kmsg.RecordBatch
				for i := 0; i < 4; i++ {
					batches = append(batches, recordBatch)
				}

				var partitions []kmsg.FetchResponseTopicPartition
				partition := makeFetchResponseTopicPartition(batches...)

				partition.ErrorCode = 119
				partitions = append(partitions, partition)

				partition.ErrorCode = -1
				partitions = append(partitions, partition)

				return makeFetchResponse(apiVersion, makeFetchResponseTopic(topic, partitions...))
			},
		},
	}

	can := newCannedClientServer(t, tls)
	can.runServer()
	proxyPid := can.runProxy()

	for _, tt := range tests {
		if tt.onlyTLS && !tls {
			continue
		}

		t.Run(tt.name, func(t *testing.T) {
			req := generateFetchRequest(apiVersion, tt.topic)
			resp := tt.buildResponse(tt.topic)
			var msgs []Message

			if tt.buildMessages == nil {
				msgs = appendMessages(msgs, 99, req, resp)
			} else {
				msgs = tt.buildMessages(req, resp)
			}

			monitor := newKafkaMonitor(t, getDefaultTestConfiguration(tls))
			if tls {
				utils.WaitForProgramsToBeTraced(t, "go-tls", proxyPid)
			}

			can.runClient(msgs)

<<<<<<< HEAD
			if tt.produceFetchValidationWithErrorCode != nil {
				getAndValidateKafkaStatsWithErrorCodes(t, monitor, 1, tt.topic, *tt.produceFetchValidationWithErrorCode)
			} else {
				getAndValidateKafkaStats(t, monitor, 1, tt.topic, kafkaParsingValidation{
					expectedNumberOfFetchRequests: tt.numFetchedRecords,
					expectedAPIVersionFetch:       apiVersion,
				}, tt.errorCode)
			}
=======
			getAndValidateKafkaStats(t, monitor, 1, tt.topic, kafkaParsingValidation{
				expectedNumberOfFetchRequests: tt.numFetchedRecords,
				expectedAPIVersionFetch:       apiVersion,
				tlsEnabled:                    tls,
			})
>>>>>>> 15d69515
		})

		// Test with buildMessages have custom splitters
		if tt.buildMessages != nil {
			continue
		}

		name := fmt.Sprintf("split/%s", tt.name)
		t.Run(name, func(t *testing.T) {
			req := generateFetchRequest(apiVersion, tt.topic)
			resp := tt.buildResponse(tt.topic)

			formatter := kmsg.NewRequestFormatter(kmsg.FormatterClientID("kgo"))

			var msgs []Message
			splitIdx := 0
			for splitIdx = 0; splitIdx < 1000; splitIdx++ {
				reqData := formatter.AppendRequest(make([]byte, 0), &req, int32(splitIdx))
				respData := appendResponse(make([]byte, 0), resp, uint32(splitIdx))

				// There is an assumption in the code that there are no splits
				// inside the header.
				minSegSize := 8

				segSize := min(minSegSize+splitIdx, len(respData))
				if segSize >= len(respData) {
					break
				}

				msgs = append(msgs, Message{request: reqData})
				msgs = append(msgs, Message{response: respData[0:segSize]})

				if segSize+8 >= len(respData) {
					msgs = append(msgs, Message{response: respData[segSize:]})
				} else {
					// Three segments tests other code paths than two, for example
					// it will fail if the tcp_seq is not updated in the response
					// parsing continuation path.
					msgs = append(msgs, Message{response: respData[segSize : segSize+8]})
					msgs = append(msgs, Message{response: respData[segSize+8:]})
				}
			}

			monitor := newKafkaMonitor(t, getDefaultTestConfiguration(tls))
			if tls {
				utils.WaitForProgramsToBeTraced(t, "go-tls", proxyPid)
			}
			can.runClient(msgs)
<<<<<<< HEAD

			if tt.produceFetchValidationWithErrorCode != nil {
				tempFetchValidation := make(map[int8]int, len(tt.produceFetchValidationWithErrorCode.expectedNumberOfFetchRequests))
				for k, v := range tt.produceFetchValidationWithErrorCode.expectedNumberOfFetchRequests {
					tempFetchValidation[k] = v * splitIdx
				}
				tt.produceFetchValidationWithErrorCode.expectedNumberOfFetchRequests = tempFetchValidation
				getAndValidateKafkaStatsWithErrorCodes(t, monitor, 1, tt.topic, *tt.produceFetchValidationWithErrorCode)
			} else {
				getAndValidateKafkaStats(t, monitor, 1, tt.topic, kafkaParsingValidation{
					expectedNumberOfFetchRequests: tt.numFetchedRecords * splitIdx,
					expectedAPIVersionFetch:       apiVersion,
				}, tt.errorCode)
			}
=======
			getAndValidateKafkaStats(t, monitor, 1, tt.topic, kafkaParsingValidation{
				expectedNumberOfFetchRequests: tt.numFetchedRecords * splitIdx,
				expectedAPIVersionFetch:       apiVersion,
				tlsEnabled:                    tls,
			})
>>>>>>> 15d69515
		})
	}
}

func TestKafkaFetchRaw(t *testing.T) {
	versions := []int{4, 5, 7, 11, 12}

	t.Run("without TLS", func(t *testing.T) {
		for _, version := range versions {
			t.Run(fmt.Sprintf("api%d", version), func(t *testing.T) {
				testKafkaFetchRaw(t, false, version)
			})
		}
	})

	t.Run("with TLS", func(t *testing.T) {
		if !gotlsutils.GoTLSSupported(t, config.New()) {
			t.Skip("GoTLS not supported for this setup")
		}

		for _, version := range versions {
			t.Run(fmt.Sprintf("api%d", version), func(t *testing.T) {
				testKafkaFetchRaw(t, true, version)
			})
		}
	})
}

func TestKafkaInFlightMapCleaner(t *testing.T) {
	skipTestIfKernelNotSupported(t)
	cfg := getDefaultTestConfiguration(false)
	cfg.HTTPMapCleanerInterval = 5 * time.Second
	cfg.HTTPIdleConnectionTTL = time.Second
	monitor := newKafkaMonitor(t, cfg)
	ebpfNow, err := ddebpf.NowNanoseconds()
	require.NoError(t, err)
	inFlightMap, _, err := monitor.ebpfProgram.GetMap("kafka_in_flight")
	require.NoError(t, err)
	key := kafka.KafkaTransactionKey{
		Id: 99,
	}
	val := kafka.KafkaTransaction{
		Request_started: uint64(ebpfNow - (time.Second * 3).Nanoseconds()),
		Request_api_key: 55,
	}
	require.NoError(t, inFlightMap.Update(unsafe.Pointer(&key), unsafe.Pointer(&val), ebpf.UpdateAny))

	var newVal kafka.KafkaTransaction
	require.NoError(t, inFlightMap.Lookup(unsafe.Pointer(&key), unsafe.Pointer(&newVal)))
	require.Equal(t, val, newVal)

	require.Eventually(t, func() bool {
		err := inFlightMap.Lookup(unsafe.Pointer(&key), unsafe.Pointer(&newVal))
		return errors.Is(err, ebpf.ErrKeyNotExist)
	}, 3*cfg.HTTPMapCleanerInterval, time.Millisecond*100)
}

type PrintableInt int

func (i *PrintableInt) String() string {
	if i == nil {
		return "nil"
	}

	return fmt.Sprintf("%d", *i)
}

func (i *PrintableInt) Load() int {
	if i == nil {
		return 0
	}

	return int(*i)
}

func (i *PrintableInt) Add(other int) {
	*i = PrintableInt(other + i.Load())
}

func getAndValidateKafkaStats(t *testing.T, monitor *Monitor, expectedStatsCount int, topicName string, validation kafkaParsingValidation, errorCode int8) map[kafka.Key]*kafka.RequestStats {
	kafkaStats := make(map[kafka.Key]*kafka.RequestStats)
	require.EventuallyWithT(t, func(collect *assert.CollectT) {
		protocolStats := monitor.GetProtocolStats()
		kafkaProtocolStats, exists := protocolStats[protocols.Kafka]
		// We might not have kafka stats, and it might be the expected case (to capture 0).
		if exists {
			currentStats := kafkaProtocolStats.(map[kafka.Key]*kafka.RequestStats)
			for key, stats := range currentStats {
				prevStats, ok := kafkaStats[key]
				if ok && prevStats != nil {
					prevStats.CombineWith(stats)
				} else {
					kafkaStats[key] = currentStats[key]
				}
			}
		}
		assert.Equal(collect, expectedStatsCount, len(kafkaStats), "Did not find expected number of stats")
		if expectedStatsCount != 0 {
			validateProduceFetchCount(collect, kafkaStats, topicName, validation, errorCode)
		}
	}, time.Second*5, time.Millisecond*100)
	return kafkaStats
}

func getAndValidateKafkaStatsWithErrorCodes(t *testing.T, monitor *Monitor, expectedStatsCount int, topicName string, validation kafkaParsingValidationWithErrorCodes) map[kafka.Key]*kafka.RequestStats {
	kafkaStats := make(map[kafka.Key]*kafka.RequestStats)
	require.EventuallyWithT(t, func(collect *assert.CollectT) {
		protocolStats := monitor.GetProtocolStats()
		kafkaProtocolStats, exists := protocolStats[protocols.Kafka]
		// We might not have kafka stats, and it might be the expected case (to capture 0).
		if exists {
			currentStats := kafkaProtocolStats.(map[kafka.Key]*kafka.RequestStats)
			for key, stats := range currentStats {
				prevStats, ok := kafkaStats[key]
				if ok && prevStats != nil {
					prevStats.CombineWith(stats)
				} else {
					kafkaStats[key] = currentStats[key]
				}
			}
		}
		assert.Equal(collect, expectedStatsCount, len(kafkaStats), "Did not find expected number of stats")
		if expectedStatsCount != 0 {
			validateProduceFetchCountWithErrorCodes(collect, kafkaStats, topicName, validation)
		}
	}, time.Second*5, time.Millisecond*100)
	return kafkaStats
}

func getDefaultTestConfiguration(tls bool) *config.Config {
	cfg := config.New()
	cfg.EnableKafkaMonitoring = true
	cfg.MaxTrackedConnections = 1000
	if tls {
		cfg.EnableGoTLSSupport = true
		cfg.GoTLSExcludeSelf = true
	}
	return cfg
}

func validateProduceFetchCount(t *assert.CollectT, kafkaStats map[kafka.Key]*kafka.RequestStats, topicName string, validation kafkaParsingValidation, errorCode int8) {
	numberOfProduceRequests := 0
	numberOfFetchRequests := 0
	for kafkaKey, kafkaStat := range kafkaStats {
		hasTLSTag := kafkaStat.StaticTags&network.ConnTagGo != 0
		if hasTLSTag != validation.tlsEnabled {
			continue
		}
		assert.Equal(t, topicName[:min(len(topicName), 80)], kafkaKey.TopicName)
		switch kafkaKey.RequestAPIKey {
		case kafka.ProduceAPIKey:
			assert.Equal(t, uint16(validation.expectedAPIVersionProduce), kafkaKey.RequestVersion)
			numberOfProduceRequests += kafkaStat.ErrorCodeToStat[errorCode].Count
		case kafka.FetchAPIKey:
			assert.Equal(t, uint16(validation.expectedAPIVersionFetch), kafkaKey.RequestVersion)
			numberOfFetchRequests += kafkaStat.ErrorCodeToStat[errorCode].Count
		default:
			assert.FailNow(t, "Expecting only produce or fetch kafka requests")
		}
	}
	assert.Equal(t, validation.expectedNumberOfProduceRequests, numberOfProduceRequests,
		"Expected %d produce requests but got %d", validation.expectedNumberOfProduceRequests, numberOfProduceRequests)
	assert.Equal(t, validation.expectedNumberOfFetchRequests, numberOfFetchRequests,
		"Expected %d fetch requests but got %d", validation.expectedNumberOfFetchRequests, numberOfFetchRequests)
}

func validateProduceFetchCountWithErrorCodes(t *assert.CollectT, kafkaStats map[kafka.Key]*kafka.RequestStats, topicName string, validation kafkaParsingValidationWithErrorCodes) {
	produceRequests := make(map[int8]int, len(validation.expectedNumberOfProduceRequests))
	fetchRequests := make(map[int8]int, len(validation.expectedNumberOfFetchRequests))
	for kafkaKey, kafkaStat := range kafkaStats {
		assert.Equal(t, topicName[:min(len(topicName), 80)], kafkaKey.TopicName)
		switch kafkaKey.RequestAPIKey {
		case kafka.ProduceAPIKey:
			assert.Equal(t, uint16(validation.expectedAPIVersionProduce), kafkaKey.RequestVersion)
			for errorCode, count := range kafkaStat.ErrorCodeToStat {
				produceRequests[errorCode] += count.Count
			}
		case kafka.FetchAPIKey:
			assert.Equal(t, uint16(validation.expectedAPIVersionFetch), kafkaKey.RequestVersion)
			for errorCode, count := range kafkaStat.ErrorCodeToStat {
				fetchRequests[errorCode] += count.Count
			}
		default:
			assert.FailNow(t, "Expecting only produce or fetch kafka requests")
		}
	}
	if validation.expectedNumberOfProduceRequests != nil {
		assert.Equal(t, validation.expectedNumberOfProduceRequests, produceRequests)
	}
	if validation.expectedNumberOfFetchRequests != nil {
		assert.Equal(t, validation.expectedNumberOfFetchRequests, fetchRequests)
	}
}

func newKafkaMonitor(t *testing.T, cfg *config.Config) *Monitor {
	monitor, err := NewMonitor(cfg, nil)
	skipIfNotSupported(t, err)
	require.NoError(t, err)
	t.Cleanup(func() {
		monitor.Stop()
	})
	t.Cleanup(utils.ResetDebugger)

	err = monitor.Start()
	require.NoError(t, err)
	return monitor
}

// This test will help us identify if there is any verifier problems while loading the Kafka binary in the CI environment
func TestLoadKafkaBinary(t *testing.T) {
	skipTestIfKernelNotSupported(t)

	ebpftest.TestBuildModes(t, []ebpftest.BuildMode{ebpftest.Prebuilt, ebpftest.RuntimeCompiled, ebpftest.CORE}, "", func(t *testing.T) {
		t.Run("debug", func(t *testing.T) {
			loadKafkaBinary(t, true)
		})
		t.Run("release", func(t *testing.T) {
			loadKafkaBinary(t, false)
		})
	})
}

func loadKafkaBinary(t *testing.T, debug bool) {
	cfg := config.New()
	// We don't have a way of enabling kafka without http at the moment
	cfg.EnableKafkaMonitoring = true
	cfg.MaxTrackedConnections = 1000
	cfg.BPFDebug = debug

	newKafkaMonitor(t, cfg)
}<|MERGE_RESOLUTION|>--- conflicted
+++ resolved
@@ -257,12 +257,8 @@
 					expectedNumberOfFetchRequests:   fixCount(1),
 					expectedAPIVersionProduce:       8,
 					expectedAPIVersionFetch:         expectedAPIVersionFetch,
-<<<<<<< HEAD
+					tlsEnabled:                      tls,
 				}, kafkaSuccessErrorCode)
-=======
-					tlsEnabled:                      tls,
-				})
->>>>>>> 15d69515
 			},
 			teardown:      kafkaTeardown,
 			configuration: getConfig,
@@ -301,12 +297,8 @@
 					expectedNumberOfFetchRequests:   0,
 					expectedAPIVersionProduce:       5,
 					expectedAPIVersionFetch:         0,
-<<<<<<< HEAD
+					tlsEnabled:                      tls,
 				}, kafkaSuccessErrorCode)
-=======
-					tlsEnabled:                      tls,
-				})
->>>>>>> 15d69515
 			},
 			teardown:      kafkaTeardown,
 			configuration: getConfig,
@@ -348,12 +340,8 @@
 					expectedNumberOfFetchRequests:   0,
 					expectedAPIVersionProduce:       8,
 					expectedAPIVersionFetch:         0,
-<<<<<<< HEAD
+					tlsEnabled:                      tls,
 				}, kafkaSuccessErrorCode)
-=======
-					tlsEnabled:                      tls,
-				})
->>>>>>> 15d69515
 			},
 			teardown:      kafkaTeardown,
 			configuration: getConfig,
@@ -438,12 +426,8 @@
 							expectedNumberOfFetchRequests:   0,
 							expectedAPIVersionProduce:       8,
 							expectedAPIVersionFetch:         0,
-<<<<<<< HEAD
+							tlsEnabled:                      tls,
 						}, kafkaSuccessErrorCode)
-=======
-							tlsEnabled:                      tls,
-						})
->>>>>>> 15d69515
 				}, time.Second*3, time.Millisecond*100)
 			},
 			teardown: kafkaTeardown,
@@ -482,11 +466,7 @@
 				require.NoError(t, client.Client.ProduceSync(ctxTimeout, record).FirstErr(), "record had a produce error while synchronously producing")
 				cancel()
 
-<<<<<<< HEAD
-				getAndValidateKafkaStats(t, monitor, 0, "", kafkaParsingValidation{}, kafkaSuccessErrorCode)
-=======
-				getAndValidateKafkaStats(t, monitor, 0, "", kafkaParsingValidation{tlsEnabled: tls})
->>>>>>> 15d69515
+				getAndValidateKafkaStats(t, monitor, 0, "", kafkaParsingValidation{tlsEnabled: tls}, kafkaSuccessErrorCode)
 			},
 			teardown: kafkaTeardown,
 			configuration: func() *config.Config {
@@ -542,12 +522,8 @@
 					expectedNumberOfFetchRequests:   fixCount(2),
 					expectedAPIVersionProduce:       8,
 					expectedAPIVersionFetch:         expectedAPIVersionFetch,
-<<<<<<< HEAD
+					tlsEnabled:                      tls,
 				}, kafkaSuccessErrorCode)
-=======
-					tlsEnabled:                      tls,
-				})
->>>>>>> 15d69515
 			},
 			teardown:      kafkaTeardown,
 			configuration: getConfig,
@@ -613,12 +589,8 @@
 					expectedNumberOfFetchRequests:   fixCount(5 + 2*2),
 					expectedAPIVersionProduce:       8,
 					expectedAPIVersionFetch:         expectedAPIVersionFetch,
-<<<<<<< HEAD
+					tlsEnabled:                      tls,
 				}, kafkaSuccessErrorCode)
-=======
-					tlsEnabled:                      tls,
-				})
->>>>>>> 15d69515
 			},
 			teardown:      kafkaTeardown,
 			configuration: getConfig,
@@ -1332,22 +1304,15 @@
 
 			can.runClient(msgs)
 
-<<<<<<< HEAD
 			if tt.produceFetchValidationWithErrorCode != nil {
 				getAndValidateKafkaStatsWithErrorCodes(t, monitor, 1, tt.topic, *tt.produceFetchValidationWithErrorCode)
 			} else {
 				getAndValidateKafkaStats(t, monitor, 1, tt.topic, kafkaParsingValidation{
 					expectedNumberOfFetchRequests: tt.numFetchedRecords,
 					expectedAPIVersionFetch:       apiVersion,
-				}, tt.errorCode)
+				tlsEnabled:                    tls,
+			}, tt.errorCode)
 			}
-=======
-			getAndValidateKafkaStats(t, monitor, 1, tt.topic, kafkaParsingValidation{
-				expectedNumberOfFetchRequests: tt.numFetchedRecords,
-				expectedAPIVersionFetch:       apiVersion,
-				tlsEnabled:                    tls,
-			})
->>>>>>> 15d69515
 		})
 
 		// Test with buildMessages have custom splitters
@@ -1396,7 +1361,6 @@
 				utils.WaitForProgramsToBeTraced(t, "go-tls", proxyPid)
 			}
 			can.runClient(msgs)
-<<<<<<< HEAD
 
 			if tt.produceFetchValidationWithErrorCode != nil {
 				tempFetchValidation := make(map[int8]int, len(tt.produceFetchValidationWithErrorCode.expectedNumberOfFetchRequests))
@@ -1409,15 +1373,9 @@
 				getAndValidateKafkaStats(t, monitor, 1, tt.topic, kafkaParsingValidation{
 					expectedNumberOfFetchRequests: tt.numFetchedRecords * splitIdx,
 					expectedAPIVersionFetch:       apiVersion,
-				}, tt.errorCode)
+				tlsEnabled:                    tls,
+			}, tt.errorCode)
 			}
-=======
-			getAndValidateKafkaStats(t, monitor, 1, tt.topic, kafkaParsingValidation{
-				expectedNumberOfFetchRequests: tt.numFetchedRecords * splitIdx,
-				expectedAPIVersionFetch:       apiVersion,
-				tlsEnabled:                    tls,
-			})
->>>>>>> 15d69515
 		})
 	}
 }
