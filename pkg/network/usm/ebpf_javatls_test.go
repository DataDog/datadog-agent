// Unless explicitly stated otherwise all files in this repository are licensed
// under the Apache License Version 2.0.
// This product includes software developed at Datadog (https://www.datadoghq.com/).
// Copyright 2016-present Datadog, Inc.

//go:build linux_bpf

package usm

import (
	"os"
	"path/filepath"
	"regexp"
	"testing"

	"github.com/stretchr/testify/require"

	networkconfig "github.com/DataDog/datadog-agent/pkg/network/config"
	"github.com/DataDog/datadog-agent/pkg/network/protocols/http"
	"github.com/DataDog/datadog-agent/pkg/network/protocols/http/testutil"
	javatestutil "github.com/DataDog/datadog-agent/pkg/network/protocols/tls/java/testutil"
	nettestutil "github.com/DataDog/datadog-agent/pkg/network/testutil"
)

func createJavaTempFile(t *testing.T, dir string) string {
	tempfile, err := os.CreateTemp(dir, "TestAgentLoaded.agentmain.*")
	require.NoError(t, err)
	tempfile.Close()
	os.Remove(tempfile.Name())
	t.Cleanup(func() { os.Remove(tempfile.Name()) })

	return tempfile.Name()
}

func TestJavaInjection(t *testing.T) {
	cfg := networkconfig.New()
	cfg.EnableJavaTLSSupport = true
	if !http.HTTPSSupported(cfg) {
		t.Skip("Java injection tests are not supported on this machine")
	}

	defaultCfg := cfg

	dir, _ := testutil.CurDir()
	testdataDir := filepath.Join(dir, "../protocols/tls/java/testdata")
	// create a fake agent-usm.jar based on TestAgentLoaded.jar by forcing cfg.JavaDir
	fakeAgentDir, err := os.MkdirTemp("", "fake.agent-usm.jar.")
	require.NoError(t, err)
	defer os.RemoveAll(fakeAgentDir)
	_, err = nettestutil.RunCommand("install -m444 " + filepath.Join(testdataDir, "TestAgentLoaded.jar") + " " + filepath.Join(fakeAgentDir, "agent-usm.jar"))
	require.NoError(t, err)

	commonTearDown := func(t *testing.T, ctx map[string]interface{}) {
		cfg.JavaAgentArgs = ctx["JavaAgentArgs"].(string)

		testfile := ctx["testfile"].(string)
		_, err := os.Stat(testfile)
		if err == nil {
			os.Remove(testfile)
		}
	}

	commonValidation := func(t *testing.T, ctx map[string]interface{}) {
		testfile := ctx["testfile"].(string)
		_, err := os.Stat(testfile)
		require.NoError(t, err)
	}

	tests := []struct {
		name            string
		context         map[string]interface{}
		preTracerSetup  func(t *testing.T, ctx map[string]interface{})
		postTracerSetup func(t *testing.T, ctx map[string]interface{})
		validation      func(t *testing.T, ctx map[string]interface{})
		teardown        func(t *testing.T, ctx map[string]interface{})
	}{
		{
			// Test the java hotspot injection is working
			name:    "java_hotspot_injection_8u151",
			context: make(map[string]interface{}),
			preTracerSetup: func(t *testing.T, ctx map[string]interface{}) {
				cfg.JavaDir = fakeAgentDir
				ctx["JavaAgentArgs"] = cfg.JavaAgentArgs

				ctx["testfile"] = createJavaTempFile(t, testdataDir)
				cfg.JavaAgentArgs += ",testfile=/v/" + filepath.Base(ctx["testfile"].(string))
			},
			postTracerSetup: func(t *testing.T, ctx map[string]interface{}) {
				// if RunJavaVersion failing to start it's probably because the java process has not been injected
				require.NoError(t, javatestutil.RunJavaVersion(t, "openjdk:8u151-jre", "Wait JustWait"), "Failed running Java version")
			},
			validation: commonValidation,
			teardown:   commonTearDown,
		},
		{
			// Test the java hotspot injection is working
			name:    "java_hotspot_injection_21_allow_only",
			context: make(map[string]interface{}),
			preTracerSetup: func(t *testing.T, ctx map[string]interface{}) {
				cfg.JavaDir = fakeAgentDir
				ctx["JavaAgentArgs"] = cfg.JavaAgentArgs

				ctx["testfile"] = createJavaTempFile(t, testdataDir)
				cfg.JavaAgentArgs += ",testfile=/v/" + filepath.Base(ctx["testfile"].(string))

				// testing allow/block list, as Allow list have higher priority
				// this test will pass normally
				cfg.JavaAgentAllowRegex = ".*JustWait.*"
				cfg.JavaAgentBlockRegex = ""
			},
			postTracerSetup: func(t *testing.T, ctx map[string]interface{}) {
				// if RunJavaVersion failing to start it's probably because the java process has not been injected
<<<<<<< HEAD
				require.NoError(t, javatestutil.RunJavaVersion(t, "openjdk:21-oraclelinux8", "JustWait"), "Failed running Java version")
				javatestutil.RunJavaVersionAndWaitForRejection(t, "openjdk:21-oraclelinux8", "AnotherWait", regexp.MustCompile(`AnotherWait pid.*`))
=======
				require.NoError(t, javatestutil.RunJavaVersion(t, "openjdk:21-oraclelinux8", "Wait JustWait"), "Failed running Java version")
				require.Error(t, javatestutil.RunJavaVersion(t, "openjdk:21-oraclelinux8", "Wait AnotherWait"), "AnotherWait should not be attached")
>>>>>>> 3f9e644b
			},
			validation: commonValidation,
			teardown:   commonTearDown,
		},
		{
			// Test the java hotspot injection is working
			name:    "java_hotspot_injection_21_block_only",
			context: make(map[string]interface{}),
			preTracerSetup: func(t *testing.T, ctx map[string]interface{}) {
				ctx["JavaAgentArgs"] = cfg.JavaAgentArgs

				ctx["testfile"] = createJavaTempFile(t, testdataDir)
				cfg.JavaAgentArgs += ",testfile=/v/" + filepath.Base(ctx["testfile"].(string))

				// block the agent attachment
				cfg.JavaAgentAllowRegex = ""
				cfg.JavaAgentBlockRegex = ".*JustWait.*"
			},
			postTracerSetup: func(t *testing.T, ctx map[string]interface{}) {
				// if RunJavaVersion failing to start it's probably because the java process has not been injected
<<<<<<< HEAD
				require.NoError(t, javatestutil.RunJavaVersion(t, "openjdk:21-oraclelinux8", "AnotherWait"), "Failed running Java version")
				javatestutil.RunJavaVersionAndWaitForRejection(t, "openjdk:21-oraclelinux8", "JustWait", regexp.MustCompile(`JustWait pid.*`))
=======
				require.NoError(t, javatestutil.RunJavaVersion(t, "openjdk:21-oraclelinux8", "Wait AnotherWait"), "Failed running Java version")
				require.Error(t, javatestutil.RunJavaVersion(t, "openjdk:21-oraclelinux8", "Wait JustWait"), "JustWait should not be attached")
>>>>>>> 3f9e644b
			},
			validation: commonValidation,
			teardown:   commonTearDown,
		},
		{
			name:    "java_hotspot_injection_21_allowblock",
			context: make(map[string]interface{}),
			preTracerSetup: func(t *testing.T, ctx map[string]interface{}) {
				ctx["JavaAgentArgs"] = cfg.JavaAgentArgs

				ctx["testfile"] = createJavaTempFile(t, testdataDir)
				cfg.JavaAgentArgs += ",testfile=/v/" + filepath.Base(ctx["testfile"].(string))

				// block the agent attachment
				cfg.JavaAgentAllowRegex = ".*JustWait.*"
				cfg.JavaAgentBlockRegex = ".*AnotherWait.*"
			},
			postTracerSetup: func(t *testing.T, ctx map[string]interface{}) {
<<<<<<< HEAD
				require.NoError(t, javatestutil.RunJavaVersion(t, "openjdk:21-oraclelinux8", "JustWait"), "Failed running Java version")
				javatestutil.RunJavaVersionAndWaitForRejection(t, "openjdk:21-oraclelinux8", "AnotherWait", regexp.MustCompile(`AnotherWait pid.*`))
=======
				require.NoError(t, javatestutil.RunJavaVersion(t, "openjdk:21-oraclelinux8", "Wait JustWait"), "Failed running Java version")
				require.Error(t, javatestutil.RunJavaVersion(t, "openjdk:21-oraclelinux8", "Wait AnotherWait"), "AnotherWait should not be attached")
>>>>>>> 3f9e644b
			},
			validation: commonValidation,
			teardown:   commonTearDown,
		},
		{
			name:    "java_hotspot_injection_21_allow_higher_priority",
			context: make(map[string]interface{}),
			preTracerSetup: func(t *testing.T, ctx map[string]interface{}) {
				ctx["JavaAgentArgs"] = cfg.JavaAgentArgs

				ctx["testfile"] = createJavaTempFile(t, testdataDir)
				cfg.JavaAgentArgs += ",testfile=/v/" + filepath.Base(ctx["testfile"].(string))

				// allow has a higher priority
				cfg.JavaAgentAllowRegex = ".*JustWait.*"
				cfg.JavaAgentBlockRegex = ".*JustWait.*"
			},
			postTracerSetup: func(t *testing.T, ctx map[string]interface{}) {
				require.NoError(t, javatestutil.RunJavaVersion(t, "openjdk:21-oraclelinux8", "Wait JustWait"), "Failed running Java version")
			},
			validation: commonValidation,
			teardown:   commonTearDown,
		},
	}
	for _, tt := range tests {
		t.Run(tt.name, func(t *testing.T) {
			t.Cleanup(func() {
				tt.teardown(t, tt.context)
			})
			cfg = defaultCfg
			tt.preTracerSetup(t, tt.context)
			javaTLSProg, err := newJavaTLSProgram(cfg)
			require.NoError(t, err)
			require.NoError(t, javaTLSProg.PreStart(nil))
			t.Cleanup(func() {
				javaTLSProg.Stop(nil)
			})
			require.NoError(t, javaTLSProg.(*javaTLSProgram).processMonitor.Initialize())

			tt.postTracerSetup(t, tt.context)
			tt.validation(t, tt.context)
		})
	}
}<|MERGE_RESOLUTION|>--- conflicted
+++ resolved
@@ -110,13 +110,8 @@
 			},
 			postTracerSetup: func(t *testing.T, ctx map[string]interface{}) {
 				// if RunJavaVersion failing to start it's probably because the java process has not been injected
-<<<<<<< HEAD
-				require.NoError(t, javatestutil.RunJavaVersion(t, "openjdk:21-oraclelinux8", "JustWait"), "Failed running Java version")
-				javatestutil.RunJavaVersionAndWaitForRejection(t, "openjdk:21-oraclelinux8", "AnotherWait", regexp.MustCompile(`AnotherWait pid.*`))
-=======
 				require.NoError(t, javatestutil.RunJavaVersion(t, "openjdk:21-oraclelinux8", "Wait JustWait"), "Failed running Java version")
-				require.Error(t, javatestutil.RunJavaVersion(t, "openjdk:21-oraclelinux8", "Wait AnotherWait"), "AnotherWait should not be attached")
->>>>>>> 3f9e644b
+				javatestutil.RunJavaVersionAndWaitForRejection(t, "openjdk:21-oraclelinux8", "Wait AnotherWait", regexp.MustCompile(`AnotherWait pid.*`))
 			},
 			validation: commonValidation,
 			teardown:   commonTearDown,
@@ -137,13 +132,8 @@
 			},
 			postTracerSetup: func(t *testing.T, ctx map[string]interface{}) {
 				// if RunJavaVersion failing to start it's probably because the java process has not been injected
-<<<<<<< HEAD
-				require.NoError(t, javatestutil.RunJavaVersion(t, "openjdk:21-oraclelinux8", "AnotherWait"), "Failed running Java version")
-				javatestutil.RunJavaVersionAndWaitForRejection(t, "openjdk:21-oraclelinux8", "JustWait", regexp.MustCompile(`JustWait pid.*`))
-=======
 				require.NoError(t, javatestutil.RunJavaVersion(t, "openjdk:21-oraclelinux8", "Wait AnotherWait"), "Failed running Java version")
-				require.Error(t, javatestutil.RunJavaVersion(t, "openjdk:21-oraclelinux8", "Wait JustWait"), "JustWait should not be attached")
->>>>>>> 3f9e644b
+				javatestutil.RunJavaVersionAndWaitForRejection(t, "openjdk:21-oraclelinux8", "Wait JustWait", regexp.MustCompile(`JustWait pid.*`))
 			},
 			validation: commonValidation,
 			teardown:   commonTearDown,
@@ -162,13 +152,8 @@
 				cfg.JavaAgentBlockRegex = ".*AnotherWait.*"
 			},
 			postTracerSetup: func(t *testing.T, ctx map[string]interface{}) {
-<<<<<<< HEAD
-				require.NoError(t, javatestutil.RunJavaVersion(t, "openjdk:21-oraclelinux8", "JustWait"), "Failed running Java version")
-				javatestutil.RunJavaVersionAndWaitForRejection(t, "openjdk:21-oraclelinux8", "AnotherWait", regexp.MustCompile(`AnotherWait pid.*`))
-=======
 				require.NoError(t, javatestutil.RunJavaVersion(t, "openjdk:21-oraclelinux8", "Wait JustWait"), "Failed running Java version")
-				require.Error(t, javatestutil.RunJavaVersion(t, "openjdk:21-oraclelinux8", "Wait AnotherWait"), "AnotherWait should not be attached")
->>>>>>> 3f9e644b
+				javatestutil.RunJavaVersionAndWaitForRejection(t, "openjdk:21-oraclelinux8", "Wait AnotherWait", regexp.MustCompile(`AnotherWait pid.*`))
 			},
 			validation: commonValidation,
 			teardown:   commonTearDown,
