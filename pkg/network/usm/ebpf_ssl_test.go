// Unless explicitly stated otherwise all files in this repository are licensed
// under the Apache License Version 2.0.
// This product includes software developed at Datadog (https://www.datadoghq.com/).
// Copyright 2016-present Datadog, Inc.

//go:build linux_bpf

package usm

import (
	"context"
	"fmt"
	nethttp "net/http"
	"os/exec"
	"path/filepath"
	"runtime"
	"testing"
	"time"
	"unsafe"

	manager "github.com/DataDog/ebpf-manager"
	"github.com/cilium/ebpf"
	"github.com/stretchr/testify/assert"
	"github.com/stretchr/testify/require"

	"github.com/DataDog/datadog-agent/pkg/ebpf/ebpftest"
	"github.com/DataDog/datadog-agent/pkg/network/protocols"
	"github.com/DataDog/datadog-agent/pkg/network/protocols/http"
	"github.com/DataDog/datadog-agent/pkg/network/protocols/http/testutil"
	usmconfig "github.com/DataDog/datadog-agent/pkg/network/usm/config"
	"github.com/DataDog/datadog-agent/pkg/network/usm/consts"
	fileopener "github.com/DataDog/datadog-agent/pkg/network/usm/sharedlibraries/testutil"
	"github.com/DataDog/datadog-agent/pkg/network/usm/utils"
)

const (
	addressOfHTTPPythonServer = "127.0.0.1:8001"
)

func testArch(t *testing.T, arch string) {
	cfg := utils.NewUSMEmptyConfig()
	cfg.EnableNativeTLSMonitoring = true

	if !usmconfig.TLSSupported(cfg) {
		t.Skip("shared library tracing not supported for this platform")
	}

	curDir, err := testutil.CurDir()
	require.NoError(t, err)

	// Named site-packages/ddtrace since it is used from servicediscovery tests too.
	libmmap := filepath.Join(curDir, "testdata", "site-packages", "ddtrace")
	lib := filepath.Join(libmmap, fmt.Sprintf("libssl.so.%s", arch))

	monitor := setupUSMTLSMonitor(t, cfg, useExistingConsumer)
	require.NotNil(t, monitor)

	cmd, err := fileopener.OpenFromAnotherProcess(t, lib)
	require.NoError(t, err)

	if arch == runtime.GOARCH {
		utils.WaitForProgramsToBeTraced(t, consts.USMModuleName, UsmTLSAttacherName, cmd.Process.Pid, utils.ManualTracingFallbackDisabled)
	} else {
		utils.WaitForPathToBeBlocked(t, consts.USMModuleName, UsmTLSAttacherName, lib)
	}
}

func TestArchAmd64(t *testing.T) {
	testArch(t, "amd64")
}

func TestArchArm64(t *testing.T) {
	testArch(t, "arm64")
}

// TestSSLMapsCleaner verifies that SSL-related kernel maps are cleared correctly.
// the map entry is deleted when the thread exits, also periodic map cleaner removes dead threads.
func TestSSLMapsCleaner(t *testing.T) {
	// setup monitor
	cfg := utils.NewUSMEmptyConfig()
	cfg.EnableNativeTLSMonitoring = true
	// test cleanup is faster without event stream, this test does not require event stream
	cfg.EnableUSMEventStream = false

	if !usmconfig.TLSSupported(cfg) {
		t.Skip("SSL maps cleaner not supported for this platform")
	}
	// use the monitor and its eBPF manager to check and access SSL related maps
	monitor := setupUSMTLSMonitor(t, cfg, reInitEventConsumer)
	require.NotNil(t, monitor)

	cleanProtocolMaps(t, "ssl", monitor.ebpfProgram.Manager.Manager)
	cleanProtocolMaps(t, bioNewSocketArgsMap, monitor.ebpfProgram.Manager.Manager)

	// find maps by names
	maps := getMaps(t, monitor.ebpfProgram.Manager.Manager, sslPidKeyMaps)
	require.Equal(t, len(maps), len(sslPidKeyMaps))

	// add random pid to the maps
	pid := 100
	addPidEntryToMaps(t, maps, pid)
	checkPidExistsInMaps(t, monitor.ebpfProgram.Manager.Manager, maps, pid)

	// verify that map is empty after cleaning up terminated processes
	cleanDeadPidsInSslMaps(t, monitor.ebpfProgram.Manager.Manager)
	checkPidNotFoundInMaps(t, monitor.ebpfProgram.Manager.Manager, maps, pid)

	// start dummy program and add its pid to the map
	cmd, cancel := startDummyProgram(t)
	addPidEntryToMaps(t, maps, cmd.Process.Pid)
	checkPidExistsInMaps(t, monitor.ebpfProgram.Manager.Manager, maps, cmd.Process.Pid)

	// verify exit of process cleans the map
	cancel()
	_ = cmd.Wait()
	checkPidNotFoundInMaps(t, monitor.ebpfProgram.Manager.Manager, maps, cmd.Process.Pid)
}

// getMaps returns eBPF maps searched by names.
func getMaps(t *testing.T, manager *manager.Manager, mapNames []string) []*ebpf.Map {
	maps := make([]*ebpf.Map, 0, len(mapNames))
	for _, mapName := range mapNames {
		emap, _, _ := manager.GetMap(mapName)
		require.NotNil(t, emap)
		maps = append(maps, emap)
	}
	return maps
}

// addPidEntryToMaps adds an entry to maps using the PID as a key.
func addPidEntryToMaps(t *testing.T, maps []*ebpf.Map, pid int) {
	for _, m := range maps {
		require.Equal(t, m.KeySize(), uint32(unsafe.Sizeof(uint64(0))), "wrong key size")

		// make the key for single thread process when pid and tgid are the same
		key := uint64(pid)<<32 | uint64(pid)
		value := make([]byte, m.ValueSize())

		err := m.Put(unsafe.Pointer(&key), unsafe.Pointer(&value))
		require.NoError(t, err)
	}
}

// checkPidExistsInMaps checks that pid exists in all provided maps.
func checkPidExistsInMaps(t *testing.T, manager *manager.Manager, maps []*ebpf.Map, pid int) {
	// make the key for single thread process when pid and tgid are the same
	key := uint64(pid)<<32 | uint64(pid)

	for _, m := range maps {
		require.Equal(t, m.KeySize(), uint32(unsafe.Sizeof(uint64(0))), "wrong key size")
		mapInfo, err := m.Info()
		require.NoError(t, err)

		assert.Eventually(t, func() bool {
<<<<<<< HEAD
			return findKeyInMap[uint64, any](m, key)
=======
			return findKeyInMap[uint64](m, key)
>>>>>>> e22b96c0
		}, 1*time.Second, 100*time.Millisecond)
		if t.Failed() {
			t.Logf("pid '%d' not found in the map %q", pid, mapInfo.Name)
			ebpftest.DumpMapsTestHelper(t, manager.DumpMaps, mapInfo.Name)
			t.FailNow()
		}
	}
}

// checkPidNotFoundInMaps checks that pid does not exist in all provided maps.
func checkPidNotFoundInMaps(t *testing.T, manager *manager.Manager, maps []*ebpf.Map, pid int) {
	// make the key for single thread process when pid and tgid are the same
	key := uint64(pid)<<32 | uint64(pid)

	for _, m := range maps {
		require.Equal(t, m.KeySize(), uint32(unsafe.Sizeof(uint64(0))), "wrong key size")
		mapInfo, err := m.Info()
		require.NoError(t, err)

<<<<<<< HEAD
		if findKeyInMap[uint64, any](m, key) {
=======
		if findKeyInMap[uint64](m, key) {
>>>>>>> e22b96c0
			t.Logf("pid '%d' was found in the map %q", pid, mapInfo.Name)
			ebpftest.DumpMapsTestHelper(t, manager.DumpMaps, mapInfo.Name)
			t.FailNow()
		}
	}
}

// findKeyInMap is a generic helper to find a key in an eBPF map.
<<<<<<< HEAD
func findKeyInMap[K comparable, V any](m *ebpf.Map, theKey K) bool {
	var key K
	var value V
	iter := m.Iterate()

	for iter.Next(unsafe.Pointer(&key), unsafe.Pointer(&value)) {
		if key == theKey {
			return true
		}
	}
	return false
=======
func findKeyInMap[K comparable](m *ebpf.Map, theKey K) bool {
	val := make([]byte, m.ValueSize())
	return m.Lookup(unsafe.Pointer(&theKey), unsafe.Pointer(&val)) == nil
>>>>>>> e22b96c0
}

// startDummyProgram starts sleeping thread.
func startDummyProgram(t *testing.T) (*exec.Cmd, context.CancelFunc) {
	ctx, cancel := context.WithCancel(context.Background())
	t.Cleanup(func() { cancel() })

	cmd := exec.CommandContext(ctx, "sleep", "1000")
	err := cmd.Start()
	require.NoError(t, err)

	return cmd, cancel
}

// cleanDeadPidsInSslMap delete terminated pid entries in the SSL maps.
func cleanDeadPidsInSslMaps(t *testing.T, manager *manager.Manager) {
	for _, mapName := range sslPidKeyMaps {
		err := deleteDeadPidsInMap(manager, mapName, nil)
		require.NoError(t, err)
	}
}

// TestSSLMapsCleanup verifies that the eBPF cleanup mechanism
// correctly removes entries from the ssl_sock_by_ctx and ssl_ctx_by_tuple maps
// when the TCP connection associated with a TLS session is closed.
func TestSSLMapsCleanup(t *testing.T) {
	if !usmconfig.TLSSupported(utils.NewUSMEmptyConfig()) {
		t.Skip("TLS not supported for this setup")
	}

	cfg := utils.NewUSMEmptyConfig()
	cfg.EnableNativeTLSMonitoring = true
	cfg.EnableHTTPMonitoring = true
	usmMonitor := setupUSMTLSMonitor(t, cfg, useExistingConsumer)

	_ = testutil.HTTPPythonServer(t, addressOfHTTPPythonServer, testutil.Options{
		EnableTLS: true,
	})

	client, requestFn := simpleGetRequestsGenerator(t, addressOfHTTPPythonServer)
	var requests []*nethttp.Request
	for i := 0; i < numberOfRequests; i++ {
		requests = append(requests, requestFn())
	}

	sslSockMap, mapExists, errMap := usmMonitor.ebpfProgram.Manager.GetMap(sslSockByCtxMap)
	require.NoErrorf(t, errMap, "Error getting map %s", sslSockByCtxMap)
	require.Truef(t, mapExists, "Map %s does not exist on this branch. This test expects it.", sslSockByCtxMap)
	require.NotNilf(t, sslSockMap, "Map %s object is nil.", sslSockByCtxMap)

	sslTupleMap, tupleMapExists, errTupleMap := usmMonitor.ebpfProgram.Manager.GetMap(sslCtxByTupleMap)
	require.NoErrorf(t, errTupleMap, "Error getting map %s", sslCtxByTupleMap)
	require.Truef(t, tupleMapExists, "Map %s does not exist on this branch. This test expects it.", sslCtxByTupleMap)
	require.NotNilf(t, sslTupleMap, "Map %s object is nil.", sslCtxByTupleMap)

	ctxMapCountBefore := countMapEntries(t, sslSockMap)
	tupleMapCountBefore := countMapEntries(t, sslTupleMap)
	t.Logf("Count for map '%s' BEFORE CloseIdleConnections(): %d", sslSockByCtxMap, ctxMapCountBefore)
	t.Logf("Count for map '%s' BEFORE CloseIdleConnections(): %d", sslCtxByTupleMap, tupleMapCountBefore)

	client.CloseIdleConnections()

	time.Sleep(1 * time.Second)

	ctxMapCountAfter := countMapEntries(t, sslSockMap)
	tupleMapCountAfter := countMapEntries(t, sslTupleMap)
	t.Logf("Count for map '%s' AFTER CloseIdleConnections(): %d", sslSockByCtxMap, ctxMapCountAfter)
	t.Logf("Count for map '%s' AFTER CloseIdleConnections(): %d", sslCtxByTupleMap, tupleMapCountAfter)

	// We expect that one entry will be removed from each map, if that map was populated to begin with.
	expectedCtxCount := ctxMapCountBefore
	if expectedCtxCount > 0 {
		expectedCtxCount--
	}
	assert.Equal(t, expectedCtxCount, ctxMapCountAfter, "ssl_sock_by_ctx map count after cleanup is not what we expect")

	expectedTupleCount := tupleMapCountBefore
	if expectedTupleCount > 0 {
		expectedTupleCount--
	}
	assert.Equal(t, expectedTupleCount, tupleMapCountAfter, "ssl_ctx_by_tuple map count after cleanup is not what we expect")

	requestsExist := make([]bool, len(requests))
	require.Eventually(t, func() bool {
		stats := getHTTPLikeProtocolStats(t, usmMonitor, protocols.HTTP)
		if stats == nil {
			return false
		}

		if len(stats) == 0 {
			return false
		}

		for reqIndex, req := range requests {
			if !requestsExist[reqIndex] {
				requestsExist[reqIndex] = isRequestIncluded(stats, req)
			}
		}

		for reqIndex, exists := range requestsExist {
			if !exists {
				t.Logf("request %d was not found (req %v)", reqIndex+1, requests[reqIndex])
			}
		}

		return true
	}, 3*time.Second, 100*time.Millisecond, "connection not found")
	if t.Failed() {
		// Dump relevant maps on failure
		ebpftest.DumpMapsTestHelper(t, usmMonitor.DumpMaps, sslSockByCtxMap, sslCtxByTupleMap)
		t.FailNow()
	}
}

// countMapEntries counts entries in a specific BPF map.
func countMapEntries(t *testing.T, m *ebpf.Map) int {
	t.Helper()
	if m == nil {
		t.Logf("Map provided to countMapEntries is nil")
		return -1
	}

	mapInfo, err := m.Info()
	if err != nil {
		t.Logf("Failed to get map info for map %s: %v", m.String(), err)
		return -1
	}
	mapName := mapInfo.Name
	count := 0
	iter := m.Iterate()

	switch mapName {
	case sslSockByCtxMap:
		var key uintptr
		var value http.SslSock
		for iter.Next(unsafe.Pointer(&key), unsafe.Pointer(&value)) {
			count++
		}
	case sslCtxByTupleMap:
		var key http.ConnTuple
		var value uintptr
		for iter.Next(unsafe.Pointer(&key), unsafe.Pointer(&value)) {
			count++
		}
	}

	if err := iter.Err(); err != nil {
		t.Logf("Error iterating map %s: %v", mapName, err)
	}
	return count
}<|MERGE_RESOLUTION|>--- conflicted
+++ resolved
@@ -152,11 +152,7 @@
 		require.NoError(t, err)
 
 		assert.Eventually(t, func() bool {
-<<<<<<< HEAD
-			return findKeyInMap[uint64, any](m, key)
-=======
 			return findKeyInMap[uint64](m, key)
->>>>>>> e22b96c0
 		}, 1*time.Second, 100*time.Millisecond)
 		if t.Failed() {
 			t.Logf("pid '%d' not found in the map %q", pid, mapInfo.Name)
@@ -176,11 +172,7 @@
 		mapInfo, err := m.Info()
 		require.NoError(t, err)
 
-<<<<<<< HEAD
-		if findKeyInMap[uint64, any](m, key) {
-=======
 		if findKeyInMap[uint64](m, key) {
->>>>>>> e22b96c0
 			t.Logf("pid '%d' was found in the map %q", pid, mapInfo.Name)
 			ebpftest.DumpMapsTestHelper(t, manager.DumpMaps, mapInfo.Name)
 			t.FailNow()
@@ -189,23 +181,9 @@
 }
 
 // findKeyInMap is a generic helper to find a key in an eBPF map.
-<<<<<<< HEAD
-func findKeyInMap[K comparable, V any](m *ebpf.Map, theKey K) bool {
-	var key K
-	var value V
-	iter := m.Iterate()
-
-	for iter.Next(unsafe.Pointer(&key), unsafe.Pointer(&value)) {
-		if key == theKey {
-			return true
-		}
-	}
-	return false
-=======
 func findKeyInMap[K comparable](m *ebpf.Map, theKey K) bool {
 	val := make([]byte, m.ValueSize())
 	return m.Lookup(unsafe.Pointer(&theKey), unsafe.Pointer(&val)) == nil
->>>>>>> e22b96c0
 }
 
 // startDummyProgram starts sleeping thread.
