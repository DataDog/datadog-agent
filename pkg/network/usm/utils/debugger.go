// Unless explicitly stated otherwise all files in this repository are licensed
// under the Apache License Version 2.0.
// This product includes software developed at Datadog (https://www.datadoghq.com/).
// Copyright 2016-present Datadog, Inc.

//go:build linux

// Package utils contains common code shared across the USM codebase
package utils

import (
	"encoding/json"
	"fmt"
	"net/http"
	"sync"

	otherutils "github.com/DataDog/datadog-agent/cmd/system-probe/utils"
)

// Attacher is the interface that represents a PID attacher/detacher.
// It is used to attach/detach a PID to/from an eBPF program.
type Attacher interface {
	// AttachPID attaches the provided PID to the eBPF program.
	AttachPID(pid uint32) error
	// DetachPID detaches the provided PID from the eBPF program.
	DetachPID(pid uint32) error
}

// TracedProgram represents an active uprobe-based program and its used
// for the purposes of generating JSON content in our debugging endpoint
type TracedProgram struct {
	ProgramType string
	FilePath    string
	PIDs        []uint32
}

// BlockedProcess represents an active uprobe-based program and its blocked PIDs.
type BlockedProcess struct {
	ProgramType     string
	PathIdentifiers []PathIdentifier
}

// TracedProgramsEndpoint generates a summary of all active uprobe-based
// programs along with their file paths and PIDs.
// This is used for debugging purposes only.
func TracedProgramsEndpoint(w http.ResponseWriter, _ *http.Request) {
	otherutils.WriteAsJSON(w, debugger.GetTracedPrograms())
}

var debugger *tlsDebugger

type tlsDebugger struct {
	mux        sync.Mutex
	registries []*FileRegistry
	attachers  map[string]Attacher
}

func (d *tlsDebugger) AddRegistry(r *FileRegistry) {
	d.mux.Lock()
	defer d.mux.Unlock()

	d.registries = append(d.registries, r)
}

func (d *tlsDebugger) GetTracedPrograms() []TracedProgram {
	d.mux.Lock()
	defer d.mux.Unlock()

	var all []TracedProgram

	// Iterate over each `FileRegistry` instance:
	// Examples of this would be: "shared_libraries", "istio", "goTLS" etc
	for _, registry := range d.registries {
		programType := registry.telemetry.programName
		tracedProgramsByID := make(map[PathIdentifier]*TracedProgram)

		registry.m.Lock()
		// First, "aggregate" PathIDs by PIDs
		for pid, pathSet := range registry.byPID {
			for pathID := range pathSet {
				tracedProgram, ok := tracedProgramsByID[pathID]
				if !ok {
					tracedProgram = new(TracedProgram)
					tracedProgramsByID[pathID] = tracedProgram
				}

				tracedProgram.PIDs = append(tracedProgram.PIDs, pid)
			}
		}

		// Then, enhance each PathID with a sample file path and the program type
		for pathID, program := range tracedProgramsByID {
			registration, ok := registry.byID[pathID]
			if !ok {
				continue
			}

			program.ProgramType = programType
			program.FilePath = registration.sampleFilePath
		}
		registry.m.Unlock()

		// Finally, add everything to a slice that is transformed in JSON
		// content by the endpoint handler
		for _, program := range tracedProgramsByID {
			all = append(all, *program)
		}
	}

	return all
}

// GetAllBlockedPathIDs returns a list of BlockedProcess blocked process for each `FileRegistry` instance.
func (d *tlsDebugger) GetAllBlockedPathIDs() []BlockedProcess {
	all := make([]BlockedProcess, 0, len(d.registries))

	// Iterate over each `FileRegistry` instance:
	// Examples of this would be: "shared_libraries", "istio", "goTLS" etc
	for _, registry := range d.registries {
		all = append(all, BlockedProcess{
			ProgramType:     registry.telemetry.programName,
			PathIdentifiers: d.GetBlockedPathIDs(registry.telemetry.programName),
		})
	}

	return all
}

// GetBlockedPathIDs returns a list of PathIdentifiers blocked in the
// registry for the specified program type.
func (d *tlsDebugger) GetBlockedPathIDs(programType string) []PathIdentifier {
	d.mux.Lock()
	defer d.mux.Unlock()

	for _, registry := range d.registries {
		if registry.telemetry.programName != programType {
			continue
		}

		registry.m.Lock()
		defer registry.m.Unlock()

		return registry.blocklistByID.Keys()
	}

	return nil
}

// AddAttacher adds an attacher to the debugger.
func (d *tlsDebugger) AddAttacher(name string, a Attacher) {
	d.mux.Lock()
	defer d.mux.Unlock()

	d.attachers[name] = a
}

// AddAttacher adds an attacher to the debugger.
// Used to wrap the internal debugger instance.
func AddAttacher(name string, a Attacher) {
	debugger.AddAttacher(name, a)
}

// attachRequestBody represents the request body for the attach/detach PID endpoint.
type attachRequestBody struct {
	PID  uint32 `json:"pid"`
	Type string `json:"type"`
}

// callbackType represents the type of callback to run.
type callbackType uint8

const (
	attach callbackType = iota
	detach
)

// String returns a string representation of the callback type.
func (m callbackType) String() string {
	switch m {
	case attach:
		return "attach"
	case detach:
		return "detach"
	default:
		return "unknown"
	}
}

// runAttacherCallback runs the attacher callback for the given request.
func (d *tlsDebugger) runAttacherCallback(w http.ResponseWriter, r *http.Request, mode callbackType) {
	if r.Method != http.MethodPost {
		w.WriteHeader(http.StatusMethodNotAllowed)
		fmt.Fprintf(w, "Only POST requests are allowed")
		return
	}

	var reqBody attachRequestBody
	err := json.NewDecoder(r.Body).Decode(&reqBody)
	if err != nil {
		w.WriteHeader(http.StatusBadRequest)
		fmt.Fprintf(w, "Error decoding request body: %v", err)
		return
	}

	d.mux.Lock()
	attacher, ok := d.attachers[reqBody.Type]
	d.mux.Unlock()
	if !ok {
		w.WriteHeader(http.StatusBadRequest)
		fmt.Fprintf(w, "Module %q is not enabled", reqBody.Type)
		return
	}
	cb := attacher.AttachPID
	if mode == detach {
		cb = attacher.DetachPID
	}
	if err := cb(reqBody.PID); err != nil {
		w.WriteHeader(http.StatusInternalServerError)
		fmt.Fprintf(w, "Error %sing PID: %v", mode.String(), err)
		return
	}
	w.WriteHeader(http.StatusOK)
	fmt.Fprintf(w, "%s successfully %sed PID %d", reqBody.Type, mode.String(), reqBody.PID)
}

// AttachPIDEndpoint attaches a PID to an eBPF program.
func AttachPIDEndpoint(w http.ResponseWriter, r *http.Request) {
	debugger.runAttacherCallback(w, r, attach)
}

// DetachPIDEndpoint detaches a PID from an eBPF program.
func DetachPIDEndpoint(w http.ResponseWriter, r *http.Request) {
	debugger.runAttacherCallback(w, r, detach)
}

func init() {
	debugger = &tlsDebugger{
		attachers: make(map[string]Attacher),
	}
}

<<<<<<< HEAD
// GetBlockedPathIDsList returns a list of PathIdentifiers blocked in the
// registry for the all programs type.
func GetBlockedPathIDsList() []BlockedProcess {
	if debugger == nil {
		return nil
	}
	return debugger.GetAllBlockedPathIDs()
=======
// GetTracedProgramList returns a list of traced programs.
func GetTracedProgramList() []TracedProgram {
	if debugger == nil {
		return nil
	}
	return debugger.GetTracedPrograms()
>>>>>>> a746b21b
}<|MERGE_RESOLUTION|>--- conflicted
+++ resolved
@@ -239,7 +239,6 @@
 	}
 }
 
-<<<<<<< HEAD
 // GetBlockedPathIDsList returns a list of PathIdentifiers blocked in the
 // registry for the all programs type.
 func GetBlockedPathIDsList() []BlockedProcess {
@@ -247,12 +246,12 @@
 		return nil
 	}
 	return debugger.GetAllBlockedPathIDs()
-=======
+}
+
 // GetTracedProgramList returns a list of traced programs.
 func GetTracedProgramList() []TracedProgram {
 	if debugger == nil {
 		return nil
 	}
 	return debugger.GetTracedPrograms()
->>>>>>> a746b21b
 }