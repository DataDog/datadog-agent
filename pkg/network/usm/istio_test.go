// Unless explicitly stated otherwise all files in this repository are licensed
// under the Apache License Version 2.0.
// This product includes software developed at Datadog (https://www.datadoghq.com/).
// Copyright 2016-present Datadog, Inc.

//go:build linux_bpf

package usm

import (
	"os"
	"path/filepath"
	"testing"

	"github.com/stretchr/testify/assert"
	"github.com/stretchr/testify/mock"
	"github.com/stretchr/testify/require"

	"github.com/DataDog/datadog-agent/pkg/ebpf/uprobes"
	"github.com/DataDog/datadog-agent/pkg/network/config"
	"github.com/DataDog/datadog-agent/pkg/network/usm/utils"
)

const (
	defaultEnvoyName = "/bin/envoy"
)

func TestIsIstioBinary(t *testing.T) {
	procRoot := uprobes.CreateFakeProcFS(t, []uprobes.FakeProcFSEntry{})
	m := newIstioTestMonitor(t, procRoot)

	t.Run("an actual envoy process", func(t *testing.T) {
		assert.True(t, m.isIstioBinary(defaultEnvoyName, uprobes.NewProcInfo(procRoot, 1)))
	})
	t.Run("something else", func(t *testing.T) {
		assert.False(t, m.isIstioBinary("", uprobes.NewProcInfo(procRoot, 2)))
	})
}

func TestGetEnvoyPathWithConfig(t *testing.T) {
	cfg := utils.NewUSMEmptyConfig()
	cfg.EnableIstioMonitoring = true
	cfg.EnvoyPath = "/test/envoy"
	monitor := newIstioTestMonitorWithCFG(t, cfg)

	assert.True(t, monitor.isIstioBinary(cfg.EnvoyPath, uprobes.NewProcInfo("", 0)))
	assert.False(t, monitor.isIstioBinary("something/else/", uprobes.NewProcInfo("", 0)))
}

func TestIstioSync(t *testing.T) {
	t.Run("calling sync for the first time", func(tt *testing.T) {
		procRoot := uprobes.CreateFakeProcFS(tt, []uprobes.FakeProcFSEntry{
			{Pid: 1, Exe: defaultEnvoyName},
			{Pid: 2, Exe: "/bin/bash"},
			{Pid: 3, Exe: defaultEnvoyName},
		})
		monitor := newIstioTestMonitor(tt, procRoot)

		mockRegistry := &uprobes.MockFileRegistry{}
		monitor.attacher.SetRegistry(mockRegistry)
		mockRegistry.On("GetRegisteredProcesses").Return(map[uint32]struct{}{})
		mockRegistry.On("Register", defaultEnvoyName, uint32(1), mock.Anything, mock.Anything).Return(nil)
		mockRegistry.On("Register", defaultEnvoyName, uint32(3), mock.Anything, mock.Anything).Return(nil)

		// Calling sync should detect the two envoy processes
		monitor.attacher.Sync(true, true)

		mockRegistry.AssertExpectations(tt)
	})

	t.Run("detecting a dangling process", func(tt *testing.T) {
		procRoot := uprobes.CreateFakeProcFS(tt, []uprobes.FakeProcFSEntry{
			{Pid: 1, Exe: defaultEnvoyName},
			{Pid: 2, Exe: "/bin/bash"},
			{Pid: 3, Exe: defaultEnvoyName},
		})
		monitor := newIstioTestMonitor(tt, procRoot)

		mockRegistry := &uprobes.MockFileRegistry{}
		monitor.attacher.SetRegistry(mockRegistry)
		mockRegistry.On("GetRegisteredProcesses").Return(map[uint32]struct{}{})
		mockRegistry.On("Register", mock.Anything, mock.Anything, mock.Anything, mock.Anything).Return(nil) // Tell the mock to just say ok to everything, we'll validate later

		monitor.attacher.Sync(true, true)

		mockRegistry.AssertCalled(tt, "Register", defaultEnvoyName, uint32(1), mock.Anything, mock.Anything)
		mockRegistry.AssertCalled(tt, "Register", defaultEnvoyName, uint32(3), mock.Anything, mock.Anything)
		mockRegistry.AssertCalled(tt, "GetRegisteredProcesses")

		// At this point we should have received:
		// * 2 register calls
		// * 1 GetRegisteredProcesses call
		// * 0 unregister calls
		require.Equal(tt, 3, len(mockRegistry.Calls), "calls made: %v", mockRegistry.Calls)
		mockRegistry.AssertNotCalled(t, "Unregister", mock.Anything)

		// Now we emulate a process termination for PID 3 by removing it from the fake
		// procFS tree
		require.NoError(tt, os.RemoveAll(filepath.Join(procRoot, "3")))

		// Now clear the mock registry expected calls and make it return the state as if the two PIDs were registered
		mockRegistry.ExpectedCalls = nil
		mockRegistry.On("Register", mock.Anything, mock.Anything, mock.Anything, mock.Anything).Return(nil) // Tell the mock to just say ok to everything, we'll validate later
		mockRegistry.On("GetRegisteredProcesses").Return(map[uint32]struct{}{1: {}, 3: {}})
		mockRegistry.On("Unregister", mock.Anything).Return(nil)

		// Once we call sync() again, PID 3 termination should be detected
		// and the unregister callback should be executed
		monitor.attacher.Sync(true, true)
		mockRegistry.AssertCalled(tt, "Unregister", uint32(3))
	})
}

<<<<<<< HEAD
func newIstioTestMonitor(t *testing.T) *istioMonitor {
=======
func newIstioTestMonitor(t *testing.T, procRoot string) *istioMonitor {
>>>>>>> 3db398a4
	cfg := utils.NewUSMEmptyConfig()
	cfg.EnableIstioMonitoring = true
	cfg.ProcRoot = procRoot

	return newIstioTestMonitorWithCFG(t, cfg)
}

func newIstioTestMonitorWithCFG(t *testing.T, cfg *config.Config) *istioMonitor {
	monitor, err := newIstioMonitor(cfg, nil)
	require.NoError(t, err)
	require.NotNil(t, monitor)

	return monitor
}<|MERGE_RESOLUTION|>--- conflicted
+++ resolved
@@ -111,11 +111,7 @@
 	})
 }
 
-<<<<<<< HEAD
-func newIstioTestMonitor(t *testing.T) *istioMonitor {
-=======
 func newIstioTestMonitor(t *testing.T, procRoot string) *istioMonitor {
->>>>>>> 3db398a4
 	cfg := utils.NewUSMEmptyConfig()
 	cfg.EnableIstioMonitoring = true
 	cfg.ProcRoot = procRoot
