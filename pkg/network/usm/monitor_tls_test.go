// Unless explicitly stated otherwise all files in this repository are licensed
// under the Apache License Version 2.0.
// This product includes software developed at Datadog (https://www.datadoghq.com/).
// Copyright 2016-present Datadog, Inc.

//go:build linux_bpf

package usm

import (
	"bufio"
	"bytes"
	"crypto/tls"
	"fmt"
	"io"
	"math/rand"
	nethttp "net/http"
	"os"
	"os/exec"
	"path"
	"path/filepath"
	"regexp"
	"strings"
	"testing"
	"time"

	krpretty "github.com/kr/pretty"
	"github.com/stretchr/testify/assert"
	"github.com/stretchr/testify/require"
	"github.com/stretchr/testify/suite"

	"github.com/DataDog/datadog-agent/pkg/ebpf/ebpftest"
	"github.com/DataDog/datadog-agent/pkg/ebpf/prebuilt"
	eventmonitortestutil "github.com/DataDog/datadog-agent/pkg/eventmonitor/testutil"
	"github.com/DataDog/datadog-agent/pkg/network"
	"github.com/DataDog/datadog-agent/pkg/network/config"
	"github.com/DataDog/datadog-agent/pkg/network/protocols"
	"github.com/DataDog/datadog-agent/pkg/network/protocols/http"
	"github.com/DataDog/datadog-agent/pkg/network/protocols/http/testutil"
	"github.com/DataDog/datadog-agent/pkg/network/protocols/http2"
	gotlstestutil "github.com/DataDog/datadog-agent/pkg/network/protocols/tls/gotls/testutil"
	"github.com/DataDog/datadog-agent/pkg/network/protocols/tls/nodejs"
	usmconfig "github.com/DataDog/datadog-agent/pkg/network/usm/config"
	"github.com/DataDog/datadog-agent/pkg/network/usm/consts"
	usmtestutil "github.com/DataDog/datadog-agent/pkg/network/usm/testutil"
	"github.com/DataDog/datadog-agent/pkg/network/usm/utils"
	procmontestutil "github.com/DataDog/datadog-agent/pkg/process/monitor/testutil"
	globalutils "github.com/DataDog/datadog-agent/pkg/util/testutil"
	dockerutils "github.com/DataDog/datadog-agent/pkg/util/testutil/docker"
)

type tlsSuite struct {
	suite.Suite
}

func TestTLSSuite(t *testing.T) {
	modes := []ebpftest.BuildMode{ebpftest.RuntimeCompiled, ebpftest.CORE}
	if !prebuilt.IsDeprecated() {
		modes = append(modes, ebpftest.Prebuilt)
	}
	ebpftest.TestBuildModes(t, modes, "", func(t *testing.T) {
		if !usmconfig.TLSSupported(utils.NewUSMEmptyConfig()) {
			t.Skip("TLS not supported for this setup")
		}
		suite.Run(t, new(tlsSuite))
	})
}

func (s *tlsSuite) TestHTTPSViaLibraryIntegration() {
	t := s.T()

<<<<<<< HEAD
	cfg := utils.NewUSMEmptyConfig()
=======
	cfg := config.New()
	cfg.EnableGoTLSSupport = false
>>>>>>> d06ed83f
	cfg.EnableHTTPMonitoring = true
	cfg.EnableNativeTLSMonitoring = true
	/* enable protocol classification : TLS */
	cfg.ProtocolClassificationEnabled = true
	cfg.CollectTCPv4Conns = true
	cfg.CollectTCPv6Conns = true

	buildPrefetchFileBin(t)

	ldd, err := exec.LookPath("ldd")
	lddFound := err == nil

	tempFile := generateTemporaryFile(t)

	tlsLibs := []*regexp.Regexp{
		regexp.MustCompile(`/[^ ]+libssl.so[^ ]*`),
		regexp.MustCompile(`/[^ ]+libgnutls.so[^ ]*`),
	}
	tests := []struct {
		name                string
		fetchCmd            []string
		getBinaryAndCommand func(*testing.T) (string, []string, []string)
	}{
		{
			name:     "wget",
			fetchCmd: []string{"wget", "--no-check-certificate", "-O/dev/null", "--post-data", tempFile},
		},
		{
			name:     "curl",
			fetchCmd: []string{"curl", "--http1.1", "-k", "-o/dev/null", "-d", tempFile},
		},
		{
			// musl (used in, for example, Alpine Linux) uses the open(2) system
			// call to open shared libraries, unlike glibc (default in most
			// other distributions) which uses openat(2) or openat2(2).
			name:     "curl (musl)",
			fetchCmd: []string{"chroot"},
			getBinaryAndCommand: func(t *testing.T) (string, []string, []string) {
				dir, err := testutil.CurDir()
				require.NoError(t, err)

				dir = path.Join(dir, "testdata", "musl")
				scanner, err := globalutils.NewScanner(regexp.MustCompile("started"), globalutils.NoPattern)
				require.NoError(t, err, "failed to create pattern scanner")
				dockerCfg := dockerutils.NewComposeConfig("musl-alpine",
					dockerutils.DefaultTimeout,
					dockerutils.DefaultRetries,
					scanner,
					dockerutils.EmptyEnv,
					path.Join(dir, "/docker-compose.yml"))
				err = dockerutils.Run(t, dockerCfg)
				require.NoError(t, err)

				rawout, err := exec.Command("docker", "inspect", "-f", "{{.State.Pid}}", "musl-alpine-1").Output()
				require.NoError(t, err)
				containerPid := strings.TrimSpace(string(rawout))
				containerRoot := fmt.Sprintf("/proc/%s/root", containerPid)

				// We start curl with chroot instead of via docker run since
				// docker run forks and so `testHTTPSLibrary` woudn't have the
				// PID of curl which it needs to wait for the shared library
				// monitoring to happen.
				return containerRoot, []string{"chroot", containerRoot, "ldd", "/usr/bin/curl"}, []string{"chroot", containerRoot,
					"curl", "--http1.1", "-k", "-o/dev/null", "-d", tempFile}
			},
		},
	}

	// Spin-up HTTPS server
	serverDoneFn := testutil.HTTPServer(t, "127.0.0.1:8443", testutil.Options{
		EnableTLS:       true,
		EnableKeepAlive: true,
		// Having some sleep in the response, to allow us to ensure we hooked the process.
		SlowResponse: time.Millisecond * 200,
	})
	t.Cleanup(serverDoneFn)

	for _, test := range tests {
		t.Run(test.name, func(t *testing.T) {
			// The 2 checks below, could be done outside the loops, but it wouldn't mark the specific tests
			// as skipped. So we're checking it here.
			if !lddFound {
				t.Skip("ldd not found; skipping test.")
			}

			fetch, err := exec.LookPath(test.fetchCmd[0])
			commandFound := err == nil
			if !commandFound {
				t.Skipf("%s not found; skipping test.", test.fetchCmd)
			}

			root := ""
			lddCommand := []string{ldd, fetch}
			command := test.fetchCmd
			if test.getBinaryAndCommand != nil {
				root, lddCommand, command = test.getBinaryAndCommand(t)
			}

			linked, _ := exec.Command(lddCommand[0], lddCommand[1:]...).Output()

			var prefetchLibs []string
			for _, lib := range tlsLibs {
				libSSLPath := lib.FindString(string(linked))
				if libSSLPath == "" {
					continue
				}
				libSSLPath = path.Join(root, libSSLPath)
				if _, err := os.Stat(libSSLPath); err == nil {
					prefetchLibs = append(prefetchLibs, libSSLPath)
				}

			}

			if len(prefetchLibs) == 0 {
				t.Fatalf("%s not linked with any of these libs %v", test.name, tlsLibs)
			}
			testHTTPSLibrary(t, cfg, command, prefetchLibs)
		})
	}
}

func testHTTPSLibrary(t *testing.T, cfg *config.Config, fetchCmd, prefetchLibs []string) {
	usmMonitor := setupUSMTLSMonitor(t, cfg)
	// not ideal but, short process are hard to catch
	utils.WaitForProgramsToBeTraced(t, consts.USMModuleName, "shared_libraries", prefetchLib(t, prefetchLibs...).Process.Pid, utils.ManualTracingFallbackDisabled)

	// Issue request using fetchCmd (wget, curl, ...)
	// This is necessary (as opposed to using net/http) because we want to
	// test a HTTP client linked to OpenSSL or GnuTLS
	const targetURL = "https://127.0.0.1:8443/200/foobar"
	// Sending 3 requests to ensure we have enough time to hook the process.
	cmd := append(fetchCmd, targetURL, targetURL, targetURL)

	requestCmd := exec.Command(cmd[0], cmd[1:]...)
	stdout, err := requestCmd.StdoutPipe()
	require.NoError(t, err)
	requestCmd.Stderr = requestCmd.Stdout
	require.NoError(t, requestCmd.Start())

	utils.WaitForProgramsToBeTraced(t, consts.USMModuleName, "shared_libraries", requestCmd.Process.Pid, utils.ManualTracingFallbackDisabled)

	if err := requestCmd.Wait(); err != nil {
		output, err := io.ReadAll(stdout)
		if err == nil {
			t.Logf("output: %s", string(output))
		}
		t.FailNow()
	}

	fetchPid := uint32(requestCmd.Process.Pid)
	t.Logf("%s pid %d", cmd[0], fetchPid)
	assert.Eventuallyf(t, func() bool {
		stats := getHTTPLikeProtocolStats(usmMonitor, protocols.HTTP)
		if stats == nil {
			return false
		}
		for key, stats := range stats {
			if key.Path.Content.Get() != "/200/foobar" {
				continue
			}
			req, exists := stats.Data[200]
			if !exists {
				t.Errorf("http %# v stats %# v", krpretty.Formatter(key), krpretty.Formatter(stats))
				return false
			}

			statsTags := req.StaticTags
			// debian 10 have curl binary linked with openssl and gnutls but use only openssl during tls query (there no runtime flag available)
			// this make harder to map lib and tags, one set of tag should match but not both
			if statsTags == network.ConnTagGnuTLS || statsTags == network.ConnTagOpenSSL {
				t.Logf("found tag 0x%x %s", statsTags, network.GetStaticTags(statsTags))
				return true
			}
			t.Logf("HTTP stat didn't match criteria %v tags 0x%x\n", key, statsTags)
		}
		return false
	}, 5*time.Second, 100*time.Millisecond, "couldn't find USM HTTPS stats")

	if t.Failed() {
		ebpftest.DumpMapsTestHelper(t, usmMonitor.DumpMaps, "http_in_flight")
	}
}

func generateTemporaryFile(t *testing.T) string {
	tmpFile, err := os.CreateTemp("", "example")
	require.NoError(t, err)
	t.Cleanup(func() { os.Remove(tmpFile.Name()) })

	_, err = tmpFile.Write(bytes.Repeat([]byte("a"), 1024*4))
	require.NoError(t, err)
	return tmpFile.Name()
}

func buildPrefetchFileBin(t *testing.T) string {
	curDir, err := testutil.CurDir()
	require.NoError(t, err)
	serverBin, err := usmtestutil.BuildGoBinaryWrapper(filepath.Join(curDir, "testutil"), "prefetch_file")
	require.NoError(t, err)
	return serverBin
}

func prefetchLib(t *testing.T, filenames ...string) *exec.Cmd {
	prefetchBin := buildPrefetchFileBin(t)
	cmd := exec.Command(prefetchBin, filenames...)
	require.NoError(t, cmd.Start())
	t.Cleanup(func() {
		_ = cmd.Process.Kill()
		_, _ = cmd.Process.Wait()
	})
	return cmd
}

// TestOpenSSLVersions setups a HTTPs python server, and makes sure we are able to capture all traffic.
func (s *tlsSuite) TestOpenSSLVersions() {
	t := s.T()

<<<<<<< HEAD
	cfg := utils.NewUSMEmptyConfig()
=======
	cfg := config.New()
	cfg.EnableGoTLSSupport = false
>>>>>>> d06ed83f
	cfg.EnableNativeTLSMonitoring = true
	cfg.EnableHTTPMonitoring = true
	usmMonitor := setupUSMTLSMonitor(t, cfg)

	addressOfHTTPPythonServer := "127.0.0.1:8001"
	cmd := testutil.HTTPPythonServer(t, addressOfHTTPPythonServer, testutil.Options{
		EnableTLS: true,
	})

	utils.WaitForProgramsToBeTraced(t, consts.USMModuleName, "shared_libraries", cmd.Process.Pid, utils.ManualTracingFallbackEnabled)

	client, requestFn := simpleGetRequestsGenerator(t, addressOfHTTPPythonServer)
	var requests []*nethttp.Request
	for i := 0; i < numberOfRequests; i++ {
		requests = append(requests, requestFn())
	}

	client.CloseIdleConnections()
	requestsExist := make([]bool, len(requests))

	require.Eventually(t, func() bool {
		stats := getHTTPLikeProtocolStats(usmMonitor, protocols.HTTP)
		if stats == nil {
			return false
		}

		if len(stats) == 0 {
			return false
		}

		for reqIndex, req := range requests {
			if !requestsExist[reqIndex] {
				requestsExist[reqIndex] = isRequestIncluded(stats, req)
			}
		}

		// Slight optimization here, if one is missing, then go into another cycle of checking the new connections.
		// otherwise, if all present, abort.
		for reqIndex, exists := range requestsExist {
			if !exists {
				// reqIndex is 0 based, while the number is requests[reqIndex] is 1 based.
				t.Logf("request %d was not found (req %v)", reqIndex+1, requests[reqIndex])
				return false
			}
		}

		return true
	}, 3*time.Second, 100*time.Millisecond, "connection not found")
}

// TestOpenSSLVersionsSlowStart check we are able to capture TLS traffic even if we haven't captured the TLS handshake.
// It can happen if the agent starts after connections have been made, or agent restart (OOM/upgrade).
// Unfortunately, this is only a best-effort mechanism and it relies on some assumptions that are not always necessarily true
// such as having SSL_read/SSL_write calls in the same call-stack/execution-context as the kernel function tcp_sendmsg. Force
// this is reason the fallback behavior may require a few warmup requests before we start capturing traffic.
func (s *tlsSuite) TestOpenSSLVersionsSlowStart() {
	t := s.T()

<<<<<<< HEAD
	cfg := utils.NewUSMEmptyConfig()
=======
	cfg := config.New()
	cfg.EnableGoTLSSupport = false
>>>>>>> d06ed83f
	cfg.EnableNativeTLSMonitoring = true
	cfg.EnableHTTPMonitoring = true

	addressOfHTTPPythonServer := "127.0.0.1:8001"
	cmd := testutil.HTTPPythonServer(t, addressOfHTTPPythonServer, testutil.Options{
		EnableTLS: true,
	})

	client, requestFn := simpleGetRequestsGenerator(t, addressOfHTTPPythonServer)
	// Send a couple of requests we won't capture.
	var missedRequests []*nethttp.Request
	for i := 0; i < 5; i++ {
		missedRequests = append(missedRequests, requestFn())
	}

	usmMonitor := setupUSMTLSMonitor(t, cfg)
	// Giving the tracer time to install the hooks
	utils.WaitForProgramsToBeTraced(t, consts.USMModuleName, "shared_libraries", cmd.Process.Pid, utils.ManualTracingFallbackEnabled)

	// Send a warmup batch of requests to trigger the fallback behavior
	for i := 0; i < numberOfRequests; i++ {
		requestFn()
	}

	var requests []*nethttp.Request
	for i := 0; i < numberOfRequests; i++ {
		requests = append(requests, requestFn())
	}

	client.CloseIdleConnections()
	requestsExist := make([]bool, len(requests))
	expectedMissingRequestsCaught := make([]bool, len(missedRequests))

	require.Eventually(t, func() bool {
		stats := getHTTPLikeProtocolStats(usmMonitor, protocols.HTTP)
		if stats == nil {
			return false
		}

		if len(stats) == 0 {
			return false
		}

		for reqIndex, req := range requests {
			if !requestsExist[reqIndex] {
				requestsExist[reqIndex] = isRequestIncluded(stats, req)
			}
		}

		for reqIndex, req := range missedRequests {
			if !expectedMissingRequestsCaught[reqIndex] {
				expectedMissingRequestsCaught[reqIndex] = isRequestIncluded(stats, req)
			}
		}

		// Slight optimization here, if one is missing, then go into another cycle of checking the new connections.
		// otherwise, if all present, abort.
		for reqIndex, exists := range requestsExist {
			if !exists {
				// reqIndex is 0 based, while the number is requests[reqIndex] is 1 based.
				t.Logf("request %d was not found (req %v)", reqIndex+1, requests[reqIndex])
				return false
			}
		}

		return true
	}, 3*time.Second, 100*time.Millisecond, "connection not found")

	// Here we intend to check if we catch requests we should not have caught
	// Thus, if an expected missing requests - exists, thus there is a problem.
	for reqIndex, exist := range expectedMissingRequestsCaught {
		require.Falsef(t, exist, "request %d was not meant to be captured found (req %v) but we captured it", reqIndex+1, requests[reqIndex])
	}
}

const (
	numberOfRequests = 100
)

// TODO: Get rid of it, in favor of `requestGenerator`
func simpleGetRequestsGenerator(t *testing.T, targetAddr string) (*nethttp.Client, func() *nethttp.Request) {
	var (
		random = rand.New(rand.NewSource(time.Now().Unix()))
		idx    = 0
		client = &nethttp.Client{
			Transport: &nethttp.Transport{
				TLSClientConfig:   &tls.Config{InsecureSkipVerify: true},
				DisableKeepAlives: false,
			},
		}
	)

	return client, func() *nethttp.Request {
		idx++
		status := statusCodes[random.Intn(len(statusCodes))]
		req, err := nethttp.NewRequest(nethttp.MethodGet, fmt.Sprintf("https://%s/status/%d/request-%d", targetAddr, status, idx), nil)
		require.NoError(t, err)

		resp, err := client.Do(req)
		require.NoError(t, err)
		require.Equal(t, status, resp.StatusCode)
		io.Copy(io.Discard, resp.Body)
		resp.Body.Close()
		return req
	}
}

// TODO: Get rid of it, in favor of `includesRequest`
func isRequestIncluded(allStats map[http.Key]*http.RequestStats, req *nethttp.Request) bool {
	expectedStatus := testutil.StatusFromPath(req.URL.Path)
	for key, stats := range allStats {
		if key.Path.Content.Get() != req.URL.Path {
			continue
		}
		if requests, exists := stats.Data[expectedStatus]; exists && requests.Count > 0 {
			return true
		}
	}

	return false
}

func TestHTTPGoTLSAttachProbes(t *testing.T) {
	t.Skip("skipping GoTLS tests while we investigate their flakiness")

	modes := []ebpftest.BuildMode{ebpftest.RuntimeCompiled, ebpftest.CORE}
	ebpftest.TestBuildModes(t, modes, "", func(t *testing.T) {
		if !gotlstestutil.GoTLSSupported(t, utils.NewUSMEmptyConfig()) {
			t.Skip("GoTLS not supported for this setup")
		}

		t.Run("new process", func(t *testing.T) {
			testHTTPGoTLSCaptureNewProcess(t, utils.NewUSMEmptyConfig(), false)
		})
		t.Run("already running process", func(t *testing.T) {
			testHTTPGoTLSCaptureAlreadyRunning(t, utils.NewUSMEmptyConfig(), false)
		})
	})
}

func testHTTP2GoTLSAttachProbes(t *testing.T, cfg *config.Config) {
	modes := []ebpftest.BuildMode{ebpftest.RuntimeCompiled, ebpftest.CORE}
	ebpftest.TestBuildModes(t, modes, "", func(t *testing.T) {
		if !http2.Supported() {
			t.Skip("HTTP2 not supported for this setup")
		}
		if !gotlstestutil.GoTLSSupported(t, cfg) {
			t.Skip("GoTLS not supported for this setup")
		}

		t.Run("new process", func(tt *testing.T) {
			testHTTPGoTLSCaptureNewProcess(tt, cfg, true)
		})
		t.Run("already running process", func(tt *testing.T) {
			testHTTPGoTLSCaptureAlreadyRunning(tt, cfg, true)
		})
	})
}

func TestHTTP2GoTLSAttachProbes(t *testing.T) {
	t.Run("netlink",
		func(tt *testing.T) {
			cfg := utils.NewUSMEmptyConfig()
			cfg.EnableUSMEventStream = false
			testHTTP2GoTLSAttachProbes(tt, cfg)
		})
	t.Run("event stream",
		func(tt *testing.T) {
			cfg := utils.NewUSMEmptyConfig()
			cfg.EnableUSMEventStream = true
			testHTTP2GoTLSAttachProbes(tt, cfg)
		})
}

func TestHTTPSGoTLSAttachProbesOnContainer(t *testing.T) {
	t.Skip("Skipping a flaky test")
	modes := []ebpftest.BuildMode{ebpftest.RuntimeCompiled, ebpftest.CORE}
	ebpftest.TestBuildModes(t, modes, "", func(t *testing.T) {
		if !gotlstestutil.GoTLSSupported(t, utils.NewUSMEmptyConfig()) {
			t.Skip("GoTLS not supported for this setup")
		}

		t.Run("new process", func(t *testing.T) {
			testHTTPSGoTLSCaptureNewProcessContainer(t, utils.NewUSMEmptyConfig())
		})
		t.Run("already running process", func(t *testing.T) {
			testHTTPSGoTLSCaptureAlreadyRunningContainer(t, utils.NewUSMEmptyConfig())
		})
	})
}

func TestOldConnectionRegression(t *testing.T) {
	t.Skip("skipping this test for now while we investigate the errors on debian-10-x86 and ubuntu-18.04-x86")

	modes := []ebpftest.BuildMode{ebpftest.RuntimeCompiled, ebpftest.CORE}
	ebpftest.TestBuildModes(t, modes, "", func(t *testing.T) {
		if !gotlstestutil.GoTLSSupported(t, utils.NewUSMEmptyConfig()) {
			t.Skip("GoTLS not supported for this setup")
		}

		// Spin up HTTP server
		const serverAddr = "127.0.0.1:8081"
		const httpPath = "/200/foobar"
		closeServer := testutil.HTTPServer(t, serverAddr, testutil.Options{
			EnableTLS:       true,
			EnableKeepAlive: true,
		})
		t.Cleanup(closeServer)

		// Create a TLS connection *before* starting the USM monitor
		// This is the main purpose of this test: verifying that GoTLS
		// monitoring works for connections initiated prior to USM monitor.
		tlsConfig := &tls.Config{InsecureSkipVerify: true}
		conn, err := tls.Dial("tcp", serverAddr, tlsConfig)
		require.NoError(t, err)
		defer conn.Close()

		// Start USM monitor
		cfg := utils.NewUSMEmptyConfig()
		cfg.EnableHTTPMonitoring = true
		cfg.EnableGoTLSSupport = true
		cfg.GoTLSExcludeSelf = false
		usmMonitor := setupUSMTLSMonitor(t, cfg)

		// Ensure this test program is being traced
		utils.WaitForProgramsToBeTraced(t, consts.USMModuleName, GoTLSAttacherName, os.Getpid(), utils.ManualTracingFallbackEnabled)

		// The HTTPServer used here effectively works as an "echo" servers and
		// returns back in the response whatever it received in the request
		// body. Here we add a `$` to the request body as a way to delimit the
		// end of the http response since we can't rely on EOFs for the code
		// below because we're sending multiple requests over the same socket.
		requestBody := fmt.Sprintf("GET %s HTTP/1.1\nHost: %s\n\n$", httpPath, serverAddr)

		// Create a bufio.Reader to help with reading until the delimiter
		// mentioned above.
		reader := bufio.NewReader(conn)

		// Issue multiple HTTP requests
		// NOTE: This is a temporary hack to avoid test flakiness because
		// currently the TLS.Close() codepath may fail due to a race condition
		// in which the `protocol_stack` object is deleted before the
		// termination code runs. By issuing a multiple requests on the same socket
		// we force the previous ones to be flushed.
		for i := 0; i < 10; i++ {
			conn.Write([]byte(requestBody))
			_, err := reader.ReadBytes('$')
			if err != nil {
				break
			}
		}

		// Ensure we have captured a request
		stats, ok := usmMonitor.GetProtocolStats()[protocols.HTTP]
		require.True(t, ok)
		httpStats, ok := stats.(map[http.Key]*http.RequestStats)
		require.True(t, ok)
		assert.Condition(t, func() bool {
			for key := range httpStats {
				if key.Path.Content.Get() == httpPath {
					return true
				}
			}
			return false
		})
	})
}

func TestLimitListenerRegression(t *testing.T) {
	modes := []ebpftest.BuildMode{ebpftest.RuntimeCompiled, ebpftest.CORE}
	ebpftest.TestBuildModes(t, modes, "", func(t *testing.T) {
		if !gotlstestutil.GoTLSSupported(t, utils.NewUSMEmptyConfig()) {
			t.Skip("GoTLS not supported for this setup")
		}

		// Spin up HTTP server
		const serverAddr = "127.0.0.1:8081"
		const httpPath = "/200/foobar"
		closeServer := testutil.HTTPServer(t, serverAddr, testutil.Options{
			EnableTLS:           true,
			EnableLimitListener: true,
		})
		t.Cleanup(closeServer)

		// Start USM monitor
		cfg := utils.NewUSMEmptyConfig()
		cfg.EnableHTTPMonitoring = true
		cfg.EnableGoTLSSupport = true
		cfg.GoTLSExcludeSelf = false
		// This one is particularly important for this test so we ensure we
		// don't accidentally report a false positive based on client (`curl`)
		// data as opposed to the GoTLS server with `netutils.LimitListener`
		cfg.EnableNativeTLSMonitoring = false
		usmMonitor := setupUSMTLSMonitor(t, cfg)

		// Ensure this test program is being traced
		utils.WaitForProgramsToBeTraced(t, consts.USMModuleName, GoTLSAttacherName, os.Getpid(), utils.ManualTracingFallbackEnabled)

		// Issue multiple HTTP requests
		for i := 0; i < 10; i++ {
			cmd := exec.Command("curl", "-k", "--http1.1", fmt.Sprintf("https://%s%s", serverAddr, httpPath))
			err := cmd.Run()
			assert.NoError(t, err)
		}

		// Ensure we have captured a request
		stats, ok := usmMonitor.GetProtocolStats()[protocols.HTTP]
		require.True(t, ok)
		httpStats, ok := stats.(map[http.Key]*http.RequestStats)
		require.True(t, ok)
		assert.Condition(t, func() bool {
			for key := range httpStats {
				if key.Path.Content.Get() == httpPath {
					return true
				}
			}
			return false
		})
	})
}

// Test that we can capture HTTPS traffic from Go processes started after the
// tracer.
func testHTTPGoTLSCaptureNewProcess(t *testing.T, cfg *config.Config, isHTTP2 bool) {
	const (
		serverAddr          = "localhost:8081"
		expectedOccurrences = 10
	)

	// Setup
	closeServer := testutil.HTTPServer(t, serverAddr, testutil.Options{
		EnableTLS:       true,
		EnableKeepAlive: false,
		EnableHTTP2:     isHTTP2,
	})
	t.Cleanup(closeServer)

	cfg.EnableGoTLSSupport = true
	if isHTTP2 {
		cfg.EnableHTTP2Monitoring = true
	} else {
		cfg.EnableHTTPMonitoring = true
	}

	usmMonitor := setupUSMTLSMonitor(t, cfg)

	// This maps will keep track of whether the tracer saw this request already or not
	reqs := make(requestsMap)
	for i := 0; i < expectedOccurrences; i++ {
		req, err := nethttp.NewRequest(nethttp.MethodGet, fmt.Sprintf("https://%s/%d/request-%d", serverAddr, nethttp.StatusOK, i), nil)
		require.NoError(t, err)
		reqs[req] = false
	}

	// spin-up goTLS client and issue requests after initialization
	command, runRequests := gotlstestutil.NewGoTLSClient(t, serverAddr, expectedOccurrences, isHTTP2)
	utils.WaitForProgramsToBeTraced(t, consts.USMModuleName, GoTLSAttacherName, command.Process.Pid, utils.ManualTracingFallbackEnabled)
	runRequests()
	checkRequests(t, usmMonitor, expectedOccurrences, reqs, isHTTP2)
}

func testHTTPGoTLSCaptureAlreadyRunning(t *testing.T, cfg *config.Config, isHTTP2 bool) {
	const (
		serverAddr          = "localhost:8081"
		expectedOccurrences = 10
	)

	// Setup
	closeServer := testutil.HTTPServer(t, serverAddr, testutil.Options{
		EnableTLS:   true,
		EnableHTTP2: isHTTP2,
	})
	t.Cleanup(closeServer)

	cfg.EnableGoTLSSupport = true
	if isHTTP2 {
		cfg.EnableHTTP2Monitoring = true
	} else {
		cfg.EnableHTTPMonitoring = true
	}
	// spin-up goTLS client but don't issue requests yet
	command, issueRequestsFn := gotlstestutil.NewGoTLSClient(t, serverAddr, expectedOccurrences, isHTTP2)

	usmMonitor := setupUSMTLSMonitor(t, cfg)

	// This maps will keep track of whether the tracer saw this request already or not
	reqs := make(requestsMap)
	for i := 0; i < expectedOccurrences; i++ {
		req, err := nethttp.NewRequest(nethttp.MethodGet, fmt.Sprintf("https://%s/%d/request-%d", serverAddr, nethttp.StatusOK, i), nil)
		require.NoError(t, err)
		reqs[req] = false
	}

	utils.WaitForProgramsToBeTraced(t, consts.USMModuleName, GoTLSAttacherName, command.Process.Pid, utils.ManualTracingFallbackEnabled)
	issueRequestsFn()
	checkRequests(t, usmMonitor, expectedOccurrences, reqs, isHTTP2)
}

func testHTTPSGoTLSCaptureNewProcessContainer(t *testing.T, cfg *config.Config) {
	const (
		serverPort          = "8443"
		expectedOccurrences = 10
	)

	// problems with aggregation
	client := &nethttp.Client{
		Transport: &nethttp.Transport{
			TLSClientConfig:   &tls.Config{InsecureSkipVerify: true},
			DisableKeepAlives: false,
		},
	}

	// Setup
	cfg.EnableGoTLSSupport = true
	cfg.EnableHTTPMonitoring = true

	usmMonitor := setupUSMTLSMonitor(t, cfg)

	require.NoError(t, gotlstestutil.RunServer(t, serverPort))
	reqs := make(requestsMap)
	for i := 0; i < expectedOccurrences; i++ {
		resp, err := client.Get(fmt.Sprintf("https://localhost:%s/status/%d", serverPort, 200+i))
		require.NoError(t, err)
		resp.Body.Close()
		reqs[resp.Request] = false
	}

	client.CloseIdleConnections()
	checkRequests(t, usmMonitor, expectedOccurrences, reqs, false)
}

func testHTTPSGoTLSCaptureAlreadyRunningContainer(t *testing.T, cfg *config.Config) {
	const (
		serverPort          = "8443"
		expectedOccurrences = 10
	)

	require.NoError(t, gotlstestutil.RunServer(t, serverPort))

	client := &nethttp.Client{
		Transport: &nethttp.Transport{
			TLSClientConfig:   &tls.Config{InsecureSkipVerify: true},
			DisableKeepAlives: false,
		},
	}

	// Setup
	cfg.EnableGoTLSSupport = true
	cfg.EnableHTTPMonitoring = true

	usmMonitor := setupUSMTLSMonitor(t, cfg)

	reqs := make(requestsMap)
	for i := 0; i < expectedOccurrences; i++ {
		resp, err := client.Get(fmt.Sprintf("https://localhost:%s/status/%d", serverPort, 200+i))
		require.NoError(t, err)
		resp.Body.Close()
		reqs[resp.Request] = false
	}

	client.CloseIdleConnections()
	checkRequests(t, usmMonitor, expectedOccurrences, reqs, false)
}

func checkRequests(t *testing.T, usmMonitor *Monitor, expectedOccurrences int, reqs requestsMap, isHTTP2 bool) {
	t.Helper()

	occurrences := PrintableInt(0)
	require.Eventually(t, func() bool {
		protocolType := protocols.HTTP
		if isHTTP2 {
			protocolType = protocols.HTTP2
		}
		stats := getHTTPLikeProtocolStats(usmMonitor, protocolType)
		occurrences += PrintableInt(countRequestsOccurrences(t, stats, reqs))
		return int(occurrences) == expectedOccurrences
	}, 3*time.Second, 100*time.Millisecond, "Expected to find the request %v times, got %v captured. Requests not found:\n%v", expectedOccurrences, &occurrences, reqs)
}

func countRequestsOccurrences(t *testing.T, conns map[http.Key]*http.RequestStats, reqs map[*nethttp.Request]bool) (occurrences int) {
	t.Helper()

	for key, stats := range conns {
		for req, found := range reqs {
			if found {
				continue
			}

			expectedStatus := testutil.StatusFromPath(req.URL.Path)
			if key.Path.Content.Get() != req.URL.Path {
				continue
			}
			if requests, exists := stats.Data[expectedStatus]; exists && requests.Count > 0 {
				occurrences++
				reqs[req] = true
				break
			}
		}
	}

	return
}

type requestsMap map[*nethttp.Request]bool

func (m requestsMap) String() string {
	var result strings.Builder

	for req, found := range m {
		if found {
			continue
		}
		result.WriteString(fmt.Sprintf("\t- %v\n", req.URL.Path))
	}

	return result.String()
}

func setupUSMTLSMonitor(t *testing.T, cfg *config.Config) *Monitor {
	usmMonitor, err := NewMonitor(cfg, nil)
	require.NoError(t, err)
	require.NoError(t, usmMonitor.Start())
	if cfg.EnableUSMEventStream && usmconfig.NeedProcessMonitor(cfg) {
		eventmonitortestutil.StartEventMonitor(t, procmontestutil.RegisterProcessMonitorEventConsumer)
	}
	t.Cleanup(usmMonitor.Stop)
	t.Cleanup(utils.ResetDebugger)
	return usmMonitor
}

// getHTTPLikeProtocolStats returns the stats for the protocols that store their stats in a map of http.Key and *http.RequestStats as values.
func getHTTPLikeProtocolStats(monitor *Monitor, protocolType protocols.ProtocolType) map[http.Key]*http.RequestStats {
	httpStats, ok := monitor.GetProtocolStats()[protocolType]
	if !ok {
		return nil
	}
	res, ok := httpStats.(map[http.Key]*http.RequestStats)
	if !ok {
		return nil
	}
	return res
}

func (s *tlsSuite) TestNodeJSTLS() {
	const (
		expectedOccurrences = 10
		serverPort          = "4444"
	)

	t := s.T()

	cert, key, err := testutil.GetCertsPaths()
	require.NoError(t, err)

	require.NoError(t, nodejs.RunServerNodeJS(t, key, cert, serverPort))
	nodeJSPID, err := nodejs.GetNodeJSDockerPID()
	require.NoError(t, err)

<<<<<<< HEAD
	cfg := utils.NewUSMEmptyConfig()
=======
	cfg := config.New()
	cfg.EnableGoTLSSupport = false
>>>>>>> d06ed83f
	cfg.EnableHTTPMonitoring = true
	cfg.EnableNodeJSMonitoring = true

	usmMonitor := setupUSMTLSMonitor(t, cfg)
	utils.WaitForProgramsToBeTraced(t, consts.USMModuleName, "nodejs", int(nodeJSPID), utils.ManualTracingFallbackEnabled)

	// This maps will keep track of whether the tracer saw this request already or not
	client, requestFn := simpleGetRequestsGenerator(t, fmt.Sprintf("localhost:%s", serverPort))
	var requests []*nethttp.Request
	for i := 0; i < expectedOccurrences; i++ {
		requests = append(requests, requestFn())
	}

	client.CloseIdleConnections()
	requestsExist := make([]bool, len(requests))

	assert.Eventually(t, func() bool {
		stats := getHTTPLikeProtocolStats(usmMonitor, protocols.HTTP)
		if stats == nil {
			return false
		}

		if len(stats) == 0 {
			return false
		}

		for reqIndex, req := range requests {
			if !requestsExist[reqIndex] {
				requestsExist[reqIndex] = isRequestIncluded(stats, req)
			}
		}

		// Slight optimization here, if one is missing, then go into another cycle of checking the new connections.
		// otherwise, if all present, abort.
		for reqIndex, exists := range requestsExist {
			if !exists {
				// reqIndex is 0 based, while the number is requests[reqIndex] is 1 based.
				t.Logf("request %d was not found (req %v)", reqIndex+1, requests[reqIndex])
				return false
			}
		}

		return true
	}, 3*time.Second, 100*time.Millisecond, "connection not found")

	for reqIndex, exists := range requestsExist {
		if !exists {
			// reqIndex is 0 based, while the number is requests[reqIndex] is 1 based.
			t.Logf("request %d was not found (req %v)", reqIndex+1, requests[reqIndex])
		}
	}
}<|MERGE_RESOLUTION|>--- conflicted
+++ resolved
@@ -69,12 +69,7 @@
 func (s *tlsSuite) TestHTTPSViaLibraryIntegration() {
 	t := s.T()
 
-<<<<<<< HEAD
 	cfg := utils.NewUSMEmptyConfig()
-=======
-	cfg := config.New()
-	cfg.EnableGoTLSSupport = false
->>>>>>> d06ed83f
 	cfg.EnableHTTPMonitoring = true
 	cfg.EnableNativeTLSMonitoring = true
 	/* enable protocol classification : TLS */
@@ -291,12 +286,7 @@
 func (s *tlsSuite) TestOpenSSLVersions() {
 	t := s.T()
 
-<<<<<<< HEAD
 	cfg := utils.NewUSMEmptyConfig()
-=======
-	cfg := config.New()
-	cfg.EnableGoTLSSupport = false
->>>>>>> d06ed83f
 	cfg.EnableNativeTLSMonitoring = true
 	cfg.EnableHTTPMonitoring = true
 	usmMonitor := setupUSMTLSMonitor(t, cfg)
@@ -355,12 +345,7 @@
 func (s *tlsSuite) TestOpenSSLVersionsSlowStart() {
 	t := s.T()
 
-<<<<<<< HEAD
 	cfg := utils.NewUSMEmptyConfig()
-=======
-	cfg := config.New()
-	cfg.EnableGoTLSSupport = false
->>>>>>> d06ed83f
 	cfg.EnableNativeTLSMonitoring = true
 	cfg.EnableHTTPMonitoring = true
 
@@ -919,12 +904,7 @@
 	nodeJSPID, err := nodejs.GetNodeJSDockerPID()
 	require.NoError(t, err)
 
-<<<<<<< HEAD
 	cfg := utils.NewUSMEmptyConfig()
-=======
-	cfg := config.New()
-	cfg.EnableGoTLSSupport = false
->>>>>>> d06ed83f
 	cfg.EnableHTTPMonitoring = true
 	cfg.EnableNodeJSMonitoring = true
 
