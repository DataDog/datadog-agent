--- conflicted
+++ resolved
@@ -19,13 +19,8 @@
 	"github.com/DataDog/datadog-agent/pkg/util/log"
 )
 
-<<<<<<< HEAD
 func TestHttpCompile(t *testing.T) {
 	if !rtcHTTPSupported() {
-=======
-func TestUSMCompile(t *testing.T) {
-	if !rtcHTTPSupported(t) {
->>>>>>> a93aea1e
 		t.Skip("USM Runtime compilation not supported on this kernel version")
 	}
 	cfg := config.New()
