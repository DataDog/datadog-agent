// Unless explicitly stated otherwise all files in this repository are licensed
// under the Apache License Version 2.0.
// This product includes software developed at Datadog (https://www.datadoghq.com/).
// Copyright 2016-present Datadog, Inc.

//go:build linux_bpf

package usm

import (
	"errors"
	"fmt"
	"io"
<<<<<<< HEAD
=======
	"os"
	"path/filepath"
	"regexp"
	"strconv"
	"sync"
	"time"
	"unsafe"
>>>>>>> 21056eb1

	"github.com/cihub/seelog"
	"github.com/cilium/ebpf"
	"golang.org/x/sys/unix"

	manager "github.com/DataDog/ebpf-manager"

	ddebpf "github.com/DataDog/datadog-agent/pkg/ebpf"
	"github.com/DataDog/datadog-agent/pkg/network/config"
	"github.com/DataDog/datadog-agent/pkg/network/go/bininspect"
	"github.com/DataDog/datadog-agent/pkg/network/protocols"
	"github.com/DataDog/datadog-agent/pkg/network/protocols/http/gotls"
	"github.com/DataDog/datadog-agent/pkg/network/protocols/http/gotls/lookup"
	libtelemetry "github.com/DataDog/datadog-agent/pkg/network/protocols/telemetry"
	"github.com/DataDog/datadog-agent/pkg/network/usm/buildmode"
	usmconfig "github.com/DataDog/datadog-agent/pkg/network/usm/config"
	"github.com/DataDog/datadog-agent/pkg/network/usm/consts"
	"github.com/DataDog/datadog-agent/pkg/network/usm/utils"
	"github.com/DataDog/datadog-agent/pkg/process/monitor"
	"github.com/DataDog/datadog-agent/pkg/util/kernel"
	"github.com/DataDog/datadog-agent/pkg/util/log"
	"github.com/DataDog/datadog-agent/pkg/util/safeelf"
)

const (
	offsetsDataMap            = "offsets_data"
	goTLSReadArgsMap          = "go_tls_read_args"
	goTLSWriteArgsMap         = "go_tls_write_args"
	connectionTupleByGoTLSMap = "conn_tup_by_go_tls_conn"

	connReadProbe     = "uprobe__crypto_tls_Conn_Read"
	connReadRetProbe  = "uprobe__crypto_tls_Conn_Read__return"
	connWriteProbe    = "uprobe__crypto_tls_Conn_Write"
	connWriteRetProbe = "uprobe__crypto_tls_Conn_Write__return"
	connCloseProbe    = "uprobe__crypto_tls_Conn_Close"

	// GoTLSAttacherName holds the name used for the uprobe attacher of go-tls programs. Used for tests.
	GoTLSAttacherName = "go-tls"
)

type uprobesInfo struct {
	functionInfo string
	returnInfo   string
}

var functionToProbes = map[string]uprobesInfo{
	bininspect.ReadGoTLSFunc: {
		functionInfo: connReadProbe,
		returnInfo:   connReadRetProbe,
	},
	bininspect.WriteGoTLSFunc: {
		functionInfo: connWriteProbe,
		returnInfo:   connWriteRetProbe,
	},
	bininspect.CloseGoTLSFunc: {
		functionInfo: connCloseProbe,
	},
}

var functionsConfig = map[string]bininspect.FunctionConfiguration{
	bininspect.WriteGoTLSFunc: {
		IncludeReturnLocations: true,
		ParamLookupFunction:    lookup.GetWriteParams,
	},
	bininspect.ReadGoTLSFunc: {
		IncludeReturnLocations: true,
		ParamLookupFunction:    lookup.GetReadParams,
	},
	bininspect.CloseGoTLSFunc: {
		IncludeReturnLocations: false,
		ParamLookupFunction:    lookup.GetCloseParams,
	},
}

var structFieldsLookupFunctions = map[bininspect.FieldIdentifier]bininspect.StructLookupFunction{
	bininspect.StructOffsetTLSConn:     lookup.GetTLSConnInnerConnOffset,
	bininspect.StructOffsetTCPConn:     lookup.GetTCPConnInnerConnOffset,
	bininspect.StructOffsetNetConnFd:   lookup.GetConnFDOffset,
	bininspect.StructOffsetNetFdPfd:    lookup.GetNetFD_PFDOffset,
	bininspect.StructOffsetPollFdSysfd: lookup.GetFD_SysfdOffset,
}

type pid = uint32

// goTLSProgram contains implementation for go-TLS.
type goTLSProgram struct {
	wg      sync.WaitGroup
	done    chan struct{}
	cfg     *config.Config
	manager *manager.Manager

	// Path to the process/container's procfs
	procRoot string

	// eBPF map holding the result of binary analysis, indexed by binaries'
	// inodes.
	offsetsDataMap *ebpf.Map

	// binAnalysisMetric handles telemetry on the time spent doing binary
	// analysis
	binAnalysisMetric *libtelemetry.Counter

	// binNoSymbolsMetric counts Golang binaries without symbols.
	binNoSymbolsMetric *libtelemetry.Counter

	registry *utils.FileRegistry
}

// Validate that goTLSProgram implements the Attacher interface.
var _ utils.Attacher = &goTLSProgram{}

var goTLSSpec = &protocols.ProtocolSpec{
	Maps: []*manager.Map{
		{Name: offsetsDataMap},
		{Name: goTLSReadArgsMap},
		{Name: goTLSWriteArgsMap},
		{Name: connectionTupleByGoTLSMap},
	},
	Probes: []*manager.Probe{
		{
			ProbeIdentificationPair: manager.ProbeIdentificationPair{
				EBPFFuncName: connReadProbe,
			},
		},
		{
			ProbeIdentificationPair: manager.ProbeIdentificationPair{
				EBPFFuncName: connReadRetProbe,
			},
		},
		{
			ProbeIdentificationPair: manager.ProbeIdentificationPair{
				EBPFFuncName: connWriteProbe,
			},
		},
		{
			ProbeIdentificationPair: manager.ProbeIdentificationPair{
				EBPFFuncName: connWriteRetProbe,
			},
		},
		{
			ProbeIdentificationPair: manager.ProbeIdentificationPair{
				EBPFFuncName: connCloseProbe,
			},
		},
	},
}

func newGoTLSProgramProtocolFactory(m *manager.Manager) protocols.ProtocolFactory {
	return func(c *config.Config) (protocols.Protocol, error) {
		if !c.EnableGoTLSSupport {
			return nil, nil
		}

		if !usmconfig.TLSSupported(c) {
			return nil, errors.New("goTLS not supported by this platform")
		}

		if !c.EnableRuntimeCompiler && !c.EnableCORE {
			return nil, errors.New("goTLS support requires runtime-compilation or CO-RE to be enabled")
		}

		return &goTLSProgram{
			done:               make(chan struct{}),
			cfg:                c,
			manager:            m,
			procRoot:           c.ProcRoot,
			binAnalysisMetric:  libtelemetry.NewCounter("usm.go_tls.analysis_time", libtelemetry.OptPrometheus),
			binNoSymbolsMetric: libtelemetry.NewCounter("usm.go_tls.missing_symbols", libtelemetry.OptPrometheus),
			registry:           utils.NewFileRegistry(consts.USMModuleName, "go-tls"),
		}, nil
	}
}

// Name return the program's name.
func (p *goTLSProgram) Name() string {
	return "go-tls"
}

// IsBuildModeSupported return true if the build mode is supported.
func (*goTLSProgram) IsBuildModeSupported(mode buildmode.Type) bool {
	return mode == buildmode.CORE || mode == buildmode.RuntimeCompiled
}

// ConfigureOptions changes map attributes to the given options.
func (p *goTLSProgram) ConfigureOptions(_ *manager.Manager, options *manager.Options) {
	options.MapSpecEditors[connectionTupleByGoTLSMap] = manager.MapSpecEditor{
		MaxEntries: p.cfg.MaxTrackedConnections,
		EditorFlag: manager.EditMaxEntries,
	}
}

// PreStart launches the goTLS main goroutine to handle events.
func (p *goTLSProgram) PreStart(m *manager.Manager) error {
	var err error

	p.offsetsDataMap, _, err = m.GetMap(offsetsDataMap)
	if err != nil {
		return fmt.Errorf("could not get offsets_data map: %s", err)
	}

	procMonitor := monitor.GetProcessMonitor()
	cleanupExec := procMonitor.SubscribeExec(p.handleProcessStart)
	cleanupExit := procMonitor.SubscribeExit(p.handleProcessExit)

	p.wg.Add(1)
	go func() {
		processSync := time.NewTicker(scanTerminatedProcessesInterval)

		defer func() {
			processSync.Stop()
			cleanupExec()
			cleanupExit()
			procMonitor.Stop()
			p.registry.Clear()
			p.wg.Done()
		}()

		for {
			select {
			case <-p.done:
				return
			case <-processSync.C:
				p.sync()
				p.registry.Log()
			}
		}
	}()

	return nil
}

func (p *goTLSProgram) sync() {
	deletionCandidates := p.registry.GetRegisteredProcesses()

	_ = kernel.WithAllProcs(p.procRoot, func(pid int) error {
		if _, ok := deletionCandidates[uint32(pid)]; ok {
			// We have previously hooked into this process and it remains active,
			// so we remove it from the deletionCandidates list, and move on to the next PID
			delete(deletionCandidates, uint32(pid))
			return nil
		}

		// This is a new PID so we attempt to attach SSL probes to it
		_ = p.AttachPID(uint32(pid))
		return nil
	})

	// At this point all entries from deletionCandidates are no longer alive, so
	// we should detach our SSL probes from them
	for pid := range deletionCandidates {
		p.handleProcessExit(pid)
	}
}

// PostStart registers the goTLS program to the attacher list.
func (p *goTLSProgram) PostStart(*manager.Manager) error {
	utils.AddAttacher(consts.USMModuleName, p.Name(), p)
	return nil
}

// DumpMaps is a no-op.
func (p *goTLSProgram) DumpMaps(io.Writer, string, *ebpf.Map) {}

// GetStats is a no-op.
func (p *goTLSProgram) GetStats() *protocols.ProtocolStats {
	return nil
}

// Stop terminates goTLS main goroutine.
func (p *goTLSProgram) Stop(*manager.Manager) {
	close(p.done)
	// Waiting for the main event loop to finish.
	p.wg.Wait()
}

var (
	internalProcessRegex = regexp.MustCompile("datadog-agent/.*/((process|security|trace)-agent|system-probe|agent)")
)

// DetachPID detaches the provided PID from the eBPF program.
func (p *goTLSProgram) DetachPID(pid uint32) error {
	return p.registry.Unregister(pid)
}

var (
	// ErrSelfExcluded is returned when the PID is the same as the agent's PID.
	ErrSelfExcluded = errors.New("self-excluded")
	// ErrInternalDDogProcessRejected is returned when the PID is an internal datadog process.
	ErrInternalDDogProcessRejected = errors.New("internal datadog process rejected")
)

// GoTLSAttachPID attaches Go TLS hooks on the binary of process with
// provided PID, if Go TLS is enabled.
func GoTLSAttachPID(pid pid) error {
	if goTLSSpec.Instance == nil {
		return errors.New("GoTLS is not enabled")
	}

	err := goTLSSpec.Instance.(*goTLSProgram).AttachPID(pid)
	if errors.Is(err, utils.ErrPathIsAlreadyRegistered) {
		// The process monitor has attached the process before us.
		return nil
	}

	return err
}

// GoTLSDetachPID detaches Go TLS hooks on the binary of process with
// provided PID, if Go TLS is enabled.
func GoTLSDetachPID(pid pid) error {
	if goTLSSpec.Instance == nil {
		return errors.New("GoTLS is not enabled")
	}

	return goTLSSpec.Instance.(*goTLSProgram).DetachPID(pid)
}

// AttachPID attaches the provided PID to the eBPF program.
func (p *goTLSProgram) AttachPID(pid uint32) error {
	if p.cfg.GoTLSExcludeSelf && pid == uint32(os.Getpid()) {
		return ErrSelfExcluded
	}

	pidAsStr := strconv.FormatUint(uint64(pid), 10)
	exePath := filepath.Join(p.procRoot, pidAsStr, "exe")

	binPath, err := os.Readlink(exePath)
	if err != nil {
		return err
	}

	// Check if the process is datadog's internal process, if so, we don't want to hook the process.
	if internalProcessRegex.MatchString(binPath) {
		if log.ShouldLog(seelog.DebugLvl) {
			log.Debugf("ignoring pid %d, as it is an internal datadog component (%q)", pid, binPath)
		}
		return ErrInternalDDogProcessRejected
	}

	// Check go process
	probeList := make([]manager.ProbeIdentificationPair, 0)
	return p.registry.Register(binPath, pid, registerCBCreator(p.manager, p.offsetsDataMap, &probeList, p.binAnalysisMetric, p.binNoSymbolsMetric),
		unregisterCBCreator(p.manager, &probeList, p.offsetsDataMap),
		utils.IgnoreCB)
}

func registerCBCreator(mgr *manager.Manager, offsetsDataMap *ebpf.Map, probeIDs *[]manager.ProbeIdentificationPair, binAnalysisMetric, binNoSymbolsMetric *libtelemetry.Counter) func(path utils.FilePath) error {
	return func(filePath utils.FilePath) error {
		start := time.Now()

		f, err := os.Open(filePath.HostPath)
		if err != nil {
			return fmt.Errorf("could not open file %s, %w", filePath.HostPath, err)
		}
		defer f.Close()

		elfFile, err := safeelf.NewFile(f)
		if err != nil {
			return fmt.Errorf("file %s could not be parsed as an ELF file: %w", filePath.HostPath, err)
		}

		inspectionResult, err := bininspect.InspectNewProcessBinary(elfFile, functionsConfig, structFieldsLookupFunctions)
		if err != nil {
			if errors.Is(err, safeelf.ErrNoSymbols) {
				binNoSymbolsMetric.Add(1)
			}
			return fmt.Errorf("error extracting inspectoin data from %s: %w", filePath.HostPath, err)
		}

		if err := addInspectionResultToMap(offsetsDataMap, filePath.ID, inspectionResult); err != nil {
			return fmt.Errorf("failed adding inspection rules: %w", err)
		}

		pIDs, err := attachHooks(mgr, inspectionResult, filePath.HostPath, filePath.ID)
		if err != nil {
			removeInspectionResultFromMap(offsetsDataMap, filePath.ID)
			return fmt.Errorf("error while attaching hooks to %s: %w", filePath.HostPath, err)
		}
		*probeIDs = pIDs

		elapsed := time.Since(start)

		binAnalysisMetric.Add(elapsed.Milliseconds())
		log.Debugf("attached hooks on %s (%v) in %s", filePath.HostPath, filePath.ID, elapsed)
		return nil
	}
}

func (p *goTLSProgram) handleProcessExit(pid pid) {
	_ = p.DetachPID(pid)
}

func (p *goTLSProgram) handleProcessStart(pid pid) {
	_ = p.AttachPID(pid)
}

// addInspectionResultToMap runs a binary inspection and adds the result to the
// map that's being read by the probes, indexed by the binary's inode number `ino`.
func addInspectionResultToMap(offsetsDataMap *ebpf.Map, binID utils.PathIdentifier, result *bininspect.Result) error {
	offsetsData, err := inspectionResultToProbeData(result)
	if err != nil {
		return fmt.Errorf("error while parsing inspection result: %w", err)
	}

	key := &gotls.TlsBinaryId{
		Id_major: unix.Major(binID.Dev),
		Id_minor: unix.Minor(binID.Dev),
		Ino:      binID.Inode,
	}
	if err := offsetsDataMap.Put(unsafe.Pointer(key), unsafe.Pointer(&offsetsData)); err != nil {
		return fmt.Errorf("could not write binary inspection result to map for binID %v: %w", binID, err)
	}

	return nil
}

func removeInspectionResultFromMap(offsetsDataMap *ebpf.Map, binID utils.PathIdentifier) {
	key := &gotls.TlsBinaryId{
		Id_major: unix.Major(binID.Dev),
		Id_minor: unix.Minor(binID.Dev),
		Ino:      binID.Inode,
	}
	if err := offsetsDataMap.Delete(unsafe.Pointer(key)); err != nil {
		log.Errorf("could not remove inspection result from map for ino %v: %s", binID, err)
	}
}

func attachHooks(mgr *manager.Manager, result *bininspect.Result, binPath string, binID utils.PathIdentifier) ([]manager.ProbeIdentificationPair, error) {
	uid := getUID(binID)
	probeIDs := make([]manager.ProbeIdentificationPair, 0)

	for function, uprobes := range functionToProbes {
		if functionsConfig[function].IncludeReturnLocations {
			if uprobes.returnInfo == "" {
				return nil, fmt.Errorf("function %q configured to include return locations but no return uprobes found in config", function)
			}
			for i, offset := range result.Functions[function].ReturnLocations {
				returnProbeID := manager.ProbeIdentificationPair{
					EBPFFuncName: uprobes.returnInfo,
					UID:          makeReturnUID(uid, i),
				}
				newProbe := &manager.Probe{
					ProbeIdentificationPair: returnProbeID,
					BinaryPath:              binPath,
					// Each return probe needs to have a unique uid value,
					// so add the index to the binary UID to make an overall UID.
					UprobeOffset: offset,
				}
				if err := mgr.AddHook("", newProbe); err != nil {
					return nil, fmt.Errorf("could not add return hook to function %q in offset %d due to: %w", function, offset, err)
				}
				probeIDs = append(probeIDs, returnProbeID)
				ddebpf.AddProgramNameMapping(newProbe.ID(), newProbe.EBPFFuncName, "usm_gotls")
			}
		}

		if uprobes.functionInfo != "" {
			probeID := manager.ProbeIdentificationPair{
				EBPFFuncName: uprobes.functionInfo,
				UID:          uid,
			}

			newProbe := &manager.Probe{
				BinaryPath:              binPath,
				UprobeOffset:            result.Functions[function].EntryLocation,
				ProbeIdentificationPair: probeID,
			}
			if err := mgr.AddHook("", newProbe); err != nil {
				return nil, fmt.Errorf("could not add hook for %q in offset %d due to: %w", uprobes.functionInfo, result.Functions[function].EntryLocation, err)
			}
			probeIDs = append(probeIDs, probeID)
			ddebpf.AddProgramNameMapping(newProbe.ID(), newProbe.EBPFFuncName, "usm_gotls")
		}
	}

	return probeIDs, nil
}

func unregisterCBCreator(mgr *manager.Manager, probeIDs *[]manager.ProbeIdentificationPair, offsetsDataMap *ebpf.Map) func(path utils.FilePath) error {
	return func(path utils.FilePath) error {
		if len(*probeIDs) == 0 {
			return nil
		}
		removeInspectionResultFromMap(offsetsDataMap, path.ID)
		for _, probeID := range *probeIDs {
			err := mgr.DetachHook(probeID)
			if err != nil {
				log.Errorf("failed detaching hook %s: %s", probeID.UID, err)
			}
		}
		log.Debugf("detached hooks on ino %v", path.ID)
		return nil
	}
}<|MERGE_RESOLUTION|>--- conflicted
+++ resolved
@@ -11,8 +11,6 @@
 	"errors"
 	"fmt"
 	"io"
-<<<<<<< HEAD
-=======
 	"os"
 	"path/filepath"
 	"regexp"
@@ -20,7 +18,6 @@
 	"sync"
 	"time"
 	"unsafe"
->>>>>>> 21056eb1
 
 	"github.com/cihub/seelog"
 	"github.com/cilium/ebpf"
