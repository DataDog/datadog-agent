// Unless explicitly stated otherwise all files in this repository are licensed
// under the Apache License Version 2.0.
// This product includes software developed at Datadog (https://www.datadoghq.com/).
// Copyright 2016-present Datadog, Inc.

//go:build linux_bpf

package usm

import (
	"errors"
	"fmt"
	"syscall"
	"time"
	"unsafe"

	"github.com/cilium/ebpf"
	"go.uber.org/atomic"

	manager "github.com/DataDog/ebpf-manager"

	"github.com/DataDog/datadog-agent/pkg/network/config"
	"github.com/DataDog/datadog-agent/pkg/network/ebpf/probes"
	filterpkg "github.com/DataDog/datadog-agent/pkg/network/filter"
	"github.com/DataDog/datadog-agent/pkg/network/protocols"
	"github.com/DataDog/datadog-agent/pkg/network/protocols/events"
	"github.com/DataDog/datadog-agent/pkg/network/protocols/http"
	"github.com/DataDog/datadog-agent/pkg/network/protocols/http2"
	"github.com/DataDog/datadog-agent/pkg/network/protocols/kafka"
	errtelemetry "github.com/DataDog/datadog-agent/pkg/network/telemetry"
	"github.com/DataDog/datadog-agent/pkg/process/monitor"
	"github.com/DataDog/datadog-agent/pkg/util/log"
)

type monitorState = string

const (
	Disabled   monitorState = "Disabled"
	Running    monitorState = "Running"
	NotRunning monitorState = "Not Running"
)

var (
	state        = Disabled
	startupError error

	// knownProtocols maps individual protocol types, to their specification,
	// for the Monitor to use during its initialisation.
	knownProtocols = map[protocols.ProtocolType]protocols.ProtocolSpec{
		protocols.HTTP:  http.Spec,
		protocols.Kafka: kafka.Spec,
	}
)

var errNoProtocols = errors.New("no protocol monitors were initialised")

// Monitor is responsible for:
// * Creating a raw socket and attaching an eBPF filter to it;
// * Consuming HTTP transaction "events" that are sent from Kernel space;
// * Aggregating and emitting metrics based on the received HTTP transactions;
type Monitor struct {
	enabledProtocols map[protocols.ProtocolType]protocols.Protocol

	http2Consumer   *events.Consumer
	ebpfProgram     *ebpfProgram
	http2Telemetry  *http.Telemetry
	http2Statkeeper *http.StatKeeper
	processMonitor  *monitor.ProcessMonitor

	http2Enabled   bool
	httpTLSEnabled bool

	// termination
	closeFilterFn func()

	lastUpdateTime *atomic.Int64
}

// The staticTableEntry represents an entry in the static table that contains an index in the table and a value.
// The value itself contains both the key and the corresponding value in the static table.
// For instance, index 2 in the static table has a value of method: GET, and index 3 has a value of method: POST.
// It is not possible to save the index by the key because we need to distinguish between the values attached to the key.
type staticTableEntry struct {
	Index uint64
	Value http2.StaticTableValue
}

// NewMonitor returns a new Monitor instance
func NewMonitor(c *config.Config, connectionProtocolMap, sockFD *ebpf.Map, bpfTelemetry *errtelemetry.EBPFTelemetry) (m *Monitor, err error) {
	defer func() {
		// capture error and wrap it
		if err != nil {
			state = NotRunning
			err = fmt.Errorf("could not initialize USM: %w", err)
			startupError = err
		}
	}()

	mgr, err := newEBPFProgram(c, connectionProtocolMap, sockFD, bpfTelemetry)
	if err != nil {
		return nil, fmt.Errorf("error setting up ebpf program: %w", err)
	}

	enabledProtocols, disabledProtocols, err := initProtocols(c, mgr)
	if err != nil {
		return nil, err
	}
	if len(enabledProtocols) == 0 {
		state = Disabled
		log.Debug("not enabling USM as no protocols monitoring were enabled.")
		return nil, nil
	}

	mgr.enabledProtocols = enabledProtocols
	mgr.disabledProtocols = disabledProtocols

	if err := mgr.Init(); err != nil {
		return nil, fmt.Errorf("error initializing ebpf program: %w", err)
	}

	if c.EnableHTTP2Monitoring {
		err := m.createStaticTable(mgr)
		if err != nil {
			return nil, fmt.Errorf("error creating a static table for http2 monitoring: %w", err)
		}
	}

	filter, _ := mgr.GetProbe(manager.ProbeIdentificationPair{EBPFFuncName: protocolDispatcherSocketFilterFunction, UID: probeUID})
	if filter == nil {
		return nil, fmt.Errorf("error retrieving socket filter")
	}

	closeFilterFn, err := filterpkg.HeadlessSocketFilter(c, filter)
	if err != nil {
		return nil, fmt.Errorf("error enabling traffic inspection: %s", err)
	}

	processMonitor := monitor.GetProcessMonitor()

	var http2Statkeeper *http.StatKeeper
	var http2Telemetry *http.Telemetry
	if c.EnableHTTP2Monitoring {
		http2Telemetry = http.NewTelemetry()

		// for now the max HTTP2 entries would be taken from the maxHTTPEntries.
		http2Statkeeper = http.NewStatkeeper(c, http2Telemetry)
	}

	state = Running

	usmMonitor := &Monitor{
		enabledProtocols: enabledProtocols,
		ebpfProgram:      mgr,
		http2Telemetry:   http2Telemetry,
		closeFilterFn:    closeFilterFn,
		processMonitor:   processMonitor,
		http2Enabled:     c.EnableHTTP2Monitoring,
		http2Statkeeper:  http2Statkeeper,
		httpTLSEnabled:   c.EnableHTTPSMonitoring,
	}

	usmMonitor.lastUpdateTime = atomic.NewInt64(time.Now().Unix())

	return usmMonitor, nil
}

// Start USM monitor.
func (m *Monitor) Start() error {
	if m == nil {
		return nil
	}

	var (
		err error

		// This value is here so that both the new way of handling protocols and
		// the old one (used here by http2 monitoring) can coexist in
		// this function. It SHOULD be removed once every protocol has been
		// refactored to use the new way.
		enabledCount = 0
	)

	defer func() {
		if err != nil {
			if errors.Is(err, syscall.ENOMEM) {
				err = fmt.Errorf("could not enable usm monitoring: not enough memory to attach http ebpf socket filter. please consider raising the limit via sysctl -w net.core.optmem_max=<LIMIT>")
			}

			// Cleanup every remaining protocols
			for _, protocol := range m.enabledProtocols {
				protocol.Stop(m.ebpfProgram.Manager.Manager)
			}

			if err != nil {
				err = fmt.Errorf("could not enable USM: %s", err)
			}
			startupError = err
		}
	}()

	for protocolType, protocol := range m.enabledProtocols {
		startErr := protocol.PreStart(m.ebpfProgram.Manager.Manager)
		if startErr != nil {
			delete(m.enabledProtocols, protocolType)
			log.Errorf("could not complete pre-start phase of %s monitoring: %s", protocolType, startErr)
			continue
		}

		enabledCount++
	}

	if m.http2Enabled {
		m.http2Consumer, err = events.NewConsumer(
			"http2",
			m.ebpfProgram.Manager.Manager,
			m.processHTTP2,
		)
		if err != nil {
			log.Errorf("could not enable http2 monitoring: %s", err)
		} else {
			m.http2Consumer.Start()
			enabledCount++
		}
	}

	// No protocols could be enabled, abort.
	if enabledCount == 0 {
		return errNoProtocols
	}

	err = m.ebpfProgram.Start()
	if err != nil {
		return err
	}

	for protocolType, protocol := range m.enabledProtocols {
		startErr := protocol.PostStart(m.ebpfProgram.Manager.Manager)
		if startErr != nil {
			// Cleanup the protocol. Note that at this point we can't unload the
			// ebpf programs of a specific protocol without shutting down the
			// entire manager.
			enabledCount--
			protocol.Stop(m.ebpfProgram.Manager.Manager)
			delete(m.enabledProtocols, protocolType)

			// Log and reset the error value
			log.Errorf("could not complete post-start phase of %s monitoring: %s", protocolType, startErr)
		}
	}

	// We check again if there are protocols that could be enabled, and abort if
	// it is not the case.
	if enabledCount == 0 {
		err = m.ebpfProgram.Close()
		if err != nil {
			log.Errorf("error during USM shutdown: %s", err)
		}

		return errNoProtocols
	}

	// Need to explicitly save the error in `err` so the defer function could save the startup error.
	if m.httpTLSEnabled {
		err = m.processMonitor.Initialize()
	}

	for protocolName := range m.enabledProtocols {
		log.Infof("enabled USM protocol: %s", protocolName)
	}

	return err
}

func (m *Monitor) GetUSMStats() map[string]interface{} {
	response := map[string]interface{}{
		"state": state,
	}

	if startupError != nil {
		response["error"] = startupError.Error()
	}

	if m != nil {
		response["last_check"] = m.lastUpdateTime
	}
	return response
}

func (m *Monitor) GetProtocolStats() map[protocols.ProtocolType]interface{} {
	if m == nil {
		return nil
	}

	defer func() {
		// Update update time
		now := time.Now().Unix()
		m.lastUpdateTime.Swap(now)
	}()

	ret := make(map[protocols.ProtocolType]interface{})

	for _, protocol := range m.enabledProtocols {
		ps := protocol.GetStats()
		ret[ps.Type] = ps.Stats
	}

	return ret
}

// GetHTTP2Stats returns a map of HTTP2 stats stored in the following format:
// [source, dest tuple, request path] -> RequestStats object
func (m *Monitor) GetHTTP2Stats() map[http.Key]*http.RequestStats {
	if m == nil || m.http2Enabled == false {
		return nil
	}

	m.http2Consumer.Sync()
	m.http2Telemetry.Log()
	return m.http2Statkeeper.GetAndResetAllStats()
}

// Stop HTTP monitoring
func (m *Monitor) Stop() {
	if m == nil {
		return
	}

	m.processMonitor.Stop()

	for _, protocol := range m.enabledProtocols {
		protocol.Stop(m.ebpfProgram.Manager.Manager)
	}

	m.ebpfProgram.Close()

	if m.http2Enabled {
		m.http2Consumer.Stop()
	}

	if m.http2Statkeeper != nil {
		m.http2Statkeeper.Close()
	}
	m.closeFilterFn()
}

func (m *Monitor) processHTTP2(data []byte) {
	tx := (*http2.EbpfTx)(unsafe.Pointer(&data[0]))

	m.http2Telemetry.Count(tx)
	m.http2Statkeeper.Process(tx)
}

// DumpMaps dumps the maps associated with the monitor
func (m *Monitor) DumpMaps(maps ...string) (string, error) {
	return m.ebpfProgram.DumpMaps(maps...)
}

// createStaticTable creates a static table for http2 monitor.
func (m *Monitor) createStaticTable(mgr *ebpfProgram) error {
	staticTable, _, _ := mgr.GetMap(probes.StaticTableMap)
	if staticTable == nil {
		return errors.New("http2 static table is null")
	}
	staticTableEntries := []staticTableEntry{
		{
			Index: 2,
			Value: http2.StaticTableValue{
				Key:   http2.MethodKey,
				Value: http2.GetValue,
			},
		},
		{
			Index: 3,
			Value: http2.StaticTableValue{
				Key:   http2.MethodKey,
				Value: http2.PostValue,
			},
		},
		{
			Index: 4,
			Value: http2.StaticTableValue{
				Key:   http2.PathKey,
				Value: http2.EmptyPathValue,
			},
		},
		{
			Index: 5,
			Value: http2.StaticTableValue{
				Key:   http2.PathKey,
				Value: http2.IndexPathValue,
			},
		},
		{
			Index: 8,
			Value: http2.StaticTableValue{
				Key:   http2.StatusKey,
				Value: http2.K200Value,
			},
		},
		{
			Index: 9,
			Value: http2.StaticTableValue{
				Key:   http2.StatusKey,
				Value: http2.K204Value,
			},
		},
		{
			Index: 10,
			Value: http2.StaticTableValue{
				Key:   http2.StatusKey,
				Value: http2.K206Value,
			},
		},
		{
			Index: 11,
			Value: http2.StaticTableValue{
				Key:   http2.StatusKey,
				Value: http2.K304Value,
			},
		},
		{
			Index: 12,
			Value: http2.StaticTableValue{
				Key:   http2.StatusKey,
				Value: http2.K400Value,
			},
		},
		{
			Index: 13,
			Value: http2.StaticTableValue{
				Key:   http2.StatusKey,
				Value: http2.K404Value,
			},
		},
		{
			Index: 14,
			Value: http2.StaticTableValue{
				Key:   http2.StatusKey,
				Value: http2.K500Value,
			},
		},
	}

	for _, entry := range staticTableEntries {
		err := staticTable.Put(unsafe.Pointer(&entry.Index), unsafe.Pointer(&entry.Value))

		if err != nil {
			return err
		}
	}
	return nil
}

// initProtocols takes the network configuration `c` and uses it to initialise
// the enabled protocols' monitoring, and configures the ebpf-manager `mgr`
// accordingly.
//
// For each enabled protocols, a protocol-specific instance of the Protocol
// interface is initialised, and the required maps and tail calls routers are setup
// in the manager.
//
// If a protocol is not enabled, its tail calls are instead added to the list of
// excluded functions for them to be patched out by ebpf-manager on startup.
//
// It returns:
// - a slice containing instances of the Protocol interface for each enabled protocol support
// - a slice containing pointers to the protocol specs of disabled protocols.
// - an error value, which is non-nil if an error occurred while initialising a protocol
func initProtocols(c *config.Config, mgr *ebpfProgram) (map[protocols.ProtocolType]protocols.Protocol, []*protocols.ProtocolSpec, error) {
	enabledProtocols := make(map[protocols.ProtocolType]protocols.Protocol)
	disabledProtocols := make([]*protocols.ProtocolSpec, 0)

	for proto, spec := range knownProtocols {
		protocol, err := spec.Factory(c)
		if err != nil {
			return nil, nil, &errNotSupported{err}
		}

		if protocol != nil {
			// Configure the manager
			mgr.Maps = append(mgr.Maps, spec.Maps...)
			mgr.tailCallRouter = append(mgr.tailCallRouter, spec.TailCalls...)

			enabledProtocols[proto] = protocol

			log.Infof("%v monitoring enabled", proto.String())
		} else {
<<<<<<< HEAD
=======
			// As we're keeping pointers to the disables specs, we're suffering from a common golang-gotcha
			// Assuming we have http and kafka, http is disabled, kafka is not. Without the following line we'll end up
			// with enabledProtocols = [kafka] and disabledProtocols = [kafka].
>>>>>>> 9b9e2124
			spec := spec
			disabledProtocols = append(disabledProtocols, &spec)
		}
	}

	return enabledProtocols, disabledProtocols, nil
}<|MERGE_RESOLUTION|>--- conflicted
+++ resolved
@@ -485,12 +485,9 @@
 
 			log.Infof("%v monitoring enabled", proto.String())
 		} else {
-<<<<<<< HEAD
-=======
 			// As we're keeping pointers to the disables specs, we're suffering from a common golang-gotcha
 			// Assuming we have http and kafka, http is disabled, kafka is not. Without the following line we'll end up
 			// with enabledProtocols = [kafka] and disabledProtocols = [kafka].
->>>>>>> 9b9e2124
 			spec := spec
 			disabledProtocols = append(disabledProtocols, &spec)
 		}
