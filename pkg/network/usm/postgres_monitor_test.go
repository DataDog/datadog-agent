--- conflicted
+++ resolved
@@ -36,11 +36,8 @@
 	updateSingleValueQuery = "UPDATE dummy SET foo = 'updated' WHERE id = 1"
 	selectAllQuery         = "SELECT * FROM dummy"
 	dropTableQuery         = "DROP TABLE IF EXISTS dummy"
-<<<<<<< HEAD
+	deleteTableQuery       = "DELETE FROM dummy WHERE id = 1"
 	truncateTableQuery     = "TRUNCATE TABLE dummy"
-=======
-	deleteTableQuery       = "DELETE FROM dummy WHERE id = 1"
->>>>>>> 4a49dae9
 )
 
 func createInsertQuery(values ...string) string {
@@ -263,37 +260,49 @@
 			},
 		},
 		{
-<<<<<<< HEAD
+			name: "delete row from table",
+			preMonitorSetup: func(t *testing.T, ctx testContext) {
+				pg, err := postgres.NewPGXClient(postgres.ConnectionOptions{
+					ServerAddress: ctx.serverAddress,
+					EnableTLS:     isTLS,
+				})
+				require.NoError(t, err)
+				require.NoError(t, pg.Ping())
+				ctx.extras["pg"] = pg
+				require.NoError(t, pg.RunQuery(createTableQuery))
+			},
+			postMonitorSetup: func(t *testing.T, ctx testContext) {
+				pg := ctx.extras["pg"].(*postgres.PGXClient)
+				require.NoError(t, pg.RunQuery(deleteTableQuery))
+			},
+			validation: func(t *testing.T, ctx testContext, monitor *Monitor) {
+				validatePostgres(t, monitor, map[string]map[postgres.Operation]int{
+					"dummy": {
+						postgres.DeleteTableOP: adjustCount(1),
+					},
+				})
+			},
+		},
+		{
 			name: "truncate operation",
-=======
-			name: "delete row from table",
->>>>>>> 4a49dae9
-			preMonitorSetup: func(t *testing.T, ctx testContext) {
-				pg, err := postgres.NewPGXClient(postgres.ConnectionOptions{
-					ServerAddress: ctx.serverAddress,
-					EnableTLS:     isTLS,
-				})
-				require.NoError(t, err)
-				require.NoError(t, pg.Ping())
-				ctx.extras["pg"] = pg
-				require.NoError(t, pg.RunQuery(createTableQuery))
-			},
-			postMonitorSetup: func(t *testing.T, ctx testContext) {
-				pg := ctx.extras["pg"].(*postgres.PGXClient)
-<<<<<<< HEAD
+			preMonitorSetup: func(t *testing.T, ctx testContext) {
+				pg, err := postgres.NewPGXClient(postgres.ConnectionOptions{
+					ServerAddress: ctx.serverAddress,
+					EnableTLS:     isTLS,
+				})
+				require.NoError(t, err)
+				require.NoError(t, pg.Ping())
+				ctx.extras["pg"] = pg
+				require.NoError(t, pg.RunQuery(createTableQuery))
+			},
+			postMonitorSetup: func(t *testing.T, ctx testContext) {
+				pg := ctx.extras["pg"].(*postgres.PGXClient)
 				require.NoError(t, pg.RunQuery(truncateTableQuery))
-=======
-				require.NoError(t, pg.RunQuery(deleteTableQuery))
->>>>>>> 4a49dae9
-			},
-			validation: func(t *testing.T, ctx testContext, monitor *Monitor) {
-				validatePostgres(t, monitor, map[string]map[postgres.Operation]int{
-					"dummy": {
-<<<<<<< HEAD
+			},
+			validation: func(t *testing.T, ctx testContext, monitor *Monitor) {
+				validatePostgres(t, monitor, map[string]map[postgres.Operation]int{
+					"dummy": {
 						postgres.TruncateTableOP: adjustCount(1),
-=======
-						postgres.DeleteTableOP: adjustCount(1),
->>>>>>> 4a49dae9
 					},
 				})
 			},
