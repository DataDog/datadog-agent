--- conflicted
+++ resolved
@@ -999,34 +999,6 @@
 		require.NoError(t, framer.WriteSettings(http2.Setting{}), "could not write settings frame")
 	}
 
-<<<<<<< HEAD
-type literalType int
-
-const (
-	caseWithoutIndexing literalType = iota
-	caseNeverIndexed
-)
-
-// createHTTP2RequestByCase generates an HTTP/2 request based on the specified case.
-func createHTTP2RequestByCase(requestType literalType) []byte {
-	result := make([]byte, len(request))
-	copy(result, request)
-	switch requestType {
-	// http2 request to path /aaa without indexing (same as request but with different index changed from 0x45 to 0x05)
-	case caseWithoutIndexing:
-		result[22] = 0x05
-	// http2 request to path /aaa which never indexed (same as request but with different index changed from 0x45 to 0x15)
-	case caseNeverIndexed:
-		result[22] = 0x15
-	}
-	return result
-}
-
-// changeStreamIDInFrame changes the streamID in the given frame to the given streamID.
-func changeStreamIDInFrame(buf []byte, streamID int) []byte {
-	binary.BigEndian.PutUint16(buf[7:9], uint16(streamID))
-	return buf
-=======
 	headersFrame, err := usmhttp2.NewHeadersFrameMessage(testHeaderFields)
 	require.NoError(t, err, "could not create headers frame")
 
@@ -1041,7 +1013,6 @@
 	// Writing the data frame to the buffer using the Framer.
 	require.NoError(t, framer.WriteData(uint32(1), true, []byte{}), "could not write data frame")
 	return buf.Bytes()
->>>>>>> 5c112a07
 }
 
 func (s *USMHTTP2Suite) TestRawTraffic() {
@@ -1052,32 +1023,18 @@
 	startH2CServer(t)
 
 	tests := []struct {
-<<<<<<< HEAD
-		name                  string
-		numberOfSettingFrames int
-		numberOfRequestFrames int
-		requestBuffer         []byte
-		expectedEndpoints     map[http.Key]int
-=======
 		name              string
 		messageBuilder    func() []byte
 		expectedEndpoints map[http.Key]int
->>>>>>> 5c112a07
 	}{
 		{
 			name: "parse_frames tail call using 1 program",
 			// The objective of this test is to verify that we accurately perform the parsing of frames within
 			// a single program.
-<<<<<<< HEAD
-			numberOfSettingFrames: 100,
-			numberOfRequestFrames: 1,
-			requestBuffer:         request,
-=======
 			messageBuilder: func() []byte {
 				settingsCount := 100
 				return createMessageWithCustomSettingsFrames(t, settingsCount)
 			},
->>>>>>> 5c112a07
 			expectedEndpoints: map[http.Key]int{
 				{
 					Path:   http.Path{Content: http.Interner.GetString("/aaa")},
@@ -1089,16 +1046,10 @@
 			name: "parse_frames tail call using 2 programs",
 			// The purpose of this test is to validate that when we surpass the limit of HTTP2_MAX_FRAMES_ITERATIONS,
 			// the filtering of subsequent frames will continue using tail calls.
-<<<<<<< HEAD
-			numberOfSettingFrames: 130,
-			numberOfRequestFrames: 1,
-			requestBuffer:         request,
-=======
 			messageBuilder: func() []byte {
 				settingsCount := 130
 				return createMessageWithCustomSettingsFrames(t, settingsCount)
 			},
->>>>>>> 5c112a07
 			expectedEndpoints: map[http.Key]int{
 				{
 					Path:   http.Path{Content: http.Interner.GetString("/aaa")},
@@ -1110,33 +1061,20 @@
 			name: "validate frames_filter tail calls limit",
 			// The purpose of this test is to validate that when we surpass the limit of HTTP2_MAX_TAIL_CALLS_FOR_FRAMES_FILTER,
 			// for 2 filter_frames we do not use more than two tail calls.
-<<<<<<< HEAD
-			numberOfSettingFrames: 250,
-			numberOfRequestFrames: 1,
-			requestBuffer:         request,
-			expectedEndpoints:     nil,
-=======
 			messageBuilder: func() []byte {
 				settingsCount := 250
 				return createMessageWithCustomSettingsFrames(t, settingsCount)
 			},
 			expectedEndpoints: nil,
->>>>>>> 5c112a07
 		},
 		{
 			name: "validate max interesting frames limit",
 			// The purpose of this test is to verify our ability to reach the limit set by HTTP2_MAX_FRAMES_ITERATIONS, which
 			// determines the maximum number of "interesting frames" we can process.
-<<<<<<< HEAD
-			numberOfSettingFrames: 0,
-			numberOfRequestFrames: 120,
-			requestBuffer:         request,
-=======
 			messageBuilder: func() []byte {
 				headersCount := 120
 				return createMessageWithCustomHeadersFramesCount(t, headersCount)
 			},
->>>>>>> 5c112a07
 			expectedEndpoints: map[http.Key]int{
 				{
 					Path:   http.Path{Content: http.Interner.GetString("/aaa")},
@@ -1148,51 +1086,15 @@
 			name: "validate more then limit max interesting frames",
 			// The purpose of this test is to verify our ability to reach the limit set by HTTP2_MAX_FRAMES_ITERATIONS
 			// and validate that we cannot handle more than that limit.
-<<<<<<< HEAD
-			numberOfSettingFrames: 0,
-			numberOfRequestFrames: 130,
-			requestBuffer:         request,
-=======
 			messageBuilder: func() []byte {
 				headersCount := 130
 				return createMessageWithCustomHeadersFramesCount(t, headersCount)
 			},
->>>>>>> 5c112a07
 			expectedEndpoints: map[http.Key]int{
 				{
 					Path:   http.Path{Content: http.Interner.GetString("/aaa")},
 					Method: http.MethodPost,
 				}: 120,
-			},
-		},
-		{
-			name: "validate literal header field without indexing",
-			// The purpose of this test is to verify our ability the case:
-			// Literal Header Field without Indexing (0b0000xxxx: top four bits are 0000)
-			// https://httpwg.org/specs/rfc7541.html#rfc.section.C.2.2
-			numberOfSettingFrames: 0,
-			numberOfRequestFrames: 5,
-			requestBuffer:         createHTTP2RequestByCase(caseWithoutIndexing),
-			expectedEndpoints: map[http.Key]int{
-				{
-					Path:   http.Path{Content: http.Interner.GetString("/aaa")},
-					Method: http.MethodPost,
-				}: 5,
-			},
-		},
-		{
-			name: "validate literal header field never indexed",
-			// The purpose of this test is to verify our ability the case:
-			// Literal Header Field never Indexed (0b0001xxxx: top four bits are 0001)
-			// https://httpwg.org/specs/rfc7541.html#rfc.section.6.2.3
-			numberOfSettingFrames: 0,
-			numberOfRequestFrames: 5,
-			requestBuffer:         createHTTP2RequestByCase(caseNeverIndexed),
-			expectedEndpoints: map[http.Key]int{
-				{
-					Path:   http.Path{Content: http.Interner.GetString("/aaa")},
-					Method: http.MethodPost,
-				}: 5,
 			},
 		},
 	}
@@ -1213,22 +1115,8 @@
 			// Write the empty SettingsFrame to the buffer using the Framer
 			require.NoError(t, framer.WriteSettings(http2.Setting{}), "could not write settings frame")
 
-<<<<<<< HEAD
-			reqInput := make([]byte, 0, len(settingsFrame)*tt.numberOfSettingFrames+tt.numberOfRequestFrames+tt.numberOfRequestFrames)
-			for i := 0; i < tt.numberOfSettingFrames; i++ {
-				reqInput = append(reqInput, settingsFrame...)
-			}
-
-			// we have to use negative numbers for the stream id.
-			for i := 0; i < tt.numberOfRequestFrames; i++ {
-				streamID := 2*i + 1
-				reqInput = append(reqInput, changeStreamIDInFrame(tt.requestBuffer, streamID)...)
-				reqInput = append(reqInput, changeStreamIDInFrame(dataFrame, streamID)...)
-			}
-=======
 			// Writing a magic and the settings in the same packet to socket.
 			require.NoError(t, writeInput(c, usmhttp2.ComposeMessage([]byte(http2.ClientPreface), buf.Bytes()), time.Second))
->>>>>>> 5c112a07
 
 			// Composing a message with the number of setting frames we want to send.
 			require.NoError(t, writeInput(c, tt.messageBuilder(), time.Second))
