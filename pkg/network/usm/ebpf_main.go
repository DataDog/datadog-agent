// Unless explicitly stated otherwise all files in this repository are licensed
// under the Apache License Version 2.0.
// This product includes software developed at Datadog (https://www.datadoghq.com/).
// Copyright 2016-present Datadog, Inc.

//go:build linux_bpf

package usm

import (
	"fmt"
	"math"

	"github.com/cilium/ebpf"
	"golang.org/x/sys/unix"

	manager "github.com/DataDog/ebpf-manager"

	ddebpf "github.com/DataDog/datadog-agent/pkg/ebpf"
	"github.com/DataDog/datadog-agent/pkg/ebpf/bytecode"
	"github.com/DataDog/datadog-agent/pkg/network/config"
	netebpf "github.com/DataDog/datadog-agent/pkg/network/ebpf"
	"github.com/DataDog/datadog-agent/pkg/network/ebpf/probes"
	"github.com/DataDog/datadog-agent/pkg/network/protocols"
	"github.com/DataDog/datadog-agent/pkg/network/protocols/events"
	errtelemetry "github.com/DataDog/datadog-agent/pkg/network/telemetry"
	"github.com/DataDog/datadog-agent/pkg/network/tracer/offsetguess"
	"github.com/DataDog/datadog-agent/pkg/util/log"
)

const (
	http2InFlightMap = "http2_in_flight"

	// ELF section of the BPF_PROG_TYPE_SOCKET_FILTER program used
	// to classify protocols and dispatch the correct handlers.
	protocolDispatcherSocketFilterFunction   = "socket__protocol_dispatcher"
	protocolDispatcherClassificationPrograms = "dispatcher_classification_progs"
	connectionStatesMap                      = "connection_states"

	// maxActive configures the maximum number of instances of the
	// kretprobe-probed functions handled simultaneously.  This value should be
	// enough for typical workloads (e.g. some amount of processes blocked on
	// the accept syscall).
	maxActive = 128
	probeUID  = "http"

	kafkaLastTCPSeqPerConnectionMap = "kafka_last_tcp_seq_per_connection"
)

type ebpfProgram struct {
	*errtelemetry.Manager
	cfg                   *config.Config
	subprograms           []subprogram
	probesResolvers       []probeResolver
	tailCallRouter        []manager.TailCallRoute
	connectionProtocolMap *ebpf.Map

	enabledProtocols  map[protocols.ProtocolType]protocols.Protocol
	disabledProtocols []*protocols.ProtocolSpec
}

type probeResolver interface {
	// GetAllUndefinedProbes returns all undefined probes.
	// Subprogram probes maybe defined in the same ELF file as the probes
	// of the main program. The cilium loader loads all programs defined
	// in an ELF file in to the kernel. Therefore, these programs may be
	// loaded into the kernel, whether the subprogram is activated or not.
	//
	// Before the loading can be performed we must associate a function which
	// performs some fixup in the EBPF bytecode:
	// https://github.com/DataDog/datadog-agent/blob/main/pkg/ebpf/c/bpf_telemetry.h#L58
	// If this is not correctly done, the verifier will reject the EBPF bytecode.
	//
	// The ebpf telemetry manager
	// (https://github.com/DataDog/datadog-agent/blob/main/pkg/network/telemetry/telemetry_manager.go#L19)
	// takes an instance of the Manager managing the main program, to acquire
	// the list of the probes to patch.
	// https://github.com/DataDog/datadog-agent/blob/main/pkg/network/telemetry/ebpf_telemetry.go#L256
	// This Manager may not include the probes of the subprograms. GetAllUndefinedProbes() is,
	// therefore, necessary for returning the probes of these subprograms so they can be
	// correctly patched at load-time, when the Manager is being initialized.
	//
	// To reiterate, this is necessary due to the fact that the cilium loader loads
	// all programs defined in an ELF file regardless if they are later attached or not.
	GetAllUndefinedProbes() []manager.ProbeIdentificationPair
}

type subprogram interface {
	ConfigureManager(*errtelemetry.Manager)
	ConfigureOptions(*manager.Options)
	Start()
	Stop()
}

var http2TailCall = manager.TailCallRoute{
	ProgArrayName: protocols.ProtocolDispatcherProgramsMap,
	Key:           uint32(protocols.ProgramHTTP2),
	ProbeIdentificationPair: manager.ProbeIdentificationPair{
		EBPFFuncName: "socket__http2_filter",
	},
}

func newEBPFProgram(c *config.Config, connectionProtocolMap, sockFD *ebpf.Map, bpfTelemetry *errtelemetry.EBPFTelemetry) (*ebpfProgram, error) {
	mgr := &manager.Manager{
		Maps: []*manager.Map{
			{Name: sslSockByCtxMap},
			{Name: protocols.ProtocolDispatcherProgramsMap},
			{Name: "ssl_read_args"},
			{Name: "bio_new_socket_args"},
			{Name: "fd_by_ssl_bio"},
			{Name: "ssl_ctx_by_pid_tgid"},
			{Name: connectionStatesMap},
			{Name: protocolDispatcherClassificationPrograms},
		},
		Probes: []*manager.Probe{
			{
				ProbeIdentificationPair: manager.ProbeIdentificationPair{
					EBPFFuncName: "kprobe__tcp_sendmsg",
					UID:          probeUID,
				},
				KProbeMaxActive: maxActive,
			},
			{
				ProbeIdentificationPair: manager.ProbeIdentificationPair{
					EBPFFuncName: "tracepoint__net__netif_receive_skb",
					UID:          probeUID,
				},
			},
			{
				ProbeIdentificationPair: manager.ProbeIdentificationPair{
					EBPFFuncName: protocolDispatcherSocketFilterFunction,
					UID:          probeUID,
				},
			},
		},
	}

	if c.EnableHTTP2Monitoring {
		mgr.Maps = append(mgr.Maps, &manager.Map{Name: "http2_dynamic_table"}, &manager.Map{Name: "http2_static_table"})
	}

	subprogramProbesResolvers := make([]probeResolver, 0, 3)
	subprograms := make([]subprogram, 0, 3)

	goTLSProg := newGoTLSProgram(c)
	subprogramProbesResolvers = append(subprogramProbesResolvers, goTLSProg)
	if goTLSProg != nil {
		subprograms = append(subprograms, goTLSProg)
	}
	javaTLSProg := newJavaTLSProgram(c)
	subprogramProbesResolvers = append(subprogramProbesResolvers, javaTLSProg)
	if javaTLSProg != nil {
		subprograms = append(subprograms, javaTLSProg)
	}
	openSSLProg := newSSLProgram(c, sockFD)
	subprogramProbesResolvers = append(subprogramProbesResolvers, openSSLProg)
	if openSSLProg != nil {
		subprograms = append(subprograms, openSSLProg)
	}

	tailCalls := []manager.TailCallRoute{}

	if c.EnableHTTP2Monitoring {
		tailCalls = append(tailCalls, http2TailCall)
	}

	// If Kafka monitoring is enabled, the kafka parsing function and the Kafka dispatching function are added to the dispatcher mechanism.
	if c.EnableKafkaMonitoring {
		tailCalls = append(tailCalls,
			manager.TailCallRoute{
				ProgArrayName: protocols.ProtocolDispatcherProgramsMap,
				Key:           uint32(protocols.ProgramKafka),
				ProbeIdentificationPair: manager.ProbeIdentificationPair{
					EBPFFuncName: "socket__kafka_filter",
				},
			},
			manager.TailCallRoute{
				ProgArrayName: protocolDispatcherClassificationPrograms,
				Key:           uint32(protocols.DispatcherKafkaProg),
				ProbeIdentificationPair: manager.ProbeIdentificationPair{
					EBPFFuncName: "socket__protocol_dispatcher_kafka",
				},
			})
	}

	program := &ebpfProgram{
		Manager:               errtelemetry.NewManager(mgr, bpfTelemetry),
		cfg:                   c,
		subprograms:           subprograms,
		probesResolvers:       subprogramProbesResolvers,
		tailCallRouter:        tailCalls,
		connectionProtocolMap: connectionProtocolMap,
	}

	return program, nil
}

func (e *ebpfProgram) Init() error {
	var undefinedProbes []manager.ProbeIdentificationPair
	for _, tc := range e.tailCallRouter {
		undefinedProbes = append(undefinedProbes, tc.ProbeIdentificationPair)
	}

	for _, s := range e.probesResolvers {
		undefinedProbes = append(undefinedProbes, s.GetAllUndefinedProbes()...)
	}

	e.DumpHandler = e.dumpMapsHandler
	e.InstructionPatcher = func(m *manager.Manager) error {
		return errtelemetry.PatchEBPFTelemetry(m, true, undefinedProbes)
	}
	for _, s := range e.subprograms {
		s.ConfigureManager(e.Manager)
	}

	var err error
	if e.cfg.EnableCORE {
		err = e.initCORE()
		if err == nil {
			return nil
		}

		if !e.cfg.AllowRuntimeCompiledFallback && !e.cfg.AllowPrecompiledFallback {
			return fmt.Errorf("co-re load failed: %w", err)
		}
		log.Warnf("co-re load failed. attempting fallback: %s", err)
	}

	if e.cfg.EnableRuntimeCompiler || (err != nil && e.cfg.AllowRuntimeCompiledFallback) {
		err = e.initRuntimeCompiler()
		if err == nil {
			return nil
		}

		if !e.cfg.AllowPrecompiledFallback {
			return fmt.Errorf("runtime compilation failed: %w", err)
		}
		log.Warnf("runtime compilation failed: attempting fallback: %s", err)
	}

	return e.initPrebuilt()
}

func (e *ebpfProgram) Start() error {
	err := e.Manager.Start()
	if err != nil {
		return err
	}

	for _, s := range e.subprograms {
		s.Start()
	}

	return nil
}

func (e *ebpfProgram) Close() error {
	for _, s := range e.subprograms {
		s.Stop()
	}

	return e.Stop(manager.CleanAll)
}

func (e *ebpfProgram) initCORE() error {
	assetName := getAssetName("usm", e.cfg.BPFDebug)
	return ddebpf.LoadCOREAsset(&e.cfg.Config, assetName, e.init)
}

func (e *ebpfProgram) initRuntimeCompiler() error {
	bc, err := getRuntimeCompiledUSM(e.cfg)
	if err != nil {
		return err
	}
	defer bc.Close()
	return e.init(bc, manager.Options{})
}

func (e *ebpfProgram) initPrebuilt() error {
	bc, err := netebpf.ReadHTTPModule(e.cfg.BPFDir, e.cfg.BPFDebug)
	if err != nil {
		return err
	}
	defer bc.Close()

	var offsets []manager.ConstantEditor
	if offsets, err = offsetguess.TracerOffsets.Offsets(e.cfg); err != nil {
		return err
	}

	return e.init(bc, manager.Options{ConstantEditors: offsets})
}

func (e *ebpfProgram) init(buf bytecode.AssetReader, options manager.Options) error {
	kprobeAttachMethod := manager.AttachKprobeWithPerfEventOpen
	if e.cfg.AttachKprobesWithKprobeEventsABI {
		kprobeAttachMethod = manager.AttachKprobeWithKprobeEvents
	}

	options.RLimit = &unix.Rlimit{
		Cur: math.MaxUint64,
		Max: math.MaxUint64,
	}

	options.MapSpecEditors = map[string]manager.MapSpecEditor{
<<<<<<< HEAD
=======
		httpInFlightMap: {
			Type:       ebpf.Hash,
			MaxEntries: e.cfg.MaxTrackedConnections,
			EditorFlag: manager.EditMaxEntries,
		},
>>>>>>> 0c98c9c0
		http2InFlightMap: {
			Type:       ebpf.Hash,
			MaxEntries: e.cfg.MaxTrackedConnections,
			EditorFlag: manager.EditMaxEntries,
		},
		connectionStatesMap: {
			Type:       ebpf.Hash,
			MaxEntries: e.cfg.MaxTrackedConnections,
			EditorFlag: manager.EditMaxEntries,
		},
		kafkaLastTCPSeqPerConnectionMap: {
			Type:       ebpf.Hash,
			MaxEntries: e.cfg.MaxTrackedConnections,
			EditorFlag: manager.EditMaxEntries,
		},
	}
	if e.connectionProtocolMap != nil {
		if options.MapEditors == nil {
			options.MapEditors = make(map[string]*ebpf.Map)
		}
		options.MapEditors[probes.ConnectionProtocolMap] = e.connectionProtocolMap
	} else {
		options.MapSpecEditors[probes.ConnectionProtocolMap] = manager.MapSpecEditor{
			Type:       ebpf.Hash,
			MaxEntries: e.cfg.MaxTrackedConnections,
			EditorFlag: manager.EditMaxEntries,
		}
	}

	options.TailCallRouter = e.tailCallRouter
	options.ActivatedProbes = []manager.ProbesSelector{
		&manager.ProbeSelector{
			ProbeIdentificationPair: manager.ProbeIdentificationPair{
				EBPFFuncName: protocolDispatcherSocketFilterFunction,
				UID:          probeUID,
			},
		},
		&manager.ProbeSelector{
			ProbeIdentificationPair: manager.ProbeIdentificationPair{
				EBPFFuncName: "kprobe__tcp_sendmsg",
				UID:          probeUID,
			},
		},
		&manager.ProbeSelector{
			ProbeIdentificationPair: manager.ProbeIdentificationPair{
				EBPFFuncName: "tracepoint__net__netif_receive_skb",
				UID:          probeUID,
			},
		},
	}

	protocols.AddBoolConst(&options, e.cfg.EnableHTTPMonitoring, "http_monitoring_enabled")
	protocols.AddBoolConst(&options, e.cfg.EnableHTTP2Monitoring, "http2_monitoring_enabled")
	protocols.AddBoolConst(&options, e.cfg.EnableKafkaMonitoring, "kafka_monitoring_enabled")

	options.DefaultKprobeAttachMethod = kprobeAttachMethod
	options.VerifierOptions.Programs.LogSize = 2 * 1024 * 1024

	for _, s := range e.subprograms {
		s.ConfigureOptions(&options)
	}

	for _, p := range e.enabledProtocols {
		p.ConfigureOptions(e.Manager.Manager, &options)
	}

	// Add excluded functions from disabled protocols
	for _, p := range e.disabledProtocols {
		for _, m := range p.Maps {
			// Unused maps still needs to have a non-zero size
			options.MapSpecEditors[m.Name] = manager.MapSpecEditor{
				Type:       ebpf.Hash,
				MaxEntries: uint32(1),
				EditorFlag: manager.EditMaxEntries,
			}

			log.Errorf("disabled map: %v", m.Name)
		}

		for _, tc := range p.TailCalls {
			options.ExcludedFunctions = append(options.ExcludedFunctions, tc.ProbeIdentificationPair.EBPFFuncName)
		}
	}

	// Configure event streams
	if e.cfg.EnableHTTP2Monitoring {
		events.Configure("http2", e.Manager.Manager, &options)
	} else {
		options.ExcludedFunctions = append(options.ExcludedFunctions, "socket__http2_filter")
	}

	if e.cfg.EnableKafkaMonitoring {
		events.Configure("kafka", e.Manager.Manager, &options)
	} else {
		// If Kafka monitoring is not enabled, loading the program will cause a verifier issue and should be avoided.
		options.ExcludedFunctions = append(options.ExcludedFunctions, "socket__kafka_filter", "socket__protocol_dispatcher_kafka")
	}

	return e.InitWithOptions(buf, options)
}

func getAssetName(module string, debug bool) string {
	if debug {
		return fmt.Sprintf("%s-debug.o", module)
	}

	return fmt.Sprintf("%s.o", module)
}<|MERGE_RESOLUTION|>--- conflicted
+++ resolved
@@ -303,14 +303,6 @@
 	}
 
 	options.MapSpecEditors = map[string]manager.MapSpecEditor{
-<<<<<<< HEAD
-=======
-		httpInFlightMap: {
-			Type:       ebpf.Hash,
-			MaxEntries: e.cfg.MaxTrackedConnections,
-			EditorFlag: manager.EditMaxEntries,
-		},
->>>>>>> 0c98c9c0
 		http2InFlightMap: {
 			Type:       ebpf.Hash,
 			MaxEntries: e.cfg.MaxTrackedConnections,
