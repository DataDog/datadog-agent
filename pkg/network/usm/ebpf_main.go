// Unless explicitly stated otherwise all files in this repository are licensed
// under the Apache License Version 2.0.
// This product includes software developed at Datadog (https://www.datadoghq.com/).
// Copyright 2016-present Datadog, Inc.

//go:build linux_bpf

package usm

import (
	"errors"
	"fmt"
	"math"
	"strings"
	"time"
	"unsafe"

	"github.com/cilium/ebpf"
	"github.com/davecgh/go-spew/spew"
	"golang.org/x/sys/unix"

	manager "github.com/DataDog/ebpf-manager"

	ddebpf "github.com/DataDog/datadog-agent/pkg/ebpf"
	"github.com/DataDog/datadog-agent/pkg/ebpf/bytecode"
	"github.com/DataDog/datadog-agent/pkg/network"
	"github.com/DataDog/datadog-agent/pkg/network/config"
	netebpf "github.com/DataDog/datadog-agent/pkg/network/ebpf"
	"github.com/DataDog/datadog-agent/pkg/network/ebpf/probes"
	"github.com/DataDog/datadog-agent/pkg/network/protocols"
	"github.com/DataDog/datadog-agent/pkg/network/protocols/http"
	"github.com/DataDog/datadog-agent/pkg/network/protocols/http2"
	"github.com/DataDog/datadog-agent/pkg/network/protocols/kafka"
	errtelemetry "github.com/DataDog/datadog-agent/pkg/network/telemetry"
	"github.com/DataDog/datadog-agent/pkg/network/tracer/offsetguess"
	"github.com/DataDog/datadog-agent/pkg/network/usm/buildmode"
	"github.com/DataDog/datadog-agent/pkg/network/usm/utils"
	"github.com/DataDog/datadog-agent/pkg/util/log"
)

var (
	errNoProtocols = errors.New("no protocol monitors were initialised")

	// knownProtocols holds all known protocols supported by USM to initialize.
	knownProtocols = []*protocols.ProtocolSpec{
		http.Spec,
		http2.Spec,
		kafka.Spec,
		javaTLSSpec,
		// opensslSpec is unique, as we're modifying its factory during runtime to allow getting more parameters in the
		// factory.
		opensslSpec,
		goTLSSpec,
	}
)

const (
	// ELF section of the BPF_PROG_TYPE_SOCKET_FILTER program used
	// to classify protocols and dispatch the correct handlers.
	protocolDispatcherSocketFilterFunction = "socket__protocol_dispatcher"
	connectionStatesMap                    = "connection_states"

	// maxActive configures the maximum number of instances of the
	// kretprobe-probed functions handled simultaneously.  This value should be
	// enough for typical workloads (e.g. some amount of processes blocked on
	// the accept syscall).
	maxActive = 128
	probeUID  = "http"
)

type ebpfProgram struct {
	*errtelemetry.Manager
	cfg                   *config.Config
	tailCallRouter        []manager.TailCallRoute
	connectionProtocolMap *ebpf.Map

	enabledProtocols  []*protocols.ProtocolSpec
	disabledProtocols []*protocols.ProtocolSpec

	// Used for connection_protocol data expiration
	mapCleaner *ddebpf.MapCleaner[netebpf.ConnTuple, netebpf.ProtocolStackWrapper]
	buildMode  buildmode.Type
}

func newEBPFProgram(c *config.Config, sockFD, connectionProtocolMap *ebpf.Map, bpfTelemetry *errtelemetry.EBPFTelemetry) (*ebpfProgram, error) {
	mgr := &manager.Manager{
		Maps: []*manager.Map{
			{Name: protocols.TLSDispatcherProgramsMap},
			{Name: protocols.ProtocolDispatcherProgramsMap},
			{Name: connectionStatesMap},
		},
		Probes: []*manager.Probe{
			{
				ProbeIdentificationPair: manager.ProbeIdentificationPair{
					EBPFFuncName: "kprobe__tcp_sendmsg",
					UID:          probeUID,
				},
				KProbeMaxActive: maxActive,
			},
			{
				ProbeIdentificationPair: manager.ProbeIdentificationPair{
					EBPFFuncName: "tracepoint__net__netif_receive_skb",
					UID:          probeUID,
				},
			},
			{
				ProbeIdentificationPair: manager.ProbeIdentificationPair{
					EBPFFuncName: protocolDispatcherSocketFilterFunction,
					UID:          probeUID,
				},
			},
		},
	}

	program := &ebpfProgram{
		Manager:               errtelemetry.NewManager(mgr, bpfTelemetry),
		cfg:                   c,
		connectionProtocolMap: connectionProtocolMap,
	}

	opensslSpec.Factory = newSSLProgramProtocolFactory(mgr, sockFD, bpfTelemetry)
	goTLSSpec.Factory = newGoTLSProgramProtocolFactory(mgr, sockFD)

	if err := program.initProtocols(c); err != nil {
		return nil, err
	}

	return program, nil
}

func (e *ebpfProgram) Init() error {
	var err error
	defer func() {
		if err != nil {
			e.buildMode = ""
		}
	}()

	e.DumpHandler = e.dumpMapsHandler

	if e.cfg.EnableCORE {
		e.buildMode = buildmode.CORE
		err = e.initCORE()
		if err == nil {
			return nil
		}

		if !e.cfg.AllowRuntimeCompiledFallback && !e.cfg.AllowPrecompiledFallback {
			return fmt.Errorf("co-re load failed: %w", err)
		}
		log.Warnf("co-re load failed. attempting fallback: %s", err)
	}

	if e.cfg.EnableRuntimeCompiler || (err != nil && e.cfg.AllowRuntimeCompiledFallback) {
		e.buildMode = buildmode.RuntimeCompiled
		err = e.initRuntimeCompiler()
		if err == nil {
			return nil
		}

		if !e.cfg.AllowPrecompiledFallback {
			return fmt.Errorf("runtime compilation failed: %w", err)
		}
		log.Warnf("runtime compilation failed: attempting fallback: %s", err)
	}

	e.buildMode = buildmode.Prebuilt
	err = e.initPrebuilt()
	return err
}

func (e *ebpfProgram) Start() error {
	// Mainly for tests, but possible for other cases as well, we might have a nil (not shared) connection protocol map
	// between NPM and USM. In such a case we just create our own instance, but we don't modify the
	// `e.connectionProtocolMap` field.
	if e.connectionProtocolMap == nil {
		m, _, err := e.GetMap(probes.ConnectionProtocolMap)
		if err != nil {
			return err
		}
		e.connectionProtocolMap = m
	}
	mapCleaner, err := e.setupMapCleaner()
	if err != nil {
		log.Errorf("error creating map cleaner: %s", err)
	} else {
		e.mapCleaner = mapCleaner
	}

	e.enabledProtocols = e.executePerProtocol(e.enabledProtocols, "pre-start",
		func(protocol protocols.Protocol, m *manager.Manager) error { return protocol.PreStart(m) },
		func(protocols.Protocol, *manager.Manager) {})

	// No protocols could be enabled, abort.
	if len(e.enabledProtocols) == 0 {
		return errNoProtocols
	}

	err = e.Manager.Start()
	if err != nil {
		return err
	}

	e.enabledProtocols = e.executePerProtocol(e.enabledProtocols, "post-start",
		func(protocol protocols.Protocol, m *manager.Manager) error { return protocol.PostStart(m) },
		func(protocol protocols.Protocol, m *manager.Manager) { protocol.Stop(m) })

	// We check again if there are protocols that could be enabled, and abort if
	// it is not the case.
	if len(e.enabledProtocols) == 0 {
		err = e.Close()
		if err != nil {
			log.Errorf("error during USM shutdown: %s", err)
		}

		return errNoProtocols
	}

	for _, protocolName := range e.enabledProtocols {
		log.Infof("enabled USM protocol: %s", protocolName.Instance.Name())
	}

	return nil
}

func (e *ebpfProgram) Close() error {
	e.mapCleaner.Stop()
	stopProtocolWrapper := func(protocol protocols.Protocol, m *manager.Manager) error {
		protocol.Stop(m)
		return nil
	}
	e.executePerProtocol(e.enabledProtocols, "stop", stopProtocolWrapper, nil)
	return e.Stop(manager.CleanAll)
}

func (e *ebpfProgram) initCORE() error {
	assetName := getAssetName("usm", e.cfg.BPFDebug)
	return ddebpf.LoadCOREAsset(assetName, e.init)
}

func (e *ebpfProgram) initRuntimeCompiler() error {
	bc, err := getRuntimeCompiledUSM(e.cfg)
	if err != nil {
		return err
	}
	defer bc.Close()
	return e.init(bc, manager.Options{})
}

func (e *ebpfProgram) initPrebuilt() error {
	bc, err := netebpf.ReadHTTPModule(e.cfg.BPFDir, e.cfg.BPFDebug)
	if err != nil {
		return err
	}
	defer bc.Close()

	var offsets []manager.ConstantEditor
	if offsets, err = offsetguess.TracerOffsets.Offsets(e.cfg); err != nil {
		return err
	}

	return e.init(bc, manager.Options{ConstantEditors: offsets})
}

// getProtocolsForBuildMode returns 2 lists - supported and not-supported protocol lists.
// 1. Supported - enabled protocols which are supported by the current build mode (`e.buildMode`)
// 2. Not Supported - disabled protocols, and enabled protocols which are not supported by the current build mode.
func (e *ebpfProgram) getProtocolsForBuildMode() ([]*protocols.ProtocolSpec, []*protocols.ProtocolSpec) {
	supported := make([]*protocols.ProtocolSpec, 0)
	notSupported := make([]*protocols.ProtocolSpec, 0, len(e.disabledProtocols))
	notSupported = append(notSupported, e.disabledProtocols...)

	for _, p := range e.enabledProtocols {
		if p.Instance.IsBuildModeSupported(e.buildMode) {
			supported = append(supported, p)
		} else {
			notSupported = append(notSupported, p)
		}
	}

	return supported, notSupported
}

// configureManagerWithSupportedProtocols given a protocol list, we're adding for each protocol its Maps, Probes and
// TailCalls to the program's lists. Also, we're providing a cleanup method (the return value) which allows removal
// of the elements we added in case of a failure in the initialization.
func (e *ebpfProgram) configureManagerWithSupportedProtocols(protocols []*protocols.ProtocolSpec) func() {
	for _, spec := range protocols {
		e.Maps = append(e.Maps, spec.Maps...)
		e.Probes = append(e.Probes, spec.Probes...)
		e.tailCallRouter = append(e.tailCallRouter, spec.TailCalls...)
	}
	return func() {
		for _, spec := range protocols {
			e.Maps = e.Maps[:len(e.Maps)-len(spec.Maps)]
			e.Probes = e.Probes[:len(e.Probes)-len(spec.Probes)]
			e.tailCallRouter = e.tailCallRouter[:len(e.tailCallRouter)-len(spec.TailCalls)]
		}
	}
}

func (e *ebpfProgram) init(buf bytecode.AssetReader, options manager.Options) error {
	kprobeAttachMethod := manager.AttachKprobeWithPerfEventOpen
	if e.cfg.AttachKprobesWithKprobeEventsABI {
		kprobeAttachMethod = manager.AttachKprobeWithKprobeEvents
	}

	options.RLimit = &unix.Rlimit{
		Cur: math.MaxUint64,
		Max: math.MaxUint64,
	}

	options.MapSpecEditors = map[string]manager.MapSpecEditor{
		connectionStatesMap: {
			MaxEntries: e.cfg.MaxTrackedConnections,
			EditorFlag: manager.EditMaxEntries,
		},
	}

	options.MapSpecEditors[probes.ConnectionProtocolMap] = manager.MapSpecEditor{
		MaxEntries: e.cfg.MaxTrackedConnections,
		EditorFlag: manager.EditMaxEntries,
	}
	if e.connectionProtocolMap != nil {
		if options.MapEditors == nil {
			options.MapEditors = make(map[string]*ebpf.Map)
		}
		options.MapEditors[probes.ConnectionProtocolMap] = e.connectionProtocolMap
	}

	begin, end := network.EphemeralRange()
	options.ConstantEditors = append(options.ConstantEditors,
		manager.ConstantEditor{Name: "ephemeral_range_begin", Value: uint64(begin)},
		manager.ConstantEditor{Name: "ephemeral_range_end", Value: uint64(end)})

	options.ActivatedProbes = []manager.ProbesSelector{
		&manager.ProbeSelector{
			ProbeIdentificationPair: manager.ProbeIdentificationPair{
				EBPFFuncName: protocolDispatcherSocketFilterFunction,
				UID:          probeUID,
			},
		},
		&manager.ProbeSelector{
			ProbeIdentificationPair: manager.ProbeIdentificationPair{
				EBPFFuncName: "kprobe__tcp_sendmsg",
				UID:          probeUID,
			},
		},
		&manager.ProbeSelector{
			ProbeIdentificationPair: manager.ProbeIdentificationPair{
				EBPFFuncName: "tracepoint__net__netif_receive_skb",
				UID:          probeUID,
			},
		},
	}

	// Some parts of USM (https capturing, and part of the classification) use `read_conn_tuple`, and has some if
	// clauses that handled IPV6, for USM we care (ATM) only from TCP connections, so adding the sole config about tcpv6.
	utils.AddBoolConst(&options, e.cfg.CollectTCPv6Conns, "tcpv6_enabled")

	options.DefaultKprobeAttachMethod = kprobeAttachMethod
	options.VerifierOptions.Programs.LogSize = 10 * 1024 * 1024

	supported, notSupported := e.getProtocolsForBuildMode()
	cleanup := e.configureManagerWithSupportedProtocols(supported)
	options.TailCallRouter = e.tailCallRouter
	for _, p := range supported {
		p.Instance.ConfigureOptions(e.Manager.Manager, &options)
	}

	// Add excluded functions from disabled protocols
	for _, p := range notSupported {
		for _, m := range p.Maps {
			// Unused maps still need to have a non-zero size
			options.MapSpecEditors[m.Name] = manager.MapSpecEditor{
				MaxEntries: uint32(1),
				EditorFlag: manager.EditMaxEntries,
			}

			log.Debugf("disabled map: %v", m.Name)
		}

		for _, probe := range p.Probes {
			options.ExcludedFunctions = append(options.ExcludedFunctions, probe.ProbeIdentificationPair.EBPFFuncName)
		}

		for _, tc := range p.TailCalls {
			options.ExcludedFunctions = append(options.ExcludedFunctions, tc.ProbeIdentificationPair.EBPFFuncName)
		}
	}

	var undefinedProbes []manager.ProbeIdentificationPair
	for _, tc := range e.tailCallRouter {
		undefinedProbes = append(undefinedProbes, tc.ProbeIdentificationPair)
	}

	e.InstructionPatcher = func(m *manager.Manager) error {
		return errtelemetry.PatchEBPFTelemetry(m, true, undefinedProbes)
	}

	err := e.InitWithOptions(buf, options)
	if err != nil {
		cleanup()
	} else {
		// Update the protocols lists to reflect the ones we actually enabled
		e.enabledProtocols = supported
		e.disabledProtocols = notSupported
	}

	return err
}

const connProtoTTL = 3 * time.Minute
const connProtoCleaningInterval = 5 * time.Minute

func (e *ebpfProgram) setupMapCleaner() (*ddebpf.MapCleaner[netebpf.ConnTuple, netebpf.ProtocolStackWrapper], error) {
	mapCleaner, err := ddebpf.NewMapCleaner[netebpf.ConnTuple, netebpf.ProtocolStackWrapper](e.connectionProtocolMap, 1024)
	if err != nil {
		return nil, err
	}

	ttl := connProtoTTL.Nanoseconds()
<<<<<<< HEAD
	mapCleaner.Clean(connProtoCleaningInterval, func(now int64, key netebpf.ConnTuple, val netebpf.ProtocolStackWrapper) bool {
		return (now - int64(val.Updated)) > ttl
=======
	mapCleaner.Clean(connProtoCleaningInterval, nil, nil, func(now int64, key, val interface{}) bool {
		protoStack, ok := val.(*netebpf.ProtocolStackWrapper)
		if !ok {
			return false
		}

		updated := int64(protoStack.Updated)
		return (now - updated) > ttl
>>>>>>> b7403dea
	})

	return mapCleaner, nil
}

func getAssetName(module string, debug bool) string {
	if debug {
		return fmt.Sprintf("%s-debug.o", module)
	}

	return fmt.Sprintf("%s.o", module)
}

func (e *ebpfProgram) dumpMapsHandler(_ *manager.Manager, mapName string, currentMap *ebpf.Map) string {
	var output strings.Builder

	switch mapName {
	case connectionStatesMap: // maps/connection_states (BPF_MAP_TYPE_HASH), key C.conn_tuple_t, value C.__u32
		output.WriteString("Map: '" + mapName + "', key: 'C.conn_tuple_t', value: 'C.__u32'\n")
		iter := currentMap.Iterate()
		var key http.ConnTuple
		var value uint32
		for iter.Next(unsafe.Pointer(&key), unsafe.Pointer(&value)) {
			output.WriteString(spew.Sdump(key, value))
		}

	default: // Go through enabled protocols in case one of them now how to handle the current map
		for _, p := range e.enabledProtocols {
			p.Instance.DumpMaps(&output, mapName, currentMap)
		}
	}
	return output.String()
}

func (e *ebpfProgram) getProtocolStats() map[protocols.ProtocolType]interface{} {
	ret := make(map[protocols.ProtocolType]interface{})

	for _, protocol := range e.enabledProtocols {
		ps := protocol.Instance.GetStats()
		if ps != nil {
			ret[ps.Type] = ps.Stats
		}
	}

	return ret
}

// executePerProtocol runs the given callback (`cb`) for every protocol in the given list (`protocolList`).
// If the callback failed, then we call the error callback (`errorCb`). Eventually returning a list of protocols which
// successfully executed the callback.
func (e *ebpfProgram) executePerProtocol(protocolList []*protocols.ProtocolSpec, phaseName string, cb func(protocols.Protocol, *manager.Manager) error, errorCb func(protocols.Protocol, *manager.Manager)) []*protocols.ProtocolSpec {
	// Deleting from an array while iterating it is not a simple task. Instead, every successfully enabled protocol,
	// we'll keep in a temporary copy and return it at the end.
	res := make([]*protocols.ProtocolSpec, 0)
	for _, protocol := range protocolList {
		if err := cb(protocol.Instance, e.Manager.Manager); err != nil {
			if errorCb != nil {
				errorCb(protocol.Instance, e.Manager.Manager)
			}
			log.Errorf("could not complete %q phase of %q monitoring: %s", phaseName, protocol.Instance.Name(), err)
			continue
		}
		res = append(res, protocol)
	}
	return res
}

// initProtocols takes the network configuration `c` and uses it to initialise
// the enabled protocols' monitoring, and configures the ebpf-manager `mgr`
// accordingly.
//
// For each enabled protocols, a protocol-specific instance of the Protocol
// interface is initialised, and the required maps and tail calls routers are setup
// in the manager.
//
// If a protocol is not enabled, its tail calls are instead added to the list of
// excluded functions for them to be patched out by ebpf-manager on startup.
//
// It returns:
// - a slice containing instances of the Protocol interface for each enabled protocol support
// - a slice containing pointers to the protocol specs of disabled protocols.
// - an error value, which is non-nil if an error occurred while initialising a protocol
func (e *ebpfProgram) initProtocols(c *config.Config) error {
	e.enabledProtocols = make([]*protocols.ProtocolSpec, 0)
	e.disabledProtocols = make([]*protocols.ProtocolSpec, 0)

	for _, spec := range knownProtocols {
		protocol, err := spec.Factory(c)
		if err != nil {
			return &errNotSupported{err}
		}

		if protocol != nil {
			spec.Instance = protocol
			e.enabledProtocols = append(e.enabledProtocols, spec)

			log.Infof("%v monitoring enabled", protocol.Name())
		} else {
			e.disabledProtocols = append(e.disabledProtocols, spec)
		}
	}

	return nil
}<|MERGE_RESOLUTION|>--- conflicted
+++ resolved
@@ -420,19 +420,8 @@
 	}
 
 	ttl := connProtoTTL.Nanoseconds()
-<<<<<<< HEAD
-	mapCleaner.Clean(connProtoCleaningInterval, func(now int64, key netebpf.ConnTuple, val netebpf.ProtocolStackWrapper) bool {
+	mapCleaner.Clean(connProtoCleaningInterval, nil, nil, func(now int64, key netebpf.ConnTuple, val netebpf.ProtocolStackWrapper) bool {
 		return (now - int64(val.Updated)) > ttl
-=======
-	mapCleaner.Clean(connProtoCleaningInterval, nil, nil, func(now int64, key, val interface{}) bool {
-		protoStack, ok := val.(*netebpf.ProtocolStackWrapper)
-		if !ok {
-			return false
-		}
-
-		updated := int64(protoStack.Updated)
-		return (now - updated) > ttl
->>>>>>> b7403dea
 	})
 
 	return mapCleaner, nil
