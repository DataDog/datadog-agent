// Unless explicitly stated otherwise all files in this repository are licensed
// under the Apache License Version 2.0.
// This product includes software developed at Datadog (https://www.datadoghq.com/).
// Copyright 2016-present Datadog, Inc.

//go:build linux_bpf

package usm

import (
	"bytes"
	"context"
	"crypto/tls"
	"fmt"
	"io"
	"net"
	"net/http"
	"reflect"
	"slices"
	"sort"
	"strconv"
	"strings"
	"testing"
	"time"

	"github.com/stretchr/testify/assert"
	"github.com/stretchr/testify/require"
	"github.com/stretchr/testify/suite"
	"golang.org/x/net/http2"
	"golang.org/x/net/http2/h2c"
	"golang.org/x/net/http2/hpack"

	"github.com/DataDog/datadog-agent/pkg/ebpf/ebpftest"
	"github.com/DataDog/datadog-agent/pkg/network/config"
	"github.com/DataDog/datadog-agent/pkg/network/protocols"
	usmhttp "github.com/DataDog/datadog-agent/pkg/network/protocols/http"
	"github.com/DataDog/datadog-agent/pkg/network/protocols/http/testutil"
	usmhttp2 "github.com/DataDog/datadog-agent/pkg/network/protocols/http2"
	gotlsutils "github.com/DataDog/datadog-agent/pkg/network/protocols/tls/gotls/testutil"
	"github.com/DataDog/datadog-agent/pkg/network/tracer/testutil/proxy"
	"github.com/DataDog/datadog-agent/pkg/network/usm/utils"
	"github.com/DataDog/datadog-agent/pkg/util/kernel"
)

type pathType uint8

const (
	pathDefault pathType = iota
	pathLiteralNeverIndexed
	pathLiteralWithoutIndexing
	pathTooLarge
	pathOverride
)

const (
	srvPort              = 8082
	unixPath             = "/tmp/transparent.sock"
	http2DefaultTestPath = "/aaa"
	defaultMethod        = http.MethodPost
)

var (
	authority    = net.JoinHostPort("127.0.0.1", strconv.Itoa(srvPort))
	http2SrvAddr = "http://" + authority
)

type usmHTTP2Suite struct {
	suite.Suite
	isTLS bool
}

func (s *usmHTTP2Suite) getCfg() *config.Config {
	cfg := config.New()
	cfg.EnableHTTP2Monitoring = true
	cfg.EnableGoTLSSupport = s.isTLS
	cfg.GoTLSExcludeSelf = s.isTLS
	return cfg
}

func TestHTTP2Scenarios(t *testing.T) {
	currKernelVersion, err := kernel.HostVersion()
	require.NoError(t, err)
	if currKernelVersion < usmhttp2.MinimumKernelVersion {
		t.Skipf("HTTP2 monitoring can not run on kernel before %v", usmhttp2.MinimumKernelVersion)
	}

	ebpftest.TestBuildModes(t, []ebpftest.BuildMode{ebpftest.Prebuilt, ebpftest.RuntimeCompiled, ebpftest.CORE}, "", func(t *testing.T) {
		for _, tc := range []struct {
			name  string
			isTLS bool
		}{
			{
				name:  "without TLS",
				isTLS: false,
			},
			{
				name:  "with TLS",
				isTLS: true,
			},
		} {
			if tc.isTLS && !gotlsutils.GoTLSSupported(t, config.New()) {
				t.Skip("GoTLS not supported for this setup")
			}
			t.Run(tc.name, func(t *testing.T) {
				suite.Run(t, &usmHTTP2Suite{isTLS: tc.isTLS})
			})
		}
	})
}

func (s *usmHTTP2Suite) TestHTTP2DynamicTableCleanup() {
	t := s.T()
	cfg := s.getCfg()
	cfg.HTTP2DynamicTableMapCleanerInterval = 5 * time.Second

	// Start local server and register its cleanup.
	t.Cleanup(startH2CServer(t, authority, s.isTLS))

	// Start the proxy server.
	proxyProcess, cancel := proxy.NewExternalUnixTransparentProxyServer(t, unixPath, authority, s.isTLS)
	t.Cleanup(cancel)
	require.NoError(t, proxy.WaitForConnectionReady(unixPath))

	monitor := setupUSMTLSMonitor(t, cfg)
	if s.isTLS {
		utils.WaitForProgramsToBeTraced(t, "go-tls", proxyProcess.Process.Pid)
	}

	clients := getHTTP2UnixClientArray(2, unixPath)
	for i := 0; i < usmhttp2.HTTP2TerminatedBatchSize; i++ {
		req, err := clients[i%2].Post(fmt.Sprintf("%s/test-%d", http2SrvAddr, i+1), "application/json", bytes.NewReader([]byte("test")))
		require.NoError(t, err, "could not make request")
		_ = req.Body.Close()
	}

	matches := PrintableInt(0)

	require.Eventuallyf(t, func() bool {
		for key, stat := range getHTTPLikeProtocolStats(monitor, protocols.HTTP2) {
			if (key.DstPort == srvPort || key.SrcPort == srvPort) && key.Method == usmhttp.MethodPost && strings.HasPrefix(key.Path.Content.Get(), "/test") {
				matches.Add(stat.Data[200].Count)
			}
		}

		return matches.Load() == usmhttp2.HTTP2TerminatedBatchSize
	}, time.Second*10, time.Millisecond*100, "%v != %v", &matches, usmhttp2.HTTP2TerminatedBatchSize)

	for _, client := range clients {
		client.CloseIdleConnections()
	}

	dynamicTableMap, _, err := monitor.ebpfProgram.GetMap("http2_dynamic_table")
	require.NoError(t, err)
	iterator := dynamicTableMap.Iterate()
	key := make([]byte, dynamicTableMap.KeySize())
	value := make([]byte, dynamicTableMap.ValueSize())
	count := 0
	for iterator.Next(&key, &value) {
		count++
	}
	require.GreaterOrEqual(t, count, 0)

	require.Eventually(t, func() bool {
		iterator = dynamicTableMap.Iterate()
		count = 0
		for iterator.Next(&key, &value) {
			count++
		}

		return count == 0
	}, cfg.HTTP2DynamicTableMapCleanerInterval*4, time.Millisecond*100)
}

func (s *usmHTTP2Suite) TestSimpleHTTP2() {
	t := s.T()
	cfg := s.getCfg()

	// Start local server and register its cleanup.
	t.Cleanup(startH2CServer(t, authority, s.isTLS))

	// Start the proxy server.
	proxyProcess, cancel := proxy.NewExternalUnixTransparentProxyServer(t, unixPath, authority, s.isTLS)
	t.Cleanup(cancel)
	require.NoError(t, proxy.WaitForConnectionReady(unixPath))

	tests := []struct {
		name              string
		runClients        func(t *testing.T, clientsCount int)
		expectedEndpoints map[usmhttp.Key]captureRange
	}{
		{
			name: " / path",
			runClients: func(t *testing.T, clientsCount int) {
				clients := getHTTP2UnixClientArray(clientsCount, unixPath)

				for i := 0; i < 1000; i++ {
					client := clients[getClientsIndex(i, clientsCount)]
					req, err := client.Post(http2SrvAddr+"/", "application/json", bytes.NewReader([]byte("test")))
					require.NoError(t, err, "could not make request")
					_ = req.Body.Close()
				}
			},
			expectedEndpoints: map[usmhttp.Key]captureRange{
				{
					Path:   usmhttp.Path{Content: usmhttp.Interner.GetString("/")},
					Method: usmhttp.MethodPost,
				}: {
					lower: 999,
					upper: 1001,
				},
			},
		},
		{
			name: " /index.html path",
			runClients: func(t *testing.T, clientsCount int) {
				clients := getHTTP2UnixClientArray(clientsCount, unixPath)

				for i := 0; i < 1000; i++ {
					client := clients[getClientsIndex(i, clientsCount)]
					req, err := client.Post(http2SrvAddr+"/index.html", "application/json", bytes.NewReader([]byte("test")))
					require.NoError(t, err, "could not make request")
					_ = req.Body.Close()
				}
			},
			expectedEndpoints: map[usmhttp.Key]captureRange{
				{
					Path:   usmhttp.Path{Content: usmhttp.Interner.GetString("/index.html")},
					Method: usmhttp.MethodPost,
				}: {
					lower: 999,
					upper: 1001,
				},
			},
		},
		{
			name: "path with repeated string",
			runClients: func(t *testing.T, clientsCount int) {
				clients := getHTTP2UnixClientArray(clientsCount, unixPath)

				for i := 1; i < 100; i++ {
					path := strings.Repeat("a", i)
					client := clients[getClientsIndex(i, clientsCount)]
					req, err := client.Post(http2SrvAddr+"/"+path, "application/json", bytes.NewReader([]byte("test")))
					require.NoError(t, err, "could not make request")
					_ = req.Body.Close()
				}
			},
			expectedEndpoints: getExpectedOutcomeForPathWithRepeatedChars(),
		},
	}
	for _, tt := range tests {
		for _, clientCount := range []int{1, 2, 5} {
			testNameSuffix := fmt.Sprintf("-different clients - %v", clientCount)
			t.Run(tt.name+testNameSuffix, func(t *testing.T) {
				monitor := setupUSMTLSMonitor(t, cfg)
				if s.isTLS {
					utils.WaitForProgramsToBeTraced(t, "go-tls", proxyProcess.Process.Pid)
				}
				tt.runClients(t, clientCount)

				res := make(map[usmhttp.Key]int)
				assert.Eventually(t, func() bool {
					for key, stat := range getHTTPLikeProtocolStats(monitor, protocols.HTTP2) {
						if key.DstPort == srvPort || key.SrcPort == srvPort {
							count := stat.Data[200].Count
							newKey := usmhttp.Key{
								Path:   usmhttp.Path{Content: key.Path.Content},
								Method: key.Method,
							}
							if _, ok := res[newKey]; !ok {
								res[newKey] = count
							} else {
								res[newKey] += count
							}
						}
					}

					if len(res) != len(tt.expectedEndpoints) {
						return false
					}

					for key, count := range res {
						valRange, ok := tt.expectedEndpoints[key]
						if !ok {
							return false
						}
						if count < valRange.lower || count > valRange.upper {
							return false
						}
					}

					return true
				}, time.Second*5, time.Millisecond*100, "%v != %v", res, tt.expectedEndpoints)
				if t.Failed() {
					for key := range tt.expectedEndpoints {
						if _, ok := res[key]; !ok {
							t.Logf("key: %v was not found in res", key.Path.Content.Get())
						}
					}
					ebpftest.DumpMapsTestHelper(t, monitor.DumpMaps, "http2_in_flight")
				}
			})
		}
	}
}

var (
	// pathExceedingMaxSize is path with size 166, which is exceeding the maximum path size in the kernel (HTTP2_MAX_PATH_LEN).
	pathExceedingMaxSize = "X2YRUwfeNEmYWkk0bACThVya8MoSUkR7ZKANCPYkIGHvF9CWGA0rxXKsGogQag7HsJfmgaar3TiOTRUb3ynbmiOz3As9rXYjRGNRdCWGgdBPL8nGa6WheGlJLNtIVsUcxSerNQKmoQqqDLjGftbKXjqdMJLVY6UyECeXOKrrFU9aHx2fjlk2qMNDUptYWuzPPCWAnKOV7Ph"

	http2UniquePaths = []string{
		// size 82 bucket 0
		"C9ZaSMOpthT9XaRh9yc6AKqfIjT43M8gOz3p9ASKCNRIcLbc3PTqEoms2SDwt6Q90QM7DxjWKlmZUfRU1eOx5DjQOOhLaIJQke4N",
		// size 127 bucket 1
		"ZtZuUQeVB7BOl3F45oFicOOOJl21ePFwunMBvBh3bXPMBZqdEZepVsemYA0frZb5M83VHLDWq68KFELDHu0Xo28lzpzO3L7kDXuYuClivgEgURUn47kfwfUfW1PKjfsV6HaYpAZxly48lTGiRIXRINVC8b9",
		// size 137, bucket 2
		"RDBVk5COXAz52GzvuHVWRawNoKhmfxhBiTuyj5QZ6qR1DMsNOn4sWFLnaGXVzrqA8NLr2CaW1IDupzh9AzJlIvgYSf6OYIafIOsImL5O9M3AHzUHGMJ0KhjYGJAzXeTgvwl2qYWmlD9UYGELFpBSzJpykoriocvl3RRoYt4l",
		// size 147, bucket 3
		"T5r8QcP8qCiKVwhWlaxWjYCX8IrTmPrt2HRjfQJP2PxbWjLm8dP4BTDxUAmXJJWNyv4HIIaR3Fj6n8Tu6vSoDcBtKFuMqIPAdYEJt0qo2aaYDKomIJv74z7SiN96GrOufPTm6Eutl3JGeAKW2b0dZ4VYUsIOO8aheEOGmyhyWBymgCtBcXeki1",
		// size 158, bucket 4
		"VP4zOrIPiGhLDLSJYSVU78yUcb8CkU0dVDIZqPq98gVoenX5p1zS6cRX4LtrfSYKCQFX6MquluhDD2GPjZYFIraDLIHCno3yipQBLPGcPbPTgv9SD6jOlHMuLjmsGxyC3y2Hk61bWA6Af4D2SYS0q3BS7ahJ0vjddYYBRIpwMOOIez2jaR56rPcGCRW2eq0T1x",
		// size 166, bucket 5
		pathExceedingMaxSize,
		// size 172, bucket 6
		"bq5bcpUgiW1CpKgwdRVIulFMkwRenJWYdW8aek69anIV8w3br0pjGNtfnoPCyj4HUMD5MxWB2xM4XGp7fZ1JRHvskRZEgmoM7ag9BeuigmH05p7dzMwKsD76MqKyPmfhwBUZHLKtJ52ia3mOuMvyYiQNwA6KAU509bwuy4NCREVUAP76WFeAzr0jBvqMFXLg3eQQERIW0tKTcjQg8m9Jse",
		// size 247, bucket 7
		"LUhWUWPMztVFuEs83i7RmoxRiV1KzOq0NsZmGXVyW49BbBaL63m8H5vDwiewrrKbldXBuctplDxB28QekDclM6cO9BIsRqvzS3a802aOkRHTEruotA8Xh5K9GOMv9DzdoOL9P3GFPsUPgBy0mzFyyRJGk3JXpIH290Bj2FIRnIIpIjjKE1akeaimsuGEheA4D95axRpGmz4cm2s74UiksfBi4JnVX2cBzZN3oQaMt7zrWofwyzcZeF5W1n6BAQWxPPWe4Jyoc34jQ2fiEXQO0NnXe1RFbBD1E33a0OycziXZH9hEP23xvh",
	}
)

func (s *usmHTTP2Suite) TestHTTP2KernelTelemetry() {
	t := s.T()
	cfg := s.getCfg()

	// Start local server and register its cleanup.
	t.Cleanup(startH2CServer(t, authority, s.isTLS))

	// Start the proxy server.
	proxyProcess, cancel := proxy.NewExternalUnixTransparentProxyServer(t, unixPath, authority, s.isTLS)
	t.Cleanup(cancel)
	require.NoError(t, proxy.WaitForConnectionReady(unixPath))

	tests := []struct {
		name              string
		runClients        func(t *testing.T, clientsCount int)
		expectedTelemetry *usmhttp2.HTTP2Telemetry
	}{
		{
			name: "Fill each bucket",
			runClients: func(t *testing.T, clientsCount int) {
				clients := getHTTP2UnixClientArray(clientsCount, unixPath)
				for _, path := range http2UniquePaths {
					client := clients[getClientsIndex(1, clientsCount)]
					req, err := client.Post(http2SrvAddr+"/"+path, "application/json", bytes.NewReader([]byte("test")))
					require.NoError(t, err, "could not make request")
					_ = req.Body.Close()
				}
			},

			expectedTelemetry: &usmhttp2.HTTP2Telemetry{
				Request_seen:      8,
				Response_seen:     8,
				End_of_stream:     16,
				End_of_stream_rst: 0,
				Path_size_bucket:  [8]uint64{1, 1, 1, 1, 1, 1, 1, 1},
			},
		},
	}
	for _, tt := range tests {
		t.Run(tt.name, func(t *testing.T) {
			setupUSMTLSMonitor(t, cfg)
			if s.isTLS {
				utils.WaitForProgramsToBeTraced(t, "go-tls", proxyProcess.Process.Pid)
			}

			tt.runClients(t, 1)

			// We cannot predict if the client will send an RST frame or not, thus we cannot predict the number of
			// frames with EOS or RST frames, which leads into a flaking test. Therefore, we are asserting that the
			// gotten number of EOS or RST frames is at least the number of expected EOS frames.
			expectedEOSOrRST := tt.expectedTelemetry.End_of_stream + tt.expectedTelemetry.End_of_stream_rst
			var telemetry *usmhttp2.HTTP2Telemetry
			var err error
			assert.Eventually(t, func() bool {
				telemetry, err = usmhttp2.Spec.Instance.(*usmhttp2.Protocol).GetHTTP2KernelTelemetry()
				require.NoError(t, err)
				if telemetry.Request_seen != tt.expectedTelemetry.Request_seen {
					return false
				}
				if telemetry.Response_seen != tt.expectedTelemetry.Response_seen {
					return false
				}
				if telemetry.Path_exceeds_frame != tt.expectedTelemetry.Path_exceeds_frame {
					return false
				}
				if telemetry.Exceeding_max_interesting_frames != tt.expectedTelemetry.Exceeding_max_interesting_frames {
					return false
				}
				if telemetry.Exceeding_max_frames_to_filter != tt.expectedTelemetry.Exceeding_max_frames_to_filter {
					return false
				}
				if telemetry.End_of_stream+telemetry.End_of_stream_rst < expectedEOSOrRST {
					return false
				}
				return reflect.DeepEqual(telemetry.Path_size_bucket, tt.expectedTelemetry.Path_size_bucket)

			}, time.Second*5, time.Millisecond*100)
			if t.Failed() {
				t.Logf("expected telemetry: %+v;\ngot: %+v", tt.expectedTelemetry, telemetry)
			}
		})
	}
}

func (s *usmHTTP2Suite) TestHTTP2ManyDifferentPaths() {
	t := s.T()
	cfg := s.getCfg()

	// Start local server and register its cleanup.
	t.Cleanup(startH2CServer(t, authority, s.isTLS))

	// Start the proxy server.
	proxyProcess, cancel := proxy.NewExternalUnixTransparentProxyServer(t, unixPath, authority, s.isTLS)
	t.Cleanup(cancel)
	require.NoError(t, proxy.WaitForConnectionReady(unixPath))

	monitor := setupUSMTLSMonitor(t, cfg)
	if s.isTLS {
		utils.WaitForProgramsToBeTraced(t, "go-tls", proxyProcess.Process.Pid)
	}

	const (
		repetitionsPerRequest = 2
		// Should be bigger than the length of the http2_dynamic_table which is 1024
		numberOfRequests         = 1500
		expectedNumberOfRequests = numberOfRequests * repetitionsPerRequest
	)
	clients := getHTTP2UnixClientArray(1, unixPath)
	for i := 0; i < numberOfRequests; i++ {
		for j := 0; j < repetitionsPerRequest; j++ {
			req, err := clients[0].Post(fmt.Sprintf("%s/test-%d", http2SrvAddr, i+1), "application/json", bytes.NewReader([]byte("test")))
			require.NoError(t, err, "could not make request")
			_ = req.Body.Close()
		}
	}

	matches := PrintableInt(0)

	seenRequests := map[string]int{}
	assert.Eventuallyf(t, func() bool {
		for key, stat := range getHTTPLikeProtocolStats(monitor, protocols.HTTP2) {
			if (key.DstPort == srvPort || key.SrcPort == srvPort) && key.Method == usmhttp.MethodPost && strings.HasPrefix(key.Path.Content.Get(), "/test") {
				if _, ok := seenRequests[key.Path.Content.Get()]; !ok {
					seenRequests[key.Path.Content.Get()] = 0
				}
				seenRequests[key.Path.Content.Get()] += stat.Data[200].Count
				matches.Add(stat.Data[200].Count)
			}
		}

		// Due to a known issue in http2, we might consider an RST packet as a response to a request and therefore
		// we might capture a request twice. This is why we are expecting to see 2*numberOfRequests instead of
		return (expectedNumberOfRequests-1) <= matches.Load() && matches.Load() <= (expectedNumberOfRequests+1)
	}, time.Second*10, time.Millisecond*100, "%v != %v", &matches, expectedNumberOfRequests)

	for i := 0; i < numberOfRequests; i++ {
		if v, ok := seenRequests[fmt.Sprintf("/test-%d", i+1)]; !ok || v != repetitionsPerRequest {
			t.Logf("path: /test-%d should have %d occurrences but instead has %d", i+1, repetitionsPerRequest, v)
		}
	}
}

func (s *usmHTTP2Suite) TestRawTraffic() {
	t := s.T()
	cfg := s.getCfg()

	// Start local server and register its cleanup.
	t.Cleanup(startH2CServer(t, authority, s.isTLS))

	// Start the proxy server.
	proxyProcess, cancel := proxy.NewExternalUnixTransparentProxyServer(t, unixPath, authority, s.isTLS)
	t.Cleanup(cancel)
	require.NoError(t, proxy.WaitForConnectionReady(unixPath))

	getTLSNumber := func(numberWithoutTLS, numberWithTLS int, isTLS bool) int {
		if isTLS {
			return numberWithTLS
		}
		return numberWithoutTLS
	}

	tests := []struct {
		name              string
		skip              bool
		messageBuilder    func() [][]byte
		expectedEndpoints map[usmhttp.Key]int
	}{
		{
			name: "parse_frames tail call using 1 program",
			// The objective of this test is to verify that we accurately perform the parsing of frames within
			// a single program.
			messageBuilder: func() [][]byte {
				const settingsFramesCount = 100
				framer := newFramer()
				return [][]byte{
					framer.
						writeMultiMessage(t, settingsFramesCount, framer.writeSettings).
						writeHeaders(t, 1, testHeaders()).
						writeData(t, 1, true, emptyBody).
						bytes(),
				}
			},
			expectedEndpoints: map[usmhttp.Key]int{
				{
					Path:   usmhttp.Path{Content: usmhttp.Interner.GetString(http2DefaultTestPath)},
					Method: usmhttp.MethodPost,
				}: 1,
			},
		},
		{
			name: "parse_frames tail call using 2 programs",
			// The purpose of this test is to validate that when we surpass the limit of HTTP2_MAX_FRAMES_ITERATIONS,
			// the filtering of subsequent frames will continue using tail calls.
			messageBuilder: func() [][]byte {
				const settingsFramesCount = 130
				framer := newFramer()
				return [][]byte{
					framer.
						writeMultiMessage(t, settingsFramesCount, framer.writeSettings).
						writeHeaders(t, 1, testHeaders()).
						writeData(t, 1, true, emptyBody).
						bytes(),
				}
			},
			expectedEndpoints: map[usmhttp.Key]int{
				{
					Path:   usmhttp.Path{Content: usmhttp.Interner.GetString(http2DefaultTestPath)},
					Method: usmhttp.MethodPost,
				}: 1,
			},
			// Currently we don't have a way to test it as TLS version does not have the ability to run 2 tail calls
			// for filtering frames (will be fixed in USMON-684)
			skip: s.isTLS,
		},
		{
			name: "validate frames_filter tail calls limit",
			// The purpose of this test is to validate that when we surpass the limit of HTTP2_MAX_TAIL_CALLS_FOR_FRAMES_FILTER,
			// for 2 filter_frames we do not use more than two tail calls.
			messageBuilder: func() [][]byte {
				settingsFramesCount := getTLSNumber(241, 121, s.isTLS)
				framer := newFramer()
				return [][]byte{
					framer.
						writeMultiMessage(t, settingsFramesCount, framer.writeSettings).
						writeHeaders(t, 1, testHeaders()).
						writeData(t, 1, true, emptyBody).
						bytes(),
				}
			},
			expectedEndpoints: nil,
		},
		{
			name: "validate max interesting frames limit",
			// The purpose of this test is to verify our ability to reach the limit set by HTTP2_MAX_FRAMES_ITERATIONS, which
			// determines the maximum number of "interesting frames" we can process.
			messageBuilder: func() [][]byte {
				iterations := getTLSNumber(120, 60, s.isTLS)
				framer := newFramer()
				for i := 0; i < iterations; i++ {
					streamID := getStreamID(i)
					framer.
						writeHeaders(t, streamID, testHeaders()).
						writeData(t, streamID, true, emptyBody)
				}
				return [][]byte{framer.bytes()}
			},
			expectedEndpoints: map[usmhttp.Key]int{
				{
					Path:   usmhttp.Path{Content: usmhttp.Interner.GetString(http2DefaultTestPath)},
					Method: usmhttp.MethodPost,
				}: getTLSNumber(120, 60, s.isTLS),
			},
		},
		{
			name: "validate literal header field without indexing",
			// The purpose of this test is to verify our ability the case:
			// Literal Header Field without Indexing (0b0000xxxx: top four bits are 0000)
			// https://httpwg.org/specs/rfc7541.html#rfc.section.C.2.2
			messageBuilder: func() [][]byte {
				const iterations = 5
				const setDynamicTableSize = true
				framer := newFramer()
				for i := 0; i < iterations; i++ {
					streamID := getStreamID(i)
					framer.
						writeHeaders(t, streamID, generateTestHeaderFields(headersGenerationOptions{pathTypeValue: pathLiteralWithoutIndexing}), setDynamicTableSize).
						writeData(t, streamID, true, emptyBody)
				}
				return [][]byte{framer.bytes()}
			},
			expectedEndpoints: map[usmhttp.Key]int{
				{
					Path:   usmhttp.Path{Content: usmhttp.Interner.GetString("/" + strings.Repeat("a", usmhttp2.DynamicTableSize))},
					Method: usmhttp.MethodPost,
				}: 5,
			},
		},
		{
			name: "validate literal header field never indexed",
			// The purpose of this test is to verify our ability the case:
			// Literal Header Field never Indexed (0b0001xxxx: top four bits are 0001)
			// https://httpwg.org/specs/rfc7541.html#rfc.section.6.2.3
			messageBuilder: func() [][]byte {
				const iterations = 5
				framer := newFramer()
				for i := 0; i < iterations; i++ {
					streamID := getStreamID(i)
					framer.
						writeHeaders(t, streamID, generateTestHeaderFields(headersGenerationOptions{pathTypeValue: pathLiteralNeverIndexed})).
						writeData(t, streamID, true, emptyBody)
				}
				return [][]byte{framer.bytes()}
			},
			expectedEndpoints: map[usmhttp.Key]int{
				{
					Path:   usmhttp.Path{Content: usmhttp.Interner.GetString(http2DefaultTestPath)},
					Method: usmhttp.MethodPost,
				}: 5,
			},
		},
		{
			name: "validate path with index 4",
			// The purpose of this test is to verify our ability to identify paths with index 4.
			messageBuilder: func() [][]byte {
				const iterations = 5
				// pathHeaderField is the hex representation of the path /aaa with index 4.
				pathHeaderField := []byte{0x44, 0x83, 0x60, 0x63, 0x1f}
				headerFields := removeHeaderFieldByKey(testHeaders(), ":path")
				headersFrame, err := usmhttp2.NewHeadersFrameMessage(headerFields)
				require.NoError(t, err, "could not create headers frame")

				// we are adding the path header field with index 4, we need to do it on the byte slice and not on the headerFields
				// due to the fact that when we create a header field it would be with index 5.
				headersFrame = append(pathHeaderField, headersFrame...)
				framer := newFramer()
				for i := 0; i < iterations; i++ {
					streamID := getStreamID(i)
					framer.
						writeRawHeaders(t, streamID, headersFrame).
						writeData(t, streamID, true, emptyBody)
				}
				return [][]byte{framer.bytes()}
			},
			expectedEndpoints: map[usmhttp.Key]int{
				{
					Path:   usmhttp.Path{Content: usmhttp.Interner.GetString(http2DefaultTestPath)},
					Method: usmhttp.MethodPost,
				}: 5,
			},
		},
		{
			name: "validate PING and WINDOWS_UPDATE frames between HEADERS and DATA",
			// The purpose of this test is to verify our ability to process PING and WINDOWS_UPDATE frames between HEADERS and DATA.
			messageBuilder: func() [][]byte {
				const iterations = 5
				framer := newFramer()

				for i := 0; i < iterations; i++ {
					streamID := getStreamID(i)
					framer.
						writeHeaders(t, streamID, testHeaders()).
						writePing(t).
						writeWindowUpdate(t, streamID, 1).
						writeData(t, streamID, true, emptyBody)
				}

				return [][]byte{framer.bytes()}
			},
			expectedEndpoints: map[usmhttp.Key]int{
				{
					Path:   usmhttp.Path{Content: usmhttp.Interner.GetString(http2DefaultTestPath)},
					Method: usmhttp.MethodPost,
				}: 5,
			},
		},
		{
			name: "validate RST_STREAM cancel err code",
			// The purpose of this test is to validate that when a cancel error code is sent, we will not count the request.
			// We are sending 10 requests, and 5 of them will contain RST_STREAM with a cancel error code.Therefore, we expect to
			// capture five valid requests.
			messageBuilder: func() [][]byte {
				const iterations = 10
				rstFramesCount := 5
				framer := newFramer()
				for i := 0; i < iterations; i++ {
					streamID := getStreamID(i)
					framer.
						writeHeaders(t, streamID, testHeaders()).
						writeData(t, streamID, true, emptyBody)
					if rstFramesCount > 0 {
						framer.writeRSTStream(t, streamID, http2.ErrCodeCancel)
						rstFramesCount--
					}
				}
				return [][]byte{framer.bytes()}
			},
			expectedEndpoints: map[usmhttp.Key]int{
				{
					Path:   usmhttp.Path{Content: usmhttp.Interner.GetString(http2DefaultTestPath)},
					Method: usmhttp.MethodPost,
				}: 5,
			},
		},
		{
			name: "validate RST_STREAM before server status ok",
			// The purpose of this test is to validate that when we see RST before DATA frame with status ok,
			// we will not count the requests.
			messageBuilder: func() [][]byte {
				const iterations = 10
				framer := newFramer()
				for i := 0; i < iterations; i++ {
					streamID := getStreamID(i)
					framer.
						writeHeaders(t, streamID, testHeaders()).
						writeData(t, streamID, true, emptyBody).
						writeRSTStream(t, streamID, http2.ErrCodeNo)
				}
				return [][]byte{framer.bytes()}
			},
			expectedEndpoints: nil,
		},
		{
			name: "validate capability to process up to max limit filtering frames",
			// The purpose of this test is to verify our ability to process up to HTTP2_MAX_HEADERS_COUNT_FOR_FILTERING frames.
			// We write the path "/aaa" for the first time with an additional 25 headers (reaching to a total of 26 headers).
			// When we exceed the limit, we expect to lose our internal counter (because we can filter up to 25 requests),
			// and therefore, the next time we write the request "/aaa",
			// its internal index will not be correct, and we will not be able to find it.
			messageBuilder: func() [][]byte {
				const multiHeadersCount = 25
				framer := newFramer()
				return [][]byte{
					framer.writeHeaders(t, 1, multipleTestHeaders(multiHeadersCount)).
						writeData(t, 1, true, emptyBody).
						writeHeaders(t, 1, testHeaders()).
						writeData(t, 1, true, emptyBody).
						bytes(),
				}
			},
			expectedEndpoints: nil,
		},
		{
			name: "validate 300 status code",
			// The purpose of this test is to verify that currently we do not support status code 300.
			messageBuilder: func() [][]byte {
				framer := newFramer()
				return [][]byte{
					framer.
						writeHeaders(t, 1, headersWithGivenEndpoint("/status/300")).
						writeData(t, 1, true, emptyBody).
						bytes(),
				}
			},
			expectedEndpoints: nil,
		},
		{
			name: "validate 401 status code",
			// The purpose of this test is to verify that currently we do not support status code 401.
			messageBuilder: func() [][]byte {
				framer := newFramer()
				return [][]byte{
					framer.
						writeHeaders(t, 1, headersWithGivenEndpoint("/status/401")).
						writeData(t, 1, true, emptyBody).
						bytes(),
				}
			},
			expectedEndpoints: nil,
		},
		{
			name: "validate http methods",
			// The purpose of this test is to validate that we are not supporting http2 methods different from POST and GET.
			messageBuilder: func() [][]byte {
				httpMethods = []string{http.MethodHead, http.MethodPut, http.MethodPatch, http.MethodDelete, http.MethodOptions}
				framer := newFramer()
				for i, method := range httpMethods {
					streamID := getStreamID(i)
					framer.
						writeHeaders(t, streamID, generateTestHeaderFields(headersGenerationOptions{overrideMethod: method})).
						writeData(t, streamID, true, emptyBody)
				}
				return [][]byte{framer.bytes()}
			},
			expectedEndpoints: nil,
		},
		{
			name: "validate max path length",
			// The purpose of this test is to validate that we are not able to process a path longer than HTTP2_MAX_PATH_LEN.
			messageBuilder: func() [][]byte {
				framer := newFramer()
				return [][]byte{
					framer.
						writeHeaders(t, 1, generateTestHeaderFields(headersGenerationOptions{pathTypeValue: pathTooLarge})).
						writeData(t, 1, true, emptyBody).
						bytes(),
				}
			},
			expectedEndpoints: nil,
		},
		{
			name: "validate path sent by value (:path)",
			// The purpose of this test is to verify our ability to identify paths which were sent with a key that
			// sent by value (:path).
			messageBuilder: func() [][]byte {
				headerFields := removeHeaderFieldByKey(testHeaders(), ":path")
				headersFrame, err := usmhttp2.NewHeadersFrameMessage(headerFields)
				require.NoError(t, err, "could not create headers frame")
				// pathHeaderField is created with a key that sent by value (:path) and
				// the value (of the path) is /aaa.
				pathHeaderField := []byte{0x40, 0x84, 0xb9, 0x58, 0xd3, 0x3f, 0x83, 0x60, 0x63, 0x1f}
				headersFrame = append(pathHeaderField, headersFrame...)
				framer := newFramer()
				return [][]byte{
					framer.
						writeRawHeaders(t, 1, headersFrame).
						writeData(t, 1, true, emptyBody).
						bytes(),
				}
			},
			expectedEndpoints: nil,
		},
		{
<<<<<<< HEAD
			name: "validate dynamic table update with indexed header field",
			// The purpose of this test is to verify our ability to support dynamic table update
			// while using a path with indexed header field.
			messageBuilder: func() []byte {
				const iterations = 5
				const setDynamicTableSize = true
				framer := newFramer()
				for i := 0; i < iterations; i++ {
					streamID := getStreamID(i)
					framer.
						writeHeaders(t, streamID, headersWithGivenEndpoint("/"), setDynamicTableSize).
						writeData(t, streamID, true, emptyBody)
				}
				return framer.bytes()
			},
			expectedEndpoints: map[usmhttp.Key]int{
				{
					Path:   usmhttp.Path{Content: usmhttp.Interner.GetString("/")},
					Method: usmhttp.MethodPost,
				}: 5,
=======
			name: "Interesting frame header sent separately from frame payload",
			// Testing the scenario in which the frame header (of an interesting type) is sent separately from the frame payload.
			messageBuilder: func() [][]byte {
				headersFrame := newFramer().writeHeaders(t, 1, testHeaders()).bytes()
				dataFrame := newFramer().writeData(t, 1, true, emptyBody).bytes()
				headersFrameHeader := headersFrame[:9]
				secondMessage := append(headersFrame[9:], dataFrame...)
				return [][]byte{
					headersFrameHeader,
					secondMessage,
				}
			},
			expectedEndpoints: map[usmhttp.Key]int{
				{
					Path:   usmhttp.Path{Content: usmhttp.Interner.GetString(http2DefaultTestPath)},
					Method: usmhttp.MethodPost,
				}: 1,
			},
		},
		{
			name: "Not interesting frame header sent separately from frame payload",
			// Testing the scenario in which the frame header (of a not interesting type) is sent separately from the frame payload.
			messageBuilder: func() [][]byte {
				pingFrame := newFramer().writePing(t).bytes()
				fullFrame := newFramer().writeHeaders(t, 1, testHeaders()).writeData(t, 1, true, emptyBody).bytes()
				pingFrameHeader := pingFrame[:9]
				secondMessage := append(pingFrame[9:], fullFrame...)
				return [][]byte{
					pingFrameHeader,
					secondMessage,
				}
			},
			expectedEndpoints: map[usmhttp.Key]int{
				{
					Path:   usmhttp.Path{Content: usmhttp.Interner.GetString(http2DefaultTestPath)},
					Method: usmhttp.MethodPost,
				}: 1,
>>>>>>> 0eb9bfd2
			},
		},
	}
	for _, tt := range tests {
		t.Run(tt.name, func(t *testing.T) {
			if tt.skip {
				t.Skip("skipping test")
			}

			usmMonitor := setupUSMTLSMonitor(t, cfg)
			if s.isTLS {
				utils.WaitForProgramsToBeTraced(t, "go-tls", proxyProcess.Process.Pid)
			}

			c := dialHTTP2Server(t)

			// Composing a message with the number of setting frames we want to send.
			require.NoError(t, writeInput(c, 500*time.Millisecond, tt.messageBuilder()...))

			res := make(map[usmhttp.Key]int)
			assert.Eventually(t, func() bool {
				return validateStats(usmMonitor, res, tt.expectedEndpoints)
			}, time.Second*5, time.Millisecond*100, "%v != %v", res, tt.expectedEndpoints)
			if t.Failed() {
				for key := range tt.expectedEndpoints {
					if _, ok := res[key]; !ok {
						t.Logf("key: %v was not found in res", key.Path.Content.Get())
					}
				}
				ebpftest.DumpMapsTestHelper(t, usmMonitor.DumpMaps, "http2_in_flight")
			}
		})
	}
}

func (s *usmHTTP2Suite) TestDynamicTable() {
	t := s.T()
	cfg := s.getCfg()

	// Start local server and register its cleanup.
	t.Cleanup(startH2CServer(t, authority, s.isTLS))

	// Start the proxy server.
	proxyProcess, cancel := proxy.NewExternalUnixTransparentProxyServer(t, unixPath, authority, s.isTLS)
	t.Cleanup(cancel)
	require.NoError(t, proxy.WaitForConnectionReady(unixPath))

	tests := []struct {
		name                            string
		skip                            bool
		messageBuilder                  func() []byte
		expectedEndpoints               map[usmhttp.Key]int
		expectedDynamicTablePathIndexes []int
	}{
		{
			name: "dynamic table contains only index of path",
			// The purpose of this test is to validate that the dynamic table contains only paths indexes.
			messageBuilder: func() []byte {
				const iterations = 10
				framer := newFramer()

				for i := 0; i < iterations; i++ {
					streamID := getStreamID(i)
					framer.
						writeHeaders(t, streamID, testHeaders()).
						writeData(t, streamID, true, emptyBody)
				}

				return framer.bytes()
			},
			expectedEndpoints: map[usmhttp.Key]int{
				{
					Path:   usmhttp.Path{Content: usmhttp.Interner.GetString(http2DefaultTestPath)},
					Method: usmhttp.MethodPost,
				}: 10,
			},
			expectedDynamicTablePathIndexes: []int{1, 7, 13, 19, 25, 31, 37, 43, 49, 55},
		},
	}
	for _, tt := range tests {
		t.Run(tt.name, func(t *testing.T) {

			usmMonitor := setupUSMTLSMonitor(t, cfg)
			if s.isTLS {
				utils.WaitForProgramsToBeTraced(t, "go-tls", proxyProcess.Process.Pid)
			}

			c := dialHTTP2Server(t)

			// Composing a message with the number of setting frames we want to send.
			require.NoError(t, writeInput(c, 500*time.Millisecond, tt.messageBuilder()))

			res := make(map[usmhttp.Key]int)
			assert.Eventually(t, func() bool {
				// validate the stats we get
				require.True(t, validateStats(usmMonitor, res, tt.expectedEndpoints))

				validateDynamicTableMap(t, usmMonitor.ebpfProgram, tt.expectedDynamicTablePathIndexes)

				return true
			}, time.Second*5, time.Millisecond*100, "%v != %v", res, tt.expectedEndpoints)
			if t.Failed() {
				for key := range tt.expectedEndpoints {
					if _, ok := res[key]; !ok {
						t.Logf("key: %v was not found in res", key.Path.Content.Get())
					}
				}
				ebpftest.DumpMapsTestHelper(t, usmMonitor.DumpMaps, "http2_in_flight")
			}
		})
	}
}

func (s *usmHTTP2Suite) TestRawHuffmanEncoding() {
	t := s.T()
	cfg := s.getCfg()

	// Start local server and register its cleanup.
	t.Cleanup(startH2CServer(t, authority, s.isTLS))

	// Start the proxy server.
	proxyProcess, cancel := proxy.NewExternalUnixTransparentProxyServer(t, unixPath, authority, s.isTLS)
	t.Cleanup(cancel)
	require.NoError(t, proxy.WaitForConnectionReady(unixPath))

	tests := []struct {
		name                   string
		skip                   bool
		messageBuilder         func() []byte
		expectedEndpoints      map[usmhttp.Key]int
		expectedHuffmanEncoded map[int]bool
	}{
		{
			name: "validate huffman encoding",
			// The purpose of this test is to verify that we are able to identify if the path is huffman encoded.
			messageBuilder: func() []byte {
				framer := newFramer()
				return framer.writeHeaders(t, 1, testHeaders()).
					writeData(t, 1, true, emptyBody).
					writeHeaders(t, 3, headersWithGivenEndpoint("/a")).
					writeData(t, 3, true, emptyBody).bytes()
			},
			expectedEndpoints: map[usmhttp.Key]int{
				{
					Path:   usmhttp.Path{Content: usmhttp.Interner.GetString(http2DefaultTestPath)},
					Method: usmhttp.MethodPost,
				}: 1,
				{
					Path:   usmhttp.Path{Content: usmhttp.Interner.GetString("/a")},
					Method: usmhttp.MethodPost,
				}: 1,
			},
			// the key is the path size, and the value is if it should be huffman encoded or not.
			expectedHuffmanEncoded: map[int]bool{
				2: false,
				3: true,
			},
		},
	}
	for _, tt := range tests {
		t.Run(tt.name, func(t *testing.T) {
			usmMonitor := setupUSMTLSMonitor(t, cfg)
			if s.isTLS {
				utils.WaitForProgramsToBeTraced(t, "go-tls", proxyProcess.Process.Pid)
			}

			c := dialHTTP2Server(t)

			// Composing a message with the number of setting frames we want to send.
			require.NoError(t, writeInput(c, 500*time.Millisecond, tt.messageBuilder()))

			res := make(map[usmhttp.Key]int)
			assert.Eventually(t, func() bool {
				// validate the stats we get
				if !validateStats(usmMonitor, res, tt.expectedEndpoints) {
					return false
				}

				return validateHuffmanEncoded(t, usmMonitor.ebpfProgram, tt.expectedHuffmanEncoded)
			}, time.Second*5, time.Millisecond*100, "%v != %v", res, tt.expectedEndpoints)
			if t.Failed() {
				for key := range tt.expectedEndpoints {
					if _, ok := res[key]; !ok {
						t.Logf("key: %v was not found in res", key.Path.Content.Get())
					}
				}
				ebpftest.DumpMapsTestHelper(t, usmMonitor.DumpMaps, "http2_in_flight")
			}
		})
	}
}

// validateStats validates that the stats we get from the monitor are as expected.
func validateStats(usmMonitor *Monitor, res, expectedEndpoints map[usmhttp.Key]int) bool {
	for key, stat := range getHTTPLikeProtocolStats(usmMonitor, protocols.HTTP2) {
		if key.DstPort == srvPort || key.SrcPort == srvPort {
			count := stat.Data[200].Count
			newKey := usmhttp.Key{
				Path:   usmhttp.Path{Content: key.Path.Content},
				Method: key.Method,
			}
			if _, ok := res[newKey]; !ok {
				res[newKey] = count
			} else {
				res[newKey] += count
			}
		}
	}

	if len(res) != len(expectedEndpoints) {
		return false
	}

	for key, endpointCount := range res {
		_, ok := expectedEndpoints[key]
		if !ok {
			return false
		}
		if endpointCount != expectedEndpoints[key] {
			return false
		}
	}
	return true
}

// getHTTP2UnixClientArray creates an array of http2 clients over a unix socket.
func getHTTP2UnixClientArray(size int, unixPath string) []*http.Client {
	res := make([]*http.Client, size)
	for i := 0; i < size; i++ {
		res[i] = &http.Client{
			Transport: &http2.Transport{
				AllowHTTP: true,
				DialTLSContext: func(context.Context, string, string, *tls.Config) (net.Conn, error) {
					return net.Dial("unix", unixPath)
				},
			},
		}
	}

	return res
}

// writeInput writes the given input to the socket and reads the response.
// Presently, the timeout is configured to one second for all readings.
// In case of encountered issues, increasing this duration might be necessary.
func writeInput(c net.Conn, timeout time.Duration, inputs ...[]byte) error {
	for _, input := range inputs {
		if _, err := c.Write(input); err != nil {
			return err
		}
	}
	// Since we don't know when to stop reading from the socket, we set a timeout.
	if err := c.SetReadDeadline(time.Now().Add(timeout)); err != nil {
		return err
	}
	http2Framer := http2.NewFramer(io.Discard, c)
	for {
		_, err := http2Framer.ReadFrame()
		if err != nil {
			// we want to stop reading from the socket when we encounter an i/o timeout.
			if strings.Contains(err.Error(), "i/o timeout") {
				return nil
			}
			return err
		}
	}
}

// headersWithGivenEndpoint returns a set of header fields with the given path.
func headersWithGivenEndpoint(path string) []hpack.HeaderField {
	return generateTestHeaderFields(headersGenerationOptions{pathTypeValue: pathOverride, overrideEndpoint: path})
}

// testHeaders returns a set of header fields.
func testHeaders() []hpack.HeaderField { return generateTestHeaderFields(headersGenerationOptions{}) }

// multipleTestHeaders returns a set of header fields, with the given number of headers.
func multipleTestHeaders(testHeadersCount int) []hpack.HeaderField {
	additionalHeaders := make([]hpack.HeaderField, testHeadersCount)
	for i := 0; i < testHeadersCount; i++ {
		additionalHeaders[i] = hpack.HeaderField{Name: fmt.Sprintf("name-%d", i), Value: fmt.Sprintf("test-%d", i)}
	}
	return append(testHeaders(), additionalHeaders...)
}

type headersGenerationOptions struct {
	pathTypeValue    pathType
	overrideMethod   string
	overrideEndpoint string
}

// generateTestHeaderFields generates a set of header fields that will be used for the tests.
func generateTestHeaderFields(options headersGenerationOptions) []hpack.HeaderField {
	method := defaultMethod
	if options.overrideMethod != "" {
		method = options.overrideMethod
	}
	pathHeaderField := hpack.HeaderField{Name: ":path"}
	switch options.pathTypeValue {
	case pathDefault:
		pathHeaderField.Value = http2DefaultTestPath
	case pathLiteralNeverIndexed:
		pathHeaderField.Value = http2DefaultTestPath
		pathHeaderField.Sensitive = true
	case pathLiteralWithoutIndexing:
		// If we want to create a case without indexing, we need to make sure that the path is longer than 100 characters.
		// The indexing is determined by the dynamic table size (which we set to dynamicTableSize) and the size of the path.
		// ref: https://github.com/golang/net/blob/07e05fd6e95ab445ebe48840c81a027dbace3b8e/http2/hpack/encode.go#L140
		// Therefore, we want to make sure that the path is longer or equal to 100 characters so that the path will not be indexed.
		pathHeaderField.Value = "/" + strings.Repeat("a", usmhttp2.DynamicTableSize)
	case pathTooLarge:
		pathHeaderField.Value = "/" + pathExceedingMaxSize
	case pathOverride:
		pathHeaderField.Value = options.overrideEndpoint
	}

	return []hpack.HeaderField{
		{Name: ":authority", Value: authority},
		{Name: ":method", Value: method},
		pathHeaderField,
		{Name: ":scheme", Value: "http"},
		{Name: "content-type", Value: "application/json"},
		{Name: "content-length", Value: "4"},
		{Name: "accept-encoding", Value: "gzip"},
		{Name: "user-agent", Value: "Go-http-client/2.0"},
	}
}

// removeHeaderFieldByKey removes the header field with the given key from the given header fields.
func removeHeaderFieldByKey(headerFields []hpack.HeaderField, keyToRemove string) []hpack.HeaderField {
	return slices.DeleteFunc(headerFields, func(value hpack.HeaderField) bool {
		return value.Name == keyToRemove
	})
}

func getStreamID(streamID int) uint32 {
	return uint32(streamID*2 + 1)
}

type framer struct {
	buf    *bytes.Buffer
	framer *http2.Framer
}

func newFramer() *framer {
	buf := &bytes.Buffer{}
	return &framer{
		buf:    buf,
		framer: http2.NewFramer(buf, nil),
	}
}

func (f *framer) writeMultiMessage(t *testing.T, count int, cb func(t *testing.T) *framer) *framer {
	for i := 0; i < count; i++ {
		cb(t)
	}
	return f
}

func (f *framer) bytes() []byte {
	return f.buf.Bytes()
}

func (f *framer) writeSettings(t *testing.T) *framer {
	require.NoError(t, f.framer.WriteSettings(http2.Setting{}), "could not write settings frame")
	return f
}

func (f *framer) writePing(t *testing.T) *framer {
	require.NoError(t, f.framer.WritePing(true, [8]byte{}), "could not write ping frame")
	return f
}

func (f *framer) writeRSTStream(t *testing.T, streamID uint32, errCode http2.ErrCode) *framer {
	require.NoError(t, f.framer.WriteRSTStream(streamID, errCode), "could not write RST_STREAM")
	return f
}

func (f *framer) writeData(t *testing.T, streamID uint32, endStream bool, buf []byte) *framer {
	require.NoError(t, f.framer.WriteData(streamID, endStream, buf), "could not write data frame")
	return f
}

func (f *framer) writeWindowUpdate(t *testing.T, streamID uint32, increment uint32) *framer {
	require.NoError(t, f.framer.WriteWindowUpdate(streamID, increment), "could not write window update frame")
	return f
}

func (f *framer) writeRawHeaders(t *testing.T, streamID uint32, headerFrames []byte) *framer {
	require.NoError(t, f.framer.WriteHeaders(http2.HeadersFrameParam{
		StreamID:      streamID,
		BlockFragment: headerFrames,
		EndHeaders:    true,
	}), "could not write header frames")
	return f
}

func (f *framer) writeHeaders(t *testing.T, streamID uint32, headerFields []hpack.HeaderField, setDynamicTableSize ...bool) *framer {
	changeDynamicTableSize := false
	if len(setDynamicTableSize) > 0 && setDynamicTableSize[0] {
		changeDynamicTableSize = true
	}
	headersFrame, err := usmhttp2.NewHeadersFrameMessage(headerFields, changeDynamicTableSize)
	require.NoError(t, err, "could not create headers frame")

	require.NoError(t, f.framer.WriteHeaders(http2.HeadersFrameParam{
		StreamID:      streamID,
		BlockFragment: headersFrame,
		EndHeaders:    true,
	}), "could not write header frames")
	return f
}

type captureRange struct {
	lower int
	upper int
}

func getExpectedOutcomeForPathWithRepeatedChars() map[usmhttp.Key]captureRange {
	expected := make(map[usmhttp.Key]captureRange)
	for i := 1; i < 100; i++ {
		expected[usmhttp.Key{
			Path: usmhttp.Path{
				Content: usmhttp.Interner.GetString(fmt.Sprintf("/%s", strings.Repeat("a", i))),
			},
			Method: usmhttp.MethodPost,
		}] = captureRange{
			lower: 1,
			upper: 1,
		}
	}
	return expected
}

func startH2CServer(t *testing.T, address string, isTLS bool) func() {
	srv := &http.Server{
		Addr: authority,
		Handler: h2c.NewHandler(http.HandlerFunc(func(w http.ResponseWriter, r *http.Request) {
			statusCode := testutil.StatusFromPath(r.URL.Path)
			if statusCode == 0 {
				w.WriteHeader(http.StatusOK)
			} else {
				w.WriteHeader(int(statusCode))
			}
			defer func() { _ = r.Body.Close() }()
			_, _ = io.Copy(w, r.Body)
		}), &http2.Server{}),
		IdleTimeout: 2 * time.Second,
	}

	require.NoError(t, http2.ConfigureServer(srv, nil), "could not configure server")

	l, err := net.Listen("tcp", address)
	require.NoError(t, err, "could not listen")

	if isTLS {
		cert, key, err := testutil.GetCertsPaths()
		require.NoError(t, err, "could not get certs paths")
		go func() {
			if err := srv.ServeTLS(l, cert, key); err != http.ErrServerClosed {
				require.NoError(t, err, "could not serve TLS")
			}
		}()
	} else {
		go func() {
			if err := srv.Serve(l); err != http.ErrServerClosed {
				require.NoError(t, err, "could not serve")
			}
		}()
	}

	return func() { _ = srv.Shutdown(context.Background()) }
}

func getClientsIndex(index, totalCount int) int {
	return index % totalCount
}

// validateDynamicTableMap validates that the dynamic table map contains the expected indexes.
func validateDynamicTableMap(t *testing.T, ebpfProgram *ebpfProgram, expectedDynamicTablePathIndexes []int) {
	dynamicTableMap, _, err := ebpfProgram.GetMap("http2_dynamic_table")
	require.NoError(t, err)
	resultIndexes := make([]int, 0)
	var key usmhttp2.HTTP2DynamicTableIndex
	var value usmhttp2.HTTP2DynamicTableEntry
	iterator := dynamicTableMap.Iterate()

	for iterator.Next(&key, &value) {
		resultIndexes = append(resultIndexes, int(key.Index))
	}
	sort.Ints(resultIndexes)
	require.EqualValues(t, expectedDynamicTablePathIndexes, resultIndexes)
}

// validateHuffmanEncoded validates that the dynamic table map contains the expected huffman encoded paths.
func validateHuffmanEncoded(t *testing.T, ebpfProgram *ebpfProgram, expectedHuffmanEncoded map[int]bool) bool {
	dynamicTableMap, _, err := ebpfProgram.GetMap("http2_dynamic_table")
	if err != nil {
		t.Logf("could not get dynamic table map: %v", err)
		return false
	}
	resultEncodedPaths := make(map[int]bool, 0)

	var key usmhttp2.HTTP2DynamicTableIndex
	var value usmhttp2.HTTP2DynamicTableEntry
	iterator := dynamicTableMap.Iterate()
	for iterator.Next(&key, &value) {
		resultEncodedPaths[int(value.String_len)] = value.Is_huffman_encoded
	}
	// we compare the size of the path and if it is huffman encoded.
	return reflect.DeepEqual(expectedHuffmanEncoded, resultEncodedPaths)
}

// dialHTTP2Server dials the http2 server and performs the initial handshake
func dialHTTP2Server(t *testing.T) net.Conn {
	c, err := net.Dial("unix", unixPath)
	require.NoError(t, err, "failed to dial")
	t.Cleanup(func() { _ = c.Close() })

	// Writing a magic and the settings in the same packet to socket.
	require.NoError(t, writeInput(c, time.Millisecond*200, usmhttp2.ComposeMessage([]byte(http2.ClientPreface), newFramer().writeSettings(t).bytes())))
	return c
}<|MERGE_RESOLUTION|>--- conflicted
+++ resolved
@@ -830,28 +830,6 @@
 			expectedEndpoints: nil,
 		},
 		{
-<<<<<<< HEAD
-			name: "validate dynamic table update with indexed header field",
-			// The purpose of this test is to verify our ability to support dynamic table update
-			// while using a path with indexed header field.
-			messageBuilder: func() []byte {
-				const iterations = 5
-				const setDynamicTableSize = true
-				framer := newFramer()
-				for i := 0; i < iterations; i++ {
-					streamID := getStreamID(i)
-					framer.
-						writeHeaders(t, streamID, headersWithGivenEndpoint("/"), setDynamicTableSize).
-						writeData(t, streamID, true, emptyBody)
-				}
-				return framer.bytes()
-			},
-			expectedEndpoints: map[usmhttp.Key]int{
-				{
-					Path:   usmhttp.Path{Content: usmhttp.Interner.GetString("/")},
-					Method: usmhttp.MethodPost,
-				}: 5,
-=======
 			name: "Interesting frame header sent separately from frame payload",
 			// Testing the scenario in which the frame header (of an interesting type) is sent separately from the frame payload.
 			messageBuilder: func() [][]byte {
@@ -889,7 +867,6 @@
 					Path:   usmhttp.Path{Content: usmhttp.Interner.GetString(http2DefaultTestPath)},
 					Method: usmhttp.MethodPost,
 				}: 1,
->>>>>>> 0eb9bfd2
 			},
 		},
 	}
