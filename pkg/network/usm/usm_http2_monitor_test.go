// Unless explicitly stated otherwise all files in this repository are licensed
// under the Apache License Version 2.0.
// This product includes software developed at Datadog (https://www.datadoghq.com/).
// Copyright 2016-present Datadog, Inc.

//go:build linux_bpf

package usm

import (
	"bytes"
	"context"
	"crypto/tls"
	"fmt"
	"io"
	"net"
	"net/http"
	"reflect"
	"slices"
	"sort"
	"strconv"
	"strings"
	"testing"
	"time"

	"github.com/stretchr/testify/assert"
	"github.com/stretchr/testify/require"
	"github.com/stretchr/testify/suite"
	"golang.org/x/net/http2"
	"golang.org/x/net/http2/h2c"
	"golang.org/x/net/http2/hpack"

	"github.com/DataDog/datadog-agent/pkg/ebpf/ebpftest"
	"github.com/DataDog/datadog-agent/pkg/network/config"
	"github.com/DataDog/datadog-agent/pkg/network/protocols"
	usmhttp "github.com/DataDog/datadog-agent/pkg/network/protocols/http"
	"github.com/DataDog/datadog-agent/pkg/network/protocols/http/testutil"
	usmhttp2 "github.com/DataDog/datadog-agent/pkg/network/protocols/http2"
	gotlsutils "github.com/DataDog/datadog-agent/pkg/network/protocols/tls/gotls/testutil"
	"github.com/DataDog/datadog-agent/pkg/network/tracer/testutil/proxy"
	"github.com/DataDog/datadog-agent/pkg/network/usm/utils"
	"github.com/DataDog/datadog-agent/pkg/util/kernel"
)

type pathType uint8

const (
	pathDefault pathType = iota
	pathLiteralNeverIndexed
	pathLiteralWithoutIndexing
	pathTooLarge
	pathOverride
)

const (
	srvPort              = 8082
	unixPath             = "/tmp/transparent.sock"
	http2DefaultTestPath = "/aaa"
	defaultMethod        = http.MethodPost
)

var (
	authority    = net.JoinHostPort("127.0.0.1", strconv.Itoa(srvPort))
	http2SrvAddr = "http://" + authority
)

type usmHTTP2Suite struct {
	suite.Suite
	isTLS bool
}

func (s *usmHTTP2Suite) getCfg() *config.Config {
	cfg := config.New()
	cfg.EnableHTTP2Monitoring = true
	cfg.EnableGoTLSSupport = s.isTLS
	cfg.GoTLSExcludeSelf = s.isTLS
	return cfg
}

func TestHTTP2Scenarios(t *testing.T) {
	currKernelVersion, err := kernel.HostVersion()
	require.NoError(t, err)
	if currKernelVersion < usmhttp2.MinimumKernelVersion {
		t.Skipf("HTTP2 monitoring can not run on kernel before %v", usmhttp2.MinimumKernelVersion)
	}

	ebpftest.TestBuildModes(t, []ebpftest.BuildMode{ebpftest.Prebuilt, ebpftest.RuntimeCompiled, ebpftest.CORE}, "", func(t *testing.T) {
		for _, tc := range []struct {
			name  string
			isTLS bool
		}{
			{
				name:  "without TLS",
				isTLS: false,
			},
			{
				name:  "with TLS",
				isTLS: true,
			},
		} {
			if tc.isTLS && !gotlsutils.GoTLSSupported(t, config.New()) {
				t.Skip("GoTLS not supported for this setup")
			}
			t.Run(tc.name, func(t *testing.T) {
				suite.Run(t, &usmHTTP2Suite{isTLS: tc.isTLS})
			})
		}
	})
}

func (s *usmHTTP2Suite) TestHTTP2DynamicTableCleanup() {
	t := s.T()
	cfg := s.getCfg()
	cfg.HTTP2DynamicTableMapCleanerInterval = 5 * time.Second

	// Start local server and register its cleanup.
	t.Cleanup(startH2CServer(t, authority, s.isTLS))

	// Start the proxy server.
	proxyProcess, cancel := proxy.NewExternalUnixTransparentProxyServer(t, unixPath, authority, s.isTLS)
	t.Cleanup(cancel)
	require.NoError(t, proxy.WaitForConnectionReady(unixPath))

	monitor := setupUSMTLSMonitor(t, cfg)
	if s.isTLS {
		utils.WaitForProgramsToBeTraced(t, "go-tls", proxyProcess.Process.Pid)
	}

	clients := getHTTP2UnixClientArray(2, unixPath)
	for i := 0; i < usmhttp2.HTTP2TerminatedBatchSize; i++ {
		req, err := clients[i%2].Post(fmt.Sprintf("%s/test-%d", http2SrvAddr, i+1), "application/json", bytes.NewReader([]byte("test")))
		require.NoError(t, err, "could not make request")
		_ = req.Body.Close()
	}

	matches := PrintableInt(0)

	require.Eventuallyf(t, func() bool {
		for key, stat := range getHTTPLikeProtocolStats(monitor, protocols.HTTP2) {
			if (key.DstPort == srvPort || key.SrcPort == srvPort) && key.Method == usmhttp.MethodPost && strings.HasPrefix(key.Path.Content.Get(), "/test") {
				matches.Add(stat.Data[200].Count)
			}
		}

		return matches.Load() == usmhttp2.HTTP2TerminatedBatchSize
	}, time.Second*10, time.Millisecond*100, "%v != %v", &matches, usmhttp2.HTTP2TerminatedBatchSize)

	for _, client := range clients {
		client.CloseIdleConnections()
	}

	dynamicTableMap, _, err := monitor.ebpfProgram.GetMap("http2_dynamic_table")
	require.NoError(t, err)
	iterator := dynamicTableMap.Iterate()
	key := make([]byte, dynamicTableMap.KeySize())
	value := make([]byte, dynamicTableMap.ValueSize())
	count := 0
	for iterator.Next(&key, &value) {
		count++
	}
	require.GreaterOrEqual(t, count, 0)

	require.Eventually(t, func() bool {
		iterator = dynamicTableMap.Iterate()
		count = 0
		for iterator.Next(&key, &value) {
			count++
		}

		return count == 0
	}, cfg.HTTP2DynamicTableMapCleanerInterval*4, time.Millisecond*100)
}

func (s *usmHTTP2Suite) TestSimpleHTTP2() {
	t := s.T()
	cfg := s.getCfg()

	// Start local server and register its cleanup.
	t.Cleanup(startH2CServer(t, authority, s.isTLS))

	// Start the proxy server.
	proxyProcess, cancel := proxy.NewExternalUnixTransparentProxyServer(t, unixPath, authority, s.isTLS)
	t.Cleanup(cancel)
	require.NoError(t, proxy.WaitForConnectionReady(unixPath))

	tests := []struct {
		name              string
		runClients        func(t *testing.T, clientsCount int)
		expectedEndpoints map[usmhttp.Key]captureRange
	}{
		{
			name: " / path",
			runClients: func(t *testing.T, clientsCount int) {
				clients := getHTTP2UnixClientArray(clientsCount, unixPath)

				for i := 0; i < 1000; i++ {
					client := clients[getClientsIndex(i, clientsCount)]
					req, err := client.Post(http2SrvAddr+"/", "application/json", bytes.NewReader([]byte("test")))
					require.NoError(t, err, "could not make request")
					_ = req.Body.Close()
				}
			},
			expectedEndpoints: map[usmhttp.Key]captureRange{
				{
					Path:   usmhttp.Path{Content: usmhttp.Interner.GetString("/")},
					Method: usmhttp.MethodPost,
				}: {
					lower: 999,
					upper: 1001,
				},
			},
		},
		{
			name: " /index.html path",
			runClients: func(t *testing.T, clientsCount int) {
				clients := getHTTP2UnixClientArray(clientsCount, unixPath)

				for i := 0; i < 1000; i++ {
					client := clients[getClientsIndex(i, clientsCount)]
					req, err := client.Post(http2SrvAddr+"/index.html", "application/json", bytes.NewReader([]byte("test")))
					require.NoError(t, err, "could not make request")
					_ = req.Body.Close()
				}
			},
			expectedEndpoints: map[usmhttp.Key]captureRange{
				{
					Path:   usmhttp.Path{Content: usmhttp.Interner.GetString("/index.html")},
					Method: usmhttp.MethodPost,
				}: {
					lower: 999,
					upper: 1001,
				},
			},
		},
		{
			name: "path with repeated string",
			runClients: func(t *testing.T, clientsCount int) {
				clients := getHTTP2UnixClientArray(clientsCount, unixPath)

				for i := 1; i < 100; i++ {
					path := strings.Repeat("a", i)
					client := clients[getClientsIndex(i, clientsCount)]
					req, err := client.Post(http2SrvAddr+"/"+path, "application/json", bytes.NewReader([]byte("test")))
					require.NoError(t, err, "could not make request")
					_ = req.Body.Close()
				}
			},
			expectedEndpoints: getExpectedOutcomeForPathWithRepeatedChars(),
		},
	}
	for _, tt := range tests {
		for _, clientCount := range []int{1, 2, 5} {
			testNameSuffix := fmt.Sprintf("-different clients - %v", clientCount)
			t.Run(tt.name+testNameSuffix, func(t *testing.T) {
				monitor := setupUSMTLSMonitor(t, cfg)
				if s.isTLS {
					utils.WaitForProgramsToBeTraced(t, "go-tls", proxyProcess.Process.Pid)
				}
				tt.runClients(t, clientCount)

				res := make(map[usmhttp.Key]int)
				assert.Eventually(t, func() bool {
					for key, stat := range getHTTPLikeProtocolStats(monitor, protocols.HTTP2) {
						if key.DstPort == srvPort || key.SrcPort == srvPort {
							count := stat.Data[200].Count
							newKey := usmhttp.Key{
								Path:   usmhttp.Path{Content: key.Path.Content},
								Method: key.Method,
							}
							if _, ok := res[newKey]; !ok {
								res[newKey] = count
							} else {
								res[newKey] += count
							}
						}
					}

					if len(res) != len(tt.expectedEndpoints) {
						return false
					}

					for key, count := range res {
						valRange, ok := tt.expectedEndpoints[key]
						if !ok {
							return false
						}
						if count < valRange.lower || count > valRange.upper {
							return false
						}
					}

					return true
				}, time.Second*5, time.Millisecond*100, "%v != %v", res, tt.expectedEndpoints)
				if t.Failed() {
					for key := range tt.expectedEndpoints {
						if _, ok := res[key]; !ok {
							t.Logf("key: %v was not found in res", key.Path.Content.Get())
						}
					}
					ebpftest.DumpMapsTestHelper(t, monitor.DumpMaps, "http2_in_flight")
				}
			})
		}
	}
}

var (
	// pathExceedingMaxSize is path with size 166, which is exceeding the maximum path size in the kernel (HTTP2_MAX_PATH_LEN).
	pathExceedingMaxSize = "X2YRUwfeNEmYWkk0bACThVya8MoSUkR7ZKANCPYkIGHvF9CWGA0rxXKsGogQag7HsJfmgaar3TiOTRUb3ynbmiOz3As9rXYjRGNRdCWGgdBPL8nGa6WheGlJLNtIVsUcxSerNQKmoQqqDLjGftbKXjqdMJLVY6UyECeXOKrrFU9aHx2fjlk2qMNDUptYWuzPPCWAnKOV7Ph"

	http2UniquePaths = []string{
		// size 82 bucket 0
		"C9ZaSMOpthT9XaRh9yc6AKqfIjT43M8gOz3p9ASKCNRIcLbc3PTqEoms2SDwt6Q90QM7DxjWKlmZUfRU1eOx5DjQOOhLaIJQke4N",
		// size 127 bucket 1
		"ZtZuUQeVB7BOl3F45oFicOOOJl21ePFwunMBvBh3bXPMBZqdEZepVsemYA0frZb5M83VHLDWq68KFELDHu0Xo28lzpzO3L7kDXuYuClivgEgURUn47kfwfUfW1PKjfsV6HaYpAZxly48lTGiRIXRINVC8b9",
		// size 137, bucket 2
		"RDBVk5COXAz52GzvuHVWRawNoKhmfxhBiTuyj5QZ6qR1DMsNOn4sWFLnaGXVzrqA8NLr2CaW1IDupzh9AzJlIvgYSf6OYIafIOsImL5O9M3AHzUHGMJ0KhjYGJAzXeTgvwl2qYWmlD9UYGELFpBSzJpykoriocvl3RRoYt4l",
		// size 147, bucket 3
		"T5r8QcP8qCiKVwhWlaxWjYCX8IrTmPrt2HRjfQJP2PxbWjLm8dP4BTDxUAmXJJWNyv4HIIaR3Fj6n8Tu6vSoDcBtKFuMqIPAdYEJt0qo2aaYDKomIJv74z7SiN96GrOufPTm6Eutl3JGeAKW2b0dZ4VYUsIOO8aheEOGmyhyWBymgCtBcXeki1",
		// size 158, bucket 4
		"VP4zOrIPiGhLDLSJYSVU78yUcb8CkU0dVDIZqPq98gVoenX5p1zS6cRX4LtrfSYKCQFX6MquluhDD2GPjZYFIraDLIHCno3yipQBLPGcPbPTgv9SD6jOlHMuLjmsGxyC3y2Hk61bWA6Af4D2SYS0q3BS7ahJ0vjddYYBRIpwMOOIez2jaR56rPcGCRW2eq0T1x",
		// size 166, bucket 5
		pathExceedingMaxSize,
		// size 172, bucket 6
		"bq5bcpUgiW1CpKgwdRVIulFMkwRenJWYdW8aek69anIV8w3br0pjGNtfnoPCyj4HUMD5MxWB2xM4XGp7fZ1JRHvskRZEgmoM7ag9BeuigmH05p7dzMwKsD76MqKyPmfhwBUZHLKtJ52ia3mOuMvyYiQNwA6KAU509bwuy4NCREVUAP76WFeAzr0jBvqMFXLg3eQQERIW0tKTcjQg8m9Jse",
		// size 247, bucket 7
		"LUhWUWPMztVFuEs83i7RmoxRiV1KzOq0NsZmGXVyW49BbBaL63m8H5vDwiewrrKbldXBuctplDxB28QekDclM6cO9BIsRqvzS3a802aOkRHTEruotA8Xh5K9GOMv9DzdoOL9P3GFPsUPgBy0mzFyyRJGk3JXpIH290Bj2FIRnIIpIjjKE1akeaimsuGEheA4D95axRpGmz4cm2s74UiksfBi4JnVX2cBzZN3oQaMt7zrWofwyzcZeF5W1n6BAQWxPPWe4Jyoc34jQ2fiEXQO0NnXe1RFbBD1E33a0OycziXZH9hEP23xvh",
	}
)

func (s *usmHTTP2Suite) TestHTTP2KernelTelemetry() {
	t := s.T()
	cfg := s.getCfg()

	// Start local server and register its cleanup.
	t.Cleanup(startH2CServer(t, authority, s.isTLS))

	// Start the proxy server.
	proxyProcess, cancel := proxy.NewExternalUnixTransparentProxyServer(t, unixPath, authority, s.isTLS)
	t.Cleanup(cancel)
	require.NoError(t, proxy.WaitForConnectionReady(unixPath))

	tests := []struct {
		name              string
		runClients        func(t *testing.T, clientsCount int)
		expectedTelemetry *usmhttp2.HTTP2Telemetry
	}{
		{
			name: "Fill each bucket",
			runClients: func(t *testing.T, clientsCount int) {
				clients := getHTTP2UnixClientArray(clientsCount, unixPath)
				for _, path := range http2UniquePaths {
					client := clients[getClientsIndex(1, clientsCount)]
					req, err := client.Post(http2SrvAddr+"/"+path, "application/json", bytes.NewReader([]byte("test")))
					require.NoError(t, err, "could not make request")
					_ = req.Body.Close()
				}
			},

			expectedTelemetry: &usmhttp2.HTTP2Telemetry{
				Request_seen:      8,
				Response_seen:     8,
				End_of_stream:     16,
				End_of_stream_rst: 0,
				Path_size_bucket:  [8]uint64{1, 1, 1, 1, 1, 1, 1, 1},
			},
		},
	}
	for _, tt := range tests {
		t.Run(tt.name, func(t *testing.T) {
			setupUSMTLSMonitor(t, cfg)
			if s.isTLS {
				utils.WaitForProgramsToBeTraced(t, "go-tls", proxyProcess.Process.Pid)
			}

			tt.runClients(t, 1)

			// We cannot predict if the client will send an RST frame or not, thus we cannot predict the number of
			// frames with EOS or RST frames, which leads into a flaking test. Therefore, we are asserting that the
			// gotten number of EOS or RST frames is at least the number of expected EOS frames.
			expectedEOSOrRST := tt.expectedTelemetry.End_of_stream + tt.expectedTelemetry.End_of_stream_rst
			var telemetry *usmhttp2.HTTP2Telemetry
			var err error
			assert.Eventually(t, func() bool {
				telemetry, err = usmhttp2.Spec.Instance.(*usmhttp2.Protocol).GetHTTP2KernelTelemetry()
				require.NoError(t, err)
				if telemetry.Request_seen != tt.expectedTelemetry.Request_seen {
					return false
				}
				if telemetry.Response_seen != tt.expectedTelemetry.Response_seen {
					return false
				}
				if telemetry.Path_exceeds_frame != tt.expectedTelemetry.Path_exceeds_frame {
					return false
				}
				if telemetry.Exceeding_max_interesting_frames != tt.expectedTelemetry.Exceeding_max_interesting_frames {
					return false
				}
				if telemetry.Exceeding_max_frames_to_filter != tt.expectedTelemetry.Exceeding_max_frames_to_filter {
					return false
				}
				if telemetry.End_of_stream+telemetry.End_of_stream_rst < expectedEOSOrRST {
					return false
				}
				return reflect.DeepEqual(telemetry.Path_size_bucket, tt.expectedTelemetry.Path_size_bucket)
			}, time.Second*5, time.Millisecond*100)
			if t.Failed() {
				t.Logf("expected telemetry: %+v;\ngot: %+v", tt.expectedTelemetry, telemetry)
			}
		})
	}
}

func (s *usmHTTP2Suite) TestHTTP2ManyDifferentPaths() {
	t := s.T()
	cfg := s.getCfg()

	// Start local server and register its cleanup.
	t.Cleanup(startH2CServer(t, authority, s.isTLS))

	// Start the proxy server.
	proxyProcess, cancel := proxy.NewExternalUnixTransparentProxyServer(t, unixPath, authority, s.isTLS)
	t.Cleanup(cancel)
	require.NoError(t, proxy.WaitForConnectionReady(unixPath))

	monitor := setupUSMTLSMonitor(t, cfg)
	if s.isTLS {
		utils.WaitForProgramsToBeTraced(t, "go-tls", proxyProcess.Process.Pid)
	}

	const (
		repetitionsPerRequest = 2
		// Should be bigger than the length of the http2_dynamic_table which is 1024
		numberOfRequests         = 1500
		expectedNumberOfRequests = numberOfRequests * repetitionsPerRequest
	)
	clients := getHTTP2UnixClientArray(1, unixPath)
	for i := 0; i < numberOfRequests; i++ {
		for j := 0; j < repetitionsPerRequest; j++ {
			req, err := clients[0].Post(fmt.Sprintf("%s/test-%d", http2SrvAddr, i+1), "application/json", bytes.NewReader([]byte("test")))
			require.NoError(t, err, "could not make request")
			_ = req.Body.Close()
		}
	}

	matches := PrintableInt(0)

	seenRequests := map[string]int{}
	assert.Eventuallyf(t, func() bool {
		for key, stat := range getHTTPLikeProtocolStats(monitor, protocols.HTTP2) {
			if (key.DstPort == srvPort || key.SrcPort == srvPort) && key.Method == usmhttp.MethodPost && strings.HasPrefix(key.Path.Content.Get(), "/test") {
				if _, ok := seenRequests[key.Path.Content.Get()]; !ok {
					seenRequests[key.Path.Content.Get()] = 0
				}
				seenRequests[key.Path.Content.Get()] += stat.Data[200].Count
				matches.Add(stat.Data[200].Count)
			}
		}

		// Due to a known issue in http2, we might consider an RST packet as a response to a request and therefore
		// we might capture a request twice. This is why we are expecting to see 2*numberOfRequests instead of
		return (expectedNumberOfRequests-1) <= matches.Load() && matches.Load() <= (expectedNumberOfRequests+1)
	}, time.Second*10, time.Millisecond*100, "%v != %v", &matches, expectedNumberOfRequests)

	for i := 0; i < numberOfRequests; i++ {
		if v, ok := seenRequests[fmt.Sprintf("/test-%d", i+1)]; !ok || v != repetitionsPerRequest {
			t.Logf("path: /test-%d should have %d occurrences but instead has %d", i+1, repetitionsPerRequest, v)
		}
	}
}

func (s *usmHTTP2Suite) TestRawTraffic() {
	t := s.T()
	cfg := s.getCfg()

	// Start local server and register its cleanup.
	t.Cleanup(startH2CServer(t, authority, s.isTLS))

	// Start the proxy server.
	proxyProcess, cancel := proxy.NewExternalUnixTransparentProxyServer(t, unixPath, authority, s.isTLS)
	t.Cleanup(cancel)
	require.NoError(t, proxy.WaitForConnectionReady(unixPath))

	getTLSNumber := func(numberWithoutTLS, numberWithTLS int, isTLS bool) int {
		if isTLS {
			return numberWithTLS
		}
		return numberWithoutTLS
	}

	tests := []struct {
		name              string
		skip              bool
		messageBuilder    func() [][]byte
		expectedEndpoints map[usmhttp.Key]int
	}{
		{
			name: "parse_frames tail call using 1 program",
			// The objective of this test is to verify that we accurately perform the parsing of frames within
			// a single program.
<<<<<<< HEAD
			messageBuilder: func() []byte {
				const settingsFramesCount = 238
=======
			messageBuilder: func() [][]byte {
				const settingsFramesCount = 100
>>>>>>> abe3cd78
				framer := newFramer()
				return [][]byte{
					framer.
						writeMultiMessage(t, settingsFramesCount, framer.writeSettings).
						writeHeaders(t, 1, testHeaders()).
						writeData(t, 1, true, emptyBody).
						bytes(),
				}
			},
			expectedEndpoints: map[usmhttp.Key]int{
				{
					Path:   usmhttp.Path{Content: usmhttp.Interner.GetString(http2DefaultTestPath)},
					Method: usmhttp.MethodPost,
				}: 1,
			},
		},
		{
<<<<<<< HEAD
			name: "validate frames_filter tail calls limit",
			// The purpose of this test is to validate that when we do not surpass
			// the tail call limit of HTTP2_MAX_TAIL_CALLS_FOR_FRAMES_FILTER.
			messageBuilder: func() []byte {
				settingsFramesCount := 241
=======
			name: "parse_frames tail call using 2 programs",
			// The purpose of this test is to validate that when we surpass the limit of HTTP2_MAX_FRAMES_ITERATIONS,
			// the filtering of subsequent frames will continue using tail calls.
			messageBuilder: func() [][]byte {
				const settingsFramesCount = 130
				framer := newFramer()
				return [][]byte{
					framer.
						writeMultiMessage(t, settingsFramesCount, framer.writeSettings).
						writeHeaders(t, 1, testHeaders()).
						writeData(t, 1, true, emptyBody).
						bytes(),
				}
			},
			expectedEndpoints: map[usmhttp.Key]int{
				{
					Path:   usmhttp.Path{Content: usmhttp.Interner.GetString(http2DefaultTestPath)},
					Method: usmhttp.MethodPost,
				}: 1,
			},
			// Currently we don't have a way to test it as TLS version does not have the ability to run 2 tail calls
			// for filtering frames (will be fixed in USMON-684)
			skip: s.isTLS,
		},
		{
			name: "validate frames_filter tail calls limit",
			// The purpose of this test is to validate that when we surpass the limit of HTTP2_MAX_TAIL_CALLS_FOR_FRAMES_FILTER,
			// for 2 filter_frames we do not use more than two tail calls.
			messageBuilder: func() [][]byte {
				settingsFramesCount := getTLSNumber(241, 121, s.isTLS)
>>>>>>> abe3cd78
				framer := newFramer()
				return [][]byte{
					framer.
						writeMultiMessage(t, settingsFramesCount, framer.writeSettings).
						writeHeaders(t, 1, testHeaders()).
						writeData(t, 1, true, emptyBody).
						bytes(),
				}
			},
			expectedEndpoints: nil,
		},
		{
			name: "validate max interesting frames limit",
			// The purpose of this test is to verify our ability to reach the limit set by HTTP2_MAX_FRAMES_ITERATIONS, which
			// determines the maximum number of "interesting frames" we can process.
			messageBuilder: func() [][]byte {
				iterations := getTLSNumber(120, 60, s.isTLS)
				framer := newFramer()
				for i := 0; i < iterations; i++ {
					streamID := getStreamID(i)
					framer.
						writeHeaders(t, streamID, testHeaders()).
						writeData(t, streamID, true, emptyBody)
				}
				return [][]byte{framer.bytes()}
			},
			expectedEndpoints: map[usmhttp.Key]int{
				{
					Path:   usmhttp.Path{Content: usmhttp.Interner.GetString(http2DefaultTestPath)},
					Method: usmhttp.MethodPost,
				}: getTLSNumber(120, 60, s.isTLS),
			},
		},
		{
			name: "validate literal header field without indexing",
			// The purpose of this test is to verify our ability the case:
			// Literal Header Field without Indexing (0b0000xxxx: top four bits are 0000)
			// https://httpwg.org/specs/rfc7541.html#rfc.section.C.2.2
			messageBuilder: func() [][]byte {
				const iterations = 5
				const setDynamicTableSize = true
				framer := newFramer()
				for i := 0; i < iterations; i++ {
					streamID := getStreamID(i)
					framer.
						writeHeaders(t, streamID, generateTestHeaderFields(headersGenerationOptions{pathTypeValue: pathLiteralWithoutIndexing}), setDynamicTableSize).
						writeData(t, streamID, true, emptyBody)
				}
				return [][]byte{framer.bytes()}
			},
			expectedEndpoints: map[usmhttp.Key]int{
				{
					Path:   usmhttp.Path{Content: usmhttp.Interner.GetString("/" + strings.Repeat("a", usmhttp2.DynamicTableSize))},
					Method: usmhttp.MethodPost,
				}: 5,
			},
		},
		{
			name: "validate literal header field never indexed",
			// The purpose of this test is to verify our ability the case:
			// Literal Header Field never Indexed (0b0001xxxx: top four bits are 0001)
			// https://httpwg.org/specs/rfc7541.html#rfc.section.6.2.3
			messageBuilder: func() [][]byte {
				const iterations = 5
				framer := newFramer()
				for i := 0; i < iterations; i++ {
					streamID := getStreamID(i)
					framer.
						writeHeaders(t, streamID, generateTestHeaderFields(headersGenerationOptions{pathTypeValue: pathLiteralNeverIndexed})).
						writeData(t, streamID, true, emptyBody)
				}
<<<<<<< HEAD
				return framer.bytes()
=======
				return [][]byte{framer.bytes()}
>>>>>>> abe3cd78
			},
			expectedEndpoints: map[usmhttp.Key]int{
				{
					Path:   usmhttp.Path{Content: usmhttp.Interner.GetString(http2DefaultTestPath)},
					Method: usmhttp.MethodPost,
				}: 5,
			},
		},
		{
			name: "validate path with index 4",
			// The purpose of this test is to verify our ability to identify paths with index 4.
			messageBuilder: func() [][]byte {
				const iterations = 5
				// pathHeaderField is the hex representation of the path /aaa with index 4.
				pathHeaderField := []byte{0x44, 0x83, 0x60, 0x63, 0x1f}
				headerFields := removeHeaderFieldByKey(testHeaders(), ":path")
				headersFrame, err := usmhttp2.NewHeadersFrameMessage(headerFields)
				require.NoError(t, err, "could not create headers frame")

				// we are adding the path header field with index 4, we need to do it on the byte slice and not on the headerFields
				// due to the fact that when we create a header field it would be with index 5.
				headersFrame = append(pathHeaderField, headersFrame...)
				framer := newFramer()
				for i := 0; i < iterations; i++ {
					streamID := getStreamID(i)
					framer.
						writeRawHeaders(t, streamID, headersFrame).
						writeData(t, streamID, true, emptyBody)
				}
				return [][]byte{framer.bytes()}
			},
			expectedEndpoints: map[usmhttp.Key]int{
				{
					Path:   usmhttp.Path{Content: usmhttp.Interner.GetString(http2DefaultTestPath)},
					Method: usmhttp.MethodPost,
				}: 5,
			},
		},
		{
			name: "validate PING and WINDOWS_UPDATE frames between HEADERS and DATA",
			// The purpose of this test is to verify our ability to process PING and WINDOWS_UPDATE frames between HEADERS and DATA.
			messageBuilder: func() [][]byte {
				const iterations = 5
				framer := newFramer()

				for i := 0; i < iterations; i++ {
					streamID := getStreamID(i)
					framer.
						writeHeaders(t, streamID, testHeaders()).
						writePing(t).
						writeWindowUpdate(t, streamID, 1).
						writeData(t, streamID, true, emptyBody)
				}

				return [][]byte{framer.bytes()}
			},
			expectedEndpoints: map[usmhttp.Key]int{
				{
					Path:   usmhttp.Path{Content: usmhttp.Interner.GetString(http2DefaultTestPath)},
					Method: usmhttp.MethodPost,
				}: 5,
			},
		},
		{
			name: "validate RST_STREAM cancel err code",
			// The purpose of this test is to validate that when a cancel error code is sent, we will not count the request.
			// We are sending 10 requests, and 5 of them will contain RST_STREAM with a cancel error code.Therefore, we expect to
			// capture five valid requests.
			messageBuilder: func() [][]byte {
				const iterations = 10
				rstFramesCount := 5
				framer := newFramer()
				for i := 0; i < iterations; i++ {
					streamID := getStreamID(i)
					framer.
						writeHeaders(t, streamID, testHeaders()).
						writeData(t, streamID, true, emptyBody)
					if rstFramesCount > 0 {
						framer.writeRSTStream(t, streamID, http2.ErrCodeCancel)
						rstFramesCount--
					}
				}
				return [][]byte{framer.bytes()}
			},
			expectedEndpoints: map[usmhttp.Key]int{
				{
					Path:   usmhttp.Path{Content: usmhttp.Interner.GetString(http2DefaultTestPath)},
					Method: usmhttp.MethodPost,
				}: 5,
			},
		},
		{
			name: "validate RST_STREAM before server status ok",
			// The purpose of this test is to validate that when we see RST before DATA frame with status ok,
			// we will not count the requests.
			messageBuilder: func() [][]byte {
				const iterations = 10
				framer := newFramer()
				for i := 0; i < iterations; i++ {
					streamID := getStreamID(i)
					framer.
						writeHeaders(t, streamID, testHeaders()).
						writeData(t, streamID, true, emptyBody).
						writeRSTStream(t, streamID, http2.ErrCodeNo)
				}
				return [][]byte{framer.bytes()}
			},
			expectedEndpoints: nil,
		},
		{
			name: "validate capability to process up to max limit filtering frames",
			// The purpose of this test is to verify our ability to process up to HTTP2_MAX_HEADERS_COUNT_FOR_FILTERING frames.
			// We write the path "/aaa" for the first time with an additional 25 headers (reaching to a total of 26 headers).
			// When we exceed the limit, we expect to lose our internal counter (because we can filter up to 25 requests),
			// and therefore, the next time we write the request "/aaa",
			// its internal index will not be correct, and we will not be able to find it.
			messageBuilder: func() [][]byte {
				const multiHeadersCount = 25
				framer := newFramer()
				return [][]byte{
					framer.writeHeaders(t, 1, multipleTestHeaders(multiHeadersCount)).
						writeData(t, 1, true, emptyBody).
						writeHeaders(t, 1, testHeaders()).
						writeData(t, 1, true, emptyBody).
						bytes(),
				}
			},
			expectedEndpoints: nil,
		},
		{
			name: "validate 300 status code",
			// The purpose of this test is to verify that currently we do not support status code 300.
			messageBuilder: func() [][]byte {
				framer := newFramer()
				return [][]byte{
					framer.
						writeHeaders(t, 1, headersWithGivenEndpoint("/status/300")).
						writeData(t, 1, true, emptyBody).
						bytes(),
				}
			},
			expectedEndpoints: nil,
		},
		{
			name: "validate 401 status code",
			// The purpose of this test is to verify that currently we do not support status code 401.
			messageBuilder: func() [][]byte {
				framer := newFramer()
				return [][]byte{
					framer.
						writeHeaders(t, 1, headersWithGivenEndpoint("/status/401")).
						writeData(t, 1, true, emptyBody).
						bytes(),
				}
			},
			expectedEndpoints: nil,
		},
		{
			name: "validate http methods",
			// The purpose of this test is to validate that we are not supporting http2 methods different from POST and GET.
			messageBuilder: func() [][]byte {
				httpMethods = []string{http.MethodHead, http.MethodPut, http.MethodPatch, http.MethodDelete, http.MethodOptions}
				framer := newFramer()
				for i, method := range httpMethods {
					streamID := getStreamID(i)
					framer.
						writeHeaders(t, streamID, generateTestHeaderFields(headersGenerationOptions{overrideMethod: method})).
						writeData(t, streamID, true, emptyBody)
				}
				return [][]byte{framer.bytes()}
			},
			expectedEndpoints: nil,
		},
		{
			name: "validate max path length",
			// The purpose of this test is to validate that we are not able to process a path longer than HTTP2_MAX_PATH_LEN.
			messageBuilder: func() [][]byte {
				framer := newFramer()
				return [][]byte{
					framer.
						writeHeaders(t, 1, generateTestHeaderFields(headersGenerationOptions{pathTypeValue: pathTooLarge})).
						writeData(t, 1, true, emptyBody).
						bytes(),
				}
			},
			expectedEndpoints: nil,
		},
		{
			name: "validate path sent by value (:path)",
			// The purpose of this test is to verify our ability to identify paths which were sent with a key that
			// sent by value (:path).
			messageBuilder: func() [][]byte {
				headerFields := removeHeaderFieldByKey(testHeaders(), ":path")
				headersFrame, err := usmhttp2.NewHeadersFrameMessage(headerFields)
				require.NoError(t, err, "could not create headers frame")
				// pathHeaderField is created with a key that sent by value (:path) and
				// the value (of the path) is /aaa.
				pathHeaderField := []byte{0x40, 0x84, 0xb9, 0x58, 0xd3, 0x3f, 0x83, 0x60, 0x63, 0x1f}
				headersFrame = append(pathHeaderField, headersFrame...)
				framer := newFramer()
				return [][]byte{
					framer.
						writeRawHeaders(t, 1, headersFrame).
						writeData(t, 1, true, emptyBody).
						bytes(),
				}
			},
			expectedEndpoints: nil,
		},
		{
			name: "Interesting frame header sent separately from frame payload",
			// Testing the scenario in which the frame header (of an interesting type) is sent separately from the frame payload.
			messageBuilder: func() [][]byte {
				headersFrame := newFramer().writeHeaders(t, 1, testHeaders()).bytes()
				dataFrame := newFramer().writeData(t, 1, true, emptyBody).bytes()
				headersFrameHeader := headersFrame[:9]
				secondMessage := append(headersFrame[9:], dataFrame...)
				return [][]byte{
					headersFrameHeader,
					secondMessage,
				}
			},
			expectedEndpoints: map[usmhttp.Key]int{
				{
					Path:   usmhttp.Path{Content: usmhttp.Interner.GetString(http2DefaultTestPath)},
					Method: usmhttp.MethodPost,
				}: 1,
			},
		},
		{
			name: "Not interesting frame header sent separately from frame payload",
			// Testing the scenario in which the frame header (of a not interesting type) is sent separately from the frame payload.
			messageBuilder: func() [][]byte {
				pingFrame := newFramer().writePing(t).bytes()
				fullFrame := newFramer().writeHeaders(t, 1, testHeaders()).writeData(t, 1, true, emptyBody).bytes()
				pingFrameHeader := pingFrame[:9]
				secondMessage := append(pingFrame[9:], fullFrame...)
				return [][]byte{
					pingFrameHeader,
					secondMessage,
				}
			},
			expectedEndpoints: map[usmhttp.Key]int{
				{
					Path:   usmhttp.Path{Content: usmhttp.Interner.GetString(http2DefaultTestPath)},
					Method: usmhttp.MethodPost,
				}: 1,
			},
		},
	}
	for _, tt := range tests {
		t.Run(tt.name, func(t *testing.T) {
			if tt.skip {
				t.Skip("skipping test")
			}

			usmMonitor := setupUSMTLSMonitor(t, cfg)
			if s.isTLS {
				utils.WaitForProgramsToBeTraced(t, "go-tls", proxyProcess.Process.Pid)
			}

			c := dialHTTP2Server(t)

			// Composing a message with the number of setting frames we want to send.
			require.NoError(t, writeInput(c, 500*time.Millisecond, tt.messageBuilder()...))

			res := make(map[usmhttp.Key]int)
			assert.Eventually(t, func() bool {
				return validateStats(usmMonitor, res, tt.expectedEndpoints)
			}, time.Second*5, time.Millisecond*100, "%v != %v", res, tt.expectedEndpoints)
			if t.Failed() {
				for key := range tt.expectedEndpoints {
					if _, ok := res[key]; !ok {
						t.Logf("key: %v was not found in res", key.Path.Content.Get())
					}
				}
				ebpftest.DumpMapsTestHelper(t, usmMonitor.DumpMaps, "http2_in_flight")
			}
		})
	}
}

func (s *usmHTTP2Suite) TestDynamicTable() {
	t := s.T()
	cfg := s.getCfg()

	// Start local server and register its cleanup.
	t.Cleanup(startH2CServer(t, authority, s.isTLS))

	// Start the proxy server.
	proxyProcess, cancel := proxy.NewExternalUnixTransparentProxyServer(t, unixPath, authority, s.isTLS)
	t.Cleanup(cancel)
	require.NoError(t, proxy.WaitForConnectionReady(unixPath))

	tests := []struct {
		name                            string
		skip                            bool
		messageBuilder                  func() []byte
		expectedEndpoints               map[usmhttp.Key]int
		expectedDynamicTablePathIndexes []int
	}{
		{
			name: "dynamic table contains only index of path",
			// The purpose of this test is to validate that the dynamic table contains only paths indexes.
			messageBuilder: func() []byte {
				const iterations = 10
				framer := newFramer()

				for i := 0; i < iterations; i++ {
					streamID := getStreamID(i)
					framer.
						writeHeaders(t, streamID, testHeaders()).
						writeData(t, streamID, true, emptyBody)
				}

				return framer.bytes()
			},
			expectedEndpoints: map[usmhttp.Key]int{
				{
					Path:   usmhttp.Path{Content: usmhttp.Interner.GetString(http2DefaultTestPath)},
					Method: usmhttp.MethodPost,
				}: 10,
			},
			expectedDynamicTablePathIndexes: []int{1, 7, 13, 19, 25, 31, 37, 43, 49, 55},
		},
	}
	for _, tt := range tests {
		t.Run(tt.name, func(t *testing.T) {
			usmMonitor := setupUSMTLSMonitor(t, cfg)
			if s.isTLS {
				utils.WaitForProgramsToBeTraced(t, "go-tls", proxyProcess.Process.Pid)
			}

			c := dialHTTP2Server(t)

			// Composing a message with the number of setting frames we want to send.
			require.NoError(t, writeInput(c, 500*time.Millisecond, tt.messageBuilder()))

			res := make(map[usmhttp.Key]int)
			assert.Eventually(t, func() bool {
				// validate the stats we get
				require.True(t, validateStats(usmMonitor, res, tt.expectedEndpoints))

				validateDynamicTableMap(t, usmMonitor.ebpfProgram, tt.expectedDynamicTablePathIndexes)

				return true
			}, time.Second*5, time.Millisecond*100, "%v != %v", res, tt.expectedEndpoints)
			if t.Failed() {
				for key := range tt.expectedEndpoints {
					if _, ok := res[key]; !ok {
						t.Logf("key: %v was not found in res", key.Path.Content.Get())
					}
				}
				ebpftest.DumpMapsTestHelper(t, usmMonitor.DumpMaps, "http2_in_flight")
			}
		})
	}
}

func (s *usmHTTP2Suite) TestRawHuffmanEncoding() {
	t := s.T()
	cfg := s.getCfg()

	// Start local server and register its cleanup.
	t.Cleanup(startH2CServer(t, authority, s.isTLS))

	// Start the proxy server.
	proxyProcess, cancel := proxy.NewExternalUnixTransparentProxyServer(t, unixPath, authority, s.isTLS)
	t.Cleanup(cancel)
	require.NoError(t, proxy.WaitForConnectionReady(unixPath))

	tests := []struct {
		name                   string
		skip                   bool
		messageBuilder         func() []byte
		expectedEndpoints      map[usmhttp.Key]int
		expectedHuffmanEncoded map[int]bool
	}{
		{
			name: "validate huffman encoding",
			// The purpose of this test is to verify that we are able to identify if the path is huffman encoded.
			messageBuilder: func() []byte {
				framer := newFramer()
				return framer.writeHeaders(t, 1, testHeaders()).
					writeData(t, 1, true, emptyBody).
					writeHeaders(t, 3, headersWithGivenEndpoint("/a")).
					writeData(t, 3, true, emptyBody).bytes()
			},
			expectedEndpoints: map[usmhttp.Key]int{
				{
					Path:   usmhttp.Path{Content: usmhttp.Interner.GetString(http2DefaultTestPath)},
					Method: usmhttp.MethodPost,
				}: 1,
				{
					Path:   usmhttp.Path{Content: usmhttp.Interner.GetString("/a")},
					Method: usmhttp.MethodPost,
				}: 1,
			},
			// the key is the path size, and the value is if it should be huffman encoded or not.
			expectedHuffmanEncoded: map[int]bool{
				2: false,
				3: true,
			},
		},
	}
	for _, tt := range tests {
		t.Run(tt.name, func(t *testing.T) {
			usmMonitor := setupUSMTLSMonitor(t, cfg)
			if s.isTLS {
				utils.WaitForProgramsToBeTraced(t, "go-tls", proxyProcess.Process.Pid)
			}

			c := dialHTTP2Server(t)

			// Composing a message with the number of setting frames we want to send.
			require.NoError(t, writeInput(c, 500*time.Millisecond, tt.messageBuilder()))

			res := make(map[usmhttp.Key]int)
			assert.Eventually(t, func() bool {
				// validate the stats we get
				if !validateStats(usmMonitor, res, tt.expectedEndpoints) {
					return false
				}

				return validateHuffmanEncoded(t, usmMonitor.ebpfProgram, tt.expectedHuffmanEncoded)
			}, time.Second*5, time.Millisecond*100, "%v != %v", res, tt.expectedEndpoints)
			if t.Failed() {
				for key := range tt.expectedEndpoints {
					if _, ok := res[key]; !ok {
						t.Logf("key: %v was not found in res", key.Path.Content.Get())
					}
				}
				ebpftest.DumpMapsTestHelper(t, usmMonitor.DumpMaps, "http2_in_flight")
			}
		})
	}
}

// validateStats validates that the stats we get from the monitor are as expected.
func validateStats(usmMonitor *Monitor, res, expectedEndpoints map[usmhttp.Key]int) bool {
	for key, stat := range getHTTPLikeProtocolStats(usmMonitor, protocols.HTTP2) {
		if key.DstPort == srvPort || key.SrcPort == srvPort {
			count := stat.Data[200].Count
			newKey := usmhttp.Key{
				Path:   usmhttp.Path{Content: key.Path.Content},
				Method: key.Method,
			}
			if _, ok := res[newKey]; !ok {
				res[newKey] = count
			} else {
				res[newKey] += count
			}
		}
	}

	if len(res) != len(expectedEndpoints) {
		return false
	}

	for key, endpointCount := range res {
		_, ok := expectedEndpoints[key]
		if !ok {
			return false
		}
		if endpointCount != expectedEndpoints[key] {
			return false
		}
	}
	return true
}

// getHTTP2UnixClientArray creates an array of http2 clients over a unix socket.
func getHTTP2UnixClientArray(size int, unixPath string) []*http.Client {
	res := make([]*http.Client, size)
	for i := 0; i < size; i++ {
		res[i] = &http.Client{
			Transport: &http2.Transport{
				AllowHTTP: true,
				DialTLSContext: func(context.Context, string, string, *tls.Config) (net.Conn, error) {
					return net.Dial("unix", unixPath)
				},
			},
		}
	}

	return res
}

// writeInput writes the given input to the socket and reads the response.
// Presently, the timeout is configured to one second for all readings.
// In case of encountered issues, increasing this duration might be necessary.
func writeInput(c net.Conn, timeout time.Duration, inputs ...[]byte) error {
	for _, input := range inputs {
		if _, err := c.Write(input); err != nil {
			return err
		}
	}
	// Since we don't know when to stop reading from the socket, we set a timeout.
	if err := c.SetReadDeadline(time.Now().Add(timeout)); err != nil {
		return err
	}
	http2Framer := http2.NewFramer(io.Discard, c)
	for {
		_, err := http2Framer.ReadFrame()
		if err != nil {
			// we want to stop reading from the socket when we encounter an i/o timeout.
			if strings.Contains(err.Error(), "i/o timeout") {
				return nil
			}
			return err
		}
	}
}

// headersWithGivenEndpoint returns a set of header fields with the given path.
func headersWithGivenEndpoint(path string) []hpack.HeaderField {
	return generateTestHeaderFields(headersGenerationOptions{pathTypeValue: pathOverride, overrideEndpoint: path})
}

// testHeaders returns a set of header fields.
func testHeaders() []hpack.HeaderField { return generateTestHeaderFields(headersGenerationOptions{}) }

// multipleTestHeaders returns a set of header fields, with the given number of headers.
func multipleTestHeaders(testHeadersCount int) []hpack.HeaderField {
	additionalHeaders := make([]hpack.HeaderField, testHeadersCount)
	for i := 0; i < testHeadersCount; i++ {
		additionalHeaders[i] = hpack.HeaderField{Name: fmt.Sprintf("name-%d", i), Value: fmt.Sprintf("test-%d", i)}
	}
	return append(testHeaders(), additionalHeaders...)
}

type headersGenerationOptions struct {
	pathTypeValue    pathType
	overrideMethod   string
	overrideEndpoint string
}

// generateTestHeaderFields generates a set of header fields that will be used for the tests.
func generateTestHeaderFields(options headersGenerationOptions) []hpack.HeaderField {
	method := defaultMethod
	if options.overrideMethod != "" {
		method = options.overrideMethod
	}
	pathHeaderField := hpack.HeaderField{Name: ":path"}
	switch options.pathTypeValue {
	case pathDefault:
		pathHeaderField.Value = http2DefaultTestPath
	case pathLiteralNeverIndexed:
		pathHeaderField.Value = http2DefaultTestPath
		pathHeaderField.Sensitive = true
	case pathLiteralWithoutIndexing:
		// If we want to create a case without indexing, we need to make sure that the path is longer than 100 characters.
		// The indexing is determined by the dynamic table size (which we set to dynamicTableSize) and the size of the path.
		// ref: https://github.com/golang/net/blob/07e05fd6e95ab445ebe48840c81a027dbace3b8e/http2/hpack/encode.go#L140
		// Therefore, we want to make sure that the path is longer or equal to 100 characters so that the path will not be indexed.
		pathHeaderField.Value = "/" + strings.Repeat("a", usmhttp2.DynamicTableSize)
		pathHeaderField.Sensitive = true
	case pathTooLarge:
		pathHeaderField.Value = "/" + pathExceedingMaxSize
	case pathOverride:
		pathHeaderField.Value = options.overrideEndpoint
	}

	return []hpack.HeaderField{
		{Name: ":authority", Value: authority},
		{Name: ":method", Value: method},
		pathHeaderField,
		{Name: ":scheme", Value: "http"},
		{Name: "content-type", Value: "application/json"},
		{Name: "content-length", Value: "4"},
		{Name: "accept-encoding", Value: "gzip"},
		{Name: "user-agent", Value: "Go-http-client/2.0"},
	}
}

// removeHeaderFieldByKey removes the header field with the given key from the given header fields.
func removeHeaderFieldByKey(headerFields []hpack.HeaderField, keyToRemove string) []hpack.HeaderField {
	return slices.DeleteFunc(headerFields, func(value hpack.HeaderField) bool {
		return value.Name == keyToRemove
	})
}

func getStreamID(streamID int) uint32 {
	return uint32(streamID*2 + 1)
}

type framer struct {
	buf    *bytes.Buffer
	framer *http2.Framer
}

func newFramer() *framer {
	buf := &bytes.Buffer{}
	return &framer{
		buf:    buf,
		framer: http2.NewFramer(buf, nil),
	}
}

func (f *framer) writeMultiMessage(t *testing.T, count int, cb func(t *testing.T) *framer) *framer {
	for i := 0; i < count; i++ {
		cb(t)
	}
	return f
}

func (f *framer) bytes() []byte {
	return f.buf.Bytes()
}

func (f *framer) writeSettings(t *testing.T) *framer {
	require.NoError(t, f.framer.WriteSettings(http2.Setting{}), "could not write settings frame")
	return f
}

func (f *framer) writePing(t *testing.T) *framer {
	require.NoError(t, f.framer.WritePing(true, [8]byte{}), "could not write ping frame")
	return f
}

func (f *framer) writeRSTStream(t *testing.T, streamID uint32, errCode http2.ErrCode) *framer {
	require.NoError(t, f.framer.WriteRSTStream(streamID, errCode), "could not write RST_STREAM")
	return f
}

func (f *framer) writeData(t *testing.T, streamID uint32, endStream bool, buf []byte) *framer {
	require.NoError(t, f.framer.WriteData(streamID, endStream, buf), "could not write data frame")
	return f
}

func (f *framer) writeWindowUpdate(t *testing.T, streamID uint32, increment uint32) *framer {
	require.NoError(t, f.framer.WriteWindowUpdate(streamID, increment), "could not write window update frame")
	return f
}

func (f *framer) writeRawHeaders(t *testing.T, streamID uint32, headerFrames []byte) *framer {
	require.NoError(t, f.framer.WriteHeaders(http2.HeadersFrameParam{
		StreamID:      streamID,
		BlockFragment: headerFrames,
		EndHeaders:    true,
	}), "could not write header frames")
	return f
}

func (f *framer) writeHeaders(t *testing.T, streamID uint32, headerFields []hpack.HeaderField, setDynamicTableSize ...bool) *framer {
	changeDynamicTableSize := false
	if len(setDynamicTableSize) > 0 && setDynamicTableSize[0] {
		changeDynamicTableSize = true
	}
	headersFrame, err := usmhttp2.NewHeadersFrameMessage(headerFields, changeDynamicTableSize)
	require.NoError(t, err, "could not create headers frame")

	require.NoError(t, f.framer.WriteHeaders(http2.HeadersFrameParam{
		StreamID:      streamID,
		BlockFragment: headersFrame,
		EndHeaders:    true,
	}), "could not write header frames")
	return f
}

type captureRange struct {
	lower int
	upper int
}

func getExpectedOutcomeForPathWithRepeatedChars() map[usmhttp.Key]captureRange {
	expected := make(map[usmhttp.Key]captureRange)
	for i := 1; i < 100; i++ {
		expected[usmhttp.Key{
			Path: usmhttp.Path{
				Content: usmhttp.Interner.GetString(fmt.Sprintf("/%s", strings.Repeat("a", i))),
			},
			Method: usmhttp.MethodPost,
		}] = captureRange{
			lower: 1,
			upper: 1,
		}
	}
	return expected
}

func startH2CServer(t *testing.T, address string, isTLS bool) func() {
	srv := &http.Server{
		Addr: authority,
		Handler: h2c.NewHandler(http.HandlerFunc(func(w http.ResponseWriter, r *http.Request) {
			statusCode := testutil.StatusFromPath(r.URL.Path)
			if statusCode == 0 {
				w.WriteHeader(http.StatusOK)
			} else {
				w.WriteHeader(int(statusCode))
			}
			defer func() { _ = r.Body.Close() }()
			_, _ = io.Copy(w, r.Body)
		}), &http2.Server{}),
		IdleTimeout: 2 * time.Second,
	}

	require.NoError(t, http2.ConfigureServer(srv, nil), "could not configure server")

	l, err := net.Listen("tcp", address)
	require.NoError(t, err, "could not listen")

	if isTLS {
		cert, key, err := testutil.GetCertsPaths()
		require.NoError(t, err, "could not get certs paths")
		go func() {
			if err := srv.ServeTLS(l, cert, key); err != http.ErrServerClosed {
				require.NoError(t, err, "could not serve TLS")
			}
		}()
	} else {
		go func() {
			if err := srv.Serve(l); err != http.ErrServerClosed {
				require.NoError(t, err, "could not serve")
			}
		}()
	}

	return func() { _ = srv.Shutdown(context.Background()) }
}

func getClientsIndex(index, totalCount int) int {
	return index % totalCount
}

// validateDynamicTableMap validates that the dynamic table map contains the expected indexes.
func validateDynamicTableMap(t *testing.T, ebpfProgram *ebpfProgram, expectedDynamicTablePathIndexes []int) {
	dynamicTableMap, _, err := ebpfProgram.GetMap("http2_dynamic_table")
	require.NoError(t, err)
	resultIndexes := make([]int, 0)
	var key usmhttp2.HTTP2DynamicTableIndex
	var value usmhttp2.HTTP2DynamicTableEntry
	iterator := dynamicTableMap.Iterate()

	for iterator.Next(&key, &value) {
		resultIndexes = append(resultIndexes, int(key.Index))
	}
	sort.Ints(resultIndexes)
	require.EqualValues(t, expectedDynamicTablePathIndexes, resultIndexes)
}

// validateHuffmanEncoded validates that the dynamic table map contains the expected huffman encoded paths.
func validateHuffmanEncoded(t *testing.T, ebpfProgram *ebpfProgram, expectedHuffmanEncoded map[int]bool) bool {
	dynamicTableMap, _, err := ebpfProgram.GetMap("http2_dynamic_table")
	if err != nil {
		t.Logf("could not get dynamic table map: %v", err)
		return false
	}
	resultEncodedPaths := make(map[int]bool, 0)

	var key usmhttp2.HTTP2DynamicTableIndex
	var value usmhttp2.HTTP2DynamicTableEntry
	iterator := dynamicTableMap.Iterate()
	for iterator.Next(&key, &value) {
		resultEncodedPaths[int(value.String_len)] = value.Is_huffman_encoded
	}
	// we compare the size of the path and if it is huffman encoded.
	return reflect.DeepEqual(expectedHuffmanEncoded, resultEncodedPaths)
}

// dialHTTP2Server dials the http2 server and performs the initial handshake
func dialHTTP2Server(t *testing.T) net.Conn {
	c, err := net.Dial("unix", unixPath)
	require.NoError(t, err, "failed to dial")
	t.Cleanup(func() { _ = c.Close() })

	// Writing a magic and the settings in the same packet to socket.
	require.NoError(t, writeInput(c, time.Millisecond*200, usmhttp2.ComposeMessage([]byte(http2.ClientPreface), newFramer().writeSettings(t).bytes())))
	return c
}<|MERGE_RESOLUTION|>--- conflicted
+++ resolved
@@ -498,13 +498,8 @@
 			name: "parse_frames tail call using 1 program",
 			// The objective of this test is to verify that we accurately perform the parsing of frames within
 			// a single program.
-<<<<<<< HEAD
-			messageBuilder: func() []byte {
+			messageBuilder: func() [][]byte {
 				const settingsFramesCount = 238
-=======
-			messageBuilder: func() [][]byte {
-				const settingsFramesCount = 100
->>>>>>> abe3cd78
 				framer := newFramer()
 				return [][]byte{
 					framer.
@@ -522,44 +517,11 @@
 			},
 		},
 		{
-<<<<<<< HEAD
 			name: "validate frames_filter tail calls limit",
 			// The purpose of this test is to validate that when we do not surpass
 			// the tail call limit of HTTP2_MAX_TAIL_CALLS_FOR_FRAMES_FILTER.
-			messageBuilder: func() []byte {
+			messageBuilder: func() [][]byte {
 				settingsFramesCount := 241
-=======
-			name: "parse_frames tail call using 2 programs",
-			// The purpose of this test is to validate that when we surpass the limit of HTTP2_MAX_FRAMES_ITERATIONS,
-			// the filtering of subsequent frames will continue using tail calls.
-			messageBuilder: func() [][]byte {
-				const settingsFramesCount = 130
-				framer := newFramer()
-				return [][]byte{
-					framer.
-						writeMultiMessage(t, settingsFramesCount, framer.writeSettings).
-						writeHeaders(t, 1, testHeaders()).
-						writeData(t, 1, true, emptyBody).
-						bytes(),
-				}
-			},
-			expectedEndpoints: map[usmhttp.Key]int{
-				{
-					Path:   usmhttp.Path{Content: usmhttp.Interner.GetString(http2DefaultTestPath)},
-					Method: usmhttp.MethodPost,
-				}: 1,
-			},
-			// Currently we don't have a way to test it as TLS version does not have the ability to run 2 tail calls
-			// for filtering frames (will be fixed in USMON-684)
-			skip: s.isTLS,
-		},
-		{
-			name: "validate frames_filter tail calls limit",
-			// The purpose of this test is to validate that when we surpass the limit of HTTP2_MAX_TAIL_CALLS_FOR_FRAMES_FILTER,
-			// for 2 filter_frames we do not use more than two tail calls.
-			messageBuilder: func() [][]byte {
-				settingsFramesCount := getTLSNumber(241, 121, s.isTLS)
->>>>>>> abe3cd78
 				framer := newFramer()
 				return [][]byte{
 					framer.
@@ -631,11 +593,7 @@
 						writeHeaders(t, streamID, generateTestHeaderFields(headersGenerationOptions{pathTypeValue: pathLiteralNeverIndexed})).
 						writeData(t, streamID, true, emptyBody)
 				}
-<<<<<<< HEAD
-				return framer.bytes()
-=======
 				return [][]byte{framer.bytes()}
->>>>>>> abe3cd78
 			},
 			expectedEndpoints: map[usmhttp.Key]int{
 				{
