--- conflicted
+++ resolved
@@ -869,7 +869,6 @@
 				}: 1,
 			},
 		},
-<<<<<<< HEAD
 		{
 			name: "Data frame header sent separately from frame payload",
 			// Testing the scenario in which the data frame header is sent separately from the frame payload.
@@ -912,8 +911,6 @@
 				}: 1,
 			},
 		},
-=======
->>>>>>> abe3cd78
 	}
 	for _, tt := range tests {
 		t.Run(tt.name, func(t *testing.T) {
@@ -1235,6 +1232,7 @@
 		pathHeaderField,
 		{Name: ":scheme", Value: "http"},
 		{Name: "content-type", Value: "application/json"},
+		{Name: "content-length", Value: "4"},
 		{Name: "accept-encoding", Value: "gzip"},
 		{Name: "user-agent", Value: "Go-http-client/2.0"},
 	}
