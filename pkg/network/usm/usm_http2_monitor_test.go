--- conflicted
+++ resolved
@@ -857,47 +857,6 @@
 			},
 		},
 		{
-<<<<<<< HEAD
-			name: "Data frame header sent separately from frame payload",
-			// Testing the scenario in which the data frame header is sent separately from the frame payload.
-			messageBuilder: func() [][]byte {
-				headersFrame := newFramer().writeHeaders(t, 1, testHeaders()).bytes()
-				dataFrame := newFramer().writeData(t, 1, true, emptyBody).bytes()
-				headersFrameHeader := append(headersFrame, dataFrame[:9]...)
-				secondMessage := dataFrame[9:]
-				return [][]byte{
-					headersFrameHeader,
-					secondMessage,
-				}
-			},
-			expectedEndpoints: map[usmhttp.Key]int{
-				{
-					Path:   usmhttp.Path{Content: usmhttp.Interner.GetString(http2DefaultTestPath)},
-					Method: usmhttp.MethodPost,
-				}: 1,
-			},
-		},
-		{
-			name: "Data frame header sent separately from frame payload with PING between them",
-			// Testing the scenario in which the data frame header is sent separately from the frame payload and a PING
-			// frame between them.
-			messageBuilder: func() [][]byte {
-				headersFrame := newFramer().writeHeaders(t, 1, testHeaders()).bytes()
-				dataFrame := newFramer().writeData(t, 1, true, emptyBody).bytes()
-				pingFrame := newFramer().writePing(t).bytes()
-				headersFrameHeader := append(headersFrame, dataFrame[:9]...)
-				secondMessage := append(pingFrame, dataFrame[9:]...)
-				return [][]byte{
-					headersFrameHeader,
-					secondMessage,
-				}
-			},
-			expectedEndpoints: map[usmhttp.Key]int{
-				{
-					Path:   usmhttp.Path{Content: usmhttp.Interner.GetString(http2DefaultTestPath)},
-					Method: usmhttp.MethodPost,
-				}: 1,
-=======
 			name: "validate dynamic table update with indexed header field",
 			// The purpose of this test is to verify our ability to support dynamic table update
 			// while using a path with indexed header field.
@@ -945,7 +904,6 @@
 					Path:   usmhttp.Path{Content: usmhttp.Interner.GetString("/")},
 					Method: usmhttp.MethodPost,
 				}: 5,
->>>>>>> 2bad5fae
 			},
 		},
 	}
