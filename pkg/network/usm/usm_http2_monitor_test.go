// Unless explicitly stated otherwise all files in this repository are licensed
// under the Apache License Version 2.0.
// This product includes software developed at Datadog (https://www.datadoghq.com/).
// Copyright 2016-present Datadog, Inc.

//go:build linux_bpf

package usm

import (
	"bytes"
	"context"
	"crypto/tls"
	"fmt"
	"io"
	"net"
	"net/http"
	"reflect"
	"slices"
	"sort"
	"strconv"
	"strings"
	"testing"
	"time"
	"unsafe"

	"github.com/stretchr/testify/assert"
	"github.com/stretchr/testify/require"
	"github.com/stretchr/testify/suite"
	"golang.org/x/net/http2"
	"golang.org/x/net/http2/h2c"
	"golang.org/x/net/http2/hpack"

	"github.com/DataDog/datadog-agent/pkg/ebpf/ebpftest"
	"github.com/DataDog/datadog-agent/pkg/network/config"
	"github.com/DataDog/datadog-agent/pkg/network/protocols"
	usmhttp "github.com/DataDog/datadog-agent/pkg/network/protocols/http"
	"github.com/DataDog/datadog-agent/pkg/network/protocols/http/testutil"
	usmhttp2 "github.com/DataDog/datadog-agent/pkg/network/protocols/http2"
	gotlsutils "github.com/DataDog/datadog-agent/pkg/network/protocols/tls/gotls/testutil"
	"github.com/DataDog/datadog-agent/pkg/network/tracer/testutil/proxy"
	"github.com/DataDog/datadog-agent/pkg/network/usm/utils"
	"github.com/DataDog/datadog-agent/pkg/util/kernel"
)

type pathType uint8

const (
	pathDefault pathType = iota
	pathLiteralNeverIndexed
	pathLiteralWithoutIndexing
	pathTooLarge
	pathOverride
)

const (
	srvPort              = 8082
	unixPath             = "/tmp/transparent.sock"
	http2DefaultTestPath = "/aaa"
	defaultMethod        = http.MethodPost
	defaultContentLength = 4
)

var (
	authority    = net.JoinHostPort("127.0.0.1", strconv.Itoa(srvPort))
	http2SrvAddr = "http://" + authority
)

type usmHTTP2Suite struct {
	suite.Suite
	isTLS bool
}

func (s *usmHTTP2Suite) getCfg() *config.Config {
	cfg := config.New()
	cfg.EnableHTTP2Monitoring = true
	cfg.EnableGoTLSSupport = s.isTLS
	cfg.GoTLSExcludeSelf = s.isTLS
	return cfg
}

func TestHTTP2Scenarios(t *testing.T) {
	currKernelVersion, err := kernel.HostVersion()
	require.NoError(t, err)
	if currKernelVersion < usmhttp2.MinimumKernelVersion {
		t.Skipf("HTTP2 monitoring can not run on kernel before %v", usmhttp2.MinimumKernelVersion)
	}

	ebpftest.TestBuildModes(t, []ebpftest.BuildMode{ebpftest.Prebuilt, ebpftest.RuntimeCompiled, ebpftest.CORE}, "", func(t *testing.T) {
		for _, tc := range []struct {
			name  string
			isTLS bool
		}{
			{
				name:  "without TLS",
				isTLS: false,
			},
			{
				name:  "with TLS",
				isTLS: true,
			},
		} {
			if tc.isTLS && !gotlsutils.GoTLSSupported(t, config.New()) {
				t.Skip("GoTLS not supported for this setup")
			}
			t.Run(tc.name, func(t *testing.T) {
				suite.Run(t, &usmHTTP2Suite{isTLS: tc.isTLS})
			})
		}
	})
}

func (s *usmHTTP2Suite) TestHTTP2DynamicTableCleanup() {
	t := s.T()
	cfg := s.getCfg()
	cfg.HTTP2DynamicTableMapCleanerInterval = 5 * time.Second

	// Start local server and register its cleanup.
	t.Cleanup(startH2CServer(t, authority, s.isTLS))

	// Start the proxy server.
	proxyProcess, cancel := proxy.NewExternalUnixTransparentProxyServer(t, unixPath, authority, s.isTLS)
	t.Cleanup(cancel)
	require.NoError(t, proxy.WaitForConnectionReady(unixPath))

	monitor := setupUSMTLSMonitor(t, cfg)
	if s.isTLS {
		utils.WaitForProgramsToBeTraced(t, "go-tls", proxyProcess.Process.Pid)
	}

	clients := getHTTP2UnixClientArray(2, unixPath)
	for i := 0; i < usmhttp2.HTTP2TerminatedBatchSize; i++ {
		req, err := clients[i%2].Post(fmt.Sprintf("%s/test-%d", http2SrvAddr, i+1), "application/json", bytes.NewReader([]byte("test")))
		require.NoError(t, err, "could not make request")
		_ = req.Body.Close()
	}

	matches := PrintableInt(0)

	require.Eventuallyf(t, func() bool {
		for key, stat := range getHTTPLikeProtocolStats(monitor, protocols.HTTP2) {
			if (key.DstPort == srvPort || key.SrcPort == srvPort) && key.Method == usmhttp.MethodPost && strings.HasPrefix(key.Path.Content.Get(), "/test") {
				matches.Add(stat.Data[200].Count)
			}
		}

		return matches.Load() == usmhttp2.HTTP2TerminatedBatchSize
	}, time.Second*10, time.Millisecond*100, "%v != %v", &matches, usmhttp2.HTTP2TerminatedBatchSize)

	for _, client := range clients {
		client.CloseIdleConnections()
	}

	dynamicTableMap, _, err := monitor.ebpfProgram.GetMap("http2_dynamic_table")
	require.NoError(t, err)
	iterator := dynamicTableMap.Iterate()
	key := make([]byte, dynamicTableMap.KeySize())
	value := make([]byte, dynamicTableMap.ValueSize())
	count := 0
	for iterator.Next(&key, &value) {
		count++
	}
	require.GreaterOrEqual(t, count, 0)

	require.Eventually(t, func() bool {
		iterator = dynamicTableMap.Iterate()
		count = 0
		for iterator.Next(&key, &value) {
			count++
		}

		return count == 0
	}, cfg.HTTP2DynamicTableMapCleanerInterval*4, time.Millisecond*100)
}

func (s *usmHTTP2Suite) TestSimpleHTTP2() {
	t := s.T()
	cfg := s.getCfg()

	// Start local server and register its cleanup.
	t.Cleanup(startH2CServer(t, authority, s.isTLS))

	// Start the proxy server.
	proxyProcess, cancel := proxy.NewExternalUnixTransparentProxyServer(t, unixPath, authority, s.isTLS)
	t.Cleanup(cancel)
	require.NoError(t, proxy.WaitForConnectionReady(unixPath))

	tests := []struct {
		name              string
		runClients        func(t *testing.T, clientsCount int)
		expectedEndpoints map[usmhttp.Key]captureRange
	}{
		{
			name: " / path",
			runClients: func(t *testing.T, clientsCount int) {
				clients := getHTTP2UnixClientArray(clientsCount, unixPath)

				for i := 0; i < 1000; i++ {
					client := clients[getClientsIndex(i, clientsCount)]
					req, err := client.Post(http2SrvAddr+"/", "application/json", bytes.NewReader([]byte("test")))
					require.NoError(t, err, "could not make request")
					_ = req.Body.Close()
				}
			},
			expectedEndpoints: map[usmhttp.Key]captureRange{
				{
					Path:   usmhttp.Path{Content: usmhttp.Interner.GetString("/")},
					Method: usmhttp.MethodPost,
				}: {
					lower: 999,
					upper: 1001,
				},
			},
		},
		{
			name: " /index.html path",
			runClients: func(t *testing.T, clientsCount int) {
				clients := getHTTP2UnixClientArray(clientsCount, unixPath)

				for i := 0; i < 1000; i++ {
					client := clients[getClientsIndex(i, clientsCount)]
					req, err := client.Post(http2SrvAddr+"/index.html", "application/json", bytes.NewReader([]byte("test")))
					require.NoError(t, err, "could not make request")
					_ = req.Body.Close()
				}
			},
			expectedEndpoints: map[usmhttp.Key]captureRange{
				{
					Path:   usmhttp.Path{Content: usmhttp.Interner.GetString("/index.html")},
					Method: usmhttp.MethodPost,
				}: {
					lower: 999,
					upper: 1001,
				},
			},
		},
		{
			name: "path with repeated string",
			runClients: func(t *testing.T, clientsCount int) {
				clients := getHTTP2UnixClientArray(clientsCount, unixPath)

				for i := 1; i < 100; i++ {
					path := strings.Repeat("a", i)
					client := clients[getClientsIndex(i, clientsCount)]
					req, err := client.Post(http2SrvAddr+"/"+path, "application/json", bytes.NewReader([]byte("test")))
					require.NoError(t, err, "could not make request")
					_ = req.Body.Close()
				}
			},
			expectedEndpoints: getExpectedOutcomeForPathWithRepeatedChars(),
		},
	}
	for _, tt := range tests {
		for _, clientCount := range []int{1, 2, 5} {
			testNameSuffix := fmt.Sprintf("-different clients - %v", clientCount)
			t.Run(tt.name+testNameSuffix, func(t *testing.T) {
				monitor := setupUSMTLSMonitor(t, cfg)
				if s.isTLS {
					utils.WaitForProgramsToBeTraced(t, "go-tls", proxyProcess.Process.Pid)
				}
				tt.runClients(t, clientCount)

				res := make(map[usmhttp.Key]int)
				assert.Eventually(t, func() bool {
					for key, stat := range getHTTPLikeProtocolStats(monitor, protocols.HTTP2) {
						if key.DstPort == srvPort || key.SrcPort == srvPort {
							count := stat.Data[200].Count
							newKey := usmhttp.Key{
								Path:   usmhttp.Path{Content: key.Path.Content},
								Method: key.Method,
							}
							if _, ok := res[newKey]; !ok {
								res[newKey] = count
							} else {
								res[newKey] += count
							}
						}
					}

					if len(res) != len(tt.expectedEndpoints) {
						return false
					}

					for key, count := range res {
						valRange, ok := tt.expectedEndpoints[key]
						if !ok {
							return false
						}
						if count < valRange.lower || count > valRange.upper {
							return false
						}
					}

					return true
				}, time.Second*5, time.Millisecond*100, "%v != %v", res, tt.expectedEndpoints)
				if t.Failed() {
					for key := range tt.expectedEndpoints {
						if _, ok := res[key]; !ok {
							t.Logf("key: %v was not found in res", key.Path.Content.Get())
						}
					}
					ebpftest.DumpMapsTestHelper(t, monitor.DumpMaps, "http2_in_flight")
				}
			})
		}
	}
}

var (
	// pathExceedingMaxSize is path with size 166, which is exceeding the maximum path size in the kernel (HTTP2_MAX_PATH_LEN).
	pathExceedingMaxSize = "X2YRUwfeNEmYWkk0bACThVya8MoSUkR7ZKANCPYkIGHvF9CWGA0rxXKsGogQag7HsJfmgaar3TiOTRUb3ynbmiOz3As9rXYjRGNRdCWGgdBPL8nGa6WheGlJLNtIVsUcxSerNQKmoQqqDLjGftbKXjqdMJLVY6UyECeXOKrrFU9aHx2fjlk2qMNDUptYWuzPPCWAnKOV7Ph"

	http2UniquePaths = []string{
		// size 82 bucket 0
		"C9ZaSMOpthT9XaRh9yc6AKqfIjT43M8gOz3p9ASKCNRIcLbc3PTqEoms2SDwt6Q90QM7DxjWKlmZUfRU1eOx5DjQOOhLaIJQke4N",
		// size 127 bucket 1
		"ZtZuUQeVB7BOl3F45oFicOOOJl21ePFwunMBvBh3bXPMBZqdEZepVsemYA0frZb5M83VHLDWq68KFELDHu0Xo28lzpzO3L7kDXuYuClivgEgURUn47kfwfUfW1PKjfsV6HaYpAZxly48lTGiRIXRINVC8b9",
		// size 137, bucket 2
		"RDBVk5COXAz52GzvuHVWRawNoKhmfxhBiTuyj5QZ6qR1DMsNOn4sWFLnaGXVzrqA8NLr2CaW1IDupzh9AzJlIvgYSf6OYIafIOsImL5O9M3AHzUHGMJ0KhjYGJAzXeTgvwl2qYWmlD9UYGELFpBSzJpykoriocvl3RRoYt4l",
		// size 147, bucket 3
		"T5r8QcP8qCiKVwhWlaxWjYCX8IrTmPrt2HRjfQJP2PxbWjLm8dP4BTDxUAmXJJWNyv4HIIaR3Fj6n8Tu6vSoDcBtKFuMqIPAdYEJt0qo2aaYDKomIJv74z7SiN96GrOufPTm6Eutl3JGeAKW2b0dZ4VYUsIOO8aheEOGmyhyWBymgCtBcXeki1",
		// size 158, bucket 4
		"VP4zOrIPiGhLDLSJYSVU78yUcb8CkU0dVDIZqPq98gVoenX5p1zS6cRX4LtrfSYKCQFX6MquluhDD2GPjZYFIraDLIHCno3yipQBLPGcPbPTgv9SD6jOlHMuLjmsGxyC3y2Hk61bWA6Af4D2SYS0q3BS7ahJ0vjddYYBRIpwMOOIez2jaR56rPcGCRW2eq0T1x",
		// size 166, bucket 5
		pathExceedingMaxSize,
		// size 172, bucket 6
		"bq5bcpUgiW1CpKgwdRVIulFMkwRenJWYdW8aek69anIV8w3br0pjGNtfnoPCyj4HUMD5MxWB2xM4XGp7fZ1JRHvskRZEgmoM7ag9BeuigmH05p7dzMwKsD76MqKyPmfhwBUZHLKtJ52ia3mOuMvyYiQNwA6KAU509bwuy4NCREVUAP76WFeAzr0jBvqMFXLg3eQQERIW0tKTcjQg8m9Jse",
		// size 247, bucket 7
		"LUhWUWPMztVFuEs83i7RmoxRiV1KzOq0NsZmGXVyW49BbBaL63m8H5vDwiewrrKbldXBuctplDxB28QekDclM6cO9BIsRqvzS3a802aOkRHTEruotA8Xh5K9GOMv9DzdoOL9P3GFPsUPgBy0mzFyyRJGk3JXpIH290Bj2FIRnIIpIjjKE1akeaimsuGEheA4D95axRpGmz4cm2s74UiksfBi4JnVX2cBzZN3oQaMt7zrWofwyzcZeF5W1n6BAQWxPPWe4Jyoc34jQ2fiEXQO0NnXe1RFbBD1E33a0OycziXZH9hEP23xvh",
	}
)

func (s *usmHTTP2Suite) TestHTTP2KernelTelemetry() {
	t := s.T()
	cfg := s.getCfg()

	// Start local server and register its cleanup.
	t.Cleanup(startH2CServer(t, authority, s.isTLS))

	// Start the proxy server.
	proxyProcess, cancel := proxy.NewExternalUnixTransparentProxyServer(t, unixPath, authority, s.isTLS)
	t.Cleanup(cancel)
	require.NoError(t, proxy.WaitForConnectionReady(unixPath))

	tests := []struct {
		name              string
		runClients        func(t *testing.T, clientsCount int)
		expectedTelemetry *usmhttp2.HTTP2Telemetry
	}{
		{
			name: "Fill each bucket",
			runClients: func(t *testing.T, clientsCount int) {
				clients := getHTTP2UnixClientArray(clientsCount, unixPath)
				for _, path := range http2UniquePaths {
					client := clients[getClientsIndex(1, clientsCount)]
					req, err := client.Post(http2SrvAddr+"/"+path, "application/json", bytes.NewReader([]byte("test")))
					require.NoError(t, err, "could not make request")
					_ = req.Body.Close()
				}
			},

			expectedTelemetry: &usmhttp2.HTTP2Telemetry{
				Request_seen:      8,
				Response_seen:     8,
				End_of_stream:     16,
				End_of_stream_rst: 0,
				Path_size_bucket:  [8]uint64{1, 1, 1, 1, 1, 1, 1, 1},
			},
		},
	}
	for _, tt := range tests {
		t.Run(tt.name, func(t *testing.T) {
			monitor := setupUSMTLSMonitor(t, cfg)
			if s.isTLS {
				utils.WaitForProgramsToBeTraced(t, "go-tls", proxyProcess.Process.Pid)
			}

			tt.runClients(t, 1)

			// We cannot predict if the client will send an RST frame or not, thus we cannot predict the number of
			// frames with EOS or RST frames, which leads into a flaking test. Therefore, we are asserting that the
			// gotten number of EOS or RST frames is at least the number of expected EOS frames.
			expectedEOSOrRST := tt.expectedTelemetry.End_of_stream + tt.expectedTelemetry.End_of_stream_rst
			var telemetry *usmhttp2.HTTP2Telemetry
			var err error
			assert.Eventually(t, func() bool {
				telemetry, err = getHTTP2KernelTelemetry(monitor, s.isTLS)
				require.NoError(t, err)
				if telemetry.Request_seen != tt.expectedTelemetry.Request_seen {
					return false
				}
				if telemetry.Response_seen != tt.expectedTelemetry.Response_seen {
					return false
				}
				if telemetry.Path_exceeds_frame != tt.expectedTelemetry.Path_exceeds_frame {
					return false
				}
				if telemetry.Exceeding_max_interesting_frames != tt.expectedTelemetry.Exceeding_max_interesting_frames {
					return false
				}
				if telemetry.Exceeding_max_frames_to_filter != tt.expectedTelemetry.Exceeding_max_frames_to_filter {
					return false
				}
				if telemetry.End_of_stream+telemetry.End_of_stream_rst < expectedEOSOrRST {
					return false
				}
				return reflect.DeepEqual(telemetry.Path_size_bucket, tt.expectedTelemetry.Path_size_bucket)

			}, time.Second*5, time.Millisecond*100)
			if t.Failed() {
				t.Logf("expected telemetry: %+v;\ngot: %+v", tt.expectedTelemetry, telemetry)
			}
		})
	}
}

func (s *usmHTTP2Suite) TestHTTP2ManyDifferentPaths() {
	t := s.T()
	cfg := s.getCfg()

	// Start local server and register its cleanup.
	t.Cleanup(startH2CServer(t, authority, s.isTLS))

	// Start the proxy server.
	proxyProcess, cancel := proxy.NewExternalUnixTransparentProxyServer(t, unixPath, authority, s.isTLS)
	t.Cleanup(cancel)
	require.NoError(t, proxy.WaitForConnectionReady(unixPath))

	monitor := setupUSMTLSMonitor(t, cfg)
	if s.isTLS {
		utils.WaitForProgramsToBeTraced(t, "go-tls", proxyProcess.Process.Pid)
	}

	const (
		repetitionsPerRequest = 2
		// Should be bigger than the length of the http2_dynamic_table which is 1024
		numberOfRequests         = 1500
		expectedNumberOfRequests = numberOfRequests * repetitionsPerRequest
	)
	clients := getHTTP2UnixClientArray(1, unixPath)
	for i := 0; i < numberOfRequests; i++ {
		for j := 0; j < repetitionsPerRequest; j++ {
			req, err := clients[0].Post(fmt.Sprintf("%s/test-%d", http2SrvAddr, i+1), "application/json", bytes.NewReader([]byte("test")))
			require.NoError(t, err, "could not make request")
			_ = req.Body.Close()
		}
	}

	matches := PrintableInt(0)

	seenRequests := map[string]int{}
	assert.Eventuallyf(t, func() bool {
		for key, stat := range getHTTPLikeProtocolStats(monitor, protocols.HTTP2) {
			if (key.DstPort == srvPort || key.SrcPort == srvPort) && key.Method == usmhttp.MethodPost && strings.HasPrefix(key.Path.Content.Get(), "/test") {
				if _, ok := seenRequests[key.Path.Content.Get()]; !ok {
					seenRequests[key.Path.Content.Get()] = 0
				}
				seenRequests[key.Path.Content.Get()] += stat.Data[200].Count
				matches.Add(stat.Data[200].Count)
			}
		}

		// Due to a known issue in http2, we might consider an RST packet as a response to a request and therefore
		// we might capture a request twice. This is why we are expecting to see 2*numberOfRequests instead of
		return (expectedNumberOfRequests-1) <= matches.Load() && matches.Load() <= (expectedNumberOfRequests+1)
	}, time.Second*10, time.Millisecond*100, "%v != %v", &matches, expectedNumberOfRequests)

	for i := 0; i < numberOfRequests; i++ {
		if v, ok := seenRequests[fmt.Sprintf("/test-%d", i+1)]; !ok || v != repetitionsPerRequest {
			t.Logf("path: /test-%d should have %d occurrences but instead has %d", i+1, repetitionsPerRequest, v)
		}
	}
}

// DynamicTableSize is the size of the dynamic table used in the HPACK encoder.
const defaultDynamicTableSize = 100

func (s *usmHTTP2Suite) TestRawTraffic() {
	t := s.T()
	cfg := s.getCfg()

	// Start local server and register its cleanup.
	t.Cleanup(startH2CServer(t, authority, s.isTLS))

	// Start the proxy server.
	proxyProcess, cancel := proxy.NewExternalUnixTransparentProxyServer(t, unixPath, authority, s.isTLS)
	t.Cleanup(cancel)
	require.NoError(t, proxy.WaitForConnectionReady(unixPath))

	getTLSNumber := func(numberWithoutTLS, numberWithTLS int, isTLS bool) int {
		if isTLS {
			return numberWithTLS
		}
		return numberWithoutTLS
	}

	tests := []struct {
		name              string
		skip              bool
		messageBuilder    func() [][]byte
		expectedEndpoints map[usmhttp.Key]int
	}{
		{
			name: "parse_frames tail call using 1 program",
			// The objective of this test is to verify that we accurately perform the parsing of frames within
			// a single program.
			messageBuilder: func() [][]byte {
				const settingsFramesCount = 238
				framer := newFramer()
				return [][]byte{
					framer.
						writeMultiMessage(t, settingsFramesCount, framer.writeSettings).
						writeHeaders(t, 1, usmhttp2.HeadersFrameOptions{Headers: testHeaders()}).
						writeData(t, 1, true, emptyBody).
						bytes(),
				}
			},
			expectedEndpoints: map[usmhttp.Key]int{
				{
					Path:   usmhttp.Path{Content: usmhttp.Interner.GetString(http2DefaultTestPath)},
					Method: usmhttp.MethodPost,
				}: 1,
			},
		},
		{
			name: "validate frames_filter tail calls limit",
			// The purpose of this test is to validate that when we do not surpass
			// the tail call limit of HTTP2_MAX_TAIL_CALLS_FOR_FRAMES_FILTER.
			messageBuilder: func() [][]byte {
				settingsFramesCount := 241
				framer := newFramer()
				return [][]byte{
					framer.
						writeMultiMessage(t, settingsFramesCount, framer.writeSettings).
						writeHeaders(t, 1, usmhttp2.HeadersFrameOptions{Headers: testHeaders()}).
						writeData(t, 1, true, emptyBody).
						bytes(),
				}
			},
			expectedEndpoints: nil,
		},
		{
			name: "validate max interesting frames limit",
			// The purpose of this test is to verify our ability to reach the limit set by HTTP2_MAX_FRAMES_ITERATIONS, which
			// determines the maximum number of "interesting frames" we can process.
			messageBuilder: func() [][]byte {
				iterations := getTLSNumber(120, 60, s.isTLS)
				framer := newFramer()
				for i := 0; i < iterations; i++ {
					streamID := getStreamID(i)
					framer.
						writeHeaders(t, streamID, usmhttp2.HeadersFrameOptions{Headers: testHeaders()}).
						writeData(t, streamID, true, emptyBody)
				}
				return [][]byte{framer.bytes()}
			},
			expectedEndpoints: map[usmhttp.Key]int{
				{
					Path:   usmhttp.Path{Content: usmhttp.Interner.GetString(http2DefaultTestPath)},
					Method: usmhttp.MethodPost,
				}: getTLSNumber(120, 60, s.isTLS),
			},
		},
		{
			name: "validate literal header field without indexing",
			// The purpose of this test is to verify our ability the case:
			// Literal Header Field without Indexing (0b0000xxxx: top four bits are 0000)
			// https://httpwg.org/specs/rfc7541.html#rfc.section.C.2.2
			messageBuilder: func() [][]byte {
				const iterations = 5
				framer := newFramer()
				for i := 0; i < iterations; i++ {
					streamID := getStreamID(i)
					framer.
						writeHeaders(t, streamID, usmhttp2.HeadersFrameOptions{
							Headers:                generateTestHeaderFields(headersGenerationOptions{pathTypeValue: pathLiteralWithoutIndexing}),
							DynamicTableUpdateSize: defaultDynamicTableSize}).
						writeData(t, streamID, true, emptyBody)
				}
				return [][]byte{framer.bytes()}
			},
			expectedEndpoints: map[usmhttp.Key]int{
				{
					Path:   usmhttp.Path{Content: usmhttp.Interner.GetString("/" + strings.Repeat("a", defaultDynamicTableSize))},
					Method: usmhttp.MethodPost,
				}: 5,
			},
		},
		{
			name: "validate literal header field never indexed",
			// The purpose of this test is to verify our ability the case:
			// Literal Header Field never Indexed (0b0001xxxx: top four bits are 0001)
			// https://httpwg.org/specs/rfc7541.html#rfc.section.6.2.3
			messageBuilder: func() [][]byte {
				const iterations = 5
				framer := newFramer()
				for i := 0; i < iterations; i++ {
					streamID := getStreamID(i)
					framer.
						writeHeaders(t, streamID, usmhttp2.HeadersFrameOptions{
							Headers: generateTestHeaderFields(headersGenerationOptions{pathTypeValue: pathLiteralNeverIndexed})}).
						writeData(t, streamID, true, emptyBody)
				}
				return [][]byte{framer.bytes()}
			},
			expectedEndpoints: map[usmhttp.Key]int{
				{
					Path:   usmhttp.Path{Content: usmhttp.Interner.GetString(http2DefaultTestPath)},
					Method: usmhttp.MethodPost,
				}: 5,
			},
		},
		{
			name: "validate path with index 4",
			// The purpose of this test is to verify our ability to identify paths with index 4.
			messageBuilder: func() [][]byte {
				const iterations = 5
				// pathHeaderField is the hex representation of the path /aaa with index 4.
				pathHeaderField := []byte{0x44, 0x83, 0x60, 0x63, 0x1f}
				headerFields := removeHeaderFieldByKey(testHeaders(), ":path")
				headersFrame, err := usmhttp2.NewHeadersFrameMessage(usmhttp2.HeadersFrameOptions{
					Headers: headerFields,
				})
				require.NoError(t, err, "could not create headers frame")

				// we are adding the path header field with index 4, we need to do it on the byte slice and not on the headerFields
				// due to the fact that when we create a header field it would be with index 5.
				headersFrame = append(pathHeaderField, headersFrame...)
				framer := newFramer()
				for i := 0; i < iterations; i++ {
					streamID := getStreamID(i)
					framer.
						writeRawHeaders(t, streamID, headersFrame).
						writeData(t, streamID, true, emptyBody)
				}
				return [][]byte{framer.bytes()}
			},
			expectedEndpoints: map[usmhttp.Key]int{
				{
					Path:   usmhttp.Path{Content: usmhttp.Interner.GetString(http2DefaultTestPath)},
					Method: usmhttp.MethodPost,
				}: 5,
			},
		},
		{
			name: "validate PING and WINDOWS_UPDATE frames between HEADERS and DATA",
			// The purpose of this test is to verify our ability to process PING and WINDOWS_UPDATE frames between HEADERS and DATA.
			messageBuilder: func() [][]byte {
				const iterations = 5
				framer := newFramer()

				for i := 0; i < iterations; i++ {
					streamID := getStreamID(i)
					framer.
						writeHeaders(t, streamID, usmhttp2.HeadersFrameOptions{
							Headers: testHeaders(),
						}).
						writePing(t).
						writeWindowUpdate(t, streamID, 1).
						writeData(t, streamID, true, emptyBody)
				}

				return [][]byte{framer.bytes()}
			},
			expectedEndpoints: map[usmhttp.Key]int{
				{
					Path:   usmhttp.Path{Content: usmhttp.Interner.GetString(http2DefaultTestPath)},
					Method: usmhttp.MethodPost,
				}: 5,
			},
		},
		{
			name: "validate RST_STREAM cancel err code",
			// The purpose of this test is to validate that when a cancel error code is sent, we will not count the request.
			// We are sending 10 requests, and 5 of them will contain RST_STREAM with a cancel error code.Therefore, we expect to
			// capture five valid requests.
			messageBuilder: func() [][]byte {
				const iterations = 10
				rstFramesCount := 5
				framer := newFramer()
				for i := 0; i < iterations; i++ {
					streamID := getStreamID(i)
					framer.
						writeHeaders(t, streamID, usmhttp2.HeadersFrameOptions{Headers: testHeaders()}).
						writeData(t, streamID, true, emptyBody)
					if rstFramesCount > 0 {
						framer.writeRSTStream(t, streamID, http2.ErrCodeCancel)
						rstFramesCount--
					}
				}
				return [][]byte{framer.bytes()}
			},
			expectedEndpoints: map[usmhttp.Key]int{
				{
					Path:   usmhttp.Path{Content: usmhttp.Interner.GetString(http2DefaultTestPath)},
					Method: usmhttp.MethodPost,
				}: 5,
			},
		},
		{
			name: "validate RST_STREAM before server status ok",
			// The purpose of this test is to validate that when we see RST before DATA frame with status ok,
			// we will not count the requests.
			messageBuilder: func() [][]byte {
				const iterations = 10
				framer := newFramer()
				for i := 0; i < iterations; i++ {
					streamID := getStreamID(i)
					framer.
						writeHeaders(t, streamID, usmhttp2.HeadersFrameOptions{Headers: testHeaders()}).
						writeData(t, streamID, true, emptyBody).
						writeRSTStream(t, streamID, http2.ErrCodeNo)
				}
				return [][]byte{framer.bytes()}
			},
			expectedEndpoints: nil,
		},
		{
<<<<<<< HEAD
			name: "validate 300 status code",
			// The purpose of this test is to verify that currently we do not support status code 300.
=======
			name: "validate capability to process up to max limit filtering frames",
			// The purpose of this test is to verify our ability to process up to HTTP2_MAX_HEADERS_COUNT_FOR_FILTERING frames.
			// We write the path "/aaa" for the first time with an additional 25 headers (reaching to a total of 26 headers).
			// When we exceed the limit, we expect to lose our internal counter (because we can filter up to 25 requests),
			// and therefore, the next time we write the request "/aaa",
			// its internal index will not be correct, and we will not be able to find it.
			messageBuilder: func() [][]byte {
				const multiHeadersCount = 25
				framer := newFramer()
				return [][]byte{
					framer.writeHeaders(t, 1, usmhttp2.HeadersFrameOptions{
						Headers: multipleTestHeaders(multiHeadersCount)}).
						writeData(t, 1, true, emptyBody).
						writeHeaders(t, 1, usmhttp2.HeadersFrameOptions{Headers: testHeaders()}).
						writeData(t, 1, true, emptyBody).
						bytes(),
				}
			},
			expectedEndpoints: nil,
		},
		{
			name: "validate various status codes",
			// The purpose of this test is to verify that we support status codes that do not appear in the static table.
>>>>>>> b16bede2
			messageBuilder: func() [][]byte {
				statusCodes := []int{http.StatusCreated, http.StatusMultipleChoices, http.StatusUnauthorized, http.StatusGatewayTimeout}
				const iterationsPerStatusCode = 3
				messages := make([][]byte, 0, len(statusCodes)*iterationsPerStatusCode)
				for statusCodeIteration, statusCode := range statusCodes {
					for i := 0; i < iterationsPerStatusCode; i++ {
						streamID := getStreamID(statusCodeIteration*iterationsPerStatusCode + i)
						messages = append(messages, newFramer().
							writeHeaders(t, streamID, usmhttp2.HeadersFrameOptions{Headers: headersWithGivenEndpoint(fmt.Sprintf("/status/%d", statusCode))}).
							writeData(t, streamID, true, emptyBody).
							bytes())
					}
				}
				return messages
			},
			expectedEndpoints: map[usmhttp.Key]int{
				{
					Path:   usmhttp.Path{Content: usmhttp.Interner.GetString("/status/201")},
					Method: usmhttp.MethodPost,
				}: 3,
				{
					Path:   usmhttp.Path{Content: usmhttp.Interner.GetString("/status/300")},
					Method: usmhttp.MethodPost,
				}: 3,
				{
					Path:   usmhttp.Path{Content: usmhttp.Interner.GetString("/status/401")},
					Method: usmhttp.MethodPost,
				}: 3,
				{
					Path:   usmhttp.Path{Content: usmhttp.Interner.GetString("/status/504")},
					Method: usmhttp.MethodPost,
				}: 3,
			},
		},
		{
			name: "validate http methods",
			// The purpose of this test is to validate that we are not supporting http2 methods different from POST and GET.
			messageBuilder: func() [][]byte {
				httpMethods = []string{http.MethodHead, http.MethodPut, http.MethodPatch, http.MethodDelete, http.MethodOptions}
				framer := newFramer()
				for i, method := range httpMethods {
					streamID := getStreamID(i)
					framer.
						writeHeaders(t, streamID, usmhttp2.HeadersFrameOptions{Headers: generateTestHeaderFields(headersGenerationOptions{overrideMethod: method})}).
						writeData(t, streamID, true, emptyBody)
				}
				return [][]byte{framer.bytes()}
			},
			expectedEndpoints: nil,
		},
		{
			name: "validate max path length",
			// The purpose of this test is to validate that we are not able to process a path longer than HTTP2_MAX_PATH_LEN.
			messageBuilder: func() [][]byte {
				framer := newFramer()
				return [][]byte{
					framer.
						writeHeaders(t, 1, usmhttp2.HeadersFrameOptions{Headers: generateTestHeaderFields(headersGenerationOptions{pathTypeValue: pathTooLarge})}).
						writeData(t, 1, true, emptyBody).
						bytes(),
				}
			},
			expectedEndpoints: nil,
		},
		{
			name: "validate path sent by value (:path)",
			// The purpose of this test is to verify our ability to identify paths which were sent with a key that
			// sent by value (:path).
			messageBuilder: func() [][]byte {
				headerFields := removeHeaderFieldByKey(testHeaders(), ":path")
				headersFrame, err := usmhttp2.NewHeadersFrameMessage(usmhttp2.HeadersFrameOptions{Headers: headerFields})
				require.NoError(t, err, "could not create headers frame")
				// pathHeaderField is created with a key that sent by value (:path) and
				// the value (of the path) is /aaa.
				pathHeaderField := []byte{0x40, 0x84, 0xb9, 0x58, 0xd3, 0x3f, 0x83, 0x60, 0x63, 0x1f}
				headersFrame = append(pathHeaderField, headersFrame...)
				framer := newFramer()
				return [][]byte{
					framer.
						writeRawHeaders(t, 1, headersFrame).
						writeData(t, 1, true, emptyBody).
						bytes(),
				}
			},
			expectedEndpoints: nil,
		},
		{
			name: "Interesting frame header sent separately from frame payload",
			// Testing the scenario in which the frame header (of an interesting type) is sent separately from the frame payload.
			messageBuilder: func() [][]byte {
				headersFrame := newFramer().writeHeaders(t, 1, usmhttp2.HeadersFrameOptions{Headers: testHeaders()}).bytes()
				dataFrame := newFramer().writeData(t, 1, true, emptyBody).bytes()
				headersFrameHeader := headersFrame[:9]
				secondMessage := append(headersFrame[9:], dataFrame...)
				return [][]byte{
					headersFrameHeader,
					secondMessage,
				}
			},
			expectedEndpoints: map[usmhttp.Key]int{
				{
					Path:   usmhttp.Path{Content: usmhttp.Interner.GetString(http2DefaultTestPath)},
					Method: usmhttp.MethodPost,
				}: 1,
			},
		},
		{
			name: "Not interesting frame header sent separately from frame payload",
			// Testing the scenario in which the frame header (of a not interesting type) is sent separately from the frame payload.
			messageBuilder: func() [][]byte {
				pingFrame := newFramer().writePing(t).bytes()
				fullFrame := newFramer().writeHeaders(t, 1, usmhttp2.HeadersFrameOptions{Headers: testHeaders()}).
					writeData(t, 1, true, emptyBody).bytes()
				pingFrameHeader := pingFrame[:9]
				secondMessage := append(pingFrame[9:], fullFrame...)
				return [][]byte{
					pingFrameHeader,
					secondMessage,
				}
			},
			expectedEndpoints: map[usmhttp.Key]int{
				{
					Path:   usmhttp.Path{Content: usmhttp.Interner.GetString(http2DefaultTestPath)},
					Method: usmhttp.MethodPost,
				}: 1,
			},
		},
		{
			name: "validate dynamic table update with indexed header field",
			// The purpose of this test is to verify our ability to support dynamic table update
			// while using a path with indexed header field.
			messageBuilder: func() [][]byte {
				const iterations = 5
				framer := newFramer()
				for i := 0; i < iterations; i++ {
					streamID := getStreamID(i)
					framer.
						writeHeaders(t, streamID, usmhttp2.HeadersFrameOptions{
							Headers:                headersWithGivenEndpoint("/"),
							DynamicTableUpdateSize: defaultDynamicTableSize}).
						writeData(t, streamID, true, emptyBody)
				}
				return [][]byte{framer.bytes()}
			},
			expectedEndpoints: map[usmhttp.Key]int{
				{
					Path:   usmhttp.Path{Content: usmhttp.Interner.GetString("/")},
					Method: usmhttp.MethodPost,
				}: 5,
			},
		},
		{
			name: "validate dynamic table update with high value and indexed header field",
			// The purpose of this test is to verify our ability to support dynamic table update
			// with size exceeds one octet, to validate the iteration for parsing the dynamic table update.
			messageBuilder: func() [][]byte {
				const iterations = 5
				const dynamicTableSize = 4000
				framer := newFramer()
				for i := 0; i < iterations; i++ {
					streamID := getStreamID(i)
					framer.
						writeHeaders(t, streamID, usmhttp2.HeadersFrameOptions{
							Headers:                headersWithGivenEndpoint("/"),
							DynamicTableUpdateSize: dynamicTableSize,
						}).
						writeData(t, streamID, true, emptyBody)
				}
				return [][]byte{framer.bytes()}
			},
			expectedEndpoints: map[usmhttp.Key]int{
				{
					Path:   usmhttp.Path{Content: usmhttp.Interner.GetString("/")},
					Method: usmhttp.MethodPost,
				}: 5,
			},
		},
		{
			name: "Data frame header sent separately from frame payload",
			// Testing the scenario in which the data frame header is sent separately from the frame payload.
			messageBuilder: func() [][]byte {
				payload := []byte("test")
				headersFrame := newFramer().writeHeaders(t, 1, usmhttp2.HeadersFrameOptions{Headers: testHeaders()}).bytes()
				dataFrame := newFramer().writeData(t, 1, true, payload).bytes()
				// We are creating a header frame with a content-length header field that contains the payload size.
				secondMessageHeadersFrame := newFramer().writeHeaders(t, 3, usmhttp2.HeadersFrameOptions{
					Headers: generateTestHeaderFields(headersGenerationOptions{
						overrideContentLength: len(payload)})}).writeData(t, 3, true, payload).bytes()

				headersFrameHeader := append(headersFrame, dataFrame[:9]...)
				secondMessage := append(dataFrame[9:], secondMessageHeadersFrame...)
				return [][]byte{
					headersFrameHeader,
					secondMessage,
				}
			},
			expectedEndpoints: map[usmhttp.Key]int{
				{
					Path:   usmhttp.Path{Content: usmhttp.Interner.GetString(http2DefaultTestPath)},
					Method: usmhttp.MethodPost,
				}: 2,
			},
		},
		{
			name: "Data frame header sent separately from frame payload with PING between them",
			// Testing the scenario in which the data frame header is sent separately from the frame payload.,
			// including a PING frame in the second message between the data frame.
			messageBuilder: func() [][]byte {
				payload := []byte("test")
				// We are creating a header frame with a content-length header field that contains the payload size.
				headersFrame := newFramer().writeHeaders(t, 1, usmhttp2.HeadersFrameOptions{
					Headers: generateTestHeaderFields(headersGenerationOptions{
						overrideContentLength: len(payload)})}).bytes()
				dataFrame := newFramer().writeData(t, 1, true, payload).bytes()
				pingFrame := newFramer().writePing(t).bytes()

				headersFrameHeader := append(headersFrame, dataFrame[:9]...)
				secondMessage := append(pingFrame, dataFrame[9:]...)
				return [][]byte{
					headersFrameHeader,
					secondMessage,
				}
			},
			expectedEndpoints: map[usmhttp.Key]int{
				{
					Path:   usmhttp.Path{Content: usmhttp.Interner.GetString(http2DefaultTestPath)},
					Method: usmhttp.MethodPost,
				}: 1,
			},
		},
		{
			name: "Payload data frame header sent separately",
			// Testing the scenario in which the data frame header is sent separately from the frame payload.
			messageBuilder: func() [][]byte {
				payload := []byte{1, 2, 3, 4, 5, 6, 7, 8, 9}
				// We are creating a header frame with a content-length header field that contains the payload size.
				headersFrame := newFramer().writeHeaders(t, 1, usmhttp2.HeadersFrameOptions{
					Headers: generateTestHeaderFields(headersGenerationOptions{
						overrideContentLength: len(payload)})}).bytes()
				dataFrame := newFramer().writeData(t, 1, true, payload).bytes()
				secondMessageHeadersFrame := newFramer().writeHeaders(t, 3, usmhttp2.HeadersFrameOptions{Headers: testHeaders()}).bytes()
				secondMessageDataFrame := newFramer().writeData(t, 3, true, emptyBody).bytes()

				// We are cutting in the middle of the payload
				firstMessage := append(headersFrame, dataFrame[:9+3]...)
				secondMessage := append(dataFrame[9+3:], secondMessageHeadersFrame...)
				secondMessage = append(secondMessage, secondMessageDataFrame...)
				return [][]byte{
					firstMessage,
					secondMessage,
				}
			},
			expectedEndpoints: map[usmhttp.Key]int{
				{
					Path:   usmhttp.Path{Content: usmhttp.Interner.GetString(http2DefaultTestPath)},
					Method: usmhttp.MethodPost,
				}: 2,
			},
		},
	}
	for _, tt := range tests {
		t.Run(tt.name, func(t *testing.T) {
			if tt.skip {
				t.Skip("skipping test")
			}

			usmMonitor := setupUSMTLSMonitor(t, cfg)
			if s.isTLS {
				utils.WaitForProgramsToBeTraced(t, "go-tls", proxyProcess.Process.Pid)
			}

			c := dialHTTP2Server(t)

			// Composing a message with the number of setting frames we want to send.
			require.NoError(t, writeInput(c, 500*time.Millisecond, tt.messageBuilder()...))

			res := make(map[usmhttp.Key]int)
			assert.Eventually(t, func() bool {
				return validateStats(usmMonitor, res, tt.expectedEndpoints)
			}, time.Second*5, time.Millisecond*100, "%v != %v", res, tt.expectedEndpoints)
			if t.Failed() {
				for key := range tt.expectedEndpoints {
					if _, ok := res[key]; !ok {
						t.Logf("key: %v was not found in res", key.Path.Content.Get())
					}
				}
				ebpftest.DumpMapsTestHelper(t, usmMonitor.DumpMaps, "http2_in_flight")
			}
		})
	}
}

func (s *usmHTTP2Suite) TestDynamicTable() {
	t := s.T()
	cfg := s.getCfg()

	// Start local server and register its cleanup.
	t.Cleanup(startH2CServer(t, authority, s.isTLS))

	// Start the proxy server.
	proxyProcess, cancel := proxy.NewExternalUnixTransparentProxyServer(t, unixPath, authority, s.isTLS)
	t.Cleanup(cancel)
	require.NoError(t, proxy.WaitForConnectionReady(unixPath))

	tests := []struct {
		name                            string
		skip                            bool
		messageBuilder                  func() []byte
		expectedEndpoints               map[usmhttp.Key]int
		expectedDynamicTablePathIndexes []int
	}{
		{
			name: "dynamic table contains only index of path",
			// The purpose of this test is to validate that the dynamic table contains only paths indexes.
			messageBuilder: func() []byte {
				const iterations = 10
				framer := newFramer()

				for i := 0; i < iterations; i++ {
					streamID := getStreamID(i)
					framer.
						writeHeaders(t, streamID, usmhttp2.HeadersFrameOptions{Headers: testHeaders()}).
						writeData(t, streamID, true, emptyBody)
				}

				return framer.bytes()
			},
			expectedEndpoints: map[usmhttp.Key]int{
				{
					Path:   usmhttp.Path{Content: usmhttp.Interner.GetString(http2DefaultTestPath)},
					Method: usmhttp.MethodPost,
				}: 10,
			},
			expectedDynamicTablePathIndexes: []int{1, 7, 13, 19, 25, 31, 37, 43, 49, 55},
		},
	}
	for _, tt := range tests {
		t.Run(tt.name, func(t *testing.T) {

			usmMonitor := setupUSMTLSMonitor(t, cfg)
			if s.isTLS {
				utils.WaitForProgramsToBeTraced(t, "go-tls", proxyProcess.Process.Pid)
			}

			c := dialHTTP2Server(t)

			// Composing a message with the number of setting frames we want to send.
			require.NoError(t, writeInput(c, 500*time.Millisecond, tt.messageBuilder()))

			res := make(map[usmhttp.Key]int)
			assert.Eventually(t, func() bool {
				// validate the stats we get
				require.True(t, validateStats(usmMonitor, res, tt.expectedEndpoints))

				validateDynamicTableMap(t, usmMonitor.ebpfProgram, tt.expectedDynamicTablePathIndexes)

				return true
			}, time.Second*5, time.Millisecond*100, "%v != %v", res, tt.expectedEndpoints)
			if t.Failed() {
				for key := range tt.expectedEndpoints {
					if _, ok := res[key]; !ok {
						t.Logf("key: %v was not found in res", key.Path.Content.Get())
					}
				}
				ebpftest.DumpMapsTestHelper(t, usmMonitor.DumpMaps, "http2_in_flight")
			}
		})
	}
}

func (s *usmHTTP2Suite) TestRawHuffmanEncoding() {
	t := s.T()
	cfg := s.getCfg()

	// Start local server and register its cleanup.
	t.Cleanup(startH2CServer(t, authority, s.isTLS))

	// Start the proxy server.
	proxyProcess, cancel := proxy.NewExternalUnixTransparentProxyServer(t, unixPath, authority, s.isTLS)
	t.Cleanup(cancel)
	require.NoError(t, proxy.WaitForConnectionReady(unixPath))

	tests := []struct {
		name                   string
		skip                   bool
		messageBuilder         func() []byte
		expectedEndpoints      map[usmhttp.Key]int
		expectedHuffmanEncoded map[int]bool
	}{
		{
			name: "validate huffman encoding",
			// The purpose of this test is to verify that we are able to identify if the path is huffman encoded.
			messageBuilder: func() []byte {
				framer := newFramer()
				return framer.writeHeaders(t, 1, usmhttp2.HeadersFrameOptions{Headers: testHeaders()}).
					writeData(t, 1, true, emptyBody).
					writeHeaders(t, 3, usmhttp2.HeadersFrameOptions{Headers: headersWithGivenEndpoint("/a")}).
					writeData(t, 3, true, emptyBody).bytes()
			},
			expectedEndpoints: map[usmhttp.Key]int{
				{
					Path:   usmhttp.Path{Content: usmhttp.Interner.GetString(http2DefaultTestPath)},
					Method: usmhttp.MethodPost,
				}: 1,
				{
					Path:   usmhttp.Path{Content: usmhttp.Interner.GetString("/a")},
					Method: usmhttp.MethodPost,
				}: 1,
			},
			// the key is the path size, and the value is if it should be huffman encoded or not.
			expectedHuffmanEncoded: map[int]bool{
				2: false,
				3: true,
			},
		},
	}
	for _, tt := range tests {
		t.Run(tt.name, func(t *testing.T) {
			usmMonitor := setupUSMTLSMonitor(t, cfg)
			if s.isTLS {
				utils.WaitForProgramsToBeTraced(t, "go-tls", proxyProcess.Process.Pid)
			}

			c := dialHTTP2Server(t)

			// Composing a message with the number of setting frames we want to send.
			require.NoError(t, writeInput(c, 500*time.Millisecond, tt.messageBuilder()))

			res := make(map[usmhttp.Key]int)
			assert.Eventually(t, func() bool {
				// validate the stats we get
				if !validateStats(usmMonitor, res, tt.expectedEndpoints) {
					return false
				}

				return validateHuffmanEncoded(t, usmMonitor.ebpfProgram, tt.expectedHuffmanEncoded)
			}, time.Second*5, time.Millisecond*100, "%v != %v", res, tt.expectedEndpoints)
			if t.Failed() {
				for key := range tt.expectedEndpoints {
					if _, ok := res[key]; !ok {
						t.Logf("key: %v was not found in res", key.Path.Content.Get())
					}
				}
				ebpftest.DumpMapsTestHelper(t, usmMonitor.DumpMaps, "http2_in_flight")
			}
		})
	}
}

// validateStats validates that the stats we get from the monitor are as expected.
func validateStats(usmMonitor *Monitor, res, expectedEndpoints map[usmhttp.Key]int) bool {
	for key, stat := range getHTTPLikeProtocolStats(usmMonitor, protocols.HTTP2) {
		if key.DstPort == srvPort || key.SrcPort == srvPort {
			statusCode := testutil.StatusFromPath(key.Path.Content.Get())
			// statusCode 0 represents an error returned from the function, which means the URL is not in the special
			// form which contains the expected status code (form - `/status/{statusCode}`). So by default we use
			// 200 as the status code.
			if statusCode == 0 {
				statusCode = 200
			}
			count := stat.Data[statusCode].Count
			newKey := usmhttp.Key{
				Path:   usmhttp.Path{Content: key.Path.Content},
				Method: key.Method,
			}
			if _, ok := res[newKey]; !ok {
				res[newKey] = count
			} else {
				res[newKey] += count
			}
		}
	}

	if len(res) != len(expectedEndpoints) {
		return false
	}

	for key, endpointCount := range res {
		_, ok := expectedEndpoints[key]
		if !ok {
			return false
		}
		if endpointCount != expectedEndpoints[key] {
			return false
		}
	}
	return true
}

// getHTTP2UnixClientArray creates an array of http2 clients over a unix socket.
func getHTTP2UnixClientArray(size int, unixPath string) []*http.Client {
	res := make([]*http.Client, size)
	for i := 0; i < size; i++ {
		res[i] = &http.Client{
			Transport: &http2.Transport{
				AllowHTTP: true,
				DialTLSContext: func(context.Context, string, string, *tls.Config) (net.Conn, error) {
					return net.Dial("unix", unixPath)
				},
			},
		}
	}

	return res
}

// writeInput writes the given input to the socket and reads the response.
// Presently, the timeout is configured to one second for all readings.
// In case of encountered issues, increasing this duration might be necessary.
func writeInput(c net.Conn, timeout time.Duration, inputs ...[]byte) error {
	for _, input := range inputs {
		if _, err := c.Write(input); err != nil {
			return err
		}
	}
	// Since we don't know when to stop reading from the socket, we set a timeout.
	if err := c.SetReadDeadline(time.Now().Add(timeout)); err != nil {
		return err
	}
	http2Framer := http2.NewFramer(io.Discard, c)
	for {
		_, err := http2Framer.ReadFrame()
		if err != nil {
			// we want to stop reading from the socket when we encounter an i/o timeout.
			if strings.Contains(err.Error(), "i/o timeout") {
				return nil
			}
			return err
		}
	}
}

// headersWithGivenEndpoint returns a set of header fields with the given path.
func headersWithGivenEndpoint(path string) []hpack.HeaderField {
	return generateTestHeaderFields(headersGenerationOptions{pathTypeValue: pathOverride, overrideEndpoint: path})
}

// testHeaders returns a set of header fields.
func testHeaders() []hpack.HeaderField { return generateTestHeaderFields(headersGenerationOptions{}) }

// multipleTestHeaders returns a set of header fields, with the given number of headers.
func multipleTestHeaders(testHeadersCount int) []hpack.HeaderField {
	additionalHeaders := make([]hpack.HeaderField, testHeadersCount)
	for i := 0; i < testHeadersCount; i++ {
		additionalHeaders[i] = hpack.HeaderField{Name: fmt.Sprintf("name-%d", i), Value: fmt.Sprintf("test-%d", i)}
	}
	return append(testHeaders(), additionalHeaders...)
}

type headersGenerationOptions struct {
	pathTypeValue         pathType
	overrideMethod        string
	overrideEndpoint      string
	overrideContentLength int
}

// generateTestHeaderFields generates a set of header fields that will be used for the tests.
func generateTestHeaderFields(options headersGenerationOptions) []hpack.HeaderField {
	method := defaultMethod
	if options.overrideMethod != "" {
		method = options.overrideMethod
	}
	pathHeaderField := hpack.HeaderField{Name: ":path"}
	switch options.pathTypeValue {
	case pathDefault:
		pathHeaderField.Value = http2DefaultTestPath
	case pathLiteralNeverIndexed:
		pathHeaderField.Value = http2DefaultTestPath
		pathHeaderField.Sensitive = true
	case pathLiteralWithoutIndexing:
		// If we want to create a case without indexing, we need to make sure that the path is longer than 100 characters.
		// The indexing is determined by the dynamic table size (which we set to dynamicTableSize) and the size of the path.
		// ref: https://github.com/golang/net/blob/07e05fd6e95ab445ebe48840c81a027dbace3b8e/http2/hpack/encode.go#L140
		// Therefore, we want to make sure that the path is longer or equal to 100 characters so that the path will not be indexed.
		pathHeaderField.Value = "/" + strings.Repeat("a", defaultDynamicTableSize)
	case pathTooLarge:
		pathHeaderField.Value = "/" + pathExceedingMaxSize
	case pathOverride:
		pathHeaderField.Value = options.overrideEndpoint
	}

	contentLength := defaultContentLength
	if options.overrideContentLength != 0 {
		contentLength = options.overrideContentLength
	}

	return []hpack.HeaderField{
		{Name: ":authority", Value: authority},
		{Name: ":method", Value: method},
		pathHeaderField,
		{Name: ":scheme", Value: "http"},
		{Name: "content-type", Value: "application/json"},
		{Name: "content-length", Value: strconv.Itoa(contentLength)},
		{Name: "accept-encoding", Value: "gzip"},
		{Name: "user-agent", Value: "Go-http-client/2.0"},
	}
}

// removeHeaderFieldByKey removes the header field with the given key from the given header fields.
func removeHeaderFieldByKey(headerFields []hpack.HeaderField, keyToRemove string) []hpack.HeaderField {
	return slices.DeleteFunc(headerFields, func(value hpack.HeaderField) bool {
		return value.Name == keyToRemove
	})
}

func getStreamID(streamID int) uint32 {
	return uint32(streamID*2 + 1)
}

type framer struct {
	buf    *bytes.Buffer
	framer *http2.Framer
}

func newFramer() *framer {
	buf := &bytes.Buffer{}
	return &framer{
		buf:    buf,
		framer: http2.NewFramer(buf, nil),
	}
}

func (f *framer) writeMultiMessage(t *testing.T, count int, cb func(t *testing.T) *framer) *framer {
	for i := 0; i < count; i++ {
		cb(t)
	}
	return f
}

func (f *framer) bytes() []byte {
	return f.buf.Bytes()
}

func (f *framer) writeSettings(t *testing.T) *framer {
	require.NoError(t, f.framer.WriteSettings(http2.Setting{}), "could not write settings frame")
	return f
}

func (f *framer) writePing(t *testing.T) *framer {
	require.NoError(t, f.framer.WritePing(true, [8]byte{}), "could not write ping frame")
	return f
}

func (f *framer) writeRSTStream(t *testing.T, streamID uint32, errCode http2.ErrCode) *framer {
	require.NoError(t, f.framer.WriteRSTStream(streamID, errCode), "could not write RST_STREAM")
	return f
}

func (f *framer) writeData(t *testing.T, streamID uint32, endStream bool, buf []byte) *framer {
	require.NoError(t, f.framer.WriteData(streamID, endStream, buf), "could not write data frame")
	return f
}

func (f *framer) writeWindowUpdate(t *testing.T, streamID uint32, increment uint32) *framer {
	require.NoError(t, f.framer.WriteWindowUpdate(streamID, increment), "could not write window update frame")
	return f
}

func (f *framer) writeRawHeaders(t *testing.T, streamID uint32, headerFrames []byte) *framer {
	require.NoError(t, f.framer.WriteHeaders(http2.HeadersFrameParam{
		StreamID:      streamID,
		BlockFragment: headerFrames,
		EndHeaders:    true,
	}), "could not write header frames")
	return f
}

func (f *framer) writeHeaders(t *testing.T, streamID uint32, headersFramesOptions usmhttp2.HeadersFrameOptions) *framer {

	headersFrame, err := usmhttp2.NewHeadersFrameMessage(headersFramesOptions)
	require.NoError(t, err, "could not create headers frame")

	require.NoError(t, f.framer.WriteHeaders(http2.HeadersFrameParam{
		StreamID:      streamID,
		BlockFragment: headersFrame,
		EndHeaders:    true,
	}), "could not write header frames")
	return f
}

type captureRange struct {
	lower int
	upper int
}

func getExpectedOutcomeForPathWithRepeatedChars() map[usmhttp.Key]captureRange {
	expected := make(map[usmhttp.Key]captureRange)
	for i := 1; i < 100; i++ {
		expected[usmhttp.Key{
			Path: usmhttp.Path{
				Content: usmhttp.Interner.GetString(fmt.Sprintf("/%s", strings.Repeat("a", i))),
			},
			Method: usmhttp.MethodPost,
		}] = captureRange{
			lower: 1,
			upper: 1,
		}
	}
	return expected
}

func startH2CServer(t *testing.T, address string, isTLS bool) func() {
	srv := &http.Server{
		Addr: authority,
		Handler: h2c.NewHandler(http.HandlerFunc(func(w http.ResponseWriter, r *http.Request) {
			statusCode := testutil.StatusFromPath(r.URL.Path)
			if statusCode == 0 {
				w.WriteHeader(http.StatusOK)
			} else {
				w.WriteHeader(int(statusCode))
			}
			defer func() { _ = r.Body.Close() }()
			_, _ = io.Copy(w, r.Body)
		}), &http2.Server{}),
		IdleTimeout: 2 * time.Second,
	}

	require.NoError(t, http2.ConfigureServer(srv, nil), "could not configure server")

	l, err := net.Listen("tcp", address)
	require.NoError(t, err, "could not listen")

	if isTLS {
		cert, key, err := testutil.GetCertsPaths()
		require.NoError(t, err, "could not get certs paths")
		go func() {
			if err := srv.ServeTLS(l, cert, key); err != http.ErrServerClosed {
				require.NoError(t, err, "could not serve TLS")
			}
		}()
	} else {
		go func() {
			if err := srv.Serve(l); err != http.ErrServerClosed {
				require.NoError(t, err, "could not serve")
			}
		}()
	}

	return func() { _ = srv.Shutdown(context.Background()) }
}

func getClientsIndex(index, totalCount int) int {
	return index % totalCount
}

// validateDynamicTableMap validates that the dynamic table map contains the expected indexes.
func validateDynamicTableMap(t *testing.T, ebpfProgram *ebpfProgram, expectedDynamicTablePathIndexes []int) {
	dynamicTableMap, _, err := ebpfProgram.GetMap("http2_dynamic_table")
	require.NoError(t, err)
	resultIndexes := make([]int, 0)
	var key usmhttp2.HTTP2DynamicTableIndex
	var value usmhttp2.HTTP2DynamicTableEntry
	iterator := dynamicTableMap.Iterate()

	for iterator.Next(&key, &value) {
		resultIndexes = append(resultIndexes, int(key.Index))
	}
	sort.Ints(resultIndexes)
	require.EqualValues(t, expectedDynamicTablePathIndexes, resultIndexes)
}

// validateHuffmanEncoded validates that the dynamic table map contains the expected huffman encoded paths.
func validateHuffmanEncoded(t *testing.T, ebpfProgram *ebpfProgram, expectedHuffmanEncoded map[int]bool) bool {
	dynamicTableMap, _, err := ebpfProgram.GetMap("http2_dynamic_table")
	if err != nil {
		t.Logf("could not get dynamic table map: %v", err)
		return false
	}
	resultEncodedPaths := make(map[int]bool, 0)

	var key usmhttp2.HTTP2DynamicTableIndex
	var value usmhttp2.HTTP2DynamicTableEntry
	iterator := dynamicTableMap.Iterate()
	for iterator.Next(&key, &value) {
		resultEncodedPaths[int(value.String_len)] = value.Is_huffman_encoded
	}
	// we compare the size of the path and if it is huffman encoded.
	return reflect.DeepEqual(expectedHuffmanEncoded, resultEncodedPaths)
}

// dialHTTP2Server dials the http2 server and performs the initial handshake
func dialHTTP2Server(t *testing.T) net.Conn {
	c, err := net.Dial("unix", unixPath)
	require.NoError(t, err, "failed to dial")
	t.Cleanup(func() { _ = c.Close() })

	// Writing a magic and the settings in the same packet to socket.
	require.NoError(t, writeInput(c, time.Millisecond*200, usmhttp2.ComposeMessage([]byte(http2.ClientPreface), newFramer().writeSettings(t).bytes())))
	return c
}

// getHTTP2KernelTelemetry returns the HTTP2 kernel telemetry
func getHTTP2KernelTelemetry(monitor *Monitor, isTLS bool) (*usmhttp2.HTTP2Telemetry, error) {
	http2Telemetry := &usmhttp2.HTTP2Telemetry{}
	var zero uint32

	mapName := usmhttp2.TelemetryMap
	if isTLS {
		mapName = usmhttp2.TLSTelemetryMap
	}

	mp, _, err := monitor.ebpfProgram.GetMap(mapName)
	if err != nil {
		return nil, fmt.Errorf("unable to get %q map: %s", mapName, err)
	}

	if err := mp.Lookup(unsafe.Pointer(&zero), unsafe.Pointer(http2Telemetry)); err != nil {
		return nil, fmt.Errorf("unable to lookup %q map: %s", mapName, err)
	}
	return http2Telemetry, nil
}<|MERGE_RESOLUTION|>--- conflicted
+++ resolved
@@ -716,34 +716,8 @@
 			expectedEndpoints: nil,
 		},
 		{
-<<<<<<< HEAD
-			name: "validate 300 status code",
-			// The purpose of this test is to verify that currently we do not support status code 300.
-=======
-			name: "validate capability to process up to max limit filtering frames",
-			// The purpose of this test is to verify our ability to process up to HTTP2_MAX_HEADERS_COUNT_FOR_FILTERING frames.
-			// We write the path "/aaa" for the first time with an additional 25 headers (reaching to a total of 26 headers).
-			// When we exceed the limit, we expect to lose our internal counter (because we can filter up to 25 requests),
-			// and therefore, the next time we write the request "/aaa",
-			// its internal index will not be correct, and we will not be able to find it.
-			messageBuilder: func() [][]byte {
-				const multiHeadersCount = 25
-				framer := newFramer()
-				return [][]byte{
-					framer.writeHeaders(t, 1, usmhttp2.HeadersFrameOptions{
-						Headers: multipleTestHeaders(multiHeadersCount)}).
-						writeData(t, 1, true, emptyBody).
-						writeHeaders(t, 1, usmhttp2.HeadersFrameOptions{Headers: testHeaders()}).
-						writeData(t, 1, true, emptyBody).
-						bytes(),
-				}
-			},
-			expectedEndpoints: nil,
-		},
-		{
 			name: "validate various status codes",
 			// The purpose of this test is to verify that we support status codes that do not appear in the static table.
->>>>>>> b16bede2
 			messageBuilder: func() [][]byte {
 				statusCodes := []int{http.StatusCreated, http.StatusMultipleChoices, http.StatusUnauthorized, http.StatusGatewayTimeout}
 				const iterationsPerStatusCode = 3
