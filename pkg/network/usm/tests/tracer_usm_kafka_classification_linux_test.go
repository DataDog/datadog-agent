// Unless explicitly stated otherwise all files in this repository are licensed
// under the Apache License Version 2.0.
// This product includes software developed at Datadog (https://www.datadoghq.com/).
// Copyright 2025-present Datadog, Inc.

//go:build linux_bpf

package tests

import (
	"context"
	"fmt"
	"net"
	"strings"
	"testing"
	"time"

	"github.com/samber/lo"
	"github.com/stretchr/testify/require"
	"github.com/twmb/franz-go/pkg/kgo"
	"github.com/twmb/franz-go/pkg/kversion"

	"github.com/DataDog/datadog-agent/pkg/network/protocols"
	"github.com/DataDog/datadog-agent/pkg/network/protocols/kafka"
	"github.com/DataDog/datadog-agent/pkg/network/tracer"
)

func buildProduceVersionTest(name string, version *kversion.Versions, targetAddress, serverAddress, topicName string, dialer *net.Dialer, expectedProtocol protocols.ProtocolType) protocolClassificationAttributes {
	return protocolClassificationAttributes{
		name: name,
		context: testContext{
			targetAddress: targetAddress,
			serverAddress: serverAddress,
			extras: map[string]interface{}{
				"topic_name": topicName,
			},
		},
		preTracerSetup: func(t *testing.T, ctx testContext) {
			produceClient, err := kafka.NewClient(kafka.Options{
				ServerAddress: ctx.targetAddress,
				DialFn:        dialer.DialContext,
				CustomOptions: []kgo.Opt{kgo.MaxVersions(version)},
			})
			require.NoError(t, err)
			ctx.extras["produce_client"] = produceClient
			require.NoError(t, produceClient.CreateTopic(ctx.extras["topic_name"].(string)))
		},
		postTracerSetup: func(t *testing.T, ctx testContext) {
			produceClient := ctx.extras["produce_client"].(*kafka.Client)
			record := &kgo.Record{Topic: ctx.extras["topic_name"].(string), Value: []byte("Hello Kafka!")}
			ctxTimeout, cancel := context.WithTimeout(context.Background(), time.Second*5)
			defer cancel()
			require.NoError(t, produceClient.Client.ProduceSync(ctxTimeout, record).FirstErr(), "record had a produce error while synchronously producing")
		},
		validation: validateProtocolConnection(&protocols.Stack{Application: expectedProtocol}),
	}
}

func buildFetchVersionTest(name string, version *kversion.Versions, targetAddress, serverAddress, topicName string, dialer *net.Dialer, expectedProtocol protocols.ProtocolType) protocolClassificationAttributes {
	return protocolClassificationAttributes{
		name: name,
		context: testContext{
			serverPort:    kafkaPort,
			targetAddress: targetAddress,
			serverAddress: serverAddress,
			extras: map[string]interface{}{
				"topic_name": topicName,
			},
		},
		preTracerSetup: func(t *testing.T, ctx testContext) {
			produceClient, err := kafka.NewClient(kafka.Options{
				ServerAddress: ctx.targetAddress,
				DialFn:        dialer.DialContext,
				CustomOptions: []kgo.Opt{kgo.MaxVersions(version), kgo.ConsumeTopics(ctx.extras["topic_name"].(string))},
			})
			require.NoError(t, err)
			defer produceClient.Client.Close()
			require.NoError(t, produceClient.CreateTopic(ctx.extras["topic_name"].(string)))

			record := &kgo.Record{Topic: ctx.extras["topic_name"].(string), Value: []byte("Hello Kafka!")}
			ctxTimeout, cancel := context.WithTimeout(context.Background(), time.Second*5)
			defer cancel()
			require.NoError(t, produceClient.Client.ProduceSync(ctxTimeout, record).FirstErr(), "record had a produce error while synchronously producing")

			fetchClient, err := kafka.NewClient(kafka.Options{
				ServerAddress: ctx.targetAddress,
				DialFn:        dialer.DialContext,
				CustomOptions: []kgo.Opt{kgo.MaxVersions(version), kgo.ConsumeTopics(ctx.extras["topic_name"].(string))},
			})
			require.NoError(t, err)
			ctx.extras["fetch_client"] = fetchClient
		},
		postTracerSetup: func(t *testing.T, ctx testContext) {
			fetchClient := ctx.extras["fetch_client"].(*kafka.Client)
			fetches := fetchClient.Client.PollFetches(context.Background())
			require.Empty(t, fetches.Errors())
			records := fetches.Records()
			require.Len(t, records, 1)
			require.Equal(t, ctx.extras["topic_name"].(string), records[0].Topic)
		},
		validation: validateProtocolConnection(&protocols.Stack{Application: expectedProtocol}),
	}
}

func testKafkaProtocolClassification(t *testing.T, tr *tracer.Tracer, clientHost, targetHost, serverHost string) {
	const topicName = "franz-kafka"
	testIndex := 0
	// Kafka does not allow us to delete topic, but to mark them for deletion, so we have to generate a unique topic
	// per a test.
	getTopicName := func() string {
		testIndex++
		return fmt.Sprintf("%s-%d", topicName, testIndex)
	}

	skipFunc := composeSkips(skipIfUsingNAT)
	skipFunc(t, testContext{
		serverAddress: serverHost,
		serverPort:    kafkaPort,
		targetAddress: targetHost,
	})

	defaultDialer := &net.Dialer{
		LocalAddr: &net.TCPAddr{
			IP: net.ParseIP(clientHost),
		},
	}

	kafkaTeardown := func(_ *testing.T, ctx testContext) {
		for key, val := range ctx.extras {
			if strings.HasSuffix(key, "client") {
				client := val.(*kafka.Client)
				client.Client.Close()
			}
		}
	}

	serverAddress := net.JoinHostPort(serverHost, kafkaPort)
	targetAddress := net.JoinHostPort(targetHost, kafkaPort)
	require.NoError(t, kafka.RunServer(t, serverHost, kafkaPort))

	tests := []protocolClassificationAttributes{
		{
			name: "connect",
			context: testContext{
				serverPort:    kafkaPort,
				targetAddress: targetAddress,
				serverAddress: serverAddress,
				extras:        make(map[string]interface{}),
			},
			postTracerSetup: func(t *testing.T, ctx testContext) {
				client, err := kafka.NewClient(kafka.Options{
					ServerAddress: ctx.targetAddress,
					DialFn:        defaultDialer.DialContext,
					CustomOptions: []kgo.Opt{kgo.MaxVersions(kversion.V1_0_0())},
				})
				require.NoError(t, err)
				ctx.extras["client"] = client
			},
			validation: validateProtocolConnection(&protocols.Stack{}),
			teardown:   kafkaTeardown,
		},
		{
			name: "create topic",
			context: testContext{
				serverPort:    kafkaPort,
				targetAddress: targetAddress,
				serverAddress: serverAddress,
				extras: map[string]interface{}{
					"topic_name": getTopicName(),
				},
			},
			preTracerSetup: func(t *testing.T, ctx testContext) {
				client, err := kafka.NewClient(kafka.Options{
					ServerAddress: ctx.targetAddress,
					DialFn:        defaultDialer.DialContext,
					CustomOptions: []kgo.Opt{kgo.MaxVersions(kversion.V1_0_0())},
				})
				require.NoError(t, err)
				ctx.extras["client"] = client
			},
			postTracerSetup: func(t *testing.T, ctx testContext) {
				client := ctx.extras["client"].(*kafka.Client)
				require.NoError(t, client.CreateTopic(ctx.extras["topic_name"].(string)))
			},
			validation: validateProtocolConnection(&protocols.Stack{}),
			teardown:   kafkaTeardown,
		},
		{
			name: "produce - empty string client id",
			context: testContext{
				serverPort:    kafkaPort,
				targetAddress: targetAddress,
				serverAddress: serverAddress,
				extras: map[string]interface{}{
					"topic_name": getTopicName(),
				},
			},
			preTracerSetup: func(t *testing.T, ctx testContext) {
				client, err := kafka.NewClient(kafka.Options{
					ServerAddress: ctx.targetAddress,
					DialFn:        defaultDialer.DialContext,
					CustomOptions: []kgo.Opt{kgo.ClientID(""), kgo.MaxVersions(kversion.V1_0_0())},
				})
				require.NoError(t, err)
				ctx.extras["client"] = client
				require.NoError(t, client.CreateTopic(ctx.extras["topic_name"].(string)))
			},
			postTracerSetup: func(t *testing.T, ctx testContext) {
				client := ctx.extras["client"].(*kafka.Client)
				record := &kgo.Record{Topic: ctx.extras["topic_name"].(string), Value: []byte("Hello Kafka!")}
				ctxTimeout, cancel := context.WithTimeout(context.Background(), time.Second*5)
				defer cancel()
				require.NoError(t, client.Client.ProduceSync(ctxTimeout, record).FirstErr(), "record had a produce error while synchronously producing")
			},
			validation: validateProtocolConnection(&protocols.Stack{Application: protocols.Kafka}),
			teardown:   kafkaTeardown,
		},
		{
			name: "produce - multiple topics",
			context: testContext{
				serverPort:    kafkaPort,
				targetAddress: targetAddress,
				serverAddress: serverAddress,
				extras: map[string]interface{}{
					"topic_name1": getTopicName(),
					"topic_name2": getTopicName(),
				},
			},
			preTracerSetup: func(t *testing.T, ctx testContext) {
				client, err := kafka.NewClient(kafka.Options{
					ServerAddress: ctx.targetAddress,
					DialFn:        defaultDialer.DialContext,
					CustomOptions: []kgo.Opt{kgo.ClientID(""), kgo.MaxVersions(kversion.V1_0_0())},
				})
				require.NoError(t, err)
				ctx.extras["client"] = client
				require.NoError(t, client.CreateTopic(ctx.extras["topic_name1"].(string)))
				require.NoError(t, client.CreateTopic(ctx.extras["topic_name2"].(string)))
			},
			postTracerSetup: func(t *testing.T, ctx testContext) {
				client := ctx.extras["client"].(*kafka.Client)
				record1 := &kgo.Record{Topic: ctx.extras["topic_name1"].(string), Value: []byte("Hello Kafka!")}
				record2 := &kgo.Record{Topic: ctx.extras["topic_name2"].(string), Value: []byte("Hello Kafka!")}
				ctxTimeout, cancel := context.WithTimeout(context.Background(), time.Second*5)
				defer cancel()
				require.NoError(t, client.Client.ProduceSync(ctxTimeout, record1, record2).FirstErr(), "record had a produce error while synchronously producing")
			},
			validation: validateProtocolConnection(&protocols.Stack{
				Application: protocols.Kafka,
			}),
			teardown: kafkaTeardown,
		},
	}

<<<<<<< HEAD
	// Generate tests for all support Produce versions
	for produceVersion := kafka.ClassificationMinSupportedProduceRequestApiVersion; produceVersion <= kafka.ClassificationMaxSupportedProduceRequestApiVersion; produceVersion++ {
		expectedProtocol := protocols.Kafka
=======
	for produceVersion := kafka.MinSupportedProduceRequestApiVersion; produceVersion <= kafka.MaxSupportedProduceRequestApiVersion; produceVersion++ {
		expectedProtocol := protocols.Kafka
		if produceVersion < kafka.MinSupportedProduceRequestApiVersion || produceVersion > kafka.MaxSupportedProduceRequestApiVersion {
			expectedProtocol = protocols.Unknown
		}
>>>>>>> 93a072a7

		version := kversion.V4_0_0()
		targetPort := kafkaPort

		// on older versions of kafka, test against old kafka server
		if produceVersion < 8 {
			version = kversion.V3_8_0()
			targetPort = kafka.KafkaOldPort
		}
<<<<<<< HEAD
		require.LessOrEqual(t, int16(produceVersion), lo.Must(version.LookupMaxKeyVersion(produceAPIKey)), "fetch version unsupported by kafka lib")
=======
>>>>>>> 93a072a7
		version.SetMaxKeyVersion(produceAPIKey, int16(produceVersion))

		currentTest := buildProduceVersionTest(
			fmt.Sprintf("produce v%d", produceVersion),
			version,
			net.JoinHostPort(targetHost, targetPort),
			net.JoinHostPort(serverHost, targetPort),
			getTopicName(),
			defaultDialer,
			expectedProtocol,
		)
		currentTest.teardown = kafkaTeardown
		tests = append(tests, currentTest)
	}

<<<<<<< HEAD
	// Generate tests for all support Fetch versions
	for fetchVersion := kafka.ClassificationMinSupportedFetchRequestApiVersion; fetchVersion <= kafka.ClassificationMaxSupportedFetchRequestApiVersion; fetchVersion++ {
		expectedProtocol := protocols.Kafka
=======
	for fetchVersion := kafka.MinSupportedFetchRequestApiVersion; fetchVersion <= kafka.MaxSupportedFetchRequestApiVersion; fetchVersion++ {
		expectedProtocol := protocols.Kafka
		if fetchVersion < kafka.MinSupportedFetchRequestApiVersion || fetchVersion > kafka.MaxSupportedFetchRequestApiVersion {
			expectedProtocol = protocols.Unknown
		}
>>>>>>> 93a072a7

		// Default to kafka v4 and port 9092 (kafka server 4.0)
		version := kversion.V4_0_0()
		targetPort := kafkaPort

		// on older versions of kafka, test against old kafka server
		if fetchVersion < 8 {
			// The lib version has to be rolled-back from 4.0 because they dropped support for old versions of produce and fetch
			version = kversion.V3_8_0()
			targetPort = kafka.KafkaOldPort
		}
<<<<<<< HEAD
		require.LessOrEqual(t, int16(fetchVersion), lo.Must(version.LookupMaxKeyVersion(fetchAPIKey)), "fetch version unsupported by kafka lib")
=======
>>>>>>> 93a072a7
		version.SetMaxKeyVersion(fetchAPIKey, int16(fetchVersion))

		currentTest := buildFetchVersionTest(
			fmt.Sprintf("fetch v%d", fetchVersion),
			version,
			net.JoinHostPort(targetHost, targetPort),
			net.JoinHostPort(serverHost, targetPort),
			getTopicName(),
			defaultDialer,
			expectedProtocol,
		)
		currentTest.teardown = kafkaTeardown
		tests = append(tests, currentTest)
	}

	for _, tt := range tests {
		t.Run(tt.name, func(t *testing.T) {
			testProtocolClassificationInnerWithProtocolCleanup(t, tt, tr, protocols.Kafka)
		})
	}
}<|MERGE_RESOLUTION|>--- conflicted
+++ resolved
@@ -252,17 +252,9 @@
 		},
 	}
 
-<<<<<<< HEAD
 	// Generate tests for all support Produce versions
 	for produceVersion := kafka.ClassificationMinSupportedProduceRequestApiVersion; produceVersion <= kafka.ClassificationMaxSupportedProduceRequestApiVersion; produceVersion++ {
 		expectedProtocol := protocols.Kafka
-=======
-	for produceVersion := kafka.MinSupportedProduceRequestApiVersion; produceVersion <= kafka.MaxSupportedProduceRequestApiVersion; produceVersion++ {
-		expectedProtocol := protocols.Kafka
-		if produceVersion < kafka.MinSupportedProduceRequestApiVersion || produceVersion > kafka.MaxSupportedProduceRequestApiVersion {
-			expectedProtocol = protocols.Unknown
-		}
->>>>>>> 93a072a7
 
 		version := kversion.V4_0_0()
 		targetPort := kafkaPort
@@ -272,10 +264,7 @@
 			version = kversion.V3_8_0()
 			targetPort = kafka.KafkaOldPort
 		}
-<<<<<<< HEAD
 		require.LessOrEqual(t, int16(produceVersion), lo.Must(version.LookupMaxKeyVersion(produceAPIKey)), "fetch version unsupported by kafka lib")
-=======
->>>>>>> 93a072a7
 		version.SetMaxKeyVersion(produceAPIKey, int16(produceVersion))
 
 		currentTest := buildProduceVersionTest(
@@ -291,17 +280,9 @@
 		tests = append(tests, currentTest)
 	}
 
-<<<<<<< HEAD
 	// Generate tests for all support Fetch versions
 	for fetchVersion := kafka.ClassificationMinSupportedFetchRequestApiVersion; fetchVersion <= kafka.ClassificationMaxSupportedFetchRequestApiVersion; fetchVersion++ {
 		expectedProtocol := protocols.Kafka
-=======
-	for fetchVersion := kafka.MinSupportedFetchRequestApiVersion; fetchVersion <= kafka.MaxSupportedFetchRequestApiVersion; fetchVersion++ {
-		expectedProtocol := protocols.Kafka
-		if fetchVersion < kafka.MinSupportedFetchRequestApiVersion || fetchVersion > kafka.MaxSupportedFetchRequestApiVersion {
-			expectedProtocol = protocols.Unknown
-		}
->>>>>>> 93a072a7
 
 		// Default to kafka v4 and port 9092 (kafka server 4.0)
 		version := kversion.V4_0_0()
@@ -313,10 +294,7 @@
 			version = kversion.V3_8_0()
 			targetPort = kafka.KafkaOldPort
 		}
-<<<<<<< HEAD
 		require.LessOrEqual(t, int16(fetchVersion), lo.Must(version.LookupMaxKeyVersion(fetchAPIKey)), "fetch version unsupported by kafka lib")
-=======
->>>>>>> 93a072a7
 		version.SetMaxKeyVersion(fetchAPIKey, int16(fetchVersion))
 
 		currentTest := buildFetchVersionTest(
