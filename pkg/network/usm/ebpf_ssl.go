// Unless explicitly stated otherwise all files in this repository are licensed
// under the Apache License Version 2.0.
// This product includes software developed at Datadog (https://www.datadoghq.com/).
// Copyright 2016-present Datadog, Inc.

//go:build linux_bpf

package usm

import (
	"fmt"
	"io"
	"regexp"
	"unsafe"

	manager "github.com/DataDog/ebpf-manager"
	"github.com/cilium/ebpf"
	"github.com/cilium/ebpf/features"
	"github.com/davecgh/go-spew/spew"

	"github.com/DataDog/datadog-agent/pkg/ebpf/uprobes"
	"github.com/DataDog/datadog-agent/pkg/network/config"
	"github.com/DataDog/datadog-agent/pkg/network/protocols"
	"github.com/DataDog/datadog-agent/pkg/network/protocols/http"
	"github.com/DataDog/datadog-agent/pkg/network/usm/buildmode"
	usmconfig "github.com/DataDog/datadog-agent/pkg/network/usm/config"
	"github.com/DataDog/datadog-agent/pkg/network/usm/consts"
	"github.com/DataDog/datadog-agent/pkg/network/usm/sharedlibraries"
	"github.com/DataDog/datadog-agent/pkg/process/monitor"
	"github.com/DataDog/datadog-agent/pkg/util/kernel"
	"github.com/DataDog/datadog-agent/pkg/util/log"
)

const (
	sslReadExProbe              = "uprobe__SSL_read_ex"
	sslReadExRetprobe           = "uretprobe__SSL_read_ex"
	sslWriteExProbe             = "uprobe__SSL_write_ex"
	sslWriteExRetprobe          = "uretprobe__SSL_write_ex"
	sslDoHandshakeProbe         = "uprobe__SSL_do_handshake"
	sslDoHandshakeRetprobe      = "uretprobe__SSL_do_handshake"
	sslConnectProbe             = "uprobe__SSL_connect"
	sslConnectRetprobe          = "uretprobe__SSL_connect"
	sslSetBioProbe              = "uprobe__SSL_set_bio"
	sslSetFDProbe               = "uprobe__SSL_set_fd"
	sslReadProbe                = "uprobe__SSL_read"
	sslReadRetprobe             = "uretprobe__SSL_read"
	sslWriteProbe               = "uprobe__SSL_write"
	sslWriteRetprobe            = "uretprobe__SSL_write"
	sslShutdownProbe            = "uprobe__SSL_shutdown"
	bioNewSocketProbe           = "uprobe__BIO_new_socket"
	bioNewSocketRetprobe        = "uretprobe__BIO_new_socket"
	gnutlsHandshakeProbe        = "uprobe__gnutls_handshake"
	gnutlsHandshakeRetprobe     = "uretprobe__gnutls_handshake"
	gnutlsTransportSetInt2Probe = "uprobe__gnutls_transport_set_int2"
	gnutlsTransportSetPtrProbe  = "uprobe__gnutls_transport_set_ptr"
	gnutlsTransportSetPtr2Probe = "uprobe__gnutls_transport_set_ptr2"
	gnutlsRecordRecvProbe       = "uprobe__gnutls_record_recv"
	gnutlsRecordRecvRetprobe    = "uretprobe__gnutls_record_recv"
	gnutlsRecordSendProbe       = "uprobe__gnutls_record_send"
	gnutlsRecordSendRetprobe    = "uretprobe__gnutls_record_send"
	gnutlsByeProbe              = "uprobe__gnutls_bye"
	gnutlsDeinitProbe           = "uprobe__gnutls_deinit"

	rawTracepointSchedProcessExit = "raw_tracepoint__sched_process_exit"
	oldTracepointSchedProcessExit = "tracepoint__sched__sched_process_exit"

	// UsmTLSAttacherName holds the name used for the uprobe attacher of tls programs. Used for tests.
	UsmTLSAttacherName = "usm_tls"
)

var openSSLProbes = []manager.ProbesSelector{
	&manager.BestEffort{
		Selectors: []manager.ProbesSelector{
			&manager.ProbeSelector{
				ProbeIdentificationPair: manager.ProbeIdentificationPair{
					EBPFFuncName: sslReadExProbe,
				},
			},
			&manager.ProbeSelector{
				ProbeIdentificationPair: manager.ProbeIdentificationPair{
					EBPFFuncName: sslReadExRetprobe,
				},
			},
			&manager.ProbeSelector{
				ProbeIdentificationPair: manager.ProbeIdentificationPair{
					EBPFFuncName: sslWriteExProbe,
				},
			},
			&manager.ProbeSelector{
				ProbeIdentificationPair: manager.ProbeIdentificationPair{
					EBPFFuncName: sslWriteExRetprobe,
				},
			},
		},
	},
	&manager.AllOf{
		Selectors: []manager.ProbesSelector{
			&manager.ProbeSelector{
				ProbeIdentificationPair: manager.ProbeIdentificationPair{
					EBPFFuncName: sslDoHandshakeProbe,
				},
			},
			&manager.ProbeSelector{
				ProbeIdentificationPair: manager.ProbeIdentificationPair{
					EBPFFuncName: sslDoHandshakeRetprobe,
				},
			},
			&manager.ProbeSelector{
				ProbeIdentificationPair: manager.ProbeIdentificationPair{
					EBPFFuncName: sslConnectProbe,
				},
			},
			&manager.ProbeSelector{
				ProbeIdentificationPair: manager.ProbeIdentificationPair{
					EBPFFuncName: sslConnectRetprobe,
				},
			},
			&manager.ProbeSelector{
				ProbeIdentificationPair: manager.ProbeIdentificationPair{
					EBPFFuncName: sslSetBioProbe,
				},
			},
			&manager.ProbeSelector{
				ProbeIdentificationPair: manager.ProbeIdentificationPair{
					EBPFFuncName: sslSetFDProbe,
				},
			},
			&manager.ProbeSelector{
				ProbeIdentificationPair: manager.ProbeIdentificationPair{
					EBPFFuncName: sslReadProbe,
				},
			},
			&manager.ProbeSelector{
				ProbeIdentificationPair: manager.ProbeIdentificationPair{
					EBPFFuncName: sslReadRetprobe,
				},
			},
			&manager.ProbeSelector{
				ProbeIdentificationPair: manager.ProbeIdentificationPair{
					EBPFFuncName: sslWriteProbe,
				},
			},
			&manager.ProbeSelector{
				ProbeIdentificationPair: manager.ProbeIdentificationPair{
					EBPFFuncName: sslWriteRetprobe,
				},
			},
			&manager.ProbeSelector{
				ProbeIdentificationPair: manager.ProbeIdentificationPair{
					EBPFFuncName: sslShutdownProbe,
				},
			},
		},
	},
}

var cryptoProbes = []manager.ProbesSelector{
	&manager.AllOf{
		Selectors: []manager.ProbesSelector{
			&manager.ProbeSelector{
				ProbeIdentificationPair: manager.ProbeIdentificationPair{
					EBPFFuncName: bioNewSocketProbe,
				},
			},
			&manager.ProbeSelector{
				ProbeIdentificationPair: manager.ProbeIdentificationPair{
					EBPFFuncName: bioNewSocketRetprobe,
				},
			},
		},
	},
}

var gnuTLSProbes = []manager.ProbesSelector{
	&manager.AllOf{
		Selectors: []manager.ProbesSelector{
			&manager.ProbeSelector{
				ProbeIdentificationPair: manager.ProbeIdentificationPair{
					EBPFFuncName: gnutlsHandshakeProbe,
				},
			},
			&manager.ProbeSelector{
				ProbeIdentificationPair: manager.ProbeIdentificationPair{
					EBPFFuncName: gnutlsHandshakeRetprobe,
				},
			},
			&manager.ProbeSelector{
				ProbeIdentificationPair: manager.ProbeIdentificationPair{
					EBPFFuncName: gnutlsTransportSetInt2Probe,
				},
			},
			&manager.ProbeSelector{
				ProbeIdentificationPair: manager.ProbeIdentificationPair{
					EBPFFuncName: gnutlsTransportSetPtrProbe,
				},
			},
			&manager.ProbeSelector{
				ProbeIdentificationPair: manager.ProbeIdentificationPair{
					EBPFFuncName: gnutlsTransportSetPtr2Probe,
				},
			},
			&manager.ProbeSelector{
				ProbeIdentificationPair: manager.ProbeIdentificationPair{
					EBPFFuncName: gnutlsRecordRecvProbe,
				},
			},
			&manager.ProbeSelector{
				ProbeIdentificationPair: manager.ProbeIdentificationPair{
					EBPFFuncName: gnutlsRecordRecvRetprobe,
				},
			},
			&manager.ProbeSelector{
				ProbeIdentificationPair: manager.ProbeIdentificationPair{
					EBPFFuncName: gnutlsRecordSendProbe,
				},
			},
			&manager.ProbeSelector{
				ProbeIdentificationPair: manager.ProbeIdentificationPair{
					EBPFFuncName: gnutlsRecordSendRetprobe,
				},
			},
			&manager.ProbeSelector{
				ProbeIdentificationPair: manager.ProbeIdentificationPair{
					EBPFFuncName: gnutlsByeProbe,
				},
			},
			&manager.ProbeSelector{
				ProbeIdentificationPair: manager.ProbeIdentificationPair{
					EBPFFuncName: gnutlsDeinitProbe,
				},
			},
		},
	},
}

const (
	sslCtxByPIDTGIDMap = "ssl_ctx_by_pid_tgid"
)

<<<<<<< HEAD
var (
	buildKitProcessName = []byte("buildkitd")

	sharedLibrariesMaps = []*manager.Map{
		{
			Name: "ssl_read_args",
		},
		{
			Name: "ssl_read_ex_args",
		},
		{
			Name: "ssl_write_args",
		},
		{
			Name: "ssl_write_ex_args",
		},
		{
			Name: "bio_new_socket_args",
		},
		{
			Name: "fd_by_ssl_bio",
		},
		{
			Name: sslCtxByPIDTGIDMap,
		},
	}
)
=======
var sharedLibrariesMaps = []*manager.Map{
	{
		Name: sslSockByCtxMap,
	},
	{
		Name: "ssl_read_args",
	},
	{
		Name: "ssl_read_ex_args",
	},
	{
		Name: "ssl_write_args",
	},
	{
		Name: "ssl_write_ex_args",
	},
	{
		Name: "bio_new_socket_args",
	},
	{
		Name: "fd_by_ssl_bio",
	},
	{
		Name: sslCtxByPIDTGIDMap,
	},
}
>>>>>>> 004777ae

// Template, will be modified during runtime.
// The constructor of SSLProgram requires more parameters than we provide in the general way, thus we need to have
// a dynamic initialization.
var opensslSpec = &protocols.ProtocolSpec{
	Factory: newSSLProgramProtocolFactory,
	Maps:    sharedLibrariesMaps,
	Probes: []*manager.Probe{
		{
			ProbeIdentificationPair: manager.ProbeIdentificationPair{
				EBPFFuncName: "kprobe__tcp_sendmsg",
			},
		},
		{
			ProbeIdentificationPair: manager.ProbeIdentificationPair{
				EBPFFuncName: sslReadExProbe,
			},
		},
		{
			ProbeIdentificationPair: manager.ProbeIdentificationPair{
				EBPFFuncName: sslReadExRetprobe,
			},
		},
		{
			ProbeIdentificationPair: manager.ProbeIdentificationPair{
				EBPFFuncName: sslWriteExProbe,
			},
		},
		{
			ProbeIdentificationPair: manager.ProbeIdentificationPair{
				EBPFFuncName: sslWriteExRetprobe,
			},
		},
		{
			ProbeIdentificationPair: manager.ProbeIdentificationPair{
				EBPFFuncName: sslDoHandshakeProbe,
			},
		},
		{
			ProbeIdentificationPair: manager.ProbeIdentificationPair{
				EBPFFuncName: sslDoHandshakeRetprobe,
			},
		},
		{
			ProbeIdentificationPair: manager.ProbeIdentificationPair{
				EBPFFuncName: sslConnectProbe,
			},
		},
		{
			ProbeIdentificationPair: manager.ProbeIdentificationPair{
				EBPFFuncName: sslConnectRetprobe,
			},
		},
		{
			ProbeIdentificationPair: manager.ProbeIdentificationPair{
				EBPFFuncName: sslSetBioProbe,
			},
		},
		{
			ProbeIdentificationPair: manager.ProbeIdentificationPair{
				EBPFFuncName: sslSetFDProbe,
			},
		},
		{
			ProbeIdentificationPair: manager.ProbeIdentificationPair{
				EBPFFuncName: sslReadProbe,
			},
		},
		{
			ProbeIdentificationPair: manager.ProbeIdentificationPair{
				EBPFFuncName: sslReadRetprobe,
			},
		},
		{
			ProbeIdentificationPair: manager.ProbeIdentificationPair{
				EBPFFuncName: sslWriteProbe,
			},
		},
		{
			ProbeIdentificationPair: manager.ProbeIdentificationPair{
				EBPFFuncName: sslWriteRetprobe,
			},
		},
		{
			ProbeIdentificationPair: manager.ProbeIdentificationPair{
				EBPFFuncName: sslShutdownProbe,
			},
		},
		{
			ProbeIdentificationPair: manager.ProbeIdentificationPair{
				EBPFFuncName: bioNewSocketProbe,
			},
		},
		{
			ProbeIdentificationPair: manager.ProbeIdentificationPair{
				EBPFFuncName: bioNewSocketRetprobe,
			},
		},
		{
			ProbeIdentificationPair: manager.ProbeIdentificationPair{
				EBPFFuncName: gnutlsHandshakeProbe,
			},
		},
		{
			ProbeIdentificationPair: manager.ProbeIdentificationPair{
				EBPFFuncName: gnutlsHandshakeRetprobe,
			},
		},
		{
			ProbeIdentificationPair: manager.ProbeIdentificationPair{
				EBPFFuncName: gnutlsTransportSetInt2Probe,
			},
		},
		{
			ProbeIdentificationPair: manager.ProbeIdentificationPair{
				EBPFFuncName: gnutlsTransportSetPtrProbe,
			},
		},
		{
			ProbeIdentificationPair: manager.ProbeIdentificationPair{
				EBPFFuncName: gnutlsTransportSetPtr2Probe,
			},
		},
		{
			ProbeIdentificationPair: manager.ProbeIdentificationPair{
				EBPFFuncName: gnutlsRecordRecvProbe,
			},
		},
		{
			ProbeIdentificationPair: manager.ProbeIdentificationPair{
				EBPFFuncName: gnutlsRecordRecvRetprobe,
			},
		},
		{
			ProbeIdentificationPair: manager.ProbeIdentificationPair{
				EBPFFuncName: gnutlsRecordSendProbe,
			},
		},
		{
			ProbeIdentificationPair: manager.ProbeIdentificationPair{
				EBPFFuncName: gnutlsRecordSendRetprobe,
			},
		},
		{
			ProbeIdentificationPair: manager.ProbeIdentificationPair{
				EBPFFuncName: gnutlsByeProbe,
			},
		},
		{
			ProbeIdentificationPair: manager.ProbeIdentificationPair{
				EBPFFuncName: gnutlsDeinitProbe,
			},
		},
		{
			ProbeIdentificationPair: manager.ProbeIdentificationPair{
				EBPFFuncName: rawTracepointSchedProcessExit,
			},
		},
		{
			ProbeIdentificationPair: manager.ProbeIdentificationPair{
				EBPFFuncName: oldTracepointSchedProcessExit,
			},
		},
	},
}

type sslProgram struct {
	cfg         *config.Config
	attacher    *uprobes.UprobeAttacher
	ebpfManager *manager.Manager
}

func newSSLProgramProtocolFactory(m *manager.Manager, c *config.Config) (protocols.Protocol, error) {
	if !c.EnableNativeTLSMonitoring || !usmconfig.TLSSupported(c) {
		return nil, nil
	}

	procRoot := kernel.ProcFSRoot()

	rules := []*uprobes.AttachRule{
		{
			Targets:          uprobes.AttachToSharedLibraries,
			ProbesSelector:   openSSLProbes,
			LibraryNameRegex: regexp.MustCompile(`libssl.so`),
		},
		{
			Targets:          uprobes.AttachToSharedLibraries,
			ProbesSelector:   cryptoProbes,
			LibraryNameRegex: regexp.MustCompile(`libcrypto.so`),
		},
		{
			Targets:          uprobes.AttachToSharedLibraries,
			ProbesSelector:   gnuTLSProbes,
			LibraryNameRegex: regexp.MustCompile(`libgnutls.so`),
		},
	}
	attacherConfig := uprobes.AttacherConfig{
		ProcRoot:                       procRoot,
		Rules:                          rules,
		ExcludeTargets:                 uprobes.ExcludeSelf | uprobes.ExcludeInternal | uprobes.ExcludeBuildkit | uprobes.ExcludeContainerdTmp,
		EbpfConfig:                     &c.Config,
		PerformInitialScan:             true,
		EnablePeriodicScanNewProcesses: true,
		SharedLibsLibset:               sharedlibraries.LibsetCrypto,
	}

	o := &sslProgram{
		cfg:         c,
		ebpfManager: m,
	}

	if features.HaveProgramType(ebpf.RawTracepoint) != nil {
		attacherConfig.OnSyncCallback = o.cleanupDeadPids
	}

	var err error
	o.attacher, err = uprobes.NewUprobeAttacher(consts.USMModuleName, UsmTLSAttacherName, attacherConfig, m, uprobes.NopOnAttachCallback, &uprobes.NativeBinaryInspector{}, monitor.GetProcessMonitor())
	if err != nil {
		return nil, fmt.Errorf("error initializing uprobes attacher: %s", err)
	}

	return o, nil
}

// GetStats is a no-op.
func (o *sslProgram) GetStats() (*protocols.ProtocolStats, func()) {
	return nil, nil
}

// Name return the program's name.
func (o *sslProgram) Name() string {
	return "openssl"
}

func sharedLibrariesConfigureOptions(options *manager.Options, cfg *config.Config) {
	options.MapSpecEditors[sslCtxByPIDTGIDMap] = manager.MapSpecEditor{
		MaxEntries: cfg.MaxTrackedConnections,
		EditorFlag: manager.EditMaxEntries,
	}
	options.ActivatedProbes = append(options.ActivatedProbes, &manager.ProbeSelector{
		ProbeIdentificationPair: manager.ProbeIdentificationPair{EBPFFuncName: "kprobe__tcp_sendmsg"},
	})
}

// ConfigureOptions changes map attributes to the given options.
func (o *sslProgram) ConfigureOptions(options *manager.Options) {
	sharedLibrariesConfigureOptions(options, o.cfg)

	o.addProcessExitProbe(options)
}

// PreStart is called before the start of the provided eBPF manager.
func (o *sslProgram) PreStart() error {
	return o.attacher.Start()
}

// PostStart is a no-op.
func (o *sslProgram) PostStart() error {
	return nil
}

// Stop stops the program.
func (o *sslProgram) Stop() {
	o.attacher.Stop()
}

// DumpMaps dumps the content of the map represented by mapName & currentMap, if it used by the eBPF program, to output.
func (o *sslProgram) DumpMaps(w io.Writer, mapName string, currentMap *ebpf.Map) {
	switch mapName {
	case "ssl_read_args": // maps/ssl_read_args (BPF_MAP_TYPE_HASH), key C.__u64, value C.ssl_read_args_t
		io.WriteString(w, "Map: '"+mapName+"', key: 'C.__u64', value: 'C.ssl_read_args_t'\n")
		iter := currentMap.Iterate()
		var key uint64
		var value http.SslReadArgs
		for iter.Next(unsafe.Pointer(&key), unsafe.Pointer(&value)) {
			spew.Fdump(w, key, value)
		}

	case "ssl_read_ex_args": // maps/ssl_read_ex_args (BPF_MAP_TYPE_HASH), key C.__u64, value C.ssl_read_ex_args_t
		io.WriteString(w, "Map: '"+mapName+"', key: 'C.__u64', value: 'C.ssl_read_ex_args_t'\n")
		iter := currentMap.Iterate()
		var key uint64
		var value http.SslReadExArgs
		for iter.Next(unsafe.Pointer(&key), unsafe.Pointer(&value)) {
			spew.Fdump(w, key, value)
		}

	case "ssl_write_args": // maps/ssl_write_args (BPF_MAP_TYPE_HASH), key C.__u64, value C.ssl_write_args_t
		io.WriteString(w, "Map: '"+mapName+"', key: 'C.__u64', value: 'C.ssl_write_args_t'\n")
		iter := currentMap.Iterate()
		var key uint64
		var value http.SslWriteArgs
		for iter.Next(unsafe.Pointer(&key), unsafe.Pointer(&value)) {
			spew.Fdump(w, key, value)
		}

	case "ssl_write_ex_args_t": // maps/ssl_write_ex_args_t (BPF_MAP_TYPE_HASH), key C.__u64, value C.ssl_write_args_t
		io.WriteString(w, "Map: '"+mapName+"', key: 'C.__u64', value: 'C.ssl_write_ex_args_t'\n")
		iter := currentMap.Iterate()
		var key uint64
		var value http.SslWriteExArgs
		for iter.Next(unsafe.Pointer(&key), unsafe.Pointer(&value)) {
			spew.Fdump(w, key, value)
		}

	case "bio_new_socket_args": // maps/bio_new_socket_args (BPF_MAP_TYPE_HASH), key C.__u64, value C.__u32
		io.WriteString(w, "Map: '"+mapName+"', key: 'C.__u64', value: 'C.__u32'\n")
		iter := currentMap.Iterate()
		var key uint64
		var value uint32
		for iter.Next(unsafe.Pointer(&key), unsafe.Pointer(&value)) {
			spew.Fdump(w, key, value)
		}

	case "fd_by_ssl_bio": // maps/fd_by_ssl_bio (BPF_MAP_TYPE_HASH), key C.__u32, value uintptr // C.void *
		io.WriteString(w, "Map: '"+mapName+"', key: 'C.__u32', value: 'uintptr // C.void *'\n")
		iter := currentMap.Iterate()
		var key uint32
		var value uintptr // C.void *
		for iter.Next(unsafe.Pointer(&key), unsafe.Pointer(&value)) {
			spew.Fdump(w, key, value)
		}

	case sslCtxByPIDTGIDMap: // maps/ssl_ctx_by_pid_tgid (BPF_MAP_TYPE_HASH), key C.__u64, value uintptr // C.void *
		io.WriteString(w, "Map: '"+mapName+"', key: 'C.__u64', value: 'uintptr // C.void *'\n")
		iter := currentMap.Iterate()
		var key uint64
		var value uintptr // C.void *
		for iter.Next(unsafe.Pointer(&key), unsafe.Pointer(&value)) {
			spew.Fdump(w, key, value)
		}
	}
}

// IsBuildModeSupported returns always true, as tls module is supported by all modes.
func (*sslProgram) IsBuildModeSupported(buildmode.Type) bool {
	return true
}

// addProcessExitProbe adds a raw or regular tracepoint program depending on which is supported.
func (o *sslProgram) addProcessExitProbe(options *manager.Options) {
	if features.HaveProgramType(ebpf.RawTracepoint) == nil {
		// use a raw tracepoint on a supported kernel to intercept terminated threads and clear the corresponding maps
		p := &manager.Probe{
			ProbeIdentificationPair: manager.ProbeIdentificationPair{
				EBPFFuncName: rawTracepointSchedProcessExit,
				UID:          probeUID,
			},
			TracepointName: "sched_process_exit",
		}
		o.ebpfManager.Probes = append(o.ebpfManager.Probes, p)
		options.ActivatedProbes = append(options.ActivatedProbes, &manager.ProbeSelector{ProbeIdentificationPair: p.ProbeIdentificationPair})
		// exclude regular tracepoint
		options.ExcludedFunctions = append(options.ExcludedFunctions, oldTracepointSchedProcessExit)
	} else {
		// use a regular tracepoint to intercept terminated threads
		p := &manager.Probe{
			ProbeIdentificationPair: manager.ProbeIdentificationPair{
				EBPFFuncName: oldTracepointSchedProcessExit,
				UID:          probeUID,
			},
		}
		o.ebpfManager.Probes = append(o.ebpfManager.Probes, p)
		options.ActivatedProbes = append(options.ActivatedProbes, &manager.ProbeSelector{ProbeIdentificationPair: p.ProbeIdentificationPair})
		// exclude a raw tracepoint
		options.ExcludedFunctions = append(options.ExcludedFunctions, rawTracepointSchedProcessExit)
	}
}

var sslPidKeyMaps = []string{
	"ssl_read_args",
	"ssl_read_ex_args",
	"ssl_write_args",
	"ssl_write_ex_args",
	"ssl_ctx_by_pid_tgid",
	"bio_new_socket_args",
}

// cleanupDeadPids clears maps of terminated processes, is invoked when raw tracepoints unavailable.
func (o *sslProgram) cleanupDeadPids(alivePIDs map[uint32]struct{}) {
	for _, mapName := range sslPidKeyMaps {
		err := deleteDeadPidsInMap(o.ebpfManager, mapName, alivePIDs)
		if err != nil {
			log.Debugf("SSL map %q cleanup error: %v", mapName, err)
		}
	}

	if err := deleteDeadPidsInSSLCtxMap(o.ebpfManager, alivePIDs); err != nil {
		log.Debugf("SSL map %q cleanup error: %v", sslCtxByPIDTGIDMap, err)
	}
}

// deleteDeadPidsInMap finds a map by name and deletes dead processes.
// enters when raw tracepoint is not supported, kernel < 4.17
func deleteDeadPidsInMap(manager *manager.Manager, mapName string, alivePIDs map[uint32]struct{}) error {
	emap, _, err := manager.GetMap(mapName)
	if err != nil {
		return fmt.Errorf("dead process cleaner failed to get map: %q error: %w", mapName, err)
	}

	var keysToDelete []uint64
	var key uint64
	value := make([]byte, emap.ValueSize())
	iter := emap.Iterate()

	for iter.Next(unsafe.Pointer(&key), unsafe.Pointer(&value)) {
		pid := uint32(key >> 32)
		if _, exists := alivePIDs[pid]; !exists {
			keysToDelete = append(keysToDelete, key)
		}
	}
	for _, k := range keysToDelete {
		_ = emap.Delete(unsafe.Pointer(&k))
	}

	return nil
}

// deleteDeadPidsInSSLCtxMap finds a map by name and deletes dead processes.
func deleteDeadPidsInSSLCtxMap(manager *manager.Manager, alivePIDs map[uint32]struct{}) error {
	sslCtxByPIDTGIDMapObj, _, err := manager.GetMap(sslCtxByPIDTGIDMap)
	if err != nil {
		return fmt.Errorf("dead process cleaner failed to get map: %q error: %w", sslCtxByPIDTGIDMap, err)
	}

	sslSockByCtxMapObj, _, err := manager.GetMap(sslSockByCtxMap)
	if err != nil {
		return fmt.Errorf("dead process cleaner failed to get map: %q error: %w", sslSockByCtxMap, err)
	}

	var keysToDelete []uint64
	var key uint64
	value := make([]byte, sslCtxByPIDTGIDMapObj.ValueSize())
	iter := sslCtxByPIDTGIDMapObj.Iterate()

	for iter.Next(unsafe.Pointer(&key), unsafe.Pointer(&value)) {
		pid := uint32(key >> 32)
		if _, exists := alivePIDs[pid]; !exists {
			_ = sslSockByCtxMapObj.Delete(unsafe.Pointer(&value))
			keysToDelete = append(keysToDelete, key)
		}
	}
	for _, k := range keysToDelete {
		_ = sslCtxByPIDTGIDMapObj.Delete(unsafe.Pointer(&k))
	}

	return nil
}<|MERGE_RESOLUTION|>--- conflicted
+++ resolved
@@ -237,62 +237,29 @@
 	sslCtxByPIDTGIDMap = "ssl_ctx_by_pid_tgid"
 )
 
-<<<<<<< HEAD
-var (
-	buildKitProcessName = []byte("buildkitd")
-
-	sharedLibrariesMaps = []*manager.Map{
-		{
-			Name: "ssl_read_args",
-		},
-		{
-			Name: "ssl_read_ex_args",
-		},
-		{
-			Name: "ssl_write_args",
-		},
-		{
-			Name: "ssl_write_ex_args",
-		},
-		{
-			Name: "bio_new_socket_args",
-		},
-		{
-			Name: "fd_by_ssl_bio",
-		},
-		{
-			Name: sslCtxByPIDTGIDMap,
-		},
-	}
-)
-=======
 var sharedLibrariesMaps = []*manager.Map{
 	{
-		Name: sslSockByCtxMap,
-	},
-	{
 		Name: "ssl_read_args",
-	},
-	{
-		Name: "ssl_read_ex_args",
-	},
-	{
-		Name: "ssl_write_args",
-	},
-	{
-		Name: "ssl_write_ex_args",
-	},
-	{
-		Name: "bio_new_socket_args",
-	},
-	{
-		Name: "fd_by_ssl_bio",
-	},
-	{
-		Name: sslCtxByPIDTGIDMap,
-	},
-}
->>>>>>> 004777ae
+		},
+		{
+			Name: "ssl_read_ex_args",
+		},
+		{
+			Name: "ssl_write_args",
+		},
+		{
+			Name: "ssl_write_ex_args",
+		},
+		{
+			Name: "bio_new_socket_args",
+		},
+		{
+			Name: "fd_by_ssl_bio",
+		},
+		{
+			Name: sslCtxByPIDTGIDMap,
+		},
+	}
 
 // Template, will be modified during runtime.
 // The constructor of SSLProgram requires more parameters than we provide in the general way, thus we need to have
