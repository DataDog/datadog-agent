// Unless explicitly stated otherwise all files in this repository are licensed
// under the Apache License Version 2.0.
// This product includes software developed at Datadog (https://www.datadoghq.com/).
// Copyright 2016-present Datadog, Inc.

//go:build linux_bpf

package usm

import (
	"bytes"
	"fmt"
	"io"
	"os"
	"path/filepath"
	"regexp"
	"runtime"
	"strconv"
	"strings"
	"time"
	"unsafe"

	manager "github.com/DataDog/ebpf-manager"
	"github.com/cilium/ebpf"
	"github.com/cilium/ebpf/features"
	"github.com/davecgh/go-spew/spew"

	ddebpf "github.com/DataDog/datadog-agent/pkg/ebpf"
	"github.com/DataDog/datadog-agent/pkg/network/config"
	"github.com/DataDog/datadog-agent/pkg/network/go/bininspect"
	"github.com/DataDog/datadog-agent/pkg/network/protocols"
	"github.com/DataDog/datadog-agent/pkg/network/protocols/http"
	"github.com/DataDog/datadog-agent/pkg/network/usm/buildmode"
	usmconfig "github.com/DataDog/datadog-agent/pkg/network/usm/config"
	"github.com/DataDog/datadog-agent/pkg/network/usm/sharedlibraries"
	"github.com/DataDog/datadog-agent/pkg/network/usm/utils"
	"github.com/DataDog/datadog-agent/pkg/util/common"
	"github.com/DataDog/datadog-agent/pkg/util/kernel"
	"github.com/DataDog/datadog-agent/pkg/util/log"
	"github.com/DataDog/datadog-agent/pkg/util/safeelf"
	ddsync "github.com/DataDog/datadog-agent/pkg/util/sync"
)

const (
	sslReadExProbe              = "uprobe__SSL_read_ex"
	sslReadExRetprobe           = "uretprobe__SSL_read_ex"
	sslWriteExProbe             = "uprobe__SSL_write_ex"
	sslWriteExRetprobe          = "uretprobe__SSL_write_ex"
	sslDoHandshakeProbe         = "uprobe__SSL_do_handshake"
	sslDoHandshakeRetprobe      = "uretprobe__SSL_do_handshake"
	sslConnectProbe             = "uprobe__SSL_connect"
	sslConnectRetprobe          = "uretprobe__SSL_connect"
	sslSetBioProbe              = "uprobe__SSL_set_bio"
	sslSetFDProbe               = "uprobe__SSL_set_fd"
	sslReadProbe                = "uprobe__SSL_read"
	sslReadRetprobe             = "uretprobe__SSL_read"
	sslWriteProbe               = "uprobe__SSL_write"
	sslWriteRetprobe            = "uretprobe__SSL_write"
	sslShutdownProbe            = "uprobe__SSL_shutdown"
	bioNewSocketProbe           = "uprobe__BIO_new_socket"
	bioNewSocketRetprobe        = "uretprobe__BIO_new_socket"
	gnutlsHandshakeProbe        = "uprobe__gnutls_handshake"
	gnutlsHandshakeRetprobe     = "uretprobe__gnutls_handshake"
	gnutlsTransportSetInt2Probe = "uprobe__gnutls_transport_set_int2"
	gnutlsTransportSetPtrProbe  = "uprobe__gnutls_transport_set_ptr"
	gnutlsTransportSetPtr2Probe = "uprobe__gnutls_transport_set_ptr2"
	gnutlsRecordRecvProbe       = "uprobe__gnutls_record_recv"
	gnutlsRecordRecvRetprobe    = "uretprobe__gnutls_record_recv"
	gnutlsRecordSendProbe       = "uprobe__gnutls_record_send"
	gnutlsRecordSendRetprobe    = "uretprobe__gnutls_record_send"
	gnutlsByeProbe              = "uprobe__gnutls_bye"
	gnutlsDeinitProbe           = "uprobe__gnutls_deinit"

	rawTracepointSchedProcessExit = "raw_tracepoint__sched_process_exit"
	oldTracepointSchedProcessExit = "tracepoint__sched__sched_process_exit"
)

var openSSLProbes = []manager.ProbesSelector{
	&manager.BestEffort{
		Selectors: []manager.ProbesSelector{
			&manager.ProbeSelector{
				ProbeIdentificationPair: manager.ProbeIdentificationPair{
					EBPFFuncName: sslReadExProbe,
				},
			},
			&manager.ProbeSelector{
				ProbeIdentificationPair: manager.ProbeIdentificationPair{
					EBPFFuncName: sslReadExRetprobe,
				},
			},
			&manager.ProbeSelector{
				ProbeIdentificationPair: manager.ProbeIdentificationPair{
					EBPFFuncName: sslWriteExProbe,
				},
			},
			&manager.ProbeSelector{
				ProbeIdentificationPair: manager.ProbeIdentificationPair{
					EBPFFuncName: sslWriteExRetprobe,
				},
			},
		},
	},
	&manager.AllOf{
		Selectors: []manager.ProbesSelector{
			&manager.ProbeSelector{
				ProbeIdentificationPair: manager.ProbeIdentificationPair{
					EBPFFuncName: sslDoHandshakeProbe,
				},
			},
			&manager.ProbeSelector{
				ProbeIdentificationPair: manager.ProbeIdentificationPair{
					EBPFFuncName: sslDoHandshakeRetprobe,
				},
			},
			&manager.ProbeSelector{
				ProbeIdentificationPair: manager.ProbeIdentificationPair{
					EBPFFuncName: sslConnectProbe,
				},
			},
			&manager.ProbeSelector{
				ProbeIdentificationPair: manager.ProbeIdentificationPair{
					EBPFFuncName: sslConnectRetprobe,
				},
			},
			&manager.ProbeSelector{
				ProbeIdentificationPair: manager.ProbeIdentificationPair{
					EBPFFuncName: sslSetBioProbe,
				},
			},
			&manager.ProbeSelector{
				ProbeIdentificationPair: manager.ProbeIdentificationPair{
					EBPFFuncName: sslSetFDProbe,
				},
			},
			&manager.ProbeSelector{
				ProbeIdentificationPair: manager.ProbeIdentificationPair{
					EBPFFuncName: sslReadProbe,
				},
			},
			&manager.ProbeSelector{
				ProbeIdentificationPair: manager.ProbeIdentificationPair{
					EBPFFuncName: sslReadRetprobe,
				},
			},
			&manager.ProbeSelector{
				ProbeIdentificationPair: manager.ProbeIdentificationPair{
					EBPFFuncName: sslWriteProbe,
				},
			},
			&manager.ProbeSelector{
				ProbeIdentificationPair: manager.ProbeIdentificationPair{
					EBPFFuncName: sslWriteRetprobe,
				},
			},
			&manager.ProbeSelector{
				ProbeIdentificationPair: manager.ProbeIdentificationPair{
					EBPFFuncName: sslShutdownProbe,
				},
			},
		},
	},
}

var cryptoProbes = []manager.ProbesSelector{
	&manager.AllOf{
		Selectors: []manager.ProbesSelector{
			&manager.ProbeSelector{
				ProbeIdentificationPair: manager.ProbeIdentificationPair{
					EBPFFuncName: bioNewSocketProbe,
				},
			},
			&manager.ProbeSelector{
				ProbeIdentificationPair: manager.ProbeIdentificationPair{
					EBPFFuncName: bioNewSocketRetprobe,
				},
			},
		},
	},
}

var gnuTLSProbes = []manager.ProbesSelector{
	&manager.AllOf{
		Selectors: []manager.ProbesSelector{
			&manager.ProbeSelector{
				ProbeIdentificationPair: manager.ProbeIdentificationPair{
					EBPFFuncName: gnutlsHandshakeProbe,
				},
			},
			&manager.ProbeSelector{
				ProbeIdentificationPair: manager.ProbeIdentificationPair{
					EBPFFuncName: gnutlsHandshakeRetprobe,
				},
			},
			&manager.ProbeSelector{
				ProbeIdentificationPair: manager.ProbeIdentificationPair{
					EBPFFuncName: gnutlsTransportSetInt2Probe,
				},
			},
			&manager.ProbeSelector{
				ProbeIdentificationPair: manager.ProbeIdentificationPair{
					EBPFFuncName: gnutlsTransportSetPtrProbe,
				},
			},
			&manager.ProbeSelector{
				ProbeIdentificationPair: manager.ProbeIdentificationPair{
					EBPFFuncName: gnutlsTransportSetPtr2Probe,
				},
			},
			&manager.ProbeSelector{
				ProbeIdentificationPair: manager.ProbeIdentificationPair{
					EBPFFuncName: gnutlsRecordRecvProbe,
				},
			},
			&manager.ProbeSelector{
				ProbeIdentificationPair: manager.ProbeIdentificationPair{
					EBPFFuncName: gnutlsRecordRecvRetprobe,
				},
			},
			&manager.ProbeSelector{
				ProbeIdentificationPair: manager.ProbeIdentificationPair{
					EBPFFuncName: gnutlsRecordSendProbe,
				},
			},
			&manager.ProbeSelector{
				ProbeIdentificationPair: manager.ProbeIdentificationPair{
					EBPFFuncName: gnutlsRecordSendRetprobe,
				},
			},
			&manager.ProbeSelector{
				ProbeIdentificationPair: manager.ProbeIdentificationPair{
					EBPFFuncName: gnutlsByeProbe,
				},
			},
			&manager.ProbeSelector{
				ProbeIdentificationPair: manager.ProbeIdentificationPair{
					EBPFFuncName: gnutlsDeinitProbe,
				},
			},
		},
	},
}

const (
	sslSockByCtxMap    = "ssl_sock_by_ctx"
	sslCtxByPIDTGIDMap = "ssl_ctx_by_pid_tgid"
)

var (
	buildKitProcessName = []byte("buildkitd")

	sharedLibrariesMaps = []*manager.Map{
		{
			Name: sslSockByCtxMap,
		},
		{
			Name: "ssl_read_args",
		},
		{
			Name: "ssl_read_ex_args",
		},
		{
			Name: "ssl_write_args",
		},
		{
			Name: "ssl_write_ex_args",
		},
		{
			Name: "bio_new_socket_args",
		},
		{
			Name: "fd_by_ssl_bio",
		},
		{
			Name: sslCtxByPIDTGIDMap,
		},
	}
)

// Template, will be modified during runtime.
// The constructor of SSLProgram requires more parameters than we provide in the general way, thus we need to have
// a dynamic initialization.
var opensslSpec = &protocols.ProtocolSpec{
	Factory: newSSLProgramProtocolFactory,
	Maps:    sharedLibrariesMaps,
	Probes: []*manager.Probe{
		{
			ProbeIdentificationPair: manager.ProbeIdentificationPair{
				EBPFFuncName: sslReadExProbe,
			},
		},
		{
			ProbeIdentificationPair: manager.ProbeIdentificationPair{
				EBPFFuncName: sslReadExRetprobe,
			},
		},
		{
			ProbeIdentificationPair: manager.ProbeIdentificationPair{
				EBPFFuncName: sslWriteExProbe,
			},
		},
		{
			ProbeIdentificationPair: manager.ProbeIdentificationPair{
				EBPFFuncName: sslWriteExRetprobe,
			},
		},
		{
			ProbeIdentificationPair: manager.ProbeIdentificationPair{
				EBPFFuncName: sslDoHandshakeProbe,
			},
		},
		{
			ProbeIdentificationPair: manager.ProbeIdentificationPair{
				EBPFFuncName: sslDoHandshakeRetprobe,
			},
		},
		{
			ProbeIdentificationPair: manager.ProbeIdentificationPair{
				EBPFFuncName: sslConnectProbe,
			},
		},
		{
			ProbeIdentificationPair: manager.ProbeIdentificationPair{
				EBPFFuncName: sslConnectRetprobe,
			},
		},
		{
			ProbeIdentificationPair: manager.ProbeIdentificationPair{
				EBPFFuncName: sslSetBioProbe,
			},
		},
		{
			ProbeIdentificationPair: manager.ProbeIdentificationPair{
				EBPFFuncName: sslSetFDProbe,
			},
		},
		{
			ProbeIdentificationPair: manager.ProbeIdentificationPair{
				EBPFFuncName: sslReadProbe,
			},
		},
		{
			ProbeIdentificationPair: manager.ProbeIdentificationPair{
				EBPFFuncName: sslReadRetprobe,
			},
		},
		{
			ProbeIdentificationPair: manager.ProbeIdentificationPair{
				EBPFFuncName: sslWriteProbe,
			},
		},
		{
			ProbeIdentificationPair: manager.ProbeIdentificationPair{
				EBPFFuncName: sslWriteRetprobe,
			},
		},
		{
			ProbeIdentificationPair: manager.ProbeIdentificationPair{
				EBPFFuncName: sslShutdownProbe,
			},
		},
		{
			ProbeIdentificationPair: manager.ProbeIdentificationPair{
				EBPFFuncName: bioNewSocketProbe,
			},
		},
		{
			ProbeIdentificationPair: manager.ProbeIdentificationPair{
				EBPFFuncName: bioNewSocketRetprobe,
			},
		},
		{
			ProbeIdentificationPair: manager.ProbeIdentificationPair{
				EBPFFuncName: gnutlsHandshakeProbe,
			},
		},
		{
			ProbeIdentificationPair: manager.ProbeIdentificationPair{
				EBPFFuncName: gnutlsHandshakeRetprobe,
			},
		},
		{
			ProbeIdentificationPair: manager.ProbeIdentificationPair{
				EBPFFuncName: gnutlsTransportSetInt2Probe,
			},
		},
		{
			ProbeIdentificationPair: manager.ProbeIdentificationPair{
				EBPFFuncName: gnutlsTransportSetPtrProbe,
			},
		},
		{
			ProbeIdentificationPair: manager.ProbeIdentificationPair{
				EBPFFuncName: gnutlsTransportSetPtr2Probe,
			},
		},
		{
			ProbeIdentificationPair: manager.ProbeIdentificationPair{
				EBPFFuncName: gnutlsRecordRecvProbe,
			},
		},
		{
			ProbeIdentificationPair: manager.ProbeIdentificationPair{
				EBPFFuncName: gnutlsRecordRecvRetprobe,
			},
		},
		{
			ProbeIdentificationPair: manager.ProbeIdentificationPair{
				EBPFFuncName: gnutlsRecordSendProbe,
			},
		},
		{
			ProbeIdentificationPair: manager.ProbeIdentificationPair{
				EBPFFuncName: gnutlsRecordSendRetprobe,
			},
		},
		{
			ProbeIdentificationPair: manager.ProbeIdentificationPair{
				EBPFFuncName: gnutlsByeProbe,
			},
		},
		{
			ProbeIdentificationPair: manager.ProbeIdentificationPair{
				EBPFFuncName: gnutlsDeinitProbe,
			},
		},
		{
			ProbeIdentificationPair: manager.ProbeIdentificationPair{
				EBPFFuncName: rawTracepointSchedProcessExit,
			},
		},
		{
			ProbeIdentificationPair: manager.ProbeIdentificationPair{
				EBPFFuncName: oldTracepointSchedProcessExit,
			},
		},
	},
}

type sslProgram struct {
	cfg           *config.Config
	watcher       *sharedlibraries.Watcher
	nodeJSMonitor *nodeJSMonitor
	ebpfManager   *manager.Manager
}

func newSSLProgramProtocolFactory(m *manager.Manager, c *config.Config) (protocols.Protocol, error) {
	if (!c.EnableNativeTLSMonitoring || !usmconfig.TLSSupported(c)) && !c.EnableNodeJSMonitoring {
		return nil, nil
	}

	var (
		watcher *sharedlibraries.Watcher
		err     error
	)
	sslProgram := &sslProgram{
		cfg:         c,
		ebpfManager: m,
	}
	var cleanerCB func(map[uint32]struct{})
	if features.HaveProgramType(ebpf.RawTracepoint) != nil {
		cleanerCB = sslProgram.cleanupDeadPids
	}
	procRoot := kernel.ProcFSRoot()

	if c.EnableNativeTLSMonitoring && usmconfig.TLSSupported(c) {
		watcher, err = sharedlibraries.NewWatcher(c, sharedlibraries.LibsetCrypto, cleanerCB,
			sharedlibraries.Rule{
				Re:           regexp.MustCompile(`libssl.so`),
				RegisterCB:   addHooks(m, procRoot, openSSLProbes),
				UnregisterCB: removeHooks(m, openSSLProbes),
			},
			sharedlibraries.Rule{
				Re:           regexp.MustCompile(`libcrypto.so`),
				RegisterCB:   addHooks(m, procRoot, cryptoProbes),
				UnregisterCB: removeHooks(m, cryptoProbes),
			},
			sharedlibraries.Rule{
				Re:           regexp.MustCompile(`libgnutls.so`),
				RegisterCB:   addHooks(m, procRoot, gnuTLSProbes),
				UnregisterCB: removeHooks(m, gnuTLSProbes),
			},
		)
		if err != nil {
			return nil, fmt.Errorf("error initializing shared library watcher: %s", err)
		}
	}

	nodejs, err := newNodeJSMonitor(c, m)
	if err != nil {
		return nil, fmt.Errorf("error initializing nodejs monitor: %w", err)
	}

<<<<<<< HEAD
	istio, err := newIstioMonitor(c, m)
	if err != nil {
		return nil, fmt.Errorf("error initializing istio monitor: %w", err)
	}

	sslProgram.watcher = watcher
	sslProgram.istioMonitor = istio
	sslProgram.nodeJSMonitor = nodejs

	return sslProgram, nil
=======
	return &sslProgram{
		cfg:           c,
		watcher:       watcher,
		nodeJSMonitor: nodejs,
	}, nil
>>>>>>> 675a1f8f
}

// Name return the program's name.
func (o *sslProgram) Name() string {
	return "openssl"
}

func sharedLibrariesConfigureOptions(options *manager.Options, cfg *config.Config) {
	options.MapSpecEditors[sslSockByCtxMap] = manager.MapSpecEditor{
		MaxEntries: cfg.MaxTrackedConnections,
		EditorFlag: manager.EditMaxEntries,
	}
	options.MapSpecEditors[sslCtxByPIDTGIDMap] = manager.MapSpecEditor{
		MaxEntries: cfg.MaxTrackedConnections,
		EditorFlag: manager.EditMaxEntries,
	}
	o.addProcessExitProbe(options)
}

// ConfigureOptions changes map attributes to the given options.
func (o *sslProgram) ConfigureOptions(options *manager.Options) {
	sharedLibrariesConfigureOptions(options, o.cfg)
}

// PreStart is called before the start of the provided eBPF manager.
func (o *sslProgram) PreStart() error {
	o.watcher.Start()
	o.nodeJSMonitor.Start()
	return nil
}

// PostStart is a no-op.
func (o *sslProgram) PostStart() error {
	return nil
}

// Stop stops the program.
func (o *sslProgram) Stop() {
	o.watcher.Stop()
	o.nodeJSMonitor.Stop()
}

// DumpMaps dumps the content of the map represented by mapName & currentMap, if it used by the eBPF program, to output.
func (o *sslProgram) DumpMaps(w io.Writer, mapName string, currentMap *ebpf.Map) {
	switch mapName {
	case sslSockByCtxMap: // maps/ssl_sock_by_ctx (BPF_MAP_TYPE_HASH), key uintptr // C.void *, value C.ssl_sock_t
		io.WriteString(w, "Map: '"+mapName+"', key: 'uintptr // C.void *', value: 'C.ssl_sock_t'\n")
		iter := currentMap.Iterate()
		var key uintptr // C.void *
		var value http.SslSock
		for iter.Next(unsafe.Pointer(&key), unsafe.Pointer(&value)) {
			spew.Fdump(w, key, value)
		}

	case "ssl_read_args": // maps/ssl_read_args (BPF_MAP_TYPE_HASH), key C.__u64, value C.ssl_read_args_t
		io.WriteString(w, "Map: '"+mapName+"', key: 'C.__u64', value: 'C.ssl_read_args_t'\n")
		iter := currentMap.Iterate()
		var key uint64
		var value http.SslReadArgs
		for iter.Next(unsafe.Pointer(&key), unsafe.Pointer(&value)) {
			spew.Fdump(w, key, value)
		}

	case "ssl_read_ex_args": // maps/ssl_read_ex_args (BPF_MAP_TYPE_HASH), key C.__u64, value C.ssl_read_ex_args_t
		io.WriteString(w, "Map: '"+mapName+"', key: 'C.__u64', value: 'C.ssl_read_ex_args_t'\n")
		iter := currentMap.Iterate()
		var key uint64
		var value http.SslReadExArgs
		for iter.Next(unsafe.Pointer(&key), unsafe.Pointer(&value)) {
			spew.Fdump(w, key, value)
		}

	case "ssl_write_args": // maps/ssl_write_args (BPF_MAP_TYPE_HASH), key C.__u64, value C.ssl_write_args_t
		io.WriteString(w, "Map: '"+mapName+"', key: 'C.__u64', value: 'C.ssl_write_args_t'\n")
		iter := currentMap.Iterate()
		var key uint64
		var value http.SslWriteArgs
		for iter.Next(unsafe.Pointer(&key), unsafe.Pointer(&value)) {
			spew.Fdump(w, key, value)
		}

	case "ssl_write_ex_args_t": // maps/ssl_write_ex_args_t (BPF_MAP_TYPE_HASH), key C.__u64, value C.ssl_write_args_t
		io.WriteString(w, "Map: '"+mapName+"', key: 'C.__u64', value: 'C.ssl_write_ex_args_t'\n")
		iter := currentMap.Iterate()
		var key uint64
		var value http.SslWriteExArgs
		for iter.Next(unsafe.Pointer(&key), unsafe.Pointer(&value)) {
			spew.Fdump(w, key, value)
		}

	case "bio_new_socket_args": // maps/bio_new_socket_args (BPF_MAP_TYPE_HASH), key C.__u64, value C.__u32
		io.WriteString(w, "Map: '"+mapName+"', key: 'C.__u64', value: 'C.__u32'\n")
		iter := currentMap.Iterate()
		var key uint64
		var value uint32
		for iter.Next(unsafe.Pointer(&key), unsafe.Pointer(&value)) {
			spew.Fdump(w, key, value)
		}

	case "fd_by_ssl_bio": // maps/fd_by_ssl_bio (BPF_MAP_TYPE_HASH), key C.__u32, value uintptr // C.void *
		io.WriteString(w, "Map: '"+mapName+"', key: 'C.__u32', value: 'uintptr // C.void *'\n")
		iter := currentMap.Iterate()
		var key uint32
		var value uintptr // C.void *
		for iter.Next(unsafe.Pointer(&key), unsafe.Pointer(&value)) {
			spew.Fdump(w, key, value)
		}

	case sslCtxByPIDTGIDMap: // maps/ssl_ctx_by_pid_tgid (BPF_MAP_TYPE_HASH), key C.__u64, value uintptr // C.void *
		io.WriteString(w, "Map: '"+mapName+"', key: 'C.__u64', value: 'uintptr // C.void *'\n")
		iter := currentMap.Iterate()
		var key uint64
		var value uintptr // C.void *
		for iter.Next(unsafe.Pointer(&key), unsafe.Pointer(&value)) {
			spew.Fdump(w, key, value)
		}
	}

}

// GetStats is a no-op.
func (o *sslProgram) GetStats() (*protocols.ProtocolStats, func()) {
	return nil, nil
}

const (
	// Defined in https://man7.org/linux/man-pages/man5/proc.5.html.
	taskCommLen = 16
)

var (
	taskCommLenBufferPool = ddsync.NewSlicePool[byte](taskCommLen, taskCommLen)
)

func isContainerdTmpMount(path string) bool {
	return strings.Contains(path, "tmpmounts/containerd-mount")
}

func isBuildKit(procRoot string, pid uint32) bool {
	filePath := filepath.Join(procRoot, strconv.Itoa(int(pid)), "comm")

	file, err := os.Open(filePath)
	if err != nil {
		// Waiting a bit, as we might get the event of process creation before the directory was created.
		for i := 0; i < 30; i++ {
			time.Sleep(1 * time.Millisecond)
			// reading again.
			file, err = os.Open(filePath)
			if err == nil {
				break
			}
		}
	}
	if err != nil {
		return false
	}
	defer file.Close()

	buf := taskCommLenBufferPool.Get()
	defer taskCommLenBufferPool.Put(buf)
	n, err := file.Read(*buf)
	if err != nil {
		// short living process can hit here, or slow start of another process.
		return false
	}
	return bytes.Equal(bytes.TrimSpace((*buf)[:n]), buildKitProcessName)
}

func addHooks(m *manager.Manager, procRoot string, probes []manager.ProbesSelector) func(utils.FilePath) error {
	return func(fpath utils.FilePath) error {
		if isBuildKit(procRoot, fpath.PID) {
			return fmt.Errorf("%w: process %d is buildkitd, skipping", utils.ErrEnvironment, fpath.PID)
		} else if isContainerdTmpMount(fpath.HostPath) {
			return fmt.Errorf("%w: path %s from process %d is tempmount of containerd, skipping", utils.ErrEnvironment, fpath.HostPath, fpath.PID)
		}

		uid := getUID(fpath.ID)

		elfFile, err := safeelf.Open(fpath.HostPath)
		if err != nil {
			return err
		}
		defer elfFile.Close()

		// This only allows amd64 and arm64 and not the 32-bit variants, but that
		// is fine since we don't monitor 32-bit applications at all in the shared
		// library watcher since compat syscalls aren't supported by the syscall
		// trace points.  We do actually monitor 32-bit applications for istio and
		// nodejs monitoring, but our uprobe hooks only properly support 64-bit
		// applications, so there's no harm in rejecting 32-bit applications here.
		arch, err := bininspect.GetArchitecture(elfFile)
		if err != nil {
			return err
		}

		// Ignore foreign architectures.  This can happen when running stuff under
		// qemu-user, for example, and installing a uprobe will lead to segfaults
		// since the foreign instructions will be patched with the native break
		// instruction.
		if string(arch) != runtime.GOARCH {
			return fmt.Errorf("unspported architecture: %s", arch)
		}

		symbolsSet := make(common.StringSet)
		symbolsSetBestEffort := make(common.StringSet)
		for _, singleProbe := range probes {
			_, isBestEffort := singleProbe.(*manager.BestEffort)
			for _, selector := range singleProbe.GetProbesIdentificationPairList() {
				_, symbol, ok := strings.Cut(selector.EBPFFuncName, "__")
				if !ok {
					continue
				}
				if isBestEffort {
					symbolsSetBestEffort[symbol] = struct{}{}
				} else {
					symbolsSet[symbol] = struct{}{}
				}
			}
		}
		symbolMap, err := bininspect.GetAllSymbolsInSetByName(elfFile, symbolsSet)
		if err != nil {
			return err
		}
		/* Best effort to resolve symbols, so we don't care about the error */
		symbolMapBestEffort, _ := bininspect.GetAllSymbolsInSetByName(elfFile, symbolsSetBestEffort)

		for _, singleProbe := range probes {
			_, isBestEffort := singleProbe.(*manager.BestEffort)
			for _, selector := range singleProbe.GetProbesIdentificationPairList() {
				identifier := manager.ProbeIdentificationPair{
					EBPFFuncName: selector.EBPFFuncName,
					UID:          uid,
				}
				singleProbe.EditProbeIdentificationPair(selector, identifier)
				probe, found := m.GetProbe(identifier)
				if found {
					if !probe.IsRunning() {
						err := probe.Attach()
						if err != nil {
							return err
						}
					}

					continue
				}

				_, symbol, ok := strings.Cut(selector.EBPFFuncName, "__")
				if !ok {
					continue
				}

				sym := symbolMap[symbol]
				if isBestEffort {
					sym, found = symbolMapBestEffort[symbol]
					if !found {
						continue
					}
				}
				manager.SanitizeUprobeAddresses(elfFile.File, []safeelf.Symbol{sym})
				offset, err := bininspect.SymbolToOffset(elfFile, sym)
				if err != nil {
					return err
				}

				newProbe := &manager.Probe{
					ProbeIdentificationPair: identifier,
					BinaryPath:              fpath.HostPath,
					UprobeOffset:            uint64(offset),
					HookFuncName:            symbol,
				}
				if err := m.AddHook("", newProbe); err == nil {
					ddebpf.AddProgramNameMapping(newProbe.ID(), newProbe.EBPFFuncName, "usm_tls")
				}
			}
			if err := singleProbe.RunValidator(m); err != nil {
				return err
			}
		}

		return nil
	}
}

func removeHooks(m *manager.Manager, probes []manager.ProbesSelector) func(utils.FilePath) error {
	return func(fpath utils.FilePath) error {
		uid := getUID(fpath.ID)
		for _, singleProbe := range probes {
			for _, selector := range singleProbe.GetProbesIdentificationPairList() {
				identifier := manager.ProbeIdentificationPair{
					EBPFFuncName: selector.EBPFFuncName,
					UID:          uid,
				}
				probe, found := m.GetProbe(identifier)
				if !found {
					continue
				}

				program := probe.Program()
				err := m.DetachHook(identifier)
				if err != nil {
					log.Debugf("detach hook %s/%s : %s", selector.EBPFFuncName, uid, err)
				}
				if program != nil {
					program.Close()
				}
			}
		}

		return nil
	}
}

// getUID() return a key of length 5 as the kernel uprobe registration path is limited to a length of 64
// ebpf-manager/utils.go:GenerateEventName() MaxEventNameLen = 64
// MAX_EVENT_NAME_LEN (linux/kernel/trace/trace.h)
//
// Length 5 is arbitrary value as the full string of the eventName format is
//
//	fmt.Sprintf("%s_%.*s_%s_%s", probeType, maxFuncNameLen, functionName, UID, attachPIDstr)
//
// functionName is variable but with a minimum guarantee of 10 chars
func getUID(lib utils.PathIdentifier) string {
	return lib.Key()[:5]
}

// IsBuildModeSupported returns always true, as tls module is supported by all modes.
func (*sslProgram) IsBuildModeSupported(buildmode.Type) bool {
	return true
}

// addProcessExitProbe adds a raw or regular tracepoint program depending on which is supported.
func (o *sslProgram) addProcessExitProbe(options *manager.Options) {
	if features.HaveProgramType(ebpf.RawTracepoint) == nil {
		// use a raw tracepoint on a supported kernel to intercept terminated threads and clear the corresponding maps
		p := &manager.Probe{
			ProbeIdentificationPair: manager.ProbeIdentificationPair{
				EBPFFuncName: rawTracepointSchedProcessExit,
				UID:          probeUID,
			},
			TracepointName: "sched_process_exit",
		}
		o.ebpfManager.Probes = append(o.ebpfManager.Probes, p)
		options.ActivatedProbes = append(options.ActivatedProbes, &manager.ProbeSelector{ProbeIdentificationPair: p.ProbeIdentificationPair})
		// exclude regular tracepoint
		options.ExcludedFunctions = append(options.ExcludedFunctions, oldTracepointSchedProcessExit)
	} else {
		// use a regular tracepoint to intercept terminated threads
		p := &manager.Probe{
			ProbeIdentificationPair: manager.ProbeIdentificationPair{
				EBPFFuncName: oldTracepointSchedProcessExit,
				UID:          probeUID,
			},
		}
		o.ebpfManager.Probes = append(o.ebpfManager.Probes, p)
		options.ActivatedProbes = append(options.ActivatedProbes, &manager.ProbeSelector{ProbeIdentificationPair: p.ProbeIdentificationPair})
		// exclude a raw tracepoint
		options.ExcludedFunctions = append(options.ExcludedFunctions, rawTracepointSchedProcessExit)
	}
}

var sslPidKeyMaps = []string{
	"ssl_read_args",
	"ssl_read_ex_args",
	"ssl_write_args",
	"ssl_write_ex_args",
	"ssl_ctx_by_pid_tgid",
	"bio_new_socket_args",
}

// cleanupDeadPids clears maps of terminated processes, is invoked when raw tracepoints unavailable.
func (o *sslProgram) cleanupDeadPids(alivePIDs map[uint32]struct{}) {
	for _, mapName := range sslPidKeyMaps {
		err := deleteDeadPidsInMap(o.ebpfManager, mapName, alivePIDs)
		if err != nil {
			log.Debugf("SSL map %q cleanup error: %v", mapName, err)
		}
	}
}

// deleteDeadPidsInMap finds a map by name and deletes dead processes.
// enters when raw tracepoint is not supported, kernel < 4.17
func deleteDeadPidsInMap(manager *manager.Manager, mapName string, alivePIDs map[uint32]struct{}) error {
	emap, _, err := manager.GetMap(mapName)
	if err != nil {
		return fmt.Errorf("dead process cleaner failed to get map: %q error: %w", mapName, err)
	}

	var keysToDelete []uint64
	var key uint64
	value := make([]byte, emap.ValueSize())
	iter := emap.Iterate()

	for iter.Next(unsafe.Pointer(&key), unsafe.Pointer(&value)) {
		pid := uint32(key >> 32)
		if _, exists := alivePIDs[pid]; !exists {
			keysToDelete = append(keysToDelete, key)
		}
	}
	for _, k := range keysToDelete {
		_ = emap.Delete(unsafe.Pointer(&k))
	}

	return nil
}<|MERGE_RESOLUTION|>--- conflicted
+++ resolved
@@ -285,6 +285,11 @@
 	Probes: []*manager.Probe{
 		{
 			ProbeIdentificationPair: manager.ProbeIdentificationPair{
+				EBPFFuncName: "kprobe__tcp_sendmsg",
+			},
+		},
+		{
+			ProbeIdentificationPair: manager.ProbeIdentificationPair{
 				EBPFFuncName: sslReadExProbe,
 			},
 		},
@@ -489,25 +494,10 @@
 	if err != nil {
 		return nil, fmt.Errorf("error initializing nodejs monitor: %w", err)
 	}
-
-<<<<<<< HEAD
-	istio, err := newIstioMonitor(c, m)
-	if err != nil {
-		return nil, fmt.Errorf("error initializing istio monitor: %w", err)
-	}
-
 	sslProgram.watcher = watcher
-	sslProgram.istioMonitor = istio
 	sslProgram.nodeJSMonitor = nodejs
 
 	return sslProgram, nil
-=======
-	return &sslProgram{
-		cfg:           c,
-		watcher:       watcher,
-		nodeJSMonitor: nodejs,
-	}, nil
->>>>>>> 675a1f8f
 }
 
 // Name return the program's name.
@@ -524,12 +514,15 @@
 		MaxEntries: cfg.MaxTrackedConnections,
 		EditorFlag: manager.EditMaxEntries,
 	}
-	o.addProcessExitProbe(options)
+	options.ActivatedProbes = append(options.ActivatedProbes, &manager.ProbeSelector{
+		ProbeIdentificationPair: manager.ProbeIdentificationPair{EBPFFuncName: "kprobe__tcp_sendmsg"},
+	})
 }
 
 // ConfigureOptions changes map attributes to the given options.
 func (o *sslProgram) ConfigureOptions(options *manager.Options) {
 	sharedLibrariesConfigureOptions(options, o.cfg)
+	o.addProcessExitProbe(options)
 }
 
 // PreStart is called before the start of the provided eBPF manager.
