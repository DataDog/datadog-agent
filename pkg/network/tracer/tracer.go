--- conflicted
+++ resolved
@@ -442,11 +442,7 @@
 	}
 	active := t.activeBuffer.Connections()
 
-<<<<<<< HEAD
-	delta := t.state.GetDelta(clientID, latestTime, active, t.reverseDNS.GetDNSStats(), t.httpMonitor.GetHTTPStats(), t.httpMonitor.GetKafkaStats())
-=======
-	delta := t.state.GetDelta(clientID, latestTime, active, t.reverseDNS.GetDNSStats(), t.httpMonitor.GetHTTPStats(), t.httpMonitor.GetHTTP2Stats())
->>>>>>> 5330ce29
+	delta := t.state.GetDelta(clientID, latestTime, active, t.reverseDNS.GetDNSStats(), t.httpMonitor.GetHTTPStats(), t.httpMonitor.GetHTTP2Stats(), t.httpMonitor.GetKafkaStats())
 	t.activeBuffer.Reset()
 
 	ips := make([]util.Address, 0, len(delta.Conns)*2)
@@ -465,11 +461,8 @@
 		DNS:                         names,
 		DNSStats:                    delta.DNSStats,
 		HTTP:                        delta.HTTP,
-<<<<<<< HEAD
+		HTTP2:                       delta.HTTP2,
 		Kafka:                       delta.Kafka,
-=======
-		HTTP2:                       delta.HTTP2,
->>>>>>> 5330ce29
 		ConnTelemetry:               ctm,
 		KernelHeaderFetchResult:     khfr,
 		CompilationTelemetryByAsset: rctm,
@@ -914,14 +907,11 @@
 	}
 
 	log.Info("http monitoring enabled")
-<<<<<<< HEAD
+	if c.EnableHTTP2Monitoring {
+		log.Info("http2 monitoring enabled")
+	}
 	if c.EnableKafkaMonitoring {
 		log.Info("kafka monitoring enabled")
-=======
-
-	if c.EnableHTTP2Monitoring {
-		log.Info("http2 monitoring enabled")
->>>>>>> 5330ce29
 	}
 	return monitor
 }