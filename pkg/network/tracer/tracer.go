// +build linux_bpf

package tracer

/*
#include "../ebpf/c/tracer.h"
*/
import "C"
import (
	"expvar"
	"fmt"
	"math"
	"sync"
	"sync/atomic"
	"time"
	"unsafe"

	ddebpf "github.com/DataDog/datadog-agent/pkg/ebpf"
	"github.com/DataDog/datadog-agent/pkg/ebpf/bytecode"
	"github.com/DataDog/datadog-agent/pkg/network"
	"github.com/DataDog/datadog-agent/pkg/network/config"
	netebpf "github.com/DataDog/datadog-agent/pkg/network/ebpf"
	"github.com/DataDog/datadog-agent/pkg/network/ebpf/probes"
	filterpkg "github.com/DataDog/datadog-agent/pkg/network/filter"
	"github.com/DataDog/datadog-agent/pkg/network/http"
	"github.com/DataDog/datadog-agent/pkg/network/netlink"
	"github.com/DataDog/datadog-agent/pkg/process/procutil"
	"github.com/DataDog/datadog-agent/pkg/process/util"
	"github.com/DataDog/datadog-agent/pkg/util/kernel"
	"github.com/DataDog/datadog-agent/pkg/util/log"
	"github.com/DataDog/ebpf"
	"github.com/DataDog/ebpf/manager"
	"golang.org/x/sys/unix"
)

var (
	expvarEndpoints map[string]*expvar.Map
	expvarTypes     = []string{"conntrack", "state", "tracer", "ebpf", "kprobes", "dns", "http"}
)

func init() {
	expvarEndpoints = make(map[string]*expvar.Map, len(expvarTypes))
	for _, name := range expvarTypes {
		expvarEndpoints[name] = expvar.NewMap(name)
	}
}

type Tracer struct {
	m *manager.Manager

	config *config.Config

	state network.State

	conntracker netlink.Conntracker

	reverseDNS network.ReverseDNS

	httpMonitor *http.Monitor

	perfMap       *manager.PerfMap
	perfHandler   *ddebpf.PerfHandler
	batchManager  *PerfBatchManager
	flushIdle     chan chan struct{}
	stop          chan struct{}
	runtimeTracer bool

	// Telemetry
	perfReceived  int64
	perfLost      int64
	skippedConns  int64
	pidCollisions int64
	// Will track the count of expired TCP connections
	// We are manually expiring TCP connections because it seems that we are losing some of the TCP close events
	// For now we are only tracking the `tcp_close` probe but we should also track the `tcp_set_state` probe when
	// states are set to `TCP_CLOSE_WAIT`, `TCP_CLOSE` and `TCP_FIN_WAIT1` we should probably also track `tcp_time_wait`
	// However there are some caveats by doing that:
	// - `tcp_set_state` does not have access to the PID of the connection => we have to remove the PID from the connection tuple (which can lead to issues)
	// - We will have multiple probes that can trigger for the same connection close event => we would have to add something to dedupe those
	// - - Using the timestamp does not seem to be reliable (we are already seeing unordered connections)
	// - - Having IDs for those events would need to have an internal monotonic counter and this is tricky to manage (race conditions, cleaning)
	//
	// If we want to have a way to track the # of active TCP connections in the future we could use the procfs like here: https://github.com/DataDog/datadog-agent/pull/3728
	// to determine whether a connection is truly closed or not
	expiredTCPConns int64
	closedConns     int64

	buffer     []network.ConnectionStats
	bufferLock sync.Mutex

	// Internal buffer used to compute bytekeys
	buf []byte

	// Connections for the tracer to blacklist
	sourceExcludes []*network.ConnectionFilter
	destExcludes   []*network.ConnectionFilter
}

const (
	defaultClosedChannelSize = 500
)

func NewTracer(config *config.Config) (*Tracer, error) {
	// make sure debugfs is mounted
	if mounted, err := kernel.IsDebugFSMounted(); !mounted {
		return nil, fmt.Errorf("%s: %s", "system-probe unsupported", err)
	}

	// check if current platform is using old kernel API because it affects what kprobe are we going to enable
	currKernelVersion, err := kernel.HostVersion()
	if err != nil {
		// if the platform couldn't be determined, treat it as new kernel case
		log.Warn("could not detect the platform, will use kprobes from kernel version >= 4.1.0")
	}

	// check to see if current kernel is earlier than version 4.1.0
	pre410Kernel := currKernelVersion < kernel.VersionCode(4, 1, 0)
	if pre410Kernel {
		log.Infof("detected platform %s, switch to use kprobes from kernel version < 4.1.0", currKernelVersion)
	}

	runtimeTracer := false
	var buf bytecode.AssetReader
	if config.EnableRuntimeCompiler {
		buf, err = getRuntimeCompiledTracer(config)
		if err != nil {
			if !config.AllowPrecompiledFallback {
				return nil, fmt.Errorf("error compiling network tracer: %s", err)
			}
			log.Warnf("error compiling network tracer, falling back to pre-compiled: %s", err)
		} else {
			runtimeTracer = true
			defer buf.Close()
		}
	}

	// Use the config to determine what kernel probes should be enabled
	enabledProbes, err := config.EnabledProbes(runtimeTracer)
	if err != nil {
		return nil, fmt.Errorf("invalid probe configuration: %v", err)
	}

	enableSocketFilter := config.DNSInspection && !pre410Kernel
	if enableSocketFilter {
		enabledProbes[probes.SocketDnsFilter] = struct{}{}
	}

	if config.EnableHTTPMonitoring && !pre410Kernel {
		enabledProbes[probes.SocketHTTPFilter] = struct{}{}
	}

	mgrOptions := manager.Options{
		// Extend RLIMIT_MEMLOCK (8) size
		// On some systems, the default for RLIMIT_MEMLOCK may be as low as 64 bytes.
		// This will result in an EPERM (Operation not permitted) error, when trying to create an eBPF map
		// using bpf(2) with BPF_MAP_CREATE.
		//
		// We are setting the limit to infinity until we have a better handle on the true requirements.
		RLimit: &unix.Rlimit{
			Cur: math.MaxUint64,
			Max: math.MaxUint64,
		},
		MapSpecEditors: map[string]manager.MapSpecEditor{
			string(probes.ConnMap):            {Type: ebpf.Hash, MaxEntries: uint32(config.MaxTrackedConnections), EditorFlag: manager.EditMaxEntries},
			string(probes.TcpStatsMap):        {Type: ebpf.Hash, MaxEntries: uint32(config.MaxTrackedConnections), EditorFlag: manager.EditMaxEntries},
			string(probes.PortBindingsMap):    {Type: ebpf.Hash, MaxEntries: uint32(config.MaxTrackedConnections), EditorFlag: manager.EditMaxEntries},
			string(probes.UdpPortBindingsMap): {Type: ebpf.Hash, MaxEntries: uint32(config.MaxTrackedConnections), EditorFlag: manager.EditMaxEntries},
			string(probes.HttpInFlightMap):    {Type: ebpf.Hash, MaxEntries: uint32(config.MaxTrackedConnections), EditorFlag: manager.EditMaxEntries},
		},
	}

	if buf == nil {
		buf, err = netebpf.ReadBPFModule(config.BPFDir, config.BPFDebug)
		if err != nil {
			return nil, fmt.Errorf("could not read bpf module: %s", err)
		}
		defer buf.Close()

		offsetBuf, err := netebpf.ReadOffsetBPFModule(config.BPFDir, config.BPFDebug)
		if err != nil {
			return nil, fmt.Errorf("could not read offset bpf module: %s", err)
		}
		defer offsetBuf.Close()

		mgrOptions.ConstantEditors, err = runOffsetGuessing(config, offsetBuf)
		if err != nil {
			return nil, fmt.Errorf("error guessing offsets: %s", err)
		}

		if enableSocketFilter && config.CollectDNSStats {
			mgrOptions.ConstantEditors = append(mgrOptions.ConstantEditors, manager.ConstantEditor{
				Name:  "dns_stats_enabled",
				Value: uint64(1),
			})
		}
	}

	closedChannelSize := defaultClosedChannelSize
	if config.ClosedChannelSize > 0 {
		closedChannelSize = config.ClosedChannelSize
	}
	perfHandlerTCP := ddebpf.NewPerfHandler(closedChannelSize)
	perfHandlerHTTP := ddebpf.NewPerfHandler(closedChannelSize)
	m := netebpf.NewManager(perfHandlerTCP, perfHandlerHTTP, runtimeTracer)

	// exclude all non-enabled probes to ensure we don't run into problems with unsupported probe types
	for _, p := range m.Probes {
		if _, enabled := enabledProbes[probes.ProbeName(p.Section)]; !enabled {
			mgrOptions.ExcludedSections = append(mgrOptions.ExcludedSections, p.Section)
		}
	}
	for probeName := range enabledProbes {
		mgrOptions.ActivatedProbes = append(
			mgrOptions.ActivatedProbes,
			&manager.ProbeSelector{
				ProbeIdentificationPair: manager.ProbeIdentificationPair{
					Section: string(probeName),
				},
			})
	}
	err = m.InitWithOptions(buf, mgrOptions)
	if err != nil {
		return nil, fmt.Errorf("failed to init ebpf manager: %v", err)
	}

	reverseDNS, err := newReverseDNS(config, m, pre410Kernel)
	if err != nil {
		return nil, fmt.Errorf("error enabling DNS traffic inspection: %s", err)
	}

	err = initializePortBindingMaps(config, m)
	if err != nil {
		return nil, fmt.Errorf("error initializing port binding maps: %s", err)
	}

	conntracker, err := newConntracker(config, netlink.NewConntracker)
	if err != nil {
		return nil, err
	}

	state := network.NewState(
		config.ClientStateExpiry,
		config.MaxClosedConnectionsBuffered,
		config.MaxConnectionsStateBuffered,
		config.MaxDNSStatsBufferred,
		config.MaxHTTPStatsBuffered,
		config.CollectDNSDomains,
	)

	tr := &Tracer{
		m:              m,
		config:         config,
		state:          state,
		reverseDNS:     reverseDNS,
		httpMonitor:    newHTTPMonitor(!pre410Kernel, config, m, perfHandlerHTTP),
		buffer:         make([]network.ConnectionStats, 0, 512),
		conntracker:    conntracker,
		sourceExcludes: network.ParseConnectionFilters(config.ExcludedSourceConnections),
		destExcludes:   network.ParseConnectionFilters(config.ExcludedDestinationConnections),
		perfHandler:    perfHandlerTCP,
		flushIdle:      make(chan chan struct{}),
		stop:           make(chan struct{}),
		buf:            make([]byte, network.ConnectionByteKeyMaxLen),
		runtimeTracer:  runtimeTracer,
	}

	tr.perfMap, tr.batchManager, err = tr.initPerfPolling(perfHandlerTCP)
	if err != nil {
		return nil, fmt.Errorf("could not start polling bpf events: %s", err)
	}

	if err := tr.httpMonitor.Start(); err != nil {
		log.Errorf("failed to initialize http monitor: %s", err)
	}

	if err = m.Start(); err != nil {
		return nil, fmt.Errorf("could not start ebpf manager: %s", err)
	}

	go tr.expvarStats()

	return tr, nil
}

<<<<<<< HEAD
func newConntracker(cfg *config.Config, conntrackerCreator func(*config.Config) (netlink.Conntracker, error)) (netlink.Conntracker, error) {
	conntracker := netlink.NewNoOpConntracker()
	if !cfg.EnableConntrack {
		return conntracker, nil
	}

	if c, err := conntrackerCreator(cfg); err != nil {
		if cfg.IgnoreConntrackInitFailure {
			log.Warnf("could not initialize conntrack, tracer will continue without NAT tracking: %s", err)
		} else {
			return nil, fmt.Errorf("could not initialize conntrack: %s. set network_config.ignore_conntrack_init_failure to true to ignore conntrack failures on startup", err)
		}
	} else {
		conntracker = c
	}

	return conntracker, nil
=======
func initializePortBindingMaps(config *config.Config, m *manager.Manager) error {
	if tcpPorts, err := network.ReadInitialState(config.ProcRoot, network.TCP, config.CollectIPv6Conns); err != nil {
		return fmt.Errorf("failed to read initial TCP pid->port mapping: %s", err)
	} else {
		tcpPortMap, _, err := m.GetMap(string(probes.PortBindingsMap))
		if err != nil {
			return fmt.Errorf("failed to get TCP port binding map: %w", err)
		}
		for p := range tcpPorts {
			log.Debugf("adding initial TCP port binding: netns: %d port: %d", p.Ino, p.Port)
			pb := portBindingTuple{net_ns: C.__u32(p.Ino), port: C.__u16(p.Port)}
			state := uint8(C.PORT_LISTENING)
			err = tcpPortMap.Update(unsafe.Pointer(&pb), unsafe.Pointer(&state), ebpf.UpdateNoExist)
			if err != nil {
				return fmt.Errorf("failed to update TCP port binding map: %w", err)
			}
		}
	}

	if udpPorts, err := network.ReadInitialState(config.ProcRoot, network.UDP, config.CollectIPv6Conns); err != nil {
		return fmt.Errorf("failed to read initial UDP pid->port mapping: %s", err)
	} else {
		udpPortMap, _, err := m.GetMap(string(probes.UdpPortBindingsMap))
		if err != nil {
			return fmt.Errorf("failed to get UDP port binding map: %w", err)
		}
		for p := range udpPorts {
			log.Debugf("adding initial UDP port binding: netns: %d port: %d", p.Ino, p.Port)
			// UDP port bindings currently do not have network namespace numbers
			pb := portBindingTuple{net_ns: 0, port: C.__u16(p.Port)}
			state := uint8(C.PORT_LISTENING)
			err = udpPortMap.Update(unsafe.Pointer(&pb), unsafe.Pointer(&state), ebpf.UpdateNoExist)
			if err != nil {
				return fmt.Errorf("failed to update UDP port binding map: %w", err)
			}
		}
	}
	return nil
>>>>>>> 611bfec0
}

func newReverseDNS(cfg *config.Config, m *manager.Manager, pre410Kernel bool) (network.ReverseDNS, error) {
	if !cfg.DNSInspection {
		return network.NewNullReverseDNS(), nil
	}

	if pre410Kernel {
		log.Warn("DNS inspection not supported by kernel versions < 4.1.0. Please see https://docs.datadoghq.com/network_performance_monitoring/installation for more details.")
		return network.NewNullReverseDNS(), nil
	}

	filter, _ := m.GetProbe(manager.ProbeIdentificationPair{Section: string(probes.SocketDnsFilter)})
	if filter == nil {
		return nil, fmt.Errorf("error retrieving socket filter")
	}

	// Create the RAW_SOCKET inside the root network namespace
	var (
		packetSrc *filterpkg.AFPacketSource
		srcErr    error
	)
	err := util.WithRootNS(cfg.ProcRoot, func() error {
		packetSrc, srcErr = filterpkg.NewPacketSource(filter)
		return srcErr
	})

	if err != nil {
		return nil, err
	}

	return network.NewSocketFilterSnooper(cfg, packetSrc)
}

func runOffsetGuessing(config *config.Config, buf bytecode.AssetReader) ([]manager.ConstantEditor, error) {
	// Enable kernel probes used for offset guessing.
	offsetMgr := netebpf.NewOffsetManager()
	offsetOptions := manager.Options{
		RLimit: &unix.Rlimit{
			Cur: math.MaxUint64,
			Max: math.MaxUint64,
		},
	}
	enabledProbes := offsetGuessProbes(config)
	for _, p := range offsetMgr.Probes {
		if _, enabled := enabledProbes[probes.ProbeName(p.Section)]; !enabled {
			offsetOptions.ExcludedSections = append(offsetOptions.ExcludedSections, p.Section)
		}
	}
	for probeName := range enabledProbes {
		offsetOptions.ActivatedProbes = append(
			offsetOptions.ActivatedProbes,
			&manager.ProbeSelector{
				ProbeIdentificationPair: manager.ProbeIdentificationPair{
					Section: string(probeName),
				},
			})
	}
	if err := offsetMgr.InitWithOptions(buf, offsetOptions); err != nil {
		return nil, fmt.Errorf("could not load bpf module for offset guessing: %s", err)
	}

	if err := offsetMgr.Start(); err != nil {
		return nil, fmt.Errorf("could not start offset ebpf manager: %s", err)
	}
	defer func() {
		err := offsetMgr.Stop(manager.CleanAll)
		if err != nil {
			log.Warnf("error stopping offset ebpf manager: %s", err)
		}
	}()
	start := time.Now()
	editors, err := guessOffsets(offsetMgr, config)
	if err != nil {
		return nil, err
	}
	log.Infof("socket struct offset guessing complete (took %v)", time.Since(start))
	return editors, nil
}

func (t *Tracer) expvarStats() {
	ticker := time.NewTicker(5 * time.Second)
	defer ticker.Stop()

	// trigger first get immediately
	_ = t.populateExpvarStats()
	for {
		select {
		case <-t.stop:
			return
		case <-ticker.C:
			_ = t.populateExpvarStats()
		}
	}
}

func (t *Tracer) populateExpvarStats() error {
	stats, err := t.getTelemetry()
	if err != nil {
		return err
	}

	for name, stat := range stats {
		for metric, val := range stat.(map[string]int64) {
			currVal := &expvar.Int{}
			currVal.Set(val)
			expvarEndpoints[name].Set(snakeToCapInitialCamel(metric), currVal)
		}
	}
	return nil
}

// initPerfPolling starts the listening on perf buffer events to grab closed connections
func (t *Tracer) initPerfPolling(perf *ddebpf.PerfHandler) (*manager.PerfMap, *PerfBatchManager, error) {
	pm, found := t.m.GetPerfMap(string(probes.ConnCloseEventMap))
	if !found {
		return nil, nil, fmt.Errorf("unable to find perf map %s", probes.ConnCloseEventMap)
	}

	connCloseEventMap, _ := t.getMap(probes.ConnCloseEventMap)
	connCloseMap, _ := t.getMap(probes.ConnCloseBatchMap)
	numCPUs := int(connCloseEventMap.ABI().MaxEntries)
	batchManager, err := NewPerfBatchManager(connCloseMap, numCPUs)
	if err != nil {
		return nil, nil, err
	}

	if err := pm.Start(); err != nil {
		return nil, nil, fmt.Errorf("error starting perf map: %s", err)
	}

	go func() {
		// Stats about how much connections have been closed / lost
		ticker := time.NewTicker(5 * time.Minute)
		for {
			select {
			case batchData, ok := <-perf.DataChannel:
				if !ok {
					return
				}
				atomic.AddInt64(&t.perfReceived, 1)

				batch := toBatch(batchData.Data)
				conns := t.batchManager.Extract(batch, batchData.CPU)
				for _, c := range conns {
					t.storeClosedConn(&c)
				}
			case lostCount, ok := <-perf.LostChannel:
				if !ok {
					return
				}
				atomic.AddInt64(&t.perfLost, int64(lostCount))
			case done, ok := <-t.flushIdle:
				if !ok {
					return
				}
				idleConns := t.batchManager.GetIdleConns()
				for _, c := range idleConns {
					t.storeClosedConn(&c)
				}
				close(done)
			case <-ticker.C:
				recv := atomic.SwapInt64(&t.perfReceived, 0)
				lost := atomic.SwapInt64(&t.perfLost, 0)
				skip := atomic.SwapInt64(&t.skippedConns, 0)
				tcpExpired := atomic.SwapInt64(&t.expiredTCPConns, 0)
				if lost > 0 {
					log.Warnf("closed connection polling: %d received, %d lost, %d skipped, %d expired TCP", recv, lost, skip, tcpExpired)
				}
			}
		}
	}()

	return pm, batchManager, nil
}

// shouldSkipConnection returns whether or not the tracer should ignore a given connection:
//  • Local DNS (*:53) requests if configured (default: true)
func (t *Tracer) shouldSkipConnection(conn *network.ConnectionStats) bool {
	isDNSConnection := conn.DPort == 53 || conn.SPort == 53
	if !t.config.CollectLocalDNS && isDNSConnection && conn.Dest.IsLoopback() {
		return true
	} else if network.IsExcludedConnection(t.sourceExcludes, t.destExcludes, conn) {
		return true
	}
	return false
}

func (t *Tracer) storeClosedConn(cs *network.ConnectionStats) {
	if t.shouldSkipConnection(cs) {
		atomic.AddInt64(&t.skippedConns, 1)
		return
	}

	atomic.AddInt64(&t.closedConns, 1)
	cs.IPTranslation = t.conntracker.GetTranslationForConn(*cs)
	t.state.StoreClosedConnection(cs)
	if cs.IPTranslation != nil {
		t.conntracker.DeleteTranslation(*cs)
	}
}

func (t *Tracer) Stop() {
	close(t.stop)
	t.reverseDNS.Close()
	_ = t.m.Stop(manager.CleanAll)
	_ = t.perfMap.Stop(manager.CleanAll)
	t.perfHandler.Stop()
	t.httpMonitor.Stop()
	close(t.flushIdle)
	t.conntracker.Close()
}

func (t *Tracer) GetActiveConnections(clientID string) (*network.Connections, error) {
	t.bufferLock.Lock()
	defer t.bufferLock.Unlock()
	log.Tracef("GetActiveConnections clientID=%s", clientID)

	latestConns, latestTime, err := t.getConnections(t.buffer[:0])
	if err != nil {
		return nil, fmt.Errorf("error retrieving connections: %s", err)
	}

	// Grow or shrink buffer depending on the usage
	if len(latestConns) >= cap(t.buffer)*2 {
		t.buffer = make([]network.ConnectionStats, 0, cap(t.buffer)*2)
	} else if len(latestConns) <= cap(t.buffer)/2 {
		t.buffer = make([]network.ConnectionStats, 0, cap(t.buffer)/2)
	}

	// Ensure that TCP closed connections are flushed
	done := make(chan struct{})
	t.flushIdle <- done
	<-done

	conns := t.state.Connections(clientID, latestTime, latestConns, t.reverseDNS.GetDNSStats(), t.httpMonitor.GetHTTPStats())
	names := t.reverseDNS.Resolve(conns)
	tm := t.getConnTelemetry(len(latestConns))

	return &network.Connections{Conns: conns, DNS: names, Telemetry: tm}, nil
}

func (t *Tracer) getConnTelemetry(mapSize int) *network.ConnectionsTelemetry {
	kprobeStats := ddebpf.GetProbeTotals()
	tm := &network.ConnectionsTelemetry{
		MonotonicKprobesTriggered: kprobeStats.Hits,
		MonotonicKprobesMissed:    kprobeStats.Misses,
		ConnsBpfMapSize:           int64(mapSize),
		MonotonicConnsClosed:      atomic.LoadInt64(&t.closedConns),
	}

	conntrackStats := t.conntracker.GetStats()
	if rt, ok := conntrackStats["registers_total"]; ok {
		tm.MonotonicConntrackRegisters = rt
	}
	if rtd, ok := conntrackStats["registers_dropped"]; ok {
		tm.MonotonicConntrackRegistersDropped = rtd
	}
	if sp, ok := conntrackStats["sampling_pct"]; ok {
		tm.ConntrackSamplingPercent = sp
	}

	dnsStats := t.reverseDNS.GetStats()
	if pp, ok := dnsStats["packets_processed"]; ok {
		tm.MonotonicDNSPacketsProcessed = pp
	}

	ebpfStats := t.getEbpfTelemetry()
	if usp, ok := ebpfStats["udp_sends_processed"]; ok {
		tm.MonotonicUDPSendsProcessed = usp
	}
	if usm, ok := ebpfStats["udp_sends_missed"]; ok {
		tm.MonotonicUDPSendsMissed = usm
	}

	return tm
}

// getConnections returns all of the active connections in the ebpf maps along with the latest timestamp.  It takes
// a reusable buffer for appending the active connections so that this doesn't continuously allocate
func (t *Tracer) getConnections(active []network.ConnectionStats) ([]network.ConnectionStats, uint64, error) {
	mp, err := t.getMap(probes.ConnMap)
	if err != nil {
		return nil, 0, fmt.Errorf("error retrieving the bpf %s map: %s", probes.ConnMap, err)
	}

	tcpMp, err := t.getMap(probes.TcpStatsMap)
	if err != nil {
		return nil, 0, fmt.Errorf("error retrieving the bpf %s map: %s", probes.TcpStatsMap, err)
	}

	latestTime, ok, err := t.getLatestTimestamp()
	if err != nil {
		return nil, 0, fmt.Errorf("error retrieving latest timestamp: %s", err)
	}

	if !ok { // if no timestamps have been captured, there can be no packets
		return nil, 0, nil
	}

	cachedConntrack := newCachedConntrack(t.config.ProcRoot, netlink.NewConntrack, 128)
	defer cachedConntrack.Close()

	// Iterate through all key-value pairs in map
	key, stats := &ConnTuple{}, &ConnStatsWithTimestamp{}
	seen := make(map[ConnTuple]struct{})
	var expired []*ConnTuple
	entries := mp.IterateFrom(unsafe.Pointer(&ConnTuple{}))
	for entries.Next(unsafe.Pointer(key), unsafe.Pointer(stats)) {
		if t.connectionExpired(key, latestTime, stats, cachedConntrack) {
			expired = append(expired, key.copy())
			if key.isTCP() {
				atomic.AddInt64(&t.expiredTCPConns, 1)
			}
			atomic.AddInt64(&t.closedConns, 1)
		} else {
			conn := connStats(key, stats, t.getTCPStats(tcpMp, key, seen))
			if t.shouldSkipConnection(&conn) {
				atomic.AddInt64(&t.skippedConns, 1)
			} else {
				// lookup conntrack in for active
				conn.IPTranslation = t.conntracker.GetTranslationForConn(conn)
				active = append(active, conn)
			}
		}
	}

	if err := entries.Err(); err != nil {
		return nil, 0, fmt.Errorf("unable to iterate connection map: %s", err)
	}

	// Remove expired entries
	t.removeEntries(mp, tcpMp, expired)

	// check for expired clients in the state
	t.state.RemoveExpiredClients(time.Now())

	// Get the latest time a second time because it could have changed while we were reading the eBPF map
	latestTime, _, err = t.getLatestTimestamp()
	if err != nil {
		return nil, 0, fmt.Errorf("error retrieving latest timestamp: %s", err)
	}

	return active, latestTime, nil
}

func (t *Tracer) removeEntries(mp, tcpMp *ebpf.Map, entries []*ConnTuple) {
	now := time.Now()
	// Byte keys of the connections to remove
	keys := make([]string, 0, len(entries))
	// Used to create the keys
	statsWithTs, tcpStats := &ConnStatsWithTimestamp{}, &TCPStats{}
	// Remove the entries from the eBPF Map
	for i := range entries {
		err := mp.Delete(unsafe.Pointer(entries[i]))
		if err != nil {
			// If this entry no longer exists in the eBPF map it means `tcp_close` has executed
			// during this function call. In that case state.StoreClosedConnection() was already called for this connection
			// and we can't delete the corresponding client state or we'll likely over-report the metric values.
			// By skipping to the next iteration and not calling state.RemoveConnections() we'll let
			// this connection expire "naturally" when either next connection check runs or the client itself expires.
			_ = log.Warnf("failed to remove entry from connections map: %s", err)
			continue
		}

		// Delete conntrack entry for this connection
		connStats := connStats(entries[i], statsWithTs, tcpStats)
		t.conntracker.DeleteTranslation(connStats)

		// Append the connection key to the keys to remove from the userspace state
		bk, err := connStats.ByteKey(t.buf)
		if err != nil {
			log.Warnf("failed to create connection byte_key: %s", err)
		} else {
			keys = append(keys, string(bk))
		}

		// We have to remove the PID to remove the element from the TCP Map since we don't use the pid there
		entries[i].pid = 0
		// We can ignore the error for this map since it will not always contain the entry
		_ = tcpMp.Delete(unsafe.Pointer(entries[i]))
	}

	t.state.RemoveConnections(keys)

	log.Debugf("Removed %d connection entries in %s", len(keys), time.Now().Sub(now))
}

// getTCPStats reads tcp related stats for the given ConnTuple
func (t *Tracer) getTCPStats(mp *ebpf.Map, tuple *ConnTuple, seen map[ConnTuple]struct{}) *TCPStats {
	stats := new(TCPStats)

	if !tuple.isTCP() {
		return stats
	}

	// The PID isn't used as a key in the stats map, we will temporarily set it to 0 here and reset it when we're done
	pid := tuple.pid
	tuple.pid = 0

	_ = mp.Lookup(unsafe.Pointer(tuple), unsafe.Pointer(stats))

	// This is required to avoid (over)reporting retransmits for connections sharing the same socket.
	if _, reported := seen[*tuple]; reported {
		atomic.AddInt64(&t.pidCollisions, 1)
		stats.retransmits = 0
	} else {
		seen[*tuple] = struct{}{}
	}

	tuple.pid = pid
	return stats
}

func (t *Tracer) getLatestTimestamp() (uint64, bool, error) {
	latestTime, err := ddebpf.NowNanoseconds()
	if err != nil {
		return 0, false, err
	}
	return uint64(latestTime), true, nil
}

// getEbpfTelemetry reads the telemetry map from the kernelspace and returns a map of key -> count
func (t *Tracer) getEbpfTelemetry() map[string]int64 {
	mp, err := t.getMap(probes.TelemetryMap)
	if err != nil {
		log.Warnf("error retrieving telemetry map: %s", err)
		return map[string]int64{}
	}

	telemetry := &kernelTelemetry{}
	if err := mp.Lookup(unsafe.Pointer(&zero), unsafe.Pointer(telemetry)); err != nil {
		// This can happen if we haven't initialized the telemetry object yet
		// so let's just use a trace log
		log.Tracef("error retrieving the telemetry struct: %s", err)
	}

	return map[string]int64{
		"tcp_sent_miscounts":  int64(telemetry.tcp_sent_miscounts),
		"missed_tcp_close":    int64(telemetry.missed_tcp_close),
		"missed_udp_close":    int64(telemetry.missed_udp_close),
		"udp_sends_processed": int64(telemetry.udp_sends_processed),
		"udp_sends_missed":    int64(telemetry.udp_sends_missed),
	}
}

func (t *Tracer) getMap(name probes.BPFMapName) (*ebpf.Map, error) {
	mp, _, err := t.m.GetMap(string(name))
	if mp == nil {
		return nil, fmt.Errorf("no map with name %s: %s", name, err)
	}
	return mp, nil
}

func (t *Tracer) timeoutForConn(c *ConnTuple) uint64 {
	if c.isTCP() {
		return uint64(t.config.TCPConnTimeout.Nanoseconds())
	}
	return uint64(t.config.UDPConnTimeout.Nanoseconds())
}

// getTelemetry calls GetStats and extract telemetry from the state structure
func (t *Tracer) getTelemetry() (map[string]interface{}, error) {
	stats, err := t.GetStats()
	if err != nil {
		return nil, err
	}

	if states, ok := stats["state"]; ok {
		if telemetry, ok := states.(map[string]interface{})["telemetry"]; ok {
			stats["state"] = telemetry
		}
	}
	if states, ok := stats["http"]; ok {
		if telemetry, ok := states.(map[string]interface{})["telemetry"]; ok {
			stats["http"] = telemetry
		}
	}
	return stats, nil
}

// GetStats returns a map of statistics about the current tracer's internal state
func (t *Tracer) GetStats() (map[string]interface{}, error) {
	if t.state == nil {
		return nil, fmt.Errorf("internal state not yet initialized")
	}

	lost := atomic.LoadInt64(&t.perfLost)
	received := atomic.LoadInt64(&t.perfReceived)
	skipped := atomic.LoadInt64(&t.skippedConns)
	expiredTCP := atomic.LoadInt64(&t.expiredTCPConns)
	pidCollisions := atomic.LoadInt64(&t.pidCollisions)

	stateStats := t.state.GetStats()
	conntrackStats := t.conntracker.GetStats()

	ret := map[string]interface{}{
		"conntrack": conntrackStats,
		"state":     stateStats,
		"tracer": map[string]int64{
			"closed_conn_polling_lost":     lost,
			"closed_conn_polling_received": received,
			"conn_valid_skipped":           skipped, // Skipped connections (e.g. Local DNS requests)
			"expired_tcp_conns":            expiredTCP,
			"pid_collisions":               pidCollisions,
		},
		"ebpf":    t.getEbpfTelemetry(),
		"kprobes": ddebpf.GetProbeStats(),
		"dns":     t.reverseDNS.GetStats(),
	}

	if t.httpMonitor != nil {
		ret["http"] = t.httpMonitor.GetStats()
	}

	return ret, nil
}

// DebugNetworkState returns a map with the current tracer's internal state, for debugging
func (t *Tracer) DebugNetworkState(clientID string) (map[string]interface{}, error) {
	if t.state == nil {
		return nil, fmt.Errorf("internal state not yet initialized")
	}
	return t.state.DumpState(clientID), nil
}

// DebugNetworkMaps returns all connections stored in the BPF maps without modifications from network state
func (t *Tracer) DebugNetworkMaps() (*network.Connections, error) {
	latestConns, _, err := t.getConnections(make([]network.ConnectionStats, 0))
	if err != nil {
		return nil, fmt.Errorf("error retrieving connections: %s", err)
	}
	return &network.Connections{Conns: latestConns}, nil
}

func (t *Tracer) getProbeProgramIDs() (map[string]uint32, error) {
	fds := make(map[string]uint32, 0)
	for _, p := range t.m.Probes {
		if !p.Enabled {
			continue
		}
		prog := p.Program()
		if prog == nil {
			log.Debugf("unable to find program for %s\n", p.Section)
			continue
		}
		id, err := prog.ID()
		if err != nil {
			return nil, err
		}
		fds[p.Section] = uint32(id)
	}
	return fds, nil
}

// connectionExpired returns true if the passed in connection has expired
//
// expiry is handled differently for UDP and TCP. For TCP where conntrack TTL is very long, we use a short expiry for userspace tracking
// but use conntrack as a source of truth to keep long lived idle TCP conns in the userspace state, while evicting closed TCP connections.
// for UDP, the conntrack TTL is lower (two minutes), so the userspace and conntrack expiry are synced to avoid touching conntrack for
// UDP expiries
func (t *Tracer) connectionExpired(conn *ConnTuple, latestTime uint64, stats *ConnStatsWithTimestamp, ctr *cachedConntrack) bool {
	if !stats.isExpired(latestTime, t.timeoutForConn(conn)) {
		return false
	}

	// skip connection check for udp connections or if
	// the pid for the connection is dead
	if conn.isUDP() || !procutil.PidExists(int(conn.Pid())) {
		return true
	}

	ok, err := ctr.Exists(conn)
	if err != nil {
		log.Warnf("error checking conntrack for connection %s: %s", *conn, err)
	}

	return !ok
}

func newHTTPMonitor(supported bool, c *config.Config, m *manager.Manager, h *ddebpf.PerfHandler) *http.Monitor {
	if !c.EnableHTTPMonitoring {
		return nil
	}

	if !supported {
		log.Warnf("http monitoring is not supported by this kernel version. please refer to system-probe's documentation")
		return nil
	}

	monitor, err := http.NewMonitor(c.ProcRoot, m, h)
	if err != nil {
		log.Errorf("could not enable http monitoring: %s", err)
		return nil
	}

	log.Info("http monitoring enabled")
	return monitor
}<|MERGE_RESOLUTION|>--- conflicted
+++ resolved
@@ -282,7 +282,6 @@
 	return tr, nil
 }
 
-<<<<<<< HEAD
 func newConntracker(cfg *config.Config, conntrackerCreator func(*config.Config) (netlink.Conntracker, error)) (netlink.Conntracker, error) {
 	conntracker := netlink.NewNoOpConntracker()
 	if !cfg.EnableConntrack {
@@ -300,7 +299,8 @@
 	}
 
 	return conntracker, nil
-=======
+}
+
 func initializePortBindingMaps(config *config.Config, m *manager.Manager) error {
 	if tcpPorts, err := network.ReadInitialState(config.ProcRoot, network.TCP, config.CollectIPv6Conns); err != nil {
 		return fmt.Errorf("failed to read initial TCP pid->port mapping: %s", err)
@@ -339,7 +339,6 @@
 		}
 	}
 	return nil
->>>>>>> 611bfec0
 }
 
 func newReverseDNS(cfg *config.Config, m *manager.Manager, pre410Kernel bool) (network.ReverseDNS, error) {
