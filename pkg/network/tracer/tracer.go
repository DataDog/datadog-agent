--- conflicted
+++ resolved
@@ -386,9 +386,6 @@
 		tm[network.DNSStatsDropped] = ds
 	}
 
-<<<<<<< HEAD
-	ebpfStats := stats["ebpf"].(map[string]int64)
-=======
 	httpStats := t.httpMonitor.GetStats()
 	if ds, ok := httpStats["http_requests_dropped"]; ok {
 		tm[network.HTTPRequestsDropped] = ds
@@ -398,8 +395,7 @@
 		tm[network.HTTPRequestsMissed] = ms
 	}
 
-	ebpfStats := t.ebpfTracer.GetTelemetry()
->>>>>>> 973e94d3
+	ebpfStats := stats["ebpf"].(map[string]int64)
 	if usp, ok := ebpfStats["udp_sends_processed"]; ok {
 		tm[network.MonotonicUDPSendsProcessed] = usp
 	}
@@ -592,7 +588,6 @@
 		comps = allStats
 	}
 
-<<<<<<< HEAD
 	ret := map[string]interface{}{}
 	for _, c := range comps {
 		switch c {
@@ -619,16 +614,6 @@
 			tracerStats["runtime"] = runtime.Tracer.GetTelemetry()
 			ret["tracer"] = tracerStats
 		}
-=======
-	ret := map[string]interface{}{
-		"conntrack": conntrackStats,
-		"state":     stateStats["telemetry"],
-		"tracer":    tracerStats,
-		"ebpf":      t.ebpfTracer.GetTelemetry(),
-		"kprobes":   ddebpf.GetProbeStats(),
-		"dns":       t.reverseDNS.GetStats(),
-		"http":      t.httpMonitor.GetStats(),
->>>>>>> 973e94d3
 	}
 
 	return ret, nil
