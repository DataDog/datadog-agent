// +build linux_bpf

package tracer

import (
	"errors"
	"fmt"
	"math"
	"sync"
	"sync/atomic"
	"syscall"
	"time"

	ddebpf "github.com/DataDog/datadog-agent/pkg/ebpf"
	"github.com/DataDog/datadog-agent/pkg/ebpf/bytecode"
	"github.com/DataDog/datadog-agent/pkg/ebpf/bytecode/runtime"
	"github.com/DataDog/datadog-agent/pkg/network"
	"github.com/DataDog/datadog-agent/pkg/network/config"
	"github.com/DataDog/datadog-agent/pkg/network/config/sysctl"
	"github.com/DataDog/datadog-agent/pkg/network/dns"
	netebpf "github.com/DataDog/datadog-agent/pkg/network/ebpf"
	"github.com/DataDog/datadog-agent/pkg/network/ebpf/probes"
	"github.com/DataDog/datadog-agent/pkg/network/http"
	"github.com/DataDog/datadog-agent/pkg/network/netlink"
	"github.com/DataDog/datadog-agent/pkg/network/tracer/connection"
	"github.com/DataDog/datadog-agent/pkg/network/tracer/connection/kprobe"
	"github.com/DataDog/datadog-agent/pkg/process/procutil"
	"github.com/DataDog/datadog-agent/pkg/process/util"
	"github.com/DataDog/datadog-agent/pkg/util/kernel"
	"github.com/DataDog/datadog-agent/pkg/util/log"
	"github.com/DataDog/ebpf"
	"github.com/DataDog/ebpf/manager"
	"golang.org/x/sys/unix"
)

const defaultUDPConnTimeoutNanoSeconds = uint64(time.Duration(120) * time.Second)

type Tracer struct {
	config      *config.Config
	state       network.State
	conntracker netlink.Conntracker
	reverseDNS  dns.ReverseDNS
	httpMonitor *http.Monitor
	ebpfTracer  connection.Tracer

	// Telemetry
	skippedConns int64
	// Will track the count of expired TCP connections
	// We are manually expiring TCP connections because it seems that we are losing some TCP close events
	// For now we are only tracking the `tcp_close` probe, but we should also track the `tcp_set_state` probe when
	// states are set to `TCP_CLOSE_WAIT`, `TCP_CLOSE` and `TCP_FIN_WAIT1` we should probably also track `tcp_time_wait`
	// However there are some caveats by doing that:
	// - `tcp_set_state` does not have access to the PID of the connection => we have to remove the PID from the connection tuple (which can lead to issues)
	// - We will have multiple probes that can trigger for the same connection close event => we would have to add something to dedupe those
	// - - Using the timestamp does not seem to be reliable (we are already seeing unordered connections)
	// - - Having IDs for those events would need to have an internal monotonic counter and this is tricky to manage (race conditions, cleaning)
	//
	// If we want to have a way to track the # of active TCP connections in the future we could use the procfs like here: https://github.com/DataDog/datadog-agent/pull/3728
	// to determine whether a connection is truly closed or not
	expiredTCPConns  int64
	closedConns      int64
	connStatsMapSize int64

	activeBuffer *network.ConnectionBuffer
	bufferLock   sync.Mutex

	// Internal buffer used to compute bytekeys
	buf []byte

	// Connections for the tracer to exclude
	sourceExcludes []*network.ConnectionFilter
	destExcludes   []*network.ConnectionFilter

	gwLookup *gatewayLookup

	sysctlUDPConnTimeout       *sysctl.Int
	sysctlUDPConnStreamTimeout *sysctl.Int
}

func NewTracer(config *config.Config) (*Tracer, error) {
	// make sure debugfs is mounted
	if mounted, err := kernel.IsDebugFSMounted(); !mounted {
		return nil, fmt.Errorf("%s: %s", "system-probe unsupported", err)
	}

	// check if current platform is using old kernel API because it affects what kprobe are we going to enable
	currKernelVersion, err := kernel.HostVersion()
	if err != nil {
		// if the platform couldn't be determined, treat it as new kernel case
		log.Warn("could not detect the platform, will use kprobes from kernel version >= 4.1.0")
	}

	// check to see if current kernel is earlier than version 4.1.0
	pre410Kernel := currKernelVersion < kernel.VersionCode(4, 1, 0)
	if pre410Kernel {
		log.Infof("detected platform %s, switch to use kprobes from kernel version < 4.1.0", currKernelVersion)
	}

	offsetBuf, err := netebpf.ReadOffsetBPFModule(config.BPFDir, config.BPFDebug)
	if err != nil {
		return nil, fmt.Errorf("could not read offset bpf module: %s", err)
	}
	defer offsetBuf.Close()

	// Offset guessing has been flaky for some customers, so if it fails we'll retry it up to 5 times
	//needsOffsets := !config.EnableRuntimeCompiler || config.AllowPrecompiledFallback
	// should be the above, but HTTP is lacking a runtime version right now, so always do offset guessing
	needsOffsets := true
	var constantEditors []manager.ConstantEditor
	if needsOffsets {
		for i := 0; i < 5; i++ {
			constantEditors, err = runOffsetGuessing(config, offsetBuf)
			if err == nil {
				break
			}
			time.Sleep(1 * time.Second)
		}
		if err != nil {
			return nil, fmt.Errorf("error guessing offsets: %s", err)
		}
	}

	ebpfTracer, err := kprobe.New(config, constantEditors)
	if err != nil {
		return nil, err
	}

	creator := netlink.NewConntracker
	if config.EnableRuntimeCompiler {
		creator = NewEBPFConntracker
	}
	conntracker, err := newConntracker(config, creator)
	if err != nil {
		return nil, err
	}

	state := network.NewState(
		config.ClientStateExpiry,
		config.MaxClosedConnectionsBuffered,
		config.MaxConnectionsStateBuffered,
		config.MaxDNSStatsBuffered,
		config.MaxHTTPStatsBuffered,
	)

	tr := &Tracer{
		config:                     config,
		state:                      state,
		reverseDNS:                 newReverseDNS(!pre410Kernel, config),
		httpMonitor:                newHTTPMonitor(!pre410Kernel, config, ebpfTracer, constantEditors),
		activeBuffer:               network.NewConnectionBuffer(512, 256),
		conntracker:                conntracker,
		sourceExcludes:             network.ParseConnectionFilters(config.ExcludedSourceConnections),
		destExcludes:               network.ParseConnectionFilters(config.ExcludedDestinationConnections),
		buf:                        make([]byte, network.ConnectionByteKeyMaxLen),
		sysctlUDPConnTimeout:       sysctl.NewInt(config.ProcRoot, "net/netfilter/nf_conntrack_udp_timeout", time.Minute),
		sysctlUDPConnStreamTimeout: sysctl.NewInt(config.ProcRoot, "net/netfilter/nf_conntrack_udp_timeout_stream", time.Minute),
		gwLookup:                   newGatewayLookup(config),
		ebpfTracer:                 ebpfTracer,
	}

	closedChan, err := ebpfTracer.Start()
	if err != nil {
		tr.Stop()
		return nil, fmt.Errorf("could not start ebpf manager: %s", err)
	}

	tr.consumeClosedConnections(closedChan)

	return tr, nil
}

func newConntracker(cfg *config.Config, conntrackerCreator func(*config.Config) (netlink.Conntracker, error)) (netlink.Conntracker, error) {
	conntracker := netlink.NewNoOpConntracker()
	if !cfg.EnableConntrack {
		return conntracker, nil
	}

	if c, err := conntrackerCreator(cfg); err != nil {
		if cfg.IgnoreConntrackInitFailure {
			log.Warnf("could not initialize conntrack, tracer will continue without NAT tracking: %s", err)
		} else {
			return nil, fmt.Errorf("could not initialize conntrack: %s. set network_config.ignore_conntrack_init_failure to true to ignore conntrack failures on startup", err)
		}
	} else {
		conntracker = c
	}

	return conntracker, nil
}

func newReverseDNS(supported bool, c *config.Config) dns.ReverseDNS {
	if !c.DNSInspection {
		return dns.NewNullReverseDNS()
	}
	if !supported {
		log.Warnf("DNS inspection not supported by kernel versions < 4.1.0. Please see https://docs.datadoghq.com/network_performance_monitoring/installation for more details.")
		return dns.NewNullReverseDNS()
	}

	rdns, err := dns.NewReverseDNS(c)
	if err != nil {
		log.Errorf("could not instantiate dns inspector: %s", err)
		return nil
	}

	log.Info("dns inspection enabled")
	return rdns
}

func runOffsetGuessing(config *config.Config, buf bytecode.AssetReader) ([]manager.ConstantEditor, error) {
	// Enable kernel probes used for offset guessing.
	offsetMgr := newOffsetManager()
	offsetOptions := manager.Options{
		RLimit: &unix.Rlimit{
			Cur: math.MaxUint64,
			Max: math.MaxUint64,
		},
	}
	enabledProbes, err := offsetGuessProbes(config)
	if err != nil {
		return nil, fmt.Errorf("unable to configure offset guessing probes: %w", err)
	}

	for _, p := range offsetMgr.Probes {
		if _, enabled := enabledProbes[probes.ProbeName(p.Section)]; !enabled {
			offsetOptions.ExcludedSections = append(offsetOptions.ExcludedSections, p.Section)
		}
	}
	for probeName := range enabledProbes {
		offsetOptions.ActivatedProbes = append(
			offsetOptions.ActivatedProbes,
			&manager.ProbeSelector{
				ProbeIdentificationPair: manager.ProbeIdentificationPair{
					Section: string(probeName),
				},
			})
	}
	if err := offsetMgr.InitWithOptions(buf, offsetOptions); err != nil {
		return nil, fmt.Errorf("could not load bpf module for offset guessing: %s", err)
	}

	if err := offsetMgr.Start(); err != nil {
		return nil, fmt.Errorf("could not start offset ebpf manager: %s", err)
	}
	defer func() {
		err := offsetMgr.Stop(manager.CleanAll)
		if err != nil {
			log.Warnf("error stopping offset ebpf manager: %s", err)
		}
	}()
	start := time.Now()
	editors, err := guessOffsets(offsetMgr, config)
	if err != nil {
		return nil, err
	}
	log.Infof("socket struct offset guessing complete (took %v)", time.Since(start))
	return editors, nil
}

func (t *Tracer) consumeClosedConnections(closedChan <-chan *connection.ClosedBatch) {
	go func() {
		for closedConnBatch := range closedChan {
			t.storeClosedConnections(closedConnBatch.Buffer.Connections())
			closedConnBatch.Release()
		}
	}()
}

func (t *Tracer) storeClosedConnections(connections []network.ConnectionStats) {
	var rejected int
	for i := range connections {
		cs := &connections[i]
		if t.shouldSkipConnection(cs) {
			connections[rejected], connections[i] = connections[i], connections[rejected]
			rejected++
			continue
		}

		cs.IPTranslation = t.conntracker.GetTranslationForConn(*cs)
		t.connVia(cs)
		if cs.IPTranslation != nil {
			t.conntracker.DeleteTranslation(*cs)
		}
	}

	connections = connections[rejected:]
	atomic.AddInt64(&t.closedConns, int64(len(connections)))
	atomic.AddInt64(&t.skippedConns, int64(rejected))
	t.state.StoreClosedConnections(connections)
}

func (t *Tracer) Stop() {
	t.reverseDNS.Close()
	t.ebpfTracer.Stop()
	t.httpMonitor.Stop()
	t.conntracker.Close()
}

func (t *Tracer) GetActiveConnections(clientID string) (*network.Connections, error) {
	t.bufferLock.Lock()
	defer t.bufferLock.Unlock()
	log.Tracef("GetActiveConnections clientID=%s", clientID)

<<<<<<< HEAD
	closedConns := t.ebpfTracer.FlushPending()
	t.storeClosedConnections(closedConns.Buffer.Connections())

	latestTime, err := t.getConnections(t.activeBuffer)
	active := t.activeBuffer.Connections()
=======
	latestTime, err := t.getConnections(t.activeBuffer, t.closedBuffer)
>>>>>>> b5085f6a
	if err != nil {
		return nil, fmt.Errorf("error retrieving connections: %s", err)
	}
	active := t.activeBuffer.Connections()
	closed := t.closedBuffer.Connections()

	delta := t.state.GetDelta(clientID, latestTime, active, t.reverseDNS.GetDNSStats(), t.httpMonitor.GetHTTPStats())
	t.activeBuffer.Reset()

	ips := make([]util.Address, 0, len(delta.Conns)*2)
	for _, conn := range delta.Conns {
		ips = append(ips, conn.Source, conn.Dest)
	}
	names := t.reverseDNS.Resolve(ips)
	ctm := t.getConnTelemetry(len(active))
	rctm := t.getRuntimeCompilationTelemetry()

	return &network.Connections{
		BufferedData:                delta.BufferedData,
		DNS:                         names,
		DNSStats:                    delta.DNSStats,
		HTTP:                        delta.HTTP,
		ConnTelemetry:               ctm,
		CompilationTelemetryByAsset: rctm,
	}, nil
}

func (t *Tracer) getConnTelemetry(mapSize int) *network.ConnectionsTelemetry {
	kprobeStats := ddebpf.GetProbeTotals()
	tm := &network.ConnectionsTelemetry{
		MonotonicKprobesTriggered: kprobeStats.Hits,
		MonotonicKprobesMissed:    kprobeStats.Misses,
		ConnsBpfMapSize:           int64(mapSize),
		MonotonicConnsClosed:      atomic.LoadInt64(&t.closedConns),
	}

	conntrackStats := t.conntracker.GetStats()
	if rt, ok := conntrackStats["registers_total"]; ok {
		tm.MonotonicConntrackRegisters = rt
	}
	if rtd, ok := conntrackStats["registers_dropped"]; ok {
		tm.MonotonicConntrackRegistersDropped = rtd
	}
	if sp, ok := conntrackStats["sampling_pct"]; ok {
		tm.ConntrackSamplingPercent = sp
	}

	dnsStats := t.reverseDNS.GetStats()
	if pp, ok := dnsStats["packets_processed"]; ok {
		tm.MonotonicDNSPacketsProcessed = pp
	}

	if ds, ok := dnsStats["dropped_stats"]; ok {
		tm.DNSStatsDropped = ds
	}

	ebpfStats := t.ebpfTracer.GetTelemetry()
	if usp, ok := ebpfStats["udp_sends_processed"]; ok {
		tm.MonotonicUDPSendsProcessed = usp
	}
	if usm, ok := ebpfStats["udp_sends_missed"]; ok {
		tm.MonotonicUDPSendsMissed = usm
	}

	return tm
}

func (t *Tracer) getRuntimeCompilationTelemetry() map[string]network.RuntimeCompilationTelemetry {
	telemetryByAsset := map[string]map[string]int64{
		"tracer":          runtime.Tracer.GetTelemetry(),
		"conntrack":       runtime.Conntrack.GetTelemetry(),
		"oomKill":         runtime.OomKill.GetTelemetry(),
		"runtimeSecurity": runtime.RuntimeSecurity.GetTelemetry(),
		"tcpQueueLength":  runtime.TcpQueueLength.GetTelemetry(),
	}

	result := make(map[string]network.RuntimeCompilationTelemetry)
	for assetName, telemetry := range telemetryByAsset {
		tm := network.RuntimeCompilationTelemetry{}
		if enabled, ok := telemetry["runtime_compilation_enabled"]; ok {
			tm.RuntimeCompilationEnabled = enabled == 1
		}
		if result, ok := telemetry["runtime_compilation_result"]; ok {
			tm.RuntimeCompilationResult = int32(result)
		}
		if result, ok := telemetry["kernel_header_fetch_result"]; ok {
			tm.KernelHeaderFetchResult = int32(result)
		}
		if duration, ok := telemetry["runtime_compilation_duration"]; ok {
			tm.RuntimeCompilationDuration = duration
		}
		result[assetName] = tm
	}

	return result
}

// getConnections returns all the active connections in the ebpf maps along with the latest timestamp.  It takes
// a reusable buffer for appending the active connections so that this doesn't continuously allocate
func (t *Tracer) getConnections(activeBuffer *network.ConnectionBuffer) (latestUint uint64, err error) {
	cachedConntrack := newCachedConntrack(t.config.ProcRoot, netlink.NewConntrack, 128)
	defer func() { _ = cachedConntrack.Close() }()

	latestTime, err := ddebpf.NowNanoseconds()
	if err != nil {
		return 0, fmt.Errorf("error retrieving latest timestamp: %s", err)
	}

	var expired []network.ConnectionStats
	err = t.ebpfTracer.GetConnections(activeBuffer, func(c *network.ConnectionStats) bool {
		if t.connectionExpired(c, uint64(latestTime), cachedConntrack) {
			expired = append(expired, *c)
			if c.Type == network.TCP {
				atomic.AddInt64(&t.expiredTCPConns, 1)
			}
			atomic.AddInt64(&t.closedConns, 1)
			return false
		}

		if t.shouldSkipConnection(c) {
			atomic.AddInt64(&t.skippedConns, 1)
			return false
		}
		return true
	})
	if err != nil {
		return 0, err
	}

	active := activeBuffer.Connections()
	for i := range active {
		active[i].IPTranslation = t.conntracker.GetTranslationForConn(active[i])
		// do gateway resolution only on active connections outside
		// the map iteration loop to not add to connections while
		// iterating (leads to ever-increasing connections in the map,
		// since gateway resolution connects to the ec2 metadata
		// endpoint)
		t.connVia(&active[i])
	}

	entryCount := len(active)
	if entryCount >= int(t.config.MaxTrackedConnections) {
		log.Errorf("connection tracking map size has reached the limit of %d. Accurate connection count and data volume metrics will be affected. Increase config value `system_probe_config.max_tracked_connections` to correct this.", t.config.MaxTrackedConnections)
	} else if (float64(entryCount) / float64(t.config.MaxTrackedConnections)) >= 0.9 {
		log.Warnf("connection tracking map size of %d is approaching the limit of %d. The config value `system_probe_config.max_tracked_connections` may be increased to avoid any accuracy problems.", entryCount, t.config.MaxTrackedConnections)
	}
	atomic.SwapInt64(&t.connStatsMapSize, int64(entryCount))

	// Remove expired entries
	t.removeEntries(expired)

	// check for expired clients in the state
	t.state.RemoveExpiredClients(time.Now())

	latestTime, err = ddebpf.NowNanoseconds()
	if err != nil {
		return 0, fmt.Errorf("error retrieving latest timestamp: %s", err)
	}
	return uint64(latestTime), nil
}

func (t *Tracer) removeEntries(entries []network.ConnectionStats) {
	now := time.Now()
	// Byte keys of the connections to remove
	keys := make([]string, 0, len(entries))
	// Remove the entries from the eBPF Map
	for i := range entries {
		entry := &entries[i]
		err := t.ebpfTracer.Remove(entry)
		if err != nil {
			if !errors.Is(err, ebpf.ErrKeyNotExist) {
				log.Warnf("failed to remove entry from connections: %s", err)
			}
			continue
		}

		// Delete conntrack entry for this connection
		t.conntracker.DeleteTranslation(*entry)

		// Append the connection key to the keys to remove from the userspace state
		bk, err := entry.ByteKey(t.buf)
		if err != nil {
			log.Warnf("failed to create connection byte_key: %s", err)
		} else {
			keys = append(keys, string(bk))
		}
	}

	t.state.RemoveConnections(keys)

	log.Debugf("Removed %d connection entries in %s", len(keys), time.Now().Sub(now))
}

func (t *Tracer) timeoutForConn(c *network.ConnectionStats) uint64 {
	if c.Type == network.TCP {
		return uint64(t.config.TCPConnTimeout.Nanoseconds())
	}

	return t.udpConnTimeout(c.IsAssured)
}

func (t *Tracer) udpConnTimeout(isAssured bool) uint64 {
	if isAssured {
		if v, err := t.sysctlUDPConnStreamTimeout.Get(); err == nil {
			return uint64(time.Duration(v) * time.Second)
		}

	} else {
		if v, err := t.sysctlUDPConnTimeout.Get(); err == nil {
			return uint64(time.Duration(v) * time.Second)
		}
	}

	return defaultUDPConnTimeoutNanoSeconds
}

// GetStats returns a map of statistics about the current tracer's internal state
func (t *Tracer) GetStats() (map[string]interface{}, error) {
	if t.state == nil {
		return nil, fmt.Errorf("internal state not yet initialized")
	}

	skipped := atomic.LoadInt64(&t.skippedConns)
	expiredTCP := atomic.LoadInt64(&t.expiredTCPConns)
	connStatsMapSize := atomic.LoadInt64(&t.connStatsMapSize)

	tracerStats := map[string]int64{
		"conn_valid_skipped":  skipped, // Skipped connections (e.g. Local DNS requests)
		"expired_tcp_conns":   expiredTCP,
		"conn_stats_map_size": connStatsMapSize,
	}
	for k, v := range runtime.Tracer.GetTelemetry() {
		tracerStats[k] = v
	}

	stateStats := t.state.GetStats()
	conntrackStats := t.conntracker.GetStats()

	ret := map[string]interface{}{
		"conntrack": conntrackStats,
		"state":     stateStats["telemetry"],
		"tracer":    tracerStats,
		"ebpf":      t.ebpfTracer.GetTelemetry(),
		"kprobes":   ddebpf.GetProbeStats(),
		"dns":       t.reverseDNS.GetStats(),
	}

	return ret, nil
}

// DebugNetworkState returns a map with the current tracer's internal state, for debugging
func (t *Tracer) DebugNetworkState(clientID string) (map[string]interface{}, error) {
	if t.state == nil {
		return nil, fmt.Errorf("internal state not yet initialized")
	}
	return t.state.DumpState(clientID), nil
}

// DebugNetworkMaps returns all connections stored in the BPF maps without modifications from network state
func (t *Tracer) DebugNetworkMaps() (*network.Connections, error) {
	activeBuffer := network.NewConnectionBuffer(512, 512)
	_, err := t.getConnections(activeBuffer)
	if err != nil {
		return nil, fmt.Errorf("error retrieving connections: %s", err)
	}
	return &network.Connections{
		BufferedData: network.BufferedData{
			Conns: activeBuffer.Connections(),
		},
	}, nil

}

// DebugEBPFMaps returns all maps registred in the eBPF manager
func (t *Tracer) DebugEBPFMaps(maps ...string) (string, error) {
	tracerMaps, err := t.ebpfTracer.DumpMaps(maps...)
	if err != nil {
		return "", err
	}
	if t.httpMonitor == nil {
		return "tracer:\n" + tracerMaps, nil
	}

	httpMaps, err := t.httpMonitor.DumpMaps(maps...)
	if err != nil {
		return "", err
	}
	return "tracer:\n" + tracerMaps + "\nhttp_monitor:\n" + httpMaps, nil
}

// connectionExpired returns true if the passed in connection has expired
//
// expiry is handled differently for UDP and TCP. For TCP where conntrack TTL is very long, we use a short expiry for userspace tracking
// but use conntrack as a source of truth to keep long-lived idle TCP conns in the userspace state, while evicting closed TCP connections.
// for UDP, the conntrack TTL is lower (two minutes), so the userspace and conntrack expiry are synced to avoid touching conntrack for
// UDP expiries
func (t *Tracer) connectionExpired(conn *network.ConnectionStats, latestTime uint64, ctr *cachedConntrack) bool {
	timeout := t.timeoutForConn(conn)
	if !conn.IsExpired(latestTime, timeout) {
		return false
	}

	// skip connection check for udp connections or if
	// the pid for the connection is dead
	if conn.Type == network.UDP || !procutil.PidExists(int(conn.Pid)) {
		return true
	}

	exists, err := ctr.Exists(conn)
	if err != nil {
		log.Warnf("error checking conntrack for connection %s: %s", conn.String(), err)
	}
	if !exists {
		exists, err = ctr.ExistsInRootNS(conn)
		if err != nil {
			log.Warnf("error checking conntrack for connection in root ns %s: %s", conn.String(), err)
		}
	}

	return !exists
}

func (t *Tracer) connVia(cs *network.ConnectionStats) {
	if t.gwLookup == nil {
		return // gateway lookup is not enabled
	}

	cs.Via = t.gwLookup.Lookup(cs)
}

func newHTTPMonitor(supported bool, c *config.Config, tracer connection.Tracer, offsets []manager.ConstantEditor) *http.Monitor {
	if !c.EnableHTTPMonitoring {
		return nil
	}

	if !supported {
		log.Warnf("http monitoring is not supported by this kernel version. please refer to system-probe's documentation")
		return nil
	}
	// Shared with the HTTP program
	sockFDMap := tracer.GetMap(string(probes.SockByPidFDMap))
	monitor, err := http.NewMonitor(c, offsets, sockFDMap)
	if err != nil {
		log.Errorf("could not instantiate http monitor: %s", err)
		return nil
	}

	err = monitor.Start()
	if errors.Is(err, syscall.ENOMEM) {
		log.Error("could not enable http monitoring: not enough memory to attach http ebpf socket filter. please consider raising the limit via sysctl -w net.core.optmem_max=<LIMIT>")
		return nil
	}

	if err != nil {
		log.Errorf("could not enable http monitoring: %s", err)
		return nil
	}

	log.Info("http monitoring enabled")
	return monitor
}<|MERGE_RESOLUTION|>--- conflicted
+++ resolved
@@ -301,20 +301,14 @@
 	defer t.bufferLock.Unlock()
 	log.Tracef("GetActiveConnections clientID=%s", clientID)
 
-<<<<<<< HEAD
 	closedConns := t.ebpfTracer.FlushPending()
 	t.storeClosedConnections(closedConns.Buffer.Connections())
 
 	latestTime, err := t.getConnections(t.activeBuffer)
+	if err != nil {
+		return nil, fmt.Errorf("error retrieving connections: %s", err)
+	}
 	active := t.activeBuffer.Connections()
-=======
-	latestTime, err := t.getConnections(t.activeBuffer, t.closedBuffer)
->>>>>>> b5085f6a
-	if err != nil {
-		return nil, fmt.Errorf("error retrieving connections: %s", err)
-	}
-	active := t.activeBuffer.Connections()
-	closed := t.closedBuffer.Connections()
 
 	delta := t.state.GetDelta(clientID, latestTime, active, t.reverseDNS.GetDNSStats(), t.httpMonitor.GetHTTPStats())
 	t.activeBuffer.Reset()
