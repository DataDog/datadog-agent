--- conflicted
+++ resolved
@@ -297,11 +297,7 @@
 		runtimeTracer:              runtimeTracer,
 		sysctlUDPConnTimeout:       sysctl.NewInt(config.ProcRoot, "net/netfilter/nf_conntrack_udp_timeout", time.Minute),
 		sysctlUDPConnStreamTimeout: sysctl.NewInt(config.ProcRoot, "net/netfilter/nf_conntrack_udp_timeout_stream", time.Minute),
-<<<<<<< HEAD
 		gwLookup:                   newGatewayLookup(config, m),
-=======
-		gwLookup:                   newGatewayLookup(config, runtimeTracer, m),
->>>>>>> edcdcf40
 	}
 
 	tr.perfMap, tr.batchManager, err = tr.initPerfPolling(perfHandlerTCP)
