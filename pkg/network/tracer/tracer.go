--- conflicted
+++ resolved
@@ -151,50 +151,17 @@
 		log.Warnf("http2 requires a Linux kernel version of %s or higher. We detected %s", http.HTTP2MinimumKernelVersion, currKernelVersion)
 	}
 
-<<<<<<< HEAD
 	var bpfTelemetry *telemetry.EBPFTelemetry
-=======
-	offsetBuf, err := netebpf.ReadOffsetBPFModule(cfg.BPFDir, cfg.BPFDebug)
-	if err != nil {
-		return nil, fmt.Errorf("could not read offset bpf module: %s", err)
-	}
-	defer offsetBuf.Close()
-
-	// Offset guessing has been flaky for some customers, so if it fails we'll retry it up to 5 times
-	needsOffsets := !cfg.EnableRuntimeCompiler || cfg.AllowPrecompiledFallback
-	var constantEditors []manager.ConstantEditor
-	if needsOffsets {
-		// we must create a copy of the config as-if we were loading prebuilt
-		var ogConfig = *cfg
-		// prebuilt on 5.18+ cannot support UDPv6
-		if currKernelVersion >= kernel.VersionCode(5, 18, 0) {
-			ogConfig.CollectUDPv6Conns = false
-		}
-		if constantEditors, err = runOffsetGuessing(&ogConfig, offsetBuf, offsetguess.NewTracerOffsetGuesser); err != nil {
-			return nil, fmt.Errorf("error guessing offsets: %s", err)
-		}
-	}
-
-	var bpfTelemetry *nettelemetry.EBPFTelemetry
->>>>>>> cb1a51e9
 	if usmSupported {
 		bpfTelemetry = nettelemetry.NewEBPFTelemetry()
 	}
 
-<<<<<<< HEAD
 	ebpfTracer, err := connection.NewTracer(config, bpfTelemetry)
-=======
-	ebpfTracer, err := connection.NewTracer(cfg, constantEditors, bpfTelemetry)
->>>>>>> cb1a51e9
-	if err != nil {
-		return nil, err
-	}
-
-<<<<<<< HEAD
+	if err != nil {
+		return nil, err
+	}
+
 	conntracker, err := newConntracker(config, bpfTelemetry)
-=======
-	conntracker, err := newConntracker(cfg, bpfTelemetry, constantEditors)
->>>>>>> cb1a51e9
 	if err != nil {
 		return nil, err
 	}
@@ -216,13 +183,8 @@
 	tr := &Tracer{
 		config:                     cfg,
 		state:                      state,
-<<<<<<< HEAD
 		reverseDNS:                 newReverseDNS(config),
 		usmMonitor:                 newUSMMonitor(config, ebpfTracer, bpfTelemetry),
-=======
-		reverseDNS:                 newReverseDNS(cfg),
-		usmMonitor:                 newUSMMonitor(cfg, ebpfTracer, bpfTelemetry, constantEditors),
->>>>>>> cb1a51e9
 		activeBuffer:               network.NewConnectionBuffer(512, 256),
 		conntracker:                conntracker,
 		sourceExcludes:             network.ParseConnectionFilters(cfg.ExcludedSourceConnections),
@@ -287,11 +249,7 @@
 	return nil
 }
 
-<<<<<<< HEAD
 func newConntracker(cfg *config.Config, bpfTelemetry *telemetry.EBPFTelemetry) (netlink.Conntracker, error) {
-=======
-func newConntracker(cfg *config.Config, bpfTelemetry *nettelemetry.EBPFTelemetry, constants []manager.ConstantEditor) (netlink.Conntracker, error) {
->>>>>>> cb1a51e9
 	if !cfg.EnableConntrack {
 		return netlink.NewNoOpConntracker(), nil
 	}
@@ -825,11 +783,7 @@
 	return nil, nil
 }
 
-<<<<<<< HEAD
 func newUSMMonitor(c *config.Config, tracer connection.Tracer, bpfTelemetry *telemetry.EBPFTelemetry) *usm.Monitor {
-=======
-func newUSMMonitor(c *config.Config, tracer connection.Tracer, bpfTelemetry *nettelemetry.EBPFTelemetry, offsets []manager.ConstantEditor) *usm.Monitor {
->>>>>>> cb1a51e9
 	// Shared with the USM program
 	sockFDMap := tracer.GetMap(probes.SockByPidFDMap)
 	connectionProtocolMap := tracer.GetMap(probes.ConnectionProtocolMap)
