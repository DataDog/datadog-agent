// +build linux_bpf

package tracer

/*
#include "../ebpf/c/tracer.h"
*/
import "C"
import (
	"expvar"
	"fmt"
	"math"
	"sync"
	"sync/atomic"
	"time"
	"unsafe"

	ddebpf "github.com/DataDog/datadog-agent/pkg/ebpf"
	"github.com/DataDog/datadog-agent/pkg/ebpf/bytecode"
	"github.com/DataDog/datadog-agent/pkg/network"
	"github.com/DataDog/datadog-agent/pkg/network/config"
	"github.com/DataDog/datadog-agent/pkg/network/config/sysctl"
	netebpf "github.com/DataDog/datadog-agent/pkg/network/ebpf"
	"github.com/DataDog/datadog-agent/pkg/network/ebpf/probes"
	filterpkg "github.com/DataDog/datadog-agent/pkg/network/filter"
	"github.com/DataDog/datadog-agent/pkg/network/http"
	"github.com/DataDog/datadog-agent/pkg/network/netlink"
	"github.com/DataDog/datadog-agent/pkg/process/procutil"
	"github.com/DataDog/datadog-agent/pkg/process/util"
	"github.com/DataDog/datadog-agent/pkg/util/kernel"
	"github.com/DataDog/datadog-agent/pkg/util/log"
	"github.com/DataDog/ebpf"
	"github.com/DataDog/ebpf/manager"
	"golang.org/x/sys/unix"
)

var (
	expvarEndpoints map[string]*expvar.Map
	expvarTypes     = []string{"conntrack", "state", "tracer", "ebpf", "kprobes", "dns", "http"}
)

const defaultUDPConnTimeoutNanoSeconds uint64 = uint64(time.Duration(120) * time.Second)

func init() {
	expvarEndpoints = make(map[string]*expvar.Map, len(expvarTypes))
	for _, name := range expvarTypes {
		expvarEndpoints[name] = expvar.NewMap(name)
	}
}

type Tracer struct {
	m *manager.Manager

	config *config.Config

	state network.State

	conntracker netlink.Conntracker

	reverseDNS network.ReverseDNS

	httpMonitor *http.Monitor

	perfMap       *manager.PerfMap
	perfHandler   *ddebpf.PerfHandler
	batchManager  *PerfBatchManager
	flushIdle     chan chan struct{}
	stop          chan struct{}
	runtimeTracer bool

	// Telemetry
	perfReceived  int64
	perfLost      int64
	skippedConns  int64
	pidCollisions int64
	// Will track the count of expired TCP connections
	// We are manually expiring TCP connections because it seems that we are losing some of the TCP close events
	// For now we are only tracking the `tcp_close` probe but we should also track the `tcp_set_state` probe when
	// states are set to `TCP_CLOSE_WAIT`, `TCP_CLOSE` and `TCP_FIN_WAIT1` we should probably also track `tcp_time_wait`
	// However there are some caveats by doing that:
	// - `tcp_set_state` does not have access to the PID of the connection => we have to remove the PID from the connection tuple (which can lead to issues)
	// - We will have multiple probes that can trigger for the same connection close event => we would have to add something to dedupe those
	// - - Using the timestamp does not seem to be reliable (we are already seeing unordered connections)
	// - - Having IDs for those events would need to have an internal monotonic counter and this is tricky to manage (race conditions, cleaning)
	//
	// If we want to have a way to track the # of active TCP connections in the future we could use the procfs like here: https://github.com/DataDog/datadog-agent/pull/3728
	// to determine whether a connection is truly closed or not
	expiredTCPConns int64
	closedConns     int64

	buffer     []network.ConnectionStats
	bufferLock sync.Mutex

	// Internal buffer used to compute bytekeys
	buf []byte

	// Connections for the tracer to blacklist
	sourceExcludes []*network.ConnectionFilter
	destExcludes   []*network.ConnectionFilter

	sysctlUDPConnTimeout *sysctl.Int
}

const (
	defaultClosedChannelSize = 500
)

func NewTracer(config *config.Config) (*Tracer, error) {
	// make sure debugfs is mounted
	if mounted, err := kernel.IsDebugFSMounted(); !mounted {
		return nil, fmt.Errorf("%s: %s", "system-probe unsupported", err)
	}

	// check if current platform is using old kernel API because it affects what kprobe are we going to enable
	currKernelVersion, err := kernel.HostVersion()
	if err != nil {
		// if the platform couldn't be determined, treat it as new kernel case
		log.Warn("could not detect the platform, will use kprobes from kernel version >= 4.1.0")
	}

	// check to see if current kernel is earlier than version 4.1.0
	pre410Kernel := currKernelVersion < kernel.VersionCode(4, 1, 0)
	if pre410Kernel {
		log.Infof("detected platform %s, switch to use kprobes from kernel version < 4.1.0", currKernelVersion)
	}

	runtimeTracer := false
	var buf bytecode.AssetReader
	if config.EnableRuntimeCompiler {
		buf, err = getRuntimeCompiledTracer(config)
		if err != nil {
			if !config.AllowPrecompiledFallback {
				return nil, fmt.Errorf("error compiling network tracer: %s", err)
			}
			log.Warnf("error compiling network tracer, falling back to pre-compiled: %s", err)
		} else {
			runtimeTracer = true
			defer buf.Close()
		}
	}

	// Use the config to determine what kernel probes should be enabled
	enabledProbes, err := config.EnabledProbes(runtimeTracer)
	if err != nil {
		return nil, fmt.Errorf("invalid probe configuration: %v", err)
	}

	enableSocketFilter := config.DNSInspection && !pre410Kernel
	if enableSocketFilter {
		enabledProbes[probes.SocketDnsFilter] = struct{}{}
	}

	if config.EnableHTTPMonitoring && !pre410Kernel {
		enabledProbes[probes.SocketHTTPFilter] = struct{}{}
	}

	mgrOptions := manager.Options{
		// Extend RLIMIT_MEMLOCK (8) size
		// On some systems, the default for RLIMIT_MEMLOCK may be as low as 64 bytes.
		// This will result in an EPERM (Operation not permitted) error, when trying to create an eBPF map
		// using bpf(2) with BPF_MAP_CREATE.
		//
		// We are setting the limit to infinity until we have a better handle on the true requirements.
		RLimit: &unix.Rlimit{
			Cur: math.MaxUint64,
			Max: math.MaxUint64,
		},
		MapSpecEditors: map[string]manager.MapSpecEditor{
			string(probes.ConnMap):            {Type: ebpf.Hash, MaxEntries: uint32(config.MaxTrackedConnections), EditorFlag: manager.EditMaxEntries},
			string(probes.TcpStatsMap):        {Type: ebpf.Hash, MaxEntries: uint32(config.MaxTrackedConnections), EditorFlag: manager.EditMaxEntries},
			string(probes.PortBindingsMap):    {Type: ebpf.Hash, MaxEntries: uint32(config.MaxTrackedConnections), EditorFlag: manager.EditMaxEntries},
			string(probes.UdpPortBindingsMap): {Type: ebpf.Hash, MaxEntries: uint32(config.MaxTrackedConnections), EditorFlag: manager.EditMaxEntries},
			string(probes.HttpInFlightMap):    {Type: ebpf.Hash, MaxEntries: uint32(config.MaxTrackedConnections), EditorFlag: manager.EditMaxEntries},
		},
	}

	if buf == nil {
		buf, err = netebpf.ReadBPFModule(config.BPFDir, config.BPFDebug)
		if err != nil {
			return nil, fmt.Errorf("could not read bpf module: %s", err)
		}
		defer buf.Close()

		offsetBuf, err := netebpf.ReadOffsetBPFModule(config.BPFDir, config.BPFDebug)
		if err != nil {
			return nil, fmt.Errorf("could not read offset bpf module: %s", err)
		}
		defer offsetBuf.Close()

		mgrOptions.ConstantEditors, err = runOffsetGuessing(config, offsetBuf)
		if err != nil {
			return nil, fmt.Errorf("error guessing offsets: %s", err)
		}

		if enableSocketFilter && config.CollectDNSStats {
			mgrOptions.ConstantEditors = append(mgrOptions.ConstantEditors, manager.ConstantEditor{
				Name:  "dns_stats_enabled",
				Value: uint64(1),
			})
		}
	}

	closedChannelSize := defaultClosedChannelSize
	if config.ClosedChannelSize > 0 {
		closedChannelSize = config.ClosedChannelSize
	}
	perfHandlerTCP := ddebpf.NewPerfHandler(closedChannelSize)
	perfHandlerHTTP := ddebpf.NewPerfHandler(closedChannelSize)
	m := netebpf.NewManager(perfHandlerTCP, perfHandlerHTTP, runtimeTracer)

	// exclude all non-enabled probes to ensure we don't run into problems with unsupported probe types
	for _, p := range m.Probes {
		if _, enabled := enabledProbes[probes.ProbeName(p.Section)]; !enabled {
			mgrOptions.ExcludedSections = append(mgrOptions.ExcludedSections, p.Section)
		}
	}
	for probeName := range enabledProbes {
		mgrOptions.ActivatedProbes = append(
			mgrOptions.ActivatedProbes,
			&manager.ProbeSelector{
				ProbeIdentificationPair: manager.ProbeIdentificationPair{
					Section: string(probeName),
				},
			})
	}
	err = m.InitWithOptions(buf, mgrOptions)
	if err != nil {
		return nil, fmt.Errorf("failed to init ebpf manager: %v", err)
	}

	reverseDNS, err := newReverseDNS(config, m, pre410Kernel)
	if err != nil {
		return nil, fmt.Errorf("error enabling DNS traffic inspection: %s", err)
	}

	err = initializePortBindingMaps(config, m)
	if err != nil {
		return nil, fmt.Errorf("error initializing port binding maps: %s", err)
	}

	conntracker, err := newConntracker(config, netlink.NewConntracker)
	if err != nil {
		return nil, err
	}

	state := network.NewState(
		config.ClientStateExpiry,
		config.MaxClosedConnectionsBuffered,
		config.MaxConnectionsStateBuffered,
		config.MaxDNSStatsBufferred,
		config.MaxHTTPStatsBuffered,
		config.CollectDNSDomains,
	)

	tr := &Tracer{
		m:                    m,
		config:               config,
		state:                state,
		reverseDNS:           reverseDNS,
		httpMonitor:          newHTTPMonitor(!pre410Kernel, config, m, perfHandlerHTTP),
		buffer:               make([]network.ConnectionStats, 0, 512),
		conntracker:          conntracker,
		sourceExcludes:       network.ParseConnectionFilters(config.ExcludedSourceConnections),
		destExcludes:         network.ParseConnectionFilters(config.ExcludedDestinationConnections),
		perfHandler:          perfHandlerTCP,
		flushIdle:            make(chan chan struct{}),
		stop:                 make(chan struct{}),
		buf:                  make([]byte, network.ConnectionByteKeyMaxLen),
		runtimeTracer:        runtimeTracer,
		sysctlUDPConnTimeout: sysctl.NewInt(config.ProcRoot, "net/netfilter/nf_conntrack_udp_timeout_stream", time.Minute),
	}

	tr.perfMap, tr.batchManager, err = tr.initPerfPolling(perfHandlerTCP)
	if err != nil {
		return nil, fmt.Errorf("could not start polling bpf events: %s", err)
	}

	if err := tr.httpMonitor.Start(); err != nil {
		log.Errorf("failed to initialize http monitor: %s", err)
	}

	if err = m.Start(); err != nil {
		return nil, fmt.Errorf("could not start ebpf manager: %s", err)
	}

	go tr.expvarStats()

	return tr, nil
}

func newConntracker(cfg *config.Config, conntrackerCreator func(*config.Config) (netlink.Conntracker, error)) (netlink.Conntracker, error) {
	conntracker := netlink.NewNoOpConntracker()
	if !cfg.EnableConntrack {
		return conntracker, nil
	}

	if c, err := conntrackerCreator(cfg); err != nil {
		if cfg.IgnoreConntrackInitFailure {
			log.Warnf("could not initialize conntrack, tracer will continue without NAT tracking: %s", err)
		} else {
			return nil, fmt.Errorf("could not initialize conntrack: %s. set network_config.ignore_conntrack_init_failure to true to ignore conntrack failures on startup", err)
		}
	} else {
		conntracker = c
	}

	return conntracker, nil
}

func initializePortBindingMaps(config *config.Config, m *manager.Manager) error {
	if tcpPorts, err := network.ReadInitialState(config.ProcRoot, network.TCP, config.CollectIPv6Conns); err != nil {
		return fmt.Errorf("failed to read initial TCP pid->port mapping: %s", err)
	} else {
		tcpPortMap, _, err := m.GetMap(string(probes.PortBindingsMap))
		if err != nil {
			return fmt.Errorf("failed to get TCP port binding map: %w", err)
		}
		for p := range tcpPorts {
			log.Debugf("adding initial TCP port binding: netns: %d port: %d", p.Ino, p.Port)
			pb := portBindingTuple{net_ns: C.__u32(p.Ino), port: C.__u16(p.Port)}
			state := uint8(C.PORT_LISTENING)
			err = tcpPortMap.Update(unsafe.Pointer(&pb), unsafe.Pointer(&state), ebpf.UpdateNoExist)
			if err != nil {
				return fmt.Errorf("failed to update TCP port binding map: %w", err)
			}
		}
	}

	if udpPorts, err := network.ReadInitialState(config.ProcRoot, network.UDP, config.CollectIPv6Conns); err != nil {
		return fmt.Errorf("failed to read initial UDP pid->port mapping: %s", err)
	} else {
		udpPortMap, _, err := m.GetMap(string(probes.UdpPortBindingsMap))
		if err != nil {
			return fmt.Errorf("failed to get UDP port binding map: %w", err)
		}
		for p := range udpPorts {
			log.Debugf("adding initial UDP port binding: netns: %d port: %d", p.Ino, p.Port)
			// UDP port bindings currently do not have network namespace numbers
			pb := portBindingTuple{net_ns: 0, port: C.__u16(p.Port)}
			state := uint8(C.PORT_LISTENING)
			err = udpPortMap.Update(unsafe.Pointer(&pb), unsafe.Pointer(&state), ebpf.UpdateNoExist)
			if err != nil {
				return fmt.Errorf("failed to update UDP port binding map: %w", err)
			}
		}
	}
	return nil
}

func newReverseDNS(cfg *config.Config, m *manager.Manager, pre410Kernel bool) (network.ReverseDNS, error) {
	if !cfg.DNSInspection {
		return network.NewNullReverseDNS(), nil
	}

	if pre410Kernel {
		log.Warn("DNS inspection not supported by kernel versions < 4.1.0. Please see https://docs.datadoghq.com/network_performance_monitoring/installation for more details.")
		return network.NewNullReverseDNS(), nil
	}

	filter, _ := m.GetProbe(manager.ProbeIdentificationPair{Section: string(probes.SocketDnsFilter)})
	if filter == nil {
		return nil, fmt.Errorf("error retrieving socket filter")
	}

	// Create the RAW_SOCKET inside the root network namespace
	var (
		packetSrc *filterpkg.AFPacketSource
		srcErr    error
	)
	err := util.WithRootNS(cfg.ProcRoot, func() error {
		packetSrc, srcErr = filterpkg.NewPacketSource(filter)
		return srcErr
	})

	if err != nil {
		return nil, err
	}

	return network.NewSocketFilterSnooper(cfg, packetSrc)
}

func runOffsetGuessing(config *config.Config, buf bytecode.AssetReader) ([]manager.ConstantEditor, error) {
	// Enable kernel probes used for offset guessing.
	offsetMgr := netebpf.NewOffsetManager()
	offsetOptions := manager.Options{
		RLimit: &unix.Rlimit{
			Cur: math.MaxUint64,
			Max: math.MaxUint64,
		},
	}
	enabledProbes := offsetGuessProbes(config)
	for _, p := range offsetMgr.Probes {
		if _, enabled := enabledProbes[probes.ProbeName(p.Section)]; !enabled {
			offsetOptions.ExcludedSections = append(offsetOptions.ExcludedSections, p.Section)
		}
	}
	for probeName := range enabledProbes {
		offsetOptions.ActivatedProbes = append(
			offsetOptions.ActivatedProbes,
			&manager.ProbeSelector{
				ProbeIdentificationPair: manager.ProbeIdentificationPair{
					Section: string(probeName),
				},
			})
	}
	if err := offsetMgr.InitWithOptions(buf, offsetOptions); err != nil {
		return nil, fmt.Errorf("could not load bpf module for offset guessing: %s", err)
	}

	if err := offsetMgr.Start(); err != nil {
		return nil, fmt.Errorf("could not start offset ebpf manager: %s", err)
	}
	defer func() {
		err := offsetMgr.Stop(manager.CleanAll)
		if err != nil {
			log.Warnf("error stopping offset ebpf manager: %s", err)
		}
	}()
	start := time.Now()
	editors, err := guessOffsets(offsetMgr, config)
	if err != nil {
		return nil, err
	}
	log.Infof("socket struct offset guessing complete (took %v)", time.Since(start))
	return editors, nil
}

func (t *Tracer) expvarStats() {
	ticker := time.NewTicker(5 * time.Second)
	defer ticker.Stop()

	// trigger first get immediately
	_ = t.populateExpvarStats()
	for {
		select {
		case <-t.stop:
			return
		case <-ticker.C:
			_ = t.populateExpvarStats()
		}
	}
}

func (t *Tracer) populateExpvarStats() error {
	stats, err := t.getTelemetry()
	if err != nil {
		return err
	}

	for name, stat := range stats {
		for metric, val := range stat.(map[string]int64) {
			currVal := &expvar.Int{}
			currVal.Set(val)
			expvarEndpoints[name].Set(snakeToCapInitialCamel(metric), currVal)
		}
	}
	return nil
}

// initPerfPolling starts the listening on perf buffer events to grab closed connections
func (t *Tracer) initPerfPolling(perf *ddebpf.PerfHandler) (*manager.PerfMap, *PerfBatchManager, error) {
	pm, found := t.m.GetPerfMap(string(probes.ConnCloseEventMap))
	if !found {
		return nil, nil, fmt.Errorf("unable to find perf map %s", probes.ConnCloseEventMap)
	}

	connCloseEventMap, _ := t.getMap(probes.ConnCloseEventMap)
	connCloseMap, _ := t.getMap(probes.ConnCloseBatchMap)
	numCPUs := int(connCloseEventMap.ABI().MaxEntries)
	batchManager, err := NewPerfBatchManager(connCloseMap, numCPUs)
	if err != nil {
		return nil, nil, err
	}

	if err := pm.Start(); err != nil {
		return nil, nil, fmt.Errorf("error starting perf map: %s", err)
	}

	go func() {
		// Stats about how much connections have been closed / lost
		ticker := time.NewTicker(5 * time.Minute)
		for {
			select {
			case batchData, ok := <-perf.DataChannel:
				if !ok {
					return
				}
				atomic.AddInt64(&t.perfReceived, 1)

				batch := toBatch(batchData.Data)
				conns := t.batchManager.Extract(batch, batchData.CPU)
				for _, c := range conns {
					t.storeClosedConn(&c)
				}
			case lostCount, ok := <-perf.LostChannel:
				if !ok {
					return
				}
				atomic.AddInt64(&t.perfLost, int64(lostCount))
			case done, ok := <-t.flushIdle:
				if !ok {
					return
				}
				idleConns := t.batchManager.GetIdleConns()
				for _, c := range idleConns {
					t.storeClosedConn(&c)
				}
				close(done)
			case <-ticker.C:
				recv := atomic.SwapInt64(&t.perfReceived, 0)
				lost := atomic.SwapInt64(&t.perfLost, 0)
				skip := atomic.SwapInt64(&t.skippedConns, 0)
				tcpExpired := atomic.SwapInt64(&t.expiredTCPConns, 0)
				if lost > 0 {
					log.Warnf("closed connection polling: %d received, %d lost, %d skipped, %d expired TCP", recv, lost, skip, tcpExpired)
				}
			}
		}
	}()

	return pm, batchManager, nil
}

// shouldSkipConnection returns whether or not the tracer should ignore a given connection:
//  • Local DNS (*:53) requests if configured (default: true)
func (t *Tracer) shouldSkipConnection(conn *network.ConnectionStats) bool {
	isDNSConnection := conn.DPort == 53 || conn.SPort == 53
	if !t.config.CollectLocalDNS && isDNSConnection && conn.Dest.IsLoopback() {
		return true
	} else if network.IsExcludedConnection(t.sourceExcludes, t.destExcludes, conn) {
		return true
	}
	return false
}

func (t *Tracer) storeClosedConn(cs *network.ConnectionStats) {
	if t.shouldSkipConnection(cs) {
		atomic.AddInt64(&t.skippedConns, 1)
		return
	}

	atomic.AddInt64(&t.closedConns, 1)
	cs.IPTranslation = t.conntracker.GetTranslationForConn(*cs)
	t.state.StoreClosedConnection(cs)
	if cs.IPTranslation != nil {
		t.conntracker.DeleteTranslation(*cs)
	}
}

func (t *Tracer) Stop() {
	close(t.stop)
	t.reverseDNS.Close()
	_ = t.m.Stop(manager.CleanAll)
	_ = t.perfMap.Stop(manager.CleanAll)
	t.perfHandler.Stop()
	t.httpMonitor.Stop()
	close(t.flushIdle)
	t.conntracker.Close()
}

func (t *Tracer) GetActiveConnections(clientID string) (*network.Connections, error) {
	t.bufferLock.Lock()
	defer t.bufferLock.Unlock()
	log.Tracef("GetActiveConnections clientID=%s", clientID)

	latestConns, latestTime, err := t.getConnections(t.buffer[:0])
	if err != nil {
		return nil, fmt.Errorf("error retrieving connections: %s", err)
	}

	// Grow or shrink buffer depending on the usage
	if len(latestConns) >= cap(t.buffer)*2 {
		t.buffer = make([]network.ConnectionStats, 0, cap(t.buffer)*2)
	} else if len(latestConns) <= cap(t.buffer)/2 {
		t.buffer = make([]network.ConnectionStats, 0, cap(t.buffer)/2)
	}

	// Ensure that TCP closed connections are flushed
	done := make(chan struct{})
	t.flushIdle <- done
	<-done

	conns := t.state.Connections(clientID, latestTime, latestConns, t.reverseDNS.GetDNSStats(), t.httpMonitor.GetHTTPStats())
	names := t.reverseDNS.Resolve(conns)
	tm := t.getConnTelemetry(len(latestConns))

	return &network.Connections{Conns: conns, DNS: names, Telemetry: tm}, nil
}

func (t *Tracer) getConnTelemetry(mapSize int) *network.ConnectionsTelemetry {
	kprobeStats := ddebpf.GetProbeTotals()
	tm := &network.ConnectionsTelemetry{
		MonotonicKprobesTriggered: kprobeStats.Hits,
		MonotonicKprobesMissed:    kprobeStats.Misses,
		ConnsBpfMapSize:           int64(mapSize),
		MonotonicConnsClosed:      atomic.LoadInt64(&t.closedConns),
	}

	conntrackStats := t.conntracker.GetStats()
	if rt, ok := conntrackStats["registers_total"]; ok {
		tm.MonotonicConntrackRegisters = rt
	}
	if rtd, ok := conntrackStats["registers_dropped"]; ok {
		tm.MonotonicConntrackRegistersDropped = rtd
	}
	if sp, ok := conntrackStats["sampling_pct"]; ok {
		tm.ConntrackSamplingPercent = sp
	}

	dnsStats := t.reverseDNS.GetStats()
	if pp, ok := dnsStats["packets_processed"]; ok {
		tm.MonotonicDNSPacketsProcessed = pp
	}

	ebpfStats := t.getEbpfTelemetry()
	if usp, ok := ebpfStats["udp_sends_processed"]; ok {
		tm.MonotonicUDPSendsProcessed = usp
	}
	if usm, ok := ebpfStats["udp_sends_missed"]; ok {
		tm.MonotonicUDPSendsMissed = usm
	}

	return tm
}

// getConnections returns all of the active connections in the ebpf maps along with the latest timestamp.  It takes
// a reusable buffer for appending the active connections so that this doesn't continuously allocate
func (t *Tracer) getConnections(active []network.ConnectionStats) ([]network.ConnectionStats, uint64, error) {
	mp, err := t.getMap(probes.ConnMap)
	if err != nil {
		return nil, 0, fmt.Errorf("error retrieving the bpf %s map: %s", probes.ConnMap, err)
	}

	tcpMp, err := t.getMap(probes.TcpStatsMap)
	if err != nil {
		return nil, 0, fmt.Errorf("error retrieving the bpf %s map: %s", probes.TcpStatsMap, err)
	}

	latestTime, ok, err := t.getLatestTimestamp()
	if err != nil {
		return nil, 0, fmt.Errorf("error retrieving latest timestamp: %s", err)
	}

	if !ok { // if no timestamps have been captured, there can be no packets
		return nil, 0, nil
	}

	cachedConntrack := newCachedConntrack(t.config.ProcRoot, netlink.NewConntrack, 128)
	defer cachedConntrack.Close()

	// Iterate through all key-value pairs in map
	key, stats := &ConnTuple{}, &ConnStatsWithTimestamp{}
	seen := make(map[ConnTuple]struct{})
	var expired []*ConnTuple
	entries := mp.IterateFrom(unsafe.Pointer(&ConnTuple{}))
	for entries.Next(unsafe.Pointer(key), unsafe.Pointer(stats)) {
		if t.connectionExpired(key, latestTime, stats, cachedConntrack) {
			expired = append(expired, key.copy())
			if key.isTCP() {
				atomic.AddInt64(&t.expiredTCPConns, 1)
			}
			atomic.AddInt64(&t.closedConns, 1)
		} else {
			conn := connStats(key, stats, t.getTCPStats(tcpMp, key, seen))
			if t.shouldSkipConnection(&conn) {
				atomic.AddInt64(&t.skippedConns, 1)
			} else {
				// lookup conntrack in for active
				conn.IPTranslation = t.conntracker.GetTranslationForConn(conn)
				active = append(active, conn)
			}
		}
	}

	if err := entries.Err(); err != nil {
		return nil, 0, fmt.Errorf("unable to iterate connection map: %s", err)
	}

	// Remove expired entries
	t.removeEntries(mp, tcpMp, expired)

	// check for expired clients in the state
	t.state.RemoveExpiredClients(time.Now())

	// Get the latest time a second time because it could have changed while we were reading the eBPF map
	latestTime, _, err = t.getLatestTimestamp()
	if err != nil {
		return nil, 0, fmt.Errorf("error retrieving latest timestamp: %s", err)
	}

	return active, latestTime, nil
}

func (t *Tracer) removeEntries(mp, tcpMp *ebpf.Map, entries []*ConnTuple) {
	now := time.Now()
	// Byte keys of the connections to remove
	keys := make([]string, 0, len(entries))
	// Used to create the keys
	statsWithTs, tcpStats := &ConnStatsWithTimestamp{}, &TCPStats{}
	// Remove the entries from the eBPF Map
	for i := range entries {
		err := mp.Delete(unsafe.Pointer(entries[i]))
		if err != nil {
			// If this entry no longer exists in the eBPF map it means `tcp_close` has executed
			// during this function call. In that case state.StoreClosedConnection() was already called for this connection
			// and we can't delete the corresponding client state or we'll likely over-report the metric values.
			// By skipping to the next iteration and not calling state.RemoveConnections() we'll let
			// this connection expire "naturally" when either next connection check runs or the client itself expires.
			_ = log.Warnf("failed to remove entry from connections map: %s", err)
			continue
		}

		// Delete conntrack entry for this connection
		connStats := connStats(entries[i], statsWithTs, tcpStats)
		t.conntracker.DeleteTranslation(connStats)

		// Append the connection key to the keys to remove from the userspace state
		bk, err := connStats.ByteKey(t.buf)
		if err != nil {
			log.Warnf("failed to create connection byte_key: %s", err)
		} else {
			keys = append(keys, string(bk))
		}

		// We have to remove the PID to remove the element from the TCP Map since we don't use the pid there
		entries[i].pid = 0
		// We can ignore the error for this map since it will not always contain the entry
		_ = tcpMp.Delete(unsafe.Pointer(entries[i]))
	}

	t.state.RemoveConnections(keys)

	log.Debugf("Removed %d connection entries in %s", len(keys), time.Now().Sub(now))
}

// getTCPStats reads tcp related stats for the given ConnTuple
func (t *Tracer) getTCPStats(mp *ebpf.Map, tuple *ConnTuple, seen map[ConnTuple]struct{}) *TCPStats {
	stats := new(TCPStats)

	if !tuple.isTCP() {
		return stats
	}

	// The PID isn't used as a key in the stats map, we will temporarily set it to 0 here and reset it when we're done
	pid := tuple.pid
	tuple.pid = 0

	_ = mp.Lookup(unsafe.Pointer(tuple), unsafe.Pointer(stats))

	// This is required to avoid (over)reporting retransmits for connections sharing the same socket.
	if _, reported := seen[*tuple]; reported {
		atomic.AddInt64(&t.pidCollisions, 1)
		stats.retransmits = 0
	} else {
		seen[*tuple] = struct{}{}
	}

	tuple.pid = pid
	return stats
}

func (t *Tracer) getLatestTimestamp() (uint64, bool, error) {
	latestTime, err := ddebpf.NowNanoseconds()
	if err != nil {
		return 0, false, err
	}
	return uint64(latestTime), true, nil
}

// getEbpfTelemetry reads the telemetry map from the kernelspace and returns a map of key -> count
func (t *Tracer) getEbpfTelemetry() map[string]int64 {
	mp, err := t.getMap(probes.TelemetryMap)
	if err != nil {
		log.Warnf("error retrieving telemetry map: %s", err)
		return map[string]int64{}
	}

	telemetry := &kernelTelemetry{}
	if err := mp.Lookup(unsafe.Pointer(&zero), unsafe.Pointer(telemetry)); err != nil {
		// This can happen if we haven't initialized the telemetry object yet
		// so let's just use a trace log
		log.Tracef("error retrieving the telemetry struct: %s", err)
	}

	return map[string]int64{
		"tcp_sent_miscounts":  int64(telemetry.tcp_sent_miscounts),
		"missed_tcp_close":    int64(telemetry.missed_tcp_close),
		"missed_udp_close":    int64(telemetry.missed_udp_close),
		"udp_sends_processed": int64(telemetry.udp_sends_processed),
		"udp_sends_missed":    int64(telemetry.udp_sends_missed),
	}
}

func (t *Tracer) getMap(name probes.BPFMapName) (*ebpf.Map, error) {
	mp, _, err := t.m.GetMap(string(name))
	if mp == nil {
		return nil, fmt.Errorf("no map with name %s: %s", name, err)
	}
	return mp, nil
}

func (t *Tracer) timeoutForConn(c *ConnTuple, isAssured bool) uint64 {
	if c.isTCP() {
		return uint64(t.config.TCPConnTimeout.Nanoseconds())
	}

<<<<<<< HEAD
	return t.udpConnTimeout()
}

func (t *Tracer) udpConnTimeout() uint64 {
	if v, err := t.sysctlUDPConnTimeout.Get(); err == nil {
		return uint64(time.Duration(v) * time.Second)
	}

	return defaultUDPConnTimeoutNanoSeconds
=======
	if isAssured {
		return uint64(t.config.UDPStreamTimeout.Nanoseconds())
	}

	return uint64(t.config.UDPConnTimeout.Nanoseconds())
>>>>>>> d1c5de31
}

// getTelemetry calls GetStats and extract telemetry from the state structure
func (t *Tracer) getTelemetry() (map[string]interface{}, error) {
	stats, err := t.GetStats()
	if err != nil {
		return nil, err
	}

	if states, ok := stats["state"]; ok {
		if telemetry, ok := states.(map[string]interface{})["telemetry"]; ok {
			stats["state"] = telemetry
		}
	}
	if states, ok := stats["http"]; ok {
		if telemetry, ok := states.(map[string]interface{})["telemetry"]; ok {
			stats["http"] = telemetry
		}
	}
	return stats, nil
}

// GetStats returns a map of statistics about the current tracer's internal state
func (t *Tracer) GetStats() (map[string]interface{}, error) {
	if t.state == nil {
		return nil, fmt.Errorf("internal state not yet initialized")
	}

	lost := atomic.LoadInt64(&t.perfLost)
	received := atomic.LoadInt64(&t.perfReceived)
	skipped := atomic.LoadInt64(&t.skippedConns)
	expiredTCP := atomic.LoadInt64(&t.expiredTCPConns)
	pidCollisions := atomic.LoadInt64(&t.pidCollisions)

	stateStats := t.state.GetStats()
	conntrackStats := t.conntracker.GetStats()

	ret := map[string]interface{}{
		"conntrack": conntrackStats,
		"state":     stateStats,
		"tracer": map[string]int64{
			"closed_conn_polling_lost":     lost,
			"closed_conn_polling_received": received,
			"conn_valid_skipped":           skipped, // Skipped connections (e.g. Local DNS requests)
			"expired_tcp_conns":            expiredTCP,
			"pid_collisions":               pidCollisions,
		},
		"ebpf":    t.getEbpfTelemetry(),
		"kprobes": ddebpf.GetProbeStats(),
		"dns":     t.reverseDNS.GetStats(),
	}

	if t.httpMonitor != nil {
		ret["http"] = t.httpMonitor.GetStats()
	}

	return ret, nil
}

// DebugNetworkState returns a map with the current tracer's internal state, for debugging
func (t *Tracer) DebugNetworkState(clientID string) (map[string]interface{}, error) {
	if t.state == nil {
		return nil, fmt.Errorf("internal state not yet initialized")
	}
	return t.state.DumpState(clientID), nil
}

// DebugNetworkMaps returns all connections stored in the BPF maps without modifications from network state
func (t *Tracer) DebugNetworkMaps() (*network.Connections, error) {
	latestConns, _, err := t.getConnections(make([]network.ConnectionStats, 0))
	if err != nil {
		return nil, fmt.Errorf("error retrieving connections: %s", err)
	}
	return &network.Connections{Conns: latestConns}, nil
}

func (t *Tracer) getProbeProgramIDs() (map[string]uint32, error) {
	fds := make(map[string]uint32, 0)
	for _, p := range t.m.Probes {
		if !p.Enabled {
			continue
		}
		prog := p.Program()
		if prog == nil {
			log.Debugf("unable to find program for %s\n", p.Section)
			continue
		}
		id, err := prog.ID()
		if err != nil {
			return nil, err
		}
		fds[p.Section] = uint32(id)
	}
	return fds, nil
}

// connectionExpired returns true if the passed in connection has expired
//
// expiry is handled differently for UDP and TCP. For TCP where conntrack TTL is very long, we use a short expiry for userspace tracking
// but use conntrack as a source of truth to keep long lived idle TCP conns in the userspace state, while evicting closed TCP connections.
// for UDP, the conntrack TTL is lower (two minutes), so the userspace and conntrack expiry are synced to avoid touching conntrack for
// UDP expiries
func (t *Tracer) connectionExpired(conn *ConnTuple, latestTime uint64, stats *ConnStatsWithTimestamp, ctr *cachedConntrack) bool {
	if !stats.isExpired(latestTime, t.timeoutForConn(conn, stats.isAssured())) {
		return false
	}

	// skip connection check for udp connections or if
	// the pid for the connection is dead
	if conn.isUDP() || !procutil.PidExists(int(conn.Pid())) {
		return true
	}

	ok, err := ctr.Exists(conn)
	if err != nil {
		log.Warnf("error checking conntrack for connection %s: %s", *conn, err)
	}

	return !ok
}

func newHTTPMonitor(supported bool, c *config.Config, m *manager.Manager, h *ddebpf.PerfHandler) *http.Monitor {
	if !c.EnableHTTPMonitoring {
		return nil
	}

	if !supported {
		log.Warnf("http monitoring is not supported by this kernel version. please refer to system-probe's documentation")
		return nil
	}

	monitor, err := http.NewMonitor(c.ProcRoot, m, h)
	if err != nil {
		log.Errorf("could not enable http monitoring: %s", err)
		return nil
	}

	log.Info("http monitoring enabled")
	return monitor
}<|MERGE_RESOLUTION|>--- conflicted
+++ resolved
@@ -804,7 +804,6 @@
 		return uint64(t.config.TCPConnTimeout.Nanoseconds())
 	}
 
-<<<<<<< HEAD
 	return t.udpConnTimeout()
 }
 
@@ -814,13 +813,6 @@
 	}
 
 	return defaultUDPConnTimeoutNanoSeconds
-=======
-	if isAssured {
-		return uint64(t.config.UDPStreamTimeout.Nanoseconds())
-	}
-
-	return uint64(t.config.UDPConnTimeout.Nanoseconds())
->>>>>>> d1c5de31
 }
 
 // getTelemetry calls GetStats and extract telemetry from the state structure
