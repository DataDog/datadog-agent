--- conflicted
+++ resolved
@@ -93,15 +93,9 @@
 	}
 
 	var (
-<<<<<<< HEAD
-		then        = time.Now()
-		closedCount uint64
-		lostCount   uint64
-=======
-		then             time.Time = time.Now()
+		then             = time.Now()
 		closedCount      uint64
 		lostSamplesCount uint64
->>>>>>> 531470a8
 	)
 
 	go func() {
