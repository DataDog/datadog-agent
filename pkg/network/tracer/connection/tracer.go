// Unless explicitly stated otherwise all files in this repository are licensed
// under the Apache License Version 2.0.
// This product includes software developed at Datadog (https://www.datadoghq.com/).
// Copyright 2016-present Datadog, Inc.

//go:build linux_bpf

package connection

import (
	"encoding/binary"
	"errors"
	"fmt"
	"hash"
	"io"
	"math"
	"sync"
	"time"

	"github.com/cihub/seelog"
	"github.com/cilium/ebpf"
	"github.com/prometheus/client_golang/prometheus"
	"github.com/twmb/murmur3"
	"go.uber.org/atomic"
	"golang.org/x/sys/unix"

	manager "github.com/DataDog/ebpf-manager"

	"github.com/DataDog/datadog-agent/pkg/collector/corechecks/ebpf/probe/ebpfcheck"
	ddebpf "github.com/DataDog/datadog-agent/pkg/ebpf"
	"github.com/DataDog/datadog-agent/pkg/ebpf/maps"
	ebpftelemetry "github.com/DataDog/datadog-agent/pkg/ebpf/telemetry"
	"github.com/DataDog/datadog-agent/pkg/network"
	"github.com/DataDog/datadog-agent/pkg/network/config"
	netebpf "github.com/DataDog/datadog-agent/pkg/network/ebpf"
	"github.com/DataDog/datadog-agent/pkg/network/ebpf/probes"
	"github.com/DataDog/datadog-agent/pkg/network/protocols"
	"github.com/DataDog/datadog-agent/pkg/network/tracer/connection/fentry"
	"github.com/DataDog/datadog-agent/pkg/network/tracer/connection/kprobe"
	connutil "github.com/DataDog/datadog-agent/pkg/network/tracer/connection/util"
	"github.com/DataDog/datadog-agent/pkg/process/util"
	"github.com/DataDog/datadog-agent/pkg/telemetry"
	"github.com/DataDog/datadog-agent/pkg/util/log"
)

// TracerType is the type of the underlying tracer
type TracerType int

const (
	//nolint:revive // TODO(NET) Fix revive linter
	TracerTypeKProbePrebuilt TracerType = iota
	//nolint:revive // TODO(NET) Fix revive linter
	TracerTypeKProbeRuntimeCompiled
	//nolint:revive // TODO(NET) Fix revive linter
	TracerTypeKProbeCORE
	//nolint:revive // TODO(NET) Fix revive linter
	TracerTypeFentry
)

const (
	// maxActive configures the maximum number of instances of the kretprobe-probed functions handled simultaneously.
	// This value should be enough for typical workloads (e.g. some amount of processes blocked on the `accept` syscall).
	maxActive = 128
)

// Tracer is the common interface implemented by all connection tracers.
type Tracer interface {
	// Start begins collecting network connection data.
	Start(func([]network.ConnectionStats)) error
	// Stop halts all network data collection.
	Stop()
	// GetConnections returns the list of currently active connections, using the buffer provided.
	// The optional filter function is used to prevent unwanted connections from being returned and consuming resources.
	GetConnections(buffer *network.ConnectionBuffer, filter func(*network.ConnectionStats) bool) error
	// FlushPending forces any closed connections waiting for batching to be processed immediately.
	FlushPending()
	// Remove deletes the connection from tracking state.
	// It does not prevent the connection from re-appearing later, if additional traffic occurs.
	Remove(conn *network.ConnectionStats) error
	// GetMap returns the underlying named map. This is useful if any maps are shared with other eBPF components.
	// An individual tracer implementation may choose which maps to expose via this function.
	GetMap(string) *ebpf.Map
	// DumpMaps (for debugging purpose) returns all maps content by default or selected maps from maps parameter.
	DumpMaps(w io.Writer, maps ...string) error
	// Type returns the type of the underlying ebpf tracer that is currently loaded
	Type() TracerType

	Pause() error
	Resume() error

	// Describe returns all descriptions of the collector
	Describe(descs chan<- *prometheus.Desc)
	// Collect returns the current state of all metrics of the collector
	Collect(metrics chan<- prometheus.Metric)
}

const (
	defaultClosedChannelSize = 500
	connTracerModuleName     = "network_tracer__ebpf"
)

//nolint:revive // TODO(NET) Fix revive linter
var ConnTracerTelemetry = struct {
	connections       telemetry.Gauge
	tcpFailedConnects *prometheus.Desc
	//nolint:revive // TODO(NET) Fix revive linter
	TcpSentMiscounts *prometheus.Desc
	//nolint:revive // TODO(NET) Fix revive linter
	unbatchedTcpClose *prometheus.Desc
	//nolint:revive // TODO(NET) Fix revive linter
	unbatchedUdpClose *prometheus.Desc
	//nolint:revive // TODO(NET) Fix revive linter
	UdpSendsProcessed *prometheus.Desc
	//nolint:revive // TODO(NET) Fix revive linter
	UdpSendsMissed *prometheus.Desc
	//nolint:revive // TODO(NET) Fix revive linter
	UdpDroppedConns *prometheus.Desc
	PidCollisions   *telemetry.StatCounterWrapper
	iterationDups   telemetry.Counter
	iterationAborts telemetry.Counter

	//nolint:revive // TODO(NET) Fix revive linter
	lastTcpFailedConnects *atomic.Int64
	//nolint:revive // TODO(NET) Fix revive linter
	LastTcpSentMiscounts *atomic.Int64
	//nolint:revive // TODO(NET) Fix revive linter
	lastUnbatchedTcpClose *atomic.Int64
	//nolint:revive // TODO(NET) Fix revive linter
	lastUnbatchedUdpClose *atomic.Int64
	//nolint:revive // TODO(NET) Fix revive linter
	lastUdpSendsProcessed *atomic.Int64
	//nolint:revive // TODO(NET) Fix revive linter
	lastUdpSendsMissed *atomic.Int64
	//nolint:revive // TODO(NET) Fix revive linter
	lastUdpDroppedConns *atomic.Int64
}{
	telemetry.NewGauge(connTracerModuleName, "connections", []string{"ip_proto", "family"}, "Gauge measuring the number of active connections in the EBPF map"),
	prometheus.NewDesc(connTracerModuleName+"__tcp_failed_connects", "Counter measuring the number of failed TCP connections in the EBPF map", nil, nil),
	prometheus.NewDesc(connTracerModuleName+"__tcp_sent_miscounts", "Counter measuring the number of miscounted tcp sends in the EBPF map", nil, nil),
	prometheus.NewDesc(connTracerModuleName+"__unbatched_tcp_close", "Counter measuring the number of missed TCP close events in the EBPF map", nil, nil),
	prometheus.NewDesc(connTracerModuleName+"__unbatched_udp_close", "Counter measuring the number of missed UDP close events in the EBPF map", nil, nil),
	prometheus.NewDesc(connTracerModuleName+"__udp_sends_processed", "Counter measuring the number of processed UDP sends in EBPF", nil, nil),
	prometheus.NewDesc(connTracerModuleName+"__udp_sends_missed", "Counter measuring failures to process UDP sends in EBPF", nil, nil),
	prometheus.NewDesc(connTracerModuleName+"__udp_dropped_conns", "Counter measuring the number of dropped UDP connections in the EBPF map", nil, nil),
	telemetry.NewStatCounterWrapper(connTracerModuleName, "pid_collisions", []string{}, "Counter measuring number of process collisions"),
	telemetry.NewCounter(connTracerModuleName, "iteration_dups", []string{}, "Counter measuring the number of connections iterated more than once"),
	telemetry.NewCounter(connTracerModuleName, "iteration_aborts", []string{}, "Counter measuring how many times ebpf iteration of connection map was aborted"),
	atomic.NewInt64(0),
	atomic.NewInt64(0),
	atomic.NewInt64(0),
	atomic.NewInt64(0),
	atomic.NewInt64(0),
	atomic.NewInt64(0),
	atomic.NewInt64(0),
}

type tracer struct {
	m *manager.Manager

	conns          *maps.GenericMap[netebpf.ConnTuple, netebpf.ConnStats]
	tcpStats       *maps.GenericMap[netebpf.ConnTuple, netebpf.TCPStats]
	tcpRetransmits *maps.GenericMap[netebpf.ConnTuple, uint32]
	config         *config.Config

	// tcp_close events
	closeConsumer *tcpCloseConsumer

	removeTuple *netebpf.ConnTuple

	closeTracer func()
	stopOnce    sync.Once

	ebpfTracerType TracerType

	exitTelemetry chan struct{}

	ch *cookieHasher
}

// NewTracer creates a new tracer
func NewTracer(config *config.Config) (Tracer, error) {
	mgrOptions := manager.Options{
		// Extend RLIMIT_MEMLOCK (8) size
		// On some systems, the default for RLIMIT_MEMLOCK may be as low as 64 bytes.
		// This will result in an EPERM (Operation not permitted) error, when trying to create an eBPF map
		// using bpf(2) with BPF_MAP_CREATE.
		//
		// We are setting the limit to infinity until we have a better handle on the true requirements.
		RLimit: &unix.Rlimit{
			Cur: math.MaxUint64,
			Max: math.MaxUint64,
		},
		MapSpecEditors: map[string]manager.MapSpecEditor{
			probes.ConnMap:                           {MaxEntries: config.MaxTrackedConnections, EditorFlag: manager.EditMaxEntries},
			probes.TCPStatsMap:                       {MaxEntries: config.MaxTrackedConnections, EditorFlag: manager.EditMaxEntries},
			probes.TCPRetransmitsMap:                 {MaxEntries: config.MaxTrackedConnections, EditorFlag: manager.EditMaxEntries},
			probes.PortBindingsMap:                   {MaxEntries: config.MaxTrackedConnections, EditorFlag: manager.EditMaxEntries},
			probes.UDPPortBindingsMap:                {MaxEntries: config.MaxTrackedConnections, EditorFlag: manager.EditMaxEntries},
			probes.ConnectionProtocolMap:             {MaxEntries: config.MaxTrackedConnections, EditorFlag: manager.EditMaxEntries},
			probes.ConnectionTupleToSocketSKBConnMap: {MaxEntries: config.MaxTrackedConnections, EditorFlag: manager.EditMaxEntries},
		},
		ConstantEditors: []manager.ConstantEditor{
			boolConst("tcpv6_enabled", config.CollectTCPv6Conns),
			boolConst("udpv6_enabled", config.CollectUDPv6Conns),
		},
		VerifierOptions: ebpf.CollectionOptions{
			Programs: ebpf.ProgramOptions{
				LogSize: 10 * 1024 * 1024,
			},
		},
		DefaultKProbeMaxActive: maxActive,
	}

	begin, end := network.EphemeralRange()
	mgrOptions.ConstantEditors = append(mgrOptions.ConstantEditors,
		manager.ConstantEditor{Name: "ephemeral_range_begin", Value: uint64(begin)},
		manager.ConstantEditor{Name: "ephemeral_range_end", Value: uint64(end)})

	closedChannelSize := defaultClosedChannelSize
	if config.ClosedChannelSize > 0 {
		closedChannelSize = config.ClosedChannelSize
	}
	var connCloseEventHandler ddebpf.EventHandler
	if connutil.RingBufferSupported(config) {
		connCloseEventHandler = ddebpf.NewRingBufferHandler(closedChannelSize)
	} else {
		connCloseEventHandler = ddebpf.NewPerfHandler(closedChannelSize)
	}
	var m *manager.Manager
	//nolint:revive // TODO(NET) Fix revive linter
	var tracerType TracerType = TracerTypeFentry
	var closeTracerFn func()
<<<<<<< HEAD
	m, closeTracerFn, err := fentry.LoadTracer(config, mgrOptions, connCloseEventHandler, bpfTelemetry)
=======
	m, closeTracerFn, err := fentry.LoadTracer(config, mgrOptions, perfHandlerTCP)
>>>>>>> 0711dd6b
	if err != nil && !errors.Is(err, fentry.ErrorNotSupported) {
		// failed to load fentry tracer
		return nil, err
	}

	if err != nil {
		// load the kprobe tracer
		log.Info("fentry tracer not supported, falling back to kprobe tracer")
		var kprobeTracerType kprobe.TracerType
<<<<<<< HEAD
		m, closeTracerFn, kprobeTracerType, err = kprobe.LoadTracer(config, mgrOptions, connCloseEventHandler, bpfTelemetry)
=======
		m, closeTracerFn, kprobeTracerType, err = kprobe.LoadTracer(config, mgrOptions, perfHandlerTCP)
>>>>>>> 0711dd6b
		if err != nil {
			return nil, err
		}
		tracerType = TracerType(kprobeTracerType)
	}
	m.DumpHandler = dumpMapsHandler
	ebpfcheck.AddNameMappings(m, "npm_tracer")

	batchMgr, err := newConnBatchManager(m)
	if err != nil {
		return nil, fmt.Errorf("could not create connection batch manager: %w", err)
	}

	closeConsumer := newTCPCloseConsumer(connCloseEventHandler, batchMgr)

	tr := &tracer{
		m:              m,
		config:         config,
		closeConsumer:  closeConsumer,
		removeTuple:    &netebpf.ConnTuple{},
		closeTracer:    closeTracerFn,
		ebpfTracerType: tracerType,
		exitTelemetry:  make(chan struct{}),
		ch:             newCookieHasher(),
	}

	tr.conns, err = maps.GetMap[netebpf.ConnTuple, netebpf.ConnStats](m, probes.ConnMap)
	if err != nil {
		tr.Stop()
		return nil, fmt.Errorf("error retrieving the bpf %s map: %s", probes.ConnMap, err)
	}

	tr.tcpStats, err = maps.GetMap[netebpf.ConnTuple, netebpf.TCPStats](m, probes.TCPStatsMap)
	if err != nil {
		tr.Stop()
		return nil, fmt.Errorf("error retrieving the bpf %s map: %s", probes.TCPStatsMap, err)
	}

	if tr.tcpRetransmits, err = maps.GetMap[netebpf.ConnTuple, uint32](m, probes.TCPRetransmitsMap); err != nil {
		tr.Stop()
		return nil, fmt.Errorf("error retrieving the bpf %s map: %s", probes.TCPRetransmitsMap, err)
	}

	return tr, nil
}

func boolConst(name string, value bool) manager.ConstantEditor {
	c := manager.ConstantEditor{
		Name:  name,
		Value: uint64(1),
	}
	if !value {
		c.Value = uint64(0)
	}

	return c
}

func (t *tracer) Start(callback func([]network.ConnectionStats)) (err error) {
	defer func() {
		if err != nil {
			t.Stop()
		}
	}()

	err = initializePortBindingMaps(t.config, t.m)
	if err != nil {
		return fmt.Errorf("error initializing port binding maps: %s", err)
	}

	if err := t.m.Start(); err != nil {
		return fmt.Errorf("could not start ebpf manager: %s", err)
	}

	t.closeConsumer.Start(callback)
	return nil
}

func (t *tracer) Pause() error {
	// add small delay for socket filters to properly detach
	time.Sleep(1 * time.Millisecond)
	return t.m.Pause()
}

func (t *tracer) Resume() error {
	err := t.m.Resume()
	// add small delay for socket filters to properly attach
	time.Sleep(1 * time.Millisecond)
	return err
}

func (t *tracer) FlushPending() {
	t.closeConsumer.FlushPending()
}

func (t *tracer) Stop() {
	t.stopOnce.Do(func() {
		close(t.exitTelemetry)
		ebpfcheck.RemoveNameMappings(t.m)
		ebpftelemetry.UnregisterTelemetry(t.m)
		_ = t.m.Stop(manager.CleanAll)
		t.closeConsumer.Stop()
		if t.closeTracer != nil {
			t.closeTracer()
		}
	})
}

func (t *tracer) GetMap(name string) *ebpf.Map {
	switch name {
	case probes.ConnectionProtocolMap:
	case probes.MapErrTelemetryMap:
	case probes.HelperErrTelemetryMap:
	default:
		return nil
	}
	m, _, _ := t.m.GetMap(name)
	return m
}

func (t *tracer) GetConnections(buffer *network.ConnectionBuffer, filter func(*network.ConnectionStats) bool) error {
	// Iterate through all key-value pairs in map
	key, stats := &netebpf.ConnTuple{}, &netebpf.ConnStats{}
	seen := make(map[netebpf.ConnTuple]struct{})
	// connsByTuple is used to detect whether we are iterating over
	// a connection we have previously seen. This can happen when
	// ebpf maps are being iterated over and deleted at the same time.
	// The iteration can reset when that happens.
	// See https://justin.azoff.dev/blog/bpf_map_get_next_key-pitfalls/
	connsByTuple := make(map[netebpf.ConnTuple]struct{})

	// Cached objects
	conn := new(network.ConnectionStats)
	tcp := new(netebpf.TCPStats)

	var tcp4, tcp6, udp4, udp6 float64
	entries := t.conns.Iterate()
	for entries.Next(key, stats) {
		if _, exists := connsByTuple[*key]; exists {
			// already seen the connection in current batch processing,
			// due to race between the iterator and bpf_map_delete
			ConnTracerTelemetry.iterationDups.Inc()
			continue
		}

		populateConnStats(conn, key, stats, t.ch)
		connsByTuple[*key] = struct{}{}

		isTCP := conn.Type == network.TCP
		switch conn.Family {
		case network.AFINET6:
			if isTCP {
				tcp6++
			} else {
				udp6++
			}
		case network.AFINET:
			if isTCP {
				tcp4++
			} else {
				udp4++
			}
		}

		if filter != nil && !filter(conn) {
			continue
		}

		if t.getTCPStats(tcp, key) {
			updateTCPStats(conn, tcp, 0)
		}
		if retrans, ok := t.getTCPRetransmits(key, seen); ok {
			updateTCPStats(conn, nil, retrans)
		}

		*buffer.Next() = *conn
	}

	if err := entries.Err(); err != nil {
		if !errors.Is(err, ebpf.ErrIterationAborted) {
			return fmt.Errorf("unable to iterate connection map: %w", err)
		}

		log.Warn("eBPF conn_stats map iteration aborted. Some connections may not be reported")
		ConnTracerTelemetry.iterationAborts.Inc()
	}

	updateTelemetry(tcp4, tcp6, udp4, udp6)

	return nil
}

func updateTelemetry(tcp4 float64, tcp6 float64, udp4 float64, udp6 float64) {
	ConnTracerTelemetry.connections.Set(tcp4, "tcp", "v4")
	ConnTracerTelemetry.connections.Set(tcp6, "tcp", "v6")
	ConnTracerTelemetry.connections.Set(udp4, "udp", "v4")
	ConnTracerTelemetry.connections.Set(udp6, "udp", "v6")
}

func removeConnection(conn *network.ConnectionStats) {
	isTCP := conn.Type == network.TCP
	switch conn.Family {
	case network.AFINET6:
		if isTCP {
			ConnTracerTelemetry.connections.Dec("tcp", "v6")
		} else {
			ConnTracerTelemetry.connections.Dec("udp", "v6")
		}
	case network.AFINET:
		if isTCP {
			ConnTracerTelemetry.connections.Dec("tcp", "v4")
		} else {
			ConnTracerTelemetry.connections.Dec("udp", "v4")
		}
	}
}

func (t *tracer) Remove(conn *network.ConnectionStats) error {
	t.removeTuple.Sport = conn.SPort
	t.removeTuple.Dport = conn.DPort
	t.removeTuple.Netns = conn.NetNS
	t.removeTuple.Pid = conn.Pid
	t.removeTuple.Saddr_l, t.removeTuple.Saddr_h = util.ToLowHigh(conn.Source)
	t.removeTuple.Daddr_l, t.removeTuple.Daddr_h = util.ToLowHigh(conn.Dest)

	if conn.Family == network.AFINET6 {
		t.removeTuple.Metadata = uint32(netebpf.IPv6)
	} else {
		t.removeTuple.Metadata = uint32(netebpf.IPv4)
	}
	if conn.Type == network.TCP {
		t.removeTuple.Metadata |= uint32(netebpf.TCP)
	} else {
		t.removeTuple.Metadata |= uint32(netebpf.UDP)
	}

	err := t.conns.Delete(t.removeTuple)
	if err != nil {
		// If this entry no longer exists in the eBPF map it means `tcp_close` has executed
		// during this function call. In that case state.StoreClosedConnection() was already called for this connection,
		// and we can't delete the corresponding client state, or we'll likely over-report the metric values.
		// By skipping to the next iteration and not calling state.RemoveConnections() we'll let
		// this connection expire "naturally" when either next connection check runs or the client itself expires.
		return err
	}

	removeConnection(conn)

	// We have to remove the PID to remove the element from the TCP Map since we don't use the pid there
	t.removeTuple.Pid = 0
	if conn.Type == network.TCP {
		// We can ignore the error for this map since it will not always contain the entry
		_ = t.tcpStats.Delete(t.removeTuple)
	}
	return nil
}

func (t *tracer) getEBPFTelemetry() *netebpf.Telemetry {
	var zero uint32
	mp, err := maps.GetMap[uint32, netebpf.Telemetry](t.m, probes.TelemetryMap)
	if err != nil {
		log.Warnf("error retrieving telemetry map: %s", err)
		return nil
	}

	tm := &netebpf.Telemetry{}
	if err := mp.Lookup(&zero, tm); err != nil {
		// This can happen if we haven't initialized the telemetry object yet
		// so let's just use a trace log
		if log.ShouldLog(seelog.TraceLvl) {
			log.Tracef("error retrieving the telemetry struct: %s", err)
		}
		return nil
	}
	return tm
}

// Describe returns all descriptions of the collector
func (t *tracer) Describe(ch chan<- *prometheus.Desc) {
	ch <- ConnTracerTelemetry.tcpFailedConnects
	ch <- ConnTracerTelemetry.TcpSentMiscounts
	ch <- ConnTracerTelemetry.unbatchedTcpClose
	ch <- ConnTracerTelemetry.unbatchedUdpClose
	ch <- ConnTracerTelemetry.UdpSendsProcessed
	ch <- ConnTracerTelemetry.UdpSendsMissed
	ch <- ConnTracerTelemetry.UdpDroppedConns
}

// Collect returns the current state of all metrics of the collector
func (t *tracer) Collect(ch chan<- prometheus.Metric) {
	ebpfTelemetry := t.getEBPFTelemetry()
	if ebpfTelemetry == nil {
		return
	}
	delta := int64(ebpfTelemetry.Tcp_failed_connect) - ConnTracerTelemetry.lastTcpFailedConnects.Load()
	ConnTracerTelemetry.lastTcpFailedConnects.Store(int64(ebpfTelemetry.Tcp_failed_connect))
	ch <- prometheus.MustNewConstMetric(ConnTracerTelemetry.tcpFailedConnects, prometheus.CounterValue, float64(delta))

	delta = int64(ebpfTelemetry.Tcp_sent_miscounts) - ConnTracerTelemetry.LastTcpSentMiscounts.Load()
	ConnTracerTelemetry.LastTcpSentMiscounts.Store(int64(ebpfTelemetry.Tcp_sent_miscounts))
	ch <- prometheus.MustNewConstMetric(ConnTracerTelemetry.TcpSentMiscounts, prometheus.CounterValue, float64(delta))

	delta = int64(ebpfTelemetry.Unbatched_tcp_close) - ConnTracerTelemetry.lastUnbatchedTcpClose.Load()
	ConnTracerTelemetry.lastUnbatchedTcpClose.Store(int64(ebpfTelemetry.Unbatched_tcp_close))
	ch <- prometheus.MustNewConstMetric(ConnTracerTelemetry.unbatchedTcpClose, prometheus.CounterValue, float64(delta))

	delta = int64(ebpfTelemetry.Unbatched_udp_close) - ConnTracerTelemetry.lastUnbatchedUdpClose.Load()
	ConnTracerTelemetry.lastUnbatchedUdpClose.Store(int64(ebpfTelemetry.Unbatched_udp_close))
	ch <- prometheus.MustNewConstMetric(ConnTracerTelemetry.unbatchedUdpClose, prometheus.CounterValue, float64(delta))

	delta = int64(ebpfTelemetry.Udp_sends_processed) - ConnTracerTelemetry.lastUdpSendsProcessed.Load()
	ConnTracerTelemetry.lastUdpSendsProcessed.Store(int64(ebpfTelemetry.Udp_sends_processed))
	ch <- prometheus.MustNewConstMetric(ConnTracerTelemetry.UdpSendsProcessed, prometheus.CounterValue, float64(delta))

	delta = int64(ebpfTelemetry.Udp_sends_missed) - ConnTracerTelemetry.lastUdpSendsMissed.Load()
	ConnTracerTelemetry.lastUdpSendsMissed.Store(int64(ebpfTelemetry.Udp_sends_missed))
	ch <- prometheus.MustNewConstMetric(ConnTracerTelemetry.UdpSendsMissed, prometheus.CounterValue, float64(delta))

	delta = int64(ebpfTelemetry.Udp_dropped_conns) - ConnTracerTelemetry.lastUdpDroppedConns.Load()
	ConnTracerTelemetry.lastUdpDroppedConns.Store(int64(ebpfTelemetry.Udp_dropped_conns))
	ch <- prometheus.MustNewConstMetric(ConnTracerTelemetry.UdpDroppedConns, prometheus.CounterValue, float64(delta))
}

// DumpMaps (for debugging purpose) returns all maps content by default or selected maps from maps parameter.
func (t *tracer) DumpMaps(w io.Writer, maps ...string) error {
	return t.m.DumpMaps(w, maps...)
}

// Type returns the type of the underlying ebpf tracer that is currently loaded
func (t *tracer) Type() TracerType {
	return t.ebpfTracerType
}

func initializePortBindingMaps(config *config.Config, m *manager.Manager) error {
	tcpPorts, err := network.ReadInitialState(config.ProcRoot, network.TCP, config.CollectTCPv6Conns)
	if err != nil {
		return fmt.Errorf("failed to read initial TCP pid->port mapping: %s", err)
	}

	tcpPortMap, err := maps.GetMap[netebpf.PortBinding, uint32](m, probes.PortBindingsMap)
	if err != nil {
		return fmt.Errorf("failed to get TCP port binding map: %w", err)
	}
	for p, count := range tcpPorts {
		log.Debugf("adding initial TCP port binding: netns: %d port: %d", p.Ino, p.Port)
		pb := netebpf.PortBinding{Netns: p.Ino, Port: p.Port}
		err = tcpPortMap.Update(&pb, &count, ebpf.UpdateNoExist)
		if err != nil && !errors.Is(err, ebpf.ErrKeyExist) {
			return fmt.Errorf("failed to update TCP port binding map: %w", err)
		}
	}

	udpPorts, err := network.ReadInitialState(config.ProcRoot, network.UDP, config.CollectUDPv6Conns)
	if err != nil {
		return fmt.Errorf("failed to read initial UDP pid->port mapping: %s", err)
	}

	udpPortMap, err := maps.GetMap[netebpf.PortBinding, uint32](m, probes.UDPPortBindingsMap)
	if err != nil {
		return fmt.Errorf("failed to get UDP port binding map: %w", err)
	}
	for p, count := range udpPorts {
		// ignore ephemeral port binds as they are more likely to be from
		// clients calling bind with port 0
		if network.IsPortInEphemeralRange(network.AFINET, network.UDP, p.Port) == network.EphemeralTrue {
			log.Debugf("ignoring initial ephemeral UDP port bind to %d", p)
			continue
		}

		log.Debugf("adding initial UDP port binding: netns: %d port: %d", p.Ino, p.Port)
		pb := netebpf.PortBinding{Netns: p.Ino, Port: p.Port}
		err = udpPortMap.Update(&pb, &count, ebpf.UpdateNoExist)
		if err != nil && !errors.Is(err, ebpf.ErrKeyExist) {
			return fmt.Errorf("failed to update UDP port binding map: %w", err)
		}
	}
	return nil
}

func (t *tracer) getTCPRetransmits(tuple *netebpf.ConnTuple, seen map[netebpf.ConnTuple]struct{}) (uint32, bool) {
	if tuple.Type() != netebpf.TCP {
		return 0, false
	}

	// The PID isn't used as a key in the stats map, we will temporarily set it to 0 here and reset it when we're done
	pid := tuple.Pid
	tuple.Pid = 0

	var retransmits uint32
	if err := t.tcpRetransmits.Lookup(tuple, &retransmits); err == nil {
		// This is required to avoid (over)reporting retransmits for connections sharing the same socket.
		if _, reported := seen[*tuple]; reported {
			ConnTracerTelemetry.PidCollisions.Inc()
			retransmits = 0
		} else {
			seen[*tuple] = struct{}{}
		}
	}

	tuple.Pid = pid
	return retransmits, true
}

// getTCPStats reads tcp related stats for the given ConnTuple
func (t *tracer) getTCPStats(stats *netebpf.TCPStats, tuple *netebpf.ConnTuple) bool {
	if tuple.Type() != netebpf.TCP {
		return false
	}

	return t.tcpStats.Lookup(tuple, stats) == nil
}

func populateConnStats(stats *network.ConnectionStats, t *netebpf.ConnTuple, s *netebpf.ConnStats, ch *cookieHasher) {
	*stats = network.ConnectionStats{
		Pid:    t.Pid,
		NetNS:  t.Netns,
		Source: t.SourceAddress(),
		Dest:   t.DestAddress(),
		SPort:  t.Sport,
		DPort:  t.Dport,
		Monotonic: network.StatCounters{
			SentBytes:   s.Sent_bytes,
			RecvBytes:   s.Recv_bytes,
			SentPackets: s.Sent_packets,
			RecvPackets: s.Recv_packets,
		},
		LastUpdateEpoch: s.Timestamp,
		IsAssured:       s.IsAssured(),
		Cookie:          network.StatCookie(s.Cookie),
	}

	stats.ProtocolStack = protocols.Stack{
		API:         protocols.API(s.Protocol_stack.Api),
		Application: protocols.Application(s.Protocol_stack.Application),
		Encryption:  protocols.Encryption(s.Protocol_stack.Encryption),
	}

	if t.Type() == netebpf.TCP {
		stats.Type = network.TCP
	} else {
		stats.Type = network.UDP
	}

	switch t.Family() {
	case netebpf.IPv4:
		stats.Family = network.AFINET
	case netebpf.IPv6:
		stats.Family = network.AFINET6
	}

	stats.SPortIsEphemeral = network.IsPortInEphemeralRange(stats.Family, stats.Type, t.Sport)

	switch s.ConnectionDirection() {
	case netebpf.Incoming:
		stats.Direction = network.INCOMING
	case netebpf.Outgoing:
		stats.Direction = network.OUTGOING
	default:
		stats.Direction = network.OUTGOING
	}

	if ch != nil {
		ch.Hash(stats)
	}
}

func updateTCPStats(conn *network.ConnectionStats, tcpStats *netebpf.TCPStats, retransmits uint32) {
	if conn.Type != network.TCP {
		return
	}

	conn.Monotonic.Retransmits = retransmits
	if tcpStats != nil {
		conn.Monotonic.TCPEstablished = uint32(tcpStats.State_transitions >> netebpf.Established & 1)
		conn.Monotonic.TCPClosed = uint32(tcpStats.State_transitions >> netebpf.Close & 1)
		conn.RTT = tcpStats.Rtt
		conn.RTTVar = tcpStats.Rtt_var
	}
}

type cookieHasher struct {
	hash hash.Hash64
	buf  []byte
}

func newCookieHasher() *cookieHasher {
	return &cookieHasher{
		hash: murmur3.New64(),
		buf:  make([]byte, network.ConnectionByteKeyMaxLen),
	}
}

func (h *cookieHasher) Hash(stats *network.ConnectionStats) {
	h.hash.Reset()
	if err := binary.Write(h.hash, binary.BigEndian, stats.Cookie); err != nil {
		log.Errorf("error writing cookie to hash: %s", err)
		return
	}
	key := stats.ByteKey(h.buf)
	if _, err := h.hash.Write(key); err != nil {
		log.Errorf("error writing byte key to hash: %s", err)
		return
	}
	stats.Cookie = h.hash.Sum64()
}<|MERGE_RESOLUTION|>--- conflicted
+++ resolved
@@ -230,11 +230,7 @@
 	//nolint:revive // TODO(NET) Fix revive linter
 	var tracerType TracerType = TracerTypeFentry
 	var closeTracerFn func()
-<<<<<<< HEAD
-	m, closeTracerFn, err := fentry.LoadTracer(config, mgrOptions, connCloseEventHandler, bpfTelemetry)
-=======
-	m, closeTracerFn, err := fentry.LoadTracer(config, mgrOptions, perfHandlerTCP)
->>>>>>> 0711dd6b
+	m, closeTracerFn, err := fentry.LoadTracer(config, mgrOptions, connCloseEventHandler)
 	if err != nil && !errors.Is(err, fentry.ErrorNotSupported) {
 		// failed to load fentry tracer
 		return nil, err
@@ -244,11 +240,7 @@
 		// load the kprobe tracer
 		log.Info("fentry tracer not supported, falling back to kprobe tracer")
 		var kprobeTracerType kprobe.TracerType
-<<<<<<< HEAD
-		m, closeTracerFn, kprobeTracerType, err = kprobe.LoadTracer(config, mgrOptions, connCloseEventHandler, bpfTelemetry)
-=======
-		m, closeTracerFn, kprobeTracerType, err = kprobe.LoadTracer(config, mgrOptions, perfHandlerTCP)
->>>>>>> 0711dd6b
+		m, closeTracerFn, kprobeTracerType, err = kprobe.LoadTracer(config, mgrOptions, connCloseEventHandler)
 		if err != nil {
 			return nil, err
 		}
