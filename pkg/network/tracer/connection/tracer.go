--- conflicted
+++ resolved
@@ -96,7 +96,8 @@
 	UdpSendsMissed    *prometheus.Desc
 	UdpDroppedConns   *prometheus.Desc
 	PidCollisions     *nettelemetry.StatCounterWrapper
-<<<<<<< HEAD
+	iterationDups     telemetry.Counter
+	iterationAborts   telemetry.Counter
 
 	lastTcpFailedConnects *atomic.Int64
 	LastTcpSentMiscounts  *atomic.Int64
@@ -105,10 +106,6 @@
 	lastUdpSendsProcessed *atomic.Int64
 	lastUdpSendsMissed    *atomic.Int64
 	lastUdpDroppedConns   *atomic.Int64
-=======
-	iterationDups     telemetry.Counter
-	iterationAborts   telemetry.Counter
->>>>>>> 46f6afbc
 }{
 	telemetry.NewGauge(connTracerModuleName, "connections", []string{"ip_proto", "family"}, "Gauge measuring the number of active connections in the EBPF map"),
 	prometheus.NewDesc(connTracerModuleName+"__tcp_failed_connects", "Counter measuring the number of failed TCP connections in the EBPF map", nil, nil),
@@ -119,7 +116,8 @@
 	prometheus.NewDesc(connTracerModuleName+"__udp_sends_missed", "Counter measuring failures to process UDP sends in EBPF", nil, nil),
 	prometheus.NewDesc(connTracerModuleName+"__udp_dropped_conns", "Counter measuring the number of dropped UDP connections in the EBPF map", nil, nil),
 	nettelemetry.NewStatCounterWrapper(connTracerModuleName, "pid_collisions", []string{}, "Counter measuring number of process collisions"),
-<<<<<<< HEAD
+	telemetry.NewCounter(connTracerModuleName, "iteration_dups", []string{}, "Counter measuring the number of connections iterated more than once"),
+	telemetry.NewCounter(connTracerModuleName, "iteration_aborts", []string{}, "Counter measuring how many times ebpf iteration of connection map was aborted"),
 	atomic.NewInt64(0),
 	atomic.NewInt64(0),
 	atomic.NewInt64(0),
@@ -127,10 +125,6 @@
 	atomic.NewInt64(0),
 	atomic.NewInt64(0),
 	atomic.NewInt64(0),
-=======
-	telemetry.NewCounter(connTracerModuleName, "iteration_dups", []string{}, "Counter measuring the number of connections iterated more than once"),
-	telemetry.NewCounter(connTracerModuleName, "iteration_aborts", []string{}, "Counter measuring how many times ebpf iteration of connection map was aborted"),
->>>>>>> 46f6afbc
 }
 
 type tracer struct {
