// Unless explicitly stated otherwise all files in this repository are licensed
// under the Apache License Version 2.0.
// This product includes software developed at Datadog (https://www.datadoghq.com/).
// Copyright 2016-present Datadog, Inc.

//go:build linux_bpf
// +build linux_bpf

package kprobe

import (
	"os"
	"strings"

	"github.com/DataDog/datadog-agent/pkg/ebpf"
	"github.com/DataDog/datadog-agent/pkg/network/ebpf/probes"
	manager "github.com/DataDog/ebpf-manager"
)

const (
	// maxActive configures the maximum number of instances of the kretprobe-probed functions handled simultaneously.
	// This value should be enough for typical workloads (e.g. some amount of processes blocked on the `accept` syscall).
	maxActive = 128
)

var mainProbes = map[probes.ProbeName]string{
	probes.TCPSendMsg:           "kprobe__tcp_sendmsg",
	probes.TCPSendMsgReturn:     "kretprobe__tcp_sendmsg",
	probes.TCPCleanupRBuf:       "kprobe__tcp_cleanup_rbuf",
	probes.TCPClose:             "kprobe__tcp_close",
	probes.TCPCloseReturn:       "kretprobe__tcp_close",
	probes.TCPSetState:          "kprobe__tcp_set_state",
	probes.IPMakeSkb:            "kprobe__ip_make_skb",
	probes.IPMakeSkbReturn:      "kretprobe__ip_make_skb",
	probes.IP6MakeSkb:           "kprobe__ip6_make_skb",
	probes.IP6MakeSkbReturn:     "kretprobe__ip6_make_skb",
	probes.UDPRecvMsg:           "kprobe__udp_recvmsg",
	probes.UDPRecvMsgReturn:     "kretprobe__udp_recvmsg",
	probes.UDPv6RecvMsg:         "kprobe__udpv6_recvmsg",
	probes.UDPv6RecvMsgReturn:   "kretprobe__udpv6_recvmsg",
	probes.TCPRetransmit:        "kprobe__tcp_retransmit_skb",
	probes.InetCskAcceptReturn:  "kretprobe__inet_csk_accept",
	probes.InetCskListenStop:    "kprobe__inet_csk_listen_stop",
	probes.UDPDestroySock:       "kprobe__udp_destroy_sock",
	probes.UDPDestroySockReturn: "kretprobe__udp_destroy_sock",
	probes.InetBind:             "kprobe__inet_bind",
	probes.Inet6Bind:            "kprobe__inet6_bind",
	probes.InetBindRet:          "kretprobe__inet_bind",
	probes.Inet6BindRet:         "kretprobe__inet6_bind",
	probes.SockFDLookup:         "kprobe__sockfd_lookup_light",
	probes.SockFDLookupRet:      "kretprobe__sockfd_lookup_light",
	probes.DoSendfile:           "kprobe__do_sendfile",
	probes.DoSendfileRet:        "kretprobe__do_sendfile",
}

var altProbes = map[probes.ProbeName]string{
	probes.TCPRetransmitPre470:     "kprobe__tcp_retransmit_skb_pre_4_7_0",
	probes.IP6MakeSkbPre470:        "kprobe__ip6_make_skb__pre_4_7_0",
	probes.UDPRecvMsgPre410:        "kprobe__udp_recvmsg_pre_4_1_0",
	probes.UDPv6RecvMsgPre410:      "kprobe__udpv6_recvmsg_pre_4_1_0",
	probes.TCPSendMsgPre410:        "kprobe__tcp_sendmsg__pre_4_1_0",
	probes.SKBConsumeUDP:           "kprobe__skb_consume_udp",
	probes.SKBFreeDatagramLocked:   "kprobe__skb_free_datagram_locked",
	probes.SKB__FreeDatagramLocked: "kprobe____skb_free_datagram_locked",
}

func newManager(closedHandler *ebpf.PerfHandler, runtimeTracer bool) *manager.Manager {
	mgr := &manager.Manager{
		Maps: []*manager.Map{
			{Name: string(probes.ConnMap)},
			{Name: string(probes.TcpStatsMap)},
			{Name: string(probes.ConnCloseBatchMap)},
			{Name: "udp_recv_sock"},
			{Name: "udpv6_recv_sock"},
			{Name: string(probes.PortBindingsMap)},
			{Name: string(probes.UdpPortBindingsMap)},
			{Name: "pending_bind"},
			{Name: string(probes.TelemetryMap)},
			{Name: string(probes.SockByPidFDMap)},
			{Name: string(probes.PidFDBySockMap)},
			{Name: string(probes.SockFDLookupArgsMap)},
			{Name: string(probes.DoSendfileArgsMap)},
			{Name: string(probes.TcpSendMsgArgsMap)},
<<<<<<< HEAD
			{Name: string(probes.TcpRecvMsgArgsMap)},
			{Name: string(probes.IpMakeSkbArgsMap)},
=======
>>>>>>> 1624ae93
		},
		PerfMaps: []*manager.PerfMap{
			{
				Map: manager.Map{Name: string(probes.ConnCloseEventMap)},
				PerfMapOptions: manager.PerfMapOptions{
					PerfRingBufferSize: 8 * os.Getpagesize(),
					Watermark:          1,
					RecordHandler:      closedHandler.RecordHandler,
					LostHandler:        closedHandler.LostHandler,
					RecordGetter:       closedHandler.RecordGetter,
				},
			},
		},
	}

	for probeName, funcName := range mainProbes {
		p := &manager.Probe{
			ProbeIdentificationPair: manager.ProbeIdentificationPair{
				EBPFSection:  string(probeName),
				EBPFFuncName: funcName,
				UID:          probeUID,
			},
		}
		if strings.HasPrefix(funcName, "kretprobe") {
			p.KProbeMaxActive = maxActive
		}
		mgr.Probes = append(mgr.Probes, p)
	}

	if runtimeTracer {
		mgr.Probes = append(mgr.Probes,
			&manager.Probe{ProbeIdentificationPair: manager.ProbeIdentificationPair{EBPFSection: string(probes.SKBFreeDatagramLocked), EBPFFuncName: altProbes[probes.SKBFreeDatagramLocked], UID: probeUID}},
			&manager.Probe{ProbeIdentificationPair: manager.ProbeIdentificationPair{EBPFSection: string(probes.SKB__FreeDatagramLocked), EBPFFuncName: altProbes[probes.SKB__FreeDatagramLocked], UID: probeUID}},
			&manager.Probe{ProbeIdentificationPair: manager.ProbeIdentificationPair{EBPFSection: string(probes.SKBConsumeUDP), EBPFFuncName: altProbes[probes.SKBConsumeUDP], UID: probeUID}},
		)
	} else {
		// the runtime compiled tracer has no need for separate probes targeting specific kernel versions, since it can
		// do that with #ifdefs inline. Thus, the following probes should only be declared as existing in the prebuilt
		// tracer.
		mgr.Probes = append(mgr.Probes,
			&manager.Probe{ProbeIdentificationPair: manager.ProbeIdentificationPair{EBPFSection: string(probes.TCPRetransmitPre470), EBPFFuncName: altProbes[probes.TCPRetransmitPre470], UID: probeUID}, MatchFuncName: "^tcp_retransmit_skb$"},
			&manager.Probe{ProbeIdentificationPair: manager.ProbeIdentificationPair{EBPFSection: string(probes.IP6MakeSkbPre470), EBPFFuncName: altProbes[probes.IP6MakeSkbPre470], UID: probeUID}, MatchFuncName: "^ip6_make_skb$"},
			&manager.Probe{ProbeIdentificationPair: manager.ProbeIdentificationPair{EBPFSection: string(probes.UDPRecvMsgPre410), EBPFFuncName: altProbes[probes.UDPRecvMsgPre410], UID: probeUID}, MatchFuncName: "^udp_recvmsg$"},
			&manager.Probe{ProbeIdentificationPair: manager.ProbeIdentificationPair{EBPFSection: string(probes.UDPv6RecvMsgPre410), EBPFFuncName: altProbes[probes.UDPv6RecvMsgPre410], UID: probeUID}, MatchFuncName: "^udpv6_recvmsg$"},
			&manager.Probe{ProbeIdentificationPair: manager.ProbeIdentificationPair{EBPFSection: string(probes.TCPSendMsgPre410), EBPFFuncName: altProbes[probes.TCPSendMsgPre410], UID: probeUID}, MatchFuncName: "^tcp_sendmsg$"},
		)
	}

	return mgr
}<|MERGE_RESOLUTION|>--- conflicted
+++ resolved
@@ -81,11 +81,7 @@
 			{Name: string(probes.SockFDLookupArgsMap)},
 			{Name: string(probes.DoSendfileArgsMap)},
 			{Name: string(probes.TcpSendMsgArgsMap)},
-<<<<<<< HEAD
-			{Name: string(probes.TcpRecvMsgArgsMap)},
 			{Name: string(probes.IpMakeSkbArgsMap)},
-=======
->>>>>>> 1624ae93
 		},
 		PerfMaps: []*manager.PerfMap{
 			{
