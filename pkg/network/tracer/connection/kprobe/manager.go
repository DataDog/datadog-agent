// Unless explicitly stated otherwise all files in this repository are licensed
// under the Apache License Version 2.0.
// This product includes software developed at Datadog (https://www.datadoghq.com/).
// Copyright 2016-present Datadog, Inc.

//go:build linux_bpf

package kprobe

import (
	"os"
	"strings"

	manager "github.com/DataDog/ebpf-manager"

	"github.com/DataDog/datadog-agent/pkg/ebpf"
	ebpftelemetry "github.com/DataDog/datadog-agent/pkg/ebpf/telemetry"
	"github.com/DataDog/datadog-agent/pkg/network/config"
	"github.com/DataDog/datadog-agent/pkg/network/ebpf/probes"
	secEbpf "github.com/DataDog/datadog-agent/pkg/security/ebpf/probes"
)

const (
	// maxActive configures the maximum number of instances of the kretprobe-probed functions handled simultaneously.
	// This value should be enough for typical workloads (e.g. some amount of processes blocked on the `accept` syscall).
	maxActive = 128
)

var mainProbes = []probes.ProbeFuncName{
	probes.NetDevQueue,
	probes.ProtocolClassifierEntrySocketFilter,
	probes.ProtocolClassifierQueuesSocketFilter,
	probes.ProtocolClassifierDBsSocketFilter,
	probes.ProtocolClassifierGRPCSocketFilter,
	probes.TCPSendMsg,
	probes.TCPSendMsgReturn,
	probes.TCPSendPage,
	probes.TCPSendPageReturn,
	probes.TCPRecvMsg,
	probes.TCPRecvMsgReturn,
	probes.TCPReadSock,
	probes.TCPReadSockReturn,
	probes.TCPClose,
	probes.TCPCloseCleanProtocolsReturn,
	probes.TCPCloseFlushReturn,
	probes.TCPConnect,
	probes.TCPFinishConnect,
	probes.IPMakeSkb,
	probes.IPMakeSkbReturn,
	probes.IP6MakeSkb,
	probes.IP6MakeSkbReturn,
	probes.UDPRecvMsg,
	probes.UDPRecvMsgReturn,
	probes.UDPv6RecvMsg,
	probes.UDPv6RecvMsgReturn,
	probes.TCPRetransmit,
	probes.TCPRetransmitRet,
	probes.InetCskAcceptReturn,
	probes.InetCskListenStop,
	probes.UDPDestroySock,
	probes.UDPDestroySockReturn,
	probes.UDPv6DestroySock,
	probes.UDPv6DestroySockReturn,
	probes.InetBind,
	probes.Inet6Bind,
	probes.InetBindRet,
	probes.Inet6BindRet,
	probes.SockFDLookup,
	probes.SockFDLookupRet,
	probes.UDPSendPage,
	probes.UDPSendPageReturn,
}

func initManager(mgr *ebpftelemetry.Manager, closedHandler *ebpf.PerfHandler, ringHandlerTCP *ebpf.RingHandler, runtimeTracer bool, ringbufferSupported bool, cfg *config.Config) error {
	mgr.Maps = []*manager.Map{
		{Name: probes.ConnMap},
		{Name: probes.TCPStatsMap},
		{Name: probes.TCPConnectSockPidMap},
		{Name: probes.ConnCloseBatchMap},
		{Name: "udp_recv_sock"},
		{Name: "udpv6_recv_sock"},
		{Name: probes.PortBindingsMap},
		{Name: probes.UDPPortBindingsMap},
		{Name: "pending_bind"},
		{Name: probes.TelemetryMap},
		{Name: probes.SockByPidFDMap},
		{Name: probes.ConnectionProtocolMap},
		{Name: probes.PidFDBySockMap},
		{Name: probes.SockFDLookupArgsMap},
		{Name: probes.TcpSendMsgArgsMap},
		{Name: probes.TcpSendPageArgsMap},
		{Name: probes.UdpSendPageArgsMap},
		{Name: probes.IpMakeSkbArgsMap},
		{Name: probes.MapErrTelemetryMap},
		{Name: probes.HelperErrTelemetryMap},
		{Name: probes.TcpRecvMsgArgsMap},
		{Name: probes.ClassificationProgsMap},
		{Name: probes.TCPCloseProgsMap},
	}
	if ringbufferSupported {
		options := manager.RingBufferOptions{
			ErrChan:          ringHandlerTCP.ErrorChannel,
			RecordGetter:     ringHandlerTCP.RecordGetter,
			RecordHandler:    ringHandlerTCP.RecordHandler,
			TelemetryEnabled: cfg.InternalTelemetryEnabled,
			RingBufferSize:   int(secEbpf.ComputeDefaultEventsRingBufferSize()),
		}
		rb := &manager.RingBuffer{
			Map:               manager.Map{Name: probes.ConnCloseEventMap},
			RingBufferOptions: options,
		}

		mgr.RingBuffers = []*manager.RingBuffer{rb}
		ebpf.ReportRingBufferTelemetry(rb)
	} else {
		pm := &manager.PerfMap{
			Map: manager.Map{Name: probes.ConnCloseEventMap},
			PerfMapOptions: manager.PerfMapOptions{
				PerfRingBufferSize: 8 * os.Getpagesize(),
				Watermark:          1,
				RecordHandler:      closedHandler.RecordHandler,
				LostHandler:        closedHandler.LostHandler,
				RecordGetter:       closedHandler.RecordGetter,
				TelemetryEnabled:   cfg.InternalTelemetryEnabled,
			},
		}
		mgr.PerfMaps = []*manager.PerfMap{pm}
		ebpf.ReportPerfMapTelemetry(pm)
	}
<<<<<<< HEAD
=======
	mgr.PerfMaps = []*manager.PerfMap{pm}
	ebpftelemetry.ReportPerfMapTelemetry(pm)
>>>>>>> 2ff64273
	for _, funcName := range mainProbes {
		p := &manager.Probe{
			ProbeIdentificationPair: manager.ProbeIdentificationPair{
				EBPFFuncName: funcName,
				UID:          probeUID,
			},
		}
		if strings.HasPrefix(funcName, "kretprobe") {
			p.KProbeMaxActive = maxActive
		}
		mgr.Probes = append(mgr.Probes, p)
	}

	mgr.Probes = append(mgr.Probes,
		&manager.Probe{ProbeIdentificationPair: manager.ProbeIdentificationPair{EBPFFuncName: probes.SKBFreeDatagramLocked, UID: probeUID}},
		&manager.Probe{ProbeIdentificationPair: manager.ProbeIdentificationPair{EBPFFuncName: probes.UnderscoredSKBFreeDatagramLocked, UID: probeUID}},
		&manager.Probe{ProbeIdentificationPair: manager.ProbeIdentificationPair{EBPFFuncName: probes.SKBConsumeUDP, UID: probeUID}},
	)

	if !runtimeTracer {
		// the runtime compiled tracer has no need for separate probes targeting specific kernel versions, since it can
		// do that with #ifdefs inline. Thus, the following probes should only be declared as existing in the prebuilt
		// tracer.
		mgr.Probes = append(mgr.Probes,
			&manager.Probe{ProbeIdentificationPair: manager.ProbeIdentificationPair{EBPFFuncName: probes.TCPRetransmitPre470, UID: probeUID}},
			&manager.Probe{ProbeIdentificationPair: manager.ProbeIdentificationPair{EBPFFuncName: probes.IP6MakeSkbPre470, UID: probeUID}},
			&manager.Probe{ProbeIdentificationPair: manager.ProbeIdentificationPair{EBPFFuncName: probes.IP6MakeSkbPre5180, UID: probeUID}},
			&manager.Probe{ProbeIdentificationPair: manager.ProbeIdentificationPair{EBPFFuncName: probes.UDPRecvMsgPre5190, UID: probeUID}},
			&manager.Probe{ProbeIdentificationPair: manager.ProbeIdentificationPair{EBPFFuncName: probes.UDPv6RecvMsgPre5190, UID: probeUID}},
			&manager.Probe{ProbeIdentificationPair: manager.ProbeIdentificationPair{EBPFFuncName: probes.UDPRecvMsgPre470, UID: probeUID}},
			&manager.Probe{ProbeIdentificationPair: manager.ProbeIdentificationPair{EBPFFuncName: probes.UDPv6RecvMsgPre470, UID: probeUID}},
			&manager.Probe{ProbeIdentificationPair: manager.ProbeIdentificationPair{EBPFFuncName: probes.UDPRecvMsgPre410, UID: probeUID}},
			&manager.Probe{ProbeIdentificationPair: manager.ProbeIdentificationPair{EBPFFuncName: probes.UDPv6RecvMsgPre410, UID: probeUID}},
			&manager.Probe{ProbeIdentificationPair: manager.ProbeIdentificationPair{EBPFFuncName: probes.UDPRecvMsgReturnPre470, UID: probeUID}},
			&manager.Probe{ProbeIdentificationPair: manager.ProbeIdentificationPair{EBPFFuncName: probes.UDPv6RecvMsgReturnPre470, UID: probeUID}},
			&manager.Probe{ProbeIdentificationPair: manager.ProbeIdentificationPair{EBPFFuncName: probes.TCPSendMsgPre410, UID: probeUID}},
			&manager.Probe{ProbeIdentificationPair: manager.ProbeIdentificationPair{EBPFFuncName: probes.TCPRecvMsgPre410, UID: probeUID}},
			&manager.Probe{ProbeIdentificationPair: manager.ProbeIdentificationPair{EBPFFuncName: probes.TCPRecvMsgPre5190, UID: probeUID}},
		)
	}

	return nil
}<|MERGE_RESOLUTION|>--- conflicted
+++ resolved
@@ -111,7 +111,7 @@
 		}
 
 		mgr.RingBuffers = []*manager.RingBuffer{rb}
-		ebpf.ReportRingBufferTelemetry(rb)
+		ebpftelemetry.ReportRingBufferTelemetry(rb)
 	} else {
 		pm := &manager.PerfMap{
 			Map: manager.Map{Name: probes.ConnCloseEventMap},
@@ -125,13 +125,8 @@
 			},
 		}
 		mgr.PerfMaps = []*manager.PerfMap{pm}
-		ebpf.ReportPerfMapTelemetry(pm)
+		ebpftelemetry.ReportPerfMapTelemetry(pm)
 	}
-<<<<<<< HEAD
-=======
-	mgr.PerfMaps = []*manager.PerfMap{pm}
-	ebpftelemetry.ReportPerfMapTelemetry(pm)
->>>>>>> 2ff64273
 	for _, funcName := range mainProbes {
 		p := &manager.Probe{
 			ProbeIdentificationPair: manager.ProbeIdentificationPair{
