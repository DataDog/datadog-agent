// +build linux_bpf

package kprobe

import (
	"fmt"
	"time"
	"unsafe"

	"github.com/DataDog/datadog-agent/pkg/network"
	netebpf "github.com/DataDog/datadog-agent/pkg/network/ebpf"
	"github.com/DataDog/ebpf"
)

const defaultExpiredStateInterval = 60 * time.Second

// perfBatchManager is reponsbile for three things:
//
// * Keeping track of the state of each batch object we read off the perf ring;
// * Detecting idle batches (this might happen in hosts with a low connection churn);
// * Running an optional filter/callback on each of the connections;
//
// The motivation is to impose an upper limit on how long a TCP close connection
// event remains stored in the eBPF map before being processed by the NetworkAgent.
type perfBatchManager struct {
	// eBPF
	batchMap *ebpf.Map

	// stateByCPU contains the state of each batch.
	// The slice is indexed by the CPU core number.
	stateByCPU []percpuState

	expiredStateInterval time.Duration

	filter func(*network.ConnectionStats) bool
}

// newPerfBatchManager returns a new `perfBatchManager` and initializes the
// eBPF map that holds the tcp_close batch objects.
func newPerfBatchManager(batchMap *ebpf.Map, numCPUs int, filter func(*network.ConnectionStats) bool) (*perfBatchManager, error) {
	if batchMap == nil {
		return nil, fmt.Errorf("batchMap is nil")
	}

	state := make([]percpuState, numCPUs)
	for cpu := 0; cpu < numCPUs; cpu++ {
		b := new(netebpf.Batch)
		if err := batchMap.Put(unsafe.Pointer(&cpu), unsafe.Pointer(b)); err != nil {
			return nil, fmt.Errorf("error initializing perf batch manager maps: %w", err)
		}
		state[cpu] = percpuState{
			processed: make(map[uint64]batchState),
		}
	}

	return &perfBatchManager{
		batchMap:             batchMap,
		stateByCPU:           state,
		expiredStateInterval: defaultExpiredStateInterval,
		filter:               filter,
	}, nil
}

// Extract from the given batch all connections that haven't been processed yet.
func (p *perfBatchManager) ExtractBatchInto(buffer *network.ConnectionBuffer, b *netebpf.Batch, cpu int) {
	if cpu >= len(p.stateByCPU) {
		return
	}

	batchId := b.Id
	cpuState := &p.stateByCPU[cpu]
	start := uint16(0)
	if bState, ok := cpuState.processed[batchId]; ok {
		start = bState.offset
	}

	p.extractBatchInto(buffer, b, start, netebpf.BatchSize)
	delete(cpuState.processed, batchId)
}

// GetPendingConns return all connections that are in batches that are not yet full.
// It tracks which connections have been processed by this call, by batch id.
// This prevents double-processing of connections between GetPendingConns and Extract.
func (p *perfBatchManager) GetPendingConns(buffer *network.ConnectionBuffer) {
	b := new(netebpf.Batch)
	for cpu := 0; cpu < len(p.stateByCPU); cpu++ {
		cpuState := &p.stateByCPU[cpu]

		err := p.batchMap.Lookup(unsafe.Pointer(&cpu), unsafe.Pointer(b))
		if err != nil {
			continue
		}

		batchLen := b.Len
		if batchLen == 0 {
			continue
		}

		// have we already processed these messages?
		start := uint16(0)
		batchId := b.Id
		if bState, ok := cpuState.processed[batchId]; ok {
			start = bState.offset
		}

		p.extractBatchInto(buffer, b, start, batchLen)
		// update timestamp regardless since this partial batch still exists
		cpuState.processed[batchId] = batchState{offset: batchLen, updated: time.Now()}
	}

	p.cleanupExpiredState(time.Now())
}

type percpuState struct {
	// map of batch id -> offset of conns already processed by GetPendingConns
	processed map[uint64]batchState
}

type batchState struct {
	offset  uint16
	updated time.Time
}

// ExtractBatchInto extract network.ConnectionStats objects from the given `batch` into the supplied `buffer`.
// The `start` (inclusive) and `end` (exclusive) arguments represent the offsets of the connections we're interested in.
func (p *perfBatchManager) extractBatchInto(buffer *network.ConnectionBuffer, b *netebpf.Batch, start, end uint16) {
	if start >= end || end > netebpf.BatchSize {
		return
	}

	var ct netebpf.Conn
	for i := start; i < end; i++ {
		switch i {
		case 0:
			ct = b.C0
			break
		case 1:
			ct = b.C1
			break
		case 2:
			ct = b.C2
			break
		case 3:
			ct = b.C3
			break
		default:
			panic("batch size is out of sync")
		}

<<<<<<< HEAD
		conn := buffer.Next()
		*conn = connStats(&ct.Tup, &ct.Conn_stats, &ct.Tcp_stats)

		// Run callback/filter and verify if the connection should be filtered out
		if p.filter != nil && !p.filter(conn) {
			buffer.Reclaim(1)
			continue
		}
=======
		conn := connStats(&ct.Tup, &ct.Conn_stats)
		updateTCPStats(&conn, &ct.Tcp_stats)
		buffer = append(buffer, conn)
>>>>>>> 1e940baf
	}
}

func (p *perfBatchManager) cleanupExpiredState(now time.Time) {
	for cpu := 0; cpu < len(p.stateByCPU); cpu++ {
		cpuState := &p.stateByCPU[cpu]
		for id, s := range cpuState.processed {
			if now.Sub(s.updated) >= p.expiredStateInterval {
				delete(cpuState.processed, id)
			}
		}
	}
}<|MERGE_RESOLUTION|>--- conflicted
+++ resolved
@@ -147,20 +147,16 @@
 			panic("batch size is out of sync")
 		}
 
-<<<<<<< HEAD
 		conn := buffer.Next()
-		*conn = connStats(&ct.Tup, &ct.Conn_stats, &ct.Tcp_stats)
+		*conn = connStats(&ct.Tup, &ct.Conn_stats)
 
 		// Run callback/filter and verify if the connection should be filtered out
 		if p.filter != nil && !p.filter(conn) {
 			buffer.Reclaim(1)
 			continue
 		}
-=======
-		conn := connStats(&ct.Tup, &ct.Conn_stats)
-		updateTCPStats(&conn, &ct.Tcp_stats)
-		buffer = append(buffer, conn)
->>>>>>> 1e940baf
+
+		updateTCPStats(conn, &ct.Tcp_stats)
 	}
 }
 
