--- conflicted
+++ resolved
@@ -42,12 +42,8 @@
 	}
 
 	if c.CollectTCPConns {
-<<<<<<< HEAD
 		if c.ClassificationSupported() {
-=======
-		if ClassificationSupported(c) {
 			enableProbe(enabled, probes.ProtocolClassifierEntrySocketFilter)
->>>>>>> 34fe8c7c
 			enableProbe(enabled, probes.ProtocolClassifierSocketFilter)
 			enableProbe(enabled, probes.NetDevQueue)
 		}
