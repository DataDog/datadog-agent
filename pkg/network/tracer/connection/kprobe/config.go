// Unless explicitly stated otherwise all files in this repository are licensed
// under the Apache License Version 2.0.
// This product includes software developed at Datadog (https://www.datadoghq.com/).
// Copyright 2016-present Datadog, Inc.

//go:build linux_bpf
// +build linux_bpf

package kprobe

import (
	"path/filepath"

	"github.com/DataDog/datadog-agent/pkg/ebpf"
	"github.com/DataDog/datadog-agent/pkg/network/config"
	"github.com/DataDog/datadog-agent/pkg/network/ebpf/probes"
	"github.com/DataDog/datadog-agent/pkg/util/kernel"
)

func enableProbe(enabled map[probes.ProbeName]string, name probes.ProbeName) {
	if fn, ok := mainProbes[name]; ok {
		enabled[name] = fn
		return
	}
	if fn, ok := altProbes[name]; ok {
		enabled[name] = fn
	}
}

// enabledProbes returns a map of probes that are enabled per config settings.
// This map does not include the probes used exclusively in the offset guessing process.
func enabledProbes(c *config.Config, runtimeTracer bool) (map[probes.ProbeName]string, error) {
	enabled := make(map[probes.ProbeName]string, 0)

	kv410 := kernel.VersionCode(4, 1, 0)
	kv470 := kernel.VersionCode(4, 7, 0)
	kv, err := kernel.HostVersion()
	if err != nil {
		return nil, err
	}

	if c.CollectTCPConns {
<<<<<<< HEAD
		if !runtimeTracer && pre410Kernel {
			enableProbe(enabled, probes.TCPSendMsgPre410)
		} else {
			enableProbe(enabled, probes.TCPSendMsg)
		}
=======
		enableProbe(enabled, selectVersionBasedProbe(runtimeTracer, kv, probes.TCPSendMsg, probes.TCPSendMsgPre410, kv410))
>>>>>>> 746fd61c
		enableProbe(enabled, probes.TCPCleanupRBuf)
		enableProbe(enabled, probes.TCPClose)
		enableProbe(enabled, probes.TCPCloseReturn)
		enableProbe(enabled, probes.InetCskAcceptReturn)
		enableProbe(enabled, probes.InetCskListenStop)
		enableProbe(enabled, probes.TCPSetState)
<<<<<<< HEAD

		if !runtimeTracer && kv < kernel.VersionCode(4, 7, 0) {
			enableProbe(enabled, probes.TCPRetransmitPre470)
		} else {
			enableProbe(enabled, probes.TCPRetransmit)
		}
=======
		enableProbe(enabled, selectVersionBasedProbe(runtimeTracer, kv, probes.TCPRetransmit, probes.TCPRetransmitPre470, kv470))
>>>>>>> 746fd61c

		missing, err := ebpf.VerifyKernelFuncs(filepath.Join(c.ProcRoot, "kallsyms"), []string{"sockfd_lookup_light"})
		if err == nil && len(missing) == 0 {
			enableProbe(enabled, probes.SockFDLookup)
			enableProbe(enabled, probes.SockFDLookupRet)
			enableProbe(enabled, probes.DoSendfile)
			enableProbe(enabled, probes.DoSendfileRet)
		}
	}

	if c.CollectUDPConns {
<<<<<<< HEAD
		enableProbe(enabled, probes.UDPRecvMsgReturn)
=======
>>>>>>> 746fd61c
		enableProbe(enabled, probes.UDPDestroySock)
		enableProbe(enabled, probes.UDPDestroySockReturn)
		enableProbe(enabled, probes.IPMakeSkb)
		enableProbe(enabled, probes.InetBind)
		enableProbe(enabled, probes.InetBindRet)
<<<<<<< HEAD

		if c.CollectIPv6Conns {
			if !runtimeTracer && kv < kernel.VersionCode(4, 7, 0) {
				enableProbe(enabled, probes.IP6MakeSkbPre470)
			} else {
				enableProbe(enabled, probes.IP6MakeSkb)
			}

			enableProbe(enabled, probes.Inet6Bind)
			enableProbe(enabled, probes.Inet6BindRet)
		}

		if !runtimeTracer && pre410Kernel {
			enableProbe(enabled, probes.UDPRecvMsgPre410)
		} else {
			enableProbe(enabled, probes.UDPRecvMsg)
=======
		enableProbe(enabled, selectVersionBasedProbe(runtimeTracer, kv, probes.UDPRecvMsg, probes.UDPRecvMsgPre410, kv410))
		enableProbe(enabled, probes.UDPRecvMsgReturn)

		if c.CollectIPv6Conns {
			enableProbe(enabled, selectVersionBasedProbe(runtimeTracer, kv, probes.IP6MakeSkb, probes.IP6MakeSkbPre470, kv470))
			enableProbe(enabled, probes.Inet6Bind)
			enableProbe(enabled, probes.Inet6BindRet)
			enableProbe(enabled, selectVersionBasedProbe(runtimeTracer, kv, probes.UDPv6RecvMsg, probes.UDPv6RecvMsgPre410, kv410))
			enableProbe(enabled, probes.UDPv6RecvMsgReturn)
>>>>>>> 746fd61c
		}
	}

	return enabled, nil
}

func selectVersionBasedProbe(runtimeTracer bool, kv kernel.Version, dfault probes.ProbeName, versioned probes.ProbeName, reqVer kernel.Version) probes.ProbeName {
	if runtimeTracer {
		return dfault
	}
	if kv < reqVer {
		return versioned
	}
	return dfault
}<|MERGE_RESOLUTION|>--- conflicted
+++ resolved
@@ -40,31 +40,14 @@
 	}
 
 	if c.CollectTCPConns {
-<<<<<<< HEAD
-		if !runtimeTracer && pre410Kernel {
-			enableProbe(enabled, probes.TCPSendMsgPre410)
-		} else {
-			enableProbe(enabled, probes.TCPSendMsg)
-		}
-=======
 		enableProbe(enabled, selectVersionBasedProbe(runtimeTracer, kv, probes.TCPSendMsg, probes.TCPSendMsgPre410, kv410))
->>>>>>> 746fd61c
 		enableProbe(enabled, probes.TCPCleanupRBuf)
 		enableProbe(enabled, probes.TCPClose)
 		enableProbe(enabled, probes.TCPCloseReturn)
 		enableProbe(enabled, probes.InetCskAcceptReturn)
 		enableProbe(enabled, probes.InetCskListenStop)
 		enableProbe(enabled, probes.TCPSetState)
-<<<<<<< HEAD
-
-		if !runtimeTracer && kv < kernel.VersionCode(4, 7, 0) {
-			enableProbe(enabled, probes.TCPRetransmitPre470)
-		} else {
-			enableProbe(enabled, probes.TCPRetransmit)
-		}
-=======
 		enableProbe(enabled, selectVersionBasedProbe(runtimeTracer, kv, probes.TCPRetransmit, probes.TCPRetransmitPre470, kv470))
->>>>>>> 746fd61c
 
 		missing, err := ebpf.VerifyKernelFuncs(filepath.Join(c.ProcRoot, "kallsyms"), []string{"sockfd_lookup_light"})
 		if err == nil && len(missing) == 0 {
@@ -76,33 +59,11 @@
 	}
 
 	if c.CollectUDPConns {
-<<<<<<< HEAD
-		enableProbe(enabled, probes.UDPRecvMsgReturn)
-=======
->>>>>>> 746fd61c
 		enableProbe(enabled, probes.UDPDestroySock)
 		enableProbe(enabled, probes.UDPDestroySockReturn)
 		enableProbe(enabled, probes.IPMakeSkb)
 		enableProbe(enabled, probes.InetBind)
 		enableProbe(enabled, probes.InetBindRet)
-<<<<<<< HEAD
-
-		if c.CollectIPv6Conns {
-			if !runtimeTracer && kv < kernel.VersionCode(4, 7, 0) {
-				enableProbe(enabled, probes.IP6MakeSkbPre470)
-			} else {
-				enableProbe(enabled, probes.IP6MakeSkb)
-			}
-
-			enableProbe(enabled, probes.Inet6Bind)
-			enableProbe(enabled, probes.Inet6BindRet)
-		}
-
-		if !runtimeTracer && pre410Kernel {
-			enableProbe(enabled, probes.UDPRecvMsgPre410)
-		} else {
-			enableProbe(enabled, probes.UDPRecvMsg)
-=======
 		enableProbe(enabled, selectVersionBasedProbe(runtimeTracer, kv, probes.UDPRecvMsg, probes.UDPRecvMsgPre410, kv410))
 		enableProbe(enabled, probes.UDPRecvMsgReturn)
 
@@ -112,7 +73,6 @@
 			enableProbe(enabled, probes.Inet6BindRet)
 			enableProbe(enabled, selectVersionBasedProbe(runtimeTracer, kv, probes.UDPv6RecvMsg, probes.UDPv6RecvMsgPre410, kv410))
 			enableProbe(enabled, probes.UDPv6RecvMsgReturn)
->>>>>>> 746fd61c
 		}
 	}
 
