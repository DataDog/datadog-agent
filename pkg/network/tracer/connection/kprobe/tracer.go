// Unless explicitly stated otherwise all files in this repository are licensed
// under the Apache License Version 2.0.
// This product includes software developed at Datadog (https://www.datadoghq.com/).
// Copyright 2016-present Datadog, Inc.

//go:build linux_bpf

package kprobe

import (
	"errors"
	"fmt"

	"github.com/cilium/ebpf"

	manager "github.com/DataDog/ebpf-manager"

	ddebpf "github.com/DataDog/datadog-agent/pkg/ebpf"
	"github.com/DataDog/datadog-agent/pkg/ebpf/bytecode"
	ebpftelemetry "github.com/DataDog/datadog-agent/pkg/ebpf/telemetry"
	"github.com/DataDog/datadog-agent/pkg/network/config"
	netebpf "github.com/DataDog/datadog-agent/pkg/network/ebpf"
	"github.com/DataDog/datadog-agent/pkg/network/ebpf/probes"
	"github.com/DataDog/datadog-agent/pkg/network/filter"
	"github.com/DataDog/datadog-agent/pkg/network/tracer/offsetguess"
	"github.com/DataDog/datadog-agent/pkg/util/kernel"
	"github.com/DataDog/datadog-agent/pkg/util/log"
)

const probeUID = "net"

//nolint:revive // TODO(NET) Fix revive linter
type TracerType int

const (
	//nolint:revive // TODO(NET) Fix revive linter
	TracerTypePrebuilt TracerType = iota
	//nolint:revive // TODO(NET) Fix revive linter
	TracerTypeRuntimeCompiled
	//nolint:revive // TODO(NET) Fix revive linter
	TracerTypeCORE
)

var (
	// The kernel has to be newer than 4.7.0 since we are using bpf_skb_load_bytes (4.5.0+) method to read from the
	// socket filter, and a tracepoint (4.7.0+).
	classificationMinimumKernel = kernel.VersionCode(4, 7, 0)

	protocolClassificationTailCalls = []manager.TailCallRoute{
		{
			ProgArrayName: probes.ClassificationProgsMap,
			Key:           netebpf.ClassificationQueues,
			ProbeIdentificationPair: manager.ProbeIdentificationPair{
				EBPFFuncName: probes.ProtocolClassifierQueuesSocketFilter,
				UID:          probeUID,
			},
		},
		{
			ProgArrayName: probes.ClassificationProgsMap,
			Key:           netebpf.ClassificationDBs,
			ProbeIdentificationPair: manager.ProbeIdentificationPair{
				EBPFFuncName: probes.ProtocolClassifierDBsSocketFilter,
				UID:          probeUID,
			},
		},
		{
			ProgArrayName: probes.ClassificationProgsMap,
			Key:           netebpf.ClassificationGRPC,
			ProbeIdentificationPair: manager.ProbeIdentificationPair{
				EBPFFuncName: probes.ProtocolClassifierGRPCSocketFilter,
				UID:          probeUID,
			},
		},
		{
			ProgArrayName: probes.TCPCloseProgsMap,
			Key:           0,
			ProbeIdentificationPair: manager.ProbeIdentificationPair{
				EBPFFuncName: probes.TCPCloseFlushReturn,
				UID:          probeUID,
			},
		},
	}

	// these primarily exist for mocking out in tests
	coreTracerLoader          = loadCORETracer
	rcTracerLoader            = loadRuntimeCompiledTracer
	prebuiltTracerLoader      = loadPrebuiltTracer
	tracerOffsetGuesserRunner = offsetguess.TracerOffsets.Offsets

	errCORETracerNotSupported = errors.New("CO-RE tracer not supported on this platform")
)

// ClassificationSupported returns true if the current kernel version supports the classification feature.
// The kernel has to be newer than 4.7.0 since we are using bpf_skb_load_bytes (4.5.0+) method to read from the socket
// filter, and a tracepoint (4.7.0+)
func ClassificationSupported(config *config.Config) bool {
	if !config.ProtocolClassificationEnabled {
		return false
	}
	if !config.CollectTCPv4Conns && !config.CollectTCPv6Conns {
		return false
	}
	currentKernelVersion, err := kernel.HostVersion()
	if err != nil {
		log.Warn("could not determine the current kernel version. classification monitoring disabled.")
		return false
	}

	return currentKernelVersion >= classificationMinimumKernel
}

func addBoolConst(options *manager.Options, flag bool, name string) {
	val := uint64(1)
	if !flag {
		val = uint64(0)
	}

	options.ConstantEditors = append(options.ConstantEditors,
		manager.ConstantEditor{
			Name:  name,
			Value: val,
		},
	)
}

// LoadTracer loads the co-re/prebuilt/runtime compiled network tracer, depending on config
func LoadTracer(cfg *config.Config, mgrOpts manager.Options, perfHandlerTCP *ddebpf.PerfHandler, bpfTelemetry *errtelemetry.EBPFTelemetry) (*manager.Manager, func(), TracerType, error) {
	kprobeAttachMethod := manager.AttachKprobeWithPerfEventOpen
	if cfg.AttachKprobesWithKprobeEventsABI {
		kprobeAttachMethod = manager.AttachKprobeWithKprobeEvents
	}

	mgrOpts.DefaultKprobeAttachMethod = kprobeAttachMethod

	if cfg.EnableCORE {
		err := isCORETracerSupported()
		if err != nil && !errors.Is(err, errCORETracerNotSupported) {
			return nil, nil, TracerTypeCORE, fmt.Errorf("error determining if CO-RE tracer is supported: %w", err)
		}

		var m *manager.Manager
		var closeFn func()
		if err == nil {
			m, closeFn, err = coreTracerLoader(cfg, mgrOpts, perfHandlerTCP, bpfTelemetry)
			// if it is a verifier error, bail always regardless of
			// whether a fallback is enabled in config
			var ve *ebpf.VerifierError
			if err == nil || errors.As(err, &ve) {
				return m, closeFn, TracerTypeCORE, err
			}
			// do not use offset guessing constants with runtime compilation
			mgrOpts.ConstantEditors = nil
		}

		if cfg.EnableRuntimeCompiler && cfg.AllowRuntimeCompiledFallback {
			log.Warnf("error loading CO-RE network tracer, falling back to runtime compiled: %s", err)
		} else if cfg.AllowPrecompiledFallback {
			log.Warnf("error loading CO-RE network tracer, falling back to pre-compiled: %s", err)
		} else {
			return nil, nil, TracerTypeCORE, fmt.Errorf("error loading CO-RE network tracer: %w", err)
		}
	}

	if cfg.EnableRuntimeCompiler && (!cfg.EnableCORE || cfg.AllowRuntimeCompiledFallback) {
		m, closeFn, err := rcTracerLoader(cfg, mgrOpts, perfHandlerTCP, bpfTelemetry)
		if err == nil {
			return m, closeFn, TracerTypeRuntimeCompiled, err
		}

		if !cfg.AllowPrecompiledFallback {
			return nil, nil, TracerTypeRuntimeCompiled, fmt.Errorf("error compiling network tracer: %w", err)
		}

		log.Warnf("error compiling network tracer, falling back to pre-compiled: %s", err)
	}

	offsets, err := tracerOffsetGuesserRunner(cfg)
	if err != nil {
		return nil, nil, TracerTypePrebuilt, fmt.Errorf("error loading prebuilt tracer: error guessing offsets: %s", err)
	}

	mgrOpts.ConstantEditors = append(mgrOpts.ConstantEditors, offsets...)

	m, closeFn, err := prebuiltTracerLoader(cfg, mgrOpts, perfHandlerTCP, bpfTelemetry)
	return m, closeFn, TracerTypePrebuilt, err
}

func loadTracerFromAsset(buf bytecode.AssetReader, runtimeTracer, coreTracer bool, config *config.Config, mgrOpts manager.Options, perfHandlerTCP *ddebpf.PerfHandler, bpfTelemetry *errtelemetry.EBPFTelemetry) (*manager.Manager, func(), error) {
	m := errtelemetry.NewManager(&manager.Manager{}, bpfTelemetry)
	if err := initManager(m, perfHandlerTCP, runtimeTracer, config); err != nil {
		return nil, nil, fmt.Errorf("could not initialize manager: %w", err)
	}

<<<<<<< HEAD
	telemetryMapKeys := ebpftelemetry.BuildTelemetryKeys(m)
	mgrOpts.ConstantEditors = append(mgrOpts.ConstantEditors, telemetryMapKeys...)

=======
>>>>>>> 795a42a2
	var undefinedProbes []manager.ProbeIdentificationPair

	var closeProtocolClassifierSocketFilterFn func()
	classificationSupported := ClassificationSupported(config)
	addBoolConst(&mgrOpts, classificationSupported, "protocol_classification_enabled")

	if classificationSupported {
		socketFilterProbe, _ := m.GetProbe(manager.ProbeIdentificationPair{
			EBPFFuncName: probes.ProtocolClassifierEntrySocketFilter,
			UID:          probeUID,
		})
		if socketFilterProbe == nil {
			return nil, nil, fmt.Errorf("error retrieving protocol classifier socket filter")
		}

		var err error
		closeProtocolClassifierSocketFilterFn, err = filter.HeadlessSocketFilter(config, socketFilterProbe)
		if err != nil {
			return nil, nil, fmt.Errorf("error enabling protocol classifier: %w", err)
		}

		//nolint:ineffassign,staticcheck // TODO(NET) Fix ineffassign linter // TODO(NET) Fix staticcheck linter
		undefinedProbes = append(undefinedProbes, protocolClassificationTailCalls[0].ProbeIdentificationPair)
		mgrOpts.TailCallRouter = append(mgrOpts.TailCallRouter, protocolClassificationTailCalls...)
	} else {
		// Kernels < 4.7.0 do not know about the per-cpu array map used
		// in classification, preventing the program to load even though
		// we won't use it. We change the type to a simple array map to
		// circumvent that.
		for _, mapName := range []string{probes.ProtocolClassificationBufMap, probes.KafkaClientIDBufMap, probes.KafkaTopicNameBufMap} {
			mgrOpts.MapSpecEditors[mapName] = manager.MapSpecEditor{
				Type:       ebpf.Array,
				EditorFlag: manager.EditType,
			}
		}
	}

<<<<<<< HEAD
	// Replace ebpf telemetry maps with Percpu maps if kernel supports
	if features.HaveMapType(ebpf.PerCPUHash) == nil {
		if mgrOpts.MapSpecEditors == nil {
			mgrOpts.MapSpecEditors = make(map[string]manager.MapSpecEditor)
		}
		mgrOpts.MapSpecEditors[probes.MapErrTelemetryMap] = manager.MapSpecEditor{
			Type:       ebpf.PerCPUHash,
			EditorFlag: manager.EditType,
		}
		mgrOpts.MapSpecEditors[probes.HelperErrTelemetryMap] = manager.MapSpecEditor{
			Type:       ebpf.PerCPUHash,
			EditorFlag: manager.EditType,
		}
	}

	if err := ebpftelemetry.ActivateBPFTelemetry(m, undefinedProbes); err != nil {
		return nil, nil, fmt.Errorf("could not activate ebpf telemetry: %w", err)
	}

=======
>>>>>>> 795a42a2
	// Use the config to determine what kernel probes should be enabled
	enabledProbes, err := enabledProbes(config, runtimeTracer, coreTracer)
	if err != nil {
		return nil, nil, fmt.Errorf("invalid probe configuration: %v", err)
	}

	// exclude all non-enabled probes to ensure we don't run into problems with unsupported probe types
	for _, p := range m.Probes {
		if _, enabled := enabledProbes[p.EBPFFuncName]; !enabled {
			mgrOpts.ExcludedFunctions = append(mgrOpts.ExcludedFunctions, p.EBPFFuncName)
		}
	}

	var tailCallsIdentifiersSet map[manager.ProbeIdentificationPair]struct{}
	if classificationSupported {
		tailCallsIdentifiersSet = make(map[manager.ProbeIdentificationPair]struct{}, len(protocolClassificationTailCalls))
		for _, tailCall := range protocolClassificationTailCalls {
			tailCallsIdentifiersSet[tailCall.ProbeIdentificationPair] = struct{}{}
		}
	}

	for funcName := range enabledProbes {
		probeIdentifier := manager.ProbeIdentificationPair{
			EBPFFuncName: funcName,
			UID:          probeUID,
		}
		if _, ok := tailCallsIdentifiersSet[probeIdentifier]; ok {
			// tail calls should be enabled (a.k.a. not excluded) but not activated.
			continue
		}
		mgrOpts.ActivatedProbes = append(
			mgrOpts.ActivatedProbes,
			&manager.ProbeSelector{
				ProbeIdentificationPair: probeIdentifier,
			})
	}

	if err := m.InitWithOptions(buf, mgrOpts); err != nil {
		return nil, nil, fmt.Errorf("failed to init ebpf manager: %w", err)
	}

	return m.Manager, closeProtocolClassifierSocketFilterFn, nil
}

func loadCORETracer(config *config.Config, mgrOpts manager.Options, perfHandlerTCP *ddebpf.PerfHandler, bpfTelemetry *errtelemetry.EBPFTelemetry) (*manager.Manager, func(), error) {
	var m *manager.Manager
	var closeFn func()
	var err error
	err = ddebpf.LoadCOREAsset(netebpf.ModuleFileName("tracer", config.BPFDebug), func(ar bytecode.AssetReader, o manager.Options) error {
		o.RLimit = mgrOpts.RLimit
		o.MapSpecEditors = mgrOpts.MapSpecEditors
		o.ConstantEditors = mgrOpts.ConstantEditors
		o.DefaultKprobeAttachMethod = mgrOpts.DefaultKprobeAttachMethod
		m, closeFn, err = loadTracerFromAsset(ar, false, true, config, o, perfHandlerTCP, bpfTelemetry)
		return err
	})

	return m, closeFn, err
}

func loadRuntimeCompiledTracer(config *config.Config, mgrOpts manager.Options, perfHandlerTCP *ddebpf.PerfHandler, bpfTelemetry *errtelemetry.EBPFTelemetry) (*manager.Manager, func(), error) {
	buf, err := getRuntimeCompiledTracer(config)
	if err != nil {
		return nil, nil, err
	}
	defer buf.Close()

	return loadTracerFromAsset(buf, true, false, config, mgrOpts, perfHandlerTCP, bpfTelemetry)
}

func loadPrebuiltTracer(config *config.Config, mgrOpts manager.Options, perfHandlerTCP *ddebpf.PerfHandler, bpfTelemetry *errtelemetry.EBPFTelemetry) (*manager.Manager, func(), error) {
	buf, err := netebpf.ReadBPFModule(config.BPFDir, config.BPFDebug)
	if err != nil {
		return nil, nil, fmt.Errorf("could not read bpf module: %w", err)
	}
	defer buf.Close()

	kv, err := kernel.HostVersion()
	if err != nil {
		return nil, nil, fmt.Errorf("kernel version: %s", err)
	}
	// prebuilt on 5.18+ cannot support UDPv6
	if kv >= kernel.VersionCode(5, 18, 0) {
		config.CollectUDPv6Conns = false
	}

	return loadTracerFromAsset(buf, false, false, config, mgrOpts, perfHandlerTCP, bpfTelemetry)
}

func isCORETracerSupported() error {
	kv, err := kernel.HostVersion()
	if err != nil {
		return err
	}
	if kv >= kernel.VersionCode(4, 4, 128) {
		return nil
	}

	platform, err := kernel.Platform()
	if err != nil {
		return err
	}

	// centos/redhat distributions we support
	// can have kernel versions < 4, and
	// CO-RE is supported there
	if platform == "centos" || platform == "redhat" {
		return nil
	}

	return errCORETracerNotSupported
}<|MERGE_RESOLUTION|>--- conflicted
+++ resolved
@@ -17,11 +17,11 @@
 
 	ddebpf "github.com/DataDog/datadog-agent/pkg/ebpf"
 	"github.com/DataDog/datadog-agent/pkg/ebpf/bytecode"
-	ebpftelemetry "github.com/DataDog/datadog-agent/pkg/ebpf/telemetry"
 	"github.com/DataDog/datadog-agent/pkg/network/config"
 	netebpf "github.com/DataDog/datadog-agent/pkg/network/ebpf"
 	"github.com/DataDog/datadog-agent/pkg/network/ebpf/probes"
 	"github.com/DataDog/datadog-agent/pkg/network/filter"
+	errtelemetry "github.com/DataDog/datadog-agent/pkg/network/telemetry"
 	"github.com/DataDog/datadog-agent/pkg/network/tracer/offsetguess"
 	"github.com/DataDog/datadog-agent/pkg/util/kernel"
 	"github.com/DataDog/datadog-agent/pkg/util/log"
@@ -191,12 +191,6 @@
 		return nil, nil, fmt.Errorf("could not initialize manager: %w", err)
 	}
 
-<<<<<<< HEAD
-	telemetryMapKeys := ebpftelemetry.BuildTelemetryKeys(m)
-	mgrOpts.ConstantEditors = append(mgrOpts.ConstantEditors, telemetryMapKeys...)
-
-=======
->>>>>>> 795a42a2
 	var undefinedProbes []manager.ProbeIdentificationPair
 
 	var closeProtocolClassifierSocketFilterFn func()
@@ -234,28 +228,6 @@
 		}
 	}
 
-<<<<<<< HEAD
-	// Replace ebpf telemetry maps with Percpu maps if kernel supports
-	if features.HaveMapType(ebpf.PerCPUHash) == nil {
-		if mgrOpts.MapSpecEditors == nil {
-			mgrOpts.MapSpecEditors = make(map[string]manager.MapSpecEditor)
-		}
-		mgrOpts.MapSpecEditors[probes.MapErrTelemetryMap] = manager.MapSpecEditor{
-			Type:       ebpf.PerCPUHash,
-			EditorFlag: manager.EditType,
-		}
-		mgrOpts.MapSpecEditors[probes.HelperErrTelemetryMap] = manager.MapSpecEditor{
-			Type:       ebpf.PerCPUHash,
-			EditorFlag: manager.EditType,
-		}
-	}
-
-	if err := ebpftelemetry.ActivateBPFTelemetry(m, undefinedProbes); err != nil {
-		return nil, nil, fmt.Errorf("could not activate ebpf telemetry: %w", err)
-	}
-
-=======
->>>>>>> 795a42a2
 	// Use the config to determine what kernel probes should be enabled
 	enabledProbes, err := enabledProbes(config, runtimeTracer, coreTracer)
 	if err != nil {
