--- conflicted
+++ resolved
@@ -96,10 +96,6 @@
 	return currentKernelVersion >= classificationMinimumKernel
 }
 
-<<<<<<< HEAD
-// LoadTracer loads the co-re/prebuilt/runtime compiled network tracer, depending on config
-func LoadTracer(config *config.Config, m *manager.Manager, mgrOpts manager.Options, perfHandlerTCP *ddebpf.PerfHandler) (func(), TracerType, error) {
-=======
 func addBoolConst(options *manager.Options, flag bool, name string) {
 	val := uint64(1)
 	if !flag {
@@ -114,9 +110,8 @@
 	)
 }
 
-// LoadTracer loads the prebuilt or runtime compiled tracer, depending on config
-func LoadTracer(config *config.Config, m *manager.Manager, mgrOpts manager.Options, perfHandlerTCP *ddebpf.PerfHandler) (func(), error) {
->>>>>>> 3491004f
+// LoadTracer loads the co-re/prebuilt/runtime compiled network tracer, depending on config
+func LoadTracer(config *config.Config, m *manager.Manager, mgrOpts manager.Options, perfHandlerTCP *ddebpf.PerfHandler) (func(), TracerType, error) {
 	kprobeAttachMethod := manager.AttachKprobeWithPerfEventOpen
 	if config.AttachKprobesWithKprobeEventsABI {
 		kprobeAttachMethod = manager.AttachKprobeWithKprobeEvents
