// Unless explicitly stated otherwise all files in this repository are licensed
// under the Apache License Version 2.0.
// This product includes software developed at Datadog (https://www.datadoghq.com/).
// Copyright 2016-present Datadog, Inc.

//go:build linux_bpf
// +build linux_bpf

package kprobe

import (
	"errors"
	"fmt"
	"math"
	"sync/atomic"
	"unsafe"

	ddebpf "github.com/DataDog/datadog-agent/pkg/ebpf"
	"github.com/DataDog/datadog-agent/pkg/ebpf/bytecode"
	"github.com/DataDog/datadog-agent/pkg/network"
	"github.com/DataDog/datadog-agent/pkg/network/config"
	netebpf "github.com/DataDog/datadog-agent/pkg/network/ebpf"
	"github.com/DataDog/datadog-agent/pkg/network/ebpf/probes"
	"github.com/DataDog/datadog-agent/pkg/network/stats"
	"github.com/DataDog/datadog-agent/pkg/network/tracer/connection"
	"github.com/DataDog/datadog-agent/pkg/process/util"
	"github.com/DataDog/datadog-agent/pkg/util/log"
	manager "github.com/DataDog/ebpf-manager"
	"github.com/cilium/ebpf"
	"golang.org/x/sys/unix"
)

const (
	defaultClosedChannelSize = 500
)

type kprobeTracer struct {
	m *manager.Manager

	conns    *ebpf.Map
	tcpStats *ebpf.Map
	config   *config.Config

	// tcp_close events
	closeConsumer *tcpCloseConsumer

	pidCollisions int64
	removeTuple   *netebpf.ConnTuple

	telemetry telemetry
}

type telemetry struct {
	tcpConns4, tcpConns6 int64 `stats:"atomic"`
	udpConns4, udpConns6 int64 `stats:"atomic"`

	reporter stats.Reporter
}

func New(config *config.Config, constants []manager.ConstantEditor) (connection.Tracer, error) {
	mgrOptions := manager.Options{
		// Extend RLIMIT_MEMLOCK (8) size
		// On some systems, the default for RLIMIT_MEMLOCK may be as low as 64 bytes.
		// This will result in an EPERM (Operation not permitted) error, when trying to create an eBPF map
		// using bpf(2) with BPF_MAP_CREATE.
		//
		// We are setting the limit to infinity until we have a better handle on the true requirements.
		RLimit: &unix.Rlimit{
			Cur: math.MaxUint64,
			Max: math.MaxUint64,
		},
		MapSpecEditors: map[string]manager.MapSpecEditor{
			string(probes.ConnMap):            {Type: ebpf.Hash, MaxEntries: uint32(config.MaxTrackedConnections), EditorFlag: manager.EditMaxEntries},
			string(probes.TcpStatsMap):        {Type: ebpf.Hash, MaxEntries: uint32(config.MaxTrackedConnections), EditorFlag: manager.EditMaxEntries},
			string(probes.PortBindingsMap):    {Type: ebpf.Hash, MaxEntries: uint32(config.MaxTrackedConnections), EditorFlag: manager.EditMaxEntries},
			string(probes.UdpPortBindingsMap): {Type: ebpf.Hash, MaxEntries: uint32(config.MaxTrackedConnections), EditorFlag: manager.EditMaxEntries},
			string(probes.SockByPidFDMap):     {Type: ebpf.Hash, MaxEntries: uint32(config.MaxTrackedConnections), EditorFlag: manager.EditMaxEntries},
			string(probes.PidFDBySockMap):     {Type: ebpf.Hash, MaxEntries: uint32(config.MaxTrackedConnections), EditorFlag: manager.EditMaxEntries},
		},
		ConstantEditors: constants,
	}

	runtimeTracer := false
	var buf bytecode.AssetReader
	var err error
	if config.EnableRuntimeCompiler {
		buf, err = getRuntimeCompiledTracer(config)
		if err != nil {
			if !config.AllowPrecompiledFallback {
				return nil, fmt.Errorf("error compiling network tracer: %s", err)
			}
			log.Warnf("error compiling network tracer, falling back to pre-compiled: %s", err)
		} else {
			runtimeTracer = true
			defer func() { _ = buf.Close() }()
		}
	}

	if buf == nil {
		buf, err = netebpf.ReadBPFModule(config.BPFDir, config.BPFDebug)
		if err != nil {
			return nil, fmt.Errorf("could not read bpf module: %s", err)
		}
		defer buf.Close()
	}

	// Use the config to determine what kernel probes should be enabled
	enabledProbes, err := enabledProbes(config, runtimeTracer)
	if err != nil {
		return nil, fmt.Errorf("invalid probe configuration: %v", err)
	}

	closedChannelSize := defaultClosedChannelSize
	if config.ClosedChannelSize > 0 {
		closedChannelSize = config.ClosedChannelSize
	}
	perfHandlerTCP := ddebpf.NewPerfHandler(closedChannelSize)
	m := newManager(perfHandlerTCP, runtimeTracer)
	m.DumpHandler = dumpMapsHandler

	// exclude all non-enabled probes to ensure we don't run into problems with unsupported probe types
	for _, p := range m.Probes {
		if _, enabled := enabledProbes[probes.ProbeName(p.EBPFSection)]; !enabled {
			mgrOptions.ExcludedFunctions = append(mgrOptions.ExcludedFunctions, p.EBPFFuncName)
		}
	}
	for probeName, funcName := range enabledProbes {
		mgrOptions.ActivatedProbes = append(
			mgrOptions.ActivatedProbes,
			&manager.ProbeSelector{
				ProbeIdentificationPair: manager.ProbeIdentificationPair{
					EBPFSection:  string(probeName),
					EBPFFuncName: funcName,
				},
			})
	}
	err = m.InitWithOptions(buf, mgrOptions)
	if err != nil {
		return nil, fmt.Errorf("failed to init ebpf manager: %v", err)
	}

	closeConsumer, err := newTCPCloseConsumer(m, perfHandlerTCP)
	if err != nil {
		return nil, fmt.Errorf("could not create tcpCloseConsumer: %s", err)
	}

	tr := &kprobeTracer{
		m:             m,
		config:        config,
		closeConsumer: closeConsumer,
		removeTuple:   &netebpf.ConnTuple{},
	}

	tr.conns, _, err = m.GetMap(string(probes.ConnMap))
	if err != nil {
		tr.Stop()
		return nil, fmt.Errorf("error retrieving the bpf %s map: %s", probes.ConnMap, err)
	}

	tr.tcpStats, _, err = m.GetMap(string(probes.TcpStatsMap))
	if err != nil {
		tr.Stop()
		return nil, fmt.Errorf("error retrieving the bpf %s map: %s", probes.TcpStatsMap, err)
	}

	tr.telemetry.reporter, err = stats.NewReporter(&tr.telemetry)
	if err != nil {
		return nil, fmt.Errorf("error creating stats reporter: %w", err)
	}

	return tr, nil
}

func (t *kprobeTracer) Start(callback func([]network.ConnectionStats)) (err error) {
	defer func() {
		if err != nil {
			t.Stop()
		}
	}()

	err = initializePortBindingMaps(t.config, t.m)
	if err != nil {
		return fmt.Errorf("error initializing port binding maps: %s", err)
	}

	if err := t.m.Start(); err != nil {
		return fmt.Errorf("could not start ebpf manager: %s", err)
	}

	t.closeConsumer.Start(callback)
	return nil
}

func (t *kprobeTracer) FlushPending() {
	t.closeConsumer.FlushPending()
}

func (t *kprobeTracer) Stop() {
	_ = t.m.Stop(manager.CleanAll)
	t.closeConsumer.Stop()
}

func (t *kprobeTracer) GetMap(name string) *ebpf.Map {
	switch name {
	case string(probes.SockByPidFDMap):
		m, _, _ := t.m.GetMap(name)
		return m
	default:
		return nil
	}
}

func (t *kprobeTracer) GetConnections(buffer *network.ConnectionBuffer, filter func(*network.ConnectionStats) bool) error {
	// Iterate through all key-value pairs in map
	key, stats := &netebpf.ConnTuple{}, &netebpf.ConnStats{}
	seen := make(map[netebpf.ConnTuple]struct{})

	// Cached objects
	conn := new(network.ConnectionStats)
	tcp := new(netebpf.TCPStats)

<<<<<<< HEAD
	var tel telemetry
	entries := t.conns.IterateFrom(unsafe.Pointer(&netebpf.ConnTuple{}))
=======
	entries := t.conns.Iterate()
>>>>>>> 12f955db
	for entries.Next(unsafe.Pointer(key), unsafe.Pointer(stats)) {
		populateConnStats(conn, key, stats)

		tel.addConnection(conn)

		if filter != nil && !filter(conn) {
			continue
		}
		if t.getTCPStats(tcp, key, seen) {
			updateTCPStats(conn, tcp)
		}
		*buffer.Next() = *conn
	}

	if err := entries.Err(); err != nil {
		return fmt.Errorf("unable to iterate connection map: %s", err)
	}

	t.telemetry.assign(tel)

	return nil
}

func (t *telemetry) assign(other telemetry) {
	atomic.StoreInt64(&t.tcpConns4, other.tcpConns4)
	atomic.StoreInt64(&t.tcpConns6, other.tcpConns6)
	atomic.StoreInt64(&t.udpConns4, other.udpConns4)
	atomic.StoreInt64(&t.udpConns6, other.udpConns6)
}

func (t *telemetry) addConnection(conn *network.ConnectionStats) {
	isTcp := conn.Type == network.TCP
	switch conn.Family {
	case network.AFINET6:
		if isTcp {
			atomic.AddInt64(&t.tcpConns6, 1)
		} else {
			atomic.AddInt64(&t.udpConns6, 1)
		}
	case network.AFINET:
		if isTcp {
			atomic.AddInt64(&t.tcpConns4, 1)
		} else {
			atomic.AddInt64(&t.udpConns4, 1)
		}
	}
}

func (t *telemetry) removeConnection(conn *network.ConnectionStats) {
	isTcp := conn.Type == network.TCP
	switch conn.Family {
	case network.AFINET6:
		if isTcp {
			atomic.AddInt64(&t.tcpConns6, -1)
		} else {
			atomic.AddInt64(&t.udpConns6, -1)
		}
	case network.AFINET:
		if isTcp {
			atomic.AddInt64(&t.tcpConns4, -1)
		} else {
			atomic.AddInt64(&t.udpConns4, -1)
		}
	}
}

func (t *telemetry) get() map[string]interface{} {
	return t.reporter.Report()
}

func (t *kprobeTracer) Remove(conn *network.ConnectionStats) error {
	t.removeTuple.Sport = conn.SPort
	t.removeTuple.Dport = conn.DPort
	t.removeTuple.Netns = conn.NetNS
	t.removeTuple.Pid = conn.Pid
	t.removeTuple.Saddr_l, t.removeTuple.Saddr_h = util.ToLowHigh(conn.Source)
	t.removeTuple.Daddr_l, t.removeTuple.Daddr_h = util.ToLowHigh(conn.Dest)

	if conn.Family == network.AFINET6 {
		t.removeTuple.Metadata = uint32(netebpf.IPv6)
	} else {
		t.removeTuple.Metadata = uint32(netebpf.IPv4)
	}
	if conn.Type == network.TCP {
		t.removeTuple.Metadata |= uint32(netebpf.TCP)
	} else {
		t.removeTuple.Metadata |= uint32(netebpf.UDP)
	}

	err := t.conns.Delete(unsafe.Pointer(t.removeTuple))
	if err != nil {
		// If this entry no longer exists in the eBPF map it means `tcp_close` has executed
		// during this function call. In that case state.StoreClosedConnection() was already called for this connection,
		// and we can't delete the corresponding client state, or we'll likely over-report the metric values.
		// By skipping to the next iteration and not calling state.RemoveConnections() we'll let
		// this connection expire "naturally" when either next connection check runs or the client itself expires.
		return err
	}

	t.telemetry.removeConnection(conn)

	// We have to remove the PID to remove the element from the TCP Map since we don't use the pid there
	t.removeTuple.Pid = 0
	// We can ignore the error for this map since it will not always contain the entry
	_ = t.tcpStats.Delete(unsafe.Pointer(t.removeTuple))

	return nil
}

func (t *kprobeTracer) GetTelemetry() map[string]int64 {
	var zero uint64
	mp, _, err := t.m.GetMap(string(probes.TelemetryMap))
	if err != nil {
		log.Warnf("error retrieving telemetry map: %s", err)
		return map[string]int64{}
	}

	telemetry := &netebpf.Telemetry{}
	if err := mp.Lookup(unsafe.Pointer(&zero), unsafe.Pointer(telemetry)); err != nil {
		// This can happen if we haven't initialized the telemetry object yet
		// so let's just use a trace log
		log.Tracef("error retrieving the telemetry struct: %s", err)
	}

	closeStats := t.closeConsumer.GetStats()
	pidCollisions := atomic.LoadInt64(&t.pidCollisions)

	stats := map[string]int64{
		"closed_conn_polling_lost":     closeStats[perfLostStat],
		"closed_conn_polling_received": closeStats[perfReceivedStat],
		"pid_collisions":               pidCollisions,

		"tcp_sent_miscounts":         int64(telemetry.Tcp_sent_miscounts),
		"missed_tcp_close":           int64(telemetry.Missed_tcp_close),
		"missed_udp_close":           int64(telemetry.Missed_udp_close),
		"udp_sends_processed":        int64(telemetry.Udp_sends_processed),
		"udp_sends_missed":           int64(telemetry.Udp_sends_missed),
		"conn_stats_max_entries_hit": int64(telemetry.Conn_stats_max_entries_hit),
	}

	for k, v := range t.telemetry.get() {
		stats[k] = v.(int64)
	}

	return stats
}

// DumpMaps (for debugging purpose) returns all maps content by default or selected maps from maps parameter.
func (t *kprobeTracer) DumpMaps(maps ...string) (string, error) {
	return t.m.DumpMaps(maps...)
}

func initializePortBindingMaps(config *config.Config, m *manager.Manager) error {
	if tcpPorts, err := network.ReadInitialState(config.ProcRoot, network.TCP, config.CollectIPv6Conns); err != nil {
		return fmt.Errorf("failed to read initial TCP pid->port mapping: %s", err)
	} else {
		tcpPortMap, _, err := m.GetMap(string(probes.PortBindingsMap))
		if err != nil {
			return fmt.Errorf("failed to get TCP port binding map: %w", err)
		}
		for p := range tcpPorts {
			log.Debugf("adding initial TCP port binding: netns: %d port: %d", p.Ino, p.Port)
			pb := netebpf.PortBinding{Netns: p.Ino, Port: p.Port}
			state := netebpf.PortListening
			err = tcpPortMap.Update(unsafe.Pointer(&pb), unsafe.Pointer(&state), ebpf.UpdateNoExist)
			if err != nil && !errors.Is(err, ebpf.ErrKeyExist) {
				return fmt.Errorf("failed to update TCP port binding map: %w", err)
			}
		}
	}

	if udpPorts, err := network.ReadInitialState(config.ProcRoot, network.UDP, config.CollectIPv6Conns); err != nil {
		return fmt.Errorf("failed to read initial UDP pid->port mapping: %s", err)
	} else {
		udpPortMap, _, err := m.GetMap(string(probes.UdpPortBindingsMap))
		if err != nil {
			return fmt.Errorf("failed to get UDP port binding map: %w", err)
		}
		for p := range udpPorts {
			log.Debugf("adding initial UDP port binding: netns: %d port: %d", p.Ino, p.Port)
			// UDP port bindings currently do not have network namespace numbers
			pb := netebpf.PortBinding{Netns: 0, Port: p.Port}
			state := netebpf.PortListening
			err = udpPortMap.Update(unsafe.Pointer(&pb), unsafe.Pointer(&state), ebpf.UpdateNoExist)
			if err != nil && !errors.Is(err, ebpf.ErrKeyExist) {
				return fmt.Errorf("failed to update UDP port binding map: %w", err)
			}
		}
	}
	return nil
}

func updateTCPStats(conn *network.ConnectionStats, tcpStats *netebpf.TCPStats) {
	if conn.Type != network.TCP {
		return
	}
	conn.MonotonicRetransmits = tcpStats.Retransmits
	conn.MonotonicTCPEstablished = uint32(tcpStats.State_transitions >> netebpf.Established & 1)
	conn.MonotonicTCPClosed = uint32(tcpStats.State_transitions >> netebpf.Close & 1)
	conn.RTT = tcpStats.Rtt
	conn.RTTVar = tcpStats.Rtt_var
}

// getTCPStats reads tcp related stats for the given ConnTuple
func (t *kprobeTracer) getTCPStats(stats *netebpf.TCPStats, tuple *netebpf.ConnTuple, seen map[netebpf.ConnTuple]struct{}) bool {
	if tuple.Type() != netebpf.TCP {
		return false
	}

	// The PID isn't used as a key in the stats map, we will temporarily set it to 0 here and reset it when we're done
	pid := tuple.Pid
	tuple.Pid = 0

	*stats = netebpf.TCPStats{}
	err := t.tcpStats.Lookup(unsafe.Pointer(tuple), unsafe.Pointer(stats))
	if err == nil {
		// This is required to avoid (over)reporting retransmits for connections sharing the same socket.
		if _, reported := seen[*tuple]; reported {
			atomic.AddInt64(&t.pidCollisions, 1)
			stats.Retransmits = 0
		} else {
			seen[*tuple] = struct{}{}
		}
	}

	tuple.Pid = pid
	return true
}

func populateConnStats(stats *network.ConnectionStats, t *netebpf.ConnTuple, s *netebpf.ConnStats) {
	*stats = network.ConnectionStats{
		Pid:                  t.Pid,
		NetNS:                t.Netns,
		Source:               t.SourceAddress(),
		Dest:                 t.DestAddress(),
		SPort:                t.Sport,
		DPort:                t.Dport,
		SPortIsEphemeral:     network.IsPortInEphemeralRange(t.Sport),
		MonotonicSentBytes:   s.Sent_bytes,
		MonotonicRecvBytes:   s.Recv_bytes,
		MonotonicSentPackets: s.Sent_packets,
		MonotonicRecvPackets: s.Recv_packets,
		LastUpdateEpoch:      s.Timestamp,
		IsAssured:            s.IsAssured(),
	}

	if t.Type() == netebpf.TCP {
		stats.Type = network.TCP
	} else {
		stats.Type = network.UDP
	}

	switch t.Family() {
	case netebpf.IPv4:
		stats.Family = network.AFINET
	case netebpf.IPv6:
		stats.Family = network.AFINET6
	}

	switch s.ConnectionDirection() {
	case netebpf.Incoming:
		stats.Direction = network.INCOMING
	case netebpf.Outgoing:
		stats.Direction = network.OUTGOING
	default:
		stats.Direction = network.OUTGOING
	}
}<|MERGE_RESOLUTION|>--- conflicted
+++ resolved
@@ -219,12 +219,8 @@
 	conn := new(network.ConnectionStats)
 	tcp := new(netebpf.TCPStats)
 
-<<<<<<< HEAD
 	var tel telemetry
-	entries := t.conns.IterateFrom(unsafe.Pointer(&netebpf.ConnTuple{}))
-=======
 	entries := t.conns.Iterate()
->>>>>>> 12f955db
 	for entries.Next(unsafe.Pointer(key), unsafe.Pointer(stats)) {
 		populateConnStats(conn, key, stats)
 
