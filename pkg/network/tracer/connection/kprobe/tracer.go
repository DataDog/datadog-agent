--- conflicted
+++ resolved
@@ -9,6 +9,7 @@
 package kprobe
 
 import (
+	"errors"
 	"fmt"
 
 	"github.com/cilium/ebpf"
@@ -68,43 +69,7 @@
 		kprobeAttachMethod = manager.AttachKprobeWithKprobeEvents
 	}
 
-<<<<<<< HEAD
-	mgrOptions := manager.Options{
-		// Extend RLIMIT_MEMLOCK (8) size
-		// On some systems, the default for RLIMIT_MEMLOCK may be as low as 64 bytes.
-		// This will result in an EPERM (Operation not permitted) error, when trying to create an eBPF map
-		// using bpf(2) with BPF_MAP_CREATE.
-		//
-		// We are setting the limit to infinity until we have a better handle on the true requirements.
-		RLimit: &unix.Rlimit{
-			Cur: math.MaxUint64,
-			Max: math.MaxUint64,
-		},
-		MapSpecEditors: map[string]manager.MapSpecEditor{
-			string(probes.ConnMap):            {Type: ebpf.Hash, MaxEntries: uint32(config.MaxTrackedConnections), EditorFlag: manager.EditMaxEntries},
-			string(probes.TCPStatsMap):        {Type: ebpf.Hash, MaxEntries: uint32(config.MaxTrackedConnections), EditorFlag: manager.EditMaxEntries},
-			string(probes.PortBindingsMap):    {Type: ebpf.Hash, MaxEntries: uint32(config.MaxTrackedConnections), EditorFlag: manager.EditMaxEntries},
-			string(probes.UDPPortBindingsMap): {Type: ebpf.Hash, MaxEntries: uint32(config.MaxTrackedConnections), EditorFlag: manager.EditMaxEntries},
-			string(probes.SockByPidFDMap):     {Type: ebpf.Hash, MaxEntries: uint32(config.MaxTrackedConnections), EditorFlag: manager.EditMaxEntries},
-			string(probes.PidFDBySockMap):     {Type: ebpf.Hash, MaxEntries: uint32(config.MaxTrackedConnections), EditorFlag: manager.EditMaxEntries},
-
-			string(probes.ConnectionProtocolMap):             {Type: ebpf.Hash, MaxEntries: uint32(config.MaxTrackedConnections), EditorFlag: manager.EditMaxEntries},
-			string(probes.ConnectionTupleToSocketSKBConnMap): {Type: ebpf.Hash, MaxEntries: uint32(config.MaxTrackedConnections), EditorFlag: manager.EditMaxEntries},
-		},
-		ConstantEditors:           constants,
-		DefaultKprobeAttachMethod: kprobeAttachMethod,
-		VerifierOptions: ebpf.CollectionOptions{
-			Programs: ebpf.ProgramOptions{
-				// LogSize is the size of the log buffer given to the verifier. Give it a big enough
-				// value so that all our programs fit. If the verifier ever outputs a `no space left on device` error,
-				// we'll need to increase this value.
-				LogSize: 10 * 10 * 1024 * 1024,
-			},
-		},
-	}
-=======
 	mgrOpts.DefaultKprobeAttachMethod = kprobeAttachMethod
->>>>>>> 60e30ff5
 
 	runtimeTracer := false
 	var buf bytecode.AssetReader
@@ -183,56 +148,6 @@
 			mgrOpts.ExcludedFunctions = append(mgrOpts.ExcludedFunctions, p.EBPFFuncName)
 		}
 	}
-<<<<<<< HEAD
-	for probeName, funcName := range enabledProbes {
-		mgrOptions.ActivatedProbes = append(
-			mgrOptions.ActivatedProbes,
-			&manager.ProbeSelector{
-				ProbeIdentificationPair: manager.ProbeIdentificationPair{
-					EBPFSection:  string(probeName),
-					EBPFFuncName: funcName,
-					UID:          probeUID,
-				},
-			})
-	}
-
-	telemetryMapKeys := errtelemetry.BuildTelemetryKeys(m)
-
-	mgrOptions.ConstantEditors = append(mgrOptions.ConstantEditors, telemetryMapKeys...)
-	err = m.InitWithOptions(buf, mgrOptions)
-	err2 := errors.Unwrap(err)
-	err3, ok := errors.Unwrap(err2).(*ebpf.VerifierError)
-	if ok {
-		for _, l := range err3.Log {
-			fmt.Println(l)
-		}
-	}
-	if err != nil {
-		return nil, fmt.Errorf("failed to init ebpf manager: %v", err)
-	}
-
-	closeConsumer, err := newTCPCloseConsumer(m, perfHandlerTCP)
-	if err != nil {
-		return nil, fmt.Errorf("could not create tcpCloseConsumer: %s", err)
-	}
-
-	tr := &kprobeTracer{
-		m:                                     m,
-		config:                                config,
-		closeConsumer:                         closeConsumer,
-		pidCollisions:                         atomic.NewInt64(0),
-		removeTuple:                           &netebpf.ConnTuple{},
-		telemetry:                             newTelemetry(),
-		closeProtocolClassifierSocketFilterFn: closeProtocolClassifierSocketFilterFn,
-	}
-
-	tr.conns, _, err = m.GetMap(string(probes.ConnMap))
-	if err != nil {
-		tr.Stop()
-		return nil, fmt.Errorf("error retrieving the bpf %s map: %s", probes.ConnMap, err)
-	}
-=======
->>>>>>> 60e30ff5
 
 	tailCallsIdentifiersSet := make(map[manager.ProbeIdentificationPair]struct{}, len(tailCalls))
 	for _, tailCall := range tailCalls {
@@ -257,6 +172,10 @@
 	}
 
 	if err := m.InitWithOptions(buf, mgrOpts); err != nil {
+		var ve *ebpf.VerifierError
+		if errors.As(err, &ve) {
+			fmt.Printf("%+v\n", ve)
+		}
 		return nil, fmt.Errorf("failed to init ebpf manager: %v", err)
 	}
 
