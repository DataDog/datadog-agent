// Unless explicitly stated otherwise all files in this repository are licensed
// under the Apache License Version 2.0.
// This product includes software developed at Datadog (https://www.datadoghq.com/).
// Copyright 2016-present Datadog, Inc.

//go:build linux_bpf
// +build linux_bpf

package tracer

import (
	"bufio"
	"bytes"
	"fmt"
	"io"
	"io/ioutil"
	"math"
	"math/rand"
	"net"
	nethttp "net/http"
	"os"
	"os/exec"
	"regexp"
	"runtime"
	"strconv"
	"strings"
	"sync"
	"syscall"
	"testing"
	"time"

	"github.com/golang/mock/gomock"
	"github.com/miekg/dns"
	"github.com/stretchr/testify/assert"
	"github.com/stretchr/testify/require"
	vnetns "github.com/vishvananda/netns"
	"golang.org/x/sys/unix"

	ddconfig "github.com/DataDog/datadog-agent/pkg/config"
	ddebpf "github.com/DataDog/datadog-agent/pkg/ebpf"
	"github.com/DataDog/datadog-agent/pkg/network"
	"github.com/DataDog/datadog-agent/pkg/network/config"
	"github.com/DataDog/datadog-agent/pkg/network/config/sysctl"
<<<<<<< HEAD
	"github.com/DataDog/datadog-agent/pkg/network/protocols/http"
	httptest "github.com/DataDog/datadog-agent/pkg/network/protocols/http/testutil"
=======
>>>>>>> 9e3a68f5
	"github.com/DataDog/datadog-agent/pkg/network/testutil"
	tracertest "github.com/DataDog/datadog-agent/pkg/network/tracer/testutil"
	"github.com/DataDog/datadog-agent/pkg/process/util"
	"github.com/DataDog/datadog-agent/pkg/util/kernel"
)

func doDNSQuery(t *testing.T, domain string, serverIP string) (*net.UDPAddr, *net.UDPAddr) {
	dnsServerAddr := &net.UDPAddr{IP: net.ParseIP(serverIP), Port: 53}
	queryMsg := new(dns.Msg)
	queryMsg.SetQuestion(dns.Fqdn(domain), dns.TypeA)
	queryMsg.RecursionDesired = true
	dnsClient := new(dns.Client)
	dnsConn, err := dnsClient.Dial(dnsServerAddr.String())
	require.NoError(t, err)
	defer dnsConn.Close()
	dnsClientAddr := dnsConn.LocalAddr().(*net.UDPAddr)
	_, _, err = dnsClient.ExchangeWithConn(queryMsg, dnsConn)
	require.NoError(t, err)

<<<<<<< HEAD
func goTLSSupported() bool {
	return runtime.GOARCH == "amd64"
}

func classificationSupported(config *config.Config) bool {
	return kprobe.ClassificationSupported(config)
=======
	return dnsClientAddr, dnsServerAddr
>>>>>>> 9e3a68f5
}

func TestTCPRemoveEntries(t *testing.T) {
	config := testConfig()
	config.TCPConnTimeout = 100 * time.Millisecond
	tr, err := NewTracer(config)
	require.NoError(t, err)
	defer tr.Stop()

	// Create a dummy TCP Server
	server := NewTCPServer(func(c net.Conn) {
		c.Close()
	})
	doneChan := make(chan struct{})
	err = server.Run(doneChan)
	require.NoError(t, err)
	defer close(doneChan)

	// Connect to server
	c, err := net.DialTimeout("tcp", server.address, 2*time.Second)
	require.NoError(t, err)

	// Write a message
	_, err = c.Write(genPayload(clientMessageSize))
	require.NoError(t, err)
	defer c.Close()

	// Write a bunch of messages with blocking iptable rule to create retransmits
	iptablesWrapper(t, func() {
		for i := 0; i < 99; i++ {
			// Send a bunch of messages
			c.Write(genPayload(clientMessageSize))
		}
		time.Sleep(time.Second)
	})

	// Wait a bit for the first connection to be considered as timeouting
	time.Sleep(1 * time.Second)

	// Create a new client
	c2, err := net.DialTimeout("tcp", server.address, 1*time.Second)
	require.NoError(t, err)

	// Send a messages
	_, err = c2.Write(genPayload(clientMessageSize))
	require.NoError(t, err)
	defer c2.Close()

	c.Close()
	// Retrieve the list of connections
	connections := getConnections(t, tr)

	// Make sure the first connection got cleaned up
	_, ok := findConnection(c.LocalAddr(), c.RemoteAddr(), connections)
	assert.False(t, ok)

	conn, ok := findConnection(c2.LocalAddr(), c2.RemoteAddr(), connections)
	require.True(t, ok)
	m := conn.MonotonicSum()
	assert.Equal(t, clientMessageSize, int(m.SentBytes))
	assert.Equal(t, 0, int(m.RecvBytes))
	assert.Equal(t, 0, int(m.Retransmits))
	assert.Equal(t, os.Getpid(), int(conn.Pid))
	assert.Equal(t, addrPort(server.address), int(conn.DPort))
}

func TestTCPRetransmit(t *testing.T) {
	// Enable BPF-based system probe
	tr, err := NewTracer(testConfig())
	if err != nil {
		t.Fatal(err)
	}
	defer tr.Stop()

	// Create TCP Server which sends back serverMessageSize bytes
	server := NewTCPServer(func(c net.Conn) {
		r := bufio.NewReader(c)
		r.ReadBytes(byte('\n'))
		c.Write(genPayload(serverMessageSize))
		c.Close()
	})
	doneChan := make(chan struct{})
	err = server.Run(doneChan)
	require.NoError(t, err)
	defer close(doneChan)

	// Connect to server
	c, err := net.DialTimeout("tcp", server.address, time.Second)
	if err != nil {
		t.Fatal(err)
	}
	defer c.Close()

	// Write clientMessageSize to server, and read response
	if _, err = c.Write(genPayload(clientMessageSize)); err != nil {
		t.Fatal(err)
	}
	r := bufio.NewReader(c)
	r.ReadBytes(byte('\n'))

	iptablesWrapper(t, func() {
		for i := 0; i < 99; i++ {
			// Send a bunch of messages
			c.Write(genPayload(clientMessageSize))
		}
		time.Sleep(time.Second)
	})

	// Iterate through active connections until we find connection created above, and confirm send + recv counts and there was at least 1 retransmission
	connections := getConnections(t, tr)

	conn, ok := findConnection(c.LocalAddr(), c.RemoteAddr(), connections)
	require.True(t, ok)

	m := conn.MonotonicSum()
	assert.Equal(t, 100*clientMessageSize, int(m.SentBytes))
	assert.True(t, int(m.Retransmits) > 0)
	assert.Equal(t, os.Getpid(), int(conn.Pid))
	assert.Equal(t, addrPort(server.address), int(conn.DPort))
}

func TestTCPRetransmitSharedSocket(t *testing.T) {
	// Enable BPF-based system probe
	tr, err := NewTracer(testConfig())
	require.NoError(t, err)
	defer tr.Stop()

	// Create TCP Server that simply "drains" connection until receiving an EOF
	server := NewTCPServer(func(c net.Conn) {
		io.Copy(ioutil.Discard, c)
		c.Close()
	})
	doneChan := make(chan struct{})
	err = server.Run(doneChan)
	require.NoError(t, err)
	defer close(doneChan)

	// Connect to server
	c, err := net.DialTimeout("tcp", server.address, time.Second)
	require.NoError(t, err)
	socketFile, err := c.(*net.TCPConn).File()
	require.NoError(t, err)
	const numProcesses = 10
	iptablesWrapper(t, func() {
		for i := 0; i < numProcesses; i++ {
			// Establish one connection per process, all sharing the same socket represented by fd=3
			// https://github.com/golang/go/blob/release-branch.go1.10/src/os/exec/exec.go#L111-L114
			msg := genPayload(clientMessageSize)
			cmd := exec.Command("bash", "-c", fmt.Sprintf("echo -ne %q >&3", msg))
			cmd.ExtraFiles = []*os.File{socketFile}
			err := cmd.Run()
			require.NoError(t, err)
		}
		time.Sleep(time.Second)
	})
	_ = socketFile.Close()
	c.Close()

	// Fetch all connections matching source and target address
	allConnections := getConnections(t, tr)
	conns := searchConnections(allConnections, byAddress(c.LocalAddr(), c.RemoteAddr()))
	require.Len(t, conns, numProcesses)

	totalSent := 0
	for _, c := range conns {
		totalSent += int(c.MonotonicSum().SentBytes)
	}
	assert.Equal(t, numProcesses*clientMessageSize, totalSent)

	// Since we can't reliably identify the PID associated to a retransmit, we have opted
	// to report the total number of retransmits for *one* of the connections sharing the
	// same socket
	connsWithRetransmits := 0
	for _, c := range conns {
		if c.MonotonicSum().Retransmits > 0 {
			connsWithRetransmits++
		}
	}
	assert.Equal(t, 1, connsWithRetransmits)

	telemetry := tr.ebpfTracer.GetTelemetry()
	// Test if telemetry measuring PID collisions is correct
	// >= because there can be other connections going on during CI that increase pidCollisions
	assert.GreaterOrEqual(t, telemetry["pid_collisions"], int64(numProcesses-1))
}

func TestTCPRTT(t *testing.T) {
	// Enable BPF-based system probe
	tr, err := NewTracer(testConfig())
	require.NoError(t, err)
	defer tr.Stop()

	// Create TCP Server that simply "drains" connection until receiving an EOF
	server := NewTCPServer(func(c net.Conn) {
		io.Copy(ioutil.Discard, c)
		c.Close()
	})
	doneChan := make(chan struct{})
	err = server.Run(doneChan)
	require.NoError(t, err)
	defer close(doneChan)

	c, err := net.DialTimeout("tcp", server.address, time.Second)
	require.NoError(t, err)
	defer c.Close()

	// Wait for a second so RTT can stabilize
	time.Sleep(1 * time.Second)

	// Write something to socket to ensure connection is tracked
	// This will trigger the collection of TCP stats including RTT
	_, err = c.Write([]byte("foo"))
	require.NoError(t, err)

	// Obtain information from a TCP socket via GETSOCKOPT(2) system call.
	tcpInfo, err := tcpGetInfo(c)
	require.NoError(t, err)

	// Fetch connection matching source and target address
	allConnections := getConnections(t, tr)
	conn, ok := findConnection(c.LocalAddr(), c.RemoteAddr(), allConnections)
	require.True(t, ok)

	// Assert that values returned from syscall match ones generated by eBPF program
	assert.EqualValues(t, int(tcpInfo.Rtt), int(conn.RTT))
	assert.EqualValues(t, int(tcpInfo.Rttvar), int(conn.RTTVar))
}

func TestTCPMiscount(t *testing.T) {
	t.Skip("skipping because this test will pass/fail depending on host performance")
	tr, err := NewTracer(testConfig())
	require.NoError(t, err)
	defer tr.Stop()

	// Create a dummy TCP Server
	server := NewTCPServer(func(c net.Conn) {
		r := bufio.NewReader(c)
		for {
			if _, err := r.ReadBytes(byte('\n')); err != nil { // indicates that EOF has been reached,
				break
			}
		}
		c.Close()
	})
	doneChan := make(chan struct{})
	err = server.Run(doneChan)
	require.NoError(t, err)
	defer close(doneChan)

	c, err := net.DialTimeout("tcp", server.address, 50*time.Millisecond)
	if err != nil {
		t.Fatal(err)
	}
	defer c.Close()

	file, err := c.(*net.TCPConn).File()
	require.NoError(t, err)

	fd := int(file.Fd())

	// Set a really low sendtimeout of 1us to trigger EAGAIN errors in `tcp_sendmsg`
	err = syscall.SetsockoptTimeval(fd, syscall.SOL_SOCKET, syscall.SO_SNDTIMEO, &syscall.Timeval{
		Sec:  0,
		Usec: 1,
	})
	require.NoError(t, err)

	// 100 MB payload
	x := make([]byte, 100*1024*1024)

	n, err := c.Write(x)
	assert.NoError(t, err)
	assert.EqualValues(t, len(x), n)

	doneChan <- struct{}{}

	conn, ok := findConnection(c.LocalAddr(), c.RemoteAddr(), getConnections(t, tr))
	assert.True(t, ok)

	// TODO this should not happen but is expected for now
	// we don't have the correct count since retries happened
	assert.False(t, uint64(len(x)) == conn.MonotonicSum().SentBytes)

	tel := tr.ebpfTracer.GetTelemetry()
	assert.NotZero(t, tel["tcp_sent_miscounts"])
}

func TestConnectionExpirationRegression(t *testing.T) {
	t.SkipNow()
	tr, err := NewTracer(testConfig())
	require.NoError(t, err)
	defer tr.Stop()

	// Create TCP Server that simply "drains" connection until receiving an EOF
	connClosed := make(chan struct{})
	server := NewTCPServer(func(c net.Conn) {
		io.Copy(ioutil.Discard, c)
		c.Close()
		connClosed <- struct{}{}
	})
	doneChan := make(chan struct{})
	err = server.Run(doneChan)
	require.NoError(t, err)
	defer close(doneChan)

	c, err := net.DialTimeout("tcp", server.address, time.Second)
	require.NoError(t, err)

	// Warm up state
	_ = getConnections(t, tr)

	// Write 5 bytes to TCP socket
	payload := []byte("12345")
	_, err = c.Write(payload)
	require.NoError(t, err)

	// Fetch connection matching source and target address
	// This will make sure to populate the state for this particular client
	allConnections := getConnections(t, tr)
	connectionStats, ok := findConnection(c.LocalAddr(), c.RemoteAddr(), allConnections)
	require.True(t, ok)
	assert.Equal(t, uint64(len(payload)), connectionStats.Last.SentBytes)

	// This emulates the race condition, a `tcp_close` followed by a call to `Tracer.removeConnections()`
	// It's unfortunate we're relying here on private methods, but there isn't much we can do to avoid that.
	c.Close()
	<-connClosed
	time.Sleep(100 * time.Millisecond)
	tr.ebpfTracer.Remove(connectionStats)

	// Since no bytes were send or received after we obtained the connectionStats, we should have 0 LastBytesSent
	allConnections = getConnections(t, tr)
	connectionStats, ok = findConnection(c.LocalAddr(), c.RemoteAddr(), allConnections)
	require.True(t, ok)
	assert.Equal(t, uint64(0), connectionStats.Last.SentBytes)

	// Finally, this connection should have been expired from the state
	allConnections = getConnections(t, tr)
	_, ok = findConnection(c.LocalAddr(), c.RemoteAddr(), allConnections)
	require.False(t, ok)
}

func TestConntrackExpiration(t *testing.T) {
	setupDNAT(t)

	tr, err := NewTracer(testConfig())
	require.NoError(t, err)
	defer tr.Stop()

	// Warm-up tracer state
	_ = getConnections(t, tr)

	// The random port is necessary to avoid flakiness in the test. Running the the test multiple
	// times can fail if binding to the same port since Conntrack might not emit NEW events for the same tuple
	rand.Seed(time.Now().UnixNano())
	port := 5430 + rand.Intn(100)
	server := NewTCPServerOnAddress(fmt.Sprintf("1.1.1.1:%d", port), func(c net.Conn) {
		io.Copy(ioutil.Discard, c)
		c.Close()
	})
	doneChan := make(chan struct{})
	err = server.Run(doneChan)
	require.NoError(t, err)
	defer close(doneChan)

	c, err := net.Dial("tcp", fmt.Sprintf("2.2.2.2:%d", port))
	require.NoError(t, err)
	defer c.Close()
	_, err = c.Write([]byte("ping"))
	require.NoError(t, err)

	// Give enough time for conntrack cache to be populated
	time.Sleep(100 * time.Millisecond)

	connections := getConnections(t, tr)
	conn, ok := findConnection(c.LocalAddr(), c.RemoteAddr(), connections)
	require.True(t, ok)
	require.NotNil(t, tr.conntracker.GetTranslationForConn(*conn), "missing translation for connection")

	// This will force the connection to be expired next time we call getConnections, but
	// conntrack should still have the connection information since the connection is still
	// alive
	tr.config.TCPConnTimeout = time.Duration(-1)
	_ = getConnections(t, tr)

	assert.NotNil(t, tr.conntracker.GetTranslationForConn(*conn), "translation should not have been deleted")

	// delete the connection from system conntrack
	cmd := exec.Command("conntrack", "-D", "-s", c.LocalAddr().(*net.TCPAddr).IP.String(), "-d", c.RemoteAddr().(*net.TCPAddr).IP.String(), "-p", "tcp")
	out, err := cmd.CombinedOutput()
	require.NoError(t, err, "conntrack delete failed, output: %s", out)
	_ = getConnections(t, tr)

	assert.Nil(t, tr.conntracker.GetTranslationForConn(*conn), "translation should have been deleted")
}

// This test ensures that conntrack lookups are retried for short-lived
// connections when the first lookup fails
func TestConntrackDelays(t *testing.T) {
	setupDNAT(t)

	tr, err := NewTracer(testConfig())
	require.NoError(t, err)
	defer tr.Stop()

	// This will ensure that the first lookup for every connection fails, while the following ones succeed
	tr.conntracker = tracertest.NewDelayedConntracker(tr.conntracker, 1)

	// Warm-up tracer state
	_ = getConnections(t, tr)

	// The random port is necessary to avoid flakiness in the test. Running the the test multiple
	// times can fail if binding to the same port since Conntrack might not emit NEW events for the same tuple
	rand.Seed(time.Now().UnixNano())
	port := 5430 + rand.Intn(100)
	server := NewTCPServerOnAddress(fmt.Sprintf("1.1.1.1:%d", port), func(c net.Conn) {
		io.Copy(ioutil.Discard, c)
		c.Close()
	})
	doneChan := make(chan struct{})
	err = server.Run(doneChan)
	require.NoError(t, err)
	defer close(doneChan)

	c, err := net.Dial("tcp", fmt.Sprintf("2.2.2.2:%d", port))
	require.NoError(t, err)
	defer c.Close()
	_, err = c.Write([]byte("ping"))
	require.NoError(t, err)

	// Give enough time for conntrack cache to be populated
	time.Sleep(100 * time.Millisecond)

	connections := getConnections(t, tr)
	conn, ok := findConnection(c.LocalAddr(), c.RemoteAddr(), connections)
	require.True(t, ok)
	require.NotNil(t, tr.conntracker.GetTranslationForConn(*conn), "missing translation for connection")
}

func TestTranslationBindingRegression(t *testing.T) {
	setupDNAT(t)

	tr, err := NewTracer(testConfig())
	require.NoError(t, err)
	defer tr.Stop()

	// Warm-up tracer state
	_ = getConnections(t, tr)

	// Setup TCP server
	rand.Seed(time.Now().UnixNano())
	port := 5430 + rand.Intn(100)
	server := NewTCPServerOnAddress(fmt.Sprintf("1.1.1.1:%d", port), func(c net.Conn) {
		io.Copy(ioutil.Discard, c)
		c.Close()
	})
	doneChan := make(chan struct{})
	err = server.Run(doneChan)
	require.NoError(t, err)
	defer close(doneChan)

	// Send data to 2.2.2.2 (which should be translated to 1.1.1.1)
	c, err := net.Dial("tcp", fmt.Sprintf("2.2.2.2:%d", port))
	require.NoError(t, err)
	defer c.Close()
	_, err = c.Write([]byte("ping"))
	require.NoError(t, err)

	// Give enough time for conntrack cache to be populated
	time.Sleep(100 * time.Millisecond)

	// Assert that the connection to 2.2.2.2 has an IPTranslation object bound to it
	connections := getConnections(t, tr)
	conn, ok := findConnection(c.LocalAddr(), c.RemoteAddr(), connections)
	require.True(t, ok)
	require.NotNil(t, conn.IPTranslation, "missing translation for connection")
}

func TestUnconnectedUDPSendIPv6(t *testing.T) {
	if !kernel.IsIPv6Enabled() {
		t.Skip("IPv6 not enabled on host")
	}

	cfg := testConfig()
	cfg.CollectIPv6Conns = true
	tr, err := NewTracer(cfg)
	require.NoError(t, err)
	defer tr.Stop()

	linkLocal, err := getIPv6LinkLocalAddress()
	require.NoError(t, err)

	remotePort := rand.Int()%5000 + 15000
	remoteAddr := &net.UDPAddr{IP: net.ParseIP(interfaceLocalMulticastIPv6), Port: remotePort}
	conn, err := net.ListenUDP("udp6", linkLocal)
	require.NoError(t, err)
	defer conn.Close()
	message := []byte("payload")
	bytesSent, err := conn.WriteTo(message, remoteAddr)
	require.NoError(t, err)

	connections := getConnections(t, tr)
	outgoing := searchConnections(connections, func(cs network.ConnectionStats) bool {
		return cs.DPort == uint16(remotePort)
	})

	require.Len(t, outgoing, 1)
	assert.Equal(t, remoteAddr.IP.String(), outgoing[0].Dest.String())
	assert.Equal(t, bytesSent, int(outgoing[0].MonotonicSum().SentBytes))
}

func TestGatewayLookupNotEnabled(t *testing.T) {
	t.Run("gateway lookup enabled, not on aws", func(t *testing.T) {
		cfg := testConfig()
		cfg.EnableGatewayLookup = true
		oldCloud := cloud
		defer func() {
			cloud = oldCloud
		}()
		ctrl := gomock.NewController(t)
		m := NewMockcloudProvider(ctrl)
		m.EXPECT().IsAWS().Return(false)
		cloud = m
		tr, err := NewTracer(cfg)
		require.NoError(t, err)
		require.NotNil(t, tr)
		defer tr.Stop()
		require.Nil(t, tr.gwLookup)
	})

	t.Run("gateway lookup enabled, aws metadata endpoint not enabled", func(t *testing.T) {
		cfg := testConfig()
		cfg.EnableGatewayLookup = true
		oldCloud := cloud
		defer func() {
			cloud = oldCloud
		}()
		ctrl := gomock.NewController(t)
		m := NewMockcloudProvider(ctrl)
		m.EXPECT().IsAWS().Return(true)
		cloud = m

		clouds := ddconfig.Datadog.Get("cloud_provider_metadata")
		ddconfig.Datadog.Set("cloud_provider_metadata", []string{})
		defer ddconfig.Datadog.Set("cloud_provider_metadata", clouds)

		tr, err := NewTracer(cfg)
		require.NoError(t, err)
		require.NotNil(t, tr)
		defer tr.Stop()
		require.Nil(t, tr.gwLookup)
	})
}

func TestGatewayLookupEnabled(t *testing.T) {
	ctrl := gomock.NewController(t)
	m := NewMockcloudProvider(ctrl)
	oldCloud := cloud
	defer func() {
		cloud = oldCloud
	}()

	m.EXPECT().IsAWS().Return(true)
	cloud = m

	ifi := ipRouteGet(t, "", "8.8.8.8", nil)
	ifs, err := net.Interfaces()
	require.NoError(t, err)

	cfg := testConfig()
	cfg.EnableGatewayLookup = true
	tr, err := NewTracer(cfg)
	require.NoError(t, err)
	require.NotNil(t, tr)
	defer tr.Stop()
	require.NotNil(t, tr.gwLookup)

	tr.gwLookup.subnetForHwAddrFunc = func(hwAddr net.HardwareAddr) (network.Subnet, error) {
		t.Logf("subnet lookup: %s", hwAddr)
		for _, i := range ifs {
			if hwAddr.String() == i.HardwareAddr.String() {
				return network.Subnet{Alias: fmt.Sprintf("subnet-%d", i.Index)}, nil
			}
		}

		return network.Subnet{Alias: "subnet"}, nil
	}

	getConnections(t, tr)

	dnsClientAddr, dnsServerAddr := doDNSQuery(t, "google.com", "8.8.8.8")

	var conn *network.ConnectionStats
	require.Eventually(t, func() bool {
		var ok bool
		conn, ok = findConnection(dnsClientAddr, dnsServerAddr, getConnections(t, tr))
		return ok
	}, 2*time.Second, time.Second)

	require.NotNil(t, conn.Via, "connection is missing via: %s", conn)
	require.Equal(t, conn.Via.Subnet.Alias, fmt.Sprintf("subnet-%d", ifi.Index))
}

func TestGatewayLookupSubnetLookupError(t *testing.T) {
	ctrl := gomock.NewController(t)
	m := NewMockcloudProvider(ctrl)
	oldCloud := cloud
	defer func() {
		cloud = oldCloud
	}()

	m.EXPECT().IsAWS().Return(true)
	cloud = m

	cfg := testConfig()
	cfg.EnableGatewayLookup = true
	tr, err := NewTracer(cfg)
	require.NoError(t, err)
	require.NotNil(t, tr)
	defer tr.Stop()

	require.NotNil(t, tr.gwLookup)

	ifi := ipRouteGet(t, "", "8.8.8.8", nil)
	calls := 0
	tr.gwLookup.subnetForHwAddrFunc = func(hwAddr net.HardwareAddr) (network.Subnet, error) {
		if hwAddr.String() == ifi.HardwareAddr.String() {
			calls++
		}
		return network.Subnet{}, assert.AnError
	}

	tr.gwLookup.purge()

	getConnections(t, tr)

	// do two dns queries to prompt more than one subnet lookup attempt
	localAddr, remoteAddr := doDNSQuery(t, "google.com", "8.8.8.8")
	var c *network.ConnectionStats
	require.Eventually(t, func() bool {
		var ok bool
		c, ok = findConnection(localAddr, remoteAddr, getConnections(t, tr))
		return ok
	}, 3*time.Second, 500*time.Millisecond, "connection not found")
	require.Nil(t, c.Via)

	localAddr, remoteAddr = doDNSQuery(t, "google.com", "8.8.8.8")
	require.Eventually(t, func() bool {
		var ok bool
		c, ok = findConnection(localAddr, remoteAddr, getConnections(t, tr))
		return ok
	}, 3*time.Second, 500*time.Millisecond, "connection not found")
	require.Nil(t, c.Via)

	require.Equal(t, 1, calls, "calls to subnetForHwAddrFunc are != 1 for hw addr %s", ifi.HardwareAddr)
}

func TestGatewayLookupCrossNamespace(t *testing.T) {
	ctrl := gomock.NewController(t)
	m := NewMockcloudProvider(ctrl)
	oldCloud := cloud
	defer func() {
		cloud = oldCloud
	}()

	m.EXPECT().IsAWS().Return(true)
	cloud = m

	cfg := testConfig()
	cfg.EnableGatewayLookup = true
	tr, err := NewTracer(cfg)
	require.NoError(t, err)
	require.NotNil(t, tr)
	defer tr.Stop()

	require.NotNil(t, tr.gwLookup)

	// setup two network namespaces
	state := testutil.IptablesSave(t)
	cmds := []string{
		"ip link add br0 type bridge",
		"ip addr add 2.2.2.1/24 broadcast 2.2.2.255 dev br0",
		"ip netns add test1",
		"ip netns add test2",
		"ip link add veth1 type veth peer name veth2",
		"ip link set veth1 master br0",
		"ip link set veth2 netns test1",
		"ip -n test1 addr add 2.2.2.2/24 broadcast 2.2.2.255 dev veth2",
		"ip link add veth3 type veth peer name veth4",
		"ip link set veth3 master br0",
		"ip link set veth4 netns test2",
		"ip -n test2 addr add 2.2.2.3/24 broadcast 2.2.2.255 dev veth4",
		"ip link set br0 up",
		"ip link set veth1 up",
		"ip -n test1 link set veth2 up",
		"ip link set veth3 up",
		"ip -n test2 link set veth4 up",
		"ip -n test1 r add default via 2.2.2.1",
		"ip -n test2 r add default via 2.2.2.1",
		"iptables -I POSTROUTING 1 -t nat -s 2.2.2.0/24 ! -d 2.2.2.0/24 -j MASQUERADE",
		"iptables -I FORWARD -i br0 -j ACCEPT",
		"iptables -I FORWARD -o br0 -j ACCEPT",
		"sysctl -w net.ipv4.ip_forward=1",
	}
	t.Cleanup(func() {
		testutil.IptablesRestore(t, state)
		testutil.RunCommands(t, []string{
			"ip link del veth1",
			"ip link del veth3",
			"ip link del br0",
			"ip netns del test1",
			"ip netns del test2",
		}, true)
	})

	testutil.RunCommands(t, cmds, false)

	ifs, err := net.Interfaces()
	require.NoError(t, err)
	tr.gwLookup.subnetForHwAddrFunc = func(hwAddr net.HardwareAddr) (network.Subnet, error) {
		for _, i := range ifs {
			if hwAddr.String() == i.HardwareAddr.String() {
				return network.Subnet{Alias: fmt.Sprintf("subnet-%s", i.Name)}, nil
			}
		}

		return network.Subnet{Alias: "subnet"}, nil
	}
	tr.gwLookup.purge()

	test1Ns, err := vnetns.GetFromName("test1")
	require.NoError(t, err)
	defer test1Ns.Close()

	// run tcp server in test1 net namespace
	done := make(chan struct{})
	var server *TCPServer
	err = util.WithNS(test1Ns, func() error {
		server = NewTCPServerOnAddress("2.2.2.2:0", func(c net.Conn) {})
		return server.Run(done)
	})
	require.NoError(t, err)
	defer close(done)

	var conn *network.ConnectionStats
	t.Run("client in root namespace", func(t *testing.T) {
		c, err := net.DialTimeout("tcp", server.address, 2*time.Second)
		require.NoError(t, err)

		// write some data
		_, err = c.Write([]byte("foo"))
		require.NoError(t, err)

		require.Eventually(t, func() bool {
			var ok bool
			conn, ok = findConnection(c.LocalAddr(), c.RemoteAddr(), getConnections(t, tr))
			return ok && conn.Direction == network.OUTGOING
		}, 2*time.Second, 500*time.Millisecond)

		// conn.Via should be nil, since traffic is local
		require.Nil(t, conn.Via)
	})

	t.Run("client in other namespace", func(t *testing.T) {
		// try connecting to server in test1 namespace
		test2Ns, err := vnetns.GetFromName("test2")
		require.NoError(t, err)
		defer test2Ns.Close()

		var c net.Conn
		err = util.WithNS(test2Ns, func() error {
			var err error
			c, err = net.DialTimeout("tcp", server.address, 2*time.Second)
			return err
		})
		require.NoError(t, err)
		defer c.Close()

		// write some data
		_, err = c.Write([]byte("foo"))
		require.NoError(t, err)

		var conn *network.ConnectionStats
		require.Eventually(t, func() bool {
			var ok bool
			conn, ok = findConnection(c.LocalAddr(), c.RemoteAddr(), getConnections(t, tr))
			return ok && conn.Direction == network.OUTGOING
		}, 2*time.Second, 500*time.Millisecond)

		// traffic is local, so Via field should not be set
		require.Nil(t, conn.Via)

		// try connecting to something outside
		var dnsClientAddr, dnsServerAddr *net.UDPAddr
		util.WithNS(test2Ns, func() error {
			dnsClientAddr, dnsServerAddr = doDNSQuery(t, "google.com", "8.8.8.8")
			return nil
		})

		iif := ipRouteGet(t, "", dnsClientAddr.IP.String(), nil)
		ifi := ipRouteGet(t, dnsClientAddr.IP.String(), "8.8.8.8", iif)

		require.Eventually(t, func() bool {
			var ok bool
			conn, ok = findConnection(dnsClientAddr, dnsServerAddr, getConnections(t, tr))
			return ok && conn.Direction == network.OUTGOING
		}, 3*time.Second, 500*time.Millisecond)

		require.NotNil(t, conn.Via)
		require.Equal(t, fmt.Sprintf("subnet-%s", ifi.Name), conn.Via.Subnet.Alias)

	})
}

func TestConnectionAssured(t *testing.T) {
	cfg := testConfig()
	tr, err := NewTracer(cfg)
	require.NoError(t, err)
	require.NotNil(t, tr)
	defer tr.Stop()

	// register test as client
	getConnections(t, tr)

	server := &UDPServer{
		onMessage: func(b []byte, n int) []byte {
			return genPayload(serverMessageSize)
		},
	}

	done := make(chan struct{})
	err = server.Run(done, clientMessageSize)
	require.NoError(t, err)
	defer close(done)

	c, err := net.DialTimeout("udp", server.address, time.Second)
	require.NoError(t, err)
	defer c.Close()

	// do two exchanges to make the connection "assured"
	for i := 0; i < 2; i++ {
		_, err = c.Write(genPayload(clientMessageSize))
		require.NoError(t, err)

		buf := make([]byte, serverMessageSize)
		_, err = c.Read(buf)
		require.NoError(t, err)
	}

	var conn *network.ConnectionStats
	require.Eventually(t, func() bool {
		conns := getConnections(t, tr)
		var ok bool
		conn, ok = findConnection(c.LocalAddr(), c.RemoteAddr(), conns)
		m := conn.MonotonicSum()
		return ok && m.SentBytes > 0 && m.RecvBytes > 0
	}, 3*time.Second, 500*time.Millisecond, "could not find udp connection")

	// verify the connection is marked as assured
	require.True(t, conn.IsAssured)
}

func TestConnectionNotAssured(t *testing.T) {
	cfg := testConfig()
	tr, err := NewTracer(cfg)
	require.NoError(t, err)
	require.NotNil(t, tr)
	defer tr.Stop()

	// register test as client
	getConnections(t, tr)

	server := &UDPServer{
		onMessage: func(b []byte, n int) []byte {
			return nil
		},
	}

	done := make(chan struct{})
	err = server.Run(done, clientMessageSize)
	require.NoError(t, err)
	defer close(done)

	c, err := net.DialTimeout("udp", server.address, time.Second)
	require.NoError(t, err)
	defer c.Close()

	_, err = c.Write(genPayload(clientMessageSize))
	require.NoError(t, err)

	var conn *network.ConnectionStats
	require.Eventually(t, func() bool {
		conns := getConnections(t, tr)
		var ok bool
		conn, ok = findConnection(c.LocalAddr(), c.RemoteAddr(), conns)
		m := conn.MonotonicSum()
		return ok && m.SentBytes > 0 && m.RecvBytes == 0
	}, 3*time.Second, 500*time.Millisecond, "could not find udp connection")

	// verify the connection is marked as not assured
	require.False(t, conn.IsAssured)
}

func TestUDPConnExpiryTimeout(t *testing.T) {
	streamTimeout, err := sysctl.NewInt("/proc", "net/netfilter/nf_conntrack_udp_timeout_stream", 0).Get()
	require.NoError(t, err)
	timeout, err := sysctl.NewInt("/proc", "net/netfilter/nf_conntrack_udp_timeout", 0).Get()
	require.NoError(t, err)

	tr, err := NewTracer(testConfig())
	require.NoError(t, err)
	defer tr.Stop()

	require.Equal(t, uint64(time.Duration(timeout)*time.Second), tr.udpConnTimeout(false))
	require.Equal(t, uint64(time.Duration(streamTimeout)*time.Second), tr.udpConnTimeout(true))
}

func TestDNATIntraHostIntegration(t *testing.T) {
	t.SkipNow()

	setupDNAT(t)

	tr, err := NewTracer(testConfig())
	require.NoError(t, err)
	defer tr.Stop()

	_ = getConnections(t, tr).Conns

	server := &TCPServer{
		address: "1.1.1.1:5432",
		onMessage: func(c net.Conn) {
			bs := make([]byte, 1)
			_, err := c.Read(bs)
			require.NoError(t, err, "error reading in server")

			_, err = c.Write([]byte("Ping back"))
			require.NoError(t, err, "error writing back in server")
			_ = c.Close()
		},
	}
	doneChan := make(chan struct{})
	err = server.Run(doneChan)
	require.NoError(t, err)
	defer close(doneChan)

	conn, err := net.Dial("tcp", "2.2.2.2:5432")
	require.NoError(t, err, "error connecting to client")
	_, err = conn.Write([]byte("ping"))
	require.NoError(t, err, "error writing in client")

	bs := make([]byte, 1)
	_, err = conn.Read(bs)
	require.NoError(t, err)
	require.NoError(t, conn.Close(), "error closing client connection")

	doneChan <- struct{}{}

	time.Sleep(time.Second * 1)

	conns := getConnections(t, tr).Conns
	assert.Condition(t, func() bool {
		for _, c := range conns {
			if c.Source == util.AddressFromString("1.1.1.1") {
				return c.IntraHost == true
			}
		}

		return false
	}, "did not find 1.1.1.1 connection classified as local: %v", conns)

	assert.Condition(t, func() bool {
		for _, c := range conns {
			if c.Dest == util.AddressFromString("2.2.2.2") {
				return c.IntraHost == true
			}
		}
		return true
	})
}

func TestSelfConnect(t *testing.T) {
	// Enable BPF-based system probe
	cfg := testConfig()
	cfg.TCPConnTimeout = 3 * time.Second
	tr, err := NewTracer(cfg)
	require.NoError(t, err)
	defer tr.Stop()

	getConnections(t, tr)

	started := make(chan struct{})
	cmd := exec.Command("testdata/fork.py")
	stdOutReader, stdOutWriter := io.Pipe()
	go func() {
		var stderr bytes.Buffer
		cmd.Stderr = &stderr
		cmd.Stdout = stdOutWriter
		err := cmd.Start()
		close(started)
		require.NoError(t, err)
		if err := cmd.Wait(); err != nil {
			status := cmd.ProcessState.Sys().(syscall.WaitStatus)
			require.Equal(t, syscall.SIGKILL, status.Signal(), "fork.py output: %s", stderr.String())
		}
	}()

	<-started

	defer cmd.Process.Kill()

	portStr, err := bufio.NewReader(stdOutReader).ReadString('\n')
	require.NoError(t, err, "error reading port from fork.py")
	stdOutReader.Close()

	port, err := strconv.ParseUint(strings.TrimSpace(portStr), 10, 16)
	require.NoError(t, err, "could not convert %s to integer port", portStr)

	t.Logf("port is %d", port)

	require.Eventually(t, func() bool {
		conns := searchConnections(getConnections(t, tr), func(cs network.ConnectionStats) bool {
			return cs.SPort == uint16(port) && cs.DPort == uint16(port) && cs.Source.IsLoopback() && cs.Dest.IsLoopback()
		})

		t.Logf("connections: %v", conns)
		return len(conns) == 2
	}, 5*time.Second, time.Second, "could not find expected number of tcp connections, expected: 2")
}

func TestUDPPeekCount(t *testing.T) {
	config := testConfig()
	tr, err := NewTracer(config)
	if err != nil {
		t.Fatal(err)
	}
	defer tr.Stop()

	getConnections(t, tr)

	ln, err := net.ListenPacket("udp", "127.0.0.1:0")
	require.NoError(t, err)
	defer ln.Close()

	saddr := ln.LocalAddr().String()

	laddr, err := net.ResolveUDPAddr("udp", "127.0.0.1:0")
	require.NoError(t, err)
	raddr, err := net.ResolveUDPAddr("udp", saddr)
	require.NoError(t, err)

	c, err := net.DialUDP("udp", laddr, raddr)
	require.NoError(t, err)
	defer c.Close()

	msg := []byte("asdf")
	_, err = c.Write(msg)
	require.NoError(t, err)

	rawConn, err := ln.(*net.UDPConn).SyscallConn()
	require.NoError(t, err)
	err = rawConn.Control(func(fd uintptr) {
		buf := make([]byte, 1024)
		var n int
		var err error
		done := make(chan struct{})

		recv := func(flags int) {
			for {
				n, _, err = syscall.Recvfrom(int(fd), buf, flags)
				if err == syscall.EINTR || err == syscall.EAGAIN {
					continue
				}
				break
			}
		}
		go func() {
			defer close(done)
			recv(syscall.MSG_PEEK)
			if n == 0 || err != nil {
				return
			}
			recv(0)
		}()

		select {
		case <-done:
			require.NoError(t, err)
			require.NotZero(t, n)
		case <-time.After(5 * time.Second):
			require.Fail(t, "receive timed out")
		}
	})
	require.NoError(t, err)

	var incoming *network.ConnectionStats
	var outgoing *network.ConnectionStats
	require.Eventuallyf(t, func() bool {
		conns := getConnections(t, tr)
		if outgoing == nil {
			outgoing, _ = findConnection(c.LocalAddr(), c.RemoteAddr(), conns)
		}
		if incoming == nil {
			incoming, _ = findConnection(c.RemoteAddr(), c.LocalAddr(), conns)
		}

		return outgoing != nil && incoming != nil
	}, 3*time.Second, 100*time.Millisecond, "couldn't find incoming and outgoing connections matching")

	m := outgoing.MonotonicSum()
	require.Equal(t, len(msg), int(m.SentBytes))
	require.Equal(t, 0, int(m.RecvBytes))
	require.True(t, outgoing.IntraHost)

	// make sure the inverse values are seen for the other message
	m = incoming.MonotonicSum()
	require.Equal(t, 0, int(m.SentBytes))
	require.Equal(t, len(msg), int(m.RecvBytes))
	require.True(t, incoming.IntraHost)
}

func TestUDPPythonReusePort(t *testing.T) {
	cfg := testConfig()
	if !cfg.EnableRuntimeCompiler {
		t.Skip("reuseport only supported on runtime compilation")
	}

	cfg.TCPConnTimeout = 3 * time.Second
	tr, err := NewTracer(cfg)
	require.NoError(t, err)
	t.Cleanup(tr.Stop)

	started := make(chan struct{})
	cmd := exec.Command("testdata/reuseport.py")
	stdOutReader, stdOutWriter := io.Pipe()
	go func() {
		var stderr bytes.Buffer
		cmd.Stderr = &stderr
		cmd.Stdout = stdOutWriter
		err := cmd.Start()
		close(started)
		require.NoError(t, err)
		cmd.Wait()
	}()

	<-started

	defer cmd.Process.Kill()

	portStr, err := bufio.NewReader(stdOutReader).ReadString('\n')
	require.NoError(t, err, "error reading port from fork.py")
	stdOutReader.Close()
	port, err := strconv.ParseUint(strings.TrimSpace(portStr), 10, 16)
	require.NoError(t, err, "could not convert %s to integer port", portStr)

	t.Logf("port is %d", port)

	var conns []network.ConnectionStats
	require.Eventually(t, func() bool {
		conns = searchConnections(getConnections(t, tr), func(cs network.ConnectionStats) bool {
			return cs.Type == network.UDP &&
				cs.Source.IsLoopback() &&
				cs.Dest.IsLoopback() &&
				(cs.DPort == uint16(port) || cs.SPort == uint16(port))
		})

		return len(conns) == 4
	}, 5*time.Second, time.Second, "could not find expected number of udp connections, expected: 4")

	var incoming, outgoing []network.ConnectionStats
	for _, c := range conns {
		t.Log(c)
		if c.SPort == uint16(port) {
			incoming = append(incoming, c)
		} else if c.DPort == uint16(port) {
			outgoing = append(outgoing, c)
		}
	}

	serverBytes, clientBytes := 3, 6
	if assert.Len(t, incoming, 2, "unable to find incoming connections") {
		for _, c := range incoming {
			assert.Equal(t, network.INCOMING, c.Direction, "incoming direction")

			// make sure the inverse values are seen for the other message
			assert.Equal(t, serverBytes, int(c.MonotonicSum().SentBytes), "incoming sent")
			assert.Equal(t, clientBytes, int(c.MonotonicSum().RecvBytes), "incoming recv")
			assert.True(t, c.IntraHost, "incoming intrahost")
		}
	}

	if assert.Len(t, outgoing, 2, "unable to find outgoing connections") {
		for _, c := range outgoing {
			assert.Equal(t, network.OUTGOING, c.Direction, "outgoing direction")

			assert.Equal(t, clientBytes, int(c.MonotonicSum().SentBytes), "outgoing sent")
			assert.Equal(t, serverBytes, int(c.MonotonicSum().RecvBytes), "outgoing recv")
			assert.True(t, c.IntraHost, "outgoing intrahost")
		}
	}
}

func TestUDPReusePort(t *testing.T) {
	t.Run("v4", func(t *testing.T) {
		testUDPReusePort(t, "udp4", "127.0.0.1")
	})
	t.Run("v6", func(t *testing.T) {
		testUDPReusePort(t, "udp6", "[::1]")
	})
}

func testUDPReusePort(t *testing.T, udpnet string, ip string) {
	cfg := testConfig()
	if !cfg.EnableRuntimeCompiler {
		t.Skip("reuseport only supported on runtime compilation")
	}

	tr, err := NewTracer(cfg)
	require.NoError(t, err)
	t.Cleanup(tr.Stop)

	port := rand.Intn(32768) + 32768
	createReuseServer := func(port int) *UDPServer {
		return &UDPServer{
			network: udpnet,
			lc: &net.ListenConfig{
				Control: func(network, address string, c syscall.RawConn) error {
					var opErr error
					err := c.Control(func(fd uintptr) {
						opErr = unix.SetsockoptInt(int(fd), unix.SOL_SOCKET, unix.SO_REUSEPORT, 1)
					})
					if err != nil {
						return err
					}
					return opErr
				},
			},
			address: fmt.Sprintf("%s:%d", ip, port),
			onMessage: func(buf []byte, n int) []byte {
				return genPayload(serverMessageSize)
			},
		}
	}

	doneChan := make(chan struct{})
	t.Cleanup(func() { close(doneChan) })
	s1 := createReuseServer(port)
	s2 := createReuseServer(port)
	err = s1.Run(doneChan, clientMessageSize)
	require.NoError(t, err)

	err = s2.Run(doneChan, clientMessageSize)
	require.NoError(t, err)

	// Connect to server
	c, err := net.DialTimeout(udpnet, s1.address, 50*time.Millisecond)
	require.NoError(t, err)
	defer c.Close()

	// Write clientMessageSize to server, and read response
	_, err = c.Write(genPayload(clientMessageSize))
	require.NoError(t, err)

	_, err = c.Read(make([]byte, serverMessageSize))
	require.NoError(t, err)

	// Iterate through active connections until we find connection created above, and confirm send + recv counts
	t.Logf("port: %d", port)
	connections := getConnections(t, tr)
	for _, c := range connections.Conns {
		t.Log(c)
	}

	incoming, ok := findConnection(c.RemoteAddr(), c.LocalAddr(), connections)
	if assert.True(t, ok, "unable to find incoming connection") {
		assert.Equal(t, network.INCOMING, incoming.Direction)

		// make sure the inverse values are seen for the other message
		assert.Equal(t, serverMessageSize, int(incoming.MonotonicSum().SentBytes), "incoming sent")
		assert.Equal(t, clientMessageSize, int(incoming.MonotonicSum().RecvBytes), "incoming recv")
		assert.True(t, incoming.IntraHost, "incoming intrahost")
	}

	outgoing, ok := findConnection(c.LocalAddr(), c.RemoteAddr(), connections)
	if assert.True(t, ok, "unable to find outgoing connection") {
		assert.Equal(t, network.OUTGOING, outgoing.Direction)

		assert.Equal(t, clientMessageSize, int(outgoing.MonotonicSum().SentBytes), "outgoing sent")
		assert.Equal(t, serverMessageSize, int(outgoing.MonotonicSum().RecvBytes), "outgoing recv")
		assert.True(t, outgoing.IntraHost, "outgoing intrahost")
	}
}

func TestDNSStatsWithNAT(t *testing.T) {
	state := testutil.IptablesSave(t)
	// Setup a NAT rule to translate 2.2.2.2 to 8.8.8.8 and issue a DNS request to 2.2.2.2
	cmds := []string{"iptables -t nat -A OUTPUT -d 2.2.2.2 -j DNAT --to-destination 8.8.8.8"}
	testutil.RunCommands(t, cmds, true)

	t.Cleanup(func() {
		testutil.IptablesRestore(t, state)
	})

	testDNSStats(t, "golang.org", 1, 0, 0, "2.2.2.2")
}

func iptablesWrapper(t *testing.T, f func()) {
	iptables, err := exec.LookPath("iptables")
	assert.Nil(t, err)

	// Init iptables rule to simulate packet loss
	rule := "INPUT --source 127.0.0.1 -j DROP"
	create := strings.Fields(fmt.Sprintf("-I %s", rule))

	state := testutil.IptablesSave(t)
	createCmd := exec.Command(iptables, create...)
	err = createCmd.Start()
	assert.Nil(t, err)
	err = createCmd.Wait()
	assert.Nil(t, err)

	defer func() {
		testutil.IptablesRestore(t, state)
	}()

	f()
}

func setupDNAT(t *testing.T) {
	if _, err := exec.LookPath("conntrack"); err != nil {
		t.Errorf("conntrack not found in PATH: %s", err)
		return
	}

	state := testutil.IptablesSave(t)
	t.Cleanup(func() { teardownDNAT(t, state) })
	// Using dummy1 instead of dummy0 (https://serverfault.com/a/841723)
	cmds := []string{
		"ip link add dummy1 type dummy",
		"ip address add 1.1.1.1 broadcast + dev dummy1",
		"ip link set dummy1 up",
		"iptables -t nat -A OUTPUT --dest 2.2.2.2 -j DNAT --to-destination 1.1.1.1",
	}
	testutil.RunCommands(t, cmds, false)
}

func teardownDNAT(t *testing.T, state []byte) {
	if len(state) > 0 {
		testutil.IptablesRestore(t, state)
	}

	cmds := []string{
		// tear down the testing interface, and iptables rule
		"ip link del dummy1",
		// clear out the conntrack table
		"conntrack -F",
	}
	testutil.RunCommands(t, cmds, true)
}

func ipRouteGet(t *testing.T, from, dest string, iif *net.Interface) *net.Interface {
	ipRouteGetOut := regexp.MustCompile(`dev\s+([^\s/]+)`)

	args := []string{"route", "get"}
	if len(from) > 0 {
		args = append(args, "from", from)
	}
	args = append(args, dest)
	if iif != nil {
		args = append(args, "iif", iif.Name)
	}
	cmd := exec.Command("ip", args...)
	out, err := cmd.CombinedOutput()
	require.NoError(t, err, "ip command returned error, output: %s", out)
	t.Log(strings.Join(cmd.Args, " "))
	t.Log(string(out))

	matches := ipRouteGetOut.FindSubmatch(out)
	require.Len(t, matches, 2, string(out))
	dev := string(matches[1])
	ifi, err := net.InterfaceByName(dev)
	require.NoError(t, err)
	return ifi
}

func TestSendfileRegression(t *testing.T) {
	// Start tracer
	tr, err := NewTracer(testConfig())
	require.NoError(t, err)
	defer tr.Stop()

	// Create temporary file
	tmpfile, err := ioutil.TempFile("", "sendfile_source")
	require.NoError(t, err)
	defer os.Remove(tmpfile.Name())
	n, err := tmpfile.Write(genPayload(clientMessageSize))
	require.NoError(t, err)
	require.Equal(t, clientMessageSize, n)
	_, err = tmpfile.Seek(0, 0)
	require.NoError(t, err)

	// Start TCP server
	var rcvd int64
	server := NewTCPServer(func(c net.Conn) {
		rcvd, _ = io.Copy(ioutil.Discard, c)
		c.Close()
	})
	doneChan := make(chan struct{})
	err = server.Run(doneChan)
	require.NoError(t, err)
	defer close(doneChan)

	// Connect to TCP server
	c, err := net.DialTimeout("tcp", server.address, time.Second)
	require.NoError(t, err)

	// Warm up state
	_ = getConnections(t, tr)

	// Grab file size
	stat, err := tmpfile.Stat()
	require.NoError(t, err)
	fsize := int(stat.Size())

	// Send file contents via SENDFILE(2)
	n, err = sendFile(t, c, tmpfile, nil, fsize)
	require.NoError(t, err)
	require.Equal(t, fsize, n)

	// Verify that our TCP server received the contents of the file
	c.Close()
	require.Eventually(t, func() bool {
		return int64(clientMessageSize) == rcvd
	}, 3*time.Second, 500*time.Millisecond, "TCP server didn't receive data")

	// Finally, retrieve connection and assert that the sendfile was accounted for
	var conn *network.ConnectionStats
	require.Eventually(t, func() bool {
		conns := getConnections(t, tr)
		t.Logf("%+v", conns.Conns)
		var ok bool
		conn, ok = findConnection(c.LocalAddr(), c.RemoteAddr(), conns)
		return ok && conn.MonotonicSum().SentBytes > 0
	}, 3*time.Second, 500*time.Millisecond, "couldn't find connection used by sendfile(2)")

	assert.Equalf(t, int64(clientMessageSize), int64(conn.MonotonicSum().SentBytes), "sendfile data wasn't properly traced")
}

func TestSendfileError(t *testing.T) {
	tr, err := NewTracer(testConfig())
	require.NoError(t, err)
	t.Cleanup(tr.Stop)

	tmpfile, err := ioutil.TempFile("", "sendfile_source")
	require.NoError(t, err)
	t.Cleanup(func() { os.Remove(tmpfile.Name()) })

	n, err := tmpfile.Write(genPayload(clientMessageSize))
	require.NoError(t, err)
	require.Equal(t, clientMessageSize, n)
	_, err = tmpfile.Seek(0, 0)
	require.NoError(t, err)

	server := NewTCPServer(func(c net.Conn) {
		_, _ = io.Copy(ioutil.Discard, c)
		c.Close()
	})
	doneChan := make(chan struct{})
	err = server.Run(doneChan)
	require.NoError(t, err)
	t.Cleanup(func() { close(doneChan) })

	c, err := net.DialTimeout("tcp", server.address, time.Second)
	require.NoError(t, err)

	// Warm up state
	_ = getConnections(t, tr)

	// Send file contents via SENDFILE(2)
	offset := int64(math.MaxInt64 - 1)
	_, err = sendFile(t, c, tmpfile, &offset, 10)
	require.Error(t, err)

	c.Close()

	var conn *network.ConnectionStats
	require.Eventually(t, func() bool {
		conns := getConnections(t, tr)
		var ok bool
		conn, ok = findConnection(c.LocalAddr(), c.RemoteAddr(), conns)
		return ok
	}, 3*time.Second, 500*time.Millisecond, "couldn't find connection used by sendfile(2)")

	assert.Equalf(t, int64(0), int64(conn.MonotonicSum().SentBytes), "sendfile data wasn't properly traced")
}

func sendFile(t *testing.T, c net.Conn, f *os.File, offset *int64, count int) (int, error) {
	// Send payload using SENDFILE(2) syscall
	rawConn, err := c.(*net.TCPConn).SyscallConn()
	require.NoError(t, err)
	var n int
	var serr error
	err = rawConn.Control(func(fd uintptr) {
		n, serr = syscall.Sendfile(int(fd), int(f.Fd()), offset, count)
	})
	if err != nil {
		return 0, err
	}
	return n, serr
}

func TestShortWrite(t *testing.T) {
	tr, err := NewTracer(testConfig())
	require.NoError(t, err)
	t.Cleanup(tr.Stop)

	read := make(chan struct{})
	server := NewTCPServer(func(c net.Conn) {
		// set recv buffer to 0 and don't read
		// to fill up tcp window
		err := c.(*net.TCPConn).SetReadBuffer(0)
		require.NoError(t, err)
		<-read
		c.Close()
	})
	doneChan := make(chan struct{})
	err = server.Run(doneChan)
	require.NoError(t, err)
	t.Cleanup(func() {
		close(read)
		close(doneChan)
	})

	s, err := unix.Socket(syscall.AF_INET, syscall.SOCK_STREAM|syscall.SOCK_NONBLOCK, 0)
	require.NoError(t, err)
	defer syscall.Close(s)

	err = unix.SetsockoptInt(s, syscall.SOL_SOCKET, syscall.SO_SNDBUF, 5000)
	require.NoError(t, err)

	sndBufSize, err := unix.GetsockoptInt(s, syscall.SOL_SOCKET, syscall.SO_SNDBUF)
	require.NoError(t, err)
	require.GreaterOrEqual(t, sndBufSize, 5000)

	var sa unix.SockaddrInet4
	host, portStr, err := net.SplitHostPort(server.address)
	require.NoError(t, err)
	copy(sa.Addr[:], net.ParseIP(host).To4())
	port, err := strconv.ParseInt(portStr, 10, 32)
	require.NoError(t, err)
	sa.Port = int(port)

	err = unix.Connect(s, &sa)
	if syscall.EINPROGRESS != err {
		require.NoError(t, err)
	}

	var wfd unix.FdSet
	wfd.Zero()
	wfd.Set(s)
	tv := unix.NsecToTimeval(int64((5 * time.Second).Nanoseconds()))
	nfds, err := unix.Select(s+1, nil, &wfd, nil, &tv)
	require.NoError(t, err)
	require.Equal(t, 1, nfds)

	var written int
	done := false
	var sent uint64
	toSend := sndBufSize / 2
	for i := 0; i < 100; i++ {
		written, err = unix.Write(s, genPayload(toSend))
		require.Greater(t, written, 0)
		require.NoError(t, err)
		sent += uint64(written)
		t.Logf("sent: %v", sent)
		if written < toSend {
			done = true
			break
		}
	}

	require.True(t, done)

	f := os.NewFile(uintptr(s), "")
	defer f.Close()
	c, err := net.FileConn(f)
	require.NoError(t, err)

	var conn *network.ConnectionStats
	require.Eventually(t, func() bool {
		conns := getConnections(t, tr)
		var ok bool
		conn, ok = findConnection(c.LocalAddr(), c.RemoteAddr(), conns)
		return ok
	}, 3*time.Second, 500*time.Millisecond, "couldn't find connection used by short write")

	assert.Equal(t, sent, conn.MonotonicSum().SentBytes)
}

func TestKprobeAttachWithKprobeEvents(t *testing.T) {
	cfg := config.New()
	cfg.AttachKprobesWithKprobeEventsABI = true

	tr, err := NewTracer(cfg)
	require.NoError(t, err)
	defer tr.Stop()

	cmd := []string{"curl", "-k", "-o/dev/null", "facebook.com"}
	exec.Command(cmd[0], cmd[1:]...).Run()

	stats := ddebpf.GetProbeStats()
	require.NotNil(t, stats)

	p_tcp_sendmsg, ok := stats["p_tcp_sendmsg_hits"]
	require.True(t, ok)
	fmt.Printf("p_tcp_sendmsg_hits = %d\n", p_tcp_sendmsg)

	assert.Greater(t, p_tcp_sendmsg, int64(0))
}

func TestBlockingReadCounts(t *testing.T) {
	tr, err := NewTracer(testConfig())
	require.NoError(t, err)
	t.Cleanup(tr.Stop)

	_ = getConnections(t, tr)

	server := NewTCPServer(func(c net.Conn) {
		c.Write([]byte("foo"))
		time.Sleep(time.Second)
		c.Write([]byte("foo"))
	})

	done := make(chan struct{})
	server.Run(done)
	defer func() { close(done) }()

	c, err := net.DialTimeout("tcp", server.address, 5*time.Second)
	require.NoError(t, err)
	defer c.Close()

	f, err := c.(*net.TCPConn).File()
	require.NoError(t, err)

	buf := make([]byte, 6)
	n, _, err := syscall.Recvfrom(int(f.Fd()), buf, syscall.MSG_WAITALL)
	require.NoError(t, err)

	assert.Equal(t, 6, n)

	var conn *network.ConnectionStats
	require.Eventually(t, func() bool {
		var found bool
		conn, found = findConnection(c.(*net.TCPConn).LocalAddr(), c.(*net.TCPConn).RemoteAddr(), getConnections(t, tr))
		return found
	}, 3*time.Second, 500*time.Millisecond)

	assert.Equal(t, uint64(n), conn.MonotonicSum().RecvBytes)
}

<<<<<<< HEAD
// GoTLS test

// Test that we can capture HTTPS traffic from Go processes started after the
// tracer.
func TestHTTPGoTLSCaptureNewProcess(t *testing.T) {
	const (
		ServerAddr          = "localhost:8081"
		ExpectedOccurrences = 10
	)

	if !goTLSSupported() {
		t.Skip("GoTLS support not available on non amd64 architectures")
	}

	if !httpSupported(t) {
		t.Skip("HTTPS feature not available on pre 4.14.0 kernels")
	}

	if !httpsSupported(t) {
		t.Skip("HTTPS feature not available supported for this setup")
	}

	// Setup
	closeServer := httptest.HTTPServer(t, ServerAddr, httptest.Options{
		EnableTLS: true,
	})
	defer closeServer()

	cfg := config.New()
	cfg.EnableRuntimeCompiler = true
	cfg.EnableHTTPMonitoring = true
	cfg.EnableHTTPSMonitoring = true

	tr, err := NewTracer(cfg)
	require.NoError(t, err)
	defer tr.Stop()
	require.NoError(t, tr.RegisterClient("1"))

	// This maps will keep track of whether or not the tracer saw this request already or not
	reqs := make(requestsMap)
	for i := 0; i < ExpectedOccurrences; i++ {
		req, err := nethttp.NewRequest(nethttp.MethodGet, fmt.Sprintf("https://%s/%d/request-%d", ServerAddr, nethttp.StatusOK, i), nil)
		require.NoError(t, err)
		reqs[req] = false
	}

	clientBin := buildGoTLSClientBin(t)

	// Test
	clientCmd := fmt.Sprintf("%s %s %d", clientBin, ServerAddr, ExpectedOccurrences)
	_, err = testutil.RunCommand(clientCmd)
	require.NoError(t, err)

	occurrences := PrintableInt(0)
	require.Eventually(t, func() bool {
		stats, err := tr.GetActiveConnections("1")
		require.NoError(t, err)
		occurrences += PrintableInt(countRequestsOccurrences(t, stats, reqs))
		return occurrences == ExpectedOccurrences
	}, 3*time.Second, 100*time.Millisecond, "Expected to find the request %v times, got %v captured. Requests not found:\n%v", ExpectedOccurrences, &occurrences, reqs)
}

func buildGoTLSClientBin(t *testing.T) string {
	const ClientSrcPath = "testutil/gotls_client"
	const ClientBinaryPath = "testutil/gotls_client/gotls_client"

	t.Helper()

	cur, err := httptest.CurDir()
	require.NoError(t, err)

	clientBinary := fmt.Sprintf("%s/%s", cur, ClientBinaryPath)

	// If there is a compiled binary already, skip the compilation.
	// Meant for the CI.
	if _, err = os.Stat(clientBinary); err == nil {
		return clientBinary
	}

	clientSrcDir := fmt.Sprintf("%s/%s", cur, ClientSrcPath)
	clientBuildDir, err := ioutil.TempDir("/tmp", "gotls_client_build-")
	require.NoError(t, err)

	t.Cleanup(func() {
		os.RemoveAll(clientBuildDir)
	})

	clientBinPath := fmt.Sprintf("%s/gotls_client", clientBuildDir)

	c := exec.Command("go", "build", "-buildvcs=false", "-a", "-ldflags=-extldflags '-static'", "-o", clientBinPath, clientSrcDir)
	out, err := c.CombinedOutput()
	require.NoError(t, err, "could not build client test binary: %s\noutput: %s", err, string(out))

	return clientBinPath
}

func countRequestsOccurrences(t *testing.T, conns *network.Connections, reqs map[*nethttp.Request]bool) (occurrences int) {
	t.Helper()

	for key, stats := range conns.HTTP {
		for req, found := range reqs {
			if found {
				continue
			}

			expectedStatus := httptest.StatusFromPath(req.URL.Path)
			if key.Path.Content == req.URL.Path && stats.HasStats(expectedStatus) {
				occurrences++
				reqs[req] = true
				break
			}
		}
	}

	return
}

type PrintableInt int

func (i *PrintableInt) String() string {
	if i == nil {
		return "nil"
	}

	return fmt.Sprintf("%d", *i)
}

type requestsMap map[*nethttp.Request]bool

func (m requestsMap) String() string {
	var result strings.Builder

	for req, found := range m {
		if found {
			continue
		}
		result.WriteString(fmt.Sprintf("\t- %v\n", req.URL.Path))
	}

	return result.String()
=======
func TestTCPDirectionWithPreexistingConnection(t *testing.T) {
	wg := sync.WaitGroup{}

	// setup server to listen on a port
	server := NewTCPServer(func(c net.Conn) {
		t.Logf("received connection from %s", c.RemoteAddr())
		_, _ = bufio.NewReader(c).ReadBytes('\n')
		c.Close()
		wg.Done()
	})
	doneChan := make(chan struct{})
	server.Run(doneChan)
	defer close(doneChan)
	t.Logf("server address: %s", server.address)

	// create an initial client connection to the server
	c, err := net.DialTimeout("tcp", server.address, 5*time.Second)
	require.NoError(t, err)
	defer c.Close()

	// start tracer so it dumps port bindings
	cfg := testConfig()
	// delay from gateway lookup timeout can cause test failure
	cfg.EnableGatewayLookup = false
	tr, err := NewTracer(cfg)
	require.NoError(t, err)
	defer tr.Stop()

	initTracerState(t, tr)

	// open and close another client connection to force port binding delete
	wg.Add(1)
	c2, err := net.DialTimeout("tcp", server.address, 5*time.Second)
	require.NoError(t, err)
	_, err = c2.Write([]byte("conn2\n"))
	require.NoError(t, err)
	c2.Close()

	wg.Wait()

	wg.Add(1)
	// write some data so tracer determines direction of this connection
	_, err = c.Write([]byte("original\n"))
	require.NoError(t, err)

	wg.Wait()

	// the original connection should still be incoming for the server
	conns := getConnections(t, tr)
	origConn := searchConnections(conns, func(cs network.ConnectionStats) bool {
		return fmt.Sprintf("%s:%d", cs.Source, cs.SPort) == server.address &&
			fmt.Sprintf("%s:%d", cs.Dest, cs.DPort) == c.LocalAddr().String()
	})
	require.Len(t, origConn, 1)
	require.Equal(t, network.INCOMING, origConn[0].Direction, "original server<->client connection should have incoming direction")
}

func TestPreexistingConnectionDirection(t *testing.T) {
	// Start the client and server before we enable the system probe to test that the tracer picks
	// up the pre-existing connection
	doneChan := make(chan struct{})

	server := NewTCPServer(func(c net.Conn) {
		r := bufio.NewReader(c)
		_, _ = r.ReadBytes(byte('\n'))
		_, _ = c.Write(genPayload(serverMessageSize))
		_ = c.Close()
	})
	err := server.Run(doneChan)
	require.NoError(t, err)

	c, err := net.DialTimeout("tcp", server.address, 50*time.Millisecond)
	require.NoError(t, err)
	defer func() { _ = c.Close() }()

	if _, err = c.Write(genPayload(clientMessageSize)); err != nil {
		t.Fatal(err)
	}

	// Enable BPF-based system probe
	tr, err := NewTracer(testConfig())
	require.NoError(t, err)
	defer tr.Stop()

	// Write more data so that the tracer will notice the connection
	_, err = c.Write(genPayload(clientMessageSize))
	require.NoError(t, err)

	r := bufio.NewReader(c)
	_, _ = r.ReadBytes(byte('\n'))

	initTracerState(t, tr)
	connections := getConnections(t, tr)

	conn, ok := findConnection(c.LocalAddr(), c.RemoteAddr(), connections)
	require.True(t, ok)
	m := conn.MonotonicSum()
	assert.Equal(t, clientMessageSize, int(m.SentBytes))
	assert.Equal(t, serverMessageSize, int(m.RecvBytes))
	assert.Equal(t, 0, int(m.Retransmits))
	assert.Equal(t, os.Getpid(), int(conn.Pid))
	assert.Equal(t, addrPort(server.address), int(conn.DPort))
	assert.Equal(t, network.OUTGOING, conn.Direction)
	assert.True(t, conn.IntraHost)

	doneChan <- struct{}{}
>>>>>>> 9e3a68f5
}<|MERGE_RESOLUTION|>--- conflicted
+++ resolved
@@ -17,11 +17,9 @@
 	"math"
 	"math/rand"
 	"net"
-	nethttp "net/http"
 	"os"
 	"os/exec"
 	"regexp"
-	"runtime"
 	"strconv"
 	"strings"
 	"sync"
@@ -41,11 +39,6 @@
 	"github.com/DataDog/datadog-agent/pkg/network"
 	"github.com/DataDog/datadog-agent/pkg/network/config"
 	"github.com/DataDog/datadog-agent/pkg/network/config/sysctl"
-<<<<<<< HEAD
-	"github.com/DataDog/datadog-agent/pkg/network/protocols/http"
-	httptest "github.com/DataDog/datadog-agent/pkg/network/protocols/http/testutil"
-=======
->>>>>>> 9e3a68f5
 	"github.com/DataDog/datadog-agent/pkg/network/testutil"
 	tracertest "github.com/DataDog/datadog-agent/pkg/network/tracer/testutil"
 	"github.com/DataDog/datadog-agent/pkg/process/util"
@@ -65,16 +58,7 @@
 	_, _, err = dnsClient.ExchangeWithConn(queryMsg, dnsConn)
 	require.NoError(t, err)
 
-<<<<<<< HEAD
-func goTLSSupported() bool {
-	return runtime.GOARCH == "amd64"
-}
-
-func classificationSupported(config *config.Config) bool {
-	return kprobe.ClassificationSupported(config)
-=======
 	return dnsClientAddr, dnsServerAddr
->>>>>>> 9e3a68f5
 }
 
 func TestTCPRemoveEntries(t *testing.T) {
@@ -1734,148 +1718,6 @@
 	assert.Equal(t, uint64(n), conn.MonotonicSum().RecvBytes)
 }
 
-<<<<<<< HEAD
-// GoTLS test
-
-// Test that we can capture HTTPS traffic from Go processes started after the
-// tracer.
-func TestHTTPGoTLSCaptureNewProcess(t *testing.T) {
-	const (
-		ServerAddr          = "localhost:8081"
-		ExpectedOccurrences = 10
-	)
-
-	if !goTLSSupported() {
-		t.Skip("GoTLS support not available on non amd64 architectures")
-	}
-
-	if !httpSupported(t) {
-		t.Skip("HTTPS feature not available on pre 4.14.0 kernels")
-	}
-
-	if !httpsSupported(t) {
-		t.Skip("HTTPS feature not available supported for this setup")
-	}
-
-	// Setup
-	closeServer := httptest.HTTPServer(t, ServerAddr, httptest.Options{
-		EnableTLS: true,
-	})
-	defer closeServer()
-
-	cfg := config.New()
-	cfg.EnableRuntimeCompiler = true
-	cfg.EnableHTTPMonitoring = true
-	cfg.EnableHTTPSMonitoring = true
-
-	tr, err := NewTracer(cfg)
-	require.NoError(t, err)
-	defer tr.Stop()
-	require.NoError(t, tr.RegisterClient("1"))
-
-	// This maps will keep track of whether or not the tracer saw this request already or not
-	reqs := make(requestsMap)
-	for i := 0; i < ExpectedOccurrences; i++ {
-		req, err := nethttp.NewRequest(nethttp.MethodGet, fmt.Sprintf("https://%s/%d/request-%d", ServerAddr, nethttp.StatusOK, i), nil)
-		require.NoError(t, err)
-		reqs[req] = false
-	}
-
-	clientBin := buildGoTLSClientBin(t)
-
-	// Test
-	clientCmd := fmt.Sprintf("%s %s %d", clientBin, ServerAddr, ExpectedOccurrences)
-	_, err = testutil.RunCommand(clientCmd)
-	require.NoError(t, err)
-
-	occurrences := PrintableInt(0)
-	require.Eventually(t, func() bool {
-		stats, err := tr.GetActiveConnections("1")
-		require.NoError(t, err)
-		occurrences += PrintableInt(countRequestsOccurrences(t, stats, reqs))
-		return occurrences == ExpectedOccurrences
-	}, 3*time.Second, 100*time.Millisecond, "Expected to find the request %v times, got %v captured. Requests not found:\n%v", ExpectedOccurrences, &occurrences, reqs)
-}
-
-func buildGoTLSClientBin(t *testing.T) string {
-	const ClientSrcPath = "testutil/gotls_client"
-	const ClientBinaryPath = "testutil/gotls_client/gotls_client"
-
-	t.Helper()
-
-	cur, err := httptest.CurDir()
-	require.NoError(t, err)
-
-	clientBinary := fmt.Sprintf("%s/%s", cur, ClientBinaryPath)
-
-	// If there is a compiled binary already, skip the compilation.
-	// Meant for the CI.
-	if _, err = os.Stat(clientBinary); err == nil {
-		return clientBinary
-	}
-
-	clientSrcDir := fmt.Sprintf("%s/%s", cur, ClientSrcPath)
-	clientBuildDir, err := ioutil.TempDir("/tmp", "gotls_client_build-")
-	require.NoError(t, err)
-
-	t.Cleanup(func() {
-		os.RemoveAll(clientBuildDir)
-	})
-
-	clientBinPath := fmt.Sprintf("%s/gotls_client", clientBuildDir)
-
-	c := exec.Command("go", "build", "-buildvcs=false", "-a", "-ldflags=-extldflags '-static'", "-o", clientBinPath, clientSrcDir)
-	out, err := c.CombinedOutput()
-	require.NoError(t, err, "could not build client test binary: %s\noutput: %s", err, string(out))
-
-	return clientBinPath
-}
-
-func countRequestsOccurrences(t *testing.T, conns *network.Connections, reqs map[*nethttp.Request]bool) (occurrences int) {
-	t.Helper()
-
-	for key, stats := range conns.HTTP {
-		for req, found := range reqs {
-			if found {
-				continue
-			}
-
-			expectedStatus := httptest.StatusFromPath(req.URL.Path)
-			if key.Path.Content == req.URL.Path && stats.HasStats(expectedStatus) {
-				occurrences++
-				reqs[req] = true
-				break
-			}
-		}
-	}
-
-	return
-}
-
-type PrintableInt int
-
-func (i *PrintableInt) String() string {
-	if i == nil {
-		return "nil"
-	}
-
-	return fmt.Sprintf("%d", *i)
-}
-
-type requestsMap map[*nethttp.Request]bool
-
-func (m requestsMap) String() string {
-	var result strings.Builder
-
-	for req, found := range m {
-		if found {
-			continue
-		}
-		result.WriteString(fmt.Sprintf("\t- %v\n", req.URL.Path))
-	}
-
-	return result.String()
-=======
 func TestTCPDirectionWithPreexistingConnection(t *testing.T) {
 	wg := sync.WaitGroup{}
 
@@ -1982,5 +1824,4 @@
 	assert.True(t, conn.IntraHost)
 
 	doneChan <- struct{}{}
->>>>>>> 9e3a68f5
 }