// Unless explicitly stated otherwise all files in this repository are licensed
// under the Apache License Version 2.0.
// This product includes software developed at Datadog (https://www.datadoghq.com/).
// Copyright 2016-present Datadog, Inc.

//go:build linux_bpf
// +build linux_bpf

package tracer

import (
	"bufio"
	"bytes"
	"fmt"
	"io"
	"io/ioutil"
	"math"
	"math/rand"
	"net"
	"os"
	"os/exec"
	"regexp"
	"strconv"
	"strings"
	"syscall"
	"testing"
	"time"

	nettestutil "github.com/DataDog/datadog-agent/pkg/network/testutil"
	tracertest "github.com/DataDog/datadog-agent/pkg/network/tracer/testutil"
	"github.com/DataDog/datadog-agent/pkg/process/util"

	ddconfig "github.com/DataDog/datadog-agent/pkg/config"
	"github.com/DataDog/datadog-agent/pkg/network"
	"github.com/DataDog/datadog-agent/pkg/network/config/sysctl"
	"github.com/DataDog/datadog-agent/pkg/network/testutil"
	"github.com/DataDog/datadog-agent/pkg/util/kernel"
	"github.com/golang/mock/gomock"
	"github.com/stretchr/testify/assert"
	"github.com/stretchr/testify/require"
	vnetns "github.com/vishvananda/netns"
)

func dnsSupported(t *testing.T) bool {
	currKernelVersion, err := kernel.HostVersion()
	require.NoError(t, err)
	return currKernelVersion >= kernel.VersionCode(4, 1, 0)
}

func httpSupported(t *testing.T) bool {
	currKernelVersion, err := kernel.HostVersion()
	require.NoError(t, err)
	return currKernelVersion >= kernel.VersionCode(4, 1, 0)
}

func httpsSupported(t *testing.T) bool {
	kv, err := kernel.HostVersion()
	require.NoError(t, err)
	return kv < kernel.VersionCode(5, 5, 0)
}

func TestTCPRemoveEntries(t *testing.T) {
	config := testConfig()
	config.TCPConnTimeout = 100 * time.Millisecond
	tr, err := NewTracer(config)
	require.NoError(t, err)
	defer tr.Stop()

	// Create a dummy TCP Server
	server := NewTCPServer(func(c net.Conn) {
		c.Close()
	})
	doneChan := make(chan struct{})
	err = server.Run(doneChan)
	require.NoError(t, err)
	defer close(doneChan)

	// Connect to server
	c, err := net.DialTimeout("tcp", server.address, 2*time.Second)
	require.NoError(t, err)

	// Write a message
	_, err = c.Write(genPayload(clientMessageSize))
	require.NoError(t, err)
	defer c.Close()

	// Write a bunch of messages with blocking iptable rule to create retransmits
	iptablesWrapper(t, func() {
		for i := 0; i < 99; i++ {
			// Send a bunch of messages
			c.Write(genPayload(clientMessageSize))
		}
		time.Sleep(time.Second)
	})

	// Wait a bit for the first connection to be considered as timeouting
	time.Sleep(1 * time.Second)

	// Create a new client
	c2, err := net.DialTimeout("tcp", server.address, 1*time.Second)
	require.NoError(t, err)

	// Send a messages
	_, err = c2.Write(genPayload(clientMessageSize))
	require.NoError(t, err)
	defer c2.Close()

	c.Close()
	// Retrieve the list of connections
	connections := getConnections(t, tr)

	// Make sure the first connection got cleaned up
	_, ok := findConnection(c.LocalAddr(), c.RemoteAddr(), connections)
	assert.False(t, ok)

	conn, ok := findConnection(c2.LocalAddr(), c2.RemoteAddr(), connections)
	require.True(t, ok)
	assert.Equal(t, clientMessageSize, int(conn.MonotonicSentBytes))
	assert.Equal(t, 0, int(conn.MonotonicRecvBytes))
	assert.Equal(t, 0, int(conn.MonotonicRetransmits))
	assert.Equal(t, os.Getpid(), int(conn.Pid))
	assert.Equal(t, addrPort(server.address), int(conn.DPort))
}

func TestTCPRetransmit(t *testing.T) {
	// Enable BPF-based system probe
	tr, err := NewTracer(testConfig())
	if err != nil {
		t.Fatal(err)
	}
	defer tr.Stop()

	// Create TCP Server which sends back serverMessageSize bytes
	server := NewTCPServer(func(c net.Conn) {
		r := bufio.NewReader(c)
		r.ReadBytes(byte('\n'))
		c.Write(genPayload(serverMessageSize))
		c.Close()
	})
	doneChan := make(chan struct{})
	err = server.Run(doneChan)
	require.NoError(t, err)
	defer close(doneChan)

	// Connect to server
	c, err := net.DialTimeout("tcp", server.address, time.Second)
	if err != nil {
		t.Fatal(err)
	}
	defer c.Close()

	// Write clientMessageSize to server, and read response
	if _, err = c.Write(genPayload(clientMessageSize)); err != nil {
		t.Fatal(err)
	}
	r := bufio.NewReader(c)
	r.ReadBytes(byte('\n'))

	iptablesWrapper(t, func() {
		for i := 0; i < 99; i++ {
			// Send a bunch of messages
			c.Write(genPayload(clientMessageSize))
		}
		time.Sleep(time.Second)
	})

	// Iterate through active connections until we find connection created above, and confirm send + recv counts and there was at least 1 retransmission
	connections := getConnections(t, tr)

	conn, ok := findConnection(c.LocalAddr(), c.RemoteAddr(), connections)
	require.True(t, ok)
	assert.Equal(t, 100*clientMessageSize, int(conn.MonotonicSentBytes))
	assert.True(t, int(conn.MonotonicRetransmits) > 0)
	assert.Equal(t, os.Getpid(), int(conn.Pid))
	assert.Equal(t, addrPort(server.address), int(conn.DPort))
}

func TestTCPRetransmitSharedSocket(t *testing.T) {
	// Enable BPF-based system probe
	tr, err := NewTracer(testConfig())
	require.NoError(t, err)
	defer tr.Stop()

	// Create TCP Server that simply "drains" connection until receiving an EOF
	server := NewTCPServer(func(c net.Conn) {
		io.Copy(ioutil.Discard, c)
		c.Close()
	})
	doneChan := make(chan struct{})
	err = server.Run(doneChan)
	require.NoError(t, err)
	defer close(doneChan)

	// Connect to server
	c, err := net.DialTimeout("tcp", server.address, time.Second)
	require.NoError(t, err)
	socketFile, err := c.(*net.TCPConn).File()
	require.NoError(t, err)
	const numProcesses = 10
	iptablesWrapper(t, func() {
		for i := 0; i < numProcesses; i++ {
			// Establish one connection per process, all sharing the same socket represented by fd=3
			// https://github.com/golang/go/blob/release-branch.go1.10/src/os/exec/exec.go#L111-L114
			msg := genPayload(clientMessageSize)
			cmd := exec.Command("bash", "-c", fmt.Sprintf("echo -ne %q >&3", msg))
			cmd.ExtraFiles = []*os.File{socketFile}
			err := cmd.Run()
			require.NoError(t, err)
		}
		time.Sleep(time.Second)
	})
	_ = socketFile.Close()
	c.Close()

	// Fetch all connections matching source and target address
	allConnections := getConnections(t, tr)
	conns := searchConnections(allConnections, byAddress(c.LocalAddr(), c.RemoteAddr()))
	require.Len(t, conns, numProcesses)

	totalSent := 0
	for _, c := range conns {
		totalSent += int(c.MonotonicSentBytes)
	}
	assert.Equal(t, numProcesses*clientMessageSize, totalSent)

	// Since we can't reliably identify the PID associated to a retransmit, we have opted
	// to report the total number of retransmits for *one* of the connections sharing the
	// same socket
	connsWithRetransmits := 0
	for _, c := range conns {
		if c.MonotonicRetransmits > 0 {
			connsWithRetransmits++
		}
	}
	assert.Equal(t, 1, connsWithRetransmits)

	telemetry := tr.ebpfTracer.GetTelemetry()
	// Test if telemetry measuring PID collisions is correct
	// >= because there can be other connections going on during CI that increase pidCollisions
	assert.GreaterOrEqual(t, telemetry["pid_collisions"], int64(numProcesses-1))
}

func TestTCPRTT(t *testing.T) {
	// Enable BPF-based system probe
	tr, err := NewTracer(testConfig())
	require.NoError(t, err)
	defer tr.Stop()

	// Create TCP Server that simply "drains" connection until receiving an EOF
	server := NewTCPServer(func(c net.Conn) {
		io.Copy(ioutil.Discard, c)
		c.Close()
	})
	doneChan := make(chan struct{})
	err = server.Run(doneChan)
	require.NoError(t, err)
	defer close(doneChan)

	c, err := net.DialTimeout("tcp", server.address, time.Second)
	require.NoError(t, err)
	defer c.Close()

	// Wait for a second so RTT can stabilize
	time.Sleep(1 * time.Second)

	// Obtain information from a TCP socket via GETSOCKOPT(2) system call.
	tcpInfo, err := tcpGetInfo(c)
	require.NoError(t, err)

	// Write something to socket to ensure connection is tracked
	// This will trigger the collection of TCP stats including RTT
	_, err = c.Write([]byte("foo"))
	require.NoError(t, err)

	// Fetch connection matching source and target address
	allConnections := getConnections(t, tr)
	conn, ok := findConnection(c.LocalAddr(), c.RemoteAddr(), allConnections)
	require.True(t, ok)

	// Assert that values returned from syscall match ones generated by eBPF program
	assert.EqualValues(t, int(tcpInfo.Rtt), int(conn.RTT))
	assert.EqualValues(t, int(tcpInfo.Rttvar), int(conn.RTTVar))
}

func TestTCPMiscount(t *testing.T) {
	t.Skip("skipping because this test will pass/fail depending on host performance")
	tr, err := NewTracer(testConfig())
	require.NoError(t, err)
	defer tr.Stop()

	// Create a dummy TCP Server
	server := NewTCPServer(func(c net.Conn) {
		r := bufio.NewReader(c)
		for {
			if _, err := r.ReadBytes(byte('\n')); err != nil { // indicates that EOF has been reached,
				break
			}
		}
		c.Close()
	})
	doneChan := make(chan struct{})
	err = server.Run(doneChan)
	require.NoError(t, err)
	defer close(doneChan)

	c, err := net.DialTimeout("tcp", server.address, 50*time.Millisecond)
	if err != nil {
		t.Fatal(err)
	}
	defer c.Close()

	file, err := c.(*net.TCPConn).File()
	require.NoError(t, err)

	fd := int(file.Fd())

	// Set a really low sendtimeout of 1us to trigger EAGAIN errors in `tcp_sendmsg`
	err = syscall.SetsockoptTimeval(fd, syscall.SOL_SOCKET, syscall.SO_SNDTIMEO, &syscall.Timeval{
		Sec:  0,
		Usec: 1,
	})
	require.NoError(t, err)

	// 100 MB payload
	x := make([]byte, 100*1024*1024)

	n, err := c.Write(x)
	assert.NoError(t, err)
	assert.EqualValues(t, len(x), n)

	doneChan <- struct{}{}

	conn, ok := findConnection(c.LocalAddr(), c.RemoteAddr(), getConnections(t, tr))
	assert.True(t, ok)

	// TODO this should not happen but is expected for now
	// we don't have the correct count since retries happened
	assert.False(t, uint64(len(x)) == conn.MonotonicSentBytes)

	tel := tr.ebpfTracer.GetTelemetry()
	assert.NotZero(t, tel["tcp_sent_miscounts"])
}

func TestConnectionExpirationRegression(t *testing.T) {
	t.SkipNow()
	tr, err := NewTracer(testConfig())
	require.NoError(t, err)
	defer tr.Stop()

	// Create TCP Server that simply "drains" connection until receiving an EOF
	connClosed := make(chan struct{})
	server := NewTCPServer(func(c net.Conn) {
		io.Copy(ioutil.Discard, c)
		c.Close()
		connClosed <- struct{}{}
	})
	doneChan := make(chan struct{})
	err = server.Run(doneChan)
	require.NoError(t, err)
	defer close(doneChan)

	c, err := net.DialTimeout("tcp", server.address, time.Second)
	require.NoError(t, err)

	// Warm up state
	_ = getConnections(t, tr)

	// Write 5 bytes to TCP socket
	payload := []byte("12345")
	_, err = c.Write(payload)
	require.NoError(t, err)

	// Fetch connection matching source and target address
	// This will make sure to populate the state for this particular client
	allConnections := getConnections(t, tr)
	connectionStats, ok := findConnection(c.LocalAddr(), c.RemoteAddr(), allConnections)
	require.True(t, ok)
	assert.Equal(t, uint64(len(payload)), connectionStats.LastSentBytes)

	// This emulates the race condition, a `tcp_close` followed by a call to `Tracer.removeConnections()`
	// It's unfortunate we're relying here on private methods, but there isn't much we can do to avoid that.
	c.Close()
	<-connClosed
	time.Sleep(100 * time.Millisecond)
	tr.ebpfTracer.Remove(connectionStats)

	// Since no bytes were send or received after we obtained the connectionStats, we should have 0 LastBytesSent
	allConnections = getConnections(t, tr)
	connectionStats, ok = findConnection(c.LocalAddr(), c.RemoteAddr(), allConnections)
	require.True(t, ok)
	assert.Equal(t, uint64(0), connectionStats.LastSentBytes)

	// Finally, this connection should have been expired from the state
	allConnections = getConnections(t, tr)
	_, ok = findConnection(c.LocalAddr(), c.RemoteAddr(), allConnections)
	require.False(t, ok)
}

func TestConntrackExpiration(t *testing.T) {
	setupDNAT(t)
	defer teardownDNAT(t)

	tr, err := NewTracer(testConfig())
	require.NoError(t, err)
	defer tr.Stop()

	// Warm-up tracer state
	_ = getConnections(t, tr)

	// The random port is necessary to avoid flakiness in the test. Running the the test multiple
	// times can fail if binding to the same port since Conntrack might not emit NEW events for the same tuple
	rand.Seed(time.Now().UnixNano())
	port := 5430 + rand.Intn(100)
	server := NewTCPServerOnAddress(fmt.Sprintf("1.1.1.1:%d", port), func(c net.Conn) {
		io.Copy(ioutil.Discard, c)
		c.Close()
	})
	doneChan := make(chan struct{})
	err = server.Run(doneChan)
	require.NoError(t, err)
	defer close(doneChan)

	c, err := net.Dial("tcp", fmt.Sprintf("2.2.2.2:%d", port))
	require.NoError(t, err)
	defer c.Close()
	_, err = c.Write([]byte("ping"))
	require.NoError(t, err)

	// Give enough time for conntrack cache to be populated
	time.Sleep(100 * time.Millisecond)

	connections := getConnections(t, tr)
	conn, ok := findConnection(c.LocalAddr(), c.RemoteAddr(), connections)
	require.True(t, ok)
	require.NotNil(t, tr.conntracker.GetTranslationForConn(*conn), "missing translation for connection")

	// This will force the connection to be expired next time we call getConnections, but
	// conntrack should still have the connection information since the connection is still
	// alive
	tr.config.TCPConnTimeout = time.Duration(-1)
	_ = getConnections(t, tr)

	assert.NotNil(t, tr.conntracker.GetTranslationForConn(*conn), "translation should not have been deleted")

	// delete the connection from system conntrack
	cmd := exec.Command("conntrack", "-D", "-s", c.LocalAddr().(*net.TCPAddr).IP.String(), "-d", c.RemoteAddr().(*net.TCPAddr).IP.String(), "-p", "tcp")
	out, err := cmd.CombinedOutput()
	require.NoError(t, err, "conntrack delete failed, output: %s", out)
	_ = getConnections(t, tr)

	assert.Nil(t, tr.conntracker.GetTranslationForConn(*conn), "translation should have been deleted")
}

// This test ensures that conntrack lookups are retried for short-lived
// connections when the first lookup fails
func TestConntrackDelays(t *testing.T) {
	setupDNAT(t)
	defer teardownDNAT(t)

	tr, err := NewTracer(testConfig())
	require.NoError(t, err)
	defer tr.Stop()

	// This will ensure that the first lookup for every connection fails, while the following ones succeed
	tr.conntracker = tracertest.NewDelayedConntracker(tr.conntracker, 1)

	// Warm-up tracer state
	_ = getConnections(t, tr)

	// The random port is necessary to avoid flakiness in the test. Running the the test multiple
	// times can fail if binding to the same port since Conntrack might not emit NEW events for the same tuple
	rand.Seed(time.Now().UnixNano())
	port := 5430 + rand.Intn(100)
	server := NewTCPServerOnAddress(fmt.Sprintf("1.1.1.1:%d", port), func(c net.Conn) {
		io.Copy(ioutil.Discard, c)
		c.Close()
	})
	doneChan := make(chan struct{})
	err = server.Run(doneChan)
	require.NoError(t, err)
	defer close(doneChan)

	c, err := net.Dial("tcp", fmt.Sprintf("2.2.2.2:%d", port))
	require.NoError(t, err)
	defer c.Close()
	_, err = c.Write([]byte("ping"))
	require.NoError(t, err)

	// Give enough time for conntrack cache to be populated
	time.Sleep(100 * time.Millisecond)

	connections := getConnections(t, tr)
	conn, ok := findConnection(c.LocalAddr(), c.RemoteAddr(), connections)
	require.True(t, ok)
	require.NotNil(t, tr.conntracker.GetTranslationForConn(*conn), "missing translation for connection")
}

func TestTranslationBindingRegression(t *testing.T) {
	setupDNAT(t)
	defer teardownDNAT(t)

	tr, err := NewTracer(testConfig())
	require.NoError(t, err)
	defer tr.Stop()

	// Warm-up tracer state
	_ = getConnections(t, tr)

	// Setup TCP server
	rand.Seed(time.Now().UnixNano())
	port := 5430 + rand.Intn(100)
	server := NewTCPServerOnAddress(fmt.Sprintf("1.1.1.1:%d", port), func(c net.Conn) {
		io.Copy(ioutil.Discard, c)
		c.Close()
	})
	doneChan := make(chan struct{})
	err = server.Run(doneChan)
	require.NoError(t, err)
	defer close(doneChan)

	// Send data to 2.2.2.2 (which should be translated to 1.1.1.1)
	c, err := net.Dial("tcp", fmt.Sprintf("2.2.2.2:%d", port))
	require.NoError(t, err)
	defer c.Close()
	_, err = c.Write([]byte("ping"))
	require.NoError(t, err)

	// Give enough time for conntrack cache to be populated
	time.Sleep(100 * time.Millisecond)

	// Assert that the connection to 2.2.2.2 has an IPTranslation object bound to it
	connections := getConnections(t, tr)
	conn, ok := findConnection(c.LocalAddr(), c.RemoteAddr(), connections)
	require.True(t, ok)
	require.NotNil(t, conn.IPTranslation, "missing translation for connection")
}

func TestUnconnectedUDPSendIPv6(t *testing.T) {
	if !kernel.IsIPv6Enabled() {
		t.Skip("IPv6 not enabled on host")
	}

	cfg := testConfig()
	cfg.CollectIPv6Conns = true
	tr, err := NewTracer(cfg)
	require.NoError(t, err)
	defer tr.Stop()

	linkLocal, err := getIPv6LinkLocalAddress()
	require.NoError(t, err)

	remotePort := rand.Int()%5000 + 15000
	remoteAddr := &net.UDPAddr{IP: net.ParseIP(interfaceLocalMulticastIPv6), Port: remotePort}
	conn, err := net.ListenUDP("udp6", linkLocal)
	require.NoError(t, err)
	defer conn.Close()
	message := []byte("payload")
	bytesSent, err := conn.WriteTo(message, remoteAddr)
	require.NoError(t, err)

	connections := getConnections(t, tr)
	outgoing := searchConnections(connections, func(cs network.ConnectionStats) bool {
		return cs.DPort == uint16(remotePort)
	})

	require.Len(t, outgoing, 1)
	assert.Equal(t, remoteAddr.IP.String(), outgoing[0].Dest.String())
	assert.Equal(t, bytesSent, int(outgoing[0].MonotonicSentBytes))
}

func TestGatewayLookupNotEnabled(t *testing.T) {
	t.Run("gateway lookup not enabled", func(t *testing.T) {
		cfg := testConfig()
		tr, err := NewTracer(cfg)
		require.NoError(t, err)
		require.NotNil(t, tr)
		defer tr.Stop()
		require.Nil(t, tr.gwLookup)
	})

	t.Run("gateway lookup enabled, not on aws", func(t *testing.T) {
		cfg := testConfig()
		cfg.EnableGatewayLookup = true
		oldCloud := cloud
		defer func() {
			cloud = oldCloud
		}()
		ctrl := gomock.NewController(t)
		m := NewMockcloudProvider(ctrl)
		m.EXPECT().IsAWS().Return(false)
		cloud = m
		tr, err := NewTracer(cfg)
		require.NoError(t, err)
		require.NotNil(t, tr)
		defer tr.Stop()
		require.Nil(t, tr.gwLookup)
	})

	t.Run("gateway lookup enabled, aws metadata endpoint not enabled", func(t *testing.T) {
		cfg := testConfig()
		cfg.EnableGatewayLookup = true
		oldCloud := cloud
		defer func() {
			cloud = oldCloud
		}()
		ctrl := gomock.NewController(t)
		m := NewMockcloudProvider(ctrl)
		m.EXPECT().IsAWS().Return(true)
		cloud = m

		clouds := ddconfig.Datadog.Get("cloud_provider_metadata")
		ddconfig.Datadog.Set("cloud_provider_metadata", []string{})
		defer ddconfig.Datadog.Set("cloud_provider_metadata", clouds)

		tr, err := NewTracer(cfg)
		require.NoError(t, err)
		require.NotNil(t, tr)
		defer tr.Stop()
		require.Nil(t, tr.gwLookup)
	})
}

func TestGatewayLookupEnabled(t *testing.T) {
	ctrl := gomock.NewController(t)
	m := NewMockcloudProvider(ctrl)
	oldCloud := cloud
	defer func() {
		cloud = oldCloud
	}()

	m.EXPECT().IsAWS().Return(true)
	cloud = m

	ifi := ipRouteGet(t, "", "8.8.8.8", nil)
	ifs, err := net.Interfaces()
	require.NoError(t, err)

	cfg := testConfig()
	cfg.EnableGatewayLookup = true
	tr, err := NewTracer(cfg)
	require.NoError(t, err)
	require.NotNil(t, tr)
	defer tr.Stop()
	require.NotNil(t, tr.gwLookup)

	tr.gwLookup.subnetForHwAddrFunc = func(hwAddr net.HardwareAddr) (network.Subnet, error) {
		t.Logf("subnet lookup: %s", hwAddr)
		for _, i := range ifs {
			if hwAddr.String() == i.HardwareAddr.String() {
				return network.Subnet{Alias: fmt.Sprintf("subnet-%d", i.Index)}, nil
			}
		}

		return network.Subnet{Alias: "subnet"}, nil
	}

	getConnections(t, tr)

	dnsClientAddr, dnsServerAddr := doDNSQuery(t, "google.com", "8.8.8.8")

	var conn *network.ConnectionStats
	require.Eventually(t, func() bool {
		var ok bool
		conn, ok = findConnection(dnsClientAddr, dnsServerAddr, getConnections(t, tr))
		return ok
	}, 2*time.Second, time.Second)

	require.NotNil(t, conn.Via, "connection is missing via: %s", conn)
	require.Equal(t, conn.Via.Subnet.Alias, fmt.Sprintf("subnet-%d", ifi.Index))
}

func TestGatewayLookupSubnetLookupError(t *testing.T) {
	ctrl := gomock.NewController(t)
	m := NewMockcloudProvider(ctrl)
	oldCloud := cloud
	defer func() {
		cloud = oldCloud
	}()

	m.EXPECT().IsAWS().Return(true)
	cloud = m

	cfg := testConfig()
	cfg.EnableGatewayLookup = true
	tr, err := NewTracer(cfg)
	require.NoError(t, err)
	require.NotNil(t, tr)
	defer tr.Stop()

	require.NotNil(t, tr.gwLookup)

	ifi := ipRouteGet(t, "", "8.8.8.8", nil)
	calls := 0
	tr.gwLookup.subnetForHwAddrFunc = func(hwAddr net.HardwareAddr) (network.Subnet, error) {
		if hwAddr.String() == ifi.HardwareAddr.String() {
			calls++
		}
		return network.Subnet{}, assert.AnError
	}

	tr.gwLookup.purge()

	getConnections(t, tr)

	// do two dns queries to prompt more than one subnet lookup attempt
	localAddr, remoteAddr := doDNSQuery(t, "google.com", "8.8.8.8")
	var c *network.ConnectionStats
	require.Eventually(t, func() bool {
		var ok bool
		c, ok = findConnection(localAddr, remoteAddr, getConnections(t, tr))
		return ok
	}, 3*time.Second, 500*time.Millisecond, "connection not found")
	require.Nil(t, c.Via)

	localAddr, remoteAddr = doDNSQuery(t, "google.com", "8.8.8.8")
	require.Eventually(t, func() bool {
		var ok bool
		c, ok = findConnection(localAddr, remoteAddr, getConnections(t, tr))
		return ok
	}, 3*time.Second, 500*time.Millisecond, "connection not found")
	require.Nil(t, c.Via)

	require.Equal(t, 1, calls, "calls to subnetForHwAddrFunc are != 1 for hw addr %s", ifi.HardwareAddr)
}

func TestGatewayLookupCrossNamespace(t *testing.T) {
	ctrl := gomock.NewController(t)
	m := NewMockcloudProvider(ctrl)
	oldCloud := cloud
	defer func() {
		cloud = oldCloud
	}()

	m.EXPECT().IsAWS().Return(true)
	cloud = m

	cfg := testConfig()
	cfg.EnableGatewayLookup = true
	tr, err := NewTracer(cfg)
	require.NoError(t, err)
	require.NotNil(t, tr)
	defer tr.Stop()

	require.NotNil(t, tr.gwLookup)
	// setup two network namespaces
	cmds := []string{
		"ip link add br0 type bridge",
		"ip addr add 2.2.2.1/24 broadcast 2.2.2.255 dev br0",
		"ip netns add test1",
		"ip netns add test2",
		"ip link add veth1 type veth peer name veth2",
		"ip link set veth1 master br0",
		"ip link set veth2 netns test1",
		"ip -n test1 addr add 2.2.2.2/24 broadcast 2.2.2.255 dev veth2",
		"ip link add veth3 type veth peer name veth4",
		"ip link set veth3 master br0",
		"ip link set veth4 netns test2",
		"ip -n test2 addr add 2.2.2.3/24 broadcast 2.2.2.255 dev veth4",
		"ip link set br0 up",
		"ip link set veth1 up",
		"ip -n test1 link set veth2 up",
		"ip link set veth3 up",
		"ip -n test2 link set veth4 up",
		"ip -n test1 r add default via 2.2.2.1",
		"ip -n test2 r add default via 2.2.2.1",
		"iptables -I POSTROUTING 1 -t nat -s 2.2.2.0/24 ! -d 2.2.2.0/24 -j MASQUERADE",
		"iptables -I FORWARD -i br0 -j ACCEPT",
		"iptables -I FORWARD -o br0 -j ACCEPT",
		"sysctl -w net.ipv4.ip_forward=1",
	}
	defer func() {
		testutil.RunCommands(t, []string{
			"iptables -D FORWARD -o br0 -j ACCEPT",
			"iptables -D FORWARD -i br0 -j ACCEPT",
			"iptables -D POSTROUTING -t nat -s 2.2.2.0/24 ! -d 2.2.2.0/24 -j MASQUERADE",
			"ip link del veth1",
			"ip link del veth3",
			"ip link del br0",
			"ip netns del test1",
			"ip netns del test2",
		}, true)
	}()
	testutil.RunCommands(t, cmds, false)

	ifs, err := net.Interfaces()
	tr.gwLookup.subnetForHwAddrFunc = func(hwAddr net.HardwareAddr) (network.Subnet, error) {
		for _, i := range ifs {
			if hwAddr.String() == i.HardwareAddr.String() {
				return network.Subnet{Alias: fmt.Sprintf("subnet-%s", i.Name)}, nil
			}
		}

		return network.Subnet{Alias: "subnet"}, nil
	}
	tr.gwLookup.purge()

	test1Ns, err := vnetns.GetFromName("test1")
	require.NoError(t, err)
	defer test1Ns.Close()

	// run tcp server in test1 net namespace
	done := make(chan struct{})
	var server *TCPServer
	err = util.WithNS("/proc", test1Ns, func() error {
		server = NewTCPServerOnAddress("2.2.2.2:0", func(c net.Conn) {})
		return server.Run(done)
	})
	require.NoError(t, err)
	defer close(done)

	var conn *network.ConnectionStats
	t.Run("client in root namespace", func(t *testing.T) {
		c, err := net.DialTimeout("tcp", server.address, 2*time.Second)
		require.NoError(t, err)

		// write some data
		_, err = c.Write([]byte("foo"))
		require.NoError(t, err)

		require.Eventually(t, func() bool {
			var ok bool
			conn, ok = findConnection(c.LocalAddr(), c.RemoteAddr(), getConnections(t, tr))
			return ok && conn.Direction == network.OUTGOING
		}, 2*time.Second, 500*time.Millisecond)

		// conn.Via should be nil, since traffic is local
		require.Nil(t, conn.Via)
	})

	t.Run("client in other namespace", func(t *testing.T) {
		// try connecting to server in test1 namespace
		test2Ns, err := vnetns.GetFromName("test2")
		require.NoError(t, err)
		defer test2Ns.Close()

		var c net.Conn
		err = util.WithNS("/proc", test2Ns, func() error {
			var err error
			c, err = net.DialTimeout("tcp", server.address, 2*time.Second)
			return err
		})
		require.NoError(t, err)
		defer c.Close()

		// write some data
		_, err = c.Write([]byte("foo"))
		require.NoError(t, err)

		var conn *network.ConnectionStats
		require.Eventually(t, func() bool {
			var ok bool
			conn, ok = findConnection(c.LocalAddr(), c.RemoteAddr(), getConnections(t, tr))
			return ok && conn.Direction == network.OUTGOING
		}, 2*time.Second, 500*time.Millisecond)

		// traffic is local, so Via field should not be set
		require.Nil(t, conn.Via)

		// try connecting to something outside
		var dnsClientAddr, dnsServerAddr *net.UDPAddr
		util.WithNS("/proc", test2Ns, func() error {
			dnsClientAddr, dnsServerAddr = doDNSQuery(t, "google.com", "8.8.8.8")
			return nil
		})

		iif := ipRouteGet(t, "", dnsClientAddr.IP.String(), nil)
		ifi := ipRouteGet(t, dnsClientAddr.IP.String(), "8.8.8.8", iif)

		require.Eventually(t, func() bool {
			var ok bool
			conn, ok = findConnection(dnsClientAddr, dnsServerAddr, getConnections(t, tr))
			return ok && conn.Direction == network.OUTGOING
		}, 3*time.Second, 500*time.Millisecond)

		require.NotNil(t, conn.Via)
		require.Equal(t, fmt.Sprintf("subnet-%s", ifi.Name), conn.Via.Subnet.Alias)

	})
}

func TestConnectionAssured(t *testing.T) {
	cfg := testConfig()
	tr, err := NewTracer(cfg)
	require.NoError(t, err)
	require.NotNil(t, tr)
	defer tr.Stop()

	// register test as client
	getConnections(t, tr)

	server := &UDPServer{
		onMessage: func(b []byte, n int) []byte {
			return genPayload(serverMessageSize)
		},
	}

	done := make(chan struct{})
	err = server.Run(done, clientMessageSize)
	require.NoError(t, err)
	defer close(done)

	c, err := net.DialTimeout("udp", server.address, time.Second)
	require.NoError(t, err)
	defer c.Close()

	// do two exchanges to make the connection "assured"
	for i := 0; i < 2; i++ {
		_, err = c.Write(genPayload(clientMessageSize))
		require.NoError(t, err)

		buf := make([]byte, serverMessageSize)
		_, err = c.Read(buf)
		require.NoError(t, err)
	}

	var conn *network.ConnectionStats
	require.Eventually(t, func() bool {
		conns := getConnections(t, tr)
		var ok bool
		conn, ok = findConnection(c.LocalAddr(), c.RemoteAddr(), conns)
		return ok && conn.MonotonicSentBytes > 0 && conn.MonotonicRecvBytes > 0
	}, 3*time.Second, 500*time.Millisecond, "could not find udp connection")

	// verify the connection is marked as assured
	require.True(t, conn.IsAssured)
}

func TestConnectionNotAssured(t *testing.T) {
	cfg := testConfig()
	tr, err := NewTracer(cfg)
	require.NoError(t, err)
	require.NotNil(t, tr)
	defer tr.Stop()

	// register test as client
	getConnections(t, tr)

	server := &UDPServer{
		onMessage: func(b []byte, n int) []byte {
			return nil
		},
	}

	done := make(chan struct{})
	err = server.Run(done, clientMessageSize)
	require.NoError(t, err)
	defer close(done)

	c, err := net.DialTimeout("udp", server.address, time.Second)
	require.NoError(t, err)
	defer c.Close()

	_, err = c.Write(genPayload(clientMessageSize))
	require.NoError(t, err)

	var conn *network.ConnectionStats
	require.Eventually(t, func() bool {
		conns := getConnections(t, tr)
		var ok bool
		conn, ok = findConnection(c.LocalAddr(), c.RemoteAddr(), conns)
		return ok && conn.MonotonicSentBytes > 0 && conn.MonotonicRecvBytes == 0
	}, 3*time.Second, 500*time.Millisecond, "could not find udp connection")

	// verify the connection is marked as not assured
	require.False(t, conn.IsAssured)
}

func TestUDPConnExpiryTimeout(t *testing.T) {
	streamTimeout, err := sysctl.NewInt("/proc", "net/netfilter/nf_conntrack_udp_timeout_stream", 0).Get()
	require.NoError(t, err)
	timeout, err := sysctl.NewInt("/proc", "net/netfilter/nf_conntrack_udp_timeout", 0).Get()
	require.NoError(t, err)

	tr, err := NewTracer(testConfig())
	require.NoError(t, err)
	defer tr.Stop()

	require.Equal(t, uint64(time.Duration(timeout)*time.Second), tr.udpConnTimeout(false))
	require.Equal(t, uint64(time.Duration(streamTimeout)*time.Second), tr.udpConnTimeout(true))
}

func TestDNATIntraHostIntegration(t *testing.T) {
	t.SkipNow()
	setupDNAT(t)
	defer teardownDNAT(t)

	tr, err := NewTracer(testConfig())
	require.NoError(t, err)
	defer tr.Stop()

	_ = getConnections(t, tr).Conns

	server := &TCPServer{
		address: "1.1.1.1:5432",
		onMessage: func(c net.Conn) {
			bs := make([]byte, 1)
			_, err := c.Read(bs)
			require.NoError(t, err, "error reading in server")

			_, err = c.Write([]byte("Ping back"))
			require.NoError(t, err, "error writing back in server")
			_ = c.Close()
		},
	}
	doneChan := make(chan struct{})
	err = server.Run(doneChan)
	require.NoError(t, err)
	defer close(doneChan)

	conn, err := net.Dial("tcp", "2.2.2.2:5432")
	require.NoError(t, err, "error connecting to client")
	_, err = conn.Write([]byte("ping"))
	require.NoError(t, err, "error writing in client")

	bs := make([]byte, 1)
	_, err = conn.Read(bs)
	require.NoError(t, err)
	require.NoError(t, conn.Close(), "error closing client connection")

	doneChan <- struct{}{}

	time.Sleep(time.Second * 1)

	conns := getConnections(t, tr).Conns
	assert.Condition(t, func() bool {
		for _, c := range conns {
			if c.Source == util.AddressFromString("1.1.1.1") {
				return c.IntraHost == true
			}
		}

		return false
	}, "did not find 1.1.1.1 connection classified as local: %v", conns)

	assert.Condition(t, func() bool {
		for _, c := range conns {
			if c.Dest == util.AddressFromString("2.2.2.2") {
				return c.IntraHost == true
			}
		}
		return true
	})
}

func TestSelfConnect(t *testing.T) {
	// Enable BPF-based system probe
	cfg := testConfig()
	cfg.TCPConnTimeout = 3 * time.Second
	tr, err := NewTracer(cfg)
	require.NoError(t, err)
	defer tr.Stop()

	getConnections(t, tr)

	started := make(chan struct{})
	cmd := exec.Command("testdata/fork.py")
	stdOutReader, stdOutWriter := io.Pipe()
	go func() {
		var stderr bytes.Buffer
		cmd.Stderr = &stderr
		cmd.Stdout = stdOutWriter
		err := cmd.Start()
		close(started)
		require.NoError(t, err)
		if err := cmd.Wait(); err != nil {
			status := cmd.ProcessState.Sys().(syscall.WaitStatus)
			require.Equal(t, syscall.SIGKILL, status.Signal(), "fork.py output: %s", stderr.String())
		}
	}()

	<-started

	defer cmd.Process.Kill()

	portStr, err := bufio.NewReader(stdOutReader).ReadString('\n')
	require.NoError(t, err, "error reading port from fork.py")
	stdOutReader.Close()

	port, err := strconv.ParseUint(strings.TrimSpace(portStr), 10, 16)
	require.NoError(t, err, "could not convert %s to integer port", portStr)

	t.Logf("port is %d", port)

	require.Eventually(t, func() bool {
		conns := searchConnections(getConnections(t, tr), func(cs network.ConnectionStats) bool {
			return cs.SPort == uint16(port) && cs.DPort == uint16(port) && cs.Source.IsLoopback() && cs.Dest.IsLoopback()
		})

		t.Logf("connections: %v", conns)
		return len(conns) == 2
	}, 5*time.Second, time.Second, "could not find expected number of tcp connections, expected: 2")

	// forked child should have exited, and only the parent should remain
	require.Eventually(t, func() bool {
		conns := searchConnections(getConnections(t, tr), func(cs network.ConnectionStats) bool {
			return cs.SPort == uint16(port) && cs.DPort == uint16(port) && cs.Source.IsLoopback() && cs.Dest.IsLoopback()
		})

		t.Logf("connections: %v", conns)
		return len(conns) == 1
	}, 5*time.Second, time.Second, "could not find expected number of tcp connections, expected: 1")
}

func TestUDPPeekCount(t *testing.T) {
	config := testConfig()
	tr, err := NewTracer(config)
	if err != nil {
		t.Fatal(err)
	}
	defer tr.Stop()

	getConnections(t, tr)

	ln, err := net.ListenPacket("udp", "127.0.0.1:0")
	require.NoError(t, err)
	defer ln.Close()

	saddr := ln.LocalAddr().String()

	laddr, err := net.ResolveUDPAddr("udp", "127.0.0.1:0")
	require.NoError(t, err)
	raddr, err := net.ResolveUDPAddr("udp", saddr)
	require.NoError(t, err)

	c, err := net.DialUDP("udp", laddr, raddr)
	require.NoError(t, err)
	defer c.Close()

	msg := []byte("asdf")
	_, err = c.Write(msg)
	require.NoError(t, err)

	rawConn, err := ln.(*net.UDPConn).SyscallConn()
	require.NoError(t, err)
	err = rawConn.Control(func(fd uintptr) {
		buf := make([]byte, 1024)
		var n int
		var err error
		done := make(chan struct{})

		recv := func(flags int) {
			for {
				n, _, err = syscall.Recvfrom(int(fd), buf, flags)
				if err == syscall.EINTR || err == syscall.EAGAIN {
					continue
				}
				break
			}
		}
		go func() {
			defer close(done)
			recv(syscall.MSG_PEEK)
			if n == 0 || err != nil {
				return
			}
			recv(0)
		}()

		select {
		case <-done:
			require.NoError(t, err)
			require.NotZero(t, n)
		case <-time.After(5 * time.Second):
			require.Fail(t, "receive timed out")
		}
	})
	require.NoError(t, err)

	var incoming *network.ConnectionStats
	var outgoing *network.ConnectionStats
	require.Eventuallyf(t, func() bool {
		conns := getConnections(t, tr)
		if outgoing == nil {
			outgoing, _ = findConnection(c.LocalAddr(), c.RemoteAddr(), conns)
		}
		if incoming == nil {
			incoming, _ = findConnection(c.RemoteAddr(), c.LocalAddr(), conns)
		}

		return outgoing != nil && incoming != nil
	}, 3*time.Second, 100*time.Millisecond, "couldn't find incoming and outgoing connections matching")

	require.Equal(t, len(msg), int(outgoing.MonotonicSentBytes))
	require.Equal(t, 0, int(outgoing.MonotonicRecvBytes))
	require.True(t, outgoing.IntraHost)

	// make sure the inverse values are seen for the other message
	require.Equal(t, 0, int(incoming.MonotonicSentBytes))
	require.Equal(t, len(msg), int(incoming.MonotonicRecvBytes))
	require.True(t, incoming.IntraHost)
}

func TestDNSStatsWithNAT(t *testing.T) {
	// Setup a NAT rule to translate 2.2.2.2 to 8.8.8.8 and issue a DNS request to 2.2.2.2
	cmds := []string{"iptables -t nat -A OUTPUT -d 2.2.2.2 -j DNAT --to-destination 8.8.8.8"}
	nettestutil.RunCommands(t, cmds, true)

	defer func() {
		cmds = []string{"iptables -t nat -D OUTPUT -d 2.2.2.2 -j DNAT --to-destination 8.8.8.8"}
		nettestutil.RunCommands(t, cmds, true)
	}()

	testDNSStats(t, "golang.org", 1, 0, 0, "2.2.2.2")
}

func iptablesWrapper(t *testing.T, f func()) {
	iptables, err := exec.LookPath("iptables")
	assert.Nil(t, err)

	// Init iptables rule to simulate packet loss
	rule := "INPUT --source 127.0.0.1 -j DROP"
	create := strings.Fields(fmt.Sprintf("-I %s", rule))
	remove := strings.Fields(fmt.Sprintf("-D %s", rule))

	createCmd := exec.Command(iptables, create...)
	err = createCmd.Start()
	assert.Nil(t, err)
	err = createCmd.Wait()
	assert.Nil(t, err)

	defer func() {
		// Remove the iptable rule
		removeCmd := exec.Command(iptables, remove...)
		err = removeCmd.Start()
		assert.Nil(t, err)
		err = removeCmd.Wait()
		assert.Nil(t, err)
	}()

	f()
}

func setupDNAT(t *testing.T) {
	if _, err := exec.LookPath("conntrack"); err != nil {
		t.Errorf("conntrack not found in PATH: %s", err)
		return
	}

	// Using dummy1 instead of dummy0 (https://serverfault.com/a/841723)
	cmds := []string{
		"ip link add dummy1 type dummy",
		"ip address add 1.1.1.1 broadcast + dev dummy1",
		"ip link set dummy1 up",
		"iptables -t nat -A OUTPUT --dest 2.2.2.2 -j DNAT --to-destination 1.1.1.1",
	}
	testutil.RunCommands(t, cmds, false)
}

func teardownDNAT(t *testing.T) {
	cmds := []string{
		// tear down the testing interface, and iptables rule
		"ip link del dummy1",
		"iptables -t nat -D OUTPUT -d 2.2.2.2 -j DNAT --to-destination 1.1.1.1",
		// clear out the conntrack table
		"conntrack -F",
	}
	testutil.RunCommands(t, cmds, true)
}

func ipRouteGet(t *testing.T, from, dest string, iif *net.Interface) *net.Interface {
	ipRouteGetOut := regexp.MustCompile(`dev\s+([^\s/]+)`)

	args := []string{"route", "get"}
	if len(from) > 0 {
		args = append(args, "from", from)
	}
	args = append(args, dest)
	if iif != nil {
		args = append(args, "iif", iif.Name)
	}
	cmd := exec.Command("ip", args...)
	out, err := cmd.CombinedOutput()
	require.NoError(t, err, "ip command returned error, output: %s", out)
	t.Log(strings.Join(cmd.Args, " "))
	t.Log(string(out))

	matches := ipRouteGetOut.FindSubmatch(out)
	require.Len(t, matches, 2, string(out))
	dev := string(matches[1])
	ifi, err := net.InterfaceByName(dev)
	require.NoError(t, err)
	return ifi
}

func TestSendfileRegression(t *testing.T) {
	// Start tracer
	tr, err := NewTracer(testConfig())
	require.NoError(t, err)
	defer tr.Stop()

	// Create temporary file
	tmpfile, err := ioutil.TempFile("", "sendfile_source")
	require.NoError(t, err)
	defer os.Remove(tmpfile.Name())
	n, err := tmpfile.Write(genPayload(clientMessageSize))
	require.NoError(t, err)
	require.Equal(t, clientMessageSize, n)
	_, err = tmpfile.Seek(0, 0)
	require.NoError(t, err)

	// Start TCP server
	var rcvd int64
	server := NewTCPServer(func(c net.Conn) {
		rcvd, _ = io.Copy(ioutil.Discard, c)
		c.Close()
	})
	doneChan := make(chan struct{})
	err = server.Run(doneChan)
	require.NoError(t, err)
	defer close(doneChan)

	// Connect to TCP server
	c, err := net.DialTimeout("tcp", server.address, time.Second)
	require.NoError(t, err)

	// Warm up state
	_ = getConnections(t, tr)

	// Grab file size
	stat, err := tmpfile.Stat()
	require.NoError(t, err)
	fsize := int(stat.Size())

	// Send file contents via SENDFILE(2)
	n, err = sendFile(t, c, tmpfile, nil, fsize)
	require.NoError(t, err)
	require.Equal(t, fsize, n)

	// Verify that our TCP server received the contents of the file
	c.Close()
	require.Eventually(t, func() bool {
		return int64(clientMessageSize) == rcvd
	}, 3*time.Second, 500*time.Millisecond, "TCP server didn't receive data")

	// Finally, retrieve connection and assert that the sendfile was accounted for
	var conn *network.ConnectionStats
	require.Eventually(t, func() bool {
		conns := getConnections(t, tr)
		var ok bool
		conn, ok = findConnection(c.LocalAddr(), c.RemoteAddr(), conns)
		return ok && conn.MonotonicSentBytes > 0
	}, 3*time.Second, 500*time.Millisecond, "couldn't find connection used by sendfile(2)")

	assert.Equalf(t, int64(clientMessageSize), int64(conn.MonotonicSentBytes), "sendfile data wasn't properly traced")
}

func TestSendfileError(t *testing.T) {
	tr, err := NewTracer(testConfig())
	require.NoError(t, err)
	t.Cleanup(tr.Stop)

	tmpfile, err := ioutil.TempFile("", "sendfile_source")
	require.NoError(t, err)
	t.Cleanup(func() { os.Remove(tmpfile.Name()) })

	n, err := tmpfile.Write(genPayload(clientMessageSize))
	require.NoError(t, err)
	require.Equal(t, clientMessageSize, n)
	_, err = tmpfile.Seek(0, 0)
	require.NoError(t, err)

	server := NewTCPServer(func(c net.Conn) {
		_, _ = io.Copy(ioutil.Discard, c)
		c.Close()
	})
	doneChan := make(chan struct{})
	err = server.Run(doneChan)
	require.NoError(t, err)
	t.Cleanup(func() { close(doneChan) })
<<<<<<< HEAD

	c, err := net.DialTimeout("tcp", server.address, time.Second)
	require.NoError(t, err)

	// Warm up state
	_ = getConnections(t, tr)

	// Send file contents via SENDFILE(2)
	offset := int64(math.MaxInt64 - 1)
	_, err = sendFile(t, c, tmpfile, &offset, 10)
	require.Error(t, err)

	c.Close()

=======

	c, err := net.DialTimeout("tcp", server.address, time.Second)
	require.NoError(t, err)

	// Warm up state
	_ = getConnections(t, tr)

	// Send file contents via SENDFILE(2)
	offset := int64(math.MaxInt64 - 1)
	_, err = sendFile(t, c, tmpfile, &offset, 10)
	require.Error(t, err)

	c.Close()

>>>>>>> 746fd61c
	var conn *network.ConnectionStats
	require.Eventually(t, func() bool {
		conns := getConnections(t, tr)
		var ok bool
		conn, ok = findConnection(c.LocalAddr(), c.RemoteAddr(), conns)
		return ok
	}, 3*time.Second, 500*time.Millisecond, "couldn't find connection used by sendfile(2)")

	assert.Equalf(t, int64(0), int64(conn.MonotonicSentBytes), "sendfile data wasn't properly traced")
}

func sendFile(t *testing.T, c net.Conn, f *os.File, offset *int64, count int) (int, error) {
	// Send payload using SENDFILE(2) syscall
	rawConn, err := c.(*net.TCPConn).SyscallConn()
	require.NoError(t, err)
	var n int
	var serr error
	err = rawConn.Control(func(fd uintptr) {
		n, serr = syscall.Sendfile(int(fd), int(f.Fd()), offset, count)
	})
	if err != nil {
		return 0, err
	}
	return n, serr
}<|MERGE_RESOLUTION|>--- conflicted
+++ resolved
@@ -1367,7 +1367,6 @@
 	err = server.Run(doneChan)
 	require.NoError(t, err)
 	t.Cleanup(func() { close(doneChan) })
-<<<<<<< HEAD
 
 	c, err := net.DialTimeout("tcp", server.address, time.Second)
 	require.NoError(t, err)
@@ -1382,22 +1381,6 @@
 
 	c.Close()
 
-=======
-
-	c, err := net.DialTimeout("tcp", server.address, time.Second)
-	require.NoError(t, err)
-
-	// Warm up state
-	_ = getConnections(t, tr)
-
-	// Send file contents via SENDFILE(2)
-	offset := int64(math.MaxInt64 - 1)
-	_, err = sendFile(t, c, tmpfile, &offset, 10)
-	require.Error(t, err)
-
-	c.Close()
-
->>>>>>> 746fd61c
 	var conn *network.ConnectionStats
 	require.Eventually(t, func() bool {
 		conns := getConnections(t, tr)
