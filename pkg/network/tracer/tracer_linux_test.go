// Unless explicitly stated otherwise all files in this repository are licensed
// under the Apache License Version 2.0.
// This product includes software developed at Datadog (https://www.datadoghq.com/).
// Copyright 2016-present Datadog, Inc.

//go:build linux_bpf
// +build linux_bpf

package tracer

import (
	"bufio"
	"bytes"
	"fmt"
	"io"
	"math"
	"math/rand"
	"net"
	"os"
	"os/exec"
	"regexp"
	"strconv"
	"strings"
	"sync"
	"syscall"
	"testing"
	"time"

	"github.com/golang/mock/gomock"
	"github.com/miekg/dns"
	"github.com/stretchr/testify/assert"
	"github.com/stretchr/testify/require"
	vnetns "github.com/vishvananda/netns"
	"golang.org/x/sys/unix"

	ddconfig "github.com/DataDog/datadog-agent/pkg/config"
	ddebpf "github.com/DataDog/datadog-agent/pkg/ebpf"
	"github.com/DataDog/datadog-agent/pkg/network"
	"github.com/DataDog/datadog-agent/pkg/network/config"
	"github.com/DataDog/datadog-agent/pkg/network/config/sysctl"
	"github.com/DataDog/datadog-agent/pkg/network/testutil"
	tracertest "github.com/DataDog/datadog-agent/pkg/network/tracer/testutil"
	"github.com/DataDog/datadog-agent/pkg/process/util"
	"github.com/DataDog/datadog-agent/pkg/util/kernel"
)

func doDNSQuery(t *testing.T, domain string, serverIP string) (*net.UDPAddr, *net.UDPAddr) {
	dnsServerAddr := &net.UDPAddr{IP: net.ParseIP(serverIP), Port: 53}
	queryMsg := new(dns.Msg)
	queryMsg.SetQuestion(dns.Fqdn(domain), dns.TypeA)
	queryMsg.RecursionDesired = true
	dnsClient := new(dns.Client)
	dnsConn, err := dnsClient.Dial(dnsServerAddr.String())
	require.NoError(t, err)
	defer dnsConn.Close()
	dnsClientAddr := dnsConn.LocalAddr().(*net.UDPAddr)
	_, _, err = dnsClient.ExchangeWithConn(queryMsg, dnsConn)
	require.NoError(t, err)

	return dnsClientAddr, dnsServerAddr
}

func TestTCPRemoveEntries(t *testing.T) {
	config := testConfig()
	config.TCPConnTimeout = 100 * time.Millisecond
	tr := setupTracer(t, config)
	// Create a dummy TCP Server
	server := NewTCPServer(func(c net.Conn) {
	})
<<<<<<< HEAD
	doneChan := make(chan struct{})
	err := server.Run(doneChan)
	require.NoError(t, err)
	defer close(doneChan)
=======
	t.Cleanup(server.Shutdown)
	require.NoError(t, server.Run())
>>>>>>> dd7d043c

	// Connect to server
	c, err := net.DialTimeout("tcp", server.address, 2*time.Second)
	require.NoError(t, err)
	defer c.Close()

	// Write a message
	_, err = c.Write(genPayload(clientMessageSize))
	require.NoError(t, err)

	// Write a bunch of messages with blocking iptable rule to create retransmits
	iptablesWrapper(t, func() {
		for i := 0; i < 99; i++ {
			// Send a bunch of messages
			c.Write(genPayload(clientMessageSize))
		}
		time.Sleep(time.Second)
	})

	c.Close()

	// Create a new client
	c2, err := net.DialTimeout("tcp", server.address, 1*time.Second)
	require.NoError(t, err)

	// Send a messages
	_, err = c2.Write(genPayload(clientMessageSize))
	require.NoError(t, err)
	defer c2.Close()

	conn, ok := findConnection(c2.LocalAddr(), c2.RemoteAddr(), getConnections(t, tr))
	require.True(t, ok)
	assert.Equal(t, clientMessageSize, int(conn.Monotonic.SentBytes))
	assert.Equal(t, 0, int(conn.Monotonic.RecvBytes))
	assert.Equal(t, 0, int(conn.Monotonic.Retransmits))
	assert.Equal(t, os.Getpid(), int(conn.Pid))
	assert.Equal(t, addrPort(server.address), int(conn.DPort))

	// Make sure the first connection got cleaned up
	assert.Eventually(t, func() bool {
		_, ok := findConnection(c.LocalAddr(), c.RemoteAddr(), getConnections(t, tr))
		return !ok
	}, 5*time.Second, 500*time.Millisecond)

}

func TestTCPRetransmit(t *testing.T) {
	// Enable BPF-based system probe
	tr := setupTracer(t, testConfig())

	// Create TCP Server which sends back serverMessageSize bytes
	server := NewTCPServer(func(c net.Conn) {
		r := bufio.NewReader(c)
		r.ReadBytes(byte('\n'))
		c.Write(genPayload(serverMessageSize))
		c.Close()
	})
<<<<<<< HEAD
	doneChan := make(chan struct{})
	err := server.Run(doneChan)
	require.NoError(t, err)
	defer close(doneChan)
=======
	t.Cleanup(server.Shutdown)
	require.NoError(t, server.Run())
>>>>>>> dd7d043c

	// Connect to server
	c, err := net.DialTimeout("tcp", server.address, time.Second)
	if err != nil {
		t.Fatal(err)
	}
	defer c.Close()

	// Write clientMessageSize to server, and read response
	if _, err = c.Write(genPayload(clientMessageSize)); err != nil {
		t.Fatal(err)
	}
	r := bufio.NewReader(c)
	r.ReadBytes(byte('\n'))

	iptablesWrapper(t, func() {
		for i := 0; i < 99; i++ {
			// Send a bunch of messages
			c.Write(genPayload(clientMessageSize))
		}
		time.Sleep(time.Second)
	})

	// Iterate through active connections until we find connection created above, and confirm send + recv counts and there was at least 1 retransmission
	connections := getConnections(t, tr)

	conn, ok := findConnection(c.LocalAddr(), c.RemoteAddr(), connections)
	require.True(t, ok)

	assert.Equal(t, 100*clientMessageSize, int(conn.Monotonic.SentBytes))
	assert.True(t, int(conn.Monotonic.Retransmits) > 0)
	assert.Equal(t, os.Getpid(), int(conn.Pid))
	assert.Equal(t, addrPort(server.address), int(conn.DPort))
}

func TestTCPRetransmitSharedSocket(t *testing.T) {
	// Create TCP Server that simply "drains" connection until receiving an EOF
	server := NewTCPServer(func(c net.Conn) {
		io.Copy(io.Discard, c)
		c.Close()
	})
<<<<<<< HEAD
	doneChan := make(chan struct{})
	err := server.Run(doneChan)
	require.NoError(t, err)
	defer close(doneChan)
=======
	t.Cleanup(server.Shutdown)
	require.NoError(t, server.Run())
>>>>>>> dd7d043c

	// Connect to server
	c, err := net.DialTimeout("tcp", server.address, time.Second)
	require.NoError(t, err)
	defer c.Close()

	socketFile, err := c.(*net.TCPConn).File()
	require.NoError(t, err)
	defer socketFile.Close()

	// Enable BPF-based system probe.
	// normally this is done first thing in a test
	// to collect all test traffic, but
	// this is done late here so that the server
	// incoming/outgoing connection is not recorded.
	// if this connection is recorded, it can lead
	// to 11 connections being reported below instead
	// of 10, since tcp stats can get attached to
	// this connection (if there are pid collisions,
	// we assign the tcp stats to one connection randomly,
	// which is the point of this test)
	tr := setupTracer(t, testConfig())

	const numProcesses = 10
	iptablesWrapper(t, func() {
		for i := 0; i < numProcesses; i++ {
			// Establish one connection per process, all sharing the same socket represented by fd=3
			// https://github.com/golang/go/blob/release-branch.go1.10/src/os/exec/exec.go#L111-L114
			msg := genPayload(clientMessageSize)
			cmd := exec.Command("bash", "-c", fmt.Sprintf("echo -ne %q >&3", msg))
			cmd.ExtraFiles = []*os.File{socketFile}
			err := cmd.Run()
			require.NoError(t, err)
		}
		time.Sleep(time.Second)
	})

	// Fetch all connections matching source and target address
	allConnections := getConnections(t, tr)
	conns := searchConnections(allConnections, byAddress(c.LocalAddr(), c.RemoteAddr()))
	require.Len(t, conns, numProcesses)

	totalSent := 0
	for _, c := range conns {
		totalSent += int(c.Monotonic.SentBytes)
	}
	assert.Equal(t, numProcesses*clientMessageSize, totalSent)

	// Since we can't reliably identify the PID associated to a retransmit, we have opted
	// to report the total number of retransmits for *one* of the connections sharing the
	// same socket
	connsWithRetransmits := 0
	for _, c := range conns {
		if c.Monotonic.Retransmits > 0 {
			connsWithRetransmits++
		}
	}
	assert.Equal(t, 1, connsWithRetransmits)

	telemetry := tr.ebpfTracer.GetTelemetry()
	// Test if telemetry measuring PID collisions is correct
	// >= because there can be other connections going on during CI that increase pidCollisions
	assert.GreaterOrEqual(t, telemetry["pid_collisions"], int64(numProcesses-1))
}

func TestTCPRTT(t *testing.T) {
	// Enable BPF-based system probe
	tr := setupTracer(t, testConfig())
	// Create TCP Server that simply "drains" connection until receiving an EOF
	server := NewTCPServer(func(c net.Conn) {
		io.Copy(io.Discard, c)
		c.Close()
	})
<<<<<<< HEAD
	doneChan := make(chan struct{})
	err := server.Run(doneChan)
	require.NoError(t, err)
	defer close(doneChan)
=======
	t.Cleanup(server.Shutdown)
	require.NoError(t, server.Run())
>>>>>>> dd7d043c

	c, err := net.DialTimeout("tcp", server.address, time.Second)
	require.NoError(t, err)
	defer c.Close()

	// Wait for a second so RTT can stabilize
	time.Sleep(1 * time.Second)

	// Write something to socket to ensure connection is tracked
	// This will trigger the collection of TCP stats including RTT
	_, err = c.Write([]byte("foo"))
	require.NoError(t, err)

	// Obtain information from a TCP socket via GETSOCKOPT(2) system call.
	tcpInfo, err := tcpGetInfo(c)
	require.NoError(t, err)

	// Fetch connection matching source and target address
	allConnections := getConnections(t, tr)
	conn, ok := findConnection(c.LocalAddr(), c.RemoteAddr(), allConnections)
	require.True(t, ok)

	// Assert that values returned from syscall match ones generated by eBPF program
	assert.EqualValues(t, int(tcpInfo.Rtt), int(conn.RTT))
	assert.EqualValues(t, int(tcpInfo.Rttvar), int(conn.RTTVar))
}

func TestTCPMiscount(t *testing.T) {
	t.Skip("skipping because this test will pass/fail depending on host performance")
	tr := setupTracer(t, testConfig())
	// Create a dummy TCP Server
	server := NewTCPServer(func(c net.Conn) {
		r := bufio.NewReader(c)
		for {
			if _, err := r.ReadBytes(byte('\n')); err != nil { // indicates that EOF has been reached,
				break
			}
		}
		c.Close()
	})
<<<<<<< HEAD
	doneChan := make(chan struct{})
	err := server.Run(doneChan)
	require.NoError(t, err)
	defer close(doneChan)
=======
	t.Cleanup(server.Shutdown)
	require.NoError(t, server.Run())
>>>>>>> dd7d043c

	c, err := net.DialTimeout("tcp", server.address, 50*time.Millisecond)
	if err != nil {
		t.Fatal(err)
	}
	defer c.Close()

	file, err := c.(*net.TCPConn).File()
	require.NoError(t, err)

	fd := int(file.Fd())

	// Set a really low sendtimeout of 1us to trigger EAGAIN errors in `tcp_sendmsg`
	err = syscall.SetsockoptTimeval(fd, syscall.SOL_SOCKET, syscall.SO_SNDTIMEO, &syscall.Timeval{
		Sec:  0,
		Usec: 1,
	})
	require.NoError(t, err)

	// 100 MB payload
	x := make([]byte, 100*1024*1024)

	n, err := c.Write(x)
	assert.NoError(t, err)
	assert.EqualValues(t, len(x), n)

	server.Shutdown()

	conn, ok := findConnection(c.LocalAddr(), c.RemoteAddr(), getConnections(t, tr))
	assert.True(t, ok)

	// TODO this should not happen but is expected for now
	// we don't have the correct count since retries happened
	assert.False(t, uint64(len(x)) == conn.Monotonic.SentBytes)

	tel := tr.ebpfTracer.GetTelemetry()
	assert.NotZero(t, tel["tcp_sent_miscounts"])
}

func TestConnectionExpirationRegression(t *testing.T) {
	t.SkipNow()
	tr := setupTracer(t, testConfig())
	// Create TCP Server that simply "drains" connection until receiving an EOF
	connClosed := make(chan struct{})
	server := NewTCPServer(func(c net.Conn) {
		io.Copy(io.Discard, c)
		c.Close()
		connClosed <- struct{}{}
	})
<<<<<<< HEAD
	doneChan := make(chan struct{})
	err := server.Run(doneChan)
	require.NoError(t, err)
	defer close(doneChan)
=======
	t.Cleanup(server.Shutdown)
	require.NoError(t, server.Run())
>>>>>>> dd7d043c

	c, err := net.DialTimeout("tcp", server.address, time.Second)
	require.NoError(t, err)

	// Write 5 bytes to TCP socket
	payload := []byte("12345")
	_, err = c.Write(payload)
	require.NoError(t, err)

	// Fetch connection matching source and target address
	// This will make sure to populate the state for this particular client
	allConnections := getConnections(t, tr)
	connectionStats, ok := findConnection(c.LocalAddr(), c.RemoteAddr(), allConnections)
	require.True(t, ok)
	assert.Equal(t, uint64(len(payload)), connectionStats.Last.SentBytes)

	// This emulates the race condition, a `tcp_close` followed by a call to `Tracer.removeConnections()`
	// It's unfortunate we're relying here on private methods, but there isn't much we can do to avoid that.
	c.Close()
	<-connClosed
	time.Sleep(100 * time.Millisecond)
	tr.ebpfTracer.Remove(connectionStats)

	// Since no bytes were send or received after we obtained the connectionStats, we should have 0 LastBytesSent
	allConnections = getConnections(t, tr)
	connectionStats, ok = findConnection(c.LocalAddr(), c.RemoteAddr(), allConnections)
	require.True(t, ok)
	assert.Equal(t, uint64(0), connectionStats.Last.SentBytes)

	// Finally, this connection should have been expired from the state
	allConnections = getConnections(t, tr)
	_, ok = findConnection(c.LocalAddr(), c.RemoteAddr(), allConnections)
	require.False(t, ok)
}

func TestConntrackExpiration(t *testing.T) {
	setupDNAT(t)

	tr := setupTracer(t, testConfig())

	// The random port is necessary to avoid flakiness in the test. Running the the test multiple
	// times can fail if binding to the same port since Conntrack might not emit NEW events for the same tuple
	rand.Seed(time.Now().UnixNano())
	port := 5430 + rand.Intn(100)
	server := NewTCPServerOnAddress(fmt.Sprintf("1.1.1.1:%d", port), func(c net.Conn) {
		io.Copy(io.Discard, c)
		c.Close()
	})
<<<<<<< HEAD
	doneChan := make(chan struct{})
	err := server.Run(doneChan)
	require.NoError(t, err)
	defer close(doneChan)
=======
	t.Cleanup(server.Shutdown)
	require.NoError(t, server.Run())
>>>>>>> dd7d043c

	c, err := net.Dial("tcp", fmt.Sprintf("2.2.2.2:%d", port))
	require.NoError(t, err)
	defer c.Close()
	_, err = c.Write([]byte("ping"))
	require.NoError(t, err)

	// Give enough time for conntrack cache to be populated
	time.Sleep(100 * time.Millisecond)

	connections := getConnections(t, tr)
	conn, ok := findConnection(c.LocalAddr(), c.RemoteAddr(), connections)
	require.True(t, ok)
	require.NotNil(t, tr.conntracker.GetTranslationForConn(*conn), "missing translation for connection")

	// This will force the connection to be expired next time we call getConnections, but
	// conntrack should still have the connection information since the connection is still
	// alive
	tr.config.TCPConnTimeout = time.Duration(-1)
	_ = getConnections(t, tr)

	assert.NotNil(t, tr.conntracker.GetTranslationForConn(*conn), "translation should not have been deleted")

	// delete the connection from system conntrack
	cmd := exec.Command("conntrack", "-D", "-s", c.LocalAddr().(*net.TCPAddr).IP.String(), "-d", c.RemoteAddr().(*net.TCPAddr).IP.String(), "-p", "tcp")
	out, err := cmd.CombinedOutput()
	require.NoError(t, err, "conntrack delete failed, output: %s", out)
	_ = getConnections(t, tr)

	assert.Nil(t, tr.conntracker.GetTranslationForConn(*conn), "translation should have been deleted")
}

// This test ensures that conntrack lookups are retried for short-lived
// connections when the first lookup fails
func TestConntrackDelays(t *testing.T) {
	setupDNAT(t)

	tr := setupTracer(t, testConfig())
	// This will ensure that the first lookup for every connection fails, while the following ones succeed
	tr.conntracker = tracertest.NewDelayedConntracker(tr.conntracker, 1)

	// The random port is necessary to avoid flakiness in the test. Running the the test multiple
	// times can fail if binding to the same port since Conntrack might not emit NEW events for the same tuple
	rand.Seed(time.Now().UnixNano())
	port := 5430 + rand.Intn(100)
	server := NewTCPServerOnAddress(fmt.Sprintf("1.1.1.1:%d", port), func(c net.Conn) {
		io.Copy(io.Discard, c)
		c.Close()
	})
<<<<<<< HEAD
	doneChan := make(chan struct{})
	err := server.Run(doneChan)
	require.NoError(t, err)
	defer close(doneChan)
=======
	t.Cleanup(server.Shutdown)
	require.NoError(t, server.Run())
>>>>>>> dd7d043c

	c, err := net.Dial("tcp", fmt.Sprintf("2.2.2.2:%d", port))
	require.NoError(t, err)
	defer c.Close()
	_, err = c.Write([]byte("ping"))
	require.NoError(t, err)

	// Give enough time for conntrack cache to be populated
	time.Sleep(100 * time.Millisecond)

	connections := getConnections(t, tr)
	conn, ok := findConnection(c.LocalAddr(), c.RemoteAddr(), connections)
	require.True(t, ok)
	require.NotNil(t, tr.conntracker.GetTranslationForConn(*conn), "missing translation for connection")
}

func TestTranslationBindingRegression(t *testing.T) {
	setupDNAT(t)

	tr := setupTracer(t, testConfig())

	// Setup TCP server
	rand.Seed(time.Now().UnixNano())
	port := 5430 + rand.Intn(100)
	server := NewTCPServerOnAddress(fmt.Sprintf("1.1.1.1:%d", port), func(c net.Conn) {
		io.Copy(io.Discard, c)
		c.Close()
	})
<<<<<<< HEAD
	doneChan := make(chan struct{})
	err := server.Run(doneChan)
	require.NoError(t, err)
	defer close(doneChan)
=======
	t.Cleanup(server.Shutdown)
	require.NoError(t, server.Run())
>>>>>>> dd7d043c

	// Send data to 2.2.2.2 (which should be translated to 1.1.1.1)
	c, err := net.Dial("tcp", fmt.Sprintf("2.2.2.2:%d", port))
	require.NoError(t, err)
	defer c.Close()
	_, err = c.Write([]byte("ping"))
	require.NoError(t, err)

	// Give enough time for conntrack cache to be populated
	time.Sleep(100 * time.Millisecond)

	// Assert that the connection to 2.2.2.2 has an IPTranslation object bound to it
	connections := getConnections(t, tr)
	conn, ok := findConnection(c.LocalAddr(), c.RemoteAddr(), connections)
	require.True(t, ok)
	require.NotNil(t, conn.IPTranslation, "missing translation for connection")
}

func TestUnconnectedUDPSendIPv6(t *testing.T) {
	if !kernel.IsIPv6Enabled() {
		t.Skip("IPv6 not enabled on host")
	}

	cfg := testConfig()
	cfg.CollectIPv6Conns = true
	tr := setupTracer(t, cfg)
	linkLocal, err := getIPv6LinkLocalAddress()
	require.NoError(t, err)

	remotePort := rand.Int()%5000 + 15000
	remoteAddr := &net.UDPAddr{IP: net.ParseIP(interfaceLocalMulticastIPv6), Port: remotePort}
	conn, err := net.ListenUDP("udp6", linkLocal)
	require.NoError(t, err)
	defer conn.Close()
	message := []byte("payload")
	bytesSent, err := conn.WriteTo(message, remoteAddr)
	require.NoError(t, err)

	connections := getConnections(t, tr)
	outgoing := searchConnections(connections, func(cs network.ConnectionStats) bool {
		return cs.DPort == uint16(remotePort)
	})

	require.Len(t, outgoing, 1)
	assert.Equal(t, remoteAddr.IP.String(), outgoing[0].Dest.String())
	assert.Equal(t, bytesSent, int(outgoing[0].Monotonic.SentBytes))
}

func TestGatewayLookupNotEnabled(t *testing.T) {
	t.Run("gateway lookup enabled, not on aws", func(t *testing.T) {
		cfg := testConfig()
		cfg.EnableGatewayLookup = true
		oldCloud := cloud
		defer func() {
			cloud = oldCloud
		}()
		ctrl := gomock.NewController(t)
		m := NewMockcloudProvider(ctrl)
		m.EXPECT().IsAWS().Return(false)
		cloud = m
		tr := setupTracer(t, cfg)
		require.Nil(t, tr.gwLookup)
	})

	t.Run("gateway lookup enabled, aws metadata endpoint not enabled", func(t *testing.T) {
		cfg := testConfig()
		cfg.EnableGatewayLookup = true
		oldCloud := cloud
		defer func() {
			cloud = oldCloud
		}()
		ctrl := gomock.NewController(t)
		m := NewMockcloudProvider(ctrl)
		m.EXPECT().IsAWS().Return(true)
		cloud = m

		clouds := ddconfig.Datadog.Get("cloud_provider_metadata")
		ddconfig.Datadog.Set("cloud_provider_metadata", []string{})
		defer ddconfig.Datadog.Set("cloud_provider_metadata", clouds)

		tr := setupTracer(t, cfg)
		require.Nil(t, tr.gwLookup)
	})
}

func TestGatewayLookupEnabled(t *testing.T) {
	ctrl := gomock.NewController(t)
	m := NewMockcloudProvider(ctrl)
	oldCloud := cloud
	defer func() {
		cloud = oldCloud
	}()

	m.EXPECT().IsAWS().Return(true)
	cloud = m

	ifi := ipRouteGet(t, "", "8.8.8.8", nil)
	ifs, err := net.Interfaces()
	require.NoError(t, err)

	cfg := testConfig()
	cfg.EnableGatewayLookup = true
	tr, err := newTracer(cfg)
	require.NoError(t, err)
	require.NotNil(t, tr)
	require.NotNil(t, tr.gwLookup)

	tr.gwLookup.subnetForHwAddrFunc = func(hwAddr net.HardwareAddr) (network.Subnet, error) {
		t.Logf("subnet lookup: %s", hwAddr)
		for _, i := range ifs {
			if hwAddr.String() == i.HardwareAddr.String() {
				return network.Subnet{Alias: fmt.Sprintf("subnet-%d", i.Index)}, nil
			}
		}

		return network.Subnet{Alias: "subnet"}, nil
	}

	require.NoError(t, tr.start(), "could not start tracer")
	defer tr.Stop()

	initTracerState(t, tr)

	dnsClientAddr, dnsServerAddr := doDNSQuery(t, "google.com", "8.8.8.8")

	var conn *network.ConnectionStats
	require.Eventually(t, func() bool {
		var ok bool
		conn, ok = findConnection(dnsClientAddr, dnsServerAddr, getConnections(t, tr))
		return ok
	}, 3*time.Second, 500*time.Millisecond)

	require.NotNil(t, conn.Via, "connection is missing via: %s", conn)
	require.Equal(t, conn.Via.Subnet.Alias, fmt.Sprintf("subnet-%d", ifi.Index))
}

func TestGatewayLookupSubnetLookupError(t *testing.T) {
	ctrl := gomock.NewController(t)
	m := NewMockcloudProvider(ctrl)
	oldCloud := cloud
	defer func() {
		cloud = oldCloud
	}()

	m.EXPECT().IsAWS().Return(true)
	cloud = m

	cfg := testConfig()
	cfg.EnableGatewayLookup = true
	// create the tracer without starting it
	tr, err := newTracer(cfg)
	require.NoError(t, err)
	require.NotNil(t, tr)
	require.NotNil(t, tr.gwLookup)

	ifi := ipRouteGet(t, "", "8.8.8.8", nil)
	calls := 0
	tr.gwLookup.subnetForHwAddrFunc = func(hwAddr net.HardwareAddr) (network.Subnet, error) {
		if hwAddr.String() == ifi.HardwareAddr.String() {
			calls++
		}
		return network.Subnet{}, assert.AnError
	}

	tr.gwLookup.purge()
	require.NoError(t, tr.start(), "failed to start tracer")
	defer tr.Stop()

	initTracerState(t, tr)

	// do two dns queries to prompt more than one subnet lookup attempt
	localAddr, remoteAddr := doDNSQuery(t, "google.com", "8.8.8.8")
	var c *network.ConnectionStats
	require.Eventually(t, func() bool {
		var ok bool
		c, ok = findConnection(localAddr, remoteAddr, getConnections(t, tr))
		return ok
	}, 3*time.Second, 500*time.Millisecond, "connection not found")
	require.Nil(t, c.Via)

	localAddr, remoteAddr = doDNSQuery(t, "google.com", "8.8.8.8")
	require.Eventually(t, func() bool {
		var ok bool
		c, ok = findConnection(localAddr, remoteAddr, getConnections(t, tr))
		return ok
	}, 3*time.Second, 500*time.Millisecond, "connection not found")
	require.Nil(t, c.Via)

	require.Equal(t, 1, calls, "calls to subnetForHwAddrFunc are != 1 for hw addr %s", ifi.HardwareAddr)
}

func TestGatewayLookupCrossNamespace(t *testing.T) {
	ctrl := gomock.NewController(t)
	m := NewMockcloudProvider(ctrl)
	oldCloud := cloud
	defer func() {
		cloud = oldCloud
	}()

	m.EXPECT().IsAWS().Return(true)
	cloud = m

	cfg := testConfig()
	cfg.EnableGatewayLookup = true
	tr, err := newTracer(cfg)
	require.NoError(t, err)
	require.NotNil(t, tr)
	require.NotNil(t, tr.gwLookup)

	// setup two network namespaces
	state := testutil.IptablesSave(t)
	cmds := []string{
		"ip link add br0 type bridge",
		"ip addr add 2.2.2.1/24 broadcast 2.2.2.255 dev br0",
		"ip netns add test1",
		"ip netns add test2",
		"ip link add veth1 type veth peer name veth2",
		"ip link set veth1 master br0",
		"ip link set veth2 netns test1",
		"ip -n test1 addr add 2.2.2.2/24 broadcast 2.2.2.255 dev veth2",
		"ip link add veth3 type veth peer name veth4",
		"ip link set veth3 master br0",
		"ip link set veth4 netns test2",
		"ip -n test2 addr add 2.2.2.3/24 broadcast 2.2.2.255 dev veth4",
		"ip link set br0 up",
		"ip link set veth1 up",
		"ip -n test1 link set veth2 up",
		"ip link set veth3 up",
		"ip -n test2 link set veth4 up",
		"ip -n test1 r add default via 2.2.2.1",
		"ip -n test2 r add default via 2.2.2.1",
		"iptables -I POSTROUTING 1 -t nat -s 2.2.2.0/24 ! -d 2.2.2.0/24 -j MASQUERADE",
		"iptables -I FORWARD -i br0 -j ACCEPT",
		"iptables -I FORWARD -o br0 -j ACCEPT",
		"sysctl -w net.ipv4.ip_forward=1",
	}
	t.Cleanup(func() {
		testutil.IptablesRestore(t, state)
		testutil.RunCommands(t, []string{
			"ip link del veth1",
			"ip link del veth3",
			"ip link del br0",
			"ip netns del test1",
			"ip netns del test2",
		}, true)
	})

	testutil.RunCommands(t, cmds, false)

	ifs, err := net.Interfaces()
	require.NoError(t, err)
	tr.gwLookup.subnetForHwAddrFunc = func(hwAddr net.HardwareAddr) (network.Subnet, error) {
		for _, i := range ifs {
			if hwAddr.String() == i.HardwareAddr.String() {
				return network.Subnet{Alias: fmt.Sprintf("subnet-%s", i.Name)}, nil
			}
		}

		return network.Subnet{Alias: "subnet"}, nil
	}

	require.NoError(t, tr.start(), "could not start tracer")
	defer tr.Stop()

	test1Ns, err := vnetns.GetFromName("test1")
	require.NoError(t, err)
	defer test1Ns.Close()

	// run tcp server in test1 net namespace
	var server *TCPServer
	err = util.WithNS(test1Ns, func() error {
		server = NewTCPServerOnAddress("2.2.2.2:0", func(c net.Conn) {})
		return server.Run()
	})
	require.NoError(t, err)
	t.Cleanup(server.Shutdown)

	var conn *network.ConnectionStats
	t.Run("client in root namespace", func(t *testing.T) {
		c, err := net.DialTimeout("tcp", server.address, 2*time.Second)
		require.NoError(t, err)

		// write some data
		_, err = c.Write([]byte("foo"))
		require.NoError(t, err)

		require.Eventually(t, func() bool {
			var ok bool
			conn, ok = findConnection(c.LocalAddr(), c.RemoteAddr(), getConnections(t, tr))
			return ok && conn.Direction == network.OUTGOING
		}, 2*time.Second, 500*time.Millisecond)

		// conn.Via should be nil, since traffic is local
		require.Nil(t, conn.Via)
	})

	t.Run("client in other namespace", func(t *testing.T) {
		// try connecting to server in test1 namespace
		test2Ns, err := vnetns.GetFromName("test2")
		require.NoError(t, err)
		defer test2Ns.Close()

		var c net.Conn
		err = util.WithNS(test2Ns, func() error {
			var err error
			c, err = net.DialTimeout("tcp", server.address, 2*time.Second)
			return err
		})
		require.NoError(t, err)
		defer c.Close()

		// write some data
		_, err = c.Write([]byte("foo"))
		require.NoError(t, err)

		var conn *network.ConnectionStats
		require.Eventually(t, func() bool {
			var ok bool
			conn, ok = findConnection(c.LocalAddr(), c.RemoteAddr(), getConnections(t, tr))
			return ok && conn.Direction == network.OUTGOING
		}, 2*time.Second, 500*time.Millisecond)

		// traffic is local, so Via field should not be set
		require.Nil(t, conn.Via)

		// try connecting to something outside
		var dnsClientAddr, dnsServerAddr *net.UDPAddr
		util.WithNS(test2Ns, func() error {
			dnsClientAddr, dnsServerAddr = doDNSQuery(t, "google.com", "8.8.8.8")
			return nil
		})

		iif := ipRouteGet(t, "", dnsClientAddr.IP.String(), nil)
		ifi := ipRouteGet(t, dnsClientAddr.IP.String(), "8.8.8.8", iif)

		require.Eventually(t, func() bool {
			var ok bool
			conn, ok = findConnection(dnsClientAddr, dnsServerAddr, getConnections(t, tr))
			return ok && conn.Direction == network.OUTGOING
		}, 3*time.Second, 500*time.Millisecond)

		require.NotNil(t, conn.Via)
		require.Equal(t, fmt.Sprintf("subnet-%s", ifi.Name), conn.Via.Subnet.Alias)

	})
}

func TestConnectionAssured(t *testing.T) {
	cfg := testConfig()
	tr := setupTracer(t, cfg)
	server := &UDPServer{
		onMessage: func(b []byte, n int) []byte {
			return genPayload(serverMessageSize)
		},
	}

	done := make(chan struct{})
	err := server.Run(done, clientMessageSize)
	require.NoError(t, err)
	defer close(done)

	c, err := net.DialTimeout("udp", server.address, time.Second)
	require.NoError(t, err)
	defer c.Close()

	// do two exchanges to make the connection "assured"
	for i := 0; i < 2; i++ {
		_, err = c.Write(genPayload(clientMessageSize))
		require.NoError(t, err)

		buf := make([]byte, serverMessageSize)
		_, err = c.Read(buf)
		require.NoError(t, err)
	}

	var conn *network.ConnectionStats
	require.Eventually(t, func() bool {
		conns := getConnections(t, tr)
		var ok bool
		conn, ok = findConnection(c.LocalAddr(), c.RemoteAddr(), conns)
		m := conn.Monotonic
		return ok && m.SentBytes > 0 && m.RecvBytes > 0
	}, 3*time.Second, 500*time.Millisecond, "could not find udp connection")

	// verify the connection is marked as assured
	require.True(t, conn.IsAssured)
}

func TestConnectionNotAssured(t *testing.T) {
	cfg := testConfig()
	tr := setupTracer(t, cfg)

	server := &UDPServer{
		onMessage: func(b []byte, n int) []byte {
			return nil
		},
	}

	done := make(chan struct{})
	err := server.Run(done, clientMessageSize)
	require.NoError(t, err)
	defer close(done)

	c, err := net.DialTimeout("udp", server.address, time.Second)
	require.NoError(t, err)
	defer c.Close()

	_, err = c.Write(genPayload(clientMessageSize))
	require.NoError(t, err)

	var conn *network.ConnectionStats
	require.Eventually(t, func() bool {
		conns := getConnections(t, tr)
		var ok bool
		conn, ok = findConnection(c.LocalAddr(), c.RemoteAddr(), conns)
		m := conn.Monotonic
		return ok && m.SentBytes > 0 && m.RecvBytes == 0
	}, 3*time.Second, 500*time.Millisecond, "could not find udp connection")

	// verify the connection is marked as not assured
	require.False(t, conn.IsAssured)
}

func TestUDPConnExpiryTimeout(t *testing.T) {
	streamTimeout, err := sysctl.NewInt("/proc", "net/netfilter/nf_conntrack_udp_timeout_stream", 0).Get()
	require.NoError(t, err)
	timeout, err := sysctl.NewInt("/proc", "net/netfilter/nf_conntrack_udp_timeout", 0).Get()
	require.NoError(t, err)

	tr := setupTracer(t, testConfig())
	require.Equal(t, uint64(time.Duration(timeout)*time.Second), tr.udpConnTimeout(false))
	require.Equal(t, uint64(time.Duration(streamTimeout)*time.Second), tr.udpConnTimeout(true))
}

func TestDNATIntraHostIntegration(t *testing.T) {
	setupDNAT(t)

	tr := setupTracer(t, testConfig())

	var serverAddr struct {
		local, remote net.Addr
	}
	server := &TCPServer{
		address: "1.1.1.1:0",
		onMessage: func(c net.Conn) {
			serverAddr.local = c.LocalAddr()
			serverAddr.remote = c.RemoteAddr()
			bs := make([]byte, 1)
			_, err := c.Read(bs)
			require.NoError(t, err, "error reading in server")

			_, err = c.Write([]byte("Ping back"))
			require.NoError(t, err, "error writing back in server")
		},
	}
<<<<<<< HEAD
	doneChan := make(chan struct{})
	err := server.Run(doneChan)
	require.NoError(t, err)
	defer close(doneChan)
=======
	t.Cleanup(server.Shutdown)
	require.NoError(t, server.Run())
>>>>>>> dd7d043c

	_, port, err := net.SplitHostPort(server.address)
	require.NoError(t, err)
	conn, err := net.Dial("tcp", "2.2.2.2:"+port)
	require.NoError(t, err, "error connecting to client")
	defer conn.Close()

	_, err = conn.Write([]byte("ping"))
	require.NoError(t, err, "error writing in client")

	bs := make([]byte, 1)
	_, err = conn.Read(bs)
	require.NoError(t, err)
<<<<<<< HEAD
=======
	require.NoError(t, conn.Close(), "error closing client connection")

	server.Shutdown()
>>>>>>> dd7d043c

	conns := getConnections(t, tr)
	c, found := findConnection(conn.LocalAddr(), conn.RemoteAddr(), conns)
	require.True(t, found, "could not find outgoing connection %+v", conns)
	require.NotNil(t, c, "could not find outgoing connection %+v", conns)
	assert.True(t, c.IntraHost, "did not find outgoing connection classified as local: %v", c)

	c, found = findConnection(serverAddr.local, serverAddr.remote, conns)
	require.True(t, found, "could not find incoming connection %+v", conns)
	require.NotNil(t, c, "could not find incoming connection %+v", conns)
	assert.True(t, c.IntraHost, "did not find incoming connection classified as local: %v", c)
}

func TestSelfConnect(t *testing.T) {
	// Enable BPF-based system probe
	cfg := testConfig()
	cfg.TCPConnTimeout = 3 * time.Second
	tr := setupTracer(t, cfg)

	started := make(chan struct{})
	cmd := exec.Command("testdata/fork.py")
	stdOutReader, stdOutWriter := io.Pipe()
	go func() {
		var stderr bytes.Buffer
		cmd.Stderr = &stderr
		cmd.Stdout = stdOutWriter
		err := cmd.Start()
		close(started)
		require.NoError(t, err)
		if err := cmd.Wait(); err != nil {
			status := cmd.ProcessState.Sys().(syscall.WaitStatus)
			require.Equal(t, syscall.SIGKILL, status.Signal(), "fork.py output: %s", stderr.String())
		}
	}()

	<-started

	defer cmd.Process.Kill()

	portStr, err := bufio.NewReader(stdOutReader).ReadString('\n')
	require.NoError(t, err, "error reading port from fork.py")
	stdOutReader.Close()

	port, err := strconv.ParseUint(strings.TrimSpace(portStr), 10, 16)
	require.NoError(t, err, "could not convert %s to integer port", portStr)

	t.Logf("port is %d", port)

	require.Eventually(t, func() bool {
		conns := searchConnections(getConnections(t, tr), func(cs network.ConnectionStats) bool {
			return cs.SPort == uint16(port) && cs.DPort == uint16(port) && cs.Source.IsLoopback() && cs.Dest.IsLoopback()
		})

		t.Logf("connections: %v", conns)
		return len(conns) == 2
	}, 5*time.Second, time.Second, "could not find expected number of tcp connections, expected: 2")
}

func TestUDPPeekCount(t *testing.T) {
	config := testConfig()
	tr := setupTracer(t, config)

	ln, err := net.ListenPacket("udp", "127.0.0.1:0")
	require.NoError(t, err)
	defer ln.Close()

	saddr := ln.LocalAddr().String()

	laddr, err := net.ResolveUDPAddr("udp", "127.0.0.1:0")
	require.NoError(t, err)
	raddr, err := net.ResolveUDPAddr("udp", saddr)
	require.NoError(t, err)

	c, err := net.DialUDP("udp", laddr, raddr)
	require.NoError(t, err)
	defer c.Close()

	msg := []byte("asdf")
	_, err = c.Write(msg)
	require.NoError(t, err)

	rawConn, err := ln.(*net.UDPConn).SyscallConn()
	require.NoError(t, err)
	err = rawConn.Control(func(fd uintptr) {
		buf := make([]byte, 1024)
		var n int
		var err error
		done := make(chan struct{})

		recv := func(flags int) {
			for {
				n, _, err = syscall.Recvfrom(int(fd), buf, flags)
				if err == syscall.EINTR || err == syscall.EAGAIN {
					continue
				}
				break
			}
		}
		go func() {
			defer close(done)
			recv(syscall.MSG_PEEK)
			if n == 0 || err != nil {
				return
			}
			recv(0)
		}()

		select {
		case <-done:
			require.NoError(t, err)
			require.NotZero(t, n)
		case <-time.After(5 * time.Second):
			require.Fail(t, "receive timed out")
		}
	})
	require.NoError(t, err)

	var incoming *network.ConnectionStats
	var outgoing *network.ConnectionStats
	require.Eventuallyf(t, func() bool {
		conns := getConnections(t, tr)
		if outgoing == nil {
			outgoing, _ = findConnection(c.LocalAddr(), c.RemoteAddr(), conns)
		}
		if incoming == nil {
			incoming, _ = findConnection(c.RemoteAddr(), c.LocalAddr(), conns)
		}

		return outgoing != nil && incoming != nil
	}, 3*time.Second, 100*time.Millisecond, "couldn't find incoming and outgoing connections matching")

	m := outgoing.Monotonic
	require.Equal(t, len(msg), int(m.SentBytes))
	require.Equal(t, 0, int(m.RecvBytes))
	require.True(t, outgoing.IntraHost)

	// make sure the inverse values are seen for the other message
	m = incoming.Monotonic
	require.Equal(t, 0, int(m.SentBytes))
	require.Equal(t, len(msg), int(m.RecvBytes))
	require.True(t, incoming.IntraHost)
}

func TestUDPPythonReusePort(t *testing.T) {
	cfg := testConfig()
	if !cfg.EnableRuntimeCompiler {
		t.Skip("reuseport only supported on runtime compilation")
	}

	cfg.TCPConnTimeout = 3 * time.Second
	tr := setupTracer(t, cfg)

	started := make(chan struct{})
	cmd := exec.Command("testdata/reuseport.py")
	stdOutReader, stdOutWriter := io.Pipe()
	go func() {
		var stderr bytes.Buffer
		cmd.Stderr = &stderr
		cmd.Stdout = stdOutWriter
		err := cmd.Start()
		close(started)
		require.NoError(t, err)
		cmd.Wait()
	}()

	<-started

	defer cmd.Process.Kill()

	portStr, err := bufio.NewReader(stdOutReader).ReadString('\n')
	require.NoError(t, err, "error reading port from fork.py")
	stdOutReader.Close()
	port, err := strconv.ParseUint(strings.TrimSpace(portStr), 10, 16)
	require.NoError(t, err, "could not convert %s to integer port", portStr)

	t.Logf("port is %d", port)

	var conns []network.ConnectionStats
	require.Eventually(t, func() bool {
		conns = searchConnections(getConnections(t, tr), func(cs network.ConnectionStats) bool {
			return cs.Type == network.UDP &&
				cs.Source.IsLoopback() &&
				cs.Dest.IsLoopback() &&
				(cs.DPort == uint16(port) || cs.SPort == uint16(port))
		})

		return len(conns) == 4
	}, 5*time.Second, time.Second, "could not find expected number of udp connections, expected: 4")

	var incoming, outgoing []network.ConnectionStats
	for _, c := range conns {
		t.Log(c)
		if c.SPort == uint16(port) {
			incoming = append(incoming, c)
		} else if c.DPort == uint16(port) {
			outgoing = append(outgoing, c)
		}
	}

	serverBytes, clientBytes := 3, 6
	if assert.Len(t, incoming, 2, "unable to find incoming connections") {
		for _, c := range incoming {
			assert.Equal(t, network.INCOMING, c.Direction, "incoming direction")

			// make sure the inverse values are seen for the other message
			assert.Equal(t, serverBytes, int(c.Monotonic.SentBytes), "incoming sent")
			assert.Equal(t, clientBytes, int(c.Monotonic.RecvBytes), "incoming recv")
			assert.True(t, c.IntraHost, "incoming intrahost")
		}
	}

	if assert.Len(t, outgoing, 2, "unable to find outgoing connections") {
		for _, c := range outgoing {
			assert.Equal(t, network.OUTGOING, c.Direction, "outgoing direction")

			assert.Equal(t, clientBytes, int(c.Monotonic.SentBytes), "outgoing sent")
			assert.Equal(t, serverBytes, int(c.Monotonic.RecvBytes), "outgoing recv")
			assert.True(t, c.IntraHost, "outgoing intrahost")
		}
	}
}

func TestUDPReusePort(t *testing.T) {
	t.Run("v4", func(t *testing.T) {
		testUDPReusePort(t, "udp4", "127.0.0.1")
	})
	t.Run("v6", func(t *testing.T) {
		testUDPReusePort(t, "udp6", "[::1]")
	})
}

func testUDPReusePort(t *testing.T, udpnet string, ip string) {
	cfg := testConfig()
	if !cfg.EnableRuntimeCompiler {
		t.Skip("reuseport only supported on runtime compilation")
	}

	tr := setupTracer(t, cfg)

	port := rand.Intn(32768) + 32768
	createReuseServer := func(port int) *UDPServer {
		return &UDPServer{
			network: udpnet,
			lc: &net.ListenConfig{
				Control: func(network, address string, c syscall.RawConn) error {
					var opErr error
					err := c.Control(func(fd uintptr) {
						opErr = unix.SetsockoptInt(int(fd), unix.SOL_SOCKET, unix.SO_REUSEPORT, 1)
					})
					if err != nil {
						return err
					}
					return opErr
				},
			},
			address: fmt.Sprintf("%s:%d", ip, port),
			onMessage: func(buf []byte, n int) []byte {
				return genPayload(serverMessageSize)
			},
		}
	}

	doneChan := make(chan struct{})
	t.Cleanup(func() { close(doneChan) })
	s1 := createReuseServer(port)
	s2 := createReuseServer(port)
	err := s1.Run(doneChan, clientMessageSize)
	require.NoError(t, err)

	err = s2.Run(doneChan, clientMessageSize)
	require.NoError(t, err)

	// Connect to server
	c, err := net.DialTimeout(udpnet, s1.address, 50*time.Millisecond)
	require.NoError(t, err)
	defer c.Close()

	// Write clientMessageSize to server, and read response
	_, err = c.Write(genPayload(clientMessageSize))
	require.NoError(t, err)

	_, err = c.Read(make([]byte, serverMessageSize))
	require.NoError(t, err)

	// Iterate through active connections until we find connection created above, and confirm send + recv counts
	t.Logf("port: %d", port)
	connections := getConnections(t, tr)
	for _, c := range connections.Conns {
		t.Log(c)
	}

	incoming, ok := findConnection(c.RemoteAddr(), c.LocalAddr(), connections)
	if assert.True(t, ok, "unable to find incoming connection") {
		assert.Equal(t, network.INCOMING, incoming.Direction)

		// make sure the inverse values are seen for the other message
		assert.Equal(t, serverMessageSize, int(incoming.Monotonic.SentBytes), "incoming sent")
		assert.Equal(t, clientMessageSize, int(incoming.Monotonic.RecvBytes), "incoming recv")
		assert.True(t, incoming.IntraHost, "incoming intrahost")
	}

	outgoing, ok := findConnection(c.LocalAddr(), c.RemoteAddr(), connections)
	if assert.True(t, ok, "unable to find outgoing connection") {
		assert.Equal(t, network.OUTGOING, outgoing.Direction)

		assert.Equal(t, clientMessageSize, int(outgoing.Monotonic.SentBytes), "outgoing sent")
		assert.Equal(t, serverMessageSize, int(outgoing.Monotonic.RecvBytes), "outgoing recv")
		assert.True(t, outgoing.IntraHost, "outgoing intrahost")
	}
}

func TestDNSStatsWithNAT(t *testing.T) {
	state := testutil.IptablesSave(t)
	// Setup a NAT rule to translate 2.2.2.2 to 8.8.8.8 and issue a DNS request to 2.2.2.2
	cmds := []string{"iptables -t nat -A OUTPUT -d 2.2.2.2 -j DNAT --to-destination 8.8.8.8"}
	testutil.RunCommands(t, cmds, true)

	t.Cleanup(func() {
		testutil.IptablesRestore(t, state)
	})

	testDNSStats(t, "golang.org", 1, 0, 0, "2.2.2.2")
}

func iptablesWrapper(t *testing.T, f func()) {
	iptables, err := exec.LookPath("iptables")
	assert.Nil(t, err)

	// Init iptables rule to simulate packet loss
	rule := "INPUT --source 127.0.0.1 -j DROP"
	create := strings.Fields(fmt.Sprintf("-I %s", rule))

	state := testutil.IptablesSave(t)
	createCmd := exec.Command(iptables, create...)
	err = createCmd.Start()
	assert.Nil(t, err)
	err = createCmd.Wait()
	assert.Nil(t, err)

	defer func() {
		testutil.IptablesRestore(t, state)
	}()

	f()
}

func setupDNAT(t *testing.T) {
	if _, err := exec.LookPath("conntrack"); err != nil {
		t.Errorf("conntrack not found in PATH: %s", err)
		return
	}

	state := testutil.IptablesSave(t)
	t.Cleanup(func() { teardownDNAT(t, state) })
	// Using dummy1 instead of dummy0 (https://serverfault.com/a/841723)
	cmds := []string{
		"ip link add dummy1 type dummy",
		"ip address add 1.1.1.1 broadcast + dev dummy1",
		"ip link set dummy1 up",
		"iptables -t nat -A OUTPUT --dest 2.2.2.2 -j DNAT --to-destination 1.1.1.1",
	}
	testutil.RunCommands(t, cmds, false)
}

func teardownDNAT(t *testing.T, state []byte) {
	if len(state) > 0 {
		testutil.IptablesRestore(t, state)
	}

	cmds := []string{
		// tear down the testing interface, and iptables rule
		"ip link del dummy1",
		// clear out the conntrack table
		"conntrack -F",
	}
	testutil.RunCommands(t, cmds, true)
}

func ipRouteGet(t *testing.T, from, dest string, iif *net.Interface) *net.Interface {
	ipRouteGetOut := regexp.MustCompile(`dev\s+([^\s/]+)`)

	args := []string{"route", "get"}
	if len(from) > 0 {
		args = append(args, "from", from)
	}
	args = append(args, dest)
	if iif != nil {
		args = append(args, "iif", iif.Name)
	}
	cmd := exec.Command("ip", args...)
	out, err := cmd.CombinedOutput()
	require.NoError(t, err, "ip command returned error, output: %s", out)
	t.Log(strings.Join(cmd.Args, " "))
	t.Log(string(out))

	matches := ipRouteGetOut.FindSubmatch(out)
	require.Len(t, matches, 2, string(out))
	dev := string(matches[1])
	ifi, err := net.InterfaceByName(dev)
	require.NoError(t, err)
	return ifi
}

func TestSendfileRegression(t *testing.T) {
	// Start tracer
	tr := setupTracer(t, testConfig())
	// Create temporary file
	tmpfile, err := os.CreateTemp("", "sendfile_source")
	require.NoError(t, err)
	defer os.Remove(tmpfile.Name())
	n, err := tmpfile.Write(genPayload(clientMessageSize))
	require.NoError(t, err)
	require.Equal(t, clientMessageSize, n)
	_, err = tmpfile.Seek(0, 0)
	require.NoError(t, err)

	// Start TCP server
	var rcvd int64
	server := NewTCPServer(func(c net.Conn) {
		rcvd, _ = io.Copy(io.Discard, c)
		c.Close()
	})
	t.Cleanup(server.Shutdown)
	require.NoError(t, server.Run())

	// Connect to TCP server
	c, err := net.DialTimeout("tcp", server.address, time.Second)
	require.NoError(t, err)

	// Grab file size
	stat, err := tmpfile.Stat()
	require.NoError(t, err)
	fsize := int(stat.Size())

	// Send file contents via SENDFILE(2)
	n, err = sendFile(t, c, tmpfile, nil, fsize)
	require.NoError(t, err)
	require.Equal(t, fsize, n)

	// Verify that our TCP server received the contents of the file
	c.Close()
	require.Eventually(t, func() bool {
		return int64(clientMessageSize) == rcvd
	}, 3*time.Second, 500*time.Millisecond, "TCP server didn't receive data")

	// Finally, retrieve connection and assert that the sendfile was accounted for
	var conn *network.ConnectionStats
	require.Eventually(t, func() bool {
		conns := getConnections(t, tr)
		t.Logf("%+v", conns.Conns)
		var ok bool
		conn, ok = findConnection(c.LocalAddr(), c.RemoteAddr(), conns)
		return ok && conn.Monotonic.SentBytes > 0
	}, 3*time.Second, 500*time.Millisecond, "couldn't find connection used by sendfile(2)")

	assert.Equalf(t, int64(clientMessageSize), int64(conn.Monotonic.SentBytes), "sendfile data wasn't properly traced")
}

func TestSendfileError(t *testing.T) {
	tr := setupTracer(t, testConfig())

	tmpfile, err := os.CreateTemp("", "sendfile_source")
	require.NoError(t, err)
	t.Cleanup(func() { os.Remove(tmpfile.Name()) })

	n, err := tmpfile.Write(genPayload(clientMessageSize))
	require.NoError(t, err)
	require.Equal(t, clientMessageSize, n)
	_, err = tmpfile.Seek(0, 0)
	require.NoError(t, err)

	server := NewTCPServer(func(c net.Conn) {
		_, _ = io.Copy(io.Discard, c)
		c.Close()
	})
	require.NoError(t, server.Run())
	t.Cleanup(server.Shutdown)

	c, err := net.DialTimeout("tcp", server.address, time.Second)
	require.NoError(t, err)

	// Send file contents via SENDFILE(2)
	offset := int64(math.MaxInt64 - 1)
	_, err = sendFile(t, c, tmpfile, &offset, 10)
	require.Error(t, err)

	c.Close()

	var conn *network.ConnectionStats
	require.Eventually(t, func() bool {
		conns := getConnections(t, tr)
		var ok bool
		conn, ok = findConnection(c.LocalAddr(), c.RemoteAddr(), conns)
		return ok
	}, 3*time.Second, 500*time.Millisecond, "couldn't find connection used by sendfile(2)")

	assert.Equalf(t, int64(0), int64(conn.Monotonic.SentBytes), "sendfile data wasn't properly traced")
}

func sendFile(t *testing.T, c net.Conn, f *os.File, offset *int64, count int) (int, error) {
	// Send payload using SENDFILE(2) syscall
	rawConn, err := c.(*net.TCPConn).SyscallConn()
	require.NoError(t, err)
	var n int
	var serr error
	err = rawConn.Control(func(fd uintptr) {
		n, serr = syscall.Sendfile(int(fd), int(f.Fd()), offset, count)
	})
	if err != nil {
		return 0, err
	}
	return n, serr
}

func TestShortWrite(t *testing.T) {
	tr := setupTracer(t, testConfig())

	read := make(chan struct{})
	server := NewTCPServer(func(c net.Conn) {
		// set recv buffer to 0 and don't read
		// to fill up tcp window
		err := c.(*net.TCPConn).SetReadBuffer(0)
		require.NoError(t, err)
		<-read
		c.Close()
	})
<<<<<<< HEAD
	doneChan := make(chan struct{})
	err := server.Run(doneChan)
	require.NoError(t, err)
=======
	require.NoError(t, server.Run())
>>>>>>> dd7d043c
	t.Cleanup(func() {
		close(read)
		server.Shutdown()
	})

	s, err := unix.Socket(syscall.AF_INET, syscall.SOCK_STREAM|syscall.SOCK_NONBLOCK, 0)
	require.NoError(t, err)
	defer syscall.Close(s)

	err = unix.SetsockoptInt(s, syscall.SOL_SOCKET, syscall.SO_SNDBUF, 5000)
	require.NoError(t, err)

	sndBufSize, err := unix.GetsockoptInt(s, syscall.SOL_SOCKET, syscall.SO_SNDBUF)
	require.NoError(t, err)
	require.GreaterOrEqual(t, sndBufSize, 5000)

	var sa unix.SockaddrInet4
	host, portStr, err := net.SplitHostPort(server.address)
	require.NoError(t, err)
	copy(sa.Addr[:], net.ParseIP(host).To4())
	port, err := strconv.ParseInt(portStr, 10, 32)
	require.NoError(t, err)
	sa.Port = int(port)

	err = unix.Connect(s, &sa)
	if syscall.EINPROGRESS != err {
		require.NoError(t, err)
	}

	var wfd unix.FdSet
	wfd.Zero()
	wfd.Set(s)
	tv := unix.NsecToTimeval(int64((5 * time.Second).Nanoseconds()))
	nfds, err := unix.Select(s+1, nil, &wfd, nil, &tv)
	require.NoError(t, err)
	require.Equal(t, 1, nfds)

	var written int
	done := false
	var sent uint64
	toSend := sndBufSize / 2
	for i := 0; i < 100; i++ {
		written, err = unix.Write(s, genPayload(toSend))
		require.Greater(t, written, 0)
		require.NoError(t, err)
		sent += uint64(written)
		t.Logf("sent: %v", sent)
		if written < toSend {
			done = true
			break
		}
	}

	require.True(t, done)

	f := os.NewFile(uintptr(s), "")
	defer f.Close()
	c, err := net.FileConn(f)
	require.NoError(t, err)

	var conn *network.ConnectionStats
	require.Eventually(t, func() bool {
		conns := getConnections(t, tr)
		var ok bool
		conn, ok = findConnection(c.LocalAddr(), c.RemoteAddr(), conns)
		return ok
	}, 3*time.Second, 500*time.Millisecond, "couldn't find connection used by short write")

	assert.Equal(t, sent, conn.Monotonic.SentBytes)
}

func TestKprobeAttachWithKprobeEvents(t *testing.T) {
	cfg := config.New()
	cfg.AttachKprobesWithKprobeEventsABI = true

	_ = setupTracer(t, cfg)
	cmd := []string{"curl", "-k", "-o/dev/null", "facebook.com"}
	exec.Command(cmd[0], cmd[1:]...).Run()

	stats := ddebpf.GetProbeStats()
	require.NotNil(t, stats)

	p_tcp_sendmsg, ok := stats["p_tcp_sendmsg_hits"]
	require.True(t, ok)
	fmt.Printf("p_tcp_sendmsg_hits = %d\n", p_tcp_sendmsg)

	assert.Greater(t, p_tcp_sendmsg, int64(0))
}

func TestBlockingReadCounts(t *testing.T) {
	tr := setupTracer(t, testConfig())
	server := NewTCPServer(func(c net.Conn) {
		c.Write([]byte("foo"))
		time.Sleep(time.Second)
		c.Write([]byte("foo"))
	})

	server.Run()
	t.Cleanup(server.Shutdown)

	c, err := net.DialTimeout("tcp", server.address, 5*time.Second)
	require.NoError(t, err)
	defer c.Close()

	f, err := c.(*net.TCPConn).File()
	require.NoError(t, err)

	buf := make([]byte, 6)
	n, _, err := syscall.Recvfrom(int(f.Fd()), buf, syscall.MSG_WAITALL)
	require.NoError(t, err)

	assert.Equal(t, 6, n)

	var conn *network.ConnectionStats
	require.Eventually(t, func() bool {
		var found bool
		conn, found = findConnection(c.(*net.TCPConn).LocalAddr(), c.(*net.TCPConn).RemoteAddr(), getConnections(t, tr))
		return found
	}, 3*time.Second, 500*time.Millisecond)

	assert.Equal(t, uint64(n), conn.Monotonic.RecvBytes)
}

func TestTCPDirectionWithPreexistingConnection(t *testing.T) {
	wg := sync.WaitGroup{}

	// setup server to listen on a port
	server := NewTCPServer(func(c net.Conn) {
		t.Logf("received connection from %s", c.RemoteAddr())
		_, _ = bufio.NewReader(c).ReadBytes('\n')
		c.Close()
		wg.Done()
	})
	server.Run()
	t.Cleanup(server.Shutdown)
	t.Logf("server address: %s", server.address)

	// create an initial client connection to the server
	c, err := net.DialTimeout("tcp", server.address, 5*time.Second)
	require.NoError(t, err)
	defer c.Close()

	// start tracer so it dumps port bindings
	cfg := testConfig()
	// delay from gateway lookup timeout can cause test failure
	cfg.EnableGatewayLookup = false
	tr := setupTracer(t, cfg)

	// open and close another client connection to force port binding delete
	wg.Add(1)
	c2, err := net.DialTimeout("tcp", server.address, 5*time.Second)
	require.NoError(t, err)
	_, err = c2.Write([]byte("conn2\n"))
	require.NoError(t, err)
	c2.Close()

	wg.Wait()

	wg.Add(1)
	// write some data so tracer determines direction of this connection
	_, err = c.Write([]byte("original\n"))
	require.NoError(t, err)

	wg.Wait()

	// the original connection should still be incoming for the server
	conns := getConnections(t, tr)
	origConn := searchConnections(conns, func(cs network.ConnectionStats) bool {
		return fmt.Sprintf("%s:%d", cs.Source, cs.SPort) == server.address &&
			fmt.Sprintf("%s:%d", cs.Dest, cs.DPort) == c.LocalAddr().String()
	})
	require.Len(t, origConn, 1)
	require.Equal(t, network.INCOMING, origConn[0].Direction, "original server<->client connection should have incoming direction")
}

func TestPreexistingConnectionDirection(t *testing.T) {
	// Start the client and server before we enable the system probe to test that the tracer picks
	// up the pre-existing connection

	server := NewTCPServer(func(c net.Conn) {
		r := bufio.NewReader(c)
		_, _ = r.ReadBytes(byte('\n'))
		_, _ = c.Write(genPayload(serverMessageSize))
		_ = c.Close()
	})
	require.NoError(t, server.Run())

	c, err := net.DialTimeout("tcp", server.address, 50*time.Millisecond)
	require.NoError(t, err)
	defer func() { _ = c.Close() }()

	if _, err = c.Write(genPayload(clientMessageSize)); err != nil {
		t.Fatal(err)
	}

	// Enable BPF-based system probe
	tr := setupTracer(t, testConfig())
	// Write more data so that the tracer will notice the connection
	_, err = c.Write(genPayload(clientMessageSize))
	require.NoError(t, err)

	r := bufio.NewReader(c)
	_, _ = r.ReadBytes(byte('\n'))

	connections := getConnections(t, tr)

	conn, ok := findConnection(c.LocalAddr(), c.RemoteAddr(), connections)
	require.True(t, ok)
	m := conn.Monotonic
	assert.Equal(t, clientMessageSize, int(m.SentBytes))
	assert.Equal(t, serverMessageSize, int(m.RecvBytes))
	assert.Equal(t, 0, int(m.Retransmits))
	assert.Equal(t, os.Getpid(), int(conn.Pid))
	assert.Equal(t, addrPort(server.address), int(conn.DPort))
	assert.Equal(t, network.OUTGOING, conn.Direction)
	assert.True(t, conn.IntraHost)
}<|MERGE_RESOLUTION|>--- conflicted
+++ resolved
@@ -67,15 +67,8 @@
 	// Create a dummy TCP Server
 	server := NewTCPServer(func(c net.Conn) {
 	})
-<<<<<<< HEAD
-	doneChan := make(chan struct{})
-	err := server.Run(doneChan)
-	require.NoError(t, err)
-	defer close(doneChan)
-=======
 	t.Cleanup(server.Shutdown)
 	require.NoError(t, server.Run())
->>>>>>> dd7d043c
 
 	// Connect to server
 	c, err := net.DialTimeout("tcp", server.address, 2*time.Second)
@@ -133,15 +126,8 @@
 		c.Write(genPayload(serverMessageSize))
 		c.Close()
 	})
-<<<<<<< HEAD
-	doneChan := make(chan struct{})
-	err := server.Run(doneChan)
-	require.NoError(t, err)
-	defer close(doneChan)
-=======
 	t.Cleanup(server.Shutdown)
 	require.NoError(t, server.Run())
->>>>>>> dd7d043c
 
 	// Connect to server
 	c, err := net.DialTimeout("tcp", server.address, time.Second)
@@ -183,15 +169,8 @@
 		io.Copy(io.Discard, c)
 		c.Close()
 	})
-<<<<<<< HEAD
-	doneChan := make(chan struct{})
-	err := server.Run(doneChan)
-	require.NoError(t, err)
-	defer close(doneChan)
-=======
 	t.Cleanup(server.Shutdown)
 	require.NoError(t, server.Run())
->>>>>>> dd7d043c
 
 	// Connect to server
 	c, err := net.DialTimeout("tcp", server.address, time.Second)
@@ -265,15 +244,8 @@
 		io.Copy(io.Discard, c)
 		c.Close()
 	})
-<<<<<<< HEAD
-	doneChan := make(chan struct{})
-	err := server.Run(doneChan)
-	require.NoError(t, err)
-	defer close(doneChan)
-=======
 	t.Cleanup(server.Shutdown)
 	require.NoError(t, server.Run())
->>>>>>> dd7d043c
 
 	c, err := net.DialTimeout("tcp", server.address, time.Second)
 	require.NoError(t, err)
@@ -314,15 +286,8 @@
 		}
 		c.Close()
 	})
-<<<<<<< HEAD
-	doneChan := make(chan struct{})
-	err := server.Run(doneChan)
-	require.NoError(t, err)
-	defer close(doneChan)
-=======
 	t.Cleanup(server.Shutdown)
 	require.NoError(t, server.Run())
->>>>>>> dd7d043c
 
 	c, err := net.DialTimeout("tcp", server.address, 50*time.Millisecond)
 	if err != nil {
@@ -372,15 +337,8 @@
 		c.Close()
 		connClosed <- struct{}{}
 	})
-<<<<<<< HEAD
-	doneChan := make(chan struct{})
-	err := server.Run(doneChan)
-	require.NoError(t, err)
-	defer close(doneChan)
-=======
 	t.Cleanup(server.Shutdown)
 	require.NoError(t, server.Run())
->>>>>>> dd7d043c
 
 	c, err := net.DialTimeout("tcp", server.address, time.Second)
 	require.NoError(t, err)
@@ -429,15 +387,8 @@
 		io.Copy(io.Discard, c)
 		c.Close()
 	})
-<<<<<<< HEAD
-	doneChan := make(chan struct{})
-	err := server.Run(doneChan)
-	require.NoError(t, err)
-	defer close(doneChan)
-=======
 	t.Cleanup(server.Shutdown)
 	require.NoError(t, server.Run())
->>>>>>> dd7d043c
 
 	c, err := net.Dial("tcp", fmt.Sprintf("2.2.2.2:%d", port))
 	require.NoError(t, err)
@@ -487,15 +438,8 @@
 		io.Copy(io.Discard, c)
 		c.Close()
 	})
-<<<<<<< HEAD
-	doneChan := make(chan struct{})
-	err := server.Run(doneChan)
-	require.NoError(t, err)
-	defer close(doneChan)
-=======
 	t.Cleanup(server.Shutdown)
 	require.NoError(t, server.Run())
->>>>>>> dd7d043c
 
 	c, err := net.Dial("tcp", fmt.Sprintf("2.2.2.2:%d", port))
 	require.NoError(t, err)
@@ -524,15 +468,8 @@
 		io.Copy(io.Discard, c)
 		c.Close()
 	})
-<<<<<<< HEAD
-	doneChan := make(chan struct{})
-	err := server.Run(doneChan)
-	require.NoError(t, err)
-	defer close(doneChan)
-=======
 	t.Cleanup(server.Shutdown)
 	require.NoError(t, server.Run())
->>>>>>> dd7d043c
 
 	// Send data to 2.2.2.2 (which should be translated to 1.1.1.1)
 	c, err := net.Dial("tcp", fmt.Sprintf("2.2.2.2:%d", port))
@@ -988,15 +925,8 @@
 			require.NoError(t, err, "error writing back in server")
 		},
 	}
-<<<<<<< HEAD
-	doneChan := make(chan struct{})
-	err := server.Run(doneChan)
-	require.NoError(t, err)
-	defer close(doneChan)
-=======
 	t.Cleanup(server.Shutdown)
 	require.NoError(t, server.Run())
->>>>>>> dd7d043c
 
 	_, port, err := net.SplitHostPort(server.address)
 	require.NoError(t, err)
@@ -1010,12 +940,6 @@
 	bs := make([]byte, 1)
 	_, err = conn.Read(bs)
 	require.NoError(t, err)
-<<<<<<< HEAD
-=======
-	require.NoError(t, conn.Close(), "error closing client connection")
-
-	server.Shutdown()
->>>>>>> dd7d043c
 
 	conns := getConnections(t, tr)
 	c, found := findConnection(conn.LocalAddr(), conn.RemoteAddr(), conns)
@@ -1542,13 +1466,7 @@
 		<-read
 		c.Close()
 	})
-<<<<<<< HEAD
-	doneChan := make(chan struct{})
-	err := server.Run(doneChan)
-	require.NoError(t, err)
-=======
 	require.NoError(t, server.Run())
->>>>>>> dd7d043c
 	t.Cleanup(func() {
 		close(read)
 		server.Shutdown()
