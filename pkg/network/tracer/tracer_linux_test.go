--- conflicted
+++ resolved
@@ -1981,35 +1981,6 @@
 	assert.Equal(t, network.OUTGOING, conn.Direction)
 }
 
-<<<<<<< HEAD
-func (s *TracerSuite) TestGetMapsTelemetry() {
-	t := s.T()
-	if !httpsSupported() {
-		t.Skip("HTTPS feature not available/supported for this setup")
-	}
-
-	t.Setenv("DD_SYSTEM_PROBE_SERVICE_MONITORING_ENABLED", "true")
-	cfg := testConfig()
-	skipOnEbpflessNotSupported(t, cfg)
-	tr := setupTracer(t, cfg)
-
-	cmd := []string{"curl", "-k", "-o/dev/null", "example.com/[1-10]"}
-	err := exec.Command(cmd[0], cmd[1:]...).Run()
-	require.NoError(t, err)
-
-	ebpfTelemetryCollector, ok := tr.bpfErrorsCollector.(*ebpftelemetry.EBPFErrorsCollector)
-	require.True(t, ok)
-
-	mapsTelemetry := ebpfTelemetryCollector.T.GetMapsTelemetry()
-	t.Logf("EBPF Maps telemetry: %v\n", mapsTelemetry)
-
-	tcpStatsErrors, ok := mapsTelemetry[probes.TCPStatsMap].(map[string]uint64)
-	require.True(t, ok)
-	assert.NotZero(t, tcpStatsErrors["EEXIST"])
-}
-
-=======
->>>>>>> 6bf1f4d5
 func sysOpenAt2Supported() bool {
 	missing, err := ddebpf.VerifyKernelFuncs("do_sys_openat2")
 	if err == nil && len(missing) == 0 {
