// Unless explicitly stated otherwise all files in this repository are licensed
// under the Apache License Version 2.0.
// This product includes software developed at Datadog (https://www.datadoghq.com/).
// Copyright 2016-present Datadog, Inc.

//go:build linux_bpf
// +build linux_bpf

package tracer

import (
	"bufio"
	"bytes"
	"fmt"
	"io"
	"math"
	"math/rand"
	"net"
	"os"
	"os/exec"
	"regexp"
	"strconv"
	"strings"
	"sync"
	"syscall"
	"testing"
	"time"

	"github.com/golang/mock/gomock"
	"github.com/miekg/dns"
	"github.com/stretchr/testify/assert"
	"github.com/stretchr/testify/require"
	vnetns "github.com/vishvananda/netns"
	"golang.org/x/sys/unix"

	ddconfig "github.com/DataDog/datadog-agent/pkg/config"
	ddebpf "github.com/DataDog/datadog-agent/pkg/ebpf"
	"github.com/DataDog/datadog-agent/pkg/network"
	"github.com/DataDog/datadog-agent/pkg/network/config"
	"github.com/DataDog/datadog-agent/pkg/network/config/sysctl"
	"github.com/DataDog/datadog-agent/pkg/network/testutil"
	"github.com/DataDog/datadog-agent/pkg/network/tracer/connection"
	tracertest "github.com/DataDog/datadog-agent/pkg/network/tracer/testutil"
	"github.com/DataDog/datadog-agent/pkg/process/util"
	"github.com/DataDog/datadog-agent/pkg/util/kernel"
)

func doDNSQuery(t *testing.T, domain string, serverIP string) (*net.UDPAddr, *net.UDPAddr) {
	dnsServerAddr := &net.UDPAddr{IP: net.ParseIP(serverIP), Port: 53}
	queryMsg := new(dns.Msg)
	queryMsg.SetQuestion(dns.Fqdn(domain), dns.TypeA)
	queryMsg.RecursionDesired = true
	dnsClient := new(dns.Client)
	dnsConn, err := dnsClient.Dial(dnsServerAddr.String())
	require.NoError(t, err)
	defer dnsConn.Close()
	dnsClientAddr := dnsConn.LocalAddr().(*net.UDPAddr)
	_, _, err = dnsClient.ExchangeWithConn(queryMsg, dnsConn)
	require.NoError(t, err)

	return dnsClientAddr, dnsServerAddr
}

func TestTCPRemoveEntries(t *testing.T) {
	config := testConfig()
	config.TCPConnTimeout = 100 * time.Millisecond
	tr := setupTracer(t, config)
	// Create a dummy TCP Server
	server := NewTCPServer(func(c net.Conn) {
	})
	t.Cleanup(server.Shutdown)
	require.NoError(t, server.Run())

	// Connect to server
	c, err := net.DialTimeout("tcp", server.address, 2*time.Second)
	require.NoError(t, err)
	defer c.Close()

	// Write a message
	_, err = c.Write(genPayload(clientMessageSize))
	require.NoError(t, err)

	// Write a bunch of messages with blocking iptable rule to create retransmits
	iptablesWrapper(t, func() {
		for i := 0; i < 99; i++ {
			// Send a bunch of messages
			c.Write(genPayload(clientMessageSize))
		}
		time.Sleep(time.Second)
	})

	c.Close()

	// Create a new client
	c2, err := net.DialTimeout("tcp", server.address, 1*time.Second)
	require.NoError(t, err)

	// Send a messages
	_, err = c2.Write(genPayload(clientMessageSize))
	require.NoError(t, err)
	defer c2.Close()

	conn, ok := findConnection(c2.LocalAddr(), c2.RemoteAddr(), getConnections(t, tr))
	require.True(t, ok)
	assert.Equal(t, clientMessageSize, int(conn.Monotonic.SentBytes))
	assert.Equal(t, 0, int(conn.Monotonic.RecvBytes))
	assert.Equal(t, 0, int(conn.Monotonic.Retransmits))
	assert.Equal(t, os.Getpid(), int(conn.Pid))
	assert.Equal(t, addrPort(server.address), int(conn.DPort))

	// Make sure the first connection got cleaned up
	assert.Eventually(t, func() bool {
		_, ok := findConnection(c.LocalAddr(), c.RemoteAddr(), getConnections(t, tr))
		return !ok
	}, 5*time.Second, 500*time.Millisecond)

}

func TestTCPRetransmit(t *testing.T) {
	// Enable BPF-based system probe
	tr := setupTracer(t, testConfig())

	// Create TCP Server which sends back serverMessageSize bytes
	server := NewTCPServer(func(c net.Conn) {
		r := bufio.NewReader(c)
		r.ReadBytes(byte('\n'))
		c.Write(genPayload(serverMessageSize))
		c.Close()
	})
	t.Cleanup(server.Shutdown)
	require.NoError(t, server.Run())

	// Connect to server
	c, err := net.DialTimeout("tcp", server.address, time.Second)
	if err != nil {
		t.Fatal(err)
	}
	defer c.Close()

	// Write clientMessageSize to server, and read response
	if _, err = c.Write(genPayload(clientMessageSize)); err != nil {
		t.Fatal(err)
	}
	r := bufio.NewReader(c)
	r.ReadBytes(byte('\n'))

	iptablesWrapper(t, func() {
		for i := 0; i < 99; i++ {
			// Send a bunch of messages
			c.Write(genPayload(clientMessageSize))
		}
		time.Sleep(time.Second)
	})

	// Iterate through active connections until we find connection created above, and confirm send + recv counts and there was at least 1 retransmission
	connections := getConnections(t, tr)

	conn, ok := findConnection(c.LocalAddr(), c.RemoteAddr(), connections)
	require.True(t, ok)

	assert.Equal(t, 100*clientMessageSize, int(conn.Monotonic.SentBytes))
	assert.True(t, int(conn.Monotonic.Retransmits) > 0)
	assert.Equal(t, os.Getpid(), int(conn.Pid))
	assert.Equal(t, addrPort(server.address), int(conn.DPort))
}

func TestTCPRetransmitSharedSocket(t *testing.T) {
	// Create TCP Server that simply "drains" connection until receiving an EOF
	server := NewTCPServer(func(c net.Conn) {
		io.Copy(io.Discard, c)
		c.Close()
	})
	t.Cleanup(server.Shutdown)
	require.NoError(t, server.Run())

	// Connect to server
	c, err := net.DialTimeout("tcp", server.address, time.Second)
	require.NoError(t, err)
	defer c.Close()

	socketFile, err := c.(*net.TCPConn).File()
	require.NoError(t, err)
	defer socketFile.Close()

	// Enable BPF-based system probe.
	// normally this is done first thing in a test
	// to collect all test traffic, but
	// this is done late here so that the server
	// incoming/outgoing connection is not recorded.
	// if this connection is recorded, it can lead
	// to 11 connections being reported below instead
	// of 10, since tcp stats can get attached to
	// this connection (if there are pid collisions,
	// we assign the tcp stats to one connection randomly,
	// which is the point of this test)
	tr := setupTracer(t, testConfig())

	const numProcesses = 10
	iptablesWrapper(t, func() {
		for i := 0; i < numProcesses; i++ {
			// Establish one connection per process, all sharing the same socket represented by fd=3
			// https://github.com/golang/go/blob/release-branch.go1.10/src/os/exec/exec.go#L111-L114
			msg := genPayload(clientMessageSize)
			cmd := exec.Command("bash", "-c", fmt.Sprintf("echo -ne %q >&3", msg))
			cmd.ExtraFiles = []*os.File{socketFile}
			err := cmd.Run()
			require.NoError(t, err)
		}
		time.Sleep(time.Second)
	})

	// Fetch all connections matching source and target address
	allConnections := getConnections(t, tr)
	conns := searchConnections(allConnections, byAddress(c.LocalAddr(), c.RemoteAddr()))
	require.Len(t, conns, numProcesses)

	totalSent := 0
	for _, c := range conns {
		totalSent += int(c.Monotonic.SentBytes)
	}
	assert.Equal(t, numProcesses*clientMessageSize, totalSent)

	// Since we can't reliably identify the PID associated to a retransmit, we have opted
	// to report the total number of retransmits for *one* of the connections sharing the
	// same socket
	connsWithRetransmits := 0
	for _, c := range conns {
		if c.Monotonic.Retransmits > 0 {
			connsWithRetransmits++
		}
	}
	assert.Equal(t, 1, connsWithRetransmits)

	telemetry := tr.ebpfTracer.GetTelemetry()
	// Test if telemetry measuring PID collisions is correct
	// >= because there can be other connections going on during CI that increase pidCollisions
	assert.GreaterOrEqual(t, telemetry["pid_collisions"], int64(numProcesses-1))
}

func TestTCPRTT(t *testing.T) {
	// Enable BPF-based system probe
	tr := setupTracer(t, testConfig())
	// Create TCP Server that simply "drains" connection until receiving an EOF
	server := NewTCPServer(func(c net.Conn) {
		io.Copy(io.Discard, c)
		c.Close()
	})
	t.Cleanup(server.Shutdown)
	require.NoError(t, server.Run())

	c, err := net.DialTimeout("tcp", server.address, time.Second)
	require.NoError(t, err)
	defer c.Close()

	// Wait for a second so RTT can stabilize
	time.Sleep(1 * time.Second)

	// Write something to socket to ensure connection is tracked
	// This will trigger the collection of TCP stats including RTT
	_, err = c.Write([]byte("foo"))
	require.NoError(t, err)

	// Obtain information from a TCP socket via GETSOCKOPT(2) system call.
	tcpInfo, err := tcpGetInfo(c)
	require.NoError(t, err)

	// Fetch connection matching source and target address
	allConnections := getConnections(t, tr)
	conn, ok := findConnection(c.LocalAddr(), c.RemoteAddr(), allConnections)
	require.True(t, ok)

	// Assert that values returned from syscall match ones generated by eBPF program
	assert.EqualValues(t, int(tcpInfo.Rtt), int(conn.RTT))
	assert.EqualValues(t, int(tcpInfo.Rttvar), int(conn.RTTVar))
}

func TestTCPMiscount(t *testing.T) {
	t.Skip("skipping because this test will pass/fail depending on host performance")
	tr := setupTracer(t, testConfig())
	// Create a dummy TCP Server
	server := NewTCPServer(func(c net.Conn) {
		r := bufio.NewReader(c)
		for {
			if _, err := r.ReadBytes(byte('\n')); err != nil { // indicates that EOF has been reached,
				break
			}
		}
		c.Close()
	})
	t.Cleanup(server.Shutdown)
	require.NoError(t, server.Run())

	c, err := net.DialTimeout("tcp", server.address, 50*time.Millisecond)
	if err != nil {
		t.Fatal(err)
	}
	defer c.Close()

	file, err := c.(*net.TCPConn).File()
	require.NoError(t, err)

	fd := int(file.Fd())

	// Set a really low sendtimeout of 1us to trigger EAGAIN errors in `tcp_sendmsg`
	err = syscall.SetsockoptTimeval(fd, syscall.SOL_SOCKET, syscall.SO_SNDTIMEO, &syscall.Timeval{
		Sec:  0,
		Usec: 1,
	})
	require.NoError(t, err)

	// 100 MB payload
	x := make([]byte, 100*1024*1024)

	n, err := c.Write(x)
	assert.NoError(t, err)
	assert.EqualValues(t, len(x), n)

	server.Shutdown()

	conn, ok := findConnection(c.LocalAddr(), c.RemoteAddr(), getConnections(t, tr))
	assert.True(t, ok)

	// TODO this should not happen but is expected for now
	// we don't have the correct count since retries happened
	assert.False(t, uint64(len(x)) == conn.Monotonic.SentBytes)

	tel := tr.ebpfTracer.GetTelemetry()
	assert.NotZero(t, tel["tcp_sent_miscounts"])
}

func TestConnectionExpirationRegression(t *testing.T) {
	t.SkipNow()
	tr := setupTracer(t, testConfig())
	// Create TCP Server that simply "drains" connection until receiving an EOF
	connClosed := make(chan struct{})
	server := NewTCPServer(func(c net.Conn) {
		io.Copy(io.Discard, c)
		c.Close()
		connClosed <- struct{}{}
	})
	t.Cleanup(server.Shutdown)
	require.NoError(t, server.Run())

	c, err := net.DialTimeout("tcp", server.address, time.Second)
	require.NoError(t, err)

	// Write 5 bytes to TCP socket
	payload := []byte("12345")
	_, err = c.Write(payload)
	require.NoError(t, err)

	// Fetch connection matching source and target address
	// This will make sure to populate the state for this particular client
	allConnections := getConnections(t, tr)
	connectionStats, ok := findConnection(c.LocalAddr(), c.RemoteAddr(), allConnections)
	require.True(t, ok)
	assert.Equal(t, uint64(len(payload)), connectionStats.Last.SentBytes)

	// This emulates the race condition, a `tcp_close` followed by a call to `Tracer.removeConnections()`
	// It's unfortunate we're relying here on private methods, but there isn't much we can do to avoid that.
	c.Close()
	<-connClosed
	time.Sleep(100 * time.Millisecond)
	tr.ebpfTracer.Remove(connectionStats)

	// Since no bytes were send or received after we obtained the connectionStats, we should have 0 LastBytesSent
	allConnections = getConnections(t, tr)
	connectionStats, ok = findConnection(c.LocalAddr(), c.RemoteAddr(), allConnections)
	require.True(t, ok)
	assert.Equal(t, uint64(0), connectionStats.Last.SentBytes)

	// Finally, this connection should have been expired from the state
	allConnections = getConnections(t, tr)
	_, ok = findConnection(c.LocalAddr(), c.RemoteAddr(), allConnections)
	require.False(t, ok)
}

func TestConntrackExpiration(t *testing.T) {
	setupDNAT(t)

	tr := setupTracer(t, testConfig())

	// The random port is necessary to avoid flakiness in the test. Running the the test multiple
	// times can fail if binding to the same port since Conntrack might not emit NEW events for the same tuple
	rand.Seed(time.Now().UnixNano())
	port := 5430 + rand.Intn(100)
	server := NewTCPServerOnAddress(fmt.Sprintf("1.1.1.1:%d", port), func(c net.Conn) {
		io.Copy(io.Discard, c)
		c.Close()
	})
	t.Cleanup(server.Shutdown)
	require.NoError(t, server.Run())

	c, err := net.Dial("tcp", fmt.Sprintf("2.2.2.2:%d", port))
	require.NoError(t, err)
	defer c.Close()
	_, err = c.Write([]byte("ping"))
	require.NoError(t, err)

	// Give enough time for conntrack cache to be populated
	time.Sleep(100 * time.Millisecond)

	connections := getConnections(t, tr)
	conn, ok := findConnection(c.LocalAddr(), c.RemoteAddr(), connections)
	require.True(t, ok)
	require.NotNil(t, tr.conntracker.GetTranslationForConn(*conn), "missing translation for connection")

	// This will force the connection to be expired next time we call getConnections, but
	// conntrack should still have the connection information since the connection is still
	// alive
	tr.config.TCPConnTimeout = time.Duration(-1)
	_ = getConnections(t, tr)

	assert.NotNil(t, tr.conntracker.GetTranslationForConn(*conn), "translation should not have been deleted")

	// delete the connection from system conntrack
	cmd := exec.Command("conntrack", "-D", "-s", c.LocalAddr().(*net.TCPAddr).IP.String(), "-d", c.RemoteAddr().(*net.TCPAddr).IP.String(), "-p", "tcp")
	out, err := cmd.CombinedOutput()
	require.NoError(t, err, "conntrack delete failed, output: %s", out)
	_ = getConnections(t, tr)

	assert.Nil(t, tr.conntracker.GetTranslationForConn(*conn), "translation should have been deleted")
}

// This test ensures that conntrack lookups are retried for short-lived
// connections when the first lookup fails
func TestConntrackDelays(t *testing.T) {
	setupDNAT(t)

	tr := setupTracer(t, testConfig())
	// This will ensure that the first lookup for every connection fails, while the following ones succeed
	tr.conntracker = tracertest.NewDelayedConntracker(tr.conntracker, 1)

	// The random port is necessary to avoid flakiness in the test. Running the the test multiple
	// times can fail if binding to the same port since Conntrack might not emit NEW events for the same tuple
	rand.Seed(time.Now().UnixNano())
	port := 5430 + rand.Intn(100)
	server := NewTCPServerOnAddress(fmt.Sprintf("1.1.1.1:%d", port), func(c net.Conn) {
		io.Copy(io.Discard, c)
		c.Close()
	})
	t.Cleanup(server.Shutdown)
	require.NoError(t, server.Run())

	c, err := net.Dial("tcp", fmt.Sprintf("2.2.2.2:%d", port))
	require.NoError(t, err)
	defer c.Close()
	_, err = c.Write([]byte("ping"))
	require.NoError(t, err)

	// Give enough time for conntrack cache to be populated
	time.Sleep(100 * time.Millisecond)

	connections := getConnections(t, tr)
	conn, ok := findConnection(c.LocalAddr(), c.RemoteAddr(), connections)
	require.True(t, ok)
	require.NotNil(t, tr.conntracker.GetTranslationForConn(*conn), "missing translation for connection")
}

func TestTranslationBindingRegression(t *testing.T) {
	setupDNAT(t)

	tr := setupTracer(t, testConfig())

	// Setup TCP server
	rand.Seed(time.Now().UnixNano())
	port := 5430 + rand.Intn(100)
	server := NewTCPServerOnAddress(fmt.Sprintf("1.1.1.1:%d", port), func(c net.Conn) {
		io.Copy(io.Discard, c)
		c.Close()
	})
	t.Cleanup(server.Shutdown)
	require.NoError(t, server.Run())

	// Send data to 2.2.2.2 (which should be translated to 1.1.1.1)
	c, err := net.Dial("tcp", fmt.Sprintf("2.2.2.2:%d", port))
	require.NoError(t, err)
	defer c.Close()
	_, err = c.Write([]byte("ping"))
	require.NoError(t, err)

	// Give enough time for conntrack cache to be populated
	time.Sleep(100 * time.Millisecond)

	// Assert that the connection to 2.2.2.2 has an IPTranslation object bound to it
	connections := getConnections(t, tr)
	conn, ok := findConnection(c.LocalAddr(), c.RemoteAddr(), connections)
	require.True(t, ok)
	require.NotNil(t, conn.IPTranslation, "missing translation for connection")
}

func TestUnconnectedUDPSendIPv6(t *testing.T) {
	if !kernel.IsIPv6Enabled() {
		t.Skip("IPv6 not enabled on host")
	}

	cfg := testConfig()
	cfg.CollectIPv6Conns = true
	tr := setupTracer(t, cfg)
	linkLocal, err := getIPv6LinkLocalAddress()
	require.NoError(t, err)

	remotePort := rand.Int()%5000 + 15000
	remoteAddr := &net.UDPAddr{IP: net.ParseIP(interfaceLocalMulticastIPv6), Port: remotePort}
	conn, err := net.ListenUDP("udp6", linkLocal)
	require.NoError(t, err)
	defer conn.Close()
	message := []byte("payload")
	bytesSent, err := conn.WriteTo(message, remoteAddr)
	require.NoError(t, err)

	connections := getConnections(t, tr)
	outgoing := searchConnections(connections, func(cs network.ConnectionStats) bool {
		return cs.DPort == uint16(remotePort)
	})

	require.Len(t, outgoing, 1)
	assert.Equal(t, remoteAddr.IP.String(), outgoing[0].Dest.String())
	assert.Equal(t, bytesSent, int(outgoing[0].Monotonic.SentBytes))
}

func TestGatewayLookupNotEnabled(t *testing.T) {
	t.Run("gateway lookup enabled, not on aws", func(t *testing.T) {
		cfg := testConfig()
		cfg.EnableGatewayLookup = true
		oldCloud := cloud
		defer func() {
			cloud = oldCloud
		}()
		ctrl := gomock.NewController(t)
		m := NewMockcloudProvider(ctrl)
		m.EXPECT().IsAWS().Return(false)
		cloud = m
		tr := setupTracer(t, cfg)
		require.Nil(t, tr.gwLookup)
	})

	t.Run("gateway lookup enabled, aws metadata endpoint not enabled", func(t *testing.T) {
		cfg := testConfig()
		cfg.EnableGatewayLookup = true
		oldCloud := cloud
		defer func() {
			cloud = oldCloud
		}()
		ctrl := gomock.NewController(t)
		m := NewMockcloudProvider(ctrl)
		m.EXPECT().IsAWS().Return(true)
		cloud = m

		clouds := ddconfig.Datadog.Get("cloud_provider_metadata")
		ddconfig.Datadog.Set("cloud_provider_metadata", []string{})
		defer ddconfig.Datadog.Set("cloud_provider_metadata", clouds)

		tr := setupTracer(t, cfg)
		require.Nil(t, tr.gwLookup)
	})
}

func TestGatewayLookupEnabled(t *testing.T) {
	ctrl := gomock.NewController(t)
	m := NewMockcloudProvider(ctrl)
	oldCloud := cloud
	defer func() {
		cloud = oldCloud
	}()

	m.EXPECT().IsAWS().Return(true)
	cloud = m

	ifi := ipRouteGet(t, "", "8.8.8.8", nil)
	ifs, err := net.Interfaces()
	require.NoError(t, err)

	cfg := testConfig()
	cfg.EnableGatewayLookup = true
	tr, err := newTracer(cfg)
	require.NoError(t, err)
	require.NotNil(t, tr)
	require.NotNil(t, tr.gwLookup)

	tr.gwLookup.subnetForHwAddrFunc = func(hwAddr net.HardwareAddr) (network.Subnet, error) {
		t.Logf("subnet lookup: %s", hwAddr)
		for _, i := range ifs {
			if hwAddr.String() == i.HardwareAddr.String() {
				return network.Subnet{Alias: fmt.Sprintf("subnet-%d", i.Index)}, nil
			}
		}

		return network.Subnet{Alias: "subnet"}, nil
	}

	require.NoError(t, tr.start(), "could not start tracer")
	defer tr.Stop()

	initTracerState(t, tr)

	dnsClientAddr, dnsServerAddr := doDNSQuery(t, "google.com", "8.8.8.8")

	var conn *network.ConnectionStats
	require.Eventually(t, func() bool {
		var ok bool
		conn, ok = findConnection(dnsClientAddr, dnsServerAddr, getConnections(t, tr))
		return ok
	}, 3*time.Second, 500*time.Millisecond)

	require.NotNil(t, conn.Via, "connection is missing via: %s", conn)
	require.Equal(t, conn.Via.Subnet.Alias, fmt.Sprintf("subnet-%d", ifi.Index))
}

func TestGatewayLookupSubnetLookupError(t *testing.T) {
	ctrl := gomock.NewController(t)
	m := NewMockcloudProvider(ctrl)
	oldCloud := cloud
	defer func() {
		cloud = oldCloud
	}()

	m.EXPECT().IsAWS().Return(true)
	cloud = m

	cfg := testConfig()
	cfg.EnableGatewayLookup = true
	// create the tracer without starting it
	tr, err := newTracer(cfg)
	require.NoError(t, err)
	require.NotNil(t, tr)
	require.NotNil(t, tr.gwLookup)

	ifi := ipRouteGet(t, "", "8.8.8.8", nil)
	calls := 0
	tr.gwLookup.subnetForHwAddrFunc = func(hwAddr net.HardwareAddr) (network.Subnet, error) {
		if hwAddr.String() == ifi.HardwareAddr.String() {
			calls++
		}
		return network.Subnet{}, assert.AnError
	}

	tr.gwLookup.purge()
	require.NoError(t, tr.start(), "failed to start tracer")
	defer tr.Stop()

	initTracerState(t, tr)

	// do two dns queries to prompt more than one subnet lookup attempt
	localAddr, remoteAddr := doDNSQuery(t, "google.com", "8.8.8.8")
	var c *network.ConnectionStats
	require.Eventually(t, func() bool {
		var ok bool
		c, ok = findConnection(localAddr, remoteAddr, getConnections(t, tr))
		return ok
	}, 3*time.Second, 500*time.Millisecond, "connection not found")
	require.Nil(t, c.Via)

	localAddr, remoteAddr = doDNSQuery(t, "google.com", "8.8.8.8")
	require.Eventually(t, func() bool {
		var ok bool
		c, ok = findConnection(localAddr, remoteAddr, getConnections(t, tr))
		return ok
	}, 3*time.Second, 500*time.Millisecond, "connection not found")
	require.Nil(t, c.Via)

	require.Equal(t, 1, calls, "calls to subnetForHwAddrFunc are != 1 for hw addr %s", ifi.HardwareAddr)
}

func TestGatewayLookupCrossNamespace(t *testing.T) {
	ctrl := gomock.NewController(t)
	m := NewMockcloudProvider(ctrl)
	oldCloud := cloud
	defer func() {
		cloud = oldCloud
	}()

	m.EXPECT().IsAWS().Return(true)
	cloud = m

	cfg := testConfig()
	cfg.EnableGatewayLookup = true
	tr, err := newTracer(cfg)
	require.NoError(t, err)
	require.NotNil(t, tr)
	require.NotNil(t, tr.gwLookup)

	// setup two network namespaces
	state := testutil.IptablesSave(t)
	cmds := []string{
		"ip link add br0 type bridge",
		"ip addr add 2.2.2.1/24 broadcast 2.2.2.255 dev br0",
		"ip netns add test1",
		"ip netns add test2",
		"ip link add veth1 type veth peer name veth2",
		"ip link set veth1 master br0",
		"ip link set veth2 netns test1",
		"ip -n test1 addr add 2.2.2.2/24 broadcast 2.2.2.255 dev veth2",
		"ip link add veth3 type veth peer name veth4",
		"ip link set veth3 master br0",
		"ip link set veth4 netns test2",
		"ip -n test2 addr add 2.2.2.3/24 broadcast 2.2.2.255 dev veth4",
		"ip link set br0 up",
		"ip link set veth1 up",
		"ip -n test1 link set veth2 up",
		"ip link set veth3 up",
		"ip -n test2 link set veth4 up",
		"ip -n test1 r add default via 2.2.2.1",
		"ip -n test2 r add default via 2.2.2.1",
		"iptables -I POSTROUTING 1 -t nat -s 2.2.2.0/24 ! -d 2.2.2.0/24 -j MASQUERADE",
		"iptables -I FORWARD -i br0 -j ACCEPT",
		"iptables -I FORWARD -o br0 -j ACCEPT",
		"sysctl -w net.ipv4.ip_forward=1",
	}
	t.Cleanup(func() {
		testutil.IptablesRestore(t, state)
		testutil.RunCommands(t, []string{
			"ip link del veth1",
			"ip link del veth3",
			"ip link del br0",
			"ip netns del test1",
			"ip netns del test2",
		}, true)
	})

	testutil.RunCommands(t, cmds, false)

	ifs, err := net.Interfaces()
	require.NoError(t, err)
	tr.gwLookup.subnetForHwAddrFunc = func(hwAddr net.HardwareAddr) (network.Subnet, error) {
		for _, i := range ifs {
			if hwAddr.String() == i.HardwareAddr.String() {
				return network.Subnet{Alias: fmt.Sprintf("subnet-%s", i.Name)}, nil
			}
		}

		return network.Subnet{Alias: "subnet"}, nil
	}

	require.NoError(t, tr.start(), "could not start tracer")
	defer tr.Stop()

	test1Ns, err := vnetns.GetFromName("test1")
	require.NoError(t, err)
	defer test1Ns.Close()

	// run tcp server in test1 net namespace
	var server *TCPServer
	err = util.WithNS(test1Ns, func() error {
		server = NewTCPServerOnAddress("2.2.2.2:0", func(c net.Conn) {})
		return server.Run()
	})
	require.NoError(t, err)
	t.Cleanup(server.Shutdown)

	var conn *network.ConnectionStats
	t.Run("client in root namespace", func(t *testing.T) {
		c, err := net.DialTimeout("tcp", server.address, 2*time.Second)
		require.NoError(t, err)

		// write some data
		_, err = c.Write([]byte("foo"))
		require.NoError(t, err)

		require.Eventually(t, func() bool {
			var ok bool
			conn, ok = findConnection(c.LocalAddr(), c.RemoteAddr(), getConnections(t, tr))
			return ok && conn.Direction == network.OUTGOING
		}, 2*time.Second, 500*time.Millisecond)

		// conn.Via should be nil, since traffic is local
		require.Nil(t, conn.Via)
	})

	t.Run("client in other namespace", func(t *testing.T) {
		// try connecting to server in test1 namespace
		test2Ns, err := vnetns.GetFromName("test2")
		require.NoError(t, err)
		defer test2Ns.Close()

		var c net.Conn
		err = util.WithNS(test2Ns, func() error {
			var err error
			c, err = net.DialTimeout("tcp", server.address, 2*time.Second)
			return err
		})
		require.NoError(t, err)
		defer c.Close()

		// write some data
		_, err = c.Write([]byte("foo"))
		require.NoError(t, err)

		var conn *network.ConnectionStats
		require.Eventually(t, func() bool {
			var ok bool
			conn, ok = findConnection(c.LocalAddr(), c.RemoteAddr(), getConnections(t, tr))
			return ok && conn.Direction == network.OUTGOING
		}, 2*time.Second, 500*time.Millisecond)

		// traffic is local, so Via field should not be set
		require.Nil(t, conn.Via)

		// try connecting to something outside
		var dnsClientAddr, dnsServerAddr *net.UDPAddr
		util.WithNS(test2Ns, func() error {
			dnsClientAddr, dnsServerAddr = doDNSQuery(t, "google.com", "8.8.8.8")
			return nil
		})

		iif := ipRouteGet(t, "", dnsClientAddr.IP.String(), nil)
		ifi := ipRouteGet(t, dnsClientAddr.IP.String(), "8.8.8.8", iif)

		require.Eventually(t, func() bool {
			var ok bool
			conn, ok = findConnection(dnsClientAddr, dnsServerAddr, getConnections(t, tr))
			return ok && conn.Direction == network.OUTGOING
		}, 3*time.Second, 500*time.Millisecond)

		require.NotNil(t, conn.Via)
		require.Equal(t, fmt.Sprintf("subnet-%s", ifi.Name), conn.Via.Subnet.Alias)

	})
}

func TestConnectionAssured(t *testing.T) {
	cfg := testConfig()
	tr := setupTracer(t, cfg)
	server := &UDPServer{
		onMessage: func(b []byte, n int) []byte {
			return genPayload(serverMessageSize)
		},
	}

	done := make(chan struct{})
	err := server.Run(done, clientMessageSize)
	require.NoError(t, err)
	defer close(done)

	c, err := net.DialTimeout("udp", server.address, time.Second)
	require.NoError(t, err)
	defer c.Close()

	// do two exchanges to make the connection "assured"
	for i := 0; i < 2; i++ {
		_, err = c.Write(genPayload(clientMessageSize))
		require.NoError(t, err)

		buf := make([]byte, serverMessageSize)
		_, err = c.Read(buf)
		require.NoError(t, err)
	}

	var conn *network.ConnectionStats
	require.Eventually(t, func() bool {
		conns := getConnections(t, tr)
		var ok bool
		conn, ok = findConnection(c.LocalAddr(), c.RemoteAddr(), conns)
		m := conn.Monotonic
		return ok && m.SentBytes > 0 && m.RecvBytes > 0
	}, 3*time.Second, 500*time.Millisecond, "could not find udp connection")

	// verify the connection is marked as assured
	require.True(t, conn.IsAssured)
}

func TestConnectionNotAssured(t *testing.T) {
	cfg := testConfig()
	tr := setupTracer(t, cfg)

	server := &UDPServer{
		onMessage: func(b []byte, n int) []byte {
			return nil
		},
	}

	done := make(chan struct{})
	err := server.Run(done, clientMessageSize)
	require.NoError(t, err)
	defer close(done)

	c, err := net.DialTimeout("udp", server.address, time.Second)
	require.NoError(t, err)
	defer c.Close()

	_, err = c.Write(genPayload(clientMessageSize))
	require.NoError(t, err)

	var conn *network.ConnectionStats
	require.Eventually(t, func() bool {
		conns := getConnections(t, tr)
		var ok bool
		conn, ok = findConnection(c.LocalAddr(), c.RemoteAddr(), conns)
		m := conn.Monotonic
		return ok && m.SentBytes > 0 && m.RecvBytes == 0
	}, 3*time.Second, 500*time.Millisecond, "could not find udp connection")

	// verify the connection is marked as not assured
	require.False(t, conn.IsAssured)
}

func TestUDPConnExpiryTimeout(t *testing.T) {
	streamTimeout, err := sysctl.NewInt("/proc", "net/netfilter/nf_conntrack_udp_timeout_stream", 0).Get()
	require.NoError(t, err)
	timeout, err := sysctl.NewInt("/proc", "net/netfilter/nf_conntrack_udp_timeout", 0).Get()
	require.NoError(t, err)

	tr := setupTracer(t, testConfig())
	require.Equal(t, uint64(time.Duration(timeout)*time.Second), tr.udpConnTimeout(false))
	require.Equal(t, uint64(time.Duration(streamTimeout)*time.Second), tr.udpConnTimeout(true))
}

func TestDNATIntraHostIntegration(t *testing.T) {
	setupDNAT(t)

	tr := setupTracer(t, testConfig())

	var serverAddr struct {
		local, remote net.Addr
	}
	server := &TCPServer{
		address: "1.1.1.1:0",
		onMessage: func(c net.Conn) {
			serverAddr.local = c.LocalAddr()
			serverAddr.remote = c.RemoteAddr()
			bs := make([]byte, 1)
			_, err := c.Read(bs)
			require.NoError(t, err, "error reading in server")

			_, err = c.Write([]byte("Ping back"))
			require.NoError(t, err, "error writing back in server")
		},
	}
	t.Cleanup(server.Shutdown)
	require.NoError(t, server.Run())

	_, port, err := net.SplitHostPort(server.address)
	require.NoError(t, err)
	conn, err := net.Dial("tcp", "2.2.2.2:"+port)
	require.NoError(t, err, "error connecting to client")
	defer conn.Close()

	_, err = conn.Write([]byte("ping"))
	require.NoError(t, err, "error writing in client")

	bs := make([]byte, 1)
	_, err = conn.Read(bs)
	require.NoError(t, err)

	conns := getConnections(t, tr)
	c, found := findConnection(conn.LocalAddr(), conn.RemoteAddr(), conns)
	require.True(t, found, "could not find outgoing connection %+v", conns)
	require.NotNil(t, c, "could not find outgoing connection %+v", conns)
	assert.True(t, c.IntraHost, "did not find outgoing connection classified as local: %v", c)

	c, found = findConnection(serverAddr.local, serverAddr.remote, conns)
	require.True(t, found, "could not find incoming connection %+v", conns)
	require.NotNil(t, c, "could not find incoming connection %+v", conns)
	assert.True(t, c.IntraHost, "did not find incoming connection classified as local: %v", c)
}

func TestSelfConnect(t *testing.T) {
	// Enable BPF-based system probe
	cfg := testConfig()
	cfg.TCPConnTimeout = 3 * time.Second
	tr := setupTracer(t, cfg)

	started := make(chan struct{})
	cmd := exec.Command("testdata/fork.py")
	stdOutReader, stdOutWriter := io.Pipe()
	go func() {
		var stderr bytes.Buffer
		cmd.Stderr = &stderr
		cmd.Stdout = stdOutWriter
		err := cmd.Start()
		close(started)
		require.NoError(t, err)
		if err := cmd.Wait(); err != nil {
			status := cmd.ProcessState.Sys().(syscall.WaitStatus)
			require.Equal(t, syscall.SIGKILL, status.Signal(), "fork.py output: %s", stderr.String())
		}
	}()

	<-started

	defer cmd.Process.Kill()

	portStr, err := bufio.NewReader(stdOutReader).ReadString('\n')
	require.NoError(t, err, "error reading port from fork.py")
	stdOutReader.Close()

	port, err := strconv.ParseUint(strings.TrimSpace(portStr), 10, 16)
	require.NoError(t, err, "could not convert %s to integer port", portStr)

	t.Logf("port is %d", port)

	require.Eventually(t, func() bool {
		conns := searchConnections(getConnections(t, tr), func(cs network.ConnectionStats) bool {
			return cs.SPort == uint16(port) && cs.DPort == uint16(port) && cs.Source.IsLoopback() && cs.Dest.IsLoopback()
		})

		t.Logf("connections: %v", conns)
		return len(conns) == 2
	}, 5*time.Second, time.Second, "could not find expected number of tcp connections, expected: 2")
}

func TestUDPPeekCount(t *testing.T) {
	config := testConfig()
	tr := setupTracer(t, config)

	ln, err := net.ListenPacket("udp", "127.0.0.1:0")
	require.NoError(t, err)
	defer ln.Close()

	saddr := ln.LocalAddr().String()

	laddr, err := net.ResolveUDPAddr("udp", "127.0.0.1:0")
	require.NoError(t, err)
	raddr, err := net.ResolveUDPAddr("udp", saddr)
	require.NoError(t, err)

	c, err := net.DialUDP("udp", laddr, raddr)
	require.NoError(t, err)
	defer c.Close()

	msg := []byte("asdf")
	_, err = c.Write(msg)
	require.NoError(t, err)

	rawConn, err := ln.(*net.UDPConn).SyscallConn()
	require.NoError(t, err)
	err = rawConn.Control(func(fd uintptr) {
		buf := make([]byte, 1024)
		var n int
		var err error
		done := make(chan struct{})

		recv := func(flags int) {
			for {
				n, _, err = syscall.Recvfrom(int(fd), buf, flags)
				if err == syscall.EINTR || err == syscall.EAGAIN {
					continue
				}
				break
			}
		}
		go func() {
			defer close(done)
			recv(syscall.MSG_PEEK)
			if n == 0 || err != nil {
				return
			}
			recv(0)
		}()

		select {
		case <-done:
			require.NoError(t, err)
			require.NotZero(t, n)
		case <-time.After(5 * time.Second):
			require.Fail(t, "receive timed out")
		}
	})
	require.NoError(t, err)

	var incoming *network.ConnectionStats
	var outgoing *network.ConnectionStats
	require.Eventuallyf(t, func() bool {
		conns := getConnections(t, tr)
		if outgoing == nil {
			outgoing, _ = findConnection(c.LocalAddr(), c.RemoteAddr(), conns)
		}
		if incoming == nil {
			incoming, _ = findConnection(c.RemoteAddr(), c.LocalAddr(), conns)
		}

		return outgoing != nil && incoming != nil
	}, 3*time.Second, 100*time.Millisecond, "couldn't find incoming and outgoing connections matching")

	m := outgoing.Monotonic
	require.Equal(t, len(msg), int(m.SentBytes))
	require.Equal(t, 0, int(m.RecvBytes))
	require.True(t, outgoing.IntraHost)

	// make sure the inverse values are seen for the other message
	m = incoming.Monotonic
	require.Equal(t, 0, int(m.SentBytes))
	require.Equal(t, len(msg), int(m.RecvBytes))
	require.True(t, incoming.IntraHost)
}

func TestUDPPythonReusePort(t *testing.T) {
	cfg := testConfig()
	if !cfg.EnableRuntimeCompiler {
		t.Skip("reuseport only supported on runtime compilation")
	}

	cfg.TCPConnTimeout = 3 * time.Second
	tr := setupTracer(t, cfg)

	started := make(chan struct{})
	cmd := exec.Command("testdata/reuseport.py")
	stdOutReader, stdOutWriter := io.Pipe()
	go func() {
		var stderr bytes.Buffer
		cmd.Stderr = &stderr
		cmd.Stdout = stdOutWriter
		err := cmd.Start()
		close(started)
		require.NoError(t, err)
		cmd.Wait()
	}()

	<-started

	defer cmd.Process.Kill()

	portStr, err := bufio.NewReader(stdOutReader).ReadString('\n')
	require.NoError(t, err, "error reading port from fork.py")
	stdOutReader.Close()
	port, err := strconv.ParseUint(strings.TrimSpace(portStr), 10, 16)
	require.NoError(t, err, "could not convert %s to integer port", portStr)

	t.Logf("port is %d", port)

	var conns []network.ConnectionStats
	require.Eventually(t, func() bool {
		conns = searchConnections(getConnections(t, tr), func(cs network.ConnectionStats) bool {
			return cs.Type == network.UDP &&
				cs.Source.IsLoopback() &&
				cs.Dest.IsLoopback() &&
				(cs.DPort == uint16(port) || cs.SPort == uint16(port))
		})

		return len(conns) == 4
	}, 5*time.Second, time.Second, "could not find expected number of udp connections, expected: 4")

	var incoming, outgoing []network.ConnectionStats
	for _, c := range conns {
		t.Log(c)
		if c.SPort == uint16(port) {
			incoming = append(incoming, c)
		} else if c.DPort == uint16(port) {
			outgoing = append(outgoing, c)
		}
	}

	serverBytes, clientBytes := 3, 6
	if assert.Len(t, incoming, 2, "unable to find incoming connections") {
		for _, c := range incoming {
			assert.Equal(t, network.INCOMING, c.Direction, "incoming direction")

			// make sure the inverse values are seen for the other message
			assert.Equal(t, serverBytes, int(c.Monotonic.SentBytes), "incoming sent")
			assert.Equal(t, clientBytes, int(c.Monotonic.RecvBytes), "incoming recv")
			assert.True(t, c.IntraHost, "incoming intrahost")
		}
	}

	if assert.Len(t, outgoing, 2, "unable to find outgoing connections") {
		for _, c := range outgoing {
			assert.Equal(t, network.OUTGOING, c.Direction, "outgoing direction")

			assert.Equal(t, clientBytes, int(c.Monotonic.SentBytes), "outgoing sent")
			assert.Equal(t, serverBytes, int(c.Monotonic.RecvBytes), "outgoing recv")
			assert.True(t, c.IntraHost, "outgoing intrahost")
		}
	}
}

func TestUDPReusePort(t *testing.T) {
	t.Run("v4", func(t *testing.T) {
		testUDPReusePort(t, "udp4", "127.0.0.1")
	})
	t.Run("v6", func(t *testing.T) {
		testUDPReusePort(t, "udp6", "[::1]")
	})
}

func testUDPReusePort(t *testing.T, udpnet string, ip string) {
	cfg := testConfig()
	if !cfg.EnableRuntimeCompiler {
		t.Skip("reuseport only supported on runtime compilation")
	}

	tr := setupTracer(t, cfg)

	port := rand.Intn(32768) + 32768
	createReuseServer := func(port int) *UDPServer {
		return &UDPServer{
			network: udpnet,
			lc: &net.ListenConfig{
				Control: func(network, address string, c syscall.RawConn) error {
					var opErr error
					err := c.Control(func(fd uintptr) {
						opErr = unix.SetsockoptInt(int(fd), unix.SOL_SOCKET, unix.SO_REUSEPORT, 1)
					})
					if err != nil {
						return err
					}
					return opErr
				},
			},
			address: fmt.Sprintf("%s:%d", ip, port),
			onMessage: func(buf []byte, n int) []byte {
				return genPayload(serverMessageSize)
			},
		}
	}

	doneChan := make(chan struct{})
	t.Cleanup(func() { close(doneChan) })
	s1 := createReuseServer(port)
	s2 := createReuseServer(port)
	err := s1.Run(doneChan, clientMessageSize)
	require.NoError(t, err)

	err = s2.Run(doneChan, clientMessageSize)
	require.NoError(t, err)

	// Connect to server
	c, err := net.DialTimeout(udpnet, s1.address, 50*time.Millisecond)
	require.NoError(t, err)
	defer c.Close()

	// Write clientMessageSize to server, and read response
	_, err = c.Write(genPayload(clientMessageSize))
	require.NoError(t, err)

	_, err = c.Read(make([]byte, serverMessageSize))
	require.NoError(t, err)

	// Iterate through active connections until we find connection created above, and confirm send + recv counts
	t.Logf("port: %d", port)
	connections := getConnections(t, tr)
	for _, c := range connections.Conns {
		t.Log(c)
	}

	incoming, ok := findConnection(c.RemoteAddr(), c.LocalAddr(), connections)
	if assert.True(t, ok, "unable to find incoming connection") {
		assert.Equal(t, network.INCOMING, incoming.Direction)

		// make sure the inverse values are seen for the other message
		assert.Equal(t, serverMessageSize, int(incoming.Monotonic.SentBytes), "incoming sent")
		assert.Equal(t, clientMessageSize, int(incoming.Monotonic.RecvBytes), "incoming recv")
		assert.True(t, incoming.IntraHost, "incoming intrahost")
	}

	outgoing, ok := findConnection(c.LocalAddr(), c.RemoteAddr(), connections)
	if assert.True(t, ok, "unable to find outgoing connection") {
		assert.Equal(t, network.OUTGOING, outgoing.Direction)

		assert.Equal(t, clientMessageSize, int(outgoing.Monotonic.SentBytes), "outgoing sent")
		assert.Equal(t, serverMessageSize, int(outgoing.Monotonic.RecvBytes), "outgoing recv")
		assert.True(t, outgoing.IntraHost, "outgoing intrahost")
	}
}

func TestDNSStatsWithNAT(t *testing.T) {
	state := testutil.IptablesSave(t)
	// Setup a NAT rule to translate 2.2.2.2 to 8.8.8.8 and issue a DNS request to 2.2.2.2
	cmds := []string{"iptables -t nat -A OUTPUT -d 2.2.2.2 -j DNAT --to-destination 8.8.8.8"}
	testutil.RunCommands(t, cmds, true)

	t.Cleanup(func() {
		testutil.IptablesRestore(t, state)
	})

	testDNSStats(t, "golang.org", 1, 0, 0, "2.2.2.2")
}

func iptablesWrapper(t *testing.T, f func()) {
	iptables, err := exec.LookPath("iptables")
	assert.Nil(t, err)

	// Init iptables rule to simulate packet loss
	rule := "INPUT --source 127.0.0.1 -j DROP"
	create := strings.Fields(fmt.Sprintf("-I %s", rule))

	state := testutil.IptablesSave(t)
	createCmd := exec.Command(iptables, create...)
	err = createCmd.Start()
	assert.Nil(t, err)
	err = createCmd.Wait()
	assert.Nil(t, err)

	defer func() {
		testutil.IptablesRestore(t, state)
	}()

	f()
}

func setupDNAT(t *testing.T) {
	if _, err := exec.LookPath("conntrack"); err != nil {
		t.Errorf("conntrack not found in PATH: %s", err)
		return
	}

	state := testutil.IptablesSave(t)
	t.Cleanup(func() { teardownDNAT(t, state) })
	// Using dummy1 instead of dummy0 (https://serverfault.com/a/841723)
	cmds := []string{
		"ip link add dummy1 type dummy",
		"ip address add 1.1.1.1 broadcast + dev dummy1",
		"ip link set dummy1 up",
		"iptables -t nat -A OUTPUT --dest 2.2.2.2 -j DNAT --to-destination 1.1.1.1",
	}
	testutil.RunCommands(t, cmds, false)
}

func teardownDNAT(t *testing.T, state []byte) {
	if len(state) > 0 {
		testutil.IptablesRestore(t, state)
	}

	cmds := []string{
		// tear down the testing interface, and iptables rule
		"ip link del dummy1",
		// clear out the conntrack table
		"conntrack -F",
	}
	testutil.RunCommands(t, cmds, true)
}

func ipRouteGet(t *testing.T, from, dest string, iif *net.Interface) *net.Interface {
	ipRouteGetOut := regexp.MustCompile(`dev\s+([^\s/]+)`)

	args := []string{"route", "get"}
	if len(from) > 0 {
		args = append(args, "from", from)
	}
	args = append(args, dest)
	if iif != nil {
		args = append(args, "iif", iif.Name)
	}
	cmd := exec.Command("ip", args...)
	out, err := cmd.CombinedOutput()
	require.NoError(t, err, "ip command returned error, output: %s", out)
	t.Log(strings.Join(cmd.Args, " "))
	t.Log(string(out))

	matches := ipRouteGetOut.FindSubmatch(out)
	require.Len(t, matches, 2, string(out))
	dev := string(matches[1])
	ifi, err := net.InterfaceByName(dev)
	require.NoError(t, err)
	return ifi
}

func TestSendfileRegression(t *testing.T) {
	// Start tracer
<<<<<<< HEAD
	tr := setupTracer(t, testConfig())
=======
	tr, err := NewTracer(testConfig())
	require.NoError(t, err)
	defer tr.Stop()

	if tr.ebpfTracer.Type() == connection.EBPFFentry {
		t.Skip("sendfile not yet supported on fentry tracer/Fargate")
	}

>>>>>>> 84257758
	// Create temporary file
	tmpfile, err := os.CreateTemp("", "sendfile_source")
	require.NoError(t, err)
	defer os.Remove(tmpfile.Name())
	n, err := tmpfile.Write(genPayload(clientMessageSize))
	require.NoError(t, err)
	require.Equal(t, clientMessageSize, n)
	_, err = tmpfile.Seek(0, 0)
	require.NoError(t, err)

	// Start TCP server
	var rcvd int64
	server := NewTCPServer(func(c net.Conn) {
		rcvd, _ = io.Copy(io.Discard, c)
		c.Close()
	})
	t.Cleanup(server.Shutdown)
	require.NoError(t, server.Run())

	// Connect to TCP server
	c, err := net.DialTimeout("tcp", server.address, time.Second)
	require.NoError(t, err)

	// Grab file size
	stat, err := tmpfile.Stat()
	require.NoError(t, err)
	fsize := int(stat.Size())

	// Send file contents via SENDFILE(2)
	n, err = sendFile(t, c, tmpfile, nil, fsize)
	require.NoError(t, err)
	require.Equal(t, fsize, n)

	// Verify that our TCP server received the contents of the file
	c.Close()
	require.Eventually(t, func() bool {
		return int64(clientMessageSize) == rcvd
	}, 3*time.Second, 500*time.Millisecond, "TCP server didn't receive data")

	// Finally, retrieve connection and assert that the sendfile was accounted for
	var conn *network.ConnectionStats
	require.Eventually(t, func() bool {
		conns := getConnections(t, tr)
		t.Logf("%+v", conns.Conns)
		var ok bool
		conn, ok = findConnection(c.LocalAddr(), c.RemoteAddr(), conns)
		return ok && conn.Monotonic.SentBytes > 0
	}, 3*time.Second, 500*time.Millisecond, "couldn't find connection used by sendfile(2)")

	assert.Equalf(t, int64(clientMessageSize), int64(conn.Monotonic.SentBytes), "sendfile data wasn't properly traced")
}

func TestSendfileError(t *testing.T) {
	tr := setupTracer(t, testConfig())

	tmpfile, err := os.CreateTemp("", "sendfile_source")
	require.NoError(t, err)
	t.Cleanup(func() { os.Remove(tmpfile.Name()) })

	n, err := tmpfile.Write(genPayload(clientMessageSize))
	require.NoError(t, err)
	require.Equal(t, clientMessageSize, n)
	_, err = tmpfile.Seek(0, 0)
	require.NoError(t, err)

	server := NewTCPServer(func(c net.Conn) {
		_, _ = io.Copy(io.Discard, c)
		c.Close()
	})
	require.NoError(t, server.Run())
	t.Cleanup(server.Shutdown)

	c, err := net.DialTimeout("tcp", server.address, time.Second)
	require.NoError(t, err)

	// Send file contents via SENDFILE(2)
	offset := int64(math.MaxInt64 - 1)
	_, err = sendFile(t, c, tmpfile, &offset, 10)
	require.Error(t, err)

	c.Close()

	var conn *network.ConnectionStats
	require.Eventually(t, func() bool {
		conns := getConnections(t, tr)
		var ok bool
		conn, ok = findConnection(c.LocalAddr(), c.RemoteAddr(), conns)
		return ok
	}, 3*time.Second, 500*time.Millisecond, "couldn't find connection used by sendfile(2)")

	assert.Equalf(t, int64(0), int64(conn.Monotonic.SentBytes), "sendfile data wasn't properly traced")
}

func sendFile(t *testing.T, c net.Conn, f *os.File, offset *int64, count int) (int, error) {
	// Send payload using SENDFILE(2) syscall
	rawConn, err := c.(*net.TCPConn).SyscallConn()
	require.NoError(t, err)
	var n int
	var serr error
	err = rawConn.Control(func(fd uintptr) {
		n, serr = syscall.Sendfile(int(fd), int(f.Fd()), offset, count)
	})
	if err != nil {
		return 0, err
	}
	return n, serr
}

func TestShortWrite(t *testing.T) {
	tr := setupTracer(t, testConfig())

	read := make(chan struct{})
	server := NewTCPServer(func(c net.Conn) {
		// set recv buffer to 0 and don't read
		// to fill up tcp window
		err := c.(*net.TCPConn).SetReadBuffer(0)
		require.NoError(t, err)
		<-read
		c.Close()
	})
	require.NoError(t, server.Run())
	t.Cleanup(func() {
		close(read)
		server.Shutdown()
	})

	s, err := unix.Socket(syscall.AF_INET, syscall.SOCK_STREAM|syscall.SOCK_NONBLOCK, 0)
	require.NoError(t, err)
	defer syscall.Close(s)

	err = unix.SetsockoptInt(s, syscall.SOL_SOCKET, syscall.SO_SNDBUF, 5000)
	require.NoError(t, err)

	sndBufSize, err := unix.GetsockoptInt(s, syscall.SOL_SOCKET, syscall.SO_SNDBUF)
	require.NoError(t, err)
	require.GreaterOrEqual(t, sndBufSize, 5000)

	var sa unix.SockaddrInet4
	host, portStr, err := net.SplitHostPort(server.address)
	require.NoError(t, err)
	copy(sa.Addr[:], net.ParseIP(host).To4())
	port, err := strconv.ParseInt(portStr, 10, 32)
	require.NoError(t, err)
	sa.Port = int(port)

	err = unix.Connect(s, &sa)
	if syscall.EINPROGRESS != err {
		require.NoError(t, err)
	}

	var wfd unix.FdSet
	wfd.Zero()
	wfd.Set(s)
	tv := unix.NsecToTimeval(int64((5 * time.Second).Nanoseconds()))
	nfds, err := unix.Select(s+1, nil, &wfd, nil, &tv)
	require.NoError(t, err)
	require.Equal(t, 1, nfds)

	var written int
	done := false
	var sent uint64
	toSend := sndBufSize / 2
	for i := 0; i < 100; i++ {
		written, err = unix.Write(s, genPayload(toSend))
		require.Greater(t, written, 0)
		require.NoError(t, err)
		sent += uint64(written)
		t.Logf("sent: %v", sent)
		if written < toSend {
			done = true
			break
		}
	}

	require.True(t, done)

	f := os.NewFile(uintptr(s), "")
	defer f.Close()
	c, err := net.FileConn(f)
	require.NoError(t, err)

	var conn *network.ConnectionStats
	require.Eventually(t, func() bool {
		conns := getConnections(t, tr)
		var ok bool
		conn, ok = findConnection(c.LocalAddr(), c.RemoteAddr(), conns)
		return ok
	}, 3*time.Second, 500*time.Millisecond, "couldn't find connection used by short write")

	assert.Equal(t, sent, conn.Monotonic.SentBytes)
}

func TestKprobeAttachWithKprobeEvents(t *testing.T) {
	cfg := config.New()
	cfg.AttachKprobesWithKprobeEventsABI = true

<<<<<<< HEAD
	_ = setupTracer(t, cfg)
=======
	tr, err := NewTracer(cfg)
	require.NoError(t, err)
	defer tr.Stop()

	if tr.ebpfTracer.Type() == connection.EBPFFentry {
		t.Skip("skipped on Fargate")
	}

>>>>>>> 84257758
	cmd := []string{"curl", "-k", "-o/dev/null", "facebook.com"}
	exec.Command(cmd[0], cmd[1:]...).Run()

	stats := ddebpf.GetProbeStats()
	require.NotNil(t, stats)

	p_tcp_sendmsg, ok := stats["p_tcp_sendmsg_hits"]
	require.True(t, ok)
	fmt.Printf("p_tcp_sendmsg_hits = %d\n", p_tcp_sendmsg)

	assert.Greater(t, p_tcp_sendmsg, int64(0))
}

func TestBlockingReadCounts(t *testing.T) {
	tr := setupTracer(t, testConfig())
	server := NewTCPServer(func(c net.Conn) {
		c.Write([]byte("foo"))
		time.Sleep(time.Second)
		c.Write([]byte("foo"))
	})

	server.Run()
	t.Cleanup(server.Shutdown)

	c, err := net.DialTimeout("tcp", server.address, 5*time.Second)
	require.NoError(t, err)
	defer c.Close()

	f, err := c.(*net.TCPConn).File()
	require.NoError(t, err)

	buf := make([]byte, 6)
	n, _, err := syscall.Recvfrom(int(f.Fd()), buf, syscall.MSG_WAITALL)
	require.NoError(t, err)

	assert.Equal(t, 6, n)

	var conn *network.ConnectionStats
	require.Eventually(t, func() bool {
		var found bool
		conn, found = findConnection(c.(*net.TCPConn).LocalAddr(), c.(*net.TCPConn).RemoteAddr(), getConnections(t, tr))
		return found
	}, 3*time.Second, 500*time.Millisecond)

	assert.Equal(t, uint64(n), conn.Monotonic.RecvBytes)
}

func TestTCPDirectionWithPreexistingConnection(t *testing.T) {
	wg := sync.WaitGroup{}

	// setup server to listen on a port
	server := NewTCPServer(func(c net.Conn) {
		t.Logf("received connection from %s", c.RemoteAddr())
		_, _ = bufio.NewReader(c).ReadBytes('\n')
		c.Close()
		wg.Done()
	})
	server.Run()
	t.Cleanup(server.Shutdown)
	t.Logf("server address: %s", server.address)

	// create an initial client connection to the server
	c, err := net.DialTimeout("tcp", server.address, 5*time.Second)
	require.NoError(t, err)
	defer c.Close()

	// start tracer so it dumps port bindings
	cfg := testConfig()
	// delay from gateway lookup timeout can cause test failure
	cfg.EnableGatewayLookup = false
	tr := setupTracer(t, cfg)

	// open and close another client connection to force port binding delete
	wg.Add(1)
	c2, err := net.DialTimeout("tcp", server.address, 5*time.Second)
	require.NoError(t, err)
	_, err = c2.Write([]byte("conn2\n"))
	require.NoError(t, err)
	c2.Close()

	wg.Wait()

	wg.Add(1)
	// write some data so tracer determines direction of this connection
	_, err = c.Write([]byte("original\n"))
	require.NoError(t, err)

	wg.Wait()

	// the original connection should still be incoming for the server
	conns := getConnections(t, tr)
	origConn := searchConnections(conns, func(cs network.ConnectionStats) bool {
		return fmt.Sprintf("%s:%d", cs.Source, cs.SPort) == server.address &&
			fmt.Sprintf("%s:%d", cs.Dest, cs.DPort) == c.LocalAddr().String()
	})
	require.Len(t, origConn, 1)
	require.Equal(t, network.INCOMING, origConn[0].Direction, "original server<->client connection should have incoming direction")
}

func TestPreexistingConnectionDirection(t *testing.T) {
	// Start the client and server before we enable the system probe to test that the tracer picks
	// up the pre-existing connection

	server := NewTCPServer(func(c net.Conn) {
		r := bufio.NewReader(c)
		_, _ = r.ReadBytes(byte('\n'))
		_, _ = c.Write(genPayload(serverMessageSize))
		_ = c.Close()
	})
	require.NoError(t, server.Run())

	c, err := net.DialTimeout("tcp", server.address, 50*time.Millisecond)
	require.NoError(t, err)
	defer func() { _ = c.Close() }()

	if _, err = c.Write(genPayload(clientMessageSize)); err != nil {
		t.Fatal(err)
	}

	// Enable BPF-based system probe
	tr := setupTracer(t, testConfig())
	// Write more data so that the tracer will notice the connection
	_, err = c.Write(genPayload(clientMessageSize))
	require.NoError(t, err)

	r := bufio.NewReader(c)
	_, _ = r.ReadBytes(byte('\n'))

	connections := getConnections(t, tr)

	conn, ok := findConnection(c.LocalAddr(), c.RemoteAddr(), connections)
	require.True(t, ok)
	m := conn.Monotonic
	assert.Equal(t, clientMessageSize, int(m.SentBytes))
	assert.Equal(t, serverMessageSize, int(m.RecvBytes))
	assert.Equal(t, 0, int(m.Retransmits))
	assert.Equal(t, os.Getpid(), int(conn.Pid))
	assert.Equal(t, addrPort(server.address), int(conn.DPort))
	assert.Equal(t, network.OUTGOING, conn.Direction)
	assert.True(t, conn.IntraHost)
}<|MERGE_RESOLUTION|>--- conflicted
+++ resolved
@@ -1346,18 +1346,12 @@
 
 func TestSendfileRegression(t *testing.T) {
 	// Start tracer
-<<<<<<< HEAD
 	tr := setupTracer(t, testConfig())
-=======
-	tr, err := NewTracer(testConfig())
-	require.NoError(t, err)
-	defer tr.Stop()
 
 	if tr.ebpfTracer.Type() == connection.EBPFFentry {
 		t.Skip("sendfile not yet supported on fentry tracer/Fargate")
 	}
 
->>>>>>> 84257758
 	// Create temporary file
 	tmpfile, err := os.CreateTemp("", "sendfile_source")
 	require.NoError(t, err)
@@ -1554,18 +1548,12 @@
 	cfg := config.New()
 	cfg.AttachKprobesWithKprobeEventsABI = true
 
-<<<<<<< HEAD
 	_ = setupTracer(t, cfg)
-=======
-	tr, err := NewTracer(cfg)
-	require.NoError(t, err)
-	defer tr.Stop()
 
 	if tr.ebpfTracer.Type() == connection.EBPFFentry {
 		t.Skip("skipped on Fargate")
 	}
 
->>>>>>> 84257758
 	cmd := []string{"curl", "-k", "-o/dev/null", "facebook.com"}
 	exec.Command(cmd[0], cmd[1:]...).Run()
 
