--- conflicted
+++ resolved
@@ -1679,7 +1679,6 @@
 	assert.Greater(t, p_tcp_sendmsg, int64(0))
 }
 
-<<<<<<< HEAD
 func TestProtocolClassification(t *testing.T) {
 	cfg := testConfig()
 	if !classificationSupported(cfg) {
@@ -2026,7 +2025,8 @@
 
 		return foundOutgoingWithProtocol && foundIncomingWithProtocol
 	}, 3*time.Second, 500*time.Millisecond, "couldn't find incoming and outgoing connections with protocol %d for server address %s and target address %s", expectedProtocol, serverAddr, targetAddr)
-=======
+}
+
 func TestBlockingReadCounts(t *testing.T) {
 	tr, err := NewTracer(testConfig())
 	require.NoError(t, err)
@@ -2065,5 +2065,4 @@
 	}, 3*time.Second, 500*time.Millisecond)
 
 	assert.Equal(t, uint64(n), conn.MonotonicSum().RecvBytes)
->>>>>>> af7b4759
 }