// Unless explicitly stated otherwise all files in this repository are licensed
// under the Apache License Version 2.0.
// This product includes software developed at Datadog (https://www.datadoghq.com/).
// Copyright 2016-present Datadog, Inc.

//go:build linux_bpf

package tracer

import (
	"bufio"
	"bytes"
	"context"
	"errors"
	"fmt"
	"io"
	"math"
	"math/rand"
	"net"
	"net/netip"
	"os"
	"os/exec"
	"path/filepath"
	"regexp"
	"strconv"
	"strings"
	"sync"
	"syscall"
	"testing"
	"time"

	"github.com/cilium/ebpf"
	"github.com/cilium/ebpf/features"
	"github.com/cilium/ebpf/rlimit"
	"github.com/golang/mock/gomock"
	"github.com/stretchr/testify/assert"
	"github.com/stretchr/testify/require"
	vnetns "github.com/vishvananda/netns"
	"go4.org/intern"
	"golang.org/x/sys/unix"

	manager "github.com/DataDog/ebpf-manager"

	ddconfig "github.com/DataDog/datadog-agent/pkg/config"
	ddebpf "github.com/DataDog/datadog-agent/pkg/ebpf"
	"github.com/DataDog/datadog-agent/pkg/ebpf/ebpftest"
	ebpftelemetry "github.com/DataDog/datadog-agent/pkg/ebpf/telemetry"
	"github.com/DataDog/datadog-agent/pkg/network"
	"github.com/DataDog/datadog-agent/pkg/network/config"
	"github.com/DataDog/datadog-agent/pkg/network/config/sysctl"
	"github.com/DataDog/datadog-agent/pkg/network/ebpf/probes"
	"github.com/DataDog/datadog-agent/pkg/network/events"
	netlinktestutil "github.com/DataDog/datadog-agent/pkg/network/netlink/testutil"
	"github.com/DataDog/datadog-agent/pkg/network/testutil"
	"github.com/DataDog/datadog-agent/pkg/network/tracer/connection"
	"github.com/DataDog/datadog-agent/pkg/network/tracer/offsetguess"
	tracertest "github.com/DataDog/datadog-agent/pkg/network/tracer/testutil"
	"github.com/DataDog/datadog-agent/pkg/network/tracer/testutil/testdns"
	"github.com/DataDog/datadog-agent/pkg/process/util"
	"github.com/DataDog/datadog-agent/pkg/util/kernel"
	"github.com/DataDog/datadog-agent/pkg/util/log"
)

var kv470 = kernel.VersionCode(4, 7, 0)
var kv = kernel.MustHostVersion()

func platformInit() {
	// linux-specific tasks here
}

func (s *TracerSuite) TestTCPRemoveEntries() {
	t := s.T()
	config := testConfig()
	config.TCPConnTimeout = 100 * time.Millisecond
	tr := setupTracer(t, config)
	// Create a dummy TCP Server
	server := NewTCPServer(func(c net.Conn) {
	})
	t.Cleanup(server.Shutdown)
	require.NoError(t, server.Run())

	// Connect to server
	c, err := net.DialTimeout("tcp", server.address, 2*time.Second)
	require.NoError(t, err)
	defer c.Close()

	// Write a message
	_, err = c.Write(genPayload(clientMessageSize))
	require.NoError(t, err)

	// Write a bunch of messages with blocking iptable rule to create retransmits
	iptablesWrapper(t, func() {
		for i := 0; i < 99; i++ {
			// Send a bunch of messages
			c.Write(genPayload(clientMessageSize))
		}
		time.Sleep(time.Second)
	})

	c.Close()

	// Create a new client
	c2, err := net.DialTimeout("tcp", server.address, 1*time.Second)
	require.NoError(t, err)

	// Send a messages
	_, err = c2.Write(genPayload(clientMessageSize))
	require.NoError(t, err)
	defer c2.Close()

	conn, ok := findConnection(c2.LocalAddr(), c2.RemoteAddr(), getConnections(t, tr))
	require.True(t, ok)
	assert.Equal(t, clientMessageSize, int(conn.Monotonic.SentBytes))
	assert.Equal(t, 0, int(conn.Monotonic.RecvBytes))
	assert.Equal(t, 0, int(conn.Monotonic.Retransmits))
	assert.Equal(t, os.Getpid(), int(conn.Pid))
	assert.Equal(t, addrPort(server.address), int(conn.DPort))

	// Make sure the first connection got cleaned up
	assert.Eventually(t, func() bool {
		_, ok := findConnection(c.LocalAddr(), c.RemoteAddr(), getConnections(t, tr))
		return !ok
	}, 5*time.Second, 100*time.Millisecond)

}

func (s *TracerSuite) TestTCPRetransmit() {
	t := s.T()
	// Enable BPF-based system probe
	tr := setupTracer(t, testConfig())

	// Create TCP Server which sends back serverMessageSize bytes
	server := NewTCPServer(func(c net.Conn) {
		r := bufio.NewReader(c)
		r.ReadBytes(byte('\n'))
		c.Write(genPayload(serverMessageSize))
		c.Close()
	})
	t.Cleanup(server.Shutdown)
	require.NoError(t, server.Run())

	// Connect to server
	c, err := net.DialTimeout("tcp", server.address, time.Second)
	if err != nil {
		t.Fatal(err)
	}
	defer c.Close()

	// Write clientMessageSize to server, and read response
	if _, err = c.Write(genPayload(clientMessageSize)); err != nil {
		t.Fatal(err)
	}
	r := bufio.NewReader(c)
	r.ReadBytes(byte('\n'))

	iptablesWrapper(t, func() {
		for i := 0; i < 99; i++ {
			// Send a bunch of messages
			c.Write(genPayload(clientMessageSize))
		}
		time.Sleep(time.Second)
	})

	// Iterate through active connections until we find connection created above, and confirm send + recv counts and there was at least 1 retransmission
	connections := getConnections(t, tr)

	conn, ok := findConnection(c.LocalAddr(), c.RemoteAddr(), connections)
	require.True(t, ok)

	assert.Equal(t, 100*clientMessageSize, int(conn.Monotonic.SentBytes))
	assert.True(t, int(conn.Monotonic.Retransmits) > 0)
	assert.Equal(t, os.Getpid(), int(conn.Pid))
	assert.Equal(t, addrPort(server.address), int(conn.DPort))
}

func (s *TracerSuite) TestTCPRetransmitSharedSocket() {
	t := s.T()
	// Create TCP Server that simply "drains" connection until receiving an EOF
	server := NewTCPServer(func(c net.Conn) {
		io.Copy(io.Discard, c)
		c.Close()
	})
	t.Cleanup(server.Shutdown)
	require.NoError(t, server.Run())

	// Connect to server
	c, err := net.DialTimeout("tcp", server.address, time.Second)
	require.NoError(t, err)
	defer c.Close()

	socketFile, err := c.(*net.TCPConn).File()
	require.NoError(t, err)
	defer socketFile.Close()

	// Enable BPF-based system probe.
	// normally this is done first thing in a test
	// to collect all test traffic, but
	// this is done late here so that the server
	// incoming/outgoing connection is not recorded.
	// if this connection is recorded, it can lead
	// to 11 connections being reported below instead
	// of 10, since tcp stats can get attached to
	// this connection (if there are pid collisions,
	// we assign the tcp stats to one connection randomly,
	// which is the point of this test)
	tr := setupTracer(t, testConfig())

	const numProcesses = 10
	iptablesWrapper(t, func() {
		for i := 0; i < numProcesses; i++ {
			// Establish one connection per process, all sharing the same socket represented by fd=3
			// https://github.com/golang/go/blob/release-branch.go1.10/src/os/exec/exec.go#L111-L114
			msg := genPayload(clientMessageSize)
			cmd := exec.Command("bash", "-c", fmt.Sprintf("echo -ne %q >&3", msg))
			cmd.ExtraFiles = []*os.File{socketFile}
			err := cmd.Run()
			require.NoError(t, err)
		}
		time.Sleep(time.Second)
	})

	// Fetch all connections matching source and target address
	allConnections := getConnections(t, tr)
	conns := network.FilterConnections(allConnections, network.ByTuple(c.LocalAddr(), c.RemoteAddr()))
	require.Len(t, conns, numProcesses)

	totalSent := 0
	for _, c := range conns {
		totalSent += int(c.Monotonic.SentBytes)
	}
	assert.Equal(t, numProcesses*clientMessageSize, totalSent)

	// Since we can't reliably identify the PID associated to a retransmit, we have opted
	// to report the total number of retransmits for *one* of the connections sharing the
	// same socket
	connsWithRetransmits := 0
	for _, c := range conns {
		if c.Monotonic.Retransmits > 0 {
			connsWithRetransmits++
		}
	}
	assert.Equal(t, 1, connsWithRetransmits)

	// Test if telemetry measuring PID collisions is correct
	// >= because there can be other connections going on during CI that increase pidCollisions
	assert.GreaterOrEqual(t, connection.ConnTracerTelemetry.PidCollisions.Load(), int64(numProcesses-1))
}

func (s *TracerSuite) TestTCPRTT() {
	t := s.T()
	// Enable BPF-based system probe
	tr := setupTracer(t, testConfig())
	// Create TCP Server that simply "drains" connection until receiving an EOF
	server := NewTCPServer(func(c net.Conn) {
		io.Copy(io.Discard, c)
		c.Close()
	})
	t.Cleanup(server.Shutdown)
	require.NoError(t, server.Run())

	c, err := net.DialTimeout("tcp", server.address, time.Second)
	require.NoError(t, err)
	defer c.Close()

	// Wait for a second so RTT can stabilize
	time.Sleep(1 * time.Second)

	// Write something to socket to ensure connection is tracked
	// This will trigger the collection of TCP stats including RTT
	_, err = c.Write([]byte("foo"))
	require.NoError(t, err)

	// Obtain information from a TCP socket via GETSOCKOPT(2) system call.
	tcpInfo, err := offsetguess.TcpGetInfo(c)
	require.NoError(t, err)

	// Fetch connection matching source and target address
	allConnections := getConnections(t, tr)
	conn, ok := findConnection(c.LocalAddr(), c.RemoteAddr(), allConnections)
	require.True(t, ok)

	// Assert that values returned from syscall match ones generated by eBPF program
	assert.EqualValues(t, int(tcpInfo.Rtt), int(conn.RTT))
	assert.EqualValues(t, int(tcpInfo.Rttvar), int(conn.RTTVar))
}

func (s *TracerSuite) TestTCPMiscount() {
	t := s.T()
	t.Skip("skipping because this test will pass/fail depending on host performance")
	tr := setupTracer(t, testConfig())
	// Create a dummy TCP Server
	server := NewTCPServer(func(c net.Conn) {
		r := bufio.NewReader(c)
		for {
			if _, err := r.ReadBytes(byte('\n')); err != nil { // indicates that EOF has been reached,
				break
			}
		}
		c.Close()
	})
	t.Cleanup(server.Shutdown)
	require.NoError(t, server.Run())

	c, err := net.DialTimeout("tcp", server.address, 50*time.Millisecond)
	if err != nil {
		t.Fatal(err)
	}
	defer c.Close()

	file, err := c.(*net.TCPConn).File()
	require.NoError(t, err)

	fd := int(file.Fd())

	// Set a really low sendtimeout of 1us to trigger EAGAIN errors in `tcp_sendmsg`
	err = syscall.SetsockoptTimeval(fd, syscall.SOL_SOCKET, syscall.SO_SNDTIMEO, &syscall.Timeval{
		Sec:  0,
		Usec: 1,
	})
	require.NoError(t, err)

	// 100 MB payload
	x := make([]byte, 100*1024*1024)

	n, err := c.Write(x)
	assert.NoError(t, err)
	assert.EqualValues(t, len(x), n)

	server.Shutdown()

	conn, ok := findConnection(c.LocalAddr(), c.RemoteAddr(), getConnections(t, tr))
	if assert.True(t, ok) {
		// TODO this should not happen but is expected for now
		// we don't have the correct count since retries happened
		assert.False(t, uint64(len(x)) == conn.Monotonic.SentBytes)
	}

	assert.NotZero(t, connection.ConnTracerTelemetry.LastTcpSentMiscounts.Load())
}

func (s *TracerSuite) TestConnectionExpirationRegression() {
	t := s.T()
	t.SkipNow()
	tr := setupTracer(t, testConfig())
	// Create TCP Server that simply "drains" connection until receiving an EOF
	connClosed := make(chan struct{})
	server := NewTCPServer(func(c net.Conn) {
		io.Copy(io.Discard, c)
		c.Close()
		connClosed <- struct{}{}
	})
	t.Cleanup(server.Shutdown)
	require.NoError(t, server.Run())

	c, err := net.DialTimeout("tcp", server.address, time.Second)
	require.NoError(t, err)

	// Write 5 bytes to TCP socket
	payload := []byte("12345")
	_, err = c.Write(payload)
	require.NoError(t, err)

	// Fetch connection matching source and target address
	// This will make sure to populate the state for this particular client
	allConnections := getConnections(t, tr)
	connectionStats, ok := findConnection(c.LocalAddr(), c.RemoteAddr(), allConnections)
	require.True(t, ok)
	assert.Equal(t, uint64(len(payload)), connectionStats.Last.SentBytes)

	// This emulates the race condition, a `tcp_close` followed by a call to `Tracer.removeConnections()`
	// It's unfortunate we're relying here on private methods, but there isn't much we can do to avoid that.
	c.Close()
	<-connClosed
	time.Sleep(100 * time.Millisecond)
	tr.ebpfTracer.Remove(connectionStats)

	// Since no bytes were send or received after we obtained the connectionStats, we should have 0 LastBytesSent
	allConnections = getConnections(t, tr)
	connectionStats, ok = findConnection(c.LocalAddr(), c.RemoteAddr(), allConnections)
	require.True(t, ok)
	assert.Equal(t, uint64(0), connectionStats.Last.SentBytes)

	// Finally, this connection should have been expired from the state
	allConnections = getConnections(t, tr)
	_, ok = findConnection(c.LocalAddr(), c.RemoteAddr(), allConnections)
	require.False(t, ok)
}

func (s *TracerSuite) TestConntrackExpiration() {
	t := s.T()
	ebpftest.LogLevel(t, "trace")
	netlinktestutil.SetupDNAT(t)

	tr := setupTracer(t, testConfig())

	server := NewTCPServerOnAddress("1.1.1.1:0", func(c net.Conn) {
		defer c.Close()

		r := bufio.NewReader(c)
		for {
			b, err := r.ReadBytes(byte('\n'))
			if err != nil {
				if err == io.EOF {
					return
				}
				require.NoError(t, err)
			}
			if len(b) == 0 {
				return
			}
		}
	})
	require.NoError(t, server.Run())
	t.Cleanup(server.Shutdown)

	_, port, err := net.SplitHostPort(server.address)
	require.NoError(t, err, "could not split server address %s", server.address)

	c, err := net.Dial("tcp", "2.2.2.2:"+port)
	require.NoError(t, err)
	t.Cleanup(func() {
		c.Close()
	})

	var conn *network.ConnectionStats
	require.EventuallyWithT(t, func(collect *assert.CollectT) {
		_, err = c.Write([]byte("ping\n"))
		if !assert.NoError(collect, err, "error sending data to server") {
			return
		}

		connections := getConnections(t, tr)
		t.Log(connections) // for debugging failures
		var ok bool
		conn, ok = findConnection(c.LocalAddr(), c.RemoteAddr(), connections)
		if !assert.True(collect, ok, "connection not found") {
			return
		}
		assert.NotNil(collect, tr.conntracker.GetTranslationForConn(*conn), "connection does not have NAT translation")
	}, 3*time.Second, 100*time.Millisecond, "failed to find connection translation")

	// This will force the connection to be expired next time we call getConnections, but
	// conntrack should still have the connection information since the connection is still
	// alive
	tr.config.TCPConnTimeout = time.Duration(-1)
	_ = getConnections(t, tr)

	assert.NotNil(t, tr.conntracker.GetTranslationForConn(*conn), "translation should not have been deleted")

	// delete the connection from system conntrack
	cmd := exec.Command("conntrack", "-D", "-s", c.LocalAddr().(*net.TCPAddr).IP.String(), "-d", c.RemoteAddr().(*net.TCPAddr).IP.String(), "-p", "tcp")
	out, err := cmd.CombinedOutput()
	require.NoError(t, err, "conntrack delete failed, output: %s", out)
	_ = getConnections(t, tr)

	assert.Nil(t, tr.conntracker.GetTranslationForConn(*conn), "translation should have been deleted")

	// write newline so server connections will exit
	_, err = c.Write([]byte("\n"))
	require.NoError(t, err)
}

// This test ensures that conntrack lookups are retried for short-lived
// connections when the first lookup fails
func (s *TracerSuite) TestConntrackDelays() {
	t := s.T()
	netlinktestutil.SetupDNAT(t)
	wg := sync.WaitGroup{}

	tr := setupTracer(t, testConfig())
	// This will ensure that the first lookup for every connection fails, while the following ones succeed
	tr.conntracker = tracertest.NewDelayedConntracker(tr.conntracker, 1)

	// Letting the OS pick an open port is necessary to avoid flakiness in the test. Running the the test multiple
	// times can fail if binding to the same port since Conntrack might not emit NEW events for the same tuple
	server := NewTCPServerOnAddress(fmt.Sprintf("1.1.1.1:%d", 0), func(c net.Conn) {
		wg.Add(1)
		defer wg.Done()
		defer c.Close()

		r := bufio.NewReader(c)
		r.ReadBytes(byte('\n'))
	})
	t.Cleanup(server.Shutdown)
	require.NoError(t, server.Run())

	c, err := net.Dial("tcp", fmt.Sprintf("2.2.2.2:%d", server.ln.Addr().(*net.TCPAddr).Port))
	require.NoError(t, err)
	defer c.Close()
	_, err = c.Write([]byte("ping"))
	require.NoError(t, err)

	require.Eventually(t, func() bool {
		connections := getConnections(t, tr)
		conn, ok := findConnection(c.LocalAddr(), c.RemoteAddr(), connections)
		return ok && tr.conntracker.GetTranslationForConn(*conn) != nil
	}, 3*time.Second, 100*time.Millisecond, "failed to find connection with translation")

	// write newline so server connections will exit
	_, err = c.Write([]byte("\n"))
	require.NoError(t, err)
	wg.Wait()
}

func (s *TracerSuite) TestTranslationBindingRegression() {
	t := s.T()
	netlinktestutil.SetupDNAT(t)
	wg := sync.WaitGroup{}

	tr := setupTracer(t, testConfig())

	// Setup TCP server
	server := NewTCPServerOnAddress(fmt.Sprintf("1.1.1.1:%d", 0), func(c net.Conn) {
		wg.Add(1)
		defer wg.Done()
		defer c.Close()

		r := bufio.NewReader(c)
		r.ReadBytes(byte('\n'))
	})
	t.Cleanup(server.Shutdown)
	require.NoError(t, server.Run())

	// Send data to 2.2.2.2 (which should be translated to 1.1.1.1)
	c, err := net.Dial("tcp", fmt.Sprintf("2.2.2.2:%d", server.ln.Addr().(*net.TCPAddr).Port))
	require.NoError(t, err)
	defer c.Close()
	_, err = c.Write([]byte("ping"))
	require.NoError(t, err)

	// wait for conntrack update
	laddr := c.LocalAddr().(*net.TCPAddr)
	raddr := c.RemoteAddr().(*net.TCPAddr)
	cs := network.ConnectionStats{
		DPort:  uint16(raddr.Port),
		Dest:   util.AddressFromNetIP(raddr.IP),
		Family: network.AFINET,
		SPort:  uint16(laddr.Port),
		Source: util.AddressFromNetIP(laddr.IP),
		Type:   network.TCP,
	}
	require.Eventually(t, func() bool {
		return tr.conntracker.GetTranslationForConn(cs) != nil
	}, 3*time.Second, 100*time.Millisecond, "timed out waiting for conntrack update")

	// Assert that the connection to 2.2.2.2 has an IPTranslation object bound to it
	connections := getConnections(t, tr)
	conn, ok := findConnection(c.LocalAddr(), c.RemoteAddr(), connections)
	require.True(t, ok)
	require.NotNil(t, conn.IPTranslation, "missing translation for connection")

	// write newline so server connections will exit
	_, err = c.Write([]byte("\n"))
	require.NoError(t, err)
	wg.Wait()
}

func (s *TracerSuite) TestUnconnectedUDPSendIPv6() {
	t := s.T()
	cfg := testConfig()
	if !cfg.CollectUDPv6Conns {
		t.Skip("UDPv6 disabled")
	}

	tr := setupTracer(t, cfg)
	linkLocal, err := offsetguess.GetIPv6LinkLocalAddress()
	require.NoError(t, err)

	remotePort := rand.Int()%5000 + 15000
	remoteAddr := &net.UDPAddr{IP: net.ParseIP(offsetguess.InterfaceLocalMulticastIPv6), Port: remotePort}
	conn, err := net.ListenUDP("udp6", linkLocal[0])
	require.NoError(t, err)
	defer conn.Close()
	message := []byte("payload")
	bytesSent, err := conn.WriteTo(message, remoteAddr)
	require.NoError(t, err)

	connections := getConnections(t, tr)
	outgoing := searchConnections(connections, func(cs network.ConnectionStats) bool {
		return cs.DPort == uint16(remotePort)
	})

	require.Len(t, outgoing, 1)
	assert.Equal(t, remoteAddr.IP.String(), outgoing[0].Dest.String())
	assert.Equal(t, bytesSent, int(outgoing[0].Monotonic.SentBytes))
}

func (s *TracerSuite) TestGatewayLookupNotEnabled() {
	t := s.T()
	t.Run("gateway lookup enabled, not on aws", func(t *testing.T) {
		cfg := testConfig()
		cfg.EnableGatewayLookup = true
		oldCloud := network.Cloud
		defer func() {
			network.Cloud = oldCloud
		}()
		ctrl := gomock.NewController(t)
		m := NewMockcloudProvider(ctrl)
		m.EXPECT().IsAWS().Return(false)
		network.Cloud = m
		tr := setupTracer(t, cfg)
		require.Nil(t, tr.gwLookup)
	})

	t.Run("gateway lookup enabled, aws metadata endpoint not enabled", func(t *testing.T) {
		cfg := testConfig()
		cfg.EnableGatewayLookup = true
		oldCloud := network.Cloud
		defer func() {
			network.Cloud = oldCloud
		}()
		ctrl := gomock.NewController(t)
		m := NewMockcloudProvider(ctrl)
		m.EXPECT().IsAWS().Return(true)
		network.Cloud = m

		clouds := ddconfig.Datadog.Get("cloud_provider_metadata")
		ddconfig.Datadog.SetWithoutSource("cloud_provider_metadata", []string{})
		defer ddconfig.Datadog.SetWithoutSource("cloud_provider_metadata", clouds)

		tr := setupTracer(t, cfg)
		require.Nil(t, tr.gwLookup)
	})
}

func (s *TracerSuite) TestGatewayLookupEnabled() {
	t := s.T()
	ctrl := gomock.NewController(t)
	m := NewMockcloudProvider(ctrl)
	oldCloud := network.Cloud
	defer func() {
		network.Cloud = oldCloud
	}()

	m.EXPECT().IsAWS().Return(true)
	network.Cloud = m

	dnsAddr := net.ParseIP("8.8.8.8")
	ifi := ipRouteGet(t, "", dnsAddr.String(), nil)
	ifs, err := net.Interfaces()
	require.NoError(t, err)

	cfg := testConfig()
	cfg.EnableGatewayLookup = true
	tr, err := newTracer(cfg)
	require.NoError(t, err)
	require.NotNil(t, tr)
	t.Cleanup(tr.Stop)
	require.NotNil(t, tr.gwLookup)

	network.SubnetForHwAddrFunc = func(hwAddr net.HardwareAddr) (network.Subnet, error) {
		t.Logf("subnet lookup: %s", hwAddr)
		for _, i := range ifs {
			if hwAddr.String() == i.HardwareAddr.String() {
				return network.Subnet{Alias: fmt.Sprintf("subnet-%d", i.Index)}, nil
			}
		}

		return network.Subnet{Alias: "subnet"}, nil
	}

	require.NoError(t, tr.start(), "could not start tracer")

	initTracerState(t, tr)

	var clientIP string
	var clientPort int
	require.EventuallyWithT(t, func(c *assert.CollectT) {
		clientIP, clientPort, _, err = testdns.SendDNSQueries(t, []string{"google.com"}, dnsAddr, "udp")
		assert.NoError(c, err)
	}, 6*time.Second, 100*time.Millisecond, "failed to send dns query")

	dnsClientAddr := &net.UDPAddr{IP: net.ParseIP(clientIP), Port: clientPort}
	dnsServerAddr := &net.UDPAddr{IP: dnsAddr, Port: 53}

	var conn *network.ConnectionStats
	require.Eventually(t, func() bool {
		var ok bool
		conn, ok = findConnection(dnsClientAddr, dnsServerAddr, getConnections(t, tr))
		return ok
	}, 3*time.Second, 100*time.Millisecond)

	require.NotNil(t, conn.Via, "connection is missing via: %s", conn)
	require.Equal(t, conn.Via.Subnet.Alias, fmt.Sprintf("subnet-%d", ifi.Index))
}

func (s *TracerSuite) TestGatewayLookupSubnetLookupError() {
	t := s.T()
	ctrl := gomock.NewController(t)
	m := NewMockcloudProvider(ctrl)
	oldCloud := network.Cloud
	defer func() {
		network.Cloud = oldCloud
	}()

	m.EXPECT().IsAWS().Return(true)
	network.Cloud = m

	destAddr := net.ParseIP("8.8.8.8")
	destDomain := "google.com"
	cfg := testConfig()
	cfg.EnableGatewayLookup = true
	// create the tracer without starting it
	tr, err := newTracer(cfg)
	require.NoError(t, err)
	require.NotNil(t, tr)
	t.Cleanup(tr.Stop)
	require.NotNil(t, tr.gwLookup)

	ifi := ipRouteGet(t, "", destAddr.String(), nil)
	calls := 0
	network.SubnetForHwAddrFunc = func(hwAddr net.HardwareAddr) (network.Subnet, error) {
		if hwAddr.String() == ifi.HardwareAddr.String() {
			calls++
		}
		return network.Subnet{}, assert.AnError
	}

	require.NoError(t, tr.start(), "failed to start tracer")

	initTracerState(t, tr)

	var clientIP string
	var clientPort int
	require.EventuallyWithT(t, func(c *assert.CollectT) {
		clientIP, clientPort, _, err = testdns.SendDNSQueries(t, []string{destDomain}, destAddr, "udp")
		assert.NoError(c, err)
	}, 6*time.Second, 100*time.Millisecond, "failed to send dns query")

	dnsClientAddr := &net.UDPAddr{IP: net.ParseIP(clientIP), Port: clientPort}
	dnsServerAddr := &net.UDPAddr{IP: destAddr, Port: 53}
	var c *network.ConnectionStats
	require.Eventually(t, func() bool {
		var ok bool
		c, ok = findConnection(dnsClientAddr, dnsServerAddr, getConnections(t, tr))
		return ok
	}, 3*time.Second, 100*time.Millisecond, "connection not found")
	require.Nil(t, c.Via)

	require.EventuallyWithT(t, func(c *assert.CollectT) {
		clientIP, clientPort, _, err = testdns.SendDNSQueries(t, []string{destDomain}, destAddr, "udp")
		assert.NoError(c, err)
	}, 6*time.Second, 100*time.Millisecond, "failed to send dns query")

	dnsClientAddr = &net.UDPAddr{IP: net.ParseIP(clientIP), Port: clientPort}
	require.Eventually(t, func() bool {
		var ok bool
		c, ok = findConnection(dnsClientAddr, dnsServerAddr, getConnections(t, tr))
		return ok
	}, 3*time.Second, 100*time.Millisecond, "connection not found")
	require.Nil(t, c.Via)

	require.Equal(t, 1, calls, "calls to subnetForHwAddrFunc are != 1 for hw addr %s", ifi.HardwareAddr)
}

func (s *TracerSuite) TestGatewayLookupCrossNamespace() {
	t := s.T()
	ctrl := gomock.NewController(t)
	m := NewMockcloudProvider(ctrl)
	oldCloud := network.Cloud
	defer func() {
		network.Cloud = oldCloud
	}()

	m.EXPECT().IsAWS().Return(true)
	network.Cloud = m

	cfg := testConfig()
	cfg.EnableGatewayLookup = true
	tr, err := newTracer(cfg)
	require.NoError(t, err)
	require.NotNil(t, tr)
	t.Cleanup(tr.Stop)
	require.NotNil(t, tr.gwLookup)

	ns1 := netlinktestutil.AddNS(t)
	ns2 := netlinktestutil.AddNS(t)

	// setup two network namespaces
	t.Cleanup(func() {
		testutil.RunCommands(t, []string{
			"ip link del veth1",
			"ip link del veth3",
			"ip link del br0",
		}, true)
	})
	testutil.IptablesSave(t)
	cmds := []string{
		"ip link add br0 type bridge",
		"ip addr add 2.2.2.1/24 broadcast 2.2.2.255 dev br0",
		"ip link add veth1 type veth peer name veth2",
		"ip link set veth1 master br0",
		fmt.Sprintf("ip link set veth2 netns %s", ns1),
		fmt.Sprintf("ip -n %s addr add 2.2.2.2/24 broadcast 2.2.2.255 dev veth2", ns1),
		"ip link add veth3 type veth peer name veth4",
		"ip link set veth3 master br0",
		fmt.Sprintf("ip link set veth4 netns %s", ns2),
		fmt.Sprintf("ip -n %s addr add 2.2.2.3/24 broadcast 2.2.2.255 dev veth4", ns2),
		"ip link set br0 up",
		"ip link set veth1 up",
		fmt.Sprintf("ip -n %s link set veth2 up", ns1),
		"ip link set veth3 up",
		fmt.Sprintf("ip -n %s link set veth4 up", ns2),
		fmt.Sprintf("ip -n %s r add default via 2.2.2.1", ns1),
		fmt.Sprintf("ip -n %s r add default via 2.2.2.1", ns2),
		"iptables -I POSTROUTING 1 -t nat -s 2.2.2.0/24 ! -d 2.2.2.0/24 -j MASQUERADE",
		"iptables -I FORWARD -i br0 -j ACCEPT",
		"iptables -I FORWARD -o br0 -j ACCEPT",
		"sysctl -w net.ipv4.ip_forward=1",
	}
	testutil.RunCommands(t, cmds, false)

	ifs, err := net.Interfaces()
	require.NoError(t, err)
	network.SubnetForHwAddrFunc = func(hwAddr net.HardwareAddr) (network.Subnet, error) {
		for _, i := range ifs {
			if hwAddr.String() == i.HardwareAddr.String() {
				return network.Subnet{Alias: fmt.Sprintf("subnet-%s", i.Name)}, nil
			}
		}

		return network.Subnet{Alias: "subnet"}, nil
	}

	require.NoError(t, tr.start(), "could not start tracer")

	test1Ns, err := vnetns.GetFromName(ns1)
	require.NoError(t, err)
	defer test1Ns.Close()

	// run tcp server in test1 net namespace
	var server *TCPServer
	err = kernel.WithNS(test1Ns, func() error {
		server = NewTCPServerOnAddress("2.2.2.2:0", func(c net.Conn) {})
		return server.Run()
	})
	require.NoError(t, err)
	t.Cleanup(server.Shutdown)

	var conn *network.ConnectionStats
	t.Run("client in root namespace", func(t *testing.T) {
		c, err := net.DialTimeout("tcp", server.address, 2*time.Second)
		require.NoError(t, err)

		// write some data
		_, err = c.Write([]byte("foo"))
		require.NoError(t, err)

		require.Eventually(t, func() bool {
			var ok bool
			conns := getConnections(t, tr)
			t.Log(conns)
			conn, ok = findConnection(c.LocalAddr(), c.RemoteAddr(), conns)
			return ok && conn.Direction == network.OUTGOING
		}, 3*time.Second, 100*time.Millisecond)

		// conn.Via should be nil, since traffic is local
		require.Nil(t, conn.Via)
	})

	t.Run("client in other namespace", func(t *testing.T) {
		// try connecting to server in test1 namespace
		test2Ns, err := vnetns.GetFromName(ns2)
		require.NoError(t, err)
		defer test2Ns.Close()

		var c net.Conn
		err = kernel.WithNS(test2Ns, func() error {
			var err error
			c, err = net.DialTimeout("tcp", server.address, 2*time.Second)
			return err
		})
		require.NoError(t, err)
		defer c.Close()

		// write some data
		_, err = c.Write([]byte("foo"))
		require.NoError(t, err)

		var conn *network.ConnectionStats
		require.Eventually(t, func() bool {
			var ok bool
			conns := getConnections(t, tr)
			t.Log(conns)
			conn, ok = findConnection(c.LocalAddr(), c.RemoteAddr(), conns)
			return ok && conn.Direction == network.OUTGOING
		}, 3*time.Second, 100*time.Millisecond)

		// traffic is local, so Via field should not be set
		require.Nil(t, conn.Via)

		// try connecting to something outside
		dnsAddr := net.ParseIP("8.8.8.8")
		var dnsClientAddr, dnsServerAddr *net.UDPAddr
		var clientIP string
		var clientPort int
		require.EventuallyWithT(t, func(c *assert.CollectT) {
			kernel.WithNS(test2Ns, func() error {
				clientIP, clientPort, _, err = testdns.SendDNSQueries(t, []string{"google.com"}, dnsAddr, "udp")
				return nil
			})
			assert.NoError(c, err)
		}, 6*time.Second, 100*time.Millisecond, "failed to send dns query")

		dnsClientAddr = &net.UDPAddr{IP: net.ParseIP(clientIP), Port: clientPort}
		dnsServerAddr = &net.UDPAddr{IP: dnsAddr, Port: 53}

		iif := ipRouteGet(t, "", dnsClientAddr.IP.String(), nil)
		ifi := ipRouteGet(t, dnsClientAddr.IP.String(), dnsAddr.String(), iif)

		require.Eventually(t, func() bool {
			var ok bool
			conn, ok = findConnection(dnsClientAddr, dnsServerAddr, getConnections(t, tr))
			return ok && conn.Direction == network.OUTGOING
		}, 3*time.Second, 100*time.Millisecond)

		require.NotNil(t, conn.Via)
		require.Equal(t, fmt.Sprintf("subnet-%s", ifi.Name), conn.Via.Subnet.Alias)

	})
}

func (s *TracerSuite) TestConnectionAssured() {
	t := s.T()
	cfg := testConfig()
	tr := setupTracer(t, cfg)
	server := &UDPServer{
		network: "udp4",
		onMessage: func(b []byte, n int) []byte {
			return genPayload(serverMessageSize)
		},
	}

	err := server.Run(clientMessageSize)
	require.NoError(t, err)
	t.Cleanup(server.Shutdown)

	c, err := net.DialTimeout("udp", server.address, time.Second)
	require.NoError(t, err)
	defer c.Close()

	// do two exchanges to make the connection "assured"
	for i := 0; i < 2; i++ {
		_, err = c.Write(genPayload(clientMessageSize))
		require.NoError(t, err)

		buf := make([]byte, serverMessageSize)
		_, err = c.Read(buf)
		require.NoError(t, err)
	}

	var conn *network.ConnectionStats
	require.Eventually(t, func() bool {
		conns := getConnections(t, tr)
		var ok bool
		conn, ok = findConnection(c.LocalAddr(), c.RemoteAddr(), conns)
		return ok && conn.Monotonic.SentBytes > 0 && conn.Monotonic.RecvBytes > 0
	}, 3*time.Second, 100*time.Millisecond, "could not find udp connection")

	// verify the connection is marked as assured
	require.True(t, conn.IsAssured)
}

func (s *TracerSuite) TestConnectionNotAssured() {
	t := s.T()
	cfg := testConfig()
	tr := setupTracer(t, cfg)

	server := &UDPServer{
		network: "udp4",
		onMessage: func(b []byte, n int) []byte {
			return nil
		},
	}

	err := server.Run(clientMessageSize)
	require.NoError(t, err)
	t.Cleanup(server.Shutdown)

	c, err := net.DialTimeout("udp", server.address, time.Second)
	require.NoError(t, err)
	defer c.Close()

	_, err = c.Write(genPayload(clientMessageSize))
	require.NoError(t, err)

	var conn *network.ConnectionStats
	require.Eventually(t, func() bool {
		conns := getConnections(t, tr)
		var ok bool
		conn, ok = findConnection(c.LocalAddr(), c.RemoteAddr(), conns)
		return ok && conn.Monotonic.SentBytes > 0 && conn.Monotonic.RecvBytes == 0
	}, 3*time.Second, 100*time.Millisecond, "could not find udp connection")

	// verify the connection is marked as not assured
	require.False(t, conn.IsAssured)
}

func (s *TracerSuite) TestUDPConnExpiryTimeout() {
	t := s.T()
	streamTimeout, err := sysctl.NewInt("/proc", "net/netfilter/nf_conntrack_udp_timeout_stream", 0).Get()
	require.NoError(t, err)
	timeout, err := sysctl.NewInt("/proc", "net/netfilter/nf_conntrack_udp_timeout", 0).Get()
	require.NoError(t, err)

	tr := setupTracer(t, testConfig())
	require.Equal(t, uint64(time.Duration(timeout)*time.Second), tr.udpConnTimeout(false))
	require.Equal(t, uint64(time.Duration(streamTimeout)*time.Second), tr.udpConnTimeout(true))
}

func (s *TracerSuite) TestDNATIntraHostIntegration() {
	t := s.T()
	netlinktestutil.SetupDNAT(t)

	tr := setupTracer(t, testConfig())

	var serverAddr struct {
		local, remote net.Addr
	}
	server := &TCPServer{
		address: "1.1.1.1:0",
		onMessage: func(c net.Conn) {
			serverAddr.local = c.LocalAddr()
			serverAddr.remote = c.RemoteAddr()
			for {
				bs := make([]byte, 4)
				_, err := c.Read(bs)
				if err == io.EOF {
					return
				}
				require.NoError(t, err, "error reading in server")

				_, err = c.Write([]byte("pong"))
				require.NoError(t, err, "error writing back in server")
			}
		},
	}
	t.Cleanup(server.Shutdown)
	require.NoError(t, server.Run())

	_, port, err := net.SplitHostPort(server.address)
	require.NoError(t, err)

	var conn net.Conn
	conn, err = net.Dial("tcp", "2.2.2.2:"+port)
	require.NoError(t, err, "error connecting to client")
	t.Cleanup(func() {
		conn.Close()
	})

	var incoming, outgoing *network.ConnectionStats
	require.Eventually(t, func() bool {
		_, err = conn.Write([]byte("ping"))
		if !assert.NoError(t, err, "error writing in client") {
			return false
		}

		bs := make([]byte, 4)
		_, err = conn.Read(bs)
		if !assert.NoError(t, err) {
			return false
		}

		conns := getConnections(t, tr)
		t.Log(conns)

		outgoing, _ = findConnection(conn.LocalAddr(), conn.RemoteAddr(), conns)
		incoming, _ = findConnection(serverAddr.local, serverAddr.remote, conns)

		t.Logf("incoming: %+v, outgoing: %+v", incoming, outgoing)

		return outgoing != nil && incoming != nil && outgoing.IPTranslation != nil
	}, 3*time.Second, 100*time.Millisecond, "failed to get both incoming and outgoing connection")

	assert.True(t, outgoing.IntraHost, "did not find outgoing connection classified as local: %v", outgoing)
	assert.True(t, incoming.IntraHost, "did not find incoming connection classified as local: %v", incoming)
}

func (s *TracerSuite) TestSelfConnect() {
	t := s.T()
	// Enable BPF-based system probe
	cfg := testConfig()
	cfg.TCPConnTimeout = 3 * time.Second
	tr := setupTracer(t, cfg)

	ctx, cancel := context.WithTimeout(context.Background(), 1*time.Minute)
	t.Cleanup(cancel)

	cmd := exec.CommandContext(ctx, "testdata/fork.py")
	var stderr bytes.Buffer
	cmd.Stderr = &stderr
	cmd.WaitDelay = 10 * time.Second
	stdOutReader, err := cmd.StdoutPipe()
	require.NoError(t, err)
	require.NoError(t, cmd.Start())
	t.Cleanup(func() {
		cancel()
		if err := cmd.Wait(); err != nil {
			status := cmd.ProcessState.Sys().(syscall.WaitStatus)
			assert.Equal(t, syscall.SIGKILL, status.Signal(), "fork.py output: %s", stderr.String())
		}
	})

	portStr, err := bufio.NewReader(stdOutReader).ReadString('\n')
	require.NoError(t, err, "error reading port from fork.py")

	port, err := strconv.ParseUint(strings.TrimSpace(portStr), 10, 16)
	require.NoError(t, err, "could not convert %s to integer port", portStr)

	t.Logf("port is %d", port)

	require.Eventually(t, func() bool {
		conns := searchConnections(getConnections(t, tr), func(cs network.ConnectionStats) bool {
			return cs.SPort == uint16(port) && cs.DPort == uint16(port) && cs.Source.IsLoopback() && cs.Dest.IsLoopback()
		})

		t.Logf("connections: %v", conns)
		return len(conns) == 2
	}, 5*time.Second, 100*time.Millisecond, "could not find expected number of tcp connections, expected: 2")
}

func (s *TracerSuite) TestUDPPeekCount() {
	t := s.T()
	config := testConfig()
	tr := setupTracer(t, config)

	ln, err := net.ListenPacket("udp", "127.0.0.1:0")
	require.NoError(t, err)
	defer ln.Close()

	saddr := ln.LocalAddr().String()

	laddr, err := net.ResolveUDPAddr("udp", "127.0.0.1:0")
	require.NoError(t, err)
	raddr, err := net.ResolveUDPAddr("udp", saddr)
	require.NoError(t, err)

	c, err := net.DialUDP("udp", laddr, raddr)
	require.NoError(t, err)
	defer c.Close()

	msg := []byte("asdf")
	_, err = c.Write(msg)
	require.NoError(t, err)

	rawConn, err := ln.(*net.UDPConn).SyscallConn()
	require.NoError(t, err)
	err = rawConn.Control(func(fd uintptr) {
		buf := make([]byte, 1024)
		var n int
		var err error
		done := make(chan struct{})

		recv := func(flags int) {
			for {
				n, _, err = syscall.Recvfrom(int(fd), buf, flags)
				if err == syscall.EINTR || err == syscall.EAGAIN {
					continue
				}
				break
			}
		}
		go func() {
			defer close(done)
			recv(syscall.MSG_PEEK)
			if n == 0 || err != nil {
				return
			}
			recv(0)
		}()

		select {
		case <-done:
			require.NoError(t, err)
			require.NotZero(t, n)
		case <-time.After(5 * time.Second):
			require.Fail(t, "receive timed out")
		}
	})
	require.NoError(t, err)

	var incoming *network.ConnectionStats
	var outgoing *network.ConnectionStats
	require.Eventuallyf(t, func() bool {
		conns := getConnections(t, tr)
		if outgoing == nil {
			outgoing, _ = findConnection(c.LocalAddr(), c.RemoteAddr(), conns)
		}
		if incoming == nil {
			incoming, _ = findConnection(c.RemoteAddr(), c.LocalAddr(), conns)
		}

		return outgoing != nil && incoming != nil
	}, 3*time.Second, 100*time.Millisecond, "couldn't find incoming and outgoing connections matching")

	m := outgoing.Monotonic
	require.Equal(t, len(msg), int(m.SentBytes))
	require.Equal(t, 0, int(m.RecvBytes))
	require.True(t, outgoing.IntraHost)

	// make sure the inverse values are seen for the other message
	m = incoming.Monotonic
	require.Equal(t, 0, int(m.SentBytes))
	require.Equal(t, len(msg), int(m.RecvBytes))
	require.True(t, incoming.IntraHost)
}

func (s *TracerSuite) TestUDPPythonReusePort() {
	t := s.T()
	cfg := testConfig()
	if isPrebuilt(cfg) && kv < kv470 {
		t.Skip("reuseport not supported on prebuilt")
	}

	tr := setupTracer(t, cfg)

	var out string
	var err error
	for i := 0; i < 5; i++ {
		err = func() error {
			ctx, cancel := context.WithTimeout(context.Background(), 10*time.Second)
			defer cancel()
			out, err = testutil.RunCommandWithContext(ctx, "testdata/reuseport.py")
			if err != nil {
				t.Logf("error running reuseport.py: %s", err)
			}

			return err
		}()

		if err == nil {
			break
		}
	}

	require.NoError(t, err, "error running reuseport.py")

	port, err := strconv.ParseUint(strings.TrimSpace(strings.Split(out, "\n")[0]), 10, 16)
	require.NoError(t, err, "could not convert %s to integer port", out)

	t.Logf("port is %d", port)

	conns := map[string]network.ConnectionStats{}
	buf := make([]byte, network.ConnectionByteKeyMaxLen)
	require.Eventually(t, func() bool {
		_conns := searchConnections(getConnections(t, tr), func(cs network.ConnectionStats) bool {
			return cs.Type == network.UDP &&
				cs.Source.IsLoopback() &&
				cs.Dest.IsLoopback() &&
				(cs.DPort == uint16(port) || cs.SPort == uint16(port))
		})

		for _, c := range _conns {
			conns[string(c.ByteKey(buf))] = c
		}

		t.Log(conns)

		return len(conns) == 4
	}, 3*time.Second, 100*time.Millisecond, "could not find expected number of udp connections, expected: 4")

	var incoming, outgoing []network.ConnectionStats
	for _, c := range conns {
		if c.SPort == uint16(port) {
			incoming = append(incoming, c)
		} else if c.DPort == uint16(port) {
			outgoing = append(outgoing, c)
		}
	}

	serverBytes, clientBytes := 3, 6
	if assert.Len(t, incoming, 2, "unable to find incoming connections") {
		for _, c := range incoming {
			assert.Equal(t, network.INCOMING, c.Direction, "incoming direction")

			// make sure the inverse values are seen for the other message
			assert.Equal(t, serverBytes, int(c.Monotonic.SentBytes), "incoming sent")
			assert.Equal(t, clientBytes, int(c.Monotonic.RecvBytes), "incoming recv")
			assert.True(t, c.IntraHost, "incoming intrahost")
		}
	}

	if assert.Len(t, outgoing, 2, "unable to find outgoing connections") {
		for _, c := range outgoing {
			assert.Equal(t, network.OUTGOING, c.Direction, "outgoing direction")

			assert.Equal(t, clientBytes, int(c.Monotonic.SentBytes), "outgoing sent")
			assert.Equal(t, serverBytes, int(c.Monotonic.RecvBytes), "outgoing recv")
			assert.True(t, c.IntraHost, "outgoing intrahost")
		}
	}
}

func (s *TracerSuite) TestUDPReusePort() {
	t := s.T()
	t.Run("v4", func(t *testing.T) {
		testUDPReusePort(t, "udp4", "127.0.0.1")
	})
	t.Run("v6", func(t *testing.T) {
		if !testConfig().CollectUDPv6Conns {
			t.Skip("UDPv6 disabled")
		}
		testUDPReusePort(t, "udp6", "[::1]")
	})
}

func testUDPReusePort(t *testing.T, udpnet string, ip string) {
	cfg := testConfig()
	if isPrebuilt(cfg) && kv < kv470 {
		t.Skip("reuseport not supported on prebuilt")
	}

	tr := setupTracer(t, cfg)

	createReuseServer := func(port int) *UDPServer {
		return &UDPServer{
			network: udpnet,
			lc: &net.ListenConfig{
				Control: func(network, address string, c syscall.RawConn) error {
					var opErr error
					err := c.Control(func(fd uintptr) {
						opErr = unix.SetsockoptInt(int(fd), unix.SOL_SOCKET, unix.SO_REUSEPORT, 1)
					})
					if err != nil {
						return err
					}
					return opErr
				},
			},
			address: fmt.Sprintf("%s:%d", ip, port),
			onMessage: func(buf []byte, n int) []byte {
				return genPayload(serverMessageSize)
			},
		}
	}

	s1 := createReuseServer(0)
	err := s1.Run(clientMessageSize)
	assignedPort := s1.ln.LocalAddr().(*net.UDPAddr).Port
	require.NoError(t, err)
	t.Cleanup(s1.Shutdown)

	s2 := createReuseServer(assignedPort)
	err = s2.Run(clientMessageSize)
	require.NoError(t, err)
	t.Cleanup(s2.Shutdown)

	// Connect to server
	c, err := net.DialTimeout(udpnet, s1.address, 50*time.Millisecond)
	require.NoError(t, err)
	defer c.Close()

	// Write clientMessageSize to server, and read response
	_, err = c.Write(genPayload(clientMessageSize))
	require.NoError(t, err)

	_, err = c.Read(make([]byte, serverMessageSize))
	require.NoError(t, err)

	// Iterate through active connections until we find connection created above, and confirm send + recv counts
	t.Logf("port: %d", assignedPort)
	connections := getConnections(t, tr)
	for _, c := range connections.Conns {
		t.Log(c)
	}

	incoming, ok := findConnection(c.RemoteAddr(), c.LocalAddr(), connections)
	if assert.True(t, ok, "unable to find incoming connection") {
		assert.Equal(t, network.INCOMING, incoming.Direction)

		// make sure the inverse values are seen for the other message
		assert.Equal(t, serverMessageSize, int(incoming.Monotonic.SentBytes), "incoming sent")
		assert.Equal(t, clientMessageSize, int(incoming.Monotonic.RecvBytes), "incoming recv")
		assert.True(t, incoming.IntraHost, "incoming intrahost")
	}

	outgoing, ok := findConnection(c.LocalAddr(), c.RemoteAddr(), connections)
	if assert.True(t, ok, "unable to find outgoing connection") {
		assert.Equal(t, network.OUTGOING, outgoing.Direction)

		assert.Equal(t, clientMessageSize, int(outgoing.Monotonic.SentBytes), "outgoing sent")
		assert.Equal(t, serverMessageSize, int(outgoing.Monotonic.RecvBytes), "outgoing recv")
		assert.True(t, outgoing.IntraHost, "outgoing intrahost")
	}
}

func (s *TracerSuite) TestDNSStatsWithNAT() {
	t := s.T()
	testutil.IptablesSave(t)
	// Setup a NAT rule to translate 2.2.2.2 to 8.8.8.8 and issue a DNS request to 2.2.2.2
	cmds := []string{"iptables -t nat -A OUTPUT -d 2.2.2.2 -j DNAT --to-destination 8.8.8.8"}
	testutil.RunCommands(t, cmds, false)

	cfg := testConfig()
	cfg.CollectDNSStats = true
	cfg.DNSTimeout = 1 * time.Second
	tr := setupTracer(t, cfg)

	t.Logf("requesting golang.com@2.2.2.2 with conntrack type: %T", tr.conntracker)
	testDNSStats(t, tr, "golang.org", 1, 0, 0, "2.2.2.2")
}

func iptablesWrapper(t *testing.T, f func()) {
	iptables, err := exec.LookPath("iptables")
	require.NoError(t, err)

	// Init iptables rule to simulate packet loss
	rule := "INPUT --source 127.0.0.1 -j DROP"
	create := strings.Fields(fmt.Sprintf("-I %s", rule))

	state := testutil.IptablesSave(t)
	defer testutil.IptablesRestore(t, state)
	createCmd := exec.Command(iptables, create...)
	err = createCmd.Run()
	require.NoError(t, err)

	f()
}

func ipRouteGet(t *testing.T, from, dest string, iif *net.Interface) *net.Interface {
	ipRouteGetOut := regexp.MustCompile(`dev\s+([^\s/]+)`)

	args := []string{"route", "get"}
	if len(from) > 0 {
		args = append(args, "from", from)
	}
	args = append(args, dest)
	if iif != nil {
		args = append(args, "iif", iif.Name)
	}
	cmd := exec.Command("ip", args...)
	out, err := cmd.CombinedOutput()
	require.NoError(t, err, "ip command returned error, output: %s", out)
	t.Log(strings.Join(cmd.Args, " "))
	t.Log(string(out))

	matches := ipRouteGetOut.FindSubmatch(out)
	require.Len(t, matches, 2, string(out))
	dev := string(matches[1])
	ifi, err := net.InterfaceByName(dev)
	require.NoError(t, err)
	return ifi
}

type SyscallConn interface {
	net.Conn
	SyscallConn() (syscall.RawConn, error)
}

func (s *TracerSuite) TestSendfileRegression() {
	t := s.T()
	// Start tracer
	cfg := testConfig()
	tr := setupTracer(t, cfg)

	// Create temporary file
	tmpdir := t.TempDir()
	tmpfilePath := filepath.Join(tmpdir, "sendfile_source")
	tmpfile, err := os.Create(tmpfilePath)
	require.NoError(t, err)

	n, err := tmpfile.Write(genPayload(clientMessageSize))
	require.NoError(t, err)
	require.Equal(t, clientMessageSize, n)

	// Grab file size
	stat, err := tmpfile.Stat()
	require.NoError(t, err)
	fsize := int(stat.Size())

	testSendfileServer := func(t *testing.T, c SyscallConn, connType network.ConnectionType, family network.ConnectionFamily, rcvdFunc func() int64) {
		_, err = tmpfile.Seek(0, 0)
		require.NoError(t, err)

		// Send file contents via SENDFILE(2)
		n, err = sendFile(t, c, tmpfile, nil, fsize)
		require.NoError(t, err)
		require.Equal(t, fsize, n)

		// Verify that our server received the contents of the file
		c.Close()
		require.Eventually(t, func() bool {
			return int64(clientMessageSize) == rcvdFunc()
		}, 3*time.Second, 100*time.Millisecond, "TCP server didn't receive data")

		t.Logf("looking for connections %+v <-> %+v", c.LocalAddr(), c.RemoteAddr())
		var outConn, inConn *network.ConnectionStats
		assert.Eventually(t, func() bool {
			conns := getConnections(t, tr)
			t.Log(conns)
			if outConn == nil {
				outConn = network.FirstConnection(conns, network.ByType(connType), network.ByFamily(family), network.ByTuple(c.LocalAddr(), c.RemoteAddr()))
			}
			if inConn == nil {
				inConn = network.FirstConnection(conns, network.ByType(connType), network.ByFamily(family), network.ByTuple(c.RemoteAddr(), c.LocalAddr()))
			}
			return outConn != nil && inConn != nil
		}, 3*time.Second, 100*time.Millisecond, "couldn't find connections used by sendfile(2)")

		if assert.NotNil(t, outConn, "couldn't find outgoing connection used by sendfile(2)") {
			assert.Equalf(t, int64(clientMessageSize), int64(outConn.Monotonic.SentBytes), "sendfile send data wasn't properly traced")
		}
		if assert.NotNil(t, inConn, "couldn't find incoming connection used by sendfile(2)") {
			assert.Equalf(t, int64(clientMessageSize), int64(inConn.Monotonic.RecvBytes), "sendfile recv data wasn't properly traced")
		}
	}

	for _, family := range []network.ConnectionFamily{network.AFINET, network.AFINET6} {
		t.Run(family.String(), func(t *testing.T) {
			t.Run("TCP", func(t *testing.T) {
				// Start TCP server
				var rcvd int64
				server := TCPServer{
					network: "tcp" + strings.TrimPrefix(family.String(), "v"),
					onMessage: func(c net.Conn) {
						rcvd, _ = io.Copy(io.Discard, c)
						c.Close()
					},
				}
				t.Cleanup(server.Shutdown)
				require.NoError(t, server.Run())

				// Connect to TCP server
				c, err := net.DialTimeout("tcp", server.address, time.Second)
				require.NoError(t, err)

				testSendfileServer(t, c.(*net.TCPConn), network.TCP, family, func() int64 { return rcvd })
			})
			t.Run("UDP", func(t *testing.T) {
				if family == network.AFINET6 && !cfg.CollectUDPv6Conns {
					t.Skip("UDPv6 disabled")
				}
				if isPrebuilt(cfg) && kv < kv470 {
					t.Skip("UDP will fail with prebuilt tracer")
				}

				// Start TCP server
				var rcvd int64
				server := &UDPServer{
					network: "udp" + strings.TrimPrefix(family.String(), "v"),
					onMessage: func(b []byte, n int) []byte {
						rcvd = rcvd + int64(n)
						return nil
					},
				}
				t.Cleanup(server.Shutdown)
				require.NoError(t, server.Run(1024))

				// Connect to UDP server
				c, err := net.DialTimeout(server.network, server.address, time.Second)
				require.NoError(t, err)

				testSendfileServer(t, c.(*net.UDPConn), network.UDP, family, func() int64 { return rcvd })
			})
		})
	}

}

func isPrebuilt(cfg *config.Config) bool {
	if cfg.EnableRuntimeCompiler || cfg.EnableCORE {
		return false
	}
	return true
}

func (s *TracerSuite) TestSendfileError() {
	t := s.T()
	tr := setupTracer(t, testConfig())

	tmpfile, err := os.CreateTemp("", "sendfile_source")
	require.NoError(t, err)
	t.Cleanup(func() { os.Remove(tmpfile.Name()) })

	n, err := tmpfile.Write(genPayload(clientMessageSize))
	require.NoError(t, err)
	require.Equal(t, clientMessageSize, n)
	_, err = tmpfile.Seek(0, 0)
	require.NoError(t, err)

	server := NewTCPServer(func(c net.Conn) {
		_, _ = io.Copy(io.Discard, c)
		c.Close()
	})
	require.NoError(t, server.Run())
	t.Cleanup(server.Shutdown)

	c, err := net.DialTimeout("tcp", server.address, time.Second)
	require.NoError(t, err)

	// Send file contents via SENDFILE(2)
	offset := int64(math.MaxInt64 - 1)
	_, err = sendFile(t, c.(*net.TCPConn), tmpfile, &offset, 10)
	require.Error(t, err)

	c.Close()

	var conn *network.ConnectionStats
	require.Eventually(t, func() bool {
		conns := getConnections(t, tr)
		var ok bool
		conn, ok = findConnection(c.LocalAddr(), c.RemoteAddr(), conns)
		return ok
	}, 3*time.Second, 100*time.Millisecond, "couldn't find connection used by sendfile(2)")

	assert.Equalf(t, int64(0), int64(conn.Monotonic.SentBytes), "sendfile data wasn't properly traced")
}

func sendFile(t *testing.T, c SyscallConn, f *os.File, offset *int64, count int) (int, error) {
	// Send payload using SENDFILE(2) syscall
	rawConn, err := c.SyscallConn()
	require.NoError(t, err)
	var n int
	var serr error
	err = rawConn.Control(func(fd uintptr) {
		n, serr = syscall.Sendfile(int(fd), int(f.Fd()), offset, count)
	})
	if err != nil {
		return 0, err
	}
	return n, serr
}

func (s *TracerSuite) TestShortWrite() {
	t := s.T()
	tr := setupTracer(t, testConfig())

	read := make(chan struct{})
	server := NewTCPServer(func(c net.Conn) {
		// set recv buffer to 0 and don't read
		// to fill up tcp window
		err := c.(*net.TCPConn).SetReadBuffer(0)
		require.NoError(t, err)
		<-read
		c.Close()
	})
	require.NoError(t, server.Run())
	t.Cleanup(func() {
		close(read)
		server.Shutdown()
	})

	sk, err := unix.Socket(syscall.AF_INET, syscall.SOCK_STREAM|syscall.SOCK_NONBLOCK, 0)
	require.NoError(t, err)
	defer syscall.Close(sk)

	err = unix.SetsockoptInt(sk, syscall.SOL_SOCKET, syscall.SO_SNDBUF, 5000)
	require.NoError(t, err)

	sndBufSize, err := unix.GetsockoptInt(sk, syscall.SOL_SOCKET, syscall.SO_SNDBUF)
	require.NoError(t, err)
	require.GreaterOrEqual(t, sndBufSize, 5000)

	var sa unix.SockaddrInet4
	host, portStr, err := net.SplitHostPort(server.address)
	require.NoError(t, err)
	copy(sa.Addr[:], net.ParseIP(host).To4())
	port, err := strconv.ParseInt(portStr, 10, 32)
	require.NoError(t, err)
	sa.Port = int(port)

	err = unix.Connect(sk, &sa)
	if syscall.EINPROGRESS != err {
		require.NoError(t, err)
	}

	var wfd unix.FdSet
	wfd.Zero()
	wfd.Set(sk)
	tv := unix.NsecToTimeval(int64((5 * time.Second).Nanoseconds()))
	nfds, err := unix.Select(sk+1, nil, &wfd, nil, &tv)
	require.NoError(t, err)
	require.Equal(t, 1, nfds)

	var written int
	done := false
	var sent uint64
	toSend := sndBufSize / 2
	for i := 0; i < 100; i++ {
		written, err = unix.Write(sk, genPayload(toSend))
		require.NoError(t, err)
		require.Greater(t, written, 0)
		sent += uint64(written)
		t.Logf("sent: %v", sent)
		if written < toSend {
			done = true
			break
		}
	}

	require.True(t, done)

	f := os.NewFile(uintptr(sk), "")
	defer f.Close()
	c, err := net.FileConn(f)
	require.NoError(t, err)

	var conn *network.ConnectionStats
	require.Eventually(t, func() bool {
		conns := getConnections(t, tr)
		var ok bool
		conn, ok = findConnection(c.LocalAddr(), c.RemoteAddr(), conns)
		return ok
	}, 3*time.Second, 100*time.Millisecond, "couldn't find connection used by short write")

	assert.Equal(t, sent, conn.Monotonic.SentBytes)
}

func (s *TracerSuite) TestKprobeAttachWithKprobeEvents() {
	t := s.T()
	cfg := config.New()
	cfg.AttachKprobesWithKprobeEventsABI = true

	tr := setupTracer(t, cfg)

	if tr.ebpfTracer.Type() == connection.TracerTypeFentry {
		t.Skip("skipped on Fargate")
	}

	cmd := []string{"curl", "-k", "-o/dev/null", "example.com"}
	exec.Command(cmd[0], cmd[1:]...).Run()

	stats := ebpftelemetry.GetProbeStats()
	require.NotNil(t, stats)

	pTCPSendmsg, ok := stats["p_tcp_sendmsg_hits"]
	require.True(t, ok)
	fmt.Printf("p_tcp_sendmsg_hits = %d\n", pTCPSendmsg)

	assert.Greater(t, pTCPSendmsg, uint64(0))
}

func (s *TracerSuite) TestBlockingReadCounts() {
	t := s.T()
	tr := setupTracer(t, testConfig())
	ch := make(chan struct{})
	server := NewTCPServer(func(c net.Conn) {
		_, err := c.Write([]byte("foo"))
		require.NoError(t, err, "error writing to client")
		time.Sleep(time.Second)
		_, err = c.Write([]byte("foo"))
		require.NoError(t, err, "error writing to client")
		<-ch
	})

	require.NoError(t, server.Run())
	t.Cleanup(server.Shutdown)
	t.Cleanup(func() { close(ch) })

	c, err := net.DialTimeout("tcp", server.address, 5*time.Second)
	require.NoError(t, err)
	defer c.Close()

	rawConn, err := c.(syscall.Conn).SyscallConn()
	require.NoError(t, err, "error getting raw conn")

	// set the socket to blocking as the MSG_WAITALL
	// option used later on for reads only works for
	// blocking sockets
	// also set a timeout on the reads to not wait
	// forever
	rawConn.Control(func(fd uintptr) {
		err = syscall.SetNonblock(int(fd), false)
		require.NoError(t, err, "could not set socket to blocking")
		err = syscall.SetsockoptTimeval(int(fd), syscall.SOL_SOCKET, syscall.SO_RCVTIMEO, &syscall.Timeval{Sec: 5})
		require.NoError(t, err, "could not set read timeout on socket")
	})

	read := 0
	buf := make([]byte, 6)
	require.EventuallyWithT(t, func(collect *assert.CollectT) {
		var n int
		readErr := rawConn.Read(func(fd uintptr) bool {
			n, _, err = syscall.Recvfrom(int(fd), buf[read:], syscall.MSG_WAITALL)
			return true
		})

		if !assert.NoError(collect, err, "error reading from connection") ||
			!assert.NoError(collect, readErr, "error from raw conn") {
			return
		}

		read += n
		t.Logf("read %d", read)
		assert.Equal(collect, 6, read)
	}, 10*time.Second, 100*time.Millisecond, "failed to get required bytes")

	var conn *network.ConnectionStats
	require.Eventually(t, func() bool {
		var found bool
		conn, found = findConnection(c.(*net.TCPConn).LocalAddr(), c.(*net.TCPConn).RemoteAddr(), getConnections(t, tr))
		return found
	}, 3*time.Second, 100*time.Millisecond)

	assert.Equal(t, uint64(read), conn.Monotonic.RecvBytes)
}

func (s *TracerSuite) TestPreexistingConnectionDirection() {
	t := s.T()
	// Start the client and server before we enable the system probe to test that the tracer picks
	// up the pre-existing connection

	server := NewTCPServer(func(c net.Conn) {
		r := bufio.NewReader(c)
		for {
			if _, err := r.ReadBytes(byte('\n')); err != nil {
				assert.ErrorIs(t, err, io.EOF, "exited server loop with error that is not EOF")
				return
			}
			_, _ = c.Write(genPayload(serverMessageSize))
		}
	})
	t.Cleanup(server.Shutdown)
	require.NoError(t, server.Run())

	c, err := net.DialTimeout("tcp", server.address, 50*time.Millisecond)
	require.NoError(t, err)
	t.Cleanup(func() { c.Close() })

	_, err = c.Write(genPayload(clientMessageSize))
	require.NoError(t, err)
	r := bufio.NewReader(c)
	_, _ = r.ReadBytes(byte('\n'))

	// Enable BPF-based system probe
	tr := setupTracer(t, testConfig())
	// Write more data so that the tracer will notice the connection
	_, err = c.Write(genPayload(clientMessageSize))
	require.NoError(t, err)
	_, err = r.ReadBytes(byte('\n'))
	require.NoError(t, err)

	c.Close()

	var incoming, outgoing *network.ConnectionStats
	require.Eventually(t, func() bool {
		connections := getConnections(t, tr)
		if outgoing == nil {
			outgoing, _ = findConnection(c.LocalAddr(), c.RemoteAddr(), connections)
		}
		if incoming == nil {
			incoming, _ = findConnection(c.RemoteAddr(), c.LocalAddr(), connections)
		}
		return incoming != nil && outgoing != nil
	}, 3*time.Second, 100*time.Millisecond, "could not find connection incoming and outgoing connections")

	m := outgoing.Monotonic
	assert.Equal(t, clientMessageSize, int(m.SentBytes))
	assert.Equal(t, serverMessageSize, int(m.RecvBytes))
	assert.Equal(t, os.Getpid(), int(outgoing.Pid))
	assert.Equal(t, addrPort(server.address), int(outgoing.DPort))
	assert.Equal(t, c.LocalAddr().(*net.TCPAddr).Port, int(outgoing.SPort))
	assert.Equal(t, network.OUTGOING, outgoing.Direction)

	m = incoming.Monotonic
	assert.Equal(t, clientMessageSize, int(m.RecvBytes))
	assert.Equal(t, serverMessageSize, int(m.SentBytes))
	assert.Equal(t, os.Getpid(), int(incoming.Pid))
	assert.Equal(t, addrPort(server.address), int(incoming.SPort))
	assert.Equal(t, c.LocalAddr().(*net.TCPAddr).Port, int(incoming.DPort))
	assert.Equal(t, network.INCOMING, incoming.Direction)
}

func (s *TracerSuite) TestPreexistingEmptyIncomingConnectionDirection() {
	t := s.T()
	t.Run("ringbuf_enabled", func(t *testing.T) {
		if features.HaveMapType(ebpf.RingBuf) != nil {
			t.Skip("skipping test as ringbuffers are not supported on this kernel")
		}
		c := testConfig()
		c.NPMRingbuffersEnabled = true
		testPreexistingEmptyIncomingConnectionDirection(t, c)
	})
	t.Run("ringbuf_disabled", func(t *testing.T) {
		c := testConfig()
		c.NPMRingbuffersEnabled = false
		testPreexistingEmptyIncomingConnectionDirection(t, c)
	})
}

func testPreexistingEmptyIncomingConnectionDirection(t *testing.T, config *config.Config) {
	// Start the client and server before we enable the system probe to test that the tracer picks
	// up the pre-existing connection

	ch := make(chan struct{})
	server := NewTCPServer(func(c net.Conn) {
		<-ch
		c.Close()
	})
	require.NoError(t, server.Run())
	t.Cleanup(server.Shutdown)

	c, err := net.DialTimeout("tcp", server.address, 5*time.Second)
	require.NoError(t, err)

	// Enable BPF-based system probe
	tr := setupTracer(t, config)

	// close the server connection so the tracer picks it up
	close(ch)

	var conn *network.ConnectionStats
	require.Eventually(t, func() bool {
		conns := getConnections(t, tr)
		t.Log(conns) // for debugging failures
		conn, _ = findConnection(c.RemoteAddr(), c.LocalAddr(), conns)
		return conn != nil
	}, 3*time.Second, 100*time.Millisecond)

	m := conn.Monotonic
	assert.Zero(t, m.SentBytes, "sent bytes should be 0")
	assert.Zero(t, m.RecvBytes, "recv bytes should be 0")
	assert.Zero(t, m.SentPackets, "sent packets should be 0")
	assert.Zero(t, m.RecvPackets, "recv packets should be 0")
	assert.Zero(t, m.TCPEstablished, "tcp established should be 0")
	assert.Equal(t, uint32(1), m.TCPClosed, "tcp closed should be 1")
	assert.Equal(t, network.INCOMING, conn.Direction, "connection direction should be incoming")
}

func (s *TracerSuite) TestUDPIncomingDirectionFix() {
	t := s.T()

	server := &UDPServer{
		network: "udp",
		address: "localhost:8125",
		onMessage: func(b []byte, n int) []byte {
			return b
		},
	}

	cfg := testConfig()
	cfg.ProtocolClassificationEnabled = false
	tr := setupTracer(t, cfg)

	err := server.Run(64)
	require.NoError(t, err)
	t.Cleanup(server.Shutdown)

	sfd, err := syscall.Socket(syscall.AF_INET, syscall.SOCK_DGRAM, syscall.IPPROTO_UDP)
	require.NoError(t, err)
	t.Cleanup(func() { syscall.Close(sfd) })

	err = syscall.Bind(sfd, &syscall.SockaddrInet4{Addr: netip.MustParseAddr("127.0.0.1").As4()})
	require.NoError(t, err)

	err = syscall.Sendto(sfd, []byte("foo"), 0, &syscall.SockaddrInet4{Port: 8125, Addr: netip.MustParseAddr("127.0.0.1").As4()})
	require.NoError(t, err)

	_sa, err := syscall.Getsockname(sfd)
	require.NoError(t, err)
	sa := _sa.(*syscall.SockaddrInet4)
	ap := netip.AddrPortFrom(netip.AddrFrom4(sa.Addr), uint16(sa.Port))
	raddr, err := net.ResolveUDPAddr("udp", server.address)
	require.NoError(t, err)

	var conn *network.ConnectionStats
	require.Eventually(t, func() bool {
		conns := getConnections(t, tr)
		conn, _ = findConnection(net.UDPAddrFromAddrPort(ap), raddr, conns)
		return conn != nil
	}, 3*time.Second, 100*time.Millisecond)

	assert.Equal(t, network.OUTGOING, conn.Direction)
}

func (s *TracerSuite) TestGetMapsTelemetry() {
	t := s.T()
	if !httpsSupported() {
		t.Skip("HTTPS feature not available/supported for this setup")
	}

	t.Setenv("DD_SYSTEM_PROBE_SERVICE_MONITORING_ENABLED", "true")
	cfg := testConfig()
	tr := setupTracer(t, cfg)

	cmd := []string{"curl", "-k", "-o/dev/null", "example.com/[1-10]"}
	err := exec.Command(cmd[0], cmd[1:]...).Run()
	require.NoError(t, err)

	ebpfTelemetryCollector, ok := tr.bpfErrorsCollector.(*ebpftelemetry.EBPFErrorsCollector)
	require.True(t, ok)

	mapsTelemetry := ebpfTelemetryCollector.T.GetMapsTelemetry()
	t.Logf("EBPF Maps telemetry: %v\n", mapsTelemetry)

	tcpStatsErrors, ok := mapsTelemetry[probes.TCPStatsMap].(map[string]uint64)
	require.True(t, ok)
	assert.NotZero(t, tcpStatsErrors["EEXIST"])
}

func sysOpenAt2Supported() bool {
	missing, err := ddebpf.VerifyKernelFuncs("do_sys_openat2")
	if err == nil && len(missing) == 0 {
		return true
	}
	kversion, err := kernel.HostVersion()
	if err != nil {
		log.Error("could not determine the current kernel version. fallback to do_sys_open")
		return false
	}

	return kversion >= kernel.VersionCode(5, 6, 0)
}

func (s *TracerSuite) TestGetHelpersTelemetry() {
	t := s.T()

	// We need the tracepoints on open syscall in order
	// to test.
	if !httpsSupported() {
		t.Skip("HTTPS feature not available/supported for this setup")
	}

	t.Setenv("DD_SYSTEM_PROBE_SERVICE_MONITORING_ENABLED", "true")
	cfg := testConfig()
	cfg.EnableNativeTLSMonitoring = true
	cfg.EnableHTTPMonitoring = true
	tr := setupTracer(t, cfg)

	expectedErrorTP := "tracepoint__syscalls__sys_enter_openat"
	syscallNumber := syscall.SYS_OPENAT
	if sysOpenAt2Supported() {
		expectedErrorTP = "tracepoint__syscalls__sys_enter_openat2"
		// In linux kernel source dir run:
		// printf SYS_openat2 | gcc -include sys/syscall.h -E -
		syscallNumber = 437
	}

	// Ensure `bpf_probe_read_user` fails by passing an address guaranteed to pagefault to open syscall.
	addr, _, sysErr := syscall.Syscall6(syscall.SYS_MMAP, uintptr(0), uintptr(syscall.Getpagesize()), syscall.PROT_READ|syscall.PROT_WRITE, syscall.MAP_ANON|syscall.MAP_PRIVATE, 0, 0)
	require.Zero(t, sysErr)
	syscall.Syscall(uintptr(syscallNumber), uintptr(0), uintptr(addr), uintptr(0))
	t.Cleanup(func() {
		syscall.Syscall(syscall.SYS_MUNMAP, uintptr(addr), uintptr(syscall.Getpagesize()), 0)
	})
	ebpfTelemetryCollector, ok := tr.bpfErrorsCollector.(*ebpftelemetry.EBPFErrorsCollector)
	require.True(t, ok)

	helperTelemetry := ebpfTelemetryCollector.T.GetHelpersTelemetry()
	t.Logf("EBPF helper telemetry: %v\n", helperTelemetry)

	openAtErrors, ok := helperTelemetry[expectedErrorTP].(map[string]interface{})
	require.True(t, ok)

	probeReadUserError, ok := openAtErrors["bpf_probe_read_user"].(map[string]uint64)
	require.True(t, ok)

	badAddressCnt, ok := probeReadUserError["EFAULT"]
	require.True(t, ok)
	assert.NotZero(t, badAddressCnt)
}

func TestEbpfConntrackerFallback(t *testing.T) {
	require.NoError(t, rlimit.RemoveMemlock())

	prebuiltErrorValues := []bool{true}
	if ebpfPrebuiltConntrackerSupportedOnKernelT(t) {
		prebuiltErrorValues = []bool{false, true}
	}
	coreErrorValues := []bool{true}
	if ebpfCOREConntrackerSupportedOnKernelT(t) {
		coreErrorValues = []bool{false, true}
	}

	type testCase struct {
		enableCORE               bool
		allowRuntimeFallback     bool
		enableRuntimeCompiler    bool
		allowPrecompiledFallback bool
		coreError                bool
		rcError                  bool
		prebuiltError            bool

		err        error
		isPrebuilt bool
	}

	var dtests []testCase
	for _, enableCORE := range []bool{false, true} {
		for _, allowRuntimeFallback := range []bool{false, true} {
			for _, enableRuntimeCompiler := range []bool{false, true} {
				for _, allowPrecompiledFallback := range []bool{false, true} {
					for _, coreError := range coreErrorValues {
						for _, rcError := range []bool{false, true} {
							for _, prebuiltError := range prebuiltErrorValues {
								tc := testCase{
									enableCORE:               enableCORE,
									allowRuntimeFallback:     allowRuntimeFallback,
									enableRuntimeCompiler:    enableRuntimeCompiler,
									allowPrecompiledFallback: allowPrecompiledFallback,
									coreError:                coreError,
									rcError:                  rcError,
									prebuiltError:            prebuiltError,

									isPrebuilt: !prebuiltError,
								}

								cerr := coreError
								if !enableCORE {
									cerr = true // not enabled, so assume always failed
								}

								rcEnabled := enableRuntimeCompiler
								rcerr := rcError
								if !enableRuntimeCompiler {
									rcerr = true // not enabled, so assume always failed
								}
								if enableCORE && !allowRuntimeFallback {
									rcEnabled = false
									rcerr = true // not enabled, so assume always failed
								}

								pberr := prebuiltError
								if (enableCORE || rcEnabled) && !allowPrecompiledFallback {
									pberr = true // not enabled, so assume always failed
									tc.isPrebuilt = false
								}

								if cerr && rcerr && pberr {
									tc.err = assert.AnError
									tc.isPrebuilt = false
								}

								if (enableCORE && !coreError) || (rcEnabled && !rcError) {
									tc.isPrebuilt = false
								}
								dtests = append(dtests, tc)
							}
						}
					}
				}
			}
		}
	}

	cfg := config.New()
	if kv >= kernel.VersionCode(5, 18, 0) {
		cfg.CollectUDPv6Conns = false
	}
	t.Cleanup(func() {
		ebpfConntrackerPrebuiltCreator = getPrebuiltConntracker
		ebpfConntrackerRCCreator = getRCConntracker
		ebpfConntrackerCORECreator = getCOREConntracker
	})

	for _, te := range dtests {
		t.Run("", func(t *testing.T) {
			t.Logf("%+v", te)

			cfg.EnableCORE = te.enableCORE
			cfg.AllowRuntimeCompiledFallback = te.allowRuntimeFallback
			cfg.EnableRuntimeCompiler = te.enableRuntimeCompiler
			cfg.AllowPrecompiledFallback = te.allowPrecompiledFallback

			ebpfConntrackerPrebuiltCreator = getPrebuiltConntracker
			ebpfConntrackerRCCreator = getRCConntracker
			ebpfConntrackerCORECreator = getCOREConntracker
			if te.prebuiltError {
				ebpfConntrackerPrebuiltCreator = func(_ *config.Config) (*manager.Manager, error) {
					return nil, assert.AnError
				}
			}
			if te.rcError {
				ebpfConntrackerRCCreator = func(_ *config.Config) (*manager.Manager, error) {
					return nil, assert.AnError
				}
			}
			if te.coreError {
				ebpfConntrackerCORECreator = func(_ *config.Config) (*manager.Manager, error) {
					return nil, assert.AnError
				}
			}

			conntracker, err := NewEBPFConntracker(cfg)
			// ensure we always clean up the conntracker, regardless of behavior
			if conntracker != nil {
				t.Cleanup(conntracker.Close)
			}
			if te.err != nil {
				assert.Error(t, err)
				assert.Nil(t, conntracker)
				return
			}

			assert.NoError(t, err)
			require.NotNil(t, conntracker)
			assert.Equal(t, te.isPrebuilt, conntracker.(*ebpfConntracker).isPrebuilt, "is prebuilt")
		})
	}
}

func TestConntrackerFallback(t *testing.T) {
	cfg := testConfig()
	cfg.EnableEbpfConntracker = false
	conntracker, err := newConntracker(cfg)
	// ensure we always clean up the conntracker, regardless of behavior
	if conntracker != nil {
		t.Cleanup(conntracker.Close)
	}
	assert.NoError(t, err)
	require.NotNil(t, conntracker)
	require.Equal(t, "netlink", conntracker.GetType())
}

func testConfig() *config.Config {
	cfg := config.New()
	if ddconfig.IsECSFargate() {
		// protocol classification not yet supported on fargate
		cfg.ProtocolClassificationEnabled = false
	}
	// prebuilt on 5.18+ does not support UDPv6
	if isPrebuilt(cfg) && kv >= kernel.VersionCode(5, 18, 0) {
		cfg.CollectUDPv6Conns = false
	}

	cfg.EnableGatewayLookup = false
	return cfg
}

func (s *TracerSuite) TestOffsetGuessIPv6DisabledCentOS() {
	t := s.T()
	cfg := testConfig()
	// disable IPv6 via config to trigger logic in GuessSocketSK
	cfg.CollectTCPv6Conns = false
	cfg.CollectUDPv6Conns = false
	kv, err := kernel.HostVersion()
	kv470 := kernel.VersionCode(4, 7, 0)
	require.NoError(t, err)
	if kv >= kv470 {
		// will only be run on kernels < 4.7.0 matching the GuessSocketSK check
		t.Skip("This test should only be run on kernels < 4.7.0")
	}
	// fail if tracer cannot start
	_ = setupTracer(t, cfg)
}

<<<<<<< HEAD
func BenchmarkAddProcessInfo(b *testing.B) {
	cfg := testConfig()
	cfg.EnableProcessEventMonitoring = true

	tr := setupTracer(b, cfg)
	var c network.ConnectionStats
	c.Pid = 1
	tr.processCache.add(&events.Process{
		Pid: 1,
		Tags: []*intern.Value{
			intern.GetByString("env:env"),
			intern.GetByString("version:version"),
			intern.GetByString("service:service"),
		},
		ContainerID: intern.GetByString("container"),
		StartTime:   time.Now().Unix(),
		Expiry:      time.Now().Add(5 * time.Minute).Unix(),
	})

	b.ReportAllocs()
	b.ResetTimer()
	for i := 0; i < b.N; i++ {
		c.Tags = nil
		tr.addProcessInfo(&c)
	}
=======
func (s *TracerSuite) TestConnectionDuration() {
	t := s.T()
	cfg := testConfig()
	tr := setupTracer(t, cfg)

	srv := NewTCPServer(func(c net.Conn) {
		var b [4]byte
		for {
			_, err := c.Read(b[:])
			if err != nil && (errors.Is(err, net.ErrClosed) || err == io.EOF) {
				return
			}
			require.NoError(t, err)
			_, err = c.Write([]byte("pong"))
			if err != nil && (errors.Is(err, net.ErrClosed) || err == io.EOF) {
				return
			}
			require.NoError(t, err)
		}
	})

	require.NoError(t, srv.Run(), "error running server")
	t.Cleanup(srv.Shutdown)

	srvAddr := srv.address
	c, err := net.DialTimeout("tcp", srvAddr, time.Second)
	require.NoError(t, err, "could not connect to server at %s", srvAddr)

	ticker := time.NewTicker(100 * time.Millisecond)
	t.Cleanup(ticker.Stop)

	timer := time.NewTimer(time.Second)
	t.Cleanup(func() { timer.Stop() })

LOOP:
	for {
		select {
		case <-timer.C:
			break LOOP
		case <-ticker.C:
			_, err = c.Write([]byte("ping"))
			require.NoError(t, err, "error writing ping to server")
			var b [4]byte
			_, err = c.Read(b[:])
			require.NoError(t, err, "error reading from server")
		}
	}

	// get connections, the client connection will still
	// not be in the closed state, so duration will the
	// timestamp of when it was created
	var conn *network.ConnectionStats
	require.EventuallyWithT(t, func(collect *assert.CollectT) {
		conns := getConnections(t, tr)
		var found bool
		conn, found = findConnection(c.LocalAddr(), srv.ln.Addr(), conns)
		assert.True(collect, found, "could not find connection")

	}, 3*time.Second, 100*time.Millisecond, "could not find connection")
	// all we can do is verify it is > 0
	assert.Greater(t, conn.Duration, time.Duration(0))

	require.NoError(t, c.Close(), "error closing client connection")
	require.EventuallyWithT(t, func(collect *assert.CollectT) {
		var found bool
		conn, found = findConnection(c.LocalAddr(), srv.ln.Addr(), getConnections(t, tr))
		assert.True(collect, found, "could not find closed connection")
	}, 3*time.Second, 100*time.Millisecond, "could not find closed connection")

	// after closing the client connection, the duration should be
	// updated to a value between 1s and 2s
	assert.Greater(t, conn.Duration, time.Second, "connection duration should be between 1 and 2 seconds")
	assert.Less(t, conn.Duration, 2*time.Second, "connection duration should be between 1 and 2 seconds")
>>>>>>> a5f7a7f6
}<|MERGE_RESOLUTION|>--- conflicted
+++ resolved
@@ -29,6 +29,7 @@
 	"testing"
 	"time"
 
+	manager "github.com/DataDog/ebpf-manager"
 	"github.com/cilium/ebpf"
 	"github.com/cilium/ebpf/features"
 	"github.com/cilium/ebpf/rlimit"
@@ -38,8 +39,6 @@
 	vnetns "github.com/vishvananda/netns"
 	"go4.org/intern"
 	"golang.org/x/sys/unix"
-
-	manager "github.com/DataDog/ebpf-manager"
 
 	ddconfig "github.com/DataDog/datadog-agent/pkg/config"
 	ddebpf "github.com/DataDog/datadog-agent/pkg/ebpf"
@@ -2234,7 +2233,6 @@
 	_ = setupTracer(t, cfg)
 }
 
-<<<<<<< HEAD
 func BenchmarkAddProcessInfo(b *testing.B) {
 	cfg := testConfig()
 	cfg.EnableProcessEventMonitoring = true
@@ -2260,7 +2258,8 @@
 		c.Tags = nil
 		tr.addProcessInfo(&c)
 	}
-=======
+}
+
 func (s *TracerSuite) TestConnectionDuration() {
 	t := s.T()
 	cfg := testConfig()
@@ -2334,5 +2333,4 @@
 	// updated to a value between 1s and 2s
 	assert.Greater(t, conn.Duration, time.Second, "connection duration should be between 1 and 2 seconds")
 	assert.Less(t, conn.Duration, 2*time.Second, "connection duration should be between 1 and 2 seconds")
->>>>>>> a5f7a7f6
 }