// Unless explicitly stated otherwise all files in this repository are licensed
// under the Apache License Version 2.0.
// This product includes software developed at Datadog (https://www.datadoghq.com/).
// Copyright 2016-present Datadog, Inc.

//go:build linux_bpf

package tracer

import (
	"bufio"
	"bytes"
	"context"
	"errors"
	"fmt"
	"io"
	"math"
	"math/rand"
	"net"
	"net/netip"
	"os"
	"os/exec"
	"path/filepath"
	"regexp"
	"strconv"
	"strings"
	"sync"
	"syscall"
	"testing"
	"time"

	manager "github.com/DataDog/ebpf-manager"
	"github.com/cilium/ebpf"
	"github.com/cilium/ebpf/features"
	"github.com/cilium/ebpf/rlimit"
	"github.com/golang/mock/gomock"
	"github.com/prometheus/client_golang/prometheus"
	dto "github.com/prometheus/client_model/go"
	"github.com/stretchr/testify/assert"
	"github.com/stretchr/testify/require"
	vnetns "github.com/vishvananda/netns"
	"go4.org/intern"
	"golang.org/x/sys/unix"

	ddconfig "github.com/DataDog/datadog-agent/pkg/config"
	ddebpf "github.com/DataDog/datadog-agent/pkg/ebpf"
	"github.com/DataDog/datadog-agent/pkg/ebpf/ebpftest"
	ebpftelemetry "github.com/DataDog/datadog-agent/pkg/ebpf/telemetry"
	"github.com/DataDog/datadog-agent/pkg/network"
	"github.com/DataDog/datadog-agent/pkg/network/config"
	"github.com/DataDog/datadog-agent/pkg/network/config/sysctl"
	"github.com/DataDog/datadog-agent/pkg/network/events"
	netlinktestutil "github.com/DataDog/datadog-agent/pkg/network/netlink/testutil"
	"github.com/DataDog/datadog-agent/pkg/network/testutil"
	"github.com/DataDog/datadog-agent/pkg/network/tracer/connection"
	"github.com/DataDog/datadog-agent/pkg/network/tracer/offsetguess"
	tracertest "github.com/DataDog/datadog-agent/pkg/network/tracer/testutil"
	"github.com/DataDog/datadog-agent/pkg/network/tracer/testutil/testdns"
	"github.com/DataDog/datadog-agent/pkg/process/util"
	"github.com/DataDog/datadog-agent/pkg/util/kernel"
	"github.com/DataDog/datadog-agent/pkg/util/log"
)

var kv470 = kernel.VersionCode(4, 7, 0)
var kv = kernel.MustHostVersion()

func platformInit() {
	// linux-specific tasks here
}

func (s *TracerSuite) TestTCPRemoveEntries() {
	t := s.T()
	config := testConfig()
	config.TCPConnTimeout = 100 * time.Millisecond
	tr := setupTracer(t, config)
	// Create a dummy TCP Server
	server := NewTCPServer(func(c net.Conn) {
	})
	t.Cleanup(server.Shutdown)
	require.NoError(t, server.Run())

	// Connect to server
	c, err := net.DialTimeout("tcp", server.address, 2*time.Second)
	require.NoError(t, err)
	defer c.Close()

	// Write a message
	_, err = c.Write(genPayload(clientMessageSize))
	require.NoError(t, err)

	// Write a bunch of messages with blocking iptable rule to create retransmits
	iptablesWrapper(t, func() {
		for i := 0; i < 99; i++ {
			// Send a bunch of messages
			c.Write(genPayload(clientMessageSize))
		}
		time.Sleep(time.Second)
	})

	c.Close()

	// Create a new client
	c2, err := net.DialTimeout("tcp", server.address, 1*time.Second)
	require.NoError(t, err)

	// Send a messages
	_, err = c2.Write(genPayload(clientMessageSize))
	require.NoError(t, err)
	defer c2.Close()

	conn, ok := findConnection(c2.LocalAddr(), c2.RemoteAddr(), getConnections(t, tr))
	require.True(t, ok)
	assert.Equal(t, clientMessageSize, int(conn.Monotonic.SentBytes))
	assert.Equal(t, 0, int(conn.Monotonic.RecvBytes))
	assert.Equal(t, 0, int(conn.Monotonic.Retransmits))
	assert.Equal(t, os.Getpid(), int(conn.Pid))
	assert.Equal(t, addrPort(server.address), int(conn.DPort))

	// Make sure the first connection got cleaned up
	assert.Eventually(t, func() bool {
		_, ok := findConnection(c.LocalAddr(), c.RemoteAddr(), getConnections(t, tr))
		return !ok
	}, 5*time.Second, 100*time.Millisecond)

}

func (s *TracerSuite) TestTCPRetransmit() {
	t := s.T()
	// Enable BPF-based system probe
	tr := setupTracer(t, testConfig())

	// Create TCP Server which sends back serverMessageSize bytes
	server := NewTCPServer(func(c net.Conn) {
		r := bufio.NewReader(c)
		r.ReadBytes(byte('\n'))
		c.Write(genPayload(serverMessageSize))
		c.Close()
	})
	t.Cleanup(server.Shutdown)
	require.NoError(t, server.Run())

	// Connect to server
	c, err := net.DialTimeout("tcp", server.address, time.Second)
	if err != nil {
		t.Fatal(err)
	}
	defer c.Close()

	// Write clientMessageSize to server, and read response
	if _, err = c.Write(genPayload(clientMessageSize)); err != nil {
		t.Fatal(err)
	}
	r := bufio.NewReader(c)
	r.ReadBytes(byte('\n'))

	iptablesWrapper(t, func() {
		for i := 0; i < 99; i++ {
			// Send a bunch of messages
			c.Write(genPayload(clientMessageSize))
		}
		time.Sleep(time.Second)
	})

	// Iterate through active connections until we find connection created above, and confirm send + recv counts and there was at least 1 retransmission
	connections := getConnections(t, tr)

	conn, ok := findConnection(c.LocalAddr(), c.RemoteAddr(), connections)
	require.True(t, ok)

	assert.Equal(t, 100*clientMessageSize, int(conn.Monotonic.SentBytes))
	assert.True(t, int(conn.Monotonic.Retransmits) > 0)
	assert.Equal(t, os.Getpid(), int(conn.Pid))
	assert.Equal(t, addrPort(server.address), int(conn.DPort))
}

func (s *TracerSuite) TestTCPRetransmitSharedSocket() {
	t := s.T()
	// Create TCP Server that simply "drains" connection until receiving an EOF
	server := NewTCPServer(func(c net.Conn) {
		io.Copy(io.Discard, c)
		c.Close()
	})
	t.Cleanup(server.Shutdown)
	require.NoError(t, server.Run())

	// Connect to server
	c, err := net.DialTimeout("tcp", server.address, time.Second)
	require.NoError(t, err)
	defer c.Close()

	socketFile, err := c.(*net.TCPConn).File()
	require.NoError(t, err)
	defer socketFile.Close()

	// Enable BPF-based system probe.
	// normally this is done first thing in a test
	// to collect all test traffic, but
	// this is done late here so that the server
	// incoming/outgoing connection is not recorded.
	// if this connection is recorded, it can lead
	// to 11 connections being reported below instead
	// of 10, since tcp stats can get attached to
	// this connection (if there are pid collisions,
	// we assign the tcp stats to one connection randomly,
	// which is the point of this test)
	tr := setupTracer(t, testConfig())

	const numProcesses = 10
	iptablesWrapper(t, func() {
		for i := 0; i < numProcesses; i++ {
			// Establish one connection per process, all sharing the same socket represented by fd=3
			// https://github.com/golang/go/blob/release-branch.go1.10/src/os/exec/exec.go#L111-L114
			msg := genPayload(clientMessageSize)
			cmd := exec.Command("bash", "-c", fmt.Sprintf("echo -ne %q >&3", msg))
			cmd.ExtraFiles = []*os.File{socketFile}
			err := cmd.Run()
			require.NoError(t, err)
		}
		time.Sleep(time.Second)
	})

	// Fetch all connections matching source and target address
	allConnections := getConnections(t, tr)
	conns := network.FilterConnections(allConnections, network.ByTuple(c.LocalAddr(), c.RemoteAddr()))
	require.Len(t, conns, numProcesses)

	totalSent := 0
	for _, c := range conns {
		totalSent += int(c.Monotonic.SentBytes)
	}
	assert.Equal(t, numProcesses*clientMessageSize, totalSent)

	// Since we can't reliably identify the PID associated to a retransmit, we have opted
	// to report the total number of retransmits for *one* of the connections sharing the
	// same socket
	connsWithRetransmits := 0
	for _, c := range conns {
		if c.Monotonic.Retransmits > 0 {
			connsWithRetransmits++
		}
	}
	assert.Equal(t, 1, connsWithRetransmits)

	// Test if telemetry measuring PID collisions is correct
	// >= because there can be other connections going on during CI that increase pidCollisions
	assert.GreaterOrEqual(t, connection.ConnTracerTelemetry.PidCollisions.Load(), int64(numProcesses-1))
}

func (s *TracerSuite) TestTCPRTT() {
	t := s.T()
	// Enable BPF-based system probe
	tr := setupTracer(t, testConfig())
	// Create TCP Server that simply "drains" connection until receiving an EOF
	server := NewTCPServer(func(c net.Conn) {
		io.Copy(io.Discard, c)
		c.Close()
	})
	t.Cleanup(server.Shutdown)
	require.NoError(t, server.Run())

	c, err := net.DialTimeout("tcp", server.address, time.Second)
	require.NoError(t, err)
	defer c.Close()

	// Wait for a second so RTT can stabilize
	time.Sleep(1 * time.Second)

	// Write something to socket to ensure connection is tracked
	// This will trigger the collection of TCP stats including RTT
	_, err = c.Write([]byte("foo"))
	require.NoError(t, err)

	// Obtain information from a TCP socket via GETSOCKOPT(2) system call.
	tcpInfo, err := offsetguess.TcpGetInfo(c)
	require.NoError(t, err)

	// Fetch connection matching source and target address
	allConnections := getConnections(t, tr)
	conn, ok := findConnection(c.LocalAddr(), c.RemoteAddr(), allConnections)
	require.True(t, ok)

	// Assert that values returned from syscall match ones generated by eBPF program
	assert.EqualValues(t, int(tcpInfo.Rtt), int(conn.RTT))
	assert.EqualValues(t, int(tcpInfo.Rttvar), int(conn.RTTVar))
}

func (s *TracerSuite) TestTCPMiscount() {
	t := s.T()
	t.Skip("skipping because this test will pass/fail depending on host performance")
	tr := setupTracer(t, testConfig())
	// Create a dummy TCP Server
	server := NewTCPServer(func(c net.Conn) {
		r := bufio.NewReader(c)
		for {
			if _, err := r.ReadBytes(byte('\n')); err != nil { // indicates that EOF has been reached,
				break
			}
		}
		c.Close()
	})
	t.Cleanup(server.Shutdown)
	require.NoError(t, server.Run())

	c, err := net.DialTimeout("tcp", server.address, 50*time.Millisecond)
	if err != nil {
		t.Fatal(err)
	}
	defer c.Close()

	file, err := c.(*net.TCPConn).File()
	require.NoError(t, err)

	fd := int(file.Fd())

	// Set a really low sendtimeout of 1us to trigger EAGAIN errors in `tcp_sendmsg`
	err = syscall.SetsockoptTimeval(fd, syscall.SOL_SOCKET, syscall.SO_SNDTIMEO, &syscall.Timeval{
		Sec:  0,
		Usec: 1,
	})
	require.NoError(t, err)

	// 100 MB payload
	x := make([]byte, 100*1024*1024)

	n, err := c.Write(x)
	assert.NoError(t, err)
	assert.EqualValues(t, len(x), n)

	server.Shutdown()

	conn, ok := findConnection(c.LocalAddr(), c.RemoteAddr(), getConnections(t, tr))
	if assert.True(t, ok) {
		// TODO this should not happen but is expected for now
		// we don't have the correct count since retries happened
		assert.False(t, uint64(len(x)) == conn.Monotonic.SentBytes)
	}

	assert.NotZero(t, connection.ConnTracerTelemetry.LastTcpSentMiscounts.Load())
}

func (s *TracerSuite) TestConnectionExpirationRegression() {
	t := s.T()
	t.SkipNow()
	tr := setupTracer(t, testConfig())
	// Create TCP Server that simply "drains" connection until receiving an EOF
	connClosed := make(chan struct{})
	server := NewTCPServer(func(c net.Conn) {
		io.Copy(io.Discard, c)
		c.Close()
		connClosed <- struct{}{}
	})
	t.Cleanup(server.Shutdown)
	require.NoError(t, server.Run())

	c, err := net.DialTimeout("tcp", server.address, time.Second)
	require.NoError(t, err)

	// Write 5 bytes to TCP socket
	payload := []byte("12345")
	_, err = c.Write(payload)
	require.NoError(t, err)

	// Fetch connection matching source and target address
	// This will make sure to populate the state for this particular client
	allConnections := getConnections(t, tr)
	connectionStats, ok := findConnection(c.LocalAddr(), c.RemoteAddr(), allConnections)
	require.True(t, ok)
	assert.Equal(t, uint64(len(payload)), connectionStats.Last.SentBytes)

	// This emulates the race condition, a `tcp_close` followed by a call to `Tracer.removeConnections()`
	// It's unfortunate we're relying here on private methods, but there isn't much we can do to avoid that.
	c.Close()
	<-connClosed
	time.Sleep(100 * time.Millisecond)
	tr.ebpfTracer.Remove(connectionStats)

	// Since no bytes were send or received after we obtained the connectionStats, we should have 0 LastBytesSent
	allConnections = getConnections(t, tr)
	connectionStats, ok = findConnection(c.LocalAddr(), c.RemoteAddr(), allConnections)
	require.True(t, ok)
	assert.Equal(t, uint64(0), connectionStats.Last.SentBytes)

	// Finally, this connection should have been expired from the state
	allConnections = getConnections(t, tr)
	_, ok = findConnection(c.LocalAddr(), c.RemoteAddr(), allConnections)
	require.False(t, ok)
}

func (s *TracerSuite) TestConntrackExpiration() {
	t := s.T()
	ebpftest.LogLevel(t, "trace")
	netlinktestutil.SetupDNAT(t)

	tr := setupTracer(t, testConfig())

	server := NewTCPServerOnAddress("1.1.1.1:0", func(c net.Conn) {
		defer c.Close()

		r := bufio.NewReader(c)
		for {
			b, err := r.ReadBytes(byte('\n'))
			if err != nil {
				if err == io.EOF {
					return
				}
				require.NoError(t, err)
			}
			if len(b) == 0 {
				return
			}
		}
	})
	require.NoError(t, server.Run())
	t.Cleanup(server.Shutdown)

	_, port, err := net.SplitHostPort(server.address)
	require.NoError(t, err, "could not split server address %s", server.address)

	c, err := net.Dial("tcp", "2.2.2.2:"+port)
	require.NoError(t, err)
	t.Cleanup(func() {
		c.Close()
	})

	var conn *network.ConnectionStats
	require.EventuallyWithT(t, func(collect *assert.CollectT) {
		_, err = c.Write([]byte("ping\n"))
		if !assert.NoError(collect, err, "error sending data to server") {
			return
		}

		connections := getConnections(t, tr)
		t.Log(connections) // for debugging failures
		var ok bool
		conn, ok = findConnection(c.LocalAddr(), c.RemoteAddr(), connections)
		if !assert.True(collect, ok, "connection not found") {
			return
		}
		assert.NotNil(collect, tr.conntracker.GetTranslationForConn(*conn), "connection does not have NAT translation")
	}, 3*time.Second, 100*time.Millisecond, "failed to find connection translation")

	// This will force the connection to be expired next time we call getConnections, but
	// conntrack should still have the connection information since the connection is still
	// alive
	tr.config.TCPConnTimeout = time.Duration(-1)
	_ = getConnections(t, tr)

	assert.NotNil(t, tr.conntracker.GetTranslationForConn(*conn), "translation should not have been deleted")

	// delete the connection from system conntrack
	cmd := exec.Command("conntrack", "-D", "-s", c.LocalAddr().(*net.TCPAddr).IP.String(), "-d", c.RemoteAddr().(*net.TCPAddr).IP.String(), "-p", "tcp")
	out, err := cmd.CombinedOutput()
	require.NoError(t, err, "conntrack delete failed, output: %s", out)
	_ = getConnections(t, tr)

	assert.Nil(t, tr.conntracker.GetTranslationForConn(*conn), "translation should have been deleted")

	// write newline so server connections will exit
	_, err = c.Write([]byte("\n"))
	require.NoError(t, err)
}

// This test ensures that conntrack lookups are retried for short-lived
// connections when the first lookup fails
func (s *TracerSuite) TestConntrackDelays() {
	t := s.T()
	netlinktestutil.SetupDNAT(t)
	wg := sync.WaitGroup{}

	tr := setupTracer(t, testConfig())
	// This will ensure that the first lookup for every connection fails, while the following ones succeed
	tr.conntracker = tracertest.NewDelayedConntracker(tr.conntracker, 1)

	// Letting the OS pick an open port is necessary to avoid flakiness in the test. Running the the test multiple
	// times can fail if binding to the same port since Conntrack might not emit NEW events for the same tuple
	server := NewTCPServerOnAddress(fmt.Sprintf("1.1.1.1:%d", 0), func(c net.Conn) {
		wg.Add(1)
		defer wg.Done()
		defer c.Close()

		r := bufio.NewReader(c)
		r.ReadBytes(byte('\n'))
	})
	t.Cleanup(server.Shutdown)
	require.NoError(t, server.Run())

	c, err := net.Dial("tcp", fmt.Sprintf("2.2.2.2:%d", server.ln.Addr().(*net.TCPAddr).Port))
	require.NoError(t, err)
	defer c.Close()
	_, err = c.Write([]byte("ping"))
	require.NoError(t, err)

	require.Eventually(t, func() bool {
		connections := getConnections(t, tr)
		conn, ok := findConnection(c.LocalAddr(), c.RemoteAddr(), connections)
		return ok && tr.conntracker.GetTranslationForConn(*conn) != nil
	}, 3*time.Second, 100*time.Millisecond, "failed to find connection with translation")

	// write newline so server connections will exit
	_, err = c.Write([]byte("\n"))
	require.NoError(t, err)
	wg.Wait()
}

func (s *TracerSuite) TestTranslationBindingRegression() {
	t := s.T()
	netlinktestutil.SetupDNAT(t)
	wg := sync.WaitGroup{}

	tr := setupTracer(t, testConfig())

	// Setup TCP server
	server := NewTCPServerOnAddress(fmt.Sprintf("1.1.1.1:%d", 0), func(c net.Conn) {
		wg.Add(1)
		defer wg.Done()
		defer c.Close()

		r := bufio.NewReader(c)
		r.ReadBytes(byte('\n'))
	})
	t.Cleanup(server.Shutdown)
	require.NoError(t, server.Run())

	// Send data to 2.2.2.2 (which should be translated to 1.1.1.1)
	c, err := net.Dial("tcp", fmt.Sprintf("2.2.2.2:%d", server.ln.Addr().(*net.TCPAddr).Port))
	require.NoError(t, err)
	defer c.Close()
	_, err = c.Write([]byte("ping"))
	require.NoError(t, err)

	// wait for conntrack update
	laddr := c.LocalAddr().(*net.TCPAddr)
	raddr := c.RemoteAddr().(*net.TCPAddr)
	cs := network.ConnectionStats{
		DPort:  uint16(raddr.Port),
		Dest:   util.AddressFromNetIP(raddr.IP),
		Family: network.AFINET,
		SPort:  uint16(laddr.Port),
		Source: util.AddressFromNetIP(laddr.IP),
		Type:   network.TCP,
	}
	require.Eventually(t, func() bool {
		return tr.conntracker.GetTranslationForConn(cs) != nil
	}, 3*time.Second, 100*time.Millisecond, "timed out waiting for conntrack update")

	// Assert that the connection to 2.2.2.2 has an IPTranslation object bound to it
	connections := getConnections(t, tr)
	conn, ok := findConnection(c.LocalAddr(), c.RemoteAddr(), connections)
	require.True(t, ok)
	require.NotNil(t, conn.IPTranslation, "missing translation for connection")

	// write newline so server connections will exit
	_, err = c.Write([]byte("\n"))
	require.NoError(t, err)
	wg.Wait()
}

func (s *TracerSuite) TestUnconnectedUDPSendIPv6() {
	t := s.T()
	cfg := testConfig()
	if !cfg.CollectUDPv6Conns {
		t.Skip("UDPv6 disabled")
	}

	tr := setupTracer(t, cfg)
	linkLocal, err := offsetguess.GetIPv6LinkLocalAddress()
	require.NoError(t, err)

	remotePort := rand.Int()%5000 + 15000
	remoteAddr := &net.UDPAddr{IP: net.ParseIP(offsetguess.InterfaceLocalMulticastIPv6), Port: remotePort}
	conn, err := net.ListenUDP("udp6", linkLocal[0])
	require.NoError(t, err)
	defer conn.Close()
	message := []byte("payload")
	bytesSent, err := conn.WriteTo(message, remoteAddr)
	require.NoError(t, err)

	connections := getConnections(t, tr)
	outgoing := searchConnections(connections, func(cs network.ConnectionStats) bool {
		return cs.DPort == uint16(remotePort)
	})

	require.Len(t, outgoing, 1)
	assert.Equal(t, remoteAddr.IP.String(), outgoing[0].Dest.String())
	assert.Equal(t, bytesSent, int(outgoing[0].Monotonic.SentBytes))
}

func (s *TracerSuite) TestGatewayLookupNotEnabled() {
	t := s.T()
	t.Run("gateway lookup enabled, not on aws", func(t *testing.T) {
		cfg := testConfig()
		cfg.EnableGatewayLookup = true
		oldCloud := network.Cloud
		defer func() {
			network.Cloud = oldCloud
		}()
		ctrl := gomock.NewController(t)
		m := NewMockcloudProvider(ctrl)
		m.EXPECT().IsAWS().Return(false)
		network.Cloud = m
		tr := setupTracer(t, cfg)
		require.Nil(t, tr.gwLookup)
	})

	t.Run("gateway lookup enabled, aws metadata endpoint not enabled", func(t *testing.T) {
		cfg := testConfig()
		cfg.EnableGatewayLookup = true
		oldCloud := network.Cloud
		defer func() {
			network.Cloud = oldCloud
		}()
		ctrl := gomock.NewController(t)
		m := NewMockcloudProvider(ctrl)
		m.EXPECT().IsAWS().Return(true)
		network.Cloud = m

		clouds := ddconfig.Datadog().Get("cloud_provider_metadata")
		ddconfig.Datadog().SetWithoutSource("cloud_provider_metadata", []string{})
		defer ddconfig.Datadog().SetWithoutSource("cloud_provider_metadata", clouds)

		tr := setupTracer(t, cfg)
		require.Nil(t, tr.gwLookup)
	})
}

func (s *TracerSuite) TestGatewayLookupEnabled() {
	t := s.T()
	ctrl := gomock.NewController(t)
	m := NewMockcloudProvider(ctrl)
	oldCloud := network.Cloud
	defer func() {
		network.Cloud = oldCloud
	}()

	m.EXPECT().IsAWS().Return(true)
	network.Cloud = m

	dnsAddr := net.ParseIP("8.8.8.8")
	ifi := ipRouteGet(t, "", dnsAddr.String(), nil)
	ifs, err := net.Interfaces()
	require.NoError(t, err)

	cfg := testConfig()
	cfg.EnableGatewayLookup = true
	tr, err := newTracer(cfg, nil)
	require.NoError(t, err)
	require.NotNil(t, tr)
	t.Cleanup(tr.Stop)
	require.NotNil(t, tr.gwLookup)

	network.SubnetForHwAddrFunc = func(hwAddr net.HardwareAddr) (network.Subnet, error) {
		t.Logf("subnet lookup: %s", hwAddr)
		for _, i := range ifs {
			if hwAddr.String() == i.HardwareAddr.String() {
				return network.Subnet{Alias: fmt.Sprintf("subnet-%d", i.Index)}, nil
			}
		}

		return network.Subnet{Alias: "subnet"}, nil
	}

	require.NoError(t, tr.start(), "could not start tracer")

	initTracerState(t, tr)

	var clientIP string
	var clientPort int
	require.EventuallyWithT(t, func(c *assert.CollectT) {
		clientIP, clientPort, _, err = testdns.SendDNSQueries(t, []string{"google.com"}, dnsAddr, "udp")
		assert.NoError(c, err)
	}, 6*time.Second, 100*time.Millisecond, "failed to send dns query")

	dnsClientAddr := &net.UDPAddr{IP: net.ParseIP(clientIP), Port: clientPort}
	dnsServerAddr := &net.UDPAddr{IP: dnsAddr, Port: 53}

	var conn *network.ConnectionStats
	require.Eventually(t, func() bool {
		var ok bool
		conn, ok = findConnection(dnsClientAddr, dnsServerAddr, getConnections(t, tr))
		return ok
	}, 3*time.Second, 100*time.Millisecond)

	require.NotNil(t, conn.Via, "connection is missing via: %s", conn)
	require.Equal(t, conn.Via.Subnet.Alias, fmt.Sprintf("subnet-%d", ifi.Index))
}

func (s *TracerSuite) TestGatewayLookupSubnetLookupError() {
	t := s.T()
	ctrl := gomock.NewController(t)
	m := NewMockcloudProvider(ctrl)
	oldCloud := network.Cloud
	defer func() {
		network.Cloud = oldCloud
	}()

	m.EXPECT().IsAWS().Return(true)
	network.Cloud = m

	destAddr := net.ParseIP("8.8.8.8")
	destDomain := "google.com"
	cfg := testConfig()
	cfg.EnableGatewayLookup = true
	// create the tracer without starting it
	tr, err := newTracer(cfg, nil)
	require.NoError(t, err)
	require.NotNil(t, tr)
	t.Cleanup(tr.Stop)
	require.NotNil(t, tr.gwLookup)

	ifi := ipRouteGet(t, "", destAddr.String(), nil)
	calls := 0
	network.SubnetForHwAddrFunc = func(hwAddr net.HardwareAddr) (network.Subnet, error) {
		if hwAddr.String() == ifi.HardwareAddr.String() {
			calls++
		}
		return network.Subnet{}, assert.AnError
	}

	require.NoError(t, tr.start(), "failed to start tracer")

	initTracerState(t, tr)

	var clientIP string
	var clientPort int
	require.EventuallyWithT(t, func(c *assert.CollectT) {
		clientIP, clientPort, _, err = testdns.SendDNSQueries(t, []string{destDomain}, destAddr, "udp")
		assert.NoError(c, err)
	}, 6*time.Second, 100*time.Millisecond, "failed to send dns query")

	dnsClientAddr := &net.UDPAddr{IP: net.ParseIP(clientIP), Port: clientPort}
	dnsServerAddr := &net.UDPAddr{IP: destAddr, Port: 53}
	var c *network.ConnectionStats
	require.Eventually(t, func() bool {
		var ok bool
		c, ok = findConnection(dnsClientAddr, dnsServerAddr, getConnections(t, tr))
		return ok
	}, 3*time.Second, 100*time.Millisecond, "connection not found")
	require.Nil(t, c.Via)

	require.EventuallyWithT(t, func(c *assert.CollectT) {
		clientIP, clientPort, _, err = testdns.SendDNSQueries(t, []string{destDomain}, destAddr, "udp")
		assert.NoError(c, err)
	}, 6*time.Second, 100*time.Millisecond, "failed to send dns query")

	dnsClientAddr = &net.UDPAddr{IP: net.ParseIP(clientIP), Port: clientPort}
	require.Eventually(t, func() bool {
		var ok bool
		c, ok = findConnection(dnsClientAddr, dnsServerAddr, getConnections(t, tr))
		return ok
	}, 3*time.Second, 100*time.Millisecond, "connection not found")
	require.Nil(t, c.Via)

	require.Equal(t, 1, calls, "calls to subnetForHwAddrFunc are != 1 for hw addr %s", ifi.HardwareAddr)
}

func (s *TracerSuite) TestGatewayLookupCrossNamespace() {
	t := s.T()
	ctrl := gomock.NewController(t)
	m := NewMockcloudProvider(ctrl)
	oldCloud := network.Cloud
	defer func() {
		network.Cloud = oldCloud
	}()

	m.EXPECT().IsAWS().Return(true)
	network.Cloud = m

	cfg := testConfig()
	cfg.EnableGatewayLookup = true
	tr, err := newTracer(cfg, nil)
	require.NoError(t, err)
	require.NotNil(t, tr)
	t.Cleanup(tr.Stop)
	require.NotNil(t, tr.gwLookup)

	ns1 := netlinktestutil.AddNS(t)
	ns2 := netlinktestutil.AddNS(t)

	// setup two network namespaces
	t.Cleanup(func() {
		testutil.RunCommands(t, []string{
			"ip link del veth1",
			"ip link del veth3",
			"ip link del br0",
		}, true)
	})
	testutil.IptablesSave(t)
	cmds := []string{
		"ip link add br0 type bridge",
		"ip addr add 2.2.2.1/24 broadcast 2.2.2.255 dev br0",
		"ip link add veth1 type veth peer name veth2",
		"ip link set veth1 master br0",
		fmt.Sprintf("ip link set veth2 netns %s", ns1),
		fmt.Sprintf("ip -n %s addr add 2.2.2.2/24 broadcast 2.2.2.255 dev veth2", ns1),
		"ip link add veth3 type veth peer name veth4",
		"ip link set veth3 master br0",
		fmt.Sprintf("ip link set veth4 netns %s", ns2),
		fmt.Sprintf("ip -n %s addr add 2.2.2.3/24 broadcast 2.2.2.255 dev veth4", ns2),
		"ip link set br0 up",
		"ip link set veth1 up",
		fmt.Sprintf("ip -n %s link set veth2 up", ns1),
		"ip link set veth3 up",
		fmt.Sprintf("ip -n %s link set veth4 up", ns2),
		fmt.Sprintf("ip -n %s r add default via 2.2.2.1", ns1),
		fmt.Sprintf("ip -n %s r add default via 2.2.2.1", ns2),
		"iptables -I POSTROUTING 1 -t nat -s 2.2.2.0/24 ! -d 2.2.2.0/24 -j MASQUERADE",
		"iptables -I FORWARD -i br0 -j ACCEPT",
		"iptables -I FORWARD -o br0 -j ACCEPT",
		"sysctl -w net.ipv4.ip_forward=1",
	}
	testutil.RunCommands(t, cmds, false)

	ifs, err := net.Interfaces()
	require.NoError(t, err)
	network.SubnetForHwAddrFunc = func(hwAddr net.HardwareAddr) (network.Subnet, error) {
		for _, i := range ifs {
			if hwAddr.String() == i.HardwareAddr.String() {
				return network.Subnet{Alias: fmt.Sprintf("subnet-%s", i.Name)}, nil
			}
		}

		return network.Subnet{Alias: "subnet"}, nil
	}

	require.NoError(t, tr.start(), "could not start tracer")

	test1Ns, err := vnetns.GetFromName(ns1)
	require.NoError(t, err)
	defer test1Ns.Close()

	// run tcp server in test1 net namespace
	var server *TCPServer
	err = kernel.WithNS(test1Ns, func() error {
		server = NewTCPServerOnAddress("2.2.2.2:0", func(c net.Conn) {})
		return server.Run()
	})
	require.NoError(t, err)
	t.Cleanup(server.Shutdown)

	var conn *network.ConnectionStats
	t.Run("client in root namespace", func(t *testing.T) {
		c, err := net.DialTimeout("tcp", server.address, 2*time.Second)
		require.NoError(t, err)

		// write some data
		_, err = c.Write([]byte("foo"))
		require.NoError(t, err)

		require.Eventually(t, func() bool {
			var ok bool
			conns := getConnections(t, tr)
			t.Log(conns)
			conn, ok = findConnection(c.LocalAddr(), c.RemoteAddr(), conns)
			return ok && conn.Direction == network.OUTGOING
		}, 3*time.Second, 100*time.Millisecond)

		// conn.Via should be nil, since traffic is local
		require.Nil(t, conn.Via)
	})

	t.Run("client in other namespace", func(t *testing.T) {
		// try connecting to server in test1 namespace
		test2Ns, err := vnetns.GetFromName(ns2)
		require.NoError(t, err)
		defer test2Ns.Close()

		var c net.Conn
		err = kernel.WithNS(test2Ns, func() error {
			var err error
			c, err = net.DialTimeout("tcp", server.address, 2*time.Second)
			return err
		})
		require.NoError(t, err)
		defer c.Close()

		// write some data
		_, err = c.Write([]byte("foo"))
		require.NoError(t, err)

		var conn *network.ConnectionStats
		require.Eventually(t, func() bool {
			var ok bool
			conns := getConnections(t, tr)
			t.Log(conns)
			conn, ok = findConnection(c.LocalAddr(), c.RemoteAddr(), conns)
			return ok && conn.Direction == network.OUTGOING
		}, 3*time.Second, 100*time.Millisecond)

		// traffic is local, so Via field should not be set
		require.Nil(t, conn.Via)

		// try connecting to something outside
		dnsAddr := net.ParseIP("8.8.8.8")
		var dnsClientAddr, dnsServerAddr *net.UDPAddr
		var clientIP string
		var clientPort int
		require.EventuallyWithT(t, func(c *assert.CollectT) {
			kernel.WithNS(test2Ns, func() error {
				clientIP, clientPort, _, err = testdns.SendDNSQueries(t, []string{"google.com"}, dnsAddr, "udp")
				return nil
			})
			assert.NoError(c, err)
		}, 6*time.Second, 100*time.Millisecond, "failed to send dns query")

		dnsClientAddr = &net.UDPAddr{IP: net.ParseIP(clientIP), Port: clientPort}
		dnsServerAddr = &net.UDPAddr{IP: dnsAddr, Port: 53}

		iif := ipRouteGet(t, "", dnsClientAddr.IP.String(), nil)
		ifi := ipRouteGet(t, dnsClientAddr.IP.String(), dnsAddr.String(), iif)

		require.Eventually(t, func() bool {
			var ok bool
			conn, ok = findConnection(dnsClientAddr, dnsServerAddr, getConnections(t, tr))
			return ok && conn.Direction == network.OUTGOING
		}, 3*time.Second, 100*time.Millisecond)

		require.NotNil(t, conn.Via)
		require.Equal(t, fmt.Sprintf("subnet-%s", ifi.Name), conn.Via.Subnet.Alias)

	})
}

func (s *TracerSuite) TestConnectionAssured() {
	t := s.T()
	cfg := testConfig()
	tr := setupTracer(t, cfg)
	server := &UDPServer{
		network: "udp4",
		onMessage: func(b []byte, n int) []byte {
			return genPayload(serverMessageSize)
		},
	}

	err := server.Run(clientMessageSize)
	require.NoError(t, err)
	t.Cleanup(server.Shutdown)

	c, err := net.DialTimeout("udp", server.address, time.Second)
	require.NoError(t, err)
	defer c.Close()

	// do two exchanges to make the connection "assured"
	for i := 0; i < 2; i++ {
		_, err = c.Write(genPayload(clientMessageSize))
		require.NoError(t, err)

		buf := make([]byte, serverMessageSize)
		_, err = c.Read(buf)
		require.NoError(t, err)
	}

	var conn *network.ConnectionStats
	require.Eventually(t, func() bool {
		conns := getConnections(t, tr)
		var ok bool
		conn, ok = findConnection(c.LocalAddr(), c.RemoteAddr(), conns)
		return ok && conn.Monotonic.SentBytes > 0 && conn.Monotonic.RecvBytes > 0
	}, 3*time.Second, 100*time.Millisecond, "could not find udp connection")

	// verify the connection is marked as assured
	require.True(t, conn.IsAssured)
}

func (s *TracerSuite) TestConnectionNotAssured() {
	t := s.T()
	cfg := testConfig()
	tr := setupTracer(t, cfg)

	server := &UDPServer{
		network: "udp4",
		onMessage: func(b []byte, n int) []byte {
			return nil
		},
	}

	err := server.Run(clientMessageSize)
	require.NoError(t, err)
	t.Cleanup(server.Shutdown)

	c, err := net.DialTimeout("udp", server.address, time.Second)
	require.NoError(t, err)
	defer c.Close()

	_, err = c.Write(genPayload(clientMessageSize))
	require.NoError(t, err)

	var conn *network.ConnectionStats
	require.Eventually(t, func() bool {
		conns := getConnections(t, tr)
		var ok bool
		conn, ok = findConnection(c.LocalAddr(), c.RemoteAddr(), conns)
		return ok && conn.Monotonic.SentBytes > 0 && conn.Monotonic.RecvBytes == 0
	}, 3*time.Second, 100*time.Millisecond, "could not find udp connection")

	// verify the connection is marked as not assured
	require.False(t, conn.IsAssured)
}

func (s *TracerSuite) TestUDPConnExpiryTimeout() {
	t := s.T()
	streamTimeout, err := sysctl.NewInt("/proc", "net/netfilter/nf_conntrack_udp_timeout_stream", 0).Get()
	require.NoError(t, err)
	timeout, err := sysctl.NewInt("/proc", "net/netfilter/nf_conntrack_udp_timeout", 0).Get()
	require.NoError(t, err)

	tr := setupTracer(t, testConfig())
	require.Equal(t, uint64(time.Duration(timeout)*time.Second), tr.udpConnTimeout(false))
	require.Equal(t, uint64(time.Duration(streamTimeout)*time.Second), tr.udpConnTimeout(true))
}

func (s *TracerSuite) TestDNATIntraHostIntegration() {
	t := s.T()
	netlinktestutil.SetupDNAT(t)

	tr := setupTracer(t, testConfig())

	var serverAddr struct {
		local, remote net.Addr
	}
	server := &TCPServer{
		address: "1.1.1.1:0",
		onMessage: func(c net.Conn) {
			serverAddr.local = c.LocalAddr()
			serverAddr.remote = c.RemoteAddr()
			for {
				bs := make([]byte, 4)
				_, err := c.Read(bs)
				if err == io.EOF {
					return
				}
				require.NoError(t, err, "error reading in server")

				_, err = c.Write([]byte("pong"))
				require.NoError(t, err, "error writing back in server")
			}
		},
	}
	t.Cleanup(server.Shutdown)
	require.NoError(t, server.Run())

	_, port, err := net.SplitHostPort(server.address)
	require.NoError(t, err)

	var conn net.Conn
	conn, err = net.Dial("tcp", "2.2.2.2:"+port)
	require.NoError(t, err, "error connecting to client")
	t.Cleanup(func() {
		conn.Close()
	})

	var incoming, outgoing *network.ConnectionStats
	require.Eventually(t, func() bool {
		_, err = conn.Write([]byte("ping"))
		if !assert.NoError(t, err, "error writing in client") {
			return false
		}

		bs := make([]byte, 4)
		_, err = conn.Read(bs)
		if !assert.NoError(t, err) {
			return false
		}

		conns := getConnections(t, tr)
		t.Log(conns)

		outgoing, _ = findConnection(conn.LocalAddr(), conn.RemoteAddr(), conns)
		incoming, _ = findConnection(serverAddr.local, serverAddr.remote, conns)

		t.Logf("incoming: %+v, outgoing: %+v", incoming, outgoing)

		return outgoing != nil && incoming != nil && outgoing.IPTranslation != nil
	}, 3*time.Second, 100*time.Millisecond, "failed to get both incoming and outgoing connection")

	assert.True(t, outgoing.IntraHost, "did not find outgoing connection classified as local: %v", outgoing)
	assert.True(t, incoming.IntraHost, "did not find incoming connection classified as local: %v", incoming)
}

func (s *TracerSuite) TestSelfConnect() {
	t := s.T()
	// Enable BPF-based system probe
	cfg := testConfig()
	cfg.TCPConnTimeout = 3 * time.Second
	tr := setupTracer(t, cfg)

	ctx, cancel := context.WithTimeout(context.Background(), 1*time.Minute)
	t.Cleanup(cancel)

	cmd := exec.CommandContext(ctx, "testdata/fork.py")
	var stderr bytes.Buffer
	cmd.Stderr = &stderr
	cmd.WaitDelay = 10 * time.Second
	stdOutReader, err := cmd.StdoutPipe()
	require.NoError(t, err)
	require.NoError(t, cmd.Start())
	t.Cleanup(func() {
		cancel()
		if err := cmd.Wait(); err != nil {
			status := cmd.ProcessState.Sys().(syscall.WaitStatus)
			assert.Equal(t, syscall.SIGKILL, status.Signal(), "fork.py output: %s", stderr.String())
		}
	})

	portStr, err := bufio.NewReader(stdOutReader).ReadString('\n')
	require.NoError(t, err, "error reading port from fork.py")

	port, err := strconv.ParseUint(strings.TrimSpace(portStr), 10, 16)
	require.NoError(t, err, "could not convert %s to integer port", portStr)

	t.Logf("port is %d", port)

	require.Eventually(t, func() bool {
		conns := searchConnections(getConnections(t, tr), func(cs network.ConnectionStats) bool {
			return cs.SPort == uint16(port) && cs.DPort == uint16(port) && cs.Source.IsLoopback() && cs.Dest.IsLoopback()
		})

		t.Logf("connections: %v", conns)
		return len(conns) == 2
	}, 5*time.Second, 100*time.Millisecond, "could not find expected number of tcp connections, expected: 2")
}

func (s *TracerSuite) TestUDPPeekCount() {
	t := s.T()
	config := testConfig()
	tr := setupTracer(t, config)

	ln, err := net.ListenPacket("udp", "127.0.0.1:0")
	require.NoError(t, err)
	defer ln.Close()

	saddr := ln.LocalAddr().String()

	laddr, err := net.ResolveUDPAddr("udp", "127.0.0.1:0")
	require.NoError(t, err)
	raddr, err := net.ResolveUDPAddr("udp", saddr)
	require.NoError(t, err)

	c, err := net.DialUDP("udp", laddr, raddr)
	require.NoError(t, err)
	defer c.Close()

	msg := []byte("asdf")
	_, err = c.Write(msg)
	require.NoError(t, err)

	rawConn, err := ln.(*net.UDPConn).SyscallConn()
	require.NoError(t, err)
	err = rawConn.Control(func(fd uintptr) {
		buf := make([]byte, 1024)
		var n int
		var err error
		done := make(chan struct{})

		recv := func(flags int) {
			for {
				n, _, err = syscall.Recvfrom(int(fd), buf, flags)
				if err == syscall.EINTR || err == syscall.EAGAIN {
					continue
				}
				break
			}
		}
		go func() {
			defer close(done)
			recv(syscall.MSG_PEEK)
			if n == 0 || err != nil {
				return
			}
			recv(0)
		}()

		select {
		case <-done:
			require.NoError(t, err)
			require.NotZero(t, n)
		case <-time.After(5 * time.Second):
			require.Fail(t, "receive timed out")
		}
	})
	require.NoError(t, err)

	var incoming *network.ConnectionStats
	var outgoing *network.ConnectionStats
	require.Eventuallyf(t, func() bool {
		conns := getConnections(t, tr)
		if outgoing == nil {
			outgoing, _ = findConnection(c.LocalAddr(), c.RemoteAddr(), conns)
		}
		if incoming == nil {
			incoming, _ = findConnection(c.RemoteAddr(), c.LocalAddr(), conns)
		}

		return outgoing != nil && incoming != nil
	}, 3*time.Second, 100*time.Millisecond, "couldn't find incoming and outgoing connections matching")

	m := outgoing.Monotonic
	require.Equal(t, len(msg), int(m.SentBytes))
	require.Equal(t, 0, int(m.RecvBytes))
	require.True(t, outgoing.IntraHost)

	// make sure the inverse values are seen for the other message
	m = incoming.Monotonic
	require.Equal(t, 0, int(m.SentBytes))
	require.Equal(t, len(msg), int(m.RecvBytes))
	require.True(t, incoming.IntraHost)
}

func (s *TracerSuite) TestUDPPythonReusePort() {
	t := s.T()
	cfg := testConfig()
	if isPrebuilt(cfg) && kv < kv470 {
		t.Skip("reuseport not supported on prebuilt")
	}

	tr := setupTracer(t, cfg)

	var out string
	var err error
	for i := 0; i < 5; i++ {
		err = func() error {
			ctx, cancel := context.WithTimeout(context.Background(), 10*time.Second)
			defer cancel()
			out, err = testutil.RunCommandWithContext(ctx, "testdata/reuseport.py")
			if err != nil {
				t.Logf("error running reuseport.py: %s", err)
			}

			return err
		}()

		if err == nil {
			break
		}
	}

	require.NoError(t, err, "error running reuseport.py")

	port, err := strconv.ParseUint(strings.TrimSpace(strings.Split(out, "\n")[0]), 10, 16)
	require.NoError(t, err, "could not convert %s to integer port", out)

	t.Logf("port is %d", port)

	conns := map[string]network.ConnectionStats{}
	buf := make([]byte, network.ConnectionByteKeyMaxLen)
	require.Eventually(t, func() bool {
		_conns := searchConnections(getConnections(t, tr), func(cs network.ConnectionStats) bool {
			return cs.Type == network.UDP &&
				cs.Source.IsLoopback() &&
				cs.Dest.IsLoopback() &&
				(cs.DPort == uint16(port) || cs.SPort == uint16(port))
		})

		for _, c := range _conns {
			conns[string(c.ByteKey(buf))] = c
		}

		t.Log(conns)

		return len(conns) == 4
	}, 3*time.Second, 100*time.Millisecond, "could not find expected number of udp connections, expected: 4")

	var incoming, outgoing []network.ConnectionStats
	for _, c := range conns {
		if c.SPort == uint16(port) {
			incoming = append(incoming, c)
		} else if c.DPort == uint16(port) {
			outgoing = append(outgoing, c)
		}
	}

	serverBytes, clientBytes := 3, 6
	if assert.Len(t, incoming, 2, "unable to find incoming connections") {
		for _, c := range incoming {
			assert.Equal(t, network.INCOMING, c.Direction, "incoming direction")

			// make sure the inverse values are seen for the other message
			assert.Equal(t, serverBytes, int(c.Monotonic.SentBytes), "incoming sent")
			assert.Equal(t, clientBytes, int(c.Monotonic.RecvBytes), "incoming recv")
			assert.True(t, c.IntraHost, "incoming intrahost")
		}
	}

	if assert.Len(t, outgoing, 2, "unable to find outgoing connections") {
		for _, c := range outgoing {
			assert.Equal(t, network.OUTGOING, c.Direction, "outgoing direction")

			assert.Equal(t, clientBytes, int(c.Monotonic.SentBytes), "outgoing sent")
			assert.Equal(t, serverBytes, int(c.Monotonic.RecvBytes), "outgoing recv")
			assert.True(t, c.IntraHost, "outgoing intrahost")
		}
	}
}

func (s *TracerSuite) TestUDPReusePort() {
	t := s.T()
	t.Run("v4", func(t *testing.T) {
		testUDPReusePort(t, "udp4", "127.0.0.1")
	})
	t.Run("v6", func(t *testing.T) {
		if !testConfig().CollectUDPv6Conns {
			t.Skip("UDPv6 disabled")
		}
		testUDPReusePort(t, "udp6", "[::1]")
	})
}

func testUDPReusePort(t *testing.T, udpnet string, ip string) {
	cfg := testConfig()
	if isPrebuilt(cfg) && kv < kv470 {
		t.Skip("reuseport not supported on prebuilt")
	}

	tr := setupTracer(t, cfg)

	createReuseServer := func(port int) *UDPServer {
		return &UDPServer{
			network: udpnet,
			lc: &net.ListenConfig{
				Control: func(network, address string, c syscall.RawConn) error {
					var opErr error
					err := c.Control(func(fd uintptr) {
						opErr = unix.SetsockoptInt(int(fd), unix.SOL_SOCKET, unix.SO_REUSEPORT, 1)
					})
					if err != nil {
						return err
					}
					return opErr
				},
			},
			address: fmt.Sprintf("%s:%d", ip, port),
			onMessage: func(buf []byte, n int) []byte {
				return genPayload(serverMessageSize)
			},
		}
	}

	s1 := createReuseServer(0)
	err := s1.Run(clientMessageSize)
	assignedPort := s1.ln.LocalAddr().(*net.UDPAddr).Port
	require.NoError(t, err)
	t.Cleanup(s1.Shutdown)

	s2 := createReuseServer(assignedPort)
	err = s2.Run(clientMessageSize)
	require.NoError(t, err)
	t.Cleanup(s2.Shutdown)

	// Connect to server
	c, err := net.DialTimeout(udpnet, s1.address, 50*time.Millisecond)
	require.NoError(t, err)
	defer c.Close()

	// Write clientMessageSize to server, and read response
	_, err = c.Write(genPayload(clientMessageSize))
	require.NoError(t, err)

	_, err = c.Read(make([]byte, serverMessageSize))
	require.NoError(t, err)

	// Iterate through active connections until we find connection created above, and confirm send + recv counts
	t.Logf("port: %d", assignedPort)
	connections := getConnections(t, tr)
	for _, c := range connections.Conns {
		t.Log(c)
	}

	incoming, ok := findConnection(c.RemoteAddr(), c.LocalAddr(), connections)
	if assert.True(t, ok, "unable to find incoming connection") {
		assert.Equal(t, network.INCOMING, incoming.Direction)

		// make sure the inverse values are seen for the other message
		assert.Equal(t, serverMessageSize, int(incoming.Monotonic.SentBytes), "incoming sent")
		assert.Equal(t, clientMessageSize, int(incoming.Monotonic.RecvBytes), "incoming recv")
		assert.True(t, incoming.IntraHost, "incoming intrahost")
	}

	outgoing, ok := findConnection(c.LocalAddr(), c.RemoteAddr(), connections)
	if assert.True(t, ok, "unable to find outgoing connection") {
		assert.Equal(t, network.OUTGOING, outgoing.Direction)

		assert.Equal(t, clientMessageSize, int(outgoing.Monotonic.SentBytes), "outgoing sent")
		assert.Equal(t, serverMessageSize, int(outgoing.Monotonic.RecvBytes), "outgoing recv")
		assert.True(t, outgoing.IntraHost, "outgoing intrahost")
	}
}

func (s *TracerSuite) TestDNSStatsWithNAT() {
	t := s.T()
	testutil.IptablesSave(t)
	// Setup a NAT rule to translate 2.2.2.2 to 8.8.8.8 and issue a DNS request to 2.2.2.2
	cmds := []string{"iptables -t nat -A OUTPUT -d 2.2.2.2 -j DNAT --to-destination 8.8.8.8"}
	testutil.RunCommands(t, cmds, false)

	cfg := testConfig()
	cfg.CollectDNSStats = true
	cfg.DNSTimeout = 1 * time.Second
	tr := setupTracer(t, cfg)

	t.Logf("requesting golang.com@2.2.2.2 with conntrack type: %T", tr.conntracker)
	testDNSStats(t, tr, "golang.org", 1, 0, 0, "2.2.2.2")
}

func iptablesWrapper(t *testing.T, f func()) {
	iptables, err := exec.LookPath("iptables")
	require.NoError(t, err)

	// Init iptables rule to simulate packet loss
	rule := "INPUT --source 127.0.0.1 -j DROP"
	create := strings.Fields(fmt.Sprintf("-I %s", rule))

	state := testutil.IptablesSave(t)
	defer testutil.IptablesRestore(t, state)
	createCmd := exec.Command(iptables, create...)
	err = createCmd.Run()
	require.NoError(t, err)

	f()
}

func ipRouteGet(t *testing.T, from, dest string, iif *net.Interface) *net.Interface {
	ipRouteGetOut := regexp.MustCompile(`dev\s+([^\s/]+)`)

	args := []string{"route", "get"}
	if len(from) > 0 {
		args = append(args, "from", from)
	}
	args = append(args, dest)
	if iif != nil {
		args = append(args, "iif", iif.Name)
	}
	cmd := exec.Command("ip", args...)
	out, err := cmd.CombinedOutput()
	require.NoError(t, err, "ip command returned error, output: %s", out)
	t.Log(strings.Join(cmd.Args, " "))
	t.Log(string(out))

	matches := ipRouteGetOut.FindSubmatch(out)
	require.Len(t, matches, 2, string(out))
	dev := string(matches[1])
	ifi, err := net.InterfaceByName(dev)
	require.NoError(t, err)
	return ifi
}

type SyscallConn interface {
	net.Conn
	SyscallConn() (syscall.RawConn, error)
}

func (s *TracerSuite) TestSendfileRegression() {
	t := s.T()
	// Start tracer
	cfg := testConfig()
	tr := setupTracer(t, cfg)

	// Create temporary file
	tmpdir := t.TempDir()
	tmpfilePath := filepath.Join(tmpdir, "sendfile_source")
	tmpfile, err := os.Create(tmpfilePath)
	require.NoError(t, err)

	n, err := tmpfile.Write(genPayload(clientMessageSize))
	require.NoError(t, err)
	require.Equal(t, clientMessageSize, n)

	// Grab file size
	stat, err := tmpfile.Stat()
	require.NoError(t, err)
	fsize := int(stat.Size())

	testSendfileServer := func(t *testing.T, c SyscallConn, connType network.ConnectionType, family network.ConnectionFamily, rcvdFunc func() int64) {
		_, err = tmpfile.Seek(0, 0)
		require.NoError(t, err)

		// Send file contents via SENDFILE(2)
		n, err = sendFile(t, c, tmpfile, nil, fsize)
		require.NoError(t, err)
		require.Equal(t, fsize, n)

		// Verify that our server received the contents of the file
		c.Close()
		require.Eventually(t, func() bool {
			return int64(clientMessageSize) == rcvdFunc()
		}, 3*time.Second, 100*time.Millisecond, "TCP server didn't receive data")

		t.Logf("looking for connections %+v <-> %+v", c.LocalAddr(), c.RemoteAddr())
		var outConn, inConn *network.ConnectionStats
		assert.Eventually(t, func() bool {
			conns := getConnections(t, tr)
			t.Log(conns)
			if outConn == nil {
				outConn = network.FirstConnection(conns, network.ByType(connType), network.ByFamily(family), network.ByTuple(c.LocalAddr(), c.RemoteAddr()))
			}
			if inConn == nil {
				inConn = network.FirstConnection(conns, network.ByType(connType), network.ByFamily(family), network.ByTuple(c.RemoteAddr(), c.LocalAddr()))
			}
			return outConn != nil && inConn != nil
		}, 3*time.Second, 100*time.Millisecond, "couldn't find connections used by sendfile(2)")

		if assert.NotNil(t, outConn, "couldn't find outgoing connection used by sendfile(2)") {
			assert.Equalf(t, int64(clientMessageSize), int64(outConn.Monotonic.SentBytes), "sendfile send data wasn't properly traced")
		}
		if assert.NotNil(t, inConn, "couldn't find incoming connection used by sendfile(2)") {
			assert.Equalf(t, int64(clientMessageSize), int64(inConn.Monotonic.RecvBytes), "sendfile recv data wasn't properly traced")
		}
	}

	for _, family := range []network.ConnectionFamily{network.AFINET, network.AFINET6} {
		t.Run(family.String(), func(t *testing.T) {
			t.Run("TCP", func(t *testing.T) {
				// Start TCP server
				var rcvd int64
				server := TCPServer{
					network: "tcp" + strings.TrimPrefix(family.String(), "v"),
					onMessage: func(c net.Conn) {
						rcvd, _ = io.Copy(io.Discard, c)
						c.Close()
					},
				}
				t.Cleanup(server.Shutdown)
				require.NoError(t, server.Run())

				// Connect to TCP server
				c, err := net.DialTimeout("tcp", server.address, time.Second)
				require.NoError(t, err)

				testSendfileServer(t, c.(*net.TCPConn), network.TCP, family, func() int64 { return rcvd })
			})
			t.Run("UDP", func(t *testing.T) {
				if family == network.AFINET6 && !cfg.CollectUDPv6Conns {
					t.Skip("UDPv6 disabled")
				}
				if isPrebuilt(cfg) && kv < kv470 {
					t.Skip("UDP will fail with prebuilt tracer")
				}

				// Start TCP server
				var rcvd int64
				server := &UDPServer{
					network: "udp" + strings.TrimPrefix(family.String(), "v"),
					onMessage: func(b []byte, n int) []byte {
						rcvd = rcvd + int64(n)
						return nil
					},
				}
				t.Cleanup(server.Shutdown)
				require.NoError(t, server.Run(1024))

				// Connect to UDP server
				c, err := net.DialTimeout(server.network, server.address, time.Second)
				require.NoError(t, err)

				testSendfileServer(t, c.(*net.UDPConn), network.UDP, family, func() int64 { return rcvd })
			})
		})
	}

}

func isPrebuilt(cfg *config.Config) bool {
	if cfg.EnableRuntimeCompiler || cfg.EnableCORE {
		return false
	}
	return true
}

func (s *TracerSuite) TestSendfileError() {
	t := s.T()
	tr := setupTracer(t, testConfig())

	tmpfile, err := os.CreateTemp("", "sendfile_source")
	require.NoError(t, err)
	t.Cleanup(func() { os.Remove(tmpfile.Name()) })

	n, err := tmpfile.Write(genPayload(clientMessageSize))
	require.NoError(t, err)
	require.Equal(t, clientMessageSize, n)
	_, err = tmpfile.Seek(0, 0)
	require.NoError(t, err)

	server := NewTCPServer(func(c net.Conn) {
		_, _ = io.Copy(io.Discard, c)
		c.Close()
	})
	require.NoError(t, server.Run())
	t.Cleanup(server.Shutdown)

	c, err := net.DialTimeout("tcp", server.address, time.Second)
	require.NoError(t, err)

	// Send file contents via SENDFILE(2)
	offset := int64(math.MaxInt64 - 1)
	_, err = sendFile(t, c.(*net.TCPConn), tmpfile, &offset, 10)
	require.Error(t, err)

	c.Close()

	var conn *network.ConnectionStats
	require.Eventually(t, func() bool {
		conns := getConnections(t, tr)
		var ok bool
		conn, ok = findConnection(c.LocalAddr(), c.RemoteAddr(), conns)
		return ok
	}, 3*time.Second, 100*time.Millisecond, "couldn't find connection used by sendfile(2)")

	assert.Equalf(t, int64(0), int64(conn.Monotonic.SentBytes), "sendfile data wasn't properly traced")
}

func sendFile(t *testing.T, c SyscallConn, f *os.File, offset *int64, count int) (int, error) {
	// Send payload using SENDFILE(2) syscall
	rawConn, err := c.SyscallConn()
	require.NoError(t, err)
	var n int
	var serr error
	err = rawConn.Control(func(fd uintptr) {
		n, serr = syscall.Sendfile(int(fd), int(f.Fd()), offset, count)
	})
	if err != nil {
		return 0, err
	}
	return n, serr
}

func (s *TracerSuite) TestShortWrite() {
	t := s.T()
	tr := setupTracer(t, testConfig())

	read := make(chan struct{})
	server := NewTCPServer(func(c net.Conn) {
		// set recv buffer to 0 and don't read
		// to fill up tcp window
		err := c.(*net.TCPConn).SetReadBuffer(0)
		require.NoError(t, err)
		<-read
		c.Close()
	})
	require.NoError(t, server.Run())
	t.Cleanup(func() {
		close(read)
		server.Shutdown()
	})

	sk, err := unix.Socket(syscall.AF_INET, syscall.SOCK_STREAM|syscall.SOCK_NONBLOCK, 0)
	require.NoError(t, err)
	defer syscall.Close(sk)

	err = unix.SetsockoptInt(sk, syscall.SOL_SOCKET, syscall.SO_SNDBUF, 5000)
	require.NoError(t, err)

	sndBufSize, err := unix.GetsockoptInt(sk, syscall.SOL_SOCKET, syscall.SO_SNDBUF)
	require.NoError(t, err)
	require.GreaterOrEqual(t, sndBufSize, 5000)

	var sa unix.SockaddrInet4
	host, portStr, err := net.SplitHostPort(server.address)
	require.NoError(t, err)
	copy(sa.Addr[:], net.ParseIP(host).To4())
	port, err := strconv.ParseInt(portStr, 10, 32)
	require.NoError(t, err)
	sa.Port = int(port)

	err = unix.Connect(sk, &sa)
	if syscall.EINPROGRESS != err {
		require.NoError(t, err)
	}

	var wfd unix.FdSet
	wfd.Zero()
	wfd.Set(sk)
	tv := unix.NsecToTimeval(int64((5 * time.Second).Nanoseconds()))
	nfds, err := unix.Select(sk+1, nil, &wfd, nil, &tv)
	require.NoError(t, err)
	require.Equal(t, 1, nfds)

	var written int
	done := false
	var sent uint64
	toSend := sndBufSize / 2
	for i := 0; i < 100; i++ {
		written, err = unix.Write(sk, genPayload(toSend))
		require.NoError(t, err)
		require.Greater(t, written, 0)
		sent += uint64(written)
		t.Logf("sent: %v", sent)
		if written < toSend {
			done = true
			break
		}
	}

	require.True(t, done)

	f := os.NewFile(uintptr(sk), "")
	defer f.Close()
	c, err := net.FileConn(f)
	require.NoError(t, err)

	var conn *network.ConnectionStats
	require.Eventually(t, func() bool {
		conns := getConnections(t, tr)
		var ok bool
		conn, ok = findConnection(c.LocalAddr(), c.RemoteAddr(), conns)
		return ok
	}, 3*time.Second, 100*time.Millisecond, "couldn't find connection used by short write")

	assert.Equal(t, sent, conn.Monotonic.SentBytes)
}

func (s *TracerSuite) TestKprobeAttachWithKprobeEvents() {
	t := s.T()
	cfg := config.New()
	cfg.AttachKprobesWithKprobeEventsABI = true

	tr := setupTracer(t, cfg)

	if tr.ebpfTracer.Type() == connection.TracerTypeFentry {
		t.Skip("skipped on Fargate")
	}

	cmd := []string{"curl", "-k", "-o/dev/null", "example.com"}
	exec.Command(cmd[0], cmd[1:]...).Run()

	stats := ebpftelemetry.GetProbeStats()
	require.NotNil(t, stats)

	pTCPSendmsg, ok := stats["p_tcp_sendmsg_hits"]
	require.True(t, ok)
	fmt.Printf("p_tcp_sendmsg_hits = %d\n", pTCPSendmsg)

	assert.Greater(t, pTCPSendmsg, uint64(0))
}

func (s *TracerSuite) TestBlockingReadCounts() {
	t := s.T()
	tr := setupTracer(t, testConfig())
	ch := make(chan struct{})
	server := NewTCPServer(func(c net.Conn) {
		_, err := c.Write([]byte("foo"))
		require.NoError(t, err, "error writing to client")
		time.Sleep(time.Second)
		_, err = c.Write([]byte("foo"))
		require.NoError(t, err, "error writing to client")
		<-ch
	})

	require.NoError(t, server.Run())
	t.Cleanup(server.Shutdown)
	t.Cleanup(func() { close(ch) })

	c, err := net.DialTimeout("tcp", server.address, 5*time.Second)
	require.NoError(t, err)
	defer c.Close()

	rawConn, err := c.(syscall.Conn).SyscallConn()
	require.NoError(t, err, "error getting raw conn")

	// set the socket to blocking as the MSG_WAITALL
	// option used later on for reads only works for
	// blocking sockets
	// also set a timeout on the reads to not wait
	// forever
	rawConn.Control(func(fd uintptr) {
		err = syscall.SetNonblock(int(fd), false)
		require.NoError(t, err, "could not set socket to blocking")
		err = syscall.SetsockoptTimeval(int(fd), syscall.SOL_SOCKET, syscall.SO_RCVTIMEO, &syscall.Timeval{Sec: 5})
		require.NoError(t, err, "could not set read timeout on socket")
	})

	read := 0
	buf := make([]byte, 6)
	require.EventuallyWithT(t, func(collect *assert.CollectT) {
		var n int
		readErr := rawConn.Read(func(fd uintptr) bool {
			n, _, err = syscall.Recvfrom(int(fd), buf[read:], syscall.MSG_WAITALL)
			return true
		})

		if !assert.NoError(collect, err, "error reading from connection") ||
			!assert.NoError(collect, readErr, "error from raw conn") {
			return
		}

		read += n
		t.Logf("read %d", read)
		assert.Equal(collect, 6, read)
	}, 10*time.Second, 100*time.Millisecond, "failed to get required bytes")

	var conn *network.ConnectionStats
	require.Eventually(t, func() bool {
		var found bool
		conn, found = findConnection(c.(*net.TCPConn).LocalAddr(), c.(*net.TCPConn).RemoteAddr(), getConnections(t, tr))
		return found
	}, 3*time.Second, 100*time.Millisecond)

	assert.Equal(t, uint64(read), conn.Monotonic.RecvBytes)
}

func (s *TracerSuite) TestPreexistingConnectionDirection() {
	t := s.T()
	// Start the client and server before we enable the system probe to test that the tracer picks
	// up the pre-existing connection

	server := NewTCPServer(func(c net.Conn) {
		r := bufio.NewReader(c)
		for {
			if _, err := r.ReadBytes(byte('\n')); err != nil {
				assert.ErrorIs(t, err, io.EOF, "exited server loop with error that is not EOF")
				return
			}
			_, _ = c.Write(genPayload(serverMessageSize))
		}
	})
	t.Cleanup(server.Shutdown)
	require.NoError(t, server.Run())

	c, err := net.DialTimeout("tcp", server.address, 50*time.Millisecond)
	require.NoError(t, err)
	t.Cleanup(func() { c.Close() })

	_, err = c.Write(genPayload(clientMessageSize))
	require.NoError(t, err)
	r := bufio.NewReader(c)
	_, _ = r.ReadBytes(byte('\n'))

	// Enable BPF-based system probe
	tr := setupTracer(t, testConfig())
	// Write more data so that the tracer will notice the connection
	_, err = c.Write(genPayload(clientMessageSize))
	require.NoError(t, err)
	_, err = r.ReadBytes(byte('\n'))
	require.NoError(t, err)

	c.Close()

	var incoming, outgoing *network.ConnectionStats
	require.Eventually(t, func() bool {
		connections := getConnections(t, tr)
		if outgoing == nil {
			outgoing, _ = findConnection(c.LocalAddr(), c.RemoteAddr(), connections)
		}
		if incoming == nil {
			incoming, _ = findConnection(c.RemoteAddr(), c.LocalAddr(), connections)
		}
		return incoming != nil && outgoing != nil
	}, 3*time.Second, 100*time.Millisecond, "could not find connection incoming and outgoing connections")

	m := outgoing.Monotonic
	assert.Equal(t, clientMessageSize, int(m.SentBytes))
	assert.Equal(t, serverMessageSize, int(m.RecvBytes))
	assert.Equal(t, os.Getpid(), int(outgoing.Pid))
	assert.Equal(t, addrPort(server.address), int(outgoing.DPort))
	assert.Equal(t, c.LocalAddr().(*net.TCPAddr).Port, int(outgoing.SPort))
	assert.Equal(t, network.OUTGOING, outgoing.Direction)

	m = incoming.Monotonic
	assert.Equal(t, clientMessageSize, int(m.RecvBytes))
	assert.Equal(t, serverMessageSize, int(m.SentBytes))
	assert.Equal(t, os.Getpid(), int(incoming.Pid))
	assert.Equal(t, addrPort(server.address), int(incoming.SPort))
	assert.Equal(t, c.LocalAddr().(*net.TCPAddr).Port, int(incoming.DPort))
	assert.Equal(t, network.INCOMING, incoming.Direction)
}

func (s *TracerSuite) TestPreexistingEmptyIncomingConnectionDirection() {
	t := s.T()
	t.Run("ringbuf_enabled", func(t *testing.T) {
		if features.HaveMapType(ebpf.RingBuf) != nil {
			t.Skip("skipping test as ringbuffers are not supported on this kernel")
		}
		c := testConfig()
		c.NPMRingbuffersEnabled = true
		testPreexistingEmptyIncomingConnectionDirection(t, c)
	})
	t.Run("ringbuf_disabled", func(t *testing.T) {
		c := testConfig()
		c.NPMRingbuffersEnabled = false
		testPreexistingEmptyIncomingConnectionDirection(t, c)
	})
}

func testPreexistingEmptyIncomingConnectionDirection(t *testing.T, config *config.Config) {
	// Start the client and server before we enable the system probe to test that the tracer picks
	// up the pre-existing connection

	ch := make(chan struct{})
	server := NewTCPServer(func(c net.Conn) {
		<-ch
		c.Close()
	})
	require.NoError(t, server.Run())
	t.Cleanup(server.Shutdown)

	c, err := net.DialTimeout("tcp", server.address, 5*time.Second)
	require.NoError(t, err)

	// Enable BPF-based system probe
	tr := setupTracer(t, config)

	// close the server connection so the tracer picks it up
	close(ch)

	var conn *network.ConnectionStats
	require.Eventually(t, func() bool {
		conns := getConnections(t, tr)
		t.Log(conns) // for debugging failures
		conn, _ = findConnection(c.RemoteAddr(), c.LocalAddr(), conns)
		return conn != nil
	}, 3*time.Second, 100*time.Millisecond)

	m := conn.Monotonic
	assert.Zero(t, m.SentBytes, "sent bytes should be 0")
	assert.Zero(t, m.RecvBytes, "recv bytes should be 0")
	assert.Zero(t, m.SentPackets, "sent packets should be 0")
	assert.Zero(t, m.RecvPackets, "recv packets should be 0")
	assert.Zero(t, m.TCPEstablished, "tcp established should be 0")
	assert.Equal(t, uint32(1), m.TCPClosed, "tcp closed should be 1")
	assert.Equal(t, network.INCOMING, conn.Direction, "connection direction should be incoming")
}

func (s *TracerSuite) TestUDPIncomingDirectionFix() {
	t := s.T()

	server := &UDPServer{
		network: "udp",
		address: "localhost:8125",
		onMessage: func(b []byte, n int) []byte {
			return b
		},
	}

	cfg := testConfig()
	cfg.ProtocolClassificationEnabled = false
	tr := setupTracer(t, cfg)

	err := server.Run(64)
	require.NoError(t, err)
	t.Cleanup(server.Shutdown)

	sfd, err := syscall.Socket(syscall.AF_INET, syscall.SOCK_DGRAM, syscall.IPPROTO_UDP)
	require.NoError(t, err)
	t.Cleanup(func() { syscall.Close(sfd) })

	err = syscall.Bind(sfd, &syscall.SockaddrInet4{Addr: netip.MustParseAddr("127.0.0.1").As4()})
	require.NoError(t, err)

	err = syscall.Sendto(sfd, []byte("foo"), 0, &syscall.SockaddrInet4{Port: 8125, Addr: netip.MustParseAddr("127.0.0.1").As4()})
	require.NoError(t, err)

	_sa, err := syscall.Getsockname(sfd)
	require.NoError(t, err)
	sa := _sa.(*syscall.SockaddrInet4)
	ap := netip.AddrPortFrom(netip.AddrFrom4(sa.Addr), uint16(sa.Port))
	raddr, err := net.ResolveUDPAddr("udp", server.address)
	require.NoError(t, err)

	var conn *network.ConnectionStats
	require.Eventually(t, func() bool {
		conns := getConnections(t, tr)
		conn, _ = findConnection(net.UDPAddrFromAddrPort(ap), raddr, conns)
		return conn != nil
	}, 3*time.Second, 100*time.Millisecond)

	assert.Equal(t, network.OUTGOING, conn.Direction)
}

func sysOpenAt2Supported() bool {
	missing, err := ddebpf.VerifyKernelFuncs("do_sys_openat2")
	if err == nil && len(missing) == 0 {
		return true
	}
	kversion, err := kernel.HostVersion()
	if err != nil {
		log.Error("could not determine the current kernel version. fallback to do_sys_open")
		return false
	}

	return kversion >= kernel.VersionCode(5, 6, 0)
}

<<<<<<< HEAD
=======
func (s *TracerSuite) TestEbpfTelemetry() {
	t := s.T()

	t.Setenv("DD_SYSTEM_PROBE_SERVICE_MONITORING_ENABLED", "true")
	cfg := testConfig()
	cfg.EnableNativeTLSMonitoring = true
	cfg.EnableHTTPMonitoring = true
	// We need the tracepoints on open syscall in order
	// to test.
	if !httpsSupported() {
		t.Skip("HTTPS feature not available/supported for this setup")
	}

	tr := setupTracer(t, cfg)

	expectedErrorTP := "tracepoint__syscalls__sys_enter_openat"
	syscallNumber := syscall.SYS_OPENAT
	if sysOpenAt2Supported() {
		expectedErrorTP = "tracepoint__syscalls__sys_enter_openat2"
		// In linux kernel source dir run:
		// printf SYS_openat2 | gcc -include sys/syscall.h -E -
		syscallNumber = 437
	}

	// Ensure `bpf_probe_read_user` fails by passing an address guaranteed to pagefault to open syscall.
	addr, _, sysErr := syscall.Syscall6(syscall.SYS_MMAP, uintptr(0), uintptr(syscall.Getpagesize()), syscall.PROT_READ|syscall.PROT_WRITE, syscall.MAP_ANON|syscall.MAP_PRIVATE, 0, 0)
	require.Zero(t, sysErr)
	syscall.Syscall(uintptr(syscallNumber), uintptr(0), uintptr(addr), uintptr(0))
	t.Cleanup(func() {
		syscall.Syscall(syscall.SYS_MUNMAP, uintptr(addr), uintptr(syscall.Getpagesize()), 0)
	})

	cmd := []string{"curl", "-k", "-o/dev/null", "example.com/[1-10]"}
	err := exec.Command(cmd[0], cmd[1:]...).Run()
	require.NoError(t, err)

	//trigger collector in a separate goroutine
	ch := make(chan prometheus.Metric)
	go func() {
		tr.bpfErrorsCollector.Collect(ch)
		close(ch)
	}()

	//collect metrics from the channel
	var metrics []prometheus.Metric
	for m := range ch {
		metrics = append(metrics, m)
	}

	//parse received metrics to compare the values and labels
	helperMatchingLabelsCount, mapMatchingLabelsCount := 0, 0
	foundHelperMetric, foundMapMetric := false, false
	for _, promMetric := range metrics {
		dtoMetric := dto.Metric{}
		assert.NoError(t, promMetric.Write(&dtoMetric), "Failed to parse metric %v", promMetric.Desc())
		assert.NotNilf(t, dtoMetric.GetCounter(), "expected metric %v to be of a counter type", promMetric.Desc())

		//check we found expected helper and map errors metrics by matching all relevant labels
		helperMatchingLabelsCount = 0
		mapMatchingLabelsCount = 0
		for _, label := range dtoMetric.GetLabel() {
			switch label.GetName() {
			case "map_name":
				if label.GetValue() == probes.TCPStatsMap {
					mapMatchingLabelsCount++
				}
			case "probe_name":
				if label.GetValue() == expectedErrorTP {
					helperMatchingLabelsCount++
				}
			case "helper":
				if label.GetValue() == "bpf_probe_read_user" {
					helperMatchingLabelsCount++
				}
			case "error":
				if label.GetValue() == "EFAULT" {
					helperMatchingLabelsCount++
				} else if label.GetValue() == "EEXIST" {
					mapMatchingLabelsCount++
				}
			}
		}
		if helperMatchingLabelsCount == 3 {
			foundHelperMetric = true
			require.NotZero(t, dtoMetric.GetCounter().GetValue())
		}
		if mapMatchingLabelsCount == 2 {
			foundMapMetric = true
			require.NotZero(t, dtoMetric.GetCounter().GetValue())
		}
	}

	require.Truef(t, foundHelperMetric, "didn't capture expected helper errors metric")
	require.Truef(t, foundMapMetric, "didn't capture expected map errors metric")
}

>>>>>>> 541eb562
func TestEbpfConntrackerFallback(t *testing.T) {
	require.NoError(t, rlimit.RemoveMemlock())

	prebuiltErrorValues := []bool{true}
	if ebpfPrebuiltConntrackerSupportedOnKernelT(t) {
		prebuiltErrorValues = []bool{false, true}
	}
	coreErrorValues := []bool{true}
	if ebpfCOREConntrackerSupportedOnKernelT(t) {
		coreErrorValues = []bool{false, true}
	}

	type testCase struct {
		enableCORE               bool
		allowRuntimeFallback     bool
		enableRuntimeCompiler    bool
		allowPrecompiledFallback bool
		coreError                bool
		rcError                  bool
		prebuiltError            bool

		err        error
		isPrebuilt bool
	}

	var dtests []testCase
	for _, enableCORE := range []bool{false, true} {
		for _, allowRuntimeFallback := range []bool{false, true} {
			for _, enableRuntimeCompiler := range []bool{false, true} {
				for _, allowPrecompiledFallback := range []bool{false, true} {
					for _, coreError := range coreErrorValues {
						for _, rcError := range []bool{false, true} {
							for _, prebuiltError := range prebuiltErrorValues {
								tc := testCase{
									enableCORE:               enableCORE,
									allowRuntimeFallback:     allowRuntimeFallback,
									enableRuntimeCompiler:    enableRuntimeCompiler,
									allowPrecompiledFallback: allowPrecompiledFallback,
									coreError:                coreError,
									rcError:                  rcError,
									prebuiltError:            prebuiltError,

									isPrebuilt: !prebuiltError,
								}

								cerr := coreError
								if !enableCORE {
									cerr = true // not enabled, so assume always failed
								}

								rcEnabled := enableRuntimeCompiler
								rcerr := rcError
								if !enableRuntimeCompiler {
									rcerr = true // not enabled, so assume always failed
								}
								if enableCORE && !allowRuntimeFallback {
									rcEnabled = false
									rcerr = true // not enabled, so assume always failed
								}

								pberr := prebuiltError
								if (enableCORE || rcEnabled) && !allowPrecompiledFallback {
									pberr = true // not enabled, so assume always failed
									tc.isPrebuilt = false
								}

								if cerr && rcerr && pberr {
									tc.err = assert.AnError
									tc.isPrebuilt = false
								}

								if (enableCORE && !coreError) || (rcEnabled && !rcError) {
									tc.isPrebuilt = false
								}
								dtests = append(dtests, tc)
							}
						}
					}
				}
			}
		}
	}

	cfg := config.New()
	if kv >= kernel.VersionCode(5, 18, 0) {
		cfg.CollectUDPv6Conns = false
	}
	t.Cleanup(func() {
		ebpfConntrackerPrebuiltCreator = getPrebuiltConntracker
		ebpfConntrackerRCCreator = getRCConntracker
		ebpfConntrackerCORECreator = getCOREConntracker
	})

	for _, te := range dtests {
		t.Run("", func(t *testing.T) {
			t.Logf("%+v", te)

			cfg.EnableCORE = te.enableCORE
			cfg.AllowRuntimeCompiledFallback = te.allowRuntimeFallback
			cfg.EnableRuntimeCompiler = te.enableRuntimeCompiler
			cfg.AllowPrecompiledFallback = te.allowPrecompiledFallback

			ebpfConntrackerPrebuiltCreator = getPrebuiltConntracker
			ebpfConntrackerRCCreator = getRCConntracker
			ebpfConntrackerCORECreator = getCOREConntracker
			if te.prebuiltError {
				ebpfConntrackerPrebuiltCreator = func(_ *config.Config) (*manager.Manager, error) {
					return nil, assert.AnError
				}
			}
			if te.rcError {
				ebpfConntrackerRCCreator = func(_ *config.Config) (*manager.Manager, error) {
					return nil, assert.AnError
				}
			}
			if te.coreError {
				ebpfConntrackerCORECreator = func(_ *config.Config) (*manager.Manager, error) {
					return nil, assert.AnError
				}
			}

			conntracker, err := NewEBPFConntracker(cfg, nil)
			// ensure we always clean up the conntracker, regardless of behavior
			if conntracker != nil {
				t.Cleanup(conntracker.Close)
			}
			if te.err != nil {
				assert.Error(t, err)
				assert.Nil(t, conntracker)
				return
			}

			assert.NoError(t, err)
			require.NotNil(t, conntracker)
			assert.Equal(t, te.isPrebuilt, conntracker.(*ebpfConntracker).isPrebuilt, "is prebuilt")
		})
	}
}

func TestConntrackerFallback(t *testing.T) {
	cfg := testConfig()
	cfg.EnableEbpfConntracker = false
	conntracker, err := newConntracker(cfg, nil)
	// ensure we always clean up the conntracker, regardless of behavior
	if conntracker != nil {
		t.Cleanup(conntracker.Close)
	}
	assert.NoError(t, err)
	require.NotNil(t, conntracker)
	require.Equal(t, "netlink", conntracker.GetType())
}

func testConfig() *config.Config {
	cfg := config.New()
	if ddconfig.IsECSFargate() {
		// protocol classification not yet supported on fargate
		cfg.ProtocolClassificationEnabled = false
	}
	// prebuilt on 5.18+ does not support UDPv6
	if isPrebuilt(cfg) && kv >= kernel.VersionCode(5, 18, 0) {
		cfg.CollectUDPv6Conns = false
	}

	cfg.EnableGatewayLookup = false
	return cfg
}

func (s *TracerSuite) TestOffsetGuessIPv6DisabledCentOS() {
	t := s.T()
	cfg := testConfig()
	// disable IPv6 via config to trigger logic in GuessSocketSK
	cfg.CollectTCPv6Conns = false
	cfg.CollectUDPv6Conns = false
	kv, err := kernel.HostVersion()
	kv470 := kernel.VersionCode(4, 7, 0)
	require.NoError(t, err)
	if kv >= kv470 {
		// will only be run on kernels < 4.7.0 matching the GuessSocketSK check
		t.Skip("This test should only be run on kernels < 4.7.0")
	}
	// fail if tracer cannot start
	_ = setupTracer(t, cfg)
}

func BenchmarkAddProcessInfo(b *testing.B) {
	cfg := testConfig()
	cfg.EnableProcessEventMonitoring = true

	tr := setupTracer(b, cfg)
	var c network.ConnectionStats
	c.Pid = 1
	ts, err := ddebpf.NowNanoseconds()
	require.NoError(b, err)
	c.LastUpdateEpoch = uint64(ts)
	tr.processCache.add(&events.Process{
		Pid: 1,
		Tags: []*intern.Value{
			intern.GetByString("env:env"),
			intern.GetByString("version:version"),
			intern.GetByString("service:service"),
		},
		ContainerID: intern.GetByString("container"),
		StartTime:   time.Now().Unix(),
		Expiry:      time.Now().Add(5 * time.Minute).Unix(),
	})

	b.ReportAllocs()
	b.ResetTimer()
	for i := 0; i < b.N; i++ {
		c.Tags = nil
		tr.addProcessInfo(&c)
	}
}

func (s *TracerSuite) TestConnectionDuration() {
	t := s.T()
	cfg := testConfig()
	tr := setupTracer(t, cfg)

	srv := NewTCPServer(func(c net.Conn) {
		var b [4]byte
		for {
			_, err := c.Read(b[:])
			if err != nil && (errors.Is(err, net.ErrClosed) || err == io.EOF) {
				return
			}
			require.NoError(t, err)
			_, err = c.Write([]byte("pong"))
			if err != nil && (errors.Is(err, net.ErrClosed) || err == io.EOF) {
				return
			}
			require.NoError(t, err)
		}
	})

	require.NoError(t, srv.Run(), "error running server")
	t.Cleanup(srv.Shutdown)

	srvAddr := srv.address
	c, err := net.DialTimeout("tcp", srvAddr, time.Second)
	require.NoError(t, err, "could not connect to server at %s", srvAddr)

	ticker := time.NewTicker(100 * time.Millisecond)
	t.Cleanup(ticker.Stop)

	timer := time.NewTimer(time.Second)
	t.Cleanup(func() { timer.Stop() })

LOOP:
	for {
		select {
		case <-timer.C:
			break LOOP
		case <-ticker.C:
			_, err = c.Write([]byte("ping"))
			require.NoError(t, err, "error writing ping to server")
			var b [4]byte
			_, err = c.Read(b[:])
			require.NoError(t, err, "error reading from server")
		}
	}

	// get connections, the client connection will still
	// not be in the closed state, so duration will the
	// timestamp of when it was created
	var conn *network.ConnectionStats
	require.EventuallyWithT(t, func(collect *assert.CollectT) {
		conns := getConnections(t, tr)
		var found bool
		conn, found = findConnection(c.LocalAddr(), srv.ln.Addr(), conns)
		assert.True(collect, found, "could not find connection")

	}, 3*time.Second, 100*time.Millisecond, "could not find connection")
	// all we can do is verify it is > 0
	assert.Greater(t, conn.Duration, time.Duration(0))

	require.NoError(t, c.Close(), "error closing client connection")
	require.EventuallyWithT(t, func(collect *assert.CollectT) {
		var found bool
		conn, found = findConnection(c.LocalAddr(), srv.ln.Addr(), getConnections(t, tr))
		assert.True(collect, found, "could not find closed connection")
	}, 3*time.Second, 100*time.Millisecond, "could not find closed connection")

	// after closing the client connection, the duration should be
	// updated to a value between 1s and 2s
	assert.Greater(t, conn.Duration, time.Second, "connection duration should be between 1 and 2 seconds")
	assert.Less(t, conn.Duration, 2*time.Second, "connection duration should be between 1 and 2 seconds")
}

var failedConnectionsBuildModes = map[ebpftest.BuildMode]struct{}{
	ebpftest.CORE:            {},
	ebpftest.RuntimeCompiled: {},
}

func (s *TracerSuite) TestTCPFailureConnectionTimeout() {
	t := s.T()
	if _, ok := failedConnectionsBuildModes[ebpftest.GetBuildMode()]; !ok {
		t.Skip("Skipping test on unsupported build mode: ", ebpftest.GetBuildMode())
	}
	// TODO: remove this check when we fix this test on kernels < 4.19
	if kv < kernel.VersionCode(4, 19, 0) {
		t.Skip("Skipping test on kernels < 4.19")
	}
	setupDropTrafficRule(t)
	cfg := testConfig()
	cfg.TCPFailedConnectionsEnabled = true
	tr := setupTracer(t, cfg)

	srvAddr := "127.0.0.1:10000"
	ipString, portString, err := net.SplitHostPort(srvAddr)
	require.NoError(t, err)
	ip := netip.MustParseAddr(ipString)
	port, err := strconv.Atoi(portString)
	require.NoError(t, err)

	addr := syscall.SockaddrInet4{
		Port: port,
		Addr: ip.As4(),
	}
	sfd, err := syscall.Socket(syscall.AF_INET, syscall.SOCK_STREAM, syscall.IPPROTO_TCP)
	require.NoError(t, err)
	t.Cleanup(func() { syscall.Close(sfd) })

	//syscall.TCP_USER_TIMEOUT is 18 but not defined in our linter. Set it to 500ms
	err = syscall.SetsockoptInt(sfd, syscall.IPPROTO_TCP, 18, 500)
	require.NoError(t, err)

	err = syscall.Connect(sfd, &addr)
	if err != nil {
		var errno syscall.Errno
		if errors.As(err, &errno) && errors.Is(err, syscall.ETIMEDOUT) {
			t.Log("Connection timed out as expected")
		} else {
			require.NoError(t, err, "could not connect to server: ", err)
		}
	}

	f := os.NewFile(uintptr(sfd), "")
	defer f.Close()
	c, err := net.FileConn(f)
	require.NoError(t, err)
	port = c.LocalAddr().(*net.TCPAddr).Port
	// the addr here is 0.0.0.0, but the tracer sees it as 127.0.0.1
	localAddr := fmt.Sprintf("127.0.0.1:%d", port)

	// Check if the connection was recorded as failed due to timeout
	require.Eventually(t, func() bool {
		conns := getConnections(t, tr)
		// 110 is the errno for ETIMEDOUT
		return findFailedConnection(t, localAddr, srvAddr, conns, 110)
	}, 3*time.Second, 1000*time.Millisecond, "Failed connection not recorded properly")
}

func (s *TracerSuite) TestTCPFailureConnectionRefused() {
	t := s.T()
	if _, ok := failedConnectionsBuildModes[ebpftest.GetBuildMode()]; !ok {
		t.Skip("Skipping test on unsupported build mode: ", ebpftest.GetBuildMode())
	}
	cfg := testConfig()
	cfg.TCPFailedConnectionsEnabled = true
	tr := setupTracer(t, cfg)

	// try to connect to a port where no server is accepting connections
	srvAddr := "127.0.0.1:9998"
	conn, err := net.Dial("tcp", srvAddr)
	if err == nil {
		conn.Close() // If the connection unexpectedly succeeds, close it immediately.
		require.Fail(t, "expected connection to be refused, but it succeeded")
	}
	require.Error(t, err, "expected connection refused error but got none")

	// Check if the connection was recorded as refused
	require.Eventually(t, func() bool {
		conns := getConnections(t, tr)
		// Check for the refusal record
		return findFailedConnectionByRemoteAddr(srvAddr, conns, 111)
	}, 3*time.Second, 100*time.Millisecond, "Failed connection not recorded properly")
}

func (s *TracerSuite) TestTCPFailureConnectionReset() {
	t := s.T()
	if _, ok := failedConnectionsBuildModes[ebpftest.GetBuildMode()]; !ok {
		t.Skip("Skipping test on unsupported build mode: ", ebpftest.GetBuildMode())
	}
	cfg := testConfig()
	cfg.TCPFailedConnectionsEnabled = true
	tr := setupTracer(t, cfg)

	srv := NewTCPServer(func(c net.Conn) {
		if tcpConn, ok := c.(*net.TCPConn); ok {
			tcpConn.SetLinger(0)
			buf := make([]byte, 10)
			_, _ = c.Read(buf)
			time.Sleep(10 * time.Millisecond)
		}
		c.Close()
	})

	require.NoError(t, srv.Run(), "error running server")
	t.Cleanup(srv.Shutdown)

	serverAddr := srv.ln.Addr()
	c, err := net.Dial("tcp", serverAddr.String())
	require.NoError(t, err, "could not connect to server: ", err)

	// Write to the server and expect a reset
	_, writeErr := c.Write([]byte("ping"))
	if writeErr != nil {
		t.Log("Write error:", writeErr)
	}

	// Read from server to ensure that the server has a chance to reset the connection
	_, readErr := c.Read(make([]byte, 4))
	require.Error(t, readErr, "expected connection reset error but got none")

	// Check if the connection was recorded as reset
	require.Eventually(t, func() bool {
		conns := getConnections(t, tr)
		// 104 is the errno for ECONNRESET
		return findFailedConnection(t, c.LocalAddr().String(), serverAddr.String(), conns, 104)
	}, 3*time.Second, 100*time.Millisecond, "Failed connection not recorded properly")

	require.NoError(t, c.Close(), "error closing client connection")
}

// findFailedConnection is a utility function to find a failed connection based on specific TCP error codes
func findFailedConnection(t *testing.T, local, remote string, conns *network.Connections, errorCode uint32) bool {
	// Extract the address and port from the net.Addr types
	localAddrPort, err := netip.ParseAddrPort(local)
	if err != nil {
		t.Logf("Failed to parse local address: %v", err)
		return false
	}
	remoteAddrPort, err := netip.ParseAddrPort(remote)
	if err != nil {
		t.Logf("Failed to parse remote address: %v", err)
		return false
	}

	failureFilter := func(cs network.ConnectionStats) bool {
		localMatch := netip.AddrPortFrom(cs.Source.Addr, cs.SPort) == localAddrPort
		remoteMatch := netip.AddrPortFrom(cs.Dest.Addr, cs.DPort) == remoteAddrPort
		return localMatch && remoteMatch && cs.TCPFailures[errorCode] > 0
	}

	return network.FirstConnection(conns, failureFilter) != nil
}

// for some failed connections we don't know the local addr/port so we need to search by remote addr only
func findFailedConnectionByRemoteAddr(remoteAddr string, conns *network.Connections, errorCode uint32) bool {
	failureFilter := func(cs network.ConnectionStats) bool {
		return netip.MustParseAddrPort(remoteAddr) == netip.AddrPortFrom(cs.Dest.Addr, cs.DPort) && cs.TCPFailures[errorCode] > 0
	}
	return network.FirstConnection(conns, failureFilter) != nil
}

func setupDropTrafficRule(tb testing.TB) (ns string) {
	state := testutil.IptablesSave(tb)
	tb.Cleanup(func() {
		testutil.IptablesRestore(tb, state)
	})
	cmds := []string{
		"iptables -A OUTPUT -p tcp -d 127.0.0.1 --dport 10000 -j DROP",
	}
	testutil.RunCommands(tb, cmds, false)
	return
}<|MERGE_RESOLUTION|>--- conflicted
+++ resolved
@@ -34,8 +34,6 @@
 	"github.com/cilium/ebpf/features"
 	"github.com/cilium/ebpf/rlimit"
 	"github.com/golang/mock/gomock"
-	"github.com/prometheus/client_golang/prometheus"
-	dto "github.com/prometheus/client_model/go"
 	"github.com/stretchr/testify/assert"
 	"github.com/stretchr/testify/require"
 	vnetns "github.com/vishvananda/netns"
@@ -58,7 +56,6 @@
 	"github.com/DataDog/datadog-agent/pkg/network/tracer/testutil/testdns"
 	"github.com/DataDog/datadog-agent/pkg/process/util"
 	"github.com/DataDog/datadog-agent/pkg/util/kernel"
-	"github.com/DataDog/datadog-agent/pkg/util/log"
 )
 
 var kv470 = kernel.VersionCode(4, 7, 0)
@@ -1963,119 +1960,6 @@
 	assert.Equal(t, network.OUTGOING, conn.Direction)
 }
 
-func sysOpenAt2Supported() bool {
-	missing, err := ddebpf.VerifyKernelFuncs("do_sys_openat2")
-	if err == nil && len(missing) == 0 {
-		return true
-	}
-	kversion, err := kernel.HostVersion()
-	if err != nil {
-		log.Error("could not determine the current kernel version. fallback to do_sys_open")
-		return false
-	}
-
-	return kversion >= kernel.VersionCode(5, 6, 0)
-}
-
-<<<<<<< HEAD
-=======
-func (s *TracerSuite) TestEbpfTelemetry() {
-	t := s.T()
-
-	t.Setenv("DD_SYSTEM_PROBE_SERVICE_MONITORING_ENABLED", "true")
-	cfg := testConfig()
-	cfg.EnableNativeTLSMonitoring = true
-	cfg.EnableHTTPMonitoring = true
-	// We need the tracepoints on open syscall in order
-	// to test.
-	if !httpsSupported() {
-		t.Skip("HTTPS feature not available/supported for this setup")
-	}
-
-	tr := setupTracer(t, cfg)
-
-	expectedErrorTP := "tracepoint__syscalls__sys_enter_openat"
-	syscallNumber := syscall.SYS_OPENAT
-	if sysOpenAt2Supported() {
-		expectedErrorTP = "tracepoint__syscalls__sys_enter_openat2"
-		// In linux kernel source dir run:
-		// printf SYS_openat2 | gcc -include sys/syscall.h -E -
-		syscallNumber = 437
-	}
-
-	// Ensure `bpf_probe_read_user` fails by passing an address guaranteed to pagefault to open syscall.
-	addr, _, sysErr := syscall.Syscall6(syscall.SYS_MMAP, uintptr(0), uintptr(syscall.Getpagesize()), syscall.PROT_READ|syscall.PROT_WRITE, syscall.MAP_ANON|syscall.MAP_PRIVATE, 0, 0)
-	require.Zero(t, sysErr)
-	syscall.Syscall(uintptr(syscallNumber), uintptr(0), uintptr(addr), uintptr(0))
-	t.Cleanup(func() {
-		syscall.Syscall(syscall.SYS_MUNMAP, uintptr(addr), uintptr(syscall.Getpagesize()), 0)
-	})
-
-	cmd := []string{"curl", "-k", "-o/dev/null", "example.com/[1-10]"}
-	err := exec.Command(cmd[0], cmd[1:]...).Run()
-	require.NoError(t, err)
-
-	//trigger collector in a separate goroutine
-	ch := make(chan prometheus.Metric)
-	go func() {
-		tr.bpfErrorsCollector.Collect(ch)
-		close(ch)
-	}()
-
-	//collect metrics from the channel
-	var metrics []prometheus.Metric
-	for m := range ch {
-		metrics = append(metrics, m)
-	}
-
-	//parse received metrics to compare the values and labels
-	helperMatchingLabelsCount, mapMatchingLabelsCount := 0, 0
-	foundHelperMetric, foundMapMetric := false, false
-	for _, promMetric := range metrics {
-		dtoMetric := dto.Metric{}
-		assert.NoError(t, promMetric.Write(&dtoMetric), "Failed to parse metric %v", promMetric.Desc())
-		assert.NotNilf(t, dtoMetric.GetCounter(), "expected metric %v to be of a counter type", promMetric.Desc())
-
-		//check we found expected helper and map errors metrics by matching all relevant labels
-		helperMatchingLabelsCount = 0
-		mapMatchingLabelsCount = 0
-		for _, label := range dtoMetric.GetLabel() {
-			switch label.GetName() {
-			case "map_name":
-				if label.GetValue() == probes.TCPStatsMap {
-					mapMatchingLabelsCount++
-				}
-			case "probe_name":
-				if label.GetValue() == expectedErrorTP {
-					helperMatchingLabelsCount++
-				}
-			case "helper":
-				if label.GetValue() == "bpf_probe_read_user" {
-					helperMatchingLabelsCount++
-				}
-			case "error":
-				if label.GetValue() == "EFAULT" {
-					helperMatchingLabelsCount++
-				} else if label.GetValue() == "EEXIST" {
-					mapMatchingLabelsCount++
-				}
-			}
-		}
-		if helperMatchingLabelsCount == 3 {
-			foundHelperMetric = true
-			require.NotZero(t, dtoMetric.GetCounter().GetValue())
-		}
-		if mapMatchingLabelsCount == 2 {
-			foundMapMetric = true
-			require.NotZero(t, dtoMetric.GetCounter().GetValue())
-		}
-	}
-
-	require.Truef(t, foundHelperMetric, "didn't capture expected helper errors metric")
-	require.Truef(t, foundMapMetric, "didn't capture expected map errors metric")
-}
-
->>>>>>> 541eb562
 func TestEbpfConntrackerFallback(t *testing.T) {
 	require.NoError(t, rlimit.RemoveMemlock())
 
