// Unless explicitly stated otherwise all files in this repository are licensed
// under the Apache License Version 2.0.
// This product includes software developed at Datadog (https://www.datadoghq.com/).
// Copyright 2016-present Datadog, Inc.

//go:build linux_bpf
// +build linux_bpf

package tracer

import (
	"bufio"
	"bytes"
	"fmt"
	"io"
	"math"
	"math/rand"
	"net"
	"os"
	"os/exec"
	"path/filepath"
	"regexp"
	"strconv"
	"strings"
	"sync"
	"syscall"
	"testing"
	"time"

	"github.com/golang/mock/gomock"
	"github.com/miekg/dns"
	"github.com/stretchr/testify/assert"
	"github.com/stretchr/testify/require"
	vnetns "github.com/vishvananda/netns"
	"golang.org/x/sys/unix"

	ddconfig "github.com/DataDog/datadog-agent/pkg/config"
	ddebpf "github.com/DataDog/datadog-agent/pkg/ebpf"
	"github.com/DataDog/datadog-agent/pkg/ebpf/bytecode"
	rc "github.com/DataDog/datadog-agent/pkg/ebpf/bytecode/runtime"
	"github.com/DataDog/datadog-agent/pkg/network"
	"github.com/DataDog/datadog-agent/pkg/network/config"
	"github.com/DataDog/datadog-agent/pkg/network/config/sysctl"
	"github.com/DataDog/datadog-agent/pkg/network/testutil"
	"github.com/DataDog/datadog-agent/pkg/network/tracer/connection"
	"github.com/DataDog/datadog-agent/pkg/network/tracer/offsetguess"
	tracertest "github.com/DataDog/datadog-agent/pkg/network/tracer/testutil"
	"github.com/DataDog/datadog-agent/pkg/process/util"
	"github.com/DataDog/datadog-agent/pkg/util/kernel"
	manager "github.com/DataDog/ebpf-manager"
)

var kv470 kernel.Version = kernel.VersionCode(4, 7, 0)
var kv kernel.Version

func setKernelVersion() (err error) {
	kv, err = kernel.HostVersion()
	return
}

func doDNSQuery(t *testing.T, domain string, serverIP string) (*net.UDPAddr, *net.UDPAddr) {
	dnsServerAddr := &net.UDPAddr{IP: net.ParseIP(serverIP), Port: 53}
	queryMsg := new(dns.Msg)
	queryMsg.SetQuestion(dns.Fqdn(domain), dns.TypeA)
	queryMsg.RecursionDesired = true
	dnsClient := new(dns.Client)
	dnsConn, err := dnsClient.Dial(dnsServerAddr.String())
	require.NoError(t, err)
	defer dnsConn.Close()
	dnsClientAddr := dnsConn.LocalAddr().(*net.UDPAddr)
	_, _, err = dnsClient.ExchangeWithConn(queryMsg, dnsConn)
	require.NoError(t, err)

	return dnsClientAddr, dnsServerAddr
}

func TestTCPRemoveEntries(t *testing.T) {
	config := testConfig()
	config.TCPConnTimeout = 100 * time.Millisecond
	tr := setupTracer(t, config)
	// Create a dummy TCP Server
	server := NewTCPServer(func(c net.Conn) {
	})
	t.Cleanup(server.Shutdown)
	require.NoError(t, server.Run())

	// Connect to server
	c, err := net.DialTimeout("tcp", server.address, 2*time.Second)
	require.NoError(t, err)
	defer c.Close()

	// Write a message
	_, err = c.Write(genPayload(clientMessageSize))
	require.NoError(t, err)

	// Write a bunch of messages with blocking iptable rule to create retransmits
	iptablesWrapper(t, func() {
		for i := 0; i < 99; i++ {
			// Send a bunch of messages
			c.Write(genPayload(clientMessageSize))
		}
		time.Sleep(time.Second)
	})

	c.Close()

	// Create a new client
	c2, err := net.DialTimeout("tcp", server.address, 1*time.Second)
	require.NoError(t, err)

	// Send a messages
	_, err = c2.Write(genPayload(clientMessageSize))
	require.NoError(t, err)
	defer c2.Close()

	conn, ok := findConnection(c2.LocalAddr(), c2.RemoteAddr(), getConnections(t, tr))
	require.True(t, ok)
	assert.Equal(t, clientMessageSize, int(conn.Monotonic.SentBytes))
	assert.Equal(t, 0, int(conn.Monotonic.RecvBytes))
	assert.Equal(t, 0, int(conn.Monotonic.Retransmits))
	assert.Equal(t, os.Getpid(), int(conn.Pid))
	assert.Equal(t, addrPort(server.address), int(conn.DPort))

	// Make sure the first connection got cleaned up
	assert.Eventually(t, func() bool {
		_, ok := findConnection(c.LocalAddr(), c.RemoteAddr(), getConnections(t, tr))
		return !ok
	}, 5*time.Second, 500*time.Millisecond)

}

func TestTCPRetransmit(t *testing.T) {
	// Enable BPF-based system probe
	tr := setupTracer(t, testConfig())

	// Create TCP Server which sends back serverMessageSize bytes
	server := NewTCPServer(func(c net.Conn) {
		r := bufio.NewReader(c)
		r.ReadBytes(byte('\n'))
		c.Write(genPayload(serverMessageSize))
		c.Close()
	})
	t.Cleanup(server.Shutdown)
	require.NoError(t, server.Run())

	// Connect to server
	c, err := net.DialTimeout("tcp", server.address, time.Second)
	if err != nil {
		t.Fatal(err)
	}
	defer c.Close()

	// Write clientMessageSize to server, and read response
	if _, err = c.Write(genPayload(clientMessageSize)); err != nil {
		t.Fatal(err)
	}
	r := bufio.NewReader(c)
	r.ReadBytes(byte('\n'))

	iptablesWrapper(t, func() {
		for i := 0; i < 99; i++ {
			// Send a bunch of messages
			c.Write(genPayload(clientMessageSize))
		}
		time.Sleep(time.Second)
	})

	// Iterate through active connections until we find connection created above, and confirm send + recv counts and there was at least 1 retransmission
	connections := getConnections(t, tr)

	conn, ok := findConnection(c.LocalAddr(), c.RemoteAddr(), connections)
	require.True(t, ok)

	assert.Equal(t, 100*clientMessageSize, int(conn.Monotonic.SentBytes))
	assert.True(t, int(conn.Monotonic.Retransmits) > 0)
	assert.Equal(t, os.Getpid(), int(conn.Pid))
	assert.Equal(t, addrPort(server.address), int(conn.DPort))
}

func TestTCPRetransmitSharedSocket(t *testing.T) {
	// Create TCP Server that simply "drains" connection until receiving an EOF
	server := NewTCPServer(func(c net.Conn) {
		io.Copy(io.Discard, c)
		c.Close()
	})
	t.Cleanup(server.Shutdown)
	require.NoError(t, server.Run())

	// Connect to server
	c, err := net.DialTimeout("tcp", server.address, time.Second)
	require.NoError(t, err)
	defer c.Close()

	socketFile, err := c.(*net.TCPConn).File()
	require.NoError(t, err)
	defer socketFile.Close()

	// Enable BPF-based system probe.
	// normally this is done first thing in a test
	// to collect all test traffic, but
	// this is done late here so that the server
	// incoming/outgoing connection is not recorded.
	// if this connection is recorded, it can lead
	// to 11 connections being reported below instead
	// of 10, since tcp stats can get attached to
	// this connection (if there are pid collisions,
	// we assign the tcp stats to one connection randomly,
	// which is the point of this test)
	tr := setupTracer(t, testConfig())

	const numProcesses = 10
	iptablesWrapper(t, func() {
		for i := 0; i < numProcesses; i++ {
			// Establish one connection per process, all sharing the same socket represented by fd=3
			// https://github.com/golang/go/blob/release-branch.go1.10/src/os/exec/exec.go#L111-L114
			msg := genPayload(clientMessageSize)
			cmd := exec.Command("bash", "-c", fmt.Sprintf("echo -ne %q >&3", msg))
			cmd.ExtraFiles = []*os.File{socketFile}
			err := cmd.Run()
			require.NoError(t, err)
		}
		time.Sleep(time.Second)
	})

	// Fetch all connections matching source and target address
	allConnections := getConnections(t, tr)
	conns := network.FilterConnections(allConnections, network.ByTuple(c.LocalAddr(), c.RemoteAddr()))
	require.Len(t, conns, numProcesses)

	totalSent := 0
	for _, c := range conns {
		totalSent += int(c.Monotonic.SentBytes)
	}
	assert.Equal(t, numProcesses*clientMessageSize, totalSent)

	// Since we can't reliably identify the PID associated to a retransmit, we have opted
	// to report the total number of retransmits for *one* of the connections sharing the
	// same socket
	connsWithRetransmits := 0
	for _, c := range conns {
		if c.Monotonic.Retransmits > 0 {
			connsWithRetransmits++
		}
	}
	assert.Equal(t, 1, connsWithRetransmits)

	// Test if telemetry measuring PID collisions is correct
	// >= because there can be other connections going on during CI that increase pidCollisions
	assert.GreaterOrEqual(t, connection.ConnTracerTelemetry.PidCollisions.Load(), int64(numProcesses-1))
}

func TestTCPRTT(t *testing.T) {
	// Enable BPF-based system probe
	tr := setupTracer(t, testConfig())
	// Create TCP Server that simply "drains" connection until receiving an EOF
	server := NewTCPServer(func(c net.Conn) {
		io.Copy(io.Discard, c)
		c.Close()
	})
	t.Cleanup(server.Shutdown)
	require.NoError(t, server.Run())

	c, err := net.DialTimeout("tcp", server.address, time.Second)
	require.NoError(t, err)
	defer c.Close()

	// Wait for a second so RTT can stabilize
	time.Sleep(1 * time.Second)

	// Write something to socket to ensure connection is tracked
	// This will trigger the collection of TCP stats including RTT
	_, err = c.Write([]byte("foo"))
	require.NoError(t, err)

	// Obtain information from a TCP socket via GETSOCKOPT(2) system call.
	tcpInfo, err := offsetguess.TcpGetInfo(c)
	require.NoError(t, err)

	// Fetch connection matching source and target address
	allConnections := getConnections(t, tr)
	conn, ok := findConnection(c.LocalAddr(), c.RemoteAddr(), allConnections)
	require.True(t, ok)

	// Assert that values returned from syscall match ones generated by eBPF program
	assert.EqualValues(t, int(tcpInfo.Rtt), int(conn.RTT))
	assert.EqualValues(t, int(tcpInfo.Rttvar), int(conn.RTTVar))
}

func TestTCPMiscount(t *testing.T) {
	t.Skip("skipping because this test will pass/fail depending on host performance")
	tr := setupTracer(t, testConfig())
	// Create a dummy TCP Server
	server := NewTCPServer(func(c net.Conn) {
		r := bufio.NewReader(c)
		for {
			if _, err := r.ReadBytes(byte('\n')); err != nil { // indicates that EOF has been reached,
				break
			}
		}
		c.Close()
	})
	t.Cleanup(server.Shutdown)
	require.NoError(t, server.Run())

	c, err := net.DialTimeout("tcp", server.address, 50*time.Millisecond)
	if err != nil {
		t.Fatal(err)
	}
	defer c.Close()

	file, err := c.(*net.TCPConn).File()
	require.NoError(t, err)

	fd := int(file.Fd())

	// Set a really low sendtimeout of 1us to trigger EAGAIN errors in `tcp_sendmsg`
	err = syscall.SetsockoptTimeval(fd, syscall.SOL_SOCKET, syscall.SO_SNDTIMEO, &syscall.Timeval{
		Sec:  0,
		Usec: 1,
	})
	require.NoError(t, err)

	// 100 MB payload
	x := make([]byte, 100*1024*1024)

	n, err := c.Write(x)
	assert.NoError(t, err)
	assert.EqualValues(t, len(x), n)

	server.Shutdown()

	conn, ok := findConnection(c.LocalAddr(), c.RemoteAddr(), getConnections(t, tr))
	if assert.True(t, ok) {
		// TODO this should not happen but is expected for now
		// we don't have the correct count since retries happened
		assert.False(t, uint64(len(x)) == conn.Monotonic.SentBytes)
	}

	assert.NotZero(t, connection.ConnTracerTelemetry.TcpSentMiscounts.Load())
}

func TestConnectionExpirationRegression(t *testing.T) {
	t.SkipNow()
	tr := setupTracer(t, testConfig())
	// Create TCP Server that simply "drains" connection until receiving an EOF
	connClosed := make(chan struct{})
	server := NewTCPServer(func(c net.Conn) {
		io.Copy(io.Discard, c)
		c.Close()
		connClosed <- struct{}{}
	})
	t.Cleanup(server.Shutdown)
	require.NoError(t, server.Run())

	c, err := net.DialTimeout("tcp", server.address, time.Second)
	require.NoError(t, err)

	// Write 5 bytes to TCP socket
	payload := []byte("12345")
	_, err = c.Write(payload)
	require.NoError(t, err)

	// Fetch connection matching source and target address
	// This will make sure to populate the state for this particular client
	allConnections := getConnections(t, tr)
	connectionStats, ok := findConnection(c.LocalAddr(), c.RemoteAddr(), allConnections)
	require.True(t, ok)
	assert.Equal(t, uint64(len(payload)), connectionStats.Last.SentBytes)

	// This emulates the race condition, a `tcp_close` followed by a call to `Tracer.removeConnections()`
	// It's unfortunate we're relying here on private methods, but there isn't much we can do to avoid that.
	c.Close()
	<-connClosed
	time.Sleep(100 * time.Millisecond)
	tr.ebpfTracer.Remove(connectionStats)

	// Since no bytes were send or received after we obtained the connectionStats, we should have 0 LastBytesSent
	allConnections = getConnections(t, tr)
	connectionStats, ok = findConnection(c.LocalAddr(), c.RemoteAddr(), allConnections)
	require.True(t, ok)
	assert.Equal(t, uint64(0), connectionStats.Last.SentBytes)

	// Finally, this connection should have been expired from the state
	allConnections = getConnections(t, tr)
	_, ok = findConnection(c.LocalAddr(), c.RemoteAddr(), allConnections)
	require.False(t, ok)
}

func TestConntrackExpiration(t *testing.T) {
	setupDNAT(t)

	tr := setupTracer(t, testConfig())

	// The random port is necessary to avoid flakiness in the test. Running the the test multiple
	// times can fail if binding to the same port since Conntrack might not emit NEW events for the same tuple
	rand.Seed(time.Now().UnixNano())
	port := 5430 + rand.Intn(100)
	server := NewTCPServerOnAddress(fmt.Sprintf("1.1.1.1:%d", port), func(c net.Conn) {
		io.Copy(io.Discard, c)
		c.Close()
	})
	t.Cleanup(server.Shutdown)
	require.NoError(t, server.Run())

	c, err := net.Dial("tcp", fmt.Sprintf("2.2.2.2:%d", port))
	require.NoError(t, err)
	defer c.Close()
	_, err = c.Write([]byte("ping"))
	require.NoError(t, err)

	// Give enough time for conntrack cache to be populated
	time.Sleep(100 * time.Millisecond)

	connections := getConnections(t, tr)
	conn, ok := findConnection(c.LocalAddr(), c.RemoteAddr(), connections)
	require.True(t, ok)
	require.NotNil(t, tr.conntracker.GetTranslationForConn(*conn), "missing translation for connection")

	// This will force the connection to be expired next time we call getConnections, but
	// conntrack should still have the connection information since the connection is still
	// alive
	tr.config.TCPConnTimeout = time.Duration(-1)
	_ = getConnections(t, tr)

	assert.NotNil(t, tr.conntracker.GetTranslationForConn(*conn), "translation should not have been deleted")

	// delete the connection from system conntrack
	cmd := exec.Command("conntrack", "-D", "-s", c.LocalAddr().(*net.TCPAddr).IP.String(), "-d", c.RemoteAddr().(*net.TCPAddr).IP.String(), "-p", "tcp")
	out, err := cmd.CombinedOutput()
	require.NoError(t, err, "conntrack delete failed, output: %s", out)
	_ = getConnections(t, tr)

	assert.Nil(t, tr.conntracker.GetTranslationForConn(*conn), "translation should have been deleted")
}

// This test ensures that conntrack lookups are retried for short-lived
// connections when the first lookup fails
func TestConntrackDelays(t *testing.T) {
	setupDNAT(t)

	tr := setupTracer(t, testConfig())
	// This will ensure that the first lookup for every connection fails, while the following ones succeed
	tr.conntracker = tracertest.NewDelayedConntracker(tr.conntracker, 1)

	// The random port is necessary to avoid flakiness in the test. Running the the test multiple
	// times can fail if binding to the same port since Conntrack might not emit NEW events for the same tuple
	rand.Seed(time.Now().UnixNano())
	port := 5430 + rand.Intn(100)
	server := NewTCPServerOnAddress(fmt.Sprintf("1.1.1.1:%d", port), func(c net.Conn) {
		io.Copy(io.Discard, c)
		c.Close()
	})
	t.Cleanup(server.Shutdown)
	require.NoError(t, server.Run())

	c, err := net.Dial("tcp", fmt.Sprintf("2.2.2.2:%d", port))
	require.NoError(t, err)
	defer c.Close()
	_, err = c.Write([]byte("ping"))
	require.NoError(t, err)

	// Give enough time for conntrack cache to be populated
	time.Sleep(100 * time.Millisecond)

	connections := getConnections(t, tr)
	conn, ok := findConnection(c.LocalAddr(), c.RemoteAddr(), connections)
	require.True(t, ok)
	require.NotNil(t, tr.conntracker.GetTranslationForConn(*conn), "missing translation for connection")
}

func TestTranslationBindingRegression(t *testing.T) {
	setupDNAT(t)

	tr := setupTracer(t, testConfig())

	// Setup TCP server
	rand.Seed(time.Now().UnixNano())
	port := 5430 + rand.Intn(100)
	server := NewTCPServerOnAddress(fmt.Sprintf("1.1.1.1:%d", port), func(c net.Conn) {
		io.Copy(io.Discard, c)
		c.Close()
	})
	t.Cleanup(server.Shutdown)
	require.NoError(t, server.Run())

	// Send data to 2.2.2.2 (which should be translated to 1.1.1.1)
	c, err := net.Dial("tcp", fmt.Sprintf("2.2.2.2:%d", port))
	require.NoError(t, err)
	defer c.Close()
	_, err = c.Write([]byte("ping"))
	require.NoError(t, err)

	// Give enough time for conntrack cache to be populated
	time.Sleep(100 * time.Millisecond)

	// Assert that the connection to 2.2.2.2 has an IPTranslation object bound to it
	connections := getConnections(t, tr)
	conn, ok := findConnection(c.LocalAddr(), c.RemoteAddr(), connections)
	require.True(t, ok)
	require.NotNil(t, conn.IPTranslation, "missing translation for connection")
}

func TestUnconnectedUDPSendIPv6(t *testing.T) {
	cfg := testConfig()
	if !cfg.CollectUDPv6Conns {
		t.Skip("UDPv6 disabled")
	}

	tr := setupTracer(t, cfg)
	linkLocal, err := offsetguess.GetIPv6LinkLocalAddress()
	require.NoError(t, err)

	remotePort := rand.Int()%5000 + 15000
	remoteAddr := &net.UDPAddr{IP: net.ParseIP(offsetguess.InterfaceLocalMulticastIPv6), Port: remotePort}
	conn, err := net.ListenUDP("udp6", linkLocal)
	require.NoError(t, err)
	defer conn.Close()
	message := []byte("payload")
	bytesSent, err := conn.WriteTo(message, remoteAddr)
	require.NoError(t, err)

	connections := getConnections(t, tr)
	outgoing := searchConnections(connections, func(cs network.ConnectionStats) bool {
		return cs.DPort == uint16(remotePort)
	})

	require.Len(t, outgoing, 1)
	assert.Equal(t, remoteAddr.IP.String(), outgoing[0].Dest.String())
	assert.Equal(t, bytesSent, int(outgoing[0].Monotonic.SentBytes))
}

func TestGatewayLookupNotEnabled(t *testing.T) {
	t.Run("gateway lookup enabled, not on aws", func(t *testing.T) {
		cfg := testConfig()
		cfg.EnableGatewayLookup = true
		oldCloud := cloud
		defer func() {
			cloud = oldCloud
		}()
		ctrl := gomock.NewController(t)
		m := NewMockcloudProvider(ctrl)
		m.EXPECT().IsAWS().Return(false)
		cloud = m
		tr := setupTracer(t, cfg)
		require.Nil(t, tr.gwLookup)
	})

	t.Run("gateway lookup enabled, aws metadata endpoint not enabled", func(t *testing.T) {
		cfg := testConfig()
		cfg.EnableGatewayLookup = true
		oldCloud := cloud
		defer func() {
			cloud = oldCloud
		}()
		ctrl := gomock.NewController(t)
		m := NewMockcloudProvider(ctrl)
		m.EXPECT().IsAWS().Return(true)
		cloud = m

		clouds := ddconfig.Datadog.Get("cloud_provider_metadata")
		ddconfig.Datadog.Set("cloud_provider_metadata", []string{})
		defer ddconfig.Datadog.Set("cloud_provider_metadata", clouds)

		tr := setupTracer(t, cfg)
		require.Nil(t, tr.gwLookup)
	})
}

func TestGatewayLookupEnabled(t *testing.T) {
	ctrl := gomock.NewController(t)
	m := NewMockcloudProvider(ctrl)
	oldCloud := cloud
	defer func() {
		cloud = oldCloud
	}()

	m.EXPECT().IsAWS().Return(true)
	cloud = m

	ifi := ipRouteGet(t, "", "8.8.8.8", nil)
	ifs, err := net.Interfaces()
	require.NoError(t, err)

	cfg := testConfig()
	cfg.EnableGatewayLookup = true
	tr, err := newTracer(cfg)
	require.NoError(t, err)
	require.NotNil(t, tr)
	t.Cleanup(tr.Stop)
	require.NotNil(t, tr.gwLookup)

	tr.gwLookup.subnetForHwAddrFunc = func(hwAddr net.HardwareAddr) (network.Subnet, error) {
		t.Logf("subnet lookup: %s", hwAddr)
		for _, i := range ifs {
			if hwAddr.String() == i.HardwareAddr.String() {
				return network.Subnet{Alias: fmt.Sprintf("subnet-%d", i.Index)}, nil
			}
		}

		return network.Subnet{Alias: "subnet"}, nil
	}

	require.NoError(t, tr.start(), "could not start tracer")

	initTracerState(t, tr)

	dnsClientAddr, dnsServerAddr := doDNSQuery(t, "google.com", "8.8.8.8")

	var conn *network.ConnectionStats
	require.Eventually(t, func() bool {
		var ok bool
		conn, ok = findConnection(dnsClientAddr, dnsServerAddr, getConnections(t, tr))
		return ok
	}, 3*time.Second, 500*time.Millisecond)

	require.NotNil(t, conn.Via, "connection is missing via: %s", conn)
	require.Equal(t, conn.Via.Subnet.Alias, fmt.Sprintf("subnet-%d", ifi.Index))
}

func TestGatewayLookupSubnetLookupError(t *testing.T) {
	ctrl := gomock.NewController(t)
	m := NewMockcloudProvider(ctrl)
	oldCloud := cloud
	defer func() {
		cloud = oldCloud
	}()

	m.EXPECT().IsAWS().Return(true)
	cloud = m

	cfg := testConfig()
	cfg.EnableGatewayLookup = true
	// create the tracer without starting it
	tr, err := newTracer(cfg)
	require.NoError(t, err)
	require.NotNil(t, tr)
	t.Cleanup(tr.Stop)
	require.NotNil(t, tr.gwLookup)

	ifi := ipRouteGet(t, "", "8.8.8.8", nil)
	calls := 0
	tr.gwLookup.subnetForHwAddrFunc = func(hwAddr net.HardwareAddr) (network.Subnet, error) {
		if hwAddr.String() == ifi.HardwareAddr.String() {
			calls++
		}
		return network.Subnet{}, assert.AnError
	}

	tr.gwLookup.purge()
	require.NoError(t, tr.start(), "failed to start tracer")

	initTracerState(t, tr)

	// do two dns queries to prompt more than one subnet lookup attempt
	localAddr, remoteAddr := doDNSQuery(t, "google.com", "8.8.8.8")
	var c *network.ConnectionStats
	require.Eventually(t, func() bool {
		var ok bool
		c, ok = findConnection(localAddr, remoteAddr, getConnections(t, tr))
		return ok
	}, 3*time.Second, 500*time.Millisecond, "connection not found")
	require.Nil(t, c.Via)

	localAddr, remoteAddr = doDNSQuery(t, "google.com", "8.8.8.8")
	require.Eventually(t, func() bool {
		var ok bool
		c, ok = findConnection(localAddr, remoteAddr, getConnections(t, tr))
		return ok
	}, 3*time.Second, 500*time.Millisecond, "connection not found")
	require.Nil(t, c.Via)

	require.Equal(t, 1, calls, "calls to subnetForHwAddrFunc are != 1 for hw addr %s", ifi.HardwareAddr)
}

func TestGatewayLookupCrossNamespace(t *testing.T) {
	ctrl := gomock.NewController(t)
	m := NewMockcloudProvider(ctrl)
	oldCloud := cloud
	defer func() {
		cloud = oldCloud
	}()

	m.EXPECT().IsAWS().Return(true)
	cloud = m

	cfg := testConfig()
	cfg.EnableGatewayLookup = true
	tr, err := newTracer(cfg)
	require.NoError(t, err)
	require.NotNil(t, tr)
	t.Cleanup(tr.Stop)
	require.NotNil(t, tr.gwLookup)

	// setup two network namespaces
	state := testutil.IptablesSave(t)
	cmds := []string{
		"ip link add br0 type bridge",
		"ip addr add 2.2.2.1/24 broadcast 2.2.2.255 dev br0",
		"ip netns add test1",
		"ip netns add test2",
		"ip link add veth1 type veth peer name veth2",
		"ip link set veth1 master br0",
		"ip link set veth2 netns test1",
		"ip -n test1 addr add 2.2.2.2/24 broadcast 2.2.2.255 dev veth2",
		"ip link add veth3 type veth peer name veth4",
		"ip link set veth3 master br0",
		"ip link set veth4 netns test2",
		"ip -n test2 addr add 2.2.2.3/24 broadcast 2.2.2.255 dev veth4",
		"ip link set br0 up",
		"ip link set veth1 up",
		"ip -n test1 link set veth2 up",
		"ip link set veth3 up",
		"ip -n test2 link set veth4 up",
		"ip -n test1 r add default via 2.2.2.1",
		"ip -n test2 r add default via 2.2.2.1",
		"iptables -I POSTROUTING 1 -t nat -s 2.2.2.0/24 ! -d 2.2.2.0/24 -j MASQUERADE",
		"iptables -I FORWARD -i br0 -j ACCEPT",
		"iptables -I FORWARD -o br0 -j ACCEPT",
		"sysctl -w net.ipv4.ip_forward=1",
	}
	t.Cleanup(func() {
		testutil.IptablesRestore(t, state)
		testutil.RunCommands(t, []string{
			"ip link del veth1",
			"ip link del veth3",
			"ip link del br0",
			"ip netns del test1",
			"ip netns del test2",
		}, true)
	})

	testutil.RunCommands(t, cmds, false)

	ifs, err := net.Interfaces()
	require.NoError(t, err)
	tr.gwLookup.subnetForHwAddrFunc = func(hwAddr net.HardwareAddr) (network.Subnet, error) {
		for _, i := range ifs {
			if hwAddr.String() == i.HardwareAddr.String() {
				return network.Subnet{Alias: fmt.Sprintf("subnet-%s", i.Name)}, nil
			}
		}

		return network.Subnet{Alias: "subnet"}, nil
	}

	require.NoError(t, tr.start(), "could not start tracer")

	test1Ns, err := vnetns.GetFromName("test1")
	require.NoError(t, err)
	defer test1Ns.Close()

	// run tcp server in test1 net namespace
	var server *TCPServer
	err = util.WithNS(test1Ns, func() error {
		server = NewTCPServerOnAddress("2.2.2.2:0", func(c net.Conn) {})
		return server.Run()
	})
	require.NoError(t, err)
	t.Cleanup(server.Shutdown)

	var conn *network.ConnectionStats
	t.Run("client in root namespace", func(t *testing.T) {
		c, err := net.DialTimeout("tcp", server.address, 2*time.Second)
		require.NoError(t, err)

		// write some data
		_, err = c.Write([]byte("foo"))
		require.NoError(t, err)

		require.Eventually(t, func() bool {
			var ok bool
			conn, ok = findConnection(c.LocalAddr(), c.RemoteAddr(), getConnections(t, tr))
			return ok && conn.Direction == network.OUTGOING
		}, 2*time.Second, 500*time.Millisecond)

		// conn.Via should be nil, since traffic is local
		require.Nil(t, conn.Via)
	})

	t.Run("client in other namespace", func(t *testing.T) {
		// try connecting to server in test1 namespace
		test2Ns, err := vnetns.GetFromName("test2")
		require.NoError(t, err)
		defer test2Ns.Close()

		var c net.Conn
		err = util.WithNS(test2Ns, func() error {
			var err error
			c, err = net.DialTimeout("tcp", server.address, 2*time.Second)
			return err
		})
		require.NoError(t, err)
		defer c.Close()

		// write some data
		_, err = c.Write([]byte("foo"))
		require.NoError(t, err)

		var conn *network.ConnectionStats
		require.Eventually(t, func() bool {
			var ok bool
			conn, ok = findConnection(c.LocalAddr(), c.RemoteAddr(), getConnections(t, tr))
			return ok && conn.Direction == network.OUTGOING
		}, 2*time.Second, 500*time.Millisecond)

		// traffic is local, so Via field should not be set
		require.Nil(t, conn.Via)

		// try connecting to something outside
		var dnsClientAddr, dnsServerAddr *net.UDPAddr
		util.WithNS(test2Ns, func() error {
			dnsClientAddr, dnsServerAddr = doDNSQuery(t, "google.com", "8.8.8.8")
			return nil
		})

		iif := ipRouteGet(t, "", dnsClientAddr.IP.String(), nil)
		ifi := ipRouteGet(t, dnsClientAddr.IP.String(), "8.8.8.8", iif)

		require.Eventually(t, func() bool {
			var ok bool
			conn, ok = findConnection(dnsClientAddr, dnsServerAddr, getConnections(t, tr))
			return ok && conn.Direction == network.OUTGOING
		}, 3*time.Second, 500*time.Millisecond)

		require.NotNil(t, conn.Via)
		require.Equal(t, fmt.Sprintf("subnet-%s", ifi.Name), conn.Via.Subnet.Alias)

	})
}

func TestConnectionAssured(t *testing.T) {
	cfg := testConfig()
	tr := setupTracer(t, cfg)
	server := &UDPServer{
		network: "udp4",
		onMessage: func(b []byte, n int) []byte {
			return genPayload(serverMessageSize)
		},
	}

	err := server.Run(clientMessageSize)
	require.NoError(t, err)
	t.Cleanup(server.Shutdown)

	c, err := net.DialTimeout("udp", server.address, time.Second)
	require.NoError(t, err)
	defer c.Close()

	// do two exchanges to make the connection "assured"
	for i := 0; i < 2; i++ {
		_, err = c.Write(genPayload(clientMessageSize))
		require.NoError(t, err)

		buf := make([]byte, serverMessageSize)
		_, err = c.Read(buf)
		require.NoError(t, err)
	}

	var conn *network.ConnectionStats
	require.Eventually(t, func() bool {
		conns := getConnections(t, tr)
		var ok bool
		conn, ok = findConnection(c.LocalAddr(), c.RemoteAddr(), conns)
		return ok && conn.Monotonic.SentBytes > 0 && conn.Monotonic.RecvBytes > 0
	}, 3*time.Second, 500*time.Millisecond, "could not find udp connection")

	// verify the connection is marked as assured
	require.True(t, conn.IsAssured)
}

func TestConnectionNotAssured(t *testing.T) {
	cfg := testConfig()
	tr := setupTracer(t, cfg)

	server := &UDPServer{
		network: "udp4",
		onMessage: func(b []byte, n int) []byte {
			return nil
		},
	}

	err := server.Run(clientMessageSize)
	require.NoError(t, err)
	t.Cleanup(server.Shutdown)

	c, err := net.DialTimeout("udp", server.address, time.Second)
	require.NoError(t, err)
	defer c.Close()

	_, err = c.Write(genPayload(clientMessageSize))
	require.NoError(t, err)

	var conn *network.ConnectionStats
	require.Eventually(t, func() bool {
		conns := getConnections(t, tr)
		var ok bool
		conn, ok = findConnection(c.LocalAddr(), c.RemoteAddr(), conns)
		return ok && conn.Monotonic.SentBytes > 0 && conn.Monotonic.RecvBytes == 0
	}, 3*time.Second, 500*time.Millisecond, "could not find udp connection")

	// verify the connection is marked as not assured
	require.False(t, conn.IsAssured)
}

func TestUDPConnExpiryTimeout(t *testing.T) {
	streamTimeout, err := sysctl.NewInt("/proc", "net/netfilter/nf_conntrack_udp_timeout_stream", 0).Get()
	require.NoError(t, err)
	timeout, err := sysctl.NewInt("/proc", "net/netfilter/nf_conntrack_udp_timeout", 0).Get()
	require.NoError(t, err)

	tr := setupTracer(t, testConfig())
	require.Equal(t, uint64(time.Duration(timeout)*time.Second), tr.udpConnTimeout(false))
	require.Equal(t, uint64(time.Duration(streamTimeout)*time.Second), tr.udpConnTimeout(true))
}

func TestDNATIntraHostIntegration(t *testing.T) {
	setupDNAT(t)

	tr := setupTracer(t, testConfig())

	var serverAddr struct {
		local, remote net.Addr
	}
	server := &TCPServer{
		address: "1.1.1.1:0",
		onMessage: func(c net.Conn) {
			serverAddr.local = c.LocalAddr()
			serverAddr.remote = c.RemoteAddr()
			bs := make([]byte, 1)
			_, err := c.Read(bs)
			require.NoError(t, err, "error reading in server")

			_, err = c.Write([]byte("Ping back"))
			require.NoError(t, err, "error writing back in server")
		},
	}
	t.Cleanup(server.Shutdown)
	require.NoError(t, server.Run())

	_, port, err := net.SplitHostPort(server.address)
	require.NoError(t, err)
	conn, err := net.Dial("tcp", "2.2.2.2:"+port)
	require.NoError(t, err, "error connecting to client")
	defer conn.Close()

	_, err = conn.Write([]byte("ping"))
	require.NoError(t, err, "error writing in client")

	bs := make([]byte, 1)
	_, err = conn.Read(bs)
	require.NoError(t, err)

	conns := getConnections(t, tr)
	c, found := findConnection(conn.LocalAddr(), conn.RemoteAddr(), conns)
	require.True(t, found, "could not find outgoing connection %+v", conns)
	require.NotNil(t, c, "could not find outgoing connection %+v", conns)
	assert.True(t, c.IntraHost, "did not find outgoing connection classified as local: %v", c)

	c, found = findConnection(serverAddr.local, serverAddr.remote, conns)
	require.True(t, found, "could not find incoming connection %+v", conns)
	require.NotNil(t, c, "could not find incoming connection %+v", conns)
	assert.True(t, c.IntraHost, "did not find incoming connection classified as local: %v", c)
}

func TestSelfConnect(t *testing.T) {
	// Enable BPF-based system probe
	cfg := testConfig()
	cfg.TCPConnTimeout = 3 * time.Second
	tr := setupTracer(t, cfg)

	started := make(chan struct{})
	cmd := exec.Command("testdata/fork.py")
	stdOutReader, stdOutWriter := io.Pipe()
	go func() {
		var stderr bytes.Buffer
		cmd.Stderr = &stderr
		cmd.Stdout = stdOutWriter
		err := cmd.Start()
		close(started)
		require.NoError(t, err)
		if err := cmd.Wait(); err != nil {
			status := cmd.ProcessState.Sys().(syscall.WaitStatus)
			require.Equal(t, syscall.SIGKILL, status.Signal(), "fork.py output: %s", stderr.String())
		}
	}()

	<-started

	defer cmd.Process.Kill()

	portStr, err := bufio.NewReader(stdOutReader).ReadString('\n')
	require.NoError(t, err, "error reading port from fork.py")
	stdOutReader.Close()

	port, err := strconv.ParseUint(strings.TrimSpace(portStr), 10, 16)
	require.NoError(t, err, "could not convert %s to integer port", portStr)

	t.Logf("port is %d", port)

	require.Eventually(t, func() bool {
		conns := searchConnections(getConnections(t, tr), func(cs network.ConnectionStats) bool {
			return cs.SPort == uint16(port) && cs.DPort == uint16(port) && cs.Source.IsLoopback() && cs.Dest.IsLoopback()
		})

		t.Logf("connections: %v", conns)
		return len(conns) == 2
	}, 5*time.Second, time.Second, "could not find expected number of tcp connections, expected: 2")
}

func TestUDPPeekCount(t *testing.T) {
	config := testConfig()
	tr := setupTracer(t, config)

	ln, err := net.ListenPacket("udp", "127.0.0.1:0")
	require.NoError(t, err)
	defer ln.Close()

	saddr := ln.LocalAddr().String()

	laddr, err := net.ResolveUDPAddr("udp", "127.0.0.1:0")
	require.NoError(t, err)
	raddr, err := net.ResolveUDPAddr("udp", saddr)
	require.NoError(t, err)

	c, err := net.DialUDP("udp", laddr, raddr)
	require.NoError(t, err)
	defer c.Close()

	msg := []byte("asdf")
	_, err = c.Write(msg)
	require.NoError(t, err)

	rawConn, err := ln.(*net.UDPConn).SyscallConn()
	require.NoError(t, err)
	err = rawConn.Control(func(fd uintptr) {
		buf := make([]byte, 1024)
		var n int
		var err error
		done := make(chan struct{})

		recv := func(flags int) {
			for {
				n, _, err = syscall.Recvfrom(int(fd), buf, flags)
				if err == syscall.EINTR || err == syscall.EAGAIN {
					continue
				}
				break
			}
		}
		go func() {
			defer close(done)
			recv(syscall.MSG_PEEK)
			if n == 0 || err != nil {
				return
			}
			recv(0)
		}()

		select {
		case <-done:
			require.NoError(t, err)
			require.NotZero(t, n)
		case <-time.After(5 * time.Second):
			require.Fail(t, "receive timed out")
		}
	})
	require.NoError(t, err)

	var incoming *network.ConnectionStats
	var outgoing *network.ConnectionStats
	require.Eventuallyf(t, func() bool {
		conns := getConnections(t, tr)
		if outgoing == nil {
			outgoing, _ = findConnection(c.LocalAddr(), c.RemoteAddr(), conns)
		}
		if incoming == nil {
			incoming, _ = findConnection(c.RemoteAddr(), c.LocalAddr(), conns)
		}

		return outgoing != nil && incoming != nil
	}, 3*time.Second, 100*time.Millisecond, "couldn't find incoming and outgoing connections matching")

	m := outgoing.Monotonic
	require.Equal(t, len(msg), int(m.SentBytes))
	require.Equal(t, 0, int(m.RecvBytes))
	require.True(t, outgoing.IntraHost)

	// make sure the inverse values are seen for the other message
	m = incoming.Monotonic
	require.Equal(t, 0, int(m.SentBytes))
	require.Equal(t, len(msg), int(m.RecvBytes))
	require.True(t, incoming.IntraHost)
}

func TestUDPPythonReusePort(t *testing.T) {
	cfg := testConfig()
	if isPrebuilt(cfg) && kv < kv470 {
		t.Skip("reuseport not supported on prebuilt")
	}

	cfg.TCPConnTimeout = 3 * time.Second
	tr := setupTracer(t, cfg)

	started := make(chan struct{})
	cmd := exec.Command("testdata/reuseport.py")
	stdOutReader, stdOutWriter := io.Pipe()
	go func() {
		var stderr bytes.Buffer
		cmd.Stderr = &stderr
		cmd.Stdout = stdOutWriter
		err := cmd.Start()
		close(started)
		require.NoError(t, err)
		cmd.Wait()
	}()

	<-started

	defer cmd.Process.Kill()

	portStr, err := bufio.NewReader(stdOutReader).ReadString('\n')
	require.NoError(t, err, "error reading port from fork.py")
	stdOutReader.Close()
	port, err := strconv.ParseUint(strings.TrimSpace(portStr), 10, 16)
	require.NoError(t, err, "could not convert %s to integer port", portStr)

	t.Logf("port is %d", port)

	var conns []network.ConnectionStats
	require.Eventually(t, func() bool {
		conns = searchConnections(getConnections(t, tr), func(cs network.ConnectionStats) bool {
			return cs.Type == network.UDP &&
				cs.Source.IsLoopback() &&
				cs.Dest.IsLoopback() &&
				(cs.DPort == uint16(port) || cs.SPort == uint16(port))
		})

		return len(conns) == 4
	}, 5*time.Second, time.Second, "could not find expected number of udp connections, expected: 4")

	var incoming, outgoing []network.ConnectionStats
	for _, c := range conns {
		t.Log(c)
		if c.SPort == uint16(port) {
			incoming = append(incoming, c)
		} else if c.DPort == uint16(port) {
			outgoing = append(outgoing, c)
		}
	}

	serverBytes, clientBytes := 3, 6
	if assert.Len(t, incoming, 2, "unable to find incoming connections") {
		for _, c := range incoming {
			assert.Equal(t, network.INCOMING, c.Direction, "incoming direction")

			// make sure the inverse values are seen for the other message
			assert.Equal(t, serverBytes, int(c.Monotonic.SentBytes), "incoming sent")
			assert.Equal(t, clientBytes, int(c.Monotonic.RecvBytes), "incoming recv")
			assert.True(t, c.IntraHost, "incoming intrahost")
		}
	}

	if assert.Len(t, outgoing, 2, "unable to find outgoing connections") {
		for _, c := range outgoing {
			assert.Equal(t, network.OUTGOING, c.Direction, "outgoing direction")

			assert.Equal(t, clientBytes, int(c.Monotonic.SentBytes), "outgoing sent")
			assert.Equal(t, serverBytes, int(c.Monotonic.RecvBytes), "outgoing recv")
			assert.True(t, c.IntraHost, "outgoing intrahost")
		}
	}
}

func TestUDPReusePort(t *testing.T) {
	t.Run("v4", func(t *testing.T) {
		testUDPReusePort(t, "udp4", "127.0.0.1")
	})
	t.Run("v6", func(t *testing.T) {
		if !testConfig().CollectUDPv6Conns {
			t.Skip("UDPv6 disabled")
		}
		testUDPReusePort(t, "udp6", "[::1]")
	})
}

func testUDPReusePort(t *testing.T, udpnet string, ip string) {
	cfg := testConfig()
	if isPrebuilt(cfg) && kv < kv470 {
		t.Skip("reuseport not supported on prebuilt")
	}

	tr := setupTracer(t, cfg)

	port := rand.Intn(32768) + 32768
	createReuseServer := func(port int) *UDPServer {
		return &UDPServer{
			network: udpnet,
			lc: &net.ListenConfig{
				Control: func(network, address string, c syscall.RawConn) error {
					var opErr error
					err := c.Control(func(fd uintptr) {
						opErr = unix.SetsockoptInt(int(fd), unix.SOL_SOCKET, unix.SO_REUSEPORT, 1)
					})
					if err != nil {
						return err
					}
					return opErr
				},
			},
			address: fmt.Sprintf("%s:%d", ip, port),
			onMessage: func(buf []byte, n int) []byte {
				return genPayload(serverMessageSize)
			},
		}
	}

	s1 := createReuseServer(port)
	s2 := createReuseServer(port)
	err := s1.Run(clientMessageSize)
	require.NoError(t, err)
	t.Cleanup(s1.Shutdown)

	err = s2.Run(clientMessageSize)
	require.NoError(t, err)
	t.Cleanup(s2.Shutdown)

	// Connect to server
	c, err := net.DialTimeout(udpnet, s1.address, 50*time.Millisecond)
	require.NoError(t, err)
	defer c.Close()

	// Write clientMessageSize to server, and read response
	_, err = c.Write(genPayload(clientMessageSize))
	require.NoError(t, err)

	_, err = c.Read(make([]byte, serverMessageSize))
	require.NoError(t, err)

	// Iterate through active connections until we find connection created above, and confirm send + recv counts
	t.Logf("port: %d", port)
	connections := getConnections(t, tr)
	for _, c := range connections.Conns {
		t.Log(c)
	}

	incoming, ok := findConnection(c.RemoteAddr(), c.LocalAddr(), connections)
	if assert.True(t, ok, "unable to find incoming connection") {
		assert.Equal(t, network.INCOMING, incoming.Direction)

		// make sure the inverse values are seen for the other message
		assert.Equal(t, serverMessageSize, int(incoming.Monotonic.SentBytes), "incoming sent")
		assert.Equal(t, clientMessageSize, int(incoming.Monotonic.RecvBytes), "incoming recv")
		assert.True(t, incoming.IntraHost, "incoming intrahost")
	}

	outgoing, ok := findConnection(c.LocalAddr(), c.RemoteAddr(), connections)
	if assert.True(t, ok, "unable to find outgoing connection") {
		assert.Equal(t, network.OUTGOING, outgoing.Direction)

		assert.Equal(t, clientMessageSize, int(outgoing.Monotonic.SentBytes), "outgoing sent")
		assert.Equal(t, serverMessageSize, int(outgoing.Monotonic.RecvBytes), "outgoing recv")
		assert.True(t, outgoing.IntraHost, "outgoing intrahost")
	}
}

func TestDNSStatsWithNAT(t *testing.T) {
	state := testutil.IptablesSave(t)
	// Setup a NAT rule to translate 2.2.2.2 to 8.8.8.8 and issue a DNS request to 2.2.2.2
	cmds := []string{"iptables -t nat -A OUTPUT -d 2.2.2.2 -j DNAT --to-destination 8.8.8.8"}
	testutil.RunCommands(t, cmds, true)

	t.Cleanup(func() {
		testutil.IptablesRestore(t, state)
	})

	testDNSStats(t, "golang.org", 1, 0, 0, "2.2.2.2")
}

func iptablesWrapper(t *testing.T, f func()) {
	iptables, err := exec.LookPath("iptables")
	assert.Nil(t, err)

	// Init iptables rule to simulate packet loss
	rule := "INPUT --source 127.0.0.1 -j DROP"
	create := strings.Fields(fmt.Sprintf("-I %s", rule))

	state := testutil.IptablesSave(t)
	createCmd := exec.Command(iptables, create...)
	err = createCmd.Start()
	assert.Nil(t, err)
	err = createCmd.Wait()
	assert.Nil(t, err)

	defer func() {
		testutil.IptablesRestore(t, state)
	}()

	f()
}

func setupDNAT(t *testing.T) {
	if _, err := exec.LookPath("conntrack"); err != nil {
		t.Errorf("conntrack not found in PATH: %s", err)
		return
	}

	state := testutil.IptablesSave(t)
	t.Cleanup(func() { teardownDNAT(t, state) })
	// Using dummy1 instead of dummy0 (https://serverfault.com/a/841723)
	cmds := []string{
		"ip link add dummy1 type dummy",
		"ip address add 1.1.1.1 broadcast + dev dummy1",
		"ip link set dummy1 up",
		"iptables -t nat -A OUTPUT --dest 2.2.2.2 -j DNAT --to-destination 1.1.1.1",
	}
	testutil.RunCommands(t, cmds, false)
}

func teardownDNAT(t *testing.T, state []byte) {
	if len(state) > 0 {
		testutil.IptablesRestore(t, state)
	}

	cmds := []string{
		// tear down the testing interface, and iptables rule
		"ip link del dummy1",
		// clear out the conntrack table
		"conntrack -F",
	}
	testutil.RunCommands(t, cmds, true)
}

func ipRouteGet(t *testing.T, from, dest string, iif *net.Interface) *net.Interface {
	ipRouteGetOut := regexp.MustCompile(`dev\s+([^\s/]+)`)

	args := []string{"route", "get"}
	if len(from) > 0 {
		args = append(args, "from", from)
	}
	args = append(args, dest)
	if iif != nil {
		args = append(args, "iif", iif.Name)
	}
	cmd := exec.Command("ip", args...)
	out, err := cmd.CombinedOutput()
	require.NoError(t, err, "ip command returned error, output: %s", out)
	t.Log(strings.Join(cmd.Args, " "))
	t.Log(string(out))

	matches := ipRouteGetOut.FindSubmatch(out)
	require.Len(t, matches, 2, string(out))
	dev := string(matches[1])
	ifi, err := net.InterfaceByName(dev)
	require.NoError(t, err)
	return ifi
}

type SyscallConn interface {
	net.Conn
	SyscallConn() (syscall.RawConn, error)
}

func TestSendfileRegression(t *testing.T) {
	// Start tracer
	cfg := testConfig()
	tr := setupTracer(t, cfg)

	// Create temporary file
	tmpdir := t.TempDir()
	tmpfilePath := filepath.Join(tmpdir, "sendfile_source")
	tmpfile, err := os.Create(tmpfilePath)
	require.NoError(t, err)

	n, err := tmpfile.Write(genPayload(clientMessageSize))
	require.NoError(t, err)
	require.Equal(t, clientMessageSize, n)

	// Grab file size
	stat, err := tmpfile.Stat()
	require.NoError(t, err)
	fsize := int(stat.Size())

	testSendfileServer := func(t *testing.T, c SyscallConn, connType network.ConnectionType, family network.ConnectionFamily, rcvdFunc func() int64) {
		_, err = tmpfile.Seek(0, 0)
		require.NoError(t, err)

		// Send file contents via SENDFILE(2)
		n, err = sendFile(t, c, tmpfile, nil, fsize)
		require.NoError(t, err)
		require.Equal(t, fsize, n)

		// Verify that our server received the contents of the file
		c.Close()
		require.Eventually(t, func() bool {
			return int64(clientMessageSize) == rcvdFunc()
		}, 3*time.Second, 500*time.Millisecond, "TCP server didn't receive data")

		var outConn, inConn *network.ConnectionStats
		assert.Eventually(t, func() bool {
			conns := getConnections(t, tr)
			if outConn == nil {
				outConn = network.FirstConnection(conns, network.ByType(connType), network.ByFamily(family), network.ByTuple(c.LocalAddr(), c.RemoteAddr()))
			}
			if inConn == nil {
				inConn = network.FirstConnection(conns, network.ByType(connType), network.ByFamily(family), network.ByTuple(c.RemoteAddr(), c.LocalAddr()))
			}
			return outConn != nil && inConn != nil
		}, 3*time.Second, 500*time.Millisecond, "couldn't find connections used by sendfile(2)")

		if assert.NotNil(t, outConn, "couldn't find outgoing connection used by sendfile(2)") {
			assert.Equalf(t, int64(clientMessageSize), int64(outConn.Monotonic.SentBytes), "sendfile send data wasn't properly traced")
		}
		if assert.NotNil(t, inConn, "couldn't find incoming connection used by sendfile(2)") {
			assert.Equalf(t, int64(clientMessageSize), int64(inConn.Monotonic.RecvBytes), "sendfile recv data wasn't properly traced")
		}
	}

	for _, family := range []network.ConnectionFamily{network.AFINET, network.AFINET6} {
		t.Run(family.String(), func(t *testing.T) {
			t.Run("TCP", func(t *testing.T) {
				// Start TCP server
				var rcvd int64
				server := TCPServer{
					network: "tcp" + strings.TrimPrefix(family.String(), "v"),
					onMessage: func(c net.Conn) {
						rcvd, _ = io.Copy(io.Discard, c)
						c.Close()
					},
				}
				t.Cleanup(server.Shutdown)
				require.NoError(t, server.Run())

				// Connect to TCP server
				c, err := net.DialTimeout("tcp", server.address, time.Second)
				require.NoError(t, err)

				testSendfileServer(t, c.(*net.TCPConn), network.TCP, family, func() int64 { return rcvd })
			})
			t.Run("UDP", func(t *testing.T) {
				if family == network.AFINET6 && !cfg.CollectUDPv6Conns {
					t.Skip("UDPv6 disabled")
				}
				if isPrebuilt(cfg) && kv < kv470 {
					t.Skip("UDP will fail with prebuilt tracer")
				}

				// Start TCP server
				var rcvd int64
				server := &UDPServer{
					network: "udp" + strings.TrimPrefix(family.String(), "v"),
					onMessage: func(b []byte, n int) []byte {
						rcvd = rcvd + int64(n)
						return nil
					},
				}
				t.Cleanup(server.Shutdown)
				require.NoError(t, server.Run(1024))

				// Connect to UDP server
				c, err := net.DialTimeout(server.network, server.address, time.Second)
				require.NoError(t, err)

				testSendfileServer(t, c.(*net.UDPConn), network.UDP, family, func() int64 { return rcvd })
			})
		})
	}

}

func isPrebuilt(cfg *config.Config) bool {
	if cfg.EnableRuntimeCompiler || cfg.EnableCORE {
		return false
	}
	return true
}

func TestSendfileError(t *testing.T) {
	tr := setupTracer(t, testConfig())

	tmpfile, err := os.CreateTemp("", "sendfile_source")
	require.NoError(t, err)
	t.Cleanup(func() { os.Remove(tmpfile.Name()) })

	n, err := tmpfile.Write(genPayload(clientMessageSize))
	require.NoError(t, err)
	require.Equal(t, clientMessageSize, n)
	_, err = tmpfile.Seek(0, 0)
	require.NoError(t, err)

	server := NewTCPServer(func(c net.Conn) {
		_, _ = io.Copy(io.Discard, c)
		c.Close()
	})
	require.NoError(t, server.Run())
	t.Cleanup(server.Shutdown)

	c, err := net.DialTimeout("tcp", server.address, time.Second)
	require.NoError(t, err)

	// Send file contents via SENDFILE(2)
	offset := int64(math.MaxInt64 - 1)
	_, err = sendFile(t, c.(*net.TCPConn), tmpfile, &offset, 10)
	require.Error(t, err)

	c.Close()

	var conn *network.ConnectionStats
	require.Eventually(t, func() bool {
		conns := getConnections(t, tr)
		var ok bool
		conn, ok = findConnection(c.LocalAddr(), c.RemoteAddr(), conns)
		return ok
	}, 3*time.Second, 500*time.Millisecond, "couldn't find connection used by sendfile(2)")

	assert.Equalf(t, int64(0), int64(conn.Monotonic.SentBytes), "sendfile data wasn't properly traced")
}

func sendFile(t *testing.T, c SyscallConn, f *os.File, offset *int64, count int) (int, error) {
	// Send payload using SENDFILE(2) syscall
	rawConn, err := c.SyscallConn()
	require.NoError(t, err)
	var n int
	var serr error
	err = rawConn.Control(func(fd uintptr) {
		n, serr = syscall.Sendfile(int(fd), int(f.Fd()), offset, count)
	})
	if err != nil {
		return 0, err
	}
	return n, serr
}

func TestShortWrite(t *testing.T) {
	tr := setupTracer(t, testConfig())

	read := make(chan struct{})
	server := NewTCPServer(func(c net.Conn) {
		// set recv buffer to 0 and don't read
		// to fill up tcp window
		err := c.(*net.TCPConn).SetReadBuffer(0)
		require.NoError(t, err)
		<-read
		c.Close()
	})
	require.NoError(t, server.Run())
	t.Cleanup(func() {
		close(read)
		server.Shutdown()
	})

	s, err := unix.Socket(syscall.AF_INET, syscall.SOCK_STREAM|syscall.SOCK_NONBLOCK, 0)
	require.NoError(t, err)
	defer syscall.Close(s)

	err = unix.SetsockoptInt(s, syscall.SOL_SOCKET, syscall.SO_SNDBUF, 5000)
	require.NoError(t, err)

	sndBufSize, err := unix.GetsockoptInt(s, syscall.SOL_SOCKET, syscall.SO_SNDBUF)
	require.NoError(t, err)
	require.GreaterOrEqual(t, sndBufSize, 5000)

	var sa unix.SockaddrInet4
	host, portStr, err := net.SplitHostPort(server.address)
	require.NoError(t, err)
	copy(sa.Addr[:], net.ParseIP(host).To4())
	port, err := strconv.ParseInt(portStr, 10, 32)
	require.NoError(t, err)
	sa.Port = int(port)

	err = unix.Connect(s, &sa)
	if syscall.EINPROGRESS != err {
		require.NoError(t, err)
	}

	var wfd unix.FdSet
	wfd.Zero()
	wfd.Set(s)
	tv := unix.NsecToTimeval(int64((5 * time.Second).Nanoseconds()))
	nfds, err := unix.Select(s+1, nil, &wfd, nil, &tv)
	require.NoError(t, err)
	require.Equal(t, 1, nfds)

	var written int
	done := false
	var sent uint64
	toSend := sndBufSize / 2
	for i := 0; i < 100; i++ {
		written, err = unix.Write(s, genPayload(toSend))
		require.Greater(t, written, 0)
		require.NoError(t, err)
		sent += uint64(written)
		t.Logf("sent: %v", sent)
		if written < toSend {
			done = true
			break
		}
	}

	require.True(t, done)

	f := os.NewFile(uintptr(s), "")
	defer f.Close()
	c, err := net.FileConn(f)
	require.NoError(t, err)

	var conn *network.ConnectionStats
	require.Eventually(t, func() bool {
		conns := getConnections(t, tr)
		var ok bool
		conn, ok = findConnection(c.LocalAddr(), c.RemoteAddr(), conns)
		return ok
	}, 3*time.Second, 500*time.Millisecond, "couldn't find connection used by short write")

	assert.Equal(t, sent, conn.Monotonic.SentBytes)
}

func TestKprobeAttachWithKprobeEvents(t *testing.T) {
	cfg := config.New()
	cfg.AttachKprobesWithKprobeEventsABI = true

	tr := setupTracer(t, cfg)

	if tr.ebpfTracer.Type() == connection.TracerTypeFentry {
		t.Skip("skipped on Fargate")
	}

	cmd := []string{"curl", "-k", "-o/dev/null", "example.com"}
	exec.Command(cmd[0], cmd[1:]...).Run()

	stats := ddebpf.GetProbeStats()
	require.NotNil(t, stats)

	p_tcp_sendmsg, ok := stats["p_tcp_sendmsg_hits"]
	require.True(t, ok)
	fmt.Printf("p_tcp_sendmsg_hits = %d\n", p_tcp_sendmsg)

	assert.Greater(t, p_tcp_sendmsg, int64(0))
}

func TestBlockingReadCounts(t *testing.T) {
	tr := setupTracer(t, testConfig())
	server := NewTCPServer(func(c net.Conn) {
		c.Write([]byte("foo"))
		time.Sleep(time.Second)
		c.Write([]byte("foo"))
	})

	server.Run()
	t.Cleanup(server.Shutdown)

	c, err := net.DialTimeout("tcp", server.address, 5*time.Second)
	require.NoError(t, err)
	defer c.Close()

	f, err := c.(*net.TCPConn).File()
	require.NoError(t, err)

	buf := make([]byte, 6)
	n, _, err := syscall.Recvfrom(int(f.Fd()), buf, syscall.MSG_WAITALL)
	require.NoError(t, err)

	assert.Equal(t, 6, n)

	var conn *network.ConnectionStats
	require.Eventually(t, func() bool {
		var found bool
		conn, found = findConnection(c.(*net.TCPConn).LocalAddr(), c.(*net.TCPConn).RemoteAddr(), getConnections(t, tr))
		return found
	}, 3*time.Second, 500*time.Millisecond)

	assert.Equal(t, uint64(n), conn.Monotonic.RecvBytes)
}

func TestTCPDirectionWithPreexistingConnection(t *testing.T) {
	wg := sync.WaitGroup{}

	// setup server to listen on a port
	server := NewTCPServer(func(c net.Conn) {
		t.Logf("received connection from %s", c.RemoteAddr())
		_, err := bufio.NewReader(c).ReadBytes('\n')
		if err == nil {
			wg.Done()
		}
	})
	server.Run()
	t.Cleanup(server.Shutdown)
	t.Logf("server address: %s", server.address)

	// create an initial client connection to the server
	c, err := net.DialTimeout("tcp", server.address, 5*time.Second)
	require.NoError(t, err)
	t.Cleanup(func() { c.Close() })

	// start tracer so it dumps port bindings
	cfg := testConfig()
	// delay from gateway lookup timeout can cause test failure
	cfg.EnableGatewayLookup = false
	tr := setupTracer(t, cfg)

	// open and close another client connection to force port binding delete
	c2, err := net.DialTimeout("tcp", server.address, 5*time.Second)
	require.NoError(t, err)
	wg.Add(1)
	_, err = c2.Write([]byte("conn2\n"))
	require.NoError(t, err)
	c2.Close()
	wg.Wait()

	wg.Add(1)
	// write some data so tracer determines direction of this connection
	_, err = c.Write([]byte("original\n"))
	require.NoError(t, err)
	wg.Wait()

	var origConn []network.ConnectionStats
	// the original connection should still be incoming for the server
	require.Eventually(t, func() bool {
		conns := getConnections(t, tr)
		origConn = searchConnections(conns, func(cs network.ConnectionStats) bool {
			return fmt.Sprintf("%s:%d", cs.Source, cs.SPort) == server.address &&
				fmt.Sprintf("%s:%d", cs.Dest, cs.DPort) == c.LocalAddr().String()
		})

		return len(origConn) == 1
	}, 3*time.Second, 500*time.Millisecond, "timed out waiting for original connection")

	require.Equal(t, network.INCOMING, origConn[0].Direction, "original server<->client connection should have incoming direction")
}

func TestPreexistingConnectionDirection(t *testing.T) {
	// Start the client and server before we enable the system probe to test that the tracer picks
	// up the pre-existing connection

	server := NewTCPServer(func(c net.Conn) {
		r := bufio.NewReader(c)
		_, _ = r.ReadBytes(byte('\n'))
		_, _ = c.Write(genPayload(serverMessageSize))
		_ = c.Close()
	})
	require.NoError(t, server.Run())

	c, err := net.DialTimeout("tcp", server.address, 50*time.Millisecond)
	require.NoError(t, err)
	defer func() { _ = c.Close() }()

	if _, err = c.Write(genPayload(clientMessageSize)); err != nil {
		t.Fatal(err)
	}

	// Enable BPF-based system probe
	tr := setupTracer(t, testConfig())
	// Write more data so that the tracer will notice the connection
	_, err = c.Write(genPayload(clientMessageSize))
	require.NoError(t, err)

	r := bufio.NewReader(c)
	_, _ = r.ReadBytes(byte('\n'))

	connections := getConnections(t, tr)

	conn, ok := findConnection(c.LocalAddr(), c.RemoteAddr(), connections)
	require.True(t, ok)
	m := conn.Monotonic
	assert.Equal(t, clientMessageSize, int(m.SentBytes))
	assert.Equal(t, serverMessageSize, int(m.RecvBytes))
	assert.Equal(t, 0, int(m.Retransmits))
	assert.Equal(t, os.Getpid(), int(conn.Pid))
	assert.Equal(t, addrPort(server.address), int(conn.DPort))
	assert.Equal(t, network.OUTGOING, conn.Direction)
	assert.True(t, conn.IntraHost)
}

func TestEbpfConntrackerFallback(t *testing.T) {
	type testCase struct {
		enableRuntimeCompiler    bool
		allowPrecompiledFallback bool
		rcError                  bool
		prebuiltError            bool

		err        error
		isPrebuilt bool
	}

	var tests = []testCase{
		{false, false, false, false, nil, true},
		{false, false, false, true, assert.AnError, false},
		{false, false, true, false, nil, true},
		{false, false, true, true, assert.AnError, false},
		{false, true, false, false, nil, true},
		{false, true, false, true, assert.AnError, false},
		{false, true, true, false, nil, true},
		{false, true, true, true, assert.AnError, false},
		{true, false, false, false, nil, false},
		{true, false, false, true, nil, false},
		{true, false, true, false, assert.AnError, false},
		{true, false, true, true, assert.AnError, false},
		{true, true, false, false, nil, false},
		{true, true, false, true, nil, false},
		{true, true, true, false, nil, true},
		{true, true, true, true, assert.AnError, false},
	}

<<<<<<< HEAD
	cfg := testConfig()
=======
	cfg := config.New()
	if kv >= kernel.VersionCode(5, 18, 0) {
		cfg.CollectUDPv6Conns = false
	}
	constants, err := getTracerOffsets(t, cfg)
	require.NoError(t, err)
>>>>>>> cb1a51e9
	t.Cleanup(func() {
		ebpfConntrackerPrebuiltCreator = getPrebuiltConntracker
		ebpfConntrackerRCCreator = getRuntimeCompiledConntracker
	})

	for _, te := range tests {
		t.Run("", func(t *testing.T) {
			t.Logf("%+v", te)

			cfg.EnableRuntimeCompiler = te.enableRuntimeCompiler
			cfg.AllowPrecompiledFallback = te.allowPrecompiledFallback

			ebpfConntrackerPrebuiltCreator = getPrebuiltConntracker
			ebpfConntrackerRCCreator = getRuntimeCompiledConntracker
			if te.prebuiltError {
				ebpfConntrackerPrebuiltCreator = func(c *config.Config) (bytecode.AssetReader, []manager.ConstantEditor, error) {
					return nil, nil, assert.AnError
				}
			}
			if te.rcError {
				ebpfConntrackerRCCreator = func(cfg *config.Config) (rc.CompiledOutput, error) { return nil, assert.AnError }
			}

			conntracker, err := NewEBPFConntracker(cfg, nil)
			if te.err != nil {
				assert.Error(t, err)
				assert.Nil(t, conntracker)
				return
			}

			assert.NoError(t, err)
			require.NotNil(t, conntracker)
			assert.Equal(t, te.isPrebuilt, conntracker.(*ebpfConntracker).isPrebuilt)
			conntracker.Close()
		})
	}
}

func TestConntrackerFallback(t *testing.T) {
	cfg := testConfig()
	cfg.EnableEbpfConntracker = false
	cfg.AllowNetlinkConntrackerFallback = true
	conntracker, err := newConntracker(cfg, nil)
	assert.NoError(t, err)
	require.NotNil(t, conntracker)
	conntracker.Close()

	cfg.AllowNetlinkConntrackerFallback = false
	conntracker, err = newConntracker(cfg, nil)
	assert.Error(t, err)
	require.Nil(t, conntracker)
}

func testConfig() *config.Config {
	cfg := config.New()
	if os.Getenv("BPF_DEBUG") != "" {
		cfg.BPFDebug = true
	}
	if ddconfig.IsECSFargate() {
		// protocol classification not yet supported on fargate
		cfg.ProtocolClassificationEnabled = false
	}
	// prebuilt on 5.18+ does not support UDPv6
	if isPrebuilt(cfg) && kv >= kernel.VersionCode(5, 18, 0) {
		cfg.CollectUDPv6Conns = false
	}
	return cfg
}<|MERGE_RESOLUTION|>--- conflicted
+++ resolved
@@ -1800,16 +1800,10 @@
 		{true, true, true, true, assert.AnError, false},
 	}
 
-<<<<<<< HEAD
-	cfg := testConfig()
-=======
 	cfg := config.New()
 	if kv >= kernel.VersionCode(5, 18, 0) {
 		cfg.CollectUDPv6Conns = false
 	}
-	constants, err := getTracerOffsets(t, cfg)
-	require.NoError(t, err)
->>>>>>> cb1a51e9
 	t.Cleanup(func() {
 		ebpfConntrackerPrebuiltCreator = getPrebuiltConntracker
 		ebpfConntrackerRCCreator = getRuntimeCompiledConntracker
