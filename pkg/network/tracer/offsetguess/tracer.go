--- conflicted
+++ resolved
@@ -587,25 +587,9 @@
 	t.guessUDPv6 = cfg.CollectUDPv6Conns
 	t.guessTCPv6 = cfg.CollectTCPv6Conns
 	t.status = &TracerStatus{
-<<<<<<< HEAD
-		State:        uint64(StateChecking),
-		Proc:         Proc{Comm: cProcName},
-		Ipv6_enabled: enabled,
-		What:         uint64(GuessSAddr),
-	}
-
-	if !cfg.CollectIPv6Conns {
-		t.status.Ipv6_enabled = disabled
-	}
-
-	kv, err := kernel.HostVersion()
-	if err != nil {
-		return nil, err
-=======
 		State: uint64(StateChecking),
 		Proc:  Proc{Comm: cProcName},
 		What:  uint64(GuessSAddr),
->>>>>>> cb1a51e9
 	}
 
 	// if we already have the offsets, just return
@@ -679,11 +663,6 @@
 		{Name: "offset_rtt", Value: t.status.Offset_rtt},
 		{Name: "offset_rtt_var", Value: t.status.Offset_rtt_var},
 		{Name: "offset_daddr_ipv6", Value: t.status.Offset_daddr_ipv6},
-<<<<<<< HEAD
-=======
-		{Name: "tcpv6_enabled", Value: boolToUint64(t.guessTCPv6)},
-		{Name: "udpv6_enabled", Value: boolToUint64(t.guessUDPv6)},
->>>>>>> cb1a51e9
 		{Name: "offset_saddr_fl4", Value: t.status.Offset_saddr_fl4},
 		{Name: "offset_daddr_fl4", Value: t.status.Offset_daddr_fl4},
 		{Name: "offset_sport_fl4", Value: t.status.Offset_sport_fl4},
