// Unless explicitly stated otherwise all files in this repository are licensed
// under the Apache License Version 2.0.
// This product includes software developed at Datadog (https://www.datadoghq.com/).
// Copyright 2016-present Datadog, Inc.

//go:build linux_bpf
// +build linux_bpf

package tracer

import (
	"net"
	"runtime"
	"testing"
	"time"

	"github.com/stretchr/testify/assert"
	"github.com/stretchr/testify/require"
	"github.com/vishvananda/netns"
	"go4.org/netipx"

	"github.com/DataDog/datadog-agent/pkg/network"
	"github.com/DataDog/datadog-agent/pkg/network/config"
	"github.com/DataDog/datadog-agent/pkg/network/netlink"
	netlinktestutil "github.com/DataDog/datadog-agent/pkg/network/netlink/testutil"
	nettestutil "github.com/DataDog/datadog-agent/pkg/network/testutil"
	"github.com/DataDog/datadog-agent/pkg/process/util"
	"github.com/DataDog/datadog-agent/pkg/util/kernel"
)

const (
	natPort    = 5432
	nonNatPort = 9876
)

func TestConntrackers(t *testing.T) {
	conntrackers := []struct {
		name   string
		create func(*testing.T, *config.Config) (netlink.Conntracker, error)
	}{
		{"netlink", setupNetlinkConntracker},
		{"eBPF-prebuilt", setupPrebuiltEBPFConntracker},
		{"eBPF-runtime", setupRuntimeEBPFConntracker},
	}
	for _, conntracker := range conntrackers {
		t.Run(conntracker.name, func(t *testing.T) {
			t.Run("IPv4", func(t *testing.T) {
				cfg := config.New()
				ct, err := conntracker.create(t, cfg)
				require.NoError(t, err)
				defer ct.Close()

				netlinktestutil.SetupDNAT(t)

				testConntracker(t, net.ParseIP("1.1.1.1"), net.ParseIP("2.2.2.2"), ct, cfg)
			})
			t.Run("IPv6", func(t *testing.T) {
				cfg := config.New()
				ct, err := conntracker.create(t, cfg)
				require.NoError(t, err)
				defer ct.Close()

				netlinktestutil.SetupDNAT6(t)

				testConntracker(t, net.ParseIP("fd00::1"), net.ParseIP("fd00::2"), ct, cfg)
			})
			t.Run("cross namespace - NAT rule on test namespace", func(t *testing.T) {
				if conntracker.name == "netlink" {
					kv, err := kernel.HostVersion()
					require.NoError(t, err)
					if kv >= kernel.VersionCode(5, 19, 0) && kv < kernel.VersionCode(6, 3, 0) {
						// see https://lore.kernel.org/netfilter-devel/CALvGib_xHOVD2+6tKm2Sf0wVkQwut2_z2gksZPcGw30tOvOAAA@mail.gmail.com/T/#u
						t.Skip("skip due to a kernel bug with conntrack netlink events flowing across namespaces")
					}
				}

				cfg := config.New()
				cfg.EnableConntrackAllNamespaces = true
				ct, err := conntracker.create(t, cfg)
				require.NoError(t, err)
				defer ct.Close()

				testConntrackerCrossNamespace(t, ct)
			})
			t.Run("cross namespace - NAT rule on root namespace", func(t *testing.T) {
				cfg := config.New()
				cfg.EnableConntrackAllNamespaces = true
				ct, err := conntracker.create(t, cfg)
				require.NoError(t, err)
				defer ct.Close()

				testConntrackerCrossNamespaceNATonRoot(t, ct)
			})
		})
	}
}

func setupPrebuiltEBPFConntracker(t *testing.T, cfg *config.Config) (netlink.Conntracker, error) {
<<<<<<< HEAD
	cfg.EnableRuntimeCompiler = false
	return NewEBPFConntracker(cfg, nil)
=======
	// prebuilt on 5.18+ does not support UDPv6
	if kv >= kernel.VersionCode(5, 18, 0) {
		cfg.CollectUDPv6Conns = false
	}
	consts, err := getTracerOffsets(t, cfg)
	require.NoError(t, err)
	return NewEBPFConntracker(cfg, nil, consts)
>>>>>>> cb1a51e9
}

func setupRuntimeEBPFConntracker(t *testing.T, cfg *config.Config) (netlink.Conntracker, error) {
	cfg.EnableRuntimeCompiler = true
	cfg.AllowPrecompiledFallback = false
	return NewEBPFConntracker(cfg, nil)
}

func setupNetlinkConntracker(t *testing.T, cfg *config.Config) (netlink.Conntracker, error) {
	cfg.ConntrackMaxStateSize = 100
	cfg.ConntrackRateLimit = 500
	ct, err := netlink.NewConntracker(cfg)
	time.Sleep(100 * time.Millisecond)
	return ct, err
}

func testConntracker(t *testing.T, serverIP, clientIP net.IP, ct netlink.Conntracker, cfg *config.Config) {
	isIPv6 := false
	if cip, _ := netipx.FromStdIP(clientIP); cip.Is6() {
		isIPv6 = true
	}

	family := network.AFINET
	if isIPv6 {
		family = network.AFINET6
	}

	curNs, err := util.GetCurrentIno()
	require.NoError(t, err)
	t.Logf("ns: %d", curNs)

	t.Run("TCP", func(t *testing.T) {
		srv1 := nettestutil.StartServerTCP(t, serverIP, natPort)
		defer srv1.Close()
		srv2 := nettestutil.StartServerTCP(t, serverIP, nonNatPort)
		defer srv2.Close()

		localAddr := nettestutil.PingTCP(t, clientIP, natPort).LocalAddr().(*net.TCPAddr)
		var trans *network.IPTranslation
		cs := network.ConnectionStats{
			Source: util.AddressFromNetIP(localAddr.IP),
			SPort:  uint16(localAddr.Port),
			Dest:   util.AddressFromNetIP(clientIP),
			DPort:  uint16(natPort),
			Type:   network.TCP,
			Family: family,
			NetNS:  curNs,
		}
		require.Eventually(t, func() bool {
			trans = ct.GetTranslationForConn(cs)
			return trans != nil
		}, 5*time.Second, 1*time.Second, "timed out waiting for TCP NAT conntrack entry for %s", cs.String())
		assert.Equal(t, util.AddressFromNetIP(serverIP), trans.ReplSrcIP)

		// now dial TCP directly
		localAddr = nettestutil.PingTCP(t, serverIP, nonNatPort).LocalAddr().(*net.TCPAddr)

		cs = network.ConnectionStats{
			Source: util.AddressFromNetIP(localAddr.IP),
			SPort:  uint16(localAddr.Port),
			Dest:   util.AddressFromNetIP(serverIP),
			DPort:  uint16(nonNatPort),
			Type:   network.TCP,
			NetNS:  curNs,
		}
		trans = ct.GetTranslationForConn(cs)
		assert.Nil(t, trans)
	})
	t.Run("UDP", func(t *testing.T) {
		if isIPv6 && !cfg.CollectUDPv6Conns {
			t.Skip("UDPv6 disabled")
		}

		srv3 := nettestutil.StartServerUDP(t, serverIP, natPort)
		defer srv3.Close()

		localAddrUDP := nettestutil.PingUDP(t, clientIP, natPort).LocalAddr().(*net.UDPAddr)
		var trans *network.IPTranslation
		cs := network.ConnectionStats{
			Source: util.AddressFromNetIP(localAddrUDP.IP),
			SPort:  uint16(localAddrUDP.Port),
			Dest:   util.AddressFromNetIP(clientIP),
			DPort:  uint16(natPort),
			Type:   network.UDP,
			Family: family,
			NetNS:  curNs,
		}
		require.Eventually(t, func() bool {
			trans = ct.GetTranslationForConn(cs)
			return trans != nil
		}, 5*time.Second, 1*time.Second, "timed out waiting for UDP NAT conntrack entry for %s", cs.String())
		assert.Equal(t, util.AddressFromNetIP(serverIP), trans.ReplSrcIP)
	})
}

func testConntrackerCrossNamespace(t *testing.T, ct netlink.Conntracker) {
	ns := netlinktestutil.SetupCrossNsDNAT(t)

	closer := nettestutil.StartServerTCPNs(t, net.ParseIP("2.2.2.4"), 8080, ns)
	laddr := nettestutil.PingTCP(t, net.ParseIP("2.2.2.4"), 80).LocalAddr().(*net.TCPAddr)
	defer closer.Close()

	testNs, err := netns.GetFromName(ns)
	require.NoError(t, err)
	defer testNs.Close()
	testIno, err := util.GetInoForNs(testNs)
	require.NoError(t, err)
	t.Logf("test ns: %d", testIno)

	var trans *network.IPTranslation
	cs := network.ConnectionStats{
		Source: util.AddressFromNetIP(laddr.IP),
		SPort:  uint16(laddr.Port),
		Dest:   util.AddressFromString("2.2.2.4"),
		DPort:  uint16(80),
		Type:   network.TCP,
		NetNS:  testIno,
	}
	require.Eventually(t, func() bool {
		trans = ct.GetTranslationForConn(cs)
		return trans != nil
	}, 5*time.Second, 1*time.Second, "timed out waiting for conntrack entry for %s", cs.String())

	assert.Equal(t, uint16(8080), trans.ReplSrcPort)
}

func testConntrackerCrossNamespaceNATonRoot(t *testing.T, ct netlink.Conntracker) {
	ns := netlinktestutil.SetupVethPair(t)

	// SetupDNAT sets up a NAT translation from 3.3.3.3 to 1.1.1.1
	netlinktestutil.SetupDNAT(t)

	// Setup TCP server on root namespace
	srv := nettestutil.StartServerTCP(t, net.ParseIP("1.1.1.1"), 80)
	defer srv.Close()

	// Now switch to the test namespace and make a request to the root namespace server
	var laddr *net.TCPAddr
	var testIno uint32
	done := make(chan struct{})
	go func() {
		var err error
		runtime.LockOSThread()
		defer runtime.UnlockOSThread()

		originalNS, _ := netns.Get()
		defer originalNS.Close()

		testNS, err := netns.GetFromName(ns)
		require.NoError(t, err)

		testIno, err = util.GetInoForNs(testNS)
		require.NoError(t, err)

		defer netns.Set(originalNS)
		defer close(done)
		netns.Set(testNS)
		laddr = nettestutil.PingTCP(t, net.ParseIP("3.3.3.3"), 80).LocalAddr().(*net.TCPAddr)
	}()
	<-done

	require.NotNil(t, laddr)

	var trans *network.IPTranslation
	cs := network.ConnectionStats{
		Source: util.AddressFromNetIP(laddr.IP),
		SPort:  uint16(laddr.Port),
		Dest:   util.AddressFromString("3.3.3.3"),
		DPort:  uint16(80),
		Type:   network.TCP,
		NetNS:  testIno,
	}
	require.Eventually(t, func() bool {
		trans = ct.GetTranslationForConn(cs)
		return trans != nil
	}, 5*time.Second, 1*time.Second, "timed out waiting for conntrack entry for %s", cs.String())

	assert.Equal(t, util.AddressFromString("1.1.1.1"), trans.ReplSrcIP)
}<|MERGE_RESOLUTION|>--- conflicted
+++ resolved
@@ -96,18 +96,12 @@
 }
 
 func setupPrebuiltEBPFConntracker(t *testing.T, cfg *config.Config) (netlink.Conntracker, error) {
-<<<<<<< HEAD
-	cfg.EnableRuntimeCompiler = false
-	return NewEBPFConntracker(cfg, nil)
-=======
 	// prebuilt on 5.18+ does not support UDPv6
 	if kv >= kernel.VersionCode(5, 18, 0) {
 		cfg.CollectUDPv6Conns = false
 	}
-	consts, err := getTracerOffsets(t, cfg)
-	require.NoError(t, err)
-	return NewEBPFConntracker(cfg, nil, consts)
->>>>>>> cb1a51e9
+	cfg.EnableRuntimeCompiler = false
+	return NewEBPFConntracker(cfg, nil)
 }
 
 func setupRuntimeEBPFConntracker(t *testing.T, cfg *config.Config) (netlink.Conntracker, error) {
