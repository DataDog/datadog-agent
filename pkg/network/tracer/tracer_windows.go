// +build windows,npm

package tracer

import (
	"errors"
	"fmt"
	"sync"
	"syscall"
	"time"

	"github.com/DataDog/datadog-agent/pkg/ebpf"
	"github.com/DataDog/datadog-agent/pkg/network"
	"github.com/DataDog/datadog-agent/pkg/network/config"
	"github.com/DataDog/datadog-agent/pkg/network/dns"
	"github.com/DataDog/datadog-agent/pkg/process/util"
	"github.com/DataDog/datadog-agent/pkg/util/log"
)

const (
	defaultPollInterval = int(15)
	defaultBufferSize   = 512
	minBufferSize       = 256
)

// Tracer struct for tracking network state and connections
type Tracer struct {
	config          *config.Config
	driverInterface *network.DriverInterface
	stopChan        chan struct{}
	state           network.State
	reverseDNS      dns.ReverseDNS

	activeBuffer *network.ConnectionBuffer
	closedBuffer *network.ConnectionBuffer
	connLock     sync.Mutex

	timerInterval int

	// ticker for the polling interval for writing
	inTicker            *time.Ticker
	stopInTickerRoutine chan bool

	// Connections for the tracer to exclude
	sourceExcludes []*network.ConnectionFilter
	destExcludes   []*network.ConnectionFilter
}

// NewTracer returns an initialized tracer struct
func NewTracer(config *config.Config) (*Tracer, error) {
	di, err := network.NewDriverInterface(config)

	if err != nil && errors.Is(err, syscall.ERROR_FILE_NOT_FOUND) {
		log.Debugf("could not create driver interface: %v", err)
		return nil, fmt.Errorf("The Windows driver was not installed, reinstall the Datadog Agent with network performance monitoring enabled")
	} else if err != nil {
		return nil, fmt.Errorf("could not create windows driver controller: %v", err)
	}

	state := network.NewState(
		config.ClientStateExpiry,
		config.MaxClosedConnectionsBuffered,
		config.MaxConnectionsStateBuffered,
		config.MaxDNSStatsBuffered,
		config.MaxHTTPStatsBuffered,
	)

	reverseDNS := dns.NewNullReverseDNS()
	if config.DNSInspection {
		reverseDNS, err = dns.NewReverseDNS(config)
		if err != nil {
			return nil, err
		}
	}

	tr := &Tracer{
		config:          config,
		driverInterface: di,
		stopChan:        make(chan struct{}),
		timerInterval:   defaultPollInterval,
		state:           state,
		activeBuffer:    network.NewConnectionBuffer(defaultBufferSize, minBufferSize),
		closedBuffer:    network.NewConnectionBuffer(defaultBufferSize, minBufferSize),
		reverseDNS:      reverseDNS,
		sourceExcludes:  network.ParseConnectionFilters(config.ExcludedSourceConnections),
		destExcludes:    network.ParseConnectionFilters(config.ExcludedDestinationConnections),
	}

	return tr, nil
}

// Stop function stops running tracer
func (t *Tracer) Stop() {
	close(t.stopChan)
	t.reverseDNS.Close()
	err := t.driverInterface.Close()
	if err != nil {
		log.Errorf("error closing driver interface: %s", err)
	}
}

// GetActiveConnections returns all active connections
func (t *Tracer) GetActiveConnections(clientID string) (*network.Connections, error) {
	t.connLock.Lock()
	defer t.connLock.Unlock()

	_, _, err := t.driverInterface.GetConnectionStats(t.activeBuffer, t.closedBuffer, func(c *network.ConnectionStats) bool {
		return !t.shouldSkipConnection(c)
	})
	if err != nil {
		return nil, fmt.Errorf("error retrieving connections from driver: %w", err)
	}
	activeConnStats := t.activeBuffer.Connections()
	closedConnStats := t.closedBuffer.Connections()

	// check for expired clients in the state
	t.state.RemoveExpiredClients(time.Now())

<<<<<<< HEAD
	t.state.StoreClosedConnections(closedConnStats)
	delta := t.state.GetDelta(clientID, uint64(time.Now().Nanosecond()), activeConnStats, t.reverseDNS.GetDNSStats(), nil)
	var ips []util.Address
=======
	delta := t.state.GetDelta(clientID, uint64(time.Now().Nanosecond()), activeConnStats, closedConnStats, t.reverseDNS.GetDNSStats(), nil)
	t.activeBuffer.Reset()
	t.closedBuffer.Reset()

	ips := make([]util.Address, 0, len(delta.Conns)*2)
>>>>>>> b5085f6a
	for _, conn := range delta.Conns {
		ips = append(ips, conn.Source, conn.Dest)
	}
	names := t.reverseDNS.Resolve(ips)
	return &network.Connections{
		BufferedData: delta.BufferedData,
		DNS:          names,
		DNSStats:     delta.DNSStats,
	}, nil
}

// GetStats returns a map of statistics about the current tracer's internal state
func (t *Tracer) GetStats() (map[string]interface{}, error) {
	driverStats, err := t.driverInterface.GetStats()
	if err != nil {
		log.Errorf("not printing driver stats: %v", err)
	}

	stats := map[string]interface{}{
		"state": t.state.GetStats(),
		"dns":   t.reverseDNS.GetStats(),
	}
	for _, name := range network.DriverExpvarNames {
		stats[string(name)] = driverStats[name]
	}
	return stats, nil
}

// DebugNetworkState returns a map with the current tracer's internal state, for debugging
func (t *Tracer) DebugNetworkState(_ string) (map[string]interface{}, error) {
	return nil, ebpf.ErrNotImplemented
}

// DebugNetworkMaps returns all connections stored in the maps without modifications from network state
func (t *Tracer) DebugNetworkMaps() (*network.Connections, error) {
	return nil, ebpf.ErrNotImplemented
}

// DebugEBPFMaps is not implemented on this OS for Tracer
func (t *Tracer) DebugEBPFMaps(maps ...string) (string, error) {
	return "", ebpf.ErrNotImplemented
}<|MERGE_RESOLUTION|>--- conflicted
+++ resolved
@@ -116,17 +116,13 @@
 	// check for expired clients in the state
 	t.state.RemoveExpiredClients(time.Now())
 
-<<<<<<< HEAD
 	t.state.StoreClosedConnections(closedConnStats)
 	delta := t.state.GetDelta(clientID, uint64(time.Now().Nanosecond()), activeConnStats, t.reverseDNS.GetDNSStats(), nil)
-	var ips []util.Address
-=======
-	delta := t.state.GetDelta(clientID, uint64(time.Now().Nanosecond()), activeConnStats, closedConnStats, t.reverseDNS.GetDNSStats(), nil)
+
 	t.activeBuffer.Reset()
 	t.closedBuffer.Reset()
 
 	ips := make([]util.Address, 0, len(delta.Conns)*2)
->>>>>>> b5085f6a
 	for _, conn := range delta.Conns {
 		ips = append(ips, conn.Source, conn.Dest)
 	}
