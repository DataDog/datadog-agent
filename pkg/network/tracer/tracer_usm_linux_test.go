--- conflicted
+++ resolved
@@ -146,11 +146,7 @@
 }
 
 func TestHTTPSViaLibraryIntegration(t *testing.T) {
-<<<<<<< HEAD
 	if !httpsSupported() {
-=======
-	if !httpsSupported(t) {
->>>>>>> 7a0ef182
 		t.Skip("HTTPS feature not available/supported for this setup")
 	}
 
