// Unless explicitly stated otherwise all files in this repository are licensed
// under the Apache License Version 2.0.
// This product includes software developed at Datadog (https://www.datadoghq.com/).
// Copyright 2016-present Datadog, Inc.

//go:build linux_bpf
// +build linux_bpf

package tracer

import (
	"bufio"
	"context"
	"crypto/tls"
	"fmt"
	"io"
	"io/ioutil"
	"math/rand"
	"net"
	nethttp "net/http"
	"os"
	"os/exec"
	"path/filepath"
	"regexp"
	"strings"
	"syscall"
	"testing"
	"time"

	"github.com/cihub/seelog"
	"github.com/stretchr/testify/require"
	"golang.org/x/sys/unix"

	"github.com/DataDog/datadog-agent/pkg/network"
	"github.com/DataDog/datadog-agent/pkg/network/config"
	javatestutil "github.com/DataDog/datadog-agent/pkg/network/java/testutil"
	netlink "github.com/DataDog/datadog-agent/pkg/network/netlink/testutil"
	"github.com/DataDog/datadog-agent/pkg/network/protocols/http"
	"github.com/DataDog/datadog-agent/pkg/network/protocols/http/testutil"
	nettestutil "github.com/DataDog/datadog-agent/pkg/network/testutil"
	"github.com/DataDog/datadog-agent/pkg/network/tracer/connection"
	"github.com/DataDog/datadog-agent/pkg/network/tracer/connection/kprobe"
	tracertestutil "github.com/DataDog/datadog-agent/pkg/network/tracer/testutil"
	"github.com/DataDog/datadog-agent/pkg/network/tracer/testutil/grpc"
	"github.com/DataDog/datadog-agent/pkg/util/kernel"
	"github.com/DataDog/datadog-agent/pkg/util/log"
)

type connTag = uint64

const (
	tagGnuTLS  connTag = 1 // netebpf.GnuTLS
	tagOpenSSL connTag = 2 // netebpf.OpenSSL
)

var (
	staticTags = map[connTag]string{
		tagGnuTLS:  "tls.library:gnutls",
		tagOpenSSL: "tls.library:openssl",
	}
)

func httpSupported(t *testing.T) bool {
	currKernelVersion, err := kernel.HostVersion()
	require.NoError(t, err)
	return currKernelVersion >= http.MinimumKernelVersion
}

func httpsSupported(t *testing.T) bool {
	return http.HTTPSSupported(testConfig())
}

func javaTLSSupported(t *testing.T) bool {
	return httpSupported(t) && httpsSupported(t)
}

<<<<<<< HEAD
=======
func goTLSSupported() bool {
	cfg := testConfig()
	return runtime.GOARCH == "amd64" && cfg.EnableRuntimeCompiler
}

>>>>>>> 60429be5
func classificationSupported(config *config.Config) bool {
	return kprobe.ClassificationSupported(config)
}

func TestEnableHTTPMonitoring(t *testing.T) {
	if !httpSupported(t) {
		t.Skip("HTTP monitoring not supported")
	}

	cfg := testConfig()
	cfg.EnableHTTPMonitoring = true
	_ = setupTracer(t, cfg)
}

func TestHTTPStats(t *testing.T) {
	t.Run("status code", func(t *testing.T) {
		testHTTPStats(t, true)
	})
	t.Run("status class", func(t *testing.T) {
		testHTTPStats(t, false)
	})
}

func testHTTPStats(t *testing.T, aggregateByStatusCode bool) {
	if !httpSupported(t) {
		t.Skip("HTTP monitoring feature not available")
		return
	}

	cfg := testConfig()
	cfg.EnableHTTPMonitoring = true
	cfg.EnableHTTPStatsByStatusCode = aggregateByStatusCode
	tr := setupTracer(t, cfg)

	// Start an HTTP server on localhost:8080
	serverAddr := "127.0.0.1:8080"
	srv := &nethttp.Server{
		Addr: serverAddr,
		Handler: nethttp.HandlerFunc(func(w nethttp.ResponseWriter, req *nethttp.Request) {
			io.Copy(io.Discard, req.Body)
			w.WriteHeader(204)
		}),
		ReadTimeout:  time.Second,
		WriteTimeout: time.Second,
	}
	srv.SetKeepAlivesEnabled(false)
	go func() {
		_ = srv.ListenAndServe()
	}()
	defer srv.Shutdown(context.Background())

	// Allow the HTTP server time to get set up
	time.Sleep(time.Millisecond * 500)

	// Send a series of HTTP requests to the test server
	client := new(nethttp.Client)
	resp, err := client.Get("http://" + serverAddr + "/test")
	require.NoError(t, err)
	resp.Body.Close()

	// Iterate through active connections until we find connection created above
	var httpReqStats *http.RequestStats
	require.Eventuallyf(t, func() bool {
		payload := getConnections(t, tr)
		for key, stats := range payload.HTTP {
			if key.Path.Content == "/test" {
				httpReqStats = stats
				return true
			}
		}

		return false
	}, 3*time.Second, 10*time.Millisecond, "couldn't find http connection matching: %s", serverAddr)

	// Verify HTTP stats
	require.NotNil(t, httpReqStats)
	require.Len(t, httpReqStats.Data, 1)
	require.NotNil(t, httpReqStats.Data[httpReqStats.NormalizeStatusCode(204)])
	require.Equal(t, 1, httpReqStats.Data[httpReqStats.NormalizeStatusCode(204)].Count)
}

func TestHTTPSViaLibraryIntegration(t *testing.T) {
	if !httpSupported(t) {
		t.Skip("HTTPS feature not available on pre 4.14.0 kernels")
	}
	if !httpsSupported(t) {
		t.Skip("HTTPS feature not available/supported for this setup")
	}

	tlsLibs := []*regexp.Regexp{
		regexp.MustCompile(`/[^\ ]+libssl.so[^\ ]*`),
		regexp.MustCompile(`/[^\ ]+libgnutls.so[^\ ]*`),
	}
	tests := []struct {
		name     string
		fetchCmd []string
	}{
		{name: "wget", fetchCmd: []string{"wget", "--no-check-certificate", "-O/dev/null"}},
		{name: "curl", fetchCmd: []string{"curl", "--http1.1", "-k", "-o/dev/null"}},
	}

	for _, keepAlives := range []struct {
		name  string
		value bool
	}{
		{name: "without keep-alives", value: false},
		{name: "with keep-alives", value: true},
	} {
		t.Run(keepAlives.name, func(t *testing.T) {
			// Spin-up HTTPS server
			serverDoneFn := testutil.HTTPServer(t, "127.0.0.1:443", testutil.Options{
				EnableTLS:        true,
				EnableKeepAlives: keepAlives.value,
			})
			t.Cleanup(serverDoneFn)

			for _, test := range tests {
				t.Run(test.name, func(t *testing.T) {
					fetch, err := exec.LookPath(test.fetchCmd[0])
					if err != nil {
						t.Skipf("%s not found; skipping test.", test.fetchCmd)
					}
					ldd, err := exec.LookPath("ldd")
					if err != nil {
						t.Skip("ldd not found; skipping test.")
					}
					linked, _ := exec.Command(ldd, fetch).Output()

					var prefechLibs []string
					for _, lib := range tlsLibs {
						libSSLPath := lib.FindString(string(linked))
						if _, err := os.Stat(libSSLPath); err == nil {
							prefechLibs = append(prefechLibs, libSSLPath)
						}
					}
					if len(prefechLibs) == 0 {
						t.Fatalf("%s not linked with any of these libs %v", test.name, tlsLibs)
					}

					testHTTPSLibrary(t, test.fetchCmd, prefechLibs)

				})
			}
		})
	}
}

func testHTTPSLibrary(t *testing.T, fetchCmd []string, prefetchLibs []string) {
	// Start tracer with HTTPS support
	cfg := testConfig()
	cfg.EnableHTTPMonitoring = true
	cfg.EnableHTTPSMonitoring = true
	tr := setupTracer(t, cfg)

	// not ideal but, short process are hard to catch
	for _, lib := range prefetchLibs {
		f, err := os.Open(lib)
		if err != nil {
			t.Cleanup(func() { f.Close() })
		}
	}
	time.Sleep(time.Second)

	// Issue request using fetchCmd (wget, curl, ...)
	// This is necessary (as opposed to using net/http) because we want to
	// test a HTTP client linked to OpenSSL or GnuTLS
	const targetURL = "https://127.0.0.1:443/200/foobar"
	cmd := append(fetchCmd, targetURL)
	requestCmd := exec.Command(cmd[0], cmd[1:]...)
	out, err := requestCmd.CombinedOutput()
	require.NoErrorf(t, err, "failed to issue request via %s: %s\n%s", fetchCmd, err, string(out))

	require.Eventuallyf(t, func() bool {
		payload := getConnections(t, tr)
		for key, stats := range payload.HTTP {
			req, exists := stats.Data[200]
			if !exists {
				continue
			}

			statsTags := req.StaticTags
			// debian 10 have curl binary linked with openssl and gnutls but use only openssl during tls query (there no runtime flag available)
			// this make harder to map lib and tags, one set of tag should match but not both
			foundPathAndHTTPTag := false
			if key.Path.Content == "/200/foobar" && (statsTags == tagGnuTLS || statsTags == tagOpenSSL) {
				foundPathAndHTTPTag = true
				t.Logf("found tag 0x%x %s", statsTags, staticTags[statsTags])
			}
			if foundPathAndHTTPTag {
				return true
			}
			t.Logf("HTTP stat didn't match criteria %v tags 0x%x\n", key, statsTags)
			for _, c := range payload.Conns {
				possibleKeyTuples := network.HTTPKeyTuplesFromConn(c)
				t.Logf("conn sport %d dport %d tags %x connKey [%v] or [%v]\n", c.SPort, c.DPort, c.Tags, possibleKeyTuples[0], possibleKeyTuples[1])
			}
		}

		return false
	}, 10*time.Second, 1*time.Second, "couldn't find HTTPS stats")
}

const (
	numberOfRequests = 100
)

// TestOpenSSLVersions setups a HTTPs python server, and makes sure we are able to capture all traffic.
func TestOpenSSLVersions(t *testing.T) {
	if !httpSupported(t) {
		t.Skip("HTTPS feature not available on pre 4.14.0 kernels")
	}

	if !httpsSupported(t) {
		t.Skip("HTTPS feature not available/supported for this setup")
	}

	cfg := testConfig()
	cfg.EnableHTTPSMonitoring = true
	cfg.EnableHTTPMonitoring = true
	tr := setupTracer(t, cfg)

	addressOfHTTPPythonServer := "127.0.0.1:8001"
	closer, err := testutil.HTTPPythonServer(t, addressOfHTTPPythonServer, testutil.Options{
		EnableTLS: true,
	})
	require.NoError(t, err)
	defer closer()

	// Giving the tracer time to install the hooks
	time.Sleep(time.Second)
	client, requestFn := simpleGetRequestsGenerator(t, addressOfHTTPPythonServer)
	var requests []*nethttp.Request
	for i := 0; i < numberOfRequests; i++ {
		requests = append(requests, requestFn())
	}

	client.CloseIdleConnections()
	requestsExist := make([]bool, len(requests))

	require.Eventually(t, func() bool {
		conns := getConnections(t, tr)

		if len(conns.HTTP) == 0 {
			return false
		}

		for reqIndex, req := range requests {
			if !requestsExist[reqIndex] {
				requestsExist[reqIndex] = isRequestIncluded(conns.HTTP, req)
			}
		}

		// Slight optimization here, if one is missing, then go into another cycle of checking the new connections.
		// otherwise, if all present, abort.
		for reqIndex, exists := range requestsExist {
			if !exists {
				// reqIndex is 0 based, while the number is requests[reqIndex] is 1 based.
				t.Logf("request %d was not found (req %v)", reqIndex+1, requests[reqIndex])
				return false
			}
		}

		return true
	}, 3*time.Second, time.Second, "connection not found")
}

// TestOpenSSLVersionsSlowStart check we are able to capture TLS traffic even if we haven't captured the TLS handshake.
// It can happen if the agent starts after connections have been made, or agent restart (OOM/upgrade).
// Unfortunately, this is only a best-effort mechanism and it relies on some assumptions that are not always necessarily true
// such as having SSL_read/SSL_write calls in the same call-stack/execution-context as the kernel function tcp_sendmsg. Force
// this is reason the fallback behavior may require a few warmup requests before we start capturing traffic.
func TestOpenSSLVersionsSlowStart(t *testing.T) {
	if !httpsSupported(t) {
		t.Skip("HTTPS feature not available/supported for this setup")
	}

	cfg := testConfig()
	cfg.EnableHTTPSMonitoring = true
	cfg.EnableHTTPMonitoring = true

	addressOfHTTPPythonServer := "127.0.0.1:8001"
	closer, err := testutil.HTTPPythonServer(t, addressOfHTTPPythonServer, testutil.Options{
		EnableTLS: true,
	})
	require.NoError(t, err)
	t.Cleanup(closer)

	client, requestFn := simpleGetRequestsGenerator(t, addressOfHTTPPythonServer)
	// Send a couple of requests we won't capture.
	var missedRequests []*nethttp.Request
	for i := 0; i < 5; i++ {
		missedRequests = append(missedRequests, requestFn())
	}

	tr := setupTracer(t, cfg)

	// Giving the tracer time to install the hooks
	time.Sleep(time.Second)

	// Send a warmup batch of requests to trigger the fallback behavior
	for i := 0; i < numberOfRequests; i++ {
		requestFn()
	}

	var requests []*nethttp.Request
	for i := 0; i < numberOfRequests; i++ {
		requests = append(requests, requestFn())
	}

	client.CloseIdleConnections()
	requestsExist := make([]bool, len(requests))
	expectedMissingRequestsCaught := make([]bool, len(missedRequests))

	require.Eventually(t, func() bool {
		conns := getConnections(t, tr)

		if len(conns.HTTP) == 0 {
			return false
		}

		for reqIndex, req := range requests {
			if !requestsExist[reqIndex] {
				requestsExist[reqIndex] = isRequestIncluded(conns.HTTP, req)
			}
		}

		for reqIndex, req := range missedRequests {
			if !expectedMissingRequestsCaught[reqIndex] {
				expectedMissingRequestsCaught[reqIndex] = isRequestIncluded(conns.HTTP, req)
			}
		}

		// Slight optimization here, if one is missing, then go into another cycle of checking the new connections.
		// otherwise, if all present, abort.
		for reqIndex, exists := range requestsExist {
			if !exists {
				// reqIndex is 0 based, while the number is requests[reqIndex] is 1 based.
				t.Logf("request %d was not found (req %v)", reqIndex+1, requests[reqIndex])
				return false
			}
		}

		return true
	}, 3*time.Second, time.Second, "connection not found")

	// Here we intend to check if we catch requests we should not have caught
	// Thus, if an expected missing requests - exists, thus there is a problem.
	for reqIndex, exist := range expectedMissingRequestsCaught {
		require.Falsef(t, exist, "request %d was not meant to be captured found (req %v) but we captured it", reqIndex+1, requests[reqIndex])
	}
}

var (
	statusCodes = []int{nethttp.StatusOK, nethttp.StatusMultipleChoices, nethttp.StatusBadRequest, nethttp.StatusInternalServerError}
)

func simpleGetRequestsGenerator(t *testing.T, targetAddr string) (*nethttp.Client, func() *nethttp.Request) {
	var (
		random = rand.New(rand.NewSource(time.Now().Unix()))
		idx    = 0
		client = &nethttp.Client{
			Transport: &nethttp.Transport{
				TLSClientConfig:   &tls.Config{InsecureSkipVerify: true},
				DisableKeepAlives: false,
			},
		}
	)

	return client, func() *nethttp.Request {
		idx++
		status := statusCodes[random.Intn(len(statusCodes))]
		req, err := nethttp.NewRequest(nethttp.MethodGet, fmt.Sprintf("https://%s/%d/request-%d", targetAddr, status, idx), nil)
		require.NoError(t, err)

		resp, err := client.Do(req)
		require.NoError(t, err)
		require.Equal(t, status, resp.StatusCode)
		io.ReadAll(resp.Body)
		resp.Body.Close()
		return req
	}
}

func isRequestIncluded(allStats map[http.Key]*http.RequestStats, req *nethttp.Request) bool {
	expectedStatus := testutil.StatusFromPath(req.URL.Path)
	for key, stats := range allStats {
		if key.Path.Content != req.URL.Path {
			continue
		}
		if requests, exists := stats.Data[expectedStatus]; exists && requests.Count > 0 {
			return true
		}
	}

	return false
}

func TestProtocolClassification(t *testing.T) {
	cfg := testConfig()
	if !classificationSupported(cfg) {
		t.Skip("Classification is not supported")
	}

	t.Run("with dnat", func(t *testing.T) {
		// SetupDNAT sets up a NAT translation from 2.2.2.2 to 1.1.1.1
		netlink.SetupDNAT(t)
		testProtocolClassification(t, cfg, "localhost", "2.2.2.2", "1.1.1.1")
		testProtocolClassificationMapCleanup(t, cfg, "localhost", "2.2.2.2", "1.1.1.1:0")
	})

	t.Run("with snat", func(t *testing.T) {
		// SetupDNAT sets up a NAT translation from 6.6.6.6 to 7.7.7.7
		netlink.SetupSNAT(t)
		testProtocolClassification(t, cfg, "6.6.6.6", "127.0.0.1", "127.0.0.1")
		testProtocolClassificationMapCleanup(t, cfg, "6.6.6.6", "127.0.0.1", "127.0.0.1:0")
	})

	t.Run("without nat", func(t *testing.T) {
		testProtocolClassification(t, cfg, "localhost", "127.0.0.1", "127.0.0.1")
		testProtocolClassificationMapCleanup(t, cfg, "localhost", "127.0.0.1", "127.0.0.1:0")
	})
}

func testProtocolClassificationMapCleanup(t *testing.T, cfg *config.Config, clientHost, targetHost, serverHost string) {
	t.Run("protocol cleanup", func(t *testing.T) {
		dialer := &net.Dialer{
			LocalAddr: &net.TCPAddr{
				IP:   net.ParseIP(clientHost),
				Port: 0,
			},
			Control: func(network, address string, c syscall.RawConn) error {
				var opErr error
				err := c.Control(func(fd uintptr) {
					opErr = unix.SetsockoptInt(int(fd), unix.SOL_SOCKET, unix.SO_REUSEPORT, 1)
					opErr = unix.SetsockoptInt(int(fd), unix.SOL_SOCKET, unix.SO_REUSEADDR, 1)
				})
				if err != nil {
					return err
				}
				return opErr
			},
		}

		tr := setupTracer(t, cfg)

		if tr.ebpfTracer.Type() == connection.EBPFFentry {
			t.Skip("protocol classification not supported for fentry tracer")
		}

		HTTPServer := NewTCPServerOnAddress(serverHost, func(c net.Conn) {
			r := bufio.NewReader(c)
			input, err := r.ReadBytes(byte('\n'))
			if err == nil {
				c.Write(input)
			}
			c.Close()
		})
		t.Cleanup(HTTPServer.Shutdown)
		require.NoError(t, HTTPServer.Run())
		_, port, err := net.SplitHostPort(HTTPServer.address)
		require.NoError(t, err)
		targetAddr := net.JoinHostPort(targetHost, port)

		// Letting the server time to start
		time.Sleep(500 * time.Millisecond)

		// Running a HTTP client
		client := nethttp.Client{
			Transport: &nethttp.Transport{
				DialContext: dialer.DialContext,
			},
		}
		resp, err := client.Get("http://" + targetAddr + "/test")
		if err == nil {
			io.Copy(io.Discard, resp.Body)
			resp.Body.Close()
		}

		client.CloseIdleConnections()
		waitForConnectionsWithProtocol(t, tr, targetAddr, HTTPServer.address, network.ProtocolHTTP)
		HTTPServer.Shutdown()

		time.Sleep(2 * time.Second)

		gRPCServer, err := grpc.NewServer(HTTPServer.address)
		require.NoError(t, err)
		gRPCServer.Run()

		grpcClient, err := grpc.NewClient(targetAddr, grpc.Options{
			CustomDialer: dialer,
		})
		require.NoError(t, err)
		defer grpcClient.Close()
		_ = grpcClient.HandleUnary(context.Background(), "test")
		gRPCServer.Stop()
		waitForConnectionsWithProtocol(t, tr, targetAddr, gRPCServer.Address, network.ProtocolHTTP2)
	})
}

// Java Injection and TLS tests

func TestJavaInjection(t *testing.T) {

	if !javaTLSSupported(t) {
		t.Skip("java TLS platform not supported")
	}

	log.SetupLogger(seelog.Default, "debug")

	cfg := testConfig()
	cfg.EnableHTTPMonitoring = true
	cfg.EnableHTTPSMonitoring = true
	cfg.EnableJavaTLSSupport = true

	dir, _ := testutil.CurDir()
	legacyJavaDir := cfg.JavaDir
	// create a fake agent-usm.jar based on TestAgentLoaded.jar by forcing cfg.JavaDir
	fakeAgentDir, err := os.MkdirTemp("", "fake.agent-usm.jar.")
	require.NoError(t, err)
	defer os.RemoveAll(fakeAgentDir)
	_, err = nettestutil.RunCommand("install -m444 " + dir + "/../java/testdata/TestAgentLoaded.jar " + fakeAgentDir + "/agent-usm.jar")
	require.NoError(t, err)

	// testContext shares the context of a given test.
	// It contains common variable used by all tests, and allows extending the context dynamically by setting more
	// attributes to the `extras` map.
	type testContext struct {
		// A dynamic map that allows extending the context easily between phases of the test.
		extras map[string]interface{}
	}

	tests := []struct {
		name            string
		context         testContext
		preTracerSetup  func(t *testing.T, ctx testContext)
		postTracerSetup func(t *testing.T, ctx testContext)
		validation      func(t *testing.T, ctx testContext, tr *Tracer)
		teardown        func(t *testing.T, ctx testContext)
	}{
		{
			// Test the java hotspot injection is working
			name: "java_hotspot_injection_8u151",
			context: testContext{
				extras: make(map[string]interface{}),
			},
			preTracerSetup: func(t *testing.T, ctx testContext) {
				cfg.JavaDir = fakeAgentDir
				ctx.extras["JavaAgentArgs"] = cfg.JavaAgentArgs

				tfile, err := ioutil.TempFile(dir+"/../java/testdata/", "TestAgentLoaded.agentmain.*")
				require.NoError(t, err)
				tfile.Close()
				os.Remove(tfile.Name())
				ctx.extras["testfile"] = tfile.Name()
				cfg.JavaAgentArgs += " testfile=/v/" + filepath.Base(tfile.Name())
			},
			postTracerSetup: func(t *testing.T, ctx testContext) {
				javatestutil.RunJavaVersion(t, "openjdk:8u151-jre", "JustWait")
				// if RunJavaVersion failing to start it's probably because the java process has not been injected

				cfg.JavaAgentArgs = ctx.extras["JavaAgentArgs"].(string)
			},
			validation: func(t *testing.T, ctx testContext, tr *Tracer) {
				time.Sleep(time.Second)

				testfile := ctx.extras["testfile"].(string)
				_, err := os.Stat(testfile)
				require.NoError(t, err)
				os.Remove(testfile)
			},
		},
		{
			// Test the java hotspot injection is working
			name: "java_hotspot_injection_21_allow_only",
			context: testContext{
				extras: make(map[string]interface{}),
			},
			preTracerSetup: func(t *testing.T, ctx testContext) {
				cfg.JavaDir = fakeAgentDir
				ctx.extras["JavaAgentArgs"] = cfg.JavaAgentArgs

				tfile, err := ioutil.TempFile(dir+"/../java/testdata/", "TestAgentLoaded.agentmain.*")
				require.NoError(t, err)
				tfile.Close()
				os.Remove(tfile.Name())
				ctx.extras["testfile"] = tfile.Name()
				cfg.JavaAgentArgs += " testfile=/v/" + filepath.Base(tfile.Name())

				// testing allow/block list, as Allow list have higher priority
				// this test will pass normally
				cfg.JavaAgentAllowRegex = ".*JustWait.*"
				cfg.JavaAgentBlockRegex = ""
			},
			postTracerSetup: func(t *testing.T, ctx testContext) {
				// if RunJavaVersion failing to start it's probably because the java process has not been injected
				javatestutil.RunJavaVersion(t, "openjdk:21-oraclelinux8", "JustWait")
				var fake testing.T
				testSuccess := javatestutil.RunJavaVersion(&fake, "openjdk:21-oraclelinux8", "AnotherWait")
				if testSuccess {
					t.Fatalf("AnotherWait should not be attached")
				}

				cfg.JavaAgentArgs = ctx.extras["JavaAgentArgs"].(string)
			},
			validation: func(t *testing.T, ctx testContext, tr *Tracer) {
				time.Sleep(time.Second)

				testfile := ctx.extras["testfile"].(string)
				_, err := os.Stat(testfile)
				require.NoError(t, err)
				os.Remove(testfile)
			},
		},
		{
			// Test the java hotspot injection is working
			name: "java_hotspot_injection_21_block_only",
			context: testContext{
				extras: make(map[string]interface{}),
			},
			preTracerSetup: func(t *testing.T, ctx testContext) {
				ctx.extras["JavaAgentArgs"] = cfg.JavaAgentArgs

				tfile, err := ioutil.TempFile(dir+"/../java/testdata/", "TestAgentLoaded.agentmain.*")
				require.NoError(t, err)
				tfile.Close()
				os.Remove(tfile.Name())
				ctx.extras["testfile"] = tfile.Name()
				cfg.JavaAgentArgs += " testfile=/v/" + filepath.Base(tfile.Name())

				// block the agent attachment
				cfg.JavaAgentAllowRegex = ""
				cfg.JavaAgentBlockRegex = ".*JustWait.*"
			},
			postTracerSetup: func(t *testing.T, ctx testContext) {
				// if RunJavaVersion failing to start it's probably because the java process has not been injected
				javatestutil.RunJavaVersion(t, "openjdk:21-oraclelinux8", "AnotherWait")
				var fake testing.T
				testSuccess := javatestutil.RunJavaVersion(&fake, "openjdk:21-oraclelinux8", "JustWait")
				if testSuccess {
					t.Fatalf("JustWait should not be attached")
				}

				cfg.JavaAgentArgs = ctx.extras["JavaAgentArgs"].(string)
			},
			validation: func(t *testing.T, ctx testContext, tr *Tracer) {
				time.Sleep(time.Second)

				testfile := ctx.extras["testfile"].(string)
				_, err := os.Stat(testfile)
				require.NoError(t, err)
			},
		},
		{
			name: "java_hotspot_injection_21_allowblock",
			context: testContext{
				extras: make(map[string]interface{}),
			},
			preTracerSetup: func(t *testing.T, ctx testContext) {
				ctx.extras["JavaAgentArgs"] = cfg.JavaAgentArgs

				tfile, err := ioutil.TempFile(dir+"/../java/testdata/", "TestAgentLoaded.agentmain.*")
				require.NoError(t, err)
				tfile.Close()
				os.Remove(tfile.Name())
				ctx.extras["testfile"] = tfile.Name()
				cfg.JavaAgentArgs += " testfile=/v/" + filepath.Base(tfile.Name())

				// block the agent attachment
				cfg.JavaAgentAllowRegex = ".*JustWait.*"
				cfg.JavaAgentBlockRegex = ".*AnotherWait.*"
			},
			postTracerSetup: func(t *testing.T, ctx testContext) {
				javatestutil.RunJavaVersion(t, "openjdk:21-oraclelinux8", "JustWait")
				var fake testing.T
				testSuccess := javatestutil.RunJavaVersion(&fake, "openjdk:21-oraclelinux8", "AnotherWait")
				if testSuccess {
					t.Fatalf("AnotherWait should not be attached")
				}

				cfg.JavaAgentArgs = ctx.extras["JavaAgentArgs"].(string)
			},
			validation: func(t *testing.T, ctx testContext, tr *Tracer) {
				time.Sleep(time.Second)

				testfile := ctx.extras["testfile"].(string)
				_, err := os.Stat(testfile)
				require.NoError(t, err)
			},
		},
		{
			name: "java_hotspot_injection_21_allowhigherpriority",
			context: testContext{
				extras: make(map[string]interface{}),
			},
			preTracerSetup: func(t *testing.T, ctx testContext) {
				ctx.extras["JavaAgentArgs"] = cfg.JavaAgentArgs

				tfile, err := ioutil.TempFile(dir+"/../java/testdata/", "TestAgentLoaded.agentmain.*")
				require.NoError(t, err)
				tfile.Close()
				os.Remove(tfile.Name())
				ctx.extras["testfile"] = tfile.Name()
				cfg.JavaAgentArgs += " testfile=/v/" + filepath.Base(tfile.Name())

				// allow has an higher priority
				cfg.JavaAgentAllowRegex = ".*JustWait.*"
				cfg.JavaAgentBlockRegex = ".*JustWait.*"
			},
			postTracerSetup: func(t *testing.T, ctx testContext) {
				javatestutil.RunJavaVersion(t, "openjdk:21-oraclelinux8", "JustWait")

				cfg.JavaAgentArgs = ctx.extras["JavaAgentArgs"].(string)
			},
			validation: func(t *testing.T, ctx testContext, tr *Tracer) {
				time.Sleep(time.Second)

				testfile := ctx.extras["testfile"].(string)
				_, err := os.Stat(testfile)
				require.NoError(t, err)
			},
		},
		{
			// Test the java jdk client https request is working
			name: "java_jdk_client_httpbin_docker_java15",
			context: testContext{
				extras: make(map[string]interface{}),
			},
			preTracerSetup: func(t *testing.T, ctx testContext) {
				cfg.JavaDir = legacyJavaDir
			},
			postTracerSetup: func(t *testing.T, ctx testContext) {
				javatestutil.RunJavaVersion(t, "openjdk:15-oraclelinux8", "Wget https://httpbin.org/anything/java-tls-request", regexp.MustCompile("Response code = .*"))
			},
			validation: func(t *testing.T, ctx testContext, tr *Tracer) {
				// Iterate through active connections until we find connection created above
				require.Eventuallyf(t, func() bool {
					payload := getConnections(t, tr)
					for key := range payload.HTTP {
						if key.Path.Content == "/anything/java-tls-request" {
							return true
						}
					}

					return false
				}, 4*time.Second, time.Second, "couldn't find http connection matching: %s", "https://httpbin.org/anything/java-tls-request")
			},
		},
	}
	for _, tt := range tests {
		t.Run(tt.name, func(t *testing.T) {
			if tt.teardown != nil {
				t.Cleanup(func() {
					tt.teardown(t, tt.context)
				})
			}
			if tt.preTracerSetup != nil {
				tt.preTracerSetup(t, tt.context)
			}
			tr := setupTracer(t, cfg)
			tt.postTracerSetup(t, tt.context)
			tt.validation(t, tt.context, tr)
		})
	}
}

// GoTLS test
func TestHTTPGoTLSAttachProbes(t *testing.T) {
	if !config.New().EnableRuntimeCompiler || !httpSupported(t) || !httpsSupported(t) {
		t.Skip("GoTLS not supported for this setup")
	}

	t.Run("new process (runtime compilation)", func(t *testing.T) {
		cfg := testConfig()
		cfg.EnableRuntimeCompiler = true
		cfg.EnableCORE = false
		testHTTPGoTLSCaptureNewProcess(t, cfg)
	})

	t.Run("already running process (runtime compilation)", func(t *testing.T) {
		cfg := testConfig()
		cfg.EnableRuntimeCompiler = true
		cfg.EnableCORE = false
		testHTTPGoTLSCaptureAlreadyRunning(t, cfg)
	})

	// note: this is a bit of hack since CI runs an entire package either as
	// runtime, CO-RE, or pre-built. here we're piggybacking on the runtime pass
	// and running the CO-RE tests as well
	t.Run("new process (co-re)", func(t *testing.T) {
		cfg := testConfig()
		cfg.EnableCORE = true
		cfg.EnableRuntimeCompiler = false
		cfg.AllowRuntimeCompiledFallback = false
		testHTTPGoTLSCaptureNewProcess(t, cfg)
	})

	t.Run("already running process (co-re)", func(t *testing.T) {
		cfg := testConfig()
		cfg.EnableCORE = true
		cfg.EnableRuntimeCompiler = false
		cfg.AllowRuntimeCompiledFallback = false
		testHTTPGoTLSCaptureAlreadyRunning(t, cfg)
	})
}

// Test that we can capture HTTPS traffic from Go processes started after the
// tracer.
func testHTTPGoTLSCaptureNewProcess(t *testing.T, cfg *config.Config) {
	const (
		serverAddr          = "localhost:8081"
		expectedOccurrences = 10
	)

	// Setup
	closeServer := testutil.HTTPServer(t, serverAddr, testutil.Options{
		EnableTLS: true,
	})
	t.Cleanup(closeServer)

	cfg.EnableGoTLSSupport = true
	cfg.EnableHTTPMonitoring = true
	cfg.EnableHTTPSMonitoring = true

	tr := setupTracer(t, cfg)

	// This maps will keep track of whether or not the tracer saw this request already or not
	reqs := make(requestsMap)
	for i := 0; i < expectedOccurrences; i++ {
		req, err := nethttp.NewRequest(nethttp.MethodGet, fmt.Sprintf("https://%s/%d/request-%d", serverAddr, nethttp.StatusOK, i), nil)
		require.NoError(t, err)
		reqs[req] = false
	}

	// spin-up goTLS client and issue requests after initialization
	tracertestutil.NewGoTLSClient(t, serverAddr, expectedOccurrences)()
	checkRequests(t, tr, expectedOccurrences, reqs)
}

func testHTTPGoTLSCaptureAlreadyRunning(t *testing.T, cfg *config.Config) {
	const (
		serverAddr          = "localhost:8081"
		expectedOccurrences = 10
	)

	// Setup
	closeServer := testutil.HTTPServer(t, serverAddr, testutil.Options{
		EnableTLS: true,
	})
	t.Cleanup(closeServer)

	// spin-up goTLS client but don't issue requests yet
	issueRequestsFn := tracertestutil.NewGoTLSClient(t, serverAddr, expectedOccurrences)

	cfg.EnableGoTLSSupport = true
	cfg.EnableHTTPMonitoring = true
	cfg.EnableHTTPSMonitoring = true
	tr, err := NewTracer(cfg)
	require.NoError(t, err)
	t.Cleanup(tr.Stop)
	require.NoError(t, tr.RegisterClient("1"))

	// This maps will keep track of whether or not the tracer saw this request already or not
	reqs := make(requestsMap)
	for i := 0; i < expectedOccurrences; i++ {
		req, err := nethttp.NewRequest(nethttp.MethodGet, fmt.Sprintf("https://%s/%d/request-%d", serverAddr, nethttp.StatusOK, i), nil)
		require.NoError(t, err)
		reqs[req] = false
	}

	issueRequestsFn()
	checkRequests(t, tr, expectedOccurrences, reqs)
}

func checkRequests(t *testing.T, tr *Tracer, expectedOccurrences int, reqs requestsMap) {
	t.Helper()

	occurrences := PrintableInt(0)
	require.Eventually(t, func() bool {
		stats := getConnections(t, tr)
		occurrences += PrintableInt(countRequestsOccurrences(t, stats, reqs))
		return int(occurrences) == expectedOccurrences
	}, 3*time.Second, 100*time.Millisecond, "Expected to find the request %v times, got %v captured. Requests not found:\n%v", expectedOccurrences, &occurrences, reqs)
}

func countRequestsOccurrences(t *testing.T, conns *network.Connections, reqs map[*nethttp.Request]bool) (occurrences int) {
	t.Helper()

	for key, stats := range conns.HTTP {
		for req, found := range reqs {
			if found {
				continue
			}

			expectedStatus := testutil.StatusFromPath(req.URL.Path)
			if key.Path.Content != req.URL.Path {
				continue
			}
			if requests, exists := stats.Data[expectedStatus]; exists && requests.Count > 0 {
				occurrences++
				reqs[req] = true
				break
			}
		}
	}

	return
}

type PrintableInt int

func (i *PrintableInt) String() string {
	if i == nil {
		return "nil"
	}

	return fmt.Sprintf("%d", *i)
}

type requestsMap map[*nethttp.Request]bool

func (m requestsMap) String() string {
	var result strings.Builder

	for req, found := range m {
		if found {
			continue
		}
		result.WriteString(fmt.Sprintf("\t- %v\n", req.URL.Path))
	}

	return result.String()
}<|MERGE_RESOLUTION|>--- conflicted
+++ resolved
@@ -74,14 +74,6 @@
 	return httpSupported(t) && httpsSupported(t)
 }
 
-<<<<<<< HEAD
-=======
-func goTLSSupported() bool {
-	cfg := testConfig()
-	return runtime.GOARCH == "amd64" && cfg.EnableRuntimeCompiler
-}
-
->>>>>>> 60429be5
 func classificationSupported(config *config.Config) bool {
 	return kprobe.ClassificationSupported(config)
 }
