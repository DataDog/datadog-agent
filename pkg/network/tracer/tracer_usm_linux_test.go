// Unless explicitly stated otherwise all files in this repository are licensed
// under the Apache License Version 2.0.
// This product includes software developed at Datadog (https://www.datadoghq.com/).
// Copyright 2016-present Datadog, Inc.

//go:build linux_bpf
// +build linux_bpf

package tracer

import (
	"bufio"
	"context"
	"crypto/tls"
	"fmt"
	"io"
	"math/rand"
	"net"
	nethttp "net/http"
	"os"
	"os/exec"
	"regexp"
	"runtime"
	"strings"
	"syscall"
	"testing"
	"time"

	"github.com/stretchr/testify/assert"
	"github.com/stretchr/testify/require"
	"golang.org/x/sys/unix"

	"github.com/DataDog/datadog-agent/pkg/network"
	"github.com/DataDog/datadog-agent/pkg/network/config"
	netlink "github.com/DataDog/datadog-agent/pkg/network/netlink/testutil"
	"github.com/DataDog/datadog-agent/pkg/network/protocols/http"
	"github.com/DataDog/datadog-agent/pkg/network/protocols/http/testutil"
	nettestutil "github.com/DataDog/datadog-agent/pkg/network/testutil"
	"github.com/DataDog/datadog-agent/pkg/network/tracer/connection/kprobe"
	"github.com/DataDog/datadog-agent/pkg/network/tracer/testutil/grpc"
	"github.com/DataDog/datadog-agent/pkg/util/kernel"
)

type connTag = uint64

const (
	tagGnuTLS  connTag = 1 // netebpf.GnuTLS
	tagOpenSSL connTag = 2 // netebpf.OpenSSL
)

var (
	staticTags = map[connTag]string{
		tagGnuTLS:  "tls.library:gnutls",
		tagOpenSSL: "tls.library:openssl",
	}
)

func httpSupported(t *testing.T) bool {
	currKernelVersion, err := kernel.HostVersion()
	require.NoError(t, err)
	return currKernelVersion >= http.MinimumKernelVersion
}

func httpsSupported(t *testing.T) bool {
	return http.HTTPSSupported(testConfig())
}

func goTLSSupported() bool {
	return runtime.GOARCH == "amd64"
}

func classificationSupported(config *config.Config) bool {
	return kprobe.ClassificationSupported(config)
}

func TestEnableHTTPMonitoring(t *testing.T) {
	if !httpSupported(t) {
		t.Skip("HTTP monitoring not supported")
	}

	cfg := testConfig()
	cfg.EnableHTTPMonitoring = true
	_ = setupTracer(t, cfg)
}

func TestHTTPStats(t *testing.T) {
	if !httpSupported(t) {
		t.Skip("HTTP monitoring feature not available")
		return
	}

	cfg := testConfig()
	cfg.EnableHTTPMonitoring = true
	tr := setupTracer(t, cfg)

	// Start an HTTP server on localhost:8080
	serverAddr := "127.0.0.1:8080"
	srv := &nethttp.Server{
		Addr: serverAddr,
		Handler: nethttp.HandlerFunc(func(w nethttp.ResponseWriter, req *nethttp.Request) {
			io.Copy(io.Discard, req.Body)
			w.WriteHeader(200)
		}),
		ReadTimeout:  time.Second,
		WriteTimeout: time.Second,
	}
	srv.SetKeepAlivesEnabled(false)
	go func() {
		_ = srv.ListenAndServe()
	}()
	defer srv.Shutdown(context.Background())

	// Allow the HTTP server time to get set up
	time.Sleep(time.Millisecond * 500)

	// Send a series of HTTP requests to the test server
	client := new(nethttp.Client)
	resp, err := client.Get("http://" + serverAddr + "/test")
	require.NoError(t, err)
	resp.Body.Close()

	// Iterate through active connections until we find connection created above
	var httpReqStats *http.RequestStats
	require.Eventuallyf(t, func() bool {
		payload := getConnections(t, tr)
		for key, stats := range payload.HTTP {
			if key.Path.Content == "/test" {
				httpReqStats = stats
				return true
			}
		}

		return false
	}, 3*time.Second, 10*time.Millisecond, "couldn't find http connection matching: %s", serverAddr)

	// Verify HTTP stats
	require.NotNil(t, httpReqStats)
	assert.Nil(t, httpReqStats.Stats(100), "100s")            // number of requests with response status 100
	assert.Equal(t, 1, httpReqStats.Stats(200).Count, "200s") // 200
	assert.Nil(t, httpReqStats.Stats(300), "300s")            // 300
	assert.Nil(t, httpReqStats.Stats(400), "400s")            // 400
	assert.Nil(t, httpReqStats.Stats(500), "500s")            // 500
}

func TestHTTPSViaLibraryIntegration(t *testing.T) {
	if !httpSupported(t) {
		t.Skip("HTTPS feature not available on pre 4.14.0 kernels")
	}
	if !httpsSupported(t) {
		t.Skip("HTTPS feature not available/supported for this setup")
	}

	tlsLibs := []*regexp.Regexp{
		regexp.MustCompile(`/[^\ ]+libssl.so[^\ ]*`),
		regexp.MustCompile(`/[^\ ]+libgnutls.so[^\ ]*`),
	}
	tests := []struct {
		name     string
		fetchCmd []string
	}{
		{name: "wget", fetchCmd: []string{"wget", "--no-check-certificate", "-O/dev/null"}},
		{name: "curl", fetchCmd: []string{"curl", "--http1.1", "-k", "-o/dev/null"}},
	}

	for _, keepAlives := range []struct {
		name  string
		value bool
	}{
		{name: "without keep-alives", value: false},
		{name: "with keep-alives", value: true},
	} {
		t.Run(keepAlives.name, func(t *testing.T) {
			// Spin-up HTTPS server
			serverDoneFn := testutil.HTTPServer(t, "127.0.0.1:443", testutil.Options{
				EnableTLS:        true,
				EnableKeepAlives: keepAlives.value,
			})
			t.Cleanup(serverDoneFn)

			for _, test := range tests {
				t.Run(test.name, func(t *testing.T) {
					fetch, err := exec.LookPath(test.fetchCmd[0])
					if err != nil {
						t.Skipf("%s not found; skipping test.", test.fetchCmd)
					}
					ldd, err := exec.LookPath("ldd")
					if err != nil {
						t.Skip("ldd not found; skipping test.")
					}
					linked, _ := exec.Command(ldd, fetch).Output()

					var prefechLibs []string
					for _, lib := range tlsLibs {
						libSSLPath := lib.FindString(string(linked))
						if _, err := os.Stat(libSSLPath); err == nil {
							prefechLibs = append(prefechLibs, libSSLPath)
						}
					}
					if len(prefechLibs) == 0 {
						t.Fatalf("%s not linked with any of these libs %v", test.name, tlsLibs)
					}

					testHTTPSLibrary(t, test.fetchCmd, prefechLibs)

				})
			}
		})
	}
}

func testHTTPSLibrary(t *testing.T, fetchCmd []string, prefechLibs []string) {
	// Start tracer with HTTPS support
	cfg := testConfig()
	cfg.EnableHTTPMonitoring = true
	cfg.EnableHTTPSMonitoring = true
	tr := setupTracer(t, cfg)

	// not ideal but, short process are hard to catch
	for _, lib := range prefechLibs {
		f, _ := os.Open(lib)
		defer f.Close()
	}
	time.Sleep(time.Second)

	// Issue request using fetchCmd (wget, curl, ...)
	// This is necessary (as opposed to using net/http) because we want to
	// test a HTTP client linked to OpenSSL or GnuTLS
	const targetURL = "https://127.0.0.1:443/200/foobar"
	cmd := append(fetchCmd, targetURL)
	requestCmd := exec.Command(cmd[0], cmd[1:]...)
	out, err := requestCmd.CombinedOutput()
	require.NoErrorf(t, err, "failed to issue request via %s: %s\n%s", fetchCmd, err, string(out))

	require.Eventuallyf(t, func() bool {
		payload := getConnections(t, tr)
		for key, stats := range payload.HTTP {
			if !stats.HasStats(200) {
				continue
			}

			statsTags := stats.Stats(200).StaticTags
			// debian 10 have curl binary linked with openssl and gnutls but use only openssl during tls query (there no runtime flag available)
			// this make harder to map lib and tags, one set of tag should match but not both
			foundPathAndHTTPTag := false
			if key.Path.Content == "/200/foobar" && (statsTags == tagGnuTLS || statsTags == tagOpenSSL) {
				foundPathAndHTTPTag = true
				t.Logf("found tag 0x%x %s", statsTags, staticTags[statsTags])
			}
			if foundPathAndHTTPTag {
				return true
			}
			t.Logf("HTTP stat didn't match criteria %v tags 0x%x\n", key, statsTags)
			for _, c := range payload.Conns {
				possibleKeyTuples := network.HTTPKeyTuplesFromConn(c)
				t.Logf("conn sport %d dport %d tags %x connKey [%v] or [%v]\n", c.SPort, c.DPort, c.Tags, possibleKeyTuples[0], possibleKeyTuples[1])
			}
		}

		return false
	}, 10*time.Second, 1*time.Second, "couldn't find HTTPS stats")
}

const (
	numberOfRequests = 100
)

// TestOpenSSLVersions setups a HTTPs python server, and makes sure we are able to capture all traffic.
func TestOpenSSLVersions(t *testing.T) {
	if !httpSupported(t) {
		t.Skip("HTTPS feature not available on pre 4.14.0 kernels")
	}

	if !httpsSupported(t) {
		t.Skip("HTTPS feature not available/supported for this setup")
	}

	cfg := testConfig()
	cfg.EnableHTTPSMonitoring = true
	cfg.EnableHTTPMonitoring = true
	tr := setupTracer(t, cfg)

	addressOfHTTPPythonServer := "127.0.0.1:8001"
	closer, err := testutil.HTTPPythonServer(t, addressOfHTTPPythonServer, testutil.Options{
		EnableTLS: true,
	})
	require.NoError(t, err)
	defer closer()

	// Giving the tracer time to install the hooks
	time.Sleep(time.Second)
	client, requestFn := simpleGetRequestsGenerator(t, addressOfHTTPPythonServer)
	var requests []*nethttp.Request
	for i := 0; i < numberOfRequests; i++ {
		requests = append(requests, requestFn())
	}
	// At the moment, there is a bug in the SSL hooks which cause us to miss (statistically) the last request.
	// So I'm sending another request and not expecting to capture it.
	requestFn()

	client.CloseIdleConnections()
	requestsExist := make([]bool, len(requests))

	require.Eventually(t, func() bool {
		conns := getConnections(t, tr)

		if len(conns.HTTP) == 0 {
			return false
		}

		for reqIndex, req := range requests {
			if !requestsExist[reqIndex] {
				requestsExist[reqIndex] = isRequestIncluded(conns.HTTP, req)
			}
		}

		// Slight optimization here, if one is missing, then go into another cycle of checking the new connections.
		// otherwise, if all present, abort.
		for reqIndex, exists := range requestsExist {
			if !exists {
				// reqIndex is 0 based, while the number is requests[reqIndex] is 1 based.
				t.Logf("request %d was not found (req %v)", reqIndex+1, requests[reqIndex])
				return false
			}
		}

		return true
	}, 3*time.Second, time.Second, "connection not found")
}

// TestOpenSSLVersionsSlowStart check we are able to capture TLS traffic even if we haven't captured the TLS handshake.
// It can happen if the agent starts after connections have been made, or agent restart (OOM/upgrade).
// Unfortunately, this is only a best-effort mechanism and it relies on some assumptions that are not always necessarily true
// such as having SSL_read/SSL_write calls in the same call-stack/execution-context as the kernel function tcp_sendmsg. Force
// this is reason the fallback behavior may require a few warmup requests before we start capturing traffic.
func TestOpenSSLVersionsSlowStart(t *testing.T) {
	if !httpsSupported(t) {
		t.Skip("HTTPS feature not available/supported for this setup")
	}

	cfg := testConfig()
	cfg.EnableHTTPSMonitoring = true
	cfg.EnableHTTPMonitoring = true

	addressOfHTTPPythonServer := "127.0.0.1:8001"
	closer, err := testutil.HTTPPythonServer(t, addressOfHTTPPythonServer, testutil.Options{
		EnableTLS: true,
	})
	require.NoError(t, err)
	t.Cleanup(closer)

	client, requestFn := simpleGetRequestsGenerator(t, addressOfHTTPPythonServer)
	// Send a couple of requests we won't capture.
	var missedRequests []*nethttp.Request
	for i := 0; i < 5; i++ {
		missedRequests = append(missedRequests, requestFn())
	}

	tr := setupTracer(t, cfg)

	// Giving the tracer time to install the hooks
	time.Sleep(time.Second)

	// Send a warmup batch of requests to trigger the fallback behavior
	for i := 0; i < numberOfRequests; i++ {
		requestFn()
	}

	var requests []*nethttp.Request
	for i := 0; i < numberOfRequests; i++ {
		requests = append(requests, requestFn())
	}

	// At the moment, there is a bug in the SSL hooks which cause us to miss (statistically) the last request.
	// So I'm sending another request and not expecting to capture it.
	requestFn()

	client.CloseIdleConnections()
	requestsExist := make([]bool, len(requests))
	expectedMissingRequestsCaught := make([]bool, len(missedRequests))

	require.Eventually(t, func() bool {
		conns := getConnections(t, tr)

		if len(conns.HTTP) == 0 {
			return false
		}

		for reqIndex, req := range requests {
			if !requestsExist[reqIndex] {
				requestsExist[reqIndex] = isRequestIncluded(conns.HTTP, req)
			}
		}

		for reqIndex, req := range missedRequests {
			if !expectedMissingRequestsCaught[reqIndex] {
				expectedMissingRequestsCaught[reqIndex] = isRequestIncluded(conns.HTTP, req)
			}
		}

		// Slight optimization here, if one is missing, then go into another cycle of checking the new connections.
		// otherwise, if all present, abort.
		for reqIndex, exists := range requestsExist {
			if !exists {
				// reqIndex is 0 based, while the number is requests[reqIndex] is 1 based.
				t.Logf("request %d was not found (req %v)", reqIndex+1, requests[reqIndex])
				return false
			}
		}

		return true
	}, 3*time.Second, time.Second, "connection not found")

	// Here we intend to check if we catch requests we should not have caught
	// Thus, if an expected missing requests - exists, thus there is a problem.
	for reqIndex, exist := range expectedMissingRequestsCaught {
		require.Falsef(t, exist, "request %d was not meant to be captured found (req %v) but we captured it", reqIndex+1, requests[reqIndex])
	}
}

var (
	statusCodes = []int{nethttp.StatusOK, nethttp.StatusMultipleChoices, nethttp.StatusBadRequest, nethttp.StatusInternalServerError}
)

func simpleGetRequestsGenerator(t *testing.T, targetAddr string) (*nethttp.Client, func() *nethttp.Request) {
	var (
		random = rand.New(rand.NewSource(time.Now().Unix()))
		idx    = 0
		client = &nethttp.Client{
			Transport: &nethttp.Transport{
				TLSClientConfig:   &tls.Config{InsecureSkipVerify: true},
				DisableKeepAlives: false,
			},
		}
	)

	return client, func() *nethttp.Request {
		idx++
		status := statusCodes[random.Intn(len(statusCodes))]
		req, err := nethttp.NewRequest(nethttp.MethodGet, fmt.Sprintf("https://%s/%d/request-%d", targetAddr, status, idx), nil)
		require.NoError(t, err)

		resp, err := client.Do(req)
		require.NoError(t, err)
		require.Equal(t, status, resp.StatusCode)
		io.ReadAll(resp.Body)
		resp.Body.Close()
		return req
	}
}

func isRequestIncluded(allStats map[http.Key]*http.RequestStats, req *nethttp.Request) bool {
	expectedStatus := testutil.StatusFromPath(req.URL.Path)
	for key, stats := range allStats {
		if key.Path.Content == req.URL.Path && stats.HasStats(expectedStatus) {
			return true
		}
	}

	return false
}

func TestProtocolClassification(t *testing.T) {
	cfg := testConfig()
	if !classificationSupported(cfg) {
		t.Skip("Classification is not supported")
	}

	t.Run("with dnat", func(t *testing.T) {
		// SetupDNAT sets up a NAT translation from 2.2.2.2 to 1.1.1.1
		netlink.SetupDNAT(t)
		testProtocolClassification(t, cfg, "localhost", "2.2.2.2", "1.1.1.1")
		testProtocolClassificationMapCleanup(t, cfg, "localhost", "2.2.2.2", "1.1.1.1:0")
	})

	t.Run("with snat", func(t *testing.T) {
		// SetupDNAT sets up a NAT translation from 6.6.6.6 to 7.7.7.7
		netlink.SetupSNAT(t)
		testProtocolClassification(t, cfg, "6.6.6.6", "127.0.0.1", "127.0.0.1")
		testProtocolClassificationMapCleanup(t, cfg, "6.6.6.6", "127.0.0.1", "127.0.0.1:0")
	})

	t.Run("without nat", func(t *testing.T) {
		testProtocolClassification(t, cfg, "localhost", "127.0.0.1", "127.0.0.1")
		testProtocolClassificationMapCleanup(t, cfg, "localhost", "127.0.0.1", "127.0.0.1:0")
	})
}

func testProtocolClassificationMapCleanup(t *testing.T, cfg *config.Config, clientHost, targetHost, serverHost string) {
	t.Run("protocol cleanup", func(t *testing.T) {
		dialer := &net.Dialer{
			LocalAddr: &net.TCPAddr{
				IP:   net.ParseIP(clientHost),
				Port: 0,
			},
			Control: func(network, address string, c syscall.RawConn) error {
				var opErr error
				err := c.Control(func(fd uintptr) {
					opErr = unix.SetsockoptInt(int(fd), unix.SOL_SOCKET, unix.SO_REUSEPORT, 1)
					opErr = unix.SetsockoptInt(int(fd), unix.SOL_SOCKET, unix.SO_REUSEADDR, 1)
				})
				if err != nil {
					return err
				}
				return opErr
			},
		}

<<<<<<< HEAD
		tr := setupTracer(t, cfg)
		done := make(chan struct{})
=======
		tr, err := NewTracer(cfg)
		if err != nil {
			t.Fatal(err)
		}
		defer tr.Stop()

		initTracerState(t, tr)
		require.NoError(t, err)
>>>>>>> dd7d043c
		HTTPServer := NewTCPServerOnAddress(serverHost, func(c net.Conn) {
			r := bufio.NewReader(c)
			input, err := r.ReadBytes(byte('\n'))
			if err == nil {
				c.Write(input)
			}
			c.Close()
		})
		t.Cleanup(HTTPServer.Shutdown)
		require.NoError(t, HTTPServer.Run())
		_, port, err := net.SplitHostPort(HTTPServer.address)
		require.NoError(t, err)
		targetAddr := net.JoinHostPort(targetHost, port)

		// Letting the server time to start
		time.Sleep(500 * time.Millisecond)

		// Running a HTTP client
		client := nethttp.Client{
			Transport: &nethttp.Transport{
				DialContext: dialer.DialContext,
			},
		}
		resp, err := client.Get("http://" + targetAddr + "/test")
		if err == nil {
			io.Copy(io.Discard, resp.Body)
			resp.Body.Close()
		}

		client.CloseIdleConnections()
		waitForConnectionsWithProtocol(t, tr, targetAddr, HTTPServer.address, network.ProtocolHTTP)
		HTTPServer.Shutdown()

		time.Sleep(2 * time.Second)

		gRPCServer, err := grpc.NewServer(HTTPServer.address)
		require.NoError(t, err)
		gRPCServer.Run()

		grpcClient, err := grpc.NewClient(targetAddr, grpc.Options{
			CustomDialer: dialer,
		})
		require.NoError(t, err)
		defer grpcClient.Close()
		_ = grpcClient.HandleUnary(context.Background(), "test")
		gRPCServer.Stop()
		waitForConnectionsWithProtocol(t, tr, targetAddr, gRPCServer.Address, network.ProtocolHTTP2)
	})
}

// GoTLS test

func TestHTTPGoTLSAttachProbes(t *testing.T) {
	clientBin := buildGoTLSClientBin(t)

	if !goTLSSupported() {
		t.Skip("GoTLS support not available on non amd64 architectures")
	}

	if !httpSupported(t) {
		t.Skip("HTTPS feature not available on pre 4.14.0 kernels")
	}

	if !httpsSupported(t) {
		t.Skip("HTTPS feature not available supported for this setup")
	}

	t.Run("New Process", testHTTPGoTLSCaptureNewProcess(clientBin))
	t.Run("Already running process", testHTTPGoTLSCaptureAlreadyRunning(clientBin))
}

// Test that we can capture HTTPS traffic from Go processes started after the
// tracer.
func testHTTPGoTLSCaptureNewProcess(clientBin string) func(t *testing.T) {
	return func(t *testing.T) {
		const (
			serverAddr          = "localhost:8081"
			expectedOccurrences = 10
		)

		// Setup
		closeServer := testutil.HTTPServer(t, serverAddr, testutil.Options{
			EnableTLS: true,
		})
		defer closeServer()

		cfg := testConfig()
		cfg.EnableGoTLSSupport = true
		cfg.EnableHTTPMonitoring = true
		cfg.EnableHTTPSMonitoring = true
		cfg.EnableRuntimeCompiler = true

		tr := setupTracer(t, cfg)

		// This maps will keep track of whether or not the tracer saw this request already or not
		reqs := make(requestsMap)
		for i := 0; i < expectedOccurrences; i++ {
			req, err := nethttp.NewRequest(nethttp.MethodGet, fmt.Sprintf("https://%s/%d/request-%d", serverAddr, nethttp.StatusOK, i), nil)
			require.NoError(t, err)
			reqs[req] = false
		}

		// Test
		clientCmd := fmt.Sprintf("%s %s %d", clientBin, serverAddr, expectedOccurrences)
		c, clientInput, err := nettestutil.StartCommand(clientCmd)
		require.NoError(t, err)
		_, err = clientInput.Write([]byte{1})
		require.NoError(t, err)
		err = c.Wait()
		require.NoError(t, err)

		checkRequests(t, tr, expectedOccurrences, reqs)
	}
}

func testHTTPGoTLSCaptureAlreadyRunning(clientBin string) func(t *testing.T) {
	return func(t *testing.T) {
		const (
			serverAddr          = "localhost:8081"
			expectedOccurrences = 10
		)

		// Setup
		var closeServer func() = testutil.HTTPServer(t, serverAddr, testutil.Options{
			EnableTLS: true,
		})

		done := make(chan struct{})

		cfg := config.New()
		cfg.EnableGoTLSSupport = true
		cfg.EnableHTTPMonitoring = true
		cfg.EnableHTTPSMonitoring = true
		cfg.EnableRuntimeCompiler = true

		// Test

		// This maps will keep track of whether or not the tracer saw this request already or not
		reqs := make(requestsMap)
		for i := 0; i < expectedOccurrences; i++ {
			req, err := nethttp.NewRequest(nethttp.MethodGet, fmt.Sprintf("https://%s/%d/request-%d", serverAddr, nethttp.StatusOK, i), nil)
			require.NoError(t, err)
			reqs[req] = false
		}

		clientCmd := fmt.Sprintf("%s %s %d", clientBin, serverAddr, expectedOccurrences)
		c, clientInput, err := nettestutil.StartCommand(clientCmd)
		require.NoError(t, err)

		go func() {
			defer close(done)
			err = c.Wait()
			require.NoError(t, err)

			closeServer()
		}()

		tr := setupTracer(t, cfg)
		_, err = clientInput.Write([]byte{1})
		require.NoError(t, err)

		<-done

		checkRequests(t, tr, expectedOccurrences, reqs)
	}
}

func buildGoTLSClientBin(t *testing.T) string {
	const ClientSrcPath = "testutil/gotls_client"
	const ClientBinaryPath = "testutil/gotls_client/gotls_client"

	t.Helper()

	cur, err := testutil.CurDir()
	require.NoError(t, err)

	clientBinary := fmt.Sprintf("%s/%s", cur, ClientBinaryPath)

	// If there is a compiled binary already, skip the compilation.
	// Meant for the CI.
	if _, err = os.Stat(clientBinary); err == nil {
		return clientBinary
	}

	clientSrcDir := fmt.Sprintf("%s/%s", cur, ClientSrcPath)
	clientBuildDir, err := os.MkdirTemp("/tmp", "gotls_client_build-")
	require.NoError(t, err)

	t.Cleanup(func() {
		os.RemoveAll(clientBuildDir)
	})

	clientBinPath := fmt.Sprintf("%s/gotls_client", clientBuildDir)

	c := exec.Command("go", "build", "-buildvcs=false", "-a", "-ldflags=-extldflags '-static'", "-o", clientBinPath, clientSrcDir)
	out, err := c.CombinedOutput()
	require.NoError(t, err, "could not build client test binary: %s\noutput: %s", err, string(out))

	return clientBinPath
}

func checkRequests(t *testing.T, tr *Tracer, expectedOccurrences int, reqs requestsMap) {
	t.Helper()

	occurrences := PrintableInt(0)
	require.Eventually(t, func() bool {
		stats := getConnections(t, tr)
		occurrences += PrintableInt(countRequestsOccurrences(t, stats, reqs))
		return int(occurrences) == expectedOccurrences
	}, 3*time.Second, 100*time.Millisecond, "Expected to find the request %v times, got %v captured. Requests not found:\n%v", expectedOccurrences, &occurrences, reqs)
}

func countRequestsOccurrences(t *testing.T, conns *network.Connections, reqs map[*nethttp.Request]bool) (occurrences int) {
	t.Helper()

	for key, stats := range conns.HTTP {
		for req, found := range reqs {
			if found {
				continue
			}

			expectedStatus := testutil.StatusFromPath(req.URL.Path)
			if key.Path.Content == req.URL.Path && stats.HasStats(expectedStatus) {
				occurrences++
				reqs[req] = true
				break
			}
		}
	}

	return
}

type PrintableInt int

func (i *PrintableInt) String() string {
	if i == nil {
		return "nil"
	}

	return fmt.Sprintf("%d", *i)
}

type requestsMap map[*nethttp.Request]bool

func (m requestsMap) String() string {
	var result strings.Builder

	for req, found := range m {
		if found {
			continue
		}
		result.WriteString(fmt.Sprintf("\t- %v\n", req.URL.Path))
	}

	return result.String()
}<|MERGE_RESOLUTION|>--- conflicted
+++ resolved
@@ -505,19 +505,8 @@
 			},
 		}
 
-<<<<<<< HEAD
 		tr := setupTracer(t, cfg)
 		done := make(chan struct{})
-=======
-		tr, err := NewTracer(cfg)
-		if err != nil {
-			t.Fatal(err)
-		}
-		defer tr.Stop()
-
-		initTracerState(t, tr)
-		require.NoError(t, err)
->>>>>>> dd7d043c
 		HTTPServer := NewTCPServerOnAddress(serverHost, func(c net.Conn) {
 			r := bufio.NewReader(c)
 			input, err := r.ReadBytes(byte('\n'))
