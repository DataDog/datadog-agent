--- conflicted
+++ resolved
@@ -1558,7 +1558,6 @@
 }
 
 func testTLSRedisProtocolClassification(t *testing.T, tr *Tracer, clientHost, targetHost, serverHost string) {
-	t.Skip("TLS+Redis classification tests are flaky")
 	testRedisProtocolClassificationInner(t, tr, clientHost, targetHost, serverHost, protocolsUtils.TLSEnabled)
 }
 
@@ -1583,8 +1582,11 @@
 		// Our client runs in this binary. By default, USM will exclude the current process from tracing. But,
 		// we need to include it in this case. So we allowing it by setting GoTLSExcludeSelf to false and resetting it
 		// after the test.
+		pid := os.Getpid()
 		require.NoError(t, usm.SetGoTLSExcludeSelf(false))
+		goTLSAttachPID(t, pid)
 		t.Cleanup(func() {
+			goTLSDetachPID(t, pid)
 			require.NoError(t, usm.SetGoTLSExcludeSelf(true))
 		})
 	}
@@ -1596,20 +1598,12 @@
 	}
 
 	redisTeardown := func(t *testing.T, ctx testContext) {
-<<<<<<< HEAD
 		redis.NewClient(ctx.serverAddress, defaultDialer, withTLS)
-		client := ctx.extras["client"].(*redis2.Client)
-		timedContext, cancel := context.WithTimeout(context.Background(), defaultTimeout)
-		defer cancel()
-		require.NoError(t, client.FlushDB(timedContext).Err())
-=======
-		redis.NewClient(ctx.serverAddress, defaultDialer)
 		if client, ok := ctx.extras["client"].(*redis2.Client); ok {
 			timedContext, cancel := context.WithTimeout(context.Background(), defaultTimeout)
 			defer cancel()
 			require.NoError(t, client.FlushDB(timedContext).Err())
 		}
->>>>>>> 8358e45f
 	}
 
 	// Setting one instance of redis server for all tests.
@@ -1739,11 +1733,6 @@
 		},
 	}
 	for _, tt := range tests {
-		if withTLS {
-			tt.preTracerSetup = goTLSDetacherWrapper(os.Getpid(), tt.preTracerSetup)
-			tt.postTracerSetup = goTLSAttacherWrapper(os.Getpid(), tt.postTracerSetup)
-		}
-
 		t.Run(tt.name, func(t *testing.T) {
 			testProtocolClassificationInner(t, tt, tr)
 		})
@@ -1751,12 +1740,8 @@
 }
 
 func testTLSAMQPProtocolClassification(t *testing.T, tr *Tracer, clientHost, targetHost, serverHost string) {
-<<<<<<< HEAD
+	t.Skip("TLS+AMQP classification tests are flaky")
 	testAMQPProtocolClassificationInner(t, tr, clientHost, targetHost, serverHost, protocolsUtils.TLSEnabled)
-=======
-	t.Skip("TLS+AMQP classification tests are flaky")
-	testAMQPProtocolClassificationInner(t, tr, clientHost, targetHost, serverHost, amqp.TLS)
->>>>>>> 8358e45f
 }
 
 func testAMQPProtocolClassification(t *testing.T, tr *Tracer, clientHost, targetHost, serverHost string) {
