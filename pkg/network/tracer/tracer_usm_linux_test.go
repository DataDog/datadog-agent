// Unless explicitly stated otherwise all files in this repository are licensed
// under the Apache License Version 2.0.
// This product includes software developed at Datadog (https://www.datadoghq.com/).
// Copyright 2016-present Datadog, Inc.

//go:build linux_bpf
// +build linux_bpf

package tracer

import (
	"bufio"
	"context"
	"crypto/tls"
	"fmt"
	"io"
	"math/rand"
	"net"
	nethttp "net/http"
	"os"
	"os/exec"
	"regexp"
	"runtime"
	"strings"
	"syscall"
	"testing"
	"time"

	"github.com/stretchr/testify/assert"
	"github.com/stretchr/testify/require"
	"golang.org/x/sys/unix"

	"github.com/DataDog/datadog-agent/pkg/network"
	"github.com/DataDog/datadog-agent/pkg/network/config"
	netlink "github.com/DataDog/datadog-agent/pkg/network/netlink/testutil"
	"github.com/DataDog/datadog-agent/pkg/network/protocols/http"
	"github.com/DataDog/datadog-agent/pkg/network/protocols/http/testutil"
	nettestutil "github.com/DataDog/datadog-agent/pkg/network/testutil"
	"github.com/DataDog/datadog-agent/pkg/network/tracer/connection"
	"github.com/DataDog/datadog-agent/pkg/network/tracer/connection/kprobe"
	"github.com/DataDog/datadog-agent/pkg/network/tracer/testutil/grpc"
	"github.com/DataDog/datadog-agent/pkg/util/kernel"
)

type connTag = uint64

const (
	tagGnuTLS  connTag = 1 // netebpf.GnuTLS
	tagOpenSSL connTag = 2 // netebpf.OpenSSL
)

var (
	staticTags = map[connTag]string{
		tagGnuTLS:  "tls.library:gnutls",
		tagOpenSSL: "tls.library:openssl",
	}
)

func httpSupported(t *testing.T) bool {
	currKernelVersion, err := kernel.HostVersion()
	require.NoError(t, err)
	return currKernelVersion >= http.MinimumKernelVersion
}

func httpsSupported(t *testing.T) bool {
	return http.HTTPSSupported(testConfig())
}

func goTLSSupported() bool {
	return runtime.GOARCH == "amd64"
}

func classificationSupported(config *config.Config) bool {
	return kprobe.ClassificationSupported(config)
}

func TestEnableHTTPMonitoring(t *testing.T) {
	if !httpSupported(t) {
		t.Skip("HTTP monitoring not supported")
	}

	cfg := testConfig()
	cfg.EnableHTTPMonitoring = true
	_ = setupTracer(t, cfg)
}

func TestHTTPStats(t *testing.T) {
	if !httpSupported(t) {
		t.Skip("HTTP monitoring feature not available")
		return
	}

	cfg := testConfig()
	cfg.EnableHTTPMonitoring = true
	tr := setupTracer(t, cfg)

	// Start an HTTP server on localhost:8080
	serverAddr := "127.0.0.1:8080"
	srv := &nethttp.Server{
		Addr: serverAddr,
		Handler: nethttp.HandlerFunc(func(w nethttp.ResponseWriter, req *nethttp.Request) {
			io.Copy(io.Discard, req.Body)
			w.WriteHeader(200)
		}),
		ReadTimeout:  time.Second,
		WriteTimeout: time.Second,
	}
	srv.SetKeepAlivesEnabled(false)
	go func() {
		_ = srv.ListenAndServe()
	}()
	defer srv.Shutdown(context.Background())

	// Allow the HTTP server time to get set up
	time.Sleep(time.Millisecond * 500)

	// Send a series of HTTP requests to the test server
	client := new(nethttp.Client)
	resp, err := client.Get("http://" + serverAddr + "/test")
	require.NoError(t, err)
	resp.Body.Close()

	// Iterate through active connections until we find connection created above
	var httpReqStats *http.RequestStats
	require.Eventuallyf(t, func() bool {
		payload := getConnections(t, tr)
		for key, stats := range payload.HTTP {
			if key.Path.Content == "/test" {
				httpReqStats = stats
				return true
			}
		}

		return false
	}, 3*time.Second, 10*time.Millisecond, "couldn't find http connection matching: %s", serverAddr)

	// Verify HTTP stats
	require.NotNil(t, httpReqStats)
	assert.Nil(t, httpReqStats.Stats(100), "100s")            // number of requests with response status 100
	assert.Equal(t, 1, httpReqStats.Stats(200).Count, "200s") // 200
	assert.Nil(t, httpReqStats.Stats(300), "300s")            // 300
	assert.Nil(t, httpReqStats.Stats(400), "400s")            // 400
	assert.Nil(t, httpReqStats.Stats(500), "500s")            // 500
}

func TestHTTPSViaLibraryIntegration(t *testing.T) {
	if !httpSupported(t) {
		t.Skip("HTTPS feature not available on pre 4.14.0 kernels")
	}
	if !httpsSupported(t) {
		t.Skip("HTTPS feature not available/supported for this setup")
	}

	tlsLibs := []*regexp.Regexp{
		regexp.MustCompile(`/[^\ ]+libssl.so[^\ ]*`),
		regexp.MustCompile(`/[^\ ]+libgnutls.so[^\ ]*`),
	}
	tests := []struct {
		name     string
		fetchCmd []string
	}{
		{name: "wget", fetchCmd: []string{"wget", "--no-check-certificate", "-O/dev/null"}},
		{name: "curl", fetchCmd: []string{"curl", "--http1.1", "-k", "-o/dev/null"}},
	}

	for _, keepAlives := range []struct {
		name  string
		value bool
	}{
		{name: "without keep-alives", value: false},
		{name: "with keep-alives", value: true},
	} {
		t.Run(keepAlives.name, func(t *testing.T) {
			// Spin-up HTTPS server
			serverDoneFn := testutil.HTTPServer(t, "127.0.0.1:443", testutil.Options{
				EnableTLS:        true,
				EnableKeepAlives: keepAlives.value,
			})
			t.Cleanup(serverDoneFn)

			for _, test := range tests {
				t.Run(test.name, func(t *testing.T) {
					fetch, err := exec.LookPath(test.fetchCmd[0])
					if err != nil {
						t.Skipf("%s not found; skipping test.", test.fetchCmd)
					}
					ldd, err := exec.LookPath("ldd")
					if err != nil {
						t.Skip("ldd not found; skipping test.")
					}
					linked, _ := exec.Command(ldd, fetch).Output()

					var prefechLibs []string
					for _, lib := range tlsLibs {
						libSSLPath := lib.FindString(string(linked))
						if _, err := os.Stat(libSSLPath); err == nil {
							prefechLibs = append(prefechLibs, libSSLPath)
						}
					}
					if len(prefechLibs) == 0 {
						t.Fatalf("%s not linked with any of these libs %v", test.name, tlsLibs)
					}

					testHTTPSLibrary(t, test.fetchCmd, prefechLibs)

				})
			}
		})
	}
}

func testHTTPSLibrary(t *testing.T, fetchCmd []string, prefechLibs []string) {
	// Start tracer with HTTPS support
	cfg := testConfig()
	cfg.EnableHTTPMonitoring = true
	cfg.EnableHTTPSMonitoring = true
	tr := setupTracer(t, cfg)

	// not ideal but, short process are hard to catch
	for _, lib := range prefechLibs {
		f, _ := os.Open(lib)
		defer f.Close()
	}
	time.Sleep(time.Second)

	// Issue request using fetchCmd (wget, curl, ...)
	// This is necessary (as opposed to using net/http) because we want to
	// test a HTTP client linked to OpenSSL or GnuTLS
	const targetURL = "https://127.0.0.1:443/200/foobar"
	cmd := append(fetchCmd, targetURL)
	requestCmd := exec.Command(cmd[0], cmd[1:]...)
	out, err := requestCmd.CombinedOutput()
	require.NoErrorf(t, err, "failed to issue request via %s: %s\n%s", fetchCmd, err, string(out))

	require.Eventuallyf(t, func() bool {
		payload := getConnections(t, tr)
		for key, stats := range payload.HTTP {
			if !stats.HasStats(200) {
				continue
			}

			statsTags := stats.Stats(200).StaticTags
			// debian 10 have curl binary linked with openssl and gnutls but use only openssl during tls query (there no runtime flag available)
			// this make harder to map lib and tags, one set of tag should match but not both
			foundPathAndHTTPTag := false
			if key.Path.Content == "/200/foobar" && (statsTags == tagGnuTLS || statsTags == tagOpenSSL) {
				foundPathAndHTTPTag = true
				t.Logf("found tag 0x%x %s", statsTags, staticTags[statsTags])
			}
			if foundPathAndHTTPTag {
				return true
			}
			t.Logf("HTTP stat didn't match criteria %v tags 0x%x\n", key, statsTags)
			for _, c := range payload.Conns {
				possibleKeyTuples := network.HTTPKeyTuplesFromConn(c)
				t.Logf("conn sport %d dport %d tags %x connKey [%v] or [%v]\n", c.SPort, c.DPort, c.Tags, possibleKeyTuples[0], possibleKeyTuples[1])
			}
		}

		return false
	}, 10*time.Second, 1*time.Second, "couldn't find HTTPS stats")
}

const (
	numberOfRequests = 100
)

// TestOpenSSLVersions setups a HTTPs python server, and makes sure we are able to capture all traffic.
func TestOpenSSLVersions(t *testing.T) {
	if !httpSupported(t) {
		t.Skip("HTTPS feature not available on pre 4.14.0 kernels")
	}

	if !httpsSupported(t) {
		t.Skip("HTTPS feature not available/supported for this setup")
	}

	cfg := testConfig()
	cfg.EnableHTTPSMonitoring = true
	cfg.EnableHTTPMonitoring = true
	tr := setupTracer(t, cfg)

	addressOfHTTPPythonServer := "127.0.0.1:8001"
	closer, err := testutil.HTTPPythonServer(t, addressOfHTTPPythonServer, testutil.Options{
		EnableTLS: true,
	})
	require.NoError(t, err)
	defer closer()

	// Giving the tracer time to install the hooks
	time.Sleep(time.Second)
	client, requestFn := simpleGetRequestsGenerator(t, addressOfHTTPPythonServer)
	var requests []*nethttp.Request
	for i := 0; i < numberOfRequests; i++ {
		requests = append(requests, requestFn())
	}
	// At the moment, there is a bug in the SSL hooks which cause us to miss (statistically) the last request.
	// So I'm sending another request and not expecting to capture it.
	requestFn()

	client.CloseIdleConnections()
	requestsExist := make([]bool, len(requests))

	require.Eventually(t, func() bool {
		conns := getConnections(t, tr)

		if len(conns.HTTP) == 0 {
			return false
		}

		for reqIndex, req := range requests {
			if !requestsExist[reqIndex] {
				requestsExist[reqIndex] = isRequestIncluded(conns.HTTP, req)
			}
		}

		// Slight optimization here, if one is missing, then go into another cycle of checking the new connections.
		// otherwise, if all present, abort.
		for reqIndex, exists := range requestsExist {
			if !exists {
				// reqIndex is 0 based, while the number is requests[reqIndex] is 1 based.
				t.Logf("request %d was not found (req %v)", reqIndex+1, requests[reqIndex])
				return false
			}
		}

		return true
	}, 3*time.Second, time.Second, "connection not found")
}

// TestOpenSSLVersionsSlowStart check we are able to capture TLS traffic even if we haven't captured the TLS handshake.
// It can happen if the agent starts after connections have been made, or agent restart (OOM/upgrade).
// Unfortunately, this is only a best-effort mechanism and it relies on some assumptions that are not always necessarily true
// such as having SSL_read/SSL_write calls in the same call-stack/execution-context as the kernel function tcp_sendmsg. Force
// this is reason the fallback behavior may require a few warmup requests before we start capturing traffic.
func TestOpenSSLVersionsSlowStart(t *testing.T) {
	if !httpsSupported(t) {
		t.Skip("HTTPS feature not available/supported for this setup")
	}

	cfg := testConfig()
	cfg.EnableHTTPSMonitoring = true
	cfg.EnableHTTPMonitoring = true

	addressOfHTTPPythonServer := "127.0.0.1:8001"
	closer, err := testutil.HTTPPythonServer(t, addressOfHTTPPythonServer, testutil.Options{
		EnableTLS: true,
	})
	require.NoError(t, err)
	t.Cleanup(closer)

	client, requestFn := simpleGetRequestsGenerator(t, addressOfHTTPPythonServer)
	// Send a couple of requests we won't capture.
	var missedRequests []*nethttp.Request
	for i := 0; i < 5; i++ {
		missedRequests = append(missedRequests, requestFn())
	}

	tr := setupTracer(t, cfg)

	// Giving the tracer time to install the hooks
	time.Sleep(time.Second)

	// Send a warmup batch of requests to trigger the fallback behavior
	for i := 0; i < numberOfRequests; i++ {
		requestFn()
	}

	var requests []*nethttp.Request
	for i := 0; i < numberOfRequests; i++ {
		requests = append(requests, requestFn())
	}

	// At the moment, there is a bug in the SSL hooks which cause us to miss (statistically) the last request.
	// So I'm sending another request and not expecting to capture it.
	requestFn()

	client.CloseIdleConnections()
	requestsExist := make([]bool, len(requests))
	expectedMissingRequestsCaught := make([]bool, len(missedRequests))

	require.Eventually(t, func() bool {
		conns := getConnections(t, tr)

		if len(conns.HTTP) == 0 {
			return false
		}

		for reqIndex, req := range requests {
			if !requestsExist[reqIndex] {
				requestsExist[reqIndex] = isRequestIncluded(conns.HTTP, req)
			}
		}

		for reqIndex, req := range missedRequests {
			if !expectedMissingRequestsCaught[reqIndex] {
				expectedMissingRequestsCaught[reqIndex] = isRequestIncluded(conns.HTTP, req)
			}
		}

		// Slight optimization here, if one is missing, then go into another cycle of checking the new connections.
		// otherwise, if all present, abort.
		for reqIndex, exists := range requestsExist {
			if !exists {
				// reqIndex is 0 based, while the number is requests[reqIndex] is 1 based.
				t.Logf("request %d was not found (req %v)", reqIndex+1, requests[reqIndex])
				return false
			}
		}

		return true
	}, 3*time.Second, time.Second, "connection not found")

	// Here we intend to check if we catch requests we should not have caught
	// Thus, if an expected missing requests - exists, thus there is a problem.
	for reqIndex, exist := range expectedMissingRequestsCaught {
		require.Falsef(t, exist, "request %d was not meant to be captured found (req %v) but we captured it", reqIndex+1, requests[reqIndex])
	}
}

var (
	statusCodes = []int{nethttp.StatusOK, nethttp.StatusMultipleChoices, nethttp.StatusBadRequest, nethttp.StatusInternalServerError}
)

func simpleGetRequestsGenerator(t *testing.T, targetAddr string) (*nethttp.Client, func() *nethttp.Request) {
	var (
		random = rand.New(rand.NewSource(time.Now().Unix()))
		idx    = 0
		client = &nethttp.Client{
			Transport: &nethttp.Transport{
				TLSClientConfig:   &tls.Config{InsecureSkipVerify: true},
				DisableKeepAlives: false,
			},
		}
	)

	return client, func() *nethttp.Request {
		idx++
		status := statusCodes[random.Intn(len(statusCodes))]
		req, err := nethttp.NewRequest(nethttp.MethodGet, fmt.Sprintf("https://%s/%d/request-%d", targetAddr, status, idx), nil)
		require.NoError(t, err)

		resp, err := client.Do(req)
		require.NoError(t, err)
		require.Equal(t, status, resp.StatusCode)
		io.ReadAll(resp.Body)
		resp.Body.Close()
		return req
	}
}

func isRequestIncluded(allStats map[http.Key]*http.RequestStats, req *nethttp.Request) bool {
	expectedStatus := testutil.StatusFromPath(req.URL.Path)
	for key, stats := range allStats {
		if key.Path.Content == req.URL.Path && stats.HasStats(expectedStatus) {
			return true
		}
	}

	return false
}

func TestProtocolClassification(t *testing.T) {
	cfg := testConfig()
	if !classificationSupported(cfg) {
		t.Skip("Classification is not supported")
	}

	t.Run("with dnat", func(t *testing.T) {
		// SetupDNAT sets up a NAT translation from 2.2.2.2 to 1.1.1.1
		netlink.SetupDNAT(t)
		testProtocolClassification(t, cfg, "localhost", "2.2.2.2", "1.1.1.1")
		testProtocolClassificationMapCleanup(t, cfg, "localhost", "2.2.2.2", "1.1.1.1:0")
	})

	t.Run("with snat", func(t *testing.T) {
		// SetupDNAT sets up a NAT translation from 6.6.6.6 to 7.7.7.7
		netlink.SetupSNAT(t)
		testProtocolClassification(t, cfg, "6.6.6.6", "127.0.0.1", "127.0.0.1")
		testProtocolClassificationMapCleanup(t, cfg, "6.6.6.6", "127.0.0.1", "127.0.0.1:0")
	})

	t.Run("without nat", func(t *testing.T) {
		testProtocolClassification(t, cfg, "localhost", "127.0.0.1", "127.0.0.1")
		testProtocolClassificationMapCleanup(t, cfg, "localhost", "127.0.0.1", "127.0.0.1:0")
	})
}

func testProtocolClassificationMapCleanup(t *testing.T, cfg *config.Config, clientHost, targetHost, serverHost string) {
	t.Run("protocol cleanup", func(t *testing.T) {
		dialer := &net.Dialer{
			LocalAddr: &net.TCPAddr{
				IP:   net.ParseIP(clientHost),
				Port: 0,
			},
			Control: func(network, address string, c syscall.RawConn) error {
				var opErr error
				err := c.Control(func(fd uintptr) {
					opErr = unix.SetsockoptInt(int(fd), unix.SOL_SOCKET, unix.SO_REUSEPORT, 1)
					opErr = unix.SetsockoptInt(int(fd), unix.SOL_SOCKET, unix.SO_REUSEADDR, 1)
				})
				if err != nil {
					return err
				}
				return opErr
			},
		}

<<<<<<< HEAD
		tr := setupTracer(t, cfg)
=======
		tr, err := NewTracer(cfg)
		if err != nil {
			t.Fatal(err)
		}
		defer tr.Stop()

		if tr.ebpfTracer.Type() == connection.EBPFFentry {
			t.Skip("protocol classification not supported for fentry tracer")
		}

		initTracerState(t, tr)
		require.NoError(t, err)
>>>>>>> 84257758
		HTTPServer := NewTCPServerOnAddress(serverHost, func(c net.Conn) {
			r := bufio.NewReader(c)
			input, err := r.ReadBytes(byte('\n'))
			if err == nil {
				c.Write(input)
			}
			c.Close()
		})
		t.Cleanup(HTTPServer.Shutdown)
		require.NoError(t, HTTPServer.Run())
		_, port, err := net.SplitHostPort(HTTPServer.address)
		require.NoError(t, err)
		targetAddr := net.JoinHostPort(targetHost, port)

		// Letting the server time to start
		time.Sleep(500 * time.Millisecond)

		// Running a HTTP client
		client := nethttp.Client{
			Transport: &nethttp.Transport{
				DialContext: dialer.DialContext,
			},
		}
		resp, err := client.Get("http://" + targetAddr + "/test")
		if err == nil {
			io.Copy(io.Discard, resp.Body)
			resp.Body.Close()
		}

		client.CloseIdleConnections()
		waitForConnectionsWithProtocol(t, tr, targetAddr, HTTPServer.address, network.ProtocolHTTP)
		HTTPServer.Shutdown()

		time.Sleep(2 * time.Second)

		gRPCServer, err := grpc.NewServer(HTTPServer.address)
		require.NoError(t, err)
		gRPCServer.Run()

		grpcClient, err := grpc.NewClient(targetAddr, grpc.Options{
			CustomDialer: dialer,
		})
		require.NoError(t, err)
		defer grpcClient.Close()
		_ = grpcClient.HandleUnary(context.Background(), "test")
		gRPCServer.Stop()
		waitForConnectionsWithProtocol(t, tr, targetAddr, gRPCServer.Address, network.ProtocolHTTP2)
	})
}

// GoTLS test

func TestHTTPGoTLSAttachProbes(t *testing.T) {
	cfg := testConfig()
	if !cfg.EnableRuntimeCompiler {
		t.Skip("GoTLS not supported when runtime compiler is disabled")
	}

	clientBin := buildGoTLSClientBin(t)

	if !goTLSSupported() {
		t.Skip("GoTLS support not available on non amd64 architectures")
	}

	if !httpSupported(t) {
		t.Skip("HTTPS feature not available on pre 4.14.0 kernels")
	}

	if !httpsSupported(t) {
		t.Skip("HTTPS feature not available supported for this setup")
	}

	t.Run("New Process", testHTTPGoTLSCaptureNewProcess(clientBin))
	t.Run("Already running process", testHTTPGoTLSCaptureAlreadyRunning(clientBin))
}

// Test that we can capture HTTPS traffic from Go processes started after the
// tracer.
func testHTTPGoTLSCaptureNewProcess(clientBin string) func(t *testing.T) {
	return func(t *testing.T) {
		const (
			serverAddr          = "localhost:8081"
			expectedOccurrences = 10
		)

		// Setup
		closeServer := testutil.HTTPServer(t, serverAddr, testutil.Options{
			EnableTLS: true,
		})
		defer closeServer()

		cfg := testConfig()
		cfg.EnableGoTLSSupport = true
		cfg.EnableHTTPMonitoring = true
		cfg.EnableHTTPSMonitoring = true

		tr := setupTracer(t, cfg)

		// This maps will keep track of whether or not the tracer saw this request already or not
		reqs := make(requestsMap)
		for i := 0; i < expectedOccurrences; i++ {
			req, err := nethttp.NewRequest(nethttp.MethodGet, fmt.Sprintf("https://%s/%d/request-%d", serverAddr, nethttp.StatusOK, i), nil)
			require.NoError(t, err)
			reqs[req] = false
		}

		// Test
		clientCmd := fmt.Sprintf("%s %s %d", clientBin, serverAddr, expectedOccurrences)
		c, clientInput, err := nettestutil.StartCommand(clientCmd)
		require.NoError(t, err)
		_, err = clientInput.Write([]byte{1})
		require.NoError(t, err)
		err = c.Wait()
		require.NoError(t, err)

		checkRequests(t, tr, expectedOccurrences, reqs)
	}
}

func testHTTPGoTLSCaptureAlreadyRunning(clientBin string) func(t *testing.T) {
	return func(t *testing.T) {
		const (
			serverAddr          = "localhost:8081"
			expectedOccurrences = 10
		)

		// Setup
		var closeServer func() = testutil.HTTPServer(t, serverAddr, testutil.Options{
			EnableTLS: true,
		})

		done := make(chan struct{})

		cfg := config.New()
		cfg.EnableGoTLSSupport = true
		cfg.EnableHTTPMonitoring = true
		cfg.EnableHTTPSMonitoring = true
		cfg.EnableRuntimeCompiler = true

		// Test

		// This maps will keep track of whether or not the tracer saw this request already or not
		reqs := make(requestsMap)
		for i := 0; i < expectedOccurrences; i++ {
			req, err := nethttp.NewRequest(nethttp.MethodGet, fmt.Sprintf("https://%s/%d/request-%d", serverAddr, nethttp.StatusOK, i), nil)
			require.NoError(t, err)
			reqs[req] = false
		}

		clientCmd := fmt.Sprintf("%s %s %d", clientBin, serverAddr, expectedOccurrences)
		c, clientInput, err := nettestutil.StartCommand(clientCmd)
		require.NoError(t, err)

		go func() {
			defer close(done)
			err = c.Wait()
			require.NoError(t, err)

			closeServer()
		}()

		tr := setupTracer(t, cfg)
		_, err = clientInput.Write([]byte{1})
		require.NoError(t, err)

		<-done

		checkRequests(t, tr, expectedOccurrences, reqs)
	}
}

func buildGoTLSClientBin(t *testing.T) string {
	const ClientSrcPath = "testutil/gotls_client"
	const ClientBinaryPath = "testutil/gotls_client/gotls_client"

	t.Helper()

	cur, err := testutil.CurDir()
	require.NoError(t, err)

	clientBinary := fmt.Sprintf("%s/%s", cur, ClientBinaryPath)

	// If there is a compiled binary already, skip the compilation.
	// Meant for the CI.
	if _, err = os.Stat(clientBinary); err == nil {
		return clientBinary
	}

	clientSrcDir := fmt.Sprintf("%s/%s", cur, ClientSrcPath)
	clientBuildDir, err := os.MkdirTemp("/tmp", "gotls_client_build-")
	require.NoError(t, err)

	t.Cleanup(func() {
		os.RemoveAll(clientBuildDir)
	})

	clientBinPath := fmt.Sprintf("%s/gotls_client", clientBuildDir)

	c := exec.Command("go", "build", "-buildvcs=false", "-a", "-ldflags=-extldflags '-static'", "-o", clientBinPath, clientSrcDir)
	out, err := c.CombinedOutput()
	require.NoError(t, err, "could not build client test binary: %s\noutput: %s", err, string(out))

	return clientBinPath
}

func checkRequests(t *testing.T, tr *Tracer, expectedOccurrences int, reqs requestsMap) {
	t.Helper()

	occurrences := PrintableInt(0)
	require.Eventually(t, func() bool {
		stats := getConnections(t, tr)
		occurrences += PrintableInt(countRequestsOccurrences(t, stats, reqs))
		return int(occurrences) == expectedOccurrences
	}, 3*time.Second, 100*time.Millisecond, "Expected to find the request %v times, got %v captured. Requests not found:\n%v", expectedOccurrences, &occurrences, reqs)
}

func countRequestsOccurrences(t *testing.T, conns *network.Connections, reqs map[*nethttp.Request]bool) (occurrences int) {
	t.Helper()

	for key, stats := range conns.HTTP {
		for req, found := range reqs {
			if found {
				continue
			}

			expectedStatus := testutil.StatusFromPath(req.URL.Path)
			if key.Path.Content == req.URL.Path && stats.HasStats(expectedStatus) {
				occurrences++
				reqs[req] = true
				break
			}
		}
	}

	return
}

type PrintableInt int

func (i *PrintableInt) String() string {
	if i == nil {
		return "nil"
	}

	return fmt.Sprintf("%d", *i)
}

type requestsMap map[*nethttp.Request]bool

func (m requestsMap) String() string {
	var result strings.Builder

	for req, found := range m {
		if found {
			continue
		}
		result.WriteString(fmt.Sprintf("\t- %v\n", req.URL.Path))
	}

	return result.String()
}<|MERGE_RESOLUTION|>--- conflicted
+++ resolved
@@ -506,22 +506,12 @@
 			},
 		}
 
-<<<<<<< HEAD
 		tr := setupTracer(t, cfg)
-=======
-		tr, err := NewTracer(cfg)
-		if err != nil {
-			t.Fatal(err)
-		}
-		defer tr.Stop()
 
 		if tr.ebpfTracer.Type() == connection.EBPFFentry {
 			t.Skip("protocol classification not supported for fentry tracer")
 		}
 
-		initTracerState(t, tr)
-		require.NoError(t, err)
->>>>>>> 84257758
 		HTTPServer := NewTCPServerOnAddress(serverHost, func(c net.Conn) {
 			r := bufio.NewReader(c)
 			input, err := r.ReadBytes(byte('\n'))
