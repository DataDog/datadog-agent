// Unless explicitly stated otherwise all files in this repository are licensed
// under the Apache License Version 2.0.
// This product includes software developed at Datadog (https://www.datadoghq.com/).
// Copyright 2016-present Datadog, Inc.

//go:build linux_bpf
// +build linux_bpf

package tracer

import (
	"bufio"
	"context"
	"crypto/tls"
	"fmt"
	"io"
	"math/rand"
	"net"
	nethttp "net/http"
	"os"
	"os/exec"
	"path/filepath"
	"regexp"
	"strings"
	"sync"
	"syscall"
	"testing"
	"time"

	"github.com/stretchr/testify/require"
	"golang.org/x/sys/unix"

	"github.com/DataDog/datadog-agent/pkg/network"
	"github.com/DataDog/datadog-agent/pkg/network/config"
	javatestutil "github.com/DataDog/datadog-agent/pkg/network/java/testutil"
	netlink "github.com/DataDog/datadog-agent/pkg/network/netlink/testutil"
	"github.com/DataDog/datadog-agent/pkg/network/protocols/gotls"
	"github.com/DataDog/datadog-agent/pkg/network/protocols/http"
	"github.com/DataDog/datadog-agent/pkg/network/protocols/http/testutil"
	prototls "github.com/DataDog/datadog-agent/pkg/network/protocols/tls"
	nettestutil "github.com/DataDog/datadog-agent/pkg/network/testutil"
	"github.com/DataDog/datadog-agent/pkg/network/tracer/connection"
	"github.com/DataDog/datadog-agent/pkg/network/tracer/connection/kprobe"
	tracertestutil "github.com/DataDog/datadog-agent/pkg/network/tracer/testutil"
	"github.com/DataDog/datadog-agent/pkg/network/tracer/testutil/grpc"
	"github.com/DataDog/datadog-agent/pkg/util/kernel"
)

func httpSupported(t *testing.T) bool {
	currKernelVersion, err := kernel.HostVersion()
	require.NoError(t, err)
	return currKernelVersion >= http.MinimumKernelVersion
}

func httpsSupported(t *testing.T) bool {
	return http.HTTPSSupported(testConfig())
}

func goTLSSupported(t *testing.T) bool {
	return config.New().EnableRuntimeCompiler && httpSupported(t) && httpsSupported(t)
}

func javaTLSSupported(t *testing.T) bool {
	return httpSupported(t) && httpsSupported(t)
}

func classificationSupported(config *config.Config) bool {
	return kprobe.ClassificationSupported(config)
}

func isTLSTag(staticTags uint64) bool {
	// we check only if the TLS tag has set, not like network.IsTLSTag()
	return staticTags&network.ConnTagTLS > 0
}

func TestEnableHTTPMonitoring(t *testing.T) {
	if !httpSupported(t) {
		t.Skip("HTTP monitoring not supported")
	}

	cfg := testConfig()
	cfg.EnableHTTPMonitoring = true
	_ = setupTracer(t, cfg)
}

func TestHTTPStats(t *testing.T) {
	t.Run("status code", func(t *testing.T) {
		testHTTPStats(t, true)
	})
	t.Run("status class", func(t *testing.T) {
		testHTTPStats(t, false)
	})
}

func testHTTPStats(t *testing.T, aggregateByStatusCode bool) {
	if !httpSupported(t) {
		t.Skip("HTTP monitoring feature not available")
		return
	}

	cfg := testConfig()
	cfg.EnableHTTPMonitoring = true
	cfg.EnableHTTPStatsByStatusCode = aggregateByStatusCode
	tr := setupTracer(t, cfg)

	// Start an HTTP server on localhost:8080
	serverAddr := "127.0.0.1:8080"
	srv := &nethttp.Server{
		Addr: serverAddr,
		Handler: nethttp.HandlerFunc(func(w nethttp.ResponseWriter, req *nethttp.Request) {
			io.Copy(io.Discard, req.Body)
			w.WriteHeader(204)
		}),
		ReadTimeout:  time.Second,
		WriteTimeout: time.Second,
	}
	srv.SetKeepAlivesEnabled(false)
	go func() { _ = srv.ListenAndServe() }()
	t.Cleanup(func() { _ = srv.Shutdown(context.Background()) })

	// Allow the HTTP server time to get set up
	time.Sleep(time.Millisecond * 500)

	// Send a series of HTTP requests to the test server
	resp, err := nethttp.Get("http://" + serverAddr + "/test")
	require.NoError(t, err)
	_ = resp.Body.Close()
	// Iterate through active connections until we find connection created above
	require.Eventuallyf(t, func() bool {
		payload := getConnections(t, tr)
		for key, stats := range payload.HTTP {
			if key.Method == http.MethodGet && key.Path.Content == "/test" && (key.SrcPort == 8080 || key.DstPort == 8080) {
				currentStats := stats.Data[stats.NormalizeStatusCode(204)]
				if currentStats != nil && currentStats.Count == 1 {
					return true
				}
			}
		}

		return false
	}, 3*time.Second, 10*time.Millisecond, "couldn't find http connection matching: %s", serverAddr)
}

func TestHTTPSViaLibraryIntegration(t *testing.T) {
	if !httpsSupported(t) {
		t.Skip("HTTPS feature not available/supported for this setup")
	}

	buildPrefetchFileBin(t)

	tlsLibs := []*regexp.Regexp{
		regexp.MustCompile(`/[^\ ]+libssl.so[^\ ]*`),
		regexp.MustCompile(`/[^\ ]+libgnutls.so[^\ ]*`),
	}
	tests := []struct {
		name         string
		fetchCmd     []string
		prefetchLibs []string
	}{
		{
			name:     "wget",
			fetchCmd: []string{"wget", "--no-check-certificate", "-O/dev/null"},
		},
		{
			name:     "curl",
			fetchCmd: []string{"curl", "--http1.1", "-k", "-o/dev/null"},
		},
	}

	for _, test := range tests {
		fetch, err := exec.LookPath(test.fetchCmd[0])
		if err != nil {
			t.Skipf("%s not found; skipping test.", test.fetchCmd)
		}
		ldd, err := exec.LookPath("ldd")
		if err != nil {
			t.Skip("ldd not found; skipping test.")
		}
		linked, _ := exec.Command(ldd, fetch).Output()

		for _, lib := range tlsLibs {
			libSSLPath := lib.FindString(string(linked))
			if _, err := os.Stat(libSSLPath); err == nil {
				test.prefetchLibs = append(test.prefetchLibs, libSSLPath)
			}
		}
		if len(test.prefetchLibs) == 0 {
			t.Fatalf("%s not linked with any of these libs %v", test.name, tlsLibs)
		}
	}

	for _, keepAlives := range []struct {
		name  string
		value bool
	}{
		{
			name:  "without keep-alives",
			value: false,
		},
		{
			name:  "with keep-alives",
			value: true,
		},
	} {
		t.Run(keepAlives.name, func(t *testing.T) {
			// Spin-up HTTPS server
			serverDoneFn := testutil.HTTPServer(t, "127.0.0.1:443", testutil.Options{
				EnableTLS:        true,
				EnableKeepAlives: keepAlives.value,
			})
			t.Cleanup(serverDoneFn)
			buildPrefetchFileBin(t)

			for _, test := range tests {
				t.Run(test.name, func(t *testing.T) {
<<<<<<< HEAD
					testHTTPSLibrary(t, test.fetchCmd, test.prefetchLibs)
=======
					fetch, err := exec.LookPath(test.fetchCmd[0])
					if err != nil {
						t.Skipf("%s not found; skipping test.", test.fetchCmd)
					}
					ldd, err := exec.LookPath("ldd")
					if err != nil {
						t.Skip("ldd not found; skipping test.")
					}
					linked, _ := exec.Command(ldd, fetch).Output()

					var prefetchLibs []string
					for _, lib := range tlsLibs {
						libSSLPath := lib.FindString(string(linked))
						if _, err := os.Stat(libSSLPath); err == nil {
							prefetchLibs = append(prefetchLibs, libSSLPath)
						}
					}
					if len(prefetchLibs) == 0 {
						t.Fatalf("%s not linked with any of these libs %v", test.name, tlsLibs)
					}

					testHTTPSLibrary(t, test.fetchCmd, prefetchLibs)

>>>>>>> 70296869
				})
			}
		})
	}
}

func buildPrefetchFileBin(t *testing.T) string {
	const srcPath = "prefetch_file"
	const binaryPath = "testutil/prefetch_file/prefetch_file"

	t.Helper()

	cur, err := testutil.CurDir()
	require.NoError(t, err)

	binary := fmt.Sprintf("%s/%s", cur, binaryPath)
	// If there is a compiled binary already, skip the compilation.
	// Meant for the CI.
	if _, err = os.Stat(binary); err == nil {
		return binary
	}

	srcDir := fmt.Sprintf("%s/testutil/%s", cur, srcPath)

	c := exec.Command("go", "build", "-buildvcs=false", "-a", "-ldflags=-extldflags '-static'", "-o", binary, srcDir)
	out, err := c.CombinedOutput()
	t.Log(c, string(out))
	require.NoError(t, err, "could not build test binary: %s\noutput: %s", err, string(out))

	return binary
}

func prefetchLib(t *testing.T, filename string) {
	prefetchBin := buildPrefetchFileBin(t)
	cmd := exec.Command(prefetchBin, filename, "3s")
	require.NoError(t, cmd.Start())
}

func testHTTPSLibrary(t *testing.T, fetchCmd []string, prefetchLibs []string) {
	// Start tracer with HTTPS support
	cfg := testConfig()
	cfg.EnableHTTPMonitoring = true
	cfg.EnableHTTPSMonitoring = true
	/* enable protocol classification : TLS */
	cfg.ProtocolClassificationEnabled = true
	cfg.CollectTCPConns = true
	tr := setupTracer(t, cfg)
	fentryTracerEnabled := tr.ebpfTracer.Type() == connection.EBPFFentry

	// not ideal but, short process are hard to catch
	for _, lib := range prefetchLibs {
		prefetchLib(t, lib)
	}
	time.Sleep(time.Second)

	// Issue request using fetchCmd (wget, curl, ...)
	// This is necessary (as opposed to using net/http) because we want to
	// test a HTTP client linked to OpenSSL or GnuTLS
	const targetURL = "https://127.0.0.1:443/200/foobar"
	cmd := append(fetchCmd, targetURL)
	requestCmd := exec.Command(cmd[0], cmd[1:]...)
	out, err := requestCmd.CombinedOutput()
	require.NoErrorf(t, err, "failed to issue request via %s: %s\n%s", fetchCmd, err, string(out))

	require.Eventuallyf(t, func() bool {
		payload := getConnections(t, tr)
		for key, stats := range payload.HTTP {
			req, exists := stats.Data[200]
			if !exists {
				continue
			}

			statsTags := req.StaticTags
			// debian 10 have curl binary linked with openssl and gnutls but use only openssl during tls query (there no runtime flag available)
			// this make harder to map lib and tags, one set of tag should match but not both
			if key.Path.Content == "/200/foobar" && (statsTags == network.ConnTagGnuTLS || statsTags == network.ConnTagOpenSSL) {
				t.Logf("found tag 0x%x %s", statsTags, network.GetStaticTags(statsTags))

				// socket filter is not supported on fentry tracer
				if fentryTracerEnabled {
					// so we return early if the test was successful until now
					return true
				}

				for _, c := range payload.Conns {
					if c.SPort == key.SrcPort && c.DPort == key.DstPort && isTLSTag(c.StaticTags) {
						return true
					}
				}
				t.Logf("HTTP connection %v doesn't contain ConnTagTLS\n", key)
			}
			t.Logf("HTTP stat didn't match criteria %v tags 0x%x\n", key, statsTags)
			for _, c := range payload.Conns {
				possibleKeyTuples := network.ConnectionKeysFromConnectionStats(c)
				t.Logf("conn sport %d dport %d tags %x staticTags %x connKey [%v] or [%v]\n", c.SPort, c.DPort, c.Tags, c.StaticTags, possibleKeyTuples[0], possibleKeyTuples[1])
			}
		}

		return false
	}, 10*time.Second, 1*time.Second, "couldn't find HTTPS stats")
}

const (
	numberOfRequests = 100
)

// TestOpenSSLVersions setups a HTTPs python server, and makes sure we are able to capture all traffic.
func TestOpenSSLVersions(t *testing.T) {
	if !httpSupported(t) {
		t.Skip("HTTPS feature not available on pre 4.14.0 kernels")
	}

	if !httpsSupported(t) {
		t.Skip("HTTPS feature not available/supported for this setup")
	}

	cfg := testConfig()
	cfg.EnableHTTPSMonitoring = true
	cfg.EnableHTTPMonitoring = true
	tr := setupTracer(t, cfg)

	addressOfHTTPPythonServer := "127.0.0.1:8001"
	closer, err := testutil.HTTPPythonServer(t, addressOfHTTPPythonServer, testutil.Options{
		EnableTLS: true,
	})
	require.NoError(t, err)
	defer closer()

	// Giving the tracer time to install the hooks
	time.Sleep(time.Second)
	client, requestFn := simpleGetRequestsGenerator(t, addressOfHTTPPythonServer)
	var requests []*nethttp.Request
	for i := 0; i < numberOfRequests; i++ {
		requests = append(requests, requestFn())
	}

	client.CloseIdleConnections()
	requestsExist := make([]bool, len(requests))

	require.Eventually(t, func() bool {
		conns := getConnections(t, tr)

		if len(conns.HTTP) == 0 {
			return false
		}

		for reqIndex, req := range requests {
			if !requestsExist[reqIndex] {
				requestsExist[reqIndex] = isRequestIncluded(conns.HTTP, req)
			}
		}

		// Slight optimization here, if one is missing, then go into another cycle of checking the new connections.
		// otherwise, if all present, abort.
		for reqIndex, exists := range requestsExist {
			if !exists {
				// reqIndex is 0 based, while the number is requests[reqIndex] is 1 based.
				t.Logf("request %d was not found (req %v)", reqIndex+1, requests[reqIndex])
				return false
			}
		}

		return true
	}, 3*time.Second, time.Second, "connection not found")
}

// TestOpenSSLVersionsSlowStart check we are able to capture TLS traffic even if we haven't captured the TLS handshake.
// It can happen if the agent starts after connections have been made, or agent restart (OOM/upgrade).
// Unfortunately, this is only a best-effort mechanism and it relies on some assumptions that are not always necessarily true
// such as having SSL_read/SSL_write calls in the same call-stack/execution-context as the kernel function tcp_sendmsg. Force
// this is reason the fallback behavior may require a few warmup requests before we start capturing traffic.
func TestOpenSSLVersionsSlowStart(t *testing.T) {
	if !httpsSupported(t) {
		t.Skip("HTTPS feature not available/supported for this setup")
	}

	cfg := testConfig()
	cfg.EnableHTTPSMonitoring = true
	cfg.EnableHTTPMonitoring = true

	addressOfHTTPPythonServer := "127.0.0.1:8001"
	closer, err := testutil.HTTPPythonServer(t, addressOfHTTPPythonServer, testutil.Options{
		EnableTLS: true,
	})
	require.NoError(t, err)
	t.Cleanup(closer)

	client, requestFn := simpleGetRequestsGenerator(t, addressOfHTTPPythonServer)
	// Send a couple of requests we won't capture.
	var missedRequests []*nethttp.Request
	for i := 0; i < 5; i++ {
		missedRequests = append(missedRequests, requestFn())
	}

	tr := setupTracer(t, cfg)

	// Giving the tracer time to install the hooks
	time.Sleep(time.Second)

	// Send a warmup batch of requests to trigger the fallback behavior
	for i := 0; i < numberOfRequests; i++ {
		requestFn()
	}

	var requests []*nethttp.Request
	for i := 0; i < numberOfRequests; i++ {
		requests = append(requests, requestFn())
	}

	client.CloseIdleConnections()
	requestsExist := make([]bool, len(requests))
	expectedMissingRequestsCaught := make([]bool, len(missedRequests))

	require.Eventually(t, func() bool {
		conns := getConnections(t, tr)

		if len(conns.HTTP) == 0 {
			return false
		}

		for reqIndex, req := range requests {
			if !requestsExist[reqIndex] {
				requestsExist[reqIndex] = isRequestIncluded(conns.HTTP, req)
			}
		}

		for reqIndex, req := range missedRequests {
			if !expectedMissingRequestsCaught[reqIndex] {
				expectedMissingRequestsCaught[reqIndex] = isRequestIncluded(conns.HTTP, req)
			}
		}

		// Slight optimization here, if one is missing, then go into another cycle of checking the new connections.
		// otherwise, if all present, abort.
		for reqIndex, exists := range requestsExist {
			if !exists {
				// reqIndex is 0 based, while the number is requests[reqIndex] is 1 based.
				t.Logf("request %d was not found (req %v)", reqIndex+1, requests[reqIndex])
				return false
			}
		}

		return true
	}, 3*time.Second, time.Second, "connection not found")

	// Here we intend to check if we catch requests we should not have caught
	// Thus, if an expected missing requests - exists, thus there is a problem.
	for reqIndex, exist := range expectedMissingRequestsCaught {
		require.Falsef(t, exist, "request %d was not meant to be captured found (req %v) but we captured it", reqIndex+1, requests[reqIndex])
	}
}

var (
	statusCodes = []int{nethttp.StatusOK, nethttp.StatusMultipleChoices, nethttp.StatusBadRequest, nethttp.StatusInternalServerError}
)

func simpleGetRequestsGenerator(t *testing.T, targetAddr string) (*nethttp.Client, func() *nethttp.Request) {
	var (
		random = rand.New(rand.NewSource(time.Now().Unix()))
		idx    = 0
		client = &nethttp.Client{
			Transport: &nethttp.Transport{
				TLSClientConfig:   &tls.Config{InsecureSkipVerify: true},
				DisableKeepAlives: false,
			},
		}
	)

	return client, func() *nethttp.Request {
		idx++
		status := statusCodes[random.Intn(len(statusCodes))]
		req, err := nethttp.NewRequest(nethttp.MethodGet, fmt.Sprintf("https://%s/%d/request-%d", targetAddr, status, idx), nil)
		require.NoError(t, err)

		resp, err := client.Do(req)
		require.NoError(t, err)
		require.Equal(t, status, resp.StatusCode)
		io.ReadAll(resp.Body)
		resp.Body.Close()
		return req
	}
}

func isRequestIncluded(allStats map[http.Key]*http.RequestStats, req *nethttp.Request) bool {
	expectedStatus := testutil.StatusFromPath(req.URL.Path)
	for key, stats := range allStats {
		if key.Path.Content != req.URL.Path {
			continue
		}
		if requests, exists := stats.Data[expectedStatus]; exists && requests.Count > 0 {
			return true
		}
	}

	return false
}

func TestProtocolClassification(t *testing.T) {
	cfg := testConfig()
	if !classificationSupported(cfg) {
		t.Skip("Classification is not supported")
	}

	cfg.EnableGoTLSSupport = true
	cfg.EnableHTTPSMonitoring = true
	cfg.EnableHTTPMonitoring = true
	tr, err := NewTracer(cfg)
	require.NoError(t, err)
	t.Cleanup(tr.Stop)

	t.Run("with dnat", func(t *testing.T) {
		// SetupDNAT sets up a NAT translation from 2.2.2.2 to 1.1.1.1
		netlink.SetupDNAT(t)
		testProtocolClassification(t, tr, "localhost", "2.2.2.2", "1.1.1.1")
		testHTTPSClassification(t, tr, "localhost", "2.2.2.2", "1.1.1.1")
		testProtocolConnectionProtocolMapCleanup(t, tr, "localhost", "2.2.2.2", "1.1.1.1:0")
	})

	t.Run("with snat", func(t *testing.T) {
		// SetupDNAT sets up a NAT translation from 6.6.6.6 to 7.7.7.7
		netlink.SetupSNAT(t)
		testProtocolClassification(t, tr, "6.6.6.6", "127.0.0.1", "127.0.0.1")
		testHTTPSClassification(t, tr, "6.6.6.6", "127.0.0.1", "127.0.0.1")
		testProtocolConnectionProtocolMapCleanup(t, tr, "6.6.6.6", "127.0.0.1", "127.0.0.1:0")
	})

	t.Run("without nat", func(t *testing.T) {
		testProtocolClassification(t, tr, "localhost", "127.0.0.1", "127.0.0.1")
		testHTTPSClassification(t, tr, "localhost", "127.0.0.1", "127.0.0.1")
		testProtocolConnectionProtocolMapCleanup(t, tr, "localhost", "127.0.0.1", "127.0.0.1:0")
	})
}

func testProtocolConnectionProtocolMapCleanup(t *testing.T, tr *Tracer, clientHost, targetHost, serverHost string) {
	t.Run("protocol cleanup", func(t *testing.T) {
		if tr.ebpfTracer.Type() == connection.EBPFFentry {
			t.Skip("protocol classification not supported for fentry tracer")
		}
		t.Cleanup(func() { tr.ebpfTracer.Pause() })

		dialer := &net.Dialer{
			LocalAddr: &net.TCPAddr{
				IP:   net.ParseIP(clientHost),
				Port: 0,
			},
			Control: func(network, address string, c syscall.RawConn) error {
				var opErr error
				err := c.Control(func(fd uintptr) {
					opErr = unix.SetsockoptInt(int(fd), unix.SOL_SOCKET, unix.SO_REUSEPORT, 1)
					opErr = unix.SetsockoptInt(int(fd), unix.SOL_SOCKET, unix.SO_REUSEADDR, 1)
				})
				if err != nil {
					return err
				}
				return opErr
			},
		}

		initTracerState(t, tr)
		require.NoError(t, tr.ebpfTracer.Resume())

		HTTPServer := NewTCPServerOnAddress(serverHost, func(c net.Conn) {
			r := bufio.NewReader(c)
			input, err := r.ReadBytes(byte('\n'))
			if err == nil {
				c.Write(input)
			}
			c.Close()
		})
		t.Cleanup(HTTPServer.Shutdown)
		require.NoError(t, HTTPServer.Run())
		_, port, err := net.SplitHostPort(HTTPServer.address)
		require.NoError(t, err)
		targetAddr := net.JoinHostPort(targetHost, port)

		// Running a HTTP client
		client := nethttp.Client{
			Transport: &nethttp.Transport{
				DialContext: dialer.DialContext,
			},
		}
		resp, err := client.Get("http://" + targetAddr + "/test")
		if err == nil {
			io.Copy(io.Discard, resp.Body)
			resp.Body.Close()
		}

		client.CloseIdleConnections()
		waitForConnectionsWithProtocol(t, tr, targetAddr, HTTPServer.address, network.ProtocolHTTP, tlsNotExpected)
		HTTPServer.Shutdown()

		gRPCServer, err := grpc.NewServer(HTTPServer.address)
		require.NoError(t, err)
		gRPCServer.Run()

		grpcClient, err := grpc.NewClient(targetAddr, grpc.Options{
			CustomDialer: dialer,
		})
		require.NoError(t, err)
		defer grpcClient.Close()
		_ = grpcClient.HandleUnary(context.Background(), "test")
		gRPCServer.Stop()
		waitForConnectionsWithProtocol(t, tr, targetAddr, gRPCServer.Address, network.ProtocolHTTP2, tlsNotExpected)
	})
}

// Java Injection and TLS tests
func createJavaTempFile(t *testing.T, dir string) string {
	tempfile, err := os.CreateTemp(dir, "TestAgentLoaded.agentmain.*")
	require.NoError(t, err)
	tempfile.Close()
	os.Remove(tempfile.Name())

	return tempfile.Name()
}

func TestJavaInjection(t *testing.T) {
	if !javaTLSSupported(t) {
		t.Skip("java TLS not supported on the current platform")
	}

	cfg := testConfig()
	cfg.EnableHTTPMonitoring = true
	cfg.EnableHTTPSMonitoring = true
	cfg.EnableJavaTLSSupport = true
	defaultCfg := cfg

	dir, _ := testutil.CurDir()
	testdataDir := filepath.Join(dir, "../java/testdata")
	legacyJavaDir := cfg.JavaDir
	// create a fake agent-usm.jar based on TestAgentLoaded.jar by forcing cfg.JavaDir
	fakeAgentDir, err := os.MkdirTemp("", "fake.agent-usm.jar.")
	require.NoError(t, err)
	defer os.RemoveAll(fakeAgentDir)
	_, err = nettestutil.RunCommand("install -m444 " + filepath.Join(testdataDir, "TestAgentLoaded.jar") + " " + filepath.Join(fakeAgentDir, "agent-usm.jar"))
	require.NoError(t, err)

	// testContext shares the context of a given test.
	// It contains common variable used by all tests, and allows extending the context dynamically by setting more
	// attributes to the `extras` map.
	type testContext struct {
		// A dynamic map that allows extending the context easily between phases of the test.
		extras map[string]interface{}
	}

	commonTearDown := func(t *testing.T, ctx testContext) {
		cfg.JavaAgentArgs = ctx.extras["JavaAgentArgs"].(string)

		testfile := ctx.extras["testfile"].(string)
		_, err := os.Stat(testfile)
		if err == nil {
			os.Remove(testfile)
		}
	}

	commonValidation := func(t *testing.T, ctx testContext, tr *Tracer) {
		testfile := ctx.extras["testfile"].(string)
		_, err := os.Stat(testfile)
		require.NoError(t, err)
	}

	tests := []struct {
		name            string
		context         testContext
		preTracerSetup  func(t *testing.T, ctx testContext)
		postTracerSetup func(t *testing.T, ctx testContext)
		validation      func(t *testing.T, ctx testContext, tr *Tracer)
		teardown        func(t *testing.T, ctx testContext)
	}{
		{
			// Test the java hotspot injection is working
			name: "java_hotspot_injection_8u151",
			context: testContext{
				extras: make(map[string]interface{}),
			},
			preTracerSetup: func(t *testing.T, ctx testContext) {
				cfg.JavaDir = fakeAgentDir
				ctx.extras["JavaAgentArgs"] = cfg.JavaAgentArgs

				ctx.extras["testfile"] = createJavaTempFile(t, testdataDir)
				cfg.JavaAgentArgs += ",testfile=/v/" + filepath.Base(ctx.extras["testfile"].(string))
			},
			postTracerSetup: func(t *testing.T, ctx testContext) {
				// if RunJavaVersion failing to start it's probably because the java process has not been injected
				require.NoError(t, javatestutil.RunJavaVersion(t, "openjdk:8u151-jre", "JustWait"), "Failed running Java version")
			},
			validation: commonValidation,
			teardown:   commonTearDown,
		},
		{
			// Test the java hotspot injection is working
			name: "java_hotspot_injection_21_allow_only",
			context: testContext{
				extras: make(map[string]interface{}),
			},
			preTracerSetup: func(t *testing.T, ctx testContext) {
				cfg.JavaDir = fakeAgentDir
				ctx.extras["JavaAgentArgs"] = cfg.JavaAgentArgs

				ctx.extras["testfile"] = createJavaTempFile(t, testdataDir)
				cfg.JavaAgentArgs += ",testfile=/v/" + filepath.Base(ctx.extras["testfile"].(string))

				// testing allow/block list, as Allow list have higher priority
				// this test will pass normally
				cfg.JavaAgentAllowRegex = ".*JustWait.*"
				cfg.JavaAgentBlockRegex = ""
			},
			postTracerSetup: func(t *testing.T, ctx testContext) {
				// if RunJavaVersion failing to start it's probably because the java process has not been injected
				require.NoError(t, javatestutil.RunJavaVersion(t, "openjdk:21-oraclelinux8", "JustWait"), "Failed running Java version")
				require.Error(t, javatestutil.RunJavaVersion(t, "openjdk:21-oraclelinux8", "AnotherWait"), "AnotherWait should not be attached")
			},
			validation: commonValidation,
			teardown:   commonTearDown,
		},
		{
			// Test the java hotspot injection is working
			name: "java_hotspot_injection_21_block_only",
			context: testContext{
				extras: make(map[string]interface{}),
			},
			preTracerSetup: func(t *testing.T, ctx testContext) {
				ctx.extras["JavaAgentArgs"] = cfg.JavaAgentArgs

				ctx.extras["testfile"] = createJavaTempFile(t, testdataDir)
				cfg.JavaAgentArgs += ",testfile=/v/" + filepath.Base(ctx.extras["testfile"].(string))

				// block the agent attachment
				cfg.JavaAgentAllowRegex = ""
				cfg.JavaAgentBlockRegex = ".*JustWait.*"
			},
			postTracerSetup: func(t *testing.T, ctx testContext) {
				// if RunJavaVersion failing to start it's probably because the java process has not been injected
				require.NoError(t, javatestutil.RunJavaVersion(t, "openjdk:21-oraclelinux8", "AnotherWait"), "Failed running Java version")
				require.Error(t, javatestutil.RunJavaVersion(t, "openjdk:21-oraclelinux8", "JustWait"), "JustWait should not be attached")
			},
			validation: commonValidation,
			teardown:   commonTearDown,
		},
		{
			name: "java_hotspot_injection_21_allowblock",
			context: testContext{
				extras: make(map[string]interface{}),
			},
			preTracerSetup: func(t *testing.T, ctx testContext) {
				ctx.extras["JavaAgentArgs"] = cfg.JavaAgentArgs

				ctx.extras["testfile"] = createJavaTempFile(t, testdataDir)
				cfg.JavaAgentArgs += ",testfile=/v/" + filepath.Base(ctx.extras["testfile"].(string))

				// block the agent attachment
				cfg.JavaAgentAllowRegex = ".*JustWait.*"
				cfg.JavaAgentBlockRegex = ".*AnotherWait.*"
			},
			postTracerSetup: func(t *testing.T, ctx testContext) {
				require.NoError(t, javatestutil.RunJavaVersion(t, "openjdk:21-oraclelinux8", "JustWait"), "Failed running Java version")
				require.Error(t, javatestutil.RunJavaVersion(t, "openjdk:21-oraclelinux8", "AnotherWait"), "AnotherWait should not be attached")
			},
			validation: commonValidation,
			teardown:   commonTearDown,
		},
		{
			name: "java_hotspot_injection_21_allow_higher_priority",
			context: testContext{
				extras: make(map[string]interface{}),
			},
			preTracerSetup: func(t *testing.T, ctx testContext) {
				ctx.extras["JavaAgentArgs"] = cfg.JavaAgentArgs

				ctx.extras["testfile"] = createJavaTempFile(t, testdataDir)
				cfg.JavaAgentArgs += ",testfile=/v/" + filepath.Base(ctx.extras["testfile"].(string))

				// allow has a higher priority
				cfg.JavaAgentAllowRegex = ".*JustWait.*"
				cfg.JavaAgentBlockRegex = ".*JustWait.*"
			},
			postTracerSetup: func(t *testing.T, ctx testContext) {
				require.NoError(t, javatestutil.RunJavaVersion(t, "openjdk:21-oraclelinux8", "JustWait"), "Failed running Java version")
			},
			validation: commonValidation,
			teardown:   commonTearDown,
		},
		{
			// Test the java jdk client https request is working
			name: "java_jdk_client_httpbin_docker_withTLSClassification_java15",
			preTracerSetup: func(t *testing.T, ctx testContext) {
				cfg.JavaDir = legacyJavaDir
				cfg.ProtocolClassificationEnabled = true
				cfg.CollectTCPConns = true
			},
			postTracerSetup: func(t *testing.T, ctx testContext) {
				require.NoError(t, javatestutil.RunJavaVersion(t, "openjdk:15-oraclelinux8", "Wget https://httpbin.org/anything/java-tls-request", regexp.MustCompile("Response code = .*")), "Failed running Java version")
			},
			validation: func(t *testing.T, ctx testContext, tr *Tracer) {
				// Iterate through active connections until we find connection created above
				require.Eventuallyf(t, func() bool {
					payload := getConnections(t, tr)
					for key := range payload.HTTP {
						if key.Path.Content == "/anything/java-tls-request" {
							t.Log("path content found")
							// socket filter is not supported on fentry tracer
							if tr.ebpfTracer.Type() == connection.EBPFFentry {
								// so we return early if the test was successful until now
								return true
							}

							for _, c := range payload.Conns {
								if c.SPort == key.SrcPort && c.DPort == key.DstPort && isTLSTag(c.StaticTags) {
									return true
								}
							}
						}
					}

					return false
				}, 4*time.Second, time.Second, "couldn't find http connection matching: %s", "https://httpbin.org/anything/java-tls-request")
			},
		},
	}
	for _, tt := range tests {
		t.Run(tt.name, func(t *testing.T) {
			if tt.teardown != nil {
				t.Cleanup(func() {
					tt.teardown(t, tt.context)
				})
			}
			cfg = defaultCfg
			if tt.preTracerSetup != nil {
				tt.preTracerSetup(t, tt.context)
			}
			tr := setupTracer(t, cfg)
			tt.postTracerSetup(t, tt.context)
			tt.validation(t, tt.context, tr)
		})
	}
}

// GoTLS test
func TestHTTPGoTLSAttachProbes(t *testing.T) {
	if !goTLSSupported(t) {
		t.Skip("GoTLS not supported for this setup")
	}

	t.Run("new process (runtime compilation)", func(t *testing.T) {
		cfg := testConfig()
		cfg.EnableRuntimeCompiler = true
		cfg.EnableCORE = false
		testHTTPGoTLSCaptureNewProcess(t, cfg)
	})

	t.Run("already running process (runtime compilation)", func(t *testing.T) {
		cfg := testConfig()
		cfg.EnableRuntimeCompiler = true
		cfg.EnableCORE = false
		testHTTPGoTLSCaptureAlreadyRunning(t, cfg)
	})

	// note: this is a bit of hack since CI runs an entire package either as
	// runtime, CO-RE, or pre-built. here we're piggybacking on the runtime pass
	// and running the CO-RE tests as well
	t.Run("new process (co-re)", func(t *testing.T) {
		cfg := testConfig()
		cfg.EnableCORE = true
		cfg.EnableRuntimeCompiler = false
		cfg.AllowRuntimeCompiledFallback = false
		testHTTPGoTLSCaptureNewProcess(t, cfg)
	})

	t.Run("already running process (co-re)", func(t *testing.T) {
		cfg := testConfig()
		cfg.EnableCORE = true
		cfg.EnableRuntimeCompiler = false
		cfg.AllowRuntimeCompiledFallback = false
		testHTTPGoTLSCaptureAlreadyRunning(t, cfg)
	})
}

func TestHTTPSGoTLSAttachProbesOnContainer(t *testing.T) {
	t.Skip("Skipping a flaky test")
	if !goTLSSupported(t) {
		t.Skip("GoTLS not supported for this setup")
	}

	t.Run("new process (runtime compilation)", func(t *testing.T) {
		cfg := config.New()
		cfg.EnableRuntimeCompiler = true
		cfg.EnableCORE = false
		testHTTPsGoTLSCaptureNewProcessContainer(t, cfg)
	})

	t.Run("already running process (runtime compilation)", func(t *testing.T) {
		cfg := config.New()
		cfg.EnableRuntimeCompiler = true
		cfg.EnableCORE = false
		testHTTPsGoTLSCaptureAlreadyRunningContainer(t, cfg)
	})

	// note: this is a bit of hack since CI runs an entire package either as
	// runtime, CO-RE, or pre-built. here we're piggybacking on the runtime pass
	// and running the CO-RE tests as well
	t.Run("new process (co-re)", func(t *testing.T) {
		cfg := config.New()
		cfg.EnableCORE = true
		cfg.EnableRuntimeCompiler = false
		cfg.AllowRuntimeCompiledFallback = false
		testHTTPsGoTLSCaptureNewProcessContainer(t, cfg)
	})

	t.Run("already running process (co-re)", func(t *testing.T) {
		cfg := config.New()
		cfg.EnableCORE = true
		cfg.EnableRuntimeCompiler = false
		cfg.AllowRuntimeCompiledFallback = false
		testHTTPsGoTLSCaptureAlreadyRunningContainer(t, cfg)
	})
}

// Test that we can capture HTTPS traffic from Go processes started after the
// tracer.
func testHTTPGoTLSCaptureNewProcess(t *testing.T, cfg *config.Config) {
	const (
		serverAddr          = "localhost:8081"
		expectedOccurrences = 10
	)

	// Setup
	closeServer := testutil.HTTPServer(t, serverAddr, testutil.Options{
		EnableTLS: true,
	})
	t.Cleanup(closeServer)

	cfg.EnableGoTLSSupport = true
	cfg.EnableHTTPMonitoring = true
	cfg.EnableHTTPSMonitoring = true

	tr := setupTracer(t, cfg)

	// This maps will keep track of whether the tracer saw this request already or not
	reqs := make(requestsMap)
	for i := 0; i < expectedOccurrences; i++ {
		req, err := nethttp.NewRequest(nethttp.MethodGet, fmt.Sprintf("https://%s/%d/request-%d", serverAddr, nethttp.StatusOK, i), nil)
		require.NoError(t, err)
		reqs[req] = false
	}

	// spin-up goTLS client and issue requests after initialization
	tracertestutil.NewGoTLSClient(t, serverAddr, expectedOccurrences)()
	checkRequests(t, tr, expectedOccurrences, reqs)
}

func testHTTPGoTLSCaptureAlreadyRunning(t *testing.T, cfg *config.Config) {
	const (
		serverAddr          = "localhost:8081"
		expectedOccurrences = 10
	)

	// Setup
	closeServer := testutil.HTTPServer(t, serverAddr, testutil.Options{
		EnableTLS: true,
	})
	t.Cleanup(closeServer)

	// spin-up goTLS client but don't issue requests yet
	issueRequestsFn := tracertestutil.NewGoTLSClient(t, serverAddr, expectedOccurrences)

	cfg.EnableGoTLSSupport = true
	cfg.EnableHTTPMonitoring = true
	cfg.EnableHTTPSMonitoring = true

	tr := setupTracer(t, cfg)

	// This maps will keep track of whether the tracer saw this request already or not
	reqs := make(requestsMap)
	for i := 0; i < expectedOccurrences; i++ {
		req, err := nethttp.NewRequest(nethttp.MethodGet, fmt.Sprintf("https://%s/%d/request-%d", serverAddr, nethttp.StatusOK, i), nil)
		require.NoError(t, err)
		reqs[req] = false
	}

	issueRequestsFn()
	checkRequests(t, tr, expectedOccurrences, reqs)
}

// Test that we can capture HTTPS traffic from Go processes started after the
// tracer.
func testHTTPsGoTLSCaptureNewProcessContainer(t *testing.T, cfg *config.Config) {
	const (
		serverPort          = "8443"
		expectedOccurrences = 10
	)

	// problems with aggregation
	client := &nethttp.Client{
		Transport: &nethttp.Transport{
			TLSClientConfig:   &tls.Config{InsecureSkipVerify: true},
			DisableKeepAlives: false,
		},
	}

	// Setup
	cfg.EnableGoTLSSupport = true
	cfg.EnableHTTPMonitoring = true
	cfg.EnableHTTPSMonitoring = true
	cfg.EnableHTTPStatsByStatusCode = true

	tr := setupTracer(t, cfg)

	require.NoError(t, gotls.RunServer(t, serverPort))
	reqs := make(requestsMap)
	for i := 0; i < expectedOccurrences; i++ {
		resp, err := client.Get(fmt.Sprintf("https://localhost:%s/status/%d", serverPort, 200+i))
		require.NoError(t, err)
		resp.Body.Close()
		reqs[resp.Request] = false
	}

	client.CloseIdleConnections()
	checkRequests(t, tr, expectedOccurrences, reqs)
}

func testHTTPsGoTLSCaptureAlreadyRunningContainer(t *testing.T, cfg *config.Config) {
	const (
		serverPort          = "8443"
		expectedOccurrences = 10
	)

	require.NoError(t, gotls.RunServer(t, serverPort))

	client := &nethttp.Client{
		Transport: &nethttp.Transport{
			TLSClientConfig:   &tls.Config{InsecureSkipVerify: true},
			DisableKeepAlives: false,
		},
	}

	// Setup
	cfg.EnableGoTLSSupport = true
	cfg.EnableHTTPMonitoring = true
	cfg.EnableHTTPSMonitoring = true
	cfg.EnableHTTPStatsByStatusCode = true

	tr := setupTracer(t, cfg)

	reqs := make(requestsMap)
	for i := 0; i < expectedOccurrences; i++ {
		resp, err := client.Get(fmt.Sprintf("https://localhost:%s/status/%d", serverPort, 200+i))
		require.NoError(t, err)
		resp.Body.Close()
		reqs[resp.Request] = false
	}

	client.CloseIdleConnections()
	checkRequests(t, tr, expectedOccurrences, reqs)
}

type tlsTestCommand struct {
	version        string
	openSSLCommand string
}

// TLS classification tests
func TestTLSClassification(t *testing.T) {
	cfg := testConfig()
	cfg.ProtocolClassificationEnabled = true
	cfg.CollectTCPConns = true

	if !classificationSupported(cfg) {
		t.Skip("TLS classification platform not supported")
	}

	tr := setupTracer(t, cfg)

	type tlsTest struct {
		name            string
		postTracerSetup func(t *testing.T)
		validation      func(t *testing.T, tr *Tracer)
	}
	scenarios := []tlsTestCommand{
		{
			version:        "1.0",
			openSSLCommand: "-tls1",
		},
		{
			version:        "1.1",
			openSSLCommand: "-tls1_1",
		},
		{
			version:        "1.2",
			openSSLCommand: "-tls1_2",
		},
		{
			version:        "1.3",
			openSSLCommand: "-tls1_3",
		},
	}
	tests := make([]tlsTest, 0, len(scenarios))
	for _, scenario := range scenarios {
		tests = append(tests, tlsTest{
			name: "TLS-" + scenario.version + "_docker",
			postTracerSetup: func(t *testing.T) {
				clientSuccess := false
				var wg sync.WaitGroup
				wg.Add(1)
				go func() {
					defer wg.Done()
					time.Sleep(5 * time.Second)
					clientSuccess = prototls.RunClientOpenssl(t, "localhost", "44330", scenario.openSSLCommand)
				}()
				require.NoError(t, prototls.RunServerOpenssl(t, "44330", "-www"))
				wg.Wait()
				if !clientSuccess {
					t.Fatalf("openssl client failed")
				}
			},
			validation: func(t *testing.T, tr *Tracer) {
				// Iterate through active connections until we find connection created above
				require.Eventuallyf(t, func() bool {
					payload := getConnections(t, tr)
					for _, c := range payload.Conns {
						if c.DPort == 44330 && isTLSTag(c.StaticTags) {
							return true
						}
					}
					return false
				}, 4*time.Second, time.Second, "couldn't find TLS connection matching: dst port 44330")
			},
		})
	}

	for _, tt := range tests {
		t.Run(tt.name, func(t *testing.T) {
			if tr.ebpfTracer.Type() == connection.EBPFFentry {
				t.Skip("protocol classification not supported for fentry tracer")
			}
			t.Cleanup(func() { tr.removeClient(clientID) })
			t.Cleanup(func() { _ = tr.ebpfTracer.Pause() })

			tr.removeClient(clientID)
			initTracerState(t, tr)
			require.NoError(t, tr.ebpfTracer.Resume(), "enable probes - before post tracer")
			tt.postTracerSetup(t)
			require.NoError(t, tr.ebpfTracer.Pause(), "disable probes - after post tracer")
			tt.validation(t, tr)
		})
	}
}

func checkRequests(t *testing.T, tr *Tracer, expectedOccurrences int, reqs requestsMap) {
	t.Helper()

	occurrences := PrintableInt(0)
	require.Eventually(t, func() bool {
		stats := getConnections(t, tr)
		occurrences += PrintableInt(countRequestsOccurrences(t, stats, reqs))
		return int(occurrences) == expectedOccurrences
	}, 3*time.Second, 100*time.Millisecond, "Expected to find the request %v times, got %v captured. Requests not found:\n%v", expectedOccurrences, &occurrences, reqs)
}

func countRequestsOccurrences(t *testing.T, conns *network.Connections, reqs map[*nethttp.Request]bool) (occurrences int) {
	t.Helper()

	for key, stats := range conns.HTTP {
		for req, found := range reqs {
			if found {
				continue
			}

			expectedStatus := testutil.StatusFromPath(req.URL.Path)
			if key.Path.Content != req.URL.Path {
				continue
			}
			if requests, exists := stats.Data[expectedStatus]; exists && requests.Count > 0 {
				occurrences++
				reqs[req] = true
				break
			}
		}
	}

	return
}

type PrintableInt int

func (i *PrintableInt) String() string {
	if i == nil {
		return "nil"
	}

	return fmt.Sprintf("%d", *i)
}

type requestsMap map[*nethttp.Request]bool

func (m requestsMap) String() string {
	var result strings.Builder

	for req, found := range m {
		if found {
			continue
		}
		result.WriteString(fmt.Sprintf("\t- %v\n", req.URL.Path))
	}

	return result.String()
}

func skipIfHTTPSNotSupported(t *testing.T, _ testContext) {
	if !httpsSupported(t) {
		t.Skip("https is not supported")
	}
}

func testHTTPSClassification(t *testing.T, tr *Tracer, clientHost, targetHost, serverHost string) {
	skipFunc := composeSkips(skipIfHTTPSNotSupported)
	skipFunc(t, testContext{
		serverAddress: serverHost,
		serverPort:    httpsPort,
		targetAddress: targetHost,
	})

	defaultDialer := &net.Dialer{
		LocalAddr: &net.TCPAddr{
			IP: net.ParseIP(clientHost),
		},
	}

	serverAddress := net.JoinHostPort(serverHost, httpsPort)
	targetAddress := net.JoinHostPort(targetHost, httpsPort)
	tests := []protocolClassificationAttributes{
		{
			name: "HTTPs request",
			context: testContext{
				serverPort:    httpsPort,
				serverAddress: serverAddress,
				targetAddress: targetAddress,
				extras:        make(map[string]interface{}),
			},
			preTracerSetup: func(t *testing.T, ctx testContext) {
				closer, err := testutil.HTTPPythonServer(t, ctx.serverAddress, testutil.Options{
					EnableKeepAlives: false,
					EnableTLS:        true,
				})
				require.NoError(t, err)
				t.Cleanup(closer)
			},
			postTracerSetup: func(t *testing.T, ctx testContext) {
				client := nethttp.Client{
					Transport: &nethttp.Transport{
						TLSClientConfig: &tls.Config{InsecureSkipVerify: true},
						DialContext:     defaultDialer.DialContext,
					},
				}
				resp, err := client.Get(fmt.Sprintf("https://%s/200/request-1", ctx.targetAddress))
				require.NoError(t, err)
				_, _ = io.Copy(io.Discard, resp.Body)
				_ = resp.Body.Close()
				client.CloseIdleConnections()
			},
			validation: validateProtocolConnection(network.ProtocolHTTP, tlsExpected),
		},
	}
	for _, tt := range tests {
		t.Run(tt.name, func(t *testing.T) {
			testProtocolClassificationInner(t, tt, tr)
		})
	}
}<|MERGE_RESOLUTION|>--- conflicted
+++ resolved
@@ -213,33 +213,7 @@
 
 			for _, test := range tests {
 				t.Run(test.name, func(t *testing.T) {
-<<<<<<< HEAD
 					testHTTPSLibrary(t, test.fetchCmd, test.prefetchLibs)
-=======
-					fetch, err := exec.LookPath(test.fetchCmd[0])
-					if err != nil {
-						t.Skipf("%s not found; skipping test.", test.fetchCmd)
-					}
-					ldd, err := exec.LookPath("ldd")
-					if err != nil {
-						t.Skip("ldd not found; skipping test.")
-					}
-					linked, _ := exec.Command(ldd, fetch).Output()
-
-					var prefetchLibs []string
-					for _, lib := range tlsLibs {
-						libSSLPath := lib.FindString(string(linked))
-						if _, err := os.Stat(libSSLPath); err == nil {
-							prefetchLibs = append(prefetchLibs, libSSLPath)
-						}
-					}
-					if len(prefetchLibs) == 0 {
-						t.Fatalf("%s not linked with any of these libs %v", test.name, tlsLibs)
-					}
-
-					testHTTPSLibrary(t, test.fetchCmd, prefetchLibs)
-
->>>>>>> 70296869
 				})
 			}
 		})
