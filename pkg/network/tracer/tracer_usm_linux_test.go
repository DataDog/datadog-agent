--- conflicted
+++ resolved
@@ -26,8 +26,6 @@
 	"testing"
 	"time"
 
-	"github.com/stretchr/testify/assert"
-	"github.com/stretchr/testify/require"
 	"golang.org/x/sys/unix"
 
 	"github.com/DataDog/datadog-agent/pkg/network"
@@ -35,15 +33,13 @@
 	netlink "github.com/DataDog/datadog-agent/pkg/network/netlink/testutil"
 	"github.com/DataDog/datadog-agent/pkg/network/protocols/http"
 	"github.com/DataDog/datadog-agent/pkg/network/protocols/http/testutil"
-<<<<<<< HEAD
-=======
-	nettestutil "github.com/DataDog/datadog-agent/pkg/network/testutil"
 	"github.com/DataDog/datadog-agent/pkg/network/tracer/connection"
->>>>>>> 84257758
 	"github.com/DataDog/datadog-agent/pkg/network/tracer/connection/kprobe"
 	nettestutil "github.com/DataDog/datadog-agent/pkg/network/tracer/testutil"
 	"github.com/DataDog/datadog-agent/pkg/network/tracer/testutil/grpc"
 	"github.com/DataDog/datadog-agent/pkg/util/kernel"
+	"github.com/stretchr/testify/assert"
+	"github.com/stretchr/testify/require"
 )
 
 type connTag = uint64
@@ -601,7 +597,6 @@
 
 // GoTLS test
 func TestHTTPGoTLSAttachProbes(t *testing.T) {
-<<<<<<< HEAD
 	if !goTLSSupported() || !httpSupported(t) || !httpsSupported(t) {
 		t.Skip("GoTLS not supported for this setup")
 	}
@@ -612,50 +607,6 @@
 		cfg.EnableCORE = false
 		testHTTPGoTLSCaptureNewProcess(t, cfg)
 	})
-=======
-	cfg := testConfig()
-	if !cfg.EnableRuntimeCompiler {
-		t.Skip("GoTLS not supported when runtime compiler is disabled")
-	}
-
-	clientBin := buildGoTLSClientBin(t)
-
-	if !goTLSSupported() {
-		t.Skip("GoTLS support not available on non amd64 architectures")
-	}
-
-	if !httpSupported(t) {
-		t.Skip("HTTPS feature not available on pre 4.14.0 kernels")
-	}
-
-	if !httpsSupported(t) {
-		t.Skip("HTTPS feature not available supported for this setup")
-	}
-
-	t.Run("New Process", testHTTPGoTLSCaptureNewProcess(clientBin))
-	t.Run("Already running process", testHTTPGoTLSCaptureAlreadyRunning(clientBin))
-}
-
-// Test that we can capture HTTPS traffic from Go processes started after the
-// tracer.
-func testHTTPGoTLSCaptureNewProcess(clientBin string) func(t *testing.T) {
-	return func(t *testing.T) {
-		const (
-			serverAddr          = "localhost:8081"
-			expectedOccurrences = 10
-		)
-
-		// Setup
-		closeServer := testutil.HTTPServer(t, serverAddr, testutil.Options{
-			EnableTLS: true,
-		})
-		defer closeServer()
-
-		cfg := testConfig()
-		cfg.EnableGoTLSSupport = true
-		cfg.EnableHTTPMonitoring = true
-		cfg.EnableHTTPSMonitoring = true
->>>>>>> 84257758
 
 	t.Run("already running process (runtime compilation)", func(t *testing.T) {
 		cfg := config.New()
