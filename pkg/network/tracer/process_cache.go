--- conflicted
+++ resolved
@@ -87,13 +87,7 @@
 	}
 
 	var err error
-<<<<<<< HEAD
 	pc.cache, err = lru.NewWithEvict(maxProcs, func(_ processCacheKey, p *events.Process) {
-		processCacheTelemetry.cacheEvicts.Inc()
-
-=======
-	pc.cache, err = lru.NewWithEvict(maxProcs, func(_ processCacheKey, p *process) {
->>>>>>> afc6713b
 		pl, _ := pc.cacheByPid[p.Pid]
 		if pl = pl.remove(p); len(pl) == 0 {
 			delete(pc.cacheByPid, p.Pid)
