// Unless explicitly stated otherwise all files in this repository are licensed
// under the Apache License Version 2.0.
// This product includes software developed at Datadog (https://www.datadoghq.com/).
// Copyright 2016-present Datadog, Inc.

//go:build linux_bpf

package tracer

import (
	"strings"
	"sync"
	"time"

	"github.com/cihub/seelog"
	lru "github.com/hashicorp/golang-lru/v2"
	"github.com/prometheus/client_golang/prometheus"
	"go4.org/intern"

	"github.com/DataDog/datadog-agent/pkg/network/events"
	"github.com/DataDog/datadog-agent/pkg/telemetry"
	"github.com/DataDog/datadog-agent/pkg/util/log"
)

var defaultFilteredEnvs = []string{
	"DD_ENV",
	"DD_VERSION",
	"DD_SERVICE",
}

const (
	maxProcessQueueLen = 100
	// maxProcessListSize is the max size of a processList
	maxProcessListSize     = 3
	processCacheModuleName = "network_tracer__process_cache"
	defaultExpiry          = 2 * time.Minute
)

var processCacheTelemetry = struct {
	cacheEvicts   telemetry.Counter
	cacheLength   *prometheus.Desc
	eventsDropped telemetry.Counter
	eventsSkipped telemetry.Counter
}{
	telemetry.NewCounter(processCacheModuleName, "cache_evicts", []string{}, "Counter measuring the number of evictions in the process cache"),
	prometheus.NewDesc(processCacheModuleName+"__cache_length", "Gauge measuring the current size of the process cache", nil, nil),
	telemetry.NewCounter(processCacheModuleName, "events_dropped", []string{}, "Counter measuring the number of dropped process events"),
	telemetry.NewCounter(processCacheModuleName, "events_skipped", []string{}, "Counter measuring the number of skipped process events"),
}

<<<<<<< HEAD
type processList []*events.Process
=======
type process struct {
	Pid         uint32
	Envs        map[string]string
	ContainerID *intern.Value
	StartTime   int64
	Expiry      int64
}

type processList []*process
>>>>>>> 1927afc1

type processCache struct {
	sync.Mutex

	// cache of pid -> list of processes holds a list of processes
	// with the same pid but differing start times up to a max of
	// maxProcessListSize. this is used to determine the closest
	// match to a connection's timestamp
	cacheByPid map[uint32]processList
	// lru cache; keyed by (pid, start time)
	cache *lru.Cache[processCacheKey, *events.Process]
	// filteredEnvs contains environment variable names
	// that a process in the cache must have; empty filteredEnvs
	// means no filter, and any process can be inserted the cache
	filteredEnvs map[string]struct{}

	in      chan *events.Process
	stopped chan struct{}
	stop    sync.Once
}

type processCacheKey struct {
	pid       uint32
	startTime int64
}

func newProcessCache(maxProcs int, filteredEnvs []string) (*processCache, error) {
	pc := &processCache{
		filteredEnvs: make(map[string]struct{}, len(filteredEnvs)),
		cacheByPid:   map[uint32]processList{},
		in:           make(chan *events.Process, maxProcessQueueLen),
		stopped:      make(chan struct{}),
	}

	for _, e := range filteredEnvs {
		pc.filteredEnvs[e] = struct{}{}
	}

	var err error
	pc.cache, err = lru.NewWithEvict(maxProcs, func(_ processCacheKey, p *events.Process) {
		processCacheTelemetry.cacheEvicts.Inc()

		pl, _ := pc.cacheByPid[p.Pid]
		if pl = pl.remove(p); len(pl) == 0 {
			delete(pc.cacheByPid, p.Pid)
			return
		}

		pc.cacheByPid[p.Pid] = pl
	})

	if err != nil {
		return nil, err
	}

	go func() {
		for {
			select {
			case <-pc.stopped:
				return
			case p := <-pc.in:
				pc.add(p)
			}
		}
	}()

	return pc, nil
}

func (pc *processCache) HandleProcessEvent(entry *events.Process) {

	select {
	case <-pc.stopped:
		return
	default:
	}

	p := pc.processEvent(entry)
	if p == nil {
		processCacheTelemetry.eventsSkipped.Inc()
		return
	}

	select {
	case pc.in <- p:
	default:
		// dropped
		processCacheTelemetry.eventsDropped.Inc()
	}
}

func (pc *processCache) processEvent(entry *events.Process) *events.Process {
	envs := entry.Envs[:0]
	for _, e := range entry.Envs {
		k, _, _ := strings.Cut(e, "=")
		if len(pc.filteredEnvs) > 0 {
			if _, found := pc.filteredEnvs[k]; !found {
				continue
			}
		}

		envs = append(envs, e)

		if len(pc.filteredEnvs) > 0 && len(pc.filteredEnvs) == len(envs) {
			break
		}
	}

	if len(envs) == 0 && len(pc.filteredEnvs) > 0 && entry.ContainerID == "" {
		return nil
	}

<<<<<<< HEAD
	entry.Envs = envs
	return entry
=======
	return &process{
		Pid:         entry.Pid,
		Envs:        envs,
		ContainerID: intern.GetByString(entry.ContainerID),
		StartTime:   entry.ExecTime.UnixNano(),
	}
>>>>>>> 1927afc1
}

func (pc *processCache) Trim() {
	if pc == nil {
		return
	}

	pc.Lock()
	defer pc.Unlock()

	now := time.Now().Unix()
	trimmed := 0
	for _, v := range pc.cache.Values() {
		if now > v.Expiry {
			// Remove will call the evict callback which will
			// delete from the cacheByPid map
			pc.cache.Remove(processCacheKey{pid: v.Pid, startTime: v.StartTime})
			trimmed++
		}
	}

	if trimmed > 0 {
		log.Debugf("Trimmed %d process cache entries", trimmed)
	}
}

func (pc *processCache) Stop() {
	if pc == nil {
		return
	}

	pc.stop.Do(func() { close(pc.stopped) })
}

func (pc *processCache) add(p *events.Process) {
	if pc == nil {
		return
	}

	pc.Lock()
	defer pc.Unlock()

	if log.ShouldLog(seelog.TraceLvl) {
		log.Tracef("adding process %+v to process cache", p)
	}

	p.Expiry = time.Now().Add(defaultExpiry).Unix()
	pc.cache.Add(processCacheKey{pid: p.Pid, startTime: p.StartTime}, p)
	pl, _ := pc.cacheByPid[p.Pid]
	pc.cacheByPid[p.Pid] = pl.update(p)
}

func (pc *processCache) Get(pid uint32, ts int64) (*events.Process, bool) {
	if pc == nil {
		return nil, false
	}

	pc.Lock()
	defer pc.Unlock()

	pl, _ := pc.cacheByPid[pid]
	if closest := pl.closest(ts); closest != nil {
		closest.Expiry = time.Now().Add(defaultExpiry).Unix()
		pc.cache.Get(processCacheKey{pid: closest.Pid, startTime: closest.StartTime})
		return closest, true
	}

	return nil, false
}

func (pc *processCache) Dump() (interface{}, error) {
	res := map[uint32]interface{}{}
	if pc == nil {
		return res, nil
	}

	pc.Lock()
	defer pc.Unlock()

	for pid, pl := range pc.cacheByPid {
		res[pid] = pl
	}

	return res, nil
}

// Describe returns all descriptions of the collector.
func (pc *processCache) Describe(ch chan<- *prometheus.Desc) {
	ch <- processCacheTelemetry.cacheLength
}

// Collect returns the current state of all metrics of the collector.
func (pc *processCache) Collect(ch chan<- prometheus.Metric) {
	ch <- prometheus.MustNewConstMetric(processCacheTelemetry.cacheLength, prometheus.GaugeValue, float64(pc.cache.Len()))
}

func (pl processList) update(p *events.Process) processList {
	for i := range pl {
		if pl[i].StartTime == p.StartTime {
			pl[i] = p
			return pl
		}
	}

	if len(pl) == maxProcessListSize {
		copy(pl, pl[1:])
		pl = pl[:len(pl)-1]
	}

	if pl == nil {
		pl = make(processList, 0, maxProcessListSize)
	}

	return append(pl, p)
}

func (pl processList) remove(p *events.Process) processList {
	for i := range pl {
		if pl[i] == p {
			return append(pl[:i], pl[i+1:]...)
		}
	}

	return pl
}

func abs(i int64) int64 {
	if i < 0 {
		return -i
	}

	return i
}

func (pl processList) closest(ts int64) *events.Process {
	var closest *events.Process
	for i := range pl {
		if ts >= pl[i].StartTime &&
			(closest == nil ||
				abs(closest.StartTime-ts) > abs(pl[i].StartTime-ts)) {
			closest = pl[i]
		}
	}

	return closest
}<|MERGE_RESOLUTION|>--- conflicted
+++ resolved
@@ -48,19 +48,7 @@
 	telemetry.NewCounter(processCacheModuleName, "events_skipped", []string{}, "Counter measuring the number of skipped process events"),
 }
 
-<<<<<<< HEAD
 type processList []*events.Process
-=======
-type process struct {
-	Pid         uint32
-	Envs        map[string]string
-	ContainerID *intern.Value
-	StartTime   int64
-	Expiry      int64
-}
-
-type processList []*process
->>>>>>> 1927afc1
 
 type processCache struct {
 	sync.Mutex
@@ -173,17 +161,8 @@
 		return nil
 	}
 
-<<<<<<< HEAD
 	entry.Envs = envs
 	return entry
-=======
-	return &process{
-		Pid:         entry.Pid,
-		Envs:        envs,
-		ContainerID: intern.GetByString(entry.ContainerID),
-		StartTime:   entry.ExecTime.UnixNano(),
-	}
->>>>>>> 1927afc1
 }
 
 func (pc *processCache) Trim() {
