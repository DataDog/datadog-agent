// Unless explicitly stated otherwise all files in this repository are licensed
// under the Apache License Version 2.0.
// This product includes software developed at Datadog (https://www.datadoghq.com/).
// Copyright 2016-present Datadog, Inc.

//go:build linux_bpf || (windows && npm)
// +build linux_bpf windows,npm

package tracer

import (
	"bufio"
	"bytes"
	"context"
	"encoding/json"
	"fmt"
	"io"
	"math/rand"
	"net"
	nethttp "net/http"
	"net/url"
	"os"
	"runtime"
	"strconv"
	"strings"
	"sync"
	"testing"
	"time"

	"github.com/cihub/seelog"
	"github.com/miekg/dns"
	"github.com/stretchr/testify/assert"
	"github.com/stretchr/testify/require"
	"golang.org/x/sync/errgroup"

	coreConfig "github.com/DataDog/datadog-agent/pkg/config"
	"github.com/DataDog/datadog-agent/pkg/network"
	"github.com/DataDog/datadog-agent/pkg/network/config"
	"github.com/DataDog/datadog-agent/pkg/process/util"
	"github.com/DataDog/datadog-agent/pkg/util/kernel"
	"github.com/DataDog/datadog-agent/pkg/util/log"
)

var (
	clientMessageSize = 2 << 8
	serverMessageSize = 2 << 14
	payloadSizesTCP   = []int{2 << 5, 2 << 8, 2 << 10, 2 << 12, 2 << 14, 2 << 15}
	payloadSizesUDP   = []int{2 << 5, 2 << 8, 2 << 12, 2 << 14}
)

// Some tests try to detect if they're running on Fargate. We'll get a panic
// when checking that if the auto-detected features have not been initialized.
func init() {
	coreConfig.SetDetectedFeatures(coreConfig.FeatureMap{})
}

func TestMain(m *testing.M) {
	logLevel := os.Getenv("DD_LOG_LEVEL")
	if logLevel == "" {
		logLevel = "warn"
	}
	log.SetupLogger(seelog.Default, logLevel)
	cfg := testConfig()
	if cfg.EnableRuntimeCompiler {
		fmt.Println("RUNTIME COMPILER ENABLED")
	}
	os.Exit(m.Run())
}

func setupTracer(t testing.TB, cfg *config.Config) *Tracer {
	tr, err := NewTracer(cfg)
	require.NoError(t, err)
	t.Cleanup(func() {
		tr.Stop()
	})

	initTracerState(t, tr)
	return tr
}

func TestGetStats(t *testing.T) {
	httpSupported := httpSupported(t)
	cfg := testConfig()
	cfg.EnableHTTPMonitoring = true
<<<<<<< HEAD
	tr := setupTracer(t, cfg)
=======
	tr, err := NewTracer(cfg)
	require.NoError(t, err)
	t.Cleanup(tr.Stop)
>>>>>>> dd7d043c

	<-time.After(time.Second)

	getConnections(t, tr)
	linuxExpected := map[string]interface{}{}
	err := json.Unmarshal([]byte(`{
      "conntrack": {
        "enobufs": 0,
        "evicts_total": 0,
        "gets_total": 9,
        "msg_errors": 0,
        "orphan_size": 0,
        "read_errors": 0,
        "registers_total": 0,
        "sampling_pct": 100,
        "state_size": 0,
        "throttles": 0,
        "unregisters_total": 0
      },
      "dns": {
        "added": 0,
        "decoding_errors": 583,
        "dropped_stats": 0,
        "errors": 0,
        "expired": 0,
        "ips": 0,
        "lookups": 5,
        "num_stats": 0,
        "oversized": 0,
        "packets_captured": 586,
        "packets_dropped": 0,
        "packets_processed": 586,
        "queries": 0,
        "resolved": 0,
        "socket_polls": 6,
        "successes": 0,
        "timestamp_micro_secs": 1649790301434884,
        "truncated_packets": 0
      },
      "ebpf": {
        "closed_conn_polling_lost": 0,
        "closed_conn_polling_received": 0,
        "missed_tcp_close": 0,
        "missed_udp_close": 0,
        "pid_collisions": 0,
        "tcp_conns4": 1,
        "tcp_conns6": 0,
        "tcp_sent_miscounts": 0,
        "tcp_failed_connects": 0,
        "udp_conns4": 4,
        "udp_conns6": 0,
        "udp_sends_missed": 0,
        "udp_sends_processed": 162
      },
      "usm": {
        "http": {
          "aggregations": 0,
          "dropped": 0,
          "hits1xx": 0,
          "hits2xx": 0,
          "hits3xx": 0,
          "hits4xx": 0,
          "hits5xx": 0,
          "misses": 0,
          "rejected": 0
        }
      },
      "kprobes": {},
      "state": {
        "closed_conn_dropped": 0,
		"conn_dropped": 0,
		"dns_pid_collisions": 0,
		"dns_stats_dropped": 0,
		"http_stats_dropped": 0,
		"stats_underflows": 0,
		"time_sync_collisions": 0
      },
      "tracer": {
        "closed_conns": 1,
        "conn_stats_map_size": 5,
        "expired_tcp_conns": 0,
        "runtime": {
          "runtime_compilation_enabled": 0
        },
        "skipped_conns": 0
      }
    }`), &linuxExpected)
	require.NoError(t, err)

	rcExceptions := map[string]interface{}{}
	err = json.Unmarshal([]byte(`{
      "conntrack": {
        "evicts_total": 0,
        "orphan_size": 0
      }}`), &rcExceptions)
	require.NoError(t, err)

	expected := linuxExpected
	if runtime.GOOS == "windows" {
		expected = map[string]interface{}{
			"driver":                   map[string]interface{}{},
			"flows":                    map[string]interface{}{},
			"driver_total_flow_stats":  map[string]interface{}{},
			"driver_flow_handle_stats": map[string]interface{}{},
			"state":                    map[string]interface{}{},
			"dns":                      map[string]interface{}{},
		}
	}

	actual, _ := tr.GetStats()

	for section, entries := range expected {
		if section == "usm" && !httpSupported {
			// HTTP stats not supported on some systems
			continue
		}
		require.Contains(t, actual, section, "missing section from telemetry map: %s", section)
		for name := range entries.(map[string]interface{}) {
			if cfg.EnableRuntimeCompiler {
				if sec, ok := rcExceptions[section]; ok {
					if _, ok := sec.(map[string]interface{})[name]; ok {
						continue
					}
				}
			}
			assert.Contains(t, actual[section], name, "%s actual is missing %s", section, name)
		}
	}
}

func TestTCPSendAndReceive(t *testing.T) {
	// Enable BPF-based system probe
<<<<<<< HEAD
	tr := setupTracer(t, testConfig())
=======
	tr, err := NewTracer(testConfig())
	if err != nil {
		t.Fatal(err)
	}
	t.Cleanup(tr.Stop)
>>>>>>> dd7d043c

	// Create TCP Server which, for every line, sends back a message with size=serverMessageSize
	server := NewTCPServer(func(c net.Conn) {
		r := bufio.NewReader(c)
		for {
			_, err := r.ReadBytes(byte('\n'))
			c.Write(genPayload(serverMessageSize))
			if err != nil { // indicates that EOF has been reached,
				break
			}
		}
		c.Close()
	})
<<<<<<< HEAD
	doneChan := make(chan struct{})
	err := server.Run(doneChan)
=======
	t.Cleanup(server.Shutdown)
	err = server.Run()
>>>>>>> dd7d043c
	require.NoError(t, err)

	c, err := net.DialTimeout("tcp", server.address, 50*time.Millisecond)
	require.NoError(t, err)
	defer c.Close()

	// Connect to server 10 times
	wg := new(errgroup.Group)
	for i := 0; i < 10; i++ {
		wg.Go(func() error {
			// Write clientMessageSize to server, and read response
			if _, err = c.Write(genPayload(clientMessageSize)); err != nil {
				return err
			}

			r := bufio.NewReader(c)
			r.ReadBytes(byte('\n'))
			return nil
		})
	}

	err = wg.Wait()
	require.NoError(t, err)

	// Iterate through active connections until we find connection created above, and confirm send + recv counts
	connections := getConnections(t, tr)

	conn, ok := findConnection(c.LocalAddr(), c.RemoteAddr(), connections)
	require.True(t, ok)
	m := conn.Monotonic
	assert.Equal(t, 10*clientMessageSize, int(m.SentBytes))
	assert.Equal(t, 10*serverMessageSize, int(m.RecvBytes))
	assert.Equal(t, 0, int(m.Retransmits))
	assert.Equal(t, os.Getpid(), int(conn.Pid))
	assert.Equal(t, addrPort(server.address), int(conn.DPort))
	assert.Equal(t, network.OUTGOING, conn.Direction)
	assert.True(t, conn.IntraHost)
}

func TestTCPShortLived(t *testing.T) {
	// Enable BPF-based system probe
	cfg := testConfig()
	cfg.TCPClosedTimeout = 10 * time.Millisecond
<<<<<<< HEAD
	tr := setupTracer(t, cfg)
=======
	tr, err := NewTracer(cfg)
	if err != nil {
		t.Fatal(err)
	}
	t.Cleanup(tr.Stop)

	initTracerState(t, tr)
>>>>>>> dd7d043c

	// Create TCP Server which sends back serverMessageSize bytes
	server := NewTCPServer(func(c net.Conn) {
		r := bufio.NewReader(c)
		r.ReadBytes(byte('\n'))
		c.Write(genPayload(serverMessageSize))
		c.Close()
	})
<<<<<<< HEAD
	doneChan := make(chan struct{})
	err := server.Run(doneChan)
	require.NoError(t, err)
	defer close(doneChan)
=======
	t.Cleanup(server.Shutdown)
	require.NoError(t, server.Run())
>>>>>>> dd7d043c

	// Connect to server
	c, err := net.DialTimeout("tcp", server.address, 50*time.Millisecond)
	require.NoError(t, err)

	// Write clientMessageSize to server, and read response
	_, err = c.Write(genPayload(clientMessageSize))
	require.NoError(t, err)
	r := bufio.NewReader(c)
	r.ReadBytes(byte('\n'))

	// Explicitly close this TCP connection
	c.Close()

	var conn *network.ConnectionStats
	require.Eventually(t, func() bool {
		var ok bool
		conn, ok = findConnection(c.LocalAddr(), c.RemoteAddr(), getConnections(t, tr))
		return ok
	}, 3*time.Second, time.Second, "connection not found")

	m := conn.Monotonic
	assert.Equal(t, clientMessageSize, int(m.SentBytes))
	assert.Equal(t, serverMessageSize, int(m.RecvBytes))
	assert.Equal(t, 0, int(m.Retransmits))
	assert.Equal(t, os.Getpid(), int(conn.Pid))
	assert.Equal(t, addrPort(server.address), int(conn.DPort))
	assert.Equal(t, network.OUTGOING, conn.Direction)
	assert.True(t, conn.IntraHost)

	// Verify the short lived connection is accounting for both TCP_ESTABLISHED and TCP_CLOSED events
	assert.Equal(t, uint32(1), m.TCPEstablished)
	assert.Equal(t, uint32(1), m.TCPClosed)

	_, ok := findConnection(c.LocalAddr(), c.RemoteAddr(), getConnections(t, tr))
	assert.False(t, ok)
}

func TestTCPOverIPv6(t *testing.T) {
	t.SkipNow()
	if !kernel.IsIPv6Enabled() {
		t.Skip("IPv6 not enabled on host")
	}

	cfg := testConfig()
	cfg.CollectIPv6Conns = true

<<<<<<< HEAD
	tr := setupTracer(t, config)
=======
	tr, err := NewTracer(cfg)
	if err != nil {
		t.Fatal(err)
	}
	t.Cleanup(tr.Stop)
>>>>>>> dd7d043c

	ln, err := net.Listen("tcp6", ":0")
	require.NoError(t, err)

	doneChan := make(chan struct{})
	go func(done chan struct{}) {
		<-done
		ln.Close()
	}(doneChan)

	// Create TCP Server which sends back serverMessageSize bytes
	go func() {
		for {
			c, err := ln.Accept()
			if err != nil {
				return
			}
			r := bufio.NewReader(c)
			r.ReadBytes(byte('\n'))
			c.Write(genPayload(serverMessageSize))
			c.Close()
		}
	}()

	// Connect to server
	c, err := net.DialTimeout("tcp6", ln.Addr().String(), 50*time.Millisecond)
	require.NoError(t, err)

	// Write clientMessageSize to server, and read response
	if _, err = c.Write(genPayload(clientMessageSize)); err != nil {
		t.Fatal(err)
	}
	r := bufio.NewReader(c)
	r.ReadBytes(byte('\n'))

	connections := getConnections(t, tr)

	conn, ok := findConnection(c.LocalAddr(), c.RemoteAddr(), connections)
	require.True(t, ok)
	m := conn.Monotonic
	assert.Equal(t, clientMessageSize, int(m.SentBytes))
	assert.Equal(t, serverMessageSize, int(m.RecvBytes))
	assert.Equal(t, 0, int(m.Retransmits))
	assert.Equal(t, os.Getpid(), int(conn.Pid))
	assert.Equal(t, ln.Addr().(*net.TCPAddr).Port, int(conn.DPort))
	assert.Equal(t, network.OUTGOING, conn.Direction)
	assert.True(t, conn.IntraHost)

	doneChan <- struct{}{}

}

func TestTCPCollectionDisabled(t *testing.T) {
	if runtime.GOOS == "windows" {
		t.Skip("Test disabled on Windows")
	}
	// Enable BPF-based system probe with TCP disabled
	cfg := testConfig()
	cfg.CollectTCPConns = false

<<<<<<< HEAD
	tr := setupTracer(t, config)
=======
	tr, err := NewTracer(cfg)
	if err != nil {
		t.Fatal(err)
	}
	t.Cleanup(tr.Stop)
>>>>>>> dd7d043c

	// Create TCP Server which sends back serverMessageSize bytes
	server := NewTCPServer(func(c net.Conn) {
		r := bufio.NewReader(c)
		r.ReadBytes(byte('\n'))
		c.Write(genPayload(serverMessageSize))
		c.Close()
	})
<<<<<<< HEAD
	doneChan := make(chan struct{})
	err := server.Run(doneChan)
	require.NoError(t, err)
	defer close(doneChan)
=======

	t.Cleanup(server.Shutdown)
	require.NoError(t, server.Run())
>>>>>>> dd7d043c

	// Connect to server
	c, err := net.DialTimeout("tcp", server.address, 50*time.Millisecond)
	if err != nil {
		t.Fatal(err)
	}

	// Write clientMessageSize to server, and read response
	if _, err = c.Write(genPayload(clientMessageSize)); err != nil {
		t.Fatal(err)
	}
	r := bufio.NewReader(c)
	r.ReadBytes(byte('\n'))

	connections := getConnections(t, tr)

	// Confirm that we could not find connection created above
	_, ok := findConnection(c.LocalAddr(), c.RemoteAddr(), connections)
	require.False(t, ok)
}

func TestTCPConnsReported(t *testing.T) {
	// Setup
	cfg := testConfig()
	cfg.CollectTCPConns = true

<<<<<<< HEAD
	tr := setupTracer(t, config)
=======
	tr, err := NewTracer(cfg)
	require.NoError(t, err)
	t.Cleanup(tr.Stop)
>>>>>>> dd7d043c

	processedChan := make(chan struct{})
	server := NewTCPServer(func(c net.Conn) {
		c.Close()
		close(processedChan)
	})
<<<<<<< HEAD
	doneChan := make(chan struct{})
	err := server.Run(doneChan)
	require.NoError(t, err)
	defer close(doneChan)
=======
	t.Cleanup(server.Shutdown)
	require.NoError(t, server.Run())
>>>>>>> dd7d043c

	// Connect to server
	c, err := net.DialTimeout("tcp", server.address, 50*time.Millisecond)
	require.NoError(t, err)
	defer c.Close()
	<-processedChan

	// Test
	connections := getConnections(t, tr)
	// Server-side
	_, ok := findConnection(c.RemoteAddr(), c.LocalAddr(), connections)
	require.True(t, ok)
	// Client-side
	_, ok = findConnection(c.LocalAddr(), c.RemoteAddr(), connections)
	require.True(t, ok)
}

func TestUDPSendAndReceive(t *testing.T) {
	t.Run("v4", func(t *testing.T) {
		t.Run("fixed port", func(t *testing.T) {
			testUDPSendAndReceive(t, "127.0.0.1:8081")
		})
		t.Run("random port", func(t *testing.T) {
			testUDPSendAndReceive(t, "127.0.0.1:0")
		})
	})
	t.Run("v6", func(t *testing.T) {
		t.Run("fixed port", func(t *testing.T) {
			testUDPSendAndReceive(t, "[::1]:8081")
		})
		t.Run("random port", func(t *testing.T) {
			testUDPSendAndReceive(t, "[::1]:0")
		})
	})
}

func testUDPSendAndReceive(t *testing.T, addr string) {
	cfg := testConfig()
	tr := setupTracer(t, cfg)

	server := &UDPServer{
		address: addr,
		onMessage: func(buf []byte, n int) []byte {
			return genPayload(serverMessageSize)
		},
	}

	doneChan := make(chan struct{})
	err := server.Run(doneChan, clientMessageSize)
	require.NoError(t, err)
	t.Cleanup(func() { close(doneChan) })

	// Connect to server
	c, err := net.DialTimeout("udp", server.address, 50*time.Millisecond)
	require.NoError(t, err)
	defer c.Close()

	// Write clientMessageSize to server, and read response
	_, err = c.Write(genPayload(clientMessageSize))
	require.NoError(t, err)

	_, err = c.Read(make([]byte, serverMessageSize))
	require.NoError(t, err)

	// Iterate through active connections until we find connection created above, and confirm send + recv counts
	connections := getConnections(t, tr)

	incoming, ok := findConnection(c.RemoteAddr(), c.LocalAddr(), connections)
	if assert.True(t, ok, "unable to find incoming connection") {
		assert.Equal(t, network.INCOMING, incoming.Direction)

		// make sure the inverse values are seen for the other message
		assert.Equal(t, serverMessageSize, int(incoming.Monotonic.SentBytes), "incoming sent")
		assert.Equal(t, clientMessageSize, int(incoming.Monotonic.RecvBytes), "incoming recv")
		assert.True(t, incoming.IntraHost, "incoming intrahost")
	}

	outgoing, ok := findConnection(c.LocalAddr(), c.RemoteAddr(), connections)
	if assert.True(t, ok, "unable to find outgoing connection") {
		assert.Equal(t, network.OUTGOING, outgoing.Direction)

		assert.Equal(t, clientMessageSize, int(outgoing.Monotonic.SentBytes), "outgoing sent")
		assert.Equal(t, serverMessageSize, int(outgoing.Monotonic.RecvBytes), "outgoing recv")
		assert.True(t, outgoing.IntraHost, "outgoing intrahost")
	}
}

func TestUDPDisabled(t *testing.T) {
	// Enable BPF-based system probe with UDP disabled
	cfg := testConfig()
	cfg.CollectUDPConns = false

<<<<<<< HEAD
	tr := setupTracer(t, config)
=======
	tr, err := NewTracer(cfg)
	if err != nil {
		t.Fatal(err)
	}
	t.Cleanup(tr.Stop)
>>>>>>> dd7d043c

	// Create UDP Server which sends back serverMessageSize bytes
	server := &UDPServer{
		onMessage: func(b []byte, n int) []byte {
			return genPayload(serverMessageSize)
		},
	}

	doneChan := make(chan struct{})
	err := server.Run(doneChan, clientMessageSize)
	require.NoError(t, err)
	defer close(doneChan)

	// Connect to server
	c, err := net.DialTimeout("udp", server.address, 50*time.Millisecond)
	if err != nil {
		t.Fatal(err)
	}
	defer c.Close()

	// Write clientMessageSize to server, and read response
	if _, err = c.Write(genPayload(clientMessageSize)); err != nil {
		t.Fatal(err)
	}

	c.Read(make([]byte, serverMessageSize))

	// Iterate through active connections until we find connection created above, and confirm send + recv counts
	connections := getConnections(t, tr)

	_, ok := findConnection(c.LocalAddr(), c.RemoteAddr(), connections)
	require.False(t, ok)
}

func TestLocalDNSCollectionDisabled(t *testing.T) {
	// Enable BPF-based system probe with DNS disabled (by default)
<<<<<<< HEAD
	config := testConfig()

	tr := setupTracer(t, config)
=======
	tr, err := NewTracer(testConfig())
	if err != nil {
		t.Fatal(err)
	}
	t.Cleanup(tr.Stop)
>>>>>>> dd7d043c

	// Connect to local DNS
	addr, err := net.ResolveUDPAddr("udp", "localhost:53")
	assert.NoError(t, err)

	cn, err := net.DialUDP("udp", nil, addr)
	assert.NoError(t, err)
	defer cn.Close()

	// Write anything
	_, err = cn.Write([]byte("test"))
	assert.NoError(t, err)

	// Iterate through active connections making sure there are no local DNS calls
	for _, c := range getConnections(t, tr).Conns {
		assert.False(t, isLocalDNS(c))
	}
}

func TestLocalDNSCollectionEnabled(t *testing.T) {
	// Enable BPF-based system probe with DNS enabled
	cfg := testConfig()
	cfg.CollectLocalDNS = true
	cfg.CollectUDPConns = true

<<<<<<< HEAD
	tr := setupTracer(t, config)
=======
	tr, err := NewTracer(cfg)
	if err != nil {
		t.Fatal(err)
	}
	t.Cleanup(tr.Stop)
>>>>>>> dd7d043c

	// Connect to local DNS
	addr, err := net.ResolveUDPAddr("udp", "localhost:53")
	assert.NoError(t, err)

	cn, err := net.DialUDP("udp", nil, addr)
	assert.NoError(t, err)
	defer cn.Close()

	// Write anything
	_, err = cn.Write([]byte("test"))
	assert.NoError(t, err)

	found := false

	// Iterate through active connections making sure theres at least one connection
	for _, c := range getConnections(t, tr).Conns {
		found = found || isLocalDNS(c)
	}

	assert.True(t, found)
}

func isLocalDNS(c network.ConnectionStats) bool {
	return c.Source.String() == "127.0.0.1" && c.Dest.String() == "127.0.0.1" && c.DPort == 53
}

func TestShouldSkipExcludedConnection(t *testing.T) {
	// exclude connections from 127.0.0.1:80
	cfg := testConfig()
	// exclude source SSH connections to make this pass in VM
<<<<<<< HEAD
	config.ExcludedSourceConnections = map[string][]string{"127.0.0.1": {"80"}, "*": {"22"}}
	config.ExcludedDestinationConnections = map[string][]string{"127.0.0.1": {"tcp 80"}}
	tr := setupTracer(t, config)
=======
	cfg.ExcludedSourceConnections = map[string][]string{"127.0.0.1": {"80"}, "*": {"22"}}
	cfg.ExcludedDestinationConnections = map[string][]string{"127.0.0.1": {"tcp 80"}}
	tr, err := NewTracer(cfg)
	if err != nil {
		t.Fatal(err)
	}
	t.Cleanup(tr.Stop)
>>>>>>> dd7d043c

	// Connect to 127.0.0.1:80
	addr, err := net.ResolveUDPAddr("udp", "127.0.0.1:80")
	assert.NoError(t, err)

	cn, err := net.DialUDP("udp", nil, addr)
	assert.NoError(t, err)
	defer cn.Close()

	// Write anything
	_, err = cn.Write([]byte("test"))
	assert.NoError(t, err)

	// Make sure we're not picking up 127.0.0.1:80
	cxs := getConnections(t, tr)
	for _, c := range cxs.Conns {
		assert.False(t, c.Source.String() == "127.0.0.1" && c.SPort == 80, "connection %s should be excluded", c)
		assert.False(t, c.Dest.String() == "127.0.0.1" && c.DPort == 80 && c.Type == network.TCP, "connection %s should be excluded", c)
	}

	// ensure one of the connections is UDP to 127.0.0.1:80
	assert.Condition(t, func() bool {
		for _, c := range cxs.Conns {
			if c.Dest.String() == "127.0.0.1" && c.DPort == 80 && c.Type == network.UDP {
				return true
			}
		}
		return false
	}, "Unable to find UDP connection to 127.0.0.1:80")
}

func TestShouldExcludeEmptyStatsConnection(t *testing.T) {
	cfg := testConfig()
<<<<<<< HEAD
	tr := setupTracer(t, cfg)
=======
	tr, err := NewTracer(cfg)
	require.NoError(t, err)
	t.Cleanup(tr.Stop)
>>>>>>> dd7d043c

	// Connect to 127.0.0.1:80
	addr, err := net.ResolveUDPAddr("udp", "127.0.0.1:80")
	assert.NoError(t, err)

	cn, err := net.DialUDP("udp", nil, addr)
	assert.NoError(t, err)
	defer cn.Close()

	// Write anything
	_, err = cn.Write([]byte("test"))
	assert.NoError(t, err)

	var zeroConn network.ConnectionStats
	require.Eventually(t, func() bool {
		cxs := getConnections(t, tr)
		for _, c := range cxs.Conns {
			if c.Dest.String() == "127.0.0.1" && c.DPort == 80 {
				zeroConn = c
				return true
			}
		}
		return false
	}, 2*time.Second, time.Second)

	// next call should not have the same connection
	cxs := getConnections(t, tr)
	found := false
	for _, c := range cxs.Conns {
		if c.Source == zeroConn.Source && c.SPort == zeroConn.SPort &&
			c.Dest == zeroConn.Dest && c.DPort == zeroConn.DPort &&
			c.Pid == zeroConn.Pid {
			found = true
			break
		}
	}
	require.False(t, found, "empty connections should be filtered out")
}

func TestSkipConnectionDNS(t *testing.T) {
	t.Run("CollectLocalDNS disabled", func(t *testing.T) {
		tr := &Tracer{config: &config.Config{CollectLocalDNS: false}}
		assert.True(t, tr.shouldSkipConnection(&network.ConnectionStats{
			Source: util.AddressFromString("10.0.0.1"),
			Dest:   util.AddressFromString("127.0.0.1"),
			SPort:  1000, DPort: 53,
		}))

		assert.False(t, tr.shouldSkipConnection(&network.ConnectionStats{
			Source: util.AddressFromString("10.0.0.1"),
			Dest:   util.AddressFromString("127.0.0.1"),
			SPort:  1000, DPort: 8080,
		}))

		assert.True(t, tr.shouldSkipConnection(&network.ConnectionStats{
			Source: util.AddressFromString("::3f::45"),
			Dest:   util.AddressFromString("::1"),
			SPort:  53, DPort: 1000,
		}))

		assert.True(t, tr.shouldSkipConnection(&network.ConnectionStats{
			Source: util.AddressFromString("::3f::45"),
			Dest:   util.AddressFromString("::1"),
			SPort:  53, DPort: 1000,
		}))
	})

	t.Run("CollectLocalDNS disabled", func(t *testing.T) {
		tr := &Tracer{config: &config.Config{CollectLocalDNS: true}}

		assert.False(t, tr.shouldSkipConnection(&network.ConnectionStats{
			Source: util.AddressFromString("10.0.0.1"),
			Dest:   util.AddressFromString("127.0.0.1"),
			SPort:  1000, DPort: 53,
		}))

		assert.False(t, tr.shouldSkipConnection(&network.ConnectionStats{
			Source: util.AddressFromString("10.0.0.1"),
			Dest:   util.AddressFromString("127.0.0.1"),
			SPort:  1000, DPort: 8080,
		}))

		assert.False(t, tr.shouldSkipConnection(&network.ConnectionStats{
			Source: util.AddressFromString("::3f::45"),
			Dest:   util.AddressFromString("::1"),
			SPort:  53, DPort: 1000,
		}))

		assert.False(t, tr.shouldSkipConnection(&network.ConnectionStats{
			Source: util.AddressFromString("::3f::45"),
			Dest:   util.AddressFromString("::1"),
			SPort:  53, DPort: 1000,
		}))

	})
}

func byAddress(l, r net.Addr) func(c network.ConnectionStats) bool {
	return func(c network.ConnectionStats) bool {
		return addrMatches(l, c.Source.String(), c.SPort) && addrMatches(r, c.Dest.String(), c.DPort)
	}
}

func findConnection(l, r net.Addr, c *network.Connections) (*network.ConnectionStats, bool) {
	if result := searchConnections(c, byAddress(l, r)); len(result) > 0 {
		return &result[0], true
	}

	return nil, false
}

func searchConnections(c *network.Connections, predicate func(network.ConnectionStats) bool) []network.ConnectionStats {
	var results []network.ConnectionStats
	for _, conn := range c.Conns {
		if predicate(conn) {
			results = append(results, conn)
		}
	}
	return results
}

func addrMatches(addr net.Addr, host string, port uint16) bool {
	addrURL := url.URL{Scheme: addr.Network(), Host: addr.String()}

	return addrURL.Hostname() == host && addrURL.Port() == strconv.Itoa(int(port))
}

func runBenchtests(b *testing.B, payloads []int, prefix string, f func(p int) func(*testing.B)) {
	for _, p := range payloads {
		name := strings.TrimSpace(strings.Join([]string{prefix, strconv.Itoa(p), "bytes"}, " "))
		b.Run(name, f(p))
	}
}

func BenchmarkUDPEcho(b *testing.B) {
	runBenchtests(b, payloadSizesUDP, "", benchEchoUDP)

	// Enable BPF-based system probe
	_ = setupTracer(b, testConfig())

	runBenchtests(b, payloadSizesUDP, "eBPF", benchEchoUDP)
}

func benchEchoUDP(size int) func(b *testing.B) {
	payload := genPayload(size)
	echoOnMessage := func(b []byte, n int) []byte {
		resp := make([]byte, len(b))
		copy(resp, b)
		return resp
	}

	return func(b *testing.B) {
		end := make(chan struct{})
		server := &UDPServer{onMessage: echoOnMessage}
		err := server.Run(end, size)
		require.NoError(b, err)
		defer close(end)

		c, err := net.DialTimeout("udp", server.address, 50*time.Millisecond)
		if err != nil {
			b.Fatal(err)
		}
		defer c.Close()
		r := bufio.NewReader(c)

		b.ResetTimer()
		for i := 0; i < b.N; i++ {
			c.Write(payload)
			buf := make([]byte, size)
			n, err := r.Read(buf)

			if err != nil || n != len(payload) || !bytes.Equal(payload, buf) {
				b.Fatalf("Sizes: %d, %d. Equal: %v. Error: %s", len(buf), len(payload), bytes.Equal(payload, buf), err)
			}
		}
		b.StopTimer()
	}
}

func BenchmarkTCPEcho(b *testing.B) {
	runBenchtests(b, payloadSizesTCP, "", benchEchoTCP)

	// Enable BPF-based system probe
	_ = setupTracer(b, testConfig())
	runBenchtests(b, payloadSizesTCP, "eBPF", benchEchoTCP)
}

func BenchmarkTCPSend(b *testing.B) {
	runBenchtests(b, payloadSizesTCP, "", benchSendTCP)

	// Enable BPF-based system probe
	_ = setupTracer(b, testConfig())
	runBenchtests(b, payloadSizesTCP, "eBPF", benchSendTCP)
}

func benchEchoTCP(size int) func(b *testing.B) {
	payload := genPayload(size)
	echoOnMessage := func(c net.Conn) {
		r := bufio.NewReader(c)
		for {
			buf, err := r.ReadBytes(byte('\n'))
			if err == io.EOF {
				c.Close()
				return
			}
			c.Write(buf)
		}
	}

	return func(b *testing.B) {
		server := NewTCPServer(echoOnMessage)
		b.Cleanup(server.Shutdown)
		require.NoError(b, server.Run())

		c, err := net.DialTimeout("tcp", server.address, 50*time.Millisecond)
		if err != nil {
			b.Fatal(err)
		}
		defer c.Close()
		r := bufio.NewReader(c)

		b.ResetTimer()
		for i := 0; i < b.N; i++ {
			c.Write(payload)
			buf, err := r.ReadBytes(byte('\n'))

			if err != nil || len(buf) != len(payload) || !bytes.Equal(payload, buf) {
				b.Fatalf("Sizes: %d, %d. Equal: %v. Error: %s", len(buf), len(payload), bytes.Equal(payload, buf), err)
			}
		}
		b.StopTimer()
	}
}

func benchSendTCP(size int) func(b *testing.B) {
	payload := genPayload(size)
	dropOnMessage := func(c net.Conn) {
		r := bufio.NewReader(c)
		for { // Drop all payloads received
			_, err := r.Discard(r.Buffered() + 1)
			if err == io.EOF {
				c.Close()
				return
			}
		}
	}

	return func(b *testing.B) {
		server := NewTCPServer(dropOnMessage)
		b.Cleanup(server.Shutdown)
		require.NoError(b, server.Run())

		c, err := net.DialTimeout("tcp", server.address, 50*time.Millisecond)
		if err != nil {
			b.Fatal(err)
		}
		defer c.Close()

		b.ResetTimer()
		for i := 0; i < b.N; i++ { // Send-heavy workload
			_, err := c.Write(payload)
			if err != nil {
				b.Fatal(err)
			}
		}
		b.StopTimer()
	}
}

type TCPServer struct {
	address   string
	onMessage func(c net.Conn)
	ln        net.Listener
}

func NewTCPServer(onMessage func(c net.Conn)) *TCPServer {
	return NewTCPServerOnAddress("127.0.0.1:0", onMessage)
}

func NewTCPServerOnAddress(addr string, onMessage func(c net.Conn)) *TCPServer {
	return &TCPServer{
		address:   addr,
		onMessage: onMessage,
	}
}

func (t *TCPServer) Run() error {
	ln, err := net.Listen("tcp", t.address)
	if err != nil {
		return err
	}
	t.ln = ln
	t.address = ln.Addr().String()

	go func() {
		for {
			conn, err := t.ln.Accept()
			if err != nil {
				return
			}
			go t.onMessage(conn)
		}
	}()

	return nil
}

func (t *TCPServer) Shutdown() {
	if t.ln != nil {
		_ = t.ln.Close()
		t.ln = nil
	}
}

type UDPServer struct {
	network   string
	address   string
	lc        *net.ListenConfig
	onMessage func(b []byte, n int) []byte
}

func (s *UDPServer) Run(done chan struct{}, payloadSize int) error {
	networkType := "udp"
	if s.network != "" {
		networkType = s.network
	}
	var err error
	var ln net.PacketConn
	if s.lc != nil {
		ln, err = s.lc.ListenPacket(context.Background(), networkType, s.address)
	} else {
		ln, err = net.ListenPacket(networkType, s.address)
	}
	if err != nil {
		return err
	}

	s.address = ln.LocalAddr().String()

	go func() {
		buf := make([]byte, payloadSize)
		running := true
		for running {
			select {
			case <-done:
				running = false
			default:
				ln.SetReadDeadline(time.Now().Add(50 * time.Millisecond))
				n, addr, err := ln.ReadFrom(buf)
				if err != nil {
					break
				}
				_, err = ln.WriteTo(s.onMessage(buf, n), addr)
				if err != nil {
					fmt.Println(err)
					break
				}
			}
		}

		ln.Close()
	}()

	return nil
}

var letterBytes = []byte("abcdefghijklmnopqrstuvwxyzABCDEFGHIJKLMNOPQRSTUVWXYZ")

func genPayload(n int) []byte {
	b := make([]byte, n)
	for i := range b {
		if i == n-1 {
			b[i] = '\n'
		} else {
			b[i] = letterBytes[rand.Intn(len(letterBytes))]
		}
	}
	return b
}

func addrPort(addr string) int {
	p, _ := strconv.Atoi(strings.Split(addr, ":")[1])
	return p
}

func initTracerState(t testing.TB, tr *Tracer) {
	err := tr.RegisterClient("1")
	require.NoError(t, err)
}

func getConnections(t *testing.T, tr *Tracer) *network.Connections {
	// Iterate through active connections until we find connection created above, and confirm send + recv counts
	connections, err := tr.GetActiveConnections("1")
	require.NoError(t, err)
	return connections
}

const (
	validDNSServer = "8.8.8.8"
)

func testDNSStats(t *testing.T, domain string, success int, failure int, timeout int, serverIP string) {
<<<<<<< HEAD
	config := testConfig()
	config.CollectDNSStats = true
	config.DNSTimeout = 1 * time.Second
	tr := setupTracer(t, config)
=======
	cfg := testConfig()
	cfg.CollectDNSStats = true
	cfg.DNSTimeout = 1 * time.Second
	tr, err := NewTracer(cfg)
	require.NoError(t, err)
	t.Cleanup(tr.Stop)
>>>>>>> dd7d043c

	dnsServerAddr := &net.UDPAddr{IP: net.ParseIP(serverIP), Port: 53}

	queryMsg := new(dns.Msg)
	queryMsg.SetQuestion(dns.Fqdn(domain), dns.TypeA)
	queryMsg.RecursionDesired = true

	dnsClient := new(dns.Client)
	dnsConn, err := dnsClient.Dial(dnsServerAddr.String())
	require.NoError(t, err)
	defer dnsConn.Close()
	dnsClientAddr := dnsConn.LocalAddr().(*net.UDPAddr)
	_, _, err = dnsClient.ExchangeWithConn(queryMsg, dnsConn)

	if err != nil && timeout == 0 {
		t.Fatalf("Failed to get dns response %s\n", err.Error())
	}

	// Allow the DNS reply to be processed in the snooper
	time.Sleep(time.Millisecond * 500)

	// Iterate through active connections until we find connection created above, and confirm send + recv counts
	connections := getConnections(t, tr)
	conn, ok := findConnection(dnsClientAddr, dnsServerAddr, connections)
	require.True(t, ok)

	assert.Equal(t, queryMsg.Len(), int(conn.Monotonic.SentBytes))
	assert.Equal(t, os.Getpid(), int(conn.Pid))
	assert.Equal(t, dnsServerAddr.Port, int(conn.DPort))

	dnsKey, ok := network.DNSKey(conn)
	require.True(t, ok)

	dnsStats, ok := connections.DNSStats[dnsKey]
	require.True(t, ok)

	var total uint32
	var successfulResponses uint32
	var timeouts uint32
	for _, byDomain := range dnsStats {
		for _, byQueryType := range byDomain {
			successfulResponses += byQueryType.CountByRcode[uint32(0)]
			timeouts += byQueryType.Timeouts
			for _, count := range byQueryType.CountByRcode {
				total += count
			}
		}
	}

	failedResponses := total - successfulResponses

	// DNS Stats
	assert.Equal(t, uint32(success), successfulResponses)
	assert.Equal(t, uint32(failure), failedResponses)
	assert.Equal(t, uint32(timeout), timeouts)
}

func TestDNSStatsForValidDomain(t *testing.T) {
	testDNSStats(t, "golang.org", 1, 0, 0, validDNSServer)
}

func TestDNSStatsForInvalidDomain(t *testing.T) {
	testDNSStats(t, "abcdedfg", 0, 1, 0, validDNSServer)
}

func TestDNSStatsForTimeout(t *testing.T) {
	testDNSStats(t, "golang.org", 0, 0, 1, "1.2.3.4")
}

func TestTCPEstablished(t *testing.T) {
	// Ensure closed connections are flushed as soon as possible
	cfg := testConfig()
	cfg.TCPClosedTimeout = 500 * time.Millisecond

<<<<<<< HEAD
	tr := setupTracer(t, cfg)
=======
	tr, err := NewTracer(cfg)
	require.NoError(t, err)
	t.Cleanup(tr.Stop)

	initTracerState(t, tr)
>>>>>>> dd7d043c

	server := NewTCPServer(func(c net.Conn) {
		io.Copy(io.Discard, c)
		c.Close()
	})
<<<<<<< HEAD
	doneChan := make(chan struct{})
	err := server.Run(doneChan)
	require.NoError(t, err)
	defer close(doneChan)
=======
	t.Cleanup(server.Shutdown)
	require.NoError(t, server.Run())
>>>>>>> dd7d043c

	c, err := net.DialTimeout("tcp", server.address, 50*time.Millisecond)
	require.NoError(t, err)

	laddr, raddr := c.LocalAddr(), c.RemoteAddr()
	c.Write([]byte("hello"))

	connections := getConnections(t, tr)
	conn, ok := findConnection(laddr, raddr, connections)

	require.True(t, ok)
	assert.Equal(t, uint32(1), conn.Last.TCPEstablished)
	assert.Equal(t, uint32(0), conn.Last.TCPClosed)

	c.Close()
	// Wait for the connection to be sent from the perf buffer
	time.Sleep(cfg.TCPClosedTimeout)

	connections = getConnections(t, tr)
	conn, ok = findConnection(laddr, raddr, connections)
	require.True(t, ok)
	assert.Equal(t, uint32(0), conn.Last.TCPEstablished)
	assert.Equal(t, uint32(1), conn.Last.TCPClosed)
}

func TestTCPEstablishedPreExistingConn(t *testing.T) {
	server := NewTCPServer(func(c net.Conn) {
		io.Copy(io.Discard, c)
		c.Close()
	})
	t.Cleanup(server.Shutdown)
	require.NoError(t, server.Run())

	c, err := net.DialTimeout("tcp", server.address, 50*time.Millisecond)
	require.NoError(t, err)
	laddr, raddr := c.LocalAddr(), c.RemoteAddr()

	// Ensure closed connections are flushed as soon as possible
	cfg := testConfig()
	cfg.TCPClosedTimeout = 500 * time.Millisecond

<<<<<<< HEAD
	tr := setupTracer(t, cfg)
=======
	tr, err := NewTracer(cfg)
	require.NoError(t, err)
	t.Cleanup(tr.Stop)

	initTracerState(t, tr)
>>>>>>> dd7d043c

	c.Write([]byte("hello"))
	c.Close()
	// Wait for the connection to be sent from the perf buffer
	time.Sleep(cfg.TCPClosedTimeout)
	connections := getConnections(t, tr)
	conn, ok := findConnection(laddr, raddr, connections)

	require.True(t, ok)
	m := conn.Monotonic
	assert.Equal(t, uint32(0), m.TCPEstablished)
	assert.Equal(t, uint32(1), m.TCPClosed)
}

func TestUnconnectedUDPSendIPv4(t *testing.T) {
	cfg := testConfig()
<<<<<<< HEAD
	tr := setupTracer(t, cfg)
=======
	tr, err := NewTracer(cfg)
	require.NoError(t, err)
	t.Cleanup(tr.Stop)
>>>>>>> dd7d043c

	remotePort := rand.Int()%5000 + 15000
	remoteAddr := &net.UDPAddr{IP: net.ParseIP("127.0.0.1"), Port: remotePort}
	// Use ListenUDP instead of DialUDP to create a "connectionless" UDP connection
	conn, err := net.ListenUDP("udp", nil)
	require.NoError(t, err)
	defer conn.Close()
	message := []byte("payload")
	bytesSent, err := conn.WriteTo(message, remoteAddr)
	require.NoError(t, err)

	connections := getConnections(t, tr)
	outgoing := searchConnections(connections, func(cs network.ConnectionStats) bool {
		return cs.DPort == uint16(remotePort)
	})

	require.Len(t, outgoing, 1)
	assert.Equal(t, bytesSent, int(outgoing[0].Monotonic.SentBytes))
}

func TestConnectedUDPSendIPv6(t *testing.T) {
	if !kernel.IsIPv6Enabled() {
		t.Skip("IPv6 not enabled on host")
	}

	cfg := testConfig()
	cfg.CollectIPv6Conns = true
<<<<<<< HEAD
	tr := setupTracer(t, cfg)
=======
	tr, err := NewTracer(cfg)
	require.NoError(t, err)
	t.Cleanup(tr.Stop)
>>>>>>> dd7d043c

	remotePort := rand.Int()%5000 + 15000
	remoteAddr := &net.UDPAddr{IP: net.IPv6loopback, Port: remotePort}
	conn, err := net.DialUDP("udp6", nil, remoteAddr)
	require.NoError(t, err)
	defer conn.Close()
	message := []byte("payload")
	bytesSent, err := conn.Write(message)
	require.NoError(t, err)

	connections := getConnections(t, tr)
	outgoing := searchConnections(connections, func(cs network.ConnectionStats) bool {
		return cs.DPort == uint16(remotePort)
	})

	require.Len(t, outgoing, 1)
	assert.Equal(t, remoteAddr.IP.String(), outgoing[0].Dest.String())
	assert.Equal(t, bytesSent, int(outgoing[0].Monotonic.SentBytes))
}

func TestConnectionClobber(t *testing.T) {
	cfg := testConfig()
	cfg.CollectUDPConns = false
	cfg.ExcludedDestinationConnections = map[string][]string{
		"0.0.0.0/2":   {"*"},
		"64.0.0.0/3":  {"*"},
		"96.0.0.0/4":  {"*"},
		"112.0.0.0/5": {"*"},
		"120.0.0.0/6": {"*"},
		"124.0.0.0/7": {"*"},
		"126.0.0.0/8": {"*"},
		"128.0.0.0/1": {"*"},
	}
	tr := setupTracer(t, cfg)

	// Create TCP Server which, for every line, sends back a message with size=serverMessageSize
	var serverConns []net.Conn
	srvRecvBuf := make([]byte, 4)
	server := NewTCPServer(func(c net.Conn) {
		serverConns = append(serverConns, c)
		_, _ = io.ReadFull(c, srvRecvBuf)
		_, _ = c.Write(srvRecvBuf)
	})
	require.NoError(t, server.Run())
	t.Cleanup(server.Shutdown)

	// we only need 1/4 since both send and recv sides will be registered
	sendCount := tr.activeBuffer.Capacity()/4 + 1
	sendAndRecv := func() []net.Conn {
		connsCh := make(chan net.Conn, sendCount)
		var conns []net.Conn
		wg := sync.WaitGroup{}
		wg.Add(1)
		go func() {
			defer wg.Done()
			for c := range connsCh {
				if c == nil {
					return
				}
				conns = append(conns, c)
			}
		}()

		g := new(errgroup.Group)
		for i := 0; i < sendCount; i++ {
			g.Go(func() error {
				c, err := net.DialTimeout("tcp", server.address, 5*time.Second)
				if err != nil {
					return err
				}
				connsCh <- c

				buf := make([]byte, 4)
				_, err = c.Write(buf)
				if err != nil {
					return err
				}

				_, err = io.ReadFull(c, buf[:0])
				return err
			})
		}

		err := g.Wait()
		require.NoError(t, err)
		// signal all connections have been created
		connsCh <- nil
		// wait for all conns to be stored
		wg.Wait()

		return conns
	}

	conns := sendAndRecv()

	// wait for tracer to pick up all connections
	//
	// there is not a good way do this other than a sleep since we
	// can't call getConnections in a `require.Eventually` call
	// to the get the number of connections as that could
	// affect the `activeBuffer` length
	time.Sleep(2 * time.Second)

	preCap := tr.activeBuffer.Capacity()
	connections := getConnections(t, tr)
	require.NotEmpty(t, connections)
	src := connections.Conns[0].SPort
	dst := connections.Conns[0].DPort
	t.Logf("got %d connections", len(connections.Conns))
	// ensure we didn't grow or shrink the buffer
	assert.Equal(t, preCap, tr.activeBuffer.Capacity())

	closeConns := func(cxs []net.Conn) {
		for _, c := range cxs {
			if tcpc, ok := c.(*net.TCPConn); ok {
				tcpc.SetLinger(0)
			}
			c.Close()
		}
	}

	closeConns(append(conns, serverConns...))
	serverConns = serverConns[:0]

	// send second batch so that underlying array gets clobbered
	conns = sendAndRecv()
	serverConns = serverConns[:0]
	t.Cleanup(func() {
		closeConns(append(conns, serverConns...))
	})

	time.Sleep(2 * time.Second)

	t.Logf("got %d connections", len(getConnections(t, tr).Conns))
	assert.Equal(t, src, connections.Conns[0].SPort, "source port should not change")
	assert.Equal(t, dst, connections.Conns[0].DPort, "dest port should not change")
	assert.Equal(t, preCap, tr.activeBuffer.Capacity())
}

func TestTCPDirection(t *testing.T) {

	cfg := testConfig()
<<<<<<< HEAD
	tr := setupTracer(t, cfg)
=======
	tr, err := NewTracer(cfg)
	require.NoError(t, err)
	t.Cleanup(tr.Stop)

	initTracerState(t, tr)
>>>>>>> dd7d043c

	// Start an HTTP server on localhost:8080
	serverAddr := "127.0.0.1:8080"
	srv := &nethttp.Server{
		Addr: serverAddr,
		Handler: nethttp.HandlerFunc(func(w nethttp.ResponseWriter, req *nethttp.Request) {
			t.Logf("received http request from %s", req.RemoteAddr)
			io.Copy(io.Discard, req.Body)
			w.WriteHeader(200)
		}),
		ReadTimeout:  time.Second,
		WriteTimeout: time.Second,
	}
	srv.SetKeepAlivesEnabled(false)
	go func() {
		_ = srv.ListenAndServe()
	}()
	defer srv.Shutdown(context.Background())

	// Allow the HTTP server time to get set up
	time.Sleep(time.Millisecond * 500)

	// Send a HTTP request to the test server
	client := new(nethttp.Client)
	resp, err := client.Get("http://" + serverAddr + "/test")
	require.NoError(t, err)
	resp.Body.Close()

	// Iterate through active connections until we find connection created above
	var outgoingConns []network.ConnectionStats
	var incomingConns []network.ConnectionStats
	require.Eventuallyf(t, func() bool {
		conns := getConnections(t, tr)
		if len(outgoingConns) == 0 {
			outgoingConns = searchConnections(conns, func(cs network.ConnectionStats) bool {
				return fmt.Sprintf("%s:%d", cs.Dest, cs.DPort) == serverAddr
			})
		}
		if len(incomingConns) == 0 {
			incomingConns = searchConnections(conns, func(cs network.ConnectionStats) bool {
				return fmt.Sprintf("%s:%d", cs.Source, cs.SPort) == serverAddr
			})
		}

		return len(outgoingConns) == 1 && len(incomingConns) == 1
	}, 3*time.Second, 10*time.Millisecond, "couldn't find incoming and outgoing http connections matching: %s", serverAddr)

	// Verify connection directions
	conn := outgoingConns[0]
	assert.Equal(t, conn.Direction, network.OUTGOING, "connection direction must be outgoing: %s", conn)
	conn = incomingConns[0]
	assert.Equal(t, conn.Direction, network.INCOMING, "connection direction must be incoming: %s", conn)
}

func testConfig() *config.Config {
	cfg := config.New()
	if os.Getenv("BPF_DEBUG") != "" {
		cfg.BPFDebug = true
	}
	return cfg
}<|MERGE_RESOLUTION|>--- conflicted
+++ resolved
@@ -82,13 +82,7 @@
 	httpSupported := httpSupported(t)
 	cfg := testConfig()
 	cfg.EnableHTTPMonitoring = true
-<<<<<<< HEAD
 	tr := setupTracer(t, cfg)
-=======
-	tr, err := NewTracer(cfg)
-	require.NoError(t, err)
-	t.Cleanup(tr.Stop)
->>>>>>> dd7d043c
 
 	<-time.After(time.Second)
 
@@ -221,15 +215,7 @@
 
 func TestTCPSendAndReceive(t *testing.T) {
 	// Enable BPF-based system probe
-<<<<<<< HEAD
 	tr := setupTracer(t, testConfig())
-=======
-	tr, err := NewTracer(testConfig())
-	if err != nil {
-		t.Fatal(err)
-	}
-	t.Cleanup(tr.Stop)
->>>>>>> dd7d043c
 
 	// Create TCP Server which, for every line, sends back a message with size=serverMessageSize
 	server := NewTCPServer(func(c net.Conn) {
@@ -243,13 +229,8 @@
 		}
 		c.Close()
 	})
-<<<<<<< HEAD
-	doneChan := make(chan struct{})
-	err := server.Run(doneChan)
-=======
 	t.Cleanup(server.Shutdown)
 	err = server.Run()
->>>>>>> dd7d043c
 	require.NoError(t, err)
 
 	c, err := net.DialTimeout("tcp", server.address, 50*time.Millisecond)
@@ -293,17 +274,7 @@
 	// Enable BPF-based system probe
 	cfg := testConfig()
 	cfg.TCPClosedTimeout = 10 * time.Millisecond
-<<<<<<< HEAD
 	tr := setupTracer(t, cfg)
-=======
-	tr, err := NewTracer(cfg)
-	if err != nil {
-		t.Fatal(err)
-	}
-	t.Cleanup(tr.Stop)
-
-	initTracerState(t, tr)
->>>>>>> dd7d043c
 
 	// Create TCP Server which sends back serverMessageSize bytes
 	server := NewTCPServer(func(c net.Conn) {
@@ -312,15 +283,8 @@
 		c.Write(genPayload(serverMessageSize))
 		c.Close()
 	})
-<<<<<<< HEAD
-	doneChan := make(chan struct{})
-	err := server.Run(doneChan)
-	require.NoError(t, err)
-	defer close(doneChan)
-=======
 	t.Cleanup(server.Shutdown)
 	require.NoError(t, server.Run())
->>>>>>> dd7d043c
 
 	// Connect to server
 	c, err := net.DialTimeout("tcp", server.address, 50*time.Millisecond)
@@ -368,15 +332,7 @@
 	cfg := testConfig()
 	cfg.CollectIPv6Conns = true
 
-<<<<<<< HEAD
 	tr := setupTracer(t, config)
-=======
-	tr, err := NewTracer(cfg)
-	if err != nil {
-		t.Fatal(err)
-	}
-	t.Cleanup(tr.Stop)
->>>>>>> dd7d043c
 
 	ln, err := net.Listen("tcp6", ":0")
 	require.NoError(t, err)
@@ -437,15 +393,7 @@
 	cfg := testConfig()
 	cfg.CollectTCPConns = false
 
-<<<<<<< HEAD
 	tr := setupTracer(t, config)
-=======
-	tr, err := NewTracer(cfg)
-	if err != nil {
-		t.Fatal(err)
-	}
-	t.Cleanup(tr.Stop)
->>>>>>> dd7d043c
 
 	// Create TCP Server which sends back serverMessageSize bytes
 	server := NewTCPServer(func(c net.Conn) {
@@ -454,16 +402,9 @@
 		c.Write(genPayload(serverMessageSize))
 		c.Close()
 	})
-<<<<<<< HEAD
-	doneChan := make(chan struct{})
-	err := server.Run(doneChan)
-	require.NoError(t, err)
-	defer close(doneChan)
-=======
 
 	t.Cleanup(server.Shutdown)
 	require.NoError(t, server.Run())
->>>>>>> dd7d043c
 
 	// Connect to server
 	c, err := net.DialTimeout("tcp", server.address, 50*time.Millisecond)
@@ -490,28 +431,15 @@
 	cfg := testConfig()
 	cfg.CollectTCPConns = true
 
-<<<<<<< HEAD
 	tr := setupTracer(t, config)
-=======
-	tr, err := NewTracer(cfg)
-	require.NoError(t, err)
-	t.Cleanup(tr.Stop)
->>>>>>> dd7d043c
 
 	processedChan := make(chan struct{})
 	server := NewTCPServer(func(c net.Conn) {
 		c.Close()
 		close(processedChan)
 	})
-<<<<<<< HEAD
-	doneChan := make(chan struct{})
-	err := server.Run(doneChan)
-	require.NoError(t, err)
-	defer close(doneChan)
-=======
 	t.Cleanup(server.Shutdown)
 	require.NoError(t, server.Run())
->>>>>>> dd7d043c
 
 	// Connect to server
 	c, err := net.DialTimeout("tcp", server.address, 50*time.Millisecond)
@@ -604,15 +532,7 @@
 	cfg := testConfig()
 	cfg.CollectUDPConns = false
 
-<<<<<<< HEAD
 	tr := setupTracer(t, config)
-=======
-	tr, err := NewTracer(cfg)
-	if err != nil {
-		t.Fatal(err)
-	}
-	t.Cleanup(tr.Stop)
->>>>>>> dd7d043c
 
 	// Create UDP Server which sends back serverMessageSize bytes
 	server := &UDPServer{
@@ -649,17 +569,9 @@
 
 func TestLocalDNSCollectionDisabled(t *testing.T) {
 	// Enable BPF-based system probe with DNS disabled (by default)
-<<<<<<< HEAD
 	config := testConfig()
 
 	tr := setupTracer(t, config)
-=======
-	tr, err := NewTracer(testConfig())
-	if err != nil {
-		t.Fatal(err)
-	}
-	t.Cleanup(tr.Stop)
->>>>>>> dd7d043c
 
 	// Connect to local DNS
 	addr, err := net.ResolveUDPAddr("udp", "localhost:53")
@@ -685,15 +597,7 @@
 	cfg.CollectLocalDNS = true
 	cfg.CollectUDPConns = true
 
-<<<<<<< HEAD
 	tr := setupTracer(t, config)
-=======
-	tr, err := NewTracer(cfg)
-	if err != nil {
-		t.Fatal(err)
-	}
-	t.Cleanup(tr.Stop)
->>>>>>> dd7d043c
 
 	// Connect to local DNS
 	addr, err := net.ResolveUDPAddr("udp", "localhost:53")
@@ -725,19 +629,9 @@
 	// exclude connections from 127.0.0.1:80
 	cfg := testConfig()
 	// exclude source SSH connections to make this pass in VM
-<<<<<<< HEAD
 	config.ExcludedSourceConnections = map[string][]string{"127.0.0.1": {"80"}, "*": {"22"}}
 	config.ExcludedDestinationConnections = map[string][]string{"127.0.0.1": {"tcp 80"}}
 	tr := setupTracer(t, config)
-=======
-	cfg.ExcludedSourceConnections = map[string][]string{"127.0.0.1": {"80"}, "*": {"22"}}
-	cfg.ExcludedDestinationConnections = map[string][]string{"127.0.0.1": {"tcp 80"}}
-	tr, err := NewTracer(cfg)
-	if err != nil {
-		t.Fatal(err)
-	}
-	t.Cleanup(tr.Stop)
->>>>>>> dd7d043c
 
 	// Connect to 127.0.0.1:80
 	addr, err := net.ResolveUDPAddr("udp", "127.0.0.1:80")
@@ -771,13 +665,7 @@
 
 func TestShouldExcludeEmptyStatsConnection(t *testing.T) {
 	cfg := testConfig()
-<<<<<<< HEAD
 	tr := setupTracer(t, cfg)
-=======
-	tr, err := NewTracer(cfg)
-	require.NoError(t, err)
-	t.Cleanup(tr.Stop)
->>>>>>> dd7d043c
 
 	// Connect to 127.0.0.1:80
 	addr, err := net.ResolveUDPAddr("udp", "127.0.0.1:80")
@@ -1180,19 +1068,10 @@
 )
 
 func testDNSStats(t *testing.T, domain string, success int, failure int, timeout int, serverIP string) {
-<<<<<<< HEAD
 	config := testConfig()
 	config.CollectDNSStats = true
 	config.DNSTimeout = 1 * time.Second
 	tr := setupTracer(t, config)
-=======
-	cfg := testConfig()
-	cfg.CollectDNSStats = true
-	cfg.DNSTimeout = 1 * time.Second
-	tr, err := NewTracer(cfg)
-	require.NoError(t, err)
-	t.Cleanup(tr.Stop)
->>>>>>> dd7d043c
 
 	dnsServerAddr := &net.UDPAddr{IP: net.ParseIP(serverIP), Port: 53}
 
@@ -1267,29 +1146,14 @@
 	cfg := testConfig()
 	cfg.TCPClosedTimeout = 500 * time.Millisecond
 
-<<<<<<< HEAD
 	tr := setupTracer(t, cfg)
-=======
-	tr, err := NewTracer(cfg)
-	require.NoError(t, err)
-	t.Cleanup(tr.Stop)
-
-	initTracerState(t, tr)
->>>>>>> dd7d043c
 
 	server := NewTCPServer(func(c net.Conn) {
 		io.Copy(io.Discard, c)
 		c.Close()
 	})
-<<<<<<< HEAD
-	doneChan := make(chan struct{})
-	err := server.Run(doneChan)
-	require.NoError(t, err)
-	defer close(doneChan)
-=======
 	t.Cleanup(server.Shutdown)
 	require.NoError(t, server.Run())
->>>>>>> dd7d043c
 
 	c, err := net.DialTimeout("tcp", server.address, 50*time.Millisecond)
 	require.NoError(t, err)
@@ -1331,15 +1195,7 @@
 	cfg := testConfig()
 	cfg.TCPClosedTimeout = 500 * time.Millisecond
 
-<<<<<<< HEAD
 	tr := setupTracer(t, cfg)
-=======
-	tr, err := NewTracer(cfg)
-	require.NoError(t, err)
-	t.Cleanup(tr.Stop)
-
-	initTracerState(t, tr)
->>>>>>> dd7d043c
 
 	c.Write([]byte("hello"))
 	c.Close()
@@ -1356,13 +1212,7 @@
 
 func TestUnconnectedUDPSendIPv4(t *testing.T) {
 	cfg := testConfig()
-<<<<<<< HEAD
 	tr := setupTracer(t, cfg)
-=======
-	tr, err := NewTracer(cfg)
-	require.NoError(t, err)
-	t.Cleanup(tr.Stop)
->>>>>>> dd7d043c
 
 	remotePort := rand.Int()%5000 + 15000
 	remoteAddr := &net.UDPAddr{IP: net.ParseIP("127.0.0.1"), Port: remotePort}
@@ -1390,13 +1240,7 @@
 
 	cfg := testConfig()
 	cfg.CollectIPv6Conns = true
-<<<<<<< HEAD
 	tr := setupTracer(t, cfg)
-=======
-	tr, err := NewTracer(cfg)
-	require.NoError(t, err)
-	t.Cleanup(tr.Stop)
->>>>>>> dd7d043c
 
 	remotePort := rand.Int()%5000 + 15000
 	remoteAddr := &net.UDPAddr{IP: net.IPv6loopback, Port: remotePort}
@@ -1539,15 +1383,7 @@
 func TestTCPDirection(t *testing.T) {
 
 	cfg := testConfig()
-<<<<<<< HEAD
 	tr := setupTracer(t, cfg)
-=======
-	tr, err := NewTracer(cfg)
-	require.NoError(t, err)
-	t.Cleanup(tr.Stop)
-
-	initTracerState(t, tr)
->>>>>>> dd7d043c
 
 	// Start an HTTP server on localhost:8080
 	serverAddr := "127.0.0.1:8080"
