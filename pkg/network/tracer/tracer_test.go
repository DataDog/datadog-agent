// Unless explicitly stated otherwise all files in this repository are licensed
// under the Apache License Version 2.0.
// This product includes software developed at Datadog (https://www.datadoghq.com/).
// Copyright 2016-present Datadog, Inc.

//go:build linux_bpf || (windows && npm)

package tracer

import (
	"bufio"
	"bytes"
	"context"
	"crypto/tls"
	"encoding/json"
	"errors"
	"fmt"
	"io"
	"math/rand"
	"net"
	nethttp "net/http"
	"net/netip"
	"os"
	"runtime"
	"strconv"
	"strings"
	"testing"
	"time"

	"github.com/cihub/seelog"
	"github.com/miekg/dns"
	"github.com/stretchr/testify/assert"
	"github.com/stretchr/testify/require"
	"github.com/stretchr/testify/suite"
	"golang.org/x/sync/errgroup"

	"github.com/DataDog/datadog-agent/pkg/config/env"
	"github.com/DataDog/datadog-agent/pkg/ebpf/ebpftest"
	"github.com/DataDog/datadog-agent/pkg/network"
	"github.com/DataDog/datadog-agent/pkg/network/config"
	"github.com/DataDog/datadog-agent/pkg/network/protocols"
	usmtestutil "github.com/DataDog/datadog-agent/pkg/network/protocols/http/testutil"
	"github.com/DataDog/datadog-agent/pkg/network/tracer/connection/kprobe"
	"github.com/DataDog/datadog-agent/pkg/network/tracer/testutil"
	"github.com/DataDog/datadog-agent/pkg/network/tracer/testutil/testdns"
	"github.com/DataDog/datadog-agent/pkg/process/util"
	"github.com/DataDog/datadog-agent/pkg/util/log"
)

var (
	clientMessageSize = 2 << 8
	serverMessageSize = 2 << 14
	payloadSizesTCP   = []int{2 << 5, 2 << 8, 2 << 10, 2 << 12, 2 << 14, 2 << 15}
	payloadSizesUDP   = []int{2 << 5, 2 << 8, 2 << 12, 2 << 14}
)

func TestMain(m *testing.M) {
	logLevel := os.Getenv("DD_LOG_LEVEL")
	if logLevel == "" {
		logLevel = "warn"
	}
	log.SetupLogger(seelog.Default, logLevel)
	platformInit()
	os.Exit(m.Run())
}

type TracerSuite struct {
	suite.Suite
}

func TestTracerSuite(t *testing.T) {
	ebpftest.TestBuildModes(t, ebpftest.SupportedBuildModes(), "", func(t *testing.T) {
		suite.Run(t, new(TracerSuite))
	})
}

func isFentry() bool {
	return ebpftest.GetBuildMode() == ebpftest.Fentry
}

func setupTracer(t testing.TB, cfg *config.Config) *Tracer {
	if isFentry() {
		env.SetFeatures(t, env.ECSFargate)
		// protocol classification not yet supported on fargate
		cfg.ProtocolClassificationEnabled = false
	}

	tr, err := NewTracer(cfg, nil)
	require.NoError(t, err)
	t.Cleanup(tr.Stop)

	initTracerState(t, tr)
	return tr
}

func (s *TracerSuite) TestGetStats() {
	t := s.T()
	httpSupported := httpSupported()
	linuxExpected := map[string]interface{}{}
	err := json.Unmarshal([]byte(`{
      "state": {
        "closed_conn_dropped": 0,
		"conn_dropped": 0
      },
      "tracer": {
        "runtime": {
          "runtime_compilation_enabled": 0
        }
      }
    }`), &linuxExpected)
	require.NoError(t, err)

	rcExceptions := map[string]interface{}{}
	err = json.Unmarshal([]byte(`{
      "conntrack": {
        "evicts_total": 0,
        "orphan_size": 0
      }}`), &rcExceptions)
	require.NoError(t, err)

	expected := linuxExpected
	if runtime.GOOS == "windows" {
		expected = map[string]interface{}{
			"state": map[string]interface{}{},
		}
	}

	for _, enableEbpfConntracker := range []bool{true, false} {
		t.Run(fmt.Sprintf("ebpf conntracker %v", enableEbpfConntracker), func(t *testing.T) {
			cfg := testConfig()
			cfg.EnableHTTPMonitoring = true
			cfg.EnableEbpfConntracker = enableEbpfConntracker
			tr := setupTracer(t, cfg)

			<-time.After(time.Second)

			getConnections(t, tr)
			actual, _ := tr.getStats()

			for section, entries := range expected {
				if section == "usm" && !httpSupported {
					// HTTP stats not supported on some systems
					continue
				}
				require.Contains(t, actual, section, "missing section from telemetry map: %s", section)
				for name := range entries.(map[string]interface{}) {
					if cfg.EnableRuntimeCompiler || cfg.EnableEbpfConntracker {
						if sec, ok := rcExceptions[section]; ok {
							if _, ok := sec.(map[string]interface{})[name]; ok {
								continue
							}
						}
					}
					assert.Contains(t, actual[section], name, "%s actual is missing %s", section, name)
				}
			}
		})
	}
}

func (s *TracerSuite) TestTCPSendAndReceive() {
	t := s.T()
	cfg := testConfig()
	tr := setupTracer(t, cfg)

	// Create TCP Server which, for every line, sends back a message with size=serverMessageSize
	server := testutil.NewTCPServer(func(c net.Conn) {
		r := bufio.NewReader(c)
		for {
			_, err := r.ReadBytes(byte('\n'))
			c.Write(genPayload(serverMessageSize))
			if err != nil { // indicates that EOF has been reached,
				break
			}
		}
		c.Close()
	})
	t.Cleanup(server.Shutdown)
	err := server.Run()
	require.NoError(t, err)

	c, err := net.DialTimeout("tcp", server.Address(), 50*time.Millisecond)
	require.NoError(t, err)
	defer c.Close()

	// Connect to server 10 times
	wg := new(errgroup.Group)
	for i := 0; i < 10; i++ {
		wg.Go(func() error {
			// Write clientMessageSize to server, and read response
			if _, err = c.Write(genPayload(clientMessageSize)); err != nil {
				return err
			}

			r := bufio.NewReader(c)
			r.ReadBytes(byte('\n'))
			return nil
		})
	}

	err = wg.Wait()
	require.NoError(t, err)

	var conn *network.ConnectionStats
	require.Eventually(t, func() bool {
		// Iterate through active connections until we find connection created above, and confirm send + recv counts
		connections := getConnections(t, tr)
		var ok bool
		conn, ok = findConnection(c.LocalAddr(), c.RemoteAddr(), connections)
		return conn != nil && ok
	}, 3*time.Second, 100*time.Millisecond, "failed to find connection")

	m := conn.Monotonic
	assert.Equal(t, 10*clientMessageSize, int(m.SentBytes))
	assert.Equal(t, 10*serverMessageSize, int(m.RecvBytes))
	if !cfg.EnableEbpfless {
		assert.Equal(t, os.Getpid(), int(conn.Pid))
	}
	assert.Equal(t, addrPort(server.Address()), int(conn.DPort))
	assert.Equal(t, network.OUTGOING, conn.Direction)
}

func (s *TracerSuite) TestTCPShortLived() {
	t := s.T()
	// Enable BPF-based system probe
	cfg := testConfig()
	tr := setupTracer(t, cfg)

	// Create TCP Server which sends back serverMessageSize bytes
	server := testutil.NewTCPServer(func(c net.Conn) {
		r := bufio.NewReader(c)
		r.ReadBytes(byte('\n'))
		c.Write(genPayload(serverMessageSize))
		c.Close()
	})
	t.Cleanup(server.Shutdown)
	require.NoError(t, server.Run())

	// Connect to server
	c, err := net.DialTimeout("tcp", server.Address(), 50*time.Millisecond)
	require.NoError(t, err)

	// Write clientMessageSize to server, and read response
	_, err = c.Write(genPayload(clientMessageSize))
	require.NoError(t, err)
	r := bufio.NewReader(c)
	r.ReadBytes(byte('\n'))

	// Explicitly close this TCP connection
	c.Close()

	var conn *network.ConnectionStats
	require.Eventually(t, func() bool {
		var ok bool
		conn, ok = findConnection(c.LocalAddr(), c.RemoteAddr(), getConnections(t, tr))
		return ok
	}, 3*time.Second, 100*time.Millisecond, "connection not found")

	m := conn.Monotonic
	assert.Equal(t, clientMessageSize, int(m.SentBytes))
	assert.Equal(t, serverMessageSize, int(m.RecvBytes))
	assert.Equal(t, 0, int(m.Retransmits))
	assert.Equal(t, os.Getpid(), int(conn.Pid))
	assert.Equal(t, addrPort(server.Address()), int(conn.DPort))
	assert.Equal(t, network.OUTGOING, conn.Direction)
	assert.True(t, conn.IntraHost)

	// Verify the short lived connection is accounting for both TCP_ESTABLISHED and TCP_CLOSED events
	assert.Equal(t, uint16(1), m.TCPEstablished)
	assert.Equal(t, uint16(1), m.TCPClosed)

	_, ok := findConnection(c.LocalAddr(), c.RemoteAddr(), getConnections(t, tr))
	assert.False(t, ok)
}

func (s *TracerSuite) TestTCPOverIPv6() {
	t := s.T()
	t.SkipNow()
	cfg := testConfig()
	cfg.CollectTCPv6Conns = true
	tr := setupTracer(t, cfg)

	ln, err := net.Listen("tcp6", ":0")
	require.NoError(t, err)

	doneChan := make(chan struct{})
	go func(done chan struct{}) {
		<-done
		ln.Close()
	}(doneChan)

	// Create TCP Server which sends back serverMessageSize bytes
	go func() {
		for {
			c, err := ln.Accept()
			if err != nil {
				return
			}
			r := bufio.NewReader(c)
			r.ReadBytes(byte('\n'))
			c.Write(genPayload(serverMessageSize))
			c.Close()
		}
	}()

	// Connect to server
	c, err := net.DialTimeout("tcp6", ln.Addr().String(), 50*time.Millisecond)
	require.NoError(t, err)

	// Write clientMessageSize to server, and read response
	if _, err = c.Write(genPayload(clientMessageSize)); err != nil {
		t.Fatal(err)
	}
	r := bufio.NewReader(c)
	r.ReadBytes(byte('\n'))

	connections := getConnections(t, tr)

	conn, ok := findConnection(c.LocalAddr(), c.RemoteAddr(), connections)
	require.True(t, ok)
	m := conn.Monotonic
	assert.Equal(t, clientMessageSize, int(m.SentBytes))
	assert.Equal(t, serverMessageSize, int(m.RecvBytes))
	assert.Equal(t, 0, int(m.Retransmits))
	assert.Equal(t, os.Getpid(), int(conn.Pid))
	assert.Equal(t, ln.Addr().(*net.TCPAddr).Port, int(conn.DPort))
	assert.Equal(t, network.OUTGOING, conn.Direction)
	assert.True(t, conn.IntraHost)

	doneChan <- struct{}{}
}

func (s *TracerSuite) TestTCPCollectionDisabled() {
	t := s.T()
	if runtime.GOOS == "windows" {
		t.Skip("Test disabled on Windows")
	}
	// Enable BPF-based system probe with TCP disabled
	cfg := testConfig()
	cfg.CollectTCPv4Conns = false
	cfg.CollectTCPv6Conns = false
	tr := setupTracer(t, cfg)

	// Create TCP Server which sends back serverMessageSize bytes
	server := testutil.NewTCPServer(func(c net.Conn) {
		r := bufio.NewReader(c)
		r.ReadBytes(byte('\n'))
		c.Write(genPayload(serverMessageSize))
		c.Close()
	})

	t.Cleanup(server.Shutdown)
	require.NoError(t, server.Run())

	// Connect to server
	c, err := net.DialTimeout("tcp", server.Address(), 50*time.Millisecond)
	if err != nil {
		t.Fatal(err)
	}

	// Write clientMessageSize to server, and read response
	if _, err = c.Write(genPayload(clientMessageSize)); err != nil {
		t.Fatal(err)
	}
	r := bufio.NewReader(c)
	r.ReadBytes(byte('\n'))

	connections := getConnections(t, tr)

	// Confirm that we could not find connection created above
	_, ok := findConnection(c.LocalAddr(), c.RemoteAddr(), connections)
	require.False(t, ok)
}

func (s *TracerSuite) TestTCPConnsReported() {
	t := s.T()
	// Setup
	cfg := testConfig()
	cfg.CollectTCPv4Conns = true
	cfg.CollectTCPv6Conns = true
	tr := setupTracer(t, cfg)

	processedChan := make(chan struct{})
	server := testutil.NewTCPServer(func(c net.Conn) {
		c.Close()
		close(processedChan)
	})
	t.Cleanup(server.Shutdown)
	require.NoError(t, server.Run())

	// Connect to server
	c, err := net.DialTimeout("tcp", server.Address(), 50*time.Millisecond)
	require.NoError(t, err)
	defer c.Close()
	<-processedChan

	// Test
	connections := getConnections(t, tr)
	// Server-side
	_, ok := findConnection(c.RemoteAddr(), c.LocalAddr(), connections)
	require.True(t, ok)
	// Client-side
	_, ok = findConnection(c.LocalAddr(), c.RemoteAddr(), connections)
	require.True(t, ok)
}

func (s *TracerSuite) TestUDPSendAndReceive() {
	t := s.T()
	cfg := testConfig()
	tr := setupTracer(t, cfg)

	t.Run("v4", func(t *testing.T) {
		if !testConfig().CollectUDPv4Conns {
			t.Skip("UDPv4 disabled")
		}
		t.Run("fixed port", func(t *testing.T) {
			testUDPSendAndReceive(t, tr, "127.0.0.1:8081")
		})
	})
	t.Run("v6", func(t *testing.T) {
		if !testConfig().CollectUDPv6Conns {
			t.Skip("UDPv6 disabled")
		}
		t.Run("fixed port", func(t *testing.T) {
			testUDPSendAndReceive(t, tr, "[::1]:8081")
		})
	})
}

func testUDPSendAndReceive(t *testing.T, tr *Tracer, addr string) {
	tr.removeClient(clientID)

	server := &UDPServer{
		address: addr,
		onMessage: func(_ []byte, _ int) []byte {
			return genPayload(serverMessageSize)
		},
	}

	err := server.Run(clientMessageSize)
	require.NoError(t, err)
	t.Cleanup(server.Shutdown)

	initTracerState(t, tr)

	// Connect to server
	c, err := net.DialTimeout("udp", server.address, 50*time.Millisecond)
	require.NoError(t, err)
	defer c.Close()

	// Write clientMessageSize to server, and read response
	_, err = c.Write(genPayload(clientMessageSize))
	require.NoError(t, err)

	_, err = c.Read(make([]byte, serverMessageSize))
	require.NoError(t, err)

	// Iterate through active connections until we find connection created above, and confirm send + recv counts
	connections := getConnections(t, tr)

	incoming, ok := findConnection(c.RemoteAddr(), c.LocalAddr(), connections)
	if assert.True(t, ok, "unable to find incoming connection") {
		assert.Equal(t, network.INCOMING, incoming.Direction)

		// make sure the inverse values are seen for the other message
		assert.Equal(t, serverMessageSize, int(incoming.Monotonic.SentBytes), "incoming sent")
		assert.Equal(t, clientMessageSize, int(incoming.Monotonic.RecvBytes), "incoming recv")
		assert.True(t, incoming.IntraHost, "incoming intrahost")
	}

	outgoing, ok := findConnection(c.LocalAddr(), c.RemoteAddr(), connections)
	if assert.True(t, ok, "unable to find outgoing connection") {
		assert.Equal(t, network.OUTGOING, outgoing.Direction)

		assert.Equal(t, clientMessageSize, int(outgoing.Monotonic.SentBytes), "outgoing sent")
		assert.Equal(t, serverMessageSize, int(outgoing.Monotonic.RecvBytes), "outgoing recv")
		assert.True(t, outgoing.IntraHost, "outgoing intrahost")
	}
}

func (s *TracerSuite) TestUDPDisabled() {
	t := s.T()
	// Enable BPF-based system probe with UDP disabled
	cfg := testConfig()
	cfg.CollectUDPv4Conns = false
	cfg.CollectUDPv6Conns = false
	tr := setupTracer(t, cfg)

	// Create UDP Server which sends back serverMessageSize bytes
	server := &UDPServer{
		onMessage: func([]byte, int) []byte {
			return genPayload(serverMessageSize)
		},
	}

	err := server.Run(clientMessageSize)
	require.NoError(t, err)
	t.Cleanup(server.Shutdown)

	// Connect to server
	c, err := net.DialTimeout("udp", server.address, 50*time.Millisecond)
	if err != nil {
		t.Fatal(err)
	}
	defer c.Close()

	// Write clientMessageSize to server, and read response
	if _, err = c.Write(genPayload(clientMessageSize)); err != nil {
		t.Fatal(err)
	}

	c.Read(make([]byte, serverMessageSize))

	// Iterate through active connections until we find connection created above, and confirm send + recv counts
	connections := getConnections(t, tr)

	_, ok := findConnection(c.LocalAddr(), c.RemoteAddr(), connections)
	require.False(t, ok)
}

func (s *TracerSuite) TestLocalDNSCollectionDisabled() {
	t := s.T()
	// Enable BPF-based system probe with DNS disabled (by default)
	config := testConfig()

	tr := setupTracer(t, config)

	// Connect to local DNS
	addr, err := net.ResolveUDPAddr("udp", "localhost:53")
	assert.NoError(t, err)

	cn, err := net.DialUDP("udp", nil, addr)
	assert.NoError(t, err)
	defer cn.Close()

	// Write anything
	_, err = cn.Write([]byte("test"))
	assert.NoError(t, err)

	// Iterate through active connections making sure there are no local DNS calls
	for _, c := range getConnections(t, tr).Conns {
		assert.False(t, isLocalDNS(c))
	}
}

func (s *TracerSuite) TestLocalDNSCollectionEnabled() {
	t := s.T()
	// Enable BPF-based system probe with DNS enabled
	cfg := testConfig()
	cfg.CollectLocalDNS = true
	cfg.CollectUDPv4Conns = true
	tr := setupTracer(t, cfg)

	// Connect to local DNS
	addr, err := net.ResolveUDPAddr("udp", "localhost:53")
	assert.NoError(t, err)

	cn, err := net.DialUDP("udp", nil, addr)
	assert.NoError(t, err)
	defer cn.Close()

	// Write anything
	_, err = cn.Write([]byte("test"))
	assert.NoError(t, err)

	// Iterate through active connections making sure theres at least one connection
	require.Eventually(t, func() bool {
		for _, c := range getConnections(t, tr).Conns {
			if isLocalDNS(c) {
				return true
			}
		}

		return false
	}, 3*time.Second, 100*time.Millisecond, "could not find connection")
}

func isLocalDNS(c network.ConnectionStats) bool {
	return c.Source.String() == "127.0.0.1" && c.Dest.String() == "127.0.0.1" && c.DPort == 53
}

func (s *TracerSuite) TestShouldSkipExcludedConnection() {
	t := s.T()
	// exclude connections from 127.0.0.1:80
	cfg := testConfig()
	// exclude source SSH connections to make this pass in VM
	cfg.ExcludedSourceConnections = map[string][]string{"127.0.0.1": {"80"}, "*": {"22"}}
	cfg.ExcludedDestinationConnections = map[string][]string{"127.0.0.1": {"tcp 80"}}
	tr := setupTracer(t, cfg)

	// Connect to 127.0.0.1:80
	addr, err := net.ResolveUDPAddr("udp", "127.0.0.1:80")
	assert.NoError(t, err)

	cn, err := net.DialUDP("udp", nil, addr)
	assert.NoError(t, err)
	defer cn.Close()

	// Write anything
	_, err = cn.Write([]byte("test"))
	assert.NoError(t, err)

	// Make sure we're not picking up 127.0.0.1:80
	cxs := getConnections(t, tr)
	for _, c := range cxs.Conns {
		assert.False(t, c.Source.String() == "127.0.0.1" && c.SPort == 80, "connection %s should be excluded", c)
		assert.False(t, c.Dest.String() == "127.0.0.1" && c.DPort == 80 && c.Type == network.TCP, "connection %s should be excluded", c)
	}

	// ensure one of the connections is UDP to 127.0.0.1:80
	assert.Condition(t, func() bool {
		for _, c := range cxs.Conns {
			if c.Dest.String() == "127.0.0.1" && c.DPort == 80 && c.Type == network.UDP {
				return true
			}
		}
		return false
	}, "Unable to find UDP connection to 127.0.0.1:80")
}

func (s *TracerSuite) TestShouldExcludeEmptyStatsConnection() {
	t := s.T()
	cfg := testConfig()
	tr := setupTracer(t, cfg)

	// Connect to 127.0.0.1:80
	addr, err := net.ResolveUDPAddr("udp", "127.0.0.1:80")
	assert.NoError(t, err)

	cn, err := net.DialUDP("udp", nil, addr)
	assert.NoError(t, err)
	defer cn.Close()

	// Write anything
	_, err = cn.Write([]byte("test"))
	assert.NoError(t, err)

	var zeroConn network.ConnectionStats
	require.Eventually(t, func() bool {
		cxs := getConnections(t, tr)
		for _, c := range cxs.Conns {
			if c.Dest.String() == "127.0.0.1" && c.DPort == 80 {
				zeroConn = c
				return true
			}
		}
		return false
	}, 2*time.Second, 100*time.Millisecond)

	// next call should not have the same connection
	cxs := getConnections(t, tr)
	found := false
	for _, c := range cxs.Conns {
		if c.Source == zeroConn.Source && c.SPort == zeroConn.SPort &&
			c.Dest == zeroConn.Dest && c.DPort == zeroConn.DPort &&
			c.Pid == zeroConn.Pid {
			found = true
			break
		}
	}
	require.False(t, found, "empty connections should be filtered out")
}

func TestSkipConnectionDNS(t *testing.T) {
	t.Run("CollectLocalDNS disabled", func(t *testing.T) {
		tr := &Tracer{config: &config.Config{CollectLocalDNS: false}}
		assert.True(t, tr.shouldSkipConnection(&network.ConnectionStats{ConnectionTuple: network.ConnectionTuple{
			Source: util.AddressFromString("10.0.0.1"),
			Dest:   util.AddressFromString("127.0.0.1"),
			SPort:  1000, DPort: 53,
		}}))

		assert.False(t, tr.shouldSkipConnection(&network.ConnectionStats{ConnectionTuple: network.ConnectionTuple{
			Source: util.AddressFromString("10.0.0.1"),
			Dest:   util.AddressFromString("127.0.0.1"),
			SPort:  1000, DPort: 8080,
		}}))

		assert.True(t, tr.shouldSkipConnection(&network.ConnectionStats{ConnectionTuple: network.ConnectionTuple{
			Source: util.AddressFromString("::3f::45"),
			Dest:   util.AddressFromString("::1"),
			SPort:  53, DPort: 1000,
		}}))

		assert.True(t, tr.shouldSkipConnection(&network.ConnectionStats{ConnectionTuple: network.ConnectionTuple{
			Source: util.AddressFromString("::3f::45"),
			Dest:   util.AddressFromString("::1"),
			SPort:  53, DPort: 1000,
		}}))
	})

	t.Run("CollectLocalDNS disabled", func(t *testing.T) {
		tr := &Tracer{config: &config.Config{CollectLocalDNS: true}}

		assert.False(t, tr.shouldSkipConnection(&network.ConnectionStats{ConnectionTuple: network.ConnectionTuple{
			Source: util.AddressFromString("10.0.0.1"),
			Dest:   util.AddressFromString("127.0.0.1"),
			SPort:  1000, DPort: 53,
		}}))

		assert.False(t, tr.shouldSkipConnection(&network.ConnectionStats{ConnectionTuple: network.ConnectionTuple{
			Source: util.AddressFromString("10.0.0.1"),
			Dest:   util.AddressFromString("127.0.0.1"),
			SPort:  1000, DPort: 8080,
		}}))

		assert.False(t, tr.shouldSkipConnection(&network.ConnectionStats{ConnectionTuple: network.ConnectionTuple{
			Source: util.AddressFromString("::3f::45"),
			Dest:   util.AddressFromString("::1"),
			SPort:  53, DPort: 1000,
		}}))

		assert.False(t, tr.shouldSkipConnection(&network.ConnectionStats{ConnectionTuple: network.ConnectionTuple{
			Source: util.AddressFromString("::3f::45"),
			Dest:   util.AddressFromString("::1"),
			SPort:  53, DPort: 1000,
		}}))
	})
}

func findConnection(l, r net.Addr, c *network.Connections) (*network.ConnectionStats, bool) {
	res := network.FirstConnection(c, network.ByTuple(l, r))
	return res, res != nil
}

func runBenchtests(b *testing.B, payloads []int, prefix string, f func(p int) func(*testing.B)) {
	for _, p := range payloads {
		name := strings.TrimSpace(strings.Join([]string{prefix, strconv.Itoa(p), "bytes"}, " "))
		b.Run(name, f(p))
	}
}

func BenchmarkUDPEcho(b *testing.B) {
	runBenchtests(b, payloadSizesUDP, "", benchEchoUDP)

	// Enable BPF-based system probe
	_ = setupTracer(b, testConfig())

	runBenchtests(b, payloadSizesUDP, "eBPF", benchEchoUDP)
}

func benchEchoUDP(size int) func(b *testing.B) {
	payload := genPayload(size)
	echoOnMessage := func(b []byte, _ int) []byte {
		resp := make([]byte, len(b))
		copy(resp, b)
		return resp
	}

	return func(b *testing.B) {
		server := &UDPServer{onMessage: echoOnMessage}
		err := server.Run(size)
		require.NoError(b, err)
		defer server.Shutdown()

		c, err := net.DialTimeout("udp", server.address, 50*time.Millisecond)
		if err != nil {
			b.Fatal(err)
		}
		defer c.Close()
		r := bufio.NewReader(c)

		b.ResetTimer()
		for i := 0; i < b.N; i++ {
			c.Write(payload)
			buf := make([]byte, size)
			n, err := r.Read(buf)

			if err != nil || n != len(payload) || !bytes.Equal(payload, buf) {
				b.Fatalf("Sizes: %d, %d. Equal: %v. Error: %s", len(buf), len(payload), bytes.Equal(payload, buf), err)
			}
		}
		b.StopTimer()
	}
}

func BenchmarkTCPEcho(b *testing.B) {
	runBenchtests(b, payloadSizesTCP, "", benchEchoTCP)

	// Enable BPF-based system probe
	_ = setupTracer(b, testConfig())
	runBenchtests(b, payloadSizesTCP, "eBPF", benchEchoTCP)
}

func BenchmarkTCPSend(b *testing.B) {
	runBenchtests(b, payloadSizesTCP, "", benchSendTCP)

	// Enable BPF-based system probe
	_ = setupTracer(b, testConfig())
	runBenchtests(b, payloadSizesTCP, "eBPF", benchSendTCP)
}

func benchEchoTCP(size int) func(b *testing.B) {
	payload := genPayload(size)
	echoOnMessage := func(c net.Conn) {
		r := bufio.NewReader(c)
		for {
			buf, err := r.ReadBytes(byte('\n'))
			if err == io.EOF {
				c.Close()
				return
			}
			c.Write(buf)
		}
	}

	return func(b *testing.B) {
		server := testutil.NewTCPServer(echoOnMessage)
		b.Cleanup(server.Shutdown)
		require.NoError(b, server.Run())

		c, err := net.DialTimeout("tcp", server.Address(), 50*time.Millisecond)
		if err != nil {
			b.Fatal(err)
		}
		defer c.Close()
		r := bufio.NewReader(c)

		b.ResetTimer()
		for i := 0; i < b.N; i++ {
			c.Write(payload)
			buf, err := r.ReadBytes(byte('\n'))

			if err != nil || len(buf) != len(payload) || !bytes.Equal(payload, buf) {
				b.Fatalf("Sizes: %d, %d. Equal: %v. Error: %s", len(buf), len(payload), bytes.Equal(payload, buf), err)
			}
		}
		b.StopTimer()
	}
}

func benchSendTCP(size int) func(b *testing.B) {
	payload := genPayload(size)
	dropOnMessage := func(c net.Conn) {
		r := bufio.NewReader(c)
		for { // Drop all payloads received
			_, err := r.Discard(r.Buffered() + 1)
			if err == io.EOF {
				c.Close()
				return
			}
		}
	}

	return func(b *testing.B) {
		server := testutil.NewTCPServer(dropOnMessage)
		b.Cleanup(server.Shutdown)
		require.NoError(b, server.Run())

		c, err := net.DialTimeout("tcp", server.Address(), 50*time.Millisecond)
		if err != nil {
			b.Fatal(err)
		}
		defer c.Close()

		b.ResetTimer()
		for i := 0; i < b.N; i++ { // Send-heavy workload
			_, err := c.Write(payload)
			if err != nil {
				b.Fatal(err)
			}
		}
		b.StopTimer()
	}
}

type UDPServer struct {
	network   string
	address   string
	lc        *net.ListenConfig
	onMessage func(b []byte, n int) []byte
	ln        net.PacketConn
}

func (s *UDPServer) Run(payloadSize int) error {
	networkType := "udp"
	if s.network != "" {
		networkType = s.network
	}
	var err error
	var ln net.PacketConn
	if s.lc != nil {
		ln, err = s.lc.ListenPacket(context.Background(), networkType, s.address)
	} else {
		ln, err = net.ListenPacket(networkType, s.address)
	}
	if err != nil {
		return err
	}

	s.ln = ln
	s.address = s.ln.LocalAddr().String()

	go func() {
		buf := make([]byte, payloadSize)
		for {
			n, addr, err := ln.ReadFrom(buf)
			if err != nil {
				if !errors.Is(err, net.ErrClosed) {
					fmt.Printf("readfrom: %s\n", err)
				}
				return
			}
			ret := s.onMessage(buf, n)
			if ret != nil {
				_, err = s.ln.WriteTo(ret, addr)
				if err != nil {
					if !errors.Is(err, net.ErrClosed) {
						fmt.Printf("writeto: %s\n", err)
					}
					return
				}
			}
		}
	}()

	return nil
}

func (s *UDPServer) Shutdown() {
	if s.ln != nil {
		_ = s.ln.Close()
		s.ln = nil
	}
}

var letterBytes = []byte("abcdefghijklmnopqrstuvwxyzABCDEFGHIJKLMNOPQRSTUVWXYZ")

func genPayload(n int) []byte {
	b := make([]byte, n)
	for i := range b {
		if i == n-1 {
			b[i] = '\n'
		} else {
			b[i] = letterBytes[rand.Intn(len(letterBytes))]
		}
	}
	return b
}

func addrPort(addr string) int {
	p, _ := strconv.Atoi(strings.Split(addr, ":")[1])
	return p
}

const clientID = "1"

func initTracerState(t testing.TB, tr *Tracer) {
	err := tr.RegisterClient(clientID)
	require.NoError(t, err)
}

func getConnections(t require.TestingT, tr *Tracer) *network.Connections {
	// Iterate through active connections until we find connection created above, and confirm send + recv counts
	connections, err := tr.GetActiveConnections(clientID)
	require.NoError(t, err)
	return connections
}

func testDNSStats(t *testing.T, tr *Tracer, domain string, success, failure, timeout int, serverIP string) {
	tr.removeClient(clientID)
	initTracerState(t, tr)

	dnsServerAddr := &net.UDPAddr{IP: net.ParseIP(serverIP), Port: 53}

	queryMsg := new(dns.Msg)
	queryMsg.SetQuestion(dns.Fqdn(domain), dns.TypeA)
	queryMsg.RecursionDesired = true

	// we place the entire test in the eventually loop since failed DNS requests can cause "WaitForDomain" to return
	// true before DNS data is actually available for the successful connection
	require.EventuallyWithT(t, func(c *assert.CollectT) {
		dnsClient := new(dns.Client)
		dnsConn, err := dnsClient.Dial(dnsServerAddr.String())
		if !assert.NoError(c, err) {
			return
		}
		dnsClientAddr := dnsConn.LocalAddr().(*net.UDPAddr)
		_, _, err = dnsClient.ExchangeWithConn(queryMsg, dnsConn)
		if timeout == 0 {
			if !assert.NoError(c, err, "unexpected error making DNS request") {
				return
			}
		} else {
			if !assert.Error(c, err) {
				return
			}
		}
		_ = dnsConn.Close()
		if !assert.NoError(c, tr.reverseDNS.WaitForDomain(domain)) {
			return
		}

		// Iterate through active connections until we find connection created above, and confirm send + recv counts
		connections := getConnections(c, tr)
		conn, ok := findConnection(dnsClientAddr, dnsServerAddr, connections)
		if passed := assert.True(c, ok); !passed {
			return
		}

		if !assert.Equal(c, queryMsg.Len(), int(conn.Monotonic.SentBytes)) {
			return
		}
		if !tr.config.EnableEbpfless {
			if !assert.Equal(c, os.Getpid(), int(conn.Pid)) {
				return
			}
		}
		if !assert.Equal(c, dnsServerAddr.Port, int(conn.DPort)) {
			return
		}

		var total uint32
		var successfulResponses uint32
		var timeouts uint32
		for _, byDomain := range conn.DNSStats {
			for _, byQueryType := range byDomain {
				successfulResponses += byQueryType.CountByRcode[uint32(0)]
				timeouts += byQueryType.Timeouts
				for _, count := range byQueryType.CountByRcode {
					total += count
				}
			}
		}
		failedResponses := total - successfulResponses

		// DNS Stats
		if !assert.Equal(c, uint32(success), successfulResponses, "expected %d successful responses but got %d", success, successfulResponses) {
			return
		}
		if !assert.Equal(c, uint32(failure), failedResponses) {
			return
		}
		if !assert.Equal(c, uint32(timeout), timeouts, "expected %d timeouts but got %d", timeout, timeouts) {
			return
		}
	}, 10*time.Second, 100*time.Millisecond, "Failed to get dns response or unexpected response")
}

func (s *TracerSuite) TestDNSStats() {
	t := s.T()
	cfg := testConfig()
	cfg.CollectDNSStats = true
	cfg.DNSTimeout = 1 * time.Second
	cfg.CollectLocalDNS = true
	tr := setupTracer(t, cfg)
	t.Run("valid domain", func(t *testing.T) {
		testDNSStats(t, tr, "good.com", 1, 0, 0, testdns.GetServerIP(t).String())
	})
	t.Run("invalid domain", func(t *testing.T) {
		testDNSStats(t, tr, "abcdedfg", 0, 1, 0, testdns.GetServerIP(t).String())
	})
	t.Run("timeout", func(t *testing.T) {
		testDNSStats(t, tr, "golang.org", 0, 0, 1, "1.2.3.4")
	})
}

func (s *TracerSuite) TestTCPEstablished() {
	t := s.T()
	cfg := testConfig()

	tr := setupTracer(t, cfg)

	server := testutil.NewTCPServer(func(c net.Conn) {
		io.Copy(io.Discard, c)
		c.Close()
	})
	t.Cleanup(server.Shutdown)
	require.NoError(t, server.Run())

	c, err := net.DialTimeout("tcp", server.Address(), 50*time.Millisecond)
	require.NoError(t, err)

	laddr, raddr := c.LocalAddr(), c.RemoteAddr()
	c.Write([]byte("hello"))

	connections := getConnections(t, tr)
	conn, ok := findConnection(laddr, raddr, connections)

	require.True(t, ok)
	assert.Equal(t, uint16(1), conn.Last.TCPEstablished)
	assert.Equal(t, uint16(0), conn.Last.TCPClosed)

	c.Close()

	// Wait for the connection to be sent from the perf buffer
	require.Eventually(t, func() bool {
		var ok bool
		conn, ok = findConnection(laddr, raddr, getConnections(t, tr))
		return ok
	}, 3*time.Second, 100*time.Millisecond, "couldn't find connection")

	require.True(t, ok)
	assert.Equal(t, uint16(0), conn.Last.TCPEstablished)
	assert.Equal(t, uint16(1), conn.Last.TCPClosed)
}

func (s *TracerSuite) TestTCPEstablishedPreExistingConn() {
	t := s.T()
	server := testutil.NewTCPServer(func(c net.Conn) {
		io.Copy(io.Discard, c)
		c.Close()
	})
	t.Cleanup(server.Shutdown)
	require.NoError(t, server.Run())

	c, err := net.DialTimeout("tcp", server.Address(), 50*time.Millisecond)
	require.NoError(t, err)
	laddr, raddr := c.LocalAddr(), c.RemoteAddr()

	// Ensure closed connections are flushed as soon as possible
	cfg := testConfig()

	tr := setupTracer(t, cfg)

	c.Write([]byte("hello"))
	c.Close()

	// Wait for the connection to be sent from the perf buffer
	var conn *network.ConnectionStats
	require.Eventually(t, func() bool {
		var ok bool
		conn, ok = findConnection(laddr, raddr, getConnections(t, tr))
		return ok
	}, 3*time.Second, 100*time.Millisecond, "couldn't find connection")

	m := conn.Monotonic
	assert.Equal(t, uint16(0), m.TCPEstablished)
	assert.Equal(t, uint16(1), m.TCPClosed)
}

func (s *TracerSuite) TestUnconnectedUDPSendIPv4() {
	t := s.T()
	cfg := testConfig()
	tr := setupTracer(t, cfg)

	remotePort := rand.Int()%5000 + 15000
	remoteAddr := &net.UDPAddr{IP: net.ParseIP("127.0.0.1"), Port: remotePort}
	// Use ListenUDP instead of DialUDP to create a "connectionless" UDP connection
	conn, err := net.ListenUDP("udp4", nil)
	require.NoError(t, err)
	defer conn.Close()
	message := []byte("payload")
	bytesSent, err := conn.WriteTo(message, remoteAddr)
	require.NoError(t, err)

	connections := getConnections(t, tr)
	outgoing := network.FilterConnections(connections, func(cs network.ConnectionStats) bool {
		return cs.DPort == uint16(remotePort)
	})

	require.Len(t, outgoing, 1)
	assert.Equal(t, bytesSent, int(outgoing[0].Monotonic.SentBytes))
}

func (s *TracerSuite) TestConnectedUDPSendIPv6() {
	t := s.T()
	cfg := testConfig()
	if !testConfig().CollectUDPv6Conns {
		t.Skip("UDPv6 disabled")
	}
	tr := setupTracer(t, cfg)

	remotePort := rand.Int()%5000 + 15000
	remoteAddr := &net.UDPAddr{IP: net.IPv6loopback, Port: remotePort}
	conn, err := net.DialUDP("udp6", nil, remoteAddr)
	require.NoError(t, err)
	defer conn.Close()
	message := []byte("payload")
	bytesSent, err := conn.Write(message)
	require.NoError(t, err)

	var outgoing []network.ConnectionStats
	require.Eventually(t, func() bool {
		connections := getConnections(t, tr)
		outgoing = network.FilterConnections(connections, func(cs network.ConnectionStats) bool {
			return cs.DPort == uint16(remotePort)
		})

		return len(outgoing) == 1
	}, 3*time.Second, 100*time.Millisecond, "failed to find connection")

	require.Len(t, outgoing, 1)
	assert.Equal(t, remoteAddr.IP.String(), outgoing[0].Dest.String())
	assert.Equal(t, bytesSent, int(outgoing[0].Monotonic.SentBytes))
}

func (s *TracerSuite) TestTCPDirection() {
	t := s.T()
	cfg := testConfig()
	tr := setupTracer(t, cfg)

	// Start an HTTP server on localhost:8080
	serverAddr := "127.0.0.1:8080"
	srv := &nethttp.Server{
		Addr: serverAddr,
		Handler: nethttp.HandlerFunc(func(w nethttp.ResponseWriter, req *nethttp.Request) {
			t.Logf("received http request from %s", req.RemoteAddr)
			io.Copy(io.Discard, req.Body)
			w.WriteHeader(200)
		}),
		ReadTimeout:  time.Second,
		WriteTimeout: time.Second,
	}
	srv.SetKeepAlivesEnabled(false)
	go func() {
		_ = srv.ListenAndServe()
	}()
	defer srv.Shutdown(context.Background())

	// Allow the HTTP server time to get set up
	time.Sleep(time.Millisecond * 500)

	// Send a HTTP request to the test server
	client := new(nethttp.Client)
	resp, err := client.Get("http://" + serverAddr + "/test")
	require.NoError(t, err)
	resp.Body.Close()

	// Iterate through active connections until we find connection created above
	var outgoingConns []network.ConnectionStats
	var incomingConns []network.ConnectionStats
	require.Eventuallyf(t, func() bool {
		conns := getConnections(t, tr)
		if len(outgoingConns) == 0 {
			outgoingConns = network.FilterConnections(conns, func(cs network.ConnectionStats) bool {
				return fmt.Sprintf("%s:%d", cs.Dest, cs.DPort) == serverAddr
			})
		}
		if len(incomingConns) == 0 {
			incomingConns = network.FilterConnections(conns, func(cs network.ConnectionStats) bool {
				return fmt.Sprintf("%s:%d", cs.Source, cs.SPort) == serverAddr
			})
		}

		return len(outgoingConns) == 1 && len(incomingConns) == 1
	}, 3*time.Second, 10*time.Millisecond, "couldn't find incoming and outgoing http connections matching: %s", serverAddr)

	// Verify connection directions
	conn := outgoingConns[0]
	assert.Equal(t, conn.Direction, network.OUTGOING, "connection direction must be outgoing: %s", conn)
	conn = incomingConns[0]
	assert.Equal(t, conn.Direction, network.INCOMING, "connection direction must be incoming: %s", conn)
}

func (s *TracerSuite) TestTCPFailureConnectionRefused() {
	t := s.T()

	checkSkipFailureConnectionsTests(t)

	cfg := testConfig()
	cfg.TCPFailedConnectionsEnabled = true
	tr := setupTracer(t, cfg)

	// try to connect to a port where no server is accepting connections
	srvAddr := "127.0.0.1:9998"
	conn, err := net.Dial("tcp", srvAddr)
	if err == nil {
		conn.Close() // If the connection unexpectedly succeeds, close it immediately.
		require.Fail(t, "expected connection to be refused, but it succeeded")
	}
	require.Error(t, err, "expected connection refused error but got none")

	// Check if the connection was recorded as refused
	var foundConn *network.ConnectionStats
	require.Eventually(t, func() bool {
		conns := getConnections(t, tr)
		// Check for the refusal record
		foundConn = findFailedConnectionByRemoteAddr(srvAddr, conns, 111)
		return foundConn != nil
	}, 3*time.Second, 100*time.Millisecond, "Failed connection not recorded properly")

	assert.Equal(t, uint32(1), foundConn.TCPFailures[111], "expected 1 connection refused")
	assert.Equal(t, uint32(0), foundConn.TCPFailures[104], "expected 0 connection reset")
	assert.Equal(t, uint32(0), foundConn.TCPFailures[110], "expected 0 connection timeout")
	assert.Equal(t, uint64(0), foundConn.Monotonic.SentBytes, "expected 0 bytes sent")
	assert.Equal(t, uint64(0), foundConn.Monotonic.RecvBytes, "expected 0 bytes received")
}

func (s *TracerSuite) TestTCPFailureConnectionResetWithData() {
	t := s.T()

	checkSkipFailureConnectionsTests(t)

	cfg := testConfig()
	cfg.TCPFailedConnectionsEnabled = true
	tr := setupTracer(t, cfg)

	srv := testutil.NewTCPServer(func(c net.Conn) {
		if tcpConn, ok := c.(*net.TCPConn); ok {
			tcpConn.SetLinger(0)
			buf := make([]byte, 10)
			_, _ = c.Read(buf)
			time.Sleep(10 * time.Millisecond)
		}
		c.Close()
	})

	require.NoError(t, srv.Run(), "error running server")
	t.Cleanup(srv.Shutdown)

	serverAddr := srv.Address()
	c, err := net.Dial("tcp", serverAddr)
	require.NoError(t, err, "could not connect to server: ", err)

	// Write to the server and expect a reset
	_, writeErr := c.Write([]byte("ping"))
	if writeErr != nil {
		t.Log("Write error:", writeErr)
	}

	// Read from server to ensure that the server has a chance to reset the connection
	_, readErr := c.Read(make([]byte, 4))
	require.Error(t, readErr, "expected connection reset error but got none")

	// Check if the connection was recorded as reset
	var conn *network.ConnectionStats
	require.Eventually(t, func() bool {
		// 104 is the errno for ECONNRESET
		conn = findFailedConnection(t, c.LocalAddr().String(), serverAddr, getConnections(t, tr), 104)
		return conn != nil
	}, 3*time.Second, 100*time.Millisecond, "Failed connection not recorded properly")

	require.NoError(t, c.Close(), "error closing client connection")
	assert.Equal(t, uint32(1), conn.TCPFailures[104], "expected 1 connection reset")
	assert.Equal(t, uint32(0), conn.TCPFailures[111], "expected 0 connection refused")
	assert.Equal(t, uint32(0), conn.TCPFailures[110], "expected 0 connection timeout")
	assert.Equal(t, uint64(4), conn.Monotonic.SentBytes, "expected 4 bytes sent")
	assert.Equal(t, uint64(0), conn.Monotonic.RecvBytes, "expected 0 bytes received")
}

func (s *TracerSuite) TestTCPFailureConnectionResetNoData() {
	t := s.T()

	checkSkipFailureConnectionsTests(t)

	cfg := testConfig()
	cfg.TCPFailedConnectionsEnabled = true
	tr := setupTracer(t, cfg)

	// Server that immediately resets the connection without any data transfer
	srv := testutil.NewTCPServer(func(c net.Conn) {
		if tcpConn, ok := c.(*net.TCPConn); ok {
			tcpConn.SetLinger(0)
		}
		time.Sleep(10 * time.Millisecond)
		// Close the connection immediately to trigger a reset
		c.Close()
	})

	require.NoError(t, srv.Run(), "error running server")
	t.Cleanup(srv.Shutdown)

	serverAddr := srv.Address()
	c, err := net.Dial("tcp", serverAddr)
	require.NoError(t, err, "could not connect to server: ", err)

	// Wait briefly to give the server time to close the connection
	time.Sleep(50 * time.Millisecond)

	// Attempt to write to the server, expecting a reset
	_, writeErr := c.Write([]byte("ping"))
	require.Error(t, writeErr, "expected connection reset error but got none")

	// Check if the connection was recorded as reset
	var conn *network.ConnectionStats
	require.Eventually(t, func() bool {
		conns := getConnections(t, tr)
		// 104 is the errno for ECONNRESET
		conn = findFailedConnection(t, c.LocalAddr().String(), serverAddr, conns, 104)
		return conn != nil
	}, 3*time.Second, 100*time.Millisecond, "Failed connection not recorded properly")

	require.NoError(t, c.Close(), "error closing client connection")

	assert.Equal(t, uint32(1), conn.TCPFailures[104], "expected 1 connection reset")
	assert.Equal(t, uint32(0), conn.TCPFailures[111], "expected 0 connection refused")
	assert.Equal(t, uint32(0), conn.TCPFailures[110], "expected 0 connection timeout")
	assert.Equal(t, uint64(0), conn.Monotonic.SentBytes, "expected 0 bytes sent")
	assert.Equal(t, uint64(0), conn.Monotonic.RecvBytes, "expected 0 bytes received")
}

// findFailedConnection is a utility function to find a failed connection based on specific TCP error codes
func findFailedConnection(t *testing.T, local, remote string, conns *network.Connections, errorCode uint32) *network.ConnectionStats { // nolint:unused
	// Extract the address and port from the net.Addr types
	localAddrPort, err := netip.ParseAddrPort(local)
	if err != nil {
		t.Logf("Failed to parse local address: %v", err)
		return nil
	}
	remoteAddrPort, err := netip.ParseAddrPort(remote)
	if err != nil {
		t.Logf("Failed to parse remote address: %v", err)
		return nil
	}

	failureFilter := func(cs network.ConnectionStats) bool {
		localMatch := netip.AddrPortFrom(cs.Source.Addr, cs.SPort) == localAddrPort
		remoteMatch := netip.AddrPortFrom(cs.Dest.Addr, cs.DPort) == remoteAddrPort
		return localMatch && remoteMatch && cs.TCPFailures[errorCode] > 0
	}

	return network.FirstConnection(conns, failureFilter)
}

// for some failed connections we don't know the local addr/port so we need to search by remote addr only
func findFailedConnectionByRemoteAddr(remoteAddr string, conns *network.Connections, errorCode uint32) *network.ConnectionStats {
	failureFilter := func(cs network.ConnectionStats) bool {
		return netip.MustParseAddrPort(remoteAddr) == netip.AddrPortFrom(cs.Dest.Addr, cs.DPort) && cs.TCPFailures[errorCode] > 0
	}
	return network.FirstConnection(conns, failureFilter)
}

<<<<<<< HEAD
func (s *TracerSuite) TestTLSClassification() {
	t := s.T()
	cfg := testConfig()

	if !kprobe.ClassificationSupported(cfg) {
		t.Skip("TLS classification platform not supported")
	}
	//testutil.GetFreePort()
	port := uint16(443)
	//require.NoError(t, err)
	portAsString := strconv.Itoa(int(port))

	tr := setupTracer(t, cfg)

	type tlsTest struct {
		name            string
		postTracerSetup func(t *testing.T)
		validation      func(t *testing.T, tr *Tracer)
	}
	tests := make([]tlsTest, 0)
	//for _, scenario := range []uint16{tls.VersionTLS10, tls.VersionTLS11, tls.VersionTLS12, tls.VersionTLS13} {
	for _, scenario := range []uint16{tls.VersionTLS12} {
		scenario := scenario
		tests = append(tests, tlsTest{
			name: strings.Replace(tls.VersionName(scenario), " ", "-", 1),
			postTracerSetup: func(t *testing.T) {
				srv := usmtestutil.NewTLSServerWithSpecificVersion("localhost:"+portAsString, func(conn net.Conn) {
					defer conn.Close()
					// Echo back whatever is received
					_, err := io.Copy(conn, conn)
					if err != nil {
						fmt.Printf("Failed to echo data: %v\n", err)
						return
					}
				}, scenario)
				done := make(chan struct{})
				require.NoError(t, srv.Run(done))
				t.Cleanup(func() { close(done) })
				tlsConfig := &tls.Config{
					MinVersion:             scenario,
					MaxVersion:             scenario,
					InsecureSkipVerify:     true,
					SessionTicketsDisabled: true, // Disable session tickets
					ClientSessionCache:     nil,  // Disable session cache
				}
				conn, err := net.Dial("tcp", "localhost:"+portAsString)
				require.NoError(t, err)
				defer conn.Close()

				// Wrap the TCP connection with TLS
				tlsConn := tls.Client(conn, tlsConfig)

				// Perform the TLS handshake
				require.NoError(t, tlsConn.Handshake())
			},
			validation: func(t *testing.T, tr *Tracer) {
				// Iterate through active connections until we find connection created above
				require.Eventuallyf(t, func() bool {
					payload := getConnections(t, tr)
					for _, c := range payload.Conns {
						if c.DPort == port && c.ProtocolStack.Contains(protocols.TLS) {
							return true
						}
					}
					return false
				}, 3*time.Second, 100*time.Millisecond, "couldn't find TLS connection matching: dst port %v", portAsString)
			},
		})
	}

	for _, tt := range tests {
		t.Run(tt.name, func(t *testing.T) {
			if ebpftest.GetBuildMode() == ebpftest.Fentry {
				t.Skip("protocol classification not supported for fentry tracer")
			}
			t.Cleanup(func() { tr.RemoveClient(clientID) })
			t.Cleanup(func() { _ = tr.Pause() })

			tr.RemoveClient(clientID)
			require.NoError(t, tr.RegisterClient(clientID))
			require.NoError(t, tr.Resume(), "enable probes - before post tracer")
			tt.postTracerSetup(t)
			require.NoError(t, tr.Pause(), "disable probes - after post tracer")
			tt.validation(t, tr)
		})
=======
func BenchmarkGetActiveConnections(b *testing.B) {
	cfg := testConfig()
	tr := setupTracer(b, cfg)
	server := testutil.NewTCPServer(func(c net.Conn) {
		io.Copy(io.Discard, c)
		c.Close()
	})
	b.Cleanup(server.Shutdown)
	require.NoError(b, server.Run())

	b.ReportAllocs()
	b.ResetTimer()

	for range b.N {
		c, err := net.DialTimeout("tcp", server.Address(), 50*time.Millisecond)
		require.NoError(b, err)
		laddr, raddr := c.LocalAddr(), c.RemoteAddr()
		c.Write([]byte("hello"))
		connections := getConnections(b, tr)
		conn, ok := findConnection(laddr, raddr, connections)

		require.True(b, ok)
		assert.Equal(b, uint32(1), conn.Last.TCPEstablished)
		assert.Equal(b, uint32(0), conn.Last.TCPClosed)
		c.Close()

		// Wait for the connection to be sent from the perf buffer
		require.Eventually(b, func() bool {
			var ok bool
			conn, ok = findConnection(laddr, raddr, getConnections(b, tr))
			return ok
		}, 3*time.Second, 10*time.Millisecond, "couldn't find connection")

		require.True(b, ok)
		assert.Equal(b, uint32(0), conn.Last.TCPEstablished)
		assert.Equal(b, uint32(1), conn.Last.TCPClosed)
>>>>>>> 47294c11
	}
}<|MERGE_RESOLUTION|>--- conflicted
+++ resolved
@@ -1411,7 +1411,45 @@
 	return network.FirstConnection(conns, failureFilter)
 }
 
-<<<<<<< HEAD
+func BenchmarkGetActiveConnections(b *testing.B) {
+	cfg := testConfig()
+	tr := setupTracer(b, cfg)
+	server := testutil.NewTCPServer(func(c net.Conn) {
+		io.Copy(io.Discard, c)
+		c.Close()
+	})
+	b.Cleanup(server.Shutdown)
+	require.NoError(b, server.Run())
+
+	b.ReportAllocs()
+	b.ResetTimer()
+
+	for range b.N {
+		c, err := net.DialTimeout("tcp", server.Address(), 50*time.Millisecond)
+		require.NoError(b, err)
+		laddr, raddr := c.LocalAddr(), c.RemoteAddr()
+		c.Write([]byte("hello"))
+		connections := getConnections(b, tr)
+		conn, ok := findConnection(laddr, raddr, connections)
+
+		require.True(b, ok)
+		assert.Equal(b, uint32(1), conn.Last.TCPEstablished)
+		assert.Equal(b, uint32(0), conn.Last.TCPClosed)
+		c.Close()
+
+		// Wait for the connection to be sent from the perf buffer
+		require.Eventually(b, func() bool {
+			var ok bool
+			conn, ok = findConnection(laddr, raddr, getConnections(b, tr))
+			return ok
+		}, 3*time.Second, 10*time.Millisecond, "couldn't find connection")
+
+		require.True(b, ok)
+		assert.Equal(b, uint32(0), conn.Last.TCPEstablished)
+		assert.Equal(b, uint32(1), conn.Last.TCPClosed)
+	}
+}
+
 func (s *TracerSuite) TestTLSClassification() {
 	t := s.T()
 	cfg := testConfig()
@@ -1497,43 +1535,5 @@
 			require.NoError(t, tr.Pause(), "disable probes - after post tracer")
 			tt.validation(t, tr)
 		})
-=======
-func BenchmarkGetActiveConnections(b *testing.B) {
-	cfg := testConfig()
-	tr := setupTracer(b, cfg)
-	server := testutil.NewTCPServer(func(c net.Conn) {
-		io.Copy(io.Discard, c)
-		c.Close()
-	})
-	b.Cleanup(server.Shutdown)
-	require.NoError(b, server.Run())
-
-	b.ReportAllocs()
-	b.ResetTimer()
-
-	for range b.N {
-		c, err := net.DialTimeout("tcp", server.Address(), 50*time.Millisecond)
-		require.NoError(b, err)
-		laddr, raddr := c.LocalAddr(), c.RemoteAddr()
-		c.Write([]byte("hello"))
-		connections := getConnections(b, tr)
-		conn, ok := findConnection(laddr, raddr, connections)
-
-		require.True(b, ok)
-		assert.Equal(b, uint32(1), conn.Last.TCPEstablished)
-		assert.Equal(b, uint32(0), conn.Last.TCPClosed)
-		c.Close()
-
-		// Wait for the connection to be sent from the perf buffer
-		require.Eventually(b, func() bool {
-			var ok bool
-			conn, ok = findConnection(laddr, raddr, getConnections(b, tr))
-			return ok
-		}, 3*time.Second, 10*time.Millisecond, "couldn't find connection")
-
-		require.True(b, ok)
-		assert.Equal(b, uint32(0), conn.Last.TCPEstablished)
-		assert.Equal(b, uint32(1), conn.Last.TCPClosed)
->>>>>>> 47294c11
 	}
 }