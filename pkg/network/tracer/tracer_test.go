--- conflicted
+++ resolved
@@ -1933,22 +1933,14 @@
 
 	// Iterate through active connections until we find connection created above
 	var matchingConns []network.ConnectionStats
-<<<<<<< HEAD
-	require.Eventually(t, func() bool {
-=======
 	require.Eventuallyf(t, func() bool {
->>>>>>> 10cb33a3
 		conns := getConnections(t, tr)
 		matchingConns = searchConnections(conns, func(cs network.ConnectionStats) bool {
 			return fmt.Sprintf("%s:%d", cs.Dest, cs.DPort) == serverAddr && len(cs.HTTPStatsByPath) == 1
 		})
 
 		return len(matchingConns) == 1
-<<<<<<< HEAD
-	}, 2*time.Second, 500*time.Millisecond, "connection not found")
-=======
 	}, 3*time.Second, 10*time.Millisecond, "couldn't find http connection matching: %s", serverAddr)
->>>>>>> 10cb33a3
 
 	// Verify HTTP stats
 	conn := matchingConns[0]
