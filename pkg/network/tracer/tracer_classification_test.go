// Unless explicitly stated otherwise all files in this repository are licensed
// under the Apache License Version 2.0.
// This product includes software developed at Datadog (https://www.datadoghq.com/).
// Copyright 2016-present Datadog, Inc.

//go:build linux_bpf || (windows && npm)

package tracer

import (
	"bufio"
	"context"
	"fmt"
	"io"
	"net"
	nethttp "net/http"
	"runtime"
	"strings"
	"testing"
	"time"

	redis2 "github.com/go-redis/redis/v9"
	"github.com/stretchr/testify/require"
	"github.com/uptrace/bun"
	"go.mongodb.org/mongo-driver/bson"
	"go.mongodb.org/mongo-driver/mongo"
	"github.com/twmb/franz-go/pkg/kadm"
	"github.com/twmb/franz-go/pkg/kgo"

	"github.com/DataDog/datadog-agent/pkg/network"
	"github.com/DataDog/datadog-agent/pkg/network/config"
	"github.com/DataDog/datadog-agent/pkg/network/protocols/amqp"
	protocolsmongo "github.com/DataDog/datadog-agent/pkg/network/protocols/mongo"
<<<<<<< HEAD
	"github.com/DataDog/datadog-agent/pkg/network/protocols/kafka"
=======
	pgutils "github.com/DataDog/datadog-agent/pkg/network/protocols/postgres"
>>>>>>> b9690bbd
	"github.com/DataDog/datadog-agent/pkg/network/protocols/redis"
	"github.com/DataDog/datadog-agent/pkg/network/tracer/testutil/grpc"
)

// testContext shares the context of a given test.
// It contains common variable used by all tests, and allows extending the context dynamically by setting more
// attributes to the `extras` map.
type testContext struct {
	// The address of the server to listen on.
	serverAddress string
	serverPort    string
	// The address for the client to communicate with.
	targetAddress string
	// optional - A custom dialer to set the ip/port/socket attributes for the client.
	clientDialer     *net.Dialer
	expectedProtocol network.ProtocolType
	// A channel to mark goroutines (like servers) to halt.
	done chan struct{}
	// A dynamic map that allows extending the context easily between phases of the test.
	extras map[string]interface{}
}

func setupTracer(t *testing.T, cfg *config.Config) *Tracer {
	tr, err := NewTracer(cfg)
	if err != nil {
		t.Fatal(err)
	}
	t.Cleanup(func() {
		tr.Stop()
	})

	initTracerState(t, tr)
	require.NoError(t, err)

	// Giving the tracer time to run
	time.Sleep(time.Second)

	return tr
}

func validateProtocolConnection(t *testing.T, ctx testContext, tr *Tracer) {
	waitForConnectionsWithProtocol(t, tr, ctx.targetAddress, ctx.serverAddress, ctx.expectedProtocol)
}

func defaultTeardown(_ *testing.T, ctx testContext) {
	close(ctx.done)
}

// skipIfNotLinux skips the test if we are not on a linux machine
func skipIfNotLinux(ctx testContext) (bool, string) {
	if runtime.GOOS != "linux" {
		return true, "test is supported on linux machine only"
	}

	return false, ""
}

// skipIfUsingNAT skips the test if we have a NAT rules applied.
func skipIfUsingNAT(ctx testContext) (bool, string) {
	if ctx.targetAddress != ctx.serverAddress {
		return true, "test is not supported when NAT is applied"
	}

	return false, ""
}

// composeSkips skips if one of the given filters is matched.
func composeSkips(filters ...func(ctx testContext) (bool, string)) func(ctx testContext) (bool, string) {
	return func(ctx testContext) (bool, string) {
		for _, filter := range filters {
			if skip, err := filter(ctx); skip {
				return skip, err
			}
		}

		return false, ""
	}
}

func testProtocolClassification(t *testing.T, cfg *config.Config, clientHost, targetHost, serverHost string) {
	defaultDialer := &net.Dialer{
		LocalAddr: &net.TCPAddr{
			IP:   net.ParseIP(clientHost),
			Port: 0,
		},
	}

	tests := []struct {
		name            string
		context         testContext
		shouldSkip      func(ctx testContext) (bool, string)
		preTracerSetup  func(t *testing.T, ctx testContext)
		postTracerSetup func(t *testing.T, ctx testContext)
		validation      func(t *testing.T, ctx testContext, tr *Tracer)
		teardown        func(t *testing.T, ctx testContext)
	}{
		{
			name: "tcp client without sending data",
			context: testContext{
				serverPort:       "8080",
				clientDialer:     defaultDialer,
				expectedProtocol: network.ProtocolUnknown,
			},
			postTracerSetup: func(t *testing.T, ctx testContext) {
				server := NewTCPServerOnAddress(ctx.serverAddress, func(c net.Conn) {
					c.Close()
				})
				require.NoError(t, server.Run(ctx.done))
				timedContext, cancel := context.WithTimeout(context.Background(), time.Second)
				c, err := ctx.clientDialer.DialContext(timedContext, "tcp", ctx.targetAddress)
				cancel()
				require.NoError(t, err)
				defer c.Close()
			},
			teardown:   defaultTeardown,
			validation: validateProtocolConnection,
		},
		{
			name: "tcp client with sending random data",
			context: testContext{
				serverPort:       "8080",
				clientDialer:     defaultDialer,
				expectedProtocol: network.ProtocolUnknown,
			},
			postTracerSetup: func(t *testing.T, ctx testContext) {
				server := NewTCPServerOnAddress(ctx.serverAddress, func(c net.Conn) {
					r := bufio.NewReader(c)
					input, err := r.ReadBytes(byte('\n'))
					if err == nil {
						c.Write(input)
					}
					c.Close()
				})
				require.NoError(t, server.Run(ctx.done))

				timedContext, cancel := context.WithTimeout(context.Background(), time.Second)
				c, err := ctx.clientDialer.DialContext(timedContext, "tcp", ctx.targetAddress)
				cancel()
				require.NoError(t, err)
				defer c.Close()
				c.Write([]byte("hello\n"))
				io.ReadAll(c)
			},
			teardown:   defaultTeardown,
			validation: validateProtocolConnection,
		},
		{
			name: "tcp client with sending HTTP request",
			context: testContext{
				serverPort:       "8080",
				clientDialer:     defaultDialer,
				expectedProtocol: network.ProtocolHTTP,
			},
			postTracerSetup: func(t *testing.T, ctx testContext) {
				ln, err := net.Listen("tcp", ctx.serverAddress)
				require.NoError(t, err)

				srv := &nethttp.Server{
					Addr: ln.Addr().String(),
					Handler: nethttp.HandlerFunc(func(w nethttp.ResponseWriter, req *nethttp.Request) {
						io.Copy(io.Discard, req.Body)
						w.WriteHeader(200)
					}),
					ReadTimeout:  time.Second,
					WriteTimeout: time.Second,
				}
				srv.SetKeepAlivesEnabled(false)
				go func() {
					_ = srv.Serve(ln)
				}()
				go func() {
					<-ctx.done
					srv.Shutdown(context.Background())
				}()

				client := nethttp.Client{
					Transport: &nethttp.Transport{
						DialContext: ctx.clientDialer.DialContext,
					},
				}
				resp, err := client.Get("http://" + ctx.targetAddress + "/test")
				require.NoError(t, err)
				io.Copy(io.Discard, resp.Body)
				resp.Body.Close()
			},
			teardown:   defaultTeardown,
			validation: validateProtocolConnection,
		},
		{
			name: "http2 traffic using gRPC - unary call",
			context: testContext{
				serverPort:       "8080",
				clientDialer:     defaultDialer,
				expectedProtocol: network.ProtocolHTTP2,
			},
			postTracerSetup: func(t *testing.T, ctx testContext) {
				server, err := grpc.NewServer(ctx.serverAddress)
				require.NoError(t, err)
				server.Run()
				go func() {
					<-ctx.done
					server.Stop()
				}()

				c, err := grpc.NewClient(ctx.targetAddress, grpc.Options{
					CustomDialer: ctx.clientDialer,
				})
				require.NoError(t, err)
				defer c.Close()
				require.NoError(t, c.HandleUnary(context.Background(), "test"))
			},
			teardown:   defaultTeardown,
			validation: validateProtocolConnection,
		},
		{
			name: "http2 traffic using gRPC - stream call",
			context: testContext{
				serverPort:       "8080",
				clientDialer:     defaultDialer,
				expectedProtocol: network.ProtocolHTTP2,
			},
			postTracerSetup: func(t *testing.T, ctx testContext) {
				server, err := grpc.NewServer(ctx.serverAddress)
				require.NoError(t, err)
				server.Run()
				go func() {
					<-ctx.done
					server.Stop()
				}()

				c, err := grpc.NewClient(ctx.targetAddress, grpc.Options{
					CustomDialer: ctx.clientDialer,
				})
				require.NoError(t, err)
				defer c.Close()
				require.NoError(t, c.HandleStream(context.Background(), 5))
			},
			teardown:   defaultTeardown,
			validation: validateProtocolConnection,
		},
		{
			name: "amqp connect",
			context: testContext{
				serverPort:       "5672",
				clientDialer:     defaultDialer,
				expectedProtocol: network.ProtocolAMQP,
			},
			preTracerSetup: func(t *testing.T, ctx testContext) {
				host, port, _ := net.SplitHostPort(ctx.serverAddress)
				amqp.RunAmqpServer(t, host, port)
			},
			postTracerSetup: func(t *testing.T, ctx testContext) {
				client, err := amqp.NewClient(amqp.Options{
					ServerAddress: ctx.serverAddress,
				})
				require.NoError(t, err)
				defer client.Terminate()
			},
			shouldSkip: composeSkips(skipIfNotLinux, skipIfUsingNAT),
			validation: validateProtocolConnection,
		},
		{
			name: "amqp declare channel",
			context: testContext{
				serverPort:       "5672",
				clientDialer:     defaultDialer,
				expectedProtocol: network.ProtocolUnknown,
				extras:           make(map[string]interface{}),
			},
			preTracerSetup: func(t *testing.T, ctx testContext) {
				host, port, _ := net.SplitHostPort(ctx.serverAddress)
				amqp.RunAmqpServer(t, host, port)

				client, err := amqp.NewClient(amqp.Options{
					ServerAddress: ctx.serverAddress,
				})
				require.NoError(t, err)
				ctx.extras["client"] = client
			},
			postTracerSetup: func(t *testing.T, ctx testContext) {
				client := ctx.extras["client"].(*amqp.Client)
				defer client.Terminate()

				require.NoError(t, client.DeclareQueue("test", client.PublishChannel))
			},
			shouldSkip: composeSkips(skipIfNotLinux, skipIfUsingNAT),
			validation: validateProtocolConnection,
		},
		{
			name: "amqp publish",
			context: testContext{
				serverPort:       "5672",
				clientDialer:     defaultDialer,
				expectedProtocol: network.ProtocolAMQP,
				extras:           make(map[string]interface{}),
			},
			preTracerSetup: func(t *testing.T, ctx testContext) {
				host, port, _ := net.SplitHostPort(ctx.serverAddress)
				amqp.RunAmqpServer(t, host, port)

				client, err := amqp.NewClient(amqp.Options{
					ServerAddress: ctx.serverAddress,
				})
				require.NoError(t, err)
				require.NoError(t, client.DeclareQueue("test", client.PublishChannel))
				ctx.extras["client"] = client
			},
			postTracerSetup: func(t *testing.T, ctx testContext) {
				client := ctx.extras["client"].(*amqp.Client)
				defer client.Terminate()

				require.NoError(t, client.Publish("test", "my msg"))
			},
			shouldSkip: composeSkips(skipIfNotLinux, skipIfUsingNAT),
			validation: validateProtocolConnection,
		},
		{
			name: "amqp consume",
			context: testContext{
				serverPort:       "5672",
				clientDialer:     defaultDialer,
				expectedProtocol: network.ProtocolAMQP,
				extras:           make(map[string]interface{}),
			},
			preTracerSetup: func(t *testing.T, ctx testContext) {
				host, port, _ := net.SplitHostPort(ctx.serverAddress)
				amqp.RunAmqpServer(t, host, port)

				client, err := amqp.NewClient(amqp.Options{
					ServerAddress: ctx.serverAddress,
				})
				require.NoError(t, err)
				require.NoError(t, client.DeclareQueue("test", client.PublishChannel))
				require.NoError(t, client.DeclareQueue("test", client.ConsumeChannel))
				require.NoError(t, client.Publish("test", "my msg"))
				ctx.extras["client"] = client
			},
			postTracerSetup: func(t *testing.T, ctx testContext) {
				client := ctx.extras["client"].(*amqp.Client)
				defer client.Terminate()

				res, err := client.Consume("test", 1)
				require.NoError(t, err)
				require.Equal(t, []string{"my msg"}, res)
			},
			shouldSkip: composeSkips(skipIfNotLinux, skipIfUsingNAT),
			validation: validateProtocolConnection,
		},
		{
			// A case where we see multiple protocols on the same socket. In that case, we expect to classify the connection
			// with the first protocol we've found.
			name: "mixed protocols",
			context: testContext{
				serverPort:       "8080",
				clientDialer:     defaultDialer,
				expectedProtocol: network.ProtocolHTTP,
			},
			postTracerSetup: func(t *testing.T, ctx testContext) {
				server := NewTCPServerOnAddress(ctx.serverAddress, func(c net.Conn) {
					r := bufio.NewReader(c)
					input, err := r.ReadBytes(byte('\n'))
					if err == nil {
						c.Write(input)
					}
					c.Close()
				})
				require.NoError(t, server.Run(ctx.done))

				timedContext, cancel := context.WithTimeout(context.Background(), time.Second)
				c, err := ctx.clientDialer.DialContext(timedContext, "tcp", ctx.targetAddress)
				cancel()
				require.NoError(t, err)
				defer c.Close()
				c.Write([]byte("GET /200/foobar HTTP/1.1\n"))
				io.ReadAll(c)
				// http2 prefix.
				c.Write([]byte("PRI * HTTP/2.0\r\n\r\nSM\r\n\r\n"))
				io.ReadAll(c)
			},
			teardown:   defaultTeardown,
			validation: validateProtocolConnection,
		},
		{
			name: "redis set",
			context: testContext{
				serverPort:       "6379",
				clientDialer:     defaultDialer,
				expectedProtocol: network.ProtocolRedis,
				extras:           make(map[string]interface{}),
			},
			shouldSkip: composeSkips(skipIfNotLinux, skipIfUsingNAT),
			preTracerSetup: func(t *testing.T, ctx testContext) {
				host, port, _ := net.SplitHostPort(ctx.serverAddress)
				redis.RunRedisServer(t, host, port)

				client := redis.NewClient(ctx.targetAddress, ctx.clientDialer)
				client.Ping(context.Background())
				ctx.extras["client"] = client
			},
			postTracerSetup: func(t *testing.T, ctx testContext) {
				client := ctx.extras["client"].(*redis2.Client)
				client.Set(context.Background(), "key", "value", time.Minute)
			},
			teardown:   defaultTeardown,
			validation: validateProtocolConnection,
		},
		{
			name: "redis get",
			context: testContext{
				serverPort:       "6379",
				clientDialer:     defaultDialer,
				expectedProtocol: network.ProtocolRedis,
				extras:           make(map[string]interface{}),
			},
			shouldSkip: composeSkips(skipIfNotLinux, skipIfUsingNAT),
			preTracerSetup: func(t *testing.T, ctx testContext) {
				host, port, _ := net.SplitHostPort(ctx.serverAddress)
				redis.RunRedisServer(t, host, port)

				client := redis.NewClient(ctx.targetAddress, ctx.clientDialer)
				client.Set(context.Background(), "key", "value", time.Minute)
				ctx.extras["client"] = client
			},
			postTracerSetup: func(t *testing.T, ctx testContext) {
				client := ctx.extras["client"].(*redis2.Client)
				res := client.Get(context.Background(), "key")
				val, err := res.Result()
				require.NoError(t, err)
				require.Equal(t, "value", val)
			},
			teardown:   defaultTeardown,
			validation: validateProtocolConnection,
		},
		{
			name: "redis get unknown key",
			context: testContext{
				serverPort:       "6379",
				clientDialer:     defaultDialer,
				expectedProtocol: network.ProtocolRedis,
				extras:           make(map[string]interface{}),
			},
			shouldSkip: composeSkips(skipIfNotLinux, skipIfUsingNAT),
			preTracerSetup: func(t *testing.T, ctx testContext) {
				host, port, _ := net.SplitHostPort(ctx.serverAddress)
				redis.RunRedisServer(t, host, port)

				client := redis.NewClient(ctx.targetAddress, ctx.clientDialer)
				client.Ping(context.Background())
				ctx.extras["client"] = client
			},
			postTracerSetup: func(t *testing.T, ctx testContext) {
				client := ctx.extras["client"].(*redis2.Client)
				res := client.Get(context.Background(), "unknown")
				require.Error(t, res.Err())
			},
			teardown:   defaultTeardown,
			validation: validateProtocolConnection,
		},
		{
			name: "redis err response",
			context: testContext{
				serverPort:       "6379",
				clientDialer:     defaultDialer,
				expectedProtocol: network.ProtocolRedis,
				extras:           make(map[string]interface{}),
			},
			shouldSkip: composeSkips(skipIfNotLinux, skipIfUsingNAT),
			preTracerSetup: func(t *testing.T, ctx testContext) {
				host, port, _ := net.SplitHostPort(ctx.serverAddress)
				redis.RunRedisServer(t, host, port)
			},
			postTracerSetup: func(t *testing.T, ctx testContext) {
				conn, err := ctx.clientDialer.DialContext(context.Background(), "tcp", ctx.targetAddress)
				require.NoError(t, err)
				_, err = conn.Write([]byte("+dummy\r\n"))
				require.NoError(t, err)
			},
			teardown:   defaultTeardown,
			validation: validateProtocolConnection,
		},
		{
			name: "redis client id",
			context: testContext{
				serverPort:       "6379",
				clientDialer:     defaultDialer,
				expectedProtocol: network.ProtocolRedis,
				extras:           make(map[string]interface{}),
			},
			shouldSkip: composeSkips(skipIfNotLinux, skipIfUsingNAT),
			preTracerSetup: func(t *testing.T, ctx testContext) {
				host, port, _ := net.SplitHostPort(ctx.serverAddress)
				redis.RunRedisServer(t, host, port)

				client := redis.NewClient(ctx.targetAddress, ctx.clientDialer)
				client.Ping(context.Background())
				ctx.extras["client"] = client
			},
			postTracerSetup: func(t *testing.T, ctx testContext) {
				client := ctx.extras["client"].(*redis2.Client)
				res := client.ClientID(context.Background())
				require.NoError(t, res.Err())
			},
			teardown:   defaultTeardown,
			validation: validateProtocolConnection,
		},
		{
			name: "mongo - classify by connect",
			context: testContext{
				serverPort:       "27017",
				clientDialer:     defaultDialer,
				expectedProtocol: network.ProtocolMongo,
				extras:           make(map[string]interface{}),
			},
			preTracerSetup: func(t *testing.T, ctx testContext) {
				host, port, _ := net.SplitHostPort(ctx.serverAddress)
				protocolsmongo.RunMongoServer(t, host, port)
			},
			postTracerSetup: func(t *testing.T, ctx testContext) {
				client, err := protocolsmongo.NewClient(protocolsmongo.Options{
					ServerAddress: ctx.targetAddress,
					ClientDialer:  ctx.clientDialer,
				})
				require.NoError(t, err)
				client.Stop()
			},
			shouldSkip: composeSkips(skipIfNotLinux, skipIfUsingNAT),
			validation: validateProtocolConnection,
		},
		{
			name: "mongo - classify by collection creation",
			context: testContext{
				serverPort:       "27017",
				clientDialer:     defaultDialer,
				expectedProtocol: network.ProtocolMongo,
				extras:           make(map[string]interface{}),
			},
			preTracerSetup: func(t *testing.T, ctx testContext) {
				host, port, _ := net.SplitHostPort(ctx.serverAddress)
				protocolsmongo.RunMongoServer(t, host, port)

				client, err := protocolsmongo.NewClient(protocolsmongo.Options{
					ServerAddress: ctx.targetAddress,
					ClientDialer:  ctx.clientDialer,
				})
				require.NoError(t, err)
				ctx.extras["client"] = client
			},
			postTracerSetup: func(t *testing.T, ctx testContext) {
				client := ctx.extras["client"].(*protocolsmongo.Client)
				db := client.C.Database("test")
				require.NoError(t, db.CreateCollection(context.Background(), "collection"))
			},
			teardown: func(t *testing.T, ctx testContext) {
				client := ctx.extras["client"].(*protocolsmongo.Client)
				client.Stop()
			},
			shouldSkip: composeSkips(skipIfNotLinux, skipIfUsingNAT),
			validation: validateProtocolConnection,
		},
		{
			name: "mongo - classify by insertion",
			context: testContext{
				serverPort:       "27017",
				clientDialer:     defaultDialer,
				expectedProtocol: network.ProtocolMongo,
				extras:           make(map[string]interface{}),
			},
			preTracerSetup: func(t *testing.T, ctx testContext) {
				host, port, _ := net.SplitHostPort(ctx.serverAddress)
				protocolsmongo.RunMongoServer(t, host, port)

				client, err := protocolsmongo.NewClient(protocolsmongo.Options{
					ServerAddress: ctx.targetAddress,
					ClientDialer:  ctx.clientDialer,
				})
				require.NoError(t, err)
				ctx.extras["client"] = client
				db := client.C.Database("test")
				require.NoError(t, db.CreateCollection(context.Background(), "collection"))
				ctx.extras["collection"] = db.Collection("collection")
			},
			postTracerSetup: func(t *testing.T, ctx testContext) {
				collection := ctx.extras["collection"].(*mongo.Collection)
				input := map[string]string{"test": "test"}
				_, err := collection.InsertOne(context.Background(), input)
				require.NoError(t, err)
			},
			shouldSkip: composeSkips(skipIfNotLinux, skipIfUsingNAT),
			teardown: func(t *testing.T, ctx testContext) {
				client := ctx.extras["client"].(*protocolsmongo.Client)
				client.Stop()
			},
			validation: validateProtocolConnection,
		},
		{
			name: "mongo - classify by find",
			context: testContext{
				serverPort:       "27017",
				clientDialer:     defaultDialer,
				expectedProtocol: network.ProtocolMongo,
				extras:           make(map[string]interface{}),
			},
			preTracerSetup: func(t *testing.T, ctx testContext) {
				host, port, _ := net.SplitHostPort(ctx.serverAddress)
				protocolsmongo.RunMongoServer(t, host, port)

				client, err := protocolsmongo.NewClient(protocolsmongo.Options{
					ServerAddress: ctx.targetAddress,
					ClientDialer:  ctx.clientDialer,
				})
				require.NoError(t, err)
				ctx.extras["client"] = client
				db := client.C.Database("test")
				require.NoError(t, db.CreateCollection(context.Background(), "collection"))

				collection := db.Collection("collection")
				ctx.extras["input"] = map[string]string{"test": "test"}
				_, err = collection.InsertOne(context.Background(), ctx.extras["input"])
				require.NoError(t, err)

				ctx.extras["collection"] = db.Collection("collection")
			},
			postTracerSetup: func(t *testing.T, ctx testContext) {
				collection := ctx.extras["collection"].(*mongo.Collection)
				res := collection.FindOne(context.Background(), bson.M{"test": "test"})
				require.NoError(t, res.Err())
				var output map[string]string
				require.NoError(t, res.Decode(&output))
				delete(output, "_id")
				require.EqualValues(t, output, ctx.extras["input"])
			},
			shouldSkip: composeSkips(skipIfNotLinux, skipIfUsingNAT),
			teardown: func(t *testing.T, ctx testContext) {
				client := ctx.extras["client"].(*protocolsmongo.Client)
				client.Stop()
			},
			validation: validateProtocolConnection,
		},
		{
<<<<<<< HEAD
			name: "Kafka produce",
			context: testContext{
				expectedProtocol: network.ProtocolKafka,
				serverPort:       "9092",
				clientDialer:     defaultDialer,
				extras:           make(map[string]interface{}),
			},
			shouldSkip: composeSkips(skipIfNotLinux, skipIfUsingNAT),
			preTracerSetup: func(t *testing.T, ctx testContext) {
				host, port, _ := net.SplitHostPort(ctx.serverAddress)
				kafka.RunKafkaServer(t, host, port)
				topicName := "franz-kafka"
				seeds := []string{ctx.serverAddress}
				client, err := kgo.NewClient(
					kgo.SeedBrokers(seeds...),
					kgo.DefaultProduceTopic(topicName),
				)
				require.NoError(t, err)
				ctxTimeout, cancel := context.WithTimeout(context.Background(), time.Second*5)
				err = client.Ping(ctxTimeout)
				cancel()
				require.NoError(t, err)

				// Create the topic
				adminClient := kadm.NewClient(client)
				ctxTimeout, cancel = context.WithTimeout(context.Background(), time.Second*5)
				_, err = adminClient.CreateTopics(ctxTimeout, 1, 1, nil, topicName)
				cancel()
				require.NoError(t, err)

				ctx.extras["client"] = client
				ctx.extras["topic_name"] = topicName
			},
			postTracerSetup: func(t *testing.T, ctx testContext) {
				client := ctx.extras["client"].(*kgo.Client)
				defer client.Close()
				record := &kgo.Record{Topic: ctx.extras["topic_name"].(string), Value: []byte("Hello Kafka!")}
				ctxTimeout, cancel := context.WithTimeout(context.Background(), time.Second*5)
				defer cancel()
				err := client.ProduceSync(ctxTimeout, record).FirstErr()
				require.NoError(t, err, "record had a produce error while synchronously producing")
			},
			validation: validateProtocolConnection,
			teardown:   nil,
=======
			name: "postgres - connect",
			context: testContext{
				serverPort:       "5432",
				clientDialer:     defaultDialer,
				expectedProtocol: network.ProtocolPostgres,
			},
			shouldSkip: composeSkips(skipIfNotLinux, skipIfUsingNAT),
			preTracerSetup: func(t *testing.T, ctx testContext) {
				addr, port, _ := net.SplitHostPort(ctx.serverAddress)
				pgutils.RunPostgresServer(t, addr, port)
			},
			postTracerSetup: func(t *testing.T, ctx testContext) {
				pg := pgutils.GetPGHandle(t, ctx.serverAddress)
				conn, err := pg.Conn(context.Background())
				require.NoError(t, err)
				defer conn.Close()
			},
			validation: validateProtocolConnection,
		},
		{
			name: "postgres - insert",
			context: testContext{
				serverPort:       "5432",
				clientDialer:     defaultDialer,
				expectedProtocol: network.ProtocolPostgres,
				extras:           make(map[string]interface{}),
			},
			shouldSkip: composeSkips(skipIfNotLinux, skipIfUsingNAT),
			preTracerSetup: func(t *testing.T, ctx testContext) {
				addr, port, _ := net.SplitHostPort(ctx.serverAddress)
				pgutils.RunPostgresServer(t, addr, port)

				pgutils.ConnectAndGetDB(t, ctx.serverAddress, ctx.extras)
				pgutils.RunCreateQuery(t, ctx.extras)
			},
			postTracerSetup: func(t *testing.T, ctx testContext) {
				pgutils.RunInsertQuery(t, 1, ctx.extras)
			},
			validation: validateProtocolConnection,
		},
		{
			name: "postgres - delete",
			context: testContext{
				serverPort:       "5432",
				clientDialer:     defaultDialer,
				expectedProtocol: network.ProtocolPostgres,
				extras:           make(map[string]interface{}),
			},
			shouldSkip: composeSkips(skipIfNotLinux, skipIfUsingNAT),
			preTracerSetup: func(t *testing.T, ctx testContext) {
				addr, port, _ := net.SplitHostPort(ctx.serverAddress)
				pgutils.RunPostgresServer(t, addr, port)
				pgutils.ConnectAndGetDB(t, ctx.serverAddress, ctx.extras)
				pgutils.RunCreateQuery(t, ctx.extras)
				pgutils.RunInsertQuery(t, 1, ctx.extras)
			},
			postTracerSetup: func(t *testing.T, ctx testContext) {
				pgutils.RunDeleteQuery(t, ctx.extras)
			},
			validation: validateProtocolConnection,
		},
		{
			name: "postgres - select",
			context: testContext{
				serverPort:       "5432",
				clientDialer:     defaultDialer,
				expectedProtocol: network.ProtocolPostgres,
				extras:           make(map[string]interface{}),
			},
			shouldSkip: composeSkips(skipIfNotLinux, skipIfUsingNAT),
			preTracerSetup: func(t *testing.T, ctx testContext) {
				addr, port, _ := net.SplitHostPort(ctx.serverAddress)
				pgutils.RunPostgresServer(t, addr, port)
				pgutils.ConnectAndGetDB(t, ctx.serverAddress, ctx.extras)
				pgutils.RunCreateQuery(t, ctx.extras)
			},
			postTracerSetup: func(t *testing.T, ctx testContext) {
				pgutils.RunSelectQuery(t, ctx.extras)
			},
			validation: validateProtocolConnection,
		},
		{
			name: "postgres - update",
			context: testContext{
				serverPort:       "5432",
				clientDialer:     defaultDialer,
				expectedProtocol: network.ProtocolPostgres,
				extras:           make(map[string]interface{}),
			},
			shouldSkip: composeSkips(skipIfNotLinux, skipIfUsingNAT),
			preTracerSetup: func(t *testing.T, ctx testContext) {
				addr, port, _ := net.SplitHostPort(ctx.serverAddress)
				pgutils.RunPostgresServer(t, addr, port)
				pgutils.ConnectAndGetDB(t, ctx.serverAddress, ctx.extras)
				pgutils.RunCreateQuery(t, ctx.extras)
				pgutils.RunInsertQuery(t, 1, ctx.extras)
			},
			postTracerSetup: func(t *testing.T, ctx testContext) {
				pgutils.RunUpdateQuery(t, ctx.extras)
			},
			validation: validateProtocolConnection,
		},
		{
			name: "postgres - drop",
			context: testContext{
				serverPort:       "5432",
				clientDialer:     defaultDialer,
				expectedProtocol: network.ProtocolPostgres,
				extras:           make(map[string]interface{}),
			},
			shouldSkip: composeSkips(skipIfNotLinux, skipIfUsingNAT),
			preTracerSetup: func(t *testing.T, ctx testContext) {
				addr, port, _ := net.SplitHostPort(ctx.serverAddress)
				pgutils.RunPostgresServer(t, addr, port)
				pgutils.ConnectAndGetDB(t, ctx.serverAddress, ctx.extras)
				pgutils.RunCreateQuery(t, ctx.extras)
				pgutils.RunInsertQuery(t, 1, ctx.extras)
			},
			postTracerSetup: func(t *testing.T, ctx testContext) {
				pgutils.RunDropQuery(t, ctx.extras)
			},
			validation: validateProtocolConnection,
		},
		{
			name: "postgres - alter",
			context: testContext{
				serverPort:       "5432",
				clientDialer:     defaultDialer,
				expectedProtocol: network.ProtocolPostgres,
				extras:           make(map[string]interface{}),
			},
			shouldSkip: composeSkips(skipIfNotLinux, skipIfUsingNAT),
			preTracerSetup: func(t *testing.T, ctx testContext) {
				addr, port, _ := net.SplitHostPort(ctx.serverAddress)
				pgutils.RunPostgresServer(t, addr, port)
				pgutils.ConnectAndGetDB(t, ctx.serverAddress, ctx.extras)
				pgutils.RunCreateQuery(t, ctx.extras)
			},
			postTracerSetup: func(t *testing.T, ctx testContext) {
				pgutils.RunAlterQuery(t, ctx.extras)
			},
			validation: validateProtocolConnection,
		},
		{
			// Test that we classify long queries that would be
			// splitted between multiple packets correctly
			name: "postgres - long query",
			context: testContext{
				serverPort:       "5432",
				clientDialer:     defaultDialer,
				expectedProtocol: network.ProtocolPostgres,
				extras:           make(map[string]interface{}),
			},
			shouldSkip: composeSkips(skipIfNotLinux, skipIfUsingNAT),
			preTracerSetup: func(t *testing.T, ctx testContext) {
				addr, port, _ := net.SplitHostPort(ctx.serverAddress)
				pgutils.RunPostgresServer(t, addr, port)
				pgutils.ConnectAndGetDB(t, ctx.serverAddress, ctx.extras)
				pgutils.RunCreateQuery(t, ctx.extras)
			},
			postTracerSetup: func(t *testing.T, ctx testContext) {
				db := ctx.extras["db"].(*bun.DB)
				taskCtx := ctx.extras["ctx"].(context.Context)

				// This will fail but it should make a query and be classified
				_, _ = db.NewInsert().Model(&pgutils.DummyTable{Foo: strings.Repeat("#", 16384)}).Exec(taskCtx)
			},
			validation: validateProtocolConnection,
		},
		{
			// Test that we classify long queries that would be
			// splitted between multiple packets correctly
			name: "postgres - long response",
			context: testContext{
				serverPort:       "5432",
				clientDialer:     defaultDialer,
				expectedProtocol: network.ProtocolPostgres,
				extras:           make(map[string]interface{}),
			},
			shouldSkip: composeSkips(skipIfNotLinux, skipIfUsingNAT),
			preTracerSetup: func(t *testing.T, ctx testContext) {
				addr, port, _ := net.SplitHostPort(ctx.serverAddress)
				pgutils.RunPostgresServer(t, addr, port)
				pgutils.ConnectAndGetDB(t, ctx.serverAddress, ctx.extras)
				pgutils.RunCreateQuery(t, ctx.extras)
				for i := int64(1); i < 200; i++ {
					pgutils.RunInsertQuery(t, i, ctx.extras)
				}
			},
			postTracerSetup: func(t *testing.T, ctx testContext) {
				pgutils.RunSelectQuery(t, ctx.extras)
			},
			validation: validateProtocolConnection,
>>>>>>> b9690bbd
		},
	}
	for _, tt := range tests {
		t.Run(tt.name, func(t *testing.T) {
			tt.context.serverAddress = net.JoinHostPort(serverHost, tt.context.serverPort)
			tt.context.targetAddress = net.JoinHostPort(targetHost, tt.context.serverPort)

			if tt.shouldSkip != nil {
				if skip, msg := tt.shouldSkip(tt.context); skip {
					t.Skip(msg)
				}
			}

			tt.context.done = make(chan struct{})
			if tt.teardown != nil {
				t.Cleanup(func() {
					tt.teardown(t, tt.context)
				})
			}
			if tt.preTracerSetup != nil {
				tt.preTracerSetup(t, tt.context)
			}
			tr := setupTracer(t, cfg)
			tt.postTracerSetup(t, tt.context)
			tt.validation(t, tt.context, tr)
		})
	}
}

func waitForConnectionsWithProtocol(t *testing.T, tr *Tracer, targetAddr, serverAddr string, expectedProtocol network.ProtocolType) {
	var incomingConns, outgoingConns []network.ConnectionStats

	foundIncomingWithProtocol := false
	foundOutgoingWithProtocol := false

	for start := time.Now(); time.Since(start) < 5*time.Second; {
		conns := getConnections(t, tr)
		newOutgoingConns := searchConnections(conns, func(cs network.ConnectionStats) bool {
			return cs.Type == network.TCP && fmt.Sprintf("%s:%d", cs.Dest, cs.DPort) == targetAddr
		})
		newIncomingConns := searchConnections(conns, func(cs network.ConnectionStats) bool {
			return cs.Type == network.TCP && fmt.Sprintf("%s:%d", cs.Source, cs.SPort) == serverAddr
		})

		outgoingConns = append(outgoingConns, newOutgoingConns...)
		incomingConns = append(incomingConns, newIncomingConns...)

		for _, conn := range newOutgoingConns {
			t.Logf("Found outgoing connection %v", conn)
			if conn.Protocol == expectedProtocol {
				foundOutgoingWithProtocol = true
				break
			}
		}
		for _, conn := range newIncomingConns {
			t.Logf("Found incoming connection %v", conn)
			if conn.Protocol == expectedProtocol {
				foundIncomingWithProtocol = true
				break
			}
		}

		if foundOutgoingWithProtocol && foundIncomingWithProtocol {
			return
		}

		time.Sleep(200 * time.Millisecond)
	}

	// If we didn't find both -> fail
	if foundOutgoingWithProtocol || foundIncomingWithProtocol {
		// We have found at least one.
		// Checking if the reason for not finding the other is flakiness of npm
		if !foundIncomingWithProtocol && len(incomingConns) == 0 {
			t.Log("npm didn't find the incoming connections, not failing the test")
			return
		}

		if !foundOutgoingWithProtocol && len(outgoingConns) == 0 {
			t.Log("npm didn't find the outgoing connections, not failing the test")
			return
		}

	}

	t.Errorf("couldn't find incoming and outgoing connections with protocol %d for "+
		"server address %s and target address %s.\nIncoming: %v\nOutgoing: %v\nfound incoming with protocol: "+
		"%v\nfound outgoing with protocol: %v", expectedProtocol, serverAddr, targetAddr, incomingConns, outgoingConns, foundIncomingWithProtocol, foundOutgoingWithProtocol)
}<|MERGE_RESOLUTION|>--- conflicted
+++ resolved
@@ -21,21 +21,18 @@
 
 	redis2 "github.com/go-redis/redis/v9"
 	"github.com/stretchr/testify/require"
+	"github.com/twmb/franz-go/pkg/kadm"
+	"github.com/twmb/franz-go/pkg/kgo"
 	"github.com/uptrace/bun"
 	"go.mongodb.org/mongo-driver/bson"
 	"go.mongodb.org/mongo-driver/mongo"
-	"github.com/twmb/franz-go/pkg/kadm"
-	"github.com/twmb/franz-go/pkg/kgo"
 
 	"github.com/DataDog/datadog-agent/pkg/network"
 	"github.com/DataDog/datadog-agent/pkg/network/config"
 	"github.com/DataDog/datadog-agent/pkg/network/protocols/amqp"
+	"github.com/DataDog/datadog-agent/pkg/network/protocols/kafka"
 	protocolsmongo "github.com/DataDog/datadog-agent/pkg/network/protocols/mongo"
-<<<<<<< HEAD
-	"github.com/DataDog/datadog-agent/pkg/network/protocols/kafka"
-=======
 	pgutils "github.com/DataDog/datadog-agent/pkg/network/protocols/postgres"
->>>>>>> b9690bbd
 	"github.com/DataDog/datadog-agent/pkg/network/protocols/redis"
 	"github.com/DataDog/datadog-agent/pkg/network/tracer/testutil/grpc"
 )
@@ -675,7 +672,201 @@
 			validation: validateProtocolConnection,
 		},
 		{
-<<<<<<< HEAD
+			name: "postgres - connect",
+			context: testContext{
+				serverPort:       "5432",
+				clientDialer:     defaultDialer,
+				expectedProtocol: network.ProtocolPostgres,
+			},
+			shouldSkip: composeSkips(skipIfNotLinux, skipIfUsingNAT),
+			preTracerSetup: func(t *testing.T, ctx testContext) {
+				addr, port, _ := net.SplitHostPort(ctx.serverAddress)
+				pgutils.RunPostgresServer(t, addr, port)
+			},
+			postTracerSetup: func(t *testing.T, ctx testContext) {
+				pg := pgutils.GetPGHandle(t, ctx.serverAddress)
+				conn, err := pg.Conn(context.Background())
+				require.NoError(t, err)
+				defer conn.Close()
+			},
+			validation: validateProtocolConnection,
+		},
+		{
+			name: "postgres - insert",
+			context: testContext{
+				serverPort:       "5432",
+				clientDialer:     defaultDialer,
+				expectedProtocol: network.ProtocolPostgres,
+				extras:           make(map[string]interface{}),
+			},
+			shouldSkip: composeSkips(skipIfNotLinux, skipIfUsingNAT),
+			preTracerSetup: func(t *testing.T, ctx testContext) {
+				addr, port, _ := net.SplitHostPort(ctx.serverAddress)
+				pgutils.RunPostgresServer(t, addr, port)
+
+				pgutils.ConnectAndGetDB(t, ctx.serverAddress, ctx.extras)
+				pgutils.RunCreateQuery(t, ctx.extras)
+			},
+			postTracerSetup: func(t *testing.T, ctx testContext) {
+				pgutils.RunInsertQuery(t, 1, ctx.extras)
+			},
+			validation: validateProtocolConnection,
+		},
+		{
+			name: "postgres - delete",
+			context: testContext{
+				serverPort:       "5432",
+				clientDialer:     defaultDialer,
+				expectedProtocol: network.ProtocolPostgres,
+				extras:           make(map[string]interface{}),
+			},
+			shouldSkip: composeSkips(skipIfNotLinux, skipIfUsingNAT),
+			preTracerSetup: func(t *testing.T, ctx testContext) {
+				addr, port, _ := net.SplitHostPort(ctx.serverAddress)
+				pgutils.RunPostgresServer(t, addr, port)
+				pgutils.ConnectAndGetDB(t, ctx.serverAddress, ctx.extras)
+				pgutils.RunCreateQuery(t, ctx.extras)
+				pgutils.RunInsertQuery(t, 1, ctx.extras)
+			},
+			postTracerSetup: func(t *testing.T, ctx testContext) {
+				pgutils.RunDeleteQuery(t, ctx.extras)
+			},
+			validation: validateProtocolConnection,
+		},
+		{
+			name: "postgres - select",
+			context: testContext{
+				serverPort:       "5432",
+				clientDialer:     defaultDialer,
+				expectedProtocol: network.ProtocolPostgres,
+				extras:           make(map[string]interface{}),
+			},
+			shouldSkip: composeSkips(skipIfNotLinux, skipIfUsingNAT),
+			preTracerSetup: func(t *testing.T, ctx testContext) {
+				addr, port, _ := net.SplitHostPort(ctx.serverAddress)
+				pgutils.RunPostgresServer(t, addr, port)
+				pgutils.ConnectAndGetDB(t, ctx.serverAddress, ctx.extras)
+				pgutils.RunCreateQuery(t, ctx.extras)
+			},
+			postTracerSetup: func(t *testing.T, ctx testContext) {
+				pgutils.RunSelectQuery(t, ctx.extras)
+			},
+			validation: validateProtocolConnection,
+		},
+		{
+			name: "postgres - update",
+			context: testContext{
+				serverPort:       "5432",
+				clientDialer:     defaultDialer,
+				expectedProtocol: network.ProtocolPostgres,
+				extras:           make(map[string]interface{}),
+			},
+			shouldSkip: composeSkips(skipIfNotLinux, skipIfUsingNAT),
+			preTracerSetup: func(t *testing.T, ctx testContext) {
+				addr, port, _ := net.SplitHostPort(ctx.serverAddress)
+				pgutils.RunPostgresServer(t, addr, port)
+				pgutils.ConnectAndGetDB(t, ctx.serverAddress, ctx.extras)
+				pgutils.RunCreateQuery(t, ctx.extras)
+				pgutils.RunInsertQuery(t, 1, ctx.extras)
+			},
+			postTracerSetup: func(t *testing.T, ctx testContext) {
+				pgutils.RunUpdateQuery(t, ctx.extras)
+			},
+			validation: validateProtocolConnection,
+		},
+		{
+			name: "postgres - drop",
+			context: testContext{
+				serverPort:       "5432",
+				clientDialer:     defaultDialer,
+				expectedProtocol: network.ProtocolPostgres,
+				extras:           make(map[string]interface{}),
+			},
+			shouldSkip: composeSkips(skipIfNotLinux, skipIfUsingNAT),
+			preTracerSetup: func(t *testing.T, ctx testContext) {
+				addr, port, _ := net.SplitHostPort(ctx.serverAddress)
+				pgutils.RunPostgresServer(t, addr, port)
+				pgutils.ConnectAndGetDB(t, ctx.serverAddress, ctx.extras)
+				pgutils.RunCreateQuery(t, ctx.extras)
+				pgutils.RunInsertQuery(t, 1, ctx.extras)
+			},
+			postTracerSetup: func(t *testing.T, ctx testContext) {
+				pgutils.RunDropQuery(t, ctx.extras)
+			},
+			validation: validateProtocolConnection,
+		},
+		{
+			name: "postgres - alter",
+			context: testContext{
+				serverPort:       "5432",
+				clientDialer:     defaultDialer,
+				expectedProtocol: network.ProtocolPostgres,
+				extras:           make(map[string]interface{}),
+			},
+			shouldSkip: composeSkips(skipIfNotLinux, skipIfUsingNAT),
+			preTracerSetup: func(t *testing.T, ctx testContext) {
+				addr, port, _ := net.SplitHostPort(ctx.serverAddress)
+				pgutils.RunPostgresServer(t, addr, port)
+				pgutils.ConnectAndGetDB(t, ctx.serverAddress, ctx.extras)
+				pgutils.RunCreateQuery(t, ctx.extras)
+			},
+			postTracerSetup: func(t *testing.T, ctx testContext) {
+				pgutils.RunAlterQuery(t, ctx.extras)
+			},
+			validation: validateProtocolConnection,
+		},
+		{
+			// Test that we classify long queries that would be
+			// splitted between multiple packets correctly
+			name: "postgres - long query",
+			context: testContext{
+				serverPort:       "5432",
+				clientDialer:     defaultDialer,
+				expectedProtocol: network.ProtocolPostgres,
+				extras:           make(map[string]interface{}),
+			},
+			shouldSkip: composeSkips(skipIfNotLinux, skipIfUsingNAT),
+			preTracerSetup: func(t *testing.T, ctx testContext) {
+				addr, port, _ := net.SplitHostPort(ctx.serverAddress)
+				pgutils.RunPostgresServer(t, addr, port)
+				pgutils.ConnectAndGetDB(t, ctx.serverAddress, ctx.extras)
+				pgutils.RunCreateQuery(t, ctx.extras)
+			},
+			postTracerSetup: func(t *testing.T, ctx testContext) {
+				db := ctx.extras["db"].(*bun.DB)
+				taskCtx := ctx.extras["ctx"].(context.Context)
+
+				// This will fail but it should make a query and be classified
+				_, _ = db.NewInsert().Model(&pgutils.DummyTable{Foo: strings.Repeat("#", 16384)}).Exec(taskCtx)
+			},
+			validation: validateProtocolConnection,
+		},
+		{
+			// Test that we classify long queries that would be
+			// splitted between multiple packets correctly
+			name: "postgres - long response",
+			context: testContext{
+				serverPort:       "5432",
+				clientDialer:     defaultDialer,
+				expectedProtocol: network.ProtocolPostgres,
+				extras:           make(map[string]interface{}),
+			},
+			shouldSkip: composeSkips(skipIfNotLinux, skipIfUsingNAT),
+			preTracerSetup: func(t *testing.T, ctx testContext) {
+				addr, port, _ := net.SplitHostPort(ctx.serverAddress)
+				pgutils.RunPostgresServer(t, addr, port)
+				pgutils.ConnectAndGetDB(t, ctx.serverAddress, ctx.extras)
+				pgutils.RunCreateQuery(t, ctx.extras)
+				for i := int64(1); i < 200; i++ {
+					pgutils.RunInsertQuery(t, i, ctx.extras)
+				}
+			},
+			postTracerSetup: func(t *testing.T, ctx testContext) {
+				pgutils.RunSelectQuery(t, ctx.extras)
+			},
+			validation: validateProtocolConnection,
+		},
+		{
 			name: "Kafka produce",
 			context: testContext{
 				expectedProtocol: network.ProtocolKafka,
@@ -720,201 +911,6 @@
 			},
 			validation: validateProtocolConnection,
 			teardown:   nil,
-=======
-			name: "postgres - connect",
-			context: testContext{
-				serverPort:       "5432",
-				clientDialer:     defaultDialer,
-				expectedProtocol: network.ProtocolPostgres,
-			},
-			shouldSkip: composeSkips(skipIfNotLinux, skipIfUsingNAT),
-			preTracerSetup: func(t *testing.T, ctx testContext) {
-				addr, port, _ := net.SplitHostPort(ctx.serverAddress)
-				pgutils.RunPostgresServer(t, addr, port)
-			},
-			postTracerSetup: func(t *testing.T, ctx testContext) {
-				pg := pgutils.GetPGHandle(t, ctx.serverAddress)
-				conn, err := pg.Conn(context.Background())
-				require.NoError(t, err)
-				defer conn.Close()
-			},
-			validation: validateProtocolConnection,
-		},
-		{
-			name: "postgres - insert",
-			context: testContext{
-				serverPort:       "5432",
-				clientDialer:     defaultDialer,
-				expectedProtocol: network.ProtocolPostgres,
-				extras:           make(map[string]interface{}),
-			},
-			shouldSkip: composeSkips(skipIfNotLinux, skipIfUsingNAT),
-			preTracerSetup: func(t *testing.T, ctx testContext) {
-				addr, port, _ := net.SplitHostPort(ctx.serverAddress)
-				pgutils.RunPostgresServer(t, addr, port)
-
-				pgutils.ConnectAndGetDB(t, ctx.serverAddress, ctx.extras)
-				pgutils.RunCreateQuery(t, ctx.extras)
-			},
-			postTracerSetup: func(t *testing.T, ctx testContext) {
-				pgutils.RunInsertQuery(t, 1, ctx.extras)
-			},
-			validation: validateProtocolConnection,
-		},
-		{
-			name: "postgres - delete",
-			context: testContext{
-				serverPort:       "5432",
-				clientDialer:     defaultDialer,
-				expectedProtocol: network.ProtocolPostgres,
-				extras:           make(map[string]interface{}),
-			},
-			shouldSkip: composeSkips(skipIfNotLinux, skipIfUsingNAT),
-			preTracerSetup: func(t *testing.T, ctx testContext) {
-				addr, port, _ := net.SplitHostPort(ctx.serverAddress)
-				pgutils.RunPostgresServer(t, addr, port)
-				pgutils.ConnectAndGetDB(t, ctx.serverAddress, ctx.extras)
-				pgutils.RunCreateQuery(t, ctx.extras)
-				pgutils.RunInsertQuery(t, 1, ctx.extras)
-			},
-			postTracerSetup: func(t *testing.T, ctx testContext) {
-				pgutils.RunDeleteQuery(t, ctx.extras)
-			},
-			validation: validateProtocolConnection,
-		},
-		{
-			name: "postgres - select",
-			context: testContext{
-				serverPort:       "5432",
-				clientDialer:     defaultDialer,
-				expectedProtocol: network.ProtocolPostgres,
-				extras:           make(map[string]interface{}),
-			},
-			shouldSkip: composeSkips(skipIfNotLinux, skipIfUsingNAT),
-			preTracerSetup: func(t *testing.T, ctx testContext) {
-				addr, port, _ := net.SplitHostPort(ctx.serverAddress)
-				pgutils.RunPostgresServer(t, addr, port)
-				pgutils.ConnectAndGetDB(t, ctx.serverAddress, ctx.extras)
-				pgutils.RunCreateQuery(t, ctx.extras)
-			},
-			postTracerSetup: func(t *testing.T, ctx testContext) {
-				pgutils.RunSelectQuery(t, ctx.extras)
-			},
-			validation: validateProtocolConnection,
-		},
-		{
-			name: "postgres - update",
-			context: testContext{
-				serverPort:       "5432",
-				clientDialer:     defaultDialer,
-				expectedProtocol: network.ProtocolPostgres,
-				extras:           make(map[string]interface{}),
-			},
-			shouldSkip: composeSkips(skipIfNotLinux, skipIfUsingNAT),
-			preTracerSetup: func(t *testing.T, ctx testContext) {
-				addr, port, _ := net.SplitHostPort(ctx.serverAddress)
-				pgutils.RunPostgresServer(t, addr, port)
-				pgutils.ConnectAndGetDB(t, ctx.serverAddress, ctx.extras)
-				pgutils.RunCreateQuery(t, ctx.extras)
-				pgutils.RunInsertQuery(t, 1, ctx.extras)
-			},
-			postTracerSetup: func(t *testing.T, ctx testContext) {
-				pgutils.RunUpdateQuery(t, ctx.extras)
-			},
-			validation: validateProtocolConnection,
-		},
-		{
-			name: "postgres - drop",
-			context: testContext{
-				serverPort:       "5432",
-				clientDialer:     defaultDialer,
-				expectedProtocol: network.ProtocolPostgres,
-				extras:           make(map[string]interface{}),
-			},
-			shouldSkip: composeSkips(skipIfNotLinux, skipIfUsingNAT),
-			preTracerSetup: func(t *testing.T, ctx testContext) {
-				addr, port, _ := net.SplitHostPort(ctx.serverAddress)
-				pgutils.RunPostgresServer(t, addr, port)
-				pgutils.ConnectAndGetDB(t, ctx.serverAddress, ctx.extras)
-				pgutils.RunCreateQuery(t, ctx.extras)
-				pgutils.RunInsertQuery(t, 1, ctx.extras)
-			},
-			postTracerSetup: func(t *testing.T, ctx testContext) {
-				pgutils.RunDropQuery(t, ctx.extras)
-			},
-			validation: validateProtocolConnection,
-		},
-		{
-			name: "postgres - alter",
-			context: testContext{
-				serverPort:       "5432",
-				clientDialer:     defaultDialer,
-				expectedProtocol: network.ProtocolPostgres,
-				extras:           make(map[string]interface{}),
-			},
-			shouldSkip: composeSkips(skipIfNotLinux, skipIfUsingNAT),
-			preTracerSetup: func(t *testing.T, ctx testContext) {
-				addr, port, _ := net.SplitHostPort(ctx.serverAddress)
-				pgutils.RunPostgresServer(t, addr, port)
-				pgutils.ConnectAndGetDB(t, ctx.serverAddress, ctx.extras)
-				pgutils.RunCreateQuery(t, ctx.extras)
-			},
-			postTracerSetup: func(t *testing.T, ctx testContext) {
-				pgutils.RunAlterQuery(t, ctx.extras)
-			},
-			validation: validateProtocolConnection,
-		},
-		{
-			// Test that we classify long queries that would be
-			// splitted between multiple packets correctly
-			name: "postgres - long query",
-			context: testContext{
-				serverPort:       "5432",
-				clientDialer:     defaultDialer,
-				expectedProtocol: network.ProtocolPostgres,
-				extras:           make(map[string]interface{}),
-			},
-			shouldSkip: composeSkips(skipIfNotLinux, skipIfUsingNAT),
-			preTracerSetup: func(t *testing.T, ctx testContext) {
-				addr, port, _ := net.SplitHostPort(ctx.serverAddress)
-				pgutils.RunPostgresServer(t, addr, port)
-				pgutils.ConnectAndGetDB(t, ctx.serverAddress, ctx.extras)
-				pgutils.RunCreateQuery(t, ctx.extras)
-			},
-			postTracerSetup: func(t *testing.T, ctx testContext) {
-				db := ctx.extras["db"].(*bun.DB)
-				taskCtx := ctx.extras["ctx"].(context.Context)
-
-				// This will fail but it should make a query and be classified
-				_, _ = db.NewInsert().Model(&pgutils.DummyTable{Foo: strings.Repeat("#", 16384)}).Exec(taskCtx)
-			},
-			validation: validateProtocolConnection,
-		},
-		{
-			// Test that we classify long queries that would be
-			// splitted between multiple packets correctly
-			name: "postgres - long response",
-			context: testContext{
-				serverPort:       "5432",
-				clientDialer:     defaultDialer,
-				expectedProtocol: network.ProtocolPostgres,
-				extras:           make(map[string]interface{}),
-			},
-			shouldSkip: composeSkips(skipIfNotLinux, skipIfUsingNAT),
-			preTracerSetup: func(t *testing.T, ctx testContext) {
-				addr, port, _ := net.SplitHostPort(ctx.serverAddress)
-				pgutils.RunPostgresServer(t, addr, port)
-				pgutils.ConnectAndGetDB(t, ctx.serverAddress, ctx.extras)
-				pgutils.RunCreateQuery(t, ctx.extras)
-				for i := int64(1); i < 200; i++ {
-					pgutils.RunInsertQuery(t, i, ctx.extras)
-				}
-			},
-			postTracerSetup: func(t *testing.T, ctx testContext) {
-				pgutils.RunSelectQuery(t, ctx.extras)
-			},
-			validation: validateProtocolConnection,
->>>>>>> b9690bbd
 		},
 	}
 	for _, tt := range tests {
