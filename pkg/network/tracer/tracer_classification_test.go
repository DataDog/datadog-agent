--- conflicted
+++ resolved
@@ -22,21 +22,15 @@
 
 	redis2 "github.com/go-redis/redis/v9"
 	"github.com/stretchr/testify/require"
-<<<<<<< HEAD
 	"github.com/uptrace/bun"
-=======
 	"go.mongodb.org/mongo-driver/bson"
 	"go.mongodb.org/mongo-driver/mongo"
->>>>>>> 5efde048
 
 	"github.com/DataDog/datadog-agent/pkg/network"
 	"github.com/DataDog/datadog-agent/pkg/network/config"
 	"github.com/DataDog/datadog-agent/pkg/network/protocols/amqp"
-<<<<<<< HEAD
 	pgutils "github.com/DataDog/datadog-agent/pkg/network/protocols/postgres"
-=======
 	protocolsmongo "github.com/DataDog/datadog-agent/pkg/network/protocols/mongo"
->>>>>>> 5efde048
 	"github.com/DataDog/datadog-agent/pkg/network/protocols/redis"
 	"github.com/DataDog/datadog-agent/pkg/network/tracer/testutil/grpc"
 )
@@ -549,86 +543,6 @@
 			validation: validateProtocolConnection,
 		},
 		{
-<<<<<<< HEAD
-			name: "postgres - connection",
-			context: testContext{
-				serverPort:       "5432",
-				clientDialer:     defaultDialer,
-				expectedProtocol: network.ProtocolPostgres,
-			},
-			shouldSkip: skipIfNotLinux,
-			preTracerSetup: func(t *testing.T, ctx testContext) {
-				addr, port, _ := net.SplitHostPort(ctx.serverAddress)
-				pgutils.RunPostgres(t, addr, port)
-			},
-			postTracerSetup: func(t *testing.T, ctx testContext) {
-				pg := pgutils.GetPGHandle(t, ctx.serverAddress)
-				conn, err := pg.Conn(context.Background())
-				require.NoError(t, err)
-				defer conn.Close()
-			},
-			validation: validateProtocolConnection,
-		},
-		{
-			name: "postgres - short query",
-			context: testContext{
-				serverPort:       "5432",
-				clientDialer:     defaultDialer,
-				expectedProtocol: network.ProtocolPostgres,
-				extras:           make(map[string]interface{}),
-			},
-			shouldSkip: skipIfNotLinux,
-			preTracerSetup: func(t *testing.T, ctx testContext) {
-				addr, port, _ := net.SplitHostPort(ctx.serverAddress)
-				pgutils.RunPostgres(t, addr, port)
-
-				db, taskCtx := pgutils.ConnectAndGetDB(t, ctx.serverAddress)
-
-				_, err := db.NewCreateTable().Model((*pgutils.DummyTable)(nil)).Exec(taskCtx)
-				require.NoError(t, err)
-
-				ctx.extras["ctx"] = taskCtx
-				ctx.extras["db"] = db
-			},
-			postTracerSetup: func(t *testing.T, ctx testContext) {
-				db := ctx.extras["db"].(*bun.DB)
-				taskCtx := ctx.extras["ctx"].(context.Context)
-
-				_, err := db.NewInsert().Model(&pgutils.DummyTable{Foo: "bar"}).Exec(taskCtx)
-				require.NoError(t, err)
-			},
-			validation: validateProtocolConnection,
-		},
-		{
-			// Test that we classify long queries that would be
-			// splitted between multiple packets correctly
-			name: "postgres - long query",
-			context: testContext{
-				serverPort:       "5432",
-				clientDialer:     defaultDialer,
-				expectedProtocol: network.ProtocolPostgres,
-				extras:           make(map[string]interface{}),
-			},
-			shouldSkip: skipIfNotLinux,
-			preTracerSetup: func(t *testing.T, ctx testContext) {
-				addr, port, _ := net.SplitHostPort(ctx.serverAddress)
-				pgutils.RunPostgres(t, addr, port)
-
-				db, taskCtx := pgutils.ConnectAndGetDB(t, ctx.serverAddress)
-
-				_, err := db.NewCreateTable().Model((*pgutils.DummyTable)(nil)).Exec(taskCtx)
-				require.NoError(t, err)
-
-				ctx.extras["ctx"] = taskCtx
-				ctx.extras["db"] = db
-			},
-			postTracerSetup: func(t *testing.T, ctx testContext) {
-				db := ctx.extras["db"].(*bun.DB)
-				taskCtx := ctx.extras["ctx"].(context.Context)
-
-				// This will fail but it should make a query and be classified
-				_, _ = db.NewInsert().Model(&pgutils.DummyTable{Foo: strings.Repeat("#", 16384)}).Exec(taskCtx)
-=======
 			name: "mongo - classify by connect",
 			context: testContext{
 				serverPort:       "27017",
@@ -758,7 +672,88 @@
 			teardown: func(t *testing.T, ctx testContext) {
 				client := ctx.extras["client"].(*protocolsmongo.Client)
 				client.Stop()
->>>>>>> 5efde048
+			},
+			validation: validateProtocolConnection,
+		},
+		{
+			name: "postgres - connection",
+			context: testContext{
+				serverPort:       "5432",
+				clientDialer:     defaultDialer,
+				expectedProtocol: network.ProtocolPostgres,
+			},
+			shouldSkip: skipIfNotLinux,
+			preTracerSetup: func(t *testing.T, ctx testContext) {
+				addr, port, _ := net.SplitHostPort(ctx.serverAddress)
+				pgutils.RunPostgres(t, addr, port)
+			},
+			postTracerSetup: func(t *testing.T, ctx testContext) {
+				pg := pgutils.GetPGHandle(t, ctx.serverAddress)
+				conn, err := pg.Conn(context.Background())
+				require.NoError(t, err)
+				defer conn.Close()
+			},
+			validation: validateProtocolConnection,
+		},
+		{
+			name: "postgres - short query",
+			context: testContext{
+				serverPort:       "5432",
+				clientDialer:     defaultDialer,
+				expectedProtocol: network.ProtocolPostgres,
+				extras:           make(map[string]interface{}),
+			},
+			shouldSkip: skipIfNotLinux,
+			preTracerSetup: func(t *testing.T, ctx testContext) {
+				addr, port, _ := net.SplitHostPort(ctx.serverAddress)
+				pgutils.RunPostgres(t, addr, port)
+
+				db, taskCtx := pgutils.ConnectAndGetDB(t, ctx.serverAddress)
+
+				_, err := db.NewCreateTable().Model((*pgutils.DummyTable)(nil)).Exec(taskCtx)
+				require.NoError(t, err)
+
+				ctx.extras["ctx"] = taskCtx
+				ctx.extras["db"] = db
+			},
+			postTracerSetup: func(t *testing.T, ctx testContext) {
+				db := ctx.extras["db"].(*bun.DB)
+				taskCtx := ctx.extras["ctx"].(context.Context)
+
+				_, err := db.NewInsert().Model(&pgutils.DummyTable{Foo: "bar"}).Exec(taskCtx)
+				require.NoError(t, err)
+			},
+			validation: validateProtocolConnection,
+		},
+		{
+			// Test that we classify long queries that would be
+			// splitted between multiple packets correctly
+			name: "postgres - long query",
+			context: testContext{
+				serverPort:       "5432",
+				clientDialer:     defaultDialer,
+				expectedProtocol: network.ProtocolPostgres,
+				extras:           make(map[string]interface{}),
+			},
+			shouldSkip: skipIfNotLinux,
+			preTracerSetup: func(t *testing.T, ctx testContext) {
+				addr, port, _ := net.SplitHostPort(ctx.serverAddress)
+				pgutils.RunPostgres(t, addr, port)
+
+				db, taskCtx := pgutils.ConnectAndGetDB(t, ctx.serverAddress)
+
+				_, err := db.NewCreateTable().Model((*pgutils.DummyTable)(nil)).Exec(taskCtx)
+				require.NoError(t, err)
+
+				ctx.extras["ctx"] = taskCtx
+				ctx.extras["db"] = db
+			},
+			postTracerSetup: func(t *testing.T, ctx testContext) {
+				db := ctx.extras["db"].(*bun.DB)
+				taskCtx := ctx.extras["ctx"].(context.Context)
+
+				// This will fail but it should make a query and be classified
+				_, _ = db.NewInsert().Model(&pgutils.DummyTable{Foo: strings.Repeat("#", 16384)}).Exec(taskCtx)
 			},
 			validation: validateProtocolConnection,
 		},
