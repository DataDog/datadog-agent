--- conflicted
+++ resolved
@@ -53,14 +53,6 @@
 	extras map[string]interface{}
 }
 
-<<<<<<< HEAD
-func validateProtocolConnection(t *testing.T, ctx testContext, tr *Tracer) {
-	waitForConnectionsWithProtocol(t, tr, ctx.targetAddress, ctx.serverAddress, ctx.expectedProtocol)
-}
-
-func defaultTeardown(_ *testing.T, ctx testContext) {
-	close(ctx.done)
-=======
 // protocolClassificationAttributes holds all attributes a single protocol classification test should have.
 type protocolClassificationAttributes struct {
 	// The name of the test.
@@ -79,29 +71,10 @@
 	teardown func(t *testing.T, ctx testContext)
 }
 
-func setupTracer(t *testing.T, cfg *config.Config) *Tracer {
-	tr, err := NewTracer(cfg)
-	if err != nil {
-		t.Fatal(err)
-	}
-	t.Cleanup(func() {
-		tr.Stop()
-	})
-
-	initTracerState(t, tr)
-	require.NoError(t, err)
-
-	// Giving the tracer time to run
-	time.Sleep(time.Second)
-
-	return tr
-}
-
 func validateProtocolConnection(expectedProtocol network.ProtocolType) func(t *testing.T, ctx testContext, tr *Tracer) {
 	return func(t *testing.T, ctx testContext, tr *Tracer) {
 		waitForConnectionsWithProtocol(t, tr, ctx.targetAddress, ctx.serverAddress, expectedProtocol)
 	}
->>>>>>> dd7d043c
 }
 
 // skipIfNotLinux skips the test if we are not on a linux machine
