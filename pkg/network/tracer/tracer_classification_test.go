// Unless explicitly stated otherwise all files in this repository are licensed
// under the Apache License Version 2.0.
// This product includes software developed at Datadog (https://www.datadoghq.com/).
// Copyright 2016-present Datadog, Inc.

//go:build linux_bpf || (windows && npm)
// +build linux_bpf windows,npm

package tracer

import (
	"bufio"
	"context"
	"fmt"
	"io"
	"net"
	nethttp "net/http"
	"runtime"
	"testing"
	"time"

	"github.com/stretchr/testify/require"

	"github.com/DataDog/datadog-agent/pkg/network"
	"github.com/DataDog/datadog-agent/pkg/network/config"
	"github.com/DataDog/datadog-agent/pkg/network/protocols/amqp"
	"github.com/DataDog/datadog-agent/pkg/network/tracer/testutil/grpc"
)

// testContext shares the context of a given test.
// It contains common variable used by all tests, and allows extending the context dynamically by setting more
// attributes to the `extras` map.
type testContext struct {
	// The address of the server to listen on.
	serverAddress string
	serverPort    string
	// The address for the client to communicate with.
	targetAddress string
	// optional - A custom dialer to set the ip/port/socket attributes for the client.
	clientDialer     *net.Dialer
	expectedProtocol network.ProtocolType
	// A channel to mark goroutines (like servers) to halt.
	done chan struct{}
	//nolint:unused
	// A dynamic map that allows extending the context easily between phases of the test.
	extras map[string]interface{}
}

func setupTracer(t *testing.T, cfg *config.Config) *Tracer {
	tr, err := NewTracer(cfg)
	if err != nil {
		t.Fatal(err)
	}
	t.Cleanup(func() {
		tr.Stop()
	})

	initTracerState(t, tr)
	require.NoError(t, err)

	// Giving the tracer time to run
	time.Sleep(time.Second)

	return tr
}

func validateProtocolConnection(t *testing.T, ctx testContext, tr *Tracer) {
	waitForConnectionsWithProtocol(t, tr, ctx.targetAddress, ctx.serverAddress, ctx.expectedProtocol)
}

func defaultTeardown(_ *testing.T, ctx testContext) {
	close(ctx.done)
}

//nolint:deadcode,unused
// skipIfNotLinux skips the test if we are not on a linux machine
func skipIfNotLinux(ctx testContext) (bool, string) {
	if runtime.GOOS != "linux" {
		return true, "test is supported on linux machine only"
	}

	return false, ""
}

//nolint:deadcode,unused
// skipIfUsingNAT skips the test if we have a NAT rules applied.
func skipIfUsingNAT(ctx testContext) (bool, string) {
	if ctx.targetAddress != ctx.serverAddress {
		return true, "test is not supported when NAT is applied"
	}

	return false, ""
}

//nolint:deadcode,unused
// composeSkips skips if one of the given filters is matched.
func composeSkips(filters ...func(ctx testContext) (bool, string)) func(ctx testContext) (bool, string) {
	return func(ctx testContext) (bool, string) {
		for _, filter := range filters {
			if skip, err := filter(ctx); skip {
				return skip, err
			}
		}

		return false, ""
	}
}

func testProtocolClassification(t *testing.T, cfg *config.Config, clientHost, targetHost, serverHost string) {
	defaultDialer := &net.Dialer{
		LocalAddr: &net.TCPAddr{
			IP:   net.ParseIP(clientHost),
			Port: 0,
		},
	}

	tests := []struct {
<<<<<<< HEAD
		name       string
		clientRun  func(t *testing.T, serverAddr string)
		serverRun  func(t *testing.T, serverAddr string, done chan struct{}) string
		shouldSkip func() (bool, string)
		want       network.ProtocolType
=======
		name            string
		context         testContext
		shouldSkip      func(ctx testContext) (bool, string)
		preTracerSetup  func(t *testing.T, ctx testContext)
		postTracerSetup func(t *testing.T, ctx testContext)
		validation      func(t *testing.T, ctx testContext, tr *Tracer)
		teardown        func(t *testing.T, ctx testContext)
>>>>>>> 187ada3e
	}{
		{
			name: "tcp client without sending data",
			context: testContext{
				serverPort:       "8080",
				clientDialer:     defaultDialer,
				expectedProtocol: network.ProtocolUnknown,
			},
			postTracerSetup: func(t *testing.T, ctx testContext) {
				server := NewTCPServerOnAddress(ctx.serverAddress, func(c net.Conn) {
					c.Close()
				})
				require.NoError(t, server.Run(ctx.done))
				timedContext, cancel := context.WithTimeout(context.Background(), time.Second)
				c, err := ctx.clientDialer.DialContext(timedContext, "tcp", ctx.targetAddress)
				cancel()
				require.NoError(t, err)
				defer c.Close()
			},
			teardown:   defaultTeardown,
			validation: validateProtocolConnection,
		},
		{
			name: "tcp client with sending random data",
			context: testContext{
				serverPort:       "8080",
				clientDialer:     defaultDialer,
				expectedProtocol: network.ProtocolUnknown,
			},
			postTracerSetup: func(t *testing.T, ctx testContext) {
				server := NewTCPServerOnAddress(ctx.serverAddress, func(c net.Conn) {
					r := bufio.NewReader(c)
					input, err := r.ReadBytes(byte('\n'))
					if err == nil {
						c.Write(input)
					}
					c.Close()
				})
				require.NoError(t, server.Run(ctx.done))

				timedContext, cancel := context.WithTimeout(context.Background(), time.Second)
				c, err := ctx.clientDialer.DialContext(timedContext, "tcp", ctx.targetAddress)
				cancel()
				require.NoError(t, err)
				defer c.Close()
				c.Write([]byte("hello\n"))
				io.ReadAll(c)
			},
			teardown:   defaultTeardown,
			validation: validateProtocolConnection,
		},
		{
			name: "tcp client with sending HTTP request",
			context: testContext{
				serverPort:       "8080",
				clientDialer:     defaultDialer,
				expectedProtocol: network.ProtocolHTTP,
			},
			postTracerSetup: func(t *testing.T, ctx testContext) {
				ln, err := net.Listen("tcp", ctx.serverAddress)
				require.NoError(t, err)

				srv := &nethttp.Server{
					Addr: ln.Addr().String(),
					Handler: nethttp.HandlerFunc(func(w nethttp.ResponseWriter, req *nethttp.Request) {
						io.Copy(io.Discard, req.Body)
						w.WriteHeader(200)
					}),
					ReadTimeout:  time.Second,
					WriteTimeout: time.Second,
				}
				srv.SetKeepAlivesEnabled(false)
				go func() {
					_ = srv.Serve(ln)
				}()
				go func() {
					<-ctx.done
					srv.Shutdown(context.Background())
				}()

				client := nethttp.Client{
					Transport: &nethttp.Transport{
						DialContext: ctx.clientDialer.DialContext,
					},
				}
				resp, err := client.Get("http://" + ctx.targetAddress + "/test")
				require.NoError(t, err)
				io.Copy(io.Discard, resp.Body)
				resp.Body.Close()
			},
			teardown:   defaultTeardown,
			validation: validateProtocolConnection,
		},
		{
			name: "http2 traffic using gRPC - unary call",
			context: testContext{
				serverPort:       "8080",
				clientDialer:     defaultDialer,
				expectedProtocol: network.ProtocolHTTP2,
			},
			postTracerSetup: func(t *testing.T, ctx testContext) {
				server, err := grpc.NewServer(ctx.serverAddress)
				require.NoError(t, err)
				server.Run()
				go func() {
					<-ctx.done
					server.Stop()
				}()

				c, err := grpc.NewClient(ctx.targetAddress, grpc.Options{
					CustomDialer: ctx.clientDialer,
				})
				require.NoError(t, err)
				defer c.Close()
				require.NoError(t, c.HandleUnary(context.Background(), "test"))
			},
			teardown:   defaultTeardown,
			validation: validateProtocolConnection,
		},
		{
			name: "http2 traffic using gRPC - stream call",
			context: testContext{
				serverPort:       "8080",
				clientDialer:     defaultDialer,
				expectedProtocol: network.ProtocolHTTP2,
			},
			postTracerSetup: func(t *testing.T, ctx testContext) {
				server, err := grpc.NewServer(ctx.serverAddress)
				require.NoError(t, err)
				server.Run()
				go func() {
					<-ctx.done
					server.Stop()
				}()

				c, err := grpc.NewClient(ctx.targetAddress, grpc.Options{
					CustomDialer: ctx.clientDialer,
				})
				require.NoError(t, err)
				defer c.Close()
				require.NoError(t, c.HandleStream(context.Background(), 5))
			},
			teardown:   defaultTeardown,
			validation: validateProtocolConnection,
		},
		{
			name: "amqp sender",
			want: network.ProtocolAMQP,
			clientRun: func(t *testing.T, serverAddr string) {
				time.Sleep(5 * time.Second)
				addr, _, _ := net.SplitHostPort(serverAddr)
				port := "5672"
				amqp.Send(addr, port)
			},
			serverRun: func(t *testing.T, serverAddr string, done chan struct{}) string {
				addr, _, _ := net.SplitHostPort(serverAddr)
				port := "5672"
				amqp.RunAmqpServer(t, addr, port)
				return net.JoinHostPort(addr, port)
			},
			shouldSkip: func() (bool, string) {
				if runtime.GOOS != "linux" {
					return true, "AMQP tests supported only on Linux"
				}

				return false, ""
			},
		},
		{
			name: "amqp consumer",
			want: network.ProtocolAMQP,
			clientRun: func(t *testing.T, serverAddr string) {
				time.Sleep(5 * time.Second)
				addr, _, _ := net.SplitHostPort(serverAddr)
				amqp.ConsumeAmqp(addr, "5672")
			},
			serverRun: func(t *testing.T, serverAddr string, done chan struct{}) string {
				addr, _, _ := net.SplitHostPort(serverAddr)
				port := "5672"
				amqp.RunAmqpServer(t, addr, port)
				return net.JoinHostPort(addr, port)
			},
			shouldSkip: func() (bool, string) {
				if runtime.GOOS != "linux" {
					return true, "AMQP tests supported only on Linux"
				}

				return false, ""
			},
		},
		{
			// A case where we see multiple protocols on the same socket. In that case, we expect to classify the connection
			// with the first protocol we've found.
			name: "mixed protocols",
			context: testContext{
				serverPort:       "8080",
				clientDialer:     defaultDialer,
				expectedProtocol: network.ProtocolHTTP,
			},
			postTracerSetup: func(t *testing.T, ctx testContext) {
				server := NewTCPServerOnAddress(ctx.serverAddress, func(c net.Conn) {
					r := bufio.NewReader(c)
					input, err := r.ReadBytes(byte('\n'))
					if err == nil {
						c.Write(input)
					}
					c.Close()
				})
				require.NoError(t, server.Run(ctx.done))

				timedContext, cancel := context.WithTimeout(context.Background(), time.Second)
				c, err := ctx.clientDialer.DialContext(timedContext, "tcp", ctx.targetAddress)
				cancel()
				require.NoError(t, err)
				defer c.Close()
				c.Write([]byte("GET /200/foobar HTTP/1.1\n"))
				io.ReadAll(c)
				// http2 prefix.
				c.Write([]byte("PRI * HTTP/2.0\r\n\r\nSM\r\n\r\n"))
				io.ReadAll(c)
			},
			teardown:   defaultTeardown,
			validation: validateProtocolConnection,
		},
	}
	for _, tt := range tests {
		t.Run(tt.name, func(t *testing.T) {
			tt.context.serverAddress = net.JoinHostPort(serverHost, tt.context.serverPort)
			tt.context.targetAddress = net.JoinHostPort(targetHost, tt.context.serverPort)

			if tt.shouldSkip != nil {
				if skip, msg := tt.shouldSkip(tt.context); skip {
					t.Skip(msg)
				}
			}

			tt.context.done = make(chan struct{})
			if tt.teardown != nil {
				t.Cleanup(func() {
					tt.teardown(t, tt.context)
				})
			}
			if tt.preTracerSetup != nil {
				tt.preTracerSetup(t, tt.context)
			}
			tr := setupTracer(t, cfg)
			tt.postTracerSetup(t, tt.context)
			tt.validation(t, tt.context, tr)
		})
	}
}

func waitForConnectionsWithProtocol(t *testing.T, tr *Tracer, targetAddr, serverAddr string, expectedProtocol network.ProtocolType) {
	var incomingConns, outgoingConns []network.ConnectionStats

	foundIncomingWithProtocol := false
	foundOutgoingWithProtocol := false

	for start := time.Now(); time.Since(start) < 5*time.Second; {
		conns := getConnections(t, tr)
		newOutgoingConns := searchConnections(conns, func(cs network.ConnectionStats) bool {
			return cs.Type == network.TCP && fmt.Sprintf("%s:%d", cs.Dest, cs.DPort) == targetAddr
		})
		newIncomingConns := searchConnections(conns, func(cs network.ConnectionStats) bool {
			return cs.Type == network.TCP && fmt.Sprintf("%s:%d", cs.Source, cs.SPort) == serverAddr
		})

		outgoingConns = append(outgoingConns, newOutgoingConns...)
		incomingConns = append(incomingConns, newIncomingConns...)

		for _, conn := range newOutgoingConns {
			t.Logf("Found outgoing connection %v", conn)
			if conn.Protocol == expectedProtocol {
				foundOutgoingWithProtocol = true
				break
			}
		}
		for _, conn := range newIncomingConns {
			t.Logf("Found incoming connection %v", conn)
			if conn.Protocol == expectedProtocol {
				foundIncomingWithProtocol = true
				break
			}
		}

		if foundOutgoingWithProtocol && foundIncomingWithProtocol {
			return
		}

		time.Sleep(200 * time.Millisecond)
	}

	// If we didn't find both -> fail
	if foundOutgoingWithProtocol || foundIncomingWithProtocol {
		// We have found at least one.
		// Checking if the reason for not finding the other is flakiness of npm
		if !foundIncomingWithProtocol && len(incomingConns) == 0 {
			t.Log("npm didn't find the incoming connections, not failing the test")
			return
		}

		if !foundOutgoingWithProtocol && len(outgoingConns) == 0 {
			t.Log("npm didn't find the outgoing connections, not failing the test")
			return
		}

	}

	t.Errorf("couldn't find incoming and outgoing connections with protocol %d for "+
		"server address %s and target address %s.\nIncoming: %v\nOutgoing: %v\nfound incoming with protocol: "+
		"%v\nfound outgoing with protocol: %v", expectedProtocol, serverAddr, targetAddr, incomingConns, outgoingConns, foundIncomingWithProtocol, foundOutgoingWithProtocol)
}<|MERGE_RESOLUTION|>--- conflicted
+++ resolved
@@ -115,13 +115,6 @@
 	}
 
 	tests := []struct {
-<<<<<<< HEAD
-		name       string
-		clientRun  func(t *testing.T, serverAddr string)
-		serverRun  func(t *testing.T, serverAddr string, done chan struct{}) string
-		shouldSkip func() (bool, string)
-		want       network.ProtocolType
-=======
 		name            string
 		context         testContext
 		shouldSkip      func(ctx testContext) (bool, string)
@@ -129,7 +122,6 @@
 		postTracerSetup func(t *testing.T, ctx testContext)
 		validation      func(t *testing.T, ctx testContext, tr *Tracer)
 		teardown        func(t *testing.T, ctx testContext)
->>>>>>> 187ada3e
 	}{
 		{
 			name: "tcp client without sending data",
