// +build windows

package network

/*
#include <winsock2.h>
#include "ddnpmapi.h"

uint32_t getTcp_sRTT(PER_FLOW_DATA *pfd)
{
	if(pfd->protocol != IPPROTO_TCP) {
		return 0;
	}
	return (uint32_t)pfd->protocol_u.tcp.sRTT;
}
uint32_t getTcp_rttVariance(PER_FLOW_DATA *pfd)
{
	if(pfd->protocol != IPPROTO_TCP) {
		return 0;
	}
	return (uint32_t)pfd->protocol_u.tcp.rttVariance;
}
uint32_t getTcp_retransmitCount(PER_FLOW_DATA *pfd)
{
	if(pfd->protocol != IPPROTO_TCP) {
		return 0;
	}
	return (uint32_t)pfd->protocol_u.tcp.retransmitCount;
}
*/
import "C"
import (
	"net"
	"syscall"
	"time"
	"unsafe"

	"github.com/DataDog/datadog-agent/pkg/process/util"
)

const (
	// TCPProtocol represents the IANA protocol number for TCP
	TCPProtocol = 6

	// UDPProtocol represents the IANA protocol number for UDP
	UDPProtocol = 17
)

func connFamily(addressFamily C.uint16_t) ConnectionFamily {
	if addressFamily == syscall.AF_INET {
		return AFINET
	}
	return AFINET6
}

func connType(protocol C.uint16_t) ConnectionType {
	if protocol == TCPProtocol {
		return TCP
	}
	return UDP
}

func connDirection(flags C.uint32_t) ConnectionDirection {
	direction := (flags & C.FLOW_DIRECTION_MASK) >> C.FLOW_DIRECTION_BITS
	if (direction & C.FLOW_DIRECTION_INBOUND) == C.FLOW_DIRECTION_INBOUND {
		return INCOMING
	}
	if (direction & C.FLOW_DIRECTION_OUTBOUND) == C.FLOW_DIRECTION_OUTBOUND {
		return OUTGOING
	}
	return NONE
}

func isFlowClosed(flags C.uint32_t) bool {
	// Connection is closed
	if (flags & C.FLOW_CLOSED_MASK) == C.FLOW_CLOSED_MASK {
		return true
	}
	return false
}

func convertV4Addr(addr [16]C.uint8_t) util.Address {
	// We only read the first 4 bytes for v4 address
	return util.V4AddressFromBytes(C.GoBytes(unsafe.Pointer(&addr), net.IPv4len))
}

func convertV6Addr(addr [16]C.uint8_t) util.Address {
	// We read all 16 bytes for v6 address
	return util.V6AddressFromBytes(C.GoBytes(unsafe.Pointer(&addr), net.IPv6len))
}

// Monotonic values include retransmits and headers, while transport does not. We default to using transport
// values and must explicitly enable using monotonic counts in the config. This is consistent with the Linux probe
func monotonicOrTransportBytes(useMonotonicCounts bool, monotonic C.uint64_t, transport C.uint64_t) uint64 {
	if useMonotonicCounts {
		return uint64(monotonic)
	}

	return uint64(transport)
}

// FlowToConnStat converts a C.struct__perFlowData into a ConnectionStats struct for use with the tracer
func FlowToConnStat(flow *C.struct__perFlowData, enableMonotonicCounts bool) ConnectionStats {
	var (
		family         ConnectionFamily
		srcAddr        util.Address
		dstAddr        util.Address
		connectionType ConnectionType
	)
	family = connFamily(flow.addressFamily)
	connectionType = connType(flow.protocol)

	// V4 Address
	if family == AFINET {
		srcAddr, dstAddr = convertV4Addr(flow.localAddress), convertV4Addr(flow.remoteAddress)
	} else {
		// V6 Address
		srcAddr, dstAddr = convertV6Addr(flow.localAddress), convertV6Addr(flow.remoteAddress)
	}

	cs := ConnectionStats{
		Source: srcAddr,
		Dest:   dstAddr,
		// after lengthy discussion, use the transport bytes in/out.  monotonic
		// RecvBytes/SentBytes includes the size of the IP header and transport
		// header, transportBytes is the raw transport data.  At present,
		// the linux probe only reports the raw transport data.  So do that by default.
		MonotonicSentBytes: monotonicOrTransportBytes(enableMonotonicCounts, flow.monotonicSentBytes, flow.transportBytesOut),
		MonotonicRecvBytes: monotonicOrTransportBytes(enableMonotonicCounts, flow.monotonicRecvBytes, flow.transportBytesIn),
<<<<<<< HEAD
		LastUpdateEpoch:    uint64(time.Now().UnixNano()),
=======
		LastUpdateEpoch:    uint64(flow.timestamp),
>>>>>>> 8baf4e2b
		Pid:                uint32(flow.processId),
		SPort:              uint16(flow.localPort),
		DPort:              uint16(flow.remotePort),
		Type:               connectionType,
		Family:             family,
		Direction:          connDirection(flow.flags),
	}

	if connectionType == TCP {
		cs.MonotonicRetransmits = uint32(C.getTcp_retransmitCount(flow))
		cs.RTT = uint32(C.getTcp_sRTT(flow))
		cs.RTTVar = uint32(C.getTcp_rttVariance(flow))
	}
	return cs
}<|MERGE_RESOLUTION|>--- conflicted
+++ resolved
@@ -32,7 +32,6 @@
 import (
 	"net"
 	"syscall"
-	"time"
 	"unsafe"
 
 	"github.com/DataDog/datadog-agent/pkg/process/util"
@@ -127,11 +126,7 @@
 		// the linux probe only reports the raw transport data.  So do that by default.
 		MonotonicSentBytes: monotonicOrTransportBytes(enableMonotonicCounts, flow.monotonicSentBytes, flow.transportBytesOut),
 		MonotonicRecvBytes: monotonicOrTransportBytes(enableMonotonicCounts, flow.monotonicRecvBytes, flow.transportBytesIn),
-<<<<<<< HEAD
-		LastUpdateEpoch:    uint64(time.Now().UnixNano()),
-=======
 		LastUpdateEpoch:    uint64(flow.timestamp),
->>>>>>> 8baf4e2b
 		Pid:                uint32(flow.processId),
 		SPort:              uint16(flow.localPort),
 		DPort:              uint16(flow.remotePort),
