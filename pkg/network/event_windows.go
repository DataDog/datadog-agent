// +build windows

package network

/*
#include <winsock2.h>
#include "../ebpf/c/ddfilterapi.h"

uint32_t getTcp_sRTT(PER_FLOW_DATA *pfd)
{
	if(pfd->protocol != IPPROTO_TCP) {
		return 0;
	}
	return (uint32_t)pfd->protocol_u.tcp.sRTT;
}
uint32_t getTcp_rttVariance(PER_FLOW_DATA *pfd)
{
	if(pfd->protocol != IPPROTO_TCP) {
		return 0;
	}
	return (uint32_t)pfd->protocol_u.tcp.rttVariance;
}
uint32_t getTcp_retransmitCount(PER_FLOW_DATA *pfd)
{
	if(pfd->protocol != IPPROTO_TCP) {
		return 0;
	}
	return (uint32_t)pfd->protocol_u.tcp.retransmitCount;
}
*/
import "C"
import (
	"net"
	"syscall"
	"unsafe"

	"github.com/DataDog/datadog-agent/pkg/process/util"
)

const (
	// TCPProtocol represents the IANA protocol number for TCP
	TCPProtocol = 6

	// UDPProtocol represents the IANA protocol number for UDP
	UDPProtocol = 17
)

func connFamily(addressFamily C.uint16_t) ConnectionFamily {
	if addressFamily == syscall.AF_INET {
		return AFINET
	}
	return AFINET6
}

func connType(protocol C.uint16_t) ConnectionType {
	if protocol == TCPProtocol {
		return TCP
	}
	return UDP
}

func connDirection(flags C.uint32_t) ConnectionDirection {
	direction := (flags & C.FLOW_DIRECTION_MASK) >> C.FLOW_DIRECTION_BITS
	if (direction & C.FLOW_DIRECTION_INBOUND) == C.FLOW_DIRECTION_INBOUND {
		return INCOMING
	}
	if (direction & C.FLOW_DIRECTION_OUTBOUND) == C.FLOW_DIRECTION_OUTBOUND {
		return OUTGOING
	}
	return NONE
}

func isFlowClosed(flags C.uint32_t) bool {
	// Connection is closed
	if (flags & C.FLOW_CLOSED_MASK) == C.FLOW_CLOSED_MASK {
		return true
	}
	return false
}

func convertV4Addr(addr [16]C.uint8_t) util.Address {
	// We only read the first 4 bytes for v4 address
	return util.V4AddressFromBytes(C.GoBytes(unsafe.Pointer(&addr), net.IPv4len))
}

func convertV6Addr(addr [16]C.uint8_t) util.Address {
	// We read all 16 bytes for v6 address
	return util.V6AddressFromBytes(C.GoBytes(unsafe.Pointer(&addr), net.IPv6len))
}

// Monotonic values include retransmits and headers, while transport does not. We default to using transport
// values and must explicitly enable using monotonic counts in the config. This is consistent with the Linux probe
func monotonicOrTransportBytes(useMonotonicCounts bool, monotonic C.uint64_t, transport C.uint64_t) uint64 {
	if useMonotonicCounts {
		return uint64(monotonic)
	}

	return uint64(transport)
}

// FlowToConnStat converts a C.struct__perFlowData into a ConnectionStats struct for use with the tracer
func FlowToConnStat(flow *C.struct__perFlowData, enableMonotonicCounts bool) ConnectionStats {
	var (
		family         ConnectionFamily
		srcAddr        util.Address
		dstAddr        util.Address
		connectionType ConnectionType
	)
	family = connFamily(flow.addressFamily)
	connectionType = connType(flow.protocol)

	// V4 Address
	if family == AFINET {
		srcAddr, dstAddr = convertV4Addr(flow.localAddress), convertV4Addr(flow.remoteAddress)
	} else {
		// V6 Address
		srcAddr, dstAddr = convertV6Addr(flow.localAddress), convertV6Addr(flow.remoteAddress)
	}

<<<<<<< HEAD
	return ConnectionStats{
		Source:             srcAddr,
		Dest:               dstAddr,
		MonotonicSentBytes: monotonicOrTransportBytes(enableMonotonicCounts, flow.monotonicSentBytes, flow.transportBytesOut),
		MonotonicRecvBytes: monotonicOrTransportBytes(enableMonotonicCounts, flow.monotonicRecvBytes, flow.transportBytesIn),
=======
	cs := ConnectionStats{
		Source: srcAddr,
		Dest:   dstAddr,
		// after lengthy discussion, use the transport bytes in/out.  monotonic
		// RecvBytes/SentBytes includes the size of the IP header and transport
		// header, transportBytes is the raw transport data.  At present,
		// the linux probe only reports the raw transport data.  So do that.
		MonotonicSentBytes: uint64(flow.transportBytesOut),
		MonotonicRecvBytes: uint64(flow.transportBytesIn),
>>>>>>> 6c038099
		LastUpdateEpoch:    0,
		// TODO: Driver needs to be updated to get retransmit values
		MonotonicRetransmits: 0,
		RTT:                  0,
		RTTVar:               0,
		Pid:                  uint32(flow.processId),
		SPort:                uint16(flow.localPort),
		DPort:                uint16(flow.remotePort),
		Type:                 connectionType,
		Family:               family,
		Direction:            connDirection(flow.flags),
	}
	if connectionType == TCP {
		cs.MonotonicRetransmits = uint32(C.getTcp_retransmitCount(flow))
		cs.RTT = uint32(C.getTcp_sRTT(flow))
		cs.RTTVar = uint32(C.getTcp_rttVariance(flow))
	}
	return cs
}<|MERGE_RESOLUTION|>--- conflicted
+++ resolved
@@ -117,35 +117,24 @@
 		srcAddr, dstAddr = convertV6Addr(flow.localAddress), convertV6Addr(flow.remoteAddress)
 	}
 
-<<<<<<< HEAD
-	return ConnectionStats{
-		Source:             srcAddr,
-		Dest:               dstAddr,
-		MonotonicSentBytes: monotonicOrTransportBytes(enableMonotonicCounts, flow.monotonicSentBytes, flow.transportBytesOut),
-		MonotonicRecvBytes: monotonicOrTransportBytes(enableMonotonicCounts, flow.monotonicRecvBytes, flow.transportBytesIn),
-=======
 	cs := ConnectionStats{
 		Source: srcAddr,
 		Dest:   dstAddr,
 		// after lengthy discussion, use the transport bytes in/out.  monotonic
 		// RecvBytes/SentBytes includes the size of the IP header and transport
 		// header, transportBytes is the raw transport data.  At present,
-		// the linux probe only reports the raw transport data.  So do that.
-		MonotonicSentBytes: uint64(flow.transportBytesOut),
-		MonotonicRecvBytes: uint64(flow.transportBytesIn),
->>>>>>> 6c038099
+		// the linux probe only reports the raw transport data.  So do that by default.
+		MonotonicSentBytes: monotonicOrTransportBytes(enableMonotonicCounts, flow.monotonicSentBytes, flow.transportBytesOut),
+		MonotonicRecvBytes: monotonicOrTransportBytes(enableMonotonicCounts, flow.monotonicRecvBytes, flow.transportBytesIn),
 		LastUpdateEpoch:    0,
-		// TODO: Driver needs to be updated to get retransmit values
-		MonotonicRetransmits: 0,
-		RTT:                  0,
-		RTTVar:               0,
-		Pid:                  uint32(flow.processId),
-		SPort:                uint16(flow.localPort),
-		DPort:                uint16(flow.remotePort),
-		Type:                 connectionType,
-		Family:               family,
-		Direction:            connDirection(flow.flags),
+		Pid:                uint32(flow.processId),
+		SPort:              uint16(flow.localPort),
+		DPort:              uint16(flow.remotePort),
+		Type:               connectionType,
+		Family:             family,
+		Direction:          connDirection(flow.flags),
 	}
+
 	if connectionType == TCP {
 		cs.MonotonicRetransmits = uint32(C.getTcp_retransmitCount(flow))
 		cs.RTT = uint32(C.getTcp_sRTT(flow))
