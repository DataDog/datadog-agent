--- conflicted
+++ resolved
@@ -132,11 +132,8 @@
 	KernelHeaderFetchResult     int32
 	CORETelemetryByAsset        map[string]int32
 	HTTP                        map[http.Key]*http.RequestStats
-<<<<<<< HEAD
+	HTTP2                       map[http.Key]*http.RequestStats
 	Kafka                       map[kafka.Key]*kafka.RequestStat
-=======
-	HTTP2                       map[http.Key]*http.RequestStats
->>>>>>> 5330ce29
 	DNSStats                    dns.StatsByKeyByNameByType
 }
 
