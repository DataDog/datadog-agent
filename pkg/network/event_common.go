// Unless explicitly stated otherwise all files in this repository are licensed
// under the Apache License Version 2.0.
// This product includes software developed at Datadog (https://www.datadoghq.com/).
// Copyright 2016-present Datadog, Inc.

package network

import (
	"encoding/binary"
	"fmt"
	"strings"
	"time"

	"github.com/dustin/go-humanize"

	"github.com/DataDog/datadog-agent/pkg/network/dns"
	"github.com/DataDog/datadog-agent/pkg/network/protocols/http"
	"github.com/DataDog/datadog-agent/pkg/process/util"
)

<<<<<<< HEAD
type ProtocolType uint16

const (
	ProtocolUnclassified ProtocolType = iota
	ProtocolUnknown
	ProtocolHTTP
	ProtocolHTTP2
	ProtocolTLS
	ProtocolAMQP = 8
	MaxProtocols
)

=======
>>>>>>> 6683a54a
// ConnectionType will be either TCP or UDP
type ConnectionType uint8

const (
	// TCP connection type
	TCP ConnectionType = 0

	// UDP connection type
	UDP ConnectionType = 1
)

func (c ConnectionType) String() string {
	if c == TCP {
		return "TCP"
	}
	return "UDP"
}

const (
	// AFINET represents v4 connections
	AFINET ConnectionFamily = 0

	// AFINET6 represents v6 connections
	AFINET6 ConnectionFamily = 1
)

// ConnectionFamily will be either v4 or v6
type ConnectionFamily uint8

func (c ConnectionFamily) String() string {
	if c == AFINET {
		return "v4"
	}
	return "v6"
}

// ConnectionDirection indicates if the connection is incoming to the host or outbound
type ConnectionDirection uint8

const (
	// INCOMING represents connections inbound to the host
	INCOMING ConnectionDirection = 1

	// OUTGOING represents outbound connections from the host
	OUTGOING ConnectionDirection = 2

	// LOCAL represents connections that don't leave the host
	LOCAL ConnectionDirection = 3

	// NONE represents connections that have no direction (udp, for example)
	NONE ConnectionDirection = 4
)

func (d ConnectionDirection) String() string {
	switch d {
	case OUTGOING:
		return "outgoing"
	case LOCAL:
		return "local"
	case NONE:
		return "none"
	default:
		return "incoming"
	}
}

// EphemeralPortType will be either EphemeralUnknown, EphemeralTrue, EphemeralFalse
type EphemeralPortType uint8

const (
	// EphemeralUnknown indicates inability to determine whether the port is in the ephemeral range or not
	EphemeralUnknown EphemeralPortType = 0

	// EphemeralTrue means the port has been detected to be in the configured ephemeral range
	EphemeralTrue EphemeralPortType = 1

	// EphemeralFalse means the port has been detected to not be in the configured ephemeral range
	EphemeralFalse EphemeralPortType = 2
)

func (e EphemeralPortType) String() string {
	switch e {
	case EphemeralTrue:
		return "ephemeral"
	case EphemeralFalse:
		return "not ephemeral"
	default:
		return "unspecified"
	}
}

// BufferedData encapsulates data whose underlying memory can be recycled
type BufferedData struct {
	Conns  []ConnectionStats
	buffer *clientBuffer
}

// Connections wraps a collection of ConnectionStats
type Connections struct {
	BufferedData
	DNS                         map[util.Address][]dns.Hostname
	ConnTelemetry               map[ConnTelemetryType]int64
	CompilationTelemetryByAsset map[string]RuntimeCompilationTelemetry
	KernelHeaderFetchResult     int32
	CORETelemetryByAsset        map[string]int32
	HTTP                        map[http.Key]*http.RequestStats
	DNSStats                    dns.StatsByKeyByNameByType
}

// ConnTelemetryType enumerates the connection telemetry gathered by the system-probe
// The string name of each telemetry type is the metric name which will be emitted
type ConnTelemetryType string

//revive:disable:exported
const (
	MonotonicKprobesTriggered       ConnTelemetryType = "kprobes_triggered"
	MonotonicKprobesMissed          ConnTelemetryType = "kprobes_missed"
	MonotonicClosedConnDropped      ConnTelemetryType = "closed_conn_dropped"
	MonotonicConnDropped            ConnTelemetryType = "conn_dropped"
	MonotonicConnsClosed            ConnTelemetryType = "conns_closed"
	MonotonicConntrackRegisters     ConnTelemetryType = "conntrack_registers"
	MonotonicDNSPacketsProcessed    ConnTelemetryType = "dns_packets_processed"
	MonotonicPerfLost               ConnTelemetryType = "perf_lost"
	MonotonicUDPSendsProcessed      ConnTelemetryType = "udp_sends_processed"
	MonotonicUDPSendsMissed         ConnTelemetryType = "udp_sends_missed"
	DNSStatsDropped                 ConnTelemetryType = "dns_stats_dropped"
	ConnsBpfMapSize                 ConnTelemetryType = "conns_bpf_map_size"
	ConntrackSamplingPercent        ConnTelemetryType = "conntrack_sampling_percent"
	NPMDriverFlowsMissedMaxExceeded ConnTelemetryType = "driver_flows_missed_max_exceeded"
	MonotonicDNSPacketsDropped      ConnTelemetryType = "dns_packets_dropped"
)

//revive:enable

var (
	// ConnTelemetryTypes lists all the possible (non-monotonic) telemetry which can be bundled
	// into the network connections payload
	ConnTelemetryTypes = []ConnTelemetryType{
		ConnsBpfMapSize,
		ConntrackSamplingPercent,
		DNSStatsDropped,
		NPMDriverFlowsMissedMaxExceeded,
	}

	// MonotonicConnTelemetryTypes lists all the possible monotonic telemetry which can be bundled
	// into the network connections payload
	MonotonicConnTelemetryTypes = []ConnTelemetryType{
		MonotonicKprobesTriggered,
		MonotonicKprobesMissed,
		MonotonicClosedConnDropped,
		MonotonicConnDropped,
		MonotonicConntrackRegisters,
		MonotonicDNSPacketsProcessed,
		MonotonicConnsClosed,
		MonotonicUDPSendsProcessed,
		MonotonicUDPSendsMissed,
		MonotonicDNSPacketsDropped,
		MonotonicPerfLost,
	}
)

// RuntimeCompilationTelemetry stores telemetry related to the runtime compilation of various assets
type RuntimeCompilationTelemetry struct {
	RuntimeCompilationEnabled  bool
	RuntimeCompilationResult   int32
	RuntimeCompilationDuration int64
}

// StatCounters represents all the per-connection stats we collect
type StatCounters struct {
	SentBytes   uint64
	RecvBytes   uint64
	SentPackets uint64
	RecvPackets uint64
	Retransmits uint32
	// TCPEstablished indicates whether the TCP connection was established
	// after system-probe initialization.
	// * A value of 0 means that this connection was established before system-probe was initialized;
	// * Value 1 represents a connection that was established after system-probe started;
	// * Values greater than 1 should be rare, but can occur when multiple connections
	//   are established with the same tuple between two agent checks;
	TCPEstablished uint32
	TCPClosed      uint32
}

// IsZero returns whether all the stat counter values are zeroes
func (s StatCounters) IsZero() bool {
	return s == StatCounters{}
}

// ConnectionStats stores statistics for a single connection.  Field order in the struct should be 8-byte aligned
type ConnectionStats struct {
	Source util.Address
	Dest   util.Address

	IPTranslation *IPTranslation
	Via           *Via

	Monotonic StatCounters

	Last StatCounters

	Cookie uint32

	// Last time the stats for this connection were updated
	LastUpdateEpoch uint64

	RTT    uint32 // Stored in µs
	RTTVar uint32

	Pid   uint32
	NetNS uint32

	SPort            uint16
	DPort            uint16
	Type             ConnectionType
	Family           ConnectionFamily
	Direction        ConnectionDirection
	SPortIsEphemeral EphemeralPortType
	Tags             uint64

	IntraHost bool
	IsAssured bool
	Protocol  ProtocolType
}

// Via has info about the routing decision for a flow
type Via struct {
	Subnet Subnet
}

// Subnet stores info about a subnet
type Subnet struct {
	Alias string
}

// IPTranslation can be associated with a connection to show the connection is NAT'd
type IPTranslation struct {
	ReplSrcIP   util.Address
	ReplDstIP   util.Address
	ReplSrcPort uint16
	ReplDstPort uint16
}

func (c ConnectionStats) String() string {
	return ConnectionSummary(&c, nil)
}

// IsExpired returns whether the connection is expired according to the provided time and timeout.
func (c ConnectionStats) IsExpired(now uint64, timeout uint64) bool {
	return c.LastUpdateEpoch+timeout <= now
}

// ByteKey returns a unique key for this connection represented as a byte slice
// It's as following:
//
//	 4B      2B      2B     .5B     .5B      4/16B        4/16B   = 17/41B
//	32b     16b     16b      4b      4b     32/128b      32/128b
//
// |  PID  | SPORT | DPORT | Family | Type |  SrcAddr  |  DestAddr
func (c ConnectionStats) ByteKey(buf []byte) []byte {
	return generateConnectionKey(c, buf, false)
}

// ByteKeyNAT returns a unique key for this connection represented as a byte slice.
// The format is similar to the one emitted by `ByteKey` with the sole difference
// that the addresses used are translated.
// Currently this key is used only for the aggregation of ephemeral connections.
func (c ConnectionStats) ByteKeyNAT(buf []byte) []byte {
	return generateConnectionKey(c, buf, true)
}

// IsShortLived returns true when a connection went through its whole lifecycle
// between two connection checks
func (c ConnectionStats) IsShortLived() bool {
	return c.Last.TCPEstablished >= 1 && c.Last.TCPClosed >= 1
}

const keyFmt = "p:%d|src:%s:%d|dst:%s:%d|f:%d|t:%d"

// BeautifyKey returns a human readable byte key (used for debugging purposes)
// it should be in sync with ByteKey
// Note: This is only used in /debug/* endpoints
func BeautifyKey(key string) string {
	bytesToAddress := func(buf []byte) util.Address {
		if len(buf) == 4 {
			return util.V4AddressFromBytes(buf)
		}
		return util.V6AddressFromBytes(buf)
	}

	raw := []byte(key)

	// First 8 bytes are pid and ports
	h := binary.LittleEndian.Uint64(raw[:8])
	pid := h >> 32
	sport := (h >> 16) & 0xffff
	dport := h & 0xffff

	// Then we have the family, type
	family := (raw[8] >> 4) & 0xf
	typ := raw[8] & 0xf

	// source addr, dest addr
	addrSize := 4
	if ConnectionFamily(family) == AFINET6 {
		addrSize = 16
	}

	source := bytesToAddress(raw[9 : 9+addrSize])
	dest := bytesToAddress(raw[9+addrSize : 9+2*addrSize])

	return fmt.Sprintf(keyFmt, pid, source, sport, dest, dport, family, typ)
}

// ConnectionSummary returns a string summarizing a connection
func ConnectionSummary(c *ConnectionStats, names map[util.Address][]dns.Hostname) string {
	str := fmt.Sprintf(
		"[%s%s] [PID: %d] [%v:%d ⇄ %v:%d] ",
		c.Type,
		c.Family,
		c.Pid,
		printAddress(c.Source, names[c.Source]),
		c.SPort,
		printAddress(c.Dest, names[c.Dest]),
		c.DPort,
	)
	if c.IPTranslation != nil {
		str += fmt.Sprintf(
			"xlated [%v:%d ⇄ %v:%d] ",
			c.IPTranslation.ReplSrcIP,
			c.IPTranslation.ReplSrcPort,
			c.IPTranslation.ReplDstIP,
			c.IPTranslation.ReplDstPort,
		)
	}

	str += fmt.Sprintf("(%s) %s sent (+%s), %s received (+%s)",
		c.Direction,
		humanize.Bytes(c.Monotonic.SentBytes), humanize.Bytes(c.Last.SentBytes),
		humanize.Bytes(c.Monotonic.RecvBytes), humanize.Bytes(c.Last.RecvBytes),
	)

	if c.Type == TCP {
		str += fmt.Sprintf(
			", %d retransmits (+%d), RTT %s (± %s), %d established (+%d), %d closed (+%d)",
			c.Monotonic.Retransmits, c.Last.Retransmits,
			time.Duration(c.RTT)*time.Microsecond,
			time.Duration(c.RTTVar)*time.Microsecond,
			c.Monotonic.TCPEstablished, c.Last.TCPEstablished,
			c.Monotonic.TCPClosed, c.Last.TCPClosed,
		)
	}

	str += fmt.Sprintf(", last update epoch: %d, cookie: %d", c.LastUpdateEpoch, c.Cookie)
	str += fmt.Sprintf(", protocol: %v", c.Protocol)

	return str
}

func printAddress(address util.Address, names []dns.Hostname) string {
	if len(names) == 0 {
		return address.String()
	}

	var b strings.Builder
	b.WriteString(dns.ToString(names[0]))
	for _, s := range names[1:] {
		b.WriteString(",")
		b.WriteString(dns.ToString(s))
	}
	return b.String()
}

// HTTPKeyTuplesFromConn build the key for the http map based on whether the local or remote side is http.
func HTTPKeyTuplesFromConn(c ConnectionStats) [2]http.KeyTuple {
	// Retrieve translated addresses
	laddr, lport := GetNATLocalAddress(c)
	raddr, rport := GetNATRemoteAddress(c)

	// HTTP data is always indexed as (client, server), but we don't know which is the remote
	// and which is the local address. To account for this, we'll construct 2 possible
	// http keys and check for both of them in our http aggregations map.
	return [2]http.KeyTuple{
		http.NewKeyTuple(laddr, raddr, lport, rport),
		http.NewKeyTuple(raddr, laddr, rport, lport),
	}
}

func generateConnectionKey(c ConnectionStats, buf []byte, useNAT bool) []byte {
	laddr, sport := c.Source, c.SPort
	raddr, dport := c.Dest, c.DPort
	if useNAT {
		laddr, sport = GetNATLocalAddress(c)
		raddr, dport = GetNATRemoteAddress(c)
	}

	n := 0
	// Byte-packing to improve creation speed
	// PID (32 bits) + SPort (16 bits) + DPort (16 bits) = 64 bits
	p0 := uint64(c.Pid)<<32 | uint64(sport)<<16 | uint64(dport)
	binary.LittleEndian.PutUint64(buf[0:], p0)
	n += 8

	// Family (4 bits) + Type (4 bits) = 8 bits
	buf[n] = uint8(c.Family)<<4 | uint8(c.Type)
	n++

	n += laddr.WriteTo(buf[n:]) // 4 or 16 bytes
	n += raddr.WriteTo(buf[n:]) // 4 or 16 bytes

	return buf[:n]
}

// Sub returns s-other
func (s StatCounters) Sub(other StatCounters) (sc StatCounters, underflow bool) {
	if s.RecvBytes < other.RecvBytes ||
		s.RecvPackets < other.RecvPackets ||
		(s.Retransmits < other.Retransmits && s.Retransmits > 0) ||
		s.SentBytes < other.SentBytes ||
		s.SentPackets < other.SentPackets ||
		(s.TCPClosed < other.TCPClosed && s.TCPClosed > 0) ||
		(s.TCPEstablished < other.TCPEstablished && s.TCPEstablished > 0) {
		return sc, true
	}

	sc = StatCounters{
		RecvBytes:   s.RecvBytes - other.RecvBytes,
		RecvPackets: s.RecvPackets - other.RecvPackets,
		SentBytes:   s.SentBytes - other.SentBytes,
		SentPackets: s.SentPackets - other.SentPackets,
	}

	if s.Retransmits > 0 {
		sc.Retransmits = s.Retransmits - other.Retransmits
	}
	if s.TCPEstablished > 0 {
		sc.TCPEstablished = s.TCPEstablished - other.TCPEstablished
	}
	if s.TCPClosed > 0 {
		sc.TCPClosed = s.TCPClosed - other.TCPClosed
	}

	return sc, false
}

// Add returns s+other
func (s StatCounters) Add(other StatCounters) StatCounters {
	return StatCounters{
		RecvBytes:      s.RecvBytes + other.RecvBytes,
		RecvPackets:    s.RecvPackets + other.RecvPackets,
		Retransmits:    s.Retransmits + other.Retransmits,
		SentBytes:      s.SentBytes + other.SentBytes,
		SentPackets:    s.SentPackets + other.SentPackets,
		TCPClosed:      s.TCPClosed + other.TCPClosed,
		TCPEstablished: s.TCPEstablished + other.TCPEstablished,
	}
}

func maxUint64(a, b uint64) uint64 {
	if a > b {
		return a
	}

	return b
}

func maxUint32(a, b uint32) uint32 {
	if a > b {
		return a
	}

	return b
}

// Max returns max(s, other)
func (s StatCounters) Max(other StatCounters) StatCounters {
	return StatCounters{
		RecvBytes:      maxUint64(s.RecvBytes, other.RecvBytes),
		RecvPackets:    maxUint64(s.RecvPackets, other.RecvPackets),
		Retransmits:    maxUint32(s.Retransmits, other.Retransmits),
		SentBytes:      maxUint64(s.SentBytes, other.SentBytes),
		SentPackets:    maxUint64(s.SentPackets, other.SentPackets),
		TCPClosed:      maxUint32(s.TCPClosed, other.TCPClosed),
		TCPEstablished: maxUint32(s.TCPEstablished, other.TCPEstablished),
	}
}<|MERGE_RESOLUTION|>--- conflicted
+++ resolved
@@ -18,21 +18,6 @@
 	"github.com/DataDog/datadog-agent/pkg/process/util"
 )
 
-<<<<<<< HEAD
-type ProtocolType uint16
-
-const (
-	ProtocolUnclassified ProtocolType = iota
-	ProtocolUnknown
-	ProtocolHTTP
-	ProtocolHTTP2
-	ProtocolTLS
-	ProtocolAMQP = 8
-	MaxProtocols
-)
-
-=======
->>>>>>> 6683a54a
 // ConnectionType will be either TCP or UDP
 type ConnectionType uint8
 
@@ -289,9 +274,8 @@
 // ByteKey returns a unique key for this connection represented as a byte slice
 // It's as following:
 //
-//	 4B      2B      2B     .5B     .5B      4/16B        4/16B   = 17/41B
-//	32b     16b     16b      4b      4b     32/128b      32/128b
-//
+//     4B      2B      2B     .5B     .5B      4/16B        4/16B   = 17/41B
+//    32b     16b     16b      4b      4b     32/128b      32/128b
 // |  PID  | SPORT | DPORT | Family | Type |  SrcAddr  |  DestAddr
 func (c ConnectionStats) ByteKey(buf []byte) []byte {
 	return generateConnectionKey(c, buf, false)
