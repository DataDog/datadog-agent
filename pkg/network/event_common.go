// Unless explicitly stated otherwise all files in this repository are licensed
// under the Apache License Version 2.0.
// This product includes software developed at Datadog (https://www.datadoghq.com/).
// Copyright 2016-present Datadog, Inc.

package network

import (
	"encoding/binary"
	"fmt"
	"strings"
	"time"

	"github.com/dustin/go-humanize"

	"github.com/DataDog/datadog-agent/pkg/network/dns"
	"github.com/DataDog/datadog-agent/pkg/network/protocols/http"
	"github.com/DataDog/datadog-agent/pkg/process/util"
)

<<<<<<< HEAD
type ProtocolType uint16

const (
	ProtocolUnclassified ProtocolType = iota
	ProtocolUnknown
	ProtocolHTTP
	ProtocolHTTP2
	ProtocolTLS
	ProtocolKafka
	ProtocolMongo
	ProtocolPostgres
	MaxProtocols
)

=======
>>>>>>> 744117b9
// ConnectionType will be either TCP or UDP
type ConnectionType uint8

const (
	// TCP connection type
	TCP ConnectionType = 0

	// UDP connection type
	UDP ConnectionType = 1
)

func (c ConnectionType) String() string {
	if c == TCP {
		return "TCP"
	}
	return "UDP"
}

const (
	// AFINET represents v4 connections
	AFINET ConnectionFamily = 0

	// AFINET6 represents v6 connections
	AFINET6 ConnectionFamily = 1
)

// ConnectionFamily will be either v4 or v6
type ConnectionFamily uint8

func (c ConnectionFamily) String() string {
	if c == AFINET {
		return "v4"
	}
	return "v6"
}

// ConnectionDirection indicates if the connection is incoming to the host or outbound
type ConnectionDirection uint8

const (
	// INCOMING represents connections inbound to the host
	INCOMING ConnectionDirection = 1

	// OUTGOING represents outbound connections from the host
	OUTGOING ConnectionDirection = 2

	// LOCAL represents connections that don't leave the host
	LOCAL ConnectionDirection = 3

	// NONE represents connections that have no direction (udp, for example)
	NONE ConnectionDirection = 4
)

func (d ConnectionDirection) String() string {
	switch d {
	case OUTGOING:
		return "outgoing"
	case LOCAL:
		return "local"
	case NONE:
		return "none"
	default:
		return "incoming"
	}
}

// EphemeralPortType will be either EphemeralUnknown, EphemeralTrue, EphemeralFalse
type EphemeralPortType uint8

const (
	// EphemeralUnknown indicates inability to determine whether the port is in the ephemeral range or not
	EphemeralUnknown EphemeralPortType = 0

	// EphemeralTrue means the port has been detected to be in the configured ephemeral range
	EphemeralTrue EphemeralPortType = 1

	// EphemeralFalse means the port has been detected to not be in the configured ephemeral range
	EphemeralFalse EphemeralPortType = 2
)

func (e EphemeralPortType) String() string {
	switch e {
	case EphemeralTrue:
		return "ephemeral"
	case EphemeralFalse:
		return "not ephemeral"
	default:
		return "unspecified"
	}
}

// BufferedData encapsulates data whose underlying memory can be recycled
type BufferedData struct {
	Conns  []ConnectionStats
	buffer *clientBuffer
}

// Connections wraps a collection of ConnectionStats
type Connections struct {
	BufferedData
	DNS                         map[util.Address][]dns.Hostname
	ConnTelemetry               map[ConnTelemetryType]int64
	CompilationTelemetryByAsset map[string]RuntimeCompilationTelemetry
	KernelHeaderFetchResult     int32
	CORETelemetryByAsset        map[string]int32
	HTTP                        map[http.Key]*http.RequestStats
	DNSStats                    dns.StatsByKeyByNameByType
}

// ConnTelemetryType enumerates the connection telemetry gathered by the system-probe
// The string name of each telemetry type is the metric name which will be emitted
type ConnTelemetryType string

//revive:disable:exported
const (
	MonotonicKprobesTriggered       ConnTelemetryType = "kprobes_triggered"
	MonotonicKprobesMissed          ConnTelemetryType = "kprobes_missed"
	MonotonicClosedConnDropped      ConnTelemetryType = "closed_conn_dropped"
	MonotonicConnDropped            ConnTelemetryType = "conn_dropped"
	MonotonicConnsClosed            ConnTelemetryType = "conns_closed"
	MonotonicConntrackRegisters     ConnTelemetryType = "conntrack_registers"
	MonotonicDNSPacketsProcessed    ConnTelemetryType = "dns_packets_processed"
	MonotonicPerfLost               ConnTelemetryType = "perf_lost"
	MonotonicUDPSendsProcessed      ConnTelemetryType = "udp_sends_processed"
	MonotonicUDPSendsMissed         ConnTelemetryType = "udp_sends_missed"
	DNSStatsDropped                 ConnTelemetryType = "dns_stats_dropped"
	ConnsBpfMapSize                 ConnTelemetryType = "conns_bpf_map_size"
	ConntrackSamplingPercent        ConnTelemetryType = "conntrack_sampling_percent"
	NPMDriverFlowsMissedMaxExceeded ConnTelemetryType = "driver_flows_missed_max_exceeded"
	MonotonicDNSPacketsDropped      ConnTelemetryType = "dns_packets_dropped"
)

//revive:enable

var (
	// ConnTelemetryTypes lists all the possible (non-monotonic) telemetry which can be bundled
	// into the network connections payload
	ConnTelemetryTypes = []ConnTelemetryType{
		ConnsBpfMapSize,
		ConntrackSamplingPercent,
		DNSStatsDropped,
		NPMDriverFlowsMissedMaxExceeded,
	}

	// MonotonicConnTelemetryTypes lists all the possible monotonic telemetry which can be bundled
	// into the network connections payload
	MonotonicConnTelemetryTypes = []ConnTelemetryType{
		MonotonicKprobesTriggered,
		MonotonicKprobesMissed,
		MonotonicClosedConnDropped,
		MonotonicConnDropped,
		MonotonicConntrackRegisters,
		MonotonicDNSPacketsProcessed,
		MonotonicConnsClosed,
		MonotonicUDPSendsProcessed,
		MonotonicUDPSendsMissed,
		MonotonicDNSPacketsDropped,
		MonotonicPerfLost,
	}
)

// RuntimeCompilationTelemetry stores telemetry related to the runtime compilation of various assets
type RuntimeCompilationTelemetry struct {
	RuntimeCompilationEnabled  bool
	RuntimeCompilationResult   int32
	RuntimeCompilationDuration int64
}

// StatCounters represents all the per-connection stats we collect
type StatCounters struct {
	SentBytes   uint64
	RecvBytes   uint64
	SentPackets uint64
	RecvPackets uint64
	Retransmits uint32
	// TCPEstablished indicates whether the TCP connection was established
	// after system-probe initialization.
	// * A value of 0 means that this connection was established before system-probe was initialized;
	// * Value 1 represents a connection that was established after system-probe started;
	// * Values greater than 1 should be rare, but can occur when multiple connections
	//   are established with the same tuple between two agent checks;
	TCPEstablished uint32
	TCPClosed      uint32
}

// IsZero returns whether all the stat counter values are zeroes
func (s StatCounters) IsZero() bool {
	return s == StatCounters{}
}

// ConnectionStats stores statistics for a single connection.  Field order in the struct should be 8-byte aligned
type ConnectionStats struct {
	Source util.Address
	Dest   util.Address

	IPTranslation *IPTranslation
	Via           *Via

	Monotonic StatCounters

	Last StatCounters

	Cookie uint32

	// Last time the stats for this connection were updated
	LastUpdateEpoch uint64

	RTT    uint32 // Stored in µs
	RTTVar uint32

	Pid   uint32
	NetNS uint32

	SPort            uint16
	DPort            uint16
	Type             ConnectionType
	Family           ConnectionFamily
	Direction        ConnectionDirection
	SPortIsEphemeral EphemeralPortType
	Tags             uint64

	IntraHost bool
	IsAssured bool
	Protocol  ProtocolType
}

// Via has info about the routing decision for a flow
type Via struct {
	Subnet Subnet
}

// Subnet stores info about a subnet
type Subnet struct {
	Alias string
}

// IPTranslation can be associated with a connection to show the connection is NAT'd
type IPTranslation struct {
	ReplSrcIP   util.Address
	ReplDstIP   util.Address
	ReplSrcPort uint16
	ReplDstPort uint16
}

func (c ConnectionStats) String() string {
	return ConnectionSummary(&c, nil)
}

// IsExpired returns whether the connection is expired according to the provided time and timeout.
func (c ConnectionStats) IsExpired(now uint64, timeout uint64) bool {
	return c.LastUpdateEpoch+timeout <= now
}

// ByteKey returns a unique key for this connection represented as a byte slice
// It's as following:
//
//     4B      2B      2B     .5B     .5B      4/16B        4/16B   = 17/41B
//    32b     16b     16b      4b      4b     32/128b      32/128b
// |  PID  | SPORT | DPORT | Family | Type |  SrcAddr  |  DestAddr
func (c ConnectionStats) ByteKey(buf []byte) []byte {
	return generateConnectionKey(c, buf, false)
}

// ByteKeyNAT returns a unique key for this connection represented as a byte slice.
// The format is similar to the one emitted by `ByteKey` with the sole difference
// that the addresses used are translated.
// Currently this key is used only for the aggregation of ephemeral connections.
func (c ConnectionStats) ByteKeyNAT(buf []byte) []byte {
	return generateConnectionKey(c, buf, true)
}

// IsShortLived returns true when a connection went through its whole lifecycle
// between two connection checks
func (c ConnectionStats) IsShortLived() bool {
	return c.Last.TCPEstablished >= 1 && c.Last.TCPClosed >= 1
}

const keyFmt = "p:%d|src:%s:%d|dst:%s:%d|f:%d|t:%d"

// BeautifyKey returns a human readable byte key (used for debugging purposes)
// it should be in sync with ByteKey
// Note: This is only used in /debug/* endpoints
func BeautifyKey(key string) string {
	bytesToAddress := func(buf []byte) util.Address {
		if len(buf) == 4 {
			return util.V4AddressFromBytes(buf)
		}
		return util.V6AddressFromBytes(buf)
	}

	raw := []byte(key)

	// First 8 bytes are pid and ports
	h := binary.LittleEndian.Uint64(raw[:8])
	pid := h >> 32
	sport := (h >> 16) & 0xffff
	dport := h & 0xffff

	// Then we have the family, type
	family := (raw[8] >> 4) & 0xf
	typ := raw[8] & 0xf

	// source addr, dest addr
	addrSize := 4
	if ConnectionFamily(family) == AFINET6 {
		addrSize = 16
	}

	source := bytesToAddress(raw[9 : 9+addrSize])
	dest := bytesToAddress(raw[9+addrSize : 9+2*addrSize])

	return fmt.Sprintf(keyFmt, pid, source, sport, dest, dport, family, typ)
}

// ConnectionSummary returns a string summarizing a connection
func ConnectionSummary(c *ConnectionStats, names map[util.Address][]dns.Hostname) string {
	str := fmt.Sprintf(
		"[%s%s] [PID: %d] [%v:%d ⇄ %v:%d] ",
		c.Type,
		c.Family,
		c.Pid,
		printAddress(c.Source, names[c.Source]),
		c.SPort,
		printAddress(c.Dest, names[c.Dest]),
		c.DPort,
	)
	if c.IPTranslation != nil {
		str += fmt.Sprintf(
			"xlated [%v:%d ⇄ %v:%d] ",
			c.IPTranslation.ReplSrcIP,
			c.IPTranslation.ReplSrcPort,
			c.IPTranslation.ReplDstIP,
			c.IPTranslation.ReplDstPort,
		)
	}

	str += fmt.Sprintf("(%s) %s sent (+%s), %s received (+%s)",
		c.Direction,
		humanize.Bytes(c.Monotonic.SentBytes), humanize.Bytes(c.Last.SentBytes),
		humanize.Bytes(c.Monotonic.RecvBytes), humanize.Bytes(c.Last.RecvBytes),
	)

	if c.Type == TCP {
		str += fmt.Sprintf(
			", %d retransmits (+%d), RTT %s (± %s), %d established (+%d), %d closed (+%d)",
			c.Monotonic.Retransmits, c.Last.Retransmits,
			time.Duration(c.RTT)*time.Microsecond,
			time.Duration(c.RTTVar)*time.Microsecond,
			c.Monotonic.TCPEstablished, c.Last.TCPEstablished,
			c.Monotonic.TCPClosed, c.Last.TCPClosed,
		)
	}

	str += fmt.Sprintf(", last update epoch: %d, cookie: %d", c.LastUpdateEpoch, c.Cookie)
	str += fmt.Sprintf(", protocol: %v", c.Protocol)

	return str
}

func printAddress(address util.Address, names []dns.Hostname) string {
	if len(names) == 0 {
		return address.String()
	}

	var b strings.Builder
	b.WriteString(dns.ToString(names[0]))
	for _, s := range names[1:] {
		b.WriteString(",")
		b.WriteString(dns.ToString(s))
	}
	return b.String()
}

// HTTPKeyTuplesFromConn build the key for the http map based on whether the local or remote side is http.
func HTTPKeyTuplesFromConn(c ConnectionStats) [2]http.KeyTuple {
	// Retrieve translated addresses
	laddr, lport := GetNATLocalAddress(c)
	raddr, rport := GetNATRemoteAddress(c)

	// HTTP data is always indexed as (client, server), but we don't know which is the remote
	// and which is the local address. To account for this, we'll construct 2 possible
	// http keys and check for both of them in our http aggregations map.
	return [2]http.KeyTuple{
		http.NewKeyTuple(laddr, raddr, lport, rport),
		http.NewKeyTuple(raddr, laddr, rport, lport),
	}
}

func generateConnectionKey(c ConnectionStats, buf []byte, useNAT bool) []byte {
	laddr, sport := c.Source, c.SPort
	raddr, dport := c.Dest, c.DPort
	if useNAT {
		laddr, sport = GetNATLocalAddress(c)
		raddr, dport = GetNATRemoteAddress(c)
	}

	n := 0
	// Byte-packing to improve creation speed
	// PID (32 bits) + SPort (16 bits) + DPort (16 bits) = 64 bits
	p0 := uint64(c.Pid)<<32 | uint64(sport)<<16 | uint64(dport)
	binary.LittleEndian.PutUint64(buf[0:], p0)
	n += 8

	// Family (4 bits) + Type (4 bits) = 8 bits
	buf[n] = uint8(c.Family)<<4 | uint8(c.Type)
	n++

	n += laddr.WriteTo(buf[n:]) // 4 or 16 bytes
	n += raddr.WriteTo(buf[n:]) // 4 or 16 bytes

	return buf[:n]
}

// Sub returns s-other
func (s StatCounters) Sub(other StatCounters) (sc StatCounters, underflow bool) {
	if s.RecvBytes < other.RecvBytes ||
		s.RecvPackets < other.RecvPackets ||
		(s.Retransmits < other.Retransmits && s.Retransmits > 0) ||
		s.SentBytes < other.SentBytes ||
		s.SentPackets < other.SentPackets ||
		(s.TCPClosed < other.TCPClosed && s.TCPClosed > 0) ||
		(s.TCPEstablished < other.TCPEstablished && s.TCPEstablished > 0) {
		return sc, true
	}

	sc = StatCounters{
		RecvBytes:   s.RecvBytes - other.RecvBytes,
		RecvPackets: s.RecvPackets - other.RecvPackets,
		SentBytes:   s.SentBytes - other.SentBytes,
		SentPackets: s.SentPackets - other.SentPackets,
	}

	if s.Retransmits > 0 {
		sc.Retransmits = s.Retransmits - other.Retransmits
	}
	if s.TCPEstablished > 0 {
		sc.TCPEstablished = s.TCPEstablished - other.TCPEstablished
	}
	if s.TCPClosed > 0 {
		sc.TCPClosed = s.TCPClosed - other.TCPClosed
	}

	return sc, false
}

// Add returns s+other
func (s StatCounters) Add(other StatCounters) StatCounters {
	return StatCounters{
		RecvBytes:      s.RecvBytes + other.RecvBytes,
		RecvPackets:    s.RecvPackets + other.RecvPackets,
		Retransmits:    s.Retransmits + other.Retransmits,
		SentBytes:      s.SentBytes + other.SentBytes,
		SentPackets:    s.SentPackets + other.SentPackets,
		TCPClosed:      s.TCPClosed + other.TCPClosed,
		TCPEstablished: s.TCPEstablished + other.TCPEstablished,
	}
}

func maxUint64(a, b uint64) uint64 {
	if a > b {
		return a
	}

	return b
}

func maxUint32(a, b uint32) uint32 {
	if a > b {
		return a
	}

	return b
}

// Max returns max(s, other)
func (s StatCounters) Max(other StatCounters) StatCounters {
	return StatCounters{
		RecvBytes:      maxUint64(s.RecvBytes, other.RecvBytes),
		RecvPackets:    maxUint64(s.RecvPackets, other.RecvPackets),
		Retransmits:    maxUint32(s.Retransmits, other.Retransmits),
		SentBytes:      maxUint64(s.SentBytes, other.SentBytes),
		SentPackets:    maxUint64(s.SentPackets, other.SentPackets),
		TCPClosed:      maxUint32(s.TCPClosed, other.TCPClosed),
		TCPEstablished: maxUint32(s.TCPEstablished, other.TCPEstablished),
	}
}<|MERGE_RESOLUTION|>--- conflicted
+++ resolved
@@ -18,23 +18,6 @@
 	"github.com/DataDog/datadog-agent/pkg/process/util"
 )
 
-<<<<<<< HEAD
-type ProtocolType uint16
-
-const (
-	ProtocolUnclassified ProtocolType = iota
-	ProtocolUnknown
-	ProtocolHTTP
-	ProtocolHTTP2
-	ProtocolTLS
-	ProtocolKafka
-	ProtocolMongo
-	ProtocolPostgres
-	MaxProtocols
-)
-
-=======
->>>>>>> 744117b9
 // ConnectionType will be either TCP or UDP
 type ConnectionType uint8
 
