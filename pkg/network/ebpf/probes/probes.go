// Unless explicitly stated otherwise all files in this repository are licensed
// under the Apache License Version 2.0.
// This product includes software developed at Datadog (https://www.datadoghq.com/).
// Copyright 2016-present Datadog, Inc.

//go:build linux_bpf
// +build linux_bpf

package probes

import "fmt"

// ProbeName stores the name of the kernel probes setup for tracing
type ProbeName string

const (
	// InetCskListenStop traces the inet_csk_listen_stop system call (called for both ipv4 and ipv6)
	InetCskListenStop ProbeName = "kprobe/inet_csk_listen_stop"

	// TCPv6Connect traces the v6 connect() system call
	TCPv6Connect ProbeName = "kprobe/tcp_v6_connect"
	// TCPv6ConnectReturn traces the return value for the v6 connect() system call
	TCPv6ConnectReturn ProbeName = "kretprobe/tcp_v6_connect"

	// TCPSendMsg traces the tcp_sendmsg() system call
	TCPSendMsg ProbeName = "kprobe/tcp_sendmsg"

	// TCPSendMsgPre410 traces the tcp_sendmsg() system call on kernels prior to 4.1.0. This is created because
	// we need to load a different kprobe implementation
	TCPSendMsgPre410 ProbeName = "kprobe/tcp_sendmsg/pre_4_1_0"

	// TCPSendMsgReturn traces the return value for the tcp_sendmsg() system call
	// XXX: This is only used for telemetry for now to count the number of errors returned
	// by the tcp_sendmsg func (so we can have a # of tcp sent bytes we miscounted)
	TCPSendMsgReturn ProbeName = "kretprobe/tcp_sendmsg"

	// TCPGetSockOpt traces the tcp_getsockopt() kernel function
	// This probe is used for offset guessing only
	TCPGetSockOpt ProbeName = "kprobe/tcp_getsockopt"

	// SockGetSockOpt traces the sock_common_getsockopt() kernel function
	// This probe is used for offset guessing only
	SockGetSockOpt ProbeName = "kprobe/sock_common_getsockopt"

	// TCPSetState traces the tcp_set_state() kernel function
	TCPSetState ProbeName = "kprobe/tcp_set_state"

	// TCPCleanupRBuf traces the tcp_cleanup_rbuf() system call
	TCPCleanupRBuf ProbeName = "kprobe/tcp_cleanup_rbuf"
	// TCPClose traces the tcp_close() system call
	TCPClose ProbeName = "kprobe/tcp_close"
	// TCPCloseReturn traces the return of tcp_close() system call
	TCPCloseReturn ProbeName = "kretprobe/tcp_close"

	// We use the following two probes for UDP sends
	IPMakeSkb        ProbeName = "kprobe/ip_make_skb"
	IPMakeSkbReturn  ProbeName = "kretprobe/ip_make_skb"
	IP6MakeSkb       ProbeName = "kprobe/ip6_make_skb"
	IP6MakeSkbReturn ProbeName = "kretprobe/ip6_make_skb"
	IP6MakeSkbPre470 ProbeName = "kprobe/ip6_make_skb/pre_4_7_0"

	// UDPRecvMsg traces the udp_recvmsg() system call
	UDPRecvMsg ProbeName = "kprobe/udp_recvmsg"
	// UDPRecvMsgPre410 traces the udp_recvmsg() system call on kernels prior to 4.1.0
	UDPRecvMsgPre410 ProbeName = "kprobe/udp_recvmsg/pre_4_1_0"
	// UDPRecvMsgReturn traces the return value for the udp_recvmsg() system call
	UDPRecvMsgReturn ProbeName = "kretprobe/udp_recvmsg"

	// UDPv6RecvMsg traces the udpv6_recvmsg() system call
	UDPv6RecvMsg ProbeName = "kprobe/udpv6_recvmsg"
	// UDPv6RecvMsgPre410 traces the udpv6_recvmsg() system call on kernels prior to 4.1.0
	UDPv6RecvMsgPre410 ProbeName = "kprobe/udpv6_recvmsg/pre_4_1_0"
	// UDPv6RecvMsgReturn traces the return value for the udpv6_recvmsg() system call
	UDPv6RecvMsgReturn ProbeName = "kretprobe/udpv6_recvmsg"

	// SKBConsumeUDP traces skb_consume_udp()
	SKBConsumeUDP ProbeName = "kprobe/skb_consume_udp"
	// SKBFreeDatagramLocked traces skb_free_datagram_locked()
	SKBFreeDatagramLocked ProbeName = "kprobe/skb_free_datagram_locked"
	// SKB__FreeDatagramLocked traces __skb_free_datagram_locked()
	SKB__FreeDatagramLocked ProbeName = "kprobe/__skb_free_datagram_locked"

	// UDPDestroySock traces the udp_destroy_sock() function
	UDPDestroySock ProbeName = "kprobe/udp_destroy_sock"
	// UDPDestroySockReturn traces the return of the udp_destroy_sock() system call
	UDPDestroySockReturn ProbeName = "kretprobe/udp_destroy_sock"

	// TCPRetransmit traces the return value for the tcp_retransmit_skb() system call
	TCPRetransmit       ProbeName = "kprobe/tcp_retransmit_skb"
	TCPRetransmitPre470 ProbeName = "kprobe/tcp_retransmit_skb/pre_4_7_0"

	// InetCskAcceptReturn traces the return value for the inet_csk_accept syscall
	InetCskAcceptReturn ProbeName = "kretprobe/inet_csk_accept"

	// InetBind is the kprobe of the bind() syscall for IPv4
	InetBind ProbeName = "kprobe/inet_bind"
	// Inet6Bind is the kprobe of the bind() syscall for IPv6
	Inet6Bind ProbeName = "kprobe/inet6_bind"

	// InetBind is the kretprobe of the bind() syscall for IPv4
	InetBindRet ProbeName = "kretprobe/inet_bind"
	// Inet6Bind is the kretprobe of the bind() syscall for IPv6
	Inet6BindRet ProbeName = "kretprobe/inet6_bind"

	// SocketDnsFilter is the socket probe for dns
	SocketDnsFilter ProbeName = "socket/dns_filter"

	// ConntrackHashInsert is the probe for new conntrack entries
	ConntrackHashInsert ProbeName = "kprobe/__nf_conntrack_hash_insert"

	// SockFDLookup is the kprobe used for mapping socket FDs to kernel sock structs
	SockFDLookup ProbeName = "kprobe/sockfd_lookup_light"

	// SockFDLookupRet is the kretprobe used for mapping socket FDs to kernel sock structs
	SockFDLookupRet ProbeName = "kretprobe/sockfd_lookup_light"

	// DoSendfile is the kprobe used to trace traffic via SENDFILE(2) syscall
	DoSendfile ProbeName = "kprobe/do_sendfile"

	// DoSendfileRet is the kretprobe used to trace traffic via SENDFILE(2) syscall
	DoSendfileRet ProbeName = "kretprobe/do_sendfile"
)

// BPFMapName stores the name of the BPF maps storing statistics and other info
type BPFMapName string

const (
	ConnMap               BPFMapName = "conn_stats"
	TcpStatsMap           BPFMapName = "tcp_stats"
	ConnCloseEventMap     BPFMapName = "conn_close_event"
	TracerStatusMap       BPFMapName = "tracer_status"
	PortBindingsMap       BPFMapName = "port_bindings"
	UdpPortBindingsMap    BPFMapName = "udp_port_bindings"
	TelemetryMap          BPFMapName = "telemetry"
	ConnCloseBatchMap     BPFMapName = "conn_close_batch"
	ConntrackMap          BPFMapName = "conntrack"
	ConntrackTelemetryMap BPFMapName = "conntrack_telemetry"
	SockFDLookupArgsMap   BPFMapName = "sockfd_lookup_args"
	DoSendfileArgsMap     BPFMapName = "do_sendfile_args"
	SockByPidFDMap        BPFMapName = "sock_by_pid_fd"
	PidFDBySockMap        BPFMapName = "pid_fd_by_sock"
	TagsMap               BPFMapName = "conn_tags"
	TcpSendMsgArgsMap     BPFMapName = "tcp_sendmsg_args"
<<<<<<< HEAD
	TcpRecvMsgArgsMap     BPFMapName = "tcp_recvmsg_args"
	IpMakeSkbArgsMap      BPFMapName = "ip_make_skb_args"
=======
>>>>>>> 1624ae93
)

// SectionName returns the SectionName for the given BPF map
func (b BPFMapName) SectionName() string {
	return fmt.Sprintf("maps/%s", b)
}<|MERGE_RESOLUTION|>--- conflicted
+++ resolved
@@ -141,11 +141,7 @@
 	PidFDBySockMap        BPFMapName = "pid_fd_by_sock"
 	TagsMap               BPFMapName = "conn_tags"
 	TcpSendMsgArgsMap     BPFMapName = "tcp_sendmsg_args"
-<<<<<<< HEAD
-	TcpRecvMsgArgsMap     BPFMapName = "tcp_recvmsg_args"
 	IpMakeSkbArgsMap      BPFMapName = "ip_make_skb_args"
-=======
->>>>>>> 1624ae93
 )
 
 // SectionName returns the SectionName for the given BPF map
