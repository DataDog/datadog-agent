// +build linux_bpf

package probes

import "fmt"

// ProbeName stores the name of the kernel probes setup for tracing
type ProbeName string

const (
	// TCPv4DestroySock traces the tcp_v4_destroy_sock system call (called for both ipv4 and ipv6)
	TCPv4DestroySock ProbeName = "kprobe/tcp_v4_destroy_sock"

	// TCPv6Connect traces the v6 connect() system call
	TCPv6Connect ProbeName = "kprobe/tcp_v6_connect"
	// TCPv6ConnectReturn traces the return value for the v6 connect() system call
	TCPv6ConnectReturn ProbeName = "kretprobe/tcp_v6_connect"

	// TCPSendMsg traces the tcp_sendmsg() system call
	TCPSendMsg ProbeName = "kprobe/tcp_sendmsg"

	// TCPSendMsgPre410 traces the tcp_sendmsg() system call on kernels prior to 4.1.0. This is created because
	// we need to load a different kprobe implementation
	TCPSendMsgPre410 ProbeName = "kprobe/tcp_sendmsg/pre_4_1_0"

	// TCPSendMsgReturn traces the return value for the tcp_sendmsg() system call
	// XXX: This is only used for telemetry for now to count the number of errors returned
	// by the tcp_sendmsg func (so we can have a # of tcp sent bytes we miscounted)
	TCPSendMsgReturn ProbeName = "kretprobe/tcp_sendmsg"

	// TCPGetSockOpt traces the tcp_getsockopt() kernel function
	// This probe is used for offset guessing only
	TCPGetSockOpt ProbeName = "kprobe/tcp_getsockopt"

	// TCPSetState traces the tcp_set_state() kernel function
	TCPSetState ProbeName = "kprobe/tcp_set_state"

	// TCPCleanupRBuf traces the tcp_cleanup_rbuf() system call
	TCPCleanupRBuf ProbeName = "kprobe/tcp_cleanup_rbuf"
	// TCPClose traces the tcp_close() system call
	TCPClose ProbeName = "kprobe/tcp_close"
	// TCPCloseReturn traces the return of tcp_close() system call
	TCPCloseReturn ProbeName = "kretprobe/tcp_close"

	// We use the following two probes for UDP sends
	IPMakeSkb        ProbeName = "kprobe/ip_make_skb"
	IP6MakeSkb       ProbeName = "kprobe/ip6_make_skb"
	IP6MakeSkbPre470 ProbeName = "kprobe/ip6_make_skb/pre_4_7_0"

	// UDPRecvMsg traces the udp_recvmsg() system call
	UDPRecvMsg ProbeName = "kprobe/udp_recvmsg"
	// UDPRecvMsgPre410 traces the udp_recvmsg() system call on kernels prior to 4.1.0
	UDPRecvMsgPre410 ProbeName = "kprobe/udp_recvmsg/pre_4_1_0"
	// UDPRecvMsgReturn traces the return value for the udp_recvmsg() system call
	UDPRecvMsgReturn ProbeName = "kretprobe/udp_recvmsg"

	// UDPDestroySock traces the udp_destroy_sock() function
	UDPDestroySock ProbeName = "kprobe/udp_destroy_sock"
	// UDPDestroySockrReturn traces the return of the udp_destroy_sock() system call
	UDPDestroySockReturn ProbeName = "kretprobe/udp_destroy_sock"

	// TCPRetransmit traces the return value for the tcp_retransmit_skb() system call
	TCPRetransmit       ProbeName = "kprobe/tcp_retransmit_skb"
	TCPRetransmitPre470 ProbeName = "kprobe/tcp_retransmit_skb/pre_4_7_0"

	// InetCskAcceptReturn traces the return value for the inet_csk_accept syscall
	InetCskAcceptReturn ProbeName = "kretprobe/inet_csk_accept"

	// InetBind is the kprobe of the bind() syscall for IPv4
	InetBind ProbeName = "kprobe/inet_bind"
	// Inet6Bind is the kprobe of the bind() syscall for IPv6
	Inet6Bind ProbeName = "kprobe/inet6_bind"

	// InetBind is the kretprobe of the bind() syscall for IPv4
	InetBindRet ProbeName = "kretprobe/inet_bind"
	// Inet6Bind is the kretprobe of the bind() syscall for IPv6
	Inet6BindRet ProbeName = "kretprobe/inet6_bind"

	// SocketDnsFilter is the socket probe for dns
	SocketDnsFilter ProbeName = "socket/dns_filter"

	// SocketHTTPFilter is the socket probe for HTTP
	SocketHTTPFilter ProbeName = "socket/http_filter"

<<<<<<< HEAD
	// IPRouteOutputFlow is the kprobe of a ip_route_output_flow call
	IPRouteOutputFlow ProbeName = "kprobe/ip_route_output_flow"
	// IPRouteOutputFlow is the kretprobe of a ip_route_output_flow call
	IPRouteOutputFlowReturn ProbeName = "kretprobe/ip_route_output_flow"
=======
	// ConntrackHashInsert is the probe for new conntrack entries
	ConntrackHashInsert ProbeName = "kprobe/__nf_conntrack_hash_insert"
>>>>>>> b831dc99
)

// BPFMapName stores the name of the BPF maps storing statistics and other info
type BPFMapName string

const (
<<<<<<< HEAD
	ConnMap              BPFMapName = "conn_stats"
	TcpStatsMap          BPFMapName = "tcp_stats"
	ConnCloseEventMap    BPFMapName = "conn_close_event"
	TracerStatusMap      BPFMapName = "tracer_status"
	PortBindingsMap      BPFMapName = "port_bindings"
	UdpPortBindingsMap   BPFMapName = "udp_port_bindings"
	TelemetryMap         BPFMapName = "telemetry"
	ConnCloseBatchMap    BPFMapName = "conn_close_batch"
	HttpInFlightMap      BPFMapName = "http_in_flight"
	HttpBatchesMap       BPFMapName = "http_batches"
	HttpBatchStateMap    BPFMapName = "http_batch_state"
	HttpNotificationsMap BPFMapName = "http_notifications"
	GatewayMap           BPFMapName = "ip_route_dest_gateways"
=======
	ConnMap               BPFMapName = "conn_stats"
	TcpStatsMap           BPFMapName = "tcp_stats"
	ConnCloseEventMap     BPFMapName = "conn_close_event"
	TracerStatusMap       BPFMapName = "tracer_status"
	PortBindingsMap       BPFMapName = "port_bindings"
	UdpPortBindingsMap    BPFMapName = "udp_port_bindings"
	TelemetryMap          BPFMapName = "telemetry"
	ConnCloseBatchMap     BPFMapName = "conn_close_batch"
	HttpInFlightMap       BPFMapName = "http_in_flight"
	HttpBatchesMap        BPFMapName = "http_batches"
	HttpBatchStateMap     BPFMapName = "http_batch_state"
	HttpNotificationsMap  BPFMapName = "http_notifications"
	ConntrackMap          BPFMapName = "conntrack"
	ConntrackTelemetryMap BPFMapName = "conntrack_telemetry"
>>>>>>> b831dc99
)

// SectionName returns the SectionName for the given BPF map
func (b BPFMapName) SectionName() string {
	return fmt.Sprintf("maps/%s", b)
}<|MERGE_RESOLUTION|>--- conflicted
+++ resolved
@@ -82,36 +82,19 @@
 	// SocketHTTPFilter is the socket probe for HTTP
 	SocketHTTPFilter ProbeName = "socket/http_filter"
 
-<<<<<<< HEAD
 	// IPRouteOutputFlow is the kprobe of a ip_route_output_flow call
 	IPRouteOutputFlow ProbeName = "kprobe/ip_route_output_flow"
 	// IPRouteOutputFlow is the kretprobe of a ip_route_output_flow call
 	IPRouteOutputFlowReturn ProbeName = "kretprobe/ip_route_output_flow"
-=======
+
 	// ConntrackHashInsert is the probe for new conntrack entries
 	ConntrackHashInsert ProbeName = "kprobe/__nf_conntrack_hash_insert"
->>>>>>> b831dc99
 )
 
 // BPFMapName stores the name of the BPF maps storing statistics and other info
 type BPFMapName string
 
 const (
-<<<<<<< HEAD
-	ConnMap              BPFMapName = "conn_stats"
-	TcpStatsMap          BPFMapName = "tcp_stats"
-	ConnCloseEventMap    BPFMapName = "conn_close_event"
-	TracerStatusMap      BPFMapName = "tracer_status"
-	PortBindingsMap      BPFMapName = "port_bindings"
-	UdpPortBindingsMap   BPFMapName = "udp_port_bindings"
-	TelemetryMap         BPFMapName = "telemetry"
-	ConnCloseBatchMap    BPFMapName = "conn_close_batch"
-	HttpInFlightMap      BPFMapName = "http_in_flight"
-	HttpBatchesMap       BPFMapName = "http_batches"
-	HttpBatchStateMap    BPFMapName = "http_batch_state"
-	HttpNotificationsMap BPFMapName = "http_notifications"
-	GatewayMap           BPFMapName = "ip_route_dest_gateways"
-=======
 	ConnMap               BPFMapName = "conn_stats"
 	TcpStatsMap           BPFMapName = "tcp_stats"
 	ConnCloseEventMap     BPFMapName = "conn_close_event"
@@ -124,9 +107,9 @@
 	HttpBatchesMap        BPFMapName = "http_batches"
 	HttpBatchStateMap     BPFMapName = "http_batch_state"
 	HttpNotificationsMap  BPFMapName = "http_notifications"
+	GatewayMap            BPFMapName = "ip_route_dest_gateways"
 	ConntrackMap          BPFMapName = "conntrack"
 	ConntrackTelemetryMap BPFMapName = "conntrack_telemetry"
->>>>>>> b831dc99
 )
 
 // SectionName returns the SectionName for the given BPF map
