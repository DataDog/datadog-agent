--- conflicted
+++ resolved
@@ -208,7 +208,6 @@
 	ConntrackMap BPFMapName = "conntrack"
 	// ConntrackTelemetryMap is the map storing conntrack telemetry
 	ConntrackTelemetryMap BPFMapName = "conntrack_telemetry"
-<<<<<<< HEAD
 	//nolint:revive // TODO(NET) Fix revive linter
 	TcpSendMsgArgsMap BPFMapName = "tcp_sendmsg_args"
 	//nolint:revive // TODO(NET) Fix revive linter
@@ -220,23 +219,6 @@
 	//nolint:revive // TODO(NET) Fix revive linter
 	TcpRecvMsgArgsMap BPFMapName = "tcp_recvmsg_args"
 	//nolint:revive // TODO(NET) Fix revive linter
-=======
-	// TCPSendMsgArgsMap is the map storing the arguments of the tcp_sendmsg() system call
-	TCPSendMsgArgsMap BPFMapName = "tcp_sendmsg_args"
-	// TCPSendPageArgsMap is the map storing the arguments of the tcp_sendpage() kernel function
-	TCPSendPageArgsMap BPFMapName = "tcp_sendpage_args"
-	// UDPSendPageArgsMap is the map storing the arguments of the udp_sendpage() kernel function
-	UDPSendPageArgsMap BPFMapName = "udp_sendpage_args"
-	// IPMakeSkbArgsMap is the map storing the arguments of the ip_make_skb() kernel function
-	IPMakeSkbArgsMap BPFMapName = "ip_make_skb_args"
-	// MapErrTelemetryMap is the map storing the map error telemetry
-	MapErrTelemetryMap BPFMapName = "map_err_telemetry_map"
-	// HelperErrTelemetryMap is the map storing the helper error telemetry
-	HelperErrTelemetryMap BPFMapName = "helper_err_telemetry_map"
-	// TCPRecvMsgArgsMap is the map storing the arguments of the tcp_recvmsg() kernel function
-	TCPRecvMsgArgsMap BPFMapName = "tcp_recvmsg_args"
-	// ProtocolClassificationBufMap is the map storing the classification buffer
->>>>>>> 7743b3cf
 	ProtocolClassificationBufMap BPFMapName = "classification_buf"
 	// KafkaClientIDBufMap is the map storing the kafka client ID
 	KafkaClientIDBufMap BPFMapName = "kafka_client_id"
