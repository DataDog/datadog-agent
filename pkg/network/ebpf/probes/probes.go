// Unless explicitly stated otherwise all files in this repository are licensed
// under the Apache License Version 2.0.
// This product includes software developed at Datadog (https://www.datadoghq.com/).
// Copyright 2016-present Datadog, Inc.

//go:build linux_bpf

//nolint:revive // TODO(NET) Fix revive linter
package probes

// ProbeFuncName stores the function name of the kernel probes setup for tracing
type ProbeFuncName = string

const (
	// InetCskListenStop traces the inet_csk_listen_stop system call (called for both ipv4 and ipv6)
	InetCskListenStop ProbeFuncName = "kprobe__inet_csk_listen_stop"

	// TCPConnect traces the connect() system call
	TCPConnect ProbeFuncName = "kprobe__tcp_connect"
	// TCPFinishConnect traces tcp_finish_connect() kernel function. This is
	// used to know when a TCP connection switches to the ESTABLISHED state
	TCPFinishConnect ProbeFuncName = "kprobe__tcp_finish_connect"
	// TCPv6Connect traces the v6 connect() system call
	TCPv6Connect ProbeFuncName = "kprobe__tcp_v6_connect"
	// TCPv6ConnectReturn traces the return value for the v6 connect() system call
	TCPv6ConnectReturn ProbeFuncName = "kretprobe__tcp_v6_connect"

	// ProtocolClassifierEntrySocketFilter runs a classifier algorithm as a socket filter
	ProtocolClassifierEntrySocketFilter ProbeFuncName = "socket__classifier_entry"
	//nolint:revive // TODO(NET) Fix revive linter
	ProtocolClassifierQueuesSocketFilter ProbeFuncName = "socket__classifier_queues"
	//nolint:revive // TODO(NET) Fix revive linter
	ProtocolClassifierDBsSocketFilter ProbeFuncName = "socket__classifier_dbs"
	//nolint:revive // TODO(NET) Fix revive linter
	ProtocolClassifierGRPCSocketFilter ProbeFuncName = "socket__classifier_grpc"

	// NetDevQueue runs a tracepoint that allows us to correlate __sk_buf (in a socket filter) with the `struct sock*`
	// belongs (but hidden) for it.
	NetDevQueue ProbeFuncName = "tracepoint__net__net_dev_queue"

	// TCPSendMsg traces the tcp_sendmsg() system call
	TCPSendMsg ProbeFuncName = "kprobe__tcp_sendmsg"
	// TCPSendPage traces the tcp_sendpage() kernel function
	TCPSendPage ProbeFuncName = "kprobe__tcp_sendpage"
	// UDPSendPage traces the udp_sendpage() kernel function
	UDPSendPage ProbeFuncName = "kprobe__udp_sendpage"

	// TCPSendMsgPre410 traces the tcp_sendmsg() system call on kernels prior to 4.1.0. This is created because
	// we need to load a different kprobe implementation
	TCPSendMsgPre410 ProbeFuncName = "kprobe__tcp_sendmsg__pre_4_1_0"

	// TCPSendMsgReturn traces the return value for the tcp_sendmsg() system call
	// XXX: This is only used for telemetry for now to count the number of errors returned
	// by the tcp_sendmsg func (so we can have a # of tcp sent bytes we miscounted)
	TCPSendMsgReturn ProbeFuncName = "kretprobe__tcp_sendmsg"
	// TCPSendPageReturn traces the return value of tcp_sendpage()
	TCPSendPageReturn ProbeFuncName = "kretprobe__tcp_sendpage"
	// UDPSendPageReturn traces the return value of udp_sendpage()
	UDPSendPageReturn ProbeFuncName = "kretprobe__udp_sendpage"

	// TCPGetSockOpt traces the tcp_getsockopt() kernel function
	// This probe is used for offset guessing only
	TCPGetSockOpt ProbeFuncName = "kprobe__tcp_getsockopt"

	// SockGetSockOpt traces the sock_common_getsockopt() kernel function
	// This probe is used for offset guessing only
	SockGetSockOpt ProbeFuncName = "kprobe__sock_common_getsockopt"

	// TCPRecvMsg traces the tcp_recvmsg() kernel function
	TCPRecvMsg ProbeFuncName = "kprobe__tcp_recvmsg"
	// TCPRecvMsgPre410 traces the tcp_recvmsg() system call on kernels prior to 4.1.0. This is created because
	// we need to load a different kprobe implementation
	TCPRecvMsgPre410 ProbeFuncName = "kprobe__tcp_recvmsg__pre_4_1_0"
	// TCPRecvMsgPre5190 traces the tcp_recvmsg() system call on kernels prior to 5.19.0
	TCPRecvMsgPre5190 ProbeFuncName = "kprobe__tcp_recvmsg__pre_5_19_0"
	// TCPRecvMsgReturn traces the return for the tcp_recvmsg() kernel function
	TCPRecvMsgReturn ProbeFuncName = "kretprobe__tcp_recvmsg"
	// TCPReadSock traces the tcp_read_sock() kernel function
	TCPReadSock ProbeFuncName = "kprobe__tcp_read_sock"
	// TCPReadSockReturn traces the return for the tcp_read_sock() kernel function
	TCPReadSockReturn ProbeFuncName = "kretprobe__tcp_read_sock"

	// TCPClose traces the tcp_close() system call
	TCPClose ProbeFuncName = "kprobe__tcp_close"
	// TCPCloseCleanProtocolsReturn traces the return of tcp_close() system call
	TCPCloseCleanProtocolsReturn ProbeFuncName = "kretprobe__tcp_close_clean_protocols"
	// TCPCloseFlushReturn traces the return of tcp_close() system call
	TCPCloseFlushReturn ProbeFuncName = "kretprobe__tcp_close_flush"

	// We use the following two probes for UDP sends

	// IPMakeSkb traces ip_make_skb
	IPMakeSkb ProbeFuncName = "kprobe__ip_make_skb"
	// IPMakeSkbReturn traces return of ip_make_skb
	IPMakeSkbReturn ProbeFuncName = "kretprobe__ip_make_skb"
	// IP6MakeSkb traces ip6_make_skb
	IP6MakeSkb ProbeFuncName = "kprobe__ip6_make_skb"
	// IP6MakeSkbReturn traces return of ip6_make_skb
	IP6MakeSkbReturn ProbeFuncName = "kretprobe__ip6_make_skb"
	// IP6MakeSkbPre470 traces ip6_make_skb on kernel versions < 4.7
	IP6MakeSkbPre470 ProbeFuncName = "kprobe__ip6_make_skb__pre_4_7_0"
	// IP6MakeSkbPre5180 traces ip6_make_skb on kernel versions < 5.18
	IP6MakeSkbPre5180 ProbeFuncName = "kprobe__ip6_make_skb__pre_5_18_0"

	// UDPRecvMsg traces the udp_recvmsg() system call
	UDPRecvMsg ProbeFuncName = "kprobe__udp_recvmsg"
	// UDPRecvMsgPre470 traces the udp_recvmsg() system call on kernels prior to 4.7.0
	UDPRecvMsgPre470 ProbeFuncName = "kprobe__udp_recvmsg_pre_4_7_0"
	// UDPRecvMsgPre410 traces the udp_recvmsg() system call on kernels prior to 4.1.0
	UDPRecvMsgPre410 ProbeFuncName = "kprobe__udp_recvmsg_pre_4_1_0"
	// UDPRecvMsgPre5190 traces the udp_recvmsg() system call on kernels prior to 5.19.0
	UDPRecvMsgPre5190 ProbeFuncName = "kprobe__udp_recvmsg_pre_5_19_0"
	// UDPRecvMsgReturn traces the return value for the udp_recvmsg() system call
	UDPRecvMsgReturn ProbeFuncName = "kretprobe__udp_recvmsg"
	// UDPRecvMsgReturnPre470 traces the return value for the udp_recvmsg() system call prior to 4.7.0
	UDPRecvMsgReturnPre470 ProbeFuncName = "kretprobe__udp_recvmsg_pre_4_7_0"

	// UDPv6RecvMsg traces the udpv6_recvmsg() system call
	UDPv6RecvMsg ProbeFuncName = "kprobe__udpv6_recvmsg"
	// UDPv6RecvMsgPre470 traces the udpv6_recvmsg() system call on kernels prior to 4.7.0
	UDPv6RecvMsgPre470 ProbeFuncName = "kprobe__udpv6_recvmsg_pre_4_7_0"
	// UDPv6RecvMsgPre410 traces the udpv6_recvmsg() system call on kernels prior to 4.1.0
	UDPv6RecvMsgPre410 ProbeFuncName = "kprobe__udpv6_recvmsg_pre_4_1_0"
	// UDPv6RecvMsgPre5190 traces the udpv6_recvmsg() system call on kernels prior to 5.19.0
	UDPv6RecvMsgPre5190 ProbeFuncName = "kprobe__udpv6_recvmsg_pre_5_19_0"
	// UDPv6RecvMsgReturn traces the return value for the udpv6_recvmsg() system call
	UDPv6RecvMsgReturn ProbeFuncName = "kretprobe__udpv6_recvmsg"
	// UDPv6RecvMsgReturnPre470 traces the return value for the udpv6_recvmsg() system call prior to 4.7.0
	UDPv6RecvMsgReturnPre470 ProbeFuncName = "kretprobe__udpv6_recvmsg_pre_4_7_0"

	// SKBConsumeUDP traces skb_consume_udp()
	SKBConsumeUDP ProbeFuncName = "kprobe__skb_consume_udp"
	// SKBFreeDatagramLocked traces skb_free_datagram_locked()
	SKBFreeDatagramLocked ProbeFuncName = "kprobe__skb_free_datagram_locked"
	// UnderscoredSKBFreeDatagramLocked traces __skb_free_datagram_locked()
	UnderscoredSKBFreeDatagramLocked ProbeFuncName = "kprobe____skb_free_datagram_locked"

	// UDPDestroySock traces the udp_destroy_sock() function
	UDPDestroySock ProbeFuncName = "kprobe__udp_destroy_sock"
	// UDPDestroySockReturn traces the return of the udp_destroy_sock() system call
	UDPDestroySockReturn ProbeFuncName = "kretprobe__udp_destroy_sock"

	UDPv6DestroySock       ProbeFuncName = "kprobe__udpv6_destroy_sock"
	UDPv6DestroySockReturn ProbeFuncName = "kretprobe__udpv6_destroy_sock"

	// TCPRetransmit traces the params for the tcp_retransmit_skb() system call
	TCPRetransmit ProbeFuncName = "kprobe__tcp_retransmit_skb"
	// TCPRetransmitPre470 traces the params for the tcp_retransmit_skb() system call on kernel version < 4.7
	TCPRetransmitPre470 ProbeFuncName = "kprobe__tcp_retransmit_skb_pre_4_7_0"
	// TCPRetransmitRet traces the return value for the tcp_retransmit_skb() system call
	TCPRetransmitRet ProbeFuncName = "kretprobe__tcp_retransmit_skb"

	// InetCskAcceptReturn traces the return value for the inet_csk_accept syscall
	InetCskAcceptReturn ProbeFuncName = "kretprobe__inet_csk_accept"

	// InetBind is the kprobe of the bind() syscall for IPv4
	InetBind ProbeFuncName = "kprobe__inet_bind"
	// Inet6Bind is the kprobe of the bind() syscall for IPv6
	Inet6Bind ProbeFuncName = "kprobe__inet6_bind"

	// InetBindRet is the kretprobe of the bind() syscall for IPv4
	InetBindRet ProbeFuncName = "kretprobe__inet_bind"
	// Inet6BindRet is the kretprobe of the bind() syscall for IPv6
	Inet6BindRet ProbeFuncName = "kretprobe__inet6_bind"

	// SocketDNSFilter is the socket probe for dns
	SocketDNSFilter ProbeFuncName = "socket__dns_filter"

	// ConntrackHashInsert is the probe for new conntrack entries
	ConntrackHashInsert ProbeFuncName = "kprobe___nf_conntrack_hash_insert"

	// ConntrackFillInfo is the probe for dumping existing conntrack entries
	ConntrackFillInfo ProbeFuncName = "kprobe_ctnetlink_fill_info"

	// SockFDLookup is the kprobe used for mapping socket FDs to kernel sock structs
	SockFDLookup ProbeFuncName = "kprobe__sockfd_lookup_light"

	// SockFDLookupRet is the kretprobe used for mapping socket FDs to kernel sock structs
	SockFDLookupRet ProbeFuncName = "kretprobe__sockfd_lookup_light"
)

// BPFMapName stores the name of the BPF maps storing statistics and other info
type BPFMapName = string

// constants for the map names
const (
<<<<<<< HEAD
	ConnMap                           BPFMapName = "conn_stats"
	TCPStatsMap                       BPFMapName = "tcp_stats"
	TCPRetransmitsMap                 BPFMapName = "tcp_retransmits"
	TCPConnectSockPidMap              BPFMapName = "tcp_ongoing_connect_pid"
	ConnCloseEventMapPerf             BPFMapName = "conn_close_event_perf"
	ConnCloseEventMapRing             BPFMapName = "conn_close_event_ring"
	TracerStatusMap                   BPFMapName = "tracer_status"
	ConntrackStatusMap                BPFMapName = "conntrack_status"
	PortBindingsMap                   BPFMapName = "port_bindings"
	UDPPortBindingsMap                BPFMapName = "udp_port_bindings"
	TelemetryMap                      BPFMapName = "telemetry"
	ConnCloseBatchMap                 BPFMapName = "conn_close_batch"
	ConntrackMap                      BPFMapName = "conntrack"
	ConntrackTelemetryMap             BPFMapName = "conntrack_telemetry"
	SockFDLookupArgsMap               BPFMapName = "sockfd_lookup_args"
	SockByPidFDMap                    BPFMapName = "sock_by_pid_fd"
	PidFDBySockMap                    BPFMapName = "pid_fd_by_sock"
	TcpSendMsgArgsMap                 BPFMapName = "tcp_sendmsg_args"
	TcpSendPageArgsMap                BPFMapName = "tcp_sendpage_args"
	UdpSendPageArgsMap                BPFMapName = "udp_sendpage_args"
	IpMakeSkbArgsMap                  BPFMapName = "ip_make_skb_args"
	MapErrTelemetryMap                BPFMapName = "map_err_telemetry_map"
	HelperErrTelemetryMap             BPFMapName = "helper_err_telemetry_map"
	TcpRecvMsgArgsMap                 BPFMapName = "tcp_recvmsg_args"
	ProtocolClassificationBufMap      BPFMapName = "classification_buf"
	KafkaClientIDBufMap               BPFMapName = "kafka_client_id"
	KafkaTopicNameBufMap              BPFMapName = "kafka_topic_name"
	ConnectionProtocolMap             BPFMapName = "connection_protocol"
=======
	//nolint:revive // TODO(NET) Fix revive linter
	ConnMap BPFMapName = "conn_stats"
	//nolint:revive // TODO(NET) Fix revive linter
	TCPStatsMap BPFMapName = "tcp_stats"
	//nolint:revive // TODO(NET) Fix revive linter
	TCPRetransmitsMap BPFMapName = "tcp_retransmits"
	//nolint:revive // TODO(NET) Fix revive linter
	TCPConnectSockPidMap BPFMapName = "tcp_ongoing_connect_pid"
	//nolint:revive // TODO(NET) Fix revive linter
	ConnCloseEventMap BPFMapName = "conn_close_event"
	//nolint:revive // TODO(NET) Fix revive linter
	TracerStatusMap BPFMapName = "tracer_status"
	//nolint:revive // TODO(NET) Fix revive linter
	ConntrackStatusMap BPFMapName = "conntrack_status"
	//nolint:revive // TODO(NET) Fix revive linter
	PortBindingsMap BPFMapName = "port_bindings"
	//nolint:revive // TODO(NET) Fix revive linter
	UDPPortBindingsMap BPFMapName = "udp_port_bindings"
	//nolint:revive // TODO(NET) Fix revive linter
	TelemetryMap BPFMapName = "telemetry"
	//nolint:revive // TODO(NET) Fix revive linter
	ConnCloseBatchMap BPFMapName = "conn_close_batch"
	//nolint:revive // TODO(NET) Fix revive linter
	ConntrackMap BPFMapName = "conntrack"
	//nolint:revive // TODO(NET) Fix revive linter
	ConntrackTelemetryMap BPFMapName = "conntrack_telemetry"
	//nolint:revive // TODO(NET) Fix revive linter
	SockFDLookupArgsMap BPFMapName = "sockfd_lookup_args"
	//nolint:revive // TODO(NET) Fix revive linter
	SockByPidFDMap BPFMapName = "sock_by_pid_fd"
	//nolint:revive // TODO(NET) Fix revive linter
	PidFDBySockMap BPFMapName = "pid_fd_by_sock"
	//nolint:revive // TODO(NET) Fix revive linter
	TcpSendMsgArgsMap BPFMapName = "tcp_sendmsg_args"
	//nolint:revive // TODO(NET) Fix revive linter
	TcpSendPageArgsMap BPFMapName = "tcp_sendpage_args"
	//nolint:revive // TODO(NET) Fix revive linter
	UdpSendPageArgsMap BPFMapName = "udp_sendpage_args"
	//nolint:revive // TODO(NET) Fix revive linter
	IpMakeSkbArgsMap BPFMapName = "ip_make_skb_args"
	//nolint:revive // TODO(NET) Fix revive linter
	MapErrTelemetryMap BPFMapName = "map_err_telemetry_map"
	//nolint:revive // TODO(NET) Fix revive linter
	HelperErrTelemetryMap BPFMapName = "helper_err_telemetry_map"
	//nolint:revive // TODO(NET) Fix revive linter
	TcpRecvMsgArgsMap BPFMapName = "tcp_recvmsg_args"
	//nolint:revive // TODO(NET) Fix revive linter
	ProtocolClassificationBufMap BPFMapName = "classification_buf"
	//nolint:revive // TODO(NET) Fix revive linter
	KafkaClientIDBufMap BPFMapName = "kafka_client_id"
	//nolint:revive // TODO(NET) Fix revive linter
	KafkaTopicNameBufMap BPFMapName = "kafka_topic_name"
	//nolint:revive // TODO(NET) Fix revive linter
	ConnectionProtocolMap BPFMapName = "connection_protocol"
	//nolint:revive // TODO(NET) Fix revive linter
>>>>>>> 8a6c082e
	ConnectionTupleToSocketSKBConnMap BPFMapName = "conn_tuple_to_socket_skb_conn_tuple"
	//nolint:revive // TODO(NET) Fix revive linter
	ClassificationProgsMap BPFMapName = "classification_progs"
	//nolint:revive // TODO(NET) Fix revive linter
	TCPCloseProgsMap BPFMapName = "tcp_close_progs"
	//nolint:revive // TODO(NET) Fix revive linter
	StaticTableMap BPFMapName = "http2_static_table"
)<|MERGE_RESOLUTION|>--- conflicted
+++ resolved
@@ -184,36 +184,6 @@
 
 // constants for the map names
 const (
-<<<<<<< HEAD
-	ConnMap                           BPFMapName = "conn_stats"
-	TCPStatsMap                       BPFMapName = "tcp_stats"
-	TCPRetransmitsMap                 BPFMapName = "tcp_retransmits"
-	TCPConnectSockPidMap              BPFMapName = "tcp_ongoing_connect_pid"
-	ConnCloseEventMapPerf             BPFMapName = "conn_close_event_perf"
-	ConnCloseEventMapRing             BPFMapName = "conn_close_event_ring"
-	TracerStatusMap                   BPFMapName = "tracer_status"
-	ConntrackStatusMap                BPFMapName = "conntrack_status"
-	PortBindingsMap                   BPFMapName = "port_bindings"
-	UDPPortBindingsMap                BPFMapName = "udp_port_bindings"
-	TelemetryMap                      BPFMapName = "telemetry"
-	ConnCloseBatchMap                 BPFMapName = "conn_close_batch"
-	ConntrackMap                      BPFMapName = "conntrack"
-	ConntrackTelemetryMap             BPFMapName = "conntrack_telemetry"
-	SockFDLookupArgsMap               BPFMapName = "sockfd_lookup_args"
-	SockByPidFDMap                    BPFMapName = "sock_by_pid_fd"
-	PidFDBySockMap                    BPFMapName = "pid_fd_by_sock"
-	TcpSendMsgArgsMap                 BPFMapName = "tcp_sendmsg_args"
-	TcpSendPageArgsMap                BPFMapName = "tcp_sendpage_args"
-	UdpSendPageArgsMap                BPFMapName = "udp_sendpage_args"
-	IpMakeSkbArgsMap                  BPFMapName = "ip_make_skb_args"
-	MapErrTelemetryMap                BPFMapName = "map_err_telemetry_map"
-	HelperErrTelemetryMap             BPFMapName = "helper_err_telemetry_map"
-	TcpRecvMsgArgsMap                 BPFMapName = "tcp_recvmsg_args"
-	ProtocolClassificationBufMap      BPFMapName = "classification_buf"
-	KafkaClientIDBufMap               BPFMapName = "kafka_client_id"
-	KafkaTopicNameBufMap              BPFMapName = "kafka_topic_name"
-	ConnectionProtocolMap             BPFMapName = "connection_protocol"
-=======
 	//nolint:revive // TODO(NET) Fix revive linter
 	ConnMap BPFMapName = "conn_stats"
 	//nolint:revive // TODO(NET) Fix revive linter
@@ -223,7 +193,9 @@
 	//nolint:revive // TODO(NET) Fix revive linter
 	TCPConnectSockPidMap BPFMapName = "tcp_ongoing_connect_pid"
 	//nolint:revive // TODO(NET) Fix revive linter
-	ConnCloseEventMap BPFMapName = "conn_close_event"
+	ConnCloseEventMapPerf BPFMapName = "conn_close_event_perf"
+	//nolint:revive // TODO(NET) Fix revive linter
+	ConnCloseEventMapRing BPFMapName = "conn_close_event_ring"
 	//nolint:revive // TODO(NET) Fix revive linter
 	TracerStatusMap BPFMapName = "tracer_status"
 	//nolint:revive // TODO(NET) Fix revive linter
@@ -269,7 +241,6 @@
 	//nolint:revive // TODO(NET) Fix revive linter
 	ConnectionProtocolMap BPFMapName = "connection_protocol"
 	//nolint:revive // TODO(NET) Fix revive linter
->>>>>>> 8a6c082e
 	ConnectionTupleToSocketSKBConnMap BPFMapName = "conn_tuple_to_socket_skb_conn_tuple"
 	//nolint:revive // TODO(NET) Fix revive linter
 	ClassificationProgsMap BPFMapName = "classification_progs"
