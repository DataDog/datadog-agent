--- conflicted
+++ resolved
@@ -133,11 +133,8 @@
 	DoSendfileArgsMap     BPFMapName = "do_sendfile_args"
 	SockByPidFDMap        BPFMapName = "sock_by_pid_fd"
 	PidFDBySockMap        BPFMapName = "pid_fd_by_sock"
-<<<<<<< HEAD
 	TagsMap               BPFMapName = "conn_tags"
-=======
 	TcpSendMsgArgsMap     BPFMapName = "tcp_sendmsg_args"
->>>>>>> 71c899f1
 )
 
 // SectionName returns the SectionName for the given BPF map
