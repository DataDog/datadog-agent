--- conflicted
+++ resolved
@@ -142,9 +142,6 @@
     }
 }
 
-<<<<<<< HEAD
-static __always_inline int http_process(char *buffer, skb_info_t *skb_info, u16 src_port, u64 tags) {
-=======
 
 static __always_inline http_transaction_t *http_fetch_state(http_transaction_t *http, skb_info_t *skb_info, http_packet_t packet_type) {
     if (packet_type == HTTP_PACKET_UNKNOWN) {
@@ -196,7 +193,6 @@
 
 static __always_inline int http_process(http_transaction_t *http_stack, skb_info_t *skb_info) {
     char *buffer = (char *)http_stack->request_fragment;
->>>>>>> 71c899f1
     http_packet_t packet_type = HTTP_PACKET_UNKNOWN;
     http_method_t method = HTTP_METHOD_UNKNOWN;
     http_parse_data(buffer, &packet_type, &method);
