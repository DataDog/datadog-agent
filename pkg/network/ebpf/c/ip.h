--- conflicted
+++ resolved
@@ -1,7 +1,6 @@
 #ifndef __IP_H
 #define __IP_H
 
-<<<<<<< HEAD
 #include "ktypes.h"
 #include "bpf_tracing.h"
 #include "bpf_core_read.h"
@@ -9,9 +8,9 @@
 
 #ifdef COMPILE_CORE
 // from uapi/linux/if_ether.h
-#define ETH_HLEN 14
-#define ETH_P_IP 0x0800
-#define ETH_P_IPV6 0x86DD
+#define ETH_HLEN 14 /* Total octets in header. */
+#define ETH_P_IP 0x0800 /* Internet Protocol packet */
+#define ETH_P_IPV6 0x86DD /* IPv6 over bluebook */
 #else
 #include "kconfig.h"
 #include <uapi/linux/if_ether.h>
@@ -20,12 +19,6 @@
 #include <uapi/linux/udp.h>
 #endif
 
-=======
-#include "bpf_helpers.h"
-#include "bpf_builtins.h"
-#include "bpf_endian.h"
-
->>>>>>> 84257758
 // from uapi/linux/tcp.h
 struct __tcphdr {
 	__be16	source;
@@ -51,7 +44,6 @@
 #define __IPPROTO_TCP 6
 #define __IPPROTO_UDP 17
 
-<<<<<<< HEAD
 // TODO: these are mostly hacky placeholders until we decide on what is the best
 // approach to work around the eBPF bug described here:
 // https://github.com/torvalds/linux/commit/e6a18d36118bea3bf497c9df4d9988b6df120689
@@ -95,13 +87,6 @@
     return load_byte(ptr, offset);
 #endif
 }
-=======
-#ifdef COMPILE_CORE
-#define ETH_HLEN 14 /* Total octets in header. */
-#define ETH_P_IP 0x0800 /* Internet Protocol packet */
-#define ETH_P_IPV6 0x86DD /* IPv6 over bluebook */
-#endif
->>>>>>> 84257758
 
 static __always_inline void read_ipv6_skb(struct __sk_buff *skb, __u64 off, __u64 *addr_l, __u64 *addr_h) {
     *addr_h |= (__u64)__load_word(skb, off) << 32;
