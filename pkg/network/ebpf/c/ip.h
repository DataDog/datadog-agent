--- conflicted
+++ resolved
@@ -164,14 +164,11 @@
     return 1;
 }
 
-<<<<<<< HEAD
-=======
 __maybe_unused static __always_inline bool is_equal(conn_tuple_t *t, conn_tuple_t *t2) {
     bool match = !bpf_memcmp(t, t2, sizeof(conn_tuple_t));
     return match;
 }
 
->>>>>>> 2802cde1
 // On older kernels, clang can generate Wunused-function warnings on static inline functions defined in
 // header files, even if they are later used in source files. __maybe_unused prevents that issue
 __maybe_unused static __always_inline void flip_tuple(conn_tuple_t *t) {
