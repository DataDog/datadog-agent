#include "kconfig.h"
#include "tracer.h"
#include "bpf_helpers.h"
#include "ip.h"
#include "ipv6.h"
<<<<<<< HEAD
#include "http.h"
#include "http-buffer.h"
#include "sock.h"
#include "sockfd.h"
#include "tags-types.h"
=======
#include "sock.h"
#include "sockfd.h"
#include "port_range.h"
#include "http.h"
#include "https.h"
>>>>>>> 71c899f1

#define HTTPS_PORT 443
#define SO_SUFFIX_SIZE 3

static __always_inline void read_into_buffer_skb(char *buffer, struct __sk_buff* skb, skb_info_t *info) {
    u64 offset = (u64)info->data_off;

#pragma unroll
    for (int i = 0; i < HTTP_BUFFER_SIZE; i++) {
        if (offset < skb->len) {
            asm("r8 = *(u64 *)%[offset]\n\t"
                "r0 = 0\n\t"
                "r0 = *(u8 *)skb[r8]\n\t"
                "*(u8 *)%[buffer] = r0\n\t"
                : [buffer]"=m"(buffer[i])
                : [offset]"m"(offset)
                : "r0", "r1", "r2", "r3", "r4", "r5", "r8");
        }
        offset++;
    }
}

SEC("socket/http_filter")
int socket__http_filter(struct __sk_buff* skb) {
    skb_info_t skb_info;
    http_transaction_t http;
    __builtin_memset(&http, 0, sizeof(http));

    if (!read_conn_tuple_skb(skb, &skb_info, &http.tup)) {
        return 0;
    }

    // If the socket is for https and it is finishing,
    // make sure we pass it on to `http_process` to ensure that any ongoing transaction is flushed.
    // Otherwise, don't bother to inspect packet contents
    // when there is no chance we're dealing with plain HTTP (or a finishing HTTPS socket)
    if (!(http.tup.metadata&CONN_TYPE_TCP)) {
        return 0;
    }
    if ((http.tup.sport == HTTPS_PORT || http.tup.dport == HTTPS_PORT) && !(skb_info.tcp_flags & TCPHDR_FIN)) {
        return 0;
    }

    // src_port represents the source port number *before* normalization
    // for more context please refer to http-types.h comment on `owned_by_src_port` field
    http.owned_by_src_port = http.tup.sport;
    normalize_tuple(&http.tup);

<<<<<<< HEAD
    // we normalize the tuple to always be (client, server),
    // so if sport is not in ephemeral port range we flip it
    if (!is_ephemeral_port(skb_info.tup.sport)) {
        flip_tuple(&skb_info.tup);
    }

    char buffer[HTTP_BUFFER_SIZE];
    __builtin_memset(buffer, 0, sizeof(buffer));
    read_skb_data(skb, skb_info.data_off, buffer);
    http_process(buffer, &skb_info, src_port, NO_TAGS);
=======
    read_into_buffer_skb((char *)http.request_fragment, skb, &skb_info);
    http_process(&http, &skb_info);
>>>>>>> 71c899f1
    return 0;
}

// This kprobe is used to send batch completion notification to userspace
// because perf events can't be sent from socket filter programs
SEC("kretprobe/tcp_sendmsg")
int kretprobe__tcp_sendmsg(struct pt_regs* ctx) {
    http_notify_batch(ctx);
    return 0;
}

// this uprobe is essentially creating an index mapping a SSL context to a conn_tuple_t
SEC("uprobe/SSL_set_fd")
int uprobe__SSL_set_fd(struct pt_regs* ctx) {
    void *ssl_ctx = (void *)PT_REGS_PARM1(ctx);
    u32 socket_fd = (u32)PT_REGS_PARM2(ctx);
    init_ssl_sock(ssl_ctx, socket_fd);
    return 0;
}

SEC("uprobe/BIO_new_socket")
int uprobe__BIO_new_socket(struct pt_regs* ctx) {
    u64 pid_tgid = bpf_get_current_pid_tgid();
    u32 socket_fd = (u32)PT_REGS_PARM1(ctx);
    bpf_map_update_elem(&bio_new_socket_args, &pid_tgid, &socket_fd, BPF_ANY);
    return 0;
}

SEC("uretprobe/BIO_new_socket")
int uretprobe__BIO_new_socket(struct pt_regs* ctx) {
    u64 pid_tgid = bpf_get_current_pid_tgid();
    u32 *socket_fd = bpf_map_lookup_elem(&bio_new_socket_args, &pid_tgid);
    if (socket_fd == NULL) {
        return 0;
    }

    void *bio = (void *)PT_REGS_RC(ctx);
    if (bio == NULL) {
        goto cleanup;
    }
    u32 fd = *socket_fd; // copy map value into stack (required by older Kernels)
    bpf_map_update_elem(&fd_by_ssl_bio, &bio, &fd, BPF_ANY);
 cleanup:
    bpf_map_delete_elem(&bio_new_socket_args, &pid_tgid);
    return 0;
}

SEC("uprobe/SSL_set_bio")
int uprobe__SSL_set_bio(struct pt_regs* ctx) {
    void *ssl_ctx = (void *)PT_REGS_PARM1(ctx);
    void *bio = (void *)PT_REGS_PARM2(ctx);
    u32 *socket_fd = bpf_map_lookup_elem(&fd_by_ssl_bio, &bio);
    if (socket_fd == NULL)  {
        return 0;
    }
    init_ssl_sock(ssl_ctx, *socket_fd);
    bpf_map_delete_elem(&fd_by_ssl_bio, &bio);
    return 0;
}

SEC("uprobe/SSL_read")
int uprobe__SSL_read(struct pt_regs* ctx) {
    ssl_read_args_t args = {0};
    args.ctx = (void *)PT_REGS_PARM1(ctx);
    args.buf = (void *)PT_REGS_PARM2(ctx);
    u64 pid_tgid = bpf_get_current_pid_tgid();
    bpf_map_update_elem(&ssl_read_args, &pid_tgid, &args, BPF_ANY);
    return 0;
}

SEC("uretprobe/SSL_read")
int uretprobe__SSL_read(struct pt_regs* ctx) {
    u64 pid_tgid = bpf_get_current_pid_tgid();
    ssl_read_args_t *args = bpf_map_lookup_elem(&ssl_read_args, &pid_tgid);
    if (args == NULL) {
        return 0;
    }

    void *ssl_ctx = args->ctx;
    conn_tuple_t *t = tup_from_ssl_ctx(ssl_ctx, pid_tgid);
    if (t == NULL) {
        goto cleanup;
    }

    u32 len = (u32)PT_REGS_RC(ctx);
<<<<<<< HEAD
    char buffer[HTTP_BUFFER_SIZE];
    read_into_buffer(buffer, args->buf, len);

    skb_info_t skb_info = {0};
    __builtin_memcpy(&skb_info.tup, t, sizeof(conn_tuple_t));
    http_process(buffer, &skb_info, skb_info.tup.sport, LIBSSL);
=======
    https_process(t, args->buf, len);
>>>>>>> 71c899f1
 cleanup:
    bpf_map_delete_elem(&ssl_read_args, &pid_tgid);
    return 0;
}

SEC("uprobe/SSL_write")
int uprobe__SSL_write(struct pt_regs* ctx) {
    void *ssl_ctx = (void *)PT_REGS_PARM1(ctx);
    u64 pid_tgid = bpf_get_current_pid_tgid();
    conn_tuple_t *t = tup_from_ssl_ctx(ssl_ctx, pid_tgid);
    if (t == NULL) {
        return 0;
    }

    void *ssl_buffer = (void *)PT_REGS_PARM2(ctx);
    size_t len = (size_t)PT_REGS_PARM3(ctx);
<<<<<<< HEAD
    char buffer[HTTP_BUFFER_SIZE];
    read_into_buffer(buffer, ssl_buffer, len);

    skb_info_t skb_info = {0};
    __builtin_memcpy(&skb_info.tup, t, sizeof(conn_tuple_t));
    http_process(buffer, &skb_info, skb_info.tup.sport, LIBSSL);
=======
    https_process(t, ssl_buffer, len);
>>>>>>> 71c899f1
    return 0;
}

SEC("uprobe/SSL_shutdown")
int uprobe__SSL_shutdown(struct pt_regs* ctx) {
    void *ssl_ctx = (void *)PT_REGS_PARM1(ctx);
    u64 pid_tgid = bpf_get_current_pid_tgid();
    conn_tuple_t *t = tup_from_ssl_ctx(ssl_ctx, pid_tgid);
    if (t == NULL) {
        return 0;
    }

<<<<<<< HEAD
    char buffer[HTTP_BUFFER_SIZE];
    __builtin_memset(buffer, 0, sizeof(buffer));

    skb_info_t skb_info = {0};
    __builtin_memcpy(&skb_info.tup, t, sizeof(conn_tuple_t));

    // TODO: this is just a hack. Let's get rid of this skb_info argument altogether
    skb_info.tcp_flags |= TCPHDR_FIN;
    http_process(buffer, &skb_info, skb_info.tup.sport, LIBSSL);
    bpf_map_delete_elem(&ssl_sock_by_ctx, &ssl_ctx);
=======
    https_finish(t);
>>>>>>> 71c899f1
    return 0;
}

// void gnutls_transport_set_int (gnutls_session_t session, int fd)
// Note: this function is implemented as a macro in gnutls
// that calls gnutls_transport_set_int2, so no uprobe is needed

// void gnutls_transport_set_int2 (gnutls_session_t session, int recv_fd, int send_fd)
SEC("uprobe/gnutls_transport_set_int2")
int uprobe__gnutls_transport_set_int2(struct pt_regs* ctx) {
    void *ssl_session = (void *)PT_REGS_PARM1(ctx);
    // Use the recv_fd and ignore the send_fd;
    // in most real-world scenarios, they are the same.
    int recv_fd = (int)PT_REGS_PARM2(ctx);

    init_ssl_sock(ssl_session, (u32)recv_fd);
    return 0;
}

// void gnutls_transport_set_ptr (gnutls_session_t session, gnutls_transport_ptr_t ptr)
// "In berkeley style sockets this function will set the connection descriptor."
SEC("uprobe/gnutls_transport_set_ptr")
int uprobe__gnutls_transport_set_ptr(struct pt_regs* ctx) {
    void *ssl_session = (void *)PT_REGS_PARM1(ctx);
    // This is a void*, but it might contain the socket fd cast as a pointer.
    int fd = (int)PT_REGS_PARM2(ctx);

    init_ssl_sock(ssl_session, (u32)fd);
    return 0;
}

// void gnutls_transport_set_ptr2 (gnutls_session_t session, gnutls_transport_ptr_t recv_ptr, gnutls_transport_ptr_t send_ptr)
// "In berkeley style sockets this function will set the connection descriptor."
SEC("uprobe/gnutls_transport_set_ptr2")
int uprobe__gnutls_transport_set_ptr2(struct pt_regs* ctx) {
    void *ssl_session = (void *)PT_REGS_PARM1(ctx);
    // Use the recv_ptr and ignore the send_ptr;
    // in most real-world scenarios, they are the same.
    // This is a void*, but it might contain the socket fd cast as a pointer.
    int recv_fd = (int)PT_REGS_PARM2(ctx);

    init_ssl_sock(ssl_session, (u32)recv_fd);
    return 0;
}

// ssize_t gnutls_record_recv (gnutls_session_t session, void * data, size_t data_size)
SEC("uprobe/gnutls_record_recv")
int uprobe__gnutls_record_recv(struct pt_regs* ctx) {
    void *ssl_session = (void *)PT_REGS_PARM1(ctx);
    void *data = (void *)PT_REGS_PARM2(ctx);

    // Re-use the map for SSL_read
    ssl_read_args_t args = {
        .ctx = ssl_session,
        .buf = data,
    };
    u64 pid_tgid = bpf_get_current_pid_tgid();
    bpf_map_update_elem(&ssl_read_args, &pid_tgid, &args, BPF_ANY);
    return 0;
}

// ssize_t gnutls_record_recv (gnutls_session_t session, void * data, size_t data_size)
SEC("uretprobe/gnutls_record_recv")
int uretprobe__gnutls_record_recv(struct pt_regs* ctx) {
    ssize_t read_len = (ssize_t)PT_REGS_RC(ctx);

    u64 pid_tgid = bpf_get_current_pid_tgid();
    // Re-use the map for SSL_read
    ssl_read_args_t *args = bpf_map_lookup_elem(&ssl_read_args, &pid_tgid);
    if (args == NULL) {
        return 0;
    }

    void *ssl_session = args->ctx;
    conn_tuple_t *t = tup_from_ssl_ctx(ssl_session, pid_tgid);
    if (t == NULL) {
        goto cleanup;
    }

<<<<<<< HEAD
    char buffer[HTTP_BUFFER_SIZE];
    read_into_buffer(buffer, args->buf, read_len);

    skb_info_t skb_info = {0};
    __builtin_memcpy(&skb_info.tup, t, sizeof(conn_tuple_t));
    http_process(buffer, &skb_info, skb_info.tup.sport, LIBGNUTLS);
=======

    https_process(t, args->buf, read_len);
>>>>>>> 71c899f1
 cleanup:
    bpf_map_delete_elem(&ssl_read_args, &pid_tgid);
    return 0;
}

// ssize_t gnutls_record_send (gnutls_session_t session, const void * data, size_t data_size)
SEC("uprobe/gnutls_record_send")
int uprobe__gnutls_record_send(struct pt_regs* ctx) {
    void *ssl_session = (void *)PT_REGS_PARM1(ctx);
    void *data = (void *)PT_REGS_PARM2(ctx);
    size_t data_size = (size_t)PT_REGS_PARM3(ctx);

    u64 pid_tgid = bpf_get_current_pid_tgid();
    conn_tuple_t *t = tup_from_ssl_ctx(ssl_session, pid_tgid);
    if (t == NULL) {
        return 0;
    }

<<<<<<< HEAD
    char buffer[HTTP_BUFFER_SIZE];
    read_into_buffer(buffer, data, data_size);

    skb_info_t skb_info = {0};
    __builtin_memcpy(&skb_info.tup, t, sizeof(conn_tuple_t));
    http_process(buffer, &skb_info, skb_info.tup.sport, LIBGNUTLS);
=======
    https_process(t, data, data_size);
>>>>>>> 71c899f1
    return 0;
}

static __always_inline void gnutls_goodbye(void *ssl_session) {
    u64 pid_tgid = bpf_get_current_pid_tgid();
    conn_tuple_t *t = tup_from_ssl_ctx(ssl_session, pid_tgid);
    if (t == NULL) {
        return;
    }


<<<<<<< HEAD
    // TODO: this is just a hack. Let's get rid of this skb_info argument altogether
    skb_info.tcp_flags |= TCPHDR_FIN;
    http_process(buffer, &skb_info, skb_info.tup.sport, LIBGNUTLS);
=======
    https_finish(t);
>>>>>>> 71c899f1
    bpf_map_delete_elem(&ssl_sock_by_ctx, &ssl_session);
}

// int gnutls_bye (gnutls_session_t session, gnutls_close_request_t how)
SEC("uprobe/gnutls_bye")
int uprobe__gnutls_bye(struct pt_regs* ctx) {
    void *ssl_session = (void *)PT_REGS_PARM1(ctx);
    gnutls_goodbye(ssl_session);
    return 0;
}

// void gnutls_deinit (gnutls_session_t session)
SEC("uprobe/gnutls_deinit")
int uprobe__gnutls_deinit(struct pt_regs* ctx) {
    void *ssl_session = (void *)PT_REGS_PARM1(ctx);
    gnutls_goodbye(ssl_session);
    return 0;
}

SEC("kprobe/do_sys_open")
int kprobe__do_sys_open(struct pt_regs* ctx) {
    char *path_argument = (char *)PT_REGS_PARM2(ctx);
    lib_path_t path = {0};
    bpf_probe_read(path.buf, sizeof(path.buf), path_argument);

    // Find the null character and clean up the garbage following it
#pragma unroll
    for (int i = 0; i < LIB_PATH_MAX_SIZE; i++) {
        if (path.len) {
            path.buf[i] = 0;
        } else if (path.buf[i] == 0) {
            path.len = i;
        }
    }

    // Bail out if the path size is larger than our buffer
    if (!path.len) {
        return 0;
    }

    u64 pid_tgid = bpf_get_current_pid_tgid();
    path.pid = pid_tgid >> 32;
    bpf_map_update_elem(&open_at_args, &pid_tgid, &path, BPF_ANY);
    return 0;
}

SEC("kretprobe/do_sys_open")
int kretprobe__do_sys_open(struct pt_regs* ctx) {
    u64 pid_tgid = bpf_get_current_pid_tgid();

    // If file couldn't be opened, bail out
    if (!(long)PT_REGS_RC(ctx)) {
        goto cleanup;
    }

    lib_path_t *path = bpf_map_lookup_elem(&open_at_args, &pid_tgid);
    if (path == NULL) {
        return 0;
    }

    // Detect whether the file being opened is a shared library
    bool is_shared_library = false;
#pragma unroll
    for (int i = 0; i < LIB_PATH_MAX_SIZE - SO_SUFFIX_SIZE; i++) {
        if (path->buf[i] == '.' && path->buf[i+1] == 's' && path->buf[i+2] == 'o') {
            is_shared_library = true;
            break;
        }
    }

    if (!is_shared_library) {
        goto cleanup;
    }

    // Copy map value into eBPF stack
    lib_path_t lib_path;
    __builtin_memcpy(&lib_path, path, sizeof(lib_path));

    u32 cpu = bpf_get_smp_processor_id();
    bpf_perf_event_output(ctx, &shared_libraries, cpu, &lib_path, sizeof(lib_path));
 cleanup:
    bpf_map_delete_elem(&open_at_args, &pid_tgid);
    return 0;
}

// This number will be interpreted by elf-loader to set the current running kernel version
__u32 _version SEC("version") = 0xFFFFFFFE; // NOLINT(bugprone-reserved-identifier)

char _license[] SEC("license") = "GPL"; // NOLINT(bugprone-reserved-identifier)<|MERGE_RESOLUTION|>--- conflicted
+++ resolved
@@ -3,19 +3,13 @@
 #include "bpf_helpers.h"
 #include "ip.h"
 #include "ipv6.h"
-<<<<<<< HEAD
 #include "http.h"
+#include "https.h"
 #include "http-buffer.h"
-#include "sock.h"
 #include "sockfd.h"
 #include "tags-types.h"
-=======
 #include "sock.h"
-#include "sockfd.h"
 #include "port_range.h"
-#include "http.h"
-#include "https.h"
->>>>>>> 71c899f1
 
 #define HTTPS_PORT 443
 #define SO_SUFFIX_SIZE 3
@@ -64,21 +58,8 @@
     http.owned_by_src_port = http.tup.sport;
     normalize_tuple(&http.tup);
 
-<<<<<<< HEAD
-    // we normalize the tuple to always be (client, server),
-    // so if sport is not in ephemeral port range we flip it
-    if (!is_ephemeral_port(skb_info.tup.sport)) {
-        flip_tuple(&skb_info.tup);
-    }
-
-    char buffer[HTTP_BUFFER_SIZE];
-    __builtin_memset(buffer, 0, sizeof(buffer));
-    read_skb_data(skb, skb_info.data_off, buffer);
-    http_process(buffer, &skb_info, src_port, NO_TAGS);
-=======
     read_into_buffer_skb((char *)http.request_fragment, skb, &skb_info);
     http_process(&http, &skb_info);
->>>>>>> 71c899f1
     return 0;
 }
 
@@ -164,16 +145,7 @@
     }
 
     u32 len = (u32)PT_REGS_RC(ctx);
-<<<<<<< HEAD
-    char buffer[HTTP_BUFFER_SIZE];
-    read_into_buffer(buffer, args->buf, len);
-
-    skb_info_t skb_info = {0};
-    __builtin_memcpy(&skb_info.tup, t, sizeof(conn_tuple_t));
-    http_process(buffer, &skb_info, skb_info.tup.sport, LIBSSL);
-=======
     https_process(t, args->buf, len);
->>>>>>> 71c899f1
  cleanup:
     bpf_map_delete_elem(&ssl_read_args, &pid_tgid);
     return 0;
@@ -190,16 +162,7 @@
 
     void *ssl_buffer = (void *)PT_REGS_PARM2(ctx);
     size_t len = (size_t)PT_REGS_PARM3(ctx);
-<<<<<<< HEAD
-    char buffer[HTTP_BUFFER_SIZE];
-    read_into_buffer(buffer, ssl_buffer, len);
-
-    skb_info_t skb_info = {0};
-    __builtin_memcpy(&skb_info.tup, t, sizeof(conn_tuple_t));
-    http_process(buffer, &skb_info, skb_info.tup.sport, LIBSSL);
-=======
     https_process(t, ssl_buffer, len);
->>>>>>> 71c899f1
     return 0;
 }
 
@@ -212,20 +175,7 @@
         return 0;
     }
 
-<<<<<<< HEAD
-    char buffer[HTTP_BUFFER_SIZE];
-    __builtin_memset(buffer, 0, sizeof(buffer));
-
-    skb_info_t skb_info = {0};
-    __builtin_memcpy(&skb_info.tup, t, sizeof(conn_tuple_t));
-
-    // TODO: this is just a hack. Let's get rid of this skb_info argument altogether
-    skb_info.tcp_flags |= TCPHDR_FIN;
-    http_process(buffer, &skb_info, skb_info.tup.sport, LIBSSL);
-    bpf_map_delete_elem(&ssl_sock_by_ctx, &ssl_ctx);
-=======
     https_finish(t);
->>>>>>> 71c899f1
     return 0;
 }
 
@@ -305,17 +255,7 @@
         goto cleanup;
     }
 
-<<<<<<< HEAD
-    char buffer[HTTP_BUFFER_SIZE];
-    read_into_buffer(buffer, args->buf, read_len);
-
-    skb_info_t skb_info = {0};
-    __builtin_memcpy(&skb_info.tup, t, sizeof(conn_tuple_t));
-    http_process(buffer, &skb_info, skb_info.tup.sport, LIBGNUTLS);
-=======
-
     https_process(t, args->buf, read_len);
->>>>>>> 71c899f1
  cleanup:
     bpf_map_delete_elem(&ssl_read_args, &pid_tgid);
     return 0;
@@ -334,16 +274,7 @@
         return 0;
     }
 
-<<<<<<< HEAD
-    char buffer[HTTP_BUFFER_SIZE];
-    read_into_buffer(buffer, data, data_size);
-
-    skb_info_t skb_info = {0};
-    __builtin_memcpy(&skb_info.tup, t, sizeof(conn_tuple_t));
-    http_process(buffer, &skb_info, skb_info.tup.sport, LIBGNUTLS);
-=======
     https_process(t, data, data_size);
->>>>>>> 71c899f1
     return 0;
 }
 
@@ -355,13 +286,7 @@
     }
 
 
-<<<<<<< HEAD
-    // TODO: this is just a hack. Let's get rid of this skb_info argument altogether
-    skb_info.tcp_flags |= TCPHDR_FIN;
-    http_process(buffer, &skb_info, skb_info.tup.sport, LIBGNUTLS);
-=======
     https_finish(t);
->>>>>>> 71c899f1
     bpf_map_delete_elem(&ssl_sock_by_ctx, &ssl_session);
 }
 
