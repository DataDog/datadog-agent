#include "tracer.h"
#include "bpf_helpers.h"
#include "ip.h"
#include "defs.h"

static __always_inline bool dns_stats_enabled() {
    __u64 val = 0;
    LOAD_CONSTANT("dns_stats_enabled", val);
    return val == ENABLED;
}

// This function is meant to be used as a BPF_PROG_TYPE_SOCKET_FILTER.
// When attached to a RAW_SOCKET, this code filters out everything but DNS traffic.
// All structs referenced here are kernel independent as they simply map protocol headers (Ethernet, IP and UDP).
SEC("socket/dns_filter")
int socket__dns_filter(struct __sk_buff* skb) {
    skb_info_t skb_info;
<<<<<<< HEAD
    conn_tuple_t tup;
    __builtin_memset(&tup, 0, sizeof(conn_tuple_t));
    if (!read_conn_tuple_skb(skb, &skb_info, &tup)) {
=======
    if (!read_conn_tuple_skb(skb, &skb_info)) {
>>>>>>> da6a9a11
        return 0;
    }
    if (skb_info.tup.sport != 53 && (!dns_stats_enabled() || skb_info.tup.dport != 53)) {
        return 0;
    }

    return -1;
}

// This number will be interpreted by elf-loader to set the current running kernel version
__u32 _version SEC("version") = 0xFFFFFFFE; // NOLINT(bugprone-reserved-identifier)

char _license[] SEC("license") = "GPL"; // NOLINT(bugprone-reserved-identifier)<|MERGE_RESOLUTION|>--- conflicted
+++ resolved
@@ -15,13 +15,9 @@
 SEC("socket/dns_filter")
 int socket__dns_filter(struct __sk_buff* skb) {
     skb_info_t skb_info;
-<<<<<<< HEAD
     conn_tuple_t tup;
     __builtin_memset(&tup, 0, sizeof(conn_tuple_t));
     if (!read_conn_tuple_skb(skb, &skb_info, &tup)) {
-=======
-    if (!read_conn_tuple_skb(skb, &skb_info)) {
->>>>>>> da6a9a11
         return 0;
     }
     if (skb_info.tup.sport != 53 && (!dns_stats_enabled() || skb_info.tup.dport != 53)) {
