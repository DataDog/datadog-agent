--- conflicted
+++ resolved
@@ -442,16 +442,26 @@
     struct sock *sk = (struct sock *)PT_REGS_PARM1(ctx);
     int segs = (int)PT_REGS_PARM3(ctx);
     log_debug("kprobe/tcp_retransmit: segs: %d\n", segs);
-
-    return handle_retransmit(sk, segs);
+    u64 pid_tgid = bpf_get_current_pid_tgid();
+    tcp_retransmit_skb_args_t args = {};
+    args.sk = sk;
+    args.segs = segs;
+    bpf_map_update_with_telemetry(pending_tcp_retransmit_skb, &pid_tgid, &args, BPF_ANY);
+    return 0;
 }
 
 SEC("kprobe/tcp_retransmit_skb/pre_4_7_0")
 int kprobe__tcp_retransmit_skb_pre_4_7_0(struct pt_regs *ctx) {
     struct sock *sk = (struct sock *)PT_REGS_PARM1(ctx);
     log_debug("kprobe/tcp_retransmit/pre_4_7_0\n");
-
-<<<<<<< HEAD
+    u64 pid_tgid = bpf_get_current_pid_tgid();
+    tcp_retransmit_skb_args_t args = {};
+    args.sk = sk;
+    args.segs = 1;
+    bpf_map_update_with_telemetry(pending_tcp_retransmit_skb, &pid_tgid, &args, BPF_ANY);
+    return 0;
+}
+
 SEC("kretprobe/tcp_retransmit_skb")
 int kretprobe__tcp_retransmit_skb(struct pt_regs *ctx) {
     int ret = PT_REGS_RC(ctx);
@@ -469,9 +479,6 @@
     bpf_map_delete_elem(&pending_tcp_retransmit_skb, &tid);
     log_debug("kretprobe/tcp_retransmit: segs: %d\n", segs);
     return handle_retransmit(sk, segs);
-=======
-    return handle_retransmit(sk, 1);
->>>>>>> dabd401c
 }
 
 SEC("kprobe/tcp_set_state")
