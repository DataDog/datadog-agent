#include "kconfig.h"
#include "bpf_telemetry.h"
#include "bpf_builtins.h"
#include "bpf_tracing.h"
#include "bpf_endian.h"


<<<<<<< HEAD
#include "offsets.h"
#include "tracer-bind.h"
#include "tracer-tcp.h"
#include "tracer-udp.h"
=======
#include "conn-tuple.h"

#include "tracer.h"
#include "tracer-events.h"
#include "tracer-maps.h"
#include "tracer-stats.h"
#include "tracer-telemetry.h"
#include "sockfd.h"
#include "tcp-recv.h"
#include "ip.h"
#include "ipv6.h"
#include "port.h"
#include "sock.h"
#include "offsets.h"
#include "skb.h"
>>>>>>> bd929f61

#include "protocols/classification/tracer-maps.h"
#include "protocols/classification/protocol-classification.h"

SEC("socket/classifier_entry")
int socket__classifier_entry(struct __sk_buff *skb) {
    protocol_classifier_entrypoint(skb);
    return 0;
}

SEC("socket/classifier_queues")
int socket__classifier_queues(struct __sk_buff *skb) {
    protocol_classifier_entrypoint_queues(skb);
    return 0;
}

SEC("socket/classifier_dbs")
int socket__classifier_dbs(struct __sk_buff *skb) {
    protocol_classifier_entrypoint_dbs(skb);
    return 0;
}

<<<<<<< HEAD
=======
SEC("kprobe/tcp_sendmsg")
int kprobe__tcp_sendmsg(struct pt_regs *ctx) {
    u64 pid_tgid = bpf_get_current_pid_tgid();
    log_debug("kprobe/tcp_sendmsg: pid_tgid: %d\n", pid_tgid);
    struct sock *parm1 = (struct sock *)PT_REGS_PARM1(ctx);
    struct sock *skp = parm1;
    bpf_map_update_with_telemetry(tcp_sendmsg_args, &pid_tgid, &skp, BPF_ANY);
    return 0;
}

SEC("kprobe/tcp_sendmsg/pre_4_1_0")
int kprobe__tcp_sendmsg__pre_4_1_0(struct pt_regs *ctx) {
    u64 pid_tgid = bpf_get_current_pid_tgid();
    log_debug("kprobe/tcp_sendmsg: pid_tgid: %d\n", pid_tgid);
    struct sock *parm1 = (struct sock *)PT_REGS_PARM2(ctx);
    struct sock *skp = parm1;
    bpf_map_update_with_telemetry(tcp_sendmsg_args, &pid_tgid, &skp, BPF_ANY);
    return 0;
}

SEC("kretprobe/tcp_sendmsg")
int kretprobe__tcp_sendmsg(struct pt_regs *ctx) {
    u64 pid_tgid = bpf_get_current_pid_tgid();
    struct sock **skpp = (struct sock **)bpf_map_lookup_elem(&tcp_sendmsg_args, &pid_tgid);
    if (!skpp) {
        log_debug("kretprobe/tcp_sendmsg: sock not found\n");
        return 0;
    }

    struct sock *skp = *skpp;
    bpf_map_delete_elem(&tcp_sendmsg_args, &pid_tgid);

    int sent = PT_REGS_RC(ctx);
    if (sent < 0) {
        log_debug("kretprobe/tcp_sendmsg: tcp_sendmsg err=%d\n", sent);
        return 0;
    }

    if (!skp) {
        return 0;
    }

    log_debug("kretprobe/tcp_sendmsg: pid_tgid: %d, sent: %d, sock: %x\n", pid_tgid, sent, skp);
    conn_tuple_t t = {};
    if (!read_conn_tuple(&t, skp, pid_tgid, CONN_TYPE_TCP)) {
        return 0;
    }

    handle_tcp_stats(&t, skp, 0);

    __u32 packets_in = 0;
    __u32 packets_out = 0;
    get_tcp_segment_counts(skp, &packets_in, &packets_out);

    return handle_message(&t, sent, 0, CONN_DIRECTION_UNKNOWN, packets_out, packets_in, PACKET_COUNT_ABSOLUTE, skp);
}

SEC("kprobe/tcp_sendpage")
int kprobe__tcp_sendpage(struct pt_regs *ctx) {
    u64 pid_tgid = bpf_get_current_pid_tgid();
    log_debug("kprobe/tcp_sendpage: pid_tgid: %d\n", pid_tgid);
    struct sock *skp = (struct sock *)PT_REGS_PARM1(ctx);
    bpf_map_update_with_telemetry(tcp_sendpage_args, &pid_tgid, &skp, BPF_ANY);
    return 0;
}

SEC("kretprobe/tcp_sendpage")
int kretprobe__tcp_sendpage(struct pt_regs *ctx) {
    u64 pid_tgid = bpf_get_current_pid_tgid();
    struct sock **skpp = (struct sock **)bpf_map_lookup_elem(&tcp_sendpage_args, &pid_tgid);
    if (!skpp) {
        log_debug("kretprobe/tcp_sendpage: sock not found\n");
        return 0;
    }

    struct sock *skp = *skpp;
    bpf_map_delete_elem(&tcp_sendpage_args, &pid_tgid);

    int sent = PT_REGS_RC(ctx);
    if (sent < 0) {
        return 0;
    }

    if (!skp) {
        return 0;
    }

    log_debug("kretprobe/tcp_sendpage: pid_tgid: %d, sent: %d, sock: %x\n", pid_tgid, sent, skp);
    conn_tuple_t t = {};
    if (!read_conn_tuple(&t, skp, pid_tgid, CONN_TYPE_TCP)) {
        return 0;
    }

    handle_tcp_stats(&t, skp, 0);

    __u32 packets_in = 0;
    __u32 packets_out = 0;
    get_tcp_segment_counts(skp, &packets_in, &packets_out);

    return handle_message(&t, sent, 0, CONN_DIRECTION_UNKNOWN, packets_out, packets_in, PACKET_COUNT_ABSOLUTE, skp);
}

SEC("kprobe/udp_sendpage")
int kprobe__udp_sendpage(struct pt_regs *ctx) {
    u64 pid_tgid = bpf_get_current_pid_tgid();
    log_debug("kprobe/udp_sendpage: pid_tgid: %d\n", pid_tgid);
    struct sock *skp = (struct sock *)PT_REGS_PARM1(ctx);
    bpf_map_update_with_telemetry(udp_sendpage_args, &pid_tgid, &skp, BPF_ANY);
    return 0;
}

SEC("kretprobe/udp_sendpage")
int kretprobe__udp_sendpage(struct pt_regs *ctx) {
    u64 pid_tgid = bpf_get_current_pid_tgid();
    struct sock **skpp = (struct sock **)bpf_map_lookup_elem(&udp_sendpage_args, &pid_tgid);
    if (!skpp) {
        log_debug("kretprobe/udp_sendpage: sock not found\n");
        return 0;
    }

    struct sock *skp = *skpp;
    bpf_map_delete_elem(&udp_sendpage_args, &pid_tgid);

    int sent = PT_REGS_RC(ctx);
    if (sent < 0) {
        return 0;
    }
    if (!skp) {
        return 0;
    }

    log_debug("kretprobe/udp_sendpage: pid_tgid: %d, sent: %d, sock: %x\n", pid_tgid, sent, skp);
    conn_tuple_t t = {};
    if (!read_conn_tuple(&t, skp, pid_tgid, CONN_TYPE_UDP)) {
        return 0;
    }

    return handle_message(&t, sent, 0, CONN_DIRECTION_UNKNOWN, 0, 0, PACKET_COUNT_NONE, skp);
}

SEC("kprobe/tcp_recvmsg/pre_4_1_0")
int kprobe__tcp_recvmsg__pre_4_1_0(struct pt_regs* ctx) {
    u64 pid_tgid = bpf_get_current_pid_tgid();
    log_debug("kprobe/tcp_recvmsg: pid_tgid: %d\n", pid_tgid);
    int flags = (int)PT_REGS_PARM6(ctx);
    if (flags & MSG_PEEK) {
        return 0;
    }


    void *parm2 = (void*)PT_REGS_PARM2(ctx);
    struct sock* skp = parm2;
    bpf_map_update_with_telemetry(tcp_recvmsg_args, &pid_tgid, &skp, BPF_ANY);
    return 0;
}

SEC("kprobe/tcp_close")
int kprobe__tcp_close(struct pt_regs *ctx) {
    struct sock *sk;
    conn_tuple_t t = {};
    u64 pid_tgid = bpf_get_current_pid_tgid();
    sk = (struct sock *)PT_REGS_PARM1(ctx);

    // Should actually delete something only if the connection never got established & increment counter
    if (bpf_map_delete_elem(&tcp_ongoing_connect_pid, &sk) == 0) {
        increment_telemetry_count(tcp_failed_connect);
    }

    clear_sockfd_maps(sk);

    // Get network namespace id
    log_debug("kprobe/tcp_close: tgid: %u, pid: %u\n", pid_tgid >> 32, pid_tgid & 0xFFFFFFFF);
    if (!read_conn_tuple(&t, sk, pid_tgid, CONN_TYPE_TCP)) {
        return 0;
    }
    log_debug("kprobe/tcp_close: netns: %u, sport: %u, dport: %u\n", t.netns, t.sport, t.dport);

    cleanup_conn(&t, sk);
    return 0;
}

SEC("kretprobe/tcp_close")
int kretprobe__tcp_close(struct pt_regs *ctx) {
    flush_conn_close_if_full(ctx);
    return 0;
}

static __always_inline int handle_ip6_skb(struct sock *sk, size_t size, struct flowi6 *fl6) {
    u64 pid_tgid = bpf_get_current_pid_tgid();
    size = size - sizeof(struct udphdr);

    conn_tuple_t t = {};
    if (!read_conn_tuple(&t, sk, pid_tgid, CONN_TYPE_UDP)) {
        if (!are_fl6_offsets_known()) {
            log_debug("ERR: src/dst addr not set, fl6 offsets are not known\n");
            increment_telemetry_count(udp_send_missed);
            return 0;
        }
        read_in6_addr(&t.saddr_h, &t.saddr_l, (struct in6_addr *)(((char *)fl6) + offset_saddr_fl6()));
        read_in6_addr(&t.daddr_h, &t.daddr_l, (struct in6_addr *)(((char *)fl6) + offset_daddr_fl6()));

        if (!(t.saddr_h || t.saddr_l)) {
            log_debug("ERR(fl6): src addr not set src_l:%d,src_h:%d\n", t.saddr_l, t.saddr_h);
            increment_telemetry_count(udp_send_missed);
            return 0;
        }
        if (!(t.daddr_h || t.daddr_l)) {
            log_debug("ERR(fl6): dst addr not set dst_l:%d,dst_h:%d\n", t.daddr_l, t.daddr_h);
            increment_telemetry_count(udp_send_missed);
            return 0;
        }

        // Check if we can map IPv6 to IPv4
        if (is_ipv4_mapped_ipv6(t.saddr_h, t.saddr_l, t.daddr_h, t.daddr_l)) {
            t.metadata |= CONN_V4;
            t.saddr_h = 0;
            t.daddr_h = 0;
            t.saddr_l = (u32)(t.saddr_l >> 32);
            t.daddr_l = (u32)(t.daddr_l >> 32);
        } else {
            t.metadata |= CONN_V6;
        }

        bpf_probe_read_kernel_with_telemetry(&t.sport, sizeof(t.sport), ((char *)fl6) + offset_sport_fl6());
        bpf_probe_read_kernel_with_telemetry(&t.dport, sizeof(t.dport), ((char *)fl6) + offset_dport_fl6());

        if (t.sport == 0 || t.dport == 0) {
            log_debug("ERR(fl6): src/dst port not set: src:%d, dst:%d\n", t.sport, t.dport);
            increment_telemetry_count(udp_send_missed);
            return 0;
        }

        t.sport = ntohs(t.sport);
        t.dport = ntohs(t.dport);
    }

    log_debug("kprobe/ip6_make_skb: pid_tgid: %d, size: %d\n", pid_tgid, size);
    handle_message(&t, size, 0, CONN_DIRECTION_UNKNOWN, 0, 0, PACKET_COUNT_NONE, sk);
    increment_telemetry_count(udp_send_processed);

    return 0;
}

// commit: https://github.com/torvalds/linux/commit/26879da58711aa604a1b866cbeedd7e0f78f90ad
// changed the arguments to ip6_make_skb and introduced the struct ipcm6_cookie
SEC("kprobe/ip6_make_skb/pre_4_7_0")
int kprobe__ip6_make_skb__pre_4_7_0(struct pt_regs *ctx) {
    struct sock *sk = (struct sock *)PT_REGS_PARM1(ctx);
    size_t len = (size_t)PT_REGS_PARM4(ctx);
    struct flowi6 *fl6 = (struct flowi6 *)PT_REGS_PARM9(ctx);

    u64 pid_tgid = bpf_get_current_pid_tgid();
    ip_make_skb_args_t args = {};
    bpf_probe_read_kernel_with_telemetry(&args.sk, sizeof(args.sk), &sk);
    bpf_probe_read_kernel_with_telemetry(&args.len, sizeof(args.len), &len);
    bpf_probe_read_kernel_with_telemetry(&args.fl6, sizeof(args.fl6), &fl6);
    bpf_map_update_with_telemetry(ip_make_skb_args, &pid_tgid, &args, BPF_ANY);
    return 0;
}

SEC("kprobe/ip6_make_skb")
int kprobe__ip6_make_skb(struct pt_regs *ctx) {
    struct sock *sk = (struct sock *)PT_REGS_PARM1(ctx);
    size_t len = (size_t)PT_REGS_PARM4(ctx);
    struct flowi6 *fl6 = (struct flowi6 *)PT_REGS_PARM7(ctx);

    u64 pid_tgid = bpf_get_current_pid_tgid();
    ip_make_skb_args_t args = {};
    bpf_probe_read_kernel_with_telemetry(&args.sk, sizeof(args.sk), &sk);
    bpf_probe_read_kernel_with_telemetry(&args.len, sizeof(args.len), &len);
    bpf_probe_read_kernel_with_telemetry(&args.fl6, sizeof(args.fl6), &fl6);
    bpf_map_update_with_telemetry(ip_make_skb_args, &pid_tgid, &args, BPF_ANY);
    return 0;
}

SEC("kretprobe/ip6_make_skb")
int kretprobe__ip6_make_skb(struct pt_regs *ctx) {
    u64 pid_tgid = bpf_get_current_pid_tgid();
    ip_make_skb_args_t *args = bpf_map_lookup_elem(&ip_make_skb_args, &pid_tgid);
    if (!args) {
        return 0;
    }

    struct sock *sk = args->sk;
    struct flowi6 *fl6 = args->fl6;
    size_t size = args->len;

    bpf_map_delete_elem(&ip_make_skb_args, &pid_tgid);

    void *rc = (void *)PT_REGS_RC(ctx);
    if (IS_ERR_OR_NULL(rc)) {
        return 0;
    }

    return handle_ip6_skb(sk, size, fl6);
}

// Note: This is used only in the UDP send path.
SEC("kprobe/ip_make_skb")
int kprobe__ip_make_skb(struct pt_regs *ctx) {
    struct sock *sk = (struct sock *)PT_REGS_PARM1(ctx);
    size_t len = (size_t)PT_REGS_PARM5(ctx);
    struct flowi4 *fl4 = (struct flowi4 *)PT_REGS_PARM2(ctx);

    u64 pid_tgid = bpf_get_current_pid_tgid();
    ip_make_skb_args_t args = {};
    bpf_probe_read_kernel_with_telemetry(&args.sk, sizeof(args.sk), &sk);
    bpf_probe_read_kernel_with_telemetry(&args.len, sizeof(args.len), &len);
    bpf_probe_read_kernel_with_telemetry(&args.fl4, sizeof(args.fl4), &fl4);
    bpf_map_update_with_telemetry(ip_make_skb_args, &pid_tgid, &args, BPF_ANY);
    return 0;
}

SEC("kretprobe/ip_make_skb")
int kretprobe__ip_make_skb(struct pt_regs *ctx) {
    u64 pid_tgid = bpf_get_current_pid_tgid();
    ip_make_skb_args_t *args = bpf_map_lookup_elem(&ip_make_skb_args, &pid_tgid);
    if (!args) {
        return 0;
    }

    struct sock *sk = args->sk;
    struct flowi4 *fl4 = args->fl4;
    size_t size = args->len;
    size -= sizeof(struct udphdr);

    bpf_map_delete_elem(&ip_make_skb_args, &pid_tgid);

    void *rc = (void *)PT_REGS_RC(ctx);
    if (IS_ERR_OR_NULL(rc)) {
        return 0;
    }

    conn_tuple_t t = {};
    if (!read_conn_tuple(&t, sk, pid_tgid, CONN_TYPE_UDP)) {
        if (!are_fl4_offsets_known()) {
            log_debug("ERR: src/dst addr not set src:%d,dst:%d. fl4 offsets are not known\n", t.saddr_l, t.daddr_l);
            increment_telemetry_count(udp_send_missed);
            return 0;
        }

        bpf_probe_read_kernel_with_telemetry(&t.saddr_l, sizeof(__u32), ((char *)fl4) + offset_saddr_fl4());
        bpf_probe_read_kernel_with_telemetry(&t.daddr_l, sizeof(__u32), ((char *)fl4) + offset_daddr_fl4());

        if (!t.saddr_l || !t.daddr_l) {
            log_debug("ERR(fl4): src/dst addr not set src:%d,dst:%d\n", t.saddr_l, t.daddr_l);
            increment_telemetry_count(udp_send_missed);
            return 0;
        }

        bpf_probe_read_kernel_with_telemetry(&t.sport, sizeof(t.sport), ((char *)fl4) + offset_sport_fl4());
        bpf_probe_read_kernel_with_telemetry(&t.dport, sizeof(t.dport), ((char *)fl4) + offset_dport_fl4());

        if (t.sport == 0 || t.dport == 0) {
            log_debug("ERR(fl4): src/dst port not set: src:%d, dst:%d\n", t.sport, t.dport);
            increment_telemetry_count(udp_send_missed);
            return 0;
        }

        t.sport = ntohs(t.sport);
        t.dport = ntohs(t.dport);
    }

    log_debug("kprobe/ip_make_skb: pid_tgid: %d, size: %d\n", pid_tgid, size);

    // segment count is not currently enabled on prebuilt.
    // to enable, change PACKET_COUNT_NONE => PACKET_COUNT_INCREMENT
    handle_message(&t, size, 0, CONN_DIRECTION_UNKNOWN, 1, 0, PACKET_COUNT_NONE, sk);
    increment_telemetry_count(udp_send_processed);

    return 0;
}

// We can only get the accurate number of copied bytes from the return value, so we pass our
// sock* pointer from the kprobe to the kretprobe via a map (udp_recv_sock) to get all required info
#define handle_udp_recvmsg(sk, msg, flags, udp_sock_map)           \
    do {                                                           \
        log_debug("kprobe/udp_recvmsg: flags: %x\n", flags);       \
        if (flags & MSG_PEEK) {                                    \
            return 0;                                              \
        }                                                          \
        u64 pid_tgid = bpf_get_current_pid_tgid();                 \
        udp_recv_sock_t t = { .sk = NULL, .msg = NULL };           \
        if (sk) {                                                  \
            bpf_probe_read_kernel_with_telemetry(&t.sk, sizeof(t.sk), &sk);       \
        }                                                          \
        if (msg) {                                                 \
            bpf_probe_read_kernel_with_telemetry(&t.msg, sizeof(t.msg), &msg);    \
        }                                                          \
        bpf_map_update_with_telemetry(udp_sock_map, &pid_tgid, &t, BPF_ANY); \
        return 0;                                                  \
    } while (0)

SEC("kprobe/udp_recvmsg")
int kprobe__udp_recvmsg(struct pt_regs *ctx) {
    struct sock *sk = (struct sock *)PT_REGS_PARM1(ctx);
    struct msghdr *msg = (struct msghdr *)PT_REGS_PARM2(ctx);
    int flags = (int)PT_REGS_PARM5(ctx);
    handle_udp_recvmsg(sk, msg, flags, udp_recv_sock);
}

SEC("kprobe/udpv6_recvmsg")
int kprobe__udpv6_recvmsg(struct pt_regs *ctx) {
    struct sock *sk = (struct sock *)PT_REGS_PARM1(ctx);
    struct msghdr *msg = (struct msghdr *)PT_REGS_PARM2(ctx);
    int flags = (int)PT_REGS_PARM5(ctx);
    handle_udp_recvmsg(sk, msg, flags, udp_recv_sock);
}

SEC("kprobe/udp_recvmsg/pre_4_7_0")
int kprobe__udp_recvmsg_pre_4_7_0(struct pt_regs *ctx) {
    struct sock *sk = (struct sock *)PT_REGS_PARM1(ctx);
    struct msghdr *msg = (struct msghdr *)PT_REGS_PARM2(ctx);
    int flags = (int)PT_REGS_PARM5(ctx);
    handle_udp_recvmsg(sk, msg, flags, udp_recv_sock);
}

SEC("kprobe/udpv6_recvmsg/pre_4_7_0")
int kprobe__udpv6_recvmsg_pre_4_7_0(struct pt_regs *ctx) {
    struct sock *sk = (struct sock *)PT_REGS_PARM1(ctx);
    struct msghdr *msg = (struct msghdr *)PT_REGS_PARM2(ctx);
    int flags = (int)PT_REGS_PARM5(ctx);
    handle_udp_recvmsg(sk, msg, flags, udpv6_recv_sock);
}

SEC("kprobe/udp_recvmsg/pre_4_1_0")
int kprobe__udp_recvmsg_pre_4_1_0(struct pt_regs *ctx) {
    struct sock *sk = (struct sock *)PT_REGS_PARM2(ctx);
    struct msghdr *msg = (struct msghdr *)PT_REGS_PARM3(ctx);
    int flags = (int)PT_REGS_PARM6(ctx);
    handle_udp_recvmsg(sk, msg, flags, udp_recv_sock);
}

SEC("kprobe/udpv6_recvmsg/pre_4_1_0")
int kprobe__udpv6_recvmsg_pre_4_1_0(struct pt_regs *ctx) {
    struct sock *sk = (struct sock *)PT_REGS_PARM2(ctx);
    struct msghdr *msg = (struct msghdr *)PT_REGS_PARM3(ctx);
    int flags = (int)PT_REGS_PARM6(ctx);
    handle_udp_recvmsg(sk, msg, flags, udpv6_recv_sock);
}

static __always_inline int handle_ret_udp_recvmsg(int copied, void *udp_sock_map) {
    u64 pid_tgid = bpf_get_current_pid_tgid();
    log_debug("kretprobe/udp_recvmsg: tgid: %u, pid: %u\n", pid_tgid >> 32, pid_tgid & 0xFFFFFFFF);

    // Retrieve socket pointer from kprobe via pid/tgid
    udp_recv_sock_t *st = bpf_map_lookup_elem(udp_sock_map, &pid_tgid);
    if (!st) { // Missed entry
        return 0;
    }

    if (copied < 0) { // Non-zero values are errors (or a peek) (e.g -EINVAL)
        log_debug("kretprobe/udp_recvmsg: ret=%d < 0, pid_tgid=%d\n", copied, pid_tgid);
        // Make sure we clean up the key
        bpf_map_delete_elem(udp_sock_map, &pid_tgid);
        return 0;
    }

    log_debug("kretprobe/udp_recvmsg: ret=%d\n", copied);

    conn_tuple_t t = {};
    bpf_memset(&t, 0, sizeof(conn_tuple_t));
    if (st->msg) {
        struct sockaddr *sap = NULL;
        bpf_probe_read_kernel_with_telemetry(&sap, sizeof(sap), &(st->msg->msg_name));
        sockaddr_to_addr(sap, &t.daddr_h, &t.daddr_l, &t.dport, &t.metadata);
    }

    if (!read_conn_tuple_partial(&t, st->sk, pid_tgid, CONN_TYPE_UDP)) {
        log_debug("ERR(kretprobe/udp_recvmsg): error reading conn tuple, pid_tgid=%d\n", pid_tgid);
        bpf_map_delete_elem(udp_sock_map, &pid_tgid);
        return 0;
    }
    bpf_map_delete_elem(udp_sock_map, &pid_tgid);

    log_debug("kretprobe/udp_recvmsg: pid_tgid: %d, return: %d\n", pid_tgid, copied);
    // segment count is not currently enabled on prebuilt.
    // to enable, change PACKET_COUNT_NONE => PACKET_COUNT_INCREMENT
    handle_message(&t, 0, copied, CONN_DIRECTION_UNKNOWN, 0, 1, PACKET_COUNT_NONE, st->sk);

    return 0;
}

SEC("kretprobe/udp_recvmsg")
int kretprobe__udp_recvmsg(struct pt_regs *ctx) {
    u64 pid_tgid = bpf_get_current_pid_tgid();
    bpf_map_delete_elem(&udp_recv_sock, &pid_tgid);
    return 0;
}

SEC("kretprobe/udpv6_recvmsg")
int kretprobe__udpv6_recvmsg(struct pt_regs *ctx) {
    u64 pid_tgid = bpf_get_current_pid_tgid();
    bpf_map_delete_elem(&udpv6_recv_sock, &pid_tgid);
    return 0;
}

SEC("kretprobe/udp_recvmsg/pre_4_7_0")
int kretprobe__udp_recvmsg_pre_4_7_0(struct pt_regs *ctx) {
    int copied = (int)PT_REGS_RC(ctx);
    return handle_ret_udp_recvmsg(copied, &udp_recv_sock);
}

SEC("kretprobe/udpv6_recvmsg/pre_4_7_0")
int kretprobe__udpv6_recvmsg_pre_4_7_0(struct pt_regs *ctx) {
    int copied = (int)PT_REGS_RC(ctx);
    return handle_ret_udp_recvmsg(copied, &udpv6_recv_sock);
}

SEC("kprobe/skb_free_datagram_locked")
int kprobe__skb_free_datagram_locked(struct pt_regs *ctx) {
    u64 pid_tgid = bpf_get_current_pid_tgid();
    udp_recv_sock_t *st = bpf_map_lookup_elem(&udp_recv_sock, &pid_tgid);
    if (!st) { // no entry means a peek
        return 0;
    }

    struct sock *sk = (struct sock *)PT_REGS_PARM1(ctx);
    struct sk_buff *skb = (struct sk_buff *)PT_REGS_PARM2(ctx);
    handle_skb_consume_udp(sk, skb, 0);
    return 0;
}

SEC("kprobe/__skb_free_datagram_locked")
int kprobe____skb_free_datagram_locked(struct pt_regs *ctx) {
    u64 pid_tgid = bpf_get_current_pid_tgid();
    udp_recv_sock_t *st = bpf_map_lookup_elem(&udp_recv_sock, &pid_tgid);
    if (!st) { // no entry means a peek
        return 0;
    }

    struct sock *sk = (struct sock *)PT_REGS_PARM1(ctx);
    struct sk_buff *skb = (struct sk_buff *)PT_REGS_PARM2(ctx);
    int len = (int)PT_REGS_PARM3(ctx);
    handle_skb_consume_udp(sk, skb, len);
    return 0;
}

SEC("kprobe/skb_consume_udp")
int kprobe__skb_consume_udp(struct pt_regs *ctx) {
    u64 pid_tgid = bpf_get_current_pid_tgid();
    udp_recv_sock_t *st = bpf_map_lookup_elem(&udp_recv_sock, &pid_tgid);
    if (!st) { // no entry means a peek
        return 0;
    }

    struct sock *sk = (struct sock *)PT_REGS_PARM1(ctx);
    struct sk_buff *skb = (struct sk_buff *)PT_REGS_PARM2(ctx);
    int len = (int)PT_REGS_PARM3(ctx);
    handle_skb_consume_udp(sk, skb, len);
    return 0;
}

>>>>>>> bd929f61
SEC("kprobe/tcp_retransmit_skb")
int kprobe__tcp_retransmit_skb(struct pt_regs *ctx) {
    struct sock *sk = (struct sock *)PT_REGS_PARM1(ctx);
    int segs = (int)PT_REGS_PARM3(ctx);
    log_debug("kprobe/tcp_retransmit: segs: %d\n", segs);
    u64 pid_tgid = bpf_get_current_pid_tgid();
    tcp_retransmit_skb_args_t args = {};
    args.sk = sk;
    args.segs = segs;
    bpf_map_update_with_telemetry(pending_tcp_retransmit_skb, &pid_tgid, &args, BPF_ANY);
    return 0;
}

SEC("kprobe/tcp_retransmit_skb/pre_4_7_0")
int kprobe__tcp_retransmit_skb_pre_4_7_0(struct pt_regs *ctx) {
    struct sock *sk = (struct sock *)PT_REGS_PARM1(ctx);
    log_debug("kprobe/tcp_retransmit/pre_4_7_0\n");
    u64 pid_tgid = bpf_get_current_pid_tgid();
    tcp_retransmit_skb_args_t args = {};
    args.sk = sk;
    args.segs = 1;
    bpf_map_update_with_telemetry(pending_tcp_retransmit_skb, &pid_tgid, &args, BPF_ANY);
    return 0;
}

SEC("kretprobe/tcp_retransmit_skb")
int kretprobe__tcp_retransmit_skb(struct pt_regs *ctx) {
    int ret = PT_REGS_RC(ctx);
    __u64 tid = bpf_get_current_pid_tgid();
    if (ret < 0) {
        bpf_map_delete_elem(&pending_tcp_retransmit_skb, &tid);
        return 0;
    }
    tcp_retransmit_skb_args_t *args = bpf_map_lookup_elem(&pending_tcp_retransmit_skb, &tid);
    if (args == NULL) {
        return 0;
    }
    struct sock *sk = args->sk;
    int segs = args->segs;
    bpf_map_delete_elem(&pending_tcp_retransmit_skb, &tid);
    log_debug("kretprobe/tcp_retransmit: segs: %d\n", segs);
    return handle_retransmit(sk, segs);
}

// This number will be interpreted by elf-loader to set the current running kernel version
__u32 _version SEC("version") = 0xFFFFFFFE; // NOLINT(bugprone-reserved-identifier)

char _license[] SEC("license") = "GPL"; // NOLINT(bugprone-reserved-identifier)<|MERGE_RESOLUTION|>--- conflicted
+++ resolved
@@ -5,28 +5,10 @@
 #include "bpf_endian.h"
 
 
-<<<<<<< HEAD
 #include "offsets.h"
 #include "tracer-bind.h"
 #include "tracer-tcp.h"
 #include "tracer-udp.h"
-=======
-#include "conn-tuple.h"
-
-#include "tracer.h"
-#include "tracer-events.h"
-#include "tracer-maps.h"
-#include "tracer-stats.h"
-#include "tracer-telemetry.h"
-#include "sockfd.h"
-#include "tcp-recv.h"
-#include "ip.h"
-#include "ipv6.h"
-#include "port.h"
-#include "sock.h"
-#include "offsets.h"
-#include "skb.h"
->>>>>>> bd929f61
 
 #include "protocols/classification/tracer-maps.h"
 #include "protocols/classification/protocol-classification.h"
@@ -47,417 +29,6 @@
 int socket__classifier_dbs(struct __sk_buff *skb) {
     protocol_classifier_entrypoint_dbs(skb);
     return 0;
-}
-
-<<<<<<< HEAD
-=======
-SEC("kprobe/tcp_sendmsg")
-int kprobe__tcp_sendmsg(struct pt_regs *ctx) {
-    u64 pid_tgid = bpf_get_current_pid_tgid();
-    log_debug("kprobe/tcp_sendmsg: pid_tgid: %d\n", pid_tgid);
-    struct sock *parm1 = (struct sock *)PT_REGS_PARM1(ctx);
-    struct sock *skp = parm1;
-    bpf_map_update_with_telemetry(tcp_sendmsg_args, &pid_tgid, &skp, BPF_ANY);
-    return 0;
-}
-
-SEC("kprobe/tcp_sendmsg/pre_4_1_0")
-int kprobe__tcp_sendmsg__pre_4_1_0(struct pt_regs *ctx) {
-    u64 pid_tgid = bpf_get_current_pid_tgid();
-    log_debug("kprobe/tcp_sendmsg: pid_tgid: %d\n", pid_tgid);
-    struct sock *parm1 = (struct sock *)PT_REGS_PARM2(ctx);
-    struct sock *skp = parm1;
-    bpf_map_update_with_telemetry(tcp_sendmsg_args, &pid_tgid, &skp, BPF_ANY);
-    return 0;
-}
-
-SEC("kretprobe/tcp_sendmsg")
-int kretprobe__tcp_sendmsg(struct pt_regs *ctx) {
-    u64 pid_tgid = bpf_get_current_pid_tgid();
-    struct sock **skpp = (struct sock **)bpf_map_lookup_elem(&tcp_sendmsg_args, &pid_tgid);
-    if (!skpp) {
-        log_debug("kretprobe/tcp_sendmsg: sock not found\n");
-        return 0;
-    }
-
-    struct sock *skp = *skpp;
-    bpf_map_delete_elem(&tcp_sendmsg_args, &pid_tgid);
-
-    int sent = PT_REGS_RC(ctx);
-    if (sent < 0) {
-        log_debug("kretprobe/tcp_sendmsg: tcp_sendmsg err=%d\n", sent);
-        return 0;
-    }
-
-    if (!skp) {
-        return 0;
-    }
-
-    log_debug("kretprobe/tcp_sendmsg: pid_tgid: %d, sent: %d, sock: %x\n", pid_tgid, sent, skp);
-    conn_tuple_t t = {};
-    if (!read_conn_tuple(&t, skp, pid_tgid, CONN_TYPE_TCP)) {
-        return 0;
-    }
-
-    handle_tcp_stats(&t, skp, 0);
-
-    __u32 packets_in = 0;
-    __u32 packets_out = 0;
-    get_tcp_segment_counts(skp, &packets_in, &packets_out);
-
-    return handle_message(&t, sent, 0, CONN_DIRECTION_UNKNOWN, packets_out, packets_in, PACKET_COUNT_ABSOLUTE, skp);
-}
-
-SEC("kprobe/tcp_sendpage")
-int kprobe__tcp_sendpage(struct pt_regs *ctx) {
-    u64 pid_tgid = bpf_get_current_pid_tgid();
-    log_debug("kprobe/tcp_sendpage: pid_tgid: %d\n", pid_tgid);
-    struct sock *skp = (struct sock *)PT_REGS_PARM1(ctx);
-    bpf_map_update_with_telemetry(tcp_sendpage_args, &pid_tgid, &skp, BPF_ANY);
-    return 0;
-}
-
-SEC("kretprobe/tcp_sendpage")
-int kretprobe__tcp_sendpage(struct pt_regs *ctx) {
-    u64 pid_tgid = bpf_get_current_pid_tgid();
-    struct sock **skpp = (struct sock **)bpf_map_lookup_elem(&tcp_sendpage_args, &pid_tgid);
-    if (!skpp) {
-        log_debug("kretprobe/tcp_sendpage: sock not found\n");
-        return 0;
-    }
-
-    struct sock *skp = *skpp;
-    bpf_map_delete_elem(&tcp_sendpage_args, &pid_tgid);
-
-    int sent = PT_REGS_RC(ctx);
-    if (sent < 0) {
-        return 0;
-    }
-
-    if (!skp) {
-        return 0;
-    }
-
-    log_debug("kretprobe/tcp_sendpage: pid_tgid: %d, sent: %d, sock: %x\n", pid_tgid, sent, skp);
-    conn_tuple_t t = {};
-    if (!read_conn_tuple(&t, skp, pid_tgid, CONN_TYPE_TCP)) {
-        return 0;
-    }
-
-    handle_tcp_stats(&t, skp, 0);
-
-    __u32 packets_in = 0;
-    __u32 packets_out = 0;
-    get_tcp_segment_counts(skp, &packets_in, &packets_out);
-
-    return handle_message(&t, sent, 0, CONN_DIRECTION_UNKNOWN, packets_out, packets_in, PACKET_COUNT_ABSOLUTE, skp);
-}
-
-SEC("kprobe/udp_sendpage")
-int kprobe__udp_sendpage(struct pt_regs *ctx) {
-    u64 pid_tgid = bpf_get_current_pid_tgid();
-    log_debug("kprobe/udp_sendpage: pid_tgid: %d\n", pid_tgid);
-    struct sock *skp = (struct sock *)PT_REGS_PARM1(ctx);
-    bpf_map_update_with_telemetry(udp_sendpage_args, &pid_tgid, &skp, BPF_ANY);
-    return 0;
-}
-
-SEC("kretprobe/udp_sendpage")
-int kretprobe__udp_sendpage(struct pt_regs *ctx) {
-    u64 pid_tgid = bpf_get_current_pid_tgid();
-    struct sock **skpp = (struct sock **)bpf_map_lookup_elem(&udp_sendpage_args, &pid_tgid);
-    if (!skpp) {
-        log_debug("kretprobe/udp_sendpage: sock not found\n");
-        return 0;
-    }
-
-    struct sock *skp = *skpp;
-    bpf_map_delete_elem(&udp_sendpage_args, &pid_tgid);
-
-    int sent = PT_REGS_RC(ctx);
-    if (sent < 0) {
-        return 0;
-    }
-    if (!skp) {
-        return 0;
-    }
-
-    log_debug("kretprobe/udp_sendpage: pid_tgid: %d, sent: %d, sock: %x\n", pid_tgid, sent, skp);
-    conn_tuple_t t = {};
-    if (!read_conn_tuple(&t, skp, pid_tgid, CONN_TYPE_UDP)) {
-        return 0;
-    }
-
-    return handle_message(&t, sent, 0, CONN_DIRECTION_UNKNOWN, 0, 0, PACKET_COUNT_NONE, skp);
-}
-
-SEC("kprobe/tcp_recvmsg/pre_4_1_0")
-int kprobe__tcp_recvmsg__pre_4_1_0(struct pt_regs* ctx) {
-    u64 pid_tgid = bpf_get_current_pid_tgid();
-    log_debug("kprobe/tcp_recvmsg: pid_tgid: %d\n", pid_tgid);
-    int flags = (int)PT_REGS_PARM6(ctx);
-    if (flags & MSG_PEEK) {
-        return 0;
-    }
-
-
-    void *parm2 = (void*)PT_REGS_PARM2(ctx);
-    struct sock* skp = parm2;
-    bpf_map_update_with_telemetry(tcp_recvmsg_args, &pid_tgid, &skp, BPF_ANY);
-    return 0;
-}
-
-SEC("kprobe/tcp_close")
-int kprobe__tcp_close(struct pt_regs *ctx) {
-    struct sock *sk;
-    conn_tuple_t t = {};
-    u64 pid_tgid = bpf_get_current_pid_tgid();
-    sk = (struct sock *)PT_REGS_PARM1(ctx);
-
-    // Should actually delete something only if the connection never got established & increment counter
-    if (bpf_map_delete_elem(&tcp_ongoing_connect_pid, &sk) == 0) {
-        increment_telemetry_count(tcp_failed_connect);
-    }
-
-    clear_sockfd_maps(sk);
-
-    // Get network namespace id
-    log_debug("kprobe/tcp_close: tgid: %u, pid: %u\n", pid_tgid >> 32, pid_tgid & 0xFFFFFFFF);
-    if (!read_conn_tuple(&t, sk, pid_tgid, CONN_TYPE_TCP)) {
-        return 0;
-    }
-    log_debug("kprobe/tcp_close: netns: %u, sport: %u, dport: %u\n", t.netns, t.sport, t.dport);
-
-    cleanup_conn(&t, sk);
-    return 0;
-}
-
-SEC("kretprobe/tcp_close")
-int kretprobe__tcp_close(struct pt_regs *ctx) {
-    flush_conn_close_if_full(ctx);
-    return 0;
-}
-
-static __always_inline int handle_ip6_skb(struct sock *sk, size_t size, struct flowi6 *fl6) {
-    u64 pid_tgid = bpf_get_current_pid_tgid();
-    size = size - sizeof(struct udphdr);
-
-    conn_tuple_t t = {};
-    if (!read_conn_tuple(&t, sk, pid_tgid, CONN_TYPE_UDP)) {
-        if (!are_fl6_offsets_known()) {
-            log_debug("ERR: src/dst addr not set, fl6 offsets are not known\n");
-            increment_telemetry_count(udp_send_missed);
-            return 0;
-        }
-        read_in6_addr(&t.saddr_h, &t.saddr_l, (struct in6_addr *)(((char *)fl6) + offset_saddr_fl6()));
-        read_in6_addr(&t.daddr_h, &t.daddr_l, (struct in6_addr *)(((char *)fl6) + offset_daddr_fl6()));
-
-        if (!(t.saddr_h || t.saddr_l)) {
-            log_debug("ERR(fl6): src addr not set src_l:%d,src_h:%d\n", t.saddr_l, t.saddr_h);
-            increment_telemetry_count(udp_send_missed);
-            return 0;
-        }
-        if (!(t.daddr_h || t.daddr_l)) {
-            log_debug("ERR(fl6): dst addr not set dst_l:%d,dst_h:%d\n", t.daddr_l, t.daddr_h);
-            increment_telemetry_count(udp_send_missed);
-            return 0;
-        }
-
-        // Check if we can map IPv6 to IPv4
-        if (is_ipv4_mapped_ipv6(t.saddr_h, t.saddr_l, t.daddr_h, t.daddr_l)) {
-            t.metadata |= CONN_V4;
-            t.saddr_h = 0;
-            t.daddr_h = 0;
-            t.saddr_l = (u32)(t.saddr_l >> 32);
-            t.daddr_l = (u32)(t.daddr_l >> 32);
-        } else {
-            t.metadata |= CONN_V6;
-        }
-
-        bpf_probe_read_kernel_with_telemetry(&t.sport, sizeof(t.sport), ((char *)fl6) + offset_sport_fl6());
-        bpf_probe_read_kernel_with_telemetry(&t.dport, sizeof(t.dport), ((char *)fl6) + offset_dport_fl6());
-
-        if (t.sport == 0 || t.dport == 0) {
-            log_debug("ERR(fl6): src/dst port not set: src:%d, dst:%d\n", t.sport, t.dport);
-            increment_telemetry_count(udp_send_missed);
-            return 0;
-        }
-
-        t.sport = ntohs(t.sport);
-        t.dport = ntohs(t.dport);
-    }
-
-    log_debug("kprobe/ip6_make_skb: pid_tgid: %d, size: %d\n", pid_tgid, size);
-    handle_message(&t, size, 0, CONN_DIRECTION_UNKNOWN, 0, 0, PACKET_COUNT_NONE, sk);
-    increment_telemetry_count(udp_send_processed);
-
-    return 0;
-}
-
-// commit: https://github.com/torvalds/linux/commit/26879da58711aa604a1b866cbeedd7e0f78f90ad
-// changed the arguments to ip6_make_skb and introduced the struct ipcm6_cookie
-SEC("kprobe/ip6_make_skb/pre_4_7_0")
-int kprobe__ip6_make_skb__pre_4_7_0(struct pt_regs *ctx) {
-    struct sock *sk = (struct sock *)PT_REGS_PARM1(ctx);
-    size_t len = (size_t)PT_REGS_PARM4(ctx);
-    struct flowi6 *fl6 = (struct flowi6 *)PT_REGS_PARM9(ctx);
-
-    u64 pid_tgid = bpf_get_current_pid_tgid();
-    ip_make_skb_args_t args = {};
-    bpf_probe_read_kernel_with_telemetry(&args.sk, sizeof(args.sk), &sk);
-    bpf_probe_read_kernel_with_telemetry(&args.len, sizeof(args.len), &len);
-    bpf_probe_read_kernel_with_telemetry(&args.fl6, sizeof(args.fl6), &fl6);
-    bpf_map_update_with_telemetry(ip_make_skb_args, &pid_tgid, &args, BPF_ANY);
-    return 0;
-}
-
-SEC("kprobe/ip6_make_skb")
-int kprobe__ip6_make_skb(struct pt_regs *ctx) {
-    struct sock *sk = (struct sock *)PT_REGS_PARM1(ctx);
-    size_t len = (size_t)PT_REGS_PARM4(ctx);
-    struct flowi6 *fl6 = (struct flowi6 *)PT_REGS_PARM7(ctx);
-
-    u64 pid_tgid = bpf_get_current_pid_tgid();
-    ip_make_skb_args_t args = {};
-    bpf_probe_read_kernel_with_telemetry(&args.sk, sizeof(args.sk), &sk);
-    bpf_probe_read_kernel_with_telemetry(&args.len, sizeof(args.len), &len);
-    bpf_probe_read_kernel_with_telemetry(&args.fl6, sizeof(args.fl6), &fl6);
-    bpf_map_update_with_telemetry(ip_make_skb_args, &pid_tgid, &args, BPF_ANY);
-    return 0;
-}
-
-SEC("kretprobe/ip6_make_skb")
-int kretprobe__ip6_make_skb(struct pt_regs *ctx) {
-    u64 pid_tgid = bpf_get_current_pid_tgid();
-    ip_make_skb_args_t *args = bpf_map_lookup_elem(&ip_make_skb_args, &pid_tgid);
-    if (!args) {
-        return 0;
-    }
-
-    struct sock *sk = args->sk;
-    struct flowi6 *fl6 = args->fl6;
-    size_t size = args->len;
-
-    bpf_map_delete_elem(&ip_make_skb_args, &pid_tgid);
-
-    void *rc = (void *)PT_REGS_RC(ctx);
-    if (IS_ERR_OR_NULL(rc)) {
-        return 0;
-    }
-
-    return handle_ip6_skb(sk, size, fl6);
-}
-
-// Note: This is used only in the UDP send path.
-SEC("kprobe/ip_make_skb")
-int kprobe__ip_make_skb(struct pt_regs *ctx) {
-    struct sock *sk = (struct sock *)PT_REGS_PARM1(ctx);
-    size_t len = (size_t)PT_REGS_PARM5(ctx);
-    struct flowi4 *fl4 = (struct flowi4 *)PT_REGS_PARM2(ctx);
-
-    u64 pid_tgid = bpf_get_current_pid_tgid();
-    ip_make_skb_args_t args = {};
-    bpf_probe_read_kernel_with_telemetry(&args.sk, sizeof(args.sk), &sk);
-    bpf_probe_read_kernel_with_telemetry(&args.len, sizeof(args.len), &len);
-    bpf_probe_read_kernel_with_telemetry(&args.fl4, sizeof(args.fl4), &fl4);
-    bpf_map_update_with_telemetry(ip_make_skb_args, &pid_tgid, &args, BPF_ANY);
-    return 0;
-}
-
-SEC("kretprobe/ip_make_skb")
-int kretprobe__ip_make_skb(struct pt_regs *ctx) {
-    u64 pid_tgid = bpf_get_current_pid_tgid();
-    ip_make_skb_args_t *args = bpf_map_lookup_elem(&ip_make_skb_args, &pid_tgid);
-    if (!args) {
-        return 0;
-    }
-
-    struct sock *sk = args->sk;
-    struct flowi4 *fl4 = args->fl4;
-    size_t size = args->len;
-    size -= sizeof(struct udphdr);
-
-    bpf_map_delete_elem(&ip_make_skb_args, &pid_tgid);
-
-    void *rc = (void *)PT_REGS_RC(ctx);
-    if (IS_ERR_OR_NULL(rc)) {
-        return 0;
-    }
-
-    conn_tuple_t t = {};
-    if (!read_conn_tuple(&t, sk, pid_tgid, CONN_TYPE_UDP)) {
-        if (!are_fl4_offsets_known()) {
-            log_debug("ERR: src/dst addr not set src:%d,dst:%d. fl4 offsets are not known\n", t.saddr_l, t.daddr_l);
-            increment_telemetry_count(udp_send_missed);
-            return 0;
-        }
-
-        bpf_probe_read_kernel_with_telemetry(&t.saddr_l, sizeof(__u32), ((char *)fl4) + offset_saddr_fl4());
-        bpf_probe_read_kernel_with_telemetry(&t.daddr_l, sizeof(__u32), ((char *)fl4) + offset_daddr_fl4());
-
-        if (!t.saddr_l || !t.daddr_l) {
-            log_debug("ERR(fl4): src/dst addr not set src:%d,dst:%d\n", t.saddr_l, t.daddr_l);
-            increment_telemetry_count(udp_send_missed);
-            return 0;
-        }
-
-        bpf_probe_read_kernel_with_telemetry(&t.sport, sizeof(t.sport), ((char *)fl4) + offset_sport_fl4());
-        bpf_probe_read_kernel_with_telemetry(&t.dport, sizeof(t.dport), ((char *)fl4) + offset_dport_fl4());
-
-        if (t.sport == 0 || t.dport == 0) {
-            log_debug("ERR(fl4): src/dst port not set: src:%d, dst:%d\n", t.sport, t.dport);
-            increment_telemetry_count(udp_send_missed);
-            return 0;
-        }
-
-        t.sport = ntohs(t.sport);
-        t.dport = ntohs(t.dport);
-    }
-
-    log_debug("kprobe/ip_make_skb: pid_tgid: %d, size: %d\n", pid_tgid, size);
-
-    // segment count is not currently enabled on prebuilt.
-    // to enable, change PACKET_COUNT_NONE => PACKET_COUNT_INCREMENT
-    handle_message(&t, size, 0, CONN_DIRECTION_UNKNOWN, 1, 0, PACKET_COUNT_NONE, sk);
-    increment_telemetry_count(udp_send_processed);
-
-    return 0;
-}
-
-// We can only get the accurate number of copied bytes from the return value, so we pass our
-// sock* pointer from the kprobe to the kretprobe via a map (udp_recv_sock) to get all required info
-#define handle_udp_recvmsg(sk, msg, flags, udp_sock_map)           \
-    do {                                                           \
-        log_debug("kprobe/udp_recvmsg: flags: %x\n", flags);       \
-        if (flags & MSG_PEEK) {                                    \
-            return 0;                                              \
-        }                                                          \
-        u64 pid_tgid = bpf_get_current_pid_tgid();                 \
-        udp_recv_sock_t t = { .sk = NULL, .msg = NULL };           \
-        if (sk) {                                                  \
-            bpf_probe_read_kernel_with_telemetry(&t.sk, sizeof(t.sk), &sk);       \
-        }                                                          \
-        if (msg) {                                                 \
-            bpf_probe_read_kernel_with_telemetry(&t.msg, sizeof(t.msg), &msg);    \
-        }                                                          \
-        bpf_map_update_with_telemetry(udp_sock_map, &pid_tgid, &t, BPF_ANY); \
-        return 0;                                                  \
-    } while (0)
-
-SEC("kprobe/udp_recvmsg")
-int kprobe__udp_recvmsg(struct pt_regs *ctx) {
-    struct sock *sk = (struct sock *)PT_REGS_PARM1(ctx);
-    struct msghdr *msg = (struct msghdr *)PT_REGS_PARM2(ctx);
-    int flags = (int)PT_REGS_PARM5(ctx);
-    handle_udp_recvmsg(sk, msg, flags, udp_recv_sock);
-}
-
-SEC("kprobe/udpv6_recvmsg")
-int kprobe__udpv6_recvmsg(struct pt_regs *ctx) {
-    struct sock *sk = (struct sock *)PT_REGS_PARM1(ctx);
-    struct msghdr *msg = (struct msghdr *)PT_REGS_PARM2(ctx);
-    int flags = (int)PT_REGS_PARM5(ctx);
-    handle_udp_recvmsg(sk, msg, flags, udp_recv_sock);
 }
 
 SEC("kprobe/udp_recvmsg/pre_4_7_0")
@@ -492,62 +63,6 @@
     handle_udp_recvmsg(sk, msg, flags, udpv6_recv_sock);
 }
 
-static __always_inline int handle_ret_udp_recvmsg(int copied, void *udp_sock_map) {
-    u64 pid_tgid = bpf_get_current_pid_tgid();
-    log_debug("kretprobe/udp_recvmsg: tgid: %u, pid: %u\n", pid_tgid >> 32, pid_tgid & 0xFFFFFFFF);
-
-    // Retrieve socket pointer from kprobe via pid/tgid
-    udp_recv_sock_t *st = bpf_map_lookup_elem(udp_sock_map, &pid_tgid);
-    if (!st) { // Missed entry
-        return 0;
-    }
-
-    if (copied < 0) { // Non-zero values are errors (or a peek) (e.g -EINVAL)
-        log_debug("kretprobe/udp_recvmsg: ret=%d < 0, pid_tgid=%d\n", copied, pid_tgid);
-        // Make sure we clean up the key
-        bpf_map_delete_elem(udp_sock_map, &pid_tgid);
-        return 0;
-    }
-
-    log_debug("kretprobe/udp_recvmsg: ret=%d\n", copied);
-
-    conn_tuple_t t = {};
-    bpf_memset(&t, 0, sizeof(conn_tuple_t));
-    if (st->msg) {
-        struct sockaddr *sap = NULL;
-        bpf_probe_read_kernel_with_telemetry(&sap, sizeof(sap), &(st->msg->msg_name));
-        sockaddr_to_addr(sap, &t.daddr_h, &t.daddr_l, &t.dport, &t.metadata);
-    }
-
-    if (!read_conn_tuple_partial(&t, st->sk, pid_tgid, CONN_TYPE_UDP)) {
-        log_debug("ERR(kretprobe/udp_recvmsg): error reading conn tuple, pid_tgid=%d\n", pid_tgid);
-        bpf_map_delete_elem(udp_sock_map, &pid_tgid);
-        return 0;
-    }
-    bpf_map_delete_elem(udp_sock_map, &pid_tgid);
-
-    log_debug("kretprobe/udp_recvmsg: pid_tgid: %d, return: %d\n", pid_tgid, copied);
-    // segment count is not currently enabled on prebuilt.
-    // to enable, change PACKET_COUNT_NONE => PACKET_COUNT_INCREMENT
-    handle_message(&t, 0, copied, CONN_DIRECTION_UNKNOWN, 0, 1, PACKET_COUNT_NONE, st->sk);
-
-    return 0;
-}
-
-SEC("kretprobe/udp_recvmsg")
-int kretprobe__udp_recvmsg(struct pt_regs *ctx) {
-    u64 pid_tgid = bpf_get_current_pid_tgid();
-    bpf_map_delete_elem(&udp_recv_sock, &pid_tgid);
-    return 0;
-}
-
-SEC("kretprobe/udpv6_recvmsg")
-int kretprobe__udpv6_recvmsg(struct pt_regs *ctx) {
-    u64 pid_tgid = bpf_get_current_pid_tgid();
-    bpf_map_delete_elem(&udpv6_recv_sock, &pid_tgid);
-    return 0;
-}
-
 SEC("kretprobe/udp_recvmsg/pre_4_7_0")
 int kretprobe__udp_recvmsg_pre_4_7_0(struct pt_regs *ctx) {
     int copied = (int)PT_REGS_RC(ctx);
@@ -560,51 +75,6 @@
     return handle_ret_udp_recvmsg(copied, &udpv6_recv_sock);
 }
 
-SEC("kprobe/skb_free_datagram_locked")
-int kprobe__skb_free_datagram_locked(struct pt_regs *ctx) {
-    u64 pid_tgid = bpf_get_current_pid_tgid();
-    udp_recv_sock_t *st = bpf_map_lookup_elem(&udp_recv_sock, &pid_tgid);
-    if (!st) { // no entry means a peek
-        return 0;
-    }
-
-    struct sock *sk = (struct sock *)PT_REGS_PARM1(ctx);
-    struct sk_buff *skb = (struct sk_buff *)PT_REGS_PARM2(ctx);
-    handle_skb_consume_udp(sk, skb, 0);
-    return 0;
-}
-
-SEC("kprobe/__skb_free_datagram_locked")
-int kprobe____skb_free_datagram_locked(struct pt_regs *ctx) {
-    u64 pid_tgid = bpf_get_current_pid_tgid();
-    udp_recv_sock_t *st = bpf_map_lookup_elem(&udp_recv_sock, &pid_tgid);
-    if (!st) { // no entry means a peek
-        return 0;
-    }
-
-    struct sock *sk = (struct sock *)PT_REGS_PARM1(ctx);
-    struct sk_buff *skb = (struct sk_buff *)PT_REGS_PARM2(ctx);
-    int len = (int)PT_REGS_PARM3(ctx);
-    handle_skb_consume_udp(sk, skb, len);
-    return 0;
-}
-
-SEC("kprobe/skb_consume_udp")
-int kprobe__skb_consume_udp(struct pt_regs *ctx) {
-    u64 pid_tgid = bpf_get_current_pid_tgid();
-    udp_recv_sock_t *st = bpf_map_lookup_elem(&udp_recv_sock, &pid_tgid);
-    if (!st) { // no entry means a peek
-        return 0;
-    }
-
-    struct sock *sk = (struct sock *)PT_REGS_PARM1(ctx);
-    struct sk_buff *skb = (struct sk_buff *)PT_REGS_PARM2(ctx);
-    int len = (int)PT_REGS_PARM3(ctx);
-    handle_skb_consume_udp(sk, skb, len);
-    return 0;
-}
-
->>>>>>> bd929f61
 SEC("kprobe/tcp_retransmit_skb")
 int kprobe__tcp_retransmit_skb(struct pt_regs *ctx) {
     struct sock *sk = (struct sock *)PT_REGS_PARM1(ctx);
