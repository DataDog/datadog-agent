--- conflicted
+++ resolved
@@ -27,10 +27,7 @@
     tcp_close_target_failures,
     tcp_done_connection_flush,
     tcp_close_connection_flush,
-<<<<<<< HEAD
-=======
     tcp_syn_retransmit,
->>>>>>> 7d5b3775
 };
 
 static __always_inline void __increment_telemetry_count(enum telemetry_counter counter_name, int times) {
@@ -42,12 +39,6 @@
     }
 
     switch (counter_name) {
-<<<<<<< HEAD
-=======
-    case tcp_failed_connect:
-        __sync_fetch_and_add(&val->tcp_failed_connect, times);
-        break;
->>>>>>> 7d5b3775
     case unbatched_tcp_close:
         __sync_fetch_and_add(&val->unbatched_tcp_close, times);
         break;
@@ -63,12 +54,6 @@
     case udp_dropped_conns:
         __sync_fetch_and_add(&val->udp_dropped_conns, times);
         break;
-<<<<<<< HEAD
-=======
-    case unsupported_tcp_failures:
-        __sync_fetch_and_add(&val->unsupported_tcp_failures, times);
-        break;
->>>>>>> 7d5b3775
     case tcp_done_missing_pid:
         __sync_fetch_and_add(&val->tcp_done_missing_pid, times);
         break;
