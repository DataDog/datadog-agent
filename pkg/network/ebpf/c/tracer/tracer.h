#ifndef __TRACER_TRACER_H
#define __TRACER_TRACER_H

#include "ktypes.h"

#include "conn_tuple.h"
#include "protocols/classification/defs.h"

#define bool _Bool
#define true 1
#define false 0

typedef enum
{
    CONN_DIRECTION_UNKNOWN = 0b00,
    CONN_DIRECTION_INCOMING = 0b01,
    CONN_DIRECTION_OUTGOING = 0b10,
} conn_direction_t;

typedef enum
{
    PACKET_COUNT_NONE = 0,
    PACKET_COUNT_ABSOLUTE = 1,
    PACKET_COUNT_INCREMENT = 2,
} packet_count_increment_t;

#define CONN_DIRECTION_MASK 0b11

typedef struct {
    __u64 sent_bytes;
    __u64 recv_bytes;
    __u32 sent_packets;
    __u32 recv_packets;
    __u64 timestamp;
    // duration of the connection.
    // this is initialized to the current unix
    // timestamp when a conn_stats_ts_t is created.
    // the field remains unchanged until this object
    // is removed from the conn_stats map when it
    // is updated with (CURRENT_TIME - duration)
    __u64 duration;
    // "cookie" that uniquely identifies
    // a conn_stas_ts_t. This is used
    // in user space to distinguish between
    // stats for two or more connections that
    // may share the same conn_tuple_t (this can
    // happen when we're aggregating connections).
    // This is not the same as a TCP cookie or
    // the cookie in struct sock in the kernel
    __u32 cookie;
    protocol_stack_t protocol_stack;
    __u8 flags;
    __u8 direction;
} conn_stats_ts_t;

// Connection flags
typedef enum
{
    CONN_L_INIT = 1 << 0, // initial/first message sent
    CONN_R_INIT = 1 << 1, // reply received for initial message from remote
    CONN_ASSURED = 1 << 2 // "3-way handshake" complete, i.e. response to initial reply sent
} conn_flags_t;

typedef struct {
    __u32 rtt;
    __u32 rtt_var;

    // Bit mask containing all TCP state transitions tracked by our tracer
    __u16 state_transitions;
} tcp_stats_t;

// Full data for a tcp connection
typedef struct {
    conn_tuple_t tup;
    conn_stats_ts_t conn_stats;
    tcp_stats_t tcp_stats;
    __u32 tcp_retransmits;
} conn_t;

// Must match the number of conn_t objects embedded in the batch_t struct
#ifndef CONN_CLOSED_BATCH_SIZE
#define CONN_CLOSED_BATCH_SIZE 4
#endif

// This struct is meant to be used as a container for batching
// writes to the perf buffer. Ideally we should have an array of tcp_conn_t objects
// but apparently eBPF verifier doesn't allow arbitrary index access during runtime.
typedef struct {
    conn_t c0;
    conn_t c1;
    conn_t c2;
    conn_t c3;
    __u64 id;
<<<<<<< HEAD
=======
    __u32 cpu;
>>>>>>> 3eb84063
    __u16 len;
} batch_t;

// Telemetry names
typedef struct {
    __u64 tcp_failed_connect;
    __u64 tcp_sent_miscounts;
    __u64 unbatched_tcp_close;
    __u64 unbatched_udp_close;
    __u64 udp_sends_processed;
    __u64 udp_sends_missed;
    __u64 udp_dropped_conns;
} telemetry_t;

typedef struct {
    struct sockaddr *addr;
    struct sock *sk;
} bind_syscall_args_t;

typedef struct {
    struct sock *sk;
    int segs;
    __u32 retrans_out_pre;
} tcp_retransmit_skb_args_t;

typedef struct {
    __u32 netns;
    __u16 port;
} port_binding_t;

typedef struct {
    struct sock *sk;
    struct msghdr *msg;
} udp_recv_sock_t;

typedef struct {
    struct sock *sk;
    size_t len;
    union {
        struct flowi4 *fl4;
        struct flowi6 *fl6;
    };
} ip_make_skb_args_t;

#endif<|MERGE_RESOLUTION|>--- conflicted
+++ resolved
@@ -91,10 +91,7 @@
     conn_t c2;
     conn_t c3;
     __u64 id;
-<<<<<<< HEAD
-=======
     __u32 cpu;
->>>>>>> 3eb84063
     __u16 len;
 } batch_t;
 
