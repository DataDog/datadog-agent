--- conflicted
+++ resolved
@@ -26,29 +26,13 @@
     bpf_map_delete_elem(&connection_protocol, &conn_tuple);
 
     conn_tuple_t *skb_tup_ptr = bpf_map_lookup_elem(&conn_tuple_to_socket_skb_conn_tuple, &conn_tuple);
-<<<<<<< HEAD
-    if (!skb_tup_ptr) {
-=======
     if (skb_tup_ptr == NULL) {
->>>>>>> 9b9b153a
         return;
     }
 
     conn_tuple_t skb_tup = *skb_tup_ptr;
     bpf_map_delete_elem(&connection_protocol, &skb_tup);
-<<<<<<< HEAD
-=======
-    bpf_map_delete_elem(&tls_connection, &skb_tup);
-
-    flip_tuple(&skb_tup);
-    skb_tup.pid = 0;
-    skb_tup.netns = 0;
-    bpf_map_delete_elem(&connection_protocol, &skb_tup);
-    bpf_map_delete_elem(&tls_connection, &skb_tup);
-
->>>>>>> 9b9b153a
     bpf_map_delete_elem(&conn_tuple_to_socket_skb_conn_tuple, &conn_tuple);
-
 }
 
 static __always_inline void cleanup_conn(conn_tuple_t *tup, struct sock *sk) {
