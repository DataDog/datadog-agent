#ifndef __POSTGRES_TYPES_H
#define __POSTGRES_TYPES_H

#include "conn_tuple.h"

<<<<<<< HEAD
// Maximum length of postgres query to send to userspace.
#define POSTGRES_BUFFER_SIZE 64
=======
// Controls the number of Postgres transactions read from userspace at a time.
#define POSTGRES_BATCH_SIZE 17

// Maximum length of Postgres query to send to userspace.
#define POSTGRES_BUFFER_SIZE 160
>>>>>>> 9798b298

// Maximum number of Postgres messages we can parse for a single packet.
#define POSTGRES_MAX_MESSAGES 80

// Postgres transaction information we store in the kernel.
typedef struct {
    // The Postgres query we are currently parsing. Stored up to POSTGRES_BUFFER_SIZE bytes.
    char request_fragment[POSTGRES_BUFFER_SIZE];
    __u64 request_started;
    __u64 response_last_seen;
    // The actual size of the query stored in request_fragment.
    __u32 original_query_size;
    __u8 tags;
} postgres_transaction_t;

// The struct we send to userspace, containing the connection tuple and the transaction information.
typedef struct {
    conn_tuple_t tuple;
    postgres_transaction_t tx;
} postgres_event_t;

#endif<|MERGE_RESOLUTION|>--- conflicted
+++ resolved
@@ -3,16 +3,8 @@
 
 #include "conn_tuple.h"
 
-<<<<<<< HEAD
-// Maximum length of postgres query to send to userspace.
-#define POSTGRES_BUFFER_SIZE 64
-=======
-// Controls the number of Postgres transactions read from userspace at a time.
-#define POSTGRES_BATCH_SIZE 17
-
 // Maximum length of Postgres query to send to userspace.
 #define POSTGRES_BUFFER_SIZE 160
->>>>>>> 9798b298
 
 // Maximum number of Postgres messages we can parse for a single packet.
 #define POSTGRES_MAX_MESSAGES 80
