#ifndef __ERPC_HANDLERS_H
#define __ERPC_HANDLERS_H

#include "conn_tuple.h"
#include "protocols/tls/tags-types.h"
#include "protocols/tls/https.h"
#include "port_range.h"

// macro to get the data pointer from the ctx, we skip the 1st byte as it is the operation byte read by the erpc dispatcher
#define GET_DATA_PTR(ctx) ((void *)(PT_REGS_PARM4(ctx) + 1))

/*
  handle_sync_payload's pseudo format of *data that contains the http payload

  struct {
      conn_tuple_t;
      u32 payload_len;
      u8 payload_buffer[payload_len];
  }
*/

SEC("kprobe/handle_sync_payload")
int kprobe_handle_sync_payload(struct pt_regs *ctx) {
    // get connection tuple
    conn_tuple_t connection = { 0 };
    const bool val = true;
    u32 bytes_read = 0;

    //interactive pointer to read the data buffer
    void *bufferPtr = GET_DATA_PTR(ctx);

    //read the connection tuple from the ioctl buffer
    if (0 != bpf_probe_read_user(&connection, sizeof(conn_tuple_t), bufferPtr)) {
        log_debug("[handle_sync_payload] failed to parse connection info\n");
        return 1;
    }
    normalize_tuple(&connection);
    bufferPtr += sizeof(conn_tuple_t);

    // read the actual length of the message (limited by HTTP_BUFFER_SIZE)
    if (0 != bpf_probe_read_user(&bytes_read, sizeof(bytes_read), bufferPtr)) {
#ifdef DEBUG
        u64 pid_tgid = bpf_get_current_pid_tgid();
        u64 pid = pid_tgid >> 32;
        log_debug("[handle_sync_payload] failed reading message length location for pid %d\n", pid);
#endif
        return 1;
    }
    bufferPtr += sizeof(bytes_read);

    // register the connection in our map
    bpf_map_update_elem(&java_tls_connections, &connection, &val, BPF_ANY);
    log_debug("[handle_sync_payload] handling tls request of size: %d for connection src addr: %llx; dst address %llx\n",
<<<<<<< HEAD
              bytes_read, connection.saddr_l, connection.daddr_l);
    tls_process(ctx, &connection, bufferPtr, bytes_read, JAVA_TLS);
    http_batch_flush(ctx);
=======
                bytes_read, connection.saddr_l, connection.daddr_l);
    tls_process(ctx, &connection, bufferPtr, bytes_read, JAVA_TLS);
>>>>>>> d50f7077
    return 0;
}

/*
  handle_close_connection gets only the connection information in form of conn_tuple_t struct from the close event of the socket
*/
SEC("kprobe/handle_close_connection")
int kprobe_handle_close_connection(struct pt_regs *ctx) {
    //interactive pointer to read the data buffer
    void *bufferPtr = GET_DATA_PTR(ctx);
    //read the connection tuple from the ioctl buffer
    conn_tuple_t connection = { 0 };
    if (0 != bpf_probe_read_user(&connection, sizeof(conn_tuple_t), bufferPtr)) {
        log_debug("[java_tls_handle_close] failed to parse connection info\n");
        return 1;
    }
    normalize_tuple(&connection);

    void *exists = bpf_map_lookup_elem(&java_tls_connections, &connection);
    // if the connection exists in our map, finalize it and remove from the map
    // otherwise just ignore
<<<<<<< HEAD
    if (exists != NULL) {
        tls_finish(&connection);
=======
    if (exists != NULL){
        // tls_finish can launch a tail call, thus cleanup should be done before.
>>>>>>> d50f7077
        bpf_map_delete_elem(&java_tls_connections, &connection);
        tls_finish(ctx, &connection);
    }
    return 0;
}

/*
  handle_connection_by_peer gets connection information along the peer domain and port information
  which helps to correlate later the plain payload with the relevant connection via the peer details
*/
SEC("kprobe/handle_connection_by_peer")
int kprobe_handle_connection_by_peer(struct pt_regs *ctx) {
    connection_by_peer_key_t peer_key = { 0 };
    u64 pid_tgid = bpf_get_current_pid_tgid();
    peer_key.pid = pid_tgid >> 32;

    //interactive pointer to read the data buffer
    void *bufferPtr = GET_DATA_PTR(ctx);

    //read the connection tuple from the ioctl buffer
    conn_tuple_t connection = { 0 };
    if (0 != bpf_probe_read_user(&connection, sizeof(conn_tuple_t), bufferPtr)) {
        log_debug("[handle_connection_by_peer] failed to parse connection info for pid: %d\n", peer_key.pid);
        return 1;
    }
    normalize_tuple(&connection);
    bufferPtr += sizeof(conn_tuple_t);

    //read the peer tuple (domain string and port)
    if (0 != bpf_probe_read_user(&peer_key.peer, sizeof(peer_t), bufferPtr)) {
        log_debug("[handle_connection_by_peer] failed reading peer tuple information for pid %d\n", peer_key.pid);
        return 1;
    }

    // register the connection in conn_by_peer map
    bpf_map_update_elem(&java_conn_tuple_by_peer, &peer_key, &connection, BPF_ANY);

    log_debug("[handle_connection_by_peer] created map entry for pid %d domain %s port: %d\n",
              peer_key.pid, peer_key.peer.domain, peer_key.peer.port);
    return 0;
}

/*
  handle_async_payload doesn't contain any transport layer information (connection),
  buy instead send the actual payload in its plain form together with peer domain string and peer port.

  We try to locate the relevant connection info from the bpf map using peer information together with pid as a key
*/
SEC("kprobe/handle_async_payload")
int kprobe_handle_async_payload(struct pt_regs *ctx) {
<<<<<<< HEAD
    //    const bool val = true;
    //    u32 bytes_read = 0;
    //
    //    //interactive pointer to read the data buffer
    //    void* bufferPtr = GET_DATA_PTR(ctx);
    //
    //    connection_by_peer_key_t peer_key ={0};
    //    peer_key.pid = bpf_get_current_pid_tgid() >> 32;
    //
    //    //read the peer tuple (domain string and port)
    //    if (0 != bpf_probe_read_user(&peer_key.peer, sizeof(peer_t), bufferPtr)){
    //        log_debug("[handle_async_payload] failed allocating peer tuple struct on heap\n");
    //        return 1;
    //    }
    //    bufferPtr+=sizeof(peer_t);
    //    log_debug("[handle_async_payload] pid: %d; peer domain: %s; peer port: %d\n",
    //         peer_key.pid,
    //         peer_key.peer.domain,
    //         peer_key.peer.port);
    //
    //    //get connection tuple
    //    conn_tuple_t * actual_connection = bpf_map_lookup_elem(&java_conn_tuple_by_peer, &peer_key);
    //    if (!actual_connection) {
    //        log_debug("[handle_async_payload] couldn't correlate connection\n");
    //        return 1;
    //    }
    //
    //    // we need to copy the connection on the stack to be able to call bpf_map_update_elem on old kernels
    //    conn_tuple_t conn_on_stack = *actual_connection;
    //    log_debug("[handle_async_payload] found correlation conn src port: %d dst port: %d\n",
    //             actual_connection->sport,
    //             actual_connection->dport);
    //
    //    // read the actual length of the message (limited to HTTP_BUFFER_SIZE bytes)
    //    if (0 != bpf_probe_read_user(&bytes_read, sizeof(bytes_read), bufferPtr)){
    //        log_debug("[handle_async_payload] failed reading message length location for pid %d\n", peer_key.pid);
    //        return 1;
    //    }
    //    bufferPtr+=sizeof(bytes_read);
    //
    //    // register the connection in our map
    //    bpf_map_update_elem(&java_tls_connections, &conn_on_stack, &val, BPF_ANY);
    //    log_debug("[handle_async_payload] handling tls request of size: %d for connection src addr: %llx; dst address %llx\n",
    //                bytes_read,
    //                actual_connection->saddr_l,
    //                actual_connection->daddr_l);
    //    tls_process(actual_connection, bufferPtr, bytes_read, JAVA_TLS);
    //    http_batch_flush(ctx);
=======
    const bool val = true;
    u32 bytes_read = 0;

    //interactive pointer to read the data buffer
    void* bufferPtr = GET_DATA_PTR(ctx);

    connection_by_peer_key_t peer_key ={0};
    peer_key.pid = bpf_get_current_pid_tgid() >> 32;

    //read the peer tuple (domain string and port)
    if (0 != bpf_probe_read_user(&peer_key.peer, sizeof(peer_t), bufferPtr)){
        log_debug("[handle_async_payload] failed allocating peer tuple struct on heap\n");
        return 1;
    }
    bufferPtr+=sizeof(peer_t);
    log_debug("[handle_async_payload] pid: %d; peer domain: %s; peer port: %d\n",
         peer_key.pid,
         peer_key.peer.domain,
         peer_key.peer.port);

    //get connection tuple
    conn_tuple_t * actual_connection = bpf_map_lookup_elem(&java_conn_tuple_by_peer, &peer_key);
    if (!actual_connection) {
        log_debug("[handle_async_payload] couldn't correlate connection\n");
        return 1;
    }

    // we need to copy the connection on the stack to be able to call bpf_map_update_elem on old kernels
    conn_tuple_t conn_on_stack = *actual_connection;
    log_debug("[handle_async_payload] found correlation conn src port: %d dst port: %d\n",
             actual_connection->sport,
             actual_connection->dport);

    // read the actual length of the message (limited to HTTP_BUFFER_SIZE bytes)
    if (0 != bpf_probe_read_user(&bytes_read, sizeof(bytes_read), bufferPtr)){
        log_debug("[handle_async_payload] failed reading message length location for pid %d\n", peer_key.pid);
        return 1;
    }
    bufferPtr+=sizeof(bytes_read);

    // register the connection in our map
    bpf_map_update_elem(&java_tls_connections, &conn_on_stack, &val, BPF_ANY);
    log_debug("[handle_async_payload] handling tls request of size: %d for connection src addr: %llx; dst address %llx\n",
                bytes_read,
                actual_connection->saddr_l,
                actual_connection->daddr_l);
    tls_process(ctx, actual_connection, bufferPtr, bytes_read, JAVA_TLS);
>>>>>>> d50f7077
    return 0;
}

#endif // __ERPC_HANDLERS_H<|MERGE_RESOLUTION|>--- conflicted
+++ resolved
@@ -51,14 +51,8 @@
     // register the connection in our map
     bpf_map_update_elem(&java_tls_connections, &connection, &val, BPF_ANY);
     log_debug("[handle_sync_payload] handling tls request of size: %d for connection src addr: %llx; dst address %llx\n",
-<<<<<<< HEAD
-              bytes_read, connection.saddr_l, connection.daddr_l);
+        bytes_read, connection.saddr_l, connection.daddr_l);
     tls_process(ctx, &connection, bufferPtr, bytes_read, JAVA_TLS);
-    http_batch_flush(ctx);
-=======
-                bytes_read, connection.saddr_l, connection.daddr_l);
-    tls_process(ctx, &connection, bufferPtr, bytes_read, JAVA_TLS);
->>>>>>> d50f7077
     return 0;
 }
 
@@ -80,13 +74,8 @@
     void *exists = bpf_map_lookup_elem(&java_tls_connections, &connection);
     // if the connection exists in our map, finalize it and remove from the map
     // otherwise just ignore
-<<<<<<< HEAD
     if (exists != NULL) {
-        tls_finish(&connection);
-=======
-    if (exists != NULL){
         // tls_finish can launch a tail call, thus cleanup should be done before.
->>>>>>> d50f7077
         bpf_map_delete_elem(&java_tls_connections, &connection);
         tls_finish(ctx, &connection);
     }
@@ -125,7 +114,7 @@
     bpf_map_update_elem(&java_conn_tuple_by_peer, &peer_key, &connection, BPF_ANY);
 
     log_debug("[handle_connection_by_peer] created map entry for pid %d domain %s port: %d\n",
-              peer_key.pid, peer_key.peer.domain, peer_key.peer.port);
+        peer_key.pid, peer_key.peer.domain, peer_key.peer.port);
     return 0;
 }
 
@@ -137,78 +126,28 @@
 */
 SEC("kprobe/handle_async_payload")
 int kprobe_handle_async_payload(struct pt_regs *ctx) {
-<<<<<<< HEAD
-    //    const bool val = true;
-    //    u32 bytes_read = 0;
-    //
-    //    //interactive pointer to read the data buffer
-    //    void* bufferPtr = GET_DATA_PTR(ctx);
-    //
-    //    connection_by_peer_key_t peer_key ={0};
-    //    peer_key.pid = bpf_get_current_pid_tgid() >> 32;
-    //
-    //    //read the peer tuple (domain string and port)
-    //    if (0 != bpf_probe_read_user(&peer_key.peer, sizeof(peer_t), bufferPtr)){
-    //        log_debug("[handle_async_payload] failed allocating peer tuple struct on heap\n");
-    //        return 1;
-    //    }
-    //    bufferPtr+=sizeof(peer_t);
-    //    log_debug("[handle_async_payload] pid: %d; peer domain: %s; peer port: %d\n",
-    //         peer_key.pid,
-    //         peer_key.peer.domain,
-    //         peer_key.peer.port);
-    //
-    //    //get connection tuple
-    //    conn_tuple_t * actual_connection = bpf_map_lookup_elem(&java_conn_tuple_by_peer, &peer_key);
-    //    if (!actual_connection) {
-    //        log_debug("[handle_async_payload] couldn't correlate connection\n");
-    //        return 1;
-    //    }
-    //
-    //    // we need to copy the connection on the stack to be able to call bpf_map_update_elem on old kernels
-    //    conn_tuple_t conn_on_stack = *actual_connection;
-    //    log_debug("[handle_async_payload] found correlation conn src port: %d dst port: %d\n",
-    //             actual_connection->sport,
-    //             actual_connection->dport);
-    //
-    //    // read the actual length of the message (limited to HTTP_BUFFER_SIZE bytes)
-    //    if (0 != bpf_probe_read_user(&bytes_read, sizeof(bytes_read), bufferPtr)){
-    //        log_debug("[handle_async_payload] failed reading message length location for pid %d\n", peer_key.pid);
-    //        return 1;
-    //    }
-    //    bufferPtr+=sizeof(bytes_read);
-    //
-    //    // register the connection in our map
-    //    bpf_map_update_elem(&java_tls_connections, &conn_on_stack, &val, BPF_ANY);
-    //    log_debug("[handle_async_payload] handling tls request of size: %d for connection src addr: %llx; dst address %llx\n",
-    //                bytes_read,
-    //                actual_connection->saddr_l,
-    //                actual_connection->daddr_l);
-    //    tls_process(actual_connection, bufferPtr, bytes_read, JAVA_TLS);
-    //    http_batch_flush(ctx);
-=======
     const bool val = true;
     u32 bytes_read = 0;
 
     //interactive pointer to read the data buffer
-    void* bufferPtr = GET_DATA_PTR(ctx);
+    void *bufferPtr = GET_DATA_PTR(ctx);
 
-    connection_by_peer_key_t peer_key ={0};
+    connection_by_peer_key_t peer_key = { 0 };
     peer_key.pid = bpf_get_current_pid_tgid() >> 32;
 
     //read the peer tuple (domain string and port)
-    if (0 != bpf_probe_read_user(&peer_key.peer, sizeof(peer_t), bufferPtr)){
+    if (0 != bpf_probe_read_user(&peer_key.peer, sizeof(peer_t), bufferPtr)) {
         log_debug("[handle_async_payload] failed allocating peer tuple struct on heap\n");
         return 1;
     }
-    bufferPtr+=sizeof(peer_t);
+    bufferPtr += sizeof(peer_t);
     log_debug("[handle_async_payload] pid: %d; peer domain: %s; peer port: %d\n",
-         peer_key.pid,
-         peer_key.peer.domain,
-         peer_key.peer.port);
+        peer_key.pid,
+        peer_key.peer.domain,
+        peer_key.peer.port);
 
     //get connection tuple
-    conn_tuple_t * actual_connection = bpf_map_lookup_elem(&java_conn_tuple_by_peer, &peer_key);
+    conn_tuple_t *actual_connection = bpf_map_lookup_elem(&java_conn_tuple_by_peer, &peer_key);
     if (!actual_connection) {
         log_debug("[handle_async_payload] couldn't correlate connection\n");
         return 1;
@@ -217,24 +156,23 @@
     // we need to copy the connection on the stack to be able to call bpf_map_update_elem on old kernels
     conn_tuple_t conn_on_stack = *actual_connection;
     log_debug("[handle_async_payload] found correlation conn src port: %d dst port: %d\n",
-             actual_connection->sport,
-             actual_connection->dport);
+        actual_connection->sport,
+        actual_connection->dport);
 
     // read the actual length of the message (limited to HTTP_BUFFER_SIZE bytes)
-    if (0 != bpf_probe_read_user(&bytes_read, sizeof(bytes_read), bufferPtr)){
+    if (0 != bpf_probe_read_user(&bytes_read, sizeof(bytes_read), bufferPtr)) {
         log_debug("[handle_async_payload] failed reading message length location for pid %d\n", peer_key.pid);
         return 1;
     }
-    bufferPtr+=sizeof(bytes_read);
+    bufferPtr += sizeof(bytes_read);
 
     // register the connection in our map
     bpf_map_update_elem(&java_tls_connections, &conn_on_stack, &val, BPF_ANY);
     log_debug("[handle_async_payload] handling tls request of size: %d for connection src addr: %llx; dst address %llx\n",
-                bytes_read,
-                actual_connection->saddr_l,
-                actual_connection->daddr_l);
+        bytes_read,
+        actual_connection->saddr_l,
+        actual_connection->daddr_l);
     tls_process(ctx, actual_connection, bufferPtr, bytes_read, JAVA_TLS);
->>>>>>> d50f7077
     return 0;
 }
 
