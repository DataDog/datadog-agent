#ifndef __HTTPS_H
#define __HTTPS_H

#ifdef COMPILE_CORE
#include "ktypes.h"
#define MINORBITS	20
#define MINORMASK	((1U << MINORBITS) - 1)
#define MAJOR(dev)	((unsigned int) ((dev) >> MINORBITS))
#define MINOR(dev)	((unsigned int) ((dev) & MINORMASK))
#else
#include <linux/dcache.h>
#include <linux/fs.h>
#include <linux/mm_types.h>
#include <linux/sched.h>
#endif

#include "bpf_builtins.h"
#include "port_range.h"
#include "sock.h"

#include "protocols/classification/dispatcher-helpers.h"
#include "protocols/classification/dispatcher-maps.h"
#include "protocols/http/buffer.h"
#include "protocols/http/types.h"
#include "protocols/http/maps.h"
#include "protocols/http/http.h"
#include "protocols/tls/go-tls-maps.h"
#include "protocols/tls/go-tls-types.h"
#include "protocols/tls/native-tls-maps.h"
#include "protocols/tls/tags-types.h"
#include "protocols/tls/tls-maps.h"

#define HTTPS_PORT 443

static __always_inline void http_process(http_event_t *event, skb_info_t *skb_info, __u64 tags);

/* this function is called by all TLS hookpoints (OpenSSL, GnuTLS and GoTLS, JavaTLS) and */
/* it's used for classify the subset of protocols that is supported by `classify_protocol_for_dispatcher` */
static __always_inline void classify_decrypted_payload(protocol_stack_t *stack, conn_tuple_t *t, void *buffer, size_t len) {
    // we're in the context of TLS hookpoints, thus the protocol is TLS.
    set_protocol(stack, PROTOCOL_TLS);

    if (is_protocol_layer_known(stack, LAYER_APPLICATION)) {
        // No classification is needed.
        return;
    }

    protocol_t proto = PROTOCOL_UNKNOWN;
    classify_protocol_for_dispatcher(&proto, t, buffer, len);
    if (proto == PROTOCOL_UNKNOWN) {
        return;
    }

    set_protocol(stack, proto);
}

static __always_inline void tls_process(struct pt_regs *ctx, conn_tuple_t *t, void *buffer_ptr, size_t len, __u64 tags) {
    conn_tuple_t final_tuple = {0};
    conn_tuple_t normalized_tuple = *t;
    normalize_tuple(&normalized_tuple);
    normalized_tuple.pid = 0;
    normalized_tuple.netns = 0;

    protocol_stack_t *stack = get_protocol_stack(&normalized_tuple);
    if (!stack) {
        return;
    }

    const __u32 zero = 0;
    protocol_t protocol = get_protocol_from_stack(stack, LAYER_APPLICATION);
    if (protocol == PROTOCOL_UNKNOWN) {
        char *request_fragment = bpf_map_lookup_elem(&tls_classification_heap, &zero);
        if (request_fragment == NULL) {
            return;
        }
        read_into_user_buffer_classification(request_fragment, buffer_ptr);

        classify_decrypted_payload(stack, &normalized_tuple, request_fragment, len);
        protocol = get_protocol_from_stack(stack, LAYER_APPLICATION);
    }
    tls_prog_t prog;
    switch (protocol) {
    case PROTOCOL_HTTP:
        prog = TLS_HTTP_PROCESS;
        final_tuple = normalized_tuple;
        break;
    case PROTOCOL_HTTP2:
        prog = TLS_HTTP2_FIRST_FRAME;
        break;
    default:
        return;
    }

    tls_dispatcher_arguments_t *args = bpf_map_lookup_elem(&tls_dispatcher_arguments, &zero);
    if (args == NULL) {
        log_debug("dispatcher failed to save arguments for tls tail call\n");
        return;
    }
<<<<<<< HEAD
    *args = (tls_dispatcher_arguments_t){
        .tup = *t,
        .tags = tags,
        .buffer_ptr = buffer_ptr,
        .len = len,
        .off = 0,
    };
=======
    bpf_memset(args, 0, sizeof(tls_dispatcher_arguments_t));
    bpf_memcpy(&args->tup, &final_tuple, sizeof(conn_tuple_t));
    args->buffer_ptr = buffer_ptr;
    args->tags = tags;
>>>>>>> 776e3e02
    bpf_tail_call_compat(ctx, &tls_process_progs, prog);
}

static __always_inline void tls_finish(struct pt_regs *ctx, conn_tuple_t *t) {
    conn_tuple_t final_tuple = {0};
    conn_tuple_t normalized_tuple = *t;
    normalize_tuple(&normalized_tuple);
    normalized_tuple.pid = 0;
    normalized_tuple.netns = 0;

    protocol_stack_t *stack = get_protocol_stack(&normalized_tuple);
    if (!stack) {
        return;
    }

    tls_prog_t prog;
    protocol_t protocol = get_protocol_from_stack(stack, LAYER_APPLICATION);
    switch (protocol) {
    case PROTOCOL_HTTP:
        prog = TLS_HTTP_TERMINATION;
        final_tuple = normalized_tuple;
        break;
    case PROTOCOL_HTTP2:
        prog = TLS_HTTP2_TERMINATION;
        break;
    default:
        return;
    }

    const __u32 zero = 0;
    tls_dispatcher_arguments_t *args = bpf_map_lookup_elem(&tls_dispatcher_arguments, &zero);
    if (args == NULL) {
        log_debug("dispatcher failed to save arguments for tls tail call\n");
        return;
    }
    bpf_memset(args, 0, sizeof(tls_dispatcher_arguments_t));
    bpf_memcpy(&args->tup, &final_tuple, sizeof(conn_tuple_t));
    bpf_tail_call_compat(ctx, &tls_process_progs, prog);
}

static __always_inline conn_tuple_t* tup_from_ssl_ctx(void *ssl_ctx, u64 pid_tgid) {
    ssl_sock_t *ssl_sock = bpf_map_lookup_elem(&ssl_sock_by_ctx, &ssl_ctx);
    if (ssl_sock == NULL) {
        // Best-effort fallback mechanism to guess the socket address without
        // intercepting the SSL socket initialization. This improves the the quality
        // of data for TLS connections started *prior* to system-probe
        // initialization. Here we simply store the pid_tgid along with its
        // corresponding ssl_ctx pointer. In another probe (tcp_sendmsg), we
        // query again this map and if there is a match we assume that the *sock
        // object is the the TCP socket being used by this SSL connection. The
        // whole thing works based on the assumption that SSL_read/SSL_write is
        // then followed by the execution of tcp_sendmsg within the same CPU
        // context. This is not necessarily true for all cases (such as when
        // using the async SSL API) but seems to work on most-cases.
        bpf_map_update_with_telemetry(ssl_ctx_by_pid_tgid, &pid_tgid, &ssl_ctx, BPF_ANY);
        return NULL;
    }

    if (ssl_sock->tup.sport != 0 && ssl_sock->tup.dport != 0) {
        return &ssl_sock->tup;
    }

    // the code path below should be executed only once during the lifecycle of a SSL session
    pid_fd_t pid_fd = {
        .pid = pid_tgid >> 32,
        .fd = ssl_sock->fd,
    };

    struct sock **sock = bpf_map_lookup_elem(&sock_by_pid_fd, &pid_fd);
    if (sock == NULL)  {
        return NULL;
    }

    conn_tuple_t t;
    if (!read_conn_tuple(&t, *sock, pid_tgid, CONN_TYPE_TCP)) {
        return NULL;
    }

    bpf_memcpy(&ssl_sock->tup, &t, sizeof(conn_tuple_t));
    return &ssl_sock->tup;
}

static __always_inline void init_ssl_sock(void *ssl_ctx, u32 socket_fd) {
    ssl_sock_t ssl_sock = { 0 };
    ssl_sock.fd = socket_fd;
    bpf_map_update_with_telemetry(ssl_sock_by_ctx, &ssl_ctx, &ssl_sock, BPF_ANY);
}

static __always_inline void map_ssl_ctx_to_sock(struct sock *skp) {
    u64 pid_tgid = bpf_get_current_pid_tgid();
    void **ssl_ctx_map_val = bpf_map_lookup_elem(&ssl_ctx_by_pid_tgid, &pid_tgid);
    if (ssl_ctx_map_val == NULL) {
        return;
    }
    bpf_map_delete_elem(&ssl_ctx_by_pid_tgid, &pid_tgid);

    ssl_sock_t ssl_sock = {};
    if (!read_conn_tuple(&ssl_sock.tup, skp, pid_tgid, CONN_TYPE_TCP)) {
        return;
    }

    // copy map value to stack. required for older kernels
    void *ssl_ctx = *ssl_ctx_map_val;
    bpf_map_update_with_telemetry(ssl_sock_by_ctx, &ssl_ctx, &ssl_sock, BPF_ANY);
}

/**
 * get_offsets_data retrieves the result of binary analysis for the
 * current task binary's inode number.
 */
static __always_inline tls_offsets_data_t* get_offsets_data() {
    struct task_struct *t = (struct task_struct *) bpf_get_current_task();
    struct inode *inode;
    go_tls_offsets_data_key_t key;
    dev_t dev_id;

    inode = BPF_CORE_READ(t, mm, exe_file, f_inode);
    if (!inode) {
        log_debug("get_offsets_data: could not read f_inode field\n");
        return NULL;
    }

    int err;
    err = BPF_CORE_READ_INTO(&key.ino, inode, i_ino);
    if (err) {
        log_debug("get_offsets_data: could not read i_ino field\n");
        return NULL;
    }

    err = BPF_CORE_READ_INTO(&dev_id, inode, i_sb, s_dev);
    if (err) {
        log_debug("get_offsets_data: could not read s_dev field\n");
        return NULL;
    }

    key.device_id_major = MAJOR(dev_id);
    key.device_id_minor = MINOR(dev_id);

    log_debug("get_offsets_data: task binary inode number: %ld; device ID %x:%x\n", key.ino, key.device_id_major, key.device_id_minor);

    return bpf_map_lookup_elem(&offsets_data, &key);
}

#endif<|MERGE_RESOLUTION|>--- conflicted
+++ resolved
@@ -86,6 +86,7 @@
         break;
     case PROTOCOL_HTTP2:
         prog = TLS_HTTP2_FIRST_FRAME;
+        final_tuple = *t;
         break;
     default:
         return;
@@ -96,20 +97,13 @@
         log_debug("dispatcher failed to save arguments for tls tail call\n");
         return;
     }
-<<<<<<< HEAD
     *args = (tls_dispatcher_arguments_t){
-        .tup = *t,
+        .tup = final_tuple,
         .tags = tags,
         .buffer_ptr = buffer_ptr,
         .len = len,
         .off = 0,
     };
-=======
-    bpf_memset(args, 0, sizeof(tls_dispatcher_arguments_t));
-    bpf_memcpy(&args->tup, &final_tuple, sizeof(conn_tuple_t));
-    args->buffer_ptr = buffer_ptr;
-    args->tags = tags;
->>>>>>> 776e3e02
     bpf_tail_call_compat(ctx, &tls_process_progs, prog);
 }
 
@@ -134,6 +128,7 @@
         break;
     case PROTOCOL_HTTP2:
         prog = TLS_HTTP2_TERMINATION;
+        final_tuple = *t;
         break;
     default:
         return;
