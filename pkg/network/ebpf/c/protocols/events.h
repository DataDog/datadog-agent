--- conflicted
+++ resolved
@@ -16,11 +16,7 @@
                    _STR(name)" batch is too large");                                    \
                                                                                         \
     BPF_PERCPU_ARRAY_MAP(name##_batch_state, __u32, batch_state_t, 1)                   \
-<<<<<<< HEAD
-    BPF_PERF_EVENT_ARRAY_MAP(name##_batch_events, __u32, 0)                             \
-=======
     BPF_PERF_EVENT_ARRAY_MAP(name##_batch_events, __u32)                                \
->>>>>>> 31e40ddd
     BPF_HASH_MAP(name##_batches, batch_key_t, batch_data_t, 1)                          \
                                                                                         \
     static __always_inline bool name##_batch_full(batch_data_t *batch) {                \
