#ifndef __PROTOCOL_CLASSIFICATION_MAPS_H
#define __PROTOCOL_CLASSIFICATION_MAPS_H

#include "protocol-classification-defs.h"
#include "protocol-classification-structs.h"
#include "map-defs.h"

// Maps a connection tuple to its classified protocol. Used to reduce redundant classification procedures on the same
// connection. Assumption: each connection has a single protocol.
BPF_HASH_MAP(connection_protocol, conn_tuple_t, protocol_t, 1024)

// Maps skb connection tuple to socket connection tuple.
// On ingress, skb connection tuple is pre NAT, and socket connection tuple is post NAT, and on egress, the opposite.
// We track the lifecycle of socket using tracepoint net/net_dev_queue.
// Some protocol can be classified in a single direction (for example HTTP/2 can be classified only by the first 24 bytes
// sent on the hand shake), and if we have NAT, then the conn tuple we extract from sk_buff will be different than the
// one we extract from the sock object, and then we are not able to correctly classify those protocols.
// To overcome those problems, we save two maps that translates from conn tuple of sk_buff to conn tuple of sock* and vice
// versa (the vice versa is used for cleanup purposes).
BPF_HASH_MAP(conn_tuple_to_socket_skb_conn_tuple, conn_tuple_t, conn_tuple_t, 1024)

// Maps a connection tuple to latest tcp segment we've processed. Helps to detect same packets that travels multiple
// interfaces or retransmissions.
BPF_HASH_MAP(connection_states, conn_tuple_t, u32, 1024)

<<<<<<< HEAD
// Kernels before 4.7 do not know about per-cpu array maps.
#if LINUX_VERSION_CODE >= KERNEL_VERSION(4, 7, 0)

// A per-cpu buffer used to read requests fragments during protocol
// classification and avoid allocating a buffer on the stack. Some protocols
// requires us to read at offset that are not aligned. Such reads are forbidden
// if done on the stack and will make the verifier complain about it, but they
// are allowed on map elements, hence the need for this map.
BPF_PERCPU_ARRAY_MAP(classification_buf, __u32, char [CLASSIFICATION_MAX_BUFFER], 1)
#else
BPF_ARRAY_MAP(classification_buf, __u8, 1)
#endif
=======
// A set (map from a key to a const bool value, we care only if the key exists in the map, and not its value) to
// mark if we've seen a specific mongo request, so we can eliminate false-positive classification on responses.
BPF_HASH_MAP(mongo_request_id, mongo_key, bool, 1024)
>>>>>>> 31cd71c1

#endif<|MERGE_RESOLUTION|>--- conflicted
+++ resolved
@@ -23,7 +23,6 @@
 // interfaces or retransmissions.
 BPF_HASH_MAP(connection_states, conn_tuple_t, u32, 1024)
 
-<<<<<<< HEAD
 // Kernels before 4.7 do not know about per-cpu array maps.
 #if LINUX_VERSION_CODE >= KERNEL_VERSION(4, 7, 0)
 
@@ -36,10 +35,9 @@
 #else
 BPF_ARRAY_MAP(classification_buf, __u8, 1)
 #endif
-=======
+
 // A set (map from a key to a const bool value, we care only if the key exists in the map, and not its value) to
 // mark if we've seen a specific mongo request, so we can eliminate false-positive classification on responses.
 BPF_HASH_MAP(mongo_request_id, mongo_key, bool, 1024)
->>>>>>> 31cd71c1
 
 #endif