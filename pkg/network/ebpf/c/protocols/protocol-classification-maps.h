--- conflicted
+++ resolved
@@ -33,11 +33,6 @@
 // are allowed on map elements, hence the need for this map.
 BPF_PERCPU_ARRAY_MAP(classification_buf, __u32, char [CLASSIFICATION_MAX_BUFFER], 1)
 #else
-<<<<<<< HEAD
-BPF_ARRAY_MAP(classification_buf, __u32, 1)
-#endif
-
-=======
 BPF_ARRAY_MAP(classification_buf, __u8, 1)
 #endif
 
@@ -45,5 +40,4 @@
 // mark if we've seen a specific mongo request, so we can eliminate false-positive classification on responses.
 BPF_HASH_MAP(mongo_request_id, mongo_key, bool, 1024)
 
->>>>>>> 5efde048
 #endif