#ifndef __HTTP2_DECODING_DEFS_H
#define __HTTP2_DECODING_DEFS_H

#include "ktypes.h"

#include "protocols/http2/defs.h"

// Represents the maximum number of frames we'll process in a single tail call in `handle_eos_frames` program.
#define HTTP2_MAX_FRAMES_FOR_EOS_PARSER_PER_TAIL_CALL 200
// Represents the maximum number of tail calls to process EOS frames.
// Currently we have up to 120 frames in a packet, thus 1 tail call is enough.
#define HTTP2_MAX_TAIL_CALLS_FOR_EOS_PARSER 2
#define HTTP2_MAX_FRAMES_FOR_EOS_PARSER (HTTP2_MAX_FRAMES_FOR_EOS_PARSER_PER_TAIL_CALL * HTTP2_MAX_TAIL_CALLS_FOR_EOS_PARSER)

// Represents the maximum number of frames we'll process in a single tail call in `handle_headers_frames` program.
#define HTTP2_MAX_FRAMES_FOR_HEADERS_PARSER_PER_TAIL_CALL 18
// Represents the maximum number of tail calls to process headers frames.
// Currently we have up to 240 frames in a packet, thus 14 (14*18 = 252) tail calls is enough.
#define HTTP2_MAX_TAIL_CALLS_FOR_HEADERS_PARSER 14
#define HTTP2_MAX_FRAMES_FOR_HEADERS_PARSER (HTTP2_MAX_FRAMES_FOR_HEADERS_PARSER_PER_TAIL_CALL * HTTP2_MAX_TAIL_CALLS_FOR_HEADERS_PARSER)
// Maximum number of frames to be processed in a single tail call.
#define HTTP2_MAX_FRAMES_ITERATIONS 240
// This represents a limit on the number of tail calls that can be executed
// within the frame filtering  programs (for both TLS and plain text decoding).
// The actual maximum number of frames to parse is defined by HTTP2_MAX_FRAMES_ITERATIONS,
// whose value is computed with following formula:
// HTTP2_MAX_FRAMES_ITERATIONS = HTTP2_MAX_FRAMES_TO_FILTER * HTTP2_MAX_TAIL_CALLS_FOR_FRAMES_FILTER
#define HTTP2_MAX_TAIL_CALLS_FOR_FRAMES_FILTER 1
#define HTTP2_MAX_FRAMES_TO_FILTER 240

// Represents the maximum number octets we will process in the dynamic table update size.
#define HTTP2_MAX_DYNAMIC_TABLE_UPDATE_ITERATIONS 5

// Represents the maximum number of frames we'll process in a single tail call in `uprobe__http2_tls_headers_parser` program.
#define HTTP2_TLS_MAX_FRAMES_FOR_HEADERS_PARSER_PER_TAIL_CALL 15
// Represents the maximum number of tail calls to process headers frames.
// Currently we have up to 120 frames in a packet, thus 8 (8*15 = 120) tail calls is enough.
#define HTTP2_TLS_MAX_TAIL_CALLS_FOR_HEADERS_PARSER 8
#define HTTP2_TLS_MAX_FRAMES_FOR_HEADERS_PARSER (HTTP2_TLS_MAX_FRAMES_FOR_HEADERS_PARSER_PER_TAIL_CALL * HTTP2_TLS_MAX_TAIL_CALLS_FOR_HEADERS_PARSER)

// A limit of max non pseudo headers which we process in the request/response.
// In HTTP/2 we know that we start with pseudo headers and then we have non pseudo headers.
// The max number of headers we process in the request/response is HTTP2_MAX_HEADERS_COUNT_FOR_FILTERING + HTTP2_MAX_PSEUDO_HEADERS_COUNT_FOR_FILTERING.
#define HTTP2_MAX_HEADERS_COUNT_FOR_FILTERING 33

// A limit of max pseudo headers which we process in the request/response.
#define HTTP2_MAX_PSEUDO_HEADERS_COUNT_FOR_FILTERING 4

// Threshold to to trigger the dynamic table cleanup.
#define HTTP2_DYNAMIC_TABLE_CLEANUP_THRESHOLD 200
// Represents the maximum number of dynamic_table entries to clean up in a single tail call.
// This number is above the HTTP2_DYNAMIC_TABLE_CLEANUP_THRESHOLD to ensure that we clean up all entries, and not missing
// anything.
#define HTTP2_DYNAMIC_TABLE_CLEANUP_ITERATIONS 300


// Per request or response we have fewer headers than HTTP2_MAX_HEADERS_COUNT_FOR_FILTERING that are interesting us.
// For request - those are method, path. For response - status code.
// Thus differentiating between the limits can allow reducing code size.
#define HTTP2_MAX_HEADERS_COUNT_FOR_PROCESSING 2

// Maximum size for the path buffer.
#define HTTP2_MAX_PATH_LEN 160

// Maximum size for the path buffer for telemetry.
#define HTTP2_TELEMETRY_MAX_PATH_LEN 120

// The amount of buckets we have for the path size telemetry.
#define HTTP2_TELEMETRY_PATH_BUCKETS 7

// The size of each bucket we have for the path size telemetry.
#define HTTP2_TELEMETRY_PATH_BUCKETS_SIZE 10

// The maximum index which may be in the static table.
#define MAX_STATIC_TABLE_INDEX 61

// The flag which will be sent in the data/header frame that indicates end of stream.
#define HTTP2_END_OF_STREAM 0x1

// Http2 max batch size.
#define HTTP2_BATCH_SIZE 15

// The max number of events we can have in a single page in the batch_events array.
// See more details in the comments of the USM_EVENTS_INIT.
#define HTTP2_TERMINATED_BATCH_SIZE 80

// MAX_4_BITS represents the maximum number that can be represented with 4 bits or less.
// 1 << 4 - 1
#define MAX_4_BITS 15

// MAX_6_BITS represents the maximum number that can be represented with 6 bits or less.
// 1 << 6 - 1
#define MAX_6_BITS 63

// MAX_6_BITS represents the maximum number that can be represented with 6 bits or less.
// 1 << 7 - 1
#define MAX_7_BITS 127

#define HTTP2_CONTENT_TYPE_IDX 31

typedef enum {
    kGET = 2,
    kPOST = 3,
    kEmptyPath = 4,
    kIndexPath = 5,
    k200 = 8,
    k204 = 9,
    k206 = 10,
    k304 = 11,
    k400 = 12,
    k404 = 13,
    k500 = 14,

    __MAX_STATIC_TABLE_INDEX = 255,
} __attribute__((packed)) static_table_value_t;

typedef struct {
    char buffer[HTTP2_MAX_PATH_LEN] __attribute__((aligned(8)));
    __u32 original_index;
    __u8 string_len;
    bool is_huffman_encoded;
} dynamic_table_entry_t;

typedef struct {
    __u64 index;
    conn_tuple_t tup;
} dynamic_table_index_t;

typedef struct {
    conn_tuple_t tup;
    __u32 stream_id;
} http2_stream_key_t;

// If the path is huffman encoded then the length is 2, but if it is not, then the length is 3.
#define HTTP2_STATUS_CODE_MAX_LEN 3

// Max length of the method is 7.
#define HTTP2_METHOD_MAX_LEN 7

typedef struct {
    __u8 raw_buffer[HTTP2_STATUS_CODE_MAX_LEN];
    bool is_huffman_encoded;

    __u8 static_table_entry;
    bool finalized;
} status_code_t;

typedef struct {
    __u8 raw_buffer[HTTP2_METHOD_MAX_LEN];
    bool is_huffman_encoded;

    __u8 static_table_entry;
    __u8 length;
    bool finalized;
} method_t;

typedef struct {
    __u8 raw_buffer[HTTP2_MAX_PATH_LEN];
    bool is_huffman_encoded;

    __u8 static_table_entry;
    __u8 length;
    bool finalized;
} path_t;

typedef struct {
    __u64 response_last_seen;
    __u64 request_started;

    status_code_t status_code;
    method_t request_method;
    path_t path;
<<<<<<< HEAD
    bool request_end_of_stream;
    bool response_end_of_stream;
    bool request_end_of_stream_real;
=======
    bool end_of_stream_seen;
>>>>>>> 9ec65564
} http2_stream_t;

typedef struct {
    conn_tuple_t tuple;
    http2_stream_t stream;
} http2_event_t;

typedef struct {
    dynamic_table_index_t dynamic_index;
    http2_stream_key_t http2_stream_key;
} http2_ctx_t;

typedef enum {
    kStaticHeader = 0,
    kExistingDynamicHeader = 1,
    kNewDynamicHeader = 2,
    kNewDynamicHeaderNotIndexed = 3,
} __attribute__((packed)) http2_header_type_t;

typedef struct {
    __u32 original_index;
    __u32 index;
    __u32 new_dynamic_value_offset;
    __u32 new_dynamic_value_size;
    http2_header_type_t type;
    bool is_huffman_encoded;
} http2_header_t;

typedef struct {
    http2_frame_t frame;
    __u32 offset;
} http2_frame_with_offset;

typedef struct {
    __u16 iteration;
    __u16 frames_count;
    // Maintains the count of executions performed by the filter program.
    // Its purpose is to restrict the usage of tail calls within the filter program.
    __u16 filter_iterations;
    // Saving the data offset is crucial for maintaining the current read position and ensuring proper utilization
    // of tail calls.
    __u32 data_off;
    http2_frame_with_offset frames_array[HTTP2_MAX_FRAMES_ITERATIONS] __attribute__((aligned(8)));
} http2_tail_call_state_t;

typedef struct {
    __u32 remainder;
    __u32 header_length;
    char buf[HTTP2_FRAME_HEADER_SIZE];
} frame_header_remainder_t;

// http2_telemetry_t is used to hold the HTTP/2 kernel telemetry.
// request_seen                         Count of HTTP/2 requests seen
// response_seen                        Count of HTTP/2 responses seen
// end_of_stream                        Count of END STREAM flag seen
// end_of_stream_rst                    Count of RST flags seen
// literal_value_exceeds_frame          Count of times we couldn't retrieve the literal value due to reaching the end of the frame.
// exceeding_max_interesting_frames		Count of times we reached the max number of frames per iteration.
// exceeding_max_frames_to_filter		Count of times we have left with more frames to filter than the max number of frames to filter.
// path_size_bucket                     Count of path sizes and divided into buckets.
// frames_split_count                   Count of times we tried to read more data than the end of the data end.
typedef struct {
    __u64 request_seen;
    __u64 response_seen;
    __u64 end_of_stream;
    __u64 end_of_stream_rst;
    __u64 literal_value_exceeds_frame;
    __u64 exceeding_max_interesting_frames;
    __u64 exceeding_max_frames_to_filter;
    __u64 path_size_bucket[HTTP2_TELEMETRY_PATH_BUCKETS+1];
    __u64 fragmented_frame_count_headers;
    __u64 fragmented_frame_count_rst;
    __u64 fragmented_frame_count_data_eos;
    __u64 fragmented_frame_count_headers_eos;
} http2_telemetry_t;

typedef struct {
    __u64 value;
    __u64 previous;
} dynamic_counter_t;

#endif<|MERGE_RESOLUTION|>--- conflicted
+++ resolved
@@ -170,13 +170,9 @@
     status_code_t status_code;
     method_t request_method;
     path_t path;
-<<<<<<< HEAD
-    bool request_end_of_stream;
+    bool end_of_stream_seen;
     bool response_end_of_stream;
     bool request_end_of_stream_real;
-=======
-    bool end_of_stream_seen;
->>>>>>> 9ec65564
 } http2_stream_t;
 
 typedef struct {
