#ifndef __HTTP2_DECODING_DEFS_H
#define __HTTP2_DECODING_DEFS_H

#include "ktypes.h"

#include "protocols/http2/defs.h"

// Maximum number of frames to be processed in a single TCP packet. That's also the number of tail calls we'll have.
// NOTE: we may need to revisit this const if we need to capture more connections.
#define HTTP2_MAX_FRAMES_ITERATIONS 10

// A limit of max headers which we process in the request/response.
#define HTTP2_MAX_HEADERS_COUNT_FOR_FILTERING 20

// Per request or response we have fewer headers than HTTP2_MAX_HEADERS_COUNT_FOR_FILTERING that are interesting us.
// For request - those are method, path, and soon to be content type. For response - status code.
// Thus differentiating between the limits can allow reducing code size.
#define HTTP2_MAX_HEADERS_COUNT_FOR_PROCESSING 3

// Maximum size for the path buffer.
#define HTTP2_MAX_PATH_LEN 160

// The maximum index which may be in the static table.
#define MAX_STATIC_TABLE_INDEX 61

// The flag which will be sent in the data/header frame that indicates end of stream.
#define HTTP2_END_OF_STREAM 0x1

// Http2 max batch size.
#define HTTP2_BATCH_SIZE 17

// MAX_6_BITS represents the maximum number that can be represented with 6 bits or less.
// 1 << 6 - 1
#define MAX_6_BITS 63

// MAX_6_BITS represents the maximum number that can be represented with 6 bits or less.
// 1 << 7 - 1
#define MAX_7_BITS 127

typedef enum {
<<<<<<< HEAD
    kMethod = 2,
    kPath = 4,
    kStatus = 9,
    kContentType = 31,
} static_table_key_t;

typedef enum {
=======
>>>>>>> 16a2563a
    kGET = 2,
    kPOST = 3,
    kEmptyPath = 4,
    kIndexPath = 5,
    k200 = 8,
    k204 = 9,
    k206 = 10,
    k304 = 11,
    k400 = 12,
    k404 = 13,
    k500 = 14,
} static_table_value_t;

typedef struct {
    char buffer[HTTP2_MAX_PATH_LEN] __attribute__ ((aligned (8)));
    __u8 string_len;
} dynamic_table_entry_t;

typedef struct {
    __u64 index;
    conn_tuple_t tup;
} dynamic_table_index_t;

typedef struct {
    conn_tuple_t tup;
    __u32 stream_id;
} http2_stream_key_t;

typedef struct {
    conn_tuple_t tup;
    __u64 response_last_seen;
    __u64 request_started;

    __u16 response_status_code;
    __u32 request_method;
    __u8 path_size;
    bool request_end_of_stream;

    __u8 request_path[HTTP2_MAX_PATH_LEN] __attribute__ ((aligned (8)));
} http2_stream_t;

typedef struct {
    dynamic_table_index_t dynamic_index;
    http2_stream_key_t http2_stream_key;
} http2_ctx_t;

typedef enum {
    kStaticHeader  = 0,
    kExistingDynamicHeader = 1,
    kNewDynamicHeader = 2,
} __attribute__ ((packed)) http2_header_type_t;

typedef struct {
    __u32 index;
    __u32 new_dynamic_value_offset;
    __u32 new_dynamic_value_size;
    http2_header_type_t type;
} http2_header_t;

typedef struct {
    __u32 offset;
    __u8 iteration;
} http2_tail_call_state_t;

#endif<|MERGE_RESOLUTION|>--- conflicted
+++ resolved
@@ -37,17 +37,10 @@
 // 1 << 7 - 1
 #define MAX_7_BITS 127
 
-typedef enum {
-<<<<<<< HEAD
-    kMethod = 2,
-    kPath = 4,
-    kStatus = 9,
-    kContentType = 31,
-} static_table_key_t;
+#define HTTP2_CONTENT_TYPE_IDX 31
 
-typedef enum {
-=======
->>>>>>> 16a2563a
+typedef enum
+{
     kGET = 2,
     kPOST = 3,
     kEmptyPath = 4,
@@ -62,7 +55,7 @@
 } static_table_value_t;
 
 typedef struct {
-    char buffer[HTTP2_MAX_PATH_LEN] __attribute__ ((aligned (8)));
+    char buffer[HTTP2_MAX_PATH_LEN] __attribute__((aligned(8)));
     __u8 string_len;
 } dynamic_table_entry_t;
 
@@ -86,7 +79,7 @@
     __u8 path_size;
     bool request_end_of_stream;
 
-    __u8 request_path[HTTP2_MAX_PATH_LEN] __attribute__ ((aligned (8)));
+    __u8 request_path[HTTP2_MAX_PATH_LEN] __attribute__((aligned(8)));
 } http2_stream_t;
 
 typedef struct {
@@ -94,11 +87,12 @@
     http2_stream_key_t http2_stream_key;
 } http2_ctx_t;
 
-typedef enum {
-    kStaticHeader  = 0,
+typedef enum
+{
+    kStaticHeader = 0,
     kExistingDynamicHeader = 1,
     kNewDynamicHeader = 2,
-} __attribute__ ((packed)) http2_header_type_t;
+} __attribute__((packed)) http2_header_type_t;
 
 typedef struct {
     __u32 index;
