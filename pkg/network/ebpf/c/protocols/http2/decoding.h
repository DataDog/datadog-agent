#ifndef __HTTP2_DECODING_H
#define __HTTP2_DECODING_H

#include "bpf_builtins.h"
#include "bpf_helpers.h"
#include "decoding-defs.h"
#include "map-defs.h"
#include "ip.h"

#include "protocols/http2/decoding-defs.h"
#include "protocols/http2/helpers.h"
#include "protocols/http2/maps-defs.h"
#include "protocols/http2/usm-events.h"
#include "protocols/http/types.h"
#include "protocols/classification/defs.h"

// returns true if the given index is one of the relevant headers we care for in the static table.
// The full table can be found in the user mode code `createStaticTable`.
static __always_inline bool is_interesting_static_entry(const __u64 index) {
    return (1 < index && index < 6) || (7 < index && index < 15);
}

// returns true if the given index is below MAX_STATIC_TABLE_INDEX.
static __always_inline bool is_static_table_entry(const __u64 index) {
    return index <= MAX_STATIC_TABLE_INDEX;
}

// http2_fetch_stream returns the current http2 in flight stream.
static __always_inline http2_stream_t *http2_fetch_stream(const http2_stream_key_t *http2_stream_key) {
    http2_stream_t *http2_stream_ptr = bpf_map_lookup_elem(&http2_in_flight, http2_stream_key);
    if (http2_stream_ptr != NULL) {
        return http2_stream_ptr;
    }

    const __u32 zero = 0;
    http2_stream_ptr = bpf_map_lookup_elem(&http2_stream_heap, &zero);
    if (http2_stream_ptr == NULL) {
        return NULL;
    }
    bpf_memset(http2_stream_ptr, 0, sizeof(http2_stream_t));
    bpf_map_update_elem(&http2_in_flight, http2_stream_key, http2_stream_ptr, BPF_NOEXIST);
    return bpf_map_lookup_elem(&http2_in_flight, http2_stream_key);
}

// Similar to read_hpack_int, but with a small optimization of getting the
// current character as input argument.
static __always_inline bool read_hpack_int_with_given_current_char(struct __sk_buff *skb, skb_info_t *skb_info, __u64 current_char_as_number, __u64 max_number_for_bits, __u64 *out) {
    current_char_as_number &= max_number_for_bits;

    // In HPACK, if the number is too big to be stored in max_number_for_bits
    // bits, then those bits are all set to one, and the rest of the number must
    // be read from subsequent bytes.
    if (current_char_as_number < max_number_for_bits) {
        *out = current_char_as_number;
        return true;
    }

    // Read the next byte, and check if it is the last byte of the number.
    // While HPACK does support arbitrary sized numbers, we are limited by the
    // number of instructions we can use in a single eBPF program, so we only
    // parse one additional byte. The max value that can be parsed is
    // `(2^max_number_for_bits - 1) + 127`.
    __u64 next_char = 0;
    if (bpf_skb_load_bytes(skb, skb_info->data_off, &next_char, 1) >= 0 && (next_char & 128) == 0) {
        skb_info->data_off++;
        *out = current_char_as_number + (next_char & 127);
        return true;
    }

    return false;
}

// read_hpack_int reads an unsigned variable length integer as specified in the
// HPACK specification, from an skb.
//
// See https://httpwg.org/specs/rfc7541.html#rfc.section.5.1 for more details on
// how numbers are represented in HPACK.
//
// max_number_for_bits represents the number of bits in the first byte that are
// used to represent the MSB of number. It must always be between 1 and 8.
//
// The parsed number is stored in out.
//
// read_hpack_int returns true if the integer was successfully parsed, and false
// otherwise.
static __always_inline bool read_hpack_int(struct __sk_buff *skb, skb_info_t *skb_info, __u64 max_number_for_bits, __u64 *out, bool *is_huffman_encoded) {
    __u64 current_char_as_number = 0;
    if (bpf_skb_load_bytes(skb, skb_info->data_off, &current_char_as_number, 1) < 0) {
        return false;
    }
    skb_info->data_off++;
    // We are only interested in the first bit of the first byte, which indicates if it is huffman encoded or not.
    // See: https://datatracker.ietf.org/doc/html/rfc7541#appendix-B for more details on huffman code.
    *is_huffman_encoded = (current_char_as_number & 128) > 0;

    return read_hpack_int_with_given_current_char(skb, skb_info, current_char_as_number, max_number_for_bits, out);
}

// get_dynamic_counter returns the current dynamic counter by the conn tuple.
static __always_inline __u64 *get_dynamic_counter(conn_tuple_t *tup) {
    __u64 counter = 0;
    bpf_map_update_elem(&http2_dynamic_counter_table, tup, &counter, BPF_NOEXIST);
    return bpf_map_lookup_elem(&http2_dynamic_counter_table, tup);
}

// parse_field_indexed parses fully-indexed headers.
static __always_inline void parse_field_indexed(dynamic_table_index_t *dynamic_index, http2_header_t *headers_to_process, __u8 index, __u64 global_dynamic_counter, __u8 *interesting_headers_counter) {
    if (headers_to_process == NULL) {
        return;
    }

    // TODO: can improve by declaring MAX_INTERESTING_STATIC_TABLE_INDEX
    if (is_static_table_entry(index)) {
        headers_to_process->index = index;
        headers_to_process->type = kStaticHeader;
        *interesting_headers_counter += is_interesting_static_entry(index);
        return;
    }

    // We change the index to match our internal dynamic table implementation index.
    // Our internal indexes start from 1, so we subtract 61 in order to match the given index.
    dynamic_index->index = global_dynamic_counter - (index - MAX_STATIC_TABLE_INDEX);

    headers_to_process->index = dynamic_index->index;
    headers_to_process->type = kExistingDynamicHeader;
    // If the entry exists, increase the counter. If the entry is missing, then we won't increase the counter.
    // This is a simple trick to spare if-clause, to reduce pressure on the complexity of the program.
    *interesting_headers_counter += bpf_map_lookup_elem(&http2_dynamic_table, dynamic_index) != NULL;
    return;
}

READ_INTO_BUFFER(path, HTTP2_MAX_PATH_LEN, BLK_SIZE)

// update_path_size_telemetry updates the path size telemetry.
static __always_inline void update_path_size_telemetry(http2_telemetry_t *http2_tel, __u64 size) {
    // This line can be considered as a step function of the difference multiplied by difference.
    // step function of the difference is 0 if the difference is negative, and 1 if the difference is positive.
    // Thus, if the difference is negative, we will get 0, and if the difference is positive, we will get the difference.
    size = size < HTTP2_TELEMETRY_MAX_PATH_LEN ? 0 : size - HTTP2_TELEMETRY_MAX_PATH_LEN;
    // This line acts as a ceil function, which means that if the size is not a multiple of the bucket size, we will
    // round it up to the next bucket. Since we don't have float numbers in eBPF, we are adding the (bucket size - 1)
    // to the size, and then dividing it by the bucket size. This will give us the ceil function.
#define CEIL_FUNCTION_FACTOR (HTTP2_TELEMETRY_PATH_BUCKETS_SIZE - 1)
    __u8 bucket_idx = (size + CEIL_FUNCTION_FACTOR) / HTTP2_TELEMETRY_PATH_BUCKETS_SIZE;

    // This line guarantees that the bucket index is between 0 and HTTP2_TELEMETRY_PATH_BUCKETS.
    // Although, it is not needed, we keep this function to please the verifier, and to have an explicit lower bound.
    bucket_idx = bucket_idx < 0 ? 0 : bucket_idx;
    // This line guarantees that the bucket index is between 0 and HTTP2_TELEMETRY_PATH_BUCKETS, and we cannot
    // exceed the upper bound.
    bucket_idx = bucket_idx > HTTP2_TELEMETRY_PATH_BUCKETS ? HTTP2_TELEMETRY_PATH_BUCKETS : bucket_idx;

    __sync_fetch_and_add(&http2_tel->path_size_bucket[bucket_idx], 1);
}


// parse_field_literal parses a header with a literal value.
//
// We are only interested in path headers, that we will store in our internal
// dynamic table, and will skip headers that are not path headers.
static __always_inline bool parse_field_literal(struct __sk_buff *skb, skb_info_t *skb_info, http2_header_t *headers_to_process, __u64 index, __u64 global_dynamic_counter, __u8 *interesting_headers_counter, http2_telemetry_t *http2_tel) {
    __u64 str_len = 0;
    bool is_huffman_encoded = false;
    // String length supposed to be represented with at least 7 bits representation -https://datatracker.ietf.org/doc/html/rfc7541#section-5.2
    if (!read_hpack_int(skb, skb_info, MAX_7_BITS, &str_len, &is_huffman_encoded)) {
        return false;
    }

    // The header name is new and inserted in the dynamic table - we skip the new value.
    if (index == 0) {
        skb_info->data_off += str_len;
        str_len = 0;
        // String length supposed to be represented with at least 7 bits representation -https://datatracker.ietf.org/doc/html/rfc7541#section-5.2
        // At this point the huffman code is not interesting due to the fact that we already read the string length,
        // We are reading the current size in order to skip it.
        if (!read_hpack_int(skb, skb_info, MAX_7_BITS, &str_len, &is_huffman_encoded)) {
            return false;
        }
        goto end;
    }

    if (index == kIndexPath) {
        update_path_size_telemetry(http2_tel, str_len);
    } else {
        goto end;
    }

    // We skip if:
    // - The string is too big
    // - This is not a path
    // - We won't be able to store the header info
    if (headers_to_process == NULL) {
        goto end;
    }

    if (skb_info->data_off + str_len > skb_info->data_end) {
        __sync_fetch_and_add(&http2_tel->path_exceeds_frame, 1);
        goto end;
    }

    headers_to_process->index = global_dynamic_counter - 1;
    headers_to_process->type = kNewDynamicHeader;
    headers_to_process->new_dynamic_value_offset = skb_info->data_off;
    headers_to_process->new_dynamic_value_size = str_len;
    headers_to_process->is_huffman_encoded = is_huffman_encoded;
    // If the string len (`str_len`) is in the range of [0, HTTP2_MAX_PATH_LEN], and we don't exceed packet boundaries
    // (skb_info->data_off + str_len <= skb_info->data_end) and the index is kIndexPath, then we have a path header,
    // and we're increasing the counter. In any other case, we're not increasing the counter.
    *interesting_headers_counter += (str_len > 0 && str_len <= HTTP2_MAX_PATH_LEN);
end:
    skb_info->data_off += str_len;
    return true;
}

// filter_relevant_headers parses the http2 headers frame, and filters headers
// that are relevant for us, to be processed later on.
// The return value is the number of relevant headers that were found and inserted
// in the `headers_to_process` table.
static __always_inline __u8 filter_relevant_headers(struct __sk_buff *skb, skb_info_t *skb_info, conn_tuple_t *tup, dynamic_table_index_t *dynamic_index, http2_header_t *headers_to_process, __u32 frame_length, http2_telemetry_t *http2_tel) {
    __u8 current_ch;
    __u8 interesting_headers = 0;
    http2_header_t *current_header;
    const __u32 frame_end = skb_info->data_off + frame_length;
    const __u32 end = frame_end < skb_info->data_end + 1 ? frame_end : skb_info->data_end + 1;
    bool is_indexed = false;
    bool is_dynamic_table_update = false;
    __u64 max_bits = 0;
    __u64 index = 0;

    __u64 *global_dynamic_counter = get_dynamic_counter(tup);
    if (global_dynamic_counter == NULL) {
        return 0;
    }

#pragma unroll(HTTP2_MAX_HEADERS_COUNT_FOR_FILTERING)
    for (__u8 headers_index = 0; headers_index < HTTP2_MAX_HEADERS_COUNT_FOR_FILTERING; ++headers_index) {
        if (skb_info->data_off >= end) {
            break;
        }
        bpf_skb_load_bytes(skb, skb_info->data_off, &current_ch, sizeof(current_ch));
        skb_info->data_off++;

        // To determine the size of the dynamic table update, we read an integer representation byte by byte.
        // We continue reading bytes until we encounter a byte without the Most Significant Bit (MSB) set,
        // indicating that we've consumed the complete integer. While in the context of the dynamic table
        // update, we set the state as true if the MSB is set, and false otherwise. Then, we proceed to the next byte.
        // More on the feature - https://httpwg.org/specs/rfc7541.html#rfc.section.6.3.
        if (is_dynamic_table_update) {
            is_dynamic_table_update = (current_ch & 128) != 0;
            continue;
        }
        // 224 is represented as 0b11100000, which is the OR operation for
        // - indexed representation     (0b10000000)
        // - literal representation     (0b01000000)
        // - dynamic table size update  (0b00100000)
        // Thus current_ch & 224 will be 0 only if the top 3 bits are 0, which means that the current byte is not
        // representing any of the above.
        if ((current_ch & 224) == 0) {
            continue;
        }
        // 32 is represented as 0b00100000, which is the scenario of dynamic table size update.
        // From the previous condition we know that the top 3 bits are not 0, so if the top 3 bits are 001, then
        // we have a dynamic table size update.
        is_dynamic_table_update = (current_ch & 224) == 32;
        if (is_dynamic_table_update) {
            continue;
        }

        is_indexed = (current_ch & 128) != 0;
        max_bits = is_indexed ? MAX_7_BITS : MAX_6_BITS;

        index = 0;
        if (!read_hpack_int_with_given_current_char(skb, skb_info, current_ch, max_bits, &index)) {
            break;
        }

        current_header = NULL;
        if (interesting_headers < HTTP2_MAX_HEADERS_COUNT_FOR_PROCESSING) {
            current_header = &headers_to_process[interesting_headers];
        }

        if (is_indexed) {
            // Indexed representation.
            // MSB bit set.
            // https://httpwg.org/specs/rfc7541.html#rfc.section.6.1
            parse_field_indexed(dynamic_index, current_header, index, *global_dynamic_counter, &interesting_headers);
        } else {
            __sync_fetch_and_add(global_dynamic_counter, 1);
            // 6.2.1 Literal Header Field with Incremental Indexing
            // top two bits are 11
            // https://httpwg.org/specs/rfc7541.html#rfc.section.6.2.1
            if (!parse_field_literal(skb, skb_info, current_header, index, *global_dynamic_counter, &interesting_headers, http2_tel)) {
                break;
            }
        }
    }

    return interesting_headers;
}

// process_headers processes the headers that were filtered in filter_relevant_headers,
// looking for requests path, status code, and method.
static __always_inline void process_headers(struct __sk_buff *skb, dynamic_table_index_t *dynamic_index, http2_stream_t *current_stream, http2_header_t *headers_to_process, __u8 interesting_headers,  http2_telemetry_t *http2_tel) {
    http2_header_t *current_header;
    dynamic_table_entry_t dynamic_value = {};

#pragma unroll(HTTP2_MAX_HEADERS_COUNT_FOR_PROCESSING)
    for (__u8 iteration = 0; iteration < HTTP2_MAX_HEADERS_COUNT_FOR_PROCESSING; ++iteration) {
        if (iteration >= interesting_headers) {
            break;
        }

        current_header = &headers_to_process[iteration];

        if (current_header->type == kStaticHeader) {
            if (current_header->index == kPOST || current_header->index == kGET) {
                // TODO: mark request
                current_stream->request_started = bpf_ktime_get_ns();
                current_stream->request_method = current_header->index;
                __sync_fetch_and_add(&http2_tel->request_seen, 1);
            } else if (current_header->index >= k200 && current_header->index <= k500) {
                current_stream->response_status_code = current_header->index;
                __sync_fetch_and_add(&http2_tel->response_seen, 1);
            } else if (current_header->index == kEmptyPath) {
                current_stream->path_size = HTTP2_ROOT_PATH_LEN;
                bpf_memcpy(current_stream->request_path, HTTP2_ROOT_PATH, HTTP2_ROOT_PATH_LEN);
            } else if (current_header->index == kIndexPath) {
                current_stream->path_size = HTTP2_INDEX_PATH_LEN;
                bpf_memcpy(current_stream->request_path, HTTP2_INDEX_PATH, HTTP2_INDEX_PATH_LEN);
            }
            continue;
        }

        dynamic_index->index = current_header->index;
        if (current_header->type == kExistingDynamicHeader) {
            dynamic_table_entry_t *dynamic_value = bpf_map_lookup_elem(&http2_dynamic_table, dynamic_index);
            if (dynamic_value == NULL) {
                break;
            }
            current_stream->path_size = dynamic_value->string_len;
            current_stream->is_huffman_encoded = dynamic_value->is_huffman_encoded;
            bpf_memcpy(current_stream->request_path, dynamic_value->buffer, HTTP2_MAX_PATH_LEN);
        } else {
            dynamic_value.string_len = current_header->new_dynamic_value_size;
            dynamic_value.is_huffman_encoded = current_header->is_huffman_encoded;

            // create the new dynamic value which will be added to the internal table.
            read_into_buffer_path(dynamic_value.buffer, skb, current_header->new_dynamic_value_offset);
            bpf_map_update_elem(&http2_dynamic_table, dynamic_index, &dynamic_value, BPF_ANY);
            current_stream->path_size = current_header->new_dynamic_value_size;
            current_stream->is_huffman_encoded = current_header->is_huffman_encoded;
            bpf_memcpy(current_stream->request_path, dynamic_value.buffer, HTTP2_MAX_PATH_LEN);
        }
    }
}

static __always_inline void handle_end_of_stream(http2_stream_t *current_stream, http2_stream_key_t *http2_stream_key_template, http2_telemetry_t *http2_tel) {
    // We want to see the EOS twice for a given stream: one for the client, one for the server.
    if (!current_stream->request_end_of_stream) {
        current_stream->request_end_of_stream = true;
        return;
    }

    // response end of stream;
    current_stream->response_last_seen = bpf_ktime_get_ns();

    const __u32 zero = 0;
    http2_event_t *event = bpf_map_lookup_elem(&http2_scratch_buffer, &zero);
    if (event) {
        bpf_memcpy(&event->tuple, &http2_stream_key_template->tup, sizeof(conn_tuple_t));
        bpf_memcpy(&event->stream, current_stream, sizeof(http2_stream_t));
        // enqueue
        http2_batch_enqueue(event);
    }

    bpf_map_delete_elem(&http2_in_flight, http2_stream_key_template);
}

static __always_inline void process_headers_frame(struct __sk_buff *skb, http2_stream_t *current_stream, skb_info_t *skb_info, conn_tuple_t *tup, dynamic_table_index_t *dynamic_index, http2_frame_t *current_frame_header, http2_telemetry_t *http2_tel) {
    const __u32 zero = 0;

    // Allocating an array of headers, to hold all interesting headers from the frame.
    http2_header_t *headers_to_process = bpf_map_lookup_elem(&http2_headers_to_process, &zero);
    if (headers_to_process == NULL) {
        return;
    }
    bpf_memset(headers_to_process, 0, HTTP2_MAX_HEADERS_COUNT_FOR_PROCESSING * sizeof(http2_header_t));

    __u8 interesting_headers = filter_relevant_headers(skb, skb_info, tup, dynamic_index, headers_to_process, current_frame_header->length, http2_tel);
    process_headers(skb, dynamic_index, current_stream, headers_to_process, interesting_headers, http2_tel);
}

// A similar implementation of read_http2_frame_header, but instead of getting both a char array and an out parameter,
// we get only the out parameter (equals to http2_frame_t* representation of the char array) and we perform the
// field adjustments we have in read_http2_frame_header.
static __always_inline bool format_http2_frame_header(http2_frame_t *out) {
    if (is_empty_frame_header((char *)out)) {
        return false;
    }

    // We extract the frame by its shape to fields.
    // See: https://datatracker.ietf.org/doc/html/rfc7540#section-4.1
    out->length = bpf_ntohl(out->length << 8);
    out->stream_id = bpf_ntohl(out->stream_id << 1);

    return out->type <= kContinuationFrame && out->length <= MAX_FRAME_SIZE && (out->stream_id == 0 || (out->stream_id % 2 == 1));
}

// skip_preface is a helper function to check for the HTTP2 magic sent at the beginning
// of an HTTP2 connection, and skip it if present.
static __always_inline void skip_preface(struct __sk_buff *skb, skb_info_t *skb_info) {
    char preface[HTTP2_MARKER_SIZE];
    bpf_memset((char *)preface, 0, HTTP2_MARKER_SIZE);
    bpf_skb_load_bytes(skb, skb_info->data_off, preface, HTTP2_MARKER_SIZE);
    if (is_http2_preface(preface, HTTP2_MARKER_SIZE)) {
        skb_info->data_off += HTTP2_MARKER_SIZE;
    }
}

// The function is trying to read the remaining of a split frame header. We have the first part in
// `frame_state->buf` (from the previous packet), and now we're trying to read the remaining (`frame_state->remainder`
// bytes from the current packet).
static __always_inline void fix_header_frame(struct __sk_buff *skb, skb_info_t *skb_info, char *out, frame_header_remainder_t *frame_state) {
    bpf_memcpy(out, frame_state->buf, HTTP2_FRAME_HEADER_SIZE);
    // Verifier is unhappy with a single call to `bpf_skb_load_bytes` with a variable length (although checking boundaries)
    switch (frame_state->remainder) {
    case 1:
        bpf_skb_load_bytes(skb, skb_info->data_off, out + HTTP2_FRAME_HEADER_SIZE - 1, 1);
        break;
    case 2:
        bpf_skb_load_bytes(skb, skb_info->data_off, out + HTTP2_FRAME_HEADER_SIZE - 2, 2);
        break;
    case 3:
        bpf_skb_load_bytes(skb, skb_info->data_off, out + HTTP2_FRAME_HEADER_SIZE - 3, 3);
        break;
    case 4:
        bpf_skb_load_bytes(skb, skb_info->data_off, out + HTTP2_FRAME_HEADER_SIZE - 4, 4);
        break;
    case 5:
        bpf_skb_load_bytes(skb, skb_info->data_off, out + HTTP2_FRAME_HEADER_SIZE - 5, 5);
        break;
    case 6:
        bpf_skb_load_bytes(skb, skb_info->data_off, out + HTTP2_FRAME_HEADER_SIZE - 6, 6);
        break;
    case 7:
        bpf_skb_load_bytes(skb, skb_info->data_off, out + HTTP2_FRAME_HEADER_SIZE - 7, 7);
        break;
    case 8:
        bpf_skb_load_bytes(skb, skb_info->data_off, out + HTTP2_FRAME_HEADER_SIZE - 8, 8);
        break;
    }
    return;
}

static __always_inline void reset_frame(http2_frame_t *out) {
    *out = (http2_frame_t){ 0 };
}

static __always_inline bool get_first_frame(struct __sk_buff *skb, skb_info_t *skb_info, frame_header_remainder_t *frame_state, http2_frame_t *current_frame, http2_telemetry_t *http2_tel) {
    // No state, try reading a frame.
    if (frame_state == NULL) {
        // Checking we have enough bytes in the packet to read a frame header.
        if (skb_info->data_off + HTTP2_FRAME_HEADER_SIZE > skb_info->data_end) {
            // Not enough bytes, cannot read frame, so we have 0 interesting frames in that packet.
            return false;
        }

        // Reading frame, and ensuring the frame is valid.
        bpf_skb_load_bytes(skb, skb_info->data_off, (char *)current_frame, HTTP2_FRAME_HEADER_SIZE);
        skb_info->data_off += HTTP2_FRAME_HEADER_SIZE;
        if (!format_http2_frame_header(current_frame)) {
            // Frame is not valid, so we have 0 interesting frames in that packet.
            return false;
        }
        return true;
    }

    // Getting here means we have a frame state from the previous packets.
    // Scenarios in order:
    //  1. Check if we have a frame-header remainder - if so, we must try and read the rest of the frame header.
    //     In case of a failure, we abort.
    //  2. If we don't have a frame-header remainder, then we're trying to read a valid frame.
    //     HTTP2 can send valid frames (like SETTINGS and PING) during a split DATA frame. If such a frame exists,
    //     then we won't have the rest of the split frame in the same packet.
    //  3. If we reached here, and we have a remainder, then we're consuming the remainder and checking we can read the
    //     next frame header.
    //  4. We failed reading any frame. Aborting.

    // Frame-header-remainder.
    if (frame_state->header_length > 0) {
        fix_header_frame(skb, skb_info, (char*)current_frame, frame_state);
        if (format_http2_frame_header(current_frame)) {
            skb_info->data_off += frame_state->remainder;
            frame_state->remainder = 0;
            return true;
        }

        // We couldn't read frame header using the remainder.
        return false;
    }

    // Checking if we can read a frame header.
    if (skb_info->data_off + HTTP2_FRAME_HEADER_SIZE <= skb_info->data_end) {
        bpf_skb_load_bytes(skb, skb_info->data_off, (char *)current_frame, HTTP2_FRAME_HEADER_SIZE);
        if (format_http2_frame_header(current_frame)) {
            // We successfully read a valid frame.
            skb_info->data_off += HTTP2_FRAME_HEADER_SIZE;
            return true;
        }
    }

    // We failed to read a frame, if we have a remainder trying to consume it and read the following frame.
    if (frame_state->remainder > 0) {
        skb_info->data_off += frame_state->remainder;
        // The remainders "ends" the current packet. No interesting frames were found.
        if (skb_info->data_off == skb_info->data_end) {
            frame_state->remainder = 0;
            return false;
        }
        reset_frame(current_frame);
        bpf_skb_load_bytes(skb, skb_info->data_off, (char *)current_frame, HTTP2_FRAME_HEADER_SIZE);
        if (format_http2_frame_header(current_frame)) {
            frame_state->remainder = 0;
            skb_info->data_off += HTTP2_FRAME_HEADER_SIZE;
            return true;
        }
    }
    // still not valid / does not have a remainder - abort.
    return false;
}

// find_relevant_frames iterates over the packet and finds frames that are
// relevant for us. The frames info and location are stored in the `iteration_value->frames_array` array,
// and the number of frames found is being stored at iteration_value->frames_count.
// This function returns true if there are more frames to filter and if the number of frames found is less than
// HTTP2_MAX_FRAMES_ITERATIONS. This indicates that there are additional frames to filter, allowing parsing frames by
// the next tail call. If false is returned, the subsequent tail call should not be executed.
//
// We consider frames as relevant if they are either:
// - HEADERS frames
// - RST_STREAM frames
// - DATA frames with the END_STREAM flag set
static __always_inline bool find_relevant_frames(struct __sk_buff *skb, skb_info_t *skb_info, http2_tail_call_state_t *iteration_value, http2_telemetry_t *http2_tel) {
    bool is_headers_or_rst_frame, is_data_end_of_stream;
    http2_frame_t current_frame = {};

    // if we already processed part of the packet, we should start from the last offset we processed.
<<<<<<< HEAD
    if (iteration_value->filter_iterations > 0) {
=======
    if (iteration_value->filter_iterations != 0) {
>>>>>>> c3a2b554
        skb_info->data_off = iteration_value->data_off;
    }

   // If we have found enough interesting frames, we should not process any new frame.
   // The value of iteration_value->frames_count may potentially be greater than 0.
   // It's essential to validate that this increase doesn't surpass the maximum number of frames we can process.
   if (iteration_value->frames_count >= HTTP2_MAX_FRAMES_ITERATIONS) {
       return false;
   }

    __u32 iteration = 0;
#pragma unroll(HTTP2_MAX_FRAMES_TO_FILTER)
    for (; iteration < HTTP2_MAX_FRAMES_TO_FILTER; ++iteration) {
        // Checking we can read HTTP2_FRAME_HEADER_SIZE from the skb.
        if (skb_info->data_off + HTTP2_FRAME_HEADER_SIZE > skb_info->data_end) {
            break;
        }

        bpf_skb_load_bytes(skb, skb_info->data_off, (char *)&current_frame, HTTP2_FRAME_HEADER_SIZE);
        skb_info->data_off += HTTP2_FRAME_HEADER_SIZE;
        if (!format_http2_frame_header(&current_frame)) {
            break;
        }

        // END_STREAM can appear only in Headers and Data frames.
        // Check out https://datatracker.ietf.org/doc/html/rfc7540#section-6.1 for data frame, and
        // https://datatracker.ietf.org/doc/html/rfc7540#section-6.2 for headers frame.
        is_headers_or_rst_frame = current_frame.type == kHeadersFrame || current_frame.type == kRSTStreamFrame;
        is_data_end_of_stream = ((current_frame.flags & HTTP2_END_OF_STREAM) == HTTP2_END_OF_STREAM) && (current_frame.type == kDataFrame);
        if (iteration_value->frames_count < HTTP2_MAX_FRAMES_ITERATIONS && (is_headers_or_rst_frame || is_data_end_of_stream)) {
            iteration_value->frames_array[iteration_value->frames_count].frame = current_frame;
            iteration_value->frames_array[iteration_value->frames_count].offset = skb_info->data_off;
            iteration_value->frames_count++;
        }
        skb_info->data_off += current_frame.length;

        // If we have found enough interesting frames, we can stop iterating.
        if (iteration_value->frames_count >= HTTP2_MAX_FRAMES_ITERATIONS) {
            break;
        }
    }

    if (iteration_value->frames_count == HTTP2_MAX_FRAMES_ITERATIONS) {
        __sync_fetch_and_add(&http2_tel->exceeding_max_interesting_frames, 1);
    }

    // This function returns true if there are more frames to filter, which will be parsed by the next tail call,
    // and if we have not yet reached the maximum number of frames we can process.
    return (((iteration == HTTP2_MAX_FRAMES_TO_FILTER) &&
            (skb_info->data_off + HTTP2_FRAME_HEADER_SIZE <= skb_info->data_end))&&
            iteration_value->frames_count < HTTP2_MAX_FRAMES_ITERATIONS);
}

SEC("socket/http2_handle_first_frame")
int socket__http2_handle_first_frame(struct __sk_buff *skb) {
    const __u32 zero = 0;
    http2_frame_t current_frame = {};

    dispatcher_arguments_t dispatcher_args_copy;
    bpf_memset(&dispatcher_args_copy, 0, sizeof(dispatcher_arguments_t));
    // We're not calling fetch_dispatching_arguments as, we need to modify the `data_off` field of skb_info, so
    // the next prog will start to read from the next valid frame.
    dispatcher_arguments_t *args = bpf_map_lookup_elem(&dispatcher_arguments, &zero);
    if (args == NULL) {
        return false;
    }
    bpf_memcpy(&dispatcher_args_copy.tup, &args->tup, sizeof(conn_tuple_t));
    bpf_memcpy(&dispatcher_args_copy.skb_info, &args->skb_info, sizeof(skb_info_t));

    // If we detected a tcp termination we should stop processing the packet, and clear its dynamic table by deleting the counter.
    if (is_tcp_termination(&dispatcher_args_copy.skb_info)) {
        // Deleting the entry for the original tuple.
        bpf_map_delete_elem(&http2_dynamic_counter_table, &dispatcher_args_copy.tup);
        terminated_http2_batch_enqueue(&dispatcher_args_copy.tup);
        // In case of local host, the protocol will be deleted for both (client->server) and (server->client),
        // so we won't reach for that path again in the code, so we're deleting the opposite side as well.
        flip_tuple(&dispatcher_args_copy.tup);
        bpf_map_delete_elem(&http2_dynamic_counter_table, &dispatcher_args_copy.tup);
        return 0;
    }

    // A single packet can contain multiple HTTP/2 frames, due to instruction limitations we have divided the
    // processing into multiple tail calls, where each tail call process a single frame. We must have context when
    // we are processing the frames, for example, to know how many bytes have we read in the packet, or it we reached
    // to the maximum number of frames we can process. For that we are checking if the iteration context already exists.
    // If not, creating a new one to be used for further processing
    http2_tail_call_state_t *iteration_value = bpf_map_lookup_elem(&http2_frames_to_process, &zero);
    if (iteration_value == NULL) {
        return 0;
    }
    iteration_value->frames_count = 0;
    iteration_value->iteration = 0;
    iteration_value->filter_iterations = 0;
    iteration_value->data_off = 0;

    // skip HTTP2 magic, if present
    skip_preface(skb, &dispatcher_args_copy.skb_info);

    frame_header_remainder_t *frame_state = bpf_map_lookup_elem(&http2_remainder, &dispatcher_args_copy.tup);

    http2_telemetry_t *http2_tel = bpf_map_lookup_elem(&http2_telemetry, &zero);
    if (http2_tel == NULL) {
        return 0;
    }

    if (!get_first_frame(skb, &dispatcher_args_copy.skb_info, frame_state, &current_frame, http2_tel)) {
        return 0;
    }

    // If we have a state and we consumed it, then delete it.
    if (frame_state != NULL && frame_state->remainder == 0) {
        bpf_map_delete_elem(&http2_remainder, &dispatcher_args_copy.tup);
    }

    bool is_headers_or_rst_frame = current_frame.type == kHeadersFrame || current_frame.type == kRSTStreamFrame;
    bool is_data_end_of_stream = ((current_frame.flags & HTTP2_END_OF_STREAM) == HTTP2_END_OF_STREAM) && (current_frame.type == kDataFrame);
    if (is_headers_or_rst_frame || is_data_end_of_stream) {
        iteration_value->frames_array[0].frame = current_frame;
        iteration_value->frames_array[0].offset = dispatcher_args_copy.skb_info.data_off;
        iteration_value->frames_count = 1;
    }
    dispatcher_args_copy.skb_info.data_off += current_frame.length;
    // Overriding the data_off field of the cached skb_info. The next prog will start from the offset of the next valid
    // frame.
    args->skb_info.data_off = dispatcher_args_copy.skb_info.data_off;

    bpf_tail_call_compat(skb, &protocols_progs, PROG_HTTP2_FRAME_FILTER);
    return 0;
}

SEC("socket/http2_filter")
int socket__http2_filter(struct __sk_buff *skb) {
    dispatcher_arguments_t dispatcher_args_copy;
    bpf_memset(&dispatcher_args_copy, 0, sizeof(dispatcher_arguments_t));
    if (!fetch_dispatching_arguments(&dispatcher_args_copy.tup, &dispatcher_args_copy.skb_info)) {
        return 0;
    }

    const __u32 zero = 0;

    // A single packet can contain multiple HTTP/2 frames, due to instruction limitations we have divided the
    // processing into multiple tail calls, where each tail call process a single frame. We must have context when
    // we are processing the frames, for example, to know how many bytes have we read in the packet, or it we reached
    // to the maximum number of frames we can process. For that we are checking if the iteration context already exists.
    // If not, creating a new one to be used for further processing
    http2_tail_call_state_t *iteration_value = bpf_map_lookup_elem(&http2_frames_to_process, &zero);
    if (iteration_value == NULL) {
        return 0;
    }

    http2_telemetry_t *http2_tel = bpf_map_lookup_elem(&http2_telemetry, &zero);
    if (http2_tel == NULL) {
        return 0;
    }

    // Some functions might change and override fields in dispatcher_args_copy.skb_info. Since it is used as a key
    // in a map, we cannot allow it to be modified. Thus, having a local copy of skb_info.
    skb_info_t local_skb_info = dispatcher_args_copy.skb_info;

    bool have_more_frames_to_process = find_relevant_frames(skb, &local_skb_info, iteration_value, http2_tel);
    // We have found there are more frames to filter, so we will call frame_filter again.
    // Max current amount of tail calls would be 2, which will allow us to currently parse
    // HTTP2_MAX_TAIL_CALLS_FOR_FRAMES_FILTER*HTTP2_MAX_FRAMES_ITERATIONS.
<<<<<<< HEAD
    if (have_more_frames_to_process && iteration_value->filter_iterations < HTTP2_MAX_TAIL_CALLS_FOR_FRAMES_FILTER) {
        // save local copy of the skb_info, so the next prog will start from the offset of the next valid frame.
        iteration_value->data_off = local_skb_info.data_off;
        iteration_value->filter_iterations++;
=======
    iteration_value->filter_iterations++;
    if (have_more_frames_to_process && iteration_value->filter_iterations < HTTP2_MAX_TAIL_CALLS_FOR_FRAMES_FILTER) {
        // save local copy of the skb_info, so the next prog will start from the offset of the next valid frame.
        iteration_value->data_off = local_skb_info.data_off;
>>>>>>> c3a2b554
        bpf_tail_call_compat(skb, &protocols_progs, PROG_HTTP2_FRAME_FILTER);
    }

    // if we left with more headers to process and we reached the max amount of tail calls we should update the telemetry.
    if (have_more_frames_to_process && iteration_value->filter_iterations >= HTTP2_MAX_TAIL_CALLS_FOR_FRAMES_FILTER) {
        __sync_fetch_and_add(&http2_tel->exceeding_max_frames_to_filter, 1);
    }

    frame_header_remainder_t new_frame_state = { 0 };
    if (local_skb_info.data_off > local_skb_info.data_end) {
        // We have a remainder
        new_frame_state.remainder = local_skb_info.data_off - local_skb_info.data_end;
        bpf_map_update_elem(&http2_remainder, &dispatcher_args_copy.tup, &new_frame_state, BPF_ANY);
    } else if (local_skb_info.data_off < local_skb_info.data_end && local_skb_info.data_off + HTTP2_FRAME_HEADER_SIZE > local_skb_info.data_end) {
        // We have a frame header remainder
        new_frame_state.remainder = HTTP2_FRAME_HEADER_SIZE - (local_skb_info.data_end - local_skb_info.data_off);
        bpf_memset(new_frame_state.buf, 0, HTTP2_FRAME_HEADER_SIZE);
    #pragma unroll(HTTP2_FRAME_HEADER_SIZE)
        for (__u32 iteration = 0; iteration < HTTP2_FRAME_HEADER_SIZE && new_frame_state.remainder + iteration < HTTP2_FRAME_HEADER_SIZE; ++iteration) {
            bpf_skb_load_bytes(skb, local_skb_info.data_off + iteration, new_frame_state.buf + iteration, 1);
        }
        new_frame_state.header_length = HTTP2_FRAME_HEADER_SIZE - new_frame_state.remainder;
        bpf_map_update_elem(&http2_remainder, &dispatcher_args_copy.tup, &new_frame_state, BPF_ANY);
    }

    if (iteration_value->frames_count == 0) {
        return 0;
    }

    // We have couple of interesting headers, launching tail calls to handle them.
    if (bpf_map_update_elem(&http2_iterations, &dispatcher_args_copy, iteration_value, BPF_NOEXIST) >= 0) {
        // We managed to cache the iteration_value in the http2_iterations map.
        bpf_tail_call_compat(skb, &protocols_progs, PROG_HTTP2_HEADERS_PARSER);
    }

    return 0;
}

// The program is responsible for parsing all headers frames. For each headers frame we parse the headers,
// fill the dynamic table with the new interesting literal headers, and modifying the streams accordingly.
// The program can be called multiple times (via "self call" of tail calls) in case we have more frames to parse
// than the maximum number of frames we can process in a single tail call.
// The program is being called after socket__http2_filter, and it is being called only if we have interesting frames.
// The program calls socket__http2_eos_parser to finalize the streams and enqueue them to be sent to the user mode.
SEC("socket/http2_headers_parser")
int socket__http2_headers_parser(struct __sk_buff *skb) {
    dispatcher_arguments_t dispatcher_args_copy;
    bpf_memset(&dispatcher_args_copy, 0, sizeof(dispatcher_arguments_t));
    if (!fetch_dispatching_arguments(&dispatcher_args_copy.tup, &dispatcher_args_copy.skb_info)) {
        return 0;
    }

    // Some functions might change and override data_off field in dispatcher_args_copy.skb_info. Since it is used as a key
    // in a map, we cannot allow it to be modified. Thus, storing the original value of the offset.
    __u32 original_off = dispatcher_args_copy.skb_info.data_off;

    // A single packet can contain multiple HTTP/2 frames, due to instruction limitations we have divided the
    // processing into multiple tail calls, where each tail call process a single frame. We must have context when
    // we are processing the frames, for example, to know how many bytes have we read in the packet, or it we reached
    // to the maximum number of frames we can process. For that we are checking if the iteration context already exists.
    // If not, creating a new one to be used for further processing
    http2_tail_call_state_t *tail_call_state = bpf_map_lookup_elem(&http2_iterations, &dispatcher_args_copy);
    if (tail_call_state == NULL) {
        // We didn't find the cached context, aborting.
        return 0;
    }

    const __u32 zero = 0;
    http2_ctx_t *http2_ctx = bpf_map_lookup_elem(&http2_ctx_heap, &zero);
    if (http2_ctx == NULL) {
        goto delete_iteration;
    }

    http2_telemetry_t *http2_tel = bpf_map_lookup_elem(&http2_telemetry, &zero);
    if (http2_tel == NULL) {
        goto delete_iteration;
    }

    http2_frame_with_offset *frames_array = tail_call_state->frames_array;
    http2_frame_with_offset current_frame;

    // create the http2 ctx for the current http2 frame.
    bpf_memset(http2_ctx, 0, sizeof(http2_ctx_t));
    http2_ctx->http2_stream_key.tup = dispatcher_args_copy.tup;
    normalize_tuple(&http2_ctx->http2_stream_key.tup);
    http2_ctx->dynamic_index.tup = dispatcher_args_copy.tup;

    http2_stream_t *current_stream = NULL;

    #pragma unroll(HTTP2_MAX_FRAMES_FOR_HEADERS_PARSER_PER_TAIL_CALL)
    for (__u16 index = 0; index < HTTP2_MAX_FRAMES_FOR_HEADERS_PARSER_PER_TAIL_CALL; index++) {
        if (tail_call_state->iteration >= tail_call_state->frames_count) {
            break;
        }
        // This check must be next to the access of the array, otherwise the verifier will complain.
        if (tail_call_state->iteration >= HTTP2_MAX_FRAMES_ITERATIONS) {
            break;
        }
        current_frame = frames_array[tail_call_state->iteration];
        tail_call_state->iteration += 1;

        if (current_frame.frame.type != kHeadersFrame) {
            continue;
        }

        http2_ctx->http2_stream_key.stream_id = current_frame.frame.stream_id;
        current_stream = http2_fetch_stream(&http2_ctx->http2_stream_key);
        if (current_stream == NULL) {
            continue;
        }
        dispatcher_args_copy.skb_info.data_off = current_frame.offset;
        process_headers_frame(skb, current_stream, &dispatcher_args_copy.skb_info, &dispatcher_args_copy.tup, &http2_ctx->dynamic_index, &current_frame.frame, http2_tel);
    }

    if (tail_call_state->iteration < HTTP2_MAX_FRAMES_ITERATIONS &&
        tail_call_state->iteration < tail_call_state->frames_count &&
        tail_call_state->iteration < HTTP2_MAX_FRAMES_FOR_HEADERS_PARSER) {
        bpf_tail_call_compat(skb, &protocols_progs, PROG_HTTP2_HEADERS_PARSER);
    }
    // Zeroing the iteration index to call EOS parser
    tail_call_state->iteration = 0;
    bpf_tail_call_compat(skb, &protocols_progs, PROG_HTTP2_EOS_PARSER);

delete_iteration:
    // restoring the original value.
    dispatcher_args_copy.skb_info.data_off = original_off;
    bpf_map_delete_elem(&http2_iterations, &dispatcher_args_copy);

    return 0;
}

// The program is responsible for parsing all frames that mark the end of a stream.
// We consider a frame as marking the end of a stream if it is either:
//  - An headers or data frame with END_STREAM flag set.
//  - An RST_STREAM frame.
// The program is being called after socket__http2_headers_parser, and it finalizes the streams and enqueue them
// to be sent to the user mode.
// The program is ready to be called multiple times (via "self call" of tail calls) in case we have more frames to
// process than the maximum number of frames we can process in a single tail call.
SEC("socket/http2_eos_parser")
int socket__http2_eos_parser(struct __sk_buff *skb) {
    dispatcher_arguments_t dispatcher_args_copy;
    bpf_memset(&dispatcher_args_copy, 0, sizeof(dispatcher_arguments_t));
    if (!fetch_dispatching_arguments(&dispatcher_args_copy.tup, &dispatcher_args_copy.skb_info)) {
        return 0;
    }

    // A single packet can contain multiple HTTP/2 frames, due to instruction limitations we have divided the
    // processing into multiple tail calls, where each tail call process a single frame. We must have context when
    // we are processing the frames, for example, to know how many bytes have we read in the packet, or it we reached
    // to the maximum number of frames we can process. For that we are checking if the iteration context already exists.
    // If not, creating a new one to be used for further processing
    http2_tail_call_state_t *tail_call_state = bpf_map_lookup_elem(&http2_iterations, &dispatcher_args_copy);
    if (tail_call_state == NULL) {
        // We didn't find the cached context, aborting.
        return 0;
    }

    const __u32 zero = 0;
    http2_telemetry_t *http2_tel = bpf_map_lookup_elem(&http2_telemetry, &zero);
    if (http2_tel == NULL) {
        goto delete_iteration;
    }

    http2_frame_with_offset *frames_array = tail_call_state->frames_array;
    http2_frame_with_offset current_frame;

    http2_ctx_t *http2_ctx = bpf_map_lookup_elem(&http2_ctx_heap, &zero);
    if (http2_ctx == NULL) {
        goto delete_iteration;
    }
    bpf_memset(http2_ctx, 0, sizeof(http2_ctx_t));
    http2_ctx->http2_stream_key.tup = dispatcher_args_copy.tup;
    normalize_tuple(&http2_ctx->http2_stream_key.tup);

    bool is_rst = false, is_end_of_stream = false;
    http2_stream_t *current_stream = NULL;

    #pragma unroll(HTTP2_MAX_FRAMES_FOR_EOS_PARSER_PER_TAIL_CALL)
    for (__u16 index = 0; index < HTTP2_MAX_FRAMES_FOR_EOS_PARSER_PER_TAIL_CALL; index++) {
        if (tail_call_state->iteration >= HTTP2_MAX_FRAMES_ITERATIONS) {
            break;
        }

        current_frame = frames_array[tail_call_state->iteration];
        // Having this condition after assignment and not before is due to a verifier issue.
        if (tail_call_state->iteration >= tail_call_state->frames_count) {
            break;
        }
        tail_call_state->iteration += 1;

        is_rst = current_frame.frame.type == kRSTStreamFrame;
        is_end_of_stream = (current_frame.frame.flags & HTTP2_END_OF_STREAM) == HTTP2_END_OF_STREAM;
        if (!is_rst && !is_end_of_stream) {
            continue;
        }

        http2_ctx->http2_stream_key.stream_id = current_frame.frame.stream_id;
        current_stream = http2_fetch_stream(&http2_ctx->http2_stream_key);
        if (current_stream == NULL) {
            continue;
        }

        // When we accept an RST, it means that the current stream is terminated.
        // See: https://datatracker.ietf.org/doc/html/rfc7540#section-6.4
        // If rst, and stream is empty (no status code, or no response) then delete from inflight
        if (is_rst && (current_stream->response_status_code == 0 || current_stream->request_started == 0)) {
            bpf_map_delete_elem(&http2_in_flight, &http2_ctx->http2_stream_key);
            continue;
        }

        if (is_rst) {
            __sync_fetch_and_add(&http2_tel->end_of_stream_rst, 1);
        } else if ((current_frame.frame.flags & HTTP2_END_OF_STREAM) == HTTP2_END_OF_STREAM) {
            __sync_fetch_and_add(&http2_tel->end_of_stream, 1);
        }
        handle_end_of_stream(current_stream, &http2_ctx->http2_stream_key, http2_tel);
    }

    if (tail_call_state->iteration < HTTP2_MAX_FRAMES_ITERATIONS &&
        tail_call_state->iteration < tail_call_state->frames_count &&
        tail_call_state->iteration < HTTP2_MAX_FRAMES_FOR_EOS_PARSER) {
        bpf_tail_call_compat(skb, &protocols_progs, PROG_HTTP2_EOS_PARSER);
    }

delete_iteration:
    bpf_map_delete_elem(&http2_iterations, &dispatcher_args_copy);

    return 0;
}
#endif<|MERGE_RESOLUTION|>--- conflicted
+++ resolved
@@ -545,11 +545,7 @@
     http2_frame_t current_frame = {};
 
     // if we already processed part of the packet, we should start from the last offset we processed.
-<<<<<<< HEAD
-    if (iteration_value->filter_iterations > 0) {
-=======
     if (iteration_value->filter_iterations != 0) {
->>>>>>> c3a2b554
         skb_info->data_off = iteration_value->data_off;
     }
 
@@ -713,17 +709,10 @@
     // We have found there are more frames to filter, so we will call frame_filter again.
     // Max current amount of tail calls would be 2, which will allow us to currently parse
     // HTTP2_MAX_TAIL_CALLS_FOR_FRAMES_FILTER*HTTP2_MAX_FRAMES_ITERATIONS.
-<<<<<<< HEAD
-    if (have_more_frames_to_process && iteration_value->filter_iterations < HTTP2_MAX_TAIL_CALLS_FOR_FRAMES_FILTER) {
-        // save local copy of the skb_info, so the next prog will start from the offset of the next valid frame.
-        iteration_value->data_off = local_skb_info.data_off;
-        iteration_value->filter_iterations++;
-=======
     iteration_value->filter_iterations++;
     if (have_more_frames_to_process && iteration_value->filter_iterations < HTTP2_MAX_TAIL_CALLS_FOR_FRAMES_FILTER) {
         // save local copy of the skb_info, so the next prog will start from the offset of the next valid frame.
         iteration_value->data_off = local_skb_info.data_off;
->>>>>>> c3a2b554
         bpf_tail_call_compat(skb, &protocols_progs, PROG_HTTP2_FRAME_FILTER);
     }
 
