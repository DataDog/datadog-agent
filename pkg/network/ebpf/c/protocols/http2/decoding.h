--- conflicted
+++ resolved
@@ -133,7 +133,6 @@
 
 READ_INTO_BUFFER(path, HTTP2_MAX_PATH_LEN, BLK_SIZE)
 
-<<<<<<< HEAD
 // update_path_size_telemetry updates the path size telemetry.
 static __always_inline void update_path_size_telemetry(http2_telemetry_t *http2_tel, __u64 size) {
     // This line can be considered as a step function of the difference multiplied by difference.
@@ -156,16 +155,12 @@
     __sync_fetch_and_add(&http2_tel->path_size_bucket[bucket_idx], 1);
 }
 
-// parse_field_literal handling the case when the key is part of the static table and the value is a dynamic string
-// which will be stored in the dynamic table.
-static __always_inline bool parse_field_literal(struct __sk_buff *skb, skb_info_t *skb_info, http2_header_t *headers_to_process, __u64 index, __u64 global_dynamic_counter, __u8 *interesting_headers_counter, http2_telemetry_t *http2_tel) {
-=======
+
 // parse_field_literal parses a header with a literal value.
 //
 // We are only interested in path headers, that we will store in our internal
 // dynamic table, and will skip headers that are not path headers.
 static __always_inline bool parse_field_literal(struct __sk_buff *skb, skb_info_t *skb_info, http2_header_t *headers_to_process, __u64 index, __u64 global_dynamic_counter, __u8 *interesting_headers_counter) {
->>>>>>> 2017a149
     __u64 str_len = 0;
     if (!read_hpack_int(skb, skb_info, MAX_6_BITS, &str_len)) {
         return false;
@@ -181,29 +176,23 @@
         goto end;
     }
 
-<<<<<<< HEAD
-    if (index == kIndexPath) {
-        update_path_size_telemetry(http2_tel, str_len);
-    }
-
-    if ((str_len > HTTP2_MAX_PATH_LEN) || index != kIndexPath || headers_to_process == NULL) {
-        goto end;
-    }
-
-    __u32 final_size = str_len < HTTP2_MAX_PATH_LEN ? str_len : HTTP2_MAX_PATH_LEN;
-    if (skb_info->data_off + final_size > skb_info->data_end) {
-        __sync_fetch_and_add(&http2_tel->path_exceeds_frame, 1);
-=======
     // We skip if:
     // - The string is too big
     // - This is not a path
     // - We won't be able to store the header info
     if (str_len > HTTP2_MAX_PATH_LEN || index != kIndexPath || headers_to_process == NULL) {
+
+    if (index == kIndexPath) {
+        update_path_size_telemetry(http2_tel, str_len);
+    }
+
+    if ((str_len > HTTP2_MAX_PATH_LEN) || index != kIndexPath || headers_to_process == NULL) {
         goto end;
     }
 
-    if (skb_info->data_off + str_len > skb_info->data_end) {
->>>>>>> 2017a149
+    __u32 final_size = str_len < HTTP2_MAX_PATH_LEN ? str_len : HTTP2_MAX_PATH_LEN;
+    if (skb_info->data_off + final_size > skb_info->data_end) {
+        __sync_fetch_and_add(&http2_tel->path_exceeds_frame, 1);
         goto end;
     }
 
@@ -212,22 +201,16 @@
     headers_to_process->new_dynamic_value_offset = skb_info->data_off;
     headers_to_process->new_dynamic_value_size = str_len;
     (*interesting_headers_counter)++;
-
 end:
     skb_info->data_off += str_len;
     return true;
 }
 
-<<<<<<< HEAD
-// This function reads the http2 headers frame.
-static __always_inline __u8 filter_relevant_headers(struct __sk_buff *skb, skb_info_t *skb_info, conn_tuple_t *tup, dynamic_table_index_t *dynamic_index, http2_header_t *headers_to_process, __u32 frame_length, http2_telemetry_t *http2_tel) {
-=======
 // filter_relevant_headers parses the http2 headers frame, and filters headers
 // that are relevant for us, to be processed later on.
 // The return value is the number of relevant headers that were found and inserted
 // in the `headers_to_process` table.
-static __always_inline __u8 filter_relevant_headers(struct __sk_buff *skb, skb_info_t *skb_info, conn_tuple_t *tup, dynamic_table_index_t *dynamic_index, http2_header_t *headers_to_process, __u32 frame_length) {
->>>>>>> 2017a149
+static __always_inline __u8 filter_relevant_headers(struct __sk_buff *skb, skb_info_t *skb_info, conn_tuple_t *tup, dynamic_table_index_t *dynamic_index, http2_header_t *headers_to_process, __u32 frame_length, http2_telemetry_t *http2_tel) {
     __u8 current_ch;
     __u8 interesting_headers = 0;
     http2_header_t *current_header;
@@ -291,13 +274,9 @@
     return interesting_headers;
 }
 
-<<<<<<< HEAD
-static __always_inline void process_headers(struct __sk_buff *skb, dynamic_table_index_t *dynamic_index, http2_stream_t *current_stream, http2_header_t *headers_to_process, __u8 interesting_headers,  http2_telemetry_t *http2_tel) {
-=======
 // process_headers processes the headers that were filtered in filter_relevant_headers,
 // looking for requests path, status code, and method.
-static __always_inline void process_headers(struct __sk_buff *skb, dynamic_table_index_t *dynamic_index, http2_stream_t *current_stream, http2_header_t *headers_to_process, __u8 interesting_headers) {
->>>>>>> 2017a149
+static __always_inline void process_headers(struct __sk_buff *skb, dynamic_table_index_t *dynamic_index, http2_stream_t *current_stream, http2_header_t *headers_to_process, __u8 interesting_headers,  http2_telemetry_t *http2_tel) {
     http2_header_t *current_header;
     dynamic_table_entry_t dynamic_value = {};
 
@@ -353,12 +332,8 @@
     }
 }
 
-<<<<<<< HEAD
 static __always_inline void handle_end_of_stream(http2_stream_t *current_stream, http2_stream_key_t *http2_stream_key_template, http2_telemetry_t *http2_tel) {
-=======
-static __always_inline void handle_end_of_stream(http2_stream_t *current_stream, http2_stream_key_t *http2_stream_key_template) {
     // We want to see the EOS twice for a given stream: one for the client, one for the server.
->>>>>>> 2017a149
     if (!current_stream->request_end_of_stream) {
         current_stream->request_end_of_stream = true;
         return;
@@ -569,9 +544,6 @@
     return false;
 }
 
-<<<<<<< HEAD
-static __always_inline __u8 find_relevant_headers(struct __sk_buff *skb, skb_info_t *skb_info, http2_frame_with_offset *frames_array, __u8 original_index, http2_telemetry_t *http2_tel) {
-=======
 // find_relevant_frames iterates over the packet and finds frames that are
 // relevant for us. The frames info and location are stored in the `frames_array` array,
 // and the number of frames found is returned.
@@ -580,8 +552,7 @@
 // - HEADERS frames
 // - RST_STREAM frames
 // - DATA frames with the END_STREAM flag set
-static __always_inline __u8 find_relevant_frames(struct __sk_buff *skb, skb_info_t *skb_info, http2_frame_with_offset *frames_array, __u8 original_index) {
->>>>>>> 2017a149
+static __always_inline __u8 find_relevant_frames(struct __sk_buff *skb, skb_info_t *skb_info, http2_frame_with_offset *frames_array, __u8 original_index, http2_telemetry_t *http2_tel) {
     bool is_headers_or_rst_frame, is_data_end_of_stream;
     bool passed_max_interesting_frames = false;
     __u8 interesting_frame_index = 0;
@@ -743,11 +714,7 @@
     // The verifier cannot tell if `iteration_value->frames_count` is 0 or 1, so we have to help it. The value is
     // 1 if we have found an interesting frame in `socket__http2_handle_first_frame`, otherwise it is 0.
     // filter frames
-<<<<<<< HEAD
-    iteration_value->frames_count = find_relevant_headers(skb, &local_skb_info, iteration_value->frames_array, iteration_value->frames_count, http2_tel);
-=======
-    iteration_value->frames_count = find_relevant_frames(skb, &local_skb_info, iteration_value->frames_array, iteration_value->frames_count);
->>>>>>> 2017a149
+    iteration_value->frames_count = find_relevant_frames(skb, &local_skb_info, iteration_value->frames_array, iteration_value->frames_count, http2_tel);
 
     frame_header_remainder_t new_frame_state = { 0 };
     if (local_skb_info.data_off > local_skb_info.data_end) {
