#ifndef __PROTOCOL_CLASSIFICATION_HELPERS_H
#define __PROTOCOL_CLASSIFICATION_HELPERS_H

#include <linux/stddef.h>
#include <linux/types.h>

#include "bpf_builtins.h"
<<<<<<< HEAD
#include "bpf_helpers.h"
=======
#include "bpf_helpers_custom.h"
>>>>>>> 8272f447
#include "bpf_telemetry.h"
#include "http2.h"
#include "ip.h"
#include "map-defs.h"
#include "protocol-classification-defs.h"
#include "protocol-classification-maps.h"
<<<<<<< HEAD
#include "protocols/protocol-classification-sql-defs.h"
=======

>>>>>>> 8272f447

// Patch to support old kernels that don't contain bpf_skb_load_bytes, by adding a dummy implementation to bypass runtime compilation.
#if LINUX_VERSION_CODE < KERNEL_VERSION(4, 5, 0)
long bpf_skb_load_bytes_with_telemetry(const void *skb, u32 offset, void *to, u32 len) {return 0;}
#endif

#define CHECK_PRELIMINARY_BUFFER_CONDITIONS(buf, buf_size, min_buff_size) \
    do {                                                                  \
        if (buf_size < min_buff_size) {                                   \
            return false;                                                 \
        }                                                                 \
                                                                          \
        if (buf == NULL) {                                                \
            return false;                                                 \
        }                                                                 \
    } while (0)


// Kernels before 4.7 do not know about per-cpu array maps.
#if LINUX_VERSION_CODE >= KERNEL_VERSION(4, 7, 0)
BPF_PERCPU_ARRAY_MAP(classification_buf, __u32, char [CLASSIFICATION_MAX_BUFFER], 1)
#else
BPF_ARRAY_MAP(classification_buf, __u8, 1)
#endif

// The method checks if the given buffer starts with the HTTP2 marker as defined in https://datatracker.ietf.org/doc/html/rfc7540.
// We check that the given buffer is not empty and its size is at least 24 bytes.
static __always_inline bool is_http2_preface(const char* buf, __u32 buf_size) {
    CHECK_PRELIMINARY_BUFFER_CONDITIONS(buf, buf_size, HTTP2_MARKER_SIZE);

#define HTTP2_PREFACE "PRI * HTTP/2.0\r\n\r\nSM\r\n\r\n"

    bool match = !bpf_memcmp(buf, HTTP2_PREFACE, sizeof(HTTP2_PREFACE)-1);

    return match;
}

// According to the https://www.rfc-editor.org/rfc/rfc7540#section-3.5
// an HTTP2 server must reply with a settings frame to the preface of HTTP2.
// The settings frame must not be related to the connection (stream_id == 0) and the length should be a multiplication
// of 6 bytes.
static __always_inline bool is_http2_server_settings(const char* buf, __u32 buf_size) {
    CHECK_PRELIMINARY_BUFFER_CONDITIONS(buf, buf_size, HTTP2_FRAME_HEADER_SIZE);

    struct http2_frame frame_header;
    if (!read_http2_frame_header(buf, buf_size, &frame_header)) {
        return false;
    }

    return frame_header.type == kSettingsFrame && frame_header.stream_id == 0 && frame_header.length % HTTP2_SETTINGS_SIZE == 0;
}

// The method checks if the given buffer starts with the HTTP2 marker as defined in https://datatracker.ietf.org/doc/html/rfc7540.
// We check that the given buffer is not empty and its size is at least 24 bytes.
static __always_inline bool is_http2(const char* buf, __u32 buf_size) {
    return is_http2_preface(buf, buf_size) || is_http2_server_settings(buf, buf_size);
}

// Checks if the given buffers start with `HTTP` prefix (represents a response) or starts with `<method> /` which represents
// a request, where <method> is one of: GET, POST, PUT, DELETE, HEAD, OPTIONS, or PATCH.
static __always_inline bool is_http(const char *buf, __u32 size) {
    CHECK_PRELIMINARY_BUFFER_CONDITIONS(buf, size, HTTP_MIN_SIZE);

#define HTTP "HTTP/"
#define GET "GET /"
#define POST "POST /"
#define PUT "PUT /"
#define DELETE "DELETE /"
#define HEAD "HEAD /"
#define OPTIONS1 "OPTIONS /"
#define OPTIONS2 "OPTIONS *"
#define PATCH "PATCH /"

    // memcmp returns
    // 0 when s1 == s2,
    // !0 when s1 != s2.
    bool http = !(bpf_memcmp(buf, HTTP, sizeof(HTTP)-1)
        && bpf_memcmp(buf, GET, sizeof(GET)-1)
        && bpf_memcmp(buf, POST, sizeof(POST)-1)
        && bpf_memcmp(buf, PUT, sizeof(PUT)-1)
        && bpf_memcmp(buf, DELETE, sizeof(DELETE)-1)
        && bpf_memcmp(buf, HEAD, sizeof(HEAD)-1)
        && bpf_memcmp(buf, OPTIONS1, sizeof(OPTIONS1)-1)
        && bpf_memcmp(buf, OPTIONS2, sizeof(OPTIONS2)-1)
        && bpf_memcmp(buf, PATCH, sizeof(PATCH)-1));

    return http;
}

// Regular format of postgres message: | byte tag | int32_t len | string payload |
// From https://www.postgresql.org/docs/current/protocol-overview.html:
// The first byte of a message identifies the message type, and the next four bytes specify the length of the rest
// of the message (this length count includes itself, but not the message-type byte). The remaining contents of the
// message are determined by the message type
struct pg_message_header {
    __u8 message_tag;
    __u32 message_len; // Big-endian: use bpf_ntohl to read this field
} __attribute__((aligned(8)));
#define PG_HDR_SIZE 5

static __always_inline bool is_postgres(const char *buf, __u32 buf_size) {
    CHECK_PRELIMINARY_BUFFER_CONDITIONS(buf, buf_size, POSTGRES_MIN_MSG_SIZE);

    struct pg_message_header hdr;
    hdr.message_tag = *buf;
    hdr.message_len = *(__u32*)(buf+1);

    // We only classify queries for now
    if (hdr.message_tag != POSTGRES_QUERY_MAGIC_BYTE) {
        return false;
    }

    __u32 message_len = bpf_ntohl(hdr.message_len);
    if (message_len < POSTGRES_MIN_PAYLOAD_LEN || message_len > POSTGRES_MAX_PAYLOAD_LEN) {
        return false;
    }

    return is_sql_command(buf+5, buf_size - 5);
}

// Determines the protocols of the given buffer. If we already classified the payload (a.k.a protocol out param
// has a known protocol), then we do nothing.
static __always_inline void classify_protocol(protocol_t *protocol, const char *buf, __u32 size) {
    if (protocol == NULL || *protocol != PROTOCOL_UNKNOWN) {
        return;
    }

    if (is_http(buf, size)) {
        *protocol = PROTOCOL_HTTP;
    } else if (is_http2(buf, size)) {
        *protocol = PROTOCOL_HTTP2;
    } else if (is_postgres(buf, size)) {
        *protocol = PROTOCOL_POSTGRES;
    } else {
        *protocol = PROTOCOL_UNKNOWN;
    }

    log_debug("[protocol classification]: Classified protocol as %d %d; %s\n", *protocol, size, buf);
}

// Returns true if the packet is TCP.
static __always_inline bool is_tcp(conn_tuple_t *tup) {
    return tup->metadata & CONN_TYPE_TCP;
}

// Returns true if the payload is empty.
static __always_inline bool is_payload_empty(struct __sk_buff *skb, skb_info_t *skb_info) {
    return skb_info->data_off == skb->len;
}

// The method is used to read the data buffer from the __sk_buf struct. Similar implementation as `read_into_buffer_skb`
// from http parsing, but uses a different constant (CLASSIFICATION_MAX_BUFFER).
static __always_inline void read_into_buffer_for_classification(char *buffer, struct __sk_buff *skb, skb_info_t *info) {
    u64 offset = (u64)info->data_off;

#define BLK_SIZE (16)
    const u32 len = CLASSIFICATION_MAX_BUFFER < (skb->len - (u32)offset) ? (u32)offset + CLASSIFICATION_MAX_BUFFER : skb->len;

    unsigned i = 0;

#pragma unroll(CLASSIFICATION_MAX_BUFFER / BLK_SIZE)
    for (; i < (CLASSIFICATION_MAX_BUFFER / BLK_SIZE); i++) {
        if (offset + BLK_SIZE - 1 >= len) { break; }

        bpf_skb_load_bytes_with_telemetry(skb, offset, &buffer[i * BLK_SIZE], BLK_SIZE);
        offset += BLK_SIZE;
    }

    // This part is very hard to write in a loop and unroll it.
    // Indeed, mostly because of older kernel verifiers, we want to make sure the offset into the buffer is not
    // stored on the stack, so that the verifier is able to verify that we're not doing out-of-bound on
    // the stack.
    // Basically, we should get a register from the code block above containing an fp relative address. As
    // we are doing `buffer[0]` here, there is not dynamic computation on that said register after this,
    // and thus the verifier is able to ensure that we are in-bound.
    void *buf = &buffer[i * BLK_SIZE];
<<<<<<< HEAD
=======

    // Check that we have enough room in the request fragment buffer. Even
    // though that's not strictly needed here, the verifier does not know that,
    // so this check makes it happy.
>>>>>>> 8272f447
    if (i * BLK_SIZE >= CLASSIFICATION_MAX_BUFFER) {
        return;
    } else if (offset + 14 < len) {
        bpf_skb_load_bytes_with_telemetry(skb, offset, buf, 15);
    } else if (offset + 13 < len) {
        bpf_skb_load_bytes_with_telemetry(skb, offset, buf, 14);
    } else if (offset + 12 < len) {
        bpf_skb_load_bytes_with_telemetry(skb, offset, buf, 13);
    } else if (offset + 11 < len) {
        bpf_skb_load_bytes_with_telemetry(skb, offset, buf, 12);
    } else if (offset + 10 < len) {
        bpf_skb_load_bytes_with_telemetry(skb, offset, buf, 11);
    } else if (offset + 9 < len) {
        bpf_skb_load_bytes_with_telemetry(skb, offset, buf, 10);
    } else if (offset + 8 < len) {
        bpf_skb_load_bytes_with_telemetry(skb, offset, buf, 9);
    } else if (offset + 7 < len) {
        bpf_skb_load_bytes_with_telemetry(skb, offset, buf, 8);
    } else if (offset + 6 < len) {
        bpf_skb_load_bytes_with_telemetry(skb, offset, buf, 7);
    } else if (offset + 5 < len) {
        bpf_skb_load_bytes_with_telemetry(skb, offset, buf, 6);
    } else if (offset + 4 < len) {
        bpf_skb_load_bytes_with_telemetry(skb, offset, buf, 5);
    } else if (offset + 3 < len) {
        bpf_skb_load_bytes_with_telemetry(skb, offset, buf, 4);
    } else if (offset + 2 < len) {
        bpf_skb_load_bytes_with_telemetry(skb, offset, buf, 3);
    } else if (offset + 1 < len) {
        bpf_skb_load_bytes_with_telemetry(skb, offset, buf, 2);
    } else if (offset < len) {
        bpf_skb_load_bytes_with_telemetry(skb, offset, buf, 1);
    }
}

// A shared implementation for the runtime & prebuilt socket filter that classifies the protocols of the connections.
static __always_inline void protocol_classifier_entrypoint(struct __sk_buff *skb) {
    skb_info_t skb_info = {0};
    conn_tuple_t skb_tup = {0};

    // Exporting the conn tuple from the skb, alongside couple of relevant fields from the skb.
    if (!read_conn_tuple_skb(skb, &skb_info, &skb_tup)) {
        return;
    }

    // We support non empty TCP payloads for classification at the moment.
    if (!is_tcp(&skb_tup) || is_payload_empty(skb, &skb_info)) {
        return;
    }

    protocol_t *cur_fragment_protocol_ptr = bpf_map_lookup_elem(&connection_protocol, &skb_tup);
    if (cur_fragment_protocol_ptr) {
        return;
    }

    protocol_t cur_fragment_protocol = PROTOCOL_UNKNOWN;
<<<<<<< HEAD
=======

    // Get the buffer the fragment will be read into from a per-cpu array map.
    // This will avoid doing unaligned stack access while parsing the protocols,
    // which is forbidden and will make the verifier fail.
>>>>>>> 8272f447
    const u32 key = 0;
    char *request_fragment = bpf_map_lookup_elem(&classification_buf, &key);
    if (request_fragment == NULL) {
        log_debug("could not get classification buffer from map");
        return;
    }

    bpf_memset(request_fragment, 0, sizeof(request_fragment));
    read_into_buffer_for_classification((char *)request_fragment, skb, &skb_info);

    const size_t payload_length = skb->len - skb_info.data_off;
    const size_t final_fragment_size = payload_length < CLASSIFICATION_MAX_BUFFER ? payload_length : CLASSIFICATION_MAX_BUFFER;
    classify_protocol(&cur_fragment_protocol, request_fragment, final_fragment_size);
    // If there has been a change in the classification, save the new protocol.
    if (cur_fragment_protocol != PROTOCOL_UNKNOWN) {
        bpf_map_update_with_telemetry(connection_protocol, &skb_tup, &cur_fragment_protocol, BPF_NOEXIST);
        conn_tuple_t inverse_skb_conn_tup = skb_tup;
        flip_tuple(&inverse_skb_conn_tup);
        bpf_map_update_with_telemetry(connection_protocol, &inverse_skb_conn_tup, &cur_fragment_protocol, BPF_NOEXIST);
    }
}

#endif<|MERGE_RESOLUTION|>--- conflicted
+++ resolved
@@ -5,22 +5,14 @@
 #include <linux/types.h>
 
 #include "bpf_builtins.h"
-<<<<<<< HEAD
 #include "bpf_helpers.h"
-=======
-#include "bpf_helpers_custom.h"
->>>>>>> 8272f447
 #include "bpf_telemetry.h"
 #include "http2.h"
 #include "ip.h"
 #include "map-defs.h"
 #include "protocol-classification-defs.h"
 #include "protocol-classification-maps.h"
-<<<<<<< HEAD
 #include "protocols/protocol-classification-sql-defs.h"
-=======
-
->>>>>>> 8272f447
 
 // Patch to support old kernels that don't contain bpf_skb_load_bytes, by adding a dummy implementation to bypass runtime compilation.
 #if LINUX_VERSION_CODE < KERNEL_VERSION(4, 5, 0)
@@ -38,13 +30,6 @@
         }                                                                 \
     } while (0)
 
-
-// Kernels before 4.7 do not know about per-cpu array maps.
-#if LINUX_VERSION_CODE >= KERNEL_VERSION(4, 7, 0)
-BPF_PERCPU_ARRAY_MAP(classification_buf, __u32, char [CLASSIFICATION_MAX_BUFFER], 1)
-#else
-BPF_ARRAY_MAP(classification_buf, __u8, 1)
-#endif
 
 // The method checks if the given buffer starts with the HTTP2 marker as defined in https://datatracker.ietf.org/doc/html/rfc7540.
 // We check that the given buffer is not empty and its size is at least 24 bytes.
@@ -197,13 +182,10 @@
     // we are doing `buffer[0]` here, there is not dynamic computation on that said register after this,
     // and thus the verifier is able to ensure that we are in-bound.
     void *buf = &buffer[i * BLK_SIZE];
-<<<<<<< HEAD
-=======
 
     // Check that we have enough room in the request fragment buffer. Even
     // though that's not strictly needed here, the verifier does not know that,
     // so this check makes it happy.
->>>>>>> 8272f447
     if (i * BLK_SIZE >= CLASSIFICATION_MAX_BUFFER) {
         return;
     } else if (offset + 14 < len) {
@@ -260,13 +242,10 @@
     }
 
     protocol_t cur_fragment_protocol = PROTOCOL_UNKNOWN;
-<<<<<<< HEAD
-=======
 
     // Get the buffer the fragment will be read into from a per-cpu array map.
     // This will avoid doing unaligned stack access while parsing the protocols,
     // which is forbidden and will make the verifier fail.
->>>>>>> 8272f447
     const u32 key = 0;
     char *request_fragment = bpf_map_lookup_elem(&classification_buf, &key);
     if (request_fragment == NULL) {
