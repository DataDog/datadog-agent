#ifndef __PROTOCOL_CLASSIFICATION_HELPERS_H
#define __PROTOCOL_CLASSIFICATION_HELPERS_H

#include <linux/stddef.h>
#include <linux/types.h>

#include "bpf_builtins.h"
#include "bpf_helpers.h"
#include "bpf_telemetry.h"
#include "http2.h"
#include "ip.h"
#include "map-defs.h"
#include "protocol-classification-defs.h"
#include "protocol-classification-maps.h"
#include "protocols/protocol-classification-sql-defs.h"

// Patch to support old kernels that don't contain bpf_skb_load_bytes, by adding a dummy implementation to bypass runtime compilation.
#if LINUX_VERSION_CODE < KERNEL_VERSION(4, 5, 0)
long bpf_skb_load_bytes_with_telemetry(const void *skb, u32 offset, void *to, u32 len) {return 0;}
#endif

#define CHECK_PRELIMINARY_BUFFER_CONDITIONS(buf, buf_size, min_buff_size) \
    do {                                                                  \
        if (buf_size < min_buff_size) {                                   \
            return false;                                                 \
        }                                                                 \
                                                                          \
        if (buf == NULL) {                                                \
            return false;                                                 \
        }                                                                 \
    } while (0)


// The method checks if the given buffer starts with the HTTP2 marker as defined in https://datatracker.ietf.org/doc/html/rfc7540.
// We check that the given buffer is not empty and its size is at least 24 bytes.
static __always_inline bool is_http2_preface(const char* buf, __u32 buf_size) {
    CHECK_PRELIMINARY_BUFFER_CONDITIONS(buf, buf_size, HTTP2_MARKER_SIZE);

#define HTTP2_PREFACE "PRI * HTTP/2.0\r\n\r\nSM\r\n\r\n"

    bool match = !bpf_memcmp(buf, HTTP2_PREFACE, sizeof(HTTP2_PREFACE)-1);

    return match;
}

// According to the https://www.rfc-editor.org/rfc/rfc7540#section-3.5
// an HTTP2 server must reply with a settings frame to the preface of HTTP2.
// The settings frame must not be related to the connection (stream_id == 0) and the length should be a multiplication
// of 6 bytes.
static __always_inline bool is_http2_server_settings(const char* buf, __u32 buf_size) {
    CHECK_PRELIMINARY_BUFFER_CONDITIONS(buf, buf_size, HTTP2_FRAME_HEADER_SIZE);

    struct http2_frame frame_header;
    if (!read_http2_frame_header(buf, buf_size, &frame_header)) {
        return false;
    }

    return frame_header.type == kSettingsFrame && frame_header.stream_id == 0 && frame_header.length % HTTP2_SETTINGS_SIZE == 0;
}

// The method checks if the given buffer starts with the HTTP2 marker as defined in https://datatracker.ietf.org/doc/html/rfc7540.
// We check that the given buffer is not empty and its size is at least 24 bytes.
static __always_inline bool is_http2(const char* buf, __u32 buf_size) {
    return is_http2_preface(buf, buf_size) || is_http2_server_settings(buf, buf_size);
}

// The method checks if the given buffer includes the protocol header which must be sent in the start of a new connection.
// Ref: https://www.rabbitmq.com/resources/specs/amqp0-9-1.pdf
static __always_inline bool is_amqp_protocol_header(const char* buf, __u32 buf_size) {
    CHECK_PRELIMINARY_BUFFER_CONDITIONS(buf, buf_size, AMQP_MIN_FRAME_LENGTH)

#define AMQP_PREFACE "AMQP"

    bool match = !bpf_memcmp(buf, AMQP_PREFACE, sizeof(AMQP_PREFACE)-1);

    return match;
}

// The method checks if the given buffer is an AMQP message.
// Ref: https://www.rabbitmq.com/resources/specs/amqp0-9-1.pdf
static __always_inline bool is_amqp(const char* buf, __u32 buf_size) {
    // New connection should start with protocol header of AMQP.
    // Ref https://www.rabbitmq.com/resources/specs/amqp0-9-1.pdf.
    if (is_amqp_protocol_header(buf, buf_size)) {
        return true;
    }

    // Validate that we will be able to get from the buffer the class and method ids.
    if (buf_size < AMQP_MIN_PAYLOAD_LENGTH) {
       return false;
    }

    uint8_t frame_type = buf[0];
    // Check only for method frame type.
    if (frame_type != AMQP_FRAME_METHOD_TYPE) {
        return false;
    }

    // We extract the class id and method id by big indian from the buffer.
    // Ref https://www.rabbitmq.com/resources/specs/amqp0-9-1.pdf.
    __u16 class_id = buf[7] << 8 | buf[8];
    __u16 method_id = buf[9] << 8 | buf[10];

    // ConnectionStart, ConnectionStartOk, BasicPublish, BasicDeliver, BasicConsume are the most likely methods to
    // consider for the classification.
    if (class_id == AMQP_CONNECTION_CLASS) {
        return  method_id == AMQP_METHOD_CONNECTION_START || method_id == AMQP_METHOD_CONNECTION_START_OK;
    }

    if (class_id == AMQP_BASIC_CLASS) {
        return method_id == AMQP_METHOD_PUBLISH || method_id == AMQP_METHOD_DELIVER || method_id == AMQP_METHOD_CONSUME;
    }

    return false;
}

// Checks if the given buffers start with `HTTP` prefix (represents a response) or starts with `<method> /` which represents
// a request, where <method> is one of: GET, POST, PUT, DELETE, HEAD, OPTIONS, or PATCH.
static __always_inline bool is_http(const char *buf, __u32 size) {
    CHECK_PRELIMINARY_BUFFER_CONDITIONS(buf, size, HTTP_MIN_SIZE);

#define HTTP "HTTP/"
#define GET "GET /"
#define POST "POST /"
#define PUT "PUT /"
#define DELETE "DELETE /"
#define HEAD "HEAD /"
#define OPTIONS1 "OPTIONS /"
#define OPTIONS2 "OPTIONS *"
#define PATCH "PATCH /"

    // memcmp returns
    // 0 when s1 == s2,
    // !0 when s1 != s2.
    bool http = !(bpf_memcmp(buf, HTTP, sizeof(HTTP)-1)
        && bpf_memcmp(buf, GET, sizeof(GET)-1)
        && bpf_memcmp(buf, POST, sizeof(POST)-1)
        && bpf_memcmp(buf, PUT, sizeof(PUT)-1)
        && bpf_memcmp(buf, DELETE, sizeof(DELETE)-1)
        && bpf_memcmp(buf, HEAD, sizeof(HEAD)-1)
        && bpf_memcmp(buf, OPTIONS1, sizeof(OPTIONS1)-1)
        && bpf_memcmp(buf, OPTIONS2, sizeof(OPTIONS2)-1)
        && bpf_memcmp(buf, PATCH, sizeof(PATCH)-1));

    return http;
}

<<<<<<< HEAD
struct pg_startup_header {
    __u32 message_len; // Big-endian: use bpf_ntohl to read this field
    __u32 version; // Big-endian: use bpf_ntohl to read this field
} __attribute__((packed));

// Regular format of postgres message: | byte tag | int32_t len | string payload |
// From https://www.postgresql.org/docs/current/protocol-overview.html:
// The first byte of a message identifies the message type, and the next four bytes specify the length of the rest
// of the message (this length count includes itself, but not the message-type byte). The remaining contents of the
// message are determined by the message type
struct pg_message_header {
    __u8 message_tag;
    __u32 message_len; // Big-endian: use bpf_ntohl to read this field
} __attribute__((packed));

static __always_inline bool is_postgres_connect(const char *buf, __u32 buf_size) {
    CHECK_PRELIMINARY_BUFFER_CONDITIONS(buf, buf_size, POSTGRES_STARTUP_MIN_LEN);

    struct pg_startup_header *hdr = (struct pg_startup_header *)buf;

    if (bpf_ntohl(hdr->version) != PG_STARTUP_VERSION) {
        return false;
    }

    return !bpf_memcmp(buf + sizeof(*hdr), PG_STARTUP_USER_PARAM, sizeof(PG_STARTUP_USER_PARAM));
}

static __always_inline bool is_postgres_query(const char *buf, __u32 buf_size) {
    CHECK_PRELIMINARY_BUFFER_CONDITIONS(buf, buf_size, sizeof(struct pg_message_header));

    struct pg_message_header hdr;
    hdr.message_tag = *buf;
    hdr.message_len = *(__u32*)(buf+1);

    // We only classify queries for now
    if (hdr.message_tag != POSTGRES_QUERY_MAGIC_BYTE) {
        return false;
    }

    __u32 message_len = bpf_ntohl(hdr.message_len);
    if (message_len < POSTGRES_MIN_PAYLOAD_LEN || message_len > POSTGRES_MAX_PAYLOAD_LEN) {
        return false;
    }

    return is_sql_command(buf + sizeof(hdr), buf_size - sizeof(hdr));
}

static __always_inline bool is_postgres(const char *buf, __u32 buf_size) {
    return is_postgres_query(buf, buf_size) || is_postgres_connect(buf, buf_size);
=======
// Checks the buffer represent a standard response (OK) or any of redis commands
// https://redis.io/commands/
static __always_inline bool check_supported_ascii_and_crlf(const char* buf, __u32 buf_size, int index_to_start_from) {
    bool found_cr = false;
    char current_char;
    int i = index_to_start_from;
#pragma unroll(CLASSIFICATION_MAX_BUFFER)
    for (; i < CLASSIFICATION_MAX_BUFFER; i++) {
        current_char = buf[i];
        if (current_char == '\r') {
            found_cr = true;
            break;
        } else if ('A' <= current_char && current_char <= 'Z') {
            continue;
        } else if ('a' <= current_char && current_char <= 'z') {
            continue;
        } else if (current_char == '.' || current_char == ' ' || current_char == '-' || current_char == '_') {
            continue;
        }
        return false;
    }

    if (!found_cr || i+1 >= buf_size) {
        return false;
    }
    return buf[i+1] == '\n';
}

// Checks the buffer represents an error according to https://redis.io/docs/reference/protocol-spec/#resp-errors
static __always_inline bool check_err_prefix(const char* buf, __u32 buf_size) {
#define ERR "-ERR "
#define WRONGTYPE "-WRONGTYPE "

    // memcmp returns
    // 0 when s1 == s2,
    // !0 when s1 != s2.
    bool match = !(bpf_memcmp(buf, ERR, sizeof(ERR)-1)
        && bpf_memcmp(buf, WRONGTYPE, sizeof(WRONGTYPE)-1));

    return match;
}

static __always_inline bool check_integer_and_crlf(const char* buf, __u32 buf_size, int index_to_start_from) {
    bool found_cr = false;
    char current_char;
    int i = index_to_start_from;
#pragma unroll(CLASSIFICATION_MAX_BUFFER)
    for (; i < CLASSIFICATION_MAX_BUFFER; i++) {
        current_char = buf[i];
        if (current_char == '\r') {
            found_cr = true;
            break;
        } else if ('0' <= current_char && current_char <= '9') {
            continue;
        }

        return false;
    }

    if (!found_cr || i+1 >= buf_size) {
        return false;
    }
    return buf[i+1] == '\n';
}

static __always_inline bool is_redis(const char* buf, __u32 buf_size) {
    CHECK_PRELIMINARY_BUFFER_CONDITIONS(buf, buf_size, REDIS_MIN_FRAME_LENGTH)

    char first_char = buf[0];
    switch (first_char) {
    case '+':
        return check_supported_ascii_and_crlf(buf, buf_size, 1);
    case '-':
        return check_err_prefix(buf, buf_size);
    case ':':
    case '$':
    case '*':
        return check_integer_and_crlf(buf, buf_size, 1);
    default:
        return false;
    }
>>>>>>> a0fc615b
}

// Determines the protocols of the given buffer. If we already classified the payload (a.k.a protocol out param
// has a known protocol), then we do nothing.
static __always_inline void classify_protocol(protocol_t *protocol, const char *buf, __u32 size) {
    if (protocol == NULL || *protocol != PROTOCOL_UNKNOWN) {
        return;
    }

    if (is_http(buf, size)) {
        *protocol = PROTOCOL_HTTP;
    } else if (is_http2(buf, size)) {
        *protocol = PROTOCOL_HTTP2;
<<<<<<< HEAD
    } else if (is_postgres(buf, size)) {
        *protocol = PROTOCOL_POSTGRES;
=======
    } else if (is_amqp(buf, size)) {
        *protocol = PROTOCOL_AMQP;
    } else if (is_redis(buf, size)) {
        *protocol = PROTOCOL_REDIS;
>>>>>>> a0fc615b
    } else {
        *protocol = PROTOCOL_UNKNOWN;
    }

    log_debug("[protocol classification]: Classified protocol as %d %d; %s\n", *protocol, size, buf);
}

// Returns true if the packet is TCP.
static __always_inline bool is_tcp(conn_tuple_t *tup) {
    return tup->metadata & CONN_TYPE_TCP;
}

// Returns true if the payload is empty.
static __always_inline bool is_payload_empty(struct __sk_buff *skb, skb_info_t *skb_info) {
    return skb_info->data_off == skb->len;
}

// The method is used to read the data buffer from the __sk_buf struct. Similar implementation as `read_into_buffer_skb`
// from http parsing, but uses a different constant (CLASSIFICATION_MAX_BUFFER).
static __always_inline void read_into_buffer_for_classification(char *buffer, struct __sk_buff *skb, skb_info_t *info) {
    u64 offset = (u64)info->data_off;

#define BLK_SIZE (16)
    const u32 len = CLASSIFICATION_MAX_BUFFER < (skb->len - (u32)offset) ? (u32)offset + CLASSIFICATION_MAX_BUFFER : skb->len;

    unsigned i = 0;

#pragma unroll(CLASSIFICATION_MAX_BUFFER / BLK_SIZE)
    for (; i < (CLASSIFICATION_MAX_BUFFER / BLK_SIZE); i++) {
        if (offset + BLK_SIZE - 1 >= len) { break; }

        bpf_skb_load_bytes_with_telemetry(skb, offset, &buffer[i * BLK_SIZE], BLK_SIZE);
        offset += BLK_SIZE;
    }

    // This part is very hard to write in a loop and unroll it.
    // Indeed, mostly because of older kernel verifiers, we want to make sure the offset into the buffer is not
    // stored on the stack, so that the verifier is able to verify that we're not doing out-of-bound on
    // the stack.
    // Basically, we should get a register from the code block above containing an fp relative address. As
    // we are doing `buffer[0]` here, there is not dynamic computation on that said register after this,
    // and thus the verifier is able to ensure that we are in-bound.
    void *buf = &buffer[i * BLK_SIZE];

    // Check that we have enough room in the request fragment buffer. Even
    // though that's not strictly needed here, the verifier does not know that,
    // so this check makes it happy.
    if (i * BLK_SIZE >= CLASSIFICATION_MAX_BUFFER) {
        return;
    } else if (offset + 14 < len) {
        bpf_skb_load_bytes_with_telemetry(skb, offset, buf, 15);
    } else if (offset + 13 < len) {
        bpf_skb_load_bytes_with_telemetry(skb, offset, buf, 14);
    } else if (offset + 12 < len) {
        bpf_skb_load_bytes_with_telemetry(skb, offset, buf, 13);
    } else if (offset + 11 < len) {
        bpf_skb_load_bytes_with_telemetry(skb, offset, buf, 12);
    } else if (offset + 10 < len) {
        bpf_skb_load_bytes_with_telemetry(skb, offset, buf, 11);
    } else if (offset + 9 < len) {
        bpf_skb_load_bytes_with_telemetry(skb, offset, buf, 10);
    } else if (offset + 8 < len) {
        bpf_skb_load_bytes_with_telemetry(skb, offset, buf, 9);
    } else if (offset + 7 < len) {
        bpf_skb_load_bytes_with_telemetry(skb, offset, buf, 8);
    } else if (offset + 6 < len) {
        bpf_skb_load_bytes_with_telemetry(skb, offset, buf, 7);
    } else if (offset + 5 < len) {
        bpf_skb_load_bytes_with_telemetry(skb, offset, buf, 6);
    } else if (offset + 4 < len) {
        bpf_skb_load_bytes_with_telemetry(skb, offset, buf, 5);
    } else if (offset + 3 < len) {
        bpf_skb_load_bytes_with_telemetry(skb, offset, buf, 4);
    } else if (offset + 2 < len) {
        bpf_skb_load_bytes_with_telemetry(skb, offset, buf, 3);
    } else if (offset + 1 < len) {
        bpf_skb_load_bytes_with_telemetry(skb, offset, buf, 2);
    } else if (offset < len) {
        bpf_skb_load_bytes_with_telemetry(skb, offset, buf, 1);
    }
}

// A shared implementation for the runtime & prebuilt socket filter that classifies the protocols of the connections.
static __always_inline void protocol_classifier_entrypoint(struct __sk_buff *skb) {
    skb_info_t skb_info = {0};
    conn_tuple_t skb_tup = {0};

    // Exporting the conn tuple from the skb, alongside couple of relevant fields from the skb.
    if (!read_conn_tuple_skb(skb, &skb_info, &skb_tup)) {
        return;
    }

    // We support non empty TCP payloads for classification at the moment.
    if (!is_tcp(&skb_tup) || is_payload_empty(skb, &skb_info)) {
        return;
    }

    protocol_t *cur_fragment_protocol_ptr = bpf_map_lookup_elem(&connection_protocol, &skb_tup);
    if (cur_fragment_protocol_ptr) {
        return;
    }

    protocol_t cur_fragment_protocol = PROTOCOL_UNKNOWN;

    // Get the buffer the fragment will be read into from a per-cpu array map.
    // This will avoid doing unaligned stack access while parsing the protocols,
    // which is forbidden and will make the verifier fail.
    const u32 key = 0;
    char *request_fragment = bpf_map_lookup_elem(&classification_buf, &key);
    if (request_fragment == NULL) {
        log_debug("could not get classification buffer from map");
        return;
    }

    bpf_memset(request_fragment, 0, sizeof(request_fragment));
    read_into_buffer_for_classification((char *)request_fragment, skb, &skb_info);

    const size_t payload_length = skb->len - skb_info.data_off;
    const size_t final_fragment_size = payload_length < CLASSIFICATION_MAX_BUFFER ? payload_length : CLASSIFICATION_MAX_BUFFER;
    classify_protocol(&cur_fragment_protocol, request_fragment, final_fragment_size);
    // If there has been a change in the classification, save the new protocol.
    if (cur_fragment_protocol != PROTOCOL_UNKNOWN) {
        bpf_map_update_with_telemetry(connection_protocol, &skb_tup, &cur_fragment_protocol, BPF_NOEXIST);
        conn_tuple_t inverse_skb_conn_tup = skb_tup;
        flip_tuple(&inverse_skb_conn_tup);
        bpf_map_update_with_telemetry(connection_protocol, &inverse_skb_conn_tup, &cur_fragment_protocol, BPF_NOEXIST);
    }
}

#endif<|MERGE_RESOLUTION|>--- conflicted
+++ resolved
@@ -67,7 +67,7 @@
 // The method checks if the given buffer includes the protocol header which must be sent in the start of a new connection.
 // Ref: https://www.rabbitmq.com/resources/specs/amqp0-9-1.pdf
 static __always_inline bool is_amqp_protocol_header(const char* buf, __u32 buf_size) {
-    CHECK_PRELIMINARY_BUFFER_CONDITIONS(buf, buf_size, AMQP_MIN_FRAME_LENGTH)
+    CHECK_PRELIMINARY_BUFFER_CONDITIONS(buf, buf_size, AMQP_MIN_FRAME_LENGTH);
 
 #define AMQP_PREFACE "AMQP"
 
@@ -145,7 +145,6 @@
     return http;
 }
 
-<<<<<<< HEAD
 struct pg_startup_header {
     __u32 message_len; // Big-endian: use bpf_ntohl to read this field
     __u32 version; // Big-endian: use bpf_ntohl to read this field
@@ -195,7 +194,8 @@
 
 static __always_inline bool is_postgres(const char *buf, __u32 buf_size) {
     return is_postgres_query(buf, buf_size) || is_postgres_connect(buf, buf_size);
-=======
+}
+
 // Checks the buffer represent a standard response (OK) or any of redis commands
 // https://redis.io/commands/
 static __always_inline bool check_supported_ascii_and_crlf(const char* buf, __u32 buf_size, int index_to_start_from) {
@@ -262,7 +262,7 @@
 }
 
 static __always_inline bool is_redis(const char* buf, __u32 buf_size) {
-    CHECK_PRELIMINARY_BUFFER_CONDITIONS(buf, buf_size, REDIS_MIN_FRAME_LENGTH)
+    CHECK_PRELIMINARY_BUFFER_CONDITIONS(buf, buf_size, REDIS_MIN_FRAME_LENGTH);
 
     char first_char = buf[0];
     switch (first_char) {
@@ -277,7 +277,6 @@
     default:
         return false;
     }
->>>>>>> a0fc615b
 }
 
 // Determines the protocols of the given buffer. If we already classified the payload (a.k.a protocol out param
@@ -291,15 +290,12 @@
         *protocol = PROTOCOL_HTTP;
     } else if (is_http2(buf, size)) {
         *protocol = PROTOCOL_HTTP2;
-<<<<<<< HEAD
     } else if (is_postgres(buf, size)) {
         *protocol = PROTOCOL_POSTGRES;
-=======
     } else if (is_amqp(buf, size)) {
         *protocol = PROTOCOL_AMQP;
     } else if (is_redis(buf, size)) {
         *protocol = PROTOCOL_REDIS;
->>>>>>> a0fc615b
     } else {
         *protocol = PROTOCOL_UNKNOWN;
     }
