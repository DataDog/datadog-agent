--- conflicted
+++ resolved
@@ -4,75 +4,17 @@
 #include <linux/types.h>
 
 #include "amqp-defs.h"
+#include "http-classification-defs.h"
 #include "http2-defs.h"
-#include "http-classification-defs.h"
 #include "mongo-defs.h"
 #include "redis-defs.h"
+#include "sql-defs.h"
 
 // Represents the max buffer size required to classify protocols .
 // We need to round it to be multiplication of 16 since we are reading blocks of 16 bytes in read_into_buffer_skb_all_kernels.
 // ATM, it is HTTP2_MARKER_SIZE + 8 bytes for padding,
 #define CLASSIFICATION_MAX_BUFFER (HTTP2_MARKER_SIZE + 8)
 
-<<<<<<< HEAD
-// Checkout https://datatracker.ietf.org/doc/html/rfc7540 under "HTTP/2 Connection Preface" section
-#define HTTP2_MARKER_SIZE 24
-
-// The minimal HTTP response has 17 characters: HTTP/1.1 200 OK\r\n
-// The minimal HTTP request has 16 characters: GET x HTTP/1.1\r\n
-#define HTTP_MIN_SIZE 16
-
-// RabbitMQ supported classes.
-// Ref: https://www.rabbitmq.com/resources/specs/amqp0-9-1.pdf
-#define AMQP_CONNECTION_CLASS 10
-#define AMQP_BASIC_CLASS 60
-
-// RabbitMQ supported connections.
-#define AMQP_METHOD_CONNECTION_START 10
-#define AMQP_METHOD_CONNECTION_START_OK 11
-
-// RabbitMQ supported methods types.
-#define AMQP_METHOD_CONSUME 20
-#define AMQP_METHOD_PUBLISH 40
-#define AMQP_METHOD_DELIVER 60
-#define AMQP_FRAME_METHOD_TYPE 1
-
-#define AMQP_MIN_FRAME_LENGTH 8
-#define AMQP_MIN_PAYLOAD_LENGTH 11
-
-#define REDIS_MIN_FRAME_LENGTH 3
-
-// Postgres
-
-// The minimum size we want to be able to check for a startup message. This size includes:
-// - The length field: 4 bytes
-// - The protocol major version: 2 bytes
-// - The protocol minior version: 2 bytes
-// - The "user" string, as the first connection parameter name: 5 bytes
-#define POSTGRES_STARTUP_MIN_LEN 13
-
-// Postgres protocol version, in big endian, as described in the protocol
-// specification. This is version "3.0".
-#define PG_STARTUP_VERSION 196608
-#define PG_STARTUP_USER_PARAM "user"
-
-// From https://www.postgresql.org/docs/current/protocol-overview.html:
-// The first byte of a message identifies the message type, and the next four
-// bytes specify the length of the rest of the message (this length count
-// includes itself, but not the message-type byte). The remaining contents of
-// the message are determined by the message type. Some messages do not have
-// a payload at all, so the minimum size, including the length itself, is
-// 4 bytes.
-#define POSTGRES_MIN_PAYLOAD_LEN 4
-// Assume typical query message size is below an artificial limit.
-// 30000 is copied from postgres code base:
-// https://github.com/postgres/postgres/tree/master/src/interfaces/libpq/fe-protocol3.c#L94
-#define POSTGRES_MAX_PAYLOAD_LEN 30000
-
-#define POSTGRES_QUERY_MAGIC_BYTE 'Q'
-
-=======
->>>>>>> 5efde048
 // The enum below represents all different protocols we know to classify.
 // We set the size of the enum to be 8 bits, by adding max value (max uint8 which is 255) and
 // `__attribute__ ((packed))` to tell the compiler to use as minimum bits as needed. Due to our max
@@ -83,11 +25,8 @@
     PROTOCOL_HTTP,
     PROTOCOL_HTTP2,
     PROTOCOL_TLS,
-<<<<<<< HEAD
+    PROTOCOL_MONGO = 6,
     PROTOCOL_POSTGRES = 7,
-=======
-    PROTOCOL_MONGO = 6,
->>>>>>> 5efde048
     PROTOCOL_AMQP = 8,
     PROTOCOL_REDIS = 9,
     //  Add new protocols before that line.
