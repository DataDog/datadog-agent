--- conflicted
+++ resolved
@@ -162,19 +162,15 @@
 
     protocol_t app_layer_proto = get_protocol_from_stack(protocol_stack, LAYER_APPLICATION);
 
-<<<<<<< HEAD
     tls_record_header_t tls_hdr = {0};
 
     // TLS classification
     if ((app_layer_proto == PROTOCOL_UNKNOWN || app_layer_proto == PROTOCOL_POSTGRES) && is_tls(skb, skb_info.data_off, &tls_hdr)) {
-=======
-    if ((app_layer_proto == PROTOCOL_UNKNOWN || app_layer_proto == PROTOCOL_POSTGRES) && is_tls(buffer, usm_ctx->buffer.size, skb_info.data_end)) {
         protocol_stack = get_or_create_protocol_stack(&usm_ctx->tuple);
         if (!protocol_stack) {
             return;
         }
         // TLS classification
->>>>>>> 45a9bcf2
         update_protocol_information(usm_ctx, protocol_stack, PROTOCOL_TLS);
         if (tls_hdr.content_type == TLS_APPLICATION_DATA) {
             // We can't classify TLS encrypted traffic further, so we mark the stack as fully classified
@@ -259,7 +255,7 @@
         return;
     }
 
-    protocol_stack_t *protocol_stack = get_protocol_stack(&usm_ctx->tuple);
+    protocol_stack_t *protocol_stack = get_protocol_stack_if_exists(&usm_ctx->tuple);
     if (!protocol_stack) {
         return;
     }
