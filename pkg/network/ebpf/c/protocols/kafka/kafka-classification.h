--- conflicted
+++ resolved
@@ -300,28 +300,15 @@
     offset += sizeof(topic_id);
 
     // The UUID version (13th digit 4 MSB) must be 4
-<<<<<<< HEAD
-    if ((topic_id[6] & 0x40) != 0x40) {
-=======
     __u8 uuid_version = topic_id[6] >> 4;
     if (uuid_version != 4) {
->>>>>>> 004777ae
         // The UUID version is not 4
         return false;
     }
 
     // The UUID variant (17th digit) may be 0x8, 0x9, 0xA or 0xB
-<<<<<<< HEAD
-    if ((topic_id[8] >> 4) != 0x8 && (topic_id[8] >> 4) != 0x9 && (topic_id[8] >> 4) != 0xA && (topic_id[8] >> 4) != 0xB) {
-        // The UUID variant is not 2 or 6
-        return false;
-    }
-
-    return true;
-=======
     __u8 uuid_variant = topic_id[8] >> 4;
     return 0x8 <= uuid_variant && uuid_variant <= 0xB;
->>>>>>> 004777ae
 }
 
 // Flexible API version can have an arbitrary number of tagged fields.  We don't
