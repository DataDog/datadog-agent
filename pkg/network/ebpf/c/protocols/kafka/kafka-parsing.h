#ifndef __KAFKA_PARSING
#define __KAFKA_PARSING

#include "bpf_builtins.h"
#include "bpf_telemetry.h"
#include "protocols/kafka/types.h"
#include "protocols/kafka/parsing-maps.h"
#include "protocols/kafka/usm-events.h"

// forward declaration
static __always_inline bool kafka_allow_packet(skb_info_t *skb_info);
static __always_inline bool kafka_process(conn_tuple_t *tup, kafka_info_t *kafka, pktbuf_t pkt, kafka_telemetry_t *kafka_tel);
static __always_inline bool kafka_process_response(void *ctx, conn_tuple_t *tup, kafka_info_t *kafka, pktbuf_t pkt, skb_info_t *skb_info);
static __always_inline void update_topic_name_size_telemetry(kafka_telemetry_t *kafka_tel, __u64 size);
static __always_inline void update_classified_fetch_api_version_hits_telemetry(kafka_telemetry_t *kafka_tel, __s16 version);
static __always_inline void update_classified_produce_api_version_hits_telemetry(kafka_telemetry_t *kafka_tel, __s16 version);

// A template for verifying a given buffer is composed of the characters [a-z], [A-Z], [0-9], ".", "_", or "-".
// The iterations reads up to MIN(max_buffer_size, real_size).
// Has to be a template and not a function, as we have pragma unroll.
#define CHECK_STRING_COMPOSED_OF_ASCII_FOR_PARSING(max_buffer_size, real_size, buffer)                                                      \
    char ch = 0;                                                                                                                            \
_Pragma( STRINGIFY(unroll(max_buffer_size)) )                                                                                               \
    for (int j = 0; j < max_buffer_size; j++) {                                                                                             \
        /* Verifies we are not exceeding the real client_id_size, and if we do, we finish the iteration as we reached */                    \
        /* to the end of the buffer and all checks have been successful. */                                                                 \
        if (j + 1 <= real_size) {                                                                                                           \
            ch = buffer[j];                                                                                                                 \
            if (('a' <= ch && ch <= 'z') || ('A' <= ch && ch <= 'Z') || ('0' <= ch && ch <= '9') || ch == '.' || ch == '_' || ch == '-') {  \
                continue;                                                                                                                   \
            }                                                                                                                               \
            return false;                                                                                                                   \
        }                                                                                                                                   \
    }                                                                                                                                       \

#ifdef EXTRA_DEBUG
#define extra_debug(fmt, ...) log_debug("kafka: " fmt, ##__VA_ARGS__)
#else
#define extra_debug(fmt, ...)
#endif

static void __always_inline kafka_tcp_termination(conn_tuple_t *tup)
{
    bpf_map_delete_elem(&kafka_response, tup);
    // Delete the opposite direction also like HTTP/2 does since the termination
    // for the other direction may not be reached in some cases (localhost).
    flip_tuple(tup);
    bpf_map_delete_elem(&kafka_response, tup);
}

SEC("socket/kafka_filter")
int socket__kafka_filter(struct __sk_buff* skb) {
    const u32 zero = 0;
    skb_info_t skb_info;
    kafka_info_t *kafka = bpf_map_lookup_elem(&kafka_heap, &zero);
    if (kafka == NULL) {
        log_debug("socket__kafka_filter: kafka_transaction state is NULL");
        return 0;
    }
    bpf_memset(&kafka->event.transaction, 0, sizeof(kafka_transaction_t));

    // Put this on the stack instead of using the one in in kafka_info_t.event
    // since it's used for map lookups in a few different places and 4.14 complains
    // if it's not on the stack.
    conn_tuple_t tup;

    if (!fetch_dispatching_arguments(&tup, &skb_info)) {
        log_debug("socket__kafka_filter failed to fetch arguments for tail call");
        return 0;
    }

    if (!kafka_allow_packet(&skb_info)) {
        return 0;
    }

    kafka_telemetry_t *kafka_tel = bpf_map_lookup_elem(&kafka_telemetry, &zero);
    if (kafka_tel == NULL) {
        return 0;
    }

    if (is_tcp_termination(&skb_info)) {
        kafka_tcp_termination(&tup);
        return 0;
    }

    pktbuf_t pkt = pktbuf_from_skb(skb, &skb_info);

    kafka->event.transaction.tags = NO_TAGS;
    if (kafka_process_response(skb, &tup, kafka, pkt, &skb_info)) {
        return 0;
    }

    (void)kafka_process(&tup, kafka, pkt, kafka_tel);
    return 0;
}

SEC("uprobe/kafka_tls_filter")
int uprobe__kafka_tls_filter(struct pt_regs *ctx) {
    const __u32 zero = 0;

    kafka_info_t *kafka = bpf_map_lookup_elem(&kafka_heap, &zero);
    if (kafka == NULL) {
        return 0;
    }

    tls_dispatcher_arguments_t *args = bpf_map_lookup_elem(&tls_dispatcher_arguments, &zero);
    if (args == NULL) {
        return 0;
    }

    kafka_telemetry_t *kafka_tel = bpf_map_lookup_elem(&kafka_telemetry, &zero);
    if (kafka_tel == NULL) {
        return 0;
    }

    // On stack for 4.14
    conn_tuple_t tup = args->tup;

    pktbuf_t pkt = pktbuf_from_tls(ctx, args);
    kafka->event.transaction.tags = (__u8)args->tags;
    if (kafka_process_response(ctx, &tup, kafka, pkt, NULL)) {
        return 0;
    }

    kafka_process(&tup, kafka, pkt, kafka_tel);
    return 0;
}

SEC("uprobe/kafka_tls_termination")
int uprobe__kafka_tls_termination(struct pt_regs *ctx) {
    const __u32 zero = 0;

    tls_dispatcher_arguments_t *args = bpf_map_lookup_elem(&tls_dispatcher_arguments, &zero);
    if (args == NULL) {
        return 0;
    }

    // On stack for 4.14
    conn_tuple_t tup = args->tup;
    kafka_tcp_termination(&tup);

    return 0;
}

PKTBUF_READ_INTO_BUFFER(topic_name_parser, TOPIC_NAME_MAX_STRING_SIZE, BLK_SIZE)

static __always_inline void kafka_batch_enqueue_wrapper(kafka_info_t *kafka, conn_tuple_t *tup, kafka_transaction_t *transaction) {
    kafka_event_t *event = &kafka->event;

    bpf_memcpy(&event->tup, tup, sizeof(conn_tuple_t));
    normalize_tuple(&event->tup);

    if (transaction != &event->transaction) {
        bpf_memcpy(&event->transaction, transaction, sizeof(kafka_transaction_t));
    }

    kafka_batch_enqueue(event);
}

enum parse_result {
    // End of packet. This packet parsed successfully, but more data is needed
    // for the response to be completed.
    RET_EOP = 0,
    // Response parsed fully.
    RET_DONE = 1,
    // Error during processing response.
    RET_ERR = -1,
    // Ran out of iterations in the packet processing loop.
    RET_LOOP_END = -2,
};

struct read_with_remainder_config {
    u32 want_bytes;
    void (*convert)(void *dest, void *src);
};

static __always_inline enum parse_result __read_with_remainder(struct read_with_remainder_config config,
                                                               kafka_response_context_t *response, pktbuf_t pkt,
                                                               u32 *offset, u32 data_end, void *val, bool first)
{
    if (*offset >= data_end) {
        // The offset we want to read is completely outside of the current
        // packet. No remainder to save, we just need to save the offset
        // at which we need to start reading the next packet from.
        response->carry_over_offset = *offset - data_end;
        return RET_EOP;
    }

    u32 avail = data_end - *offset;
    u32 remainder = response->remainder;
    u32 want = config.want_bytes;

    extra_debug("avail %u want %u remainder %u", avail, want, remainder);

    // Statically optimize away code for non-first iteration of loop since there
    // can be no intra-packet remainder.
    if (!first) {
        remainder = 0;
    }

    if (avail < want) {
        // We have less than `want` bytes left in the packet.

        if (remainder) {
            // We don't handle the case where we already have a remainder saved
            // and the new packet is so small that it doesn't allow us to fully
            // read the value we want to read. Actually we don't need to check
            // for 4 bytes but just enough bytes to fill the value, but in reality
            // packet sizes so small are highly unlikely so just check for 4 bytes.
            extra_debug("Continuation packet less than 4 bytes?");
            return RET_ERR;
        }

        // This is negative and so kafka_continue_parse_response() will save
        // remainder.
        response->carry_over_offset = *offset - data_end;
        return RET_EOP;
    }

    if (!remainder) {
        // No remainder, and 4 or more bytes more in the packet, so just
        // do a normal read.
        pktbuf_load_bytes(pkt, *offset, val, want);
        *offset += want;
        config.convert(val, val);
        return RET_DONE;
    }

    // We'll be using up the remainder so clear it.
    response->remainder = 0;

    // The remainder_buf contains up to 3 head bytes of the value we
    // need to read, saved from the previous packet. Read the tail
    // bytes of the value from the current packet and reconstruct
    // the value to be read.
    u8 *reconstruct = response->remainder_buf;
    u8 tail[4] = {0};

    pktbuf_load_bytes(pkt, *offset, &tail, want);

    switch (remainder) {
    case 1:
        reconstruct[1] = tail[0];
        if (want > 2) {
            reconstruct[2] = tail[1];
            reconstruct[3] = tail[2];
        }
        break;
    case 2:
        if (want > 2) {
            reconstruct[2] = tail[0];
            reconstruct[3] = tail[1];
        }
        break;
    case 3:
        if (want > 2) {
            reconstruct[3] = tail[0];
        }
        break;
    }

    *offset += want - remainder;
    config.convert(val, reconstruct);

    return RET_DONE;
}

static __always_inline void convert_u16(void *dest, void *src)
{
    u16 *dest16 = dest;
    u16 *src16 = src;

    *dest16 = bpf_ntohs(*src16);

    if (src == dest) {
        extra_debug("read without remainder: %u", *dest16);
    } else {
        extra_debug("read with remainder: %u", *dest16);
    }
}

static __always_inline enum parse_result read_with_remainder_s16(kafka_response_context_t *response, pktbuf_t pkt,
                                                             u32 *offset, u32 data_end, s16 *val, bool first)
{
    struct read_with_remainder_config config = {
        .want_bytes = sizeof(u16),
        .convert = convert_u16,
    };

    return __read_with_remainder(config, response, pkt, offset, data_end, val, first);
}

static __always_inline void convert_u32(void *dest, void *src)
{
    u32 *dest32 = dest;
    u32 *src32 = src;

    *dest32 = bpf_ntohl(*src32);

    if (src == dest) {
        extra_debug("read without remainder: %u", *dest32);
    } else {
        extra_debug("read with remainder: %u", *dest32);
    }
}

static __always_inline enum parse_result read_with_remainder(kafka_response_context_t *response, pktbuf_t pkt,
                                                             u32 *offset, u32 data_end, s32 *val, bool first)
{
    struct read_with_remainder_config config = {
        .want_bytes = sizeof(u32),
        .convert = convert_u32,
    };

    return __read_with_remainder(config, response, pkt, offset, data_end, val, first);
}

// Parses varints, based on:
// https://stackoverflow.com/questions/19758270/read-varint-from-linux-sockets
// The specification for Kafka Unsigned Varints can be found here:
// https://cwiki.apache.org/confluence/display/KAFKA/KIP-482%3A+The+Kafka+Protocol+should+Support+Optional+Tagged+Fields
//
// The varints can actually up to 10 bytes long but we only support up to
// max_bytes length due to code size limitations.
static __always_inline enum parse_result read_varint(kafka_response_context_t *response,
                                                    pktbuf_t pkt, u64 *out, u32 *offset,
                                                    u32 data_end,
                                                    bool first,
                                                    u32 max_bytes)
{
    uint32_t shift_amount = 0;
    uint64_t value = 0;
    uint32_t i = 0;
    uint32_t startpos = 0;

    if (response != NULL && first) {
        value = response->varint_value;
        startpos = response->varint_position;
        shift_amount = startpos * 7;

        extra_debug("varint continue pos %d value %lld", startpos, value);

        response->varint_value = 0;
        response->varint_position = 0;
    }

    u8 current_byte = 0;

    #pragma unroll
    for (; i < max_bytes; i++) {
        // This check works better than setting i = startpos initially which leads
        // to complaints from the verifier about too much complexity.
        if (i < startpos) {
            continue;
        }

        if (*offset >= data_end) {
            extra_debug("varint break pos %d value %lld", i, value);
            if (response != NULL) {
                response->varint_position = i;
                response->varint_value = value;
                response->carry_over_offset = *offset - data_end;
            }
            return RET_EOP;
        }

        pktbuf_load_bytes(pkt, *offset, &current_byte, sizeof(current_byte));
        *offset += sizeof(current_byte);

        value |= (uint64_t)(current_byte & 0x7F) << shift_amount;
        shift_amount += 7;

        if (!isMSBSet(current_byte)) {
            break;
        }
    }

    if ((i == max_bytes - 1) && isMSBSet(current_byte)) {
        // The last byte in the unsigned varint contains a continuation bit,
        // this shouldn't happen if MAX_VARINT_BYTES = 10, but if it is lesser,
        // then we could be hitting a number we don't support.
        return RET_ERR;
    }

    // When lengths are stored as varints in the protocol, they are always
    // stored as N + 1.
    *out = value - 1;
    return RET_DONE;
}

static __always_inline enum parse_result read_varint_or_s16(
                                                            bool flexible,
                                                            kafka_response_context_t *response,
                                                            pktbuf_t pkt,
                                                            u32 *offset,
                                                            u32 data_end,
                                                            s64 *val,
                                                            bool first,
                                                            u32 max_varint_bytes)
{
    enum parse_result ret;

    if (flexible) {
        u64 tmp = 0;
        ret = read_varint(response, pkt, &tmp, offset, data_end, first, max_varint_bytes);
        *val = tmp;
    } else {
        u16 tmp = 0;
        ret = read_with_remainder_s16(response, pkt, offset, data_end, &tmp, first);
        *val = tmp;
    }

    return ret;
}

static __always_inline enum parse_result read_varint_or_s32(
                                                            bool flexible,
                                                            kafka_response_context_t *response,
                                                            pktbuf_t pkt,
                                                            u32 *offset,
                                                            u32 data_end,
                                                            s64 *val,
                                                            bool first,
                                                            u32 max_varint_bytes)
{
    enum parse_result ret;

    if (flexible) {
        u64 tmp = 0;
        ret = read_varint(response, pkt, &tmp, offset, data_end, first, max_varint_bytes);
        *val = tmp;
    } else {
        s32 tmp = 0;
        ret = read_with_remainder(response, pkt, offset, data_end, &tmp, first);
        *val = tmp;
    }

    return ret;
}

static __always_inline enum parse_result skip_tagged_fields(kafka_response_context_t *response,
                                                            pktbuf_t pkt,
                                                            u32 *offset,
                                                            u32 data_end,
                                                            bool verify)
{
    if (*offset >= data_end) {
        response->carry_over_offset = *offset - data_end;
        return RET_EOP;
    }

    if (verify) {
        u8 num_tagged_fields = 0;

        pktbuf_load_bytes(pkt, *offset, &num_tagged_fields, 1);
        extra_debug("num_tagged_fields: %u", num_tagged_fields);

        if (num_tagged_fields != 0) {
            // We don't support parsing tagged fields for now.
            return RET_ERR;
        }
    }

    *offset += 1;

    return RET_DONE;
}

enum parser_level {
    PARSER_LEVEL_PARTITION,
    PARSER_LEVEL_RECORD_BATCH,
};

static enum parser_level parser_state_to_level(kafka_response_state state)
{
    switch (state) {
    case KAFKA_FETCH_RESPONSE_START:
    case KAFKA_FETCH_RESPONSE_NUM_TOPICS:
    case KAFKA_FETCH_RESPONSE_TOPIC_NAME_SIZE:
    case KAFKA_FETCH_RESPONSE_NUM_PARTITIONS:
    case KAFKA_FETCH_RESPONSE_PARTITION_START:
    case KAFKA_FETCH_RESPONSE_PARTITION_ERROR_CODE_START:
    case KAFKA_FETCH_RESPONSE_PARTITION_ABORTED_TRANSACTIONS:
    case KAFKA_FETCH_RESPONSE_RECORD_BATCHES_ARRAY_START:

    case KAFKA_PRODUCE_RESPONSE_START:
    case KAFKA_PRODUCE_RESPONSE_NUM_TOPICS:
    case KAFKA_PRODUCE_RESPONSE_TOPIC_NAME_SIZE:
    case KAFKA_PRODUCE_RESPONSE_NUM_PARTITIONS:
    case KAFKA_PRODUCE_RESPONSE_PARTITION_START:
    case KAFKA_PRODUCE_RESPONSE_PARTITION_ERROR_CODE_START:
        return PARSER_LEVEL_PARTITION;
    case KAFKA_FETCH_RESPONSE_RECORD_BATCH_START:
    case KAFKA_FETCH_RESPONSE_RECORD_BATCH_LENGTH:
    case KAFKA_FETCH_RESPONSE_RECORD_BATCH_MAGIC:
    case KAFKA_FETCH_RESPONSE_RECORD_BATCH_RECORDS_COUNT:
    case KAFKA_FETCH_RESPONSE_RECORD_BATCH_END:
    case KAFKA_FETCH_RESPONSE_RECORD_BATCHES_ARRAY_END:
        return PARSER_LEVEL_RECORD_BATCH;
    case KAFKA_FETCH_RESPONSE_PARTITION_TAGGED_FIELDS:
    case KAFKA_FETCH_RESPONSE_PARTITION_END:
    case KAFKA_METADATA_RESPONSE_START:
    case KAFKA_METADATA_RESPONSE_BROKERS:
    case KAFKA_METADATA_RESPONSE_TOPICS:
        return PARSER_LEVEL_PARTITION;
    }
}

static __always_inline enum parse_result kafka_continue_parse_response_partition_loop_fetch(kafka_info_t *kafka,
                                                                            conn_tuple_t *tup,
                                                                            kafka_response_context_t *response,
                                                                            pktbuf_t pkt, u32 offset,
                                                                            u32 data_end,
                                                                            u32 api_version)
{
    extra_debug("Parsing fetch response");
    u32 orig_offset = offset;
    bool flexible = api_version >= 12;
    enum parse_result ret;

    extra_debug("carry_over_offset %d", response->carry_over_offset);

    if (response->carry_over_offset < 0) {
        return RET_ERR;
    }

    offset += response->carry_over_offset;
    response->carry_over_offset = 0;

    switch (response->state) {
    case KAFKA_FETCH_RESPONSE_START:
        if (flexible) {
            ret = skip_tagged_fields(response, pkt, &offset, data_end, true);
            if (ret != RET_DONE) {
                return ret;
            }
        }

        if (api_version >= 1) {
            offset += sizeof(s32); // Skip throttle_time_ms
        }
        if (api_version >= 7) {
            offset += sizeof(s16); // Skip error_code
            offset += sizeof(s32); // Skip session_id
        }
        response->state = KAFKA_FETCH_RESPONSE_NUM_TOPICS;
        // fallthrough

    case KAFKA_FETCH_RESPONSE_NUM_TOPICS:
        {
            s64 num_topics = 0;
            ret = read_varint_or_s32(flexible, response, pkt, &offset, data_end, &num_topics, true,
                                     VARINT_BYTES_NUM_TOPICS);
            extra_debug("num_topics: %lld", num_topics);
            if (ret != RET_DONE) {
                return ret;
            }
            if (num_topics <= 0) {
                return RET_ERR;
            }
        }
        response->state = KAFKA_FETCH_RESPONSE_TOPIC_NAME_SIZE;
        // fallthrough

    case KAFKA_FETCH_RESPONSE_TOPIC_NAME_SIZE:
        {
            s64 topic_name_size = 0;
            ret = read_varint_or_s16(flexible, response, pkt, &offset, data_end, &topic_name_size, true,
                                     VARINT_BYTES_TOPIC_NAME_SIZE);
            extra_debug("topic_name_size: %lld", topic_name_size);
            if (ret != RET_DONE) {
                return ret;
            }
            if (topic_name_size <= 0 || topic_name_size > TOPIC_NAME_MAX_ALLOWED_SIZE) {
                return RET_ERR;
            }

            // Should we check that topic name matches the topic we expect?
            offset += topic_name_size;
        }
        response->state = KAFKA_FETCH_RESPONSE_NUM_PARTITIONS;
        // fallthrough

    case KAFKA_FETCH_RESPONSE_NUM_PARTITIONS:
        {
            s64 number_of_partitions = 0;
            ret = read_varint_or_s32(flexible, response, pkt, &offset, data_end, &number_of_partitions, true,
                                     VARINT_BYTES_NUM_PARTITIONS);
            extra_debug("number_of_partitions: %lld", number_of_partitions);
            if (ret != RET_DONE) {
                return ret;
            }
            if (number_of_partitions <= 0) {
                return RET_ERR;
            }

            response->partitions_count = number_of_partitions;
            response->state = KAFKA_FETCH_RESPONSE_PARTITION_START;
            response->record_batches_num_bytes = 0;
            response->record_batch_length = 0;
        }
        break;
    default:
        break;
    }

#pragma unroll(KAFKA_RESPONSE_PARSER_MAX_ITERATIONS)
    for (int i = 0; i < KAFKA_RESPONSE_PARSER_MAX_ITERATIONS; i++) {
        bool first = i == 0;

        extra_debug("partition state: %d", response->state);
        switch (response->state) {
        case KAFKA_FETCH_RESPONSE_START:
        case KAFKA_FETCH_RESPONSE_NUM_TOPICS:
        case KAFKA_FETCH_RESPONSE_TOPIC_NAME_SIZE:
        case KAFKA_FETCH_RESPONSE_NUM_PARTITIONS:
            // Never happens. Only present to supress a compiler warning.
            break;
        case KAFKA_FETCH_RESPONSE_PARTITION_START:
            offset += sizeof(s32); // Skip partition_index
            response->state = KAFKA_FETCH_RESPONSE_PARTITION_ERROR_CODE_START;
            // fallthrough

         case KAFKA_FETCH_RESPONSE_PARTITION_ERROR_CODE_START:
         {
            // Error codes range from -1 to 119 as per the Kafka protocol specification.
            // For details, refer to: https://kafka.apache.org/protocol.html#protocol_error_codes
            s16 error_code = 0;
            ret = read_with_remainder_s16(response, pkt, &offset, data_end, &error_code, first);
            if (ret != RET_DONE) {
                return ret;
            }
            if (error_code < -1 || error_code > 119) {
                extra_debug("invalid error code: %d", error_code);
                return RET_ERR;
            }
            extra_debug("got error code: %d", error_code);
            response->partition_error_code = error_code;

            offset += sizeof(s64); // Skip high_watermark

            if (api_version >= 4) {
                offset += sizeof(s64); // Skip last_stable_offset

                if (api_version >= 5) {
                    offset += sizeof(s64); // log_start_offset
                }
            }

            response->state = KAFKA_FETCH_RESPONSE_PARTITION_ABORTED_TRANSACTIONS;
            // fallthrough
            }

        case KAFKA_FETCH_RESPONSE_PARTITION_ABORTED_TRANSACTIONS:
            if (api_version >= 4) {
                s64 aborted_transactions = 0;
                ret = read_varint_or_s32(flexible, response, pkt, &offset, data_end, &aborted_transactions, first,
                                         VARINT_BYTES_NUM_ABORTED_TRANSACTIONS);
                if (ret != RET_DONE) {
                    return ret;
                }

                extra_debug("aborted_transactions: %lld", aborted_transactions);

                // Note that -1 is a valid value which means that the list is empty.
                if (aborted_transactions < -1) {
                    return RET_ERR;
                }
                // If we interpret some junk data as a packet with a huge aborted_transactions,
                // we could end up missing up a lot of future response processing since we
                // would wait for the end of the aborted_transactions list. So add a limit
                // as a heuristic.
                if (aborted_transactions >= KAFKA_MAX_ABORTED_TRANSACTIONS) {
                    extra_debug("Possibly invalid aborted_transactions %lld", aborted_transactions);
                    return RET_ERR;
                }
                if (aborted_transactions >= 0) {
                    // producer_id and first_offset in each aborted transaction
                    u32 transaction_size = sizeof(s64) * 2;

                    if (flexible) {
                        // Assume zero tagged fields.  It's a bit involved to verify that they are
                        // zero here so we don't do it for now.
                        transaction_size += sizeof(u8);
                    }

                    offset += transaction_size * aborted_transactions;
                }

                if (api_version >= 11) {
                    offset += sizeof(s32); // preferred_read_replica
                }
            }

            response->state = KAFKA_FETCH_RESPONSE_RECORD_BATCHES_ARRAY_START;
            // fallthrough

        case KAFKA_FETCH_RESPONSE_RECORD_BATCHES_ARRAY_START:
            if (response->record_batches_arrays_count >= KAFKA_MAX_RECORD_BATCHES_ARRAYS) {
                extra_debug("exit due to record_batches_array full");
                goto exit;
            }

            s64 tmp = 0;
            ret = read_varint_or_s32(flexible, response, pkt, &offset, data_end, &tmp, first,
                                     VARINT_BYTES_RECORD_BATCHES_NUM_BYTES);
            if (ret != RET_DONE) {
                return ret;
            }

            response->record_batches_num_bytes = tmp;

            extra_debug("record_batches_num_bytes: %d", response->record_batches_num_bytes);

            if (response->record_batches_num_bytes != 0) {
                u32 idx = response->record_batches_arrays_count;

                if (idx >= KAFKA_MAX_RECORD_BATCHES_ARRAYS) {
                    extra_debug("out of space in record_batches_array");
                    return RET_ERR;
                }

                extra_debug("setting record_batches_arrays in index %d with error code %d", idx, response->partition_error_code);
                kafka->record_batches_arrays[idx].partition_error_code = response->partition_error_code;
                kafka->record_batches_arrays[idx].num_bytes = response->record_batches_num_bytes;
                kafka->record_batches_arrays[idx].offset = offset - orig_offset;
                response->record_batches_arrays_count++;
            }

            offset += response->record_batches_num_bytes;
            response->state = KAFKA_FETCH_RESPONSE_PARTITION_TAGGED_FIELDS;
            // fallthrough

        case KAFKA_FETCH_RESPONSE_PARTITION_TAGGED_FIELDS:
            if (flexible) {
                // Verification disabled due to code size limitations.
                ret = skip_tagged_fields(response, pkt, &offset, data_end, false);
                if (ret != RET_DONE) {
                    return ret;
                }
            }
            response->state = KAFKA_FETCH_RESPONSE_PARTITION_END;
            // fallthrough

        case KAFKA_FETCH_RESPONSE_PARTITION_END:
            if (offset > data_end) {
                response->carry_over_offset = offset - data_end;
                return RET_EOP;
            }

            response->partitions_count--;
            if (response->partitions_count == 0) {
                return RET_DONE;
            }

            response->state = KAFKA_FETCH_RESPONSE_PARTITION_START;
            break;

        default:

            extra_debug("invalid state %d in partition parser", response->state);
            return RET_ERR;
            break;
        }
    }

exit:
    // We should have exited at KAFKA_FETCH_RESPONSE_PARTITION_END if we
    // managed to parse the entire packet, so if we get here we still have
    // more to go. Remove the skb_info.data_off so that this function can
    // be called again on the same packet with the same arguments in a tail
    // call.
    response->carry_over_offset = offset - orig_offset;
    return RET_LOOP_END;
}

static __always_inline enum parse_result kafka_continue_parse_response_partition_loop_produce(kafka_info_t *kafka,
                                                                            conn_tuple_t *tup,
                                                                            kafka_response_context_t *response,
                                                                            pktbuf_t pkt, u32 offset,
                                                                            u32 data_end,
                                                                            u32 api_version)
{
    extra_debug("Parsing produce response");
    u32 orig_offset = offset;
    bool flexible = api_version >= 9;
    enum parse_result ret;

    extra_debug("carry_over_offset %d", response->carry_over_offset);

    if (response->carry_over_offset < 0) {
        return RET_ERR;
    }

    offset += response->carry_over_offset;
    response->carry_over_offset = 0;

    switch (response->state) {
    case KAFKA_PRODUCE_RESPONSE_START:
        extra_debug("KAFKA_PRODUCE_RESPONSE_START");
        if (flexible) {
            ret = skip_tagged_fields(response, pkt, &offset, data_end, true);
            if (ret != RET_DONE) {
                return ret;
            }
        }

        response->state = KAFKA_PRODUCE_RESPONSE_NUM_TOPICS;
        // fallthrough

    case KAFKA_PRODUCE_RESPONSE_NUM_TOPICS:
    {
        extra_debug("KAFKA_PRODUCE_RESPONSE_NUM_TOPICS");
        s64 num_topics = 0;
        ret = read_varint_or_s32(flexible, response, pkt, &offset, data_end, &num_topics, true,
                                 VARINT_BYTES_NUM_TOPICS);
        extra_debug("num_topics: %lld", num_topics);
        if (ret != RET_DONE) {
            return ret;
        }
        if (num_topics <= 0) {
            return RET_ERR;
        }
    }
    response->state = KAFKA_PRODUCE_RESPONSE_TOPIC_NAME_SIZE;
    // fallthrough

    case KAFKA_PRODUCE_RESPONSE_TOPIC_NAME_SIZE:
    {
        extra_debug("KAFKA_PRODUCE_RESPONSE_TOPIC_NAME_SIZE");
        s64 topic_name_size = 0;
        ret = read_varint_or_s16(flexible, response, pkt, &offset, data_end, &topic_name_size, true,
                                 VARINT_BYTES_TOPIC_NAME_SIZE);
        extra_debug("topic_name_size: %lld", topic_name_size);
        if (ret != RET_DONE) {
            return ret;
        }
        if (topic_name_size <= 0 || topic_name_size > TOPIC_NAME_MAX_ALLOWED_SIZE) {
            return RET_ERR;
        }
        offset += topic_name_size;
    }
    response->state = KAFKA_PRODUCE_RESPONSE_NUM_PARTITIONS;
    // fallthrough

    case KAFKA_PRODUCE_RESPONSE_NUM_PARTITIONS:
    {
        extra_debug("KAFKA_PRODUCE_RESPONSE_NUM_PARTITIONS");
        s64 number_of_partitions = 0;
        ret = read_varint_or_s32(flexible, response, pkt, &offset, data_end, &number_of_partitions, true,
                              VARINT_BYTES_NUM_PARTITIONS);
        extra_debug("number_of_partitions: %lld", number_of_partitions);
        if (ret != RET_DONE) {
            return ret;
        }
        if (number_of_partitions <= 0 || number_of_partitions >= 2) {
            // We only support a single partition for produce requests at the moment
            return RET_ERR;
        }
        response->partitions_count = number_of_partitions;
        response->state = KAFKA_PRODUCE_RESPONSE_PARTITION_START;

    }
        break;

    default:
        break;
    }

    switch (response->state) {
    case KAFKA_PRODUCE_RESPONSE_PARTITION_START:
        offset += sizeof(s32); // Skip partition_index
        response->state = KAFKA_PRODUCE_RESPONSE_PARTITION_ERROR_CODE_START;
        // fallthrough

    case KAFKA_PRODUCE_RESPONSE_PARTITION_ERROR_CODE_START:
    {
        // Error codes range from -1 to 119 as per the Kafka protocol specification.
        // For details, refer to: https://kafka.apache.org/protocol.html#protocol_error_codes
        s16 error_code = 0;
        ret = read_with_remainder_s16(response, pkt, &offset, data_end, &error_code, true);
        if (ret != RET_DONE) {
            return ret;
        }
        if (error_code < -1 || error_code > 119) {
            extra_debug("invalid error code: %d", error_code);
            return RET_ERR;
        }
        extra_debug("got error code: %d", error_code);
        response->partition_error_code = error_code;
        response->transaction.error_code = error_code;

        // No need to continue parsing the produce response, as we got the error now
        return RET_DONE;
    }
    default:
        break;
    }

    response->carry_over_offset = offset - orig_offset;
    return RET_LOOP_END;
}

static __always_inline enum parse_result kafka_continue_parse_response_partition_loop_metadata(kafka_info_t *kafka,
                                                                            conn_tuple_t *tup,
                                                                            kafka_response_context_t *response,
                                                                            pktbuf_t pkt, u32 offset,
                                                                            u32 data_end,
                                                                            u32 api_version)
{
    u32 orig_offset = offset;
    enum parse_result ret;

    log_debug("GUY carry_over_offset %d", response->carry_over_offset);

    if (response->carry_over_offset < 0) {
        return RET_ERR;
    }

    offset += response->carry_over_offset;
    response->carry_over_offset = 0;

    switch (response->state) {
    case KAFKA_METADATA_RESPONSE_START:
        log_debug("GUY KAFKA_METADATA_RESPONSE_START");

        ret = skip_tagged_fields(response, pkt, &offset, data_end, true);
        if (ret != RET_DONE) {
            log_debug("GUY skip_tagged_fields failed with ret %d", ret);
            return ret;
        }

        offset += sizeof(s32); // Skip throttle_time_ms

        response->state = KAFKA_METADATA_RESPONSE_BROKERS;
        // fallthrough
    case KAFKA_METADATA_RESPONSE_BROKERS:
    {
        s64 num_of_brokers = 0;
        // Assume flexible=true because we don't support old versions
        ret = read_varint_or_s32(true, response, pkt, &offset, data_end, &num_of_brokers, true,
                                VARINT_BYTES_NUM_BROKERS);
        if (ret != RET_DONE) {
           return ret;
        }
        if (num_of_brokers <= 0 || num_of_brokers > NUM_BROKERS_MAX) {
           log_debug("GUY read_with_remainder_s16 failed with ret %d", ret);
           extra_debug("invalid number of brokers: %d", num_of_brokers);
           return RET_ERR;
        }

        log_debug("GUY got num of brokers: %d", num_of_brokers);


        response->state = KAFKA_METADATA_RESPONSE_TOPICS;
        // fallthrough
    }
    case KAFKA_METADATA_RESPONSE_TOPICS:
        response->state = KAFKA_METADATA_RESPONSE_TOPICS;
        log_debug("GUY KAFKA_METADATA_RESPONSE_TOPICS");
        // No need to continue parsing the response, as we got the topics
        return RET_DONE;
    default:
        log_debug("GUY default response->state %d", response->state);
        break;
    }

    response->carry_over_offset = offset - orig_offset;
    return RET_LOOP_END;
}

static __always_inline enum parse_result kafka_continue_parse_response_record_batches_loop(kafka_info_t *kafka,
                                                                            conn_tuple_t *tup,
                                                                            kafka_response_context_t *response,
                                                                            pktbuf_t pkt, u32 offset,
                                                                            u32 data_end,
                                                                            u32 api_version)
{
    u32 orig_offset = offset;
    enum parse_result ret;

    extra_debug("carry_over_offset %d", response->carry_over_offset);

    if (response->carry_over_offset < 0) {
        return RET_ERR;
    }

    offset += response->carry_over_offset;
    response->carry_over_offset = 0;

    extra_debug("record batches array num_bytes %u offset %u", response->record_batches_num_bytes, offset);

#pragma unroll(KAFKA_RESPONSE_PARSER_MAX_ITERATIONS)
    for (int i = 0; i < KAFKA_RESPONSE_PARSER_MAX_ITERATIONS; i++) {
        bool first = i == 0;

        extra_debug("record batches state: %d", response->state);
        switch (response->state) {
        case KAFKA_FETCH_RESPONSE_RECORD_BATCH_START:
                extra_debug("KAFKA_FETCH_RESPONSE_RECORD_BATCH_START: response->error_code %u, transaction.error_code %u, transaction.records_count: %d \n", response->partition_error_code,
                response->partition_error_code,
                response->transaction.records_count);
            // If the next record batch has an error code that the ones we've
            // been seeing so far in the accumulated transaction, we should emit
            // the transaction event first and then continue parsing.  We can't
            // emit the event from inside this loop due to instruction count
            // restrictions, so force an exit and let the caller do it.
            if (response->transaction.records_count > 0 && response->partition_error_code != response->transaction.error_code) {
                goto exit;
            }

            extra_debug("KAFKA_FETCH_RESPONSE_RECORD_BATCH_START: setting transaction error code to %d",  response->partition_error_code);
            response->transaction.error_code = response->partition_error_code;

            offset += sizeof(s64); // baseOffset
            response->state = KAFKA_FETCH_RESPONSE_RECORD_BATCH_LENGTH;
            // fallthrough

        case KAFKA_FETCH_RESPONSE_RECORD_BATCH_LENGTH:
            ret = read_with_remainder(response, pkt, &offset, data_end, &response->record_batch_length, first);
            if (ret != RET_DONE) {
                return ret;
            }

            extra_debug("batchLength %d", response->record_batch_length);
            if (response->record_batch_length <= 0) {
                extra_debug("batchLength too small %d", response->record_batch_length);
                return RET_ERR;
            }
            // The batchLength excludes the baseOffset (u64) and the batchLength (s32) itself,
            // so those need to be be added separately.
            if (response->record_batch_length + sizeof(s32) + sizeof(u64) > response->record_batches_num_bytes) {
                extra_debug("batchLength too large %d (record_batches_num_bytes: %d)", response->record_batch_length,
                            response->record_batches_num_bytes);

                // Kafka fetch responses can have some partial, unparseable records in the record
                // batch block which are truncated due to the maximum response size specified in
                // the request.  If there are no more partitions left, assume we've reached such
                // a block and report what we have.
                if (response->transaction.records_count > 0 && response->partitions_count <= 1 &&
                        response->record_batches_arrays_count - response->record_batches_arrays_idx == 1) {
                    extra_debug("assuming truncated data due to maxsize");
                    response->record_batch_length = 0;
                    response->record_batches_num_bytes = 0;
                    response->state = KAFKA_FETCH_RESPONSE_RECORD_BATCHES_ARRAY_END;
                    continue;
                }

                extra_debug("assuming corrupt packet");
                return RET_ERR;
            }

            offset += sizeof(s32); // Skip partitionLeaderEpoch
            response->state = KAFKA_FETCH_RESPONSE_RECORD_BATCH_MAGIC;
            // fallthrough

        case KAFKA_FETCH_RESPONSE_RECORD_BATCH_MAGIC:
            if (offset + sizeof(s8) > data_end) {
                response->carry_over_offset = offset - data_end;
                return RET_EOP;
            }

            PKTBUF_READ_BIG_ENDIAN_WRAPPER(s8, magic, pkt, offset);
            if (magic != 2) {
                extra_debug("Invalid magic byte");
                return RET_ERR;
            }

            offset += sizeof(u32); // Skipping crc
            offset += sizeof(s16); // Skipping attributes
            offset += sizeof(s32); // Skipping last offset delta
            offset += sizeof(s64); // Skipping base timestamp
            offset += sizeof(s64); // Skipping max timestamp
            offset += sizeof(s64); // Skipping producer id
            offset += sizeof(s16); // Skipping producer epoch
            offset += sizeof(s32); // Skipping base sequence
            response->state = KAFKA_FETCH_RESPONSE_RECORD_BATCH_RECORDS_COUNT;
            // fallthrough

        case KAFKA_FETCH_RESPONSE_RECORD_BATCH_RECORDS_COUNT:
            {
                s32 records_count = 0;
                ret = read_with_remainder(response, pkt, &offset, data_end, &records_count, first);
                if (ret != RET_DONE) {
                    return ret;
                }

                extra_debug("records_count: %d", records_count);
                if (records_count <= 0) {
                    extra_debug("Invalid records count: %d", records_count);
                    return RET_ERR;
                }

                // All the records have to fit inside the record batch, so guard against
                // unreasonable values in corrupt packets.
                if (records_count >= response->record_batch_length) {
                    extra_debug("Bogus records count %d (batch_length %d)",
                                records_count, response->record_batch_length);
                    return RET_ERR;
                }

                response->transaction.records_count += records_count;
            }

            offset += response->record_batch_length
            - sizeof(s32) // Skip partitionLeaderEpoch
            - sizeof(s8) // Skipping magic
            - sizeof(u32) // Skipping crc
            - sizeof(s16) // Skipping attributes
            - sizeof(s32) // Skipping last offset delta
            - sizeof(s64) // Skipping base timestamp
            - sizeof(s64) // Skipping max timestamp
            - sizeof(s64) // Skipping producer id
            - sizeof(s16) // Skipping producer epoch
            - sizeof(s32) // Skipping base sequence
            - sizeof(s32); // Skipping records count
            response->state = KAFKA_FETCH_RESPONSE_RECORD_BATCH_END;
            // fallthrough

        case KAFKA_FETCH_RESPONSE_RECORD_BATCH_END:
            if (offset > data_end) {
                response->carry_over_offset = offset - data_end;
                return RET_EOP;
            }

            // Record batch batchLength does not include batchOffset and batchLength.
            response->record_batches_num_bytes -= response->record_batch_length + sizeof(u32) + sizeof(u64);
            extra_debug("new record_batches_num_bytes %u", response->record_batches_num_bytes);
            response->record_batch_length = 0;

            if (response->record_batches_num_bytes > 0) {
                response->state = KAFKA_FETCH_RESPONSE_RECORD_BATCH_START;
                break;
            }

        case KAFKA_FETCH_RESPONSE_RECORD_BATCHES_ARRAY_END:
        {
            // The u64 type is used here to avoid some verifier errors if the
            // compiler performs the index bounds check on a different register
            // than the one used for the final access operation.
            u64 idx = response->record_batches_arrays_idx + 1;
            if (idx >= response->record_batches_arrays_count) {
                response->record_batches_arrays_idx = idx;
                response->carry_over_offset = offset - orig_offset;
                return RET_DONE;
            }

            if (idx >= KAFKA_MAX_RECORD_BATCHES_ARRAYS) {
                return RET_ERR;
            }

            response->partition_error_code = kafka->record_batches_arrays[idx].partition_error_code;
            response->record_batches_num_bytes = kafka->record_batches_arrays[idx].num_bytes;
            offset = kafka->record_batches_arrays[idx].offset + orig_offset;
            response->state = KAFKA_FETCH_RESPONSE_RECORD_BATCH_START;
            response->record_batches_arrays_idx = idx;
            extra_debug("next idx %llu num_bytes %u offset %u", idx, response->record_batches_num_bytes, offset);
            extra_debug("next idx %llu error_code %u\n", idx, response->partition_error_code);
        }
            break;

        default:
            extra_debug("invalid state %d in record batches array parser", response->state);
            break;
        }
    }

exit:
    // We should have exited at KAFKA_FETCH_RESPONSE_PARTITION_END if we
    // managed to parse the entire packet, so if we get here we still have
    // more to go. Remove the skb_info.data_off so that this function can
    // be called again on the same packet with the same arguments in a tail
    // call.
    response->carry_over_offset = offset - orig_offset;
    return RET_LOOP_END;
}

static __always_inline void kafka_call_response_parser(void *ctx, conn_tuple_t *tup, pktbuf_t pkt, kafka_response_state state, u32 api_version, u32 api_key)
{
    enum parser_level level = parser_state_to_level(state);
    // Leave uninitialzed to get a compile-time warning if we miss setting it in
    // some code path.
    u32 index;

    switch (level) {
    case PARSER_LEVEL_RECORD_BATCH: // Can only be fetch
        if (api_version >= 12) {
            index = PROG_KAFKA_FETCH_RESPONSE_RECORD_BATCH_PARSER_V12;
        } else {
            index = PROG_KAFKA_FETCH_RESPONSE_RECORD_BATCH_PARSER_V0;
        }
        break;
    case PARSER_LEVEL_PARTITION:
    default:
        switch (api_key) {
        case KAFKA_FETCH:
            if (api_version >= 12) {
                index = PROG_KAFKA_FETCH_RESPONSE_PARTITION_PARSER_V12;
            } else {
                index = PROG_KAFKA_FETCH_RESPONSE_PARTITION_PARSER_V0;
            }
            break;
        case KAFKA_PRODUCE:
            if (api_version >= 9) {
                index = PROG_KAFKA_PRODUCE_RESPONSE_PARTITION_PARSER_V9;
            } else {
                index = PROG_KAFKA_PRODUCE_RESPONSE_PARTITION_PARSER_V0;
            }
            break;
        case KAFKA_METADATA:
            // We don't need to support earlier versions of the metadata response
            index = PROG_KAFKA_METADATA_RESPONSE_PARTITION_PARSER_V10;
            break;
        default:
            // Shouldn't happen
            log_debug("GUY kafka_call_response_parser invalid api key %u", api_key);
            return;
        }
    }

    switch (pkt.type) {
    case PKTBUF_SKB:
        bpf_tail_call_compat(ctx, &protocols_progs, index);
        break;
    case PKTBUF_TLS:
        bpf_tail_call_compat(ctx, &tls_process_progs, index);
        break;
    }

    // The only reason we would get here if the tail call failed due to too
    // many tail calls.
    extra_debug("failed to call response parser");
    bpf_map_delete_elem(&kafka_response, tup);
}

static __always_inline enum parse_result kafka_continue_parse_response(void *ctx, kafka_info_t *kafka,
                                                                       conn_tuple_t *tup,
                                                                       kafka_response_context_t *response,
                                                                       pktbuf_t pkt, u32 offset,
                                                                       u32 data_end,
                                                                       enum parser_level level,
                                                                       u32 api_version,
                                                                       u32 api_key)
{
    enum parse_result ret = 0;

    if (level == PARSER_LEVEL_PARTITION) {
        response->record_batches_arrays_count = 0;
        response->record_batches_arrays_idx = 0;

        if (api_key == KAFKA_PRODUCE) {
            ret = kafka_continue_parse_response_partition_loop_produce(kafka, tup, response, pkt, offset, data_end, api_version);
        } else if (api_key == KAFKA_FETCH) {
            ret = kafka_continue_parse_response_partition_loop_fetch(kafka, tup, response, pkt, offset, data_end, api_version);
        } else if (api_key == KAFKA_METADATA) {
             ret = kafka_continue_parse_response_partition_loop_metadata(kafka, tup, response, pkt, offset, data_end, api_version);
         }
        extra_debug("partition loop ret %d record_batches_array_count %u partitions_count %u", ret, response->record_batches_arrays_count, response->partitions_count);

        // If we have parsed any record batches arrays (message sets), then
        // start processing them with the record batches parser. We will resume
        // the partition parser (either at the end of the current partition, if
        // it was incomplete, or at the start of the next partition) after that
        // is done. In this way, we don't have to save the state (varint
        // position, remainder, etc.) separately for each parser.
        if (ret != RET_ERR && response->record_batches_arrays_count) {
            response->varint_value = 0;
            response->varint_position = 0;
            response->partition_state = response->state;
            response->state = KAFKA_FETCH_RESPONSE_RECORD_BATCH_START;
            response->partition_error_code = kafka->record_batches_arrays[0].partition_error_code;
            response->record_batches_num_bytes = kafka->record_batches_arrays[0].num_bytes;
            response->carry_over_offset = kafka->record_batches_arrays[0].offset;
            // Caller will do tail call
            return RET_LOOP_END;
        }

        if (ret == RET_DONE) {
            extra_debug("enqueue, records_count %d, error_code %d",  response->transaction.records_count, response->transaction.error_code);
            kafka_batch_enqueue_wrapper(kafka, tup, &response->transaction);
            return ret;
        }
    } else {
        extra_debug("record batches before loop idx %u count %u\n", response->record_batches_arrays_idx, response->record_batches_arrays_count);

        ret = kafka_continue_parse_response_record_batches_loop(kafka, tup, response, pkt, offset, data_end, api_version);
        extra_debug("record batches loop ret %d carry_over_offset %d", ret, response->carry_over_offset);
        extra_debug("record batches after loop idx %u count %u\n", response->record_batches_arrays_idx, response->record_batches_arrays_count);

        // If we've exited due to having to queue up the existing event before
        // parsing a new error code, handle that now.  See the corresponding
        // comment in kafka_continue_parse_response_record_batches_loop().
        if (ret == RET_LOOP_END && response->transaction.records_count > 0 && response->partition_error_code != response->transaction.error_code) {
                extra_debug("enqueue from new condition, records_count %d, error_code %d",
                    response->transaction.records_count,
                    response->partition_error_code);
                kafka_batch_enqueue_wrapper(kafka, tup, &response->transaction);
                response->transaction.records_count = 0;
                response->transaction.error_code = 0;
                return ret;
        }

        // When we're done with parsing the record batch arrays, we either need
        // to return to the partition parser (if there are partitions left to
        // parse), or exit.
        if (ret == RET_DONE) {
            if (response->partitions_count == 0) {
                extra_debug("enqueue, records_count %d",  response->transaction.records_count);
                kafka_batch_enqueue_wrapper(kafka, tup, &response->transaction);
                return ret;
            }

            // We resume the partition parsing at the end of the record batches
            // array, since that's the offset we have in `carry_over_offset`.  However,
            // on the previous run of the partition parser, the parser may have have
            // stopped somewhere before the start of the record batches array in
            // the _next_ partition, and thus already have reduced the
            // `partitions_count` to account for the current partition.  In that
            // case, we need to adjust `partitions_count` since we will be
            // re-running the end states for the current partition.
            if (response->partition_state <= KAFKA_FETCH_RESPONSE_RECORD_BATCHES_ARRAY_START) {
                response->partitions_count++;
            }
            response->state = KAFKA_FETCH_RESPONSE_PARTITION_TAGGED_FIELDS;

            // Caller will do tail call
            return RET_LOOP_END;
        }

        // If we seen an end-of-packet, it must mean that we're on the last
        // record_batches_arrays, since if there are more it means that the
        // partition parser was able to parse to the next one.
        //
        // The num_bytes and offset of the last record batches array is already
        // spilled into the fields in the kafka_response_context_t.  We just
        // need to ensure that it looks like we have only one element in the
        // array of record batches arrays so that we end processing correctly
        // after we fully parse the next paket.
        if (ret == RET_EOP) {
            u32 idx = response->record_batches_arrays_idx;
            u32 size = response->record_batches_arrays_count;

            if (idx != size - 1) {
                extra_debug("EOP in record batch loop on non-last record batch array %u %u", idx, size);
                return RET_ERR;
            }

            response->record_batches_arrays_idx = 0;
            response->record_batches_arrays_count = 1;
            extra_debug("reset idx 0 count 1");
        }
    }

    if (ret != RET_EOP) {
        return ret;
    }

    // carry_over_offset is negative when the paket ended in the middle of a
    // 4 byte value that we wanted to read, so we we need to save the appropriate
    // number of byte to be able to reconstruct the value when we receive the
    // rest of the bytes in the next packet. See read_with_remainder().
    if (response->carry_over_offset < 0) {
        extra_debug("Saving remainder %d", response->carry_over_offset);

        switch (response->carry_over_offset) {
        case -1:
            pktbuf_load_bytes(pkt, data_end - 1, &response->remainder_buf, 1);
            break;
        case -2:
            pktbuf_load_bytes(pkt, data_end - 2, &response->remainder_buf, 2);
            break;
        case -3:
            pktbuf_load_bytes(pkt, data_end - 3, &response->remainder_buf, 3);
            break;
        default:
            // read_with_remainder() only reads 4 byte values, so the remainder
            // can never be more than 3.
            return RET_ERR;
        }

        response->remainder = -1 * response->carry_over_offset;
        // We shouldn't be skipping any part of the new packet.
        response->carry_over_offset = 0;
    }

    return ret;
}

static __always_inline void kafka_response_parser(kafka_info_t *kafka, void *ctx, conn_tuple_t *tup, pktbuf_t pkt,
enum parser_level level, u32 min_api_version, u32 max_api_version, u32 target_api_key) {
    kafka_response_context_t *response = bpf_map_lookup_elem(&kafka_response, tup);
    if (!response) {
        return;
    }

    u32 api_version = response->transaction.request_api_version;
    u32 api_key = response->transaction.request_api_key;

    if (api_version < min_api_version || api_version > max_api_version) {
        // Should never happen.  This check is there to inform the compiler about
        // the bounds of api_version so that it can optimize away branches for versions
        // outside the range at compile time.
        return;
    }
    if (api_key != target_api_key) {
        // Should never happen.  This check is there to inform the compiler about
        // the target_api_key so that it can optimize away branches for other keys
        return;
    }

    u32 data_off = pktbuf_data_offset(pkt);
    u32 data_end = pktbuf_data_end(pkt);

    enum parse_result result = kafka_continue_parse_response(ctx, kafka, tup, response, pkt,
                                                             data_off, data_end, level,
                                                             api_version, target_api_key);
    switch (result) {
    case RET_EOP:
        // This packet parsed successfully but more data needed, nothing
        // more to do for now.
        break;
    case RET_ERR:
        // Error during processing response continuation, abandon this
        // response.
        bpf_map_delete_elem(&kafka_response, tup);
        break;
    case RET_DONE:
        // Response parsed fully.
        bpf_map_delete_elem(&kafka_response, tup);
        break;
    case RET_LOOP_END:
        // We ran out of iterations in the loop, but we're not done
        // processing this packet, so continue in a self tail call.
        kafka_call_response_parser(ctx, tup, pkt, response->state, response->transaction.request_api_version, response->transaction.request_api_key);

        // If we failed (due to exceeding tail calls), at least flush what
        // we have.
        if (response->transaction.records_count) {
            extra_debug("enqueue (loop exceeded), records_count %d", response->transaction.records_count);
            kafka_batch_enqueue_wrapper(kafka, tup, &response->transaction);
        }
        break;
    }
}

static __always_inline int __socket__kafka_response_parser(struct __sk_buff *skb, enum parser_level level, u32 min_api_version, u32 max_api_version, u32 target_api_key) {
    const __u32 zero = 0;
    kafka_info_t *kafka = bpf_map_lookup_elem(&kafka_heap, &zero);
    if (kafka == NULL) {
        return 0;
    }

    skb_info_t skb_info;
    conn_tuple_t tup;
    if (!fetch_dispatching_arguments(&tup, &skb_info)) {
        return 0;
    }

    kafka_response_parser(kafka, skb, &tup, pktbuf_from_skb(skb, &skb_info), level, min_api_version, max_api_version, target_api_key);

    return 0;
}

SEC("socket/kafka_fetch_response_partition_parser_v0")
int socket__kafka_fetch_response_partition_parser_v0(struct __sk_buff *skb) {
    return __socket__kafka_response_parser(skb, PARSER_LEVEL_PARTITION, 0, 11, KAFKA_FETCH);
}

SEC("socket/kafka_fetch_response_partition_parser_v12")
int socket__kafka_fetch_response_partition_parser_v12(struct __sk_buff *skb) {
    return __socket__kafka_response_parser(skb, PARSER_LEVEL_PARTITION, 12, KAFKA_DECODING_MAX_SUPPORTED_FETCH_REQUEST_API_VERSION, KAFKA_FETCH);
}

SEC("socket/kafka_fetch_response_record_batch_parser_v0")
int socket__kafka_fetch_response_record_batch_parser_v0(struct __sk_buff *skb) {
    return __socket__kafka_response_parser(skb, PARSER_LEVEL_RECORD_BATCH, 0, 11, KAFKA_FETCH);
}

SEC("socket/kafka_fetch_response_record_batch_parser_v12")
int socket__kafka_fetch_response_record_batch_parser_v12(struct __sk_buff *skb) {
    return __socket__kafka_response_parser(skb, PARSER_LEVEL_RECORD_BATCH, 12, KAFKA_DECODING_MAX_SUPPORTED_FETCH_REQUEST_API_VERSION, KAFKA_FETCH);
}

SEC("socket/kafka_produce_response_partition_parser_v0")
int socket__kafka_produce_response_partition_parser_v0(struct __sk_buff *skb) {
    return __socket__kafka_response_parser(skb, PARSER_LEVEL_PARTITION, 0, 8, KAFKA_PRODUCE);
}

SEC("socket/kafka_produce_response_partition_parser_v9")
int socket__kafka_produce_response_partition_parser_v9(struct __sk_buff *skb) {
    return __socket__kafka_response_parser(skb, PARSER_LEVEL_PARTITION, 9, KAFKA_DECODING_MAX_SUPPORTED_PRODUCE_REQUEST_API_VERSION, KAFKA_PRODUCE);
}


SEC("socket/kafka_metadata_response_partition_parser_v10")
int socket__kafka_metadata_response_partition_parser_v10(struct __sk_buff *skb) {
    return __socket__kafka_response_parser(skb, PARSER_LEVEL_PARTITION, 10, KAFKA_DECODING_MAX_SUPPORTED_METADATA_REQUEST_API_VERSION, KAFKA_METADATA);
}

static __always_inline int __uprobe__kafka_tls_response_parser(struct pt_regs *ctx, enum parser_level level, u32 min_api_version, u32 max_api_version, u32 target_api_key) {
    const __u32 zero = 0;
    kafka_info_t *kafka = bpf_map_lookup_elem(&kafka_heap, &zero);
    if (kafka == NULL) {
        return 0;
    }

    tls_dispatcher_arguments_t *args = bpf_map_lookup_elem(&tls_dispatcher_arguments, &zero);
    if (args == NULL) {
        return 0;
    }

    // Put tuple on stack for 4.14.
    conn_tuple_t tup = args->tup;
    kafka_response_parser(kafka, ctx, &tup, pktbuf_from_tls(ctx, args), level, min_api_version, max_api_version, target_api_key);

    return 0;
}

SEC("uprobe/kafka_tls_fetch_response_partition_parser_v0")
int uprobe__kafka_tls_fetch_response_partition_parser_v0(struct pt_regs *ctx) {
    return __uprobe__kafka_tls_response_parser(ctx, PARSER_LEVEL_PARTITION, 0, 11, KAFKA_FETCH);
}

SEC("uprobe/kafka_tls_fetch_response_partition_parser_v12")
int uprobe__kafka_tls_fetch_response_partition_parser_v12(struct pt_regs *ctx) {
    return __uprobe__kafka_tls_response_parser(ctx, PARSER_LEVEL_PARTITION, 12, KAFKA_DECODING_MAX_SUPPORTED_FETCH_REQUEST_API_VERSION, KAFKA_FETCH);
}

SEC("uprobe/kafka_tls_fetch_response_record_batch_parser_v0")
int uprobe__kafka_tls_fetch_response_record_batch_parser_v0(struct pt_regs *ctx) {
    return __uprobe__kafka_tls_response_parser(ctx, PARSER_LEVEL_RECORD_BATCH, 0, 11, KAFKA_FETCH);
}

SEC("uprobe/kafka_tls_fetch_response_record_batch_parser_v12")
int uprobe__kafka_tls_fetch_response_record_batch_parser_v12(struct pt_regs *ctx) {
    return __uprobe__kafka_tls_response_parser(ctx, PARSER_LEVEL_RECORD_BATCH, 12, KAFKA_DECODING_MAX_SUPPORTED_FETCH_REQUEST_API_VERSION, KAFKA_FETCH);
}

SEC("uprobe/kafka_tls_produce_response_partition_parser_v0")
int uprobe__kafka_tls_produce_response_partition_parser_v0(struct pt_regs *ctx) {
    return __uprobe__kafka_tls_response_parser(ctx, PARSER_LEVEL_PARTITION, 0, 8, KAFKA_PRODUCE);
}

SEC("uprobe/kafka_tls_produce_response_partition_parser_v9")
int uprobe__kafka_tls_produce_response_partition_parser_v9(struct pt_regs *ctx) {
    return __uprobe__kafka_tls_response_parser(ctx, PARSER_LEVEL_PARTITION, 9, KAFKA_DECODING_MAX_SUPPORTED_PRODUCE_REQUEST_API_VERSION, KAFKA_PRODUCE);
}

SEC("uprobe/kafka_tls_metadata_response_partition_parser_v10")
int uprobe__kafka_tls_metadata_response_partition_parser_v10(struct pt_regs *ctx) {
    return __uprobe__kafka_tls_response_parser(ctx, PARSER_LEVEL_PARTITION, 10, KAFKA_DECODING_MAX_SUPPORTED_METADATA_REQUEST_API_VERSION, KAFKA_METADATA);
}

// Gets the next expected TCP sequence in the stream, assuming
// no retransmits and out-of-order segments.
static __always_inline u32 kafka_get_next_tcp_seq(skb_info_t *skb_info) {
    if (!skb_info) {
        return 0;
    }

    u32 data_len = skb_info->data_end - skb_info->data_off;
    u32 next_seq = skb_info->tcp_seq + data_len;

    return next_seq;
}

static __always_inline bool kafka_process_new_response(void *ctx, conn_tuple_t *tup, kafka_info_t *kafka, pktbuf_t pkt, skb_info_t *skb_info) {
    u32 pktlen = pktbuf_data_end(pkt) - pktbuf_data_offset(pkt);
    u32 offset = pktbuf_data_offset(pkt);
    u32 orig_offset = offset;

    // Usually the first packet containts the message size, correlation ID, and the first
    // fields of the headers up to the partirtion start. However, with TLS, each read from
    // user space will arrive as a separate "packet".
    //
    // In theory the program can read even one byte at a time, but since supporting arbitrary
    // sizes costs instructions we assume some common cases:
    //
    // (a) message size (4 bytes) read first, then rest of the packet read (eg. franz-go)
    // (b) message size and correlation id (8 byte) read first, then rest of the packet (eg. librdkafka)
    // (c) message size read first (4), then correlation id (4), then rest of the packet (eg. kafka-go)
    // (d) message size, correlation ID, and first headers read together (eg. non-TLS)
    //
    // There could be some false positives due to this, if the message size happens to match
    // a valid in-flight correlation ID.

    if (pkt.type != PKTBUF_TLS || pktlen >= 8) {
        offset += sizeof(__s32); // Skip message size
    }

    PKTBUF_READ_BIG_ENDIAN_WRAPPER(s32, correlation_id, pkt, offset);

    extra_debug("pktlen %u correlation_id: %d", pktlen, correlation_id);

    kafka_transaction_key_t key = {};
    key.correlation_id = correlation_id;
    bpf_memcpy(&key.tuple, tup, sizeof(key.tuple));
    kafka_transaction_t *request = bpf_map_lookup_elem(&kafka_in_flight, &key);
    if (!request) {
        if (pkt.type == PKTBUF_TLS && pktlen >= 8) {
            // Try reading the first value, in case it's case (a) or (c)
            offset = orig_offset;
            PKTBUF_READ_BIG_ENDIAN_WRAPPER(s32, correlation_id2, pkt, offset);
            key.correlation_id = correlation_id2;

            extra_debug("correlation_id2: %d", correlation_id2);
            request = bpf_map_lookup_elem(&kafka_in_flight, &key);
        }

        if (!request) {
            return false;
        }
    }

    extra_debug("Received response for request with correlation id %d", correlation_id);

    kafka->response.transaction = *request;
    bpf_map_delete_elem(&kafka_in_flight, &key);

    if (request->request_api_key == KAFKA_FETCH) {
        kafka->response.state = KAFKA_FETCH_RESPONSE_START;
    } else if (request->request_api_key == KAFKA_PRODUCE) {
        kafka->response.state = KAFKA_PRODUCE_RESPONSE_START;
    } else if (request->request_api_key == KAFKA_METADATA) {
        kafka->response.state = KAFKA_METADATA_RESPONSE_START;
      } else {
        return false;
    }
    kafka->response.carry_over_offset = offset - orig_offset;
    kafka->response.expected_tcp_seq = kafka_get_next_tcp_seq(skb_info);
    kafka->response.transaction.response_last_seen = bpf_ktime_get_ns();

    // Copy it to the stack since the verifier on 4.14 complains otherwise.
    kafka_response_context_t response_ctx;
    bpf_memcpy(&response_ctx, &kafka->response, sizeof(response_ctx));

    bpf_map_update_elem(&kafka_response, tup, &response_ctx, BPF_ANY);

    kafka_call_response_parser(ctx, tup, pkt, KAFKA_FETCH_RESPONSE_START, kafka->response.transaction.request_api_version, kafka->response.transaction.request_api_key);
    return true;
}

static __always_inline bool kafka_process_response(void *ctx, conn_tuple_t *tup, kafka_info_t *kafka, pktbuf_t pkt, skb_info_t *skb_info) {
    kafka_response_context_t *response = bpf_map_lookup_elem(&kafka_response, tup);
    if (response) {
        response->transaction.response_last_seen = bpf_ktime_get_ns();
        if (!skb_info || skb_info->tcp_seq == response->expected_tcp_seq) {
            response->expected_tcp_seq = kafka_get_next_tcp_seq(skb_info);
            kafka_call_response_parser(ctx, tup, pkt, response->state, response->transaction.request_api_version, response->transaction.request_api_key);
            // It's on the response path, so no need to parser as a request.
            return true;
        }

        // When the sequence number is greater than the end of the earlier
        // segment, we don't know for sure if we saw all the older data since
        // segments in between the previous and the current one could have
        // been lost. But since we anyway don't do reassembly we can't
        // handle such out-of-order segments properly if they arrive later.
        // So just drop all older segments here since it helps on systems
        // where groups of packets (a couple of TCP segments) are seen to
        // often be duplicated.
        //
        // The comparison is done this way to handle wraparound of sequence numbers.
        s32 diff = skb_info->tcp_seq - response->expected_tcp_seq;
        if (diff < 0) {
            extra_debug("skip old TCP segment");
            // It's on the response path, so no need to parser as a request.
            return true;
        }

        // The segment is not old, but it is not the next one we were expecting.
        // No point in parsing this as a response continuation since it may
        // yield bogus values. Flush what we have and forget about this current
        // response.
        extra_debug("lost response TCP segments, expected %u got %u",
                    response->expected_tcp_seq,
                    skb_info->tcp_seq);

        if (response->transaction.records_count) {
            extra_debug("enqueue (broken stream), records_count %d", response->transaction.records_count);
            kafka_batch_enqueue_wrapper(kafka, tup, &response->transaction);
        }

        bpf_map_delete_elem(&kafka_response, tup);
        // Try to parse it as a new response.
    }

    return kafka_process_new_response(ctx, tup, kafka, pkt, skb_info);
}

static __always_inline bool kafka_process(conn_tuple_t *tup, kafka_info_t *kafka, pktbuf_t pkt, kafka_telemetry_t *kafka_tel) {
    /*
        We perform Kafka request validation as we can get kafka traffic that is not relevant for parsing (unsupported requests, responses, etc)
    */

    u32 offset = pktbuf_data_offset(pkt);
    u32 pktlen = pktbuf_data_end(pkt) - offset;

    if (pktlen < sizeof(kafka_header_t)) {
        return false;
    }

    kafka_transaction_t *kafka_transaction = &kafka->event.transaction;
    kafka_header_t kafka_header;
    bpf_memset(&kafka_header, 0, sizeof(kafka_header));
    pktbuf_load_bytes_with_telemetry(pkt, offset, (char *)&kafka_header, sizeof(kafka_header));
    kafka_header.message_size = bpf_ntohl(kafka_header.message_size);
    kafka_header.api_key = bpf_ntohs(kafka_header.api_key);
    kafka_header.api_version = bpf_ntohs(kafka_header.api_version);
    kafka_header.correlation_id = bpf_ntohl(kafka_header.correlation_id);
    kafka_header.client_id_size = bpf_ntohs(kafka_header.client_id_size);

    log_debug("kafka: kafka_header.api_key: %d api_version: %d", kafka_header.api_key, kafka_header.api_version);

    if (!is_valid_kafka_request_header(&kafka_header)) {
        return false;
    }

    // Check if the api key and version are supported
    if(!is_supported_api_version_for_classification(kafka_header.api_key, kafka_header.api_version)) {
        return false;
    }

    // Report api version hits telemetry & check if the api version is supported
    switch (kafka_header.api_key) {
        case KAFKA_PRODUCE:
            update_classified_produce_api_version_hits_telemetry(kafka_tel, kafka_header.api_version);
            break;
        case KAFKA_FETCH:
            update_classified_fetch_api_version_hits_telemetry(kafka_tel, kafka_header.api_version);
            break;
    }

    // Classification has different supported versions for various API keys.
    switch (kafka_header.api_key) {
        case KAFKA_PRODUCE:
            if (kafka_header.api_version > KAFKA_DECODING_MAX_SUPPORTED_PRODUCE_REQUEST_API_VERSION) {
                return false;
            }
            break;
<<<<<<< HEAD
        case KAFKA_METADATA:
//            if (kafka_header.api_version < KAFKA_DECODING_MIN) {
//                return false;
//            }
=======
        case KAFKA_FETCH:
            if (kafka_header.api_version > KAFKA_DECODING_MAX_SUPPORTED_FETCH_REQUEST_API_VERSION) {
                return false;
            }
>>>>>>> c19e98b4
            break;
    }

    kafka_transaction->request_started = bpf_ktime_get_ns();
    kafka_transaction->response_last_seen = 0;
    kafka_transaction->request_api_key = kafka_header.api_key;
    kafka_transaction->request_api_version = kafka_header.api_version;

    offset += sizeof(kafka_header_t);

    // Validate client ID
    // Client ID size can be equal to '-1' if the client id is null.
    if (kafka_header.client_id_size > 0) {
        if (!is_valid_client_id(pkt, offset, kafka_header.client_id_size)) {
            return false;
        }
        offset += kafka_header.client_id_size;
    } else if (kafka_header.client_id_size < -1) {
        return false;
    }

    bool flexible = false;
    bool topic_id_instead_of_name = false;

    s16 produce_required_acks = 0;
    switch (kafka_header.api_key) {
    case KAFKA_PRODUCE:
        if (!get_topic_offset_from_produce_request(&kafka_header, pkt, &offset, &produce_required_acks)) {
            return false;
        }
        if (produce_required_acks == 0) {
            __sync_fetch_and_add(&kafka_tel->produce_no_required_acks, 1);
        }
        flexible = kafka_header.api_version >= 9;
        break;
    case KAFKA_FETCH:
        if (!get_topic_offset_from_fetch_request(&kafka_header, pkt, &offset)) {
            return false;
        }
        flexible = kafka_header.api_version >= 12;
        topic_id_instead_of_name = kafka_header.api_version >= 13;
        break;
    case KAFKA_METADATA:
        // TODO
        log_debug("GUY Kafka decoding: Metadata request");
        break;
    default:
        return false;
    }

    // Skipping number of entries for now
    if (flexible) {
        if (get_varint_number_of_topics(pkt, &offset) > NUM_TOPICS_MAX) {
                return false;
            }
    } else {
        offset += sizeof(s32);
    }

    // Parsing the topic name
    // When we process metadata request we need to skip the topic name
    if (kafka_header.api_key != KAFKA_METADATA) {
        if (topic_id_instead_of_name) {
            // The topic id is a UUID, which is 16 bytes long.
            u8 topic_id[16] = {};

            if (offset + sizeof(topic_id) > pktbuf_data_end(pkt)) {
                return false;
            }

            pktbuf_load_bytes(pkt, offset, topic_id, sizeof(topic_id));
            offset += sizeof(topic_id);

            log_debug("GUY got topic id: %02x%02x%02x skipping", topic_id[0], topic_id[1], topic_id[2]);

            // TODO get topic name from topic id mapping
            return false;
        } else {
            s16 topic_name_size = read_nullable_string_size(pkt, flexible, &offset);
            if (topic_name_size <= 0 || topic_name_size > TOPIC_NAME_MAX_ALLOWED_SIZE) {
                return false;
            }

            extra_debug("topic_name_size: %u", topic_name_size);
            update_topic_name_size_telemetry(kafka_tel, topic_name_size);
            kafka_transaction->topic_name_size = topic_name_size;

            bpf_memset(kafka_transaction->topic_name, 0, TOPIC_NAME_MAX_STRING_SIZE);
            pktbuf_read_into_buffer_topic_name_parser((char *)kafka_transaction->topic_name, pkt, offset);

            offset += topic_name_size;
            CHECK_STRING_COMPOSED_OF_ASCII_FOR_PARSING(TOPIC_NAME_MAX_STRING_SIZE_TO_VALIDATE, topic_name_size, kafka_transaction->topic_name);
        }
        log_debug("kafka: topic name is %s", kafka_transaction->topic_name);
    }

    switch (kafka_header.api_key) {
    case KAFKA_PRODUCE:
    {
        if (flexible) {
            PKTBUF_READ_BIG_ENDIAN_WRAPPER(s8, partition_count_varint, pkt, offset);

            // Varints are stored as N+1 so this means 1 partition.
            if (partition_count_varint != 2) {
                return false;
            }
        } else {
            PKTBUF_READ_BIG_ENDIAN_WRAPPER(s32, number_of_partitions, pkt, offset);
            if (number_of_partitions <= 0) {
                return false;
            }

            if (number_of_partitions > 1) {
                log_debug("Multiple partitions detected in produce request, current support limited to requests with a single partition");
                return false;
            }
        }
        offset += sizeof(s32); // Skipping Partition ID

        // Parsing the message set of the partition.
        // It's assumed that the message set is not in the old message format, as the format differs:
        // https://kafka.apache.org/documentation/#messageset
        // The old message format predates Kafka 0.11, released on September 27, 2017.
        // It's unlikely for us to encounter these older versions in practice.

        // Skipping record batch (message set in wireshark) size in bytes
        if (flexible) {
            if (!skip_varint(pkt, &offset, VARINT_BYTES_RECORD_BATCHES_NUM_BYTES)) {
                return false;
            }
        } else {
            offset += sizeof(s32);
        }

        offset += sizeof(s64); // Skipping record batch baseOffset
        offset += sizeof(s32); // Skipping record batch batchLength
        offset += sizeof(s32); // Skipping record batch partitionLeaderEpoch
        PKTBUF_READ_BIG_ENDIAN_WRAPPER(s8, magic_byte, pkt, offset);
        if (magic_byte != 2) {
            log_debug("Got magic byte != 2, the protocol state it should be 2");
            return false;
        }
        offset += sizeof(u32); // Skipping crc
        offset += sizeof(s16); // Skipping attributes
        offset += sizeof(s32); // Skipping last offset delta
        offset += sizeof(s64); // Skipping base timestamp
        offset += sizeof(s64); // Skipping max timestamp
        offset += sizeof(s64); // Skipping producer id
        offset += sizeof(s16); // Skipping producer epoch
        offset += sizeof(s32); // Skipping base sequence
        PKTBUF_READ_BIG_ENDIAN_WRAPPER(s32, records_count, pkt, offset);
        if (records_count <= 0) {
            log_debug("Got number of Kafka produce records <= 0");
            return false;
        }
        // We now know the record count, but we'll have to wait for the response to obtain the error code and latency
        kafka_transaction->records_count = records_count;
        break;
    }
    case KAFKA_FETCH:
        // Filled in when the response is parsed.
        kafka_transaction->records_count = 0;
        break;
    case KAFKA_METADATA:
        // TODO how should we handle this?
        kafka_transaction->records_count = 0;
        break;
    default:
        return false;
     }

    if (kafka_header.api_key == KAFKA_PRODUCE && produce_required_acks == 0) {
        // If we have a produce request with required acks set to 0, we can enqueue it immediately, as there will be no produce response.
        kafka_batch_enqueue_wrapper(kafka, tup, kafka_transaction);
        return true;
    }

    // Copy to stack required by 4.14 verifier.
    kafka_transaction_t transaction;
    kafka_transaction_key_t key;
    bpf_memset(&key, 0, sizeof(key));
    bpf_memcpy(&transaction, kafka_transaction, sizeof(transaction));
    key.correlation_id = kafka_header.correlation_id;
    bpf_memcpy(&key.tuple, tup, sizeof(key.tuple));
    // Flip the tuple for the response path.
    flip_tuple(&key.tuple);
    bpf_map_update_elem(&kafka_in_flight, &key, &transaction, BPF_NOEXIST);
    return true;
}

// this function is called by the socket-filter program to decide whether or not we should inspect
// the contents of a certain packet, in order to avoid the cost of processing packets that are not
// of interest such as empty ACKs.
static __always_inline bool kafka_allow_packet(skb_info_t *skb_info) {
    // if payload data is empty, we only process it if the packet represents a TCP termination
    if (is_payload_empty(skb_info)) {
        return skb_info->tcp_flags&(TCPHDR_FIN|TCPHDR_RST);
    }

    return true;
}

// update_path_size_telemetry updates the topic name size telemetry.
static __always_inline void update_topic_name_size_telemetry(kafka_telemetry_t *kafka_tel, __u64 size) {
    // We have 10 buckets in the ranges of: 1 - 10, 11 - 20, ... , 71 - 80, 81 - 90, 91 - 255
    __u8 bucket_idx = (size - 1) / KAFKA_TELEMETRY_TOPIC_NAME_BUCKET_SIZE;

    // Ensure that the bucket index falls within the valid range.
    bucket_idx = bucket_idx < 0 ? 0 : bucket_idx;
    bucket_idx = bucket_idx > (KAFKA_TELEMETRY_TOPIC_NAME_NUM_OF_BUCKETS - 1) ? (KAFKA_TELEMETRY_TOPIC_NAME_NUM_OF_BUCKETS - 1) : bucket_idx;

    __sync_fetch_and_add(&kafka_tel->topic_name_size_buckets[bucket_idx], 1);
}

// update_classified_produce_api_version_hits_telemetry updates the array keeping track of produce api versions hits in the telemetry
static __always_inline void update_classified_produce_api_version_hits_telemetry(kafka_telemetry_t *kafka_tel, __s16 version) {
    if (version < 0 || version > KAFKA_CLASSIFICATION_MAX_SUPPORTED_PRODUCE_REQUEST_API_VERSION) {
        return;
    }

    // Ensure that the bucket index falls within the valid range.
    __u8 bucket_idx = version % (KAFKA_CLASSIFICATION_MAX_SUPPORTED_PRODUCE_REQUEST_API_VERSION + 1);
    bucket_idx = bucket_idx < 0 ? 0 : bucket_idx;
    bucket_idx = bucket_idx > (KAFKA_CLASSIFICATION_MAX_SUPPORTED_PRODUCE_REQUEST_API_VERSION) ? (KAFKA_CLASSIFICATION_MAX_SUPPORTED_PRODUCE_REQUEST_API_VERSION) : bucket_idx;

    __sync_fetch_and_add(&kafka_tel->classified_produce_api_version_hits[bucket_idx], 1);
}

// update_classified_fetch_api_version_hits_telemetry updates the array keeping track of fetch api versions hits in the telemetry
static __always_inline void update_classified_fetch_api_version_hits_telemetry(kafka_telemetry_t *kafka_tel, __s16 version) {
    if (version < 0 || version > KAFKA_CLASSIFICATION_MAX_SUPPORTED_FETCH_REQUEST_API_VERSION) {
        return;
    }

    // Ensure that the bucket index falls within the valid range.
    __u8 bucket_idx = version % (KAFKA_CLASSIFICATION_MAX_SUPPORTED_FETCH_REQUEST_API_VERSION + 1);
    bucket_idx = bucket_idx < 0 ? 0 : bucket_idx;
    bucket_idx = bucket_idx > (KAFKA_CLASSIFICATION_MAX_SUPPORTED_FETCH_REQUEST_API_VERSION) ? (KAFKA_CLASSIFICATION_MAX_SUPPORTED_FETCH_REQUEST_API_VERSION) : bucket_idx;

    __sync_fetch_and_add(&kafka_tel->classified_fetch_api_version_hits[bucket_idx], 1);
}



#endif<|MERGE_RESOLUTION|>--- conflicted
+++ resolved
@@ -1738,17 +1738,15 @@
                 return false;
             }
             break;
-<<<<<<< HEAD
+        case KAFKA_FETCH:
+            if (kafka_header.api_version > KAFKA_DECODING_MAX_SUPPORTED_FETCH_REQUEST_API_VERSION) {
+                return false;
+            }
+            break;
         case KAFKA_METADATA:
 //            if (kafka_header.api_version < KAFKA_DECODING_MIN) {
 //                return false;
 //            }
-=======
-        case KAFKA_FETCH:
-            if (kafka_header.api_version > KAFKA_DECODING_MAX_SUPPORTED_FETCH_REQUEST_API_VERSION) {
-                return false;
-            }
->>>>>>> c19e98b4
             break;
     }
 
