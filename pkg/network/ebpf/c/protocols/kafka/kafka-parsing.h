--- conflicted
+++ resolved
@@ -8,15 +8,10 @@
 #include "protocols/kafka/usm-events.h"
 
 // forward declaration
-<<<<<<< HEAD
-static __always_inline bool kafka_allow_packet(kafka_transaction_t *kafka, struct __sk_buff* skb, skb_info_t *skb_info);
-static __always_inline bool kafka_process(kafka_transaction_t *kafka_transaction, struct __sk_buff* skb, __u32 offset, kafka_telemetry_t *kafka_tel);
-static __always_inline void update_topic_name_size_telemetry(kafka_telemetry_t *kafka_tel, __u64 size);
-=======
 static __always_inline bool kafka_allow_packet(conn_tuple_t *tup, struct __sk_buff* skb, skb_info_t *skb_info);
 static __always_inline bool kafka_process(conn_tuple_t *tup, kafka_info_t *kafka, struct __sk_buff* skb, u32 offset);
 static __always_inline bool kafka_process_response(conn_tuple_t *tup, kafka_info_t *kafka, struct __sk_buff* skb, skb_info_t *skb_info);
->>>>>>> 73fe025e
+static __always_inline void update_topic_name_size_telemetry(kafka_telemetry_t *kafka_tel, __u64 size);
 
 // A template for verifying a given buffer is composed of the characters [a-z], [A-Z], [0-9], ".", "_", or "-".
 // The iterations reads up to MIN(max_buffer_size, real_size).
@@ -63,14 +58,11 @@
         return 0;
     }
 
-<<<<<<< HEAD
     kafka_telemetry_t *kafka_tel = bpf_map_lookup_elem(&kafka_telemetry, &zero);
     if (kafka_tel == NULL) {
         return 0;
     }
 
-    if (!kafka_allow_packet(kafka, skb, &skb_info)) {
-=======
     if (!kafka_allow_packet(&tup, skb, &skb_info)) {
         return 0;
     }
@@ -81,27 +73,19 @@
         // for the other direction may not be reached in some cases (localhost).
         flip_tuple(&tup);
         bpf_map_delete_elem(&kafka_response, &tup);
->>>>>>> 73fe025e
         return 0;
     }
 
-<<<<<<< HEAD
-    (void)kafka_process(kafka, skb, skb_info.data_off, kafka_tel);
-=======
     if (kafka_process_response(&tup, kafka, skb, &skb_info)) {
         return 0;
     }
 
-    (void)kafka_process(&tup, kafka, skb, skb_info.data_off);
->>>>>>> 73fe025e
+    (void)kafka_process(&tup, kafka, skb, skb_info.data_off, kafka_tel);
     return 0;
 }
 
 READ_INTO_BUFFER(topic_name_parser, TOPIC_NAME_MAX_STRING_SIZE, BLK_SIZE)
 
-<<<<<<< HEAD
-static __always_inline bool kafka_process(kafka_transaction_t *kafka_transaction, struct __sk_buff* skb, __u32 offset, kafka_telemetry_t *kafka_tel) {
-=======
 static __always_inline void kafka_batch_enqueue_wrapper(kafka_info_t *kafka, conn_tuple_t *tup, kafka_transaction_t *transaction) {
     kafka_event_t *event = &kafka->event;
 
@@ -677,8 +661,7 @@
     return kafka_process_new_response(tup, kafka, skb, skb_info);
 }
 
-static __always_inline bool kafka_process(conn_tuple_t *tup, kafka_info_t *kafka, struct __sk_buff* skb, u32 offset) {
->>>>>>> 73fe025e
+static __always_inline bool kafka_process(conn_tuple_t *tup, kafka_info_t *kafka, struct __sk_buff* skb, u32 offset, kafka_telemetry_t *kafka_tel) {
     /*
         We perform Kafka request validation as we can get kafka traffic that is not relevant for parsing (unsupported requests, responses, etc)
     */
