--- conflicted
+++ resolved
@@ -8,14 +8,9 @@
 #include "protocols/kafka/usm-events.h"
 
 // forward declaration
-<<<<<<< HEAD
 static __always_inline bool kafka_allow_packet(skb_info_t *skb_info);
-static __always_inline bool kafka_process(kafka_transaction_t *kafka_transaction, struct __sk_buff* skb, __u32 offset);
-=======
-static __always_inline bool kafka_allow_packet(conn_tuple_t *tup, struct __sk_buff* skb, skb_info_t *skb_info);
 static __always_inline bool kafka_process(conn_tuple_t *tup, kafka_info_t *kafka, struct __sk_buff* skb, u32 offset);
 static __always_inline bool kafka_process_response(conn_tuple_t *tup, kafka_info_t *kafka, struct __sk_buff* skb, skb_info_t *skb_info);
->>>>>>> a7092b97
 
 // A template for verifying a given buffer is composed of the characters [a-z], [A-Z], [0-9], ".", "_", or "-".
 // The iterations reads up to MIN(max_buffer_size, real_size).
@@ -62,10 +57,7 @@
         return 0;
     }
 
-<<<<<<< HEAD
     if (!kafka_allow_packet(&skb_info)) {
-=======
-    if (!kafka_allow_packet(&tup, skb, &skb_info)) {
         return 0;
     }
 
@@ -75,7 +67,6 @@
         // for the other direction may not be reached in some cases (localhost).
         flip_tuple(&tup);
         bpf_map_delete_elem(&kafka_response, &tup);
->>>>>>> a7092b97
         return 0;
     }
 
@@ -802,24 +793,10 @@
 
 // this function is called by the socket-filter program to decide whether or not we should inspect
 // the contents of a certain packet, in order to avoid the cost of processing packets that are not
-<<<<<<< HEAD
 // of interest such as empty ACKs.
 static __always_inline bool kafka_allow_packet(skb_info_t *skb_info) {
     // if payload data is empty, we only process it if the packet represents a TCP termination
     if (is_payload_empty(skb_info)) {
-=======
-// of interest such as empty ACKs, UDP data or encrypted traffic.
-static __always_inline bool kafka_allow_packet(conn_tuple_t *tup, struct __sk_buff* skb, skb_info_t *skb_info) {
-    // we're only interested in TCP traffic
-    if (!(tup->metadata&CONN_TYPE_TCP)) {
-        return false;
-    }
-
-    // if payload data is empty or if this is an encrypted packet, we only
-    // process it if the packet represents a TCP termination
-    bool empty_payload = skb_info->data_off == skb->len;
-    if (empty_payload) {
->>>>>>> a7092b97
         return skb_info->tcp_flags&(TCPHDR_FIN|TCPHDR_RST);
     }
 
