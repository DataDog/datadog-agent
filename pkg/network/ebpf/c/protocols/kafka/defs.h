--- conflicted
+++ resolved
@@ -52,12 +52,7 @@
 // The size of each kafka telemetry topic name bucket
 #define KAFKA_TELEMETRY_TOPIC_NAME_BUCKET_SIZE 10
 
-<<<<<<< HEAD
-// The maximum version we'll support in telemetry.
-#define KAFKA_TELEMETRY_API_VERSIONS_NUM_OF_BUCKETS 30
-=======
 // The maximum supported api version for api keys in the telemetry
 #define KAFKA_TELEMETRY_MAX_API_VERSION 30
->>>>>>> bb1d4142
 
 #endif