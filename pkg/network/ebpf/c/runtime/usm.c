#include "bpf_tracing.h"
#include "bpf_builtins.h"
#include "bpf_telemetry.h"
<<<<<<< HEAD
#include "bpf_metadata.h"
=======
#include "bpf_bypass.h"
>>>>>>> aa3b2b04

#include "ktypes.h"
#ifdef COMPILE_RUNTIME
#include "kconfig.h"
#endif

#include "ip.h"
#include "ipv6.h"
#include "sock.h"
#include "port_range.h"

#include "protocols/classification/dispatcher-helpers.h"
#include "protocols/http/buffer.h"
#include "protocols/http/http.h"
#include "protocols/http2/decoding.h"
#include "protocols/http2/decoding-tls.h"
#include "protocols/kafka/kafka-parsing.h"
#include "protocols/postgres/decoding.h"
#include "protocols/sockfd-probes.h"
#include "protocols/tls/java/erpc_dispatcher.h"
#include "protocols/tls/java/erpc_handlers.h"
#include "protocols/tls/go-tls-types.h"
#include "protocols/tls/go-tls-goid.h"
#include "protocols/tls/go-tls-location.h"
#include "protocols/tls/go-tls-conn.h"
#include "protocols/tls/https.h"
#include "protocols/tls/native-tls.h"
#include "protocols/tls/tags-types.h"

// The entrypoint for all packets classification & decoding in universal service monitoring.
SEC("socket/protocol_dispatcher")
int socket__protocol_dispatcher(struct __sk_buff *skb) {
    protocol_dispatcher_entrypoint(skb);
    return 0;
}

// This entry point is needed to bypass a memory limit on socket filters
// See: https://datadoghq.atlassian.net/wiki/spaces/NET/pages/2326855913/HTTP#Known-issues
SEC("socket/protocol_dispatcher_kafka")
int socket__protocol_dispatcher_kafka(struct __sk_buff *skb) {
    dispatch_kafka(skb);
    return 0;
}

// This entry point is needed to bypass stack limit errors if `is_kafka()` is called
// from the regular TLS dispatch entrypoint.
SEC("uprobe/tls_protocol_dispatcher_kafka")
int uprobe__tls_protocol_dispatcher_kafka(struct pt_regs *ctx) {
    tls_dispatch_kafka(ctx);
    return 0;
};

SEC("kprobe/tcp_sendmsg")
int BPF_BYPASSABLE_KPROBE(kprobe__tcp_sendmsg, struct sock *sk) {
    log_debug("kprobe/tcp_sendmsg: sk=%p", sk);
    // map connection tuple during SSL_do_handshake(ctx)
    map_ssl_ctx_to_sock(sk);

    return 0;
}

SEC("tracepoint/net/netif_receive_skb")
int tracepoint__net__netif_receive_skb(void *ctx) {
    CHECK_BPF_PROGRAM_BYPASSED()
    log_debug("tracepoint/net/netif_receive_skb");
    // flush batch to userspace
    // because perf events can't be sent from socket filter programs
    http_batch_flush(ctx);
    http2_batch_flush(ctx);
    terminated_http2_batch_flush(ctx);
    kafka_batch_flush(ctx);
    postgres_batch_flush(ctx);
    return 0;
}

// GO TLS PROBES

// func (c *Conn) Write(b []byte) (int, error)
SEC("uprobe/crypto/tls.(*Conn).Write")
int BPF_BYPASSABLE_UPROBE(uprobe__crypto_tls_Conn_Write) {
    u64 pid_tgid = bpf_get_current_pid_tgid();
    u64 pid = pid_tgid >> 32;
    tls_offsets_data_t* od = get_offsets_data();
    if (od == NULL) {
        log_debug("[go-tls-write] no offsets data in map for pid %llu", pid);
        return 0;
    }

    // Read the PID and goroutine ID to make the partial call key
    go_tls_function_args_key_t call_key = {0};
    call_key.pid = pid;
    if (read_goroutine_id(ctx, &od->goroutine_id, &call_key.goroutine_id)) {
        log_debug("[go-tls-write] failed reading go routine id for pid %llu", pid);
        return 0;
    }

    // Read the parameters to make the partial call data
    // (since the parameters might not be live by the time the return probe is hit).
    go_tls_write_args_data_t call_data = {0};
    if (read_location(ctx, &od->write_conn_pointer, sizeof(call_data.conn_pointer), &call_data.conn_pointer)) {
        log_debug("[go-tls-write] failed reading conn pointer for pid %llu", pid);
        return 0;
    }

    if (read_location(ctx, &od->write_buffer.ptr, sizeof(call_data.b_data), &call_data.b_data)) {
        log_debug("[go-tls-write] failed reading buffer pointer for pid %llu", pid);
        return 0;
    }

    if (read_location(ctx, &od->write_buffer.len, sizeof(call_data.b_len), &call_data.b_len)) {
        log_debug("[go-tls-write] failed reading buffer length for pid %llu", pid);
        return 0;
    }

    bpf_map_update_elem(&go_tls_write_args, &call_key, &call_data, BPF_ANY);
    return 0;
}

// func (c *Conn) Write(b []byte) (int, error)
SEC("uprobe/crypto/tls.(*Conn).Write/return")
int BPF_BYPASSABLE_UPROBE(uprobe__crypto_tls_Conn_Write__return) {
    u64 pid_tgid = bpf_get_current_pid_tgid();
    u64 pid = pid_tgid >> 32;
    tls_offsets_data_t* od = get_offsets_data();
    if (od == NULL) {
        log_debug("[go-tls-write-return] no offsets data in map for pid %llu", pid);
        return 0;
    }

    // Read the PID and goroutine ID to make the partial call key
    go_tls_function_args_key_t call_key = {0};
    call_key.pid = pid;

    if (read_goroutine_id(ctx, &od->goroutine_id, &call_key.goroutine_id)) {
        log_debug("[go-tls-write-return] failed reading go routine id for pid %llu", pid);
        return 0;
    }

    uint64_t bytes_written = 0;
    if (read_location(ctx, &od->write_return_bytes, sizeof(bytes_written), &bytes_written)) {
        bpf_map_delete_elem(&go_tls_write_args, &call_key);
        log_debug("[go-tls-write-return] failed reading write return bytes location for pid %llu", pid);
        return 0;
    }

    if (bytes_written <= 0) {
        bpf_map_delete_elem(&go_tls_write_args, &call_key);
        log_debug("[go-tls-write-return] write returned non-positive for amount of bytes written for pid: %llu", pid);
        return 0;
    }

    uint64_t err_ptr = 0;
    if (read_location(ctx, &od->write_return_error, sizeof(err_ptr), &err_ptr)) {
        bpf_map_delete_elem(&go_tls_write_args, &call_key);
        log_debug("[go-tls-write-return] failed reading write return error location for pid %llu", pid);
        return 0;
    }

    // check if err != nil
    if (err_ptr != 0) {
        bpf_map_delete_elem(&go_tls_write_args, &call_key);
        log_debug("[go-tls-write-return] error in write for pid %llu: data will be ignored", pid);
        return 0;
    }

    go_tls_write_args_data_t *call_data_ptr = bpf_map_lookup_elem(&go_tls_write_args, &call_key);
    if (call_data_ptr == NULL) {
        bpf_map_delete_elem(&go_tls_write_args, &call_key);
        log_debug("[go-tls-write-return] no write information in write-return for pid %llu", pid);
        return 0;
    }

    conn_tuple_t *t = conn_tup_from_tls_conn(od, (void*)call_data_ptr->conn_pointer, pid_tgid);
    if (t == NULL) {
        log_debug("[go-tls-write-return] failed getting conn tup from tls conn for pid %llu", pid);
        bpf_map_delete_elem(&go_tls_write_args, &call_key);
        return 0;
    }

    char *buffer_ptr = (char*)call_data_ptr->b_data;
    log_debug("[go-tls-write] processing %s", buffer_ptr);
    bpf_map_delete_elem(&go_tls_write_args, &call_key);
    conn_tuple_t copy = {0};
    bpf_memcpy(&copy, t, sizeof(conn_tuple_t));
    // We want to guarantee write-TLS hooks generates the same connection tuple, while read-TLS hooks generate
    // the inverse direction, thus we're normalizing the tuples into a client <-> server direction, and then flipping it
    // to the server <-> client direction.
    normalize_tuple(&copy);
    flip_tuple(&copy);
    tls_process(ctx, &copy, buffer_ptr, bytes_written, GO);
    return 0;
}

// func (c *Conn) Read(b []byte) (int, error)
SEC("uprobe/crypto/tls.(*Conn).Read")
int BPF_BYPASSABLE_UPROBE(uprobe__crypto_tls_Conn_Read) {
    u64 pid_tgid = bpf_get_current_pid_tgid();
    u64 pid = pid_tgid >> 32;
    tls_offsets_data_t* od = get_offsets_data();
    if (od == NULL) {
        log_debug("[go-tls-read] no offsets data in map for pid %llu", pid_tgid >> 32);
        return 0;
    }

    // Read the PID and goroutine ID to make the partial call key
    go_tls_function_args_key_t call_key = {0};
    call_key.pid = pid;
    if (read_goroutine_id(ctx, &od->goroutine_id, &call_key.goroutine_id)) {
        log_debug("[go-tls-read] failed reading go routine id for pid %llu", pid_tgid >> 32);
        return 0;
    }

    // Read the parameters to make the partial call data
    // (since the parameters might not be live by the time the return probe is hit).
    go_tls_read_args_data_t call_data = {0};
    if (read_location(ctx, &od->read_conn_pointer, sizeof(call_data.conn_pointer), &call_data.conn_pointer)) {
        log_debug("[go-tls-read] failed reading conn pointer for pid %llu", pid_tgid >> 32);
        return 0;
    }
    if (read_location(ctx, &od->read_buffer.ptr, sizeof(call_data.b_data), &call_data.b_data)) {
        log_debug("[go-tls-read] failed reading buffer pointer for pid %llu", pid_tgid >> 32);
        return 0;
    }

    bpf_map_update_elem(&go_tls_read_args, &call_key, &call_data, BPF_ANY);
    return 0;
}

// func (c *Conn) Read(b []byte) (int, error)
SEC("uprobe/crypto/tls.(*Conn).Read/return")
int BPF_BYPASSABLE_UPROBE(uprobe__crypto_tls_Conn_Read__return) {
    u64 pid_tgid = bpf_get_current_pid_tgid();
    u64 pid = pid_tgid >> 32;
    tls_offsets_data_t* od = get_offsets_data();
    if (od == NULL) {
        log_debug("[go-tls-read-return] no offsets data in map for pid %llu", pid);
        return 0;
    }

    // On 4.14 kernels we suffered from a verifier issue, that lost track on `call_key` and failed later when accessing
    // to it. The workaround was to delay its creation, so we're getting the goroutine separately.
    __s64 goroutine_id = 0;
    // Read the PID and goroutine ID to make the partial call key
    if (read_goroutine_id(ctx, &od->goroutine_id, &goroutine_id)) {
        log_debug("[go-tls-read-return] failed reading go routine id for pid %llu", pid);
        return 0;
    }

    go_tls_function_args_key_t call_key = {0};
    call_key.pid = pid;
    call_key.goroutine_id = goroutine_id;

    go_tls_read_args_data_t* call_data_ptr = bpf_map_lookup_elem(&go_tls_read_args, &call_key);
    if (call_data_ptr == NULL) {
        log_debug("[go-tls-read-return] no read information in read-return for pid %llu", pid);
        return 0;
    }

    uint64_t bytes_read = 0;
    if (read_location(ctx, &od->read_return_bytes, sizeof(bytes_read), &bytes_read)) {
        log_debug("[go-tls-read-return] failed reading return bytes location for pid %llu", pid);
        bpf_map_delete_elem(&go_tls_read_args, &call_key);
        return 0;
    }

    // Errors like "EOF" of "unexpected EOF" can be treated as no error by the hooked program.
    // Therefore, if we choose to ignore data if read had returned these errors we may have accuracy issues.
    // For now for success validation we chose to check only the amount of bytes read
    // and make sure it's greater than zero.
    if (bytes_read <= 0) {
        log_debug("[go-tls-read-return] read returned non-positive for amount of bytes read for pid: %llu", pid);
        bpf_map_delete_elem(&go_tls_read_args, &call_key);
        return 0;
    }

    conn_tuple_t* t = conn_tup_from_tls_conn(od, (void*) call_data_ptr->conn_pointer, pid_tgid);
    if (t == NULL) {
        log_debug("[go-tls-read-return] failed getting conn tup from tls conn for pid %llu", pid);
        bpf_map_delete_elem(&go_tls_read_args, &call_key);
        return 0;
    }

    char *buffer_ptr = (char*)call_data_ptr->b_data;
    bpf_map_delete_elem(&go_tls_read_args, (go_tls_function_args_key_t*)&call_key);

    // The read tuple should be flipped (compared to the write tuple).
    // tls_process and the appropriate parsers will flip it back if needed.
    conn_tuple_t copy = {0};
    bpf_memcpy(&copy, t, sizeof(conn_tuple_t));
    // We want to guarantee write-TLS hooks generates the same connection tuple, while read-TLS hooks generate
    // the inverse direction, thus we're normalizing the tuples into a client <-> server direction.
    normalize_tuple(&copy);
    tls_process(ctx, &copy, buffer_ptr, bytes_read, GO);
    return 0;
}

// func (c *Conn) Close(b []byte) (int, error)
SEC("uprobe/crypto/tls.(*Conn).Close")
int BPF_BYPASSABLE_UPROBE(uprobe__crypto_tls_Conn_Close) {
    u64 pid_tgid = bpf_get_current_pid_tgid();
    tls_offsets_data_t* od = get_offsets_data();
    if (od == NULL) {
        log_debug("[go-tls-close] no offsets data in map for pid %llu", pid_tgid >> 32);
        return 0;
    }

    // Read the PID and goroutine ID to make the partial call key
    go_tls_function_args_key_t call_key = {0};
    call_key.pid = pid_tgid >> 32;
    if (read_goroutine_id(ctx, &od->goroutine_id, &call_key.goroutine_id) == 0) {
        bpf_map_delete_elem(&go_tls_read_args, &call_key);
        bpf_map_delete_elem(&go_tls_write_args, &call_key);
    }

    void* conn_pointer = NULL;
    if (read_location(ctx, &od->close_conn_pointer, sizeof(conn_pointer), &conn_pointer)) {
        log_debug("[go-tls-close] failed reading close conn pointer for pid %llu", pid_tgid >> 32);
        return 0;
    }

    conn_tuple_t* t = conn_tup_from_tls_conn(od, conn_pointer, pid_tgid);
    if (t == NULL) {
        log_debug("[go-tls-close] failed getting conn tup from tls conn for pid %llu", pid_tgid >> 32);
        return 0;
    }

    // Clear the element in the map since this connection is closed
    bpf_map_delete_elem(&conn_tup_by_go_tls_conn, &conn_pointer);

    conn_tuple_t copy = *t;
    // tls_finish can launch a tail call, thus cleanup should be done before.
    tls_finish(ctx, &copy, false);
    return 0;
}

static __always_inline void* get_tls_base(struct task_struct* task) {
#if defined(__TARGET_ARCH_x86)
    // X86 (RUNTIME & CO-RE)
    return (void *)BPF_CORE_READ(task, thread.fsbase);
#elif defined(__TARGET_ARCH_arm64)
#if defined(COMPILE_RUNTIME)
    // ARM64 (RUNTIME)
#if LINUX_VERSION_CODE >= KERNEL_VERSION(5, 5, 0)
    return (void *)BPF_CORE_READ(task, thread.uw.tp_value);
#else
    // This branch (kernel < 5.5) won't ever be executed, but is needed for
    // for the runtime compilation/program load to work in older kernels.
    return NULL;
#endif
#else
    // ARM64 (CO-RE)
    // Note that all Kernels currently supported by GoTLS monitoring (>= 5.5) do
    // have the field below, but if we don't check for its existence the program
    // *load* may fail in older Kernels, even if GoTLS monitoring is disabled.
    if (bpf_core_field_exists(task->thread.uw)) {
        return (void *)BPF_CORE_READ(task, thread.uw.tp_value);
    } else {
        return NULL;
    }
#endif
#else
    #error "Unsupported platform"
#endif
}

char _license[] SEC("license") = "GPL";<|MERGE_RESOLUTION|>--- conflicted
+++ resolved
@@ -1,11 +1,8 @@
 #include "bpf_tracing.h"
 #include "bpf_builtins.h"
 #include "bpf_telemetry.h"
-<<<<<<< HEAD
 #include "bpf_metadata.h"
-=======
 #include "bpf_bypass.h"
->>>>>>> aa3b2b04
 
 #include "ktypes.h"
 #ifdef COMPILE_RUNTIME
@@ -88,14 +85,14 @@
 int BPF_BYPASSABLE_UPROBE(uprobe__crypto_tls_Conn_Write) {
     u64 pid_tgid = bpf_get_current_pid_tgid();
     u64 pid = pid_tgid >> 32;
-    tls_offsets_data_t* od = get_offsets_data();
+    tls_offsets_data_t *od = get_offsets_data();
     if (od == NULL) {
         log_debug("[go-tls-write] no offsets data in map for pid %llu", pid);
         return 0;
     }
 
     // Read the PID and goroutine ID to make the partial call key
-    go_tls_function_args_key_t call_key = {0};
+    go_tls_function_args_key_t call_key = { 0 };
     call_key.pid = pid;
     if (read_goroutine_id(ctx, &od->goroutine_id, &call_key.goroutine_id)) {
         log_debug("[go-tls-write] failed reading go routine id for pid %llu", pid);
@@ -104,7 +101,7 @@
 
     // Read the parameters to make the partial call data
     // (since the parameters might not be live by the time the return probe is hit).
-    go_tls_write_args_data_t call_data = {0};
+    go_tls_write_args_data_t call_data = { 0 };
     if (read_location(ctx, &od->write_conn_pointer, sizeof(call_data.conn_pointer), &call_data.conn_pointer)) {
         log_debug("[go-tls-write] failed reading conn pointer for pid %llu", pid);
         return 0;
@@ -129,14 +126,14 @@
 int BPF_BYPASSABLE_UPROBE(uprobe__crypto_tls_Conn_Write__return) {
     u64 pid_tgid = bpf_get_current_pid_tgid();
     u64 pid = pid_tgid >> 32;
-    tls_offsets_data_t* od = get_offsets_data();
+    tls_offsets_data_t *od = get_offsets_data();
     if (od == NULL) {
         log_debug("[go-tls-write-return] no offsets data in map for pid %llu", pid);
         return 0;
     }
 
     // Read the PID and goroutine ID to make the partial call key
-    go_tls_function_args_key_t call_key = {0};
+    go_tls_function_args_key_t call_key = { 0 };
     call_key.pid = pid;
 
     if (read_goroutine_id(ctx, &od->goroutine_id, &call_key.goroutine_id)) {
@@ -178,17 +175,17 @@
         return 0;
     }
 
-    conn_tuple_t *t = conn_tup_from_tls_conn(od, (void*)call_data_ptr->conn_pointer, pid_tgid);
+    conn_tuple_t *t = conn_tup_from_tls_conn(od, (void *)call_data_ptr->conn_pointer, pid_tgid);
     if (t == NULL) {
         log_debug("[go-tls-write-return] failed getting conn tup from tls conn for pid %llu", pid);
         bpf_map_delete_elem(&go_tls_write_args, &call_key);
         return 0;
     }
 
-    char *buffer_ptr = (char*)call_data_ptr->b_data;
+    char *buffer_ptr = (char *)call_data_ptr->b_data;
     log_debug("[go-tls-write] processing %s", buffer_ptr);
     bpf_map_delete_elem(&go_tls_write_args, &call_key);
-    conn_tuple_t copy = {0};
+    conn_tuple_t copy = { 0 };
     bpf_memcpy(&copy, t, sizeof(conn_tuple_t));
     // We want to guarantee write-TLS hooks generates the same connection tuple, while read-TLS hooks generate
     // the inverse direction, thus we're normalizing the tuples into a client <-> server direction, and then flipping it
@@ -204,14 +201,14 @@
 int BPF_BYPASSABLE_UPROBE(uprobe__crypto_tls_Conn_Read) {
     u64 pid_tgid = bpf_get_current_pid_tgid();
     u64 pid = pid_tgid >> 32;
-    tls_offsets_data_t* od = get_offsets_data();
+    tls_offsets_data_t *od = get_offsets_data();
     if (od == NULL) {
         log_debug("[go-tls-read] no offsets data in map for pid %llu", pid_tgid >> 32);
         return 0;
     }
 
     // Read the PID and goroutine ID to make the partial call key
-    go_tls_function_args_key_t call_key = {0};
+    go_tls_function_args_key_t call_key = { 0 };
     call_key.pid = pid;
     if (read_goroutine_id(ctx, &od->goroutine_id, &call_key.goroutine_id)) {
         log_debug("[go-tls-read] failed reading go routine id for pid %llu", pid_tgid >> 32);
@@ -220,7 +217,7 @@
 
     // Read the parameters to make the partial call data
     // (since the parameters might not be live by the time the return probe is hit).
-    go_tls_read_args_data_t call_data = {0};
+    go_tls_read_args_data_t call_data = { 0 };
     if (read_location(ctx, &od->read_conn_pointer, sizeof(call_data.conn_pointer), &call_data.conn_pointer)) {
         log_debug("[go-tls-read] failed reading conn pointer for pid %llu", pid_tgid >> 32);
         return 0;
@@ -239,7 +236,7 @@
 int BPF_BYPASSABLE_UPROBE(uprobe__crypto_tls_Conn_Read__return) {
     u64 pid_tgid = bpf_get_current_pid_tgid();
     u64 pid = pid_tgid >> 32;
-    tls_offsets_data_t* od = get_offsets_data();
+    tls_offsets_data_t *od = get_offsets_data();
     if (od == NULL) {
         log_debug("[go-tls-read-return] no offsets data in map for pid %llu", pid);
         return 0;
@@ -254,11 +251,11 @@
         return 0;
     }
 
-    go_tls_function_args_key_t call_key = {0};
+    go_tls_function_args_key_t call_key = { 0 };
     call_key.pid = pid;
     call_key.goroutine_id = goroutine_id;
 
-    go_tls_read_args_data_t* call_data_ptr = bpf_map_lookup_elem(&go_tls_read_args, &call_key);
+    go_tls_read_args_data_t *call_data_ptr = bpf_map_lookup_elem(&go_tls_read_args, &call_key);
     if (call_data_ptr == NULL) {
         log_debug("[go-tls-read-return] no read information in read-return for pid %llu", pid);
         return 0;
@@ -281,19 +278,19 @@
         return 0;
     }
 
-    conn_tuple_t* t = conn_tup_from_tls_conn(od, (void*) call_data_ptr->conn_pointer, pid_tgid);
+    conn_tuple_t *t = conn_tup_from_tls_conn(od, (void *)call_data_ptr->conn_pointer, pid_tgid);
     if (t == NULL) {
         log_debug("[go-tls-read-return] failed getting conn tup from tls conn for pid %llu", pid);
         bpf_map_delete_elem(&go_tls_read_args, &call_key);
         return 0;
     }
 
-    char *buffer_ptr = (char*)call_data_ptr->b_data;
-    bpf_map_delete_elem(&go_tls_read_args, (go_tls_function_args_key_t*)&call_key);
+    char *buffer_ptr = (char *)call_data_ptr->b_data;
+    bpf_map_delete_elem(&go_tls_read_args, (go_tls_function_args_key_t *)&call_key);
 
     // The read tuple should be flipped (compared to the write tuple).
     // tls_process and the appropriate parsers will flip it back if needed.
-    conn_tuple_t copy = {0};
+    conn_tuple_t copy = { 0 };
     bpf_memcpy(&copy, t, sizeof(conn_tuple_t));
     // We want to guarantee write-TLS hooks generates the same connection tuple, while read-TLS hooks generate
     // the inverse direction, thus we're normalizing the tuples into a client <-> server direction.
@@ -306,27 +303,27 @@
 SEC("uprobe/crypto/tls.(*Conn).Close")
 int BPF_BYPASSABLE_UPROBE(uprobe__crypto_tls_Conn_Close) {
     u64 pid_tgid = bpf_get_current_pid_tgid();
-    tls_offsets_data_t* od = get_offsets_data();
+    tls_offsets_data_t *od = get_offsets_data();
     if (od == NULL) {
         log_debug("[go-tls-close] no offsets data in map for pid %llu", pid_tgid >> 32);
         return 0;
     }
 
     // Read the PID and goroutine ID to make the partial call key
-    go_tls_function_args_key_t call_key = {0};
+    go_tls_function_args_key_t call_key = { 0 };
     call_key.pid = pid_tgid >> 32;
     if (read_goroutine_id(ctx, &od->goroutine_id, &call_key.goroutine_id) == 0) {
         bpf_map_delete_elem(&go_tls_read_args, &call_key);
         bpf_map_delete_elem(&go_tls_write_args, &call_key);
     }
 
-    void* conn_pointer = NULL;
+    void *conn_pointer = NULL;
     if (read_location(ctx, &od->close_conn_pointer, sizeof(conn_pointer), &conn_pointer)) {
         log_debug("[go-tls-close] failed reading close conn pointer for pid %llu", pid_tgid >> 32);
         return 0;
     }
 
-    conn_tuple_t* t = conn_tup_from_tls_conn(od, conn_pointer, pid_tgid);
+    conn_tuple_t *t = conn_tup_from_tls_conn(od, conn_pointer, pid_tgid);
     if (t == NULL) {
         log_debug("[go-tls-close] failed getting conn tup from tls conn for pid %llu", pid_tgid >> 32);
         return 0;
@@ -341,7 +338,7 @@
     return 0;
 }
 
-static __always_inline void* get_tls_base(struct task_struct* task) {
+static __always_inline void *get_tls_base(struct task_struct *task) {
 #if defined(__TARGET_ARCH_x86)
     // X86 (RUNTIME & CO-RE)
     return (void *)BPF_CORE_READ(task, thread.fsbase);
@@ -367,7 +364,7 @@
     }
 #endif
 #else
-    #error "Unsupported platform"
+#error "Unsupported platform"
 #endif
 }
 
