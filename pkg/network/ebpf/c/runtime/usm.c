#include "bpf_tracing.h"
#include "bpf_builtins.h"
#include "bpf_telemetry.h"
#include "bpf_metadata.h"
#include "bpf_bypass.h"

#include "ktypes.h"
#ifdef COMPILE_RUNTIME
#include "kconfig.h"
#endif

#include "ip.h"
#include "ipv6.h"
#include "sock.h"
#include "port_range.h"
#include "pid_tgid.h"

#include "protocols/classification/dispatcher-helpers.h"
#include "protocols/flush.h"
#include "protocols/http/buffer.h"
#include "protocols/http/http.h"
#include "protocols/http2/decoding.h"
#include "protocols/http2/decoding-tls.h"
#include "protocols/kafka/kafka-parsing.h"
#include "protocols/postgres/decoding.h"
#include "protocols/redis/decoding.h"
#include "protocols/sockfd-probes.h"
#include "protocols/tls/go-tls-types.h"
#include "protocols/tls/go-tls-goid.h"
#include "protocols/tls/go-tls-location.h"
#include "protocols/tls/go-tls-conn.h"
#include "protocols/tls/https.h"
#include "protocols/tls/native-tls.h"
#include "protocols/tls/tags-types.h"

// The entrypoint for all packets classification & decoding in universal service monitoring.
SEC("socket/protocol_dispatcher")
int socket__protocol_dispatcher(struct __sk_buff *skb) {
    protocol_dispatcher_entrypoint(skb);
    return 0;
}

// This entry point is needed to bypass a memory limit on socket filters
// See: https://datadoghq.atlassian.net/wiki/spaces/NET/pages/2326855913/HTTP#Known-issues
SEC("socket/protocol_dispatcher_kafka")
int socket__protocol_dispatcher_kafka(struct __sk_buff *skb) {
    dispatch_kafka(skb);
    return 0;
}

// This entry point is needed to bypass stack limit errors if `is_kafka()` is called
// from the regular TLS dispatch entrypoint.
SEC("uprobe/tls_protocol_dispatcher_kafka")
int uprobe__tls_protocol_dispatcher_kafka(struct pt_regs *ctx) {
    tls_dispatch_kafka(ctx);
    return 0;
};

SEC("kprobe/tcp_sendmsg")
int BPF_BYPASSABLE_KPROBE(kprobe__tcp_sendmsg, struct sock *sk) {
    log_debug("kprobe/tcp_sendmsg: sk=%p", sk);
    // map connection tuple during SSL_do_handshake(ctx)
    map_ssl_ctx_to_sock(sk);

    return 0;
}

<<<<<<< HEAD
SEC("tracepoint/net/netif_receive_skb")
int tracepoint__net__netif_receive_skb(void *ctx) {
    CHECK_BPF_PROGRAM_BYPASSED()
    log_debug("tracepoint/net/netif_receive_skb");
    // flush batch to userspace
    // because perf events can't be sent from socket filter programs
    http_batch_flush_with_telemetry(ctx);
    http2_batch_flush(ctx);
    terminated_http2_batch_flush(ctx);
    kafka_batch_flush(ctx);
    postgres_batch_flush(ctx);
    redis_batch_flush(ctx);
    return 0;
}

=======
>>>>>>> f93202d5
// GO TLS PROBES

// func (c *Conn) Write(b []byte) (int, error)
SEC("uprobe/crypto/tls.(*Conn).Write")
int BPF_BYPASSABLE_UPROBE(uprobe__crypto_tls_Conn_Write) {
    u64 pid_tgid = bpf_get_current_pid_tgid();
    u64 pid = GET_USER_MODE_PID(pid_tgid);
    tls_offsets_data_t* od = get_offsets_data();
    if (od == NULL) {
        log_debug("[go-tls-write] no offsets data in map for pid %llu", pid);
        return 0;
    }

    // Read the PID and goroutine ID to make the partial call key
    go_tls_function_args_key_t call_key = {0};
    call_key.pid = pid;
    if (read_goroutine_id(ctx, &od->goroutine_id, &call_key.goroutine_id)) {
        log_debug("[go-tls-write] failed reading go routine id for pid %llu", pid);
        return 0;
    }

    // Read the parameters to make the partial call data
    // (since the parameters might not be live by the time the return probe is hit).
    go_tls_write_args_data_t call_data = {0};
    if (read_location(ctx, &od->write_conn_pointer, sizeof(call_data.conn_pointer), &call_data.conn_pointer)) {
        log_debug("[go-tls-write] failed reading conn pointer for pid %llu", pid);
        return 0;
    }

    if (read_location(ctx, &od->write_buffer.ptr, sizeof(call_data.b_data), &call_data.b_data)) {
        log_debug("[go-tls-write] failed reading buffer pointer for pid %llu", pid);
        return 0;
    }

    if (read_location(ctx, &od->write_buffer.len, sizeof(call_data.b_len), &call_data.b_len)) {
        log_debug("[go-tls-write] failed reading buffer length for pid %llu", pid);
        return 0;
    }

    bpf_map_update_elem(&go_tls_write_args, &call_key, &call_data, BPF_ANY);
    return 0;
}

// func (c *Conn) Write(b []byte) (int, error)
SEC("uprobe/crypto/tls.(*Conn).Write/return")
int BPF_BYPASSABLE_UPROBE(uprobe__crypto_tls_Conn_Write__return) {
    u64 pid_tgid = bpf_get_current_pid_tgid();
    u64 pid = GET_USER_MODE_PID(pid_tgid);
    tls_offsets_data_t* od = get_offsets_data();
    if (od == NULL) {
        log_debug("[go-tls-write-return] no offsets data in map for pid %llu", pid);
        return 0;
    }

    // Read the PID and goroutine ID to make the partial call key
    go_tls_function_args_key_t call_key = {0};
    call_key.pid = pid;

    if (read_goroutine_id(ctx, &od->goroutine_id, &call_key.goroutine_id)) {
        log_debug("[go-tls-write-return] failed reading go routine id for pid %llu", pid);
        return 0;
    }

    uint64_t bytes_written = 0;
    if (read_location(ctx, &od->write_return_bytes, sizeof(bytes_written), &bytes_written)) {
        bpf_map_delete_elem(&go_tls_write_args, &call_key);
        log_debug("[go-tls-write-return] failed reading write return bytes location for pid %llu", pid);
        return 0;
    }

    if (bytes_written <= 0) {
        bpf_map_delete_elem(&go_tls_write_args, &call_key);
        log_debug("[go-tls-write-return] write returned non-positive for amount of bytes written for pid: %llu", pid);
        return 0;
    }

    uint64_t err_ptr = 0;
    if (read_location(ctx, &od->write_return_error, sizeof(err_ptr), &err_ptr)) {
        bpf_map_delete_elem(&go_tls_write_args, &call_key);
        log_debug("[go-tls-write-return] failed reading write return error location for pid %llu", pid);
        return 0;
    }

    // check if err != nil
    if (err_ptr != 0) {
        bpf_map_delete_elem(&go_tls_write_args, &call_key);
        log_debug("[go-tls-write-return] error in write for pid %llu: data will be ignored", pid);
        return 0;
    }

    go_tls_write_args_data_t *call_data_ptr = bpf_map_lookup_elem(&go_tls_write_args, &call_key);
    if (call_data_ptr == NULL) {
        bpf_map_delete_elem(&go_tls_write_args, &call_key);
        log_debug("[go-tls-write-return] no write information in write-return for pid %llu", pid);
        return 0;
    }

    conn_tuple_t *t = conn_tup_from_tls_conn(od, (void*)call_data_ptr->conn_pointer, pid_tgid);
    if (t == NULL) {
        log_debug("[go-tls-write-return] failed getting conn tup from tls conn for pid %llu", pid);
        bpf_map_delete_elem(&go_tls_write_args, &call_key);
        return 0;
    }

    char *buffer_ptr = (char*)call_data_ptr->b_data;
    log_debug("[go-tls-write] processing %s", buffer_ptr);
    bpf_map_delete_elem(&go_tls_write_args, &call_key);
    conn_tuple_t copy = {0};
    bpf_memcpy(&copy, t, sizeof(conn_tuple_t));
    // We want to guarantee write-TLS hooks generates the same connection tuple, while read-TLS hooks generate
    // the inverse direction, thus we're normalizing the tuples into a client <-> server direction, and then flipping it
    // to the server <-> client direction.
    normalize_tuple(&copy);
    flip_tuple(&copy);
    tls_process(ctx, &copy, buffer_ptr, bytes_written, GO);
    return 0;
}

// func (c *Conn) Read(b []byte) (int, error)
SEC("uprobe/crypto/tls.(*Conn).Read")
int BPF_BYPASSABLE_UPROBE(uprobe__crypto_tls_Conn_Read) {
    u64 pid_tgid = bpf_get_current_pid_tgid();
    u64 pid = GET_USER_MODE_PID(pid_tgid);
    tls_offsets_data_t* od = get_offsets_data();
    if (od == NULL) {
        log_debug("[go-tls-read] no offsets data in map for pid %llu", pid);
        return 0;
    }

    // Read the PID and goroutine ID to make the partial call key
    go_tls_function_args_key_t call_key = {0};
    call_key.pid = pid;
    if (read_goroutine_id(ctx, &od->goroutine_id, &call_key.goroutine_id)) {
        log_debug("[go-tls-read] failed reading go routine id for pid %llu", pid);
        return 0;
    }

    // Read the parameters to make the partial call data
    // (since the parameters might not be live by the time the return probe is hit).
    go_tls_read_args_data_t call_data = {0};
    if (read_location(ctx, &od->read_conn_pointer, sizeof(call_data.conn_pointer), &call_data.conn_pointer)) {
        log_debug("[go-tls-read] failed reading conn pointer for pid %llu", pid);
        return 0;
    }
    if (read_location(ctx, &od->read_buffer.ptr, sizeof(call_data.b_data), &call_data.b_data)) {
        log_debug("[go-tls-read] failed reading buffer pointer for pid %llu", pid);
        return 0;
    }

    bpf_map_update_elem(&go_tls_read_args, &call_key, &call_data, BPF_ANY);
    return 0;
}

// func (c *Conn) Read(b []byte) (int, error)
SEC("uprobe/crypto/tls.(*Conn).Read/return")
int BPF_BYPASSABLE_UPROBE(uprobe__crypto_tls_Conn_Read__return) {
    u64 pid_tgid = bpf_get_current_pid_tgid();
    u64 pid = GET_USER_MODE_PID(pid_tgid);
    tls_offsets_data_t* od = get_offsets_data();
    if (od == NULL) {
        log_debug("[go-tls-read-return] no offsets data in map for pid %llu", pid);
        return 0;
    }

    // On 4.14 kernels we suffered from a verifier issue, that lost track on `call_key` and failed later when accessing
    // to it. The workaround was to delay its creation, so we're getting the goroutine separately.
    __s64 goroutine_id = 0;
    // Read the PID and goroutine ID to make the partial call key
    if (read_goroutine_id(ctx, &od->goroutine_id, &goroutine_id)) {
        log_debug("[go-tls-read-return] failed reading go routine id for pid %llu", pid);
        return 0;
    }

    go_tls_function_args_key_t call_key = {0};
    call_key.pid = pid;
    call_key.goroutine_id = goroutine_id;

    go_tls_read_args_data_t* call_data_ptr = bpf_map_lookup_elem(&go_tls_read_args, &call_key);
    if (call_data_ptr == NULL) {
        log_debug("[go-tls-read-return] no read information in read-return for pid %llu", pid);
        return 0;
    }

    uint64_t bytes_read = 0;
    if (read_location(ctx, &od->read_return_bytes, sizeof(bytes_read), &bytes_read)) {
        log_debug("[go-tls-read-return] failed reading return bytes location for pid %llu", pid);
        bpf_map_delete_elem(&go_tls_read_args, &call_key);
        return 0;
    }

    // Errors like "EOF" of "unexpected EOF" can be treated as no error by the hooked program.
    // Therefore, if we choose to ignore data if read had returned these errors we may have accuracy issues.
    // For now for success validation we chose to check only the amount of bytes read
    // and make sure it's greater than zero.
    if (bytes_read <= 0) {
        log_debug("[go-tls-read-return] read returned non-positive for amount of bytes read for pid: %llu", pid);
        bpf_map_delete_elem(&go_tls_read_args, &call_key);
        return 0;
    }

    conn_tuple_t* t = conn_tup_from_tls_conn(od, (void*) call_data_ptr->conn_pointer, pid_tgid);
    if (t == NULL) {
        log_debug("[go-tls-read-return] failed getting conn tup from tls conn for pid %llu", pid);
        bpf_map_delete_elem(&go_tls_read_args, &call_key);
        return 0;
    }

    char *buffer_ptr = (char*)call_data_ptr->b_data;
    bpf_map_delete_elem(&go_tls_read_args, (go_tls_function_args_key_t*)&call_key);

    // The read tuple should be flipped (compared to the write tuple).
    // tls_process and the appropriate parsers will flip it back if needed.
    conn_tuple_t copy = {0};
    bpf_memcpy(&copy, t, sizeof(conn_tuple_t));
    // We want to guarantee write-TLS hooks generates the same connection tuple, while read-TLS hooks generate
    // the inverse direction, thus we're normalizing the tuples into a client <-> server direction.
    normalize_tuple(&copy);
    tls_process(ctx, &copy, buffer_ptr, bytes_read, GO);
    return 0;
}

// func (c *Conn) Close(b []byte) (int, error)
SEC("uprobe/crypto/tls.(*Conn).Close")
int BPF_BYPASSABLE_UPROBE(uprobe__crypto_tls_Conn_Close) {
    u64 pid_tgid = bpf_get_current_pid_tgid();
    tls_offsets_data_t* od = get_offsets_data();
    if (od == NULL) {
        log_debug("[go-tls-close] no offsets data in map for pid %llu", GET_USER_MODE_PID(pid_tgid));
        return 0;
    }

    // Read the PID and goroutine ID to make the partial call key
    go_tls_function_args_key_t call_key = {0};
    call_key.pid = GET_USER_MODE_PID(pid_tgid);
    if (read_goroutine_id(ctx, &od->goroutine_id, &call_key.goroutine_id) == 0) {
        bpf_map_delete_elem(&go_tls_read_args, &call_key);
        bpf_map_delete_elem(&go_tls_write_args, &call_key);
    }

    void* conn_pointer = NULL;
    if (read_location(ctx, &od->close_conn_pointer, sizeof(conn_pointer), &conn_pointer)) {
        log_debug("[go-tls-close] failed reading close conn pointer for pid %llu", GET_USER_MODE_PID(pid_tgid));
        return 0;
    }

    conn_tuple_t* t = conn_tup_from_tls_conn(od, conn_pointer, pid_tgid);
    if (t == NULL) {
        log_debug("[go-tls-close] failed getting conn tup from tls conn for pid %llu", GET_USER_MODE_PID(pid_tgid));
        return 0;
    }

    // Clear the element in the map since this connection is closed
    bpf_map_delete_elem(&conn_tup_by_go_tls_conn, &conn_pointer);

    conn_tuple_t copy = *t;
    // tls_finish can launch a tail call, thus cleanup should be done before.
    tls_finish(ctx, &copy, false);
    return 0;
}

static __always_inline void* get_tls_base(struct task_struct* task) {
#if defined(__TARGET_ARCH_x86)
    // X86 (RUNTIME & CO-RE)
    return (void *)BPF_CORE_READ(task, thread.fsbase);
#elif defined(__TARGET_ARCH_arm64)
#if defined(COMPILE_RUNTIME)
    // ARM64 (RUNTIME)
#if LINUX_VERSION_CODE >= KERNEL_VERSION(5, 5, 0)
    return (void *)BPF_CORE_READ(task, thread.uw.tp_value);
#else
    // This branch (kernel < 5.5) won't ever be executed, but is needed for
    // for the runtime compilation/program load to work in older kernels.
    return NULL;
#endif
#else
    // ARM64 (CO-RE)
    // Note that all Kernels currently supported by GoTLS monitoring (>= 5.5) do
    // have the field below, but if we don't check for its existence the program
    // *load* may fail in older Kernels, even if GoTLS monitoring is disabled.
    if (bpf_core_field_exists(task->thread.uw)) {
        return (void *)BPF_CORE_READ(task, thread.uw.tp_value);
    } else {
        return NULL;
    }
#endif
#else
    #error "Unsupported platform"
#endif
}

char _license[] SEC("license") = "GPL";<|MERGE_RESOLUTION|>--- conflicted
+++ resolved
@@ -65,24 +65,6 @@
     return 0;
 }
 
-<<<<<<< HEAD
-SEC("tracepoint/net/netif_receive_skb")
-int tracepoint__net__netif_receive_skb(void *ctx) {
-    CHECK_BPF_PROGRAM_BYPASSED()
-    log_debug("tracepoint/net/netif_receive_skb");
-    // flush batch to userspace
-    // because perf events can't be sent from socket filter programs
-    http_batch_flush_with_telemetry(ctx);
-    http2_batch_flush(ctx);
-    terminated_http2_batch_flush(ctx);
-    kafka_batch_flush(ctx);
-    postgres_batch_flush(ctx);
-    redis_batch_flush(ctx);
-    return 0;
-}
-
-=======
->>>>>>> f93202d5
 // GO TLS PROBES
 
 // func (c *Conn) Write(b []byte) (int, error)
