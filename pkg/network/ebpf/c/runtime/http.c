--- conflicted
+++ resolved
@@ -122,12 +122,8 @@
     log_debug("tracepoint/net/netif_receive_skb\n");
     // flush batch to userspace
     // because perf events can't be sent from socket filter programs
-<<<<<<< HEAD
-    http_flush_batch(ctx);
-    http2_flush_batch(ctx);
-=======
     http_batch_flush(ctx);
->>>>>>> 714b1af0
+    http2_batch_flush(ctx);
     return 0;
 }
 
