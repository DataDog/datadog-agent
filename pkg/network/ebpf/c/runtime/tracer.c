#include "tracer.h"

#include "tracer-events.h"
#include "tracer-maps.h"
#include "tracer-stats.h"
#include "tracer-telemetry.h"
#include "bpf_helpers.h"
#include "bpf_endian.h"
#include "syscalls.h"
#include "http.h"
#include "ip.h"

#ifdef FEATURE_IPV6_ENABLED
#include "ipv6.h"
#endif

#include <linux/kconfig.h>
#include <linux/version.h>
#include <net/inet_sock.h>
#include <net/net_namespace.h>
#include <net/tcp_states.h>
#include <uapi/linux/ip.h>
#include <uapi/linux/ipv6.h>
#include <uapi/linux/ptrace.h>
#include <linux/tcp.h>
#include <uapi/linux/udp.h>

#ifndef LINUX_VERSION_CODE
# error "kernel version not included?"
#endif

static __always_inline __u32 get_netns_from_sock(struct sock* skp) {
    __u32 net_ns_inum = 0;
#ifdef CONFIG_NET_NS
    #if LINUX_VERSION_CODE < KERNEL_VERSION(4, 1, 0)
        struct net *skc_net = NULL;
        bpf_probe_read(&skc_net, sizeof(skc_net), &skp->sk_net);
        if (!skc_net) {
            return 0;
        }
        #if LINUX_VERSION_CODE < KERNEL_VERSION(3, 19, 0)
            bpf_probe_read(&net_ns_inum, sizeof(net_ns_inum), &skc_net->proc_inum);
        #else
            bpf_probe_read(&net_ns_inum, sizeof(net_ns_inum), &skc_net->ns.inum);
        #endif
    #else
        struct net *skc_net = NULL;
        bpf_probe_read(&skc_net, sizeof(skc_net), &skp->sk_net.net);
        if (!skc_net) {
            return 0;
        }
        bpf_probe_read(&net_ns_inum, sizeof(net_ns_inum), &skc_net->ns.inum);
    #endif
#endif
    return net_ns_inum;
}

static __always_inline __u16 read_sport(struct sock* skp) {
    __u16 sport = 0;
    bpf_probe_read(&sport, sizeof(sport), &skp->sk_num);
    if (sport == 0) {
        bpf_probe_read(&sport, sizeof(sport), &inet_sk(skp)->inet_sport);
        sport = bpf_ntohs(sport);
    }
    return sport;
}

/**
 * Reads values into a `conn_tuple_t` from a `sock`. Any values that are already set in conn_tuple_t
 * are not overwritten. Returns 1 success, 0 otherwise.
 */
static __always_inline int read_conn_tuple_partial(conn_tuple_t* t, struct sock* skp, u64 pid_tgid, metadata_mask_t type) {
    t->pid = pid_tgid >> 32;
    t->metadata = type;

    // Retrieve network namespace id first since addresses and ports may not be available for unconnected UDP
    // sends
    t->netns = get_netns_from_sock(skp);
    u16 family = 0;
    bpf_probe_read(&family, sizeof(family), &skp->sk_family);

    // Retrieve addresses
    if (family == AF_INET) {
        t->metadata |= CONN_V4;
        if (t->saddr_l == 0) bpf_probe_read(&t->saddr_l, sizeof(__be32), &skp->sk_rcv_saddr);
        if (t->daddr_l == 0) bpf_probe_read(&t->daddr_l, sizeof(__be32), &skp->sk_daddr);

        if (!t->saddr_l || !t->daddr_l) {
            log_debug("ERR(read_conn_tuple.v4): src/dst addr not set src:%d,dst:%d\n", t->saddr_l, t->daddr_l);
            return 0;
        }
    }
#ifdef FEATURE_IPV6_ENABLED
    else if (family == AF_INET6) {
        // TODO cleanup? having it split on 64 bits is not nice for kernel reads
        __be32 v6src[4] = {};
        __be32 v6dst[4] = {};
        bpf_probe_read(&v6src, sizeof(v6src), skp->sk_v6_rcv_saddr.in6_u.u6_addr32);
        bpf_probe_read(&v6dst, sizeof(v6dst), skp->sk_v6_daddr.in6_u.u6_addr32);

        if (t->saddr_h == 0) bpf_probe_read(&t->saddr_h, sizeof(t->saddr_h), v6src);
        if (t->saddr_l == 0) bpf_probe_read(&t->saddr_l, sizeof(t->saddr_l), v6src + 2);
        if (t->daddr_h == 0) bpf_probe_read(&t->daddr_h, sizeof(t->daddr_h), v6dst);
        if (t->daddr_l == 0) bpf_probe_read(&t->daddr_l, sizeof(t->daddr_l), v6dst + 2);

        // We can only pass 4 args to bpf_trace_printk
        // so split those 2 statements to be able to log everything
        if (!(t->saddr_h || t->saddr_l)) {
            log_debug("ERR(read_conn_tuple.v6): src addr not set: src_l:%d,src_h:%d\n",
                t->saddr_l, t->saddr_h);
            return 0;
        }

        if (!(t->daddr_h || t->daddr_l)) {
            log_debug("ERR(read_conn_tuple.v6): dst addr not set: dst_l:%d,dst_h:%d\n",
                t->daddr_l, t->daddr_h);
            return 0;
        }

        // Check if we can map IPv6 to IPv4
        if (is_ipv4_mapped_ipv6(t->saddr_h, t->saddr_l, t->daddr_h, t->daddr_l)) {
            t->metadata |= CONN_V4;
            t->saddr_h = 0;
            t->daddr_h = 0;
            t->saddr_l = (__u32)(t->saddr_l >> 32);
            t->daddr_l = (__u32)(t->daddr_l >> 32);
        } else {
            t->metadata |= CONN_V6;
        }
    }
#endif

    // Retrieve ports
    if (t->sport == 0) t->sport = read_sport(skp);
    if (t->dport == 0) {
        bpf_probe_read(&t->dport, sizeof(t->dport), &skp->sk_dport);
        t->dport = bpf_ntohs(t->dport);
    }

    if (t->sport == 0 || t->dport == 0) {
        log_debug("ERR(read_conn_tuple.v4): src/dst port not set: src:%d, dst:%d\n", t->sport, t->dport);
        return 0;
    }

    return 1;
}

/**
 * Reads values into a `conn_tuple_t` from a `sock`. Initializes all values in conn_tuple_t to `0`. Returns 1 success, 0 otherwise.
 */
static __always_inline int read_conn_tuple(conn_tuple_t* t, struct sock* skp, u64 pid_tgid, metadata_mask_t type) {
    __builtin_memset(t, 0, sizeof(conn_tuple_t));
    return read_conn_tuple_partial(t, skp, pid_tgid, type);
}

<<<<<<< HEAD
=======
static __always_inline void update_conn_stats(conn_tuple_t* t, size_t sent_bytes, size_t recv_bytes, u64 ts, conn_direction_t dir) {
    conn_stats_ts_t* val;

    // initialize-if-no-exist the connection stat, and load it
    conn_stats_ts_t empty = {};
    __builtin_memset(&empty, 0, sizeof(conn_stats_ts_t));
    bpf_map_update_elem(&conn_stats, t, &empty, BPF_NOEXIST);
    val = bpf_map_lookup_elem(&conn_stats, t);

    // If already in our map, increment size in-place
    if (val != NULL) {
        if (sent_bytes) {
            __sync_fetch_and_add(&val->sent_bytes, sent_bytes);
        }
        if (recv_bytes) {
            __sync_fetch_and_add(&val->recv_bytes, recv_bytes);
        }
        val->timestamp = ts;

        if (dir != CONN_DIRECTION_UNKNOWN) {
            val->direction = dir;
        } else if (val->direction == CONN_DIRECTION_UNKNOWN) {
            u8* state = NULL;
            port_binding_t pb = {};
            pb.port = t->sport;
            if (t->metadata & CONN_TYPE_TCP) {
                pb.net_ns = t->netns;
                state = bpf_map_lookup_elem(&port_bindings, &pb);
            } else {
                state = bpf_map_lookup_elem(&udp_port_bindings, &pb);
            }
            val->direction = (state != NULL) ? CONN_DIRECTION_INCOMING : CONN_DIRECTION_OUTGOING;
        }
    }
}

static __always_inline void update_tcp_stats(conn_tuple_t* t, tcp_stats_t stats) {
    // query stats without the PID from the tuple
    __u32 pid = t->pid;
    t->pid = 0;

    // initialize-if-no-exist the connetion state, and load it
    tcp_stats_t empty = {};
    bpf_map_update_elem(&tcp_stats, t, &empty, BPF_NOEXIST);

    tcp_stats_t* val = bpf_map_lookup_elem(&tcp_stats, t);
    t->pid = pid;
    if (val == NULL) {
        return;
    }

    if (stats.retransmits > 0) {
        __sync_fetch_and_add(&val->retransmits, stats.retransmits);
    }

    if (stats.rtt > 0) {
        // For more information on the bit shift operations see:
        // https://elixir.bootlin.com/linux/v4.6/source/net/ipv4/tcp.c#L2686
        val->rtt = stats.rtt >> 3;
        val->rtt_var = stats.rtt_var >> 2;
    }

    if (stats.state_transitions > 0) {
        val->state_transitions |= stats.state_transitions;
    }
}

static __always_inline int handle_message(conn_tuple_t* t, size_t sent_bytes, size_t recv_bytes, conn_direction_t dir) {
    u64 ts = bpf_ktime_get_ns();
    update_conn_stats(t, sent_bytes, recv_bytes, ts, dir);
    return 0;
}

static __always_inline int handle_retransmit(struct sock* sk, int segs) {
    conn_tuple_t t = {};
    u64 zero = 0;

    if (!read_conn_tuple(&t, sk, zero, CONN_TYPE_TCP)) {
        return 0;
    }

    tcp_stats_t stats = { .retransmits = segs, .rtt = 0, .rtt_var = 0 };
    update_tcp_stats(&t, stats);

    return 0;
}

>>>>>>> ff6688de
static __always_inline void handle_tcp_stats(conn_tuple_t* t, struct sock* skp) {
    __u32 rtt = 0, rtt_var = 0;
    bpf_probe_read(&rtt, sizeof(rtt), &tcp_sk(skp)->srtt_us);
    bpf_probe_read(&rtt_var, sizeof(rtt_var), &tcp_sk(skp)->mdev_us);

    tcp_stats_t stats = { .retransmits = 0, .rtt = rtt, .rtt_var = rtt_var };
    update_tcp_stats(t, stats);
}

SEC("kprobe/tcp_sendmsg")
int kprobe__tcp_sendmsg(struct pt_regs* ctx) {
    struct sock* skp = (struct sock*)PT_REGS_PARM1(ctx);
    size_t size = (size_t)PT_REGS_PARM3(ctx);
    u64 pid_tgid = bpf_get_current_pid_tgid();
    log_debug("kprobe/tcp_sendmsg: pid_tgid: %d, size: %d\n", pid_tgid, size);

    conn_tuple_t t = {};
    if (!read_conn_tuple(&t, skp, pid_tgid, CONN_TYPE_TCP)) {
        return 0;
    }

    handle_tcp_stats(&t, skp);
    return handle_message(&t, size, 0, CONN_DIRECTION_UNKNOWN);
}

SEC("kprobe/tcp_sendmsg/pre_4_1_0")
int kprobe__tcp_sendmsg__pre_4_1_0(struct pt_regs* ctx) {
    struct sock* sk = (struct sock*)PT_REGS_PARM2(ctx);
    size_t size = (size_t)PT_REGS_PARM4(ctx);
    u64 pid_tgid = bpf_get_current_pid_tgid();
    log_debug("kprobe/tcp_sendmsg/pre_4_1_0: pid_tgid: %d, size: %d\n", pid_tgid, size);

    conn_tuple_t t = {};
    if (!read_conn_tuple(&t, sk, pid_tgid, CONN_TYPE_TCP)) {
        return 0;
    }

    handle_tcp_stats(&t, sk);
    return handle_message(&t, size, 0, CONN_DIRECTION_UNKNOWN);
}

SEC("kretprobe/tcp_sendmsg")
int kretprobe__tcp_sendmsg(struct pt_regs* ctx) {
#if DEBUG == 1
    int ret = PT_REGS_RC(ctx);

    log_debug("kretprobe/tcp_sendmsg: return: %d\n", ret);
    // If ret < 0 it means an error occurred but we still counted the bytes as being sent
    // let's increment our miscount count
    if (ret < 0) {
        increment_telemetry_count(tcp_sent_miscounts);
    }
#endif
    http_notify_batch(ctx);

    return 0;
}

SEC("kprobe/tcp_cleanup_rbuf")
int kprobe__tcp_cleanup_rbuf(struct pt_regs* ctx) {
    struct sock* sk = (struct sock*)PT_REGS_PARM1(ctx);
    int copied = (int)PT_REGS_PARM2(ctx);
    if (copied < 0) {
        return 0;
    }
    u64 pid_tgid = bpf_get_current_pid_tgid();
    log_debug("kprobe/tcp_cleanup_rbuf: pid_tgid: %d, copied: %d\n", pid_tgid, copied);

    conn_tuple_t t = {};
    if (!read_conn_tuple(&t, sk, pid_tgid, CONN_TYPE_TCP)) {
        return 0;
    }

    return handle_message(&t, 0, copied, CONN_DIRECTION_UNKNOWN);
}

SEC("kprobe/tcp_close")
int kprobe__tcp_close(struct pt_regs* ctx) {
    struct sock* sk;
    conn_tuple_t t = {};
    u64 pid_tgid = bpf_get_current_pid_tgid();
    sk = (struct sock*)PT_REGS_PARM1(ctx);

    // Get network namespace id
    log_debug("kprobe/tcp_close: tgid: %u, pid: %u\n", pid_tgid >> 32, pid_tgid & 0xFFFFFFFF);
    if (!read_conn_tuple(&t, sk, pid_tgid, CONN_TYPE_TCP)) {
        return 0;
    }
    log_debug("kprobe/tcp_close: netns: %u, sport: %u, dport: %u\n", t.netns, t.sport, t.dport);

    cleanup_conn(&t);
    return 0;
}

SEC("kretprobe/tcp_close")
int kretprobe__tcp_close(struct pt_regs* ctx) {
    flush_conn_close_if_full(ctx);
    return 0;
}

SEC("kprobe/ip6_make_skb")
int kprobe__ip6_make_skb(struct pt_regs* ctx) {
    struct sock* sk = (struct sock*)PT_REGS_PARM1(ctx);
    size_t size = (size_t)PT_REGS_PARM4(ctx);
    u64 pid_tgid = bpf_get_current_pid_tgid();
    size = size - sizeof(struct udphdr);

    conn_tuple_t t = {};
    if (!read_conn_tuple(&t, sk, pid_tgid, CONN_TYPE_UDP)) {
        increment_telemetry_count(udp_send_missed);
        return 0;
    }

    log_debug("kprobe/ip6_make_skb: pid_tgid: %d, size: %d\n", pid_tgid, size);
    handle_message(&t, size, 0, CONN_DIRECTION_UNKNOWN);
    increment_telemetry_count(udp_send_processed);

    return 0;
}

// Note: This is used only in the UDP send path.
SEC("kprobe/ip_make_skb")
int kprobe__ip_make_skb(struct pt_regs* ctx) {
    struct sock* sk = (struct sock*)PT_REGS_PARM1(ctx);
    size_t size = (size_t)PT_REGS_PARM5(ctx);
    u64 pid_tgid = bpf_get_current_pid_tgid();

    size = size - sizeof(struct udphdr);

    conn_tuple_t t = {};
    if (!read_conn_tuple(&t, sk, pid_tgid, CONN_TYPE_UDP)) {
        struct flowi4* fl4 = (struct flowi4*)PT_REGS_PARM2(ctx);
        bpf_probe_read(&t.saddr_l, sizeof(__be32), &fl4->saddr);
        bpf_probe_read(&t.daddr_l, sizeof(__be32), &fl4->daddr);
        if (!t.saddr_l || !t.daddr_l) {
            log_debug("ERR(fl4): src/dst addr not set src:%d,dst:%d\n", t.saddr_l, t.daddr_l);
            increment_telemetry_count(udp_send_missed);
            return 0;
        }

        bpf_probe_read(&t.sport, sizeof(t.sport), &fl4->fl4_sport);
        bpf_probe_read(&t.dport, sizeof(t.dport), &fl4->fl4_dport);
        t.sport = bpf_ntohs(t.sport);
        t.dport = bpf_ntohs(t.dport);
        if (t.sport == 0 || t.dport == 0) {
            log_debug("ERR(fl4): src/dst port not set: src:%d, dst:%d\n", t.sport, t.dport);
            increment_telemetry_count(udp_send_missed);
            return 0;
        }
    }

    log_debug("kprobe/ip_send_skb: pid_tgid: %d, size: %d\n", pid_tgid, size);
    handle_message(&t, size, 0, CONN_DIRECTION_UNKNOWN);
    increment_telemetry_count(udp_send_processed);

    return 0;
}

// We can only get the accurate number of copied bytes from the return value, so we pass our
// sock* pointer from the kprobe to the kretprobe via a map (udp_recv_sock) to get all required info
//
// The same issue exists for TCP, but we can conveniently use the downstream function tcp_cleanup_rbuf
//
// On UDP side, no similar function exists in all kernel versions, though we may be able to use something like
// skb_consume_udp (v4.10+, https://elixir.bootlin.com/linux/v4.10/source/net/ipv4/udp.c#L1500)
SEC("kprobe/udp_recvmsg")
int kprobe__udp_recvmsg(struct pt_regs* ctx) {
    struct sock* sk = (struct sock*)PT_REGS_PARM1(ctx);
    struct msghdr* msg = (struct msghdr*) PT_REGS_PARM2(ctx);
    u64 pid_tgid = bpf_get_current_pid_tgid();
    udp_recv_sock_t t = { .sk = NULL, .msg = NULL };
    if (sk) bpf_probe_read(&t.sk, sizeof(t.sk), &sk);
    if (msg) bpf_probe_read(&t.msg, sizeof(t.msg), &msg);

    // Store pointer to the socket using the pid/tgid
    bpf_map_update_elem(&udp_recv_sock, &pid_tgid, &t, BPF_ANY);
    log_debug("kprobe/udp_recvmsg: pid_tgid: %d\n", pid_tgid);

    return 0;
}

SEC("kprobe/udp_recvmsg/pre_4_1_0")
int kprobe__udp_recvmsg_pre_4_1_0(struct pt_regs* ctx) {
    struct sock* sk = (struct sock*)PT_REGS_PARM2(ctx);
    struct msghdr* msg = (struct msghdr*) PT_REGS_PARM3(ctx);
    u64 pid_tgid = bpf_get_current_pid_tgid();
    udp_recv_sock_t t = { .sk = NULL, .msg = NULL };
    if (sk) bpf_probe_read(&t.sk, sizeof(t.sk), &sk);
    if (msg) bpf_probe_read(&t.msg, sizeof(t.msg), &msg);

    // Store pointer to the socket using the pid/tgid
    bpf_map_update_elem(&udp_recv_sock, &pid_tgid, &t, BPF_ANY);
    log_debug("kprobe/udp_recvmsg/pre_4_1_0: pid_tgid: %d\n", pid_tgid);

    return 0;
}

SEC("kretprobe/udp_recvmsg")
int kretprobe__udp_recvmsg(struct pt_regs* ctx) {
    u64 pid_tgid = bpf_get_current_pid_tgid();

    // Retrieve socket pointer from kprobe via pid/tgid
    udp_recv_sock_t* st = bpf_map_lookup_elem(&udp_recv_sock, &pid_tgid);
    if (!st) { // Missed entry
        return 0;
    }

    // Make sure we clean up the key
    bpf_map_delete_elem(&udp_recv_sock, &pid_tgid);

    int copied = (int)PT_REGS_RC(ctx);
    if (copied < 0) { // Non-zero values are errors (or a peek) (e.g -EINVAL)
        log_debug("kretprobe/udp_recvmsg: ret=%d < 0, pid_tgid=%d\n", copied, pid_tgid);
        return 0;
    }

    log_debug("kretprobe/udp_recvmsg: ret=%d\n", copied);

    struct sockaddr * sa = NULL;
    if (st->msg) {
        bpf_probe_read(&sa, sizeof(sa), &(st->msg->msg_name));
    }

    conn_tuple_t t = {};
    __builtin_memset(&t, 0, sizeof(conn_tuple_t));
    sockaddr_to_addr(sa, &t.daddr_h, &t.daddr_l, &t.dport);

    if (!read_conn_tuple_partial(&t, st->sk, pid_tgid, CONN_TYPE_UDP)) {
        log_debug("ERR(kretprobe/udp_recvmsg): error reading conn tuple, pid_tgid=%d\n", pid_tgid);
        return 0;
    }

    log_debug("kretprobe/udp_recvmsg: pid_tgid: %d, return: %d\n", pid_tgid, copied);
    handle_message(&t, 0, copied, CONN_DIRECTION_UNKNOWN);

    return 0;
}

SEC("kprobe/tcp_retransmit_skb")
int kprobe__tcp_retransmit_skb(struct pt_regs* ctx) {
    struct sock* sk = (struct sock*)PT_REGS_PARM1(ctx);

#if LINUX_VERSION_CODE < KERNEL_VERSION(4, 7, 0)
    int segs = 1;
#else
    int segs = (int)PT_REGS_PARM3(ctx);
#endif
    log_debug("kprobe/tcp_retransmit\n");

    return handle_retransmit(sk, segs);
}

SEC("kprobe/tcp_set_state")
int kprobe__tcp_set_state(struct pt_regs* ctx) {
    u8 state = (u8)PT_REGS_PARM2(ctx);

    // For now we're tracking only TCP_ESTABLISHED
    if (state != TCP_ESTABLISHED) {
        return 0;
    }

    struct sock* sk = (struct sock*)PT_REGS_PARM1(ctx);
    u64 pid_tgid = bpf_get_current_pid_tgid();
    conn_tuple_t t = {};
    if (!read_conn_tuple(&t, sk, pid_tgid, CONN_TYPE_TCP)) {
        return 0;
    }

    tcp_stats_t stats = { .state_transitions = (1 << state) };
    update_tcp_stats(&t, stats);

    return 0;
}

SEC("kretprobe/inet_csk_accept")
int kretprobe__inet_csk_accept(struct pt_regs* ctx) {
    struct sock* sk = (struct sock*)PT_REGS_RC(ctx);
    if (!sk) {
        return 0;
    }

    u64 pid_tgid = bpf_get_current_pid_tgid();
    log_debug("kretprobe/inet_csk_accept: tgid: %u, pid: %u\n", pid_tgid >> 32, pid_tgid & 0xFFFFFFFF);

    conn_tuple_t t = {};
    if (!read_conn_tuple(&t, sk, pid_tgid, CONN_TYPE_TCP)) {
        return 0;
    }
    handle_tcp_stats(&t, sk);
    handle_message(&t, 0, 0, CONN_DIRECTION_INCOMING);

    port_binding_t pb = {};
    pb.net_ns = t.netns;
    pb.port = t.sport;
    __u8 state = PORT_LISTENING;
    bpf_map_update_elem(&port_bindings, &pb, &state, BPF_NOEXIST);

    log_debug("kretprobe/inet_csk_accept: netns: %u, sport: %u, dport: %u\n", t.netns, t.sport, t.dport);
    return 0;
}

SEC("kprobe/tcp_v4_destroy_sock")
int kprobe__tcp_v4_destroy_sock(struct pt_regs* ctx) {
    struct sock* skp = (struct sock*)PT_REGS_PARM1(ctx);
    if (!skp) {
        log_debug("ERR(tcp_v4_destroy_sock): socket is null \n");
        return 0;
    }

    __u16 lport = read_sport(skp);
    if (lport == 0) {
        log_debug("ERR(tcp_v4_destroy_sock): lport is 0 \n");
        return 0;
    }

    port_binding_t t = { .net_ns = 0, .port = 0 };
    t.net_ns = get_netns_from_sock(skp);
    t.port = lport;
    __u8* val = bpf_map_lookup_elem(&port_bindings, &t);
    if (val != NULL) {
        bpf_map_delete_elem(&port_bindings, &t);
    }

    log_debug("kprobe/tcp_v4_destroy_sock: net ns: %u, lport: %u\n", t.net_ns, t.port);
    return 0;
}

SEC("kprobe/udp_destroy_sock")
int kprobe__udp_destroy_sock(struct pt_regs* ctx) {
    struct sock* skp = (struct sock*)PT_REGS_PARM1(ctx);
    if (!skp) {
        log_debug("ERR(udp_destroy_sock): socket is null \n");
        return 0;
    }

    conn_tuple_t tup = {};
    u64 pid_tgid = bpf_get_current_pid_tgid();
    int valid_tuple = read_conn_tuple(&tup, skp, pid_tgid, CONN_TYPE_UDP);

    __u16 lport = 0;
    if (valid_tuple) {
        cleanup_conn(&tup);
        lport = tup.sport;
    } else {
        lport = read_sport(skp);
    }

    if (lport == 0) {
        log_debug("ERR(udp_destroy_sock): lport is 0\n");
        return 0;
    }

    // although we have net ns info, we don't use it in the key
    // since we don't have it everywhere for udp port bindings
    // (see sys_enter_bind/sys_exit_bind below)
    port_binding_t t = {};
    t.net_ns = 0;
    t.port = lport;
    bpf_map_delete_elem(&udp_port_bindings, &t);

    log_debug("kprobe/udp_destroy_sock: port %d marked as closed\n", lport);

    return 0;
}

SEC("kretprobe/udp_destroy_sock")
int kretprobe__udp_destroy_sock(struct pt_regs * ctx) {
    flush_conn_close_if_full(ctx);
    return 0;
}

//region sys_enter_bind

static __always_inline int sys_enter_bind(struct socket* sock, struct sockaddr* addr) {
    __u64 tid = bpf_get_current_pid_tgid();

    __u16 type = 0;
    bpf_probe_read(&type, sizeof(__u16), &sock->type);
    if ((type & SOCK_DGRAM) == 0) {
        return 0;
    }

    if (addr == NULL) {
        log_debug("sys_enter_bind: could not read sockaddr, sock=%llx, tid=%u\n", sock, tid);
        return 0;
    }

    u16 sin_port = 0;
    sa_family_t family = 0;
    bpf_probe_read(&family, sizeof(sa_family_t), &addr->sa_family);
    if (family == AF_INET) {
        bpf_probe_read(&sin_port, sizeof(u16), &(((struct sockaddr_in*)addr)->sin_port));
    } else if (family == AF_INET6) {
        bpf_probe_read(&sin_port, sizeof(u16), &(((struct sockaddr_in6*)addr)->sin6_port));
    }

    sin_port = bpf_ntohs(sin_port);
    if (sin_port == 0) {
        log_debug("ERR(sys_enter_bind): sin_port is 0\n");
        return 0;
    }

    // write to pending_binds so the retprobe knows we can mark this as binding.
    bind_syscall_args_t args = {};
    args.port = sin_port;

    bpf_map_update_elem(&pending_bind, &tid, &args, BPF_ANY);
    log_debug("sys_enter_bind: started a bind on UDP port=%d sock=%llx tid=%u\n", sin_port, sock, tid);

    return 0;
}

SEC("kprobe/inet_bind")
int kprobe__inet_bind(struct pt_regs* ctx) {
    struct socket *sock = (struct socket*)PT_REGS_PARM1(ctx);
    struct sockaddr* addr = (struct sockaddr*)PT_REGS_PARM2(ctx);
    log_debug("kprobe/inet_bind: sock=%llx, umyaddr=%x\n", sock, addr);
    return sys_enter_bind(sock, addr);
}

SEC("kprobe/inet6_bind")
int kprobe__inet6_bind(struct pt_regs* ctx) {
    struct socket *sock = (struct socket*)PT_REGS_PARM1(ctx);
    struct sockaddr* addr = (struct sockaddr*)PT_REGS_PARM2(ctx);
    log_debug("kprobe/inet6_bind: sock=%llx, umyaddr=%x\n", sock, addr);
    return sys_enter_bind(sock, addr);
}

//endregion

//region sys_exit_bind

static __always_inline int sys_exit_bind(__s64 ret) {
    __u64 tid = bpf_get_current_pid_tgid();

    // bail if this bind() is not the one we're instrumenting
    bind_syscall_args_t* args;
    args = bpf_map_lookup_elem(&pending_bind, &tid);

    log_debug("sys_exit_bind: tid=%u, ret=%d\n", tid, ret);

    if (args == NULL) {
        log_debug("sys_exit_bind: was not a UDP bind, will not process\n");
        return 0;
    }

    bpf_map_delete_elem(&pending_bind, &tid);

    if (ret != 0) {
        return 0;
    }

    __u16 sin_port = args->port;
    __u8 port_state = PORT_LISTENING;
    port_binding_t t = {};
    t.net_ns = 0; // don't have net ns info in this context
    t.port = sin_port;
    bpf_map_update_elem(&udp_port_bindings, &t, &port_state, BPF_ANY);
    log_debug("sys_exit_bind: bound UDP port %u\n", sin_port);

    return 0;
}

SEC("kretprobe/inet_bind")
int kretprobe__inet_bind(struct pt_regs* ctx) {
    __s64 ret = PT_REGS_RC(ctx);
    log_debug("kretprobe/inet_bind: ret=%d\n", ret);
    return sys_exit_bind(ret);
}

SEC("kretprobe/inet6_bind")
int kretprobe__inet6_bind(struct pt_regs* ctx) {
    __s64 ret = PT_REGS_RC(ctx);
    log_debug("kretprobe/inet6_bind: ret=%d\n", ret);
    return sys_exit_bind(ret);
}

//endregion

// This function is meant to be used as a BPF_PROG_TYPE_SOCKET_FILTER.
// When attached to a RAW_SOCKET, this code filters out everything but DNS traffic.
// All structs referenced here are kernel independent as they simply map protocol headers (Ethernet, IP and UDP).
SEC("socket/dns_filter")
int socket__dns_filter(struct __sk_buff* skb) {
    skb_info_t skb_info;

    if (!read_conn_tuple_skb(skb, &skb_info)) {
        return 0;
    }

#ifdef FEATURE_DNS_STATS_ENABLED
    if (skb_info.tup.sport != 53 && skb_info.tup.dport != 53) {
        return 0;
    }
#else
    if (skb_info.tup.sport != 53) {
        return 0;
    }
#endif

    return -1;
}

SEC("socket/http_filter")
int socket__http_filter(struct __sk_buff* skb) {
    skb_info_t skb_info;

    if (!read_conn_tuple_skb(skb, &skb_info)) {
        return 0;
    }

    if (skb_info.tup.sport != 80 && skb_info.tup.sport != 8080 && skb_info.tup.dport != 80 && skb_info.tup.dport != 8080) {
        return 0;
    }

    if (skb_info.tup.sport == 80 || skb_info.tup.sport == 8080) {
        // Normalize tuple
        flip_tuple(&skb_info.tup);
    }

    http_handle_packet(skb, &skb_info);

    return 0;
}

// This number will be interpreted by elf-loader to set the current running kernel version
__u32 _version SEC("version") = 0xFFFFFFFE; // NOLINT(bugprone-reserved-identifier)

char _license[] SEC("license") = "GPL"; // NOLINT(bugprone-reserved-identifier)<|MERGE_RESOLUTION|>--- conflicted
+++ resolved
@@ -153,8 +153,6 @@
     return read_conn_tuple_partial(t, skp, pid_tgid, type);
 }
 
-<<<<<<< HEAD
-=======
 static __always_inline void update_conn_stats(conn_tuple_t* t, size_t sent_bytes, size_t recv_bytes, u64 ts, conn_direction_t dir) {
     conn_stats_ts_t* val;
 
@@ -242,7 +240,6 @@
     return 0;
 }
 
->>>>>>> ff6688de
 static __always_inline void handle_tcp_stats(conn_tuple_t* t, struct sock* skp) {
     __u32 rtt = 0, rtt_var = 0;
     bpf_probe_read(&rtt, sizeof(rtt), &tcp_sk(skp)->srtt_us);
