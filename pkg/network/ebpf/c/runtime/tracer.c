#include "tracer.h"

#include "tracer-events.h"
#include "tracer-maps.h"
#include "tracer-telemetry.h"
#include "bpf_helpers.h"
#include "bpf_endian.h"
#include "syscalls.h"
#include "http.h"
#include "ip.h"

#ifdef FEATURE_IPV6_ENABLED
#include "ipv6.h"
#endif

#include <linux/kconfig.h>
#include <linux/version.h>
#include <net/inet_sock.h>
#include <net/net_namespace.h>
#include <net/tcp_states.h>
#include <uapi/linux/ip.h>
#include <uapi/linux/ipv6.h>
#include <uapi/linux/ptrace.h>
#include <linux/tcp.h>
#include <uapi/linux/udp.h>

#ifndef LINUX_VERSION_CODE
# error "kernel version not included?"
#endif

static __always_inline __u32 get_netns_from_sock(struct sock* skp) {
    __u32 net_ns_inum = 0;
#ifdef CONFIG_NET_NS
    #if LINUX_VERSION_CODE < KERNEL_VERSION(4, 1, 0)
        struct net *skc_net = NULL;
        bpf_probe_read(&skc_net, sizeof(skc_net), &skp->sk_net);
        if (!skc_net) {
            return 0;
        }
        #if LINUX_VERSION_CODE < KERNEL_VERSION(3, 19, 0)
            bpf_probe_read(&net_ns_inum, sizeof(net_ns_inum), &skc_net->proc_inum);
        #else
            bpf_probe_read(&net_ns_inum, sizeof(net_ns_inum), &skc_net->ns.inum);
        #endif
    #else
        struct net *skc_net = NULL;
        bpf_probe_read(&skc_net, sizeof(skc_net), &skp->sk_net.net);
        if (!skc_net) {
            return 0;
        }
        bpf_probe_read(&net_ns_inum, sizeof(net_ns_inum), &skc_net->ns.inum);
    #endif
#endif
    return net_ns_inum;
}

static __always_inline __u16 read_sport(struct sock* skp) {
    __u16 sport = 0;
    bpf_probe_read(&sport, sizeof(sport), &skp->sk_num);
    if (sport == 0) {
        bpf_probe_read(&sport, sizeof(sport), &inet_sk(skp)->inet_sport);
        sport = bpf_ntohs(sport);
    }
    return sport;
}

/**
 * Reads values into a `conn_tuple_t` from a `sock`. Any values that are already set in conn_tuple_t
 * are not overwritten. Returns 1 success, 0 otherwise.
 */
static __always_inline int read_conn_tuple_partial(conn_tuple_t* t, struct sock* skp, u64 pid_tgid, metadata_mask_t type) {
    t->pid = pid_tgid >> 32;
    t->metadata = type;

    // Retrieve network namespace id first since addresses and ports may not be available for unconnected UDP
    // sends
    t->netns = get_netns_from_sock(skp);
    u16 family = 0;
    bpf_probe_read(&family, sizeof(family), &skp->sk_family);

    // Retrieve addresses
    if (family == AF_INET) {
        t->metadata |= CONN_V4;
        if (t->saddr_l == 0) bpf_probe_read(&t->saddr_l, sizeof(__be32), &skp->sk_rcv_saddr);
        if (t->daddr_l == 0) bpf_probe_read(&t->daddr_l, sizeof(__be32), &skp->sk_daddr);

        if (!t->saddr_l || !t->daddr_l) {
            log_debug("ERR(read_conn_tuple.v4): src/dst addr not set src:%d,dst:%d\n", t->saddr_l, t->daddr_l);
            return 0;
        }
    }
#ifdef FEATURE_IPV6_ENABLED
    else if (family == AF_INET6) {
        // TODO cleanup? having it split on 64 bits is not nice for kernel reads
        __be32 v6src[4] = {};
        __be32 v6dst[4] = {};
        bpf_probe_read(&v6src, sizeof(v6src), skp->sk_v6_rcv_saddr.in6_u.u6_addr32);
        bpf_probe_read(&v6dst, sizeof(v6dst), skp->sk_v6_daddr.in6_u.u6_addr32);

        if (t->saddr_h == 0) bpf_probe_read(&t->saddr_h, sizeof(t->saddr_h), v6src);
        if (t->saddr_l == 0) bpf_probe_read(&t->saddr_l, sizeof(t->saddr_l), v6src + 2);
        if (t->daddr_h == 0) bpf_probe_read(&t->daddr_h, sizeof(t->daddr_h), v6dst);
        if (t->daddr_l == 0) bpf_probe_read(&t->daddr_l, sizeof(t->daddr_l), v6dst + 2);

        // We can only pass 4 args to bpf_trace_printk
        // so split those 2 statements to be able to log everything
        if (!(t->saddr_h || t->saddr_l)) {
            log_debug("ERR(read_conn_tuple.v6): src addr not set: src_l:%d,src_h:%d\n",
                t->saddr_l, t->saddr_h);
            return 0;
        }

        if (!(t->daddr_h || t->daddr_l)) {
            log_debug("ERR(read_conn_tuple.v6): dst addr not set: dst_l:%d,dst_h:%d\n",
                t->daddr_l, t->daddr_h);
            return 0;
        }

        // Check if we can map IPv6 to IPv4
        if (is_ipv4_mapped_ipv6(t->saddr_h, t->saddr_l, t->daddr_h, t->daddr_l)) {
            t->metadata |= CONN_V4;
            t->saddr_h = 0;
            t->daddr_h = 0;
            t->saddr_l = (__u32)(t->saddr_l >> 32);
            t->daddr_l = (__u32)(t->daddr_l >> 32);
        } else {
            t->metadata |= CONN_V6;
        }
    }
#endif

    // Retrieve ports
    if (t->sport == 0) t->sport = read_sport(skp);
    if (t->dport == 0) {
        bpf_probe_read(&t->dport, sizeof(t->dport), &skp->sk_dport);
        t->dport = bpf_ntohs(t->dport);
    }

    if (t->sport == 0 || t->dport == 0) {
        log_debug("ERR(read_conn_tuple.v4): src/dst port not set: src:%d, dst:%d\n", t->sport, t->dport);
        return 0;
    }

    return 1;
}

<<<<<<< HEAD
static __always_inline void update_conn_state(conn_tuple_t* t, conn_stats_ts_t *stats, size_t sent_bytes, size_t recv_bytes) {
    log_debug("update_conn_state: stats->sent_bytes=%d stats->recv_bytes=%d\n", stats->sent_bytes, stats->recv_bytes);
    if (t->metadata&CONN_TYPE_TCP || stats->flags&CONN_ASSURED) {
        return;
    }

    if (stats->recv_bytes == 0 && sent_bytes > 0) {
        stats->flags |= CONN_L_INIT;
        return;
    }

    if (stats->sent_bytes == 0 && recv_bytes > 0) {
        stats->flags |= CONN_R_INIT;
        return;
    }

    // If a three-way "handshake" was established, we mark the connection as assured
    if ((stats->flags&CONN_L_INIT && stats->recv_bytes > 0 && sent_bytes > 0)
        || (stats->flags&CONN_R_INIT && stats->sent_bytes > 0 && recv_bytes > 0)) {
        stats->flags |= CONN_ASSURED;
    }
=======
/**
 * Reads values into a `conn_tuple_t` from a `sock`. Initializes all values in conn_tuple_t to `0`. Returns 1 success, 0 otherwise.
 */
static __always_inline int read_conn_tuple(conn_tuple_t* t, struct sock* skp, u64 pid_tgid, metadata_mask_t type) {
    __builtin_memset(t, 0, sizeof(conn_tuple_t));
    return read_conn_tuple_partial(t, skp, pid_tgid, type);
>>>>>>> 6a98f3ef
}

static __always_inline void update_conn_stats(conn_tuple_t* t, size_t sent_bytes, size_t recv_bytes, u64 ts) {
    conn_stats_ts_t* val;

    // initialize-if-no-exist the connection stat, and load it
    conn_stats_ts_t empty = {};
    __builtin_memset(&empty, 0, sizeof(conn_stats_ts_t));
    bpf_map_update_elem(&conn_stats, t, &empty, BPF_NOEXIST);
    val = bpf_map_lookup_elem(&conn_stats, t);

    if (!val) return;

    // If already in our map, increment size in-place
    update_conn_state(t, val, sent_bytes, recv_bytes);
    if (sent_bytes) {
        __sync_fetch_and_add(&val->sent_bytes, sent_bytes);
    }
    if (recv_bytes) {
        __sync_fetch_and_add(&val->recv_bytes, recv_bytes);
    }
<<<<<<< HEAD
    val->timestamp = ts;
=======

>>>>>>> 6a98f3ef
}

static __always_inline void update_tcp_stats(conn_tuple_t* t, tcp_stats_t stats) {
    // query stats without the PID from the tuple
    __u32 pid = t->pid;
    t->pid = 0;

    // initialize-if-no-exist the connetion state, and load it
    tcp_stats_t empty = {};
    bpf_map_update_elem(&tcp_stats, t, &empty, BPF_NOEXIST);

    tcp_stats_t* val = bpf_map_lookup_elem(&tcp_stats, t);
    t->pid = pid;
    if (val == NULL) {
        return;
    }

    if (stats.retransmits > 0) {
        __sync_fetch_and_add(&val->retransmits, stats.retransmits);
    }

    if (stats.rtt > 0) {
        // For more information on the bit shift operations see:
        // https://elixir.bootlin.com/linux/v4.6/source/net/ipv4/tcp.c#L2686
        val->rtt = stats.rtt >> 3;
        val->rtt_var = stats.rtt_var >> 2;
    }

    if (stats.state_transitions > 0) {
        val->state_transitions |= stats.state_transitions;
    }
}

static __always_inline int handle_message(conn_tuple_t* t, size_t sent_bytes, size_t recv_bytes) {
    u64 ts = bpf_ktime_get_ns();

    update_conn_stats(t, sent_bytes, recv_bytes, ts);

    return 0;
}

static __always_inline int handle_retransmit(struct sock* sk) {
    conn_tuple_t t = {};
    u64 zero = 0;

    if (!read_conn_tuple(&t, sk, zero, CONN_TYPE_TCP)) {
        return 0;
    }

    tcp_stats_t stats = { .retransmits = 1, .rtt = 0, .rtt_var = 0 };
    update_tcp_stats(&t, stats);

    return 0;
}

static __always_inline void handle_tcp_stats(conn_tuple_t* t, struct sock* skp) {
    __u32 rtt = 0, rtt_var = 0;
    bpf_probe_read(&rtt, sizeof(rtt), &tcp_sk(skp)->srtt_us);
    bpf_probe_read(&rtt_var, sizeof(rtt_var), &tcp_sk(skp)->mdev_us);

    tcp_stats_t stats = { .retransmits = 0, .rtt = rtt, .rtt_var = rtt_var };
    update_tcp_stats(t, stats);
}

SEC("kprobe/tcp_sendmsg")
int kprobe__tcp_sendmsg(struct pt_regs* ctx) {
    struct sock* skp = (struct sock*)PT_REGS_PARM1(ctx);
    size_t size = (size_t)PT_REGS_PARM3(ctx);
    u64 pid_tgid = bpf_get_current_pid_tgid();
    log_debug("kprobe/tcp_sendmsg: pid_tgid: %d, size: %d\n", pid_tgid, size);

    conn_tuple_t t = {};
    if (!read_conn_tuple(&t, skp, pid_tgid, CONN_TYPE_TCP)) {
        return 0;
    }

    handle_tcp_stats(&t, skp);
    return handle_message(&t, size, 0);
}

SEC("kprobe/tcp_sendmsg/pre_4_1_0")
int kprobe__tcp_sendmsg__pre_4_1_0(struct pt_regs* ctx) {
    struct sock* sk = (struct sock*)PT_REGS_PARM2(ctx);
    size_t size = (size_t)PT_REGS_PARM4(ctx);
    u64 pid_tgid = bpf_get_current_pid_tgid();
    log_debug("kprobe/tcp_sendmsg/pre_4_1_0: pid_tgid: %d, size: %d\n", pid_tgid, size);

    conn_tuple_t t = {};
    if (!read_conn_tuple(&t, sk, pid_tgid, CONN_TYPE_TCP)) {
        return 0;
    }

    handle_tcp_stats(&t, sk);
    return handle_message(&t, size, 0);
}

SEC("kretprobe/tcp_sendmsg")
int kretprobe__tcp_sendmsg(struct pt_regs* ctx) {
#if DEBUG == 1
    int ret = PT_REGS_RC(ctx);

    log_debug("kretprobe/tcp_sendmsg: return: %d\n", ret);
    // If ret < 0 it means an error occurred but we still counted the bytes as being sent
    // let's increment our miscount count
    if (ret < 0) {
        increment_telemetry_count(tcp_sent_miscounts);
    }
#endif
    http_notify_batch(ctx);

    return 0;
}

SEC("kprobe/tcp_cleanup_rbuf")
int kprobe__tcp_cleanup_rbuf(struct pt_regs* ctx) {
    struct sock* sk = (struct sock*)PT_REGS_PARM1(ctx);
    int copied = (int)PT_REGS_PARM2(ctx);
    if (copied < 0) {
        return 0;
    }
    u64 pid_tgid = bpf_get_current_pid_tgid();
    log_debug("kprobe/tcp_cleanup_rbuf: pid_tgid: %d, copied: %d\n", pid_tgid, copied);

    conn_tuple_t t = {};
    if (!read_conn_tuple(&t, sk, pid_tgid, CONN_TYPE_TCP)) {
        return 0;
    }

    return handle_message(&t, 0, copied);
}

SEC("kprobe/tcp_close")
int kprobe__tcp_close(struct pt_regs* ctx) {
    struct sock* sk;
    conn_tuple_t t = {};
    u64 pid_tgid = bpf_get_current_pid_tgid();
    sk = (struct sock*)PT_REGS_PARM1(ctx);

    // Get network namespace id
    log_debug("kprobe/tcp_close: pid_tgid: %d, ns: %d\n", pid_tgid, get_netns_from_sock(sk));

    if (!read_conn_tuple(&t, sk, pid_tgid, CONN_TYPE_TCP)) {
        return 0;
    }

    cleanup_conn(&t);
    return 0;
}

SEC("kretprobe/tcp_close")
int kretprobe__tcp_close(struct pt_regs* ctx) {
    u32 cpu = bpf_get_smp_processor_id();
    batch_t* batch_ptr = bpf_map_lookup_elem(&conn_close_batch, &cpu);
    if (batch_ptr == NULL) {
        return 0;
    }

    if (batch_ptr->pos >= CONN_CLOSED_BATCH_SIZE) {
        // Here we copy the batch data to a variable allocated in the eBPF stack
        // This is necessary for older Kernel versions only (we validated this behavior on 4.4.0),
        // since you can't directly write a map entry to the perf buffer.
        batch_t batch_copy = {};
        __builtin_memcpy(&batch_copy, batch_ptr, sizeof(batch_copy));
        bpf_perf_event_output(ctx, &conn_close_event, cpu, &batch_copy, sizeof(batch_copy));
        batch_ptr->pos = 0;
    }

    return 0;
}

SEC("kprobe/ip6_make_skb")
int kprobe__ip6_make_skb(struct pt_regs* ctx) {
    struct sock* sk = (struct sock*)PT_REGS_PARM1(ctx);
    size_t size = (size_t)PT_REGS_PARM4(ctx);
    u64 pid_tgid = bpf_get_current_pid_tgid();
    size = size - sizeof(struct udphdr);

    conn_tuple_t t = {};
    if (!read_conn_tuple(&t, sk, pid_tgid, CONN_TYPE_UDP)) {
        increment_telemetry_count(udp_send_missed);
        return 0;
    }

    log_debug("kprobe/ip6_make_skb: pid_tgid: %d, size: %d\n", pid_tgid, size);
    handle_message(&t, size, 0);
    increment_telemetry_count(udp_send_processed);

    return 0;
}

// Note: This is used only in tne UDP send path.
SEC("kprobe/ip_make_skb")
int kprobe__ip_make_skb(struct pt_regs* ctx) {
    struct sock* sk = (struct sock*)PT_REGS_PARM1(ctx);
    size_t size = (size_t)PT_REGS_PARM5(ctx);
    u64 pid_tgid = bpf_get_current_pid_tgid();

    size = size - sizeof(struct udphdr);

    conn_tuple_t t = {};
    if (!read_conn_tuple(&t, sk, pid_tgid, CONN_TYPE_UDP)) {
        struct flowi4* fl4 = (struct flowi4*)PT_REGS_PARM2(ctx);
        bpf_probe_read(&t.saddr_l, sizeof(__be32), &fl4->saddr);
        bpf_probe_read(&t.daddr_l, sizeof(__be32), &fl4->daddr);
        if (!t.saddr_l || !t.daddr_l) {
            log_debug("ERR(fl4): src/dst addr not set src:%d,dst:%d\n", t.saddr_l, t.daddr_l);
            increment_telemetry_count(udp_send_missed);
            return 0;
        }

        bpf_probe_read(&t.sport, sizeof(t.sport), &fl4->fl4_sport);
        bpf_probe_read(&t.dport, sizeof(t.dport), &fl4->fl4_dport);
        t.sport = bpf_ntohs(t.sport);
        t.dport = bpf_ntohs(t.dport);
        if (t.sport == 0 || t.dport == 0) {
            log_debug("ERR(fl4): src/dst port not set: src:%d, dst:%d\n", t.sport, t.dport);
            increment_telemetry_count(udp_send_missed);
            return 0;
        }
    }

    log_debug("kprobe/ip_send_skb: pid_tgid: %d, size: %d\n", pid_tgid, size);
    handle_message(&t, size, 0);
    increment_telemetry_count(udp_send_processed);

    return 0;
}

// We can only get the accurate number of copied bytes from the return value, so we pass our
// sock* pointer from the kprobe to the kretprobe via a map (udp_recv_sock) to get all required info
//
// The same issue exists for TCP, but we can conveniently use the downstream function tcp_cleanup_rbuf
//
// On UDP side, no similar function exists in all kernel versions, though we may be able to use something like
// skb_consume_udp (v4.10+, https://elixir.bootlin.com/linux/v4.10/source/net/ipv4/udp.c#L1500)
SEC("kprobe/udp_recvmsg")
int kprobe__udp_recvmsg(struct pt_regs* ctx) {
    struct sock* sk = (struct sock*)PT_REGS_PARM1(ctx);
    struct msghdr* msg = (struct msghdr*) PT_REGS_PARM2(ctx);
    u64 pid_tgid = bpf_get_current_pid_tgid();
    udp_recv_sock_t t = { .sk = NULL, .msg = NULL };
    if (sk) bpf_probe_read(&t.sk, sizeof(t.sk), &sk);
    if (msg) bpf_probe_read(&t.msg, sizeof(t.msg), &msg);

    // Store pointer to the socket using the pid/tgid
    bpf_map_update_elem(&udp_recv_sock, &pid_tgid, &t, BPF_ANY);
    log_debug("kprobe/udp_recvmsg: pid_tgid: %d\n", pid_tgid);

    return 0;
}

SEC("kprobe/udp_recvmsg/pre_4_1_0")
int kprobe__udp_recvmsg_pre_4_1_0(struct pt_regs* ctx) {
    struct sock* sk = (struct sock*)PT_REGS_PARM2(ctx);
    struct msghdr* msg = (struct msghdr*) PT_REGS_PARM3(ctx);
    u64 pid_tgid = bpf_get_current_pid_tgid();
    udp_recv_sock_t t = { .sk = NULL, .msg = NULL };
    if (sk) bpf_probe_read(&t.sk, sizeof(t.sk), &sk);
    if (msg) bpf_probe_read(&t.msg, sizeof(t.msg), &msg);

    // Store pointer to the socket using the pid/tgid
    bpf_map_update_elem(&udp_recv_sock, &pid_tgid, &t, BPF_ANY);
    log_debug("kprobe/udp_recvmsg/pre_4_1_0: pid_tgid: %d\n", pid_tgid);

    return 0;
}

SEC("kretprobe/udp_recvmsg")
int kretprobe__udp_recvmsg(struct pt_regs* ctx) {
    u64 pid_tgid = bpf_get_current_pid_tgid();

    // Retrieve socket pointer from kprobe via pid/tgid
    udp_recv_sock_t* st = bpf_map_lookup_elem(&udp_recv_sock, &pid_tgid);
    if (!st) { // Missed entry
        return 0;
    }

    // Make sure we clean up the key
    bpf_map_delete_elem(&udp_recv_sock, &pid_tgid);

    int copied = (int)PT_REGS_RC(ctx);
    if (copied < 0) { // Non-zero values are errors (or a peek) (e.g -EINVAL)
        log_debug("kretprobe/udp_recvmsg: ret=%d < 0, pid_tgid=%d\n", copied, pid_tgid);
        return 0;
    }

    log_debug("kretprobe/udp_recvmsg: ret=%d\n", copied);

    struct sockaddr * sa = NULL;
    if (st->msg) {
        bpf_probe_read(&sa, sizeof(sa), &(st->msg->msg_name));
    }

    conn_tuple_t t = {};
    __builtin_memset(&t, 0, sizeof(conn_tuple_t));
    sockaddr_to_addr(sa, &t.daddr_h, &t.daddr_l, &t.dport);

    if (!read_conn_tuple_partial(&t, st->sk, pid_tgid, CONN_TYPE_UDP)) {
        log_debug("ERR(kretprobe/udp_recvmsg): error reading conn tuple, pid_tgid=%d\n", pid_tgid);
        return 0;
    }

    log_debug("kretprobe/udp_recvmsg: pid_tgid: %d, return: %d\n", pid_tgid, copied);
    handle_message(&t, 0, copied);

    return 0;
}

SEC("kprobe/tcp_retransmit_skb")
int kprobe__tcp_retransmit_skb(struct pt_regs* ctx) {
    struct sock* sk = (struct sock*)PT_REGS_PARM1(ctx);
    log_debug("kprobe/tcp_retransmit\n");

    return handle_retransmit(sk);
}

SEC("kprobe/tcp_set_state")
int kprobe__tcp_set_state(struct pt_regs* ctx) {
    u8 state = (u8)PT_REGS_PARM2(ctx);

    // For now we're tracking only TCP_ESTABLISHED
    if (state != TCP_ESTABLISHED) {
        return 0;
    }

    struct sock* sk = (struct sock*)PT_REGS_PARM1(ctx);
    u64 pid_tgid = bpf_get_current_pid_tgid();
    conn_tuple_t t = {};
    if (!read_conn_tuple(&t, sk, pid_tgid, CONN_TYPE_TCP)) {
        return 0;
    }

    tcp_stats_t stats = { .state_transitions = (1 << state) };
    update_tcp_stats(&t, stats);

    return 0;
}

SEC("kretprobe/inet_csk_accept")
int kretprobe__inet_csk_accept(struct pt_regs* ctx) {
    struct sock* skp = (struct sock*)PT_REGS_RC(ctx);
    if (!skp) {
        return 0;
    }

    __u16 lport = read_sport(skp);
    if (lport == 0) {
        return 0;
    }

    port_binding_t t = {};
    t.net_ns = get_netns_from_sock(skp);
    t.port = lport;

    __u8* val = bpf_map_lookup_elem(&port_bindings, &t);

    if (val == NULL) {
        __u8 state = PORT_LISTENING;
        bpf_map_update_elem(&port_bindings, &t, &state, BPF_ANY);
    }

    log_debug("kretprobe/inet_csk_accept: net ns: %d, lport: %d\n", t.net_ns, t.port);
    return 0;
}

SEC("kprobe/tcp_v4_destroy_sock")
int kprobe__tcp_v4_destroy_sock(struct pt_regs* ctx) {
    struct sock* skp = (struct sock*)PT_REGS_PARM1(ctx);
    if (!skp) {
        log_debug("ERR(tcp_v4_destroy_sock): socket is null \n");
        return 0;
    }

    __u16 lport = read_sport(skp);
    if (lport == 0) {
        log_debug("ERR(tcp_v4_destroy_sock): lport is 0 \n");
        return 0;
    }

    port_binding_t t = { .net_ns = 0, .port = 0 };
    t.net_ns = get_netns_from_sock(skp);
    t.port = lport;
    __u8* val = bpf_map_lookup_elem(&port_bindings, &t);
    if (val != NULL) {
        __u8 state = PORT_CLOSED;
        bpf_map_update_elem(&port_bindings, &t, &state, BPF_ANY);
    }

    log_debug("kprobe/tcp_v4_destroy_sock: net ns: %u, lport: %u\n", t.net_ns, t.port);
    return 0;
}

SEC("kprobe/udp_destroy_sock")
int kprobe__udp_destroy_sock(struct pt_regs* ctx) {
    struct sock* skp = (struct sock*)PT_REGS_PARM1(ctx);
    if (!skp) {
        log_debug("ERR(udp_destroy_sock): socket is null \n");
        return 0;
    }

    conn_tuple_t tup = {};
    u64 pid_tgid = bpf_get_current_pid_tgid();
    if (read_conn_tuple(&tup, skp, pid_tgid, CONN_TYPE_UDP)) {
        cleanup_conn(&tup);
    }

    // get the port for the current sock
    __u16 lport = read_sport(skp);
    if (lport == 0) {
        log_debug("ERR(udp_destroy_sock): lport is 0 \n");
        return 0;
    }

    // decide if the port is bound, if not, do nothing
    port_binding_t t = {};
    // although we have net ns info, we don't use it in the key
    // since we don't have it everywhere for udp port bindings
    // (see sys_enter_bind/sys_exit_bind below)
    t.net_ns = 0;
    t.port = lport;
    __u8* state = bpf_map_lookup_elem(&udp_port_bindings, &t);

    if (state == NULL) {
        log_debug("kprobe/udp_destroy_sock: sock was not listening, will drop event\n");
        return 0;
    }

    // set the state to closed
    __u8 new_state = PORT_CLOSED;
    bpf_map_update_elem(&udp_port_bindings, &t, &new_state, BPF_ANY);

    log_debug("kprobe/udp_destroy_sock: port %d marked as closed\n", lport);

    return 0;
}

SEC("kretprobe/udp_destroy_sock")
int kretprobe__udp_destroy_sock(struct pt_regs * ctx) {
    flush_conn_close_if_full(ctx);
    return 0;
}

//region sys_enter_bind

static __always_inline int sys_enter_bind(struct socket* sock, struct sockaddr* addr) {
    __u64 tid = bpf_get_current_pid_tgid();

    __u16 type = 0;
    bpf_probe_read(&type, sizeof(__u16), &sock->type);
    if ((type & SOCK_DGRAM) == 0) {
        return 0;
    }

    if (addr == NULL) {
        log_debug("sys_enter_bind: could not read sockaddr, sock=%llx, tid=%u\n", sock, tid);
        return 0;
    }

    u16 sin_port = 0;
    sa_family_t family = 0;
    bpf_probe_read(&family, sizeof(sa_family_t), &addr->sa_family);
    if (family == AF_INET) {
        bpf_probe_read(&sin_port, sizeof(u16), &(((struct sockaddr_in*)addr)->sin_port));
    } else if (family == AF_INET6) {
        bpf_probe_read(&sin_port, sizeof(u16), &(((struct sockaddr_in6*)addr)->sin6_port));
    }

    sin_port = bpf_ntohs(sin_port);
    if (sin_port == 0) {
        log_debug("ERR(sys_enter_bind): sin_port is 0\n");
        return 0;
    }

    // write to pending_binds so the retprobe knows we can mark this as binding.
    bind_syscall_args_t args = {};
    args.port = sin_port;

    bpf_map_update_elem(&pending_bind, &tid, &args, BPF_ANY);
    log_debug("sys_enter_bind: started a bind on UDP port=%d sock=%llx tid=%u\n", sin_port, sock, tid);

    return 0;
}

SEC("kprobe/inet_bind")
int kprobe__inet_bind(struct pt_regs* ctx) {
    struct socket *sock = (struct socket*)PT_REGS_PARM1(ctx);
    struct sockaddr* addr = (struct sockaddr*)PT_REGS_PARM2(ctx);
    log_debug("kprobe/inet_bind: sock=%llx, umyaddr=%x\n", sock, addr);
    return sys_enter_bind(sock, addr);
}

SEC("kprobe/inet6_bind")
int kprobe__inet6_bind(struct pt_regs* ctx) {
    struct socket *sock = (struct socket*)PT_REGS_PARM1(ctx);
    struct sockaddr* addr = (struct sockaddr*)PT_REGS_PARM2(ctx);
    log_debug("kprobe/inet6_bind: sock=%llx, umyaddr=%x\n", sock, addr);
    return sys_enter_bind(sock, addr);
}

//endregion

//region sys_exit_bind

static __always_inline int sys_exit_bind(__s64 ret) {
    __u64 tid = bpf_get_current_pid_tgid();

    // bail if this bind() is not the one we're instrumenting
    bind_syscall_args_t* args;
    args = bpf_map_lookup_elem(&pending_bind, &tid);

    log_debug("sys_exit_bind: tid=%u, ret=%d\n", tid, ret);

    if (args == NULL) {
        log_debug("sys_exit_bind: was not a UDP bind, will not process\n");
        return 0;
    }

    bpf_map_delete_elem(&pending_bind, &tid);

    if (ret != 0) {
        return 0;
    }

    __u16 sin_port = args->port;
    __u8 port_state = PORT_LISTENING;
    port_binding_t t = {};
    t.net_ns = 0; // don't have net ns info in this context
    t.port = sin_port;
    bpf_map_update_elem(&udp_port_bindings, &t, &port_state, BPF_ANY);
    log_debug("sys_exit_bind: bound UDP port %u\n", sin_port);

    return 0;
}

SEC("kretprobe/inet_bind")
int kretprobe__inet_bind(struct pt_regs* ctx) {
    __s64 ret = PT_REGS_RC(ctx);
    log_debug("kretprobe/inet_bind: ret=%d\n", ret);
    return sys_exit_bind(ret);
}

SEC("kretprobe/inet6_bind")
int kretprobe__inet6_bind(struct pt_regs* ctx) {
    __s64 ret = PT_REGS_RC(ctx);
    log_debug("kretprobe/inet6_bind: ret=%d\n", ret);
    return sys_exit_bind(ret);
}

//endregion

// This function is meant to be used as a BPF_PROG_TYPE_SOCKET_FILTER.
// When attached to a RAW_SOCKET, this code filters out everything but DNS traffic.
// All structs referenced here are kernel independent as they simply map protocol headers (Ethernet, IP and UDP).
SEC("socket/dns_filter")
int socket__dns_filter(struct __sk_buff* skb) {
    skb_info_t skb_info;

    if (!read_conn_tuple_skb(skb, &skb_info)) {
        return 0;
    }

#ifdef FEATURE_DNS_STATS_ENABLED
    if (skb_info.tup.sport != 53 && skb_info.tup.dport != 53) {
        return 0;
    }
#else
    if (skb_info.tup.sport != 53) {
        return 0;
    }
#endif

    return -1;
}

SEC("socket/http_filter")
int socket__http_filter(struct __sk_buff* skb) {
    skb_info_t skb_info;

    if (!read_conn_tuple_skb(skb, &skb_info)) {
        return 0;
    }

    if (skb_info.tup.sport != 80 && skb_info.tup.sport != 8080 && skb_info.tup.dport != 80 && skb_info.tup.dport != 8080) {
        return 0;
    }

    if (skb_info.tup.sport == 80 || skb_info.tup.sport == 8080) {
        // Normalize tuple
        flip_tuple(&skb_info.tup);
    }

    http_handle_packet(skb, &skb_info);

    return 0;
}

// This number will be interpreted by elf-loader to set the current running kernel version
__u32 _version SEC("version") = 0xFFFFFFFE; // NOLINT(bugprone-reserved-identifier)

char _license[] SEC("license") = "GPL"; // NOLINT(bugprone-reserved-identifier)<|MERGE_RESOLUTION|>--- conflicted
+++ resolved
@@ -144,7 +144,6 @@
     return 1;
 }
 
-<<<<<<< HEAD
 static __always_inline void update_conn_state(conn_tuple_t* t, conn_stats_ts_t *stats, size_t sent_bytes, size_t recv_bytes) {
     log_debug("update_conn_state: stats->sent_bytes=%d stats->recv_bytes=%d\n", stats->sent_bytes, stats->recv_bytes);
     if (t->metadata&CONN_TYPE_TCP || stats->flags&CONN_ASSURED) {
@@ -166,14 +165,14 @@
         || (stats->flags&CONN_R_INIT && stats->sent_bytes > 0 && recv_bytes > 0)) {
         stats->flags |= CONN_ASSURED;
     }
-=======
+}
+
 /**
  * Reads values into a `conn_tuple_t` from a `sock`. Initializes all values in conn_tuple_t to `0`. Returns 1 success, 0 otherwise.
  */
 static __always_inline int read_conn_tuple(conn_tuple_t* t, struct sock* skp, u64 pid_tgid, metadata_mask_t type) {
     __builtin_memset(t, 0, sizeof(conn_tuple_t));
     return read_conn_tuple_partial(t, skp, pid_tgid, type);
->>>>>>> 6a98f3ef
 }
 
 static __always_inline void update_conn_stats(conn_tuple_t* t, size_t sent_bytes, size_t recv_bytes, u64 ts) {
@@ -195,11 +194,7 @@
     if (recv_bytes) {
         __sync_fetch_and_add(&val->recv_bytes, recv_bytes);
     }
-<<<<<<< HEAD
     val->timestamp = ts;
-=======
-
->>>>>>> 6a98f3ef
 }
 
 static __always_inline void update_tcp_stats(conn_tuple_t* t, tcp_stats_t stats) {
