#include "kconfig.h"
#include "tracer.h"

#include "tracer-events.h"
#include "tracer-maps.h"
#include "tracer-stats.h"
#include "tracer-telemetry.h"
#include "bpf_helpers.h"
#include "bpf_endian.h"
#include "ip.h"
#include "netns.h"
#include "sockfd.h"
#include "conn-tuple.h"
#include "cgroup.h"

#ifdef FEATURE_IPV6_ENABLED
#include "ipv6.h"
#endif

#include <linux/version.h>
#include <net/inet_sock.h>
#include <net/net_namespace.h>
#include <net/route.h>
#include <net/tcp_states.h>
#include <uapi/linux/ip.h>
#include <uapi/linux/ipv6.h>
#include <uapi/linux/ptrace.h>
#include <linux/tcp.h>
#include <uapi/linux/udp.h>

#ifndef LINUX_VERSION_CODE
# error "kernel version not included?"
#endif

static __always_inline void handle_tcp_stats(conn_tuple_t* t, struct sock* skp, u8 state) {
    __u32 rtt = 0;
    __u32 rtt_var = 0;
    bpf_probe_read(&rtt, sizeof(rtt), &tcp_sk(skp)->srtt_us);
    bpf_probe_read(&rtt_var, sizeof(rtt_var), &tcp_sk(skp)->mdev_us);

    tcp_stats_t stats = { .retransmits = 0, .rtt = rtt, .rtt_var = rtt_var };
    if (state > 0) {
        stats.state_transitions = (1 << state);
    }
    update_tcp_stats(t, stats);
}

static __always_inline void get_tcp_segment_counts(struct sock* skp, __u32* packets_in, __u32* packets_out) {
    bpf_probe_read(packets_out, sizeof(*packets_out), &tcp_sk(skp)->segs_out);
    bpf_probe_read(packets_in, sizeof(*packets_in), &tcp_sk(skp)->segs_in);
}

SEC("kprobe/tcp_sendmsg")
int kprobe__tcp_sendmsg(struct pt_regs* ctx) {
    u64 pid_tgid = bpf_get_current_pid_tgid();
    log_debug("kprobe/tcp_sendmsg: pid_tgid: %d\n", pid_tgid);
#if LINUX_VERSION_CODE < KERNEL_VERSION(4, 1, 0)
    struct sock* parm1 = (struct sock*)PT_REGS_PARM2(ctx);
#else
    struct sock* parm1 = (struct sock*)PT_REGS_PARM1(ctx);
#endif
    struct sock* skp = parm1;
    bpf_map_update_elem(&tcp_sendmsg_args, &pid_tgid, &skp, BPF_ANY);
    return 0;
}

SEC("kretprobe/tcp_sendmsg")
int kretprobe__tcp_sendmsg(struct pt_regs* ctx) {
    u64 pid_tgid = bpf_get_current_pid_tgid();
    struct sock** skpp = (struct sock**) bpf_map_lookup_elem(&tcp_sendmsg_args, &pid_tgid);
    if (!skpp) {
        log_debug("kretprobe/tcp_sendmsg: sock not found\n");
        return 0;
    }

    bpf_map_delete_elem(&tcp_sendmsg_args, &pid_tgid);

    int sent = PT_REGS_RC(ctx);
    if (sent < 0) {
        return 0;
    }

    struct sock *skp = *skpp;
    if (!skp) {
        return 0;
    }

    log_debug("kretprobe/tcp_sendmsg: pid_tgid: %d, sent: %d, sock: %x\n", pid_tgid, sent, skp);
    conn_tuple_t t = {};
    if (!read_conn_tuple(&t, skp, pid_tgid, CONN_TYPE_TCP)) {
        return 0;
    }

<<<<<<< HEAD
    update_cgroup_name();

    handle_tcp_stats(&t, skp);
=======
    handle_tcp_stats(&t, skp, 0);
>>>>>>> 9c69a802

    __u32 packets_in = 0;
    __u32 packets_out = 0;
    get_tcp_segment_counts(skp, &packets_in, &packets_out);

    return handle_message(&t, sent, 0, CONN_DIRECTION_UNKNOWN, packets_out, packets_in, PACKET_COUNT_ABSOLUTE);
}

SEC("kprobe/tcp_cleanup_rbuf")
int kprobe__tcp_cleanup_rbuf(struct pt_regs* ctx) {
    __u32 packets_in = 0;
    __u32 packets_out = 0;
    struct sock* sk = (struct sock*)PT_REGS_PARM1(ctx);
    int copied = (int)PT_REGS_PARM2(ctx);
    if (copied < 0) {
        return 0;
    }
    u64 pid_tgid = bpf_get_current_pid_tgid();
    log_debug("kprobe/tcp_cleanup_rbuf: pid_tgid: %d, copied: %d\n", pid_tgid, copied);

    bpf_probe_read(&packets_out, sizeof(packets_out), &tcp_sk(sk)->segs_out);
    bpf_probe_read(&packets_in, sizeof(packets_in), &tcp_sk(sk)->segs_in);
    conn_tuple_t t = {};
    if (!read_conn_tuple(&t, sk, pid_tgid, CONN_TYPE_TCP)) {
        return 0;
    }

<<<<<<< HEAD
    update_cgroup_name();

=======
    handle_tcp_stats(&t, sk, 0);
>>>>>>> 9c69a802
    return handle_message(&t, 0, copied, CONN_DIRECTION_UNKNOWN, packets_out, packets_in, PACKET_COUNT_ABSOLUTE);
}

SEC("kprobe/tcp_close")
int kprobe__tcp_close(struct pt_regs* ctx) {
    struct sock* sk;
    conn_tuple_t t = {};
    u64 pid_tgid = bpf_get_current_pid_tgid();
    sk = (struct sock*)PT_REGS_PARM1(ctx);

    clear_sockfd_maps(sk);

    // Get network namespace id
    log_debug("kprobe/tcp_close: tgid: %u, pid: %u\n", pid_tgid >> 32, pid_tgid & 0xFFFFFFFF);
    if (!read_conn_tuple(&t, sk, pid_tgid, CONN_TYPE_TCP)) {
        return 0;
    }
    log_debug("kprobe/tcp_close: netns: %u, sport: %u, dport: %u\n", t.netns, t.sport, t.dport);

    cleanup_conn(&t);
    return 0;
}

SEC("kretprobe/tcp_close")
int kretprobe__tcp_close(struct pt_regs* ctx) {
    flush_conn_close_if_full(ctx);
    return 0;
}

#ifdef FEATURE_IPV6_ENABLED
SEC("kprobe/ip6_make_skb")
int kprobe__ip6_make_skb(struct pt_regs* ctx) {
    struct sock* sk = (struct sock*)PT_REGS_PARM1(ctx);
    size_t size = (size_t)PT_REGS_PARM4(ctx);
    u64 pid_tgid = bpf_get_current_pid_tgid();
    size = size - sizeof(struct udphdr);

    conn_tuple_t t = {};
    if (!read_conn_tuple(&t, sk, pid_tgid, CONN_TYPE_UDP)) {
// commit: https://github.com/torvalds/linux/commit/26879da58711aa604a1b866cbeedd7e0f78f90ad
// changed the arguments to ip6_make_skb and introduced the struct ipcm6_cookie
#if LINUX_VERSION_CODE >= KERNEL_VERSION(4, 7, 0)
        struct flowi6* fl6 = (struct flowi6*)PT_REGS_PARM7(ctx);
#else
        struct flowi6* fl6 = (struct flowi6*)PT_REGS_PARM9(ctx);
#endif
        read_in6_addr(&t.saddr_h, &t.saddr_l, &fl6->saddr);
        read_in6_addr(&t.daddr_h, &t.daddr_l, &fl6->daddr);

        if (!(t.saddr_h || t.saddr_l)) {
            log_debug("ERR(fl6): src addr not set src_l:%d,src_h:%d\n", t.saddr_l, t.saddr_h);
            increment_telemetry_count(udp_send_missed);
            return 0;
        }
        if (!(t.daddr_h || t.daddr_l)) {
            log_debug("ERR(fl6): dst addr not set dst_l:%d,dst_h:%d\n", t.daddr_l, t.daddr_h);
            increment_telemetry_count(udp_send_missed);
            return 0;
        }

        // Check if we can map IPv6 to IPv4
        if (is_ipv4_mapped_ipv6(t.saddr_h, t.saddr_l, t.daddr_h, t.daddr_l)) {
            t.metadata |= CONN_V4;
            t.saddr_h = 0;
            t.daddr_h = 0;
            t.saddr_l = (u32)(t.saddr_l >> 32);
            t.daddr_l = (u32)(t.daddr_l >> 32);
        } else {
            t.metadata |= CONN_V6;
        }

        bpf_probe_read(&t.sport, sizeof(t.sport), &fl6->fl6_sport);
        bpf_probe_read(&t.dport, sizeof(t.dport), &fl6->fl6_dport);

        if (t.sport == 0 || t.dport == 0) {
            log_debug("ERR(fl6): src/dst port not set: src:%d, dst:%d\n", t.sport, t.dport);
            increment_telemetry_count(udp_send_missed);
            return 0;
        }

        t.sport = bpf_ntohs(t.sport);
        t.dport = bpf_ntohs(t.dport);
    }

    update_cgroup_name();

    log_debug("kprobe/ip6_make_skb: pid_tgid: %d, size: %d\n", pid_tgid, size);
    handle_message(&t, size, 0, CONN_DIRECTION_UNKNOWN, 1, 0, PACKET_COUNT_INCREMENT);
    increment_telemetry_count(udp_send_processed);

    return 0;
}
#endif

// Note: This is used only in the UDP send path.
SEC("kprobe/ip_make_skb")
int kprobe__ip_make_skb(struct pt_regs* ctx) {
    struct sock* sk = (struct sock*)PT_REGS_PARM1(ctx);
    size_t size = (size_t)PT_REGS_PARM5(ctx);
    u64 pid_tgid = bpf_get_current_pid_tgid();

    size = size - sizeof(struct udphdr);

    conn_tuple_t t = {};
    if (!read_conn_tuple(&t, sk, pid_tgid, CONN_TYPE_UDP)) {
        struct flowi4* fl4 = (struct flowi4*)PT_REGS_PARM2(ctx);
        bpf_probe_read(&t.saddr_l, sizeof(__be32), &fl4->saddr);
        bpf_probe_read(&t.daddr_l, sizeof(__be32), &fl4->daddr);
        if (!t.saddr_l || !t.daddr_l) {
            log_debug("ERR(fl4): src/dst addr not set src:%d,dst:%d\n", t.saddr_l, t.daddr_l);
            increment_telemetry_count(udp_send_missed);
            return 0;
        }

        bpf_probe_read(&t.sport, sizeof(t.sport), &fl4->fl4_sport);
        bpf_probe_read(&t.dport, sizeof(t.dport), &fl4->fl4_dport);
        t.sport = bpf_ntohs(t.sport);
        t.dport = bpf_ntohs(t.dport);
        if (t.sport == 0 || t.dport == 0) {
            log_debug("ERR(fl4): src/dst port not set: src:%d, dst:%d\n", t.sport, t.dport);
            increment_telemetry_count(udp_send_missed);
            return 0;
        }
    }

    update_cgroup_name();

    log_debug("kprobe/ip_send_skb: pid_tgid: %d, size: %d\n", pid_tgid, size);
    handle_message(&t, size, 0, CONN_DIRECTION_UNKNOWN, 1, 0, PACKET_COUNT_INCREMENT);
    increment_telemetry_count(udp_send_processed);

    return 0;
}

// We can only get the accurate number of copied bytes from the return value, so we pass our
// sock* pointer from the kprobe to the kretprobe via a map (udp_recv_sock) to get all required info
//
// The same issue exists for TCP, but we can conveniently use the downstream function tcp_cleanup_rbuf
//
// On UDP side, no similar function exists in all kernel versions, though we may be able to use something like
// skb_consume_udp (v4.10+, https://elixir.bootlin.com/linux/v4.10/source/net/ipv4/udp.c#L1500)
static __always_inline int handle_udp_recvmsg(struct pt_regs* ctx, struct bpf_map_def *udp_sock_map) {
#if LINUX_VERSION_CODE < KERNEL_VERSION(4, 1, 0)
    struct sock* sk = (struct sock*)PT_REGS_PARM2(ctx);
    struct msghdr* msg = (struct msghdr*)PT_REGS_PARM3(ctx);
    int flags = (int)PT_REGS_PARM6(ctx);
#else
    struct sock* sk = (struct sock*)PT_REGS_PARM1(ctx);
    struct msghdr* msg = (struct msghdr*)PT_REGS_PARM2(ctx);
    int flags = (int)PT_REGS_PARM5(ctx);
#endif
    log_debug("kprobe/udp_recvmsg: flags: %x\n", flags);
    if (flags & MSG_PEEK) {
        return 0;
    }

    u64 pid_tgid = bpf_get_current_pid_tgid();
    udp_recv_sock_t t = { .sk = NULL, .msg = NULL };
    if (sk) {
        bpf_probe_read(&t.sk, sizeof(t.sk), &sk);
    }
    if (msg) {
        bpf_probe_read(&t.msg, sizeof(t.msg), &msg);
    }

    bpf_map_update_elem(udp_sock_map, &pid_tgid, &t, BPF_ANY);
    return 0;
}

SEC("kprobe/udp_recvmsg")
int kprobe__udp_recvmsg(struct pt_regs* ctx) {
    return handle_udp_recvmsg(ctx, &udp_recv_sock);
}

static __always_inline int handle_ret_udp_recvmsg(struct pt_regs* ctx, struct bpf_map_def *udp_sock_map) {
    u64 pid_tgid = bpf_get_current_pid_tgid();

    // Retrieve socket pointer from kprobe via pid/tgid
    udp_recv_sock_t* st = bpf_map_lookup_elem(udp_sock_map, &pid_tgid);
    if (!st) { // Missed entry
        return 0;
    }

    // Make sure we clean up the key
    bpf_map_delete_elem(udp_sock_map, &pid_tgid);

    int copied = (int)PT_REGS_RC(ctx);
    if (copied < 0) { // Non-zero values are errors (or a peek) (e.g -EINVAL)
        log_debug("kretprobe/udp_recvmsg: ret=%d < 0, pid_tgid=%d\n", copied, pid_tgid);
        return 0;
    }

    log_debug("kretprobe/udp_recvmsg: ret=%d\n", copied);

    conn_tuple_t t = {};
    __builtin_memset(&t, 0, sizeof(conn_tuple_t));
    if (st->msg) {
        struct sockaddr *sap = NULL;
        bpf_probe_read(&sap, sizeof(sap), &(st->msg->msg_name));
        sockaddr_to_addr(sap, &t.daddr_h, &t.daddr_l, &t.dport, &t.metadata);
    }

    if (!read_conn_tuple_partial(&t, st->sk, pid_tgid, CONN_TYPE_UDP)) {
        log_debug("ERR(kretprobe/udp_recvmsg): error reading conn tuple, pid_tgid=%d\n", pid_tgid);
        return 0;
    }

    update_cgroup_name();

    log_debug("kretprobe/udp_recvmsg: pid_tgid: %d, return: %d\n", pid_tgid, copied);
    handle_message(&t, 0, copied, CONN_DIRECTION_UNKNOWN, 0, 1, PACKET_COUNT_INCREMENT);

    return 0;
}

SEC("kretprobe/udp_recvmsg")
int kretprobe__udp_recvmsg(struct pt_regs* ctx) {
    return handle_ret_udp_recvmsg(ctx, &udp_recv_sock);
}

#ifdef FEATURE_IPV6_ENABLED
SEC("kprobe/udpv6_recvmsg")
int kprobe__udpv6_recvmsg(struct pt_regs* ctx) {
    return handle_udp_recvmsg(ctx, &udpv6_recv_sock);
}

SEC("kretprobe/udpv6_recvmsg")
int kretprobe__udpv6_recvmsg(struct pt_regs* ctx) {
    return handle_ret_udp_recvmsg(ctx, &udpv6_recv_sock);
}
#endif

SEC("kprobe/tcp_retransmit_skb")
int kprobe__tcp_retransmit_skb(struct pt_regs* ctx) {
    struct sock* sk = (struct sock*)PT_REGS_PARM1(ctx);

#if LINUX_VERSION_CODE < KERNEL_VERSION(4, 7, 0)
    int segs = 1;
#else
    int segs = (int)PT_REGS_PARM3(ctx);
#endif
    log_debug("kprobe/tcp_retransmit\n");

    return handle_retransmit(sk, segs);
}

SEC("kprobe/tcp_set_state")
int kprobe__tcp_set_state(struct pt_regs* ctx) {
    u8 state = (u8)PT_REGS_PARM2(ctx);

    // For now we're tracking only TCP_ESTABLISHED
    if (state != TCP_ESTABLISHED) {
        return 0;
    }

    update_cgroup_name();

    struct sock* sk = (struct sock*)PT_REGS_PARM1(ctx);
    u64 pid_tgid = bpf_get_current_pid_tgid();
    conn_tuple_t t = {};
    if (!read_conn_tuple(&t, sk, pid_tgid, CONN_TYPE_TCP)) {
        return 0;
    }

    tcp_stats_t stats = { .state_transitions = (1 << state) };
    update_tcp_stats(&t, stats);

    return 0;
}

SEC("kretprobe/inet_csk_accept")
int kretprobe__inet_csk_accept(struct pt_regs* ctx) {

    struct sock* sk = (struct sock*)PT_REGS_RC(ctx);
    if (!sk) {
        return 0;
    }

    u64 pid_tgid = bpf_get_current_pid_tgid();
    log_debug("kretprobe/inet_csk_accept: tgid: %u, pid: %u\n", pid_tgid >> 32, pid_tgid & 0xFFFFFFFF);

    conn_tuple_t t = {};
    if (!read_conn_tuple(&t, sk, pid_tgid, CONN_TYPE_TCP)) {
        return 0;
    }
<<<<<<< HEAD

    update_cgroup_name();

    handle_tcp_stats(&t, sk);
=======
    handle_tcp_stats(&t, sk, TCP_ESTABLISHED);
>>>>>>> 9c69a802
    handle_message(&t, 0, 0, CONN_DIRECTION_INCOMING, 0, 0, PACKET_COUNT_NONE);

    port_binding_t pb = {};
    pb.netns = t.netns;
    pb.port = t.sport;
    __u8 state = PORT_LISTENING;
    bpf_map_update_elem(&port_bindings, &pb, &state, BPF_NOEXIST);

    log_debug("kretprobe/inet_csk_accept: netns: %u, sport: %u, dport: %u\n", t.netns, t.sport, t.dport);
    return 0;
}

SEC("kprobe/inet_csk_listen_stop")
int kprobe__inet_csk_listen_stop(struct pt_regs* ctx) {
    struct sock* skp = (struct sock*)PT_REGS_PARM1(ctx);
    __u16 lport = read_sport(skp);
    if (lport == 0) {
        log_debug("ERR(inet_csk_listen_stop): lport is 0 \n");
        return 0;
    }

    port_binding_t t = { .netns = 0, .port = 0 };
    t.netns = get_netns(&skp->sk_net);
    t.port = lport;
    bpf_map_delete_elem(&port_bindings, &t);

    log_debug("kprobe/inet_csk_listen_stop: net ns: %u, lport: %u\n", t.netns, t.port);
    return 0;
}

SEC("kprobe/udp_destroy_sock")
int kprobe__udp_destroy_sock(struct pt_regs* ctx) {
    struct sock* skp = (struct sock*)PT_REGS_PARM1(ctx);
    conn_tuple_t tup = {};
    u64 pid_tgid = bpf_get_current_pid_tgid();
    int valid_tuple = read_conn_tuple(&tup, skp, pid_tgid, CONN_TYPE_UDP);

    __u16 lport = 0;
    if (valid_tuple) {
        cleanup_conn(&tup);
        lport = tup.sport;
    } else {
        lport = read_sport(skp);
    }

    if (lport == 0) {
        log_debug("ERR(udp_destroy_sock): lport is 0\n");
        return 0;
    }

    // although we have net ns info, we don't use it in the key
    // since we don't have it everywhere for udp port bindings
    // (see sys_enter_bind/sys_exit_bind below)
    port_binding_t t = {};
    t.netns = 0;
    t.port = lport;
    bpf_map_delete_elem(&udp_port_bindings, &t);

    log_debug("kprobe/udp_destroy_sock: port %d marked as closed\n", lport);

    return 0;
}

SEC("kretprobe/udp_destroy_sock")
int kretprobe__udp_destroy_sock(struct pt_regs * ctx) {
    flush_conn_close_if_full(ctx);
    return 0;
}

//region sys_enter_bind

static __always_inline int sys_enter_bind(struct socket* sock, struct sockaddr* addr) {
    __u64 tid = bpf_get_current_pid_tgid();

    __u16 type = 0;
    bpf_probe_read(&type, sizeof(__u16), &sock->type);
    if ((type & SOCK_DGRAM) == 0) {
        return 0;
    }

    if (addr == NULL) {
        log_debug("sys_enter_bind: could not read sockaddr, sock=%llx, tid=%u\n", sock, tid);
        return 0;
    }

    u16 sin_port = 0;
    sa_family_t family = 0;
    bpf_probe_read(&family, sizeof(sa_family_t), &addr->sa_family);
    if (family == AF_INET) {
        bpf_probe_read(&sin_port, sizeof(u16), &(((struct sockaddr_in*)addr)->sin_port));
    } else if (family == AF_INET6) {
        bpf_probe_read(&sin_port, sizeof(u16), &(((struct sockaddr_in6*)addr)->sin6_port));
    }

    sin_port = bpf_ntohs(sin_port);
    if (sin_port == 0) {
        log_debug("ERR(sys_enter_bind): sin_port is 0\n");
        return 0;
    }

    // write to pending_binds so the retprobe knows we can mark this as binding.
    bind_syscall_args_t args = {};
    args.port = sin_port;

    bpf_map_update_elem(&pending_bind, &tid, &args, BPF_ANY);
    log_debug("sys_enter_bind: started a bind on UDP port=%d sock=%llx tid=%u\n", sin_port, sock, tid);

    return 0;
}

SEC("kprobe/inet_bind")
int kprobe__inet_bind(struct pt_regs* ctx) {
    struct socket *sock = (struct socket*)PT_REGS_PARM1(ctx);
    struct sockaddr* addr = (struct sockaddr*)PT_REGS_PARM2(ctx);
    log_debug("kprobe/inet_bind: sock=%llx, umyaddr=%x\n", sock, addr);
    return sys_enter_bind(sock, addr);
}

SEC("kprobe/inet6_bind")
int kprobe__inet6_bind(struct pt_regs* ctx) {
    struct socket *sock = (struct socket*)PT_REGS_PARM1(ctx);
    struct sockaddr* addr = (struct sockaddr*)PT_REGS_PARM2(ctx);
    log_debug("kprobe/inet6_bind: sock=%llx, umyaddr=%x\n", sock, addr);
    return sys_enter_bind(sock, addr);
}

//endregion

//region sys_exit_bind

static __always_inline int sys_exit_bind(__s64 ret) {
    __u64 tid = bpf_get_current_pid_tgid();

    // bail if this bind() is not the one we're instrumenting
    bind_syscall_args_t* args;
    args = bpf_map_lookup_elem(&pending_bind, &tid);

    log_debug("sys_exit_bind: tid=%u, ret=%d\n", tid, ret);

    if (args == NULL) {
        log_debug("sys_exit_bind: was not a UDP bind, will not process\n");
        return 0;
    }

    bpf_map_delete_elem(&pending_bind, &tid);

    if (ret != 0) {
        return 0;
    }

    __u16 sin_port = args->port;
    __u8 port_state = PORT_LISTENING;
    port_binding_t t = {};
    t.netns = 0; // don't have net ns info in this context
    t.port = sin_port;
    bpf_map_update_elem(&udp_port_bindings, &t, &port_state, BPF_ANY);
    log_debug("sys_exit_bind: bound UDP port %u\n", sin_port);

    return 0;
}

SEC("kretprobe/inet_bind")
int kretprobe__inet_bind(struct pt_regs* ctx) {
    __s64 ret = PT_REGS_RC(ctx);
    log_debug("kretprobe/inet_bind: ret=%d\n", ret);
    return sys_exit_bind(ret);
}

SEC("kretprobe/inet6_bind")
int kretprobe__inet6_bind(struct pt_regs* ctx) {
    __s64 ret = PT_REGS_RC(ctx);
    log_debug("kretprobe/inet6_bind: ret=%d\n", ret);
    return sys_exit_bind(ret);
}

SEC("kprobe/sockfd_lookup_light")
int kprobe__sockfd_lookup_light(struct pt_regs* ctx) {
    int sockfd = (int)PT_REGS_PARM1(ctx);
    u64 pid_tgid = bpf_get_current_pid_tgid();

    // Check if have already a map entry for this pid_fd_t
    // TODO: This lookup eliminates *4* map operations for existing entries
    // but can reduce the accuracy of programs relying on socket FDs for
    // processes with a lot of FD churn
    pid_fd_t key = {
        .pid = pid_tgid >> 32,
        .fd = sockfd,
    };
    struct sock** sock = bpf_map_lookup_elem(&sock_by_pid_fd, &key);
    if (sock != NULL) {
        return 0;
    }

    bpf_map_update_elem(&sockfd_lookup_args, &pid_tgid, &sockfd, BPF_ANY);
    return 0;
}

// this kretprobe is essentially creating:
// * an index of pid_fd_t to a struct sock*;
// * an index of struct sock* to pid_fd_t;
SEC("kretprobe/sockfd_lookup_light")
int kretprobe__sockfd_lookup_light(struct pt_regs* ctx) {
    u64 pid_tgid = bpf_get_current_pid_tgid();
    int *sockfd = bpf_map_lookup_elem(&sockfd_lookup_args, &pid_tgid);
    if (sockfd == NULL) {
        return 0;
    }

    // For now let's only store information for TCP sockets
    struct socket* socket = (struct socket*)PT_REGS_RC(ctx);
    enum sock_type sock_type = 0;
    bpf_probe_read(&sock_type, sizeof(short), &socket->type);

    struct proto_ops *proto_ops = NULL;
    bpf_probe_read(&proto_ops, sizeof(proto_ops), &socket->ops);
    if (!proto_ops) {
        goto cleanup;
    }

    int family = 0;
    bpf_probe_read(&family, sizeof(family), &proto_ops->family);
    if (sock_type != SOCK_STREAM || !(family == AF_INET || family == AF_INET6)) {
        goto cleanup;
    }

    // Retrieve struct sock* pointer from struct socket*
    struct sock *sock = NULL;
    bpf_probe_read(&sock, sizeof(sock), &socket->sk);

    pid_fd_t pid_fd = {
        .pid = pid_tgid >> 32,
        .fd = (*sockfd),
    };

    // These entries are cleaned up by tcp_close
    bpf_map_update_elem(&pid_fd_by_sock, &sock, &pid_fd, BPF_ANY);
    bpf_map_update_elem(&sock_by_pid_fd, &pid_fd, &sock, BPF_ANY);
cleanup:
    bpf_map_delete_elem(&sockfd_lookup_args, &pid_tgid);
    return 0;
}

SEC("kprobe/do_sendfile")
int kprobe__do_sendfile(struct pt_regs* ctx) {
    u32 fd_out = (int)PT_REGS_PARM1(ctx);
    u64 pid_tgid = bpf_get_current_pid_tgid();
    pid_fd_t key = {
        .pid = pid_tgid >> 32,
        .fd = fd_out,
    };
    struct sock** sock = bpf_map_lookup_elem(&sock_by_pid_fd, &key);
    if (sock == NULL) {
        return 0;
    }

    // bring map value to eBPF stack to satisfy Kernel 4.4 verifier
    struct sock* skp = *sock;
    bpf_map_update_elem(&do_sendfile_args, &pid_tgid, &skp, BPF_ANY);
    return 0;
}

SEC("kretprobe/do_sendfile")
int kretprobe__do_sendfile(struct pt_regs* ctx) {
    u64 pid_tgid = bpf_get_current_pid_tgid();
    struct sock** sock = bpf_map_lookup_elem(&do_sendfile_args, &pid_tgid);
    if (sock == NULL) {
        return 0;
    }

    conn_tuple_t t = {};
    if (!read_conn_tuple(&t, *sock, pid_tgid, CONN_TYPE_TCP)) {
        goto cleanup;
    }

    ssize_t sent = (ssize_t)PT_REGS_RC(ctx);
    if (sent > 0) {
        __u32 packets_in = 0;
        __u32 packets_out = 0;
        get_tcp_segment_counts(*sock, &packets_in, &packets_out);
        handle_message(&t, sent, 0, CONN_DIRECTION_UNKNOWN, packets_out, packets_in, PACKET_COUNT_ABSOLUTE);
    }
cleanup:
    bpf_map_delete_elem(&do_sendfile_args, &pid_tgid);
    return 0;
}

//endregion

// This number will be interpreted by elf-loader to set the current running kernel version
__u32 _version SEC("version") = 0xFFFFFFFE; // NOLINT(bugprone-reserved-identifier)

char _license[] SEC("license") = "GPL"; // NOLINT(bugprone-reserved-identifier)<|MERGE_RESOLUTION|>--- conflicted
+++ resolved
@@ -91,13 +91,9 @@
         return 0;
     }
 
-<<<<<<< HEAD
     update_cgroup_name();
 
-    handle_tcp_stats(&t, skp);
-=======
     handle_tcp_stats(&t, skp, 0);
->>>>>>> 9c69a802
 
     __u32 packets_in = 0;
     __u32 packets_out = 0;
@@ -125,12 +121,8 @@
         return 0;
     }
 
-<<<<<<< HEAD
     update_cgroup_name();
-
-=======
     handle_tcp_stats(&t, sk, 0);
->>>>>>> 9c69a802
     return handle_message(&t, 0, copied, CONN_DIRECTION_UNKNOWN, packets_out, packets_in, PACKET_COUNT_ABSOLUTE);
 }
 
@@ -416,14 +408,10 @@
     if (!read_conn_tuple(&t, sk, pid_tgid, CONN_TYPE_TCP)) {
         return 0;
     }
-<<<<<<< HEAD
 
     update_cgroup_name();
 
-    handle_tcp_stats(&t, sk);
-=======
     handle_tcp_stats(&t, sk, TCP_ESTABLISHED);
->>>>>>> 9c69a802
     handle_message(&t, 0, 0, CONN_DIRECTION_INCOMING, 0, 0, PACKET_COUNT_NONE);
 
     port_binding_t pb = {};
