#ifndef __TRACER_STATS_H
#define __TRACER_STATS_H

#include "bpf_builtins.h"
#include "bpf_core_read.h"
#include "defs.h"
#include "tracer.h"
#include "tracer-maps.h"
#include "tracer-telemetry.h"
#include "cookie.h"
#include "sock.h"
<<<<<<< HEAD
#include "port_range.h"
#include "protocols/classification/stack-helpers.h"
=======
#include "protocols/tls/tags-types.h"
>>>>>>> 336cf153

#ifdef COMPILE_PREBUILT
static __always_inline __u64 offset_rtt();
static __always_inline __u64 offset_rtt_var();
#endif

static __always_inline conn_stats_ts_t *get_conn_stats(conn_tuple_t *t, struct sock *sk) {
    // initialize-if-no-exist the connection stat, and load it
    conn_stats_ts_t empty = {};
    bpf_memset(&empty, 0, sizeof(conn_stats_ts_t));
    empty.cookie = get_sk_cookie(sk);
    bpf_map_update_with_telemetry(conn_stats, t, &empty, BPF_NOEXIST);
    return bpf_map_lookup_elem(&conn_stats, t);
}

static __always_inline void update_conn_state(conn_tuple_t *t, conn_stats_ts_t *stats, size_t sent_bytes, size_t recv_bytes) {
    if (t->metadata & CONN_TYPE_TCP || stats->flags & CONN_ASSURED) {
        return;
    }

    if (stats->recv_bytes == 0 && sent_bytes > 0) {
        stats->flags |= CONN_L_INIT;
        return;
    }

    if (stats->sent_bytes == 0 && recv_bytes > 0) {
        stats->flags |= CONN_R_INIT;
        return;
    }

    // If a three-way "handshake" was established, we mark the connection as assured
    if ((stats->flags & CONN_L_INIT && stats->recv_bytes > 0 && sent_bytes > 0) || (stats->flags & CONN_R_INIT && stats->sent_bytes > 0 && recv_bytes > 0)) {
        stats->flags |= CONN_ASSURED;
    }
}

<<<<<<< HEAD
static __always_inline void update_protocol_stack(conn_tuple_t *t, conn_stats_ts_t *stats) {
    if (is_fully_classified(&stats->protocol_stack)) {
        return;
    }

=======
static __always_inline bool is_tls_connection_cached(conn_tuple_t *t) {
    if (bpf_map_lookup_elem(&tls_connection, t) != NULL) {
        return true;
    }
    return false;
}

// is_tls_connection check if a connection has been classified as TLS protocol in the protocol_classifier_entrypoint(skb)
static __always_inline bool is_tls_connection(conn_tuple_t *t) {
    conn_tuple_t conn_tuple_copy = *t;
    // The classifier is a socket filter and there we are not accessible for pid and netns.
    // The key is based of the source & dest addresses and ports, and the metadata.
    conn_tuple_copy.netns = 0;
    conn_tuple_copy.pid = 0;
    if (is_tls_connection_cached(&conn_tuple_copy)) {
        return true;
    }

    conn_tuple_t *cached_skb_conn_tup_ptr = bpf_map_lookup_elem(&conn_tuple_to_socket_skb_conn_tuple, &conn_tuple_copy);
    if (cached_skb_conn_tup_ptr != NULL) {
        conn_tuple_t skb_tup = *cached_skb_conn_tup_ptr;
        if (is_tls_connection_cached(&skb_tup)) {
            return true;
        }
    }

    flip_tuple(&conn_tuple_copy);
    if (is_tls_connection_cached(&conn_tuple_copy)) {
        return true;
    }

    cached_skb_conn_tup_ptr = bpf_map_lookup_elem(&conn_tuple_to_socket_skb_conn_tuple, &conn_tuple_copy);
    if (cached_skb_conn_tup_ptr != NULL) {
        conn_tuple_t skb_tup = *cached_skb_conn_tup_ptr;
        if (is_tls_connection_cached(&skb_tup)) {
            return true;
        }
    }

    return false;
}

// get_protocol return the protocol has been classified in the protocol_classifier_entrypoint(skb)
static __always_inline protocol_t get_protocol(conn_tuple_t *t) {
>>>>>>> 336cf153
    conn_tuple_t conn_tuple_copy = *t;
    // The classifier is a socket filter and there we are not accessible for pid and netns.
    // The key is based of the source & dest addresses and ports, and the metadata.
    conn_tuple_copy.netns = 0;
    conn_tuple_copy.pid = 0;
    normalize_tuple(&conn_tuple_copy);

    protocol_stack_t *protocol_stack = bpf_map_lookup_elem(&connection_protocol, &conn_tuple_copy);
    if (protocol_stack && protocol_has_any(protocol_stack)) {
        protocol_merge_with(&stats->protocol_stack, protocol_stack);
        return;
    }

    conn_tuple_t *cached_skb_conn_tup_ptr = bpf_map_lookup_elem(&conn_tuple_to_socket_skb_conn_tuple, &conn_tuple_copy);
    if (!cached_skb_conn_tup_ptr) {
        return;
    }

    conn_tuple_copy = *cached_skb_conn_tup_ptr;
    protocol_stack = bpf_map_lookup_elem(&connection_protocol, &conn_tuple_copy);
    if (!protocol_stack) {
        return;
    }

    protocol_merge_with(&stats->protocol_stack, protocol_stack);
}

// update_conn_stats update the connection metadata : protocol, tags, timestamp, direction, packets, bytes sent and received
static __always_inline void update_conn_stats(conn_tuple_t *t, size_t sent_bytes, size_t recv_bytes, u64 ts, conn_direction_t dir,
    __u32 packets_out, __u32 packets_in, packet_count_increment_t segs_type, struct sock *sk) {
    conn_stats_ts_t *val = NULL;
    val = get_conn_stats(t, sk);
    if (!val) {
        return;
    }

<<<<<<< HEAD
    update_protocol_stack(t, val);
=======
    if (val->protocol == PROTOCOL_UNKNOWN) {
        protocol_t protocol = get_protocol(t);
        if (protocol != PROTOCOL_UNKNOWN) {
            log_debug("[update_conn_stats]: A connection was classified with protocol %d\n", protocol);
            val->protocol = protocol;
        }
    }
    if (is_tls_connection(t)) {
        val->conn_tags |= CONN_TLS;
    }
>>>>>>> 336cf153

    // If already in our map, increment size in-place
    update_conn_state(t, val, sent_bytes, recv_bytes);
    if (sent_bytes) {
        __sync_fetch_and_add(&val->sent_bytes, sent_bytes);
    }
    if (recv_bytes) {
        __sync_fetch_and_add(&val->recv_bytes, recv_bytes);
    }
    if (packets_in) {
        if (segs_type == PACKET_COUNT_INCREMENT) {
            __sync_fetch_and_add(&val->recv_packets, packets_in);
        } else if (segs_type == PACKET_COUNT_ABSOLUTE) {
            val->recv_packets = packets_in;
        }
    }
    if (packets_out) {
        if (segs_type == PACKET_COUNT_INCREMENT) {
            __sync_fetch_and_add(&val->sent_packets, packets_out);
        } else if (segs_type == PACKET_COUNT_ABSOLUTE) {
            val->sent_packets = packets_out;
        }
    }
    val->timestamp = ts;

    if (dir != CONN_DIRECTION_UNKNOWN) {
        val->direction = dir;
    } else if (val->direction == CONN_DIRECTION_UNKNOWN) {
        u32 *port_count = NULL;
        port_binding_t pb = {};
        pb.port = t->sport;
        if (t->metadata & CONN_TYPE_TCP) {
            pb.netns = t->netns;
            port_count = bpf_map_lookup_elem(&port_bindings, &pb);
        } else {
            port_count = bpf_map_lookup_elem(&udp_port_bindings, &pb);
        }
        val->direction = (port_count != NULL && *port_count > 0) ? CONN_DIRECTION_INCOMING : CONN_DIRECTION_OUTGOING;
    }
}

// update_tcp_stats update rtt, retransmission and state on of a TCP connection
static __always_inline void update_tcp_stats(conn_tuple_t *t, tcp_stats_t stats) {
    // query stats without the PID from the tuple
    __u32 pid = t->pid;
    t->pid = 0;

    // initialize-if-no-exist the connection state, and load it
    tcp_stats_t empty = {};
    bpf_map_update_with_telemetry(tcp_stats, t, &empty, BPF_NOEXIST);

    tcp_stats_t *val = bpf_map_lookup_elem(&tcp_stats, t);
    t->pid = pid;
    if (val == NULL) {
        return;
    }

    if (stats.retransmits > 0) {
        __sync_fetch_and_add(&val->retransmits, stats.retransmits);
    }

    if (stats.rtt > 0) {
        // For more information on the bit shift operations see:
        // https://elixir.bootlin.com/linux/v4.6/source/net/ipv4/tcp.c#L2686
        val->rtt = stats.rtt >> 3;
        val->rtt_var = stats.rtt_var >> 2;
    }

    if (stats.state_transitions > 0) {
        val->state_transitions |= stats.state_transitions;
    }
}

static __always_inline int handle_message(conn_tuple_t *t, size_t sent_bytes, size_t recv_bytes, conn_direction_t dir,
    __u32 packets_out, __u32 packets_in, packet_count_increment_t segs_type, struct sock *sk) {
    u64 ts = bpf_ktime_get_ns();
    update_conn_stats(t, sent_bytes, recv_bytes, ts, dir, packets_out, packets_in, segs_type, sk);
    return 0;
}

static __always_inline int handle_retransmit(struct sock *sk, int count) {
    conn_tuple_t t = {};
    u64 zero = 0;

    if (!read_conn_tuple(&t, sk, zero, CONN_TYPE_TCP)) {
        return 0;
    }

    tcp_stats_t stats = { .retransmits = count, .rtt = 0, .rtt_var = 0 };
    update_tcp_stats(&t, stats);

    return 0;
}

static __always_inline void handle_tcp_stats(conn_tuple_t* t, struct sock* sk, u8 state) {
    u32 rtt = 0, rtt_var = 0;
#ifdef COMPILE_PREBUILT
    bpf_probe_read_kernel(&rtt, sizeof(rtt), (char*)sk + offset_rtt());
    bpf_probe_read_kernel(&rtt_var, sizeof(rtt_var), (char*)sk + offset_rtt_var());
#else
    BPF_CORE_READ_INTO(&rtt, tcp_sk(sk), srtt_us);
    BPF_CORE_READ_INTO(&rtt_var, tcp_sk(sk), mdev_us);
#endif

    tcp_stats_t stats = { .retransmits = 0, .rtt = rtt, .rtt_var = rtt_var };
    if (state > 0) {
        stats.state_transitions = (1 << state);
    }
    update_tcp_stats(t, stats);
}

#if defined(COMPILE_RUNTIME) || defined(COMPILE_PREBUILT)

static __always_inline int sk_buff_to_tuple(struct sk_buff *skb, conn_tuple_t *t);

static __always_inline void handle_skb_consume_udp(struct sock *sk, struct sk_buff *skb, int len) {
    if (len < 0) {
        // peeking or an error happened
        return;
    }
    conn_tuple_t t;
    bpf_memset(&t, 0, sizeof(conn_tuple_t));
    int data_len = sk_buff_to_tuple(skb, &t);
    if (data_len <= 0) {
        log_debug("ERR(skb_consume_udp): error reading tuple ret=%d\n", data_len);
        return;
    }
    // we are receiving, so we want the daddr to become the laddr
    flip_tuple(&t);

    log_debug("skb_consume_udp: bytes=%d\n", data_len);
    u64 pid_tgid = bpf_get_current_pid_tgid();
    t.pid = pid_tgid >> 32;
    t.netns = get_netns_from_sock(sk);
    handle_message(&t, 0, data_len, CONN_DIRECTION_UNKNOWN, 0, 1, PACKET_COUNT_INCREMENT, sk);
}

#endif // defined(COMPILE_RUNTIME) || defined(COMPILE_PREBUILT)

#endif // __TRACER_STATS_H<|MERGE_RESOLUTION|>--- conflicted
+++ resolved
@@ -9,12 +9,8 @@
 #include "tracer-telemetry.h"
 #include "cookie.h"
 #include "sock.h"
-<<<<<<< HEAD
 #include "port_range.h"
 #include "protocols/classification/stack-helpers.h"
-=======
-#include "protocols/tls/tags-types.h"
->>>>>>> 336cf153
 
 #ifdef COMPILE_PREBUILT
 static __always_inline __u64 offset_rtt();
@@ -51,58 +47,11 @@
     }
 }
 
-<<<<<<< HEAD
 static __always_inline void update_protocol_stack(conn_tuple_t *t, conn_stats_ts_t *stats) {
     if (is_fully_classified(&stats->protocol_stack)) {
         return;
     }
 
-=======
-static __always_inline bool is_tls_connection_cached(conn_tuple_t *t) {
-    if (bpf_map_lookup_elem(&tls_connection, t) != NULL) {
-        return true;
-    }
-    return false;
-}
-
-// is_tls_connection check if a connection has been classified as TLS protocol in the protocol_classifier_entrypoint(skb)
-static __always_inline bool is_tls_connection(conn_tuple_t *t) {
-    conn_tuple_t conn_tuple_copy = *t;
-    // The classifier is a socket filter and there we are not accessible for pid and netns.
-    // The key is based of the source & dest addresses and ports, and the metadata.
-    conn_tuple_copy.netns = 0;
-    conn_tuple_copy.pid = 0;
-    if (is_tls_connection_cached(&conn_tuple_copy)) {
-        return true;
-    }
-
-    conn_tuple_t *cached_skb_conn_tup_ptr = bpf_map_lookup_elem(&conn_tuple_to_socket_skb_conn_tuple, &conn_tuple_copy);
-    if (cached_skb_conn_tup_ptr != NULL) {
-        conn_tuple_t skb_tup = *cached_skb_conn_tup_ptr;
-        if (is_tls_connection_cached(&skb_tup)) {
-            return true;
-        }
-    }
-
-    flip_tuple(&conn_tuple_copy);
-    if (is_tls_connection_cached(&conn_tuple_copy)) {
-        return true;
-    }
-
-    cached_skb_conn_tup_ptr = bpf_map_lookup_elem(&conn_tuple_to_socket_skb_conn_tuple, &conn_tuple_copy);
-    if (cached_skb_conn_tup_ptr != NULL) {
-        conn_tuple_t skb_tup = *cached_skb_conn_tup_ptr;
-        if (is_tls_connection_cached(&skb_tup)) {
-            return true;
-        }
-    }
-
-    return false;
-}
-
-// get_protocol return the protocol has been classified in the protocol_classifier_entrypoint(skb)
-static __always_inline protocol_t get_protocol(conn_tuple_t *t) {
->>>>>>> 336cf153
     conn_tuple_t conn_tuple_copy = *t;
     // The classifier is a socket filter and there we are not accessible for pid and netns.
     // The key is based of the source & dest addresses and ports, and the metadata.
@@ -139,20 +88,7 @@
         return;
     }
 
-<<<<<<< HEAD
     update_protocol_stack(t, val);
-=======
-    if (val->protocol == PROTOCOL_UNKNOWN) {
-        protocol_t protocol = get_protocol(t);
-        if (protocol != PROTOCOL_UNKNOWN) {
-            log_debug("[update_conn_stats]: A connection was classified with protocol %d\n", protocol);
-            val->protocol = protocol;
-        }
-    }
-    if (is_tls_connection(t)) {
-        val->conn_tags |= CONN_TLS;
-    }
->>>>>>> 336cf153
 
     // If already in our map, increment size in-place
     update_conn_state(t, val, sent_bytes, recv_bytes);
