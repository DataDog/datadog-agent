--- conflicted
+++ resolved
@@ -9,13 +9,8 @@
 /* This map is used to keep track of in-flight HTTP transactions for each TCP connection */
 BPF_HASH_MAP(http_in_flight, conn_tuple_t, http_transaction_t, 1)
 
-<<<<<<< HEAD
 /* This map used for flush complete HTTP batches to userspace */
 BPF_PERF_EVENT_ARRAY_MAP(http_batch_events, __u32, 0)
-=======
-/* This map used for notifying userspace that a HTTP batch is ready to be consumed */
-BPF_PERF_EVENT_ARRAY_MAP(http_notifications, __u32, 0)
->>>>>>> 6b49ef29
 
 /*
   This map stores finished HTTP transactions in batches so they can be consumed by userspace
