#ifndef __HTTP_MAPS_H
#define __HTTP_MAPS_H

#include "tracer.h"
#include "bpf_helpers.h"
#include "http-types.h"
#include "map-defs.h"

/* This map is used to keep track of in-flight HTTP transactions for each TCP connection */
BPF_HASH_MAP(http_in_flight, conn_tuple_t, http_transaction_t, 1)

/* This map used for notifying userspace that a HTTP batch is ready to be consumed */
BPF_PERF_EVENT_ARRAY_MAP(http_notifications, __u32, 0)

/*
  This map stores finished HTTP transactions in batches so they can be consumed by userspace
  Size is set dynamically during runtime and must be equal to CPUs*HTTP_BATCH_PAGES
 */
BPF_HASH_MAP(http_batches, http_batch_key_t, http_batch_t, 0)

/* This map holds one entry per CPU storing state associated to current http batch*/
<<<<<<< HEAD
BPF_HASH_MAP(http_batch_state, __u32, http_batch_state_t, 1024)
=======
BPF_PERCPU_ARRAY_MAP(http_batch_state, __u32, http_batch_state_t, 1)
>>>>>>> 24b14e15

BPF_HASH_MAP(ssl_sock_by_ctx, void *, ssl_sock_t, 1)

BPF_HASH_MAP(ssl_read_args, u64, ssl_read_args_t, 1024)

BPF_HASH_MAP(bio_new_socket_args, __u64, __u32, 1024)

BPF_HASH_MAP(fd_by_ssl_bio, __u32, void *, 1024)

BPF_HASH_MAP(ssl_ctx_by_pid_tgid, __u64, void *, 1024)

BPF_HASH_MAP(open_at_args, __u64, lib_path_t, 1024)

BPF_HASH_MAP(pending_http_process, __u64, pending_http_process_t, 1024)

/* Map used to store the sub program actually used by the socket filter.
 * This is done to avoid memory limitation when attaching a filter to
 * a socket.
 * See: https://datadoghq.atlassian.net/wiki/spaces/NET/pages/2326855913/HTTP#Program-size-limit-for-socket-filters */
#define HTTP_PROG 0
BPF_PROG_ARRAY(http_progs, 1)

/* This map used for notifying userspace of a shared library being loaded */
BPF_PERF_EVENT_ARRAY_MAP(shared_libraries, __u32, 0)

#endif<|MERGE_RESOLUTION|>--- conflicted
+++ resolved
@@ -19,11 +19,7 @@
 BPF_HASH_MAP(http_batches, http_batch_key_t, http_batch_t, 0)
 
 /* This map holds one entry per CPU storing state associated to current http batch*/
-<<<<<<< HEAD
-BPF_HASH_MAP(http_batch_state, __u32, http_batch_state_t, 1024)
-=======
 BPF_PERCPU_ARRAY_MAP(http_batch_state, __u32, http_batch_state_t, 1)
->>>>>>> 24b14e15
 
 BPF_HASH_MAP(ssl_sock_by_ctx, void *, ssl_sock_t, 1)
 
