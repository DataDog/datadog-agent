--- conflicted
+++ resolved
@@ -55,14 +55,11 @@
     // be populated with the "original" (pre-normalization) source port number of
     // the TCP segment containing the beginning of a given HTTP request
     __u16 owned_by_src_port;
-<<<<<<< HEAD
     __u64 tags;
-=======
 
     // this field is used to disambiguate segments in the context of keep-alives
     // we populate it with the TCP seq number of the request and then the response segments
     __u32 tcp_seq;
->>>>>>> 71c899f1
 } http_transaction_t;
 
 typedef struct {
