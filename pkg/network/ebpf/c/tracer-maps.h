#ifndef __TRACER_MAPS_H
#define __TRACER_MAPS_H

#include "map-defs.h"
#include "tracer.h"
#include "bpf_helpers.h"

/* This is a key/value store with the keys being a conn_tuple_t for send & recv calls
 * and the values being conn_stats_ts_t *.
 */
BPF_HASH_MAP(conn_stats, conn_tuple_t, conn_stats_ts_t, 0)

/* This is a key/value store with the keys being a conn_tuple_t (but without the PID being used)
 * and the values being a tcp_stats_t *.
 */
BPF_HASH_MAP(tcp_stats, conn_tuple_t, tcp_stats_t, 0)

/* Will hold the PIDs initiating TCP connections */
BPF_HASH_MAP(tcp_ongoing_connect_pid, struct sock *, __u64, 1024)

/* Will hold the tcp/udp close events
 * The keys are the cpu number and the values a perf file descriptor for a perf event
 */
BPF_PERF_EVENT_ARRAY_MAP(conn_close_event, __u32, 0)

/* We use this map as a container for batching closed tcp/udp connections
 * The key represents the CPU core. Ideally we should use a BPF_MAP_TYPE_PERCPU_HASH map
 * or BPF_MAP_TYPE_PERCPU_ARRAY, but they are not available in
 * some of the Kernels we support (4.4 ~ 4.6)
 */
BPF_HASH_MAP(conn_close_batch, __u32, batch_t, 1024)

/*
 * Map to hold struct sock parameter for tcp_sendmsg calls
 * to be used in kretprobe/tcp_sendmsg
 */
BPF_HASH_MAP(tcp_sendmsg_args, __u64, struct sock *, 1024)

/*
<<<<<<< HEAD
 * Map to hold struct sock parameter for tcp_recvmsg calls
 * to be used in kretprobe/tcp_recvmsg
=======
 * Map to hold struct sock parameter for tcp_recvmsg/tcp_read_sock calls
 * to be used in kretprobe/tcp_recvmsg/tcp_read_sock
>>>>>>> af7b4759
 */
BPF_HASH_MAP(tcp_recvmsg_args, __u64, struct sock *, 1024)

/* This map is used to match the kprobe & kretprobe of udp_recvmsg */
/* This is a key/value store with the keys being a pid
 * and the values being a udp_recv_sock_t
 */
BPF_HASH_MAP(udp_recv_sock, __u64, udp_recv_sock_t, 1024)

/* This map is used to match the kprobe & kretprobe of udpv6_recvmsg */
/* This is a key/value store with the keys being a pid
 * and the values being a udp_recv_sock_t
 */
BPF_HASH_MAP(udpv6_recv_sock, __u64, udp_recv_sock_t, 1024)

/* This maps tracks listening TCP ports. Entries are added to the map via tracing the inet_csk_accept syscall.  The
 * key in the map is the network namespace inode together with the port and the value is a flag that
 * indicates if the port is listening or not. When the socket is destroyed (via tcp_v4_destroy_sock), we set the
 * value to be "port closed" to indicate that the port is no longer being listened on.  We leave the data in place
 * for the userspace side to read and clean up
 */
BPF_HASH_MAP(port_bindings, port_binding_t, __u32, 0)

/* This behaves the same as port_bindings, except it tracks UDP ports.
 * Key: a port
 * Value: one of PORT_CLOSED, and PORT_OPEN
 */
BPF_HASH_MAP(udp_port_bindings, port_binding_t, __u32, 0)

/* Similar to pending_sockets this is used for capturing state between the call and return of the bind() system call.
 *
 * Keys: the PID returned by bpf_get_current_pid_tgid()
 * Values: the args of the bind call  being instrumented.
 */
BPF_HASH_MAP(pending_bind, __u64, bind_syscall_args_t, 8192)

/* This map is used for telemetry in kernelspace
 * only key 0 is used
 * value is a telemetry object
 */
BPF_ARRAY_MAP(telemetry, telemetry_t, 1)

// This map is used to to temporarily store function arguments (the struct sock*
// mapped to the given fd_out) for do_sendfile function calls, so they can be
// accessed by the corresponding kretprobe.
// * Key is pid_tgid (u64)
// * Value is (struct sock*)
BPF_HASH_MAP(do_sendfile_args, __u64, struct sock *, 1024)

// Used to store ip(6)_make_skb args to be used in the
// corresponding kretprobes
BPF_HASH_MAP(ip_make_skb_args, __u64, ip_make_skb_args_t, 1024)

#endif<|MERGE_RESOLUTION|>--- conflicted
+++ resolved
@@ -37,13 +37,8 @@
 BPF_HASH_MAP(tcp_sendmsg_args, __u64, struct sock *, 1024)
 
 /*
-<<<<<<< HEAD
- * Map to hold struct sock parameter for tcp_recvmsg calls
- * to be used in kretprobe/tcp_recvmsg
-=======
  * Map to hold struct sock parameter for tcp_recvmsg/tcp_read_sock calls
  * to be used in kretprobe/tcp_recvmsg/tcp_read_sock
->>>>>>> af7b4759
  */
 BPF_HASH_MAP(tcp_recvmsg_args, __u64, struct sock *, 1024)
 
