--- conflicted
+++ resolved
@@ -8,12 +8,9 @@
 package kafka
 
 import (
-<<<<<<< HEAD
-	"github.com/DataDog/datadog-agent/pkg/network/protocols"
-=======
 	"fmt"
 
->>>>>>> f5e386c5
+	"github.com/DataDog/datadog-agent/pkg/network/protocols"
 	"github.com/DataDog/datadog-agent/pkg/network/types"
 )
 
@@ -49,14 +46,14 @@
 	return tx.Transaction.Error_code
 }
 
-<<<<<<< HEAD
 // RequestLatency returns the latency of the request in nanoseconds
 func (tx *EbpfTx) RequestLatency() float64 {
 	if uint64(tx.Transaction.Request_started) == 0 || uint64(tx.Transaction.Response_last_seen) == 0 {
 		return 0
 	}
 	return protocols.NSTimestampToFloat(tx.Transaction.Response_last_seen - tx.Transaction.Request_started)
-=======
+}
+
 // String returns a string representation of the kafka eBPF telemetry.
 func (t *RawKernelTelemetry) String() string {
 	return fmt.Sprintf(`
@@ -76,5 +73,4 @@
 }`, t.Name_size_buckets[0], t.Name_size_buckets[1], t.Name_size_buckets[2], t.Name_size_buckets[3],
 		t.Name_size_buckets[4], t.Name_size_buckets[5], t.Name_size_buckets[6], t.Name_size_buckets[7],
 		t.Name_size_buckets[8], t.Name_size_buckets[9])
->>>>>>> f5e386c5
 }