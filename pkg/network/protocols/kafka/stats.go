--- conflicted
+++ resolved
@@ -57,19 +57,18 @@
 
 // CombineWith merges the data in 2 RequestStats objects
 // newStats is kept as it is, while the method receiver gets mutated
-<<<<<<< HEAD
 func (r *RequestStats) CombineWith(newStats *RequestStats) {
 	for statusCode, newRequests := range newStats.ErrorCodeToStat {
 		if newRequests.Count == 0 {
 			// Nothing to do in this case
 			continue
 		}
-		r.AddRequest(statusCode, newRequests.Count)
+		r.AddRequest(statusCode, newRequests.Count, newRequests.StaticTags)
 	}
 }
 
 // AddRequest takes information about a Kafka transaction and adds it to the request stats
-func (r *RequestStats) AddRequest(errorCode int8, count int) {
+func (r *RequestStats) AddRequest(errorCode int8, count int, staticTags uint64) {
 	if !isValidKafkaErrorCode(errorCode) {
 		return
 	}
@@ -79,13 +78,9 @@
 		r.ErrorCodeToStat[errorCode] = stats
 	}
 	stats.Count += count
+	stats.StaticTags |= staticTags
 }
 
 func isValidKafkaErrorCode(errorCode int8) bool {
 	return errorCode >= -1 && errorCode <= 119
-=======
-func (r *RequestStat) CombineWith(newStats *RequestStat) {
-	r.Count += newStats.Count
-	r.StaticTags |= newStats.StaticTags
->>>>>>> 15d69515
 }