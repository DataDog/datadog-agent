--- conflicted
+++ resolved
@@ -25,13 +25,10 @@
 	DropTableOP
 	// DeleteTableOP represents a DELETE TABLE operation.
 	DeleteTableOP
-<<<<<<< HEAD
+	// AlterTableOP represents an ALTER TABLE operation.
+	AlterTableOP
 	// TruncateTableOP represents a TRUNCATE operation.
 	TruncateTableOP
-=======
-	// AlterTableOP represents an ALTER TABLE operation.
-	AlterTableOP
->>>>>>> 3a589842
 )
 
 // String returns the string representation of the operation.
