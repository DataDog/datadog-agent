--- conflicted
+++ resolved
@@ -16,10 +16,7 @@
 	"github.com/DataDog/datadog-agent/pkg/network/config"
 )
 
-<<<<<<< HEAD
-=======
 // Programs maps used for tail calls
->>>>>>> d50f7077
 const (
 	ProtocolDispatcherProgramsMap = "protocols_progs"
 	TLSDispatcherProgramsMap      = "tls_process_progs"
