--- conflicted
+++ resolved
@@ -196,12 +196,8 @@
 	if err = p.dynamicTable.preStart(mgr); err != nil {
 		return
 	}
-<<<<<<< HEAD
 
 	p.statkeeper = http.NewStatkeeper(p.cfg, p.telemetry, http.NewIncompleteBuffer(p.cfg, p.telemetry))
-=======
-	p.statkeeper = http.NewStatkeeper(p.cfg, p.telemetry)
->>>>>>> 13ae5f3b
 	p.eventsConsumer.Start()
 
 	if err = p.createStaticTable(mgr); err != nil {
