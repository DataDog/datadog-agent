--- conflicted
+++ resolved
@@ -35,15 +35,9 @@
 		// Ring buffer events don't have CPU information, so we associate each
 		// batch entry with a CPU during startup. This information is used by
 		// the code that does the batch offset tracking.
-<<<<<<< HEAD
-		batch.Cpu = uint32(i)
-		for j := 0; j < batchPagesPerCPU; j++ {
-			key := &batchKey{Cpu: batch.Cpu, Num: uint32(j)}
-=======
 		batch.Cpu = uint16(i)
 		for j := 0; j < batchPagesPerCPU; j++ {
 			key := &batchKey{Cpu: batch.Cpu, Num: uint16(j)}
->>>>>>> 0711dd6b
 			err := batchMap.Put(key, batch)
 			if err != nil {
 				return nil, err
