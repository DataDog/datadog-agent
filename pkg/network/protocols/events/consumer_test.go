--- conflicted
+++ resolved
@@ -109,27 +109,7 @@
 	testFile *os.File
 }
 
-<<<<<<< HEAD
-// recordSample records a sample using the consumer handler.
-func recordSample(c *config.Config, consumer *Consumer[uint64], sampleData []byte) {
-	// Ring buffers require kernel version 5.8.0 or higher, therefore, the handler is chosen based on the kernel version.
-	if c.EnableUSMRingBuffers && features.HaveMapType(ebpf.RingBuf) == nil {
-		handler := consumer.handler.(*ddebpf.RingBufferHandler)
-		handler.RecordHandler(&ringbuf.Record{
-			RawSample: sampleData,
-		}, nil, nil)
-	} else {
-		handler := consumer.handler.(*ddebpf.PerfHandler)
-		handler.RecordHandler(&perf.Record{
-			RawSample: sampleData,
-		}, nil, nil)
-	}
-}
-
-func newEventGenerator(program *ddebpf.Manager, t *testing.T) *eventGenerator {
-=======
 func newEventGenerator(program *manager.Manager, t *testing.T) *eventGenerator {
->>>>>>> 7396f6c4
 	m, _, _ := program.GetMap("test")
 	require.NotNilf(t, m, "couldn't find test map")
 
@@ -168,51 +148,4 @@
 
 func (e *eventGenerator) Stop() {
 	e.testFile.Close()
-<<<<<<< HEAD
-}
-
-func newEBPFProgram(c *config.Config) (*ddebpf.Manager, error) {
-	bc, err := bytecode.GetReader(c.BPFDir, "usm_events_test-debug.o")
-	if err != nil {
-		return nil, err
-	}
-	defer bc.Close()
-
-	m := &manager.Manager{
-		Probes: []*manager.Probe{
-			{
-				ProbeIdentificationPair: manager.ProbeIdentificationPair{
-					EBPFFuncName: "tracepoint__syscalls__sys_enter_write",
-				},
-			},
-		},
-	}
-	options := manager.Options{
-		RemoveRlimit: true,
-		ActivatedProbes: []manager.ProbesSelector{
-			&manager.ProbeSelector{
-				ProbeIdentificationPair: manager.ProbeIdentificationPair{
-					EBPFFuncName: "tracepoint__syscalls__sys_enter_write",
-				},
-			},
-		},
-		ConstantEditors: []manager.ConstantEditor{
-			{
-				Name:  "test_monitoring_enabled",
-				Value: uint64(1),
-			},
-		},
-	}
-
-	ddEbpfManager := ddebpf.NewManager(m, "usm", &ebpftelemetry.ErrorsTelemetryModifier{})
-
-	Configure(config.New(), "test", ddEbpfManager.Manager, &options)
-	err = ddEbpfManager.InitWithOptions(bc, &options)
-	if err != nil {
-		return nil, err
-	}
-
-	return ddEbpfManager, nil
-=======
->>>>>>> 7396f6c4
 }