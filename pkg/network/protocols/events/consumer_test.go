// Unless explicitly stated otherwise all files in this repository are licensed
// under the Apache License Version 2.0.
// This product includes software developed at Datadog (https://www.datadoghq.com/).
// Copyright 2016-present Datadog, Inc.

//go:build linux_bpf

package events

import (
	"os"
	"path/filepath"
	"sync"
	"testing"
	"time"
	"unsafe"

	manager "github.com/DataDog/ebpf-manager"
	"github.com/cilium/ebpf"
	"github.com/stretchr/testify/assert"
	"github.com/stretchr/testify/require"

	"github.com/DataDog/datadog-agent/pkg/network/config"
	"github.com/DataDog/datadog-agent/pkg/util/kernel"
)

func TestConsumer(t *testing.T) {
	kversion, err := kernel.HostVersion()
	require.NoError(t, err)
	if minVersion := kernel.VersionCode(4, 14, 0); kversion < minVersion {
		t.Skipf("package not supported by kernels < %s", minVersion)
	}

	const numEvents = 100
	c := config.New()
	program, err := NewEBPFProgram(c)
	require.NoError(t, err)

	var mux sync.Mutex
	result := make(map[uint64]int)
	callback := func(events []uint64) {
		mux.Lock()
		defer mux.Unlock()
		for _, n := range events {
			result[n] = +1
		}
	}

	consumer, err := NewConsumer("test", program, callback)
	require.NoError(t, err)
	consumer.Start()

	err = program.Start()
	require.NoError(t, err)

	// generate test events
	generator := newEventGenerator(program, t)
	for i := 0; i < numEvents; i++ {
		generator.Generate(uint64(i))
	}
	generator.Stop()
	time.Sleep(100 * time.Millisecond)

	// this ensures that any incomplete batch left in eBPF is fully processed
	consumer.Sync()
	program.Stop(manager.CleanAll)
	consumer.Stop()

	// ensure that we have received each event exactly once
	for i := 0; i < numEvents; i++ {
		actual := result[uint64(i)]
		assert.Equalf(t, 1, actual, "eventID=%d should have 1 occurrence. got %d", i, actual)
	}
}

func TestInvalidBatchCountMetric(t *testing.T) {
	kversion, err := kernel.HostVersion()
	require.NoError(t, err)
	if minVersion := kernel.VersionCode(4, 14, 0); kversion < minVersion {
		t.Skipf("package not supported by kernels < %s", minVersion)
	}

	c := config.New()
	program, err := NewEBPFProgram(c)
	require.NoError(t, err)
	t.Cleanup(func() { program.Stop(manager.CleanAll) })

	consumer, err := NewConsumer("test", program, func([]uint64) {})
	require.NoError(t, err)

	// We are creating a raw sample with a data length of 4, which is smaller than sizeOfBatch
	// and would be considered an invalid batch.
	RecordSample(c, consumer, []byte("test"))

	consumer.Start()
	t.Cleanup(func() { consumer.Stop() })
	require.Eventually(t, func() bool {
		// Wait for the consumer to process the invalid batch.
		return consumer.invalidBatchCount.Get() == 1
	}, 5*time.Second, 100*time.Millisecond)
}

type eventGenerator struct {
	// map used for coordinating test with eBPF program space
	testMap *ebpf.Map

	// file used for triggering write(2) syscalls
	testFile *os.File
}

func newEventGenerator(program *manager.Manager, t *testing.T) *eventGenerator {
	m, _, _ := program.GetMap("test")
	require.NotNilf(t, m, "couldn't find test map")

	f, err := os.Create(filepath.Join(t.TempDir(), "foobar"))
	require.NoError(t, err)

	return &eventGenerator{
		testMap:  m,
		testFile: f,
	}
}

func (e *eventGenerator) Generate(eventID uint64) error {
	type testCtx struct {
		pid     uint32
		fd      uint64
		eventID uint64
	}

	var (
		fd  = uint64(e.testFile.Fd())
		key = uint32(0)
		val = testCtx{pid: uint32(os.Getpid()), fd: fd, eventID: eventID}
	)

	// this is done so the eBPF program will echo back an event that is equal to
	// eventID once the write syscall is triggered below
	err := e.testMap.Put(unsafe.Pointer(&key), unsafe.Pointer(&val))
	if err != nil {
		return err
	}

	e.testFile.Write([]byte("whatever"))
	return nil
}

func (e *eventGenerator) Stop() {
	e.testFile.Close()
<<<<<<< HEAD
=======
}

func newEBPFProgram(c *config.Config) (*manager.Manager, error) {
	bc, err := bytecode.GetReader(c.BPFDir, "usm_events_test-debug.o")
	if err != nil {
		return nil, err
	}
	defer bc.Close()

	m := &manager.Manager{
		Probes: []*manager.Probe{
			{
				ProbeIdentificationPair: manager.ProbeIdentificationPair{
					EBPFFuncName: "tracepoint__syscalls__sys_enter_write",
				},
			},
		},
	}
	options := manager.Options{
		RemoveRlimit: true,
		ActivatedProbes: []manager.ProbesSelector{
			&manager.ProbeSelector{
				ProbeIdentificationPair: manager.ProbeIdentificationPair{
					EBPFFuncName: "tracepoint__syscalls__sys_enter_write",
				},
			},
		},
		ConstantEditors: []manager.ConstantEditor{
			{
				Name:  "test_monitoring_enabled",
				Value: uint64(1),
			},
		},
	}

	Configure(config.New(), "test", m, &options)
	err = m.InitWithOptions(bc, options)
	if err != nil {
		return nil, err
	}

	return m, nil
>>>>>>> dbadf918
}<|MERGE_RESOLUTION|>--- conflicted
+++ resolved
@@ -8,6 +8,7 @@
 package events
 
 import (
+	"math"
 	"os"
 	"path/filepath"
 	"sync"
@@ -17,9 +18,15 @@
 
 	manager "github.com/DataDog/ebpf-manager"
 	"github.com/cilium/ebpf"
+	"github.com/cilium/ebpf/features"
+	"github.com/cilium/ebpf/perf"
+	"github.com/cilium/ebpf/ringbuf"
 	"github.com/stretchr/testify/assert"
 	"github.com/stretchr/testify/require"
+	"golang.org/x/sys/unix"
 
+	ddebpf "github.com/DataDog/datadog-agent/pkg/ebpf"
+	"github.com/DataDog/datadog-agent/pkg/ebpf/bytecode"
 	"github.com/DataDog/datadog-agent/pkg/network/config"
 	"github.com/DataDog/datadog-agent/pkg/util/kernel"
 )
@@ -147,49 +154,4 @@
 
 func (e *eventGenerator) Stop() {
 	e.testFile.Close()
-<<<<<<< HEAD
-=======
-}
-
-func newEBPFProgram(c *config.Config) (*manager.Manager, error) {
-	bc, err := bytecode.GetReader(c.BPFDir, "usm_events_test-debug.o")
-	if err != nil {
-		return nil, err
-	}
-	defer bc.Close()
-
-	m := &manager.Manager{
-		Probes: []*manager.Probe{
-			{
-				ProbeIdentificationPair: manager.ProbeIdentificationPair{
-					EBPFFuncName: "tracepoint__syscalls__sys_enter_write",
-				},
-			},
-		},
-	}
-	options := manager.Options{
-		RemoveRlimit: true,
-		ActivatedProbes: []manager.ProbesSelector{
-			&manager.ProbeSelector{
-				ProbeIdentificationPair: manager.ProbeIdentificationPair{
-					EBPFFuncName: "tracepoint__syscalls__sys_enter_write",
-				},
-			},
-		},
-		ConstantEditors: []manager.ConstantEditor{
-			{
-				Name:  "test_monitoring_enabled",
-				Value: uint64(1),
-			},
-		},
-	}
-
-	Configure(config.New(), "test", m, &options)
-	err = m.InitWithOptions(bc, options)
-	if err != nil {
-		return nil, err
-	}
-
-	return m, nil
->>>>>>> dbadf918
 }