// Unless explicitly stated otherwise all files in this repository are licensed
// under the Apache License Version 2.0.
// This product includes software developed at Datadog (https://www.datadoghq.com/).
// Copyright 2025-present Datadog, Inc.

//go:build linux_bpf

package redis

import (
	"encoding/binary"
	"strconv"
	"testing"
	"time"

	"github.com/stretchr/testify/assert"
	"github.com/stretchr/testify/require"

	"github.com/DataDog/datadog-agent/pkg/network/config"
	"github.com/DataDog/datadog-agent/pkg/process/util"
)

func BenchmarkStatKeeperSameTX(b *testing.B) {
	cfg := &config.Config{MaxRedisStatsBuffered: 1000}
	sk := NewStatsKeeper(cfg)

	sourceIP, destIP, sourcePort, destPort := generateAddresses()
	tx := generateRedisTransaction(sourceIP, destIP, sourcePort, destPort, getCommand, "keyName", false, 500)

	eventWrapper := NewEventWrapper(tx)

	b.ReportAllocs()
	b.ResetTimer()
	for i := 0; i < b.N; i++ {
		sk.Process(eventWrapper)
	}
}

func TestProcessRedisTransactions(t *testing.T) {
	cfg := &config.Config{MaxRedisStatsBuffered: 1000}

	sk := NewStatsKeeper(cfg)
	sourceIP, destIP, sourcePort, destPort := generateAddresses()

	const numOfKeys = 10
	keyPrefix := "test-key"
	numIterationsPerErr := 2
	for i := 0; i < numOfKeys; i++ {
		keyName := keyPrefix + strconv.Itoa(i)

		for j := 0; j < 2*numIterationsPerErr; j++ {
			isErr := false
			if j%2 != 0 {
				isErr = true
			}
			latency := time.Duration(j%2+1) * time.Millisecond
			tx := NewEventWrapper(generateRedisTransaction(sourceIP, destIP, sourcePort, destPort, getCommand, keyName, isErr, latency))
			sk.Process(tx)
		}
	}

	stats := sk.GetAndResetAllStats()
	assert.Equal(t, 0, len(sk.stats))
	assert.Equal(t, numOfKeys, len(stats))
	for key, stats := range stats {
<<<<<<< HEAD
		assert.Equal(t, keyPrefix, key.KeyName[:len(keyPrefix)])
		errors := []RedisErrorType{RedisNoErr, RedisErrWrongType}
=======
		assert.Equal(t, keyPrefix, key.KeyName.Get()[:len(keyPrefix)])
		errors := []bool{false, true}
>>>>>>> f3e0381b
		for i, isErr := range errors {
			s := stats.ErrorToStats[isErr]
			require.NotNil(t, s)
			assert.Equal(t, numIterationsPerErr, s.Count)
			assert.Equal(t, float64(numIterationsPerErr), s.Latencies.GetCount())

			p50, err := s.Latencies.GetValueAtQuantile(0.5)
			assert.Nil(t, err)

			expectedLatency := float64(time.Duration(i+1) * time.Millisecond)
			acceptableError := expectedLatency * s.Latencies.IndexMapping.RelativeAccuracy()
			assert.GreaterOrEqual(t, p50, expectedLatency-acceptableError)
			assert.LessOrEqual(t, p50, expectedLatency+acceptableError)
		}
	}
}

func generateAddresses() (util.Address, util.Address, int, int) {
	srcString := "1.1.1.1"
	dstString := "2.2.2.2"
	sourceIP := util.AddressFromString(srcString)
	sourcePort := 1234
	destIP := util.AddressFromString(dstString)
	destPort := 9092

	return sourceIP, destIP, sourcePort, destPort
}

func generateRedisTransaction(source util.Address, dest util.Address, sourcePort int, destPort int, command uint8, keyName string, isError bool, latency time.Duration) *EbpfEvent {
	var buf [128]byte
	copy(buf[:], keyName)
	keySize := len(keyName)
	latencyNS := uint64(latency)

	var event EbpfEvent

	event.Tx.Request_started = 1
	event.Tx.Response_last_seen = event.Tx.Request_started + latencyNS
	event.Tx.Is_error = isError
	event.Tx.Buf = buf
	event.Tx.Buf_len = uint16(keySize)
	event.Tx.Command = command
	event.Tuple.Saddr_l = uint64(binary.LittleEndian.Uint32(source.Unmap().AsSlice()))
	event.Tuple.Sport = uint16(sourcePort)
	event.Tuple.Daddr_l = uint64(binary.LittleEndian.Uint32(dest.Unmap().AsSlice()))
	event.Tuple.Dport = uint16(destPort)
	event.Tuple.Metadata = 1

	return &event
}<|MERGE_RESOLUTION|>--- conflicted
+++ resolved
@@ -25,7 +25,7 @@
 	sk := NewStatsKeeper(cfg)
 
 	sourceIP, destIP, sourcePort, destPort := generateAddresses()
-	tx := generateRedisTransaction(sourceIP, destIP, sourcePort, destPort, getCommand, "keyName", false, 500)
+	tx := generateRedisTransaction(sourceIP, destIP, sourcePort, destPort, GetCommand, "keyName", false, 500)
 
 	eventWrapper := NewEventWrapper(tx)
 
@@ -54,7 +54,7 @@
 				isErr = true
 			}
 			latency := time.Duration(j%2+1) * time.Millisecond
-			tx := NewEventWrapper(generateRedisTransaction(sourceIP, destIP, sourcePort, destPort, getCommand, keyName, isErr, latency))
+			tx := NewEventWrapper(generateRedisTransaction(sourceIP, destIP, sourcePort, destPort, GetCommand, keyName, isErr, latency))
 			sk.Process(tx)
 		}
 	}
@@ -63,13 +63,8 @@
 	assert.Equal(t, 0, len(sk.stats))
 	assert.Equal(t, numOfKeys, len(stats))
 	for key, stats := range stats {
-<<<<<<< HEAD
-		assert.Equal(t, keyPrefix, key.KeyName[:len(keyPrefix)])
-		errors := []RedisErrorType{RedisNoErr, RedisErrWrongType}
-=======
 		assert.Equal(t, keyPrefix, key.KeyName.Get()[:len(keyPrefix)])
-		errors := []bool{false, true}
->>>>>>> f3e0381b
+		errors := []ErrorType{NoErr, WrongType}
 		for i, isErr := range errors {
 			s := stats.ErrorToStats[isErr]
 			require.NotNil(t, s)
@@ -98,7 +93,7 @@
 	return sourceIP, destIP, sourcePort, destPort
 }
 
-func generateRedisTransaction(source util.Address, dest util.Address, sourcePort int, destPort int, command uint8, keyName string, isError bool, latency time.Duration) *EbpfEvent {
+func generateRedisTransaction(source util.Address, dest util.Address, sourcePort int, destPort int, command CommandType, keyName string, isError bool, latency time.Duration) *EbpfEvent {
 	var buf [128]byte
 	copy(buf[:], keyName)
 	keySize := len(keyName)
@@ -111,7 +106,7 @@
 	event.Tx.Is_error = isError
 	event.Tx.Buf = buf
 	event.Tx.Buf_len = uint16(keySize)
-	event.Tx.Command = command
+	event.Tx.Command = uint8(command)
 	event.Tuple.Saddr_l = uint64(binary.LittleEndian.Uint32(source.Unmap().AsSlice()))
 	event.Tuple.Sport = uint16(sourcePort)
 	event.Tuple.Daddr_l = uint64(binary.LittleEndian.Uint32(dest.Unmap().AsSlice()))
