// Unless explicitly stated otherwise all files in this repository are licensed
// under the Apache License Version 2.0.
// This product includes software developed at Datadog (https://www.datadoghq.com/).
// Copyright 2016-present Datadog, Inc.

//go:build ignore
// +build ignore

package http

/*
#include "../../ebpf/c/tracer.h"
#include "../../ebpf/c/protocols/tags-types.h"
#include "../../ebpf/c/protocols/http-types.h"
#include "../../ebpf/c/protocols/protocol-classification-defs.h"
*/
import "C"

type httpConnTuple C.conn_tuple_t
type httpBatchState C.http_batch_state_t
type sslSock C.ssl_sock_t
type sslReadArgs C.ssl_read_args_t

type ebpfHttpTx C.http_transaction_t
type httpBatch C.http_batch_t
type httpBatchKey C.http_batch_key_t

type libPath C.lib_path_t

type ProtocolType C.protocol_t

const (
<<<<<<< HEAD
	ProtocolUnknown  ProtocolType = C.PROTOCOL_UNKNOWN
	ProtocolHTTP     ProtocolType = C.PROTOCOL_HTTP
	ProtocolHTTP2    ProtocolType = C.PROTOCOL_HTTP2
	ProtocolTLS      ProtocolType = C.PROTOCOL_TLS
	ProtocolKafka    ProtocolType = C.PROTOCOL_KAFKA
	ProtocolMongo    ProtocolType = C.PROTOCOL_MONGO
	ProtocolPostgres ProtocolType = C.PROTOCOL_POSTGRES
	ProtocolMax      ProtocolType = C.MAX_PROTOCOLS
=======
	ProtocolUnknown ProtocolType = C.PROTOCOL_UNKNOWN
	ProtocolHTTP    ProtocolType = C.PROTOCOL_HTTP
	ProtocolHTTP2   ProtocolType = C.PROTOCOL_HTTP2
	ProtocolTLS     ProtocolType = C.PROTOCOL_TLS
	ProtocolAMQP    ProtocolType = C.PROTOCOL_AMQP
	ProtocolRedis   ProtocolType = C.PROTOCOL_REDIS
	ProtocolMax     ProtocolType = C.MAX_PROTOCOLS
>>>>>>> a0fc615b
)

const (
	HTTPBatchSize  = C.HTTP_BATCH_SIZE
	HTTPBatchPages = C.HTTP_BATCH_PAGES
	HTTPBufferSize = C.HTTP_BUFFER_SIZE

	libPathMaxSize = C.LIB_PATH_MAX_SIZE
)

type ConnTag = uint64

const (
	GnuTLS  ConnTag = C.LIBGNUTLS
	OpenSSL ConnTag = C.LIBSSL
	Go      ConnTag = C.GO
)

var (
	StaticTags = map[ConnTag]string{
		GnuTLS:  "tls.library:gnutls",
		OpenSSL: "tls.library:openssl",
		Go:      "tls.library:go",
	}
)<|MERGE_RESOLUTION|>--- conflicted
+++ resolved
@@ -30,24 +30,14 @@
 type ProtocolType C.protocol_t
 
 const (
-<<<<<<< HEAD
 	ProtocolUnknown  ProtocolType = C.PROTOCOL_UNKNOWN
 	ProtocolHTTP     ProtocolType = C.PROTOCOL_HTTP
 	ProtocolHTTP2    ProtocolType = C.PROTOCOL_HTTP2
 	ProtocolTLS      ProtocolType = C.PROTOCOL_TLS
-	ProtocolKafka    ProtocolType = C.PROTOCOL_KAFKA
-	ProtocolMongo    ProtocolType = C.PROTOCOL_MONGO
 	ProtocolPostgres ProtocolType = C.PROTOCOL_POSTGRES
+	ProtocolAMQP     ProtocolType = C.PROTOCOL_AMQP
+	ProtocolRedis    ProtocolType = C.PROTOCOL_REDIS
 	ProtocolMax      ProtocolType = C.MAX_PROTOCOLS
-=======
-	ProtocolUnknown ProtocolType = C.PROTOCOL_UNKNOWN
-	ProtocolHTTP    ProtocolType = C.PROTOCOL_HTTP
-	ProtocolHTTP2   ProtocolType = C.PROTOCOL_HTTP2
-	ProtocolTLS     ProtocolType = C.PROTOCOL_TLS
-	ProtocolAMQP    ProtocolType = C.PROTOCOL_AMQP
-	ProtocolRedis   ProtocolType = C.PROTOCOL_REDIS
-	ProtocolMax     ProtocolType = C.MAX_PROTOCOLS
->>>>>>> a0fc615b
 )
 
 const (
