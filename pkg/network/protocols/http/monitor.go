// Unless explicitly stated otherwise all files in this repository are licensed
// under the Apache License Version 2.0.
// This product includes software developed at Datadog (https://www.datadoghq.com/).
// Copyright 2016-present Datadog, Inc.

//go:build linux_bpf
// +build linux_bpf

package http

import (
	"errors"
	"fmt"
	"github.com/DataDog/datadog-agent/pkg/network/ebpf/probes"
	"syscall"
	"unsafe"

	"github.com/cilium/ebpf"

	manager "github.com/DataDog/ebpf-manager"

	"github.com/DataDog/datadog-agent/pkg/network/config"
	filterpkg "github.com/DataDog/datadog-agent/pkg/network/filter"
	"github.com/DataDog/datadog-agent/pkg/network/protocols/events"
	"github.com/DataDog/datadog-agent/pkg/network/protocols/kafka"
	errtelemetry "github.com/DataDog/datadog-agent/pkg/network/telemetry"
	"github.com/DataDog/datadog-agent/pkg/process/monitor"
	"github.com/DataDog/datadog-agent/pkg/util/kernel"
)

type monitorState = string

const (
	Disabled   monitorState = "Disabled"
	Running    monitorState = "Running"
	NotRunning monitorState = "Not Running"
)

var (
	state        = Disabled
	startupError error
)

// Monitor is responsible for:
// * Creating a raw socket and attaching an eBPF filter to it;
// * Consuming HTTP transaction "events" that are sent from Kernel space;
// * Aggregating and emitting metrics based on the received HTTP transactions;
type Monitor struct {
<<<<<<< HEAD
	consumer    *events.Consumer
	ebpfProgram *ebpfProgram

	telemetry      *telemetry
	statkeeper     *httpStatKeeper
	processMonitor *monitor.ProcessMonitor

	// Kafka related
	kafkaEnabled    bool
	kafkaConsumer   *events.Consumer
	kafkaTelemetry  *kafka.Telemetry
	kafkaStatkeeper *kafka.KafkaStatKeeper

=======
	httpConsumer    *events.Consumer
	http2Consumer   *events.Consumer
	ebpfProgram     *ebpfProgram
	httpTelemetry   *telemetry
	http2Telemetry  *telemetry
	statkeeper      *httpStatKeeper
	http2Statkeeper *httpStatKeeper
	processMonitor  *monitor.ProcessMonitor

	http2Enabled bool
>>>>>>> 5330ce29
	// termination
	closeFilterFn func()
}

// The staticTableEntry represents an entry in the static table that contains an index in the table and a value.
// The value itself contains both the key and the corresponding value in the static table.
// For instance, index 2 in the static table has a value of method: GET, and index 3 has a value of method: POST.
// It is not possible to save the index by the key because we need to distinguish between the values attached to the key.
type staticTableEntry struct {
	Index uint64
	Value StaticTableValue
}

// NewMonitor returns a new Monitor instance
func NewMonitor(c *config.Config, offsets []manager.ConstantEditor, sockFD *ebpf.Map, bpfTelemetry *errtelemetry.EBPFTelemetry) (m *Monitor, err error) {
	defer func() {
		// capture error and wrap it
		if err != nil {
			state = NotRunning
			err = fmt.Errorf("could not instantiate http monitor: %w", err)
			startupError = err
		}
	}()

	if !c.EnableHTTPMonitoring {
		state = Disabled
		return nil, nil
	}

	kversion, err := kernel.HostVersion()
	if err != nil {
		return nil, &ErrNotSupported{fmt.Errorf("couldn't determine current kernel version: %w", err)}
	}

	if kversion < MinimumKernelVersion {
		return nil, &ErrNotSupported{
			fmt.Errorf("http feature not available on pre %s kernels", MinimumKernelVersion.String()),
		}
	}

	mgr, err := newEBPFProgram(c, offsets, sockFD, bpfTelemetry)
	if err != nil {
		return nil, fmt.Errorf("error setting up http ebpf program: %w", err)
	}

	if err := mgr.Init(); err != nil {
		return nil, fmt.Errorf("error initializing http ebpf program: %w", err)
	}

	if c.EnableHTTP2Monitoring {
		err := m.createStaticTable(mgr)
		if err != nil {
			return nil, fmt.Errorf("error creating a static table for http2 monitoring: %w", err)
		}
	}

	filter, _ := mgr.GetProbe(manager.ProbeIdentificationPair{EBPFFuncName: protocolDispatcherSocketFilterFunction, UID: probeUID})
	if filter == nil {
		return nil, fmt.Errorf("error retrieving socket filter")
	}

	closeFilterFn, err := filterpkg.HeadlessSocketFilter(c, filter)
	if err != nil {
		return nil, fmt.Errorf("error enabling HTTP traffic inspection: %s", err)
	}

	httpTelemetry, err := newTelemetry()
	if err != nil {
		closeFilterFn()
		return nil, err
	}

	statkeeper := newHTTPStatkeeper(c, httpTelemetry)
	processMonitor := monitor.GetProcessMonitor()

	var http2Statkeeper *httpStatKeeper
	var http2Telemetry *telemetry
	if c.EnableHTTP2Monitoring {
		http2Telemetry, err = newTelemetry()
		if err != nil {
			closeFilterFn()
			return nil, err
		}
		// for now the max HTTP2 entries would be taken from the maxHTTPEntries.
		http2Statkeeper = newHTTPStatkeeper(c, http2Telemetry)
	}

	state = Running

<<<<<<< HEAD
	httpMonitor := &Monitor{
		ebpfProgram:    mgr,
		telemetry:      telemetry,
		closeFilterFn:  closeFilterFn,
		statkeeper:     statkeeper,
		processMonitor: processMonitor,
	}

	if c.EnableKafkaMonitoring {
		// Kafka related
		kafkaTelemetry := kafka.NewTelemetry()
		kafkaStatkeeper := kafka.NewKafkaStatkeeper(c, kafkaTelemetry)
		httpMonitor.kafkaEnabled = true
		httpMonitor.kafkaTelemetry = kafkaTelemetry
		httpMonitor.kafkaStatkeeper = kafkaStatkeeper
	}

	return httpMonitor, nil
=======
	return &Monitor{
		ebpfProgram:     mgr,
		httpTelemetry:   httpTelemetry,
		http2Telemetry:  http2Telemetry,
		closeFilterFn:   closeFilterFn,
		statkeeper:      statkeeper,
		processMonitor:  processMonitor,
		http2Enabled:    c.EnableHTTP2Monitoring,
		http2Statkeeper: http2Statkeeper,
	}, nil
>>>>>>> 5330ce29
}

// Start consuming HTTP events
func (m *Monitor) Start() error {
	if m == nil {
		return nil
	}

	var err error

	defer func() {
		if err != nil {
			if errors.Is(err, syscall.ENOMEM) {
				err = fmt.Errorf("could not enable http monitoring: not enough memory to attach http ebpf socket filter. please consider raising the limit via sysctl -w net.core.optmem_max=<LIMIT>")
			}

			if err != nil {
				err = fmt.Errorf("could not enable http monitoring: %s", err)
			}
			startupError = err
		}
	}()

	m.httpConsumer, err = events.NewConsumer(
		"http",
		m.ebpfProgram.Manager.Manager,
		m.processHTTP,
	)
	if err != nil {
		return err
	}
	m.httpConsumer.Start()

	if m.http2Enabled {
		m.http2Consumer, err = events.NewConsumer(
			"http2",
			m.ebpfProgram.Manager.Manager,
			m.processHTTP2,
		)
		if err != nil {
			return err
		}
		m.http2Consumer.Start()
	}

	if m.kafkaEnabled {
		m.kafkaConsumer, err = events.NewConsumer(
			"kafka",
			m.ebpfProgram.Manager.Manager,
			m.kafkaProcess,
		)
		if err != nil {
			return err
		}
		m.kafkaConsumer.Start()
	}

	err = m.ebpfProgram.Start()
	if err != nil {
		return err
	}

	// Need to explicitly save the error in `err` so the defer function could save the startup error.
	err = m.processMonitor.Initialize()
	return err
}

func (m *Monitor) GetUSMStats() map[string]interface{} {
	response := map[string]interface{}{
		"state": state,
	}

	if startupError != nil {
		response["error"] = startupError.Error()
	}

	if m != nil {
		response["last_check"] = m.httpTelemetry.then
	}

	return response
}

// GetHTTPStats returns a map of HTTP stats stored in the following format:
// [source, dest tuple, request path] -> RequestStats object
func (m *Monitor) GetHTTPStats() map[Key]*RequestStats {
	if m == nil {
		return nil
	}

	m.httpConsumer.Sync()
	m.httpTelemetry.log()
	return m.statkeeper.GetAndResetAllStats()
}

<<<<<<< HEAD
// GetKafkaStats returns a map of Kafka stats
func (m *Monitor) GetKafkaStats() map[kafka.Key]*kafka.RequestStat {
	if m == nil || m.kafkaEnabled == false {
		return nil
	}

	m.kafkaConsumer.Sync()
	m.kafkaTelemetry.Log()
	return m.kafkaStatkeeper.GetAndResetAllStats()
=======
// GetHTTP2Stats returns a map of HTTP2 stats stored in the following format:
// [source, dest tuple, request path] -> RequestStats object
func (m *Monitor) GetHTTP2Stats() map[Key]*RequestStats {
	if m == nil || m.http2Enabled == false {
		return nil
	}

	m.http2Consumer.Sync()
	m.http2Telemetry.log()
	return m.http2Statkeeper.GetAndResetAllStats()
>>>>>>> 5330ce29
}

// Stop HTTP monitoring
func (m *Monitor) Stop() {
	if m == nil {
		return
	}

	m.processMonitor.Stop()
	m.ebpfProgram.Close()
<<<<<<< HEAD
	m.consumer.Stop()
	if m.kafkaEnabled {
		m.kafkaConsumer.Stop()
=======
	m.httpConsumer.Stop()
	if m.http2Enabled {
		m.http2Consumer.Stop()
>>>>>>> 5330ce29
	}
	m.closeFilterFn()
}

func (m *Monitor) processHTTP(data []byte) {
	tx := (*ebpfHttpTx)(unsafe.Pointer(&data[0]))
	m.httpTelemetry.count(tx)
	m.statkeeper.Process(tx)
}

<<<<<<< HEAD
func (m *Monitor) kafkaProcess(data []byte) {
	tx := (*kafka.EbpfKafkaTx)(unsafe.Pointer(&data[0]))
	m.kafkaTelemetry.Count(tx)
	m.kafkaStatkeeper.Process(tx)
=======
func (m *Monitor) processHTTP2(data []byte) {
	tx := (*ebpfHttp2Tx)(unsafe.Pointer(&data[0]))

	m.http2Telemetry.count(tx)
	m.http2Statkeeper.Process(tx)
>>>>>>> 5330ce29
}

// DumpMaps dumps the maps associated with the monitor
func (m *Monitor) DumpMaps(maps ...string) (string, error) {
	return m.ebpfProgram.DumpMaps(maps...)
}

// createStaticTable creates a static table for http2 monitor.
func (m *Monitor) createStaticTable(mgr *ebpfProgram) error {
	staticTable, _, _ := mgr.GetMap(string(probes.StaticTableMap))
	if staticTable == nil {
		return errors.New("http2 static table is null")
	}
	staticTableEntries := []staticTableEntry{
		{
			Index: 2,
			Value: StaticTableValue{
				Key:   MethodKey,
				Value: GetValue,
			},
		},
		{
			Index: 3,
			Value: StaticTableValue{
				Key:   MethodKey,
				Value: PostValue,
			},
		},
		{
			Index: 4,
			Value: StaticTableValue{
				Key:   PathKey,
				Value: EmptyPathValue,
			},
		},
		{
			Index: 5,
			Value: StaticTableValue{
				Key:   PathKey,
				Value: IndexPathValue,
			},
		},
		{
			Index: 8,
			Value: StaticTableValue{
				Key:   StatusKey,
				Value: K200Value,
			},
		},
		{
			Index: 9,
			Value: StaticTableValue{
				Key:   StatusKey,
				Value: K204Value,
			},
		},
		{
			Index: 10,
			Value: StaticTableValue{
				Key:   StatusKey,
				Value: K206Value,
			},
		},
		{
			Index: 11,
			Value: StaticTableValue{
				Key:   StatusKey,
				Value: K304Value,
			},
		},
		{
			Index: 12,
			Value: StaticTableValue{
				Key:   StatusKey,
				Value: K400Value,
			},
		},
		{
			Index: 13,
			Value: StaticTableValue{
				Key:   StatusKey,
				Value: K404Value,
			},
		},
		{
			Index: 14,
			Value: StaticTableValue{
				Key:   StatusKey,
				Value: K500Value,
			},
		},
	}

	for _, entry := range staticTableEntries {
		err := staticTable.Put(unsafe.Pointer(&entry.Index), unsafe.Pointer(&entry.Value))

		if err != nil {
			return err
		}
	}
	return nil
}<|MERGE_RESOLUTION|>--- conflicted
+++ resolved
@@ -46,21 +46,6 @@
 // * Consuming HTTP transaction "events" that are sent from Kernel space;
 // * Aggregating and emitting metrics based on the received HTTP transactions;
 type Monitor struct {
-<<<<<<< HEAD
-	consumer    *events.Consumer
-	ebpfProgram *ebpfProgram
-
-	telemetry      *telemetry
-	statkeeper     *httpStatKeeper
-	processMonitor *monitor.ProcessMonitor
-
-	// Kafka related
-	kafkaEnabled    bool
-	kafkaConsumer   *events.Consumer
-	kafkaTelemetry  *kafka.Telemetry
-	kafkaStatkeeper *kafka.KafkaStatKeeper
-
-=======
 	httpConsumer    *events.Consumer
 	http2Consumer   *events.Consumer
 	ebpfProgram     *ebpfProgram
@@ -71,7 +56,12 @@
 	processMonitor  *monitor.ProcessMonitor
 
 	http2Enabled bool
->>>>>>> 5330ce29
+
+	// Kafka related
+	kafkaEnabled    bool
+	kafkaConsumer   *events.Consumer
+	kafkaTelemetry  *kafka.Telemetry
+	kafkaStatkeeper *kafka.KafkaStatKeeper
 	// termination
 	closeFilterFn func()
 }
@@ -161,27 +151,7 @@
 
 	state = Running
 
-<<<<<<< HEAD
 	httpMonitor := &Monitor{
-		ebpfProgram:    mgr,
-		telemetry:      telemetry,
-		closeFilterFn:  closeFilterFn,
-		statkeeper:     statkeeper,
-		processMonitor: processMonitor,
-	}
-
-	if c.EnableKafkaMonitoring {
-		// Kafka related
-		kafkaTelemetry := kafka.NewTelemetry()
-		kafkaStatkeeper := kafka.NewKafkaStatkeeper(c, kafkaTelemetry)
-		httpMonitor.kafkaEnabled = true
-		httpMonitor.kafkaTelemetry = kafkaTelemetry
-		httpMonitor.kafkaStatkeeper = kafkaStatkeeper
-	}
-
-	return httpMonitor, nil
-=======
-	return &Monitor{
 		ebpfProgram:     mgr,
 		httpTelemetry:   httpTelemetry,
 		http2Telemetry:  http2Telemetry,
@@ -190,8 +160,18 @@
 		processMonitor:  processMonitor,
 		http2Enabled:    c.EnableHTTP2Monitoring,
 		http2Statkeeper: http2Statkeeper,
-	}, nil
->>>>>>> 5330ce29
+	}
+
+	if c.EnableKafkaMonitoring {
+		// Kafka related
+		kafkaTelemetry := kafka.NewTelemetry()
+		kafkaStatkeeper := kafka.NewKafkaStatkeeper(c, kafkaTelemetry)
+		httpMonitor.kafkaEnabled = true
+		httpMonitor.kafkaTelemetry = kafkaTelemetry
+		httpMonitor.kafkaStatkeeper = kafkaStatkeeper
+	}
+
+	return httpMonitor, nil
 }
 
 // Start consuming HTTP events
@@ -287,17 +267,6 @@
 	return m.statkeeper.GetAndResetAllStats()
 }
 
-<<<<<<< HEAD
-// GetKafkaStats returns a map of Kafka stats
-func (m *Monitor) GetKafkaStats() map[kafka.Key]*kafka.RequestStat {
-	if m == nil || m.kafkaEnabled == false {
-		return nil
-	}
-
-	m.kafkaConsumer.Sync()
-	m.kafkaTelemetry.Log()
-	return m.kafkaStatkeeper.GetAndResetAllStats()
-=======
 // GetHTTP2Stats returns a map of HTTP2 stats stored in the following format:
 // [source, dest tuple, request path] -> RequestStats object
 func (m *Monitor) GetHTTP2Stats() map[Key]*RequestStats {
@@ -308,7 +277,17 @@
 	m.http2Consumer.Sync()
 	m.http2Telemetry.log()
 	return m.http2Statkeeper.GetAndResetAllStats()
->>>>>>> 5330ce29
+}
+
+// GetKafkaStats returns a map of Kafka stats
+func (m *Monitor) GetKafkaStats() map[kafka.Key]*kafka.RequestStat {
+	if m == nil || m.kafkaEnabled == false {
+		return nil
+	}
+
+	m.kafkaConsumer.Sync()
+	m.kafkaTelemetry.Log()
+	return m.kafkaStatkeeper.GetAndResetAllStats()
 }
 
 // Stop HTTP monitoring
@@ -319,15 +298,13 @@
 
 	m.processMonitor.Stop()
 	m.ebpfProgram.Close()
-<<<<<<< HEAD
-	m.consumer.Stop()
-	if m.kafkaEnabled {
-		m.kafkaConsumer.Stop()
-=======
+
 	m.httpConsumer.Stop()
 	if m.http2Enabled {
 		m.http2Consumer.Stop()
->>>>>>> 5330ce29
+	}
+	if m.kafkaEnabled {
+		m.kafkaConsumer.Stop()
 	}
 	m.closeFilterFn()
 }
@@ -338,18 +315,17 @@
 	m.statkeeper.Process(tx)
 }
 
-<<<<<<< HEAD
+func (m *Monitor) processHTTP2(data []byte) {
+	tx := (*ebpfHttp2Tx)(unsafe.Pointer(&data[0]))
+
+	m.http2Telemetry.count(tx)
+	m.http2Statkeeper.Process(tx)
+}
+
 func (m *Monitor) kafkaProcess(data []byte) {
 	tx := (*kafka.EbpfKafkaTx)(unsafe.Pointer(&data[0]))
 	m.kafkaTelemetry.Count(tx)
 	m.kafkaStatkeeper.Process(tx)
-=======
-func (m *Monitor) processHTTP2(data []byte) {
-	tx := (*ebpfHttp2Tx)(unsafe.Pointer(&data[0]))
-
-	m.http2Telemetry.count(tx)
-	m.http2Statkeeper.Process(tx)
->>>>>>> 5330ce29
 }
 
 // DumpMaps dumps the maps associated with the monitor
