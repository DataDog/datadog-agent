--- conflicted
+++ resolved
@@ -130,7 +130,6 @@
 	statkeeper := newHTTPStatkeeper(c, httpTelemetry)
 	processMonitor := monitor.GetProcessMonitor()
 
-<<<<<<< HEAD
 	var http2Statkeeper *httpStatKeeper
 	var http2Telemetry *telemetry
 	if c.EnableHTTP2Monitoring {
@@ -141,9 +140,8 @@
 		}
 		http2Statkeeper = newHTTPStatkeeper(c, http2Telemetry)
 	}
-=======
+
 	state = Running
->>>>>>> 9b1e917b
 
 	return &Monitor{
 		ebpfProgram:     mgr,
@@ -214,18 +212,13 @@
 	response := map[string]interface{}{
 		"state": state,
 	}
-<<<<<<< HEAD
-	return map[string]interface{}{
-		"last_check": m.httpTelemetry.then,
-=======
 
 	if startupError != nil {
 		response["error"] = startupError.Error()
->>>>>>> 9b1e917b
 	}
 
 	if m != nil {
-		response["last_check"] = m.telemetry.then
+		response["last_check"] = m.httpTelemetry.then
 	}
 
 	return response
