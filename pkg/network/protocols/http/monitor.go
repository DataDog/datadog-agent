--- conflicted
+++ resolved
@@ -45,18 +45,20 @@
 	closeFilterFn func()
 }
 
-func setStartupErrorAndReturn(err error) error {
-	if err != nil {
-		err = fmt.Errorf("could not instantiate http monitor: %w", err)
-		startupError = err
+// NewMonitor returns a new Monitor instance
+func NewMonitor(c *config.Config, offsets []manager.ConstantEditor, sockFD *ebpf.Map, bpfTelemetry *errtelemetry.EBPFTelemetry) (m *Monitor, err error) {
+	defer func() {
+		// capture error and wrap it
+		if err != nil {
+			err = fmt.Errorf("could not instantiate http monitor: %w", err)
+			startupError = err
+		}
+	}()
+
+	if !c.EnableHTTPMonitoring {
+		return nil, fmt.Errorf("http monitoring is disabled")
 	}
 
-	return err
-}
-
-// NewMonitor returns a new Monitor instance
-func NewMonitor(c *config.Config, offsets []manager.ConstantEditor, sockFD *ebpf.Map, bpfTelemetry *errtelemetry.EBPFTelemetry) (*Monitor, error) {
-<<<<<<< HEAD
 	kversion, err := kernel.HostVersion()
 	if err != nil {
 		return nil, &ErrNotSupported{fmt.Errorf("couldn't determine current kernel version: %w", err)}
@@ -66,39 +68,31 @@
 		return nil, &ErrNotSupported{
 			fmt.Errorf("http feature not available on pre %s kernels", MinimumKernelVersion.String()),
 		}
-=======
-	if !c.EnableHTTPMonitoring {
-		return nil, setStartupErrorAndReturn(fmt.Errorf("http monitoring is disabled"))
->>>>>>> 84257758
 	}
 
 	mgr, err := newEBPFProgram(c, offsets, sockFD, bpfTelemetry)
 	if err != nil {
-		return nil, setStartupErrorAndReturn(fmt.Errorf("error setting up http ebpf program: %s", err))
+		return nil, fmt.Errorf("error setting up http ebpf program: %w", err)
 	}
 
 	if err := mgr.Init(); err != nil {
-<<<<<<< HEAD
 		return nil, fmt.Errorf("error initializing http ebpf program: %w", err)
-=======
-		return nil, setStartupErrorAndReturn(fmt.Errorf("error initializing http ebpf program: %s", err))
->>>>>>> 84257758
 	}
 
 	filter, _ := mgr.GetProbe(manager.ProbeIdentificationPair{EBPFSection: protocolDispatcherSocketFilterSection, EBPFFuncName: protocolDispatcherSocketFilterFunction, UID: probeUID})
 	if filter == nil {
-		return nil, setStartupErrorAndReturn(fmt.Errorf("error retrieving socket filter"))
+		return nil, fmt.Errorf("error retrieving socket filter")
 	}
 
 	closeFilterFn, err := filterpkg.HeadlessSocketFilter(c, filter)
 	if err != nil {
-		return nil, setStartupErrorAndReturn(fmt.Errorf("error enabling HTTP traffic inspection: %s", err))
+		return nil, fmt.Errorf("error enabling HTTP traffic inspection: %s", err)
 	}
 
 	telemetry, err := newTelemetry()
 	if err != nil {
 		closeFilterFn()
-		return nil, setStartupErrorAndReturn(err)
+		return nil, err
 	}
 
 	statkeeper := newHTTPStatkeeper(c, telemetry)
