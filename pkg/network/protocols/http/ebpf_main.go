--- conflicted
+++ resolved
@@ -187,7 +187,6 @@
 		s.ConfigureManager(e.Manager)
 	}
 
-<<<<<<< HEAD
 	if e.cfg.EnableCORE {
 		assetName := getAssetName("http", e.cfg.BPFDebug)
 		err := ddebpf.LoadCOREAsset(&e.cfg.Config, assetName, e.init)
@@ -197,62 +196,6 @@
 		if !e.cfg.AllowRuntimeCompiledFallback && !e.cfg.AllowPrecompiledFallback {
 			return handleInitError(fmt.Errorf("co-re load failed: %w", err))
 		}
-=======
-	kprobeAttachMethod := manager.AttachKprobeWithPerfEventOpen
-	if e.cfg.AttachKprobesWithKprobeEventsABI {
-		kprobeAttachMethod = manager.AttachKprobeWithPerfEventOpen
-	}
-
-	options := manager.Options{
-		RLimit: &unix.Rlimit{
-			Cur: math.MaxUint64,
-			Max: math.MaxUint64,
-		},
-		MapSpecEditors: map[string]manager.MapSpecEditor{
-			httpInFlightMap: {
-				Type:       ebpf.Hash,
-				MaxEntries: uint32(e.cfg.MaxTrackedConnections),
-				EditorFlag: manager.EditMaxEntries,
-			},
-			connectionStatesMap: {
-				Type:       ebpf.Hash,
-				MaxEntries: uint32(e.cfg.MaxTrackedConnections),
-				EditorFlag: manager.EditMaxEntries,
-			},
-			dispatcherConnectionProtocolMap: {
-				Type:       ebpf.Hash,
-				MaxEntries: uint32(e.cfg.MaxTrackedConnections),
-				EditorFlag: manager.EditMaxEntries,
-			},
-		},
-		TailCallRouter: tailCalls,
-		ActivatedProbes: []manager.ProbesSelector{
-			&manager.ProbeSelector{
-				ProbeIdentificationPair: manager.ProbeIdentificationPair{
-					EBPFSection:  protocolDispatcherSocketFilterSection,
-					EBPFFuncName: protocolDispatcherSocketFilterFunction,
-					UID:          probeUID,
-				},
-			},
-			&manager.ProbeSelector{
-				ProbeIdentificationPair: manager.ProbeIdentificationPair{
-					EBPFSection:  probes.TCPSendMsg,
-					EBPFFuncName: "kprobe__tcp_sendmsg",
-					UID:          probeUID,
-				},
-			},
-			&manager.ProbeSelector{
-				ProbeIdentificationPair: manager.ProbeIdentificationPair{
-					EBPFSection:  "tracepoint/net/netif_receive_skb",
-					EBPFFuncName: "tracepoint__net__netif_receive_skb",
-					UID:          probeUID,
-				},
-			},
-		},
-		ConstantEditors:           e.offsets,
-		DefaultKprobeAttachMethod: kprobeAttachMethod,
-	}
->>>>>>> 84257758
 
 		log.Errorf("co-re load failed: %s. attempting fallback.", err)
 	}
@@ -356,7 +299,7 @@
 		},
 		&manager.ProbeSelector{
 			ProbeIdentificationPair: manager.ProbeIdentificationPair{
-				EBPFSection:  string(probes.TCPSendMsg),
+				EBPFSection:  probes.TCPSendMsg,
 				EBPFFuncName: "kprobe__tcp_sendmsg",
 				UID:          probeUID,
 			},
