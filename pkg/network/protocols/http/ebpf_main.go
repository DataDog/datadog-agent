// Unless explicitly stated otherwise all files in this repository are licensed
// under the Apache License Version 2.0.
// This product includes software developed at Datadog (https://www.datadoghq.com/).
// Copyright 2016-present Datadog, Inc.

//go:build linux_bpf
// +build linux_bpf

package http

import (
	"fmt"
	"math"

	"github.com/cilium/ebpf"
	"golang.org/x/sys/unix"

	manager "github.com/DataDog/ebpf-manager"

	ddebpf "github.com/DataDog/datadog-agent/pkg/ebpf"
	"github.com/DataDog/datadog-agent/pkg/ebpf/bytecode"
	"github.com/DataDog/datadog-agent/pkg/network/config"
	netebpf "github.com/DataDog/datadog-agent/pkg/network/ebpf"
	"github.com/DataDog/datadog-agent/pkg/network/ebpf/probes"
	"github.com/DataDog/datadog-agent/pkg/network/protocols/events"
	errtelemetry "github.com/DataDog/datadog-agent/pkg/network/telemetry"
	"github.com/DataDog/datadog-agent/pkg/util/log"
)

const (
	httpInFlightMap = "http_in_flight"

	// ELF section of the BPF_PROG_TYPE_SOCKET_FILTER program used
	// to classify protocols and dispatch the correct handlers.
	protocolDispatcherSocketFilterSection  = "socket/protocol_dispatcher"
	protocolDispatcherSocketFilterFunction = "socket__protocol_dispatcher"
	protocolDispatcherProgramsMap          = "protocols_progs"

	httpSocketFilter = "socket/http_filter"

	// maxActive configures the maximum number of instances of the
	// kretprobe-probed functions handled simultaneously.  This value should be
	// enough for typical workloads (e.g. some amount of processes blocked on
	// the accept syscall).
	maxActive = 128
	probeUID  = "http"
)

type ebpfProgram struct {
	*errtelemetry.Manager
<<<<<<< HEAD
	cfg         *config.Config
	bytecode    bytecode.AssetReader
	offsets     []manager.ConstantEditor
	subprograms []subprogram
	mapCleaner  *ddebpf.MapCleaner
=======
	cfg             *config.Config
	bytecode        bytecode.AssetReader
	offsets         []manager.ConstantEditor
	subprograms     []subprogram
	probesResolvers []probeResolver
	mapCleaner      *ddebpf.MapCleaner

	batchCompletionHandler *ddebpf.PerfHandler
>>>>>>> 58341dd2
}

type probeResolver interface {
	// GetAllUndefinedProbes returns all undefined probes.
	// Subprogram probes maybe defined in the same ELF file as the probes
	// of the main program. The cilium loader loads all programs defined
	// in an ELF file in to the kernel. Therefore, these programs may be
	// loaded into the kernel, whether the subprogram is activated or not.
	//
	// Before the loading can be performed we must associate a function which
	// performs some fixup in the EBPF bytecode:
	// https://github.com/DataDog/datadog-agent/blob/main/pkg/ebpf/c/bpf_telemetry.h#L58
	// If this is not correctly done, the verifier will reject the EBPF bytecode.
	//
	// The ebpf telemetry manager
	// (https://github.com/DataDog/datadog-agent/blob/main/pkg/network/telemetry/telemetry_manager.go#L19)
	// takes an instance of the Manager managing the main program, to acquire
	// the list of the probes to patch.
	// https://github.com/DataDog/datadog-agent/blob/main/pkg/network/telemetry/ebpf_telemetry.go#L256
	// This Manager may not include the probes of the subprograms. GetAllUndefinedProbes() is,
	// therefore, necessary for returning the probes of these subprograms so they can be
	// correctly patched at load-time, when the Manager is being initialized.
	//
	// To reiterate, this is necessary due to the fact that the cilium loader loads
	// all programs defined in an ELF file regardless if they are later attached or not.
	GetAllUndefinedProbes() []manager.ProbeIdentificationPair
}

type subprogram interface {
	ConfigureManager(*errtelemetry.Manager)
	ConfigureOptions(*manager.Options)
	Start()
	Stop()
}

var tailCalls = []manager.TailCallRoute{
	{
		ProgArrayName: protocolDispatcherProgramsMap,
		Key:           uint32(ProtocolHTTP),
		ProbeIdentificationPair: manager.ProbeIdentificationPair{
			EBPFSection:  httpSocketFilter,
			EBPFFuncName: "socket__http_filter",
		},
	},
}

func newEBPFProgram(c *config.Config, offsets []manager.ConstantEditor, sockFD *ebpf.Map, bpfTelemetry *errtelemetry.EBPFTelemetry) (*ebpfProgram, error) {
	bc, err := getBytecode(c)
	if err != nil {
		return nil, err
	}

	mgr := &manager.Manager{
		Maps: []*manager.Map{
			{Name: httpInFlightMap},
			{Name: sslSockByCtxMap},
			{Name: protocolDispatcherProgramsMap},
			{Name: "ssl_read_args"},
			{Name: "bio_new_socket_args"},
			{Name: "fd_by_ssl_bio"},
			{Name: "ssl_ctx_by_pid_tgid"},
		},
		Probes: []*manager.Probe{
			{
				ProbeIdentificationPair: manager.ProbeIdentificationPair{
					EBPFSection:  string(probes.TCPSendMsg),
					EBPFFuncName: "kprobe__tcp_sendmsg",
					UID:          probeUID,
				},
				KProbeMaxActive: maxActive,
			},
			{
				ProbeIdentificationPair: manager.ProbeIdentificationPair{
					EBPFSection:  "tracepoint/net/netif_receive_skb",
					EBPFFuncName: "tracepoint__net__netif_receive_skb",
					UID:          probeUID,
				},
			},
			{
				ProbeIdentificationPair: manager.ProbeIdentificationPair{
					EBPFSection:  protocolDispatcherSocketFilterSection,
					EBPFFuncName: protocolDispatcherSocketFilterFunction,
					UID:          probeUID,
				},
			},
		},
	}

	subprogramProbesResolvers := make([]probeResolver, 0, 2)
	subprograms := make([]subprogram, 0, 2)

	goTLSProg := newGoTLSProgram(c)
	subprogramProbesResolvers = append(subprogramProbesResolvers, goTLSProg)
	if goTLSProg != nil {
		subprograms = append(subprograms, goTLSProg)
	}
	openSSLProg := newSSLProgram(c, sockFD)
	subprogramProbesResolvers = append(subprogramProbesResolvers, openSSLProg)
	if openSSLProg != nil {
		subprograms = append(subprograms, openSSLProg)
	}

	program := &ebpfProgram{
<<<<<<< HEAD
		Manager:     errtelemetry.NewManager(mgr, bpfTelemetry),
		bytecode:    bc,
		cfg:         c,
		offsets:     offsets,
		subprograms: ebpfSubprograms,
=======
		Manager:                errtelemetry.NewManager(mgr, bpfTelemetry),
		bytecode:               bc,
		cfg:                    c,
		offsets:                offsets,
		batchCompletionHandler: batchCompletionHandler,
		subprograms:            subprograms,
		probesResolvers:        subprogramProbesResolvers,
>>>>>>> 58341dd2
	}

	return program, nil
}

func (e *ebpfProgram) Init() error {
	var undefinedProbes []manager.ProbeIdentificationPair

	defer e.bytecode.Close()

	for _, tc := range tailCalls {
		undefinedProbes = append(undefinedProbes, tc.ProbeIdentificationPair)
	}

	for _, s := range e.probesResolvers {
		undefinedProbes = append(undefinedProbes, s.GetAllUndefinedProbes()...)
	}

	e.DumpHandler = dumpMapsHandler
	e.InstructionPatcher = func(m *manager.Manager) error {
		return errtelemetry.PatchEBPFTelemetry(m, true, undefinedProbes)
	}
	for _, s := range e.subprograms {
		s.ConfigureManager(e.Manager)
	}

	kprobeAttachMethod := manager.AttachKprobeWithPerfEventOpen
	if e.cfg.AttachKprobesWithKprobeEventsABI {
		kprobeAttachMethod = manager.AttachKprobeWithPerfEventOpen
	}

	options := manager.Options{
		RLimit: &unix.Rlimit{
			Cur: math.MaxUint64,
			Max: math.MaxUint64,
		},
		MapSpecEditors: map[string]manager.MapSpecEditor{
			httpInFlightMap: {
				Type:       ebpf.Hash,
				MaxEntries: uint32(e.cfg.MaxTrackedConnections),
				EditorFlag: manager.EditMaxEntries,
			},
		},
		TailCallRouter: tailCalls,
		ActivatedProbes: []manager.ProbesSelector{
			&manager.ProbeSelector{
				ProbeIdentificationPair: manager.ProbeIdentificationPair{
					EBPFSection:  protocolDispatcherSocketFilterSection,
					EBPFFuncName: protocolDispatcherSocketFilterFunction,
					UID:          probeUID,
				},
			},
			&manager.ProbeSelector{
				ProbeIdentificationPair: manager.ProbeIdentificationPair{
					EBPFSection:  string(probes.TCPSendMsg),
					EBPFFuncName: "kprobe__tcp_sendmsg",
					UID:          probeUID,
				},
			},
			&manager.ProbeSelector{
				ProbeIdentificationPair: manager.ProbeIdentificationPair{
					EBPFSection:  "tracepoint/net/netif_receive_skb",
					EBPFFuncName: "tracepoint__net__netif_receive_skb",
					UID:          probeUID,
				},
			},
		},
		ConstantEditors:           e.offsets,
		DefaultKprobeAttachMethod: kprobeAttachMethod,
	}

	for _, s := range e.subprograms {
		s.ConfigureOptions(&options)
	}

	// configure event stream
	events.Configure("http", e.Manager.Manager, &options)

	err := e.InitWithOptions(e.bytecode, options)
	if err != nil {
		return err
	}

	return nil
}

func (e *ebpfProgram) Start() error {
	err := e.Manager.Start()
	if err != nil {
		return err
	}

	for _, s := range e.subprograms {
		s.Start()
	}

	e.setupMapCleaner()

	return nil
}

func (e *ebpfProgram) Close() error {
	e.mapCleaner.Stop()
	err := e.Stop(manager.CleanAll)
	for _, s := range e.subprograms {
		s.Stop()
	}
	return err
}

func (e *ebpfProgram) setupMapCleaner() {
	httpMap, _, _ := e.GetMap(httpInFlightMap)
	httpMapCleaner, err := ddebpf.NewMapCleaner(httpMap, new(netebpf.ConnTuple), new(ebpfHttpTx))
	if err != nil {
		log.Errorf("error creating map cleaner: %s", err)
		return
	}

	ttl := e.cfg.HTTPIdleConnectionTTL.Nanoseconds()
	httpMapCleaner.Clean(e.cfg.HTTPMapCleanerInterval, func(now int64, key, val interface{}) bool {
		httpTxn, ok := val.(*ebpfHttpTx)
		if !ok {
			return false
		}

		if updated := int64(httpTxn.ResponseLastSeen()); updated > 0 {
			return (now - updated) > ttl
		}

		started := int64(httpTxn.RequestStarted())
		return started > 0 && (now-started) > ttl
	})

	e.mapCleaner = httpMapCleaner
}

func getBytecode(c *config.Config) (bc bytecode.AssetReader, err error) {
	if c.EnableRuntimeCompiler {
		bc, err = getRuntimeCompiledHTTP(c)
		if err != nil {
			if !c.AllowPrecompiledFallback {
				return nil, fmt.Errorf("error compiling network http tracer: %w", err)
			}
			log.Warnf("error compiling network http tracer, falling back to pre-compiled: %s", err)
		}
	}

	if bc == nil {
		bc, err = netebpf.ReadHTTPModule(c.BPFDir, c.BPFDebug)
		if err != nil {
			return nil, fmt.Errorf("could not read bpf module: %s", err)
		}
	}

	return
}<|MERGE_RESOLUTION|>--- conflicted
+++ resolved
@@ -48,22 +48,12 @@
 
 type ebpfProgram struct {
 	*errtelemetry.Manager
-<<<<<<< HEAD
-	cfg         *config.Config
-	bytecode    bytecode.AssetReader
-	offsets     []manager.ConstantEditor
-	subprograms []subprogram
-	mapCleaner  *ddebpf.MapCleaner
-=======
 	cfg             *config.Config
 	bytecode        bytecode.AssetReader
 	offsets         []manager.ConstantEditor
 	subprograms     []subprogram
 	probesResolvers []probeResolver
 	mapCleaner      *ddebpf.MapCleaner
-
-	batchCompletionHandler *ddebpf.PerfHandler
->>>>>>> 58341dd2
 }
 
 type probeResolver interface {
@@ -167,21 +157,12 @@
 	}
 
 	program := &ebpfProgram{
-<<<<<<< HEAD
-		Manager:     errtelemetry.NewManager(mgr, bpfTelemetry),
-		bytecode:    bc,
-		cfg:         c,
-		offsets:     offsets,
-		subprograms: ebpfSubprograms,
-=======
-		Manager:                errtelemetry.NewManager(mgr, bpfTelemetry),
-		bytecode:               bc,
-		cfg:                    c,
-		offsets:                offsets,
-		batchCompletionHandler: batchCompletionHandler,
-		subprograms:            subprograms,
-		probesResolvers:        subprogramProbesResolvers,
->>>>>>> 58341dd2
+		Manager:         errtelemetry.NewManager(mgr, bpfTelemetry),
+		bytecode:        bc,
+		cfg:             c,
+		offsets:         offsets,
+		subprograms:     subprograms,
+		probesResolvers: subprogramProbesResolvers,
 	}
 
 	return program, nil
