--- conflicted
+++ resolved
@@ -16,14 +16,8 @@
 	"go.uber.org/atomic"
 )
 
-<<<<<<< HEAD
-type telemetry struct {
-	lastCheck                                   *atomic.Int64
-=======
 type Telemetry struct {
-	Then *atomic.Int64
-
->>>>>>> 8e2fecf9
+	LastCheck                                   *atomic.Int64
 	hits1XX, hits2XX, hits3XX, hits4XX, hits5XX *libtelemetry.Metric
 
 	totalHits    *libtelemetry.Metric
@@ -40,13 +34,8 @@
 		libtelemetry.OptMonotonic,
 	)
 
-<<<<<<< HEAD
-	t := &telemetry{
-		lastCheck:    atomic.NewInt64(time.Now().Unix()),
-=======
 	t := &Telemetry{
-		Then:         atomic.NewInt64(time.Now().Unix()),
->>>>>>> 8e2fecf9
+		LastCheck:    atomic.NewInt64(time.Now().Unix()),
 		hits1XX:      metricGroup.NewMetric("hits1xx"),
 		hits2XX:      metricGroup.NewMetric("hits2xx"),
 		hits3XX:      metricGroup.NewMetric("hits3xx"),
@@ -61,7 +50,7 @@
 		malformed: metricGroup.NewMetric("malformed", libtelemetry.OptStatsd),
 	}
 
-	t.lastCheck.Store(time.Now().Unix())
+	t.LastCheck.Store(time.Now().Unix())
 
 	return t, nil
 }
@@ -85,13 +74,9 @@
 
 func (t *Telemetry) Log() {
 	now := time.Now().Unix()
-<<<<<<< HEAD
-=======
-	then := t.Then.Swap(now)
->>>>>>> 8e2fecf9
 
-	if t.lastCheck.Load() == 0 {
-		t.lastCheck.Store(now)
+	if t.LastCheck.Load() == 0 {
+		t.LastCheck.Store(now)
 		return
 	}
 	totalRequests := t.totalHits.Delta()
@@ -99,8 +84,8 @@
 	rejected := t.rejected.Delta()
 	malformed := t.malformed.Delta()
 	aggregations := t.aggregations.Delta()
-	elapsed := now - t.lastCheck.Load()
-	t.lastCheck.Store(now)
+	elapsed := now - t.LastCheck.Load()
+	t.LastCheck.Store(now)
 
 	log.Debugf(
 		"http stats summary: requests_processed=%d(%.2f/s) requests_dropped=%d(%.2f/s) requests_rejected=%d(%.2f/s) requests_malformed=%d(%.2f/s) aggregations=%d",
