--- conflicted
+++ resolved
@@ -182,18 +182,8 @@
 	}
 
 	ttl := p.cfg.HTTPIdleConnectionTTL.Nanoseconds()
-<<<<<<< HEAD
-	mapCleaner.Clean(p.cfg.HTTPMapCleanerInterval, func(now int64, key netebpf.ConnTuple, val EbpfTx) bool {
+	mapCleaner.Clean(p.cfg.HTTPMapCleanerInterval, nil, nil, func(now int64, key netebpf.ConnTuple, val EbpfTx) bool {
 		if updated := int64(val.Response_last_seen); updated > 0 {
-=======
-	mapCleaner.Clean(p.cfg.HTTPMapCleanerInterval, nil, nil, func(now int64, key, val interface{}) bool {
-		httpTxn, ok := val.(*EbpfTx)
-		if !ok {
-			return false
-		}
-
-		if updated := int64(httpTxn.Response_last_seen); updated > 0 {
->>>>>>> b7403dea
 			return (now - updated) > ttl
 		}
 
