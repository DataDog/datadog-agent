--- conflicted
+++ resolved
@@ -12,18 +12,6 @@
 type ProtocolType uint16
 
 const (
-<<<<<<< HEAD
-	ProtocolUnclassified ProtocolType = iota
-	ProtocolUnknown
-	ProtocolHTTP
-	ProtocolHTTP2
-	ProtocolTLS
-	ProtocolPostgres = 7
-	ProtocolAMQP     = 8
-	ProtocolRedis    = 9
-	MaxProtocols     = 10
-)
-=======
 	ProtocolUnclassified = ProtocolType(model.ProtocolType_protocolUnclassified)
 	ProtocolUnknown      = ProtocolType(model.ProtocolType_protocolUnknown)
 	ProtocolHTTP         = ProtocolType(model.ProtocolType_protocolHTTP)
@@ -55,5 +43,4 @@
 func IsValidProtocolValue(val uint8) bool {
 	_, ok := supportedProtocols[ProtocolType(val)]
 	return ok
-}
->>>>>>> 5efde048
+}