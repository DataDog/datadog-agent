// Unless explicitly stated otherwise all files in this repository are licensed
// under the Apache License Version 2.0.
// This product includes software developed at Datadog (https://www.datadoghq.com/).
// Copyright 2016-present Datadog, Inc.

//go:build linux_bpf
// +build linux_bpf

package http

import (
	"os"
	"regexp"
	"strconv"

	"github.com/twmb/murmur3"

	manager "github.com/DataDog/ebpf-manager"
	"github.com/cilium/ebpf"

	ddebpf "github.com/DataDog/datadog-agent/pkg/ebpf"
	"github.com/DataDog/datadog-agent/pkg/network/config"
	"github.com/DataDog/datadog-agent/pkg/network/ebpf/probes"
	errtelemetry "github.com/DataDog/datadog-agent/pkg/network/telemetry"
	"github.com/DataDog/datadog-agent/pkg/util/log"
)

var openSSLProbes = []manager.ProbesSelector{
	&manager.BestEffort{
		Selectors: []manager.ProbesSelector{
			&manager.ProbeSelector{
				ProbeIdentificationPair: manager.ProbeIdentificationPair{
					EBPFSection:  "uprobe/SSL_read_ex",
					EBPFFuncName: "uprobe__SSL_read_ex",
				},
			},
			&manager.ProbeSelector{
				ProbeIdentificationPair: manager.ProbeIdentificationPair{
					EBPFSection:  "uretprobe/SSL_read_ex",
					EBPFFuncName: "uretprobe__SSL_read_ex",
				},
			},
			&manager.ProbeSelector{
				ProbeIdentificationPair: manager.ProbeIdentificationPair{
					EBPFSection:  "uprobe/SSL_write_ex",
					EBPFFuncName: "uprobe__SSL_write_ex",
				},
			},
			&manager.ProbeSelector{
				ProbeIdentificationPair: manager.ProbeIdentificationPair{
					EBPFSection:  "uretprobe/SSL_write_ex",
					EBPFFuncName: "uretprobe__SSL_write_ex",
				},
			},
		},
	},
	&manager.AllOf{
		Selectors: []manager.ProbesSelector{
			&manager.ProbeSelector{
				ProbeIdentificationPair: manager.ProbeIdentificationPair{
					EBPFSection:  "uprobe/SSL_do_handshake",
					EBPFFuncName: "uprobe__SSL_do_handshake",
				},
			},
			&manager.ProbeSelector{
				ProbeIdentificationPair: manager.ProbeIdentificationPair{
					EBPFSection:  "uretprobe/SSL_do_handshake",
					EBPFFuncName: "uretprobe__SSL_do_handshake",
				},
			},
			&manager.ProbeSelector{
				ProbeIdentificationPair: manager.ProbeIdentificationPair{
					EBPFSection:  "uprobe/SSL_connect",
					EBPFFuncName: "uprobe__SSL_connect",
				},
			},
			&manager.ProbeSelector{
				ProbeIdentificationPair: manager.ProbeIdentificationPair{
					EBPFSection:  "uretprobe/SSL_connect",
					EBPFFuncName: "uretprobe__SSL_connect",
				},
			},
			&manager.ProbeSelector{
				ProbeIdentificationPair: manager.ProbeIdentificationPair{
					EBPFSection:  "uprobe/SSL_set_bio",
					EBPFFuncName: "uprobe__SSL_set_bio",
				},
			},
			&manager.ProbeSelector{
				ProbeIdentificationPair: manager.ProbeIdentificationPair{
					EBPFSection:  "uprobe/SSL_set_fd",
					EBPFFuncName: "uprobe__SSL_set_fd",
				},
			},
			&manager.ProbeSelector{
				ProbeIdentificationPair: manager.ProbeIdentificationPair{
					EBPFSection:  "uprobe/SSL_read",
					EBPFFuncName: "uprobe__SSL_read",
				},
			},
			&manager.ProbeSelector{
				ProbeIdentificationPair: manager.ProbeIdentificationPair{
					EBPFSection:  "uretprobe/SSL_read",
					EBPFFuncName: "uretprobe__SSL_read",
				},
			},
			&manager.ProbeSelector{
				ProbeIdentificationPair: manager.ProbeIdentificationPair{
					EBPFSection:  "uprobe/SSL_write",
					EBPFFuncName: "uprobe__SSL_write",
				},
			},
			&manager.ProbeSelector{
				ProbeIdentificationPair: manager.ProbeIdentificationPair{
					EBPFSection:  "uretprobe/SSL_write",
					EBPFFuncName: "uretprobe__SSL_write",
				},
			},
			&manager.ProbeSelector{
				ProbeIdentificationPair: manager.ProbeIdentificationPair{
					EBPFSection:  "uprobe/SSL_shutdown",
					EBPFFuncName: "uprobe__SSL_shutdown",
				},
			},
		},
	},
}

var cryptoProbes = []manager.ProbesSelector{
	&manager.AllOf{
		Selectors: []manager.ProbesSelector{
			&manager.ProbeSelector{
				ProbeIdentificationPair: manager.ProbeIdentificationPair{
					EBPFSection:  "uprobe/BIO_new_socket",
					EBPFFuncName: "uprobe__BIO_new_socket",
				},
			},
			&manager.ProbeSelector{
				ProbeIdentificationPair: manager.ProbeIdentificationPair{
					EBPFSection:  "uretprobe/BIO_new_socket",
					EBPFFuncName: "uretprobe__BIO_new_socket",
				},
			},
		},
	},
}

var gnuTLSProbes = []manager.ProbesSelector{
	&manager.AllOf{
		Selectors: []manager.ProbesSelector{
			&manager.ProbeSelector{
				ProbeIdentificationPair: manager.ProbeIdentificationPair{
					EBPFSection:  "uprobe/gnutls_handshake",
					EBPFFuncName: "uprobe__gnutls_handshake",
				},
			},
			&manager.ProbeSelector{
				ProbeIdentificationPair: manager.ProbeIdentificationPair{
					EBPFSection:  "uretprobe/gnutls_handshake",
					EBPFFuncName: "uretprobe__gnutls_handshake",
				},
			},
			&manager.ProbeSelector{
				ProbeIdentificationPair: manager.ProbeIdentificationPair{
					EBPFSection:  "uprobe/gnutls_transport_set_int2",
					EBPFFuncName: "uprobe__gnutls_transport_set_int2",
				},
			},
			&manager.ProbeSelector{
				ProbeIdentificationPair: manager.ProbeIdentificationPair{
					EBPFSection:  "uprobe/gnutls_transport_set_ptr",
					EBPFFuncName: "uprobe__gnutls_transport_set_ptr",
				},
			},
			&manager.ProbeSelector{
				ProbeIdentificationPair: manager.ProbeIdentificationPair{
					EBPFSection:  "uprobe/gnutls_transport_set_ptr2",
					EBPFFuncName: "uprobe__gnutls_transport_set_ptr2",
				},
			},
			&manager.ProbeSelector{
				ProbeIdentificationPair: manager.ProbeIdentificationPair{
					EBPFSection:  "uprobe/gnutls_record_recv",
					EBPFFuncName: "uprobe__gnutls_record_recv",
				},
			},
			&manager.ProbeSelector{
				ProbeIdentificationPair: manager.ProbeIdentificationPair{
					EBPFSection:  "uretprobe/gnutls_record_recv",
					EBPFFuncName: "uretprobe__gnutls_record_recv",
				},
			},
			&manager.ProbeSelector{
				ProbeIdentificationPair: manager.ProbeIdentificationPair{
					EBPFSection:  "uprobe/gnutls_record_send",
					EBPFFuncName: "uprobe__gnutls_record_send",
				},
			},
			&manager.ProbeSelector{
				ProbeIdentificationPair: manager.ProbeIdentificationPair{
					EBPFSection:  "uretprobe/gnutls_record_send",
					EBPFFuncName: "uretprobe__gnutls_record_send",
				},
			},
			&manager.ProbeSelector{
				ProbeIdentificationPair: manager.ProbeIdentificationPair{
					EBPFSection:  "uprobe/gnutls_bye",
					EBPFFuncName: "uprobe__gnutls_bye",
				},
			},
			&manager.ProbeSelector{
				ProbeIdentificationPair: manager.ProbeIdentificationPair{
					EBPFSection:  "uprobe/gnutls_deinit",
					EBPFFuncName: "uprobe__gnutls_deinit",
				},
			},
		},
	},
}

const (
	sslSockByCtxMap        = "ssl_sock_by_ctx"
	sharedLibrariesPerfMap = "shared_libraries"
)

type ebpfSectionFunction struct {
	section  string
	function string
}

// probe used for streaming shared library events
var (
	kprobeKretprobePrefix = []string{"kprobe", "kretprobe"}
	doSysOpen             = ebpfSectionFunction{section: "do_sys_open", function: "do_sys_open"}
	doSysOpenAt2          = ebpfSectionFunction{section: "do_sys_openat2", function: "do_sys_openat2"}
)

type sslProgram struct {
	cfg         *config.Config
	sockFDMap   *ebpf.Map
	perfHandler *ddebpf.PerfHandler
	watcher     *soWatcher
	manager     *errtelemetry.Manager
}

var _ subprogram = &sslProgram{}

func newSSLProgram(c *config.Config, sockFDMap *ebpf.Map) (*sslProgram, error) {
	if !c.EnableHTTPSMonitoring || !HTTPSSupported(c) {
		return nil, nil
	}

	return &sslProgram{
		cfg:         c,
		sockFDMap:   sockFDMap,
		perfHandler: ddebpf.NewPerfHandler(batchNotificationsChanSize),
	}, nil
}

func (o *sslProgram) ConfigureManager(m *errtelemetry.Manager) {
	if o == nil {
		return
	}

	o.manager = m

	m.PerfMaps = append(m.PerfMaps, &manager.PerfMap{
		Map: manager.Map{Name: sharedLibrariesPerfMap},
		PerfMapOptions: manager.PerfMapOptions{
			PerfRingBufferSize: 8 * os.Getpagesize(),
			Watermark:          1,
			RecordHandler:      o.perfHandler.RecordHandler,
			LostHandler:        o.perfHandler.LostHandler,
			RecordGetter:       o.perfHandler.RecordGetter,
		},
	})

	probeSysOpen := doSysOpen
	if sysOpenAt2Supported(o.cfg) {
		probeSysOpen = doSysOpenAt2
	}
	for _, kprobe := range kprobeKretprobePrefix {
		m.Probes = append(m.Probes,
			&manager.Probe{ProbeIdentificationPair: manager.ProbeIdentificationPair{
				EBPFSection:  kprobe + "/" + probeSysOpen.section,
				EBPFFuncName: kprobe + "__" + probeSysOpen.function,
				UID:          probeUID,
			}, KProbeMaxActive: maxActive},
		)
	}
}

func (o *sslProgram) ConfigureOptions(options *manager.Options) {
	if o == nil {
		return
	}

	options.MapSpecEditors[sslSockByCtxMap] = manager.MapSpecEditor{
		Type:       ebpf.Hash,
		MaxEntries: uint32(o.cfg.MaxTrackedConnections),
		EditorFlag: manager.EditMaxEntries,
	}

	probeSysOpen := doSysOpen
	if sysOpenAt2Supported(o.cfg) {
		probeSysOpen = doSysOpenAt2
	}
	for _, kprobe := range kprobeKretprobePrefix {
		options.ActivatedProbes = append(options.ActivatedProbes,
			&manager.ProbeSelector{
				ProbeIdentificationPair: manager.ProbeIdentificationPair{
					EBPFSection:  kprobe + "/" + probeSysOpen.section,
					EBPFFuncName: kprobe + "__" + probeSysOpen.function,
					UID:          probeUID,
				},
			},
		)
	}

	if options.MapEditors == nil {
		options.MapEditors = make(map[string]*ebpf.Map)
	}

	options.MapEditors[string(probes.SockByPidFDMap)] = o.sockFDMap
}

func (o *sslProgram) Start() {
	if o == nil {
		return
	}

	// Setup shared library watcher and configure the appropriate callbacks
	o.watcher = newSOWatcher(o.cfg.ProcRoot, o.perfHandler,
		soRule{
			re:           regexp.MustCompile(`libssl.so`),
			registerCB:   addHooks(o.manager, openSSLProbes),
			unregisterCB: removeHooks(o.manager, openSSLProbes),
		},
		soRule{
			re:           regexp.MustCompile(`libcrypto.so`),
			registerCB:   addHooks(o.manager, cryptoProbes),
			unregisterCB: removeHooks(o.manager, cryptoProbes),
		},
		soRule{
			re:           regexp.MustCompile(`libgnutls.so`),
			registerCB:   addHooks(o.manager, gnuTLSProbes),
			unregisterCB: removeHooks(o.manager, gnuTLSProbes),
		},
	)

	o.watcher.Start()
}

func (o *sslProgram) Stop() {
	if o == nil {
		return
	}

	o.perfHandler.Stop()
}

<<<<<<< HEAD
func addHooks(m *manager.Manager, probes []manager.ProbesSelector) func(string) error {
=======
func addHooks(m *errtelemetry.Manager, probes map[string]string) func(string) error {
>>>>>>> 5dadba1e
	return func(libPath string) error {
		uid := getUID(libPath)

		for _, singleProbe := range probes {
			for _, selector := range singleProbe.GetProbesIdentificationPairList() {
				identifier := manager.ProbeIdentificationPair{
					EBPFSection:  selector.EBPFSection,
					EBPFFuncName: selector.EBPFFuncName,
					UID:          uid,
				}
				singleProbe.EditProbeIdentificationPair(selector, identifier)
				probe, found := m.GetProbe(identifier)
				if found {
					if !probe.IsRunning() {
						err := probe.Attach()
						if err != nil {
							return err
						}
					}

					continue
				}

				newProbe := &manager.Probe{
					ProbeIdentificationPair: identifier,
					BinaryPath:              libPath,
				}
				_ = m.AddHook("", newProbe)
			}
			if err := singleProbe.RunValidator(m); err != nil {
				return err
			}
		}

		return nil
	}
}

<<<<<<< HEAD
func removeHooks(m *manager.Manager, probes []manager.ProbesSelector) func(string) error {
=======
func removeHooks(m *errtelemetry.Manager, probes map[string]string) func(string) error {
>>>>>>> 5dadba1e
	return func(libPath string) error {
		uid := getUID(libPath)
		for _, singleProbe := range probes {
			for _, selector := range singleProbe.GetProbesIdentificationPairList() {
				identifier := manager.ProbeIdentificationPair{
					EBPFSection:  selector.EBPFSection,
					EBPFFuncName: selector.EBPFFuncName,
					UID:          uid,
				}
				probe, found := m.GetProbe(identifier)
				if !found {
					continue
				}

				program := probe.Program()
				err := m.DetachHook(identifier)
				if err != nil {
					log.Debugf("detach hook %s/%s/%s : %s", selector.EBPFSection, selector.EBPFFuncName, uid, err)
				}
				if program != nil {
					program.Close()
				}
			}
		}

		return nil
	}
}

func getUID(libPath string) string {
	sum := murmur3.StringSum64(libPath)
	hash := strconv.FormatInt(int64(sum), 16)
	if len(hash) >= 5 {
		return hash[len(hash)-5:]
	}

	return libPath
}

func (o *sslProgram) GetAllUndefinedProbes() []manager.ProbeIdentificationPair {
	var probes []manager.ProbeIdentificationPair

	for sec, funcname := range openSSLProbes {
		probes = append(probes, manager.ProbeIdentificationPair{
			EBPFSection:  sec,
			EBPFFuncName: funcname,
		})
	}

	for sec, funcname := range cryptoProbes {
		probes = append(probes, manager.ProbeIdentificationPair{
			EBPFSection:  sec,
			EBPFFuncName: funcname,
		})
	}

	for sec, funcname := range gnuTLSProbes {
		probes = append(probes, manager.ProbeIdentificationPair{
			EBPFSection:  sec,
			EBPFFuncName: funcname,
		})
	}

	for _, hook := range []ebpfSectionFunction{doSysOpen, doSysOpenAt2} {
		for _, kprobe := range kprobeKretprobePrefix {
			probes = append(probes, manager.ProbeIdentificationPair{
				EBPFSection:  kprobe + "/" + hook.section,
				EBPFFuncName: kprobe + "__" + hook.function,
			})
		}
	}

	return probes
}<|MERGE_RESOLUTION|>--- conflicted
+++ resolved
@@ -359,11 +359,7 @@
 	o.perfHandler.Stop()
 }
 
-<<<<<<< HEAD
-func addHooks(m *manager.Manager, probes []manager.ProbesSelector) func(string) error {
-=======
-func addHooks(m *errtelemetry.Manager, probes map[string]string) func(string) error {
->>>>>>> 5dadba1e
+func addHooks(m *errtelemetry.Manager, probes []manager.ProbesSelector) func(string) error {
 	return func(libPath string) error {
 		uid := getUID(libPath)
 
@@ -393,7 +389,7 @@
 				}
 				_ = m.AddHook("", newProbe)
 			}
-			if err := singleProbe.RunValidator(m); err != nil {
+			if err := singleProbe.RunValidator(m.Manager); err != nil {
 				return err
 			}
 		}
@@ -402,11 +398,7 @@
 	}
 }
 
-<<<<<<< HEAD
-func removeHooks(m *manager.Manager, probes []manager.ProbesSelector) func(string) error {
-=======
-func removeHooks(m *errtelemetry.Manager, probes map[string]string) func(string) error {
->>>>>>> 5dadba1e
+func removeHooks(m *errtelemetry.Manager, probes []manager.ProbesSelector) func(string) error {
 	return func(libPath string) error {
 		uid := getUID(libPath)
 		for _, singleProbe := range probes {
@@ -447,37 +439,27 @@
 }
 
 func (o *sslProgram) GetAllUndefinedProbes() []manager.ProbeIdentificationPair {
-	var probes []manager.ProbeIdentificationPair
-
-	for sec, funcname := range openSSLProbes {
-		probes = append(probes, manager.ProbeIdentificationPair{
-			EBPFSection:  sec,
-			EBPFFuncName: funcname,
-		})
-	}
-
-	for sec, funcname := range cryptoProbes {
-		probes = append(probes, manager.ProbeIdentificationPair{
-			EBPFSection:  sec,
-			EBPFFuncName: funcname,
-		})
-	}
-
-	for sec, funcname := range gnuTLSProbes {
-		probes = append(probes, manager.ProbeIdentificationPair{
-			EBPFSection:  sec,
-			EBPFFuncName: funcname,
-		})
+	var probeList []manager.ProbeIdentificationPair
+
+	for _, sslProbeList := range [][]manager.ProbesSelector{openSSLProbes, cryptoProbes, gnuTLSProbes} {
+		for _, singleProbe := range sslProbeList {
+			for _, identifier := range singleProbe.GetProbesIdentificationPairList() {
+				probeList = append(probeList, manager.ProbeIdentificationPair{
+					EBPFSection:  identifier.EBPFSection,
+					EBPFFuncName: identifier.EBPFFuncName,
+				})
+			}
+		}
 	}
 
 	for _, hook := range []ebpfSectionFunction{doSysOpen, doSysOpenAt2} {
 		for _, kprobe := range kprobeKretprobePrefix {
-			probes = append(probes, manager.ProbeIdentificationPair{
+			probeList = append(probeList, manager.ProbeIdentificationPair{
 				EBPFSection:  kprobe + "/" + hook.section,
 				EBPFFuncName: kprobe + "__" + hook.function,
 			})
 		}
 	}
 
-	return probes
+	return probeList
 }