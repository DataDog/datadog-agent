--- conflicted
+++ resolved
@@ -36,8 +36,6 @@
 var cryptoProbes = map[string]string{
 	"uprobe/BIO_new_socket":    "uprobe__BIO_new_socket",
 	"uretprobe/BIO_new_socket": "uretprobe__BIO_new_socket",
-<<<<<<< HEAD
-=======
 }
 
 var gnuTLSProbes = map[string]string{
@@ -49,7 +47,6 @@
 	"uprobe/gnutls_record_send":        "uprobe__gnutls_record_send",
 	"uprobe/gnutls_bye":                "uprobe__gnutls_bye",
 	"uprobe/gnutls_deinit":             "uprobe__gnutls_deinit",
->>>>>>> 746fd61c
 }
 
 const (
