// +build linux_bpf

package http

import (
	"unsafe"
)

/*
#include "../ebpf/c/http-types.h"
*/
import "C"

const (
	HTTPBatchSize  = int(C.HTTP_BATCH_SIZE)
	HTTPBatchPages = int(C.HTTP_BATCH_PAGES)
	HTTPBufferSize = int(C.HTTP_BUFFER_SIZE)
)

type httpTX C.http_transaction_t
type httpNotification C.http_batch_notification_t
type httpBatch C.http_batch_t
type httpBatchKey C.http_batch_key_t

func toHTTPNotification(data []byte) httpNotification {
	return *(*httpNotification)(unsafe.Pointer(&data[0]))
}

// Prepare the httpBatchKey for a map lookup
func (k *httpBatchKey) Prepare(n httpNotification) {
	k.cpu = n.cpu
	k.page_num = C.uint(int(n.batch_idx) % HTTPBatchPages)
}

// Path returns the URL from the request fragment captured in eBPF with
// GET variables excluded.
// Example:
// For a request fragment "GET /foo?var=bar HTTP/1.1", this method will return "/foo"
func (tx *httpTX) Path(buffer []byte) []byte {
	b := *(*[HTTPBufferSize]byte)(unsafe.Pointer(&tx.request_fragment))

	var i, j int
	for i = 0; i < len(b) && b[i] != ' '; i++ {
	}

	i++

	for j = i; j < len(b) && b[j] != ' ' && b[j] != '?'; j++ {
	}

	if i < j && j <= len(b) {
		n := copy(buffer, b[i:j])
		return buffer[:n]
	}

	return nil
}

// StatusClass returns an integer representing the status code class
// Example: a 404 would return 400
func (tx *httpTX) StatusClass() int {
	return (int(tx.response_status_code) / 100) * 100
}

<<<<<<< HEAD
// Method returns a string representing the HTTP method of the request
func (tx *httpTX) Method() string {
	switch tx.request_method {
	case C.HTTP_GET:
		return "GET"
	case C.HTTP_POST:
		return "POST"
	case C.HTTP_PUT:
		return "PUT"
	case C.HTTP_HEAD:
		return "HEAD"
	case C.HTTP_DELETE:
		return "DELETE"
	case C.HTTP_OPTIONS:
		return "OPTIONS"
	case C.HTTP_PATCH:
		return "PATCH"
	default:
		return ""
	}
}

// RequestLatency returns the latency of the request in microseconds
=======
// RequestLatency returns the latency of the request in ms
>>>>>>> d17631eb
func (tx *httpTX) RequestLatency() float64 {
	return float64((tx.response_last_seen - tx.request_started) / (1000))
}

// Incomplete returns true if the transaction contains only the request or response information
// This happens in the context of localhost with NAT, in which case we join the two parts in userspace
func (tx *httpTX) Incomplete() bool {
	return tx.request_started == 0 || tx.response_status_code == 0
}

// IsDirty detects whether the batch page we're supposed to read from is still
// valid.  A "dirty" page here means that between the time the
// http_notification_t message was sent to userspace and the time we performed
// the batch lookup the page was overridden.
func (batch *httpBatch) IsDirty(notification httpNotification) bool {
	return batch.idx != notification.batch_idx
}

// Transactions returns the slice of HTTP transactions embedded in the batch
func (batch *httpBatch) Transactions() []httpTX {
	return (*(*[HTTPBatchSize]httpTX)(unsafe.Pointer(&batch.txs)))[:]
}<|MERGE_RESOLUTION|>--- conflicted
+++ resolved
@@ -62,33 +62,7 @@
 	return (int(tx.response_status_code) / 100) * 100
 }
 
-<<<<<<< HEAD
-// Method returns a string representing the HTTP method of the request
-func (tx *httpTX) Method() string {
-	switch tx.request_method {
-	case C.HTTP_GET:
-		return "GET"
-	case C.HTTP_POST:
-		return "POST"
-	case C.HTTP_PUT:
-		return "PUT"
-	case C.HTTP_HEAD:
-		return "HEAD"
-	case C.HTTP_DELETE:
-		return "DELETE"
-	case C.HTTP_OPTIONS:
-		return "OPTIONS"
-	case C.HTTP_PATCH:
-		return "PATCH"
-	default:
-		return ""
-	}
-}
-
 // RequestLatency returns the latency of the request in microseconds
-=======
-// RequestLatency returns the latency of the request in ms
->>>>>>> d17631eb
 func (tx *httpTX) RequestLatency() float64 {
 	return float64((tx.response_last_seen - tx.request_started) / (1000))
 }
