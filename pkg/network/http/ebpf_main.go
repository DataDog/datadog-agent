--- conflicted
+++ resolved
@@ -78,15 +78,7 @@
 		},
 	}
 
-<<<<<<< HEAD
-	for _, m := range mainHTTPMaps {
-		mgr.Maps = append(mgr.Maps, &manager.Map{Name: m})
-	}
-	setupDumpHandler(mgr)
-
-=======
 	openSSLProgram, _ := newOpenSSLProgram(c, sockFD)
->>>>>>> afb7bed1
 	program := &ebpfProgram{
 		Manager:                mgr,
 		bytecode:               bytecode,
@@ -103,6 +95,7 @@
 	for _, s := range e.subprograms {
 		s.ConfigureManager(e.Manager)
 	}
+	setupDumpHandler(e.Manager)
 
 	options := manager.Options{
 		RLimit: &unix.Rlimit{
