// Unless explicitly stated otherwise all files in this repository are licensed
// under the Apache License Version 2.0.
// This product includes software developed at Datadog (https://www.datadoghq.com/).
// Copyright 2016-present Datadog, Inc.

//go:build linux_bpf
// +build linux_bpf

package http

import (
	"errors"
	"fmt"
	"os"
	"path/filepath"
	"regexp"
	"strings"
	"syscall"
	"time"
	"unsafe"

	psfilepath "github.com/DataDog/gopsutil/process/filepath"
	"github.com/DataDog/gopsutil/process/so"

	ddebpf "github.com/DataDog/datadog-agent/pkg/ebpf"
	"github.com/DataDog/datadog-agent/pkg/process/util"
	"github.com/DataDog/datadog-agent/pkg/util/log"
)

func toLibPath(data []byte) libPath {
	return *(*libPath)(unsafe.Pointer(&data[0]))
}

func (l *libPath) Bytes() []byte {
	return l.Buf[:l.Len]
}

// syncInterval controls the frequency at which /proc/<PID>/maps are inspected.
// this is to ensure that we remove/deregister the shared libraries that are no
// longer mapped into memory.
const soSyncInterval = 5 * time.Minute

type soRule struct {
	re           *regexp.Regexp
	registerCB   func(string) error
	unregisterCB func(string) error
}

// soWatcher provides a way to tie callback functions to the lifecycle of shared libraries
type soWatcher struct {
	procRoot   string
	hostMount  string
	all        *regexp.Regexp
	rules      []soRule
	loadEvents *ddebpf.PerfHandler
	registry   *soRegistry
}

type seenKey struct {
	pid, path string
}

func newSOWatcher(procRoot string, perfHandler *ddebpf.PerfHandler, rules ...soRule) *soWatcher {
	allFilters := make([]string, len(rules))
	for i, r := range rules {
		allFilters[i] = r.re.String()
	}

	all := regexp.MustCompile(fmt.Sprintf("(%s)", strings.Join(allFilters, "|")))
	return &soWatcher{
		procRoot:   procRoot,
		hostMount:  os.Getenv("HOST_ROOT"),
		all:        all,
		rules:      rules,
		loadEvents: perfHandler,
		registry: &soRegistry{
			byPath:  make(map[string]*soRegistration),
			byInode: make(map[uint64]*soRegistration),
		},
	}
}

// Start consuming shared-library events
func (w *soWatcher) Start() {
	seen := make(map[seenKey]struct{})
	w.sync()
	go func() {
		ticker := time.NewTicker(soSyncInterval)
		defer ticker.Stop()
		thisPID, _ := util.GetRootNSPID()

		for {
			select {
			case <-ticker.C:
				seen = make(map[seenKey]struct{})
				w.sync()
			case event, ok := <-w.loadEvents.DataChannel:
				if !ok {
					return
				}

				lib := toLibPath(event.Data)
				// if this shared library was loaded by system-probe we ignore it.
				// this is to avoid a feedback-loop since the shared libraries here monitored
				// end up being opened by system-probe
				if int(lib.Pid) == thisPID {
					event.Done()
					break
				}

				path := lib.Bytes()
				for _, r := range w.rules {
					if !r.re.Match(path) {
						continue
					}

					var (
						libPath = string(path)
						pidPath = fmt.Sprintf("%s/%d", w.procRoot, lib.Pid)
					)

					// resolving paths is expensive so we cache the libraries we've already seen
					k := seenKey{pidPath, libPath}
					if _, ok := seen[k]; ok {
						break
					}
					seen[k] = struct{}{}

					// resolve namespaced path to host path
					pathResolver := psfilepath.NewResolver(w.procRoot)
					pathResolver.LoadPIDMounts(pidPath)
					if hostPath := pathResolver.Resolve(libPath); hostPath != "" {
						libPath = hostPath
					}

					libPath = w.canonicalizePath(libPath)
					w.registry.register(libPath, r)
					break
				}

				event.Done()

			case <-w.loadEvents.LostChannel:
				// Nothing to do in this case
				break
			}
		}
	}()
}

func (w *soWatcher) sync() {
	libraries := so.FindProc(w.procRoot, w.all)
	toUnregister := make(map[string]struct{}, len(w.registry.byPath))
	for libPath := range w.registry.byPath {
		toUnregister[libPath] = struct{}{}
	}

	for _, lib := range libraries {
		path := w.canonicalizePath(lib.HostPath)
		if _, ok := w.registry.byPath[path]; ok {
			// shared library still mapped into memory
			// don't unregister it
			delete(toUnregister, path)
			continue
		}

		for _, r := range w.rules {
			if r.re.MatchString(path) {
				// new library detected
				// register it
				w.registry.register(path, r)
				break
			}
		}
	}

	for path := range toUnregister {
		w.registry.unregister(path)
	}
}

<<<<<<< HEAD
func (w *soWatcher) canonicalizePath(path string) string {
	if w.hostMount != "" {
		path = filepath.Join(w.hostMount, path)
=======
		log.Debugf("unregistering library=%s", path)
		if err := unregisterCB(path); err != nil {
			log.Debugf("unregisterCB %s : %s", path, err)
		}
>>>>>>> 5a0145d4
	}

	return followSymlink(path)
}

type soRegistration struct {
	inode        uint64
	refcount     int
	unregisterCB func(string) error
}

type soRegistry struct {
	byPath  map[string]*soRegistration
	byInode map[uint64]*soRegistration
}

func (r *soRegistry) register(libPath string, rule soRule) {
	if _, ok := r.byPath[libPath]; ok {
		return
	}

	inode, err := getInode(libPath)
	if err != nil {
		return
	}

	if registration, ok := r.byInode[inode]; ok {
		registration.refcount++
		r.byPath[libPath] = registration
		log.Debugf("registering library=%s", libPath)
		return
	}

	err = rule.registerCB(libPath)
	if err != nil {
		log.Debugf("error registering library=%s: %s", libPath, err)
<<<<<<< HEAD
		if err := rule.unregisterCB(libPath); err != nil {
			log.Debugf("unregisterCB %s : %w", libPath, err)
=======
		if err := r.unregisterCB(libPath); err != nil {
			log.Debugf("unregisterCB %s : %s", libPath, err)
>>>>>>> 5a0145d4
		}

		// save sentinel value so we don't attempt to re-register shared
		// libraries that are problematic for some reason
		registration := newRegistration(inode, nil)
		r.byPath[libPath] = registration
		r.byInode[inode] = registration
		return
	}

	log.Debugf("registering library=%s", libPath)
	registration := newRegistration(inode, rule.unregisterCB)
	r.byPath[libPath] = registration
	r.byInode[inode] = registration
}

func (r *soRegistry) unregister(libPath string) {
	registration, ok := r.byPath[libPath]
	if !ok {
		return
	}

	log.Debugf("unregistering library=%s", libPath)
	delete(r.byPath, libPath)
	registration.refcount--
	if registration.refcount > 0 {
		return
	}

	delete(r.byInode, registration.inode)
	if registration.unregisterCB != nil {
		registration.unregisterCB(libPath)
	}
}

func newRegistration(inode uint64, unregisterCB func(string) error) *soRegistration {
	return &soRegistration{
		inode:        inode,
		unregisterCB: unregisterCB,
		refcount:     1,
	}
}

func followSymlink(path string) string {
	if withoutSymLinks, err := filepath.EvalSymlinks(path); err == nil {
		return withoutSymLinks
	}

	return path
}

var errInvalidStat = errors.New("invalid file stat")

func getInode(path string) (uint64, error) {
	info, err := os.Stat(path)
	if err != nil {
		return 0, err
	}

	stat, ok := info.Sys().(*syscall.Stat_t)
	if !ok {
		return 0, errInvalidStat
	}

	return stat.Ino, nil
}<|MERGE_RESOLUTION|>--- conflicted
+++ resolved
@@ -179,16 +179,9 @@
 	}
 }
 
-<<<<<<< HEAD
 func (w *soWatcher) canonicalizePath(path string) string {
 	if w.hostMount != "" {
 		path = filepath.Join(w.hostMount, path)
-=======
-		log.Debugf("unregistering library=%s", path)
-		if err := unregisterCB(path); err != nil {
-			log.Debugf("unregisterCB %s : %s", path, err)
-		}
->>>>>>> 5a0145d4
 	}
 
 	return followSymlink(path)
@@ -225,13 +218,8 @@
 	err = rule.registerCB(libPath)
 	if err != nil {
 		log.Debugf("error registering library=%s: %s", libPath, err)
-<<<<<<< HEAD
 		if err := rule.unregisterCB(libPath); err != nil {
-			log.Debugf("unregisterCB %s : %w", libPath, err)
-=======
-		if err := r.unregisterCB(libPath); err != nil {
 			log.Debugf("unregisterCB %s : %s", libPath, err)
->>>>>>> 5a0145d4
 		}
 
 		// save sentinel value so we don't attempt to re-register shared
@@ -263,7 +251,10 @@
 
 	delete(r.byInode, registration.inode)
 	if registration.unregisterCB != nil {
-		registration.unregisterCB(libPath)
+		err := registration.unregisterCB(libPath)
+		if err != nil {
+			log.Debugf("unregisterCB %s : %s", libPath, err)
+		}
 	}
 }
 
