--- conflicted
+++ resolved
@@ -3,7 +3,6 @@
 package network
 
 import (
-	"bytes"
 	"math/rand"
 	"net"
 	"strings"
@@ -21,7 +20,7 @@
 
 func getSnooper(
 	t *testing.T,
-	buf *bytes.Reader,
+	buf bytecode.AssetReader,
 	collectStats bool,
 	collectLocalDNS bool,
 	dnsTimeout time.Duration,
@@ -101,11 +100,7 @@
 }
 
 func TestDNSOverUDPSnooping(t *testing.T) {
-<<<<<<< HEAD
-	buf, err := bytecode.ReadBPFModule(false)
-=======
-	m, err := bytecode.ReadBPFModule("", false)
->>>>>>> e81c46ec
+	buf, err := bytecode.ReadBPFModule("", false)
 	require.NoError(t, err)
 
 	m, reverseDNS := getSnooper(t, buf, false, false, 15*time.Second)
@@ -137,13 +132,8 @@
 	validDNSServerIP = "8.8.8.8"
 )
 
-<<<<<<< HEAD
 func initDNSTests(t *testing.T) (*manager.Manager, *SocketFilterSnooper) {
-	buf, err := bytecode.ReadBPFModule(false)
-=======
-func initDNSTests(t *testing.T) (*bpflib.Module, *SocketFilterSnooper) {
-	m, err := bytecode.ReadBPFModule("", false)
->>>>>>> e81c46ec
+	buf, err := bytecode.ReadBPFModule("", false)
 	require.NoError(t, err)
 	return getSnooper(t, buf, true, false, 1*time.Second)
 }
@@ -280,11 +270,7 @@
 }
 
 func TestParsingError(t *testing.T) {
-<<<<<<< HEAD
-	buf, err := bytecode.ReadBPFModule(false)
-=======
-	m, err := bytecode.ReadBPFModule("", false)
->>>>>>> e81c46ec
+	buf, err := bytecode.ReadBPFModule("", false)
 	require.NoError(t, err)
 
 	m, reverseDNS := getSnooper(t, buf, false, false, 15*time.Second)
