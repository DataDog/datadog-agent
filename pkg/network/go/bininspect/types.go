--- conflicted
+++ resolved
@@ -188,7 +188,6 @@
 	FieldName string
 }
 
-<<<<<<< HEAD
 // GoroutineIDMetadata contains information
 // that can be used to reliably determine the ID
 // of the currently-running goroutine from an eBPF uprobe.
@@ -215,9 +214,7 @@
 	paramLookupFunction    ParameterLookupFunction
 }
 
-=======
 // ErrNilElf is returned when getting a nil pointer to an elf file.
->>>>>>> 5764272a
 var ErrNilElf = errors.New("got nil elf file")
 
 // ErrUnsupportedArch is returned when an architecture given as a parameter is not supported.
