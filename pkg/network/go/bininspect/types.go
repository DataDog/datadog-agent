// Unless explicitly stated otherwise all files in this repository are licensed
// under the Apache License Version 2.0.
// This product includes software developed at Datadog (https://www.datadoghq.com/).
// Copyright 2022-present Datadog, Inc.

package bininspect

import (
<<<<<<< HEAD
	"debug/elf"
=======
	"errors"
>>>>>>> 72d6e3a1
	"reflect"

	"github.com/go-delve/delve/pkg/goversion"
)

type elfMetadata struct {
	file *elf.File
	arch GoArch
}

// Result is the result of the binary inspection process.
type Result struct {
	Arch                 GoArch
	ABI                  GoABI
	GoVersion            goversion.GoVersion
	IncludesDebugSymbols bool
	Functions            map[string]FunctionMetadata
	StructOffsets        map[FieldIdentifier]uint64
	GoroutineIDMetadata  GoroutineIDMetadata
}

// GoArch only includes supported architectures,
// and the underlying values are compatible with GOARCH values.
type GoArch string

const (
	// GoArchX86_64 corresponds to x86 64-bit ("amd64")
	GoArchX86_64 GoArch = "amd64"
	// GoArchARM64 corresponds to ARM 64-bit ("arm64")
	GoArchARM64 GoArch = "arm64"
)

// PointerSize gets the size, in bytes, of pointers on the architecture
func (a *GoArch) PointerSize() uint {
	switch *a {
	case GoArchX86_64:
		return 8
	case GoArchARM64:
		return 8
	default:
		return 0
	}
}

// GoABI is the type of ABI used by the Go compiler when generating a binary
type GoABI string

const (
	// GoABIStack is the same as abi0
	GoABIStack GoABI = "stack"
	// GoABIRegister is the same as abi internal (as of 2021-11-12)
	GoABIRegister GoABI = "register"
)

// FunctionConfig controls the extraction of information about a single function
// that can be used to attach an eBPF uprobe to.
type FunctionConfig struct {
	// The full name of the function to gather metadata for.
	// ex: crypto/tls.(*Conn).Write
	Name string
	// Whether to gather the locations of the return instructions in the function.
	IncludeReturnLocations bool
}

// FunctionMetadata contains the results of the inspection process that
// that can be used to attach an eBPF uprobe to a single function.
type FunctionMetadata struct {
	// The virtual address for the function's entrypoint for non-PIE's,
	// or offset to the file load address for PIE's.
	//
	// This should really probably be the location of the end of the prologue
	// (which might help with parameter locations being half-spilled),
	// but so far using the first PC position in the function has worked
	// for the functions we're tracing.
	// See:
	// - https://github.com/go-delve/delve/pull/2704#issuecomment-944374511
	//   (which implies that the instructions in the prologue
	//   might get executed multiple times over the course of a single function call,
	//   though I'm not sure under what circumstances this might be true)
	EntryLocation uint64
	// A list of parameter metadata structs
	// used for extracting the function arguments in the eBPF probe.
	//
	// When optimizations are enabled, and depending on the Go version,
	// it has been observed that these parameter locations are sometimes missing pieces
	// (either due to them being eliminated on purpose
	// (as in the case of an unused slice length/capacity/data) being omitted)
	// or due to (spooky behavior in the compiler?))
	// or missing entire parameters (again due to (spooky behavior in the compiler?)).
	// This is unfortunate; I don't think there is a clean way to work around this
	// (since the data is just missing).
	// The best solution I have found is to:
	// - manually handle cases where entire parameters are missing
	//   if it's known that they only occur on a specific Go version
	//   (Go 1.16.* is one that I have found to be troublesome)
	//   and insert the appropriate parameter locations if known.
	// - if all of the parameters are missing,
	//   then I have found that manually re-implementing
	//   the stack/register allocation algorithm for function arguments/returns
	//   (depending on the ABI, and using the sizes of the values from the type metadata)
	//   can work to still obtain the parameters at runtime.
	//   This is probably much more brittle
	//   than getting the locations directly from the debug information.
	//
	// If the outer result's IncludesDebugSymbols is false,
	// then this slice always will be nil/empty.
	Parameters []ParameterMetadata
	// A list of locations for each return instruction in the compiled function machine code.
	// Each element is the virtual address for the function's entrypoint for non-PIE's,
	// or offset to the file load address for PIE's.
	// Only given if `IncludesReturn` is true.
	//
	// Note that this may not behave well with panics or defer statements.
	ReturnLocations []uint64
}

// ParameterMetadata contains information about a single parameter
// (both traditional input parameters and return "parameters").
// This includes both data about the type of the parameter
// (and its total size, in bytes)
// as well as the position of the parameter (or its pieces)
// at runtime, which will either be on the stack or in registers.
//
// See the note on FunctionMetadata.Parameters
// for limitations of the position data included within this struct.
//
// Note that while Go only ever passes parameters
// entirely in the stack or entirely in registers
// (depending on the ABI used and the version of the Go compiler),
// it has been observed that the position metadata emitted by the compiler
// at the function's entrypoint indicates partially-spilled parameters
// that have some pieces still in registers
// and some pieces that have been moved into their reserved space on the stack.
// It's a little unclear whether the location metadata is *correct* in these cases
// (i.e. when attaching an eBPF uprobe at the entrypoint of the function,
// has the first instruction to spill the registers actually been executed?),
// but so far, taking the locations at face value and interpreting them directly
// (specifically handling mixed stack/register locations)
// has been successful in getting the expected values from eBPF.
//
// TODO: look into cases where a middle piece of a parameter has been eliminated
//       (such as the length of a slice),
//       and make sure result is expected/handled well.
//       Then, document such cases.
type ParameterMetadata struct {
	// Total size in bytes.
	TotalSize int64
	// Kind of variable.
	Kind reflect.Kind

	// Pieces that make up the location of this parameter at runtime
	Pieces []ParameterPiece
}

// ParameterPiece represents a single piece of a parameter
// that either exists entirely on the stack or in a register.
// This might be the full parameter, or might be just part of it
// (especially in the case of slices/interfaces/strings
// that are made up of multiple word-sized parts).
type ParameterPiece struct {
	// Size of this piece in bytes
	Size int64
	// True if this piece is contained in a register.
	InReg bool
	// Offset from the stackpointer.
	// Only given if the piece resides on the stack.
	StackOffset int64
	// Register number of the piece.
	// Only given if the piece resides in registers.
	Register int
}

// FieldIdentifier represents a field in a struct and can be used as a map key.
type FieldIdentifier struct {
	// Fully-qualified name of the struct
	StructName string
	// Name of the field in the struct
	FieldName string
}

<<<<<<< HEAD
// GoroutineIDMetadata contains information
// that can be used to reliably determine the ID
// of the currently-running goroutine from an eBPF uprobe.
type GoroutineIDMetadata struct {
	// The offset of the `goid` field within `runtime.g`
	GoroutineIDOffset uint64
	// Whether the pointer to the current `runtime.g` value is in a register.
	// If true, then `RuntimeGRegister` is given.
	// Otherwise, `RuntimeGTLSAddrOffset` is given
	RuntimeGInRegister bool

	// The register that the pointer to the current `runtime.g` is in.
	RuntimeGRegister int
	// The offset of the `runtime.g` value within thread-local-storage.
	RuntimeGTLSAddrOffset uint64
}

type ParameterLookupFunction func(goversion.GoVersion, string) ([]ParameterMetadata, error)

type StructLookupFunction func(goversion.GoVersion, string) (uint64, error)

type FunctionConfiguration struct {
	includeReturnLocations bool
	paramLookupFunction    ParameterLookupFunction
}
=======
var ErrNilElf = errors.New("got nil elf file")

var ErrUnsupportedArch = errors.New("got unsupported arch")
>>>>>>> 72d6e3a1
<|MERGE_RESOLUTION|>--- conflicted
+++ resolved
@@ -6,11 +6,8 @@
 package bininspect
 
 import (
-<<<<<<< HEAD
 	"debug/elf"
-=======
 	"errors"
->>>>>>> 72d6e3a1
 	"reflect"
 
 	"github.com/go-delve/delve/pkg/goversion"
@@ -191,7 +188,6 @@
 	FieldName string
 }
 
-<<<<<<< HEAD
 // GoroutineIDMetadata contains information
 // that can be used to reliably determine the ID
 // of the currently-running goroutine from an eBPF uprobe.
@@ -217,8 +213,7 @@
 	includeReturnLocations bool
 	paramLookupFunction    ParameterLookupFunction
 }
-=======
+
 var ErrNilElf = errors.New("got nil elf file")
 
-var ErrUnsupportedArch = errors.New("got unsupported arch")
->>>>>>> 72d6e3a1
+var ErrUnsupportedArch = errors.New("got unsupported arch")