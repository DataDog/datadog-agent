--- conflicted
+++ resolved
@@ -1252,15 +1252,10 @@
 
 func assertMac(t *testing.T, addr string) {
 	t.Helper()
-<<<<<<< HEAD
 	if addr != "" {
 		_, err := net.ParseMAC(addr)
-		assert.NoError(t, err)
-	}
-=======
-	_, err := net.ParseMAC(addr)
-	assert.NoErrorf(t, err, "addr %s", addr)
->>>>>>> 698f3364
+		assert.NoErrorf(t, err, "addr %s", addr)
+	}
 }
 
 func assertValueMac(t *testing.T, addr utils.Value[string]) {
