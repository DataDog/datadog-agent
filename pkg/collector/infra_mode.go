--- conflicted
+++ resolved
@@ -12,58 +12,6 @@
 	pkgconfigmodel "github.com/DataDog/datadog-agent/pkg/config/model"
 )
 
-<<<<<<< HEAD
-=======
-var infraBasicAllowedChecks = map[string]struct{}{
-	"cpu":               {},
-	"agent_telemetry":   {},
-	"agentcrashdetect":  {},
-	"disk":              {},
-	"file_handle":       {},
-	"filehandles":       {},
-	"io":                {},
-	"load":              {},
-	"memory":            {},
-	"network":           {},
-	"ntp":               {},
-	"process":           {},
-	"service_discovery": {},
-	"system":            {},
-	"system_core":       {},
-	"system_swap":       {},
-	"telemetry":         {},
-	"telemetryCheck":    {},
-	"uptime":            {},
-	"win32_event_log":   {},
-	"wincrashdetect":    {},
-	"winkmem":           {},
-	"winproc":           {},
-}
-
-// GetAllowedChecks returns the map of allowed checks for infra basic mode,
-// including any additional checks specified in the configuration via 'allowed_additional_integrations'
-// when running in full mode, all checks are allowed (returns an empty map)
-func GetAllowedChecks(cfg pkgconfigmodel.Reader) map[string]struct{} {
-	if cfg.GetString("infrastructure_mode") != "basic" {
-		return make(map[string]struct{})
-	}
-
-	// Copy the default allowed checks
-	allowedMap := make(map[string]struct{}, len(infraBasicAllowedChecks))
-	for check := range infraBasicAllowedChecks {
-		allowedMap[check] = struct{}{}
-	}
-
-	// Add any additional checks from config
-	additionalChecks := cfg.GetStringSlice("allowed_additional_integrations")
-	for _, check := range additionalChecks {
-		allowedMap[check] = struct{}{}
-	}
-
-	return allowedMap
-}
-
->>>>>>> c61d7c88
 // IsCheckAllowed returns true if the check is allowed.
 // When not in basic mode, all checks are allowed (returns true).
 // When in basic mode, only checks in the allowed list or starting with "custom_" are permitted.
@@ -78,12 +26,6 @@
 		return true
 	}
 
-<<<<<<< HEAD
 	// Check if it's in the allowed checks (default + additional)
-	return slices.Contains(append(cfg.GetStringSlice("infra_basic_allowed_checks"), cfg.GetStringSlice("infra_basic_additional_checks")...), checkName)
-=======
-	// Check if it's in the additional checks from config
-	additionalChecks := cfg.GetStringSlice("allowed_additional_integrations")
-	return slices.Contains(additionalChecks, checkName)
->>>>>>> c61d7c88
+	return slices.Contains(append(cfg.GetStringSlice("infra_basic_allowed_checks"), cfg.GetStringSlice("allowed_additional_integrations")...), checkName)
 }