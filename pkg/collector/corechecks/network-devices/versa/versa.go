// Unless explicitly stated otherwise all files in this repository are licensed
// under the Apache License Version 2.0.
// This product includes software developed at Datadog (https://www.datadoghq.com/).
// Copyright 2024-present Datadog, Inc.

// Package versa implements NDM Versa corecheck
package versa

import (
	"fmt"
	"strings"
	"time"

	yaml "gopkg.in/yaml.v2"

	"github.com/DataDog/datadog-agent/comp/core/autodiscovery/integration"
	"github.com/DataDog/datadog-agent/pkg/aggregator/sender"
	"github.com/DataDog/datadog-agent/pkg/collector/check"
	core "github.com/DataDog/datadog-agent/pkg/collector/corechecks"
	"github.com/DataDog/datadog-agent/pkg/collector/corechecks/network-devices/versa/client"
	"github.com/DataDog/datadog-agent/pkg/collector/corechecks/network-devices/versa/payload"
	"github.com/DataDog/datadog-agent/pkg/collector/corechecks/network-devices/versa/report"
	devicemetadata "github.com/DataDog/datadog-agent/pkg/networkdevice/metadata"
	"github.com/DataDog/datadog-agent/pkg/snmp/utils"
	"github.com/DataDog/datadog-agent/pkg/util/log"
	"github.com/DataDog/datadog-agent/pkg/util/option"
)

const (
	// CheckName is the name of the check
	CheckName            = "versa"
	defaultCheckInterval = 1 * time.Minute
	defaultDirectorPort  = 9182
)

// Configuration for the Versa check
type checkCfg struct {
	// add versa specific fields
	Name                                  string   `yaml:"name"` // TODO: remove this field, only added it for testing
	DirectorEndpoint                      string   `yaml:"director_endpoint"`
	DirectorPort                          int      `yaml:"director_port"`
	AnalyticsEndpoint                     string   `yaml:"analytics_endpoint"`
	Username                              string   `yaml:"username"`
	Password                              string   `yaml:"password"`
	MaxAttempts                           int      `yaml:"max_attempts"`
	MaxPages                              int      `yaml:"max_pages"`
	MaxCount                              int      `yaml:"max_count"`
	LookbackTimeWindowMinutes             int      `yaml:"lookback_time_window_minutes"`
	UseHTTP                               bool     `yaml:"use_http"`
	Insecure                              bool     `yaml:"insecure"`
	CAFile                                string   `yaml:"ca_file"`
	Namespace                             string   `yaml:"namespace"`
	IncludedTenants                       []string `yaml:"included_tenants"`
	ExcludedTenants                       []string `yaml:"excluded_tenants"`
	SendDeviceMetadata                    *bool    `yaml:"send_device_metadata"`
	SendInterfaceMetadata                 *bool    `yaml:"send_interface_metadata"`
	MinCollectionInterval                 int      `yaml:"min_collection_interval"`
	CollectHardwareMetrics                *bool    `yaml:"collect_hardware_metrics"`
	CollectInterfaceMetrics               *bool    `yaml:"collect_interface_metrics"`
	CollectTunnelMetrics                  *bool    `yaml:"collect_tunnel_metrics"`
	CollectControlConnectionMetrics       *bool    `yaml:"collect_control_connection_metrics"`
	CollectOMPPeerMetrics                 *bool    `yaml:"collect_omp_peer_metrics"`
	CollectDeviceCountersMetrics          *bool    `yaml:"collect_device_counters_metrics"`
	CollectBFDSessionStatus               *bool    `yaml:"collect_bfd_session_status"`
	CollectHardwareStatus                 *bool    `yaml:"collect_hardware_status"`
	CollectCloudApplicationsMetrics       *bool    `yaml:"collect_cloud_applications_metrics"`
	CollectBGPNeighborStates              *bool    `yaml:"collect_bgp_neighbor_states"`
	CollectSLAMetrics                     *bool    `yaml:"collect_sla_metrics"`
	CollectLinkMetrics                    *bool    `yaml:"collect_link_metrics"`
	CollectApplicationsByApplianceMetrics *bool    `yaml:"collect_applications_by_appliance_metrics"`
	CollectTopUserMetrics                 *bool    `yaml:"collect_top_user_metrics"`
}

// VersaCheck contains the fields for the Versa check
type VersaCheck struct {
	core.CheckBase
	interval      time.Duration
	config        checkCfg
	metricsSender *report.Sender
}

// Run executes the check
func (v *VersaCheck) Run() error {
	log.Infof("Running Versa check for instance: %s", v.config.Name)

	clientOptions, err := v.buildClientOptions()
	if err != nil {
		return err
	}

	c, err := client.NewClient(v.config.DirectorEndpoint, v.config.DirectorPort, v.config.AnalyticsEndpoint, v.config.Username, v.config.Password, v.config.UseHTTP, clientOptions...)
	if err != nil {
		return fmt.Errorf("error creating Versa client: %w", err)
	}

	// Get all the organizations, so we can get the appliances
	// for each. We should only need to get the top level organizations
	// which act as tenants. Appliances of child tennants should be part
	// of the parent tenant.
	organizations, err := c.GetOrganizations()
	if err != nil {
		return fmt.Errorf("error getting organizations from Versa client: %w", err)
	}
	log.Tracef("Unfiltered organizations: %v", organizations)
	organizations = filterOrganizations(organizations, v.config.IncludedTenants, v.config.ExcludedTenants)
	log.Tracef("Filtered organizations: %v", organizations)

	// Get director status (independent of organizations)
	directorStatus, err := c.GetDirectorStatus()
	if err != nil {
		return fmt.Errorf("error getting director status from Versa client: %w", err)
	}

	// Process each organization and collect all required data
	var appliances []client.Appliance
	var interfaces []client.Interface

	// Determine if we need appliances for device mapping
	needsDeviceMapping := *v.config.SendInterfaceMetadata || *v.config.CollectInterfaceMetrics ||
		*v.config.CollectSLAMetrics || *v.config.CollectLinkMetrics || *v.config.CollectApplicationsByApplianceMetrics ||
		*v.config.CollectTopUserMetrics

	for _, org := range organizations {
		log.Tracef("Processing organization: %s", org.Name)

		// Gather appliances if we need device metadata, hardware metrics, or device mapping
		if *v.config.SendDeviceMetadata || *v.config.CollectHardwareMetrics || needsDeviceMapping {
			orgAppliances, err := c.GetChildAppliancesDetail(org.Name)
			if err != nil {
				log.Errorf("error getting appliances from organization %s: %v", org.Name, err)
			} else {
				for _, appliance := range orgAppliances {
					log.Tracef("Processing appliance: %+v", appliance)
				}
				appliances = append(appliances, orgAppliances...)
			}
		}

		// Grab interfaces if we need interface metadata or interface metrics
		if *v.config.SendInterfaceMetadata || *v.config.CollectInterfaceMetrics {
			orgInterfaces, err := c.GetInterfaces(org.Name)
			if err != nil {
				// not getting interfaces shouldn't stop the rest of the check
				log.Errorf("error getting interfaces from organization %s: %v", org.Name, err)
			} else {
				interfaces = append(interfaces, orgInterfaces...)
			}
		}
	}

	// Convert Versa objects to device metadata
	// If we collected appliances for any reason, always send device metadata since we already have it
	var deviceMetadata []devicemetadata.DeviceMetadata
	if len(appliances) > 0 {
		deviceMetadata = make([]devicemetadata.DeviceMetadata, 0, len(appliances)+1)
		deviceMetadata = append(deviceMetadata, payload.GetDeviceMetadataFromAppliances(v.config.Namespace, appliances)...)

		directorDeviceMetadata, err := payload.GetDeviceMetadataFromDirector(v.config.Namespace, directorStatus)
		if err != nil {
			log.Errorf("error getting director device metadata: %v", err)
		} else {
			deviceMetadata = append(deviceMetadata, directorDeviceMetadata)
		}
	}

	// Send the tags to the metrics sender
	deviceTags := payload.GetApplianceDevicesTags(v.config.Namespace, appliances)
	directorDeviceTags, err := payload.GetDirectorDeviceTags(v.config.Namespace, directorStatus)
	if err != nil {
		log.Warnf("error getting director device tags, director metrics will contain default tags: %v", err)
	}
	// TODO: is there any chance that the director IP overlaps with an appliance IP?
	for ip, tags := range directorDeviceTags {
		deviceTags[ip] = append(deviceTags[ip], tags...)
	}
	v.metricsSender.SetDeviceTagsMap(deviceTags)

	deviceNameToIDMap := generateDeviceNameToIPMap(deviceMetadata)

	var interfaceMetadata []devicemetadata.InterfaceMetadata
	if *v.config.SendInterfaceMetadata {
		var err error
		interfaceMetadata, err = payload.GetInterfaceMetadata(v.config.Namespace, deviceNameToIDMap, interfaces)
		if err != nil {
			if len(interfaceMetadata) == 0 {
				log.Errorf("failed to parse all interface metadata: %v", err)
			} else {
				log.Errorf("partial failure in parsing interface metadata: %v", err)
			}
		}

		log.Tracef("interfaces are as follows: %+v", interfaceMetadata)
	}

	// Send the metadata to the metrics sender
	if len(deviceMetadata) > 0 || len(interfaceMetadata) > 0 {
		v.metricsSender.SendMetadata(deviceMetadata, interfaceMetadata, nil)
	}

	// Send interface status metrics
	if *v.config.SendInterfaceMetadata {
		v.metricsSender.SendInterfaceStatus(interfaces, deviceNameToIDMap)
	}

	// Send hardware metrics to the metrics sender
	if *v.config.CollectHardwareMetrics {
		uptimes := payload.GetDevicesUptime(appliances)
		deviceStatus := payload.GetDevicesStatus(appliances)

		v.metricsSender.SendDeviceMetrics(appliances)
		v.metricsSender.SendUptimeMetrics(uptimes)
		v.metricsSender.SendDeviceStatusMetrics(deviceStatus)

		// Director metrics
		v.metricsSender.SendDirectorDeviceMetrics(directorStatus)
		v.metricsSender.SendDirectorUptimeMetrics(directorStatus)
		v.metricsSender.SendDirectorStatus(directorStatus)
	}

	if *v.config.CollectInterfaceMetrics {
		type deviceID struct {
			ApplianceName string
			TenantName    string
		}
		deviceWithInterfaceMap := make(map[string]deviceID)
		for _, iface := range interfaces {
			deviceWithInterfaceMap[iface.TenantName+":"+iface.DeviceName] = deviceID{
				ApplianceName: iface.DeviceName,
				TenantName:    iface.TenantName,
			}
		}

		// Collect interface metrics for each device
		interfaceMetricsByDevice := make(map[string][]client.InterfaceMetrics)

		for _, id := range deviceWithInterfaceMap {
			interfaceMetrics, err := c.GetInterfaceMetrics(id.ApplianceName, id.TenantName)
			if err != nil {
				log.Errorf("error getting interface metrics for device %s in tenant %s: %v", id.ApplianceName, id.TenantName, err)
				continue
			}

			// Get device IP from the deviceNameToIDMap
			if deviceIP, ok := deviceNameToIDMap[id.ApplianceName]; ok {
				interfaceMetricsByDevice[deviceIP] = interfaceMetrics
			} else {
				log.Errorf("device IP not found for device %s, skipping interface metrics", id.ApplianceName)
			}
		}

		// Send interface metrics
		v.metricsSender.SendInterfaceMetrics(interfaceMetricsByDevice)
	}

	// Now collect organization-specific metrics that need deviceNameToIDMap
	for _, org := range organizations {
		// Collect SLA metrics if enabled
		if *v.config.CollectSLAMetrics {
			slaMetrics, err := c.GetSLAMetrics(org.Name)
			if err != nil {
				log.Errorf("error getting SLA metrics from organization %s: %v", org.Name, err)
			} else {
				v.metricsSender.SendSLAMetrics(slaMetrics, deviceNameToIDMap)
			}
		}

		// Collect link metrics if enabled
		if *v.config.CollectLinkMetrics {
			linkStatusMetrics, err := c.GetLinkStatusMetrics(org.Name)
			if err != nil {
				log.Errorf("error getting link status metrics from organization %s: %v", org.Name, err)
			} else {
				v.metricsSender.SendLinkStatusMetrics(linkStatusMetrics, deviceNameToIDMap)
			}

			linkUsageMetrics, err := c.GetLinkUsageMetrics(org.Name)
			if err != nil {
				log.Errorf("error getting link usage metrics from organization %s: %v", org.Name, err)
			} else {
				v.metricsSender.SendLinkUsageMetrics(linkUsageMetrics, deviceNameToIDMap)
			}
		}

<<<<<<< HEAD
		// Collect applications by appliance metrics if enabled
		if *v.config.CollectApplicationsByApplianceMetrics {
			appsByApplianceMetrics, err := c.GetApplicationsByAppliance(org.Name)
			if err != nil {
				log.Errorf("error getting applications by appliance metrics from organization %s: %v", org.Name, err)
			} else {
				v.metricsSender.SendApplicationsByApplianceMetrics(appsByApplianceMetrics, deviceNameToIDMap)
			}
		}

		// Collect top user metrics if enabled
		if *v.config.CollectTopUserMetrics {
			topUserMetrics, err := c.GetTopUsers(org.Name)
			if err != nil {
				log.Errorf("error getting top user metrics from organization %s: %v", org.Name, err)
			} else {
				v.metricsSender.SendTopUserMetrics(topUserMetrics, deviceNameToIDMap)
			}
=======
		if *v.config.CollectTunnelMetrics {
			// Collect tunnel metrics for each organization
			tunnelMetrics, err := c.GetTunnelMetrics(org.Name)
			if err != nil {
				log.Warnf("error getting tunnel metrics for tenant %s from Versa client: %v", org.Name, err)
				continue
			}
			v.metricsSender.SendTunnelMetrics(tunnelMetrics, deviceNameToIDMap)
>>>>>>> da36856f
		}
	}

	// Commit
	v.metricsSender.Commit()

	return nil
}

// Configure the Versa check
func (v *VersaCheck) Configure(senderManager sender.SenderManager, integrationConfigDigest uint64, rawInstance integration.Data, rawInitConfig integration.Data, source string) error {

	// Must be called before v.CommonConfigure
	v.BuildID(integrationConfigDigest, rawInstance, rawInitConfig)

	err := v.CommonConfigure(senderManager, rawInitConfig, rawInstance, source)
	if err != nil {
		return err
	}

	sender, err := v.GetSender()
	if err != nil {
		return err
	}

	var instanceConfig checkCfg

	// Set defaults before unmarshalling
	instanceConfig.CollectHardwareMetrics = boolPointer(true)
	instanceConfig.CollectInterfaceMetrics = boolPointer(true)
	instanceConfig.CollectTunnelMetrics = boolPointer(true)
	instanceConfig.CollectControlConnectionMetrics = boolPointer(true)
	instanceConfig.CollectOMPPeerMetrics = boolPointer(true)
	instanceConfig.CollectDeviceCountersMetrics = boolPointer(true)
	instanceConfig.SendDeviceMetadata = boolPointer(true)
	instanceConfig.SendInterfaceMetadata = boolPointer(true)

	instanceConfig.CollectBFDSessionStatus = boolPointer(false)
	instanceConfig.CollectHardwareStatus = boolPointer(false)
	instanceConfig.CollectCloudApplicationsMetrics = boolPointer(false)
	instanceConfig.CollectBGPNeighborStates = boolPointer(false)
	instanceConfig.CollectSLAMetrics = boolPointer(false)
	instanceConfig.CollectLinkMetrics = boolPointer(false)
	instanceConfig.CollectApplicationsByApplianceMetrics = boolPointer(false)
	instanceConfig.CollectTopUserMetrics = boolPointer(false)

	err = yaml.Unmarshal(rawInstance, &instanceConfig)
	if err != nil {
		return err
	}
	v.config = instanceConfig

	if v.config.Namespace == "" {
		v.config.Namespace = "default"
	} else {
		namespace, err := utils.NormalizeNamespace(v.config.Namespace)
		if err != nil {
			return err
		}
		v.config.Namespace = namespace
	}

	if v.config.MinCollectionInterval != 0 {
		v.interval = time.Second * time.Duration(v.config.MinCollectionInterval)
	}

	if v.config.DirectorPort == 0 {
		v.config.DirectorPort = defaultDirectorPort
	}

	v.metricsSender = report.NewSender(sender, v.config.Namespace)

	return nil
}

func (v *VersaCheck) buildClientOptions() ([]client.ClientOptions, error) {
	var clientOptions []client.ClientOptions

	if v.config.Insecure || v.config.CAFile != "" {
		options, err := client.WithTLSConfig(v.config.Insecure, v.config.CAFile)
		if err != nil {
			return nil, err
		}

		clientOptions = append(clientOptions, options)
	}

	if v.config.MaxAttempts > 0 {
		clientOptions = append(clientOptions, client.WithMaxAttempts(v.config.MaxAttempts))
	}

	if v.config.MaxPages > 0 {
		clientOptions = append(clientOptions, client.WithMaxPages(v.config.MaxPages))
	}

	if v.config.MaxCount > 0 {
		clientOptions = append(clientOptions, client.WithMaxCount(v.config.MaxCount))
	}

	if v.config.LookbackTimeWindowMinutes > 0 {
		clientOptions = append(clientOptions, client.WithLookback(v.config.LookbackTimeWindowMinutes))
	}

	return clientOptions, nil
}

// Interval returns the scheduling time for the check
func (v *VersaCheck) Interval() time.Duration {
	return v.interval
}

// IsHASupported returns true if the check supports HA
func (v *VersaCheck) IsHASupported() bool {
	// TODO: Is this true? I would think probably?
	return true
}

// filterOrganizations filters the list of organizations based on the included and excluded lists
// If an organization is on the included and excluded list, it will be excluded
func filterOrganizations(orgs []client.Organization, includedOrgs []string, excludedOrgs []string) []client.Organization {
	includedTenantsSet := make(map[string]struct{}, len(includedOrgs))
	for _, tenant := range includedOrgs {
		includedTenantsSet[strings.ToLower(tenant)] = struct{}{}
	}
	excludedTenantsSet := make(map[string]struct{}, len(excludedOrgs))
	for _, tenant := range excludedOrgs {
		excludedTenantsSet[strings.ToLower(tenant)] = struct{}{}
	}

	filteredOrgs := make([]client.Organization, 0, len(orgs))
	for _, org := range orgs {
		orgName := strings.ToLower(org.Name) // Normalize the organization name to lowercase
		// If includedTenants is not empty, only include tenants in the list
		if _, ok := includedTenantsSet[orgName]; len(includedOrgs) > 0 && !ok {
			continue
		}
		// If excludedTenants is not empty, exclude tenants in the list
		if _, ok := excludedTenantsSet[orgName]; len(excludedOrgs) > 0 && ok {
			continue
		}
		filteredOrgs = append(filteredOrgs, org)
	}

	return filteredOrgs
}

// TODO: should we convert the tags map to use ID instead of IP?
// generateDeviceNameToIPMap generates a map of device IP to device name to enrich the results from Analytics responses
func generateDeviceNameToIPMap(deviceMetadata []devicemetadata.DeviceMetadata) map[string]string {
	deviceNameToIPMap := make(map[string]string)
	for _, device := range deviceMetadata {
		if device.Name != "" {
			deviceNameToIPMap[device.Name] = device.IPAddress
		}
	}
	return deviceNameToIPMap
}

func boolPointer(b bool) *bool {
	return &b
}

// Factory creates a new check factory
func Factory() option.Option[func() check.Check] {
	return option.New(newCheck)
}

func newCheck() check.Check {
	return &VersaCheck{
		CheckBase: core.NewCheckBase(CheckName),
		interval:  defaultCheckInterval,
	}
}<|MERGE_RESOLUTION|>--- conflicted
+++ resolved
@@ -281,7 +281,6 @@
 			}
 		}
 
-<<<<<<< HEAD
 		// Collect applications by appliance metrics if enabled
 		if *v.config.CollectApplicationsByApplianceMetrics {
 			appsByApplianceMetrics, err := c.GetApplicationsByAppliance(org.Name)
@@ -300,16 +299,16 @@
 			} else {
 				v.metricsSender.SendTopUserMetrics(topUserMetrics, deviceNameToIDMap)
 			}
-=======
+		}
+
+		// Collect tunnel metrics if enabled
 		if *v.config.CollectTunnelMetrics {
-			// Collect tunnel metrics for each organization
 			tunnelMetrics, err := c.GetTunnelMetrics(org.Name)
 			if err != nil {
 				log.Warnf("error getting tunnel metrics for tenant %s from Versa client: %v", org.Name, err)
 				continue
 			}
 			v.metricsSender.SendTunnelMetrics(tunnelMetrics, deviceNameToIDMap)
->>>>>>> da36856f
 		}
 	}
 
