// Unless explicitly stated otherwise all files in this repository are licensed
// under the Apache License Version 2.0.
// This product includes software developed at Datadog (https://www.datadoghq.com/).
// Copyright 2024-present Datadog, Inc.

// Package client implements a Versa API client
package client

import (
	"crypto/tls"
	"crypto/x509"
	"errors"
	"fmt"
	"net/http"
	"net/http/cookiejar"
	"net/url"
	"os"
	"strconv"
	"sync"
	"time"

	"github.com/DataDog/datadog-agent/pkg/util/log"
)

const (
	defaultBasicPort   = 9182
	defaultOAuthPort   = 9183
	defaultMaxAttempts = 3
	defaultMaxPages    = 100
	defaultMaxCount    = "2000"
	defaultLookback    = "30minutesAgo"
	defaultHTTPTimeout = 10
	defaultHTTPScheme  = "https"
)

// Useful for mocking
var timeNow = time.Now

// Client is an HTTP Versa client.
type Client struct {
	httpClient        *http.Client
	directorEndpoint  string
	directorAPIPort   int
	analyticsEndpoint string
<<<<<<< HEAD
	// OAuth token for Director API endpoints
	directorToken       string
	directorTokenExpiry time.Time
	// Session token for Analytics endpoints (always uses session auth)
	sessionToken        string
	sessionTokenExpiry  time.Time
	username            string
	password            string
	clientID            string
	clientSecret        string
	authMethod          authMethod
	authenticationMutex *sync.Mutex
	maxAttempts         int
	maxPages            int
	maxCount            string // Stored as string to be passed as an HTTP param
	lookback            string
=======
	// TODO: replace with OAuth
	token                  string
	tokenExpiry            time.Time
	username               string
	password               string
	authenticationMutex    *sync.Mutex
	maxAttempts            int
	maxPages               int
	maxCount               string // Stored as string to be passed as an HTTP param
	lookback               string
	useStartPagination     bool // Use "start" instead of "offset" for pagination (necessary for some deployments)
	useAlternateAppliances bool // Use GetAppliances instead of GetChildAppliancesDetail for appliance collection
>>>>>>> dc2c7c39
}

// ClientOptions are the functional options for the Versa client
type ClientOptions func(*Client)

// NewClient creates a new Versa HTTP client.
func NewClient(directorEndpoint string, directorPort int, analyticsEndpoint string, useHTTP bool, authConfig AuthConfig, options ...ClientOptions) (*Client, error) {
	err := validateParams(directorEndpoint, directorPort, analyticsEndpoint)
	if err != nil {
		return nil, err
	}

	// Process authentication configuration (validate and parse)
	authMethod, err := processAuthConfig(authConfig)
	if err != nil {
		return nil, err
	}

	// Set default port based on authentication method if not provided
	if directorPort == 0 {
		if authMethod == authMethodOAuth {
			directorPort = defaultOAuthPort
		} else {
			directorPort = defaultBasicPort
		}
	}

	cookieJar, err := cookiejar.New(nil)
	if err != nil {
		return nil, err
	}

	httpClient := &http.Client{
		Timeout: defaultHTTPTimeout * time.Second,
		Jar:     cookieJar,
	}

	scheme := defaultHTTPScheme
	if useHTTP {
		scheme = "http"
	}

	directorEndpointURL := url.URL{
		Scheme: scheme,
		Host:   directorEndpoint,
	}

	analyticsEndpointURL := url.URL{
		Scheme: scheme,
		Host:   analyticsEndpoint,
	}

	client := &Client{
		httpClient:          httpClient,
		directorEndpoint:    directorEndpointURL.String(),
		directorAPIPort:     directorPort,
		analyticsEndpoint:   analyticsEndpointURL.String(),
		authMethod:          authMethod,
		username:            authConfig.Username,
		password:            authConfig.Password,
		clientID:            authConfig.ClientID,
		clientSecret:        authConfig.ClientSecret,
		authenticationMutex: &sync.Mutex{},
		maxAttempts:         defaultMaxAttempts,
		maxPages:            defaultMaxPages,
		maxCount:            defaultMaxCount,
		lookback:            defaultLookback,
	}

	for _, opt := range options {
		opt(client)
	}

	return client, nil
}

func validateParams(directorEndpoint string, directorPort int, analyticsEndpoint string) error {
	if directorEndpoint == "" {
		return fmt.Errorf("invalid director endpoint")
	}
	if directorPort < 0 {
		return fmt.Errorf("invalid director port: %d", directorPort)
	}
	if analyticsEndpoint == "" {
		return fmt.Errorf("invalid analytics endpoint")
	}
	return nil
}

// WithTLSConfig is a functional option to set the HTTP Client TLS Config
func WithTLSConfig(insecure bool, CAFile string) (ClientOptions, error) {
	var caCert []byte
	var err error

	if CAFile != "" {
		caCert, err = os.ReadFile(CAFile)
		if err != nil {
			return nil, err
		}
	}

	return func(c *Client) {
		tlsConfig := &tls.Config{}

		if insecure {
			tlsConfig.InsecureSkipVerify = insecure
		}

		if caCert != nil {
			caCertPool := x509.NewCertPool()
			caCertPool.AppendCertsFromPEM(caCert)
			tlsConfig.RootCAs = caCertPool
		}

		c.httpClient.Transport = &http.Transport{
			TLSClientConfig: tlsConfig,
		}
	}, nil
}

// WithMaxAttempts is a functional option to set the client max attempts
func WithMaxAttempts(maxAttempts int) ClientOptions {
	return func(c *Client) {
		c.maxAttempts = maxAttempts
	}
}

// WithMaxCount is a functional option to set the client max count
func WithMaxCount(maxCount int) ClientOptions {
	return func(c *Client) {
		c.maxCount = fmt.Sprintf("%d", maxCount)
	}
}

// WithMaxPages is a functional option to set the client max pages
func WithMaxPages(maxPages int) ClientOptions {
	return func(c *Client) {
		c.maxPages = maxPages
	}
}

// WithLookback is a functional option to set the client lookback interval
func WithLookback(lookback int) ClientOptions {
	return func(c *Client) {
		c.lookback = createLookbackString(lookback)
	}
}

// WithStartPagination is a functional option to enable using "start" instead of "offset" for pagination
func WithStartPagination(useStart bool) ClientOptions {
	return func(c *Client) {
		c.useStartPagination = useStart
	}
}

// WithAlternateAppliances is a functional option to enable using GetAppliances instead of GetChildAppliancesDetail
func WithAlternateAppliances(useAlternate bool) ClientOptions {
	return func(c *Client) {
		c.useAlternateAppliances = useAlternate
	}
}

// getOffsetParamName returns the pagination parameter name based on the feature flag
func (client *Client) getOffsetParamName() string {
	if client.useStartPagination {
		return "start"
	}
	return "offset"
}

// GetOrganizations retrieves a list of organizations
func (client *Client) GetOrganizations() ([]Organization, error) {
	var organizations []Organization
	resp, err := get[OrganizationListResponse](client, "/vnms/organization/orgs", nil, false)
	if err != nil {
		return nil, fmt.Errorf("failed to get organizations: %v", err)
	}
	organizations = append(organizations, resp.Organizations...)

	// Paginate through the appliances
	maxCount, _ := strconv.Atoi(client.maxCount)
	totalPages := (resp.TotalCount + maxCount - 1) / maxCount // calculate total pages, rounding up if there's any remainder
	for i := 1; i < totalPages; i++ {                         // start from 1 to skip the first page
		params := map[string]string{
			"limit":                     client.maxCount,
			client.getOffsetParamName(): strconv.Itoa(i * maxCount),
		}
		resp, err := get[OrganizationListResponse](client, "/vnms/organization/orgs", params, false)
		if err != nil {
			return nil, fmt.Errorf("failed to get organizations: %v", err)
		}
		if resp == nil {
			return nil, errors.New("failed to get organizations: returned nil")
		}
		organizations = append(organizations, resp.Organizations...)
	}
	if len(organizations) != resp.TotalCount {
		return nil, fmt.Errorf("failed to get organizations: expected %d, got %d", resp.TotalCount, len(organizations))
	}
	return organizations, nil
}

// GetChildAppliancesDetail retrieves a list of appliances with details
func (client *Client) GetChildAppliancesDetail(tenant string) ([]Appliance, error) {
	uri := "/vnms/dashboard/childAppliancesDetail/" + tenant
	var appliances []Appliance
	params := map[string]string{
		"fetch":                     "count",
		"limit":                     client.maxCount,
		client.getOffsetParamName(): "0",
	}

	// Get the total count of appliances
	totalCount, err := get[int](client, uri, params, false)
	if err != nil {
		return nil, fmt.Errorf("failed to get appliance detail response: %v", err)
	}
	if totalCount == nil {
		return nil, errors.New("failed to get appliance detail response: returned nil")
	}

	// Paginate through the appliances
	maxCount, _ := strconv.Atoi(client.maxCount)
	totalPages := (*totalCount + maxCount - 1) / maxCount // calculate total pages, rounding up if there's any remainder
	for i := 0; i < totalPages; i++ {
		params["fetch"] = "all"
		params[client.getOffsetParamName()] = fmt.Sprintf("%d", i*maxCount)
		resp, err := get[[]Appliance](client, uri, params, false)
		if err != nil {
			return nil, fmt.Errorf("failed to get appliance detail response: %v", err)
		}
		if resp == nil {
			return nil, errors.New("failed to get appliance detail response: returned nil")
		}
		appliances = append(appliances, *resp...)
	}

	return appliances, nil
}

// GetAppliances retrieves a list of appliances using the general appliance endpoint
func (client *Client) GetAppliances() ([]Appliance, error) {
	var allAppliances []Appliance
	params := map[string]string{
		"limit":                     client.maxCount,
		client.getOffsetParamName(): "0",
	}

	// Make the first request to get the first page and total count
	resp, err := get[ApplianceListResponse](client, "/vnms/appliance/appliance", params, false)
	if err != nil {
		return nil, fmt.Errorf("failed to get appliances: %v", err)
	}
	if resp == nil {
		return nil, errors.New("failed to get appliances: returned nil")
	}

	// Add the first page of appliances
	allAppliances = append(allAppliances, resp.Appliances...)

	// Calculate remaining pages needed
	maxCount, _ := strconv.Atoi(client.maxCount)
	if maxCount <= 0 {
		return nil, fmt.Errorf("invalid max count: %d", maxCount)
	}

	totalPages := (resp.TotalCount + maxCount - 1) / maxCount // calculate total pages, rounding up

	// Paginate through the remaining pages
	for i := 1; i < totalPages; i++ {
		params[client.getOffsetParamName()] = strconv.Itoa(i * maxCount)

		pageResp, err := get[ApplianceListResponse](client, "/vnms/appliance/appliance", params, false)
		if err != nil {
			return nil, fmt.Errorf("failed to get appliances page %d: %v", i+1, err)
		}
		if pageResp == nil {
			return nil, fmt.Errorf("failed to get appliances page %d: returned nil", i+1)
		}

		allAppliances = append(allAppliances, pageResp.Appliances...)
	}

	// Verify we got the expected number of appliances
	if len(allAppliances) != resp.TotalCount {
		return nil, fmt.Errorf("failed to get all appliances: expected %d, got %d", resp.TotalCount, len(allAppliances))
	}

	return allAppliances, nil
}

// GetInterfaces retrieves a list of interfaces for a specific tenant
func (client *Client) GetInterfaces(tenantName string) ([]Interface, error) {
	if tenantName == "" {
		return nil, fmt.Errorf("tenantName cannot be empty")
	}

	params := map[string]string{
		"tenantName": tenantName,
	}

	resp, err := get[InterfaceListResponse](client, "/vnms/dashboard/health/interface", params, false)
	if err != nil {
		return nil, fmt.Errorf("failed to get interfaces: %v", err)
	}
	if resp == nil {
		return nil, errors.New("failed to get interfaces: returned nil")
	}

	return resp.List.Value, nil
}

// GetInterfaceMetrics retrieves interface metrics for a specific appliance and tenant using pagination
func (client *Client) GetInterfaceMetrics(applianceName string, tenantName string) ([]InterfaceMetrics, error) {
	if applianceName == "" {
		return nil, fmt.Errorf("applianceName cannot be empty")
	}
	if tenantName == "" {
		return nil, fmt.Errorf("tenantName cannot be empty")
	}

	var allMetrics []InterfaceMetrics

	// make the initial request to get the first page and query-id
	initialEndpoint := fmt.Sprintf("/vnms/dashboard/appliance/%s/pageable_interfaces", applianceName)
	params := map[string]string{
		"orgName": tenantName,
		"limit":   client.maxCount,
	}

	resp, err := get[InterfaceMetricsResponse](client, initialEndpoint, params, false)
	if err != nil {
		return nil, fmt.Errorf("failed to get interface metrics (initial request): %v", err)
	}
	if resp == nil {
		return nil, errors.New("failed to get interface metrics: initial response was nil")
	}

	queryID := resp.QueryID
	if queryID == "" {
		return nil, errors.New("failed to get interface metrics: no query-id returned")
	}
	// always attempt to clean up the query
	defer client.closeQuery(queryID)

	// add the first page of data
	allMetrics = append(allMetrics, resp.Collection.Interfaces...)

	// if the first page has less interfaces than the limit,
	// there's no need to paginate
	maxCount, _ := strconv.Atoi(client.maxCount)
	if len(resp.Collection.Interfaces) < maxCount {
		return allMetrics, nil
	}

	// paginate through remaining data using the query-id
	nextPageEndpoint := "/vnms/dashboard/appliance/next_page_data"
	for range client.maxPages {
		pageParams := map[string]string{
			"queryId": queryID,
		}

		pageResp, err := get[InterfaceMetricsResponse](client, nextPageEndpoint, pageParams, false)
		if err != nil {
			return nil, fmt.Errorf("failed to get interface metrics (pagination): %v", err)
		}
		if pageResp == nil {
			return nil, errors.New("failed to get interface metrics: page response was nil")
		}

		// Add the page data to our results
		allMetrics = append(allMetrics, pageResp.Collection.Interfaces...)

		// If we get a response with less than the limit,
		// we've hit the last page
		if len(pageResp.Collection.Interfaces) < maxCount {
			break
		}
	}

	return allMetrics, nil
}

// closeQuery closes a pageable query to clean up resources
func (client *Client) closeQuery(queryID string) {
	closeEndpoint := "/vnms/dashboard/appliance/close_query"
	params := map[string]string{
		"queryId": queryID,
	}

	// We don't expect any meaningful response from the close endpoint
	_, err := client.get(closeEndpoint, params, false)
	if err != nil {
		log.Debugf("failed to close query %s: %v", queryID, err)
	}
}

// GetDirectorStatus retrieves the director status
func (client *Client) GetDirectorStatus() (*DirectorStatus, error) {
	resp, err := get[DirectorStatus](client, "/vnms/dashboard/vdStatus", nil, false)
	if err != nil {
		return nil, fmt.Errorf("failed to get director status: %v", err)
	}

	return resp, nil
}

// GetSLAMetrics retrieves SLA metrics from the Versa Analytics API
func (client *Client) GetSLAMetrics(tenant string) ([]SLAMetrics, error) {
	return getPaginatedAnalytics(
		client,
		tenant,
		"SDWAN",
		client.lookback,
		"slam(localsite,remotesite,localaccckt,remoteaccckt,fc)",
		"",
		"",
		[]string{
			"delay",
			"fwdDelayVar",
			"revDelayVar",
			"fwdLossRatio",
			"revLossRatio",
			"pduLossRatio",
		},
		parseSLAMetrics,
	)
}

// GetPathQoSMetrics retrieves QoS (Class of Service) metrics from the Versa Analytics API
func (client *Client) GetPathQoSMetrics(tenant string) ([]QoSMetrics, error) {
	return getPaginatedAnalytics(
		client,
		tenant,
		"SDWAN",
		client.lookback,
		"pathcos(localsitename,remotesitename)",
		"",
		"",
		[]string{
			"betx",        // best effort bytes
			"betxdrop",    // best effort dropped
			"eftx",        // expedited forwarding bytes
			"eftxdrop",    // expedited forwarding dropped
			"aftx",        // assured forwarding bytes
			"aftxdrop",    // assured forwarding dropped
			"nctx",        // network control bytes
			"nctxdrop",    // network control dropped
			"bebandwidth", // best effort bps
			"efbandwidth", // expedited forwarding bw bps
			"afbandwidth", // assured forwarding bw bps
			"ncbandwidth", // network control bw bps
			"volume-tx",   // total volume bytes
			"totaldrop",   // total drops bytes
			"percentdrop", // percent drop bytes
			"bandwidth",   // total bandwidth bps
		},
		parsePathQoSMetrics,
	)
}

// GetLinkStatusMetrics retrieves link status metrics from the Versa Analytics API
func (client *Client) GetLinkStatusMetrics(tenant string) ([]LinkStatusMetrics, error) {
	return getPaginatedAnalytics(
		client,
		tenant,
		"SDWAN",
		client.lookback,
		"linkstatus(site,accckt)",
		"",
		"",
		[]string{
			"availability",
		},
		parseLinkStatusMetrics,
	)
}

// GetLinkUsageMetrics gets link metrics for a Versa tenant
func (client *Client) GetLinkUsageMetrics(tenant string) ([]LinkUsageMetrics, error) {
	return getPaginatedAnalytics(
		client,
		tenant,
		"SDWAN",
		client.lookback,
		"linkusage(site,accckt,accckt.uplinkBW,accckt.downlinkBW,accckt.type,accckt.media,accckt.ip,accckt.isp)",
		"",
		"",
		[]string{
			"volume-tx",
			"volume-rx",
			"bw-tx",
			"bw-rx",
		},
		parseLinkUsageMetrics,
	)
}

// GetSiteMetrics gets site metrics for a Versa tenant
func (client *Client) GetSiteMetrics(tenant string) ([]SiteMetrics, error) {
	return getPaginatedAnalytics(
		client,
		tenant,
		"SDWAN",
		client.lookback,
		"linkusage(site,site.address,site.latitude,site.longitude,site.locationSource)",
		"",
		"siteStatus",
		[]string{
			"volume-tx",
			"volume-rx",
			"bw-tx",
			"bw-rx",
			"availability",
		},
		parseSiteMetrics,
	)
}

// GetApplicationsByAppliance retrieves applications by appliance metrics from the Versa Analytics API
func (client *Client) GetApplicationsByAppliance(tenant string) ([]ApplicationsByApplianceMetrics, error) {
	// TODO: should the lookback be configurable for these? no data is returned for 30min lookback
	return getPaginatedAnalytics(
		client,
		tenant,
		"SDWAN",
		"1daysAgo",
		"app(site,appId)",
		"",
		"",
		[]string{
			"sessions",
			"volume-tx",
			"volume-rx",
			"bw-tx",
			"bw-rx",
			"bandwidth",
		},
		parseApplicationsByApplianceMetrics,
	)
}

// GetTopUsers retrieves top users of applications by appliance from the Versa Analytics API
func (client *Client) GetTopUsers(tenant string) ([]TopUserMetrics, error) {
	// TODO: should the lookback be configurable for these? no data is returned for 30min lookback
	return getPaginatedAnalytics(
		client,
		tenant,
		"SDWAN",
		"1daysAgo",
		"appUser(site,user)",
		"",
		"",
		[]string{
			"sessions",
			"volume-tx",
			"volume-rx",
			"bw-tx",
			"bw-rx",
			"bandwidth",
		},
		parseTopUserMetrics,
	)
}

// GetTunnelMetrics retrieves tunnel metrics from the Versa Analytics API
func (client *Client) GetTunnelMetrics(tenant string) ([]TunnelMetrics, error) {
	if tenant == "" {
		return nil, fmt.Errorf("tenant cannot be empty")
	}

	return getPaginatedAnalytics(
		client,
		tenant,
		"SYSTEM",
		client.lookback,
		"tunnelstats(appliance,ipsecLocalIp,ipsecPeerIp,ipsecVpnProfName)",
		"",
		"",
		[]string{
			"volume-tx",
			"volume-rx",
		},
		parseTunnelMetrics,
	)
}

// GetDIAMetrics retrieves DIA (Direct Internet Access) metrics from the Versa Analytics API
func (client *Client) GetDIAMetrics(tenant string) ([]DIAMetrics, error) {
	if tenant == "" {
		return nil, fmt.Errorf("tenant cannot be empty")
	}

	return getPaginatedAnalytics(
		client,
		tenant,
		"SDWAN",
		"1daysAgo",
		"usage(site,accckt,accckt.ip)",
		"(accessType:DIA)",
		"",
		[]string{
			"volume-tx",
			"volume-rx",
			"bw-tx",
			"bw-rx",
		},
		parseDIAMetrics,
	)
}

// GetAnalyticsInterfaces retrieves interface utilization metrics from the Versa Analytics API
func (client *Client) GetAnalyticsInterfaces(tenant string) ([]AnalyticsInterfaceMetrics, error) {
	if tenant == "" {
		return nil, fmt.Errorf("tenant cannot be empty")
	}

	return getPaginatedAnalytics(
		client,
		tenant,
		"SDWAN",
		client.lookback,
		"intfUtil(site,accCkt,intf)",
		"",
		"",
		[]string{
			"rxUtil",
			"txUtil",
			"volume-rx",
			"volume-tx",
			"volume",
			"bw-rx",
			"bw-tx",
			"bandwidth",
		},
		parseAnalyticsInterfaceMetrics,
	)
}

// buildAnalyticsPath constructs a Versa Analytics query path in a cleaner way so multiple metrics can be added.
// TODO: maybe this becomes a struct function. Modifications will be easier and the function signature will be
// much cleaner
//
// Parameters:
//   - tenant: tenant name within the environment (e.g., "datadog")
//   - feature: category of analytics metrics (e.g., "SDWAN, "SYSTEM", "CGNAT", etc.)
//   - lookback: relative start date (e.g., "15minutesAgo", "1h", "24h")
//   - query: Versa query expression (e.g., "slam(...columns...)")
//   - queryType: type of query (e.g., "tableData", "table", "summary")
//   - filterQuery: filter query (e.g. "(accessType:DIA)")
//   - joinQuery: table to join from (e.g. "siteStatus")
//   - metrics: list of metric strings (e.g., "delay", "fwdLossRatio")
//   - count: number of rows to retrieve (similar to limit)
//   - fromCount: row to start at (similar to offset)
//
// Returns the full encoded URL string.
func buildAnalyticsPath(tenant string, feature string, lookback string, query string, queryType string, filterQuery string, joinQuery string, metrics []string, count int, fromCount int) string {
	baseAnalyticsPath := "/versa/analytics/v1.0.0/data/provider"
	path := fmt.Sprintf("%s/tenants/%s/features/%s", baseAnalyticsPath, tenant, feature)
	params := url.Values{
		"start-date": []string{lookback},
		"qt":         []string{queryType},
		"q":          []string{query},
		"ds":         []string{"aggregate"}, // this seems to be the only datastore supported (from docs)
		"count":      []string{strconv.Itoa(count)},
		"from-count": []string{strconv.Itoa(fromCount)},
	}
	// filterQuery is not required for most calls
	// only include in the params if needed
	if filterQuery != "" {
		params.Add("fq", filterQuery)
	}
	// joinQuery is not required for most calls
	// only include in the params if needed
	if joinQuery != "" {
		params.Add("jq", joinQuery)
	}
	for _, m := range metrics {
		params.Add("metrics", m)
	}
	return path + "?" + params.Encode()
}

func createLookbackString(lookbackMinutes int) string {
	return fmt.Sprintf("%dminutesAgo", lookbackMinutes)
}<|MERGE_RESOLUTION|>--- conflicted
+++ resolved
@@ -42,29 +42,17 @@
 	directorEndpoint  string
 	directorAPIPort   int
 	analyticsEndpoint string
-<<<<<<< HEAD
 	// OAuth token for Director API endpoints
 	directorToken       string
 	directorTokenExpiry time.Time
 	// Session token for Analytics endpoints (always uses session auth)
-	sessionToken        string
-	sessionTokenExpiry  time.Time
-	username            string
-	password            string
-	clientID            string
-	clientSecret        string
-	authMethod          authMethod
-	authenticationMutex *sync.Mutex
-	maxAttempts         int
-	maxPages            int
-	maxCount            string // Stored as string to be passed as an HTTP param
-	lookback            string
-=======
-	// TODO: replace with OAuth
-	token                  string
-	tokenExpiry            time.Time
+	sessionToken           string
+	sessionTokenExpiry     time.Time
 	username               string
 	password               string
+	clientID               string
+	clientSecret           string
+	authMethod             authMethod
 	authenticationMutex    *sync.Mutex
 	maxAttempts            int
 	maxPages               int
@@ -72,7 +60,6 @@
 	lookback               string
 	useStartPagination     bool // Use "start" instead of "offset" for pagination (necessary for some deployments)
 	useAlternateAppliances bool // Use GetAppliances instead of GetChildAppliancesDetail for appliance collection
->>>>>>> dc2c7c39
 }
 
 // ClientOptions are the functional options for the Versa client
