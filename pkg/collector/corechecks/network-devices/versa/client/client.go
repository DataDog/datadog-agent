--- conflicted
+++ resolved
@@ -649,7 +649,6 @@
 	return metrics, nil
 }
 
-<<<<<<< HEAD
 // GetApplicationsByAppliance retrieves applications by appliance metrics from the Versa Analytics API
 func (client *Client) GetApplicationsByAppliance(tenant string) ([]ApplicationsByApplianceMetrics, error) {
 	// TODO: should the lookback be configurable for these? no data is returned for 30min lookback
@@ -706,7 +705,36 @@
 		m := TopUserMetrics{}
 		if len(row) != 9 {
 			return nil, fmt.Errorf("expected 9 columns, got %d", len(row))
-=======
+		}
+		// Type assertions for each value
+		var ok bool
+		if m.DrillKey, ok = row[0].(string); !ok {
+			return nil, fmt.Errorf("expected string for DrillKey")
+		}
+		if m.Site, ok = row[1].(string); !ok {
+			return nil, fmt.Errorf("expected string for Site")
+		}
+		if m.User, ok = row[2].(string); !ok {
+			return nil, fmt.Errorf("expected string for User")
+		}
+
+		// Floats from index 3–8
+		floatFields := []*float64{
+			&m.Sessions, &m.VolumeTx, &m.VolumeRx,
+			&m.BandwidthTx, &m.BandwidthRx, &m.Bandwidth,
+		}
+		for i, ptr := range floatFields {
+			if val, ok := row[i+3].(float64); ok {
+				*ptr = val
+			} else {
+				return nil, fmt.Errorf("expected float64 at index %d", i+3)
+			}
+		}
+		rows = append(rows, m)
+	}
+	return rows, nil
+}
+
 // parseTunnelMetrics parses the raw AaData response into TunnelMetrics structs
 func parseTunnelMetrics(data [][]interface{}) ([]TunnelMetrics, error) {
 	var rows []TunnelMetrics
@@ -715,34 +743,12 @@
 		// Based on the new structure, we expect 7 columns
 		if len(row) != 7 {
 			return nil, fmt.Errorf("expected 7 columns, got %d", len(row))
->>>>>>> da36856f
 		}
 		// Type assertions for each value
 		var ok bool
 		if m.DrillKey, ok = row[0].(string); !ok {
 			return nil, fmt.Errorf("expected string for DrillKey")
 		}
-<<<<<<< HEAD
-		if m.Site, ok = row[1].(string); !ok {
-			return nil, fmt.Errorf("expected string for Site")
-		}
-		if m.User, ok = row[2].(string); !ok {
-			return nil, fmt.Errorf("expected string for User")
-		}
-
-		// Floats from index 3–8
-		floatFields := []*float64{
-			&m.Sessions, &m.VolumeTx, &m.VolumeRx,
-			&m.BandwidthTx, &m.BandwidthRx, &m.Bandwidth,
-		}
-		for i, ptr := range floatFields {
-			if val, ok := row[i+3].(float64); ok {
-				*ptr = val
-			} else {
-				return nil, fmt.Errorf("expected float64 at index %d", i+3)
-			}
-		}
-=======
 		if m.Appliance, ok = row[1].(string); !ok {
 			return nil, fmt.Errorf("expected string for Appliance")
 		}
@@ -767,22 +773,18 @@
 		} else {
 			return nil, fmt.Errorf("expected float64 for VolumeTx at index 6")
 		}
-
->>>>>>> da36856f
 		rows = append(rows, m)
 	}
 	return rows, nil
 }
 
-<<<<<<< HEAD
-=======
 // GetTunnelMetrics retrieves tunnel metrics from the Versa Analytics API
 func (client *Client) GetTunnelMetrics(tenant string) ([]TunnelMetrics, error) {
 	if tenant == "" {
 		return nil, fmt.Errorf("tenant cannot be empty")
 	}
 
-	analyticsURL := client.buildAnalyticsPath(tenant, "SYSTEM", "tunnelstats(appliance,ipsecLocalIp,ipsecPeerIp,ipsecVpnProfName)", "tableData", []string{
+	analyticsURL := buildAnalyticsPath(tenant, "SYSTEM", client.lookback, "tunnelstats(appliance,ipsecLocalIp,ipsecPeerIp,ipsecVpnProfName)", "tableData", []string{
 		"volume-tx",
 		"volume-rx",
 	})
@@ -799,7 +801,6 @@
 	return metrics, nil
 }
 
->>>>>>> da36856f
 // buildAnalyticsPath constructs a Versa Analytics query path in a cleaner way so multiple metrics can be added.
 //
 // Parameters:
