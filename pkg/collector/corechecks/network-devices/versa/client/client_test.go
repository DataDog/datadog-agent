--- conflicted
+++ resolved
@@ -462,7 +462,6 @@
 	require.Equal(t, expectedLinkStatusMetrics, linkStatusMetrics)
 }
 
-<<<<<<< HEAD
 func TestGetQoSMetrics(t *testing.T) {
 	expectedQoSMetrics := []QoSMetrics{
 		{
@@ -503,72 +502,6 @@
 	require.Equal(t, expectedQoSMetrics, qosMetrics)
 }
 
-func TestParseLinkUsageMetrics(t *testing.T) {
-	testData := [][]interface{}{
-		{
-			"test-branch-2B,INET-1",
-			"test-branch-2B",
-			"INET-1",
-			"10000000000",
-			"10000000000",
-			"Unknown",
-			"Unknown",
-			"10.20.20.7",
-			"",
-			757144.0,
-			457032.0,
-			6730.168888888889,
-			4062.5066666666667,
-		},
-	}
-
-	expected := []LinkUsageMetrics{
-		{
-			DrillKey:          "test-branch-2B,INET-1",
-			Site:              "test-branch-2B",
-			AccessCircuit:     "INET-1",
-			UplinkBandwidth:   "10000000000",
-			DownlinkBandwidth: "10000000000",
-			Type:              "Unknown",
-			Media:             "Unknown",
-			IP:                "10.20.20.7",
-			ISP:               "",
-			VolumeTx:          757144.0,
-			VolumeRx:          457032.0,
-			BandwidthTx:       6730.168888888889,
-			BandwidthRx:       4062.5066666666667,
-		},
-	}
-
-	result, err := parseLinkUsageMetrics(testData)
-	require.NoError(t, err)
-	require.Equal(t, expected, result)
-}
-
-func TestParseLinkStatusMetrics(t *testing.T) {
-	testData := [][]interface{}{
-		{
-			"test-branch-2B,INET-1",
-			"test-branch-2B",
-			"INET-1",
-			98.5,
-		},
-	}
-
-	expected := []LinkStatusMetrics{
-		{
-			DrillKey:      "test-branch-2B,INET-1",
-			Site:          "test-branch-2B",
-			AccessCircuit: "INET-1",
-			Availability:  98.5,
-		},
-	}
-
-	result, err := parseLinkStatusMetrics(testData)
-	require.NoError(t, err)
-	require.Equal(t, expected, result)
-}
-
 func TestParsePathQoSMetrics(t *testing.T) {
 	testData := [][]interface{}{
 		{
@@ -751,8 +684,6 @@
 	require.Equal(t, expected, result)
 }
 
-=======
->>>>>>> 003447de
 func TestGetApplicationsByAppliance(t *testing.T) {
 	expectedApplicationsByApplianceMetrics := []ApplicationsByApplianceMetrics{
 		{
