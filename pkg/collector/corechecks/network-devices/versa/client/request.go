// Unless explicitly stated otherwise all files in this repository are licensed
// under the Apache License Version 2.0.
// This product includes software developed at Datadog (https://www.datadoghq.com/).
// Copyright 2024-present Datadog, Inc.

package client

import (
	"context"
	"crypto/tls"
	"encoding/json"
	"fmt"
	"io"
	"net/http"
<<<<<<< HEAD
	"net/http/httptrace"
=======
	"strconv"
>>>>>>> e15e9886

	"github.com/DataDog/datadog-agent/pkg/util/log"
)

// TODO: can we move this to a common package? Cisco SD-WAN and Versa use this
// newRequest creates a new request for this client.
func (client *Client) newRequest(method, uri string, body io.Reader, useSessionAuth bool) (*http.Request, error) {
	// TODO: remove after triage
	trace := &httptrace.ClientTrace{
		GetConn: func(hostPort string) {
			log.Tracef("Getting Conn for: %s", hostPort)
		},
		GotConn: func(connInfo httptrace.GotConnInfo) {
			log.Tracef("Got Conn: %+v", connInfo.Conn.RemoteAddr())
		},
		DNSStart: func(dnsInfo httptrace.DNSStartInfo) {
			log.Tracef("DNS Start: %s", dnsInfo.Host)
		},
		DNSDone: func(dnsInfo httptrace.DNSDoneInfo) {
			log.Tracef("DNS Done: Found %+v, Error: %+v", dnsInfo.Addrs, dnsInfo.Err)
		},
		ConnectStart: func(network, addr string) {
			log.Tracef("Connect Start: network %s, addr %s", network, addr)
		},
		ConnectDone: func(network, addr string, err error) {
			log.Tracef("Connect Done: network %s, addr %s, error %+v", network, addr, err)
		},
		TLSHandshakeStart: func() {
			log.Trace("TLS Handshake Started")
		},
		TLSHandshakeDone: func(state tls.ConnectionState, err error) {
			log.Tracef("TLS Handshake Done State: %+v, Error: %+v", state, err)
		},
	}

	// session auth requires token authentication
	if useSessionAuth {
		return http.NewRequestWithContext(httptrace.WithClientTrace(context.Background(), trace), method, client.directorEndpoint+uri, body)
	}
	return http.NewRequestWithContext(httptrace.WithClientTrace(context.Background(), trace), method, fmt.Sprintf("%s:%d%s", client.directorEndpoint, client.directorAPIPort, uri), body)
}

// TODO: can we move this to a common package? Cisco SD-WAN and Versa use this
// do exec a request with authentication
func (client *Client) do(req *http.Request) ([]byte, int, error) {
	log.Tracef("Executing Versa api request %s %s", req.Method, req.URL.Path)
	resp, err := client.httpClient.Do(req)
	if err != nil {
		if resp != nil {
			log.Tracef("Error executing Versa api request %d %s %s: Error: %v", resp.StatusCode, req.Method, req.URL.Path, err)
		} else {
			log.Tracef("Error executing Versa api request - %s %s: Error: %v", req.Method, req.URL.Path, err)
		}
		return nil, 0, err
	}
	log.Tracef("Executed Versa api request %d %s %s", resp.StatusCode, req.Method, req.URL.Path)

	defer resp.Body.Close()

	// TODO: should we bring this back with OAuth?
	if !isAuthenticated(resp.Header) {
		log.Tracef("Versa api request responded with invalid auth %s %s", req.Method, req.URL.Path)
		// clear auth to trigger re-authentication
		client.clearAuth()
		// Return 401 on auth errors
		return nil, 401, nil
	}

	body, err := io.ReadAll(resp.Body)
	if err != nil {
		return nil, resp.StatusCode, err
	}

	return body, resp.StatusCode, nil
}

// TODO: can we move this to a common package? Cisco SD-WAN and Versa use this
// get executes a GET request to the given endpoint with the given query params
func (client *Client) get(endpoint string, params map[string]string, useSessionAuth bool) ([]byte, error) {
	req, err := client.newRequest("GET", endpoint, nil, useSessionAuth)
	if err != nil {
		return nil, err
	}

	// use basic auth
	// TODO: replace with OAuth token
	if useSessionAuth {
		// use token auth
		req.Header.Add("X-CSRF-TOKEN", client.token)
	} else {
		req.SetBasicAuth(client.username, client.password)
	}

	query := req.URL.Query()
	for key, value := range params {
		query.Add(key, value)
	}
	req.URL.RawQuery = query.Encode()

	var bytes []byte
	var statusCode int
	var lastErr error

	for attempts := 0; attempts < client.maxAttempts; attempts++ {
		// TODO: uncomment when OAuth is implemented
		// currently BASIC Auth is being used
		if useSessionAuth {
			err = client.authenticate()
			if err != nil {
				return nil, err
			}
		}

		bytes, statusCode, err = client.do(req)

		if err == nil && isValidStatusCode(statusCode) {
			// Got a valid response, stop retrying
			return bytes, nil
		}
		lastErr = err
	}

	log.Tracef("%d error code hitting endpoint %q response: %q, error: %v", statusCode, endpoint, string(bytes), lastErr)
	return nil, fmt.Errorf("%s http responded with %d code and error %v", endpoint, statusCode, lastErr)
}

// TODO: can we move this to a common package? Cisco SD-WAN and Versa use this
// get wraps client.get with generic type content and unmarshalling (methods can't use generics)
func get[T Content](client *Client, endpoint string, params map[string]string, useSessionAuth bool) (*T, error) {
	bytes, err := client.get(endpoint, params, useSessionAuth)
	if err != nil {
		return nil, err
	}

	var data T

	err = json.Unmarshal(bytes, &data)
	if err != nil {
		log.Tracef("Failed to unmarshal response: %s", err)
		// Log the response body for debugging
		log.Tracef("Response body: %s", string(bytes))
		return nil, err
	}

	return &data, nil
}

func isValidStatusCode(code int) bool {
	return code >= 200 && code < 400
}

// getPaginatedAnalytics handles the common pagination pattern for all analytics endpoints
func getPaginatedAnalytics[T any](
	client *Client,
	tenant string,
	feature string,
	lookback string,
	query string,
	metrics []string,
	parser func([][]interface{}) ([]T, error),
) ([]T, error) {
	// TODO: store client.maxCount as both string and int?
	maxCount, err := strconv.Atoi(client.maxCount)
	if err != nil {
		return nil, fmt.Errorf("failed to parse maxCount: %v", err)
	}

	var allMetrics []T

	// Paginate through the results
	for page := 0; page < client.maxPages; page++ {
		fromCount := page * maxCount
		analyticsURL := buildAnalyticsPath(tenant, feature, lookback, query, "tableData", metrics, maxCount, fromCount)

		resp, err := get[AnalyticsMetricsResponse](client, analyticsURL, nil, true)
		if err != nil {
			return nil, fmt.Errorf("failed to get analytics metrics page %d: %v", page+1, err)
		}

		metrics, err := parser(resp.AaData)
		if err != nil {
			return nil, fmt.Errorf("failed to parse analytics metrics page %d: %v", page+1, err)
		}

		allMetrics = append(allMetrics, metrics...)

		// If we got fewer results than maxCount, we've reached the end
		if len(metrics) < maxCount {
			break
		}
	}

	return allMetrics, nil
}<|MERGE_RESOLUTION|>--- conflicted
+++ resolved
@@ -12,11 +12,8 @@
 	"fmt"
 	"io"
 	"net/http"
-<<<<<<< HEAD
 	"net/http/httptrace"
-=======
 	"strconv"
->>>>>>> e15e9886
 
 	"github.com/DataDog/datadog-agent/pkg/util/log"
 )
