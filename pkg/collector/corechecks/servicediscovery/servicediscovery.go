// Unless explicitly stated otherwise all files in this repository are licensed
// under the Apache License Version 2.0.
// This product includes software developed at Datadog (https://www.datadoghq.com/).
// Copyright 2016-present Datadog, Inc.

// Package servicediscovery contains the Service Discovery corecheck.
package servicediscovery

import (
	"errors"
	"fmt"
	"runtime"
	"time"

	"gopkg.in/yaml.v2"

	"github.com/DataDog/datadog-agent/comp/core/autodiscovery/integration"
	"github.com/DataDog/datadog-agent/pkg/aggregator/sender"
	"github.com/DataDog/datadog-agent/pkg/collector/check"
	"github.com/DataDog/datadog-agent/pkg/collector/corechecks"
	"github.com/DataDog/datadog-agent/pkg/collector/corechecks/servicediscovery/portlist"
	pkgconfig "github.com/DataDog/datadog-agent/pkg/config"
	"github.com/DataDog/datadog-agent/pkg/util/log"
	"github.com/DataDog/datadog-agent/pkg/util/optional"
)

//go:generate mockgen -source=$GOFILE -package=$GOPACKAGE -destination=servicediscovery_mock.go

<<<<<<< HEAD
=======
type osImpl interface {
	DiscoverServices() error
}

var newOSImpl func(sender *telemetrySender, ignoreCfg map[string]bool) (osImpl, error)

>>>>>>> ed5e6576
const (
	// CheckName is the name of the check.
	CheckName = "service_discovery"

	refreshInterval = 1 * time.Minute
	heartbeatTime   = 15 * time.Minute
)

type serviceInfo struct {
	process       processInfo
	meta          serviceMetadata
	LastHeartbeat time.Time
}

type procStat struct {
	StartTime uint64
}

type processInfo struct {
	PID     int
	CmdLine []string
	Env     []string
	Cwd     string
	Stat    procStat
	Ports   []int
}

type serviceEvents struct {
	start     []serviceInfo
	stop      []serviceInfo
	heartbeat []serviceInfo
}

type discoveredServices struct {
	aliveProcsCount int
	openPorts       portlist.List

	ignoreProcs     map[int]bool
	potentials      map[int]*serviceInfo
	runningServices map[int]*serviceInfo

	events serviceEvents
}

type osImpl interface {
	DiscoverServices() (*discoveredServices, error)
}

var (
	newOSImpl func(ignoreCfg map[string]bool) (osImpl, error)
)

type config struct {
	IgnoreProcesses []string `yaml:"ignore_processes"`
}

// Parse parses the configuration
func (c *config) Parse(data []byte) error {
	if err := yaml.Unmarshal(data, c); err != nil {
		return err
	}
	return nil
}

// Check reports discovered services.
type Check struct {
	corechecks.CheckBase
	cfg                   *config
	os                    osImpl
	sender                *telemetrySender
	sentRepeatedEventPIDs map[int]bool
}

// Factory creates a new check factory
func Factory() optional.Option[func() check.Check] {
	// Since service_discovery is enabled by default, we want to prevent returning an error in Configure() for platforms
	// where the check is not implemented. Instead of that, we return an empty check.
	if newOSImpl == nil {
		return optional.NewNoneOption[func() check.Check]()
	}
	return optional.NewOption(newCheck)
}

func newCheck() check.Check {
	return &Check{
		CheckBase:             corechecks.NewCheckBase(CheckName),
		cfg:                   &config{},
		sentRepeatedEventPIDs: make(map[int]bool),
	}
}

// Configure parses the check configuration and initializes the check
func (c *Check) Configure(senderManager sender.SenderManager, _ uint64, instanceConfig, initConfig integration.Data, source string) error {
	if !pkgconfig.Datadog().GetBool("service_discovery.enabled") {
		return errors.New("service discovery is disabled")
	}
	if newOSImpl == nil {
		return errors.New("service_discovery check not implemented on " + runtime.GOOS)
	}
	if err := c.CommonConfigure(senderManager, initConfig, instanceConfig, source); err != nil {
		return err
	}
	if err := c.cfg.Parse(instanceConfig); err != nil {
		return fmt.Errorf("failed to parse config: %w", err)
	}

	ignoreCfg := map[string]bool{}
	for _, pName := range c.cfg.IgnoreProcesses {
		ignoreCfg[pName] = true
	}

	s, err := c.GetSender()
	if err != nil {
		return err
	}
	c.sender = newTelemetrySender(s)

	c.os, err = newOSImpl(ignoreCfg)
	if err != nil {
		return err
	}

	return nil
}

// Run executes the check.
func (c *Check) Run() error {
	start := time.Now()
	defer func() {
		diff := time.Since(start).Seconds()
		metricTimeToScan.Observe(diff)
	}()

	disc, err := c.os.DiscoverServices()
	if err != nil {
		telemetryFromError(err)
		return err
	}

	log.Debugf("aliveProcs: %d | ignoreProcs: %d | runningServices: %d | potentials: %d | openPorts: %s",
		disc.aliveProcsCount,
		len(disc.ignoreProcs),
		len(disc.runningServices),
		len(disc.potentials),
		disc.openPorts.String(),
	)
	metricDiscoveredServices.Set(float64(len(disc.runningServices)))

	runningServicesByName := map[string][]*serviceInfo{}
	for _, svc := range disc.runningServices {
		runningServicesByName[svc.meta.Name] = append(runningServicesByName[svc.meta.Name], svc)
	}
	for _, svcs := range runningServicesByName {
		if len(svcs) <= 1 {
			continue
		}
		for _, svc := range svcs {
			if c.sentRepeatedEventPIDs[svc.process.PID] {
				continue
			}
			err := fmt.Errorf("found repeated service name: %s", svc.meta.Name)
			telemetryFromError(errWithCode{
				err:  err,
				code: errorCodeRepeatedServiceName,
				svc:  &svc.meta,
			})
			// track the PID, so we don't increase this counter in every run of the check.
			c.sentRepeatedEventPIDs[svc.process.PID] = true
		}
	}

	potentialNames := map[string]bool{}
	for _, p := range disc.potentials {
		potentialNames[p.meta.Name] = true
	}

	// group events by name in order to find repeated events for the same service name.
	eventsByName := make(eventsByNameMap)
	for _, p := range disc.events.start {
		eventsByName.addStart(p)
	}
	for _, p := range disc.events.heartbeat {
		eventsByName.addHeartbeat(p)
	}
	for _, p := range disc.events.stop {
		if potentialNames[p.meta.Name] {
			// we consider this situation a restart, so we skip the stop event.
			log.Debugf("there is a potential service with the same name as a stopped one, skipping end-service event (name: %q)", p.meta.Name)
			continue
		}
		eventsByName.addStop(p)
		if c.sentRepeatedEventPIDs[p.process.PID] {
			// delete this process from the map, so we track it if the PID gets reused
			delete(c.sentRepeatedEventPIDs, p.process.PID)
		}
	}

	for name, ev := range eventsByName {
		if len(ev.start) > 0 && len(ev.stop) > 0 || len(ev.heartbeat) > 0 && len(ev.stop) > 0 {
			// this is a consequence of the possibility of generating the same service name for different processes.
			// at this point, we just skip the end-service events so at least these services don't disappear in the UI.
			log.Debugf("got multiple start/heartbeat/end service events for the same service name, skipping end-service events (name: %q)", name)
			clear(ev.stop)
		}
		for _, svc := range ev.start {
			c.sender.sendStartServiceEvent(svc)
		}
		for _, svc := range ev.heartbeat {
			c.sender.sendHeartbeatServiceEvent(svc)
		}
		for _, svc := range ev.stop {
			c.sender.sendEndServiceEvent(svc)
		}
	}

	return nil
}

type eventsByNameMap map[string]*serviceEvents

func (m eventsByNameMap) addStart(svc serviceInfo) {
	events, ok := m[svc.meta.Name]
	if !ok {
		events = &serviceEvents{}
	}
	events.start = append(events.start, svc)
	m[svc.meta.Name] = events
}

func (m eventsByNameMap) addHeartbeat(svc serviceInfo) {
	events, ok := m[svc.meta.Name]
	if !ok {
		events = &serviceEvents{}
	}
	events.heartbeat = append(events.heartbeat, svc)
	m[svc.meta.Name] = events
}

func (m eventsByNameMap) addStop(svc serviceInfo) {
	events, ok := m[svc.meta.Name]
	if !ok {
		events = &serviceEvents{}
	}
	events.stop = append(events.stop, svc)
	m[svc.meta.Name] = events
}

// Interval returns how often the check should run.
func (c *Check) Interval() time.Duration {
	return refreshInterval
}

type timer interface {
	Now() time.Time
}

type realTime struct{}

func (realTime) Now() time.Time { return time.Now() }<|MERGE_RESOLUTION|>--- conflicted
+++ resolved
@@ -26,15 +26,6 @@
 
 //go:generate mockgen -source=$GOFILE -package=$GOPACKAGE -destination=servicediscovery_mock.go
 
-<<<<<<< HEAD
-=======
-type osImpl interface {
-	DiscoverServices() error
-}
-
-var newOSImpl func(sender *telemetrySender, ignoreCfg map[string]bool) (osImpl, error)
-
->>>>>>> ed5e6576
 const (
 	// CheckName is the name of the check.
 	CheckName = "service_discovery"
