// Unless explicitly stated otherwise all files in this repository are licensed
// under the Apache License Version 2.0.
// This product includes software developed at Datadog (https://www.datadoghq.com/).
// Copyright 2016-present Datadog, Inc.

package servicediscovery

import (
	"encoding/json"
	"testing"
	"time"

	"github.com/golang/mock/gomock"
	"github.com/google/go-cmp/cmp"
	"github.com/stretchr/testify/assert"
	"github.com/stretchr/testify/require"

	"github.com/DataDog/datadog-agent/comp/core/hostname/hostnameinterface"
	"github.com/DataDog/datadog-agent/pkg/aggregator/mocksender"
	"github.com/DataDog/datadog-agent/pkg/collector/corechecks/servicediscovery/model"
)

func mockSenderEvents(t *testing.T, m *mocksender.MockSender) []*event {
	t.Helper()

	var gotEvents []*event
	for _, call := range m.Calls {
		evType := call.Arguments.Get(1).(string)
		assert.Equal(t, "service-discovery", evType)

		raw := call.Arguments.Get(0).([]byte)
		var ev *event
		err := json.Unmarshal(raw, &ev)
		require.NoError(t, err)
		gotEvents = append(gotEvents, ev)
	}
	return gotEvents
}

func Test_telemetrySender(t *testing.T) {
	ctrl := gomock.NewController(t)
	defer ctrl.Finish()

	mSender := mocksender.NewMockSender("test-servicediscovery")
	mSender.SetupAcceptAll()

	mTimer := NewMocktimer(ctrl)
	now := time.Date(2024, 5, 13, 0, 0, 0, 0, time.UTC)
	mTimer.EXPECT().Now().Return(now).AnyTimes()

	host := "test-host"
	_, mHostname := hostnameinterface.NewMock(hostnameinterface.MockHostname(host))

	ts := newTelemetrySender(mSender)
	ts.hostname = mHostname

	svc := serviceInfo{
		service: model.Service{
<<<<<<< HEAD
			PID:                 99,
			CommandLine:         []string{"test-service", "--args"},
			Ports:               []uint16{80, 8080},
			StartTimeMilli:      uint64(now.Add(-20 * time.Minute).UnixMilli()),
			RSS:                 500 * 1024 * 1024,
			GeneratedName:       "generated-name",
			GeneratedNameSource: "generated-name-source",
			DDService:           "dd-service",
			DDServiceInjected:   true,
			CPUCores:            1.5,
			ContainerID:         "abcd",
=======
			PID:                        99,
			CommandLine:                []string{"test-service", "--args"},
			Ports:                      []uint16{80, 8080},
			StartTimeMilli:             uint64(now.Add(-20 * time.Minute).UnixMilli()),
			RSS:                        500 * 1024 * 1024,
			GeneratedName:              "generated-name",
			GeneratedNameSource:        "generated-name-source",
			ContainerServiceName:       "container-service-name",
			ContainerServiceNameSource: "service",
			DDService:                  "dd-service",
			DDServiceInjected:          true,
			CPUCores:                   1.5,
			ContainerID:                "abcd",
>>>>>>> 3db398a4
		},
		meta: ServiceMetadata{
			Name:               "test-service",
			Language:           "jvm",
			Type:               "web_service",
			APMInstrumentation: "injected",
		},
		LastHeartbeat: now,
	}

	ts.sendStartServiceEvent(svc)
	ts.sendHeartbeatServiceEvent(svc)
	ts.sendEndServiceEvent(svc)

	wantEvents := []*event{
		{
			RequestType: "start-service",
			APIVersion:  "v2",
			Payload: &eventPayload{
				NamingSchemaVersion:        "1",
				ServiceName:                "test-service",
				GeneratedServiceName:       "generated-name",
				GeneratedServiceNameSource: "generated-name-source",
<<<<<<< HEAD
=======
				ContainerServiceName:       "container-service-name",
				ContainerServiceNameSource: "service",
>>>>>>> 3db398a4
				DDService:                  "dd-service",
				ServiceNameSource:          "injected",
				HostName:                   "test-host",
				Env:                        "",
				ServiceLanguage:            "jvm",
				ServiceType:                "web_service",
				StartTime:                  1715557200,
				StartTimeMilli:             1715557200 * 1000,
				LastSeen:                   1715558400,
				APMInstrumentation:         "injected",
				Ports:                      []uint16{80, 8080},
				PID:                        99,
				CommandLine:                []string{"test-service", "--args"},
				RSSMemory:                  500 * 1024 * 1024,
				CPUCores:                   1.5,
				ContainerID:                "abcd",
			},
		},
		{
			RequestType: "heartbeat-service",
			APIVersion:  "v2",
			Payload: &eventPayload{
				NamingSchemaVersion:        "1",
				ServiceName:                "test-service",
				GeneratedServiceName:       "generated-name",
				GeneratedServiceNameSource: "generated-name-source",
<<<<<<< HEAD
=======
				ContainerServiceName:       "container-service-name",
				ContainerServiceNameSource: "service",
>>>>>>> 3db398a4
				DDService:                  "dd-service",
				ServiceNameSource:          "injected",
				HostName:                   "test-host",
				Env:                        "",
				ServiceLanguage:            "jvm",
				ServiceType:                "web_service",
				StartTime:                  1715557200,
				StartTimeMilli:             1715557200 * 1000,
				LastSeen:                   1715558400,
				APMInstrumentation:         "injected",
				Ports:                      []uint16{80, 8080},
				PID:                        99,
				CommandLine:                []string{"test-service", "--args"},
				RSSMemory:                  500 * 1024 * 1024,
				CPUCores:                   1.5,
				ContainerID:                "abcd",
			},
		},
		{
			RequestType: "end-service",
			APIVersion:  "v2",
			Payload: &eventPayload{
				NamingSchemaVersion:        "1",
				ServiceName:                "test-service",
				GeneratedServiceName:       "generated-name",
				GeneratedServiceNameSource: "generated-name-source",
<<<<<<< HEAD
=======
				ContainerServiceName:       "container-service-name",
				ContainerServiceNameSource: "service",
>>>>>>> 3db398a4
				DDService:                  "dd-service",
				ServiceNameSource:          "injected",
				HostName:                   "test-host",
				Env:                        "",
				ServiceLanguage:            "jvm",
				ServiceType:                "web_service",
				StartTime:                  1715557200,
				StartTimeMilli:             1715557200 * 1000,
				LastSeen:                   1715558400,
				APMInstrumentation:         "injected",
				Ports:                      []uint16{80, 8080},
				PID:                        99,
				CommandLine:                []string{"test-service", "--args"},
				RSSMemory:                  500 * 1024 * 1024,
				CPUCores:                   1.5,
				ContainerID:                "abcd",
			},
		},
	}

	mSender.AssertNumberOfCalls(t, "EventPlatformEvent", 3)
	gotEvents := mockSenderEvents(t, mSender)
	if diff := cmp.Diff(wantEvents, gotEvents); diff != "" {
		t.Errorf("event platform events mismatch (-want +got):\n%s", diff)
	}
}

func Test_telemetrySender_name_provided(t *testing.T) {
	ctrl := gomock.NewController(t)
	defer ctrl.Finish()

	mSender := mocksender.NewMockSender("test-servicediscovery")
	mSender.SetupAcceptAll()

	mTimer := NewMocktimer(ctrl)
	now := time.Date(2024, 5, 13, 0, 0, 0, 0, time.UTC)
	mTimer.EXPECT().Now().Return(now).AnyTimes()

	host := "test-host"
	_, mHostname := hostnameinterface.NewMock(hostnameinterface.MockHostname(host))

	ts := newTelemetrySender(mSender)
	ts.hostname = mHostname

	svc := serviceInfo{
		service: model.Service{
<<<<<<< HEAD
			PID:                 55,
			CommandLine:         []string{"foo", "--option"},
			StartTimeMilli:      uint64(now.Add(-20 * time.Minute).UnixMilli()),
			GeneratedName:       "generated-name2",
			GeneratedNameSource: "generated-name-source2",
			DDService:           "dd-service-provided",
			ContainerID:         "abcd",
=======
			PID:                        55,
			CommandLine:                []string{"foo", "--option"},
			StartTimeMilli:             uint64(now.Add(-20 * time.Minute).UnixMilli()),
			GeneratedName:              "generated-name2",
			GeneratedNameSource:        "generated-name-source2",
			ContainerServiceName:       "container-service-name2",
			ContainerServiceNameSource: "service",
			DDService:                  "dd-service-provided",
			ContainerID:                "abcd",
>>>>>>> 3db398a4
		},
		meta: ServiceMetadata{
			Name:               "test-service",
			Language:           "jvm",
			Type:               "web_service",
			APMInstrumentation: "injected",
		},
		LastHeartbeat: now,
	}

	ts.sendStartServiceEvent(svc)
	ts.sendHeartbeatServiceEvent(svc)
	ts.sendEndServiceEvent(svc)

	wantEvents := []*event{
		{
			RequestType: "start-service",
			APIVersion:  "v2",
			Payload: &eventPayload{
				NamingSchemaVersion:        "1",
				ServiceName:                "test-service",
				GeneratedServiceName:       "generated-name2",
				GeneratedServiceNameSource: "generated-name-source2",
<<<<<<< HEAD
=======
				ContainerServiceName:       "container-service-name2",
				ContainerServiceNameSource: "service",
>>>>>>> 3db398a4
				DDService:                  "dd-service-provided",
				ServiceNameSource:          "provided",
				HostName:                   "test-host",
				Env:                        "",
				ServiceLanguage:            "jvm",
				ServiceType:                "web_service",
				StartTime:                  1715557200,
				StartTimeMilli:             1715557200 * 1000,
				LastSeen:                   1715558400,
				APMInstrumentation:         "injected",
				PID:                        55,
				CommandLine:                []string{"foo", "--option"},
				ContainerID:                "abcd",
			},
		},
		{
			RequestType: "heartbeat-service",
			APIVersion:  "v2",
			Payload: &eventPayload{
				NamingSchemaVersion:        "1",
				ServiceName:                "test-service",
				GeneratedServiceName:       "generated-name2",
				GeneratedServiceNameSource: "generated-name-source2",
<<<<<<< HEAD
=======
				ContainerServiceName:       "container-service-name2",
				ContainerServiceNameSource: "service",
>>>>>>> 3db398a4
				DDService:                  "dd-service-provided",
				ServiceNameSource:          "provided",
				HostName:                   "test-host",
				Env:                        "",
				ServiceLanguage:            "jvm",
				ServiceType:                "web_service",
				StartTime:                  1715557200,
				StartTimeMilli:             1715557200 * 1000,
				LastSeen:                   1715558400,
				APMInstrumentation:         "injected",
				PID:                        55,
				CommandLine:                []string{"foo", "--option"},
				ContainerID:                "abcd",
			},
		},
		{
			RequestType: "end-service",
			APIVersion:  "v2",
			Payload: &eventPayload{
				NamingSchemaVersion:        "1",
				ServiceName:                "test-service",
				GeneratedServiceName:       "generated-name2",
				GeneratedServiceNameSource: "generated-name-source2",
<<<<<<< HEAD
=======
				ContainerServiceName:       "container-service-name2",
				ContainerServiceNameSource: "service",
>>>>>>> 3db398a4
				DDService:                  "dd-service-provided",
				ServiceNameSource:          "provided",
				HostName:                   "test-host",
				Env:                        "",
				ServiceLanguage:            "jvm",
				ServiceType:                "web_service",
				StartTime:                  1715557200,
				StartTimeMilli:             1715557200 * 1000,
				LastSeen:                   1715558400,
				APMInstrumentation:         "injected",
				PID:                        55,
				CommandLine:                []string{"foo", "--option"},
				ContainerID:                "abcd",
			},
		},
	}

	mSender.AssertNumberOfCalls(t, "EventPlatformEvent", 3)
	gotEvents := mockSenderEvents(t, mSender)
	if diff := cmp.Diff(wantEvents, gotEvents); diff != "" {
		t.Errorf("event platform events mismatch (-want +got):\n%s", diff)
	}
}<|MERGE_RESOLUTION|>--- conflicted
+++ resolved
@@ -56,19 +56,6 @@
 
 	svc := serviceInfo{
 		service: model.Service{
-<<<<<<< HEAD
-			PID:                 99,
-			CommandLine:         []string{"test-service", "--args"},
-			Ports:               []uint16{80, 8080},
-			StartTimeMilli:      uint64(now.Add(-20 * time.Minute).UnixMilli()),
-			RSS:                 500 * 1024 * 1024,
-			GeneratedName:       "generated-name",
-			GeneratedNameSource: "generated-name-source",
-			DDService:           "dd-service",
-			DDServiceInjected:   true,
-			CPUCores:            1.5,
-			ContainerID:         "abcd",
-=======
 			PID:                        99,
 			CommandLine:                []string{"test-service", "--args"},
 			Ports:                      []uint16{80, 8080},
@@ -82,7 +69,6 @@
 			DDServiceInjected:          true,
 			CPUCores:                   1.5,
 			ContainerID:                "abcd",
->>>>>>> 3db398a4
 		},
 		meta: ServiceMetadata{
 			Name:               "test-service",
@@ -106,11 +92,8 @@
 				ServiceName:                "test-service",
 				GeneratedServiceName:       "generated-name",
 				GeneratedServiceNameSource: "generated-name-source",
-<<<<<<< HEAD
-=======
 				ContainerServiceName:       "container-service-name",
 				ContainerServiceNameSource: "service",
->>>>>>> 3db398a4
 				DDService:                  "dd-service",
 				ServiceNameSource:          "injected",
 				HostName:                   "test-host",
@@ -137,11 +120,8 @@
 				ServiceName:                "test-service",
 				GeneratedServiceName:       "generated-name",
 				GeneratedServiceNameSource: "generated-name-source",
-<<<<<<< HEAD
-=======
 				ContainerServiceName:       "container-service-name",
 				ContainerServiceNameSource: "service",
->>>>>>> 3db398a4
 				DDService:                  "dd-service",
 				ServiceNameSource:          "injected",
 				HostName:                   "test-host",
@@ -168,11 +148,8 @@
 				ServiceName:                "test-service",
 				GeneratedServiceName:       "generated-name",
 				GeneratedServiceNameSource: "generated-name-source",
-<<<<<<< HEAD
-=======
 				ContainerServiceName:       "container-service-name",
 				ContainerServiceNameSource: "service",
->>>>>>> 3db398a4
 				DDService:                  "dd-service",
 				ServiceNameSource:          "injected",
 				HostName:                   "test-host",
@@ -219,15 +196,6 @@
 
 	svc := serviceInfo{
 		service: model.Service{
-<<<<<<< HEAD
-			PID:                 55,
-			CommandLine:         []string{"foo", "--option"},
-			StartTimeMilli:      uint64(now.Add(-20 * time.Minute).UnixMilli()),
-			GeneratedName:       "generated-name2",
-			GeneratedNameSource: "generated-name-source2",
-			DDService:           "dd-service-provided",
-			ContainerID:         "abcd",
-=======
 			PID:                        55,
 			CommandLine:                []string{"foo", "--option"},
 			StartTimeMilli:             uint64(now.Add(-20 * time.Minute).UnixMilli()),
@@ -237,7 +205,6 @@
 			ContainerServiceNameSource: "service",
 			DDService:                  "dd-service-provided",
 			ContainerID:                "abcd",
->>>>>>> 3db398a4
 		},
 		meta: ServiceMetadata{
 			Name:               "test-service",
@@ -261,11 +228,8 @@
 				ServiceName:                "test-service",
 				GeneratedServiceName:       "generated-name2",
 				GeneratedServiceNameSource: "generated-name-source2",
-<<<<<<< HEAD
-=======
 				ContainerServiceName:       "container-service-name2",
 				ContainerServiceNameSource: "service",
->>>>>>> 3db398a4
 				DDService:                  "dd-service-provided",
 				ServiceNameSource:          "provided",
 				HostName:                   "test-host",
@@ -289,11 +253,8 @@
 				ServiceName:                "test-service",
 				GeneratedServiceName:       "generated-name2",
 				GeneratedServiceNameSource: "generated-name-source2",
-<<<<<<< HEAD
-=======
 				ContainerServiceName:       "container-service-name2",
 				ContainerServiceNameSource: "service",
->>>>>>> 3db398a4
 				DDService:                  "dd-service-provided",
 				ServiceNameSource:          "provided",
 				HostName:                   "test-host",
@@ -317,11 +278,8 @@
 				ServiceName:                "test-service",
 				GeneratedServiceName:       "generated-name2",
 				GeneratedServiceNameSource: "generated-name-source2",
-<<<<<<< HEAD
-=======
 				ContainerServiceName:       "container-service-name2",
 				ContainerServiceNameSource: "service",
->>>>>>> 3db398a4
 				DDService:                  "dd-service-provided",
 				ServiceNameSource:          "provided",
 				HostName:                   "test-host",
