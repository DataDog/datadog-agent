// Unless explicitly stated otherwise all files in this repository are licensed
// under the Apache License Version 2.0.
// This product includes software developed at Datadog (https://www.datadoghq.com/).
// Copyright 2024-present Datadog, Inc.

// Package model contains types for service discovery.
package model

import (
	"github.com/DataDog/datadog-agent/pkg/discovery/tracermetadata"
)

// Service represents a listening process.
type Service struct {
	PID                        int                             `json:"pid"`
	GeneratedName              string                          `json:"generated_name"`
	GeneratedNameSource        string                          `json:"generated_name_source"`
	AdditionalGeneratedNames   []string                        `json:"additional_generated_names"`
	ContainerServiceName       string                          `json:"container_service_name"`
	ContainerServiceNameSource string                          `json:"container_service_name_source"`
	ContainerTags              []string                        `json:"container_tags,omitempty"`
	TracerMetadata             []tracermetadata.TracerMetadata `json:"tracer_metadata,omitempty"`
	DDService                  string                          `json:"dd_service"`
	DDServiceInjected          bool                            `json:"dd_service_injected"`
	CheckedContainerData       bool                            `json:"checked_container_data"`
	Ports                      []uint16                        `json:"ports"`
	APMInstrumentation         string                          `json:"apm_instrumentation"`
	Language                   string                          `json:"language"`
	Type                       string                          `json:"service_type"`
	RSS                        uint64                          `json:"rss"`
	CommandLine                []string                        `json:"cmdline"`
	StartTimeMilli             uint64                          `json:"start_time"`
	CPUCores                   float64                         `json:"cpu_cores"`
	ContainerID                string                          `json:"container_id"`
	LastHeartbeat              int64                           `json:"last_heartbeat"`
	RxBytes                    uint64                          `json:"rx_bytes"`
	TxBytes                    uint64                          `json:"tx_bytes"`
	RxBps                      float64                         `json:"rx_bps"`
	TxBps                      float64                         `json:"tx_bps"`
}

// ServicesResponse is the response for the system-probe /discovery/check endpoint.
type ServicesResponse struct {
	StartedServices      []Service `json:"started_services"`
	StoppedServices      []Service `json:"stopped_services"`
	HeartbeatServices    []Service `json:"heartbeat_services"`
	RunningServicesCount int       `json:"running_services_count"`
}

<<<<<<< HEAD
// ServicesEndpointResponse is the response for the system-probe /discovery/services endpoint.
type ServicesEndpointResponse struct {
	Services []Service `json:"services"`
=======
// NetworkStatsResponse is the response for the system-probe /discovery/network-stats endpoint.
type NetworkStatsResponse struct {
	Stats map[int]NetworkStats `json:"stats"`
}

// NetworkStats contains network statistics for a process.
type NetworkStats struct {
	RxBytes uint64 `json:"rx_bytes"`
	TxBytes uint64 `json:"tx_bytes"`
>>>>>>> c61d00a9
}<|MERGE_RESOLUTION|>--- conflicted
+++ resolved
@@ -47,11 +47,11 @@
 	RunningServicesCount int       `json:"running_services_count"`
 }
 
-<<<<<<< HEAD
 // ServicesEndpointResponse is the response for the system-probe /discovery/services endpoint.
 type ServicesEndpointResponse struct {
 	Services []Service `json:"services"`
-=======
+}
+
 // NetworkStatsResponse is the response for the system-probe /discovery/network-stats endpoint.
 type NetworkStatsResponse struct {
 	Stats map[int]NetworkStats `json:"stats"`
@@ -61,5 +61,4 @@
 type NetworkStats struct {
 	RxBytes uint64 `json:"rx_bytes"`
 	TxBytes uint64 `json:"tx_bytes"`
->>>>>>> c61d00a9
 }