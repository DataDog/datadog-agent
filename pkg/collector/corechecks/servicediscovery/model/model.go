--- conflicted
+++ resolved
@@ -8,23 +8,6 @@
 
 // Service represents a listening process.
 type Service struct {
-<<<<<<< HEAD
-	PID                  int      `json:"pid"`
-	Name                 string   `json:"name"`
-	GeneratedName        string   `json:"generated_name"`
-	GeneratedNameSource  string   `json:"generated_name_source"`
-	DDService            string   `json:"dd_service"`
-	DDServiceInjected    bool     `json:"dd_service_injected"`
-	CheckedContainerData bool     `json:"checked_container_data"`
-	Ports                []uint16 `json:"ports"`
-	APMInstrumentation   string   `json:"apm_instrumentation"`
-	Language             string   `json:"language"`
-	RSS                  uint64   `json:"rss"`
-	CommandLine          []string `json:"cmdline"`
-	StartTimeMilli       uint64   `json:"start_time"`
-	CPUCores             float64  `json:"cpu_cores"`
-	ContainerID          string   `json:"container_id"`
-=======
 	PID                        int      `json:"pid"`
 	Name                       string   `json:"name"`
 	GeneratedName              string   `json:"generated_name"`
@@ -42,7 +25,6 @@
 	StartTimeMilli             uint64   `json:"start_time"`
 	CPUCores                   float64  `json:"cpu_cores"`
 	ContainerID                string   `json:"container_id"`
->>>>>>> 3db398a4
 }
 
 // ServicesResponse is the response for the system-probe /discovery/services endpoint.
