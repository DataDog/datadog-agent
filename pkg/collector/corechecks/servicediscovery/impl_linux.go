--- conflicted
+++ resolved
@@ -226,13 +226,9 @@
 	serviceType := servicetype.Detect(service.Name, service.Ports)
 
 	meta := ServiceMetadata{
-<<<<<<< HEAD
 		Name:     service.Name,
 		Language: string(lang),
-=======
-		Name: service.Name,
-		Type: string(serviceType),
->>>>>>> 8af60b00
+		Type:     string(serviceType),
 	}
 
 	return &serviceInfo{
