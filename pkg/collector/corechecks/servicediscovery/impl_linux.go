// Unless explicitly stated otherwise all files in this repository are licensed
// under the Apache License Version 2.0.
// This product includes software developed at Datadog (https://www.datadoghq.com/).
// Copyright 2016-present Datadog, Inc.

//go:build linux

package servicediscovery

import (
	"time"

	"github.com/DataDog/datadog-agent/pkg/collector/corechecks/servicediscovery/model"
	"github.com/DataDog/datadog-agent/pkg/collector/corechecks/servicediscovery/servicetype"
	ddconfig "github.com/DataDog/datadog-agent/pkg/config"
	processnet "github.com/DataDog/datadog-agent/pkg/process/net"
	"github.com/DataDog/datadog-agent/pkg/util/log"
)

//go:generate mockgen -source=$GOFILE -package=$GOPACKAGE -destination=impl_linux_mock.go

func init() {
	newOSImpl = newLinuxImpl
}

type linuxImpl struct {
	getSysProbeClient func() (systemProbeClient, error)
	time              timer

	ignoreCfg map[string]bool

	ignoreProcs       map[int]bool
	aliveServices     map[int]*serviceInfo
	potentialServices map[int]*serviceInfo
}

func newLinuxImpl(ignoreCfg map[string]bool) (osImpl, error) {
	return &linuxImpl{
		getSysProbeClient: getSysProbeClient,
		time:              realTime{},
		ignoreCfg:         ignoreCfg,
		ignoreProcs:       make(map[int]bool),
		aliveServices:     make(map[int]*serviceInfo),
		potentialServices: make(map[int]*serviceInfo),
	}, nil
}

func (li *linuxImpl) DiscoverServices() (*discoveredServices, error) {
	sysProbe, err := li.getSysProbeClient()
	if err != nil {
		return nil, errWithCode{
			err:  err,
			code: errorCodeSystemProbeConn,
		}
	}

	response, err := sysProbe.GetDiscoveryServices()
	if err != nil {
		return nil, errWithCode{
			err:  err,
			code: errorCodeSystemProbeServices,
		}
	}

	// The endpoint could be refactored in the future to return a map to avoid this.
	serviceMap := make(map[int]*model.Service, len(response.Services))
	for _, service := range response.Services {
		serviceMap[service.PID] = &service
	}

	events := serviceEvents{}

	now := li.time.Now()

	// potentialServices contains processes that we scanned in the previous iteration and had open ports.
	// we check if they are still alive in this iteration, and if so, we send a start-service telemetry event.
	for pid, svc := range li.potentialServices {
		if service, ok := serviceMap[pid]; ok {
			svc.LastHeartbeat = now
			svc.service.RSS = service.RSS
			li.aliveServices[pid] = svc
			events.start = append(events.start, *svc)
		}
	}
	clear(li.potentialServices)

	// check open ports - these will be potential new services if they are still alive in the next iteration.
	for _, service := range response.Services {
		pid := service.PID
		if li.ignoreProcs[pid] {
			continue
		}
		if _, ok := li.aliveServices[pid]; !ok {
			log.Debugf("[pid: %d] found new process with open ports", pid)

			svc := li.getServiceInfo(service)
			if li.ignoreCfg[svc.meta.Name] {
				log.Debugf("[pid: %d] process ignored from config: %s", pid, svc.meta.Name)
				li.ignoreProcs[pid] = true
				continue
			}
			log.Debugf("[pid: %d] adding process to potential: %s", pid, svc.meta.Name)
			li.potentialServices[pid] = &svc
		}
	}

	// check if services previously marked as alive still are.
	for pid, svc := range li.aliveServices {
		if service, ok := serviceMap[pid]; !ok {
			delete(li.aliveServices, pid)
			events.stop = append(events.stop, *svc)
		} else if now.Sub(svc.LastHeartbeat).Truncate(time.Minute) >= heartbeatTime {
			svc.LastHeartbeat = now
			svc.service.RSS = service.RSS
			events.heartbeat = append(events.heartbeat, *svc)
		}
	}

	// check if services previously marked as ignore are still alive.
	for pid := range li.ignoreProcs {
		if _, ok := serviceMap[pid]; !ok {
			delete(li.ignoreProcs, pid)
		}
	}

	return &discoveredServices{
		ignoreProcs:     li.ignoreProcs,
		potentials:      li.potentialServices,
		runningServices: li.aliveServices,
		events:          events,
	}, nil
}

func (li *linuxImpl) getServiceInfo(service model.Service) serviceInfo {
	// if the process name is docker-proxy, we should talk to docker to get the process command line and env vars
	// have to see how far this can go but not for the initial release

	// for now, docker-proxy is going on the ignore list

	serviceType := servicetype.Detect(service.Name, service.Ports)

	meta := ServiceMetadata{
		Name:               service.Name,
		Language:           service.Language,
		Type:               string(serviceType),
		APMInstrumentation: service.APMInstrumentation,
	}

	return serviceInfo{
<<<<<<< HEAD
		process: pInfo,
		meta:    meta,
		// With service stored here there are some redundant structs and fields
		// (processInfo, ServiceMetadata) which can be removed in the future.
=======
		meta:          meta,
>>>>>>> b5758df4
		service:       service,
		LastHeartbeat: li.time.Now(),
	}
}

type systemProbeClient interface {
	GetDiscoveryServices() (*model.ServicesResponse, error)
}

func getSysProbeClient() (systemProbeClient, error) {
	return processnet.GetRemoteSystemProbeUtil(
		ddconfig.SystemProbe().GetString("system_probe_config.sysprobe_socket"),
	)
}<|MERGE_RESOLUTION|>--- conflicted
+++ resolved
@@ -147,14 +147,7 @@
 	}
 
 	return serviceInfo{
-<<<<<<< HEAD
-		process: pInfo,
-		meta:    meta,
-		// With service stored here there are some redundant structs and fields
-		// (processInfo, ServiceMetadata) which can be removed in the future.
-=======
 		meta:          meta,
->>>>>>> b5758df4
 		service:       service,
 		LastHeartbeat: li.time.Now(),
 	}
