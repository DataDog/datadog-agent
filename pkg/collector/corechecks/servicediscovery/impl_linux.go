// Unless explicitly stated otherwise all files in this repository are licensed
// under the Apache License Version 2.0.
// This product includes software developed at Datadog (https://www.datadoghq.com/).
// Copyright 2016-present Datadog, Inc.

//go:build linux

package servicediscovery

import (
	"encoding/json"
	"fmt"
	"net/http"

	sysprobeclient "github.com/DataDog/datadog-agent/cmd/system-probe/api/client"
	sysconfig "github.com/DataDog/datadog-agent/cmd/system-probe/config"
	"github.com/DataDog/datadog-agent/pkg/collector/corechecks/servicediscovery/model"
	pkgconfigsetup "github.com/DataDog/datadog-agent/pkg/config/setup"
	"github.com/DataDog/datadog-agent/pkg/util/log"
)

//go:generate mockgen -source=$GOFILE -package=$GOPACKAGE -destination=impl_linux_mock.go

func init() {
	newOSImpl = newLinuxImpl
}

type linuxImpl struct {
	getDiscoveryServices func(client *http.Client) (*model.ServicesResponse, error)
	time                 timer

<<<<<<< HEAD
	ignoreCfg map[string]bool

	ignoreProcs   map[int]bool
	aliveServices map[int]*model.Service
=======
	aliveServices     map[int]*serviceInfo
	potentialServices map[int]*serviceInfo
>>>>>>> 596dc72f

	sysProbeClient *http.Client
}

func newLinuxImpl() (osImpl, error) {
	return &linuxImpl{
		getDiscoveryServices: getDiscoveryServices,
		time:                 realTime{},
<<<<<<< HEAD
		ignoreCfg:            ignoreCfg,
		ignoreProcs:          make(map[int]bool),
		aliveServices:        make(map[int]*model.Service),
=======
		aliveServices:        make(map[int]*serviceInfo),
		potentialServices:    make(map[int]*serviceInfo),
>>>>>>> 596dc72f
		sysProbeClient:       sysprobeclient.Get(pkgconfigsetup.SystemProbe().GetString("system_probe_config.sysprobe_socket")),
	}, nil
}

func getDiscoveryServices(client *http.Client) (*model.ServicesResponse, error) {
	url := sysprobeclient.ModuleURL(sysconfig.DiscoveryModule, "/services")
	req, err := http.NewRequest(http.MethodGet, url, nil)
	if err != nil {
		return nil, err
	}

	resp, err := client.Do(req)
	if err != nil {
		return nil, err
	}
	defer resp.Body.Close()

	if resp.StatusCode != http.StatusOK {
		return nil, fmt.Errorf("got non-success status code: url: %s, status_code: %d", req.URL, resp.StatusCode)
	}

	res := &model.ServicesResponse{}
	if err := json.NewDecoder(resp.Body).Decode(res); err != nil {
		return nil, err
	}
	return res, nil
}

func (li *linuxImpl) DiscoverServices() (*discoveredServices, error) {
	response, err := li.getDiscoveryServices(li.sysProbeClient)
	if err != nil {
		return nil, errWithCode{
			err:  err,
			code: errorCodeSystemProbeServices,
		}
	}

	events := serviceEvents{}

	for _, service := range response.StartedServices {
		pid := service.PID
<<<<<<< HEAD
		if li.ignoreProcs[pid] {
			continue
		}

		log.Debugf("[pid: %d] found new process with open ports", pid)
		if li.ignoreCfg[service.Name] {
			log.Debugf("[pid: %d] process ignored from config: %s", pid, service.Name)
			li.ignoreProcs[pid] = true
			continue
=======
		if _, ok := li.aliveServices[pid]; !ok {
			log.Debugf("[pid: %d] found new process with open ports", pid)

			svc := li.getServiceInfo(service)
			log.Debugf("[pid: %d] adding process to potential: %s", pid, svc.meta.Name)
			li.potentialServices[pid] = &svc
>>>>>>> 596dc72f
		}

		li.aliveServices[pid] = &service
		events.start = append(events.start, service)
	}

	for _, service := range response.StoppedServices {
		if li.ignoreCfg[service.Name] {
			continue
		}

<<<<<<< HEAD
		pid := service.PID
		if li.ignoreProcs[pid] {
			delete(li.ignoreProcs, pid)
		}
		events.stop = append(events.stop, service)
	}

	for _, service := range response.HeartbeatServices {
		pid := service.PID
		if li.ignoreProcs[pid] || li.ignoreCfg[service.Name] {
			continue
=======
	return &discoveredServices{
		potentials:      li.potentialServices,
		runningServices: li.aliveServices,
		events:          events,
	}, nil
}

// handlePotentialServices checks cached potential services we have seen in the
// previous call of the check. If they are still alive, start events are sent
// for these services.
func (li *linuxImpl) handlePotentialServices(events *serviceEvents, now time.Time, serviceMap map[int]*model.Service) {
	if len(li.potentialServices) == 0 {
		return
	}

	// potentialServices contains processes that we scanned in the previous
	// iteration and had open ports. We check if they are still alive in this
	// iteration, and if so, we send a start-service telemetry event.
	for pid, svc := range li.potentialServices {
		if service, ok := serviceMap[pid]; ok {
			svc.LastHeartbeat = now
			svc.service.RSS = service.RSS
			svc.service.CPUCores = service.CPUCores
			svc.service.ContainerID = service.ContainerID
			svc.service.GeneratedName = service.GeneratedName
			svc.service.ContainerServiceName = service.ContainerServiceName
			svc.service.ContainerServiceNameSource = service.ContainerServiceNameSource
			svc.service.Name = service.Name
			svc.meta.Name = service.Name

			li.aliveServices[pid] = svc
			events.start = append(events.start, *svc)
>>>>>>> 596dc72f
		}

		if _, ok := li.aliveServices[pid]; !ok {
			continue
		}

		events.heartbeat = append(events.heartbeat, service)
	}

	return &discoveredServices{
		ignoreProcs:     li.ignoreProcs,
		runningServices: li.aliveServices,
		events:          events,
	}, nil
}<|MERGE_RESOLUTION|>--- conflicted
+++ resolved
@@ -16,7 +16,6 @@
 	sysconfig "github.com/DataDog/datadog-agent/cmd/system-probe/config"
 	"github.com/DataDog/datadog-agent/pkg/collector/corechecks/servicediscovery/model"
 	pkgconfigsetup "github.com/DataDog/datadog-agent/pkg/config/setup"
-	"github.com/DataDog/datadog-agent/pkg/util/log"
 )
 
 //go:generate mockgen -source=$GOFILE -package=$GOPACKAGE -destination=impl_linux_mock.go
@@ -29,15 +28,7 @@
 	getDiscoveryServices func(client *http.Client) (*model.ServicesResponse, error)
 	time                 timer
 
-<<<<<<< HEAD
-	ignoreCfg map[string]bool
-
-	ignoreProcs   map[int]bool
-	aliveServices map[int]*model.Service
-=======
-	aliveServices     map[int]*serviceInfo
-	potentialServices map[int]*serviceInfo
->>>>>>> 596dc72f
+	runningServices map[int]*model.Service
 
 	sysProbeClient *http.Client
 }
@@ -46,14 +37,7 @@
 	return &linuxImpl{
 		getDiscoveryServices: getDiscoveryServices,
 		time:                 realTime{},
-<<<<<<< HEAD
-		ignoreCfg:            ignoreCfg,
-		ignoreProcs:          make(map[int]bool),
-		aliveServices:        make(map[int]*model.Service),
-=======
-		aliveServices:        make(map[int]*serviceInfo),
-		potentialServices:    make(map[int]*serviceInfo),
->>>>>>> 596dc72f
+		runningServices:      make(map[int]*model.Service),
 		sysProbeClient:       sysprobeclient.Get(pkgconfigsetup.SystemProbe().GetString("system_probe_config.sysprobe_socket")),
 	}, nil
 }
@@ -95,84 +79,19 @@
 
 	for _, service := range response.StartedServices {
 		pid := service.PID
-<<<<<<< HEAD
-		if li.ignoreProcs[pid] {
-			continue
-		}
-
-		log.Debugf("[pid: %d] found new process with open ports", pid)
-		if li.ignoreCfg[service.Name] {
-			log.Debugf("[pid: %d] process ignored from config: %s", pid, service.Name)
-			li.ignoreProcs[pid] = true
-			continue
-=======
-		if _, ok := li.aliveServices[pid]; !ok {
-			log.Debugf("[pid: %d] found new process with open ports", pid)
-
-			svc := li.getServiceInfo(service)
-			log.Debugf("[pid: %d] adding process to potential: %s", pid, svc.meta.Name)
-			li.potentialServices[pid] = &svc
->>>>>>> 596dc72f
-		}
-
-		li.aliveServices[pid] = &service
+		li.runningServices[pid] = &service
 		events.start = append(events.start, service)
 	}
 
 	for _, service := range response.StoppedServices {
-		if li.ignoreCfg[service.Name] {
-			continue
-		}
-
-<<<<<<< HEAD
 		pid := service.PID
-		if li.ignoreProcs[pid] {
-			delete(li.ignoreProcs, pid)
-		}
+		delete(li.runningServices, pid)
 		events.stop = append(events.stop, service)
 	}
 
 	for _, service := range response.HeartbeatServices {
 		pid := service.PID
-		if li.ignoreProcs[pid] || li.ignoreCfg[service.Name] {
-			continue
-=======
-	return &discoveredServices{
-		potentials:      li.potentialServices,
-		runningServices: li.aliveServices,
-		events:          events,
-	}, nil
-}
-
-// handlePotentialServices checks cached potential services we have seen in the
-// previous call of the check. If they are still alive, start events are sent
-// for these services.
-func (li *linuxImpl) handlePotentialServices(events *serviceEvents, now time.Time, serviceMap map[int]*model.Service) {
-	if len(li.potentialServices) == 0 {
-		return
-	}
-
-	// potentialServices contains processes that we scanned in the previous
-	// iteration and had open ports. We check if they are still alive in this
-	// iteration, and if so, we send a start-service telemetry event.
-	for pid, svc := range li.potentialServices {
-		if service, ok := serviceMap[pid]; ok {
-			svc.LastHeartbeat = now
-			svc.service.RSS = service.RSS
-			svc.service.CPUCores = service.CPUCores
-			svc.service.ContainerID = service.ContainerID
-			svc.service.GeneratedName = service.GeneratedName
-			svc.service.ContainerServiceName = service.ContainerServiceName
-			svc.service.ContainerServiceNameSource = service.ContainerServiceNameSource
-			svc.service.Name = service.Name
-			svc.meta.Name = service.Name
-
-			li.aliveServices[pid] = svc
-			events.start = append(events.start, *svc)
->>>>>>> 596dc72f
-		}
-
-		if _, ok := li.aliveServices[pid]; !ok {
+		if _, ok := li.runningServices[pid]; !ok {
 			continue
 		}
 
@@ -180,8 +99,7 @@
 	}
 
 	return &discoveredServices{
-		ignoreProcs:     li.ignoreProcs,
-		runningServices: li.aliveServices,
+		runningServices: li.runningServices,
 		events:          events,
 	}, nil
 }