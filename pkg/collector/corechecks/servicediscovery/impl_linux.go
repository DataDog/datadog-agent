--- conflicted
+++ resolved
@@ -136,21 +136,8 @@
 	// have to see how far this can go but not for the initial release
 
 	// for now, docker-proxy is going on the ignore list
-
-<<<<<<< HEAD
-	pInfo := processInfo{
-		PID: pid,
-		Stat: procStat{
-			StartTime: service.StartTimeSecs,
-		},
-		Ports:   service.Ports,
-		CmdLine: service.CommandLine,
-	}
-
+  
 	serviceType := servicetype.Detect(service.Ports)
-=======
-	serviceType := servicetype.Detect(service.Name, service.Ports)
->>>>>>> b5758df4
 
 	meta := ServiceMetadata{
 		Name:               service.Name,
