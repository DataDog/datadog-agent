// Unless explicitly stated otherwise all files in this repository are licensed
// under the Apache License Version 2.0.
// This product includes software developed at Datadog (https://www.datadoghq.com/).
// Copyright 2016-present Datadog, Inc.

//go:build linux

package servicediscovery

import (
	"fmt"
	"time"

	"github.com/prometheus/procfs"

	"github.com/DataDog/datadog-agent/pkg/collector/corechecks/servicediscovery/portlist"
	"github.com/DataDog/datadog-agent/pkg/util/log"
)

//go:generate mockgen -source=$GOFILE -package=$GOPACKAGE -destination=impl_linux_mock.go

func init() {
	newOSImpl = newLinuxImpl
}

var ignoreCfgLinux = []string{
	"sshd",
	"dhclient",
	"systemd",
	"systemd-resolved",
	"systemd-networkd",
	"datadog-agent",
	"livenessprobe",
	"docker-proxy", // remove when we have docker support in place
}

type linuxImpl struct {
	procfs     procFS
	portPoller portPoller
	time       timer
	bootTime   uint64

	serviceDetector *serviceDetector
	ignoreCfg       map[string]bool

	ignoreProcs       map[int]bool
	aliveServices     map[int]*serviceInfo
	potentialServices map[int]*serviceInfo
}

func newLinuxImpl(ignoreCfg map[string]bool) (osImpl, error) {
	for _, i := range ignoreCfgLinux {
		ignoreCfg[i] = true
	}
	pfs, err := procfs.NewDefaultFS()
	if err != nil {
		return nil, err
	}
	poller, err := portlist.NewPoller()
	if err != nil {
		return nil, err
	}
	stat, err := pfs.Stat()
	if err != nil {
		return nil, err
	}
	return &linuxImpl{
		procfs:            wProcFS{pfs},
		bootTime:          stat.BootTime,
		portPoller:        poller,
		time:              realTime{},
		serviceDetector:   newServiceDetector(),
		ignoreCfg:         ignoreCfg,
		ignoreProcs:       make(map[int]bool),
		aliveServices:     make(map[int]*serviceInfo),
		potentialServices: make(map[int]*serviceInfo),
	}, nil
}

func (li *linuxImpl) DiscoverServices() (*discoveredServices, error) {
	procs, err := li.aliveProcs()
	if err != nil {
		return nil, newErrWithCode(err, errorCodeProcfs, nil)
	}

	ports, err := li.portPoller.OpenPorts()
	if err != nil {
		return nil, newErrWithCode(err, errorCodePortPoller, nil)
	}
	portsByPID := map[int]portlist.List{}
	for _, p := range ports {
		portsByPID[p.Pid] = append(portsByPID[p.Pid], p)
	}

	events := serviceEvents{}

	now := li.time.Now()

	// potentialServices contains processes that we scanned in the previous iteration and had open ports.
	// we check if they are still alive in this iteration, and if so, we send a start-service telemetry event.
	for pid, svc := range li.potentialServices {
		if _, ok := procs[pid]; ok {
			svc.LastHeartbeat = now
			li.aliveServices[pid] = svc
			events.start = append(events.start, *svc)
		}
	}
	clear(li.potentialServices)

	// check open ports - these will be potential new services if they are still alive in the next iteration.
	for pid := range portsByPID {
		if li.ignoreProcs[pid] {
			continue
		}
		if _, ok := li.aliveServices[pid]; !ok {
			log.Debugf("[pid: %d] found new process with open ports", pid)

			p, ok := procs[pid]
			if !ok {
				log.Debugf("[pid: %d] process with open ports was not found in alive procs", pid)
				continue
			}

			svc, err := li.getServiceInfo(p, portsByPID)
			if err != nil {
				telemetryFromError(newErrWithCode(err, errorCodeProcfs, nil))
				log.Errorf("[pid: %d] failed to get process info: %v", pid, err)
				li.ignoreProcs[pid] = true
				continue
			}
			if li.ignoreCfg[svc.meta.Name] {
				log.Debugf("[pid: %d] process ignored from config: %s", pid, svc.meta.Name)
				li.ignoreProcs[pid] = true
				continue
			}
			log.Debugf("[pid: %d] adding process to potential: %s", pid, svc.meta.Name)
			li.potentialServices[pid] = svc
		}
	}

	// check if services previously marked as alive still are.
	for pid, svc := range li.aliveServices {
		if _, ok := procs[pid]; !ok {
			delete(li.aliveServices, pid)
			events.stop = append(events.stop, *svc)
		} else if now.Sub(svc.LastHeartbeat).Truncate(time.Minute) >= heartbeatTime {
			svc.LastHeartbeat = now
<<<<<<< HEAD
			events.heartbeat = append(events.heartbeat, *svc)
=======
			li.sender.sendHeartbeatServiceEvent(*svc)
>>>>>>> d9ff65e1
		}
	}

	// check if services previously marked as ignore are still alive.
	for pid := range li.ignoreProcs {
		if _, ok := procs[pid]; !ok {
			delete(li.ignoreProcs, pid)
		}
	}

	return &discoveredServices{
		aliveProcsCount: len(procs),
		openPorts:       ports,
		ignoreProcs:     li.ignoreProcs,
		potentials:      li.potentialServices,
		runningServices: li.aliveServices,
		events:          events,
	}, nil
}

func (li *linuxImpl) aliveProcs() (map[int]proc, error) {
	procs, err := li.procfs.AllProcs()
	if err != nil {
		return nil, err
	}
	procMap := map[int]proc{}
	for _, v := range procs {
		procMap[v.PID()] = v
	}
	return procMap, nil
}

func (li *linuxImpl) getServiceInfo(p proc, openPorts map[int]portlist.List) (*serviceInfo, error) {
	cmdline, err := p.CmdLine()
	if err != nil {
		return nil, fmt.Errorf("failed to read /proc/{pid}/cmdline: %w", err)
	}

	env, err := p.Environ()
	if err != nil {
		return nil, fmt.Errorf("failed to read /proc/{pid}/environ: %w", err)
	}

	cwd, err := p.Cwd()
	if err != nil {
		return nil, fmt.Errorf("failed to read /proc/{pid}/cwd: %w", err)
	}

	stat, err := p.Stat()
	if err != nil {
		return nil, fmt.Errorf("failed to read /proc/{pid}/stat: %w", err)
	}

	var ports []int
	for _, port := range openPorts[p.PID()] {
		ports = append(ports, int(port.Port))
	}

	// if the process name is docker-proxy, we should talk to docker to get the process command line and env vars
	// have to see how far this can go but not for the initial release

	// for now, docker-proxy is going on the ignore list

	// calculate the start time
	// divide Starttime by 100 to go from clicks since boot to seconds since boot
	startTimeSecs := li.bootTime + (stat.Starttime / 100)

	pInfo := processInfo{
		PID:     p.PID(),
		CmdLine: cmdline,
		Env:     env,
		Cwd:     cwd,
		Stat: procStat{
			StartTime: startTimeSecs,
		},
		Ports: ports,
	}

	meta := li.serviceDetector.Detect(pInfo)

	return &serviceInfo{
		process:       pInfo,
		meta:          meta,
		LastHeartbeat: li.time.Now(),
	}, nil
}

type proc interface {
	PID() int
	CmdLine() ([]string, error)
	Environ() ([]string, error)
	Cwd() (string, error)
	Stat() (procfs.ProcStat, error)
}

type wProc struct {
	procfs.Proc
}

func (w wProc) PID() int {
	return w.Proc.PID
}

type procFS interface {
	AllProcs() ([]proc, error)
}

type portPoller interface {
	OpenPorts() (portlist.List, error)
}

type wProcFS struct {
	procfs.FS
}

func (w wProcFS) AllProcs() ([]proc, error) {
	procs, err := w.FS.AllProcs()
	if err != nil {
		return nil, err
	}
	var res []proc
	for _, p := range procs {
		res = append(res, wProc{p})
	}
	return res, nil
}<|MERGE_RESOLUTION|>--- conflicted
+++ resolved
@@ -145,11 +145,7 @@
 			events.stop = append(events.stop, *svc)
 		} else if now.Sub(svc.LastHeartbeat).Truncate(time.Minute) >= heartbeatTime {
 			svc.LastHeartbeat = now
-<<<<<<< HEAD
 			events.heartbeat = append(events.heartbeat, *svc)
-=======
-			li.sender.sendHeartbeatServiceEvent(*svc)
->>>>>>> d9ff65e1
 		}
 	}
 
