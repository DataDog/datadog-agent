// Unless explicitly stated otherwise all files in this repository are licensed
// under the Apache License Version 2.0.
// This product includes software developed at Datadog (https://www.datadoghq.com/).
// Copyright 2016-present Datadog, Inc.

//go:build linux

package servicediscovery

import (
	"cmp"
	"net/http"
	"testing"
	"time"

	"github.com/golang/mock/gomock"
	gocmp "github.com/google/go-cmp/cmp"
	"github.com/google/go-cmp/cmp/cmpopts"
	"github.com/stretchr/testify/require"

	"github.com/DataDog/datadog-agent/comp/core/autodiscovery/integration"
	"github.com/DataDog/datadog-agent/comp/core/hostname/hostnameinterface"
	"github.com/DataDog/datadog-agent/pkg/aggregator/mocksender"
	"github.com/DataDog/datadog-agent/pkg/collector/corechecks/servicediscovery/apm"
	"github.com/DataDog/datadog-agent/pkg/collector/corechecks/servicediscovery/model"
)

type testProc struct {
	pid int
	env []string
	cwd string
}

const (
	dummyContainerID = "abcd"
)

var (
	bootTimeMilli     = uint64(time.Date(2000, 01, 01, 0, 0, 0, 0, time.UTC).UnixMilli())
	procLaunchedMilli = bootTimeMilli + uint64((12 * time.Hour).Milliseconds())
	pythonCommandLine = []string{"python", "-m", "foobar.main"}
)

var (
	procTestService1 = testProc{
		pid: 99,
		env: []string{},
		cwd: "",
	}
	procPythonService = testProc{
		pid: 500,
		env: []string{},
		cwd: "",
	}
	procIgnoreService1 = testProc{
		pid: 100,
		env: nil,
		cwd: "",
	}
	procTestService1Repeat = testProc{
		pid: 101,
		env: []string{},
		cwd: "",
	}
	procTestService1DifferentPID = testProc{
		pid: 102,
		env: []string{},
		cwd: "",
	}
)

var (
	portTCP8080 = model.Service{
<<<<<<< HEAD
		PID:                 procTestService1.pid,
		Name:                "test-service-1",
		GeneratedName:       "test-service-1-generated",
		GeneratedNameSource: "test-service-1-generated-source",
		DDService:           "test-service-1",
		DDServiceInjected:   true,
		Ports:               []uint16{8080},
		APMInstrumentation:  string(apm.None),
		RSS:                 100 * 1024 * 1024,
		CPUCores:            1.5,
		CommandLine:         []string{"test-service-1"},
		StartTimeMilli:      procLaunchedMilli,
		ContainerID:         dummyContainerID,
	}
	portTCP8080UpdatedRSS = model.Service{
		PID:                 procTestService1.pid,
		Name:                "test-service-1",
		GeneratedName:       "test-service-1-generated",
		GeneratedNameSource: "test-service-1-generated-source",
		DDService:           "test-service-1",
		DDServiceInjected:   true,
		Ports:               []uint16{8080},
		APMInstrumentation:  string(apm.None),
		RSS:                 200 * 1024 * 1024,
		CPUCores:            1.5,
		CommandLine:         []string{"test-service-1"},
		StartTimeMilli:      procLaunchedMilli,
		ContainerID:         dummyContainerID,
	}
	portTCP8080DifferentPID = model.Service{
		PID:                 procTestService1DifferentPID.pid,
		Name:                "test-service-1",
		GeneratedName:       "test-service-1-generated",
		GeneratedNameSource: "test-service-1-generated-source",
		DDService:           "test-service-1",
		DDServiceInjected:   true,
		Ports:               []uint16{8080},
		APMInstrumentation:  string(apm.Injected),
		CommandLine:         []string{"test-service-1"},
		StartTimeMilli:      procLaunchedMilli,
		ContainerID:         dummyContainerID,
=======
		PID:                        procTestService1.pid,
		Name:                       "test-service-1",
		GeneratedName:              "test-service-1-generated",
		GeneratedNameSource:        "test-service-1-generated-source",
		ContainerServiceName:       "test-service-1-container",
		ContainerServiceNameSource: "service",
		DDService:                  "test-service-1",
		DDServiceInjected:          true,
		Ports:                      []uint16{8080},
		APMInstrumentation:         string(apm.None),
		RSS:                        100 * 1024 * 1024,
		CPUCores:                   1.5,
		CommandLine:                []string{"test-service-1"},
		StartTimeMilli:             procLaunchedMilli,
		ContainerID:                dummyContainerID,
	}
	portTCP8080UpdatedRSS = model.Service{
		PID:                        procTestService1.pid,
		Name:                       "test-service-1",
		GeneratedName:              "test-service-1-generated",
		GeneratedNameSource:        "test-service-1-generated-source",
		ContainerServiceName:       "test-service-1-container",
		ContainerServiceNameSource: "service",
		DDService:                  "test-service-1",
		DDServiceInjected:          true,
		Ports:                      []uint16{8080},
		APMInstrumentation:         string(apm.None),
		RSS:                        200 * 1024 * 1024,
		CPUCores:                   1.5,
		CommandLine:                []string{"test-service-1"},
		StartTimeMilli:             procLaunchedMilli,
		ContainerID:                dummyContainerID,
	}
	portTCP8080DifferentPID = model.Service{
		PID:                        procTestService1DifferentPID.pid,
		Name:                       "test-service-1",
		GeneratedName:              "test-service-1-generated",
		GeneratedNameSource:        "test-service-1-generated-source",
		ContainerServiceName:       "test-service-1-container",
		ContainerServiceNameSource: "service",
		DDService:                  "test-service-1",
		DDServiceInjected:          true,
		Ports:                      []uint16{8080},
		APMInstrumentation:         string(apm.Injected),
		CommandLine:                []string{"test-service-1"},
		StartTimeMilli:             procLaunchedMilli,
		ContainerID:                dummyContainerID,
>>>>>>> 3db398a4
	}
	portTCP8081 = model.Service{
		PID:            procIgnoreService1.pid,
		Name:           "ignore-1",
		GeneratedName:  "ignore-1",
		Ports:          []uint16{8081},
		StartTimeMilli: procLaunchedMilli,
		ContainerID:    dummyContainerID,
	}
	portTCP5000 = model.Service{
<<<<<<< HEAD
		PID:                 procPythonService.pid,
		Name:                "python-service",
		GeneratedName:       "python-service",
		GeneratedNameSource: "python-service-source",
		Language:            "python",
		Ports:               []uint16{5000},
		CommandLine:         pythonCommandLine,
		StartTimeMilli:      procLaunchedMilli,
		ContainerID:         dummyContainerID,
	}
	portTCP5432 = model.Service{
		PID:                 procTestService1Repeat.pid,
		Name:                "test-service-1",
		GeneratedName:       "test-service-1",
		GeneratedNameSource: "test-service-1-generated-source",
		Ports:               []uint16{5432},
		CommandLine:         []string{"test-service-1"},
		StartTimeMilli:      procLaunchedMilli,
		ContainerID:         dummyContainerID,
=======
		PID:                        procPythonService.pid,
		Name:                       "python-service",
		GeneratedName:              "python-service",
		GeneratedNameSource:        "python-service-source",
		ContainerServiceName:       "test-service-1-container",
		ContainerServiceNameSource: "app",
		Language:                   "python",
		Ports:                      []uint16{5000},
		CommandLine:                pythonCommandLine,
		StartTimeMilli:             procLaunchedMilli,
		ContainerID:                dummyContainerID,
	}
	portTCP5432 = model.Service{
		PID:                        procTestService1Repeat.pid,
		Name:                       "test-service-1",
		GeneratedName:              "test-service-1",
		GeneratedNameSource:        "test-service-1-generated-source",
		ContainerServiceName:       "test-service-1-container",
		ContainerServiceNameSource: "service",
		Ports:                      []uint16{5432},
		CommandLine:                []string{"test-service-1"},
		StartTimeMilli:             procLaunchedMilli,
		ContainerID:                dummyContainerID,
>>>>>>> 3db398a4
	}
)

func calcTime(additionalTime time.Duration) time.Time {
	unix := time.UnixMilli(int64(procLaunchedMilli))
	return unix.Add(additionalTime)
}

// cmpEvents is used to sort event slices in tests.
// It returns true if a is smaller than b, false otherwise.
func cmpEvents(a, b *event) bool {
	if a == nil || a.Payload == nil {
		return true
	}
	if b == nil || b.Payload == nil {
		return false
	}
	ap := a.Payload
	bp := b.Payload

	vals := []any{
		cmp.Compare(ap.LastSeen, bp.LastSeen),
		cmp.Compare(ap.ServiceName, bp.ServiceName),
		cmp.Compare(ap.ServiceType, bp.ServiceType),
		cmp.Compare(ap.ServiceLanguage, bp.ServiceLanguage),
		cmp.Compare(ap.Ports[0], bp.Ports[0]),
		cmp.Compare(ap.PID, bp.PID),
	}
	for _, val := range vals {
		if val != 0 {
			return val == -1
		}
	}
	return false
}

func Test_linuxImpl(t *testing.T) {
	host := "test-host"
	cfgYaml := `ignore_processes: ["ignore-1", "ignore-2"]`
	t.Setenv("DD_DISCOVERY_ENABLED", "true")

	type checkRun struct {
		servicesResp *model.ServicesResponse
		time         time.Time
	}

	tests := []struct {
		name       string
		checkRun   []*checkRun
		wantEvents []*event
	}{
		{
			name: "basic",
			checkRun: []*checkRun{
				{
					servicesResp: &model.ServicesResponse{Services: []model.Service{
						portTCP5000,
						portTCP8080,
						portTCP8081,
					}},
					time: calcTime(0),
				},
				{
					servicesResp: &model.ServicesResponse{Services: []model.Service{
						portTCP5000,
						portTCP8080,
						portTCP8081,
					}},
					time: calcTime(1 * time.Minute),
				},
				{
					servicesResp: &model.ServicesResponse{Services: []model.Service{
						portTCP5000,
						portTCP8080UpdatedRSS,
						portTCP8081,
					}},
					time: calcTime(20 * time.Minute),
				},
				{
					servicesResp: &model.ServicesResponse{Services: []model.Service{
						portTCP5000,
					}},
					time: calcTime(21 * time.Minute),
				},
			},
			wantEvents: []*event{
				{
					RequestType: "start-service",
					APIVersion:  "v2",
					Payload: &eventPayload{
						NamingSchemaVersion:        "1",
						ServiceName:                "test-service-1",
						GeneratedServiceName:       "test-service-1-generated",
						GeneratedServiceNameSource: "test-service-1-generated-source",
<<<<<<< HEAD
=======
						ContainerServiceName:       "test-service-1-container",
						ContainerServiceNameSource: "service",
>>>>>>> 3db398a4
						DDService:                  "test-service-1",
						ServiceNameSource:          "injected",
						ServiceType:                "web_service",
						HostName:                   host,
						Env:                        "",
						StartTime:                  calcTime(0).Unix(),
						StartTimeMilli:             calcTime(0).UnixMilli(),
						LastSeen:                   calcTime(1 * time.Minute).Unix(),
						Ports:                      []uint16{8080},
						PID:                        99,
						CommandLine:                []string{"test-service-1"},
						APMInstrumentation:         "none",
						RSSMemory:                  100 * 1024 * 1024,
						CPUCores:                   1.5,
						ContainerID:                dummyContainerID,
					},
				},
				{
					RequestType: "heartbeat-service",
					APIVersion:  "v2",
					Payload: &eventPayload{
						NamingSchemaVersion:        "1",
						ServiceName:                "test-service-1",
						GeneratedServiceName:       "test-service-1-generated",
						GeneratedServiceNameSource: "test-service-1-generated-source",
<<<<<<< HEAD
=======
						ContainerServiceName:       "test-service-1-container",
						ContainerServiceNameSource: "service",
>>>>>>> 3db398a4
						DDService:                  "test-service-1",
						ServiceNameSource:          "injected",
						ServiceType:                "web_service",
						HostName:                   host,
						Env:                        "",
						StartTime:                  calcTime(0).Unix(),
						StartTimeMilli:             calcTime(0).UnixMilli(),
						LastSeen:                   calcTime(20 * time.Minute).Unix(),
						Ports:                      []uint16{8080},
						PID:                        99,
						CommandLine:                []string{"test-service-1"},
						APMInstrumentation:         "none",
						RSSMemory:                  200 * 1024 * 1024,
						CPUCores:                   1.5,
						ContainerID:                dummyContainerID,
					},
				},
				{
					RequestType: "end-service",
					APIVersion:  "v2",
					Payload: &eventPayload{
						NamingSchemaVersion:        "1",
						ServiceName:                "test-service-1",
						GeneratedServiceName:       "test-service-1-generated",
						GeneratedServiceNameSource: "test-service-1-generated-source",
<<<<<<< HEAD
=======
						ContainerServiceName:       "test-service-1-container",
						ContainerServiceNameSource: "service",
>>>>>>> 3db398a4
						DDService:                  "test-service-1",
						ServiceNameSource:          "injected",
						ServiceType:                "web_service",
						HostName:                   host,
						Env:                        "",
						StartTime:                  calcTime(0).Unix(),
						StartTimeMilli:             calcTime(0).UnixMilli(),
						LastSeen:                   calcTime(20 * time.Minute).Unix(),
						Ports:                      []uint16{8080},
						PID:                        99,
						CommandLine:                []string{"test-service-1"},
						APMInstrumentation:         "none",
						RSSMemory:                  200 * 1024 * 1024,
						CPUCores:                   1.5,
						ContainerID:                dummyContainerID,
					},
				},
				{
					RequestType: "start-service",
					APIVersion:  "v2",
					Payload: &eventPayload{
						NamingSchemaVersion:        "1",
						ServiceName:                "python-service",
						GeneratedServiceName:       "python-service",
						GeneratedServiceNameSource: "python-service-source",
<<<<<<< HEAD
=======
						ContainerServiceName:       "test-service-1-container",
						ContainerServiceNameSource: "app",
>>>>>>> 3db398a4
						ServiceType:                "web_service",
						HostName:                   host,
						Env:                        "",
						StartTime:                  calcTime(0).Unix(),
						StartTimeMilli:             calcTime(0).UnixMilli(),
						LastSeen:                   calcTime(1 * time.Minute).Unix(),
						Ports:                      []uint16{5000},
						PID:                        500,
						ServiceLanguage:            "python",
						CommandLine:                pythonCommandLine,
						ContainerID:                dummyContainerID,
					},
				},
				{
					RequestType: "heartbeat-service",
					APIVersion:  "v2",
					Payload: &eventPayload{
						NamingSchemaVersion:        "1",
						ServiceName:                "python-service",
						GeneratedServiceName:       "python-service",
						GeneratedServiceNameSource: "python-service-source",
<<<<<<< HEAD
=======
						ContainerServiceName:       "test-service-1-container",
						ContainerServiceNameSource: "app",
>>>>>>> 3db398a4
						ServiceType:                "web_service",
						HostName:                   host,
						Env:                        "",
						StartTime:                  calcTime(0).Unix(),
						StartTimeMilli:             calcTime(0).UnixMilli(),
						LastSeen:                   calcTime(20 * time.Minute).Unix(),
						Ports:                      []uint16{5000},
						PID:                        500,
						ServiceLanguage:            "python",
						CommandLine:                pythonCommandLine,
						ContainerID:                dummyContainerID,
					},
				},
			},
		},
		{
			name: "repeated_service_name",
			checkRun: []*checkRun{
				{
					servicesResp: &model.ServicesResponse{Services: []model.Service{
						portTCP8080,
						portTCP8081,
						portTCP5432,
					}},
					time: calcTime(0),
				},
				{
					servicesResp: &model.ServicesResponse{Services: []model.Service{
						portTCP8080,
						portTCP8081,
						portTCP5432,
					}},
					time: calcTime(1 * time.Minute),
				},
				{
					servicesResp: &model.ServicesResponse{Services: []model.Service{
						portTCP8080,
						portTCP8081,
						portTCP5432,
					}},
					time: calcTime(20 * time.Minute),
				},
				{
					servicesResp: &model.ServicesResponse{Services: []model.Service{
						portTCP8080,
					}},
					time: calcTime(21 * time.Minute),
				},
			},
			wantEvents: []*event{
				{
					RequestType: "start-service",
					APIVersion:  "v2",
					Payload: &eventPayload{
						NamingSchemaVersion:        "1",
						ServiceName:                "test-service-1",
						GeneratedServiceName:       "test-service-1",
						GeneratedServiceNameSource: "test-service-1-generated-source",
<<<<<<< HEAD
=======
						ContainerServiceName:       "test-service-1-container",
						ContainerServiceNameSource: "service",
>>>>>>> 3db398a4
						ServiceType:                "db",
						HostName:                   host,
						Env:                        "",
						StartTime:                  calcTime(0).Unix(),
						StartTimeMilli:             calcTime(0).UnixMilli(),
						LastSeen:                   calcTime(1 * time.Minute).Unix(),
						Ports:                      []uint16{5432},
						PID:                        101,
						CommandLine:                []string{"test-service-1"},
						ContainerID:                dummyContainerID,
					},
				},
				{
					RequestType: "start-service",
					APIVersion:  "v2",
					Payload: &eventPayload{
						NamingSchemaVersion:        "1",
						ServiceName:                "test-service-1",
						GeneratedServiceName:       "test-service-1-generated",
						GeneratedServiceNameSource: "test-service-1-generated-source",
<<<<<<< HEAD
=======
						ContainerServiceName:       "test-service-1-container",
						ContainerServiceNameSource: "service",
>>>>>>> 3db398a4
						DDService:                  "test-service-1",
						ServiceNameSource:          "injected",
						ServiceType:                "web_service",
						HostName:                   host,
						Env:                        "",
						StartTime:                  calcTime(0).Unix(),
						StartTimeMilli:             calcTime(0).UnixMilli(),
						LastSeen:                   calcTime(1 * time.Minute).Unix(),
						Ports:                      []uint16{8080},
						PID:                        99,
						CommandLine:                []string{"test-service-1"},
						APMInstrumentation:         "none",
						RSSMemory:                  100 * 1024 * 1024,
						CPUCores:                   1.5,
						ContainerID:                dummyContainerID,
					},
				},
				{
					RequestType: "heartbeat-service",
					APIVersion:  "v2",
					Payload: &eventPayload{
						NamingSchemaVersion:        "1",
						ServiceName:                "test-service-1",
						GeneratedServiceName:       "test-service-1",
						GeneratedServiceNameSource: "test-service-1-generated-source",
<<<<<<< HEAD
=======
						ContainerServiceName:       "test-service-1-container",
						ContainerServiceNameSource: "service",
>>>>>>> 3db398a4
						ServiceType:                "db",
						HostName:                   host,
						Env:                        "",
						StartTime:                  calcTime(0).Unix(),
						StartTimeMilli:             calcTime(0).UnixMilli(),
						LastSeen:                   calcTime(20 * time.Minute).Unix(),
						Ports:                      []uint16{5432},
						PID:                        101,
						CommandLine:                []string{"test-service-1"},
						ContainerID:                dummyContainerID,
					},
				},
				{
					RequestType: "end-service",
					APIVersion:  "v2",
					Payload: &eventPayload{
						NamingSchemaVersion:        "1",
						ServiceName:                "test-service-1",
						GeneratedServiceName:       "test-service-1",
						GeneratedServiceNameSource: "test-service-1-generated-source",
<<<<<<< HEAD
=======
						ContainerServiceName:       "test-service-1-container",
						ContainerServiceNameSource: "service",
>>>>>>> 3db398a4
						ServiceType:                "db",
						HostName:                   host,
						Env:                        "",
						StartTime:                  calcTime(0).Unix(),
						StartTimeMilli:             calcTime(0).UnixMilli(),
						LastSeen:                   calcTime(20 * time.Minute).Unix(),
						Ports:                      []uint16{5432},
						PID:                        101,
						CommandLine:                []string{"test-service-1"},
						ContainerID:                dummyContainerID,
					},
				},
				{
					RequestType: "heartbeat-service",
					APIVersion:  "v2",
					Payload: &eventPayload{
						NamingSchemaVersion:        "1",
						ServiceName:                "test-service-1",
						GeneratedServiceName:       "test-service-1-generated",
						GeneratedServiceNameSource: "test-service-1-generated-source",
<<<<<<< HEAD
=======
						ContainerServiceName:       "test-service-1-container",
						ContainerServiceNameSource: "service",
>>>>>>> 3db398a4
						DDService:                  "test-service-1",
						ServiceNameSource:          "injected",
						ServiceType:                "web_service",
						HostName:                   host,
						Env:                        "",
						StartTime:                  calcTime(0).Unix(),
						StartTimeMilli:             calcTime(0).UnixMilli(),
						LastSeen:                   calcTime(20 * time.Minute).Unix(),
						Ports:                      []uint16{8080},
						PID:                        99,
						CommandLine:                []string{"test-service-1"},
						APMInstrumentation:         "none",
						RSSMemory:                  100 * 1024 * 1024,
						CPUCores:                   1.5,
						ContainerID:                dummyContainerID,
					},
				},
			},
		},
		{
			// in case we detect a service is restarted, we skip the stop event and send
			// another start event instead.
			name: "restart_service",
			checkRun: []*checkRun{
				{
					servicesResp: &model.ServicesResponse{Services: []model.Service{
						portTCP8080,
						portTCP8081,
					}},
					time: calcTime(0),
				},
				{
					servicesResp: &model.ServicesResponse{Services: []model.Service{
						portTCP8080,
						portTCP8081,
					}},
					time: calcTime(1 * time.Minute),
				},
				{
					servicesResp: &model.ServicesResponse{Services: []model.Service{
						portTCP8080DifferentPID,
					}},
					time: calcTime(21 * time.Minute),
				},
				{
					servicesResp: &model.ServicesResponse{Services: []model.Service{
						portTCP8080DifferentPID,
					}},
					time: calcTime(22 * time.Minute),
				},
			},
			wantEvents: []*event{
				{
					RequestType: "start-service",
					APIVersion:  "v2",
					Payload: &eventPayload{
						NamingSchemaVersion:        "1",
						ServiceName:                "test-service-1",
						GeneratedServiceName:       "test-service-1-generated",
						GeneratedServiceNameSource: "test-service-1-generated-source",
<<<<<<< HEAD
=======
						ContainerServiceName:       "test-service-1-container",
						ContainerServiceNameSource: "service",
>>>>>>> 3db398a4
						DDService:                  "test-service-1",
						ServiceNameSource:          "injected",
						ServiceType:                "web_service",
						HostName:                   host,
						Env:                        "",
						StartTime:                  calcTime(0).Unix(),
						StartTimeMilli:             calcTime(0).UnixMilli(),
						LastSeen:                   calcTime(1 * time.Minute).Unix(),
						Ports:                      []uint16{8080},
						PID:                        99,
						CommandLine:                []string{"test-service-1"},
						APMInstrumentation:         "none",
						RSSMemory:                  100 * 1024 * 1024,
						CPUCores:                   1.5,
						ContainerID:                dummyContainerID,
					},
				},
				{
					RequestType: "start-service",
					APIVersion:  "v2",
					Payload: &eventPayload{
						NamingSchemaVersion:        "1",
						ServiceName:                "test-service-1",
						GeneratedServiceName:       "test-service-1-generated",
						GeneratedServiceNameSource: "test-service-1-generated-source",
<<<<<<< HEAD
=======
						ContainerServiceName:       "test-service-1-container",
						ContainerServiceNameSource: "service",
>>>>>>> 3db398a4
						DDService:                  "test-service-1",
						ServiceNameSource:          "injected",
						ServiceType:                "web_service",
						HostName:                   host,
						Env:                        "",
						StartTime:                  calcTime(0).Unix(),
						StartTimeMilli:             calcTime(0).UnixMilli(),
						LastSeen:                   calcTime(22 * time.Minute).Unix(),
						Ports:                      []uint16{8080},
						PID:                        102,
						CommandLine:                []string{"test-service-1"},
						APMInstrumentation:         "injected",
						ContainerID:                dummyContainerID,
					},
				},
			},
		},
	}

	for _, tc := range tests {
		t.Run(tc.name, func(t *testing.T) {
			ctrl := gomock.NewController(t)
			defer ctrl.Finish()

			// check and mocks setup
			check := newCheck()

			mSender := mocksender.NewMockSender(check.ID())
			mSender.SetupAcceptAll()

			err := check.Configure(
				mSender.GetSenderManager(),
				integration.FakeConfigHash,
				integration.Data(cfgYaml),
				nil,
				"test",
			)
			require.NoError(t, err)
			require.NotNil(t, check.os)

			for _, cr := range tc.checkRun {
				_, mHostname := hostnameinterface.NewMock(hostnameinterface.MockHostname(host))

				mTimer := NewMocktimer(ctrl)
				mTimer.EXPECT().Now().Return(cr.time).AnyTimes()

				// set mocks
				check.os.(*linuxImpl).getDiscoveryServices = func(_ *http.Client) (*model.ServicesResponse, error) {
					return cr.servicesResp, nil
				}
				check.os.(*linuxImpl).time = mTimer
				check.sender.hostname = mHostname

				err = check.Run()
				require.NoError(t, err)
			}

			mSender.AssertNumberOfCalls(t, "EventPlatformEvent", len(tc.wantEvents))
			gotEvents := mockSenderEvents(t, mSender)

			diff := gocmp.Diff(tc.wantEvents, gotEvents, cmpopts.SortSlices(cmpEvents))

			if diff != "" {
				t.Errorf("event platform events mismatch (-want +got):\n%s", diff)
			}
		})
	}
}<|MERGE_RESOLUTION|>--- conflicted
+++ resolved
@@ -71,49 +71,6 @@
 
 var (
 	portTCP8080 = model.Service{
-<<<<<<< HEAD
-		PID:                 procTestService1.pid,
-		Name:                "test-service-1",
-		GeneratedName:       "test-service-1-generated",
-		GeneratedNameSource: "test-service-1-generated-source",
-		DDService:           "test-service-1",
-		DDServiceInjected:   true,
-		Ports:               []uint16{8080},
-		APMInstrumentation:  string(apm.None),
-		RSS:                 100 * 1024 * 1024,
-		CPUCores:            1.5,
-		CommandLine:         []string{"test-service-1"},
-		StartTimeMilli:      procLaunchedMilli,
-		ContainerID:         dummyContainerID,
-	}
-	portTCP8080UpdatedRSS = model.Service{
-		PID:                 procTestService1.pid,
-		Name:                "test-service-1",
-		GeneratedName:       "test-service-1-generated",
-		GeneratedNameSource: "test-service-1-generated-source",
-		DDService:           "test-service-1",
-		DDServiceInjected:   true,
-		Ports:               []uint16{8080},
-		APMInstrumentation:  string(apm.None),
-		RSS:                 200 * 1024 * 1024,
-		CPUCores:            1.5,
-		CommandLine:         []string{"test-service-1"},
-		StartTimeMilli:      procLaunchedMilli,
-		ContainerID:         dummyContainerID,
-	}
-	portTCP8080DifferentPID = model.Service{
-		PID:                 procTestService1DifferentPID.pid,
-		Name:                "test-service-1",
-		GeneratedName:       "test-service-1-generated",
-		GeneratedNameSource: "test-service-1-generated-source",
-		DDService:           "test-service-1",
-		DDServiceInjected:   true,
-		Ports:               []uint16{8080},
-		APMInstrumentation:  string(apm.Injected),
-		CommandLine:         []string{"test-service-1"},
-		StartTimeMilli:      procLaunchedMilli,
-		ContainerID:         dummyContainerID,
-=======
 		PID:                        procTestService1.pid,
 		Name:                       "test-service-1",
 		GeneratedName:              "test-service-1-generated",
@@ -161,7 +118,6 @@
 		CommandLine:                []string{"test-service-1"},
 		StartTimeMilli:             procLaunchedMilli,
 		ContainerID:                dummyContainerID,
->>>>>>> 3db398a4
 	}
 	portTCP8081 = model.Service{
 		PID:            procIgnoreService1.pid,
@@ -172,27 +128,6 @@
 		ContainerID:    dummyContainerID,
 	}
 	portTCP5000 = model.Service{
-<<<<<<< HEAD
-		PID:                 procPythonService.pid,
-		Name:                "python-service",
-		GeneratedName:       "python-service",
-		GeneratedNameSource: "python-service-source",
-		Language:            "python",
-		Ports:               []uint16{5000},
-		CommandLine:         pythonCommandLine,
-		StartTimeMilli:      procLaunchedMilli,
-		ContainerID:         dummyContainerID,
-	}
-	portTCP5432 = model.Service{
-		PID:                 procTestService1Repeat.pid,
-		Name:                "test-service-1",
-		GeneratedName:       "test-service-1",
-		GeneratedNameSource: "test-service-1-generated-source",
-		Ports:               []uint16{5432},
-		CommandLine:         []string{"test-service-1"},
-		StartTimeMilli:      procLaunchedMilli,
-		ContainerID:         dummyContainerID,
-=======
 		PID:                        procPythonService.pid,
 		Name:                       "python-service",
 		GeneratedName:              "python-service",
@@ -216,7 +151,6 @@
 		CommandLine:                []string{"test-service-1"},
 		StartTimeMilli:             procLaunchedMilli,
 		ContainerID:                dummyContainerID,
->>>>>>> 3db398a4
 	}
 )
 
@@ -311,11 +245,8 @@
 						ServiceName:                "test-service-1",
 						GeneratedServiceName:       "test-service-1-generated",
 						GeneratedServiceNameSource: "test-service-1-generated-source",
-<<<<<<< HEAD
-=======
-						ContainerServiceName:       "test-service-1-container",
-						ContainerServiceNameSource: "service",
->>>>>>> 3db398a4
+						ContainerServiceName:       "test-service-1-container",
+						ContainerServiceNameSource: "service",
 						DDService:                  "test-service-1",
 						ServiceNameSource:          "injected",
 						ServiceType:                "web_service",
@@ -341,11 +272,8 @@
 						ServiceName:                "test-service-1",
 						GeneratedServiceName:       "test-service-1-generated",
 						GeneratedServiceNameSource: "test-service-1-generated-source",
-<<<<<<< HEAD
-=======
-						ContainerServiceName:       "test-service-1-container",
-						ContainerServiceNameSource: "service",
->>>>>>> 3db398a4
+						ContainerServiceName:       "test-service-1-container",
+						ContainerServiceNameSource: "service",
 						DDService:                  "test-service-1",
 						ServiceNameSource:          "injected",
 						ServiceType:                "web_service",
@@ -371,11 +299,8 @@
 						ServiceName:                "test-service-1",
 						GeneratedServiceName:       "test-service-1-generated",
 						GeneratedServiceNameSource: "test-service-1-generated-source",
-<<<<<<< HEAD
-=======
-						ContainerServiceName:       "test-service-1-container",
-						ContainerServiceNameSource: "service",
->>>>>>> 3db398a4
+						ContainerServiceName:       "test-service-1-container",
+						ContainerServiceNameSource: "service",
 						DDService:                  "test-service-1",
 						ServiceNameSource:          "injected",
 						ServiceType:                "web_service",
@@ -401,11 +326,8 @@
 						ServiceName:                "python-service",
 						GeneratedServiceName:       "python-service",
 						GeneratedServiceNameSource: "python-service-source",
-<<<<<<< HEAD
-=======
 						ContainerServiceName:       "test-service-1-container",
 						ContainerServiceNameSource: "app",
->>>>>>> 3db398a4
 						ServiceType:                "web_service",
 						HostName:                   host,
 						Env:                        "",
@@ -427,11 +349,8 @@
 						ServiceName:                "python-service",
 						GeneratedServiceName:       "python-service",
 						GeneratedServiceNameSource: "python-service-source",
-<<<<<<< HEAD
-=======
 						ContainerServiceName:       "test-service-1-container",
 						ContainerServiceNameSource: "app",
->>>>>>> 3db398a4
 						ServiceType:                "web_service",
 						HostName:                   host,
 						Env:                        "",
@@ -490,11 +409,8 @@
 						ServiceName:                "test-service-1",
 						GeneratedServiceName:       "test-service-1",
 						GeneratedServiceNameSource: "test-service-1-generated-source",
-<<<<<<< HEAD
-=======
-						ContainerServiceName:       "test-service-1-container",
-						ContainerServiceNameSource: "service",
->>>>>>> 3db398a4
+						ContainerServiceName:       "test-service-1-container",
+						ContainerServiceNameSource: "service",
 						ServiceType:                "db",
 						HostName:                   host,
 						Env:                        "",
@@ -515,11 +431,8 @@
 						ServiceName:                "test-service-1",
 						GeneratedServiceName:       "test-service-1-generated",
 						GeneratedServiceNameSource: "test-service-1-generated-source",
-<<<<<<< HEAD
-=======
-						ContainerServiceName:       "test-service-1-container",
-						ContainerServiceNameSource: "service",
->>>>>>> 3db398a4
+						ContainerServiceName:       "test-service-1-container",
+						ContainerServiceNameSource: "service",
 						DDService:                  "test-service-1",
 						ServiceNameSource:          "injected",
 						ServiceType:                "web_service",
@@ -545,11 +458,8 @@
 						ServiceName:                "test-service-1",
 						GeneratedServiceName:       "test-service-1",
 						GeneratedServiceNameSource: "test-service-1-generated-source",
-<<<<<<< HEAD
-=======
-						ContainerServiceName:       "test-service-1-container",
-						ContainerServiceNameSource: "service",
->>>>>>> 3db398a4
+						ContainerServiceName:       "test-service-1-container",
+						ContainerServiceNameSource: "service",
 						ServiceType:                "db",
 						HostName:                   host,
 						Env:                        "",
@@ -570,11 +480,8 @@
 						ServiceName:                "test-service-1",
 						GeneratedServiceName:       "test-service-1",
 						GeneratedServiceNameSource: "test-service-1-generated-source",
-<<<<<<< HEAD
-=======
-						ContainerServiceName:       "test-service-1-container",
-						ContainerServiceNameSource: "service",
->>>>>>> 3db398a4
+						ContainerServiceName:       "test-service-1-container",
+						ContainerServiceNameSource: "service",
 						ServiceType:                "db",
 						HostName:                   host,
 						Env:                        "",
@@ -595,11 +502,8 @@
 						ServiceName:                "test-service-1",
 						GeneratedServiceName:       "test-service-1-generated",
 						GeneratedServiceNameSource: "test-service-1-generated-source",
-<<<<<<< HEAD
-=======
-						ContainerServiceName:       "test-service-1-container",
-						ContainerServiceNameSource: "service",
->>>>>>> 3db398a4
+						ContainerServiceName:       "test-service-1-container",
+						ContainerServiceNameSource: "service",
 						DDService:                  "test-service-1",
 						ServiceNameSource:          "injected",
 						ServiceType:                "web_service",
@@ -660,11 +564,8 @@
 						ServiceName:                "test-service-1",
 						GeneratedServiceName:       "test-service-1-generated",
 						GeneratedServiceNameSource: "test-service-1-generated-source",
-<<<<<<< HEAD
-=======
-						ContainerServiceName:       "test-service-1-container",
-						ContainerServiceNameSource: "service",
->>>>>>> 3db398a4
+						ContainerServiceName:       "test-service-1-container",
+						ContainerServiceNameSource: "service",
 						DDService:                  "test-service-1",
 						ServiceNameSource:          "injected",
 						ServiceType:                "web_service",
@@ -690,11 +591,8 @@
 						ServiceName:                "test-service-1",
 						GeneratedServiceName:       "test-service-1-generated",
 						GeneratedServiceNameSource: "test-service-1-generated-source",
-<<<<<<< HEAD
-=======
-						ContainerServiceName:       "test-service-1-container",
-						ContainerServiceNameSource: "service",
->>>>>>> 3db398a4
+						ContainerServiceName:       "test-service-1-container",
+						ContainerServiceNameSource: "service",
 						DDService:                  "test-service-1",
 						ServiceNameSource:          "injected",
 						ServiceType:                "web_service",
