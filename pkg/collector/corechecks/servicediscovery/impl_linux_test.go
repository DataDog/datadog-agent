--- conflicted
+++ resolved
@@ -96,25 +96,6 @@
 		StartTimeMilli:             procLaunchedMilli,
 		ContainerID:                dummyContainerID,
 	}
-<<<<<<< HEAD
-	portTCP8080DifferentPID = model.Service{
-		PID:                        procTestService1DifferentPID.pid,
-		Name:                       "test-service-1",
-		GeneratedName:              "test-service-1-generated",
-		GeneratedNameSource:        "test-service-1-generated-source",
-		ContainerServiceName:       "test-service-1-container",
-		ContainerServiceNameSource: "service",
-		DDService:                  "test-service-1",
-		DDServiceInjected:          true,
-		Ports:                      []uint16{8080},
-		APMInstrumentation:         string(apm.Injected),
-		Type:                       "web_service",
-		CommandLine:                []string{"test-service-1"},
-		StartTimeMilli:             procLaunchedMilli,
-		ContainerID:                dummyContainerID,
-	}
-=======
->>>>>>> 830ec53a
 	portTCP5000 = model.Service{
 		PID:                        procPythonService.pid,
 		Name:                       "python-service",
@@ -492,82 +473,6 @@
 				},
 			},
 		},
-<<<<<<< HEAD
-		{
-			// in case we detect a service is restarted, we skip the stop event and send
-			// another start event instead.
-			name: "restart_service",
-			checkRun: []*checkRun{
-				{
-					servicesResp: &model.ServicesResponse{StartedServices: []model.Service{
-						portTCP8080,
-					}},
-					time: calcTime(0),
-				},
-				{
-					servicesResp: &model.ServicesResponse{StartedServices: []model.Service{
-						portTCP8080DifferentPID,
-					}},
-					time: calcTime(20 * time.Minute),
-				},
-			},
-			wantEvents: []*event{
-				{
-					RequestType: "start-service",
-					APIVersion:  "v2",
-					Payload: &eventPayload{
-						NamingSchemaVersion:        "1",
-						ServiceName:                "test-service-1",
-						GeneratedServiceName:       "test-service-1-generated",
-						GeneratedServiceNameSource: "test-service-1-generated-source",
-						ContainerServiceName:       "test-service-1-container",
-						ContainerServiceNameSource: "service",
-						DDService:                  "test-service-1",
-						ServiceNameSource:          "injected",
-						ServiceType:                "web_service",
-						HostName:                   host,
-						Env:                        "",
-						StartTime:                  calcTime(0).Unix(),
-						StartTimeMilli:             calcTime(0).UnixMilli(),
-						LastSeen:                   calcTime(0 * time.Minute).Unix(),
-						Ports:                      []uint16{8080},
-						PID:                        99,
-						CommandLine:                []string{"test-service-1"},
-						APMInstrumentation:         "none",
-						RSSMemory:                  100 * 1024 * 1024,
-						CPUCores:                   1.5,
-						ContainerID:                dummyContainerID,
-					},
-				},
-				{
-					RequestType: "start-service",
-					APIVersion:  "v2",
-					Payload: &eventPayload{
-						NamingSchemaVersion:        "1",
-						ServiceName:                "test-service-1",
-						GeneratedServiceName:       "test-service-1-generated",
-						GeneratedServiceNameSource: "test-service-1-generated-source",
-						ContainerServiceName:       "test-service-1-container",
-						ContainerServiceNameSource: "service",
-						DDService:                  "test-service-1",
-						ServiceNameSource:          "injected",
-						ServiceType:                "web_service",
-						HostName:                   host,
-						Env:                        "",
-						StartTime:                  calcTime(0).Unix(),
-						StartTimeMilli:             calcTime(0).UnixMilli(),
-						LastSeen:                   calcTime(20 * time.Minute).Unix(),
-						Ports:                      []uint16{8080},
-						PID:                        102,
-						CommandLine:                []string{"test-service-1"},
-						APMInstrumentation:         "injected",
-						ContainerID:                dummyContainerID,
-					},
-				},
-			},
-		},
-=======
->>>>>>> 830ec53a
 	}
 
 	makeServiceResponseWithTime := func(responseTime time.Time, resp *model.ServicesResponse) *model.ServicesResponse {
