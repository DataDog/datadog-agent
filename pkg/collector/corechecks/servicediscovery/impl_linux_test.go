--- conflicted
+++ resolved
@@ -72,7 +72,6 @@
 
 var (
 	portTCP8080 = model.Service{
-<<<<<<< HEAD
 		PID:                 procTestService1.pid,
 		Name:                "test-service-1",
 		GeneratedName:       "test-service-1-generated",
@@ -85,6 +84,7 @@
 		CPUCores:            1.5,
 		CommandLine:         []string{"test-service-1"},
 		StartTimeMilli:      procLaunchedMilli,
+		ContainerID:         dummyContainerID,
 	}
 	portTCP8080UpdatedRSS = model.Service{
 		PID:                 procTestService1.pid,
@@ -98,6 +98,7 @@
 		CPUCores:            1.5,
 		CommandLine:         []string{"test-service-1"},
 		StartTimeMilli:      procLaunchedMilli,
+		ContainerID:         dummyContainerID,
 	}
 	portTCP8080DifferentPID = model.Service{
 		PID:                 procTestService1DifferentPID.pid,
@@ -110,45 +111,7 @@
 		APMInstrumentation:  string(apm.Injected),
 		CommandLine:         []string{"test-service-1"},
 		StartTimeMilli:      procLaunchedMilli,
-=======
-		PID:                procTestService1.pid,
-		Name:               "test-service-1",
-		GeneratedName:      "test-service-1-generated",
-		DDService:          "test-service-1",
-		DDServiceInjected:  true,
-		Ports:              []uint16{8080},
-		APMInstrumentation: string(apm.None),
-		RSS:                100 * 1024 * 1024,
-		CPUCores:           1.5,
-		CommandLine:        []string{"test-service-1"},
-		StartTimeMilli:     procLaunchedMilli,
-		ContainerID:        dummyContainerID,
-	}
-	portTCP8080UpdatedRSS = model.Service{
-		PID:                procTestService1.pid,
-		GeneratedName:      "test-service-1-generated",
-		DDService:          "test-service-1",
-		DDServiceInjected:  true,
-		Ports:              []uint16{8080},
-		APMInstrumentation: string(apm.None),
-		RSS:                200 * 1024 * 1024,
-		CPUCores:           1.5,
-		CommandLine:        []string{"test-service-1"},
-		StartTimeMilli:     procLaunchedMilli,
-		ContainerID:        dummyContainerID,
-	}
-	portTCP8080DifferentPID = model.Service{
-		PID:                procTestService1DifferentPID.pid,
-		Name:               "test-service-1",
-		GeneratedName:      "test-service-1-generated",
-		DDService:          "test-service-1",
-		DDServiceInjected:  true,
-		Ports:              []uint16{8080},
-		APMInstrumentation: string(apm.Injected),
-		CommandLine:        []string{"test-service-1"},
-		StartTimeMilli:     procLaunchedMilli,
-		ContainerID:        dummyContainerID,
->>>>>>> fc3a485e
+		ContainerID:         dummyContainerID,
 	}
 	portTCP8081 = model.Service{
 		PID:            procIgnoreService1.pid,
@@ -159,7 +122,6 @@
 		ContainerID:    dummyContainerID,
 	}
 	portTCP5000 = model.Service{
-<<<<<<< HEAD
 		PID:                 procPythonService.pid,
 		Name:                "python-service",
 		GeneratedName:       "python-service",
@@ -168,6 +130,7 @@
 		Ports:               []uint16{5000},
 		CommandLine:         pythonCommandLine,
 		StartTimeMilli:      procLaunchedMilli,
+		ContainerID:         dummyContainerID,
 	}
 	portTCP5432 = model.Service{
 		PID:                 procTestService1Repeat.pid,
@@ -177,25 +140,7 @@
 		Ports:               []uint16{5432},
 		CommandLine:         []string{"test-service-1"},
 		StartTimeMilli:      procLaunchedMilli,
-=======
-		PID:            procPythonService.pid,
-		Name:           "python-service",
-		GeneratedName:  "python-service",
-		Language:       "python",
-		Ports:          []uint16{5000},
-		CommandLine:    pythonCommandLine,
-		StartTimeMilli: procLaunchedMilli,
-		ContainerID:    dummyContainerID,
-	}
-	portTCP5432 = model.Service{
-		PID:            procTestService1Repeat.pid,
-		Name:           "test-service-1",
-		GeneratedName:  "test-service-1",
-		Ports:          []uint16{5432},
-		CommandLine:    []string{"test-service-1"},
-		StartTimeMilli: procLaunchedMilli,
-		ContainerID:    dummyContainerID,
->>>>>>> fc3a485e
+		ContainerID:         dummyContainerID,
 	}
 )
 
