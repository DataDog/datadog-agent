--- conflicted
+++ resolved
@@ -67,15 +67,6 @@
 )
 
 var (
-<<<<<<< HEAD
-	portTCP22 = model.Service{
-		PID:           procSSHD.pid,
-		Name:          "sshd",
-		GeneratedName: "sshd",
-		Ports:         []uint16{22},
-	}
-=======
->>>>>>> b5758df4
 	portTCP8080 = model.Service{
 		PID:                procTestService1.pid,
 		Name:               "test-service-1",
