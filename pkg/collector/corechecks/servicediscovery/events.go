--- conflicted
+++ resolved
@@ -30,11 +30,8 @@
 	ServiceName                string   `json:"service_name"`
 	GeneratedServiceName       string   `json:"generated_service_name"`
 	GeneratedServiceNameSource string   `json:"generated_service_name_source,omitempty"`
-<<<<<<< HEAD
-=======
 	ContainerServiceName       string   `json:"container_service_name,omitempty"`
 	ContainerServiceNameSource string   `json:"container_service_name_source,omitempty"`
->>>>>>> 3db398a4
 	DDService                  string   `json:"dd_service,omitempty"`
 	HostName                   string   `json:"host_name"`
 	Env                        string   `json:"env"`
@@ -84,11 +81,8 @@
 			ServiceName:                svc.meta.Name,
 			GeneratedServiceName:       svc.service.GeneratedName,
 			GeneratedServiceNameSource: svc.service.GeneratedNameSource,
-<<<<<<< HEAD
-=======
 			ContainerServiceName:       svc.service.ContainerServiceName,
 			ContainerServiceNameSource: svc.service.ContainerServiceNameSource,
->>>>>>> 3db398a4
 			DDService:                  svc.service.DDService,
 			HostName:                   host,
 			Env:                        env,
