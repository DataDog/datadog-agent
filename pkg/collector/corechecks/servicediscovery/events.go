--- conflicted
+++ resolved
@@ -26,23 +26,6 @@
 )
 
 type eventPayload struct {
-<<<<<<< HEAD
-	NamingSchemaVersion string   `json:"naming_schema_version"`
-	ServiceName         string   `json:"service_name"`
-	HostName            string   `json:"host_name"`
-	Env                 string   `json:"env"`
-	ServiceLanguage     string   `json:"service_language"`
-	ServiceType         string   `json:"service_type"`
-	StartTime           int64    `json:"start_time"`
-	LastSeen            int64    `json:"last_seen"`
-	APMInstrumentation  string   `json:"apm_instrumentation"`
-	ServiceNameSource   string   `json:"service_name_source"`
-	Ports               []uint16 `json:"ports"`
-	PID                 int      `json:"pid"`
-	CommandLine         []string `json:"command_line"`
-	RSSMemory           uint64   `json:"rss_memory"`
-	CPUCores            float64  `json:"cpu_cores"`
-=======
 	NamingSchemaVersion  string   `json:"naming_schema_version"`
 	ServiceName          string   `json:"service_name"`
 	GeneratedServiceName string   `json:"generated_service_name"`
@@ -59,7 +42,7 @@
 	PID                  int      `json:"pid"`
 	CommandLine          []string `json:"command_line"`
 	RSSMemory            uint64   `json:"rss_memory"`
->>>>>>> 93cb175e
+	CPUCores             float64  `json:"cpu_cores"`
 }
 
 type event struct {
@@ -89,23 +72,6 @@
 		RequestType: t,
 		APIVersion:  "v2",
 		Payload: &eventPayload{
-<<<<<<< HEAD
-			NamingSchemaVersion: "1",
-			ServiceName:         svc.meta.Name,
-			HostName:            host,
-			Env:                 env,
-			ServiceLanguage:     svc.meta.Language,
-			ServiceType:         svc.meta.Type,
-			StartTime:           int64(svc.process.Stat.StartTime),
-			LastSeen:            svc.LastHeartbeat.Unix(),
-			APMInstrumentation:  svc.meta.APMInstrumentation,
-			ServiceNameSource:   svc.meta.NameSource,
-			Ports:               svc.process.Ports,
-			PID:                 svc.process.PID,
-			CommandLine:         svc.process.CmdLine,
-			RSSMemory:           svc.process.Stat.RSS,
-			CPUCores:            svc.process.Stat.CPUCores,
-=======
 			NamingSchemaVersion:  "1",
 			ServiceName:          svc.meta.Name,
 			GeneratedServiceName: svc.service.GeneratedName,
@@ -122,7 +88,7 @@
 			PID:                  svc.service.PID,
 			CommandLine:          svc.service.CommandLine,
 			RSSMemory:            svc.service.RSS,
->>>>>>> 93cb175e
+			CPUCores:             svc.service.CPUCores,
 		},
 	}
 }
