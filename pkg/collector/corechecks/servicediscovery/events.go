--- conflicted
+++ resolved
@@ -28,37 +28,7 @@
 )
 
 type eventPayload struct {
-<<<<<<< HEAD
-	NamingSchemaVersion        string   `json:"naming_schema_version"`
-	GeneratedServiceName       string   `json:"generated_service_name"`
-	GeneratedServiceNameSource string   `json:"generated_service_name_source,omitempty"`
-	AdditionalGeneratedNames   []string `json:"additional_generated_names,omitempty"`
-	ContainerServiceName       string   `json:"container_service_name,omitempty"`
-	ContainerServiceNameSource string   `json:"container_service_name_source,omitempty"`
-	ContainerTags              []string `json:"container_tags,omitempty"`
-	DDService                  string   `json:"dd_service,omitempty"`
-	HostName                   string   `json:"host_name"`
-	Env                        string   `json:"env"`
-	ServiceLanguage            string   `json:"service_language"`
-	ServiceType                string   `json:"service_type"`
-	StartTime                  int64    `json:"start_time"`
-	StartTimeMilli             int64    `json:"start_time_milli"`
-	LastSeen                   int64    `json:"last_seen"`
-	APMInstrumentation         string   `json:"apm_instrumentation"`
-	ServiceNameSource          string   `json:"service_name_source,omitempty"`
-	Ports                      []uint16 `json:"ports"`
-	PID                        int      `json:"pid"`
-	CommandLine                []string `json:"command_line"`
-	RSSMemory                  uint64   `json:"rss_memory"`
-	CPUCores                   float64  `json:"cpu_cores"`
-	ContainerID                string   `json:"container_id"`
-	RxBytes                    uint64   `json:"rx_bytes"`
-	TxBytes                    uint64   `json:"tx_bytes"`
-	RxBps                      float64  `json:"rx_bps"`
-	TxBps                      float64  `json:"tx_bps"`
-=======
 	NamingSchemaVersion        string                          `json:"naming_schema_version"`
-	ServiceName                string                          `json:"service_name"`
 	GeneratedServiceName       string                          `json:"generated_service_name"`
 	GeneratedServiceNameSource string                          `json:"generated_service_name_source,omitempty"`
 	AdditionalGeneratedNames   []string                        `json:"additional_generated_names,omitempty"`
@@ -86,7 +56,6 @@
 	TxBytes                    uint64                          `json:"tx_bytes"`
 	RxBps                      float64                         `json:"rx_bps"`
 	TxBps                      float64                         `json:"tx_bps"`
->>>>>>> 97dbcf71
 }
 
 type event struct {
