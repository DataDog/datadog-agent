--- conflicted
+++ resolved
@@ -43,16 +43,9 @@
 
 // GetServiceName gets the service name based on the command line arguments and
 // the list of environment variables.
-<<<<<<< HEAD
-func GetServiceName(cmdline []string, env map[string]string, root string, lang language.Language, contextMap usm.DetectorContextMap) (string, bool) {
+func GetServiceName(cmdline []string, env map[string]string, root string, lang language.Language, contextMap usm.DetectorContextMap) usm.ServiceMetadata {
 	fs := usm.NewSubDirFS(root)
 	meta, _ := usm.ExtractServiceMetadata(cmdline, env, fs, lang, contextMap)
-	return makeFinalName(meta), meta.FromDDService
-=======
-func GetServiceName(cmdline []string, env map[string]string, root string, contextMap usm.DetectorContextMap) usm.ServiceMetadata {
-	fs := usm.NewSubDirFS(root)
-	meta, _ := usm.ExtractServiceMetadata(cmdline, env, fs, contextMap)
 	meta.Name = makeFinalName(meta)
 	return meta
->>>>>>> aa350c1d
 }