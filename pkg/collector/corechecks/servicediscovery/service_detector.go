--- conflicted
+++ resolved
@@ -43,14 +43,8 @@
 
 // GetServiceName gets the service name based on the command line arguments and
 // the list of environment variables.
-<<<<<<< HEAD
-func GetServiceName(cmdline []string, env map[string]string, root string) string {
+func GetServiceName(cmdline []string, env map[string]string, root string) (string, bool) {
 	fs := usm.NewSubDirFS(root)
 	meta, _ := usm.ExtractServiceMetadata(cmdline, env, fs)
-	return makeFinalName(meta)
-=======
-func GetServiceName(cmdline []string, env map[string]string) (string, bool) {
-	meta, _ := usm.ExtractServiceMetadata(cmdline, env)
 	return makeFinalName(meta), meta.FromDDService
->>>>>>> 0acdeef3
 }