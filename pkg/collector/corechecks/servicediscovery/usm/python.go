// Unless explicitly stated otherwise all files in this repository are licensed
// under the Apache License Version 2.0.
// This product includes software developed at Datadog (https://www.datadoghq.com/).
// Copyright 2016-present Datadog, Inc.

package usm

import (
	"io/fs"
	"path"
	"path/filepath"
	"strings"
)

const (
	initPy             = "__init__.py"
	allPyFiles         = "*.py"
	gunicornEnvCmdArgs = "GUNICORN_CMD_ARGS"
	wsgiAppEnv         = "WSGI_APP"
)

type pythonDetector struct {
	ctx      DetectionContext
	gunicorn detector
}

type gunicornDetector struct {
	ctx DetectionContext
}

func newGunicornDetector(ctx DetectionContext) detector {
	return &gunicornDetector{ctx: ctx}
}

func newPythonDetector(ctx DetectionContext) detector {
	return &pythonDetector{ctx: ctx, gunicorn: newGunicornDetector(ctx)}
}

type argType int

const (
	argNone argType = iota
	argMod
	argFileName
)

// parsePythonArgs parses the CPython command line arguments to find the module
// name or the file name. For this, besides handling the -m option to get the
// module name, we need to specifically handle any option that is known to take
// an argument so that we can skip the argument and not misinterpret it as a
// filename.
//
// We assume that all the other options other than the ones explicitly handled
// below do not take any arguments.
func parsePythonArgs(args []string) (argType, string) {
	skipNext := false
	modNext := false
	for _, arg := range args {
		if modNext {
			return argMod, arg
		}

		if skipNext {
			skipNext = false
			continue
		}

		if strings.HasPrefix(arg, "--") {
			// Only long arg with an argument.  CPython doesn't allow
			// including the argument with an equals sign in the same arg.
			if arg == "--check-hash-based-pycs" {
				skipNext = true
			}
		} else if strings.HasPrefix(arg, "-") {
		INNER:
			for charidx, char := range arg[1:] {
				rest := arg[1+charidx+1:]
				switch char {
				case 'c':
					// Everything after -c is a command and it terminates
					// the option parsing.
					return argNone, ""
				case 'm':
					// Module name, either attached here or in the next arg.
					if len(rest) > 0 {
						return argMod, rest
					}

					modNext = true
				case 'X', 'W':
					// Takes an argument, either attached here or in the next arg.
					if len(rest) > 0 {
						break INNER
					}

					skipNext = true
				}
			}
		} else {
			return argFileName, arg
		}
	}
	return argNone, ""
}

func (p pythonDetector) detect(args []string) (ServiceMetadata, bool) {
	// When Gunicorn is invoked via its wrapper script the command line ends up
	// looking like the example below, so redirect to the Gunicorn detector for
	// this case:
	//  /usr/bin/python3 /usr/bin/gunicorn foo:app()
	//
	// Another case where we want to redirect to the Gunicorn detector is when
	// gunicorn replaces its command line with something like the below. Because
	// of the [ready], we end up here first instead of going directly to the
	// Gunicorn detector.
	//  [ready] gunicorn: worker [airflow-webserver]
	if len(args) > 0 {
		base := filepath.Base(args[0])
		if base == "gunicorn" || base == "gunicorn:" {
			return p.gunicorn.detect(args[1:])
		}
		if base == "uvicorn" {
			return detectUvicorn(args[1:])
		}
	}

	argType, arg := parsePythonArgs(args)
	switch argType {
	case argNone:
		return ServiceMetadata{}, false
	case argMod:
		return NewServiceMetadata(arg, CommandLine), true
	case argFileName:
		wd, _ := workingDirFromEnvs(p.ctx.Envs)
		absPath := abs(arg, wd)
		fi, err := fs.Stat(p.ctx.fs, absPath)
		if err != nil {
			return ServiceMetadata{}, false
		}
<<<<<<< HEAD
		stripped := absPath
		var filename string
		if !fi.IsDir() {
			stripped, filename = path.Split(stripped)
			// If the path is a root level file, return the filename
			if stripped == "" {
				return NewServiceMetadata(p.findNearestTopLevel(filename), CommandLine), true
=======

		if !shouldSkipArg {
			absPath := p.ctx.resolveWorkingDirRelativePath(a)
			fi, err := fs.Stat(p.ctx.fs, absPath)
			if err != nil {
				return ServiceMetadata{}, false
			}
			stripped := absPath
			var filename string
			if !fi.IsDir() {
				stripped, filename = path.Split(stripped)
				// If the path is a root level file, return the filename
				if stripped == "" {
					return NewServiceMetadata(p.findNearestTopLevel(filename), CommandLine), true
				}
>>>>>>> d47c7ddf
			}
		}
		if value, ok := p.deducePackageName(path.Clean(stripped), filename); ok {
			return NewServiceMetadata(value, Python), true
		}

		name := p.findNearestTopLevel(stripped)
		// If we have generic/useless directory names, fallback to the filename.
		if name == "." || name == "/" || name == "bin" || name == "sbin" {
			name = p.findNearestTopLevel(filename)
		}

		return NewServiceMetadata(name, CommandLine), true
	}

	return ServiceMetadata{}, false
}

// deducePackageName is walking until a `__init__.py` is not found. All the dir traversed are joined then with `.`
func (p pythonDetector) deducePackageName(fp string, fn string) (string, bool) {
	up := path.Dir(fp)
	current := fp
	var traversed []string
	for run := true; run; run = current != up {
		if _, err := fs.Stat(p.ctx.fs, path.Join(current, initPy)); err != nil {
			break
		}
		traversed = append([]string{path.Base(current)}, traversed...)
		current = up
		up = path.Dir(current)
	}
	if len(traversed) > 0 && len(fn) > 0 {
		traversed = append(traversed, strings.TrimSuffix(fn, path.Ext(fn)))
	}
	return strings.Join(traversed, "."), len(traversed) > 0

}

// findNearestTopLevel returns the top level dir the contains a .py file starting walking up from fp.
// If fp is a file, it returns the filename without the extension.
func (p pythonDetector) findNearestTopLevel(fp string) string {
	up := path.Dir(fp)
	current := fp
	last := current
	for run := true; run; run = current != up {
		if matches, err := fs.Glob(p.ctx.fs, path.Join(current, allPyFiles)); err != nil || len(matches) == 0 {
			break
		}
		last = current
		current = up
		up = path.Dir(current)
	}
	filename := path.Base(last)
	return strings.TrimSuffix(filename, path.Ext(filename))
}

func (g gunicornDetector) detect(args []string) (ServiceMetadata, bool) {
	if fromEnv, ok := extractEnvVar(g.ctx.Envs, gunicornEnvCmdArgs); ok {
		name, ok := extractGunicornNameFrom(strings.Split(fromEnv, " "))
		if ok {
			return NewServiceMetadata(name, Gunicorn), true
		}
	}
	if wsgiApp, ok := extractEnvVar(g.ctx.Envs, wsgiAppEnv); ok && len(wsgiApp) > 0 {
		return NewServiceMetadata(parseNameFromWsgiApp(wsgiApp), Gunicorn), true
	}

	if name, ok := extractGunicornNameFrom(args); ok {
		// gunicorn replaces the cmdline with something like "gunicorn: master
		// [package]", so strip out the square brackets.
		name = strings.Trim(name, "[]")
		return NewServiceMetadata(name, CommandLine), true
	}
	return NewServiceMetadata("gunicorn", CommandLine), true
}

func extractGunicornNameFrom(args []string) (string, bool) {
	skip, capture := false, false
	for _, a := range args {
		if capture {
			return a, true
		}
		if skip {
			skip = false
			continue
		}
		if strings.HasPrefix(a, "-") {
			if a == "-n" {
				capture = true
				continue
			}
			skip = !strings.ContainsRune(a, '=')
			if skip {
				continue
			}
			if value, ok := strings.CutPrefix(a, "--name="); ok {
				return value, true
			}
		} else {
			return parseNameFromWsgiApp(args[len(args)-1]), true
		}
	}
	return "", false
}

func parseNameFromWsgiApp(wsgiApp string) string {
	name, _, _ := strings.Cut(wsgiApp, ":")
	return name
}

func detectUvicorn(args []string) (ServiceMetadata, bool) {
	skipNext := false
	for _, arg := range args {
		if skipNext {
			skipNext = false
			continue
		}

		// Skip flags
		if strings.HasPrefix(arg, "-") {
			if arg == "--header" {
				// This takes an argument which looks similar to a module:app
				// pattern so skip that.
				skipNext = true
			}
			continue
		}

		// Look for module:app pattern
		if strings.Contains(arg, ":") {
			module := strings.Split(arg, ":")[0]
			return NewServiceMetadata(module, CommandLine), true
		}
	}
	return NewServiceMetadata("uvicorn", CommandLine), true
}<|MERGE_RESOLUTION|>--- conflicted
+++ resolved
@@ -131,13 +131,11 @@
 	case argMod:
 		return NewServiceMetadata(arg, CommandLine), true
 	case argFileName:
-		wd, _ := workingDirFromEnvs(p.ctx.Envs)
-		absPath := abs(arg, wd)
+		absPath := p.ctx.resolveWorkingDirRelativePath(arg)
 		fi, err := fs.Stat(p.ctx.fs, absPath)
 		if err != nil {
 			return ServiceMetadata{}, false
 		}
-<<<<<<< HEAD
 		stripped := absPath
 		var filename string
 		if !fi.IsDir() {
@@ -145,23 +143,6 @@
 			// If the path is a root level file, return the filename
 			if stripped == "" {
 				return NewServiceMetadata(p.findNearestTopLevel(filename), CommandLine), true
-=======
-
-		if !shouldSkipArg {
-			absPath := p.ctx.resolveWorkingDirRelativePath(a)
-			fi, err := fs.Stat(p.ctx.fs, absPath)
-			if err != nil {
-				return ServiceMetadata{}, false
-			}
-			stripped := absPath
-			var filename string
-			if !fi.IsDir() {
-				stripped, filename = path.Split(stripped)
-				// If the path is a root level file, return the filename
-				if stripped == "" {
-					return NewServiceMetadata(p.findNearestTopLevel(filename), CommandLine), true
-				}
->>>>>>> d47c7ddf
 			}
 		}
 		if value, ok := p.deducePackageName(path.Clean(stripped), filename); ok {
