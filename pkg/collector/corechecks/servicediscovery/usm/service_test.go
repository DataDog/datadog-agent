--- conflicted
+++ resolved
@@ -508,16 +508,11 @@
 
 	for _, tt := range tests {
 		t.Run(tt.name, func(t *testing.T) {
-<<<<<<< HEAD
-			contextMap := make(DetectorContextMap)
-			meta, ok := ExtractServiceMetadata(tt.cmdline, tt.envs, contextMap)
-=======
 			if tt.skipOnWindows && runtime.GOOS == "windows" {
 				t.Skip("Not supported on Windows")
 			}
 
-			meta, ok := ExtractServiceMetadata(tt.cmdline, tt.envs)
->>>>>>> 8e11dea8
+			meta, ok := ExtractServiceMetadata(tt.cmdline, tt.envs, make(DetectorContextMap))
 			if len(tt.expectedServiceTag) == 0 {
 				require.False(t, ok)
 			} else {
