--- conflicted
+++ resolved
@@ -197,11 +197,7 @@
 }
 
 // ExtractServiceMetadata attempts to detect ServiceMetadata from the given process.
-<<<<<<< HEAD
-func ExtractServiceMetadata(args []string, envs map[string]string, fs fs.SubFS, lang language.Language, contextMap DetectorContextMap) (ServiceMetadata, bool) {
-=======
-func ExtractServiceMetadata(args []string, envs map[string]string, fs fs.SubFS, contextMap DetectorContextMap) (metadata ServiceMetadata, success bool) {
->>>>>>> aa350c1d
+func ExtractServiceMetadata(args []string, envs map[string]string, fs fs.SubFS, lang language.Language, contextMap DetectorContextMap) (metadata ServiceMetadata, success bool) {
 	dc := DetectionContext{
 		args:       args,
 		envs:       envs,
@@ -241,20 +237,12 @@
 
 	exe = normalizeExeName(exe)
 
-<<<<<<< HEAD
-	// First try language detectors
-	if detectorProvider, ok := languageDetectors[lang]; ok {
-		if metadata, ok := detectorProvider(dc).detect(cmd[1:]); ok {
-			return metadata, true
-		}
-	}
-
-	// The language is unknown, try detectors based on executable name
-	if detectorProvider, ok := executableDetectors[exe]; ok {
-		if metadata, ok := detectorProvider(dc).detect(cmd[1:]); ok {
-			return metadata, true
-=======
-	if detectorProvider, ok := binsWithContext[exe]; ok {
+	detectorProvider, ok := languageDetectors[lang]
+	if !ok {
+		detectorProvider, ok = executableDetectors[exe]
+	}
+
+	if ok {
 		langMeta, ok := detectorProvider(dc).detect(cmd[1:])
 
 		// The detector could return a DD Service name (eg. Java, from the
@@ -268,7 +256,6 @@
 			metadata.Name = langMeta.Name
 			metadata.SetAdditionalNames(langMeta.AdditionalNames...)
 			return
->>>>>>> aa350c1d
 		}
 	}
 
