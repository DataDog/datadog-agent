// Unless explicitly stated otherwise all files in this repository are licensed
// under the Apache License Version 2.0.
// This product includes software developed at Datadog (https://www.datadoghq.com/).
// Copyright 2016-present Datadog, Inc.

package servicediscovery

import (
<<<<<<< HEAD
	"errors"

	"github.com/DataDog/datadog-agent/pkg/collector/corechecks/servicediscovery/model"
=======
>>>>>>> 830ec53a
	"github.com/DataDog/datadog-agent/pkg/telemetry"
)

var (
	metricDiscoveredServices = telemetry.NewGaugeWithOpts(
		CheckName,
		"discovered_services",
		[]string{},
		"Number of discovered alive services.",
		telemetry.Options{NoDoubleUnderscoreSep: true},
	)
<<<<<<< HEAD
	metricTimeToScan = telemetry.NewHistogramWithOpts(
		CheckName,
		"time_to_scan",
		[]string{},
		"Time it took to scan services",
		prometheus.DefBuckets,
		telemetry.Options{NoDoubleUnderscoreSep: true},
	)
)

func telemetryFromError(err error) {
	var codeErr errWithCode
	if errors.As(err, &codeErr) {
		log.Debugf("sending telemetry for error: %v", err)
		svc := model.Service{}
		if codeErr.svc != nil {
			svc = *codeErr.svc
		}
		tags := []string{string(codeErr.Code()), svc.Name, svc.Language, svc.Type}
		metricFailureEvents.Inc(tags...)
	}
}
=======
)
>>>>>>> 830ec53a
<|MERGE_RESOLUTION|>--- conflicted
+++ resolved
@@ -6,12 +6,6 @@
 package servicediscovery
 
 import (
-<<<<<<< HEAD
-	"errors"
-
-	"github.com/DataDog/datadog-agent/pkg/collector/corechecks/servicediscovery/model"
-=======
->>>>>>> 830ec53a
 	"github.com/DataDog/datadog-agent/pkg/telemetry"
 )
 
@@ -23,29 +17,4 @@
 		"Number of discovered alive services.",
 		telemetry.Options{NoDoubleUnderscoreSep: true},
 	)
-<<<<<<< HEAD
-	metricTimeToScan = telemetry.NewHistogramWithOpts(
-		CheckName,
-		"time_to_scan",
-		[]string{},
-		"Time it took to scan services",
-		prometheus.DefBuckets,
-		telemetry.Options{NoDoubleUnderscoreSep: true},
-	)
-)
-
-func telemetryFromError(err error) {
-	var codeErr errWithCode
-	if errors.As(err, &codeErr) {
-		log.Debugf("sending telemetry for error: %v", err)
-		svc := model.Service{}
-		if codeErr.svc != nil {
-			svc = *codeErr.svc
-		}
-		tags := []string{string(codeErr.Code()), svc.Name, svc.Language, svc.Type}
-		metricFailureEvents.Inc(tags...)
-	}
-}
-=======
-)
->>>>>>> 830ec53a
+)