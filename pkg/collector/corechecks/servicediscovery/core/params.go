--- conflicted
+++ resolved
@@ -21,20 +21,8 @@
 
 // Params represents the parameters for service discovery requests.
 type Params struct {
-<<<<<<< HEAD
-	Pids []int `json:"pids,omitzero"`
-=======
-	HeartbeatTime time.Duration `json:"heartbeat_time"`
 	NewPids       []int32       `json:"new_pids,omitempty"`       // PIDs never seen before, require full service info
 	HeartbeatPids []int32       `json:"heartbeat_pids,omitempty"` // PIDs needing heartbeat refresh, minimal updates
-}
-
-// DefaultParams returns a new Params instance with default values.
-func DefaultParams() Params {
-	return Params{
-		HeartbeatTime: HeartbeatTime,
-	}
->>>>>>> 2836682c
 }
 
 // ToJSON serializes the Params to JSON bytes.
