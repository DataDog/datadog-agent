// Unless explicitly stated otherwise all files in this repository are licensed
// under the Apache License Version 2.0.
// This product includes software developed at Datadog (https://www.datadoghq.com/).
// Copyright 2024-present Datadog, Inc.

// This doesn't need BPF, but it's built with this tag to only run with
// system-probe tests.
//go:build test && linux_bpf

package module

import (
	"bytes"
	"context"
	"encoding/json"
	"fmt"
	"net"
	"net/http"
	"net/http/httptest"
	"os"
	"os/exec"
	"path/filepath"
	"syscall"
	"testing"
	"time"

	"github.com/golang/mock/gomock"
	gorillamux "github.com/gorilla/mux"
	"github.com/prometheus/procfs"
	"github.com/shirou/gopsutil/v4/process"
	"github.com/stretchr/testify/assert"
	"github.com/stretchr/testify/require"
	"golang.org/x/sys/unix"

	"github.com/DataDog/datadog-agent/pkg/collector/corechecks/servicediscovery/apm"
	"github.com/DataDog/datadog-agent/pkg/collector/corechecks/servicediscovery/core"
	"github.com/DataDog/datadog-agent/pkg/collector/corechecks/servicediscovery/language"
	"github.com/DataDog/datadog-agent/pkg/collector/corechecks/servicediscovery/model"
	"github.com/DataDog/datadog-agent/pkg/network"
	"github.com/DataDog/datadog-agent/pkg/network/protocols/http/testutil"
	usmtestutil "github.com/DataDog/datadog-agent/pkg/network/usm/testutil"
	"github.com/DataDog/datadog-agent/pkg/system-probe/api/module"
	"github.com/DataDog/datadog-agent/pkg/system-probe/config"
	"github.com/DataDog/datadog-agent/pkg/util/kernel"
)

func findService(pid int, services []model.Service) *model.Service {
	for _, s := range services {
		if s.PID == pid {
			return &s
		}
	}

	return nil
}

type testDiscoveryModule struct {
	url string
}

func setupDiscoveryModuleWithNetwork(t *testing.T, getNetworkCollector networkCollectorFactory) *testDiscoveryModule {
	t.Helper()
	mux := gorillamux.NewRouter()

	discovery := newDiscoveryWithNetwork(getNetworkCollector)
	discovery.config.NetworkStatsPeriod = time.Second
	discovery.Register(module.NewRouter(string(config.DiscoveryModule), mux))
	t.Cleanup(discovery.Close)

	srv := httptest.NewServer(mux)
	t.Cleanup(srv.Close)

	return &testDiscoveryModule{
		url: srv.URL,
	}
}

func setupDiscoveryModule(t *testing.T) *testDiscoveryModule {
	t.Helper()
	return setupDiscoveryModuleWithNetwork(t, newNetworkCollector)
}

// makeRequest wraps the request to the discovery module, setting the JSON body if provided,
// and returning the response as the given type.
func makeRequest[T any](t require.TestingT, url string, params *core.Params) *T {
	var body *bytes.Buffer
	if params != nil {
		jsonData, err := params.ToJSON()
		require.NoError(t, err, "failed to serialize params to JSON")
		body = bytes.NewBuffer(jsonData)
	}

	var req *http.Request
	var err error
	if body != nil {
		req, err = http.NewRequest(http.MethodGet, url, body)
		req.Header.Set("Content-Type", "application/json")
	} else {
		req, err = http.NewRequest(http.MethodGet, url, nil)
	}
	require.NoError(t, err, "failed to create request")

	resp, err := http.DefaultClient.Do(req)
	require.NoError(t, err, "failed to send request")
	defer resp.Body.Close()

	res := new(T)
	err = json.NewDecoder(resp.Body).Decode(res)
	require.NoError(t, err, "failed to decode response")

	return res
}

// getRunningPids wraps the process.Pids function, returning a slice of ints
// that can be used as the pids query param.
func getRunningPids(t require.TestingT) []int32 {
	pids, err := process.Pids()
	require.NoError(t, err)
	return pids
}

func startTCPServer(t *testing.T, proto string, address string) (*os.File, *net.TCPAddr) {
	listener, err := net.Listen(proto, address)
	require.NoError(t, err)
	t.Cleanup(func() { _ = listener.Close() })
	tcpAddr := listener.Addr().(*net.TCPAddr)

	f, err := listener.(*net.TCPListener).File()
	defer listener.Close()
	require.NoError(t, err)

	return f, tcpAddr
}

func startTCPClient(t *testing.T, proto string, server *net.TCPAddr) (*os.File, *net.TCPAddr) {
	client, err := net.DialTCP(proto, nil, server)
	require.NoError(t, err)
	t.Cleanup(func() { _ = client.Close() })

	f, err := client.File()
	defer client.Close()
	require.NoError(t, err)

	return f, client.LocalAddr().(*net.TCPAddr)
}

func startUDPServer(t *testing.T, proto string, address string) (*os.File, *net.UDPAddr) {
	lnPacket, err := net.ListenPacket(proto, address)
	require.NoError(t, err)
	t.Cleanup(func() { _ = lnPacket.Close() })

	f, err := lnPacket.(*net.UDPConn).File()
	defer lnPacket.Close()
	require.NoError(t, err)

	return f, lnPacket.LocalAddr().(*net.UDPAddr)
}

func startUDPClient(t *testing.T, proto string, server *net.UDPAddr) (*os.File, *net.UDPAddr) {
	udpClient, err := net.DialUDP(proto, nil, server)
	require.NoError(t, err)
	t.Cleanup(func() { _ = udpClient.Close() })

	f, err := udpClient.File()
	defer udpClient.Close()
	require.NoError(t, err)

	return f, udpClient.LocalAddr().(*net.UDPAddr)
}

func disableCloseOnExec(t *testing.T, f *os.File) {
	_, _, syserr := syscall.Syscall(syscall.SYS_FCNTL, f.Fd(), syscall.F_SETFD, 0)
	require.Equal(t, syscall.Errno(0x0), syserr)
}

func startProcessWithFile(t *testing.T, f *os.File) *exec.Cmd {
	ctx, cancel := context.WithCancel(context.Background())
	t.Cleanup(func() { cancel() })

	// Disable close-on-exec so that the process gets it
	t.Cleanup(func() { f.Close() })
	disableCloseOnExec(t, f)

	cmd := exec.CommandContext(ctx, "sleep", "1000")
	err := cmd.Start()
	require.NoError(t, err)
	f.Close()

	return cmd
}

<<<<<<< HEAD
// Check that we get (only) listening processes for all expected protocols.
func TestBasic(t *testing.T) {
	discovery := setupDiscoveryModule(t)
	discovery.mockTimeProvider.EXPECT().Now().Return(mockedTime).AnyTimes()

	var expectedPIDs []int
	var unexpectedPIDs []int
	expectedTCPPorts := make(map[int]int)
	expectedUDPPorts := make(map[int]int)

	startTCP := func(proto string) {
		f, server := startTCPServer(t, proto, "")
		cmd := startProcessWithFile(t, f)
		expectedPIDs = append(expectedPIDs, cmd.Process.Pid)
		expectedTCPPorts[cmd.Process.Pid] = server.Port

		f, _ = startTCPClient(t, proto, server)
		cmd = startProcessWithFile(t, f)
		unexpectedPIDs = append(unexpectedPIDs, cmd.Process.Pid)
	}

	startUDP := func(proto string) {
		f, server := startUDPServer(t, proto, ":8083")
		cmd := startProcessWithFile(t, f)
		expectedPIDs = append(expectedPIDs, cmd.Process.Pid)
		expectedUDPPorts[cmd.Process.Pid] = server.Port

		f, _ = startUDPClient(t, proto, server)
		cmd = startProcessWithFile(t, f)
		unexpectedPIDs = append(unexpectedPIDs, cmd.Process.Pid)
	}

	startTCP("tcp4")
	startTCP("tcp6")
	startUDP("udp4")
	startUDP("udp6")

	seen := make(map[int]model.Service)
	// Eventually to give the processes time to start
	require.EventuallyWithT(t, func(collect *assert.CollectT) {
		resp := getCheckServices(collect, discovery.url)
		for _, s := range resp.StartedServices {
			seen[s.PID] = s
		}

		for _, pid := range expectedPIDs {
			require.Contains(collect, seen, pid)
			if port, ok := expectedTCPPorts[pid]; ok {
				require.Contains(collect, seen[pid].TCPPorts, uint16(port))
			}
			if port, ok := expectedUDPPorts[pid]; ok {
				require.Contains(collect, seen[pid].UDPPorts, uint16(port))
			}
			require.Equal(collect, seen[pid].LastHeartbeat, mockedTime.Unix())
			assertStat(collect, seen[pid])
		}
		for _, pid := range unexpectedPIDs {
			assert.NotContains(collect, seen, pid)
		}
	}, 30*time.Second, 100*time.Millisecond)
}

// Check that we get all listening ports for a process
func TestPorts(t *testing.T) {
	discovery := setupDiscoveryModule(t)
	discovery.mockTimeProvider.EXPECT().Now().Return(mockedTime).AnyTimes()

	var expectedTCPPorts []uint16
	var expectedUDPPorts []uint16
	var unexpectedPorts []uint16

	startTCP := func(proto string) {
		serverf, server := startTCPServer(t, proto, "")
		t.Cleanup(func() { serverf.Close() })
		clientf, client := startTCPClient(t, proto, server)
		t.Cleanup(func() { clientf.Close() })

		expectedTCPPorts = append(expectedTCPPorts, uint16(server.Port))
		unexpectedPorts = append(unexpectedPorts, uint16(client.Port))
	}

	startUDP := func(proto string) {
		serverf, server := startUDPServer(t, proto, ":8083")
		t.Cleanup(func() { _ = serverf.Close() })
		clientf, client := startUDPClient(t, proto, server)
		t.Cleanup(func() { clientf.Close() })

		expectedUDPPorts = append(expectedUDPPorts, uint16(server.Port))
		unexpectedPorts = append(unexpectedPorts, uint16(client.Port))

		ephemeralf, ephemeral := startUDPServer(t, proto, "")
		t.Cleanup(func() { _ = ephemeralf.Close() })
		unexpectedPorts = append(unexpectedPorts, uint16(ephemeral.Port))
	}

	startTCP("tcp4")
	startTCP("tcp6")
	startUDP("udp4")
	startUDP("udp6")

	// Create a log file for the current process to test log file collection
	tempDir, err := os.MkdirTemp("", "test-log-files")
	require.NoError(t, err)
	t.Cleanup(func() { os.RemoveAll(tempDir) })

	logFilePath := filepath.Join(tempDir, "test.log")
	logFile, err := os.OpenFile(logFilePath, os.O_CREATE|os.O_WRONLY|os.O_APPEND, 0644)
	require.NoError(t, err)
	t.Cleanup(func() { logFile.Close() })

	expectedPortsMap := make(map[uint16]struct{}, len(expectedTCPPorts)+len(expectedUDPPorts))
	for _, port := range expectedTCPPorts {
		expectedPortsMap[port] = struct{}{}
	}
	for _, port := range expectedUDPPorts {
		expectedPortsMap[port] = struct{}{}
	}

	pid := os.Getpid()
	// First call will not return anything, as all services will be potentials.
	_ = getCheckServices(t, discovery.url)
	resp := getCheckServices(t, discovery.url)
	startEvent := findService(pid, resp.StartedServices)
	require.NotNilf(t, startEvent, "could not find start event for pid %v", pid)

	for _, port := range expectedTCPPorts {
		assert.Contains(t, startEvent.TCPPorts, port)
	}

	for _, port := range expectedUDPPorts {
		assert.Contains(t, startEvent.UDPPorts, port)
	}

	for _, port := range unexpectedPorts {
		// An unexpected port number can also be expected since UDP and TCP and
		// v4 and v6 are all in the same list. Just skip the extra check in that
		// case since it should be rare.
		if _, alsoExpected := expectedPortsMap[port]; alsoExpected {
			continue
		}

		// Do not assert about this since this check can spuriously fail since
		// the test infrastructure opens a listening TCP socket on an ephimeral
		// port, and since we mix the different protocols we could find that on
		// the unexpected port list.
		if slices.Contains(startEvent.TCPPorts, port) || slices.Contains(startEvent.UDPPorts, port) {
			t.Logf("unexpected port %v also found", port)
		}
	}

	// Check that log files are collected
	assert.Contains(t, startEvent.LogFiles, logFilePath,
		"Process %d should have log file %s", pid, logFilePath)
}

func TestPortsLimits(t *testing.T) {
	discovery := setupDiscoveryModule(t)
	discovery.mockTimeProvider.EXPECT().Now().Return(mockedTime).AnyTimes()

	var expectedPorts []int

	openPort := func(address string) {
		serverf, server := startTCPServer(t, "tcp4", address)
		t.Cleanup(func() { serverf.Close() })

		expectedPorts = append(expectedPorts, server.Port)
	}

	openPort("127.0.0.1:8081")

	for i := 0; i < maxNumberOfPorts; i++ {
		openPort("")
	}

	openPort("127.0.0.1:8082")

	slices.Sort(expectedPorts)

	pid := os.Getpid()

	// Firt call will not return anything, as all services will be potentials.
	_ = getCheckServices(t, discovery.url)
	resp := getCheckServices(t, discovery.url)
	startEvent := findService(pid, resp.StartedServices)
	require.NotNilf(t, startEvent, "could not find start event for pid %v", pid)

	assert.Contains(t, startEvent.TCPPorts, uint16(8081))
	assert.Contains(t, startEvent.TCPPorts, uint16(8082))
	assert.Len(t, startEvent.TCPPorts, maxNumberOfPorts)
	for i := 0; i < maxNumberOfPorts-2; i++ {
		assert.Contains(t, startEvent.TCPPorts, uint16(expectedPorts[i]))
	}
}

func TestServiceName(t *testing.T) {
	discovery := setupDiscoveryModule(t)
	discovery.mockTimeProvider.EXPECT().Now().Return(mockedTime).AnyTimes()

	trMeta := tracermetadata.TracerMetadata{
		SchemaVersion:  1,
		RuntimeID:      "test-runtime-id",
		TracerLanguage: "go",
		ServiceName:    "test-service",
	}
	data, err := trMeta.MarshalMsg(nil)
	require.NoError(t, err)

	createTracerMemfd(t, data)

	listener, err := net.Listen("tcp", "")
	require.NoError(t, err)
	f, err := listener.(*net.TCPListener).File()
	listener.Close()

	// Disable close-on-exec so that the sleep gets it
	require.NoError(t, err)
	t.Cleanup(func() { f.Close() })
	disableCloseOnExec(t, f)

	ctx, cancel := context.WithCancel(context.Background())
	t.Cleanup(func() { cancel() })

	cmd := exec.CommandContext(ctx, "sleep", "1000")
	cmd.Dir = "/tmp/"
	cmd.Env = append(cmd.Env, "OTHER_ENV=test")
	cmd.Env = append(cmd.Env, "DD_SERVICE=foo😀bar")
	cmd.Env = append(cmd.Env, "DD_ENV=my😀dd-env")
	cmd.Env = append(cmd.Env, "DD_VERSION=my😀dd-version")
	cmd.Env = append(cmd.Env, "YET_OTHER_ENV=test")
	err = cmd.Start()
	require.NoError(t, err)
	f.Close()

	pid := cmd.Process.Pid
	var startEvent *model.Service
	// Eventually to give the processes time to start
	require.EventuallyWithT(t, func(collect *assert.CollectT) {
		resp := getCheckServices(collect, discovery.url)
		startEvent = findService(pid, resp.StartedServices)
		require.NotNilf(collect, startEvent, "could not find start event for pid %v", pid)

		// Non-ASCII character removed due to normalization.
		assert.Equal(collect, "foo_bar", startEvent.DDService)
		assert.Equal(collect, "foo😀bar", startEvent.UST.Service)
		assert.Equal(collect, "my😀dd-env", startEvent.UST.Env)
		assert.Equal(collect, "my😀dd-version", startEvent.UST.Version)
		assert.Equal(collect, "sleep", startEvent.GeneratedName)
		assert.Equal(collect, string(usm.CommandLine), startEvent.GeneratedNameSource)
		assert.False(collect, startEvent.DDServiceInjected)
		assert.Equal(collect, startEvent.ContainerID, "")
		assert.Equal(collect, startEvent.LastHeartbeat, mockedTime.Unix())
	}, 30*time.Second, 100*time.Millisecond)

	// Verify tracer metadata
	assert.Equal(t, []tracermetadata.TracerMetadata{trMeta}, startEvent.TracerMetadata)
	assert.Equal(t, string(language.Go), startEvent.Language)
}

func TestServiceLifetime(t *testing.T) {
	startService := func() (*exec.Cmd, context.CancelFunc) {
		listener, err := net.Listen("tcp", "")
		require.NoError(t, err)
		f, err := listener.(*net.TCPListener).File()
		listener.Close()

		// Disable close-on-exec so that the sleep gets it
		require.NoError(t, err)
		t.Cleanup(func() { f.Close() })
		disableCloseOnExec(t, f)

		ctx, cancel := context.WithCancel(context.Background())
		t.Cleanup(func() { cancel() })

		cmd := exec.CommandContext(ctx, "sleep", "1000")
		cmd.Dir = "/tmp/"
		cmd.Env = append(cmd.Env, "DD_SERVICE=foo_bar")
		err = cmd.Start()
		require.NoError(t, err)
		f.Close()

		return cmd, cancel
	}

	checkService := func(t assert.TestingT, service *model.Service, expectedTime time.Time) {
		// Non-ASCII character removed due to normalization.
		assert.Equal(t, "foo_bar", service.DDService)
		assert.Equal(t, "sleep", service.GeneratedName)
		assert.Equal(t, string(usm.CommandLine), service.GeneratedNameSource)
		assert.False(t, service.DDServiceInjected)
		assert.Equal(t, service.ContainerID, "")
		assert.Equal(t, service.LastHeartbeat, expectedTime.Unix())
	}

	stopService := func(cmd *exec.Cmd, cancel context.CancelFunc) {
		cancel()
		_ = cmd.Wait()
	}

	t.Run("stop", func(t *testing.T) {
		discovery := setupDiscoveryModule(t)
		discovery.mockTimeProvider.EXPECT().Now().Return(mockedTime).AnyTimes()

		// Start the service and check we found it.
		cmd, cancel := startService()
		pid := cmd.Process.Pid
		require.EventuallyWithT(t, func(collect *assert.CollectT) {
			resp := getCheckServices(collect, discovery.url)
			startEvent := findService(pid, resp.StartedServices)
			require.NotNilf(collect, startEvent, "could not find start event for pid %v", pid)
			checkService(collect, startEvent, mockedTime)
		}, 30*time.Second, 100*time.Millisecond)

		// Stop the service, and look for the stop event.
		stopService(cmd, cancel)
		require.EventuallyWithT(t, func(collect *assert.CollectT) {
			resp := getCheckServices(collect, discovery.url)
			stopEvent := findService(pid, resp.StoppedServices)
			t.Logf("stopped service: %+v", resp.StoppedServices)
			require.NotNilf(collect, stopEvent, "could not find stop event for pid %v", pid)
			checkService(collect, stopEvent, mockedTime)
		}, 30*time.Second, 100*time.Millisecond)
	})

	t.Run("heartbeat", func(t *testing.T) {
		discovery := setupDiscoveryModule(t)

		startEventSeen := false

		discovery.mockTimeProvider.EXPECT().Now().DoAndReturn(func() time.Time {
			if !startEventSeen {
				return mockedTime
			}

			return mockedTime.Add(core.HeartbeatTime)
		}).AnyTimes()

		cmd, cancel := startService()
		t.Cleanup(cancel)

		pid := cmd.Process.Pid
		require.EventuallyWithT(t, func(collect *assert.CollectT) {
			resp := getCheckServices(collect, discovery.url)
			startEvent := findService(pid, resp.StartedServices)
			require.NotNilf(collect, startEvent, "could not find start event for pid %v", pid)
			checkService(collect, startEvent, mockedTime)
		}, 30*time.Second, 100*time.Millisecond)

		startEventSeen = true
		resp := getCheckServices(t, discovery.url)
		heartbeatEvent := findService(pid, resp.HeartbeatServices)
		require.NotNilf(t, heartbeatEvent, "could not find heartbeat event for pid %v", pid)
		checkService(t, heartbeatEvent, mockedTime.Add(core.HeartbeatTime))
	})
}

=======
>>>>>>> dbb38083
func makeAlias(t *testing.T, alias string, serverBin string) string {
	binDir := filepath.Dir(serverBin)
	aliasPath := filepath.Join(binDir, alias)

	target, err := os.Readlink(aliasPath)
	if err == nil && target == serverBin {
		return aliasPath
	}

	os.Remove(aliasPath)
	err = os.Symlink(serverBin, aliasPath)
	require.NoError(t, err)

	return aliasPath
}

func buildFakeServer(t *testing.T) string {
	curDir, err := testutil.CurDir()
	require.NoError(t, err)
	serverBin, err := usmtestutil.BuildGoBinaryWrapper(filepath.Join(curDir, "testutil"), "fake_server")
	require.NoError(t, err)

	for _, alias := range []string{"java", "node", "sshd", "dotnet"} {
		makeAlias(t, alias, serverBin)
	}

	return filepath.Dir(serverBin)
}

func newDiscovery() *discovery {
	return newDiscoveryWithNetwork(func(_ *core.DiscoveryConfig) (core.NetworkCollector, error) {
		return nil, nil
	})
}

// addSockets adds only listening sockets to a map to be used for later looksups.
func addSockets[P procfs.NetTCP | procfs.NetUDP](sockMap map[uint64]socketInfo, sockets P,
	family network.ConnectionFamily, ctype network.ConnectionType, state uint64,
) {
	for _, sock := range sockets {
		if sock.St != state {
			continue
		}
		port := uint16(sock.LocalPort)
		if state == udpListen && network.IsPortInEphemeralRange(family, ctype, port) == network.EphemeralTrue {
			continue
		}
		sockMap[sock.Inode] = socketInfo{port: port}
	}
}

func getNsInfoOld(pid int) (*namespaceInfo, error) {
	path := kernel.HostProc(fmt.Sprintf("%d", pid))
	proc, err := procfs.NewFS(path)
	if err != nil {
		return nil, err
	}

	TCP, _ := proc.NetTCP()
	UDP, _ := proc.NetUDP()
	TCP6, _ := proc.NetTCP6()
	UDP6, _ := proc.NetUDP6()

	tcpSockets := make(map[uint64]socketInfo)
	udpSockets := make(map[uint64]socketInfo)

	addSockets(tcpSockets, TCP, network.AFINET, network.TCP, tcpListen)
	addSockets(tcpSockets, TCP6, network.AFINET6, network.TCP, tcpListen)
	addSockets(udpSockets, UDP, network.AFINET, network.UDP, udpListen)
	addSockets(udpSockets, UDP6, network.AFINET6, network.UDP, udpListen)

	return &namespaceInfo{
		tcpSockets: tcpSockets,
		udpSockets: udpSockets,
	}, nil
}

func TestGetNSInfo(t *testing.T) {
	lTCP, err := net.Listen("tcp", "localhost:0")
	require.NoError(t, err)
	defer lTCP.Close()

	res, err := getNsInfo(os.Getpid())
	require.NoError(t, err)
	resOld, err := getNsInfoOld(os.Getpid())
	require.NoError(t, err)
	require.Equal(t, res, resOld)
}

func BenchmarkGetNSInfo(b *testing.B) {
	sockets := make([]net.Listener, 0)
	for i := 0; i < 100; i++ {
		l, err := net.Listen("tcp", "localhost:0")
		require.NoError(b, err)
		sockets = append(sockets, l)
	}
	defer func() {
		for _, l := range sockets {
			l.Close()
		}
	}()
	b.ResetTimer()
	b.ReportAllocs()
	for i := 0; i < b.N; i++ {
		getNsInfo(os.Getpid())
	}
}

func BenchmarkGetNSInfoOld(b *testing.B) {
	sockets := make([]net.Listener, 0)
	for i := 0; i < 100; i++ {
		l, err := net.Listen("tcp", "localhost:0")
		require.NoError(b, err)
		sockets = append(sockets, l)
	}
	defer func() {
		for _, l := range sockets {
			l.Close()
		}
	}()
	b.ResetTimer()
	b.ReportAllocs()
	for i := 0; i < b.N; i++ {
		getNsInfoOld(os.Getpid())
	}
}

func createTracerMemfd(t *testing.T, data []byte) int {
	t.Helper()
	fd, err := unix.MemfdCreate("datadog-tracer-info-xxx", 0)
	require.NoError(t, err)
	t.Cleanup(func() { unix.Close(fd) })
	err = unix.Ftruncate(fd, int64(len(data)))
	require.NoError(t, err)
	mappedData, err := unix.Mmap(fd, 0, len(data), unix.PROT_READ|unix.PROT_WRITE, unix.MAP_SHARED)
	require.NoError(t, err)
	copy(mappedData, data)
	err = unix.Munmap(mappedData)
	require.NoError(t, err)
	return fd
}

func TestValidInvalidTracerMetadata(t *testing.T) {
	discovery := newDiscovery()
	require.NotEmpty(t, discovery)
	self := os.Getpid()

	t.Run("valid metadata", func(t *testing.T) {
		// Test with valid metadata from file
		curDir, err := testutil.CurDir()
		require.NoError(t, err)
		testDataPath := filepath.Join(curDir, "testdata/tracer_cpp.data")
		data, err := os.ReadFile(testDataPath)
		require.NoError(t, err)

		createTracerMemfd(t, data)

		info, err := discovery.getServiceInfo(int32(self))
		require.NoError(t, err)
		require.Equal(t, language.CPlusPlus, language.Language(info.Language))
		require.Equal(t, apm.Provided, apm.Instrumentation(info.APMInstrumentation))
	})

	t.Run("invalid metadata", func(t *testing.T) {
		createTracerMemfd(t, []byte("invalid data"))

		info, err := discovery.getServiceInfo(int32(self))
		require.NoError(t, err)
		require.Equal(t, apm.None, apm.Instrumentation(info.APMInstrumentation))
	})
}

func TestNetworkStatsEndpoint(t *testing.T) {
	tests := []struct {
		name           string
		pids           string
		networkEnabled bool
		expectedCode   int
		expectedBody   *model.NetworkStatsResponse
	}{
		{
			name:           "network stats disabled",
			pids:           "123",
			networkEnabled: false,
			expectedCode:   http.StatusServiceUnavailable,
		},
		{
			name:           "missing pids parameter",
			pids:           "",
			networkEnabled: true,
			expectedCode:   http.StatusBadRequest,
		},
		{
			name:           "invalid pid format",
			pids:           "abc",
			networkEnabled: true,
			expectedCode:   http.StatusBadRequest,
		},
		{
			name:           "valid pids",
			pids:           "123,456",
			networkEnabled: true,
			expectedCode:   http.StatusOK,
			expectedBody: &model.NetworkStatsResponse{
				Stats: map[int]model.NetworkStats{
					123: {
						RxBytes: 1000,
						TxBytes: 2000,
					},
					456: {
						RxBytes: 3000,
						TxBytes: 4000,
					},
				},
			},
		},
	}

	for _, tt := range tests {
		t.Run(tt.name, func(t *testing.T) {
			// Create a mock network collector
			mockCtrl := gomock.NewController(t)
			defer mockCtrl.Finish()

			mockNetwork := core.NewMockNetworkCollector(mockCtrl)
			if tt.networkEnabled {
				// Only expect getStats to be called for valid pids
				if tt.expectedCode == http.StatusOK {
					mockNetwork.EXPECT().
						GetStats(core.PidSet{123: {}, 456: {}}).
						Return(map[uint32]core.NetworkStats{
							123: {Rx: 1000, Tx: 2000},
							456: {Rx: 3000, Tx: 4000},
						}, nil)
				}
				mockNetwork.EXPECT().Close().AnyTimes()
			}

			// Setup discovery module with mock network collector
			module := setupDiscoveryModuleWithNetwork(t, func(_ *core.DiscoveryConfig) (core.NetworkCollector, error) {
				if tt.networkEnabled {
					return mockNetwork, nil
				}
				return nil, fmt.Errorf("network stats collection is not enabled")
			})

			// Make request to network stats endpoint
			url := fmt.Sprintf("%s/%s/network-stats?pids=%s", module.url, config.DiscoveryModule, tt.pids)
			resp, err := http.Get(url)
			require.NoError(t, err)
			defer resp.Body.Close()

			// Check response
			assert.Equal(t, tt.expectedCode, resp.StatusCode)

			if tt.expectedCode == http.StatusOK {
				var body model.NetworkStatsResponse
				err := json.NewDecoder(resp.Body).Decode(&body)
				require.NoError(t, err)
				assert.Equal(t, tt.expectedBody, &body)
			}
		})
	}
}<|MERGE_RESOLUTION|>--- conflicted
+++ resolved
@@ -189,364 +189,6 @@
 	return cmd
 }
 
-<<<<<<< HEAD
-// Check that we get (only) listening processes for all expected protocols.
-func TestBasic(t *testing.T) {
-	discovery := setupDiscoveryModule(t)
-	discovery.mockTimeProvider.EXPECT().Now().Return(mockedTime).AnyTimes()
-
-	var expectedPIDs []int
-	var unexpectedPIDs []int
-	expectedTCPPorts := make(map[int]int)
-	expectedUDPPorts := make(map[int]int)
-
-	startTCP := func(proto string) {
-		f, server := startTCPServer(t, proto, "")
-		cmd := startProcessWithFile(t, f)
-		expectedPIDs = append(expectedPIDs, cmd.Process.Pid)
-		expectedTCPPorts[cmd.Process.Pid] = server.Port
-
-		f, _ = startTCPClient(t, proto, server)
-		cmd = startProcessWithFile(t, f)
-		unexpectedPIDs = append(unexpectedPIDs, cmd.Process.Pid)
-	}
-
-	startUDP := func(proto string) {
-		f, server := startUDPServer(t, proto, ":8083")
-		cmd := startProcessWithFile(t, f)
-		expectedPIDs = append(expectedPIDs, cmd.Process.Pid)
-		expectedUDPPorts[cmd.Process.Pid] = server.Port
-
-		f, _ = startUDPClient(t, proto, server)
-		cmd = startProcessWithFile(t, f)
-		unexpectedPIDs = append(unexpectedPIDs, cmd.Process.Pid)
-	}
-
-	startTCP("tcp4")
-	startTCP("tcp6")
-	startUDP("udp4")
-	startUDP("udp6")
-
-	seen := make(map[int]model.Service)
-	// Eventually to give the processes time to start
-	require.EventuallyWithT(t, func(collect *assert.CollectT) {
-		resp := getCheckServices(collect, discovery.url)
-		for _, s := range resp.StartedServices {
-			seen[s.PID] = s
-		}
-
-		for _, pid := range expectedPIDs {
-			require.Contains(collect, seen, pid)
-			if port, ok := expectedTCPPorts[pid]; ok {
-				require.Contains(collect, seen[pid].TCPPorts, uint16(port))
-			}
-			if port, ok := expectedUDPPorts[pid]; ok {
-				require.Contains(collect, seen[pid].UDPPorts, uint16(port))
-			}
-			require.Equal(collect, seen[pid].LastHeartbeat, mockedTime.Unix())
-			assertStat(collect, seen[pid])
-		}
-		for _, pid := range unexpectedPIDs {
-			assert.NotContains(collect, seen, pid)
-		}
-	}, 30*time.Second, 100*time.Millisecond)
-}
-
-// Check that we get all listening ports for a process
-func TestPorts(t *testing.T) {
-	discovery := setupDiscoveryModule(t)
-	discovery.mockTimeProvider.EXPECT().Now().Return(mockedTime).AnyTimes()
-
-	var expectedTCPPorts []uint16
-	var expectedUDPPorts []uint16
-	var unexpectedPorts []uint16
-
-	startTCP := func(proto string) {
-		serverf, server := startTCPServer(t, proto, "")
-		t.Cleanup(func() { serverf.Close() })
-		clientf, client := startTCPClient(t, proto, server)
-		t.Cleanup(func() { clientf.Close() })
-
-		expectedTCPPorts = append(expectedTCPPorts, uint16(server.Port))
-		unexpectedPorts = append(unexpectedPorts, uint16(client.Port))
-	}
-
-	startUDP := func(proto string) {
-		serverf, server := startUDPServer(t, proto, ":8083")
-		t.Cleanup(func() { _ = serverf.Close() })
-		clientf, client := startUDPClient(t, proto, server)
-		t.Cleanup(func() { clientf.Close() })
-
-		expectedUDPPorts = append(expectedUDPPorts, uint16(server.Port))
-		unexpectedPorts = append(unexpectedPorts, uint16(client.Port))
-
-		ephemeralf, ephemeral := startUDPServer(t, proto, "")
-		t.Cleanup(func() { _ = ephemeralf.Close() })
-		unexpectedPorts = append(unexpectedPorts, uint16(ephemeral.Port))
-	}
-
-	startTCP("tcp4")
-	startTCP("tcp6")
-	startUDP("udp4")
-	startUDP("udp6")
-
-	// Create a log file for the current process to test log file collection
-	tempDir, err := os.MkdirTemp("", "test-log-files")
-	require.NoError(t, err)
-	t.Cleanup(func() { os.RemoveAll(tempDir) })
-
-	logFilePath := filepath.Join(tempDir, "test.log")
-	logFile, err := os.OpenFile(logFilePath, os.O_CREATE|os.O_WRONLY|os.O_APPEND, 0644)
-	require.NoError(t, err)
-	t.Cleanup(func() { logFile.Close() })
-
-	expectedPortsMap := make(map[uint16]struct{}, len(expectedTCPPorts)+len(expectedUDPPorts))
-	for _, port := range expectedTCPPorts {
-		expectedPortsMap[port] = struct{}{}
-	}
-	for _, port := range expectedUDPPorts {
-		expectedPortsMap[port] = struct{}{}
-	}
-
-	pid := os.Getpid()
-	// First call will not return anything, as all services will be potentials.
-	_ = getCheckServices(t, discovery.url)
-	resp := getCheckServices(t, discovery.url)
-	startEvent := findService(pid, resp.StartedServices)
-	require.NotNilf(t, startEvent, "could not find start event for pid %v", pid)
-
-	for _, port := range expectedTCPPorts {
-		assert.Contains(t, startEvent.TCPPorts, port)
-	}
-
-	for _, port := range expectedUDPPorts {
-		assert.Contains(t, startEvent.UDPPorts, port)
-	}
-
-	for _, port := range unexpectedPorts {
-		// An unexpected port number can also be expected since UDP and TCP and
-		// v4 and v6 are all in the same list. Just skip the extra check in that
-		// case since it should be rare.
-		if _, alsoExpected := expectedPortsMap[port]; alsoExpected {
-			continue
-		}
-
-		// Do not assert about this since this check can spuriously fail since
-		// the test infrastructure opens a listening TCP socket on an ephimeral
-		// port, and since we mix the different protocols we could find that on
-		// the unexpected port list.
-		if slices.Contains(startEvent.TCPPorts, port) || slices.Contains(startEvent.UDPPorts, port) {
-			t.Logf("unexpected port %v also found", port)
-		}
-	}
-
-	// Check that log files are collected
-	assert.Contains(t, startEvent.LogFiles, logFilePath,
-		"Process %d should have log file %s", pid, logFilePath)
-}
-
-func TestPortsLimits(t *testing.T) {
-	discovery := setupDiscoveryModule(t)
-	discovery.mockTimeProvider.EXPECT().Now().Return(mockedTime).AnyTimes()
-
-	var expectedPorts []int
-
-	openPort := func(address string) {
-		serverf, server := startTCPServer(t, "tcp4", address)
-		t.Cleanup(func() { serverf.Close() })
-
-		expectedPorts = append(expectedPorts, server.Port)
-	}
-
-	openPort("127.0.0.1:8081")
-
-	for i := 0; i < maxNumberOfPorts; i++ {
-		openPort("")
-	}
-
-	openPort("127.0.0.1:8082")
-
-	slices.Sort(expectedPorts)
-
-	pid := os.Getpid()
-
-	// Firt call will not return anything, as all services will be potentials.
-	_ = getCheckServices(t, discovery.url)
-	resp := getCheckServices(t, discovery.url)
-	startEvent := findService(pid, resp.StartedServices)
-	require.NotNilf(t, startEvent, "could not find start event for pid %v", pid)
-
-	assert.Contains(t, startEvent.TCPPorts, uint16(8081))
-	assert.Contains(t, startEvent.TCPPorts, uint16(8082))
-	assert.Len(t, startEvent.TCPPorts, maxNumberOfPorts)
-	for i := 0; i < maxNumberOfPorts-2; i++ {
-		assert.Contains(t, startEvent.TCPPorts, uint16(expectedPorts[i]))
-	}
-}
-
-func TestServiceName(t *testing.T) {
-	discovery := setupDiscoveryModule(t)
-	discovery.mockTimeProvider.EXPECT().Now().Return(mockedTime).AnyTimes()
-
-	trMeta := tracermetadata.TracerMetadata{
-		SchemaVersion:  1,
-		RuntimeID:      "test-runtime-id",
-		TracerLanguage: "go",
-		ServiceName:    "test-service",
-	}
-	data, err := trMeta.MarshalMsg(nil)
-	require.NoError(t, err)
-
-	createTracerMemfd(t, data)
-
-	listener, err := net.Listen("tcp", "")
-	require.NoError(t, err)
-	f, err := listener.(*net.TCPListener).File()
-	listener.Close()
-
-	// Disable close-on-exec so that the sleep gets it
-	require.NoError(t, err)
-	t.Cleanup(func() { f.Close() })
-	disableCloseOnExec(t, f)
-
-	ctx, cancel := context.WithCancel(context.Background())
-	t.Cleanup(func() { cancel() })
-
-	cmd := exec.CommandContext(ctx, "sleep", "1000")
-	cmd.Dir = "/tmp/"
-	cmd.Env = append(cmd.Env, "OTHER_ENV=test")
-	cmd.Env = append(cmd.Env, "DD_SERVICE=foo😀bar")
-	cmd.Env = append(cmd.Env, "DD_ENV=my😀dd-env")
-	cmd.Env = append(cmd.Env, "DD_VERSION=my😀dd-version")
-	cmd.Env = append(cmd.Env, "YET_OTHER_ENV=test")
-	err = cmd.Start()
-	require.NoError(t, err)
-	f.Close()
-
-	pid := cmd.Process.Pid
-	var startEvent *model.Service
-	// Eventually to give the processes time to start
-	require.EventuallyWithT(t, func(collect *assert.CollectT) {
-		resp := getCheckServices(collect, discovery.url)
-		startEvent = findService(pid, resp.StartedServices)
-		require.NotNilf(collect, startEvent, "could not find start event for pid %v", pid)
-
-		// Non-ASCII character removed due to normalization.
-		assert.Equal(collect, "foo_bar", startEvent.DDService)
-		assert.Equal(collect, "foo😀bar", startEvent.UST.Service)
-		assert.Equal(collect, "my😀dd-env", startEvent.UST.Env)
-		assert.Equal(collect, "my😀dd-version", startEvent.UST.Version)
-		assert.Equal(collect, "sleep", startEvent.GeneratedName)
-		assert.Equal(collect, string(usm.CommandLine), startEvent.GeneratedNameSource)
-		assert.False(collect, startEvent.DDServiceInjected)
-		assert.Equal(collect, startEvent.ContainerID, "")
-		assert.Equal(collect, startEvent.LastHeartbeat, mockedTime.Unix())
-	}, 30*time.Second, 100*time.Millisecond)
-
-	// Verify tracer metadata
-	assert.Equal(t, []tracermetadata.TracerMetadata{trMeta}, startEvent.TracerMetadata)
-	assert.Equal(t, string(language.Go), startEvent.Language)
-}
-
-func TestServiceLifetime(t *testing.T) {
-	startService := func() (*exec.Cmd, context.CancelFunc) {
-		listener, err := net.Listen("tcp", "")
-		require.NoError(t, err)
-		f, err := listener.(*net.TCPListener).File()
-		listener.Close()
-
-		// Disable close-on-exec so that the sleep gets it
-		require.NoError(t, err)
-		t.Cleanup(func() { f.Close() })
-		disableCloseOnExec(t, f)
-
-		ctx, cancel := context.WithCancel(context.Background())
-		t.Cleanup(func() { cancel() })
-
-		cmd := exec.CommandContext(ctx, "sleep", "1000")
-		cmd.Dir = "/tmp/"
-		cmd.Env = append(cmd.Env, "DD_SERVICE=foo_bar")
-		err = cmd.Start()
-		require.NoError(t, err)
-		f.Close()
-
-		return cmd, cancel
-	}
-
-	checkService := func(t assert.TestingT, service *model.Service, expectedTime time.Time) {
-		// Non-ASCII character removed due to normalization.
-		assert.Equal(t, "foo_bar", service.DDService)
-		assert.Equal(t, "sleep", service.GeneratedName)
-		assert.Equal(t, string(usm.CommandLine), service.GeneratedNameSource)
-		assert.False(t, service.DDServiceInjected)
-		assert.Equal(t, service.ContainerID, "")
-		assert.Equal(t, service.LastHeartbeat, expectedTime.Unix())
-	}
-
-	stopService := func(cmd *exec.Cmd, cancel context.CancelFunc) {
-		cancel()
-		_ = cmd.Wait()
-	}
-
-	t.Run("stop", func(t *testing.T) {
-		discovery := setupDiscoveryModule(t)
-		discovery.mockTimeProvider.EXPECT().Now().Return(mockedTime).AnyTimes()
-
-		// Start the service and check we found it.
-		cmd, cancel := startService()
-		pid := cmd.Process.Pid
-		require.EventuallyWithT(t, func(collect *assert.CollectT) {
-			resp := getCheckServices(collect, discovery.url)
-			startEvent := findService(pid, resp.StartedServices)
-			require.NotNilf(collect, startEvent, "could not find start event for pid %v", pid)
-			checkService(collect, startEvent, mockedTime)
-		}, 30*time.Second, 100*time.Millisecond)
-
-		// Stop the service, and look for the stop event.
-		stopService(cmd, cancel)
-		require.EventuallyWithT(t, func(collect *assert.CollectT) {
-			resp := getCheckServices(collect, discovery.url)
-			stopEvent := findService(pid, resp.StoppedServices)
-			t.Logf("stopped service: %+v", resp.StoppedServices)
-			require.NotNilf(collect, stopEvent, "could not find stop event for pid %v", pid)
-			checkService(collect, stopEvent, mockedTime)
-		}, 30*time.Second, 100*time.Millisecond)
-	})
-
-	t.Run("heartbeat", func(t *testing.T) {
-		discovery := setupDiscoveryModule(t)
-
-		startEventSeen := false
-
-		discovery.mockTimeProvider.EXPECT().Now().DoAndReturn(func() time.Time {
-			if !startEventSeen {
-				return mockedTime
-			}
-
-			return mockedTime.Add(core.HeartbeatTime)
-		}).AnyTimes()
-
-		cmd, cancel := startService()
-		t.Cleanup(cancel)
-
-		pid := cmd.Process.Pid
-		require.EventuallyWithT(t, func(collect *assert.CollectT) {
-			resp := getCheckServices(collect, discovery.url)
-			startEvent := findService(pid, resp.StartedServices)
-			require.NotNilf(collect, startEvent, "could not find start event for pid %v", pid)
-			checkService(collect, startEvent, mockedTime)
-		}, 30*time.Second, 100*time.Millisecond)
-
-		startEventSeen = true
-		resp := getCheckServices(t, discovery.url)
-		heartbeatEvent := findService(pid, resp.HeartbeatServices)
-		require.NotNilf(t, heartbeatEvent, "could not find heartbeat event for pid %v", pid)
-		checkService(t, heartbeatEvent, mockedTime.Add(core.HeartbeatTime))
-	})
-}
-
-=======
->>>>>>> dbb38083
 func makeAlias(t *testing.T, alias string, serverBin string) string {
 	binDir := filepath.Dir(serverBin)
 	aliasPath := filepath.Join(binDir, alias)
