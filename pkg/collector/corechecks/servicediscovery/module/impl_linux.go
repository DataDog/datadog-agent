--- conflicted
+++ resolved
@@ -43,14 +43,11 @@
 const (
 	pathServices = "/services"
 
-<<<<<<< HEAD
 	heartbeatTime = 15 * time.Minute
-=======
 	// Use a low cache validity to ensure that we refresh information every time
 	// the check is run if needed. This is the same as cacheValidityNoRT in
 	// pkg/process/checks/container.go.
 	containerCacheValidatity = 2 * time.Second
->>>>>>> 498dc55e
 )
 
 // Ensure discovery implements the module.Module interface.
@@ -811,7 +808,6 @@
 		netNsInfo: make(map[uint32]*namespaceInfo),
 	}
 
-<<<<<<< HEAD
 	response := &model.ServicesResponse{
 		StartedServices:   make([]model.Service, 0, len(s.potentialServices)),
 		StoppedServices:   make([]model.Service, 0),
@@ -819,12 +815,7 @@
 	}
 
 	alivePids := make(pidSet, len(pids))
-	containers, _, pidToCid, err := s.containerProvider.GetContainers(1*time.Minute, nil)
-=======
-	var services []model.Service
-	alivePids := make(map[int32]struct{}, len(pids))
 	containers, _, pidToCid, err := s.containerProvider.GetContainers(containerCacheValidatity, nil)
->>>>>>> 498dc55e
 	if err != nil {
 		log.Errorf("could not get containers: %s", err)
 	}
