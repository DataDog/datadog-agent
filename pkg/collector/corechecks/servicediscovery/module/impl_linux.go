--- conflicted
+++ resolved
@@ -256,7 +256,7 @@
 }
 
 func (s *discovery) handleServices(w http.ResponseWriter, req *http.Request) {
-	params, err := parseParams(req.URL.Query())
+	params, err := core.ParseParams(req.URL.Query())
 	if err != nil {
 		_ = log.Errorf("invalid params to /discovery%s: %v", pathServices, err)
 		w.WriteHeader(http.StatusBadRequest)
@@ -654,338 +654,8 @@
 	return service
 }
 
-<<<<<<< HEAD
-// cleanCache deletes dead PIDs from the cache. Note that this does not actually
-// shrink the map but should free memory for the service name strings referenced
-// from it. This function is not thread-safe and it is up to the caller to ensure
-// s.mux is locked.
-func (s *discovery) cleanCache(alivePids pidSet) {
-	for pid := range s.cache {
-		if alivePids.has(pid) {
-			continue
-		}
-
-		delete(s.cache, pid)
-	}
-
-	for pid := range s.noPortTries {
-		if alivePids.has(pid) {
-			continue
-		}
-
-		delete(s.noPortTries, pid)
-	}
-}
-
-func (s *discovery) updateNetworkStats(deltaSeconds float64, response *model.ServicesResponse) {
-	pids := make(pidSet, len(s.cache))
-	for pid := range s.cache {
-		pids.add(pid)
-	}
-
-	allStats, err := s.network.getStats(pids)
-	if err != nil {
-		log.Warnf("unable to get network stats: %v", err)
-		return
-	}
-
-	for pid, stats := range allStats {
-		info, ok := s.cache[int32(pid)]
-		if !ok {
-			continue
-		}
-
-		deltaRx := stats.Rx - info.RxBytes
-		deltaTx := stats.Tx - info.TxBytes
-
-		info.RxBps = float64(deltaRx) / deltaSeconds
-		info.TxBps = float64(deltaTx) / deltaSeconds
-
-		info.RxBytes = stats.Rx
-		info.TxBytes = stats.Tx
-	}
-
-	updateResponseNetworkStats := func(services []model.Service) {
-		for i := range services {
-			service := &services[i]
-			info, ok := s.cache[int32(service.PID)]
-			if !ok {
-				continue
-			}
-
-			service.RxBps = info.RxBps
-			service.TxBps = info.TxBps
-			service.RxBytes = info.RxBytes
-			service.TxBytes = info.TxBytes
-		}
-	}
-
-	updateResponseNetworkStats(response.StartedServices)
-	updateResponseNetworkStats(response.HeartbeatServices)
-}
-
-func (s *discovery) maybeUpdateNetworkStats(response *model.ServicesResponse) {
-	if s.network == nil {
-		return
-	}
-
-	now := s.timeProvider.Now()
-	delta := now.Sub(s.lastNetworkStatsUpdate)
-	if delta < s.config.networkStatsPeriod {
-		return
-	}
-
-	deltaSeconds := delta.Seconds()
-
-	s.updateNetworkStats(deltaSeconds, response)
-
-	s.lastNetworkStatsUpdate = now
-}
-
-// cleanPidSets deletes dead PIDs from the provided pidSets. This function is not
-// thread-safe and it is up to the caller to ensure s.mux is locked.
-func (s *discovery) cleanPidSets(alivePids pidSet, sets ...pidSet) {
-	for _, set := range sets {
-		for pid := range set {
-			if alivePids.has(pid) {
-				continue
-			}
-
-			delete(set, pid)
-		}
-	}
-}
-
-// updateServicesCPUStats updates the CPU stats of cached services, as well as the
-// global CPU time cache for future updates. This function is not thread-safe and
-// it is up to the caller to ensure s.mux is locked.
-func (s *discovery) updateServicesCPUStats(response *model.ServicesResponse) error {
-	if time.Since(s.lastCPUTimeUpdate) < s.config.cpuUsageUpdateDelay {
-		return nil
-	}
-
-	globalCPUTime, err := getGlobalCPUTime()
-	if err != nil {
-		return fmt.Errorf("could not get global CPU time: %w", err)
-	}
-
-	for pid, info := range s.cache {
-		_ = updateCPUCoresStats(int(pid), info, s.lastGlobalCPUTime, globalCPUTime)
-	}
-
-	updateResponseCPUStats := func(services []model.Service) {
-		for i := range services {
-			service := &services[i]
-			info, ok := s.cache[int32(service.PID)]
-			if !ok {
-				continue
-			}
-
-			service.CPUCores = info.CPUCores
-		}
-	}
-
-	updateResponseCPUStats(response.StartedServices)
-	updateResponseCPUStats(response.HeartbeatServices)
-
-	s.lastGlobalCPUTime = globalCPUTime
-	s.lastCPUTimeUpdate = time.Now()
-
-	return nil
-}
-
-func getServiceNameFromContainerTags(tags []string) (string, string) {
-	// The tags we look for service name generation, in their priority order.
-	// The map entries will be filled as we go through the containers tags.
-	tagsPriority := []struct {
-		tagName  string
-		tagValue *string
-	}{
-		{"service", nil},
-		{"app", nil},
-		{"short_image", nil},
-		{"kube_container_name", nil},
-		{"kube_deployment", nil},
-		{"kube_service", nil},
-	}
-
-	// Sort the tags to make the function deterministic
-	slices.Sort(tags)
-
-	for _, tag := range tags {
-		// Get index of separator between name and value
-		sepIndex := strings.IndexRune(tag, ':')
-		if sepIndex < 0 || sepIndex >= len(tag)-1 {
-			// Malformed tag; we skip it
-			continue
-		}
-
-		for i := range tagsPriority {
-			if tagsPriority[i].tagValue != nil {
-				// We have seen this tag before, we don't need another value.
-				continue
-			}
-
-			if tag[:sepIndex] != tagsPriority[i].tagName {
-				// Not a tag we care about; we skip it
-				continue
-			}
-
-			value := tag[sepIndex+1:]
-			tagsPriority[i].tagValue = &value
-			break
-		}
-	}
-
-	for _, tag := range tagsPriority {
-		if tag.tagValue == nil {
-			continue
-		}
-
-		log.Debugf("Using %v:%v tag for service name", tag.tagName, *tag.tagValue)
-		return tag.tagName, *tag.tagValue
-	}
-
-	return "", ""
-}
-
-func (s *discovery) getContainersMap() map[int]*workloadmeta.Container {
-	containers := s.wmeta.ListContainersWithFilter(workloadmeta.GetRunningContainers)
-	containersMap := make(map[int]*workloadmeta.Container, len(containers))
-
-	metricsProvider := metrics.GetProvider(option.New(s.wmeta))
-
-	for _, container := range containers {
-		collector := metricsProvider.GetCollector(provider.NewRuntimeMetadata(
-			string(container.Runtime),
-			string(container.RuntimeFlavor),
-		))
-		if collector == nil {
-			containersMap[int(container.PID)] = container
-			continue
-		}
-
-		pids, err := collector.GetPIDs(container.Namespace, container.ID, containerCacheValidity)
-		if err != nil || len(pids) == 0 {
-			containersMap[int(container.PID)] = container
-			continue
-		}
-
-		for _, pid := range pids {
-			containersMap[int(pid)] = container
-		}
-	}
-	return containersMap
-}
-
-func (s *discovery) getProcessContainerInfo(pid int, containers map[int]*workloadmeta.Container, containerTagsCache map[string][]string) (string, []string, bool) {
-	container, ok := containers[pid]
-	if !ok {
-		return "", nil, false
-	}
-
-	tags, ok := containerTagsCache[container.EntityID.ID]
-	if ok {
-		return container.EntityID.ID, tags, true
-	}
-
-	containerID := container.EntityID.ID
-	collectorTags := container.CollectorTags
-
-	// Getting the tags from the tagger. This logic is borrowed from
-	// the GetContainers helper in pkg/process/util/containers.
-	entityID := types.NewEntityID(types.ContainerID, containerID)
-	entityTags, err := s.tagger.Tag(entityID, types.HighCardinality)
-	if err != nil {
-		log.Tracef("Could not get tags for container %s: %v", containerID, err)
-		return containerID, collectorTags, false
-	}
-	tags = append(collectorTags, entityTags...)
-	containerTagsCache[containerID] = tags
-
-	return containerID, tags, true
-}
-
-func (s *discovery) enrichContainerData(service *model.Service, containers map[int]*workloadmeta.Container, containerTagsCache map[string][]string) {
-	containerID, containerTags, ok := s.getProcessContainerInfo(service.PID, containers, containerTagsCache)
-	if !ok {
-		return
-	}
-
-	service.ContainerID = containerID
-	service.ContainerTags = containerTags
-
-	// We checked the container tags before, no need to do it again.
-	if service.CheckedContainerData {
-		return
-	}
-
-	tagName, serviceName := getServiceNameFromContainerTags(containerTags)
-	service.ContainerServiceName = serviceName
-	service.ContainerServiceNameSource = tagName
-	service.CheckedContainerData = true
-
-	serviceInfo, ok := s.cache[int32(service.PID)]
-	if ok {
-		serviceInfo.ContainerServiceName = serviceName
-		serviceInfo.ContainerServiceNameSource = tagName
-		serviceInfo.checkedContainerData = true
-		serviceInfo.ContainerID = containerID
-	}
-}
-
-func (s *discovery) updateCacheInfo(response *model.ServicesResponse, now time.Time) {
-	updateCachedHeartbeat := func(service *model.Service) {
-		info, ok := s.cache[int32(service.PID)]
-		if !ok {
-			log.Warnf("could not access service info from the cache when update last heartbeat for PID %v start event", service.PID)
-			return
-		}
-
-		info.LastHeartbeat = now.Unix()
-		info.Ports = service.Ports
-		info.RSS = service.RSS
-	}
-
-	for i := range response.StartedServices {
-		service := &response.StartedServices[i]
-		updateCachedHeartbeat(service)
-	}
-
-	for i := range response.HeartbeatServices {
-		service := &response.HeartbeatServices[i]
-		updateCachedHeartbeat(service)
-	}
-}
-
-// handleStoppedServices verifies services previously seen and registered as
-// running are still alive. If not, it will use the latest cached information
-// about them to generate a stop event for the service. This function is not
-// thread-safe and it is up to the caller to ensure s.mux is locked.
-func (s *discovery) handleStoppedServices(response *model.ServicesResponse, alivePids pidSet) {
-	for pid := range s.runningServices {
-		if alivePids.has(pid) {
-			continue
-		}
-
-		s.runningServices.remove(pid)
-		info, ok := s.cache[pid]
-		if !ok {
-			log.Warnf("could not get service from the cache to generate a stopped service event for PID %v", pid)
-			continue
-		}
-
-		// Build service struct in place in the slice
-		response.StoppedServices = append(response.StoppedServices, model.Service{})
-		info.toModelService(pid, &response.StoppedServices[len(response.StoppedServices)-1])
-	}
-}
-
 // getStatus returns the list of currently running services.
-func (s *discovery) getCheckServices(params params) (*model.ServicesResponse, error) {
-=======
-func (s *discovery) getServices(params core.Params) (*model.ServicesResponse, error) {
->>>>>>> f737b731
+func (s *discovery) getCheckServices(params core.Params) (*model.ServicesResponse, error) {
 	s.mux.Lock()
 	defer s.mux.Unlock()
 
@@ -1004,7 +674,7 @@
 // This is used by the /services endpoint which accepts explicit PID lists and bypasses
 // the port retry logic used by the /check endpoint. The caller (the Core-Agent
 // process collector) will handle the retry..
-func (s *discovery) getServices(params params) (*model.ServicesEndpointResponse, error) {
+func (s *discovery) getServices(params core.Params) (*model.ServicesEndpointResponse, error) {
 	s.mux.Lock()
 	defer s.mux.Unlock()
 	response := &model.ServicesEndpointResponse{
@@ -1013,7 +683,7 @@
 
 	context := newParsingContext()
 
-	for _, pid := range params.pids {
+	for _, pid := range params.Pids {
 		service := s.getServiceWithoutRetry(context, int32(pid))
 		if service == nil {
 			continue
@@ -1048,7 +718,7 @@
 	info.Ports = ports
 
 	out := &model.Service{}
-	info.toModelService(pid, out)
+	info.ToModelService(pid, out)
 	return out
 }
 
