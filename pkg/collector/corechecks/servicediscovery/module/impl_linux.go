--- conflicted
+++ resolved
@@ -231,11 +231,12 @@
 		return nil, err
 	}
 
-<<<<<<< HEAD
 	exe, err := proc.Exe()
-=======
+	if err != nil {
+		return nil, err
+	}
+
 	createTime, err := proc.CreateTime()
->>>>>>> 501e9402
 	if err != nil {
 		return nil, err
 	}
