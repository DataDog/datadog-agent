// Unless explicitly stated otherwise all files in this repository are licensed
// under the Apache License Version 2.0.
// This product includes software developed at Datadog (https://www.datadoghq.com/).
// Copyright 2024-present Datadog, Inc.

package module

import (
	"bufio"
	"errors"
	"fmt"
	"io"
	"net/http"
	"os"
	"path/filepath"
	"strconv"
	"strings"
	"sync"

	"github.com/shirou/gopsutil/v3/process"

	"github.com/DataDog/datadog-agent/cmd/system-probe/api/module"
	sysconfigtypes "github.com/DataDog/datadog-agent/cmd/system-probe/config/types"
	"github.com/DataDog/datadog-agent/cmd/system-probe/utils"
	"github.com/DataDog/datadog-agent/pkg/collector/corechecks/servicediscovery"
	"github.com/DataDog/datadog-agent/pkg/collector/corechecks/servicediscovery/apm"
	"github.com/DataDog/datadog-agent/pkg/collector/corechecks/servicediscovery/language"
	"github.com/DataDog/datadog-agent/pkg/collector/corechecks/servicediscovery/model"
	"github.com/DataDog/datadog-agent/pkg/collector/corechecks/servicediscovery/usm"
	"github.com/DataDog/datadog-agent/pkg/languagedetection/privileged"
	"github.com/DataDog/datadog-agent/pkg/process/procutil"
	"github.com/DataDog/datadog-agent/pkg/util/kernel"
	"github.com/DataDog/datadog-agent/pkg/util/log"
)

const (
	pathServices = "/services"
)

// Ensure discovery implements the module.Module interface.
var _ module.Module = &discovery{}

// serviceInfo holds process data that should be cached between calls to the
// endpoint.
type serviceInfo struct {
	generatedName      string
	ddServiceName      string
	ddServiceInjected  bool
	language           language.Language
	apmInstrumentation apm.Instrumentation
	cmdLine            []string
	startTimeSecs      uint64
	cpuTime            uint64
}

// discovery is an implementation of the Module interface for the discovery module.
type discovery struct {
	mux *sync.RWMutex
	// cache maps pids to data that should be cached between calls to the endpoint.
	cache map[int32]*serviceInfo

	// privilegedDetector is used to detect the language of a process.
	privilegedDetector privileged.LanguageDetector

	// scrubber is used to remove potentially sensitive data from the command line
	scrubber *procutil.DataScrubber

	// lastGlobalCPUTime stores the total cpu time of the system from the last time
	// the endpoint was called.
	lastGlobalCPUTime uint64
}

// NewDiscoveryModule creates a new discovery system probe module.
func NewDiscoveryModule(*sysconfigtypes.Config, module.FactoryDependencies) (module.Module, error) {
	return &discovery{
		mux:                &sync.RWMutex{},
		cache:              make(map[int32]*serviceInfo),
		privilegedDetector: privileged.NewLanguageDetector(),
		scrubber:           procutil.NewDefaultDataScrubber(),
	}, nil
}

// GetStats returns the stats of the discovery module.
func (s *discovery) GetStats() map[string]interface{} {
	return nil
}

// Register registers the discovery module with the provided HTTP mux.
func (s *discovery) Register(httpMux *module.Router) error {
	httpMux.HandleFunc("/status", s.handleStatusEndpoint)
	httpMux.HandleFunc(pathServices, utils.WithConcurrencyLimit(utils.DefaultMaxConcurrentRequests, s.handleServices))
	return nil
}

// Close cleans resources used by the discovery module.
func (s *discovery) Close() {
	s.mux.Lock()
	defer s.mux.Unlock()
	clear(s.cache)
}

// handleStatusEndpoint is the handler for the /status endpoint.
// Reports the status of the discovery module.
func (s *discovery) handleStatusEndpoint(w http.ResponseWriter, _ *http.Request) {
	_, _ = w.Write([]byte("Discovery Module is running"))
}

// handleServers is the handler for the /services endpoint.
// Returns the list of currently running services.
func (s *discovery) handleServices(w http.ResponseWriter, _ *http.Request) {
	services, err := s.getServices()
	if err != nil {
		_ = log.Errorf("failed to handle /discovery%s: %v", pathServices, err)
		w.WriteHeader(http.StatusInternalServerError)
		return
	}

	resp := &model.ServicesResponse{
		Services: *services,
	}
	utils.WriteAsJSON(w, resp)
}

const prefix = "socket:["

// getSockets get a list of socket inode numbers opened by a process
func getSockets(pid int32) ([]uint64, error) {
	statPath := kernel.HostProc(fmt.Sprintf("%d/fd", pid))
	d, err := os.Open(statPath)
	if err != nil {
		return nil, err
	}
	defer d.Close()
	fnames, err := d.Readdirnames(-1)

	if err != nil {
		return nil, err
	}
	var sockets []uint64
	for _, fd := range fnames {
		fullPath, err := os.Readlink(filepath.Join(statPath, fd))
		if err != nil {
			continue
		}
		if strings.HasPrefix(fullPath, prefix) {
			sock, err := strconv.ParseUint(fullPath[len(prefix):len(fullPath)-1], 10, 64)
			if err != nil {
				continue
			}
			sockets = append(sockets, sock)
		}
	}

	return sockets, nil
}

// socketInfo stores information related to each socket.
type socketInfo struct {
	port uint16
}

// namespaceInfo stores information related to each network namespace.
type namespaceInfo struct {
	// listeningSockets maps socket inode numbers to socket information for listening sockets.
	listeningSockets map[uint64]socketInfo
}

// Lifted from pkg/network/proc_net.go
const (
	tcpListen uint64 = 10

	// tcpClose is also used to indicate a UDP connection where the other end hasn't been established
	tcpClose  uint64 = 7
	udpListen        = tcpClose
)

const (
	// readLimit is used by io.LimitReader while reading the content of the
	// /proc/net/udp{,6} files. The number of lines inside such a file is dynamic
	// as each line represents a single used socket.
	// In theory, the number of available sockets is 65535 (2^16 - 1) per IP.
	// With e.g. 150 Byte per line and the maximum number of 65535,
	// the reader needs to handle 150 Byte * 65535 =~ 10 MB for a single IP.
	// Taken from net_ip_socket.go from github.com/prometheus/procfs.
	readLimit = 4294967296 // Byte -> 4 GiB
)

var (
	errInvalidLine      = errors.New("invalid line")
	errInvalidState     = errors.New("invalid state field")
	errUnsupportedState = errors.New("unsupported state field")
	errInvalidLocalIP   = errors.New("invalid local ip format")
	errInvalidLocalPort = errors.New("invalid local port format")
	errInvalidInode     = errors.New("invalid inode format")
)

// parseNetIPSocketLine parses a single line, represented by a list of fields.
// It returns the inode and local port of the socket if the line is valid.
// Based on parseNetIPSocketLine() in net_ip_socket.go from github.com/prometheus/procfs.
func parseNetIPSocketLine(fields []string, expectedState uint64) (uint64, uint16, error) {
	if len(fields) < 10 {
		return 0, 0, errInvalidLine
	}
	var localPort uint16
	var inode uint64

	if state, err := strconv.ParseUint(fields[3], 16, 64); err != nil {
		return 0, 0, errInvalidState
	} else if state != expectedState {
		return 0, 0, errUnsupportedState
	}

	// local_address
	l := strings.Split(fields[1], ":")
	if len(l) != 2 {
		return 0, 0, errInvalidLocalIP
	}
	localPortTemp, err := strconv.ParseUint(l[1], 16, 64)
	if err != nil {
		return 0, 0, errInvalidLocalPort
	}
	localPort = uint16(localPortTemp)

	if inode, err = strconv.ParseUint(fields[9], 0, 64); err != nil {
		return 0, 0, errInvalidInode
	}

	return inode, localPort, nil
}

// newNetIPSocket reads the content of the provided file and returns a map of socket inodes to ports.
// Based on newNetIPSocket() in net_ip_socket.go from github.com/prometheus/procfs
func newNetIPSocket(file string, expectedState uint64) (map[uint64]uint16, error) {
	f, err := os.Open(file)
	if err != nil {
		return nil, err
	}
	defer f.Close()

	netIPSocket := make(map[uint64]uint16)

	lr := io.LimitReader(f, readLimit)
	s := bufio.NewScanner(lr)
	s.Scan() // skip first line with headers
	for s.Scan() {
		fields := strings.Fields(s.Text())
		inode, port, err := parseNetIPSocketLine(fields, expectedState)
		if err != nil {
			continue
		}
		netIPSocket[inode] = port
	}
	if err := s.Err(); err != nil {
		return nil, err
	}
	return netIPSocket, nil
}

// getNsInfo gets the list of open ports with socket inodes for all supported
// protocols for the provided namespace. Based on snapshotBoundSockets() in
// pkg/security/security_profile/activity_tree/process_node_snapshot.go.
func getNsInfo(pid int) (*namespaceInfo, error) {
	tcp, err := newNetIPSocket(kernel.HostProc(fmt.Sprintf("%d/net/tcp", pid)), tcpListen)
	if err != nil {
		log.Debugf("couldn't snapshot TCP sockets: %v", err)
	}
	udp, err := newNetIPSocket(kernel.HostProc(fmt.Sprintf("%d/net/udp", pid)), udpListen)
	if err != nil {
		log.Debugf("couldn't snapshot UDP sockets: %v", err)
	}
	tcpv6, err := newNetIPSocket(kernel.HostProc(fmt.Sprintf("%d/net/tcp6", pid)), tcpListen)
	if err != nil {
		log.Debugf("couldn't snapshot TCP6 sockets: %v", err)
	}
	udpv6, err := newNetIPSocket(kernel.HostProc(fmt.Sprintf("%d/net/udp6", pid)), udpListen)
	if err != nil {
		log.Debugf("couldn't snapshot UDP6 sockets: %v", err)
	}

	listeningSockets := make(map[uint64]socketInfo, len(tcp)+len(udp)+len(tcpv6)+len(udpv6))
	for _, mmap := range []map[uint64]uint16{tcp, udp, tcpv6, udpv6} {
		for inode, info := range mmap {
			listeningSockets[inode] = socketInfo{
				port: info,
			}
		}
	}
	return &namespaceInfo{
		listeningSockets: listeningSockets,
	}, nil
}

// parsingContext holds temporary context not preserved between invocations of
// the endpoint.
type parsingContext struct {
	procRoot      string
	netNsInfo     map[uint32]*namespaceInfo
	globalCPUTime uint64
}

// getServiceInfo gets the service information for a process using the
// servicedetector module.
func (s *discovery) getServiceInfo(proc *process.Process) (*serviceInfo, error) {
	cmdline, err := proc.CmdlineSlice()
	if err != nil {
		return nil, err
	}

	envs, err := getEnvs(proc)
	if err != nil {
		return nil, err
	}

	exe, err := proc.Exe()
	if err != nil {
		return nil, err
	}

	createTime, err := proc.CreateTime()
	if err != nil {
		return nil, err
	}

	contextMap := make(usm.DetectorContextMap)

	root := kernel.HostProc(strconv.Itoa(int(proc.Pid)), "root")
<<<<<<< HEAD
=======
	nameMeta := servicediscovery.GetServiceName(cmdline, envs, root, contextMap)
>>>>>>> aa350c1d
	lang := language.FindInArgs(exe, cmdline)
	if lang == "" {
		lang = language.FindUsingPrivilegedDetector(s.privilegedDetector, proc.Pid)
	}
	name, fromDDService := servicediscovery.GetServiceName(cmdline, envs, root, lang, contextMap)
	apmInstrumentation := apm.Detect(int(proc.Pid), cmdline, envs, lang, contextMap)

	return &serviceInfo{
		generatedName:      nameMeta.Name,
		ddServiceName:      nameMeta.DDService,
		language:           lang,
		apmInstrumentation: apmInstrumentation,
		ddServiceInjected:  nameMeta.DDServiceInjected,
		cmdLine:            sanitizeCmdLine(s.scrubber, cmdline),
		startTimeSecs:      uint64(createTime / 1000),
	}, nil
}

// customNewProcess is the same implementation as process.NewProcess but without calling CreateTimeWithContext, which
// is not needed and costly for the discovery module.
func customNewProcess(pid int32) (*process.Process, error) {
	p := &process.Process{
		Pid: pid,
	}

	exists, err := process.PidExists(pid)
	if err != nil {
		return p, err
	}
	if !exists {
		return p, process.ErrorProcessNotRunning
	}
	return p, nil
}

// ignoreComms is a list of process names (matched against /proc/PID/comm) to
// never report as a service. Note that comm is limited to 16 characters.
var ignoreComms = map[string]struct{}{
	"sshd":             {},
	"dhclient":         {},
	"systemd":          {},
	"systemd-resolved": {},
	"systemd-networkd": {},
	"datadog-agent":    {},
	"livenessprobe":    {},
	"docker-proxy":     {},
}

// getService gets information for a single service.
func (s *discovery) getService(context parsingContext, pid int32) *model.Service {
	proc, err := customNewProcess(pid)
	if err != nil {
		return nil
	}

	comm, err := proc.Name()
	if err != nil {
		return nil
	}

	if _, found := ignoreComms[comm]; found {
		return nil
	}

	sockets, err := getSockets(pid)
	if err != nil {
		return nil
	}
	if len(sockets) == 0 {
		return nil
	}

	ns, err := kernel.GetNetNsInoFromPid(context.procRoot, int(pid))
	if err != nil {
		return nil
	}

	// The socket and network address information are different for each
	// network namespace.  Since namespaces can be shared between multiple
	// processes, we cache them to only parse them once per call to this
	// function.
	nsInfo, ok := context.netNsInfo[ns]
	if !ok {
		nsInfo, err = getNsInfo(int(pid))
		if err != nil {
			return nil
		}

		context.netNsInfo[ns] = nsInfo
	}

	var ports []uint16
	seenPorts := make(map[uint16]struct{})
	for _, socket := range sockets {
		if info, ok := nsInfo.listeningSockets[socket]; ok {
			port := info.port
			if _, seen := seenPorts[port]; seen {
				continue
			}

			ports = append(ports, port)
			seenPorts[port] = struct{}{}
		}
	}

	if len(ports) == 0 {
		return nil
	}

	rss, err := getRSS(proc)
	if err != nil {
		return nil
	}

	var info *serviceInfo
	s.mux.RLock()
	cached, ok := s.cache[pid]
	s.mux.RUnlock()
	if ok {
		info = cached
	} else {
		info, err = s.getServiceInfo(proc)
		if err != nil {
			return nil
		}

		s.mux.Lock()
		s.cache[pid] = info
		s.mux.Unlock()
	}

	name := info.ddServiceName
	if name == "" {
		name = info.generatedName
	}

	cpu, err := updateCPUCoresStats(proc, info, s.lastGlobalCPUTime, context.globalCPUTime)
	if err != nil {
		return nil
	}

	return &model.Service{
		PID:                int(pid),
		Name:               name,
		GeneratedName:      info.generatedName,
		DDService:          info.ddServiceName,
		DDServiceInjected:  info.ddServiceInjected,
		Ports:              ports,
		APMInstrumentation: string(info.apmInstrumentation),
		Language:           string(info.language),
		RSS:                rss,
		CommandLine:        info.cmdLine,
		StartTimeSecs:      info.startTimeSecs,
		CPUCores:           cpu,
	}
}

// cleanCache deletes dead PIDs from the cache. Note that this does not actually
// shrink the map but should free memory for the service name strings referenced
// from it.
func (s *discovery) cleanCache(alivePids map[int32]struct{}) {
	s.mux.Lock()
	defer s.mux.Unlock()
	for pid := range s.cache {
		if _, alive := alivePids[pid]; alive {
			continue
		}

		delete(s.cache, pid)
	}
}

// getStatus returns the list of currently running services.
func (s *discovery) getServices() (*[]model.Service, error) {
	procRoot := kernel.ProcFSRoot()
	pids, err := process.Pids()
	if err != nil {
		return nil, err
	}

	globalCPUTime, err := getGlobalCPUTime()
	if err != nil {
		return nil, err
	}

	context := parsingContext{
		procRoot:      procRoot,
		netNsInfo:     make(map[uint32]*namespaceInfo),
		globalCPUTime: globalCPUTime,
	}

	var services []model.Service
	alivePids := make(map[int32]struct{}, len(pids))

	for _, pid := range pids {
		alivePids[pid] = struct{}{}

		service := s.getService(context, pid)
		if service == nil {
			continue
		}

		services = append(services, *service)
	}

	s.cleanCache(alivePids)
	s.lastGlobalCPUTime = context.globalCPUTime

	return &services, nil
}<|MERGE_RESOLUTION|>--- conflicted
+++ resolved
@@ -324,15 +324,11 @@
 	contextMap := make(usm.DetectorContextMap)
 
 	root := kernel.HostProc(strconv.Itoa(int(proc.Pid)), "root")
-<<<<<<< HEAD
-=======
-	nameMeta := servicediscovery.GetServiceName(cmdline, envs, root, contextMap)
->>>>>>> aa350c1d
 	lang := language.FindInArgs(exe, cmdline)
 	if lang == "" {
 		lang = language.FindUsingPrivilegedDetector(s.privilegedDetector, proc.Pid)
 	}
-	name, fromDDService := servicediscovery.GetServiceName(cmdline, envs, root, lang, contextMap)
+	nameMeta := servicediscovery.GetServiceName(cmdline, envs, root, lang, contextMap)
 	apmInstrumentation := apm.Detect(int(proc.Pid), cmdline, envs, lang, contextMap)
 
 	return &serviceInfo{
