// Unless explicitly stated otherwise all files in this repository are licensed
// under the Apache License Version 2.0.
// This product includes software developed at Datadog (https://www.datadoghq.com/).
// Copyright 2024-present Datadog, Inc.

package module

import (
	"bufio"
	"cmp"
	"errors"
	"fmt"
	"io"
	"net/http"
	"os"
	"path/filepath"
	"slices"
	"strconv"
	"strings"
	"sync"
	"time"

	agentPayload "github.com/DataDog/agent-payload/v5/process"
<<<<<<< HEAD
	"github.com/shirou/gopsutil/v3/process"
=======
	"github.com/shirou/gopsutil/v4/process"
>>>>>>> 3db398a4

	"github.com/DataDog/datadog-agent/cmd/system-probe/api/module"
	sysconfigtypes "github.com/DataDog/datadog-agent/cmd/system-probe/config/types"
	"github.com/DataDog/datadog-agent/cmd/system-probe/utils"
	"github.com/DataDog/datadog-agent/pkg/collector/corechecks/servicediscovery"
	"github.com/DataDog/datadog-agent/pkg/collector/corechecks/servicediscovery/apm"
	"github.com/DataDog/datadog-agent/pkg/collector/corechecks/servicediscovery/language"
	"github.com/DataDog/datadog-agent/pkg/collector/corechecks/servicediscovery/model"
	"github.com/DataDog/datadog-agent/pkg/collector/corechecks/servicediscovery/usm"
	"github.com/DataDog/datadog-agent/pkg/languagedetection/privileged"
	"github.com/DataDog/datadog-agent/pkg/network"
	"github.com/DataDog/datadog-agent/pkg/process/procutil"
	proccontainers "github.com/DataDog/datadog-agent/pkg/process/util/containers"
	"github.com/DataDog/datadog-agent/pkg/util/kernel"
	"github.com/DataDog/datadog-agent/pkg/util/log"
)

const (
	pathServices = "/services"
)

// Ensure discovery implements the module.Module interface.
var _ module.Module = &discovery{}

// serviceInfo holds process data that should be cached between calls to the
// endpoint.
type serviceInfo struct {
	generatedName        string
	generatedNameSource  string
<<<<<<< HEAD
=======
	containerServiceName string
>>>>>>> 3db398a4
	ddServiceName        string
	ddServiceInjected    bool
	checkedContainerData bool
	language             language.Language
	apmInstrumentation   apm.Instrumentation
	cmdLine              []string
	startTimeMilli       uint64
	cpuTime              uint64
	cpuUsage             float64
}

// discovery is an implementation of the Module interface for the discovery module.
type discovery struct {
	config *discoveryConfig

	mux *sync.RWMutex
	// cache maps pids to data that should be cached between calls to the endpoint.
	cache map[int32]*serviceInfo

	// ignorePids processes to be excluded from discovery
	ignorePids map[int32]struct{}

	// privilegedDetector is used to detect the language of a process.
	privilegedDetector privileged.LanguageDetector

	// scrubber is used to remove potentially sensitive data from the command line
	scrubber *procutil.DataScrubber

	// lastGlobalCPUTime stores the total cpu time of the system from the last time
	// the endpoint was called.
	lastGlobalCPUTime uint64

	// lastCPUTimeUpdate is the last time lastGlobalCPUTime was updated.
	lastCPUTimeUpdate time.Time

	containerProvider proccontainers.ContainerProvider
}

func newDiscovery(containerProvider proccontainers.ContainerProvider) *discovery {
	return &discovery{
		config:             newConfig(),
		mux:                &sync.RWMutex{},
		cache:              make(map[int32]*serviceInfo),
		ignorePids:         make(map[int32]struct{}),
		privilegedDetector: privileged.NewLanguageDetector(),
		scrubber:           procutil.NewDefaultDataScrubber(),
		containerProvider:  containerProvider,
	}
}

// NewDiscoveryModule creates a new discovery system probe module.
func NewDiscoveryModule(_ *sysconfigtypes.Config, deps module.FactoryDependencies) (module.Module, error) {
	sharedContainerProvider := proccontainers.InitSharedContainerProvider(deps.WMeta, deps.Tagger)
	return newDiscovery(sharedContainerProvider), nil
}

// GetStats returns the stats of the discovery module.
func (s *discovery) GetStats() map[string]interface{} {
	return nil
}

// Register registers the discovery module with the provided HTTP mux.
func (s *discovery) Register(httpMux *module.Router) error {
	httpMux.HandleFunc("/status", s.handleStatusEndpoint)
	httpMux.HandleFunc(pathServices, utils.WithConcurrencyLimit(utils.DefaultMaxConcurrentRequests, s.handleServices))
	return nil
}

// Close cleans resources used by the discovery module.
func (s *discovery) Close() {
	s.mux.Lock()
	defer s.mux.Unlock()
	clear(s.cache)
	clear(s.ignorePids)
}

// handleStatusEndpoint is the handler for the /status endpoint.
// Reports the status of the discovery module.
func (s *discovery) handleStatusEndpoint(w http.ResponseWriter, _ *http.Request) {
	_, _ = w.Write([]byte("Discovery Module is running"))
}

// handleServers is the handler for the /services endpoint.
// Returns the list of currently running services.
func (s *discovery) handleServices(w http.ResponseWriter, _ *http.Request) {
	services, err := s.getServices()
	if err != nil {
		_ = log.Errorf("failed to handle /discovery%s: %v", pathServices, err)
		w.WriteHeader(http.StatusInternalServerError)
		return
	}

	resp := &model.ServicesResponse{
		Services: *services,
	}
	utils.WriteAsJSON(w, resp)
}

const prefix = "socket:["

// getSockets get a list of socket inode numbers opened by a process
func getSockets(pid int32) ([]uint64, error) {
	statPath := kernel.HostProc(fmt.Sprintf("%d/fd", pid))
	d, err := os.Open(statPath)
	if err != nil {
		return nil, err
	}
	defer d.Close()
	fnames, err := d.Readdirnames(-1)
	if err != nil {
		return nil, err
	}
	var sockets []uint64
	for _, fd := range fnames {
		fullPath, err := os.Readlink(filepath.Join(statPath, fd))
		if err != nil {
			continue
		}
		if strings.HasPrefix(fullPath, prefix) {
			sock, err := strconv.ParseUint(fullPath[len(prefix):len(fullPath)-1], 10, 64)
			if err != nil {
				continue
			}
			sockets = append(sockets, sock)
		}
	}

	return sockets, nil
}

// socketInfo stores information related to each socket.
type socketInfo struct {
	port uint16
}

// namespaceInfo stores information related to each network namespace.
type namespaceInfo struct {
	// listeningSockets maps socket inode numbers to socket information for listening sockets.
	listeningSockets map[uint64]socketInfo
}

// Lifted from pkg/network/proc_net.go
const (
	tcpListen uint64 = 10

	// tcpClose is also used to indicate a UDP connection where the other end hasn't been established
	tcpClose  uint64 = 7
	udpListen        = tcpClose
)

const (
	// readLimit is used by io.LimitReader while reading the content of the
	// /proc/net/udp{,6} files. The number of lines inside such a file is dynamic
	// as each line represents a single used socket.
	// In theory, the number of available sockets is 65535 (2^16 - 1) per IP.
	// With e.g. 150 Byte per line and the maximum number of 65535,
	// the reader needs to handle 150 Byte * 65535 =~ 10 MB for a single IP.
	// Taken from net_ip_socket.go from github.com/prometheus/procfs.
	readLimit = 4294967296 // Byte -> 4 GiB
)

var (
	errInvalidLine      = errors.New("invalid line")
	errInvalidState     = errors.New("invalid state field")
	errUnsupportedState = errors.New("unsupported state field")
	errInvalidLocalIP   = errors.New("invalid local ip format")
	errInvalidLocalPort = errors.New("invalid local port format")
	errInvalidInode     = errors.New("invalid inode format")
)

// parseNetIPSocketLine parses a single line, represented by a list of fields.
// It returns the inode and local port of the socket if the line is valid.
// Based on parseNetIPSocketLine() in net_ip_socket.go from github.com/prometheus/procfs.
func parseNetIPSocketLine(fields []string, expectedState uint64) (uint64, uint16, error) {
	if len(fields) < 10 {
		return 0, 0, errInvalidLine
	}
	var localPort uint16
	var inode uint64

	if state, err := strconv.ParseUint(fields[3], 16, 64); err != nil {
		return 0, 0, errInvalidState
	} else if state != expectedState {
		return 0, 0, errUnsupportedState
	}

	// local_address
	l := strings.Split(fields[1], ":")
	if len(l) != 2 {
		return 0, 0, errInvalidLocalIP
	}
	localPortTemp, err := strconv.ParseUint(l[1], 16, 64)
	if err != nil {
		return 0, 0, errInvalidLocalPort
	}
	localPort = uint16(localPortTemp)

	if inode, err = strconv.ParseUint(fields[9], 0, 64); err != nil {
		return 0, 0, errInvalidInode
	}

	return inode, localPort, nil
}

// newNetIPSocket reads the content of the provided file and returns a map of socket inodes to ports.
// Based on newNetIPSocket() in net_ip_socket.go from github.com/prometheus/procfs
func newNetIPSocket(file string, expectedState uint64, shouldIgnore func(uint16) bool) (map[uint64]uint16, error) {
	f, err := os.Open(file)
	if err != nil {
		return nil, err
	}
	defer f.Close()

	netIPSocket := make(map[uint64]uint16)

	lr := io.LimitReader(f, readLimit)
	s := bufio.NewScanner(lr)
	s.Scan() // skip first line with headers
	for s.Scan() {
		fields := strings.Fields(s.Text())
		inode, port, err := parseNetIPSocketLine(fields, expectedState)
		if err != nil {
			continue
		}

		if shouldIgnore != nil && shouldIgnore(port) {
			continue
		}

		netIPSocket[inode] = port
	}
	if err := s.Err(); err != nil {
		return nil, err
	}
	return netIPSocket, nil
}

// getNsInfo gets the list of open ports with socket inodes for all supported
// protocols for the provided namespace. Based on snapshotBoundSockets() in
// pkg/security/security_profile/activity_tree/process_node_snapshot.go.
func getNsInfo(pid int) (*namespaceInfo, error) {
	// Don't ignore ephemeral ports on TCP, unlike on UDP (see below).
	var noIgnore func(uint16) bool
	tcp, err := newNetIPSocket(kernel.HostProc(fmt.Sprintf("%d/net/tcp", pid)), tcpListen, noIgnore)
	if err != nil {
		log.Debugf("couldn't snapshot TCP sockets: %v", err)
	}
	udp, err := newNetIPSocket(kernel.HostProc(fmt.Sprintf("%d/net/udp", pid)), udpListen,
		func(port uint16) bool {
			// As in NPM (see initializePortBind() in
			// pkg/network/tracer/connection): Ignore ephemeral port binds on
			// UDP as they are more likely to be from clients calling bind with
			// port 0.
			return network.IsPortInEphemeralRange(network.AFINET, network.UDP, port) == network.EphemeralTrue
		})
	if err != nil {
		log.Debugf("couldn't snapshot UDP sockets: %v", err)
	}
	tcpv6, err := newNetIPSocket(kernel.HostProc(fmt.Sprintf("%d/net/tcp6", pid)), tcpListen, noIgnore)
	if err != nil {
		log.Debugf("couldn't snapshot TCP6 sockets: %v", err)
	}
	udpv6, err := newNetIPSocket(kernel.HostProc(fmt.Sprintf("%d/net/udp6", pid)), udpListen,
		func(port uint16) bool {
			return network.IsPortInEphemeralRange(network.AFINET6, network.UDP, port) == network.EphemeralTrue
		})
	if err != nil {
		log.Debugf("couldn't snapshot UDP6 sockets: %v", err)
	}

	listeningSockets := make(map[uint64]socketInfo, len(tcp)+len(udp)+len(tcpv6)+len(udpv6))
	for _, mmap := range []map[uint64]uint16{tcp, udp, tcpv6, udpv6} {
		for inode, info := range mmap {
			listeningSockets[inode] = socketInfo{
				port: info,
			}
		}
	}
	return &namespaceInfo{
		listeningSockets: listeningSockets,
	}, nil
}

// parsingContext holds temporary context not preserved between invocations of
// the endpoint.
type parsingContext struct {
	procRoot  string
	netNsInfo map[uint32]*namespaceInfo
}

// addIgnoredPid store excluded pid.
func (s *discovery) addIgnoredPid(pid int32) {
	s.mux.Lock()
	defer s.mux.Unlock()

	s.ignorePids[pid] = struct{}{}
}

// shouldIgnorePid returns true if process should be excluded from handling.
func (s *discovery) shouldIgnorePid(pid int32) bool {
	s.mux.Lock()
	defer s.mux.Unlock()

	_, found := s.ignorePids[pid]
	return found
}

// shouldIgnoreService returns true if the service should be excluded from handling.
func (s *discovery) shouldIgnoreService(name string) bool {
	if len(s.config.ignoreServices) == 0 {
		return false
	}
	_, found := s.config.ignoreServices[name]

	return found
}

// cleanIgnoredPids removes dead PIDs from the list of ignored processes.
func (s *discovery) cleanIgnoredPids(alivePids map[int32]struct{}) {
	s.mux.Lock()
	defer s.mux.Unlock()

	for pid := range s.ignorePids {
		if _, alive := alivePids[pid]; alive {
			continue
		}
		delete(s.ignorePids, pid)
	}
}

// getServiceInfo gets the service information for a process using the
// servicedetector module.
func (s *discovery) getServiceInfo(pid int32) (*serviceInfo, error) {
	proc := &process.Process{
		Pid: pid,
	}

	cmdline, err := proc.CmdlineSlice()
	if err != nil {
		return nil, err
	}

	exe, err := proc.Exe()
	if err != nil {
		return nil, err
	}

	createTime, err := proc.CreateTime()
	if err != nil {
		return nil, err
	}

	root := kernel.HostProc(strconv.Itoa(int(proc.Pid)), "root")
	lang := language.FindInArgs(exe, cmdline)
	if lang == "" {
		lang = language.FindUsingPrivilegedDetector(s.privilegedDetector, proc.Pid)
	}
	env, err := getTargetEnvs(proc)
	if err != nil {
		return nil, err
	}

	contextMap := make(usm.DetectorContextMap)
	contextMap[usm.ServiceProc] = proc

	fs := usm.NewSubDirFS(root)
	ctx := usm.NewDetectionContext(cmdline, env, fs)
	ctx.Pid = int(proc.Pid)
	ctx.ContextMap = contextMap

	nameMeta := servicediscovery.GetServiceName(lang, ctx)
	apmInstrumentation := apm.Detect(lang, ctx)

	return &serviceInfo{
		generatedName:       nameMeta.Name,
		generatedNameSource: string(nameMeta.Source),
		ddServiceName:       nameMeta.DDService,
		language:            lang,
		apmInstrumentation:  apmInstrumentation,
		ddServiceInjected:   nameMeta.DDServiceInjected,
		cmdLine:             sanitizeCmdLine(s.scrubber, cmdline),
		startTimeMilli:      uint64(createTime),
	}, nil
}

// maxNumberOfPorts is the maximum number of listening ports which we report per
// service.
const maxNumberOfPorts = 50

// getService gets information for a single service.
func (s *discovery) getService(context parsingContext, pid int32) *model.Service {
	if s.shouldIgnorePid(pid) {
		return nil
	}
	if s.shouldIgnoreComm(pid) {
		s.addIgnoredPid(pid)
		return nil
	}

	sockets, err := getSockets(pid)
	if err != nil {
		return nil
	}
	if len(sockets) == 0 {
		return nil
	}

	ns, err := kernel.GetNetNsInoFromPid(context.procRoot, int(pid))
	if err != nil {
		return nil
	}

	// The socket and network address information are different for each
	// network namespace.  Since namespaces can be shared between multiple
	// processes, we cache them to only parse them once per call to this
	// function.
	nsInfo, ok := context.netNsInfo[ns]
	if !ok {
		nsInfo, err = getNsInfo(int(pid))
		if err != nil {
			return nil
		}

		context.netNsInfo[ns] = nsInfo
	}

	var ports []uint16
	seenPorts := make(map[uint16]struct{})
	for _, socket := range sockets {
		if info, ok := nsInfo.listeningSockets[socket]; ok {
			port := info.port
			if _, seen := seenPorts[port]; seen {
				continue
			}

			ports = append(ports, port)
			seenPorts[port] = struct{}{}
		}
	}

	if len(ports) == 0 {
		return nil
	}

	if len(ports) > maxNumberOfPorts {
		// Sort the list so that non-ephemeral ports are given preference when
		// we trim the list.
		portCmp := func(a, b uint16) int {
			return cmp.Compare(a, b)
		}
		slices.SortFunc(ports, portCmp)
		ports = ports[:maxNumberOfPorts]
	}

	rss, err := getRSS(pid)
	if err != nil {
		return nil
	}

	var info *serviceInfo
	s.mux.RLock()
	cached, ok := s.cache[pid]
	s.mux.RUnlock()
	if ok {
		info = cached
	} else {
		info, err = s.getServiceInfo(pid)
		if err != nil {
			return nil
		}

		s.mux.Lock()
		s.cache[pid] = info
		s.mux.Unlock()
	}

	name := info.ddServiceName
	if name == "" {
		name = info.generatedName
	}
	if s.shouldIgnoreService(name) {
		s.addIgnoredPid(pid)
		return nil
	}

	return &model.Service{
		PID:                 int(pid),
		Name:                name,
		GeneratedName:       info.generatedName,
		GeneratedNameSource: info.generatedNameSource,
		DDService:           info.ddServiceName,
		DDServiceInjected:   info.ddServiceInjected,
		Ports:               ports,
		APMInstrumentation:  string(info.apmInstrumentation),
		Language:            string(info.language),
		RSS:                 rss,
		CommandLine:         info.cmdLine,
		StartTimeMilli:      info.startTimeMilli,
		CPUCores:            info.cpuUsage,
	}
}

// cleanCache deletes dead PIDs from the cache. Note that this does not actually
// shrink the map but should free memory for the service name strings referenced
// from it.
func (s *discovery) cleanCache(alivePids map[int32]struct{}) {
	s.mux.Lock()
	defer s.mux.Unlock()
	for pid := range s.cache {
		if _, alive := alivePids[pid]; alive {
			continue
		}

		delete(s.cache, pid)
	}
}

// updateServicesCPUStats updates the CPU stats of cached services, as well as the
// global CPU time cache for future updates.
func (s *discovery) updateServicesCPUStats(services []model.Service) error {
	s.mux.Lock()
	defer s.mux.Unlock()

	if time.Since(s.lastCPUTimeUpdate) < s.config.cpuUsageUpdateDelay {
		return nil
	}

	globalCPUTime, err := getGlobalCPUTime()
	if err != nil {
		return fmt.Errorf("could not get global CPU time: %w", err)
	}

	for i := range services {
		service := &services[i]
		serviceInfo, ok := s.cache[int32(service.PID)]
		if !ok {
			continue
		}

		_ = updateCPUCoresStats(service.PID, serviceInfo, s.lastGlobalCPUTime, globalCPUTime)
		service.CPUCores = serviceInfo.cpuUsage
	}

	s.lastGlobalCPUTime = globalCPUTime
	s.lastCPUTimeUpdate = time.Now()

	return nil
}

<<<<<<< HEAD
func getServiceNameFromContainerTags(tags []string) string {
=======
func getServiceNameFromContainerTags(tags []string) (string, string) {
>>>>>>> 3db398a4
	// The tags we look for service name generation, in their priority order.
	// The map entries will be filled as we go through the containers tags.
	tagsPriority := []struct {
		tagName  string
		tagValue *string
	}{
		{"service", nil},
		{"app", nil},
		{"short_image", nil},
		{"kube_container_name", nil},
		{"kube_deployment", nil},
		{"kube_service", nil},
	}

	for _, tag := range tags {
		// Get index of separator between name and value
		sepIndex := strings.IndexRune(tag, ':')
		if sepIndex < 0 || sepIndex >= len(tag)-1 {
			// Malformed tag; we skip it
			continue
		}

		for i := range tagsPriority {
			if tag[:sepIndex] != tagsPriority[i].tagName {
				// Not a tag we care about; we skip it
				continue
			}

			value := tag[sepIndex+1:]
			tagsPriority[i].tagValue = &value
			break
		}
	}

	for _, tag := range tagsPriority {
		if tag.tagValue == nil {
			continue
		}

		log.Debugf("Using %v:%v tag for service name", tag.tagName, *tag.tagValue)
<<<<<<< HEAD
		return *tag.tagValue
	}

	return ""
=======
		return tag.tagName, *tag.tagValue
	}

	return "", ""
>>>>>>> 3db398a4
}

func (s *discovery) enrichContainerData(service *model.Service, containers map[string]*agentPayload.Container, pidToCid map[int]string) {
	id, ok := pidToCid[service.PID]
	if !ok {
		return
	}

	service.ContainerID = id

<<<<<<< HEAD
	// We got the service name from container tags before, no need to do it again.
=======
	// We checked the container tags before, no need to do it again.
>>>>>>> 3db398a4
	if service.CheckedContainerData {
		return
	}

	container, ok := containers[id]
	if !ok {
		return
	}

<<<<<<< HEAD
	serviceName := getServiceNameFromContainerTags(container.Tags)

	if serviceName != "" {
		service.GeneratedName = serviceName
		// Update the legacy name field as well
		if service.DDService == "" {
			service.Name = serviceName
		}
		service.GeneratedNameSource = string(usm.Container)
	}
=======
	tagName, serviceName := getServiceNameFromContainerTags(container.Tags)
	service.ContainerServiceName = serviceName
	service.ContainerServiceNameSource = tagName
>>>>>>> 3db398a4
	service.CheckedContainerData = true

	s.mux.Lock()
	serviceInfo, ok := s.cache[int32(service.PID)]
	if ok {
<<<<<<< HEAD
		if serviceName != "" {
			serviceInfo.generatedName = serviceName
			serviceInfo.generatedNameSource = string(usm.Container)
		}
=======
		serviceInfo.containerServiceName = serviceName
>>>>>>> 3db398a4
		serviceInfo.checkedContainerData = true
	}
	s.mux.Unlock()
}

// getStatus returns the list of currently running services.
func (s *discovery) getServices() (*[]model.Service, error) {
	procRoot := kernel.ProcFSRoot()
	pids, err := process.Pids()
	if err != nil {
		return nil, err
	}

	context := parsingContext{
		procRoot:  procRoot,
		netNsInfo: make(map[uint32]*namespaceInfo),
	}

	var services []model.Service
	alivePids := make(map[int32]struct{}, len(pids))
	containers, _, pidToCid, err := s.containerProvider.GetContainers(1*time.Minute, nil)
	if err != nil {
		log.Errorf("could not get containers: %s", err)
	}

	// Build mapping of Container ID to container object to avoid traversal of
	// the containers slice for every services.
	containersMap := make(map[string]*agentPayload.Container, len(containers))
	for _, c := range containers {
		containersMap[c.Id] = c
	}

	for _, pid := range pids {
		alivePids[pid] = struct{}{}

		service := s.getService(context, pid)
		if service == nil {
			continue
		}
		s.enrichContainerData(service, containersMap, pidToCid)

		services = append(services, *service)
	}

	s.cleanCache(alivePids)
	s.cleanIgnoredPids(alivePids)

	if err = s.updateServicesCPUStats(services); err != nil {
		log.Warnf("updating services CPU stats: %s", err)
	}

	return &services, nil
}<|MERGE_RESOLUTION|>--- conflicted
+++ resolved
@@ -21,11 +21,7 @@
 	"time"
 
 	agentPayload "github.com/DataDog/agent-payload/v5/process"
-<<<<<<< HEAD
-	"github.com/shirou/gopsutil/v3/process"
-=======
 	"github.com/shirou/gopsutil/v4/process"
->>>>>>> 3db398a4
 
 	"github.com/DataDog/datadog-agent/cmd/system-probe/api/module"
 	sysconfigtypes "github.com/DataDog/datadog-agent/cmd/system-probe/config/types"
@@ -55,10 +51,7 @@
 type serviceInfo struct {
 	generatedName        string
 	generatedNameSource  string
-<<<<<<< HEAD
-=======
 	containerServiceName string
->>>>>>> 3db398a4
 	ddServiceName        string
 	ddServiceInjected    bool
 	checkedContainerData bool
@@ -608,11 +601,7 @@
 	return nil
 }
 
-<<<<<<< HEAD
-func getServiceNameFromContainerTags(tags []string) string {
-=======
 func getServiceNameFromContainerTags(tags []string) (string, string) {
->>>>>>> 3db398a4
 	// The tags we look for service name generation, in their priority order.
 	// The map entries will be filled as we go through the containers tags.
 	tagsPriority := []struct {
@@ -653,17 +642,10 @@
 		}
 
 		log.Debugf("Using %v:%v tag for service name", tag.tagName, *tag.tagValue)
-<<<<<<< HEAD
-		return *tag.tagValue
-	}
-
-	return ""
-=======
 		return tag.tagName, *tag.tagValue
 	}
 
 	return "", ""
->>>>>>> 3db398a4
 }
 
 func (s *discovery) enrichContainerData(service *model.Service, containers map[string]*agentPayload.Container, pidToCid map[int]string) {
@@ -674,11 +656,7 @@
 
 	service.ContainerID = id
 
-<<<<<<< HEAD
-	// We got the service name from container tags before, no need to do it again.
-=======
 	// We checked the container tags before, no need to do it again.
->>>>>>> 3db398a4
 	if service.CheckedContainerData {
 		return
 	}
@@ -688,35 +666,15 @@
 		return
 	}
 
-<<<<<<< HEAD
-	serviceName := getServiceNameFromContainerTags(container.Tags)
-
-	if serviceName != "" {
-		service.GeneratedName = serviceName
-		// Update the legacy name field as well
-		if service.DDService == "" {
-			service.Name = serviceName
-		}
-		service.GeneratedNameSource = string(usm.Container)
-	}
-=======
 	tagName, serviceName := getServiceNameFromContainerTags(container.Tags)
 	service.ContainerServiceName = serviceName
 	service.ContainerServiceNameSource = tagName
->>>>>>> 3db398a4
 	service.CheckedContainerData = true
 
 	s.mux.Lock()
 	serviceInfo, ok := s.cache[int32(service.PID)]
 	if ok {
-<<<<<<< HEAD
-		if serviceName != "" {
-			serviceInfo.generatedName = serviceName
-			serviceInfo.generatedNameSource = string(usm.Container)
-		}
-=======
 		serviceInfo.containerServiceName = serviceName
->>>>>>> 3db398a4
 		serviceInfo.checkedContainerData = true
 	}
 	s.mux.Unlock()
