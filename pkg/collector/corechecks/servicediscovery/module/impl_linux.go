// Unless explicitly stated otherwise all files in this repository are licensed
// under the Apache License Version 2.0.
// This product includes software developed at Datadog (https://www.datadoghq.com/).
// Copyright 2024-present Datadog, Inc.

package module

import (
	"bufio"
	"cmp"
	"errors"
	"fmt"
	"io"
	"net/http"
	"os"
	"path/filepath"
	"slices"
	"strconv"
	"strings"
	"sync"
	"time"

	agentPayload "github.com/DataDog/agent-payload/v5/process"
	"github.com/shirou/gopsutil/v3/process"

	"github.com/DataDog/datadog-agent/cmd/system-probe/api/module"
	sysconfigtypes "github.com/DataDog/datadog-agent/cmd/system-probe/config/types"
	"github.com/DataDog/datadog-agent/cmd/system-probe/utils"
	"github.com/DataDog/datadog-agent/pkg/collector/corechecks/servicediscovery"
	"github.com/DataDog/datadog-agent/pkg/collector/corechecks/servicediscovery/apm"
	"github.com/DataDog/datadog-agent/pkg/collector/corechecks/servicediscovery/language"
	"github.com/DataDog/datadog-agent/pkg/collector/corechecks/servicediscovery/model"
	"github.com/DataDog/datadog-agent/pkg/collector/corechecks/servicediscovery/usm"
	"github.com/DataDog/datadog-agent/pkg/languagedetection/privileged"
	"github.com/DataDog/datadog-agent/pkg/network"
	"github.com/DataDog/datadog-agent/pkg/process/procutil"
	proccontainers "github.com/DataDog/datadog-agent/pkg/process/util/containers"
	"github.com/DataDog/datadog-agent/pkg/util/kernel"
	"github.com/DataDog/datadog-agent/pkg/util/log"
)

const (
	pathServices = "/services"
)

// Ensure discovery implements the module.Module interface.
var _ module.Module = &discovery{}

// serviceInfo holds process data that should be cached between calls to the
// endpoint.
type serviceInfo struct {
	generatedName        string
	generatedNameSource  string
	ddServiceName        string
	ddServiceInjected    bool
	checkedContainerData bool
	language             language.Language
	apmInstrumentation   apm.Instrumentation
	cmdLine              []string
	startTimeMilli       uint64
	cpuTime              uint64
	cpuUsage             float64
}

// discovery is an implementation of the Module interface for the discovery module.
type discovery struct {
	config *discoveryConfig

	mux *sync.RWMutex
	// cache maps pids to data that should be cached between calls to the endpoint.
	cache map[int32]*serviceInfo

	// ignorePids processes to be excluded from discovery
	ignorePids map[int32]struct{}

	// privilegedDetector is used to detect the language of a process.
	privilegedDetector privileged.LanguageDetector

	// scrubber is used to remove potentially sensitive data from the command line
	scrubber *procutil.DataScrubber

	// lastGlobalCPUTime stores the total cpu time of the system from the last time
	// the endpoint was called.
	lastGlobalCPUTime uint64

	// lastCPUTimeUpdate is the last time lastGlobalCPUTime was updated.
	lastCPUTimeUpdate time.Time

	containerProvider proccontainers.ContainerProvider
}

func newDiscovery(containerProvider proccontainers.ContainerProvider) *discovery {
	return &discovery{
		config:             newConfig(),
		mux:                &sync.RWMutex{},
		cache:              make(map[int32]*serviceInfo),
		ignorePids:         make(map[int32]struct{}),
		privilegedDetector: privileged.NewLanguageDetector(),
		scrubber:           procutil.NewDefaultDataScrubber(),
		containerProvider:  containerProvider,
	}
}

// NewDiscoveryModule creates a new discovery system probe module.
func NewDiscoveryModule(_ *sysconfigtypes.Config, deps module.FactoryDependencies) (module.Module, error) {
	sharedContainerProvider := proccontainers.InitSharedContainerProvider(deps.WMeta, deps.Tagger)
	return newDiscovery(sharedContainerProvider), nil
}

// GetStats returns the stats of the discovery module.
func (s *discovery) GetStats() map[string]interface{} {
	return nil
}

// Register registers the discovery module with the provided HTTP mux.
func (s *discovery) Register(httpMux *module.Router) error {
	httpMux.HandleFunc("/status", s.handleStatusEndpoint)
	httpMux.HandleFunc(pathServices, utils.WithConcurrencyLimit(utils.DefaultMaxConcurrentRequests, s.handleServices))
	return nil
}

// Close cleans resources used by the discovery module.
func (s *discovery) Close() {
	s.mux.Lock()
	defer s.mux.Unlock()
	clear(s.cache)
	clear(s.ignorePids)
}

// handleStatusEndpoint is the handler for the /status endpoint.
// Reports the status of the discovery module.
func (s *discovery) handleStatusEndpoint(w http.ResponseWriter, _ *http.Request) {
	_, _ = w.Write([]byte("Discovery Module is running"))
}

// handleServers is the handler for the /services endpoint.
// Returns the list of currently running services.
func (s *discovery) handleServices(w http.ResponseWriter, _ *http.Request) {
	services, err := s.getServices()
	if err != nil {
		_ = log.Errorf("failed to handle /discovery%s: %v", pathServices, err)
		w.WriteHeader(http.StatusInternalServerError)
		return
	}

	resp := &model.ServicesResponse{
		Services: *services,
	}
	utils.WriteAsJSON(w, resp)
}

const prefix = "socket:["

// getSockets get a list of socket inode numbers opened by a process
func getSockets(pid int32) ([]uint64, error) {
	statPath := kernel.HostProc(fmt.Sprintf("%d/fd", pid))
	d, err := os.Open(statPath)
	if err != nil {
		return nil, err
	}
	defer d.Close()
	fnames, err := d.Readdirnames(-1)
	if err != nil {
		return nil, err
	}
	var sockets []uint64
	for _, fd := range fnames {
		fullPath, err := os.Readlink(filepath.Join(statPath, fd))
		if err != nil {
			continue
		}
		if strings.HasPrefix(fullPath, prefix) {
			sock, err := strconv.ParseUint(fullPath[len(prefix):len(fullPath)-1], 10, 64)
			if err != nil {
				continue
			}
			sockets = append(sockets, sock)
		}
	}

	return sockets, nil
}

// socketInfo stores information related to each socket.
type socketInfo struct {
	port uint16
}

// namespaceInfo stores information related to each network namespace.
type namespaceInfo struct {
	// listeningSockets maps socket inode numbers to socket information for listening sockets.
	listeningSockets map[uint64]socketInfo
}

// Lifted from pkg/network/proc_net.go
const (
	tcpListen uint64 = 10

	// tcpClose is also used to indicate a UDP connection where the other end hasn't been established
	tcpClose  uint64 = 7
	udpListen        = tcpClose
)

const (
	// readLimit is used by io.LimitReader while reading the content of the
	// /proc/net/udp{,6} files. The number of lines inside such a file is dynamic
	// as each line represents a single used socket.
	// In theory, the number of available sockets is 65535 (2^16 - 1) per IP.
	// With e.g. 150 Byte per line and the maximum number of 65535,
	// the reader needs to handle 150 Byte * 65535 =~ 10 MB for a single IP.
	// Taken from net_ip_socket.go from github.com/prometheus/procfs.
	readLimit = 4294967296 // Byte -> 4 GiB
)

var (
	errInvalidLine      = errors.New("invalid line")
	errInvalidState     = errors.New("invalid state field")
	errUnsupportedState = errors.New("unsupported state field")
	errInvalidLocalIP   = errors.New("invalid local ip format")
	errInvalidLocalPort = errors.New("invalid local port format")
	errInvalidInode     = errors.New("invalid inode format")
)

// parseNetIPSocketLine parses a single line, represented by a list of fields.
// It returns the inode and local port of the socket if the line is valid.
// Based on parseNetIPSocketLine() in net_ip_socket.go from github.com/prometheus/procfs.
func parseNetIPSocketLine(fields []string, expectedState uint64) (uint64, uint16, error) {
	if len(fields) < 10 {
		return 0, 0, errInvalidLine
	}
	var localPort uint16
	var inode uint64

	if state, err := strconv.ParseUint(fields[3], 16, 64); err != nil {
		return 0, 0, errInvalidState
	} else if state != expectedState {
		return 0, 0, errUnsupportedState
	}

	// local_address
	l := strings.Split(fields[1], ":")
	if len(l) != 2 {
		return 0, 0, errInvalidLocalIP
	}
	localPortTemp, err := strconv.ParseUint(l[1], 16, 64)
	if err != nil {
		return 0, 0, errInvalidLocalPort
	}
	localPort = uint16(localPortTemp)

	if inode, err = strconv.ParseUint(fields[9], 0, 64); err != nil {
		return 0, 0, errInvalidInode
	}

	return inode, localPort, nil
}

// newNetIPSocket reads the content of the provided file and returns a map of socket inodes to ports.
// Based on newNetIPSocket() in net_ip_socket.go from github.com/prometheus/procfs
func newNetIPSocket(file string, expectedState uint64, shouldIgnore func(uint16) bool) (map[uint64]uint16, error) {
	f, err := os.Open(file)
	if err != nil {
		return nil, err
	}
	defer f.Close()

	netIPSocket := make(map[uint64]uint16)

	lr := io.LimitReader(f, readLimit)
	s := bufio.NewScanner(lr)
	s.Scan() // skip first line with headers
	for s.Scan() {
		fields := strings.Fields(s.Text())
		inode, port, err := parseNetIPSocketLine(fields, expectedState)
		if err != nil {
			continue
		}

		if shouldIgnore != nil && shouldIgnore(port) {
			continue
		}

		netIPSocket[inode] = port
	}
	if err := s.Err(); err != nil {
		return nil, err
	}
	return netIPSocket, nil
}

// getNsInfo gets the list of open ports with socket inodes for all supported
// protocols for the provided namespace. Based on snapshotBoundSockets() in
// pkg/security/security_profile/activity_tree/process_node_snapshot.go.
func getNsInfo(pid int) (*namespaceInfo, error) {
	// Don't ignore ephemeral ports on TCP, unlike on UDP (see below).
	var noIgnore func(uint16) bool
	tcp, err := newNetIPSocket(kernel.HostProc(fmt.Sprintf("%d/net/tcp", pid)), tcpListen, noIgnore)
	if err != nil {
		log.Debugf("couldn't snapshot TCP sockets: %v", err)
	}
	udp, err := newNetIPSocket(kernel.HostProc(fmt.Sprintf("%d/net/udp", pid)), udpListen,
		func(port uint16) bool {
			// As in NPM (see initializePortBind() in
			// pkg/network/tracer/connection): Ignore ephemeral port binds on
			// UDP as they are more likely to be from clients calling bind with
			// port 0.
			return network.IsPortInEphemeralRange(network.AFINET, network.UDP, port) == network.EphemeralTrue
		})
	if err != nil {
		log.Debugf("couldn't snapshot UDP sockets: %v", err)
	}
	tcpv6, err := newNetIPSocket(kernel.HostProc(fmt.Sprintf("%d/net/tcp6", pid)), tcpListen, noIgnore)
	if err != nil {
		log.Debugf("couldn't snapshot TCP6 sockets: %v", err)
	}
	udpv6, err := newNetIPSocket(kernel.HostProc(fmt.Sprintf("%d/net/udp6", pid)), udpListen,
		func(port uint16) bool {
			return network.IsPortInEphemeralRange(network.AFINET6, network.UDP, port) == network.EphemeralTrue
		})
	if err != nil {
		log.Debugf("couldn't snapshot UDP6 sockets: %v", err)
	}

	listeningSockets := make(map[uint64]socketInfo, len(tcp)+len(udp)+len(tcpv6)+len(udpv6))
	for _, mmap := range []map[uint64]uint16{tcp, udp, tcpv6, udpv6} {
		for inode, info := range mmap {
			listeningSockets[inode] = socketInfo{
				port: info,
			}
		}
	}
	return &namespaceInfo{
		listeningSockets: listeningSockets,
	}, nil
}

// parsingContext holds temporary context not preserved between invocations of
// the endpoint.
type parsingContext struct {
	procRoot  string
	netNsInfo map[uint32]*namespaceInfo
}

// addIgnoredPid store excluded pid.
func (s *discovery) addIgnoredPid(pid int32) {
	s.mux.Lock()
	defer s.mux.Unlock()

	s.ignorePids[pid] = struct{}{}
}

// shouldIgnorePid returns true if process should be excluded from handling.
func (s *discovery) shouldIgnorePid(pid int32) bool {
	s.mux.Lock()
	defer s.mux.Unlock()

	_, found := s.ignorePids[pid]
	return found
}

// shouldIgnoreService returns true if the service should be excluded from handling.
func (s *discovery) shouldIgnoreService(name string) bool {
	if len(s.config.ignoreServices) == 0 {
		return false
	}
	_, found := s.config.ignoreServices[name]

	return found
}

// cleanIgnoredPids removes dead PIDs from the list of ignored processes.
func (s *discovery) cleanIgnoredPids(alivePids map[int32]struct{}) {
	s.mux.Lock()
	defer s.mux.Unlock()

	for pid := range s.ignorePids {
		if _, alive := alivePids[pid]; alive {
			continue
		}
		delete(s.ignorePids, pid)
	}
}

// getServiceInfo gets the service information for a process using the
// servicedetector module.
func (s *discovery) getServiceInfo(proc *process.Process) (*serviceInfo, error) {
	cmdline, err := proc.CmdlineSlice()
	if err != nil {
		return nil, err
	}

	exe, err := proc.Exe()
	if err != nil {
		return nil, err
	}

	createTime, err := proc.CreateTime()
	if err != nil {
		return nil, err
	}

	root := kernel.HostProc(strconv.Itoa(int(proc.Pid)), "root")
	lang := language.FindInArgs(exe, cmdline)
	if lang == "" {
		lang = language.FindUsingPrivilegedDetector(s.privilegedDetector, proc.Pid)
	}
	env, err := getTargetEnvs(proc)
	if err != nil {
		return nil, err
	}

	contextMap := make(usm.DetectorContextMap)
	contextMap[usm.ServiceProc] = proc

	fs := usm.NewSubDirFS(root)
	ctx := usm.NewDetectionContext(cmdline, env, fs)
	ctx.Pid = int(proc.Pid)
	ctx.ContextMap = contextMap

	nameMeta := servicediscovery.GetServiceName(lang, ctx)
	apmInstrumentation := apm.Detect(lang, ctx)

	return &serviceInfo{
		generatedName:       nameMeta.Name,
		generatedNameSource: string(nameMeta.Source),
		ddServiceName:       nameMeta.DDService,
		language:            lang,
		apmInstrumentation:  apmInstrumentation,
		ddServiceInjected:   nameMeta.DDServiceInjected,
		cmdLine:             sanitizeCmdLine(s.scrubber, cmdline),
		startTimeMilli:      uint64(createTime),
	}, nil
}

// customNewProcess is the same implementation as process.NewProcess but without calling CreateTimeWithContext, which
// is not needed and costly for the discovery module.
func customNewProcess(pid int32) (*process.Process, error) {
	p := &process.Process{
		Pid: pid,
	}

	exists, err := process.PidExists(pid)
	if err != nil {
		return p, err
	}
	if !exists {
		return p, process.ErrorProcessNotRunning
	}
	return p, nil
}

// maxNumberOfPorts is the maximum number of listening ports which we report per
// service.
const maxNumberOfPorts = 50

// getService gets information for a single service.
func (s *discovery) getService(context parsingContext, pid int32) *model.Service {
	proc, err := customNewProcess(pid)
	if err != nil {
		return nil
	}

	if s.shouldIgnorePid(proc.Pid) {
		return nil
	}
	if s.shouldIgnoreComm(proc) {
		s.addIgnoredPid(proc.Pid)
		return nil
	}

	sockets, err := getSockets(pid)
	if err != nil {
		return nil
	}
	if len(sockets) == 0 {
		return nil
	}

	ns, err := kernel.GetNetNsInoFromPid(context.procRoot, int(pid))
	if err != nil {
		return nil
	}

	// The socket and network address information are different for each
	// network namespace.  Since namespaces can be shared between multiple
	// processes, we cache them to only parse them once per call to this
	// function.
	nsInfo, ok := context.netNsInfo[ns]
	if !ok {
		nsInfo, err = getNsInfo(int(pid))
		if err != nil {
			return nil
		}

		context.netNsInfo[ns] = nsInfo
	}

	var ports []uint16
	seenPorts := make(map[uint16]struct{})
	for _, socket := range sockets {
		if info, ok := nsInfo.listeningSockets[socket]; ok {
			port := info.port
			if _, seen := seenPorts[port]; seen {
				continue
			}

			ports = append(ports, port)
			seenPorts[port] = struct{}{}
		}
	}

	if len(ports) == 0 {
		return nil
	}

	if len(ports) > maxNumberOfPorts {
		// Sort the list so that non-ephemeral ports are given preference when
		// we trim the list.
		portCmp := func(a, b uint16) int {
			return cmp.Compare(a, b)
		}
		slices.SortFunc(ports, portCmp)
		ports = ports[:maxNumberOfPorts]
	}

	rss, err := getRSS(proc)
	if err != nil {
		return nil
	}

	var info *serviceInfo
	s.mux.RLock()
	cached, ok := s.cache[pid]
	s.mux.RUnlock()
	if ok {
		info = cached
	} else {
		info, err = s.getServiceInfo(proc)
		if err != nil {
			return nil
		}

		s.mux.Lock()
		s.cache[pid] = info
		s.mux.Unlock()
	}

	name := info.ddServiceName
	if name == "" {
		name = info.generatedName
	}
	if s.shouldIgnoreService(name) {
		s.addIgnoredPid(proc.Pid)
		return nil
	}

	return &model.Service{
		PID:                 int(pid),
		Name:                name,
		GeneratedName:       info.generatedName,
		GeneratedNameSource: info.generatedNameSource,
		DDService:           info.ddServiceName,
		DDServiceInjected:   info.ddServiceInjected,
		Ports:               ports,
		APMInstrumentation:  string(info.apmInstrumentation),
		Language:            string(info.language),
		RSS:                 rss,
		CommandLine:         info.cmdLine,
		StartTimeMilli:      info.startTimeMilli,
		CPUCores:            info.cpuUsage,
	}
}

// cleanCache deletes dead PIDs from the cache. Note that this does not actually
// shrink the map but should free memory for the service name strings referenced
// from it.
func (s *discovery) cleanCache(alivePids map[int32]struct{}) {
	s.mux.Lock()
	defer s.mux.Unlock()
	for pid := range s.cache {
		if _, alive := alivePids[pid]; alive {
			continue
		}

		delete(s.cache, pid)
	}
}

// updateServicesCPUStats updates the CPU stats of cached services, as well as the
// global CPU time cache for future updates.
func (s *discovery) updateServicesCPUStats(services []model.Service) error {
	s.mux.Lock()
	defer s.mux.Unlock()

	if time.Since(s.lastCPUTimeUpdate) < s.config.cpuUsageUpdateDelay {
		return nil
	}

	globalCPUTime, err := getGlobalCPUTime()
	if err != nil {
		return fmt.Errorf("could not get global CPU time: %w", err)
	}

	for i := range services {
		service := &services[i]
		serviceInfo, ok := s.cache[int32(service.PID)]
		if !ok {
			continue
		}

		_ = updateCPUCoresStats(service.PID, serviceInfo, s.lastGlobalCPUTime, globalCPUTime)
		service.CPUCores = serviceInfo.cpuUsage
	}

	s.lastGlobalCPUTime = globalCPUTime
	s.lastCPUTimeUpdate = time.Now()

	return nil
}

func getServiceNameFromContainerTags(tags []string) string {
	// The tags we look for service name generation, in their priority order.
	// The map entries will be filled as we go through the containers tags.
	tagsPriority := []struct {
		tagName  string
		tagValue *string
	}{
		{"service", nil},
		{"app", nil},
		{"short_image", nil},
		{"kube_container_name", nil},
		{"kube_deployment", nil},
		{"kube_service", nil},
	}

	for _, tag := range tags {
		// Get index of separator between name and value
		sepIndex := strings.IndexRune(tag, ':')
		if sepIndex < 0 || sepIndex >= len(tag)-1 {
			// Malformed tag; we skip it
			continue
		}

		for i := range tagsPriority {
			if tag[:sepIndex] != tagsPriority[i].tagName {
				// Not a tag we care about; we skip it
				continue
			}

			value := tag[sepIndex+1:]
			tagsPriority[i].tagValue = &value
			break
		}
	}

	for _, tag := range tagsPriority {
		if tag.tagValue == nil {
			continue
		}

		log.Debugf("Using %v:%v tag for service name", tag.tagName, *tag.tagValue)
		return *tag.tagValue
	}

	return ""
}

func (s *discovery) enrichContainerData(service *model.Service, containers map[string]*agentPayload.Container, pidToCid map[int]string) {
	id, ok := pidToCid[service.PID]
	if !ok {
		return
	}

	service.ContainerID = id

	// We got the service name from container tags before, no need to do it again.
	if service.CheckedContainerData {
		return
	}

	container, ok := containers[id]
	if !ok {
		return
	}

	serviceName := getServiceNameFromContainerTags(container.Tags)

	if serviceName != "" {
		service.GeneratedName = serviceName
<<<<<<< HEAD
		service.GeneratedNameSource = string(usm.Container)
=======
		// Update the legacy name field as well
		if service.DDService == "" {
			service.Name = serviceName
		}
>>>>>>> bd7c058e
	}
	service.CheckedContainerData = true

	s.mux.Lock()
	serviceInfo, ok := s.cache[int32(service.PID)]
	if ok {
		if serviceName != "" {
			serviceInfo.generatedName = serviceName
			serviceInfo.generatedNameSource = string(usm.Container)
		}
		serviceInfo.checkedContainerData = true
	}
	s.mux.Unlock()
}

// getStatus returns the list of currently running services.
func (s *discovery) getServices() (*[]model.Service, error) {
	procRoot := kernel.ProcFSRoot()
	pids, err := process.Pids()
	if err != nil {
		return nil, err
	}

	context := parsingContext{
		procRoot:  procRoot,
		netNsInfo: make(map[uint32]*namespaceInfo),
	}

	var services []model.Service
	alivePids := make(map[int32]struct{}, len(pids))
	containers, _, pidToCid, err := s.containerProvider.GetContainers(1*time.Minute, nil)
	if err != nil {
		log.Errorf("could not get containers: %s", err)
	}

	// Build mapping of Container ID to container object to avoid traversal of
	// the containers slice for every services.
	containersMap := make(map[string]*agentPayload.Container, len(containers))
	for _, c := range containers {
		containersMap[c.Id] = c
	}

	for _, pid := range pids {
		alivePids[pid] = struct{}{}

		service := s.getService(context, pid)
		if service == nil {
			continue
		}
		s.enrichContainerData(service, containersMap, pidToCid)

		services = append(services, *service)
	}

	s.cleanCache(alivePids)
	s.cleanIgnoredPids(alivePids)

	if err = s.updateServicesCPUStats(services); err != nil {
		return nil, err
	}

	return &services, nil
}<|MERGE_RESOLUTION|>--- conflicted
+++ resolved
@@ -687,14 +687,11 @@
 
 	if serviceName != "" {
 		service.GeneratedName = serviceName
-<<<<<<< HEAD
-		service.GeneratedNameSource = string(usm.Container)
-=======
 		// Update the legacy name field as well
 		if service.DDService == "" {
 			service.Name = serviceName
 		}
->>>>>>> bd7c058e
+		service.GeneratedNameSource = string(usm.Container)
 	}
 	service.CheckedContainerData = true
 
