// Unless explicitly stated otherwise all files in this repository are licensed
// under the Apache License Version 2.0.
// This product includes software developed at Datadog (https://www.datadoghq.com/).
// Copyright 2024-present Datadog, Inc.

package module

import (
	"fmt"
	"net/http"
	"strconv"
	"strings"

	"github.com/prometheus/procfs"
	"github.com/shirou/gopsutil/v3/process"

	"github.com/DataDog/datadog-agent/cmd/system-probe/api/module"
	sysconfigtypes "github.com/DataDog/datadog-agent/cmd/system-probe/config/types"
	"github.com/DataDog/datadog-agent/cmd/system-probe/utils"
	"github.com/DataDog/datadog-agent/comp/core/telemetry"
	workloadmeta "github.com/DataDog/datadog-agent/comp/core/workloadmeta/def"
	"github.com/DataDog/datadog-agent/pkg/collector/corechecks/servicediscovery"
	"github.com/DataDog/datadog-agent/pkg/collector/corechecks/servicediscovery/apm"
	"github.com/DataDog/datadog-agent/pkg/collector/corechecks/servicediscovery/language"
	"github.com/DataDog/datadog-agent/pkg/collector/corechecks/servicediscovery/model"
	"github.com/DataDog/datadog-agent/pkg/util/kernel"
	"github.com/DataDog/datadog-agent/pkg/util/log"
	"github.com/DataDog/datadog-agent/pkg/util/optional"
)

const (
	pathServices = "/services"
)

// Ensure discovery implements the module.Module interface.
var _ module.Module = &discovery{}

// serviceInfo holds process data that should be cached between calls to the
// endpoint.
type serviceInfo struct {
	name               string
	nameFromDDService  bool
	language           language.Language
	apmInstrumentation apm.Instrumentation
}

// discovery is an implementation of the Module interface for the discovery module.
type discovery struct {
	// cache maps pids to data that should be cached between calls to the endpoint.
	cache map[int32]*serviceInfo
}

// NewDiscoveryModule creates a new discovery system probe module.
func NewDiscoveryModule(*sysconfigtypes.Config, optional.Option[workloadmeta.Component], telemetry.Component) (module.Module, error) {
	return &discovery{
		cache: make(map[int32]*serviceInfo),
	}, nil
}

// GetStats returns the stats of the discovery module.
func (s *discovery) GetStats() map[string]interface{} {
	return nil
}

// Register registers the discovery module with the provided HTTP mux.
func (s *discovery) Register(httpMux *module.Router) error {
	httpMux.HandleFunc("/status", s.handleStatusEndpoint)
	httpMux.HandleFunc(pathServices, s.handleServices)
	return nil
}

// Close cleans resources used by the discovery module.
func (s *discovery) Close() {
	clear(s.cache)
}

// handleStatusEndpoint is the handler for the /status endpoint.
// Reports the status of the discovery module.
func (s *discovery) handleStatusEndpoint(w http.ResponseWriter, _ *http.Request) {
	_, _ = w.Write([]byte("Discovery Module is running"))
}

// handleServers is the handler for the /services endpoint.
// Returns the list of currently running services.
func (s *discovery) handleServices(w http.ResponseWriter, _ *http.Request) {
	services, err := s.getServices()
	if err != nil {
		_ = log.Errorf("failed to handle /discovery%s: %v", pathServices, err)
		w.WriteHeader(http.StatusInternalServerError)
		return
	}

	resp := &model.ServicesResponse{
		Services: *services,
	}
	utils.WriteAsJSON(w, resp)
}

// getSockets get a list of socket inode numbers opened by a process. Based on
// snapshotBoundSockets() in
// pkg/security/security_profile/activity_tree/process_node_snapshot.go. The
// socket inode information from /proc/../fd is needed to map the connection
// from the net/tcp (and similar) files to actual ports.
func getSockets(p *process.Process) ([]uint64, error) {
	FDs, err := p.OpenFiles()
	if err != nil {
		return nil, err
	}

	// sockets have the following pattern "socket:[inode]"
	var sockets []uint64
	for _, fd := range FDs {
		const prefix = "socket:["
		if strings.HasPrefix(fd.Path, prefix) {
			inodeStr := strings.TrimPrefix(fd.Path[:len(fd.Path)-1], prefix)
			sock, err := strconv.ParseUint(inodeStr, 10, 64)
			if err != nil {
				continue
			}
			sockets = append(sockets, sock)
		}
	}

	return sockets, nil
}

// socketInfo stores information related to each socket.
type socketInfo struct {
	port uint16
}

// namespaceInfo stores information related to each network namespace.
type namespaceInfo struct {
	// listeningSockets maps socket inode numbers to socket information for listening sockets.
	listeningSockets map[uint64]socketInfo
}

// Lifted from pkg/network/proc_net.go
const (
	tcpListen uint64 = 10

	// tcpClose is also used to indicate a UDP connection where the other end hasn't been established
	tcpClose  uint64 = 7
	udpListen        = tcpClose
)

// addSockets adds only listening sockets to a map to be used for later looksups.
func addSockets[P procfs.NetTCP | procfs.NetUDP](sockMap map[uint64]socketInfo, sockets P, state uint64) {
	for _, sock := range sockets {
		if sock.St != state {
			continue
		}
		sockMap[sock.Inode] = socketInfo{port: uint16(sock.LocalPort)}
	}
}

// getNsInfo gets the list of open ports with socket inodes for all supported
// protocols for the provided namespace. Based on snapshotBoundSockets() in
// pkg/security/security_profile/activity_tree/process_node_snapshot.go.
func getNsInfo(pid int) (*namespaceInfo, error) {
	path := kernel.HostProc(fmt.Sprintf("%d", pid))
	proc, err := procfs.NewFS(path)
	if err != nil {
		log.Warnf("error while opening procfs (pid: %v): %s", pid, err)
		return nil, err
	}

	TCP, err := proc.NetTCP()
	if err != nil {
		log.Debugf("couldn't snapshot TCP sockets: %v", err)
	}
	UDP, err := proc.NetUDP()
	if err != nil {
		log.Debugf("couldn't snapshot UDP sockets: %v", err)
	}
	TCP6, err := proc.NetTCP6()
	if err != nil {
		log.Debugf("couldn't snapshot TCP6 sockets: %v", err)
	}
	UDP6, err := proc.NetUDP6()
	if err != nil {
		log.Debugf("couldn't snapshot UDP6 sockets: %v", err)
	}

	listeningSockets := make(map[uint64]socketInfo)

	addSockets(listeningSockets, TCP, tcpListen)
	addSockets(listeningSockets, TCP6, tcpListen)
	addSockets(listeningSockets, UDP, udpListen)
	addSockets(listeningSockets, UDP6, udpListen)

	return &namespaceInfo{
		listeningSockets: listeningSockets,
	}, nil
}

// parsingContext holds temporary context not preserved between invocations of
// the endpoint.
type parsingContext struct {
	procRoot  string
	netNsInfo map[uint32]*namespaceInfo
}

// getServiceInfo gets the service information for a process using the
// servicedetector module.
func (s *discovery) getServiceInfo(proc *process.Process) (*serviceInfo, error) {
	cmdline, err := proc.CmdlineSlice()
	if err != nil {
		return nil, err
	}

	envs, err := getEnvs(proc)
	if err != nil {
		return nil, err
	}

<<<<<<< HEAD
	root := kernel.HostProc(strconv.Itoa(int(proc.Pid)), "root")
	name := servicediscovery.GetServiceName(cmdline, envs, root)
=======
	name, fromDDService := servicediscovery.GetServiceName(cmdline, envs)
>>>>>>> 0acdeef3
	language := language.FindInArgs(cmdline)
	apmInstrumentation := apm.Detect(int(proc.Pid), cmdline, envs, language)

	return &serviceInfo{
		name:               name,
		language:           language,
		apmInstrumentation: apmInstrumentation,
		nameFromDDService:  fromDDService,
	}, nil
}

// getService gets information for a single service.
func (s *discovery) getService(context parsingContext, pid int32) *model.Service {
	proc, err := process.NewProcess(pid)
	if err != nil {
		return nil
	}

	sockets, err := getSockets(proc)
	if err != nil {
		return nil
	}
	if len(sockets) == 0 {
		return nil
	}

	ns, err := kernel.GetNetNsInoFromPid(context.procRoot, int(pid))
	if err != nil {
		return nil
	}

	// The socket and network address information are different for each
	// network namespace.  Since namespaces can be shared between multiple
	// processes, we cache them to only parse them once per call to this
	// function.
	nsInfo, ok := context.netNsInfo[ns]
	if !ok {
		nsInfo, err = getNsInfo(int(pid))
		if err != nil {
			return nil
		}

		context.netNsInfo[ns] = nsInfo
	}

	var ports []uint16
	seenPorts := make(map[uint16]struct{})
	for _, socket := range sockets {
		if info, ok := nsInfo.listeningSockets[socket]; ok {
			port := info.port
			if _, seen := seenPorts[port]; seen {
				continue
			}

			ports = append(ports, port)
			seenPorts[port] = struct{}{}
		}
	}

	if len(ports) == 0 {
		return nil
	}

	var info *serviceInfo
	if cached, ok := s.cache[pid]; ok {
		info = cached
	} else {
		info, err = s.getServiceInfo(proc)
		if err != nil {
			return nil
		}

		s.cache[pid] = info
	}

	nameSource := "generated"
	if info.nameFromDDService {
		nameSource = "provided"
	}

	return &model.Service{
		PID:                int(pid),
		Name:               info.name,
		NameSource:         nameSource,
		Ports:              ports,
		APMInstrumentation: string(info.apmInstrumentation),
		Language:           string(info.language),
	}
}

// cleanCache deletes dead PIDs from the cache. Note that this does not actually
// shrink the map but should free memory for the service name strings referenced
// from it.
func (s *discovery) cleanCache(alivePids map[int32]struct{}) {
	for pid := range s.cache {
		if _, alive := alivePids[pid]; alive {
			continue
		}

		delete(s.cache, pid)
	}
}

// getStatus returns the list of currently running services.
func (s *discovery) getServices() (*[]model.Service, error) {
	procRoot := kernel.ProcFSRoot()
	pids, err := process.Pids()
	if err != nil {
		return nil, err
	}

	context := parsingContext{
		procRoot:  procRoot,
		netNsInfo: make(map[uint32]*namespaceInfo),
	}

	var services []model.Service
	alivePids := make(map[int32]struct{}, len(pids))

	for _, pid := range pids {
		alivePids[pid] = struct{}{}

		service := s.getService(context, pid)
		if service == nil {
			continue
		}

		services = append(services, *service)
	}

	s.cleanCache(alivePids)

	return &services, nil
}<|MERGE_RESOLUTION|>--- conflicted
+++ resolved
@@ -214,12 +214,8 @@
 		return nil, err
 	}
 
-<<<<<<< HEAD
 	root := kernel.HostProc(strconv.Itoa(int(proc.Pid)), "root")
-	name := servicediscovery.GetServiceName(cmdline, envs, root)
-=======
-	name, fromDDService := servicediscovery.GetServiceName(cmdline, envs)
->>>>>>> 0acdeef3
+	name, fromDDService := servicediscovery.GetServiceName(cmdline, envs, root)
 	language := language.FindInArgs(cmdline)
 	apmInstrumentation := apm.Detect(int(proc.Pid), cmdline, envs, language)
 
