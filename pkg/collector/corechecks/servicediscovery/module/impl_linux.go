// Unless explicitly stated otherwise all files in this repository are licensed
// under the Apache License Version 2.0.
// This product includes software developed at Datadog (https://www.datadoghq.com/).
// Copyright 2024-present Datadog, Inc.

package module

import (
	"bufio"
	"cmp"
	"errors"
	"fmt"
	"io"
	"net/http"
	"os"
	"path/filepath"
	"slices"
	"strconv"
	"strings"
	"sync"
	"time"

	"github.com/shirou/gopsutil/v3/process"

	"github.com/DataDog/datadog-agent/cmd/system-probe/api/module"
	sysconfigtypes "github.com/DataDog/datadog-agent/cmd/system-probe/config/types"
	"github.com/DataDog/datadog-agent/cmd/system-probe/utils"
	"github.com/DataDog/datadog-agent/pkg/collector/corechecks/servicediscovery"
	"github.com/DataDog/datadog-agent/pkg/collector/corechecks/servicediscovery/apm"
	"github.com/DataDog/datadog-agent/pkg/collector/corechecks/servicediscovery/language"
	"github.com/DataDog/datadog-agent/pkg/collector/corechecks/servicediscovery/model"
	"github.com/DataDog/datadog-agent/pkg/collector/corechecks/servicediscovery/usm"
	"github.com/DataDog/datadog-agent/pkg/languagedetection/privileged"
	"github.com/DataDog/datadog-agent/pkg/network"
	"github.com/DataDog/datadog-agent/pkg/process/procutil"
	"github.com/DataDog/datadog-agent/pkg/util/kernel"
	"github.com/DataDog/datadog-agent/pkg/util/log"
)

const (
	pathServices = "/services"
)

// Ensure discovery implements the module.Module interface.
var _ module.Module = &discovery{}

// serviceInfo holds process data that should be cached between calls to the
// endpoint.
type serviceInfo struct {
	generatedName      string
	ddServiceName      string
	ddServiceInjected  bool
	language           language.Language
	apmInstrumentation apm.Instrumentation
	cmdLine            []string
	startTimeSecs      uint64
	cpuTime            uint64
	cpuUsage           float64
}

// discovery is an implementation of the Module interface for the discovery module.
type discovery struct {
	config *discoveryConfig

	mux *sync.RWMutex
	// cache maps pids to data that should be cached between calls to the endpoint.
	cache map[int32]*serviceInfo

	// privilegedDetector is used to detect the language of a process.
	privilegedDetector privileged.LanguageDetector

	// scrubber is used to remove potentially sensitive data from the command line
	scrubber *procutil.DataScrubber

	// lastGlobalCPUTime stores the total cpu time of the system from the last time
	// the endpoint was called.
	lastGlobalCPUTime uint64

	// lastCPUTimeUpdate is the last time lastGlobalCPUTime was updated.
	lastCPUTimeUpdate time.Time
}

// NewDiscoveryModule creates a new discovery system probe module.
func NewDiscoveryModule(*sysconfigtypes.Config, module.FactoryDependencies) (module.Module, error) {
	return &discovery{
		config:             newConfig(),
		mux:                &sync.RWMutex{},
		cache:              make(map[int32]*serviceInfo),
		privilegedDetector: privileged.NewLanguageDetector(),
		scrubber:           procutil.NewDefaultDataScrubber(),
	}, nil
}

// GetStats returns the stats of the discovery module.
func (s *discovery) GetStats() map[string]interface{} {
	return nil
}

// Register registers the discovery module with the provided HTTP mux.
func (s *discovery) Register(httpMux *module.Router) error {
	httpMux.HandleFunc("/status", s.handleStatusEndpoint)
	httpMux.HandleFunc(pathServices, utils.WithConcurrencyLimit(utils.DefaultMaxConcurrentRequests, s.handleServices))
	return nil
}

// Close cleans resources used by the discovery module.
func (s *discovery) Close() {
	s.mux.Lock()
	defer s.mux.Unlock()
	clear(s.cache)
}

// handleStatusEndpoint is the handler for the /status endpoint.
// Reports the status of the discovery module.
func (s *discovery) handleStatusEndpoint(w http.ResponseWriter, _ *http.Request) {
	_, _ = w.Write([]byte("Discovery Module is running"))
}

// handleServers is the handler for the /services endpoint.
// Returns the list of currently running services.
func (s *discovery) handleServices(w http.ResponseWriter, _ *http.Request) {
	services, err := s.getServices()
	if err != nil {
		_ = log.Errorf("failed to handle /discovery%s: %v", pathServices, err)
		w.WriteHeader(http.StatusInternalServerError)
		return
	}

	resp := &model.ServicesResponse{
		Services: *services,
	}
	utils.WriteAsJSON(w, resp)
}

const prefix = "socket:["

// getSockets get a list of socket inode numbers opened by a process
func getSockets(pid int32) ([]uint64, error) {
	statPath := kernel.HostProc(fmt.Sprintf("%d/fd", pid))
	d, err := os.Open(statPath)
	if err != nil {
		return nil, err
	}
	defer d.Close()
	fnames, err := d.Readdirnames(-1)
	if err != nil {
		return nil, err
	}
	var sockets []uint64
	for _, fd := range fnames {
		fullPath, err := os.Readlink(filepath.Join(statPath, fd))
		if err != nil {
			continue
		}
		if strings.HasPrefix(fullPath, prefix) {
			sock, err := strconv.ParseUint(fullPath[len(prefix):len(fullPath)-1], 10, 64)
			if err != nil {
				continue
			}
			sockets = append(sockets, sock)
		}
	}

	return sockets, nil
}

// socketInfo stores information related to each socket.
type socketInfo struct {
	port uint16
}

// namespaceInfo stores information related to each network namespace.
type namespaceInfo struct {
	// listeningSockets maps socket inode numbers to socket information for listening sockets.
	listeningSockets map[uint64]socketInfo
}

// Lifted from pkg/network/proc_net.go
const (
	tcpListen uint64 = 10

	// tcpClose is also used to indicate a UDP connection where the other end hasn't been established
	tcpClose  uint64 = 7
	udpListen        = tcpClose
)

const (
	// readLimit is used by io.LimitReader while reading the content of the
	// /proc/net/udp{,6} files. The number of lines inside such a file is dynamic
	// as each line represents a single used socket.
	// In theory, the number of available sockets is 65535 (2^16 - 1) per IP.
	// With e.g. 150 Byte per line and the maximum number of 65535,
	// the reader needs to handle 150 Byte * 65535 =~ 10 MB for a single IP.
	// Taken from net_ip_socket.go from github.com/prometheus/procfs.
	readLimit = 4294967296 // Byte -> 4 GiB
)

var (
	errInvalidLine      = errors.New("invalid line")
	errInvalidState     = errors.New("invalid state field")
	errUnsupportedState = errors.New("unsupported state field")
	errInvalidLocalIP   = errors.New("invalid local ip format")
	errInvalidLocalPort = errors.New("invalid local port format")
	errInvalidInode     = errors.New("invalid inode format")
)

// parseNetIPSocketLine parses a single line, represented by a list of fields.
// It returns the inode and local port of the socket if the line is valid.
// Based on parseNetIPSocketLine() in net_ip_socket.go from github.com/prometheus/procfs.
func parseNetIPSocketLine(fields []string, expectedState uint64) (uint64, uint16, error) {
	if len(fields) < 10 {
		return 0, 0, errInvalidLine
	}
	var localPort uint16
	var inode uint64

	if state, err := strconv.ParseUint(fields[3], 16, 64); err != nil {
		return 0, 0, errInvalidState
	} else if state != expectedState {
		return 0, 0, errUnsupportedState
	}

	// local_address
	l := strings.Split(fields[1], ":")
	if len(l) != 2 {
		return 0, 0, errInvalidLocalIP
	}
	localPortTemp, err := strconv.ParseUint(l[1], 16, 64)
	if err != nil {
		return 0, 0, errInvalidLocalPort
	}
	localPort = uint16(localPortTemp)

	if inode, err = strconv.ParseUint(fields[9], 0, 64); err != nil {
		return 0, 0, errInvalidInode
	}

	return inode, localPort, nil
}

// newNetIPSocket reads the content of the provided file and returns a map of socket inodes to ports.
// Based on newNetIPSocket() in net_ip_socket.go from github.com/prometheus/procfs
func newNetIPSocket(file string, expectedState uint64, shouldIgnore func(uint16) bool) (map[uint64]uint16, error) {
	f, err := os.Open(file)
	if err != nil {
		return nil, err
	}
	defer f.Close()

	netIPSocket := make(map[uint64]uint16)

	lr := io.LimitReader(f, readLimit)
	s := bufio.NewScanner(lr)
	s.Scan() // skip first line with headers
	for s.Scan() {
		fields := strings.Fields(s.Text())
		inode, port, err := parseNetIPSocketLine(fields, expectedState)
		if err != nil {
			continue
		}

		if shouldIgnore != nil && shouldIgnore(port) {
			continue
		}

		netIPSocket[inode] = port
	}
	if err := s.Err(); err != nil {
		return nil, err
	}
	return netIPSocket, nil
}

// getNsInfo gets the list of open ports with socket inodes for all supported
// protocols for the provided namespace. Based on snapshotBoundSockets() in
// pkg/security/security_profile/activity_tree/process_node_snapshot.go.
func getNsInfo(pid int) (*namespaceInfo, error) {
	// Don't ignore ephemeral ports on TCP, unlike on UDP (see below).
	var noIgnore func(uint16) bool
	tcp, err := newNetIPSocket(kernel.HostProc(fmt.Sprintf("%d/net/tcp", pid)), tcpListen, noIgnore)
	if err != nil {
		log.Debugf("couldn't snapshot TCP sockets: %v", err)
	}
	udp, err := newNetIPSocket(kernel.HostProc(fmt.Sprintf("%d/net/udp", pid)), udpListen,
		func(port uint16) bool {
			// As in NPM (see initializePortBind() in
			// pkg/network/tracer/connection): Ignore ephemeral port binds on
			// UDP as they are more likely to be from clients calling bind with
			// port 0.
			return network.IsPortInEphemeralRange(network.AFINET, network.UDP, port) == network.EphemeralTrue
		})
	if err != nil {
		log.Debugf("couldn't snapshot UDP sockets: %v", err)
	}
	tcpv6, err := newNetIPSocket(kernel.HostProc(fmt.Sprintf("%d/net/tcp6", pid)), tcpListen, noIgnore)
	if err != nil {
		log.Debugf("couldn't snapshot TCP6 sockets: %v", err)
	}
	udpv6, err := newNetIPSocket(kernel.HostProc(fmt.Sprintf("%d/net/udp6", pid)), udpListen,
		func(port uint16) bool {
			return network.IsPortInEphemeralRange(network.AFINET6, network.UDP, port) == network.EphemeralTrue
		})
	if err != nil {
		log.Debugf("couldn't snapshot UDP6 sockets: %v", err)
	}

	listeningSockets := make(map[uint64]socketInfo, len(tcp)+len(udp)+len(tcpv6)+len(udpv6))
	for _, mmap := range []map[uint64]uint16{tcp, udp, tcpv6, udpv6} {
		for inode, info := range mmap {
			listeningSockets[inode] = socketInfo{
				port: info,
			}
		}
	}
	return &namespaceInfo{
		listeningSockets: listeningSockets,
	}, nil
}

// parsingContext holds temporary context not preserved between invocations of
// the endpoint.
type parsingContext struct {
	procRoot  string
	netNsInfo map[uint32]*namespaceInfo
}

// getServiceInfo gets the service information for a process using the
// servicedetector module.
func (s *discovery) getServiceInfo(proc *process.Process) (*serviceInfo, error) {
	cmdline, err := proc.CmdlineSlice()
	if err != nil {
		return nil, err
	}

	exe, err := proc.Exe()
	if err != nil {
		return nil, err
	}

	createTime, err := proc.CreateTime()
	if err != nil {
		return nil, err
	}

<<<<<<< HEAD
	contextMap := make(usm.DetectorContextMap)
	contextMap[usm.ServiceProc] = proc

=======
>>>>>>> 7511b3c3
	root := kernel.HostProc(strconv.Itoa(int(proc.Pid)), "root")
	lang := language.FindInArgs(exe, cmdline)
	if lang == "" {
		lang = language.FindUsingPrivilegedDetector(s.privilegedDetector, proc.Pid)
	}
	env, err := getTargetEnvs(proc)
	if err != nil {
		return nil, err
	}

	contextMap := make(usm.DetectorContextMap)
	fs := usm.NewSubDirFS(root)
	ctx := usm.NewDetectionContext(cmdline, env, fs)
	ctx.Pid = int(proc.Pid)
	ctx.ContextMap = contextMap

	nameMeta := servicediscovery.GetServiceName(lang, ctx)
	apmInstrumentation := apm.Detect(lang, ctx)

	return &serviceInfo{
		generatedName:      nameMeta.Name,
		ddServiceName:      nameMeta.DDService,
		language:           lang,
		apmInstrumentation: apmInstrumentation,
		ddServiceInjected:  nameMeta.DDServiceInjected,
		cmdLine:            sanitizeCmdLine(s.scrubber, cmdline),
		startTimeSecs:      uint64(createTime / 1000),
	}, nil
}

// customNewProcess is the same implementation as process.NewProcess but without calling CreateTimeWithContext, which
// is not needed and costly for the discovery module.
func customNewProcess(pid int32) (*process.Process, error) {
	p := &process.Process{
		Pid: pid,
	}

	exists, err := process.PidExists(pid)
	if err != nil {
		return p, err
	}
	if !exists {
		return p, process.ErrorProcessNotRunning
	}
	return p, nil
}

// ignoreComms is a list of process names (matched against /proc/PID/comm) to
// never report as a service. Note that comm is limited to 16 characters.
var ignoreComms = map[string]struct{}{
	"sshd":             {},
	"dhclient":         {},
	"systemd":          {},
	"systemd-resolved": {},
	"systemd-networkd": {},
	"datadog-agent":    {},
	"livenessprobe":    {},
	"docker-proxy":     {},
}

// maxNumberOfPorts is the maximum number of listening ports which we report per
// service.
const maxNumberOfPorts = 50

// getService gets information for a single service.
func (s *discovery) getService(context parsingContext, pid int32) *model.Service {
	proc, err := customNewProcess(pid)
	if err != nil {
		return nil
	}

	comm, err := proc.Name()
	if err != nil {
		return nil
	}

	if _, found := ignoreComms[comm]; found {
		return nil
	}

	sockets, err := getSockets(pid)
	if err != nil {
		return nil
	}
	if len(sockets) == 0 {
		return nil
	}

	ns, err := kernel.GetNetNsInoFromPid(context.procRoot, int(pid))
	if err != nil {
		return nil
	}

	// The socket and network address information are different for each
	// network namespace.  Since namespaces can be shared between multiple
	// processes, we cache them to only parse them once per call to this
	// function.
	nsInfo, ok := context.netNsInfo[ns]
	if !ok {
		nsInfo, err = getNsInfo(int(pid))
		if err != nil {
			return nil
		}

		context.netNsInfo[ns] = nsInfo
	}

	var ports []uint16
	seenPorts := make(map[uint16]struct{})
	for _, socket := range sockets {
		if info, ok := nsInfo.listeningSockets[socket]; ok {
			port := info.port
			if _, seen := seenPorts[port]; seen {
				continue
			}

			ports = append(ports, port)
			seenPorts[port] = struct{}{}
		}
	}

	if len(ports) == 0 {
		return nil
	}

	if len(ports) > maxNumberOfPorts {
		// Sort the list so that non-ephemeral ports are given preference when
		// we trim the list.
		portCmp := func(a, b uint16) int {
			return cmp.Compare(a, b)
		}
		slices.SortFunc(ports, portCmp)
		ports = ports[:maxNumberOfPorts]
	}

	rss, err := getRSS(proc)
	if err != nil {
		return nil
	}

	var info *serviceInfo
	s.mux.RLock()
	cached, ok := s.cache[pid]
	s.mux.RUnlock()
	if ok {
		info = cached
	} else {
		info, err = s.getServiceInfo(proc)
		if err != nil {
			return nil
		}

		s.mux.Lock()
		s.cache[pid] = info
		s.mux.Unlock()
	}

	name := info.ddServiceName
	if name == "" {
		name = info.generatedName
	}

	return &model.Service{
		PID:                int(pid),
		Name:               name,
		GeneratedName:      info.generatedName,
		DDService:          info.ddServiceName,
		DDServiceInjected:  info.ddServiceInjected,
		Ports:              ports,
		APMInstrumentation: string(info.apmInstrumentation),
		Language:           string(info.language),
		RSS:                rss,
		CommandLine:        info.cmdLine,
		StartTimeSecs:      info.startTimeSecs,
		CPUCores:           info.cpuUsage,
	}
}

// cleanCache deletes dead PIDs from the cache. Note that this does not actually
// shrink the map but should free memory for the service name strings referenced
// from it.
func (s *discovery) cleanCache(alivePids map[int32]struct{}) {
	s.mux.Lock()
	defer s.mux.Unlock()
	for pid := range s.cache {
		if _, alive := alivePids[pid]; alive {
			continue
		}

		delete(s.cache, pid)
	}
}

// updateServicesCPUStats updates the CPU stats of cached services, as well as the
// global CPU time cache for future updates.
func (s *discovery) updateServicesCPUStats(services []model.Service) error {
	s.mux.Lock()
	defer s.mux.Unlock()

	if time.Since(s.lastCPUTimeUpdate) < s.config.cpuUsageUpdateDelay {
		return nil
	}

	globalCPUTime, err := getGlobalCPUTime()
	if err != nil {
		return fmt.Errorf("could not get global CPU time: %w", err)
	}

	for i := range services {
		service := &services[i]
		serviceInfo, ok := s.cache[int32(service.PID)]
		if !ok {
			continue
		}

		_ = updateCPUCoresStats(service.PID, serviceInfo, s.lastGlobalCPUTime, globalCPUTime)
		service.CPUCores = serviceInfo.cpuUsage
	}

	s.lastGlobalCPUTime = globalCPUTime
	s.lastCPUTimeUpdate = time.Now()

	return nil
}

// getStatus returns the list of currently running services.
func (s *discovery) getServices() (*[]model.Service, error) {
	procRoot := kernel.ProcFSRoot()
	pids, err := process.Pids()
	if err != nil {
		return nil, err
	}

	context := parsingContext{
		procRoot:  procRoot,
		netNsInfo: make(map[uint32]*namespaceInfo),
	}

	var services []model.Service
	alivePids := make(map[int32]struct{}, len(pids))

	for _, pid := range pids {
		alivePids[pid] = struct{}{}

		service := s.getService(context, pid)
		if service == nil {
			continue
		}

		services = append(services, *service)
	}

	s.cleanCache(alivePids)

	if err = s.updateServicesCPUStats(services); err != nil {
		return nil, err
	}

	return &services, nil
}<|MERGE_RESOLUTION|>--- conflicted
+++ resolved
@@ -342,12 +342,6 @@
 		return nil, err
 	}
 
-<<<<<<< HEAD
-	contextMap := make(usm.DetectorContextMap)
-	contextMap[usm.ServiceProc] = proc
-
-=======
->>>>>>> 7511b3c3
 	root := kernel.HostProc(strconv.Itoa(int(proc.Pid)), "root")
 	lang := language.FindInArgs(exe, cmdline)
 	if lang == "" {
@@ -359,6 +353,8 @@
 	}
 
 	contextMap := make(usm.DetectorContextMap)
+	contextMap[usm.ServiceProc] = proc
+
 	fs := usm.NewSubDirFS(root)
 	ctx := usm.NewDetectionContext(cmdline, env, fs)
 	ctx.Pid = int(proc.Pid)
