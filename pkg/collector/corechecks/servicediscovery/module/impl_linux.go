--- conflicted
+++ resolved
@@ -479,105 +479,6 @@
 	return tcpPorts, udpPorts, nil
 }
 
-<<<<<<< HEAD
-=======
-// addIgnoredPid stores excluded pid.
-func (s *discovery) addIgnoredPid(pid int32) {
-	s.core.IgnorePids[pid] = struct{}{}
-}
-
-// shouldIgnorePid returns true if process should be excluded from handling.
-func (s *discovery) shouldIgnorePid(pid int32) bool {
-	_, found := s.core.IgnorePids[pid]
-	return found
-}
-
-// getService gets information for a single service.
-func (s *discovery) getService(context parsingContext, pid int32) *model.Service {
-	if s.shouldIgnorePid(pid) {
-		return nil
-	}
-	if s.shouldIgnoreComm(pid) {
-		s.addIgnoredPid(pid)
-		return nil
-	}
-
-	openFileInfo, err := getOpenFilesInfo(pid, context.readlinkBuffer)
-	if err != nil {
-		return nil
-	}
-	tcpPorts, udpPorts, err := s.getPorts(context, pid, openFileInfo.sockets)
-	if err != nil {
-		return nil
-	}
-
-	totalPorts := len(tcpPorts) + len(udpPorts)
-	if totalPorts == 0 {
-		tries := s.noPortTries[pid]
-		tries++
-		s.noPortTries[pid] = tries
-
-		if tries >= maxPortCheckTries {
-			log.Tracef("[pid: %d] ignoring due to no ports", pid)
-			s.addIgnoredPid(pid)
-			delete(s.noPortTries, pid)
-		}
-		return nil
-	}
-
-	// Reset the try counter since we only count tries in a row.
-	delete(s.noPortTries, pid)
-
-	var info *core.ServiceInfo
-	cached, ok := s.core.Cache[pid]
-	if ok {
-		info = cached
-	} else {
-		info, err = s.getServiceInfo(pid)
-		if err != nil {
-			return nil
-		}
-
-		s.core.Cache[pid] = info
-	}
-
-	preferredName := info.DDService
-	if preferredName == "" {
-		preferredName = info.GeneratedName
-	}
-	if s.shouldIgnoreService(preferredName) {
-		s.addIgnoredPid(pid)
-		return nil
-	}
-
-	service := &model.Service{}
-	info.ToModelService(pid, service)
-
-	service.TCPPorts = tcpPorts
-	service.UDPPorts = udpPorts
-
-	service.LogFiles = getLogFiles(pid, openFileInfo.logs)
-
-	return service
-}
-
-// getStatus returns the list of currently running services.
-func (s *discovery) getCheckServices(params core.Params) (*model.ServicesResponse, error) {
-	s.mux.Lock()
-	defer s.mux.Unlock()
-
-	pids, err := process.Pids()
-	if err != nil {
-		return nil, err
-	}
-
-	context := newParsingContext()
-	return s.core.GetServices(params, pids, context, func(context any, pid int32) *model.Service {
-		return s.getService(context.(parsingContext), pid)
-	})
-}
-
->>>>>>> 576e1ea1
 // getServices processes a list of PIDs and returns service information for each.
 // This is used by the /services endpoint which accepts explicit PID lists and bypasses
 // the port retry logic used by the /check endpoint. The caller (the Core-Agent
@@ -630,23 +531,12 @@
 		return nil
 	}
 
-<<<<<<< HEAD
-	service.Ports = ports
+	service.TCPPorts = tcpPorts
+	service.UDPPorts = udpPorts
 	service.LogFiles = getLogFiles(pid, openFileInfo.logs)
-	service.Type = string(servicetype.Detect(ports))
+	service.Type = string(servicetype.Detect(tcpPorts, udpPorts))
 
 	return service
-=======
-	info.LogFiles = getLogFiles(pid, openFileInfo.logs)
-
-	out := &model.Service{}
-	info.ToModelService(pid, out)
-
-	out.TCPPorts = tcpPorts
-	out.UDPPorts = udpPorts
-
-	return out
->>>>>>> 576e1ea1
 }
 
 // handleNetworkStatsEndpoint is the handler for the /network-stats endpoint.
