--- conflicted
+++ resolved
@@ -101,17 +101,12 @@
 		for _, pid := range expectedPIDs {
 			require.Contains(collect, seen, pid)
 			assert.Equal(collect, seen[pid].PID, pid)
-<<<<<<< HEAD
-			require.Contains(collect, seen[pid].Ports, uint16(expectedPorts[pid]))
-=======
-			assert.Greater(collect, seen[pid].StartTimeMilli, uint64(0))
 			if expectedTCPPort, ok := exceptedTCPPorts[pid]; ok {
 				require.Contains(collect, seen[pid].TCPPorts, uint16(expectedTCPPort))
 			}
 			if expectedUDPPort, ok := exceptedUDPPorts[pid]; ok {
 				require.Contains(collect, seen[pid].UDPPorts, uint16(expectedUDPPort))
 			}
->>>>>>> 576e1ea1
 		}
 		for _, pid := range unexpectedPIDs {
 			assert.NotContains(collect, seen, pid)
