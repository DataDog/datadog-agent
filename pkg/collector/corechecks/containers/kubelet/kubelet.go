--- conflicted
+++ resolved
@@ -58,11 +58,8 @@
 	nodeProvider := node.NewProvider(config)
 	healthProvider := health.NewProvider(config)
 	probeProvider, err := probe.NewProvider(filter, config, workloadmeta.GetGlobalStore())
-<<<<<<< HEAD
 	kubeletProvider, err := kube.NewProvider(filter, config, workloadmeta.GetGlobalStore())
-=======
 	summaryProvider := summary.NewProvider(filter, config, workloadmeta.GetGlobalStore())
->>>>>>> 9e568876
 	if err != nil {
 		log.Warnf("Can't get probe provider: %v", err)
 	}
@@ -72,11 +69,8 @@
 		nodeProvider,
 		probeProvider,
 		healthProvider,
-<<<<<<< HEAD
 		kubeletProvider,
-=======
 		summaryProvider,
->>>>>>> 9e568876
 	}
 }
 
