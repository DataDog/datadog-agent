--- conflicted
+++ resolved
@@ -8,12 +8,9 @@
 package kubelet
 
 import (
-<<<<<<< HEAD
 	"fmt"
 	"reflect"
 	"regexp"
-=======
->>>>>>> 746f3df9
 	"strconv"
 	"testing"
 
