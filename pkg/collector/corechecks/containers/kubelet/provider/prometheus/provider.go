--- conflicted
+++ resolved
@@ -27,8 +27,6 @@
 )
 
 const (
-	// TypeLabel is the special tag which signifies the type of the metric collected from Prometheus
-	TypeLabel = "__type__"
 	// NameLabel is the special tag which signifies the name of the metric collected from Prometheus
 	NameLabel             = "__name__"
 	microsecondsInSeconds = 1000000
@@ -178,7 +176,7 @@
 
 		// The parsing library we are using appends some suffixes to the metric name for samples in a histogram or summary,
 		// To ensure backwards compatibility, we will remove these
-		if metric.Metric[TypeLabel] == metricTypeSummary || metric.Metric[TypeLabel] == metricTypeHistogram {
+		if metric.Metric[prometheus.TypeLabel] == metricTypeSummary || metric.Metric[prometheus.TypeLabel] == metricTypeHistogram {
 			if strings.HasSuffix(metricName, "_bucket") {
 				metricName = strings.TrimSuffix(metricName, "_bucket")
 			} else if strings.HasSuffix(metricName, "_count") {
@@ -218,7 +216,7 @@
 
 // SubmitMetric forwards a given metric to the sender.Sender, using the passed in metricName as the name of the submitted metric.
 func (p *Provider) SubmitMetric(metric *model.Sample, metricName string, sender sender.Sender) {
-	metricType := metric.Metric[TypeLabel]
+	metricType := metric.Metric[prometheus.TypeLabel]
 
 	if p.ignoreMetricByLabel(metric, metricName) {
 		return
@@ -303,7 +301,7 @@
 func (p *Provider) MetricTags(metric *model.Sample) []string {
 	tags := p.Config.Tags
 	for lName, lVal := range metric.Metric {
-		shouldExclude := lName == NameLabel || lName == TypeLabel
+		shouldExclude := lName == NameLabel || lName == prometheus.TypeLabel
 		if shouldExclude {
 			continue
 		}
@@ -327,7 +325,6 @@
 	return tags
 }
 
-<<<<<<< HEAD
 func (p *Provider) histogramConvertValues(metricName string, converter func(model.SampleValue) model.SampleValue) TransformerFunc {
 	return func(sample *model.Sample, s sender.Sender) {
 		sampleName := string(sample.Metric[NameLabel])
@@ -383,34 +380,4 @@
 		nameWithNamespace = fmt.Sprintf("%s.%s", strings.TrimSuffix(p.Config.Namespace, "."), metricName)
 	}
 	return nameWithNamespace
-}
-
-// ParseMetrics parses prometheus-formatted metrics from the input data.
-func ParseMetrics(data []byte) (model.Vector, error) {
-	// the prometheus TextParser does not support windows line separators, so we need to explicitly remove them
-	data = bytes.Replace(data, []byte("\r"), []byte(""), -1)
-
-	reader := bytes.NewReader(data)
-	var parser expfmt.TextParser
-	mf, err := parser.TextToMetricFamilies(reader)
-	if err != nil {
-		return nil, err
-	}
-
-	var metrics model.Vector
-	for _, family := range mf {
-		samples, err := expfmt.ExtractSamples(&expfmt.DecodeOptions{Timestamp: model.Now()}, family)
-		if err != nil {
-			return nil, err
-		}
-		for i := range samples {
-			// explicitly set the metric type as a label, as it will help when handling the metric
-			samples[i].Metric[TypeLabel] = model.LabelValue(family.Type.String())
-		}
-		metrics = append(metrics, samples...)
-	}
-	return metrics, nil
-=======
-	sender.Gauge(nameWithNamespace, float64(metric.Value), "", tags)
->>>>>>> 9e568876
 }