--- conflicted
+++ resolved
@@ -83,40 +83,11 @@
 		return
 	}
 
-<<<<<<< HEAD
 	cID := common.GetContainerID(p.store, metric.Metric, p.filter)
 	if cID == "" {
 		return
 	}
 
-=======
-	podUID := string(metric.Metric["pod_uid"])
-	containerName := string(metric.Metric["container"])
-	pod, err := p.store.GetKubernetesPod(podUID)
-	if err != nil {
-		return
-	}
-
-	var container *workloadmeta.OrchestratorContainer
-	for _, c := range pod.GetAllContainers() {
-		if c.Name == containerName {
-			container = &c
-			break
-		}
-	}
-
-	if container == nil {
-		log.Debugf("container %s not found for pod with id %s", containerName, podUID)
-		return
-	}
-
-	if p.filter.IsExcluded(pod.EntityMeta.Annotations, container.Name, container.Image.Name, pod.Namespace) {
-		return
-	}
-
-	cID := containers.BuildTaggerEntityName(container.ID)
-
->>>>>>> 9e568876
 	tags, _ := tagger.Tag(cID, collectors.HighCardinality)
 	if len(tags) == 0 {
 		return
