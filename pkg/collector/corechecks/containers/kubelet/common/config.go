// Unless explicitly stated otherwise all files in this repository are licensed
// under the Apache License Version 2.0.
// This product includes software developed at Datadog (https://www.datadoghq.com/).
// Copyright 2016-present Datadog, Inc.

//go:build kubelet

// Package common provides types used by the Kubelet check.
package common

import (
	"gopkg.in/yaml.v2"

	"github.com/DataDog/datadog-agent/pkg/autodiscovery/common/types"
)

const (
	// KubeletMetricsPrefix is the prefix included in the metrics emitted by the kubernetes_core check.
	KubeletMetricsPrefix = "kubernetes_core."
)

// KubeletConfig is the config of the Kubelet.
type KubeletConfig struct {
<<<<<<< HEAD
	ProbesMetricsEndpoint     *string `yaml:"probes_metrics_endpoint,omitempty"`
	types.OpenmetricsInstance `yaml:",inline"`
=======
	ProbesMetricsEndpoint   *string  `yaml:"probes_metrics_endpoint,omitempty"`
	EnabledRates            []string `yaml:"enabled_rates,omitempty"`
	UseStatsSummaryAsSource *bool    `yaml:"use_stats_summary_as_source,omitempty"`
	types.OpenmetricsInstance
>>>>>>> 9e568876
}

// Parse parses the configuration.
func (c *KubeletConfig) Parse(data []byte) error {
	return yaml.Unmarshal(data, c)
}<|MERGE_RESOLUTION|>--- conflicted
+++ resolved
@@ -21,15 +21,10 @@
 
 // KubeletConfig is the config of the Kubelet.
 type KubeletConfig struct {
-<<<<<<< HEAD
-	ProbesMetricsEndpoint     *string `yaml:"probes_metrics_endpoint,omitempty"`
+	ProbesMetricsEndpoint     *string  `yaml:"probes_metrics_endpoint,omitempty"`
+	EnabledRates              []string `yaml:"enabled_rates,omitempty"`
+	UseStatsSummaryAsSource   *bool    `yaml:"use_stats_summary_as_source,omitempty"`
 	types.OpenmetricsInstance `yaml:",inline"`
-=======
-	ProbesMetricsEndpoint   *string  `yaml:"probes_metrics_endpoint,omitempty"`
-	EnabledRates            []string `yaml:"enabled_rates,omitempty"`
-	UseStatsSummaryAsSource *bool    `yaml:"use_stats_summary_as_source,omitempty"`
-	types.OpenmetricsInstance
->>>>>>> 9e568876
 }
 
 // Parse parses the configuration.
