set verify off

accept password hide prompt password:

CREATE USER c##datadog IDENTIFIED BY &password CONTAINER = ALL ;

ALTER USER c##datadog SET CONTAINER_DATA=ALL CONTAINER=CURRENT;

grant create session to c##datadog ;
grant select on v_$session to c##datadog ;
grant select on v_$database to c##datadog ;
grant select on v_$containers to c##datadog;
grant select on v_$sqlstats to c##datadog ;
grant select on v_$instance to c##datadog ;
grant select on dba_feature_usage_statistics to c##datadog ;
<<<<<<< HEAD
grant select on v_$datafile to c##datadog ;
=======
grant select on v_$con_sysmetric to c##datadog ;
grant select on cdb_tablespace_usage_metrics to c##datadog ;
grant select on cdb_tablespaces to c##datadog ;
grant select on v_$process to c##datadog ;
>>>>>>> d7d9b4a5

CREATE OR REPLACE VIEW dd_session AS
SELECT 
    s.indx as sid,
    s.ksuseser as serial#,
    s.ksuudlna as username,
    DECODE(BITAND(s.ksuseidl, 9), 1, 'ACTIVE', 0, DECODE(BITAND(s.ksuseflg, 4096), 0, 'INACTIVE', 'CACHED'), 'KILLED') as status,
    s.ksuseunm as osuser,
    s.ksusepid as process,
    s.ksusemnm as machine,
    s.ksusemnp as port,
    s.ksusepnm as program,
    DECODE(BITAND(s.ksuseflg, 19), 17, 'BACKGROUND', 1, 'USER', 2, 'RECURSIVE', '?') as type,
    s.ksusesqi as sql_id,
    sq.force_matching_signature as force_matching_signature,
    s.ksusesph as sql_plan_hash_value,
    s.ksusesesta as sql_exec_start,
    s.ksusesql as sql_address,
    CASE WHEN BITAND(s.ksusstmbv, POWER(2, 04)) = POWER(2, 04) THEN 'Y' ELSE 'N' END as in_parse,
    CASE WHEN BITAND(s.ksusstmbv, POWER(2, 07)) = POWER(2, 07) THEN 'Y' ELSE 'N' END as in_hard_parse,
    s.ksusepsi as prev_sql_id,
    s.ksusepha as prev_sql_plan_hash_value,
    s.ksusepesta as prev_sql_exec_start,
    sq_prev.force_matching_signature as prev_force_matching_signature,
    s.ksusepsq as prev_sql_address,
    s.ksuseapp as module,
    s.ksuseact as action,
    s.ksusecli as client_info,
    s.ksuseltm as logon_time,
    s.ksuseclid as client_identifier,
    s.ksusstmbv as op_flags,
    decode(s.ksuseblocker, 
        4294967295, 'UNKNOWN', 4294967294, 'UNKNOWN', 4294967293, 'UNKNOWN', 4294967292, 'NO HOLDER', 4294967291, 'NOT IN WAIT', 
        'VALID'
    ) as blocking_session_status,
    DECODE(s.ksuseblocker, 
        4294967295, TO_NUMBER(NULL), 4294967294, TO_NUMBER(NULL), 4294967293, TO_NUMBER(NULL), 
        4294967292, TO_NUMBER(NULL), 4294967291, TO_NUMBER(NULL), BITAND(s.ksuseblocker, 2147418112) / 65536
    ) as blocking_instance,
    DECODE(s.ksuseblocker, 
        4294967295, TO_NUMBER(NULL), 4294967294, TO_NUMBER(NULL), 4294967293, TO_NUMBER(NULL), 
        4294967292, TO_NUMBER(NULL), 4294967291, TO_NUMBER(NULL), BITAND(s.ksuseblocker, 65535)
    ) as blocking_session,
    DECODE(s.ksusefblocker, 
        4294967295, 'UNKNOWN', 4294967294, 'UNKNOWN', 4294967293, 'UNKNOWN', 4294967292, 'NO HOLDER', 4294967291, 'NOT IN WAIT', 'VALID'
    ) as final_blocking_session_status,
    DECODE(s.ksusefblocker, 
        4294967295, TO_NUMBER(NULL), 4294967294, TO_NUMBER(NULL), 4294967293, TO_NUMBER(NULL), 4294967292, TO_NUMBER(NULL), 
        4294967291, TO_NUMBER(NULL), BITAND(s.ksusefblocker, 2147418112) / 65536
    ) as final_blocking_instance,
    DECODE(s.ksusefblocker, 
        4294967295, TO_NUMBER(NULL), 4294967294, TO_NUMBER(NULL), 4294967293, TO_NUMBER(NULL), 4294967292, TO_NUMBER(NULL), 
        4294967291, TO_NUMBER(NULL), BITAND(s.ksusefblocker, 65535)
    ) as final_blocking_session,
    DECODE(w.kslwtinwait, 
        1, 'WAITING', decode(bitand(w.kslwtflags, 256), 0, 'WAITED UNKNOWN TIME', 
        decode(round(w.kslwtstime / 10000), 0, 'WAITED SHORT TIME', 'WAITED KNOWN TIME'))
    ) as STATE,
    e.kslednam as event,
    e.ksledclass as wait_class,
    w.kslwtstime as wait_time_micro,
    c.name as pdb_name,
    sq.sql_text as sql_text,
    sq.sql_fulltext as sql_fulltext,
    sq_prev.sql_fulltext as prev_sql_fulltext,
    comm.command_name
  FROM
    x$ksuse s,
    x$kslwt w, 
    x$ksled e,
    v$sqlstats sq,
    v$sqlstats sq_prev,
    v$containers c,
    v$sqlcommand comm
  WHERE
    BITAND(s.ksspaflg, 1) != 0
    AND BITAND(s.ksuseflg, 1) != 0
    AND s.inst_id = USERENV('Instance')
    AND s.indx = w.kslwtsid
    AND w.kslwtevt = e.indx
    AND s.ksusesqi = sq.sql_id(+)
    AND s.ksusesph = sq.plan_hash_value(+)
    AND s.ksusepsi = sq_prev.sql_id(+)
    AND s.ksusepha = sq_prev.plan_hash_value(+)
    AND s.con_id = c.con_id(+)
    AND s.ksuudoct = comm.command_type(+)
;

GRANT SELECT ON dd_session TO c##datadog ;<|MERGE_RESOLUTION|>--- conflicted
+++ resolved
@@ -13,14 +13,11 @@
 grant select on v_$sqlstats to c##datadog ;
 grant select on v_$instance to c##datadog ;
 grant select on dba_feature_usage_statistics to c##datadog ;
-<<<<<<< HEAD
 grant select on v_$datafile to c##datadog ;
-=======
 grant select on v_$con_sysmetric to c##datadog ;
 grant select on cdb_tablespace_usage_metrics to c##datadog ;
 grant select on cdb_tablespaces to c##datadog ;
 grant select on v_$process to c##datadog ;
->>>>>>> d7d9b4a5
 
 CREATE OR REPLACE VIEW dd_session AS
 SELECT 
