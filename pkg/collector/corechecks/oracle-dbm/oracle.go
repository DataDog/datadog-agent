--- conflicted
+++ resolved
@@ -224,19 +224,22 @@
 				}
 			}
 		}
-<<<<<<< HEAD
-		if c.config.Asm.Enabled {
-			err := c.asmDiskgroups()
-			if err != nil {
-				return fmt.Errorf("%s %w", c.logPrompt, err)
-=======
+
+		if metricIntervalExpired {
+      if c.config.Asm.Enabled {
+			  err := c.asmDiskgroups()
+			  if err != nil {
+				  return fmt.Errorf("%s %w", c.logPrompt, err)
+        }
+		  }
+    }
+
 		if metricIntervalExpired {
 			if c.config.ResourceManager.Enabled {
 				err := c.resourceManager()
 				if err != nil {
 					return fmt.Errorf("%s %w", c.logPrompt, err)
 				}
->>>>>>> 1b06952c
 			}
 		}
 	}
