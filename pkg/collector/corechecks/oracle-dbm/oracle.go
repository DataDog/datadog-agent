// Unless explicitly stated otherwise all files in this repository are licensed
// under the Apache License Version 2.0.
// This product includes software developed at Datadog (https://www.datadoghq.com/).
// Copyright 2016-present Datadog, Inc.

//go:build oracle

package oracle

import (
	"database/sql"
	"fmt"
	"strings"
	"time"

	"github.com/DataDog/datadog-agent/pkg/autodiscovery/integration"
	"github.com/DataDog/datadog-agent/pkg/collector/check"
	core "github.com/DataDog/datadog-agent/pkg/collector/corechecks"
	"github.com/DataDog/datadog-agent/pkg/collector/corechecks/oracle-dbm/common"
	"github.com/DataDog/datadog-agent/pkg/collector/corechecks/oracle-dbm/config"
	"github.com/DataDog/datadog-agent/pkg/obfuscate"
	"github.com/DataDog/datadog-agent/pkg/util/log"
	"github.com/DataDog/datadog-agent/pkg/version"
	_ "github.com/godror/godror"
	"github.com/jmoiron/sqlx"
	cache "github.com/patrickmn/go-cache"
	go_ora "github.com/sijms/go-ora/v2"
)

var MAX_OPEN_CONNECTIONS = 10
var DEFAULT_SQL_TRACED_RUNS = 10

var DB_TIMEOUT = "20000"

// The structure is filled by activity sampling and serves as a filter for query metrics
type StatementsFilter struct {
	SQLIDs                  map[string]int
	ForceMatchingSignatures map[string]int
}

type StatementsCacheData struct {
	statement      string
	querySignature string
	tables         []string
	commands       []string
}
type StatementsCache struct {
	SQLIDs                  map[string]StatementsCacheData
	forceMatchingSignatures map[string]StatementsCacheData
}

type Check struct {
	core.CheckBase
	config                                  *config.CheckConfig
	db                                      *sqlx.DB
	dbCustomQueries                         *sqlx.DB
	dbmEnabled                              bool
	agentVersion                            string
	checkInterval                           float64
	tags                                    []string
	tagsString                              string
	cdbName                                 string
	statementsFilter                        StatementsFilter
	statementsCache                         StatementsCache
	DDstatementsCache                       StatementsCache
	DDPrevStatementsCache                   StatementsCache
	statementMetricsMonotonicCountsPrevious map[StatementMetricsKeyDB]StatementMetricsMonotonicCountDB
	dbHostname                              string
	dbVersion                               string
	driver                                  string
	statementsLastRun                       time.Time
	filePath                                string
	isRDS                                   bool
	isOracleCloud                           bool
	sqlTraceRunsCount                       int
<<<<<<< HEAD
	connectedToPdb                          bool
=======
	fqtEmitted                              *cache.Cache
	planEmitted                             *cache.Cache
>>>>>>> 0b326891
}

// Run executes the check.
func (c *Check) Run() error {
	if c.db == nil {
		db, err := c.Connect()
		if err != nil {
			c.Teardown()
			return err
		}
		if db == nil {
			c.Teardown()
			return fmt.Errorf("empty connection")
		}
		c.db = db
	}

	err := c.OS_Stats()
	if err != nil {
		return fmt.Errorf("failed to collect os stats %w", err)
	}

	if c.config.SysMetrics.Enabled {
		log.Trace("Entered sysmetrics")
		err := c.SysMetrics()
		if err != nil {
			return fmt.Errorf("failed to collect sysmetrics %w", err)
		}
	}
	if c.config.Tablespaces.Enabled {
		err := c.Tablespaces()
		if err != nil {
			return err
		}
	}
	if c.config.ProcessMemory.Enabled {
		err := c.ProcessMemory()
		if err != nil {
			return err
		}
	}

	if c.dbmEnabled {
		if c.config.QuerySamples.Enabled {
			err := c.SampleSession()
			if err != nil {
				return err
			}
			if c.config.QueryMetrics.Enabled {
				_, err = c.StatementMetrics()
				if err != nil {
					return err
				}
			}
		}
		if c.config.SharedMemory.Enabled {
			err := c.SharedMemory()
			if err != nil {
				return err
			}
		}
		if len(c.config.CustomQueries) > 0 {
			err := c.CustomQueries()
			if err != nil {
				log.Errorf("failed to execute custom queries %s", err)
			}
		}
	}

	if c.config.AgentSQLTrace.Enabled {
		log.Tracef("Traced runs %d", c.sqlTraceRunsCount)
		c.sqlTraceRunsCount++
		if c.sqlTraceRunsCount >= c.config.AgentSQLTrace.TracedRuns {
			c.config.AgentSQLTrace.Enabled = false
			_, err := c.db.Exec("BEGIN dbms_monitor.session_trace_disable; END;")
			if err != nil {
				log.Errorf("failed to stop SQL trace: %v", err)
			}
			c.db.SetMaxOpenConns(MAX_OPEN_CONNECTIONS)
		}
	}
	return nil
}

// Connect establishes a connection to an Oracle instance and returns an open connection to the database.
func (c *Check) Connect() (*sqlx.DB, error) {

	var connStr string
	var oracleDriver string
	if c.config.TnsAlias != "" {
		connStr = fmt.Sprintf(`user="%s" password="%s" connectString="%s"`, c.config.Username, c.config.Password, c.config.TnsAlias)
		oracleDriver = "godror"
	} else {
		//godror ezconnect string
		if c.config.InstanceConfig.InstantClient {
			oracleDriver = "godror"
			protocolString := ""
			walletString := ""
			if c.config.Protocol == "TCPS" {
				protocolString = "tcps://"
				if c.config.Wallet != "" {
					walletString = fmt.Sprintf("?wallet_location=%s", c.config.Wallet)
				}
			}
			connStr = fmt.Sprintf(`user="%s" password="%s" connectString="%s%s:%d/%s%s"`, c.config.Username, c.config.Password, protocolString, c.config.Server, c.config.Port, c.config.ServiceName, walletString)
		} else {
			oracleDriver = "oracle"
			connectionOptions := map[string]string{"TIMEOUT": DB_TIMEOUT}
			if c.config.Protocol == "TCPS" {
				connectionOptions["SSL"] = "TRUE"
				if c.config.Wallet != "" {
					connectionOptions["WALLET"] = c.config.Wallet
				}
			}
			connStr = go_ora.BuildUrl(c.config.Server, c.config.Port, c.config.ServiceName, c.config.Username, c.config.Password, connectionOptions)
			// https://github.com/jmoiron/sqlx/issues/854#issuecomment-1504070464
			sqlx.BindDriver("oracle", sqlx.NAMED)
		}
	}
	c.driver = oracleDriver

	log.Infof("driver: %s", oracleDriver)

	db, err := sqlx.Open(oracleDriver, connStr)
	if err != nil {
		return nil, fmt.Errorf("failed to connect to oracle instance: %w", err)
	}
	err = db.Ping()
	if err != nil {
		return nil, fmt.Errorf("failed to ping oracle instance: %w", err)
	}

	db.SetMaxOpenConns(MAX_OPEN_CONNECTIONS)

	if c.cdbName == "" {
		row := db.QueryRow("SELECT /* DD */ name FROM v$database")
		err = row.Scan(&c.cdbName)
		if err != nil {
			return nil, fmt.Errorf("failed to query db name: %w", err)
		}
		c.tags = append(c.tags, fmt.Sprintf("cdb:%s", c.cdbName))
	}

	if c.dbHostname == "" || c.dbVersion == "" {
		// host_name is null on Oracle Autonomous Database
		row := db.QueryRow("SELECT /* DD */ nvl(host_name, instance_name), version_full FROM v$instance")
		var dbHostname string
		err = row.Scan(&dbHostname, &c.dbVersion)
		if err != nil {
			return nil, fmt.Errorf("failed to query hostname and version: %w", err)
		}
		if c.config.ReportedHostname != "" {
			c.dbHostname = c.config.ReportedHostname
		} else {
			c.dbHostname = dbHostname
		}
		c.tags = append(c.tags, fmt.Sprintf("host:%s", c.dbHostname), fmt.Sprintf("oracle_version:%s", c.dbVersion))
	}

	if c.filePath == "" {
		r := db.QueryRow("SELECT SUBSTR(name, 1, 10) path FROM v$datafile WHERE rownum = 1")
		var path string
		err = r.Scan(&path)
		if err != nil {
			return nil, fmt.Errorf("failed to query path: %w", err)
		}
		if path == "/rdsdbdata" {
			c.isRDS = true
		}
	}

	r := db.QueryRow("select decode(sys_context('USERENV','CON_ID'),1,'CDB','PDB') TYPE from DUAL")
	var connectionType string
	err = r.Scan(&connectionType)
	if err != nil {
		return nil, fmt.Errorf("failed to query connection type: %w", err)
	}
	var cloudRows int
	if connectionType == "PDB" {
		c.connectedToPdb = true
		r := db.QueryRow("select 1 from v$pdbs where cloud_identity like '%oraclecloud%' and rownum = 1")
		err := r.Scan(&cloudRows)
		if err != nil {
			log.Errorf("failed to query v$pdbs: %s", err)
		}
		if cloudRows == 1 {
			r := db.QueryRow("select 1 from cdb_services where name like '%oraclecloud%' and rownum = 1")
			err := r.Scan(&cloudRows)
			if err != nil {
				log.Errorf("failed to query cdb_services: %s", err)
			}
		}
	}
	if cloudRows == 1 {
		c.isOracleCloud = true
	}

	if c.config.AgentSQLTrace.Enabled {
		db.SetMaxOpenConns(1)
		_, err := db.Exec("ALTER SESSION SET tracefile_identifier='DDAGENT'")
		if err != nil {
			log.Warnf("failed to set tracefile_identifier: %v", err)
		}

		/* We are concatenating values instead of passing parameters, because there seems to be a problem
		 * in go-ora with passing bool parameters to PL/SQL. As a mitigation, we are asserting that the
		 * parameters are bool
		 */
		binds := assertBool(c.config.AgentSQLTrace.Binds)
		waits := assertBool(c.config.AgentSQLTrace.Waits)
		setEventsStatement := fmt.Sprintf("BEGIN dbms_monitor.session_trace_enable (binds => %t, waits => %t); END;", binds, waits)
		log.Trace("trace statement: %s", setEventsStatement)
		_, err = db.Exec(setEventsStatement)
		if err != nil {
			log.Errorf("failed to set SQL trace: %v", err)
		}
		if c.config.AgentSQLTrace.TracedRuns == 0 {
			c.config.AgentSQLTrace.TracedRuns = DEFAULT_SQL_TRACED_RUNS
		}
	}

	return db, nil
}

func assertBool(val bool) bool {
	return val
}

// Teardown cleans up resources used throughout the check.
func (c *Check) Teardown() {
	if c.db != nil {
		if err := c.db.Close(); err != nil {
			log.Warnf("failed to close oracle connection | server=[%s]: %s", c.config.Server, err.Error())
		}
	}
	c.fqtEmitted = nil
	c.planEmitted = nil
}

func CloseDatabaseConnection(db *sqlx.DB) error {
	if db != nil {
		if err := db.Close(); err != nil {
			return fmt.Errorf("failed to close oracle connection: %s", err)
		}
	}
	return nil
}

// Configure configures the Oracle check.
func (c *Check) Configure(integrationConfigDigest uint64, rawInstance integration.Data, rawInitConfig integration.Data, source string) error {
	var err error
	c.config, err = config.NewCheckConfig(rawInstance, rawInitConfig)
	if err != nil {
		return fmt.Errorf("failed to build check config: %w", err)
	}

	// Must be called before c.CommonConfigure because this integration supports multiple instances
	c.BuildID(integrationConfigDigest, rawInstance, rawInitConfig)

	if err := c.CommonConfigure(integrationConfigDigest, rawInitConfig, rawInstance, source); err != nil {
		return fmt.Errorf("common configure failed: %s", err)
	}

	c.dbmEnabled = false
	if c.config.DBM {
		c.dbmEnabled = true
	}

	agentVersion, _ := version.Agent()
	c.agentVersion = agentVersion.GetNumberAndPre()

	c.checkInterval = float64(c.config.InitConfig.MinCollectionInterval)
	c.tags = c.config.Tags
	c.tags = append(c.tags, fmt.Sprintf("dbms:%s", common.IntegrationName), fmt.Sprintf("ddagentversion:%s", c.agentVersion))

	c.tagsString = strings.Join(c.tags, ",")

	c.fqtEmitted = cache.New(60*time.Minute, 10*time.Minute)

	var planCacheRetention = c.config.QueryMetrics.PlanCacheRetention
	if planCacheRetention == 0 {
		planCacheRetention = 1
	}
	c.planEmitted = cache.New(time.Duration(planCacheRetention)*time.Minute, 10*time.Minute)

	return nil
}

func oracleFactory() check.Check {
	return &Check{CheckBase: core.NewCheckBaseWithInterval(common.IntegrationNameScheduler, 10*time.Second)}
}

func init() {
	core.RegisterCheck(common.IntegrationNameScheduler, oracleFactory)
}

func (c *Check) GetObfuscatedStatement(o *obfuscate.Obfuscator, statement string) (common.ObfuscatedStatement, error) {
	obfuscatedStatement, err := o.ObfuscateSQLString(statement)
	if err == nil {
		return common.ObfuscatedStatement{
			Statement:      obfuscatedStatement.Query,
			QuerySignature: common.GetQuerySignature(statement),
			Commands:       obfuscatedStatement.Metadata.Commands,
			Tables:         strings.Split(obfuscatedStatement.Metadata.TablesCSV, ","),
			Comments:       obfuscatedStatement.Metadata.Comments,
		}, nil
	} else {
		if c.config.InstanceConfig.LogUnobfuscatedQueries {
			log.Error(fmt.Sprintf("Obfuscation error for SQL: %s", statement))
		}
		return common.ObfuscatedStatement{Statement: statement}, err
	}
}

func (c *Check) getFullPDBName(pdb string) string {
	return fmt.Sprintf("%s.%s", c.cdbName, pdb)
}

func appendPDBTag(tags []string, pdb sql.NullString) []string {
	if !pdb.Valid {
		return tags
	}
	return append(tags, "pdb:"+pdb.String)
}

func selectWrapper[T any](c *Check, s T, sql string, binds ...interface{}) error {
	err := c.db.Select(s, sql, binds...)
	if err != nil && (strings.Contains(err.Error(), "ORA-01012") || strings.Contains(err.Error(), "ORA-06413") || strings.Contains(err.Error(), "database is closed")) {
		db, err := c.Connect()
		if err != nil {
			c.Teardown()
			return err
		}
		c.db = db
	}

	return err
}<|MERGE_RESOLUTION|>--- conflicted
+++ resolved
@@ -73,12 +73,9 @@
 	isRDS                                   bool
 	isOracleCloud                           bool
 	sqlTraceRunsCount                       int
-<<<<<<< HEAD
 	connectedToPdb                          bool
-=======
 	fqtEmitted                              *cache.Cache
 	planEmitted                             *cache.Cache
->>>>>>> 0b326891
 }
 
 // Run executes the check.
