// Unless explicitly stated otherwise all files in this repository are licensed
// under the Apache License Version 2.0.
// This product includes software developed at Datadog (https://www.datadoghq.com/).
// Copyright 2016-present Datadog, Inc.

package oracle

import (
	"database/sql"
	"fmt"
	"strings"
	"time"

	"github.com/DataDog/datadog-agent/pkg/autodiscovery/integration"
	"github.com/DataDog/datadog-agent/pkg/collector/check"
	core "github.com/DataDog/datadog-agent/pkg/collector/corechecks"
	"github.com/DataDog/datadog-agent/pkg/collector/corechecks/oracle-dbm/common"
	"github.com/DataDog/datadog-agent/pkg/collector/corechecks/oracle-dbm/config"
	"github.com/DataDog/datadog-agent/pkg/obfuscate"
	"github.com/DataDog/datadog-agent/pkg/util/log"
	"github.com/DataDog/datadog-agent/pkg/version"
	_ "github.com/godror/godror"
	"github.com/jmoiron/sqlx"
	go_ora "github.com/sijms/go-ora/v2"
)

// The structure is filled by activity sampling and serves as a filter for query metrics
type StatementsFilter struct {
	SQLIDs                  map[string]int
	ForceMatchingSignatures map[string]int
}

type StatementsCacheData struct {
	statement      string
	querySignature string
	tables         []string
	commands       []string
}
type StatementsCache struct {
	SQLIDs                  map[string]StatementsCacheData
	forceMatchingSignatures map[string]StatementsCacheData
}

type Check struct {
	core.CheckBase
	config                                  *config.CheckConfig
	db                                      *sqlx.DB
	dbmEnabled                              bool
	agentVersion                            string
	checkInterval                           float64
	tags                                    []string
	tagsString                              string
	cdbName                                 string
	statementsFilter                        StatementsFilter
	statementsCache                         StatementsCache
	DDstatementsCache                       StatementsCache
	DDPrevStatementsCache                   StatementsCache
	statementMetricsMonotonicCountsPrevious map[StatementMetricsKeyDB]StatementMetricsMonotonicCountDB
	dbHostname                              string
	dbVersion                               string
	driver                                  string
	statementsLastRun                       time.Time
	filePath                                string
	isRDS                                   bool
}

// Run executes the check.
func (c *Check) Run() error {
	if c.db == nil {
		db, err := c.Connect()
		if err != nil {
			c.Teardown()
			return err
		}
		if db == nil {
			c.Teardown()
			return fmt.Errorf("empty connection")
		}
		c.db = db
	}

	if c.config.SysMetrics.Enabled {
		err := c.SysMetrics()
		if err != nil {
			return err
		}
	}
	if c.config.Tablespaces.Enabled {
		err := c.Tablespaces()
		if err != nil {
			return err
		}
	}
	if c.config.ProcessMemory.Enabled {
		err := c.ProcessMemory()
		if err != nil {
			return err
		}
<<<<<<< HEAD
	}

	if c.dbmEnabled {
=======

>>>>>>> 45e172b2
		if c.config.QuerySamples.Enabled {
			err := c.SampleSession()
			if err != nil {
				return err
			}
			if c.config.QueryMetrics.Enabled {
				_, err = c.StatementMetrics()
				if err != nil {
					return err
				}
			}
		}

		if c.config.QuerySamples.Enabled {
			err := c.SampleSession()
			if err != nil {
				return err
			}
			if c.config.QueryMetrics.Enabled {
				_, err = c.StatementMetrics()
				if err != nil {
					return err
				}
			}
		}
	}
	return nil
}

// Connect establishes a connection to an Oracle instance and returns an open connection to the database.
func (c *Check) Connect() (*sqlx.DB, error) {

	var connStr string
	var oracleDriver string
	if c.config.TnsAlias != "" {
		connStr = fmt.Sprintf(`user="%s" password="%s" connectString="%s"`, c.config.Username, c.config.Password, c.config.TnsAlias)
		oracleDriver = "godror"
	} else {
		//godror ezconnect string
		if c.config.InstanceConfig.InstantClient {
			oracleDriver = "godror"
			connStr = fmt.Sprintf("%s/%s@%s/%s", c.config.Username, c.config.Password, c.config.Server, c.config.ServiceName)
		} else {
			oracleDriver = "oracle"
			connStr = go_ora.BuildUrl(c.config.Server, c.config.Port, c.config.ServiceName, c.config.Username, c.config.Password, map[string]string{})
			// https://github.com/jmoiron/sqlx/issues/854#issuecomment-1504070464
			sqlx.BindDriver("oracle", sqlx.NAMED)
		}
	}
	c.driver = oracleDriver

	log.Infof("driver: %s, Connect string: %s", oracleDriver, connStr)

	db, err := sqlx.Open(oracleDriver, connStr)
	if err != nil {
		return nil, fmt.Errorf("failed to connect to oracle instance: %w", err)
	}
	err = db.Ping()
	if err != nil {
		return nil, fmt.Errorf("failed to ping oracle instance: %w", err)
	}

	db.SetMaxOpenConns(10)

	if c.cdbName == "" {
		row := db.QueryRow("SELECT /* DD */ name FROM v$database")
		err = row.Scan(&c.cdbName)
		if err != nil {
			return nil, fmt.Errorf("failed to query db name: %w", err)
		}
		c.tags = append(c.tags, fmt.Sprintf("cdb:%s", c.cdbName))
	}

	if c.dbHostname == "" || c.dbVersion == "" {
		row := db.QueryRow("SELECT /* DD */ host_name, version, instance_name FROM v$instance")
		var dbHostname string
		var instanceName string
		err = row.Scan(&dbHostname, &c.dbVersion, &instanceName)
		if err != nil {
			return nil, fmt.Errorf("failed to query hostname and version: %w", err)
		}
		if c.config.ReportedHostname != "" {
			c.dbHostname = c.config.ReportedHostname
		} else {
			c.dbHostname = dbHostname
		}
		c.tags = append(c.tags, fmt.Sprintf("host:%s", c.dbHostname), fmt.Sprintf("oracle_version:%s", c.dbVersion))
	}

	if c.filePath == "" {
		r := db.QueryRow("SELECT SUBSTR(name, 1, 10) path FROM v$datafile WHERE rownum = 1")
		var path string
		err = r.Scan(&path)
		if err != nil {
			return nil, fmt.Errorf("failed to query path: %w", err)
		}
		if path == "/rdsdbdata" {
			c.isRDS = true
		}
	}

	return db, nil
}

// Teardown cleans up resources used throughout the check.
func (c *Check) Teardown() {
	if c.db != nil {
		if err := c.db.Close(); err != nil {
			log.Warnf("failed to close oracle connection | server=[%s]: %s", c.config.Server, err.Error())
		}
	}
}

// Configure configures the Oracle check.
func (c *Check) Configure(integrationConfigDigest uint64, rawInstance integration.Data, rawInitConfig integration.Data, source string) error {
	var err error
	c.config, err = config.NewCheckConfig(rawInstance, rawInitConfig)
	if err != nil {
		return fmt.Errorf("failed to build check config: %w", err)
	}

	// Must be called before c.CommonConfigure because this integration supports multiple instances
	c.BuildID(integrationConfigDigest, rawInstance, rawInitConfig)

	if err := c.CommonConfigure(integrationConfigDigest, rawInitConfig, rawInstance, source); err != nil {
		return fmt.Errorf("common configure failed: %s", err)
	}

	c.dbmEnabled = false
	if c.config.DBM {
		c.dbmEnabled = true
	}

	agentVersion, _ := version.Agent()
	c.agentVersion = agentVersion.GetNumberAndPre()

	c.checkInterval = float64(c.config.InitConfig.MinCollectionInterval)
	c.tags = c.config.Tags
	c.tags = append(c.tags, fmt.Sprintf("dbms:%s", common.IntegrationName), fmt.Sprintf("ddagentversion:%s", c.agentVersion))

	c.tagsString = strings.Join(c.tags, ",")
	return nil
}

func oracleFactory() check.Check {
	return &Check{CheckBase: core.NewCheckBase(common.IntegrationNameScheduler)}
}

func init() {
	core.RegisterCheck(common.IntegrationNameScheduler, oracleFactory)
}

// func (c *Check) GetObfuscatedStatement(o *obfuscate.Obfuscator, statement string, forceMatchingSignature string, SQLID string) (common.ObfuscatedStatement, error) {
func (c *Check) GetObfuscatedStatement(o *obfuscate.Obfuscator, statement string) (common.ObfuscatedStatement, error) {
	obfuscatedStatement, err := o.ObfuscateSQLString(statement)
	if err == nil {
		return common.ObfuscatedStatement{
			Statement:      obfuscatedStatement.Query,
			QuerySignature: common.GetQuerySignature(statement),
			Commands:       obfuscatedStatement.Metadata.Commands,
			Tables:         strings.Split(obfuscatedStatement.Metadata.TablesCSV, ","),
			Comments:       obfuscatedStatement.Metadata.Comments,
		}, nil
	} else {
		if c.config.InstanceConfig.LogUnobfuscatedQueries {
			log.Error(fmt.Sprintf("Obfuscation error for SQL: %s", statement))
		}
		return common.ObfuscatedStatement{Statement: statement}, err
	}
}

func (c *Check) getFullPDBName(pdb string) string {
	return fmt.Sprintf("%s.%s", c.cdbName, pdb)
}

func appendPDBTag(tags []string, pdb sql.NullString) []string {
	if !pdb.Valid {
		return tags
	}
	return append(tags, "pdb:"+pdb.String)
}<|MERGE_RESOLUTION|>--- conflicted
+++ resolved
@@ -96,26 +96,9 @@
 		if err != nil {
 			return err
 		}
-<<<<<<< HEAD
 	}
 
 	if c.dbmEnabled {
-=======
-
->>>>>>> 45e172b2
-		if c.config.QuerySamples.Enabled {
-			err := c.SampleSession()
-			if err != nil {
-				return err
-			}
-			if c.config.QueryMetrics.Enabled {
-				_, err = c.StatementMetrics()
-				if err != nil {
-					return err
-				}
-			}
-		}
-
 		if c.config.QuerySamples.Enabled {
 			err := c.SampleSession()
 			if err != nil {
