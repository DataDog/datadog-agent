// Unless explicitly stated otherwise all files in this repository are licensed
// under the Apache License Version 2.0.
// This product includes software developed at Datadog (https://www.datadoghq.com/).
// Copyright 2016-present Datadog, Inc.

//go:build oracle

package config

import (
	"fmt"
	"strconv"
	"strings"

	"github.com/DataDog/datadog-agent/pkg/autodiscovery/integration"
	"github.com/DataDog/datadog-agent/pkg/collector/corechecks/oracle-dbm/common"
	"github.com/DataDog/datadog-agent/pkg/obfuscate"
	"github.com/DataDog/datadog-agent/pkg/util/log"
	"gopkg.in/yaml.v3"
)

// InitConfig is used to deserialize integration init config.
type InitConfig struct {
	MinCollectionInterval int           `yaml:"min_collection_interval"`
	CustomQueries         []CustomQuery `yaml:"custom_queries"`
}

type QuerySamplesConfig struct {
	Enabled            bool `yaml:"enabled"`
	IncludeAllSessions bool `yaml:"include_all_sessions"`
}

type queryMetricsTrackerConfig struct {
	ContainsText []string `yaml:"contains_text"`
}

type QueryMetricsConfig struct {
	Enabled            bool                        `yaml:"enabled"`
	CollectionInterval int64                       `yaml:"collection_interval"`
	DBRowsLimit        int                         `yaml:"db_rows_limit"`
	DisableLastActive  bool                        `yaml:"disable_last_active"`
	Lookback           int64                       `yaml:"lookback"`
	Trackers           []queryMetricsTrackerConfig `yaml:"trackers"`
}

type SysMetricsConfig struct {
	Enabled bool `yaml:"enabled"`
}

type TablespacesConfig struct {
	Enabled bool `yaml:"enabled"`
}

type ProcessMemoryConfig struct {
	Enabled bool `yaml:"enabled"`
}

type inactiveSessionsConfig struct {
	Enabled bool `yaml:"enabled"`
}

type SharedMemoryConfig struct {
	Enabled bool `yaml:"enabled"`
}

type ExecutionPlansConfig struct {
	Enabled              bool `yaml:"enabled"`
	PlanCacheRetention   int  `yaml:"plan_cache_retention"`
	LogUnobfuscatedPlans bool `yaml:"log_unobfuscated_plans"`
}

type AgentSQLTrace struct {
	Enabled    bool `yaml:"enabled"`
	Binds      bool `yaml:"binds"`
	Waits      bool `yaml:"waits"`
	TracedRuns int  `yaml:"traced_runs"`
}

type CustomQueryColumns struct {
	Name string `yaml:"name"`
	Type string `yaml:"type"`
}

type CustomQuery struct {
	MetricPrefix string               `yaml:"metric_prefix"`
	Pdb          string               `yaml:"pdb"`
	Query        string               `yaml:"query"`
	Columns      []CustomQueryColumns `yaml:"columns"`
	Tags         []string             `yaml:"tags"`
}

<<<<<<< HEAD
type asmConfig struct {
=======
type resourceManagerConfig struct {
>>>>>>> 1b06952c
	Enabled bool `yaml:"enabled"`
}

// InstanceConfig is used to deserialize integration instance config.
type InstanceConfig struct {
	Server                             string                 `yaml:"server"`
	Port                               int                    `yaml:"port"`
	ServiceName                        string                 `yaml:"service_name"`
	Username                           string                 `yaml:"username"`
	Password                           string                 `yaml:"password"`
	TnsAlias                           string                 `yaml:"tns_alias"`
	TnsAdmin                           string                 `yaml:"tns_admin"`
	Protocol                           string                 `yaml:"protocol"`
	Wallet                             string                 `yaml:"wallet"`
	DBM                                bool                   `yaml:"dbm"`
	Tags                               []string               `yaml:"tags"`
	LogUnobfuscatedQueries             bool                   `yaml:"log_unobfuscated_queries"`
	ObfuscatorOptions                  obfuscate.SQLConfig    `yaml:"obfuscator_options"`
	InstantClient                      bool                   `yaml:"instant_client"`
	ReportedHostname                   string                 `yaml:"reported_hostname"`
	QuerySamples                       QuerySamplesConfig     `yaml:"query_samples"`
	QueryMetrics                       QueryMetricsConfig     `yaml:"query_metrics"`
	SysMetrics                         SysMetricsConfig       `yaml:"sysmetrics"`
	Tablespaces                        TablespacesConfig      `yaml:"tablespaces"`
	ProcessMemory                      ProcessMemoryConfig    `yaml:"process_memory"`
	InactiveSessions                   inactiveSessionsConfig `yaml:"inactive_sessions"`
	SharedMemory                       SharedMemoryConfig     `yaml:"shared_memory"`
	ExecutionPlans                     ExecutionPlansConfig   `yaml:"execution_plans"`
	AgentSQLTrace                      AgentSQLTrace          `yaml:"agent_sql_trace"`
	UseGlobalCustomQueries             string                 `yaml:"use_global_custom_queries"`
	CustomQueries                      []CustomQuery          `yaml:"custom_queries"`
	MetricCollectionInterval           int64                  `yaml:"metric_collection_interval"`
	DatabaseInstanceCollectionInterval uint64                 `yaml:"database_instance_collection_interval"`
<<<<<<< HEAD
	Asm                                asmConfig              `yaml:"asm"`
=======
	ResourceManager                    resourceManagerConfig  `yaml:"resource_manager"`
>>>>>>> 1b06952c
}

// CheckConfig holds the config needed for an integration instance to run.
type CheckConfig struct {
	InitConfig
	InstanceConfig
}

// ToString returns a string representation of the CheckConfig without sensitive information.
func (c *CheckConfig) String() string {
	return fmt.Sprintf(`CheckConfig:
Server: '%s'
ServiceName: '%s'
Port: '%d'
`, c.Server, c.ServiceName, c.Port)
}

// GetDefaultObfuscatorOptions return default obfuscator options
func GetDefaultObfuscatorOptions() obfuscate.SQLConfig {
	return obfuscate.SQLConfig{DBMS: common.IntegrationName, TableNames: true, CollectCommands: true, CollectComments: true, ObfuscationMode: obfuscate.ObfuscateAndNormalize}
}

// NewCheckConfig builds a new check config.
func NewCheckConfig(rawInstance integration.Data, rawInitConfig integration.Data) (*CheckConfig, error) {
	instance := InstanceConfig{}
	initCfg := InitConfig{}

	// Defaults begin
	var defaultMetricCollectionInterval int64 = 60
	instance.MetricCollectionInterval = defaultMetricCollectionInterval

	instance.ObfuscatorOptions = GetDefaultObfuscatorOptions()

	instance.QuerySamples.Enabled = true

	instance.QueryMetrics.Enabled = true
	instance.QueryMetrics.CollectionInterval = defaultMetricCollectionInterval
	instance.QueryMetrics.DBRowsLimit = 10000

	instance.ExecutionPlans.Enabled = true
	instance.ExecutionPlans.PlanCacheRetention = 15

	instance.SysMetrics.Enabled = true
	instance.Tablespaces.Enabled = true
	instance.ProcessMemory.Enabled = true
	instance.SharedMemory.Enabled = true
	instance.InactiveSessions.Enabled = true
<<<<<<< HEAD
	instance.Asm.Enabled = true
=======
	instance.ResourceManager.Enabled = true
>>>>>>> 1b06952c

	instance.UseGlobalCustomQueries = "true"

	instance.DatabaseInstanceCollectionInterval = 1800
	// Defaults end

	if err := yaml.Unmarshal(rawInstance, &instance); err != nil {
		return nil, err
	}
	if err := yaml.Unmarshal(rawInitConfig, &initCfg); err != nil {
		return nil, err
	}

	serverSlice := strings.Split(instance.Server, ":")
	instance.Server = serverSlice[0]

	if instance.Port == 0 {
		if len(serverSlice) > 1 {
			port, err := strconv.Atoi(serverSlice[1])
			if err == nil {
				instance.Port = port
			} else {
				return nil, fmt.Errorf("Cannot extract port from server %w", err)
			}
		} else {
			instance.Port = 1521
		}
	}

	c := &CheckConfig{
		InstanceConfig: instance,
		InitConfig:     initCfg,
	}

	log.Debugf("%s@%d/%s Oracle config: %s", instance.Server, instance.Port, instance.ServiceName, c.String())

	return c, nil
}

// GetLogPrompt returns a config based prompt
func GetLogPrompt(c InstanceConfig) string {
	return fmt.Sprintf("%s>", GetConnectData(c))
}

// GetConnectData returns the connection configuration
func GetConnectData(c InstanceConfig) string {
	if c.TnsAlias != "" {
		return c.TnsAlias
	}

	var p string
	if c.Server != "" {
		p = c.Server
		if c.ReportedHostname != "" {
			p = fmt.Sprintf("%s[%s]", p, c.ReportedHostname)
		}
	}
	if c.Port != 0 {
		p = fmt.Sprintf("%s:%d", p, c.Port)
	}
	if c.ServiceName != "" {
		p = fmt.Sprintf("%s/%s", p, c.ServiceName)
	}
	return p
}<|MERGE_RESOLUTION|>--- conflicted
+++ resolved
@@ -89,11 +89,11 @@
 	Tags         []string             `yaml:"tags"`
 }
 
-<<<<<<< HEAD
 type asmConfig struct {
-=======
+	Enabled bool `yaml:"enabled"`
+}
+
 type resourceManagerConfig struct {
->>>>>>> 1b06952c
 	Enabled bool `yaml:"enabled"`
 }
 
@@ -127,11 +127,8 @@
 	CustomQueries                      []CustomQuery          `yaml:"custom_queries"`
 	MetricCollectionInterval           int64                  `yaml:"metric_collection_interval"`
 	DatabaseInstanceCollectionInterval uint64                 `yaml:"database_instance_collection_interval"`
-<<<<<<< HEAD
 	Asm                                asmConfig              `yaml:"asm"`
-=======
 	ResourceManager                    resourceManagerConfig  `yaml:"resource_manager"`
->>>>>>> 1b06952c
 }
 
 // CheckConfig holds the config needed for an integration instance to run.
@@ -179,11 +176,8 @@
 	instance.ProcessMemory.Enabled = true
 	instance.SharedMemory.Enabled = true
 	instance.InactiveSessions.Enabled = true
-<<<<<<< HEAD
 	instance.Asm.Enabled = true
-=======
 	instance.ResourceManager.Enabled = true
->>>>>>> 1b06952c
 
 	instance.UseGlobalCustomQueries = "true"
 
