// Unless explicitly stated otherwise all files in this repository are licensed
// under the Apache License Version 2.0.
// This product includes software developed at Datadog (https://www.datadoghq.com/).
// Copyright 2016-present Datadog, Inc.

package oracle

import (
	"database/sql"
	"encoding/json"
	"fmt"
	"math"
	"strconv"
	"strings"
	"time"

	"github.com/DataDog/datadog-agent/pkg/collector/corechecks/oracle-dbm/common"
	"github.com/DataDog/datadog-agent/pkg/obfuscate"
	"github.com/DataDog/datadog-agent/pkg/util/log"
	"github.com/jmoiron/sqlx"
	"golang.org/x/exp/maps"
)

const STATEMENT_METRICS_QUERY = `SELECT /* DD */
	c.name as pdb_name,
	%s,
	plan_hash_value,
	sum(parse_calls) as parse_calls,
	sum(disk_reads) as disk_reads,
	sum(direct_writes) as direct_writes,
	sum(direct_reads) as direct_reads,
	sum(buffer_gets) as buffer_gets,
	sum(rows_processed) as rows_processed,
	sum(serializable_aborts) as serializable_aborts,
	sum(fetches) as fetches,
	sum(executions) as executions,
	sum(end_of_fetch_count) as end_of_fetch_count,
	sum(loads) as loads,
	sum(version_count) as version_count,
	sum(invalidations) as invalidations,
	sum(px_servers_executions) as px_servers_executions,
	sum(cpu_time) as cpu_time,
	sum(elapsed_time) as elapsed_time,
	sum(application_wait_time) as application_wait_time,
	sum(concurrency_wait_time) as concurrency_wait_time,
	sum(cluster_wait_time) as cluster_wait_time,
	sum(user_io_wait_time) as user_io_wait_time,
	sum(plsql_exec_time) as plsql_exec_time,
	sum(java_exec_time) as java_exec_time,
	sum(sorts) as sorts,
	sum(sharable_mem) as sharable_mem,
	sum(typecheck_mem) as typecheck_mem,
	sum(io_cell_offload_eligible_bytes) as io_cell_offload_eligible_bytes,
	sum(io_interconnect_bytes) as io_interconnect_bytes,
	sum(physical_read_requests) as physical_read_requests,
	sum(physical_read_bytes) as physical_read_bytes,
	sum(physical_write_requests) as physical_write_requests,
	sum(physical_write_bytes) as physical_write_bytes,
	sum(io_cell_uncompressed_bytes) as io_cell_uncompressed_bytes,
	sum(io_cell_offload_returned_bytes) as io_cell_offload_returned_bytes,
	sum(avoided_executions) as avoided_executions
FROM v$sqlstats s, v$containers c
WHERE 
	s.con_id = c.con_id(+)
	AND %s IN (%s) %s
GROUP BY c.name, %s, plan_hash_value`

const PLAN_QUERY = `SELECT /* DD */
	timestamp,
	operation,
	options,
	object_name,
	object_type,
	object_alias,
	optimizer,
	id,
	parent_id,
	depth,
	position,
	search_columns,
	cost,
	cardinality,
	bytes,
	partition_start,
	partition_stop,
	other,
	cpu_cost,
	io_cost,
	temp_space,
	access_predicates,
	filter_predicates,
	projection,
	executions,
	last_starts,
	last_output_rows,
	last_cr_buffer_gets,
	last_disk_reads,
	last_disk_writes,
	last_elapsed_time,
	last_memory_used,
	last_degree,
	last_tempseg_size,
	c.name pdb_name
FROM v$sql_plan_statistics_all s, v$containers c
WHERE 
  child_address = ( SELECT last_active_child_address FROM v$sqlstats WHERE plan_hash_value = :1 ORDER BY last_active_time DESC FETCH FIRST 1 ROW ONLY)
  AND s.con_id = c.con_id(+)
ORDER BY id, position`

type StatementMetricsKeyDB struct {
	PDBName string `db:"PDB_NAME"`
	SQLID   string `db:"SQL_ID"`

	ForceMatchingSignature string `db:"FORCE_MATCHING_SIGNATURE"`
	PlanHashValue          uint64 `db:"PLAN_HASH_VALUE"`
}

type StatementMetricsMonotonicCountDB struct {
	ParseCalls                 float64 `db:"PARSE_CALLS"`
	DiskReads                  float64 `db:"DISK_READS"`
	DirectWrites               float64 `db:"DIRECT_WRITES"`
	DirectReads                float64 `db:"DIRECT_READS"`
	BufferGets                 float64 `db:"BUFFER_GETS"`
	RowsProcessed              float64 `db:"ROWS_PROCESSED"`
	SerializableAborts         float64 `db:"SERIALIZABLE_ABORTS"`
	Fetches                    float64 `db:"FETCHES"`
	Executions                 float64 `db:"EXECUTIONS"`
	EndOfFetchCount            float64 `db:"END_OF_FETCH_COUNT"`
	Loads                      float64 `db:"LOADS"`
	Invalidations              float64 `db:"INVALIDATIONS"`
	PxServersExecutions        float64 `db:"PX_SERVERS_EXECUTIONS"`
	CPUTime                    float64 `db:"CPU_TIME"`
	ElapsedTime                float64 `db:"ELAPSED_TIME"`
	ApplicationWaitTime        float64 `db:"APPLICATION_WAIT_TIME"`
	ConcurrencyWaitTime        float64 `db:"CONCURRENCY_WAIT_TIME"`
	ClusterWaitTime            float64 `db:"CLUSTER_WAIT_TIME"`
	UserIOWaitTime             float64 `db:"USER_IO_WAIT_TIME"`
	PLSQLExecTime              float64 `db:"PLSQL_EXEC_TIME"`
	JavaExecTime               float64 `db:"JAVA_EXEC_TIME"`
	Sorts                      float64 `db:"SORTS"`
	IOCellOffloadEligibleBytes float64 `db:"IO_CELL_OFFLOAD_ELIGIBLE_BYTES"`
	IOCellUncompressedBytes    float64 `db:"IO_CELL_UNCOMPRESSED_BYTES"`
	IOCellOffloadReturnedBytes float64 `db:"IO_CELL_OFFLOAD_RETURNED_BYTES"`
	IOInterconnectBytes        float64 `db:"IO_INTERCONNECT_BYTES"`
	PhysicalReadRequests       float64 `db:"PHYSICAL_READ_REQUESTS"`
	PhysicalReadBytes          float64 `db:"PHYSICAL_READ_BYTES"`
	PhysicalWriteRequests      float64 `db:"PHYSICAL_WRITE_REQUESTS"`
	PhysicalWriteBytes         float64 `db:"PHYSICAL_WRITE_BYTES"`
	ObsoleteCount              float64 `db:"OBSOLETE_COUNT"`
	AvoidedExecutions          float64 `db:"AVOIDED_EXECUTIONS"`
}

type StatementMetricsGaugeDB struct {
	VersionCount float64 `db:"VERSION_COUNT"`
	SharableMem  float64 `db:"SHARABLE_MEM"`
	TypecheckMem float64 `db:"TYPECHECK_MEM"`
}

type StatementMetricsDB struct {
	StatementMetricsKeyDB
	StatementMetricsMonotonicCountDB
	StatementMetricsGaugeDB
}

type QueryRow struct {
	QuerySignature string   `json:"query_signature,omitempty" dbm:"query_signature,primary"`
	Tables         []string `json:"dd_tables,omitempty" dbm:"table,tag"`
	Commands       []string `json:"dd_commands,omitempty" dbm:"command,tag"`
	Comments       []string `json:"dd_comments,omitempty" dbm:"comments,tag"`
}

type OracleRowMonotonicCount struct {
	ParseCalls                 float64 `json:"parse_calls,omitempty"`
	DiskReads                  float64 `json:"disk_reads,omitempty"`
	DirectWrites               float64 `json:"direct_writes,omitempty"`
	DirectReads                float64 `json:"direct_reads,omitempty"`
	BufferGets                 float64 `json:"buffer_gets,omitempty"`
	RowsProcessed              float64 `json:"rows_processed,omitempty"`
	SerializableAborts         float64 `json:"serializable_aborts,omitempty"`
	Fetches                    float64 `json:"fetches,omitempty"`
	Executions                 float64 `json:"executions,omitempty"`
	EndOfFetchCount            float64 `json:"end_of_fetch_count,omitempty"`
	Loads                      float64 `json:"loads,omitempty"`
	Invalidations              float64 `json:"invalidations,omitempty"`
	PxServersExecutions        float64 `json:"px_servers_executions,omitempty"`
	CPUTime                    float64 `json:"cpu_time,omitempty"`
	ElapsedTime                float64 `json:"elapsed_time,omitempty"`
	ApplicationWaitTime        float64 `json:"application_wait_time,omitempty"`
	ConcurrencyWaitTime        float64 `json:"concurrency_wait_time,omitempty"`
	ClusterWaitTime            float64 `json:"cluster_wait_time,omitempty"`
	UserIOWaitTime             float64 `json:"user_io_wait_time,omitempty"`
	PLSQLExecTime              float64 `json:"plsql_exec_time,omitempty"`
	JavaExecTime               float64 `json:"java_exec_time,omitempty"`
	Sorts                      float64 `json:"sorts,omitempty"`
	IOCellOffloadEligibleBytes float64 `json:"io_cell_offload_eligible_bytes,omitempty"`
	IOCellUncompressedBytes    float64 `json:"io_cell_uncompressed_bytes,omitempty"`
	IOCellOffloadReturnedBytes float64 `json:"io_cell_offload_returned_bytes,omitempty"`
	IOInterconnectBytes        float64 `json:"io_interconnect_bytes,omitempty"`
	PhysicalReadRequests       float64 `json:"physical_read_requests,omitempty"`
	PhysicalReadBytes          float64 `json:"physical_read_bytes,omitempty"`
	PhysicalWriteRequests      float64 `json:"physical_write_requests,omitempty"`
	PhysicalWriteBytes         float64 `json:"physical_write_bytes,omitempty"`
	ObsoleteCount              float64 `json:"obsolete_count,omitempty"`
	AvoidedExecutions          float64 `json:"avoided_executions,omitempty"`
}

type OracleRowGauge struct {
	VersionCount float64 `json:"version_count,omitempty"`
	SharableMem  float64 `json:"sharable_mem,omitempty"`
	TypecheckMem float64 `json:"typecheck_mem,omitempty"`
}

// OracleRow contains all metrics and tags for a single oracle query
// dbmgen:dbms
type OracleRow struct {
	QueryRow

	// Those are tags that should only have at most a single value per query signature
	SQLText   string `json:"sql_fulltext,omitempty"`
	QueryHash string `json:"query_hash,omitempty"`

	// Secondary dimensions
	PlanHash string `json:"plan_hash,omitempty"`
	PDBName  string `json:"pdb_name,omitempty"`

	OracleRowMonotonicCount
	OracleRowGauge
}

type MetricsPayload struct {
	Host                  string   `json:"host,omitempty"` // Host is the database hostname, not the agent hostname
	Timestamp             float64  `json:"timestamp,omitempty"`
	MinCollectionInterval float64  `json:"min_collection_interval,omitempty"`
	Tags                  []string `json:"tags,omitempty"`
	AgentVersion          string   `json:"ddagentversion,omitempty"`
	AgentHostname         string   `json:"ddagenthostname,omitempty"`

	OracleRows    []OracleRow `json:"oracle_rows,omitempty"`
	OracleVersion string      `json:"oracle_version,omitempty"`
}

type FQTDBMetadata struct {
	Tables   []string `json:"dd_tables"`
	Commands []string `json:"dd_commands"`
}

type FQTDB struct {
	Instance       string        `json:"instance"`
	QuerySignature string        `json:"query_signature"`
	Statement      string        `json:"statement"`
	FQTDBMetadata  FQTDBMetadata `json:"metadata"`
}

type FQTDBOracle struct {
	CDBName string `json:"cdb_name,omitempty"`
}

type FQTPayload struct {
	Timestamp    float64     `json:"timestamp,omitempty"`
	Host         string      `json:"host,omitempty"` // Host is the database hostname, not the agent hostname
	AgentVersion string      `json:"ddagentversion,omitempty"`
	Source       string      `json:"ddsource"`
<<<<<<< HEAD
	Tags         []string    `json:"tags,omitempty"`
=======
	Tags         string      `json:"ddtags,omitempty"`
>>>>>>> 8fde819e
	DBMType      string      `json:"dbm_type"`
	FQTDB        FQTDB       `json:"db"`
	FQTDBOracle  FQTDBOracle `json:"oracle"`
}

<<<<<<< HEAD
type OraclePlan struct {
	PlanHashValue uint64 `json:"plan_hash_value,omitempty"`
	SQLID         string `json:"sql_id,omitempty"`
	Timestamp     string `json:"created,omitempty"`
	OptimizerMode string `json:"optimizer_mode,omitempty"`
	Other         string `json:"other"`
	PDBName       string `json:"pdb_name"`
}

type PlanStatementMetadata struct {
	Tables   []string `json:"tables"`
	Commands []string `json:"commands"`
	Comments []string `json:"comments"`
}

type PlanDefinition struct {
	Operation        string  `json:"operation,omitempty"`
	Options          string  `json:"options,omitempty"`
	ObjectOwner      string  `json:"object_owner,omitempty"`
	ObjectName       string  `json:"object_name,omitempty"`
	ObjectAlias      string  `json:"object_alias,omitempty"`
	ObjectType       string  `json:"object_type,omitempty"`
	PlanStepId       int64   `json:"id,omitempty"`
	ParentId         int64   `json:"parent_id,omitempty"`
	Depth            int64   `json:"depth,omitempty"`
	Position         int64   `json:"position,omitempty"`
	SearchColumns    int64   `json:"search_columns,omitempty"`
	Cost             float64 `json:"cost,omitempty"`
	Cardinality      float64 `json:"cardinality,omitempty"`
	Bytes            float64 `json:"bytes,omitempty"`
	PartitionStart   string  `json:"partition_start,omitempty"`
	PartitionStop    string  `json:"partition_stop,omitempty"`
	CPUCost          float64 `json:"cpu_cost,omitempty"`
	IOCost           float64 `json:"io_cost,omitempty"`
	TempSpace        float64 `json:"temp_space,omitempty"`
	AccessPredicates string  `json:"access_predicates,omitempty"`
	FilterPredicates string  `json:"filter_predicates,omitempty"`
	Projection       string  `json:"projection,omitempty"`
	LastStarts       *uint64 `json:"actual_starts,omitempty"`
	LastOutputRows   *uint64 `json:"actual_rows,omitempty"`
	LastCRBufferGets *uint64 `json:"actual_cr_buffer_gets,omitempty"`
	LastDiskReads    *uint64 `json:"actual_disk_reads,omitempty"`
	LastDiskWrites   *uint64 `json:"actual_disk_writes,omitempty"`
	LastElapsedTime  *uint64 `json:"actual_elapsed_time,omitempty"`
	LastMemoryUsed   *uint64 `json:"actual_memory_used,omitempty"`
	LastDegree       *uint64 `json:"actual_parallel_degree,omitempty"`
	LastTempsegSize  *uint64 `json:"actual_tempseg_size,omitempty"`
}

type PlanPlanDB struct {
	Definition []PlanDefinition `json:"definition"`
	Signature  string           `json:"signature"`
}

type PlanDB struct {
	Instance       string                `json:"instance,omitempty"`
	Plan           PlanPlanDB            `json:"plan,omitempty"`
	QuerySignature string                `json:"query_signature,omitempty"`
	Statement      string                `json:"statement,omitempty"`
	Metadata       PlanStatementMetadata `json:"metadata,omitempty"`
}

type PlanPayload struct {
	Timestamp    float64    `json:"timestamp,omitempty"`
	Host         string     `json:"host,omitempty"` // Host is the database hostname, not the agent hostname
	AgentVersion string     `json:"ddagentversion,omitempty"`
	Source       string     `json:"ddsource"`
	Tags         string     `json:"ddtags,omitempty"`
	DBMType      string     `json:"dbm_type"`
	PlanDB       PlanDB     `json:"db"`
	OraclePlan   OraclePlan `json:"oracle"`
}

type PlanGlobalRows struct {
	SQLID         string         `db:"SQL_ID"`
	ChildNumber   sql.NullInt64  `db:"CHILD_NUMBER"`
	PlanCreated   sql.NullString `db:"TIMESTAMP"`
	OptimizerMode sql.NullString `db:"OPTIMIZER"`
	Other         sql.NullString `db:"OTHER"`
	Executions    sql.NullString `db:"EXECUTIONS"`
	PDBName       sql.NullString `db:"PDB_NAME"`
}
type PlanStepRows struct {
	Operation        sql.NullString  `db:"OPERATION"`
	Options          sql.NullString  `db:"OPTIONS"`
	ObjectOwner      sql.NullString  `db:"OBJECT_OWNER"`
	ObjectName       sql.NullString  `db:"OBJECT_NAME"`
	ObjectAlias      sql.NullString  `db:"OBJECT_ALIAS"`
	ObjectType       sql.NullString  `db:"OBJECT_TYPE"`
	PlanStepId       sql.NullInt64   `db:"ID"`
	ParentId         sql.NullInt64   `db:"PARENT_ID"`
	Depth            sql.NullInt64   `db:"DEPTH"`
	Position         sql.NullInt64   `db:"POSITION"`
	SearchColumns    sql.NullInt64   `db:"SEARCH_COLUMNS"`
	Cost             sql.NullFloat64 `db:"COST"`
	Cardinality      sql.NullFloat64 `db:"CARDINALITY"`
	Bytes            sql.NullFloat64 `db:"BYTES"`
	PartitionStart   sql.NullString  `db:"PARTITION_START"`
	PartitionStop    sql.NullString  `db:"PARTITION_STOP"`
	CPUCost          sql.NullFloat64 `db:"CPU_COST"`
	IOCost           sql.NullFloat64 `db:"IO_COST"`
	TempSpace        sql.NullFloat64 `db:"TEMP_SPACE"`
	AccessPredicates sql.NullString  `db:"ACCESS_PREDICATES"`
	FilterPredicates sql.NullString  `db:"FILTER_PREDICATES"`
	Projection       sql.NullString  `db:"PROJECTION"`
	LastStarts       *uint64         `db:"LAST_STARTS"`
	LastOutputRows   *uint64         `db:"LAST_OUTPUT_ROWS"`
	LastCRBufferGets *uint64         `db:"LAST_CR_BUFFER_GETS"`
	LastDiskReads    *uint64         `db:"LAST_DISK_READS"`
	LastDiskWrites   *uint64         `db:"LAST_DISK_WRITES"`
	LastElapsedTime  *uint64         `db:"LAST_ELAPSED_TIME"`
	LastMemoryUsed   *uint64         `db:"LAST_MEMORY_USED"`
	LastDegree       *uint64         `db:"LAST_DEGREE"`
	LastTempsegSize  *uint64         `db:"LAST_TEMPSEG_SIZE"`
}
type PlanRows struct {
	PlanGlobalRows
	PlanStepRows
}

=======
>>>>>>> 8fde819e
func ConstructStatementMetricsQueryBlock(sqlHandleColumn string, whereClause string, bindPlaceholder string) string {
	return fmt.Sprintf(STATEMENT_METRICS_QUERY, sqlHandleColumn, sqlHandleColumn, bindPlaceholder, whereClause, sqlHandleColumn)
}

func GetStatementsMetricsForKeys[K comparable](c *Check, keyName string, whereClause string, keys map[K]int) ([]StatementMetricsDB, error) {
	if len(keys) != 0 {
		db := c.db
<<<<<<< HEAD

=======
>>>>>>> 8fde819e
		var bindPlaceholder string
		keysSlice := maps.Keys(keys)

		bindPlaceholder = "?"
<<<<<<< HEAD

=======
>>>>>>> 8fde819e
		var statementMetrics []StatementMetricsDB
		statements_metrics_query := ConstructStatementMetricsQueryBlock(keyName, whereClause, bindPlaceholder)

		log.Tracef("Statements query metrics keys %s: %+v", keyName, keysSlice)

		query, args, err := sqlx.In(statements_metrics_query, keysSlice)
		if err != nil {
			return nil, fmt.Errorf("error preparing statement metrics query: %w %s", err, statements_metrics_query)
		}
		err = db.Select(&statementMetrics, db.Rebind(query), args...)
		if err != nil {
			return nil, fmt.Errorf("error executing statement metrics query: %w %s", err, statements_metrics_query)
		}
		return statementMetrics, nil
	}
	return nil, nil
}

func (c *Check) copyToPreviousMap(newMap map[StatementMetricsKeyDB]StatementMetricsMonotonicCountDB) {
	c.statementMetricsMonotonicCountsPrevious = make(map[StatementMetricsKeyDB]StatementMetricsMonotonicCountDB)
	for k, v := range newMap {
		c.statementMetricsMonotonicCountsPrevious[k] = v
	}
}

func (c *Check) StatementMetrics() (int, error) {
	start := time.Now()
	sender, err := c.GetSender()
	if err != nil {
		log.Errorf("GetSender statements metrics")
		return 0, err
	}

	SQLTextErrors := 0
	SQLCount := 0
	totalSQLTextTimeUs := int64(0)
	var oracleRows []OracleRow
<<<<<<< HEAD
	FQTSent := make(map[string]int)
	executionPlanSent := make(map[uint64]int)
	var planErrors uint16
	if c.config.QueryMetrics.Enabled {
		if c.config.InstanceConfig.QueryMetrics.IncludeDatadogQueries {
			var DDForceMatchingSignatures []string
=======

	if c.config.QueryMetrics.Enabled {
		if c.config.InstanceConfig.QueryMetrics.IncludeDatadogQueries {
			var DDForceMatchingSignatures []string

			/*
			 * When we want to capture the Datadog Agent queries, we're explicitly looking for them in v$sqlstats, because
			 * they are excluded from query samples and therefore won't be found in c.statementsCache
			 */
>>>>>>> 8fde819e
			err = c.db.Select(
				&DDForceMatchingSignatures,
				"SELECT distinct force_matching_signature FROM v$sqlstats WHERE sql_text like '%/* DD%' and (sysdate-last_active_time)*3600*24 < :1",
				time.Since(c.statementsLastRun).Seconds(),
			)
			if err != nil {
				log.Error("error getting sql_ids from DD queries")
			}
			for _, key := range DDForceMatchingSignatures {
				c.statementsFilter.ForceMatchingSignatures[key] = 1
			}
			if c.DDstatementsCache.forceMatchingSignatures == nil {
				c.DDstatementsCache.forceMatchingSignatures = make(map[string]StatementsCacheData)
			}
			if c.DDPrevStatementsCache.forceMatchingSignatures == nil {
				c.DDPrevStatementsCache.forceMatchingSignatures = make(map[string]StatementsCacheData)
			}

		}

		statementMetrics, err := GetStatementsMetricsForKeys(c, "force_matching_signature", "AND force_matching_signature != 0", c.statementsFilter.ForceMatchingSignatures)
		if err != nil {
			return 0, fmt.Errorf("error collecting statement metrics for force_matching_signature: %w", err)
		}
		log.Tracef("number of collected metrics with force_matching_signature %+v", len(statementMetrics))
		statementMetricsAll := statementMetrics
		statementMetrics, err = GetStatementsMetricsForKeys(c, "sql_id", " ", c.statementsFilter.SQLIDs)
		if err != nil {
			return 0, fmt.Errorf("error collecting statement metrics for SQL_IDs: %w", err)
		}
		statementMetricsAll = append(statementMetricsAll, statementMetrics...)
		log.Tracef("all collected metrics: %+v", statementMetricsAll)
		SQLCount = len(statementMetricsAll)
		sender.Count("dd.oracle.statements_metrics.sql_count", float64(SQLCount), "", c.tags)

		// query metrics cache
		newCache := make(map[StatementMetricsKeyDB]StatementMetricsMonotonicCountDB)
		if c.statementMetricsMonotonicCountsPrevious == nil {
			c.copyToPreviousMap(newCache)
			return 0, nil
		}

		o := obfuscate.NewObfuscator(obfuscate.Config{SQL: c.config.ObfuscatorOptions})
		defer o.Stop()
		var diff OracleRowMonotonicCount
<<<<<<< HEAD
		planErrors = 0

=======
		FQTSent := make(map[string]int)
>>>>>>> 8fde819e
		for _, statementMetricRow := range statementMetricsAll {
			newCache[statementMetricRow.StatementMetricsKeyDB] = statementMetricRow.StatementMetricsMonotonicCountDB
			previousMonotonic, exists := c.statementMetricsMonotonicCountsPrevious[statementMetricRow.StatementMetricsKeyDB]
			if exists {
				diff = OracleRowMonotonicCount{}
				if diff.ParseCalls = statementMetricRow.ParseCalls - previousMonotonic.ParseCalls; diff.ParseCalls < 0 {
					continue
				}
				if diff.DiskReads = statementMetricRow.DiskReads - previousMonotonic.DiskReads; diff.DiskReads < 0 {
					continue
				}
				if diff.DirectWrites = statementMetricRow.DirectWrites - previousMonotonic.DirectWrites; diff.DirectWrites < 0 {
					continue
				}
				if diff.DirectReads = statementMetricRow.DirectReads - previousMonotonic.DirectReads; diff.DirectReads < 0 {
					continue
				}
				if diff.BufferGets = statementMetricRow.BufferGets - previousMonotonic.BufferGets; diff.BufferGets < 0 {
					continue
				}
				if diff.RowsProcessed = statementMetricRow.RowsProcessed - previousMonotonic.RowsProcessed; diff.RowsProcessed < 0 {
					continue
				}
				if diff.SerializableAborts = statementMetricRow.SerializableAborts - previousMonotonic.SerializableAborts; diff.SerializableAborts < 0 {
					continue
				}
				if diff.Fetches = statementMetricRow.Fetches - previousMonotonic.Fetches; diff.Fetches < 0 {
					continue
				}
				if diff.Executions = statementMetricRow.Executions - previousMonotonic.Executions; diff.Executions < 0 {
					continue
				}
				if diff.EndOfFetchCount = statementMetricRow.EndOfFetchCount - previousMonotonic.EndOfFetchCount; diff.EndOfFetchCount < 0 {
					continue
				}
				if diff.Loads = statementMetricRow.Loads - previousMonotonic.Loads; diff.Loads < 0 {
					continue
				}
				if diff.Invalidations = statementMetricRow.Invalidations - previousMonotonic.Invalidations; diff.Invalidations < 0 {
					continue
				}
				if diff.PxServersExecutions = statementMetricRow.PxServersExecutions - previousMonotonic.PxServersExecutions; diff.PxServersExecutions < 0 {
					continue
				}
				if diff.CPUTime = statementMetricRow.CPUTime - previousMonotonic.CPUTime; diff.CPUTime < 0 {
					continue
				}
				if diff.ElapsedTime = statementMetricRow.ElapsedTime - previousMonotonic.ElapsedTime; diff.ElapsedTime < 0 {
					continue
				}
				if diff.ApplicationWaitTime = statementMetricRow.ApplicationWaitTime - previousMonotonic.ApplicationWaitTime; diff.ApplicationWaitTime < 0 {
					continue
				}
				if diff.ConcurrencyWaitTime = statementMetricRow.ConcurrencyWaitTime - previousMonotonic.ConcurrencyWaitTime; diff.ConcurrencyWaitTime < 0 {
					continue
				}
				if diff.ClusterWaitTime = statementMetricRow.ClusterWaitTime - previousMonotonic.ClusterWaitTime; diff.ClusterWaitTime < 0 {
					continue
				}
				if diff.UserIOWaitTime = statementMetricRow.UserIOWaitTime - previousMonotonic.UserIOWaitTime; diff.UserIOWaitTime < 0 {
					continue
				}
				if diff.PLSQLExecTime = statementMetricRow.PLSQLExecTime - previousMonotonic.PLSQLExecTime; diff.PLSQLExecTime < 0 {
					continue
				}
				if diff.JavaExecTime = statementMetricRow.JavaExecTime - previousMonotonic.JavaExecTime; diff.JavaExecTime < 0 {
					continue
				}
				if diff.Sorts = statementMetricRow.Sorts - previousMonotonic.Sorts; diff.Sorts < 0 {
					continue
				}
				if diff.IOCellOffloadEligibleBytes = statementMetricRow.IOCellOffloadEligibleBytes - previousMonotonic.IOCellOffloadEligibleBytes; diff.IOCellOffloadEligibleBytes < 0 {
					continue
				}
				if diff.IOCellUncompressedBytes = statementMetricRow.IOCellUncompressedBytes - previousMonotonic.IOCellUncompressedBytes; diff.IOCellUncompressedBytes < 0 {
					continue
				}
				if diff.IOCellOffloadReturnedBytes = statementMetricRow.IOCellOffloadReturnedBytes - previousMonotonic.IOCellOffloadReturnedBytes; diff.IOCellOffloadReturnedBytes < 0 {
					continue
				}
				if diff.IOInterconnectBytes = statementMetricRow.IOInterconnectBytes - previousMonotonic.IOInterconnectBytes; diff.IOInterconnectBytes < 0 {
					continue
				}
				if diff.PhysicalReadRequests = statementMetricRow.PhysicalReadRequests - previousMonotonic.PhysicalReadRequests; diff.PhysicalReadRequests < 0 {
					continue
				}
				if diff.PhysicalReadBytes = statementMetricRow.PhysicalReadBytes - previousMonotonic.PhysicalReadBytes; diff.PhysicalReadBytes < 0 {
					continue
				}
				if diff.PhysicalWriteRequests = statementMetricRow.PhysicalWriteRequests - previousMonotonic.PhysicalWriteRequests; diff.PhysicalWriteRequests < 0 {
					continue
				}
				if diff.PhysicalWriteBytes = statementMetricRow.PhysicalWriteBytes - previousMonotonic.PhysicalWriteBytes; diff.PhysicalWriteBytes < 0 {
					continue
				}
				if diff.ObsoleteCount = statementMetricRow.ObsoleteCount - previousMonotonic.ObsoleteCount; diff.ObsoleteCount < 0 {
					continue
				}
				if diff.AvoidedExecutions = statementMetricRow.AvoidedExecutions - previousMonotonic.AvoidedExecutions; diff.AvoidedExecutions < 0 {
					continue
				}
			} else {
				continue
			}

			startSQLText := time.Now()
			queryRow := QueryRow{}
			var queryHashCol string
			var SQLStatement string

			found := false
			if statementMetricRow.StatementMetricsKeyDB.ForceMatchingSignature != "" {
				obfuscatedStatement, ok := c.statementsCache.forceMatchingSignatures[statementMetricRow.StatementMetricsKeyDB.ForceMatchingSignature]
				if ok {
					queryRow.Commands = obfuscatedStatement.commands
					queryRow.QuerySignature = obfuscatedStatement.querySignature
					queryRow.Tables = obfuscatedStatement.tables
					SQLStatement = obfuscatedStatement.statement
					found = true
				} else if c.config.InstanceConfig.QueryMetrics.IncludeDatadogQueries {
					obfuscatedStatement, ok := c.DDPrevStatementsCache.forceMatchingSignatures[statementMetricRow.StatementMetricsKeyDB.ForceMatchingSignature]
					if ok {
						queryRow.Commands = obfuscatedStatement.commands
						queryRow.QuerySignature = obfuscatedStatement.querySignature
						queryRow.Tables = obfuscatedStatement.tables
						SQLStatement = obfuscatedStatement.statement

						c.DDstatementsCache.forceMatchingSignatures[statementMetricRow.StatementMetricsKeyDB.ForceMatchingSignature] = c.DDPrevStatementsCache.forceMatchingSignatures[statementMetricRow.StatementMetricsKeyDB.ForceMatchingSignature]
						found = true
					}
				}
			} else if statementMetricRow.StatementMetricsKeyDB.SQLID != "" {
				obfuscatedStatement, ok := c.statementsCache.SQLIDs[statementMetricRow.StatementMetricsKeyDB.SQLID]
				if ok {
					queryRow.Commands = obfuscatedStatement.commands
					queryRow.QuerySignature = obfuscatedStatement.querySignature
					queryRow.Tables = obfuscatedStatement.tables
					SQLStatement = obfuscatedStatement.statement
					found = true
				}
			}
			if !found {
				if statementMetricRow.StatementMetricsKeyDB.ForceMatchingSignature == "" {
					queryHashCol = "sql_id"
				} else {
					queryHashCol = "force_matching_signature"
				}

				p := map[string]interface{}{
					"force_matching_signature": statementMetricRow.StatementMetricsKeyDB.ForceMatchingSignature,
					"sql_id":                   statementMetricRow.StatementMetricsKeyDB.SQLID,
				}
				SQLTextQuery := fmt.Sprintf("SELECT /* DD */ sql_fulltext FROM v$sqlstats WHERE %s=:%s AND rownum = 1", queryHashCol, queryHashCol)

				rows, err := c.db.NamedQuery(SQLTextQuery, p)
				if err != nil {
					log.Errorf("query metrics statements error named exec %s %s %+v", err, SQLTextQuery, p)
					SQLTextErrors++
					continue
				}
				defer rows.Close()

				rows.Next()
				cols, err := rows.SliceScan()
				totalSQLTextTimeUs += time.Since(startSQLText).Microseconds()

				if err != nil {
					log.Errorf("query metrics statement scan error %s %s %+v", err, SQLTextQuery, p)
					SQLTextErrors++
					continue
				}
				SQLStatement = cols[0].(string)
<<<<<<< HEAD

				obfuscatedStatement, err := c.GetObfuscatedStatement(o, SQLStatement)
				SQLStatement = obfuscatedStatement.Statement
				if err == nil {
					queryRow.QuerySignature = obfuscatedStatement.QuerySignature
					queryRow.Commands = obfuscatedStatement.Commands
					queryRow.Tables = obfuscatedStatement.Tables

=======

				obfuscatedStatement, err := c.GetObfuscatedStatement(o, SQLStatement)
				SQLStatement = obfuscatedStatement.Statement
				if err == nil {
					queryRow.QuerySignature = obfuscatedStatement.QuerySignature
					queryRow.Commands = obfuscatedStatement.Commands
					queryRow.Tables = obfuscatedStatement.Tables

>>>>>>> 8fde819e
					if c.config.InstanceConfig.QueryMetrics.IncludeDatadogQueries {
						cacheEntry := StatementsCacheData{
							statement:      SQLStatement,
							querySignature: obfuscatedStatement.QuerySignature,
							tables:         obfuscatedStatement.Tables,
							commands:       obfuscatedStatement.Commands,
						}
						if statementMetricRow.StatementMetricsKeyDB.ForceMatchingSignature != "" {
							c.DDstatementsCache.forceMatchingSignatures[statementMetricRow.StatementMetricsKeyDB.ForceMatchingSignature] = cacheEntry
						}
					}
				}
			}
			var queryHash string
			if queryHashCol == "force_matching_signature" {
				queryHash = statementMetricRow.StatementMetricsKeyDB.ForceMatchingSignature
			} else {
				queryHash = statementMetricRow.StatementMetricsKeyDB.SQLID
			}
			oracleRow := OracleRow{
				QueryRow:                queryRow,
				SQLText:                 SQLStatement,
				QueryHash:               queryHash,
				PlanHash:                strconv.FormatUint(statementMetricRow.PlanHashValue, 10),
				PDBName:                 c.getFullPDBName(statementMetricRow.PDBName),
				OracleRowMonotonicCount: diff,
				OracleRowGauge:          OracleRowGauge(statementMetricRow.StatementMetricsGaugeDB),
			}

			oracleRows = append(oracleRows, oracleRow)

<<<<<<< HEAD
			_, sent := FQTSent[queryRow.QuerySignature]
			if !sent {
				FQTDBMetadata := FQTDBMetadata{Tables: queryRow.Tables, Commands: queryRow.Commands}
				FQTDB := FQTDB{
					Instance:       c.cdbName,
					QuerySignature: queryRow.QuerySignature,
					Statement:      SQLStatement,
					FQTDBMetadata:  FQTDBMetadata,
				}
=======
			_, ok := FQTSent[queryRow.QuerySignature]
			if !ok {
				FQTDBMetadata := FQTDBMetadata{Tables: queryRow.Tables, Commands: queryRow.Commands}
				FQTDB := FQTDB{Instance: c.cdbName, QuerySignature: queryRow.QuerySignature, Statement: SQLStatement, FQTDBMetadata: FQTDBMetadata}
>>>>>>> 8fde819e
				FQTDBOracle := FQTDBOracle{
					CDBName: c.cdbName,
				}
				FQTPayload := FQTPayload{
					Timestamp:    float64(time.Now().UnixMilli()),
					Host:         c.dbHostname,
					AgentVersion: c.agentVersion,
					Source:       common.IntegrationName,
<<<<<<< HEAD
					Tags:         c.tags,
=======
					Tags:         c.tagsString,
>>>>>>> 8fde819e
					DBMType:      "fqt",
					FQTDB:        FQTDB,
					FQTDBOracle:  FQTDBOracle,
				}
				FQTPayloadBytes, err := json.Marshal(FQTPayload)
				if err != nil {
					log.Errorf("Error marshalling fqt payload: %s", err)
				}
				log.Tracef("Query metrics fqt payload %s", string(FQTPayloadBytes))
				sender.EventPlatformEvent(FQTPayloadBytes, "dbm-samples")
				FQTSent[queryRow.QuerySignature] = 1
			}
<<<<<<< HEAD

			if c.config.ExecutionPlans.Enabled {
				_, sent = executionPlanSent[statementMetricRow.PlanHashValue]
				if !sent {
					var planStepsPayload []PlanDefinition
					var planStepsDB []PlanRows
					var oraclePlan OraclePlan
					err = c.db.Select(&planStepsDB, PLAN_QUERY, statementMetricRow.PlanHashValue)

					if err == nil {
						for _, stepRow := range planStepsDB {
							var stepPayload PlanDefinition
							if stepRow.Operation.Valid {
								stepPayload.Operation = stepRow.Operation.String
							}
							if stepRow.Options.Valid {
								stepPayload.Options = stepRow.Options.String
							}
							if stepRow.ObjectOwner.Valid {
								stepPayload.ObjectOwner = stepRow.ObjectOwner.String
							}
							if stepRow.ObjectName.Valid {
								stepPayload.ObjectName = stepRow.ObjectName.String
							}
							if stepRow.ObjectAlias.Valid {
								stepPayload.ObjectAlias = stepRow.ObjectAlias.String
							}
							if stepRow.ObjectType.Valid {
								stepPayload.ObjectType = stepRow.ObjectType.String
							}
							if stepRow.PlanStepId.Valid {
								stepPayload.PlanStepId = stepRow.PlanStepId.Int64
							}
							if stepRow.ParentId.Valid {
								stepPayload.ParentId = stepRow.ParentId.Int64
							}
							if stepRow.Depth.Valid {
								stepPayload.Depth = stepRow.Depth.Int64
							}
							if stepRow.Position.Valid {
								stepPayload.Position = stepRow.Position.Int64
							}
							if stepRow.SearchColumns.Valid {
								stepPayload.SearchColumns = stepRow.SearchColumns.Int64
							}
							if stepRow.Cost.Valid {
								stepPayload.Cost = stepRow.Cost.Float64
							}
							if stepRow.Cardinality.Valid {
								stepPayload.Cardinality = stepRow.Cardinality.Float64
							}
							if stepRow.Bytes.Valid {
								stepPayload.Bytes = stepRow.Bytes.Float64
							}
							if stepRow.PartitionStart.Valid {
								stepPayload.PartitionStart = stepRow.PartitionStart.String
							}
							if stepRow.PartitionStop.Valid {
								stepPayload.PartitionStop = stepRow.PartitionStop.String
							}
							if stepRow.CPUCost.Valid {
								stepPayload.CPUCost = stepRow.CPUCost.Float64
							}
							if stepRow.IOCost.Valid {
								stepPayload.IOCost = stepRow.IOCost.Float64
							}
							if stepRow.TempSpace.Valid {
								stepPayload.TempSpace = stepRow.TempSpace.Float64
							}
							if stepRow.AccessPredicates.Valid {
								obfuscated, err := o.ObfuscateSQLString(stepRow.AccessPredicates.String)
								if err == nil {
									stepPayload.AccessPredicates = obfuscated.Query
								} else {
									stepPayload.AccessPredicates = "obfuscation error"
									log.Errorf("Access obfuscation error")
								}
							}
							if stepRow.FilterPredicates.Valid {
								obfuscated, err := o.ObfuscateSQLString(stepRow.FilterPredicates.String)
								if err == nil {
									stepPayload.FilterPredicates = obfuscated.Query
								} else {
									stepPayload.FilterPredicates = "obfuscation error"
									log.Errorf("Filter obfuscation error")
								}
							}
							if stepRow.Projection.Valid {
								stepPayload.Projection = stepRow.Projection.String
							}
							if stepRow.LastStarts != nil {
								stepPayload.LastStarts = *&stepRow.LastStarts
							}
							if stepRow.LastOutputRows != nil {
								stepPayload.LastOutputRows = *&stepRow.LastOutputRows
							}
							if stepRow.LastCRBufferGets != nil {
								stepPayload.LastCRBufferGets = *&stepRow.LastCRBufferGets
							}
							if stepRow.LastDiskReads != nil {
								stepPayload.LastDiskReads = *&stepRow.LastDiskReads
							}
							if stepRow.LastDiskWrites != nil {
								stepPayload.LastDiskWrites = *&stepRow.LastDiskWrites
							}
							if stepRow.LastElapsedTime != nil {
								stepPayload.LastElapsedTime = *&stepRow.LastElapsedTime
							}
							if stepRow.LastMemoryUsed != nil {
								stepPayload.LastMemoryUsed = *&stepRow.LastMemoryUsed
							}
							if stepRow.LastDegree != nil {
								stepPayload.LastDegree = *&stepRow.LastDegree
							}
							if stepRow.LastTempsegSize != nil {
								stepPayload.LastTempsegSize = *&stepRow.LastTempsegSize
							}
							if stepRow.PlanCreated.Valid && stepRow.PlanCreated.String != "" {
								oraclePlan.Timestamp = stepRow.PlanCreated.String
							}
							if stepRow.OptimizerMode.Valid && stepRow.OptimizerMode.String != "" {
								oraclePlan.OptimizerMode = stepRow.OptimizerMode.String
							}
							if stepRow.Other.Valid && stepRow.Other.String != "" {
								oraclePlan.Other = stepRow.Other.String
							}
							if stepRow.PDBName.Valid && stepRow.PDBName.String != "" {
								oraclePlan.PDBName = stepRow.PDBName.String
							}
							oraclePlan.SQLID = stepRow.SQLID

							planStepsPayload = append(planStepsPayload, stepPayload)
						}
						oraclePlan.PlanHashValue = statementMetricRow.PlanHashValue
						planStatementMetadata := PlanStatementMetadata{
							Tables:   queryRow.Tables,
							Commands: queryRow.Commands,
						}
						planPlanDB := PlanPlanDB{
							Definition: planStepsPayload,
							Signature:  strconv.FormatUint(statementMetricRow.PlanHashValue, 10),
						}
						planDB := PlanDB{
							Instance:       c.cdbName,
							Plan:           planPlanDB,
							QuerySignature: queryRow.QuerySignature,
							Statement:      SQLStatement,
							Metadata:       planStatementMetadata,
						}
						planPayload := PlanPayload{
							Timestamp:    float64(time.Now().UnixMilli()),
							Host:         c.dbHostname,
							AgentVersion: c.agentVersion,
							Source:       common.IntegrationName,
							Tags:         strings.Join(c.tags, ","),
							DBMType:      "plan",
							PlanDB:       planDB,
							OraclePlan:   oraclePlan,
						}
						planPayloadBytes, err := json.Marshal(planPayload)
						if err != nil {
							log.Errorf("Error marshalling plan payload: %s", err)
						}

						sender.EventPlatformEvent(planPayloadBytes, "dbm-samples")
						log.Tracef("Plan payload %+v", string(planPayloadBytes))
					} else {
						planErrors++
						log.Errorf("failed getting execution plan %s for plan_hash_value: %d", err, statementMetricRow.PlanHashValue)
					}
				}
			}
=======
>>>>>>> 8fde819e
		}

		c.copyToPreviousMap(newCache)

		if c.config.InstanceConfig.QueryMetrics.IncludeDatadogQueries {
			c.DDPrevStatementsCache.forceMatchingSignatures = make(map[string]StatementsCacheData)
			for k, v := range c.DDstatementsCache.forceMatchingSignatures {
				c.DDPrevStatementsCache.forceMatchingSignatures[k] = v
			}
			c.DDstatementsCache.forceMatchingSignatures = nil
		}
	} else {
		heartbeatStatement := "__other__"
		queryRowHeartbeat := QueryRow{QuerySignature: heartbeatStatement}

		oracleRow := OracleRow{
			QueryRow:                queryRowHeartbeat,
			SQLText:                 heartbeatStatement,
			QueryHash:               "heartbeatQH",
			PlanHash:                "hearbeatPH",
			PDBName:                 c.getFullPDBName("heartbeatPDB"),
			OracleRowMonotonicCount: OracleRowMonotonicCount{Executions: 1, ElapsedTime: 1},
		}
		oracleRows = append(oracleRows, oracleRow)
	}
	payload := MetricsPayload{
		Host:                  c.dbHostname,
		Timestamp:             float64(time.Now().UnixMilli()),
		MinCollectionInterval: c.checkInterval,
		Tags:                  c.tags,
		AgentVersion:          c.agentVersion,
		OracleRows:            oracleRows,
		OracleVersion:         c.dbVersion,
	}

	payloadBytes, err := json.Marshal(payload)
	if err != nil {
		log.Errorf("Error marshalling query metrics payload: %s", err)
		return 0, err
	}

	log.Tracef("Query metrics payload %s", strings.ReplaceAll(string(payloadBytes), "@", "XX"))

	sender.EventPlatformEvent(payloadBytes, "dbm-metrics")
	sender.Gauge("dd.oracle.statements_metrics.sql_text_errors", float64(SQLTextErrors), "", c.tags)
	sender.Gauge("dd.oracle.statements_metrics.time_ms", float64(time.Since(start).Milliseconds()), "", c.tags)
	sender.Gauge("dd.oracle.statements.sqltext.time_ms", math.Round(float64(totalSQLTextTimeUs/1000)), "", c.tags)
<<<<<<< HEAD
	if c.config.ExecutionPlans.Enabled {
		sender.Gauge("dd.oracle.plan_errors.count", float64(planErrors), "", c.tags)
	}
=======
>>>>>>> 8fde819e
	sender.Commit()

	c.statementsFilter.SQLIDs = nil
	c.statementsFilter.ForceMatchingSignatures = nil
	c.statementsCache.SQLIDs = nil
	c.statementsCache.forceMatchingSignatures = nil

	c.statementsLastRun = start

	return SQLCount, nil
}<|MERGE_RESOLUTION|>--- conflicted
+++ resolved
@@ -260,17 +260,12 @@
 	Host         string      `json:"host,omitempty"` // Host is the database hostname, not the agent hostname
 	AgentVersion string      `json:"ddagentversion,omitempty"`
 	Source       string      `json:"ddsource"`
-<<<<<<< HEAD
-	Tags         []string    `json:"tags,omitempty"`
-=======
 	Tags         string      `json:"ddtags,omitempty"`
->>>>>>> 8fde819e
 	DBMType      string      `json:"dbm_type"`
 	FQTDB        FQTDB       `json:"db"`
 	FQTDBOracle  FQTDBOracle `json:"oracle"`
 }
 
-<<<<<<< HEAD
 type OraclePlan struct {
 	PlanHashValue uint64 `json:"plan_hash_value,omitempty"`
 	SQLID         string `json:"sql_id,omitempty"`
@@ -391,8 +386,6 @@
 	PlanStepRows
 }
 
-=======
->>>>>>> 8fde819e
 func ConstructStatementMetricsQueryBlock(sqlHandleColumn string, whereClause string, bindPlaceholder string) string {
 	return fmt.Sprintf(STATEMENT_METRICS_QUERY, sqlHandleColumn, sqlHandleColumn, bindPlaceholder, whereClause, sqlHandleColumn)
 }
@@ -400,18 +393,10 @@
 func GetStatementsMetricsForKeys[K comparable](c *Check, keyName string, whereClause string, keys map[K]int) ([]StatementMetricsDB, error) {
 	if len(keys) != 0 {
 		db := c.db
-<<<<<<< HEAD
-
-=======
->>>>>>> 8fde819e
 		var bindPlaceholder string
 		keysSlice := maps.Keys(keys)
 
 		bindPlaceholder = "?"
-<<<<<<< HEAD
-
-=======
->>>>>>> 8fde819e
 		var statementMetrics []StatementMetricsDB
 		statements_metrics_query := ConstructStatementMetricsQueryBlock(keyName, whereClause, bindPlaceholder)
 
@@ -449,24 +434,15 @@
 	SQLCount := 0
 	totalSQLTextTimeUs := int64(0)
 	var oracleRows []OracleRow
-<<<<<<< HEAD
-	FQTSent := make(map[string]int)
 	executionPlanSent := make(map[uint64]int)
 	var planErrors uint16
 	if c.config.QueryMetrics.Enabled {
 		if c.config.InstanceConfig.QueryMetrics.IncludeDatadogQueries {
-			var DDForceMatchingSignatures []string
-=======
-
-	if c.config.QueryMetrics.Enabled {
-		if c.config.InstanceConfig.QueryMetrics.IncludeDatadogQueries {
-			var DDForceMatchingSignatures []string
-
-			/*
+			var DDForceMatchingSignatures []string       
+      /*
 			 * When we want to capture the Datadog Agent queries, we're explicitly looking for them in v$sqlstats, because
 			 * they are excluded from query samples and therefore won't be found in c.statementsCache
 			 */
->>>>>>> 8fde819e
 			err = c.db.Select(
 				&DDForceMatchingSignatures,
 				"SELECT distinct force_matching_signature FROM v$sqlstats WHERE sql_text like '%/* DD%' and (sysdate-last_active_time)*3600*24 < :1",
@@ -512,12 +488,8 @@
 		o := obfuscate.NewObfuscator(obfuscate.Config{SQL: c.config.ObfuscatorOptions})
 		defer o.Stop()
 		var diff OracleRowMonotonicCount
-<<<<<<< HEAD
 		planErrors = 0
-
-=======
 		FQTSent := make(map[string]int)
->>>>>>> 8fde819e
 		for _, statementMetricRow := range statementMetricsAll {
 			newCache[statementMetricRow.StatementMetricsKeyDB] = statementMetricRow.StatementMetricsMonotonicCountDB
 			previousMonotonic, exists := c.statementMetricsMonotonicCountsPrevious[statementMetricRow.StatementMetricsKeyDB]
@@ -690,25 +662,12 @@
 					continue
 				}
 				SQLStatement = cols[0].(string)
-<<<<<<< HEAD
-
 				obfuscatedStatement, err := c.GetObfuscatedStatement(o, SQLStatement)
 				SQLStatement = obfuscatedStatement.Statement
 				if err == nil {
 					queryRow.QuerySignature = obfuscatedStatement.QuerySignature
 					queryRow.Commands = obfuscatedStatement.Commands
 					queryRow.Tables = obfuscatedStatement.Tables
-
-=======
-
-				obfuscatedStatement, err := c.GetObfuscatedStatement(o, SQLStatement)
-				SQLStatement = obfuscatedStatement.Statement
-				if err == nil {
-					queryRow.QuerySignature = obfuscatedStatement.QuerySignature
-					queryRow.Commands = obfuscatedStatement.Commands
-					queryRow.Tables = obfuscatedStatement.Tables
-
->>>>>>> 8fde819e
 					if c.config.InstanceConfig.QueryMetrics.IncludeDatadogQueries {
 						cacheEntry := StatementsCacheData{
 							statement:      SQLStatement,
@@ -740,22 +699,10 @@
 
 			oracleRows = append(oracleRows, oracleRow)
 
-<<<<<<< HEAD
-			_, sent := FQTSent[queryRow.QuerySignature]
-			if !sent {
-				FQTDBMetadata := FQTDBMetadata{Tables: queryRow.Tables, Commands: queryRow.Commands}
-				FQTDB := FQTDB{
-					Instance:       c.cdbName,
-					QuerySignature: queryRow.QuerySignature,
-					Statement:      SQLStatement,
-					FQTDBMetadata:  FQTDBMetadata,
-				}
-=======
 			_, ok := FQTSent[queryRow.QuerySignature]
 			if !ok {
 				FQTDBMetadata := FQTDBMetadata{Tables: queryRow.Tables, Commands: queryRow.Commands}
 				FQTDB := FQTDB{Instance: c.cdbName, QuerySignature: queryRow.QuerySignature, Statement: SQLStatement, FQTDBMetadata: FQTDBMetadata}
->>>>>>> 8fde819e
 				FQTDBOracle := FQTDBOracle{
 					CDBName: c.cdbName,
 				}
@@ -764,11 +711,7 @@
 					Host:         c.dbHostname,
 					AgentVersion: c.agentVersion,
 					Source:       common.IntegrationName,
-<<<<<<< HEAD
-					Tags:         c.tags,
-=======
 					Tags:         c.tagsString,
->>>>>>> 8fde819e
 					DBMType:      "fqt",
 					FQTDB:        FQTDB,
 					FQTDBOracle:  FQTDBOracle,
@@ -781,9 +724,8 @@
 				sender.EventPlatformEvent(FQTPayloadBytes, "dbm-samples")
 				FQTSent[queryRow.QuerySignature] = 1
 			}
-<<<<<<< HEAD
-
-			if c.config.ExecutionPlans.Enabled {
+
+      if c.config.ExecutionPlans.Enabled {
 				_, sent = executionPlanSent[statementMetricRow.PlanHashValue]
 				if !sent {
 					var planStepsPayload []PlanDefinition
@@ -954,8 +896,6 @@
 					}
 				}
 			}
-=======
->>>>>>> 8fde819e
 		}
 
 		c.copyToPreviousMap(newCache)
@@ -1003,12 +943,9 @@
 	sender.Gauge("dd.oracle.statements_metrics.sql_text_errors", float64(SQLTextErrors), "", c.tags)
 	sender.Gauge("dd.oracle.statements_metrics.time_ms", float64(time.Since(start).Milliseconds()), "", c.tags)
 	sender.Gauge("dd.oracle.statements.sqltext.time_ms", math.Round(float64(totalSQLTextTimeUs/1000)), "", c.tags)
-<<<<<<< HEAD
 	if c.config.ExecutionPlans.Enabled {
 		sender.Gauge("dd.oracle.plan_errors.count", float64(planErrors), "", c.tags)
 	}
-=======
->>>>>>> 8fde819e
 	sender.Commit()
 
 	c.statementsFilter.SQLIDs = nil
