// Unless explicitly stated otherwise all files in this repository are licensed
// under the Apache License Version 2.0.
// This product includes software developed at Datadog (https://www.datadoghq.com/).
// Copyright 2016-present Datadog, Inc.

//go:build oracle

package oracle

import (
	"database/sql"
	"encoding/json"
	"fmt"
	"strconv"
	"strings"
	"time"

	"github.com/DataDog/datadog-agent/pkg/collector/corechecks/oracle-dbm/common"
	"github.com/DataDog/datadog-agent/pkg/obfuscate"
	"github.com/DataDog/datadog-agent/pkg/util/log"
	cache "github.com/patrickmn/go-cache"
)

type StatementMetricsKeyDB struct {
	ConID                  int    `db:"CON_ID"`
	PDBName                string `db:"PDB_NAME"`
	SQLID                  string `db:"SQL_ID"`
	ForceMatchingSignature string `db:"FORCE_MATCHING_SIGNATURE"`
	PlanHashValue          uint64 `db:"PLAN_HASH_VALUE"`
}

type StatementMetricsMonotonicCountDB struct {
	ParseCalls                 float64 `db:"PARSE_CALLS"`
	DiskReads                  float64 `db:"DISK_READS"`
	DirectWrites               float64 `db:"DIRECT_WRITES"`
	DirectReads                float64 `db:"DIRECT_READS"`
	BufferGets                 float64 `db:"BUFFER_GETS"`
	RowsProcessed              float64 `db:"ROWS_PROCESSED"`
	SerializableAborts         float64 `db:"SERIALIZABLE_ABORTS"`
	Fetches                    float64 `db:"FETCHES"`
	Executions                 float64 `db:"EXECUTIONS"`
	EndOfFetchCount            float64 `db:"END_OF_FETCH_COUNT"`
	Loads                      float64 `db:"LOADS"`
	Invalidations              float64 `db:"INVALIDATIONS"`
	PxServersExecutions        float64 `db:"PX_SERVERS_EXECUTIONS"`
	CPUTime                    float64 `db:"CPU_TIME"`
	ElapsedTime                float64 `db:"ELAPSED_TIME"`
	ApplicationWaitTime        float64 `db:"APPLICATION_WAIT_TIME"`
	ConcurrencyWaitTime        float64 `db:"CONCURRENCY_WAIT_TIME"`
	ClusterWaitTime            float64 `db:"CLUSTER_WAIT_TIME"`
	UserIOWaitTime             float64 `db:"USER_IO_WAIT_TIME"`
	PLSQLExecTime              float64 `db:"PLSQL_EXEC_TIME"`
	JavaExecTime               float64 `db:"JAVA_EXEC_TIME"`
	Sorts                      float64 `db:"SORTS"`
	IOCellOffloadEligibleBytes float64 `db:"IO_CELL_OFFLOAD_ELIGIBLE_BYTES"`
	IOCellUncompressedBytes    float64 `db:"IO_CELL_UNCOMPRESSED_BYTES"`
	IOCellOffloadReturnedBytes float64 `db:"IO_CELL_OFFLOAD_RETURNED_BYTES"`
	IOInterconnectBytes        float64 `db:"IO_INTERCONNECT_BYTES"`
	PhysicalReadRequests       float64 `db:"PHYSICAL_READ_REQUESTS"`
	PhysicalReadBytes          float64 `db:"PHYSICAL_READ_BYTES"`
	PhysicalWriteRequests      float64 `db:"PHYSICAL_WRITE_REQUESTS"`
	PhysicalWriteBytes         float64 `db:"PHYSICAL_WRITE_BYTES"`
	ObsoleteCount              float64 `db:"OBSOLETE_COUNT"`
	AvoidedExecutions          float64 `db:"AVOIDED_EXECUTIONS"`
}

type StatementMetricsGaugeDB struct {
	VersionCount float64 `db:"VERSION_COUNT"`
	SharableMem  float64 `db:"SHARABLE_MEM"`
	TypecheckMem float64 `db:"TYPECHECK_MEM"`
}

type StatementMetricsDB struct {
	StatementMetricsKeyDB
	SQLText       string `db:"SQL_TEXT"`
	SQLTextLength int16  `db:"SQL_TEXT_LENGTH"`
	StatementMetricsMonotonicCountDB
	StatementMetricsGaugeDB
}

type QueryRow struct {
	QuerySignature string   `json:"query_signature,omitempty" dbm:"query_signature,primary"`
	Tables         []string `json:"dd_tables,omitempty" dbm:"table,tag"`
	Commands       []string `json:"dd_commands,omitempty" dbm:"command,tag"`
	Comments       []string `json:"dd_comments,omitempty" dbm:"comments,tag"`
}

type OracleRowMonotonicCount struct {
	ParseCalls                 float64 `json:"parse_calls,omitempty"`
	DiskReads                  float64 `json:"disk_reads,omitempty"`
	DirectWrites               float64 `json:"direct_writes,omitempty"`
	DirectReads                float64 `json:"direct_reads,omitempty"`
	BufferGets                 float64 `json:"buffer_gets,omitempty"`
	RowsProcessed              float64 `json:"rows_processed,omitempty"`
	SerializableAborts         float64 `json:"serializable_aborts,omitempty"`
	Fetches                    float64 `json:"fetches,omitempty"`
	Executions                 float64 `json:"executions,omitempty"`
	EndOfFetchCount            float64 `json:"end_of_fetch_count,omitempty"`
	Loads                      float64 `json:"loads,omitempty"`
	Invalidations              float64 `json:"invalidations,omitempty"`
	PxServersExecutions        float64 `json:"px_servers_executions,omitempty"`
	CPUTime                    float64 `json:"cpu_time,omitempty"`
	ElapsedTime                float64 `json:"elapsed_time,omitempty"`
	ApplicationWaitTime        float64 `json:"application_wait_time,omitempty"`
	ConcurrencyWaitTime        float64 `json:"concurrency_wait_time,omitempty"`
	ClusterWaitTime            float64 `json:"cluster_wait_time,omitempty"`
	UserIOWaitTime             float64 `json:"user_io_wait_time,omitempty"`
	PLSQLExecTime              float64 `json:"plsql_exec_time,omitempty"`
	JavaExecTime               float64 `json:"java_exec_time,omitempty"`
	Sorts                      float64 `json:"sorts,omitempty"`
	IOCellOffloadEligibleBytes float64 `json:"io_cell_offload_eligible_bytes,omitempty"`
	IOCellUncompressedBytes    float64 `json:"io_cell_uncompressed_bytes,omitempty"`
	IOCellOffloadReturnedBytes float64 `json:"io_cell_offload_returned_bytes,omitempty"`
	IOInterconnectBytes        float64 `json:"io_interconnect_bytes,omitempty"`
	PhysicalReadRequests       float64 `json:"physical_read_requests,omitempty"`
	PhysicalReadBytes          float64 `json:"physical_read_bytes,omitempty"`
	PhysicalWriteRequests      float64 `json:"physical_write_requests,omitempty"`
	PhysicalWriteBytes         float64 `json:"physical_write_bytes,omitempty"`
	ObsoleteCount              float64 `json:"obsolete_count,omitempty"`
	AvoidedExecutions          float64 `json:"avoided_executions,omitempty"`
}

type OracleRowGauge struct {
	VersionCount float64 `json:"version_count,omitempty"`
	SharableMem  float64 `json:"sharable_mem,omitempty"`
	TypecheckMem float64 `json:"typecheck_mem,omitempty"`
}

// OracleRow contains all metrics and tags for a single oracle query
// dbmgen:dbms
type OracleRow struct {
	QueryRow

	// Those are tags that should only have at most a single value per query signature
	SQLText   string `json:"sql_fulltext,omitempty"`
	QueryHash string `json:"query_hash,omitempty"`

	// Secondary dimensions
	PlanHash string `json:"plan_hash,omitempty"`
	PDBName  string `json:"pdb_name,omitempty"`

	OracleRowMonotonicCount
	OracleRowGauge
}

type MetricsPayload struct {
	Host                  string   `json:"host,omitempty"` // Host is the database hostname, not the agent hostname
	Timestamp             float64  `json:"timestamp,omitempty"`
	MinCollectionInterval float64  `json:"min_collection_interval,omitempty"`
	Tags                  []string `json:"tags,omitempty"`
	AgentVersion          string   `json:"ddagentversion,omitempty"`
	AgentHostname         string   `json:"ddagenthostname,omitempty"`

	OracleRows    []OracleRow `json:"oracle_rows,omitempty"`
	OracleVersion string      `json:"oracle_version,omitempty"`
}

type FQTDBMetadata struct {
	Tables   []string `json:"dd_tables"`
	Commands []string `json:"dd_commands"`
}

type FQTDB struct {
	Instance       string        `json:"instance"`
	QuerySignature string        `json:"query_signature"`
	Statement      string        `json:"statement"`
	FQTDBMetadata  FQTDBMetadata `json:"metadata"`
}

type FQTDBOracle struct {
	CDBName string `json:"cdb_name,omitempty"`
}

type FQTPayload struct {
	Timestamp    float64     `json:"timestamp,omitempty"`
	Host         string      `json:"host,omitempty"` // Host is the database hostname, not the agent hostname
	AgentVersion string      `json:"ddagentversion,omitempty"`
	Source       string      `json:"ddsource"`
	Tags         string      `json:"ddtags,omitempty"`
	DBMType      string      `json:"dbm_type"`
	FQTDB        FQTDB       `json:"db"`
	FQTDBOracle  FQTDBOracle `json:"oracle"`
}

type OraclePlan struct {
	PlanHashValue          uint64  `json:"plan_hash_value,omitempty"`
	SQLID                  string  `json:"sql_id,omitempty"`
	Timestamp              string  `json:"created,omitempty"`
	OptimizerMode          string  `json:"optimizer_mode,omitempty"`
	Other                  string  `json:"other"`
	PDBName                string  `json:"pdb_name"`
	Executions             float64 `json:"executions,omitempty"`
	ElapsedTime            float64 `json:"elapsed_time,omitempty"`
	ForceMatchingSignature string  `json:"force_matching_signature,omitempty"`
}

type PlanStatementMetadata struct {
	Tables   []string `json:"tables"`
	Commands []string `json:"commands"`
	Comments []string `json:"comments"`
}

type PlanDefinition struct {
	Operation        string  `json:"operation,omitempty"`
	Options          string  `json:"options,omitempty"`
	ObjectOwner      string  `json:"object_owner,omitempty"`
	ObjectName       string  `json:"object_name,omitempty"`
	ObjectAlias      string  `json:"object_alias,omitempty"`
	ObjectType       string  `json:"object_type,omitempty"`
	PlanStepId       int64   `json:"id,omitempty"`
	ParentId         int64   `json:"parent_id,omitempty"`
	Depth            int64   `json:"depth,omitempty"`
	Position         int64   `json:"position,omitempty"`
	SearchColumns    int64   `json:"search_columns,omitempty"`
	Cost             float64 `json:"cost,omitempty"`
	Cardinality      float64 `json:"cardinality,omitempty"`
	Bytes            float64 `json:"bytes,omitempty"`
	PartitionStart   string  `json:"partition_start,omitempty"`
	PartitionStop    string  `json:"partition_stop,omitempty"`
	CPUCost          float64 `json:"cpu_cost,omitempty"`
	IOCost           float64 `json:"io_cost,omitempty"`
	TempSpace        float64 `json:"temp_space,omitempty"`
	AccessPredicates string  `json:"access_predicates,omitempty"`
	FilterPredicates string  `json:"filter_predicates,omitempty"`
	Projection       string  `json:"projection,omitempty"`
	LastStarts       uint64  `json:"actual_starts,omitempty"`
	LastOutputRows   uint64  `json:"actual_rows,omitempty"`
	LastCRBufferGets uint64  `json:"actual_cr_buffer_gets,omitempty"`
	LastDiskReads    uint64  `json:"actual_disk_reads,omitempty"`
	LastDiskWrites   uint64  `json:"actual_disk_writes,omitempty"`
	LastElapsedTime  uint64  `json:"actual_elapsed_time,omitempty"`
	LastMemoryUsed   uint64  `json:"actual_memory_used,omitempty"`
	LastDegree       uint64  `json:"actual_parallel_degree,omitempty"`
	LastTempsegSize  uint64  `json:"actual_tempseg_size,omitempty"`
}

type PlanPlanDB struct {
	Definition []PlanDefinition `json:"definition"`
	Signature  string           `json:"signature"`
}

type PlanDB struct {
	Instance       string                `json:"instance,omitempty"`
	Plan           PlanPlanDB            `json:"plan,omitempty"`
	QuerySignature string                `json:"query_signature,omitempty"`
	Statement      string                `json:"statement,omitempty"`
	Metadata       PlanStatementMetadata `json:"metadata,omitempty"`
}

type PlanPayload struct {
	Timestamp    float64    `json:"timestamp,omitempty"`
	Host         string     `json:"host,omitempty"` // Host is the database hostname, not the agent hostname
	AgentVersion string     `json:"ddagentversion,omitempty"`
	Source       string     `json:"ddsource"`
	Tags         string     `json:"ddtags,omitempty"`
	DBMType      string     `json:"dbm_type"`
	PlanDB       PlanDB     `json:"db"`
	OraclePlan   OraclePlan `json:"oracle"`
}

type PlanGlobalRow struct {
	SQLID         string         `db:"SQL_ID"`
	ChildNumber   sql.NullInt64  `db:"CHILD_NUMBER"`
	PlanCreated   sql.NullString `db:"TIMESTAMP"`
	OptimizerMode sql.NullString `db:"OPTIMIZER"`
	Other         sql.NullString `db:"OTHER"`
	Executions    sql.NullString `db:"EXECUTIONS"`
	PDBName       sql.NullString `db:"PDB_NAME"`
}
type PlanStepRows struct {
	Operation        sql.NullString  `db:"OPERATION"`
	Options          sql.NullString  `db:"OPTIONS"`
	ObjectOwner      sql.NullString  `db:"OBJECT_OWNER"`
	ObjectName       sql.NullString  `db:"OBJECT_NAME"`
	ObjectAlias      sql.NullString  `db:"OBJECT_ALIAS"`
	ObjectType       sql.NullString  `db:"OBJECT_TYPE"`
	PlanStepId       sql.NullInt64   `db:"ID"`
	ParentId         sql.NullInt64   `db:"PARENT_ID"`
	Depth            sql.NullInt64   `db:"DEPTH"`
	Position         sql.NullInt64   `db:"POSITION"`
	SearchColumns    sql.NullInt64   `db:"SEARCH_COLUMNS"`
	Cost             sql.NullFloat64 `db:"COST"`
	Cardinality      sql.NullFloat64 `db:"CARDINALITY"`
	Bytes            sql.NullFloat64 `db:"BYTES"`
	PartitionStart   sql.NullString  `db:"PARTITION_START"`
	PartitionStop    sql.NullString  `db:"PARTITION_STOP"`
	CPUCost          sql.NullFloat64 `db:"CPU_COST"`
	IOCost           sql.NullFloat64 `db:"IO_COST"`
	TempSpace        sql.NullFloat64 `db:"TEMP_SPACE"`
	AccessPredicates sql.NullString  `db:"ACCESS_PREDICATES"`
	FilterPredicates sql.NullString  `db:"FILTER_PREDICATES"`
	Projection       sql.NullString  `db:"PROJECTION"`
	LastStarts       *uint64         `db:"LAST_STARTS"`
	LastOutputRows   *uint64         `db:"LAST_OUTPUT_ROWS"`
	LastCRBufferGets *uint64         `db:"LAST_CR_BUFFER_GETS"`
	LastDiskReads    *uint64         `db:"LAST_DISK_READS"`
	LastDiskWrites   *uint64         `db:"LAST_DISK_WRITES"`
	LastElapsedTime  *uint64         `db:"LAST_ELAPSED_TIME"`
	LastMemoryUsed   *uint64         `db:"LAST_MEMORY_USED"`
	LastDegree       *uint64         `db:"LAST_DEGREE"`
	LastTempsegSize  *uint64         `db:"LAST_TEMPSEG_SIZE"`
}
type PlanRows struct {
	PlanGlobalRow
	PlanStepRows
}

func (c *Check) copyToPreviousMap(newMap map[StatementMetricsKeyDB]StatementMetricsMonotonicCountDB) {
	c.statementMetricsMonotonicCountsPrevious = make(map[StatementMetricsKeyDB]StatementMetricsMonotonicCountDB)
	for k, v := range newMap {
		c.statementMetricsMonotonicCountsPrevious[k] = v
	}
}

func handlePredicate(predicateType string, dbValue sql.NullString, payloadValue *string, statement StatementMetricsDB, c *Check, o *obfuscate.Obfuscator) {
	if dbValue.Valid {
		obfuscated, err := o.ObfuscateSQLString(dbValue.String)
		if err == nil {
			*payloadValue = obfuscated.Query
		} else {
			*payloadValue = fmt.Sprintf("%s obfuscation error", predicateType)
			logEntry := fmt.Sprintf("%s %s for sql_id: %s, plan_hash_value: %d", c.logPrompt, *payloadValue, statement.SQLID, statement.PlanHashValue)
			if c.config.ExecutionPlans.LogUnobfuscatedPlans {
				logEntry = fmt.Sprintf("%s unobfuscated filter: %s", logEntry, dbValue.String)
			}
			log.Error(logEntry)
		}
	}
}

func (c *Check) StatementMetrics() (int, error) {
	if !checkIntervalExpired(&c.statementsLastRun, c.config.QueryMetrics.CollectionInterval) {
		return 0, nil
	}
	start := c.statementsLastRun

	sender, err := c.GetSender()
	if err != nil {
		log.Errorf("%s GetSender statements metrics %s", c.logPrompt, err)
		return 0, err
	}

	SQLCount := 0
	var oracleRows []OracleRow
	var planErrors uint16
	queries := getStatementMetricsQueries(c)
	if c.config.QueryMetrics.Enabled {
		var statementMetrics []StatementMetricsDB
		var sql string
		if c.config.QueryMetrics.DisableLastActive {
			sql = queries[fmsRandomQuery]
		} else {
			sql = queries[fmsLastActiveQuery]
		}

		var lookback int64
		if c.config.QueryMetrics.Lookback != 0 {
			lookback = c.config.QueryMetrics.Lookback
		} else {
			lookback = 2 * c.config.QueryMetrics.CollectionInterval
		}

		err := selectWrapper(
			c,
			&statementMetrics,
			sql,
			lookback,
			c.config.QueryMetrics.DBRowsLimit,
		)
		if err != nil {
			return 0, fmt.Errorf("error collecting statement metrics for force_matching_signature: %w %s", err, sql)
		}
		log.Debugf("%s number of collected metrics with force_matching_signature %+v", c.logPrompt, len(statementMetrics))

		statementMetricsAll := make([]StatementMetricsDB, len(statementMetrics))
		copy(statementMetricsAll, statementMetrics)

		sql = queries[sqlIDQuery]
		err = selectWrapper(
			c,
			&statementMetrics,
			sql,
			lookback,
			c.config.QueryMetrics.DBRowsLimit,
		)
		if err != nil {
			return 0, fmt.Errorf("error collecting statement metrics for SQL_IDs: %w %s", err, sql)
		}
		log.Debugf("%s number of collected metrics with SQL_ID %+v", c.logPrompt, len(statementMetrics))
		statementMetricsAll = append(statementMetricsAll, statementMetrics...)
		SQLCount = len(statementMetricsAll)

		// query metrics cache
		newCache := make(map[StatementMetricsKeyDB]StatementMetricsMonotonicCountDB)
		if c.statementMetricsMonotonicCountsPrevious == nil {
			c.copyToPreviousMap(newCache)
			return 0, nil
		}

		o := obfuscate.NewObfuscator(obfuscate.Config{SQL: c.config.ObfuscatorOptions})
		defer o.Stop()
		var diff OracleRowMonotonicCount
		planErrors = 0
<<<<<<< HEAD
		sendFqtAndPlan := true
		for i, statementMetricRow := range statementMetricsAll {

=======
		for _, statementMetricRow := range statementMetricsAll {
>>>>>>> bde985e8
			var trace bool
			for _, t := range c.config.QueryMetrics.Trackers {
				if len(t.ContainsText) > 0 {
					for _, q := range t.ContainsText {
						if strings.Contains(statementMetricRow.SQLText, q) {
							trace = true
						} else {
							trace = false
							break
						}
					}
					if trace {
						break
					}
				}
			}
			if trace {
				log.Infof("%s qm_tracker queried: %+v", c.logPrompt, statementMetricRow)
			}

			newCache[statementMetricRow.StatementMetricsKeyDB] = statementMetricRow.StatementMetricsMonotonicCountDB
			previousMonotonic, exists := c.statementMetricsMonotonicCountsPrevious[statementMetricRow.StatementMetricsKeyDB]
			if exists {
				if trace {
					log.Infof("%s qm_tracker previous: %+v %+v", c.logPrompt, statementMetricRow.StatementMetricsKeyDB, previousMonotonic)
				}
				diff = OracleRowMonotonicCount{}
				if diff.ParseCalls = statementMetricRow.ParseCalls - previousMonotonic.ParseCalls; diff.ParseCalls < 0 {
					continue
				}
				if diff.DiskReads = statementMetricRow.DiskReads - previousMonotonic.DiskReads; diff.DiskReads < 0 {
					continue
				}
				if diff.DirectWrites = statementMetricRow.DirectWrites - previousMonotonic.DirectWrites; diff.DirectWrites < 0 {
					continue
				}
				if diff.DirectReads = statementMetricRow.DirectReads - previousMonotonic.DirectReads; diff.DirectReads < 0 {
					continue
				}
				if diff.BufferGets = statementMetricRow.BufferGets - previousMonotonic.BufferGets; diff.BufferGets < 0 {
					continue
				}
				if diff.RowsProcessed = statementMetricRow.RowsProcessed - previousMonotonic.RowsProcessed; diff.RowsProcessed < 0 {
					continue
				}
				if diff.SerializableAborts = statementMetricRow.SerializableAborts - previousMonotonic.SerializableAborts; diff.SerializableAborts < 0 {
					continue
				}
				if diff.Fetches = statementMetricRow.Fetches - previousMonotonic.Fetches; diff.Fetches < 0 {
					continue
				}
				if diff.Executions = statementMetricRow.Executions - previousMonotonic.Executions; diff.Executions < 0 {
					continue
				}
				if diff.EndOfFetchCount = statementMetricRow.EndOfFetchCount - previousMonotonic.EndOfFetchCount; diff.EndOfFetchCount < 0 {
					continue
				}
				if diff.Loads = statementMetricRow.Loads - previousMonotonic.Loads; diff.Loads < 0 {
					continue
				}
				if diff.Invalidations = statementMetricRow.Invalidations - previousMonotonic.Invalidations; diff.Invalidations < 0 {
					continue
				}
				if diff.PxServersExecutions = statementMetricRow.PxServersExecutions - previousMonotonic.PxServersExecutions; diff.PxServersExecutions < 0 {
					continue
				}
				if diff.CPUTime = statementMetricRow.CPUTime - previousMonotonic.CPUTime; diff.CPUTime < 0 {
					continue
				}
				if diff.ElapsedTime = statementMetricRow.ElapsedTime - previousMonotonic.ElapsedTime; diff.ElapsedTime < 0 {
					continue
				}
				if diff.ApplicationWaitTime = statementMetricRow.ApplicationWaitTime - previousMonotonic.ApplicationWaitTime; diff.ApplicationWaitTime < 0 {
					continue
				}
				if diff.ConcurrencyWaitTime = statementMetricRow.ConcurrencyWaitTime - previousMonotonic.ConcurrencyWaitTime; diff.ConcurrencyWaitTime < 0 {
					continue
				}
				if diff.ClusterWaitTime = statementMetricRow.ClusterWaitTime - previousMonotonic.ClusterWaitTime; diff.ClusterWaitTime < 0 {
					continue
				}
				if diff.UserIOWaitTime = statementMetricRow.UserIOWaitTime - previousMonotonic.UserIOWaitTime; diff.UserIOWaitTime < 0 {
					continue
				}
				if diff.PLSQLExecTime = statementMetricRow.PLSQLExecTime - previousMonotonic.PLSQLExecTime; diff.PLSQLExecTime < 0 {
					continue
				}
				if diff.JavaExecTime = statementMetricRow.JavaExecTime - previousMonotonic.JavaExecTime; diff.JavaExecTime < 0 {
					continue
				}
				if diff.Sorts = statementMetricRow.Sorts - previousMonotonic.Sorts; diff.Sorts < 0 {
					continue
				}
				if diff.IOCellOffloadEligibleBytes = statementMetricRow.IOCellOffloadEligibleBytes - previousMonotonic.IOCellOffloadEligibleBytes; diff.IOCellOffloadEligibleBytes < 0 {
					continue
				}
				if diff.IOCellUncompressedBytes = statementMetricRow.IOCellUncompressedBytes - previousMonotonic.IOCellUncompressedBytes; diff.IOCellUncompressedBytes < 0 {
					continue
				}
				if diff.IOCellOffloadReturnedBytes = statementMetricRow.IOCellOffloadReturnedBytes - previousMonotonic.IOCellOffloadReturnedBytes; diff.IOCellOffloadReturnedBytes < 0 {
					continue
				}
				if diff.IOInterconnectBytes = statementMetricRow.IOInterconnectBytes - previousMonotonic.IOInterconnectBytes; diff.IOInterconnectBytes < 0 {
					continue
				}
				if diff.PhysicalReadRequests = statementMetricRow.PhysicalReadRequests - previousMonotonic.PhysicalReadRequests; diff.PhysicalReadRequests < 0 {
					continue
				}
				if diff.PhysicalReadBytes = statementMetricRow.PhysicalReadBytes - previousMonotonic.PhysicalReadBytes; diff.PhysicalReadBytes < 0 {
					continue
				}
				if diff.PhysicalWriteRequests = statementMetricRow.PhysicalWriteRequests - previousMonotonic.PhysicalWriteRequests; diff.PhysicalWriteRequests < 0 {
					continue
				}
				if diff.PhysicalWriteBytes = statementMetricRow.PhysicalWriteBytes - previousMonotonic.PhysicalWriteBytes; diff.PhysicalWriteBytes < 0 {
					continue
				}
				if diff.ObsoleteCount = statementMetricRow.ObsoleteCount - previousMonotonic.ObsoleteCount; diff.ObsoleteCount < 0 {
					continue
				}
				if diff.AvoidedExecutions = statementMetricRow.AvoidedExecutions - previousMonotonic.AvoidedExecutions; diff.AvoidedExecutions < 0 {
					continue
				}
			} else {
				continue
			}

			queryRow := QueryRow{}
			var SQLStatement string

			if statementMetricRow.SQLTextLength == MaxSQLFullTextVSQLStats {
				err := getFullSQLText(c, &SQLStatement, "sql_id", statementMetricRow.SQLID)
				if err != nil {
					log.Errorf("%s failed to get the full text %s for sql_id %s", c.logPrompt, err, statementMetricRow.SQLID)
				}
				if SQLStatement != "" {
					statementMetricRow.SQLText = SQLStatement
				}
			}

			obfuscatedStatement, err := c.GetObfuscatedStatement(o, statementMetricRow.SQLText)
			SQLStatement = obfuscatedStatement.Statement
			if err == nil {
				queryRow.QuerySignature = obfuscatedStatement.QuerySignature
				queryRow.Commands = obfuscatedStatement.Commands
				queryRow.Tables = obfuscatedStatement.Tables
			}

			var queryHash string
			if statementMetricRow.StatementMetricsKeyDB.ForceMatchingSignature == "" {
				queryHash = statementMetricRow.StatementMetricsKeyDB.SQLID
			} else {
				queryHash = statementMetricRow.StatementMetricsKeyDB.ForceMatchingSignature
			}
			oracleRow := OracleRow{
				QueryRow:                queryRow,
				SQLText:                 SQLStatement,
				QueryHash:               queryHash,
				PlanHash:                strconv.FormatUint(statementMetricRow.PlanHashValue, 10),
				PDBName:                 c.getFullPDBName(statementMetricRow.PDBName),
				OracleRowMonotonicCount: diff,
				OracleRowGauge:          OracleRowGauge(statementMetricRow.StatementMetricsGaugeDB),
			}

			oracleRows = append(oracleRows, oracleRow)
			if trace {
				log.Infof("%s qm_tracker payload: %+v", c.logPrompt, oracleRow)
			}

			if c.fqtEmitted == nil {
				c.fqtEmitted = getFqtEmittedCache()
			}

			if sendFqtAndPlan {
				if (i+1)%10 == 0 && time.Since(start).Seconds() >= float64(c.config.QueryMetrics.MaxRunTime) {
					sendFqtAndPlan = true
				}
				if _, found := c.fqtEmitted.Get(queryRow.QuerySignature); !found {
					FQTDBMetadata := FQTDBMetadata{Tables: queryRow.Tables, Commands: queryRow.Commands}
					FQTDB := FQTDB{Instance: c.cdbName, QuerySignature: queryRow.QuerySignature, Statement: SQLStatement, FQTDBMetadata: FQTDBMetadata}
					FQTDBOracle := FQTDBOracle{
						CDBName: c.cdbName,
					}
					FQTPayload := FQTPayload{
						Timestamp:    float64(time.Now().UnixMilli()),
						Host:         c.dbHostname,
						AgentVersion: c.agentVersion,
						Source:       common.IntegrationName,
						Tags:         c.tagsString,
						DBMType:      "fqt",
						FQTDB:        FQTDB,
						FQTDBOracle:  FQTDBOracle,
					}
					FQTPayloadBytes, err := json.Marshal(FQTPayload)
					if err != nil {
						log.Errorf("%s Error marshalling fqt payload: %s", c.logPrompt, err)
					}
					log.Debugf("%s Query metrics fqt payload %s", c.logPrompt, string(FQTPayloadBytes))
					sender.EventPlatformEvent(FQTPayloadBytes, "dbm-samples")
					c.fqtEmitted.Set(queryRow.QuerySignature, "1", cache.DefaultExpiration)
				}

				if c.config.ExecutionPlans.Enabled {
					planCacheKey := strconv.FormatUint(statementMetricRow.PlanHashValue, 10)
					if c.planEmitted == nil {
						c.planEmitted = getPlanEmittedCache(c)
					}
					_, found := c.planEmitted.Get(planCacheKey)
					if c.config.ExecutionPlans.PlanCacheRetention == 0 || !found {
						var planStepsPayload []PlanDefinition
						var planStepsDB []PlanRows
						var oraclePlan OraclePlan

						var planQuery string
						if isDbVersionGreaterOrEqualThan(c, minMultitenantVersion) {
							planQuery = planQuery12
							err = selectWrapper(c, &planStepsDB, planQuery, statementMetricRow.SQLID, statementMetricRow.PlanHashValue, statementMetricRow.ConID)
						} else {
							planQuery = planQuery11
							err = selectWrapper(c, &planStepsDB, planQuery, statementMetricRow.SQLID, statementMetricRow.PlanHashValue)
						}

						if err == nil {
							if len(planStepsDB) > 0 {
								for _, stepRow := range planStepsDB {
									var stepPayload PlanDefinition
									if stepRow.Operation.Valid {
										stepPayload.Operation = stepRow.Operation.String
									}
									if stepRow.Options.Valid {
										stepPayload.Options = stepRow.Options.String
									}
									if stepRow.ObjectOwner.Valid {
										stepPayload.ObjectOwner = stepRow.ObjectOwner.String
									}
									if stepRow.ObjectName.Valid {
										stepPayload.ObjectName = stepRow.ObjectName.String
									}
									if stepRow.ObjectAlias.Valid {
										stepPayload.ObjectAlias = stepRow.ObjectAlias.String
									}
									if stepRow.ObjectType.Valid {
										stepPayload.ObjectType = stepRow.ObjectType.String
									}
									if stepRow.PlanStepId.Valid {
										stepPayload.PlanStepId = stepRow.PlanStepId.Int64
									}
									if stepRow.ParentId.Valid {
										stepPayload.ParentId = stepRow.ParentId.Int64
									}
									if stepRow.Depth.Valid {
										stepPayload.Depth = stepRow.Depth.Int64
									}
									if stepRow.Position.Valid {
										stepPayload.Position = stepRow.Position.Int64
									}
									if stepRow.SearchColumns.Valid {
										stepPayload.SearchColumns = stepRow.SearchColumns.Int64
									}
									if stepRow.Cost.Valid {
										stepPayload.Cost = stepRow.Cost.Float64
									}
									if stepRow.Cardinality.Valid {
										stepPayload.Cardinality = stepRow.Cardinality.Float64
									}
									if stepRow.Bytes.Valid {
										stepPayload.Bytes = stepRow.Bytes.Float64
									}
									if stepRow.PartitionStart.Valid {
										stepPayload.PartitionStart = stepRow.PartitionStart.String
									}
									if stepRow.PartitionStop.Valid {
										stepPayload.PartitionStop = stepRow.PartitionStop.String
									}
									if stepRow.CPUCost.Valid {
										stepPayload.CPUCost = stepRow.CPUCost.Float64
									}
									if stepRow.IOCost.Valid {
										stepPayload.IOCost = stepRow.IOCost.Float64
									}
									if stepRow.TempSpace.Valid {
										stepPayload.TempSpace = stepRow.TempSpace.Float64
									}
									handlePredicate("access", stepRow.AccessPredicates, &stepPayload.AccessPredicates, statementMetricRow, c, o)
									handlePredicate("filter", stepRow.FilterPredicates, &stepPayload.FilterPredicates, statementMetricRow, c, o)
									if stepRow.Projection.Valid {
										stepPayload.Projection = stepRow.Projection.String
									}
									if stepRow.LastStarts != nil {
										stepPayload.LastStarts = *stepRow.LastStarts
									}
									if stepRow.LastOutputRows != nil {
										stepPayload.LastOutputRows = *stepRow.LastOutputRows
									}
									if stepRow.LastCRBufferGets != nil {
										stepPayload.LastCRBufferGets = *stepRow.LastCRBufferGets
									}
									if stepRow.LastDiskReads != nil {
										stepPayload.LastDiskReads = *stepRow.LastDiskReads
									}
									if stepRow.LastDiskWrites != nil {
										stepPayload.LastDiskWrites = *stepRow.LastDiskWrites
									}
									if stepRow.LastElapsedTime != nil {
										stepPayload.LastElapsedTime = *stepRow.LastElapsedTime
									}
									if stepRow.LastMemoryUsed != nil {
										stepPayload.LastMemoryUsed = *stepRow.LastMemoryUsed
									}
									if stepRow.LastDegree != nil {
										stepPayload.LastDegree = *stepRow.LastDegree
									}
									if stepRow.LastTempsegSize != nil {
										stepPayload.LastTempsegSize = *stepRow.LastTempsegSize
									}
									if stepRow.PlanCreated.Valid && stepRow.PlanCreated.String != "" {
										oraclePlan.Timestamp = stepRow.PlanCreated.String
									}
									if stepRow.OptimizerMode.Valid && stepRow.OptimizerMode.String != "" {
										oraclePlan.OptimizerMode = stepRow.OptimizerMode.String
									}
									if stepRow.Other.Valid && stepRow.Other.String != "" {
										oraclePlan.Other = stepRow.Other.String
									}

									oraclePlan.PDBName = statementMetricRow.PDBName
									oraclePlan.SQLID = statementMetricRow.SQLID
									oraclePlan.ForceMatchingSignature = statementMetricRow.ForceMatchingSignature
									oraclePlan.Executions = statementMetricRow.Executions
									oraclePlan.ElapsedTime = statementMetricRow.ElapsedTime

									planStepsPayload = append(planStepsPayload, stepPayload)
								}
								oraclePlan.PlanHashValue = statementMetricRow.PlanHashValue
								planStatementMetadata := PlanStatementMetadata{
									Tables:   queryRow.Tables,
									Commands: queryRow.Commands,
								}
								planPlanDB := PlanPlanDB{
									Definition: planStepsPayload,
									Signature:  strconv.FormatUint(statementMetricRow.PlanHashValue, 10),
								}
								planDB := PlanDB{
									Instance:       c.cdbName,
									Plan:           planPlanDB,
									QuerySignature: queryRow.QuerySignature,
									Statement:      SQLStatement,
									Metadata:       planStatementMetadata,
								}
								tags := strings.Join(append(c.tags, fmt.Sprintf("pdb:%s", statementMetricRow.PDBName)), ",")

								planPayload := PlanPayload{
									Timestamp:    float64(time.Now().UnixMilli()),
									Host:         c.dbHostname,
									AgentVersion: c.agentVersion,
									Source:       common.IntegrationName,
									Tags:         tags,
									DBMType:      "plan",
									PlanDB:       planDB,
									OraclePlan:   oraclePlan,
								}
								planPayloadBytes, err := json.Marshal(planPayload)
								if err != nil {
									log.Errorf("%s Error marshalling plan payload: %s", c.logPrompt, err)
								}

								sender.EventPlatformEvent(planPayloadBytes, "dbm-samples")
								log.Debugf("%s Plan payload %+v", c.logPrompt, string(planPayloadBytes))
								c.planEmitted.Set(planCacheKey, "1", cache.DefaultExpiration)
							} else {
								log.Infof("%s Plan for SQL_ID %s and plan_hash_value: %d not found", c.logPrompt, statementMetricRow.SQLID, statementMetricRow.PlanHashValue)
							}
						} else {
							planErrors++
							log.Errorf("%s failed getting execution plan %s for SQL_ID: %s, plan_hash_value: %d", c.logPrompt, err, statementMetricRow.SQLID, statementMetricRow.PlanHashValue)
						}
					}
				}
			}
		}
		c.copyToPreviousMap(newCache)
	} else {
		heartbeatStatement := "__other__"
		queryRowHeartbeat := QueryRow{QuerySignature: heartbeatStatement}

		oracleRow := OracleRow{
			QueryRow:                queryRowHeartbeat,
			SQLText:                 heartbeatStatement,
			QueryHash:               "heartbeatQH",
			PlanHash:                "hearbeatPH",
			PDBName:                 c.getFullPDBName("heartbeatPDB"),
			OracleRowMonotonicCount: OracleRowMonotonicCount{Executions: 1, ElapsedTime: 1},
		}
		oracleRows = append(oracleRows, oracleRow)
	}

	c.lastOracleRows = make([]OracleRow, len(oracleRows))
	copy(c.lastOracleRows, oracleRows)

	payload := MetricsPayload{
		Host:                  c.dbHostname,
		Timestamp:             float64(time.Now().UnixMilli()),
		MinCollectionInterval: c.checkInterval,
		Tags:                  c.tags,
		AgentVersion:          c.agentVersion,
		OracleRows:            oracleRows,
		OracleVersion:         c.dbVersion,
	}

	payloadBytes, err := json.Marshal(payload)
	if err != nil {
		log.Errorf("%s Error marshalling query metrics payload: %s", c.logPrompt, err)
		return 0, err
	}

	log.Debugf("%s Query metrics payload %s", c.logPrompt, strings.ReplaceAll(string(payloadBytes), "@", "XX"))

	sender.EventPlatformEvent(payloadBytes, "dbm-metrics")
	sender.Gauge("dd.oracle.statements_metrics.time_ms", float64(time.Since(start).Milliseconds()), "", c.tags)
	if c.config.ExecutionPlans.Enabled {
		sender.Gauge("dd.oracle.plan_errors.count", float64(planErrors), "", c.tags)
	}
	sender.Commit()

	if planErrors > 0 {
		return SQLCount, fmt.Errorf("SQL statements processed: %d, plan errors: %d", SQLCount, planErrors)
	}

	return SQLCount, nil
}<|MERGE_RESOLUTION|>--- conflicted
+++ resolved
@@ -401,13 +401,8 @@
 		defer o.Stop()
 		var diff OracleRowMonotonicCount
 		planErrors = 0
-<<<<<<< HEAD
 		sendFqtAndPlan := true
 		for i, statementMetricRow := range statementMetricsAll {
-
-=======
-		for _, statementMetricRow := range statementMetricsAll {
->>>>>>> bde985e8
 			var trace bool
 			for _, t := range c.config.QueryMetrics.Trackers {
 				if len(t.ContainsText) > 0 {
