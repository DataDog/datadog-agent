// Unless explicitly stated otherwise all files in this repository are licensed
// under the Apache License Version 2.0.
// This product includes software developed at Datadog (https://www.datadoghq.com/).
// Copyright 2016-present Datadog, Inc.

//go:build oracle_test

package oracle

import (
	"database/sql"
	"fmt"

	"math"
	"testing"
	"time"

	"github.com/DataDog/datadog-agent/comp/core/config"
	"github.com/DataDog/datadog-agent/comp/core/log"
	"github.com/DataDog/datadog-agent/comp/forwarder/defaultforwarder"
	"github.com/DataDog/datadog-agent/pkg/aggregator"
	"github.com/DataDog/datadog-agent/pkg/collector/corechecks/oracle-dbm/common"
	"github.com/jmoiron/sqlx"
	go_ora "github.com/sijms/go-ora/v2"
	"github.com/stretchr/testify/assert"
<<<<<<< HEAD
=======
	"testing"
	"time"
>>>>>>> b86cf42f

	"github.com/DataDog/datadog-agent/pkg/util/fxutil"
	_ "github.com/godror/godror"
)

func TestConnectionGoOra(t *testing.T) {
	databaseUrl := go_ora.BuildUrl(HOST, PORT, SERVICE_NAME, USER, PASSWORD, nil)
	conn, err := sql.Open("oracle", databaseUrl)
	assert.NoError(t, err)

	err = conn.Ping()
	assert.NoError(t, err)

}

func TestConnection(t *testing.T) {
	databaseUrl := fmt.Sprintf(`user="%s" password="%s" connectString="%s"`, USER, PASSWORD, TNS_ALIAS)
	db, err := sqlx.Open("godror", databaseUrl)
	assert.NoError(t, err)
	err = db.Ping()
	assert.NoError(t, err)

	databaseUrl = fmt.Sprintf(`user="%s" password="%s" connectString="%s:%d/%s"`, USER, PASSWORD, HOST, PORT, SERVICE_NAME)
	_, err = sqlx.Open("oracle", databaseUrl)
	assert.NoError(t, err)
	err = db.Ping()
	assert.NoError(t, err)

}

func demuxOpts() aggregator.AgentDemultiplexerOptions {
	opts := aggregator.DefaultAgentDemultiplexerOptions()
	opts.FlushInterval = 1 * time.Hour
	opts.DontStartForwarders = true
	return opts
}

func connectToDB(driver string) (*sqlx.DB, error) {
	var connStr string
	if driver == "godror" {
		connStr = fmt.Sprintf(`user="%s" password="%s" connectString="%s:%d/%s"`, USER, PASSWORD, HOST, PORT, SERVICE_NAME)
	} else if driver == "oracle" {
		connStr = go_ora.BuildUrl(HOST, PORT, SERVICE_NAME, USER, PASSWORD, map[string]string{})
	} else {
		return nil, fmt.Errorf("wrong driver: %s", driver)
	}

	db, err := sqlx.Open(driver, connStr)
	if err != nil {
		return nil, fmt.Errorf("failed to connect to oracle instance: %w", err)
	}
	err = db.Ping()
	if err != nil {
		return nil, fmt.Errorf("failed to ping oracle instance: %w", err)
	}
	// https://github.com/jmoiron/sqlx/issues/854#issuecomment-1504070464
	if driver == "oracle" {
		sqlx.BindDriver("oracle", sqlx.NAMED)
	}
	return db, nil
}

func initAndStartAgentDemultiplexer(t *testing.T) {
	deps := fxutil.Test[aggregator.AggregatorTestDeps](t, defaultforwarder.MockModule, config.MockModule, log.MockModule)
	opts := aggregator.DefaultAgentDemultiplexerOptions()
	opts.DontStartForwarders = true

	_ = aggregator.InitAndStartAgentDemultiplexerForTest(deps, opts, "hostname")
}

func getUsedPGA(db *sqlx.DB) (float64, error) {
	var pga float64
	err := chk.db.Get(&pga, `SELECT 
	sum(p.pga_used_mem)
FROM   v$session s,
	v$process p
WHERE  s.paddr = p.addr AND s.username = 'C##DATADOG'`)
	return pga, err
}

func getSession(db *sqlx.DB) (string, error) {
	var r string
	err := chk.db.Get(&r, `SELECT sid || 'X' || serial# FROM v$session WHERE username = 'C##DATADOG'`)
	return r, err
}

func getLOBReads(db *sqlx.DB) (float64, error) {
	var r float64
	err := chk.db.Get(&r, `SELECT name,value 
	FROM v$sesstat  m, v$statname n, v$session s 
	WHERE n.statistic# = m.statistic# AND s.sid = m.sid AND s.username = 'C##DATADOG' AND n.name = 'lob reads'`)
	return r, err
}

func getTemporaryLobs(db *sqlx.DB) (int, error) {
	var r int
	err := chk.db.Get(&r, `SELECT SUM(cache_lobs) + SUM(nocache_lobs) + SUM(abstract_lobs) 
	FROM v$temporary_lobs l, v$session s WHERE s.SID = l.SID AND s.username = 'C##DATADOG'`)
	return r, err
}

func TestChkRun(t *testing.T) {
	initAndStartAgentDemultiplexer(t)
	chk.dbmEnabled = true
	chk.config.InstanceConfig.InstantClient = false

	// This is to ensure that query samples return rows
	chk.config.QuerySamples.IncludeAllSessions = true

	type RowsStruct struct {
		N int `db:"N"`
	}

	for _, tnsAlias := range []string{"", TNS_ALIAS} {
		chk.db = nil

		chk.config.InstanceConfig.TnsAlias = tnsAlias
		var driver string
		if tnsAlias == "" {
			driver = common.GoOra
			chk.config.InstanceConfig.InstantClient = false
		} else {
			driver = common.Godror
		}

		chk.statementsLastRun = time.Now().Add(-48 * time.Hour)
		err := chk.Run()
		assert.NoError(t, err, "check run with %s driver", driver)

		sessionBefore, _ := getSession(chk.db)

		pgaBefore, err := getUsedPGA(chk.db)
		assert.NoError(t, err, "get used pga with %s driver", driver)
		chk.statementsLastRun = time.Now().Add(-48 * time.Hour)

		tempLobsBefore, _ := getTemporaryLobs(chk.db)

		_, err = chk.db.Exec(`begin
				for i in 1..1000
				loop
					execute immediate 'insert into t values (' || i || ')';
				end loop;
				end ;`)
		assert.NoError(t, err, "error generating statements with %s driver", driver)

		chk.Run()

		pgaAfter1StRun, _ := getUsedPGA(chk.db)
		diff1 := (pgaAfter1StRun - pgaBefore) / 1024
		assert.Less(t, diff1, float64(1024), "extreme PGA usage (%f KB) with the %s driver", diff1, driver)

		chk.statementsLastRun = time.Now().Add(-48 * time.Hour)
		chk.Run()

		pgaAfter2ndRun, _ := getUsedPGA(chk.db)
		diff2 := (pgaAfter2ndRun - pgaAfter1StRun) / 1024
		percGrowth := (diff2 - diff1) * 100 / diff1
		assert.Less(t, percGrowth, float64(10), "PGA memory leak (%f %% increase between two consecutive runs) with the %s driver", percGrowth, driver)

		tempLobsAfter, _ := getTemporaryLobs(chk.db)
		diffTempLobs := tempLobsAfter - tempLobsBefore
		assert.Equal(t, 0, diffTempLobs, "temporary LOB leak (%d) with %s driver", diffTempLobs, driver)

		sessionAfter, _ := getSession(chk.db)
		assert.Equal(t, sessionBefore, sessionAfter, "The agent reconnected")
	}
}

func TestLicense(t *testing.T) {
	oracleDriver := "oracle"
	connStr := go_ora.BuildUrl(HOST, PORT, SERVICE_NAME, USER, PASSWORD, map[string]string{})
	db, err := sqlx.Open(oracleDriver, connStr)
	if err != nil {
		fmt.Printf("failed to connect to oracle instance: %s", err)
	}
	err = db.Ping()
	if err != nil {
		fmt.Printf("failed to ping oracle instance: %s", err)
	}
	var usedFeaturesCount int
	err = db.Get(&usedFeaturesCount, `SELECT NVL(SUM(detected_usages),0)
	FROM dba_feature_usage_statistics
 	WHERE name in (
		'ADDM', 
		'Automatic SQL Tuning Advisor', 
		'Automatic Workload Repository', 
		'AWR Baseline', 
		'AWR Baseline Template', 
		'AWR Report', 
		'EM Performance Page', 
		'Real-Time SQL Monitoring', 
		'SQL Access Advisor', 
		'SQL Monitoring and Tuning pages', 
		'SQL Performance Analyzer', 
		'SQL Tuning Advisor', 
		'SQL Tuning Set (user)'
		)
 `)
	if err != nil {
		fmt.Printf("failed to query license info: %s", err)
	}
	assert.Equal(t, 0, usedFeaturesCount)
}

var DRIVERS = []string{"oracle", "godror"}

func TestBindingSimple(t *testing.T) {
	result := 3
	for _, driver := range DRIVERS {
		db, _ := connectToDB(driver)
		stmt, err := db.Prepare(fmt.Sprintf("SELECT %d FROM dual WHERE rownum = :1", result))
		if err != nil {
			fmt.Printf("preparing statement with driver %s %s", driver, err)
		}
		row := stmt.QueryRow(1)
		if row.Err() != nil {
			fmt.Printf("row error with driver %s %s", driver, row.Err())
			return
		}
		var retValue int
		err = row.Scan(&retValue)
		if err != nil {
			fmt.Printf("scanning with driver %s %s", driver, err)
		}
		assert.Equal(t, retValue, result, driver)
	}
}

func TestSQLXIn(t *testing.T) {
	slice := []any{1}
	result := 7
	for _, driver := range DRIVERS {
		db, _ := connectToDB(driver)

		var rows *sql.Rows
		var err error

		rows, err = db.Query(fmt.Sprintf("SELECT %d FROM dual WHERE rownum IN (:1)", result), slice...)
		if err != nil {
			fmt.Printf("row error with driver %s %s", driver, err)
			return
		}

		rows.Next()
		var retValue int
		err = rows.Scan(&retValue)
		rows.Close()
		if err != nil {
			fmt.Printf("scan error %s", err)
		}
		assert.Equal(t, retValue, result, driver)

		query, args, err := sqlx.In(fmt.Sprintf("SELECT %d FROM dual WHERE rownum IN (?)", result), slice)
		if err != nil {
			fmt.Println(err)
		}

		rows, err = db.Query(db.Rebind(query), args...)

		assert.NoErrorf(t, err, "preparing statement with IN clause for %s driver", driver)

		rows.Next()
		err = rows.Scan(&retValue)
		rows.Close()
		if err != nil {
			fmt.Printf("scan error %s", err)
		}
		assert.Equal(t, retValue, result, driver)
	}

}

func TestLargeUint64Binding(t *testing.T) {
	largeUint64 := uint64(18446744073709551615)
	//largeUint64 = 1
	var result uint64
	for _, driver := range DRIVERS {
		db, _ := connectToDB(driver)
		err := db.Get(&result, "SELECT n FROM T WHERE n = :1", largeUint64)
		assert.NoError(t, err, "running test statement with %s driver", driver)
		if err != nil {
			continue
		}
		assert.Equal(t, result, largeUint64, "simple uint64 binding with %s driver", driver)
	}
}<|MERGE_RESOLUTION|>--- conflicted
+++ resolved
@@ -11,7 +11,9 @@
 	"database/sql"
 	"fmt"
 
-	"math"
+	"testing"
+	"time"
+
 	"testing"
 	"time"
 
@@ -23,11 +25,6 @@
 	"github.com/jmoiron/sqlx"
 	go_ora "github.com/sijms/go-ora/v2"
 	"github.com/stretchr/testify/assert"
-<<<<<<< HEAD
-=======
-	"testing"
-	"time"
->>>>>>> b86cf42f
 
 	"github.com/DataDog/datadog-agent/pkg/util/fxutil"
 	_ "github.com/godror/godror"
