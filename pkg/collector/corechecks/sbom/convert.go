--- conflicted
+++ resolved
@@ -126,13 +126,8 @@
 	}
 
 	return &cyclonedx_v1_4.Bom{
-<<<<<<< HEAD
-		SpecVersion:        in.SpecVersion,
+		SpecVersion:        in.SpecVersion.String(),
 		Version:            pointer.Ptr(int32(in.Version)),
-=======
-		SpecVersion:        in.SpecVersion.String(),
-		Version:            pointer.Int32Ptr(int32(in.Version)),
->>>>>>> b7269e4b
 		SerialNumber:       stringPtr(in.SerialNumber),
 		Metadata:           convertMetadata(in.Metadata),
 		Components:         convertArray(in.Components, convertComponent),
