--- conflicted
+++ resolved
@@ -600,13 +600,8 @@
 			var SBOMsSent = atomic.NewInt32(0)
 
 			workloadmetaStore := fxutil.Test[workloadmeta.Mock](t, fx.Options(
-<<<<<<< HEAD
-				log.MockModule(),
+				logimpl.MockModule(),
 				configcomp.MockModule(),
-=======
-				logimpl.MockModule,
-				configcomp.MockModule,
->>>>>>> bc6a27c1
 				fx.Supply(context.Background()),
 				fx.Supply(workloadmeta.NewParams()),
 				workloadmeta.MockModuleV2(),
