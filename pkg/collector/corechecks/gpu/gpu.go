// Unless explicitly stated otherwise all files in this repository are licensed
// under the Apache License Version 2.0.
// This product includes software developed at Datadog (https://www.datadoghq.com/).
// Copyright 2024-present Datadog, Inc.

//go:build linux

package gpu

import (
	"fmt"
	"net/http"

	"gopkg.in/yaml.v2"

	"github.com/NVIDIA/go-nvml/pkg/nvml"
	"github.com/hashicorp/go-multierror"

	sysprobeclient "github.com/DataDog/datadog-agent/cmd/system-probe/api/client"
	sysconfig "github.com/DataDog/datadog-agent/cmd/system-probe/config"
	"github.com/DataDog/datadog-agent/comp/core/autodiscovery/integration"
	tagger "github.com/DataDog/datadog-agent/comp/core/tagger/def"
	taggertypes "github.com/DataDog/datadog-agent/comp/core/tagger/types"
	"github.com/DataDog/datadog-agent/comp/core/telemetry"
	workloadmeta "github.com/DataDog/datadog-agent/comp/core/workloadmeta/def"
	"github.com/DataDog/datadog-agent/pkg/aggregator/sender"
	"github.com/DataDog/datadog-agent/pkg/collector/check"
	core "github.com/DataDog/datadog-agent/pkg/collector/corechecks"
	"github.com/DataDog/datadog-agent/pkg/collector/corechecks/gpu/model"
	"github.com/DataDog/datadog-agent/pkg/collector/corechecks/gpu/nvidia"
	pkgconfigsetup "github.com/DataDog/datadog-agent/pkg/config/setup"
	ddmetrics "github.com/DataDog/datadog-agent/pkg/metrics"
	"github.com/DataDog/datadog-agent/pkg/util/log"
	"github.com/DataDog/datadog-agent/pkg/util/option"
)

const (
	gpuMetricsNs     = "gpu."
	metricNameMemory = gpuMetricsNs + "memory"
	metricNameUtil   = gpuMetricsNs + "utilization"
	metricNameMaxMem = gpuMetricsNs + "memory.max"
)

// Check represents the GPU check that will be periodically executed via the Run() function
type Check struct {
	core.CheckBase
	config         *CheckConfig            // config for the check
	sysProbeClient *http.Client            // sysProbeClient is used to communicate with system probe
	activeMetrics  map[model.StatsKey]bool // activeMetrics is a set of metrics that have been seen in the current check run
	collectors     []nvidia.Collector      // collectors for NVML metrics
	nvmlLib        nvml.Interface          // NVML library interface
	tagger         tagger.Component        // Tagger instance to add tags to outgoing metrics
	telemetry      *checkTelemetry         // Telemetry component to emit internal telemetry
	wmeta          workloadmeta.Component  // Workloadmeta store to get the list of containers
}

type checkTelemetry struct {
	nvmlMetricsSent     telemetry.Counter
	collectorErrors     telemetry.Counter
	activeMetrics       telemetry.Gauge
	sysprobeMetricsSent telemetry.Counter
}

// Factory creates a new check factory
func Factory(tagger tagger.Component, telemetry telemetry.Component, wmeta workloadmeta.Component) option.Option[func() check.Check] {
	return option.New(func() check.Check {
		return newCheck(tagger, telemetry, wmeta)
	})
}

func newCheck(tagger tagger.Component, telemetry telemetry.Component, wmeta workloadmeta.Component) check.Check {
	return &Check{
		CheckBase:     core.NewCheckBase(CheckName),
		config:        &CheckConfig{},
		activeMetrics: make(map[model.StatsKey]bool),
		tagger:        tagger,
		telemetry:     newCheckTelemetry(telemetry),
		wmeta:         wmeta,
	}
}

func newCheckTelemetry(tm telemetry.Component) *checkTelemetry {
	return &checkTelemetry{
		nvmlMetricsSent:     tm.NewCounter(CheckName, "nvml_metrics_sent", []string{"collector"}, "Number of NVML metrics sent"),
		collectorErrors:     tm.NewCounter(CheckName, "collector_errors", []string{"collector"}, "Number of errors from NVML collectors"),
		activeMetrics:       tm.NewGauge(CheckName, "active_metrics", nil, "Number of active metrics"),
		sysprobeMetricsSent: tm.NewCounter(CheckName, "sysprobe_metrics_sent", nil, "Number of metrics sent based on system probe data"),
	}
}

// Configure parses the check configuration and init the check
func (c *Check) Configure(senderManager sender.SenderManager, _ uint64, config, initConfig integration.Data, source string) error {
	if err := c.CommonConfigure(senderManager, initConfig, config, source); err != nil {
		return err
	}

	if err := yaml.Unmarshal(config, c.config); err != nil {
		return fmt.Errorf("invalid gpu check config: %w", err)
	}

	c.sysProbeClient = sysprobeclient.Get(pkgconfigsetup.SystemProbe().GetString("system_probe_config.sysprobe_socket"))
	return nil
}

func (c *Check) ensureInitNVML() error {
	if c.nvmlLib != nil {
		return nil
	}

	// Initialize NVML library. if the config parameter doesn't exist or is
	// empty string, the default value is used as defined in go-nvml library
	// https://github.com/NVIDIA/go-nvml/blob/main/pkg/nvml/lib.go#L30
	nvmlLib := nvml.New(nvml.WithLibraryPath(c.config.NVMLLibraryPath))
	ret := nvmlLib.Init()
	if ret != nvml.SUCCESS {
		return fmt.Errorf("failed to initialize NVML library: %s", nvml.ErrorString(ret))
	}

	c.nvmlLib = nvmlLib
	return nil
}

// ensureInitCollectors initializes the NVML library and the collectors if they are not already initialized.
// It returns an error if the initialization fails.
func (c *Check) ensureInitCollectors() error {
	if c.collectors != nil {
		return nil
	}

	if err := c.ensureInitNVML(); err != nil {
		return err
	}

	collectors, err := nvidia.BuildCollectors(&nvidia.CollectorDependencies{NVML: c.nvmlLib, Tagger: c.tagger})
	if err != nil {
		return fmt.Errorf("failed to build NVML collectors: %w", err)
	}

	c.collectors = collectors
	return nil
}

// Cancel stops the check
func (c *Check) Cancel() {
	if c.nvmlLib != nil {
		_ = c.nvmlLib.Shutdown()
	}

	c.CheckBase.Cancel()
}

// Run executes the check
func (c *Check) Run() error {
	snd, err := c.GetSender()
	if err != nil {
		return fmt.Errorf("get metric sender: %w", err)
	}
	// Commit the metrics even in case of an error
	defer snd.Commit()

	if err := c.emitSysprobeMetrics(snd); err != nil {
		log.Warnf("error while sending sysprobe metrics: %s", err)
	}

	if err := c.emitNvmlMetrics(snd); err != nil {
		log.Warnf("error while sending NVML metrics: %s", err)
	}

	return nil
}

func (c *Check) emitSysprobeMetrics(snd sender.Sender) error {
	stats, err := sysprobeclient.GetCheck[model.GPUStats](c.sysProbeClient, sysconfig.GPUMonitoringModule)
	if err != nil {
		return fmt.Errorf("cannot get data from system-probe: %w", err)
	}

	// Set all metrics to inactive, so we can remove the ones that we don't see
	// and send the final metrics
	for key := range c.activeMetrics {
		c.activeMetrics[key] = false
	}

	for _, entry := range stats.Metrics {
		key := entry.Key
		metrics := entry.UtilizationMetrics
		tags := c.getTagsForKey(key)
		snd.Gauge(metricNameUtil, metrics.UtilizationPercentage, "", tags)
		snd.Gauge(metricNameMemory, float64(metrics.Memory.CurrentBytes), "", tags)
		snd.Gauge(metricNameMaxMem, float64(metrics.Memory.MaxBytes), "", tags)

		c.activeMetrics[key] = true
	}

	c.telemetry.sysprobeMetricsSent.Add(float64(3 * len(stats.Metrics)))

	// Remove the PIDs that we didn't see in this check
	for key, active := range c.activeMetrics {
		if !active {
			tags := c.getTagsForKey(key)
			snd.Gauge(metricNameMemory, 0, "", tags)
			snd.Gauge(metricNameMaxMem, 0, "", tags)
			snd.Gauge(metricNameUtil, 0, "", tags)

			delete(c.activeMetrics, key)
		}
	}

	c.telemetry.activeMetrics.Set(float64(len(c.activeMetrics)))

	return nil
}

func (c *Check) getTagsForKey(key model.StatsKey) []string {
	// PID is always added
	tags := []string{
		// Per-PID metrics are subject to change due to high cardinality
		fmt.Sprintf("pid:%d", key.PID),
	}

	// Container ID tag will be added or not depending on the tagger configuration
	containerEntityID := taggertypes.NewEntityID(taggertypes.ContainerID, key.ContainerID)
	containerTags, err := c.tagger.Tag(containerEntityID, c.tagger.ChecksCardinality())
	if err != nil {
		log.Errorf("Error collecting container tags for process %d: %s", key.PID, err)
	} else {
		tags = append(tags, containerTags...)
	}

	gpuEntityID := taggertypes.NewEntityID(taggertypes.GPU, key.DeviceUUID)
	gpuTags, err := c.tagger.Tag(gpuEntityID, c.tagger.ChecksCardinality())
	if err != nil {
		log.Errorf("Error collecting GPU tags for process %d: %s", key.PID, err)
	} else {
		tags = append(tags, gpuTags...)
	}

	return tags
}

func (c *Check) getGPUToContainersMap() map[string][]*workloadmeta.Container {
	containers := c.wmeta.ListContainersWithFilter(func(cont *workloadmeta.Container) bool {
		return len(cont.AllocatedResources) > 0
	})

	gpuToContainers := make(map[string][]*workloadmeta.Container)

	for _, container := range containers {
		for _, resource := range container.AllocatedResources {
			if resource.Name == "nvidia.com/gpu" {
				gpuToContainers[resource.ID] = append(gpuToContainers[resource.ID], container)
			}
		}
	}

	return gpuToContainers
}

func (c *Check) emitNvmlMetrics(snd sender.Sender) error {
	err := c.ensureInitCollectors()
	if err != nil {
		return fmt.Errorf("failed to initialize NVML collectors: %w", err)
	}

	gpuToContainersMap := c.getGPUToContainersMap()
	for _, collector := range c.collectors {
		log.Debugf("Collecting metrics from NVML collector: %s", collector.Name())
		metrics, collectErr := collector.Collect()
		if collectErr != nil {
			c.telemetry.collectorErrors.Add(1, string(collector.Name()))
			err = multierror.Append(err, fmt.Errorf("collector %s failed. %w", collector.Name(), collectErr))
		}

		var extraTags []string
		for _, container := range gpuToContainersMap[collector.DeviceUUID()] {
			entityID := taggertypes.NewEntityID(taggertypes.ContainerID, container.EntityID.ID)
			tags, err := c.tagger.Tag(entityID, c.tagger.ChecksCardinality())
			if err != nil {
				log.Warnf("Error collecting container tags for GPU %s: %s", collector.DeviceUUID(), err)
				continue
			}

			extraTags = append(extraTags, tags...)
		}

		for _, metric := range metrics {
			metricName := gpuMetricsNs + metric.Name
<<<<<<< HEAD
			switch metric.Type {
			case ddmetrics.CountType:
				snd.Count(metricName, metric.Value, "", metric.Tags)
			case ddmetrics.GaugeType:
				snd.Gauge(metricName, metric.Value, "", metric.Tags)
			default:
				return fmt.Errorf("Unsupported metric type %s for metric %s", metric.Type, metricName)
			}
=======
			snd.Gauge(metricName, metric.Value, "", append(metric.Tags, extraTags...))
>>>>>>> 08dc5a90
		}

		c.telemetry.nvmlMetricsSent.Add(float64(len(metrics)), string(collector.Name()))
	}

	return err
}<|MERGE_RESOLUTION|>--- conflicted
+++ resolved
@@ -285,18 +285,14 @@
 
 		for _, metric := range metrics {
 			metricName := gpuMetricsNs + metric.Name
-<<<<<<< HEAD
 			switch metric.Type {
 			case ddmetrics.CountType:
-				snd.Count(metricName, metric.Value, "", metric.Tags)
+				snd.Count(metricName, metric.Value, "", append(metric.Tags, extraTags...))
 			case ddmetrics.GaugeType:
-				snd.Gauge(metricName, metric.Value, "", metric.Tags)
+				snd.Gauge(metricName, metric.Value, "", append(metric.Tags, extraTags...))
 			default:
 				return fmt.Errorf("Unsupported metric type %s for metric %s", metric.Type, metricName)
 			}
-=======
-			snd.Gauge(metricName, metric.Value, "", append(metric.Tags, extraTags...))
->>>>>>> 08dc5a90
 		}
 
 		c.telemetry.nvmlMetricsSent.Add(float64(len(metrics)), string(collector.Name()))
