// Unless explicitly stated otherwise all files in this repository are licensed
// under the Apache License Version 2.0.
// This product includes software developed at Datadog (https://www.datadoghq.com/).
// Copyright 2024-present Datadog, Inc.

//go:build linux && nvml

package nvidia

import (
	"bytes"
	"encoding/binary"
	"fmt"
	"io"
	"time"

	"github.com/NVIDIA/go-nvml/pkg/nvml"
	"golang.org/x/exp/constraints"

	tagger "github.com/DataDog/datadog-agent/comp/core/tagger/def"
	taggertypes "github.com/DataDog/datadog-agent/comp/core/tagger/types"
	ddnvml "github.com/DataDog/datadog-agent/pkg/gpu/safenvml"
	"github.com/DataDog/datadog-agent/pkg/util/log"
)

var logLimiter = log.NewLogLimit(20, 10*time.Minute)

<<<<<<< HEAD
const nsPidCacheSize = 1024

var eccErrorTypeToName = map[nvml.MemoryErrorType]string{
	nvml.MEMORY_ERROR_TYPE_CORRECTED:   "corrected",
	nvml.MEMORY_ERROR_TYPE_UNCORRECTED: "uncorrected",
}

var memoryLocationToName = map[nvml.MemoryLocation]string{
	nvml.MEMORY_LOCATION_L1_CACHE:       "l1_cache",
	nvml.MEMORY_LOCATION_L2_CACHE:       "l2_cache",
	nvml.MEMORY_LOCATION_DEVICE_MEMORY:  "device_memory",
	nvml.MEMORY_LOCATION_REGISTER_FILE:  "register_file",
	nvml.MEMORY_LOCATION_TEXTURE_MEMORY: "texture_memory",
	nvml.MEMORY_LOCATION_TEXTURE_SHM:    "texture_shm",
	nvml.MEMORY_LOCATION_CBU:            "cbu",
	nvml.MEMORY_LOCATION_SRAM:           "sram",
}

=======
>>>>>>> 1a630d7d
// boolToFloat converts a boolean value to float64 (1.0 for true, 0.0 for false)
func boolToFloat(val bool) float64 {
	if val {
		return 1
	}
	return 0
}

// number interface for numeric type constraints
type number interface {
	constraints.Integer | constraints.Float
}

// readNumberFromBuffer reads a number from a binary reader and converts it to the target type
func readNumberFromBuffer[T number, V number](reader io.Reader) (V, error) {
	var value T
	err := binary.Read(reader, binary.LittleEndian, &value)
	return V(value), err
}

// fieldValueToNumber converts an NVML field value to a numeric type based on its value type
func fieldValueToNumber[V number](valueType nvml.ValueType, value [8]byte) (V, error) {
	reader := bytes.NewReader(value[:])

	switch valueType {
	case nvml.VALUE_TYPE_DOUBLE:
		return readNumberFromBuffer[float64, V](reader)
	case nvml.VALUE_TYPE_UNSIGNED_INT:
		return readNumberFromBuffer[uint32, V](reader)
	case nvml.VALUE_TYPE_UNSIGNED_LONG, nvml.VALUE_TYPE_UNSIGNED_LONG_LONG:
		return readNumberFromBuffer[uint64, V](reader)
	case nvml.VALUE_TYPE_SIGNED_LONG_LONG: // No typo, there's no SIGNED_LONG in the NVML API
		return readNumberFromBuffer[int64, V](reader)
	case nvml.VALUE_TYPE_SIGNED_INT:
		return readNumberFromBuffer[int32, V](reader)

	default:
		return 0, fmt.Errorf("unsupported value type %d", valueType)
	}
}

// filterSupportedAPIs tests each API call against the device and returns only the supported ones
func filterSupportedAPIs(device ddnvml.Device, apiCalls []apiCallInfo) []apiCallInfo {
	var supportedAPIs []apiCallInfo

	for _, apiCall := range apiCalls {
		// Test API support by calling the handler with timestamp=0 and ignoring results
		_, _, err := apiCall.Handler(device, 0)
		if err == nil || !ddnvml.IsUnsupported(err) {
			supportedAPIs = append(supportedAPIs, apiCall)
		}
	}

	return supportedAPIs
}

// GetDeviceTagsMapping returns the mapping of tags per GPU device.
func GetDeviceTagsMapping(deviceCache ddnvml.DeviceCache, tagger tagger.Component) map[string][]string {
	devCount, err := deviceCache.Count()
	if err != nil {
		if logLimiter.ShouldLog() {
			log.Warnf("Error getting device count: %s", err)
		}
		return nil
	}
	if devCount == 0 {
		return nil
	}

	tagsMapping := make(map[string][]string, devCount)

	allPhysicalDevices, err := deviceCache.AllPhysicalDevices()
	if err != nil {
		if logLimiter.ShouldLog() {
			log.Warnf("Error getting all physical devices: %s", err)
		}
		return nil
	}
	for _, dev := range allPhysicalDevices {
		uuid := dev.GetDeviceInfo().UUID
		entityID := taggertypes.NewEntityID(taggertypes.GPU, uuid)
		tags, err := tagger.Tag(entityID, taggertypes.ChecksConfigCardinality)
		if err != nil {
			log.Warnf("Error collecting GPU tags for GPU UUID %s: %s", uuid, err)
		}

		if len(tags) == 0 {
			// If we get no tags (either WMS hasn't collected GPUs yet, or we are running the check standalone with 'agent check')
			// add at least the UUID as a tag to distinguish the values.
			tags = []string{fmt.Sprintf("gpu_uuid:%s", uuid)}
		}

		tagsMapping[uuid] = tags
	}

	return tagsMapping
}

// RemoveDuplicateMetrics filters metrics by priority across collectors while preserving all metrics within each collector.
// For each metric name, it finds the collector with the highest priority metric of that name, then includes
// ALL metrics with that name from the winning collector. This preserves multiple metrics with the same name
// but different tags (e.g., multiple memory.usage metrics with different PIDs) from the same collector,
// while still allowing cross-collector deduplication based on priority.
//
// Input: map from collector ID to slice of metrics from that collector
// Output: flat slice of metrics with duplicates removed according to the priority rules
//
// Example:
//
//	CollectorA: [
//	  {Name: "process.memory.usage", Priority: 10, Tags: ["pid:1001"]},
//	  {Name: "process.memory.usage", Priority: 10, Tags: ["pid:1002"]},
//	  {Name: "core.temp", Priority: 0}
//	]
//	CollectorB: [
//	  {Name: "process.memory.usage", Priority: 5, Tags: ["pid:1003"]},
//	  {Name: "fan.speed", Priority: 0}
//	]
//
// Result: [
//
//	{Name: "process.memory.usage", Priority: 10, Tags: ["pid:1001"]},  // From CollectorA (winner)
//	{Name: "process.memory.usage", Priority: 10, Tags: ["pid:1002"]},  // From CollectorA (winner)
//	{Name: "core.temp", Priority: 0},                          // From CollectorA (unique)
//	{Name: "fan.speed", Priority: 0}                           // From CollectorB (unique)
//
// ]
func RemoveDuplicateMetrics(allMetrics map[CollectorName][]Metric) []Metric {
	// Map metric name -> collector ID -> []Metric (with that name)
	nameToCollectorMetrics := make(map[string]map[CollectorName][]Metric)

	for collectorID, metrics := range allMetrics {
		for _, m := range metrics {
			if _, ok := nameToCollectorMetrics[m.Name]; !ok {
				nameToCollectorMetrics[m.Name] = make(map[CollectorName][]Metric)
			}
			nameToCollectorMetrics[m.Name][collectorID] = append(nameToCollectorMetrics[m.Name][collectorID], m)
		}
	}

	var result []Metric

	// For each metric name, pick all matching metrics from the collector with the highest-priority metric of that name
	for _, collectorMetrics := range nameToCollectorMetrics {
		maxPriority := Low
		var winningCollectorID CollectorName
		for collectorID, metrics := range collectorMetrics {
			for _, m := range metrics {
				if m.Priority >= maxPriority {
					maxPriority = m.Priority
					winningCollectorID = collectorID
				}
			}
		}
		// Add all metrics for that name from the winning collector
		result = append(result, collectorMetrics[winningCollectorID]...)
	}

	return result
}<|MERGE_RESOLUTION|>--- conflicted
+++ resolved
@@ -24,9 +24,6 @@
 )
 
 var logLimiter = log.NewLogLimit(20, 10*time.Minute)
-
-<<<<<<< HEAD
-const nsPidCacheSize = 1024
 
 var eccErrorTypeToName = map[nvml.MemoryErrorType]string{
 	nvml.MEMORY_ERROR_TYPE_CORRECTED:   "corrected",
@@ -44,8 +41,6 @@
 	nvml.MEMORY_LOCATION_SRAM:           "sram",
 }
 
-=======
->>>>>>> 1a630d7d
 // boolToFloat converts a boolean value to float64 (1.0 for true, 0.0 for false)
 func boolToFloat(val bool) float64 {
 	if val {
