--- conflicted
+++ resolved
@@ -112,20 +112,12 @@
 			originalFactory := sampleAPIFactory
 			defer func() { sampleAPIFactory = originalFactory }()
 
-<<<<<<< HEAD
-			sampleAPIFactory = func(deps *CollectorDependencies) []apiCallInfo {
-=======
 			sampleAPIFactory = func() []apiCallInfo {
->>>>>>> 5a22e48e
 				return []apiCallInfo{
 					{
 						Name: "process_utilization",
 						Handler: func(device safenvml.Device, lastTimestamp uint64) ([]Metric, uint64, error) {
-<<<<<<< HEAD
-							return processUtilizationSample(device, lastTimestamp, deps.NsPidCache)
-=======
 							return processUtilizationSample(device, lastTimestamp)
->>>>>>> 5a22e48e
 						},
 					},
 				}
@@ -176,20 +168,12 @@
 			originalFactory := sampleAPIFactory
 			defer func() { sampleAPIFactory = originalFactory }()
 
-<<<<<<< HEAD
-			sampleAPIFactory = func(deps *CollectorDependencies) []apiCallInfo {
-=======
 			sampleAPIFactory = func() []apiCallInfo {
->>>>>>> 5a22e48e
 				return []apiCallInfo{
 					{
 						Name: "process_utilization",
 						Handler: func(device safenvml.Device, lastTimestamp uint64) ([]Metric, uint64, error) {
-<<<<<<< HEAD
-							return processUtilizationSample(device, lastTimestamp, deps.NsPidCache)
-=======
 							return processUtilizationSample(device, lastTimestamp)
->>>>>>> 5a22e48e
 						},
 					},
 				}
@@ -258,20 +242,12 @@
 			originalFactory := sampleAPIFactory
 			defer func() { sampleAPIFactory = originalFactory }()
 
-<<<<<<< HEAD
-			sampleAPIFactory = func(deps *CollectorDependencies) []apiCallInfo {
-=======
 			sampleAPIFactory = func() []apiCallInfo {
->>>>>>> 5a22e48e
 				return []apiCallInfo{
 					{
 						Name: "process_utilization",
 						Handler: func(device safenvml.Device, lastTimestamp uint64) ([]Metric, uint64, error) {
-<<<<<<< HEAD
-							return processUtilizationSample(device, lastTimestamp, deps.NsPidCache)
-=======
 							return processUtilizationSample(device, lastTimestamp)
->>>>>>> 5a22e48e
 						},
 					},
 				}
@@ -380,20 +356,12 @@
 			originalFactory := sampleAPIFactory
 			defer func() { sampleAPIFactory = originalFactory }()
 
-<<<<<<< HEAD
-			sampleAPIFactory = func(deps *CollectorDependencies) []apiCallInfo {
-=======
 			sampleAPIFactory = func() []apiCallInfo {
->>>>>>> 5a22e48e
 				return []apiCallInfo{
 					{
 						Name: "process_utilization",
 						Handler: func(device safenvml.Device, lastTimestamp uint64) ([]Metric, uint64, error) {
-<<<<<<< HEAD
-							return processUtilizationSample(device, lastTimestamp, deps.NsPidCache)
-=======
 							return processUtilizationSample(device, lastTimestamp)
->>>>>>> 5a22e48e
 						},
 					},
 				}
