// Unless explicitly stated otherwise all files in this repository are licensed
// under the Apache License Version 2.0.
// This product includes software developed at Datadog (https://www.datadoghq.com/).
// Copyright 2024-present Datadog, Inc.

//go:build linux && nvml

package nvidia

import (
	"errors"
	"fmt"
	"strconv"
	"time"

	"github.com/NVIDIA/go-nvml/pkg/nvml"
	"github.com/hashicorp/go-multierror"

	workloadmeta "github.com/DataDog/datadog-agent/comp/core/workloadmeta/def"
	ddnvml "github.com/DataDog/datadog-agent/pkg/gpu/safenvml"
	ddmetrics "github.com/DataDog/datadog-agent/pkg/metrics"
)

// processSample handles the complex time-weighted averaging logic for NVML sample types
func processSample(device ddnvml.Device, metricName string, samplingType nvml.SamplingType, lastTimestamp uint64) ([]Metric, uint64, error) {
	// GetSamples returns a list of samples (timestamp + value) for the
	// given counter type (GPU utilization, memory activity, etc).
	// Note that timestamps are in microseconds always.
	// The values returned by GetSamples are of a gauge type, so
	// we need to average them.
	valueType, samples, err := device.GetSamples(samplingType, lastTimestamp)
	if err != nil {
		var nvmlErr *ddnvml.NvmlAPIError
		if errors.As(err, &nvmlErr) && errors.Is(nvmlErr.NvmlErrorCode, nvml.ERROR_NOT_FOUND) {
			// NOT_FOUND is a valid scenario when no samples are available, such as vGPU. Ignore it and treat it the same way as
			// if there were no samples returned.
			return nil, lastTimestamp, nil
		}

		return nil, 0, fmt.Errorf("failed to get samples for %s: %w", metricName, err)
	}

	if len(samples) == 0 {
		//no available samples
		return nil, lastTimestamp, nil
	}

	// We have to do a time-based average, as not all the samples are collected in the same period
	total := 0.0
	currentTimestamp := lastTimestamp
	var multiErr error

	// We're assuming "samples" is a sorted array by time. Here we traverse the list of samples
	// and compute the average over time, which means weighing each sample by the time
	// it passed from the last run of this collector.
	for _, s := range samples {
		if s.TimeStamp < currentTimestamp {
			// some samples have a timestamp of 0, which we take as
			// invalid/placeholder.
			// They can also have the same timestamp as
			// the previous one if the sample is the first one in the list
			// which means it refers to the utilization before
			// 'lastTimestamp', so ignore it
			continue
		}

		sampleInterval := s.TimeStamp - currentTimestamp

		var value float64
		value, err = fieldValueToNumber[float64](valueType, s.SampleValue)
		if err != nil {
			multiErr = multierror.Append(multiErr, fmt.Errorf("failed to convert sample value %s from %v with type %v: %w", metricName, s.SampleValue, valueType, err))
			continue
		}

		total += value * float64(sampleInterval)
		currentTimestamp = s.TimeStamp
	}

	if currentTimestamp == lastTimestamp {
		// no samples were collected in the period
		return nil, lastTimestamp, nil
	}

	// Divide by the length of the time interval to get the average since the last
	// time we computed these metrics.
	total /= float64(currentTimestamp - lastTimestamp)

	metric := Metric{
		Name:  metricName,
		Value: total,
		Type:  ddmetrics.GaugeType,
	}

	return []Metric{metric}, currentTimestamp, multiErr
}

// processUtilizationSample handles process utilization sampling logic
func processUtilizationSample(device ddnvml.Device, lastTimestamp uint64) ([]Metric, uint64, error) {
	currentTime := uint64(time.Now().UnixMicro())
	processSamples, err := device.GetProcessUtilization(lastTimestamp)

	var allMetrics []Metric
	var allWorkloadIDs []workloadmeta.EntityID
	var maxSmUtil, sumSmUtil uint32

	// Handle ERROR_NOT_FOUND as a valid scenario when no process utilization data is available
	if err != nil {
		var nvmlErr *ddnvml.NvmlAPIError
		if errors.As(err, &nvmlErr) && errors.Is(nvmlErr.NvmlErrorCode, nvml.ERROR_NOT_FOUND) {
			err = nil // Clear the error for NOT_FOUND case
		}
	} else {
		for _, sample := range processSamples {
			workloads := []workloadmeta.EntityID{{
				Kind: workloadmeta.KindProcess,
				ID:   strconv.Itoa(int(sample.Pid)),
			}}
			allWorkloadIDs = append(allWorkloadIDs, workloads...)

			allMetrics = append(allMetrics,
				Metric{Name: "process.sm_active", Value: float64(sample.SmUtil), Type: ddmetrics.GaugeType, AssociatedWorkloads: workloads},
				Metric{Name: "process.dram_active", Value: float64(sample.MemUtil), Type: ddmetrics.GaugeType, AssociatedWorkloads: workloads},
				Metric{Name: "process.encoder_utilization", Value: float64(sample.EncUtil), Type: ddmetrics.GaugeType, AssociatedWorkloads: workloads},
				Metric{Name: "process.decoder_utilization", Value: float64(sample.DecUtil), Type: ddmetrics.GaugeType, AssociatedWorkloads: workloads},
			)

			if sample.SmUtil > maxSmUtil {
				maxSmUtil = sample.SmUtil
			}
			sumSmUtil += sample.SmUtil
		}
	}

	// Device-wide sm_active metric
	if sumSmUtil > 100 {
		sumSmUtil = 100
	}
	deviceSmActive := float64(maxSmUtil+sumSmUtil) / 2.0

	allMetrics = append(allMetrics,
		Metric{Name: "sm_active", Value: deviceSmActive, Type: ddmetrics.GaugeType},
		Metric{Name: "core.limit", Value: float64(device.GetDeviceInfo().CoreCount), Type: ddmetrics.GaugeType, AssociatedWorkloads: allWorkloadIDs},
	)

	return allMetrics, currentTime, err
}

// createSampleAPIs creates API call definitions for all sampling metrics on demand
<<<<<<< HEAD
func createSampleAPIs(deps *CollectorDependencies) []apiCallInfo {
=======
func createSampleAPIs() []apiCallInfo {
>>>>>>> 5a22e48e
	return []apiCallInfo{
		// Process utilization APIs (sample - requires timestamp tracking)
		{
			Name: "process_utilization",
			Handler: func(device ddnvml.Device, lastTimestamp uint64) ([]Metric, uint64, error) {
<<<<<<< HEAD
				return processUtilizationSample(device, lastTimestamp, deps.NsPidCache)
=======
				return processUtilizationSample(device, lastTimestamp)
>>>>>>> 5a22e48e
			},
		},
		// Samples collector APIs - each sample type is separate for independent failure handling
		{
			Name: "gr_engine_samples",
			Handler: func(device ddnvml.Device, lastTimestamp uint64) ([]Metric, uint64, error) {
				return processSample(device, "gr_engine_active", nvml.GPU_UTILIZATION_SAMPLES, lastTimestamp)
			},
		},
		{
			Name: "dram_active_samples",
			Handler: func(device ddnvml.Device, lastTimestamp uint64) ([]Metric, uint64, error) {
				return processSample(device, "dram_active", nvml.MEMORY_UTILIZATION_SAMPLES, lastTimestamp)
			},
		},
		{
			Name: "encoder_samples",
			Handler: func(device ddnvml.Device, lastTimestamp uint64) ([]Metric, uint64, error) {
				return processSample(device, "encoder_utilization", nvml.ENC_UTILIZATION_SAMPLES, lastTimestamp)
			},
		},
		{
			Name: "decoder_samples",
			Handler: func(device ddnvml.Device, lastTimestamp uint64) ([]Metric, uint64, error) {
				return processSample(device, "decoder_utilization", nvml.DEC_UTILIZATION_SAMPLES, lastTimestamp)
			},
		}}
}

// newStatefulCollector creates a new baseCollector configured for sampling-based metrics.
// It initializes timestamps for sampling collectors like process and samples.
func newStatefulCollector(name CollectorName, device ddnvml.Device, apiCalls []apiCallInfo) (Collector, error) {
	c, err := newBaseCollector(name, device, apiCalls)
	if err != nil {
		return nil, err
	}

	// Initialize timestamps for sampling collectors
	currentTime := uint64(time.Now().UnixMicro())
	for _, apiCall := range c.supportedAPIs {
		c.lastTimestamps[apiCall.Name] = currentTime
	}

	return c, nil
}

// sampleAPIFactory allows overriding API creation for testing
var sampleAPIFactory = createSampleAPIs

// newSamplingCollector creates a collector that consolidates all sampling collector types
<<<<<<< HEAD
func newSamplingCollector(device ddnvml.Device, deps *CollectorDependencies) (Collector, error) {
	return newStatefulCollector(sampling, device, sampleAPIFactory(deps))
=======
func newSamplingCollector(device ddnvml.Device, _ *CollectorDependencies) (Collector, error) {
	return newStatefulCollector(sampling, device, sampleAPIFactory())
>>>>>>> 5a22e48e
}<|MERGE_RESOLUTION|>--- conflicted
+++ resolved
@@ -147,21 +147,13 @@
 }
 
 // createSampleAPIs creates API call definitions for all sampling metrics on demand
-<<<<<<< HEAD
-func createSampleAPIs(deps *CollectorDependencies) []apiCallInfo {
-=======
 func createSampleAPIs() []apiCallInfo {
->>>>>>> 5a22e48e
 	return []apiCallInfo{
 		// Process utilization APIs (sample - requires timestamp tracking)
 		{
 			Name: "process_utilization",
 			Handler: func(device ddnvml.Device, lastTimestamp uint64) ([]Metric, uint64, error) {
-<<<<<<< HEAD
-				return processUtilizationSample(device, lastTimestamp, deps.NsPidCache)
-=======
 				return processUtilizationSample(device, lastTimestamp)
->>>>>>> 5a22e48e
 			},
 		},
 		// Samples collector APIs - each sample type is separate for independent failure handling
@@ -212,11 +204,6 @@
 var sampleAPIFactory = createSampleAPIs
 
 // newSamplingCollector creates a collector that consolidates all sampling collector types
-<<<<<<< HEAD
-func newSamplingCollector(device ddnvml.Device, deps *CollectorDependencies) (Collector, error) {
-	return newStatefulCollector(sampling, device, sampleAPIFactory(deps))
-=======
 func newSamplingCollector(device ddnvml.Device, _ *CollectorDependencies) (Collector, error) {
 	return newStatefulCollector(sampling, device, sampleAPIFactory())
->>>>>>> 5a22e48e
 }