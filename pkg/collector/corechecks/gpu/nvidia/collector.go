// Unless explicitly stated otherwise all files in this repository are licensed
// under the Apache License Version 2.0.
// This product includes software developed at Datadog (https://www.datadoghq.com/).
// Copyright 2024-present Datadog, Inc.

//go:build linux && nvml

// Package nvidia holds the logic to collect metrics from the NVIDIA Management Library (NVML).
// The main entry point is the BuildCollectors functions, which returns a set of collectors that will
// gather metrics from the available NVIDIA devices on the system. Each collector is responsible for
// a specific subsystem of metrics, such as device metrics, GPM metrics, etc. The collected metrics will
// be returned with the associated tags for each device.
package nvidia

import (
	"errors"

	"github.com/DataDog/datadog-agent/comp/core/telemetry"
<<<<<<< HEAD
	workloadmeta "github.com/DataDog/datadog-agent/comp/core/workloadmeta/def"
=======
	wmdef "github.com/DataDog/datadog-agent/comp/core/workloadmeta/def"
>>>>>>> 5a22e48e
	"github.com/DataDog/datadog-agent/pkg/gpu/config/consts"
	ddnvml "github.com/DataDog/datadog-agent/pkg/gpu/safenvml"
	"github.com/DataDog/datadog-agent/pkg/metrics"
	"github.com/DataDog/datadog-agent/pkg/util/log"
)

// errUnsupportedDevice is returned when the device does not support the given collector
var errUnsupportedDevice = errors.New("device does not support the given collector")

// MetricPriority represents the priority level of a metric
type MetricPriority int

const (
	// Low priority is the default priority level (0)
	Low MetricPriority = 0
	// High priority level (10)
	High MetricPriority = 10
)

// CollectorName is the name of the nvml sub-collectors
type CollectorName string

const (
	// Consolidated collectors
	stateless CollectorName = "stateless" // Consolidates memory, device, clock, remappedRows
	sampling  CollectorName = "sampling"  // Consolidates process, samples

	// Specialized collectors (kept separate)
	field        CollectorName = "fields"
	gpm          CollectorName = "gpm"
	ebpf         CollectorName = "ebpf"
	deviceEvents CollectorName = "device_events"
)

// Metric represents a single metric collected from the NVML library.
type Metric struct {
	Name                string  // Name holds the name of the metric.
	Value               float64 // Value holds the value of the metric.
	Type                metrics.MetricType
	Priority            MetricPriority   // Priority is the priority of the metric, indicating which metric to keep in case of duplicates. Low (default) is the lowest priority.
	Tags                []string         // Tags holds optional metric-specific tags (e.g., "error type").
	AssociatedWorkloads []wmdef.EntityID // AssociatedWorkloads represents specific workloads that are associated with the metric, e.g. a process associated with a process-level metric. Used for tagging.
}

// Collector defines a collector that gets metric from a specific NVML subsystem and device
type Collector interface {
	// Collect collects metrics from the given NVML device. This method should not fill the tags
	// unless they're metric-specific (i.e., all device-specific tags will be added by the Collector itself)
	Collect() ([]Metric, error)

	// Name returns the name of the subsystem
	Name() CollectorName

	// DeviceUUID returns the UUID of the device this collector is collecting metrics from. Returns an empty string if there's no UUID
	DeviceUUID() string
}

// subsystemBuilder is a function that creates a new subsystem Collector. device the device it should collect metrics from. It also receives
// the tags associated with the device, the collector should use them when generating metrics.
type subsystemBuilder func(device ddnvml.Device, deps *CollectorDependencies) (Collector, error)

// factory is a map of all the subsystems that can be used to collect metrics from NVML.
var factory = map[CollectorName]subsystemBuilder{
	// Consolidated collectors that combine multiple collector types into single instances
	stateless: newStatelessCollector, // Consolidates memory, device, clocks, remappedrows
	sampling:  newSamplingCollector,  // Consolidates process, samples

	// Specialized collectors that remain unchanged (complex or unique logic)
	field:        newFieldsCollector,
	gpm:          newGPMCollector,
	deviceEvents: newDeviceEventsCollector,
}

// CollectorDependencies holds the dependencies needed to create a set of collectors.
type CollectorDependencies struct {
	// DeviceEventsGatherer acts like a cache for the most recent device events
	DeviceEventsGatherer *DeviceEventsGatherer
	// SystemProbeCache is a (optional) cache of the latest metrics obtained from system probe
	SystemProbeCache *SystemProbeCache
	// Telemetry is the telemetry component to use for collecting metrics
	Telemetry *CollectorTelemetry
	// Workloadmeta is used for getting auxialiary metadata about containers and GPUs
	Workloadmeta workloadmeta.Component
}

// BuildCollectors returns a set of collectors that can be used to collect metrics from NVML.
// If SystemProbeCache is provided, additional system-probe virtual collectors will be created for all devices.
func BuildCollectors(devices []ddnvml.Device, deps *CollectorDependencies) ([]Collector, error) {
	return buildCollectors(devices, deps, factory)
}

func buildCollectors(devices []ddnvml.Device, deps *CollectorDependencies, builders map[CollectorName]subsystemBuilder) ([]Collector, error) {
	if len(devices) == 0 {
		return nil, nil
	}

	var collectors []Collector

	// Step 1: Build NVML collectors for physical devices only,
	// (since most of NVML API doesn't support MIG devices)
	for _, dev := range devices {
		for name, builder := range builders {
			c, err := builder(dev, deps)
			if errors.Is(err, errUnsupportedDevice) {
				log.Warnf("device %s does not support collector %s", dev.GetDeviceInfo().UUID, name)
				deps.Telemetry.addCollectorCreation(name, "unsupported")
				continue
			} else if err != nil {
				log.Warnf("failed to create collector %s for device %s: %s", name, dev.GetDeviceInfo().UUID, err)
				deps.Telemetry.addCollectorCreation(name, "error")
				continue
			}

			deps.Telemetry.addCollectorCreation(name, "success")
			collectors = append(collectors, c)
		}
	}

	// Step 2: Build system-probe virtual collectors for ALL devices (if cache provided)
	if deps.SystemProbeCache != nil {
		log.Info("GPU monitoring probe is enabled in system-probe, creating ebpf collectors for all devices")
		for _, dev := range devices {
			spCollector, err := newEbpfCollector(dev, deps.SystemProbeCache)
			if err != nil {
				log.Warnf("failed to create system-probe collector for device %s: %s", dev.GetDeviceInfo().UUID, err)
				deps.Telemetry.addCollectorCreation(ebpf, "error")
				continue
			}

			deps.Telemetry.addCollectorCreation(ebpf, "success")
			collectors = append(collectors, spCollector)
		}
	}

	return collectors, nil
}

// CollectorTelemetry holds telemetry metrics for the collector data
type CollectorTelemetry struct {
	Created          telemetry.Counter
	CollectionErrors telemetry.Counter
	Time             telemetry.Histogram
}

// NewCollectorTelemetry creates a new CollectorTelemetry with the given telemetry component
func NewCollectorTelemetry(tm telemetry.Component) *CollectorTelemetry {
	subsystem := consts.GpuTelemetryModule + "__collectors"

	return &CollectorTelemetry{
		Created:          tm.NewCounter(subsystem, "created", []string{"collector", "status"}, "Number of collectors and their creation result"),
		CollectionErrors: tm.NewCounter(subsystem, "collection_errors", []string{"collector"}, "Number of errors from NVML collectors"),
		Time:             tm.NewHistogram(subsystem, "time_ms", []string{"collector"}, "Time taken to collect metrics from NVML collectors, in milliseconds", []float64{10, 100, 500, 1000, 5000}),
	}
}

// addCollector adds a collector to the telemetry, checking that the telemetry is not nil
func (t *CollectorTelemetry) addCollectorCreation(name CollectorName, status string) {
	if t == nil {
		return
	}
	t.Created.Add(1, string(name), status)
}<|MERGE_RESOLUTION|>--- conflicted
+++ resolved
@@ -16,11 +16,7 @@
 	"errors"
 
 	"github.com/DataDog/datadog-agent/comp/core/telemetry"
-<<<<<<< HEAD
 	workloadmeta "github.com/DataDog/datadog-agent/comp/core/workloadmeta/def"
-=======
-	wmdef "github.com/DataDog/datadog-agent/comp/core/workloadmeta/def"
->>>>>>> 5a22e48e
 	"github.com/DataDog/datadog-agent/pkg/gpu/config/consts"
 	ddnvml "github.com/DataDog/datadog-agent/pkg/gpu/safenvml"
 	"github.com/DataDog/datadog-agent/pkg/metrics"
@@ -60,9 +56,9 @@
 	Name                string  // Name holds the name of the metric.
 	Value               float64 // Value holds the value of the metric.
 	Type                metrics.MetricType
-	Priority            MetricPriority   // Priority is the priority of the metric, indicating which metric to keep in case of duplicates. Low (default) is the lowest priority.
-	Tags                []string         // Tags holds optional metric-specific tags (e.g., "error type").
-	AssociatedWorkloads []wmdef.EntityID // AssociatedWorkloads represents specific workloads that are associated with the metric, e.g. a process associated with a process-level metric. Used for tagging.
+	Priority            MetricPriority          // Priority is the priority of the metric, indicating which metric to keep in case of duplicates. Low (default) is the lowest priority.
+	Tags                []string                // Tags holds optional metric-specific tags (e.g., "error type").
+	AssociatedWorkloads []workloadmeta.EntityID // AssociatedWorkloads represents specific workloads that are associated with the metric, e.g. a process associated with a process-level metric. Used for tagging.
 }
 
 // Collector defines a collector that gets metric from a specific NVML subsystem and device
