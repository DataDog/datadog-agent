// Unless explicitly stated otherwise all files in this repository are licensed
// under the Apache License Version 2.0.
// This product includes software developed at Datadog (https://www.datadoghq.com/).
// Copyright 2016-present Datadog, Inc.

//go:build orchestrator
// +build orchestrator

package processors

import (
	"testing"

	"github.com/stretchr/testify/assert"
<<<<<<< HEAD
	corev1 "k8s.io/api/core/v1"
	metav1 "k8s.io/apimachinery/pkg/apis/meta/v1"
=======

	model "github.com/DataDog/agent-payload/v5/process"
>>>>>>> 3d944b2c
)

type Item struct {
	UID string
}

func TestChunkOrchestratorMetadataBySizeAndWeight(t *testing.T) {
	// orchestratorResources UID slice order match the orchestratorYaml slice order
	orchestratorResources := []interface{}{
		Item{UID: "1"},
		Item{UID: "2"},
		Item{UID: "3"},
		Item{UID: "4"},
		Item{UID: "5"},
	}
	tests := []struct {
		name                  string
		maxChunkSize          int
		maxChunkWeight        int
		orchestratorResources []interface{}
		orchestratorYaml      []interface{}
		expectedChunks        [][]interface{}
	}{
		{
			name:                  "chunk by size and weight, one high weight",
			maxChunkSize:          3,
			maxChunkWeight:        1000,
			orchestratorResources: orchestratorResources,
			orchestratorYaml: []interface{}{
				&model.Manifest{
					Uid:     "1",
					Content: make([]byte, 1001),
				},
				&model.Manifest{
					Uid:     "2",
					Content: make([]byte, 100),
				},
				&model.Manifest{
					Uid:     "3",
					Content: make([]byte, 100),
				},
				&model.Manifest{
					Uid:     "4",
					Content: make([]byte, 100),
				},
				&model.Manifest{
					Uid:     "5",
					Content: make([]byte, 100),
				},
			},
			// UID 1 is over 1000 and therefore gets its own slice, while 2,3,4 are getting into one due to the maxSize
			expectedChunks: [][]interface{}{
				{Item{UID: "1"}},
				{Item{UID: "2"}, Item{UID: "3"}, Item{UID: "4"}},
				{Item{UID: "5"}},
			},
		},
		{
			name:                  "chunk by size and weight, weight exceeded",
			maxChunkSize:          3,
			maxChunkWeight:        1000,
			orchestratorResources: orchestratorResources,
			orchestratorYaml: []interface{}{
				&model.Manifest{
					Uid:     "1",
					Content: make([]byte, 2000),
				},
				&model.Manifest{
					Uid:     "2",
					Content: make([]byte, 2000),
				},
				&model.Manifest{
					Uid:     "3",
					Content: make([]byte, 2000),
				},
				&model.Manifest{
					Uid:     "4",
					Content: make([]byte, 2000),
				},
				&model.Manifest{
					Uid:     "5",
					Content: make([]byte, 2000),
				},
			},
			// Each of the items is over 1000 and therefore get its own slice
			expectedChunks: [][]interface{}{
				{Item{UID: "1"}},
				{Item{UID: "2"}},
				{Item{UID: "3"}},
				{Item{UID: "4"}},
				{Item{UID: "5"}},
			},
		},
		{
			name:                  "chunk by size and weight, low weight",
			maxChunkSize:          3,
			maxChunkWeight:        1000,
			orchestratorResources: orchestratorResources,
			orchestratorYaml: []interface{}{
				&model.Manifest{
					Uid:     "1",
					Content: make([]byte, 100),
				},
				&model.Manifest{
					Uid:     "2",
					Content: make([]byte, 100),
				},
				&model.Manifest{
					Uid:     "3",
					Content: make([]byte, 100),
				},
				&model.Manifest{
					Uid:     "4",
					Content: make([]byte, 100),
				},
				&model.Manifest{
					Uid:     "5",
					Content: make([]byte, 100),
				},
			},
			// UID 1,2,3 get into one slice due to maxChunkSize as the sum of their wight is below 1000
			expectedChunks: [][]interface{}{
				{Item{UID: "1"}, Item{UID: "2"}, Item{UID: "3"}},
				{Item{UID: "4"}, Item{UID: "5"}},
			},
		},
		{
			name:                  "chunk by size and weight, mixed",
			maxChunkSize:          3,
			maxChunkWeight:        1000,
			orchestratorResources: orchestratorResources,
			orchestratorYaml: []interface{}{
				&model.Manifest{
					Uid:     "1",
					Content: make([]byte, 200),
				},
				&model.Manifest{
					Uid:     "2",
					Content: make([]byte, 400),
				},
				&model.Manifest{
					Uid:     "3",
					Content: make([]byte, 800),
				},
				&model.Manifest{
					Uid:     "4",
					Content: make([]byte, 300),
				},
				&model.Manifest{
					Uid:     "5",
					Content: make([]byte, 2000),
				},
			},
			// UID 1,2 get into one slice because adding UID 3 can make wight over 1000. Same reason for UID 4 and 5
			expectedChunks: [][]interface{}{
				{Item{UID: "1"}, Item{UID: "2"}},
				{Item{UID: "3"}},
				{Item{UID: "4"}},
				{Item{UID: "5"}},
			},
		},
		{
			name:                  "chunk by size and weight, include limit itself",
			maxChunkSize:          3,
			maxChunkWeight:        1000,
			orchestratorResources: orchestratorResources,
			orchestratorYaml: []interface{}{
				&model.Manifest{
					Uid:     "1",
					Content: make([]byte, 500),
				},
				&model.Manifest{
					Uid:     "2",
					Content: make([]byte, 300),
				},
				&model.Manifest{
					Uid:     "3",
					Content: make([]byte, 200),
				},
				&model.Manifest{
					Uid:     "4",
					Content: make([]byte, 500),
				},
				&model.Manifest{
					Uid:     "5",
					Content: make([]byte, 500),
				},
			},
			// UID 1,2,3 get into one slice as their wight is equal to 1000. Same reason for UID 4 and 5
			expectedChunks: [][]interface{}{
				{Item{UID: "1"}, Item{UID: "2"}, Item{UID: "3"}},
				{Item{UID: "4"}, Item{UID: "5"}},
			},
		},
	}

<<<<<<< HEAD
	actual := chunkResources(items, 3, 2)
	assert.ElementsMatch(t, expected, actual)
}

func TestSortedMarshal(t *testing.T) {
	p := corev1.Pod{
		ObjectMeta: metav1.ObjectMeta{
			Name: "test-pod",
			Annotations: map[string]string{
				"b-annotation":   "test",
				"ab-annotation":  "test",
				"a-annotation":   "test",
				"ac-annotation":  "test",
				"ba-annotation":  "test",
				"1ab-annotation": "test",
			},
		},
	}
	yaml, err := json.Marshal(p)
	assert.NoError(t, err)

	/*	Expected order should be :
			"1ab-annotation": "test",
		    "a-annotation":   "test",
			"ab-annotation":  "test",
			"ac-annotation":  "test",
			"b-annotation":   "test",
			"ba-annotation":  "test",
	*/
	expectedYaml := `{"metadata":{"name":"test-pod","creationTimestamp":null,"annotations":{"1ab-annotation":"test","a-annotation":"test","ab-annotation":"test","ac-annotation":"test","b-annotation":"test","ba-annotation":"test"}},"spec":{"containers":null},"status":{}}`
	actualYaml := string(yaml)
	assert.Equal(t, expectedYaml, actualYaml)
=======
	for _, tc := range tests {
		t.Run(tc.name, func(t *testing.T) {
			chunker := &collectorOrchestratorChunker{}
			chunkOrchestratorPayloadsBySizeAndWeight(tc.orchestratorResources, tc.orchestratorYaml, tc.maxChunkSize, tc.maxChunkWeight, chunker)
			assert.Equal(t, tc.expectedChunks, chunker.collectorOrchestratorList)
		})
	}
>>>>>>> 3d944b2c
}<|MERGE_RESOLUTION|>--- conflicted
+++ resolved
@@ -12,13 +12,10 @@
 	"testing"
 
 	"github.com/stretchr/testify/assert"
-<<<<<<< HEAD
+
+	model "github.com/DataDog/agent-payload/v5/process"
 	corev1 "k8s.io/api/core/v1"
 	metav1 "k8s.io/apimachinery/pkg/apis/meta/v1"
-=======
-
-	model "github.com/DataDog/agent-payload/v5/process"
->>>>>>> 3d944b2c
 )
 
 type Item struct {
@@ -215,9 +212,13 @@
 		},
 	}
 
-<<<<<<< HEAD
-	actual := chunkResources(items, 3, 2)
-	assert.ElementsMatch(t, expected, actual)
+	for _, tc := range tests {
+		t.Run(tc.name, func(t *testing.T) {
+			chunker := &collectorOrchestratorChunker{}
+			chunkOrchestratorPayloadsBySizeAndWeight(tc.orchestratorResources, tc.orchestratorYaml, tc.maxChunkSize, tc.maxChunkWeight, chunker)
+			assert.Equal(t, tc.expectedChunks, chunker.collectorOrchestratorList)
+		})
+	}
 }
 
 func TestSortedMarshal(t *testing.T) {
@@ -248,13 +249,4 @@
 	expectedYaml := `{"metadata":{"name":"test-pod","creationTimestamp":null,"annotations":{"1ab-annotation":"test","a-annotation":"test","ab-annotation":"test","ac-annotation":"test","b-annotation":"test","ba-annotation":"test"}},"spec":{"containers":null},"status":{}}`
 	actualYaml := string(yaml)
 	assert.Equal(t, expectedYaml, actualYaml)
-=======
-	for _, tc := range tests {
-		t.Run(tc.name, func(t *testing.T) {
-			chunker := &collectorOrchestratorChunker{}
-			chunkOrchestratorPayloadsBySizeAndWeight(tc.orchestratorResources, tc.orchestratorYaml, tc.maxChunkSize, tc.maxChunkWeight, chunker)
-			assert.Equal(t, tc.expectedChunks, chunker.collectorOrchestratorList)
-		})
-	}
->>>>>>> 3d944b2c
 }