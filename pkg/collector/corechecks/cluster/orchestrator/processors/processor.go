// Unless explicitly stated otherwise all files in this repository are licensed
// under the Apache License Version 2.0.
// This product includes software developed at Datadog (https://www.datadoghq.com/).
// Copyright 2016-present Datadog, Inc.

//go:build orchestrator

package processors

import (
	"reflect"
	"time"

	jsoniter "github.com/json-iterator/go"
	metav1 "k8s.io/apimachinery/pkg/apis/meta/v1"
	"k8s.io/apimachinery/pkg/apis/meta/v1/unstructured"
	"k8s.io/apimachinery/pkg/types"

	model "github.com/DataDog/agent-payload/v5/process"
	"github.com/DataDog/datadog-agent/pkg/collector/corechecks/cluster/orchestrator/util"
	"github.com/DataDog/datadog-agent/pkg/orchestrator"
	"github.com/DataDog/datadog-agent/pkg/orchestrator/config"
	pkgorchestratormodel "github.com/DataDog/datadog-agent/pkg/orchestrator/model"
	"github.com/DataDog/datadog-agent/pkg/util/kubernetes/apiserver"
	"github.com/DataDog/datadog-agent/pkg/util/log"
)

// Marshal message to JSON.
// We need to enforce order consistency on underlying maps as
// the standard library does.
var json = jsoniter.ConfigCompatibleWithStandardLibrary

// ProcessorContext implements context for processor
type ProcessorContext interface {
	GetOrchestratorConfig() *config.OrchestratorConfig
	GetNodeType() pkgorchestratormodel.NodeType
	GetMsgGroupID() int32
	IsManifestProducer() bool
	GetKind() string
	GetAPIVersion() string
	IsTerminatedResources() bool
	GetCollectorTags() []string
}

// BaseProcessorContext is the base context for all processors
type BaseProcessorContext struct {
	Cfg                 *config.OrchestratorConfig
	NodeType            pkgorchestratormodel.NodeType
	MsgGroupID          int32
	ClusterID           string
	ManifestProducer    bool
	Kind                string
	APIVersion          string
	CollectorTags       []string
	TerminatedResources bool
}

// GetOrchestratorConfig returns the orchestrator config
func (c *BaseProcessorContext) GetOrchestratorConfig() *config.OrchestratorConfig {
	return c.Cfg
}

// GetNodeType returns the node type
func (c *BaseProcessorContext) GetNodeType() pkgorchestratormodel.NodeType {
	return c.NodeType
}

// GetMsgGroupID returns the message group ID
func (c *BaseProcessorContext) GetMsgGroupID() int32 {
	return c.MsgGroupID
}

// GetClusterID returns the cluster ID
func (c *BaseProcessorContext) GetClusterID() string {
	return c.ClusterID
}

// IsManifestProducer returns true if the collector is a manifest producer
func (c *BaseProcessorContext) IsManifestProducer() bool {
	return c.ManifestProducer
}

// GetKind returns the kind
func (c *BaseProcessorContext) GetKind() string {
	return c.Kind
}

// GetAPIVersion returns the version
func (c *BaseProcessorContext) GetAPIVersion() string {
	return c.APIVersion
}

// GetCollectorTags returns the CollectorTags
func (c *BaseProcessorContext) GetCollectorTags() []string {
	return c.CollectorTags
}

// IsTerminatedResources returns true if resources are terminated
func (c *BaseProcessorContext) IsTerminatedResources() bool {
	return c.TerminatedResources
}

// K8sProcessorContext holds k8s resource processing attributes
type K8sProcessorContext struct {
	BaseProcessorContext
	APIClient         *apiserver.APIClient
	HostName          string
	SystemInfo        *model.SystemInfo
	ResourceType      string
	LabelsAsTags      map[string]string
	AnnotationsAsTags map[string]string
}

// ECSProcessorContext holds ECS resource processing attributes
type ECSProcessorContext struct {
	BaseProcessorContext
	AWSAccountID string
	ClusterName  string
	Region       string
	SystemInfo   *model.SystemInfo
	Hostname     string
}

// Handlers is the interface that is to be implemented for every resource type
// and provides a way to plug in code at different levels of the Processor
// logic.
type Handlers interface {
	// AfterMarshalling runs before the Processor marshals the resource to
	// generate a manifest. If skip is true then the resource processing loop
	// moves on to the next resource.
	AfterMarshalling(ctx ProcessorContext, resource, resourceModel interface{}, yaml []byte) (skip bool)

	// BeforeCacheCheck runs before the Processor does a cache lookup for the
	// resource. If skip is true then the resource processing loop moves on to
	// the next resource.
	BeforeCacheCheck(ctx ProcessorContext, resource, resourceModel interface{}) (skip bool)

	// BeforeMarshalling runs before the Processor marshals the resource to
	// generate a manifest. If skip is true then the resource processing loop
	// moves on to the next resource.
	BeforeMarshalling(ctx ProcessorContext, resource, resourceModel interface{}) (skip bool)

	// BuildMessageBody is used to build a message containing a chunk of
	// resource models of a certain size. If skip is true then the resource
	// processing loop moves on to the next resource.
	BuildMessageBody(ctx ProcessorContext, resourceModels []interface{}, groupSize int) model.MessageBody

	// BuildManifestMessageBody is used to build a message containing a chunk of
	// resource manifests of a certain size.
	BuildManifestMessageBody(ctx ProcessorContext, resourceManifests []interface{}, groupSize int) model.MessageBody

	// ExtractResource is used to build a resource model from the raw
	// resource representation.
	ExtractResource(ctx ProcessorContext, resource interface{}) (resourceModel interface{})

	// ResourceList is used to convert a list of raw resources to a generic list
	// that can be used throughout a Processor.
	ResourceList(ctx ProcessorContext, list interface{}) (resources []interface{})

	// ResourceUID returns the resource UID.
	ResourceUID(ctx ProcessorContext, resource interface{}) types.UID

	// ResourceVersion returns the resource Version.
	ResourceVersion(ctx ProcessorContext, resource, resourceModel interface{}) string

	// GetMetadataTags returns the resource tags with the metadata
	GetMetadataTags(ctx ProcessorContext, resourceMetadataModel interface{}) []string

	// ScrubBeforeExtraction replaces sensitive information in the resource
	// before resource extraction.
	ScrubBeforeExtraction(ctx ProcessorContext, resource interface{})

	// ScrubBeforeMarshalling replaces sensitive information in the resource
	// before resource marshalling.
	ScrubBeforeMarshalling(ctx ProcessorContext, resource interface{})
}

// Processor is a generic resource processing component. It relies on a set of
// handlers to enrich its processing logic and make it a processor for resources
// of a specific type.
type Processor struct {
	h Handlers
}

// ProcessResult contains the processing result of metadata and manifest
// MetadataMessages is a list of payload, each payload contains a list of k8s resources metadata and manifest
// ManifestMessages is a list of payload, each payload contains a list of k8s resources manifest.
// ManifestMessages is a copy of part of MetadataMessages
type ProcessResult struct {
	MetadataMessages []model.MessageBody
	ManifestMessages []model.MessageBody
}

// NewProcessor creates a new processor for a resource type.
func NewProcessor(h Handlers) *Processor {
	return &Processor{
		h: h,
	}
}

// Handlers returns handlers used by the processor.
func (p *Processor) Handlers() Handlers {
	return p.h
}

// Process is used to process a list of resources of a certain type.
func (p *Processor) Process(ctx ProcessorContext, list interface{}) (processResult ProcessResult, listed, processed int) {
	// This default allows detection of panic recoveries.
	processed = -1

	// Make sure to recover if a panic occurs.
	defer RecoverOnPanic()

	resourceList := p.h.ResourceList(ctx, list)
	resourceMetadataModels := make([]interface{}, 0, len(resourceList))
	resourceManifestModels := make([]interface{}, 0, len(resourceList))
	now := time.Now()

	for _, resource := range resourceList {
		if ctx.IsTerminatedResources() {
			resource = insertDeletionTimestampIfPossible(resource, now)
		}
		// Scrub before extraction.
		p.h.ScrubBeforeExtraction(ctx, resource)

		// Extract the message model from the resource.
		resourceMetadataModel := p.h.ExtractResource(ctx, resource)

		// Execute code before cache check.
		if skip := p.h.BeforeCacheCheck(ctx, resource, resourceMetadataModel); skip {
			continue
		}

		// Cache check
		resourceUID := p.h.ResourceUID(ctx, resource)
		resourceVersion := p.h.ResourceVersion(ctx, resource, resourceMetadataModel)

		if orchestrator.SkipKubernetesResource(resourceUID, resourceVersion, ctx.GetNodeType()) {
			continue
		}

		// Execute code before marshalling.
		if skip := p.h.BeforeMarshalling(ctx, resource, resourceMetadataModel); skip {
			continue
		}

		// Scrub the resource before marshalling.
		p.h.ScrubBeforeMarshalling(ctx, resource)

		// Marshal the resource to generate the YAML field.
		yaml, err := json.Marshal(resource)
		if err != nil {
			log.Warnc(NewMarshallingError(err).Error(), orchestrator.ExtraLogContext...)
			continue
		}

		// Stop sending yaml if manifest collecion is enabled
		if !ctx.GetOrchestratorConfig().IsManifestCollectionEnabled {
			// Execute code after marshalling.
			if skip := p.h.AfterMarshalling(ctx, resource, resourceMetadataModel, yaml); skip {
				continue
			}
		}

		resourceMetadataModels = append(resourceMetadataModels, resourceMetadataModel)

		// Add resource manifest
		resourceManifestModels = append(resourceManifestModels, &model.Manifest{
			Type:            int32(ctx.GetNodeType()),
			Uid:             string(resourceUID),
			ResourceVersion: resourceVersion,
			Content:         yaml,
			Version:         "v1",
			ContentType:     "json",
			// include collector tags as buffered Manifests share types, and only ExtraTags should be included in CollectorManifests
<<<<<<< HEAD
			Tags:         util.ImmutableTagsJoin(pctx.CollectorTags, p.h.GetMetadataTags(ctx, resourceMetadataModel)),
=======
			Tags:         util.ImmutableTagsJoin(ctx.GetCollectorTags(), p.h.ResourceTaggerTags(ctx, resource)),
>>>>>>> c55eca18
			IsTerminated: ctx.IsTerminatedResources(),
		})
	}

	processResult = ProcessResult{
		MetadataMessages: ChunkMetadata(ctx, p, resourceMetadataModels, resourceManifestModels),
	}
	if ctx.IsManifestProducer() {
		processResult.ManifestMessages = ChunkManifest(ctx, p.h.BuildManifestMessageBody, resourceManifestModels)
	}

	return processResult, len(resourceList), len(resourceMetadataModels)
}

// ChunkManifest is to chunk Manifest payloads
func ChunkManifest(ctx ProcessorContext, buildManifestBody func(ctx ProcessorContext, resourceManifests []interface{}, groupSize int) model.MessageBody, resourceManifestModels []interface{}) []model.MessageBody {
	// Chunking resources based on the serialized size of their manifest and maximum messages number
	// Chunk manifest messages and use itself as weight indicator
	chunks := chunkOrchestratorPayloadsBySizeAndWeight(resourceManifestModels, resourceManifestModels, ctx.GetOrchestratorConfig().MaxPerMessage, ctx.GetOrchestratorConfig().MaxWeightPerMessageBytes)

	chunkCount := len(chunks)
	manifestMessages := make([]model.MessageBody, 0, chunkCount)

	for i := 0; i < chunkCount; i++ {
		manifestMessages = append(manifestMessages, buildManifestBody(ctx, chunks[i], chunkCount))
	}

	return manifestMessages
}

// ChunkMetadata is to chunk Metadata payloads
func ChunkMetadata(ctx ProcessorContext, p *Processor, resourceMetadataModels, resourceManifestModels []interface{}) []model.MessageBody {
	// Chunking resources based on the serialized size of their manifest and maximum messages number
	// Chunk metadata messages and use resourceManifestModels as weight indicator
	chunks := chunkOrchestratorPayloadsBySizeAndWeight(resourceMetadataModels, resourceManifestModels, ctx.GetOrchestratorConfig().MaxPerMessage, ctx.GetOrchestratorConfig().MaxWeightPerMessageBytes)

	chunkCount := len(chunks)
	metadataMessages := make([]model.MessageBody, 0, chunkCount)
	for i := 0; i < chunkCount; i++ {
		metadataMessages = append(metadataMessages, p.h.BuildMessageBody(ctx, chunks[i], chunkCount))
	}

	return metadataMessages
}

func insertDeletionTimestampIfPossible(obj interface{}, ts time.Time) interface{} {
	v := reflect.ValueOf(obj)
	if v.Kind() != reflect.Ptr || v.IsNil() {
		log.Debugf("object is not a pointer to a nil pointer, got type: %T", obj)
		return obj
	}

	v = v.Elem()
	if v.Kind() != reflect.Struct {
		log.Debugf("obj must point to a struct, got type: %T", obj)
		return obj
	}

	metaTs := metav1.NewTime(ts)

	if _, ok := obj.(*unstructured.Unstructured); ok {
		obj.(*unstructured.Unstructured).SetDeletionTimestamp(&metaTs)
		return obj
	}

	// Look for metadata field
	metadataField := v.FieldByName("ObjectMeta")
	if !metadataField.IsValid() || metadataField.Kind() != reflect.Struct {
		log.Debugf("obj does not have ObjectMeta field, got type: %T", obj)
		return obj
	}

	// Access deletionTimestamp field within ObjectMeta
	deletionTimestampField := metadataField.FieldByName("DeletionTimestamp")
	if !deletionTimestampField.IsValid() || !deletionTimestampField.CanSet() {
		log.Debugf("ObjectMeta does not have a settable DeletionTimestamp, got field: %T", obj)
		return obj
	}

	// Do nothing if it's already set
	if !deletionTimestampField.IsNil() {
		return obj
	}

	// Set the deletionTimestamp
	deletionTimestampField.Set(reflect.ValueOf(&metaTs))
	return obj
}<|MERGE_RESOLUTION|>--- conflicted
+++ resolved
@@ -273,11 +273,7 @@
 			Version:         "v1",
 			ContentType:     "json",
 			// include collector tags as buffered Manifests share types, and only ExtraTags should be included in CollectorManifests
-<<<<<<< HEAD
-			Tags:         util.ImmutableTagsJoin(pctx.CollectorTags, p.h.GetMetadataTags(ctx, resourceMetadataModel)),
-=======
-			Tags:         util.ImmutableTagsJoin(ctx.GetCollectorTags(), p.h.ResourceTaggerTags(ctx, resource)),
->>>>>>> c55eca18
+			Tags:         util.ImmutableTagsJoin(ctx.GetCollectorTags(), p.h.GetMetadataTags(ctx, resourceMetadataModel)),
 			IsTerminated: ctx.IsTerminatedResources(),
 		})
 	}
