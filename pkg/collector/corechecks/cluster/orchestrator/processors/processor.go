--- conflicted
+++ resolved
@@ -109,13 +109,8 @@
 	defer RecoverOnPanic()
 
 	resourceList := p.h.ResourceList(ctx, list)
-<<<<<<< HEAD
-	resourceModels := make([]interface{}, 0, len(resourceList))
-	resourceYaml := make([][]byte, 0, len(resourceList))
-=======
 	resourceMetadataModels := make([]interface{}, 0, len(resourceList))
 	resourceManifestModels := make([]interface{}, 0, len(resourceList))
->>>>>>> fe7f5e77
 
 	for _, resource := range resourceList {
 		// Scrub before extraction.
@@ -157,22 +152,6 @@
 			continue
 		}
 
-<<<<<<< HEAD
-		resourceModels = append(resourceModels, resourceModel)
-		resourceYaml = append(resourceYaml, yaml)
-	}
-
-	// Split messages in chunks
-	chunker := &collectorOrchestratorMetadataChunker{}
-	chunkOrchestratorMetadataBySizeAndWeight(resourceModels, resourceYaml, ctx.Cfg.MaxPerMessage, ctx.Cfg.MaxWeightPerMessageBytes, chunker)
-
-	messages = make([]model.MessageBody, 0, len(chunker.collectorOrchestratorMetadataList))
-	for _, orchestratorMetadata := range chunker.collectorOrchestratorMetadataList {
-		messages = append(messages, p.h.BuildMessageBody(ctx, orchestratorMetadata, len(orchestratorMetadata)))
-	}
-
-	return messages, len(resourceModels)
-=======
 		resourceMetadataModels = append(resourceMetadataModels, resourceMetadataModel)
 
 		// Add resource manifest
@@ -192,6 +171,9 @@
 	manifestChunks := chunkResources(resourceManifestModels, chunkCount, ctx.Cfg.MaxPerMessage)
 	metadataMessages := make([]model.MessageBody, 0, chunkCount)
 	manifestMessages := make([]model.MessageBody, 0, chunkCount)
+	// Split messages in chunks
+	chunker := &collectorOrchestratorMetadataChunker{}
+	chunkOrchestratorMetadataBySizeAndWeight(resourceModels, resourceYaml, ctx.Cfg.MaxPerMessage, ctx.Cfg.MaxWeightPerMessageBytes, chunker)
 
 	for i := 0; i < chunkCount; i++ {
 		metadataMessages = append(metadataMessages, p.h.BuildMessageBody(ctx, metadataChunks[i], chunkCount))
@@ -234,5 +216,4 @@
 		GroupId:     msgGroupID,
 		GroupSize:   int32(groupSize),
 	}
->>>>>>> fe7f5e77
 }