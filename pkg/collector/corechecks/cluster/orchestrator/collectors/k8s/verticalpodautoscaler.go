--- conflicted
+++ resolved
@@ -46,13 +46,8 @@
 			IsManifestProducer:        true,
 			SupportsManifestBuffering: true,
 			Name:                      "verticalpodautoscalers",
-<<<<<<< HEAD
 			NodeType:                  model.K8SResource_VERTICALPODAUTOSCALER,
-			Version:                   "v1",
-=======
-			NodeType:                  orchestrator.K8sVerticalPodAutoscaler,
 			Version:                   "autoscaling.k8s.io/v1",
->>>>>>> a16b993b
 		},
 		processor: processors.NewProcessor(new(k8sProcessors.VerticalPodAutoscalerHandlers)),
 	}
