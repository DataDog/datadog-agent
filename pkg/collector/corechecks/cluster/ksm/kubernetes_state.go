--- conflicted
+++ resolved
@@ -1081,14 +1081,9 @@
 		CheckBase:            base,
 		instance:             instance,
 		telemetry:            newTelemetryCache(),
-<<<<<<< HEAD
+		tagger:               tagger,
 		isCLCRunner:          pkgconfigutils.IsCLCRunner(pkgconfigsetup.Datadog()),
 		isRunningOnNodeAgent: flavor.GetFlavor() != flavor.ClusterAgent && !pkgconfigutils.IsCLCRunner(pkgconfigsetup.Datadog()),
-=======
-		tagger:               tagger,
-		isCLCRunner:          pkgconfigsetup.IsCLCRunner(pkgconfigsetup.Datadog()),
-		isRunningOnNodeAgent: flavor.GetFlavor() != flavor.ClusterAgent && !pkgconfigsetup.IsCLCRunner(pkgconfigsetup.Datadog()),
->>>>>>> c93f1c60
 		metricNamesMapper:    defaultMetricNamesMapper(),
 		metricAggregators:    defaultMetricAggregators(),
 		metricTransformers:   defaultMetricTransformers(),
