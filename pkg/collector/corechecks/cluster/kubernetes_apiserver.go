// Unless explicitly stated otherwise all files in this repository are licensed
// under the Apache License Version 2.0.
// This product includes software developed at Datadog (https://www.datadoghq.com/).
// Copyright 2016-2020 Datadog, Inc.

// +build kubeapiserver

package cluster

import (
	"errors"
	"fmt"
	"strings"
	"time"

	cache "github.com/patrickmn/go-cache"
	"gopkg.in/yaml.v2"
	v1 "k8s.io/api/core/v1"

	"github.com/StackVista/stackstate-agent/pkg/aggregator"
	"github.com/StackVista/stackstate-agent/pkg/autodiscovery/integration"
	"github.com/StackVista/stackstate-agent/pkg/collector/check"
	core "github.com/StackVista/stackstate-agent/pkg/collector/corechecks"
	"github.com/StackVista/stackstate-agent/pkg/config"
	"github.com/StackVista/stackstate-agent/pkg/metrics"
	"github.com/StackVista/stackstate-agent/pkg/util/kubernetes/apiserver"
	"github.com/StackVista/stackstate-agent/pkg/util/kubernetes/apiserver/leaderelection"
	"github.com/StackVista/stackstate-agent/pkg/util/kubernetes/clustername"
	"github.com/StackVista/stackstate-agent/pkg/util/log"
)

// Covers the Control Plane service check and the in memory pod metadata.
const (
	KubeControlPaneCheck          = "kube_apiserver_controlplane.up"
	kubernetesAPIServerCheckName  = "kubernetes_apiserver"
	eventTokenKey                 = "event"
	maxEventCardinality           = 300
	defaultResyncPeriodInSecond   = 300
	defaultTimeoutEventCollection = 2000

	defaultCacheExpire = 2 * time.Minute
	defaultCachePurge  = 10 * time.Minute
)

// KubeASConfig is the config of the API server.
type KubeASConfig struct {
	CollectEvent             bool     `yaml:"collect_events"`
	CollectOShiftQuotas      bool     `yaml:"collect_openshift_clusterquotas"`
	FilteredEventTypes       []string `yaml:"filtered_event_types"`
	EventCollectionTimeoutMs int      `yaml:"kubernetes_event_read_timeout_ms"`
	MaxEventCollection       int      `yaml:"max_events_per_run"`
	LeaderSkip               bool     `yaml:"skip_leader_election"`
	ResyncPeriodEvents       int      `yaml:"kubernetes_event_resync_period_s"`
}

// EventC holds the information pertaining to which event we collected last and when we last re-synced.
type EventC struct {
	LastResVer string
	LastTime   time.Time
}

// KubeASCheck grabs metrics and events from the API server.
type KubeASCheck struct {
	core.CheckBase
	instance        *KubeASConfig
	eventCollection EventC
	ignoredEvents   string
	ac              *apiserver.APIClient
	oshiftAPILevel  apiserver.OpenShiftAPILevel
	providerIDCache *cache.Cache
}

func (c *KubeASConfig) parse(data []byte) error {
	// default values
	c.CollectEvent = config.Datadog.GetBool("collect_kubernetes_events")
	c.CollectOShiftQuotas = true
	c.ResyncPeriodEvents = defaultResyncPeriodInSecond

	return yaml.Unmarshal(data, c)
}

func NewKubeASCheck(base core.CheckBase, instance *KubeASConfig) *KubeASCheck {
	return &KubeASCheck{
		CheckBase:       base,
		instance:        instance,
		providerIDCache: cache.New(defaultCacheExpire, defaultCachePurge),
	}
}

// KubernetesASFactory is exported for integration testing.
func KubernetesASFactory() check.Check {
	return NewKubeASCheck(core.NewCheckBase(kubernetesAPIServerCheckName), &KubeASConfig{})
}

// Configure parses the check configuration and init the check.
func (k *KubeASCheck) Configure(config, initConfig integration.Data, source string) error {
	err := k.CommonConfigure(config, source)
	if err != nil {
		return err
	}

	// Check connectivity to the APIServer
	err = k.instance.parse(config)
	if err != nil {
		log.Error("could not parse the config for the API server")
		return err
	}
	if k.instance.EventCollectionTimeoutMs == 0 {
		k.instance.EventCollectionTimeoutMs = defaultTimeoutEventCollection
	}

	if k.instance.MaxEventCollection == 0 {
		k.instance.MaxEventCollection = maxEventCardinality
	}
	k.ignoredEvents = convertFilter(k.instance.FilteredEventTypes)

	return nil
}

func convertFilter(conf []string) string {
	var formatedFilters []string
	for _, filter := range conf {
		f := strings.Split(filter, "=")
		if len(f) == 1 {
			formatedFilters = append(formatedFilters, fmt.Sprintf("reason!=%s", f[0]))
			continue
		}
		formatedFilters = append(formatedFilters, filter)
	}
	return strings.Join(formatedFilters, ",")
}

// Run executes the check.
func (k *KubeASCheck) Run() error {
	sender, err := aggregator.GetSender(k.ID())
	if err != nil {
		return err
	}
	defer sender.Commit()

	if config.Datadog.GetBool("cluster_agent.enabled") {
		log.Debug("Cluster agent is enabled. Not running Kubernetes API Server check or collecting Kubernetes Events.")
		return nil
	}
	// If the check is configured as a cluster check, the cluster check worker needs to skip the leader election section.
	// The Cluster Agent will passed in the `skip_leader_election` bool.
	if !k.instance.LeaderSkip {
		// Only run if Leader Election is enabled.
		if !config.Datadog.GetBool("leader_election") {
			return log.Error("Leader Election not enabled. Not running Kubernetes API Server check or collecting Kubernetes Events.")
		}
		errLeader := k.runLeaderElection()
		if errLeader != nil {
			if errLeader == apiserver.ErrNotLeader {
				// Only the leader can instantiate the apiserver client.
				return nil
			}
			return err
		}
	}
	// API Server client initialisation on first run
	if k.ac == nil {
		// We start the API Server Client.
		k.ac, err = apiserver.GetAPIClient()
		if err != nil {
<<<<<<< HEAD
			k.Warnf("Could not connect to apiserver: %s", err)
=======
			k.Warnf("Could not connect to apiserver: %s", err) //nolint:errcheck
>>>>>>> bb51b8da
			return err
		}

		// We detect OpenShift presence for quota collection
		if k.instance.CollectOShiftQuotas {
			k.oshiftAPILevel = k.ac.DetectOpenShiftAPILevel()
		}
	}

	// Running the Control Plane status check.
	componentsStatus, err := k.ac.ComponentStatuses()
	if err != nil {
		k.Warnf("Could not retrieve the status from the control plane's components %s", err.Error()) //nolint:errcheck
	} else {
		err = k.parseComponentStatus(sender, componentsStatus)
		if err != nil {
			k.Warnf("Could not collect API Server component status: %s", err.Error()) //nolint:errcheck
		}
	}

	// Running OpenShift ClusterResourceQuota collection if available
	if k.instance.CollectOShiftQuotas && k.oshiftAPILevel != apiserver.NotOpenShift {
		quotas, err := k.retrieveOShiftClusterQuotas()
		if err != nil {
			k.Warnf("Could not collect OpenShift cluster quotas: %s", err.Error()) //nolint:errcheck
		} else {
			k.reportClusterQuotas(quotas, sender)
		}
	}

	// Running the event collection.
	if !k.instance.CollectEvent {
		return nil
	}

	// Get the events from the API server
	events, err := k.eventCollectionCheck()
	if err != nil {
		return err
	}

	// Process the events to have a Datadog format.
	err = k.processEvents(sender, events)
	if err != nil {
		k.Warnf("Could not submit new event %s", err.Error()) //nolint:errcheck
	}
	return nil
}

func (k *KubeASCheck) runLeaderElection() error {

	leaderEngine, err := leaderelection.GetLeaderEngine()
	if err != nil {
		k.Warn("Failed to instantiate the Leader Elector. Not running the Kubernetes API Server check or collecting Kubernetes Events.") //nolint:errcheck
		return err
	}

	err = leaderEngine.EnsureLeaderElectionRuns()
	if err != nil {
		k.Warn("Leader Election process failed to start") //nolint:errcheck
		return err
	}

	if !leaderEngine.IsLeader() {
		log.Debugf("Leader is %q. %s will not run Kubernetes cluster related checks and collecting events", leaderEngine.GetLeader(), leaderEngine.HolderIdentity)
		return apiserver.ErrNotLeader
	}
	log.Tracef("Current leader: %q, running Kubernetes cluster related checks and collecting events", leaderEngine.GetLeader())
	return nil
}

func (k *KubeASCheck) eventCollectionCheck() (newEvents []*v1.Event, err error) {
	resVer, lastTime, err := k.ac.GetTokenFromConfigmap(eventTokenKey)
	if err != nil {
		return nil, err
	}

	// This is to avoid getting in a situation where we list all the events for multiple runs in a row.
	if resVer == "" && k.eventCollection.LastResVer != "" {
		log.Errorf("Resource Version stored in the ConfigMap is incorrect. Will resume collecting from %s", k.eventCollection.LastResVer)
		resVer = k.eventCollection.LastResVer
	}

	timeout := int64(k.instance.EventCollectionTimeoutMs / 1000)
	limit := int64(k.instance.MaxEventCollection)
	resync := int64(k.instance.ResyncPeriodEvents)
	newEvents, k.eventCollection.LastResVer, k.eventCollection.LastTime, err = k.ac.RunEventCollection(resVer, lastTime, timeout, limit, resync, k.ignoredEvents)

	if err != nil {
		k.Warnf("Could not collect events from the api server: %s", err.Error()) //nolint:errcheck
		return nil, err
	}

	configMapErr := k.ac.UpdateTokenInConfigmap(eventTokenKey, k.eventCollection.LastResVer, k.eventCollection.LastTime)
	if configMapErr != nil {
		k.Warnf("Could not store the LastEventToken in the ConfigMap: %s", configMapErr.Error()) //nolint:errcheck
	}
	return newEvents, nil
}

func (k *KubeASCheck) parseComponentStatus(sender aggregator.Sender, componentsStatus *v1.ComponentStatusList) error {
	for _, component := range componentsStatus.Items {

		if component.ObjectMeta.Name == "" {
			return errors.New("metadata structure has changed. Not collecting API Server's Components status")
		}
		if component.Conditions == nil || component.Name == "" {
			log.Debug("API Server component's structure is not expected")
			continue
		}
		tagComp := []string{fmt.Sprintf("component:%s", component.Name)}
		for _, condition := range component.Conditions {
			statusCheck := metrics.ServiceCheckUnknown
			message := ""

			// We only expect the Healthy condition. May change in the future. https://github.com/kubernetes/community/blob/master/contributors/devel/api-conventions.md#typical-status-properties
			if condition.Type != "Healthy" {
				log.Debugf("Condition %q not supported", condition.Type)
				continue
			}
			// We only expect True, False and Unknown (default).
			switch condition.Status {
			case "True":
				statusCheck = metrics.ServiceCheckOK
				message = condition.Message
			case "False":
				statusCheck = metrics.ServiceCheckCritical
				message = condition.Error
			}
			sender.ServiceCheck(KubeControlPaneCheck, statusCheck, "", tagComp, message)
		}
	}
	return nil
}

// processEvents:
// - iterates over the Kubernetes Events
// - extracts some attributes and builds a structure ready to be submitted as a Datadog event (bundle)
// - formats the bundle and submit the Datadog event
func (k *KubeASCheck) processEvents(sender aggregator.Sender, events []*v1.Event) error {
	eventsByObject := make(map[string]*kubernetesEventBundle)

	for _, event := range events {
		id := bundleID(event)
		bundle, found := eventsByObject[id]
		if found == false {
			bundle = newKubernetesEventBundler(event)
			eventsByObject[id] = bundle
		}
		err := bundle.addEvent(event)
		if err != nil {
			k.Warnf("Error while bundling events, %s.", err.Error()) //nolint:errcheck
		}
	}
	clusterName := clustername.GetClusterName()
	for _, bundle := range eventsByObject {
		datadogEv, err := bundle.formatEvents(clusterName, k.providerIDCache)
		if err != nil {
			k.Warnf("Error while formatting bundled events, %s. Not submitting", err.Error()) //nolint:errcheck
			continue
		}
		sender.Event(datadogEv)
	}
	return nil
}

// bundleID generates a unique ID to separate k8s events
// based on their InvolvedObject UIDs and event Types
func bundleID(e *v1.Event) string {
	return fmt.Sprintf("%s/%s", e.InvolvedObject.UID, e.Type)
}

func init() {
	core.RegisterCheck(kubernetesAPIServerCheckName, KubernetesASFactory)
}<|MERGE_RESOLUTION|>--- conflicted
+++ resolved
@@ -163,11 +163,7 @@
 		// We start the API Server Client.
 		k.ac, err = apiserver.GetAPIClient()
 		if err != nil {
-<<<<<<< HEAD
-			k.Warnf("Could not connect to apiserver: %s", err)
-=======
 			k.Warnf("Could not connect to apiserver: %s", err) //nolint:errcheck
->>>>>>> bb51b8da
 			return err
 		}
 
