// +build kubeapiserver

package topologycollectors

import (
	"fmt"
	"github.com/StackVista/stackstate-agent/pkg/topology"
	"github.com/StackVista/stackstate-agent/pkg/util/log"
	"k8s.io/api/core/v1"
	metav1 "k8s.io/apimachinery/pkg/apis/meta/v1"
)

// ContainerToNodeCorrelation
type NodeIdentifierCorrelation struct {
	NodeName       string
	NodeIdentifier string
}

// ContainerPod
type ContainerPod struct {
	ExternalID string
	Name       string
	Labels     map[string]string
	PodIP      string
	Namespace  string
	NodeName   string
	Phase	   string
}

// ContainerCorrelation
type ContainerCorrelation struct {
	Pod               ContainerPod
	Containers        []v1.Container
	ContainerStatuses []v1.ContainerStatus
}

// ContainerCorrelator implements the ClusterTopologyCollector interface.
type ContainerCorrelator struct {
	ComponentChan          chan<- *topology.Component
	RelationChan           chan<- *topology.Relation
	NodeIdentifierCorrChan <-chan *NodeIdentifierCorrelation
	ContainerCorrChan      <-chan *ContainerCorrelation
	ClusterTopologyCorrelator
}

// NewContainerCorrelator
func NewContainerCorrelator(componentChannel chan<- *topology.Component, relationChannel chan<- *topology.Relation,
	nodeIdentifierCorrChan <-chan *NodeIdentifierCorrelation, containerCorrChannel <-chan *ContainerCorrelation, clusterTopologyCorrelator ClusterTopologyCorrelator) ClusterTopologyCorrelator {
	return &ContainerCorrelator{
		ComponentChan:             componentChannel,
		RelationChan:              relationChannel,
		NodeIdentifierCorrChan:    nodeIdentifierCorrChan,
		ContainerCorrChan:         containerCorrChannel,
		ClusterTopologyCorrelator: clusterTopologyCorrelator,
	}
}

// GetName returns the name of the Collector
func (_ *ContainerCorrelator) GetName() string {
	return "Container Correlator"
}

// Collects and Published the Cluster Component
func (cc *ContainerCorrelator) CorrelateFunction() error {

	nodeMap := make(map[string]string)
	// map containers that require the Node instanceId
	for containerToNodeCorrelation := range cc.NodeIdentifierCorrChan {
		nodeMap[containerToNodeCorrelation.NodeName] = containerToNodeCorrelation.NodeIdentifier
	}

	for containerCorrelation := range cc.ContainerCorrChan {
		pod := containerCorrelation.Pod
		// map container to exposed ports
		containerPorts := make(map[string]ContainerPort)
		for _, c := range containerCorrelation.Containers {

			// map relations between the container and the volume
			for _, mount := range c.VolumeMounts {
				containerExternalID := cc.buildContainerExternalID(pod.Name, c.Name)
				volumeExternalID := cc.buildVolumeExternalID(mount.Name)
				cc.RelationChan <- cc.containerToVolumeStackStateRelation(containerExternalID, volumeExternalID, mount)
			}

			for _, port := range c.Ports {
				containerPorts[fmt.Sprintf("%s_%s", c.Image, c.Name)] = ContainerPort{
					HostPort:      port.HostPort,
					ContainerPort: port.ContainerPort,
				}
			}
		}

		// check to see if we have container statuses
		for _, container := range containerCorrelation.ContainerStatuses {
			containerPort := ContainerPort{}
			if cntPort, found := containerPorts[fmt.Sprintf("%s_%s", container.Image, container.Name)]; found {
				containerPort = cntPort
			}

			if nodeIdentifier, ok := nodeMap[pod.NodeName]; ok {
				// submit the StackState component for publishing to StackState
				containerComponent := cc.containerToStackStateComponent(nodeIdentifier, pod, container, containerPort)
				cc.ComponentChan <- containerComponent
				// create the relation between the container and pod
				cc.RelationChan <- cc.containerToPodStackStateRelation(containerComponent.ExternalID, pod.ExternalID)
			}
		}
	}

	return nil
}

// Creates a StackState component from a Kubernetes / OpenShift Pod Container
func (cc *ContainerCorrelator) containerToStackStateComponent(nodeIdentifier string, pod ContainerPod, container v1.ContainerStatus, containerPort ContainerPort) *topology.Component {
	log.Tracef("Mapping kubernetes pod container to StackState component: %s", container.String())
	// create identifier list to merge with StackState components

	var identifiers []string
	strippedContainerId := extractLastFragment(container.ContainerID)
	// in the case where the container could not be started due to some error
	if len(strippedContainerId) > 0 {
		identifier := ""
		if len(nodeIdentifier) > 0 {
			identifier = fmt.Sprintf("%s:%s", nodeIdentifier, strippedContainerId)
		} else {
			identifier = strippedContainerId
		}
		identifiers = []string{
			fmt.Sprintf("urn:container:/%s", identifier),
		}
	}

	log.Tracef("Created identifiers for %s: %v", container.Name, identifiers)

	containerExternalID := cc.buildContainerExternalID(pod.Name, container.Name)

	tags := cc.initTags(metav1.ObjectMeta{Namespace: pod.Namespace})

	data := map[string]interface{}{
		"name": container.Name,
		"docker": map[string]interface{}{
			"image":       container.Image,
			"containerId": strippedContainerId,
		},
		"pod":          pod.Name,
		"podIP":        pod.PodIP,
<<<<<<< HEAD
		"podPhase":		pod.Phase,
		"namespace":    pod.Namespace,
=======
>>>>>>> e972dd97
		"restartCount": container.RestartCount,
		"tags":         tags,
	}

	if container.State.Running != nil {
		data["startTime"] = container.State.Running.StartedAt
	}

	if containerPort.ContainerPort != 0 {
		data["containerPort"] = containerPort.ContainerPort
	}

	if containerPort.HostPort != 0 {
		data["hostPort"] = containerPort.HostPort
	}

	if len(identifiers) > 0 {
		data["identifiers"] = identifiers
	}

	component := &topology.Component{
		ExternalID: containerExternalID,
		Type:       topology.Type{Name: "container"},
		Data:       data,
	}

	log.Tracef("Created StackState container component %s: %v", containerExternalID, component.JSONString())

	return component
}

// Creates a StackState relation from a Kubernetes / OpenShift Container to Pod relation
func (cc *ContainerCorrelator) containerToPodStackStateRelation(containerExternalID, podExternalID string) *topology.Relation {
	log.Tracef("Mapping kubernetes container to pod relation: %s -> %s", containerExternalID, podExternalID)

	relation := cc.CreateRelation(containerExternalID, podExternalID, "enclosed_in")

	log.Tracef("Created StackState container -> pod relation %s->%s", relation.SourceID, relation.TargetID)

	return relation
}

// Create a StackState relation from a Kubernetes / OpenShift Container to a Volume
func (cc *ContainerCorrelator) containerToVolumeStackStateRelation(containerExternalID, volumeExternalID string, mount v1.VolumeMount) *topology.Relation {
	log.Tracef("Mapping kubernetes container to volume relation: %s -> %s", containerExternalID, volumeExternalID)

	data := map[string]interface{}{
		"name":             mount.Name,
		"readOnly":         mount.ReadOnly,
		"mountPath":        mount.MountPath,
		"subPath":          mount.SubPath,
		"mountPropagation": mount.MountPropagation,
	}

	relation := cc.CreateRelationData(containerExternalID, volumeExternalID, "mounts", data)

	log.Tracef("Created StackState container -> volume relation %s->%s", relation.SourceID, relation.TargetID)

	return relation
}<|MERGE_RESOLUTION|>--- conflicted
+++ resolved
@@ -144,11 +144,7 @@
 		},
 		"pod":          pod.Name,
 		"podIP":        pod.PodIP,
-<<<<<<< HEAD
 		"podPhase":		pod.Phase,
-		"namespace":    pod.Namespace,
-=======
->>>>>>> e972dd97
 		"restartCount": container.RestartCount,
 		"tags":         tags,
 	}
