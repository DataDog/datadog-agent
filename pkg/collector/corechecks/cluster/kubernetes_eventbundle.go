--- conflicted
+++ resolved
@@ -60,14 +60,10 @@
 	b.timeStamp = float64(event.FirstTimestamp.Unix())
 	b.lastTimestamp = math.Max(b.lastTimestamp, float64(event.LastTimestamp.Unix()))
 
-<<<<<<< HEAD
 	k.countByAction[fmt.Sprintf("**%s**: %s\n", event.Reason, event.Message)] += int(event.Count)
 	k.readableKey = fmt.Sprintf("%s %s", event.InvolvedObject.Name, event.InvolvedObject.Kind)
 	k.kind = event.InvolvedObject.Kind
 	k.name = event.InvolvedObject.Name
-=======
-	b.countByAction[fmt.Sprintf("**%s**: %s\n", event.Reason, event.Message)] += int(event.Count)
->>>>>>> d23862f8
 
 	if event.InvolvedObject.Kind == "Pod" || event.InvolvedObject.Kind == "Node" {
 		b.nodename = event.Source.Host
@@ -97,18 +93,9 @@
 		Host:           hostname,
 		SourceTypeName: "kubernetes",
 		EventType:      kubernetesAPIServerCheckName,
-<<<<<<< HEAD
-		Ts:             int64(k.timeStamp),
+		Ts:             int64(b.lastTimestamp),
 		Tags:           []string{fmt.Sprintf("source_component:%s", k.component), fmt.Sprintf("kubernetes_kind:%s", k.kind), fmt.Sprintf("name:%s", k.name)},
-		AggregationKey: fmt.Sprintf("kubernetes_apiserver:%s", k.objUid),
-	}
-	if k.namespace != "" {
-		output.Tags = append(output.Tags, fmt.Sprintf("namespace:%s", k.namespace))
-=======
-		Ts:             int64(b.lastTimestamp),
-		Tags:           []string{fmt.Sprintf("source_component:%s", b.component)},
 		AggregationKey: fmt.Sprintf("kubernetes_apiserver:%s", b.objUid),
->>>>>>> d23862f8
 	}
 	if b.namespace != "" {
 		// TODO remove the deprecated namespace tag, we should only rely on kube_namespace
