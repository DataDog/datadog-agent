--- conflicted
+++ resolved
@@ -25,12 +25,8 @@
 // TopologyCheck grabs events from the API server.
 type TopologyCheck struct {
 	CommonCheck
-<<<<<<< HEAD
-	instance *TopologyConfig
-=======
 	instance  *TopologyConfig
 	submitter TopologySubmitter
->>>>>>> 3495959e
 }
 
 // Configure parses the check configuration and init the check.
@@ -50,14 +46,11 @@
 	return nil
 }
 
-<<<<<<< HEAD
-=======
 // SetSubmitter sets the topology submitter for the Topology Check
 func (t *TopologyCheck) SetSubmitter(submitter TopologySubmitter) {
 	t.submitter = submitter
 }
 
->>>>>>> 3495959e
 /*
 	cluster -> map cluster -> component
 
@@ -106,11 +99,6 @@
 	// set up the batcher for this instance
 	t.submitter = NewBatchTopologySubmitter(t.instance.CheckID, t.instance.Instance)
 
-<<<<<<< HEAD
-	// Make a channel for each of the relations to avoid passing data down into all the functions
-	containerCorrelationChannel := make(chan *collectors.ContainerCorrelation)
-	serviceCorrelationChannel := make(chan *collectors.IngressCorrelation)
-=======
 	// start the topology snapshot with the batch-er
 	t.submitter.SubmitStartSnapshot()
 
@@ -120,31 +108,21 @@
 	// Make a channel for each of the relations to avoid passing data down into all the functions
 	nodeIdentifierCorrelationChannel := make(chan *collectors.NodeIdentifierCorrelation)
 	containerCorrelationChannel := make(chan *collectors.ContainerCorrelation)
->>>>>>> 3495959e
 
 	// make a channel that is responsible for publishing components and relations
 	componentChannel := make(chan *topology.Component)
 	relationChannel := make(chan *topology.Relation)
 	errChannel := make(chan error)
-<<<<<<< HEAD
-	waitGroupChannel := make(chan int)
-
-	t.setupTopologyReceiver(componentChannel, relationChannel, errChannel, waitGroupChannel)
-	commonClusterCollector := collectors.NewClusterTopologyCollector(t.instance.Instance, t.ac)
-=======
 	waitGroupChannel := make(chan bool)
 
 	clusterTopologyCommon := collectors.NewclusterTopologyCommon(t.instance.Instance, t.ac)
 	commonClusterCollector := collectors.NewClusterTopologyCollector(clusterTopologyCommon)
->>>>>>> 3495959e
 	clusterCollectors := []collectors.ClusterTopologyCollector{
 		// Register Cluster Component Collector
 		collectors.NewClusterCollector(
 			componentChannel,
 			commonClusterCollector,
 		),
-<<<<<<< HEAD
-=======
 		// Register Node Component Collector
 		collectors.NewNodeCollector(
 			componentChannel,
@@ -152,7 +130,6 @@
 			nodeIdentifierCorrelationChannel,
 			commonClusterCollector,
 		),
->>>>>>> 3495959e
 		// Register ConfigMap Component Collector
 		collectors.NewConfigMapCollector(
 			componentChannel,
@@ -178,35 +155,16 @@
 		collectors.NewIngressCollector(
 			componentChannel,
 			relationChannel,
-<<<<<<< HEAD
-			serviceCorrelationChannel,
-=======
->>>>>>> 3495959e
 			commonClusterCollector,
 		),
 		// Register Job Component Collector
 		collectors.NewJobCollector(
 			componentChannel,
-<<<<<<< HEAD
-			relationChannel,
-			commonClusterCollector,
-		),
-		// Register Node Component Collector
-		collectors.NewNodeCollector(
-			componentChannel,
-			relationChannel,
-			containerCorrelationChannel,
-=======
->>>>>>> 3495959e
 			commonClusterCollector,
 		),
 		// Register Persistent Volume Component Collector
 		collectors.NewPersistentVolumeCollector(
 			componentChannel,
-<<<<<<< HEAD
-			relationChannel,
-=======
->>>>>>> 3495959e
 			commonClusterCollector,
 		),
 		// Register Pod Component Collector
@@ -226,10 +184,6 @@
 		collectors.NewServiceCollector(
 			componentChannel,
 			relationChannel,
-<<<<<<< HEAD
-			serviceCorrelationChannel,
-=======
->>>>>>> 3495959e
 			commonClusterCollector,
 		),
 		// Register StatefulSet Component Collector
@@ -239,19 +193,6 @@
 		),
 	}
 
-<<<<<<< HEAD
-	t.runClusterCollectors(clusterCollectors, waitGroupChannel, errChannel)
-	// get all the containers
-	batcher.GetBatcher().SubmitStopSnapshot(t.instance.CheckID, t.instance.Instance)
-	batcher.GetBatcher().SubmitComplete(t.instance.CheckID)
-
-	log.Debugf("Topology Check for cluster: %s completed successfully", t.instance.ClusterName)
-	// close all the created channels
-	close(componentChannel)
-	close(relationChannel)
-	close(errChannel)
-	close(waitGroupChannel)
-=======
 	commonClusterCorrelator := collectors.NewClusterTopologyCorrelator(clusterTopologyCommon)
 	clusterCorrelators := []collectors.ClusterTopologyCorrelator{
 		// Register Container -> Node Identifier Correlator
@@ -310,72 +251,12 @@
 			}
 		}
 	}()
->>>>>>> 3495959e
 
 	timeout := time.Duration(t.instance.CollectTimeout) * time.Minute
 	log.Debugf("Waiting for Cluster Collectors to Finish")
 	waitGroupChannel <- waitTimeout(waitGroup, timeout)
 }
 
-<<<<<<< HEAD
-// sets up the receiver that handles the component and relation channel and publishes it to StackState
-func (t *TopologyCheck) setupTopologyReceiver(componentChannel <-chan *topology.Component, relationChannel <-chan *topology.Relation,
-	errorChannel <-chan error, waitGroupChannel <-chan int) {
-	go func() {
-	loop:
-		for {
-			select {
-			case component := <- componentChannel:
-				log.Debugf("Publishing StackState %s component for %s: %v", component.Type.Name, component.ExternalID, component.JSONString())
-				batcher.GetBatcher().SubmitComponent(t.instance.CheckID, t.instance.Instance, *component)
-			case relation := <- relationChannel:
-				log.Debugf("Publishing StackState %s relation %s->%s", relation.Type.Name, relation.SourceID, relation.TargetID)
-				batcher.GetBatcher().SubmitRelation(t.instance.CheckID, t.instance.Instance, *relation)
-			case err := <- errorChannel:
-				_ = log.Error(err)
-			case <- waitGroupChannel:
-				log.Debug("All collectors have been finished their work, continuing to publish data to StackState")
-				break loop
-			default:
-				// no message received, continue looping
-			}
-		}
-	}()
-}
-
-// runs all of the cluster collectors, notify the wait groups and submit errors to the error channel
-func (t *TopologyCheck) runClusterCollectors(clusterCollectors []collectors.ClusterTopologyCollector, waitGroupChannel chan<- int, errorChannel chan<- error) {
-	// set up a WaitGroup to wait for the concurrent topology gathering of the functions below
-	var waitGroup sync.WaitGroup
-
-	for _, collector := range clusterCollectors {
-		// add this collector to the wait group
-		runCollector(collector, errorChannel, &waitGroup)
-	}
-
-	timeout := time.Duration(t.instance.CollectTimeout) * time.Minute
-	log.Debugf("Waiting for Cluster Collectors to Finish")
-	_ = waitTimeout(&waitGroup, timeout)
-	// submit the end to the topology listener
-	waitGroupChannel <- 1
-}
-
-// waitTimeout waits for the waitgroup for the specified max timeout.
-// Returns true if waiting timed out.
-func waitTimeout(wg *sync.WaitGroup, timeout time.Duration) bool {
-	wgChan := make(chan struct{})
-	go func() {
-		defer close(wgChan)
-		wg.Wait()
-	}()
-	select {
-	case <-wgChan:
-		log.Debugf("WaitGroup for Cluster Collectors has finished, stopping topology publish loop")
-		return false // completed normally
-	case <-time.After(timeout):
-		_ = log.Warn("WaitGroup for Cluster Collectors did not finish in time, stopping topology publish loop")
-		return true // timed out
-=======
 // waitTimeout waits for the waitgroup for the specified max timeout.
 // Returns true if waiting timed out.
 func waitTimeout(wg *sync.WaitGroup, timeout time.Duration) bool {
@@ -403,16 +284,11 @@
 	for _, correlator := range clusterCorrelators {
 		// add this collector to the wait group
 		runCorrelator(correlator, errorChannel, waitGroup)
->>>>>>> 3495959e
 	}
 }
 
 // runCollector
 func runCollector(collector collectors.ClusterTopologyCollector, errorChannel chan<- error, wg *sync.WaitGroup) {
-<<<<<<< HEAD
-	wg.Add(1)
-=======
->>>>>>> 3495959e
 	go func() {
 		log.Debugf("Starting cluster topology collector: %s\n", collector.GetName())
 		err := collector.CollectorFunction()
@@ -423,8 +299,6 @@
 		log.Debugf("Finished cluster topology collector: %s\n", collector.GetName())
 		wg.Done()
 	}()
-<<<<<<< HEAD
-=======
 }
 
 // runCorrelator
@@ -439,7 +313,6 @@
 		log.Debugf("Finished cluster topology correlator: %s\n", correlator.GetName())
 		wg.Done()
 	}()
->>>>>>> 3495959e
 }
 
 // KubernetesASFactory is exported for integration testing.
