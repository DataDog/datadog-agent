--- conflicted
+++ resolved
@@ -535,11 +535,7 @@
 	}
 }
 
-<<<<<<< HEAD
-func Test_podPhaseTransformer(t *testing.T) {
-=======
 func Test_pvPhaseTransformer(t *testing.T) {
->>>>>>> cab77045
 	type args struct {
 		name   string
 		metric ksmstore.DDMetric
@@ -558,23 +554,6 @@
 		{
 			name: "Active",
 			args: args{
-<<<<<<< HEAD
-				name: "kube_pod_status_phase",
-				metric: ksmstore.DDMetric{
-					Val: 1,
-					Labels: map[string]string{
-						"pod":       "foo",
-						"phase":     "Failed",
-						"namespace": "default",
-					},
-				},
-				tags: []string{"pod:foo", "phase:Failed", "namespace:default"},
-			},
-			expected: &metricsExpected{
-				name: "kubernetes_state.pod.status_phase",
-				val:  1,
-				tags: []string{"pod:foo", "phase:Failed", "namespace:default"},
-=======
 				name: "kube_persistentvolume_status_phase",
 				metric: ksmstore.DDMetric{
 					Val: 1,
@@ -589,24 +568,11 @@
 				name: "kubernetes_state.persistentvolume.by_phase",
 				val:  1,
 				tags: []string{"persistentvolume:local-pv-103fef5d", "phase:Available"},
->>>>>>> cab77045
 			},
 		},
 		{
 			name: "Not active",
 			args: args{
-<<<<<<< HEAD
-				name: "kube_pod_status_phase",
-				metric: ksmstore.DDMetric{
-					Val: 0,
-					Labels: map[string]string{
-						"pod":       "foo",
-						"phase":     "Failed",
-						"namespace": "default",
-					},
-				},
-				tags: []string{"pod:foo", "phase:Failed", "namespace:default"},
-=======
 				name: "kube_persistentvolume_status_phase",
 				metric: ksmstore.DDMetric{
 					Val: 0,
@@ -616,7 +582,6 @@
 					},
 				},
 				tags: []string{"persistentvolume:local-pv-103fef5d", "phase:Available"},
->>>>>>> cab77045
 			},
 			expected: nil,
 		},
@@ -625,11 +590,7 @@
 		s := mocksender.NewMockSender("ksm")
 		s.SetupAcceptAll()
 		t.Run(tt.name, func(t *testing.T) {
-<<<<<<< HEAD
-			podPhaseTransformer(s, tt.args.name, tt.args.metric, tt.args.tags)
-=======
 			pvPhaseTransformer(s, tt.args.name, tt.args.metric, tt.args.tags)
->>>>>>> cab77045
 			if tt.expected != nil {
 				s.AssertMetric(t, "Gauge", tt.expected.name, tt.expected.val, "", tt.expected.tags)
 				s.AssertNumberOfCalls(t, "Gauge", 1)
@@ -640,11 +601,7 @@
 	}
 }
 
-<<<<<<< HEAD
-func Test_containerWaitingReasonTransformer(t *testing.T) {
-=======
 func Test_serviceTypeTransformer(t *testing.T) {
->>>>>>> cab77045
 	type args struct {
 		name   string
 		metric ksmstore.DDMetric
@@ -661,96 +618,47 @@
 		expected *metricsExpected
 	}{
 		{
-<<<<<<< HEAD
-			name: "CLB",
-			args: args{
-				name: "kube_pod_container_status_waiting_reason",
-				metric: ksmstore.DDMetric{
-					Val: 1,
-					Labels: map[string]string{
-						"container": "foo",
-						"pod":       "bar",
-						"namespace": "default",
-						"reason":    "CrashLoopBackOff",
-					},
-				},
-				tags: []string{"container:foo", "pod:bar", "namespace:default", "reason:CrashLoopBackOff"},
-			},
-			expected: &metricsExpected{
-				name: "kubernetes_state.container.status_report.count.waiting",
-				val:  1,
-				tags: []string{"container:foo", "pod:bar", "namespace:default", "reason:CrashLoopBackOff"},
-			},
-		},
-		{
-			name: "ErrImagePull",
-			args: args{
-				name: "kube_pod_container_status_waiting_reason",
-				metric: ksmstore.DDMetric{
-					Val: 1,
-					Labels: map[string]string{
-						"container": "foo",
-						"pod":       "bar",
-						"namespace": "default",
-						"reason":    "ErrImagePull",
-					},
-				},
-				tags: []string{"container:foo", "pod:bar", "namespace:default", "reason:ErrImagePull"},
-			},
-			expected: &metricsExpected{
-				name: "kubernetes_state.container.status_report.count.waiting",
-				val:  1,
-				tags: []string{"container:foo", "pod:bar", "namespace:default", "reason:ErrImagePull"},
-			},
-		},
-		{
-			name: "ImagePullBackoff",
-			args: args{
-				name: "kube_pod_container_status_waiting_reason",
-				metric: ksmstore.DDMetric{
-					Val: 1,
-					Labels: map[string]string{
-						"container": "foo",
-						"pod":       "bar",
-						"namespace": "default",
-						"reason":    "ImagePullBackoff",
-					},
-				},
-				tags: []string{"container:foo", "pod:bar", "namespace:default", "reason:ImagePullBackoff"},
-			},
-			expected: &metricsExpected{
-				name: "kubernetes_state.container.status_report.count.waiting",
-				val:  1,
-				tags: []string{"container:foo", "pod:bar", "namespace:default", "reason:ImagePullBackoff"},
-			},
-		},
-		{
-			name: "ContainerCreating",
-			args: args{
-				name: "kube_pod_container_status_waiting_reason",
-				metric: ksmstore.DDMetric{
-					Val: 1,
-					Labels: map[string]string{
-						"container": "foo",
-						"pod":       "bar",
-						"namespace": "default",
-						"reason":    "ContainerCreating",
-					},
-				},
-				tags: []string{"container:foo", "pod:bar", "namespace:default", "reason:ContainerCreating"},
-			},
-			expected: &metricsExpected{
-				name: "kubernetes_state.container.status_report.count.waiting",
-				val:  1,
-				tags: []string{"container:foo", "pod:bar", "namespace:default", "reason:ContainerCreating"},
-			},
-		},
-	}
-	for _, tt := range tests {
-		s := mocksender.NewMockSender("ksm")
-		s.SetupAcceptAll()
-		t.Run(tt.name, func(t *testing.T) {
-			containerWaitingReasonTransformer(s, tt.args.name, tt.args.metric, tt.args.tags)
+			name: "Active",
+			args: args{
+				name: "kube_service_spec_type",
+				metric: ksmstore.DDMetric{
+					Val: 1,
+					Labels: map[string]string{
+						"namespace": "default",
+						"service":   "kubernetes",
+						"type":      "ClusterIP",
+					},
+				},
+				tags: []string{"namespace:default", "service:kubernetes", "type:ClusterIP"},
+			},
+			expected: &metricsExpected{
+				name: "kubernetes_state.service.type",
+				val:  1,
+				tags: []string{"namespace:default", "service:kubernetes", "type:ClusterIP"},
+			},
+		},
+		{
+			name: "Not active",
+			args: args{
+				name: "kube_service_spec_type",
+				metric: ksmstore.DDMetric{
+					Val: 0,
+					Labels: map[string]string{
+						"namespace": "default",
+						"service":   "kubernetes",
+						"type":      "ClusterIP",
+					},
+				},
+				tags: []string{"namespace:default", "service:kubernetes", "type:ClusterIP"},
+			},
+			expected: nil,
+		},
+	}
+	for _, tt := range tests {
+		s := mocksender.NewMockSender("ksm")
+		s.SetupAcceptAll()
+		t.Run(tt.name, func(t *testing.T) {
+			serviceTypeTransformer(s, tt.args.name, tt.args.metric, tt.args.tags)
 			if tt.expected != nil {
 				s.AssertMetric(t, "Gauge", tt.expected.name, tt.expected.val, "", tt.expected.tags)
 				s.AssertNumberOfCalls(t, "Gauge", 1)
@@ -761,7 +669,7 @@
 	}
 }
 
-func Test_containerTerminatedReasonTransformer(t *testing.T) {
+func Test_podPhaseTransformer(t *testing.T) {
 	type args struct {
 		name   string
 		metric ksmstore.DDMetric
@@ -778,114 +686,163 @@
 		expected *metricsExpected
 	}{
 		{
-			name: "OOMKilled",
-			args: args{
-				name: "kube_pod_container_status_terminated_reason",
+			name: "Active",
+			args: args{
+				name: "kube_pod_status_phase",
+				metric: ksmstore.DDMetric{
+					Val: 1,
+					Labels: map[string]string{
+						"pod":       "foo",
+						"phase":     "Failed",
+						"namespace": "default",
+					},
+				},
+				tags: []string{"pod:foo", "phase:Failed", "namespace:default"},
+			},
+			expected: &metricsExpected{
+				name: "kubernetes_state.pod.status_phase",
+				val:  1,
+				tags: []string{"pod:foo", "phase:Failed", "namespace:default"},
+			},
+		},
+		{
+			name: "Not active",
+			args: args{
+				name: "kube_pod_status_phase",
+				metric: ksmstore.DDMetric{
+					Val: 0,
+					Labels: map[string]string{
+						"pod":       "foo",
+						"phase":     "Failed",
+						"namespace": "default",
+					},
+				},
+				tags: []string{"pod:foo", "phase:Failed", "namespace:default"},
+			},
+			expected: nil,
+		},
+	}
+	for _, tt := range tests {
+		s := mocksender.NewMockSender("ksm")
+		s.SetupAcceptAll()
+		t.Run(tt.name, func(t *testing.T) {
+			podPhaseTransformer(s, tt.args.name, tt.args.metric, tt.args.tags)
+			if tt.expected != nil {
+				s.AssertMetric(t, "Gauge", tt.expected.name, tt.expected.val, "", tt.expected.tags)
+				s.AssertNumberOfCalls(t, "Gauge", 1)
+			} else {
+				s.AssertNotCalled(t, "Gauge")
+			}
+		})
+	}
+}
+
+func Test_containerWaitingReasonTransformer(t *testing.T) {
+	type args struct {
+		name   string
+		metric ksmstore.DDMetric
+		tags   []string
+	}
+	type metricsExpected struct {
+		val  float64
+		name string
+		tags []string
+	}
+	tests := []struct {
+		name     string
+		args     args
+		expected *metricsExpected
+	}{
+		{
+			name: "CLB",
+			args: args{
+				name: "kube_pod_container_status_waiting_reason",
 				metric: ksmstore.DDMetric{
 					Val: 1,
 					Labels: map[string]string{
 						"container": "foo",
 						"pod":       "bar",
 						"namespace": "default",
-						"reason":    "OOMKilled",
-					},
-				},
-				tags: []string{"container:foo", "pod:bar", "namespace:default", "reason:OOMKilled"},
-			},
-			expected: &metricsExpected{
-				name: "kubernetes_state.container.status_report.count.terminated",
-				val:  1,
-				tags: []string{"container:foo", "pod:bar", "namespace:default", "reason:OOMKilled"},
-			},
-		},
-		{
-			name: "ContainerCannotRun",
-			args: args{
-				name: "kube_pod_container_status_terminated_reason",
+						"reason":    "CrashLoopBackOff",
+					},
+				},
+				tags: []string{"container:foo", "pod:bar", "namespace:default", "reason:CrashLoopBackOff"},
+			},
+			expected: &metricsExpected{
+				name: "kubernetes_state.container.status_report.count.waiting",
+				val:  1,
+				tags: []string{"container:foo", "pod:bar", "namespace:default", "reason:CrashLoopBackOff"},
+			},
+		},
+		{
+			name: "ErrImagePull",
+			args: args{
+				name: "kube_pod_container_status_waiting_reason",
 				metric: ksmstore.DDMetric{
 					Val: 1,
 					Labels: map[string]string{
 						"container": "foo",
 						"pod":       "bar",
 						"namespace": "default",
-						"reason":    "ContainerCannotRun",
-					},
-				},
-				tags: []string{"container:foo", "pod:bar", "namespace:default", "reason:ContainerCannotRun"},
-			},
-			expected: &metricsExpected{
-				name: "kubernetes_state.container.status_report.count.terminated",
-				val:  1,
-				tags: []string{"container:foo", "pod:bar", "namespace:default", "reason:ContainerCannotRun"},
-			},
-		},
-		{
-			name: "Error",
-			args: args{
-				name: "kube_pod_container_status_terminated_reason",
+						"reason":    "ErrImagePull",
+					},
+				},
+				tags: []string{"container:foo", "pod:bar", "namespace:default", "reason:ErrImagePull"},
+			},
+			expected: &metricsExpected{
+				name: "kubernetes_state.container.status_report.count.waiting",
+				val:  1,
+				tags: []string{"container:foo", "pod:bar", "namespace:default", "reason:ErrImagePull"},
+			},
+		},
+		{
+			name: "ImagePullBackoff",
+			args: args{
+				name: "kube_pod_container_status_waiting_reason",
 				metric: ksmstore.DDMetric{
 					Val: 1,
 					Labels: map[string]string{
 						"container": "foo",
 						"pod":       "bar",
 						"namespace": "default",
-						"reason":    "Error",
-					},
-				},
-				tags: []string{"container:foo", "pod:bar", "namespace:default", "reason:Error"},
-			},
-			expected: &metricsExpected{
-				name: "kubernetes_state.container.status_report.count.terminated",
-				val:  1,
-				tags: []string{"container:foo", "pod:bar", "namespace:default", "reason:Error"},
-			},
-=======
-			name: "Active",
-			args: args{
-				name: "kube_service_spec_type",
-				metric: ksmstore.DDMetric{
-					Val: 1,
-					Labels: map[string]string{
-						"namespace": "default",
-						"service":   "kubernetes",
-						"type":      "ClusterIP",
-					},
-				},
-				tags: []string{"namespace:default", "service:kubernetes", "type:ClusterIP"},
-			},
-			expected: &metricsExpected{
-				name: "kubernetes_state.service.type",
-				val:  1,
-				tags: []string{"namespace:default", "service:kubernetes", "type:ClusterIP"},
-			},
-		},
-		{
-			name: "Not active",
-			args: args{
-				name: "kube_service_spec_type",
-				metric: ksmstore.DDMetric{
-					Val: 0,
-					Labels: map[string]string{
-						"namespace": "default",
-						"service":   "kubernetes",
-						"type":      "ClusterIP",
-					},
-				},
-				tags: []string{"namespace:default", "service:kubernetes", "type:ClusterIP"},
-			},
-			expected: nil,
->>>>>>> cab77045
-		},
-	}
-	for _, tt := range tests {
-		s := mocksender.NewMockSender("ksm")
-		s.SetupAcceptAll()
-		t.Run(tt.name, func(t *testing.T) {
-<<<<<<< HEAD
-			containerTerminatedReasonTransformer(s, tt.args.name, tt.args.metric, tt.args.tags)
-=======
-			serviceTypeTransformer(s, tt.args.name, tt.args.metric, tt.args.tags)
->>>>>>> cab77045
+						"reason":    "ImagePullBackoff",
+					},
+				},
+				tags: []string{"container:foo", "pod:bar", "namespace:default", "reason:ImagePullBackoff"},
+			},
+			expected: &metricsExpected{
+				name: "kubernetes_state.container.status_report.count.waiting",
+				val:  1,
+				tags: []string{"container:foo", "pod:bar", "namespace:default", "reason:ImagePullBackoff"},
+			},
+		},
+		{
+			name: "ContainerCreating",
+			args: args{
+				name: "kube_pod_container_status_waiting_reason",
+				metric: ksmstore.DDMetric{
+					Val: 1,
+					Labels: map[string]string{
+						"container": "foo",
+						"pod":       "bar",
+						"namespace": "default",
+						"reason":    "ContainerCreating",
+					},
+				},
+				tags: []string{"container:foo", "pod:bar", "namespace:default", "reason:ContainerCreating"},
+			},
+			expected: &metricsExpected{
+				name: "kubernetes_state.container.status_report.count.waiting",
+				val:  1,
+				tags: []string{"container:foo", "pod:bar", "namespace:default", "reason:ContainerCreating"},
+			},
+		},
+	}
+	for _, tt := range tests {
+		s := mocksender.NewMockSender("ksm")
+		s.SetupAcceptAll()
+		t.Run(tt.name, func(t *testing.T) {
+			containerWaitingReasonTransformer(s, tt.args.name, tt.args.metric, tt.args.tags)
 			if tt.expected != nil {
 				s.AssertMetric(t, "Gauge", tt.expected.name, tt.expected.val, "", tt.expected.tags)
 				s.AssertNumberOfCalls(t, "Gauge", 1)
@@ -894,4 +851,99 @@
 			}
 		})
 	}
+}
+
+func Test_containerTerminatedReasonTransformer(t *testing.T) {
+	type args struct {
+		name   string
+		metric ksmstore.DDMetric
+		tags   []string
+	}
+	type metricsExpected struct {
+		val  float64
+		name string
+		tags []string
+	}
+	tests := []struct {
+		name     string
+		args     args
+		expected *metricsExpected
+	}{
+		{
+			name: "OOMKilled",
+			args: args{
+				name: "kube_pod_container_status_terminated_reason",
+				metric: ksmstore.DDMetric{
+					Val: 1,
+					Labels: map[string]string{
+						"container": "foo",
+						"pod":       "bar",
+						"namespace": "default",
+						"reason":    "OOMKilled",
+					},
+				},
+				tags: []string{"container:foo", "pod:bar", "namespace:default", "reason:OOMKilled"},
+			},
+			expected: &metricsExpected{
+				name: "kubernetes_state.container.status_report.count.terminated",
+				val:  1,
+				tags: []string{"container:foo", "pod:bar", "namespace:default", "reason:OOMKilled"},
+			},
+		},
+		{
+			name: "ContainerCannotRun",
+			args: args{
+				name: "kube_pod_container_status_terminated_reason",
+				metric: ksmstore.DDMetric{
+					Val: 1,
+					Labels: map[string]string{
+						"container": "foo",
+						"pod":       "bar",
+						"namespace": "default",
+						"reason":    "ContainerCannotRun",
+					},
+				},
+				tags: []string{"container:foo", "pod:bar", "namespace:default", "reason:ContainerCannotRun"},
+			},
+			expected: &metricsExpected{
+				name: "kubernetes_state.container.status_report.count.terminated",
+				val:  1,
+				tags: []string{"container:foo", "pod:bar", "namespace:default", "reason:ContainerCannotRun"},
+			},
+		},
+		{
+			name: "Error",
+			args: args{
+				name: "kube_pod_container_status_terminated_reason",
+				metric: ksmstore.DDMetric{
+					Val: 1,
+					Labels: map[string]string{
+						"container": "foo",
+						"pod":       "bar",
+						"namespace": "default",
+						"reason":    "Error",
+					},
+				},
+				tags: []string{"container:foo", "pod:bar", "namespace:default", "reason:Error"},
+			},
+			expected: &metricsExpected{
+				name: "kubernetes_state.container.status_report.count.terminated",
+				val:  1,
+				tags: []string{"container:foo", "pod:bar", "namespace:default", "reason:Error"},
+			},
+		},
+	}
+	for _, tt := range tests {
+		s := mocksender.NewMockSender("ksm")
+		s.SetupAcceptAll()
+		t.Run(tt.name, func(t *testing.T) {
+			containerTerminatedReasonTransformer(s, tt.args.name, tt.args.metric, tt.args.tags)
+			if tt.expected != nil {
+				s.AssertMetric(t, "Gauge", tt.expected.name, tt.expected.val, "", tt.expected.tags)
+				s.AssertNumberOfCalls(t, "Gauge", 1)
+			} else {
+				s.AssertNotCalled(t, "Gauge")
+			}
+		})
+	}
 }