--- conflicted
+++ resolved
@@ -69,13 +69,8 @@
 	}
 	defer server.Close()
 
-<<<<<<< HEAD
-	sock := fmt.Sprintf("localhost:%d", listener.Addr().(*net.TCPAddr).Port)
-	pkgconfigsetup.SystemProbe().SetWithoutSource("system_probe_config.sysprobe_socket", sock)
-=======
 	// no socket address is set in config for Windows since system probe
 	// utilizes a fixed named pipe.
->>>>>>> 173a2ae8
 
 	/*
 	 * the underlying system probe connector is a singleton.  Therefore, we can't set up different
