--- conflicted
+++ resolved
@@ -1280,11 +1280,7 @@
 	sessionFactory := func(*checkconfig.CheckConfig) (session.Session, error) {
 		return sess, nil
 	}
-<<<<<<< HEAD
-	chk := snmpFactory()
-=======
 	chk := Check{sessionFactory: sessionFactory}
->>>>>>> 12b3b842
 	// language=yaml
 	rawInstanceConfig := []byte(`
 ip_address: 1.2.3.5
