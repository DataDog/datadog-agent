package checkconfig

import (
	"fmt"
	"hash/fnv"
	"net"
	"path/filepath"
	"sort"
	"strconv"
	"strings"
	"time"

	"gopkg.in/yaml.v2"

	"github.com/DataDog/datadog-agent/pkg/autodiscovery/integration"
	"github.com/DataDog/datadog-agent/pkg/collector/check/defaults"
	"github.com/DataDog/datadog-agent/pkg/util/log"

	"github.com/DataDog/datadog-agent/pkg/collector/corechecks/snmp/common"
	"github.com/DataDog/datadog-agent/pkg/collector/corechecks/snmp/metadata"
)

// Using high oid batch size might lead to snmp calls timing out.
// For some devices, the default oid_batch_size of 5 might be high (leads to timeouts),
// and require manual setting oid_batch_size to a lower value.
const defaultOidBatchSize = 5

<<<<<<< HEAD
var defaultPort = uint16(161)
var defaultRetries = 3
var defaultTimeout = 2
var defaultWorkers = 5
var defaultDiscoveryWorkers = 5
var defaultDiscoveryAllowedFailures = 3
var defaultDiscoveryInterval = 3600

// subnetTagPrefix is the prefix used for subnet tag
var subnetTagPrefix = "autodiscovery_subnet"
=======
const defaultPort = uint16(161)
const defaultRetries = 3
const defaultTimeout = 2
const subnetTagPrefix = "autodiscovery_subnet"
>>>>>>> a114b016

// DefaultBulkMaxRepetitions is the default max rep
// Using too high max repetitions might lead to tooBig SNMP error messages.
// - Java SNMP and gosnmp (gosnmp.defaultMaxRepetitions) uses 50
// - snmp-net uses 10
const DefaultBulkMaxRepetitions = uint32(10)

<<<<<<< HEAD
// DeviceDigest is the digest of a minimal config used for autodiscovery
type DeviceDigest string

// InitConfig maps to a check init config
=======
var uptimeMetricConfig = MetricsConfig{Symbol: SymbolConfig{OID: "1.3.6.1.2.1.1.3.0", Name: "sysUpTimeInstance"}}

// InitConfig is used to deserialize integration init config
>>>>>>> a114b016
type InitConfig struct {
	Profiles              profileConfigMap `yaml:"profiles"`
	GlobalMetrics         []MetricsConfig  `yaml:"global_metrics"`
	OidBatchSize          Number           `yaml:"oid_batch_size"`
	BulkMaxRepetitions    Number           `yaml:"bulk_max_repetitions"`
	CollectDeviceMetadata Boolean          `yaml:"collect_device_metadata"`
	MinCollectionInterval int              `yaml:"min_collection_interval"`
}

// InstanceConfig is used to deserialize integration instance config
type InstanceConfig struct {
	IPAddress             string            `yaml:"ip_address"`
	Port                  Number            `yaml:"port"`
	CommunityString       string            `yaml:"community_string"`
	SnmpVersion           string            `yaml:"snmp_version"`
	Timeout               Number            `yaml:"timeout"`
	Retries               Number            `yaml:"retries"`
	User                  string            `yaml:"user"`
	AuthProtocol          string            `yaml:"authProtocol"`
	AuthKey               string            `yaml:"authKey"`
	PrivProtocol          string            `yaml:"privProtocol"`
	PrivKey               string            `yaml:"privKey"`
	ContextName           string            `yaml:"context_name"`
	Metrics               []MetricsConfig   `yaml:"metrics"`     // SNMP metrics definition
	MetricTags            []MetricTagConfig `yaml:"metric_tags"` // SNMP metric tags definition
	Profile               string            `yaml:"profile"`
	UseGlobalMetrics      bool              `yaml:"use_global_metrics"`
	CollectDeviceMetadata *Boolean          `yaml:"collect_device_metadata"`

	// ExtraTags is a workaround to pass tags from snmp listener to snmp integration via AD template
	// (see cmd/agent/dist/conf.d/snmp.d/auto_conf.yaml) that only works with strings.
	// TODO: deprecated extra tags in favour of using autodiscovery listener Service.GetTags()
	ExtraTags string `yaml:"extra_tags"` // comma separated tags

	// Tags are just static tags from the instance that is common to all integrations.
	// Normally, the Agent will enrich metrics with the metrics with those tags.
	// See https://github.com/DataDog/datadog-agent/blob/1e8321ff089d04ccce3987b84f8b75630d7a18c0/pkg/collector/corechecks/checkbase.go#L131-L139
	// But we need to deserialize here since we need them for NDM metadata.
	Tags []string `yaml:"tags"` // used for device metadata

	// The oid_batch_size indicates how many OIDs are retrieved in a single Get or GetBulk call
	OidBatchSize Number `yaml:"oid_batch_size"`
	// The bulk_max_repetitions config indicates how many rows of the table are to be retrieved in a single GetBulk call
	BulkMaxRepetitions Number `yaml:"bulk_max_repetitions"`

	MinCollectionInterval int `yaml:"min_collection_interval"`
	// To accept min collection interval from snmp_listener, we need to accept it as string.
	// Using extra_min_collection_interval, we can accept both string and integer value.
	ExtraMinCollectionInterval Number `yaml:"extra_min_collection_interval"`

	Network                  string   `yaml:"network_address"`
	IgnoredIPAddresses       []string `yaml:"ignored_ip_addresses"`
	DiscoveryInterval        int      `yaml:"discovery_interval"`
	DiscoveryAllowedFailures int      `yaml:"discovery_allowed_failures"`
	DiscoveryWorkers         int      `yaml:"discovery_workers"`
	Workers                  int      `yaml:"workers"`
}

// CheckConfig holds config needed for an integration instance to run
type CheckConfig struct {
	IPAddress             string
	Port                  uint16
	CommunityString       string
	SnmpVersion           string
	Timeout               int
	Retries               int
	User                  string
	AuthProtocol          string
	AuthKey               string
	PrivProtocol          string
	PrivKey               string
	ContextName           string
	OidConfig             OidConfig
	Metrics               []MetricsConfig
	MetricTags            []MetricTagConfig
	OidBatchSize          int
	BulkMaxRepetitions    uint32
	Profiles              profileDefinitionMap
	ProfileTags           []string
	Profile               string
	ProfileDef            *profileDefinition
	ExtraTags             []string
	InstanceTags          []string
	CollectDeviceMetadata bool
	DeviceID              string
	DeviceIDTags          []string
	ResolvedSubnetName    string
	AutodetectProfile     bool
	MinCollectionInterval time.Duration

	Network                  string
	DiscoveryWorkers         int
	Workers                  int
	DiscoveryInterval        int
	IgnoredIPAddresses       map[string]bool
	DiscoveryAllowedFailures int
}

// RefreshWithProfile refreshes config based on profile
func (c *CheckConfig) RefreshWithProfile(profile string) error {
	if _, ok := c.Profiles[profile]; !ok {
		return fmt.Errorf("unknown profile `%s`", profile)
	}
	log.Debugf("Refreshing with profile `%s`", profile)
	tags := []string{"snmp_profile:" + profile}
	definition := c.Profiles[profile]
	c.ProfileDef = &definition
	c.Profile = profile

	c.Metrics = append(c.Metrics, definition.Metrics...)
	c.MetricTags = append(c.MetricTags, definition.MetricTags...)
	c.OidConfig.addScalarOids(parseScalarOids(definition.Metrics, definition.MetricTags))
	c.OidConfig.addColumnOids(parseColumnOids(definition.Metrics))

	if definition.Device.Vendor != "" {
		tags = append(tags, "device_vendor:"+definition.Device.Vendor)
	}
	c.ProfileTags = tags
	return nil
}

// UpdateDeviceIDAndTags updates DeviceID and DeviceIDTags
func (c *CheckConfig) UpdateDeviceIDAndTags() {
	c.DeviceID, c.DeviceIDTags = buildDeviceID(c.getDeviceIDTags())
}

func (c *CheckConfig) addUptimeMetric() {
	c.Metrics = append(c.Metrics, uptimeMetricConfig)
	c.OidConfig.addScalarOids([]string{uptimeMetricConfig.Symbol.OID})
}

// GetStaticTags return static tags built from configuration
// warning: changing GetStaticTags logic might lead to different deviceID
// GetStaticTags does not contain tags from instance[].tags config
func (c *CheckConfig) GetStaticTags() []string {
	tags := common.CopyStrings(c.ExtraTags)
	if c.IPAddress != "" {
		tags = append(tags, "snmp_device:"+c.IPAddress)
	}
	return tags
}

// GetNetworkTags returns network tags
// network tags are not part of the static tags since we don't want the deviceID
// to change if the network/subnet changes e.g. 10.0.0.0/29 to 10.0.0.0/30
func (c *CheckConfig) GetNetworkTags() []string {
	var tags []string
	if c.Network != "" {
		tags = append(tags, subnetTagPrefix+":"+c.Network)
	}
	return tags
}

// getDeviceIDTags return sorted tags used for generating device id
// warning: changing getDeviceIDTags logic might lead to different deviceID
func (c *CheckConfig) getDeviceIDTags() []string {
	tags := c.GetStaticTags()
	tags = append(tags, c.InstanceTags...)
	sort.Strings(tags)
	return tags
}

// ToString used for logging CheckConfig without sensitive information
func (c *CheckConfig) ToString() string {
	return fmt.Sprintf("CheckConfig: IPAddress=`%s`, Port=`%d`, SnmpVersion=`%s`, Timeout=`%d`, Retries=`%d`, "+
		"User=`%s`, AuthProtocol=`%s`, PrivProtocol=`%s`, ContextName=`%s`, OidConfig=`%#v`, "+
		"OidBatchSize=`%d`, ProfileTags=`%#v`",
		c.IPAddress,
		c.Port,
		c.SnmpVersion,
		c.Timeout,
		c.Retries,
		c.User,
		c.AuthProtocol,
		c.PrivProtocol,
		c.ContextName,
		c.OidConfig,
		c.OidBatchSize,
		c.ProfileTags,
	)
}

// NewCheckConfig builds a new check config
func NewCheckConfig(rawInstance integration.Data, rawInitConfig integration.Data) (*CheckConfig, error) {
	instance := InstanceConfig{}
	initConfig := InitConfig{}

	// Set defaults before unmarshalling
	instance.UseGlobalMetrics = true

	err := yaml.Unmarshal(rawInitConfig, &initConfig)
	if err != nil {
		return nil, err
	}

	err = yaml.Unmarshal(rawInstance, &instance)
	if err != nil {
		return nil, err
	}

	c := &CheckConfig{}

	c.SnmpVersion = instance.SnmpVersion
	c.IPAddress = instance.IPAddress
	c.Port = uint16(instance.Port)
	c.Network = instance.Network

	if c.IPAddress == "" && c.Network == "" {
		return nil, fmt.Errorf("`ip_address` or `network` config must be provided")
	}

	if c.IPAddress != "" && c.Network != "" {
		return nil, fmt.Errorf("`ip_address` and `network` cannot be used at the same time")
	}
	if c.Network != "" {
		_, _, err = net.ParseCIDR(c.Network)
		if err != nil {
			return nil, fmt.Errorf("couldn't parse SNMP network: %s", err)
		}
	}

	if instance.CollectDeviceMetadata != nil {
		c.CollectDeviceMetadata = bool(*instance.CollectDeviceMetadata)
	} else {
		c.CollectDeviceMetadata = bool(initConfig.CollectDeviceMetadata)
	}

	if instance.ExtraTags != "" {
		c.ExtraTags = strings.Split(instance.ExtraTags, ",")
	}

	if instance.DiscoveryWorkers == 0 {
		c.DiscoveryWorkers = defaultDiscoveryWorkers
	} else {
		c.DiscoveryWorkers = instance.DiscoveryWorkers
	}

	if instance.Workers == 0 {
		c.Workers = defaultWorkers
	} else {
		c.Workers = instance.Workers
	}

	if instance.DiscoveryAllowedFailures == 0 {
		c.DiscoveryAllowedFailures = defaultDiscoveryAllowedFailures
	} else {
		c.DiscoveryAllowedFailures = instance.DiscoveryAllowedFailures
	}

	if instance.DiscoveryInterval == 0 {
		c.DiscoveryInterval = defaultDiscoveryInterval
	} else {
		c.DiscoveryInterval = instance.DiscoveryInterval
	}

	c.IgnoredIPAddresses = make(map[string]bool, len(instance.IgnoredIPAddresses))
	for _, ipAddress := range instance.IgnoredIPAddresses {
		c.IgnoredIPAddresses[ipAddress] = true
	}

	if c.Port == 0 {
		c.Port = defaultPort
	}

	if instance.Retries == 0 {
		c.Retries = defaultRetries
	} else {
		c.Retries = int(instance.Retries)
	}

	if instance.Timeout == 0 {
		c.Timeout = defaultTimeout
	} else {
		c.Timeout = int(instance.Timeout)
	}

	if instance.ExtraMinCollectionInterval != 0 {
		c.MinCollectionInterval = time.Duration(instance.ExtraMinCollectionInterval) * time.Second
	} else if instance.MinCollectionInterval != 0 {
		c.MinCollectionInterval = time.Duration(instance.MinCollectionInterval) * time.Second
	} else if initConfig.MinCollectionInterval != 0 {
		c.MinCollectionInterval = time.Duration(initConfig.MinCollectionInterval) * time.Second
	} else {
		c.MinCollectionInterval = defaults.DefaultCheckInterval
	}
	if c.MinCollectionInterval < 0 {
		return nil, fmt.Errorf("min collection interval must be > 0, but got: %v", c.MinCollectionInterval.Seconds())
	}

	// SNMP connection configs
	c.CommunityString = instance.CommunityString
	c.User = instance.User
	c.AuthProtocol = instance.AuthProtocol
	c.AuthKey = instance.AuthKey
	c.PrivProtocol = instance.PrivProtocol
	c.PrivKey = instance.PrivKey
	c.ContextName = instance.ContextName

	c.Metrics = instance.Metrics

	if instance.OidBatchSize != 0 {
		c.OidBatchSize = int(instance.OidBatchSize)
	} else if initConfig.OidBatchSize != 0 {
		c.OidBatchSize = int(initConfig.OidBatchSize)
	} else {
		c.OidBatchSize = defaultOidBatchSize
	}

	var bulkMaxRepetitions int
	if instance.BulkMaxRepetitions != 0 {
		bulkMaxRepetitions = int(instance.BulkMaxRepetitions)
	} else if initConfig.BulkMaxRepetitions != 0 {
		bulkMaxRepetitions = int(initConfig.BulkMaxRepetitions)
	} else {
		bulkMaxRepetitions = int(DefaultBulkMaxRepetitions)
	}
	if bulkMaxRepetitions <= 0 {
		return nil, fmt.Errorf("bulk max repetition must be a positive integer. Invalid value: %d", bulkMaxRepetitions)
	}
	c.BulkMaxRepetitions = uint32(bulkMaxRepetitions)

	// metrics Configs
	if instance.UseGlobalMetrics {
		c.Metrics = append(c.Metrics, initConfig.GlobalMetrics...)
	}
	normalizeMetrics(c.Metrics)

	c.InstanceTags = instance.Tags
	c.MetricTags = instance.MetricTags

	c.OidConfig.addScalarOids(parseScalarOids(c.Metrics, c.MetricTags))
	c.OidConfig.addColumnOids(parseColumnOids(c.Metrics))

	if c.CollectDeviceMetadata {
		c.OidConfig.addScalarOids(metadata.ScalarOIDs)
		c.OidConfig.addColumnOids(metadata.ColumnOIDs)
	}

	// Profile Configs
	var profiles profileDefinitionMap
	if len(initConfig.Profiles) > 0 {
		// TODO: [PERFORMANCE] Load init config custom profiles once for all integrations
		//   There are possibly multiple init configs
		customProfiles, err := loadProfiles(initConfig.Profiles)
		if err != nil {
			return nil, fmt.Errorf("failed to load custom profiles: %s", err)
		}
		profiles = customProfiles
	} else {
		defaultProfiles, err := loadDefaultProfiles()
		if err != nil {
			return nil, fmt.Errorf("failed to load default profiles: %s", err)
		}
		profiles = defaultProfiles
	}

	for _, profileDef := range profiles {
		normalizeMetrics(profileDef.Metrics)
	}

	c.Profiles = profiles
	profile := instance.Profile

	errors := validateEnrichMetrics(c.Metrics)
	errors = append(errors, ValidateEnrichMetricTags(c.MetricTags)...)
	if len(errors) > 0 {
		return nil, fmt.Errorf("validation errors: %s", strings.Join(errors, "\n"))
	}

	if profile != "" || len(c.Metrics) > 0 {
		c.AutodetectProfile = false
	} else {
		c.AutodetectProfile = true
	}

	if profile != "" {
		err = c.RefreshWithProfile(profile)
		if err != nil {
			return nil, fmt.Errorf("failed to refresh with profile `%s`: %s", profile, err)
		}
	}

	c.UpdateDeviceIDAndTags()

	c.ResolvedSubnetName = c.getResolvedSubnetName()

	c.addUptimeMetric()
	return c, nil
}

func (c *CheckConfig) getResolvedSubnetName() string {
	var resolvedSubnet string
	if c.Network != "" {
		resolvedSubnet = c.Network
	} else {
		subnet, err := getSubnetFromTags(c.InstanceTags)
		if err != nil {
			log.Debugf("subnet not found: %s", err)
		} else {
			resolvedSubnet = subnet
		}
	}
	return resolvedSubnet
}

// DeviceDigest returns a hash value representing the minimal configs used to connect to the device.
// DeviceDigest is used for device discovery.
func (c *CheckConfig) DeviceDigest(address string) DeviceDigest {
	h := fnv.New64()
	// Hash write never returns an error
	h.Write([]byte(address))                   //nolint:errcheck
	h.Write([]byte(fmt.Sprintf("%d", c.Port))) //nolint:errcheck
	h.Write([]byte(c.SnmpVersion))             //nolint:errcheck
	h.Write([]byte(c.CommunityString))         //nolint:errcheck
	h.Write([]byte(c.User))                    //nolint:errcheck
	h.Write([]byte(c.AuthKey))                 //nolint:errcheck
	h.Write([]byte(c.AuthProtocol))            //nolint:errcheck
	h.Write([]byte(c.PrivKey))                 //nolint:errcheck
	h.Write([]byte(c.PrivProtocol))            //nolint:errcheck
	h.Write([]byte(c.ContextName))             //nolint:errcheck

	// Sort the addresses to get a stable digest
	addresses := make([]string, 0, len(c.IgnoredIPAddresses))
	for ip := range c.IgnoredIPAddresses {
		addresses = append(addresses, ip)
	}
	sort.Strings(addresses)
	for _, ip := range addresses {
		h.Write([]byte(ip)) //nolint:errcheck
	}

	return DeviceDigest(strconv.FormatUint(h.Sum64(), 16))
}

// IsIPIgnored checks the given IP against ignoredIPAddresses
func (c *CheckConfig) IsIPIgnored(ip net.IP) bool {
	ipString := ip.String()
	_, present := c.IgnoredIPAddresses[ipString]
	return present
}

// Copy makes a copy of CheckConfig
func (c *CheckConfig) Copy() *CheckConfig {
	newConfig := CheckConfig{}
	newConfig.IPAddress = c.IPAddress
	newConfig.Network = c.Network
	newConfig.Port = c.Port
	newConfig.CommunityString = c.CommunityString
	newConfig.SnmpVersion = c.SnmpVersion
	newConfig.Timeout = c.Timeout
	newConfig.Retries = c.Retries
	newConfig.User = c.User
	newConfig.AuthProtocol = c.AuthProtocol
	newConfig.AuthKey = c.AuthKey
	newConfig.PrivProtocol = c.PrivProtocol
	newConfig.PrivKey = c.PrivKey
	newConfig.ContextName = c.ContextName
	newConfig.ContextName = c.ContextName
	newConfig.OidConfig = c.OidConfig
	newConfig.Metrics = make([]MetricsConfig, 0, len(c.Metrics))
	for _, metric := range c.Metrics {
		newConfig.Metrics = append(newConfig.Metrics, metric)
	}
	newConfig.MetricTags = make([]MetricTagConfig, 0, len(c.MetricTags))
	for _, metricTag := range c.MetricTags {
		newConfig.MetricTags = append(newConfig.MetricTags, metricTag)
	}
	newConfig.OidBatchSize = c.OidBatchSize
	newConfig.BulkMaxRepetitions = c.BulkMaxRepetitions
	newConfig.Profiles = c.Profiles
	newConfig.ProfileTags = common.CopyStrings(c.ProfileTags)
	newConfig.Profile = c.Profile
	newConfig.ProfileDef = c.ProfileDef
	newConfig.ExtraTags = common.CopyStrings(c.ExtraTags)
	newConfig.InstanceTags = common.CopyStrings(c.InstanceTags)
	newConfig.CollectDeviceMetadata = c.CollectDeviceMetadata
	newConfig.DeviceID = c.DeviceID

	newConfig.DeviceIDTags = common.CopyStrings(c.DeviceIDTags)
	newConfig.ResolvedSubnetName = c.ResolvedSubnetName
	newConfig.AutodetectProfile = c.AutodetectProfile
	newConfig.MinCollectionInterval = c.MinCollectionInterval

	return &newConfig
}

// CopyWithNewIP makes a copy of CheckConfig with new IP
func (c *CheckConfig) CopyWithNewIP(ipAddress string) *CheckConfig {
	newConfig := c.Copy()
	newConfig.IPAddress = ipAddress
	newConfig.UpdateDeviceIDAndTags()
	return newConfig
}

<<<<<<< HEAD
// IsDiscovery return weather it's a network/autodiscovery config or not
func (c *CheckConfig) IsDiscovery() bool {
	return c.Network != ""
}

func getUptimeMetricConfig() MetricsConfig {
	// Reference sysUpTimeInstance directly, see http://oidref.com/1.3.6.1.2.1.1.3.0
	return MetricsConfig{Symbol: SymbolConfig{OID: "1.3.6.1.2.1.1.3.0", Name: "sysUpTimeInstance"}}
}

=======
>>>>>>> a114b016
func parseScalarOids(metrics []MetricsConfig, metricTags []MetricTagConfig) []string {
	var oids []string
	for _, metric := range metrics {
		if metric.Symbol.OID != "" {
			oids = append(oids, metric.Symbol.OID)
		}
	}
	for _, metricTag := range metricTags {
		if metricTag.OID != "" {
			oids = append(oids, metricTag.OID)
		}
	}
	return oids
}

func parseColumnOids(metrics []MetricsConfig) []string {
	var oids []string
	for _, metric := range metrics {
		for _, symbol := range metric.Symbols {
			oids = append(oids, symbol.OID)
		}
		for _, metricTag := range metric.MetricTags {
			if metricTag.Column.OID != "" {
				oids = append(oids, metricTag.Column.OID)
			}
		}
	}
	return oids
}

// GetProfileForSysObjectID return a profile for a sys object id
func GetProfileForSysObjectID(profiles profileDefinitionMap, sysObjectID string) (string, error) {
	tmpSysOidToProfile := map[string]string{}
	var matchedOids []string

	for profile, definition := range profiles {
		for _, oidPattern := range definition.SysObjectIds {
			found, err := filepath.Match(oidPattern, sysObjectID)
			if err != nil {
				log.Debugf("pattern error: %s", err)
				continue
			}
			if !found {
				continue
			}
			if matchedProfile, ok := tmpSysOidToProfile[oidPattern]; ok {
				return "", fmt.Errorf("profile %s has the same sysObjectID (%s) as %s", profile, oidPattern, matchedProfile)
			}
			tmpSysOidToProfile[oidPattern] = profile
			matchedOids = append(matchedOids, oidPattern)
		}
	}
	oid, err := getMostSpecificOid(matchedOids)
	if err != nil {
		return "", fmt.Errorf("failed to get most specific profile for sysObjectID `%s`, for matched oids %v: %s", sysObjectID, matchedOids, err)
	}
	return tmpSysOidToProfile[oid], nil
}

func getSubnetFromTags(tags []string) (string, error) {
	for _, tag := range tags {
		// `autodiscovery_subnet` is set as tags in AD Template
		// e.g. cmd/agent/dist/conf.d/snmp.d/auto_conf.yaml
		prefix := subnetTagPrefix + ":"
		if strings.HasPrefix(tag, prefix) {
			return tag[len(prefix):], nil
		}
	}
	return "", fmt.Errorf("subnet not found in tags %v", tags)
}<|MERGE_RESOLUTION|>--- conflicted
+++ resolved
@@ -25,23 +25,16 @@
 // and require manual setting oid_batch_size to a lower value.
 const defaultOidBatchSize = 5
 
-<<<<<<< HEAD
-var defaultPort = uint16(161)
-var defaultRetries = 3
-var defaultTimeout = 2
-var defaultWorkers = 5
-var defaultDiscoveryWorkers = 5
-var defaultDiscoveryAllowedFailures = 3
-var defaultDiscoveryInterval = 3600
-
-// subnetTagPrefix is the prefix used for subnet tag
-var subnetTagPrefix = "autodiscovery_subnet"
-=======
 const defaultPort = uint16(161)
 const defaultRetries = 3
 const defaultTimeout = 2
+const defaultWorkers = 5
+const defaultDiscoveryWorkers = 5
+const defaultDiscoveryAllowedFailures = 3
+const defaultDiscoveryInterval = 3600
+
+// subnetTagPrefix is the prefix used for subnet tag
 const subnetTagPrefix = "autodiscovery_subnet"
->>>>>>> a114b016
 
 // DefaultBulkMaxRepetitions is the default max rep
 // Using too high max repetitions might lead to tooBig SNMP error messages.
@@ -49,16 +42,12 @@
 // - snmp-net uses 10
 const DefaultBulkMaxRepetitions = uint32(10)
 
-<<<<<<< HEAD
+var uptimeMetricConfig = MetricsConfig{Symbol: SymbolConfig{OID: "1.3.6.1.2.1.1.3.0", Name: "sysUpTimeInstance"}}
+
 // DeviceDigest is the digest of a minimal config used for autodiscovery
 type DeviceDigest string
 
-// InitConfig maps to a check init config
-=======
-var uptimeMetricConfig = MetricsConfig{Symbol: SymbolConfig{OID: "1.3.6.1.2.1.1.3.0", Name: "sysUpTimeInstance"}}
-
 // InitConfig is used to deserialize integration init config
->>>>>>> a114b016
 type InitConfig struct {
 	Profiles              profileConfigMap `yaml:"profiles"`
 	GlobalMetrics         []MetricsConfig  `yaml:"global_metrics"`
@@ -553,19 +542,11 @@
 	return newConfig
 }
 
-<<<<<<< HEAD
 // IsDiscovery return weather it's a network/autodiscovery config or not
 func (c *CheckConfig) IsDiscovery() bool {
 	return c.Network != ""
 }
 
-func getUptimeMetricConfig() MetricsConfig {
-	// Reference sysUpTimeInstance directly, see http://oidref.com/1.3.6.1.2.1.1.3.0
-	return MetricsConfig{Symbol: SymbolConfig{OID: "1.3.6.1.2.1.1.3.0", Name: "sysUpTimeInstance"}}
-}
-
-=======
->>>>>>> a114b016
 func parseScalarOids(metrics []MetricsConfig, metricTags []MetricTagConfig) []string {
 	var oids []string
 	for _, metric := range metrics {
