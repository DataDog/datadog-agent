package devicecheck

import (
	"errors"
	"fmt"
	"strings"
	"time"

	"github.com/cihub/seelog"

	"github.com/DataDog/datadog-agent/pkg/metrics"
	"github.com/DataDog/datadog-agent/pkg/util/log"

	"github.com/DataDog/datadog-agent/pkg/collector/corechecks/snmp/checkconfig"
	"github.com/DataDog/datadog-agent/pkg/collector/corechecks/snmp/common"
	"github.com/DataDog/datadog-agent/pkg/collector/corechecks/snmp/fetcher"
	"github.com/DataDog/datadog-agent/pkg/collector/corechecks/snmp/gosnmplib"
	"github.com/DataDog/datadog-agent/pkg/collector/corechecks/snmp/metadata"
	"github.com/DataDog/datadog-agent/pkg/collector/corechecks/snmp/report"
	"github.com/DataDog/datadog-agent/pkg/collector/corechecks/snmp/session"
	"github.com/DataDog/datadog-agent/pkg/collector/corechecks/snmp/valuestore"
)

const (
	snmpLoaderTag        = "loader:core"
	serviceCheckName     = "snmp.can_check"
	deviceHostnamePrefix = "device:"
	// 1.3 (iso.org) is the OID used for getNext call to check if the device is reachable
	deviceReachableGetNextOid = "1.3"
)

// DeviceCheck hold info necessary to collect info for a single device
type DeviceCheck struct {
	config  *checkconfig.CheckConfig
	sender  *report.MetricSender
	session session.Session
	fetcher *fetcher.Fetcher
}

// NewDeviceCheck returns a new DeviceCheck
func NewDeviceCheck(config *checkconfig.CheckConfig, ipAddress string) (*DeviceCheck, error) {
	newConfig := config.CopyWithNewIP(ipAddress)

	sess, err := session.NewSession(newConfig)
	if err != nil {
		return nil, fmt.Errorf("failed to configure session: %s", err)
	}

	return &DeviceCheck{
		config:  newConfig,
		session: sess,
		fetcher: fetcher.NewFetcher(sess, newConfig),
	}, nil
}

// SetSender sets the current sender
func (d *DeviceCheck) SetSender(sender *report.MetricSender) {
	d.sender = sender
}

// GetIPAddress returns device IP
func (d *DeviceCheck) GetIPAddress() string {
	return d.config.IPAddress
}

// GetIDTags returns device IDTags
func (d *DeviceCheck) GetIDTags() []string {
	return d.config.DeviceIDTags
}

// GetHostname returns DeviceID as hostname if UseDeviceIDAsHostname is true
func (d *DeviceCheck) GetHostname() string {
	if d.config.UseDeviceIDAsHostname {
		return deviceHostnamePrefix + d.config.DeviceID
	}
	return ""
}

// Run executes the check
func (d *DeviceCheck) Run(collectionTime time.Time) error {
	startTime := time.Now()
	staticTags := append(d.config.GetStaticTags(), d.config.GetNetworkTags()...)

	// Fetcher and report metrics
	var checkErr error
	var deviceStatus metadata.DeviceStatus
	deviceReachable, tags, values, checkErr := d.getValuesAndTags(staticTags)
	if checkErr != nil {
		d.sender.ServiceCheck(serviceCheckName, metrics.ServiceCheckCritical, tags, checkErr.Error())
	} else {
		d.sender.ServiceCheck(serviceCheckName, metrics.ServiceCheckOK, tags, "")
	}
	if values != nil {
		d.sender.ReportMetrics(d.config.Metrics, values, tags)
	}

	if d.config.CollectDeviceMetadata {
		if deviceReachable {
			deviceStatus = metadata.DeviceStatusReachable
		} else {
			deviceStatus = metadata.DeviceStatusUnreachable
		}

		// We include instance tags to `deviceMetadataTags` since device metadata tags are not enriched with `checkSender.checkTags`.
		// `checkSender.checkTags` are added for metrics, service checks, events only.
		// Note that we don't add some extra tags like `service` tag that might be present in `checkSender.checkTags`.
		deviceMetadataTags := append(common.CopyStrings(tags), d.config.InstanceTags...)

		d.sender.ReportNetworkDeviceMetadata(d.config, values, deviceMetadataTags, collectionTime, deviceStatus)
	}

	d.submitTelemetryMetrics(startTime, tags)
	return checkErr
}

func (d *DeviceCheck) getValuesAndTags(staticTags []string) (bool, []string, *valuestore.ResultValueStore, error) {
	var deviceReachable bool
	var checkErrors []string
	tags := common.CopyStrings(staticTags)

	// Create connection
	connErr := d.session.Connect()
	if connErr != nil {
		return false, tags, nil, fmt.Errorf("snmp connection error: %s", connErr)
	}
	defer func() {
		err := d.session.Close()
		if err != nil {
			log.Warnf("failed to close session: %v", err)
		}
	}()

	// Check if the device is reachable
	getNextValue, err := d.session.GetNext([]string{deviceReachableGetNextOid})
	if err != nil {
		deviceReachable = false
		checkErrors = append(checkErrors, fmt.Sprintf("check device reachable: failed: %s", err))
	} else {
		deviceReachable = true
		if log.ShouldLog(seelog.DebugLvl) {
			log.Debugf("check device reachable: success: %v", gosnmplib.PacketAsString(getNextValue))
		}
	}

	err = d.doAutodetectProfile(d.session)
	if err != nil {
		checkErrors = append(checkErrors, fmt.Sprintf("failed to autodetect profile: %s", err))
	}

	tags = append(tags, d.config.ProfileTags...)

<<<<<<< HEAD
	valuesStore, err := d.fetcher.Fetch()
	log.Debugf("fetched values: %v", valuesStore)
=======
	valuesStore, err := fetch.Fetch(d.session, d.config)
	if log.ShouldLog(seelog.DebugLvl) {
		log.Debugf("fetched values: %v", valuestore.ResultValueStoreAsString(valuesStore))
	}
>>>>>>> 9830aa72

	if err != nil {
		checkErrors = append(checkErrors, fmt.Sprintf("failed to fetch values: %s", err))
	} else {
		tags = append(tags, d.sender.GetCheckInstanceMetricTags(d.config.MetricTags, valuesStore)...)
	}

	var joinedError error
	if len(checkErrors) > 0 {
		joinedError = errors.New(strings.Join(checkErrors, "; "))
	}
	return deviceReachable, tags, valuesStore, joinedError
}

func (d *DeviceCheck) doAutodetectProfile(sess session.Session) error {
	// Try to detect profile using device sysobjectid
	if d.config.AutodetectProfile {
		sysObjectID, err := session.FetchSysObjectID(sess)
		if err != nil {
			return fmt.Errorf("failed to fetch sysobjectid: %s", err)
		}
		d.config.AutodetectProfile = false // do not try to auto detect profile next time

		profile, err := checkconfig.GetProfileForSysObjectID(d.config.Profiles, sysObjectID)
		if err != nil {
			return fmt.Errorf("failed to get profile sys object id for `%s`: %s", sysObjectID, err)
		}
		err = d.config.RefreshWithProfile(profile)
		if err != nil {
			// Should not happen since the profile is one of those we matched in GetProfileForSysObjectID
			return fmt.Errorf("failed to refresh with profile `%s` detected using sysObjectID `%s`: %s", profile, sysObjectID, err)
		}
	}
	return nil
}

func (d *DeviceCheck) submitTelemetryMetrics(startTime time.Time, tags []string) {
	newTags := append(common.CopyStrings(tags), snmpLoaderTag)

	d.sender.Gauge("snmp.devices_monitored", float64(1), newTags)

	// SNMP Performance metrics
	d.sender.MonotonicCount("datadog.snmp.check_interval", time.Duration(startTime.UnixNano()).Seconds(), newTags)
	d.sender.Gauge("datadog.snmp.check_duration", time.Since(startTime).Seconds(), newTags)
	d.sender.Gauge("datadog.snmp.submitted_metrics", float64(d.sender.GetSubmittedMetrics()), newTags)
}<|MERGE_RESOLUTION|>--- conflicted
+++ resolved
@@ -149,15 +149,10 @@
 
 	tags = append(tags, d.config.ProfileTags...)
 
-<<<<<<< HEAD
-	valuesStore, err := d.fetcher.Fetch()
-	log.Debugf("fetched values: %v", valuesStore)
-=======
-	valuesStore, err := fetch.Fetch(d.session, d.config)
+	valuesStore, err := d.fetcher.Fetch(d.session, d.config)
 	if log.ShouldLog(seelog.DebugLvl) {
 		log.Debugf("fetched values: %v", valuestore.ResultValueStoreAsString(valuesStore))
 	}
->>>>>>> 9830aa72
 
 	if err != nil {
 		checkErrors = append(checkErrors, fmt.Sprintf("failed to fetch values: %s", err))
