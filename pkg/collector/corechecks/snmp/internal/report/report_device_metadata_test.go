// Unless explicitly stated otherwise all files in this repository are licensed
// under the Apache License Version 2.0.
// This product includes software developed at Datadog (https://www.datadoghq.com/).
// Copyright 2016-present Datadog, Inc.

package report

import (
	"bufio"
	"bytes"
	"encoding/json"
	"testing"
	"time"

	"github.com/cihub/seelog"
	"github.com/stretchr/testify/assert"
	"github.com/stretchr/testify/mock"

	"github.com/DataDog/datadog-agent/pkg/aggregator/mocksender"
	"github.com/DataDog/datadog-agent/pkg/util/log"

	"github.com/DataDog/datadog-agent/pkg/networkdevice/metadata"
	"github.com/DataDog/datadog-agent/pkg/networkdevice/profile/profiledefinition"
	"github.com/DataDog/datadog-agent/pkg/snmp/snmpintegration"

	"github.com/DataDog/datadog-agent/pkg/collector/corechecks/snmp/internal/checkconfig"
	"github.com/DataDog/datadog-agent/pkg/collector/corechecks/snmp/internal/profile"
	"github.com/DataDog/datadog-agent/pkg/collector/corechecks/snmp/internal/valuestore"
)

var (
	trueVal  = true
	falseVal = false
)

func Test_metricSender_reportNetworkDeviceMetadata_withoutInterfaces(t *testing.T) {
	var b bytes.Buffer
	w := bufio.NewWriter(&b)
	l, err := seelog.LoggerFromWriterWithMinLevelAndFormat(w, seelog.TraceLvl, "[%LEVEL] %FuncShort: %Msg")
	assert.Nil(t, err)
	log.SetupLogger(l, "debug")

	var storeWithoutIfName = &valuestore.ResultValueStore{
		ScalarValues: valuestore.ScalarResultValuesType{
			"1.3.6.1.2.1.1.5.0": valuestore.ResultValue{
				Value: "my-sys-name",
			},
			"1.3.6.1.2.1.1.1.0": valuestore.ResultValue{
				Value: "my-sys-descr",
			},
			"1.3.6.1.2.1.1.6.0": valuestore.ResultValue{
				Value: "my-sys-location",
			},
		},
		ColumnValues: valuestore.ColumnResultValuesType{},
	}

	sender := mocksender.NewMockSender("testID") // required to initiate aggregator
	sender.On("EventPlatformEvent", mock.Anything, mock.Anything).Return()
	ms := &MetricSender{
		sender: sender,
	}

	config := &checkconfig.CheckConfig{
		IPAddress:          "1.2.3.4",
		DeviceID:           "1234",
		DeviceIDTags:       []string{"device_name:127.0.0.1"},
		ResolvedSubnetName: "127.0.0.0/29",
		Namespace:          "my-ns",
		Profile:            "my-profile",
		ProfileDef: &profiledefinition.ProfileDefinition{
			Name:    "my-profile",
			Version: 10,
		},
		Metadata: profiledefinition.MetadataConfig{
			"device": {
				Fields: map[string]profiledefinition.MetadataField{
					"name": {
						// Should use value from Symbol `1.3.6.1.2.1.1.5.0`
						Symbol: profiledefinition.SymbolConfig{
							OID:  "1.3.6.1.2.1.1.5.0",
							Name: "sysName",
						},
						Symbols: []profiledefinition.SymbolConfig{
							{
								OID:  "1.2.99",
								Name: "doesNotExist",
							},
						},
					},
					"description": {
						// Should use value from first element in Symbols `1.3.6.1.2.1.1.1.0`
						Symbol: profiledefinition.SymbolConfig{
							OID:  "1.9999",
							Name: "doesNotExist",
						},
						Symbols: []profiledefinition.SymbolConfig{
							{
								OID:  "1.3.6.1.2.1.1.1.0",
								Name: "sysDescr",
							},
						},
					},
					"location": {
						// Should use value from first element in Symbols `1.3.6.1.2.1.1.1.0`
						Symbol: profiledefinition.SymbolConfig{
							OID:  "1.9999",
							Name: "doesNotExist",
						},
						Symbols: []profiledefinition.SymbolConfig{
							{
								OID:  "1.888",
								Name: "doesNotExist2",
							},
							{
								OID:  "1.3.6.1.2.1.1.6.0",
								Name: "sysLocation",
							},
							{
								OID:  "1.7777",
								Name: "doesNotExist2",
							},
						},
					},
					"type": {
						Value: "router",
					},
				},
			},
		},
	}
	layout := "2006-01-02 15:04:05"
	str := "2014-11-12 11:45:26"
	collectTime, err := time.Parse(layout, str)
	assert.NoError(t, err)

	ms.ReportNetworkDeviceMetadata(config, storeWithoutIfName, []string{"tag1", "tag2"}, collectTime, metadata.DeviceStatusReachable, &trueVal, nil)

	// language=json
	event := []byte(`
{
    "subnet": "127.0.0.0/29",
    "namespace": "my-ns",
    "devices": [
        {
            "id": "1234",
            "id_tags": [
                "device_name:127.0.0.1"
            ],
            "tags": [
                "tag1",
                "tag2"
            ],
            "ip_address": "1.2.3.4",
            "status":1,
			"can_connect": true,
            "name": "my-sys-name",
            "description": "my-sys-descr",
            "location": "my-sys-location",
            "profile": "my-profile",
            "profile_version": 10,
            "subnet": "127.0.0.0/29",
			"device_type": "router"
        }
    ],
    "collect_timestamp":1415792726
}
`)
	compactEvent := new(bytes.Buffer)
	err = json.Compact(compactEvent, event)
	assert.NoError(t, err)

	sender.AssertEventPlatformEvent(t, compactEvent.Bytes(), "network-devices-metadata")

	w.Flush()
	logs := b.String()

	assert.Contains(t, logs, "Unable to build interfaces metadata: no interface indexes found")
}

func Test_metricSender_reportNetworkDeviceMetadata_profileDeviceVendorFallback(t *testing.T) {
	profile.SetConfdPathAndCleanProfiles()

	var storeWithoutIfName = &valuestore.ResultValueStore{
		ColumnValues: valuestore.ColumnResultValuesType{},
	}

	sender := mocksender.NewMockSender("testID") // required to initiate aggregator
	sender.On("EventPlatformEvent", mock.Anything, mock.Anything).Return()
	ms := &MetricSender{
		sender: sender,
	}

	// language=yaml
	rawInstanceConfig := []byte(`
ip_address: 1.2.3.4
community_string: public
namespace: my-ns
profile: f5-big-ip
tags:
  - 'autodiscovery_subnet:127.0.0.0/29'
`)
	// language=yaml
	rawInitConfig := []byte(`
profiles:
 f5-big-ip:
   definition_file: f5-big-ip.yaml
`)

	config, err := checkconfig.NewCheckConfig(rawInstanceConfig, rawInitConfig)
	assert.Nil(t, err)

	layout := "2006-01-02 15:04:05"
	str := "2014-11-12 11:45:26"
	collectTime, err := time.Parse(layout, str)
	assert.NoError(t, err)

	ms.ReportNetworkDeviceMetadata(config, storeWithoutIfName, []string{"tag1", "tag2"}, collectTime, metadata.DeviceStatusReachable, &trueVal, nil)

	// language=json
	event := []byte(`
{
    "subnet": "127.0.0.0/29",
    "namespace": "my-ns",
    "devices": [
        {
            "id": "my-ns:1.2.3.4",
            "id_tags": [
                "device_namespace:my-ns",
                "snmp_device:1.2.3.4"
            ],
            "tags": [
                "tag1",
                "tag2"
            ],
            "ip_address": "1.2.3.4",
            "status":1,
			"can_connect": true,
            "profile": "f5-big-ip",
            "vendor": "f5",
            "subnet": "127.0.0.0/29",
			"device_type": "load_balancer"
        }
    ],
    "collect_timestamp":1415792726
}
`)
	compactEvent := new(bytes.Buffer)
	err = json.Compact(compactEvent, event)
	assert.NoError(t, err)

	sender.AssertEventPlatformEvent(t, compactEvent.Bytes(), "network-devices-metadata")
}

func Test_metricSender_reportNetworkDeviceMetadata_withDeviceInterfacesAndDiagnoses(t *testing.T) {
	var storeWithIfName = &valuestore.ResultValueStore{
		ColumnValues: valuestore.ColumnResultValuesType{
			"1.3.6.1.2.1.31.1.1.1.1": {
				"1": valuestore.ResultValue{Value: float64(21)},
				"2": valuestore.ResultValue{Value: float64(22)},
			},
			"1.3.6.1.2.1.2.2.1.7": {
				"1": valuestore.ResultValue{Value: float64(2)},
				"2": valuestore.ResultValue{Value: float64(2)},
			},
			"1.3.6.1.2.1.2.2.1.8": {
				"1": valuestore.ResultValue{Value: float64(1)},
				"2": valuestore.ResultValue{Value: float64(2)},
			},
			"1.3.6.1.2.1.31.1.1.1.18": {
				"1": valuestore.ResultValue{Value: "ifAlias1"},
				"2": valuestore.ResultValue{Value: ""},
			},
		},
	}
	sender := mocksender.NewMockSender("testID") // required to initiate aggregator
	sender.On("EventPlatformEvent", mock.Anything, mock.Anything).Return()
	sender.On("Gauge", mock.Anything, mock.Anything, mock.Anything, mock.Anything).Return()
	ms := &MetricSender{
		sender: sender,
		interfaceConfigs: []snmpintegration.InterfaceConfig{
			{
				MatchField: "index",
				MatchValue: "2",
				Tags: []string{
					"muted",
					"someKey:someValue",
				},
			},
		},
	}

	config := &checkconfig.CheckConfig{
		IPAddress:          "1.2.3.4",
		DeviceID:           "1234",
		DeviceIDTags:       []string{"device_name:127.0.0.1"},
		ResolvedSubnetName: "127.0.0.0/29",
		Namespace:          "my-ns",
		Metadata: profiledefinition.MetadataConfig{
			"device": {
				Fields: map[string]profiledefinition.MetadataField{
					"type": {
						Value: "switch",
					},
				},
			},
			"interface": {
				Fields: map[string]profiledefinition.MetadataField{
					"name": {
						Symbol: profiledefinition.SymbolConfig{
							OID:  "1.3.6.1.2.1.31.1.1.1.1",
							Name: "ifName",
						},
					},
					"alias": {
						Symbol: profiledefinition.SymbolConfig{
							OID:  "1.3.6.1.2.1.31.1.1.1.18",
							Name: "ifAlias",
						},
					},
					"admin_status": {
						Symbol: profiledefinition.SymbolConfig{
							OID:  "1.3.6.1.2.1.2.2.1.7",
							Name: "ifAdminStatus",
						},
					},
					"oper_status": {
						Symbol: profiledefinition.SymbolConfig{
							OID:  "1.3.6.1.2.1.2.2.1.8",
							Name: "ifOperStatus",
						},
					},
				},
				IDTags: profiledefinition.MetricTagConfigList{
					profiledefinition.MetricTagConfig{
						Symbol: profiledefinition.SymbolConfigCompat{
							OID:  "1.3.6.1.2.1.31.1.1.1.1",
							Name: "interface",
						},
						Tag: "interface",
					},
				},
			},
		},
	}

	diagnosis := []metadata.DiagnosisMetadata{{ResourceType: "device", ResourceID: "1234", Diagnoses: []metadata.Diagnosis{{
		Severity: "warn",
		Code:     "TEST_DIAGNOSIS",
		Message:  "Test",
	}}}}

	layout := "2006-01-02 15:04:05"
	str := "2014-11-12 11:45:26"
	collectTime, err := time.Parse(layout, str)
	assert.NoError(t, err)
	ms.ReportNetworkDeviceMetadata(config, storeWithIfName, []string{"tag1", "tag2"}, collectTime, metadata.DeviceStatusReachable, &falseVal, diagnosis)

	ifTags1 := []string{"tag1", "tag2", "status:down", "interface:21", "interface_alias:ifAlias1", "interface_index:1", "oper_status:up", "admin_status:down"}
	ifTags2 := []string{"tag1", "tag2", "status:off", "interface:22", "interface_index:2", "oper_status:down", "admin_status:down", "muted", "someKey:someValue"}

	sender.AssertMetric(t, "Gauge", interfaceStatusMetric, 1., "", ifTags1)
	sender.AssertMetric(t, "Gauge", interfaceStatusMetric, 1., "", ifTags2)
	// language=json
	event := []byte(`
{
    "subnet": "127.0.0.0/29",
    "namespace": "my-ns",
    "devices": [
        {
            "id": "1234",
            "id_tags": [
                "device_name:127.0.0.1"
            ],
            "tags": [
                "tag1",
                "tag2"
            ],
            "ip_address": "1.2.3.4",
            "status":1,
<<<<<<< HEAD
			"can_connect": false,
            "subnet": "127.0.0.0/29"
=======
            "subnet": "127.0.0.0/29",
			"device_type": "switch"
>>>>>>> 3de13d49
        }
    ],
    "interfaces": [
        {
            "device_id": "1234",
            "id_tags": [
                "interface:21"
            ],
            "index": 1,
			"name": "21",
			"alias": "ifAlias1",
			"admin_status": 2,
			"oper_status": 1
        },
        {
            "device_id": "1234",
            "id_tags": [
                "interface:22"
            ],
            "index": 2,
            "name": "22",
			"admin_status": 2,
			"oper_status": 2
        }
    ],
    "diagnoses": [
      {
        "resource_type": "device",
        "resource_id": "1234",
        "diagnoses": [
          {
            "severity": "warn",
            "message": "Test",
            "code": "TEST_DIAGNOSIS"
          }
        ]
      }
    ],
    "collect_timestamp":1415792726
}
`)
	compactEvent := new(bytes.Buffer)
	err = json.Compact(compactEvent, event)
	assert.NoError(t, err)

	sender.AssertEventPlatformEvent(t, compactEvent.Bytes(), "network-devices-metadata")
}

func Test_metricSender_reportNetworkDeviceMetadata_fallbackOnFieldValue(t *testing.T) {
	var emptyMetadataStore = &valuestore.ResultValueStore{
		ColumnValues: valuestore.ColumnResultValuesType{},
	}

	sender := mocksender.NewMockSender("testID") // required to initiate aggregator
	sender.On("EventPlatformEvent", mock.Anything, mock.Anything).Return()
	ms := &MetricSender{
		sender: sender,
	}

	config := &checkconfig.CheckConfig{
		IPAddress:          "1.2.3.4",
		DeviceID:           "1234",
		DeviceIDTags:       []string{"device_name:127.0.0.1"},
		ResolvedSubnetName: "127.0.0.0/29",
		Namespace:          "my-ns",
		Metadata: profiledefinition.MetadataConfig{
			"device": {
				Fields: map[string]profiledefinition.MetadataField{
					"name": {
						Symbol: profiledefinition.SymbolConfig{
							OID:  "1.999",
							Name: "doesNotExist",
						},
						Value: "my-fallback-value",
					},
					"type": {
						Value: "firewall",
					},
				},
			},
		},
	}
	layout := "2006-01-02 15:04:05"
	str := "2014-11-12 11:45:26"
	collectTime, err := time.Parse(layout, str)
	assert.NoError(t, err)

	ms.ReportNetworkDeviceMetadata(config, emptyMetadataStore, []string{"tag1", "tag2"}, collectTime, metadata.DeviceStatusReachable, &trueVal, nil)

	// language=json
	event := []byte(`
{
    "subnet": "127.0.0.0/29",
    "namespace": "my-ns",
    "devices": [
        {
            "id": "1234",
            "id_tags": [
                "device_name:127.0.0.1"
            ],
            "tags": [
                "tag1",
                "tag2"
            ],
            "ip_address": "1.2.3.4",
            "status":1,
			"can_connect": true,
            "name": "my-fallback-value",
            "subnet": "127.0.0.0/29"
        }
    ],
    "collect_timestamp":1415792726
}
`)
	compactEvent := new(bytes.Buffer)
	err = json.Compact(compactEvent, event)
	assert.NoError(t, err)

	sender.AssertEventPlatformEvent(t, compactEvent.Bytes(), "network-devices-metadata")
}

func Test_metricSender_reportNetworkDeviceMetadata_pingCanConnect_Nil(t *testing.T) {
	var emptyMetadataStore = &valuestore.ResultValueStore{
		ColumnValues: valuestore.ColumnResultValuesType{},
	}

	sender := mocksender.NewMockSender("testID") // required to initiate aggregator
	sender.On("EventPlatformEvent", mock.Anything, mock.Anything).Return()
	ms := &MetricSender{
		sender: sender,
	}

	config := &checkconfig.CheckConfig{
		IPAddress:          "1.2.3.4",
		DeviceID:           "1234",
		DeviceIDTags:       []string{"device_name:127.0.0.1"},
		ResolvedSubnetName: "127.0.0.0/29",
		Namespace:          "my-ns",
		Metadata: profiledefinition.MetadataConfig{
			"device": {
				Fields: map[string]profiledefinition.MetadataField{
					"name": {
						Symbol: profiledefinition.SymbolConfig{
							OID:  "1.999",
							Name: "doesNotExist",
						},
						Value: "my-fallback-value",
					},
				},
			},
		},
	}
	layout := "2006-01-02 15:04:05"
	str := "2014-11-12 11:45:26"
	collectTime, err := time.Parse(layout, str)
	assert.NoError(t, err)

	ms.ReportNetworkDeviceMetadata(config, emptyMetadataStore, []string{"tag1", "tag2"}, collectTime, metadata.DeviceStatusReachable, nil, nil)

	// language=json
	event := []byte(`
{
    "subnet": "127.0.0.0/29",
    "namespace": "my-ns",
    "devices": [
        {
            "id": "1234",
            "id_tags": [
                "device_name:127.0.0.1"
            ],
            "tags": [
                "tag1",
                "tag2"
            ],
            "ip_address": "1.2.3.4",
            "status":1,
            "name": "my-fallback-value",
            "subnet": "127.0.0.0/29"
        }
    ],
    "collect_timestamp":1415792726
}
`)
	compactEvent := new(bytes.Buffer)
	err = json.Compact(compactEvent, event)
	assert.NoError(t, err)

	sender.AssertEventPlatformEvent(t, compactEvent.Bytes(), "network-devices-metadata")
}

func Test_metricSender_reportNetworkDeviceMetadata_pingCanConnect_True(t *testing.T) {
	var emptyMetadataStore = &valuestore.ResultValueStore{
		ColumnValues: valuestore.ColumnResultValuesType{},
	}

	sender := mocksender.NewMockSender("testID") // required to initiate aggregator
	sender.On("EventPlatformEvent", mock.Anything, mock.Anything).Return()
	ms := &MetricSender{
		sender: sender,
	}

	config := &checkconfig.CheckConfig{
		IPAddress:          "1.2.3.4",
		DeviceID:           "1234",
		DeviceIDTags:       []string{"device_name:127.0.0.1"},
		ResolvedSubnetName: "127.0.0.0/29",
		Namespace:          "my-ns",
		Metadata: profiledefinition.MetadataConfig{
			"device": {
				Fields: map[string]profiledefinition.MetadataField{
					"name": {
						Symbol: profiledefinition.SymbolConfig{
							OID:  "1.999",
							Name: "doesNotExist",
						},
						Value: "my-fallback-value",
					},
				},
			},
		},
	}
	layout := "2006-01-02 15:04:05"
	str := "2014-11-12 11:45:26"
	collectTime, err := time.Parse(layout, str)
	assert.NoError(t, err)

	ms.ReportNetworkDeviceMetadata(config, emptyMetadataStore, []string{"tag1", "tag2"}, collectTime, metadata.DeviceStatusReachable, &trueVal, nil)

	// language=json
	event := []byte(`
{
    "subnet": "127.0.0.0/29",
    "namespace": "my-ns",
    "devices": [
        {
            "id": "1234",
            "id_tags": [
                "device_name:127.0.0.1"
            ],
            "tags": [
                "tag1",
                "tag2"
            ],
            "ip_address": "1.2.3.4",
            "status":1,
			"can_connect": true,
            "name": "my-fallback-value",
            "subnet": "127.0.0.0/29"
        }
    ],
    "collect_timestamp":1415792726
}
`)
	compactEvent := new(bytes.Buffer)
	err = json.Compact(compactEvent, event)
	assert.NoError(t, err)

	sender.AssertEventPlatformEvent(t, compactEvent.Bytes(), "network-devices-metadata")
}

func Test_metricSender_reportNetworkDeviceMetadata_pingCanConnect_False(t *testing.T) {
	var emptyMetadataStore = &valuestore.ResultValueStore{
		ColumnValues: valuestore.ColumnResultValuesType{},
	}

	sender := mocksender.NewMockSender("testID") // required to initiate aggregator
	sender.On("EventPlatformEvent", mock.Anything, mock.Anything).Return()
	ms := &MetricSender{
		sender: sender,
	}

	config := &checkconfig.CheckConfig{
		IPAddress:          "1.2.3.4",
		DeviceID:           "1234",
		DeviceIDTags:       []string{"device_name:127.0.0.1"},
		ResolvedSubnetName: "127.0.0.0/29",
		Namespace:          "my-ns",
		Metadata: profiledefinition.MetadataConfig{
			"device": {
				Fields: map[string]profiledefinition.MetadataField{
					"name": {
						Symbol: profiledefinition.SymbolConfig{
							OID:  "1.999",
							Name: "doesNotExist",
						},
						Value: "my-fallback-value",
					},
				},
			},
		},
	}
	layout := "2006-01-02 15:04:05"
	str := "2014-11-12 11:45:26"
	collectTime, err := time.Parse(layout, str)
	assert.NoError(t, err)

	ms.ReportNetworkDeviceMetadata(config, emptyMetadataStore, []string{"tag1", "tag2"}, collectTime, metadata.DeviceStatusReachable, &falseVal, nil)

	// language=json
	event := []byte(`
{
    "subnet": "127.0.0.0/29",
    "namespace": "my-ns",
    "devices": [
        {
            "id": "1234",
            "id_tags": [
                "device_name:127.0.0.1"
            ],
            "tags": [
                "tag1",
                "tag2"
            ],
            "ip_address": "1.2.3.4",
            "status":1,
			"can_connect": false,
            "name": "my-fallback-value",
            "subnet": "127.0.0.0/29",
			"device_type": "firewall"
        }
    ],
    "collect_timestamp":1415792726
}
`)
	compactEvent := new(bytes.Buffer)
	err = json.Compact(compactEvent, event)
	assert.NoError(t, err)

	sender.AssertEventPlatformEvent(t, compactEvent.Bytes(), "network-devices-metadata")
}

func TestComputeInterfaceStatus(t *testing.T) {
	type testCase struct {
		ifAdminStatus metadata.IfAdminStatus
		ifOperStatus  metadata.IfOperStatus
		status        metadata.InterfaceStatus
	}

	// Test the method with only valid input for ifAdminStatus and ifOperStatus
	allTests := []testCase{
		// Valid test cases
		{metadata.AdminStatusUp, metadata.OperStatusUp, metadata.InterfaceStatusUp},
		{metadata.AdminStatusUp, metadata.OperStatusDown, metadata.InterfaceStatusDown},
		{metadata.AdminStatusUp, metadata.OperStatusTesting, metadata.InterfaceStatusWarning},
		{metadata.AdminStatusUp, metadata.OperStatusUnknown, metadata.InterfaceStatusWarning},
		{metadata.AdminStatusUp, metadata.OperStatusDormant, metadata.InterfaceStatusWarning},
		{metadata.AdminStatusUp, metadata.OperStatusNotPresent, metadata.InterfaceStatusWarning},
		{metadata.AdminStatusUp, metadata.OperStatusLowerLayerDown, metadata.InterfaceStatusWarning},
		{metadata.AdminStatusDown, metadata.OperStatusUp, metadata.InterfaceStatusDown},
		{metadata.AdminStatusDown, metadata.OperStatusDown, metadata.InterfaceStatusOff},
		{metadata.AdminStatusDown, metadata.OperStatusTesting, metadata.InterfaceStatusWarning},
		{metadata.AdminStatusDown, metadata.OperStatusUnknown, metadata.InterfaceStatusWarning},
		{metadata.AdminStatusDown, metadata.OperStatusDormant, metadata.InterfaceStatusWarning},
		{metadata.AdminStatusDown, metadata.OperStatusNotPresent, metadata.InterfaceStatusWarning},
		{metadata.AdminStatusDown, metadata.OperStatusLowerLayerDown, metadata.InterfaceStatusWarning},
		{metadata.AdminStatusTesting, metadata.OperStatusUp, metadata.InterfaceStatusWarning},
		{metadata.AdminStatusTesting, metadata.OperStatusDown, metadata.InterfaceStatusDown},
		{metadata.AdminStatusTesting, metadata.OperStatusTesting, metadata.InterfaceStatusWarning},
		{metadata.AdminStatusTesting, metadata.OperStatusUnknown, metadata.InterfaceStatusWarning},
		{metadata.AdminStatusTesting, metadata.OperStatusDormant, metadata.InterfaceStatusWarning},
		{metadata.AdminStatusTesting, metadata.OperStatusNotPresent, metadata.InterfaceStatusWarning},
		{metadata.AdminStatusTesting, metadata.OperStatusLowerLayerDown, metadata.InterfaceStatusWarning},

		// Invalid ifOperStatus
		{metadata.AdminStatusUp, 0, metadata.InterfaceStatusWarning},
		{metadata.AdminStatusUp, 8, metadata.InterfaceStatusWarning},
		{metadata.AdminStatusUp, 100, metadata.InterfaceStatusWarning},
		{metadata.AdminStatusDown, 0, metadata.InterfaceStatusWarning},
		{metadata.AdminStatusDown, 8, metadata.InterfaceStatusWarning},
		{metadata.AdminStatusDown, 100, metadata.InterfaceStatusWarning},
		{metadata.AdminStatusTesting, 0, metadata.InterfaceStatusWarning},
		{metadata.AdminStatusTesting, 8, metadata.InterfaceStatusWarning},
		{metadata.AdminStatusTesting, 100, metadata.InterfaceStatusWarning},

		// Invalid ifAdminStatus
		{0, metadata.OperStatusUnknown, metadata.InterfaceStatusDown},
		{0, metadata.OperStatusDown, metadata.InterfaceStatusDown},
		{0, metadata.OperStatusUp, metadata.InterfaceStatusDown},
		{4, metadata.OperStatusUp, metadata.InterfaceStatusDown},
		{4, metadata.OperStatusDown, metadata.InterfaceStatusDown},
		{4, metadata.OperStatusTesting, metadata.InterfaceStatusDown},
		{100, metadata.OperStatusUp, metadata.InterfaceStatusDown},
		{100, metadata.OperStatusDown, metadata.InterfaceStatusDown},
		{100, metadata.OperStatusTesting, metadata.InterfaceStatusDown},
	}
	for _, test := range allTests {
		assert.Equal(t, test.status, computeInterfaceStatus(test.ifAdminStatus, test.ifOperStatus))
	}
}

func Test_getRemManIPAddrByLLDPRemIndex(t *testing.T) {
	indexes := []string{
		// IPv4
		"0.102.2.1.4.10.250.0.7",
		"0.102.99.1.4.10.250.0.8",

		// IPv6
		"370.5.1.2.16.254.128.0.0.0.0.0.0.26.146.164.255.254.48.12.1",

		// Invalid
		"0.102.2.1.4.10.250", // too short, ignored
	}
	remManIPAddrByLLDPRemIndex := getRemManIPAddrByLLDPRemIndex(indexes)
	expectedResult := map[string]string{
		"2":  "10.250.0.7",
		"99": "10.250.0.8",
	}
	assert.Equal(t, expectedResult, remManIPAddrByLLDPRemIndex)
}

func Test_resolveLocalInterface(t *testing.T) {
	interfaceIndexByIDType := map[string]map[string][]int32{
		"mac_address": {
			"00:00:00:00:00:01": []int32{1},
			"00:00:00:00:00:02": []int32{2},
			"00:00:00:00:00:03": []int32{3, 4},
		},
		"interface_name": {
			"eth1": []int32{1},
			"eth2": []int32{2},
			"eth3": []int32{3}, // eth3 is both a name and alias, and reference the same interface
			"eth4": []int32{4}, // eth4 is both a name and alias, and reference two different interfaces
		},
		"interface_alias": {
			"alias1": []int32{1},
			"alias2": []int32{2},
			"eth3":   []int32{3},
			"eth4":   []int32{44},
		},
		"interface_index": {
			"1": []int32{1},
			"2": []int32{2},
		},
	}
	deviceID := "default:1.2.3.4"

	tests := []struct {
		name        string
		localIDType string
		localID     string
		expectedID  string
	}{
		{
			name:        "mac_address",
			localIDType: "mac_address",
			localID:     "00:00:00:00:00:01",
			expectedID:  "default:1.2.3.4:1",
		},
		{
			name:        "mac_address cannot resolve due to multiple results",
			localIDType: "mac_address",
			localID:     "00:00:00:00:00:03",
			expectedID:  "",
		},
		{
			name:        "interface_name",
			localIDType: "interface_name",
			localID:     "eth2",
			expectedID:  "default:1.2.3.4:2",
		},
		{
			name:        "interface_alias",
			localIDType: "interface_alias",
			localID:     "alias2",
			expectedID:  "default:1.2.3.4:2",
		},
		{
			name:        "mac_address by trying",
			localIDType: "",
			localID:     "00:00:00:00:00:01",
			expectedID:  "default:1.2.3.4:1",
		},
		{
			name:        "interface_name by trying",
			localIDType: "",
			localID:     "eth2",
			expectedID:  "default:1.2.3.4:2",
		},
		{
			name:        "interface_alias by trying",
			localIDType: "",
			localID:     "alias2",
			expectedID:  "default:1.2.3.4:2",
		},
		{
			name:        "interface_alias+interface_name match with same interface should resolve",
			localIDType: "",
			localID:     "eth3",
			expectedID:  "default:1.2.3.4:3",
		},
		{
			name:        "interface_alias+interface_name match with different interface should not resolve",
			localIDType: "",
			localID:     "eth4",
			expectedID:  "",
		},
		{
			name:        "interface_index by trying",
			localIDType: "",
			localID:     "2",
			expectedID:  "default:1.2.3.4:2",
		},
		{
			name:        "mac_address not found",
			localIDType: "mac_address",
			localID:     "00:00:00:00:00:99",
			expectedID:  "",
		},
		{
			name:        "invalid",
			localIDType: "invalid_type",
			localID:     "invalidID",
			expectedID:  "",
		},
	}
	for _, tt := range tests {
		t.Run(tt.name, func(t *testing.T) {
			assert.Equal(t, tt.expectedID, resolveLocalInterface(deviceID, interfaceIndexByIDType, tt.localIDType, tt.localID))
		})
	}
}

func Test_buildInterfaceIndexByIDType(t *testing.T) {
	// Arrange
	interfaces := []metadata.InterfaceMetadata{
		{
			DeviceID:   "default:1.2.3.4",
			Index:      1,
			MacAddress: "00:00:00:00:00:01",
			Name:       "eth1",
			Alias:      "alias1",
		},
		{
			DeviceID:   "default:1.2.3.4",
			Index:      2,
			MacAddress: "00:00:00:00:00:02",
			Name:       "eth2",
			Alias:      "alias2",
		},
		{
			DeviceID:   "default:1.2.3.4",
			Index:      3,
			MacAddress: "00:00:00:00:00:02",
			Name:       "eth3",
			Alias:      "alias3",
		},
	}

	// Act
	interfaceIndexByIDType := buildInterfaceIndexByIDType(interfaces)

	// Assert
	expectedInterfaceIndexByIDType := map[string]map[string][]int32{
		"mac_address": {
			"00:00:00:00:00:01": []int32{1},
			"00:00:00:00:00:02": []int32{2, 3},
		},
		"interface_name": {
			"eth1": []int32{1},
			"eth2": []int32{2},
			"eth3": []int32{3},
		},
		"interface_alias": {
			"alias1": []int32{1},
			"alias2": []int32{2},
			"alias3": []int32{3},
		},
		"interface_index": {
			"1": []int32{1},
			"2": []int32{2},
			"3": []int32{3},
		},
	}
	assert.Equal(t, expectedInterfaceIndexByIDType, interfaceIndexByIDType)
}

func Test_getProfileVersion(t *testing.T) {
	tests := []struct {
		name                   string
		config                 checkconfig.CheckConfig
		expectedProfileVersion uint64
	}{
		{
			name: "profile definition is present",
			config: checkconfig.CheckConfig{
				ProfileDef: &profiledefinition.ProfileDefinition{
					Name:    "my-profile",
					Version: 42,
				},
			},
			expectedProfileVersion: 42,
		},
		{
			name:                   "profile definition not present",
			config:                 checkconfig.CheckConfig{},
			expectedProfileVersion: 0,
		},
	}
	for _, tt := range tests {
		t.Run(tt.name, func(t *testing.T) {
			assert.Equal(t, tt.expectedProfileVersion, getProfileVersion(&tt.config))
		})
	}
}<|MERGE_RESOLUTION|>--- conflicted
+++ resolved
@@ -378,13 +378,9 @@
             ],
             "ip_address": "1.2.3.4",
             "status":1,
-<<<<<<< HEAD
 			"can_connect": false,
-            "subnet": "127.0.0.0/29"
-=======
             "subnet": "127.0.0.0/29",
 			"device_type": "switch"
->>>>>>> 3de13d49
         }
     ],
     "interfaces": [
@@ -493,7 +489,8 @@
             "status":1,
 			"can_connect": true,
             "name": "my-fallback-value",
-            "subnet": "127.0.0.0/29"
+            "subnet": "127.0.0.0/29",
+			"device_type": "firewall"
         }
     ],
     "collect_timestamp":1415792726
@@ -562,7 +559,8 @@
             "ip_address": "1.2.3.4",
             "status":1,
             "name": "my-fallback-value",
-            "subnet": "127.0.0.0/29"
+            "subnet": "127.0.0.0/29",
+			"device_type": "other"
         }
     ],
     "collect_timestamp":1415792726
@@ -632,7 +630,8 @@
             "status":1,
 			"can_connect": true,
             "name": "my-fallback-value",
-            "subnet": "127.0.0.0/29"
+            "subnet": "127.0.0.0/29",
+			"device_type": "other"
         }
     ],
     "collect_timestamp":1415792726
@@ -703,7 +702,7 @@
 			"can_connect": false,
             "name": "my-fallback-value",
             "subnet": "127.0.0.0/29",
-			"device_type": "firewall"
+			"device_type": "other"
         }
     ],
     "collect_timestamp":1415792726
