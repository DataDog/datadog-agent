// Unless explicitly stated otherwise all files in this repository are licensed
// under the Apache License Version 2.0.
// This product includes software developed at Datadog (https://www.datadoghq.com/).
// Copyright 2016-present Datadog, Inc.

package fetch

import (
	"errors"
	"fmt"
	"maps"
	"sort"

	"github.com/gosnmp/gosnmp"

	"github.com/DataDog/datadog-agent/pkg/collector/corechecks/snmp/internal/common"
	"github.com/DataDog/datadog-agent/pkg/collector/corechecks/snmp/internal/session"
	"github.com/DataDog/datadog-agent/pkg/collector/corechecks/snmp/internal/valuestore"
	"github.com/DataDog/datadog-agent/pkg/snmp/gosnmplib"
	"github.com/DataDog/datadog-agent/pkg/util/log"
)

func fetchColumnOidsWithBatching(sess session.Session, oids []string, batchSizeOptimizer *oidBatchSizeOptimizer, bulkMaxRepetitions uint32, fetchStrategy columnFetchStrategy) (valuestore.ColumnResultValuesType, error) {
	retValues := make(valuestore.ColumnResultValuesType, len(oids))
	if len(oids) == 0 {
		return retValues, nil
	}

	batches, err := common.CreateStringBatches(oids, batchSizeOptimizer.batchSize)
	if err != nil {
		return nil, fmt.Errorf("failed to create column oid batches: %s", err)
	}

	for _, batchColumnOids := range batches {
		results, err := fetchColumnOids(sess, batchColumnOids, bulkMaxRepetitions, fetchStrategy)
		if err != nil {
			var fetchErr *fetchError
			if errors.As(err, &fetchErr) {
				shouldRetry := batchSizeOptimizer.onBatchSizeFailure()
				if shouldRetry {
					return fetchColumnOidsWithBatching(sess, oids, batchSizeOptimizer, bulkMaxRepetitions, fetchStrategy)
				}
			}

			return nil, fmt.Errorf("failed to fetch column oids: %s", err.Error())
		}

		for columnOid, instanceOids := range results {
			if _, ok := retValues[columnOid]; !ok {
				retValues[columnOid] = instanceOids
				continue
			}
			maps.Copy(retValues[columnOid], instanceOids)
		}
	}

	batchSizeOptimizer.onBatchSizeSuccess()

	return retValues, nil
}

// fetchColumnOids fetches all values for each specified column OID.
// bulkMaxRepetitions is the number of entries to request per OID per SNMP
// request when fetchStrategy = useGetBulk; it is ignored when fetchStrategy is
// useGetNext.
func fetchColumnOids(sess session.Session, oids []string, bulkMaxRepetitions uint32, fetchStrategy columnFetchStrategy) (valuestore.ColumnResultValuesType, error) {
	returnValues := make(valuestore.ColumnResultValuesType, len(oids))
	alreadyProcessedOids := make(map[string]bool)
	curOids := make(map[string]string, len(oids))
	for _, oid := range oids {
		curOids[oid] = oid
	}
	for {
		if len(curOids) == 0 {
			break
		}
		log.Debugf("fetch column: request oids (maxRep:%d,fetchStrategy:%s): %v", bulkMaxRepetitions, fetchStrategy, curOids)
		var columnOids, requestOids []string
		for k, v := range curOids {
			if alreadyProcessedOids[v] {
				log.Debugf("fetch column: OID already processed: %s", v)
				continue
			}
			alreadyProcessedOids[v] = true
			columnOids = append(columnOids, k)
			requestOids = append(requestOids, v)
		}
		if len(columnOids) == 0 {
			break
		}
		// sorting ColumnOids and requestOids to make them deterministic for testing purpose
		sort.Strings(columnOids)
		sort.Strings(requestOids)

		results, err := getResults(sess, requestOids, bulkMaxRepetitions, fetchStrategy)
		if err != nil {
			return nil, err
		}
		newValues, nextOids := valuestore.ResultToColumnValues(columnOids, results)
		updateColumnResultValues(returnValues, newValues)
		curOids = nextOids
	}
	return returnValues, nil
}

func getResults(sess session.Session, requestOids []string, bulkMaxRepetitions uint32, fetchStrategy columnFetchStrategy) (*gosnmp.SnmpPacket, error) {
	if sess.GetVersion() == gosnmp.Version1 && fetchStrategy == useGetBulk {
		// snmp v1 doesn't support GetBulk
		return nil, errors.New("GetBulk not supported in SNMP v1")
	}

	var results *gosnmp.SnmpPacket
	if fetchStrategy == useGetNext {
		getNextResults, err := sess.GetNext(requestOids)
		if err != nil {
			fetchErr := newFetchError(columnOid, requestOids, snmpGetNext, err)
<<<<<<< HEAD
			log.Debugf("%s", fetchErr.Error())
=======
			log.Debug(fetchErr.Error())
>>>>>>> 85c6f0a5
			return nil, fetchErr
		}
		results = getNextResults
		if log.ShouldLog(log.DebugLvl) {
			log.Debugf("fetch column: GetNext results: %v", gosnmplib.PacketAsString(results))
		}
	} else {
		getBulkResults, err := sess.GetBulk(requestOids, bulkMaxRepetitions)
		if err != nil {
			fetchErr := newFetchError(columnOid, requestOids, snmpGetBulk, err)
<<<<<<< HEAD
			log.Debugf("%s", fetchErr.Error())
=======
			log.Debug(fetchErr.Error())
>>>>>>> 85c6f0a5
			return nil, fetchErr
		}
		results = getBulkResults
		if log.ShouldLog(log.DebugLvl) {
			log.Debugf("fetch column: GetBulk results: %v", gosnmplib.PacketAsString(results))
		}
	}
	return results, nil
}

func updateColumnResultValues(valuesToUpdate valuestore.ColumnResultValuesType, extraValues valuestore.ColumnResultValuesType) {
	for columnOid, columnValues := range extraValues {
		for oid, value := range columnValues {
			if _, ok := valuesToUpdate[columnOid]; !ok {
				valuesToUpdate[columnOid] = make(map[string]valuestore.ResultValue)
			}
			valuesToUpdate[columnOid][oid] = value
		}
	}
}<|MERGE_RESOLUTION|>--- conflicted
+++ resolved
@@ -114,11 +114,7 @@
 		getNextResults, err := sess.GetNext(requestOids)
 		if err != nil {
 			fetchErr := newFetchError(columnOid, requestOids, snmpGetNext, err)
-<<<<<<< HEAD
-			log.Debugf("%s", fetchErr.Error())
-=======
 			log.Debug(fetchErr.Error())
->>>>>>> 85c6f0a5
 			return nil, fetchErr
 		}
 		results = getNextResults
@@ -129,11 +125,7 @@
 		getBulkResults, err := sess.GetBulk(requestOids, bulkMaxRepetitions)
 		if err != nil {
 			fetchErr := newFetchError(columnOid, requestOids, snmpGetBulk, err)
-<<<<<<< HEAD
-			log.Debugf("%s", fetchErr.Error())
-=======
 			log.Debug(fetchErr.Error())
->>>>>>> 85c6f0a5
 			return nil, fetchErr
 		}
 		results = getBulkResults
