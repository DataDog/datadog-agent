// Unless explicitly stated otherwise all files in this repository are licensed
// under the Apache License Version 2.0.
// This product includes software developed at Datadog (https://www.datadoghq.com/).
// Copyright 2016-present Datadog, Inc.

package checkconfig

import (
	"fmt"
	"os"
	"path/filepath"
	"strconv"
	"strings"
	"sync"

	"gopkg.in/yaml.v2"

	"github.com/DataDog/datadog-agent/pkg/config"
	"github.com/DataDog/datadog-agent/pkg/util/filesystem"
	"github.com/DataDog/datadog-agent/pkg/util/log"

	"github.com/DataDog/datadog-agent/pkg/collector/corechecks/snmp/common"
)

<<<<<<< HEAD
const datadogProfileFolder = "default_profiles"
const userProfileFolder = "profiles"

=======
>>>>>>> c169d281
// DeviceMeta holds device related static metadata
// DEPRECATED in favour of profile metadata syntax
type DeviceMeta struct {
	// deprecated in favour of new `profileDefinition.Metadata` syntax
	Vendor string `yaml:"vendor"`
}

type profileDefinition struct {
	Metrics      []MetricsConfig   `yaml:"metrics"`
	Metadata     MetadataConfig    `yaml:"metadata"`
	MetricTags   []MetricTagConfig `yaml:"metric_tags"`
	StaticTags   []string          `yaml:"static_tags"`
	Extends      []string          `yaml:"extends"`
	Device       DeviceMeta        `yaml:"device"`
	SysObjectIds StringArray       `yaml:"sysobjectid"`
}

func newProfileDefinition() *profileDefinition {
	p := &profileDefinition{}
	p.Metadata = make(MetadataConfig)
	return p
}

var defaultProfilesMu = &sync.Mutex{}

var globalProfileConfigMap profileConfigMap

// loadDefaultProfiles will load the profiles from disk only once and store it
// in globalProfileConfigMap. The subsequent call to it will return profiles stored in
// globalProfileConfigMap. The mutex will help loading once when `loadDefaultProfiles`
// is called by multiple check instances.
func loadDefaultProfiles() (profileConfigMap, error) {
	defaultProfilesMu.Lock()
	defer defaultProfilesMu.Unlock()

	if globalProfileConfigMap != nil {
		log.Debugf("loader default profiles from cache")
		return globalProfileConfigMap, nil
	}
	log.Debugf("build default profiles")

	pConfig, err := getDefaultProfilesDefinitionFiles()
	if err != nil {
		return nil, fmt.Errorf("failed to get default profile definitions: %s", err)
	}
	profiles, err := loadProfiles(pConfig)
	if err != nil {
		return nil, fmt.Errorf("failed to load default profiles: %s", err)
	}
	globalProfileConfigMap = profiles
	return profiles, nil
}

func getDefaultProfilesDefinitionFiles() (profileConfigMap, error) {
	// TODO:
	//  - loop `profiles`
	//  - loop `user_profiles` that takes precedence
	profiles, err := getProfilesDefinitionFiles(datadogProfileFolder)
	if err != nil {
		log.Warnf("failed to read default_profiles: %s", err)
		profiles = make(profileConfigMap)
	}
	// TODO: TEST ME
	userProfiles, err := getProfilesDefinitionFiles(userProfileFolder)
	if err != nil {
		log.Warnf("failed to read user_profiles: %s", err)
	} else {
		for profileName, profileDef := range userProfiles {
			profiles[profileName] = profileDef
		}
	}
	return profiles, nil
}

func getProfilesDefinitionFiles(profilesFolder string) (profileConfigMap, error) {
	profilesRoot := getProfileConfdRoot(profilesFolder)
	files, err := os.ReadDir(profilesRoot)
	if err != nil {
		return nil, fmt.Errorf("failed to read dir `%s`: %v", profilesRoot, err)
	}

	profiles := make(profileConfigMap)
	for _, f := range files {
		fName := f.Name()
		// Skip partial profiles
		if strings.HasPrefix(fName, "_") {
			continue
		}
		// Skip non yaml profiles
		if !strings.HasSuffix(fName, ".yaml") {
			continue
		}
		profileName := fName[:len(fName)-len(".yaml")]
		profiles[profileName] = profileConfig{DefinitionFile: filepath.Join(profilesRoot, fName)}
	}
	return profiles, nil
}

func loadProfiles(pConfig profileConfigMap) (profileConfigMap, error) {
	profiles := make(profileConfigMap, len(pConfig))

	for name, profile := range pConfig {
		if profile.DefinitionFile != "" {
			profileDefinition, err := readProfileDefinition(profile.DefinitionFile)
			if err != nil {
				log.Warnf("failed to read profile definition `%s`: %s", name, err)
				continue
			}

			err = recursivelyExpandBaseProfiles(profile.DefinitionFile, profileDefinition, profileDefinition.Extends, []string{})
			if err != nil {
				log.Warnf("failed to expand profile `%s`: %s", name, err)
				continue
			}
			profile.Definition = *profileDefinition
			profiles[name] = profile
		} else {
			profiles[name] = profile
		}
	}
	return profiles, nil
}

func readProfileDefinition(definitionFile string) (*profileDefinition, error) {
	filePath := resolveProfileDefinitionPath(definitionFile)
	buf, err := os.ReadFile(filePath)
	if err != nil {
		return nil, fmt.Errorf("failed to read file `%s`: %s", filePath, err)
	}

	profileDefinition := newProfileDefinition()
	err = yaml.Unmarshal(buf, profileDefinition)
	if err != nil {
		return nil, fmt.Errorf("failed to unmarshall %q: %v", filePath, err)
	}
	normalizeMetrics(profileDefinition.Metrics)
	errors := validateEnrichMetadata(profileDefinition.Metadata)
	errors = append(errors, ValidateEnrichMetrics(profileDefinition.Metrics)...)
	errors = append(errors, ValidateEnrichMetricTags(profileDefinition.MetricTags)...)
	if len(errors) > 0 {
		return nil, fmt.Errorf("validation errors: %s", strings.Join(errors, "\n"))
	}
	return profileDefinition, nil
}

func resolveProfileDefinitionPath(definitionFile string) string {
	if filepath.IsAbs(definitionFile) {
		return definitionFile
	}
	// TODO: TEST ME
	userProfile := filepath.Join(getProfileConfdRoot(userProfileFolder), definitionFile)
	if filesystem.FileExists(userProfile) {
		return userProfile
	}
	return filepath.Join(getProfileConfdRoot(datadogProfileFolder), definitionFile)
}

func getProfileConfdRoot(profileFolderName string) string {
	confdPath := config.Datadog.GetString("confd_path")
	return filepath.Join(confdPath, "snmp.d", profileFolderName)
}

func recursivelyExpandBaseProfiles(parentPath string, definition *profileDefinition, extends []string, extendsHistory []string) error {
	parentBasePath := filepath.Base(parentPath)
	for _, basePath := range extends {
		// TODO: When replacing OOTB profile or base profile, user can import the existing OOTB profile with the same name.
		// TODO: TEST ME
		if basePath == parentBasePath {
			basePath = filepath.Join(getProfileConfdRoot(datadogProfileFolder), basePath)
		}
		for _, extend := range extendsHistory {
			if extend == basePath {
				return fmt.Errorf("cyclic profile extend detected, `%s` has already been extended, extendsHistory=`%v`", basePath, extendsHistory)
			}
		}
		baseDefinition, err := readProfileDefinition(basePath)
		if err != nil {
			return err
		}

		mergeProfileDefinition(definition, baseDefinition)

		newExtendsHistory := append(common.CopyStrings(extendsHistory), basePath)
		err = recursivelyExpandBaseProfiles(basePath, definition, baseDefinition.Extends, newExtendsHistory)
		if err != nil {
			return err
		}
	}
	return nil
}

func mergeProfileDefinition(targetDefinition *profileDefinition, baseDefinition *profileDefinition) {
	targetDefinition.Metrics = append(targetDefinition.Metrics, baseDefinition.Metrics...)
	targetDefinition.MetricTags = append(targetDefinition.MetricTags, baseDefinition.MetricTags...)
	targetDefinition.StaticTags = append(targetDefinition.StaticTags, baseDefinition.StaticTags...)
	for baseResName, baseResource := range baseDefinition.Metadata {
		if _, ok := targetDefinition.Metadata[baseResName]; !ok {
			targetDefinition.Metadata[baseResName] = newMetadataResourceConfig()
		}
		if resource, ok := targetDefinition.Metadata[baseResName]; ok {
			for _, tagConfig := range baseResource.IDTags {
				resource.IDTags = append(targetDefinition.Metadata[baseResName].IDTags, tagConfig)
			}

			if resource.Fields == nil {
				resource.Fields = make(map[string]MetadataField, len(baseResource.Fields))
			}
			for field, symbol := range baseResource.Fields {
				if _, ok := resource.Fields[field]; !ok {
					resource.Fields[field] = symbol
				}
			}

			targetDefinition.Metadata[baseResName] = resource
		}
	}
}

func getMostSpecificOid(oids []string) (string, error) {
	var mostSpecificParts []int
	var mostSpecificOid string

	if len(oids) == 0 {
		return "", fmt.Errorf("cannot get most specific oid from empty list of oids")
	}

	for _, oid := range oids {
		parts, err := getOidPatternSpecificity(oid)
		if err != nil {
			return "", err
		}
		if len(parts) > len(mostSpecificParts) {
			mostSpecificParts = parts
			mostSpecificOid = oid
			continue
		}
		if len(parts) == len(mostSpecificParts) {
			for i := range mostSpecificParts {
				if parts[i] > mostSpecificParts[i] {
					mostSpecificParts = parts
					mostSpecificOid = oid
				}
			}
		}
	}
	return mostSpecificOid, nil
}

func getOidPatternSpecificity(pattern string) ([]int, error) {
	wildcardKey := -1
	var parts []int
	for _, part := range strings.Split(strings.TrimLeft(pattern, "."), ".") {
		if part == "*" {
			parts = append(parts, wildcardKey)
		} else {
			intPart, err := strconv.Atoi(part)
			if err != nil {
				return nil, fmt.Errorf("error parsing part `%s` for pattern `%s`: %v", part, pattern, err)
			}
			parts = append(parts, intPart)
		}
	}
	return parts, nil
}<|MERGE_RESOLUTION|>--- conflicted
+++ resolved
@@ -22,12 +22,9 @@
 	"github.com/DataDog/datadog-agent/pkg/collector/corechecks/snmp/common"
 )
 
-<<<<<<< HEAD
 const datadogProfileFolder = "default_profiles"
 const userProfileFolder = "profiles"
 
-=======
->>>>>>> c169d281
 // DeviceMeta holds device related static metadata
 // DEPRECATED in favour of profile metadata syntax
 type DeviceMeta struct {
@@ -96,6 +93,7 @@
 		log.Warnf("failed to read user_profiles: %s", err)
 	} else {
 		for profileName, profileDef := range userProfiles {
+			profileDef.isUserProfile = true // TODO: TEST ME
 			profiles[profileName] = profileDef
 		}
 	}
