// Unless explicitly stated otherwise all files in this repository are licensed
// under the Apache License Version 2.0.
// This product includes software developed at Datadog (https://www.datadoghq.com/).
// Copyright 2016-present Datadog, Inc.

package checkconfig

import (
	"context"
	"fmt"
	"hash/fnv"
	"net"
	"path/filepath"
	"sort"
	"strconv"
	"strings"
	"time"

	"gopkg.in/yaml.v2"

	"github.com/DataDog/datadog-agent/pkg/autodiscovery/integration"
	"github.com/DataDog/datadog-agent/pkg/collector/check/defaults"
	coreutil "github.com/DataDog/datadog-agent/pkg/util"
	"github.com/DataDog/datadog-agent/pkg/util/hostname"
	"github.com/DataDog/datadog-agent/pkg/util/log"

	"github.com/DataDog/datadog-agent/pkg/collector/corechecks/snmp/common"
	coreconfig "github.com/DataDog/datadog-agent/pkg/config"
	"github.com/DataDog/datadog-agent/pkg/snmp/snmpintegration"
	"github.com/DataDog/datadog-agent/pkg/snmp/utils"
)

// Using high oid batch size might lead to snmp calls timing out.
// For some devices, the default oid_batch_size of 5 might be high (leads to timeouts),
// and require manual setting oid_batch_size to a lower value.
const defaultOidBatchSize = 5

const defaultPort = uint16(161)
const defaultRetries = 3
const defaultTimeout = 2
const defaultWorkers = 5
const defaultDiscoveryWorkers = 5
const defaultDiscoveryAllowedFailures = 3
const defaultDiscoveryInterval = 3600
const defaultDetectMetricsRefreshInterval = 3600

// subnetTagKey is the prefix used for subnet tag
const subnetTagKey = "autodiscovery_subnet"
const deviceNamespaceTagKey = "device_namespace"
const deviceIPTagKey = "snmp_device"

// DefaultBulkMaxRepetitions is the default max rep
// Using too high max repetitions might lead to tooBig SNMP error messages.
// - Java SNMP and gosnmp (gosnmp.defaultMaxRepetitions) uses 50
// - snmp-net uses 10
const DefaultBulkMaxRepetitions = uint32(10)

var uptimeMetricConfig = MetricsConfig{Symbol: SymbolConfig{OID: "1.3.6.1.2.1.1.3.0", Name: "sysUpTimeInstance"}}

// DeviceDigest is the digest of a minimal config used for autodiscovery
type DeviceDigest string

<<<<<<< HEAD
=======
// InterfaceConfig interface related configs (e.g. interface speed override)
type InterfaceConfig struct {
	MatchField string `yaml:"match_field"` // e.g. name, index
	MatchValue string `yaml:"match_value"` // e.g. eth0 (name), 10 (index)
	InSpeed    uint64 `yaml:"in_speed"`    // inbound speed override in bits per sec
	OutSpeed   uint64 `yaml:"out_speed"`   // outbound speed override in bits per sec
}

>>>>>>> d7be378c
// InitConfig is used to deserialize integration init config
type InitConfig struct {
	Profiles                     profileConfigMap `yaml:"profiles"`
	GlobalMetrics                []MetricsConfig  `yaml:"global_metrics"`
	OidBatchSize                 Number           `yaml:"oid_batch_size"`
	BulkMaxRepetitions           Number           `yaml:"bulk_max_repetitions"`
	CollectDeviceMetadata        Boolean          `yaml:"collect_device_metadata"`
	CollectTopology              Boolean          `yaml:"collect_topology"`
	UseDeviceIDAsHostname        Boolean          `yaml:"use_device_id_as_hostname"`
	MinCollectionInterval        int              `yaml:"min_collection_interval"`
	Namespace                    string           `yaml:"namespace"`
	DetectMetricsEnabled         Boolean          `yaml:"experimental_detect_metrics_enabled"`
	DetectMetricsRefreshInterval int              `yaml:"experimental_detect_metrics_refresh_interval"`
}

// InstanceConfig is used to deserialize integration instance config
type InstanceConfig struct {
	Name                  string            `yaml:"name"`
	IPAddress             string            `yaml:"ip_address"`
	Port                  Number            `yaml:"port"`
	CommunityString       string            `yaml:"community_string"`
	SnmpVersion           string            `yaml:"snmp_version"`
	Timeout               Number            `yaml:"timeout"`
	Retries               Number            `yaml:"retries"`
	User                  string            `yaml:"user"`
	AuthProtocol          string            `yaml:"authProtocol"`
	AuthKey               string            `yaml:"authKey"`
	PrivProtocol          string            `yaml:"privProtocol"`
	PrivKey               string            `yaml:"privKey"`
	ContextName           string            `yaml:"context_name"`
	Metrics               []MetricsConfig   `yaml:"metrics"`     // SNMP metrics definition
	MetricTags            []MetricTagConfig `yaml:"metric_tags"` // SNMP metric tags definition
	Profile               string            `yaml:"profile"`
	UseGlobalMetrics      bool              `yaml:"use_global_metrics"`
	CollectDeviceMetadata *Boolean          `yaml:"collect_device_metadata"`
	CollectTopology       *Boolean          `yaml:"collect_topology"`
	UseDeviceIDAsHostname *Boolean          `yaml:"use_device_id_as_hostname"`

	// ExtraTags is a workaround to pass tags from snmp listener to snmp integration via AD template
	// (see cmd/agent/dist/conf.d/snmp.d/auto_conf.yaml) that only works with strings.
	// TODO: deprecated extra tags in favour of using autodiscovery listener Service.GetTags()
	ExtraTags string `yaml:"extra_tags"` // comma separated tags

	// Tags are just static tags from the instance that is common to all integrations.
	// Normally, the Agent will enrich metrics with the metrics with those tags.
	// See https://github.com/DataDog/datadog-agent/blob/1e8321ff089d04ccce3987b84f8b75630d7a18c0/pkg/collector/corechecks/checkbase.go#L131-L139
	// But we need to deserialize here since we need them for NDM metadata.
	Tags []string `yaml:"tags"` // used for device metadata

	// The oid_batch_size indicates how many OIDs are retrieved in a single Get or GetBulk call
	OidBatchSize Number `yaml:"oid_batch_size"`
	// The bulk_max_repetitions config indicates how many rows of the table are to be retrieved in a single GetBulk call
	BulkMaxRepetitions Number `yaml:"bulk_max_repetitions"`

	MinCollectionInterval int `yaml:"min_collection_interval"`
	// To accept min collection interval from snmp_listener, we need to accept it as string.
	// Using extra_min_collection_interval, we can accept both string and integer value.
	ExtraMinCollectionInterval Number `yaml:"extra_min_collection_interval"`

	Network                  string   `yaml:"network_address"`
	IgnoredIPAddresses       []string `yaml:"ignored_ip_addresses"`
	DiscoveryInterval        int      `yaml:"discovery_interval"`
	DiscoveryAllowedFailures int      `yaml:"discovery_allowed_failures"`
	DiscoveryWorkers         int      `yaml:"discovery_workers"`
	Workers                  int      `yaml:"workers"`
	Namespace                string   `yaml:"namespace"`

	// When DetectMetricsEnabled is enabled, instead of using profile detection using sysObjectID
	// the integration will fetch OIDs from the devices and deduct which metrics  can be monitored (from all OOTB profile metrics definition)
	DetectMetricsEnabled         *Boolean `yaml:"experimental_detect_metrics_enabled"`
	DetectMetricsRefreshInterval int      `yaml:"experimental_detect_metrics_refresh_interval"`

	// `interface_configs` option is not supported by SNMP corecheck autodiscovery (`network_address`)
	// it's only supported for single device instance (`ip_address`)
	InterfaceConfigs InterfaceConfigs `yaml:"interface_configs"`
}

// CheckConfig holds config needed for an integration instance to run
type CheckConfig struct {
	Name                  string
	IPAddress             string
	Port                  uint16
	CommunityString       string
	SnmpVersion           string
	Timeout               int
	Retries               int
	User                  string
	AuthProtocol          string
	AuthKey               string
	PrivProtocol          string
	PrivKey               string
	ContextName           string
	OidConfig             OidConfig
	Metrics               []MetricsConfig
	Metadata              MetadataConfig
	MetricTags            []MetricTagConfig
	OidBatchSize          int
	BulkMaxRepetitions    uint32
	Profiles              profileDefinitionMap
	ProfileTags           []string
	Profile               string
	ProfileDef            *profileDefinition
	ExtraTags             []string
	InstanceTags          []string
	CollectDeviceMetadata bool
	CollectTopology       bool
	UseDeviceIDAsHostname bool
	DeviceID              string
	DeviceIDTags          []string
	ResolvedSubnetName    string
	Namespace             string
	AutodetectProfile     bool
	MinCollectionInterval time.Duration

	DetectMetricsEnabled         bool
	DetectMetricsRefreshInterval int

	Network                  string
	DiscoveryWorkers         int
	Workers                  int
	DiscoveryInterval        int
	IgnoredIPAddresses       map[string]bool
	DiscoveryAllowedFailures int
	InterfaceConfigs         []snmpintegration.InterfaceConfig
}

// RefreshWithProfile refreshes config based on profile
func (c *CheckConfig) RefreshWithProfile(profile string) error {
	if _, ok := c.Profiles[profile]; !ok {
		return fmt.Errorf("unknown profile `%s`", profile)
	}
	log.Debugf("Refreshing with profile `%s`", profile)
	tags := []string{"snmp_profile:" + profile}
	definition := c.Profiles[profile]
	c.ProfileDef = &definition
	c.Profile = profile

	if definition.Device.Vendor != "" {
		tags = append(tags, "device_vendor:"+definition.Device.Vendor)
	}
	tags = append(tags, definition.StaticTags...)
	c.ProfileTags = tags

	c.UpdateConfigMetadataMetricsAndTags(definition.Metadata, definition.Metrics, definition.MetricTags, c.CollectTopology)

	return nil
}

func (c *CheckConfig) UpdateConfigMetadataMetricsAndTags(metadata MetadataConfig, metrics []MetricsConfig, metricTags []MetricTagConfig, collectTopology bool) {
	c.Metadata = updateMetadataDefinitionWithDefaults(metadata, collectTopology)
	c.Metrics = append(c.Metrics, metrics...)
	c.MetricTags = append(c.MetricTags, metricTags...)

	c.OidConfig.clean()
	c.OidConfig.addScalarOids(c.parseScalarOids(c.Metrics, c.MetricTags, c.Metadata))
	c.OidConfig.addColumnOids(c.parseColumnOids(c.Metrics, c.Metadata))
}

// UpdateDeviceIDAndTags updates DeviceID and DeviceIDTags
func (c *CheckConfig) UpdateDeviceIDAndTags() {
	c.DeviceIDTags = coreutil.SortUniqInPlace(c.getDeviceIDTags())
	c.DeviceID = c.Namespace + ":" + c.IPAddress
}

func (c *CheckConfig) AddUptimeMetric() {
	c.Metrics = append(c.Metrics, uptimeMetricConfig)
}

// GetStaticTags return static tags built from configuration
func (c *CheckConfig) GetStaticTags() []string {
	tags := common.CopyStrings(c.ExtraTags)
	tags = append(tags, deviceNamespaceTagKey+":"+c.Namespace)
	if c.IPAddress != "" {
		tags = append(tags, deviceIPTagKey+":"+c.IPAddress)
	}

	if c.UseDeviceIDAsHostname {
		hname, err := hostname.Get(context.TODO())
		if err != nil {
			log.Warnf("Error getting the hostname: %v", err)
		} else {
			tags = append(tags, "agent_host:"+hname)
		}
	}
	return tags
}

// GetNetworkTags returns network tags
// network tags are not part of the static tags since we don't want the deviceID
// to change if the network/subnet changes e.g. 10.0.0.0/29 to 10.0.0.0/30
func (c *CheckConfig) GetNetworkTags() []string {
	var tags []string
	if c.Network != "" {
		tags = append(tags, subnetTagKey+":"+c.Network)
	}
	return tags
}

// getDeviceIDTags return sorted tags used for generating device id
// warning: changing getDeviceIDTags logic might lead to different deviceID
func (c *CheckConfig) getDeviceIDTags() []string {
	tags := []string{deviceNamespaceTagKey + ":" + c.Namespace, deviceIPTagKey + ":" + c.IPAddress}
	sort.Strings(tags)
	return tags
}

// ToString used for logging CheckConfig without sensitive information
func (c *CheckConfig) ToString() string {
	return fmt.Sprintf("CheckConfig: IPAddress=`%s`, Port=`%d`, SnmpVersion=`%s`, Timeout=`%d`, Retries=`%d`, "+
		"User=`%s`, AuthProtocol=`%s`, PrivProtocol=`%s`, ContextName=`%s`, OidConfig=`%#v`, "+
		"OidBatchSize=`%d`, ProfileTags=`%#v`",
		c.IPAddress,
		c.Port,
		c.SnmpVersion,
		c.Timeout,
		c.Retries,
		c.User,
		c.AuthProtocol,
		c.PrivProtocol,
		c.ContextName,
		c.OidConfig,
		c.OidBatchSize,
		c.ProfileTags,
	)
}

// NewCheckConfig builds a new check config
func NewCheckConfig(rawInstance integration.Data, rawInitConfig integration.Data) (*CheckConfig, error) {
	instance := InstanceConfig{}
	initConfig := InitConfig{}

	// Set defaults before unmarshalling
	instance.UseGlobalMetrics = true
	initConfig.CollectDeviceMetadata = true
	initConfig.CollectTopology = false // TODO: Make CollectTopology default to true when GA

	err := yaml.Unmarshal(rawInitConfig, &initConfig)
	if err != nil {
		return nil, err
	}

	err = yaml.Unmarshal(rawInstance, &instance)
	if err != nil {
		return nil, err
	}

	c := &CheckConfig{}

	c.Name = instance.Name
	c.SnmpVersion = instance.SnmpVersion
	c.IPAddress = instance.IPAddress
	c.Port = uint16(instance.Port)
	c.Network = instance.Network

	if c.IPAddress == "" && c.Network == "" {
		return nil, fmt.Errorf("`ip_address` or `network` config must be provided")
	}

	if c.IPAddress != "" && c.Network != "" {
		return nil, fmt.Errorf("`ip_address` and `network` cannot be used at the same time")
	}
	if c.Network != "" {
		_, _, err = net.ParseCIDR(c.Network)
		if err != nil {
			return nil, fmt.Errorf("couldn't parse SNMP network: %s", err)
		}
	}

	if instance.CollectDeviceMetadata != nil {
		c.CollectDeviceMetadata = bool(*instance.CollectDeviceMetadata)
	} else {
		c.CollectDeviceMetadata = bool(initConfig.CollectDeviceMetadata)
	}

	if instance.CollectTopology != nil {
		c.CollectTopology = bool(*instance.CollectTopology)
	} else {
		c.CollectTopology = bool(initConfig.CollectTopology)
	}

	if instance.DetectMetricsEnabled != nil {
		c.DetectMetricsEnabled = bool(*instance.DetectMetricsEnabled)
	} else {
		c.DetectMetricsEnabled = bool(initConfig.DetectMetricsEnabled)
	}

	if instance.DetectMetricsRefreshInterval != 0 {
		c.DetectMetricsRefreshInterval = int(instance.DetectMetricsRefreshInterval)
	} else if initConfig.DetectMetricsRefreshInterval != 0 {
		c.DetectMetricsRefreshInterval = int(initConfig.DetectMetricsRefreshInterval)
	} else {
		c.DetectMetricsRefreshInterval = defaultDetectMetricsRefreshInterval
	}

	if instance.UseDeviceIDAsHostname != nil {
		c.UseDeviceIDAsHostname = bool(*instance.UseDeviceIDAsHostname)
	} else {
		c.UseDeviceIDAsHostname = bool(initConfig.UseDeviceIDAsHostname)
	}

	if instance.ExtraTags != "" {
		c.ExtraTags = strings.Split(instance.ExtraTags, ",")
	}

	if instance.DiscoveryWorkers == 0 {
		c.DiscoveryWorkers = defaultDiscoveryWorkers
	} else {
		c.DiscoveryWorkers = instance.DiscoveryWorkers
	}

	if instance.Workers == 0 {
		c.Workers = defaultWorkers
	} else {
		c.Workers = instance.Workers
	}

	if instance.DiscoveryAllowedFailures == 0 {
		c.DiscoveryAllowedFailures = defaultDiscoveryAllowedFailures
	} else {
		c.DiscoveryAllowedFailures = instance.DiscoveryAllowedFailures
	}

	if instance.DiscoveryInterval == 0 {
		c.DiscoveryInterval = defaultDiscoveryInterval
	} else {
		c.DiscoveryInterval = instance.DiscoveryInterval
	}

	c.IgnoredIPAddresses = make(map[string]bool, len(instance.IgnoredIPAddresses))
	for _, ipAddress := range instance.IgnoredIPAddresses {
		c.IgnoredIPAddresses[ipAddress] = true
	}

	if c.Port == 0 {
		c.Port = defaultPort
	}

	if instance.Retries == 0 {
		c.Retries = defaultRetries
	} else {
		c.Retries = int(instance.Retries)
	}

	if instance.Timeout == 0 {
		c.Timeout = defaultTimeout
	} else {
		c.Timeout = int(instance.Timeout)
	}

	if instance.ExtraMinCollectionInterval != 0 {
		c.MinCollectionInterval = time.Duration(instance.ExtraMinCollectionInterval) * time.Second
	} else if instance.MinCollectionInterval != 0 {
		c.MinCollectionInterval = time.Duration(instance.MinCollectionInterval) * time.Second
	} else if initConfig.MinCollectionInterval != 0 {
		c.MinCollectionInterval = time.Duration(initConfig.MinCollectionInterval) * time.Second
	} else {
		c.MinCollectionInterval = defaults.DefaultCheckInterval
	}
	if c.MinCollectionInterval < 0 {
		return nil, fmt.Errorf("min collection interval must be > 0, but got: %v", c.MinCollectionInterval.Seconds())
	}

	// SNMP connection configs
	c.CommunityString = instance.CommunityString
	c.User = instance.User
	c.AuthProtocol = instance.AuthProtocol
	c.AuthKey = instance.AuthKey
	c.PrivProtocol = instance.PrivProtocol
	c.PrivKey = instance.PrivKey
	c.ContextName = instance.ContextName

	c.Metrics = instance.Metrics

	if instance.OidBatchSize != 0 {
		c.OidBatchSize = int(instance.OidBatchSize)
	} else if initConfig.OidBatchSize != 0 {
		c.OidBatchSize = int(initConfig.OidBatchSize)
	} else {
		c.OidBatchSize = defaultOidBatchSize
	}

	var bulkMaxRepetitions int
	if instance.BulkMaxRepetitions != 0 {
		bulkMaxRepetitions = int(instance.BulkMaxRepetitions)
	} else if initConfig.BulkMaxRepetitions != 0 {
		bulkMaxRepetitions = int(initConfig.BulkMaxRepetitions)
	} else {
		bulkMaxRepetitions = int(DefaultBulkMaxRepetitions)
	}
	if bulkMaxRepetitions <= 0 {
		return nil, fmt.Errorf("bulk max repetition must be a positive integer. Invalid value: %d", bulkMaxRepetitions)
	}
	c.BulkMaxRepetitions = uint32(bulkMaxRepetitions)

	if instance.Namespace != "" {
		c.Namespace = instance.Namespace
	} else if initConfig.Namespace != "" {
		c.Namespace = initConfig.Namespace
	} else {
		c.Namespace = coreconfig.Datadog.GetString("network_devices.namespace")
	}

	c.Namespace, err = utils.NormalizeNamespace(c.Namespace)
	if err != nil {
		return nil, err
	}

	// profile configs
	profile := instance.Profile
	if profile != "" || len(c.Metrics) > 0 {
		c.AutodetectProfile = false
	} else {
		c.AutodetectProfile = true
	}

	// metrics Configs
	if instance.UseGlobalMetrics {
		c.Metrics = append(c.Metrics, initConfig.GlobalMetrics...)
	}
	normalizeMetrics(c.Metrics)

	c.InstanceTags = instance.Tags
	c.MetricTags = instance.MetricTags
	c.InterfaceConfigs = instance.InterfaceConfigs

	c.AddUptimeMetric()

	c.Metadata = updateMetadataDefinitionWithDefaults(nil, c.CollectTopology)
	c.OidConfig.addScalarOids(c.parseScalarOids(c.Metrics, c.MetricTags, c.Metadata))
	c.OidConfig.addColumnOids(c.parseColumnOids(c.Metrics, c.Metadata))

	// Profile Configs
	var profiles profileDefinitionMap
	if len(initConfig.Profiles) > 0 {
		// TODO: [PERFORMANCE] Load init config custom profiles once for all integrations
		//   There are possibly multiple init configs
		customProfiles, err := loadProfiles(initConfig.Profiles)
		if err != nil {
			return nil, fmt.Errorf("failed to load custom profiles: %s", err)
		}
		profiles = customProfiles
	} else {
		defaultProfiles, err := loadDefaultProfiles()
		if err != nil {
			return nil, fmt.Errorf("failed to load default profiles: %s", err)
		}
		profiles = defaultProfiles
	}

	for _, profileDef := range profiles {
		normalizeMetrics(profileDef.Metrics)
	}

	c.Profiles = profiles

	errors := ValidateEnrichMetrics(c.Metrics)
	errors = append(errors, ValidateEnrichMetricTags(c.MetricTags)...)
	if len(errors) > 0 {
		return nil, fmt.Errorf("validation errors: %s", strings.Join(errors, "\n"))
	}

	if profile != "" {
		err = c.RefreshWithProfile(profile)
		if err != nil {
			return nil, fmt.Errorf("failed to refresh with profile `%s`: %s", profile, err)
		}
	}

	c.UpdateDeviceIDAndTags()

	c.ResolvedSubnetName = c.getResolvedSubnetName()
	return c, nil
}

func (c *CheckConfig) getResolvedSubnetName() string {
	var resolvedSubnet string
	if c.Network != "" {
		resolvedSubnet = c.Network
	} else {
		subnet, err := getSubnetFromTags(c.InstanceTags)
		if err != nil {
			log.Debugf("subnet not found: %s", err)
		} else {
			resolvedSubnet = subnet
		}
	}
	return resolvedSubnet
}

// DeviceDigest returns a hash value representing the minimal configs used to connect to the device.
// DeviceDigest is used for device discovery.
func (c *CheckConfig) DeviceDigest(address string) DeviceDigest {
	h := fnv.New64()
	// Hash write never returns an error
	h.Write([]byte(address))                   //nolint:errcheck
	h.Write([]byte(fmt.Sprintf("%d", c.Port))) //nolint:errcheck
	h.Write([]byte(c.SnmpVersion))             //nolint:errcheck
	h.Write([]byte(c.CommunityString))         //nolint:errcheck
	h.Write([]byte(c.User))                    //nolint:errcheck
	h.Write([]byte(c.AuthKey))                 //nolint:errcheck
	h.Write([]byte(c.AuthProtocol))            //nolint:errcheck
	h.Write([]byte(c.PrivKey))                 //nolint:errcheck
	h.Write([]byte(c.PrivProtocol))            //nolint:errcheck
	h.Write([]byte(c.ContextName))             //nolint:errcheck

	// Sort the addresses to get a stable digest
	addresses := make([]string, 0, len(c.IgnoredIPAddresses))
	for ip := range c.IgnoredIPAddresses {
		addresses = append(addresses, ip)
	}
	sort.Strings(addresses)
	for _, ip := range addresses {
		h.Write([]byte(ip)) //nolint:errcheck
	}

	return DeviceDigest(strconv.FormatUint(h.Sum64(), 16))
}

// IsIPIgnored checks the given IP against ignoredIPAddresses
func (c *CheckConfig) IsIPIgnored(ip net.IP) bool {
	ipString := ip.String()
	_, present := c.IgnoredIPAddresses[ipString]
	return present
}

// Copy makes a copy of CheckConfig
func (c *CheckConfig) Copy() *CheckConfig {
	newConfig := CheckConfig{}
	newConfig.IPAddress = c.IPAddress
	newConfig.Network = c.Network
	newConfig.Port = c.Port
	newConfig.CommunityString = c.CommunityString
	newConfig.SnmpVersion = c.SnmpVersion
	newConfig.Timeout = c.Timeout
	newConfig.Retries = c.Retries
	newConfig.User = c.User
	newConfig.AuthProtocol = c.AuthProtocol
	newConfig.AuthKey = c.AuthKey
	newConfig.PrivProtocol = c.PrivProtocol
	newConfig.PrivKey = c.PrivKey
	newConfig.ContextName = c.ContextName
	newConfig.ContextName = c.ContextName
	newConfig.OidConfig = c.OidConfig
	newConfig.Metrics = make([]MetricsConfig, 0, len(c.Metrics))
	for _, metric := range c.Metrics {
		newConfig.Metrics = append(newConfig.Metrics, metric)
	}

	// Metadata: shallow copy is enough since metadata is not modified.
	// However, it might be fully replaced, see CheckConfig.RefreshWithProfile
	newConfig.Metadata = c.Metadata

	newConfig.MetricTags = make([]MetricTagConfig, 0, len(c.MetricTags))
	for _, metricTag := range c.MetricTags {
		newConfig.MetricTags = append(newConfig.MetricTags, metricTag)
	}
	newConfig.OidBatchSize = c.OidBatchSize
	newConfig.BulkMaxRepetitions = c.BulkMaxRepetitions
	newConfig.Profiles = c.Profiles
	newConfig.ProfileTags = common.CopyStrings(c.ProfileTags)
	newConfig.Profile = c.Profile
	newConfig.ProfileDef = c.ProfileDef
	newConfig.ExtraTags = common.CopyStrings(c.ExtraTags)
	newConfig.InstanceTags = common.CopyStrings(c.InstanceTags)
	newConfig.CollectDeviceMetadata = c.CollectDeviceMetadata
	newConfig.CollectTopology = c.CollectTopology
	newConfig.UseDeviceIDAsHostname = c.UseDeviceIDAsHostname
	newConfig.DeviceID = c.DeviceID

	newConfig.DeviceIDTags = common.CopyStrings(c.DeviceIDTags)
	newConfig.ResolvedSubnetName = c.ResolvedSubnetName
	newConfig.Namespace = c.Namespace
	newConfig.AutodetectProfile = c.AutodetectProfile
	newConfig.DetectMetricsEnabled = c.DetectMetricsEnabled
	newConfig.DetectMetricsRefreshInterval = c.DetectMetricsRefreshInterval
	newConfig.MinCollectionInterval = c.MinCollectionInterval
	newConfig.InterfaceConfigs = c.InterfaceConfigs

	return &newConfig
}

// CopyWithNewIP makes a copy of CheckConfig with new IP
func (c *CheckConfig) CopyWithNewIP(ipAddress string) *CheckConfig {
	newConfig := c.Copy()
	newConfig.IPAddress = ipAddress
	newConfig.UpdateDeviceIDAndTags()
	return newConfig
}

// IsDiscovery return weather it's a network/autodiscovery config or not
func (c *CheckConfig) IsDiscovery() bool {
	return c.Network != ""
}

func (c *CheckConfig) parseScalarOids(metrics []MetricsConfig, metricTags []MetricTagConfig, metadataConfigs MetadataConfig) []string {
	var oids []string
	for _, metric := range metrics {
		oids = append(oids, metric.Symbol.OID)
	}
	for _, metricTag := range metricTags {
		oids = append(oids, metricTag.OID)
	}
	if c.CollectDeviceMetadata {
		for resource, metadataConfig := range metadataConfigs {
			if !IsMetadataResourceWithScalarOids(resource) {
				continue
			}
			for _, field := range metadataConfig.Fields {
				oids = append(oids, field.Symbol.OID)
				for _, symbol := range field.Symbols {
					oids = append(oids, symbol.OID)
				}
			}
			// we don't support tags for now for resource (e.g. device) based on scalar OIDs
			// profile root level `metric_tags` (tags used for both metadata, metrics, service checks)
			// can be used instead
		}
	}
	return oids
}

func (c *CheckConfig) parseColumnOids(metrics []MetricsConfig, metadataConfigs MetadataConfig) []string {
	var oids []string
	for _, metric := range metrics {
		for _, symbol := range metric.Symbols {
			oids = append(oids, symbol.OID)
		}
		for _, metricTag := range metric.MetricTags {
			oids = append(oids, metricTag.Column.OID)
		}
	}
	if c.CollectDeviceMetadata {
		for resource, metadataConfig := range metadataConfigs {
			if IsMetadataResourceWithScalarOids(resource) {
				continue
			}
			for _, field := range metadataConfig.Fields {
				oids = append(oids, field.Symbol.OID)
				for _, symbol := range field.Symbols {
					oids = append(oids, symbol.OID)
				}
			}
			for _, tagConfig := range metadataConfig.IDTags {
				oids = append(oids, tagConfig.Column.OID)
			}
		}
	}
	return oids
}

// GetProfileForSysObjectID return a profile for a sys object id
func GetProfileForSysObjectID(profiles profileDefinitionMap, sysObjectID string) (string, error) {
	tmpSysOidToProfile := map[string]string{}
	var matchedOids []string

	for profile, definition := range profiles {
		for _, oidPattern := range definition.SysObjectIds {
			found, err := filepath.Match(oidPattern, sysObjectID)
			if err != nil {
				log.Debugf("pattern error: %s", err)
				continue
			}
			if !found {
				continue
			}
			if matchedProfile, ok := tmpSysOidToProfile[oidPattern]; ok {
				return "", fmt.Errorf("profile %s has the same sysObjectID (%s) as %s", profile, oidPattern, matchedProfile)
			}
			tmpSysOidToProfile[oidPattern] = profile
			matchedOids = append(matchedOids, oidPattern)
		}
	}
	oid, err := getMostSpecificOid(matchedOids)
	if err != nil {
		return "", fmt.Errorf("failed to get most specific profile for sysObjectID `%s`, for matched oids %v: %s", sysObjectID, matchedOids, err)
	}
	return tmpSysOidToProfile[oid], nil
}

func getSubnetFromTags(tags []string) (string, error) {
	for _, tag := range tags {
		// `autodiscovery_subnet` is set as tags in AD Template
		// e.g. cmd/agent/dist/conf.d/snmp.d/auto_conf.yaml
		prefix := subnetTagKey + ":"
		if strings.HasPrefix(tag, prefix) {
			return tag[len(prefix):], nil
		}
	}
	return "", fmt.Errorf("subnet not found in tags %v", tags)
}<|MERGE_RESOLUTION|>--- conflicted
+++ resolved
@@ -60,8 +60,6 @@
 // DeviceDigest is the digest of a minimal config used for autodiscovery
 type DeviceDigest string
 
-<<<<<<< HEAD
-=======
 // InterfaceConfig interface related configs (e.g. interface speed override)
 type InterfaceConfig struct {
 	MatchField string `yaml:"match_field"` // e.g. name, index
@@ -70,7 +68,6 @@
 	OutSpeed   uint64 `yaml:"out_speed"`   // outbound speed override in bits per sec
 }
 
->>>>>>> d7be378c
 // InitConfig is used to deserialize integration init config
 type InitConfig struct {
 	Profiles                     profileConfigMap `yaml:"profiles"`
