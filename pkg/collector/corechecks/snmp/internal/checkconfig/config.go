// Unless explicitly stated otherwise all files in this repository are licensed
// under the Apache License Version 2.0.
// This product includes software developed at Datadog (https://www.datadoghq.com/).
// Copyright 2016-present Datadog, Inc.

package checkconfig

import (
	"context"
	"fmt"
	"hash/fnv"
	"net"
	"path/filepath"
	"sort"
	"strconv"
	"strings"
	"time"

	"gopkg.in/yaml.v2"

	"github.com/DataDog/datadog-agent/pkg/autodiscovery/integration"
	"github.com/DataDog/datadog-agent/pkg/collector/check/defaults"
	coreutil "github.com/DataDog/datadog-agent/pkg/util"
	"github.com/DataDog/datadog-agent/pkg/util/hostname"
	"github.com/DataDog/datadog-agent/pkg/util/log"

	"github.com/DataDog/datadog-agent/pkg/collector/corechecks/snmp/common"
	coreconfig "github.com/DataDog/datadog-agent/pkg/config"
	"github.com/DataDog/datadog-agent/pkg/snmp/utils"
)

// Using high oid batch size might lead to snmp calls timing out.
// For some devices, the default oid_batch_size of 5 might be high (leads to timeouts),
// and require manual setting oid_batch_size to a lower value.
const defaultOidBatchSize = 5

const defaultPort = uint16(161)
const defaultRetries = 3
const defaultTimeout = 2
const defaultWorkers = 5
const defaultDiscoveryWorkers = 5
const defaultDiscoveryAllowedFailures = 3
const defaultDiscoveryInterval = 3600

// subnetTagKey is the prefix used for subnet tag
const subnetTagKey = "autodiscovery_subnet"
const deviceNamespaceTagKey = "device_namespace"
const deviceIPTagKey = "snmp_device"

// DefaultBulkMaxRepetitions is the default max rep
// Using too high max repetitions might lead to tooBig SNMP error messages.
// - Java SNMP and gosnmp (gosnmp.defaultMaxRepetitions) uses 50
// - snmp-net uses 10
const DefaultBulkMaxRepetitions = uint32(10)

var uptimeMetricConfig = MetricsConfig{Symbol: SymbolConfig{OID: "1.3.6.1.2.1.1.3.0", Name: "sysUpTimeInstance"}}

// DeviceDigest is the digest of a minimal config used for autodiscovery
type DeviceDigest string

// InitConfig is used to deserialize integration init config
type InitConfig struct {
	Profiles              profileConfigMap `yaml:"profiles"`
	GlobalMetrics         []MetricsConfig  `yaml:"global_metrics"`
	OidBatchSize          Number           `yaml:"oid_batch_size"`
	BulkMaxRepetitions    Number           `yaml:"bulk_max_repetitions"`
	CollectDeviceMetadata Boolean          `yaml:"collect_device_metadata"`
	CollectTopology       Boolean          `yaml:"collect_topology"`
	UseDeviceIDAsHostname Boolean          `yaml:"use_device_id_as_hostname"`
	MinCollectionInterval int              `yaml:"min_collection_interval"`
	Namespace             string           `yaml:"namespace"`

	CollectAllAvailableMetrics Boolean `yaml:"collect_all_available_metrics"`
	CollectProfileMetrics      Boolean `yaml:"collect_profile_metrics"`
}

// InstanceConfig is used to deserialize integration instance config
type InstanceConfig struct {
	Name                  string            `yaml:"name"`
	IPAddress             string            `yaml:"ip_address"`
	Port                  Number            `yaml:"port"`
	CommunityString       string            `yaml:"community_string"`
	SnmpVersion           string            `yaml:"snmp_version"`
	Timeout               Number            `yaml:"timeout"`
	Retries               Number            `yaml:"retries"`
	User                  string            `yaml:"user"`
	AuthProtocol          string            `yaml:"authProtocol"`
	AuthKey               string            `yaml:"authKey"`
	PrivProtocol          string            `yaml:"privProtocol"`
	PrivKey               string            `yaml:"privKey"`
	ContextName           string            `yaml:"context_name"`
	Metrics               []MetricsConfig   `yaml:"metrics"`     // SNMP metrics definition
	MetricTags            []MetricTagConfig `yaml:"metric_tags"` // SNMP metric tags definition
	Profile               string            `yaml:"profile"`
	UseGlobalMetrics      bool              `yaml:"use_global_metrics"`
	CollectDeviceMetadata *Boolean          `yaml:"collect_device_metadata"`
	CollectTopology       *Boolean          `yaml:"collect_topology"`
	UseDeviceIDAsHostname *Boolean          `yaml:"use_device_id_as_hostname"`

	// ExtraTags is a workaround to pass tags from snmp listener to snmp integration via AD template
	// (see cmd/agent/dist/conf.d/snmp.d/auto_conf.yaml) that only works with strings.
	// TODO: deprecated extra tags in favour of using autodiscovery listener Service.GetTags()
	ExtraTags string `yaml:"extra_tags"` // comma separated tags

	// Tags are just static tags from the instance that is common to all integrations.
	// Normally, the Agent will enrich metrics with the metrics with those tags.
	// See https://github.com/DataDog/datadog-agent/blob/1e8321ff089d04ccce3987b84f8b75630d7a18c0/pkg/collector/corechecks/checkbase.go#L131-L139
	// But we need to deserialize here since we need them for NDM metadata.
	Tags []string `yaml:"tags"` // used for device metadata

	// The oid_batch_size indicates how many OIDs are retrieved in a single Get or GetBulk call
	OidBatchSize Number `yaml:"oid_batch_size"`
	// The bulk_max_repetitions config indicates how many rows of the table are to be retrieved in a single GetBulk call
	BulkMaxRepetitions Number `yaml:"bulk_max_repetitions"`

	MinCollectionInterval int `yaml:"min_collection_interval"`
	// To accept min collection interval from snmp_listener, we need to accept it as string.
	// Using extra_min_collection_interval, we can accept both string and integer value.
	ExtraMinCollectionInterval Number `yaml:"extra_min_collection_interval"`

	Network                  string   `yaml:"network_address"`
	IgnoredIPAddresses       []string `yaml:"ignored_ip_addresses"`
	DiscoveryInterval        int      `yaml:"discovery_interval"`
	DiscoveryAllowedFailures int      `yaml:"discovery_allowed_failures"`
	DiscoveryWorkers         int      `yaml:"discovery_workers"`
	Workers                  int      `yaml:"workers"`
	Namespace                string   `yaml:"namespace"`

	CollectAllAvailableMetrics *Boolean `yaml:"collect_all_available_metrics"`
	CollectProfileMetrics      *Boolean `yaml:"collect_profile_metrics"`
}

// CheckConfig holds config needed for an integration instance to run
type CheckConfig struct {
	Name                  string
	IPAddress             string
	Port                  uint16
	CommunityString       string
	SnmpVersion           string
	Timeout               int
	Retries               int
	User                  string
	AuthProtocol          string
	AuthKey               string
	PrivProtocol          string
	PrivKey               string
	ContextName           string
	OidConfig             OidConfig
	Metrics               []MetricsConfig
	Metadata              MetadataConfig
	MetricTags            []MetricTagConfig
	OidBatchSize          int
	BulkMaxRepetitions    uint32
	Profiles              profileDefinitionMap
	ProfileTags           []string
	Profile               string
	ProfileDef            *profileDefinition
	ExtraTags             []string
	InstanceTags          []string
	CollectDeviceMetadata bool
	CollectTopology       bool
	UseDeviceIDAsHostname bool
	DeviceID              string
	DeviceIDTags          []string
	ResolvedSubnetName    string
	Namespace             string
	AutodetectProfile     bool
	MinCollectionInterval time.Duration

	CollectAllAvailableMetrics bool
	CollectProfileMetrics      bool

	Network                  string
	DiscoveryWorkers         int
	Workers                  int
	DiscoveryInterval        int
	IgnoredIPAddresses       map[string]bool
	DiscoveryAllowedFailures int
}

// RefreshWithProfile refreshes config based on profile
func (c *CheckConfig) RefreshWithProfile(profile string) error {
	if _, ok := c.Profiles[profile]; !ok {
		return fmt.Errorf("unknown profile `%s`", profile)
	}
	log.Debugf("Refreshing with profile `%s`", profile)
	tags := []string{"snmp_profile:" + profile}
	definition := c.Profiles[profile]
	if definition.Device.Vendor != "" {
		tags = append(tags, "device_vendor:"+definition.Device.Vendor)
	}
	tags = append(tags, definition.StaticTags...)
	c.ProfileTags = tags

	c.ProfileDef = &definition
	c.Profile = profile

<<<<<<< HEAD
	metadata := definition.Metadata
	metrics := definition.Metrics
	metricTags := definition.MetricTags

	c.UpdateConfigMetadataMetricsAndTags(metadata, metrics, metricTags)
	return nil
}

func (c *CheckConfig) UpdateConfigMetadataMetricsAndTags(metadata MetadataConfig, metrics []MetricsConfig, metricTags []MetricTagConfig) {
	c.Metadata = updateMetadataDefinitionWithLegacyFallback(metadata)
	c.Metrics = append(c.Metrics, metrics...)
	c.MetricTags = append(c.MetricTags, metricTags...)
=======
	c.Metadata = updateMetadataDefinitionWithDefaults(definition.Metadata, c.CollectTopology)
	c.Metrics = append(c.Metrics, definition.Metrics...)
	c.MetricTags = append(c.MetricTags, definition.MetricTags...)
>>>>>>> 773b414b

	c.OidConfig.clean()
	c.OidConfig.addScalarOids(c.parseScalarOids(c.Metrics, c.MetricTags, c.Metadata))
	c.OidConfig.addColumnOids(c.parseColumnOids(c.Metrics, c.Metadata))
}

// UpdateDeviceIDAndTags updates DeviceID and DeviceIDTags
func (c *CheckConfig) UpdateDeviceIDAndTags() {
	c.DeviceIDTags = coreutil.SortUniqInPlace(c.getDeviceIDTags())
	c.DeviceID = c.Namespace + ":" + c.IPAddress
}

func (c *CheckConfig) addUptimeMetric() {
	c.Metrics = append(c.Metrics, uptimeMetricConfig)
}

// GetStaticTags return static tags built from configuration
func (c *CheckConfig) GetStaticTags() []string {
	tags := common.CopyStrings(c.ExtraTags)
	tags = append(tags, deviceNamespaceTagKey+":"+c.Namespace)
	if c.IPAddress != "" {
		tags = append(tags, deviceIPTagKey+":"+c.IPAddress)
	}

	if c.UseDeviceIDAsHostname {
		hname, err := hostname.Get(context.TODO())
		if err != nil {
			log.Warnf("Error getting the hostname: %v", err)
		} else {
			tags = append(tags, "agent_host:"+hname)
		}
	}
	return tags
}

// GetNetworkTags returns network tags
// network tags are not part of the static tags since we don't want the deviceID
// to change if the network/subnet changes e.g. 10.0.0.0/29 to 10.0.0.0/30
func (c *CheckConfig) GetNetworkTags() []string {
	var tags []string
	if c.Network != "" {
		tags = append(tags, subnetTagKey+":"+c.Network)
	}
	return tags
}

// getDeviceIDTags return sorted tags used for generating device id
// warning: changing getDeviceIDTags logic might lead to different deviceID
func (c *CheckConfig) getDeviceIDTags() []string {
	tags := []string{deviceNamespaceTagKey + ":" + c.Namespace, deviceIPTagKey + ":" + c.IPAddress}
	sort.Strings(tags)
	return tags
}

// ToString used for logging CheckConfig without sensitive information
func (c *CheckConfig) ToString() string {
	return fmt.Sprintf("CheckConfig: IPAddress=`%s`, Port=`%d`, SnmpVersion=`%s`, Timeout=`%d`, Retries=`%d`, "+
		"User=`%s`, AuthProtocol=`%s`, PrivProtocol=`%s`, ContextName=`%s`, OidConfig=`%#v`, "+
		"OidBatchSize=`%d`, ProfileTags=`%#v`",
		c.IPAddress,
		c.Port,
		c.SnmpVersion,
		c.Timeout,
		c.Retries,
		c.User,
		c.AuthProtocol,
		c.PrivProtocol,
		c.ContextName,
		c.OidConfig,
		c.OidBatchSize,
		c.ProfileTags,
	)
}

// NewCheckConfig builds a new check config
func NewCheckConfig(rawInstance integration.Data, rawInitConfig integration.Data) (*CheckConfig, error) {
	instance := InstanceConfig{}
	initConfig := InitConfig{}

	// Set defaults before unmarshalling
	instance.UseGlobalMetrics = true
	initConfig.CollectDeviceMetadata = true
<<<<<<< HEAD
	initConfig.CollectProfileMetrics = true
=======
	initConfig.CollectTopology = false // TODO: Make CollectTopology default to true when GA
>>>>>>> 773b414b

	err := yaml.Unmarshal(rawInitConfig, &initConfig)
	if err != nil {
		return nil, err
	}

	err = yaml.Unmarshal(rawInstance, &instance)
	if err != nil {
		return nil, err
	}

	c := &CheckConfig{}

	c.Name = instance.Name
	c.SnmpVersion = instance.SnmpVersion
	c.IPAddress = instance.IPAddress
	c.Port = uint16(instance.Port)
	c.Network = instance.Network

	if instance.CollectProfileMetrics != nil {
		c.CollectProfileMetrics = bool(*instance.CollectProfileMetrics)
	} else {
		c.CollectProfileMetrics = bool(initConfig.CollectProfileMetrics)
	}

	if instance.CollectAllAvailableMetrics != nil {
		c.CollectAllAvailableMetrics = bool(*instance.CollectAllAvailableMetrics)
	} else {
		c.CollectAllAvailableMetrics = bool(initConfig.CollectAllAvailableMetrics)
	}

	if c.IPAddress == "" && c.Network == "" {
		return nil, fmt.Errorf("`ip_address` or `network` config must be provided")
	}

	if c.IPAddress != "" && c.Network != "" {
		return nil, fmt.Errorf("`ip_address` and `network` cannot be used at the same time")
	}
	if c.Network != "" {
		_, _, err = net.ParseCIDR(c.Network)
		if err != nil {
			return nil, fmt.Errorf("couldn't parse SNMP network: %s", err)
		}
	}

	if instance.CollectDeviceMetadata != nil {
		c.CollectDeviceMetadata = bool(*instance.CollectDeviceMetadata)
	} else {
		c.CollectDeviceMetadata = bool(initConfig.CollectDeviceMetadata)
	}

	if instance.CollectTopology != nil {
		c.CollectTopology = bool(*instance.CollectTopology)
	} else {
		c.CollectTopology = bool(initConfig.CollectTopology)
	}

	if instance.UseDeviceIDAsHostname != nil {
		c.UseDeviceIDAsHostname = bool(*instance.UseDeviceIDAsHostname)
	} else {
		c.UseDeviceIDAsHostname = bool(initConfig.UseDeviceIDAsHostname)
	}

	if instance.ExtraTags != "" {
		c.ExtraTags = strings.Split(instance.ExtraTags, ",")
	}

	if instance.DiscoveryWorkers == 0 {
		c.DiscoveryWorkers = defaultDiscoveryWorkers
	} else {
		c.DiscoveryWorkers = instance.DiscoveryWorkers
	}

	if instance.Workers == 0 {
		c.Workers = defaultWorkers
	} else {
		c.Workers = instance.Workers
	}

	if instance.DiscoveryAllowedFailures == 0 {
		c.DiscoveryAllowedFailures = defaultDiscoveryAllowedFailures
	} else {
		c.DiscoveryAllowedFailures = instance.DiscoveryAllowedFailures
	}

	if instance.DiscoveryInterval == 0 {
		c.DiscoveryInterval = defaultDiscoveryInterval
	} else {
		c.DiscoveryInterval = instance.DiscoveryInterval
	}

	c.IgnoredIPAddresses = make(map[string]bool, len(instance.IgnoredIPAddresses))
	for _, ipAddress := range instance.IgnoredIPAddresses {
		c.IgnoredIPAddresses[ipAddress] = true
	}

	if c.Port == 0 {
		c.Port = defaultPort
	}

	if instance.Retries == 0 {
		c.Retries = defaultRetries
	} else {
		c.Retries = int(instance.Retries)
	}

	if instance.Timeout == 0 {
		c.Timeout = defaultTimeout
	} else {
		c.Timeout = int(instance.Timeout)
	}

	if instance.ExtraMinCollectionInterval != 0 {
		c.MinCollectionInterval = time.Duration(instance.ExtraMinCollectionInterval) * time.Second
	} else if instance.MinCollectionInterval != 0 {
		c.MinCollectionInterval = time.Duration(instance.MinCollectionInterval) * time.Second
	} else if initConfig.MinCollectionInterval != 0 {
		c.MinCollectionInterval = time.Duration(initConfig.MinCollectionInterval) * time.Second
	} else {
		c.MinCollectionInterval = defaults.DefaultCheckInterval
	}
	if c.MinCollectionInterval < 0 {
		return nil, fmt.Errorf("min collection interval must be > 0, but got: %v", c.MinCollectionInterval.Seconds())
	}

	// SNMP connection configs
	c.CommunityString = instance.CommunityString
	c.User = instance.User
	c.AuthProtocol = instance.AuthProtocol
	c.AuthKey = instance.AuthKey
	c.PrivProtocol = instance.PrivProtocol
	c.PrivKey = instance.PrivKey
	c.ContextName = instance.ContextName

	c.Metrics = instance.Metrics

	if instance.OidBatchSize != 0 {
		c.OidBatchSize = int(instance.OidBatchSize)
	} else if initConfig.OidBatchSize != 0 {
		c.OidBatchSize = int(initConfig.OidBatchSize)
	} else {
		c.OidBatchSize = defaultOidBatchSize
	}

	var bulkMaxRepetitions int
	if instance.BulkMaxRepetitions != 0 {
		bulkMaxRepetitions = int(instance.BulkMaxRepetitions)
	} else if initConfig.BulkMaxRepetitions != 0 {
		bulkMaxRepetitions = int(initConfig.BulkMaxRepetitions)
	} else {
		bulkMaxRepetitions = int(DefaultBulkMaxRepetitions)
	}
	if bulkMaxRepetitions <= 0 {
		return nil, fmt.Errorf("bulk max repetition must be a positive integer. Invalid value: %d", bulkMaxRepetitions)
	}
	c.BulkMaxRepetitions = uint32(bulkMaxRepetitions)

	if instance.Namespace != "" {
		c.Namespace = instance.Namespace
	} else if initConfig.Namespace != "" {
		c.Namespace = initConfig.Namespace
	} else {
		c.Namespace = coreconfig.Datadog.GetString("network_devices.namespace")
	}

	c.Namespace, err = utils.NormalizeNamespace(c.Namespace)
	if err != nil {
		return nil, err
	}

	// profile configs
	profile := instance.Profile
	if profile != "" || len(c.Metrics) > 0 {
		c.AutodetectProfile = false
	} else {
		c.AutodetectProfile = true
	}

	// metrics Configs
	if instance.UseGlobalMetrics {
		c.Metrics = append(c.Metrics, initConfig.GlobalMetrics...)
	}
	normalizeMetrics(c.Metrics)

	c.InstanceTags = instance.Tags
	c.MetricTags = instance.MetricTags

	c.addUptimeMetric()

	c.Metadata = updateMetadataDefinitionWithDefaults(nil, c.CollectTopology)
	c.OidConfig.addScalarOids(c.parseScalarOids(c.Metrics, c.MetricTags, c.Metadata))
	c.OidConfig.addColumnOids(c.parseColumnOids(c.Metrics, c.Metadata))

	// Profile Configs
	var profiles profileDefinitionMap
	if len(initConfig.Profiles) > 0 {
		// TODO: [PERFORMANCE] Load init config custom profiles once for all integrations
		//   There are possibly multiple init configs
		customProfiles, err := loadProfiles(initConfig.Profiles)
		if err != nil {
			return nil, fmt.Errorf("failed to load custom profiles: %s", err)
		}
		profiles = customProfiles
	} else {
		defaultProfiles, err := loadDefaultProfiles()
		if err != nil {
			return nil, fmt.Errorf("failed to load default profiles: %s", err)
		}
		profiles = defaultProfiles
	}

	//log.Warnf("defaultProfiles: %v", profiles)

	for _, profileDef := range profiles {
		normalizeMetrics(profileDef.Metrics)
	}

	c.Profiles = profiles

	errors := ValidateEnrichMetrics(c.Metrics)
	errors = append(errors, ValidateEnrichMetricTags(c.MetricTags)...)
	if len(errors) > 0 {
		return nil, fmt.Errorf("validation errors: %s", strings.Join(errors, "\n"))
	}

	if profile != "" {
		err = c.RefreshWithProfile(profile)
		if err != nil {
			return nil, fmt.Errorf("failed to refresh with profile `%s`: %s", profile, err)
		}
	}

	c.UpdateDeviceIDAndTags()

	c.ResolvedSubnetName = c.getResolvedSubnetName()
	return c, nil
}

func (c *CheckConfig) getResolvedSubnetName() string {
	var resolvedSubnet string
	if c.Network != "" {
		resolvedSubnet = c.Network
	} else {
		subnet, err := getSubnetFromTags(c.InstanceTags)
		if err != nil {
			log.Debugf("subnet not found: %s", err)
		} else {
			resolvedSubnet = subnet
		}
	}
	return resolvedSubnet
}

// DeviceDigest returns a hash value representing the minimal configs used to connect to the device.
// DeviceDigest is used for device discovery.
func (c *CheckConfig) DeviceDigest(address string) DeviceDigest {
	h := fnv.New64()
	// Hash write never returns an error
	h.Write([]byte(address))                   //nolint:errcheck
	h.Write([]byte(fmt.Sprintf("%d", c.Port))) //nolint:errcheck
	h.Write([]byte(c.SnmpVersion))             //nolint:errcheck
	h.Write([]byte(c.CommunityString))         //nolint:errcheck
	h.Write([]byte(c.User))                    //nolint:errcheck
	h.Write([]byte(c.AuthKey))                 //nolint:errcheck
	h.Write([]byte(c.AuthProtocol))            //nolint:errcheck
	h.Write([]byte(c.PrivKey))                 //nolint:errcheck
	h.Write([]byte(c.PrivProtocol))            //nolint:errcheck
	h.Write([]byte(c.ContextName))             //nolint:errcheck

	// Sort the addresses to get a stable digest
	addresses := make([]string, 0, len(c.IgnoredIPAddresses))
	for ip := range c.IgnoredIPAddresses {
		addresses = append(addresses, ip)
	}
	sort.Strings(addresses)
	for _, ip := range addresses {
		h.Write([]byte(ip)) //nolint:errcheck
	}

	return DeviceDigest(strconv.FormatUint(h.Sum64(), 16))
}

// IsIPIgnored checks the given IP against ignoredIPAddresses
func (c *CheckConfig) IsIPIgnored(ip net.IP) bool {
	ipString := ip.String()
	_, present := c.IgnoredIPAddresses[ipString]
	return present
}

// Copy makes a copy of CheckConfig
func (c *CheckConfig) Copy() *CheckConfig {
	newConfig := CheckConfig{}
	newConfig.IPAddress = c.IPAddress
	newConfig.Network = c.Network
	newConfig.Port = c.Port
	newConfig.CommunityString = c.CommunityString
	newConfig.SnmpVersion = c.SnmpVersion
	newConfig.Timeout = c.Timeout
	newConfig.Retries = c.Retries
	newConfig.User = c.User
	newConfig.AuthProtocol = c.AuthProtocol
	newConfig.AuthKey = c.AuthKey
	newConfig.PrivProtocol = c.PrivProtocol
	newConfig.PrivKey = c.PrivKey
	newConfig.ContextName = c.ContextName
	newConfig.ContextName = c.ContextName
	newConfig.OidConfig = c.OidConfig
	newConfig.Metrics = make([]MetricsConfig, 0, len(c.Metrics))
	for _, metric := range c.Metrics {
		newConfig.Metrics = append(newConfig.Metrics, metric)
	}

	// Metadata: shallow copy is enough since metadata is not modified.
	// However, it might be fully replaced, see CheckConfig.RefreshWithProfile
	newConfig.Metadata = c.Metadata

	newConfig.MetricTags = make([]MetricTagConfig, 0, len(c.MetricTags))
	for _, metricTag := range c.MetricTags {
		newConfig.MetricTags = append(newConfig.MetricTags, metricTag)
	}
	newConfig.OidBatchSize = c.OidBatchSize
	newConfig.BulkMaxRepetitions = c.BulkMaxRepetitions
	newConfig.Profiles = c.Profiles
	newConfig.ProfileTags = common.CopyStrings(c.ProfileTags)
	newConfig.Profile = c.Profile
	newConfig.ProfileDef = c.ProfileDef
	newConfig.ExtraTags = common.CopyStrings(c.ExtraTags)
	newConfig.InstanceTags = common.CopyStrings(c.InstanceTags)
	newConfig.CollectDeviceMetadata = c.CollectDeviceMetadata
	newConfig.CollectTopology = c.CollectTopology
	newConfig.UseDeviceIDAsHostname = c.UseDeviceIDAsHostname
	newConfig.DeviceID = c.DeviceID

	newConfig.DeviceIDTags = common.CopyStrings(c.DeviceIDTags)
	newConfig.ResolvedSubnetName = c.ResolvedSubnetName
	newConfig.Namespace = c.Namespace
	newConfig.AutodetectProfile = c.AutodetectProfile
	newConfig.CollectAllAvailableMetrics = c.CollectAllAvailableMetrics
	newConfig.CollectProfileMetrics = c.CollectProfileMetrics
	newConfig.MinCollectionInterval = c.MinCollectionInterval

	return &newConfig
}

// CopyWithNewIP makes a copy of CheckConfig with new IP
func (c *CheckConfig) CopyWithNewIP(ipAddress string) *CheckConfig {
	newConfig := c.Copy()
	newConfig.IPAddress = ipAddress
	newConfig.UpdateDeviceIDAndTags()
	return newConfig
}

// IsDiscovery return weather it's a network/autodiscovery config or not
func (c *CheckConfig) IsDiscovery() bool {
	return c.Network != ""
}

func (c *CheckConfig) parseScalarOids(metrics []MetricsConfig, metricTags []MetricTagConfig, metadataConfigs MetadataConfig) []string {
	var oids []string
	for _, metric := range metrics {
		oids = append(oids, metric.Symbol.OID)
	}
	for _, metricTag := range metricTags {
		oids = append(oids, metricTag.OID)
	}
	if c.CollectDeviceMetadata {
		for resource, metadataConfig := range metadataConfigs {
			if !IsMetadataResourceWithScalarOids(resource) {
				continue
			}
			for _, field := range metadataConfig.Fields {
				oids = append(oids, field.Symbol.OID)
				for _, symbol := range field.Symbols {
					oids = append(oids, symbol.OID)
				}
			}
			// we don't support tags for now for resource (e.g. device) based on scalar OIDs
			// profile root level `metric_tags` (tags used for both metadata, metrics, service checks)
			// can be used instead
		}
	}
	return oids
}

func (c *CheckConfig) parseColumnOids(metrics []MetricsConfig, metadataConfigs MetadataConfig) []string {
	var oids []string
	for _, metric := range metrics {
		for _, symbol := range metric.Symbols {
			oids = append(oids, symbol.OID)
		}
		for _, metricTag := range metric.MetricTags {
			oids = append(oids, metricTag.Column.OID)
		}
	}
	if c.CollectDeviceMetadata {
		for resource, metadataConfig := range metadataConfigs {
			if IsMetadataResourceWithScalarOids(resource) {
				continue
			}
			for _, field := range metadataConfig.Fields {
				oids = append(oids, field.Symbol.OID)
				for _, symbol := range field.Symbols {
					oids = append(oids, symbol.OID)
				}
			}
			for _, tagConfig := range metadataConfig.IDTags {
				oids = append(oids, tagConfig.Column.OID)
			}
		}
	}
	return oids
}

// GetProfileForSysObjectID return a profile for a sys object id
func GetProfileForSysObjectID(profiles profileDefinitionMap, sysObjectID string) (string, error) {
	tmpSysOidToProfile := map[string]string{}
	var matchedOids []string

	for profile, definition := range profiles {
		for _, oidPattern := range definition.SysObjectIds {
			found, err := filepath.Match(oidPattern, sysObjectID)
			if err != nil {
				log.Debugf("pattern error: %s", err)
				continue
			}
			if !found {
				continue
			}
			if matchedProfile, ok := tmpSysOidToProfile[oidPattern]; ok {
				return "", fmt.Errorf("profile %s has the same sysObjectID (%s) as %s", profile, oidPattern, matchedProfile)
			}
			tmpSysOidToProfile[oidPattern] = profile
			matchedOids = append(matchedOids, oidPattern)
		}
	}
	oid, err := getMostSpecificOid(matchedOids)
	if err != nil {
		return "", fmt.Errorf("failed to get most specific profile for sysObjectID `%s`, for matched oids %v: %s", sysObjectID, matchedOids, err)
	}
	return tmpSysOidToProfile[oid], nil
}

func getSubnetFromTags(tags []string) (string, error) {
	for _, tag := range tags {
		// `autodiscovery_subnet` is set as tags in AD Template
		// e.g. cmd/agent/dist/conf.d/snmp.d/auto_conf.yaml
		prefix := subnetTagKey + ":"
		if strings.HasPrefix(tag, prefix) {
			return tag[len(prefix):], nil
		}
	}
	return "", fmt.Errorf("subnet not found in tags %v", tags)
}<|MERGE_RESOLUTION|>--- conflicted
+++ resolved
@@ -186,6 +186,17 @@
 	log.Debugf("Refreshing with profile `%s`", profile)
 	tags := []string{"snmp_profile:" + profile}
 	definition := c.Profiles[profile]
+	c.ProfileDef = &definition
+	c.Profile = profile
+
+	c.Metadata = updateMetadataDefinitionWithDefaults(definition.Metadata, c.CollectTopology)
+	c.Metrics = append(c.Metrics, definition.Metrics...)
+	c.MetricTags = append(c.MetricTags, definition.MetricTags...)
+
+	c.OidConfig.clean()
+	c.OidConfig.addScalarOids(c.parseScalarOids(c.Metrics, c.MetricTags, c.Metadata))
+	c.OidConfig.addColumnOids(c.parseColumnOids(c.Metrics, c.Metadata))
+
 	if definition.Device.Vendor != "" {
 		tags = append(tags, "device_vendor:"+definition.Device.Vendor)
 	}
@@ -195,7 +206,6 @@
 	c.ProfileDef = &definition
 	c.Profile = profile
 
-<<<<<<< HEAD
 	metadata := definition.Metadata
 	metrics := definition.Metrics
 	metricTags := definition.MetricTags
@@ -208,11 +218,6 @@
 	c.Metadata = updateMetadataDefinitionWithLegacyFallback(metadata)
 	c.Metrics = append(c.Metrics, metrics...)
 	c.MetricTags = append(c.MetricTags, metricTags...)
-=======
-	c.Metadata = updateMetadataDefinitionWithDefaults(definition.Metadata, c.CollectTopology)
-	c.Metrics = append(c.Metrics, definition.Metrics...)
-	c.MetricTags = append(c.MetricTags, definition.MetricTags...)
->>>>>>> 773b414b
 
 	c.OidConfig.clean()
 	c.OidConfig.addScalarOids(c.parseScalarOids(c.Metrics, c.MetricTags, c.Metadata))
@@ -295,11 +300,8 @@
 	// Set defaults before unmarshalling
 	instance.UseGlobalMetrics = true
 	initConfig.CollectDeviceMetadata = true
-<<<<<<< HEAD
 	initConfig.CollectProfileMetrics = true
-=======
 	initConfig.CollectTopology = false // TODO: Make CollectTopology default to true when GA
->>>>>>> 773b414b
 
 	err := yaml.Unmarshal(rawInitConfig, &initConfig)
 	if err != nil {
