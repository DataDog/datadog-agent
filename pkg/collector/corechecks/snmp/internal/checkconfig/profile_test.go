--- conflicted
+++ resolved
@@ -23,7 +23,6 @@
 	"github.com/DataDog/datadog-agent/pkg/config"
 )
 
-<<<<<<< HEAD
 func getMetricFromProfile(p profileDefinition, metricName string) *MetricsConfig {
 	for _, m := range p.Metrics {
 		if m.Symbol.Name == metricName {
@@ -33,8 +32,6 @@
 	return nil
 }
 
-=======
->>>>>>> c169d281
 func fixtureProfileDefinitionMap() profileConfigMap {
 	metrics := []MetricsConfig{
 		{Symbol: SymbolConfig{OID: "1.3.6.1.4.1.3375.2.1.1.2.1.44.0", Name: "sysStatMemoryTotal", ScaleFactor: 2}, ForcedType: "gauge"},
@@ -170,6 +167,7 @@
 					},
 				},
 			},
+			isUserProfile: true,
 		},
 		"another_profile": profileConfig{
 			Definition: profileDefinition{
@@ -182,6 +180,7 @@
 				},
 				Metadata: MetadataConfig{},
 			},
+			isUserProfile: true,
 		},
 	}
 }
@@ -195,9 +194,11 @@
 	expectedProfileConfig := profileConfigMap{
 		"f5-big-ip": {
 			DefinitionFile: filepath.Join(confdPath, "snmp.d", "profiles", "f5-big-ip.yaml"),
+			isUserProfile:  true,
 		},
 		"another_profile": {
 			DefinitionFile: filepath.Join(confdPath, "snmp.d", "profiles", "another_profile.yaml"),
+			isUserProfile:  true,
 		},
 	}
 
@@ -240,6 +241,7 @@
 			inputProfileConfigMap: profileConfigMap{
 				"f5-big-ip": {
 					DefinitionFile: filepath.Join(string(filepath.Separator), "does", "not", "exist"),
+					isUserProfile:  true,
 				},
 			},
 			expectedProfileDefMap: profileConfigMap{},
@@ -252,6 +254,7 @@
 			inputProfileConfigMap: profileConfigMap{
 				"f5-big-ip": {
 					DefinitionFile: profileWithInvalidExtends,
+					isUserProfile:  true,
 				},
 			},
 			expectedProfileDefMap: profileConfigMap{},
