// Unless explicitly stated otherwise all files in this repository are licensed
// under the Apache License Version 2.0.
// This product includes software developed at Datadog (https://www.datadoghq.com/).
// Copyright 2016-2020 Datadog, Inc.

package checkconfig

import (
	profiledefinition2 "github.com/DataDog/datadog-agent/pkg/networkdevice/profile/profiledefinition"
	"regexp"
	"testing"
	"time"

	"github.com/DataDog/datadog-agent/pkg/snmp/snmpintegration"

	"github.com/stretchr/testify/assert"

	"github.com/DataDog/datadog-agent/pkg/aggregator"
	coreconfig "github.com/DataDog/datadog-agent/pkg/config"
)

func TestConfigurations(t *testing.T) {
	SetConfdPathAndCleanProfiles()
	aggregator.NewBufferedAggregator(nil, nil, "", 1*time.Hour)

	// language=yaml
	rawInstanceConfig := []byte(`
ip_address: 1.2.3.4
port: 1161
timeout: 7
retries: 5
snmp_version: 2c
user: my-user
authProtocol: sha
authKey: my-authKey
privProtocol: aes
privKey: my-privKey
context_name: my-contextName
metrics:
- symbol:
    OID: 1.3.6.1.2.1.2.1
    name: ifNumber
- OID: 1.3.6.1.2.1.2.2
  name: ifNumber2
  metric_tags:
  - mytag1
  - mytag2
- symbol:
    OID: 1.3.6.1.4.1.318.1.1.1.11.1.1.0
    name: upsBasicStateOutputState
    scale_factor: 10
  metric_type: flag_stream
  options:
    placement: 5
    metric_suffix: ReplaceBattery
- table:
    OID: 1.3.6.1.2.1.2.2
    name: ifTable
  symbols:
  - OID: 1.3.6.1.2.1.2.2.1.14
    name: ifInErrors
  - OID: 1.3.6.1.2.1.2.2.1.20
    name: ifOutErrors
    scale_factor: 3
  metric_tags:
  - tag: if_index
    index: 1
  - tag: if_desc
    column:
      OID: 1.3.6.1.2.1.2.2.1.2
      name: ifDescr
    index_transform:
      - start: 1
        end: 3
      - start: 4
        end: 6
  - index: 1
    tag: ipversion
    mapping:
      0: unknown
      1: ipv4
      2: ipv6
      3: ipv4z
      4: ipv6z
      16: dns
  - tag: if_type
    column:
      OID: 1.3.6.1.2.1.2.2.1.3
      name: ifType
    mapping:
      1: other
      2: regular1822
      3: hdh1822
      4: ddn-x25
      29: ultra
  - column:
      OID: '1.2.3.4.8.1.2'
      name: 'cpiPduName'
    match: '(\w)(\w+)'
    tags:
      prefix: '\1'
      suffix: '\2'
metric_tags:
  - OID: 1.2.3
    symbol: mySymbol
    tag: my_symbol
  - OID: 1.2.3
    symbol: mySymbol
    tag: my_symbol_mapped
    mapping:
      1: one
      2: two
  - OID: 1.2.3
    symbol: mySymbol
    match: '(\w)(\w+)'
    tags:
      prefix: '\1'
      suffix: '\2'
profile: f5-big-ip
tags:
  - tag1
  - tag2:val2
  - autodiscovery_subnet:127.0.0.0/30
`)
	// language=yaml
	rawInitConfig := []byte(`
profiles:
  f5-big-ip:
    definition_file: f5-big-ip.yaml
global_metrics:
- symbol:
    OID: 1.2.3.4
    name: aGlobalMetric
oid_batch_size: 10
bulk_max_repetitions: 20
`)
	config, err := NewCheckConfig(rawInstanceConfig, rawInitConfig)

	assert.Nil(t, err)
	assert.Equal(t, 10, config.OidBatchSize)
	assert.Equal(t, uint32(20), config.BulkMaxRepetitions)
	assert.Equal(t, "1.2.3.4", config.IPAddress)
	assert.Equal(t, uint16(1161), config.Port)
	assert.Equal(t, 7, config.Timeout)
	assert.Equal(t, 5, config.Retries)
	assert.Equal(t, "2c", config.SnmpVersion)
	assert.Equal(t, "my-user", config.User)
	assert.Equal(t, "sha", config.AuthProtocol)
	assert.Equal(t, "my-authKey", config.AuthKey)
	assert.Equal(t, "aes", config.PrivProtocol)
	assert.Equal(t, "my-privKey", config.PrivKey)
	assert.Equal(t, "my-contextName", config.ContextName)
	assert.Equal(t, []string{"device_namespace:default", "snmp_device:1.2.3.4"}, config.GetStaticTags())
	expectedMetrics := []profiledefinition2.MetricsConfig{
		{Symbol: profiledefinition2.SymbolConfig{OID: "1.3.6.1.2.1.2.1", Name: "ifNumber"}},
		{Symbol: profiledefinition2.SymbolConfig{OID: "1.3.6.1.2.1.2.2", Name: "ifNumber2"}, MetricTags: profiledefinition2.MetricTagConfigList{
			{SymbolTag: "mytag1"},
			{SymbolTag: "mytag2"},
		}},
		{Symbol: profiledefinition2.SymbolConfig{OID: "1.3.6.1.4.1.318.1.1.1.11.1.1.0", Name: "upsBasicStateOutputState", ScaleFactor: 10}, MetricType: profiledefinition2.ProfileMetricTypeFlagStream, Options: profiledefinition2.MetricsConfigOption{Placement: 5, MetricSuffix: "ReplaceBattery"}},
		{
			Symbols: []profiledefinition2.SymbolConfig{
				// ifInErrors defined in instance config with a different set of metric tags from the one defined
				// in the imported profile
				{OID: "1.3.6.1.2.1.2.2.1.14", Name: "ifInErrors"},
				{OID: "1.3.6.1.2.1.2.2.1.20", Name: "ifOutErrors", ScaleFactor: 3},
			},
			MetricTags: []profiledefinition2.MetricTagConfig{
				{Tag: "if_index", Index: 1},
				{Tag: "if_desc", Column: profiledefinition2.SymbolConfig{OID: "1.3.6.1.2.1.2.2.1.2", Name: "ifDescr"},
					IndexTransform: []profiledefinition2.MetricIndexTransform{
						{
							Start: 1,
							End:   3,
						},
						{
							Start: 4,
							End:   6,
						},
					},
				},
				{Tag: "ipversion", Index: 1, Mapping: map[string]string{
					"0":  "unknown",
					"1":  "ipv4",
					"2":  "ipv6",
					"3":  "ipv4z",
					"4":  "ipv6z",
					"16": "dns",
				}},
				{Tag: "if_type",
					Column: profiledefinition2.SymbolConfig{OID: "1.3.6.1.2.1.2.2.1.3", Name: "ifType"},
					Mapping: map[string]string{
						"1":  "other",
						"2":  "regular1822",
						"3":  "hdh1822",
						"4":  "ddn-x25",
						"29": "ultra",
					}},
				{
					Column: profiledefinition2.SymbolConfig{
						Name: "cpiPduName",
						OID:  "1.2.3.4.8.1.2",
					},
					Match:   "(\\w)(\\w+)",
<<<<<<< HEAD
					Pattern: regexp.MustCompile("(\\w)(\\w+)"),
=======
					pattern: regexp.MustCompile(`(\w)(\w+)`),
>>>>>>> 51084d51
					Tags: map[string]string{
						"prefix": "\\1",
						"suffix": "\\2",
					}},
			},
		},
		{Symbol: profiledefinition2.SymbolConfig{OID: "1.2.3.4", Name: "aGlobalMetric"}},
	}
	expectedMetrics = append(expectedMetrics, profiledefinition2.MetricsConfig{Symbol: profiledefinition2.SymbolConfig{OID: "1.3.6.1.2.1.1.3.0", Name: "sysUpTimeInstance"}})
	expectedMetrics = append(expectedMetrics, fixtureProfileDefinitionMap()["f5-big-ip"].Definition.Metrics...)

	expectedMetricTags := []profiledefinition2.MetricTagConfig{
		{Tag: "my_symbol", OID: "1.2.3", Name: "mySymbol"},
		{Tag: "my_symbol_mapped", OID: "1.2.3", Name: "mySymbol", Mapping: map[string]string{"1": "one", "2": "two"}},
		{
			OID:     "1.2.3",
			Name:    "mySymbol",
			Match:   "(\\w)(\\w+)",
<<<<<<< HEAD
			Pattern: regexp.MustCompile("(\\w)(\\w+)"),
=======
			pattern: regexp.MustCompile(`(\w)(\w+)`),
>>>>>>> 51084d51
			Tags: map[string]string{
				"prefix": "\\1",
				"suffix": "\\2",
			},
		},
		{
			OID:     "1.3.6.1.2.1.1.5.0",
			Name:    "sysName",
			Match:   "(\\w)(\\w+)",
<<<<<<< HEAD
			Pattern: regexp.MustCompile("(\\w)(\\w+)"),
=======
			pattern: regexp.MustCompile(`(\w)(\w+)`),
>>>>>>> 51084d51
			Tags: map[string]string{
				"some_tag": "some_tag_value",
				"prefix":   "\\1",
				"suffix":   "\\2",
			},
		},
		{Tag: "snmp_host", OID: "1.3.6.1.2.1.1.5.0", Name: "sysName"},
	}

	assert.Equal(t, expectedMetrics, config.Metrics)
	assert.Equal(t, expectedMetricTags, config.MetricTags)
	assert.Equal(t, []string{"snmp_profile:f5-big-ip", "device_vendor:f5", "static_tag:from_profile_root", "static_tag:from_base_profile"}, config.ProfileTags)
	assert.Equal(t, 1, len(config.Profiles))
	assert.Equal(t, "default:1.2.3.4", config.DeviceID)
	assert.Equal(t, []string{"device_namespace:default", "snmp_device:1.2.3.4"}, config.DeviceIDTags)
	assert.Equal(t, "127.0.0.0/30", config.ResolvedSubnetName)
	assert.Equal(t, false, config.AutodetectProfile)
}

func TestDiscoveryConfigurations(t *testing.T) {
	// language=yaml
	rawInstanceConfig := []byte(`
network_address: 127.0.0.0/24
ignored_ip_addresses:
  - 127.0.0.9
  - 127.0.0.8
discovery_interval: 5
discovery_allowed_failures: 15
discovery_workers: 20
workers: 30
`)
	// language=yaml
	rawInitConfig := []byte(`
`)
	config, err := NewCheckConfig(rawInstanceConfig, rawInitConfig)

	assert.Nil(t, err)
	assert.Equal(t, "127.0.0.0/24", config.Network)
	assert.Equal(t, 5, config.DiscoveryInterval)
	assert.Equal(t, 15, config.DiscoveryAllowedFailures)
	assert.Equal(t, 20, config.DiscoveryWorkers)
	assert.Equal(t, 30, config.Workers)
	assert.Equal(t, map[string]bool{
		"127.0.0.8": true,
		"127.0.0.9": true,
	}, config.IgnoredIPAddresses)
}

func TestProfileNormalizeMetrics(t *testing.T) {
	SetConfdPathAndCleanProfiles()

	// language=yaml
	rawInstanceConfig := []byte(`
ip_address: 172.26.0.2
profile: profile1
community_string: public
`)
	// language=yaml
	rawInitConfig := []byte(`
profiles:
  profile1:
    definition:
      metrics:
        - {OID: 1.3.6.1.2.1.7.1.0, name: IAmACounter32}
        - {OID: 1.3.6.1.2.1.4.31.1.1.6.1, name: IAmACounter64}
        - {OID: 1.3.6.1.2.1.4.24.6.0, name: IAmAGauge32}
        - {OID: 1.3.6.1.2.1.88.1.1.1.0, name: IAmAnInteger}
`)
	config, err := NewCheckConfig(rawInstanceConfig, rawInitConfig)

	assert.Nil(t, err)
	assert.Equal(t, []string{"device_namespace:default", "snmp_device:172.26.0.2"}, config.GetStaticTags())
	metrics := []profiledefinition2.MetricsConfig{
		{Symbol: profiledefinition2.SymbolConfig{OID: "1.3.6.1.2.1.1.3.0", Name: "sysUpTimeInstance"}},
		{Symbol: profiledefinition2.SymbolConfig{OID: "1.3.6.1.2.1.7.1.0", Name: "IAmACounter32"}},
		{Symbol: profiledefinition2.SymbolConfig{OID: "1.3.6.1.2.1.4.31.1.1.6.1", Name: "IAmACounter64"}},
		{Symbol: profiledefinition2.SymbolConfig{OID: "1.3.6.1.2.1.4.24.6.0", Name: "IAmAGauge32"}},
		{Symbol: profiledefinition2.SymbolConfig{OID: "1.3.6.1.2.1.88.1.1.1.0", Name: "IAmAnInteger"}},
	}

	metricsTags := []profiledefinition2.MetricTagConfig(nil)

	assert.Equal(t, metrics, config.Metrics)
	assert.Equal(t, metricsTags, config.MetricTags)
}

func TestInlineProfileConfiguration(t *testing.T) {
	SetConfdPathAndCleanProfiles()
	aggregator.NewBufferedAggregator(nil, nil, "", 1*time.Hour)

	// language=yaml
	rawInstanceConfig := []byte(`
ip_address: 1.2.3.4
snmp_version: 2c
profile: inline-profile
community_string: '123'
`)
	// language=yaml
	rawInitConfig := []byte(`
profiles:
  f5-big-ip:
    definition_file: f5-big-ip.yaml
  inline-profile:
    definition:
      device:
        vendor: "f5"
      sysobjectid: 1.2.3
      metric_tags:
        - OID: 1.3.6.1.2.1.1.5.0
          symbol: sysName
          tag: snmp_host
      metrics:
        - MIB: MY-PROFILE-MIB
          metric_type: gauge
          symbol:
            OID: 1.4.5
            name: myMetric
`)
	config, err := NewCheckConfig(rawInstanceConfig, rawInitConfig)

	assert.Nil(t, err)
	assert.Equal(t, []string{"device_namespace:default", "snmp_device:1.2.3.4"}, config.GetStaticTags())
	metrics := []profiledefinition2.MetricsConfig{
		{Symbol: profiledefinition2.SymbolConfig{OID: "1.3.6.1.2.1.1.3.0", Name: "sysUpTimeInstance"}},
		{Symbol: profiledefinition2.SymbolConfig{OID: "1.4.5", Name: "myMetric"}, MetricType: profiledefinition2.ProfileMetricTypeGauge},
	}

	metricsTags := []profiledefinition2.MetricTagConfig{
		{Tag: "snmp_host", OID: "1.3.6.1.2.1.1.5.0", Name: "sysName"},
	}

	assert.Equal(t, "123", config.CommunityString)
	assert.Equal(t, metrics, config.Metrics)
	assert.Equal(t, metricsTags, config.MetricTags)
	assert.Equal(t, 2, len(config.Profiles))
	assert.Equal(t, "default:1.2.3.4", config.DeviceID)
	assert.Equal(t, []string{"device_namespace:default", "snmp_device:1.2.3.4"}, config.DeviceIDTags)
	assert.Equal(t, false, config.AutodetectProfile)
	assert.Equal(t, 3600, config.DiscoveryInterval)
	assert.Equal(t, 3, config.DiscoveryAllowedFailures)
	assert.Equal(t, 5, config.DiscoveryWorkers)
	assert.Equal(t, 5, config.Workers)
}

func TestDefaultConfigurations(t *testing.T) {
	SetConfdPathAndCleanProfiles()

	// language=yaml
	rawInstanceConfig := []byte(`
ip_address: 1.2.3.4
community_string: abc
`)
	// language=yaml
	rawInitConfig := []byte(``)
	config, err := NewCheckConfig(rawInstanceConfig, rawInitConfig)

	assert.Nil(t, err)
	assert.Equal(t, "default", config.Namespace)
	assert.Equal(t, "1.2.3.4", config.IPAddress)
	assert.Equal(t, uint16(161), config.Port)
	assert.Equal(t, 2, config.Timeout)
	assert.Equal(t, 3, config.Retries)
	metrics := []profiledefinition2.MetricsConfig{{Symbol: profiledefinition2.SymbolConfig{OID: "1.3.6.1.2.1.1.3.0", Name: "sysUpTimeInstance"}}}

	var metricsTags []profiledefinition2.MetricTagConfig

	assert.Equal(t, metrics, config.Metrics)
	assert.Equal(t, metricsTags, config.MetricTags)
	assert.Equal(t, 2, len(config.Profiles))
	assert.Equal(t, fixtureProfileDefinitionMap()["f5-big-ip"].Definition.Metrics, config.Profiles["f5-big-ip"].Definition.Metrics)
}

func TestPortConfiguration(t *testing.T) {
	SetConfdPathAndCleanProfiles()
	// TEST Default port
	// language=yaml
	rawInstanceConfig := []byte(`
ip_address: 1.2.3.4
community_string: abc
`)
	config, err := NewCheckConfig(rawInstanceConfig, []byte(``))
	assert.Nil(t, err)
	assert.Equal(t, uint16(161), config.Port)

	// TEST Custom port
	// language=yaml
	rawInstanceConfig = []byte(`
ip_address: 1.2.3.4
port: 1234
community_string: abc
`)
	config, err = NewCheckConfig(rawInstanceConfig, []byte(``))
	assert.Nil(t, err)
	assert.Equal(t, uint16(1234), config.Port)
}

func TestBatchSizeConfiguration(t *testing.T) {
	SetConfdPathAndCleanProfiles()
	// TEST Default batch size
	// language=yaml
	rawInstanceConfig := []byte(`
ip_address: 1.2.3.4
community_string: abc
`)
	config, err := NewCheckConfig(rawInstanceConfig, []byte(``))
	assert.Nil(t, err)
	assert.Equal(t, 5, config.OidBatchSize)

	// TEST Instance config batch size
	// language=yaml
	rawInstanceConfig = []byte(`
ip_address: 1.2.3.4
community_string: abc
oid_batch_size: 10
`)
	config, err = NewCheckConfig(rawInstanceConfig, []byte(``))
	assert.Nil(t, err)
	assert.Equal(t, 10, config.OidBatchSize)

	// TEST Init config batch size
	// language=yaml
	rawInstanceConfig = []byte(`
ip_address: 1.2.3.4
community_string: abc
`)
	// language=yaml
	rawInitConfig := []byte(`
oid_batch_size: 15
`)
	config, err = NewCheckConfig(rawInstanceConfig, rawInitConfig)
	assert.Nil(t, err)
	assert.Equal(t, 15, config.OidBatchSize)

	// TEST Instance & Init config batch size
	// language=yaml
	rawInstanceConfig = []byte(`
ip_address: 1.2.3.4
community_string: abc
oid_batch_size: 20
`)
	// language=yaml
	rawInitConfig = []byte(`
oid_batch_size: 15
`)
	config, err = NewCheckConfig(rawInstanceConfig, rawInitConfig)
	assert.Nil(t, err)
	assert.Equal(t, 20, config.OidBatchSize)
}

func TestBulkMaxRepetitionConfiguration(t *testing.T) {
	SetConfdPathAndCleanProfiles()
	// TEST Default batch size
	// language=yaml
	rawInstanceConfig := []byte(`
ip_address: 1.2.3.4
community_string: abc
`)
	config, err := NewCheckConfig(rawInstanceConfig, []byte(``))
	assert.Nil(t, err)
	assert.Equal(t, uint32(10), config.BulkMaxRepetitions)

	// TEST Instance config batch size
	// language=yaml
	rawInstanceConfig = []byte(`
ip_address: 1.2.3.4
community_string: abc
bulk_max_repetitions: 10
`)
	config, err = NewCheckConfig(rawInstanceConfig, []byte(``))
	assert.Nil(t, err)
	assert.Equal(t, uint32(10), config.BulkMaxRepetitions)

	// TEST Init config batch size
	// language=yaml
	rawInstanceConfig = []byte(`
ip_address: 1.2.3.4
community_string: abc
`)
	// language=yaml
	rawInitConfig := []byte(`
bulk_max_repetitions: 15
`)
	config, err = NewCheckConfig(rawInstanceConfig, rawInitConfig)
	assert.Nil(t, err)
	assert.Equal(t, uint32(15), config.BulkMaxRepetitions)

	// TEST Instance & Init config batch size
	// language=yaml
	rawInstanceConfig = []byte(`
ip_address: 1.2.3.4
community_string: abc
bulk_max_repetitions: 20
`)
	// language=yaml
	rawInitConfig = []byte(`
bulk_max_repetitions: 15
`)
	config, err = NewCheckConfig(rawInstanceConfig, rawInitConfig)
	assert.Nil(t, err)
	assert.Equal(t, uint32(20), config.BulkMaxRepetitions)

	// TEST invalid value
	// language=yaml
	rawInstanceConfig = []byte(`
ip_address: 1.2.3.4
community_string: abc
bulk_max_repetitions: -5
`)
	// language=yaml
	rawInitConfig = []byte(``)
	_, err = NewCheckConfig(rawInstanceConfig, rawInitConfig)
	assert.EqualError(t, err, "bulk max repetition must be a positive integer. Invalid value: -5")
}

func TestGlobalMetricsConfigurations(t *testing.T) {
	SetConfdPathAndCleanProfiles()

	// language=yaml
	rawInstanceConfig := []byte(`
ip_address: 1.2.3.4
community_string: abc
metrics:
- symbol:
    OID: 1.3.6.1.2.1.2.1
    name: ifNumber
`)
	// language=yaml
	rawInitConfig := []byte(`
global_metrics:
- symbol:
    OID: 1.2.3.4
    name: aGlobalMetric
`)
	config, err := NewCheckConfig(rawInstanceConfig, rawInitConfig)
	assert.Nil(t, err)

	metrics := []profiledefinition2.MetricsConfig{
		{Symbol: profiledefinition2.SymbolConfig{OID: "1.3.6.1.2.1.2.1", Name: "ifNumber"}},
		{Symbol: profiledefinition2.SymbolConfig{OID: "1.2.3.4", Name: "aGlobalMetric"}},
		{Symbol: profiledefinition2.SymbolConfig{OID: "1.3.6.1.2.1.1.3.0", Name: "sysUpTimeInstance"}},
	}
	assert.Equal(t, metrics, config.Metrics)
}

func TestUseGlobalMetricsFalse(t *testing.T) {
	SetConfdPathAndCleanProfiles()

	// language=yaml
	rawInstanceConfig := []byte(`
ip_address: 1.2.3.4
community_string: abc
metrics:
- symbol:
    OID: 1.3.6.1.2.1.2.1
    name: aInstanceMetric
use_global_metrics: false
`)
	// language=yaml
	rawInitConfig := []byte(`
global_metrics:
- symbol:
    OID: 1.2.3.4
    name: aGlobalMetric
`)
	config, err := NewCheckConfig(rawInstanceConfig, rawInitConfig)
	assert.Nil(t, err)

	metrics := []profiledefinition2.MetricsConfig{
		{Symbol: profiledefinition2.SymbolConfig{OID: "1.3.6.1.2.1.2.1", Name: "aInstanceMetric"}},
		{Symbol: profiledefinition2.SymbolConfig{OID: "1.3.6.1.2.1.1.3.0", Name: "sysUpTimeInstance"}},
	}
	assert.Equal(t, metrics, config.Metrics)
}

func Test_NewCheckConfig_errors(t *testing.T) {
	SetConfdPathAndCleanProfiles()

	tests := []struct {
		name              string
		rawInstanceConfig []byte
		rawInitConfig     []byte
		expectedErrors    []string
	}{
		{
			name: "unknown profile",
			// language=yaml
			rawInstanceConfig: []byte(`
ip_address: 1.2.3.4
profile: does-not-exist
`),
			// language=yaml
			rawInitConfig: []byte(`
profiles:
  f5-big-ip:
    definition_file: f5-big-ip.yaml
`),
			expectedErrors: []string{
				"failed to refresh with profile `does-not-exist`: unknown profile `does-not-exist`",
			},
		},
		{
			name: "validation errors",
			// language=yaml
			rawInstanceConfig: []byte(`
ip_address: 1.2.3.4
metrics:
- symbol:
    OID: 1.2.3
-
`),
			// language=yaml
			rawInitConfig: []byte(``),
			expectedErrors: []string{
				"validation errors: either a table symbol or a scalar symbol must be provided",
				"either a table symbol or a scalar symbol must be provided",
			},
		},
		{
			name: "both ip_address and network error",
			// language=yaml
			rawInstanceConfig: []byte(`
ip_address: 1.2.3.4
network_address: 10.0.0.0/24
`),
			// language=yaml
			rawInitConfig: []byte(``),
			expectedErrors: []string{
				"`ip_address` and `network` cannot be used at the same time",
			},
		},
		{
			name: "no ip_address or network error",
			// language=yaml
			rawInstanceConfig: []byte(`
`),
			// language=yaml
			rawInitConfig: []byte(``),
			expectedErrors: []string{
				"`ip_address` or `network` config must be provided",
			},
		},
		{
			name: "invalid subnet cidr",
			// language=yaml
			rawInstanceConfig: []byte(`
network_address: 10.0.0.0/xx
`),
			// language=yaml
			rawInitConfig: []byte(``),
			expectedErrors: []string{
				"couldn't parse SNMP network: invalid CIDR address: 10.0.0.0/xx",
			},
		},
	}
	for _, tt := range tests {
		t.Run(tt.name, func(t *testing.T) {
			_, err := NewCheckConfig(tt.rawInstanceConfig, tt.rawInitConfig)
			for _, errStr := range tt.expectedErrors {
				assert.Contains(t, err.Error(), errStr)
			}
		})
	}
}

func Test_getProfileForSysObjectID(t *testing.T) {
	mockProfiles := profileConfigMap{
		"profile1": profileConfig{
			Definition: profiledefinition2.ProfileDefinition{
				Metrics: []profiledefinition2.MetricsConfig{
					{Symbol: profiledefinition2.SymbolConfig{OID: "1.2.3.4.5", Name: "someMetric"}},
				},
				SysObjectIds: profiledefinition2.StringArray{"1.3.6.1.4.1.3375.2.1.3.4.*"},
			},
		},
		"profile2": profileConfig{
			Definition: profiledefinition2.ProfileDefinition{
				Metrics: []profiledefinition2.MetricsConfig{
					{Symbol: profiledefinition2.SymbolConfig{OID: "1.2.3.4.5", Name: "someMetric"}},
				},
				SysObjectIds: profiledefinition2.StringArray{"1.3.6.1.4.1.3375.2.1.3.4.10"},
			},
		},
		"profile3": profileConfig{
			Definition: profiledefinition2.ProfileDefinition{
				Metrics: []profiledefinition2.MetricsConfig{
					{Symbol: profiledefinition2.SymbolConfig{OID: "1.2.3.4.5", Name: "someMetric"}},
				},
				SysObjectIds: profiledefinition2.StringArray{"1.3.6.1.4.1.3375.2.1.3.4.5.*"},
			},
		},
	}
	mockProfilesWithPatternError := profileConfigMap{
		"profile1": profileConfig{
			Definition: profiledefinition2.ProfileDefinition{
				Metrics: []profiledefinition2.MetricsConfig{
					{Symbol: profiledefinition2.SymbolConfig{OID: "1.2.3.4.5", Name: "someMetric"}},
				},
				SysObjectIds: profiledefinition2.StringArray{"1.3.6.1.4.1.3375.2.1.3.***.*"},
			},
		},
	}
	mockProfilesWithInvalidPatternError := profileConfigMap{
		"profile1": profileConfig{
			Definition: profiledefinition2.ProfileDefinition{
				Metrics: []profiledefinition2.MetricsConfig{
					{Symbol: profiledefinition2.SymbolConfig{OID: "1.2.3.4.5", Name: "someMetric"}},
				},
				SysObjectIds: profiledefinition2.StringArray{"1.3.6.1.4.1.3375.2.1.3.[.*"},
			},
		},
	}
	mockProfilesWithDefaultDuplicateSysobjectid := profileConfigMap{
		"profile1": profileConfig{
			Definition: profiledefinition2.ProfileDefinition{
				Metrics: []profiledefinition2.MetricsConfig{
					{Symbol: profiledefinition2.SymbolConfig{OID: "1.2.3.4.5", Name: "someMetric"}},
				},
				SysObjectIds: profiledefinition2.StringArray{"1.3.6.1.4.1.3375.2.1.3"},
			},
		},
		"profile2": profileConfig{
			Definition: profiledefinition2.ProfileDefinition{
				Metrics: []profiledefinition2.MetricsConfig{
					{Symbol: profiledefinition2.SymbolConfig{OID: "1.2.3.4.5", Name: "someMetric"}},
				},
				SysObjectIds: profiledefinition2.StringArray{"1.3.6.1.4.1.3375.2.1.3"},
			},
		},
		"profile3": profileConfig{
			Definition: profiledefinition2.ProfileDefinition{
				Metrics: []profiledefinition2.MetricsConfig{
					{Symbol: profiledefinition2.SymbolConfig{OID: "1.2.3.4.5", Name: "someMetric"}},
				},
				SysObjectIds: profiledefinition2.StringArray{"1.3.6.1.4.1.3375.2.1.4"},
			},
		},
	}
	mockProfilesWithUserProfilePrecedenceWithUserProfileFirstInList := profileConfigMap{
		"user-profile": profileConfig{
			Definition: profiledefinition2.ProfileDefinition{
				Metrics: []profiledefinition2.MetricsConfig{
					{Symbol: profiledefinition2.SymbolConfig{OID: "1.2.3.4.5", Name: "userMetric"}},
				},
				SysObjectIds: profiledefinition2.StringArray{"1.3.6.1.4.1.3375.2.1.3"},
			},
			isUserProfile: true,
		},
		"default-profile": profileConfig{
			Definition: profiledefinition2.ProfileDefinition{
				Metrics: []profiledefinition2.MetricsConfig{
					{Symbol: profiledefinition2.SymbolConfig{OID: "1.2.3.4.5", Name: "defaultMetric"}},
				},
				SysObjectIds: profiledefinition2.StringArray{"1.3.6.1.4.1.3375.2.1.3"},
			},
		},
	}
	mockProfilesWithUserProfilePrecedenceWithDefaultProfileFirstInList := profileConfigMap{
		"default-profile": profileConfig{
			Definition: profiledefinition2.ProfileDefinition{
				Metrics: []profiledefinition2.MetricsConfig{
					{Symbol: profiledefinition2.SymbolConfig{OID: "1.2.3.4.5", Name: "defaultMetric"}},
				},
				SysObjectIds: profiledefinition2.StringArray{"1.3.6.1.4.1.3375.2.1.3"},
			},
		},
		"user-profile": profileConfig{
			Definition: profiledefinition2.ProfileDefinition{
				Metrics: []profiledefinition2.MetricsConfig{
					{Symbol: profiledefinition2.SymbolConfig{OID: "1.2.3.4.5", Name: "userMetric"}},
				},
				SysObjectIds: profiledefinition2.StringArray{"1.3.6.1.4.1.3375.2.1.3"},
			},
			isUserProfile: true,
		},
	}
	mockProfilesWithUserProfileMatchAllAndMorePreciseDefaultProfile := profileConfigMap{
		"default-profile": profileConfig{
			Definition: profiledefinition2.ProfileDefinition{
				Metrics: []profiledefinition2.MetricsConfig{
					{Symbol: profiledefinition2.SymbolConfig{OID: "1.2.3.4.5", Name: "defaultMetric"}},
				},
				SysObjectIds: profiledefinition2.StringArray{"1.3.*"},
			},
		},
		"user-profile": profileConfig{
			Definition: profiledefinition2.ProfileDefinition{
				Metrics: []profiledefinition2.MetricsConfig{
					{Symbol: profiledefinition2.SymbolConfig{OID: "1.2.3.4.5", Name: "userMetric"}},
				},
				SysObjectIds: profiledefinition2.StringArray{"1.*"},
			},
			isUserProfile: true,
		},
	}
	mockProfilesWithUserDuplicateSysobjectid := profileConfigMap{
		"profile1": profileConfig{
			Definition: profiledefinition2.ProfileDefinition{
				Metrics: []profiledefinition2.MetricsConfig{
					{Symbol: profiledefinition2.SymbolConfig{OID: "1.2.3.4.5", Name: "someMetric"}},
				},
				SysObjectIds: profiledefinition2.StringArray{"1.3.6.1.4.1.3375.2.1.3"},
			},
			isUserProfile: true,
		},
		"profile2": profileConfig{
			Definition: profiledefinition2.ProfileDefinition{
				Metrics: []profiledefinition2.MetricsConfig{
					{Symbol: profiledefinition2.SymbolConfig{OID: "1.2.3.4.5", Name: "someMetric"}},
				},
				SysObjectIds: profiledefinition2.StringArray{"1.3.6.1.4.1.3375.2.1.3"},
			},
			isUserProfile: true,
		},
	}
	tests := []struct {
		name            string
		profiles        profileConfigMap
		sysObjectID     string
		expectedProfile string
		expectedError   string
	}{
		{
			name:            "found matching profile",
			profiles:        mockProfiles,
			sysObjectID:     "1.3.6.1.4.1.3375.2.1.3.4.1",
			expectedProfile: "profile1",
			expectedError:   "",
		},
		{
			name:            "found more precise matching profile",
			profiles:        mockProfiles,
			sysObjectID:     "1.3.6.1.4.1.3375.2.1.3.4.10",
			expectedProfile: "profile2",
			expectedError:   "",
		},
		{
			name:            "found even more precise matching profile",
			profiles:        mockProfiles,
			sysObjectID:     "1.3.6.1.4.1.3375.2.1.3.4.5.11",
			expectedProfile: "profile3",
			expectedError:   "",
		},
		{
			name:            "user profile have precedence with user first in list",
			profiles:        mockProfilesWithUserProfilePrecedenceWithUserProfileFirstInList,
			sysObjectID:     "1.3.6.1.4.1.3375.2.1.3",
			expectedProfile: "user-profile",
			expectedError:   "",
		},
		{
			name:            "user profile have precedence with default first in list",
			profiles:        mockProfilesWithUserProfilePrecedenceWithDefaultProfileFirstInList,
			sysObjectID:     "1.3.6.1.4.1.3375.2.1.3",
			expectedProfile: "user-profile",
			expectedError:   "",
		},
		{
			name:            "user profile with less specific sysobjectid does not have precedence over a default profiel with more precise sysobjectid",
			profiles:        mockProfilesWithUserProfileMatchAllAndMorePreciseDefaultProfile,
			sysObjectID:     "1.3.999",
			expectedProfile: "default-profile",
			expectedError:   "",
		},
		{
			name:            "failed to get most specific profile for sysObjectID",
			profiles:        mockProfilesWithPatternError,
			sysObjectID:     "1.3.6.1.4.1.3375.2.1.3.4.5.11",
			expectedProfile: "",
			expectedError:   "failed to get most specific profile for sysObjectID `1.3.6.1.4.1.3375.2.1.3.4.5.11`, for matched oids [1.3.6.1.4.1.3375.2.1.3.***.*]: error parsing part `***` for pattern `1.3.6.1.4.1.3375.2.1.3.***.*`: strconv.Atoi: parsing \"***\": invalid syntax",
		},
		{
			name:            "invalid pattern", // profiles with invalid patterns are skipped, leading to: cannot get most specific oid from empty list of oids
			profiles:        mockProfilesWithInvalidPatternError,
			sysObjectID:     "1.3.6.1.4.1.3375.2.1.3.4.5.11",
			expectedProfile: "",
			expectedError:   "failed to get most specific profile for sysObjectID `1.3.6.1.4.1.3375.2.1.3.4.5.11`, for matched oids []: cannot get most specific oid from empty list of oids",
		},
		{
			name:            "duplicate sysobjectid",
			profiles:        mockProfilesWithDefaultDuplicateSysobjectid,
			sysObjectID:     "1.3.6.1.4.1.3375.2.1.3",
			expectedProfile: "",
			expectedError:   "has the same sysObjectID (1.3.6.1.4.1.3375.2.1.3) as",
		},
		{
			name:            "unrelated duplicate sysobjectid should not raise error",
			profiles:        mockProfilesWithDefaultDuplicateSysobjectid,
			sysObjectID:     "1.3.6.1.4.1.3375.2.1.4",
			expectedProfile: "profile3",
			expectedError:   "",
		},
		{
			name:            "duplicate sysobjectid",
			profiles:        mockProfilesWithUserDuplicateSysobjectid,
			sysObjectID:     "1.3.6.1.4.1.3375.2.1.3",
			expectedProfile: "",
			expectedError:   "has the same sysObjectID (1.3.6.1.4.1.3375.2.1.3) as",
		},
	}
	for _, tt := range tests {
		t.Run(tt.name, func(t *testing.T) {
			profile, err := GetProfileForSysObjectID(tt.profiles, tt.sysObjectID)
			if tt.expectedError == "" {
				assert.Nil(t, err)
			} else {
				assert.Contains(t, err.Error(), tt.expectedError)
			}
			assert.Equal(t, tt.expectedProfile, profile)
		})
	}
}

func Test_snmpConfig_toString(t *testing.T) {
	c := CheckConfig{
		CommunityString: "my_communityString",
		AuthProtocol:    "my_authProtocol",
		AuthKey:         "my_authKey",
		PrivProtocol:    "my_privProtocol",
		PrivKey:         "my_privKey",
	}
	assert.NotContains(t, c.ToString(), "my_communityString")
	assert.NotContains(t, c.ToString(), "my_authKey")
	assert.NotContains(t, c.ToString(), "my_privKey")

	assert.Contains(t, c.ToString(), "my_authProtocol")
	assert.Contains(t, c.ToString(), "my_privProtocol")
}

func Test_Configure_invalidYaml(t *testing.T) {
	tests := []struct {
		name              string
		rawInstanceConfig []byte
		rawInitConfig     []byte
		expectedErr       string
	}{
		{
			name: "invalid rawInitConfig",
			// language=yaml
			rawInstanceConfig: []byte(``),
			// language=yaml
			rawInitConfig: []byte(`::x`),
			expectedErr:   "yaml: unmarshal errors:\n  line 1: cannot unmarshal !!str `::x` into checkconfig.InitConfig",
		},
		{
			name: "invalid rawInstanceConfig",
			// language=yaml
			rawInstanceConfig: []byte(`::x`),
			// language=yaml
			rawInitConfig: []byte(``),
			expectedErr:   "yaml: unmarshal errors:\n  line 1: cannot unmarshal !!str `::x` into checkconfig.InstanceConfig",
		},
	}
	for _, tt := range tests {
		t.Run(tt.name, func(t *testing.T) {
			_, err := NewCheckConfig(tt.rawInstanceConfig, tt.rawInitConfig)
			assert.EqualError(t, err, tt.expectedErr)
		})
	}
}

func TestNumberConfigsUsingStrings(t *testing.T) {
	SetConfdPathAndCleanProfiles()
	// language=yaml
	rawInstanceConfig := []byte(`
ip_address: 1.2.3.4
community_string: abc
port: "123"
timeout: "15"
retries: "5"
`)
	config, err := NewCheckConfig(rawInstanceConfig, []byte(``))
	assert.Nil(t, err)
	assert.Equal(t, uint16(123), config.Port)
	assert.Equal(t, 15, config.Timeout)
	assert.Equal(t, 5, config.Retries)

}

func TestExtraTags(t *testing.T) {
	SetConfdPathAndCleanProfiles()
	// language=yaml
	rawInstanceConfig := []byte(`
ip_address: 1.2.3.4
community_string: abc
`)
	config, err := NewCheckConfig(rawInstanceConfig, []byte(``))
	assert.Nil(t, err)
	assert.Equal(t, []string{"device_namespace:default", "snmp_device:1.2.3.4"}, config.GetStaticTags())

	// language=yaml
	rawInstanceConfigWithExtraTags := []byte(`
ip_address: 1.2.3.4
community_string: abc
extra_tags: "extratag1:val1,extratag2:val2"
`)
	config, err = NewCheckConfig(rawInstanceConfigWithExtraTags, []byte(``))
	assert.Nil(t, err)
	assert.ElementsMatch(t, []string{"device_namespace:default", "snmp_device:1.2.3.4", "extratag1:val1", "extratag2:val2"}, config.GetStaticTags())
}

func Test_snmpConfig_getDeviceIDTags(t *testing.T) {
	c := &CheckConfig{
		IPAddress:    "1.2.3.4",
		ExtraTags:    []string{"extratag1:val1", "extratag2"},
		InstanceTags: []string{"instancetag1:val1", "instancetag2"},
		Namespace:    "hey",
	}
	actualTags := c.getDeviceIDTags()

	expectedTags := []string{"device_namespace:hey", "snmp_device:1.2.3.4"}
	assert.Equal(t, expectedTags, actualTags)
}

func Test_snmpConfig_setProfile(t *testing.T) {
	metrics := []profiledefinition2.MetricsConfig{
		{Symbol: profiledefinition2.SymbolConfig{OID: "1.2.3.4.5", Name: "someMetric"}},
		{
			Symbols: []profiledefinition2.SymbolConfig{
				{
					OID:  "1.2.3.4.6",
					Name: "abc",
				},
			},
			MetricTags: profiledefinition2.MetricTagConfigList{
				profiledefinition2.MetricTagConfig{
					Column: profiledefinition2.SymbolConfig{
						OID: "1.2.3.4.7",
					},
				},
			},
		},
	}
	profile1 := profiledefinition2.ProfileDefinition{
		Device: profiledefinition2.DeviceMeta{
			Vendor: "a-vendor",
		},
		Metrics: metrics,
		MetricTags: []profiledefinition2.MetricTagConfig{
			{Tag: "interface", Column: profiledefinition2.SymbolConfig{OID: "1.3.6.1.2.1.31.1.1.1.1", Name: "ifName"}},
		},
		Metadata: profiledefinition2.MetadataConfig{
			"device": {
				Fields: map[string]profiledefinition2.MetadataField{
					"description": {
						Symbol: profiledefinition2.SymbolConfig{
							OID:  "1.3.6.1.2.1.1.99.3.0",
							Name: "sysDescr",
						},
					},
					"name": {
						Symbols: []profiledefinition2.SymbolConfig{
							{
								OID:  "1.3.6.1.2.1.1.99.1.0",
								Name: "symbol1",
							},
							{
								OID:  "1.3.6.1.2.1.1.99.2.0",
								Name: "symbol2",
							},
						},
					},
				},
			},
			"interface": {
				Fields: map[string]profiledefinition2.MetadataField{
					"oper_status": {
						Symbol: profiledefinition2.SymbolConfig{
							OID:  "1.3.6.1.2.1.2.2.1.99",
							Name: "someIfSymbol",
						},
					},
				},
				IDTags: profiledefinition2.MetricTagConfigList{
					{
						Tag: "interface",
						Column: profiledefinition2.SymbolConfig{
							OID:  "1.3.6.1.2.1.31.1.1.1.1",
							Name: "ifName",
						},
					},
				},
			},
		},
		SysObjectIds: profiledefinition2.StringArray{"1.3.6.1.4.1.3375.2.1.3.4.*"},
	}
	profile2 := profiledefinition2.ProfileDefinition{
		Device:  profiledefinition2.DeviceMeta{Vendor: "b-vendor"},
		Metrics: []profiledefinition2.MetricsConfig{{Symbol: profiledefinition2.SymbolConfig{OID: "2.3.4.5.6.1", Name: "b-metric"}}},
		MetricTags: []profiledefinition2.MetricTagConfig{
			{Tag: "btag", OID: "2.3.4.5.6.2", Name: "b-tag-name"},
		},
		Metadata: profiledefinition2.MetadataConfig{
			"device": {
				Fields: map[string]profiledefinition2.MetadataField{
					"b-description": {
						Symbol: profiledefinition2.SymbolConfig{
							OID:  "2.3.4.5.6.3",
							Name: "sysDescr",
						},
					},
					"b-name": {
						Symbols: []profiledefinition2.SymbolConfig{
							{
								OID:  "2.3.4.5.6.4",
								Name: "b-symbol1",
							},
							{
								OID:  "2.3.4.5.6.5",
								Name: "b-symbol2",
							},
						},
					},
				},
			},
			"interface": {
				Fields: map[string]profiledefinition2.MetadataField{
					"oper_status": {
						Symbol: profiledefinition2.SymbolConfig{
							OID:  "2.3.4.5.6.6",
							Name: "b-someIfSymbol",
						},
					},
				},
				IDTags: profiledefinition2.MetricTagConfigList{
					{
						Tag: "b-interface",
						Column: profiledefinition2.SymbolConfig{
							OID:  "2.3.4.5.6.7",
							Name: "b-ifName",
						},
					},
				},
			},
		},
		SysObjectIds: profiledefinition2.StringArray{"1.3.6.1.4.1.3375.2.1.3.4.*"},
	}

	mockProfiles := profileConfigMap{
		"profile1": profileConfig{
			Definition: profile1,
		},
		"profile2": profileConfig{
			Definition: profile2,
		},
	}
	c := &CheckConfig{
		IPAddress: "1.2.3.4",
		Profiles:  mockProfiles,
	}
	err := c.SetProfile("f5")
	assert.EqualError(t, err, "unknown profile `f5`")

	err = c.SetProfile("profile1")
	assert.NoError(t, err)

	assert.Equal(t, "profile1", c.Profile)
	assert.Equal(t, profile1, *c.ProfileDef)
	assert.Equal(t, metrics, c.Metrics)
	assert.Equal(t, []profiledefinition2.MetricTagConfig{
		{Tag: "interface", Column: profiledefinition2.SymbolConfig{OID: "1.3.6.1.2.1.31.1.1.1.1", Name: "ifName"}},
	}, c.MetricTags)
	assert.Equal(t, OidConfig{
		ScalarOids: []string{"1.2.3.4.5"},
		ColumnOids: []string{"1.2.3.4.6", "1.2.3.4.7"},
	}, c.OidConfig)
	assert.Equal(t, []string{"snmp_profile:profile1", "device_vendor:a-vendor"}, c.ProfileTags)

	c = &CheckConfig{
		IPAddress:             "1.2.3.4",
		Profiles:              mockProfiles,
		CollectDeviceMetadata: true,
		CollectTopology:       false,
	}
	err = c.SetProfile("profile1")
	assert.NoError(t, err)
	assert.Equal(t, OidConfig{
		ScalarOids: []string{
			"1.2.3.4.5",
			"1.3.6.1.2.1.1.99.1.0",
			"1.3.6.1.2.1.1.99.2.0",
			"1.3.6.1.2.1.1.99.3.0",
		},
		ColumnOids: []string{
			"1.2.3.4.6",
			"1.2.3.4.7",
			"1.3.6.1.2.1.2.2.1.99",
			"1.3.6.1.2.1.31.1.1.1.1",
			"1.3.6.1.2.1.4.20.1.2",
			"1.3.6.1.2.1.4.20.1.3",
		},
	}, c.OidConfig)

	// With metadata disabled
	c.CollectDeviceMetadata = false
	err = c.SetProfile("profile1")
	assert.NoError(t, err)
	assert.Equal(t, OidConfig{
		ScalarOids: []string{
			"1.2.3.4.5",
		},
		ColumnOids: []string{
			"1.2.3.4.6",
			"1.2.3.4.7",
		},
	}, c.OidConfig)

	c = &CheckConfig{
		IPAddress:             "1.2.3.4",
		Profiles:              mockProfiles,
		CollectDeviceMetadata: true,
		CollectTopology:       false,
	}
	c.RequestedMetrics = append(c.RequestedMetrics,
		profiledefinition2.MetricsConfig{Symbol: profiledefinition2.SymbolConfig{OID: "3.1", Name: "global-metric"}})
	c.RequestedMetricTags = append(c.RequestedMetricTags,
		profiledefinition2.MetricTagConfig{Tag: "global-tag", OID: "3.2", Name: "globalSymbol"})
	err = c.SetProfile("profile1")
	assert.NoError(t, err)
	assert.Equal(t, OidConfig{
		ScalarOids: []string{
			"1.2.3.4.5",
			"1.3.6.1.2.1.1.99.1.0",
			"1.3.6.1.2.1.1.99.2.0",
			"1.3.6.1.2.1.1.99.3.0",
			"3.1",
			"3.2",
		},
		ColumnOids: []string{
			"1.2.3.4.6",
			"1.2.3.4.7",
			"1.3.6.1.2.1.2.2.1.99",
			"1.3.6.1.2.1.31.1.1.1.1",
			"1.3.6.1.2.1.4.20.1.2",
			"1.3.6.1.2.1.4.20.1.3",
		},
	}, c.OidConfig)
	err = c.SetProfile("profile2")
	assert.NoError(t, err)
	assert.Equal(t, OidConfig{
		ScalarOids: []string{
			"2.3.4.5.6.1",
			"2.3.4.5.6.2",
			"2.3.4.5.6.3",
			"2.3.4.5.6.4",
			"2.3.4.5.6.5",
			"3.1",
			"3.2",
		},
		ColumnOids: []string{
			"1.3.6.1.2.1.4.20.1.2",
			"1.3.6.1.2.1.4.20.1.3",
			"2.3.4.5.6.6",
			"2.3.4.5.6.7",
		},
	}, c.OidConfig)

}

func Test_getSubnetFromTags(t *testing.T) {
	subnet, err := getSubnetFromTags([]string{"aa", "bb"})
	assert.Equal(t, "", subnet)
	assert.EqualError(t, err, "subnet not found in tags [aa bb]")

	subnet, err = getSubnetFromTags([]string{"aa", "autodiscovery_subnet:127.0.0.0/30", "bb"})
	assert.NoError(t, err)
	assert.Equal(t, "127.0.0.0/30", subnet)

	// make sure we don't panic if the subnet is empty
	subnet, err = getSubnetFromTags([]string{"aa", "autodiscovery_subnet:", "bb"})
	assert.NoError(t, err)
	assert.Equal(t, "", subnet)
}

func Test_buildConfig_collectDeviceMetadata(t *testing.T) {
	// language=yaml
	rawInstanceConfig := []byte(`
ip_address: 1.2.3.4
community_string: "abc"
`)
	// language=yaml
	rawInitConfig := []byte(`
oid_batch_size: 10
`)
	config, err := NewCheckConfig(rawInstanceConfig, rawInitConfig)
	assert.Nil(t, err)
	assert.Equal(t, true, config.CollectDeviceMetadata)

	// language=yaml
	rawInstanceConfig = []byte(`
ip_address: 1.2.3.4
community_string: "abc"
`)
	// language=yaml
	rawInitConfig = []byte(`
oid_batch_size: 10
collect_device_metadata: true
`)
	config, err = NewCheckConfig(rawInstanceConfig, rawInitConfig)
	assert.Nil(t, err)
	assert.Equal(t, true, config.CollectDeviceMetadata)

	// language=yaml
	rawInstanceConfig = []byte(`
ip_address: 1.2.3.4
community_string: "abc"
collect_device_metadata: true
`)
	// language=yaml
	rawInitConfig = []byte(`
oid_batch_size: 10
`)
	config, err = NewCheckConfig(rawInstanceConfig, rawInitConfig)
	assert.Nil(t, err)
	assert.Equal(t, true, config.CollectDeviceMetadata)

	// language=yaml
	rawInstanceConfig = []byte(`
ip_address: 1.2.3.4
community_string: "abc"
collect_device_metadata: false
`)
	// language=yaml
	rawInitConfig = []byte(`
oid_batch_size: 10
collect_device_metadata: true
`)
	config, err = NewCheckConfig(rawInstanceConfig, rawInitConfig)
	assert.Nil(t, err)
	assert.Equal(t, false, config.CollectDeviceMetadata)
}

func Test_buildConfig_collectTopology(t *testing.T) {
	// language=yaml
	rawInstanceConfig := []byte(`
ip_address: 1.2.3.4
community_string: "abc"
`)
	// language=yaml
	rawInitConfig := []byte(`
oid_batch_size: 10
`)
	config, err := NewCheckConfig(rawInstanceConfig, rawInitConfig)
	assert.Nil(t, err)
	assert.Equal(t, true, config.CollectTopology)

	// language=yaml
	rawInstanceConfig = []byte(`
ip_address: 1.2.3.4
community_string: "abc"
`)
	// language=yaml
	rawInitConfig = []byte(`
oid_batch_size: 10
collect_topology: true
`)
	config, err = NewCheckConfig(rawInstanceConfig, rawInitConfig)
	assert.Nil(t, err)
	assert.Equal(t, true, config.CollectTopology)

	// language=yaml
	rawInstanceConfig = []byte(`
ip_address: 1.2.3.4
community_string: "abc"
collect_topology: true
`)
	// language=yaml
	rawInitConfig = []byte(`
oid_batch_size: 10
`)
	config, err = NewCheckConfig(rawInstanceConfig, rawInitConfig)
	assert.Nil(t, err)
	assert.Equal(t, true, config.CollectTopology)

	// language=yaml
	rawInstanceConfig = []byte(`
ip_address: 1.2.3.4
community_string: "abc"
collect_topology: false
`)
	// language=yaml
	rawInitConfig = []byte(`
oid_batch_size: 10
collect_topology: true
`)
	config, err = NewCheckConfig(rawInstanceConfig, rawInitConfig)
	assert.Nil(t, err)
	assert.Equal(t, false, config.CollectTopology)
}

func Test_buildConfig_namespace(t *testing.T) {
	defer coreconfig.Datadog.Set("network_devices.namespace", "default")

	// Should use namespace defined in instance config
	// language=yaml
	rawInstanceConfig := []byte(`
ip_address: 1.2.3.4
community_string: "abc"
namespace: my-ns
`)
	rawInitConfig := []byte(``)

	conf, err := NewCheckConfig(rawInstanceConfig, rawInitConfig)
	assert.Nil(t, err)
	assert.Equal(t, "my-ns", conf.Namespace)

	// Should use namespace defined in datadog.yaml network_devices
	// language=yaml
	rawInstanceConfig = []byte(`
ip_address: 1.2.3.4
community_string: "abc"
`)
	rawInitConfig = []byte(``)
	conf, err = NewCheckConfig(rawInstanceConfig, rawInitConfig)
	assert.Nil(t, err)
	assert.Equal(t, "default", conf.Namespace)

	// Should use namespace defined in init config
	// language=yaml
	rawInstanceConfig = []byte(`
ip_address: 1.2.3.4
community_string: "abc"
`)
	rawInitConfig = []byte(`
namespace: ns-from-datadog-conf`)
	conf, err = NewCheckConfig(rawInstanceConfig, rawInitConfig)
	assert.Nil(t, err)
	assert.Equal(t, "ns-from-datadog-conf", conf.Namespace)

	// Should use namespace defined in datadog.yaml network_devices
	// language=yaml
	rawInstanceConfig = []byte(`
ip_address: 1.2.3.4
community_string: "abc"
`)
	rawInitConfig = []byte(``)
	coreconfig.Datadog.Set("network_devices.namespace", "totoro")
	conf, err = NewCheckConfig(rawInstanceConfig, rawInitConfig)
	assert.Nil(t, err)
	assert.Equal(t, "totoro", conf.Namespace)

	// Should use namespace defined in init config
	// when namespace is empty in instance config
	// language=yaml
	rawInstanceConfig = []byte(`
ip_address: 1.2.3.4
community_string: "abc"
namespace: ""
`)
	rawInitConfig = []byte(`
namespace: ponyo`)
	conf, err = NewCheckConfig(rawInstanceConfig, rawInitConfig)
	assert.Nil(t, err)
	assert.Equal(t, "ponyo", conf.Namespace)

	// Should use namespace defined in datadog.yaml network_devices
	// when namespace is empty in init config
	// language=yaml
	rawInstanceConfig = []byte(`
ip_address: 1.2.3.4
community_string: "abc"
`)
	rawInitConfig = []byte(`
namespace: `)
	coreconfig.Datadog.Set("network_devices.namespace", "mononoke")
	conf, err = NewCheckConfig(rawInstanceConfig, rawInitConfig)
	assert.Nil(t, err)
	assert.Equal(t, "mononoke", conf.Namespace)

	// Should throw error when namespace is empty in datadog.yaml network_devices
	// language=yaml
	rawInstanceConfig = []byte(`
ip_address: 1.2.3.4
community_string: "abc"
`)
	rawInitConfig = []byte(``)
	coreconfig.Datadog.Set("network_devices.namespace", "")
	_, err = NewCheckConfig(rawInstanceConfig, rawInitConfig)
	assert.EqualError(t, err, "namespace cannot be empty")
}

func Test_buildConfig_UseDeviceIDAsHostname(t *testing.T) {
	// language=yaml
	rawInstanceConfig := []byte(`
ip_address: 1.2.3.4
community_string: "abc"
`)
	// language=yaml
	rawInitConfig := []byte(`
oid_batch_size: 10
`)
	config, err := NewCheckConfig(rawInstanceConfig, rawInitConfig)
	assert.Nil(t, err)
	assert.Equal(t, false, config.UseDeviceIDAsHostname)

	// language=yaml
	rawInstanceConfig = []byte(`
ip_address: 1.2.3.4
community_string: "abc"
`)
	// language=yaml
	rawInitConfig = []byte(`
oid_batch_size: 10
use_device_id_as_hostname: true
`)
	config, err = NewCheckConfig(rawInstanceConfig, rawInitConfig)
	assert.Nil(t, err)
	assert.Equal(t, true, config.UseDeviceIDAsHostname)

	// language=yaml
	rawInstanceConfig = []byte(`
ip_address: 1.2.3.4
community_string: "abc"
use_device_id_as_hostname: true
`)
	// language=yaml
	rawInitConfig = []byte(`
oid_batch_size: 10
`)
	config, err = NewCheckConfig(rawInstanceConfig, rawInitConfig)
	assert.Nil(t, err)
	assert.Equal(t, true, config.UseDeviceIDAsHostname)

	// language=yaml
	rawInstanceConfig = []byte(`
ip_address: 1.2.3.4
community_string: "abc"
use_device_id_as_hostname: false
`)
	// language=yaml
	rawInitConfig = []byte(`
oid_batch_size: 10
use_device_id_as_hostname: true
`)
	config, err = NewCheckConfig(rawInstanceConfig, rawInitConfig)
	assert.Nil(t, err)
	assert.Equal(t, false, config.UseDeviceIDAsHostname)
}

func Test_buildConfig_DetectMetricsEnabled(t *testing.T) {
	// language=yaml
	rawInstanceConfig := []byte(`
ip_address: 1.2.3.4
community_string: "abc"
`)
	// language=yaml
	rawInitConfig := []byte(`
oid_batch_size: 10
`)
	config, err := NewCheckConfig(rawInstanceConfig, rawInitConfig)
	assert.Nil(t, err)
	assert.Equal(t, false, config.DetectMetricsEnabled)

	// language=yaml
	rawInstanceConfig = []byte(`
ip_address: 1.2.3.4
community_string: "abc"
`)
	// language=yaml
	rawInitConfig = []byte(`
oid_batch_size: 10
experimental_detect_metrics_enabled: true
`)
	config, err = NewCheckConfig(rawInstanceConfig, rawInitConfig)
	assert.Nil(t, err)
	assert.Equal(t, true, config.DetectMetricsEnabled)

	// language=yaml
	rawInstanceConfig = []byte(`
ip_address: 1.2.3.4
community_string: "abc"
experimental_detect_metrics_enabled: true
`)
	// language=yaml
	rawInitConfig = []byte(`
oid_batch_size: 10
`)
	config, err = NewCheckConfig(rawInstanceConfig, rawInitConfig)
	assert.Nil(t, err)
	assert.Equal(t, true, config.DetectMetricsEnabled)

	// language=yaml
	rawInstanceConfig = []byte(`
ip_address: 1.2.3.4
community_string: "abc"
experimental_detect_metrics_enabled: false
`)
	// language=yaml
	rawInitConfig = []byte(`
oid_batch_size: 10
experimental_detect_metrics_enabled: true
`)
	config, err = NewCheckConfig(rawInstanceConfig, rawInitConfig)
	assert.Nil(t, err)
	assert.Equal(t, false, config.DetectMetricsEnabled)
}

func TestSetAutodetectPreservesRequests(t *testing.T) {
	metric := func(oid, name string) profiledefinition2.MetricsConfig {
		return profiledefinition2.MetricsConfig{Symbol: profiledefinition2.SymbolConfig{OID: oid, Name: name}}
	}

	met1 := metric("1.1", "metricOne")
	met2 := metric("1.2", "metricTwo")
	met3 := metric("1.3", "metricThree")
	tag1 := profiledefinition2.MetricTagConfig{Tag: "tag_one", OID: "2.1", Name: "tagOne"}
	tag2 := profiledefinition2.MetricTagConfig{Tag: "tag_two", OID: "2.2", Name: "tagTwo"}
	tag3 := profiledefinition2.MetricTagConfig{Tag: "tag_three", OID: "2.3", Name: "tagThree"}

	config := &CheckConfig{
		CollectTopology:     false,
		RequestedMetrics:    []profiledefinition2.MetricsConfig{met1},
		RequestedMetricTags: []profiledefinition2.MetricTagConfig{tag1},
	}

	config.RebuildMetadataMetricsAndTags()

	assert.Equal(t, []profiledefinition2.MetricsConfig{met1}, config.Metrics)
	assert.Equal(t, []profiledefinition2.MetricTagConfig{tag1}, config.MetricTags)
	assert.Equal(t, OidConfig{
		ScalarOids: []string{
			"1.1",
			"2.1",
		},
		ColumnOids: nil,
	}, config.OidConfig)

	config.SetAutodetectProfile([]profiledefinition2.MetricsConfig{met2}, []profiledefinition2.MetricTagConfig{tag2})

	assert.Equal(t, []profiledefinition2.MetricsConfig{met1, met2}, config.Metrics)
	assert.Equal(t, []profiledefinition2.MetricTagConfig{tag1, tag2}, config.MetricTags)
	assert.Equal(t, OidConfig{
		ScalarOids: []string{
			"1.1",
			"1.2",
			"2.1",
			"2.2",
		},
		ColumnOids: nil,
	}, config.OidConfig)

	config.SetAutodetectProfile([]profiledefinition2.MetricsConfig{met3}, []profiledefinition2.MetricTagConfig{tag3})

	assert.Equal(t, []profiledefinition2.MetricsConfig{met1, met3}, config.Metrics)
	assert.Equal(t, []profiledefinition2.MetricTagConfig{tag1, tag3}, config.MetricTags)
	assert.Equal(t, OidConfig{
		ScalarOids: []string{
			"1.1",
			"1.3",
			"2.1",
			"2.3",
		},
		ColumnOids: nil,
	}, config.OidConfig)
}

func Test_buildConfig_DetectMetricsRefreshInterval(t *testing.T) {
	// language=yaml
	rawInstanceConfig := []byte(`
ip_address: 1.2.3.4
community_string: "abc"
`)
	// language=yaml
	rawInitConfig := []byte(`
oid_batch_size: 10
`)
	config, err := NewCheckConfig(rawInstanceConfig, rawInitConfig)
	assert.Nil(t, err)
	assert.Equal(t, 3600, config.DetectMetricsRefreshInterval)

	// language=yaml
	rawInstanceConfig = []byte(`
ip_address: 1.2.3.4
community_string: "abc"
`)
	// language=yaml
	rawInitConfig = []byte(`
oid_batch_size: 10
experimental_detect_metrics_refresh_interval: 10
`)
	config, err = NewCheckConfig(rawInstanceConfig, rawInitConfig)
	assert.Nil(t, err)
	assert.Equal(t, 10, config.DetectMetricsRefreshInterval)

	// language=yaml
	rawInstanceConfig = []byte(`
ip_address: 1.2.3.4
community_string: "abc"
experimental_detect_metrics_refresh_interval: 10
`)
	// language=yaml
	rawInitConfig = []byte(`
oid_batch_size: 20
`)
	config, err = NewCheckConfig(rawInstanceConfig, rawInitConfig)
	assert.Nil(t, err)
	assert.Equal(t, 10, config.DetectMetricsRefreshInterval)

	// language=yaml
	rawInstanceConfig = []byte(`
ip_address: 1.2.3.4
community_string: "abc"
experimental_detect_metrics_refresh_interval: 20
`)
	// language=yaml
	rawInitConfig = []byte(`
oid_batch_size: 10
experimental_detect_metrics_refresh_interval: 30
`)
	config, err = NewCheckConfig(rawInstanceConfig, rawInitConfig)
	assert.Nil(t, err)
	assert.Equal(t, 20, config.DetectMetricsRefreshInterval)
}

func Test_buildConfig_minCollectionInterval(t *testing.T) {
	tests := []struct {
		name              string
		rawInstanceConfig []byte
		rawInitConfig     []byte
		expectedInterval  time.Duration
		expectedErr       string
	}{
		{
			name: "default min collection interval",
			// language=yaml
			rawInstanceConfig: []byte(`
ip_address: 1.2.3.4
community_string: "abc"
`),
			// language=yaml
			rawInitConfig:    []byte(``),
			expectedInterval: 15 * time.Second,
		},
		{
			name: "init min_collection_interval",
			// language=yaml
			rawInstanceConfig: []byte(`
ip_address: 1.2.3.4
`),
			// language=yaml
			rawInitConfig: []byte(`
min_collection_interval: 20
`),
			expectedInterval: 20 * time.Second,
		},
		{
			name: "instance min_collection_interval",
			// language=yaml
			rawInstanceConfig: []byte(`
ip_address: 1.2.3.4
min_collection_interval: 25
`),
			// language=yaml
			rawInitConfig: []byte(`
min_collection_interval: 20
`),
			expectedInterval: 25 * time.Second,
		},
		{
			name: "instance extra_min_collection_interval",
			// language=yaml
			rawInstanceConfig: []byte(`
ip_address: 1.2.3.4
extra_min_collection_interval: 30
`),
			// language=yaml
			rawInitConfig: []byte(`
min_collection_interval: 20
`),
			expectedInterval: 30 * time.Second,
		},
		{
			name: "instance extra_min_collection_interval precedence",
			// language=yaml
			rawInstanceConfig: []byte(`
ip_address: 1.2.3.4
extra_min_collection_interval: 30
min_collection_interval: 40
`),
			// language=yaml
			rawInitConfig: []byte(`
min_collection_interval: 20
`),
			expectedInterval: 30 * time.Second,
		},
		{
			name: "instance min_collection_interval with extra = 0",
			// language=yaml
			rawInstanceConfig: []byte(`
ip_address: 1.2.3.4
extra_min_collection_interval: 0
min_collection_interval: 40
`),
			// language=yaml
			rawInitConfig: []byte(`
min_collection_interval: 20
`),
			expectedInterval: 40 * time.Second,
		},
		{
			name: "negative min_collection_interval",
			// language=yaml
			rawInstanceConfig: []byte(`
ip_address: 1.2.3.4
`),
			// language=yaml
			rawInitConfig: []byte(`
min_collection_interval: -10
`),
			expectedInterval: 0,
			expectedErr:      "min collection interval must be > 0, but got: -10",
		},
	}
	for _, tt := range tests {
		t.Run(tt.name, func(t *testing.T) {
			config, err := NewCheckConfig(tt.rawInstanceConfig, tt.rawInitConfig)
			if tt.expectedErr != "" {
				assert.EqualError(t, err, tt.expectedErr)
			} else {
				assert.Equal(t, tt.expectedInterval, config.MinCollectionInterval)
			}
		})
	}
}

func Test_buildConfig_InterfaceConfigs(t *testing.T) {
	tests := []struct {
		name                     string
		rawInstanceConfig        []byte
		rawInitConfig            []byte
		expectedInterfaceConfigs []snmpintegration.InterfaceConfig
		expectedErr              string
	}{
		{
			name: "interface config as yaml",
			// language=yaml
			rawInstanceConfig: []byte(`
ip_address: 1.2.3.4
interface_configs:
  - match_field: "name"
    match_value: "eth0"
    in_speed: 25
    out_speed: 10
    tags:
      - "muted"
      - "test1:value1"
`),
			// language=yaml
			rawInitConfig: []byte(``),
			expectedInterfaceConfigs: []snmpintegration.InterfaceConfig{
				{
					MatchField: "name",
					MatchValue: "eth0",
					InSpeed:    25,
					OutSpeed:   10,
					Tags: []string{
						"muted",
						"test1:value1",
					},
				},
			},
		},
		{
			name: "interface config as json string",
			// language=yaml
			rawInstanceConfig: []byte(`
ip_address: 1.2.3.4
interface_configs: '[{"match_field":"name","match_value":"eth0","in_speed":25,"out_speed":10, "tags":["test2:value2", "aTag"]}]'
`),
			// language=yaml
			rawInitConfig: []byte(``),
			expectedInterfaceConfigs: []snmpintegration.InterfaceConfig{
				{
					MatchField: "name",
					MatchValue: "eth0",
					InSpeed:    25,
					OutSpeed:   10,
					Tags: []string{
						"test2:value2",
						"aTag",
					},
				},
			},
		},
	}
	for _, tt := range tests {
		t.Run(tt.name, func(t *testing.T) {
			config, err := NewCheckConfig(tt.rawInstanceConfig, tt.rawInitConfig)
			if tt.expectedErr != "" {
				assert.EqualError(t, err, tt.expectedErr)
			} else {
				assert.Equal(t, tt.expectedInterfaceConfigs, config.InterfaceConfigs)
			}
		})
	}
}

func TestCheckConfig_DiscoveryDigest(t *testing.T) {
	baseCaseHash := DeviceDigest("a1d0f0237ee2fe8f")
	tests := []struct {
		name         string
		config       CheckConfig
		ipAddress    string
		expectedHash DeviceDigest
	}{
		{
			name:      "base case",
			ipAddress: "127.0.0.1",
			config: CheckConfig{
				Port:            161,
				CommunityString: "public",
				SnmpVersion:     "2",
				User:            "123",
				AuthProtocol:    "sha",
				AuthKey:         "123",
				PrivProtocol:    "des",
				PrivKey:         "123",
				ContextName:     "",
			},
			expectedHash: baseCaseHash,
		},
		{
			name:      "different ip",
			ipAddress: "127.0.0.2",
			config: CheckConfig{
				Port:            161,
				CommunityString: "public",
				SnmpVersion:     "2",
				User:            "123",
				AuthProtocol:    "sha",
				AuthKey:         "123",
				PrivProtocol:    "des",
				PrivKey:         "123",
				ContextName:     "",
			},
			expectedHash: "82787fd6ceade9e2",
		},
		{
			name:      "different CommunityString",
			ipAddress: "127.0.0.1",
			config: CheckConfig{
				Port:            161,
				CommunityString: "public2",
				SnmpVersion:     "2",
				User:            "123",
				AuthProtocol:    "sha",
				AuthKey:         "123",
				PrivProtocol:    "des",
				PrivKey:         "123",
				ContextName:     "",
			},
			expectedHash: "cdf44b020cb2a9e7",
		},
		{
			name:      "different snmp version",
			ipAddress: "127.0.0.1",
			config: CheckConfig{
				Port:            161,
				CommunityString: "public",
				SnmpVersion:     "3",
				User:            "123",
				AuthProtocol:    "sha",
				AuthKey:         "123",
				PrivProtocol:    "des",
				PrivKey:         "123",
				ContextName:     "",
			},
			expectedHash: "d41b9d5601104294",
		},
		{
			name:      "different user",
			ipAddress: "127.0.0.1",
			config: CheckConfig{
				Port:            161,
				CommunityString: "public",
				SnmpVersion:     "2",
				User:            "user2",
				AuthProtocol:    "sha",
				AuthKey:         "123",
				PrivProtocol:    "des",
				PrivKey:         "123",
				ContextName:     "",
			},
			expectedHash: "992c6d4145819fd2",
		},
		{
			name:      "different AuthProtocol",
			ipAddress: "127.0.0.1",
			config: CheckConfig{
				Port:            161,
				CommunityString: "public",
				SnmpVersion:     "2",
				User:            "123",
				AuthProtocol:    "md5",
				AuthKey:         "123",
				PrivProtocol:    "des",
				PrivKey:         "123",
				ContextName:     "",
			},
			expectedHash: "16e9c29b483c41ad",
		},
		{
			name:      "different AuthKey",
			ipAddress: "127.0.0.1",
			config: CheckConfig{
				Port:            161,
				CommunityString: "public",
				SnmpVersion:     "2",
				User:            "123",
				AuthProtocol:    "sha",
				AuthKey:         "1234",
				PrivProtocol:    "des",
				PrivKey:         "123",
				ContextName:     "",
			},
			expectedHash: "ea3fce2535709f4d",
		},
		{
			name:      "different PrivProtocol",
			ipAddress: "127.0.0.1",
			config: CheckConfig{
				Port:            161,
				CommunityString: "public",
				SnmpVersion:     "2",
				User:            "123",
				AuthProtocol:    "sha",
				AuthKey:         "123",
				PrivProtocol:    "aes",
				PrivKey:         "123",
				ContextName:     "",
			},
			expectedHash: "a1dbe4237eecf26e",
		},
		{
			name:      "different PrivKey",
			ipAddress: "127.0.0.1",
			config: CheckConfig{
				Port:            161,
				CommunityString: "public",
				SnmpVersion:     "2",
				User:            "123",
				AuthProtocol:    "sha",
				AuthKey:         "123",
				PrivProtocol:    "des",
				PrivKey:         "1234",
				ContextName:     "",
			},
			expectedHash: "3942f94fb039bddd",
		},
		{
			name:      "different context name",
			ipAddress: "127.0.0.1",
			config: CheckConfig{
				Port:            161,
				CommunityString: "public",
				SnmpVersion:     "2",
				User:            "123",
				AuthProtocol:    "sha",
				AuthKey:         "123",
				PrivProtocol:    "des",
				PrivKey:         "123",
				ContextName:     "123",
			},
			expectedHash: "36e5cb68e8ad58d1",
		},
		{
			name:      "different ignored ips",
			ipAddress: "127.0.0.1",
			config: CheckConfig{
				Port:               161,
				CommunityString:    "public",
				SnmpVersion:        "2",
				User:               "123",
				AuthProtocol:       "sha",
				AuthKey:            "123",
				PrivProtocol:       "des",
				PrivKey:            "123",
				ContextName:        "123",
				IgnoredIPAddresses: map[string]bool{"127.0.0.3": true},
			},
			expectedHash: "20714cf5b9e95cfe",
		},
		{
			name:      "different other fields lead to same hash",
			ipAddress: "127.0.0.1",
			config: CheckConfig{
				Port:            161,
				CommunityString: "public",
				SnmpVersion:     "2",
				User:            "123",
				AuthProtocol:    "sha",
				AuthKey:         "123",
				PrivProtocol:    "des",
				PrivKey:         "123",
				ContextName:     "",
				Retries:         999,
			},
			expectedHash: baseCaseHash,
		},
	}
	for _, tt := range tests {
		t.Run(tt.name, func(t *testing.T) {
			assert.Equal(t, tt.expectedHash, tt.config.DeviceDigest(tt.ipAddress))
		})
	}
}

func TestCheckConfig_Copy(t *testing.T) {
	config := CheckConfig{
		Network:         "127.0.0.0/30",
		IPAddress:       "127.0.0.5",
		Port:            161,
		CommunityString: "public",
		SnmpVersion:     "2",
		Timeout:         5,
		Retries:         5,
		User:            "123",
		AuthProtocol:    "sha",
		AuthKey:         "123",
		PrivProtocol:    "des",
		PrivKey:         "123",
		ContextName:     "",
		OidConfig: OidConfig{
			ScalarOids: []string{"1.2.3"},
			ColumnOids: []string{"1.2.3", "2.3.4"},
		},
		RequestedMetrics: []profiledefinition2.MetricsConfig{
			{
				Symbol: profiledefinition2.SymbolConfig{
					OID:  "1.2",
					Name: "abc",
				},
			},
		},
		RequestedMetricTags: []profiledefinition2.MetricTagConfig{
			{Tag: "my_symbol", OID: "1.2.3", Name: "mySymbol"},
		},
		Metrics: []profiledefinition2.MetricsConfig{
			{
				Symbol: profiledefinition2.SymbolConfig{
					OID:  "1.2",
					Name: "abc",
				},
			},
		},
		MetricTags: []profiledefinition2.MetricTagConfig{
			{Tag: "my_symbol", OID: "1.2.3", Name: "mySymbol"},
		},
		OidBatchSize:       10,
		BulkMaxRepetitions: 10,
		Profiles: profileConfigMap{"f5-big-ip": profileConfig{
			Definition: profiledefinition2.ProfileDefinition{
				Device: profiledefinition2.DeviceMeta{Vendor: "f5"},
			},
		}},
		ProfileTags: []string{"profile_tag:atag"},
		Profile:     "f5",
		ProfileDef: &profiledefinition2.ProfileDefinition{
			Device: profiledefinition2.DeviceMeta{Vendor: "f5"},
		},
		ExtraTags:             []string{"ExtraTags:tag"},
		InstanceTags:          []string{"InstanceTags:tag"},
		CollectDeviceMetadata: true,
		CollectTopology:       true,
		UseDeviceIDAsHostname: true,
		DeviceID:              "123",
		DeviceIDTags:          []string{"DeviceIDTags:tag"},
		ResolvedSubnetName:    "1.2.3.4/28",
		AutodetectProfile:     true,
		MinCollectionInterval: 120,
	}
	configCopy := config.Copy()

	assert.Equal(t, &config, configCopy)

	assert.NotSame(t, config.RequestedMetrics, configCopy.RequestedMetrics)
	assert.NotSame(t, config.RequestedMetricTags, configCopy.RequestedMetricTags)
	assert.NotSame(t, config.Metrics, configCopy.Metrics)
	assert.NotSame(t, config.MetricTags, configCopy.MetricTags)
	assert.NotSame(t, config.ProfileTags, configCopy.ProfileTags)
	assert.NotSame(t, config.ExtraTags, configCopy.ExtraTags)
	assert.NotSame(t, config.InstanceTags, configCopy.InstanceTags)
	assert.NotSame(t, config.DeviceIDTags, configCopy.DeviceIDTags)
}

func TestCheckConfig_CopyWithNewIP(t *testing.T) {
	config := CheckConfig{
		IPAddress:       "127.0.0.5",
		Port:            161,
		CommunityString: "public",
		InstanceTags:    []string{"tag1:val1"},
	}
	config.UpdateDeviceIDAndTags()

	configCopy := config.CopyWithNewIP("127.0.0.10")

	assert.Equal(t, "127.0.0.10", configCopy.IPAddress)
	assert.Equal(t, config.Port, configCopy.Port)
	assert.Equal(t, config.CommunityString, configCopy.CommunityString)
	assert.NotEqual(t, config.DeviceID, configCopy.DeviceID)
}

func TestCheckConfig_getResolvedSubnetName(t *testing.T) {
	tests := []struct {
		name               string
		network            string
		instanceTags       []string
		expectedSubnetName string
	}{
		{
			name:               "from Network",
			network:            "1.2.0.0/24",
			expectedSubnetName: "1.2.0.0/24",
		},
		{
			name:               "from instance tags",
			instanceTags:       []string{"autodiscovery_subnet:10.10.0.0/25"},
			expectedSubnetName: "10.10.0.0/25",
		},
	}
	for _, tt := range tests {
		t.Run(tt.name, func(t *testing.T) {
			c := &CheckConfig{
				Network:      tt.network,
				InstanceTags: tt.instanceTags,
			}
			assert.Equal(t, tt.expectedSubnetName, c.getResolvedSubnetName())
		})
	}
}

func TestCheckConfig_GetStaticTags(t *testing.T) {
	coreconfig.Datadog.Set("hostname", "my-hostname")
	tests := []struct {
		name         string
		config       CheckConfig
		expectedTags []string
	}{
		{
			name: "IPAddress",
			config: CheckConfig{
				Namespace: "default",
				IPAddress: "1.2.3.4",
			},
			expectedTags: []string{
				"device_namespace:default",
				"snmp_device:1.2.3.4",
			},
		},
		{
			name: "extraTags",
			config: CheckConfig{
				Namespace: "default",
				IPAddress: "1.2.3.4",
				ExtraTags: []string{
					"extra_tag1:val1",
					"extra_tag2:val2",
				},
			},
			expectedTags: []string{
				"extra_tag1:val1",
				"extra_tag2:val2",
				"device_namespace:default",
				"snmp_device:1.2.3.4",
			},
		},
		{
			name: "Agent Hostname",
			config: CheckConfig{
				Namespace:             "default",
				IPAddress:             "1.2.3.4",
				UseDeviceIDAsHostname: true,
			},
			expectedTags: []string{
				"device_namespace:default",
				"snmp_device:1.2.3.4",
				"agent_host:my-hostname",
			},
		},
	}
	for _, tt := range tests {
		t.Run(tt.name, func(t *testing.T) {
			assert.ElementsMatch(t, tt.expectedTags, tt.config.GetStaticTags())
		})
	}
}<|MERGE_RESOLUTION|>--- conflicted
+++ resolved
@@ -202,11 +202,7 @@
 						OID:  "1.2.3.4.8.1.2",
 					},
 					Match:   "(\\w)(\\w+)",
-<<<<<<< HEAD
-					Pattern: regexp.MustCompile("(\\w)(\\w+)"),
-=======
-					pattern: regexp.MustCompile(`(\w)(\w+)`),
->>>>>>> 51084d51
+					Pattern: regexp.MustCompile(`(\w)(\w+)`),
 					Tags: map[string]string{
 						"prefix": "\\1",
 						"suffix": "\\2",
@@ -225,11 +221,7 @@
 			OID:     "1.2.3",
 			Name:    "mySymbol",
 			Match:   "(\\w)(\\w+)",
-<<<<<<< HEAD
-			Pattern: regexp.MustCompile("(\\w)(\\w+)"),
-=======
-			pattern: regexp.MustCompile(`(\w)(\w+)`),
->>>>>>> 51084d51
+			Pattern: regexp.MustCompile(`(\w)(\w+)`),
 			Tags: map[string]string{
 				"prefix": "\\1",
 				"suffix": "\\2",
@@ -239,11 +231,7 @@
 			OID:     "1.3.6.1.2.1.1.5.0",
 			Name:    "sysName",
 			Match:   "(\\w)(\\w+)",
-<<<<<<< HEAD
-			Pattern: regexp.MustCompile("(\\w)(\\w+)"),
-=======
-			pattern: regexp.MustCompile(`(\w)(\w+)`),
->>>>>>> 51084d51
+			Pattern: regexp.MustCompile(`(\w)(\w+)`),
 			Tags: map[string]string{
 				"some_tag": "some_tag_value",
 				"prefix":   "\\1",
