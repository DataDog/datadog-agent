// Unless explicitly stated otherwise all files in this repository are licensed
// under the Apache License Version 2.0.
// This product includes software developed at Datadog (https://www.datadoghq.com/).
// Copyright 2016-present Datadog, Inc.

package net

import (
	"context"
	"expvar"
	"fmt"
	"math"
	"sort"
	"time"

	"github.com/beevik/ntp"
	"gopkg.in/yaml.v2"

	"github.com/DataDog/datadog-agent/pkg/autodiscovery/integration"
	"github.com/DataDog/datadog-agent/pkg/collector/check"
	core "github.com/DataDog/datadog-agent/pkg/collector/corechecks"
	"github.com/DataDog/datadog-agent/pkg/metrics/servicecheck"
	"github.com/DataDog/datadog-agent/pkg/telemetry"
	"github.com/DataDog/datadog-agent/pkg/util/cloudproviders"
	"github.com/DataDog/datadog-agent/pkg/util/log"
)

const (
	ntpCheckName                 = "ntp"
	defaultMinCollectionInterval = 900 // 15 minutes, to follow pool.ntp.org's guidelines on the query rate
)

var (
	ntpExpVar = expvar.NewFloat("ntpOffset")
	// for testing purpose
	ntpQuery = ntp.QueryWithOptions

	tlmNtpOffset = telemetry.NewGauge("check", "ntp_offset",
		nil, "Ntp offset")
)

// NTPCheck only has sender and config
type NTPCheck struct {
	core.CheckBase
	cfg            *ntpConfig
	lastCollection time.Time
	errCount       int
}

type ntpInstanceConfig struct {
	OffsetThreshold        int      `yaml:"offset_threshold"`
	Host                   string   `yaml:"host"`
	Hosts                  []string `yaml:"hosts"`
	Port                   int      `yaml:"port"`
	Timeout                int      `yaml:"timeout"`
	Version                int      `yaml:"version"`
	UseLocalDefinedServers bool     `yaml:"use_local_defined_servers"`
}

type ntpInitConfig struct{}

type ntpConfig struct {
	instance ntpInstanceConfig
	initConf ntpInitConfig
}

func (c *NTPCheck) String() string {
	return "ntp"
}

// for testing
var getCloudProviderNTPHosts = cloudproviders.GetCloudProviderNTPHosts

func (c *ntpConfig) parse(data []byte, initData []byte, getLocalServers func() ([]string, error)) error {
	var instance ntpInstanceConfig
	var initConf ntpInitConfig
	defaultVersion := 3
	defaultTimeout := 5
	defaultPort := 123
	defaultOffsetThreshold := 60

	defaultHosts := getCloudProviderNTPHosts(context.TODO())

	// Default to our domains on pool.ntp.org if no cloud provider detected
	if defaultHosts == nil {
		log.Debug("No cloud provider detected, using default ntp pool.")
		defaultHosts = []string{"0.datadog.pool.ntp.org", "1.datadog.pool.ntp.org", "2.datadog.pool.ntp.org", "3.datadog.pool.ntp.org"}
	}

	if err := yaml.Unmarshal(data, &instance); err != nil {
		return err
	}

	if err := yaml.Unmarshal(initData, &initConf); err != nil {
		return err
	}

	c.instance = instance
	var localNtpServers []string
	var err error
	if c.instance.UseLocalDefinedServers {
		localNtpServers, err = getLocalServers()
		if err != nil {
			return err
		}
		log.Infof("Use local defined servers: %v", localNtpServers)
	}

	if len(localNtpServers) > 0 {
		c.instance.Hosts = localNtpServers
	} else if c.instance.Host != "" {
		hosts := []string{c.instance.Host}
		// If config contains both host and hosts
		for _, h := range c.instance.Hosts {
			if h != c.instance.Host {
				hosts = append(hosts, h)
			}
		}
		c.instance.Hosts = hosts
	}
	if c.instance.Hosts == nil {
		c.instance.Hosts = defaultHosts
	}
	if c.instance.Port == 0 {
		c.instance.Port = defaultPort
	}
	if c.instance.Version == 0 {
		c.instance.Version = defaultVersion
	}
	if c.instance.Timeout == 0 {
		c.instance.Timeout = defaultTimeout
	}
	if c.instance.OffsetThreshold == 0 {
		c.instance.OffsetThreshold = defaultOffsetThreshold
	}
	c.initConf = initConf

	return nil
}

// Configure configure the data from the yaml
func (c *NTPCheck) Configure(integrationConfigDigest uint64, data integration.Data, initConfig integration.Data, source string) error {
	cfg := new(ntpConfig)
	err := cfg.parse(data, initConfig, getLocalDefinedNTPServers)
	if err != nil {
		log.Errorf("Error parsing configuration file: %s", err)
		return err
	}

	c.BuildID(integrationConfigDigest, data, initConfig)
	c.cfg = cfg

	err = c.CommonConfigure(integrationConfigDigest, initConfig, data, source)
	if err != nil {
		return err
	}

	return nil
}

// Run runs the check
func (c *NTPCheck) Run() error {
	sender, err := c.GetSender()
	if err != nil {
		return err
	}

	var serviceCheckStatus servicecheck.ServiceCheckStatus
	serviceCheckMessage := ""
	offsetThreshold := c.cfg.instance.OffsetThreshold

	clockOffset, err := c.queryOffset()
	if err != nil {
<<<<<<< HEAD
		log.Error(err)

		sender.ServiceCheck("ntp.in_sync", metrics.ServiceCheckUnknown, "", nil, serviceCheckMessage)
		c.lastCollection = time.Now()
		sender.Commit()
=======
		log.Info(err)
		serviceCheckStatus = servicecheck.ServiceCheckUnknown
	} else {
		if int(math.Abs(clockOffset)) > offsetThreshold {
			serviceCheckStatus = servicecheck.ServiceCheckCritical
			serviceCheckMessage = fmt.Sprintf("Offset %v is higher than offset threshold (%v secs)", clockOffset, offsetThreshold)
		} else {
			serviceCheckStatus = servicecheck.ServiceCheckOK
		}
>>>>>>> 83503364

		return err
	}
	if int(math.Abs(clockOffset)) > offsetThreshold {
		serviceCheckStatus = metrics.ServiceCheckCritical
		serviceCheckMessage = fmt.Sprintf("Offset %v is higher than offset threshold (%v secs)", clockOffset, offsetThreshold)
	} else {
		serviceCheckStatus = metrics.ServiceCheckOK
	}

	sender.Gauge("ntp.offset", clockOffset, "", nil)
	ntpExpVar.Set(clockOffset)
	tlmNtpOffset.Set(clockOffset)
	sender.ServiceCheck("ntp.in_sync", serviceCheckStatus, "", nil, serviceCheckMessage)

	c.lastCollection = time.Now()

	sender.Commit()

	return nil
}

func (c *NTPCheck) queryOffset() (float64, error) {
	offsets := []float64{}

	for _, host := range c.cfg.instance.Hosts {
		response, err := ntpQuery(host, ntp.QueryOptions{Version: c.cfg.instance.Version, Port: c.cfg.instance.Port, Timeout: time.Duration(c.cfg.instance.Timeout) * time.Second})
		if err != nil {
			if c.errCount >= 10 {
				c.errCount = 0
				log.Warnf("Couldn't query the ntp host %s for 10 times in a row: %s", host, err)
			} else {
				c.errCount++
				log.Debugf("There was an error querying the ntp host %s: %s", host, err)
			}
			continue
		}
		c.errCount = 0
		err = response.Validate()
		if err != nil {
			log.Infof("The ntp response is not valid for host %s: %s", host, err)
			continue
		}
		offsets = append(offsets, response.ClockOffset.Seconds())
	}

	if len(offsets) == 0 {
		return .0, fmt.Errorf("Failed to get clock offset from any ntp host")
	}

	var median float64

	sort.Float64s(offsets)
	length := len(offsets)
	if length%2 == 0 {
		median = (offsets[length/2-1] + offsets[length/2]) / 2.0
	} else {
		median = offsets[length/2]
	}

	return median, nil
}

func ntpFactory() check.Check {
	return &NTPCheck{
		CheckBase: core.NewCheckBaseWithInterval(ntpCheckName, time.Duration(defaultMinCollectionInterval)*time.Second),
	}
}

func init() {
	core.RegisterCheck(ntpCheckName, ntpFactory)
}<|MERGE_RESOLUTION|>--- conflicted
+++ resolved
@@ -171,31 +171,19 @@
 
 	clockOffset, err := c.queryOffset()
 	if err != nil {
-<<<<<<< HEAD
 		log.Error(err)
 
-		sender.ServiceCheck("ntp.in_sync", metrics.ServiceCheckUnknown, "", nil, serviceCheckMessage)
+		sender.ServiceCheck("ntp.in_sync", servicecheck.ServiceCheckUnknown, "", nil, serviceCheckMessage)
 		c.lastCollection = time.Now()
 		sender.Commit()
-=======
-		log.Info(err)
-		serviceCheckStatus = servicecheck.ServiceCheckUnknown
-	} else {
-		if int(math.Abs(clockOffset)) > offsetThreshold {
-			serviceCheckStatus = servicecheck.ServiceCheckCritical
-			serviceCheckMessage = fmt.Sprintf("Offset %v is higher than offset threshold (%v secs)", clockOffset, offsetThreshold)
-		} else {
-			serviceCheckStatus = servicecheck.ServiceCheckOK
-		}
->>>>>>> 83503364
 
 		return err
 	}
 	if int(math.Abs(clockOffset)) > offsetThreshold {
-		serviceCheckStatus = metrics.ServiceCheckCritical
+		serviceCheckStatus = servicecheck.ServiceCheckCritical
 		serviceCheckMessage = fmt.Sprintf("Offset %v is higher than offset threshold (%v secs)", clockOffset, offsetThreshold)
 	} else {
-		serviceCheckStatus = metrics.ServiceCheckOK
+		serviceCheckStatus = servicecheck.ServiceCheckOK
 	}
 
 	sender.Gauge("ntp.offset", clockOffset, "", nil)
