--- conflicted
+++ resolved
@@ -356,7 +356,6 @@
 					value, ok := ac.templateCache.CPupdate[pd.provider.String()]
 					if !ok {
 						initCP = true
-<<<<<<< HEAD
 						ac.templateCache.CPupdate[pd.provider.String()] = CPAdIds{
 							Adids2Node: make(map[string]AdIdentfier2stats),
 						}
@@ -364,15 +363,6 @@
 					}
 
 					upToDate, UpdatedNodes, err := pd.provider.IsUpToDate(value)
-=======
-						ac.templateCache.CPupdate[pd.provider.String()] = CPversion{
-							adids2nodeversion: make(map[string][]int32),
-						}
-						value.adids2nodeversion = map[string][]int32{}
-					}
-
-					upToDate, UpdatedNodes, err := pd.provider.IsUpToDate(value.adids2nodeversion)
->>>>>>> 2c107ca5
 					if err != nil {
 						log.Errorf("cache processing of %v failed: %v", pd.provider.String(), err)
 					}
@@ -380,13 +370,7 @@
 						log.Infof("No modifications in the templates stored in %q ", pd.provider.String())
 						continue
 					}
-
-<<<<<<< HEAD
 					ac.templateCache.CPupdate[pd.provider.String()] = UpdatedNodes
-=======
-					UpdatedCP := CPversion{adids2nodeversion: UpdatedNodes}
-					ac.templateCache.CPupdate[pd.provider.String()] = UpdatedCP
->>>>>>> 2c107ca5
 
 					// retrieve the list of newly added configurations as well
 					// as removed configurations
