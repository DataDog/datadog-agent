// Unless explicitly stated otherwise all files in this repository are licensed
// under the Apache License Version 2.0.
// This product includes software developed at Datadog (https://www.datadoghq.com/).
// Copyright 2018 Datadog, Inc.

// +build python

package python

import (
	"bytes"
	"context"
	"encoding/json"
	"fmt"
	"os/exec"
	"time"
<<<<<<< HEAD
=======

	"github.com/DataDog/datadog-agent/pkg/config"
	"github.com/DataDog/datadog-agent/pkg/util/executable"
>>>>>>> e1e2f248
)

var (
	linterTimeout = time.Duration(config.Datadog.GetInt("python3_linter_timeout")) * time.Second
)

type warning struct {
	Message string
}

// verifyPython3 checks that a check can run on python 3
func validatePython3(moduleName string, modulePath string) ([]string, error) {
	ctx, cancel := context.WithTimeout(context.Background(), linterTimeout)
	defer cancel()

	cmd := exec.CommandContext(ctx, pythonBinPath, "-m", "a7", modulePath)

	stdout := bytes.Buffer{}
	stderr := bytes.Buffer{}
	cmd.Stdout = &stdout
	cmd.Stderr = &stderr

	if err := cmd.Run(); err != nil {
		return nil, fmt.Errorf("error running the linter on (%s): %s", err, stderr.String())
	}

	var warnings []warning
	if err := json.Unmarshal(stdout.Bytes(), &warnings); err != nil {
		return nil, fmt.Errorf("could not Unmarshal warnings from Python3 linter: %s", err)
	}

	res := []string{}
	// no post processing needed for now, we just retrieve every messages
	for _, warn := range warnings {
		res = append(res, warn.Message)
	}

	return res, nil
}<|MERGE_RESOLUTION|>--- conflicted
+++ resolved
@@ -14,12 +14,8 @@
 	"fmt"
 	"os/exec"
 	"time"
-<<<<<<< HEAD
-=======
 
 	"github.com/DataDog/datadog-agent/pkg/config"
-	"github.com/DataDog/datadog-agent/pkg/util/executable"
->>>>>>> e1e2f248
 )
 
 var (
