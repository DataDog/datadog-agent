--- conflicted
+++ resolved
@@ -14,49 +14,6 @@
 // #include <datadog_agent_rtloader.h>
 import "C"
 
-<<<<<<< HEAD
-const yamlData = `
-key: value ®
-stringlist:
-  - a
-  - b
-  - c
-boollist:
-  - true
-  - false
-intlist:
-  - 1
-doublelist:
-  - 0.7
-  - 1.42
-emptykey: null
-nestedobject:
-  nestedkey: nestedValue
-  animals:
-    legs: dog
-    wings: eagle
-    tail: crocodile
-`
-
-var expectedTopoData = topology.Data{
-	"key":        "value ®",
-	"stringlist": []interface{}{"a", "b", "c"},
-	"boollist":   []interface{}{true, false},
-	"intlist":    []interface{}{1},
-	"doublelist": []interface{}{0.7, 1.42},
-	"emptykey":   nil,
-	"nestedobject": map[string]interface{}{
-		"nestedkey": "nestedValue",
-		"animals": map[string]interface{}{
-			"legs":  "dog",
-			"wings": "eagle",
-			"tail":  "crocodile",
-		},
-	},
-}
-
-=======
->>>>>>> 3782f30d
 func testComponentTopology(t *testing.T) {
 	mockBatcher := batcher.NewMockBatcher()
 
@@ -76,12 +33,6 @@
 	expectedTopology := mockBatcher.CollectedTopology.Flush()
 	instance := topology.Instance{Type: "instance-type", URL: "instance-url"}
 
-<<<<<<< HEAD
-	for _, state := range expectedTopology {
-		for _, c := range state.Topology.Components {
-			c.JSONString()
-		}
-	}
 	assert.Equal(t, batcher.CheckInstanceBatchStates(map[check.ID]batcher.CheckInstanceBatchState{
 		"check-id": {
 			Health: make(map[string]health.Health),
@@ -93,20 +44,8 @@
 					{
 						ExternalID: "external-id",
 						Type:       topology.Type{Name: "component-type"},
-						Data:       expectedTopoData,
+						Data:       topology.Data{"some": "data"},
 					},
-=======
-	assert.Equal(t, batcher.Topologies(map[check.ID]topology.Topology{
-		"check-id": {
-			StartSnapshot: true,
-			StopSnapshot:  true,
-			Instance:      instance,
-			Components: []topology.Component{
-				{
-					ExternalID: "external-id",
-					Type:       topology.Type{Name: "component-type"},
-					Data:       topology.Data{"some": "data"},
->>>>>>> 3782f30d
 				},
 				Relations: []topology.Relation{},
 			},
@@ -132,12 +71,6 @@
 	expectedTopology := mockBatcher.CollectedTopology.Flush()
 	instance := topology.Instance{Type: "instance-type", URL: "instance-url"}
 
-<<<<<<< HEAD
-	for _, state := range expectedTopology {
-		for _, r := range state.Topology.Relations {
-			r.JSONString()
-		}
-	}
 	assert.Equal(t, batcher.CheckInstanceBatchStates(map[check.ID]batcher.CheckInstanceBatchState{
 		"check-id": {
 			Health: make(map[string]health.Health),
@@ -152,23 +85,8 @@
 						SourceID:   "source-id",
 						TargetID:   "target-id",
 						Type:       topology.Type{Name: "relation-type"},
-						Data:       expectedTopoData,
+						Data:       topology.Data{"some": "data"},
 					},
-=======
-	assert.Equal(t, batcher.Topologies(map[check.ID]topology.Topology{
-		"check-id": {
-			StartSnapshot: false,
-			StopSnapshot:  false,
-			Instance:      instance,
-			Components:    []topology.Component{},
-			Relations: []topology.Relation{
-				{
-					ExternalID: "source-id-relation-type-target-id",
-					SourceID:   "source-id",
-					TargetID:   "target-id",
-					Type:       topology.Type{Name: "relation-type"},
-					Data:       topology.Data{"some": "data"},
->>>>>>> 3782f30d
 				},
 			},
 		},
