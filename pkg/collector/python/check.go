--- conflicted
+++ resolved
@@ -365,28 +365,6 @@
 		return nil, fmt.Errorf("failed to parse diagnoses JSON for %s: %s. JSON: %q", c.id, err, strDiagnoses)
 	}
 
-<<<<<<< HEAD
-	if len(diagnosesWrap) == 0 {
-		return nil, nil
-	}
-
-	diagnoses := make([]diagnosis.Diagnosis, 0, len(diagnosesWrap))
-	for _, dw := range diagnosesWrap {
-		d := dw.Diagnosis
-
-		if len(d.Name) == 0 {
-			d.Name = c.String()
-		}
-
-		if len(dw.RawError) > 0 {
-			d.RawError = errors.New(dw.RawError)
-		}
-
-		diagnoses = append(diagnoses, d)
-	}
-
-=======
->>>>>>> b60575ea
 	return diagnoses, nil
 }
 
