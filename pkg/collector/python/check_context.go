// Unless explicitly stated otherwise all files in this repository are licensed
// under the Apache License Version 2.0.
// This product includes software developed at Datadog (https://www.datadoghq.com/).
// Copyright 2016-present Datadog, Inc.

//go:build python

package python

import (
	"errors"
	"sync"

	integrations "github.com/DataDog/datadog-agent/comp/logs/integrations/def"
	"github.com/DataDog/datadog-agent/pkg/aggregator/sender"
	"github.com/DataDog/datadog-agent/pkg/util/log"
	"github.com/DataDog/datadog-agent/pkg/util/optional"
)

var checkCtx *checkContext
var checkContextMutex = sync.Mutex{}

// As it is difficult to pass Go context to Go methods like SubmitMetric,
// checkContext stores the global context required by these functions.
// Doing so allow to have a single global state instead of having one
// per dependency used inside SubmitMetric like methods.
type checkContext struct {
	senderManager sender.SenderManager
	logReceiver   optional.Option[integrations.Component]
}

func getCheckContext() (*checkContext, error) {
	checkContextMutex.Lock()
	defer checkContextMutex.Unlock()

	if checkCtx == nil {
		return nil, errors.New("Python check context was not set")
	}
	return checkCtx, nil
}

func initializeCheckContext(senderManager sender.SenderManager, logReceiver optional.Option[integrations.Component]) {
	checkContextMutex.Lock()
	if checkCtx == nil {
		checkCtx = &checkContext{
			senderManager: senderManager,
			logReceiver:   logReceiver,
		}

		if _, ok := logReceiver.Get(); !ok {
<<<<<<< HEAD
			log.Warn("Log receiver not provided.")
=======
			log.Warn("Log receiver not provided. Logs from integrations will not be collected.")
>>>>>>> 1acb8f20
		}
	}

	checkContextMutex.Unlock()
}

func releaseCheckContext() {
	checkContextMutex.Lock()
	checkCtx = nil
	checkContextMutex.Unlock()
}<|MERGE_RESOLUTION|>--- conflicted
+++ resolved
@@ -48,11 +48,7 @@
 		}
 
 		if _, ok := logReceiver.Get(); !ok {
-<<<<<<< HEAD
-			log.Warn("Log receiver not provided.")
-=======
 			log.Warn("Log receiver not provided. Logs from integrations will not be collected.")
->>>>>>> 1acb8f20
 		}
 	}
 
