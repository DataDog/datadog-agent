--- conflicted
+++ resolved
@@ -73,13 +73,8 @@
 		loaders:        make([]check.Loader, 0, len(loaders.LoaderCatalog(config, senderManager, logReceiver, tagger))),
 	}
 	// add the check loaders
-<<<<<<< HEAD
 	for _, loader := range loaders.LoaderCatalog(config, senderManager, logReceiver, tagger) {
-		checkScheduler.AddLoader(loader)
-=======
-	for _, loader := range loaders.LoaderCatalog(senderManager, logReceiver, tagger) {
 		checkScheduler.addLoader(loader)
->>>>>>> 3a14764b
 		log.Debugf("Added %s to Check Scheduler", loader)
 	}
 	return checkScheduler
