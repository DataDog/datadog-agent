--- conflicted
+++ resolved
@@ -72,12 +72,8 @@
 		collector:      collector,
 		senderManager:  senderManager,
 		configToChecks: make(map[string][]checkid.ID),
-<<<<<<< HEAD
-		loaders:        make([]check.Loader, 0, len(loaders.LoaderCatalog(senderManager, logReceiver, tagger))),
 		allowedChecks:  make(map[string]struct{}),
-=======
 		loaders:        make([]check.Loader, 0, len(loaders.LoaderCatalog(senderManager, logReceiver, tagger, filterStore))),
->>>>>>> 8a6283a7
 	}
 	// add the check loaders
 	for _, loader := range loaders.LoaderCatalog(senderManager, logReceiver, tagger, filterStore) {
