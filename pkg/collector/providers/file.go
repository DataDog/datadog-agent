// Unless explicitly stated otherwise all files in this repository are licensed
// under the Apache License Version 2.0.
// This product includes software developed at Datadog (https://www.datadoghq.com/).
// Copyright 2017 Datadog, Inc.

package providers

import (
	"errors"
	"io/ioutil"
	"os"
	"path/filepath"
	"strings"

	"github.com/DataDog/datadog-agent/pkg/collector/check"
	log "github.com/cihub/seelog"

	"gopkg.in/yaml.v2"
)

type configFormat struct {
	ADIdentifiers []string    `yaml:"ad_identifiers"`
	DockerImages  []string    `yaml:"docker_images"`
	InitConfig    interface{} `yaml:"init_config"`
	JMXMetrics    interface{} `yaml:"jmx_metrics"`
	Instances     []check.ConfigRawMap
}

// FileConfigProvider collect configuration files from disk
type FileConfigProvider struct {
	paths  []string
	Errors map[string]string
}

// NewFileConfigProvider creates a new FileConfigProvider searching for
// configuration files on the given paths
func NewFileConfigProvider(paths []string) *FileConfigProvider {
	return &FileConfigProvider{
		paths:  paths,
		Errors: make(map[string]string),
	}
}

// Collect scans provided paths searching for configuration files. When found,
// it parses the files and try to unmarshall Yaml contents into a CheckConfig
// instance
func (c *FileConfigProvider) Collect() ([]check.Config, error) {
	configs := []check.Config{}
	configNames := make(map[string]struct{}) // use this map as a python set
	defaultConfigs := []check.Config{}

	for _, path := range c.paths {
		log.Infof("%v: searching for configuration files at: %s", c, path)

		entries, err := ioutil.ReadDir(path)
		if err != nil {
			log.Warnf("Skipping, %s", err)
			continue
		}

		for _, entry := range entries {
			// We support only one level of nesting for check configs
			if entry.IsDir() {
				dirConfigs, dirDefaultConfigs := c.collectDir(path, entry)
				if len(dirDefaultConfigs) > 0 {
					defaultConfigs = append(defaultConfigs, dirDefaultConfigs...)
				}
				if len(dirConfigs) > 0 {
					configs = append(configs, dirConfigs...)
					configNames[dirConfigs[0].Name] = struct{}{}
				}
				continue
			}

<<<<<<< HEAD
			entryName := entry.Name()
			checkName := entryName
			ext := filepath.Ext(entryName)
			isDefault := false

			// skip config files that are not of type:
			//  * check.yaml, check.yml
			//  * check.yaml.default, check.yml.default
			//  * check.yaml.metrics, check.yml.metrics

			if ext == ".metrics" {
				conf, err := GetCheckConfigFromFile(checkName, filepath.Join(path, entry.Name()))
				if err != nil {
					log.Warnf("%s is not a valid metric file: %s", entry.Name(), err)
					continue
				}
				configs = append(configs, conf)
				continue
			}

			if ext == ".default" {
				// trim the .default suffix but preserve the real filename
				checkName = entryName[:len(entryName)-8]
				ext = filepath.Ext(checkName)
				isDefault = true
			}

			if ext != ".yaml" && ext != ".yml" {
				log.Debugf("Skipping file: %s", entry.Name())
				continue
			}

			checkName = checkName[:len(checkName)-len(ext)]
			conf, err := GetCheckConfigFromFile(checkName, filepath.Join(path, entry.Name()))
=======
			conf, isDefault, err := c.collectEntry(entry, path, "")
>>>>>>> 3c47d048
			if err != nil {
				continue
			}

			// determine if a check has to be run by default by
			// searching for check.yaml.default files
			if isDefault {
				defaultConfigs = append(defaultConfigs, conf)
			} else {
				configNames[conf.Name] = struct{}{}
				configs = append(configs, conf)
			}
		}
	}

	// add all the default enabled checks unless another regular
	// configuration file was already provided for the same check
	for _, conf := range defaultConfigs {
		if _, isThere := configNames[conf.Name]; !isThere {
			configs = append(configs, conf)
		} else {
			log.Debugf("Ignoring default config file '%s' because non-default config was found", conf.Name)
		}
	}

	return configs, nil
}

func (c *FileConfigProvider) String() string {
	return "File Configuration Provider"
}

// collectEntry collects a file entry and return it's configuration if valid
// the checkName can be manually provided else it'll use the filename
func (c *FileConfigProvider) collectEntry(entry os.FileInfo, path string, checkName string) (check.Config, bool, error) {
	const defaultExt string = ".default"
	conf := check.Config{}
	entryName := entry.Name()
	ext := filepath.Ext(entryName)
	isDefault := false

	// skip config files that are not of type:
	//  * check.yaml, check.yml
	//  * check.yaml.default, check.yml.default
	if ext == defaultExt {
		isDefault = true
		ext = filepath.Ext(strings.TrimSuffix(entryName, defaultExt))
	}

	if checkName == "" {
		checkName = entryName
		if isDefault {
			checkName = strings.TrimSuffix(checkName, defaultExt)
		}
		checkName = strings.TrimSuffix(checkName, ext)
	}

	if ext != ".yaml" && ext != ".yml" {
		log.Debugf("Skipping file: %s", entry.Name())
		return conf, isDefault, errors.New("Invalid config file extension")
	}

	conf, err := GetCheckConfigFromFile(checkName, filepath.Join(path, entry.Name()))
	if err != nil {
		c.Errors[checkName] = err.Error()
		log.Warnf("%s is not a valid config file: %s", entry.Name(), err)
		return conf, isDefault, errors.New("Invalid config file format")
	}
	delete(c.Errors, checkName) // noop if entry is nonexistant
	log.Debug("Found valid configuration in file:", entry.Name())

	return conf, isDefault, nil
}

// collectDir collects entries in subdirectories of the main conf folder
func (c *FileConfigProvider) collectDir(parentPath string, folder os.FileInfo) ([]check.Config, []check.Config) {
	configs := []check.Config{}
	defaultConfigs := []check.Config{}
	const dirExt string = ".d"

	if filepath.Ext(folder.Name()) != dirExt {
		// the name of this directory isn't in the form `checkname.d`, skip it
		log.Debugf("Not a config folder, skipping directory: %s", folder.Name())
		return configs, defaultConfigs
	}

	dirPath := filepath.Join(parentPath, folder.Name())

	// search for yaml files within this directory
	subEntries, err := ioutil.ReadDir(dirPath)
	if err != nil {
		log.Warnf("Skipping config directory: %s", err)
		return configs, defaultConfigs
	}

	// strip the trailing `.d`
	checkName := strings.TrimSuffix(folder.Name(), dirExt)

	// try to load any config file in it
	for _, sEntry := range subEntries {
		if !sEntry.IsDir() {
			conf, isDefault, err := c.collectEntry(sEntry, dirPath, checkName)
			if err != nil {
				// logging already done in collectEntry
				continue
			}
			// determine if a check has to be run by default by
			// searching for check.yaml.default files
			if isDefault {
				defaultConfigs = append(defaultConfigs, conf)
			} else {
				configs = append(configs, conf)
			}
		}
	}

	return configs, defaultConfigs
}

// GetCheckConfigFromFile returns an instance of check.Config if `fpath` points to a valid config file
func GetCheckConfigFromFile(name, fpath string) (check.Config, error) {
	cf := configFormat{}
	config := check.Config{Name: name}

	// Read file contents
	// FIXME: ReadFile reads the entire file, possible security implications
	yamlFile, err := ioutil.ReadFile(fpath)
	if err != nil {
		return config, err
	}

	// Parse configuration
	err = yaml.Unmarshal(yamlFile, &cf)
	if err != nil {
		return config, err
	}

	// If no valid instances were found & this is not a metrics file, this is not a valid configuration file
	if cf.JMXMetrics == nil && len(cf.Instances) < 1 {
		return config, errors.New("Configuration file contains no valid instances")
	}

	// at this point the Yaml was already parsed, no need to check the error
	rawInitConfig, _ := yaml.Marshal(cf.InitConfig)
	config.InitConfig = rawInitConfig

	// Go through instances and return corresponding []byte
	for _, instance := range cf.Instances {
		// at this point the Yaml was already parsed, no need to check the error
		rawConf, _ := yaml.Marshal(instance)
		config.Instances = append(config.Instances, rawConf)
	}

	if cf.JMXMetrics != nil {
		rawMetricConfig, _ := yaml.Marshal(cf.JMXMetrics)
		config.MetricConfig = rawMetricConfig
	}

	// Read AutoDiscovery data, try to use the old `docker_image` settings
	// param first
	if len(cf.DockerImages) > 0 {
		log.Warnf("'docker_image' section in %s is deprecated and will be eventually removed, use 'ad_identifiers' instead",
			fpath)
		config.ADIdentifiers = cf.DockerImages
	}

	// Override the legacy param with the new one, `ad_identifiers`
	if len(cf.ADIdentifiers) > 0 {
		if len(config.ADIdentifiers) > 0 {
			log.Warnf("Overwriting the deprecated 'docker_image' section from %s in favor of the new 'ad_identifiers' one",
				fpath)
		}
		config.ADIdentifiers = cf.ADIdentifiers
	}

	return config, err
}<|MERGE_RESOLUTION|>--- conflicted
+++ resolved
@@ -22,8 +22,22 @@
 	ADIdentifiers []string    `yaml:"ad_identifiers"`
 	DockerImages  []string    `yaml:"docker_images"`
 	InitConfig    interface{} `yaml:"init_config"`
-	JMXMetrics    interface{} `yaml:"jmx_metrics"`
+	MetricConfig  interface{} `yaml:"jmx_metrics"`
 	Instances     []check.ConfigRawMap
+}
+
+type configPkg struct {
+	confs    []check.Config
+	defaults []check.Config
+	metrics  []check.Config
+}
+
+type configEntry struct {
+	conf      check.Config
+	name      string
+	isDefault bool
+	isMetric  bool
+	err       error
 }
 
 // FileConfigProvider collect configuration files from disk
@@ -61,66 +75,35 @@
 		for _, entry := range entries {
 			// We support only one level of nesting for check configs
 			if entry.IsDir() {
-				dirConfigs, dirDefaultConfigs := c.collectDir(path, entry)
-				if len(dirDefaultConfigs) > 0 {
-					defaultConfigs = append(defaultConfigs, dirDefaultConfigs...)
+				dirConfigs := c.collectDir(path, entry)
+				if len(dirConfigs.defaults) > 0 {
+					defaultConfigs = append(defaultConfigs, dirConfigs.defaults...)
 				}
-				if len(dirConfigs) > 0 {
-					configs = append(configs, dirConfigs...)
-					configNames[dirConfigs[0].Name] = struct{}{}
+				if len(dirConfigs.metrics) > 0 {
+					// don't save metric file names in the configNames maps so they don't override defaults
+					configs = append(configs, dirConfigs.metrics...)
+				}
+				if len(dirConfigs.confs) > 0 {
+					configs = append(configs, dirConfigs.confs...)
+					configNames[dirConfigs.confs[0].Name] = struct{}{}
 				}
 				continue
 			}
 
-<<<<<<< HEAD
-			entryName := entry.Name()
-			checkName := entryName
-			ext := filepath.Ext(entryName)
-			isDefault := false
-
-			// skip config files that are not of type:
-			//  * check.yaml, check.yml
-			//  * check.yaml.default, check.yml.default
-			//  * check.yaml.metrics, check.yml.metrics
-
-			if ext == ".metrics" {
-				conf, err := GetCheckConfigFromFile(checkName, filepath.Join(path, entry.Name()))
-				if err != nil {
-					log.Warnf("%s is not a valid metric file: %s", entry.Name(), err)
-					continue
-				}
-				configs = append(configs, conf)
-				continue
-			}
-
-			if ext == ".default" {
-				// trim the .default suffix but preserve the real filename
-				checkName = entryName[:len(entryName)-8]
-				ext = filepath.Ext(checkName)
-				isDefault = true
-			}
-
-			if ext != ".yaml" && ext != ".yml" {
-				log.Debugf("Skipping file: %s", entry.Name())
-				continue
-			}
-
-			checkName = checkName[:len(checkName)-len(ext)]
-			conf, err := GetCheckConfigFromFile(checkName, filepath.Join(path, entry.Name()))
-=======
-			conf, isDefault, err := c.collectEntry(entry, path, "")
->>>>>>> 3c47d048
-			if err != nil {
+			entry := c.collectEntry(entry, path, "")
+			// we don't collect metric files from the root dir (which check is it for? that's nonsensical!)
+			if entry.err != nil || entry.isMetric {
+				// logging is handled in collectEntry
 				continue
 			}
 
 			// determine if a check has to be run by default by
 			// searching for check.yaml.default files
-			if isDefault {
-				defaultConfigs = append(defaultConfigs, conf)
+			if entry.isDefault {
+				defaultConfigs = append(defaultConfigs, entry.conf)
 			} else {
-				configNames[conf.Name] = struct{}{}
-				configs = append(configs, conf)
+				configs = append(configs, entry.conf)
+				configNames[entry.name] = struct{}{}
 			}
 		}
 	}
@@ -144,56 +127,65 @@
 
 // collectEntry collects a file entry and return it's configuration if valid
 // the checkName can be manually provided else it'll use the filename
-func (c *FileConfigProvider) collectEntry(entry os.FileInfo, path string, checkName string) (check.Config, bool, error) {
+func (c *FileConfigProvider) collectEntry(file os.FileInfo, path string, checkName string) configEntry {
 	const defaultExt string = ".default"
-	conf := check.Config{}
-	entryName := entry.Name()
-	ext := filepath.Ext(entryName)
-	isDefault := false
+	fileName := file.Name()
+	ext := filepath.Ext(fileName)
+	entry := configEntry{}
 
 	// skip config files that are not of type:
 	//  * check.yaml, check.yml
 	//  * check.yaml.default, check.yml.default
+
+	if fileName == "metrics.yaml" || fileName == "metrics.yml" {
+		entry.isMetric = true
+	}
+
 	if ext == defaultExt {
-		isDefault = true
-		ext = filepath.Ext(strings.TrimSuffix(entryName, defaultExt))
+		entry.isDefault = true
+		ext = filepath.Ext(strings.TrimSuffix(fileName, defaultExt))
 	}
 
 	if checkName == "" {
-		checkName = entryName
-		if isDefault {
+		checkName = fileName
+		if entry.isDefault {
 			checkName = strings.TrimSuffix(checkName, defaultExt)
 		}
 		checkName = strings.TrimSuffix(checkName, ext)
 	}
+	entry.name = checkName
 
 	if ext != ".yaml" && ext != ".yml" {
-		log.Debugf("Skipping file: %s", entry.Name())
-		return conf, isDefault, errors.New("Invalid config file extension")
-	}
-
-	conf, err := GetCheckConfigFromFile(checkName, filepath.Join(path, entry.Name()))
-	if err != nil {
+		log.Debugf("Skipping file: %s", fileName)
+		entry.err = errors.New("Invalid config file extension")
+		return entry
+	}
+
+	var err error
+	entry.conf, err = GetCheckConfigFromFile(checkName, filepath.Join(path, fileName))
+	if err != nil {
+		log.Warnf("%s is not a valid config file: %s", fileName, err)
 		c.Errors[checkName] = err.Error()
-		log.Warnf("%s is not a valid config file: %s", entry.Name(), err)
-		return conf, isDefault, errors.New("Invalid config file format")
-	}
+		entry.err = errors.New("Invalid config file format")
+		return entry
+	}
+
 	delete(c.Errors, checkName) // noop if entry is nonexistant
-	log.Debug("Found valid configuration in file:", entry.Name())
-
-	return conf, isDefault, nil
+	log.Debug("Found valid configuration in file:", fileName)
+	return entry
 }
 
 // collectDir collects entries in subdirectories of the main conf folder
-func (c *FileConfigProvider) collectDir(parentPath string, folder os.FileInfo) ([]check.Config, []check.Config) {
+func (c *FileConfigProvider) collectDir(parentPath string, folder os.FileInfo) configPkg {
 	configs := []check.Config{}
 	defaultConfigs := []check.Config{}
+	metricConfigs := []check.Config{}
 	const dirExt string = ".d"
 
 	if filepath.Ext(folder.Name()) != dirExt {
 		// the name of this directory isn't in the form `checkname.d`, skip it
 		log.Debugf("Not a config folder, skipping directory: %s", folder.Name())
-		return configs, defaultConfigs
+		return configPkg{configs, defaultConfigs, metricConfigs}
 	}
 
 	dirPath := filepath.Join(parentPath, folder.Name())
@@ -202,7 +194,7 @@
 	subEntries, err := ioutil.ReadDir(dirPath)
 	if err != nil {
 		log.Warnf("Skipping config directory: %s", err)
-		return configs, defaultConfigs
+		return configPkg{configs, defaultConfigs, metricConfigs}
 	}
 
 	// strip the trailing `.d`
@@ -211,22 +203,25 @@
 	// try to load any config file in it
 	for _, sEntry := range subEntries {
 		if !sEntry.IsDir() {
-			conf, isDefault, err := c.collectEntry(sEntry, dirPath, checkName)
-			if err != nil {
+
+			entry := c.collectEntry(sEntry, dirPath, checkName)
+			if entry.err != nil {
 				// logging already done in collectEntry
 				continue
 			}
 			// determine if a check has to be run by default by
 			// searching for check.yaml.default files
-			if isDefault {
-				defaultConfigs = append(defaultConfigs, conf)
+			if entry.isDefault {
+				defaultConfigs = append(defaultConfigs, entry.conf)
+			} else if entry.isMetric {
+				metricConfigs = append(metricConfigs, entry.conf)
 			} else {
-				configs = append(configs, conf)
-			}
-		}
-	}
-
-	return configs, defaultConfigs
+				configs = append(configs, entry.conf)
+			}
+		}
+	}
+
+	return configPkg{confs: configs, defaults: defaultConfigs, metrics: metricConfigs}
 }
 
 // GetCheckConfigFromFile returns an instance of check.Config if `fpath` points to a valid config file
@@ -248,7 +243,7 @@
 	}
 
 	// If no valid instances were found & this is not a metrics file, this is not a valid configuration file
-	if cf.JMXMetrics == nil && len(cf.Instances) < 1 {
+	if cf.MetricConfig == nil && len(cf.Instances) < 1 {
 		return config, errors.New("Configuration file contains no valid instances")
 	}
 
@@ -263,8 +258,9 @@
 		config.Instances = append(config.Instances, rawConf)
 	}
 
-	if cf.JMXMetrics != nil {
-		rawMetricConfig, _ := yaml.Marshal(cf.JMXMetrics)
+	// If JMX metrics were found, add them to the config
+	if cf.MetricConfig != nil {
+		rawMetricConfig, _ := yaml.Marshal(cf.MetricConfig)
 		config.MetricConfig = rawMetricConfig
 	}
 
