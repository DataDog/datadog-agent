// Unless explicitly stated otherwise all files in this repository are licensed
// under the Apache License Version 2.0.
// This product includes software developed at Datadog (https://www.datadoghq.com/).
// Copyright 2016-present Datadog, Inc.

package metadata

import (
	"context"
	"testing"
	"time"

	"github.com/DataDog/datadog-agent/pkg/aggregator"
	"github.com/DataDog/datadog-agent/pkg/serializer"
	"github.com/stretchr/testify/assert"
)

type MockCollector struct {
	SendCalledC chan bool
}

func (c MockCollector) Send(ctx context.Context, s serializer.MetricSerializer) error {
	c.SendCalledC <- true
	return nil
}

type MockCollectorWithInit struct {
	InitCalledC chan bool
}

func (c MockCollectorWithInit) Send(ctx context.Context, s serializer.MetricSerializer) error {
	return nil
}

func (c MockCollectorWithInit) Init() error {
	c.InitCalledC <- true
	return nil
}

func mockNewTimer(d time.Duration) *time.Timer {
	c := make(chan time.Time, 1)
	timer := time.NewTimer(10 * time.Hour)
	timer.C = c
	c <- time.Now() // Ticks as soon as it's created
	return timer
}

func mockNewTimerNoTick(d time.Duration) *time.Timer {
	return time.NewTimer(10 * time.Hour)
}

func TestNewScheduler(t *testing.T) {
	enableFirstRunCollection = false
	defer func() { enableFirstRunCollection = true }()

<<<<<<< HEAD
	fwd := forwarder.NewDefaultForwarder(forwarder.NewOptionsWithResolvers(nil))
	fwd.Start()
	s := serializer.NewSerializer(fwd, nil, nil)
	c := NewScheduler(s)
=======
	opts := aggregator.DefaultDemultiplexerOptions(nil)
	opts.DontStartForwarders = true
	demux := aggregator.InitAndStartAgentDemultiplexer(opts, "hostname")
	c := NewScheduler(demux)
>>>>>>> 6a1a6a3a

	assert.Equal(t, demux, c.demux)
}

func TestStopScheduler(t *testing.T) {
	enableFirstRunCollection = false
	defer func() { enableFirstRunCollection = true }()

<<<<<<< HEAD
	fwd := forwarder.NewDefaultForwarder(forwarder.NewOptionsWithResolvers(nil))
	fwd.Start()
	s := serializer.NewSerializer(fwd, nil, nil)
	c := NewScheduler(s)
=======
	demux := buildDemultiplexer()
	c := NewScheduler(demux)
>>>>>>> 6a1a6a3a

	mockCollector := MockCollector{}
	RegisterCollector("test", mockCollector)

	err := c.AddCollector("test", 10*time.Hour)
	assert.NoError(t, err)

	c.Stop()

	assert.Equal(t, context.Canceled, c.context.Err())
}

func TestAddCollector(t *testing.T) {
	enableFirstRunCollection = false
	defer func() { enableFirstRunCollection = true }()

	newTimer = mockNewTimer
	defer func() { newTimer = time.NewTimer }()

	mockCollector := &MockCollector{
		SendCalledC: make(chan bool),
	}

<<<<<<< HEAD
	fwd := forwarder.NewDefaultForwarder(forwarder.NewOptionsWithResolvers(nil))
	fwd.Start()
	s := serializer.NewSerializer(fwd, nil, nil)
	c := NewScheduler(s)
=======
	demux := buildDemultiplexer()
	c := NewScheduler(demux)

>>>>>>> 6a1a6a3a
	RegisterCollector("testCollector", mockCollector)

	select {
	case <-mockCollector.SendCalledC:
		assert.Fail(t, "Send was called too early")
	default:
	}

	c.AddCollector("testCollector", 10*time.Hour)

	select {
	case <-mockCollector.SendCalledC:
	case <-time.After(5 * time.Second):
		assert.Fail(t, "Timeout waiting for send to be called")
	}

	select {
	case <-mockCollector.SendCalledC:
		assert.Fail(t, "Send was called twice")
	default:
	}
}

func TestAddCollectorWithInit(t *testing.T) {
	enableFirstRunCollection = false
	defer func() { enableFirstRunCollection = true }()

	mockCollectorWithInit := &MockCollectorWithInit{
		InitCalledC: make(chan bool, 1),
	}

<<<<<<< HEAD
	fwd := forwarder.NewDefaultForwarder(forwarder.NewOptionsWithResolvers(nil))
	fwd.Start()
	s := serializer.NewSerializer(fwd, nil, nil)
	c := NewScheduler(s)
=======
	demux := buildDemultiplexer()
	c := NewScheduler(demux)

>>>>>>> 6a1a6a3a
	RegisterCollector("testCollectorWithInit", mockCollectorWithInit)

	select {
	case <-mockCollectorWithInit.InitCalledC:
		assert.Fail(t, "Init was called too early")
	default:
	}

	c.AddCollector("testCollectorWithInit", 10*time.Hour)

	select {
	case <-mockCollectorWithInit.InitCalledC:
	case <-time.After(5 * time.Second):
		assert.Fail(t, "Timeout waiting for Init to be called")
	}

	select {
	case <-mockCollectorWithInit.InitCalledC:
		assert.Fail(t, "Init was called twice")
	default:
	}
}

func TestTriggerAndResetCollectorTimer(t *testing.T) {
	enableFirstRunCollection = false
	defer func() { enableFirstRunCollection = true }()

	newTimer = mockNewTimerNoTick
	defer func() { newTimer = time.NewTimer }()

	mockCollector := &MockCollector{
		SendCalledC: make(chan bool),
	}

<<<<<<< HEAD
	fwd := forwarder.NewDefaultForwarder(forwarder.NewOptionsWithResolvers(nil))
	fwd.Start()
	s := serializer.NewSerializer(fwd, nil, nil)
	c := NewScheduler(s)
=======
	demux := buildDemultiplexer()
	defer demux.Stop(false)
	c := NewScheduler(demux)

>>>>>>> 6a1a6a3a
	RegisterCollector("testCollector", mockCollector)

	c.AddCollector("testCollector", 10*time.Hour)

	select {
	case <-mockCollector.SendCalledC:
		assert.Fail(t, "Send was called too early")
	default:
	}

	c.TriggerAndResetCollectorTimer("testCollector", 0)

	select {
	case <-mockCollector.SendCalledC:
	case <-time.After(5 * time.Second):
		assert.Fail(t, "Timeout waiting for send to be called")
	}

	select {
	case <-mockCollector.SendCalledC:
		assert.Fail(t, "Send was called twice")
	default:
	}

}

func buildDemultiplexer() aggregator.Demultiplexer {
	opts := aggregator.DefaultDemultiplexerOptions(nil)
	opts.DontStartForwarders = true
	demux := aggregator.InitAndStartAgentDemultiplexer(opts, "hostname")
	return demux
}<|MERGE_RESOLUTION|>--- conflicted
+++ resolved
@@ -53,17 +53,10 @@
 	enableFirstRunCollection = false
 	defer func() { enableFirstRunCollection = true }()
 
-<<<<<<< HEAD
-	fwd := forwarder.NewDefaultForwarder(forwarder.NewOptionsWithResolvers(nil))
-	fwd.Start()
-	s := serializer.NewSerializer(fwd, nil, nil)
-	c := NewScheduler(s)
-=======
 	opts := aggregator.DefaultDemultiplexerOptions(nil)
 	opts.DontStartForwarders = true
 	demux := aggregator.InitAndStartAgentDemultiplexer(opts, "hostname")
 	c := NewScheduler(demux)
->>>>>>> 6a1a6a3a
 
 	assert.Equal(t, demux, c.demux)
 }
@@ -72,15 +65,8 @@
 	enableFirstRunCollection = false
 	defer func() { enableFirstRunCollection = true }()
 
-<<<<<<< HEAD
-	fwd := forwarder.NewDefaultForwarder(forwarder.NewOptionsWithResolvers(nil))
-	fwd.Start()
-	s := serializer.NewSerializer(fwd, nil, nil)
-	c := NewScheduler(s)
-=======
 	demux := buildDemultiplexer()
 	c := NewScheduler(demux)
->>>>>>> 6a1a6a3a
 
 	mockCollector := MockCollector{}
 	RegisterCollector("test", mockCollector)
@@ -104,16 +90,9 @@
 		SendCalledC: make(chan bool),
 	}
 
-<<<<<<< HEAD
-	fwd := forwarder.NewDefaultForwarder(forwarder.NewOptionsWithResolvers(nil))
-	fwd.Start()
-	s := serializer.NewSerializer(fwd, nil, nil)
-	c := NewScheduler(s)
-=======
 	demux := buildDemultiplexer()
 	c := NewScheduler(demux)
 
->>>>>>> 6a1a6a3a
 	RegisterCollector("testCollector", mockCollector)
 
 	select {
@@ -145,16 +124,9 @@
 		InitCalledC: make(chan bool, 1),
 	}
 
-<<<<<<< HEAD
-	fwd := forwarder.NewDefaultForwarder(forwarder.NewOptionsWithResolvers(nil))
-	fwd.Start()
-	s := serializer.NewSerializer(fwd, nil, nil)
-	c := NewScheduler(s)
-=======
 	demux := buildDemultiplexer()
 	c := NewScheduler(demux)
 
->>>>>>> 6a1a6a3a
 	RegisterCollector("testCollectorWithInit", mockCollectorWithInit)
 
 	select {
@@ -189,17 +161,10 @@
 		SendCalledC: make(chan bool),
 	}
 
-<<<<<<< HEAD
-	fwd := forwarder.NewDefaultForwarder(forwarder.NewOptionsWithResolvers(nil))
-	fwd.Start()
-	s := serializer.NewSerializer(fwd, nil, nil)
-	c := NewScheduler(s)
-=======
 	demux := buildDemultiplexer()
 	defer demux.Stop(false)
 	c := NewScheduler(demux)
 
->>>>>>> 6a1a6a3a
 	RegisterCollector("testCollector", mockCollector)
 
 	c.AddCollector("testCollector", 10*time.Hour)
