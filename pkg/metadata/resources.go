--- conflicted
+++ resolved
@@ -36,11 +36,8 @@
 		return fmt.Errorf("unable to serialize processes metadata payload, %s", err)
 	}
 	return nil
-<<<<<<< HEAD
-=======
 }
 
 func init() {
 	RegisterCollector("resources", new(ResourcesCollector))
->>>>>>> bb51b8da
 }