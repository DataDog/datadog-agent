// Unless explicitly stated otherwise all files in this repository are licensed
// under the Apache License Version 2.0.
// This product includes software developed at Datadog (https://www.datadoghq.com/).
// Copyright 2016-present Datadog, Inc.

package inventories

import (
	"context"
	"reflect"
	"strings"
	"sync"
	"time"

	"github.com/DataDog/datadog-agent/pkg/autodiscovery/integration"
	"github.com/DataDog/datadog-agent/pkg/collector/check"
	"github.com/DataDog/datadog-agent/pkg/config"
	"github.com/DataDog/datadog-agent/pkg/util/flavor"
	"github.com/DataDog/datadog-agent/pkg/util/log"
	"github.com/DataDog/datadog-agent/pkg/version"
)

type schedulerInterface interface {
	TriggerAndResetCollectorTimer(name string, delay time.Duration)
}

// AutoConfigInterface is an interface for the GetLoadedConfigs method of autodiscovery
type AutoConfigInterface interface {
	GetLoadedConfigs() map[string]integration.Config
}

// CollectorInterface is an interface for the GetAllInstanceIDs method of the collector
type CollectorInterface interface {
	GetAllInstanceIDs(checkName string) []check.ID
}

type checkMetadataCacheEntry struct {
	LastUpdated           time.Time
	CheckInstanceMetadata CheckInstanceMetadata
}

var (
	checkMetadata      = make(map[string]*checkMetadataCacheEntry) // by check ID
	checkMetadataMutex = &sync.Mutex{}
	agentMetadata      = make(AgentMetadata)
	agentMetadataMutex = &sync.Mutex{}

	agentStartupTime = timeNow()

	lastGetPayload      = timeNow()
	lastGetPayloadMutex = &sync.Mutex{}

	metadataUpdatedC = make(chan interface{}, 1)
)

var (
	// For testing purposes
	timeNow   = time.Now
	timeSince = time.Since
)

// AgentMetadataName is an enum type containing all defined keys for
// SetAgentMetadata.
type AgentMetadataName string

// Constants for the metadata names; these are defined in
// pkg/metadata/inventories/README.md and any additions should
// be updated there as well.
const (
<<<<<<< HEAD
	AgentCloudProvider                AgentMetadataName = "cloud_provider"
	AgentHostnameSource               AgentMetadataName = "hostname_source"
	AgentVersion                      AgentMetadataName = "version"
	AgentFlavor                       AgentMetadataName = "flavor"
	AgentConfigApmDDURL               AgentMetadataName = "config_apm_dd_url"
	AgentConfigDDURL                  AgentMetadataName = "config_dd_url"
	AgentConfigLogsDDURL              AgentMetadataName = "config_logs_dd_url"
	AgentConfigLogsSocks5ProxyAddress AgentMetadataName = "config_logs_socks5_proxy_address"
	AgentConfigNoProxy                AgentMetadataName = "config_no_proxy"
	AgentConfigProcessDDURL           AgentMetadataName = "config_process_dd_url"
	AgentConfigProxyHTTP              AgentMetadataName = "config_proxy_http"
	AgentConfigProxyHTTPS             AgentMetadataName = "config_proxy_https"
	AgentInstallerVersion             AgentMetadataName = "install_method_installer_version"
	AgentInstallTool                  AgentMetadataName = "install_method_tool"
	AgentInstallToolVersion           AgentMetadataName = "install_method_tool_version"
=======
	AgentCloudProvider      AgentMetadataName = "cloud_provider"
	AgentHostnameSource     AgentMetadataName = "hostname_source"
	AgentVersion            AgentMetadataName = "agent_version"
	AgentFlavor             AgentMetadataName = "flavor"
	AgentInstallerVersion   AgentMetadataName = "install_method_installer_version"
	AgentInstallTool        AgentMetadataName = "install_method_tool"
	AgentInstallToolVersion AgentMetadataName = "install_method_tool_version"
>>>>>>> 7049803f
)

// SetAgentMetadata updates the agent metadata value in the cache
func SetAgentMetadata(name AgentMetadataName, value interface{}) {
	agentMetadataMutex.Lock()
	defer agentMetadataMutex.Unlock()

	if !reflect.DeepEqual(agentMetadata[string(name)], value) {
		agentMetadata[string(name)] = value

		select {
		case metadataUpdatedC <- nil:
		default: // To make sure this call is not blocking
		}
	}
}

// SetCheckMetadata updates a metadata value for one check instance in the cache.
func SetCheckMetadata(checkID, key string, value interface{}) {
	checkMetadataMutex.Lock()
	defer checkMetadataMutex.Unlock()

	entry, found := checkMetadata[checkID]
	if !found {
		entry = &checkMetadataCacheEntry{
			CheckInstanceMetadata: make(CheckInstanceMetadata),
		}
		checkMetadata[checkID] = entry
	}

	if !reflect.DeepEqual(entry.CheckInstanceMetadata[key], value) {
		entry.LastUpdated = timeNow()
		entry.CheckInstanceMetadata[key] = value

		select {
		case metadataUpdatedC <- nil:
		default: // To make sure this call is not blocking
		}
	}
}

func createCheckInstanceMetadata(checkID, configProvider string) *CheckInstanceMetadata {
	const transientFields = 3

	var checkInstanceMetadata CheckInstanceMetadata
	var lastUpdated time.Time

	if entry, found := checkMetadata[checkID]; found {
		checkInstanceMetadata = make(CheckInstanceMetadata, len(entry.CheckInstanceMetadata)+transientFields)
		for k, v := range entry.CheckInstanceMetadata {
			checkInstanceMetadata[k] = v
		}
		lastUpdated = entry.LastUpdated
	} else {
		checkInstanceMetadata = make(CheckInstanceMetadata, transientFields)
		lastUpdated = agentStartupTime
	}

	checkInstanceMetadata["last_updated"] = lastUpdated.UnixNano()
	checkInstanceMetadata["config.hash"] = checkID
	checkInstanceMetadata["config.provider"] = configProvider

	return &checkInstanceMetadata
}

// CreatePayload fills and returns the inventory metadata payload
func CreatePayload(ctx context.Context, hostname string, ac AutoConfigInterface, coll CollectorInterface) *Payload {
	checkMetadataMutex.Lock()
	defer checkMetadataMutex.Unlock()

	// Collect check metadata for the payload
	payloadCheckMeta := make(CheckMetadata)

	foundInCollector := map[string]struct{}{}
	if ac != nil {
		configs := ac.GetLoadedConfigs()
		for _, config := range configs {
			payloadCheckMeta[config.Name] = make([]*CheckInstanceMetadata, 0)
			instanceIDs := coll.GetAllInstanceIDs(config.Name)
			for _, id := range instanceIDs {
				checkInstanceMetadata := createCheckInstanceMetadata(string(id), config.Provider)
				payloadCheckMeta[config.Name] = append(payloadCheckMeta[config.Name], checkInstanceMetadata)
				foundInCollector[string(id)] = struct{}{}
			}
		}
	}
	// if metadata were added for a check not in the collector we still need
	// to add them to the payloadCheckMeta (this happens when using the
	// 'check' command)
	for id := range checkMetadata {
		if _, found := foundInCollector[id]; !found {
			// id should be "check_name:check_hash"
			parts := strings.SplitN(id, ":", 2)
			payloadCheckMeta[parts[0]] = append(payloadCheckMeta[parts[0]], createCheckInstanceMetadata(id, ""))
		}
	}

	agentMetadataMutex.Lock()
	defer agentMetadataMutex.Unlock()

	// Create a static copy of agentMetadata for the payload
	payloadAgentMeta := make(AgentMetadata)
	for k, v := range agentMetadata {
		payloadAgentMeta[k] = v
	}

	return &Payload{
		Hostname:      hostname,
		Timestamp:     timeNow().UnixNano(),
		CheckMetadata: &payloadCheckMeta,
		AgentMetadata: &payloadAgentMeta,
	}
}

// GetPayload returns a new inventory metadata payload and updates lastGetPayload
func GetPayload(ctx context.Context, hostname string, ac AutoConfigInterface, coll CollectorInterface) *Payload {
	lastGetPayloadMutex.Lock()
	defer lastGetPayloadMutex.Unlock()
	lastGetPayload = timeNow()

	return CreatePayload(ctx, hostname, ac, coll)
}

// StartMetadataUpdatedGoroutine starts a routine that listens to the metadataUpdatedC
// signal to run the collector out of its regular interval.
func StartMetadataUpdatedGoroutine(sc schedulerInterface, minSendInterval time.Duration) error {
	go func() {
		for {
			<-metadataUpdatedC
			lastGetPayloadMutex.Lock()
			delay := minSendInterval - timeSince(lastGetPayload)
			if delay < 0 {
				delay = 0
			}
			sc.TriggerAndResetCollectorTimer("inventories", delay)
			lastGetPayloadMutex.Unlock()
		}
	}()
	return nil
}

// InitializeData inits the inventories payload with basic and static information (agent version, flavor name, ...)
func InitializeData() {
	SetAgentMetadata(AgentVersion, version.AgentVersion)
	SetAgentMetadata(AgentFlavor, flavor.GetFlavor())

	initializeConfig(config.Datadog)
}

func initializeConfig(cfg config.Config) {
	clean := func(s string) string {
		// Errors come from internal use of a Reader interface.  Since we are
		// reading from a buffer, no errors are possible.
		cleanBytes, _ := log.CredentialsCleanerBytes([]byte(s))
		return string(cleanBytes)
	}

	cleanSlice := func(ss []string) []string {
		rv := make([]string, len(ss))
		for i, s := range ss {
			rv[i] = clean(s)
		}
		return rv
	}

	SetAgentMetadata(AgentConfigApmDDURL, clean(cfg.GetString("apm_config.apm_dd_url")))
	SetAgentMetadata(AgentConfigDDURL, clean(cfg.GetString("dd_url")))
	SetAgentMetadata(AgentConfigLogsDDURL, clean(cfg.GetString("logs_config.logs_dd_url")))
	SetAgentMetadata(AgentConfigLogsSocks5ProxyAddress, clean(cfg.GetString("logs_config.socks5_proxy_address")))
	SetAgentMetadata(AgentConfigNoProxy, cleanSlice(cfg.GetStringSlice("proxy.no_proxy")))
	SetAgentMetadata(AgentConfigProcessDDURL, clean(cfg.GetString("process_config.process_dd_url")))
	SetAgentMetadata(AgentConfigProxyHTTP, clean(cfg.GetString("proxy.http")))
	SetAgentMetadata(AgentConfigProxyHTTPS, clean(cfg.GetString("proxy.https")))
}<|MERGE_RESOLUTION|>--- conflicted
+++ resolved
@@ -67,10 +67,9 @@
 // pkg/metadata/inventories/README.md and any additions should
 // be updated there as well.
 const (
-<<<<<<< HEAD
 	AgentCloudProvider                AgentMetadataName = "cloud_provider"
 	AgentHostnameSource               AgentMetadataName = "hostname_source"
-	AgentVersion                      AgentMetadataName = "version"
+	AgentVersion                      AgentMetadataName = "agent_version"
 	AgentFlavor                       AgentMetadataName = "flavor"
 	AgentConfigApmDDURL               AgentMetadataName = "config_apm_dd_url"
 	AgentConfigDDURL                  AgentMetadataName = "config_dd_url"
@@ -83,15 +82,6 @@
 	AgentInstallerVersion             AgentMetadataName = "install_method_installer_version"
 	AgentInstallTool                  AgentMetadataName = "install_method_tool"
 	AgentInstallToolVersion           AgentMetadataName = "install_method_tool_version"
-=======
-	AgentCloudProvider      AgentMetadataName = "cloud_provider"
-	AgentHostnameSource     AgentMetadataName = "hostname_source"
-	AgentVersion            AgentMetadataName = "agent_version"
-	AgentFlavor             AgentMetadataName = "flavor"
-	AgentInstallerVersion   AgentMetadataName = "install_method_installer_version"
-	AgentInstallTool        AgentMetadataName = "install_method_tool"
-	AgentInstallToolVersion AgentMetadataName = "install_method_tool_version"
->>>>>>> 7049803f
 )
 
 // SetAgentMetadata updates the agent metadata value in the cache
