--- conflicted
+++ resolved
@@ -132,17 +132,10 @@
 	assert.Equal(t, expectedMetadata, m)
 }
 
-<<<<<<< HEAD
-func cpuErrorMock() *cpu.Info                                  { return &cpu.Info{} }
-func memoryErrorMock() *memory.Info                            { return &memory.Info{} }
-func networkErrorMock() (*network.Network, []string, error)    { return nil, nil, fmt.Errorf("err") }
-func platformErrorMock() (*platform.Platform, []string, error) { return nil, nil, fmt.Errorf("err") }
-=======
-func cpuErrorMock() (*cpu.Cpu, []string, error)             { return nil, nil, fmt.Errorf("err") }
+func cpuErrorMock() *cpu.Info                               { return &cpu.Info{} }
 func memoryErrorMock() *memory.Info                         { return &memory.Info{} }
 func networkErrorMock() (*network.Network, []string, error) { return nil, nil, fmt.Errorf("err") }
 func platformErrorMock() *platform.Info                     { return &platform.Info{} }
->>>>>>> 89666365
 
 func setupHostMetadataErrorMock(t *testing.T) {
 	t.Cleanup(func() {
