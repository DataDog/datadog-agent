--- conflicted
+++ resolved
@@ -14,10 +14,6 @@
 	github.com/kr/pretty v0.3.1 // indirect
 	github.com/pmezard/go-difflib v1.0.1-0.20181226105442-5d4384ee4fb2 // indirect
 	github.com/rogpeppe/go-internal v1.13.1 // indirect
-<<<<<<< HEAD
-	golang.org/x/crypto v0.29.0 // indirect
-=======
 	golang.org/x/crypto v0.31.0 // indirect
->>>>>>> 3db398a4
 	gopkg.in/yaml.v3 v3.0.1 // indirect
 )