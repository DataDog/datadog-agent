module github.com/DataDog/datadog-agent/pkg/remoteconfig/state

go 1.24.0

require (
	github.com/DataDog/go-tuf v1.1.1-0.5.2
	github.com/secure-systems-lab/go-securesystemslib v0.9.0
	github.com/stretchr/testify v1.11.1
)

require (
	github.com/davecgh/go-spew v1.1.2-0.20180830191138-d8f796af33cc // indirect
	github.com/kr/pretty v0.3.1 // indirect
	github.com/pmezard/go-difflib v1.0.1-0.20181226105442-5d4384ee4fb2 // indirect
	github.com/rogpeppe/go-internal v1.14.1 // indirect
<<<<<<< HEAD
	golang.org/x/crypto v0.44.0 // indirect
=======
	golang.org/x/crypto v0.45.0 // indirect
>>>>>>> 433139dd
	gopkg.in/yaml.v3 v3.0.1 // indirect
)

// This section was automatically added by 'dda inv modules.add-all-replace' command, do not edit manually

replace (
	github.com/DataDog/datadog-agent/comp/api/api/def => ../../../comp/api/api/def
	github.com/DataDog/datadog-agent/comp/core/agenttelemetry/def => ../../../comp/core/agenttelemetry/def
	github.com/DataDog/datadog-agent/comp/core/agenttelemetry/fx => ../../../comp/core/agenttelemetry/fx
	github.com/DataDog/datadog-agent/comp/core/agenttelemetry/impl => ../../../comp/core/agenttelemetry/impl
	github.com/DataDog/datadog-agent/comp/core/config => ../../../comp/core/config
	github.com/DataDog/datadog-agent/comp/core/configsync => ../../../comp/core/configsync
	github.com/DataDog/datadog-agent/comp/core/flare/builder => ../../../comp/core/flare/builder
	github.com/DataDog/datadog-agent/comp/core/flare/types => ../../../comp/core/flare/types
	github.com/DataDog/datadog-agent/comp/core/hostname/hostnameinterface => ../../../comp/core/hostname/hostnameinterface
	github.com/DataDog/datadog-agent/comp/core/ipc/def => ../../../comp/core/ipc/def
	github.com/DataDog/datadog-agent/comp/core/ipc/httphelpers => ../../../comp/core/ipc/httphelpers
	github.com/DataDog/datadog-agent/comp/core/ipc/impl => ../../../comp/core/ipc/impl
	github.com/DataDog/datadog-agent/comp/core/ipc/mock => ../../../comp/core/ipc/mock
	github.com/DataDog/datadog-agent/comp/core/log/def => ../../../comp/core/log/def
	github.com/DataDog/datadog-agent/comp/core/log/fx => ../../../comp/core/log/fx
	github.com/DataDog/datadog-agent/comp/core/log/impl => ../../../comp/core/log/impl
	github.com/DataDog/datadog-agent/comp/core/log/impl-trace => ../../../comp/core/log/impl-trace
	github.com/DataDog/datadog-agent/comp/core/log/mock => ../../../comp/core/log/mock
	github.com/DataDog/datadog-agent/comp/core/secrets/def => ../../../comp/core/secrets/def
	github.com/DataDog/datadog-agent/comp/core/secrets/fx => ../../../comp/core/secrets/fx
	github.com/DataDog/datadog-agent/comp/core/secrets/impl => ../../../comp/core/secrets/impl
	github.com/DataDog/datadog-agent/comp/core/secrets/mock => ../../../comp/core/secrets/mock
	github.com/DataDog/datadog-agent/comp/core/secrets/noop-impl => ../../../comp/core/secrets/noop-impl
	github.com/DataDog/datadog-agent/comp/core/secrets/utils => ../../../comp/core/secrets/utils
	github.com/DataDog/datadog-agent/comp/core/status => ../../../comp/core/status
	github.com/DataDog/datadog-agent/comp/core/status/statusimpl => ../../../comp/core/status/statusimpl
	github.com/DataDog/datadog-agent/comp/core/tagger/def => ../../../comp/core/tagger/def
	github.com/DataDog/datadog-agent/comp/core/tagger/fx-remote => ../../../comp/core/tagger/fx-remote
	github.com/DataDog/datadog-agent/comp/core/tagger/generic_store => ../../../comp/core/tagger/generic_store
	github.com/DataDog/datadog-agent/comp/core/tagger/impl-remote => ../../../comp/core/tagger/impl-remote
	github.com/DataDog/datadog-agent/comp/core/tagger/origindetection => ../../../comp/core/tagger/origindetection
	github.com/DataDog/datadog-agent/comp/core/tagger/subscriber => ../../../comp/core/tagger/subscriber
	github.com/DataDog/datadog-agent/comp/core/tagger/tags => ../../../comp/core/tagger/tags
	github.com/DataDog/datadog-agent/comp/core/tagger/telemetry => ../../../comp/core/tagger/telemetry
	github.com/DataDog/datadog-agent/comp/core/tagger/types => ../../../comp/core/tagger/types
	github.com/DataDog/datadog-agent/comp/core/tagger/utils => ../../../comp/core/tagger/utils
	github.com/DataDog/datadog-agent/comp/core/telemetry => ../../../comp/core/telemetry
	github.com/DataDog/datadog-agent/comp/def => ../../../comp/def
	github.com/DataDog/datadog-agent/comp/forwarder/defaultforwarder => ../../../comp/forwarder/defaultforwarder
	github.com/DataDog/datadog-agent/comp/forwarder/orchestrator/orchestratorinterface => ../../../comp/forwarder/orchestrator/orchestratorinterface
	github.com/DataDog/datadog-agent/comp/logs/agent/config => ../../../comp/logs/agent/config
	github.com/DataDog/datadog-agent/comp/netflow/payload => ../../../comp/netflow/payload
	github.com/DataDog/datadog-agent/comp/otelcol/collector-contrib/def => ../../../comp/otelcol/collector-contrib/def
	github.com/DataDog/datadog-agent/comp/otelcol/collector-contrib/impl => ../../../comp/otelcol/collector-contrib/impl
	github.com/DataDog/datadog-agent/comp/otelcol/converter/def => ../../../comp/otelcol/converter/def
	github.com/DataDog/datadog-agent/comp/otelcol/converter/impl => ../../../comp/otelcol/converter/impl
	github.com/DataDog/datadog-agent/comp/otelcol/ddflareextension/def => ../../../comp/otelcol/ddflareextension/def
	github.com/DataDog/datadog-agent/comp/otelcol/ddflareextension/impl => ../../../comp/otelcol/ddflareextension/impl
	github.com/DataDog/datadog-agent/comp/otelcol/ddflareextension/types => ../../../comp/otelcol/ddflareextension/types
	github.com/DataDog/datadog-agent/comp/otelcol/ddprofilingextension/def => ../../../comp/otelcol/ddprofilingextension/def
	github.com/DataDog/datadog-agent/comp/otelcol/ddprofilingextension/impl => ../../../comp/otelcol/ddprofilingextension/impl
	github.com/DataDog/datadog-agent/comp/otelcol/logsagentpipeline => ../../../comp/otelcol/logsagentpipeline
	github.com/DataDog/datadog-agent/comp/otelcol/logsagentpipeline/logsagentpipelineimpl => ../../../comp/otelcol/logsagentpipeline/logsagentpipelineimpl
	github.com/DataDog/datadog-agent/comp/otelcol/otlp/components/connector/datadogconnector => ../../../comp/otelcol/otlp/components/connector/datadogconnector
	github.com/DataDog/datadog-agent/comp/otelcol/otlp/components/exporter/datadogexporter => ../../../comp/otelcol/otlp/components/exporter/datadogexporter
	github.com/DataDog/datadog-agent/comp/otelcol/otlp/components/exporter/logsagentexporter => ../../../comp/otelcol/otlp/components/exporter/logsagentexporter
	github.com/DataDog/datadog-agent/comp/otelcol/otlp/components/exporter/serializerexporter => ../../../comp/otelcol/otlp/components/exporter/serializerexporter
	github.com/DataDog/datadog-agent/comp/otelcol/otlp/components/metricsclient => ../../../comp/otelcol/otlp/components/metricsclient
	github.com/DataDog/datadog-agent/comp/otelcol/otlp/components/processor/infraattributesprocessor => ../../../comp/otelcol/otlp/components/processor/infraattributesprocessor
	github.com/DataDog/datadog-agent/comp/otelcol/otlp/components/statsprocessor => ../../../comp/otelcol/otlp/components/statsprocessor
	github.com/DataDog/datadog-agent/comp/otelcol/otlp/testutil => ../../../comp/otelcol/otlp/testutil
	github.com/DataDog/datadog-agent/comp/otelcol/status/def => ../../../comp/otelcol/status/def
	github.com/DataDog/datadog-agent/comp/otelcol/status/impl => ../../../comp/otelcol/status/impl
	github.com/DataDog/datadog-agent/comp/serializer/logscompression => ../../../comp/serializer/logscompression
	github.com/DataDog/datadog-agent/comp/serializer/metricscompression => ../../../comp/serializer/metricscompression
	github.com/DataDog/datadog-agent/comp/trace/agent/def => ../../../comp/trace/agent/def
	github.com/DataDog/datadog-agent/comp/trace/compression/def => ../../../comp/trace/compression/def
	github.com/DataDog/datadog-agent/comp/trace/compression/impl-gzip => ../../../comp/trace/compression/impl-gzip
	github.com/DataDog/datadog-agent/comp/trace/compression/impl-zstd => ../../../comp/trace/compression/impl-zstd
	github.com/DataDog/datadog-agent/pkg/aggregator/ckey => ../../../pkg/aggregator/ckey
	github.com/DataDog/datadog-agent/pkg/api => ../../../pkg/api
	github.com/DataDog/datadog-agent/pkg/collector/check/defaults => ../../../pkg/collector/check/defaults
	github.com/DataDog/datadog-agent/pkg/config/create => ../../../pkg/config/create
	github.com/DataDog/datadog-agent/pkg/config/env => ../../../pkg/config/env
	github.com/DataDog/datadog-agent/pkg/config/mock => ../../../pkg/config/mock
	github.com/DataDog/datadog-agent/pkg/config/model => ../../../pkg/config/model
	github.com/DataDog/datadog-agent/pkg/config/nodetreemodel => ../../../pkg/config/nodetreemodel
	github.com/DataDog/datadog-agent/pkg/config/remote => ../../../pkg/config/remote
	github.com/DataDog/datadog-agent/pkg/config/setup => ../../../pkg/config/setup
	github.com/DataDog/datadog-agent/pkg/config/structure => ../../../pkg/config/structure
	github.com/DataDog/datadog-agent/pkg/config/teeconfig => ../../../pkg/config/teeconfig
	github.com/DataDog/datadog-agent/pkg/config/utils => ../../../pkg/config/utils
	github.com/DataDog/datadog-agent/pkg/config/viperconfig => ../../../pkg/config/viperconfig
	github.com/DataDog/datadog-agent/pkg/errors => ../../../pkg/errors
	github.com/DataDog/datadog-agent/pkg/fips => ../../../pkg/fips
	github.com/DataDog/datadog-agent/pkg/fleet/installer => ../../../pkg/fleet/installer
	github.com/DataDog/datadog-agent/pkg/gohai => ../../../pkg/gohai
	github.com/DataDog/datadog-agent/pkg/linters/components/pkgconfigusage => ../../../pkg/linters/components/pkgconfigusage
	github.com/DataDog/datadog-agent/pkg/logs/client => ../../../pkg/logs/client
	github.com/DataDog/datadog-agent/pkg/logs/diagnostic => ../../../pkg/logs/diagnostic
	github.com/DataDog/datadog-agent/pkg/logs/message => ../../../pkg/logs/message
	github.com/DataDog/datadog-agent/pkg/logs/metrics => ../../../pkg/logs/metrics
	github.com/DataDog/datadog-agent/pkg/logs/pipeline => ../../../pkg/logs/pipeline
	github.com/DataDog/datadog-agent/pkg/logs/processor => ../../../pkg/logs/processor
	github.com/DataDog/datadog-agent/pkg/logs/sds => ../../../pkg/logs/sds
	github.com/DataDog/datadog-agent/pkg/logs/sender => ../../../pkg/logs/sender
	github.com/DataDog/datadog-agent/pkg/logs/sources => ../../../pkg/logs/sources
	github.com/DataDog/datadog-agent/pkg/logs/status/statusinterface => ../../../pkg/logs/status/statusinterface
	github.com/DataDog/datadog-agent/pkg/logs/status/utils => ../../../pkg/logs/status/utils
	github.com/DataDog/datadog-agent/pkg/logs/types => ../../../pkg/logs/types
	github.com/DataDog/datadog-agent/pkg/logs/util/testutils => ../../../pkg/logs/util/testutils
	github.com/DataDog/datadog-agent/pkg/metrics => ../../../pkg/metrics
	github.com/DataDog/datadog-agent/pkg/network/driver => ../../../pkg/network/driver
	github.com/DataDog/datadog-agent/pkg/network/payload => ../../../pkg/network/payload
	github.com/DataDog/datadog-agent/pkg/networkdevice/profile => ../../../pkg/networkdevice/profile
	github.com/DataDog/datadog-agent/pkg/networkpath/payload => ../../../pkg/networkpath/payload
	github.com/DataDog/datadog-agent/pkg/obfuscate => ../../../pkg/obfuscate
	github.com/DataDog/datadog-agent/pkg/opentelemetry-mapping-go/inframetadata => ../../../pkg/opentelemetry-mapping-go/inframetadata
	github.com/DataDog/datadog-agent/pkg/opentelemetry-mapping-go/inframetadata/gohai/internal/gohaitest => ../../../pkg/opentelemetry-mapping-go/inframetadata/gohai/internal/gohaitest
	github.com/DataDog/datadog-agent/pkg/opentelemetry-mapping-go/otlp/attributes => ../../../pkg/opentelemetry-mapping-go/otlp/attributes
	github.com/DataDog/datadog-agent/pkg/opentelemetry-mapping-go/otlp/logs => ../../../pkg/opentelemetry-mapping-go/otlp/logs
	github.com/DataDog/datadog-agent/pkg/opentelemetry-mapping-go/otlp/metrics => ../../../pkg/opentelemetry-mapping-go/otlp/metrics
	github.com/DataDog/datadog-agent/pkg/opentelemetry-mapping-go/otlp/rum => ../../../pkg/opentelemetry-mapping-go/otlp/rum
	github.com/DataDog/datadog-agent/pkg/orchestrator/model => ../../../pkg/orchestrator/model
	github.com/DataDog/datadog-agent/pkg/orchestrator/util => ../../../pkg/orchestrator/util
	github.com/DataDog/datadog-agent/pkg/process/util/api => ../../../pkg/process/util/api
	github.com/DataDog/datadog-agent/pkg/proto => ../../../pkg/proto
	github.com/DataDog/datadog-agent/pkg/security/secl => ../../../pkg/security/secl
	github.com/DataDog/datadog-agent/pkg/security/seclwin => ../../../pkg/security/seclwin
	github.com/DataDog/datadog-agent/pkg/serializer => ../../../pkg/serializer
	github.com/DataDog/datadog-agent/pkg/status/health => ../../../pkg/status/health
	github.com/DataDog/datadog-agent/pkg/tagger/types => ../../../pkg/tagger/types
	github.com/DataDog/datadog-agent/pkg/tagset => ../../../pkg/tagset
	github.com/DataDog/datadog-agent/pkg/telemetry => ../../../pkg/telemetry
	github.com/DataDog/datadog-agent/pkg/template => ../../../pkg/template
	github.com/DataDog/datadog-agent/pkg/trace => ../../../pkg/trace
	github.com/DataDog/datadog-agent/pkg/util/backoff => ../../../pkg/util/backoff
	github.com/DataDog/datadog-agent/pkg/util/buf => ../../../pkg/util/buf
	github.com/DataDog/datadog-agent/pkg/util/cache => ../../../pkg/util/cache
	github.com/DataDog/datadog-agent/pkg/util/cgroups => ../../../pkg/util/cgroups
	github.com/DataDog/datadog-agent/pkg/util/common => ../../../pkg/util/common
	github.com/DataDog/datadog-agent/pkg/util/compression => ../../../pkg/util/compression
	github.com/DataDog/datadog-agent/pkg/util/containers/image => ../../../pkg/util/containers/image
	github.com/DataDog/datadog-agent/pkg/util/defaultpaths => ../../../pkg/util/defaultpaths
	github.com/DataDog/datadog-agent/pkg/util/executable => ../../../pkg/util/executable
	github.com/DataDog/datadog-agent/pkg/util/filesystem => ../../../pkg/util/filesystem
	github.com/DataDog/datadog-agent/pkg/util/flavor => ../../../pkg/util/flavor
	github.com/DataDog/datadog-agent/pkg/util/fxutil => ../../../pkg/util/fxutil
	github.com/DataDog/datadog-agent/pkg/util/grpc => ../../../pkg/util/grpc
	github.com/DataDog/datadog-agent/pkg/util/hostinfo => ../../../pkg/util/hostinfo
	github.com/DataDog/datadog-agent/pkg/util/hostname/validate => ../../../pkg/util/hostname/validate
	github.com/DataDog/datadog-agent/pkg/util/http => ../../../pkg/util/http
	github.com/DataDog/datadog-agent/pkg/util/json => ../../../pkg/util/json
	github.com/DataDog/datadog-agent/pkg/util/jsonquery => ../../../pkg/util/jsonquery
	github.com/DataDog/datadog-agent/pkg/util/log => ../../../pkg/util/log
	github.com/DataDog/datadog-agent/pkg/util/log/setup => ../../../pkg/util/log/setup
	github.com/DataDog/datadog-agent/pkg/util/option => ../../../pkg/util/option
	github.com/DataDog/datadog-agent/pkg/util/otel => ../../../pkg/util/otel
	github.com/DataDog/datadog-agent/pkg/util/pointer => ../../../pkg/util/pointer
	github.com/DataDog/datadog-agent/pkg/util/prometheus => ../../../pkg/util/prometheus
	github.com/DataDog/datadog-agent/pkg/util/quantile => ../../../pkg/util/quantile
	github.com/DataDog/datadog-agent/pkg/util/quantile/sketchtest => ../../../pkg/util/quantile/sketchtest
	github.com/DataDog/datadog-agent/pkg/util/scrubber => ../../../pkg/util/scrubber
	github.com/DataDog/datadog-agent/pkg/util/sort => ../../../pkg/util/sort
	github.com/DataDog/datadog-agent/pkg/util/startstop => ../../../pkg/util/startstop
	github.com/DataDog/datadog-agent/pkg/util/statstracker => ../../../pkg/util/statstracker
	github.com/DataDog/datadog-agent/pkg/util/system => ../../../pkg/util/system
	github.com/DataDog/datadog-agent/pkg/util/system/socket => ../../../pkg/util/system/socket
	github.com/DataDog/datadog-agent/pkg/util/testutil => ../../../pkg/util/testutil
	github.com/DataDog/datadog-agent/pkg/util/utilizationtracker => ../../../pkg/util/utilizationtracker
	github.com/DataDog/datadog-agent/pkg/util/uuid => ../../../pkg/util/uuid
	github.com/DataDog/datadog-agent/pkg/util/winutil => ../../../pkg/util/winutil
	github.com/DataDog/datadog-agent/pkg/version => ../../../pkg/version
	github.com/DataDog/datadog-agent/test/fakeintake => ../../../test/fakeintake
	github.com/DataDog/datadog-agent/test/new-e2e => ../../../test/new-e2e
	github.com/DataDog/datadog-agent/test/otel => ../../../test/otel
)<|MERGE_RESOLUTION|>--- conflicted
+++ resolved
@@ -13,11 +13,7 @@
 	github.com/kr/pretty v0.3.1 // indirect
 	github.com/pmezard/go-difflib v1.0.1-0.20181226105442-5d4384ee4fb2 // indirect
 	github.com/rogpeppe/go-internal v1.14.1 // indirect
-<<<<<<< HEAD
-	golang.org/x/crypto v0.44.0 // indirect
-=======
 	golang.org/x/crypto v0.45.0 // indirect
->>>>>>> 433139dd
 	gopkg.in/yaml.v3 v3.0.1 // indirect
 )
 
