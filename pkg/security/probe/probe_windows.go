// Unless explicitly stated otherwise all files in this repository are licensed
// under the Apache License Version 2.0.
// This product includes software developed at Datadog (https://www.datadoghq.com/).
// Copyright 2016-present Datadog, Inc.

// Package probe holds probe related files
package probe

import (
	"context"
	"errors"
	"fmt"
	"path/filepath"
	"sync"
	"time"

	"github.com/DataDog/datadog-go/v5/statsd"
	"github.com/cenkalti/backoff/v4"
	lru "github.com/hashicorp/golang-lru/v2"

	"github.com/DataDog/datadog-agent/comp/core/workloadmeta"
	"github.com/DataDog/datadog-agent/comp/etw"
	etwimpl "github.com/DataDog/datadog-agent/comp/etw/impl"
	"github.com/DataDog/datadog-agent/pkg/security/config"
	"github.com/DataDog/datadog-agent/pkg/security/metrics"
	"github.com/DataDog/datadog-agent/pkg/security/probe/kfilters"
	"github.com/DataDog/datadog-agent/pkg/security/resolvers"
	"github.com/DataDog/datadog-agent/pkg/security/resolvers/process"
	"github.com/DataDog/datadog-agent/pkg/security/secl/compiler/eval"
	"github.com/DataDog/datadog-agent/pkg/security/secl/model"
	"github.com/DataDog/datadog-agent/pkg/security/secl/rules"
	"github.com/DataDog/datadog-agent/pkg/security/seclog"
	"github.com/DataDog/datadog-agent/pkg/security/serializers"
	"github.com/DataDog/datadog-agent/pkg/util/log"
	"github.com/DataDog/datadog-agent/pkg/util/optional"
	"github.com/DataDog/datadog-agent/pkg/windowsdriver/procmon"

	"golang.org/x/sys/windows"
)

// WindowsProbe defines a Windows probe
type WindowsProbe struct {
	Resolvers *resolvers.Resolvers

	// Constants and configuration
	opts         Opts
	config       *config.Config
	statsdClient statsd.ClientInterface

	// internals

	// note that these events are zeroed out and reused on every notification
	// what that means is that they're not thread safe; there needs to be one
	// event for each goroutine that's doing event processing.
	event             *model.Event
	ctx               context.Context
	cancelFnc         context.CancelFunc
	wg                sync.WaitGroup
	probe             *Probe
	fieldHandlers     *FieldHandlers
	pm                *procmon.WinProcmon
	onStart           chan *procmon.ProcessStartNotification
	onStop            chan *procmon.ProcessStopNotification
	onError           chan bool
	onETWNotification chan etwNotification

	// ETW component for FIM
	fileguid windows.GUID
	regguid  windows.GUID
	//etwcomp    etw.Component
	fimSession etw.Session
	fimwg      sync.WaitGroup

	// path caches
	filePathResolver *lru.Cache[fileObjectPointer, fileCache]
	regPathResolver  *lru.Cache[regObjectPointer, string]

	// state tracking
	renamePreArgs *lru.Cache[uint64, fileCache]

	// stats
	stats stats
	// discarders
	discardedPaths     *lru.Cache[string, struct{}]
	discardedBasenames *lru.Cache[string, struct{}]

	// map of device path to volume name (i.e. c:)
	volumeMap map[string]string

	// actions
	processKiller *ProcessKiller

	// enabled probes
	isRenameEnabled bool
	isWriteEnabled  bool
	isDeleteEnabled bool
}

// filecache currently only has a filename.  But this is going to expand really soon.  so go ahead
// and have the wrapper struct even though right now it doesn't add anything.
type fileCache struct {
	fileName     string
	userFileName string
}

type etwNotification struct {
	arg any
	pid uint32
}

type stats struct {
	// driver notifications
	procStart uint64
	procStop  uint64

	// file notifications
	fileNotifications          map[uint16]uint64
	fileProcessedNotifications map[uint16]uint64

	regNotifications          map[uint16]uint64
	regProcessedNotifications map[uint16]uint64

	//filePathResolver status
	fileCreateSkippedDiscardedPaths     uint64
	fileCreateSkippedDiscardedBasenames uint64

	fileNameCacheEvictions uint64
	registryCacheEvictions uint64

	// currently not used, reserved for future use
	etwChannelBlocked uint64

	totalEtwNotifications uint64
}

/*
 * callback function for every etw notification, after it's been parsed.
 * pid is provided for testing purposes, to allow filtering on pid.  it is
 * not expected to be used at runtime
 */
type etwCallback func(n interface{}, pid uint32)

// Init initializes the probe
func (p *WindowsProbe) Init() error {

	if !p.opts.disableProcmon {
		pm, err := procmon.NewWinProcMon(p.onStart, p.onStop, p.onError, procmon.ProcmonDefaultReceiveSize, procmon.ProcmonDefaultNumBufs)
		if err != nil {
			return err
		}
		p.pm = pm
	}
	return p.initEtwFIM()
}

func (p *WindowsProbe) initEtwFIM() error {

	if !p.config.RuntimeSecurity.FIMEnabled {
		return nil
	}
	_ = p.initializeVolumeMap()
	// log at Warning right now because it's not expected to be enabled
	log.Warnf("Enabling FIM processing")
	etwSessionName := "SystemProbeFIM_ETW"
	etwcomp, err := etwimpl.NewEtw()
	if err != nil {
		return err
	}
	p.fimSession, err = etwcomp.NewSession(etwSessionName, nil)

	if err != nil {
		return err
	}

	// provider name="Microsoft-Windows-Kernel-File" guid="{edd08927-9cc4-4e65-b970-c2560fb5c289}"
	p.fileguid, err = windows.GUIDFromString("{edd08927-9cc4-4e65-b970-c2560fb5c289}")
	if err != nil {
		log.Errorf("Error converting guid %v", err)
		return err
	}

	//<provider name="Microsoft-Windows-Kernel-Registry" guid="{70eb4f03-c1de-4f73-a051-33d13d5413bd}"
	p.regguid, err = windows.GUIDFromString("{70eb4f03-c1de-4f73-a051-33d13d5413bd}")
	if err != nil {
		log.Errorf("Error converting guid %v", err)
		return err
	}

	pidsList := make([]uint32, 0)

	p.fimSession.ConfigureProvider(p.fileguid, func(cfg *etw.ProviderConfiguration) {
		cfg.TraceLevel = etw.TRACE_LEVEL_VERBOSE
		cfg.PIDs = pidsList

		// full manifest is here https://github.com/repnz/etw-providers-docs/blob/master/Manifests-Win10-17134/Microsoft-Windows-Kernel-File.xml
		/* the mask keywords available are
				<keywords>
					<keyword name="KERNEL_FILE_KEYWORD_FILENAME" message="$(string.keyword_KERNEL_FILE_KEYWORD_FILENAME)" mask="0x10"/>
					<keyword name="KERNEL_FILE_KEYWORD_FILEIO" message="$(string.keyword_KERNEL_FILE_KEYWORD_FILEIO)" mask="0x20"/>
					<keyword name="KERNEL_FILE_KEYWORD_OP_END" message="$(string.keyword_KERNEL_FILE_KEYWORD_OP_END)" mask="0x40"/>
					<keyword name="KERNEL_FILE_KEYWORD_CREATE" message="$(string.keyword_KERNEL_FILE_KEYWORD_CREATE)" mask="0x80"/>
					<keyword name="KERNEL_FILE_KEYWORD_READ" message="$(string.keyword_KERNEL_FILE_KEYWORD_READ)" mask="0x100"/>
					<keyword name="KERNEL_FILE_KEYWORD_WRITE" message="$(string.keyword_KERNEL_FILE_KEYWORD_WRITE)" mask="0x200"/>
					<keyword name="KERNEL_FILE_KEYWORD_DELETE_PATH" message="$(string.keyword_KERNEL_FILE_KEYWORD_DELETE_PATH)" mask="0x400"/>
					<keyword name="KERNEL_FILE_KEYWORD_RENAME_SETLINK_PATH" message="$(string.keyword_KERNEL_FILE_KEYWORD_RENAME_SETLINK_PATH)" mask="0x800"/>
					<keyword name="KERNEL_FILE_KEYWORD_CREATE_NEW_FILE" message="$(string.keyword_KERNEL_FILE_KEYWORD_CREATE_NEW_FILE)" mask="0x1000"/>
		    	</keywords>
		*/
		// try masking on create & create_new_file
		// given the current requirements, I think we can _probably_ just do create_new_file
		cfg.MatchAnyKeyword = 0x18A0
	})
	p.fimSession.ConfigureProvider(p.regguid, func(cfg *etw.ProviderConfiguration) {
		cfg.TraceLevel = etw.TRACE_LEVEL_VERBOSE
		cfg.PIDs = pidsList

		// full manifest is here https://github.com/repnz/etw-providers-docs/blob/master/Manifests-Win10-17134/Microsoft-Windows-Kernel-Registry.xml
		/* the mask keywords available are
				 <keywords>
					<keyword name="CloseKey" message="$(string.keyword_CloseKey)" mask="0x1"/>
					<keyword name="QuerySecurityKey" message="$(string.keyword_QuerySecurityKey)" mask="0x2"/>
					<keyword name="SetSecurityKey" message="$(string.keyword_SetSecurityKey)" mask="0x4"/>
					<keyword name="EnumerateValueKey" message="$(string.keyword_EnumerateValueKey)" mask="0x10"/>
					<keyword name="QueryMultipleValueKey" message="$(string.keyword_QueryMultipleValueKey)" mask="0x20"/>
					<keyword name="SetInformationKey" message="$(string.keyword_SetInformationKey)" mask="0x40"/>
					<keyword name="FlushKey" message="$(string.keyword_FlushKey)" mask="0x80"/>
					<keyword name="SetValueKey" message="$(string.keyword_SetValueKey)" mask="0x100"/>
					<keyword name="DeleteValueKey" message="$(string.keyword_DeleteValueKey)" mask="0x200"/>
					<keyword name="QueryValueKey" message="$(string.keyword_QueryValueKey)" mask="0x400"/>
					<keyword name="EnumerateKey" message="$(string.keyword_EnumerateKey)" mask="0x800"/>
					<keyword name="CreateKey" message="$(string.keyword_CreateKey)" mask="0x1000"/>
					<keyword name="OpenKey" message="$(string.keyword_OpenKey)" mask="0x2000"/>
					<keyword name="DeleteKey" message="$(string.keyword_DeleteKey)" mask="0x4000"/>
					<keyword name="QueryKey" message="$(string.keyword_QueryKey)" mask="0x8000"/>
		    	</keywords>
		*/
		// try masking on create & create_new_file
		// given the current requirements, I think we can _probably_ just do create_new_file
		cfg.MatchAnyKeyword = 0xF7E3
	})

	err = p.fimSession.EnableProvider(p.fileguid)
	if err != nil {
		log.Warnf("Error enabling provider %v", err)
		return err
	}
	err = p.fimSession.EnableProvider(p.regguid)
	if err != nil {
		log.Warnf("Error enabling provider %v", err)
		return err
	}
	return nil
}

// Setup the runtime security probe
func (p *WindowsProbe) Setup() error {
	return nil
}

// Stop the probe
func (p *WindowsProbe) Stop() {
	if p.fimSession != nil {
		_ = p.fimSession.StopTracing()
		p.fimwg.Wait()
	}
	if p.pm != nil {
		p.pm.Stop()
	}
}

func (p *WindowsProbe) setupEtw(ecb etwCallback) error {

	log.Info("Starting tracing...")
	err := p.fimSession.StartTracing(func(e *etw.DDEventRecord) {
		p.stats.totalEtwNotifications++
		switch e.EventHeader.ProviderID {
		case etw.DDGUID(p.fileguid):
			p.stats.fileNotifications[e.EventHeader.EventDescriptor.ID]++
			switch e.EventHeader.EventDescriptor.ID {
			case idNameCreate:
				if ca, err := p.parseNameCreateArgs(e); err == nil {
					log.Tracef("Received nameCreate event %d %s\n", e.EventHeader.EventDescriptor.ID, ca)
					p.stats.fileProcessedNotifications[e.EventHeader.EventDescriptor.ID]++
					ecb(ca, e.EventHeader.ProcessID)
				}

			case idNameDelete:
				if ca, err := p.parseNameDeleteArgs(e); err == nil {
					log.Tracef("Received nameDelete event %d %s\n", e.EventHeader.EventDescriptor.ID, ca)
					p.stats.fileProcessedNotifications[e.EventHeader.EventDescriptor.ID]++
					ecb(ca, e.EventHeader.ProcessID)
				}

			case idCreate:
				if ca, err := p.parseCreateHandleArgs(e); err == nil {
					log.Tracef("Received idCreate event %d %s\n", e.EventHeader.EventDescriptor.ID, ca)
					p.stats.fileProcessedNotifications[e.EventHeader.EventDescriptor.ID]++
					ecb(ca, e.EventHeader.ProcessID)
				}
			case idCreateNewFile:
				if ca, err := p.parseCreateNewFileArgs(e); err == nil {
					log.Tracef("Received idCreateNewFile event %d %s\n", e.EventHeader.EventDescriptor.ID, ca)
					p.stats.fileProcessedNotifications[e.EventHeader.EventDescriptor.ID]++
					ecb(ca, e.EventHeader.ProcessID)
				}
			case idCleanup:
				if ca, err := p.parseCleanupArgs(e); err == nil {
					log.Tracef("Received cleanup event %d %s\n", e.EventHeader.EventDescriptor.ID, ca)
					p.stats.fileProcessedNotifications[e.EventHeader.EventDescriptor.ID]++
					ecb(ca, e.EventHeader.ProcessID)
				}
			case idClose:
				if ca, err := p.parseCloseArgs(e); err == nil {
					log.Tracef("Received Close event %d %s\n", e.EventHeader.EventDescriptor.ID, ca)
					p.stats.fileProcessedNotifications[e.EventHeader.EventDescriptor.ID]++
					ecb(ca, e.EventHeader.ProcessID)
					// lru is thread safe, has its own locking
					p.filePathResolver.Remove(ca.fileObject)
				}
			case idFlush:
				if fa, err := p.parseFlushArgs(e); err == nil {
					p.stats.fileProcessedNotifications[e.EventHeader.EventDescriptor.ID]++
					ecb(fa, e.EventHeader.ProcessID)
				}

			case idWrite:
				if p.isWriteEnabled {
					if wa, err := p.parseWriteArgs(e); err == nil {
						//fmt.Printf("Received Write event %d %s\n", e.EventHeader.EventDescriptor.ID, wa)
						log.Tracef("Received Write event %d %s\n", e.EventHeader.EventDescriptor.ID, wa)
						ecb(wa, e.EventHeader.ProcessID)
						p.stats.fileProcessedNotifications[e.EventHeader.EventDescriptor.ID]++
					}
				}

			case idSetInformation:
				if si, err := p.parseInformationArgs(e); err == nil {
					log.Tracef("Received SetInformation event %d %s\n", e.EventHeader.EventDescriptor.ID, si)
					ecb(si, e.EventHeader.ProcessID)
					p.stats.fileProcessedNotifications[e.EventHeader.EventDescriptor.ID]++
				}

			case idSetDelete:
				if p.isDeleteEnabled {
					if sd, err := p.parseSetDeleteArgs(e); err == nil {
						log.Tracef("Received SetDelete event %d %s\n", e.EventHeader.EventDescriptor.ID, sd)
						ecb(sd, e.EventHeader.ProcessID)
						p.stats.fileProcessedNotifications[e.EventHeader.EventDescriptor.ID]++
					}
				}
			case idDeletePath:
				if p.isDeleteEnabled {
					if dp, err := p.parseDeletePathArgs(e); err == nil {
						log.Tracef("Received DeletePath event %d %s\n", e.EventHeader.EventDescriptor.ID, dp)
						p.stats.fileProcessedNotifications[e.EventHeader.EventDescriptor.ID]++
						ecb(dp, e.EventHeader.ProcessID)
					}
				}

			case idRename:
				if p.isRenameEnabled {
					if rn, err := p.parseRenameArgs(e); err == nil {
						log.Tracef("Received Rename event %d %s\n", e.EventHeader.EventDescriptor.ID, rn)
						ecb(rn, e.EventHeader.ProcessID)
						p.stats.fileProcessedNotifications[e.EventHeader.EventDescriptor.ID]++
					}
				}
			case idRenamePath:
				if p.isRenameEnabled {
					if rn, err := p.parseRenamePathArgs(e); err == nil {
						log.Tracef("Received RenamePath event %d %s\n", e.EventHeader.EventDescriptor.ID, rn)
						ecb(rn, e.EventHeader.ProcessID)
						p.stats.fileProcessedNotifications[e.EventHeader.EventDescriptor.ID]++
					}
				}
			case idFSCTL:
				if fs, err := p.parseFsctlArgs(e); err == nil {
					log.Tracef("Received FSCTL event %d %s\n", e.EventHeader.EventDescriptor.ID, fs)
					ecb(fs, e.EventHeader.ProcessID)
					p.stats.fileProcessedNotifications[e.EventHeader.EventDescriptor.ID]++
				}

			case idRename29:
				if p.isRenameEnabled {
					if rn, err := p.parseRename29Args(e); err == nil {
						log.Tracef("Received Rename29 event %d %s\n", e.EventHeader.EventDescriptor.ID, rn)
						ecb(rn, e.EventHeader.ProcessID)
					}
				}
			}

		case etw.DDGUID(p.regguid):
			p.stats.regNotifications[e.EventHeader.EventDescriptor.ID]++
			switch e.EventHeader.EventDescriptor.ID {
			case idRegCreateKey:
				if cka, err := p.parseCreateRegistryKey(e); err == nil {
					log.Tracef("Got idRegCreateKey %s", cka)
					ecb(cka, e.EventHeader.ProcessID)
					p.stats.regProcessedNotifications[e.EventHeader.EventDescriptor.ID]++
				}
			case idRegOpenKey:
				if cka, err := p.parseOpenRegistryKey(e); err == nil {
					log.Tracef("Got idRegOpenKey %s", cka)
					ecb(cka, e.EventHeader.ProcessID)
					p.stats.regProcessedNotifications[e.EventHeader.EventDescriptor.ID]++
				}
			case idRegDeleteKey:
				if dka, err := p.parseDeleteRegistryKey(e); err == nil {
					log.Tracef("Got idRegDeleteKey %v", dka)
					ecb(dka, e.EventHeader.ProcessID)
					p.stats.regProcessedNotifications[e.EventHeader.EventDescriptor.ID]++

				}
			case idRegFlushKey:
				if dka, err := p.parseFlushKey(e); err == nil {
					log.Tracef("Got idRegFlushKey %v", dka)
					p.stats.regProcessedNotifications[e.EventHeader.EventDescriptor.ID]++
				}
			case idRegCloseKey:
				if dka, err := p.parseCloseKeyArgs(e); err == nil {
					log.Tracef("Got idRegCloseKey %s", dka)
					p.regPathResolver.Remove(dka.keyObject)
					p.stats.regProcessedNotifications[e.EventHeader.EventDescriptor.ID]++

				}
			case idQuerySecurityKey:
				if dka, err := p.parseQuerySecurityKeyArgs(e); err == nil {
					log.Tracef("Got idQuerySecurityKey %v", dka.keyName)
					p.stats.regProcessedNotifications[e.EventHeader.EventDescriptor.ID]++
				}
			case idSetSecurityKey:
				if dka, err := p.parseSetSecurityKeyArgs(e); err == nil {
					log.Tracef("Got idSetSecurityKey %v", dka.keyName)
					p.stats.regProcessedNotifications[e.EventHeader.EventDescriptor.ID]++
				}
			case idRegSetValueKey:
				if svk, err := p.parseSetValueKey(e); err == nil {
					log.Tracef("Got idRegSetValueKey %s", svk)
					ecb(svk, e.EventHeader.ProcessID)
					p.stats.regProcessedNotifications[e.EventHeader.EventDescriptor.ID]++
				}
			}
		}
	})
	return err

}

// Start processing events
func (p *WindowsProbe) Start() error {

	log.Infof("Windows probe started")
	if p.fimSession != nil {
		// log at Warning right now because it's not expected to be enabled
		log.Warnf("Enabling FIM processing")
		p.fimwg.Add(1)

		go func() {
			defer p.fimwg.Done()
			err := p.setupEtw(func(n interface{}, pid uint32) {
				p.onETWNotification <- etwNotification{n, pid}
			})
			log.Infof("Done StartTracing %v", err)
		}()
	}
	if p.pm == nil {
		return nil
	}
	p.wg.Add(1)
	go func() {
		defer p.wg.Done()

		for {
			ev := p.zeroEvent()

			select {
			case <-p.ctx.Done():
				return

			case <-p.onError:
				// in this case, we got some sort of error that the underlying
				// subsystem can't recover from.  Need to initiate some sort of cleanup

			case start := <-p.onStart:
				if !p.handleProcessStart(ev, start) {
					continue
				}
			case stop := <-p.onStop:
				if !p.handleProcessStop(ev, stop) {
					continue
				}
			case notif := <-p.onETWNotification:
				p.handleETWNotification(ev, notif)
			}

			p.DispatchEvent(ev)

			// flush pending kill actions
			p.processKiller.FlushPendingReports()
		}
	}()
	return p.pm.Start()
}

func (p *WindowsProbe) handleProcessStart(ev *model.Event, start *procmon.ProcessStartNotification) bool {
	pid := process.Pid(start.Pid)
	if pid == 0 {
		return false
	}
	p.stats.procStart++

	log.Debugf("Received start %v", start)

	// TODO
	// handle new fields
	// CreatingPRocessId
	// CreatingThreadId
	if start.RequiredSize != 0 {
		// in this case, the command line and/or the image file might not be filled in
		// depending upon how much space was needed.

		// potential actions
		// - just log/count the error and keep going
		// - restart underlying procmon with larger buffer size, at least if error keeps occurring
		log.Warnf("insufficient buffer size %v", start.RequiredSize)

	}

	pce, err := p.Resolvers.ProcessResolver.AddNewEntry(pid, uint32(start.PPid), start.ImageFile, start.CmdLine, start.OwnerSidString)
	if err != nil {
		log.Errorf("error in resolver %v", err)
		return false
	}
	ev.Type = uint32(model.ExecEventType)
	ev.Exec.Process = &pce.Process

	// use ProcessCacheEntry process context as process context
	ev.ProcessCacheEntry = pce
	ev.ProcessContext = &pce.ProcessContext

	p.Resolvers.ProcessResolver.DequeueExited()
	return true
}

func (p *WindowsProbe) handleProcessStop(ev *model.Event, stop *procmon.ProcessStopNotification) bool {
	pid := process.Pid(stop.Pid)
	if pid == 0 {
		// TODO this shouldn't happen
		return false
	}
	log.Debugf("Received stop %v", stop)
	p.stats.procStop++
	pce := p.Resolvers.ProcessResolver.GetEntry(pid)
	p.Resolvers.ProcessResolver.AddToExitedQueue(pid)

	ev.Type = uint32(model.ExitEventType)
	if pce == nil {
		log.Errorf("unable to resolve pid %d", pid)
		return false
	}
	pce.ExitTime = time.Now()
	ev.Exit.Process = &pce.Process
	// use ProcessCacheEntry process context as process context
	ev.ProcessCacheEntry = pce
	ev.ProcessContext = &pce.ProcessContext

	// update kill action reports
	p.processKiller.HandleProcessExited(ev)

	p.Resolvers.ProcessResolver.DequeueExited()
	return true
}

func (p *WindowsProbe) handleETWNotification(ev *model.Event, notif etwNotification) {
	// handle incoming events here
	// each event will come in as a different type
	// parse it with
	switch arg := notif.arg.(type) {
	case *createNewFileArgs:
		ev.Type = uint32(model.CreateNewFileEventType)
		ev.CreateNewFile = model.CreateNewFileEvent{
			File: model.FimFileEvent{
				FileObject:      uint64(arg.fileObject),
				PathnameStr:     arg.fileName,
				UserPathnameStr: arg.userFileName,
				BasenameStr:     filepath.Base(arg.fileName),
			},
		}
	case *renameArgs:
		fc := fileCache{
			fileName:     arg.fileName,
			userFileName: arg.userFileName,
		}
		p.renamePreArgs.Add(uint64(arg.fileObject), fc)
	case *rename29Args:
		fc := fileCache{
			fileName:     arg.fileName,
			userFileName: arg.userFileName,
		}
		p.renamePreArgs.Add(uint64(arg.fileObject), fc)
	case *renamePath:
		fileCache, found := p.renamePreArgs.Get(uint64(arg.fileObject))
		if !found {
			log.Debugf("unable to find renamePreArgs for %d", uint64(arg.fileObject))
			return
		}
		ev.Type = uint32(model.FileRenameEventType)
		ev.RenameFile = model.RenameFileEvent{
			Old: model.FimFileEvent{
				FileObject:      uint64(arg.fileObject),
				PathnameStr:     fileCache.fileName,
				UserPathnameStr: fileCache.userFileName,
				BasenameStr:     filepath.Base(fileCache.fileName),
			},
			New: model.FimFileEvent{
				FileObject:      uint64(arg.fileObject),
				PathnameStr:     arg.filePath,
				UserPathnameStr: arg.userFilePath,
				BasenameStr:     filepath.Base(arg.filePath),
			},
		}
		p.renamePreArgs.Remove(uint64(arg.fileObject))
	case *setDeleteArgs:
		ev.Type = uint32(model.DeleteFileEventType)
		ev.DeleteFile = model.DeleteFileEvent{
			File: model.FimFileEvent{
				FileObject:      uint64(arg.fileObject),
				PathnameStr:     arg.fileName,
				UserPathnameStr: arg.userFileName,
				BasenameStr:     filepath.Base(arg.fileName),
			},
		}
	case *writeArgs:
		ev.Type = uint32(model.WriteFileEventType)
		ev.WriteFile = model.WriteFileEvent{
			File: model.FimFileEvent{
				FileObject:      uint64(arg.fileObject),
				PathnameStr:     arg.fileName,
				UserPathnameStr: arg.userFileName,
				BasenameStr:     filepath.Base(arg.fileName),
			},
		}

	case *createKeyArgs:
		ev.Type = uint32(model.CreateRegistryKeyEventType)
		ev.CreateRegistryKey = model.CreateRegistryKeyEvent{
			Registry: model.RegistryEvent{
				KeyPath: arg.computedFullPath,
				KeyName: filepath.Base(arg.computedFullPath),
			},
		}
	case *openKeyArgs:
		ev.Type = uint32(model.OpenRegistryKeyEventType)
		ev.OpenRegistryKey = model.OpenRegistryKeyEvent{
			Registry: model.RegistryEvent{
				KeyPath: arg.computedFullPath,
				KeyName: filepath.Base(arg.computedFullPath),
			},
		}
	case *deleteKeyArgs:
		ev.Type = uint32(model.DeleteRegistryKeyEventType)
		ev.DeleteRegistryKey = model.DeleteRegistryKeyEvent{
			Registry: model.RegistryEvent{
				KeyName: filepath.Base(arg.computedFullPath),
				KeyPath: arg.computedFullPath,
			},
		}
	case *setValueKeyArgs:
		ev.Type = uint32(model.SetRegistryKeyValueEventType)
		ev.SetRegistryKeyValue = model.SetRegistryKeyValueEvent{
			Registry: model.RegistryEvent{
				KeyName: filepath.Base(arg.computedFullPath),
				KeyPath: arg.computedFullPath,
			},
			ValueName: arg.valueName,
		}
	}

	if ev.Type != uint32(model.UnknownEventType) {
		errRes := p.setProcessContext(notif.pid, ev)
		if errRes != nil {
			log.Debugf("%v", errRes)
		}
	}
}

func (p *WindowsProbe) setProcessContext(pid uint32, event *model.Event) error {
	event.PIDContext.Pid = pid
	err := backoff.Retry(func() error {
		entry, isResolved := p.fieldHandlers.ResolveProcessCacheEntry(event)
		event.ProcessCacheEntry = entry
		// use ProcessCacheEntry process context as process context
		event.ProcessContext = &event.ProcessCacheEntry.ProcessContext
		if !isResolved {
			return fmt.Errorf("could not resolve process for Process: %v", pid)
		}
		return nil
	}, backoff.WithMaxRetries(backoff.NewConstantBackOff(50*time.Millisecond), 5))

	if event.ProcessCacheEntry == nil {
		panic("should always return a process cache entry")
	}

	if event.ProcessContext == nil {
		panic("should always return a process context")
	}

	return err
}

// DispatchEvent sends an event to the probe event handler
func (p *WindowsProbe) DispatchEvent(event *model.Event) {
	traceEvent("Dispatching event %s", func() ([]byte, model.EventType, error) {
		eventJSON, err := serializers.MarshalEvent(event, nil)
		return eventJSON, event.GetEventType(), err
	})

	// send event to wildcard handlers, like the CWS rule engine, first
	p.probe.sendEventToHandlers(event)

	// send event to specific event handlers, like the event monitor consumers, subsequently
	p.probe.sendEventToConsumers(event)
}

// Snapshot runs the different snapshot functions of the resolvers that
// require to sync with the current state of the system
func (p *WindowsProbe) Snapshot() error {
	return p.Resolvers.Snapshot()
}

// Close the probe
func (p *WindowsProbe) Close() error {
	if p.pm != nil {
		p.pm.Stop()
	}

	p.cancelFnc()
	p.wg.Wait()
	return nil
}

// SendStats sends statistics about the probe to Datadog
func (p *WindowsProbe) SendStats() error {
	fprLen := p.filePathResolver.Len()

	// may need to lock here
	if err := p.statsdClient.Gauge(metrics.MetricWindowsProcessStart, float64(p.stats.procStart), nil, 1); err != nil {
		return err
	}
	if err := p.statsdClient.Gauge(metrics.MetricWindowsProcessStop, float64(p.stats.procStop), nil, 1); err != nil {
		return err
	}
	if err := p.statsdClient.Gauge(metrics.MetricWindowsFileCreateSkippedDiscardedPaths, float64(p.stats.fileCreateSkippedDiscardedPaths), nil, 1); err != nil {
		return err
	}
	if err := p.statsdClient.Gauge(metrics.MetricWindowsFileCreateSkippedDiscardedBasenames, float64(p.stats.fileCreateSkippedDiscardedBasenames), nil, 1); err != nil {
		return err
	}
	if err := p.statsdClient.Gauge(metrics.MetricWindowsFilePathEvictions, float64(p.stats.fileNameCacheEvictions), nil, 1); err != nil {
		return err
	}
	if err := p.statsdClient.Gauge(metrics.MetricWindowsRegPathEvictions, float64(p.stats.registryCacheEvictions), nil, 1); err != nil {
		return err
	}

	if err := p.statsdClient.Gauge(metrics.MetricWindowsSizeOfFilePathResolver, float64(fprLen), nil, 1); err != nil {
		return err
	}
	if err := p.statsdClient.Gauge(metrics.MetricWindowsSizeOfRegistryPathResolver, float64(p.regPathResolver.Len()), nil, 1); err != nil {
		return err
	}
	if err := p.statsdClient.Gauge(metrics.MetricWindowsETWChannelBlockedCount, float64(p.stats.etwChannelBlocked), nil, 1); err != nil {
		return err
	}
	if err := p.statsdClient.Gauge(metrics.MetricWindowsETWTotalNotifications, float64(p.stats.totalEtwNotifications), nil, 1); err != nil {
		return err
	}
	if etwstats, err := p.fimSession.GetSessionStatistics(); err == nil {
		if err := p.statsdClient.Gauge(metrics.MetricWindowsETWNumberOfBuffers, float64(etwstats.NumberOfBuffers), nil, 1); err != nil {
			return err
		}
		if err := p.statsdClient.Gauge(metrics.MetricWindowsETWFreeBuffers, float64(etwstats.FreeBuffers), nil, 1); err != nil {
			return err
		}
		if err := p.statsdClient.Gauge(metrics.MetricWindowsETWEventsLost, float64(etwstats.EventsLost), nil, 1); err != nil {
			return err
		}
		if err := p.statsdClient.Gauge(metrics.MetricWindowsETWBuffersWritten, float64(etwstats.BuffersWritten), nil, 1); err != nil {
			return err
		}
		if err := p.statsdClient.Gauge(metrics.MetricWindowsETWLogBuffersLost, float64(etwstats.LogBuffersLost), nil, 1); err != nil {
			return err
		}
		if err := p.statsdClient.Gauge(metrics.MetricWindowsETWRealTimeBuffersLost, float64(etwstats.RealTimeBuffersLost), nil, 1); err != nil {
			return err
		}
	}
	if err := p.sendMapStats(&p.stats.fileNotifications, metrics.MetricWindowsFileNotifications); err != nil {
		return err
	}
	if err := p.sendMapStats(&p.stats.fileProcessedNotifications, metrics.MetricWindowsFileNotificationsProcessed); err != nil {
		return err
	}
	if err := p.sendMapStats(&p.stats.regNotifications, metrics.MetricWindowsRegistryNotifications); err != nil {
		return err
	}
	if err := p.sendMapStats(&p.stats.regProcessedNotifications, metrics.MetricWindowsRegistryNotificationsProcessed); err != nil {
		return err
	}
	return nil
}

func (p *WindowsProbe) sendMapStats(m *map[uint16]uint64, metric string) error {
	for k, v := range *m {
		if err := p.statsdClient.Gauge(metric, float64(v), []string{fmt.Sprintf("event_id:%d", k)}, 1); err != nil {
			return err
		}
	}
	return nil
}
<<<<<<< HEAD

=======
>>>>>>> 7a8b0cf8
func initializeWindowsProbe(config *config.Config, opts Opts) (*WindowsProbe, error) {
	discardedPaths, err := lru.New[string, struct{}](1 << 10)
	if err != nil {
		return nil, err
	}

	discardedBasenames, err := lru.New[string, struct{}](1 << 10)
	if err != nil {
		return nil, err
	}

	fc, err := lru.New[fileObjectPointer, fileCache](config.RuntimeSecurity.WindowsFilenameCacheSize)
	if err != nil {
		return nil, err
	}
	rc, err := lru.New[regObjectPointer, string](config.RuntimeSecurity.WindowsRegistryCacheSize)
	if err != nil {
		return nil, err
	}

	rnc, err := lru.New[uint64, fileCache](5)
	if err != nil {
		return nil, err
	}

	ctx, cancelFnc := context.WithCancel(context.Background())

	p := &WindowsProbe{
		config:            config,
		opts:              opts,
		statsdClient:      opts.StatsdClient,
		ctx:               ctx,
		cancelFnc:         cancelFnc,
		onStart:           make(chan *procmon.ProcessStartNotification),
		onStop:            make(chan *procmon.ProcessStopNotification),
		onError:           make(chan bool),
		onETWNotification: make(chan etwNotification),

		filePathResolver: fc,
		regPathResolver:  rc,

		renamePreArgs: rnc,

		discardedPaths:     discardedPaths,
		discardedBasenames: discardedBasenames,

		volumeMap: make(map[string]string),

		processKiller: NewProcessKiller(),

		stats: stats{
			fileNotifications:          make(map[uint16]uint64),
			fileProcessedNotifications: make(map[uint16]uint64),
			regNotifications:           make(map[uint16]uint64),
			regProcessedNotifications:  make(map[uint16]uint64),
		},
	}
	return p, nil
}
<<<<<<< HEAD

// NewWindowsProbe instantiates a new runtime security agent probe
func NewWindowsProbe(probe *Probe, config *config.Config, opts Opts) (*WindowsProbe, error) {

=======

// NewWindowsProbe instantiates a new runtime security agent probe
func NewWindowsProbe(probe *Probe, config *config.Config, opts Opts) (*WindowsProbe, error) {

>>>>>>> 7a8b0cf8
	p, err := initializeWindowsProbe(config, opts)
	if err != nil {
		return nil, err
	}
	p.probe = probe
	p.Resolvers, err = resolvers.NewResolvers(config, p.statsdClient, probe.scrubber)
	if err != nil {
		return nil, err
	}

	p.fieldHandlers = &FieldHandlers{config: config, resolvers: p.Resolvers}

	p.event = p.NewEvent()

	// be sure to zero the probe event before everything else
	p.zeroEvent()

	return p, nil
}

// ApplyRuleSet setup the probes for the provided set of rules and returns the policy report.
func (p *WindowsProbe) ApplyRuleSet(rs *rules.RuleSet) (*kfilters.ApplyRuleSetReport, error) {
	p.isWriteEnabled = false
	p.isRenameEnabled = false
	p.isDeleteEnabled = false

	for _, eventType := range rs.GetEventTypes() {
		switch eventType {
		case model.FileRenameEventType.String():
			p.isRenameEnabled = true
		case model.WriteFileEventType.String():
			p.isWriteEnabled = true
		case model.DeleteFileEventType.String():
			p.isDeleteEnabled = true
		}
	}

	return kfilters.NewApplyRuleSetReport(p.config.Probe, rs)
}

// FlushDiscarders invalidates all the discarders
func (p *WindowsProbe) FlushDiscarders() error {
	p.discardedPaths.Purge()
	p.discardedBasenames.Purge()
	return nil
}

// OnNewDiscarder handles discarders
func (p *WindowsProbe) OnNewDiscarder(_ *rules.RuleSet, ev *model.Event, field eval.Field, evalType eval.EventType) {
	if evalType != "create" {
		return
	}

	if field == "create.file.device_path" {
		path := ev.CreateNewFile.File.PathnameStr
		seclog.Debugf("new discarder for `%s` -> `%v`", field, path)
		p.discardedPaths.Add(path, struct{}{})
	} else if field == "create.file.name" {
		basename := ev.CreateNewFile.File.BasenameStr
		seclog.Debugf("new discarder for `%s` -> `%v`", field, basename)
		p.discardedBasenames.Add(basename, struct{}{})
	}

	fileObject := fileObjectPointer(ev.CreateNewFile.File.FileObject)
	p.filePathResolver.Remove(fileObject)
}

// NewModel returns a new Model
func (p *WindowsProbe) NewModel() *model.Model {
	return NewWindowsModel(p)
}

// DumpDiscarders dump the discarders
func (p *WindowsProbe) DumpDiscarders() (string, error) {
	return "", errors.New("not supported")
}

// GetFieldHandlers returns the field handlers
func (p *WindowsProbe) GetFieldHandlers() model.FieldHandlers {
	return p.fieldHandlers
}

// DumpProcessCache dumps the process cache
func (p *WindowsProbe) DumpProcessCache(_ bool) (string, error) {
	return "", errors.New("not supported")
}

// NewEvent returns a new event
func (p *WindowsProbe) NewEvent() *model.Event {
	return NewWindowsEvent(p.fieldHandlers)
}

// HandleActions executes the actions of a triggered rule
func (p *WindowsProbe) HandleActions(ctx *eval.Context, rule *rules.Rule) {
	ev := ctx.Event.(*model.Event)

	for _, action := range rule.Definition.Actions {
		if !action.IsAccepted(ctx) {
			continue
		}

		switch {
		case action.Kill != nil:
			p.processKiller.KillAndReport(action.Kill.Scope, action.Kill.Signal, ev, func(pid uint32, sig uint32) error {
				return p.processKiller.KillFromUserspace(pid, sig, ev)
			})
		}
	}
}

// AddDiscarderPushedCallback add a callback to the list of func that have to be called when a discarder is pushed to kernel
func (p *WindowsProbe) AddDiscarderPushedCallback(_ DiscarderPushedCallback) {}

// GetEventTags returns the event tags
func (p *WindowsProbe) GetEventTags(_ string) []string {
	return nil
}

func (p *WindowsProbe) zeroEvent() *model.Event {
	p.event.Zero()
	p.event.FieldHandlers = p.fieldHandlers
	return p.event
}

// Origin returns origin
func (p *Probe) Origin() string {
	return ""
}

// NewProbe instantiates a new runtime security agent probe
func NewProbe(config *config.Config, opts Opts, _ optional.Option[workloadmeta.Component]) (*Probe, error) {
	opts.normalize()

	p := newProbe(config, opts)

	pp, err := NewWindowsProbe(p, config, opts)
	if err != nil {
		return nil, err
	}
	p.PlatformProbe = pp

	return p, nil
}<|MERGE_RESOLUTION|>--- conflicted
+++ resolved
@@ -818,10 +818,7 @@
 	}
 	return nil
 }
-<<<<<<< HEAD
-
-=======
->>>>>>> 7a8b0cf8
+
 func initializeWindowsProbe(config *config.Config, opts Opts) (*WindowsProbe, error) {
 	discardedPaths, err := lru.New[string, struct{}](1 << 10)
 	if err != nil {
@@ -881,17 +878,9 @@
 	}
 	return p, nil
 }
-<<<<<<< HEAD
 
 // NewWindowsProbe instantiates a new runtime security agent probe
 func NewWindowsProbe(probe *Probe, config *config.Config, opts Opts) (*WindowsProbe, error) {
-
-=======
-
-// NewWindowsProbe instantiates a new runtime security agent probe
-func NewWindowsProbe(probe *Probe, config *config.Config, opts Opts) (*WindowsProbe, error) {
-
->>>>>>> 7a8b0cf8
 	p, err := initializeWindowsProbe(config, opts)
 	if err != nil {
 		return nil, err
