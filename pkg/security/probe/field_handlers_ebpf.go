// Unless explicitly stated otherwise all files in this repository are licensed
// under the Apache License Version 2.0.
// This product includes software developed at Datadog (https://www.datadoghq.com/).
// Copyright 2016-present Datadog, Inc.

//go:build linux

// Package probe holds probe related files
package probe

import (
	"encoding/binary"
	"path"
	"strings"
	"syscall"
	"time"

	workloadmeta "github.com/DataDog/datadog-agent/comp/core/workloadmeta/def"
	"github.com/DataDog/datadog-agent/pkg/security/config"
	"github.com/DataDog/datadog-agent/pkg/security/resolvers"
	sprocess "github.com/DataDog/datadog-agent/pkg/security/resolvers/process"
	"github.com/DataDog/datadog-agent/pkg/security/secl/containerutils"
	"github.com/DataDog/datadog-agent/pkg/security/utils"

	"github.com/DataDog/datadog-agent/pkg/security/secl/args"
	"github.com/DataDog/datadog-agent/pkg/security/secl/model"
)

// EBPFFieldHandlers defines a field handlers
type EBPFFieldHandlers struct {
	*BaseFieldHandlers
	resolvers *resolvers.EBPFResolvers
	onDemand  *OnDemandProbesManager
}

// NewEBPFFieldHandlers returns a new EBPFFieldHandlers
func NewEBPFFieldHandlers(config *config.Config, resolvers *resolvers.EBPFResolvers, hostname string, onDemand *OnDemandProbesManager) (*EBPFFieldHandlers, error) {
	bfh, err := NewBaseFieldHandlers(config, hostname)
	if err != nil {
		return nil, err
	}

	return &EBPFFieldHandlers{
		BaseFieldHandlers: bfh,
		resolvers:         resolvers,
		onDemand:          onDemand,
	}, nil
}

// ResolveProcessCacheEntry queries the ProcessResolver to retrieve the ProcessContext of the event
func (fh *EBPFFieldHandlers) ResolveProcessCacheEntry(ev *model.Event, newEntryCb func(*model.ProcessCacheEntry, error)) (*model.ProcessCacheEntry, bool) {
	if ev.PIDContext.IsKworker {
		return model.GetPlaceholderProcessCacheEntry(ev.PIDContext.Pid, ev.PIDContext.Tid, true), false
	}

	if ev.ProcessCacheEntry == nil && ev.PIDContext.Pid != 0 {
		ev.ProcessCacheEntry = fh.resolvers.ProcessResolver.Resolve(ev.PIDContext.Pid, ev.PIDContext.Tid, ev.PIDContext.ExecInode, true, newEntryCb)
	}

	if ev.ProcessCacheEntry == nil {
		ev.ProcessCacheEntry = model.GetPlaceholderProcessCacheEntry(ev.PIDContext.Pid, ev.PIDContext.Tid, false)
		return ev.ProcessCacheEntry, false
	}

	return ev.ProcessCacheEntry, true
}

// ResolveFilePath resolves the inode to a full path
func (fh *EBPFFieldHandlers) ResolveFilePath(ev *model.Event, f *model.FileEvent) string {
	if !f.IsPathnameStrResolved && len(f.PathnameStr) == 0 {
		path, mountPath, source, origin, err := fh.resolvers.PathResolver.ResolveFileFieldsPath(&f.FileFields, &ev.PIDContext, ev.ContainerContext)
		if err != nil {
			ev.SetPathResolutionError(f, err)
		}
		f.SetPathnameStr(path)
		f.MountPath = mountPath
		f.MountSource = source
		f.MountOrigin = origin
	}

	return f.PathnameStr
}

// ResolveFileBasename resolves the inode to a full path
func (fh *EBPFFieldHandlers) ResolveFileBasename(_ *model.Event, f *model.FileEvent) string {
	if !f.IsBasenameStrResolved && len(f.BasenameStr) == 0 {
		if f.PathnameStr != "" {
			f.SetBasenameStr(path.Base(f.PathnameStr))
		} else {
			f.SetBasenameStr(fh.resolvers.PathResolver.ResolveBasename(&f.FileFields))
		}
	}
	return f.BasenameStr
}

// ResolveFileFilesystem resolves the filesystem a file resides in
func (fh *EBPFFieldHandlers) ResolveFileFilesystem(ev *model.Event, f *model.FileEvent) string {
	if f.Filesystem == "" {
		if f.IsFileless() {
			f.Filesystem = model.TmpFS
		} else {
			fs, err := fh.resolvers.MountResolver.ResolveFilesystem(f.FileFields.MountID, f.FileFields.Device, ev.PIDContext.Pid, ev.ContainerContext.ContainerID)
			if err != nil {
				ev.SetPathResolutionError(f, err)
			}
			f.Filesystem = fs
		}
	}
	return f.Filesystem
}

// ResolveProcessArgsFlags resolves the arguments flags of the event
func (fh *EBPFFieldHandlers) ResolveProcessArgsFlags(ev *model.Event, process *model.Process) (flags []string) {
	return args.ParseProcessFlags(fh.ResolveProcessArgv(ev, process))
}

// ResolveProcessArgsOptions resolves the arguments options of the event
func (fh *EBPFFieldHandlers) ResolveProcessArgsOptions(ev *model.Event, process *model.Process) (options []string) {
	return args.ParseProcessOptions(fh.ResolveProcessArgv(ev, process))
}

// ResolveFileFieldsInUpperLayer resolves whether the file is in an upper layer
func (fh *EBPFFieldHandlers) ResolveFileFieldsInUpperLayer(_ *model.Event, f *model.FileFields) bool {
	return f.GetInUpperLayer()
}

// ResolveXAttrName returns the string representation of the extended attribute name
func (fh *EBPFFieldHandlers) ResolveXAttrName(_ *model.Event, e *model.SetXAttrEvent) string {
	if len(e.Name) == 0 {
		e.Name, _ = model.UnmarshalString(e.NameRaw[:], 200)
	}
	return e.Name
}

// ResolveXAttrNamespace returns the string representation of the extended attribute namespace
func (fh *EBPFFieldHandlers) ResolveXAttrNamespace(ev *model.Event, e *model.SetXAttrEvent) string {
	if len(e.Namespace) == 0 {
		ns, _, found := strings.Cut(fh.ResolveXAttrName(ev, e), ".")
		if found {
			e.Namespace = ns
		}
	}
	return e.Namespace
}

// ResolveMountPointPath resolves a mount point path
func (fh *EBPFFieldHandlers) ResolveMountPointPath(ev *model.Event, e *model.MountEvent) string {
	if len(e.MountPointPath) == 0 {
		mountPointPath, _, _, err := fh.resolvers.MountResolver.ResolveMountPath(e.MountID, 0, ev.PIDContext.Pid, ev.ContainerContext.ContainerID)
		if err != nil {
			e.MountPointPathResolutionError = err
			return ""
		}
		e.MountPointPath = mountPointPath
	}
	return e.MountPointPath
}

// ResolveMountSourcePath resolves a mount source path
func (fh *EBPFFieldHandlers) ResolveMountSourcePath(ev *model.Event, e *model.MountEvent) string {
	if e.BindSrcMountID != 0 && len(e.MountSourcePath) == 0 {
		bindSourceMountPath, _, _, err := fh.resolvers.MountResolver.ResolveMountPath(e.BindSrcMountID, 0, ev.PIDContext.Pid, ev.ContainerContext.ContainerID)
		if err != nil {
			e.MountSourcePathResolutionError = err
			return ""
		}
		rootStr, err := fh.resolvers.PathResolver.ResolveMountRoot(ev, &e.Mount)
		if err != nil {
			e.MountSourcePathResolutionError = err
			return ""
		}
		e.MountSourcePath = path.Join(bindSourceMountPath, rootStr)
	}
	return e.MountSourcePath
}

// ResolveMountRootPath resolves a mount root path
func (fh *EBPFFieldHandlers) ResolveMountRootPath(ev *model.Event, e *model.MountEvent) string {
	if len(e.MountRootPath) == 0 {
		mountRootPath, _, _, err := fh.resolvers.MountResolver.ResolveMountRoot(e.MountID, 0, ev.PIDContext.Pid, ev.ContainerContext.ContainerID)
		if err != nil {
			e.MountRootPathResolutionError = err
			return ""
		}
		e.MountRootPath = mountRootPath
	}
	return e.MountRootPath
}

// ResolveContainerContext queries the cgroup resolver to retrieve the ContainerContext of the event
func (fh *EBPFFieldHandlers) ResolveContainerContext(ev *model.Event) (*model.ContainerContext, bool) {
	if ev.ContainerContext.ContainerID != "" && !ev.ContainerContext.Resolved {
		if containerContext, _ := fh.resolvers.CGroupResolver.GetWorkload(ev.ContainerContext.ContainerID); containerContext != nil {
			if containerContext.CGroupFlags.IsContainer() {
				ev.ContainerContext = &containerContext.ContainerContext
			}

			ev.ContainerContext.Resolved = true
		}
	}
	return ev.ContainerContext, ev.ContainerContext.Resolved
}

// ResolveContainerRuntime retrieves the container runtime managing the container
func (fh *EBPFFieldHandlers) ResolveContainerRuntime(ev *model.Event, _ *model.ContainerContext) string {
	if ev.CGroupContext.CGroupFlags != 0 && ev.ContainerContext.ContainerID != "" {
		return getContainerRuntime(ev.CGroupContext.CGroupFlags)
	}

	return ""
}

// getContainerRuntime returns the container runtime managing the cgroup
func getContainerRuntime(flags containerutils.CGroupFlags) string {
	switch containerutils.CGroupManager(flags & containerutils.CGroupManagerMask) {
	case containerutils.CGroupManagerCRI:
		return string(workloadmeta.ContainerRuntimeContainerd)
	case containerutils.CGroupManagerCRIO:
		return string(workloadmeta.ContainerRuntimeCRIO)
	case containerutils.CGroupManagerDocker:
		return string(workloadmeta.ContainerRuntimeDocker)
	case containerutils.CGroupManagerPodman:
		return string(workloadmeta.ContainerRuntimePodman)
	default:
		return ""
	}
}

// ResolveRights resolves the rights of a file
func (fh *EBPFFieldHandlers) ResolveRights(_ *model.Event, e *model.FileFields) int {
	return int(e.Mode) & (syscall.S_ISUID | syscall.S_ISGID | syscall.S_ISVTX | syscall.S_IRWXU | syscall.S_IRWXG | syscall.S_IRWXO)
}

// ResolveChownUID resolves the user id of a chown event to a username
func (fh *EBPFFieldHandlers) ResolveChownUID(ev *model.Event, e *model.ChownEvent) string {
	if len(e.User) == 0 {
		e.User, _ = fh.resolvers.UserGroupResolver.ResolveUser(int(e.UID), ev.ContainerContext.ContainerID)
	}
	return e.User
}

// ResolveChownGID resolves the group id of a chown event to a group name
func (fh *EBPFFieldHandlers) ResolveChownGID(ev *model.Event, e *model.ChownEvent) string {
	if len(e.Group) == 0 {
		e.Group, _ = fh.resolvers.UserGroupResolver.ResolveGroup(int(e.GID), ev.ContainerContext.ContainerID)
	}
	return e.Group
}

// ResolveProcessArgv0 resolves the first arg of the event
func (fh *EBPFFieldHandlers) ResolveProcessArgv0(_ *model.Event, process *model.Process) string {
	arg0, _ := sprocess.GetProcessArgv0(process)
	return arg0
}

// ResolveProcessArgs resolves the args of the event
func (fh *EBPFFieldHandlers) ResolveProcessArgs(ev *model.Event, process *model.Process) string {
	if process.Args == "" {
		process.Args = strings.Join(fh.ResolveProcessArgv(ev, process), " ")
	}
	return process.Args
}

// ResolveProcessArgsScrubbed resolves the args of the event
func (fh *EBPFFieldHandlers) ResolveProcessArgsScrubbed(ev *model.Event, process *model.Process) string {
	if process.ArgsScrubbed == "" {
		process.ArgsScrubbed = strings.Join(fh.ResolveProcessArgvScrubbed(ev, process), " ")
	}
	return process.ArgsScrubbed
}

// ResolveProcessArgv resolves the unscrubbed args of the process as an array. Use with caution.
func (fh *EBPFFieldHandlers) ResolveProcessArgv(_ *model.Event, process *model.Process) []string {
	argv, _ := sprocess.GetProcessArgv(process)
	return argv
}

// ResolveProcessArgvScrubbed resolves the args of the process as an array
func (fh *EBPFFieldHandlers) ResolveProcessArgvScrubbed(_ *model.Event, process *model.Process) []string {
	argv, _ := fh.resolvers.ProcessResolver.GetProcessArgvScrubbed(process)
	return argv
}

// ResolveProcessEnvp resolves the envp of the event as an array
func (fh *EBPFFieldHandlers) ResolveProcessEnvp(_ *model.Event, process *model.Process) []string {
	envp, _ := fh.resolvers.ProcessResolver.GetProcessEnvp(process)
	return envp
}

// ResolveProcessArgsTruncated returns whether the args are truncated
func (fh *EBPFFieldHandlers) ResolveProcessArgsTruncated(_ *model.Event, process *model.Process) bool {
	_, truncated := sprocess.GetProcessArgv(process)
	return truncated
}

// ResolveProcessEnvsTruncated returns whether the envs are truncated
func (fh *EBPFFieldHandlers) ResolveProcessEnvsTruncated(_ *model.Event, process *model.Process) bool {
	_, truncated := fh.resolvers.ProcessResolver.GetProcessEnvs(process)
	return truncated
}

// ResolveProcessEnvs resolves the unscrubbed envs of the event. Use with caution.
func (fh *EBPFFieldHandlers) ResolveProcessEnvs(_ *model.Event, process *model.Process) []string {
	envs, _ := fh.resolvers.ProcessResolver.GetProcessEnvs(process)
	return envs
}

// ResolveProcessIsThread returns true is the process is a thread
func (fh *EBPFFieldHandlers) ResolveProcessIsThread(_ *model.Event, process *model.Process) bool {
	return !process.IsExec
}

// ResolveSetuidUser resolves the user of the Setuid event
func (fh *EBPFFieldHandlers) ResolveSetuidUser(ev *model.Event, e *model.SetuidEvent) string {
	if len(e.User) == 0 {
		e.User, _ = fh.resolvers.UserGroupResolver.ResolveUser(int(e.UID), ev.ContainerContext.ContainerID)
	}
	return e.User
}

// ResolveSetuidEUser resolves the effective user of the Setuid event
func (fh *EBPFFieldHandlers) ResolveSetuidEUser(ev *model.Event, e *model.SetuidEvent) string {
	if len(e.EUser) == 0 {
		e.EUser, _ = fh.resolvers.UserGroupResolver.ResolveUser(int(e.EUID), ev.ContainerContext.ContainerID)
	}
	return e.EUser
}

// ResolveSetuidFSUser resolves the file-system user of the Setuid event
func (fh *EBPFFieldHandlers) ResolveSetuidFSUser(ev *model.Event, e *model.SetuidEvent) string {
	if len(e.FSUser) == 0 {
		e.FSUser, _ = fh.resolvers.UserGroupResolver.ResolveUser(int(e.FSUID), ev.ContainerContext.ContainerID)
	}
	return e.FSUser
}

// ResolveSetgidGroup resolves the group of the Setgid event
func (fh *EBPFFieldHandlers) ResolveSetgidGroup(ev *model.Event, e *model.SetgidEvent) string {
	if len(e.Group) == 0 {
		e.Group, _ = fh.resolvers.UserGroupResolver.ResolveUser(int(e.GID), ev.ContainerContext.ContainerID)
	}
	return e.Group
}

// ResolveSetgidEGroup resolves the effective group of the Setgid event
func (fh *EBPFFieldHandlers) ResolveSetgidEGroup(ev *model.Event, e *model.SetgidEvent) string {
	if len(e.EGroup) == 0 {
		e.EGroup, _ = fh.resolvers.UserGroupResolver.ResolveUser(int(e.EGID), ev.ContainerContext.ContainerID)
	}
	return e.EGroup
}

// ResolveSetgidFSGroup resolves the file-system group of the Setgid event
func (fh *EBPFFieldHandlers) ResolveSetgidFSGroup(ev *model.Event, e *model.SetgidEvent) string {
	if len(e.FSGroup) == 0 {
		e.FSGroup, _ = fh.resolvers.UserGroupResolver.ResolveUser(int(e.FSGID), ev.ContainerContext.ContainerID)
	}
	return e.FSGroup
}

// ResolveSELinuxBoolName resolves the boolean name of the SELinux event
func (fh *EBPFFieldHandlers) ResolveSELinuxBoolName(_ *model.Event, e *model.SELinuxEvent) string {
	if e.EventKind != model.SELinuxBoolChangeEventKind {
		return ""
	}

	if len(e.BoolName) == 0 {
		e.BoolName = fh.resolvers.PathResolver.ResolveBasename(&e.File.FileFields)
	}
	return e.BoolName
}

// GetProcessCacheEntry queries the ProcessResolver to retrieve the ProcessContext of the event
func (fh *EBPFFieldHandlers) GetProcessCacheEntry(ev *model.Event, newEntryCb func(*model.ProcessCacheEntry, error)) (*model.ProcessCacheEntry, bool) {
	ev.ProcessCacheEntry = fh.resolvers.ProcessResolver.Resolve(ev.PIDContext.Pid, ev.PIDContext.Tid, ev.PIDContext.ExecInode, false, newEntryCb)
	if ev.ProcessCacheEntry == nil {
		ev.ProcessCacheEntry = model.GetPlaceholderProcessCacheEntry(ev.PIDContext.Pid, ev.PIDContext.Tid, false)
		return ev.ProcessCacheEntry, false
	}
	return ev.ProcessCacheEntry, true
}

// ResolveFileFieldsGroup resolves the group id of the file to a group name
func (fh *EBPFFieldHandlers) ResolveFileFieldsGroup(ev *model.Event, e *model.FileFields) string {
	if len(e.Group) == 0 {
		e.Group, _ = fh.resolvers.UserGroupResolver.ResolveGroup(int(e.GID), ev.ContainerContext.ContainerID)
	}
	return e.Group
}

// ResolveNetworkDeviceIfName returns the network iterface name from the network context
func (fh *EBPFFieldHandlers) ResolveNetworkDeviceIfName(_ *model.Event, device *model.NetworkDeviceContext) string {
	if len(device.IfName) == 0 && fh.resolvers.TCResolver != nil {
		ifName, ok := fh.resolvers.TCResolver.ResolveNetworkDeviceIfName(device.IfIndex, device.NetNS)
		if ok {
			device.IfName = ifName
		}
	}

	return device.IfName
}

// ResolveFileFieldsUser resolves the user id of the file to a username
func (fh *EBPFFieldHandlers) ResolveFileFieldsUser(ev *model.Event, e *model.FileFields) string {
	if len(e.User) == 0 {
		e.User, _ = fh.resolvers.UserGroupResolver.ResolveUser(int(e.UID), ev.ContainerContext.ContainerID)
	}
	return e.User
}

// ResolveEventTimestamp resolves the monolitic kernel event timestamp to an absolute time
func (fh *EBPFFieldHandlers) ResolveEventTimestamp(ev *model.Event, e *model.BaseEvent) int {
	return int(fh.ResolveEventTime(ev, e).UnixNano())
}

// ResolveEventTime resolves the monolitic kernel event timestamp to an absolute time
func (fh *EBPFFieldHandlers) ResolveEventTime(ev *model.Event, _ *model.BaseEvent) time.Time {
	if ev.Timestamp.IsZero() {
		fh := ev.FieldHandlers.(*EBPFFieldHandlers)

		ev.Timestamp = fh.resolvers.TimeResolver.ResolveMonotonicTimestamp(ev.TimestampRaw)
		if ev.Timestamp.IsZero() {
			ev.Timestamp = time.Now()
		}
	}
	return ev.Timestamp
}

// ResolveAsync resolves the async flag
func (fh *EBPFFieldHandlers) ResolveAsync(ev *model.Event) bool {
	ev.Async = ev.Flags&model.EventFlagsAsync > 0
	return ev.Async
}

func (fh *EBPFFieldHandlers) resolveSBOMFields(ev *model.Event, f *model.FileEvent) {
	// Force the resolution of file path to be able to map to a package provided file
	if fh.ResolveFilePath(ev, f) == "" {
		return
	}

	if fh.resolvers.SBOMResolver == nil {
		return
	}

	if pkg := fh.resolvers.SBOMResolver.ResolvePackage(ev.ContainerContext.ContainerID, f); pkg != nil {
		f.PkgName = pkg.Name
		f.PkgVersion = pkg.Version
		f.PkgSrcVersion = pkg.SrcVersion
	}
}

// ResolvePackageName resolves the name of the package providing this file
func (fh *EBPFFieldHandlers) ResolvePackageName(ev *model.Event, f *model.FileEvent) string {
	if f.PkgName == "" {
		fh.resolveSBOMFields(ev, f)
	}
	return f.PkgName
}

// ResolvePackageVersion resolves the version of the package providing this file
func (fh *EBPFFieldHandlers) ResolvePackageVersion(ev *model.Event, f *model.FileEvent) string {
	if f.PkgVersion == "" {
		fh.resolveSBOMFields(ev, f)
	}
	return f.PkgVersion
}

// ResolvePackageSourceVersion resolves the version of the source package of the package providing this file
func (fh *EBPFFieldHandlers) ResolvePackageSourceVersion(ev *model.Event, f *model.FileEvent) string {
	if f.PkgSrcVersion == "" {
		fh.resolveSBOMFields(ev, f)
	}
	return f.PkgSrcVersion
}

// ResolveModuleArgv resolves the unscrubbed args of the module as an array. Use with caution.
func (fh *EBPFFieldHandlers) ResolveModuleArgv(_ *model.Event, module *model.LoadModuleEvent) []string {
	// strings.Split return [""] if args is empty, so we do a manual check before
	if len(module.Args) == 0 {
		module.Argv = nil
		return module.Argv
	}

	module.Argv = strings.Split(module.Args, " ")
	if module.ArgsTruncated {
		module.Argv = module.Argv[:len(module.Argv)-1]
	}
	return module.Argv
}

// ResolveModuleArgs resolves the correct args if the arguments were truncated, if not return module.Args
func (fh *EBPFFieldHandlers) ResolveModuleArgs(_ *model.Event, module *model.LoadModuleEvent) string {
	if module.ArgsTruncated {
		argsTmp := strings.Split(module.Args, " ")
		argsTmp = argsTmp[:len(argsTmp)-1]
		return strings.Join(argsTmp, " ")
	}
	return module.Args
}

// ResolveHashesFromEvent resolves the hashes of the requested event
func (fh *EBPFFieldHandlers) ResolveHashesFromEvent(ev *model.Event, f *model.FileEvent) []string {
	return fh.resolvers.HashResolver.ComputeHashesFromEvent(ev, f)
}

// ResolveHashes resolves the hashes of the requested file event
func (fh *EBPFFieldHandlers) ResolveHashes(eventType model.EventType, process *model.Process, file *model.FileEvent) []string {
	return fh.resolvers.HashResolver.ComputeHashes(eventType, process, file)
}

// ResolveCGroupID resolves the cgroup ID of the event
func (fh *EBPFFieldHandlers) ResolveCGroupID(ev *model.Event, e *model.CGroupContext) string {
	if len(e.CGroupID) == 0 {
		if entry, _ := fh.ResolveProcessCacheEntry(ev, nil); entry != nil {
			if entry.CGroup.CGroupID != "" && entry.CGroup.CGroupID != "/" {
				return string(entry.CGroup.CGroupID)
			}

<<<<<<< HEAD
			path, err := fh.resolvers.DentryResolver.Resolve(e.CGroupFile, true)
			if err == nil && path != "" {
				cgroup := filepath.Dir(string(path))
				if cgroup == "/" {
					cgroup = path
				}

				entry.Process.CGroup.CGroupID = containerutils.CGroupID(cgroup)
				entry.CGroup.CGroupID = containerutils.CGroupID(cgroup)
				containerID, _ := containerutils.GetContainerFromCgroup(entry.CGroup.CGroupID)
				entry.Process.ContainerID = containerutils.ContainerID(containerID)
				entry.ContainerID = containerutils.ContainerID(containerID)
			} else {
				entry.CGroup.CGroupID = containerutils.GetCgroupFromContainer(entry.ContainerID, entry.CGroup.CGroupFlags)
=======
			if cgroupContext, err := fh.resolvers.ResolveCGroupContext(e.CGroupFile, e.CGroupFlags); err == nil {
				*e = *cgroupContext
>>>>>>> 3db398a4
			}
		}
	}

	return string(e.CGroupID)
}

// ResolveCGroupManager resolves the manager of the cgroup
func (fh *EBPFFieldHandlers) ResolveCGroupManager(ev *model.Event, _ *model.CGroupContext) string {
	if entry, _ := fh.ResolveProcessCacheEntry(ev, nil); entry != nil {
		if manager := containerutils.CGroupManager(entry.CGroup.CGroupFlags); manager != 0 {
			return manager.String()
		}
	}

	return ""
}

// ResolveCGroupVersion resolves the version of the cgroup API
func (fh *EBPFFieldHandlers) ResolveCGroupVersion(ev *model.Event, e *model.CGroupContext) int {
	if e.CGroupVersion == 0 {
		if filesystem, _ := fh.resolvers.MountResolver.ResolveFilesystem(e.CGroupFile.MountID, 0, ev.PIDContext.Pid, ev.ContainerContext.ContainerID); filesystem == "cgroup2" {
			e.CGroupVersion = 2
		} else {
			e.CGroupVersion = 1
		}
	}
	return e.CGroupVersion
}

// ResolveContainerID resolves the container ID of the event
func (fh *EBPFFieldHandlers) ResolveContainerID(ev *model.Event, e *model.ContainerContext) string {
	if len(e.ContainerID) == 0 {
		if entry, _ := fh.ResolveProcessCacheEntry(ev, nil); entry != nil {
			if entry.CGroup.CGroupFlags.IsContainer() {
				e.ContainerID = containerutils.ContainerID(entry.ContainerID)
			} else {
				e.ContainerID = ""
			}
			return string(e.ContainerID)
		}
	}
	return string(e.ContainerID)
}

// ResolveContainerCreatedAt resolves the container creation time of the event
func (fh *EBPFFieldHandlers) ResolveContainerCreatedAt(ev *model.Event, e *model.ContainerContext) int {
	if e.CreatedAt == 0 {
		if containerContext, _ := fh.ResolveContainerContext(ev); containerContext != nil {
			e.CreatedAt = containerContext.CreatedAt
		}
	}
	return int(e.CreatedAt)
}

// ResolveContainerTags resolves the container tags of the event
func (fh *EBPFFieldHandlers) ResolveContainerTags(_ *model.Event, e *model.ContainerContext) []string {
	if len(e.Tags) == 0 && e.ContainerID != "" {
		e.Tags = fh.resolvers.TagsResolver.Resolve(e.ContainerID)
	}
	return e.Tags
}

// ResolveProcessContainerID resolves the container ID of the event
func (fh *EBPFFieldHandlers) ResolveProcessContainerID(ev *model.Event, _ *model.Process) string {
	return fh.ResolveContainerID(ev, ev.ContainerContext)
}

// ResolveProcessCreatedAt resolves process creation time
func (fh *EBPFFieldHandlers) ResolveProcessCreatedAt(_ *model.Event, e *model.Process) int {
	return int(e.ExecTime.UnixNano())
}

// ResolveUserSessionContext resolves and updates the provided user session context
func (fh *EBPFFieldHandlers) ResolveUserSessionContext(evtCtx *model.UserSessionContext) {
	if !evtCtx.Resolved {
		ctx := fh.resolvers.UserSessionsResolver.ResolveUserSession(evtCtx.ID)
		if ctx != nil {
			*evtCtx = *ctx
		}
	}
}

// ResolveK8SUsername resolves the k8s username of the event
func (fh *EBPFFieldHandlers) ResolveK8SUsername(_ *model.Event, evtCtx *model.UserSessionContext) string {
	fh.ResolveUserSessionContext(evtCtx)
	return evtCtx.K8SUsername
}

// ResolveK8SUID resolves the k8s UID of the event
func (fh *EBPFFieldHandlers) ResolveK8SUID(_ *model.Event, evtCtx *model.UserSessionContext) string {
	fh.ResolveUserSessionContext(evtCtx)
	return evtCtx.K8SUID
}

// ResolveK8SGroups resolves the k8s groups of the event
func (fh *EBPFFieldHandlers) ResolveK8SGroups(_ *model.Event, evtCtx *model.UserSessionContext) []string {
	fh.ResolveUserSessionContext(evtCtx)
	return evtCtx.K8SGroups
}

// ResolveProcessCmdArgv resolves the command line
func (fh *EBPFFieldHandlers) ResolveProcessCmdArgv(ev *model.Event, process *model.Process) []string {
	cmdline := []string{fh.ResolveProcessArgv0(ev, process)}
	return append(cmdline, fh.ResolveProcessArgv(ev, process)...)
}

// ResolveAWSSecurityCredentials resolves and updates the AWS security credentials of the input process entry
func (fh *EBPFFieldHandlers) ResolveAWSSecurityCredentials(e *model.Event) []model.AWSSecurityCredentials {
	return fh.resolvers.ProcessResolver.FetchAWSSecurityCredentials(e)
}

// ResolveSyscallCtxArgs resolve syscall ctx
func (fh *EBPFFieldHandlers) ResolveSyscallCtxArgs(_ *model.Event, e *model.SyscallContext) {
	if !e.Resolved {
		err := fh.resolvers.SyscallCtxResolver.Resolve(e.ID, e)
		if err != nil {
			return
		}
		e.Resolved = true
	}
}

// ResolveSyscallCtxArgsStr1 resolve syscall ctx
func (fh *EBPFFieldHandlers) ResolveSyscallCtxArgsStr1(ev *model.Event, e *model.SyscallContext) string {
	fh.ResolveSyscallCtxArgs(ev, e)
	return e.StrArg1
}

// ResolveSyscallCtxArgsStr2 resolve syscall ctx
func (fh *EBPFFieldHandlers) ResolveSyscallCtxArgsStr2(ev *model.Event, e *model.SyscallContext) string {
	fh.ResolveSyscallCtxArgs(ev, e)
	return e.StrArg2
}

// ResolveSyscallCtxArgsStr3 resolve syscall ctx
func (fh *EBPFFieldHandlers) ResolveSyscallCtxArgsStr3(ev *model.Event, e *model.SyscallContext) string {
	fh.ResolveSyscallCtxArgs(ev, e)
	return e.StrArg3
}

// ResolveSyscallCtxArgsInt1 resolve syscall ctx
func (fh *EBPFFieldHandlers) ResolveSyscallCtxArgsInt1(ev *model.Event, e *model.SyscallContext) int {
	fh.ResolveSyscallCtxArgs(ev, e)
	return int(e.IntArg1)
}

// ResolveSyscallCtxArgsInt2 resolve syscall ctx
func (fh *EBPFFieldHandlers) ResolveSyscallCtxArgsInt2(ev *model.Event, e *model.SyscallContext) int {
	fh.ResolveSyscallCtxArgs(ev, e)
	return int(e.IntArg2)
}

// ResolveSyscallCtxArgsInt3 resolve syscall ctx
func (fh *EBPFFieldHandlers) ResolveSyscallCtxArgsInt3(ev *model.Event, e *model.SyscallContext) int {
	fh.ResolveSyscallCtxArgs(ev, e)
	return int(e.IntArg3)
}

// ResolveOnDemandName resolves the on-demand event name
func (fh *EBPFFieldHandlers) ResolveOnDemandName(_ *model.Event, e *model.OnDemandEvent) string {
	if fh.onDemand == nil {
		return ""
	}
	return fh.onDemand.getHookNameFromID(int(e.ID))
}

// ResolveOnDemandArg1Str resolves the string value of the first argument of hooked function
func (fh *EBPFFieldHandlers) ResolveOnDemandArg1Str(_ *model.Event, e *model.OnDemandEvent) string {
	data := e.Data[0:64]
	s := model.NullTerminatedString(data)
	return s
}

// ResolveOnDemandArg1Uint resolves the uint value of the first argument of hooked function
func (fh *EBPFFieldHandlers) ResolveOnDemandArg1Uint(_ *model.Event, e *model.OnDemandEvent) int {
	return int(binary.NativeEndian.Uint64(e.Data[0:8]))
}

// ResolveOnDemandArg2Str resolves the string value of the second argument of hooked function
func (fh *EBPFFieldHandlers) ResolveOnDemandArg2Str(_ *model.Event, e *model.OnDemandEvent) string {
	data := e.Data[64:128]
	s := model.NullTerminatedString(data)
	return s
}

// ResolveOnDemandArg2Uint resolves the uint value of the second argument of hooked function
func (fh *EBPFFieldHandlers) ResolveOnDemandArg2Uint(_ *model.Event, e *model.OnDemandEvent) int {
	return int(binary.NativeEndian.Uint64(e.Data[64 : 64+8]))
}

// ResolveOnDemandArg3Str resolves the string value of the third argument of hooked function
func (fh *EBPFFieldHandlers) ResolveOnDemandArg3Str(_ *model.Event, e *model.OnDemandEvent) string {
	data := e.Data[128:192]
	s := model.NullTerminatedString(data)
	return s
}

// ResolveOnDemandArg3Uint resolves the uint value of the third argument of hooked function
func (fh *EBPFFieldHandlers) ResolveOnDemandArg3Uint(_ *model.Event, e *model.OnDemandEvent) int {
	return int(binary.NativeEndian.Uint64(e.Data[128 : 128+8]))
}

// ResolveOnDemandArg4Str resolves the string value of the fourth argument of hooked function
func (fh *EBPFFieldHandlers) ResolveOnDemandArg4Str(_ *model.Event, e *model.OnDemandEvent) string {
	data := e.Data[192:256]
	s := model.NullTerminatedString(data)
	return s
}

// ResolveOnDemandArg4Uint resolves the uint value of the fourth argument of hooked function
func (fh *EBPFFieldHandlers) ResolveOnDemandArg4Uint(_ *model.Event, e *model.OnDemandEvent) int {
	return int(binary.NativeEndian.Uint64(e.Data[192 : 192+8]))
}

// ResolveProcessNSID resolves the process namespace ID
func (fh *EBPFFieldHandlers) ResolveProcessNSID(e *model.Event) (uint64, error) {
	if e.ProcessCacheEntry.Process.NSID != 0 {
		return e.ProcessCacheEntry.Process.NSID, nil
	}

	nsid, err := utils.GetProcessPidNamespace(e.ProcessCacheEntry.Process.Pid)
	if err != nil {
		return 0, err
	}
	e.ProcessCacheEntry.Process.NSID = nsid
	return nsid, nil
}<|MERGE_RESOLUTION|>--- conflicted
+++ resolved
@@ -516,25 +516,8 @@
 				return string(entry.CGroup.CGroupID)
 			}
 
-<<<<<<< HEAD
-			path, err := fh.resolvers.DentryResolver.Resolve(e.CGroupFile, true)
-			if err == nil && path != "" {
-				cgroup := filepath.Dir(string(path))
-				if cgroup == "/" {
-					cgroup = path
-				}
-
-				entry.Process.CGroup.CGroupID = containerutils.CGroupID(cgroup)
-				entry.CGroup.CGroupID = containerutils.CGroupID(cgroup)
-				containerID, _ := containerutils.GetContainerFromCgroup(entry.CGroup.CGroupID)
-				entry.Process.ContainerID = containerutils.ContainerID(containerID)
-				entry.ContainerID = containerutils.ContainerID(containerID)
-			} else {
-				entry.CGroup.CGroupID = containerutils.GetCgroupFromContainer(entry.ContainerID, entry.CGroup.CGroupFlags)
-=======
 			if cgroupContext, err := fh.resolvers.ResolveCGroupContext(e.CGroupFile, e.CGroupFlags); err == nil {
 				*e = *cgroupContext
->>>>>>> 3db398a4
 			}
 		}
 	}
