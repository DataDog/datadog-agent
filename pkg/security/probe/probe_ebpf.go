// Unless explicitly stated otherwise all files in this repository are licensed
// under the Apache License Version 2.0.
// This product includes software developed at Datadog (https://www.datadoghq.com/).
// Copyright 2016-present Datadog, Inc.

//go:build linux

// Package probe holds probe related files
package probe

import (
	"context"
	"errors"
	"fmt"
	"math"
	"os"
	"path/filepath"
	"runtime"
	"slices"
	"strings"
	"sync"
	"time"

	lib "github.com/cilium/ebpf"
	"github.com/hashicorp/go-multierror"
	"github.com/moby/sys/mountinfo"
	"go.uber.org/atomic"
	"golang.org/x/sys/unix"
	"golang.org/x/time/rate"
	"gopkg.in/yaml.v3"

	"github.com/DataDog/datadog-go/v5/statsd"
	manager "github.com/DataDog/ebpf-manager"
	"github.com/DataDog/ebpf-manager/tracefs"

	"github.com/DataDog/datadog-agent/pkg/config/env"
	ddebpf "github.com/DataDog/datadog-agent/pkg/ebpf"
	ebpftelemetry "github.com/DataDog/datadog-agent/pkg/ebpf/telemetry"
	"github.com/DataDog/datadog-agent/pkg/security/config"
	"github.com/DataDog/datadog-agent/pkg/security/ebpf"
	"github.com/DataDog/datadog-agent/pkg/security/ebpf/kernel"
	"github.com/DataDog/datadog-agent/pkg/security/ebpf/probes"
	"github.com/DataDog/datadog-agent/pkg/security/ebpf/probes/rawpacket"
	"github.com/DataDog/datadog-agent/pkg/security/events"
	"github.com/DataDog/datadog-agent/pkg/security/metrics"
	pconfig "github.com/DataDog/datadog-agent/pkg/security/probe/config"
	"github.com/DataDog/datadog-agent/pkg/security/probe/constantfetch"
	"github.com/DataDog/datadog-agent/pkg/security/probe/erpc"
	"github.com/DataDog/datadog-agent/pkg/security/probe/eventstream"
	"github.com/DataDog/datadog-agent/pkg/security/probe/eventstream/reorderer"
	"github.com/DataDog/datadog-agent/pkg/security/probe/eventstream/ringbuffer"
	"github.com/DataDog/datadog-agent/pkg/security/probe/kfilters"
	"github.com/DataDog/datadog-agent/pkg/security/probe/managerhelper"
	"github.com/DataDog/datadog-agent/pkg/security/resolvers"
	"github.com/DataDog/datadog-agent/pkg/security/resolvers/mount"
	"github.com/DataDog/datadog-agent/pkg/security/resolvers/netns"
	"github.com/DataDog/datadog-agent/pkg/security/resolvers/path"
	"github.com/DataDog/datadog-agent/pkg/security/resolvers/process"
	"github.com/DataDog/datadog-agent/pkg/security/rules/bundled"
	"github.com/DataDog/datadog-agent/pkg/security/secl/compiler/eval"
	"github.com/DataDog/datadog-agent/pkg/security/secl/containerutils"
	"github.com/DataDog/datadog-agent/pkg/security/secl/model"
	"github.com/DataDog/datadog-agent/pkg/security/secl/rules"
	"github.com/DataDog/datadog-agent/pkg/security/seclog"
	"github.com/DataDog/datadog-agent/pkg/security/security_profile/dump"
	"github.com/DataDog/datadog-agent/pkg/security/serializers"
	"github.com/DataDog/datadog-agent/pkg/security/utils"
	utilkernel "github.com/DataDog/datadog-agent/pkg/util/kernel"
	ddsync "github.com/DataDog/datadog-agent/pkg/util/sync"
)

// EventStream describes the interface implemented by reordered perf maps or ring buffers
type EventStream interface {
	Init(*manager.Manager, *pconfig.Config) error
	SetMonitor(eventstream.LostEventCounter)
	Start(*sync.WaitGroup) error
	Pause() error
	Resume() error
}

const (
	// MaxOnDemandEventsPerSecond represents the maximum number of on demand events per second
	// allowed before we switch off the subsystem
	MaxOnDemandEventsPerSecond = 1_000
)

var (
	// defaultEventTypes event types used whatever the event handlers or the rules
	defaultEventTypes = []eval.EventType{
		model.ForkEventType.String(),
		model.ExecEventType.String(),
		model.ExitEventType.String(),
	}
)

var _ PlatformProbe = (*EBPFProbe)(nil)

// EBPFProbe defines a platform probe
type EBPFProbe struct {
	Resolvers *resolvers.EBPFResolvers

	// Constants and configuration
	opts         Opts
	config       *config.Config
	statsdClient statsd.ClientInterface

	probe          *Probe
	Manager        *manager.Manager
	managerOptions manager.Options
	kernelVersion  *kernel.Version

	// internals
	event           *model.Event
	monitors        *EBPFMonitors
	profileManagers *SecurityProfileManagers
	fieldHandlers   *EBPFFieldHandlers
	eventPool       *ddsync.TypedPool[model.Event]
	numCPU          int

	ctx       context.Context
	cancelFnc context.CancelFunc
	wg        sync.WaitGroup

	// TC Classifier & raw packets
	newTCNetDevices           chan model.NetDevice
	rawPacketFilterCollection *lib.Collection

	// Ring
	eventStream EventStream

	// ActivityDumps section
	activityDumpHandler dump.ActivityDumpHandler

	// Approvers / discarders section
	Erpc                     *erpc.ERPC
	erpcRequest              *erpc.Request
	inodeDiscarders          *inodeDiscarders
	discarderPushedCallbacks []DiscarderPushedCallback
	kfilters                 map[eval.EventType]kfilters.ActiveKFilters

	// Approvers / discarders section
	discarderPushedCallbacksLock sync.RWMutex
	discarderRateLimiter         *rate.Limiter

	// kill action
	killListMap           *lib.Map
	supportsBPFSendSignal bool
	processKiller         *ProcessKiller

	isRuntimeDiscarded bool
	constantOffsets    map[string]uint64
	runtimeCompiled    bool
	useSyscallWrapper  bool
	useFentry          bool

	// On demand
	onDemandManager     *OnDemandProbesManager
	onDemandRateLimiter *rate.Limiter

	// hash action
	fileHasher *FileHasher

	// snapshot
	ruleSetVersion    uint64
	playSnapShotState *atomic.Bool
}

// GetProfileManager returns the Profile Managers
func (p *EBPFProbe) GetProfileManager() interface{} {
	return p.profileManagers
}

func (p *EBPFProbe) detectKernelVersion() error {
	kernelVersion, err := kernel.NewKernelVersion()
	if err != nil {
		return fmt.Errorf("unable to detect the kernel version: %w", err)
	}
	p.kernelVersion = kernelVersion
	return nil
}

// GetKernelVersion computes and returns the running kernel version
func (p *EBPFProbe) GetKernelVersion() *kernel.Version {
	return p.kernelVersion
}

// UseRingBuffers returns true if eBPF ring buffers are supported and used
func (p *EBPFProbe) UseRingBuffers() bool {
	return p.config.Probe.EventStreamUseRingBuffer && p.kernelVersion.HaveRingBuffers()
}

func (p *EBPFProbe) selectFentryMode() {
	if !p.config.Probe.EventStreamUseFentry {
		p.useFentry = false
		return
	}

	if p.kernelVersion.Code < kernel.Kernel6_1 {
		p.useFentry = false
		seclog.Warnf("fentry enabled but not fully supported on this kernel version (< 6.1), falling back to kprobe mode")
		return
	}

	if !p.kernelVersion.HaveFentrySupport() {
		p.useFentry = false
		seclog.Errorf("fentry enabled but not supported, falling back to kprobe mode")
		return
	}

	if !p.kernelVersion.HaveFentrySupportWithStructArgs() {
		p.useFentry = false
		seclog.Warnf("fentry enabled but not supported with struct args, falling back to kprobe mode")
		return
	}

	if !p.kernelVersion.HaveFentryNoDuplicatedWeakSymbols() {
		p.useFentry = false
		seclog.Warnf("fentry enabled but not supported with duplicated weak symbols, falling back to kprobe mode")
		return
	}

	p.useFentry = true
}

func (p *EBPFProbe) isNetworkNotSupported() bool {
	return IsNetworkNotSupported(p.kernelVersion)
}

func (p *EBPFProbe) isRawPacketNotSupported() bool {
	return IsRawPacketNotSupported(p.kernelVersion)
}

func (p *EBPFProbe) sanityChecks() error {
	// make sure debugfs is mounted
	if _, err := tracefs.Root(); err != nil {
		return err
	}

	if utilkernel.GetLockdownMode() == utilkernel.Confidentiality {
		return errors.New("eBPF not supported in lockdown `confidentiality` mode")
	}

	if p.config.Probe.NetworkEnabled && p.isNetworkNotSupported() {
		seclog.Warnf("the network feature of CWS isn't supported on this kernel version")
		p.config.Probe.NetworkEnabled = false
	}

	if p.config.Probe.NetworkRawPacketEnabled && p.isRawPacketNotSupported() {
		seclog.Warnf("the raw packet feature of CWS isn't supported on this kernel version")
		p.config.Probe.NetworkRawPacketEnabled = false
	}

	return nil
}

// NewModel returns a new Model
func (p *EBPFProbe) NewModel() *model.Model {
	return NewEBPFModel(p)
}

// VerifyOSVersion returns an error if the current kernel version is not supported
func (p *EBPFProbe) VerifyOSVersion() error {
	if !p.kernelVersion.IsRH7Kernel() && !p.kernelVersion.IsRH8Kernel() && p.kernelVersion.Code < kernel.Kernel4_15 {
		return fmt.Errorf("the following kernel is not supported: %s", p.kernelVersion)
	}
	return nil
}

// VerifyEnvironment returns an error if the current environment seems to be misconfigured
func (p *EBPFProbe) VerifyEnvironment() *multierror.Error {
	var err *multierror.Error
	if env.IsContainerized() {
		if mounted, _ := mountinfo.Mounted("/etc/passwd"); !mounted {
			err = multierror.Append(err, errors.New("/etc/passwd doesn't seem to be a mountpoint"))
		}

		if mounted, _ := mountinfo.Mounted("/etc/group"); !mounted {
			err = multierror.Append(err, errors.New("/etc/group doesn't seem to be a mountpoint"))
		}

		if mounted, _ := mountinfo.Mounted(utilkernel.ProcFSRoot()); !mounted {
			err = multierror.Append(err, errors.New("/etc/group doesn't seem to be a mountpoint"))
		}

		if mounted, _ := mountinfo.Mounted(p.kernelVersion.OsReleasePath); !mounted {
			err = multierror.Append(err, fmt.Errorf("%s doesn't seem to be a mountpoint", p.kernelVersion.OsReleasePath))
		}

		securityFSPath := filepath.Join(utilkernel.SysFSRoot(), "kernel/security")
		if mounted, _ := mountinfo.Mounted(securityFSPath); !mounted {
			err = multierror.Append(err, fmt.Errorf("%s doesn't seem to be a mountpoint", securityFSPath))
		}

		capsEffective, _, capErr := utils.CapEffCapEprm(utils.Getpid())
		if capErr != nil {
			err = multierror.Append(capErr, errors.New("failed to get process capabilities"))
		} else {
			requiredCaps := []string{
				"CAP_SYS_ADMIN",
				"CAP_SYS_RESOURCE",
				"CAP_SYS_PTRACE",
				"CAP_NET_ADMIN",
				"CAP_NET_BROADCAST",
				"CAP_NET_RAW",
				"CAP_IPC_LOCK",
				"CAP_CHOWN",
			}

			for _, requiredCap := range requiredCaps {
				capConst := model.KernelCapabilityConstants[requiredCap]
				if capsEffective&capConst == 0 {
					err = multierror.Append(err, fmt.Errorf("%s capability is missing", requiredCap))
				}
			}
		}
	}

	return err
}

// Init initializes the probe
func (p *EBPFProbe) Init() error {
	useSyscallWrapper, err := ebpf.IsSyscallWrapperRequired()
	if err != nil {
		return err
	}
	p.useSyscallWrapper = useSyscallWrapper

	loader := ebpf.NewProbeLoader(p.config.Probe, p.useSyscallWrapper, p.UseRingBuffers(), p.useFentry, p.statsdClient)
	defer loader.Close()

	bytecodeReader, runtimeCompiled, err := loader.Load()
	if err != nil {
		return err
	}
	defer bytecodeReader.Close()

	p.runtimeCompiled = runtimeCompiled

	if err := p.eventStream.Init(p.Manager, p.config.Probe); err != nil {
		return err
	}

	if p.isRuntimeDiscarded {
		p.managerOptions.ConstantEditors = append(p.managerOptions.ConstantEditors, manager.ConstantEditor{
			Name:  "runtime_discarded",
			Value: uint64(1),
		})
	}

	p.managerOptions.ActivatedProbes = append(p.managerOptions.ActivatedProbes, probes.SnapshotSelectors()...)

	if err := p.Manager.InitWithOptions(bytecodeReader, p.managerOptions); err != nil {
		return fmt.Errorf("failed to init manager: %w", err)
	}

	p.inodeDiscarders = newInodeDiscarders(p.Erpc, p.Resolvers.DentryResolver)

	if err := p.Resolvers.Start(p.ctx); err != nil {
		return err
	}

	err = p.monitors.Init()
	if err != nil {
		return err
	}

	p.profileManagers, err = NewSecurityProfileManagers(p)
	if err != nil {
		return err
	}
	p.profileManagers.AddActivityDumpHandler(p.activityDumpHandler)

	p.eventStream.SetMonitor(p.monitors.eventStreamMonitor)

	p.killListMap, err = managerhelper.Map(p.Manager, "kill_list")
	if err != nil {
		return err
	}

	p.processKiller.Start(p.ctx, &p.wg)

	return nil
}

// IsRuntimeCompiled returns true if the eBPF programs where successfully runtime compiled
func (p *EBPFProbe) IsRuntimeCompiled() bool {
	return p.runtimeCompiled
}

func (p *EBPFProbe) setupRawPacketProgs(rs *rules.RuleSet) error {
	rawPacketEventMap, _, err := p.Manager.GetMap("raw_packet_event")
	if err != nil {
		return err
	}
	if rawPacketEventMap == nil {
		return errors.New("unable to find `rawpacket_event` map")
	}

	routerMap, _, err := p.Manager.GetMap("raw_packet_classifier_router")
	if err != nil {
		return err
	}
	if routerMap == nil {
		return errors.New("unable to find `classifier_router` map")
	}

	enabledMap, _, err := p.Manager.GetMap("raw_packet_enabled")
	if err != nil {
		return err
	}
	if enabledMap == nil {
		return errors.New("unable to find `raw_packet_enabled` map")
	}

	var rawPacketFilters []rawpacket.Filter
	for id, rule := range rs.GetRules() {
		for _, field := range rule.GetFieldValues("packet.filter") {
			rawPacketFilters = append(rawPacketFilters, rawpacket.Filter{
				RuleID:    id,
				BPFFilter: field.Value.(string),
			})
		}
	}

	// enable raw packet or not
	enabled := make([]uint32, p.numCPU)
	if len(rawPacketFilters) > 0 {
		for i := range enabled {
			enabled[i] = 1
		}
	}
	if err = enabledMap.Put(uint32(0), enabled); err != nil {
		seclog.Errorf("couldn't push raw_packet_enabled entry to kernel space: %s", err)
	}

	// unload the previews one
	if p.rawPacketFilterCollection != nil {
		p.rawPacketFilterCollection.Close()
		ddebpf.RemoveNameMappingsCollection(p.rawPacketFilterCollection)
	}

	// not enabled
	if enabled[0] == 0 {
		return nil
	}

	// adapt max instruction limits depending of the kernel version
	opts := rawpacket.DefaultProgOpts
	if p.kernelVersion.Code >= kernel.Kernel5_2 {
		opts.MaxProgSize = 1_000_000
	}

	seclog.Debugf("generate rawpacker filter programs with a limit of %d max instructions", opts.MaxProgSize)

	// compile the filters
	progSpecs, err := rawpacket.FiltersToProgramSpecs(rawPacketEventMap.FD(), routerMap.FD(), rawPacketFilters, opts)
	if err != nil {
		return err
	}

	if len(progSpecs) == 0 {
		return nil
	}

	colSpec := lib.CollectionSpec{
		Programs: make(map[string]*lib.ProgramSpec),
	}
	for _, progSpec := range progSpecs {
		colSpec.Programs[progSpec.Name] = progSpec
	}

	col, err := lib.NewCollection(&colSpec)
	if err != nil {
		return fmt.Errorf("failed to load program: %w", err)
	}
	p.rawPacketFilterCollection = col

	// check that the sender program is not overridden. The default opts should avoid this.
	if probes.TCRawPacketFilterKey+uint32(len(progSpecs)) >= probes.TCRawPacketParserSenderKey {
		return fmt.Errorf("sender program overridden")
	}

	// setup tail calls
	for i, progSpec := range progSpecs {
		if err := p.Manager.UpdateTailCallRoutes(manager.TailCallRoute{
			Program:       col.Programs[progSpec.Name],
			Key:           probes.TCRawPacketFilterKey + uint32(i),
			ProgArrayName: "raw_packet_classifier_router",
		}); err != nil {
			return err
		}
	}

	return nil
}

// Setup the probe
func (p *EBPFProbe) Setup() error {
	if err := p.Manager.Start(); err != nil {
		return err
	}

	p.applyDefaultFilterPolicies()

	needRawSyscalls := p.isNeededForActivityDump(model.SyscallsEventType.String())

	if err := p.updateProbes(defaultEventTypes, needRawSyscalls); err != nil {
		return err
	}

	p.profileManagers.Start(p.ctx, &p.wg)

	return nil
}

// Start the probe
func (p *EBPFProbe) Start() error {
	// Apply rules to the snapshotted data before starting the event stream to avoid concurrency issues
	p.playSnapshot(true)

	// start new tc classifier loop
	go p.startSetupNewTCClassifierLoop()

	return p.eventStream.Start(&p.wg)
}

// PlaySnapshot plays a snapshot
func (p *EBPFProbe) playSnapshot(notifyConsumers bool) {
	seclog.Debugf("playing the snapshot")

	var events []*model.Event

	entryToEvent := func(entry *model.ProcessCacheEntry) {
		if entry.Source != model.ProcessCacheEntryFromSnapshot {
			return
		}
		entry.Retain()

		event := p.newEBPFPooledEventFromPCE(entry)

		if _, err := entry.HasValidLineage(); err != nil {
			event.Error = &model.ErrProcessBrokenLineage{Err: err}
		}

		events = append(events, event)
	}
	p.Resolvers.ProcessResolver.Walk(entryToEvent)
	for _, event := range events {
		p.DispatchEvent(event, notifyConsumers)
		event.ProcessCacheEntry.Release()
		p.eventPool.Put(event)
	}
}

func (p *EBPFProbe) sendAnomalyDetection(event *model.Event) {
	tags := p.probe.GetEventTags(event.ContainerContext.ContainerID)
	if service := p.probe.GetService(event); service != "" {
		tags = append(tags, "service:"+service)
	}

	p.probe.DispatchCustomEvent(
		events.NewCustomRule(events.AnomalyDetectionRuleID, events.AnomalyDetectionRuleDesc),
		events.NewCustomEventLazy(event.GetEventType(), p.EventMarshallerCtor(event), tags...),
	)
}

// AddActivityDumpHandler set the probe activity dump handler
func (p *EBPFProbe) AddActivityDumpHandler(handler dump.ActivityDumpHandler) {
	p.activityDumpHandler = handler
}

// DispatchEvent sends an event to the probe event handler
func (p *EBPFProbe) DispatchEvent(event *model.Event, notifyConsumers bool) {
	logTraceEvent(event.GetEventType(), event)

	// filter out event if already present on a profile
	if p.config.RuntimeSecurity.SecurityProfileEnabled {
		p.profileManagers.securityProfileManager.LookupEventInProfiles(event)
	}

	// mark the events that have an associated activity dump
	// this is needed for auto suppressions performed by the CWS rule engine
	if p.profileManagers.activityDumpManager != nil {
		if p.profileManagers.activityDumpManager.HasActiveActivityDump(event) {
			event.AddToFlags(model.EventFlagsHasActiveActivityDump)
		}
	}

	// send event to wildcard handlers, like the CWS rule engine, first
	p.probe.sendEventToHandlers(event)

	// send event to specific event handlers, like the event monitor consumers, subsequently
	if notifyConsumers {
		p.probe.sendEventToConsumers(event)
	}

	// handle anomaly detections
	if event.IsAnomalyDetectionEvent() {
		imageTag := utils.GetTagValue("image_tag", event.ContainerContext.Tags)
		p.profileManagers.securityProfileManager.FillProfileContextFromContainerID(event.FieldHandlers.ResolveContainerID(event, event.ContainerContext), &event.SecurityProfileContext, imageTag)
		if p.config.RuntimeSecurity.AnomalyDetectionEnabled {
			p.sendAnomalyDetection(event)
		}
	} else if event.Error == nil {
		// Process event after evaluation because some monitors need the DentryResolver to have been called first.
		if p.profileManagers.activityDumpManager != nil {
			p.profileManagers.activityDumpManager.ProcessEvent(event)
		}
	}
	p.monitors.ProcessEvent(event)
}

// SendStats sends statistics about the probe to Datadog
func (p *EBPFProbe) SendStats() error {
	p.Resolvers.TCResolver.SendTCProgramsStats(p.statsdClient)

	p.processKiller.SendStats(p.statsdClient)

	if err := p.profileManagers.SendStats(); err != nil {
		return err
	}

	return p.monitors.SendStats()
}

// GetMonitors returns the monitor of the probe
func (p *EBPFProbe) GetMonitors() *EBPFMonitors {
	return p.monitors
}

// EventMarshallerCtor returns the event marshaller ctor
func (p *EBPFProbe) EventMarshallerCtor(event *model.Event) func() events.EventMarshaler {
	return func() events.EventMarshaler {
		return serializers.NewEventSerializer(event, nil)
	}
}

func (p *EBPFProbe) unmarshalContexts(data []byte, event *model.Event) (int, error) {
	read, err := model.UnmarshalBinary(data, &event.PIDContext, &event.SpanContext, event.ContainerContext, &event.CGroupContext)
	if err != nil {
		return 0, err
	}

	return read, nil
}

func eventWithNoProcessContext(eventType model.EventType) bool {
	return eventType == model.DNSEventType || eventType == model.IMDSEventType || eventType == model.RawPacketEventType || eventType == model.LoadModuleEventType || eventType == model.UnloadModuleEventType
}

func (p *EBPFProbe) unmarshalProcessCacheEntry(ev *model.Event, data []byte) (int, error) {
	var sc model.SyscallContext

	n, err := sc.UnmarshalBinary(data)
	if err != nil {
		return n, err
	}

	// don't provide a syscall context for Fork event for now
	if ev.BaseEvent.Type == uint32(model.ExecEventType) {
		ev.Exec.SyscallContext.ID = sc.ID
	}

	entry := p.Resolvers.ProcessResolver.NewProcessCacheEntry(ev.PIDContext)
	ev.ProcessCacheEntry = entry

	n, err = entry.Process.UnmarshalBinary(data[n:])
	if err != nil {
		return n, err
	}

	entry.Process.ContainerID = ev.ContainerContext.ContainerID
	entry.ContainerID = ev.ContainerContext.ContainerID

	entry.Process.CGroup.Merge(&ev.CGroupContext)
	entry.CGroup.Merge(&ev.CGroupContext)

	entry.Source = model.ProcessCacheEntryFromEvent

	return n, nil
}

func (p *EBPFProbe) onEventLost(_ string, perEvent map[string]uint64) {
	// snapshot traced cgroups if a CgroupTracing event was lost
	if p.probe.IsActivityDumpEnabled() && perEvent[model.CgroupTracingEventType.String()] > 0 {
		p.profileManagers.SnapshotTracedCgroups()
	}
}

// setProcessContext set the process context, should return false if the event shouldn't be dispatched
func (p *EBPFProbe) setProcessContext(eventType model.EventType, event *model.Event, newEntryCb func(entry *model.ProcessCacheEntry, err error)) bool {
	entry, isResolved := p.fieldHandlers.ResolveProcessCacheEntry(event, newEntryCb)
	event.ProcessCacheEntry = entry
	if event.ProcessCacheEntry == nil {
		panic("should always return a process cache entry")
	}

	// use ProcessCacheEntry process context as process context
	event.ProcessContext = &event.ProcessCacheEntry.ProcessContext
	if event.ProcessContext == nil {
		panic("should always return a process context")
	}

	// do the same with cgroup context
	event.CGroupContext = event.ProcessCacheEntry.CGroup

	if process.IsKThread(event.ProcessContext.PPid, event.ProcessContext.Pid) {
		return false
	}

	if !eventWithNoProcessContext(eventType) {
		if !isResolved {
			event.Error = model.ErrNoProcessContext
		} else if _, err := entry.HasValidLineage(); err != nil {
			event.Error = &model.ErrProcessBrokenLineage{Err: err}
			p.Resolvers.ProcessResolver.CountBrokenLineage()
		}
	}

	// flush exited process
	p.Resolvers.ProcessResolver.DequeueExited()

	return true
}

func (p *EBPFProbe) zeroEvent() *model.Event {
	p.event.Zero()
	p.event.FieldHandlers = p.fieldHandlers
	p.event.Origin = EBPFOrigin
	return p.event
}

func (p *EBPFProbe) handleEvent(CPU int, data []byte) {
	// handle play snapshot
	if p.playSnapShotState.Swap(false) {
		// do not notify consumers as we are replaying the snapshot after a ruleset reload
		p.playSnapshot(false)
	}

	var (
		offset        = 0
		event         = p.zeroEvent()
		dataLen       = uint64(len(data))
		relatedEvents []*model.Event
		newEntryCb    = func(entry *model.ProcessCacheEntry, err error) {
			// all Execs will be forwarded since used by AD. Forks will be forwarded all if there are consumers
			if !entry.IsExec && p.probe.eventConsumers[model.ForkEventType] == nil {
				return
			}

			relatedEvent := p.newEBPFPooledEventFromPCE(entry)

			if err != nil {
				var errResolution *path.ErrPathResolution
				if errors.As(err, &errResolution) {
					relatedEvent.SetPathResolutionError(&relatedEvent.ProcessCacheEntry.FileEvent, err)
				} else {
					return
				}
			}

			relatedEvents = append(relatedEvents, relatedEvent)
		}
	)

	read, err := event.UnmarshalBinary(data)
	if err != nil {
		seclog.Errorf("failed to decode event: %s", err)
		return
	}
	offset += read

	eventType := event.GetEventType()
	if eventType > model.MaxKernelEventType {
		p.monitors.eventStreamMonitor.CountInvalidEvent(eventstream.EventStreamMap, eventstream.InvalidType, dataLen)
		seclog.Errorf("unsupported event type %d", eventType)
		return
	}

	p.monitors.eventStreamMonitor.CountEvent(eventType, event.TimestampRaw, 1, dataLen, eventstream.EventStreamMap, CPU)

	// no need to dispatch events
	switch eventType {
	case model.MountReleasedEventType:
		if _, err = event.MountReleased.UnmarshalBinary(data[offset:]); err != nil {
			seclog.Errorf("failed to decode mount released event: %s (offset %d, len %d)", err, offset, dataLen)
			return
		}

		// Remove all dentry entries belonging to the mountID
		p.Resolvers.DentryResolver.DelCacheEntries(event.MountReleased.MountID)

		// Delete new mount point from cache
		if err = p.Resolvers.MountResolver.Delete(event.MountReleased.MountID); err != nil {
			seclog.Tracef("failed to delete mount point %d from cache: %s", event.MountReleased.MountID, err)
		}
		return
	case model.ArgsEnvsEventType:
		if _, err = event.ArgsEnvs.UnmarshalBinary(data[offset:]); err != nil {
			seclog.Errorf("failed to decode args envs event: %s (offset %d, len %d)", err, offset, dataLen)
			return
		}

		p.Resolvers.ProcessResolver.UpdateArgsEnvs(&event.ArgsEnvs)

		return
	case model.CgroupTracingEventType:
		if !p.config.RuntimeSecurity.ActivityDumpEnabled {
			seclog.Errorf("shouldn't receive Cgroup event if activity dumps are disabled")
			return
		}

		if _, err = event.CgroupTracing.UnmarshalBinary(data[offset:]); err != nil {
			seclog.Errorf("failed to decode cgroup tracing event: %s (offset %d, len %d)", err, offset, dataLen)
			return
		}

		cgroupContext, err := p.Resolvers.ResolveCGroupContext(event.CgroupTracing.CGroupContext.CGroupFile, containerutils.CGroupFlags(event.CgroupTracing.CGroupContext.CGroupFlags))
		if err != nil {
			seclog.Debugf("Failed to resolve cgroup: %s", err)
		} else {
			event.CgroupTracing.CGroupContext = *cgroupContext
			p.profileManagers.activityDumpManager.HandleCGroupTracingEvent(&event.CgroupTracing)
		}

		return
	case model.CgroupWriteEventType:
		if _, err = event.CgroupWrite.UnmarshalBinary(data[offset:]); err != nil {
			seclog.Errorf("failed to decode cgroup write released event: %s (offset %d, len %d)", err, offset, dataLen)
			return
		}

		pce := p.Resolvers.ProcessResolver.Resolve(event.CgroupWrite.Pid, event.CgroupWrite.Pid, 0, false, newEntryCb)
		if pce != nil {
<<<<<<< HEAD
			path, err := p.Resolvers.DentryResolver.Resolve(event.CgroupWrite.File.PathKey, true)
			if err == nil && path != "" {
				if !p.kernelVersion.IsRH7Kernel() {
					path = filepath.Dir(string(path))
				}

				cgroupID := containerutils.CGroupID(path)
				pce.CGroup.CGroupID = cgroupID
				pce.Process.CGroup.CGroupID = cgroupID
				cgroupFlags := containerutils.CGroupFlags(event.CgroupWrite.CGroupFlags)
				if cgroupFlags.IsContainer() {
					containerID, _ := containerutils.GetContainerFromCgroup(cgroupID)
					pce.ContainerID = containerutils.ContainerID(containerID)
					pce.Process.ContainerID = containerutils.ContainerID(containerID)
				}
				pce.CGroup.CGroupFlags = cgroupFlags
				pce.Process.CGroup = pce.CGroup
=======
			cgroupContext, err := p.Resolvers.ResolveCGroupContext(event.CgroupWrite.File.PathKey, containerutils.CGroupFlags(event.CgroupWrite.CGroupFlags))
			if err != nil {
				seclog.Debugf("Failed to resolve cgroup: %s", err)
>>>>>>> 3db398a4
			} else {
				pce.Process.CGroup = *cgroupContext
				pce.CGroup = *cgroupContext

				if cgroupContext.CGroupFlags.IsContainer() {
					containerID, _ := containerutils.FindContainerID(cgroupContext.CGroupID)
					pce.ContainerID = containerID
					pce.Process.ContainerID = containerID
				}
			}
		}

		return
	case model.UnshareMountNsEventType:
		if _, err = event.UnshareMountNS.UnmarshalBinary(data[offset:]); err != nil {
			seclog.Errorf("failed to decode unshare mnt ns event: %s (offset %d, len %d)", err, offset, dataLen)
			return
		}
		if err := p.handleNewMount(event, &event.UnshareMountNS.Mount); err != nil {
			seclog.Debugf("failed to handle new mount from unshare mnt ns event: %s", err)
		}
		return
	}

	read, err = p.unmarshalContexts(data[offset:], event)
	if err != nil {
		seclog.Errorf("failed to decode event `%s`: %s", eventType, err)
		return
	}
	offset += read

	// save netns handle if applicable
	_, _ = p.Resolvers.NamespaceResolver.SaveNetworkNamespaceHandleLazy(event.PIDContext.NetNS, func() *utils.NetNSPath {
		return utils.NetNSPathFromPid(event.PIDContext.Pid)
	})

	// handle exec and fork before process context resolution as they modify the process context resolution
	switch eventType {
	case model.ForkEventType:
		if _, err = p.unmarshalProcessCacheEntry(event, data[offset:]); err != nil {
			seclog.Errorf("failed to decode fork event: %s (offset %d, len %d)", err, offset, dataLen)
			return
		}

		if err := p.Resolvers.ProcessResolver.AddForkEntry(event, newEntryCb); err != nil {
			seclog.Errorf("failed to insert fork event: %s (pid %d, offset %d, len %d)", err, event.PIDContext.Pid, offset, len(data))
			return
		}
	case model.ExecEventType:
		// unmarshal and fill event.processCacheEntry
		if _, err = p.unmarshalProcessCacheEntry(event, data[offset:]); err != nil {
			seclog.Errorf("failed to decode exec event: %s (offset %d, len %d)", err, offset, len(data))
			return
		}

		err = p.Resolvers.ProcessResolver.AddExecEntry(event)
		if err != nil {
			seclog.Errorf("failed to insert exec event: %s (pid %d, offset %d, len %d)", err, event.PIDContext.Pid, offset, len(data))
			return
		}

	}

	if !p.setProcessContext(eventType, event, newEntryCb) {
		return
	}

	switch eventType {

	case model.FileMountEventType:
		if _, err = event.Mount.UnmarshalBinary(data[offset:]); err != nil {
			seclog.Errorf("failed to decode mount event: %s (offset %d, len %d)", err, offset, dataLen)
			return
		}
		if err := p.handleNewMount(event, &event.Mount.Mount); err != nil {
			seclog.Debugf("failed to handle new mount from mount event: %s\n", err)
			return
		}

		// TODO: this should be moved in the resolver itself in order to handle the fallbacks
		if event.Mount.GetFSType() == "nsfs" {
			nsid := uint32(event.Mount.RootPathKey.Inode)
			mountPath, _, _, err := p.Resolvers.MountResolver.ResolveMountPath(event.Mount.MountID, event.Mount.Device, event.PIDContext.Pid, event.ContainerContext.ContainerID)
			if err != nil {
				seclog.Debugf("failed to get mount path: %v", err)
			} else {
				mountNetNSPath := utils.NetNSPathFromPath(mountPath)
				_, _ = p.Resolvers.NamespaceResolver.SaveNetworkNamespaceHandle(nsid, mountNetNSPath)
			}
		}

	case model.FileUmountEventType:
		if _, err = event.Umount.UnmarshalBinary(data[offset:]); err != nil {
			seclog.Errorf("failed to decode umount event: %s (offset %d, len %d)", err, offset, dataLen)
			return
		}

		// we can skip this error as this is for the umount only and there is no impact on the filepath resolution
		mount, _, _, _ := p.Resolvers.MountResolver.ResolveMount(event.Umount.MountID, 0, event.PIDContext.Pid, event.ContainerContext.ContainerID)
		if mount != nil && mount.GetFSType() == "nsfs" {
			nsid := uint32(mount.RootPathKey.Inode)
			if namespace := p.Resolvers.NamespaceResolver.ResolveNetworkNamespace(nsid); namespace != nil {
				p.FlushNetworkNamespace(namespace)
			}
		}

	case model.FileOpenEventType:
		if _, err = event.Open.UnmarshalBinary(data[offset:]); err != nil {
			seclog.Errorf("failed to decode open event: %s (offset %d, len %d)", err, offset, dataLen)
			return
		}
	case model.FileMkdirEventType:
		if _, err = event.Mkdir.UnmarshalBinary(data[offset:]); err != nil {
			seclog.Errorf("failed to decode mkdir event: %s (offset %d, len %d)", err, offset, dataLen)
			return
		}
	case model.FileRmdirEventType:
		if _, err = event.Rmdir.UnmarshalBinary(data[offset:]); err != nil {
			seclog.Errorf("failed to decode rmdir event: %s (offset %d, len %d)", err, offset, dataLen)
			return
		}
	case model.FileUnlinkEventType:
		if _, err = event.Unlink.UnmarshalBinary(data[offset:]); err != nil {
			seclog.Errorf("failed to decode unlink event: %s (offset %d, len %d)", err, offset, dataLen)
			return
		}
	case model.FileRenameEventType:
		if _, err = event.Rename.UnmarshalBinary(data[offset:]); err != nil {
			seclog.Errorf("failed to decode rename event: %s (offset %d, len %d)", err, offset, dataLen)
			return
		}
	case model.FileChdirEventType:
		if _, err = event.Chdir.UnmarshalBinary(data[offset:]); err != nil {
			seclog.Errorf("failed to decode chdir event: %s (offset %d, len %d)", err, offset, dataLen)
			return
		}
	case model.FileChmodEventType:
		if _, err = event.Chmod.UnmarshalBinary(data[offset:]); err != nil {
			seclog.Errorf("failed to decode chmod event: %s (offset %d, len %d)", err, offset, dataLen)
			return
		}
	case model.FileChownEventType:
		if _, err = event.Chown.UnmarshalBinary(data[offset:]); err != nil {
			seclog.Errorf("failed to decode chown event: %s (offset %d, len %d)", err, offset, dataLen)
			return
		}
	case model.FileUtimesEventType:
		if _, err = event.Utimes.UnmarshalBinary(data[offset:]); err != nil {
			seclog.Errorf("failed to decode utime event: %s (offset %d, len %d)", err, offset, dataLen)
			return
		}
	case model.FileLinkEventType:
		if _, err = event.Link.UnmarshalBinary(data[offset:]); err != nil {
			seclog.Errorf("failed to decode link event: %s (offset %d, len %d)", err, offset, dataLen)
			return
		}
	case model.FileSetXAttrEventType:
		if _, err = event.SetXAttr.UnmarshalBinary(data[offset:]); err != nil {
			seclog.Errorf("failed to decode setxattr event: %s (offset %d, len %d)", err, offset, dataLen)
			return
		}
	case model.FileRemoveXAttrEventType:
		if _, err = event.RemoveXAttr.UnmarshalBinary(data[offset:]); err != nil {
			seclog.Errorf("failed to decode removexattr event: %s (offset %d, len %d)", err, offset, dataLen)
			return
		}
	case model.ExitEventType:
		if _, err = event.Exit.UnmarshalBinary(data[offset:]); err != nil {
			seclog.Errorf("failed to decode exit event: %s (offset %d, len %d)", err, offset, len(data))
			return
		}
		exists := p.Resolvers.ProcessResolver.ApplyExitEntry(event, newEntryCb)
		if exists {
			p.Resolvers.MountResolver.DelPid(event.Exit.Pid)
			// update action reports
			p.processKiller.HandleProcessExited(event)
			p.fileHasher.HandleProcessExited(event)
		}
	case model.SetuidEventType:
		// the process context may be incorrect, do not modify it
		if event.Error != nil {
			break
		}

		if _, err = event.SetUID.UnmarshalBinary(data[offset:]); err != nil {
			seclog.Errorf("failed to decode setuid event: %s (offset %d, len %d)", err, offset, len(data))
			return
		}
		defer p.Resolvers.ProcessResolver.UpdateUID(event.PIDContext.Pid, event)
	case model.SetgidEventType:
		// the process context may be incorrect, do not modify it
		if event.Error != nil {
			break
		}

		if _, err = event.SetGID.UnmarshalBinary(data[offset:]); err != nil {
			seclog.Errorf("failed to decode setgid event: %s (offset %d, len %d)", err, offset, len(data))
			return
		}
		defer p.Resolvers.ProcessResolver.UpdateGID(event.PIDContext.Pid, event)
	case model.CapsetEventType:
		// the process context may be incorrect, do not modify it
		if event.Error != nil {
			break
		}

		if _, err = event.Capset.UnmarshalBinary(data[offset:]); err != nil {
			seclog.Errorf("failed to decode capset event: %s (offset %d, len %d)", err, offset, len(data))
			return
		}
		defer p.Resolvers.ProcessResolver.UpdateCapset(event.PIDContext.Pid, event)
	case model.LoginUIDWriteEventType:
		if event.Error != nil {
			break
		}

		if _, err = event.LoginUIDWrite.UnmarshalBinary(data[offset:]); err != nil {
			seclog.Errorf("failed to decode login_uid_write event: %s (offset %d, len %d)", err, offset, len(data))
			return
		}
		defer p.Resolvers.ProcessResolver.UpdateLoginUID(event.PIDContext.Pid, event)
	case model.SELinuxEventType:
		if _, err = event.SELinux.UnmarshalBinary(data[offset:]); err != nil {
			seclog.Errorf("failed to decode selinux event: %s (offset %d, len %d)", err, offset, len(data))
			return
		}
	case model.BPFEventType:
		if _, err = event.BPF.UnmarshalBinary(data[offset:]); err != nil {
			seclog.Errorf("failed to decode bpf event: %s (offset %d, len %d)", err, offset, len(data))
			return
		}
	case model.PTraceEventType:
		if _, err = event.PTrace.UnmarshalBinary(data[offset:]); err != nil {
			seclog.Errorf("failed to decode ptrace event: %s (offset %d, len %d)", err, offset, len(data))
			return
		}

		// resolve tracee process context
		var pce *model.ProcessCacheEntry
		if event.PTrace.Request == unix.PTRACE_TRACEME { // pid can be 0 for a PTRACE_TRACEME request
			pce = newPlaceholderProcessCacheEntryPTraceMe()
		} else if event.PTrace.PID == 0 && event.PTrace.NSPID == 0 {
			seclog.Errorf("ptrace event without any PID to resolve")
			return
		} else {
			pidToResolve := event.PTrace.PID

			if pidToResolve == 0 { // resolve the PID given as argument instead
				containerID := p.fieldHandlers.ResolveContainerID(event, event.ContainerContext)
				if containerID == "" && event.PTrace.Request != unix.PTRACE_ATTACH {
					pidToResolve = event.PTrace.NSPID
				} else {
<<<<<<< HEAD
					pid, err := utils.TryToResolveTraceePid(event.ProcessContext.Process.Pid, event.PTrace.NSPID)
					if err != nil {
						seclog.Errorf("PTrace err: %v", err)
=======
					nsid, err := p.fieldHandlers.ResolveProcessNSID(event)
					if err != nil {
						seclog.Debugf("PTrace NSID resolution error for process %s in container %s: %v",
							event.ProcessContext.Process.FileEvent.PathnameStr, containerID, err)
						return
					}

					pid, err := utils.TryToResolveTraceePid(event.ProcessContext.Process.Pid, nsid, event.PTrace.NSPID)
					if err != nil {
						seclog.Debugf("PTrace tracee resolution error for process %s in container %s: %v",
							event.ProcessContext.Process.FileEvent.PathnameStr, containerID, err)
>>>>>>> 3db398a4
						return
					}
					pidToResolve = pid
				}
			}

			pce = p.Resolvers.ProcessResolver.Resolve(pidToResolve, pidToResolve, 0, false, newEntryCb)
			if pce == nil {
				pce = model.NewPlaceholderProcessCacheEntry(pidToResolve, pidToResolve, false)
			}
		}
		event.PTrace.Tracee = &pce.ProcessContext
	case model.MMapEventType:
		if _, err = event.MMap.UnmarshalBinary(data[offset:]); err != nil {
			seclog.Errorf("failed to decode mmap event: %s (offset %d, len %d)", err, offset, len(data))
			return
		}

		if event.MMap.Flags&unix.MAP_ANONYMOUS != 0 {
			// no need to trigger a dentry resolver, not backed by any file
			event.MMap.File.SetPathnameStr("")
			event.MMap.File.SetBasenameStr("")
		}
	case model.MProtectEventType:
		if _, err = event.MProtect.UnmarshalBinary(data[offset:]); err != nil {
			seclog.Errorf("failed to decode mprotect event: %s (offset %d, len %d)", err, offset, len(data))
			return
		}
	case model.LoadModuleEventType:
		if _, err = event.LoadModule.UnmarshalBinary(data[offset:]); err != nil {
			seclog.Errorf("failed to decode load_module event: %s (offset %d, len %d)", err, offset, len(data))
			return
		}

		if event.LoadModule.LoadedFromMemory {
			// no need to trigger a dentry resolver, not backed by any file
			event.LoadModule.File.SetPathnameStr("")
			event.LoadModule.File.SetBasenameStr("")
		}
	case model.UnloadModuleEventType:
		if _, err = event.UnloadModule.UnmarshalBinary(data[offset:]); err != nil {
			seclog.Errorf("failed to decode unload_module event: %s (offset %d, len %d)", err, offset, len(data))
			return
		}
	case model.SignalEventType:
		if _, err = event.Signal.UnmarshalBinary(data[offset:]); err != nil {
			seclog.Errorf("failed to decode signal event: %s (offset %d, len %d)", err, offset, len(data))
			return
		}
		// resolve target process context
		var pce *model.ProcessCacheEntry
		if event.Signal.PID > 0 { // Linux accepts a kill syscall with both negative and zero pid
			pce = p.Resolvers.ProcessResolver.Resolve(event.Signal.PID, event.Signal.PID, 0, false, newEntryCb)
		}
		if pce == nil {
			pce = model.NewPlaceholderProcessCacheEntry(event.Signal.PID, event.Signal.PID, false)
		}
		event.Signal.Target = &pce.ProcessContext
	case model.SpliceEventType:
		if _, err = event.Splice.UnmarshalBinary(data[offset:]); err != nil {
			seclog.Errorf("failed to decode splice event: %s (offset %d, len %d)", err, offset, len(data))
			return
		}
	case model.NetDeviceEventType:
		if _, err = event.NetDevice.UnmarshalBinary(data[offset:]); err != nil {
			seclog.Errorf("failed to decode net_device event: %s (offset %d, len %d)", err, offset, len(data))
			return
		}
		p.pushNewTCClassifierRequest(event.NetDevice.Device)
	case model.VethPairEventType:
		if _, err = event.VethPair.UnmarshalBinary(data[offset:]); err != nil {
			seclog.Errorf("failed to decode veth_pair event: %s (offset %d, len %d)", err, offset, len(data))
			return
		}
		p.pushNewTCClassifierRequest(event.VethPair.PeerDevice)
	case model.DNSEventType:
		if read, err = event.NetworkContext.UnmarshalBinary(data[offset:]); err != nil {
			seclog.Errorf("failed to decode Network Context")
			return
		}
		offset += read

		if _, err = event.DNS.UnmarshalBinary(data[offset:]); err != nil {
			if errors.Is(err, model.ErrDNSNameMalformatted) {
				seclog.Debugf("failed to validate DNS event: %s", event.DNS.Name)
			} else if errors.Is(err, model.ErrDNSNamePointerNotSupported) {
				seclog.Tracef("failed to decode DNS event: %s (offset %d, len %d, data %s)", err, offset, len(data), string(data[offset:]))
			} else {
				seclog.Errorf("failed to decode DNS event: %s (offset %d, len %d, data %s))", err, offset, len(data), string(data[offset:]))
			}

			return
		}
	case model.IMDSEventType:
		if read, err = event.NetworkContext.UnmarshalBinary(data[offset:]); err != nil {
			seclog.Errorf("failed to decode Network Context")
			return
		}
		offset += read

		if _, err = event.IMDS.UnmarshalBinary(data[offset:]); err != nil {
			if err != model.ErrNoUsefulData {
				// it's very possible we can't parse the IMDS body, as such let's put it as debug for now
				seclog.Debugf("failed to decode IMDS event: %s (offset %d, len %d)", err, offset, len(data))
			}
			return
		}
		defer p.Resolvers.ProcessResolver.UpdateAWSSecurityCredentials(event.PIDContext.Pid, event)
	case model.RawPacketEventType:
		if _, err = event.RawPacket.UnmarshalBinary(data[offset:]); err != nil {
			seclog.Errorf("failed to decode RawPacket event: %s (offset %d, len %d)", err, offset, len(data))
			return
		}
	case model.BindEventType:
		if _, err = event.Bind.UnmarshalBinary(data[offset:]); err != nil {
			seclog.Errorf("failed to decode bind event: %s (offset %d, len %d)", err, offset, len(data))
			return
		}
	case model.ConnectEventType:
		if _, err = event.Connect.UnmarshalBinary(data[offset:]); err != nil {
			seclog.Errorf("failed to decode connect event: %s (offset %d, len %d)", err, offset, len(data))
			return
		}
	case model.SyscallsEventType:
		if _, err = event.Syscalls.UnmarshalBinary(data[offset:]); err != nil {
			seclog.Errorf("failed to decode syscalls event: %s (offset %d, len %d)", err, offset, len(data))
			return
		}
	case model.OnDemandEventType:
		if !p.onDemandRateLimiter.Allow() {
			seclog.Errorf("on-demand event rate limit reached, disabling on-demand probes to protect the system")
			p.onDemandManager.disable()
			return
		}

		if _, err = event.OnDemand.UnmarshalBinary(data[offset:]); err != nil {
			seclog.Errorf("failed to decode on-demand event for syscall event: %s (offset %d, len %d)", err, offset, len(data))
			return
		}
	}

	// resolve the container context
	event.ContainerContext, _ = p.fieldHandlers.ResolveContainerContext(event)

	// send related events
	for _, relatedEvent := range relatedEvents {
		p.DispatchEvent(relatedEvent, true)
		p.eventPool.Put(relatedEvent)
	}
	relatedEvents = relatedEvents[0:0]

	p.DispatchEvent(event, true)

	if eventType == model.ExitEventType {
		p.Resolvers.ProcessResolver.DeleteEntry(event.ProcessContext.Pid, event.ResolveEventTime())
	}

	// flush pending actions
	p.processKiller.FlushPendingReports()
	p.fileHasher.FlushPendingReports()
}

// AddDiscarderPushedCallback add a callback to the list of func that have to be called when a discarder is pushed to kernel
func (p *EBPFProbe) AddDiscarderPushedCallback(cb DiscarderPushedCallback) {
	p.discarderPushedCallbacksLock.Lock()
	defer p.discarderPushedCallbacksLock.Unlock()

	p.discarderPushedCallbacks = append(p.discarderPushedCallbacks, cb)
}

// GetEventTags returns the event tags
func (p *EBPFProbe) GetEventTags(containerID containerutils.ContainerID) []string {
	return p.Resolvers.TagsResolver.Resolve(containerID)
}

// OnNewDiscarder handles new discarders
func (p *EBPFProbe) OnNewDiscarder(rs *rules.RuleSet, ev *model.Event, field eval.Field, eventType eval.EventType) {
	// discarders disabled
	if !p.config.Probe.EnableDiscarders {
		return
	}

	if p.isRuntimeDiscarded {
		fakeTime := time.Unix(0, int64(ev.TimestampRaw))
		if !p.discarderRateLimiter.AllowN(fakeTime, 1) {
			return
		}
	}

	seclog.Tracef("New discarder of type %s for field %s", eventType, field)

	if handlers, ok := allDiscarderHandlers[eventType]; ok {
		for _, handler := range handlers {
			discarderPushed, _ := handler(rs, ev, p, Discarder{Field: field})

			if discarderPushed {
				p.discarderPushedCallbacksLock.RLock()
				defer p.discarderPushedCallbacksLock.RUnlock()
				for _, cb := range p.discarderPushedCallbacks {
					cb(eventType, ev, field)
				}
			}
		}
	}
}

// ApplyFilterPolicy is called when a passing policy for an event type is applied
func (p *EBPFProbe) ApplyFilterPolicy(eventType eval.EventType, mode kfilters.PolicyMode) error {
	seclog.Infof("Setting in-kernel filter policy to `%s` for `%s`", mode, eventType)
	table, err := managerhelper.Map(p.Manager, "filter_policy")
	if err != nil {
		return fmt.Errorf("unable to find policy table: %w", err)
	}

	et := config.ParseEvalEventType(eventType)
	if et == model.UnknownEventType {
		return fmt.Errorf("unable to parse the eval event type: %s", eventType)
	}

	policy := &kfilters.FilterPolicy{Mode: mode}

	return table.Put(ebpf.Uint32MapItem(et), policy)
}

// setApprovers applies approvers and removes the unused ones
func (p *EBPFProbe) setApprovers(eventType eval.EventType, approvers rules.Approvers) error {
	kfiltersGetter, exists := kfilters.KFilterGetters[eventType]
	if !exists {
		return nil
	}

	newKFilters, fieldHandled, err := kfiltersGetter(approvers)
	if err != nil {
		return err
	}

	if len(approvers) != len(fieldHandled) {
		return fmt.Errorf("all the approvers should be handled : %v vs %v", approvers, fieldHandled)
	}

	type tag struct {
		eventType    eval.EventType
		approverType string
	}
	approverAddedMetricCounter := make(map[tag]float64)

	for _, newKFilter := range newKFilters {
		seclog.Tracef("Applying kfilter %+v for event type %s", newKFilter, eventType)
		if err := newKFilter.Apply(p.Manager); err != nil {
			return err
		}

		approverType := newKFilter.GetApproverType()
		approverAddedMetricCounter[tag{eventType, approverType}]++
	}

	if previousKFilters, exist := p.kfilters[eventType]; exist {
		previousKFilters.Sub(newKFilters)
		for _, previousKFilter := range previousKFilters {
			seclog.Tracef("Removing previous kfilter %+v for event type %s", previousKFilter, eventType)
			if err := previousKFilter.Remove(p.Manager); err != nil {
				return err
			}

			approverType := previousKFilter.GetApproverType()
			approverAddedMetricCounter[tag{eventType, approverType}]--
			if approverAddedMetricCounter[tag{eventType, approverType}] <= 0 {
				delete(approverAddedMetricCounter, tag{eventType, approverType})
			}
		}
	}

	for tags, count := range approverAddedMetricCounter {
		tags := []string{
			fmt.Sprintf("approver_type:%s", tags.approverType),
			fmt.Sprintf("event_type:%s", tags.eventType),
		}

		if err := p.statsdClient.Gauge(metrics.MetricApproverAdded, count, tags, 1.0); err != nil {
			seclog.Tracef("couldn't set MetricApproverAdded metric: %s", err)
		}
	}

	p.kfilters[eventType] = newKFilters
	return nil
}

func (p *EBPFProbe) isNeededForActivityDump(eventType eval.EventType) bool {
	if p.config.RuntimeSecurity.ActivityDumpEnabled {
		for _, e := range p.profileManagers.GetActivityDumpTracedEventTypes() {
			if e.String() == eventType {
				return true
			}
		}
	}
	return false
}

func (p *EBPFProbe) isNeededForSecurityProfile(eventType eval.EventType) bool {
	if p.config.RuntimeSecurity.SecurityProfileEnabled {
		for _, e := range p.config.RuntimeSecurity.AnomalyDetectionEventTypes {
			if e.String() == eventType {
				return true
			}
		}
	}
	return false
}

func (p *EBPFProbe) validEventTypeForConfig(eventType string) bool {
	switch eventType {
	case "dns":
		return p.probe.IsNetworkEnabled()
	case "imds":
		return p.probe.IsNetworkEnabled()
	case "packet":
		return p.probe.IsNetworkRawPacketEnabled()
	}
	return true
}

// updateProbes applies the loaded set of rules and returns a report
// of the applied approvers for it.
func (p *EBPFProbe) updateProbes(ruleEventTypes []eval.EventType, needRawSyscalls bool) error {
	// event types enabled either by event handlers or by rules
	requestedEventTypes := append([]eval.EventType{}, defaultEventTypes...)
	requestedEventTypes = append(requestedEventTypes, ruleEventTypes...)
	for eventType, handlers := range p.probe.eventHandlers {
		if len(handlers) == 0 {
			continue
		}
		if slices.Contains(requestedEventTypes, model.EventType(eventType).String()) {
			continue
		}
		if eventType != int(model.UnknownEventType) && eventType != int(model.MaxAllEventType) {
			requestedEventTypes = append(requestedEventTypes, model.EventType(eventType).String())
		}
	}

	activatedProbes := probes.SnapshotSelectors()

	// extract probe to activate per the event types
	for eventType, selectors := range probes.GetSelectorsPerEventType(p.useFentry) {
		if (eventType == "*" || slices.Contains(requestedEventTypes, eventType) || p.isNeededForActivityDump(eventType) || p.isNeededForSecurityProfile(eventType) || p.config.Probe.EnableAllProbes) && p.validEventTypeForConfig(eventType) {
			activatedProbes = append(activatedProbes, selectors...)

			// to ensure the `enabled_events` map is correctly set with events that are enabled because of ADs
			if !slices.Contains(requestedEventTypes, eventType) {
				requestedEventTypes = append(requestedEventTypes, eventType)
			}
		}
	}

	// if we are using tracepoints to probe syscall exits, i.e. if we are using an old kernel version (< 4.12)
	// we need to use raw_syscall tracepoints for exits, as syscall are not trace when running an ia32 userspace
	// process
	if probes.ShouldUseSyscallExitTracepoints() {
		activatedProbes = append(activatedProbes, &manager.ProbeSelector{ProbeIdentificationPair: manager.ProbeIdentificationPair{UID: probes.SecurityAgentUID, EBPFFuncName: "sys_exit"}})
	}

	activatedProbes = append(activatedProbes, p.Resolvers.TCResolver.SelectTCProbes())

	// on-demand probes
	if p.config.RuntimeSecurity.OnDemandEnabled {
		p.onDemandManager.updateProbes()
		activatedProbes = append(activatedProbes, p.onDemandManager.selectProbes())
	}

	if needRawSyscalls {
		activatedProbes = append(activatedProbes, probes.SyscallMonitorSelectors...)
	} else {
		// ActivityDumps
		if p.config.RuntimeSecurity.ActivityDumpEnabled {
			for _, e := range p.profileManagers.GetActivityDumpTracedEventTypes() {
				if e == model.SyscallsEventType {
					activatedProbes = append(activatedProbes, probes.SyscallMonitorSelectors...)
					break
				}
			}
		}
		// SecurityProfiles
		if p.config.RuntimeSecurity.AnomalyDetectionEnabled {
			for _, e := range p.profileManagers.GetAnomalyDetectionEventTypes() {
				if e == model.SyscallsEventType {
					activatedProbes = append(activatedProbes, probes.SyscallMonitorSelectors...)
					break
				}
			}
		}
	}

	// Print the list of unique probe identification IDs that are registered
	var selectedIDs []manager.ProbeIdentificationPair
	for _, selector := range activatedProbes {
		for _, id := range selector.GetProbesIdentificationPairList() {
			var exists bool
			for _, selectedID := range selectedIDs {
				if selectedID == id {
					exists = true
				}
			}
			if !exists {
				selectedIDs = append(selectedIDs, id)
				seclog.Tracef("probe %s selected", id)
			}
		}
	}

	enabledEventsMap, err := managerhelper.Map(p.Manager, "enabled_events")
	if err != nil {
		return err
	}

	enabledEvents := uint64(0)
	for _, eventName := range requestedEventTypes {
		if eventName != "*" {
			eventType := config.ParseEvalEventType(eventName)
			if eventType == model.UnknownEventType {
				return fmt.Errorf("unknown event type '%s'", eventName)
			}
			enabledEvents |= 1 << (eventType - 1)
		}
	}

	if err := enabledEventsMap.Put(ebpf.ZeroUint32MapItem, enabledEvents); err != nil {
		return fmt.Errorf("failed to set enabled events: %w", err)
	}

	previousProbes := p.computeProbesIDs()
	if err = p.Manager.UpdateActivatedProbes(activatedProbes); err != nil {
		return err
	}
	newProbes := p.computeProbesIDs()

	p.computeProbesDiffAndRemoveMapping(previousProbes, newProbes)
	return nil
}

func (p *EBPFProbe) computeProbesIDs() map[string]lib.ProgramID {
	out := make(map[string]lib.ProgramID)
	progList, err := p.Manager.GetPrograms()
	if err != nil {
		return out
	}
	for funcName, prog := range progList {
		programInfo, err := prog.Info()
		if err != nil {
			continue
		}

		programID, isAvailable := programInfo.ID()
		if isAvailable {
			out[funcName] = programID
		}
	}

	return out
}

func (p *EBPFProbe) computeProbesDiffAndRemoveMapping(previousProbes map[string]lib.ProgramID, newProbes map[string]lib.ProgramID) {
	// Compute the list of programs that need to be deleted from the ddebpf mapping
	var toDelete []lib.ProgramID
	for previousProbeFuncName, programID := range previousProbes {
		if _, ok := newProbes[previousProbeFuncName]; !ok {
			toDelete = append(toDelete, programID)
		}
	}

	for _, id := range toDelete {
		ddebpf.RemoveProgramID(uint32(id), "cws")
	}

	// new programs could have been introduced during the update, add them now
	ddebpf.AddNameMappings(p.Manager, "cws")
}

// GetDiscarders retrieve the discarders
func (p *EBPFProbe) GetDiscarders() (*DiscardersDump, error) {
	inodeMap, err := managerhelper.Map(p.Manager, "inode_discarders")
	if err != nil {
		return nil, err
	}

	statsFB, err := managerhelper.Map(p.Manager, "fb_discarder_stats")
	if err != nil {
		return nil, err
	}

	statsBB, err := managerhelper.Map(p.Manager, "bb_discarder_stats")
	if err != nil {
		return nil, err
	}

	dump, err := dumpDiscarders(p.Resolvers.DentryResolver, inodeMap, statsFB, statsBB)
	if err != nil {
		return nil, err
	}
	return &dump, nil
}

// DumpDiscarders dump the discarders
func (p *EBPFProbe) DumpDiscarders() (string, error) {
	dump, err := p.GetDiscarders()
	if err != nil {
		return "", err
	}

	fp, err := os.CreateTemp("/tmp", "discarder-dump-")
	if err != nil {
		return "", err
	}
	defer fp.Close()

	if err := os.Chmod(fp.Name(), 0400); err != nil {
		return "", err
	}

	encoder := yaml.NewEncoder(fp)
	defer encoder.Close()

	if err := encoder.Encode(dump); err != nil {
		return "", err
	}
	err = fp.Close()
	if err != nil {
		return "", fmt.Errorf("could not close file [%s]: %w", fp.Name(), err)
	}
	return fp.Name(), err
}

// FlushDiscarders flush the discarders
func (p *EBPFProbe) FlushDiscarders() error {
	return bumpDiscardersRevision(p.Erpc)
}

// RefreshUserCache refreshes the user cache
func (p *EBPFProbe) RefreshUserCache(containerID containerutils.ContainerID) error {
	return p.Resolvers.UserGroupResolver.RefreshCache(containerID)
}

// Snapshot runs the different snapshot functions of the resolvers that
// require to sync with the current state of the system
func (p *EBPFProbe) Snapshot() error {
	// the snapshot for the read of a lot of file which can allocate a lot of memory.
	defer runtime.GC()
	return p.Resolvers.Snapshot()
}

// Stop the probe
func (p *EBPFProbe) Stop() {
	_ = p.Manager.StopReaders(manager.CleanAll)
}

// Close the probe
func (p *EBPFProbe) Close() error {
	// Cancelling the context will stop the reorderer = we won't dequeue events anymore and new events from the
	// perf map reader are ignored
	p.cancelFnc()

	close(p.newTCNetDevices)

	// we wait until both the reorderer and the monitor are stopped
	p.wg.Wait()

	if p.rawPacketFilterCollection != nil {
		p.rawPacketFilterCollection.Close()
	}

	ddebpf.RemoveNameMappings(p.Manager)
	ebpftelemetry.UnregisterTelemetry(p.Manager)
	// Stopping the manager will stop the perf map reader and unload eBPF programs
	if err := p.Manager.Stop(manager.CleanAll); err != nil {
		return err
	}

	if err := p.Erpc.Close(); err != nil {
		return err
	}

	// when we reach this point, we do not generate nor consume events anymore, we can close the resolvers
	return p.Resolvers.Close()
}

// QueuedNetworkDeviceError is used to indicate that the new network device was queued until its namespace handle is
// resolved.
type QueuedNetworkDeviceError struct {
	msg string
}

func (err QueuedNetworkDeviceError) Error() string {
	return err.msg
}

func (p *EBPFProbe) pushNewTCClassifierRequest(device model.NetDevice) {
	select {
	case <-p.ctx.Done():
		// the probe is stopping, do not push the new tc classifier request
		return
	case p.newTCNetDevices <- device:
		// do nothing
	default:
		seclog.Errorf("failed to slot new tc classifier request: %v", device)
	}
}

func (p *EBPFProbe) startSetupNewTCClassifierLoop() {
	for {
		select {
		case <-p.ctx.Done():
			return
		case netDevice, ok := <-p.newTCNetDevices:
			if !ok {
				return
			}

			if err := p.setupNewTCClassifier(netDevice); err != nil {
				var qnde QueuedNetworkDeviceError
				if errors.As(err, &qnde) {
					seclog.Debugf("%v", err)
				} else {
					seclog.Errorf("error setting up new tc classifier: %v", err)
				}
			}
		}
	}
}

func (p *EBPFProbe) setupNewTCClassifier(device model.NetDevice) error {
	// select netns handle
	var handle *os.File
	var err error
	netns := p.Resolvers.NamespaceResolver.ResolveNetworkNamespace(device.NetNS)
	if netns != nil {
		handle, err = netns.GetNamespaceHandleDup()
	}
	if err != nil {
		defer handle.Close()
	}
	if netns == nil || err != nil || handle == nil {
		// queue network device so that a TC classifier can be added later
		p.Resolvers.NamespaceResolver.QueueNetworkDevice(device)
		return QueuedNetworkDeviceError{msg: fmt.Sprintf("device %s is queued until %d is resolved", device.Name, device.NetNS)}
	}
	err = p.Resolvers.TCResolver.SetupNewTCClassifierWithNetNSHandle(device, handle, p.Manager)
	if err != nil {
		return err
	}
	if err := handle.Close(); err != nil {
		return fmt.Errorf("could not close file [%s]: %w", handle.Name(), err)
	}

	return nil
}

// FlushNetworkNamespace removes all references and stops all TC programs in the provided network namespace. This method
// flushes the network namespace in the network namespace resolver as well.
func (p *EBPFProbe) FlushNetworkNamespace(namespace *netns.NetworkNamespace) {
	p.Resolvers.NamespaceResolver.FlushNetworkNamespace(namespace)

	// cleanup internal structures
	p.Resolvers.TCResolver.FlushNetworkNamespaceID(namespace.ID(), p.Manager)
}

func (p *EBPFProbe) handleNewMount(ev *model.Event, m *model.Mount) error {
	// There could be entries of a previous mount_id in the cache for instance,
	// runc does the following : it bind mounts itself (using /proc/exe/self),
	// opens a file descriptor on the new file with O_CLOEXEC then umount the bind mount using
	// MNT_DETACH. It then does an exec syscall, that will cause the fd to be closed.
	// Our dentry resolution of the exec event causes the inode/mount_id to be put in cache,
	// so we remove all dentry entries belonging to the mountID.
	p.Resolvers.DentryResolver.DelCacheEntries(m.MountID)

	// Resolve mount point
	if err := p.Resolvers.PathResolver.SetMountPoint(ev, m); err != nil {
		return fmt.Errorf("failed to set mount point: %w", err)
	}
	// Resolve root
	if err := p.Resolvers.PathResolver.SetMountRoot(ev, m); err != nil {
		return fmt.Errorf("failed to set mount root: %w", err)
	}

	// Insert new mount point in cache, passing it a copy of the mount that we got from the event
	if err := p.Resolvers.MountResolver.Insert(*m, 0); err != nil {
		return fmt.Errorf("failed to insert mount event: %w", err)
	}

	return nil
}

func (p *EBPFProbe) applyDefaultFilterPolicies() {
	if !p.config.Probe.EnableKernelFilters {
		seclog.Warnf("Forcing in-kernel filter policy to `pass`: filtering not enabled")
	}

	for eventType := model.FirstEventType; eventType <= model.LastEventType; eventType++ {
		var mode kfilters.PolicyMode

		if !p.config.Probe.EnableKernelFilters {
			mode = kfilters.PolicyModeNoFilter
		} else if len(p.probe.eventHandlers[eventType]) > 0 {
			mode = kfilters.PolicyModeAccept
		} else {
			mode = kfilters.PolicyModeDeny
		}

		if err := p.ApplyFilterPolicy(eventType.String(), mode); err != nil {
			seclog.Debugf("unable to apply to filter policy `%s` for `%s`", eventType, mode)
		}
	}
}

func isKillActionPresent(rs *rules.RuleSet) bool {
	for _, rule := range rs.GetRules() {
		for _, action := range rule.Def.Actions {
			if action.Kill != nil {
				return true
			}
		}
	}
	return false
}

// ApplyRuleSet apply the required update to handle the new ruleset
func (p *EBPFProbe) ApplyRuleSet(rs *rules.RuleSet) (*kfilters.ApplyRuleSetReport, error) {
	if p.opts.SyscallsMonitorEnabled {
		if err := p.monitors.syscallsMonitor.Disable(); err != nil {
			return nil, err
		}
	}

	ars, err := kfilters.NewApplyRuleSetReport(p.config.Probe, rs)
	if err != nil {
		return nil, err
	}

	for eventType, report := range ars.Policies {
		if err := p.setApprovers(eventType, report.Approvers); err != nil {
			seclog.Errorf("Error while adding approvers fallback in-kernel policy to `%s` for `%s`: %s", kfilters.PolicyModeAccept, eventType, err)

			if err := p.ApplyFilterPolicy(eventType, kfilters.PolicyModeAccept); err != nil {
				return nil, err
			}
		} else {
			if err := p.ApplyFilterPolicy(eventType, report.Mode); err != nil {
				return nil, err
			}
		}
	}

	eventTypes := rs.GetEventTypes()

	// activity dump & security profiles
	needRawSyscalls := p.isNeededForActivityDump(model.SyscallsEventType.String())

	// kill action
	if p.config.RuntimeSecurity.EnforcementEnabled && isKillActionPresent(rs) {
		if !p.config.RuntimeSecurity.EnforcementRawSyscallEnabled {
			// force FIM and Process category so that we can catch most of the activity
			categories := model.GetEventTypePerCategory(model.FIMCategory, model.ProcessCategory)
			for _, list := range categories {
				for _, eventType := range list {
					if !slices.Contains(eventTypes, eventType) {
						eventTypes = append(eventTypes, eventType)
					}
				}
			}
		} else {
			needRawSyscalls = true
		}
	}

	if p.config.RuntimeSecurity.OnDemandEnabled {
		p.onDemandManager.setHookPoints(rs.GetOnDemandHookPoints())
	}

	if err := p.updateProbes(eventTypes, needRawSyscalls); err != nil {
		return nil, fmt.Errorf("failed to select probes: %w", err)
	}

	if p.opts.SyscallsMonitorEnabled {
		if err := p.monitors.syscallsMonitor.Flush(); err != nil {
			return nil, err
		}
		if err := p.monitors.syscallsMonitor.Enable(); err != nil {
			return nil, err
		}
	}

	if p.probe.IsNetworkRawPacketEnabled() {
		if err := p.setupRawPacketProgs(rs); err != nil {
			seclog.Errorf("unable to load raw packet filter programs: %v", err)
		}
	}

	// do not replay the snapshot if we are in the first rule set version, this was already done in the start method
	if p.ruleSetVersion != 0 {
		p.playSnapShotState.Store(true)
	}

	p.ruleSetVersion++

	return ars, nil
}

// OnNewRuleSetLoaded resets statistics and states once a new rule set is loaded
func (p *EBPFProbe) OnNewRuleSetLoaded(rs *rules.RuleSet) {
	p.processKiller.Reset(rs)
}

// NewEvent returns a new event
func (p *EBPFProbe) NewEvent() *model.Event {
	return newEBPFEvent(p.fieldHandlers)
}

// GetFieldHandlers returns the field handlers
func (p *EBPFProbe) GetFieldHandlers() model.FieldHandlers {
	return p.fieldHandlers
}

// DumpProcessCache dumps the process cache
func (p *EBPFProbe) DumpProcessCache(withArgs bool) (string, error) {
	return p.Resolvers.ProcessResolver.ToDot(withArgs)
}

// EnableEnforcement sets the enforcement mode
func (p *EBPFProbe) EnableEnforcement(state bool) {
	p.processKiller.SetState(state)
}

// NewEBPFProbe instantiates a new runtime security agent probe
func NewEBPFProbe(probe *Probe, config *config.Config, opts Opts) (*EBPFProbe, error) {
	nerpc, err := erpc.NewERPC()
	if err != nil {
		return nil, err
	}

	onDemandRate := rate.Limit(math.Inf(1))
	if config.RuntimeSecurity.OnDemandRateLimiterEnabled {
		onDemandRate = MaxOnDemandEventsPerSecond
	}

	processKiller, err := NewProcessKiller(config)
	if err != nil {
		return nil, err
	}

	ctx, cancelFnc := context.WithCancel(context.Background())

	p := &EBPFProbe{
		probe:                probe,
		config:               config,
		opts:                 opts,
		statsdClient:         opts.StatsdClient,
		discarderRateLimiter: rate.NewLimiter(rate.Every(time.Second/5), 100),
		kfilters:             make(map[eval.EventType]kfilters.ActiveKFilters),
		managerOptions:       ebpf.NewDefaultOptions(),
		Erpc:                 nerpc,
		erpcRequest:          erpc.NewERPCRequest(0),
		isRuntimeDiscarded:   !probe.Opts.DontDiscardRuntime,
		ctx:                  ctx,
		cancelFnc:            cancelFnc,
		newTCNetDevices:      make(chan model.NetDevice, 16),
		processKiller:        processKiller,
		onDemandRateLimiter:  rate.NewLimiter(onDemandRate, 1),
		playSnapShotState:    atomic.NewBool(false),
	}

	if err := p.detectKernelVersion(); err != nil {
		// we need the kernel version to start, fail if we can't get it
		return nil, err
	}

	if err := p.sanityChecks(); err != nil {
		return nil, err
	}

	if err := p.VerifyOSVersion(); err != nil {
		seclog.Warnf("the current kernel isn't officially supported, some features might not work properly: %v", err)
	}

	if err := p.VerifyEnvironment(); err != nil {
		seclog.Warnf("the current environment may be misconfigured: %v", err)
	}

	p.selectFentryMode()

	useRingBuffers := p.UseRingBuffers()
	useMmapableMaps := p.kernelVersion.HaveMmapableMaps()

	p.Manager = ebpf.NewRuntimeSecurityManager(useRingBuffers, p.useFentry)

	p.supportsBPFSendSignal = p.kernelVersion.SupportBPFSendSignal()

	p.monitors = NewEBPFMonitors(p)

	p.numCPU, err = utils.NumCPU()
	if err != nil {
		return nil, fmt.Errorf("failed to parse CPU count: %w", err)
	}

	p.managerOptions.MapSpecEditors = probes.AllMapSpecEditors(p.numCPU, probes.MapSpecEditorOpts{
		TracedCgroupSize:        config.RuntimeSecurity.ActivityDumpTracedCgroupsCount,
		UseRingBuffers:          useRingBuffers,
		UseMmapableMaps:         useMmapableMaps,
		RingBufferSize:          uint32(config.Probe.EventStreamBufferSize),
		PathResolutionEnabled:   probe.Opts.PathResolutionEnabled,
		SecurityProfileMaxCount: config.RuntimeSecurity.SecurityProfileMaxCount,
	})

	if config.RuntimeSecurity.ActivityDumpEnabled {
		for _, e := range config.RuntimeSecurity.ActivityDumpTracedEventTypes {
			if e == model.SyscallsEventType {
				// Add syscall monitor probes
				p.managerOptions.ActivatedProbes = append(p.managerOptions.ActivatedProbes, probes.SyscallMonitorSelectors...)
				break
			}
		}
	}
	if config.RuntimeSecurity.AnomalyDetectionEnabled {
		for _, e := range config.RuntimeSecurity.AnomalyDetectionEventTypes {
			if e == model.SyscallsEventType {
				// Add syscall monitor probes
				p.managerOptions.ActivatedProbes = append(p.managerOptions.ActivatedProbes, probes.SyscallMonitorSelectors...)
				break
			}
		}
	}

	p.constantOffsets, err = p.GetOffsetConstants()
	if err != nil {
		seclog.Warnf("constant fetcher failed: %v", err)
		return nil, err
	}

	p.managerOptions.ConstantEditors = append(p.managerOptions.ConstantEditors, constantfetch.CreateConstantEditors(p.constantOffsets)...)

	p.managerOptions.ConstantEditors = append(p.managerOptions.ConstantEditors,
		manager.ConstantEditor{
			Name:  constantfetch.OffsetNameSchedProcessForkChildPid,
			Value: constantfetch.ReadTracepointFieldOffsetWithFallback("sched/sched_process_fork", "child_pid", 44),
		},
		manager.ConstantEditor{
			Name:  constantfetch.OffsetNameSchedProcessForkParentPid,
			Value: constantfetch.ReadTracepointFieldOffsetWithFallback("sched/sched_process_fork", "parent_pid", 24),
		},
	)

	areCGroupADsEnabled := config.RuntimeSecurity.ActivityDumpTracedCgroupsCount > 0

	// Add global constant editors
	p.managerOptions.ConstantEditors = append(p.managerOptions.ConstantEditors,
		manager.ConstantEditor{
			Name:  "runtime_pid",
			Value: uint64(utils.Getpid()),
		},
		manager.ConstantEditor{
			Name:  "do_fork_input",
			Value: getDoForkInput(p.kernelVersion),
		},
		manager.ConstantEditor{
			Name:  "do_dentry_open_without_inode",
			Value: getDoDentryOpenWithoutInode(p.kernelVersion),
		},
		manager.ConstantEditor{
			Name:  "has_usernamespace_first_arg",
			Value: getHasUsernamespaceFirstArg(p.kernelVersion),
		},
		manager.ConstantEditor{
			Name:  "ovl_path_in_ovl_inode",
			Value: getOvlPathInOvlInode(p.kernelVersion),
		},
		manager.ConstantEditor{
			Name:  "getattr2",
			Value: getAttr2(p.kernelVersion),
		},
		manager.ConstantEditor{
			Name:  "vfs_unlink_dentry_position",
			Value: mount.GetVFSLinkDentryPosition(p.kernelVersion),
		},
		manager.ConstantEditor{
			Name:  "vfs_mkdir_dentry_position",
			Value: mount.GetVFSMKDirDentryPosition(p.kernelVersion),
		},
		manager.ConstantEditor{
			Name:  "vfs_link_target_dentry_position",
			Value: mount.GetVFSLinkTargetDentryPosition(p.kernelVersion),
		},
		manager.ConstantEditor{
			Name:  "vfs_setxattr_dentry_position",
			Value: mount.GetVFSSetxattrDentryPosition(p.kernelVersion),
		},
		manager.ConstantEditor{
			Name:  "vfs_removexattr_dentry_position",
			Value: mount.GetVFSRemovexattrDentryPosition(p.kernelVersion),
		},
		manager.ConstantEditor{
			Name:  "vfs_rename_input_type",
			Value: getVFSRenameRegisterArgsOrStruct(p.kernelVersion),
		},
		manager.ConstantEditor{
			Name:  "check_helper_call_input",
			Value: getCheckHelperCallInputType(p.kernelVersion),
		},
		manager.ConstantEditor{
			Name:  "cgroup_activity_dumps_enabled",
			Value: utils.BoolTouint64(config.RuntimeSecurity.ActivityDumpEnabled && areCGroupADsEnabled),
		},
		manager.ConstantEditor{
			Name:  "net_struct_type",
			Value: getNetStructType(p.kernelVersion),
		},
		manager.ConstantEditor{
			Name:  "syscall_monitor_event_period",
			Value: uint64(config.RuntimeSecurity.ActivityDumpSyscallMonitorPeriod.Nanoseconds()),
		},
		manager.ConstantEditor{
			Name:  "send_signal",
			Value: utils.BoolTouint64(p.kernelVersion.SupportBPFSendSignal()),
		},
		manager.ConstantEditor{
			Name:  "anomaly_syscalls",
			Value: utils.BoolTouint64(slices.Contains(config.RuntimeSecurity.AnomalyDetectionEventTypes, model.SyscallsEventType)),
		},
		manager.ConstantEditor{
			Name:  "monitor_syscalls_map_enabled",
			Value: utils.BoolTouint64(probe.Opts.SyscallsMonitorEnabled),
		},
		manager.ConstantEditor{
			Name:  "imds_ip",
			Value: uint64(config.RuntimeSecurity.IMDSIPv4),
		},
	)

	p.managerOptions.ConstantEditors = append(p.managerOptions.ConstantEditors, DiscarderConstants...)
	p.managerOptions.ConstantEditors = append(p.managerOptions.ConstantEditors, getCGroupWriteConstants())

	p.managerOptions.ConstantEditors = append(p.managerOptions.ConstantEditors,
		manager.ConstantEditor{
			Name:  "use_ring_buffer",
			Value: utils.BoolTouint64(useRingBuffers),
		},
	)

	if p.kernelVersion.HavePIDLinkStruct() {
		p.managerOptions.ConstantEditors = append(p.managerOptions.ConstantEditors,
			manager.ConstantEditor{
				Name:  "kernel_has_pid_link_struct",
				Value: utils.BoolTouint64(true),
			},
		)
	}

	if p.kernelVersion.HaveLegacyPipeInodeInfoStruct() {
		p.managerOptions.ConstantEditors = append(p.managerOptions.ConstantEditors,
			manager.ConstantEditor{
				Name:  "kernel_has_legacy_pipe_inode_info",
				Value: utils.BoolTouint64(true),
			},
		)
	}

	p.managerOptions.ConstantEditors = append(p.managerOptions.ConstantEditors,
		manager.ConstantEditor{
			Name: "fentry_func_argc",
			ValueCallback: func(prog *lib.ProgramSpec) interface{} {
				// use a separate function to make sure we always return a uint64
				return getFuncArgCount(prog)
			},
		},
	)

	// tail calls
	p.managerOptions.TailCallRouter = probes.AllTailRoutes(config.Probe.ERPCDentryResolutionEnabled, config.Probe.NetworkEnabled, config.Probe.NetworkRawPacketEnabled, useMmapableMaps)
	if !config.Probe.ERPCDentryResolutionEnabled || useMmapableMaps {
		// exclude the programs that use the bpf_probe_write_user helper
		p.managerOptions.ExcludedFunctions = probes.AllBPFProbeWriteUserProgramFunctions()
	}

	// prevent some TC classifiers from loading
	if !p.config.Probe.NetworkEnabled {
		p.managerOptions.ExcludedFunctions = append(p.managerOptions.ExcludedFunctions, probes.GetAllTCProgramFunctions()...)
	} else if !p.config.Probe.NetworkRawPacketEnabled {
		p.managerOptions.ExcludedFunctions = append(p.managerOptions.ExcludedFunctions, probes.GetRawPacketTCProgramFunctions()...)
	}

	if p.useFentry {
		afBasedExcluder, err := newAvailableFunctionsBasedExcluder()
		if err != nil {
			return nil, err
		}

		p.managerOptions.AdditionalExcludedFunctionCollector = afBasedExcluder
	}

	resolversOpts := resolvers.Opts{
		PathResolutionEnabled:    probe.Opts.PathResolutionEnabled,
		EnvVarsResolutionEnabled: probe.Opts.EnvsVarResolutionEnabled,
		Tagger:                   probe.Opts.Tagger,
		UseRingBuffer:            useRingBuffers,
		TTYFallbackEnabled:       probe.Opts.TTYFallbackEnabled,
	}

	p.Resolvers, err = resolvers.NewEBPFResolvers(config, p.Manager, probe.StatsdClient, probe.scrubber, p.Erpc, resolversOpts)
	if err != nil {
		return nil, err
	}

	p.fileHasher = NewFileHasher(config, p.Resolvers.HashResolver)

	hostname, err := utils.GetHostname()
	if err != nil || hostname == "" {
		hostname = "unknown"
	}

	if config.RuntimeSecurity.OnDemandEnabled {
		p.onDemandManager = &OnDemandProbesManager{
			probe:   p,
			manager: p.Manager,
		}
	}

	fh, err := NewEBPFFieldHandlers(config, p.Resolvers, hostname, p.onDemandManager)
	if err != nil {
		return nil, err
	}
	p.fieldHandlers = fh

	p.eventPool = ddsync.NewTypedPool(func() *model.Event {
		return newEBPFEvent(p.fieldHandlers)
	})

	if useRingBuffers {
		p.eventStream = ringbuffer.New(p.handleEvent)
		p.managerOptions.SkipRingbufferReaderStartup = map[string]bool{
			eventstream.EventStreamMap: true,
		}
	} else {
		p.eventStream, err = reorderer.NewOrderedPerfMap(p.ctx, p.handleEvent, probe.StatsdClient)
		if err != nil {
			return nil, err
		}
		p.managerOptions.SkipPerfMapReaderStartup = map[string]bool{
			eventstream.EventStreamMap: true,
		}
	}

	p.event = p.NewEvent()

	// be sure to zero the probe event before everything else
	p.zeroEvent()

	return p, nil
}

func getFuncArgCount(prog *lib.ProgramSpec) uint64 {
	if !strings.HasPrefix(prog.SectionName, "fexit/") {
		return 0 // this value should never be used
	}

	argc, err := constantfetch.GetBTFFunctionArgCount(prog.AttachTo)
	if err != nil {
		seclog.Errorf("failed to get function argument count for %s: %v", prog.AttachTo, err)
		return 0
	}

	return uint64(argc)
}

// GetProfileManagers returns the security profile managers
func (p *EBPFProbe) GetProfileManagers() *SecurityProfileManagers {
	return p.profileManagers
}

const (
	netStructHasProcINum uint64 = 0
	netStructHasNS       uint64 = 1
)

// getNetStructType returns whether the net structure has a namespace attribute
func getNetStructType(kv *kernel.Version) uint64 {
	if kv.IsRH7Kernel() {
		return netStructHasProcINum
	}
	return netStructHasNS
}

const (
	doForkListInput uint64 = iota
	doForkStructInput
)

func getAttr2(kernelVersion *kernel.Version) uint64 {
	if kernelVersion.IsRH7Kernel() {
		return 1
	}
	return 0
}

// getDoForkInput returns the expected input type of _do_fork, do_fork and kernel_clone
func getDoForkInput(kernelVersion *kernel.Version) uint64 {
	if kernelVersion.Code != 0 && kernelVersion.Code >= kernel.Kernel5_3 {
		return doForkStructInput
	}
	return doForkListInput
}

func getDoDentryOpenWithoutInode(kernelversion *kernel.Version) uint64 {
	if kernelversion.Code != 0 && kernelversion.Code >= kernel.Kernel6_10 {
		return 1
	}
	return 0
}

func getHasUsernamespaceFirstArg(kernelVersion *kernel.Version) uint64 {
	if val, err := constantfetch.GetHasUsernamespaceFirstArgWithBtf(); err == nil {
		if val {
			return 1
		}
		return 0
	}

	switch {
	case kernelVersion.Code != 0 && kernelVersion.Code >= kernel.Kernel6_0:
		return 1
	case kernelVersion.IsInRangeCloseOpen(kernel.Kernel5_14, kernel.Kernel5_15) && kernelVersion.IsRH9_3Kernel():
		return 1
	default:
		return 0
	}
}

func getVFSRenameRegisterArgsOrStruct(kernelVersion *kernel.Version) uint64 {
	if val, err := constantfetch.GetHasVFSRenameStructArgs(); err == nil {
		if val {
			return 2
		}
		return 1
	}

	if kernelVersion.Code >= kernel.Kernel5_12 {
		return 2
	}
	if kernelVersion.IsInRangeCloseOpen(kernel.Kernel5_10, kernel.Kernel5_11) && kernelVersion.Code.Patch() >= 220 {
		return 2
	}

	return 1
}

func getOvlPathInOvlInode(kernelVersion *kernel.Version) uint64 {
	// https://github.com/torvalds/linux/commit/0af950f57fefabab628f1963af881e6b9bfe7f38
	if kernelVersion.Code != 0 && kernelVersion.Code >= kernel.Kernel6_5 {
		return 2
	}

	if kernelVersion.IsInRangeCloseOpen(kernel.Kernel5_14, kernel.Kernel5_15) && kernelVersion.IsRH9_4Kernel() {
		return 2
	}

	// https://github.com/torvalds/linux/commit/ffa5723c6d259b3191f851a50a98d0352b345b39
	// changes a bit how the lower dentry/inode is stored in `ovl_inode`. To check if we
	// are in this configuration we first probe the kernel version, then we check for the
	// presence of the function introduced in the same patch.
	const patchSentinel = "ovl_i_path_real"

	if kernelVersion.Code != 0 && kernelVersion.Code >= kernel.Kernel5_19 {
		return 1
	}

	check, err := ddebpf.VerifyKernelFuncs(patchSentinel)
	if err != nil {
		return 0
	}

	// VerifyKernelFuncs returns the missing functions
	if _, ok := check[patchSentinel]; !ok {
		return 1
	}

	return 0
}

// getCGroupWriteConstants returns the value of the constant used to determine how cgroups should be captured in kernel
// space
func getCGroupWriteConstants() manager.ConstantEditor {
	cgroupWriteConst := uint64(1)
	kv, err := kernel.NewKernelVersion()
	if err == nil {
		if kv.IsRH7Kernel() {
			cgroupWriteConst = 2
		}
	}

	return manager.ConstantEditor{
		Name:  "cgroup_write_type",
		Value: cgroupWriteConst,
	}
}

// GetOffsetConstants returns the offsets and struct sizes constants
func (p *EBPFProbe) GetOffsetConstants() (map[string]uint64, error) {
	constantFetcher := constantfetch.ComposeConstantFetchers(constantfetch.GetAvailableConstantFetchers(p.config.Probe, p.kernelVersion))
	AppendProbeRequestsToFetcher(constantFetcher, p.kernelVersion)
	return constantFetcher.FinishAndGetResults()
}

// GetConstantFetcherStatus returns the status of the constant fetcher associated with this probe
func (p *EBPFProbe) GetConstantFetcherStatus() (*constantfetch.ConstantFetcherStatus, error) {
	constantFetcher := constantfetch.ComposeConstantFetchers(constantfetch.GetAvailableConstantFetchers(p.config.Probe, p.kernelVersion))
	AppendProbeRequestsToFetcher(constantFetcher, p.kernelVersion)
	return constantFetcher.FinishAndGetStatus()
}

// AppendProbeRequestsToFetcher returns the offsets and struct sizes constants, from a constant fetcher
func AppendProbeRequestsToFetcher(constantFetcher constantfetch.ConstantFetcher, kv *kernel.Version) {
	constantFetcher.AppendSizeofRequest(constantfetch.SizeOfInode, "struct inode")
	constantFetcher.AppendOffsetofRequest(constantfetch.OffsetNameSuperBlockStructSFlags, "struct super_block", "s_flags")
	constantFetcher.AppendOffsetofRequest(constantfetch.OffsetNameSuperBlockStructSMagic, "struct super_block", "s_magic")
	constantFetcher.AppendOffsetofRequest(constantfetch.OffsetNameDentryStructDSB, "struct dentry", "d_sb")
	constantFetcher.AppendOffsetofRequest(constantfetch.OffsetNameSignalStructStructTTY, "struct signal_struct", "tty")
	constantFetcher.AppendOffsetofRequest(constantfetch.OffsetNameTTYStructStructName, "struct tty_struct", "name")
	constantFetcher.AppendOffsetofRequest(constantfetch.OffsetNameCredStructUID, "struct cred", "uid")
	constantFetcher.AppendOffsetofRequest(constantfetch.OffsetNameCredStructCapInheritable, "struct cred", "cap_inheritable")
	constantFetcher.AppendOffsetofRequest(constantfetch.OffsetNameLinuxBinprmP, "struct linux_binprm", "p")
	constantFetcher.AppendOffsetofRequest(constantfetch.OffsetNameLinuxBinprmArgc, "struct linux_binprm", "argc")
	constantFetcher.AppendOffsetofRequest(constantfetch.OffsetNameLinuxBinprmEnvc, "struct linux_binprm", "envc")
	constantFetcher.AppendOffsetofRequest(constantfetch.OffsetNameVMAreaStructFlags, "struct vm_area_struct", "vm_flags")
	constantFetcher.AppendOffsetofRequest(constantfetch.OffsetNameFileFinode, "struct file", "f_inode")
	constantFetcher.AppendOffsetofRequest(constantfetch.OffsetNameFileFpath, "struct file", "f_path")
	constantFetcher.AppendOffsetofRequest(constantfetch.OffsetNameDentryDSb, "struct dentry", "d_sb")
	constantFetcher.AppendOffsetofRequest(constantfetch.OffsetNameMountMntID, "struct mount", "mnt_id")
	if kv.Code >= kernel.Kernel5_3 {
		constantFetcher.AppendOffsetofRequest(constantfetch.OffsetNameKernelCloneArgsExitSignal, "struct kernel_clone_args", "exit_signal")
	}

	// inode time offsets
	// no runtime compilation for those, we expect them to default to 0 if not there and use the fallback
	// in the eBPF code itself in that case
	if kv.Code >= kernel.Kernel6_11 {
		constantFetcher.AppendOffsetofRequest(constantfetch.OffsetNameInodeCtimeSec, "struct inode", "i_ctime_sec")
		constantFetcher.AppendOffsetofRequest(constantfetch.OffsetNameInodeCtimeNsec, "struct inode", "i_ctime_nsec")
		constantFetcher.AppendOffsetofRequest(constantfetch.OffsetNameInodeMtimeSec, "struct inode", "i_mtime_sec")
		constantFetcher.AppendOffsetofRequest(constantfetch.OffsetNameInodeMtimeNsec, "struct inode", "i_mtime_nsec")
	}

	// rename offsets
	if kv.Code >= kernel.Kernel5_12 || (kv.IsInRangeCloseOpen(kernel.Kernel5_10, kernel.Kernel5_11) && kv.Code.Patch() >= 220) {
		constantFetcher.AppendOffsetofRequest(constantfetch.OffsetNameRenameStructOldDentry, "struct renamedata", "old_dentry")
		constantFetcher.AppendOffsetofRequest(constantfetch.OffsetNameRenameStructNewDentry, "struct renamedata", "new_dentry")
	}

	// bpf offsets
	constantFetcher.AppendOffsetofRequest(constantfetch.OffsetNameBPFMapStructID, "struct bpf_map", "id")
	if kv.Code != 0 && (kv.Code >= kernel.Kernel4_15 || kv.IsRH7Kernel()) {
		constantFetcher.AppendOffsetofRequest(constantfetch.OffsetNameBPFMapStructName, "struct bpf_map", "name")
	}
	constantFetcher.AppendOffsetofRequest(constantfetch.OffsetNameBPFMapStructMapType, "struct bpf_map", "map_type")
	constantFetcher.AppendOffsetofRequest(constantfetch.OffsetNameBPFProgAuxStructID, "struct bpf_prog_aux", "id")
	if kv.Code != 0 && (kv.Code >= kernel.Kernel4_15 || kv.IsRH7Kernel()) {
		constantFetcher.AppendOffsetofRequest(constantfetch.OffsetNameBPFProgAuxStructName, "struct bpf_prog_aux", "name")
	}
	constantFetcher.AppendOffsetofRequest(constantfetch.OffsetNameBPFProgStructTag, "struct bpf_prog", "tag")
	constantFetcher.AppendOffsetofRequest(constantfetch.OffsetNameBPFProgStructAux, "struct bpf_prog", "aux")
	constantFetcher.AppendOffsetofRequest(constantfetch.OffsetNameBPFProgStructType, "struct bpf_prog", "type")

	if kv.Code != 0 && (kv.Code > kernel.Kernel4_16 || kv.IsSuse12Kernel() || kv.IsSuse15Kernel()) {
		constantFetcher.AppendOffsetofRequest(constantfetch.OffsetNameBPFProgStructExpectedAttachType, "struct bpf_prog", "expected_attach_type")
	}
	// namespace nr offsets
	constantFetcher.AppendOffsetofRequest(constantfetch.OffsetNamePIDStructLevel, "struct pid", "level")
	constantFetcher.AppendOffsetofRequest(constantfetch.OffsetNamePIDStructNumbers, "struct pid", "numbers")
	constantFetcher.AppendSizeofRequest(constantfetch.SizeOfUPID, "struct upid")
	if kv.HavePIDLinkStruct() {
		constantFetcher.AppendOffsetofRequest(constantfetch.OffsetNameTaskStructPIDLink, "struct task_struct", "pids")
		constantFetcher.AppendOffsetofRequest(constantfetch.OffsetNamePIDLinkStructPID, "struct pid_link", "pid")
	} else {
		constantFetcher.AppendOffsetofRequest(constantfetch.OffsetNameTaskStructPID, "struct task_struct", "thread_pid")
	}

	// splice event
	constantFetcher.AppendOffsetofRequest(constantfetch.OffsetNamePipeInodeInfoStructBufs, "struct pipe_inode_info", "bufs")
	if kv.HaveLegacyPipeInodeInfoStruct() {
		constantFetcher.AppendOffsetofRequest(constantfetch.OffsetNamePipeInodeInfoStructNrbufs, "struct pipe_inode_info", "nrbufs")
		constantFetcher.AppendOffsetofRequest(constantfetch.OffsetNamePipeInodeInfoStructCurbuf, "struct pipe_inode_info", "curbuf")
		constantFetcher.AppendOffsetofRequest(constantfetch.OffsetNamePipeInodeInfoStructBuffers, "struct pipe_inode_info", "buffers")
	} else {
		constantFetcher.AppendOffsetofRequest(constantfetch.OffsetNamePipeInodeInfoStructHead, "struct pipe_inode_info", "head")
		constantFetcher.AppendOffsetofRequest(constantfetch.OffsetNamePipeInodeInfoStructRingsize, "struct pipe_inode_info", "ring_size")
	}

	// network related constants
	constantFetcher.AppendOffsetofRequest(constantfetch.OffsetNameNetDeviceStructIfIndex, "struct net_device", "ifindex")
	constantFetcher.AppendOffsetofRequest(constantfetch.OffsetNameNetDeviceStructName, "struct net_device", "name")
	constantFetcher.AppendOffsetofRequest(constantfetch.OffsetNameDeviceStructNdNet, "struct net_device", "nd_net")
	constantFetcher.AppendOffsetofRequest(constantfetch.OffsetNameSockCommonStructSKCNet, "struct sock_common", "skc_net")
	constantFetcher.AppendOffsetofRequest(constantfetch.OffsetNameSockCommonStructSKCFamily, "struct sock_common", "skc_family")
	constantFetcher.AppendOffsetofRequest(constantfetch.OffsetNameFlowI4StructSADDR, "struct flowi4", "saddr")
	constantFetcher.AppendOffsetofRequest(constantfetch.OffsetNameFlowI4StructULI, "struct flowi4", "uli")
	constantFetcher.AppendOffsetofRequest(constantfetch.OffsetNameFlowI6StructSADDR, "struct flowi6", "saddr")
	constantFetcher.AppendOffsetofRequest(constantfetch.OffsetNameFlowI6StructULI, "struct flowi6", "uli")
	constantFetcher.AppendOffsetofRequest(constantfetch.OffsetNameSocketStructSK, "struct socket", "sk")

	// Interpreter constants
	constantFetcher.AppendOffsetofRequest(constantfetch.OffsetNameLinuxBinprmStructFile, "struct linux_binprm", "file")

	if !kv.IsRH7Kernel() {
		constantFetcher.AppendOffsetofRequest(constantfetch.OffsetNameNFConnStructCTNet, "struct nf_conn", "ct_net")
	}

	if getNetStructType(kv) == netStructHasProcINum {
		constantFetcher.AppendOffsetofRequest(constantfetch.OffsetNameNetStructProcInum, "struct net", "proc_inum")
	} else {
		constantFetcher.AppendOffsetofRequest(constantfetch.OffsetNameNetStructNS, "struct net", "ns")
	}

	// iouring
	if kv.Code != 0 && (kv.Code >= kernel.Kernel5_1) {
		constantFetcher.AppendOffsetofRequest(constantfetch.OffsetNameIoKiocbStructCtx, "struct io_kiocb", "ctx")
	}

	// inode
	constantFetcher.AppendOffsetofRequest(constantfetch.OffsetInodeIno, "struct inode", "i_ino")
	constantFetcher.AppendOffsetofRequest(constantfetch.OffsetInodeGid, "struct inode", "i_gid")
	constantFetcher.AppendOffsetofRequest(constantfetch.OffsetInodeNlink, "struct inode", "i_nlink")
	constantFetcher.AppendOffsetofRequest(constantfetch.OffsetInodeMtime, "struct inode", "i_mtime", "__i_mtime")
	constantFetcher.AppendOffsetofRequest(constantfetch.OffsetInodeCtime, "struct inode", "i_ctime", "__i_ctime")
}

// HandleActions handles the rule actions
func (p *EBPFProbe) HandleActions(ctx *eval.Context, rule *rules.Rule) {
	ev := ctx.Event.(*model.Event)

	for _, action := range rule.Actions {
		if !action.IsAccepted(ctx) {
			continue
		}

		switch {
		case action.InternalCallback != nil && rule.ID == bundled.RefreshUserCacheRuleID:
			_ = p.RefreshUserCache(ev.ContainerContext.ContainerID)

		case action.InternalCallback != nil && rule.ID == bundled.RefreshSBOMRuleID && p.Resolvers.SBOMResolver != nil && len(ev.ContainerContext.ContainerID) > 0:
			if err := p.Resolvers.SBOMResolver.RefreshSBOM(ev.ContainerContext.ContainerID); err != nil {
				seclog.Warnf("failed to refresh SBOM for container %s, triggered by %s: %s", ev.ContainerContext.ContainerID, ev.ProcessContext.Comm, err)
			}

		case action.Def.Kill != nil:
			// do not handle kill action on event with error
			if ev.Error != nil {
				return
			}

			if p.processKiller.KillAndReport(action.Def.Kill, rule, ev, func(pid uint32, sig uint32) error {
				if p.supportsBPFSendSignal {
					if err := p.killListMap.Put(uint32(pid), uint32(sig)); err != nil {
						seclog.Warnf("failed to kill process with eBPF %d: %s", pid, err)
					}
				}
				return p.processKiller.KillFromUserspace(pid, sig, ev)
			}) {
				p.probe.onRuleActionPerformed(rule, action.Def)
			}

		case action.Def.CoreDump != nil:
			if p.config.RuntimeSecurity.InternalMonitoringEnabled {
				dump := NewCoreDump(action.Def.CoreDump, p.Resolvers, serializers.NewEventSerializer(ev, nil))
				rule := events.NewCustomRule(events.InternalCoreDumpRuleID, events.InternalCoreDumpRuleDesc)
				event := events.NewCustomEvent(model.UnknownEventType, dump)

				p.probe.DispatchCustomEvent(rule, event)
				p.probe.onRuleActionPerformed(rule, action.Def)
			}
		case action.Def.Hash != nil:
			if p.fileHasher.HashAndReport(rule, ev) {
				p.probe.onRuleActionPerformed(rule, action.Def)
			}
		}
	}
}

// GetAgentContainerContext returns the agent container context
func (p *EBPFProbe) GetAgentContainerContext() *events.AgentContainerContext {
	return p.probe.GetAgentContainerContext()
}

// newPlaceholderProcessCacheEntryPTraceMe returns a new empty process cache entry for PTRACE_TRACEME calls,
// it's similar to model.NewPlaceholderProcessCacheEntry with pid = tid = 0, and isKworker = false
var newPlaceholderProcessCacheEntryPTraceMe = sync.OnceValue(func() *model.ProcessCacheEntry {
	return model.NewPlaceholderProcessCacheEntry(0, 0, false)
})

// newEBPFPooledEventFromPCE returns a new event from a process cache entry
func (p *EBPFProbe) newEBPFPooledEventFromPCE(entry *model.ProcessCacheEntry) *model.Event {
	eventType := model.ExecEventType
	if !entry.IsExec {
		eventType = model.ForkEventType
	}

	event := p.eventPool.Get()

	event.Type = uint32(eventType)
	event.TimestampRaw = uint64(time.Now().UnixNano())
	event.ProcessCacheEntry = entry
	event.ProcessContext = &entry.ProcessContext
	event.Exec.Process = &entry.Process
	event.ProcessContext.Process.ContainerID = entry.ContainerID
	event.ProcessContext.Process.CGroup = entry.CGroup

	return event
}<|MERGE_RESOLUTION|>--- conflicted
+++ resolved
@@ -833,29 +833,9 @@
 
 		pce := p.Resolvers.ProcessResolver.Resolve(event.CgroupWrite.Pid, event.CgroupWrite.Pid, 0, false, newEntryCb)
 		if pce != nil {
-<<<<<<< HEAD
-			path, err := p.Resolvers.DentryResolver.Resolve(event.CgroupWrite.File.PathKey, true)
-			if err == nil && path != "" {
-				if !p.kernelVersion.IsRH7Kernel() {
-					path = filepath.Dir(string(path))
-				}
-
-				cgroupID := containerutils.CGroupID(path)
-				pce.CGroup.CGroupID = cgroupID
-				pce.Process.CGroup.CGroupID = cgroupID
-				cgroupFlags := containerutils.CGroupFlags(event.CgroupWrite.CGroupFlags)
-				if cgroupFlags.IsContainer() {
-					containerID, _ := containerutils.GetContainerFromCgroup(cgroupID)
-					pce.ContainerID = containerutils.ContainerID(containerID)
-					pce.Process.ContainerID = containerutils.ContainerID(containerID)
-				}
-				pce.CGroup.CGroupFlags = cgroupFlags
-				pce.Process.CGroup = pce.CGroup
-=======
 			cgroupContext, err := p.Resolvers.ResolveCGroupContext(event.CgroupWrite.File.PathKey, containerutils.CGroupFlags(event.CgroupWrite.CGroupFlags))
 			if err != nil {
 				seclog.Debugf("Failed to resolve cgroup: %s", err)
->>>>>>> 3db398a4
 			} else {
 				pce.Process.CGroup = *cgroupContext
 				pce.CGroup = *cgroupContext
@@ -1108,11 +1088,6 @@
 				if containerID == "" && event.PTrace.Request != unix.PTRACE_ATTACH {
 					pidToResolve = event.PTrace.NSPID
 				} else {
-<<<<<<< HEAD
-					pid, err := utils.TryToResolveTraceePid(event.ProcessContext.Process.Pid, event.PTrace.NSPID)
-					if err != nil {
-						seclog.Errorf("PTrace err: %v", err)
-=======
 					nsid, err := p.fieldHandlers.ResolveProcessNSID(event)
 					if err != nil {
 						seclog.Debugf("PTrace NSID resolution error for process %s in container %s: %v",
@@ -1124,7 +1099,6 @@
 					if err != nil {
 						seclog.Debugf("PTrace tracee resolution error for process %s in container %s: %v",
 							event.ProcessContext.Process.FileEvent.PathnameStr, containerID, err)
->>>>>>> 3db398a4
 						return
 					}
 					pidToResolve = pid
