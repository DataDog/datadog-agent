// Unless explicitly stated otherwise all files in this repository are licensed
// under the Apache License Version 2.0.
// This product includes software developed at Datadog (https://www.datadoghq.com/).
// Copyright 2016-present Datadog, Inc.

//go:build linux

// Package probe holds probe related files
package probe

import (
	"context"
	"errors"
	"fmt"
	"math"
	"os"
	"path/filepath"
	"runtime"
	"sync"
	"time"

	"github.com/hashicorp/go-multierror"
	"github.com/mailru/easyjson"
	"github.com/moby/sys/mountinfo"
	"golang.org/x/exp/slices"
	"golang.org/x/sys/unix"
	"golang.org/x/time/rate"
	"gopkg.in/yaml.v3"

	manager "github.com/DataDog/ebpf-manager"
	"github.com/DataDog/ebpf-manager/tracefs"

	"github.com/DataDog/datadog-agent/pkg/collector/corechecks/ebpf/probe/ebpfcheck"
	aconfig "github.com/DataDog/datadog-agent/pkg/config"
	commonebpf "github.com/DataDog/datadog-agent/pkg/ebpf"
	"github.com/DataDog/datadog-agent/pkg/process/procutil"
	"github.com/DataDog/datadog-agent/pkg/security/config"
	"github.com/DataDog/datadog-agent/pkg/security/ebpf"
	"github.com/DataDog/datadog-agent/pkg/security/ebpf/kernel"
	"github.com/DataDog/datadog-agent/pkg/security/ebpf/probes"
	"github.com/DataDog/datadog-agent/pkg/security/events"
	"github.com/DataDog/datadog-agent/pkg/security/metrics"
	pconfig "github.com/DataDog/datadog-agent/pkg/security/probe/config"
	"github.com/DataDog/datadog-agent/pkg/security/probe/constantfetch"
	"github.com/DataDog/datadog-agent/pkg/security/probe/erpc"
	"github.com/DataDog/datadog-agent/pkg/security/probe/eventstream"
	"github.com/DataDog/datadog-agent/pkg/security/probe/eventstream/reorderer"
	"github.com/DataDog/datadog-agent/pkg/security/probe/eventstream/ringbuffer"
	"github.com/DataDog/datadog-agent/pkg/security/probe/kfilters"
	"github.com/DataDog/datadog-agent/pkg/security/probe/managerhelper"
	"github.com/DataDog/datadog-agent/pkg/security/resolvers"
	"github.com/DataDog/datadog-agent/pkg/security/resolvers/mount"
	"github.com/DataDog/datadog-agent/pkg/security/resolvers/netns"
	"github.com/DataDog/datadog-agent/pkg/security/resolvers/path"
	"github.com/DataDog/datadog-agent/pkg/security/resolvers/process"
	"github.com/DataDog/datadog-agent/pkg/security/secl/compiler/eval"
	"github.com/DataDog/datadog-agent/pkg/security/secl/model"
	"github.com/DataDog/datadog-agent/pkg/security/secl/rules"
	"github.com/DataDog/datadog-agent/pkg/security/seclog"
	"github.com/DataDog/datadog-agent/pkg/security/security_profile/dump"
	"github.com/DataDog/datadog-agent/pkg/security/serializers"
	"github.com/DataDog/datadog-agent/pkg/security/utils"
	utilkernel "github.com/DataDog/datadog-agent/pkg/util/kernel"
)

// EventStream describes the interface implemented by reordered perf maps or ring buffers
type EventStream interface {
	Init(*manager.Manager, *pconfig.Config) error
	SetMonitor(eventstream.LostEventCounter)
	Start(*sync.WaitGroup) error
	Pause() error
	Resume() error
}

var (
	// defaultEventTypes event types used whatever the event handlers or the rules
	defaultEventTypes = []eval.EventType{
		model.ForkEventType.String(),
		model.ExecEventType.String(),
		model.ExitEventType.String(),
	}
)

// PlatformProbe defines a platform probe
type PlatformProbe struct {
	// Constants and configuration
	Manager        *manager.Manager
	managerOptions manager.Options
	kernelVersion  *kernel.Version

	// internals
	monitor         *Monitor
	profileManagers *SecurityProfileManagers

	// Ring
	eventStream EventStream

	// ActivityDumps section
	activityDumpHandler dump.ActivityDumpHandler

	// Approvers / discarders section
	Erpc                           *erpc.ERPC
	erpcRequest                    *erpc.Request
	inodeDiscarders                *inodeDiscarders
	notifyDiscarderPushedCallbacks []NotifyDiscarderPushedCallback
	approvers                      map[eval.EventType]kfilters.ActiveApprovers

	// Approvers / discarders section
	notifyDiscarderPushedCallbacksLock sync.Mutex

	isRuntimeDiscarded bool
	constantOffsets    map[string]uint64
	runtimeCompiled    bool

	useFentry bool
}

func (p *Probe) detectKernelVersion() error {
	kernelVersion, err := kernel.NewKernelVersion()
	if err != nil {
		return fmt.Errorf("unable to detect the kernel version: %w", err)
	}
	p.kernelVersion = kernelVersion
	return nil
}

// GetKernelVersion computes and returns the running kernel version
func (p *Probe) GetKernelVersion() (*kernel.Version, error) {
	if err := p.detectKernelVersion(); err != nil {
		return nil, err
	}
	return p.kernelVersion, nil
}

// UseRingBuffers returns true if eBPF ring buffers are supported and used
func (p *Probe) UseRingBuffers() bool {
	return p.kernelVersion.HaveRingBuffers() && p.Config.Probe.EventStreamUseRingBuffer
}

func (p *Probe) sanityChecks() error {
	// make sure debugfs is mounted
	if _, err := tracefs.Root(); err != nil {
		return err
	}

	if utilkernel.GetLockdownMode() == utilkernel.Confidentiality {
		return errors.New("eBPF not supported in lockdown `confidentiality` mode")
	}

	if p.Config.Probe.NetworkEnabled && p.kernelVersion.IsRH7Kernel() {
		seclog.Warnf("The network feature of CWS isn't supported on Centos7, setting runtime_security_config.network.enabled to false")
		p.Config.Probe.NetworkEnabled = false
	}

	return nil
}

// VerifyOSVersion returns an error if the current kernel version is not supported
func (p *Probe) VerifyOSVersion() error {
	if !p.kernelVersion.IsRH7Kernel() && !p.kernelVersion.IsRH8Kernel() && p.kernelVersion.Code < kernel.Kernel4_15 {
		return fmt.Errorf("the following kernel is not supported: %s", p.kernelVersion)
	}
	return nil
}

// VerifyEnvironment returns an error if the current environment seems to be misconfigured
func (p *Probe) VerifyEnvironment() *multierror.Error {
	var err *multierror.Error
	if aconfig.IsContainerized() {
		if mounted, _ := mountinfo.Mounted("/etc/passwd"); !mounted {
			err = multierror.Append(err, errors.New("/etc/passwd doesn't seem to be a mountpoint"))
		}

		if mounted, _ := mountinfo.Mounted("/etc/group"); !mounted {
			err = multierror.Append(err, errors.New("/etc/group doesn't seem to be a mountpoint"))
		}

		if mounted, _ := mountinfo.Mounted(utilkernel.ProcFSRoot()); !mounted {
			err = multierror.Append(err, errors.New("/etc/group doesn't seem to be a mountpoint"))
		}

		if mounted, _ := mountinfo.Mounted(p.kernelVersion.OsReleasePath); !mounted {
			err = multierror.Append(err, fmt.Errorf("%s doesn't seem to be a mountpoint", p.kernelVersion.OsReleasePath))
		}

		securityFSPath := filepath.Join(utilkernel.SysFSRoot(), "kernel/security")
		if mounted, _ := mountinfo.Mounted(securityFSPath); !mounted {
			err = multierror.Append(err, fmt.Errorf("%s doesn't seem to be a mountpoint", securityFSPath))
		}

		capsEffective, _, capErr := utils.CapEffCapEprm(utils.Getpid())
		if capErr != nil {
			err = multierror.Append(capErr, errors.New("failed to get process capabilities"))
		} else {
			requiredCaps := []string{
				"CAP_SYS_ADMIN",
				"CAP_SYS_RESOURCE",
				"CAP_SYS_PTRACE",
				"CAP_NET_ADMIN",
				"CAP_NET_BROADCAST",
				"CAP_NET_RAW",
				"CAP_IPC_LOCK",
				"CAP_CHOWN",
			}

			for _, requiredCap := range requiredCaps {
				capConst := model.KernelCapabilityConstants[requiredCap]
				if capsEffective&capConst == 0 {
					err = multierror.Append(err, fmt.Errorf("%s capability is missing", requiredCap))
				}
			}
		}
	}

	return err
}

// Init initializes the probe
func (p *Probe) Init() error {
	p.startTime = time.Now()

	useSyscallWrapper, err := ebpf.IsSyscallWrapperRequired()
	if err != nil {
		return err
	}

	loader := ebpf.NewProbeLoader(p.Config.Probe, useSyscallWrapper, p.UseRingBuffers(), p.useFentry, p.StatsdClient)
	defer loader.Close()

	bytecodeReader, runtimeCompiled, err := loader.Load()
	if err != nil {
		return err
	}
	defer bytecodeReader.Close()

	p.runtimeCompiled = runtimeCompiled

	if err := p.eventStream.Init(p.Manager, p.Config.Probe); err != nil {
		return err
	}

	if p.isRuntimeDiscarded {
		p.managerOptions.ConstantEditors = append(p.managerOptions.ConstantEditors, manager.ConstantEditor{
			Name:  "runtime_discarded",
			Value: uint64(1),
		})
	}

	p.managerOptions.ActivatedProbes = append(p.managerOptions.ActivatedProbes, probes.SnapshotSelectors(p.useFentry)...)

	if err := p.Manager.InitWithOptions(bytecodeReader, p.managerOptions); err != nil {
		return fmt.Errorf("failed to init manager: %w", err)
	}

	p.inodeDiscarders = newInodeDiscarders(p.Erpc, p.resolvers.DentryResolver)

	if err := p.resolvers.Start(p.ctx); err != nil {
		return err
	}

	err = p.monitor.Init()
	if err != nil {
		return err
	}

	p.profileManagers, err = NewSecurityProfileManagers(p)
	if err != nil {
		return err
	}
	p.profileManagers.AddActivityDumpHandler(p.activityDumpHandler)

	p.eventStream.SetMonitor(p.monitor.eventStreamMonitor)

	return nil
}

// IsRuntimeCompiled returns true if the eBPF programs where successfully runtime compiled
func (p *Probe) IsRuntimeCompiled() bool {
	return p.runtimeCompiled
}

// Setup the runtime security probe
func (p *Probe) Setup() error {
	if err := p.Manager.Start(); err != nil {
		return err
	}
	ebpfcheck.AddNameMappings(p.Manager, "cws")

	p.applyDefaultFilterPolicies()

	if err := p.updateProbes(defaultEventTypes, true); err != nil {
		return err
	}

	p.profileManagers.Start(p.ctx, &p.wg)

	return nil
}

// Start plays the snapshot data and then start the event stream
func (p *Probe) Start() error {
	// Apply rules to the snapshotted data before starting the event stream to avoid concurrency issues
	p.PlaySnapshot()
	return p.eventStream.Start(&p.wg)
}

// PlaySnapshot plays a snapshot
func (p *Probe) PlaySnapshot() {
	// Get the snapshotted data
	var events []*model.Event

	entryToEvent := func(entry *model.ProcessCacheEntry) {
		if entry.Source != model.ProcessCacheEntryFromSnapshot {
			return
		}
		entry.Retain()
		event := NewEvent(p.fieldHandlers)
		event.Type = uint32(model.ExecEventType)
		event.TimestampRaw = uint64(time.Now().UnixNano())
		event.ProcessCacheEntry = entry
		event.ProcessContext = &entry.ProcessContext
		event.Exec.Process = &entry.Process
		event.ProcessContext.Process.ContainerID = entry.ContainerID

		if !entry.HasCompleteLineage() {
			event.Error = &ErrProcessBrokenLineage{PIDContext: entry.PIDContext}
		}

		events = append(events, event)
	}
	p.GetResolvers().ProcessResolver.Walk(entryToEvent)
	for _, event := range events {
		p.DispatchEvent(event)
		event.ProcessCacheEntry.Release()
	}
}

func (p *Probe) sendAnomalyDetection(event *model.Event) {
	tags := p.GetEventTags(event.ContainerContext.ID)
	if service := p.GetService(event); service != "" {
		tags = append(tags, "service:"+service)
	}

	p.DispatchCustomEvent(
		events.NewCustomRule(events.AnomalyDetectionRuleID, events.AnomalyDetectionRuleDesc),
		events.NewCustomEventLazy(event.GetEventType(), p.EventMarshallerCtor(event), tags...),
	)
}

// AddActivityDumpHandler set the probe activity dump handler
func (p *Probe) AddActivityDumpHandler(handler dump.ActivityDumpHandler) {
	p.activityDumpHandler = handler
}

// DispatchEvent sends an event to the probe event handler
func (p *Probe) DispatchEvent(event *model.Event) {
	traceEvent("Dispatching event %s", func() ([]byte, model.EventType, error) {
		eventJSON, err := serializers.MarshalEvent(event, p.resolvers)
		return eventJSON, event.GetEventType(), err
	})

	// filter out event if already present on a profile
	if p.Config.RuntimeSecurity.SecurityProfileEnabled {
		p.profileManagers.securityProfileManager.LookupEventInProfiles(event)
	}

<<<<<<< HEAD
	// send wildcard events to handlers which need direct access to all the event fields
	p.sendWildcardEvents(event)

	// send specific event to handlers that make a copy of the event fields they need
	p.sendSpecificEvent(event)
=======
	// send event to wildcard handlers, like the CWS rule engine, first
	p.sendEventToWildcardHandlers(event)

	// send event to specific event handlers, like the event monitor consumers, subsequently
	p.sendEventToSpecificEventTypeHandlers(event)
>>>>>>> fdd0ce3e

	// handle anomaly detections
	if event.IsAnomalyDetectionEvent() {
		if event.IsKernelSpaceAnomalyDetectionEvent() {
			p.profileManagers.securityProfileManager.FillProfileContextFromContainerID(event.FieldHandlers.ResolveContainerID(event, event.ContainerContext), &event.SecurityProfileContext)
		}
		p.sendAnomalyDetection(event)
	} else if event.Error == nil {
		// Process event after evaluation because some monitors need the DentryResolver to have been called first.
		if p.profileManagers.activityDumpManager != nil {
			p.profileManagers.activityDumpManager.ProcessEvent(event)
		}
	}
	p.monitor.ProcessEvent(event)
}

<<<<<<< HEAD
func (p *Probe) sendWildcardEvents(event *model.Event) {
	for _, handler := range p.fullAccessEventHandlers[model.UnknownEventType] {
=======
func (p *Probe) sendEventToWildcardHandlers(event *model.Event) {
	for _, handler := range p.eventHandlers[model.UnknownEventType] {
>>>>>>> fdd0ce3e
		handler.HandleEvent(event)
	}
}

<<<<<<< HEAD
func (p *Probe) sendSpecificEvent(event *model.Event) {
	for _, handler := range p.eventHandlers[event.GetEventType()] {
		handler.HandleEvent(handler.Copy(event))
=======
func (p *Probe) sendEventToSpecificEventTypeHandlers(event *model.Event) {
	for _, handler := range p.eventHandlers[event.GetEventType()] {
		handler.HandleEvent(event)
>>>>>>> fdd0ce3e
	}
}

// DispatchCustomEvent sends a custom event to the probe event handler
func (p *Probe) DispatchCustomEvent(rule *rules.Rule, event *events.CustomEvent) {
	traceEvent("Dispatching custom event %s", func() ([]byte, model.EventType, error) {
		eventJSON, err := serializers.MarshalCustomEvent(event)
		return eventJSON, event.GetEventType(), err
	})

	// send specific event
	if p.Config.RuntimeSecurity.CustomEventEnabled {
		// send wildcard first
		for _, handler := range p.customEventHandlers[model.UnknownEventType] {
			handler.HandleCustomEvent(rule, event)
		}

		// send specific event
		for _, handler := range p.customEventHandlers[event.GetEventType()] {
			handler.HandleCustomEvent(rule, event)
		}
	}
}

func traceEvent(fmt string, marshaller func() ([]byte, model.EventType, error)) {
	if !seclog.DefaultLogger.IsTracing() {
		return
	}

	eventJSON, eventType, err := marshaller()
	if err != nil {
		seclog.DefaultLogger.TraceTagf(eventType, fmt, err)
		return
	}

	seclog.DefaultLogger.TraceTagf(eventType, fmt, string(eventJSON))
}

// SendStats sends statistics about the probe to Datadog
func (p *Probe) SendStats() error {
	p.resolvers.TCResolver.SendTCProgramsStats(p.StatsdClient)

	if err := p.profileManagers.SendStats(); err != nil {
		return err
	}

	return p.monitor.SendStats()
}

// GetMonitor returns the monitor of the probe
func (p *Probe) GetMonitor() *Monitor {
	return p.monitor
}

// EventMarshallerCtor returns the event marshaller ctor
func (p *Probe) EventMarshallerCtor(event *model.Event) func() easyjson.Marshaler {
	return func() easyjson.Marshaler {
		return serializers.NewEventSerializer(event, p.resolvers)
	}
}

func (p *Probe) unmarshalContexts(data []byte, event *model.Event) (int, error) {
	read, err := model.UnmarshalBinary(data, &event.PIDContext, &event.SpanContext, event.ContainerContext)
	if err != nil {
		return 0, err
	}

	return read, nil
}

func eventWithNoProcessContext(eventType model.EventType) bool {
	return eventType == model.DNSEventType || eventType == model.LoadModuleEventType || eventType == model.UnloadModuleEventType
}

// UnmarshalProcessCacheEntry unmarshal a Process
func (p *Probe) UnmarshalProcessCacheEntry(ev *model.Event, data []byte) (int, error) {
	entry := p.resolvers.ProcessResolver.NewProcessCacheEntry(ev.PIDContext)
	ev.ProcessCacheEntry = entry

	n, err := entry.Process.UnmarshalBinary(data)
	if err != nil {
		return n, err
	}
	entry.Process.ContainerID = ev.ContainerContext.ID

	return n, nil
}

func (p *Probe) onEventLost(perfMapName string, perEvent map[string]uint64) {
	p.DispatchCustomEvent(
		NewEventLostWriteEvent(perfMapName, perEvent),
	)

	// snapshot traced cgroups if a CgroupTracing event was lost
	if p.IsActivityDumpEnabled() && perEvent[model.CgroupTracingEventType.String()] > 0 {
		p.profileManagers.SnapshotTracedCgroups()
	}
}

func (p *Probe) handleEvent(CPU int, data []byte) {
	offset := 0
	event := p.zeroEvent()

	dataLen := uint64(len(data))

	read, err := event.UnmarshalBinary(data)
	if err != nil {
		seclog.Errorf("failed to decode event: %s", err)
		return
	}
	offset += read

	eventType := event.GetEventType()
	p.monitor.eventStreamMonitor.CountEvent(eventType, event.TimestampRaw, 1, dataLen, eventstream.EventStreamMap, CPU)

	// no need to dispatch events
	switch eventType {
	case model.MountReleasedEventType:
		if _, err = event.MountReleased.UnmarshalBinary(data[offset:]); err != nil {
			seclog.Errorf("failed to decode mount released event: %s (offset %d, len %d)", err, offset, dataLen)
			return
		}

		// Remove all dentry entries belonging to the mountID
		p.resolvers.DentryResolver.DelCacheEntries(event.MountReleased.MountID)

		// Delete new mount point from cache
		if err = p.resolvers.MountResolver.Delete(event.MountReleased.MountID); err != nil {
			seclog.Tracef("failed to delete mount point %d from cache: %s", event.MountReleased.MountID, err)
		}
		return
	case model.ArgsEnvsEventType:
		if _, err = event.ArgsEnvs.UnmarshalBinary(data[offset:]); err != nil {
			seclog.Errorf("failed to decode args envs event: %s (offset %d, len %d)", err, offset, dataLen)
			return
		}

		p.resolvers.ProcessResolver.UpdateArgsEnvs(&event.ArgsEnvs)

		return
	case model.CgroupTracingEventType:
		if !p.Config.RuntimeSecurity.ActivityDumpEnabled {
			seclog.Errorf("shouldn't receive Cgroup event if activity dumps are disabled")
			return
		}

		if _, err = event.CgroupTracing.UnmarshalBinary(data[offset:]); err != nil {
			seclog.Errorf("failed to decode cgroup tracing event: %s (offset %d, len %d)", err, offset, dataLen)
			return
		}

		p.profileManagers.activityDumpManager.HandleCGroupTracingEvent(&event.CgroupTracing)
		return
	case model.UnshareMountNsEventType:
		if _, err = event.UnshareMountNS.UnmarshalBinary(data[offset:]); err != nil {
			seclog.Errorf("failed to decode unshare mnt ns event: %s (offset %d, len %d)", err, offset, dataLen)
			return
		}
		if err := p.handleNewMount(event, &event.UnshareMountNS.Mount); err != nil {
			seclog.Debugf("failed to handle new mount from unshare mnt ns event: %s", err)
		}
		return
	}

	read, err = p.unmarshalContexts(data[offset:], event)
	if err != nil {
		seclog.Errorf("failed to decode event `%s`: %s", eventType, err)
		return
	}
	offset += read

	// save netns handle if applicable
	nsPath := utils.NetNSPathFromPid(event.PIDContext.Pid)
	_, _ = p.resolvers.NamespaceResolver.SaveNetworkNamespaceHandle(event.PIDContext.NetNS, nsPath)

	if model.GetEventTypeCategory(eventType.String()) == model.NetworkCategory {
		if read, err = event.NetworkContext.UnmarshalBinary(data[offset:]); err != nil {
			seclog.Errorf("failed to decode Network Context")
		}
		offset += read
	}

	switch eventType {
	case model.FileMountEventType:
		if _, err = event.Mount.UnmarshalBinary(data[offset:]); err != nil {
			seclog.Errorf("failed to decode mount event: %s (offset %d, len %d)", err, offset, dataLen)
			return
		}
		if err := p.handleNewMount(event, &event.Mount.Mount); err != nil {
			seclog.Debugf("failed to handle new mount from mount event: %s\n", err)
			return
		}

		// TODO: this should be moved in the resolver itself in order to handle the fallbacks
		if event.Mount.GetFSType() == "nsfs" {
			nsid := uint32(event.Mount.RootPathKey.Inode)
			mountPath, err := p.resolvers.MountResolver.ResolveMountPath(event.Mount.MountID, event.Mount.Device, event.PIDContext.Pid, event.ContainerContext.ID)
			if err != nil {
				seclog.Debugf("failed to get mount path: %v", err)
			} else {
				mountNetNSPath := utils.NetNSPathFromPath(mountPath)
				_, _ = p.resolvers.NamespaceResolver.SaveNetworkNamespaceHandle(nsid, mountNetNSPath)
			}
		}

	case model.FileUmountEventType:
		if _, err = event.Umount.UnmarshalBinary(data[offset:]); err != nil {
			seclog.Errorf("failed to decode umount event: %s (offset %d, len %d)", err, offset, dataLen)
			return
		}

		// we can skip this error as this is for the umount only and there is no impact on the filepath resolution
		mount, _ := p.resolvers.MountResolver.ResolveMount(event.Umount.MountID, 0, event.PIDContext.Pid, event.ContainerContext.ID)
		if mount != nil && mount.GetFSType() == "nsfs" {
			nsid := uint32(mount.RootPathKey.Inode)
			if namespace := p.resolvers.NamespaceResolver.ResolveNetworkNamespace(nsid); namespace != nil {
				p.FlushNetworkNamespace(namespace)
			}
		}

	case model.FileOpenEventType:
		if _, err = event.Open.UnmarshalBinary(data[offset:]); err != nil {
			seclog.Errorf("failed to decode open event: %s (offset %d, len %d)", err, offset, dataLen)
			return
		}
	case model.FileMkdirEventType:
		if _, err = event.Mkdir.UnmarshalBinary(data[offset:]); err != nil {
			seclog.Errorf("failed to decode mkdir event: %s (offset %d, len %d)", err, offset, dataLen)
			return
		}
	case model.FileRmdirEventType:
		if _, err = event.Rmdir.UnmarshalBinary(data[offset:]); err != nil {
			seclog.Errorf("failed to decode rmdir event: %s (offset %d, len %d)", err, offset, dataLen)
			return
		}
	case model.FileUnlinkEventType:
		if _, err = event.Unlink.UnmarshalBinary(data[offset:]); err != nil {
			seclog.Errorf("failed to decode unlink event: %s (offset %d, len %d)", err, offset, dataLen)
			return
		}
	case model.FileRenameEventType:
		if _, err = event.Rename.UnmarshalBinary(data[offset:]); err != nil {
			seclog.Errorf("failed to decode rename event: %s (offset %d, len %d)", err, offset, dataLen)
			return
		}
	case model.FileChmodEventType:
		if _, err = event.Chmod.UnmarshalBinary(data[offset:]); err != nil {
			seclog.Errorf("failed to decode chmod event: %s (offset %d, len %d)", err, offset, dataLen)
			return
		}
	case model.FileChownEventType:
		if _, err = event.Chown.UnmarshalBinary(data[offset:]); err != nil {
			seclog.Errorf("failed to decode chown event: %s (offset %d, len %d)", err, offset, dataLen)
			return
		}
	case model.FileUtimesEventType:
		if _, err = event.Utimes.UnmarshalBinary(data[offset:]); err != nil {
			seclog.Errorf("failed to decode utime event: %s (offset %d, len %d)", err, offset, dataLen)
			return
		}
	case model.FileLinkEventType:
		if _, err = event.Link.UnmarshalBinary(data[offset:]); err != nil {
			seclog.Errorf("failed to decode link event: %s (offset %d, len %d)", err, offset, dataLen)
			return
		}
	case model.FileSetXAttrEventType:
		if _, err = event.SetXAttr.UnmarshalBinary(data[offset:]); err != nil {
			seclog.Errorf("failed to decode setxattr event: %s (offset %d, len %d)", err, offset, dataLen)
			return
		}
	case model.FileRemoveXAttrEventType:
		if _, err = event.RemoveXAttr.UnmarshalBinary(data[offset:]); err != nil {
			seclog.Errorf("failed to decode removexattr event: %s (offset %d, len %d)", err, offset, dataLen)
			return
		}
	case model.ForkEventType:
		if _, err = p.UnmarshalProcessCacheEntry(event, data[offset:]); err != nil {
			seclog.Errorf("failed to decode fork event: %s (offset %d, len %d)", err, offset, dataLen)
			return
		}

		if process.IsKThread(event.ProcessCacheEntry.PPid, event.ProcessCacheEntry.Pid) {
			return
		}

		p.resolvers.ProcessResolver.ApplyBootTime(event.ProcessCacheEntry)
		event.ProcessCacheEntry.SetSpan(event.SpanContext.SpanID, event.SpanContext.TraceID)

		p.resolvers.ProcessResolver.AddForkEntry(event.ProcessCacheEntry)
	case model.ExecEventType:
		// unmarshal and fill event.processCacheEntry
		if _, err = p.UnmarshalProcessCacheEntry(event, data[offset:]); err != nil {
			seclog.Errorf("failed to decode exec event: %s (offset %d, len %d)", err, offset, len(data))
			return
		}

		if err = p.resolvers.ProcessResolver.ResolveNewProcessCacheEntry(event.ProcessCacheEntry, event.ContainerContext); err != nil {
			seclog.Debugf("failed to resolve new process cache entry context for pid %d: %s", event.PIDContext.Pid, err)

			var errResolution *path.ErrPathResolution
			if errors.As(err, &errResolution) {
				event.SetPathResolutionError(&event.ProcessCacheEntry.FileEvent, err)
			}
		} else {
			p.resolvers.ProcessResolver.AddExecEntry(event.ProcessCacheEntry)
		}

		event.Exec.Process = &event.ProcessCacheEntry.Process
	case model.ExitEventType:
		if _, err = event.Exit.UnmarshalBinary(data[offset:]); err != nil {
			seclog.Errorf("failed to decode exit event: %s (offset %d, len %d)", err, offset, len(data))
			return
		}

		var exists bool
		event.ProcessCacheEntry, exists = p.fieldHandlers.GetProcessCacheEntry(event)
		if !exists {
			// no need to dispatch an exit event that don't have the corresponding cache entry
			return
		}

		// Use the event timestamp as exit time
		// The local process cache hasn't been updated yet with the exit time when the exit event is first seen
		// The pid_cache kernel map has the exit_time but it's only accessed if there's a local miss
		event.ProcessCacheEntry.Process.ExitTime = p.fieldHandlers.ResolveEventTime(event)
		event.Exit.Process = &event.ProcessCacheEntry.Process

		// update mount pid mapping
		p.resolvers.MountResolver.DelPid(event.Exit.Pid)
	case model.SetuidEventType:
		if _, err = event.SetUID.UnmarshalBinary(data[offset:]); err != nil {
			seclog.Errorf("failed to decode setuid event: %s (offset %d, len %d)", err, offset, len(data))
			return
		}
		defer p.resolvers.ProcessResolver.UpdateUID(event.PIDContext.Pid, event)
	case model.SetgidEventType:
		if _, err = event.SetGID.UnmarshalBinary(data[offset:]); err != nil {
			seclog.Errorf("failed to decode setgid event: %s (offset %d, len %d)", err, offset, len(data))
			return
		}
		defer p.resolvers.ProcessResolver.UpdateGID(event.PIDContext.Pid, event)
	case model.CapsetEventType:
		if _, err = event.Capset.UnmarshalBinary(data[offset:]); err != nil {
			seclog.Errorf("failed to decode capset event: %s (offset %d, len %d)", err, offset, len(data))
			return
		}
		defer p.resolvers.ProcessResolver.UpdateCapset(event.PIDContext.Pid, event)
	case model.SELinuxEventType:
		if _, err = event.SELinux.UnmarshalBinary(data[offset:]); err != nil {
			seclog.Errorf("failed to decode selinux event: %s (offset %d, len %d)", err, offset, len(data))
			return
		}
	case model.BPFEventType:
		if _, err = event.BPF.UnmarshalBinary(data[offset:]); err != nil {
			seclog.Errorf("failed to decode bpf event: %s (offset %d, len %d)", err, offset, len(data))
			return
		}
	case model.PTraceEventType:
		if _, err = event.PTrace.UnmarshalBinary(data[offset:]); err != nil {
			seclog.Errorf("failed to decode ptrace event: %s (offset %d, len %d)", err, offset, len(data))
			return
		}
		// resolve tracee process context
		var pce *model.ProcessCacheEntry
		if event.PTrace.PID > 0 { // pid can be 0 for a PTRACE_TRACEME request
			pce = p.resolvers.ProcessResolver.Resolve(event.PTrace.PID, event.PTrace.PID, 0, false)
		}
		if pce == nil {
			pce = model.NewPlaceholderProcessCacheEntry(event.PTrace.PID, event.PTrace.PID, false)
		}
		event.PTrace.Tracee = &pce.ProcessContext
	case model.MMapEventType:
		if _, err = event.MMap.UnmarshalBinary(data[offset:]); err != nil {
			seclog.Errorf("failed to decode mmap event: %s (offset %d, len %d)", err, offset, len(data))
			return
		}

		if event.MMap.Flags&unix.MAP_ANONYMOUS != 0 {
			// no need to trigger a dentry resolver, not backed by any file
			event.MMap.File.SetPathnameStr("")
			event.MMap.File.SetBasenameStr("")
		}
	case model.MProtectEventType:
		if _, err = event.MProtect.UnmarshalBinary(data[offset:]); err != nil {
			seclog.Errorf("failed to decode mprotect event: %s (offset %d, len %d)", err, offset, len(data))
			return
		}
	case model.LoadModuleEventType:
		if _, err = event.LoadModule.UnmarshalBinary(data[offset:]); err != nil {
			seclog.Errorf("failed to decode load_module event: %s (offset %d, len %d)", err, offset, len(data))
			return
		}

		if event.LoadModule.LoadedFromMemory {
			// no need to trigger a dentry resolver, not backed by any file
			event.LoadModule.File.SetPathnameStr("")
			event.LoadModule.File.SetBasenameStr("")
		}
	case model.UnloadModuleEventType:
		if _, err = event.UnloadModule.UnmarshalBinary(data[offset:]); err != nil {
			seclog.Errorf("failed to decode unload_module event: %s (offset %d, len %d)", err, offset, len(data))
		}
	case model.SignalEventType:
		if _, err = event.Signal.UnmarshalBinary(data[offset:]); err != nil {
			seclog.Errorf("failed to decode signal event: %s (offset %d, len %d)", err, offset, len(data))
			return
		}
		// resolve target process context
		var pce *model.ProcessCacheEntry
		if event.Signal.PID > 0 { // Linux accepts a kill syscall with both negative and zero pid
			pce = p.resolvers.ProcessResolver.Resolve(event.Signal.PID, event.Signal.PID, 0, false)
		}
		if pce == nil {
			pce = model.NewPlaceholderProcessCacheEntry(event.Signal.PID, event.Signal.PID, false)
		}
		event.Signal.Target = &pce.ProcessContext
	case model.SpliceEventType:
		if _, err = event.Splice.UnmarshalBinary(data[offset:]); err != nil {
			seclog.Errorf("failed to decode splice event: %s (offset %d, len %d)", err, offset, len(data))
			return
		}
	case model.NetDeviceEventType:
		if _, err = event.NetDevice.UnmarshalBinary(data[offset:]); err != nil {
			seclog.Errorf("failed to decode net_device event: %s (offset %d, len %d)", err, offset, len(data))
			return
		}
		_ = p.setupNewTCClassifier(event.NetDevice.Device)
	case model.VethPairEventType:
		if _, err = event.VethPair.UnmarshalBinary(data[offset:]); err != nil {
			seclog.Errorf("failed to decode veth_pair event: %s (offset %d, len %d)", err, offset, len(data))
			return
		}
		_ = p.setupNewTCClassifier(event.VethPair.PeerDevice)
	case model.DNSEventType:
		if _, err = event.DNS.UnmarshalBinary(data[offset:]); err != nil {
			if errors.Is(err, model.ErrDNSNameMalformatted) {
				seclog.Debugf("failed to validate DNS event: %s", event.DNS.Name)
			} else if errors.Is(err, model.ErrDNSNamePointerNotSupported) {
				seclog.Tracef("failed to decode DNS event: %s (offset %d, len %d)", err, offset, len(data))
			} else {
				seclog.Errorf("failed to decode DNS event: %s (offset %d, len %d)", err, offset, len(data))
			}

			return
		}
	case model.BindEventType:
		if _, err = event.Bind.UnmarshalBinary(data[offset:]); err != nil {
			seclog.Errorf("failed to decode bind event: %s (offset %d, len %d)", err, offset, len(data))
			return
		}
	case model.SyscallsEventType:
		if _, err = event.Syscalls.UnmarshalBinary(data[offset:]); err != nil {
			seclog.Errorf("failed to decode syscalls event: %s (offset %d, len %d)", err, offset, len(data))
			return
		}
	case model.AnomalyDetectionSyscallEventType:
		if _, err = event.AnomalyDetectionSyscallEvent.UnmarshalBinary(data[offset:]); err != nil {
			seclog.Errorf("failed to decode anomaly detection for syscall event: %s (offset %d, len %d)", err, offset, len(data))
			return
		}
	default:
		seclog.Errorf("unsupported event type %d", eventType)
		return
	}

	// resolve the process cache entry
	entry, isResolved := p.fieldHandlers.ResolveProcessCacheEntry(event)
	if !eventWithNoProcessContext(eventType) {
		if !isResolved {
			event.Error = &ErrNoProcessContext{Err: errors.New("process context not resolved")}
		} else if !entry.HasCompleteLineage() {
			event.Error = &ErrProcessBrokenLineage{PIDContext: entry.PIDContext}
			p.resolvers.ProcessResolver.CountBrokenLineage()
		}
	}
	event.ProcessCacheEntry = entry
	if event.ProcessCacheEntry == nil {
		panic("should always return a process cache entry")
	}

	// resolve the container context
	event.ContainerContext, _ = p.fieldHandlers.ResolveContainerContext(event)

	// use ProcessCacheEntry process context as process context
	event.ProcessContext = &event.ProcessCacheEntry.ProcessContext
	if event.ProcessContext == nil {
		panic("should always return a process context")
	}

	if process.IsKThread(event.ProcessContext.PPid, event.ProcessContext.Pid) {
		return
	}

	if eventType == model.ExitEventType {
		defer p.resolvers.ProcessResolver.DeleteEntry(event.ProcessContext.Pid, p.fieldHandlers.ResolveEventTime(event))
	}

	p.DispatchEvent(event)

	// flush exited process
	p.resolvers.ProcessResolver.DequeueExited()
}

// AddNewNotifyDiscarderPushedCallback add a callback to the list of func that have to be called when a discarder is pushed to kernel
func (p *Probe) AddNewNotifyDiscarderPushedCallback(cb NotifyDiscarderPushedCallback) {
	p.notifyDiscarderPushedCallbacksLock.Lock()
	defer p.notifyDiscarderPushedCallbacksLock.Unlock()

	p.notifyDiscarderPushedCallbacks = append(p.notifyDiscarderPushedCallbacks, cb)
}

// OnNewDiscarder is called when a new discarder is found
func (p *Probe) OnNewDiscarder(rs *rules.RuleSet, ev *model.Event, field eval.Field, eventType eval.EventType) {
	// discarders disabled
	if !p.Config.Probe.EnableDiscarders {
		return
	}

	if p.isRuntimeDiscarded {
		fakeTime := time.Unix(0, int64(ev.TimestampRaw))
		if !p.discarderRateLimiter.AllowN(fakeTime, 1) {
			return
		}
	}

	seclog.Tracef("New discarder of type %s for field %s", eventType, field)

	if handlers, ok := allDiscarderHandlers[eventType]; ok {
		for _, handler := range handlers {
			discarderPushed, _ := handler(rs, ev, p, Discarder{Field: field})

			if discarderPushed {
				p.notifyDiscarderPushedCallbacksLock.Lock()
				defer p.notifyDiscarderPushedCallbacksLock.Unlock()
				for _, cb := range p.notifyDiscarderPushedCallbacks {
					cb(eventType, ev, field)
				}
			}
		}
	}
}

// ApplyFilterPolicy is called when a passing policy for an event type is applied
func (p *Probe) ApplyFilterPolicy(eventType eval.EventType, mode kfilters.PolicyMode, flags kfilters.PolicyFlag) error {
	seclog.Infof("Setting in-kernel filter policy to `%s` for `%s`", mode, eventType)
	table, err := managerhelper.Map(p.Manager, "filter_policy")
	if err != nil {
		return fmt.Errorf("unable to find policy table: %w", err)
	}

	et := config.ParseEvalEventType(eventType)
	if et == model.UnknownEventType {
		return errors.New("unable to parse the eval event type")
	}

	policy := &kfilters.FilterPolicy{
		Mode:  mode,
		Flags: flags,
	}

	return table.Put(ebpf.Uint32MapItem(et), policy)
}

// SetApprovers applies approvers and removes the unused ones
func (p *Probe) SetApprovers(eventType eval.EventType, approvers rules.Approvers) error {
	handler, exists := kfilters.AllApproversHandlers[eventType]
	if !exists {
		return nil
	}

	newApprovers, err := handler(approvers)
	if err != nil {
		seclog.Errorf("Error while adding approvers fallback in-kernel policy to `%s` for `%s`: %s", kfilters.PolicyModeAccept, eventType, err)
	}

	type tag struct {
		eventType    eval.EventType
		approverType string
	}
	approverAddedMetricCounter := make(map[tag]float64)

	for _, newApprover := range newApprovers {
		seclog.Tracef("Applying approver %+v for event type %s", newApprover, eventType)
		if err := newApprover.Apply(p.Manager); err != nil {
			return err
		}

		approverType := getApproverType(newApprover.GetTableName())
		approverAddedMetricCounter[tag{eventType, approverType}]++
	}

	if previousApprovers, exist := p.approvers[eventType]; exist {
		previousApprovers.Sub(newApprovers)
		for _, previousApprover := range previousApprovers {
			seclog.Tracef("Removing previous approver %+v for event type %s", previousApprover, eventType)
			if err := previousApprover.Remove(p.Manager); err != nil {
				return err
			}

			approverType := getApproverType(previousApprover.GetTableName())
			approverAddedMetricCounter[tag{eventType, approverType}]--
			if approverAddedMetricCounter[tag{eventType, approverType}] <= 0 {
				delete(approverAddedMetricCounter, tag{eventType, approverType})
			}
		}
	}

	for tags, count := range approverAddedMetricCounter {
		tags := []string{
			fmt.Sprintf("approver_type:%s", tags.approverType),
			fmt.Sprintf("event_type:%s", tags.eventType),
		}

		if err := p.StatsdClient.Gauge(metrics.MetricApproverAdded, count, tags, 1.0); err != nil {
			seclog.Tracef("couldn't set MetricApproverAdded metric: %s", err)
		}
	}

	p.approvers[eventType] = newApprovers
	return nil
}

func getApproverType(approverTableName string) string {
	approverType := "flag"

	if approverTableName == kfilters.BasenameApproverKernelMapName {
		approverType = "basename"
	}

	return approverType
}

func (p *Probe) isNeededForActivityDump(eventType eval.EventType) bool {
	if p.Config.RuntimeSecurity.ActivityDumpEnabled {
		for _, e := range p.profileManagers.GetActivityDumpTracedEventTypes() {
			if e.String() == eventType {
				return true
			}
		}
	}
	return false
}

func (p *Probe) isNeededForSecurityProfile(eventType eval.EventType) bool {
	if p.Config.RuntimeSecurity.SecurityProfileEnabled {
		for _, e := range p.Config.RuntimeSecurity.AnomalyDetectionEventTypes {
			if e.String() == eventType {
				return true
			}
		}
	}
	return false
}

func (p *Probe) validEventTypeForConfig(eventType string) bool {
	if eventType == "dns" && !p.Config.Probe.NetworkEnabled {
		return false
	}
	return true
}

// updateProbes applies the loaded set of rules and returns a report
// of the applied approvers for it.
func (p *Probe) updateProbes(ruleEventTypes []eval.EventType, useSnapshotProbes bool) error {
	// event types enabled either by event handlers or by rules
	eventTypes := append([]eval.EventType{}, defaultEventTypes...)
	eventTypes = append(eventTypes, ruleEventTypes...)
	for eventType, handlers := range p.eventHandlers {
		if len(handlers) == 0 {
			continue
		}
		if slices.Contains(eventTypes, model.EventType(eventType).String()) {
			continue
		}
		if eventType != int(model.UnknownEventType) && eventType != int(model.MaxAllEventType) {
			eventTypes = append(eventTypes, model.EventType(eventType).String())
		}
	}

	var activatedProbes []manager.ProbesSelector

	if useSnapshotProbes {
		activatedProbes = append(activatedProbes, probes.SnapshotSelectors(p.useFentry)...)
	}

	// extract probe to activate per the event types
	for eventType, selectors := range probes.GetSelectorsPerEventType(p.useFentry) {
		if (eventType == "*" || slices.Contains(eventTypes, eventType) || p.isNeededForActivityDump(eventType) || p.isNeededForSecurityProfile(eventType)) && p.validEventTypeForConfig(eventType) {
			activatedProbes = append(activatedProbes, selectors...)
		}
	}

	activatedProbes = append(activatedProbes, p.resolvers.TCResolver.SelectTCProbes())

	// ActivityDumps
	if p.Config.RuntimeSecurity.ActivityDumpEnabled {
		for _, e := range p.profileManagers.GetActivityDumpTracedEventTypes() {
			if e == model.SyscallsEventType {
				activatedProbes = append(activatedProbes, probes.SyscallMonitorSelectors...)
				break
			}
		}
	}

	// Print the list of unique probe identification IDs that are registered
	var selectedIDs []manager.ProbeIdentificationPair
	for _, selector := range activatedProbes {
		for _, id := range selector.GetProbesIdentificationPairList() {
			var exists bool
			for _, selectedID := range selectedIDs {
				if selectedID.Matches(id) {
					exists = true
				}
			}
			if !exists {
				selectedIDs = append(selectedIDs, id)
				seclog.Tracef("probe %s selected", id)
			}
		}
	}

	enabledEventsMap, err := managerhelper.Map(p.Manager, "enabled_events")
	if err != nil {
		return err
	}

	enabledEvents := uint64(0)
	for _, eventName := range eventTypes {
		if eventName != "*" {
			eventType := config.ParseEvalEventType(eventName)
			if eventType == model.UnknownEventType {
				return fmt.Errorf("unknown event type '%s'", eventName)
			}
			enabledEvents |= 1 << (eventType - 1)
		}
	}

	if err := enabledEventsMap.Put(ebpf.ZeroUint32MapItem, enabledEvents); err != nil {
		return fmt.Errorf("failed to set enabled events: %w", err)
	}

	return p.Manager.UpdateActivatedProbes(activatedProbes)
}

// GetDiscarders retrieve the discarders
func (p *Probe) GetDiscarders() (*DiscardersDump, error) {
	inodeMap, err := managerhelper.Map(p.Manager, "inode_discarders")
	if err != nil {
		return nil, err
	}

	pidMap, err := managerhelper.Map(p.Manager, "pid_discarders")
	if err != nil {
		return nil, err
	}

	statsFB, err := managerhelper.Map(p.Manager, "fb_discarder_stats")
	if err != nil {
		return nil, err
	}

	statsBB, err := managerhelper.Map(p.Manager, "bb_discarder_stats")
	if err != nil {
		return nil, err
	}

	dump, err := dumpDiscarders(p.resolvers.DentryResolver, pidMap, inodeMap, statsFB, statsBB)
	if err != nil {
		return nil, err
	}
	return &dump, nil
}

// DumpDiscarders removes all the discarders
func (p *Probe) DumpDiscarders() (string, error) {
	seclog.Debugf("Dumping discarders")

	dump, err := p.GetDiscarders()
	if err != nil {
		return "", err
	}

	fp, err := os.CreateTemp("/tmp", "discarder-dump-")
	if err != nil {
		return "", err
	}
	defer fp.Close()

	if err := os.Chmod(fp.Name(), 0400); err != nil {
		return "", err
	}

	encoder := yaml.NewEncoder(fp)
	defer encoder.Close()

	if err := encoder.Encode(dump); err != nil {
		return "", err
	}
	err = fp.Close()
	if err != nil {
		return "", fmt.Errorf("could not close file [%s]: %w", fp.Name(), err)
	}
	return fp.Name(), err
}

// FlushDiscarders invalidates all the discarders
func (p *Probe) FlushDiscarders() error {
	seclog.Debugf("Flushing discarders")
	return bumpDiscardersRevision(p.Erpc)
}

// Snapshot runs the different snapshot functions of the resolvers that
// require to sync with the current state of the system
func (p *Probe) Snapshot() error {
	return p.resolvers.Snapshot()
}

// Stop the probe
func (p *Probe) Stop() {
	_ = p.Manager.StopReaders(manager.CleanAll)
}

// Close the probe
func (p *Probe) Close() error {
	// Cancelling the context will stop the reorderer = we won't dequeue events anymore and new events from the
	// perf map reader are ignored
	p.cancelFnc()

	// we wait until both the reorderer and the monitor are stopped
	p.wg.Wait()

	ebpfcheck.RemoveNameMappings(p.Manager)
	// Stopping the manager will stop the perf map reader and unload eBPF programs
	if err := p.Manager.Stop(manager.CleanAll); err != nil {
		return err
	}

	// when we reach this point, we do not generate nor consume events anymore, we can close the resolvers
	return p.resolvers.Close()
}

// GetDebugStats returns the debug stats
func (p *Probe) GetDebugStats() map[string]interface{} {
	debug := map[string]interface{}{
		"start_time": p.startTime.String(),
	}
	// TODO(Will): add manager state
	return debug
}

// QueuedNetworkDeviceError is used to indicate that the new network device was queued until its namespace handle is
// resolved.
type QueuedNetworkDeviceError struct {
	msg string
}

func (err QueuedNetworkDeviceError) Error() string {
	return err.msg
}

func (p *Probe) setupNewTCClassifier(device model.NetDevice) error {
	// select netns handle
	var handle *os.File
	var err error
	netns := p.resolvers.NamespaceResolver.ResolveNetworkNamespace(device.NetNS)
	if netns != nil {
		handle, err = netns.GetNamespaceHandleDup()
	}
	if err != nil {
		defer handle.Close()
	}
	if netns == nil || err != nil || handle == nil {
		// queue network device so that a TC classifier can be added later
		p.resolvers.NamespaceResolver.QueueNetworkDevice(device)
		return QueuedNetworkDeviceError{msg: fmt.Sprintf("device %s is queued until %d is resolved", device.Name, device.NetNS)}
	}
	err = p.resolvers.TCResolver.SetupNewTCClassifierWithNetNSHandle(device, handle, p.Manager)
	if err != nil {
		return err
	}
	if handle != nil {
		if err := handle.Close(); err != nil {
			return fmt.Errorf("could not close file [%s]: %w", handle.Name(), err)
		}
	}
	return err
}

// FlushNetworkNamespace removes all references and stops all TC programs in the provided network namespace. This method
// flushes the network namespace in the network namespace resolver as well.
func (p *Probe) FlushNetworkNamespace(namespace *netns.NetworkNamespace) {
	p.resolvers.NamespaceResolver.FlushNetworkNamespace(namespace)

	// cleanup internal structures
	p.resolvers.TCResolver.FlushNetworkNamespaceID(namespace.ID(), p.Manager)
}

func (p *Probe) handleNewMount(ev *model.Event, m *model.Mount) error {
	// There could be entries of a previous mount_id in the cache for instance,
	// runc does the following : it bind mounts itself (using /proc/exe/self),
	// opens a file descriptor on the new file with O_CLOEXEC then umount the bind mount using
	// MNT_DETACH. It then does an exec syscall, that will cause the fd to be closed.
	// Our dentry resolution of the exec event causes the inode/mount_id to be put in cache,
	// so we remove all dentry entries belonging to the mountID.
	p.resolvers.DentryResolver.DelCacheEntries(m.MountID)

	// Resolve mount point
	if err := p.resolvers.PathResolver.SetMountPoint(ev, m); err != nil {
		seclog.Debugf("failed to set mount point: %v", err)
		return err
	}
	// Resolve root
	if err := p.resolvers.PathResolver.SetMountRoot(ev, m); err != nil {
		seclog.Debugf("failed to set mount root: %v", err)
		return err
	}

	// Insert new mount point in cache, passing it a copy of the mount that we got from the event
	if err := p.resolvers.MountResolver.Insert(*m, 0); err != nil {
		seclog.Errorf("failed to insert mount event: %v", err)
		return err
	}

	return nil
}

func (p *Probe) applyDefaultFilterPolicies() {
	if !p.Config.Probe.EnableKernelFilters {
		seclog.Warnf("Forcing in-kernel filter policy to `pass`: filtering not enabled")
	}

	for eventType := model.FirstEventType; eventType <= model.LastEventType; eventType++ {
		var mode kfilters.PolicyMode

		if !p.Config.Probe.EnableKernelFilters {
			mode = kfilters.PolicyModeNoFilter
		} else if len(p.eventHandlers[eventType]) > 0 {
			mode = kfilters.PolicyModeAccept
		} else {
			mode = kfilters.PolicyModeDeny
		}

		if err := p.ApplyFilterPolicy(eventType.String(), mode, math.MaxUint8); err != nil {
			seclog.Debugf("unable to apply to filter policy `%s` for `%s`", eventType, mode)
		}
	}
}

// ApplyRuleSet setup the probes for the provided set of rules and returns the policy report.
func (p *Probe) ApplyRuleSet(rs *rules.RuleSet) (*kfilters.ApplyRuleSetReport, error) {
	ars, err := kfilters.NewApplyRuleSetReport(p.Config.Probe, rs)
	if err != nil {
		return nil, err
	}

	for eventType, report := range ars.Policies {
		if err := p.ApplyFilterPolicy(eventType, report.Mode, report.Flags); err != nil {
			return nil, err
		}
		if err := p.SetApprovers(eventType, report.Approvers); err != nil {
			return nil, err
		}
	}

	if err := p.FlushDiscarders(); err != nil {
		return nil, fmt.Errorf("failed to flush discarders: %w", err)
	}

	if err := p.updateProbes(rs.GetEventTypes(), false); err != nil {
		return nil, fmt.Errorf("failed to select probes: %w", err)
	}

	return ars, nil
}

// NewProbe instantiates a new runtime security agent probe
func NewProbe(config *config.Config, opts Opts) (*Probe, error) {
	opts.normalize()

	nerpc, err := erpc.NewERPC()
	if err != nil {
		return nil, err
	}

	ctx, cancel := context.WithCancel(context.Background())

	p := &Probe{
		Opts:                 opts,
		Config:               config,
		ctx:                  ctx,
		cancelFnc:            cancel,
		StatsdClient:         opts.StatsdClient,
		discarderRateLimiter: rate.NewLimiter(rate.Every(time.Second/5), 100),
		PlatformProbe: PlatformProbe{
			approvers:          make(map[eval.EventType]kfilters.ActiveApprovers),
			managerOptions:     ebpf.NewDefaultOptions(),
			Erpc:               nerpc,
			erpcRequest:        &erpc.Request{},
			isRuntimeDiscarded: !opts.DontDiscardRuntime,
			useFentry:          config.Probe.EventStreamUseFentry,
		},
	}

	if err := p.detectKernelVersion(); err != nil {
		// we need the kernel version to start, fail if we can't get it
		return nil, err
	}

	if err := p.sanityChecks(); err != nil {
		return nil, err
	}

	if err := p.VerifyOSVersion(); err != nil {
		seclog.Warnf("the current kernel isn't officially supported, some features might not work properly: %v", err)
	}

	if err := p.VerifyEnvironment(); err != nil {
		seclog.Warnf("the current environment may be misconfigured: %v", err)
	}

	useRingBuffers := p.UseRingBuffers()
	useMmapableMaps := p.kernelVersion.HaveMmapableMaps()

	p.Manager = ebpf.NewRuntimeSecurityManager(useRingBuffers, p.useFentry)

	p.ensureConfigDefaults()

	p.monitor = NewMonitor(p)

	numCPU, err := utils.NumCPU()
	if err != nil {
		return nil, fmt.Errorf("failed to parse CPU count: %w", err)
	}

	p.managerOptions.MapSpecEditors = probes.AllMapSpecEditors(numCPU, probes.MapSpecEditorOpts{
		TracedCgroupSize:        p.Config.RuntimeSecurity.ActivityDumpTracedCgroupsCount,
		UseRingBuffers:          useRingBuffers,
		UseMmapableMaps:         useMmapableMaps,
		RingBufferSize:          uint32(p.Config.Probe.EventStreamBufferSize),
		PathResolutionEnabled:   p.Opts.PathResolutionEnabled,
		SecurityProfileMaxCount: p.Config.RuntimeSecurity.SecurityProfileMaxCount,
	})

	if config.RuntimeSecurity.ActivityDumpEnabled {
		for _, e := range config.RuntimeSecurity.ActivityDumpTracedEventTypes {
			if e == model.SyscallsEventType {
				// Add syscall monitor probes
				p.managerOptions.ActivatedProbes = append(p.managerOptions.ActivatedProbes, probes.SyscallMonitorSelectors...)
				break
			}
		}
	}

	p.constantOffsets, err = p.GetOffsetConstants()
	if err != nil {
		seclog.Warnf("constant fetcher failed: %v", err)
		return nil, err
	}
	// the constant fetching mechanism can be quite memory intensive, between kernel header downloading,
	// runtime compilation, BTF parsing...
	// let's ensure the GC has run at this point before doing further memory intensive stuff
	runtime.GC()

	p.managerOptions.ConstantEditors = append(p.managerOptions.ConstantEditors, constantfetch.CreateConstantEditors(p.constantOffsets)...)

	areCGroupADsEnabled := config.RuntimeSecurity.ActivityDumpTracedCgroupsCount > 0

	// Add global constant editors
	p.managerOptions.ConstantEditors = append(p.managerOptions.ConstantEditors,
		manager.ConstantEditor{
			Name:  "runtime_pid",
			Value: uint64(utils.Getpid()),
		},
		manager.ConstantEditor{
			Name:  "do_fork_input",
			Value: getDoForkInput(p.kernelVersion),
		},
		manager.ConstantEditor{
			Name:  "has_usernamespace_first_arg",
			Value: getHasUsernamespaceFirstArg(p.kernelVersion),
		},
		manager.ConstantEditor{
			Name:  "ovl_path_in_ovl_inode",
			Value: getOvlPathInOvlInode(p.kernelVersion),
		},
		manager.ConstantEditor{
			Name:  "mount_id_offset",
			Value: mount.GetMountIDOffset(p.kernelVersion),
		},
		manager.ConstantEditor{
			Name:  "getattr2",
			Value: getAttr2(p.kernelVersion),
		},
		manager.ConstantEditor{
			Name:  "vfs_unlink_dentry_position",
			Value: mount.GetVFSLinkDentryPosition(p.kernelVersion),
		},
		manager.ConstantEditor{
			Name:  "vfs_mkdir_dentry_position",
			Value: mount.GetVFSMKDirDentryPosition(p.kernelVersion),
		},
		manager.ConstantEditor{
			Name:  "vfs_link_target_dentry_position",
			Value: mount.GetVFSLinkTargetDentryPosition(p.kernelVersion),
		},
		manager.ConstantEditor{
			Name:  "vfs_setxattr_dentry_position",
			Value: mount.GetVFSSetxattrDentryPosition(p.kernelVersion),
		},
		manager.ConstantEditor{
			Name:  "vfs_removexattr_dentry_position",
			Value: mount.GetVFSRemovexattrDentryPosition(p.kernelVersion),
		},
		manager.ConstantEditor{
			Name:  "vfs_rename_input_type",
			Value: mount.GetVFSRenameInputType(p.kernelVersion),
		},
		manager.ConstantEditor{
			Name:  "check_helper_call_input",
			Value: getCheckHelperCallInputType(p.kernelVersion),
		},
		manager.ConstantEditor{
			Name:  "cgroup_activity_dumps_enabled",
			Value: utils.BoolTouint64(config.RuntimeSecurity.ActivityDumpEnabled && areCGroupADsEnabled),
		},
		manager.ConstantEditor{
			Name:  "net_struct_type",
			Value: getNetStructType(p.kernelVersion),
		},
		manager.ConstantEditor{
			Name:  "syscall_monitor_event_period",
			Value: uint64(config.RuntimeSecurity.ActivityDumpSyscallMonitorPeriod.Nanoseconds()),
		},
		manager.ConstantEditor{
			Name:  "send_signal",
			Value: isBPFSendSignalHelperAvailable(p.kernelVersion),
		},
		manager.ConstantEditor{
			Name:  "anomaly_syscalls",
			Value: utils.BoolTouint64(slices.Contains(p.Config.RuntimeSecurity.AnomalyDetectionEventTypes, model.SyscallsEventType)),
		},
		manager.ConstantEditor{
			Name:  "monitor_syscalls_map_enabled",
			Value: utils.BoolTouint64(opts.SyscallsMapMonitorEnabled),
		},
	)

	p.managerOptions.ConstantEditors = append(p.managerOptions.ConstantEditors, DiscarderConstants...)
	p.managerOptions.ConstantEditors = append(p.managerOptions.ConstantEditors, getCGroupWriteConstants())

	// if we are using tracepoints to probe syscall exits, i.e. if we are using an old kernel version (< 4.12)
	// we need to use raw_syscall tracepoints for exits, as syscall are not trace when running an ia32 userspace
	// process
	if probes.ShouldUseSyscallExitTracepoints() {
		p.managerOptions.ConstantEditors = append(p.managerOptions.ConstantEditors,
			manager.ConstantEditor{
				Name:  "tracepoint_raw_syscall_fallback",
				Value: utils.BoolTouint64(true),
			},
		)
	}

	if useRingBuffers {
		p.managerOptions.ConstantEditors = append(p.managerOptions.ConstantEditors,
			manager.ConstantEditor{
				Name:  "use_ring_buffer",
				Value: utils.BoolTouint64(true),
			},
		)
	}

	if p.kernelVersion.HavePIDLinkStruct() {
		p.managerOptions.ConstantEditors = append(p.managerOptions.ConstantEditors,
			manager.ConstantEditor{
				Name:  "kernel_has_pid_link_struct",
				Value: utils.BoolTouint64(true),
			},
		)
	}

	if p.kernelVersion.HaveLegacyPipeInodeInfoStruct() {
		p.managerOptions.ConstantEditors = append(p.managerOptions.ConstantEditors,
			manager.ConstantEditor{
				Name:  "kernel_has_legacy_pipe_inode_info",
				Value: utils.BoolTouint64(true),
			},
		)
	}

	// tail calls
	p.managerOptions.TailCallRouter = probes.AllTailRoutes(p.Config.Probe.ERPCDentryResolutionEnabled, p.Config.Probe.NetworkEnabled, useMmapableMaps, p.useFentry)
	if !p.Config.Probe.ERPCDentryResolutionEnabled || useMmapableMaps {
		// exclude the programs that use the bpf_probe_write_user helper
		p.managerOptions.ExcludedFunctions = probes.AllBPFProbeWriteUserProgramFunctions()
	}

	if !p.Config.Probe.NetworkEnabled {
		// prevent all TC classifiers from loading
		p.managerOptions.ExcludedFunctions = append(p.managerOptions.ExcludedFunctions, probes.GetAllTCProgramFunctions()...)
	}

	if p.useFentry {
		afBasedExcluder, err := newAvailableFunctionsBasedExcluder()
		if err != nil {
			return nil, err
		}

		p.managerOptions.AdditionalExcludedFunctionCollector = afBasedExcluder
	}

	p.scrubber = procutil.NewDefaultDataScrubber()
	p.scrubber.AddCustomSensitiveWords(config.Probe.CustomSensitiveWords)

	resolversOpts := resolvers.Opts{
		PathResolutionEnabled: opts.PathResolutionEnabled,
		TagsResolver:          opts.TagsResolver,
		UseRingBuffer:         useRingBuffers,
	}
	p.resolvers, err = resolvers.NewResolvers(config, p.Manager, p.StatsdClient, p.scrubber, p.Erpc, resolversOpts)
	if err != nil {
		return nil, err
	}

	p.fieldHandlers = &FieldHandlers{resolvers: p.resolvers}

	p.event = NewEvent(p.fieldHandlers)

	// be sure to zero the probe event before everything else
	p.zeroEvent()

	if useRingBuffers {
		p.eventStream = ringbuffer.New(p.handleEvent)
		p.managerOptions.SkipRingbufferReaderStartup = map[string]bool{
			eventstream.EventStreamMap: true,
		}
	} else {
		p.eventStream, err = reorderer.NewOrderedPerfMap(p.ctx, p.handleEvent, p.StatsdClient)
		if err != nil {
			return nil, err
		}
		p.managerOptions.SkipPerfMapReaderStartup = map[string]bool{
			eventstream.EventStreamMap: true,
		}
	}

	return p, nil
}

// GetProfileManagers returns the security profile managers
func (p *Probe) GetProfileManagers() *SecurityProfileManagers {
	return p.profileManagers
}

func (p *Probe) ensureConfigDefaults() {
	// enable runtime compiled constants on COS by default
	if !p.Config.Probe.RuntimeCompiledConstantsIsSet && p.kernelVersion.IsCOSKernel() {
		p.Config.Probe.RuntimeCompiledConstantsEnabled = true
	}
}

const (
	netStructHasProcINum uint64 = 0
	netStructHasNS       uint64 = 1
)

// getNetStructType returns whether the net structure has a namespace attribute
func getNetStructType(kv *kernel.Version) uint64 {
	if kv.IsRH7Kernel() {
		return netStructHasProcINum
	}
	return netStructHasNS
}

const (
	doForkListInput uint64 = iota
	doForkStructInput
)

func getAttr2(kernelVersion *kernel.Version) uint64 {
	if kernelVersion.IsRH7Kernel() {
		return 1
	}
	return 0
}

// getDoForkInput returns the expected input type of _do_fork, do_fork and kernel_clone
func getDoForkInput(kernelVersion *kernel.Version) uint64 {
	if kernelVersion.Code != 0 && kernelVersion.Code >= kernel.Kernel5_3 {
		return doForkStructInput
	}
	return doForkListInput
}

func getHasUsernamespaceFirstArg(kernelVersion *kernel.Version) uint64 {
	if kernelVersion.Code != 0 && kernelVersion.Code >= kernel.Kernel6_0 {
		return 1
	}
	return 0
}

func getOvlPathInOvlInode(kernelVersion *kernel.Version) uint64 {
	// https://github.com/torvalds/linux/commit/ffa5723c6d259b3191f851a50a98d0352b345b39
	// changes a bit how the lower dentry/inode is stored in `ovl_inode`. To check if we
	// are in this configuration we first probe the kernel version, then we check for the
	// presence of the function introduced in the same patch.
	const patchSentinel = "ovl_i_path_real"

	if kernelVersion.Code != 0 && kernelVersion.Code >= kernel.Kernel5_19 {
		return 1
	}

	check, err := commonebpf.VerifyKernelFuncs(patchSentinel)
	if err != nil {
		return 0
	}

	// VerifyKernelFuncs returns the missing functions
	if _, ok := check[patchSentinel]; !ok {
		return 1
	}

	return 0
}

// isBPFSendSignalHelperAvailable returns true if the bpf_send_signal helper is available in the current kernel
func isBPFSendSignalHelperAvailable(kernelVersion *kernel.Version) uint64 {
	if kernelVersion.Code != 0 && kernelVersion.Code >= kernel.Kernel5_3 {
		return uint64(1)
	}
	return uint64(0)
}

// getCGroupWriteConstants returns the value of the constant used to determine how cgroups should be captured in kernel
// space
func getCGroupWriteConstants() manager.ConstantEditor {
	cgroupWriteConst := uint64(1)
	kv, err := kernel.NewKernelVersion()
	if err == nil {
		if kv.IsRH7Kernel() {
			cgroupWriteConst = 2
		}
	}

	return manager.ConstantEditor{
		Name:  "cgroup_write_type",
		Value: cgroupWriteConst,
	}
}

// GetOffsetConstants returns the offsets and struct sizes constants
func (p *Probe) GetOffsetConstants() (map[string]uint64, error) {
	constantFetcher := constantfetch.ComposeConstantFetchers(constantfetch.GetAvailableConstantFetchers(p.Config.Probe, p.kernelVersion, p.StatsdClient))
	kv, err := p.GetKernelVersion()
	if err != nil {
		return nil, fmt.Errorf("failed to fetch probe kernel version: %w", err)
	}
	AppendProbeRequestsToFetcher(constantFetcher, kv)
	return constantFetcher.FinishAndGetResults()
}

// GetConstantFetcherStatus returns the status of the constant fetcher associated with this probe
func (p *Probe) GetConstantFetcherStatus() (*constantfetch.ConstantFetcherStatus, error) {
	constantFetcher := constantfetch.ComposeConstantFetchers(constantfetch.GetAvailableConstantFetchers(p.Config.Probe, p.kernelVersion, p.StatsdClient))
	kv, err := p.GetKernelVersion()
	if err != nil {
		return nil, fmt.Errorf("failed to fetch probe kernel version: %w", err)
	}
	AppendProbeRequestsToFetcher(constantFetcher, kv)
	return constantFetcher.FinishAndGetStatus()
}

// AppendProbeRequestsToFetcher returns the offsets and struct sizes constants, from a constant fetcher
func AppendProbeRequestsToFetcher(constantFetcher constantfetch.ConstantFetcher, kv *kernel.Version) {
	constantFetcher.AppendSizeofRequest(constantfetch.SizeOfInode, "struct inode", "linux/fs.h")
	constantFetcher.AppendOffsetofRequest(constantfetch.OffsetNameSuperBlockStructSFlags, "struct super_block", "s_flags", "linux/fs.h")
	constantFetcher.AppendOffsetofRequest(constantfetch.OffsetNameSuperBlockStructSMagic, "struct super_block", "s_magic", "linux/fs.h")
	constantFetcher.AppendOffsetofRequest(constantfetch.OffsetNameDentryStructDSB, "struct dentry", "d_sb", "linux/dcache.h")
	constantFetcher.AppendOffsetofRequest(constantfetch.OffsetNameSignalStructStructTTY, "struct signal_struct", "tty", "linux/sched/signal.h")
	constantFetcher.AppendOffsetofRequest(constantfetch.OffsetNameTTYStructStructName, "struct tty_struct", "name", "linux/tty.h")
	constantFetcher.AppendOffsetofRequest(constantfetch.OffsetNameCredStructUID, "struct cred", "uid", "linux/cred.h")
	constantFetcher.AppendOffsetofRequest(constantfetch.OffsetNameLinuxBinprmP, "struct linux_binprm", "p", "linux/binfmts.h")
	constantFetcher.AppendOffsetofRequest(constantfetch.OffsetNameLinuxBinprmArgc, "struct linux_binprm", "argc", "linux/binfmts.h")
	constantFetcher.AppendOffsetofRequest(constantfetch.OffsetNameLinuxBinprmEnvc, "struct linux_binprm", "envc", "linux/binfmts.h")
	constantFetcher.AppendOffsetofRequest(constantfetch.OffsetNameVMAreaStructFlags, "struct vm_area_struct", "vm_flags", "linux/mm_types.h")
	// bpf offsets
	constantFetcher.AppendOffsetofRequest(constantfetch.OffsetNameBPFMapStructID, "struct bpf_map", "id", "linux/bpf.h")
	if kv.Code != 0 && (kv.Code >= kernel.Kernel4_15 || kv.IsRH7Kernel()) {
		constantFetcher.AppendOffsetofRequest(constantfetch.OffsetNameBPFMapStructName, "struct bpf_map", "name", "linux/bpf.h")
	}
	constantFetcher.AppendOffsetofRequest(constantfetch.OffsetNameBPFMapStructMapType, "struct bpf_map", "map_type", "linux/bpf.h")
	constantFetcher.AppendOffsetofRequest(constantfetch.OffsetNameBPFProgAuxStructID, "struct bpf_prog_aux", "id", "linux/bpf.h")
	if kv.Code != 0 && (kv.Code >= kernel.Kernel4_15 || kv.IsRH7Kernel()) {
		constantFetcher.AppendOffsetofRequest(constantfetch.OffsetNameBPFProgAuxStructName, "struct bpf_prog_aux", "name", "linux/bpf.h")
	}
	constantFetcher.AppendOffsetofRequest(constantfetch.OffsetNameBPFProgStructTag, "struct bpf_prog", "tag", "linux/filter.h")
	constantFetcher.AppendOffsetofRequest(constantfetch.OffsetNameBPFProgStructAux, "struct bpf_prog", "aux", "linux/filter.h")
	constantFetcher.AppendOffsetofRequest(constantfetch.OffsetNameBPFProgStructType, "struct bpf_prog", "type", "linux/filter.h")

	if kv.Code != 0 && (kv.Code > kernel.Kernel4_16 || kv.IsSuse12Kernel() || kv.IsSuse15Kernel()) {
		constantFetcher.AppendOffsetofRequest(constantfetch.OffsetNameBPFProgStructExpectedAttachType, "struct bpf_prog", "expected_attach_type", "linux/filter.h")
	}
	// namespace nr offsets
	constantFetcher.AppendOffsetofRequest(constantfetch.OffsetNamePIDStructLevel, "struct pid", "level", "linux/pid.h")
	constantFetcher.AppendOffsetofRequest(constantfetch.OffsetNamePIDStructNumbers, "struct pid", "numbers", "linux/pid.h")
	constantFetcher.AppendSizeofRequest(constantfetch.SizeOfUPID, "struct upid", "linux/pid.h")
	if kv.HavePIDLinkStruct() {
		constantFetcher.AppendOffsetofRequest(constantfetch.OffsetNameTaskStructPIDLink, "struct task_struct", "pids", "linux/sched.h")
		constantFetcher.AppendOffsetofRequest(constantfetch.OffsetNamePIDLinkStructPID, "struct pid_link", "pid", "linux/pid.h")
	} else {
		constantFetcher.AppendOffsetofRequest(constantfetch.OffsetNameTaskStructPID, "struct task_struct", "thread_pid", "linux/sched.h")
	}

	// splice event
	constantFetcher.AppendOffsetofRequest(constantfetch.OffsetNamePipeInodeInfoStructBufs, "struct pipe_inode_info", "bufs", "linux/pipe_fs_i.h")
	if kv.HaveLegacyPipeInodeInfoStruct() {
		constantFetcher.AppendOffsetofRequest(constantfetch.OffsetNamePipeInodeInfoStructNrbufs, "struct pipe_inode_info", "nrbufs", "linux/pipe_fs_i.h")
		constantFetcher.AppendOffsetofRequest(constantfetch.OffsetNamePipeInodeInfoStructCurbuf, "struct pipe_inode_info", "curbuf", "linux/pipe_fs_i.h")
		constantFetcher.AppendOffsetofRequest(constantfetch.OffsetNamePipeInodeInfoStructBuffers, "struct pipe_inode_info", "buffers", "linux/pipe_fs_i.h")
	} else {
		constantFetcher.AppendOffsetofRequest(constantfetch.OffsetNamePipeInodeInfoStructHead, "struct pipe_inode_info", "head", "linux/pipe_fs_i.h")
		constantFetcher.AppendOffsetofRequest(constantfetch.OffsetNamePipeInodeInfoStructRingsize, "struct pipe_inode_info", "ring_size", "linux/pipe_fs_i.h")
	}

	// network related constants
	constantFetcher.AppendOffsetofRequest(constantfetch.OffsetNameNetDeviceStructIfIndex, "struct net_device", "ifindex", "linux/netdevice.h")
	constantFetcher.AppendOffsetofRequest(constantfetch.OffsetNameSockCommonStructSKCNet, "struct sock_common", "skc_net", "net/sock.h")
	constantFetcher.AppendOffsetofRequest(constantfetch.OffsetNameSockCommonStructSKCFamily, "struct sock_common", "skc_family", "net/sock.h")
	constantFetcher.AppendOffsetofRequest(constantfetch.OffsetNameFlowI4StructSADDR, "struct flowi4", "saddr", "net/flow.h")
	constantFetcher.AppendOffsetofRequest(constantfetch.OffsetNameFlowI4StructULI, "struct flowi4", "uli", "net/flow.h")
	constantFetcher.AppendOffsetofRequest(constantfetch.OffsetNameFlowI6StructSADDR, "struct flowi6", "saddr", "net/flow.h")
	constantFetcher.AppendOffsetofRequest(constantfetch.OffsetNameFlowI6StructULI, "struct flowi6", "uli", "net/flow.h")
	constantFetcher.AppendOffsetofRequest(constantfetch.OffsetNameSocketStructSK, "struct socket", "sk", "linux/net.h")

	// Interpreter constants
	constantFetcher.AppendOffsetofRequest(constantfetch.OffsetNameLinuxBinprmStructFile, "struct linux_binprm", "file", "linux/binfmts.h")

	if !kv.IsRH7Kernel() {
		constantFetcher.AppendOffsetofRequest(constantfetch.OffsetNameNFConnStructCTNet, "struct nf_conn", "ct_net", "net/netfilter/nf_conntrack.h")
	}

	if getNetStructType(kv) == netStructHasProcINum {
		constantFetcher.AppendOffsetofRequest(constantfetch.OffsetNameNetStructProcInum, "struct net", "proc_inum", "net/net_namespace.h")
	} else {
		constantFetcher.AppendOffsetofRequest(constantfetch.OffsetNameNetStructNS, "struct net", "ns", "net/net_namespace.h")
	}

	// iouring
	if kv.Code != 0 && (kv.Code >= kernel.Kernel5_1) {
		constantFetcher.AppendOffsetofRequest(constantfetch.OffsetNameIoKiocbStructCtx, "struct io_kiocb", "ctx", "")
	}
}<|MERGE_RESOLUTION|>--- conflicted
+++ resolved
@@ -364,19 +364,11 @@
 		p.profileManagers.securityProfileManager.LookupEventInProfiles(event)
 	}
 
-<<<<<<< HEAD
-	// send wildcard events to handlers which need direct access to all the event fields
-	p.sendWildcardEvents(event)
-
-	// send specific event to handlers that make a copy of the event fields they need
-	p.sendSpecificEvent(event)
-=======
 	// send event to wildcard handlers, like the CWS rule engine, first
 	p.sendEventToWildcardHandlers(event)
 
 	// send event to specific event handlers, like the event monitor consumers, subsequently
 	p.sendEventToSpecificEventTypeHandlers(event)
->>>>>>> fdd0ce3e
 
 	// handle anomaly detections
 	if event.IsAnomalyDetectionEvent() {
@@ -393,26 +385,15 @@
 	p.monitor.ProcessEvent(event)
 }
 
-<<<<<<< HEAD
-func (p *Probe) sendWildcardEvents(event *model.Event) {
+func (p *Probe) sendEventToWildcardHandlers(event *model.Event) {
 	for _, handler := range p.fullAccessEventHandlers[model.UnknownEventType] {
-=======
-func (p *Probe) sendEventToWildcardHandlers(event *model.Event) {
-	for _, handler := range p.eventHandlers[model.UnknownEventType] {
->>>>>>> fdd0ce3e
 		handler.HandleEvent(event)
 	}
 }
 
-<<<<<<< HEAD
-func (p *Probe) sendSpecificEvent(event *model.Event) {
+func (p *Probe) sendEventToSpecificEventTypeHandlers(event *model.Event) {
 	for _, handler := range p.eventHandlers[event.GetEventType()] {
 		handler.HandleEvent(handler.Copy(event))
-=======
-func (p *Probe) sendEventToSpecificEventTypeHandlers(event *model.Event) {
-	for _, handler := range p.eventHandlers[event.GetEventType()] {
-		handler.HandleEvent(event)
->>>>>>> fdd0ce3e
 	}
 }
 
