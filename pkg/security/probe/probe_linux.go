--- conflicted
+++ resolved
@@ -389,11 +389,7 @@
 // send specific event
 func (p *Probe) sendSpecificEvent(event *model.Event) {
 	for _, handler := range p.eventHandlers[event.GetEventType()] {
-<<<<<<< HEAD
 		handler.HandleEvent(handler.Copy(event))
-=======
-		handler.HandleEvent(event)
->>>>>>> 04e1cc1e
 	}
 
 	return
