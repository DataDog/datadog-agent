// Unless explicitly stated otherwise all files in this repository are licensed
// under the Apache License Version 2.0.
// This product includes software developed at Datadog (https://www.datadoghq.com/).
// Copyright 2022-present Datadog, Inc.

//go:build !linux && !windows

package probe

import (
	"time"

	"github.com/DataDog/datadog-agent/pkg/security/config"
	"github.com/DataDog/datadog-agent/pkg/security/probe/kfilters"
	"github.com/DataDog/datadog-agent/pkg/security/secl/compiler/eval"
	"github.com/DataDog/datadog-agent/pkg/security/secl/model"
	"github.com/DataDog/datadog-agent/pkg/security/secl/rules"
)

// EventConsumerInterface represents a handler for events sent by the probe. This handler makes a copy of the event upon receipt
type EventConsumerInterface interface {
	ID() string
	ChanSize() int
	HandleEvent(_ any)
	Copy(_ *model.Event) any
	EventTypes() []model.EventType
}

// EventHandler represents an handler for the events sent by the probe
type EventHandler interface{}

// CustomEventHandler represents an handler for the custom events sent by the probe
type CustomEventHandler interface{}

// PlatformProbe represents the no-op platform probe on unsupported platforms
type PlatformProbe struct {
}

// Probe represents the runtime security probe
type Probe struct {
	Config *config.Config
	Opts   Opts
}

// Origin returns origin
func (p *Probe) Origin() string {
	return ""
}

// AddEventHandler set the probe event handler
func (p *Probe) AddEventHandler(_ EventHandler) error {
	return nil
}

// AddCustomEventHandler set the probe event handler
func (p *Probe) AddCustomEventHandler(_ model.EventType, _ CustomEventHandler) error {
	return nil
}

// NewRuleSet returns a new ruleset
func (p *Probe) NewRuleSet(_ map[eval.EventType]bool) *rules.RuleSet {
	return nil
}

// ApplyRuleSet setup the probes for the provided set of rules and returns the policy report.
func (p *Probe) ApplyRuleSet(_ *rules.RuleSet) (*kfilters.ApplyRuleSetReport, error) {
	return nil, nil
}

// OnNewDiscarder is called when a new discarder is found. We currently don't generate discarders on Windows.
func (p *Probe) OnNewDiscarder(_ *rules.RuleSet, _ *model.Event, _ eval.Field, _ eval.EventType) {
}

// GetService returns the service name from the process tree
func (p *Probe) GetService(_ *model.Event) string {
	return ""
}

// GetEventTags returns the event tags
func (p *Probe) GetEventTags(_ string) []string {
	return nil
}

// IsNetworkEnabled returns whether network is enabled
func (p *Probe) IsNetworkEnabled() bool {
	return p.Config.Probe.NetworkEnabled
}

// IsActivityDumpEnabled returns whether activity dump is enabled
func (p *Probe) IsActivityDumpEnabled() bool {
	return p.Config.RuntimeSecurity.ActivityDumpEnabled
}

// StatsPollingInterval returns polling interval duration
func (p *Probe) StatsPollingInterval() time.Duration {
	return p.Config.Probe.StatsPollingInterval
}

// FlushDiscarders invalidates all the discarders
func (p *Probe) FlushDiscarders() error {
	return nil
}

// RefreshUserCache refreshes the user cache
func (p *Probe) RefreshUserCache(_ string) error {
	return nil
}

// HandleActions executes the actions of a triggered rule
func (p *Probe) HandleActions(_ *rules.Rule, _ eval.Event) {}

<<<<<<< HEAD
func (p *Probe) PlaySnapshot() {
	// TODO: Implement this method if needed.
}
=======
// EnableEnforcement sets the enforcement mode
func (p *Probe) EnableEnforcement(_ bool) {}
>>>>>>> f78e4b2f
<|MERGE_RESOLUTION|>--- conflicted
+++ resolved
@@ -109,11 +109,9 @@
 // HandleActions executes the actions of a triggered rule
 func (p *Probe) HandleActions(_ *rules.Rule, _ eval.Event) {}
 
-<<<<<<< HEAD
+// EnableEnforcement sets the enforcement mode
+func (p *Probe) EnableEnforcement(_ bool) {}
+
 func (p *Probe) PlaySnapshot() {
 	// TODO: Implement this method if needed.
-}
-=======
-// EnableEnforcement sets the enforcement mode
-func (p *Probe) EnableEnforcement(_ bool) {}
->>>>>>> f78e4b2f
+}