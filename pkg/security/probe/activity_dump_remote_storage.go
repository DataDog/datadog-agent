--- conflicted
+++ resolved
@@ -163,11 +163,7 @@
 	if err != nil {
 		return err
 	}
-<<<<<<< HEAD
-	defer resp.Body.Close()
-=======
 	_ = resp.Body.Close()
->>>>>>> fb14c4be
 	if resp.StatusCode != http.StatusAccepted {
 		return fmt.Errorf(resp.Status)
 	}
