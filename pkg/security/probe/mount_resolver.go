--- conflicted
+++ resolved
@@ -44,14 +44,8 @@
 			if len(optionSplit) == 2 {
 				target, value := optionSplit[0], optionSplit[1]
 				if target == "shared" || target == "master" {
-<<<<<<< HEAD
-					if groupID, err = strconv.ParseUint(value, 10, 32); err != nil {
-						return nil, err
-					}
-=======
 					groupID, err := strconv.ParseUint(value, 10, 32)
 					return uint32(groupID), err
->>>>>>> 0dbbac32
 				}
 			}
 		}
