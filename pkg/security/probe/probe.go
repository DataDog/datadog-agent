// Unless explicitly stated otherwise all files in this repository are licensed
// under the Apache License Version 2.0.
// This product includes software developed at Datadog (https://www.datadoghq.com/).
// Copyright 2016-present Datadog, Inc.

//go:build linux
// +build linux

package probe

import (
	"context"
	"errors"
	"fmt"
	"os"
	"path/filepath"
	"runtime"
	"sync"
	"time"

	"github.com/hashicorp/go-multierror"
	"github.com/moby/sys/mountinfo"
	"golang.org/x/exp/slices"
	"golang.org/x/sys/unix"
	"golang.org/x/time/rate"
	"gopkg.in/yaml.v3"

	aconfig "github.com/DataDog/datadog-agent/pkg/config"
	"github.com/DataDog/datadog-agent/pkg/process/procutil"
	"github.com/DataDog/datadog-agent/pkg/process/util"
	"github.com/DataDog/datadog-agent/pkg/security/api"
	"github.com/DataDog/datadog-agent/pkg/security/config"
	"github.com/DataDog/datadog-agent/pkg/security/ebpf"
	kernel "github.com/DataDog/datadog-agent/pkg/security/ebpf/kernel"
	"github.com/DataDog/datadog-agent/pkg/security/ebpf/probes"
	"github.com/DataDog/datadog-agent/pkg/security/events"
	"github.com/DataDog/datadog-agent/pkg/security/probe/constantfetch"
	"github.com/DataDog/datadog-agent/pkg/security/probe/erpc"
	"github.com/DataDog/datadog-agent/pkg/security/probe/managerhelper"
	"github.com/DataDog/datadog-agent/pkg/security/probe/resolvers"
	"github.com/DataDog/datadog-agent/pkg/security/secl/compiler/eval"
	"github.com/DataDog/datadog-agent/pkg/security/secl/model"
	"github.com/DataDog/datadog-agent/pkg/security/secl/rules"
	"github.com/DataDog/datadog-agent/pkg/security/seclog"
	"github.com/DataDog/datadog-agent/pkg/security/utils"
	utilkernel "github.com/DataDog/datadog-agent/pkg/util/kernel"
	"github.com/DataDog/datadog-go/v5/statsd"
	manager "github.com/DataDog/ebpf-manager"
)

// ActivityDumpHandler represents an handler for the activity dumps sent by the probe
type ActivityDumpHandler interface {
	HandleActivityDump(dump *api.ActivityDumpStreamMessage)
}

// EventHandler represents an handler for the events sent by the probe
type EventHandler interface {
	HandleEvent(event *model.Event)
}

// CustomEventHandler represents an handler for the custom events sent by the probe
type CustomEventHandler interface {
	HandleCustomEvent(rule *rules.Rule, event *events.CustomEvent)
}

// EventStream describes the interface implemented by reordered perf maps or ring buffers
type EventStream interface {
	Init(*manager.Manager, *config.Config) error
	SetMonitor(*PerfBufferMonitor)
	Start(*sync.WaitGroup) error
	Pause() error
	Resume() error
}

// NotifyDiscarderPushedCallback describe the callback used to retrieve pushed discarders information
type NotifyDiscarderPushedCallback func(eventType string, event *model.Event, field string)

var (
	// defaultEventTypes event types used whatever the event handlers or the rules
	defaultEventTypes = []eval.EventType{
		model.ForkEventType.String(),
		model.ExecEventType.String(),
		model.ExecEventType.String(),
	}
)

// Probe represents the runtime security eBPF probe in charge of
// setting up the required kProbes and decoding events sent from the kernel
type Probe struct {
	// Constants and configuration
	Opts           Opts
	Manager        *manager.Manager
	managerOptions manager.Options
	Config         *config.Config
	StatsdClient   statsd.ClientInterface
	startTime      time.Time
	kernelVersion  *kernel.Version
	_              uint32 // padding for goarch=386
	ctx            context.Context
	cancelFnc      context.CancelFunc
	wg             sync.WaitGroup

	// Events section
	eventHandlers       [model.MaxAllEventType][]EventHandler
	customEventHandlers [model.MaxAllEventType][]CustomEventHandler

	// internals
	monitor       *Monitor
	resolvers     *Resolvers
	event         *model.Event
	fieldHandlers *FieldHandlers
	scrubber      *procutil.DataScrubber

	// Ring
	eventStream EventStream

	// ActivityDumps section
	activityDumpHandler ActivityDumpHandler

	// Approvers / discarders section
	Erpc                               *erpc.ERPC
	erpcRequest                        *erpc.ERPCRequest
	pidDiscarders                      *pidDiscarders
	inodeDiscarders                    *inodeDiscarders
	approvers                          map[eval.EventType]activeApprovers
	discarderRateLimiter               *rate.Limiter
	notifyDiscarderPushedCallbacks     []NotifyDiscarderPushedCallback
	notifyDiscarderPushedCallbacksLock sync.Mutex

	constantOffsets map[string]uint64
	runtimeCompiled bool

	isRuntimeDiscarded bool
}

// GetResolvers returns the resolvers of Probe
func (p *Probe) GetResolvers() *Resolvers {
	return p.resolvers
}

func (p *Probe) detectKernelVersion() error {
	kernelVersion, err := kernel.NewKernelVersion()
	if err != nil {
		return fmt.Errorf("unable to detect the kernel version: %w", err)
	}
	p.kernelVersion = kernelVersion
	return nil
}

// GetKernelVersion computes and returns the running kernel version
func (p *Probe) GetKernelVersion() (*kernel.Version, error) {
	if err := p.detectKernelVersion(); err != nil {
		return nil, err
	}
	return p.kernelVersion, nil
}

// UseRingBuffers returns true if eBPF ring buffers are supported and used
func (p *Probe) UseRingBuffers() bool {
	return p.kernelVersion.HaveRingBuffers() && p.Config.EventStreamUseRingBuffer
}

func (p *Probe) sanityChecks() error {
	// make sure debugfs is mounted
	if mounted, err := utilkernel.IsDebugFSMounted(); !mounted {
		return err
	}

	if utilkernel.GetLockdownMode() == utilkernel.Confidentiality {
		return errors.New("eBPF not supported in lockdown `confidentiality` mode")
	}

	if p.Config.NetworkEnabled && p.kernelVersion.IsRH7Kernel() {
		seclog.Warnf("The network feature of CWS isn't supported on Centos7, setting runtime_security_config.network.enabled to false")
		p.Config.NetworkEnabled = false
	}

	return nil
}

// VerifyOSVersion returns an error if the current kernel version is not supported
func (p *Probe) VerifyOSVersion() error {
	if !p.kernelVersion.IsRH7Kernel() && !p.kernelVersion.IsRH8Kernel() && p.kernelVersion.Code < kernel.Kernel4_15 {
		return fmt.Errorf("the following kernel is not supported: %s", p.kernelVersion)
	}
	return nil
}

// VerifyEnvironment returns an error if the current environment seems to be misconfigured
func (p *Probe) VerifyEnvironment() *multierror.Error {
	var err *multierror.Error
	if aconfig.IsContainerized() {
		if mounted, _ := mountinfo.Mounted("/etc/passwd"); !mounted {
			err = multierror.Append(err, errors.New("/etc/passwd doesn't seem to be a mountpoint"))
		}

		if mounted, _ := mountinfo.Mounted("/etc/group"); !mounted {
			err = multierror.Append(err, errors.New("/etc/group doesn't seem to be a mountpoint"))
		}

		if mounted, _ := mountinfo.Mounted(util.HostProc()); !mounted {
			err = multierror.Append(err, errors.New("/etc/group doesn't seem to be a mountpoint"))
		}

		if mounted, _ := mountinfo.Mounted(p.kernelVersion.OsReleasePath); !mounted {
			err = multierror.Append(err, fmt.Errorf("%s doesn't seem to be a mountpoint", p.kernelVersion.OsReleasePath))
		}

		securityFSPath := filepath.Join(util.GetSysRoot(), "kernel/security")
		if mounted, _ := mountinfo.Mounted(securityFSPath); !mounted {
			err = multierror.Append(err, fmt.Errorf("%s doesn't seem to be a mountpoint", securityFSPath))
		}

		capsEffective, _, capErr := utils.CapEffCapEprm(utils.Getpid())
		if capErr != nil {
			err = multierror.Append(capErr, errors.New("failed to get process capabilities"))
		} else {
			requiredCaps := []string{
				"CAP_SYS_ADMIN",
				"CAP_SYS_RESOURCE",
				"CAP_SYS_PTRACE",
				"CAP_NET_ADMIN",
				"CAP_NET_BROADCAST",
				"CAP_NET_RAW",
				"CAP_IPC_LOCK",
				"CAP_CHOWN",
			}

			for _, requiredCap := range requiredCaps {
				capConst := model.KernelCapabilityConstants[requiredCap]
				if capsEffective&capConst == 0 {
					err = multierror.Append(err, fmt.Errorf("%s capability is missing", requiredCap))
				}
			}
		}
	}

	return err
}

// Init initializes the probe
func (p *Probe) Init() error {
	p.startTime = time.Now()

	useSyscallWrapper, err := ebpf.IsSyscallWrapperRequired()
	if err != nil {
		return err
	}

	loader := ebpf.NewProbeLoader(p.Config, useSyscallWrapper, p.StatsdClient)
	defer loader.Close()

	bytecodeReader, runtimeCompiled, err := loader.Load()
	if err != nil {
		return err
	}
	defer bytecodeReader.Close()

	p.runtimeCompiled = runtimeCompiled

	if err := p.eventStream.Init(p.Manager, p.Config); err != nil {
		return err
	}

	if p.isRuntimeDiscarded {
		p.managerOptions.ConstantEditors = append(p.managerOptions.ConstantEditors, manager.ConstantEditor{
			Name:  "runtime_discarded",
			Value: uint64(1),
		})
	}

	p.managerOptions.ActivatedProbes = append(p.managerOptions.ActivatedProbes, probes.SnapshotSelectors...)
	if p.Config.AgentMonitoringEvents {
		p.managerOptions.ActivatedProbes = append(p.managerOptions.ActivatedProbes, probes.GetSelectorsPerEventType()["*"]...)

	}

	if err := p.Manager.InitWithOptions(bytecodeReader, p.managerOptions); err != nil {
		return fmt.Errorf("failed to init manager: %w", err)
	}

	p.pidDiscarders = newPidDiscarders(p.Erpc)
	p.inodeDiscarders = newInodeDiscarders(p.Erpc, p.resolvers.DentryResolver)

	if err := p.resolvers.Start(p.ctx); err != nil {
		return err
	}

	p.monitor, err = NewMonitor(p)
	if err != nil {
		return err
	}

	p.eventStream.SetMonitor(p.monitor.perfBufferMonitor)

	return nil
}

// IsRuntimeCompiled returns true if the eBPF programs where successfully runtime compiled
func (p *Probe) IsRuntimeCompiled() bool {
	return p.runtimeCompiled
}

// Setup the runtime security probe
func (p *Probe) Setup() error {
	if err := p.Manager.Start(); err != nil {
		return err
	}

	return p.monitor.Start(p.ctx, &p.wg)
}

// Start processing events
func (p *Probe) Start() error {
	if err := p.eventStream.Start(&p.wg); err != nil {
		return err
	}

	p.updateProbes([]eval.EventType{
		model.ForkEventType.String(),
		model.ExecEventType.String(),
		model.ExecEventType.String(),
	})

	return nil
}

// AddActivityDumpHandler set the probe activity dump handler
func (p *Probe) AddActivityDumpHandler(handler ActivityDumpHandler) {
	p.activityDumpHandler = handler
}

// AddEventHandler set the probe event handler
func (p *Probe) AddEventHandler(eventType model.EventType, handler EventHandler) error {
	if eventType >= model.MaxAllEventType {
		return errors.New("unsupported event type")
	}

	p.eventHandlers[eventType] = append(p.eventHandlers[eventType], handler)

	return nil
}

// AddCustomEventHandler set the probe event handler
func (p *Probe) AddCustomEventHandler(eventType model.EventType, handler CustomEventHandler) error {
	if eventType >= model.MaxAllEventType {
		return errors.New("unsupported event type")
	}

	p.customEventHandlers[eventType] = append(p.customEventHandlers[eventType], handler)

	return nil
}

// DispatchEvent sends an event to the probe event handler
func (p *Probe) DispatchEvent(event *model.Event) {
	traceEvent("Dispatching event %s", func() ([]byte, model.EventType, error) {
		eventJSON, err := MarshalEvent(event, p)
		return eventJSON, event.GetEventType(), err
	})

	// send wildcard first
	for _, handler := range p.eventHandlers[model.UnknownEventType] {
		handler.HandleEvent(event)
	}

	// send specific event
	for _, handler := range p.eventHandlers[event.GetEventType()] {
		handler.HandleEvent(event)
	}

	// Process after evaluation because some monitors need the DentryResolver to have been called first.
	p.monitor.ProcessEvent(event)
}

// DispatchActivityDump sends an activity dump to the probe activity dump handler
func (p *Probe) DispatchActivityDump(dump *api.ActivityDumpStreamMessage) {
	if handler := p.activityDumpHandler; handler != nil {
		handler.HandleActivityDump(dump)
	}
}

// DispatchCustomEvent sends a custom event to the probe event handler
func (p *Probe) DispatchCustomEvent(rule *rules.Rule, event *events.CustomEvent) {
	traceEvent("Dispatching custom event %s", func() ([]byte, model.EventType, error) {
		eventJSON, err := MarshalCustomEvent(event)
		return eventJSON, event.GetEventType(), err
	})

	// send specific event
	if p.Config.AgentMonitoringEvents {
		// send wildcard first
		for _, handler := range p.customEventHandlers[model.UnknownEventType] {
			handler.HandleCustomEvent(rule, event)
		}

		// send specific event
		for _, handler := range p.customEventHandlers[event.GetEventType()] {
			handler.HandleCustomEvent(rule, event)
		}
	}
}

func traceEvent(fmt string, marshaller func() ([]byte, model.EventType, error)) {
	if !seclog.DefaultLogger.IsTracing() {
		return
	}

	eventJSON, eventType, err := marshaller()
	if err != nil {
		seclog.DefaultLogger.TraceTagf(eventType, fmt, err)
		return
	}

	seclog.DefaultLogger.TraceTagf(eventType, fmt, string(eventJSON))
}

// SendStats sends statistics about the probe to Datadog
func (p *Probe) SendStats() error {
	p.resolvers.TCResolver.SendTCProgramsStats(p.StatsdClient)

	return p.monitor.SendStats()
}

// GetMonitor returns the monitor of the probe
func (p *Probe) GetMonitor() *Monitor {
	return p.monitor
}

func (p *Probe) zeroEvent() *model.Event {
	*p.event = eventZero
	p.event.FieldHandlers = p.fieldHandlers
	return p.event
}

func (p *Probe) unmarshalContexts(data []byte, event *model.Event) (int, error) {
	read, err := model.UnmarshalBinary(data, &event.PIDContext, &event.SpanContext, &event.ContainerContext)
	if err != nil {
		return 0, err
	}

	return read, nil
}

func (p *Probe) invalidateDentry(mountID uint32, inode uint64) {
	// sanity check
	if mountID == 0 || inode == 0 {
		seclog.Tracef("invalid mount_id/inode tuple %d:%d", mountID, inode)
		return
	}

	seclog.Tracef("remove dentry cache entry for inode %d", inode)
	p.resolvers.DentryResolver.DelCacheEntry(mountID, inode)
}

// UnmarshalProcessCacheEntry unmarshal a Process
func (p *Probe) UnmarshalProcessCacheEntry(ev *model.Event, data []byte) (int, error) {
	entry := p.resolvers.ProcessResolver.NewProcessCacheEntry(ev.PIDContext)
	ev.ProcessCacheEntry = entry

	n, err := entry.Process.UnmarshalBinary(data)
	if err != nil {
		return n, err
	}
	entry.Process.ContainerID = ev.ContainerContext.ID

	return n, nil
}

func (p *Probe) handleEvent(CPU int, data []byte) {
	offset := 0
	event := p.zeroEvent()

	dataLen := uint64(len(data))

	read, err := event.UnmarshalBinary(data)
	if err != nil {
		seclog.Errorf("failed to decode event: %s", err)
		return
	}
	offset += read

	eventType := event.GetEventType()
	p.monitor.perfBufferMonitor.CountEvent(eventType, event.TimestampRaw, 1, dataLen, eventStreamMap, CPU)

	// no need to dispatch events
	switch eventType {
	case model.MountReleasedEventType:
		if _, err = event.MountReleased.UnmarshalBinary(data[offset:]); err != nil {
			seclog.Errorf("failed to decode mount released event: %s (offset %d, len %d)", err, offset, dataLen)
			return
		}

		// Remove all dentry entries belonging to the mountID
		p.resolvers.DentryResolver.DelCacheEntries(event.MountReleased.MountID)

		// Delete new mount point from cache
		if err = p.resolvers.MountResolver.Delete(event.MountReleased.MountID); err != nil {
			seclog.Debugf("failed to delete mount point %d from cache: %s", event.MountReleased.MountID, err)
		}
		return
	case model.InvalidateDentryEventType:
		if _, err = event.InvalidateDentry.UnmarshalBinary(data[offset:]); err != nil {
			seclog.Errorf("failed to decode invalidate dentry event: %s (offset %d, len %d)", err, offset, dataLen)
			return
		}

		p.invalidateDentry(event.InvalidateDentry.MountID, event.InvalidateDentry.Inode)

		return
	case model.ArgsEnvsEventType:
		if _, err = event.ArgsEnvs.UnmarshalBinary(data[offset:]); err != nil {
			seclog.Errorf("failed to decode args envs event: %s (offset %d, len %d)", err, offset, dataLen)
			return
		}

		p.resolvers.ProcessResolver.UpdateArgsEnvs(&event.ArgsEnvs)

		return
	case model.CgroupTracingEventType:
		if !p.Config.ActivityDumpEnabled {
			seclog.Errorf("shouldn't receive Cgroup event if activity dumps are disabled")
			return
		}

		if _, err = event.CgroupTracing.UnmarshalBinary(data[offset:]); err != nil {
			seclog.Errorf("failed to decode cgroup tracing event: %s (offset %d, len %d)", err, offset, dataLen)
			return
		}

		p.monitor.activityDumpManager.HandleCgroupTracingEvent(&event.CgroupTracing)
		return
	case model.UnshareMountNsEventType:
		if _, err = event.UnshareMountNS.UnmarshalBinary(data[offset:]); err != nil {
			seclog.Errorf("failed to decode unshare mnt ns event: %s (offset %d, len %d)", err, offset, dataLen)
			return
		}
		if err := p.handleNewMount(event, &event.UnshareMountNS.Mount); err != nil {
			seclog.Debugf("failed to handle new mount from unshare mnt ns event: %s", err)
		}
		return
	}

	read, err = p.unmarshalContexts(data[offset:], event)
	if err != nil {
		seclog.Errorf("failed to decode event `%s`: %s", eventType, err)
		return
	}
	offset += read

	// save netns handle if applicable
	nsPath := utils.NetNSPathFromPid(event.PIDContext.Pid)
	_, _ = p.resolvers.NamespaceResolver.SaveNetworkNamespaceHandle(event.PIDContext.NetNS, nsPath)

	if model.GetEventTypeCategory(eventType.String()) == model.NetworkCategory {
		if read, err = event.NetworkContext.UnmarshalBinary(data[offset:]); err != nil {
			seclog.Errorf("failed to decode Network Context")
		}
		offset += read
	}

	switch eventType {
	case model.FileMountEventType:
		if _, err = event.Mount.UnmarshalBinary(data[offset:]); err != nil {
			seclog.Errorf("failed to decode mount event: %s (offset %d, len %d)", err, offset, dataLen)
			return
		}
		if err := p.handleNewMount(event, &event.Mount.Mount); err != nil {
			seclog.Debugf("failed to handle new mount from mount event: %s\n", err)
			return
		}

		// TODO: this should be moved in the resolver itself in order to handle the fallbacks
		if event.Mount.GetFSType() == "nsfs" {
			nsid := uint32(event.Mount.RootInode)
			mountPath, err := p.resolvers.MountResolver.ResolveMountPath(event.Mount.MountID, event.PIDContext.Pid, event.ContainerContext.ID)
			if err != nil {
				seclog.Debugf("failed to get mount path: %v", err)
			} else {
				mountNetNSPath := utils.NetNSPathFromPath(mountPath)
				_, _ = p.resolvers.NamespaceResolver.SaveNetworkNamespaceHandle(nsid, mountNetNSPath)
			}
		}

	case model.FileUmountEventType:
		if _, err = event.Umount.UnmarshalBinary(data[offset:]); err != nil {
			seclog.Errorf("failed to decode umount event: %s (offset %d, len %d)", err, offset, dataLen)
			return
		}

		// we can skip this error as this is for the umount only and there is no impact on the filepath resolution
		mount, _ := p.resolvers.MountResolver.ResolveMount(event.Umount.MountID, event.PIDContext.Pid, event.ContainerContext.ID)
		if mount != nil && mount.GetFSType() == "nsfs" {
			nsid := uint32(mount.RootInode)
			if namespace := p.resolvers.NamespaceResolver.ResolveNetworkNamespace(nsid); namespace != nil {
				p.FlushNetworkNamespace(namespace)
			}
		}

	case model.FileOpenEventType:
		if _, err = event.Open.UnmarshalBinary(data[offset:]); err != nil {
			seclog.Errorf("failed to decode open event: %s (offset %d, len %d)", err, offset, dataLen)
			return
		}
	case model.FileMkdirEventType:
		if _, err = event.Mkdir.UnmarshalBinary(data[offset:]); err != nil {
			seclog.Errorf("failed to decode mkdir event: %s (offset %d, len %d)", err, offset, dataLen)
			return
		}
	case model.FileRmdirEventType:
		if _, err = event.Rmdir.UnmarshalBinary(data[offset:]); err != nil {
			seclog.Errorf("failed to decode rmdir event: %s (offset %d, len %d)", err, offset, dataLen)
			return
		}

		if event.Rmdir.Retval >= 0 {
			// defer it do ensure that it will be done after the dispatch that could re-add it
			defer p.invalidateDentry(event.Rmdir.File.MountID, event.Rmdir.File.Inode)
		}
	case model.FileUnlinkEventType:
		if _, err = event.Unlink.UnmarshalBinary(data[offset:]); err != nil {
			seclog.Errorf("failed to decode unlink event: %s (offset %d, len %d)", err, offset, dataLen)
			return
		}

		if event.Unlink.Retval >= 0 {
			// defer it do ensure that it will be done after the dispatch that could re-add it
			defer p.invalidateDentry(event.Unlink.File.MountID, event.Unlink.File.Inode)
		}
	case model.FileRenameEventType:
		if _, err = event.Rename.UnmarshalBinary(data[offset:]); err != nil {
			seclog.Errorf("failed to decode rename event: %s (offset %d, len %d)", err, offset, dataLen)
			return
		}

		if event.Rename.Retval >= 0 {
			// defer it do ensure that it will be done after the dispatch that could re-add it
			defer p.invalidateDentry(event.Rename.New.MountID, event.Rename.New.Inode)
		}
	case model.FileChmodEventType:
		if _, err = event.Chmod.UnmarshalBinary(data[offset:]); err != nil {
			seclog.Errorf("failed to decode chmod event: %s (offset %d, len %d)", err, offset, dataLen)
			return
		}
	case model.FileChownEventType:
		if _, err = event.Chown.UnmarshalBinary(data[offset:]); err != nil {
			seclog.Errorf("failed to decode chown event: %s (offset %d, len %d)", err, offset, dataLen)
			return
		}
	case model.FileUtimesEventType:
		if _, err = event.Utimes.UnmarshalBinary(data[offset:]); err != nil {
			seclog.Errorf("failed to decode utime event: %s (offset %d, len %d)", err, offset, dataLen)
			return
		}
	case model.FileLinkEventType:
		if _, err = event.Link.UnmarshalBinary(data[offset:]); err != nil {
			seclog.Errorf("failed to decode link event: %s (offset %d, len %d)", err, offset, dataLen)
			return
		}

		// need to invalidate as now nlink > 1
		if event.Link.Retval >= 0 {
			// defer it do ensure that it will be done after the dispatch that could re-add it
			defer p.invalidateDentry(event.Link.Source.MountID, event.Link.Source.Inode)
		}
	case model.FileSetXAttrEventType:
		if _, err = event.SetXAttr.UnmarshalBinary(data[offset:]); err != nil {
			seclog.Errorf("failed to decode setxattr event: %s (offset %d, len %d)", err, offset, dataLen)
			return
		}
	case model.FileRemoveXAttrEventType:
		if _, err = event.RemoveXAttr.UnmarshalBinary(data[offset:]); err != nil {
			seclog.Errorf("failed to decode removexattr event: %s (offset %d, len %d)", err, offset, dataLen)
			return
		}
	case model.ForkEventType:
		if _, err = p.UnmarshalProcessCacheEntry(event, data[offset:]); err != nil {
			seclog.Errorf("failed to decode fork event: %s (offset %d, len %d)", err, offset, dataLen)
			return
		}

		if IsKThread(event.ProcessCacheEntry.PPid, event.ProcessCacheEntry.Pid) {
			return
		}

		p.resolvers.ProcessResolver.ApplyBootTime(event.ProcessCacheEntry)
		event.ProcessCacheEntry.SetSpan(event.SpanContext.SpanID, event.SpanContext.TraceID)

		p.resolvers.ProcessResolver.AddForkEntry(event.ProcessCacheEntry)
	case model.ExecEventType:
		// unmarshal and fill event.processCacheEntry
		if _, err = p.UnmarshalProcessCacheEntry(event, data[offset:]); err != nil {
			seclog.Errorf("failed to decode exec event: %s (offset %d, len %d)", err, offset, len(data))
			return
		}

		if err = p.resolvers.ProcessResolver.ResolveNewProcessCacheEntry(event.ProcessCacheEntry, &event.ContainerContext); err != nil {
			seclog.Debugf("failed to resolve new process cache entry context: %s", err)

			var errResolution *ErrPathResolution
			if errors.As(err, &errResolution) {
				event.SetPathResolutionError(&event.ProcessCacheEntry.FileEvent, err)
			}
		}

		p.resolvers.ProcessResolver.AddExecEntry(event.ProcessCacheEntry)

		event.Exec.Process = &event.ProcessCacheEntry.Process
	case model.ExitEventType:
		if _, err = event.Exit.UnmarshalBinary(data[offset:]); err != nil {
			seclog.Errorf("failed to decode exit event: %s (offset %d, len %d)", err, offset, len(data))
			return
		}

		var exists bool
		event.ProcessCacheEntry, exists = p.fieldHandlers.ResolveProcessCacheEntry(event)
		if !exists {
			// no need to dispatch an exit event that don't have the corresponding cache entry
			return
		}

		// Use the event timestamp as exit time
		// The local process cache hasn't been updated yet with the exit time when the exit event is first seen
		// The pid_cache kernel map has the exit_time but it's only accessed if there's a local miss
		event.ProcessCacheEntry.Process.ExitTime = p.fieldHandlers.ResolveEventTimestamp(event)
		event.Exit.Process = &event.ProcessCacheEntry.Process
	case model.SetuidEventType:
		if _, err = event.SetUID.UnmarshalBinary(data[offset:]); err != nil {
			seclog.Errorf("failed to decode setuid event: %s (offset %d, len %d)", err, offset, len(data))
			return
		}
		defer p.resolvers.ProcessResolver.UpdateUID(event.PIDContext.Pid, event)
	case model.SetgidEventType:
		if _, err = event.SetGID.UnmarshalBinary(data[offset:]); err != nil {
			seclog.Errorf("failed to decode setgid event: %s (offset %d, len %d)", err, offset, len(data))
			return
		}
		defer p.resolvers.ProcessResolver.UpdateGID(event.PIDContext.Pid, event)
	case model.CapsetEventType:
		if _, err = event.Capset.UnmarshalBinary(data[offset:]); err != nil {
			seclog.Errorf("failed to decode capset event: %s (offset %d, len %d)", err, offset, len(data))
			return
		}
		defer p.resolvers.ProcessResolver.UpdateCapset(event.PIDContext.Pid, event)
	case model.SELinuxEventType:
		if _, err = event.SELinux.UnmarshalBinary(data[offset:]); err != nil {
			seclog.Errorf("failed to decode selinux event: %s (offset %d, len %d)", err, offset, len(data))
			return
		}
	case model.BPFEventType:
		if _, err = event.BPF.UnmarshalBinary(data[offset:]); err != nil {
			seclog.Errorf("failed to decode bpf event: %s (offset %d, len %d)", err, offset, len(data))
			return
		}
	case model.PTraceEventType:
		if _, err = event.PTrace.UnmarshalBinary(data[offset:]); err != nil {
			seclog.Errorf("failed to decode ptrace event: %s (offset %d, len %d)", err, offset, len(data))
			return
		}
		// resolve tracee process context
		var pce *model.ProcessCacheEntry
		if event.PTrace.PID > 0 { // pid can be 0 for a PTRACE_TRACEME request
			pce = p.resolvers.ProcessResolver.Resolve(event.PTrace.PID, event.PTrace.PID, 0)
		}
		if pce == nil {
			pce = model.NewEmptyProcessCacheEntry(event.PTrace.PID, event.PTrace.PID, false)
		}
		event.PTrace.Tracee = &pce.ProcessContext
	case model.MMapEventType:
		if _, err = event.MMap.UnmarshalBinary(data[offset:]); err != nil {
			seclog.Errorf("failed to decode mmap event: %s (offset %d, len %d)", err, offset, len(data))
			return
		}

		if event.MMap.Flags&unix.MAP_ANONYMOUS != 0 {
			// no need to trigger a dentry resolver, not backed by any file
			event.MMap.File.SetPathnameStr("")
			event.MMap.File.SetBasenameStr("")
		}
	case model.MProtectEventType:
		if _, err = event.MProtect.UnmarshalBinary(data[offset:]); err != nil {
			seclog.Errorf("failed to decode mprotect event: %s (offset %d, len %d)", err, offset, len(data))
			return
		}
	case model.LoadModuleEventType:
		if _, err = event.LoadModule.UnmarshalBinary(data[offset:]); err != nil {
			seclog.Errorf("failed to decode load_module event: %s (offset %d, len %d)", err, offset, len(data))
			return
		}

		if event.LoadModule.LoadedFromMemory {
			// no need to trigger a dentry resolver, not backed by any file
			event.LoadModule.File.SetPathnameStr("")
			event.LoadModule.File.SetBasenameStr("")
		}
	case model.UnloadModuleEventType:
		if _, err = event.UnloadModule.UnmarshalBinary(data[offset:]); err != nil {
			seclog.Errorf("failed to decode unload_module event: %s (offset %d, len %d)", err, offset, len(data))
		}
	case model.SignalEventType:
		if _, err = event.Signal.UnmarshalBinary(data[offset:]); err != nil {
			seclog.Errorf("failed to decode signal event: %s (offset %d, len %d)", err, offset, len(data))
			return
		}
		// resolve target process context
		var pce *model.ProcessCacheEntry
		if event.Signal.PID > 0 { // Linux accepts a kill syscall with both negative and zero pid
			pce = p.resolvers.ProcessResolver.Resolve(event.Signal.PID, event.Signal.PID, 0)
		}
		if pce == nil {
			pce = model.NewEmptyProcessCacheEntry(event.Signal.PID, event.Signal.PID, false)
		}
		event.Signal.Target = &pce.ProcessContext
	case model.SpliceEventType:
		if _, err = event.Splice.UnmarshalBinary(data[offset:]); err != nil {
			seclog.Errorf("failed to decode splice event: %s (offset %d, len %d)", err, offset, len(data))
			return
		}
	case model.NetDeviceEventType:
		if _, err = event.NetDevice.UnmarshalBinary(data[offset:]); err != nil {
			seclog.Errorf("failed to decode net_device event: %s (offset %d, len %d)", err, offset, len(data))
			return
		}
		_ = p.setupNewTCClassifier(event.NetDevice.Device)
	case model.VethPairEventType:
		if _, err = event.VethPair.UnmarshalBinary(data[offset:]); err != nil {
			seclog.Errorf("failed to decode veth_pair event: %s (offset %d, len %d)", err, offset, len(data))
			return
		}
		_ = p.setupNewTCClassifier(event.VethPair.PeerDevice)
	case model.DNSEventType:
		if _, err = event.DNS.UnmarshalBinary(data[offset:]); err != nil {
			if errors.Is(err, model.ErrDNSNamePointerNotSupported) {
				seclog.Tracef("failed to decode DNS event: %s (offset %d, len %d)", err, offset, len(data))
			} else {
				seclog.Errorf("failed to decode DNS event: %s (offset %d, len %d)", err, offset, len(data))
			}

			return
		}
	case model.BindEventType:
		if _, err = event.Bind.UnmarshalBinary(data[offset:]); err != nil {
			seclog.Errorf("failed to decode bind event: %s (offset %d, len %d)", err, offset, len(data))
			return
		}
	case model.SyscallsEventType:
		if _, err = event.Syscalls.UnmarshalBinary(data[offset:]); err != nil {
			seclog.Errorf("failed to decode syscalls event: %s (offset %d, len %d)", err, offset, len(data))
			return
		}
	default:
		seclog.Errorf("unsupported event type %d", eventType)
		return
	}

	// resolve the process cache entry
	event.ProcessCacheEntry, _ = p.fieldHandlers.ResolveProcessCacheEntry(event)

	// use ProcessCacheEntry process context as process context
	event.ProcessContext = &event.ProcessCacheEntry.ProcessContext

	if IsKThread(event.ProcessContext.PPid, event.ProcessContext.Pid) {
		return
	}

	if eventType == model.ExitEventType {
		defer p.resolvers.ProcessResolver.DeleteEntry(event.ProcessCacheEntry.Pid, p.fieldHandlers.ResolveEventTimestamp(event))
	}

	p.DispatchEvent(event)

	// flush exited process
	p.resolvers.ProcessResolver.DequeueExited()
}

// AddNewNotifyDiscarderPushedCallback add a callback to the list of func that have to be called when a discarder is pushed to kernel
func (p *Probe) AddNewNotifyDiscarderPushedCallback(cb NotifyDiscarderPushedCallback) {
	p.notifyDiscarderPushedCallbacksLock.Lock()
	defer p.notifyDiscarderPushedCallbacksLock.Unlock()

	p.notifyDiscarderPushedCallbacks = append(p.notifyDiscarderPushedCallbacks, cb)
}

// OnNewDiscarder is called when a new discarder is found
func (p *Probe) OnNewDiscarder(rs *rules.RuleSet, ev *model.Event, field eval.Field, eventType eval.EventType) {
	// discarders disabled
	if !p.Config.EnableDiscarders {
		return
	}

	if p.isRuntimeDiscarded {
		fakeTime := time.Unix(0, int64(ev.TimestampRaw))
		if !p.discarderRateLimiter.AllowN(fakeTime, 1) {
			return
		}
	}

	seclog.Tracef("New discarder of type %s for field %s", eventType, field)

	if handlers, ok := allDiscarderHandlers[eventType]; ok {
		for _, handler := range handlers {
			discarderPushed, _ := handler(rs, ev, p, Discarder{Field: field})

			if discarderPushed {
				p.notifyDiscarderPushedCallbacksLock.Lock()
				defer p.notifyDiscarderPushedCallbacksLock.Unlock()
				for _, cb := range p.notifyDiscarderPushedCallbacks {
					cb(eventType, ev, field)
				}
			}
		}
	}
<<<<<<< HEAD

	return
=======
>>>>>>> a2b47850
}

// ApplyFilterPolicy is called when a passing policy for an event type is applied
func (p *Probe) ApplyFilterPolicy(eventType eval.EventType, mode PolicyMode, flags PolicyFlag) error {
	seclog.Infof("Setting in-kernel filter policy to `%s` for `%s`", mode, eventType)
	table, err := managerhelper.Map(p.Manager, "filter_policy")
	if err != nil {
		return fmt.Errorf("unable to find policy table: %w", err)
	}

	et := model.ParseEvalEventType(eventType)
	if et == model.UnknownEventType {
		return errors.New("unable to parse the eval event type")
	}

	policy := &FilterPolicy{
		Mode:  mode,
		Flags: flags,
	}

	return table.Put(ebpf.Uint32MapItem(et), policy)
}

// SetApprovers applies approvers and removes the unused ones
func (p *Probe) SetApprovers(eventType eval.EventType, approvers rules.Approvers) error {
	handler, exists := allApproversHandlers[eventType]
	if !exists {
		return nil
	}

	newApprovers, err := handler(approvers)
	if err != nil {
		seclog.Errorf("Error while adding approvers fallback in-kernel policy to `%s` for `%s`: %s", PolicyModeAccept, eventType, err)
	}

	for _, newApprover := range newApprovers {
		seclog.Tracef("Applying approver %+v", newApprover)
		if err := newApprover.Apply(p.Manager); err != nil {
			return err
		}
	}

	if previousApprovers, exist := p.approvers[eventType]; exist {
		previousApprovers.Sub(newApprovers)
		for _, previousApprover := range previousApprovers {
			seclog.Tracef("Removing previous approver %+v", previousApprover)
			if err := previousApprover.Remove(p.Manager); err != nil {
				return err
			}
		}
	}

	p.approvers[eventType] = newApprovers
	return nil
}

func (p *Probe) isNeededForActivityDump(eventType eval.EventType) bool {
	if p.Config.ActivityDumpEnabled {
		for _, e := range p.Config.ActivityDumpTracedEventTypes {
			if e.String() == eventType {
				return true
			}
		}
	}
	return false
}

// updateProbes applies the loaded set of rules and returns a report
// of the applied approvers for it.
func (p *Probe) updateProbes(ruleEventTypes []eval.EventType) error {
	// event types enabled either by event handlers or by rules
	eventTypes := append([]eval.EventType{}, defaultEventTypes...)
	eventTypes = append(eventTypes, ruleEventTypes...)
	for eventType, handlers := range p.eventHandlers {
		if eventType == int(model.MaxKernelEventType) {
			break
		}
		if len(handlers) == 0 {
			continue
		}
		if eventType != int(model.UnknownEventType) && eventType != int(model.MaxAllEventType) {
			eventTypes = append(eventTypes, model.EventType(eventType).String())
		}
	}

	var activatedProbes []manager.ProbesSelector

	// extract probe to activate per the event types
	for eventType, selectors := range probes.GetSelectorsPerEventType() {
		if eventType == "*" || slices.Contains(eventTypes, eventType) || p.isNeededForActivityDump(eventType) {
			activatedProbes = append(activatedProbes, selectors...)
		}
	}

	// network related probes
	if p.Config.NetworkEnabled {
		activatedProbes = append(activatedProbes, probes.NetworkSelectors...)

		// add probes depending on loaded modules
		loadedModules, err := utils.FetchLoadedModules()
		if err == nil {
			if _, ok := loadedModules["veth"]; ok {
				activatedProbes = append(activatedProbes, probes.NetworkVethSelectors...)
			}
			if _, ok := loadedModules["nf_nat"]; ok {
				activatedProbes = append(activatedProbes, probes.NetworkNFNatSelectors...)
			}
		}
	}
	activatedProbes = append(activatedProbes, p.resolvers.TCResolver.SelectTCProbes())

	// Add syscall monitor probes
	if p.Config.ActivityDumpEnabled {
		for _, e := range p.Config.ActivityDumpTracedEventTypes {
			if e == model.SyscallsEventType {
				activatedProbes = append(activatedProbes, probes.SyscallMonitorSelectors...)
				break
			}
		}
	}

	// Print the list of unique probe identification IDs that are registered
	var selectedIDs []manager.ProbeIdentificationPair
	for _, selector := range activatedProbes {
		for _, id := range selector.GetProbesIdentificationPairList() {
			var exists bool
			for _, selectedID := range selectedIDs {
				if selectedID.Matches(id) {
					exists = true
				}
			}
			if !exists {
				selectedIDs = append(selectedIDs, id)
				seclog.Tracef("probe %s selected", id)
			}
		}
	}

	enabledEventsMap, err := managerhelper.Map(p.Manager, "enabled_events")
	if err != nil {
		return err
	}

	enabledEvents := uint64(0)
	for _, eventName := range eventTypes {
		if eventName != "*" {
			eventType := model.ParseEvalEventType(eventName)
			if eventType == model.UnknownEventType {
				return fmt.Errorf("unknown event type '%s'", eventName)
			}
			enabledEvents |= 1 << (eventType - 1)
		}
	}

	// We might end up missing events during the snapshot. Ultimately we might want to stop the rules evaluation but
	// not the perf map entirely. For now this will do though :)
	if err := p.eventStream.Pause(); err != nil {
		return err
	}
	defer func() {
		if err := p.eventStream.Resume(); err != nil {
			seclog.Errorf("failed to resume event stream: %s", err)
		}
	}()

	if err := enabledEventsMap.Put(ebpf.ZeroUint32MapItem, enabledEvents); err != nil {
		return fmt.Errorf("failed to set enabled events: %w", err)
	}

	return p.Manager.UpdateActivatedProbes(activatedProbes)
}

// GetDiscarders retrieve the discarders
func (p *Probe) GetDiscarders() (*DiscardersDump, error) {
	inodeMap, err := managerhelper.Map(p.Manager, "inode_discarders")
	if err != nil {
		return nil, err
	}

	pidMap, err := managerhelper.Map(p.Manager, "pid_discarders")
	if err != nil {
		return nil, err
	}

	statsFB, err := managerhelper.Map(p.Manager, "discarder_stats_fb")
	if err != nil {
		return nil, err
	}

	statsBB, err := managerhelper.Map(p.Manager, "discarder_stats_bb")
	if err != nil {
		return nil, err
	}

	dump, err := dumpDiscarders(p.resolvers.DentryResolver, pidMap, inodeMap, statsFB, statsBB)
	if err != nil {
		return nil, err
	}
	return &dump, nil
}

// DumpDiscarders removes all the discarders
func (p *Probe) DumpDiscarders() (string, error) {
	seclog.Debugf("Dumping discarders")

	dump, err := p.GetDiscarders()
	if err != nil {
		return "", err
	}

	fp, err := os.CreateTemp("/tmp", "discarder-dump-")
	if err != nil {
		return "", err
	}
	defer fp.Close()

	if err := os.Chmod(fp.Name(), 0400); err != nil {
		return "", err
	}

	encoder := yaml.NewEncoder(fp)
	defer encoder.Close()

	if err := encoder.Encode(dump); err != nil {
		return "", err
	}

	return fp.Name(), nil
}

// FlushDiscarders invalidates all the discarders
func (p *Probe) FlushDiscarders() error {
	seclog.Debugf("Flushing discarders")
	return bumpDiscardersRevision(p.Erpc)
}

// Snapshot runs the different snapshot functions of the resolvers that
// require to sync with the current state of the system
func (p *Probe) Snapshot() error {
	return p.resolvers.Snapshot()
}

// Close the probe
func (p *Probe) Close() error {
	// Cancelling the context will stop the reorderer = we won't dequeue events anymore and new events from the
	// perf map reader are ignored
	p.cancelFnc()

	// we wait until both the reorderer and the monitor are stopped
	p.wg.Wait()

	// Stopping the manager will stop the perf map reader and unload eBPF programs
	if err := p.Manager.Stop(manager.CleanAll); err != nil {
		return err
	}

	// when we reach this point, we do not generate nor consume events anymore, we can close the resolvers
	return p.resolvers.Close()
}

// GetDebugStats returns the debug stats
func (p *Probe) GetDebugStats() map[string]interface{} {
	debug := map[string]interface{}{
		"start_time": p.startTime.String(),
	}
	// TODO(Will): add manager state
	return debug
}

// NewRuleSet returns a new rule set
<<<<<<< HEAD
// TODO(safchain) all the options should be passed in the constructor and this function should return a singleton.
// The current approach is incorrect as we can generate multiple ruleset meaning multiple discarders conflicting.
func (p *Probe) NewRuleSet(opts *rules.Opts, evalOpts *eval.Opts) *rules.RuleSet {
	opts.WithLogger(seclog.DefaultLogger)
=======
func (p *Probe) NewRuleSet() *rules.RuleSet {
	ruleOpts, evalOpts := rules.NewEvalOpts(p.Opts.EventTypeEnabled)

	ruleOpts.WithLogger(seclog.DefaultLogger)
	ruleOpts.WithSupportedDiscarders(SupportedDiscarders)
	ruleOpts.WithReservedRuleIDs(events.AllCustomRuleIDs())
>>>>>>> a2b47850

	eventCtor := func() eval.Event {
		return &model.Event{
			FieldHandlers: p.fieldHandlers,
		}
	}

	return rules.NewRuleSet(NewModel(p), eventCtor, ruleOpts, evalOpts)
}

// QueuedNetworkDeviceError is used to indicate that the new network device was queued until its namespace handle is
// resolved.
type QueuedNetworkDeviceError struct {
	msg string
}

func (err QueuedNetworkDeviceError) Error() string {
	return err.msg
}

func (p *Probe) setupNewTCClassifier(device model.NetDevice) error {
	// select netns handle
	var handle *os.File
	var err error
	netns := p.resolvers.NamespaceResolver.ResolveNetworkNamespace(device.NetNS)
	if netns != nil {
		handle, err = netns.GetNamespaceHandleDup()
	}
	if netns == nil || err != nil || handle == nil {
		// queue network device so that a TC classifier can be added later
		p.resolvers.NamespaceResolver.QueueNetworkDevice(device)
		return QueuedNetworkDeviceError{msg: fmt.Sprintf("device %s is queued until %d is resolved", device.Name, device.NetNS)}
	}
	defer handle.Close()
	return p.resolvers.TCResolver.SetupNewTCClassifierWithNetNSHandle(device, handle, p.Manager)
}

// FlushNetworkNamespace removes all references and stops all TC programs in the provided network namespace. This method
// flushes the network namespace in the network namespace resolver as well.
func (p *Probe) FlushNetworkNamespace(namespace *NetworkNamespace) {
	p.resolvers.NamespaceResolver.FlushNetworkNamespace(namespace)

	// cleanup internal structures
	p.resolvers.TCResolver.FlushNetworkNamespaceID(namespace.nsID, p.Manager)
}

func (p *Probe) handleNewMount(ev *model.Event, m *model.Mount) error {
	// There could be entries of a previous mount_id in the cache for instance,
	// runc does the following : it bind mounts itself (using /proc/exe/self),
	// opens a file descriptor on the new file with O_CLOEXEC then umount the bind mount using
	// MNT_DETACH. It then does an exec syscall, that will cause the fd to be closed.
	// Our dentry resolution of the exec event causes the inode/mount_id to be put in cache,
	// so we remove all dentry entries belonging to the mountID.
	p.resolvers.DentryResolver.DelCacheEntries(m.MountID)

	// Resolve mount point
	if err := p.fieldHandlers.SetMountPoint(ev, m); err != nil {
		seclog.Debugf("failed to set mount point: %v", err)
		return err
	}
	// Resolve root
	if err := p.fieldHandlers.SetMountRoot(ev, m); err != nil {
		seclog.Debugf("failed to set mount root: %v", err)
		return err
	}

	// Insert new mount point in cache, passing it a copy of the mount that we got from the event
	if err := p.resolvers.MountResolver.Insert(*m, ev.PIDContext.Pid, ev.FieldHandlers.ResolveContainerID(ev, &ev.ContainerContext)); err != nil {
		seclog.Errorf("failed to insert mount event: %v", err)
		return err
	}

	return nil
}

// ApplyRuleSet setup the filters for the provided set of rules and returns the policy report.
func (p *Probe) ApplyRuleSet(rs *rules.RuleSet) (*ApplyRuleSetReport, error) {
	ars, err := NewApplyRuleSetReport(p.Config, rs)
	if err != nil {
		return nil, err
	}

	for eventType, report := range ars.Policies {
		if err := p.ApplyFilterPolicy(eventType, report.Mode, report.Flags); err != nil {
			return nil, err
		}
		if err := p.SetApprovers(eventType, report.Approvers); err != nil {
			return nil, err
		}
	}

	if err := p.FlushDiscarders(); err != nil {
		return nil, fmt.Errorf("failed to flush discarders: %w", err)
	}

	if err := p.SelectProbes(rs.GetEventTypes()); err != nil {
		return nil, fmt.Errorf("failed to select probes: %w", err)
	}

	return ars, nil
}

// NewProbe instantiates a new runtime security agent probe
func NewProbe(config *config.Config, opts Opts) (*Probe, error) {
	opts.normalize()

	nerpc, err := erpc.NewERPC()
	if err != nil {
		return nil, err
	}

	ctx, cancel := context.WithCancel(context.Background())

	p := &Probe{
		Opts:                 opts,
		Config:               config,
		approvers:            make(map[eval.EventType]activeApprovers),
		managerOptions:       ebpf.NewDefaultOptions(),
		ctx:                  ctx,
		cancelFnc:            cancel,
		Erpc:                 nerpc,
		erpcRequest:          &erpc.ERPCRequest{},
		StatsdClient:         opts.StatsdClient,
		discarderRateLimiter: rate.NewLimiter(rate.Every(time.Second/5), 100),
		isRuntimeDiscarded:   !opts.DontDiscardRuntime,
		event:                &model.Event{},
	}

	if err := p.detectKernelVersion(); err != nil {
		// we need the kernel version to start, fail if we can't get it
		return nil, err
	}

	if err := p.sanityChecks(); err != nil {
		return nil, err
	}

	if err := p.VerifyOSVersion(); err != nil {
		seclog.Warnf("the current kernel isn't officially supported, some features might not work properly: %v", err)
	}

	if err := p.VerifyEnvironment(); err != nil {
		seclog.Warnf("the current environment may be misconfigured: %v", err)
	}

	useRingBuffers := p.UseRingBuffers()
	useMmapableMaps := p.kernelVersion.HaveMmapableMaps()

	p.Manager = ebpf.NewRuntimeSecurityManager(useRingBuffers)

	p.ensureConfigDefaults()

	numCPU, err := utils.NumCPU()
	if err != nil {
		return nil, fmt.Errorf("failed to parse CPU count: %w", err)
	}
	p.managerOptions.MapSpecEditors = probes.AllMapSpecEditors(
		numCPU,
		p.Config.ActivityDumpTracedCgroupsCount,
		useMmapableMaps,
		useRingBuffers,
		uint32(p.Config.EventStreamBufferSize),
	)

	if !p.Config.EnableKernelFilters {
		seclog.Warnf("Forcing in-kernel filter policy to `pass`: filtering not enabled")
	}

	if p.Config.ActivityDumpEnabled {
		for _, e := range p.Config.ActivityDumpTracedEventTypes {
			if e == model.SyscallsEventType {
				// Add syscall monitor probes
				p.managerOptions.ActivatedProbes = append(p.managerOptions.ActivatedProbes, probes.SyscallMonitorSelectors...)
				break
			}
		}
	}

	p.constantOffsets, err = p.GetOffsetConstants()
	if err != nil {
		seclog.Warnf("constant fetcher failed: %v", err)
		return nil, err
	}
	// the constant fetching mechanism can be quite memory intensive, between kernel header downloading,
	// runtime compilation, BTF parsing...
	// let's ensure the GC has run at this point before doing further memory intensive stuff
	runtime.GC()

	p.managerOptions.ConstantEditors = append(p.managerOptions.ConstantEditors, constantfetch.CreateConstantEditors(p.constantOffsets)...)

	// Add global constant editors
	p.managerOptions.ConstantEditors = append(p.managerOptions.ConstantEditors,
		manager.ConstantEditor{
			Name:  "runtime_pid",
			Value: uint64(utils.Getpid()),
		},
		manager.ConstantEditor{
			Name:  "do_fork_input",
			Value: getDoForkInput(p.kernelVersion),
		},
		manager.ConstantEditor{
			Name:  "mount_id_offset",
			Value: resolvers.GetMountIDOffset(p.kernelVersion),
		},
		manager.ConstantEditor{
			Name:  "getattr2",
			Value: getAttr2(p.kernelVersion),
		},
		manager.ConstantEditor{
			Name:  "vfs_unlink_dentry_position",
			Value: resolvers.GetVFSLinkDentryPosition(p.kernelVersion),
		},
		manager.ConstantEditor{
			Name:  "vfs_mkdir_dentry_position",
			Value: resolvers.GetVFSMKDirDentryPosition(p.kernelVersion),
		},
		manager.ConstantEditor{
			Name:  "vfs_link_target_dentry_position",
			Value: resolvers.GetVFSLinkTargetDentryPosition(p.kernelVersion),
		},
		manager.ConstantEditor{
			Name:  "vfs_setxattr_dentry_position",
			Value: resolvers.GetVFSSetxattrDentryPosition(p.kernelVersion),
		},
		manager.ConstantEditor{
			Name:  "vfs_removexattr_dentry_position",
			Value: resolvers.GetVFSRemovexattrDentryPosition(p.kernelVersion),
		},
		manager.ConstantEditor{
			Name:  "vfs_rename_input_type",
			Value: resolvers.GetVFSRenameInputType(p.kernelVersion),
		},
		manager.ConstantEditor{
			Name:  "check_helper_call_input",
			Value: getCheckHelperCallInputType(p.kernelVersion),
		},
		manager.ConstantEditor{
			Name:  "cgroup_activity_dumps_enabled",
			Value: utils.BoolTouint64(config.ActivityDumpEnabled && areCGroupADsEnabled(config)),
		},
		manager.ConstantEditor{
			Name:  "net_struct_type",
			Value: getNetStructType(p.kernelVersion),
		},
		manager.ConstantEditor{
			Name:  "syscall_monitor_event_period",
			Value: uint64(p.Config.ActivityDumpSyscallMonitorPeriod.Nanoseconds()),
		},
	)

	p.managerOptions.ConstantEditors = append(p.managerOptions.ConstantEditors, DiscarderConstants...)
	p.managerOptions.ConstantEditors = append(p.managerOptions.ConstantEditors, getCGroupWriteConstants())

	// if we are using tracepoints to probe syscall exits, i.e. if we are using an old kernel version (< 4.12)
	// we need to use raw_syscall tracepoints for exits, as syscall are not trace when running an ia32 userspace
	// process
	if probes.ShouldUseSyscallExitTracepoints() {
		p.managerOptions.ConstantEditors = append(p.managerOptions.ConstantEditors,
			manager.ConstantEditor{
				Name:  "tracepoint_raw_syscall_fallback",
				Value: utils.BoolTouint64(true),
			},
		)
	}

	if useRingBuffers {
		p.managerOptions.ConstantEditors = append(p.managerOptions.ConstantEditors,
			manager.ConstantEditor{
				Name:  "use_ring_buffer",
				Value: utils.BoolTouint64(true),
			},
		)
	}

	// tail calls
	p.managerOptions.TailCallRouter = probes.AllTailRoutes(p.Config.ERPCDentryResolutionEnabled, p.Config.NetworkEnabled, useMmapableMaps)
	if !p.Config.ERPCDentryResolutionEnabled || useMmapableMaps {
		// exclude the programs that use the bpf_probe_write_user helper
		p.managerOptions.ExcludedFunctions = probes.AllBPFProbeWriteUserProgramFunctions()
	}

	if !p.Config.NetworkEnabled {
		// prevent all TC classifiers from loading
		p.managerOptions.ExcludedFunctions = append(p.managerOptions.ExcludedFunctions, probes.GetAllTCProgramFunctions()...)
	}

	p.scrubber = procutil.NewDefaultDataScrubber()
	p.scrubber.AddCustomSensitiveWords(config.CustomSensitiveWords)

	resolvers, err := NewResolvers(config, p)
	if err != nil {
		return nil, err
	}
	p.resolvers = resolvers

	p.fieldHandlers = &FieldHandlers{resolvers: resolvers}

	// be sure to zero the probe event before everything else
	p.zeroEvent()

	if useRingBuffers {
		p.eventStream = NewRingBuffer(p.handleEvent)
	} else {
		p.eventStream, err = NewOrderedPerfMap(p.ctx, p.handleEvent, p.StatsdClient)
		if err != nil {
			return nil, err
		}
	}

	return p, nil
}

func (p *Probe) ensureConfigDefaults() {
	// enable runtime compiled constants on COS by default
	if !p.Config.RuntimeCompiledConstantsIsSet && p.kernelVersion.IsCOSKernel() {
		p.Config.RuntimeCompiledConstantsEnabled = true
	}
}

// GetOffsetConstants returns the offsets and struct sizes constants
func (p *Probe) GetOffsetConstants() (map[string]uint64, error) {
	constantFetcher := constantfetch.ComposeConstantFetchers(constantfetch.GetAvailableConstantFetchers(p.Config, p.kernelVersion, p.StatsdClient))
	kv, err := p.GetKernelVersion()
	if err != nil {
		return nil, fmt.Errorf("failed to fetch probe kernel version: %w", err)
	}
	AppendProbeRequestsToFetcher(constantFetcher, kv)
	return constantFetcher.FinishAndGetResults()
}

// GetConstantFetcherStatus returns the status of the constant fetcher associated with this probe
func (p *Probe) GetConstantFetcherStatus() (*constantfetch.ConstantFetcherStatus, error) {
	constantFetcher := constantfetch.ComposeConstantFetchers(constantfetch.GetAvailableConstantFetchers(p.Config, p.kernelVersion, p.StatsdClient))
	kv, err := p.GetKernelVersion()
	if err != nil {
		return nil, fmt.Errorf("failed to fetch probe kernel version: %w", err)
	}
	AppendProbeRequestsToFetcher(constantFetcher, kv)
	return constantFetcher.FinishAndGetStatus()
}

// AppendProbeRequestsToFetcher returns the offsets and struct sizes constants, from a constant fetcher
func AppendProbeRequestsToFetcher(constantFetcher constantfetch.ConstantFetcher, kv *kernel.Version) {
	constantFetcher.AppendSizeofRequest(constantfetch.SizeOfInode, "struct inode", "linux/fs.h")
	constantFetcher.AppendOffsetofRequest(constantfetch.OffsetNameSuperBlockStructSMagic, "struct super_block", "s_magic", "linux/fs.h")
	constantFetcher.AppendOffsetofRequest(constantfetch.OffsetNameDentryStructDSB, "struct dentry", "d_sb", "linux/dcache.h")
	constantFetcher.AppendOffsetofRequest(constantfetch.OffsetNameSignalStructStructTTY, "struct signal_struct", "tty", "linux/sched/signal.h")
	constantFetcher.AppendOffsetofRequest(constantfetch.OffsetNameTTYStructStructName, "struct tty_struct", "name", "linux/tty.h")
	constantFetcher.AppendOffsetofRequest(constantfetch.OffsetNameCredStructUID, "struct cred", "uid", "linux/cred.h")
	constantFetcher.AppendOffsetofRequest(constantfetch.OffsetNameLinuxBinprmP, "struct linux_binprm", "p", "linux/binfmts.h")
	constantFetcher.AppendOffsetofRequest(constantfetch.OffsetNameLinuxBinprmArgc, "struct linux_binprm", "argc", "linux/binfmts.h")
	constantFetcher.AppendOffsetofRequest(constantfetch.OffsetNameLinuxBinprmEnvc, "struct linux_binprm", "envc", "linux/binfmts.h")
	// bpf offsets
	constantFetcher.AppendOffsetofRequest(constantfetch.OffsetNameBPFMapStructID, "struct bpf_map", "id", "linux/bpf.h")
	if kv.Code != 0 && (kv.Code >= kernel.Kernel4_15 || kv.IsRH7Kernel()) {
		constantFetcher.AppendOffsetofRequest(constantfetch.OffsetNameBPFMapStructName, "struct bpf_map", "name", "linux/bpf.h")
	}
	constantFetcher.AppendOffsetofRequest(constantfetch.OffsetNameBPFMapStructMapType, "struct bpf_map", "map_type", "linux/bpf.h")
	constantFetcher.AppendOffsetofRequest(constantfetch.OffsetNameBPFProgAuxStructID, "struct bpf_prog_aux", "id", "linux/bpf.h")
	if kv.Code != 0 && (kv.Code >= kernel.Kernel4_15 || kv.IsRH7Kernel()) {
		constantFetcher.AppendOffsetofRequest(constantfetch.OffsetNameBPFProgAuxStructName, "struct bpf_prog_aux", "name", "linux/bpf.h")
	}
	constantFetcher.AppendOffsetofRequest(constantfetch.OffsetNameBPFProgStructTag, "struct bpf_prog", "tag", "linux/filter.h")
	constantFetcher.AppendOffsetofRequest(constantfetch.OffsetNameBPFProgStructAux, "struct bpf_prog", "aux", "linux/filter.h")
	constantFetcher.AppendOffsetofRequest(constantfetch.OffsetNameBPFProgStructType, "struct bpf_prog", "type", "linux/filter.h")

	if kv.Code != 0 && (kv.Code > kernel.Kernel4_16 || kv.IsSuse12Kernel() || kv.IsSuse15Kernel()) {
		constantFetcher.AppendOffsetofRequest(constantfetch.OffsetNameBPFProgStructExpectedAttachType, "struct bpf_prog", "expected_attach_type", "linux/filter.h")
	}
	// namespace nr offsets
	constantFetcher.AppendOffsetofRequest(constantfetch.OffsetNamePIDStructLevel, "struct pid", "level", "linux/pid.h")
	constantFetcher.AppendOffsetofRequest(constantfetch.OffsetNamePIDStructNumbers, "struct pid", "numbers", "linux/pid.h")
	constantFetcher.AppendSizeofRequest(constantfetch.SizeOfUPID, "struct upid", "linux/pid.h")

	// splice event
	constantFetcher.AppendOffsetofRequest(constantfetch.OffsetNamePipeInodeInfoStructBufs, "struct pipe_inode_info", "bufs", "linux/pipe_fs_i.h")

	// network related constants
	constantFetcher.AppendOffsetofRequest(constantfetch.OffsetNameNetDeviceStructIfIndex, "struct net_device", "ifindex", "linux/netdevice.h")
	constantFetcher.AppendOffsetofRequest(constantfetch.OffsetNameSockCommonStructSKCNet, "struct sock_common", "skc_net", "net/sock.h")
	constantFetcher.AppendOffsetofRequest(constantfetch.OffsetNameSockCommonStructSKCFamily, "struct sock_common", "skc_family", "net/sock.h")
	constantFetcher.AppendOffsetofRequest(constantfetch.OffsetNameFlowI4StructSADDR, "struct flowi4", "saddr", "net/flow.h")
	constantFetcher.AppendOffsetofRequest(constantfetch.OffsetNameFlowI4StructULI, "struct flowi4", "uli", "net/flow.h")
	constantFetcher.AppendOffsetofRequest(constantfetch.OffsetNameFlowI6StructSADDR, "struct flowi6", "saddr", "net/flow.h")
	constantFetcher.AppendOffsetofRequest(constantfetch.OffsetNameFlowI6StructULI, "struct flowi6", "uli", "net/flow.h")
	constantFetcher.AppendOffsetofRequest(constantfetch.OffsetNameSocketStructSK, "struct socket", "sk", "linux/net.h")

	// Interpreter constants
	constantFetcher.AppendOffsetofRequest(constantfetch.OffsetNameLinuxBinprmStructFile, "struct linux_binprm", "file", "linux/binfmts.h")

	if !kv.IsRH7Kernel() {
		constantFetcher.AppendOffsetofRequest(constantfetch.OffsetNameNFConnStructCTNet, "struct nf_conn", "ct_net", "net/netfilter/nf_conntrack.h")
	}

	if getNetStructType(kv) == netStructHasProcINum {
		constantFetcher.AppendOffsetofRequest(constantfetch.OffsetNameNetStructProcInum, "struct net", "proc_inum", "net/net_namespace.h")
	} else {
		constantFetcher.AppendOffsetofRequest(constantfetch.OffsetNameNetStructNS, "struct net", "ns", "net/net_namespace.h")
	}

	// iouring
	if kv.Code != 0 && (kv.Code >= kernel.Kernel5_1) {
		constantFetcher.AppendOffsetofRequest(constantfetch.OffsetNameIoKiocbStructCtx, "struct io_kiocb", "ctx", "")
	}
}<|MERGE_RESOLUTION|>--- conflicted
+++ resolved
@@ -910,11 +910,6 @@
 			}
 		}
 	}
-<<<<<<< HEAD
-
-	return
-=======
->>>>>>> a2b47850
 }
 
 // ApplyFilterPolicy is called when a passing policy for an event type is applied
@@ -1185,19 +1180,12 @@
 }
 
 // NewRuleSet returns a new rule set
-<<<<<<< HEAD
-// TODO(safchain) all the options should be passed in the constructor and this function should return a singleton.
-// The current approach is incorrect as we can generate multiple ruleset meaning multiple discarders conflicting.
-func (p *Probe) NewRuleSet(opts *rules.Opts, evalOpts *eval.Opts) *rules.RuleSet {
-	opts.WithLogger(seclog.DefaultLogger)
-=======
 func (p *Probe) NewRuleSet() *rules.RuleSet {
 	ruleOpts, evalOpts := rules.NewEvalOpts(p.Opts.EventTypeEnabled)
 
 	ruleOpts.WithLogger(seclog.DefaultLogger)
 	ruleOpts.WithSupportedDiscarders(SupportedDiscarders)
 	ruleOpts.WithReservedRuleIDs(events.AllCustomRuleIDs())
->>>>>>> a2b47850
 
 	eventCtor := func() eval.Event {
 		return &model.Event{
@@ -1293,7 +1281,7 @@
 		return nil, fmt.Errorf("failed to flush discarders: %w", err)
 	}
 
-	if err := p.SelectProbes(rs.GetEventTypes()); err != nil {
+	if err := p.updateProbes(rs.GetEventTypes()); err != nil {
 		return nil, fmt.Errorf("failed to select probes: %w", err)
 	}
 
