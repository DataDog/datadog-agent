--- conflicted
+++ resolved
@@ -47,11 +47,7 @@
 }
 
 // FindContainerID extracts the first sub string that matches the pattern of a container ID along with the container flags induced from the container runtime prefix
-<<<<<<< HEAD
-func FindContainerID(s string) (ContainerID, uint64) {
-=======
 func FindContainerID(s CGroupID) (ContainerID, uint64) {
->>>>>>> 3db398a4
 	match := containerIDPattern.FindIndex([]byte(s))
 	if match == nil {
 		return "", getSystemdCGroupFlags(s)
@@ -76,11 +72,7 @@
 	// it starts or/and ends the initial string
 
 	cgroupID := s[match[0]:match[1]]
-<<<<<<< HEAD
-	containerID, flags := GetContainerFromCgroup(CGroupID(cgroupID))
-=======
 	containerID, flags := getContainerFromCgroup(CGroupID(cgroupID))
->>>>>>> 3db398a4
 	if containerID == "" {
 		return ContainerID(cgroupID), uint64(flags)
 	}
