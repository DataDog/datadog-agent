--- conflicted
+++ resolved
@@ -53,32 +53,12 @@
 	{"libpod-", CGroupManagerPodman},
 }
 
-<<<<<<< HEAD
-// GetCGroupManager extracts the cgroup manager from a cgroup name
-func GetCGroupManager(cgroup string) (string, CGroupFlags) {
-	cgroup = strings.TrimLeft(cgroup, "/")
-	for runtimePrefix, runtimeFlag := range RuntimePrefixes {
-		if strings.HasPrefix(cgroup, runtimePrefix) {
-			return cgroup[:len(runtimePrefix)], CGroupFlags(runtimeFlag)
-		}
-	}
-	return cgroup, 0
-}
-
-// GetContainerFromCgroup extracts the container ID from a cgroup name
-func GetContainerFromCgroup(cgroup CGroupID) (ContainerID, CGroupFlags) {
-	cgroupID := strings.TrimLeft(string(cgroup), "/")
-	for runtimePrefix, runtimeFlag := range RuntimePrefixes {
-		if strings.HasPrefix(cgroupID, runtimePrefix) {
-			return ContainerID(cgroupID[len(runtimePrefix):]), CGroupFlags(runtimeFlag)
-=======
 // getContainerFromCgroup extracts the container ID from a cgroup name
 func getContainerFromCgroup(cgroup CGroupID) (ContainerID, CGroupFlags) {
 	cgroupID := strings.TrimLeft(string(cgroup), "/")
 	for _, runtimePrefix := range RuntimePrefixes {
 		if strings.HasPrefix(cgroupID, runtimePrefix.prefix) {
 			return ContainerID(cgroupID[len(runtimePrefix.prefix):]), CGroupFlags(runtimePrefix.flags)
->>>>>>> 3db398a4
 		}
 	}
 	return "", 0
