// Unless explicitly stated otherwise all files in this repository are licensed
// under the Apache License Version 2.0.
// This product includes software developed at Datadog (https://www.datadoghq.com/).
// Copyright 2016-present Datadog, Inc.

//go:build linux

// Package containerutils holds activitytree related files
package containerutils

import (
	"testing"

	"github.com/stretchr/testify/assert"
)

type testCase struct {
	input  string
	output string
	flags  CGroupManager
}

func TestFindContainerID(t *testing.T) {
	testCases := []testCase{
		{ // classic decimal
			input:  "0123456789012345678901234567890123456789012345678901234567890123",
			output: "0123456789012345678901234567890123456789012345678901234567890123",
		},
		{ // classic hexa
			input:  "aAbBcCdDeEfF2345678901234567890123456789012345678901234567890123",
			output: "aAbBcCdDeEfF2345678901234567890123456789012345678901234567890123",
		},
		{ // classic hexa as present in proc
			input:  "/docker/aAbBcCdDeEfF2345678901234567890123456789012345678901234567890123",
			output: "aAbBcCdDeEfF2345678901234567890123456789012345678901234567890123",
			flags:  CGroupManagerDocker,
		},
		{ // another proc based
			input:  "/kubepods.slice/kubepods-pod48d25824_cbe2_4fdc_9928_5bb49e05473d.slice/cri-containerd-c40dff48f1d53c3f07a50aa12bb9ae0e58c0927dc6b1d77e3f166784722642ad.scope",
			output: "c40dff48f1d53c3f07a50aa12bb9ae0e58c0927dc6b1d77e3f166784722642ad",
			flags:  CGroupManagerCRI,
		},
		{ // with prefix/suffix
			input:  "prefixaAbBcCdDeEfF2345678901234567890123456789012345678901234567890123suffix",
			output: "aAbBcCdDeEfF2345678901234567890123456789012345678901234567890123",
		},
		{ // multiple
			input:  "prefixaAbBcCdDeEfF2345678901234567890123456789012345678901234567890123-0123456789012345678901234567890123456789012345678901234567890123-9999999999999999999999999999999999999999999999999999999999999999suffix",
			output: "aAbBcCdDeEfF2345678901234567890123456789012345678901234567890123",
		},
		{ // path reducer test
			input:  "/var/run/docker/overlay2/47c1f1930c1831f2359c6d276912c583be1cda5924233cf273022b91763a20f7/merged/etc/passwd",
			output: "47c1f1930c1831f2359c6d276912c583be1cda5924233cf273022b91763a20f7",
		},
		{ // GARDEN
			input:  "01234567-0123-4567-890a-bcde",
			output: "01234567-0123-4567-890a-bcde",
		},
		{ // GARDEN as present in proc
			input:  "/docker/01234567-0123-4567-890a-bcde",
			output: "01234567-0123-4567-890a-bcde",
		},
		{ // Some random path which could match garden format
			input:  "/user.slice/user-1000.slice/user@1000.service/apps.slice/apps-org.gnome.Terminal.slice/vte-spawn-f9176c6a-2a34-4ce2-86af-60d16888ed8e.scope",
			output: "",
			flags:  CGroupManagerSystemd | CGroupManager(SystemdScope),
		},
		{ // GARDEN with prefix / suffix
			input:  "prefix01234567-0123-4567-890a-bcdesuffix",
			output: "01234567-0123-4567-890a-bcde",
		},
		{ // ECS
			input:  "0123456789aAbBcCdDeEfF0123456789-0123456789",
			output: "0123456789aAbBcCdDeEfF0123456789-0123456789",
		},
		{ // ECS double with first having a bad format
			input:  "0123456789aAbBcCdDeEfF0123456789-abcdef6789/0123456789aAbBcCdDeEfF0123456789-0123456789",
			output: "0123456789aAbBcCdDeEfF0123456789-0123456789",
		},
		{ // ECS as present in proc
			input:  "/docker/0123456789aAbBcCdDeEfF0123456789-0123456789",
			output: "0123456789aAbBcCdDeEfF0123456789-0123456789",
		},
		{ // ECS with prefix / suffix
			input:  "prefix0123456789aAbBcCdDeEfF0123456789-0123456789suffix",
			output: "0123456789aAbBcCdDeEfF0123456789-0123456789",
		},
		{ // ECS short
			input:  "/ecs/0123456789aAbBcCdDeEfF0123456789/0123456789aAbBcCdDeEfF0123456789-012345678",
			output: "0123456789aAbBcCdDeEfF0123456789-012345678",
		},
	}

	for _, test := range testCases {
<<<<<<< HEAD
		containerID, containerFlags := FindContainerID(test.input)
=======
		containerID, containerFlags := FindContainerID(CGroupID(test.input))
>>>>>>> 3db398a4
		assert.Equal(t, test.output, string(containerID))
		assert.Equal(t, uint64(test.flags), containerFlags, "wrong flags for container %s", containerID)
	}
}<|MERGE_RESOLUTION|>--- conflicted
+++ resolved
@@ -92,11 +92,7 @@
 	}
 
 	for _, test := range testCases {
-<<<<<<< HEAD
-		containerID, containerFlags := FindContainerID(test.input)
-=======
 		containerID, containerFlags := FindContainerID(CGroupID(test.input))
->>>>>>> 3db398a4
 		assert.Equal(t, test.output, string(containerID))
 		assert.Equal(t, uint64(test.flags), containerFlags, "wrong flags for container %s", containerID)
 	}
