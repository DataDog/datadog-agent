// Unless explicitly stated otherwise all files in this repository are licensed
// under the Apache License Version 2.0.
// This product includes software developed at Datadog (https://www.datadoghq.com/).
// Copyright 2016-present Datadog, Inc.

//go:build functionaltests

// Package rules holds rules related files
package rules

import (
	"errors"
	"slices"
	"sync"

	"github.com/DataDog/datadog-agent/pkg/security/secl/compiler/eval"
)

type EventCollector struct {
	sync.Mutex
	eventsCollected []CollectedEvent
}

func (ec *EventCollector) CollectEvent(rs *RuleSet, ctx *eval.Context, event eval.Event, result bool) {
	ec.Lock()
	defer ec.Unlock()
	var fieldNotSupportedError *eval.ErrNotSupported

	eventType := event.GetType()
	collectedEvent := CollectedEvent{
		Type:       eventType,
		EvalResult: result,
		Fields:     make(map[string]interface{}, len(rs.fields)),
	}

	resolvedFields := ctx.GetResolvedFields()

	for _, field := range rs.fields {
		// skip fields that have not been resolved
		if !slices.Contains(resolvedFields, field) {
			continue
		}

<<<<<<< HEAD
		fieldEventType, err := event.GetFieldEventType(field)
=======
		fieldEventType, _, err := event.GetFieldMetadata(field)
>>>>>>> 3db398a4
		if err != nil {
			rs.logger.Errorf("failed to get event type for field %s: %v", field, err)
		}

		if fieldEventType != "" && fieldEventType != eventType {
			continue
		}

		value, err := event.GetFieldValue(field)
		if err != nil {
			// GetFieldValue returns the default type value with ErrNotSupported in case the field Check test fails
			if !errors.As(err, &fieldNotSupportedError) {
				rs.logger.Errorf("failed to get value for %s: %v", field, err)
				continue
			}
		}

		collectedEvent.Fields[field] = value
	}

	ec.eventsCollected = append(ec.eventsCollected, collectedEvent)
}

func (ec *EventCollector) Stop() []CollectedEvent {
	ec.Lock()
	defer ec.Unlock()

	collected := ec.eventsCollected
	ec.eventsCollected = nil
	return collected
}<|MERGE_RESOLUTION|>--- conflicted
+++ resolved
@@ -41,11 +41,7 @@
 			continue
 		}
 
-<<<<<<< HEAD
-		fieldEventType, err := event.GetFieldEventType(field)
-=======
 		fieldEventType, _, err := event.GetFieldMetadata(field)
->>>>>>> 3db398a4
 		if err != nil {
 			rs.logger.Errorf("failed to get event type for field %s: %v", field, err)
 		}
