// Unless explicitly stated otherwise all files in this repository are licensed
// under the Apache License Version 2.0.
// This product includes software developed at Datadog (https://www.datadoghq.com/).
// Copyright 2016-present Datadog, Inc.

//go:generate go run github.com/tinylib/msgp -tests=false

package model

import (
	"container/list"
	"strings"
	"time"
)

// SetSpan sets the span
func (pc *ProcessCacheEntry) SetSpan(spanID uint64, traceID uint64) {
	pc.SpanID = spanID
	pc.TraceID = traceID
}

// SetAncestor sets the ancestor
func (pc *ProcessCacheEntry) SetAncestor(parent *ProcessCacheEntry) {
	pc.Ancestor = parent
	parent.Retain()
}

// GetNextAncestorNoFork returns the first ancestor that is not a fork entry
func (pc *ProcessCacheEntry) GetNextAncestorNoFork() *ProcessCacheEntry {
	if pc.Ancestor == nil {
		return nil
	}

	ancestor := pc.Ancestor
	for ancestor.Ancestor != nil {
		if (ancestor.Ancestor.ExitTime == ancestor.ExecTime || ancestor.Ancestor.ExitTime.IsZero()) && ancestor.Tid == ancestor.Ancestor.Tid {
			// this is a fork entry, move on to the next ancestor
			ancestor = ancestor.Ancestor
		} else {
			break
		}
	}

	return ancestor
}

// Exit a process
func (pc *ProcessCacheEntry) Exit(exitTime time.Time) {
	pc.ExitTime = exitTime
}

func copyProcessContext(parent, child *ProcessCacheEntry) {
	// inherit the container ID from the parent if necessary. If a container is already running when system-probe
	// starts, the in-kernel process cache will have out of sync container ID values for the processes of that
	// container (the snapshot doesn't update the in-kernel cache with the container IDs). This can also happen if
	// the proc_cache LRU ejects an entry.
	// WARNING: this is why the user space cache should not be used to detect container breakouts. Dedicated
	// in-kernel probes will need to be added.
	if len(parent.ContainerID) > 0 && len(child.ContainerID) == 0 {
		child.ContainerID = parent.ContainerID
	}
}

// Exec replace a process
func (pc *ProcessCacheEntry) Exec(entry *ProcessCacheEntry) {
	entry.SetAncestor(pc)

	// use exec time a exit time
	pc.Exit(entry.ExecTime)

	// keep some context
	copyProcessContext(pc, entry)
}

// Fork returns a copy of the current ProcessCacheEntry
func (pc *ProcessCacheEntry) Fork(childEntry *ProcessCacheEntry) {
	childEntry.SetAncestor(pc)

	childEntry.PPid = pc.Pid
	childEntry.TTYName = pc.TTYName
	childEntry.Comm = pc.Comm
	childEntry.FileEvent = pc.FileEvent
	childEntry.ContainerID = pc.ContainerID
	childEntry.ExecTime = pc.ExecTime
	childEntry.Credentials = pc.Credentials
	childEntry.Cookie = pc.Cookie

	childEntry.ArgsEntry = pc.ArgsEntry
	if childEntry.ArgsEntry != nil && childEntry.ArgsEntry.ArgsEnvsCacheEntry != nil {
		childEntry.ArgsEntry.ArgsEnvsCacheEntry.Retain()
	}
	childEntry.EnvsEntry = pc.EnvsEntry
	if childEntry.EnvsEntry != nil && childEntry.EnvsEntry.ArgsEnvsCacheEntry != nil {
		childEntry.EnvsEntry.ArgsEnvsCacheEntry.Retain()
	}
}

/*func (pc *ProcessCacheEntry) String() string {
	s := fmt.Sprintf("filename: %s[%s] pid:%d ppid:%d args:%v\n", pc.PathnameStr, pc.Comm, pc.Pid, pc.PPid, pc.ArgsArray)
	ancestor := pc.Ancestor
	for i := 0; ancestor != nil; i++ {
		for j := 0; j <= i; j++ {
			s += "\t"
		}
		s += fmt.Sprintf("filename: %s[%s] pid:%d ppid:%d args:%v\n", ancestor.PathnameStr, ancestor.Comm, ancestor.Pid, ancestor.PPid, ancestor.ArgsArray)
		ancestor = ancestor.Ancestor
	}
	return s
}*/

// ArgsEnvs raw value for args and envs
//msgp:ignore ArgsEnvs
type ArgsEnvs struct {
	ID        uint32
	Size      uint32
	ValuesRaw [256]byte
}

// ArgsEnvsCacheEntry defines a args/envs base entry
//msgp:ignore ArgsEnvsCacheEntry
type ArgsEnvsCacheEntry struct {
	ArgsEnvs

	Container *list.Element

	next *ArgsEnvsCacheEntry
	last *ArgsEnvsCacheEntry

	refCount  uint64
	onRelease func(_ *ArgsEnvsCacheEntry)
}

// Reset the entry
func (p *ArgsEnvsCacheEntry) release() {
	entry := p
	for entry != nil {
		next := entry.next

		entry.next = nil
		entry.last = nil
		entry.refCount = 0

		// all the element of the list need to return to the
		// pool
		if p.onRelease != nil {
			p.onRelease(entry)
		}

		entry = next
	}
}

// Append an entry to the list
func (p *ArgsEnvsCacheEntry) Append(entry *ArgsEnvsCacheEntry) {
	if p.last != nil {
		p.last.next = entry
	} else {
		p.next = entry
	}
	p.last = entry
}

// Retain increment ref counter
func (p *ArgsEnvsCacheEntry) Retain() {
	p.refCount++
}

// Release decrement and eventually release the entry
func (p *ArgsEnvsCacheEntry) Release() {
	p.refCount--
	if p.refCount > 0 {
		return
	}

	p.release()
}

// NewArgsEnvsCacheEntry returns a new args/env cache entry
func NewArgsEnvsCacheEntry(onRelease func(_ *ArgsEnvsCacheEntry)) *ArgsEnvsCacheEntry {
	entry := &ArgsEnvsCacheEntry{
		onRelease: onRelease,
	}

	return entry
}

func (p *ArgsEnvsCacheEntry) toArray() ([]string, bool) {
	entry := p

	var values []string
	var truncated bool

	for entry != nil {
		v, err := UnmarshalStringArray(entry.ValuesRaw[:entry.Size])
		if err != nil || entry.Size == 128 {
			if len(v) > 0 {
				v[len(v)-1] = v[len(v)-1] + "..."
			}
			truncated = true
		}
		if len(v) > 0 {
			values = append(values, v...)
		}

		entry = entry.next
	}

	return values, truncated
}

// ArgsEntry defines a args cache entry
type ArgsEntry struct {
	*ArgsEnvsCacheEntry `msg:"-"`

	Values    []string `msg:"values"`
	Truncated bool     `msg:"-"`

	parsed bool
}

// ToArray returns args as array
func (p *ArgsEntry) ToArray() ([]string, bool) {
	if len(p.Values) > 0 || p.parsed {
		return p.Values, p.Truncated
	}
	p.Values, p.Truncated = p.toArray()
	p.parsed = true

	// now we have the cache we can free
	if p.ArgsEnvsCacheEntry != nil {
		p.release()
		p.ArgsEnvsCacheEntry = nil
	}

	return p.Values, p.Truncated
}

<<<<<<< HEAD
=======
// Equals compares two ArgsEntry
func (p *ArgsEntry) Equals(o *ArgsEntry) bool {
	if p == o {
		return true
	} else if p == nil || o == nil {
		return false
	}

	pa, _ := p.ToArray()
	oa, _ := o.ToArray()

	return stringArraysEqual(pa, oa)
}

>>>>>>> cc88f317
// EnvsEntry defines a args cache entry
type EnvsEntry struct {
	*ArgsEnvsCacheEntry `msg:"-"`

	Values    []string `msg:"values"`
	Truncated bool     `msg:"-"`

	parsed bool
	keys   []string
	kv     map[string]string
}

// ToArray returns envs as an array
func (p *EnvsEntry) ToArray() ([]string, bool) {
	if p.parsed {
		return p.Values, p.Truncated
	}

	p.Values, p.Truncated = p.toArray()
	p.parsed = true

	// now we have the cache we can free
	if p.ArgsEnvsCacheEntry != nil {
		p.release()
		p.ArgsEnvsCacheEntry = nil
	}

	return p.Values, p.Truncated
}

// Keys returns only keys
func (p *EnvsEntry) Keys() ([]string, bool) {
	if p.keys != nil {
		return p.keys, p.Truncated
	}

	values, _ := p.ToArray()
	if len(values) == 0 {
		return nil, p.Truncated
	}

	p.keys = make([]string, len(values))

	var i int
	for _, value := range values {
		kv := strings.SplitN(value, "=", 2)
		p.keys[i] = kv[0]
		i++
	}

	return p.keys, p.Truncated
}

func (p *EnvsEntry) toMap() {
	if p.kv != nil {
		return
	}

	values, _ := p.ToArray()
	p.kv = make(map[string]string, len(values))

	for _, value := range values {
		kv := strings.SplitN(value, "=", 2)
		k := kv[0]

		if len(kv) == 2 {
			p.kv[k] = kv[1]
		} else {
			p.kv[k] = ""
		}
	}
}

// Get returns the value for the given key
func (p *EnvsEntry) Get(key string) string {
	p.toMap()
	return p.kv[key]
}<|MERGE_RESOLUTION|>--- conflicted
+++ resolved
@@ -235,8 +235,6 @@
 	return p.Values, p.Truncated
 }
 
-<<<<<<< HEAD
-=======
 // Equals compares two ArgsEntry
 func (p *ArgsEntry) Equals(o *ArgsEntry) bool {
 	if p == o {
@@ -251,7 +249,6 @@
 	return stringArraysEqual(pa, oa)
 }
 
->>>>>>> cc88f317
 // EnvsEntry defines a args cache entry
 type EnvsEntry struct {
 	*ArgsEnvsCacheEntry `msg:"-"`
